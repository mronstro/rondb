# The include statement below is a temp one for tests that are yet to
#be ported to run with InnoDB,
#but needs to be kept for tests that would need MyISAM in future.
--source include/force_myisam_default.inc

# This test uses chmod, can't be run with root permissions
-- source include/not_as_root.inc


#
# Basic triggers test
#

--disable_warnings
drop table if exists t1, t2, t3, t4;
drop view if exists v1;
drop database if exists mysqltest;
drop function if exists f1;
drop function if exists f2;
drop procedure if exists p1;
--enable_warnings

# Create additional connections used through test
connect (addconroot1, localhost, root,,);
connect (addconroot2, localhost, root,,);
# Connection without current database set
connect (addconwithoutdb, localhost, root,,*NO-ONE*);
connection default;

create table t1 (i int);

# let us test some very simple trigger
create trigger trg before insert on t1 for each row set @a:=1;
set @a:=0;
select @a;
insert into t1 values (1);
select @a;
drop trigger trg;

# let us test simple trigger reading some values 
create trigger trg before insert on t1 for each row set @a:=new.i;
insert into t1 values (123);
select @a;
drop trigger trg;

drop table t1;

# Let us test before insert trigger
# Such triggers can be used for setting complex default values
create table t1 (i int not null, j int);
delimiter |;
create trigger trg before insert on t1 for each row 
begin 
  if isnull(new.j) then
    set new.j:= new.i * 10;
  end if;
end|
insert into t1 (i) values (1)|
insert into t1 (i,j) values (2, 3)|
select * from t1|
drop trigger trg|
drop table t1|
delimiter ;|

# After insert trigger
# Useful for aggregating data
create table t1 (i int not null primary key);
create trigger trg after insert on t1 for each row 
  set @a:= if(@a,concat(@a, ":", new.i), new.i);
set @a:="";
insert into t1 values (2),(3),(4),(5);
select @a;
drop trigger trg;
drop table t1;

# PS doesn't work with multi-row statements
--disable_ps_protocol
# Before update trigger
# (In future we will achieve this via proper error handling in triggers)
create table t1 (aid int not null primary key, balance int not null default 0);
insert into t1 values (1, 1000), (2,3000);
delimiter |;
create trigger trg before update on t1 for each row 
begin
  declare loc_err varchar(255);
  if abs(new.balance - old.balance) > 1000 then
    set new.balance:= old.balance;
    set loc_err := concat("Too big change for aid = ", new.aid);
    set @update_failed:= if(@update_failed, concat(@a, ":", loc_err), loc_err);
  end if;
end|
set @update_failed:=""|
update t1 set balance=1500|
select @update_failed;
select * from t1|
drop trigger trg|
drop table t1|
delimiter ;|
--enable_ps_protocol

# After update trigger
create table t1 (i int);
insert into t1 values (1),(2),(3),(4);
create trigger trg after update on t1 for each row 
  set @total_change:=@total_change + new.i - old.i;
set @total_change:=0;
update t1 set i=3;
select @total_change;
drop trigger trg;
drop table t1;

# Before delete trigger
# This can be used for aggregation too :)
create table t1 (i int);
insert into t1 values (1),(2),(3),(4);
create trigger trg before delete on t1 for each row 
  set @del_sum:= @del_sum + old.i;
set @del_sum:= 0;
delete from t1 where i <= 3;
select @del_sum;
drop trigger trg;
drop table t1;

# After delete trigger. 
# Just run out of imagination.
create table t1 (i int);
insert into t1 values (1),(2),(3),(4);
create trigger trg after delete on t1 for each row set @del:= 1;
set @del:= 0;
delete from t1 where i <> 0;
select @del;
drop trigger trg;
drop table t1;

# Several triggers on one table
create table t1 (i int, j int);

delimiter |;
create trigger trg1 before insert on t1 for each row 
begin
  if new.j > 10 then
    set new.j := 10;
  end if;
end|
create trigger trg2 before update on t1 for each row 
begin
  if old.i % 2 = 0 then
    set new.j := -1;
  end if;
end|
create trigger trg3 after update on t1 for each row 
begin
  if new.j = -1 then
    set @fired:= "Yes";
  end if;
end|
delimiter ;|
set @fired:="";
insert into t1 values (1,2),(2,3),(3,14);
select @fired;
select * from t1;
update t1 set j= 20;
select @fired;
select * from t1;

drop trigger trg1;
drop trigger trg2;
drop trigger trg3;
drop table t1;


# Let us test how triggers work for special forms of INSERT such as
# REPLACE and INSERT ... ON DUPLICATE KEY UPDATE
create table t1 (id int not null primary key, data int);
create trigger t1_bi before insert on t1 for each row
  set @log:= concat(@log, "(BEFORE_INSERT: new=(id=", new.id, ", data=", new.data,"))");
create trigger t1_ai after insert on t1 for each row
  set @log:= concat(@log, "(AFTER_INSERT: new=(id=", new.id, ", data=", new.data,"))");
create trigger t1_bu before update on t1 for each row
  set @log:= concat(@log, "(BEFORE_UPDATE: old=(id=", old.id, ", data=", old.data,
                                        ") new=(id=", new.id, ", data=", new.data,"))");
create trigger t1_au after update on t1 for each row
  set @log:= concat(@log, "(AFTER_UPDATE: old=(id=", old.id, ", data=", old.data,
                                       ") new=(id=", new.id, ", data=", new.data,"))");
create trigger t1_bd before delete on t1 for each row
  set @log:= concat(@log, "(BEFORE_DELETE: old=(id=", old.id, ", data=", old.data,"))");
create trigger t1_ad after delete on t1 for each row
  set @log:= concat(@log, "(AFTER_DELETE: old=(id=", old.id, ", data=", old.data,"))");
# Simple INSERT - both triggers should be called
set @log:= "";
insert into t1 values (1, 1);
select @log;
# INSERT IGNORE for already existing key - only before trigger should fire
set @log:= "";
insert ignore t1 values (1, 2);
select @log;
# INSERT ... ON DUPLICATE KEY UPDATE ...
set @log:= "";
insert into t1 (id, data) values (1, 3), (2, 2) on duplicate key update data= data + 1;
select @log;
# REPLACE (also test for bug#13479 "REPLACE activates UPDATE trigger,
#          not the DELETE and INSERT triggers")
# We define REPLACE as INSERT which DELETEs old rows which conflict with
# row being inserted. So for the first record in statement below we will
# call before insert trigger, then delete will be executed (and both delete
# triggers should fire). Finally after insert trigger will be called.
# For the second record we will just call both on insert triggers.
set @log:= "";
replace t1 values (1, 4), (3, 3);
select @log;
# Now we will drop ON DELETE triggers to test REPLACE which is internally
# executed via update
drop trigger t1_bd;
drop trigger t1_ad;
set @log:= "";
replace t1 values (1, 5);
select @log;

# This also drops associated triggers
drop table t1;


#
# Let us test triggers which access other tables.
#
# Trivial trigger which inserts data into another table
create table t1 (id int primary key, data varchar(10), fk int);
create table t2 (event varchar(100));
create table t3 (id int primary key);
create trigger t1_ai after insert on t1 for each row 
  insert into t2 values (concat("INSERT INTO t1 id=", new.id, " data='", new.data, "'"));
insert into t1 (id, data) values (1, "one"), (2, "two");
select * from t1;
select * from t2;
drop trigger t1_ai;
# Trigger which uses couple of tables (and partially emulates FK constraint)
delimiter |;
create trigger t1_bi before insert on t1 for each row
begin
  if exists (select id from t3 where id=new.fk) then
    insert into t2 values (concat("INSERT INTO t1 id=", new.id, " data='", new.data, "' fk=", new.fk));
  else
    insert into t2 values (concat("INSERT INTO t1 FAILED id=", new.id, " data='", new.data, "' fk=", new.fk));
    set new.id= NULL;
  end if;
end|
delimiter ;|
insert into t3 values (1);
--error ER_BAD_NULL_ERROR
insert into t1 values (4, "four", 1), (5, "five", 2);
select * from t1;
select * from t2;
drop table t1, t2, t3;
# Trigger which invokes function
create table t1 (id int primary key, data varchar(10));
create table t2 (seq int);
insert into t2 values (10);
create function f1 () returns int return (select max(seq) from t2);
delimiter |;
create trigger t1_bi before insert on t1 for each row
begin
  if new.id > f1() then
    set new.id:= f1();
  end if;
end|
delimiter ;|
insert into t1 values (1, "first");
insert into t1 values (f1(), "max");
select * from t1;
drop table t1, t2;
drop function f1;
# Trigger which forces invocation of another trigger
# (emulation of FK on delete cascade policy)
create table t1 (id int primary key, fk_t2 int);
create table t2 (id int primary key, fk_t3 int);
create table t3 (id int primary key);
insert into t1 values (1,1), (2,1), (3,2);
insert into t2 values (1,1), (2,2);
insert into t3 values (1), (2);
create trigger t3_ad after delete on t3 for each row
  delete from t2 where fk_t3=old.id;
create trigger t2_ad after delete on t2 for each row
  delete from t1 where fk_t2=old.id;
delete from t3 where id = 1;
select * from t1 left join (t2 left join t3 on t2.fk_t3 = t3.id) on t1.fk_t2 = t2.id;
drop table t1, t2, t3;
# Trigger which assigns value selected from table to field of row
# being inserted/updated.
create table t1 (id int primary key, copy int);
create table t2 (id int primary key, data int);
insert into t2 values (1,1), (2,2);
create trigger t1_bi before insert on t1 for each row
  set new.copy= (select data from t2 where id = new.id);
create trigger t1_bu before update on t1 for each row
  set new.copy= (select data from t2 where id = new.id);
insert into t1 values (1,3), (2,4), (3,3);
update t1 set copy= 1 where id = 2;
select * from t1;
drop table t1, t2;

#
# Test of wrong column specifiers in triggers
#
create table t1 (i int);
create table t3 (i int);

--error ER_TRG_NO_SUCH_ROW_IN_TRG
create trigger trg before insert on t1 for each row set @a:= old.i;
--error ER_TRG_NO_SUCH_ROW_IN_TRG
create trigger trg before delete on t1 for each row set @a:= new.i;
--error ER_TRG_CANT_CHANGE_ROW
create trigger trg before update on t1 for each row set old.i:=1;
--error ER_TRG_NO_SUCH_ROW_IN_TRG
create trigger trg before delete on t1 for each row set new.i:=1;
--error ER_TRG_CANT_CHANGE_ROW
create trigger trg after update on t1 for each row set new.i:=1;
--error ER_BAD_FIELD_ERROR
create trigger trg before update on t1 for each row set new.j:=1;
--error ER_BAD_FIELD_ERROR
create trigger trg before update on t1 for each row set @a:=old.j;


#
# Let us test various trigger creation errors
# Also quickly test table namespace (bug#5892/6182)
#
--error ER_NO_SUCH_TABLE
create trigger trg before insert on t2 for each row set @a:=1;

create trigger trg before insert on t1 for each row set @a:=1;
--error ER_TRG_ALREADY_EXISTS
create trigger trg after insert on t1 for each row set @a:=1;
--error ER_TRG_ALREADY_EXISTS
create trigger trg before insert on t3 for each row set @a:=1;
create trigger trg2 before insert on t3 for each row set @a:=1;
drop trigger trg2;
drop trigger trg;

--error ER_TRG_DOES_NOT_EXIST
drop trigger trg;

create view v1 as select * from t1;
--error ER_WRONG_OBJECT
create trigger trg before insert on v1 for each row set @a:=1;
drop view v1;

drop table t1;
drop table t3;

create temporary table t1 (i int);
--error ER_TRG_ON_VIEW_OR_TEMP_TABLE
create trigger trg before insert on t1 for each row set @a:=1;
drop table t1;



#
# Tests for various trigger-related bugs
#

# Test for bug #5887 "Triggers with string literals cause errors".
# New .FRM parser was not handling escaped strings properly.
create table t1 (x1col char);  
create trigger tx1 before insert on t1 for each row set new.x1col = 'x';
insert into t1 values ('y');
drop trigger tx1;
drop table t1;

#
# Test for bug #5890 "Triggers fail for DELETE without WHERE".
# If we are going to delete all rows in table but DELETE triggers exist
# we should perform row-by-row deletion instead of using optimized
# delete_all_rows() method.
#
create table t1 (i int) engine=myisam;
insert into t1 values (1), (2);
create trigger trg1 before delete on t1 for each row set @del_before:= @del_before + old.i;
create trigger trg2 after delete on t1 for each row set @del_after:= @del_after + old.i;
set @del_before:=0, @del_after:= 0;
delete from t1;
select @del_before, @del_after;
drop trigger trg1;
drop trigger trg2;
drop table t1;

# Test for bug #5859 "DROP TABLE does not drop triggers". Trigger should not
# magically reappear when we recreate dropped table.
create table t1 (a int);
create trigger trg1 before insert on t1 for each row set new.a= 10;
drop table t1;
create table t1 (a int);
insert into t1 values ();
select * from t1;
drop table t1;

# Test for bug #6559 "DROP DATABASE forgets to drop triggers". 
create database mysqltest;
use mysqltest;
create table t1 (i int);
create trigger trg1 before insert on t1 for each row set @a:= 1;
# This should succeed
drop database mysqltest;
use test;

# Test for bug #8791
# "Triggers: Allowed to create triggers on a subject table in a different DB". 
create database mysqltest;
create table mysqltest.t1 (i int);
--error ER_TRG_IN_WRONG_SCHEMA
create trigger trg1 before insert on mysqltest.t1 for each row set @a:= 1;
use mysqltest;
--error ER_NO_SUCH_TABLE
create trigger test.trg1 before insert on t1 for each row set @a:= 1;
drop database mysqltest;
use test;


# Test for bug #5860 "Multi-table UPDATE does not activate update triggers"
# We will also test how delete triggers wor for multi-table DELETE.
create table t1 (i int, j int default 10, k int not null, key (k));
create table t2 (i int);
insert into t1 (i, k) values (1, 1);
insert into t2 values (1);
create trigger trg1 before update on t1 for each row set @a:= @a + new.j - old.j;
create trigger trg2 after update on t1 for each row set @b:= "Fired";
set @a:= 0, @b:= "";
# Check that trigger works in case of update on the fly
update t1, t2 set j = j + 10 where t1.i = t2.i;
select @a, @b;
insert into t1 values (2, 13, 2);
insert into t2 values (2);
set @a:= 0, @b:= "";
# And now let us check that triggers work in case of multi-update which
# is done through temporary tables...
update t1, t2 set j = j + 15 where t1.i = t2.i and t1.k >= 2;
select @a, @b;
# Let us test delete triggers for multi-delete now.
# We create triggers for both tables because we want test how they
# work in both on-the-fly and via-temp-tables cases.
create trigger trg3 before delete on t1 for each row set @c:= @c + old.j;
create trigger trg4 before delete on t2 for each row set @d:= @d + old.i;
create trigger trg5 after delete on t1 for each row set @e:= "After delete t1 fired";
create trigger trg6 after delete on t2 for each row set @f:= "After delete t2 fired";
set @c:= 0, @d:= 0, @e:= "", @f:= "";
delete t1, t2 from t1, t2 where t1.i = t2.i;
select @c, @d, @e, @f;
# This also will drop triggers
drop table t1, t2;

# Test for bug #6812 "Triggers are not activated for INSERT ... SELECT".
# (We also check the fact that trigger modifies some field does not affect
#  value of next record inserted).
delimiter |;
create table t1 (i int, j int default 10)|
create table t2 (i int)|
insert into t2 values (1), (2)|
create trigger trg1 before insert on t1 for each row 
begin
  if new.i = 1 then
    set new.j := 1;
  end if;
end|
create trigger trg2 after insert on t1 for each row set @a:= 1|
set @a:= 0|
insert into t1 (i) select * from t2|
select * from t1|
select @a|
# This also will drop triggers
drop table t1, t2|
delimiter ;|

# Test for bug #8755 "Trigger is not activated by LOAD DATA"
create table t1 (i int, j int, k int);
create trigger trg1 before insert on t1 for each row set new.k = new.i;
create trigger trg2 after insert on t1 for each row set @b:= "Fired"; 
set @b:="";
# Test triggers with file with separators
load data infile '../../std_data/rpl_loaddata.dat' into table t1 (@a, i);
select *, @b from t1;
set @b:="";
# Test triggers with fixed size row file
load data infile '../../std_data/loaddata5.dat' into table t1 fields terminated by '' enclosed by '' (i, j);
select *, @b from t1;
# This also will drop triggers
drop table t1;

# Test for bug #5894 "Triggers with altered tables cause corrupt databases"
# Also tests basic error handling for various kinds of triggers.
create table t1 (i int, at int, k int, key(k)) engine=myisam;
create table t2 (i int);
insert into t1 values (1, 1, 1);
# We need at least 3 elements in t2 to test multi-update properly
insert into t2 values (1), (2), (3);
# Create and then break "after" triggers
create trigger ai after insert on t1 for each row set @a:= new.at;
create trigger au after update on t1 for each row set @a:= new.at;
create trigger ad after delete on t1 for each row set @a:= old.at;
alter table t1 drop column at;
# We still should be able select data from tables.
select * from t1;
# The following statements changing t1 should fail, but still cause
# their main effect. This is because operation on the table row is
# executed before "after" trigger and its effect cannot be rolled back
# when whole statement fails, because t1 is MyISAM table.
--error ER_BAD_FIELD_ERROR
insert into t1 values (2, 1);
select * from t1;
--error ER_BAD_FIELD_ERROR
update t1 set k = 2 where i = 2;
select * from t1;
--error ER_BAD_FIELD_ERROR
delete from t1 where i = 2;
select * from t1;
# Should fail and insert only 1 row
--error ER_BAD_FIELD_ERROR
load data infile '../../std_data/loaddata5.dat' into table t1 fields terminated by '' enclosed by '' (i, k);
select * from t1;
--error ER_BAD_FIELD_ERROR
insert into t1 select 3, 3;
select * from t1;
# Multi-update working on the fly, again it will update only
# one row even if more matches
--error ER_BAD_FIELD_ERROR
update t1, t2 set k = k + 10 where t1.i = t2.i;
select * from t1;
# The same for multi-update via temp table
--error ER_BAD_FIELD_ERROR
update t1, t2 set k = k + 10 where t1.i = t2.i and k < 3;
select * from t1;
# Multi-delete on the fly
--error ER_BAD_FIELD_ERROR
delete t1, t2 from t1 straight_join t2 where t1.i = t2.i;
select * from t1;
# And via temporary storage
--error ER_BAD_FIELD_ERROR
delete t2, t1 from t2 straight_join t1 where t1.i = t2.i;
select * from t1;
# Prepare table for testing of REPLACE and INSERT ... ON DUPLICATE KEY UPDATE
alter table t1 add primary key (i);
--error ER_BAD_FIELD_ERROR
insert into t1 values (3, 4) on duplicate key update k= k + 10;
select * from t1;
# The following statement will delete old row and won't
# insert new one since after delete trigger will fail.
--error ER_BAD_FIELD_ERROR
replace into t1 values (3, 3);
select * from t1;
# Also drops all triggers
drop table t1, t2;

create table t1 (i int, bt int, k int, key(k)) engine=myisam;
create table t2 (i int);
insert into t1 values (1, 1, 1), (2, 2, 2);
insert into t2 values (1), (2), (3);
# Create and then break "before" triggers
create trigger bi before insert on t1 for each row set @a:= new.bt;
create trigger bu before update on t1 for each row set @a:= new.bt;
create trigger bd before delete on t1 for each row set @a:= old.bt;
alter table t1 drop column bt;
# The following statements changing t1 should fail and should not
# cause any effect on table, since "before" trigger is executed 
# before operation on the table row.
--error ER_BAD_FIELD_ERROR
insert into t1 values (3, 3);
select * from t1;
--error ER_BAD_FIELD_ERROR
update t1 set i = 2;
select * from t1;
--error ER_BAD_FIELD_ERROR
delete from t1;
select * from t1;
--error ER_BAD_FIELD_ERROR
load data infile '../../std_data/loaddata5.dat' into table t1 fields terminated by '' enclosed by '' (i, k);
select * from t1;
--error ER_BAD_FIELD_ERROR
insert into t1 select 3, 3;
select * from t1;
# Both types of multi-update (on the fly and via temp table)
--error ER_BAD_FIELD_ERROR
update t1, t2 set k = k + 10 where t1.i = t2.i;
select * from t1;
--error ER_BAD_FIELD_ERROR
update t1, t2 set k = k + 10 where t1.i = t2.i and k < 2;
select * from t1;
# Both types of multi-delete
--error ER_BAD_FIELD_ERROR
delete t1, t2 from t1 straight_join t2 where t1.i = t2.i;
select * from t1;
--error ER_BAD_FIELD_ERROR
delete t2, t1 from t2 straight_join t1 where t1.i = t2.i;
select * from t1;
# Let us test REPLACE/INSERT ... ON DUPLICATE KEY UPDATE.
# To test properly code-paths different from those that are used
# in ordinary INSERT we need to drop "before insert" trigger.
alter table t1 add primary key (i);
drop trigger bi;
--error ER_BAD_FIELD_ERROR
insert into t1 values (2, 4) on duplicate key update k= k + 10;
select * from t1;
--error ER_BAD_FIELD_ERROR
replace into t1 values (2, 4);
select * from t1;
# Also drops all triggers
drop table t1, t2;

# Test for bug #5893 "Triggers with dropped functions cause crashes"
# Appropriate error should be reported instead of crash.
# Also test for bug #11889 "Server crashes when dropping trigger
# using stored routine".
--disable_warnings ONCE
drop function if exists bug5893;
create table t1 (col1 int, col2 int); 
insert into t1 values (1, 2);
create function bug5893 () returns int return 5;
create trigger t1_bu before update on t1 for each row set new.col1= bug5893();
drop function bug5893; 
--error ER_SP_DOES_NOT_EXIST
update t1 set col2 = 4;
# This should not crash server too.
drop trigger t1_bu;
drop table t1;

#
# storing and restoring parsing modes for triggers (BUG#5891)
#
set sql_mode='ansi';
create table t1 ("t1 column" int);
create trigger t1_bi before insert on t1 for each row set new."t1 column" = 5;
set sql_mode="";
insert into t1 values (0);
# create trigger with different sql_mode
create trigger t1_af after insert on t1 for each row set @a=10;
insert into t1 values (0);
select * from t1;
select @a;
--replace_column 6 #
show triggers;
drop table t1;
# check that rigger preserve sql_mode during execution
set sql_mode="traditional";
create table t1 (a date);
-- error 1292
insert into t1 values ('2004-01-00');
set sql_mode="";
create trigger t1_bi before insert on t1 for each row set new.a = '2004-01-00';
set sql_mode="traditional";
insert into t1 values ('2004-01-01');
select * from t1;
set sql_mode=default;
show create table t1;
--replace_column 6 #
show triggers;
drop table t1;

# Test for bug #12280 "Triggers: crash if flush tables"
# FLUSH TABLES and FLUSH PRIVILEGES should be disallowed inside
# of functions and triggers.
create table t1 (id int);
--error ER_STMT_NOT_ALLOWED_IN_SF_OR_TRG
create trigger t1_ai after insert on t1 for each row reset query cache;
--error ER_STMT_NOT_ALLOWED_IN_SF_OR_TRG
create trigger t1_ai after insert on t1 for each row reset master;
--error ER_STMT_NOT_ALLOWED_IN_SF_OR_TRG
create trigger t1_ai after insert on t1 for each row reset slave;
--error ER_STMT_NOT_ALLOWED_IN_SF_OR_TRG
create trigger t1_ai after insert on t1 for each row flush hosts;
--error ER_STMT_NOT_ALLOWED_IN_SF_OR_TRG
create trigger t1_ai after insert on t1 for each row flush tables with read lock;
--error ER_STMT_NOT_ALLOWED_IN_SF_OR_TRG
create trigger t1_ai after insert on t1 for each row flush logs;
--error ER_STMT_NOT_ALLOWED_IN_SF_OR_TRG
create trigger t1_ai after insert on t1 for each row flush status;
--error ER_STMT_NOT_ALLOWED_IN_SF_OR_TRG
create trigger t1_ai after insert on t1 for each row flush des_key_file;
--error ER_STMT_NOT_ALLOWED_IN_SF_OR_TRG
create trigger t1_ai after insert on t1 for each row flush user_resources;
--error ER_STMT_NOT_ALLOWED_IN_SF_OR_TRG
create trigger t1_ai after insert on t1 for each row flush tables;
--error ER_STMT_NOT_ALLOWED_IN_SF_OR_TRG
create trigger t1_ai after insert on t1 for each row flush privileges;
--disable_warnings ONCE
drop procedure if exists p1;

create trigger t1_ai after insert on t1 for each row call p1();
create procedure p1() flush tables;
--error ER_STMT_NOT_ALLOWED_IN_SF_OR_TRG
insert into t1 values (0);

drop procedure p1;
create procedure p1() reset query cache;
--error ER_STMT_NOT_ALLOWED_IN_SF_OR_TRG
insert into t1 values (0);

drop procedure p1;
create procedure p1() reset master;
--error ER_STMT_NOT_ALLOWED_IN_SF_OR_TRG
insert into t1 values (0);

drop procedure p1;
create procedure p1() reset slave;
--error ER_STMT_NOT_ALLOWED_IN_SF_OR_TRG
insert into t1 values (0);

drop procedure p1;
create procedure p1() flush hosts;
--error ER_STMT_NOT_ALLOWED_IN_SF_OR_TRG
insert into t1 values (0);

drop procedure p1;
create procedure p1() flush privileges;
--error ER_STMT_NOT_ALLOWED_IN_SF_OR_TRG
insert into t1 values (0);

drop procedure p1;
create procedure p1() flush tables with read lock;
--error ER_STMT_NOT_ALLOWED_IN_SF_OR_TRG
insert into t1 values (0);

drop procedure p1;
create procedure p1() flush tables;
--error ER_STMT_NOT_ALLOWED_IN_SF_OR_TRG
insert into t1 values (0);

drop procedure p1;
create procedure p1() flush logs;
--error ER_STMT_NOT_ALLOWED_IN_SF_OR_TRG
insert into t1 values (0);

drop procedure p1;
create procedure p1() flush status;
--error ER_STMT_NOT_ALLOWED_IN_SF_OR_TRG
insert into t1 values (0);

drop procedure p1;
create procedure p1() flush des_key_file;
--error ER_STMT_NOT_ALLOWED_IN_SF_OR_TRG
insert into t1 values (0);

drop procedure p1;
create procedure p1() flush user_resources;
--error ER_STMT_NOT_ALLOWED_IN_SF_OR_TRG
insert into t1 values (0);

drop procedure p1;
drop table t1;

# Test for bug #11973 "SELECT .. INTO var_name; in trigger cause
#                      crash on update"

create table t1 (id int, data int, username varchar(16));
insert into t1 (id, data) values (1, 0);
delimiter |;
create trigger t1_whoupdated before update on t1 for each row
begin
  declare user varchar(32);
  declare i int;
  select user() into user;
  set NEW.username = user;
  select count(*) from ((select 1) union (select 2)) as d1 into i;
end|
delimiter ;|
update t1 set data = 1;

connection addconroot1;
update t1 set data = 2;

connection default;
drop table t1;

#
# #11587 Trigger causes lost connection error
#

create table t1 (c1 int, c2 datetime);
delimiter |;
--error ER_SP_NO_RETSET
create trigger tr1 before insert on t1 for each row 
begin 
  set new.c2= '2004-04-01';
  select 'hello';
end|
delimiter ;|

insert into t1 (c1) values (1),(2),(3);
select * from t1;

--disable_warnings ONCE
drop procedure if exists bug11587;

delimiter |;
create procedure bug11587(x char(16))
begin
  select "hello";
  select "hello again";
end|

create trigger tr1 before insert on t1 for each row 
begin 
  call bug11587();
  set new.c2= '2004-04-02';
end|
delimiter ;|

--error ER_SP_NO_RETSET
insert into t1 (c1) values (4),(5),(6);
select * from t1;

drop procedure bug11587;
drop table t1;

# Test for bug #11896 "Partial locking in case of recursive trigger
# definitions". Recursion in triggers should not be allowed.
# We also should not allow to change tables which are used in
# statements invoking this trigger.
create table t1 (f1 integer);
create table t2 (f2 integer);
create trigger t1_ai after insert on t1
  for each row insert into t2 values (new.f1+1);
create trigger t2_ai after insert on t2
  for each row insert into t1 values (new.f2+1);
# Allow SP resursion to be show that it has not influence here
set @SAVE_SP_RECURSION_LEVELS=@@max_sp_recursion_depth;
set @@max_sp_recursion_depth=100;
--error ER_CANT_UPDATE_USED_TABLE_IN_SF_OR_TRG
insert into t1 values (1);
set @@max_sp_recursion_depth=@SAVE_SP_RECURSION_LEVELS;
select * from t1;
select * from t2;
drop trigger t1_ai;
drop trigger t2_ai;
create trigger t1_bu before update on t1
  for each row insert into t1 values (2);
--error ER_CANT_UPDATE_USED_TABLE_IN_SF_OR_TRG
update t1 set f1= 10;
select * from t1;
drop trigger t1_bu;
create trigger t1_bu before update on t1
  for each row delete from t1 where f1=new.f1;
--error ER_CANT_UPDATE_USED_TABLE_IN_SF_OR_TRG
update t1 set f1= 10;
select * from t1;
drop trigger t1_bu;
# This should work tough
create trigger t1_bi before insert on t1
  for each row set new.f1=(select sum(f1) from t1);
insert into t1 values (3);
select * from t1;
drop trigger t1_bi;
drop tables t1, t2;

# Tests for bug #12704 "Server crashes during trigger execution".
# If we run DML statements and CREATE TRIGGER statements concurrently
# it may happen that trigger will be created while DML statement is
# waiting for table lock. In this case we have to reopen tables and
# recalculate prelocking set.
# Unfortunately these tests rely on the order in which tables are locked
# by statement so they are non determenistic and are disabled.
--disable_parsing
create table t1 (id int);
create table t2 (id int);
create table t3 (id int);
create function f1() returns int return (select max(id)+2 from t2);
create view v1 as select f1() as f;

# Let us check that we notice trigger at all
connection addconroot1;
lock tables t2 write;
connection default;
send insert into t1 values ((select max(id) from t2)), (2);
--sleep 1
connection addconroot2;
create trigger t1_trg before insert on t1 for each row set NEW.id:= 1;
connection addconroot1;
unlock tables;
connection default;
reap;
select * from t1;

# Check that we properly calculate new prelocking set
insert into t2 values (3);
connection addconroot1;
lock tables t2 write;
connection default;
send insert into t1 values ((select max(id) from t2)), (4);
--sleep 1
connection addconroot2;
drop trigger t1_trg;
create trigger t1_trg before insert on t1 for each row
  insert into t3 values (new.id);
connection addconroot1;
unlock tables;
connection default;
reap;
select * from t1;
select * from t3;

# We should be able to do this even if fancy views are involved
connection addconroot1;
lock tables t2 write;
connection default;
send insert into t1 values ((select max(f) from v1)), (6);
--sleep 1
connection addconroot2;
drop trigger t1_trg;
create trigger t1_trg before insert on t1 for each row
  insert into t3 values (new.id + 100);
connection addconroot1;
unlock tables;
connection default;
reap;
select * from t1;
select * from t3;

# This also should work for multi-update
# Let us drop trigger to demonstrate that prelocking set is really
# rebuilt
drop trigger t1_trg;
connection addconroot1;
lock tables t2 write;
connection default;
send update t1, t2 set t1.id=10 where t1.id=t2.id;
--sleep 1
connection addconroot2;
create trigger t1_trg before update on t1 for each row
  insert into t3 values (new.id);
connection addconroot1;
unlock tables;
connection default;
reap;
select * from t1;
select * from t3;

# And even for multi-update converted from ordinary update thanks to view
drop view v1;
drop trigger t1_trg;
create view v1 as select t1.id as id1 from t1, t2 where t1.id= t2.id;
insert into t2 values (10);
connection addconroot1;
lock tables t2 write;
connection default;
send update v1 set id1= 11;
--sleep 1
connection addconroot2;
create trigger t1_trg before update on t1 for each row
  insert into t3 values (new.id + 100);
connection addconroot1;
unlock tables;
connection default;
reap;
select * from t1;
select * from t3;

drop function f1;
drop view v1;
drop table t1, t2, t3;
--enable_parsing

#
# Test for bug #13399 "Crash when executing PS/SP which should activate
# trigger which is now dropped". See also test for similar bug for stored
# routines in sp-error.test (#12329).
create table t1 (id int);
create table t2 (id int);
create trigger t1_bi before insert on t1 for each row insert into t2 values (new.id);
prepare stmt1 from "insert into t1 values (10)";
create procedure p1() insert into t1 values (10); 
call p1();
# Actually it is enough to do FLUSH TABLES instead of DROP TRIGGER
drop trigger t1_bi;
# Server should not crash on these two statements
execute stmt1;
call p1();
deallocate prepare stmt1;
drop procedure p1;

# Let us test more complex situation when we alter trigger in such way that
# it uses different set of tables (or simply add new trigger).
create table t3 (id int);
create trigger t1_bi after insert on t1 for each row insert into t2 values (new.id);
prepare stmt1 from "insert into t1 values (10)";
create procedure p1() insert into t1 values (10); 
call p1();
# Altering trigger forcing it use different set of tables
drop trigger t1_bi;
create trigger t1_bi after insert on t1 for each row insert into t3 values (new.id);
execute stmt1;
call p1();
deallocate prepare stmt1;
drop procedure p1;
drop table t1, t2, t3;

#
# BUG#13549 "Server crash with nested stored procedures".
# Server should not crash when during execution of stored procedure
# we have to parse trigger/function definition and this new trigger/
# function has more local variables declared than invoking stored
# procedure and last of these variables is used in argument of NOT
# operator.
#
create table t1 (a int);
DELIMITER //;
CREATE PROCEDURE `p1`()
begin
  insert into t1 values (1);
end//
create trigger trg before insert on t1 for each row 
begin 
  declare done int default 0;
  set done= not done;
end//
DELIMITER ;//
CALL p1();
drop procedure p1;
drop table t1;

#
# Test for bug #14863 "Triggers: crash if create and there is no current
# database". We should not crash and give proper error when database for
# trigger or its table is not specified and there is no current database.
#
connection addconwithoutdb;
--error ER_NO_DB_ERROR
create trigger t1_bi before insert on test.t1 for each row set @a:=0;
--error ER_NO_SUCH_TABLE
create trigger test.t1_bi before insert on t1 for each row set @a:=0;
--error ER_NO_DB_ERROR
drop trigger t1_bi;
connection default;

#
# Tests for bug #13525 "Rename table does not keep info of triggers"
# and bug #17866 "Problem with renaming table with triggers with fully
# qualified subject table".
#
create table t1 (id int);
create trigger t1_bi before insert on t1 for each row set @a:=new.id;
create trigger t1_ai after insert on test.t1 for each row set @b:=new.id;
insert into t1 values (101);
select @a, @b;
select trigger_schema, trigger_name, event_object_schema,
       event_object_table, action_statement from information_schema.triggers
       where event_object_schema = 'test';
rename table t1 to t2;
# Trigger should work after rename
insert into t2 values (102);
select @a, @b;
select trigger_schema, trigger_name, event_object_schema,
       event_object_table, action_statement from information_schema.triggers
       where event_object_schema = 'test';
# Let us check that the same works for simple ALTER TABLE ... RENAME
alter table t2 rename to t3;
insert into t3 values (103);
select @a, @b;
select trigger_schema, trigger_name, event_object_schema,
       event_object_table, action_statement from information_schema.triggers
       where event_object_schema = 'test';
# And for more complex ALTER TABLE
alter table t3 rename to t4, add column val int default 0;
insert into t4 values (104, 1);
select @a, @b;
select trigger_schema, trigger_name, event_object_schema,
       event_object_table, action_statement from information_schema.triggers
       where event_object_schema = 'test';
# .TRN file should be updated with new table name
drop trigger t1_bi;
drop trigger t1_ai;
drop table t4;
# Rename between different databases if triggers exist should fail
create database mysqltest;
use mysqltest;
create table t1 (id int);
create trigger t1_bi before insert on t1 for each row set @a:=new.id;
insert into t1 values (101);
select @a;
select trigger_schema, trigger_name, event_object_schema,
       event_object_table, action_statement from information_schema.triggers
       where event_object_schema = 'test' or event_object_schema = 'mysqltest';
--error ER_TRG_IN_WRONG_SCHEMA
rename table t1 to test.t2;
insert into t1 values (102);
select @a;
select trigger_schema, trigger_name, event_object_schema,
       event_object_table, action_statement from information_schema.triggers
       where event_object_schema = 'test' or event_object_schema = 'mysqltest';
# There should be no fantom .TRN files 
--error ER_TRG_DOES_NOT_EXIST
drop trigger test.t1_bi;
# Let us also check handling of this restriction in ALTER TABLE ... RENAME
--error ER_TRG_IN_WRONG_SCHEMA
alter table t1 rename to test.t1;
insert into t1 values (103);
select @a;
select trigger_schema, trigger_name, event_object_schema,
       event_object_table, action_statement from information_schema.triggers
       where event_object_schema = 'test' or event_object_schema = 'mysqltest';
# Again there should be no fantom .TRN files 
--error ER_TRG_DOES_NOT_EXIST
drop trigger test.t1_bi;
--error ER_TRG_IN_WRONG_SCHEMA
alter table t1 rename to test.t1, add column val int default 0;
insert into t1 values (104);
select @a;
select trigger_schema, trigger_name, event_object_schema,
       event_object_table, action_statement from information_schema.triggers
       where event_object_schema = 'test' or event_object_schema = 'mysqltest';
# Table definition should not change
show create table t1;
# And once again check for fantom .TRN files 
--error ER_TRG_DOES_NOT_EXIST
drop trigger test.t1_bi;
drop trigger t1_bi;
drop table t1;
drop database mysqltest;
use test;

# Test for bug #16829 "Firing trigger with RETURN crashes the server"
# RETURN is not supposed to be used anywhere except functions, so error
# should be returned when one attempts to create trigger with RETURN.
create table t1 (i int);
--error ER_SP_BADRETURN
create trigger t1_bi before insert on t1 for each row return 0;
insert into t1 values (1);
drop table t1;

# Test for bug #17764 "Trigger crashes MyISAM table"
#
# Table was reported as crashed when it was subject table of trigger invoked
# by insert statement which was executed with enabled bulk insert mode (which
# is actually set of optimizations enabled by handler::start_bulk_insert())
# and this trigger also explicitly referenced it.
# The same problem arose when table to which bulk insert was done was also
# referenced in function called by insert statement.
create table t1 (a varchar(64), b int);
create table t2 like t1;
create trigger t1_ai after insert on t1 for each row
  set @a:= (select max(a) from t1);
insert into t1 (a) values
  ("Twas"),("brillig"),("and"),("the"),("slithy"),("toves"),
  ("Did"),("gyre"),("and"),("gimble"),("in"),("the"),("wabe");
create trigger t2_ai after insert on t2 for each row
  set @a:= (select max(a) from t2);
insert into t2 select * from t1;
load data infile '../../std_data/words.dat' into table t1 (a);
drop trigger t1_ai;
drop trigger t2_ai;
# Test that the problem for functions is fixed as well
create function f1() returns int return (select max(b) from t1);
insert into t1 values
  ("All",f1()),("mimsy",f1()),("were",f1()),("the",f1()),("borogoves",f1()),
  ("And",f1()),("the",f1()),("mome", f1()),("raths",f1()),("outgrabe",f1());
create function f2() returns int return (select max(b) from t2);
insert into t2 select a, f2() from t1;
load data infile '../../std_data/words.dat' into table t1 (a) set b:= f1();
drop function f1;
drop function f2;
drop table t1, t2;

#
# Test for bug #16021 "Wrong index given to function in trigger" which
# was caused by the same bulk insert optimization as bug #17764 but had
# slightly different symptoms (instead of reporting table as crashed
# storage engine reported error number 124)
#
create table t1(i int not null, j int not null, n numeric(15,2), primary key(i,j));
create table t2(i int not null, n numeric(15,2), primary key(i));
delimiter |;
create trigger t1_ai after insert on t1 for each row
begin
  declare sn numeric(15,2);
  select sum(n) into sn from t1 where i=new.i;
  replace into t2 values(new.i, sn);
end|
delimiter ;|
insert into t1 values
  (1,1,10.00),(1,2,10.00),(1,3,10.00),(1,4,10.00),(1,5,10.00),
  (1,6,10.00),(1,7,10.00),(1,8,10.00),(1,9,10.00),(1,10,10.00),
  (1,11,10.00),(1,12,10.00),(1,13,10.00),(1,14,10.00),(1,15,10.00);
select * from t1;
select * from t2;
drop tables t1, t2;

#
# Test for Bug #16461 connection_id() does not work properly inside trigger
#
--disable_warnings ONCE
DROP TABLE IF EXISTS t1;

CREATE TABLE t1 (
    conn_id INT,
    trigger_conn_id INT
);
CREATE TRIGGER t1_bi BEFORE INSERT ON t1 FOR EACH ROW
  SET NEW.trigger_conn_id = CONNECTION_ID();

INSERT INTO t1 (conn_id, trigger_conn_id) VALUES (CONNECTION_ID(), -1);

connect (con1,localhost,root,,);
INSERT INTO t1 (conn_id, trigger_conn_id) VALUES (CONNECTION_ID(), -1);
connection default;
disconnect con1;

SELECT * FROM t1 WHERE conn_id != trigger_conn_id;

DROP TRIGGER t1_bi;
DROP TABLE t1;


#
# Bug#6951: Triggers/Traditional: SET @ result wrong
#
--disable_warnings ONCE
DROP TABLE IF EXISTS t1;

CREATE TABLE t1 (i1 INT);

SET @save_sql_mode=@@sql_mode;

SET SQL_MODE='';

CREATE TRIGGER t1_ai AFTER INSERT ON t1 FOR EACH ROW
  SET @x = 5/0;

SET SQL_MODE='traditional';

CREATE TRIGGER t1_au AFTER UPDATE ON t1 FOR EACH ROW
  SET @x = 5/0;

SET @x=1;
INSERT INTO t1 VALUES (@x);
SELECT @x;

SET @x=2;
UPDATE t1 SET i1 = @x;
SELECT @x;

SET SQL_MODE='';

SET @x=3;
INSERT INTO t1 VALUES (@x);
SELECT @x;

SET @x=4;
UPDATE t1 SET i1 = @x;
SELECT @x;

SET @@sql_mode=@save_sql_mode;

DROP TRIGGER t1_ai;
DROP TRIGGER t1_au;
DROP TABLE t1;


#
# Test for bug #14635 Accept NEW.x as INOUT parameters to stored
# procedures from within triggers
#
--disable_warnings
DROP TABLE IF EXISTS t1;
DROP PROCEDURE IF EXISTS p1;
DROP PROCEDURE IF EXISTS p2;
--enable_warnings

CREATE TABLE t1 (i1 INT);

# Check that NEW.x pseudo variable is accepted as INOUT and OUT
# parameter to stored routine.
INSERT INTO t1 VALUES (3);
CREATE PROCEDURE p1(OUT i1 INT) DETERMINISTIC NO SQL SET i1 = 5;
CREATE PROCEDURE p2(INOUT i1 INT) DETERMINISTIC NO SQL SET i1 = i1 * 7;
delimiter //;
CREATE TRIGGER t1_bu BEFORE UPDATE ON t1 FOR EACH ROW
BEGIN
  CALL p1(NEW.i1);
  CALL p2(NEW.i1);
END//
delimiter ;//
UPDATE t1 SET i1 = 11 WHERE i1 = 3;
DROP TRIGGER t1_bu;
DROP PROCEDURE p2;
DROP PROCEDURE p1;

# Check that OLD.x pseudo variable is not accepted as INOUT and OUT
# parameter to stored routine.
INSERT INTO t1 VALUES (13);
CREATE PROCEDURE p1(OUT i1 INT) DETERMINISTIC NO SQL SET @a = 17;
CREATE TRIGGER t1_bu BEFORE UPDATE ON t1 FOR EACH ROW
  CALL p1(OLD.i1);
--error ER_SP_NOT_VAR_ARG
UPDATE t1 SET i1 = 19 WHERE i1 = 13;
DROP TRIGGER t1_bu;
DROP PROCEDURE p1;

INSERT INTO t1 VALUES (23);
CREATE PROCEDURE p1(INOUT i1 INT) DETERMINISTIC NO SQL SET @a = i1 * 29;
CREATE TRIGGER t1_bu BEFORE UPDATE ON t1 FOR EACH ROW
  CALL p1(OLD.i1);
--error ER_SP_NOT_VAR_ARG
UPDATE t1 SET i1 = 31 WHERE i1 = 23;
DROP TRIGGER t1_bu;
DROP PROCEDURE p1;

# Check that NEW.x pseudo variable is read-only in the AFTER TRIGGER.
INSERT INTO t1 VALUES (37);
CREATE PROCEDURE p1(OUT i1 INT) DETERMINISTIC NO SQL SET @a = 41;
CREATE TRIGGER t1_au AFTER UPDATE ON t1 FOR EACH ROW
  CALL p1(NEW.i1);
--error ER_SP_NOT_VAR_ARG
UPDATE t1 SET i1 = 43 WHERE i1 = 37;
DROP TRIGGER t1_au;
DROP PROCEDURE p1;

INSERT INTO t1 VALUES (47);
CREATE PROCEDURE p1(INOUT i1 INT) DETERMINISTIC NO SQL SET @a = i1 * 49;
CREATE TRIGGER t1_au AFTER UPDATE ON t1 FOR EACH ROW
  CALL p1(NEW.i1);
--error ER_SP_NOT_VAR_ARG
UPDATE t1 SET i1 = 51 WHERE i1 = 47;
DROP TRIGGER t1_au;
DROP PROCEDURE p1;

# Post requisite.
SELECT * FROM t1;

DROP TABLE t1;

#
# Bug #18005: Creating a trigger on mysql.event leads to server crash on
# scheduler startup
#
# Bug #18361: Triggers on mysql.user table cause server crash
#
# We don't allow triggers on the mysql schema
delimiter |;
--error ER_NO_TRIGGERS_ON_SYSTEM_SCHEMA
create trigger wont_work after update on mysql.user for each row
begin
 set @a:= 1;
end|
# Try when we're already using the mysql schema
use mysql|
--error ER_NO_TRIGGERS_ON_SYSTEM_SCHEMA
create trigger wont_work after update on event for each row
begin
 set @a:= 1;
end|
use test|
delimiter ;|


#
# Test for BUG#16899: Possible buffer overflow in handling of DEFINER-clause.
#

# Prepare.

--disable_warnings
DROP TABLE IF EXISTS t1;
DROP TABLE IF EXISTS t2;
--enable_warnings

CREATE TABLE t1(c INT);
CREATE TABLE t2(c INT);

--error ER_WRONG_STRING_LENGTH
CREATE DEFINER=1234567890abcdefGHIKL1234567890abcdefGHIKL@localhost
  TRIGGER t1_bi BEFORE INSERT ON t1 FOR EACH ROW SET @a = 1;

--error ER_WRONG_STRING_LENGTH
CREATE DEFINER=some_user_name@1234567890abcdefghij1234567890abcdefghij1234567890abcdefghijQWERTY
  TRIGGER t2_bi BEFORE INSERT ON t2 FOR EACH ROW SET @a = 2;

# Cleanup.

DROP TABLE t1;
DROP TABLE t2;

#
# Bug#20028 Function with select return no data
# 

--disable_warnings
drop table if exists t1;
drop table if exists t2;
drop table if exists t3;
drop table if exists t4;
--enable_warnings

SET @save_sql_mode=@@sql_mode;

delimiter |;
SET sql_mode='TRADITIONAL'|
create table t1 (id int(10) not null primary key, v int(10) )|
create table t2 (id int(10) not null primary key, v int(10) )|
create table t3 (id int(10) not null primary key, v int(10) )|
create table t4 (c int)|

create trigger t4_bi before insert on t4 for each row set @t4_bi_called:=1|
create trigger t4_bu before update on t4 for each row set @t4_bu_called:=1|

insert into t1 values(10, 10)|
set @a:=1/0|
select 1/0 from t1|

create trigger t1_bi before insert on t1 for each row set @a:=1/0|

insert into t1 values(20, 20)|

drop trigger t1_bi|
create trigger t1_bi before insert on t1 for each row
begin
  insert into t2 values (new.id, new.v);
  update t2 set v=v+1 where id= new.id;
  replace t3 values (new.id, 0);
  update t2, t3 set t2.v=new.v, t3.v=new.v where t2.id=t3.id;
  create temporary table t5 select * from t1;
  delete from t5;
  insert into t5 select * from t1;
  insert into t4 values (0);
  set @check= (select count(*) from t5);
  update t4 set c= @check;
  drop temporary table t5;

  set @a:=1/0;
end|

set @check=0, @t4_bi_called=0, @t4_bu_called=0|
insert into t1 values(30, 30)|
select @check, @t4_bi_called, @t4_bu_called|

delimiter ;|

SET @@sql_mode=@save_sql_mode;

drop table t1;
drop table t2;
drop table t3;
drop table t4;

#
# Bug#20670 "UPDATE using key and invoking trigger that modifies
#            this key does not stop"
#

--disable_warnings ONCE
drop table if exists t1;
create table t1 (i int, j int key);
insert into t1 values (1,1), (2,2), (3,3);
create trigger t1_bu before update on t1 for each row
  set new.j = new.j + 10;
# This should not work indefinitely and should cause
# expected result
update t1 set i= i+ 10 where j > 2;
select * from t1;
drop table t1;

#
# Bug#23556 TRUNCATE TABLE still maps to DELETE
#
CREATE TABLE t1 (a INT PRIMARY KEY);
CREATE TABLE t2 (a INT PRIMARY KEY);
INSERT INTO t1 VALUES (1),(2),(3),(4),(5),(6),(7),(8);

CREATE TRIGGER trg_t1 BEFORE DELETE on t1 FOR EACH ROW 
  INSERT INTO t2 VALUES (OLD.a);

FLUSH STATUS;
TRUNCATE t1;
SHOW STATUS LIKE 'handler_delete';
SELECT COUNT(*) FROM t2;

INSERT INTO t1 VALUES (1),(2),(3),(4),(5),(6),(7),(8);
DELETE FROM t2;

FLUSH STATUS;
DELETE FROM t1;
SHOW STATUS LIKE 'handler_delete';
SELECT COUNT(*) FROM t2;

DROP TRIGGER trg_t1;
DROP TABLE t1,t2;

#
# Bug #23651 "Server crashes when trigger which uses stored function
#             invoked from different connections".
#
--disable_warnings
drop table if exists t1;
drop function if exists f1;
--enable_warnings
create table t1 (i int);
create function f1() returns int return 10;
create trigger t1_bi before insert on t1 for each row set @a:= f1() + 10;
insert into t1 values ();
select @a;
connection addconroot1;
insert into t1 values ();
select @a;
connection default;
drop table t1;
drop function f1;

#
# Bug#23703: DROP TRIGGER needs an IF EXISTS
#

--disable_warnings ONCE
drop table if exists t1;

create table t1(a int, b varchar(50));

-- error ER_TRG_DOES_NOT_EXIST
drop trigger not_a_trigger;

drop trigger if exists not_a_trigger;

create trigger t1_bi before insert on t1
for each row set NEW.b := "In trigger t1_bi";

insert into t1 values (1, "a");
drop trigger if exists t1_bi;
insert into t1 values (2, "b");
drop trigger if exists t1_bi;
insert into t1 values (3, "c");

select * from t1;

drop table t1;

#
# Bug#25398: crash when a trigger contains a SELECT with 
#            trigger fields in the select list under DISTINCT
#
SET sql_mode = 'NO_ENGINE_SUBSTITUTION';
CREATE TABLE t1 (
  id int NOT NULL DEFAULT '0',
  a  varchar(10) NOT NULL,
  b  varchar(10),
  c  varchar(10),
  d  timestamp NOT NULL,
  PRIMARY KEY (id, a)
);

CREATE TABLE t2 (
  fubar_id         int unsigned NOT NULL DEFAULT '0',
  last_change_time datetime NOT NULL DEFAULT '0000-00-00 00:00:00',
  PRIMARY KEY  (fubar_id)
);

DELIMITER |;

CREATE TRIGGER fubar_change
  AFTER UPDATE ON t1
    FOR EACH ROW
      BEGIN
        INSERT INTO t2 (fubar_id, last_change_time)
          SELECT DISTINCT NEW.id AS fubar_id, NOW() AS last_change_time
            FROM t1 WHERE (id = NEW.id) AND (OLD.c != NEW.c)
        ON DUPLICATE KEY UPDATE
          last_change_time =
            IF((fubar_id = NEW.id)AND(OLD.c != NEW.c),NOW(),last_change_time);
      END
|

DELIMITER ;|

INSERT INTO t1 (id,a, b,c,d) VALUES
 (1,'a','b','c',now()),(2,'a','b','c',now());

UPDATE t1 SET c='Bang!' WHERE id=1;

SELECT fubar_id FROM t2;

DROP TABLE t1,t2;
SET sql_mode = default;
#
# Bug#21285 (Incorrect message error deleting records in a table with a
#           trigger for inserting)
#

--disable_warnings
DROP TABLE IF EXISTS bug21825_A;
DROP TABLE IF EXISTS bug21825_B;
--enable_warnings

CREATE TABLE bug21825_A (id int(10));
CREATE TABLE bug21825_B (id int(10));

delimiter //;

CREATE TRIGGER trgA AFTER INSERT ON bug21825_A
FOR EACH ROW
BEGIN
  INSERT INTO bug21825_B (id) values (1);
END//
delimiter ;//

INSERT INTO bug21825_A (id) VALUES (10);
INSERT INTO bug21825_A (id) VALUES (20);

DROP TABLE bug21825_B;

# Must pass, the missing table in the insert trigger should not matter.
DELETE FROM bug21825_A WHERE id = 20;

DROP TABLE bug21825_A;

#
# Bug#22580 (DROP TABLE in nested stored procedure causes strange dependancy
# error)
#

--disable_warnings
DROP TABLE IF EXISTS bug22580_t1;
DROP PROCEDURE IF EXISTS bug22580_proc_1;
DROP PROCEDURE IF EXISTS bug22580_proc_2;
--enable_warnings

CREATE TABLE bug22580_t1 (a INT, b INT);

DELIMITER ||;

CREATE PROCEDURE bug22580_proc_2()
BEGIN
  DROP TABLE IF EXISTS bug22580_tmp;
  CREATE TEMPORARY TABLE bug22580_tmp (a INT);
  DROP TABLE bug22580_tmp;
END||

CREATE PROCEDURE bug22580_proc_1()
BEGIN
  CALL bug22580_proc_2();
END||

CREATE TRIGGER t1bu BEFORE UPDATE ON bug22580_t1
FOR EACH ROW 
BEGIN
  CALL bug22580_proc_1();
END||

DELIMITER ;||

# Must pass, the actions of the update trigger should not matter
INSERT INTO bug22580_t1 VALUES (1,1);

DROP TABLE bug22580_t1;
DROP PROCEDURE bug22580_proc_1;
DROP PROCEDURE bug22580_proc_2;

#
# Bug#27006: AFTER UPDATE triggers not fired with INSERT ... ON DUPLICATE
#
--disable_warnings
DROP TRIGGER IF EXISTS trg27006_a_update;
DROP TRIGGER IF EXISTS trg27006_a_insert;
--enable_warnings

CREATE TABLE t1 (
  `id` int(10) unsigned NOT NULL auto_increment,
  `val` varchar(10) NOT NULL,
  PRIMARY KEY  (`id`)
);
CREATE TABLE t2 like t1;
DELIMITER |;

CREATE TRIGGER trg27006_a_insert AFTER INSERT ON t1 FOR EACH ROW
BEGIN
    insert into t2 values (NULL,new.val);
END |
CREATE TRIGGER trg27006_a_update AFTER UPDATE ON t1 FOR EACH ROW
BEGIN
    insert into t2 values (NULL,new.val);
END |
DELIMITER ;|

INSERT INTO t1(val) VALUES ('test1'),('test2');
SELECT * FROM t1;
SELECT * FROM t2;
INSERT INTO t1 VALUES (2,'test2') ON DUPLICATE KEY UPDATE val=VALUES(val);
INSERT INTO t1 VALUES (2,'test3') ON DUPLICATE KEY UPDATE val=VALUES(val);
INSERT INTO t1 VALUES (3,'test4') ON DUPLICATE KEY UPDATE val=VALUES(val);
SELECT * FROM t1;
SELECT * FROM t2;
DROP TRIGGER trg27006_a_insert;
DROP TRIGGER trg27006_a_update;
drop table t1,t2;

#
# Bug #20903 "Crash when using CREATE TABLE .. SELECT and triggers"
#

--disable_warnings ONCE
drop table if exists t1, t2, t3;
create table t1 (i int);
create trigger t1_bi before insert on t1 for each row set new.i = 7;
create trigger t1_ai after insert on t1 for each row set @a := 7;
create table t2 (j int);
insert into t2 values (1), (2);
set @a:="";
insert into t1 select * from t2;
select * from t1;
select @a;
# Let us check that trigger that involves table also works ok.
drop trigger t1_bi;
drop trigger t1_ai;
create table t3 (isave int);
create trigger t1_bi before insert on t1 for each row insert into t3 values (new.i);
insert into t1 select * from t2;
select * from t1;
select * from t3;
drop table t1, t2, t3;

disconnect addconroot1;
disconnect addconroot2;
disconnect addconwithoutdb;
#
# Bug #26162: Trigger DML ignores low_priority_updates setting
#
CREATE TABLE t1 (id INTEGER);
CREATE TABLE t2 (id INTEGER);

INSERT INTO t2 VALUES (1),(2);

# trigger that produces the high priority insert, but should be low, adding
# LOW_PRIORITY fixes this
CREATE TRIGGER t1_test AFTER INSERT ON t1 FOR EACH ROW 
  INSERT INTO t2 VALUES (new.id);

CONNECT (rl_holder,    localhost, root,,);
CONNECT (rl_acquirer,  localhost, root,,);
CONNECT (wl_acquirer,  localhost, root,,);
CONNECT (rl_contender, localhost, root,,);

CONNECTION rl_holder;
SELECT GET_LOCK('B26162',120);

CONNECTION rl_acquirer;
--send
SELECT 'rl_acquirer', GET_LOCK('B26162',120), id FROM t2 WHERE id = 1;

CONNECTION wl_acquirer;
SET SESSION LOW_PRIORITY_UPDATES=1;
SET GLOBAL LOW_PRIORITY_UPDATES=1;
#need to wait for rl_acquirer to lock on the B26162 lock 
sleep 2;
--send
INSERT INTO t1 VALUES (5);

CONNECTION rl_contender;
# must not "see" the row inserted by the INSERT (as it must run before the
# INSERT)
--send
SELECT 'rl_contender', id FROM t2 WHERE id > 1;

CONNECTION rl_holder;
#need to wait for wl_acquirer and rl_contender to lock on t2 
sleep 2;
SELECT RELEASE_LOCK('B26162');

CONNECTION rl_acquirer;
--reap
SELECT RELEASE_LOCK('B26162');
CONNECTION wl_acquirer;
--reap
CONNECTION rl_contender;
--reap

CONNECTION default;
DISCONNECT rl_acquirer;
DISCONNECT wl_acquirer;
DISCONNECT rl_contender;
DISCONNECT rl_holder;

DROP TRIGGER t1_test;
DROP TABLE t1,t2;
SET SESSION LOW_PRIORITY_UPDATES=DEFAULT;
SET GLOBAL LOW_PRIORITY_UPDATES=DEFAULT;
--echo
--echo Bug#28502 Triggers that update another innodb table will block
--echo on X lock unnecessarily
--echo
--echo Ensure we do not open and lock tables for triggers we do not fire.
--echo
--disable_warnings
drop table if exists t1, t2;
drop trigger if exists trg_bug28502_au;
--enable_warnings

create table t1 (id int, count int);
create table t2 (id int);
delimiter |;

create trigger trg_bug28502_au before update on t2
for each row
begin
  if (new.id is not null) then
    update t1 set count= count + 1 where id = old.id;
  end if;
end|

delimiter ;|
insert into t1 (id, count) values (1, 0);

lock table t1 write;

--connect (connection_insert, localhost, root, , test, , )
connection connection_insert;
# Is expected to pass.
insert into t2 set id=1;
connection default;
unlock tables;
update t2 set id=1 where id=1;
select * from t1;
select * from t2;
# Will drop the trigger
drop table t1, t2;
disconnect connection_insert;
--echo
--echo Additionally, provide test coverage for triggers and 
--echo all MySQL data changing commands.
--echo
--disable_warnings
drop table if exists t1, t2, t1_op_log;
drop view if exists v1;
drop trigger if exists trg_bug28502_bi;
drop trigger if exists trg_bug28502_ai;
drop trigger if exists trg_bug28502_bu;
drop trigger if exists trg_bug28502_au;
drop trigger if exists trg_bug28502_bd;
drop trigger if exists trg_bug28502_ad;
--enable_warnings
create table t1 (id int primary key auto_increment, operation varchar(255));
create table t2 (id int primary key);
create table t1_op_log(operation varchar(255));
create view v1 as select * from t1;
create trigger trg_bug28502_bi before insert on t1
for each row
  insert into t1_op_log (operation)
  values (concat("Before INSERT, new=", new.operation));

create trigger trg_bug28502_ai after insert on t1
for each row
  insert into t1_op_log (operation)
  values (concat("After INSERT, new=", new.operation));

create trigger trg_bug28502_bu before update on t1
for each row
  insert into t1_op_log (operation)
  values (concat("Before UPDATE, new=", new.operation,
                 ", old=", old.operation));

create trigger trg_bug28502_au after update on t1
for each row
  insert into t1_op_log (operation)
  values (concat("After UPDATE, new=", new.operation,
                 ", old=", old.operation));

create trigger trg_bug28502_bd before delete on t1
for each row
  insert into t1_op_log (operation)
  values (concat("Before DELETE, old=", old.operation));

create trigger trg_bug28502_ad after delete on t1
for each row
  insert into t1_op_log (operation)
  values (concat("After DELETE, old=", old.operation));

insert into t1 (operation) values ("INSERT");

set @id=last_insert_id();

select * from t1;
select * from t1_op_log;
truncate t1_op_log;

update t1 set operation="UPDATE" where id=@id;

select * from t1;
select * from t1_op_log;
truncate t1_op_log;

delete from t1 where id=@id;

select * from t1;
select * from t1_op_log;
truncate t1;
truncate t1_op_log;

insert into t1 (id, operation) values
(NULL, "INSERT ON DUPLICATE KEY UPDATE, inserting a new key")
on duplicate key update id=NULL, operation="Should never happen";

set @id=last_insert_id();

select * from t1;
select * from t1_op_log;
truncate t1_op_log;

insert into t1 (id, operation) values
(@id, "INSERT ON DUPLICATE KEY UPDATE, the key value is the same")
on duplicate key update id=NULL,
operation="INSERT ON DUPLICATE KEY UPDATE, updating the duplicate";

select * from t1;
select * from t1_op_log;
truncate t1;
truncate t1_op_log;

replace into t1 values (NULL, "REPLACE, inserting a new key");

set @id=last_insert_id();

select * from t1;
select * from t1_op_log;
truncate t1_op_log;

replace into t1 values (@id, "REPLACE, deleting the duplicate");

select * from t1;
select * from t1_op_log;
truncate t1;
truncate t1_op_log;

insert into t1
select NULL, "CREATE TABLE ... SELECT, inserting a new key";

set @id=last_insert_id();

select * from t1;
select * from t1_op_log;
truncate t1_op_log;

replace into t1
select @id, "CREATE TABLE ... REPLACE SELECT, deleting a duplicate key";

select * from t1;
select * from t1_op_log;
truncate t1;
truncate t1_op_log;

insert into t1 (id, operation)
select NULL, "INSERT ... SELECT, inserting a new key";

set @id=last_insert_id();

select * from t1;
select * from t1_op_log;
truncate t1_op_log;

insert into t1 (id, operation)
select @id,
"INSERT ... SELECT ... ON DUPLICATE KEY UPDATE, updating a duplicate"
on duplicate key update id=NULL,
operation="INSERT ... SELECT ... ON DUPLICATE KEY UPDATE, updating a duplicate";

select * from t1;
select * from t1_op_log;
truncate t1;
truncate t1_op_log;

replace into t1 (id, operation)
select NULL, "REPLACE ... SELECT, inserting a new key";

set @id=last_insert_id();

select * from t1;
select * from t1_op_log;
truncate t1_op_log;

replace into t1 (id, operation)
select @id, "REPLACE ... SELECT, deleting a duplicate";

select * from t1;
select * from t1_op_log;
truncate t1;
truncate t1_op_log;

insert into t1 (id, operation) values (1, "INSERT for multi-DELETE");
insert into t2 (id) values (1);

delete t1.*, t2.* from t1, t2 where t1.id=1;

select * from t1;
select * from t2;
select * from t1_op_log;
truncate t1;
truncate t2;
truncate t1_op_log;

insert into t1 (id, operation) values (1, "INSERT for multi-UPDATE");
insert into t2 (id) values (1);
update t1, t2 set t1.id=2, operation="multi-UPDATE" where t1.id=1;
update t1, t2
set t2.id=3, operation="multi-UPDATE, SET for t2, but the trigger is fired" where t1.id=2;

select * from t1;
select * from t2;
select * from t1_op_log;
truncate table t1;
truncate table t2;
truncate table t1_op_log;

--echo
--echo Now do the same but use a view instead of the base table.
--echo

insert into v1 (operation) values ("INSERT");

set @id=last_insert_id();

select * from t1;
select * from t1_op_log;
truncate t1_op_log;

update v1 set operation="UPDATE" where id=@id;

select * from t1;
select * from t1_op_log;
truncate t1_op_log;

delete from v1 where id=@id;

select * from t1;
select * from t1_op_log;
truncate t1;
truncate t1_op_log;

insert into v1 (id, operation) values
(NULL, "INSERT ON DUPLICATE KEY UPDATE, inserting a new key")
on duplicate key update id=NULL, operation="Should never happen";

set @id=last_insert_id();

select * from t1;
select * from t1_op_log;
truncate t1_op_log;

insert into v1 (id, operation) values
(@id, "INSERT ON DUPLICATE KEY UPDATE, the key value is the same")
on duplicate key update id=NULL,
operation="INSERT ON DUPLICATE KEY UPDATE, updating the duplicate";

select * from t1;
select * from t1_op_log;
truncate t1;
truncate t1_op_log;

replace into v1 values (NULL, "REPLACE, inserting a new key");

set @id=last_insert_id();

select * from t1;
select * from t1_op_log;
truncate t1_op_log;

replace into v1 values (@id, "REPLACE, deleting the duplicate");

select * from t1;
select * from t1_op_log;
truncate t1;
truncate t1_op_log;

insert into v1
select NULL, "CREATE TABLE ... SELECT, inserting a new key";

set @id=last_insert_id();

select * from t1;
select * from t1_op_log;
truncate t1_op_log;

replace into v1
select @id, "CREATE TABLE ... REPLACE SELECT, deleting a duplicate key";

select * from t1;
select * from t1_op_log;
truncate t1;
truncate t1_op_log;

insert into v1 (id, operation)
select NULL, "INSERT ... SELECT, inserting a new key";

set @id=last_insert_id();

select * from t1;
select * from t1_op_log;
truncate t1_op_log;

insert into v1 (id, operation)
select @id,
"INSERT ... SELECT ... ON DUPLICATE KEY UPDATE, updating a duplicate"
on duplicate key update id=NULL,
operation="INSERT ... SELECT ... ON DUPLICATE KEY UPDATE, updating a duplicate";

select * from t1;
select * from t1_op_log;
truncate t1;
truncate t1_op_log;

replace into v1 (id, operation)
select NULL, "REPLACE ... SELECT, inserting a new key";

set @id=last_insert_id();

select * from t1;
select * from t1_op_log;
truncate t1_op_log;

replace into v1 (id, operation)
select @id, "REPLACE ... SELECT, deleting a duplicate";

select * from t1;
select * from t1_op_log;
truncate t1;
truncate t1_op_log;

insert into v1 (id, operation) values (1, "INSERT for multi-DELETE");
insert into t2 (id) values (1);

delete v1.*, t2.* from v1, t2 where v1.id=1;

select * from t1;
select * from t2;
select * from t1_op_log;
truncate t1;
truncate t2;
truncate t1_op_log;

insert into v1 (id, operation) values (1, "INSERT for multi-UPDATE");
insert into t2 (id) values (1);
update v1, t2 set v1.id=2, operation="multi-UPDATE" where v1.id=1;
update v1, t2
set t2.id=3, operation="multi-UPDATE, SET for t2, but the trigger is fired" where v1.id=2;

select * from t1;
select * from t2;
select * from t1_op_log;

drop view v1;
drop table t1, t2, t1_op_log;

#
# TODO: test LOAD DATA INFILE
#
--echo
--echo Bug#27248 Triggers: error if insert affects temporary table
--echo
--echo The bug was fixed by the fix for Bug#26141
--echo
--disable_warnings
drop table if exists t1;
drop temporary table if exists t2;
--enable_warnings
create table t1 (s1 int);
create temporary table t2 (s1 int);
create trigger t1_bi before insert on t1 for each row insert into t2 values (0);
create trigger t1_bd before delete on t1 for each row delete from t2;
insert into t1 values (0);
insert into t1 values (0);
select * from t1;
select * from t2;
delete from t1;
select * from t1;
select * from t2;
drop table t1;
drop temporary table t2;

--echo #------------------------------------------------------------------------
--echo # Bug#39953 Triggers are not working properly with multi table updates
--echo #------------------------------------------------------------------------

--disable_warnings
DROP TABLE IF EXISTS t1;
DROP TRIGGER IF EXISTS t_insert;
DROP TABLE IF EXISTS t2;
--enable_warnings

CREATE TABLE t1 (a int, date_insert timestamp, PRIMARY KEY (a));
INSERT INTO t1 (a) VALUES (2),(5);
CREATE TABLE t2 (a int, b int, PRIMARY KEY (a));
DELIMITER |;
CREATE TRIGGER t_insert AFTER INSERT ON t2 FOR EACH ROW BEGIN UPDATE t1,t2 SET
date_insert=NOW() WHERE t1.a=t2.b AND t2.a=NEW.a; END |
DELIMITER ;|
INSERT INTO t2 (a,b) VALUES (1,2);

DROP TRIGGER t_insert;

DELIMITER |;
CREATE TRIGGER t_insert AFTER INSERT ON t2 FOR EACH ROW BEGIN UPDATE t1,t2 SET
date_insert=NOW(),b=b+1 WHERE t1.a=t2.b AND t2.a=NEW.a; END |
DELIMITER ;|
--error ER_CANT_UPDATE_USED_TABLE_IN_SF_OR_TRG
INSERT INTO t2 (a,b) VALUES (3,5);

DROP TABLE t1;
DROP TRIGGER t_insert;
DROP TABLE t2;

--echo End of 5.0 tests

#
# Bug#25411 (trigger code truncated)
#

--disable_warnings
drop table if exists table_25411_a;
drop table if exists table_25411_b;
--enable_warnings

create table table_25411_a(a int);
create table table_25411_b(b int);

create trigger trg_25411a_ai after insert on table_25411_a
for each row
  insert into table_25411_b select new.*;

select * from table_25411_a;

--error ER_BAD_TABLE_ERROR
insert into table_25411_a values (1);

select * from table_25411_a;

drop table table_25411_a;
drop table table_25411_b;

#
# Bug #31866: MySQL Server crashes on SHOW CREATE TRIGGER statement
#

--disable_warnings ONCE
DROP TRIGGER IF EXISTS trg;

--error ER_TRG_DOES_NOT_EXIST
SHOW CREATE TRIGGER trg;

#
# Bug#23713 LOCK TABLES + CREATE TRIGGER + FLUSH TABLES WITH READ LOCK = deadlock
#
# Test of trigger creation and removal under LOCK TABLES
#

--disable_warnings ONCE
drop table if exists t1;

create table t1 (i int, j int);

create trigger t1_bi before insert on t1 for each row begin end;
--error ER_TRG_ALREADY_EXISTS
create trigger t1_bi before insert on t1 for each row begin end;
drop trigger t1_bi;
--error ER_TRG_DOES_NOT_EXIST
drop trigger t1_bi;

lock tables t1 read;
--error ER_TABLE_NOT_LOCKED_FOR_WRITE
create trigger t1_bi before insert on t1 for each row begin end;
--error ER_TABLE_NOT_LOCKED_FOR_WRITE
create trigger t1_bi before insert on t1 for each row begin end;
--error ER_TRG_DOES_NOT_EXIST
drop trigger t1_bi;
unlock tables;

create trigger t1_bi before insert on t1 for each row begin end;
lock tables t1 read;
--error ER_TABLE_NOT_LOCKED_FOR_WRITE
create trigger t1_bi before insert on t1 for each row begin end;
--error ER_TABLE_NOT_LOCKED_FOR_WRITE
drop trigger t1_bi;
unlock tables;
drop trigger t1_bi;

lock tables t1 write;
create trigger b1_bi before insert on t1 for each row set new.i = new.i + 10;
insert into t1 values (10, 10);
drop trigger b1_bi;
insert into t1 values (10, 10);
select * from t1;
unlock tables;

drop table t1;

#
# Bug#23771 AFTER UPDATE trigger not invoked when there are no changes of the data
#

--disable_warnings
drop table if exists t1, t2;
drop trigger if exists trg1;
drop trigger if exists trg2;
--enable_warnings
create table t1 (a int);
create table t2 (b int);
create trigger trg1 after update on t1 for each row set @a= @a+1;
create trigger trg2 after update on t2 for each row set @b= @b+1;
insert into t1 values (1), (2), (3);
insert into t2 values (1), (2), (3);
set @a= 0;
set @b= 0;
update t1, t2 set t1.a= t1.a, t2.b= t2.b;
select @a, @b;
update t1, t2 set t1.a= t2.b, t2.b= t1.a;
select @a, @b;
update t1 set a= a;
select @a, @b;
update t2 set b= b;
select @a, @b;
update t1 set a= 1;
select @a, @b;
update t2 set b= 1;
select @a, @b;
drop trigger trg1;
drop trigger trg2;
drop table t1, t2;

#
# Bug#44653: Server crash noticed when executing random queries with partitions.
#
CREATE TABLE t1 ( a INT, b INT );
CREATE TABLE t2 ( a INT AUTO_INCREMENT KEY, b INT );

INSERT INTO t1 (a) VALUES (1);

delimiter //;
CREATE TRIGGER tr1
BEFORE INSERT ON t2
FOR EACH ROW 
BEGIN 
  UPDATE a_nonextisting_table SET a = 1;
END//
delimiter ;//

--disable_abort_on_error ONCE
CREATE TABLE IF NOT EXISTS t2 ( a INT, b INT ) SELECT a, b FROM t1;

# Caused failed assertion
SELECT * FROM t2;

DROP TABLE t1, t2;

--echo #
--echo # Bug#51650 crash with user variables and triggers
--echo #

--disable_warnings
DROP TRIGGER IF EXISTS trg1;
DROP TABLE IF EXISTS t1, t2;
--enable_warnings

CREATE TABLE t1 (b VARCHAR(50) NOT NULL);
CREATE TABLE t2 (a VARCHAR(10) NOT NULL DEFAULT '');

delimiter //;
CREATE TRIGGER trg1 AFTER INSERT ON t2
FOR EACH ROW BEGIN
  SELECT 1 FROM t1 c WHERE
    (@bug51650 IS NULL OR @bug51650 != c.b) AND c.b = NEW.a LIMIT 1 INTO @foo;
END//
delimiter ;//

SET @bug51650 = 1;
INSERT IGNORE INTO t2 VALUES();
INSERT IGNORE INTO t1 SET b = '777';
INSERT IGNORE INTO t2 SET a = '111';
SET @bug51650 = 1;
INSERT IGNORE INTO t2 SET a = '777';

DROP TRIGGER trg1;
DROP TABLE t1, t2;

#
# Bug #48525: trigger changes "Column 'id' cannot be null" behaviour
#
CREATE TABLE t1 (id INT NOT NULL);
CREATE TABLE t2 (id INT NOT NULL);
INSERT t1 VALUES (1),(2),(3);
UPDATE IGNORE t1 SET id=NULL;
CREATE TRIGGER t1_bu BEFORE UPDATE ON t1 FOR EACH ROW
  INSERT INTO t2 VALUES (3);
UPDATE t1 SET id=NULL;
DROP TRIGGER t1_bu;
DROP TABLE t1,t2;

--echo #
--echo # Bug#50755: Crash if stored routine def contains version comments
--echo #
--echo # With WL#9494, the SHOW TRIGGERS no more parses
--echo # the underlaying trigger, and hence it would not
--echo # report parse error. This means that the code
--echo # causing this issue is removed now with WL#9494.
--echo # This test case is kept for reference.
--echo #

--disable_warnings
DROP DATABASE IF EXISTS db1;
DROP TRIGGER IF EXISTS trg1;
DROP TABLE IF EXISTS t1, t2;
--enable_warnings

CREATE DATABASE db1;
USE db1;

CREATE TABLE t1 (b INT);
CREATE TABLE t2 (a INT);

CREATE TRIGGER trg1 BEFORE INSERT ON t2 FOR EACH ROW INSERT/*!INTO*/t1 VALUES (1);
--replace_column 6 #
SHOW TRIGGERS IN db1;
--error ER_PARSE_ERROR
INSERT INTO t2 VALUES (1);
SELECT * FROM t1;

DROP DATABASE db1;
USE test;

--echo End of 5.1 tests.


--echo #
--echo # Bug#34453 Can't change size of file (Errcode: 1224)
--echo #

--disable_warnings
DROP TRIGGER IF EXISTS t1_bi;
DROP TRIGGER IF EXISTS t1_bd;
DROP TABLE IF EXISTS t1;
DROP TEMPORARY TABLE IF EXISTS t2;
--enable_warnings

CREATE TABLE t1 (s1 INT);
CREATE TEMPORARY TABLE t2 (s1 INT);
CREATE TRIGGER t1_bi BEFORE INSERT ON t1 FOR EACH ROW INSERT INTO t2 VALUES (0);
CREATE TRIGGER t1_bd BEFORE DELETE ON t1 FOR EACH ROW DELETE FROM t2;
INSERT INTO t1 VALUES (0);
INSERT INTO t1 VALUES (0);
SELECT * FROM t1;
SELECT * FROM t2;
-- echo # Reported to give ERROR 14 (HY000): 
-- echo # Can't change size of file (Errcode: 1224)
-- echo # on Windows 
DELETE FROM t1;

DROP TABLE t1;
DROP TEMPORARY TABLE t2;

#
# Bug#36649: Condition area is not properly cleaned up after stored routine invocation
#
SET sql_mode = 'NO_ENGINE_SUBSTITUTION';
--disable_warnings
DROP TRIGGER IF EXISTS trg1;
DROP TABLE IF EXISTS t1;
--enable_warnings

CREATE TABLE t1 (a INT);

delimiter |;
CREATE TRIGGER trg1 BEFORE INSERT ON t1 FOR EACH ROW
BEGIN
  DECLARE a CHAR;
  SELECT 'ab' INTO a;
  SELECT 'ab' INTO a;
  SELECT 'a' INTO a;
END|
delimiter ;|

INSERT INTO t1 VALUES (1);

DROP TRIGGER trg1;
DROP TABLE t1;

#
# Successive trigger actuations
#

--disable_warnings
DROP TRIGGER IF EXISTS trg1;
DROP TRIGGER IF EXISTS trg2;
DROP TABLE IF EXISTS t1;
--enable_warnings

CREATE TABLE t1 (a INT);

delimiter |;

CREATE TRIGGER trg1 BEFORE INSERT ON t1 FOR EACH ROW
BEGIN
  DECLARE trg1 CHAR;
  SELECT 'ab' INTO trg1;
END|

CREATE TRIGGER trg2 AFTER INSERT ON t1 FOR EACH ROW
BEGIN
  DECLARE trg2 CHAR;
  SELECT 'ab' INTO trg2;
END|

delimiter ;|

INSERT INTO t1 VALUES (0);
SELECT * FROM t1;
SHOW WARNINGS;
INSERT INTO t1 VALUES (1),(2);

DROP TRIGGER trg1;
DROP TRIGGER trg2;
DROP TABLE t1;
SET sql_mode = default;

--echo #
--echo # Bug #46747 "Crash in MDL_ticket::upgrade_shared_lock_to_exclusive
--echo #             on TRIGGER + TEMP table".
--echo #

--disable_warnings
drop trigger if exists t1_bi;
drop temporary table if exists t1;
drop table if exists t1;
--enable_warnings

create table t1 (i int);
create trigger t1_bi before insert on t1 for each row set @a:=1;
--echo # Create temporary table which shadows base table with trigger.
create temporary table t1 (j int);
--echo # Dropping of trigger should succeed.
drop trigger t1_bi;
select trigger_name from information_schema.triggers
  where event_object_schema = 'test' and event_object_table = 't1';
--echo # Clean-up.
drop temporary table t1;
drop table t1;


--echo
--echo #
--echo # Bug #12362125: SP INOUT HANDLING IS BROKEN FOR TEXT TYPE.
--echo #

--disable_warnings ONCE
DROP TABLE IF EXISTS t1;

CREATE TABLE t1(c TEXT);

delimiter |;
CREATE TRIGGER t1_bi BEFORE INSERT ON t1 FOR EACH ROW
BEGIN
  DECLARE v TEXT;
  SET v = 'aaa';
  SET NEW.c = v;
END|
delimiter ;|

INSERT INTO t1 VALUES('qazwsxedc');

SELECT c FROM t1;

DROP TABLE t1;

--echo
--echo End of 5.5 tests.
--echo


--echo #
--echo # Bug#34432 Wrong lock type passed to the engine if pre-locking + 
--echo #           multi-update in a trigger
--echo #
--disable_warnings
DROP TABLE IF EXISTS t1, t2, t3;
DROP TRIGGER IF EXISTS t2_ai;
--enable_warnings
CREATE TABLE t2 
       (
         value CHAR(30),
         domain_id INT,
         mailaccount_id INT, 
         program CHAR(30),
         keey CHAR(30),
         PRIMARY KEY(domain_id)
       );
CREATE TABLE t3 
       (
         value CHAR(30),
         domain_id INT,
         mailaccount_id INT,
         program CHAR(30),
         keey CHAR(30),
         PRIMARY KEY(domain_id)
       );
CREATE TABLE t1 (id INT,domain CHAR(30),PRIMARY KEY(id));

delimiter |;
CREATE TRIGGER t2_ai AFTER INSERT ON t2 FOR EACH ROW 
  UPDATE t3 ms, t1 d SET ms.value='No'
  WHERE ms.domain_id = 
    (SELECT max(id) FROM t1 WHERE domain='example.com') 
  AND ms.mailaccount_id IS NULL 
  AND ms.program='spamfilter' 
  AND ms.keey='scan_incoming';
|
delimiter ;|

INSERT INTO t1 VALUES (1, 'example.com'),
                      (2, 'mysql.com'),
                      (3, 'earthmotherwear.com'),
                      (4, 'yahoo.com'),
                      (5, 'example.com');
INSERT INTO t2 VALUES ('Yes', 1, NULL, 'spamfilter','scan_incoming');
DROP TRIGGER t2_ai;
DROP TABLE t1, t2, t3;

--echo #
--echo # Bug#14493938 - CREATE TEMPORARY TABLE INSIDE TRIGGER -- CRASH (DEBUG ONLY)
--echo #

CREATE TABLE t1 (a INT, b INT DEFAULT 150);

delimiter |;
CREATE TRIGGER t1_bi BEFORE INSERT ON t1
FOR EACH ROW 
BEGIN
  CREATE TEMPORARY TABLE t2 AS SELECT NEW.a, NEW.b;
  INSERT INTO t2(a) VALUES (10);
  INSERT INTO t2 VALUES (100, 500);
  INSERT INTO t2(a) VALUES (1000);
END
|
delimiter ;|

INSERT INTO t1 VALUES (1, 2);
SELECT * FROM t2;

DROP TABLE t1;
DROP TEMPORARY TABLE t2;

--echo #
--echo # Bug#15985318 - ASSERTION FAILED: ! thd->in_sub_stmt with certain
--echo #                                    commands in triggers
--echo #

CREATE TABLE t1(a INT);

--error ER_COMMIT_NOT_ALLOWED_IN_SF_OR_TRG
CREATE TRIGGER t1_au AFTER UPDATE ON t1 FOR EACH ROW START SLAVE;

--error ER_COMMIT_NOT_ALLOWED_IN_SF_OR_TRG
CREATE TRIGGER t1_au AFTER UPDATE ON t1 FOR EACH ROW STOP SLAVE;

--error ER_COMMIT_NOT_ALLOWED_IN_SF_OR_TRG
CREATE TRIGGER t1_au AFTER UPDATE ON t1 FOR EACH ROW
CREATE SERVER s FOREIGN DATA WRAPPER mysql OPTIONS (USER 'Remote',
                                                    HOST '192.168.1.106',
                                                    DATABASE 'test');

--error ER_COMMIT_NOT_ALLOWED_IN_SF_OR_TRG
CREATE TRIGGER t1_bu BEFORE UPDATE ON t1 FOR EACH ROW
ALTER SERVER s OPTIONS (password '1');

--error ER_COMMIT_NOT_ALLOWED_IN_SF_OR_TRG
CREATE TRIGGER tr1 AFTER UPDATE ON t1 FOR EACH ROW
DROP SERVER IF EXISTS s;

CREATE DATABASE db1;

--error ER_COMMIT_NOT_ALLOWED_IN_SF_OR_TRG
CREATE TRIGGER tr1 AFTER UPDATE ON t1 FOR EACH ROW
ALTER DATABASE db1 CHARACTER SET latin1;

DROP DATABASE db1;

CREATE USER 'u1'@'localhost' IDENTIFIED BY 'pass';

--error ER_COMMIT_NOT_ALLOWED_IN_SF_OR_TRG
CREATE TRIGGER tr1 AFTER UPDATE ON t1 FOR EACH ROW
ALTER USER 'u1'@'localhost' PASSWORD EXPIRE;

DROP USER 'u1'@'localhost';

--error ER_COMMIT_NOT_ALLOWED_IN_SF_OR_TRG
CREATE TRIGGER tr1 AFTER UPDATE ON t1 FOR EACH ROW
CHANGE MASTER TO MASTER_SSL = 0;

DROP TABLE t1;

--echo #
--echo # Bug#17864349 - CHANGING TRUNCATE TABLE TO DROP TABLE & CREATE TABLE
--echo # MAKES TRIGGER.TEST FAIL
--echo #

--echo # The following tests check for non in-place update (i.e. using temporary table)
--echo # of column with different datatypes

SET @save_sql_mode= @@sql_mode;
SET sql_mode= 'traditional';

let $column1_type_name = INT;
let $column2_type_name = INT;
let $column2_value = 3;
--source include/trigger_17864349.inc

let $column1_type_name = TINYINT;
let $column2_type_name = TINYINT;
let $column2_value = 3;
--source include/trigger_17864349.inc

let $column1_type_name = BOOL;
let $column2_type_name = BOOL;
let $column2_value = TRUE;
--source include/trigger_17864349.inc

let $column1_type_name = SMALLINT;
let $column2_type_name = SMALLINT;
let $column2_value = 3;
--source include/trigger_17864349.inc

let $column1_type_name = BIGINT;
let $column2_type_name = BIGINT;
let $column2_value = 3;
--source include/trigger_17864349.inc

let $column1_type_name = DECIMAL;
let $column2_type_name = DECIMAL;
let $column2_value = 3;
--source include/trigger_17864349.inc

let $column1_type_name = FLOAT;
let $column2_type_name = FLOAT;
let $column2_value = 3;
--source include/trigger_17864349.inc

let $column1_type_name = DOUBLE;
let $column2_type_name = DOUBLE;
let $column2_value = 3;
--source include/trigger_17864349.inc

let $column1_type_name = BIT;
let $column2_type_name = BIT;
let $column2_value = 1;
--source include/trigger_17864349.inc

let $column1_type_name = ENUM('a', 'b', 'c');
let $column2_type_name = ENUM('a', 'b', 'c');
let $column2_value = 'b';
--source include/trigger_17864349.inc

let $column1_type_name = SET('a', 'b', 'c');
let $column2_type_name = SET('a', 'b', 'c');
let $column2_value = 'b';
--source include/trigger_17864349.inc

let $column1_type_name = VARBINARY(10);
let $column2_type_name = VARBINARY(10);
let $column2_value = 'binary';
--source include/trigger_17864349.inc

let $column1_type_name = BINARY(10);
let $column2_type_name = BINARY(10);
let $column2_value = 'binary';
--source include/trigger_17864349.inc

let $column1_type_name = TINYTEXT;
let $column2_type_name = TINYTEXT;
let $column2_value = 'text';
--source include/trigger_17864349.inc

let $column1_type_name = TEXT(10);
let $column2_type_name = TEXT(10);
let $column2_value = 'text';
--source include/trigger_17864349.inc

let $column1_type_name = BLOB;
let $column2_type_name = BLOB;
let $column2_value = 'binary';
--source include/trigger_17864349.inc

let $column1_type_name = VARCHAR(5);
let $column2_type_name = INT;
let $column2_value = 3;
--source include/trigger_17864349.inc

let $column1_type_name = INT;
let $column2_type_name = VARCHAR(5);
let $column2_value = 'str';
--source include/trigger_17864349.inc

let $column1_type_name = VARCHAR(15);
let $column2_type_name = VARCHAR(5);
let $column2_value = 'str';
--source include/trigger_17864349.inc

let $column1_type_name = VARCHAR(15);
let $column2_type_name = BLOB;
let $column2_value = 'str';
--source include/trigger_17864349.inc

let $column1_type_name = TEXT(20);
let $column2_type_name = TEXT(10);
let $column2_value = 'text';
--source include/trigger_17864349.inc

SET sql_mode= @save_sql_mode;

# End of tests for Bug#17864349
--echo #
--echo # Bug#18596756 - FAILED PREPARING OF TRIGGER ON TRUNCATED TABLES CAUSE
--echo #                ERROR 1054.
--echo #

CREATE TABLE t1(id INT);
CREATE TABLE t2(id INT);

CREATE TRIGGER trigger1 BEFORE INSERT ON t1 FOR EACH ROW
  SET NEW.id= (SELECT * FROM t2);

INSERT INTO t2 VALUES(0);
INSERT INTO t1 VALUES(0);

TRUNCATE TABLE t2;

INSERT INTO t2 VALUES(0);
#Without the fix, trigger fired for following INSERT operation reports
#"ER_BAD_FIELD_ERROR" error.
INSERT INTO t1 VALUES(0);

DROP TABLE t2;

--error ER_NO_SUCH_TABLE
#Without the fix, trigger fired for following INSERT operation reports
#"ER_BAD_FIELD_ERROR" error also here.
INSERT INTO t1 VALUES(0);

DROP TABLE t1;

--echo #
--echo # Bug#16522924 : UPDATE TRIGGER INVOKED WHEN UPDATE IGNORE MEANS
--echo #                      THAT NO UPDATE IS PERFORMED
--echo #
CREATE TABLE t1 (a INT PRIMARY KEY);
CREATE TABLE t2 (after_update CHAR(50));
CREATE TABLE t3(b INT PRIMARY KEY);
INSERT INTO t1 VALUES (1), (2);
INSERT INTO t3 VALUES (1);
DELIMITER |;
CREATE TRIGGER post_update_t1 AFTER UPDATE ON t1
FOR EACH ROW BEGIN
  INSERT INTO t2 VALUES("POST UPDATE TRIGGER FOR UPDATE IGNORE ON t1 FIRED");
END|
DELIMITER ;|
UPDATE IGNORE t1 SET a=2 WHERE a=1;
SELECT * FROM t2;
UPDATE IGNORE t1,t3 SET t1.a=2 WHERE t1.a=1;
SELECT * FROM t2;
UPDATE IGNORE t3,t1 SET t1.a=2 WHERE t1.a=1;
SELECT * FROM t1;
SELECT * FROM t2;
DROP TRIGGER post_update_t1;
DROP TABLE t1,t2,t3;

--echo #
--echo # WL#9262: All system tables should support 32 character length user names
--echo #

CREATE USER user_name_robert_golebiowski@oh_my_gosh_this_is_a_long_hostname_look_at_it_it_has_60_char;
CREATE TABLE test.silly_one (ID INT);

CREATE DEFINER=user_name_robert_golebiowski@oh_my_gosh_this_is_a_long_hostname_look_at_it_it_has_60_char TRIGGER test.silly_trigger BEFORE INSERT ON test.silly_one FOR EACH ROW SET @x=1;

--replace_column 6 #
SHOW TRIGGERS FROM test LIKE 'silly_one';

SELECT DEFINER FROM information_schema.triggers WHERE TRIGGER_NAME='silly_trigger';

DROP USER user_name_robert_golebiowski@oh_my_gosh_this_is_a_long_hostname_look_at_it_it_has_60_char;
DROP TRIGGER test.silly_trigger;
DROP TABLE test.silly_one;

--echo #
<<<<<<< HEAD
--echo # Bug #22512899 - DROP TRIGGER AFTER RENAME TABLE RESULTS IN ERROR CODE 1146: TABLE DOESN'T EXIST
--echo #

CREATE TABLE t1 (a INT) ENGINE=InnoDB;
CREATE TRIGGER t1_bi BEFORE INSERT ON t1 FOR EACH ROW BEGIN END;

RENAME TABLE t1 TO t1Renamed;

DROP TRIGGER t1_bi;
DROP TABLE t1Renamed;

--echo End of 5.7 tests.

--echo #
--echo # Bug #23624693 - USING SHOW CREATE TRIGGER IN A TRANSACTION CRASHES THE SERVER
--echo #

--error ER_BAD_DB_ERROR
SHOW CREATE TRIGGER non_existence_db.some_trigger;

--error ER_BAD_DB_ERROR
CREATE TRIGGER non_existent_db.trg1 BEFORE INSERT ON t1 FOR EACH ROW BEGIN END;

--error ER_BAD_DB_ERROR
DROP TRIGGER non_existent_db.trg1;

--echo #
--echo # Bug#24449174 - DROPPING A PARTITION DROPS THE TRIGGER ON 8.0.0
--echo #

CREATE TABLE t1 (val INT NOT NULL) ENGINE=InnoDB
PARTITION BY LIST(val) (
  PARTITION p1 VALUES IN (1,2,3),
  PARTITION p2 VALUES IN (4,5)
);

CREATE TRIGGER t1_bi BEFORE INSERT ON t1 FOR EACH ROW BEGIN END;

--replace_column 7 #
SHOW CREATE TRIGGER t1_bi;

ALTER TABLE t1 DROP PARTITION p1;

--replace_column 7 #
SHOW CREATE TRIGGER t1_bi;

DROP TABLE t1;

--echo #
--echo # Bug#24482919 -- SHOW TRIGGER OUTPUT INCONSISTENCY ON WINDOWS / LINUX ON 8.0.0
--echo #
CREATE TABLE t1 (a INT);
CREATE TRIGGER trg1a BEFORE INSERT ON t1 FOR EACH ROW BEGIN END;
CREATE TRIGGER trg1b AFTER INSERT ON t1 FOR EACH ROW BEGIN END;
CREATE TRIGGER trg1c BEFORE UPDATE ON t1 FOR EACH ROW BEGIN END;
CREATE TRIGGER trg1d AFTER UPDATE ON t1 FOR EACH ROW BEGIN END;
CREATE TRIGGER trg1e BEFORE DELETE ON t1 FOR EACH ROW BEGIN END;
CREATE TRIGGER trg1f AFTER DELETE ON t1 FOR EACH ROW BEGIN END;
CREATE TRIGGER trg1a2 BEFORE INSERT ON t1 FOR EACH ROW BEGIN END;
CREATE TRIGGER trg1b2 AFTER INSERT ON t1 FOR EACH ROW BEGIN END;
CREATE TRIGGER trg1c2 BEFORE UPDATE ON t1 FOR EACH ROW BEGIN END;
CREATE TRIGGER trg1d2 AFTER UPDATE ON t1 FOR EACH ROW BEGIN END;
CREATE TRIGGER trg1f2 AFTER DELETE ON t1 FOR EACH ROW BEGIN END;
CREATE TRIGGER trg1a0 BEFORE INSERT ON t1 FOR EACH ROW PRECEDES trg1a BEGIN END;
CREATE TRIGGER trg1a3 BEFORE INSERT ON t1 FOR EACH ROW FOLLOWS trg1a2 BEGIN END;
CREATE TRIGGER trg1b0 AFTER INSERT ON t1 FOR EACH ROW PRECEDES trg1b BEGIN END;
CREATE TRIGGER trg1b3 AFTER INSERT ON t1 FOR EACH ROW FOLLOWS trg1b2 BEGIN END;
CREATE TRIGGER trg1c0 BEFORE UPDATE ON t1 FOR EACH ROW PRECEDES trg1c BEGIN END;
CREATE TRIGGER trg1c3 BEFORE UPDATE ON t1 FOR EACH ROW FOLLOWS trg1c2 BEGIN END;
SELECT TRIGGER_NAME FROM information_schema.triggers WHERE TRIGGER_NAME LIKE 'trg1%' ORDER BY TRIGGER_NAME;
--replace_column 6 # 7 #
SHOW TRIGGERS;
DROP TABLE t1;


--echo #
--echo # Bug#25581925: 'MDL_CHECKER::IS_READ_LOCKED(M_THD, *OBJECT)' AT
--echo #               DD::CACHE::DICTIONARY_CLIENT:
--echo #

CREATE TABLE t1(a INT);
CREATE SCHEMA s1;
CREATE VIEW s1.v1 AS SELECT * FROM t1;
CREATE TRIGGER trg1 BEFORE INSERT ON t1 FOR EACH ROW BEGIN END;
LOCK TABLE s1.v1 WRITE;
# This used to cause an assert.
DROP TRIGGER trg1;
UNLOCK TABLES;
DROP VIEW s1.v1;
DROP TABLE t1;
DROP SCHEMA s1;

###########################################################################
#
# Tests for WL#2818:
#   - Check that triggers are executed under the authorization of the definer.
#   - Check DEFINER clause of CREATE TRIGGER statement;
#     - Check that SUPER privilege required to create a trigger with different
#       definer.
#     - Check that if the user specified as DEFINER does not exist, a warning
#       is emitted.
#     - Check that the definer of a trigger does not exist, the trigger will
#       not be activated.
#   - Check that SHOW TRIGGERS statement provides "Definer" column.
#   - Check that if trigger contains NEW/OLD variables, the definer must have
#     SELECT privilege on the subject table (aka BUG#15166/BUG#15196).
#
#  Let's also check that user name part of definer can contain '@' symbol (to
#  check that triggers are not affected by BUG#13310 "incorrect user parsing
#  by SP").
#
###########################################################################

#
# Prepare environment.
#

DELETE FROM mysql.user WHERE User LIKE 'mysqltest_%';
DELETE FROM mysql.db WHERE User LIKE 'mysqltest_%';
DELETE FROM mysql.tables_priv WHERE User LIKE 'mysqltest_%';
DELETE FROM mysql.columns_priv WHERE User LIKE 'mysqltest_%';
FLUSH PRIVILEGES;

--disable_warnings
DROP DATABASE IF EXISTS mysqltest_db1;
--enable_warnings

CREATE DATABASE mysqltest_db1;

CREATE USER mysqltest_dfn@localhost;
CREATE USER mysqltest_inv@localhost;

GRANT CREATE ON mysqltest_db1.* TO mysqltest_dfn@localhost;

--connect (wl2818_definer_con,localhost,mysqltest_dfn,,mysqltest_db1)
--connection wl2818_definer_con
--echo
--echo ---> connection: wl2818_definer_con

CREATE TABLE t1(num_value INT);
CREATE TABLE t2(user_str TEXT);

--disconnect wl2818_definer_con

--connection default
--echo
--echo ---> connection: default

GRANT INSERT, DROP ON mysqltest_db1.t1 TO mysqltest_dfn@localhost;
GRANT INSERT, DROP ON mysqltest_db1.t2 TO mysqltest_dfn@localhost;

#
# Check that the user must have TRIGGER privilege to create a trigger.
#

--connection default
--echo
--echo ---> connection: default

GRANT SUPER ON *.* TO mysqltest_dfn@localhost;

--connect (wl2818_definer_con,localhost,mysqltest_dfn,,mysqltest_db1)
--connection wl2818_definer_con
--echo
--echo ---> connection: wl2818_definer_con

--error ER_TABLEACCESS_DENIED_ERROR
CREATE TRIGGER trg1 AFTER INSERT ON t1
  FOR EACH ROW
    INSERT INTO t2 VALUES(CURRENT_USER());

--disconnect wl2818_definer_con

#
# Check that the user must have TRIGGER privilege to drop a trigger.
#

--connection default
--echo
--echo ---> connection: default

GRANT TRIGGER ON mysqltest_db1.t1 TO mysqltest_dfn@localhost;

--connect (wl2818_definer_con,localhost,mysqltest_dfn,,mysqltest_db1)
--connection wl2818_definer_con
--echo
--echo ---> connection: wl2818_definer_con

CREATE TRIGGER trg1 AFTER INSERT ON t1
  FOR EACH ROW
    INSERT INTO t2 VALUES(CURRENT_USER());

--disconnect wl2818_definer_con

--connection default
--echo
--echo ---> connection: default

REVOKE TRIGGER ON mysqltest_db1.t1 FROM mysqltest_dfn@localhost;

--connect (wl2818_definer_con,localhost,mysqltest_dfn,,mysqltest_db1)
--connection wl2818_definer_con
--echo
--echo ---> connection: wl2818_definer_con

--error ER_TABLEACCESS_DENIED_ERROR
DROP TRIGGER trg1;

--disconnect wl2818_definer_con

#
# Check that the definer must have TRIGGER privilege to activate a trigger.
#

--connect (wl2818_definer_con,localhost,mysqltest_dfn,,mysqltest_db1)
--connection wl2818_definer_con
--echo
--echo ---> connection: wl2818_definer_con

--error ER_TABLEACCESS_DENIED_ERROR
INSERT INTO t1 VALUES(0);

--disconnect wl2818_definer_con

--connection default
--echo
--echo ---> connection: default

GRANT TRIGGER ON mysqltest_db1.t1 TO mysqltest_dfn@localhost;

--connect (wl2818_definer_con,localhost,mysqltest_dfn,,mysqltest_db1)
--connection wl2818_definer_con
--echo
--echo ---> connection: wl2818_definer_con

INSERT INTO t1 VALUES(0);

# Cleanup for further tests.
DROP TRIGGER trg1;
TRUNCATE TABLE t1;
TRUNCATE TABLE t2;

--disconnect wl2818_definer_con

--connection default
--echo
--echo ---> connection: default

REVOKE SUPER ON *.* FROM mysqltest_dfn@localhost;

#
# Check that triggers are executed under the authorization of the definer:
#   - create two tables under "definer";
#   - grant all privileges on the test db to "definer";
#   - grant all privileges on the first table to "invoker";
#   - grant only select privilege on the second table to "invoker";
#   - create a trigger, which inserts a row into the second table after
#     inserting into the first table.
#   - insert a row into the first table under "invoker". A row also should be
#     inserted into the second table.
#

--connect (wl2818_definer_con,localhost,mysqltest_dfn,,mysqltest_db1)
--connection wl2818_definer_con
--echo
--echo ---> connection: wl2818_definer_con

CREATE TRIGGER trg1 AFTER INSERT ON t1
  FOR EACH ROW
    INSERT INTO t2 VALUES(CURRENT_USER());

--connection default
--echo
--echo ---> connection: default

# Setup definer's privileges.

GRANT ALL PRIVILEGES ON mysqltest_db1.t1 TO mysqltest_dfn@localhost;
GRANT ALL PRIVILEGES ON mysqltest_db1.t2 TO mysqltest_dfn@localhost;

# Setup invoker's privileges.

GRANT ALL PRIVILEGES ON mysqltest_db1.t1
  TO 'mysqltest_inv'@localhost;

GRANT SELECT ON mysqltest_db1.t2
  TO 'mysqltest_inv'@localhost;

--connection wl2818_definer_con
--echo
--echo ---> connection: wl2818_definer_con

use mysqltest_db1;

INSERT INTO t1 VALUES(1);

SELECT * FROM t1;
SELECT * FROM t2;

--connect (wl2818_invoker_con,localhost,mysqltest_inv,,mysqltest_db1)
--connection wl2818_invoker_con
--echo
--echo ---> connection: wl2818_invoker_con

use mysqltest_db1;

INSERT INTO t1 VALUES(2);

SELECT * FROM t1;
SELECT * FROM t2;

#
# Check that if definer lost some privilege required to execute (activate) a
# trigger, the trigger will not be activated:
#  - create a trigger on insert into the first table, which will insert a row
#    into the second table;
#  - revoke INSERT privilege on the second table from the definer;
#  - insert a row into the first table;
#  - check that an error has been risen;
#  - check that no row has been inserted into the second table;
#

--connection default
--echo
--echo ---> connection: default

use mysqltest_db1;

REVOKE INSERT ON mysqltest_db1.t2 FROM mysqltest_dfn@localhost;

--connection wl2818_invoker_con
--echo
--echo ---> connection: wl2818_invoker_con

use mysqltest_db1;

--error ER_TABLEACCESS_DENIED_ERROR
INSERT INTO t1 VALUES(3);

SELECT * FROM t1;
SELECT * FROM t2;

#
# Check DEFINER clause of CREATE TRIGGER statement.
#
#   - Check that SUPER privilege required to create a trigger with different
#     definer:
#     - try to create a trigger with DEFINER="definer@localhost" under
#       "invoker";
#     - analyze error code;
#   - Check that if the user specified as DEFINER does not exist, a warning is
#     emitted:
#     - create a trigger with DEFINER="non_existent_user@localhost" from
#       "definer";
#     - check that a warning emitted;
#   - Check that the definer of a trigger does not exist, the trigger will not
#     be activated:
#     - activate just created trigger;
#     - check error code;
#

--connection wl2818_definer_con
--echo
--echo ---> connection: wl2818_definer_con

use mysqltest_db1;

DROP TRIGGER trg1;

# Check that SUPER is required to specify different DEFINER.

--error ER_SPECIFIC_ACCESS_DENIED_ERROR
CREATE DEFINER='mysqltest_inv'@'localhost'
  TRIGGER trg1 BEFORE INSERT ON t1
  FOR EACH ROW
    SET @new_sum = 0;

--connection default
--echo
--echo ---> connection: default

use mysqltest_db1;

GRANT SUPER ON *.* TO mysqltest_dfn@localhost;

--disconnect wl2818_definer_con
--connect (wl2818_definer_con,localhost,mysqltest_dfn,,mysqltest_db1)
--connection wl2818_definer_con
--echo
--echo ---> connection: wl2818_definer_con

CREATE DEFINER='mysqltest_inv'@'localhost'
  TRIGGER trg1 BEFORE INSERT ON t1
  FOR EACH ROW
    SET @new_sum = 0;

# Create with non-existent user.

CREATE DEFINER='mysqltest_nonexs'@'localhost'
  TRIGGER trg2 AFTER INSERT ON t1
  FOR EACH ROW
    SET @new_sum = 0;

# Check that trg2 will not be activated.

--error ER_NO_SUCH_USER
INSERT INTO t1 VALUES(6);

#
# Check that SHOW TRIGGERS statement provides "Definer" column.
#

--replace_column 6 #
SHOW TRIGGERS;

DROP TRIGGER trg1;
DROP TRIGGER trg2;

#
# Cleanup
#

--connection default
--echo
--echo ---> connection: default

DROP USER mysqltest_dfn@localhost;
DROP USER mysqltest_inv@localhost;

DROP DATABASE mysqltest_db1;


###########################################################################
#
# BUG#15166: Wrong update [was: select/update] permissions required to execute
# triggers.
#
# BUG#15196: Wrong select permission required to execute triggers.
#
###########################################################################

#
# Prepare environment.
#

DELETE FROM mysql.user WHERE User LIKE 'mysqltest_%';
DELETE FROM mysql.db WHERE User LIKE 'mysqltest_%';
DELETE FROM mysql.tables_priv WHERE User LIKE 'mysqltest_%';
DELETE FROM mysql.columns_priv WHERE User LIKE 'mysqltest_%';
FLUSH PRIVILEGES;

--disable_warnings
DROP DATABASE IF EXISTS mysqltest_db1;
--enable_warnings

CREATE DATABASE mysqltest_db1;

use mysqltest_db1;

# Tables for tesing table-level privileges:
CREATE TABLE t1(col CHAR(20)); # table for "read-value" trigger
CREATE TABLE t2(col CHAR(20)); # table for "write-value" trigger

# Tables for tesing column-level privileges:
CREATE TABLE t3(col CHAR(20)); # table for "read-value" trigger
CREATE TABLE t4(col CHAR(20)); # table for "write-value" trigger

CREATE USER mysqltest_u1@localhost;
REVOKE ALL PRIVILEGES, GRANT OPTION FROM mysqltest_u1@localhost;
GRANT TRIGGER ON mysqltest_db1.* TO mysqltest_u1@localhost;

SET @mysqltest_var = NULL;

--connect (bug15166_u1_con,localhost,mysqltest_u1,,mysqltest_db1)

# parsing (CREATE TRIGGER) time:
#   - check that nor SELECT either UPDATE is required to execute triggger w/o
#     NEW/OLD variables.

--connection default
--echo
--echo ---> connection: default

use mysqltest_db1;

GRANT DELETE ON mysqltest_db1.* TO mysqltest_u1@localhost;
SHOW GRANTS FOR mysqltest_u1@localhost;

--connection bug15166_u1_con
--echo
--echo ---> connection: bug15166_u1_con

use mysqltest_db1;

CREATE TRIGGER t1_trg_after_delete AFTER DELETE ON t1
  FOR EACH ROW
    SET @mysqltest_var = 'Hello, world!';

# parsing (CREATE TRIGGER) time:
#   - check that UPDATE is not enough to read the value;
#   - check that UPDATE is required to modify the value;

--connection default
--echo
--echo ---> connection: default

use mysqltest_db1;

GRANT UPDATE ON mysqltest_db1.t1 TO mysqltest_u1@localhost;
GRANT UPDATE ON mysqltest_db1.t2 TO mysqltest_u1@localhost;

GRANT UPDATE(col) ON mysqltest_db1.t3 TO mysqltest_u1@localhost;
GRANT UPDATE(col) ON mysqltest_db1.t4 TO mysqltest_u1@localhost;

--connection bug15166_u1_con
--echo
--echo ---> connection: bug15166_u1_con

use mysqltest_db1;

# - table-level privileges

# TODO: check privileges at CREATE TRIGGER time.
# --error ER_COLUMNACCESS_DENIED_ERROR
CREATE TRIGGER t1_trg_err_1 BEFORE INSERT ON t1
  FOR EACH ROW
    SET @mysqltest_var = NEW.col;
DROP TRIGGER t1_trg_err_1;

# TODO: check privileges at CREATE TRIGGER time.
# --error ER_COLUMNACCESS_DENIED_ERROR
CREATE TRIGGER t1_trg_err_2 BEFORE DELETE ON t1
  FOR EACH ROW
    SET @mysqltest_var = OLD.col;
DROP TRIGGER t1_trg_err_2;

CREATE TRIGGER t2_trg_before_insert BEFORE INSERT ON t2
  FOR EACH ROW
    SET NEW.col = 't2_trg_before_insert';

# - column-level privileges

# TODO: check privileges at CREATE TRIGGER time.
# --error ER_COLUMNACCESS_DENIED_ERROR
CREATE TRIGGER t3_trg_err_1 BEFORE INSERT ON t3
  FOR EACH ROW
    SET @mysqltest_var = NEW.col;
DROP TRIGGER t3_trg_err_1;

# TODO: check privileges at CREATE TRIGGER time.
# --error ER_COLUMNACCESS_DENIED_ERROR
CREATE TRIGGER t3_trg_err_2 BEFORE DELETE ON t3
  FOR EACH ROW
    SET @mysqltest_var = OLD.col;
DROP TRIGGER t3_trg_err_2;

CREATE TRIGGER t4_trg_before_insert BEFORE INSERT ON t4
  FOR EACH ROW
    SET NEW.col = 't4_trg_before_insert';

# parsing (CREATE TRIGGER) time:
#   - check that SELECT is required to read the value;
#   - check that SELECT is not enough to modify the value;

--connection default
--echo
--echo ---> connection: default

use mysqltest_db1;

REVOKE UPDATE ON mysqltest_db1.t1 FROM mysqltest_u1@localhost;
REVOKE UPDATE ON mysqltest_db1.t2 FROM mysqltest_u1@localhost;
GRANT SELECT ON mysqltest_db1.t1 TO mysqltest_u1@localhost;
GRANT SELECT ON mysqltest_db1.t2 TO mysqltest_u1@localhost;

REVOKE UPDATE(col) ON mysqltest_db1.t3 FROM mysqltest_u1@localhost;
REVOKE UPDATE(col) ON mysqltest_db1.t4 FROM mysqltest_u1@localhost;
GRANT SELECT(col) on mysqltest_db1.t3 TO mysqltest_u1@localhost;
GRANT SELECT(col) on mysqltest_db1.t4 TO mysqltest_u1@localhost;

--connection bug15166_u1_con
--echo
--echo ---> connection: bug15166_u1_con

use mysqltest_db1;

# - table-level privileges

CREATE TRIGGER t1_trg_after_insert AFTER INSERT ON t1
 FOR EACH ROW
  SET @mysqltest_var = NEW.col;

CREATE TRIGGER t1_trg_after_update AFTER UPDATE ON t1
 FOR EACH ROW
  SET @mysqltest_var = OLD.col;

# TODO: check privileges at CREATE TRIGGER time.
# --error ER_COLUMNACCESS_DENIED_ERROR
CREATE TRIGGER t2_trg_err_1 BEFORE UPDATE ON t2
 FOR EACH ROW
  SET NEW.col = 't2_trg_err_1';
DROP TRIGGER t2_trg_err_1;

# TODO: check privileges at CREATE TRIGGER time.
# --error ER_COLUMNACCESS_DENIED_ERROR
CREATE TRIGGER t2_trg_err_2 BEFORE UPDATE ON t2
 FOR EACH ROW
  SET NEW.col = CONCAT(OLD.col, '(updated)');
DROP TRIGGER t2_trg_err_2;

# - column-level privileges

CREATE TRIGGER t3_trg_after_insert AFTER INSERT ON t3
  FOR EACH ROW
    SET @mysqltest_var = NEW.col;

CREATE TRIGGER t3_trg_after_update AFTER UPDATE ON t3
  FOR EACH ROW
    SET @mysqltest_var = OLD.col;

# TODO: check privileges at CREATE TRIGGER time.
# --error ER_COLUMNACCESS_DENIED_ERROR
CREATE TRIGGER t4_trg_err_1 BEFORE UPDATE ON t4
 FOR EACH ROW
  SET NEW.col = 't4_trg_err_1';
DROP TRIGGER t4_trg_err_1;

# TODO: check privileges at CREATE TRIGGER time.
# --error ER_COLUMNACCESS_DENIED_ERROR
CREATE TRIGGER t4_trg_err_2 BEFORE UPDATE ON t4
 FOR EACH ROW
  SET NEW.col = CONCAT(OLD.col, '(updated)');
DROP TRIGGER t4_trg_err_2;

# execution time:
#   - check that UPDATE is not enough to read the value;
#   - check that UPDATE is required to modify the value;

--connection default
--echo
--echo ---> connection: default

use mysqltest_db1;

REVOKE SELECT ON mysqltest_db1.t1 FROM mysqltest_u1@localhost;
REVOKE SELECT ON mysqltest_db1.t2 FROM mysqltest_u1@localhost;
GRANT UPDATE ON mysqltest_db1.t1 TO mysqltest_u1@localhost;
GRANT UPDATE ON mysqltest_db1.t2 TO mysqltest_u1@localhost;

REVOKE SELECT(col) ON mysqltest_db1.t3 FROM mysqltest_u1@localhost;
REVOKE SELECT(col) ON mysqltest_db1.t4 FROM mysqltest_u1@localhost;
GRANT UPDATE(col) ON mysqltest_db1.t3 TO mysqltest_u1@localhost;
GRANT UPDATE(col) ON mysqltest_db1.t4 TO mysqltest_u1@localhost;

# - table-level privileges

--error ER_COLUMNACCESS_DENIED_ERROR
INSERT INTO t1 VALUES('line1');

SELECT * FROM t1;
SELECT @mysqltest_var;

INSERT INTO t2 VALUES('line2');

SELECT * FROM t2;

# - column-level privileges

--error ER_COLUMNACCESS_DENIED_ERROR
INSERT INTO t3 VALUES('t3_line1');

SELECT * FROM t3;
SELECT @mysqltest_var;

INSERT INTO t4 VALUES('t4_line2');

SELECT * FROM t4;

# execution time:
#   - check that SELECT is required to read the value;
#   - check that SELECT is not enough to modify the value;

--connection default
--echo
--echo ---> connection: default

use mysqltest_db1;

REVOKE UPDATE ON mysqltest_db1.t1 FROM mysqltest_u1@localhost;
REVOKE UPDATE ON mysqltest_db1.t2 FROM mysqltest_u1@localhost;
GRANT SELECT ON mysqltest_db1.t1 TO mysqltest_u1@localhost;
GRANT SELECT ON mysqltest_db1.t2 TO mysqltest_u1@localhost;

REVOKE UPDATE(col) ON mysqltest_db1.t3 FROM mysqltest_u1@localhost;
REVOKE UPDATE(col) ON mysqltest_db1.t4 FROM mysqltest_u1@localhost;
GRANT SELECT(col) ON mysqltest_db1.t3 TO mysqltest_u1@localhost;
GRANT SELECT(col) ON mysqltest_db1.t4 TO mysqltest_u1@localhost;

# - table-level privileges

INSERT INTO t1 VALUES('line3');

SELECT * FROM t1;
SELECT @mysqltest_var;

--error ER_COLUMNACCESS_DENIED_ERROR
INSERT INTO t2 VALUES('line4');

SELECT * FROM t2;

# - column-level privileges

INSERT INTO t3 VALUES('t3_line2');

SELECT * FROM t3;
SELECT @mysqltest_var;

--error ER_COLUMNACCESS_DENIED_ERROR
INSERT INTO t4 VALUES('t4_line2');

SELECT * FROM t4;

# execution time:
#   - check that nor SELECT either UPDATE is required to execute triggger w/o
#     NEW/OLD variables.

DELETE FROM t1;

SELECT @mysqltest_var;

#
# Cleanup.
#

DROP USER mysqltest_u1@localhost;

DROP DATABASE mysqltest_db1;


#
# Test for bug #14635 Accept NEW.x as INOUT parameters to stored
# procedures from within triggers
#
# We require UPDATE privilege when NEW.x passed as OUT parameter, and
# SELECT and UPDATE when NEW.x passed as INOUT parameter.
#
DELETE FROM mysql.user WHERE User LIKE 'mysqltest_%';
DELETE FROM mysql.db WHERE User LIKE 'mysqltest_%';
DELETE FROM mysql.tables_priv WHERE User LIKE 'mysqltest_%';
DELETE FROM mysql.columns_priv WHERE User LIKE 'mysqltest_%';
FLUSH PRIVILEGES;

--disable_warnings
DROP DATABASE IF EXISTS mysqltest_db1;
--enable_warnings

CREATE DATABASE mysqltest_db1;
USE mysqltest_db1;

CREATE TABLE t1 (i1 INT);
CREATE TABLE t2 (i1 INT);

CREATE USER mysqltest_dfn@localhost;
CREATE USER mysqltest_inv@localhost;

GRANT EXECUTE, CREATE ROUTINE, TRIGGER ON *.* TO mysqltest_dfn@localhost;
GRANT INSERT ON mysqltest_db1.* TO mysqltest_inv@localhost;

connect (definer,localhost,mysqltest_dfn,,mysqltest_db1);
connect (invoker,localhost,mysqltest_inv,,mysqltest_db1);

connection definer;
CREATE PROCEDURE p1(OUT i INT) DETERMINISTIC NO SQL SET i = 3;
CREATE PROCEDURE p2(INOUT i INT) DETERMINISTIC NO SQL SET i = i * 5;

# Check that having no privilege won't work.
connection definer;
CREATE TRIGGER t1_bi BEFORE INSERT ON t1 FOR EACH ROW
  CALL p1(NEW.i1);
CREATE TRIGGER t2_bi BEFORE INSERT ON t2 FOR EACH ROW
  CALL p2(NEW.i1);

connection invoker;
--error ER_COLUMNACCESS_DENIED_ERROR
INSERT INTO t1 VALUES (7);
--error ER_COLUMNACCESS_DENIED_ERROR
INSERT INTO t2 VALUES (11);

connection definer;
DROP TRIGGER t2_bi;
DROP TRIGGER t1_bi;

# Check that having only SELECT privilege is not enough.
connection default;
GRANT SELECT ON mysqltest_db1.* TO mysqltest_dfn@localhost;

connection definer;
CREATE TRIGGER t1_bi BEFORE INSERT ON t1 FOR EACH ROW
  CALL p1(NEW.i1);
CREATE TRIGGER t2_bi BEFORE INSERT ON t2 FOR EACH ROW
  CALL p2(NEW.i1);

connection invoker;
--error ER_COLUMNACCESS_DENIED_ERROR
INSERT INTO t1 VALUES (13);
--error ER_COLUMNACCESS_DENIED_ERROR
INSERT INTO t2 VALUES (17);

connection default;
REVOKE SELECT ON mysqltest_db1.* FROM mysqltest_dfn@localhost;

connection definer;
DROP TRIGGER t2_bi;
DROP TRIGGER t1_bi;

# Check that having only UPDATE privilege is enough for OUT parameter,
# but not for INOUT parameter.
connection default;
GRANT UPDATE ON mysqltest_db1.* TO mysqltest_dfn@localhost;

connection definer;
CREATE TRIGGER t1_bi BEFORE INSERT ON t1 FOR EACH ROW
  CALL p1(NEW.i1);
CREATE TRIGGER t2_bi BEFORE INSERT ON t2 FOR EACH ROW
  CALL p2(NEW.i1);

connection invoker;
INSERT INTO t1 VALUES (19);
--error ER_COLUMNACCESS_DENIED_ERROR
INSERT INTO t2 VALUES (23);

connection default;
REVOKE UPDATE ON mysqltest_db1.* FROM mysqltest_dfn@localhost;

connection definer;
DROP TRIGGER t2_bi;
DROP TRIGGER t1_bi;

# Check that having SELECT and UPDATE privileges is enough.
connection default;
GRANT SELECT, UPDATE ON mysqltest_db1.* TO mysqltest_dfn@localhost;

connection definer;
CREATE TRIGGER t1_bi BEFORE INSERT ON t1 FOR EACH ROW
  CALL p1(NEW.i1);
CREATE TRIGGER t2_bi BEFORE INSERT ON t2 FOR EACH ROW
  CALL p2(NEW.i1);

connection invoker;
INSERT INTO t1 VALUES (29);
INSERT INTO t2 VALUES (31);

connection default;
REVOKE SELECT, UPDATE ON mysqltest_db1.* FROM mysqltest_dfn@localhost;

connection definer;
DROP TRIGGER t2_bi;
DROP TRIGGER t1_bi;

connection default;
DROP PROCEDURE p2;
DROP PROCEDURE p1;

# Check that late procedure redefining won't open a security hole.
connection default;
GRANT UPDATE ON mysqltest_db1.* TO mysqltest_dfn@localhost;

connection definer;
CREATE PROCEDURE p1(OUT i INT) DETERMINISTIC NO SQL SET i = 37;
CREATE TRIGGER t1_bi BEFORE INSERT ON t1 FOR EACH ROW
  CALL p1(NEW.i1);

connection invoker;
INSERT INTO t1 VALUES (41);

connection definer;
DROP PROCEDURE p1;
CREATE PROCEDURE p1(IN i INT) DETERMINISTIC NO SQL SET @v1 = i + 43;

connection invoker;
--error ER_COLUMNACCESS_DENIED_ERROR
INSERT INTO t1 VALUES (47);

connection definer;
DROP PROCEDURE p1;
CREATE PROCEDURE p1(INOUT i INT) DETERMINISTIC NO SQL SET i = i + 51;

connection invoker;
--error ER_COLUMNACCESS_DENIED_ERROR
INSERT INTO t1 VALUES (53);

connection default;
DROP PROCEDURE p1;
REVOKE UPDATE ON mysqltest_db1.* FROM mysqltest_dfn@localhost;

connection definer;
DROP TRIGGER t1_bi;

# Cleanup.
disconnect definer;
disconnect invoker;
connection default;
DROP USER mysqltest_inv@localhost;
DROP USER mysqltest_dfn@localhost;
DROP TABLE t2;
DROP TABLE t1;
DROP DATABASE mysqltest_db1;
USE test;

--echo End of 5.0 tests.

#
# Bug#23713 LOCK TABLES + CREATE TRIGGER + FLUSH TABLES WITH READ LOCK = deadlock
#

--disable_warnings
drop table if exists t1;
--enable_warnings
create table t1 (i int);
connect (flush,localhost,root,,test,,);
connection default;
--echo connection: default
lock tables t1 write;
connection flush;
--echo connection: flush
--send flush tables with read lock;
connection default;
--echo connection: default
let $wait_condition=
  select count(*) = 1 from information_schema.processlist
  where state = "Waiting for global read lock";
--source include/wait_condition.inc
create trigger t1_bi before insert on t1 for each row begin end;
unlock tables;
connection flush;
--echo connection: flush
--reap
unlock tables;
connection default;
select * from t1;
drop table t1;
disconnect flush;

#
# Bug#45412 SHOW CREATE TRIGGER does not require privileges to disclose trigger data
#
CREATE DATABASE db1;
CREATE TABLE db1.t1 (a char(30)) ENGINE=MEMORY;
CREATE TRIGGER db1.trg AFTER INSERT ON db1.t1 FOR EACH ROW
 INSERT INTO db1.t1 VALUES('Some very sensitive data goes here');

CREATE USER 'no_rights'@'localhost';
REVOKE ALL ON *.* FROM 'no_rights'@'localhost';
FLUSH PRIVILEGES;

connect (con1,localhost,no_rights,,);
SELECT trigger_name FROM INFORMATION_SCHEMA.TRIGGERS
 WHERE trigger_schema = 'db1';
--error ER_SPECIFIC_ACCESS_DENIED_ERROR
SHOW CREATE TRIGGER db1.trg;

connection default;
disconnect con1;
DROP USER 'no_rights'@'localhost';
DROP DATABASE db1;

#
# Bug#55421 Protocol::end_statement(): Assertion `0' on multi-table UPDATE IGNORE
# To reproduce a crash we need to provoke a trigger execution with
# the following conditions:
#   - active SELECT statement during trigger execution
#    (i.e. LEX::current_select != NULL);
#   - IGNORE option (i.e. LEX::current_select->no_error == TRUE);
--disable_warnings
DROP DATABASE IF EXISTS mysqltest_db1;
--enable_warnings

CREATE DATABASE mysqltest_db1;
USE mysqltest_db1;

set @orig_sql_mode= @@sql_mode;
set sql_mode= (select replace(@@sql_mode,'NO_AUTO_CREATE_USER',''));
GRANT ALL ON mysqltest_db1.* TO mysqltest_u1@localhost;
set sql_mode= @orig_sql_mode;

--connect(con1,localhost,mysqltest_u1,,mysqltest_db1)

CREATE TABLE t1 (
  a1 int,
  a2 int
);
INSERT INTO t1 VALUES (1, 20);

CREATE TRIGGER mysqltest_db1.upd_t1
BEFORE UPDATE ON t1 FOR EACH ROW SET new.a2 = 200;

CREATE TABLE t2 (
  a1 int
);

INSERT INTO t2 VALUES (2);

--connection default

REVOKE ALL PRIVILEGES, GRANT OPTION FROM mysqltest_u1@localhost;

--error ER_TABLEACCESS_DENIED_ERROR
UPDATE IGNORE t1, t2 SET t1.a1 = 2, t2.a1 = 3 WHERE t1.a1 = 1 AND t2.a1 = 2;
# Cleanup

DROP DATABASE mysqltest_db1;
DROP USER mysqltest_u1@localhost;

--disconnect con1
--connection default
USE test;

--echo End of 5.1 tests.

--echo #
--echo # WL#2284: Increase the length of a user name
--echo #

CREATE DATABASE test1;
CREATE TABLE test1.t1 (
  int_field INTEGER UNSIGNED NOT NULL,
  char_field CHAR(10),
  INDEX(`int_field`)
);

use test;

CREATE USER user_name_len_22_01234@localhost;
CREATE USER user_name_len_32_012345678901234@localhost;

REVOKE ALL PRIVILEGES, GRANT OPTION FROM user_name_len_22_01234@localhost;
REVOKE ALL PRIVILEGES, GRANT OPTION FROM user_name_len_32_012345678901234@localhost;

--echo # Check that user_name_len_22_01234 has no SELECT permission ON t1
connect (con_user_22,localhost,user_name_len_22_01234,,test);
--error ER_TABLEACCESS_DENIED_ERROR
SELECT * FROM test1.t1;

--echo # Check that user_name_len_32_012345678901234 has no SELECT permission ON t1
connect (con_user_32,localhost,user_name_len_32_012345678901234,,test);
--error ER_TABLEACCESS_DENIED_ERROR
SELECT * FROM test1.t1;

connection default;

GRANT ALL ON test1.* TO user_name_len_32_012345678901234@localhost;

CREATE DEFINER=user_name_len_32_012345678901234@localhost
  TRIGGER test1.t1_ai AFTER INSERT ON test1.t1 FOR EACH ROW SET @a = (SELECT COUNT(*) FROM test1.t1);

GRANT INSERT ON test1.t1 TO user_name_len_22_01234@localhost;

--echo # Now user_name_len_22_01234 should be able to "SELECT" COUNT(*) FROM
--echo # test1.t1 by using the trigger

connection con_user_22;
set @a:=0;
INSERT INTO test1.t1 VALUES (1,'haha');
SELECT @a;

connection default;

--error ER_WRONG_STRING_LENGTH
CREATE DEFINER=user_name_len_33_0123456789012345@localhost
  TRIGGER test1.t1_bi BEFORE INSERT ON test1.t1 FOR EACH ROW SET @a = (SELECT COUNT(*) FROM test1.t1);

#Cleanup
DROP DATABASE test1;

DROP USER user_name_len_22_01234@localhost;
DROP USER user_name_len_32_012345678901234@localhost;
=======
--echo # Bug#25209512:  CURRENT_TIMESTAMP PRODUCES ZEROS IN TRIGGER
--echo #

--echo
--echo # Case 1: With BEFORE INSERT triggers
--echo # Scenario 1.1: Normal INSERT
SET TIMESTAMP= UNIX_TIMESTAMP("2017-05-15 07:07:07");
CREATE TABLE t1( a TIMESTAMP NOT NULL DEFAULT CURRENT_TIMESTAMP );

CREATE TRIGGER trigger_for_normal_insert BEFORE INSERT ON t1 FOR EACH ROW
SET @x:= NEW.a;

INSERT INTO t1() VALUES();

SELECT * FROM t1;
--echo # Without the patch, x contained zero timestamp.
SELECT @x;

DROP TABLE t1;

--echo
--echo # Scenario 1.2: INSERT INTO... SELECT
CREATE TABLE t1(a DATETIME NOT NULL DEFAULT NOW(), b INT);

CREATE TRIGGER trigger_for_insert_select BEFORE INSERT ON t1 FOR EACH ROW
SET @x:= NEW.a;

INSERT INTO t1(b) SELECT 1;

SELECT * FROM t1;
--echo # Without the patch, x contained zero timestamp.
SELECT @x;

DROP TABLE t1;

--echo
--echo # Scenario 1.3: Normal REPLACE
CREATE TABLE t1( a TIMESTAMP NOT NULL DEFAULT CURRENT_TIMESTAMP );

CREATE TRIGGER trigger_for_normal_replace BEFORE INSERT ON t1 FOR EACH ROW
SET @x:= NEW.a;

REPLACE INTO t1() VALUES();

SELECT * FROM t1;
--echo # Without the patch, x contained zero timestamp.
SELECT @x;

DROP TABLE t1;

--echo
--echo # Scenario 1.4: REPLACE INTO... SELECT
CREATE TABLE t1(a DATETIME NOT NULL DEFAULT NOW(), b INT);

CREATE TRIGGER trigger_for_replace_select BEFORE INSERT ON t1 FOR EACH ROW
SET @x:= NEW.a;

REPLACE INTO t1(b) SELECT 1;

SELECT * FROM t1;
--echo # Without the patch, x contained zero timestamp.
SELECT @x;

DROP TABLE t1;

--echo
--echo # Case 2: With BEFORE UPDATE triggers
--echo # Scenario 2.1: Normal UPDATE with ON UPDATE NOW() clause for
--echo #               the timestamp field.
SET TIMESTAMP= UNIX_TIMESTAMP("2017-04-11 09:09:09");
CREATE TABLE t1( a TIMESTAMP NOT NULL DEFAULT CURRENT_TIMESTAMP
                 ON UPDATE NOW(), b INT DEFAULT 1 );

CREATE TRIGGER trigger_before_update BEFORE UPDATE ON t1 FOR EACH ROW
SET @x:= NEW.a;

INSERT INTO t1 VALUES();
SELECT * FROM t1;

SET TIMESTAMP= UNIX_TIMESTAMP("2017-04-12 10:10:10");
UPDATE t1 SET b= 2;

SELECT * FROM t1;
--echo # Without the patch, x contained the old timestamp.
SELECT @x;

DROP TABLE t1;

--echo
--echo # Scenario 2.2: Normal UPDATE without ON UPDATE NOW() clause for
--echo #               the timestamp field.
SET TIMESTAMP= UNIX_TIMESTAMP("2017-04-13 08:08:08");
CREATE TABLE t1( a TIMESTAMP NOT NULL DEFAULT CURRENT_TIMESTAMP,
                 b INT DEFAULT 1 );

CREATE TRIGGER trigger_before_update BEFORE UPDATE ON t1 FOR EACH ROW
SET @x:= NEW.a;

INSERT INTO t1 VALUES();
SELECT * FROM t1;

SET TIMESTAMP= UNIX_TIMESTAMP("2017-05-04 05:05:05");
UPDATE t1 SET b= 2;

SELECT * FROM t1;
--echo # x contains the old timestamp because of the absence of
--echo # ON UPDATE clause for the timestamp field.
SELECT @x;

DROP TABLE t1;

--echo
--echo # Scenario 2.3: UPDATE with join
SET TIMESTAMP= UNIX_TIMESTAMP("2017-04-25 11:11:11");
CREATE TABLE t1( a DATETIME NOT NULL DEFAULT CURRENT_TIMESTAMP
                 ON UPDATE CURRENT_TIMESTAMP, b INT);
CREATE TABLE t2( d INT);

INSERT INTO t1(b) VALUES(1);
INSERT INTO t2 VALUES(2);

SELECT * FROM t1;
SELECT * FROM t2;

CREATE TRIGGER trigger_before_update_with_join BEFORE UPDATE ON t1 FOR EACH ROW
SET @x:= NEW.a;

SET TIMESTAMP= UNIX_TIMESTAMP("2017-04-25 01:01:01");
UPDATE t1, t2 SET t1.b= t2.d;

SELECT * FROM t1;
--echo # Without the patch, x contained old timestamp
SELECT @x;

DROP TABLE t1, t2;

--echo
--echo # Case 3: LOAD DATA INFILE... with BEFORE INSERT triggers
SET TIMESTAMP= UNIX_TIMESTAMP("2017-04-17 06:06:06");
CREATE TABLE t1( a TIMESTAMP NOT NULL DEFAULT NOW(), b INT );

CREATE TRIGGER trigger_for_load_infile BEFORE INSERT ON t1 FOR EACH ROW
SET @x:= NEW.a;

SELECT 1 INTO OUTFILE 't1.dat' FROM dual;
LOAD DATA INFILE 't1.dat' INTO TABLE t1(b);

SELECT * FROM t1;
--echo # Without the patch, x contained zero timestamp
SELECT @x;

DROP TABLE t1;

let $MYSQLD_DATADIR= `select @@datadir`;
remove_file $MYSQLD_DATADIR/test/t1.dat;

SET TIMESTAMP= DEFAULT;

--echo End of 5.7 tests.
>>>>>>> db1a33f5
<|MERGE_RESOLUTION|>--- conflicted
+++ resolved
@@ -2875,7 +2875,6 @@
 DROP TABLE test.silly_one;
 
 --echo #
-<<<<<<< HEAD
 --echo # Bug #22512899 - DROP TRIGGER AFTER RENAME TABLE RESULTS IN ERROR CODE 1146: TABLE DOESN'T EXIST
 --echo #
 
@@ -3952,14 +3951,15 @@
 
 DROP USER user_name_len_22_01234@localhost;
 DROP USER user_name_len_32_012345678901234@localhost;
-=======
+
+--echo #
 --echo # Bug#25209512:  CURRENT_TIMESTAMP PRODUCES ZEROS IN TRIGGER
 --echo #
 
 --echo
 --echo # Case 1: With BEFORE INSERT triggers
 --echo # Scenario 1.1: Normal INSERT
-SET TIMESTAMP= UNIX_TIMESTAMP("2017-05-15 07:07:07");
+SET TIMESTAMP= UNIX_TIMESTAMP("2017-03-30 07:07:07");
 CREATE TABLE t1( a TIMESTAMP NOT NULL DEFAULT CURRENT_TIMESTAMP );
 
 CREATE TRIGGER trigger_for_normal_insert BEFORE INSERT ON t1 FOR EACH ROW
@@ -4109,7 +4109,4 @@
 let $MYSQLD_DATADIR= `select @@datadir`;
 remove_file $MYSQLD_DATADIR/test/t1.dat;
 
-SET TIMESTAMP= DEFAULT;
-
---echo End of 5.7 tests.
->>>>>>> db1a33f5
+SET TIMESTAMP= DEFAULT;