--- conflicted
+++ resolved
@@ -474,61 +474,7 @@
 set names utf8;
 
 -- echo End for 5.0 tests
-<<<<<<< HEAD
 --echo End of 5.1 tests
-
---echo #
---echo # Start of 5.6 tests
---echo #
-
---echo #
---echo # WL#3664 WEIGHT_STRING
---echo #
-
-set collation_connection=ucs2_unicode_ci;
---source include/weight_string.inc
---source include/weight_string_euro.inc
---source include/weight_string_l1.inc
-
-set @@collation_connection=utf8_unicode_ci;
---source include/weight_string.inc
---source include/weight_string_euro.inc
---source include/weight_string_l1.inc
-
-set @@collation_connection=utf8_czech_ci;
---source include/weight_string_chde.inc
-
-set @@collation_connection=ucs2_czech_ci;
---source include/weight_string_chde.inc
-
---echo #
---echo # Bug#33077 weight of supplementary characters is not 0xfffd
---echo #
-select hex(weight_string(_utf8mb4 0xF0908080 /* U+10000 */ collate utf8mb4_unicode_ci));
-
---echo #
---echo # Bug#53064 garbled data when using utf8_german2_ci collation
---echo #
-CREATE TABLE t1 (s1 VARCHAR(10) COLLATE utf8_german2_ci); 
-INSERT INTO t1 VALUES ('a'),('ae'),('af');                 
-SELECT s1,hex(s1),hex(weight_string(s1)) FROM t1 ORDER BY s1; 
-DROP TABLE t1;
-
---echo #
---echo # WL#4013 Unicode german2 collation
---echo #
-SET collation_connection=utf8_german2_ci;
---source include/ctype_german.inc
-
---echo #
---echo # WL#2673 Unicode Collation Algorithm new version
---echo #
-SET NAMES utf8mb4 COLLATE utf8mb4_unicode_520_ci;
---source include/ctype_unicode520.inc
-
---echo #
---echo # End of 5.6 tests
-=======
 
 --echo #
 --echo # Start of 5.5 tests
@@ -544,5 +490,58 @@
 --source include/ctype_like_ignorable.inc
 --echo #
 --echo # End of 5.5 tests
->>>>>>> 93386d73
+--echo #
+
+
+--echo #
+--echo # Start of 5.6 tests
+--echo #
+
+--echo #
+--echo # WL#3664 WEIGHT_STRING
+--echo #
+
+set collation_connection=ucs2_unicode_ci;
+--source include/weight_string.inc
+--source include/weight_string_euro.inc
+--source include/weight_string_l1.inc
+
+set @@collation_connection=utf8_unicode_ci;
+--source include/weight_string.inc
+--source include/weight_string_euro.inc
+--source include/weight_string_l1.inc
+
+set @@collation_connection=utf8_czech_ci;
+--source include/weight_string_chde.inc
+
+set @@collation_connection=ucs2_czech_ci;
+--source include/weight_string_chde.inc
+
+--echo #
+--echo # Bug#33077 weight of supplementary characters is not 0xfffd
+--echo #
+select hex(weight_string(_utf8mb4 0xF0908080 /* U+10000 */ collate utf8mb4_unicode_ci));
+
+--echo #
+--echo # Bug#53064 garbled data when using utf8_german2_ci collation
+--echo #
+CREATE TABLE t1 (s1 VARCHAR(10) COLLATE utf8_german2_ci); 
+INSERT INTO t1 VALUES ('a'),('ae'),('af');                 
+SELECT s1,hex(s1),hex(weight_string(s1)) FROM t1 ORDER BY s1; 
+DROP TABLE t1;
+
+--echo #
+--echo # WL#4013 Unicode german2 collation
+--echo #
+SET collation_connection=utf8_german2_ci;
+--source include/ctype_german.inc
+
+--echo #
+--echo # WL#2673 Unicode Collation Algorithm new version
+--echo #
+SET NAMES utf8mb4 COLLATE utf8mb4_unicode_520_ci;
+--source include/ctype_unicode520.inc
+
+--echo #
+--echo # End of 5.6 tests
 --echo #