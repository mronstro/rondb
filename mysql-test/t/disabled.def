--- conflicted
+++ resolved
@@ -16,9 +16,6 @@
 log_tables-big           : Bug#11756699 2010-11-15 mattiasj report already exists
 ds_mrr-big @solaris      : Hemant disabled since this leads to timeout on Solaris on slow sparc servers
 partition_locking_4	 : Bug#13924750 2012-04-04 lost connection.
-<<<<<<< HEAD
 mysql_embedded_client_test	: Bug#13964673 2012-04-16 amitbha since most of the test cases are failing
 openssl_1                : Bug#13784804, Mayank: Error no is same but message is messed up.
-=======
-file_contents            : Bug#12585902 2011-09-27 magnus file_contents.test fails when building from "bzr export"
->>>>>>> 595b653d
+file_contents            : Bug#12585902 2011-09-27 magnus file_contents.test fails when building from "bzr export"