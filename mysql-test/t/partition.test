#--disable_abort_on_error
#
# Simple test for the partition storage engine
# taken from the select test.
#
# Last update:
# 2007-10-22 mleich  - Move ARCHIVE, BLACKHOLE and CSV related sub tests to
#                      new tests. Reason: All these might be not available.
#                    - Minor cleanup
#
--source include/have_partition.inc

--disable_warnings
drop table if exists t1, t2;
--enable_warnings

<<<<<<< HEAD
--echo # Bug#39338: Fieldnames in
--echo #   INFORMATIONSCHEMA.PARTITIONS.PARTITION_EXPRESSION become unescaped
--echo # NOTE: the partition expression is saved as a string, so changing from
--echo #       normal quotes to ansi quotes does not change the expression, only
--echo #       for partition by KEY.
CREATE TABLE t1 (
    ID int(11) NOT NULL,
    `aaaa,aaaaa` tinyint(3) UNSIGNED NOT NULL DEFAULT '0',
    ddddddddd int(11) NOT NULL DEFAULT '0',
    new_field0 varchar(50),
    PRIMARY KEY(ID, `aaaa,aaaaa`, ddddddddd))
PARTITION BY RANGE(ID)
PARTITIONS 3
SUBPARTITION BY LINEAR KEY(ID,`aaaa,aaaaa`)
SUBPARTITIONS 2 (
    PARTITION p01 VALUES LESS THAN(100),
    PARTITION p11 VALUES LESS THAN(200),
    PARTITION p21 VALUES LESS THAN MAXVALUE);
SELECT PARTITION_EXPRESSION, SUBPARTITION_EXPRESSION FROM INFORMATION_SCHEMA.PARTITIONS WHERE TABLE_NAME='t1';
show create table t1;
drop table t1;

=======
--echo #
--echo # Bug#55458: Partitioned MyISAM table gets crashed by multi-table update 
--echo #
CREATE TABLE t1 (
  `id` int NOT NULL,
  `user_num` int DEFAULT NULL,
  PRIMARY KEY (`id`)
) ENGINE=MyISAM CHARSET=latin1;
INSERT INTO t1 VALUES (1,8601);
INSERT INTO t1 VALUES (2,8601);
INSERT INTO t1 VALUES (3,8601);
INSERT INTO t1 VALUES (4,8601);
CREATE TABLE t2 (
  `id` int(11) NOT NULL,
  `user_num` int DEFAULT NULL,
  `name` varchar(64) NOT NULL,
  PRIMARY KEY (`id`)
) ENGINE=MyISAM CHARSET=latin1
PARTITION BY HASH (id)
PARTITIONS 2;
INSERT INTO t2 VALUES (1,8601,'John');
INSERT INTO t2 VALUES (2,8601,'JS');
INSERT INTO t2 VALUES (3,8601,'John S');

UPDATE t1, t2 SET t2.name = 'John Smith' WHERE t1.user_num = t2.user_num;

DROP TABLE t1, t2;
>>>>>>> 99e507e8
#
# Bug#48276: can't add column if subpartition exists
CREATE TABLE t1 (a INT, b INT)
PARTITION BY LIST (a)
SUBPARTITION BY HASH (b)
(PARTITION p1 VALUES IN (1));
ALTER TABLE t1 ADD COLUMN c INT;
DROP TABLE t1;

#
# Bug#46639: 1030 (HY000): Got error 124 from storage engine on
# INSERT ... SELECT ...
CREATE TABLE t1 (
  a int NOT NULL,
  b int NOT NULL);

CREATE TABLE t2 (
  a int NOT NULL,
  b int NOT NULL,
  INDEX(b)
)
PARTITION BY HASH(a) PARTITIONS 2;

INSERT INTO t1 VALUES (399, 22);
INSERT INTO t2 VALUES (1, 22), (1, 42);

INSERT INTO t2 SELECT 1, 399 FROM t2, t1
WHERE t1.b = t2.b;

DROP TABLE t1, t2;

#
# Bug#46478: timestamp field incorrectly defaulted when partition is reorganized
#
CREATE TABLE t1 (
  a timestamp NOT NULL DEFAULT CURRENT_TIMESTAMP,
  b varchar(10),
  PRIMARY KEY (a)
)
PARTITION BY RANGE (UNIX_TIMESTAMP(a)) (
 PARTITION p1 VALUES LESS THAN (1199134800),
 PARTITION pmax VALUES LESS THAN MAXVALUE
);

INSERT INTO t1 VALUES ('2007-07-30 17:35:48', 'p1');
INSERT INTO t1 VALUES ('2009-07-14 17:35:55', 'pmax');
INSERT INTO t1 VALUES ('2009-09-21 17:31:42', 'pmax');

SELECT * FROM t1;
ALTER TABLE t1 REORGANIZE PARTITION pmax INTO (
 PARTITION p3 VALUES LESS THAN (1247688000),
 PARTITION pmax VALUES LESS THAN MAXVALUE);
SELECT * FROM t1;
SHOW CREATE TABLE t1;
DROP TABLE t1;

#
# Bug#45904: Error when CHARSET=utf8 and subpartitioning
#
create table t1 (a int NOT NULL, b varchar(5) NOT NULL)
default charset=utf8
partition by list (a)
subpartition by key (b)
(partition p0 values in (1),
 partition p1 values in (2));
drop table t1;

#
# Bug#44059: rec_per_key on empty partition gives weird optimiser results
#
create table t1 (a int, b int, key(a))
partition by list (a)
( partition p0 values in (1),
  partition p1 values in (2));
insert into t1 values (1,1),(2,1),(2,2),(2,3);
show indexes from t1;
analyze table t1;
show indexes from t1;
drop table t1;

#
# Bug#40181: hang if create index
#
create table t1 (a int)
partition by hash (a);
create index i on t1 (a);
insert into t1 values (1);
insert into t1 select * from t1;
--error ER_DUP_KEYNAME
create index i on t1 (a);
create index i2 on t1 (a);
drop table t1;

#
# Bug#36001: Partitions: spelling and using some error messages
#
--error ER_FOREIGN_KEY_ON_PARTITIONED
CREATE TABLE t1 (a INT, FOREIGN KEY (a) REFERENCES t0 (a))
ENGINE=MyISAM
PARTITION BY HASH (a);

#
# Bug#40954: Crash if range search and order by.
#
CREATE TABLE t1 (
  pk INT NOT NULL AUTO_INCREMENT,
  PRIMARY KEY (pk)
)
/*!50100 PARTITION BY HASH (pk)
PARTITIONS 2 */;
INSERT INTO t1 VALUES (NULL);
INSERT INTO t1 VALUES (NULL);
INSERT INTO t1 VALUES (NULL);
SELECT * FROM t1 WHERE pk < 0 ORDER BY pk;
DROP TABLE t1;

#
# Bug#35765: ALTER TABLE produces wrong error when non-existent storage engine
# used
CREATE TABLE t1 (a INT)
ENGINE=NonExistentEngine;
DROP TABLE t1;
CREATE TABLE t1 (a INT)
ENGINE=NonExistentEngine
PARTITION BY HASH (a);
DROP TABLE t1;
CREATE TABLE t1 (a INT)
ENGINE=Memory;
ALTER TABLE t1 ENGINE=NonExistentEngine;
# OK to only specify one partitions engine, since it is already assigned at
# table level (after create, it is specified on all levels and all parts).
ALTER TABLE t1
PARTITION BY HASH (a)
(PARTITION p0 ENGINE=Memory,
 PARTITION p1 ENGINE=NonExistentEngine);
ALTER TABLE t1 ENGINE=NonExistentEngine;
SHOW CREATE TABLE t1;
DROP TABLE t1;

#
# Bug#40494: Crash MYSQL server crashes on range access with partitioning
#            and order by
#
CREATE TABLE t1 (a INT NOT NULL, KEY(a))
PARTITION BY RANGE(a)
(PARTITION p1 VALUES LESS THAN (200), PARTITION pmax VALUES LESS THAN MAXVALUE);
INSERT INTO t1 VALUES (2), (40), (40), (70), (60), (90), (199);
SELECT a FROM t1 WHERE a BETWEEN 60 AND 95 ORDER BY a ASC;
--sorted_result
SELECT a FROM t1 WHERE a BETWEEN 60 AND 95;
INSERT INTO t1 VALUES (200), (250), (210);
SELECT a FROM t1 WHERE a BETWEEN 60 AND 220 ORDER BY a ASC;
SELECT a FROM t1 WHERE a BETWEEN 200 AND 220 ORDER BY a ASC;
SELECT a FROM t1 WHERE a BETWEEN 60 AND 95 ORDER BY a DESC;
SELECT a FROM t1 WHERE a BETWEEN 60 AND 220 ORDER BY a DESC;
SELECT a FROM t1 WHERE a BETWEEN 200 AND 220 ORDER BY a DESC;
--sorted_result
SELECT a FROM t1 WHERE a BETWEEN 60 AND 220;
--sorted_result
SELECT a FROM t1 WHERE a BETWEEN 200 AND 220;
--sorted_result
SELECT a FROM t1 WHERE a BETWEEN 60 AND 95;
--sorted_result
SELECT a FROM t1 WHERE a BETWEEN 60 AND 220;
--sorted_result
SELECT a FROM t1 WHERE a BETWEEN 200 AND 220;
DROP TABLE t1;

#
# Bug35931: Index search may return duplicates
#
CREATE TABLE t1 (
  a INT NOT NULL,   
  b MEDIUMINT NOT NULL,   
  c INT NOT NULL,
  KEY b (b)
) ENGINE=MyISAM
PARTITION BY LIST (a) (
  PARTITION p0 VALUES IN (1) 
);
INSERT INTO t1 VALUES (1,1,0), (1,1,1), (1,1,2), (1,1,53), (1,1,4), (1,1,5),
(1,1,6), (1,1,7), (1,1,8), (1,1,9), (1,1,10), (1,1,11), (1,1,12), (1,1,13),
(1,1,14), (1,1,15), (1,1,16), (1,1,67), (1,1,18), (1,1,19), (1,1,20), (1,1,21),
(1,1,22), (1,1,23), (1,1,24), (1,1,75), (1,1,26), (1,1,27), (1,1,128),
(1,1,79), (1,1,30), (1,1,31), (1,1,32), (1,1,33), (1,1,34), (1,1,85), (1,1,36),
(1,1,37), (1,1,38), (1,1,39), (1,1,40), (1,1,241), (1,1,42), (1,1,43),
(1,1,44), (1,1,45), (1,1,46), (1,1,147), (1,1,48), (1,1,49), (1,2,0), (1,2,1),
(1,2,2), (1,2,3), (1,2,4), (1,2,5), (1,2,6), (1,2,7), (1,2,8), (1,2,9),
(1,2,10), (1,2,11), (1,2,12), (1,2,13), (1,2,14), (1,2,15), (1,2,16), (1,2,17),
(1,2,18), (1,2,19), (1,2,20), (1,2,21), (1,2,22), (1,2,23), (1,2,24), (1,2,25),
(1,2,26), (1,2,27), (1,2,28), (1,2,29), (1,2,30), (1,2,31), (1,2,32), (1,2,33),
(1,2,34), (1,2,35), (1,2,36), (1,2,37), (1,2,38), (1,2,39), (1,2,40), (1,2,41),
(1,2,42), (1,2,43), (1,2,44), (1,2,45), (1,2,46), (1,2,47), (1,2,48), (1,2,49),
(1,6,0), (1,6,1), (1,6,2), (1,6,3), (1,6,4), (1,6,5), (1,6,6), (1,6,7),
(1,6,8), (1,6,9), (1,6,10), (1,6,11), (1,6,12), (1,6,13), (1,6,14), (1,6,15),
(1,6,16), (1,6,17), (1,6,18), (1,6,19), (1,6,20), (1,6,21), (1,6,22), (1,6,23),
(1,6,24), (1,6,25), (1,6,26), (1,6,27), (1,6,28), (1,6,29), (1,6,30), (1,6,31),
(1,6,32), (1,6,33), (1,6,34), (1,6,35), (1,6,36), (1,6,37), (1,6,38), (1,6,39),
(1,6,40), (1,6,41), (1,6,42), (1,6,43), (1,6,44), (1,6,45), (1,6,46), (1,6,47),
(1,6,48), (1,6,49), (1,7,0), (1,7,1), (1,7,2), (1,7,3), (1,7,4), (1,7,5),
(1,7,6), (1,7,7), (1,7,8), (1,7,9), (1,7,10), (1,7,11), (1,7,12), (1,7,13),
(1,7,14), (1,7,15), (1,7,16), (1,7,17), (1,7,18), (1,7,19), (1,7,20), (1,7,21),
(1,7,22), (1,7,23), (1,7,24), (1,7,25), (1,7,26), (1,7,27), (1,7,28), (1,7,29),
  (1,7,30), (1,7,31), (1,7,32), (1,7,33), (1,7,34), (1,7,35), (1,7,38), (1,7,39),
(1,7,90), (1,7,41), (1,7,43), (1,7,48), (1,7,49), (1,9,0), (1,9,1), (1,9,2),
(1,9,3), (1,9,4), (1,9,5), (1,9,6), (1,9,7), (1,9,8), (1,9,9), (1,9,10),
(1,9,11), (1,9,12), (1,9,13), (1,9,14), (1,9,15), (1,9,16), (1,9,17), (1,9,18),
(1,9,19), (1,9,20), (1,9,21), (1,9,22), (1,9,23), (1,9,24), (1,9,25), (1,9,26),
(1,9,29), (1,9,32), (1,9,35), (1,9,38), (1,10,0), (1,10,1), (1,10,2), (1,10,3),
(1,10,4), (1,10,5), (1,10,6), (1,10,7), (1,10,8), (1,10,9), (1,10,10),
(1,10,11), (1,10,13), (1,10,14), (1,10,15), (1,10,16), (1,10,17), (1,10,18),
(1,10,22), (1,10,24), (1,10,25), (1,10,26), (1,10,28), (1,10,131), (1,10,33),
(1,10,84), (1,10,35), (1,10,40), (1,10,42), (1,10,49), (1,11,0), (1,11,1),
(1,11,2), (1,11,3), (1,11,4), (1,11,5), (1,11,6), (1,11,7), (1,11,8), (1,11,9),
(1,11,10), (1,11,11), (1,11,12), (1,11,13), (1,11,14), (1,11,15), (1,11,16),
(1,11,17), (1,11,18), (1,11,19), (1,11,20), (1,11,21), (1,11,22), (1,11,23),
(1,11,24), (1,11,25), (1,11,26), (1,11,27), (1,11,28), (1,11,30), (1,11,31),
(1,11,32), (1,11,33), (1,11,34), (1,11,35), (1,11,37), (1,11,39), (1,11,40),
(1,11,42), (1,11,44), (1,11,45), (1,11,47), (1,11,48), (1,14,104), (1,14,58),
(1,14,12), (1,14,13), (1,14,15), (1,14,16), (1,14,17), (1,14,34), (1,15,0),
(1,15,1), (1,15,2), (1,15,3), (1,15,4), (1,15,5), (1,15,7), (1,15,9),
(1,15,15), (1,15,27), (1,15,49), (1,16,0), (1,16,1), (1,16,3), (1,17,4),
(1,19,1);
SELECT COUNT(*) FROM t1 WHERE b NOT IN ( 1,2,6,7,9,10,11 );
SELECT SUM(c) FROM t1 WHERE b NOT IN ( 1,2,6,7,9,10,11 );
ALTER TABLE t1 DROP INDEX b;
SELECT COUNT(*) FROM t1 WHERE b NOT IN ( 1,2,6,7,9,10,11 );
SELECT SUM(c) FROM t1 WHERE b NOT IN ( 1,2,6,7,9,10,11 );
ALTER TABLE t1 ENGINE = Memory;
SELECT COUNT(*) FROM t1 WHERE b NOT IN ( 1,2,6,7,9,10,11 );
SELECT SUM(c) FROM t1 WHERE b NOT IN ( 1,2,6,7,9,10,11 );
ALTER TABLE t1 ADD INDEX b USING HASH (b);
SELECT COUNT(*) FROM t1 WHERE b NOT IN ( 1,2,6,7,9,10,11 );
SELECT SUM(c) FROM t1 WHERE b NOT IN ( 1,2,6,7,9,10,11 );
DROP TABLE t1;

# Bug#37327 Range scan on partitioned table returns duplicate rows
# (Duplicate of Bug#35931)
CREATE TABLE `t1` (
  `c1` int(11) DEFAULT NULL,
  KEY `c1` (`c1`)
) ENGINE=MyISAM DEFAULT CHARSET=latin1;

CREATE TABLE `t2` (
  `c1` int(11) DEFAULT NULL,
  KEY `c1` (`c1`)
) ENGINE=MyISAM DEFAULT CHARSET=latin1 /*!50100 PARTITION BY RANGE (c1) (PARTITION a VALUES LESS THAN (100) ENGINE = MyISAM, PARTITION b VALUES LESS THAN MAXVALUE ENGINE = MyISAM) */;

INSERT INTO `t1` VALUES (1),(2),(3),(4),(5),(6),(7),(8),(9),(10),(11),(12),(13),(14),(15),(16),(17),(18),(19),(20);
INSERT INTO `t2` VALUES (1),(2),(3),(4),(5),(6),(7),(8),(9),(10),(11),(12),(13),(14),(15),(16),(17),(18),(19),(20);

EXPLAIN PARTITIONS SELECT c1 FROM t1 WHERE (c1 > 10 AND c1 < 13) OR (c1 > 17 AND c1 < 20);

FLUSH STATUS;
SELECT c1 FROM t1 WHERE (c1 > 10 AND c1 < 13) OR (c1 > 17 AND c1 < 20);
SHOW STATUS LIKE 'Handler_read_%';

EXPLAIN PARTITIONS SELECT c1 FROM t2 WHERE (c1 > 10 AND c1 < 13) OR (c1 > 17 AND c1 < 20);

FLUSH STATUS;
SELECT c1 FROM t2 WHERE (c1 > 10 AND c1 < 13) OR (c1 > 17 AND c1 < 20);
SHOW STATUS LIKE 'Handler_read_%';
DROP TABLE t1,t2;

# Bug#37329 Range scan on partitioned tables shows higher Handler_read_next
# (marked as duplicate of Bug#35931)
CREATE TABLE `t1` (
  `c1` int(11) DEFAULT NULL,
  KEY `c1` (`c1`)
) ENGINE=MyISAM DEFAULT CHARSET=latin1;

CREATE TABLE `t2` (
  `c1` int(11) DEFAULT NULL,
  KEY `c1` (`c1`)
) ENGINE=MyISAM DEFAULT CHARSET=latin1
/*!50100 PARTITION BY RANGE (c1)
(PARTITION a VALUES LESS THAN (100) ENGINE = MyISAM,
 PARTITION b VALUES LESS THAN MAXVALUE ENGINE = MyISAM) */;

INSERT INTO `t1` VALUES (1),(2),(3),(4),(5),(6),(7),(8),(9),(10),(11),(12),(13),(14),(15),(16),(17),(18),(19),(20);
INSERT INTO `t2` VALUES (1),(2),(3),(4),(5),(6),(7),(8),(9),(10),(11),(12),(13),(14),(15),(16),(17),(18),(19),(20);

EXPLAIN PARTITIONS SELECT c1 FROM t1 WHERE (c1 > 2 AND c1 < 5);

FLUSH STATUS;
SELECT c1 FROM t1 WHERE (c1 > 2 AND c1 < 5);
SHOW STATUS LIKE 'Handler_read_%';

EXPLAIN PARTITIONS SELECT c1 FROM t2 WHERE (c1 > 2 AND c1 < 5);

FLUSH STATUS;
SELECT c1 FROM t2 WHERE (c1 > 2 AND c1 < 5);
SHOW STATUS LIKE 'Handler_read_%';

EXPLAIN PARTITIONS SELECT c1 FROM t1 WHERE (c1 > 12 AND c1 < 15);

FLUSH STATUS;
SELECT c1 FROM t1 WHERE (c1 > 12 AND c1 < 15);
SHOW STATUS LIKE 'Handler_read_%';

EXPLAIN PARTITIONS SELECT c1 FROM t2 WHERE (c1 > 12 AND c1 < 15);

FLUSH STATUS;
SELECT c1 FROM t2 WHERE (c1 > 12 AND c1 < 15);
SHOW STATUS LIKE 'Handler_read_%';
DROP TABLE t1,t2;

--error ER_PARTITION_FUNCTION_IS_NOT_ALLOWED
create table t1 (a int) partition by list ((a/3)*10 div 1)
(partition p0 values in (0), partition p1 values in (1));

#
# Bug #30695: An apostrophe ' in the comment of the ADD PARTITION causes the Server to crash.
#
# To verify the fix for crashing (on unix-type OS)
# uncomment the exec and error rows!

CREATE TABLE t1 (
    d DATE NOT NULL
)
PARTITION BY RANGE( YEAR(d) ) (
    PARTITION p0 VALUES LESS THAN (1960),
    PARTITION p1 VALUES LESS THAN (1970),
    PARTITION p2 VALUES LESS THAN (1980),
    PARTITION p3 VALUES LESS THAN (1990)
);

ALTER TABLE t1 ADD PARTITION (
PARTITION `p5` VALUES LESS THAN (2010)
COMMENT 'APSTART \' APEND'
);
#--exec sed 's/APSTART \\/APSTART  /' var/master-data/test/t1.frm > tmpt1.frm && mv tmpt1.frm var/master-data/test/t1.frm
#--error ER_PARSE_ERROR
SELECT * FROM t1 LIMIT 1;

DROP TABLE t1;

#
# Bug 30878: crashing when alter an auto_increment non partitioned
#            table to partitioned

create table t1 (id int auto_increment, s1 int, primary key (id));

insert into t1 values (null,1);
insert into t1 values (null,6);

-- sorted_result
select * from t1;

alter table t1 partition by range (id) (
  partition p0 values less than (3),
  partition p1 values less than maxvalue
);

drop table t1;

#
# Bug 15890: Strange number of partitions accepted
#
-- error ER_PARSE_ERROR
create table t1 (a int)
partition by key(a)
partitions 0.2+e1;
-- error ER_PARSE_ERROR
create table t1 (a int)
partition by key(a)
partitions -1;
-- error ER_PARSE_ERROR
create table t1 (a int)
partition by key(a)
partitions 1.5;
-- error ER_PARSE_ERROR
create table t1 (a int)
partition by key(a)
partitions 1e+300;

#
# Bug 19309 Partitions: Crash if double procedural alter
#
create table t1 (a int)
partition by list (a)
(partition p0 values in (1));

create procedure pz()
alter table t1 engine = myisam;

call pz();
call pz();
drop procedure pz;
drop table t1;

#
# BUG 16002: Handle unsigned integer functions properly
#
--error ER_INCONSISTENT_TYPE_OF_FUNCTIONS_ERROR
create table t1 (a bigint)
partition by range (a)
(partition p0 values less than (0xFFFFFFFFFFFFFFFF),
 partition p1 values less than (10));
--error ER_INCONSISTENT_TYPE_OF_FUNCTIONS_ERROR
create table t1 (a bigint)
partition by list (a)
(partition p0 values in (0xFFFFFFFFFFFFFFFF),
 partition p1 values in (10));

create table t1 (a bigint unsigned)
partition by range (a)
(partition p0 values less than (100),
 partition p1 values less than MAXVALUE);
insert into t1 values (1);
drop table t1;

create table t1 (a bigint unsigned)
partition by hash (a);
insert into t1 values (0xFFFFFFFFFFFFFFFD);
insert into t1 values (0xFFFFFFFFFFFFFFFE);
select * from t1 where (a + 1) < 10;
select * from t1 where (a + 1) > 10;
drop table t1;

#
# Added test case
#
create table t1 (a int)
partition by key(a)
(partition p0 engine = MEMORY);
drop table t1;

#
# BUG 19067 ALTER TABLE .. ADD PARTITION for subpartitioned table crashes
#
create table t1 (a int)
partition by range (a)
subpartition by key (a)
(partition p0 values less than (1));
alter table t1 add partition (partition p1 values less than (2));
show create table t1;
alter table t1 reorganize partition p1 into (partition p1 values less than (3));
show create table t1;
drop table t1;

#
# Partition by key no partition defined => OK
#
CREATE TABLE t1 (
a int not null,
b int not null,
c int not null,
primary key(a,b))
partition by key (a);

#
# Bug 13323: Select count(*) on empty table returns 2
#
select count(*) from t1;

#
# Test SHOW CREATE TABLE
#
show create table t1;

drop table t1;
#
# Partition by key no partition, list of fields
#
CREATE TABLE t1 (
a int not null,
b int not null,
c int not null,
primary key(a,b))
partition by key (a, b);

drop table t1;
#
# Partition by key specified 3 partitions and defined 3 => ok
#
CREATE TABLE t1 (
a int not null,
b int not null,
c int not null,
primary key(a,b))
partition by key (a)
partitions 3
(partition x1, partition x2, partition x3);

drop table t1;
#
# Partition by key specifying nodegroup
#
CREATE TABLE t1 (
a int not null,
b int not null,
c int not null,
primary key(a,b))
partition by key (a)
partitions 3
(partition x1 nodegroup 0,
 partition x2 nodegroup 1,
 partition x3 nodegroup 2);

drop table t1;
#
# Partition by key specifying engine
#
CREATE TABLE t1 (
a int not null,
b int not null,
c int not null,
primary key(a,b))
partition by key (a)
partitions 3
(partition x1 engine myisam,
 partition x2 engine myisam,
 partition x3 engine myisam);

drop table t1;
#
# Partition by key specifying tablespace
#
CREATE TABLE t1 (
a int not null,
b int not null,
c int not null,
primary key(a,b))
partition by key (a)
partitions 3
(partition x1 tablespace ts1,
 partition x2 tablespace ts2,
 partition x3 tablespace ts3);

CREATE TABLE t2 LIKE t1;

drop table t2;
drop table t1;

#
# Partition by key list, basic
#
CREATE TABLE t1 (
a int not null,
b int not null,
c int not null,
primary key(a,b))
partition by list (a)
partitions 3
(partition x1 values in (1,2,9,4) tablespace ts1,
 partition x2 values in (3, 11, 5, 7) tablespace ts2,
 partition x3 values in (16, 8, 5+19, 70-43) tablespace ts3);

drop table t1;
#
# Partition by key list, list function
#
CREATE TABLE t1 (
a int not null,
b int not null,
c int not null,
primary key(a,b))
partition by list (b*a)
partitions 3
(partition x1 values in (1,2,9,4) tablespace ts1,
 partition x2 values in (3, 11, 5, 7) tablespace ts2,
 partition x3 values in (16, 8, 5+19, 70-43) tablespace ts3);

drop table t1;

#
# Partition by key list, list function, no spec of #partitions
#
CREATE TABLE t1 (
a int not null,
b int not null,
c int not null,
primary key(a,b))
partition by list (b*a)
(partition x1 values in (1) tablespace ts1,
 partition x2 values in (3, 11, 5, 7) tablespace ts2,
 partition x3 values in (16, 8, 5+19, 70-43) tablespace ts3);

drop table t1;

#
# Bug 13154: Insert crashes due to bad calculation of partition id
#            for PARTITION BY KEY and SUBPARTITION BY KEY
#
CREATE TABLE t1 (
a int not null)
partition by key(a);

LOCK TABLES t1 WRITE;
insert into t1 values (1);
insert into t1 values (2);
insert into t1 values (3);
insert into t1 values (4);
UNLOCK TABLES;

drop table t1;

#
# Bug #13644 DROP PARTITION NULL's DATE column
#
CREATE TABLE t1 (a int, name VARCHAR(50), purchased DATE)
PARTITION BY RANGE (a)
(PARTITION p0 VALUES LESS THAN (3),
 PARTITION p1 VALUES LESS THAN (7),
 PARTITION p2 VALUES LESS THAN (9),
 PARTITION p3 VALUES LESS THAN (11));
INSERT INTO t1 VALUES
(1, 'desk organiser', '2003-10-15'),
(2, 'CD player', '1993-11-05'),
(3, 'TV set', '1996-03-10'),
(4, 'bookcase', '1982-01-10'),
(5, 'exercise bike', '2004-05-09'),
(6, 'sofa', '1987-06-05'),
(7, 'popcorn maker', '2001-11-22'),
(8, 'acquarium', '1992-08-04'),
(9, 'study desk', '1984-09-16'),
(10, 'lava lamp', '1998-12-25');

SELECT * from t1 ORDER BY a;
ALTER TABLE t1 DROP PARTITION p0;
SELECT * from t1 ORDER BY a;

drop table t1;

#
# Bug #13442; Truncate Partitioned table doesn't work
#

CREATE TABLE t1 (a int)
PARTITION BY LIST (a)
(PARTITION p0 VALUES IN (1,2,3), PARTITION p1 VALUES IN (4,5,6));

insert into t1 values (1),(2),(3),(4),(5),(6);
select * from t1;
truncate t1;
select * from t1;
truncate t1;
select * from t1;
drop table t1;

#
# Bug #13445 Partition by KEY method crashes server
#
CREATE TABLE t1 (a int, b int, primary key(a,b))
PARTITION BY KEY(b,a) PARTITIONS 4;

insert into t1 values (0,0),(1,1),(2,2),(3,3),(4,4),(5,5),(6,6);
select * from t1 where a = 4;

drop table t1;

#
# Bug#22351 - handler::index_next_same() call to key_cmp_if_same()
#             uses the wrong buffer
#
CREATE TABLE t1 (c1 INT, c2 INT, PRIMARY KEY USING BTREE (c1,c2)) ENGINE=MEMORY
  PARTITION BY KEY(c2,c1) PARTITIONS 4;
INSERT INTO t1 VALUES (0,0),(1,1),(2,2),(3,3),(4,4),(5,5),(6,6);
SELECT * FROM t1 WHERE c1 = 4;
DROP TABLE t1;

#
# Bug #13438: Engine clause in PARTITION clause causes crash
#
CREATE TABLE t1 (a int)
PARTITION BY LIST (a)
PARTITIONS 1
(PARTITION x1 VALUES IN (1) ENGINE=MEMORY);

show create table t1;
drop table t1;

#
# Bug #13440: REPLACE causes crash in partitioned table
#
CREATE TABLE t1 (a int, unique(a))
PARTITION BY LIST (a)
(PARTITION x1 VALUES IN (10), PARTITION x2 VALUES IN (20));

--error ER_NO_PARTITION_FOR_GIVEN_VALUE 
REPLACE t1 SET a = 4;
drop table t1;

#
# Bug #14365: Crash if value too small in list partitioned table
#
CREATE TABLE t1 (a int)
PARTITION BY LIST (a)
(PARTITION x1 VALUES IN (2), PARTITION x2 VALUES IN (3));

insert into t1 values (2), (3);
--error ER_NO_PARTITION_FOR_GIVEN_VALUE
insert into t1 values (4);
--error ER_NO_PARTITION_FOR_GIVEN_VALUE
insert into t1 values (1);
drop table t1;

#
# Bug 14327: PARTITIONS clause gets lost in SHOW CREATE TABLE
#
CREATE TABLE t1 (a int)
PARTITION BY HASH(a)
PARTITIONS 5;

SHOW CREATE TABLE t1;

drop table t1;

#
# Bug #13446: Update to value outside of list values doesn't give error
#
CREATE TABLE t1 (a int)
PARTITION BY RANGE (a)
(PARTITION x1 VALUES LESS THAN (2));

insert into t1 values (1);
--error ER_NO_PARTITION_FOR_GIVEN_VALUE
update t1 set a = 5;

drop table t1;

#
# Bug #13441: Analyze on partitioned table didn't work
#
CREATE TABLE t1 (a int)
PARTITION BY LIST (a)
(PARTITION x1 VALUES IN (10), PARTITION x2 VALUES IN (20));

analyze table t1;

drop table t1;

#
# BUG 15221 (Cannot reorganize with the same name)
#
create table t1
(a int)
partition by range (a)
  ( partition p0 values less than(10),
    partition p1 values less than (20),
    partition p2 values less than (25));

alter table t1 reorganize partition p2 into (partition p2 values less than (30));
show create table t1;
drop table t1;

CREATE TABLE t1 (a int, b int)
PARTITION BY RANGE (a)
(PARTITION x0 VALUES LESS THAN (2),
 PARTITION x1 VALUES LESS THAN (4),
 PARTITION x2 VALUES LESS THAN (6),
 PARTITION x3 VALUES LESS THAN (8),
 PARTITION x4 VALUES LESS THAN (10),
 PARTITION x5 VALUES LESS THAN (12),
 PARTITION x6 VALUES LESS THAN (14),
 PARTITION x7 VALUES LESS THAN (16),
 PARTITION x8 VALUES LESS THAN (18),
 PARTITION x9 VALUES LESS THAN (20));

ALTER TABLE t1 REORGANIZE PARTITION x0,x1,x2 INTO
(PARTITION x1 VALUES LESS THAN (6));
show create table t1;
drop table t1;

# Testcase for BUG#15819
create table t1 (a int not null, b int not null) partition by LIST (a+b) (
  partition p0 values in (12),
  partition p1 values in (14)
);
--error ER_NO_PARTITION_FOR_GIVEN_VALUE
insert into t1 values (10,1);

drop table t1;

#
# Bug#16901 Partitions: crash, SELECT, column of part.
#           function=first column of primary key
#
create table t1 (f1 integer,f2 integer, f3 varchar(10), primary key(f1,f2))
partition by range(f1) subpartition by hash(f2) subpartitions 2
(partition p1 values less than (0),
 partition p2 values less than (2),
 partition p3 values less than (2147483647));

insert into t1 values(10,10,'10');
insert into t1 values(2,2,'2');
select * from t1 where f1 = 2;
drop table t1;

#
# Bug #16907 Partitions: crash, SELECT goes into last partition, UNIQUE INDEX
#
create table t1 (f1 integer,f2 integer, unique index(f1))
partition by range(f1 div 2)
subpartition by hash(f1) subpartitions 2
(partition partb values less than (2),
partition parte values less than (4),
partition partf values less than (10000));
insert into t1 values(10,1);
select * from t1 where f1 = 10;
drop table t1;

#
# Bug #16775: Wrong engine type stored for subpartition
#
set session storage_engine= 'memory';
create table t1 (f_int1 int(11) default null) engine = memory
  partition by range (f_int1) subpartition by hash (f_int1)
  (partition part1 values less than (1000)
   (subpartition subpart11 engine = memory));
drop table t1;
set session storage_engine='myisam';

#
# Bug #16782: Crash using REPLACE on table with primary key
#
create table t1 (f_int1 integer, f_int2 integer, primary key (f_int1))
  partition by hash(f_int1) partitions 2;
insert into t1 values (1,1),(2,2);
replace into t1 values (1,1),(2,2);
drop table t1;

#
# Bug #17169: Partitions: out of memory if add partition and unique
#
create table t1 (s1 int, unique (s1)) partition by list (s1) (partition x1 VALUES in (10), partition x2 values in (20));
alter table t1 add partition (partition x3 values in (30));
drop table t1;

#
# Bug #17754 Change to explicit removal of partitioning scheme
# Also added a number of tests to ensure that proper engine is
# choosen in all kinds of scenarios.
#

create table t1 (a int)
partition by key(a)
partitions 2
(partition p0 engine=myisam, partition p1 engine=myisam);
show create table t1;

alter table t1;
show create table t1;

alter table t1 engine=myisam;
show create table t1;

alter table t1 engine=heap;
show create table t1;

alter table t1 remove partitioning;
show create table t1;

drop table t1;

create table t1 (a int)
engine=myisam
partition by key(a)
partitions 2
(partition p0 engine=myisam, partition p1 engine=myisam);
show create table t1;

alter table t1 add column b int remove partitioning;
show create table t1;

alter table t1
engine=myisam
partition by key(a)
(partition p0 engine=myisam, partition p1);
show create table t1;

alter table t1
engine=heap
partition by key(a)
(partition p0, partition p1 engine=heap);
show create table t1;

alter table t1 engine=myisam, add column c int remove partitioning;
show create table t1;

alter table t1
engine=heap
partition by key (a)
(partition p0, partition p1);
show create table t1;

alter table t1
partition by key (a)
(partition p0, partition p1);
show create table t1;

alter table t1
engine=heap
partition by key (a)
(partition p0, partition p1);
show create table t1;

# Since alter, it already have ENGINE=HEAP from before on table level
# -> OK
alter table t1
partition by key(a)
(partition p0, partition p1 engine=heap);

# Since alter, it already have ENGINE=HEAP from before on table level
# -> OK
alter table t1
partition by key(a)
(partition p0 engine=heap, partition p1);

--error ER_MIX_HANDLER_ERROR
alter table t1
engine=heap
partition by key (a)
(partition p0 engine=heap, partition p1 engine=myisam);

--error ER_MIX_HANDLER_ERROR
alter table t1
partition by key (a)
(partition p0 engine=heap, partition p1 engine=myisam);

drop table t1;

# Bug #17432: Partition functions containing NULL values should return
#             LONGLONG_MIN
#
CREATE TABLE t1 (
 f_int1 INTEGER, f_int2 INTEGER,
 f_char1 CHAR(10), f_char2 CHAR(10), f_charbig VARCHAR(1000)
 )
 PARTITION BY RANGE(f_int1 DIV 2)
 SUBPARTITION BY HASH(f_int1)
 SUBPARTITIONS 2
 (PARTITION parta VALUES LESS THAN (0),
  PARTITION partb VALUES LESS THAN (5),
  PARTITION parte VALUES LESS THAN (10),
  PARTITION partf VALUES LESS THAN (2147483647));
INSERT INTO t1 SET f_int1 = NULL , f_int2 = -20, f_char1 = CAST(-20 AS CHAR),
                   f_char2 = CAST(-20 AS CHAR), f_charbig = '#NULL#';
SELECT * FROM t1 WHERE f_int1 IS NULL;
SELECT * FROM t1;
drop table t1;

#
# Bug 17430: Crash when SELECT * from t1 where field IS NULL
#

CREATE TABLE t1 (
 f_int1 INTEGER, f_int2 INTEGER,
 f_char1 CHAR(10), f_char2 CHAR(10), f_charbig VARCHAR(1000)  )
 PARTITION BY LIST(MOD(f_int1,2))
 SUBPARTITION BY KEY(f_int1)
 (PARTITION part1 VALUES IN (-1) (SUBPARTITION sp1, SUBPARTITION sp2),
  PARTITION part2 VALUES IN (0) (SUBPARTITION sp3, SUBPARTITION sp5),
  PARTITION part3 VALUES IN (1) (SUBPARTITION sp4, SUBPARTITION sp6));

INSERT INTO t1 SET f_int1 = 2, f_int2 = 2, f_char1 = '2', f_char2 = '2', f_charbig = '===2===';
INSERT INTO t1 SET f_int1 = 2, f_int2 = 2, f_char1 = '2', f_char2 = '2', f_charbig = '===2===';

SELECT * FROM t1 WHERE f_int1  IS NULL;
drop table t1;

#
# Bug#14363 Partitions: failure if create in stored procedure
#
delimiter //;

create procedure p ()
begin
create table t1 (s1 mediumint,s2 mediumint)
partition by list (s2)
(partition p1 values in (0),
 partition p2 values in (1));
end//

call p()//
drop procedure p//
drop table t1;

create procedure p ()
begin
create table t1 (a int not null,b int not null,c int not null,primary key (a,b))
partition by range (a)
subpartition by hash (a+b)
(partition x1 values less than (1)
 (subpartition x11,
  subpartition x12),
 partition x2 values less than (5)
 (subpartition x21,
  subpartition x22));
end//

call p()//
drop procedure p//
drop table t1//
delimiter ;//

#
# Bug #15447  Partitions: NULL is treated as zero
#

# NULL for RANGE partition
create table t1 (a int,b int,c int,key(a,b))
partition by range (a)
partitions 3
(partition x1 values less than (0) tablespace ts1,
 partition x2 values less than (10) tablespace ts2,
 partition x3 values less than maxvalue tablespace ts3);

insert into t1 values (NULL, 1, 1);
insert into t1 values (0, 1, 1);
insert into t1 values (12, 1, 1);

select partition_name, partition_description, table_rows
from information_schema.partitions where table_schema ='test';
drop table t1;

# NULL for LIST partition
--error ER_MULTIPLE_DEF_CONST_IN_LIST_PART_ERROR
create table t1 (a int,b int, c int)
partition by list(a)
partitions 2
(partition x123 values in (11,12),
 partition x234 values in (1 ,NULL, NULL));

--error ER_MULTIPLE_DEF_CONST_IN_LIST_PART_ERROR
create table t1 (a int,b int, c int)
partition by list(a)
partitions 2
(partition x123 values in (11, NULL),
 partition x234 values in (1 ,NULL));

create table t1 (a int,b int, c int)
partition by list(a)
partitions 2
(partition x123 values in (11, 12),
 partition x234 values in (5, 1));
--error ER_NO_PARTITION_FOR_GIVEN_VALUE
insert into t1 values (NULL,1,1);
drop table t1;

create table t1 (a int,b int, c int)
partition by list(a)
partitions 2
(partition x123 values in (11, 12),
 partition x234 values in (NULL, 1));

insert into t1 values (11,1,6);
insert into t1 values (NULL,1,1);

select partition_name, partition_description, table_rows
from information_schema.partitions where table_schema ='test';
drop table t1;

#
# BUG 17947 Crash with REBUILD PARTITION
#
create table t1 (a int)
partition by list (a)
(partition p0 values in (1));

--error ER_PARSE_ERROR
alter table t1 rebuild partition;

drop table t1;

#
# BUG 15253 Insert that should fail doesn't
#
create table t1 (a int)
partition by list (a)
(partition p0 values in (5));

--error ER_NO_PARTITION_FOR_GIVEN_VALUE
insert into t1 values (0);

drop table t1;

#
# BUG #16370 Subpartitions names not shown in SHOW CREATE TABLE output
#
create table t1 (a int)
partition by range (a) subpartition by hash (a)
(partition p0 values less than (100));

show create table t1;
alter table t1 add partition (partition p1 values less than (200)
(subpartition subpart21));

show create table t1;

drop table t1;

create table t1 (a int)
partition by key (a);

show create table t1;
alter table t1 add partition (partition p1);
show create table t1;

drop table t1;

#
# BUG 15407 Crash with subpartition
#
--error ER_PARSE_ERROR
create table t1 (a int, b int)
partition by range (a)
subpartition by hash(a)
(partition p0 values less than (0) (subpartition sp0),
 partition p1 values less than (1));

--error ER_PARSE_ERROR
create table t1 (a int, b int)
partition by range (a)
subpartition by hash(a)
(partition p0 values less than (0),
 partition p1 values less than (1) (subpartition sp0));

#
# Bug 46354 Crash with subpartition
#
--error ER_PARSE_ERROR
create table t1 (a int, b int)
partition by list (a)
subpartition by hash(a)
(partition p0 values in (0),
 partition p1 values in (1) (subpartition sp0));


#
# BUG 15961 No error when subpartition defined without subpartition by clause
#
--error ER_SUBPARTITION_ERROR
create table t1 (a int)
partition by hash (a)
(partition p0 (subpartition sp0));

#
# Bug 17127 
#
create table t1 (a int)
partition by range (a)
(partition p0 values less than (1));

--error ER_PARTITION_WRONG_VALUES_ERROR
alter table t1 add partition (partition p1 values in (2));
--error ER_PARTITION_REQUIRES_VALUES_ERROR
alter table t1 add partition (partition p1);

drop table t1;

create table t1 (a int)
partition by list (a)
(partition p0 values in (1));

--error ER_PARTITION_WRONG_VALUES_ERROR
alter table t1 add partition (partition p1 values less than (2));
--error ER_PARTITION_REQUIRES_VALUES_ERROR
alter table t1 add partition (partition p1);

drop table t1;

create table t1 (a int)
partition by hash (a)
(partition p0);

--error ER_PARTITION_WRONG_VALUES_ERROR
alter table t1 add partition (partition p1 values less than (2));
--error ER_PARTITION_WRONG_VALUES_ERROR
alter table t1 add partition (partition p1 values in (2));

drop table t1;

#
# BUG 17947 Crash with REBUILD PARTITION
#
create table t1 (a int)
partition by list (a)
(partition p0 values in (1));

--error ER_PARSE_ERROR
alter table t1 rebuild partition;

drop table t1;

#
# Bug #14526: Partitions: indexed searches fail
#
create table t2 (s1 int not null auto_increment, primary key (s1)) partition by list (s1) (partition p1 values in (1),partition p2 values in (2),partition p3 values in (3),partition p4 values in (4));
insert into t2 values (null),(null),(null);
select * from t2;
select * from t2 where s1 < 2;
update t2 set s1 = s1 + 1 order by s1 desc;
select * from t2 where s1 < 3;
select * from t2 where s1 = 2;
drop table t2;

#
# Bug #17497: Partitions: crash if add partition on temporary table
#
--error ER_PARTITION_NO_TEMPORARY
create temporary table t1 (a int) partition by hash(a);

#
# Bug #17097: Partitions: failing ADD PRIMARY KEY leads to temporary rotten
# metadata,crash
#
create table t1 (a int, b int) partition by list (a)
  (partition p1 values in (1), partition p2 values in (2));
--error ER_UNIQUE_KEY_NEED_ALL_FIELDS_IN_PF
alter table t1 add primary key (b);
show create table t1;
drop table t1;

############################################
#
# Author: Mikael Ronstrom
# Date:   2006-03-01
# Purpose
# Bug 17772: Crash at ALTER TABLE with rename
#            and add column + comment on
#            partitioned table
#
############################################
create table t1 (a int unsigned not null auto_increment primary key)
partition by key(a);
alter table t1 rename t2, add c char(10), comment "no comment";
show create table t2;

drop table t2;

#
# Bug#15336 Partitions: crash if create table as select
#
create table t1 (f1 int) partition by hash (f1) as select 1;
drop table t1;

#
# bug #14350 Partitions: crash if prepared statement
#
prepare stmt1 from 'create table t1 (s1 int) partition by hash (s1)';
execute stmt1;
--error ER_TABLE_EXISTS_ERROR
execute stmt1;
drop table t1;

#
# bug 17290 SP with delete, create and rollback to save point causes MySQLD core
#
delimiter |;
eval CREATE PROCEDURE test.p1(IN i INT)
BEGIN
  DECLARE CONTINUE HANDLER FOR sqlexception BEGIN END;
  DROP TABLE IF EXISTS t1;
  CREATE TABLE t1 (num INT,PRIMARY KEY(num));
  START TRANSACTION;
    INSERT INTO t1 VALUES(i);
    savepoint t1_save;
    INSERT INTO t1 VALUES (14);
    ROLLBACK to savepoint t1_save;
    COMMIT;
END|
delimiter ;|
CALL test.p1(12);
CALL test.p1(13);
drop table t1;
drop procedure test.p1;

#
# Bug 13520: Problem with delimiters in COMMENT DATA DIRECTORY ..
#
CREATE TABLE t1 (a int not null)
partition by key(a)
(partition p0 COMMENT='first partition');
drop table t1;

#
# Bug 13433: Problem with delimited identifiers
#
CREATE TABLE t1 (`a b` int not null)
partition by key(`a b`);
drop table t1;

CREATE TABLE t1 (`a b` int not null)
partition by hash(`a b`);
drop table t1;

#
# Bug#18053 Partitions: crash if null
# Bug#18070 Partitions: wrong result on WHERE ... IS NULL
#
create table t1 (f1 integer) partition by range(f1)
(partition p1 values less than (0), partition p2 values less than (10));
insert into t1 set f1 = null;
select * from t1 where f1 is null;
explain partitions select * from t1 where f1 is null;
drop table t1;

create table t1 (f1 integer) partition by list(f1)
(partition p1 values in (1), partition p2 values in (null));
insert into t1 set f1 = null;
insert into t1 set f1 = 1;
select * from t1 where f1 is null or f1 = 1;
drop table t1;

create table t1 (f1 smallint)
partition by list (f1) (partition p0 values in (null));
insert into t1 values (null);
select * from t1 where f1 is null;
select * from t1 where f1 < 1;
select * from t1 where f1 <= NULL;
select * from t1 where f1 < NULL;
select * from t1 where f1 >= NULL;
select * from t1 where f1 > NULL;
select * from t1 where f1 > 1;
drop table t1;

create table t1 (f1 smallint)
partition by range (f1) (partition p0 values less than (0));
insert into t1 values (null);
select * from t1 where f1 is null;
drop table t1;

create table t1 (f1 integer) partition by list(f1)
(
 partition p1 values in (1),
 partition p2 values in (NULL),
 partition p3 values in (2),
 partition p4 values in (3),
 partition p5 values in (4)
);

insert into t1 values (1),(2),(3),(4),(null);
select * from t1 where f1 < 3;
explain partitions select * from t1 where f1 < 3;
select * from t1 where f1 is null;
explain partitions select * from t1 where f1 is null;
drop table t1;

create table t1 (f1 int) partition by list(f1 div 2)
(
 partition p1 values in (1),
 partition p2 values in (NULL),
 partition p3 values in (2),
 partition p4 values in (3),
 partition p5 values in (4)
);

insert into t1 values (2),(4),(6),(8),(null);
select * from t1 where f1 < 3;
explain partitions select * from t1 where f1 < 3;
select * from t1 where f1 is null;
explain partitions select * from t1 where f1 is null;
drop table t1;

create table t1 (a int) partition by LIST(a) (
  partition pn values in (NULL),
  partition p0 values in (0),
  partition p1 values in (1),
  partition p2 values in (2)
);
insert into t1 values (NULL),(0),(1),(2);
select * from t1 where a is null or a < 2;
explain partitions select * from t1 where a is null or a < 2;
select * from t1 where a is null or a < 0 or a > 1;
explain partitions select * from t1 where a is null or a < 0 or a > 1;
drop table t1;

#
#Bug# 17631 SHOW TABLE STATUS reports wrong engine
#
CREATE TABLE t1 (id INT NOT NULL PRIMARY KEY, name VARCHAR(20)) 
ENGINE=MyISAM DEFAULT CHARSET=latin1
PARTITION BY RANGE(id)
(PARTITION p0  VALUES LESS THAN (10) ENGINE = MyISAM,
PARTITION p1 VALUES LESS THAN (20) ENGINE = MyISAM,
PARTITION p2 VALUES LESS THAN (30) ENGINE = MyISAM);
--replace_column 6 0 7 0 8 0 9 0 12 NULL 13 NULL 14 NULL
SHOW TABLE STATUS;
DROP TABLE t1;

#
#BUG 16002 Erroneus handling of unsigned partition functions
#
--error ER_PARTITION_CONST_DOMAIN_ERROR
create table t1 (a bigint unsigned)
partition by list (a)
(partition p0 values in (0-1));

create table t1 (a bigint unsigned)
partition by range (a)
(partition p0 values less than (10));

--error ER_NO_PARTITION_FOR_GIVEN_VALUE
insert into t1 values (0xFFFFFFFFFFFFFFFF);

drop table t1;

#
#BUG 18750 Problems with partition names
#
create table t1 (a int)
partition by list (a)
(partition `s1 s2` values in (0));
drop table t1;

create table t1 (a int)
partition by list (a)
(partition `7` values in (0));
drop table t1;

--error ER_WRONG_PARTITION_NAME
create table t1 (a int)
partition by list (a)
(partition `s1 s2 ` values in (0));

--error ER_WRONG_PARTITION_NAME
create table t1 (a int)
partition by list (a)
subpartition by hash (a)
(partition p1 values in (0) (subpartition `p1 p2 `));

#
# BUG 18752 SHOW CREATE TABLE doesn't show NULL value in SHOW CREATE TABLE
#
CREATE TABLE t1 (a int)
PARTITION BY LIST (a)
(PARTITION p0 VALUES IN (NULL));
SHOW CREATE TABLE t1;
DROP TABLE t1;

--error ER_NULL_IN_VALUES_LESS_THAN
CREATE TABLE t1 (a int)
PARTITION BY RANGE(a)
(PARTITION p0 VALUES LESS THAN (NULL));

#
# Bug#18753 Partitions: auto_increment fails
#
create table t1 (s1 int auto_increment primary key)
partition by list (s1)
(partition p1 values in (1),
 partition p2 values in (2),
 partition p3 values in (3));
insert into t1 values (null);
insert into t1 values (null);
insert into t1 values (null);
select auto_increment from information_schema.tables where table_name='t1';
select * from t1;
drop table t1;

#
# BUG 19140 Partitions: Create index for partitioned table crashes
#
create table t1 (a int) engine=memory
partition by key(a);
insert into t1 values (1);
create index inx1 on t1(a);
drop table t1;

#
# Bug 19695 Partitions: SHOW CREATE TABLE shows table options even when it
#                       shouldn't
#
create table t1 (a int)
PARTITION BY KEY (a)
(PARTITION p0);
set session sql_mode='no_table_options';
show create table t1;
set session sql_mode='';
drop table t1;

#
# BUG 19304 Partitions: MERGE handler not allowed in partitioned tables
#
--error ER_PARTITION_MERGE_ERROR
create table t1 (a int)
partition by key (a)
(partition p0 engine = MERGE);

#
# BUG 19062 Partition clause ignored if CREATE TABLE ... AS SELECT ...;
#
create table t1 (a varchar(1))
partition by key (a)
as select 'a';

show create table t1;
drop table t1;

#
# BUG 19501 Partitions: SHOW TABLE STATUS shows wrong Data_free
#
CREATE TABLE t1 (a int) ENGINE = MYISAM PARTITION BY KEY(a);
INSERT into t1 values (1), (2);
--replace_column 9 0 12 NULL 13 NULL 14 NULL
SHOW TABLE STATUS;
DELETE from t1 where a = 1;
--replace_column 9 0 12 NULL 13 NULL 14 NULL
SHOW TABLE STATUS;
ALTER TABLE t1 OPTIMIZE PARTITION p0;
--replace_column 12 NULL 13 NULL 14 NULL
SHOW TABLE STATUS;
DROP TABLE t1;

#
# BUG 19502: ENABLE/DISABLE Keys don't work for partitioned tables
#
CREATE TABLE t1 (a int, index(a)) PARTITION BY KEY(a);
ALTER TABLE t1 DISABLE KEYS;
ALTER TABLE t1 ENABLE KEYS;
DROP TABLE t1;

#
# Bug 17455 Partitions: Wrong message and error when using Repair/Optimize
#                       table on partitioned table
# (added check/analyze for gcov of Bug#20129)
create table t1 (a int)
engine=MEMORY
partition by key (a);

REPAIR TABLE t1;
OPTIMIZE TABLE t1;
CHECK TABLE t1;
ANALYZE TABLE t1;

drop table t1;

#
#BUG 17138 Problem with stored procedure and analyze partition
#
--disable_warnings
drop procedure if exists mysqltest_1;
--enable_warnings

create table t1 (a int)
partition by list (a)
(partition p0 values in (0));

insert into t1 values (0);
delimiter //;

create procedure mysqltest_1 ()
begin
  begin
    declare continue handler for sqlexception begin end;
    update ignore t1 set a = 1 where a = 0;
  end;
  prepare stmt1 from 'alter table t1';
  execute stmt1;
end//

call mysqltest_1()//
delimiter ;//
drop table t1;
drop procedure mysqltest_1;

#
# Bug 20583 Partitions: Crash using index_last
#
create table t1 (a int, index(a))
partition by hash(a);
insert into t1 values (1),(2);
select * from t1 ORDER BY a DESC;
drop table t1;

#
# Bug 21388: Bigint fails to find record
#
create table t1 (a bigint unsigned not null, primary key(a))
engine = myisam
partition by key (a)
partitions 10;

show create table t1;
insert into t1 values (18446744073709551615), (0xFFFFFFFFFFFFFFFE),
(18446744073709551613), (18446744073709551612);
select * from t1;
select * from t1 where a = 18446744073709551615;
delete from t1 where a = 18446744073709551615;
select * from t1;
drop table t1;

#
# Bug 24502 reorganize partition closes connection
#
CREATE TABLE t1 (
  num int(11) NOT NULL, cs int(11) NOT NULL)
PARTITION BY RANGE (num) SUBPARTITION BY HASH (
cs) SUBPARTITIONS 2 (PARTITION p_X VALUES LESS THAN MAXVALUE);

ALTER TABLE t1 
REORGANIZE PARTITION p_X INTO ( 
    PARTITION p_100 VALUES LESS THAN (100), 
    PARTITION p_X VALUES LESS THAN MAXVALUE 
    );

drop table t1;

#
# Bug #24186 (nested query across partitions returns fewer records)
#

CREATE TABLE t2 (
  taken datetime NOT NULL DEFAULT '0000-00-00 00:00:00',
  id int(11) NOT NULL DEFAULT '0',
  PRIMARY KEY (id,taken),
  KEY taken (taken)
) ENGINE=MyISAM DEFAULT CHARSET=latin1;

INSERT INTO t2 VALUES 
('2006-09-27 21:50:01',16421),
('2006-10-02 21:50:01',16421),
('2006-09-27 21:50:01',19092),
('2006-09-28 21:50:01',19092),
('2006-09-29 21:50:01',19092),
('2006-09-30 21:50:01',19092),
('2006-10-01 21:50:01',19092),
('2006-10-02 21:50:01',19092),
('2006-09-27 21:50:01',22589),
('2006-09-29 21:50:01',22589);

CREATE TABLE t1 (
  id int(8) NOT NULL,
  PRIMARY KEY (id)
) ENGINE=MyISAM DEFAULT CHARSET=latin1;

INSERT INTO t1 VALUES 
(16421),
(19092),
(22589);

CREATE TABLE t4 (
  taken datetime NOT NULL DEFAULT '0000-00-00 00:00:00',
  id int(11) NOT NULL DEFAULT '0',
  PRIMARY KEY (id,taken),
  KEY taken (taken)
) ENGINE=MyISAM DEFAULT CHARSET=latin1 
PARTITION BY RANGE (to_days(taken)) 
(
PARTITION p01 VALUES LESS THAN (732920) , 
PARTITION p02 VALUES LESS THAN (732950) , 
PARTITION p03 VALUES LESS THAN MAXVALUE ) ;

INSERT INTO t4 select * from t2;

set @f_date='2006-09-28';
set @t_date='2006-10-02';

SELECT t1.id AS MyISAM_part
FROM t1
WHERE t1.id IN (
    SELECT distinct id
    FROM t4
    WHERE taken BETWEEN @f_date AND date_add(@t_date, INTERVAL 1 DAY))
ORDER BY t1.id
;

drop table t1, t2, t4;

CREATE TABLE t1 (
  taken datetime NOT NULL DEFAULT '0000-00-00 00:00:00',
  id int(11) NOT NULL DEFAULT '0',
  status varchar(20) NOT NULL DEFAULT '',
  PRIMARY KEY (id,taken)
) ENGINE=MyISAM DEFAULT CHARSET=latin1
PARTITION BY RANGE (to_days(taken))
(
PARTITION p15 VALUES LESS THAN (732950) ,
PARTITION p16 VALUES LESS THAN MAXVALUE ) ;


INSERT INTO t1 VALUES
('2006-09-27 21:50:01',22589,'Open'),
('2006-09-29 21:50:01',22589,'Verified');

DROP TABLE IF EXISTS t2;
CREATE TABLE t2 (
  id int(8) NOT NULL,
  severity tinyint(4) NOT NULL DEFAULT '0',
  priority tinyint(4) NOT NULL DEFAULT '0',
  status varchar(20) DEFAULT NULL,
  alien tinyint(4) NOT NULL
) ENGINE=MyISAM DEFAULT CHARSET=latin1;

INSERT INTO t2 VALUES
(22589,1,1,'Need Feedback',0);

SELECT t2.id FROM t2 WHERE t2.id IN (SELECT id FROM t1 WHERE status = 'Verified');

drop table t1, t2;

#
# Bug #27123 partition + on duplicate key update + varchar = Can't find record in <table> 
#
create table t1 (c1 varchar(255),c2 tinyint,primary key(c1))
   partition by key (c1) partitions 10 ;
insert into t1 values ('aaa','1') on duplicate key update c2 = c2 + 1;
insert into t1 values ('aaa','1') on duplicate key update c2 = c2 + 1;
select * from t1;
drop table t1;

#
# Bug #28005 Partitions: can't use -9223372036854775808 
#

create table t1 (s1 bigint) partition by list (s1) (partition p1 values in (-9223372036854775808));
drop table t1;

#
# Bug #28806: Running SHOW TABLE STATUS during high INSERT load crashes server
#
create table t1(a int auto_increment, b int, primary key (b, a)) 
  partition by hash(b) partitions 2;
insert into t1 values (null, 1);
--replace_column 9 0 12 NULL 13 NULL 14 NULL
show table status;
drop table t1;

create table t1(a int auto_increment primary key)
  partition by key(a) partitions 2;
insert into t1 values (null), (null), (null);
--replace_column 9 0 12 NULL 13 NULL 14 NULL
show table status;
drop table t1;
# Bug #28488: Incorrect information in file: './test/t1_test#.frm'
#

CREATE TABLE t1(a INT NOT NULL, b TINYBLOB, KEY(a))
  PARTITION BY RANGE(a) ( PARTITION p0 VALUES LESS THAN (32));
INSERT INTO t1 VALUES (1, REPEAT('a', 10));
INSERT INTO t1 SELECT a + 1, b FROM t1;
INSERT INTO t1 SELECT a + 2, b FROM t1;
INSERT INTO t1 SELECT a + 4, b FROM t1;
INSERT INTO t1 SELECT a + 8, b FROM t1;

ALTER TABLE t1 ADD PARTITION (PARTITION p1 VALUES LESS THAN (64));
ALTER TABLE t1 DROP PARTITION p1;

DROP TABLE t1;

#
# Bug #30484: Partitions: crash with self-referencing trigger
#

create table t (s1 int) engine=myisam partition by key (s1);
create trigger t_ad after delete on t for each row insert into t values (old.s1);
insert into t values (1);
drop table t;

#
# Bug #27084 partitioning by list seems failing when using case 
# BUG #18198: Case no longer supported, test case removed
#

create table t2 (b int);
--error ER_BAD_FIELD_ERROR
create table t1 (b int)
PARTITION BY RANGE (t2.b) (
  PARTITION p1 VALUES LESS THAN (10),
  PARTITION p2 VALUES LESS THAN (20)
) select * from t2;
create table t1 (a int)
PARTITION BY RANGE (b) (
  PARTITION p1 VALUES LESS THAN (10),
  PARTITION p2 VALUES LESS THAN (20)
) select * from t2;
show create table t1;
drop table t1, t2;

#
# Bug #32067 Partitions: crash with timestamp column
#  this bug occurs randomly on some UPDATE statement
#  with the '1032: Can't find record in 't1'' error

create table t1
 (s1 timestamp on update current_timestamp, s2 int)
 partition by key(s1) partitions 3;

insert into t1 values (null,null);
--disable_query_log
let $cnt= 1000;
while ($cnt)
{
  update t1 set s2 = 1;
  update t1 set s2 = 2;
  dec $cnt;
}
--enable_query_log

drop table t1;

#
# BUG#32272: partition crash 1: enum column
#
create table t1 (
  c0 int,
  c1 bigint,
  c2 set('sweet'),
  key (c2,c1,c0), 
  key(c0)
) engine=myisam partition by hash (month(c0)) partitions 5;

--disable_warnings
insert ignore into t1 set c0 = -6502262, c1 = 3992917, c2 = 35019;
insert ignore into t1 set c0 = 241221, c1 = -6862346, c2 = 56644;
--enable_warnings
# This must not fail assert:
select c1 from t1 group by (select c0 from t1 limit 1);
drop table t1;

# Bug #30495: optimize table t1,t2,t3 extended errors
# (added more maintenace commands for Bug#20129
CREATE TABLE t1(a int)
PARTITION BY RANGE (a) (
  PARTITION p1 VALUES LESS THAN (10),
  PARTITION p2 VALUES LESS THAN (20)
);
--error ER_PARSE_ERROR
ALTER TABLE t1 OPTIMIZE PARTITION p1 EXTENDED;
--error ER_PARSE_ERROR
ALTER TABLE t1 ANALYZE PARTITION p1 EXTENDED;
ALTER TABLE t1 ANALYZE PARTITION p1;
ALTER TABLE t1 CHECK PARTITION p1;
ALTER TABLE t1 REPAIR PARTITION p1;
ALTER TABLE t1 OPTIMIZE PARTITION p1;
DROP TABLE t1;

#
# Bug #29258: Partitions: search fails for maximum unsigned bigint
#
CREATE TABLE t1 (s1 BIGINT UNSIGNED)
  PARTITION BY RANGE (s1) (
  PARTITION p0 VALUES LESS THAN (0), 
  PARTITION p1 VALUES LESS THAN (1), 
  PARTITION p2 VALUES LESS THAN (18446744073709551615)
);
INSERT INTO t1 VALUES (0), (18446744073709551614);
--error ER_NO_PARTITION_FOR_GIVEN_VALUE
INSERT INTO t1 VALUES (18446744073709551615);
DROP TABLE t1;

CREATE TABLE t1 (s1 BIGINT UNSIGNED)
 PARTITION BY RANGE (s1) (
  PARTITION p0 VALUES LESS THAN (0),
  PARTITION p1 VALUES LESS THAN (1),
  PARTITION p2 VALUES LESS THAN (18446744073709551614),
  PARTITION p3 VALUES LESS THAN MAXVALUE
);
INSERT INTO t1 VALUES (-1), (0), (18446744073709551613), 
  (18446744073709551614), (18446744073709551615);
SELECT * FROM t1;
SELECT * FROM t1 WHERE s1 = 0;
SELECT * FROM t1 WHERE s1 = 18446744073709551614;
SELECT * FROM t1 WHERE s1 = 18446744073709551615;
DROP TABLE t1;

CREATE TABLE t1 (s1 BIGINT UNSIGNED)  
 PARTITION BY RANGE (s1) (
  PARTITION p0 VALUES LESS THAN (0),
  PARTITION p1 VALUES LESS THAN (1),
  PARTITION p2 VALUES LESS THAN (18446744073709551615),
  PARTITION p3 VALUES LESS THAN MAXVALUE
);
DROP TABLE t1;

#
# Bug #31890 Partitions: ORDER BY DESC in InnoDB not working
#

CREATE TABLE t1
(int_column INT, char_column CHAR(5),
PRIMARY KEY(char_column,int_column))
PARTITION BY KEY(char_column,int_column)
PARTITIONS 101;
INSERT INTO t1 (int_column, char_column) VALUES
(      39868 ,'zZZRW'),       
(     545592 ,'zZzSD'),       
(       4936 ,'zzzsT'),       
(       9274 ,'ZzZSX'),       
(     970185 ,'ZZzTN'),       
(     786036 ,'zZzTO'),       
(      37240 ,'zZzTv'),       
(     313801 ,'zzzUM'),       
(     782427 ,'ZZZva'),       
(     907955 ,'zZZvP'),       
(     453491 ,'zzZWV'),       
(     756594 ,'ZZZXU'),       
(     718061 ,'ZZzZH');       
SELECT * FROM t1 ORDER BY char_column DESC;
DROP TABLE t1;

#
# Bug #32247 Test reports wrong value of "AUTO_INCREMENT" (on a partitioned InnoDB table)
#

CREATE TABLE t1(id MEDIUMINT NOT NULL AUTO_INCREMENT,
                user CHAR(25), PRIMARY KEY(id))
                   PARTITION BY RANGE(id)
                   SUBPARTITION BY hash(id) subpartitions 2
                   (PARTITION pa1 values less than (10),
                    PARTITION pa2 values less than (20),
                    PARTITION pa11 values less than MAXVALUE);
--disable_query_log
let $n= 15;
while ($n)
{
  insert into t1 (user) values ('mysql');
  dec $n;
}
--enable_query_log
show create table t1;
drop table t1;

#
# Bug #38272 timestamps fields incorrectly defaulted on update accross partitions.
#

CREATE TABLE  t1 (
  `ID` bigint(20) NOT NULL AUTO_INCREMENT,
  `createdDate` TIMESTAMP NOT NULL DEFAULT CURRENT_TIMESTAMP,
  `number` int,
  PRIMARY KEY (`ID`, number)
)
PARTITION BY RANGE (number) (
    PARTITION p0 VALUES LESS THAN (6),
    PARTITION p1 VALUES LESS THAN (11)
);

create table t2 (
  `ID` bigint(20),
  `createdDate` TIMESTAMP,
  `number` int
);

INSERT INTO t1 SET number=1;
insert into t2 select * from t1;
SELECT SLEEP(1);
UPDATE t1 SET number=6;
select count(*) from t1, t2 where t1.createdDate = t2.createdDate;

drop table t1, t2;

#
# Bug #38083 Error-causing row inserted into partitioned table despite error
#
SET @orig_sql_mode = @@SQL_MODE;
SET SQL_MODE='STRICT_ALL_TABLES,ERROR_FOR_DIVISION_BY_ZERO';
CREATE TABLE t1 (c1 INT)
       PARTITION BY LIST(1 DIV c1) (
       PARTITION p0 VALUES IN (NULL),
       PARTITION p1 VALUES IN (1)
     );
 
-- error ER_DIVISION_BY_ZERO
INSERT INTO t1 VALUES (0);
SELECT * FROM t1;
TRUNCATE t1;
-- error ER_DIVISION_BY_ZERO
INSERT INTO t1 VALUES (NULL), (0), (1), (2);
SELECT * FROM t1;
DROP TABLE t1;
SET SQL_MODE= @orig_sql_mode;



#
# Bug #38005 Partitions: error with insert select
#

create table t1 (s1 int) partition by hash(s1) partitions 2;
create index i on t1 (s1);
insert into t1 values (1);
insert into t1 select s1 from t1;
insert into t1 select s1 from t1;
insert into t1 select s1 from t1 order by s1 desc;
select * from t1;
drop table t1;

create table t1 (s1 int) partition by range(s1) 
        (partition pa1 values less than (10),
         partition pa2 values less than MAXVALUE);
create index i on t1 (s1);
insert into t1 values (1);
insert into t1 select s1 from t1;
insert into t1 select s1 from t1;
insert into t1 select s1 from t1 order by s1 desc;
select * from t1;
drop table t1;

create table t1 (s1 int) partition by range(s1) 
        (partition pa1 values less than (10),
         partition pa2 values less than MAXVALUE);
create index i on t1 (s1);
insert into t1 values (20);
insert into t1 select s1 from t1;
insert into t1 select s1 from t1;
insert into t1 select s1 from t1 order by s1 desc;
select * from t1;
drop table t1;

create table t1 (s1 int) partition by range(s1) 
        (partition pa1 values less than (10),
         partition pa2 values less than MAXVALUE);
create index i on t1 (s1);
insert into t1 values (1), (2), (3), (4), (5), (6), (7), (8);
insert into t1 select s1 from t1;
insert into t1 select s1 from t1;
insert into t1 select s1 from t1;
insert into t1 select s1 from t1;
insert into t1 select s1 from t1 order by s1 desc;
insert into t1 select s1 from t1 where s1=3;
select count(*) from t1;
drop table t1;


--echo #
--echo # Bug#42944: partition not pruned correctly
--echo #
CREATE TABLE t1 (a int) PARTITION BY RANGE (a)
  (PARTITION p0 VALUES LESS THAN (100),
   PARTITION p1 VALUES LESS THAN (200),
   PARTITION p2 VALUES LESS THAN (300),
   PARTITION p3 VALUES LESS THAN MAXVALUE);
INSERT INTO t1 VALUES (10), (100), (200), (300), (400);
EXPLAIN PARTITIONS SELECT * FROM t1 WHERE a>=200;
DROP TABLE t1;

#
# Bug#44821: select distinct on partitioned table returns wrong results
#
CREATE TABLE t1 ( a INT, b INT, c INT, KEY bc(b, c) )
PARTITION BY KEY (a, b) PARTITIONS 3
;

INSERT INTO t1 VALUES
(17, 1, -8),
(3,  1, -7),
(23, 1, -6),
(22, 1, -5),
(11, 1, -4),
(21, 1, -3),
(19, 1, -2),
(30, 1, -1),

(20, 1, 1),
(16, 1, 2),
(18, 1, 3),
(9,  1, 4),
(15, 1, 5),
(28, 1, 6),
(29, 1, 7),
(25, 1, 8),
(10, 1, 9),
(13, 1, 10),
(27, 1, 11),
(24, 1, 12),
(12, 1, 13),
(26, 1, 14),
(14, 1, 15)
;

SELECT b, c FROM t1 WHERE b = 1 GROUP BY b, c;

EXPLAIN
SELECT b, c FROM t1 WHERE b = 1 GROUP BY b, c;

DROP TABLE t1;

--echo #
--echo # Bug #45807: crash accessing partitioned table and sql_mode 
--echo #   contains ONLY_FULL_GROUP_BY
--echo # Bug#46923: select count(*) from partitioned table fails with
--echo # ONLY_FULL_GROUP_BY
--echo #

SET SESSION SQL_MODE='ONLY_FULL_GROUP_BY';
CREATE TABLE t1(id INT,KEY(id)) ENGINE=MYISAM 
  PARTITION BY HASH(id) PARTITIONS 2;
SELECT COUNT(*) FROM t1;
DROP TABLE t1;
SET SESSION SQL_MODE=DEFAULT;

# This testcase is commented due to the Bug #46853
# Should be uncommented after fixing Bug #46853
#--echo #
#--echo # BUG#45816 - assertion failure with index containing double 
#--echo #             column on partitioned table
#--echo #
#
#CREATE TABLE t1 (
#  a INT DEFAULT NULL,
#  b DOUBLE DEFAULT NULL,
#  c INT DEFAULT NULL,
#  KEY idx2(b,a)
#) PARTITION BY HASH(c) PARTITIONS 3;
#
#INSERT INTO t1 VALUES (6,8,9);
#INSERT INTO t1 VALUES (6,8,10);
#
#SELECT  1 FROM t1 JOIN t1 AS t2 USING (a) FOR UPDATE;
#
#DROP TABLE t1;

--echo #
--echo # Bug#46198: Hang after failed ALTER TABLE on partitioned table.
--echo #

--disable_warnings
DROP TABLE IF EXISTS t1;
--enable_warnings

#
# Case 1.
#

CREATE TABLE t1 (s1 INT PRIMARY KEY) PARTITION BY HASH(s1);

LOCK TABLES t1 WRITE, t1 b READ;

UNLOCK TABLES;

--error ER_ONLY_ON_RANGE_LIST_PARTITION
ALTER TABLE t1 DROP PARTITION p1;

# The SELECT below used to hang in tdc_wait_for_old_versions().
SELECT * FROM t1;

DROP TABLE t1;

#
# Case 2.
#

CREATE TABLE t1 (s1 VARCHAR(5) PRIMARY KEY) PARTITION BY KEY(s1);

LOCK TABLES t1 WRITE, t1 b READ;

UNLOCK TABLES;

--error ER_UNIQUE_KEY_NEED_ALL_FIELDS_IN_PF
ALTER TABLE t1 ADD COLUMN (s3 VARCHAR(5) UNIQUE);

# The SELECT below used to hang in tdc_wait_for_old_versions().
SELECT * FROM t1;

DROP TABLE t1;

--echo #
--echo # BUG#51868 - crash with myisam_use_mmap and partitioned myisam tables
--echo #
SET GLOBAL myisam_use_mmap=1;
CREATE TABLE t1(a INT) PARTITION BY HASH(a) PARTITIONS 1;
INSERT INTO t1 VALUES(0);
FLUSH TABLE t1;
TRUNCATE TABLE t1;
INSERT INTO t1 VALUES(0);
DROP TABLE t1;
SET GLOBAL myisam_use_mmap=default;

--echo End of 5.1 tests<|MERGE_RESOLUTION|>--- conflicted
+++ resolved
@@ -14,30 +14,6 @@
 drop table if exists t1, t2;
 --enable_warnings
 
-<<<<<<< HEAD
---echo # Bug#39338: Fieldnames in
---echo #   INFORMATIONSCHEMA.PARTITIONS.PARTITION_EXPRESSION become unescaped
---echo # NOTE: the partition expression is saved as a string, so changing from
---echo #       normal quotes to ansi quotes does not change the expression, only
---echo #       for partition by KEY.
-CREATE TABLE t1 (
-    ID int(11) NOT NULL,
-    `aaaa,aaaaa` tinyint(3) UNSIGNED NOT NULL DEFAULT '0',
-    ddddddddd int(11) NOT NULL DEFAULT '0',
-    new_field0 varchar(50),
-    PRIMARY KEY(ID, `aaaa,aaaaa`, ddddddddd))
-PARTITION BY RANGE(ID)
-PARTITIONS 3
-SUBPARTITION BY LINEAR KEY(ID,`aaaa,aaaaa`)
-SUBPARTITIONS 2 (
-    PARTITION p01 VALUES LESS THAN(100),
-    PARTITION p11 VALUES LESS THAN(200),
-    PARTITION p21 VALUES LESS THAN MAXVALUE);
-SELECT PARTITION_EXPRESSION, SUBPARTITION_EXPRESSION FROM INFORMATION_SCHEMA.PARTITIONS WHERE TABLE_NAME='t1';
-show create table t1;
-drop table t1;
-
-=======
 --echo #
 --echo # Bug#55458: Partitioned MyISAM table gets crashed by multi-table update 
 --echo #
@@ -65,7 +41,29 @@
 UPDATE t1, t2 SET t2.name = 'John Smith' WHERE t1.user_num = t2.user_num;
 
 DROP TABLE t1, t2;
->>>>>>> 99e507e8
+
+--echo # Bug#39338: Fieldnames in
+--echo #   INFORMATIONSCHEMA.PARTITIONS.PARTITION_EXPRESSION become unescaped
+--echo # NOTE: the partition expression is saved as a string, so changing from
+--echo #       normal quotes to ansi quotes does not change the expression, only
+--echo #       for partition by KEY.
+CREATE TABLE t1 (
+    ID int(11) NOT NULL,
+    `aaaa,aaaaa` tinyint(3) UNSIGNED NOT NULL DEFAULT '0',
+    ddddddddd int(11) NOT NULL DEFAULT '0',
+    new_field0 varchar(50),
+    PRIMARY KEY(ID, `aaaa,aaaaa`, ddddddddd))
+PARTITION BY RANGE(ID)
+PARTITIONS 3
+SUBPARTITION BY LINEAR KEY(ID,`aaaa,aaaaa`)
+SUBPARTITIONS 2 (
+    PARTITION p01 VALUES LESS THAN(100),
+    PARTITION p11 VALUES LESS THAN(200),
+    PARTITION p21 VALUES LESS THAN MAXVALUE);
+SELECT PARTITION_EXPRESSION, SUBPARTITION_EXPRESSION FROM INFORMATION_SCHEMA.PARTITIONS WHERE TABLE_NAME='t1';
+show create table t1;
+drop table t1;
+
 #
 # Bug#48276: can't add column if subpartition exists
 CREATE TABLE t1 (a INT, b INT)
