# The include statement below is a temp one for tests that are yet to
#be ported to run with InnoDB,
#but needs to be kept for tests that would need MyISAM in future.
--source include/force_myisam_default.inc

#
# test of left outer join
#

--disable_warnings
drop table if exists t0,t1,t2,t3,t4,t5;
--enable_warnings

CREATE TABLE t1 (
  grp int(11) default NULL,
  a bigint(20) unsigned default NULL,
  c char(10) NOT NULL default ''
) ENGINE=MyISAM;
INSERT INTO t1 VALUES (1,1,'a'),(2,2,'b'),(2,3,'c'),(3,4,'E'),(3,5,'C'),(3,6,'D'),(NULL,NULL,'');
create table t2 (id int, a bigint unsigned not null, c char(10), d int, primary key (a));
insert into t2 values (1,1,"a",1),(3,4,"A",4),(3,5,"B",5),(3,6,"C",6),(4,7,"D",7);

select t1.*,t2.* from t1 JOIN t2 where t1.a=t2.a;
select t1.*,t2.* from t1 left join t2 on (t1.a=t2.a) order by t1.grp,t1.a,t2.c;
select t1.*,t2.* from { oj t2 left outer join t1 on (t1.a=t2.a) };
select t1.*,t2.* from t1 as t0,{ oj t2 left outer join t1 on (t1.a=t2.a) } WHERE t0.a=2;
select t1.*,t2.* from t1 left join t2 using (a);
select t1.*,t2.* from t1 left join t2 using (a) where t1.a=t2.a;
select t1.*,t2.* from t1 left join t2 using (a,c);
--sorted_result
select t1.*,t2.* from t1 left join t2 using (c);
select t1.*,t2.* from t1 natural left outer join t2;

select t1.*,t2.* from t1 left join t2 on (t1.a=t2.a) where t2.id=3;
select t1.*,t2.* from t1 left join t2 on (t1.a=t2.a) where t2.id is null;

explain select t1.*,t2.* from t1,t2 where t1.a=t2.a and isnull(t2.a)=1;
explain select t1.*,t2.* from t1 left join t2 on t1.a=t2.a where isnull(t2.a)=1;

--sorted_result
select t1.*,t2.*,t3.a from t1 left join t2 on (t1.a=t2.a) left join t1 as t3 on (t2.a=t3.a);

# The next query should rearange the left joins to get this to work
--error 1054
explain select t1.*,t2.*,t3.a from t1 left join t2 on (t3.a=t2.a) left join t1 as t3 on (t1.a=t3.a);
--error 1054
select t1.*,t2.*,t3.a from t1 left join t2 on (t3.a=t2.a) left join t1 as t3 on (t1.a=t3.a);

# The next query should give an error in MySQL
--error 1054
select t1.*,t2.*,t3.a from t1 left join t2 on (t3.a=t2.a) left join t1 as t3 on (t2.a=t3.a);

# Test of inner join
select t1.*,t2.* from t1 inner join t2 using (a);
select t1.*,t2.* from t1 inner join t2 on (t1.a=t2.a);
select t1.*,t2.* from t1 natural join t2;

drop table t1,t2;

#
# Test of left join bug
#

CREATE TABLE t1 (
 usr_id INT unsigned NOT NULL,
 uniq_id INT unsigned NOT NULL AUTO_INCREMENT,
        start_num INT unsigned NOT NULL DEFAULT 1,
        increment INT unsigned NOT NULL DEFAULT 1,
 PRIMARY KEY (uniq_id),
 INDEX usr_uniq_idx (usr_id, uniq_id),
 INDEX uniq_usr_idx (uniq_id, usr_id)
);
CREATE TABLE t2 (
 id INT unsigned NOT NULL DEFAULT 0,
 usr2_id INT unsigned NOT NULL DEFAULT 0,
 max INT unsigned NOT NULL DEFAULT 0,
 c_amount INT unsigned NOT NULL DEFAULT 0,
 d_max INT unsigned NOT NULL DEFAULT 0,
 d_num INT unsigned NOT NULL DEFAULT 0,
 orig_time INT unsigned NOT NULL DEFAULT 0,
 c_time INT unsigned NOT NULL DEFAULT 0,
 active ENUM ("no","yes") NOT NULL,
 PRIMARY KEY (id,usr2_id),
 INDEX id_idx (id),
 INDEX usr2_idx (usr2_id)
);
INSERT INTO t1 VALUES (3,NULL,0,50),(3,NULL,0,200),(3,NULL,0,25),(3,NULL,0,84676),(3,NULL,0,235),(3,NULL,0,10),(3,NULL,0,3098),(3,NULL,0,2947),(3,NULL,0,8987),(3,NULL,0,8347654),(3,NULL,0,20398),(3,NULL,0,8976),(3,NULL,0,500),(3,NULL,0,198);

#1st select shows that one record is returned with null entries for the right
#table, when selecting on an id that does not exist in the right table t2
SELECT t1.usr_id,t1.uniq_id,t1.increment,
t2.usr2_id,t2.c_amount,t2.max
FROM t1
LEFT JOIN t2 ON t2.id = t1.uniq_id
WHERE t1.uniq_id = 4
ORDER BY t2.c_amount;

# The same with RIGHT JOIN
SELECT t1.usr_id,t1.uniq_id,t1.increment,
t2.usr2_id,t2.c_amount,t2.max
FROM t2
RIGHT JOIN t1 ON t2.id = t1.uniq_id
WHERE t1.uniq_id = 4
ORDER BY t2.c_amount;

INSERT INTO t2 VALUES (2,3,3000,6000,0,0,746584,837484,'yes');
--error ER_DUP_ENTRY
INSERT INTO t2 VALUES (2,3,3000,6000,0,0,746584,837484,'yes');
INSERT INTO t2 VALUES (7,3,1000,2000,0,0,746294,937484,'yes');

#3rd select should show that one record is returned with null entries for the
# right table, when selecting on an id that does not exist in the right table
# t2 but this select returns an empty set!!!!
SELECT t1.usr_id,t1.uniq_id,t1.increment,t2.usr2_id,t2.c_amount,t2.max FROM t1 LEFT JOIN t2 ON t2.id = t1.uniq_id WHERE t1.uniq_id = 4 ORDER BY t2.c_amount;
--source include/turn_off_only_full_group_by.inc
SELECT t1.usr_id,t1.uniq_id,t1.increment,t2.usr2_id,t2.c_amount,t2.max FROM t1 LEFT JOIN t2 ON t2.id = t1.uniq_id WHERE t1.uniq_id = 4 GROUP BY t2.c_amount;
--source include/restore_sql_mode_after_turn_off_only_full_group_by.inc
# Removing the ORDER BY works:
SELECT t1.usr_id,t1.uniq_id,t1.increment,t2.usr2_id,t2.c_amount,t2.max FROM t1 LEFT JOIN t2 ON t2.id = t1.uniq_id WHERE t1.uniq_id = 4;

drop table t1,t2;

#
# Test of LEFT JOIN with const tables (failed for frankie@etsetb.upc.es)
#

CREATE TABLE t1 (
  cod_asig int(11) DEFAULT '0' NOT NULL,
  desc_larga_cat varchar(80) DEFAULT '' NOT NULL,
  desc_larga_cas varchar(80) DEFAULT '' NOT NULL,
  desc_corta_cat varchar(40) DEFAULT '' NOT NULL,
  desc_corta_cas varchar(40) DEFAULT '' NOT NULL,
  cred_total double(3,1) DEFAULT '0.0' NOT NULL,
  pre_requisit int(11),
  co_requisit int(11),
  preco_requisit int(11),
  PRIMARY KEY (cod_asig)
);

INSERT INTO t1 VALUES (10360,'asdfggfg','Introduccion a los  Ordenadores I','asdfggfg','Introduccio Ordinadors I',6.0,NULL,NULL,NULL);
INSERT INTO t1 VALUES (10361,'Components i Circuits Electronics I','Componentes y Circuitos Electronicos I','Components i Circuits Electronics I','Comp. i Circ. Electr. I',6.0,NULL,NULL,NULL);
INSERT INTO t1 VALUES (10362,'Laboratori d`Ordinadors','Laboratorio de Ordenadores','Laboratori d`Ordinadors','Laboratori Ordinadors',4.5,NULL,NULL,NULL);
INSERT INTO t1 VALUES (10363,'Tecniques de Comunicacio Oral i Escrita','Tecnicas de Comunicacion Oral y Escrita','Tecniques de Comunicacio Oral i Escrita','Tec. Com. Oral i Escrita',4.5,NULL,NULL,NULL);
INSERT INTO t1 VALUES (11403,'Projecte Fi de Carrera','Proyecto Fin de Carrera','Projecte Fi de Carrera','PFC',9.0,NULL,NULL,NULL);
INSERT INTO t1 VALUES (11404,'+lgebra lineal','Algebra lineal','+lgebra lineal','+lgebra lineal',15.0,NULL,NULL,NULL);
INSERT INTO t1 VALUES (11405,'+lgebra lineal','Algebra lineal','+lgebra lineal','+lgebra lineal',18.0,NULL,NULL,NULL);
INSERT INTO t1 VALUES (11406,'Calcul Infinitesimal','Cßlculo Infinitesimal','Calcul Infinitesimal','Calcul Infinitesimal',15.0,NULL,NULL,NULL);

CREATE TABLE t2 (
  idAssignatura int(11) DEFAULT '0' NOT NULL,
  Grup int(11) DEFAULT '0' NOT NULL,
  Places smallint(6) DEFAULT '0' NOT NULL,
  PlacesOcupades int(11) DEFAULT '0',
  PRIMARY KEY (idAssignatura,Grup)
);


INSERT INTO t2 VALUES (10360,12,333,0);
INSERT INTO t2 VALUES (10361,30,2,0);
INSERT INTO t2 VALUES (10361,40,3,0);
INSERT INTO t2 VALUES (10360,45,10,0);
INSERT INTO t2 VALUES (10362,10,12,0);
INSERT INTO t2 VALUES (10360,55,2,0);
INSERT INTO t2 VALUES (10360,70,0,0);
INSERT INTO t2 VALUES (10360,565656,0,0);
INSERT INTO t2 VALUES (10360,32767,7,0);
INSERT INTO t2 VALUES (10360,33,8,0);
INSERT INTO t2 VALUES (10360,7887,85,0);
INSERT INTO t2 VALUES (11405,88,8,0);
INSERT INTO t2 VALUES (10360,0,55,0);
INSERT INTO t2 VALUES (10360,99,0,0);
INSERT INTO t2 VALUES (11411,30,10,0);
INSERT INTO t2 VALUES (11404,0,0,0);
INSERT INTO t2 VALUES (10362,11,111,0);
INSERT INTO t2 VALUES (10363,33,333,0);
INSERT INTO t2 VALUES (11412,55,0,0);
INSERT INTO t2 VALUES (50003,66,6,0);
INSERT INTO t2 VALUES (11403,5,0,0);
INSERT INTO t2 VALUES (11406,11,11,0);
INSERT INTO t2 VALUES (11410,11410,131,0);
INSERT INTO t2 VALUES (11416,11416,32767,0);
INSERT INTO t2 VALUES (11409,0,0,0);

CREATE TABLE t3 (
  id int(11) NOT NULL auto_increment,
  dni_pasaporte char(16) DEFAULT '' NOT NULL,
  idPla int(11) DEFAULT '0' NOT NULL,
  cod_asig int(11) DEFAULT '0' NOT NULL,
  any smallint(6) DEFAULT '0' NOT NULL,
  quatrimestre smallint(6) DEFAULT '0' NOT NULL,
  estat char(1) DEFAULT 'M' NOT NULL,
  PRIMARY KEY (id),
  UNIQUE dni_pasaporte (dni_pasaporte,idPla),
  UNIQUE dni_pasaporte_2 (dni_pasaporte,idPla,cod_asig,any,quatrimestre)
);

INSERT INTO t3 VALUES (1,'11111111',1,10362,98,1,'M');

CREATE TABLE t4 (
  id int(11) NOT NULL auto_increment,
  papa int(11) DEFAULT '0' NOT NULL,
  fill int(11) DEFAULT '0' NOT NULL,
  idPla int(11) DEFAULT '0' NOT NULL,
  PRIMARY KEY (id),
  KEY papa (idPla,papa),
  UNIQUE papa_2 (idPla,papa,fill)
);

INSERT INTO t4 VALUES (1,-1,10360,1);
INSERT INTO t4 VALUES (2,-1,10361,1);
INSERT INTO t4 VALUES (3,-1,10362,1);

SELECT DISTINCT fill,desc_larga_cat,cred_total,Grup,Places,PlacesOcupades FROM t4 LEFT JOIN t3 ON t3.cod_asig=fill AND estat='S'   AND dni_pasaporte='11111111'   AND t3.idPla=1 , t2,t1 WHERE fill=t1.cod_asig   AND Places>PlacesOcupades   AND fill=idAssignatura   AND t4.idPla=1   AND papa=-1;

SELECT DISTINCT fill,t3.idPla FROM t4 LEFT JOIN t3 ON t3.cod_asig=t4.fill AND t3.estat='S' AND t3.dni_pasaporte='1234' AND t3.idPla=1 ;

INSERT INTO t3 VALUES (3,'1234',1,10360,98,1,'S');
SELECT DISTINCT fill,t3.idPla FROM t4 LEFT JOIN t3 ON t3.cod_asig=t4.fill AND t3.estat='S' AND t3.dni_pasaporte='1234' AND t3.idPla=1 ;

drop table t1,t2,t3,test.t4;

#
# Test of IS NULL on AUTO_INCREMENT with LEFT JOIN
#

CREATE TABLE t1 (
  id smallint(5) unsigned NOT NULL auto_increment,
  name char(60) DEFAULT '' NOT NULL,
  PRIMARY KEY (id)
);
INSERT INTO t1 VALUES (1,'Antonio Paz');
INSERT INTO t1 VALUES (2,'Lilliana Angelovska');
INSERT INTO t1 VALUES (3,'Thimble Smith');

CREATE TABLE t2 (
  id smallint(5) unsigned NOT NULL auto_increment,
  owner smallint(5) unsigned DEFAULT '0' NOT NULL,
  name char(60),
  PRIMARY KEY (id)
);
INSERT INTO t2 VALUES (1,1,'El Gato');
INSERT INTO t2 VALUES (2,1,'Perrito');
INSERT INTO t2 VALUES (3,3,'Happy');

--sorted_result
select t1.name, t2.name, t2.id from t1 left join t2 on (t1.id = t2.owner);
select t1.name, t2.name, t2.id from t1 left join t2 on (t1.id = t2.owner) where t2.id is null;
explain select t1.name, t2.name, t2.id from t1 left join t2 on (t1.id = t2.owner) where t2.id is null;
explain select t1.name, t2.name, t2.id from t1 left join t2 on (t1.id = t2.owner) where t2.name is null;
select count(*) from t1 left join t2 on (t1.id = t2.owner);

--sorted_result
select t1.name, t2.name, t2.id from t2 right join t1 on (t1.id = t2.owner);
select t1.name, t2.name, t2.id from t2 right join t1 on (t1.id = t2.owner) where t2.id is null;
explain select t1.name, t2.name, t2.id from t2 right join t1 on (t1.id = t2.owner) where t2.id is null;
explain select t1.name, t2.name, t2.id from t2 right join t1 on (t1.id = t2.owner) where t2.name is null;
select count(*) from t2 right join t1 on (t1.id = t2.owner);

--sorted_result
select t1.name, t2.name, t2.id,t3.id from t2 right join t1 on (t1.id = t2.owner) left join t1 as t3 on t3.id=t2.owner;
select t1.name, t2.name, t2.id,t3.id from t1 right join t2 on (t1.id = t2.owner) right join t1 as t3 on t3.id=t2.owner;
select t1.name, t2.name, t2.id, t2.owner, t3.id from t1 left join t2 on (t1.id = t2.owner) right join t1 as t3 on t3.id=t2.owner;

drop table t1,t2;

create table t1 (id int not null, str char(10), index(str));
insert into t1 values (1, null), (2, null), (3, "foo"), (4, "bar");
select * from t1 where str is not null order by id;
select * from t1 where str is null;
drop table t1;

#
# Test wrong LEFT JOIN query
#

CREATE TABLE t1 (
  t1_id bigint(21) NOT NULL auto_increment,
  PRIMARY KEY (t1_id)
);
CREATE TABLE t2 (
  t2_id bigint(21) NOT NULL auto_increment,
  PRIMARY KEY (t2_id)
);
CREATE TABLE t3 (
  t3_id bigint(21) NOT NULL auto_increment,
  PRIMARY KEY (t3_id)
);
CREATE TABLE t4 (
  seq_0_id bigint(21) DEFAULT '0' NOT NULL,
  seq_1_id bigint(21) DEFAULT '0' NOT NULL,
  KEY seq_0_id (seq_0_id),
  KEY seq_1_id (seq_1_id)
);
CREATE TABLE t5 (
  seq_0_id bigint(21) DEFAULT '0' NOT NULL,
  seq_1_id bigint(21) DEFAULT '0' NOT NULL,
  KEY seq_1_id (seq_1_id),
  KEY seq_0_id (seq_0_id)
);

insert into t1 values (1);
insert into t2 values (1);
insert into t3 values (1);
insert into t4 values (1,1);
insert into t5 values (1,1);

--error 1054
explain select * from t3 left join t4 on t4.seq_1_id = t2.t2_id left join t1 on t1.t1_id = t4.seq_0_id left join t5 on t5.seq_0_id = t1.t1_id left join t2 on t2.t2_id = t5.seq_1_id where t3.t3_id = 23;

drop table t1,t2,t3,t4,t5;

#
# Another LEFT JOIN problem
# (The problem was that the result changed when we added ORDER BY)
#

create table t1 (n int, m int, o int, key(n));
create table t2 (n int not null, m int, o int, primary key(n));
insert into t1 values (1, 2, 11), (1, 2, 7), (2, 2, 8), (1,2,9),(1,3,9);
insert into t2 values (1, 2, 3),(2, 2, 8), (4,3,9),(3,2,10);
select t1.*, t2.* from t1 left join t2 on t1.n = t2.n and
t1.m = t2.m where t1.n = 1;
select t1.*, t2.* from t1 left join t2 on t1.n = t2.n and
t1.m = t2.m where t1.n = 1 order by t1.o,t1.m;
drop table t1,t2;

# Test bug with NATURAL join:

CREATE TABLE t1 (id1 INT NOT NULL PRIMARY KEY, dat1 CHAR(1), id2 INT);   
INSERT INTO t1 VALUES (1,'a',1);
INSERT INTO t1 VALUES (2,'b',1);
INSERT INTO t1 VALUES (3,'c',2);

CREATE TABLE t2 (id2 INT NOT NULL PRIMARY KEY, dat2 CHAR(1));   
INSERT INTO t2 VALUES (1,'x');
INSERT INTO t2 VALUES (2,'y');
INSERT INTO t2 VALUES (3,'z');

SELECT t2.id2 FROM t2 LEFT OUTER JOIN t1 ON t1.id2 = t2.id2 WHERE id1 IS NULL;
SELECT t2.id2 FROM t2 NATURAL LEFT OUTER JOIN t1 WHERE id1 IS NULL;

drop table t1,t2;

create table t1 ( color varchar(20), name varchar(20) );
insert into t1 values ( 'red', 'apple' );
insert into t1 values ( 'yellow', 'banana' );
insert into t1 values ( 'green', 'lime' );
insert into t1 values ( 'black', 'grape' );
insert into t1 values ( 'blue', 'blueberry' );
create table t2 ( count int, color varchar(20) );
insert into t2 values (10, 'green');
insert into t2 values (5, 'black');
insert into t2 values (15, 'white');
insert into t2 values (7, 'green');
select * from t1;
select * from t2;
select * from t2 natural join t1;
select t2.count, t1.name from t2 natural join t1;
select t2.count, t1.name from t2 inner join t1 using (color);
drop table t1;
drop table t2;

#
# Test of LEFT JOIN + GROUP FUNCTIONS within functions:
#

CREATE TABLE t1 (
  pcode varchar(8) DEFAULT '' NOT NULL
);
INSERT INTO t1 VALUES ('kvw2000'),('kvw2001'),('kvw3000'),('kvw3001'),('kvw3002'),('kvw3500'),('kvw3501'),('kvw3502'),('kvw3800'),('kvw3801'),('kvw3802'),('kvw3900'),('kvw3901'),('kvw3902'),('kvw4000'),('kvw4001'),('kvw4002'),('kvw4200'),('kvw4500'),('kvw5000'),('kvw5001'),('kvw5500'),('kvw5510'),('kvw5600'),('kvw5601'),('kvw6000'),('klw1000'),('klw1020'),('klw1500'),('klw2000'),('klw2001'),('klw2002'),('kld2000'),('klw2500'),('kmw1000'),('kmw1500'),('kmw2000'),('kmw2001'),('kmw2100'),('kmw3000'),('kmw3200');
CREATE TABLE t2 (
  pcode varchar(8) DEFAULT '' NOT NULL,
  KEY pcode (pcode)
);
INSERT INTO t2 VALUES ('kvw2000'),('kvw2000'),('kvw2000'),('kvw2000'),('kvw2000'),('kvw2000'),('kvw2000'),('kvw2000'),('kvw2000'),('kvw2000'),('kvw2000'),('kvw2000'),('kvw2000'),('kvw2000'),('kvw2000'),('kvw2000'),('kvw2000'),('kvw2000'),('kvw2000'),('kvw2000'),('kvw2000'),('kvw2000'),('kvw2000'),('kvw2000'),('kvw2000'),('kvw2000'),('kvw3000'),('kvw3000'),('kvw3000'),('kvw3000'),('kvw3000'),('kvw3000'),('kvw3000'),('kvw3000'),('kvw3000'),('kvw3000'),('kvw3000'),('kvw3000'),('kvw3000'),('kvw3000'),('kvw3000'),('kvw3000'),('kvw3000'),('kvw3000'),('kvw3000'),('kvw3000'),('kvw3000'),('kvw3000'),('kvw3000'),('kvw3000'),('kvw3000'),('kvw3000'),('kvw3000'),('kvw3000'),('kvw3000'),('kvw3000'),('kvw3000'),('kvw3000'),('kvw3000'),('kvw3000'),('kvw3000'),('kvw3000'),('kvw3500'),('kvw3500'),('kvw3500'),('kvw3500'),('kvw3500'),('kvw3500'),('kvw3500'),('kvw3500'),('kvw3500'),('kvw3500'),('kvw3500'),('kvw3500'),('kvw3500'),('kvw3500'),('kvw3500'),('kvw3500'),('kvw3500'),('kvw3500'),('kvw3500'),('kvw3500'),('kvw3500'),('kvw3500'),('kvw3500'),('kvw3500'),('kvw3500'),('kvw3500'),('kvw6000'),('kvw6000'),('kld2000');
--source include/turn_off_only_full_group_by.inc

SELECT t1.pcode, IF(ISNULL(t2.pcode), 0, COUNT(*)) AS count FROM t1
LEFT JOIN t2 ON t1.pcode = t2.pcode GROUP BY t1.pcode;
SELECT SQL_BIG_RESULT t1.pcode, IF(ISNULL(t2.pcode), 0, COUNT(*)) AS count FROM t1 LEFT JOIN t2 ON t1.pcode = t2.pcode GROUP BY t1.pcode;

--source include/restore_sql_mode_after_turn_off_only_full_group_by.inc
drop table t1,t2;

#
# Another left join problem
#
SET sql_mode = 'NO_ENGINE_SUBSTITUTION';
CREATE TABLE t1 (
  id int(11),
  pid int(11),
  rep_del tinyint(4),
  KEY id (id),
  KEY pid (pid)
);
INSERT INTO t1 VALUES (1,NULL,NULL);
INSERT INTO t1 VALUES (2,1,NULL);
select * from t1 LEFT JOIN t1 t2 ON (t1.id=t2.pid) AND t2.rep_del IS NULL;
create index rep_del ON t1(rep_del);
select * from t1 LEFT JOIN t1 t2 ON (t1.id=t2.pid) AND t2.rep_del IS NULL;
drop table t1;

CREATE TABLE t1 (
  id int(11) DEFAULT '0' NOT NULL,
  name tinytext DEFAULT '' NOT NULL,
  UNIQUE id (id)
);
INSERT INTO t1 VALUES (1,'yes'),(2,'no');
CREATE TABLE t2 (
  id int(11) DEFAULT '0' NOT NULL,
  idx int(11) DEFAULT '0' NOT NULL,
  UNIQUE id (id,idx)
);
INSERT INTO t2 VALUES (1,1);
explain SELECT * from t1 left join t2 on t1.id=t2.id where t2.id IS NULL;
SELECT * from t1 left join t2 on t1.id=t2.id where t2.id IS NULL;
drop table t1,t2;
SET sql_mode = default;
#
# Test problem with using key_column= constant in ON and WHERE
#
create table t1 (bug_id mediumint, reporter mediumint);
create table t2 (bug_id mediumint, who mediumint, index(who));
insert into t2 values (1,1),(1,2);
insert into t1 values (1,1),(2,1);
SELECT * FROM t1 LEFT JOIN t2 ON (t1.bug_id =  t2.bug_id AND  t2.who = 2) WHERE  (t1.reporter = 2 OR t2.who = 2);
drop table t1,t2;

#
# Test problem with LEFT JOIN

create table t1 (fooID smallint unsigned auto_increment, primary key (fooID));
create table t2 (fooID smallint unsigned not null, barID smallint unsigned not null, primary key (fooID,barID));
insert into t1 (fooID) values (10),(20),(30);
insert into t2 values (10,1),(20,2),(30,3);
explain select * from t2 left join t1 on t1.fooID = t2.fooID and t1.fooID = 30;
select * from t2 left join t1 on t1.fooID = t2.fooID and t1.fooID = 30;
--sorted_result
select * from t2 left join t1 ignore index(primary) on t1.fooID = t2.fooID and t1.fooID = 30;
drop table t1,t2;

create table t1 (i int);
create table t2 (i int);
create table t3 (i int);
insert into t1 values(1),(2);
insert into t2 values(2),(3);
insert into t3 values(2),(4);
--sorted_result
select * from t1 natural left join t2 natural left join t3;
select * from t1 natural left join t2 where (t2.i is not null)=0;
--sorted_result
select * from t1 natural left join t2 where (t2.i is not null) is not null;
select * from t1 natural left join t2 where (i is not null)=0;
--sorted_result
select * from t1 natural left join t2 where (i is not null) is not null;
drop table t1,t2,t3;

#
# Test of USING
#
create table t1 (f1 integer,f2 integer,f3 integer);
create table t2 (f2 integer,f4 integer);
create table t3 (f3 integer,f5 integer);
select * from t1
         left outer join t2 using (f2)
         left outer join t3 using (f3);
drop table t1,t2,t3;

create table t1 (a1 int, a2 int);
create table t2 (b1 int not null, b2 int);
create table t3 (c1 int, c2 int);

insert into t1 values (1,2), (2,2), (3,2);
insert into t2 values (1,3), (2,3);
insert into t3 values (2,4),        (3,4);

select * from t1 left join t2  on  b1 = a1 left join t3  on  c1 = a1  and  b1 is null;
explain select * from t1 left join t2  on  b1 = a1 left join t3  on  c1 = a1  and  b1 is null;

drop table t1, t2, t3;

# Test for BUG#8711 '<=>' was considered to be a NULL-rejecting predicate.
create table t1 (
  a int(11),
  b char(10),
  key (a)
);
insert into t1 (a) values (1),(2),(3),(4);
create table t2 (a int);

select * from t1 left join t2 on t1.a=t2.a where not (t2.a <=> t1.a);
select * from t1 left join t2 on t1.a=t2.a having not (t2.a <=> t1.a);
drop table t1,t2;

# Test for BUG#5088

create table t1 (
  match_id tinyint(3) unsigned not null auto_increment,
  home tinyint(3) unsigned default '0',
  unique key match_id (match_id),
  key match_id_2 (match_id)
);

insert into t1 values("1", "2");

create table t2 (
  player_id tinyint(3) unsigned default '0',
  match_1_h tinyint(3) unsigned default '0',
  key player_id (player_id)
);

insert into t2 values("1", "5");
insert into t2 values("2", "9");
insert into t2 values("3", "3");
insert into t2 values("4", "7");
insert into t2 values("5", "6");
insert into t2 values("6", "8");
insert into t2 values("7", "4");
insert into t2 values("8", "12");
insert into t2 values("9", "11");
insert into t2 values("10", "10");

explain select s.*, '*', m.*, (s.match_1_h - m.home) UUX from 
  (t2 s left join t1 m on m.match_id = 1) 
  order by m.match_id desc;
  
explain select s.*, '*', m.*, (s.match_1_h - m.home) UUX from 
  (t2 s left join t1 m on m.match_id = 1) 
  order by UUX desc;

select s.*, '*', m.*, (s.match_1_h - m.home) UUX from 
  (t2 s left join t1 m on m.match_id = 1) 
  order by UUX desc;

explain select s.*, '*', m.*, (s.match_1_h - m.home) UUX from 
  t2 s straight_join t1 m where m.match_id = 1 
  order by UUX desc;

select s.*, '*', m.*, (s.match_1_h - m.home) UUX from 
  t2 s straight_join t1 m where m.match_id = 1 
  order by UUX desc;

drop table t1, t2;

# Tests for bugs #6307 and 6460

create table t1 (a int, b int, unique index idx (a, b));
create table t2 (a int, b int, c int, unique index idx (a, b));

insert into t1 values (1, 10), (1,11), (2,10), (2,11);
insert into t2 values (1,10,3);

select t1.a, t1.b, t2.c from t1 left join t2
                                on t1.a=t2.a and t1.b=t2.b and t2.c=3
   where t1.a=1 and t2.c is null;

drop table t1, t2;

CREATE TABLE t1 (
  ts_id bigint(20) default NULL,
  inst_id tinyint(4) default NULL,
  flag_name varchar(64) default NULL,
  flag_value text,
  UNIQUE KEY ts_id (ts_id,inst_id,flag_name)
) ENGINE=MyISAM DEFAULT CHARSET=utf8;

CREATE TABLE t2 (
  ts_id bigint(20) default NULL,
  inst_id tinyint(4) default NULL,
  flag_name varchar(64) default NULL,
  flag_value text,
  UNIQUE KEY ts_id (ts_id,inst_id,flag_name)
) ENGINE=MyISAM DEFAULT CHARSET=utf8;

INSERT INTO t1 VALUES
  (111056548820001, 0, 'flag1', NULL),
  (111056548820001, 0, 'flag2', NULL),
  (2, 0, 'other_flag', NULL);

INSERT INTO t2 VALUES
  (111056548820001, 3, 'flag1', 'sss');

SELECT t1.flag_name,t2.flag_value 
  FROM t1 LEFT JOIN t2 
          ON (t1.ts_id = t2.ts_id AND t1.flag_name = t2.flag_name AND
              t2.inst_id = 3) 
  WHERE t1.inst_id = 0 AND t1.ts_id=111056548820001 AND
        t2.flag_value IS  NULL;

DROP TABLE t1,t2;

CREATE TABLE t1 (
  id int(11) unsigned NOT NULL auto_increment,
  text_id int(10) unsigned default NULL,
  PRIMARY KEY  (id)
);

INSERT INTO t1 VALUES("1", "0");
INSERT INTO t1 VALUES("2", "10");

CREATE TABLE t2 (
  text_id char(3) NOT NULL default '',
  language_id char(3) NOT NULL default '',
  text_data text,
  PRIMARY KEY  (text_id,language_id)
);

INSERT INTO t2 VALUES("0", "EN", "0-EN");
INSERT INTO t2 VALUES("0", "SV", "0-SV");
INSERT INTO t2 VALUES("10", "EN", "10-EN");
INSERT INTO t2 VALUES("10", "SV", "10-SV");
SELECT t1.id, t1.text_id, t2.text_data
  FROM t1 LEFT JOIN t2
               ON t1.text_id = t2.text_id
                  AND t2.language_id = 'SV'
  WHERE (t1.id LIKE '%' OR t2.text_data LIKE '%');

DROP TABLE t1, t2;

# Test for bug #5896  

CREATE TABLE t0 (a0 int PRIMARY KEY);
CREATE TABLE t1 (a1 int PRIMARY KEY);
CREATE TABLE t2 (a2 int);
CREATE TABLE t3 (a3 int);
INSERT INTO t0 VALUES (1);
INSERT INTO t1 VALUES (1);
INSERT INTO t2 VALUES (1), (2);
INSERT INTO t3 VALUES (1), (2);

SELECT * FROM t1 LEFT JOIN t2 ON a1=0;
EXPLAIN SELECT * FROM t1 LEFT JOIN t2 ON a1=0;
SELECT * FROM t1 LEFT JOIN (t2,t3) ON a1=0;
EXPLAIN SELECT * FROM t1 LEFT JOIN (t2,t3) ON a1=0;
SELECT * FROM t0, t1 LEFT JOIN (t2,t3) ON a1=0 WHERE a0=a1;
EXPLAIN SELECT * FROM t0, t1 LEFT JOIN (t2,t3) ON a1=0 WHERE a0=a1;

INSERT INTO t0 VALUES (0);
INSERT INTO t1 VALUES (0);
SELECT * FROM t0, t1 LEFT JOIN (t2,t3) ON a1=5 WHERE a0=a1 AND a0=1;
EXPLAIN SELECT * FROM t0, t1 LEFT JOIN (t2,t3) ON a1=5 WHERE a0=a1 AND a0=1;

# Test for BUG#4480
drop table t1,t2;
create table t1 (a int, b int);
insert into t1 values (1,1),(2,2),(3,3);
create table t2 (a int, b int);
insert into t2 values (1,1), (2,2);

select * from t2 right join t1 on t2.a=t1.a;
select straight_join * from t2 right join t1 on t2.a=t1.a;

DROP TABLE t0,t1,t2,t3;

#
# Test for bug #9017: left join mistakingly converted to inner join
#

CREATE TABLE t1 (a int PRIMARY KEY, b int);
CREATE TABLE t2 (a int PRIMARY KEY, b int);

INSERT INTO t1 VALUES (1,1), (2,1), (3,1), (4,2);
INSERT INTO t2 VALUES (1,2), (2,2);

SELECT * FROM t1 LEFT JOIN t2 ON t1.a=t2.a;
SELECT * FROM t1 LEFT JOIN t2 ON t1.a=t2.a WHERE t1.b=1;
SELECT * FROM t1 LEFT JOIN t2 ON t1.a=t2.a
  WHERE t1.b=1 XOR (NOT ISNULL(t2.a) AND t2.b=1);
SELECT * FROM t1 LEFT JOIN t2 ON t1.a=t2.a WHERE not(0+(t1.a=30 and t2.b=1));

DROP TABLE t1,t2;

# Bug #8681: Bad warning message when group_concat() exceeds max length
set group_concat_max_len=5;
create table t1 (a int, b varchar(20));
create table t2 (a int, c varchar(20));
insert into t1 values (1,"aaaaaaaaaa"),(2,"bbbbbbbbbb");
insert into t2 values (1,"cccccccccc"),(2,"dddddddddd");
select group_concat(t1.b,t2.c) from t1 left join t2 using(a) group by t1.a;
select group_concat(t1.b,t2.c) from t1 inner join t2 using(a) group by t1.a;
select group_concat(t1.b,t2.c) from t1 left join t2 using(a) group by a;
select group_concat(t1.b,t2.c) from t1 inner join t2 using(a) group by a;
drop table t1, t2;
set group_concat_max_len=default;

# End of 4.1 tests

#
# BUG#10162 - ON is merged with WHERE, left join is convered to a regular join
#
create table t1 (gid smallint(5) unsigned not null, x int(11) not null, y int(11) not null, art int(11) not null, primary key  (gid,x,y));
insert t1 values (1, -5, -8, 2), (1, 2, 2, 1), (1, 1, 1, 1);
create table t2 (gid smallint(5) unsigned not null, x int(11) not null, y int(11) not null, id int(11) not null, primary key  (gid,id,x,y), key id (id));
insert t2 values (1, -5, -8, 1), (1, 1, 1, 1), (1, 2, 2, 1);
create table t3 ( set_id smallint(5) unsigned not null, id tinyint(4) unsigned not null, name char(12) not null, primary key  (id,set_id));
insert t3 values (0, 1, 'a'), (1, 1, 'b'), (0, 2, 'c'), (1, 2, 'd'), (1, 3, 'e'), (1, 4, 'f'), (1, 5, 'g'), (1, 6, 'h');
explain select name from t1 left join t2 on t1.x = t2.x and t1.y = t2.y
left join t3 on t1.art = t3.id where t2.id =1 and t2.x = -5 and t2.y =-8
and t1.gid =1 and t2.gid =1 and t3.set_id =1;
drop tables t1,t2,t3;

#
# Test for bug #9938: invalid conversion from outer join to inner join 
# for queries containing indirect reference in WHERE clause
#

CREATE TABLE t1 (EMPNUM INT, GRP INT);
INSERT INTO t1 VALUES (0, 10);
INSERT INTO t1 VALUES (2, 30);

CREATE TABLE t2 (EMPNUM INT, NAME CHAR(5));
INSERT INTO t2 VALUES (0, 'KERI');
INSERT INTO t2 VALUES (9, 'BARRY');

CREATE VIEW v1 AS
SELECT COALESCE(t2.EMPNUM,t1.EMPNUM) AS EMPNUM, NAME, GRP
  FROM t2 LEFT OUTER JOIN t1 ON t2.EMPNUM=t1.EMPNUM;

SELECT * FROM v1;
SELECT * FROM v1 WHERE EMPNUM < 10;

DROP VIEW v1;
DROP TABLE t1,t2;

#
# Test for bug #11285: false Item_equal on expression in outer join
# 

CREATE TABLE t1 (c11 int);
CREATE TABLE t2 (c21 int);
INSERT INTO t1 VALUES (30), (40), (50);
INSERT INTO t2 VALUES (300), (400), (500);
SELECT * FROM t1 LEFT JOIN t2 ON (c11=c21 AND c21=30) WHERE c11=40;
DROP TABLE t1, t2;
#
# Test for bugs
# #12101: erroneously applied outer join elimination in case of WHERE NOT BETWEEN
# #12102: erroneously missing outer join elimination in case of WHERE IN/IF
#

CREATE TABLE t1 (a int PRIMARY KEY, b int);
CREATE TABLE t2 (a int PRIMARY KEY, b int);

INSERT INTO t1 VALUES (1,2), (2,1), (3,2), (4,3), (5,6), (6,5), (7,8), (8,7), (9,10);
INSERT INTO t2 VALUES (3,0), (4,1), (6,4), (7,5);

SELECT * FROM t1 LEFT JOIN t2 ON t1.a = t2.a WHERE t2.b <= t1.a AND t1.a <= t1.b;
SELECT * FROM t1 LEFT JOIN t2 ON t1.a = t2.a WHERE t1.a BETWEEN t2.b AND t1.b;
SELECT * FROM t1 LEFT JOIN t2 ON t1.a = t2.a WHERE NOT(t1.a NOT BETWEEN t2.b AND t1.b);

SELECT * FROM t1 LEFT JOIN t2 ON t1.a = t2.a WHERE t2.b > t1.a OR t1.a > t1.b;
SELECT * FROM t1 LEFT JOIN t2 ON t1.a = t2.a WHERE t1.a NOT BETWEEN t2.b AND t1.b;
SELECT * FROM t1 LEFT JOIN t2 ON t1.a = t2.a WHERE NOT(t1.a BETWEEN t2.b AND t1.b);

SELECT * FROM t1 LEFT JOIN t2 ON t1.a = t2.a WHERE t1.a = t2.a OR t2.b > t1.a OR t1.a > t1.b;
SELECT * FROM t1 LEFT JOIN t2 ON t1.a = t2.a WHERE NOT(t1.a != t2.a AND t1.a BETWEEN t2.b AND t1.b);

SELECT * FROM t1 LEFT JOIN t2 ON t1.a = t2.a WHERE t1.a = t2.a AND (t2.b > t1.a OR t1.a > t1.b);
SELECT * FROM t1 LEFT JOIN t2 ON t1.a = t2.a WHERE NOT(t1.a != t2.a OR t1.a BETWEEN t2.b AND t1.b);

SELECT * FROM t1 LEFT JOIN t2 ON t1.a = t2.a WHERE t1.a = t2.a OR t1.a = t2.b;
SELECT * FROM t1 LEFT JOIN t2 ON t1.a = t2.a WHERE t1.a IN(t2.a, t2.b);
SELECT * FROM t1 LEFT JOIN t2 ON t1.a = t2.a WHERE NOT(t1.a NOT IN(t2.a, t2.b));

SELECT * FROM t1 LEFT JOIN t2 ON t1.a = t2.a WHERE t1.a != t1.b AND t1.a != t2.b;
SELECT * FROM t1 LEFT JOIN t2 ON t1.a = t2.a WHERE t1.a NOT IN(t1.b, t2.b);
SELECT * FROM t1 LEFT JOIN t2 ON t1.a = t2.a WHERE NOT(t1.a IN(t1.b, t2.b));

SELECT * FROM t1 LEFT JOIN t2 ON t1.a = t2.a WHERE t2.a != t2.b OR (t1.a != t2.a AND t1.a != t2.b);
SELECT * FROM t1 LEFT JOIN t2 ON t1.a = t2.a WHERE NOT(t2.a = t2.b AND t1.a IN(t2.a, t2.b));

SELECT * FROM t1 LEFT JOIN t2 ON t1.a = t2.a WHERE t2.a != t2.b AND t1.a != t1.b AND t1.a != t2.b;
SELECT * FROM t1 LEFT JOIN t2 ON t1.a = t2.a WHERE NOT(t2.a = t2.b OR t1.a IN(t1.b, t2.b));

EXPLAIN SELECT * FROM t1 LEFT JOIN t2 ON t1.a = t2.a WHERE t1.a = t2.a OR t1.a = t2.b;
EXPLAIN SELECT * FROM t1 LEFT JOIN t2 ON t1.a = t2.a WHERE t1.a IN(t2.a, t2.b);
EXPLAIN SELECT * FROM t1 LEFT JOIN t2 ON t1.a = t2.a WHERE t1.a > IF(t1.a = t2.b-2, t2.b, t2.b-1);

DROP TABLE t1,t2;

#
# Test for bug #17164: ORed FALSE blocked conversion of outer join into join
#

# Test case moved to join_outer_innodb

#
# Bug 19396: LEFT OUTER JOIN over views in curly braces 
# 
--disable_warnings
DROP VIEW IF EXISTS v1,v2;
DROP TABLE IF EXISTS t1,t2;
--enable_warnings

CREATE TABLE t1 (a int);
CREATE table t2 (b int);
INSERT INTO t1 VALUES (1), (2), (3), (4), (1), (1), (3);
INSERT INTO t2 VALUES (2), (3);

CREATE VIEW v1 AS SELECT a FROM t1 JOIN t2 ON t1.a=t2.b;
CREATE VIEW v2 AS SELECT b FROM t2 JOIN t1 ON t2.b=t1.a;

# We see the functional dependency implied by ON:

SELECT v1.a, v2. b 
  FROM v1 LEFT OUTER JOIN v2 ON (v1.a=v2.b) AND (v1.a >= 3)
    GROUP BY v1.a;
SELECT v1.a, v2. b 
  FROM { OJ v1 LEFT OUTER JOIN v2 ON (v1.a=v2.b) AND (v1.a >= 3) }
    GROUP BY v1.a;

DROP VIEW v1,v2;
DROP TABLE t1,t2;

#
# Bug 19816: LEFT OUTER JOIN with constant ORed predicates in WHERE clause
# 

CREATE TABLE t1 (a int);
CREATE TABLE t2 (b int);
INSERT INTO t1 VALUES (1), (2), (3), (4);
INSERT INTO t2 VALUES (2), (3);

--sorted_result
SELECT * FROM t1 LEFT JOIN t2 ON t1.a = t2.b WHERE (1=1);

--sorted_result
SELECT * FROM t1 LEFT JOIN t2 ON t1.a = t2.b WHERE (1 OR 1);
--sorted_result
SELECT * FROM t1 LEFT JOIN t2 ON t1.a = t2.b WHERE (0 OR 1);
--sorted_result
SELECT * FROM t1 LEFT JOIN t2 ON t1.a = t2.b WHERE (1=1 OR 2=2);
--sorted_result
SELECT * FROM t1 LEFT JOIN t2 ON t1.a = t2.b WHERE (1=1 OR 1=0);

DROP TABLE t1,t2;

#
# Bug 26017: LEFT OUTER JOIN over two constant tables and 
#            a case-insensitive comparison predicate field=const 
# 

CREATE TABLE t1 (
  f1 varchar(16) collate latin1_swedish_ci PRIMARY KEY,
  f2 varchar(16) collate latin1_swedish_ci
);
CREATE TABLE t2 (
  f1 varchar(16) collate latin1_swedish_ci PRIMARY KEY,
  f3 varchar(16) collate latin1_swedish_ci
);

INSERT INTO t1 VALUES ('bla','blah');
INSERT INTO t2 VALUES ('bla','sheep');

SELECT * FROM t1 JOIN t2 USING(f1) WHERE f1='Bla';
SELECT * FROM t1 LEFT JOIN t2 USING(f1) WHERE f1='bla';
SELECT * FROM t1 LEFT JOIN t2 USING(f1) WHERE f1='Bla';

DROP TABLE t1,t2;

#
# Bug 28188: 'not exists' optimization for outer joins 
#
 
CREATE TABLE t1 (id int PRIMARY KEY, a varchar(8));
CREATE TABLE t2 (id int NOT NULL, b int NOT NULL, INDEX idx(id));
INSERT INTO t1 VALUES
  (1,'aaaaaaa'), (5,'eeeeeee'), (4,'ddddddd'), (2,'bbbbbbb'), (3,'ccccccc');
INSERT INTO t2 VALUES
  (3,10), (2,20), (5,30), (3,20), (5,10), (3,40), (3,30), (2,10), (2,40);

EXPLAIN
SELECT t1.id, a FROM t1 LEFT JOIN t2 ON t1.id=t2.id WHERE t2.b IS NULL;

flush status;
SELECT t1.id, a FROM t1 LEFT JOIN t2 ON t1.id=t2.id WHERE t2.b IS NULL;
show status like 'Handler_read%';

DROP TABLE t1,t2;

#
# Bug 28571: outer join with false on condition over constant tables 
#

CREATE TABLE t1 (c int  PRIMARY KEY, e int NOT NULL);
INSERT INTO t1 VALUES (1,0), (2,1);
CREATE TABLE t2 (d int PRIMARY KEY);
INSERT INTO t2 VALUES (1), (2), (3);

EXPLAIN SELECT * FROM t1 LEFT JOIN t2 ON e<>0 WHERE c=1 AND d IS NULL;
SELECT * FROM t1 LEFT JOIN t2 ON e<>0 WHERE c=1 AND d IS NULL;
SELECT * FROM t1 LEFT JOIN t2 ON e<>0 WHERE c=1 AND d<=>NULL;

DROP TABLE t1,t2;

--echo #
--echo # Bug#47650: using group by with rollup without indexes returns incorrect 
--echo # results with where
--echo #
CREATE TABLE t1 ( a INT );
INSERT INTO t1 VALUES (1);

CREATE TABLE t2 ( a INT, b INT );
INSERT INTO t2 VALUES (1, 1),(1, 2),(1, 3),(2, 4),(2, 5);

EXPLAIN
SELECT t1.a, COUNT( t2.b ), SUM( t2.b ), MAX( t2.b )
FROM t1 LEFT JOIN t2 USING( a )
GROUP BY t1.a WITH ROLLUP;

SELECT t1.a, COUNT( t2.b ), SUM( t2.b ), MAX( t2.b )
FROM t1 LEFT JOIN t2 USING( a )
GROUP BY t1.a WITH ROLLUP;

EXPLAIN
SELECT t1.a, COUNT( t2.b ), SUM( t2.b ), MAX( t2.b )
FROM t1 JOIN t2 USING( a )
GROUP BY t1.a WITH ROLLUP;

SELECT t1.a, COUNT( t2.b ), SUM( t2.b ), MAX( t2.b )
FROM t1 JOIN t2 USING( a )
GROUP BY t1.a WITH ROLLUP;

DROP TABLE t1, t2;

--echo #
--echo # Bug#51598 Inconsistent behaviour with a COALESCE statement inside an IN comparison
--echo #
CREATE TABLE t1(f1 INT, f2 INT, f3 INT);
INSERT INTO t1 VALUES (1, NULL, 3);
CREATE TABLE t2(f1 INT, f2 INT);
INSERT INTO t2 VALUES (2, 1);

EXPLAIN EXTENDED SELECT * FROM t1 LEFT JOIN t2 ON t1.f2 = t2.f2
WHERE (COALESCE(t1.f1, t2.f1), f3) IN ((1, 3), (2, 2));

SELECT * FROM t1 LEFT JOIN t2 ON t1.f2 = t2.f2
WHERE (COALESCE(t1.f1, t2.f1), f3) IN ((1, 3), (2, 2));

DROP TABLE t1, t2;

--echo #
--echo # Bug#52357: Assertion failed: join->best_read in greedy_search 
--echo # optimizer_search_depth=0
--echo #
CREATE TABLE t1( a INT );

INSERT INTO t1 VALUES (1),(2);
SET optimizer_search_depth = 0;

--echo # Should not core dump on query preparation
EXPLAIN
SELECT 1
FROM t1 tt3 LEFT  OUTER JOIN t1 tt4 ON 1
            LEFT  OUTER JOIN t1 tt5 ON 1
            LEFT  OUTER JOIN t1 tt6 ON 1
            LEFT  OUTER JOIN t1 tt7 ON 1
            LEFT  OUTER JOIN t1 tt8 ON 1
            RIGHT OUTER JOIN t1 tt2 ON 1
            RIGHT OUTER JOIN t1 tt1 ON 1
            STRAIGHT_JOIN    t1 tt9 ON 1;

SET optimizer_search_depth = DEFAULT;
DROP TABLE t1;

--echo #
--echo # Bug#46091 STRAIGHT_JOIN + RIGHT JOIN returns different result
--echo #
CREATE TABLE t1 (f1 INT NOT NULL);
INSERT INTO t1 VALUES (9),(0);

CREATE TABLE t2 (f1 INT NOT NULL);
INSERT INTO t2 VALUES
(5),(3),(0),(3),(1),(0),(1),(7),(1),(0),(0),(8),(4),(9),(0),(2),(0),(8),(5),(1);

SELECT STRAIGHT_JOIN COUNT(*) FROM t1 ta1
RIGHT JOIN t2 ta2 JOIN t2 ta3 ON ta2.f1 ON ta3.f1;

EXPLAIN SELECT STRAIGHT_JOIN COUNT(*) FROM t1 ta1
RIGHT JOIN t2 ta2 JOIN t2 ta3 ON ta2.f1 ON ta3.f1;

DROP TABLE t1, t2;

--echo #
--echo # Bug#48971 Segfault in add_found_match_trig_cond () at sql_select.cc:5990
--echo #
CREATE TABLE t1(f1 INT, PRIMARY KEY (f1));
INSERT INTO t1 VALUES (1),(2);

EXPLAIN EXTENDED SELECT STRAIGHT_JOIN jt1.f1 FROM t1 AS jt1
 LEFT JOIN t1 AS jt2
  RIGHT JOIN t1 AS jt3
    JOIN t1 AS jt4 ON 1
   LEFT JOIN t1 AS jt5 ON 1
  ON 1
  RIGHT JOIN t1 AS jt6 ON jt6.f1
 ON 1;

EXPLAIN EXTENDED SELECT STRAIGHT_JOIN jt1.f1 FROM t1 AS jt1
 RIGHT JOIN t1 AS jt2
  RIGHT JOIN t1 AS jt3
    JOIN t1 AS jt4 ON 1
   LEFT JOIN t1 AS jt5 ON 1
  ON 1
  RIGHT JOIN t1 AS jt6 ON jt6.f1
 ON 1;

DROP TABLE t1;

--echo #
--echo # Bug#57688 Assertion `!table || (!table->write_set || bitmap_is_set(table->write_set, field
--echo #

CREATE TABLE t1 (f1 INT NOT NULL, PRIMARY KEY (f1));
CREATE TABLE t2 (f1 INT NOT NULL, f2 INT NOT NULL, PRIMARY KEY (f1, f2));

INSERT INTO t1 VALUES (4);
INSERT INTO t2 VALUES (3, 3);
INSERT INTO t2 VALUES (7, 7);

EXPLAIN SELECT * FROM t1 LEFT JOIN t2 ON t2.f1 = t1.f1
WHERE t1.f1 = 4
GROUP BY t2.f1, t2.f2;

SELECT * FROM t1 LEFT JOIN t2 ON t2.f1 = t1.f1
WHERE t1.f1 = 4
GROUP BY t2.f1, t2.f2;

EXPLAIN SELECT * FROM t1 LEFT JOIN t2 ON t2.f1 = t1.f1
WHERE t1.f1 = 4 AND t2.f1 IS NOT NULL AND t2.f2 IS NOT NULL
GROUP BY t2.f1, t2.f2;

SELECT * FROM t1 LEFT JOIN t2 ON t2.f1 = t1.f1
WHERE t1.f1 = 4 AND t2.f1 IS NOT NULL AND t2.f2 IS NOT NULL
GROUP BY t2.f1, t2.f2;

DROP TABLE t1,t2;

--echo #
--echo # Bug#57034 incorrect OUTER JOIN result when joined on unique key
--echo #

CREATE TABLE t1 (pk INT PRIMARY KEY, 
                 col_int INT, 
                 col_int_unique INT UNIQUE KEY);
INSERT INTO t1 VALUES (1,NULL,2), (2,0,0);

CREATE TABLE t2 (pk INT PRIMARY KEY,
                 col_int INT,
                 col_int_unique INT UNIQUE KEY);
INSERT INTO t2 VALUES (1,0,1), (2,0,2);

EXPLAIN
SELECT * FROM t1 LEFT JOIN t2
  ON t1.col_int_unique = t2.col_int_unique AND t1.col_int = t2.col_int 
  WHERE t1.pk=1;

SELECT * FROM t1 LEFT JOIN t2
  ON t1.col_int_unique = t2.col_int_unique AND t1.col_int = t2.col_int 
  WHERE t1.pk=1;

DROP TABLE t1,t2;

--echo #
--echo # Bug#48046 Server incorrectly processing JOINs on NULL values
--echo #

# bug#48046 is a duplicate of bug#57034

CREATE TABLE `BB` (
  `pk` int(11) NOT NULL AUTO_INCREMENT,
  `time_key` time DEFAULT NULL,
  `varchar_key` varchar(1) DEFAULT NULL,
  `varchar_nokey` varchar(1) DEFAULT NULL,
  PRIMARY KEY (`pk`),
  KEY `time_key` (`time_key`),
  KEY `varchar_key` (`varchar_key`)
) ENGINE=MyISAM AUTO_INCREMENT=11 DEFAULT CHARSET=latin1;

INSERT INTO `BB` VALUES (10,'18:27:58',NULL,NULL);

SELECT table1.time_key AS field1, table2.pk 
FROM BB table1  LEFT JOIN BB table2 
 ON table2.varchar_nokey = table1.varchar_key
 HAVING field1;

DROP TABLE BB;

--echo #
--echo # Bug#49600 Server incorrectly processing RIGHT JOIN with 
--echo #           constant WHERE clause and no index
--echo #

# bug#49600 is a duplicate of bug#57034

CREATE TABLE `BB` (
  `col_datetime_key` datetime DEFAULT NULL,
  `col_varchar_key` varchar(1) DEFAULT NULL,
  `col_varchar_nokey` varchar(1) DEFAULT NULL,
  KEY `col_datetime_key` (`col_datetime_key`),
  KEY `col_varchar_key` (`col_varchar_key`)
) ENGINE=MyISAM DEFAULT CHARSET=latin1;

INSERT INTO `BB` VALUES ('1900-01-01 00:00:00',NULL,NULL);

SELECT table1.col_datetime_key  
FROM BB table1 RIGHT JOIN BB table2 
 ON table2 .col_varchar_nokey = table1.col_varchar_key
 WHERE 7;

# Disable keys, and we get incorrect result for the same query
ALTER TABLE BB DISABLE KEYS;

SELECT table1.col_datetime_key  
FROM BB table1 RIGHT JOIN BB table2
 ON table2 .col_varchar_nokey = table1.col_varchar_key
 WHERE 7;

DROP TABLE BB;


--echo #
--echo # Bug#58490: Incorrect result in multi level OUTER JOIN
--echo # in combination with IS NULL
--echo #

CREATE TABLE t1 (i INT NOT NULL);
INSERT INTO t1 VALUES (0),    (2),(3),(4);
CREATE TABLE t2 (i INT NOT NULL);
INSERT INTO t2 VALUES (0),(1),    (3),(4);
CREATE TABLE t3 (i INT NOT NULL);
INSERT INTO t3 VALUES (0),(1),(2),    (4);
CREATE TABLE t4 (i INT NOT NULL);
INSERT INTO t4 VALUES (0),(1),(2),(3)   ;

--sorted_result
SELECT * FROM
 t1 LEFT JOIN
 ( t2 LEFT JOIN
   ( t3 LEFT JOIN
     t4
     ON t4.i = t3.i
   )
   ON t3.i = t2.i
 )
 ON t2.i = t1.i
 ;

--sorted_result
SELECT * FROM
 t1 LEFT JOIN
 ( t2 LEFT JOIN
   ( t3 LEFT JOIN
     t4
     ON t4.i = t3.i
   )
   ON t3.i = t2.i
 )
 ON t2.i = t1.i
 WHERE t4.i IS NULL;


# Most simplified testcase to reproduce the bug.
# (Has to be at least a two level nested outer join)
--sorted_result
SELECT * FROM
 t1 LEFT JOIN
 ( ( t2 LEFT JOIN
     t3
     ON t3.i = t2.i
   )
 )
 ON t2.i = t1.i
 WHERE t3.i IS NULL;


# Extended testing:
# We then add some equi-join inside the query above:
# (There Used to be some problems here with first
#  proposed patch for this bug)
--sorted_result
SELECT * FROM
 t1 LEFT JOIN
 ( ( t2 LEFT JOIN
     t3
     ON t3.i = t2.i
   )
   JOIN t4
   ON t4.i=t2.i
 )
 ON t2.i = t1.i
 WHERE t3.i IS NULL;

--sorted_result
SELECT * FROM
 t1 LEFT JOIN
 ( ( t2 LEFT JOIN
     t3
     ON t3.i = t2.i
   )
   JOIN (t4 AS t4a JOIN t4 AS t4b ON t4a.i=t4b.i)
   ON t4a.i=t2.i
 )
 ON t2.i = t1.i
 WHERE t3.i IS NULL;

--sorted_result
SELECT * FROM
 t1 LEFT JOIN
 ( ( t2 LEFT JOIN
     t3
     ON t3.i = t2.i
   )
   JOIN (t4 AS t4a, t4 AS t4b)
   ON t4a.i=t2.i
 )
 ON t2.i = t1.i
 WHERE t3.i IS NULL;


DROP TABLE t1,t2,t3,t4;

## Bug#49322 & bug#58490 are duplicates. However, we include testcases
## for both.
--echo #
--echo # Bug#49322(Duplicate): Server is adding extra NULL row
--echo # on processing a WHERE clause
--echo #

CREATE TABLE h (pk INT NOT NULL, col_int_key INT);
INSERT INTO h VALUES (1,NULL),(4,2),(5,2),(3,4),(2,8);

CREATE TABLE m (pk INT NOT NULL, col_int_key INT);
INSERT INTO m VALUES (1,2),(2,7),(3,5),(4,7),(5,5),(6,NULL),(7,NULL),(8,9);
CREATE TABLE k (pk INT NOT NULL, col_int_key INT);
INSERT INTO k VALUES (1,9),(2,2),(3,5),(4,2),(5,7),(6,0),(7,5);

# Baseline query wo/ 'WHERE ... IS NULL' - was correct
--sorted_result
SELECT TABLE1.pk FROM k TABLE1
RIGHT JOIN h TABLE2 ON TABLE1.col_int_key=TABLE2.col_int_key
RIGHT JOIN m TABLE4 ON TABLE2.col_int_key=TABLE4.col_int_key;

# Adding 'WHERE ... IS NULL' -> incorrect result
--sorted_result
SELECT TABLE1.pk FROM k TABLE1
RIGHT JOIN h TABLE2 ON TABLE1.col_int_key=TABLE2.col_int_key
RIGHT JOIN m TABLE4 ON TABLE2.col_int_key=TABLE4.col_int_key
WHERE TABLE1.pk IS NULL;

DROP TABLE h,m,k;

--echo #
--echo # Bug #11765810	58813: SERVER THREAD HANGS WHEN JOIN + WHERE + GROUP BY
--echo # IS EXECUTED TWICE FROM P
--echo #
CREATE TABLE t1 ( a INT ) ENGINE = MYISAM;
INSERT INTO t1 VALUES (1);
PREPARE prep_stmt FROM '
 SELECT 1 AS f FROM t1
 LEFT JOIN t1 t2
  RIGHT JOIN t1 t3
    JOIN t1 t4
   ON 1
  ON 1
 ON 1
 GROUP BY f';
EXECUTE prep_stmt;
EXECUTE prep_stmt;

DROP TABLE t1;


--echo End of 5.1 tests

--echo #
--echo # Bug#54235 Extra rows with join_cache_level=4,6,8 and two LEFT JOIN
--echo #

CREATE TABLE t1 (a int);
CREATE TABLE t2 (a int);
CREATE TABLE t3 (a int);
CREATE TABLE t4 (a int);

INSERT INTO t1 VALUES (null),(null);

let $query = SELECT t1.a FROM t1 LEFT JOIN (t2 LEFT JOIN t3 ON t2.a)
ON 0 WHERE t1.a OR t3.a;

eval explain $query;

eval $query;

let $query = SELECT t1.a FROM t1 LEFT JOIN
(t2 LEFT JOIN (t3 LEFT JOIN t4 ON 1) ON t2.a)
ON 0 WHERE t1.a OR t4.a;

eval explain $query;

eval $query;

DROP TABLE t1,t2,t3,t4;

--echo #
--echo # Bug#56254 Assertion tab->ref.use_count fails in
--echo # join_read_key_unlock_row() on 4-way JOIN
--echo #

CREATE TABLE t1 (
  pk INT NOT NULL,
  col_int_key INT,
  col_int INT,
  PRIMARY KEY (pk),
  KEY col_int_key (col_int_key)
);

INSERT INTO t1 VALUES (6, -448724992, NULL);

CREATE TABLE t2 (
  col_int INT,
  col_varchar_10 VARCHAR(10)
);

INSERT INTO t2 VALUES (6,'afasdkiyum');

CREATE TABLE t3 (
  col_varchar_10 VARCHAR(10),
  col_int INT
);

CREATE TABLE t4 (
  pk INT NOT NULL,
  PRIMARY KEY (pk)
);

INSERT INTO t4 VALUES (1);
INSERT INTO t4 VALUES (2);

SELECT t1.col_int
FROM t1
  LEFT JOIN t2
    LEFT JOIN t3
      JOIN t4  
      ON t3.col_int  = t4.pk
    ON t2.col_varchar_10 = t3.col_varchar_10
  ON t2.col_int = t1.pk
WHERE   t1.col_int_key IS NULL OR t4.pk < t3.col_int;

DROP TABLE t1,t2,t3,t4;

--echo
--echo # BUG#12567331 - INFINITE LOOP WHEN RESOLVING AN ALIASED COLUMN
--echo # USED IN GROUP BY
--echo 
CREATE TABLE t1 (pk int(11));

PREPARE prep_stmt_9846 FROM '
SELECT alias1.pk AS field1 FROM
t1 AS alias1
LEFT JOIN
( 
  t1 AS alias2
  RIGHT  JOIN
  ( 
    t1 AS alias3
    JOIN t1 AS alias4
    ON 1
  )
  ON 1
)
ON 1
GROUP BY field1';
execute prep_stmt_9846;
execute prep_stmt_9846;
deallocate prepare prep_stmt_9846;
drop table t1;

--echo #
--echo # Bug#13040136 - ASSERT IN PLAN_CHANGE_WATCHDOG::~PLAN_CHANGE_WATCHDOG()
--echo #
CREATE TABLE t1 (
  col_varchar_10 VARCHAR(10),
  col_int_key INTEGER,
  col_varchar_10_key VARCHAR(10),
  pk INTEGER NOT NULL,
  PRIMARY KEY (pk),
  KEY (col_int_key),
  KEY (col_varchar_10_key)
);
INSERT INTO t1 VALUES ('q',NULL,'o',1);

CREATE TABLE t2 (
  pk INTEGER NOT NULL AUTO_INCREMENT,
  col_varchar_10_key VARCHAR(10),
  col_int_key INTEGER,
  col_varchar_10 VARCHAR(10),
  PRIMARY KEY (pk),
  KEY (col_varchar_10_key),
  KEY col_int_key (col_int_key)
);
INSERT INTO t2 VALUES
(1,'r',NULL,'would'),(2,'tell',-655032320,'t'),
(3,'d',9,'a'),(4,'gvafasdkiy',6,'ugvafasdki'),
(5,'that\'s',NULL,'she'),(6,'bwftwugvaf',7,'cbwftwugva'),
(7,'f',-700055552,'mkacbwftwu'),(8,'a',9,'be'),
(9,'d',NULL,'u'),(10,'ckiixcsxmk',NULL,'o');

SELECT DISTINCT t2.col_int_key 
FROM
t1
LEFT JOIN t2
ON t1.col_varchar_10 = t2.col_varchar_10_key 
WHERE t2.pk
ORDER BY t2.col_int_key;

DROP TABLE t1,t2;

--echo #
--echo # Bug#13068506 - QUERY WITH GROUP BY ON NON-AGGR COLUMN RETURNS WRONG RESULT
--echo #
CREATE TABLE t1 (i1 int);
INSERT INTO t1 VALUES (100), (101);

CREATE TABLE t2 (i2 int, i3 int);
INSERT INTO t2 VALUES (20,1),(10,2);

CREATE TABLE t3 (i4 int(11));
INSERT INTO t3 VALUES (1),(2);

let $query= SELECT (
  SELECT MAX( t2.i2 )
  FROM t3 RIGHT JOIN t2 ON ( t2.i3 = 2 )
  WHERE t2.i3 <> t1.i1
) AS field1
FROM t1;

--echo
--eval $query;
--echo
--eval $query GROUP BY field1;

--echo
drop table t1,t2,t3;

--echo # Bug#11766384 - 59487: WRONG RESULT WITH STRAIGHT_JOIN AND RIGHT JOIN

CREATE TABLE t1 (
  pk int(11) NOT NULL,
  col_varchar_10_latin1_key varchar(10) DEFAULT NULL
) ENGINE=InnoDB DEFAULT CHARSET=latin1;
INSERT INTO t1 VALUES (1,'1');
CREATE TABLE t2 (
  pk int(11) NOT NULL
) ENGINE=InnoDB DEFAULT CHARSET=latin1;
INSERT INTO t2 VALUES (1);
CREATE TABLE t3 (
  pk int(11) NOT NULL
) ENGINE=InnoDB DEFAULT CHARSET=latin1;
INSERT INTO t3 VALUES (1);
CREATE TABLE t4 (
  pk int(11) NOT NULL,
  col_int int(11) DEFAULT NULL,
  col_int_key int(11) DEFAULT NULL,
  col_varchar_10_latin1_key varchar(10) DEFAULT NULL
) ENGINE=InnoDB DEFAULT CHARSET=latin1;
INSERT INTO t4 VALUES (1,1,1,'1');
CREATE TABLE t5 (
  col_int int(11) DEFAULT NULL,
  col_varchar_10_utf8_key varchar(10) CHARACTER SET utf8 DEFAULT NULL
) ENGINE=InnoDB DEFAULT CHARSET=latin1;
INSERT INTO t5 VALUES (1,'1');
CREATE TABLE t6 (
  col_int_key int(11) DEFAULT NULL,
  col_varchar_10_latin1_key varchar(10) DEFAULT NULL,
  pk int(11) NOT NULL
) ENGINE=InnoDB DEFAULT CHARSET=latin1;
INSERT INTO t6 VALUES (1,'1',1);

# EXPLAIN of query above (t2 is before t5 in plan)

let $rest_of_query=t6a.pk, t2.pk
FROM
  t6 AS t6a
  LEFT JOIN
  (
    t2
    RIGHT JOIN
    (
      (
        t1
        LEFT JOIN
        (
          t4
          JOIN
          t3
          ON t4.col_int
        )
        ON t4.col_int_key = t1.pk
      )
      LEFT JOIN
      (
        t5
        JOIN
        t6 AS t6b
        ON t5.col_varchar_10_utf8_key = t6b.col_varchar_10_latin1_key
      )
      ON t1.pk = t5.col_int
    )
    ON t4.col_varchar_10_latin1_key = t1.col_varchar_10_latin1_key
       AND t5.col_varchar_10_utf8_key = 0
  )
  ON t6a.pk IS TRUE
WHERE t6b.col_int_key IS TRUE
;

eval SELECT STRAIGHT_JOIN $rest_of_query;
eval EXPLAIN SELECT STRAIGHT_JOIN $rest_of_query;

# right result (same query, just remove STRAIGHT_JOIN):

eval SELECT $rest_of_query;
eval EXPLAIN SELECT $rest_of_query;

drop table t1,t2,t3,t4,t5,t6;

--echo #
--echo # Verify that the "not exists" optimization works.
--echo #
CREATE TABLE t1(a INT);
CREATE TABLE t2(a INT NOT NULL);
INSERT INTO t1 VALUES(1),(2);
INSERT INTO t2 VALUES(1),(2);
let $query=SELECT * FROM t1 LEFT JOIN t2 ON t1.a=t2.a WHERE t2.a IS NULL;
eval EXPLAIN $query;
FLUSH STATUS;
eval $query;
# Without the "not exists" optimization, there would be more read_rnd_next
SHOW STATUS LIKE 'HANDLER_READ%';
DROP TABLE t1,t2;

--echo #
--echo # Bug#13464334 SAME QUERY PRODUCES DIFFERENT RESULTS WHEN USED WITH AND
--echo # WITHOUT UNION ALL
--echo #

CREATE TABLE t1 (p1 INT PRIMARY KEY, a CHAR(1));
CREATE TABLE t2 (p2 INT PRIMARY KEY, b CHAR(1));
INSERT INTO t1 VALUES (1,'a'),(2,'b'),(3,'c');
INSERT INTO t2 VALUES (1,'h'),(2,'i'),(3,'j'),(4,'k');
CREATE VIEW v1 AS SELECT * FROM t1;
CREATE VIEW v2 AS SELECT * FROM t2;
(SELECT p1 FROM v2 LEFT JOIN v1 ON b = a WHERE p2 = 1 GROUP BY p1 ORDER BY p1)
UNION (SELECT NULL LIMIT 0);
DROP VIEW v1, v2;
DROP TABLE t1, t2;

--echo #
--echo # Bug#13980954 Missing data on left join + null value + where..in
--echo #

CREATE TABLE t1 (ik INT, vc varchar(1)) charset utf8mb4 ENGINE=Innodb;

let $query=
SELECT straight_join t1.vc, t1.ik
FROM t1 JOIN t1 AS t2 ON t1.vc=t2.vc LEFT JOIN t1 AS t3 ON t1.vc=t3.vc;

eval explain format=json $query;
eval $query;

DROP TABLE t1;

--echo #
--echo # Bug #18345786 CRASH AROUND ST_JOIN_TABLE::AND_WITH_CONDITION
--echo #

CREATE TABLE t1(a INT) ENGINE=INNODB;
SET @a:=(SELECT ROW(1, 2)=
                ROW((SELECT 1 FROM t1 LEFT JOIN t1 t2 ON 1), 1));
DROP TABLE t1;

--echo #
--echo # Coverage for "unique row not found"
--echo #

create table t1(a int, unique key(a)) engine=innodb;
insert into t1 values(1);
let $query=
select * from t1 left join t1 as t2
              on t2.a=12
         where t1.a=1;
eval explain $query;
eval $query;
drop table t1;

--echo #
--echo # Bug#18717059 MISSING ROWS ON NESTED JOIN WITH SUBQUERY  
--echo #              WITH MYISAM OR MEMORY    
--echo #
CREATE TABLE t1 (
  pk INT,
  col_int_key INT,
  col_varchar_key VARCHAR(1),
  PRIMARY KEY (pk),
  KEY col_varchar_key (col_varchar_key, col_int_key)
) ENGINE=MyISAM;

INSERT INTO t1 VALUES (23,4,'d');
INSERT INTO t1 VALUES (24,8,'g');
INSERT INTO t1 VALUES (25,NULL,'x');
INSERT INTO t1 VALUES (26,NULL,'f');
INSERT INTO t1 VALUES (27,0,'p');
INSERT INTO t1 VALUES (28,NULL,'j');
INSERT INTO t1 VALUES (29,8,'c');

CREATE TABLE t2 (
  pk INT,
  col_int_key INT,
  col_varchar_key VARCHAR(1),
  PRIMARY KEY (pk)
) ENGINE=MyISAM;

let $query=
  SELECT 9
  FROM t1 AS table1
    RIGHT JOIN t1 AS table2
    ON table2.col_int_key = table1.col_int_key
      AND table1.col_varchar_key = (
        SELECT subquery2_t2.col_varchar_key
        FROM t2
          STRAIGHT_JOIN ( t2 AS subquery2_t2
            JOIN t1 AS subquery2_t3
          ) ON ( subquery2_t3.col_int_key = subquery2_t2.pk )
      );

eval $query;      
eval CREATE TABLE where_subselect_table AS
  $query;

set optimizer_switch='condition_fanout_filter=on';
eval SELECT *
FROM where_subselect_table
WHERE (9) IN ( $query )
 /* TRANSFORM_OUTCOME_UNORDERED_MATCH */;

set optimizer_switch='condition_fanout_filter=off';    
eval SELECT *
FROM where_subselect_table
WHERE (9) IN ( $query )
 /* TRANSFORM_OUTCOME_UNORDERED_MATCH */;
 
DROP TABLE t1, t2, where_subselect_table;

--echo # Bug#14358878 Wrong results on table left join view

CREATE TABLE a (id INTEGER);
CREATE TABLE b (id INTEGER);

CREATE ALGORITHM=MERGE VIEW vmerge AS SELECT 1 AS id, id AS b_id FROM b;
CREATE ALGORITHM=TEMPTABLE VIEW vmat AS SELECT 1 AS id, id AS b_id FROM b;

INSERT INTO a(id) VALUES (1);

SELECT *
FROM a LEFT JOIN vmerge AS v ON a.id = v.id;

SELECT *
FROM a LEFT JOIN vmat AS v ON a.id = v.id;

SELECT *
FROM a LEFT JOIN (SELECT 1 AS one, id FROM b) AS v ON a.id = v.id;

SELECT *
FROM a LEFT JOIN (SELECT DISTINCT 1 AS one, id FROM b) AS v ON a.id = v.id;

SELECT *
FROM a LEFT JOIN vmerge AS v ON a.id = v.id
UNION DISTINCT
SELECT *
FROM a LEFT JOIN vmerge AS v ON a.id = v.id;

SELECT *
FROM a LEFT JOIN vmerge AS v ON a.id = v.id
UNION ALL
SELECT *
FROM a LEFT JOIN vmerge AS v ON a.id = v.id;

DROP VIEW vmerge, vmat;
DROP TABLE a, b;

--echo # Bug#15936817 Table left join view, unmatched rows problem where
--echo #              view contains an IF

CREATE TABLE small (
  id INTEGER not null,
  PRIMARY KEY (id)
);

CREATE TABLE big (
  id INTEGER not null,
  PRIMARY KEY (id)
);

INSERT INTO small VALUES (1), (2);
INSERT INTO big VALUES (1), (2), (3), (4);

CREATE VIEW small_view AS
SELECT *, IF (id % 2 = 1, 1, 0) AS is_odd
FROM small;

CREATE VIEW big_view AS
SELECT big.*, small_view.id AS small_id, small_view.is_odd
FROM big LEFT JOIN small_view ON small_view.id = big.id;

SELECT * FROM big_view;

SELECT big.*, small.id AS small_id, small.is_odd
FROM big LEFT JOIN
     (SELECT id, IF (id % 2 = 1, 1, 0) AS is_odd FROM small) AS small
     ON big.id = small.id;

--echo # Check the IS NULL and thruth predicates

SELECT big.*, dt.*
FROM big LEFT JOIN (SELECT id as dt_id,
                           id IS NULL AS nul,
                           id IS NOT NULL AS nnul,
                           id IS TRUE AS t,
                           id IS NOT TRUE AS nt,
                           id IS FALSE AS f,
                           id IS NOT FALSE AS nf,
                           id IS UNKNOWN AS u,
                           id IS NOT UNKNOWN AS nu
                    FROM small) AS dt
     ON big.id=dt.dt_id;

--echo # Check comparison predicates

SELECT big.*, dt.*
FROM big LEFT JOIN (SELECT id as dt_id,
                           id = 1 AS eq,
                           id <> 1 AS ne,
                           id > 1 AS gt,
                           id >= 1 AS ge,
                           id < 1 AS lt,
                           id <= 1 AS le,
                           id <=> 1 AS equal
                    FROM small) AS dt
     ON big.id=dt.dt_id;

--echo # Check CASE, NULLIF and COALESCE

SELECT big.*, dt.*
FROM big LEFT JOIN (SELECT id as dt_id,
                           CASE id WHEN 0 THEN 0 ELSE 1 END AS simple,
                           CASE WHEN id=0 THEN NULL ELSE 1 END AS cond,
                           NULLIF(1, NULL) AS nullif,
                           IFNULL(1, NULL) AS ifnull,
                           COALESCE(id) AS coal,
                           INTERVAL(NULL, 1, 2, 3) as intv,
                           IF (id % 2 = 1, NULL, 1) AS iff
                    FROM small) AS dt
     ON big.id=dt.dt_id;

DROP VIEW small_view, big_view;
DROP TABLE small, big;

--echo # Bug#22561937 Wrong result on outer join with multiple join conditions
--echo #              and derived table

CREATE TABLE t1 (
  col_int INT,
  pk INT NOT NULL,
  PRIMARY KEY (pk)
);

INSERT INTO t1 VALUES
 (2,1), (2,2), (6,3), (4,4), (7,5),
 (188,6), (0,7), (6,8), (0,9), (9,10);

CREATE TABLE t2 (
  pk INT NOT NULL,
  col_int INT,
  PRIMARY KEY (pk)
);

INSERT INTO t2 VALUES
 (1,0), (2,0), (3,2), (4,NULL), (5,2),
 (6,3), (7,3), (8,100), (9,3), (10,6);

let $query=
SELECT table2.pk, table1.col_int
FROM t2 AS table1
     LEFT JOIN t1 AS table2
     ON table2.pk < table1.col_int AND
        table2.pk = table1.col_int;

eval explain $query;
eval $query;

let $query=
SELECT table2.pk, table1.col_int
FROM t2 AS table1
     LEFT JOIN (SELECT * FROM t1) AS table2
     ON table2.pk < table1.col_int AND
        table2.pk = table1.col_int;

eval explain $query;
eval $query;

DROP TABLE t1, t2;

--echo # Bug#22671557: Wrong results on JOIN when composite index is present

CREATE TABLE t1 (
  col_int INT DEFAULT NULL,
  col_int_key INT DEFAULT NULL,
  pk INT NOT NULL,
  PRIMARY KEY (pk),
  KEY test_idx (col_int_key,col_int)
);

INSERT INTO t1 VALUES (0, -7, 1), (9, NULL, 15), (182, NULL, 25);

CREATE TABLE t2 (
  col_int INT DEFAULT NULL,
  pk INT NOT NULL,
  PRIMARY KEY (pk)
);

INSERT INTO t2 VALUES (NULL, 4), (-208, 5), (5, 6), (NULL, 75);

CREATE TABLE t3 (
  col_datetime_key DATETIME DEFAULT NULL,
  pk INT NOT NULL,
  PRIMARY KEY (pk)
);

INSERT INTO t3 VALUES ('1970-01-01 00:00:00', 5);

CREATE TABLE t4 (
  col_int INT DEFAULT NULL,
  pk INT NOT NULL,
  col_int_key INT DEFAULT NULL,
  PRIMARY KEY (pk),
  KEY col_int_key (col_int_key)
);

INSERT INTO t4 VALUES (0, 15, 6), (9, 16, 6);

SELECT alias2.col_datetime_key
FROM
    t1 AS alias1
      LEFT JOIN t3 AS alias2
        LEFT JOIN t2 AS alias3
          LEFT JOIN t4 AS alias4
          ON alias3.pk = alias4.col_int_key
        ON alias2.pk = alias3.col_int
      ON alias1.col_int = alias4.col_int
;

DROP TABLE t1, t2, t3, t4;

--echo # Bug#22833364: Left join returns incorrect results on the outer side

CREATE TABLE ta (
  a1 varchar(1024) NOT NULL,
  a2 int NOT NULL,
  KEY user_id(a2)
);

INSERT INTO ta (a1, a2) VALUES ('row1', 4), ('row2', 4);

CREATE TABLE tb (
  b1 int NOT NULL,
  b2 varchar(1024) NOT NULL,
  b3 int NOT NULL,
  PRIMARY KEY (b1)
);

INSERT INTO tb (b1, b2, b3) VALUES
 (1, 'text1', 0), (2, 'text2', 0), (3, 'text3', 1), (4, 'text4', 1);

let $query=
SELECT ta.a1, tb.b1, tb.b2
FROM ta LEFT OUTER JOIN tb
     ON ta.a2 = tb.b1 AND tb.b3 = 0;

eval explain $query;
eval $query;

DROP TABLE ta, tb;

--echo # Bug#23079533: Left join on PK + extra condition doesn't return match

CREATE TABLE m (
  machineid VARCHAR(32) NOT NULL,
  orderid bigint unsigned DEFAULT NULL,
  extra bigint unsigned DEFAULT NULL,
  PRIMARY KEY (machineid)
);

INSERT INTO m (machineid, orderid)
VALUES ('m1', NULL), ('m2', 2), ('m3', NULL), ('m4', NULL);

CREATE TABLE o (
  orderid bigint unsigned NOT NULL,
  machineid VARCHAR(32) DEFAULT NULL,
  PRIMARY KEY (orderid)
);

INSERT INTO o (orderid, machineid)
VALUES (1, 'm2'), (2, 'm2');

SELECT o.*,'|' as sep, m.*
FROM o LEFT JOIN m
     ON m.machineid = o.machineid AND
        m.orderid = o.orderid;

DROP TABLE m, o;

--echo # Bug#23086825: Incorrect query results using left join against derived

CREATE TABLE t1 (
  adslot varchar(5) NOT NULL
);

INSERT INTO t1(adslot) VALUES ('1'), ('2'), ('3');

CREATE TABLE t2 (
  ionumber varchar(20) NOT NULL,
  adslot varchar(5) NOT NULL
);

INSERT INTO t2 (ionumber, adslot) VALUES ('01602', 1), ('01602', 3);

CREATE TABLE t3 (
  ionumber varchar(20) NOT NULL,
  ioattribute varchar(5) NOT NULL,
  PRIMARY KEY (ionumber)
);
INSERT INTO t3 VALUES ('01602', 'BOB'), ('01603', 'SALLY');

SELECT s.adslot, lid.ionumber1, lid.ionumber2, lid.ioattribute
FROM t1 s LEFT JOIN
     (SELECT lid.adslot,
             i.ionumber as ionumber1,
             lid.ionumber as ionumber2,
             i.ioattribute
      FROM t2 lid JOIN t3 i
           USING (ionumber)
     ) AS lid
    USING (adslot);

<<<<<<< HEAD
DROP TABLE t1, t2, t3;
=======
DROP TABLE t1, t2, t3;

--echo #
--echo # Bug #26432173: INCORRECT SUBQUERY OPTIMIZATION WITH
--echo #                LEFT JOIN(SUBQUERY) AND ORDER BY
--echo #

CREATE TABLE t1 (a INT);
INSERT t1 values (1),(2),(15),(24),(5);
CREATE TABLE t2 (t1_a INT, b VARCHAR(10));

#No temp table is used. So correct result.
let query1=
SELECT t1.a, subq.st_value
FROM t1
LEFT JOIN (SELECT t2.t1_a, 'red' AS st_value
           FROM t2) AS subq
  ON subq.t1_a = t1.a;

#Problematic query where const column is in the inner table of outer join.
let query2=
SELECT t1.a, subq.st_value
FROM t1
LEFT JOIN (SELECT t2.t1_a, 'red' AS st_value
           FROM t2) AS subq
  ON subq.t1_a = t1.a
ORDER BY t1.a;

#fix doesn't apply here since const column is in the outer table of outer join.
let query3=
SELECT t1.a, subq.st_value
FROM (SELECT t2.t1_a, 'red' AS st_value
      FROM t2) AS subq
LEFT JOIN t1
  ON subq.t1_a = t1.a
ORDER BY t1.a;

eval EXPLAIN $query1;
eval EXPLAIN $query2;
eval EXPLAIN $query3;

eval $query1;
eval $query2;
eval $query3;

DROP TABLE t1, t2;
>>>>>>> 4bfcca6b
<|MERGE_RESOLUTION|>--- conflicted
+++ resolved
@@ -1951,9 +1951,6 @@
      ) AS lid
     USING (adslot);
 
-<<<<<<< HEAD
-DROP TABLE t1, t2, t3;
-=======
 DROP TABLE t1, t2, t3;
 
 --echo #
@@ -1999,5 +1996,4 @@
 eval $query2;
 eval $query3;
 
-DROP TABLE t1, t2;
->>>>>>> 4bfcca6b
+DROP TABLE t1, t2;