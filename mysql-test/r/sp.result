--- conflicted
+++ resolved
@@ -2292,7 +2292,6 @@
 select `foo` ()|
 `foo` ()
 5
-<<<<<<< HEAD
 drop function `foo`|
 drop function if exists t1max|
 Warnings:
@@ -2382,8 +2381,6 @@
 drop function bug5278|
 drop table t1;
 drop table t2;
-=======
-drop function `foo`;
 drop procedure if exists p1;
 create table t1(id int);
 insert into t1 values(1);
@@ -2396,5 +2393,4 @@
 call p1()//
 call p1()//
 drop procedure p1;
-drop table t1;
->>>>>>> 5b780de2
+drop table t1;