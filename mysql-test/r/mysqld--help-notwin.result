The following options may be given as the first argument:
--print-defaults Print the program argument list and exit.
--no-defaults Don't read default options from any option file,
 except for login file.
--defaults-file=# Only read default options from the given file #.
--defaults-extra-file=# Read this file after the global files are read.
--defaults-group-suffix=#
 Also read groups with concat(group, suffix)
--login-path=# Read this path from the login file.

 --abort-slave-event-count=# 
 Option used by mysql-test for debugging and testing of
 replication.
 --activate-all-roles-on-login 
 Automatically set all granted roles as active after the
 user has authenticated successfully.
 --allow-suspicious-udfs 
 Allows use of UDFs consisting of only one symbol xxx()
 without corresponding xxx_init() or xxx_deinit(). That
 also means that one can load any function from any
 library, for example exit() from libc.so
 -a, --ansi          Use ANSI SQL syntax instead of MySQL syntax. This mode
 will also set transaction isolation level 'serializable'.
 --auto-increment-increment[=#] 
 Auto-increment columns are incremented by this
 --auto-increment-offset[=#] 
 Offset added to Auto-increment columns. Used when
 auto-increment-increment != 1
 --autocommit        Set default value for autocommit (0 or 1)
 (Defaults to on; use --skip-autocommit to disable.)
 --automatic-sp-privileges 
 Creating and dropping stored procedures alters ACLs
 (Defaults to on; use --skip-automatic-sp-privileges to disable.)
 --avoid-temporal-upgrade 
 When this option is enabled, the pre-5.6.4 temporal types
 are not upgraded to the new format for ALTER TABLE
 requests ADD/CHANGE/MODIFY COLUMN, ADD INDEX or FORCE
 operation. This variable is deprecated and will be
 removed in a future release.
 --back-log=#        The number of outstanding connection requests MySQL can
 have. This comes into play when the main MySQL thread
 gets very many connection requests in a very short time
 -b, --basedir=name  Path to installation directory. All paths are usually
 resolved relative to this
 --big-tables        Allow big result sets by saving all temporary sets on
 file (Solves most 'table full' errors)
 --bind-address=name IP address to bind to.
 --binlog-cache-size=# 
 The size of the transactional cache for updates to
 transactional engines for the binary log. If you often
 use transactions containing many statements, you can
 increase this to get more performance
 --binlog-checksum=name 
 Type of BINLOG_CHECKSUM_ALG. Include checksum for log
 events in the binary log. Possible values are NONE and
 CRC32; default is CRC32.
 --binlog-direct-non-transactional-updates 
 Causes updates to non-transactional engines using
 statement format to be written directly to binary log.
 Before using this option make sure that there are no
 dependencies between transactional and non-transactional
 tables such as in the statement INSERT INTO t_myisam
 SELECT * FROM t_innodb; otherwise, slaves may diverge
 from the master.
 --binlog-do-db=name Tells the master it should log updates for the specified
 database, and exclude all others not explicitly
 mentioned.
 --binlog-error-action=name 
 When statements cannot be written to the binary log due
 to a fatal error, the server can either ignore the error
 and let the master continue, or abort.
 --binlog-expire-logs-seconds=# 
 If non-zero, binary logs will be purged after
 binlog_expire_logs_seconds seconds; If both this option
 and expire_logs_days are set to non-zero  values, this
 option takes priority. Purges happen at startup and at
 binary log rotation.
 --binlog-format=name 
 What form of binary logging the master will use: either
 ROW for row-based binary logging, STATEMENT for
 statement-based binary logging, or MIXED. MIXED is
 statement-based binary logging except for those
 statements where only row-based is correct: those which
 involve user-defined functions (i.e. UDFs) or the UUID()
 function; for those, row-based binary logging is
 automatically used. If NDBCLUSTER is enabled and
 binlog-format is MIXED, the format switches to row-based
 and back implicitly per each query accessing an
 NDBCLUSTER table
 --binlog-group-commit-sync-delay=# 
 The number of microseconds the server waits for the
 binary log group commit sync queue to fill before
 continuing. Default: 0. Min: 0. Max: 1000000.
 --binlog-group-commit-sync-no-delay-count=# 
 If there are this many transactions in the commit sync
 queue and the server is waiting for more transactions to
 be enqueued (as set using
 --binlog-group-commit-sync-delay), the commit procedure
 resumes.
 --binlog-gtid-simple-recovery 
 If this option is enabled, the server does not open more
 than two binary logs when initializing GTID_PURGED and
 GTID_EXECUTED, either during server restart or when
 binary logs are being purged. Enabling this option is
 useful when the server has already generated many binary
 logs without GTID events (e.g., having GTID_MODE = OFF).
 Note: If this option is enabled, GLOBAL.GTID_EXECUTED and
 GLOBAL.GTID_PURGED may be initialized wrongly in two
 cases: (1) All binary logs were generated by MySQL 5.7.5
 or older, and GTID_MODE was ON for some binary logs but
 OFF for the newest binary log. (2) The oldest existing
 binary log was generated by MySQL 5.7.5 or older, and SET
 GTID_PURGED was issued after the oldest binary log was
 generated. If a wrong set is computed in one of case (1)
 or case (2), it will remain wrong even if the server is
 later restarted with this option disabled.
 (Defaults to on; use --skip-binlog-gtid-simple-recovery to disable.)
 --binlog-ignore-db=name 
 Tells the master that updates to the given database
 should not be logged to the binary log.
 --binlog-max-flush-queue-time=# 
 The maximum time that the binary log group commit will
 keep reading transactions before it flush the
 transactions to the binary log (and optionally sync,
 depending on the value of sync_binlog).
 --binlog-order-commits 
 Issue internal commit calls in the same order as
 transactions are written to the binary log. Default is to
 order commits.
 (Defaults to on; use --skip-binlog-order-commits to disable.)
 --binlog-row-event-max-size=# 
 The maximum size of a row-based binary log event in
 bytes. Rows will be grouped into events smaller than this
 size if possible. The value has to be a multiple of 256.
 --binlog-row-image=name 
 Controls whether rows should be logged in 'FULL',
 'NOBLOB' or 'MINIMAL' formats. 'FULL', means that all
 columns in the before and after image are logged.
 'NOBLOB', means that mysqld avoids logging blob columns
 whenever possible (eg, blob column was not changed or is
 not part of primary key). 'MINIMAL', means that a PK
 equivalent (PK columns or full row if there is no PK in
 the table) is logged in the before image, and only
 changed columns are logged in the after image. (Default:
 FULL).
 --binlog-row-metadata=name 
 Controls whether metadata is logged using FULL or MINIMAL
 format. FULL causes all metadata to be logged; MINIMAL
 means that only metadata actually required by slave is
 logged. Default: MINIMAL.
 --binlog-row-value-options=name 
 When set to PARTIAL_JSON, this option enables a
 space-efficient row-based binary log format for UPDATE
 statements that modify a JSON value using only the
 functions JSON_SET, JSON_REPLACE, and JSON_REMOVE. For
 such updates, only the modified parts of the JSON
 document are included in the binary log, so small changes
 of big documents may need significantly less space.
 --binlog-rows-query-log-events 
 Allow writing of Rows_query_log events into binary log.
 --binlog-stmt-cache-size=# 
 The size of the statement cache for updates to
 non-transactional engines for the binary log. If you
 often use statements updating a great number of rows, you
 can increase this to get more performance
 --binlog-transaction-dependency-history-size=# 
 Maximum number of rows to keep in the writeset history.
 --binlog-transaction-dependency-tracking=name 
 Selects the source of dependency information from which
 to assess which transactions can be executed in parallel
 by the slave's multi-threaded applier. Possible values
 are COMMIT_ORDER, WRITESET and WRITESET_SESSION.
 --block-encryption-mode=name 
 mode for AES_ENCRYPT/AES_DECRYPT
 --bulk-insert-buffer-size=# 
 Size of tree cache used in bulk insert optimisation. Note
 that this is a limit per thread!
 --caching-sha2-password-private-key-path=name 
 A fully qualified path to the private RSA key used for
 authentication.
 --caching-sha2-password-public-key-path=name 
 A fully qualified path to the public RSA key used for
 authentication.
 --character-set-client-handshake 
 Don't ignore client side character set value sent during
 handshake.
 (Defaults to on; use --skip-character-set-client-handshake to disable.)
 --character-set-filesystem=name 
 Set the filesystem character set.
 -C, --character-set-server=name 
 Set the default character set.
 --character-sets-dir=name 
 Directory where character sets are
 --check-proxy-users If set to FALSE (the default), then proxy user identity
 will not be mapped for authentication plugins which
 support mapping from grant tables.  When set to TRUE,
 users associated with authentication plugins which signal
 proxy user mapping should be done according to GRANT
 PROXY privilege definition.
 -r, --chroot=name   Chroot mysqld daemon during startup.
 --collation-server=name 
 Set the default collation.
 --completion-type=name 
 The transaction completion type, one of NO_CHAIN, CHAIN,
 RELEASE
 --concurrent-insert[=name] 
 Use concurrent insert with MyISAM. Possible values are
 NEVER, AUTO, ALWAYS
 --connect-timeout=# The number of seconds the mysqld server is waiting for a
 connect packet before responding with 'Bad handshake'
 --console           Write error output on screen; don't remove the console
 window on windows.
 --core-file         Write core on errors.
 --cte-max-recursion-depth=# 
 Abort a recursive common table expression if it does more
 than this number of iterations.
 -D, --daemonize     Run mysqld as sysv daemon
 -h, --datadir=name  Path to the database root directory
 --default-authentication-plugin=name 
 The default authentication plugin used by the server to
 hash the password.
 --default-password-lifetime=# 
 The number of days after which the password will expire.
 --default-storage-engine=name 
 The default storage engine for new tables
 --default-time-zone=name 
 Set the default time zone.
 --default-tmp-storage-engine=name 
 The default storage engine for new explict temporary
 tables
 --default-week-format=# 
 The default week format used by WEEK() functions
 --delay-key-write[=name] 
 Type of DELAY_KEY_WRITE
 --delayed-insert-limit=# 
 After inserting delayed_insert_limit rows, the INSERT
 DELAYED handler will check if there are any SELECT
 statements pending. If so, it allows these to execute
 before continuing. This variable is deprecated along with
 INSERT DELAYED.
 --delayed-insert-timeout=# 
 How long a INSERT DELAYED thread should wait for INSERT
 statements before terminating. This variable is
 deprecated along with INSERT DELAYED.
 --delayed-queue-size=# 
 What size queue (in rows) should be allocated for
 handling INSERT DELAYED. If the queue becomes full, any
 client that does INSERT DELAYED will wait until there is
 room in the queue again. This variable is deprecated
 along with INSERT DELAYED.
 --disabled-storage-engines=name 
 Limit CREATE TABLE for the storage engines listed
 --disconnect-on-expired-password 
 Give clients that don't signal password expiration
 support execution time error(s) instead of connection
 error
 (Defaults to on; use --skip-disconnect-on-expired-password to disable.)
 --disconnect-slave-event-count=# 
 Option used by mysql-test for debugging and testing of
 replication.
 --div-precision-increment=# 
 Precision of the result of '/' operator will be increased
 on that value
 --early-plugin-load=name 
 Optional semicolon-separated list of plugins to load
 before storage engine initialization, where each plugin
 is identified as name=library, where name is the plugin
 name and library is the plugin library in plugin_dir.
 --end-markers-in-json 
 In JSON output ("EXPLAIN FORMAT=JSON" and optimizer
 trace), if variable is set to 1, repeats the structure's
 key (if it has one) near the closing bracket
 --enforce-gtid-consistency[=name] 
 Prevents execution of statements that would be impossible
 to log in a transactionally safe manner. Currently, the
 disallowed statements include CREATE TEMPORARY TABLE
 inside transactions, all updates to non-transactional
 tables, and CREATE TABLE ... SELECT.
 --eq-range-index-dive-limit=# 
 The optimizer will use existing index statistics instead
 of doing index dives for equality ranges if the number of
 equality ranges for the index is larger than or equal to
 this number. If set to 0, index dives are always used.
 --event-scheduler[=name] 
 Enable the event scheduler. Possible values are ON, OFF,
 and DISABLED (keep the event scheduler completely
 deactivated, it cannot be activated run-time)
 -T, --exit-info[=#] Used for debugging. Use at your own risk.
 --expire-logs-days=# 
 If non-zero, binary logs will be purged after
 expire_logs_days days; If this option alone is set on the
 command line or in a configuration file, it overrides the
 default value for binlog-expire-logs-seconds. If both
 options are set to nonzero values,
 binlog-expire-logs-seconds takes priority. Possible
 purges happen at startup and at binary log rotation.
 --explicit-defaults-for-timestamp 
 This option causes CREATE TABLE to create all TIMESTAMP
 columns as NULL with DEFAULT NULL attribute, Without this
 option, TIMESTAMP columns are NOT NULL and have implicit
 DEFAULT clauses. The old behavior is deprecated. The
 variable can only be set by users having the SUPER
 privilege.
 (Defaults to on; use --skip-explicit-defaults-for-timestamp to disable.)
 --external-locking  Use system (external) locking (disabled by default). 
 With this option enabled you can run myisamchk to test
 (not repair) tables while the MySQL server is running.
 Disable with --skip-external-locking.
 --flush             Flush MyISAM tables to disk between SQL commands
 --flush-time=#      A dedicated thread is created to flush all tables at the
 given interval
 --ft-boolean-syntax=name 
 List of operators for MATCH ... AGAINST ( ... IN BOOLEAN
 MODE)
 --ft-max-word-len=# The maximum length of the word to be included in a
 FULLTEXT index. Note: FULLTEXT indexes must be rebuilt
 after changing this variable
 --ft-min-word-len=# The minimum length of the word to be included in a
 FULLTEXT index. Note: FULLTEXT indexes must be rebuilt
 after changing this variable
 --ft-query-expansion-limit=# 
 Number of best matches to use for query expansion
 --ft-stopword-file=name 
 Use stopwords from this file instead of built-in list
 --gdb               Set up signals usable for debugging.
 --general-log       Log connections and queries to a table or log file.
 Defaults to logging to a file hostname.log, or if
 --log-output=TABLE is used, to a table mysql.general_log.
 --general-log-file=name 
 Log connections and queries to given file
 --group-concat-max-len=# 
 The maximum length of the result of function 
 GROUP_CONCAT()
 --gtid-executed-compression-period[=#] 
 When binlog is disabled, a background thread wakes up to
 compress the gtid_executed table every
 gtid_executed_compression_period transactions, as a
 special case, if variable is 0, the thread never wakes up
 to compress the gtid_executed table.
 --gtid-mode=name    Controls whether Global Transaction Identifiers (GTIDs)
 are enabled. Can be OFF, OFF_PERMISSIVE, ON_PERMISSIVE,
 or ON. OFF means that no transaction has a GTID.
 OFF_PERMISSIVE means that new transactions (committed in
 a client session using GTID_NEXT='AUTOMATIC') are not
 assigned any GTID, and replicated transactions are
 allowed to have or not have a GTID. ON_PERMISSIVE means
 that new transactions are assigned a GTID, and replicated
 transactions are allowed to have or not have a GTID. ON
 means that all transactions have a GTID. ON is required
 on a master before any slave can use
 MASTER_AUTO_POSITION=1. To safely switch from OFF to ON,
 first set all servers to OFF_PERMISSIVE, then set all
 servers to ON_PERMISSIVE, then wait for all transactions
 without a GTID to be replicated and executed on all
 servers, and finally set all servers to GTID_MODE = ON.
 -?, --help          Display this help and exit.
 --histogram-generation-max-mem-size=# 
 Maximum amount of memory available for generating
 histograms
 --host-cache-size=# How many host names should be cached to avoid resolving.
 --information-schema-stats-expiry=# 
 The number of seconds after which mysqld server will
 fetch data from storage engine and replace the data in
 cache.
 --init-connect=name Command(s) that are executed for each new connection
 --init-file=name    Read SQL commands from this file at startup
 --init-slave=name   Command(s) that are executed by a slave server each time
 the SQL thread starts
 -I, --initialize    Create the default database and exit. Create a super user
 with a random expired password and store it into the log.
 --initialize-insecure 
 Create the default database and exit. Create a super user
 with empty password.
 --interactive-timeout=# 
 The number of seconds the server waits for activity on an
 interactive connection before closing it
 --internal-tmp-disk-storage-engine[=name] 
 The default storage engine for on-disk internal temporary
 tables.
 --internal-tmp-mem-storage-engine=name 
 The default storage engine for in-memory internal
 temporary tables.
 --join-buffer-size=# 
 The size of the buffer that is used for full joins
 --keep-files-on-create 
 Don't overwrite stale .MYD and .MYI even if no directory
 is specified
 --key-buffer-size=# The size of the buffer used for index blocks for MyISAM
 tables. Increase this to get better index handling (for
 all reads and multiple writes) to as much as you can
 afford
 --key-cache-age-threshold=# 
 This characterizes the number of hits a hot block has to
 be untouched until it is considered aged enough to be
 downgraded to a warm block. This specifies the percentage
 ratio of that number of hits to the total number of
 blocks in key cache
 --key-cache-block-size=# 
 The default size of key cache blocks
 --key-cache-division-limit=# 
 The minimum percentage of warm blocks in key cache
 --keyring-migration-destination=name 
 Keyring plugin to which the keys are migrated to. This
 option must be specified along with
 --keyring-migration-source.
 --keyring-migration-host=name 
 Connect to host.
 -p, --keyring-migration-password[=name] 
 Password to use when connecting to server during keyring
 migration. If password value is not specified then it
 will be asked from the tty.
 --keyring-migration-port=# 
 Port number to use for connection.
 --keyring-migration-source=name 
 Keyring plugin from where the keys needs to be migrated
 to. This option must be specified along with
 --keyring-migration-destination.
 --keyring-migration-user=name 
 User to login to server.
 -L, --language=name Client error messages in given language. May be given as
 a full path. Deprecated. Use --lc-messages-dir instead.
 --large-pages       Enable support for large pages
 --lc-messages=name  Set the language used for the error messages.
 --lc-messages-dir=name 
 Directory where error messages are
 --lc-time-names=name 
 Set the language used for the month names and the days of
 the week.
 --local-infile      Enable LOAD DATA LOCAL INFILE
 --lock-wait-timeout=# 
 Timeout in seconds to wait for a lock before returning an
 error.
 --log-bin[=name]    Configures the name prefix to use for binary log files.
 If the --log-bin option is not supplied, the name prefix
 defaults to "binlog". If the --log-bin option is supplied
 without argument, the name prefix defaults to
 "HOSTNAME-bin", where HOSTNAME is the machine's hostname.
 To set a different name prefix for binary log files, use
 --log-bin=name. To disable binary logging, use the
 --skip-log-bin or --disable-log-bin option.
 --log-bin-index=name 
 File that holds the names for binary log files.
 --log-bin-trust-function-creators 
 If set to FALSE (the default), then when --log-bin is
 used, creation of a stored function (or trigger) is
 allowed only to users having the SUPER privilege and only
 if this stored function (trigger) may not break binary
 logging. Note that if ALL connections to this server
 ALWAYS use row-based binary logging, the security issues
 do not exist and the binary logging cannot break, so you
 can safely set this to TRUE
 --log-bin-use-v1-row-events 
 If equal to 1 then version 1 row events are written to a
 row based binary log.  If equal to 0, then the latest
 version of events are written.  This option is useful
 during some upgrades.
 --log-error[=name]  Error log file
 --log-error-services=name 
 Services that should be called when an error event is
 received
 --log-error-verbosity=# 
 How detailed the error log should be. 1, log errors only.
 2, log errors and warnings. 3, log errors, warnings, and
 notes. Messages sent to the client are unaffected by this
 setting.
 --log-isam[=name]   Log all MyISAM changes to file.
 --log-output=name   Syntax: log-output=value[,value...], where "value" could
 be TABLE, FILE or NONE
 --log-queries-not-using-indexes 
 Log queries that are executed without benefit of any
 index to the slow log if it is open
 --log-raw           Log to general log before any rewriting of the query. For
 use in debugging, not production as sensitive information
 may be logged.
 --log-short-format  Don't log extra information to update and slow-query
 logs.
 --log-slave-updates Tells the slave to log the updates from the slave thread
 to the binary log.
 (Defaults to on; use --skip-log-slave-updates to disable.)
 --log-slow-admin-statements 
 Log slow OPTIMIZE, ANALYZE, ALTER and other
 administrative statements to the slow log if it is open.
 --log-slow-slave-statements 
 Log slow statements executed by slave thread to the slow
 log if it is open.
 --log-statements-unsafe-for-binlog 
 Log statements considered unsafe when using statement
 based binary logging.
 (Defaults to on; use --skip-log-statements-unsafe-for-binlog to disable.)
 --log-syslog        Errors, warnings, and similar issues eligible for MySQL's
 error log file may additionally be sent to the host
 operating system's system log ("syslog").
 (Defaults to on; use --skip-log-syslog to disable.)
 --log-syslog-facility=name 
 When logging issues using the host operating system's
 syslog, identify as a facility of the given type (to aid
 in log filtering).
 --log-syslog-include-pid 
 When logging issues using the host operating system's
 syslog, include this MySQL server's process ID (PID).
 This setting does not affect MySQL's own error log file.
 (Defaults to on; use --skip-log-syslog-include-pid to disable.)
 --log-syslog-tag=name 
 When logging issues using the host operating system's
 syslog, tag the entries from this particular MySQL server
 with this ident. This will help distinguish entries from
 MySQL servers co-existing on the same host machine. A
 non-empty tag will be appended to the default ident of
 'mysqld', connected by a hyphen.
 --log-tc=name       Path to transaction coordinator log (used for
 transactions that affect more than one storage engine,
 when binary log is disabled).
 --log-tc-size=#     Size of transaction coordinator log.
 --log-throttle-queries-not-using-indexes=# 
 Log at most this many 'not using index' warnings per
 minute to the slow log. Any further warnings will be
 condensed into a single summary line. A value of 0
 disables throttling. Option has no effect unless
 --log_queries_not_using_indexes is set.
 --log-timestamps=name 
 UTC to timestamp log files in zulu time, for more concise
 timestamps and easier correlation of logs from servers
 from multiple time zones, or SYSTEM to use the system's
 local time. This affects only log files, not log tables,
 as the timestamp columns of the latter can be converted
 at will.
 --long-query-time=# Log all queries that have taken more than long_query_time
 seconds to execute to file. The argument will be treated
 as a decimal value with microsecond precision
 --low-priority-updates 
 INSERT/DELETE/UPDATE has lower priority than selects
 --lower-case-table-names[=#] 
 If set to 1 table names are stored in lowercase on disk
 and table names will be case-insensitive.  Should be set
 to 2 if you are using a case insensitive file system
 --mandatory-roles=name 
 All the specified roles are always considered granted to
 every user and they can't be revoked. Mandatory roles
 still require activation unless they are made into
 default roles. The granted roles will not be visible in
 the mysql.role_edges table.
 --master-info-file=name 
 The location and name of the file that remembers the
 master and where the I/O replication thread is in the
 master's binlogs.
 --master-info-repository=name 
 Defines the type of the repository for the master
 information.
 --master-retry-count=# 
 The number of tries the slave will make to connect to the
 master before giving up. Deprecated option, use 'CHANGE
 MASTER TO master_retry_count = <num>' instead.
 --master-verify-checksum 
 Force checksum verification of logged events in binary
 log before sending them to slaves or printing them in
 output of SHOW BINLOG EVENTS. Disabled by default.
 --max-allowed-packet=# 
 Max packet length to send to or receive from the server
 --max-binlog-cache-size=# 
 Sets the total size of the transactional cache
 --max-binlog-dump-events=# 
 Option used by mysql-test for debugging and testing of
 replication.
 --max-binlog-size=# Binary log will be rotated automatically when the size
 exceeds this value. Will also apply to relay logs if
 max_relay_log_size is 0
 --max-binlog-stmt-cache-size=# 
 Sets the total size of the statement cache
 --max-connect-errors=# 
 If there is more than this number of interrupted
 connections from a host this host will be blocked from
 further connections
 --max-connections=# The number of simultaneous clients allowed
 --max-delayed-threads=# 
 Don't start more than this number of threads to handle
 INSERT DELAYED statements. If set to zero INSERT DELAYED
 will be not used. This variable is deprecated along with
 INSERT DELAYED.
 --max-digest-length=# 
 Maximum length considered for digest text.
 --max-error-count=# Max number of errors/warnings to store for a statement
 --max-execution-time=# 
 Kill SELECT statement that takes over the specified
 number of milliseconds
 --max-heap-table-size=# 
 Don't allow creation of heap tables bigger than this
 --max-join-size=#   Joins that are probably going to read more than
 max_join_size records return an error
 --max-length-for-sort-data=# 
 Max number of bytes in sorted records
 --max-points-in-geometry[=#] 
 Maximum number of points in a geometry
 --max-prepared-stmt-count=# 
 Maximum number of prepared statements in the server
 --max-relay-log-size=# 
 If non-zero: relay log will be rotated automatically when
 the size exceeds this value; if zero: when the size
 exceeds max_binlog_size
 --max-seeks-for-key=# 
 Limit assumed max number of seeks when looking up rows
 based on a key
 --max-sort-length=# The number of bytes to use when sorting BLOB or TEXT
 values (only the first max_sort_length bytes of each
 value are used; the rest are ignored)
 --max-sp-recursion-depth[=#] 
 Maximum stored procedure recursion depth
 --max-user-connections=# 
 The maximum number of active connections for a single
 user (0 = no limit)
 --max-write-lock-count=# 
 After this many write locks, allow some read locks to run
 in between
 --memlock           Lock mysqld in memory.
 --metadata-locks-cache-size=# 
 Has no effect, deprecated
 --metadata-locks-hash-instances=# 
 Has no effect, deprecated
 --min-examined-row-limit=# 
 Don't write queries to slow log that examine fewer rows
 than that
 --myisam-block-size=# 
 Block size to be used for MyISAM index pages
 --myisam-data-pointer-size=# 
 Default pointer size to be used for MyISAM tables
 --myisam-max-sort-file-size=# 
 Don't use the fast sort index method to created index if
 the temporary file would get bigger than this
 --myisam-mmap-size=# 
 Restricts the total memory used for memory mapping of
 MySQL tables
 --myisam-recover-options[=name] 
 Syntax: myisam-recover-options[=option[,option...]],
 where option can be DEFAULT, BACKUP, FORCE, QUICK, or OFF
 --myisam-repair-threads=# 
 If larger than 1, when repairing a MyISAM table all
 indexes will be created in parallel, with one thread per
 index. The value of 1 disables parallel repair
 --myisam-sort-buffer-size=# 
 The buffer that is allocated when sorting the index when
 doing a REPAIR or when creating indexes with CREATE INDEX
 or ALTER TABLE
 --myisam-stats-method=name 
 Specifies how MyISAM index statistics collection code
 should treat NULLs. Possible values of name are
 NULLS_UNEQUAL (default behavior for 4.1 and later),
 NULLS_EQUAL (emulate 4.0 behavior), and NULLS_IGNORED
 --myisam-use-mmap   Use memory mapping for reading and writing MyISAM tables
 --mysql-native-password-proxy-users 
 If set to FALSE (the default), then the
 mysql_native_password plugin will not signal for
 authenticated users to be checked for mapping to proxy
 users.  When set to TRUE, the plugin will flag associated
 authenticated accounts to be mapped to proxy users when
 the server option check_proxy_users is enabled.
 --net-buffer-length=# 
 Buffer length for TCP/IP and socket communication
 --net-read-timeout=# 
 Number of seconds to wait for more data from a connection
 before aborting the read
 --net-retry-count=# If a read on a communication port is interrupted, retry
 this many times before giving up
 --net-write-timeout=# 
 Number of seconds to wait for a block to be written to a
 connection before aborting the write
 -n, --new           Use very new possible "unsafe" functions
 --no-dd-upgrade     Abort restart if automatic upgrade or downgrade of the
 data dictionary is needed.
 --offline-mode      Make the server into offline mode
 --old               Use compatible behavior
 --old-alter-table   Use old, non-optimized alter table
 --old-style-user-limits 
 Enable old-style user limits (before 5.0.3, user
 resources were counted per each user+host vs. per
 account).
 --open-files-limit=# 
 If this is not 0, then mysqld will use this value to
 reserve file descriptors to use with setrlimit(). If this
 value is 0 then mysqld will reserve max_connections*5 or
 max_connections + table_open_cache*2 (whichever is
 larger) number of file descriptors
 --optimizer-prune-level=# 
 Controls the heuristic(s) applied during query
 optimization to prune less-promising partial plans from
 the optimizer search space. Meaning: 0 - do not apply any
 heuristic, thus perform exhaustive search; 1 - prune
 plans based on number of retrieved rows
 --optimizer-search-depth=# 
 Maximum depth of search performed by the query optimizer.
 Values larger than the number of relations in a query
 result in better query plans, but take longer to compile
 a query. Values smaller than the number of tables in a
 relation result in faster optimization, but may produce
 very bad query plans. If set to 0, the system will
 automatically pick a reasonable value
 --optimizer-switch=name 
 optimizer_switch=option=val[,option=val...], where option
 is one of {index_merge, index_merge_union,
 index_merge_sort_union, index_merge_intersection,
 engine_condition_pushdown, index_condition_pushdown, mrr,
 mrr_cost_based, materialization, semijoin, loosescan,
 firstmatch, duplicateweedout,
 subquery_materialization_cost_based, block_nested_loop,
 batched_key_access, use_index_extensions,
 condition_fanout_filter, derived_merge} and val is one of
 {on, off, default}
 --optimizer-trace=name 
 Controls tracing of the Optimizer:
 optimizer_trace=option=val[,option=val...], where option
 is one of {enabled, one_line} and val is one of {on,
 default}
 --optimizer-trace-features=name 
 Enables/disables tracing of selected features of the
 Optimizer:
 optimizer_trace_features=option=val[,option=val...],
 where option is one of {greedy_search, range_optimizer,
 dynamic_range, repeated_subselect} and val is one of {on,
 off, default}
 --optimizer-trace-limit=# 
 Maximum number of shown optimizer traces
 --optimizer-trace-max-mem-size=# 
 Maximum allowed cumulated size of stored optimizer traces
 --optimizer-trace-offset=# 
 Offset of first optimizer trace to show; see manual
 --parser-max-mem-size=# 
 Maximum amount of memory available to the parser
 --password-history=# 
 The number of old passwords to check in the history. Set
 to 0 (the default) to turn the checks off
 --password-reuse-interval=# 
 The minimum number of days that need to pass before a
 password can be reused. Set to 0 (the default) to turn
 the checks off
 --performance-schema 
 Enable the performance schema.
 (Defaults to on; use --skip-performance-schema to disable.)
 --performance-schema-accounts-size=# 
 Maximum number of instrumented user@host accounts. Use 0
 to disable, -1 for automated scaling.
 --performance-schema-consumer-events-stages-current 
 Default startup value for the events_stages_current
 consumer.
 --performance-schema-consumer-events-stages-history 
 Default startup value for the events_stages_history
 consumer.
 --performance-schema-consumer-events-stages-history-long 
 Default startup value for the events_stages_history_long
 consumer.
 --performance-schema-consumer-events-statements-current 
 Default startup value for the events_statements_current
 consumer.
 (Defaults to on; use --skip-performance-schema-consumer-events-statements-current to disable.)
 --performance-schema-consumer-events-statements-history 
 Default startup value for the events_statements_history
 consumer.
 (Defaults to on; use --skip-performance-schema-consumer-events-statements-history to disable.)
 --performance-schema-consumer-events-statements-history-long 
 Default startup value for the
 events_statements_history_long consumer.
 --performance-schema-consumer-events-transactions-current 
 Default startup value for the events_transactions_current
 consumer.
 (Defaults to on; use --skip-performance-schema-consumer-events-transactions-current to disable.)
 --performance-schema-consumer-events-transactions-history 
 Default startup value for the events_transactions_history
 consumer.
 (Defaults to on; use --skip-performance-schema-consumer-events-transactions-history to disable.)
 --performance-schema-consumer-events-transactions-history-long 
 Default startup value for the
 events_transactions_history_long consumer.
 --performance-schema-consumer-events-waits-current 
 Default startup value for the events_waits_current
 consumer.
 --performance-schema-consumer-events-waits-history 
 Default startup value for the events_waits_history
 consumer.
 --performance-schema-consumer-events-waits-history-long 
 Default startup value for the events_waits_history_long
 consumer.
 --performance-schema-consumer-global-instrumentation 
 Default startup value for the global_instrumentation
 consumer.
 (Defaults to on; use --skip-performance-schema-consumer-global-instrumentation to disable.)
 --performance-schema-consumer-statements-digest 
 Default startup value for the statements_digest consumer.
 (Defaults to on; use --skip-performance-schema-consumer-statements-digest to disable.)
 --performance-schema-consumer-thread-instrumentation 
 Default startup value for the thread_instrumentation
 consumer.
 (Defaults to on; use --skip-performance-schema-consumer-thread-instrumentation to disable.)
 --performance-schema-digests-size=# 
 Size of the statement digest. Use 0 to disable, -1 for
 automated sizing.
 --performance-schema-error-size=# 
 Number of server errors instrumented.
 --performance-schema-events-stages-history-long-size=# 
 Number of rows in EVENTS_STAGES_HISTORY_LONG. Use 0 to
 disable, -1 for automated sizing.
 --performance-schema-events-stages-history-size=# 
 Number of rows per thread in EVENTS_STAGES_HISTORY. Use 0
 to disable, -1 for automated sizing.
 --performance-schema-events-statements-history-long-size=# 
 Number of rows in EVENTS_STATEMENTS_HISTORY_LONG. Use 0
 to disable, -1 for automated sizing.
 --performance-schema-events-statements-history-size=# 
 Number of rows per thread in EVENTS_STATEMENTS_HISTORY.
 Use 0 to disable, -1 for automated sizing.
 --performance-schema-events-transactions-history-long-size=# 
 Number of rows in EVENTS_TRANSACTIONS_HISTORY_LONG. Use 0
 to disable, -1 for automated sizing.
 --performance-schema-events-transactions-history-size=# 
 Number of rows per thread in EVENTS_TRANSACTIONS_HISTORY.
 Use 0 to disable, -1 for automated sizing.
 --performance-schema-events-waits-history-long-size=# 
 Number of rows in EVENTS_WAITS_HISTORY_LONG. Use 0 to
 disable, -1 for automated sizing.
 --performance-schema-events-waits-history-size=# 
 Number of rows per thread in EVENTS_WAITS_HISTORY. Use 0
 to disable, -1 for automated sizing.
 --performance-schema-hosts-size=# 
 Maximum number of instrumented hosts. Use 0 to disable,
 -1 for automated scaling.
 --performance-schema-instrument[=name] 
 Default startup value for a performance schema
 instrument.
 --performance-schema-max-cond-classes=# 
 Maximum number of condition instruments.
 --performance-schema-max-cond-instances=# 
 Maximum number of instrumented condition objects. Use 0
 to disable, -1 for automated scaling.
 --performance-schema-max-digest-length=# 
 Maximum length considered for digest text, when stored in
 performance_schema tables.
 --performance-schema-max-digest-sample-age=# 
 The time in seconds after which a previous query sample
 is considered old. When the value is 0, queries are
 sampled once. When the value is greater than zero,
 queries are re sampled if the last sample is more than
 performance_schema_max_digest_sample_age seconds old.
 --performance-schema-max-file-classes=# 
 Maximum number of file instruments.
 --performance-schema-max-file-handles=# 
 Maximum number of opened instrumented files.
 --performance-schema-max-file-instances=# 
 Maximum number of instrumented files. Use 0 to disable,
 -1 for automated scaling.
 --performance-schema-max-index-stat=# 
 Maximum number of index statistics for instrumented
 tables. Use 0 to disable, -1 for automated scaling.
 --performance-schema-max-memory-classes=# 
 Maximum number of memory pool instruments.
 --performance-schema-max-metadata-locks=# 
 Maximum number of metadata locks. Use 0 to disable, -1
 for automated scaling.
 --performance-schema-max-mutex-classes=# 
 Maximum number of mutex instruments.
 --performance-schema-max-mutex-instances=# 
 Maximum number of instrumented MUTEX objects. Use 0 to
 disable, -1 for automated scaling.
 --performance-schema-max-prepared-statements-instances=# 
 Maximum number of instrumented prepared statements. Use 0
 to disable, -1 for automated scaling.
 --performance-schema-max-program-instances=# 
 Maximum number of instrumented programs. Use 0 to
 disable, -1 for automated scaling.
 --performance-schema-max-rwlock-classes=# 
 Maximum number of rwlock instruments.
 --performance-schema-max-rwlock-instances=# 
 Maximum number of instrumented RWLOCK objects. Use 0 to
 disable, -1 for automated scaling.
 --performance-schema-max-socket-classes=# 
 Maximum number of socket instruments.
 --performance-schema-max-socket-instances=# 
 Maximum number of opened instrumented sockets. Use 0 to
 disable, -1 for automated scaling.
 --performance-schema-max-sql-text-length=# 
 Maximum length of displayed sql text.
 --performance-schema-max-stage-classes=# 
 Maximum number of stage instruments.
 --performance-schema-max-statement-classes=# 
 Maximum number of statement instruments.
 --performance-schema-max-statement-stack=# 
 Number of rows per thread in EVENTS_STATEMENTS_CURRENT.
 --performance-schema-max-table-handles=# 
 Maximum number of opened instrumented tables. Use 0 to
 disable, -1 for automated scaling.
 --performance-schema-max-table-instances=# 
 Maximum number of instrumented tables. Use 0 to disable,
 -1 for automated scaling.
 --performance-schema-max-table-lock-stat=# 
 Maximum number of lock statistics for instrumented
 tables. Use 0 to disable, -1 for automated scaling.
 --performance-schema-max-thread-classes=# 
 Maximum number of thread instruments.
 --performance-schema-max-thread-instances=# 
 Maximum number of instrumented threads. Use 0 to disable,
 -1 for automated scaling.
 --performance-schema-session-connect-attrs-size=# 
 Size of session attribute string buffer per thread. Use 0
 to disable, -1 for automated sizing.
 --performance-schema-setup-actors-size=# 
 Maximum number of rows in SETUP_ACTORS. Use 0 to disable,
 -1 for automated scaling.
 --performance-schema-setup-objects-size=# 
 Maximum number of rows in SETUP_OBJECTS. Use 0 to
 disable, -1 for automated scaling.
 --performance-schema-users-size=# 
 Maximum number of instrumented users. Use 0 to disable,
 -1 for automated scaling.
 --persisted-globals-load 
 When this option is enabled, config file mysqld-auto.cnf
 is read and applied to server, else this file is ignored
 even if present.
 (Defaults to on; use --skip-persisted-globals-load to disable.)
 --pid-file=name     Pid file used by safe_mysqld
 --plugin-dir=name   Directory for plugins
 --plugin-load=name  Optional semicolon-separated list of plugins to load,
 where each plugin is identified as name=library, where
 name is the plugin name and library is the plugin library
 in plugin_dir.
 --plugin-load-add=name 
 Optional semicolon-separated list of plugins to load,
 where each plugin is identified as name=library, where
 name is the plugin name and library is the plugin library
 in plugin_dir. This option adds to the list specified by
 --plugin-load in an incremental way. Multiple
 --plugin-load-add are supported.
 -P, --port=#        Port number to use for connection or 0 to default to,
 my.cnf, $MYSQL_TCP_PORT, /etc/services, built-in default
 (3306), whatever comes first
 --port-open-timeout=# 
 Maximum time in seconds to wait for the port to become
 free. (Default: No wait).
 --preload-buffer-size=# 
 The size of the buffer that is allocated when preloading
 indexes
 --profiling-history-size=# 
 Limit of query profiling memory
 --query-alloc-block-size=# 
 Allocation block size for query parsing and execution
 --query-prealloc-size=# 
 Persistent buffer for query parsing and execution
 --range-alloc-block-size=# 
 Allocation block size for storing ranges during
 optimization
 --range-optimizer-max-mem-size=# 
 Maximum amount of memory used by the range optimizer to
 allocate predicates during range analysis. The larger the
 number, more memory may be consumed during range
 analysis. If the value is too low to completed range
 optimization of a query, index range scan will not be
 considered for this query. A value of 0 means range
 optimizer does not have any cap on memory. 
 --read-buffer-size=# 
 Each thread that does a sequential scan allocates a
 buffer of this size for each table it scans. If you do
 many sequential scans, you may want to increase this
 value
 --read-only         Make all non-temporary tables read-only, with the
 exception for replication (slave) threads and users with
 the SUPER privilege
 --read-rnd-buffer-size=# 
 When reading rows in sorted order after a sort, the rows
 are read through this buffer to avoid a disk seeks
 --regexp-stack-limit=# 
 Stack size limit for regular expressions matches
 --regexp-time-limit=# 
 Timeout for regular expressions matches, in steps of the
 match engine, typically on the order of milliseconds.
 --relay-log=name    The location and name to use for relay logs
 --relay-log-index=name 
 File that holds the names for relay log files.
 --relay-log-info-file=name 
 The location and name of the file that remembers where
 the SQL replication thread is in the relay logs
 --relay-log-info-repository=name 
 Defines the type of the repository for the relay log
 information and associated workers.
 --relay-log-purge   if disabled - do not purge relay logs. if enabled - purge
 them as soon as they are no more needed
 (Defaults to on; use --skip-relay-log-purge to disable.)
 --relay-log-recovery 
 Enables automatic relay log recovery right after the
 database startup, which means that the IO Thread starts
 re-fetching from the master right after the last
 transaction processed
 --relay-log-space-limit=# 
 Maximum space to use for all relay logs
 --replicate-do-db=name 
 Tells the slave thread to restrict replication to the
 specified database. To specify more than one database,
 use the directive multiple times, once for each database.
 Note that this will only work if you do not use
 cross-database queries such as UPDATE some_db.some_table
 SET foo='bar' while having selected a different or no
 database. If you need cross database updates to work,
 make sure you have 3.23.28 or later, and use
 replicate-wild-do-table=db_name.%.
 --replicate-do-table=name 
 Tells the slave thread to restrict replication to the
 specified table. To specify more than one table, use the
 directive multiple times, once for each table. This will
 work for cross-database updates, in contrast to
 replicate-do-db.
 --replicate-ignore-db=name 
 Tells the slave thread to not replicate to the specified
 database. To specify more than one database to ignore,
 use the directive multiple times, once for each database.
 This option will not work if you use cross database
 updates. If you need cross database updates to work, make
 sure you have 3.23.28 or later, and use
 replicate-wild-ignore-table=db_name.%. 
 --replicate-ignore-table=name 
 Tells the slave thread to not replicate to the specified
 table. To specify more than one table to ignore, use the
 directive multiple times, once for each table. This will
 work for cross-database updates, in contrast to
 replicate-ignore-db.
 --replicate-rewrite-db=name 
 Updates to a database with a different name than the
 original. Example:
 replicate-rewrite-db=master_db_name->slave_db_name.
 --replicate-same-server-id 
 In replication, if set to 1, do not skip events having
 our server id. Default value is 0 (to break infinite
 loops in circular replication). Can't be set to 1 if
 --log-slave-updates is used.
 --replicate-wild-do-table=name 
 Tells the slave thread to restrict replication to the
 tables that match the specified wildcard pattern. To
 specify more than one table, use the directive multiple
 times, once for each table. This will work for
 cross-database updates. Example:
 replicate-wild-do-table=foo%.bar% will replicate only
 updates to tables in all databases that start with foo
 and whose table names start with bar.
 --replicate-wild-ignore-table=name 
 Tells the slave thread to not replicate to the tables
 that match the given wildcard pattern. To specify more
 than one table to ignore, use the directive multiple
 times, once for each table. This will work for
 cross-database updates. Example:
 replicate-wild-ignore-table=foo%.bar% will not do updates
 to tables in databases that start with foo and whose
 table names start with bar.
 --report-host=name  Hostname or IP of the slave to be reported to the master
 during slave registration. Will appear in the output of
 SHOW SLAVE HOSTS. Leave unset if you do not want the
 slave to register itself with the master. Note that it is
 not sufficient for the master to simply read the IP of
 the slave off the socket once the slave connects. Due to
 NAT and other routing issues, that IP may not be valid
 for connecting to the slave from the master or other
 hosts
 --report-password=name 
 The account password of the slave to be reported to the
 master during slave registration
 --report-port=#     Port for connecting to slave reported to the master
 during slave registration. Set it only if the slave is
 listening on a non-default port or if you have a special
 tunnel from the master or other clients to the slave. If
 not sure, leave this option unset
 --report-user=name  The account user name of the slave to be reported to the
 master during slave registration
 --require-secure-transport 
 When this option is enabled, connections attempted using
 insecure transport will be rejected.  Secure transports
 are SSL/TLS, Unix socket or Shared Memory (on Windows).
 --rpl-read-size=#   The size for reads done from the binlog and relay log. It
 must be a multiple of 4kb. Making it larger might help
 with IO stalls while reading these files when they are
 not in the OS buffer cache
 --rpl-stop-slave-timeout=# 
 Timeout in seconds to wait for slave to stop before
 returning a warning.
 --safe-user-create  Don't allow new user creation by the user who has no
 write privileges to the mysql.user table.
 --schema-definition-cache=# 
 The number of cached schema definitions
 --secure-file-priv=name 
 Limit LOAD DATA, SELECT ... OUTFILE, and LOAD_FILE() to
 files within specified directory
 --server-id=#       Uniquely identifies the server instance in the community
 of replication partners
 --server-id-bits=#  Set number of significant bits in server-id
 --session-track-gtids=name 
 Controls the amount of global transaction ids to be
 included in the response packet sent by the
 server.(Default: OFF).
 --session-track-schema 
 Track changes to the 'default schema'.
 (Defaults to on; use --skip-session-track-schema to disable.)
 --session-track-state-change 
 Track changes to the 'session state'.
 --session-track-system-variables=name 
 Track changes in registered system variables.
 --session-track-transaction-info=name 
 Track changes to the transaction attributes. OFF to
 disable; STATE to track just transaction state (Is there
 an active transaction? Does it have any data? etc.);
 CHARACTERISTICS to track transaction state and report all
 statements needed to start a transaction with the same
 characteristics (isolation level, read only/read write,
 snapshot - but not any work done / data modified within
 the transaction).
 --sha256-password-proxy-users 
 If set to FALSE (the default), then the sha256_password
 authentication plugin will not signal for authenticated
 users to be checked for mapping to proxy users.  When set
 to TRUE, the plugin will flag associated authenticated
 accounts to be mapped to proxy users when the server
 option check_proxy_users is enabled.
<<<<<<< HEAD
=======
 --show-compatibility-56 
 SHOW commands / INFORMATION_SCHEMA tables compatible with
 MySQL 5.6
 --show-create-table-verbosity 
 When this option is enabled, it increases the verbosity
 of 'SHOW CREATE TABLE'.
>>>>>>> b8466d31
 --show-old-temporals 
 When this option is enabled, the pre-5.6.4 temporal types
 will be marked in the 'SHOW CREATE TABLE' and
 'INFORMATION_SCHEMA.COLUMNS' table as a comment in
 COLUMN_TYPE field. This variable is deprecated and will
 be removed in a future release.
 --show-slave-auth-info 
 Show user and password in SHOW SLAVE HOSTS on this
 master.
 --skip-grant-tables Start without grant tables. This gives all users FULL
 ACCESS to all tables.
 --skip-host-cache   Don't cache host names.
 --skip-name-resolve Don't resolve hostnames. All hostnames are IP's or
 'localhost'.
 --skip-networking   Don't allow connection with TCP/IP
 --skip-new          Don't use new, possibly wrong routines.
 --skip-show-database 
 Don't allow 'SHOW DATABASE' commands
 --skip-slave-start  If set, slave is not autostarted.
 --skip-stack-trace  Don't print a stack trace on failure.
 --slave-allow-batching 
 Allow slave to batch requests
 --slave-checkpoint-group=# 
 Maximum number of processed transactions by
 Multi-threaded slave before a checkpoint operation is
 called to update progress status.
 --slave-checkpoint-period=# 
 Gather workers' activities to Update progress status of
 Multi-threaded slave and flush the relay log info to disk
 after every #th milli-seconds.
 --slave-compressed-protocol 
 Use compression on master/slave protocol
 --slave-exec-mode=name 
 Modes for how replication events should be executed.
 Legal values are STRICT (default) and IDEMPOTENT. In
 IDEMPOTENT mode, replication will not stop for operations
 that are idempotent. In STRICT mode, replication will
 stop on any unexpected difference between the master and
 the slave
 --slave-load-tmpdir=name 
 The location where the slave should put its temporary
 files when replicating a LOAD DATA INFILE command
 --slave-max-allowed-packet=# 
 The maximum packet length to sent successfully from the
 master to slave.
 --slave-net-timeout=# 
 Number of seconds to wait for more data from a
 master/slave connection before aborting the read
 --slave-parallel-type=name 
 Specifies if the slave will use database partitioning or
 information from master to parallelize
 transactions.(Default: DATABASE).
 --slave-parallel-workers=# 
 Number of worker threads for executing events in parallel
 --slave-pending-jobs-size-max=# 
 Max size of Slave Worker queues holding yet not applied
 events.The least possible value must be not less than the
 master side max_allowed_packet.
 --slave-preserve-commit-order 
 Force slave workers to make commits in the same order as
 on the master. Disabled by default.
 --slave-rows-search-algorithms=name 
 Set of searching algorithms that the slave will use while
 searching for records from the storage engine to either
 updated or deleted them. Possible values are: INDEX_SCAN,
 TABLE_SCAN and HASH_SCAN. Any combination is allowed, and
 the slave will always pick the most suitable algorithm
 for any given scenario. (Default: INDEX_SCAN, HASH_SCAN).
 --slave-skip-errors=name 
 Tells the slave thread to continue replication when a
 query event returns an error from the provided list
 --slave-sql-verify-checksum 
 Force checksum verification of replication events after
 reading them from relay log. Note: Events are always
 checksum-verified by slave on receiving them from the
 network before writing them to the relay log. Enabled by
 default.
 (Defaults to on; use --skip-slave-sql-verify-checksum to disable.)
 --slave-transaction-retries=# 
 Number of times the slave SQL thread will retry a
 transaction in case it failed with a deadlock or elapsed
 lock wait timeout, before giving up and stopping
 --slave-type-conversions=name 
 Set of slave type conversions that are enabled. Legal
 values are: ALL_LOSSY to enable lossy conversions,
 ALL_NON_LOSSY to enable non-lossy conversions,
 ALL_UNSIGNED to treat all integer column type data to be
 unsigned values, and ALL_SIGNED to treat all integer
 column type data to be signed values. Default treatment
 is ALL_SIGNED. If ALL_SIGNED and ALL_UNSIGNED both are
 specified, ALL_SIGNED will take higher priority than
 ALL_UNSIGNED. If the variable is assigned the empty set,
 no conversions are allowed and it is expected that the
 types match exactly.
 --slow-launch-time=# 
 If creating the thread takes longer than this value (in
 seconds), the Slow_launch_threads counter will be
 incremented
 --slow-query-log    Log slow queries to a table or log file. Defaults logging
 to a file hostname-slow.log or a table mysql.slow_log if
 --log-output=TABLE is used. Must be enabled to activate
 other slow log options
 --slow-query-log-file=name 
 Log slow queries to given log file. Defaults logging to
 hostname-slow.log. Must be enabled to activate other slow
 log options
 --socket=name       Socket file to use for connection
 --sort-buffer-size=# 
 Each thread that needs to do a sort allocates a buffer of
 this size
 --sporadic-binlog-dump-fail 
 Option used by mysql-test for debugging and testing of
 replication.
 --sql-mode=name     Syntax: sql-mode=mode[,mode[,mode...]]. See the manual
 for the complete list of valid sql modes
 --stored-program-cache=# 
 The soft upper limit for number of cached stored routines
 for one connection.
 --stored-program-definition-cache=# 
 The number of cached stored program definitions
 --super-read-only   Make all non-temporary tables read-only, with the
 exception for replication (slave) threads.  Users with
 the SUPER privilege are affected, unlike read_only. 
 Setting super_read_only to ON also sets read_only to ON.
 -s, --symbolic-links 
 Enable symbolic link support (deprecated and will be 
 removed in a future release).
 --sync-binlog=#     Synchronously flush binary log to disk after every #th
 write to the file. Use 0 to disable synchronous flushing
 --sync-master-info=# 
 Synchronously flush master info to disk after every #th
 event. Use 0 to disable synchronous flushing
 --sync-relay-log=#  Synchronously flush relay log to disk after every #th
 event. Use 0 to disable synchronous flushing
 --sync-relay-log-info=# 
 Synchronously flush relay log info to disk after every
 #th transaction. Use 0 to disable synchronous flushing
 --sysdate-is-now    Non-default option to alias SYSDATE() to NOW() to make it
 safe-replicable. Since 5.0, SYSDATE() returns a `dynamic'
 value different for different invocations, even within
 the same statement.
 --table-definition-cache=# 
 The number of cached table definitions
 --table-open-cache=# 
 The number of cached open tables (total for all table
 cache instances)
 --table-open-cache-instances=# 
 The number of table cache instances
 --tablespace-definition-cache=# 
 The number of cached tablespace definitions
 --tc-heuristic-recover=name 
 Decision to use in heuristic recover process. Possible
 values are OFF, COMMIT or ROLLBACK.
 --temptable-max-ram=# 
 Maximum amount of memory (in bytes) the TempTable storage
 engine is allowed to allocate from the main memory (RAM)
 before starting to store data on disk.
 --thread-cache-size=# 
 How many threads we should keep in a cache for reuse
 --thread-handling=name 
 Define threads usage for handling queries, one of
 one-thread-per-connection, no-threads, loaded-dynamically
 --thread-stack=#    The stack size for each thread
 --tls-version=name  TLS version, permitted values are TLSv1, TLSv1.1, TLSv1.2
 --tmp-table-size=#  If an internal in-memory temporary table in the MEMORY
 storage engine exceeds this size, MySQL will
 automatically convert it to an on-disk table
 -t, --tmpdir=name   Path for temporary files. Several paths may be specified,
 separated by a colon (:), in this case they are used in a
 round-robin fashion
 --transaction-alloc-block-size=# 
 Allocation block size for transactions to be stored in
 binary log
 --transaction-isolation=name 
 Default transaction isolation level.
 --transaction-prealloc-size=# 
 Persistent buffer for transactions to be stored in binary
 log
 --transaction-read-only 
 Default transaction access mode. True if transactions are
 read-only.
 --transaction-write-set-extraction[=name] 
 This option is used to let the server know when to
 extract the write set which will be used for various
 purposes. 
 --updatable-views-with-limit=name 
 YES = Don't issue an error message (warning only) if a
 VIEW without presence of a key of the underlying table is
 used in queries with a LIMIT clause for updating. NO =
 Prohibit update of a VIEW, which does not contain a key
 of the underlying table and the query uses a LIMIT clause
 (usually get from GUI tools)
 -u, --user=name     Run mysqld daemon as user.
 --validate-user-plugins 
 Turns on additional validation of authentication plugins
 assigned to user accounts. 
 (Defaults to on; use --skip-validate-user-plugins to disable.)
 -v, --verbose       Used with --help option for detailed help.
 -V, --version       Output version information and exit.
 --wait-timeout=#    The number of seconds the server waits for activity on a
 connection before closing it
 --windowing-use-high-precision 
 For SQL window functions, determines whether to enable
 inversion optimization for moving window frames also for
 floating values.
 (Defaults to on; use --skip-windowing-use-high-precision to disable.)

Variables (--variable-name=value)
abort-slave-event-count 0
activate-all-roles-on-login FALSE
allow-suspicious-udfs FALSE
auto-increment-increment 1
auto-increment-offset 1
autocommit TRUE
automatic-sp-privileges TRUE
avoid-temporal-upgrade FALSE
back-log 151
big-tables FALSE
bind-address *
binlog-cache-size 32768
binlog-checksum CRC32
binlog-direct-non-transactional-updates FALSE
binlog-error-action ABORT_SERVER
binlog-expire-logs-seconds 2592000
binlog-format ROW
binlog-group-commit-sync-delay 0
binlog-group-commit-sync-no-delay-count 0
binlog-gtid-simple-recovery TRUE
binlog-max-flush-queue-time 0
binlog-order-commits TRUE
binlog-row-event-max-size 8192
binlog-row-image FULL
binlog-row-metadata MINIMAL
binlog-row-value-options 
binlog-rows-query-log-events FALSE
binlog-stmt-cache-size 32768
binlog-transaction-dependency-history-size 25000
binlog-transaction-dependency-tracking COMMIT_ORDER
block-encryption-mode aes-128-ecb
bulk-insert-buffer-size 8388608
caching-sha2-password-private-key-path private_key.pem
caching-sha2-password-public-key-path public_key.pem
character-set-client-handshake TRUE
character-set-filesystem binary
character-set-server utf8mb4
character-sets-dir MYSQL_CHARSETSDIR/
check-proxy-users FALSE
chroot (No default value)
collation-server utf8mb4_0900_ai_ci
completion-type NO_CHAIN
concurrent-insert AUTO
connect-timeout 10
console FALSE
cte-max-recursion-depth 1000
daemonize FALSE
default-authentication-plugin caching_sha2_password
default-password-lifetime 0
default-storage-engine InnoDB
default-time-zone (No default value)
default-tmp-storage-engine InnoDB
default-week-format 0
delay-key-write ON
delayed-insert-limit 100
delayed-insert-timeout 300
delayed-queue-size 1000
disabled-storage-engines 
disconnect-on-expired-password TRUE
disconnect-slave-event-count 0
div-precision-increment 4
end-markers-in-json FALSE
enforce-gtid-consistency FALSE
eq-range-index-dive-limit 200
event-scheduler ON
expire-logs-days 0
explicit-defaults-for-timestamp TRUE
external-locking FALSE
flush FALSE
flush-time 0
ft-boolean-syntax + -><()~*:""&|
ft-max-word-len 84
ft-min-word-len 4
ft-query-expansion-limit 20
ft-stopword-file (No default value)
gdb FALSE
general-log FALSE
group-concat-max-len 1024
gtid-executed-compression-period 1000
gtid-mode OFF
help TRUE
histogram-generation-max-mem-size 20000000
host-cache-size 279
information-schema-stats-expiry 86400
init-connect 
init-file (No default value)
init-slave 
initialize TRUE
initialize-insecure TRUE
interactive-timeout 28800
internal-tmp-disk-storage-engine InnoDB
internal-tmp-mem-storage-engine TempTable
join-buffer-size 262144
keep-files-on-create FALSE
key-buffer-size 8388608
key-cache-age-threshold 300
key-cache-block-size 1024
key-cache-division-limit 100
keyring-migration-destination (No default value)
keyring-migration-host (No default value)
keyring-migration-port 0
keyring-migration-source (No default value)
keyring-migration-user (No default value)
large-pages FALSE
lc-messages en_US
lc-time-names en_US
local-infile FALSE
lock-wait-timeout 31536000
log-bin (No default value)
log-bin-index (No default value)
log-bin-trust-function-creators FALSE
log-bin-use-v1-row-events FALSE
log-error stderr
log-error-services log_filter_internal; log_sink_internal
log-error-verbosity 2
log-isam myisam.log
log-output FILE
log-queries-not-using-indexes FALSE
log-raw FALSE
log-short-format FALSE
log-slave-updates FALSE
log-slow-admin-statements FALSE
log-slow-slave-statements FALSE
log-statements-unsafe-for-binlog TRUE
log-syslog FALSE
log-syslog-facility daemon
log-syslog-include-pid TRUE
log-syslog-tag 
log-tc tc.log
log-tc-size #####
log-throttle-queries-not-using-indexes 0
log-timestamps UTC
long-query-time 10
low-priority-updates FALSE
lower-case-table-names 1
mandatory-roles 
master-info-file master.info
master-info-repository TABLE
master-retry-count 86400
master-verify-checksum FALSE
max-allowed-packet 67108864
max-binlog-cache-size 18446744073709547520
max-binlog-dump-events 0
max-binlog-size 1073741824
max-binlog-stmt-cache-size 18446744073709547520
max-connect-errors 100
max-connections 151
max-delayed-threads 20
max-digest-length 1024
max-error-count 1024
max-execution-time 0
max-heap-table-size 16777216
max-join-size 18446744073709551615
max-length-for-sort-data 4096
max-points-in-geometry 65536
max-prepared-stmt-count 16382
max-relay-log-size 0
max-seeks-for-key 18446744073709551615
max-sort-length 1024
max-sp-recursion-depth 0
max-user-connections 0
max-write-lock-count 18446744073709551615
memlock FALSE
metadata-locks-cache-size 1024
metadata-locks-hash-instances 8
min-examined-row-limit 0
myisam-block-size 1024
myisam-data-pointer-size 6
myisam-max-sort-file-size 9223372036853727232
myisam-mmap-size 18446744073709551615
myisam-recover-options OFF
myisam-repair-threads 1
myisam-sort-buffer-size 8388608
myisam-stats-method nulls_unequal
myisam-use-mmap FALSE
mysql-native-password-proxy-users FALSE
net-buffer-length 16384
net-read-timeout 30
net-retry-count 10
net-write-timeout 60
new FALSE
no-dd-upgrade FALSE
offline-mode FALSE
old FALSE
old-alter-table FALSE
old-style-user-limits FALSE
optimizer-prune-level 1
optimizer-search-depth 62
optimizer-switch index_merge=on,index_merge_union=on,index_merge_sort_union=on,index_merge_intersection=on,engine_condition_pushdown=on,index_condition_pushdown=on,mrr=on,mrr_cost_based=on,block_nested_loop=on,batched_key_access=off,materialization=on,semijoin=on,loosescan=on,firstmatch=on,duplicateweedout=on,subquery_materialization_cost_based=on,use_index_extensions=on,condition_fanout_filter=on,derived_merge=on
optimizer-trace 
optimizer-trace-features greedy_search=on,range_optimizer=on,dynamic_range=on,repeated_subselect=on
optimizer-trace-limit 1
optimizer-trace-max-mem-size 1048576
optimizer-trace-offset -1
parser-max-mem-size 18446744073709551615
password-history 0
password-reuse-interval 0
performance-schema TRUE
performance-schema-accounts-size -1
performance-schema-consumer-events-stages-current FALSE
performance-schema-consumer-events-stages-history FALSE
performance-schema-consumer-events-stages-history-long FALSE
performance-schema-consumer-events-statements-current TRUE
performance-schema-consumer-events-statements-history TRUE
performance-schema-consumer-events-statements-history-long FALSE
performance-schema-consumer-events-transactions-current TRUE
performance-schema-consumer-events-transactions-history TRUE
performance-schema-consumer-events-transactions-history-long FALSE
performance-schema-consumer-events-waits-current FALSE
performance-schema-consumer-events-waits-history FALSE
performance-schema-consumer-events-waits-history-long FALSE
performance-schema-consumer-global-instrumentation TRUE
performance-schema-consumer-statements-digest TRUE
performance-schema-consumer-thread-instrumentation TRUE
performance-schema-digests-size -1
performance-schema-error-size ####
performance-schema-events-stages-history-long-size -1
performance-schema-events-stages-history-size -1
performance-schema-events-statements-history-long-size -1
performance-schema-events-statements-history-size -1
performance-schema-events-transactions-history-long-size -1
performance-schema-events-transactions-history-size -1
performance-schema-events-waits-history-long-size -1
performance-schema-events-waits-history-size -1
performance-schema-hosts-size -1
performance-schema-instrument 
performance-schema-max-cond-classes 80
performance-schema-max-cond-instances -1
performance-schema-max-digest-length 1024
performance-schema-max-digest-sample-age 60
performance-schema-max-file-classes 80
performance-schema-max-file-handles 32768
performance-schema-max-file-instances -1
performance-schema-max-index-stat -1
performance-schema-max-memory-classes 450
performance-schema-max-metadata-locks -1
performance-schema-max-mutex-classes 250
performance-schema-max-mutex-instances -1
performance-schema-max-prepared-statements-instances -1
performance-schema-max-program-instances -1
performance-schema-max-rwlock-classes 60
performance-schema-max-rwlock-instances -1
performance-schema-max-socket-classes 10
performance-schema-max-socket-instances -1
performance-schema-max-sql-text-length 1024
performance-schema-max-stage-classes 150
performance-schema-max-statement-classes 212
performance-schema-max-statement-stack 10
performance-schema-max-table-handles -1
performance-schema-max-table-instances -1
performance-schema-max-table-lock-stat -1
performance-schema-max-thread-classes 100
performance-schema-max-thread-instances -1
performance-schema-session-connect-attrs-size -1
performance-schema-setup-actors-size -1
performance-schema-setup-objects-size -1
performance-schema-users-size -1
persisted-globals-load TRUE
port ####
port-open-timeout 0
preload-buffer-size 32768
profiling-history-size 15
query-alloc-block-size 8192
query-prealloc-size 8192
range-alloc-block-size 4096
range-optimizer-max-mem-size 8388608
read-buffer-size 131072
read-only FALSE
read-rnd-buffer-size 262144
regexp-stack-limit 8000000
regexp-time-limit 32
relay-log relaylog
relay-log-index relaylog.index
relay-log-info-file relay-log.info
relay-log-info-repository TABLE
relay-log-purge TRUE
relay-log-recovery FALSE
relay-log-space-limit 0
replicate-same-server-id FALSE
report-host (No default value)
report-password (No default value)
report-port 0
report-user (No default value)
require-secure-transport FALSE
rpl-read-size 8192
rpl-stop-slave-timeout 31536000
safe-user-create FALSE
schema-definition-cache 256
server-id 1
server-id-bits 32
session-track-gtids OFF
session-track-schema TRUE
session-track-state-change FALSE
session-track-system-variables time_zone,autocommit,character_set_client,character_set_results,character_set_connection
session-track-transaction-info OFF
sha256-password-proxy-users FALSE
<<<<<<< HEAD
=======
show-compatibility-56 FALSE
show-create-table-verbosity FALSE
>>>>>>> b8466d31
show-old-temporals FALSE
show-slave-auth-info FALSE
skip-grant-tables TRUE
skip-name-resolve FALSE
skip-networking FALSE
skip-show-database FALSE
skip-slave-start FALSE
slave-allow-batching FALSE
slave-checkpoint-group 512
slave-checkpoint-period 300
slave-compressed-protocol FALSE
slave-exec-mode STRICT
slave-max-allowed-packet 1073741824
slave-net-timeout 60
slave-parallel-type DATABASE
slave-parallel-workers 0
slave-pending-jobs-size-max 16777216
slave-preserve-commit-order FALSE
slave-rows-search-algorithms INDEX_SCAN,HASH_SCAN
slave-skip-errors (No default value)
slave-sql-verify-checksum TRUE
slave-transaction-retries 10
slave-type-conversions 
slow-launch-time 2
slow-query-log FALSE
sort-buffer-size 262144
sporadic-binlog-dump-fail FALSE
sql-mode ONLY_FULL_GROUP_BY,STRICT_TRANS_TABLES,NO_ZERO_IN_DATE,NO_ZERO_DATE,ERROR_FOR_DIVISION_BY_ZERO,NO_ENGINE_SUBSTITUTION
stored-program-cache 256
stored-program-definition-cache 256
super-read-only FALSE
symbolic-links FALSE
sync-binlog 1
sync-master-info 10000
sync-relay-log 10000
sync-relay-log-info 10000
sysdate-is-now FALSE
table-open-cache-instances 16
tablespace-definition-cache 256
tc-heuristic-recover OFF
temptable-max-ram 1073741824
thread-cache-size 9
thread-handling one-thread-per-connection
thread-stack 262144
tmp-table-size 16777216
transaction-alloc-block-size 8192
transaction-isolation REPEATABLE-READ
transaction-prealloc-size 4096
transaction-read-only FALSE
transaction-write-set-extraction XXHASH64
updatable-views-with-limit YES
validate-user-plugins TRUE
verbose TRUE
wait-timeout 28800
windowing-use-high-precision TRUE

To see what values a running MySQL server is using, type
'mysqladmin variables' instead of 'mysqld --verbose --help'.<|MERGE_RESOLUTION|>--- conflicted
+++ resolved
@@ -1109,15 +1109,9 @@
  to TRUE, the plugin will flag associated authenticated
  accounts to be mapped to proxy users when the server
  option check_proxy_users is enabled.
-<<<<<<< HEAD
-=======
- --show-compatibility-56 
- SHOW commands / INFORMATION_SCHEMA tables compatible with
- MySQL 5.6
  --show-create-table-verbosity 
  When this option is enabled, it increases the verbosity
  of 'SHOW CREATE TABLE'.
->>>>>>> b8466d31
  --show-old-temporals 
  When this option is enabled, the pre-5.6.4 temporal types
  will be marked in the 'SHOW CREATE TABLE' and
@@ -1622,11 +1616,7 @@
 session-track-system-variables time_zone,autocommit,character_set_client,character_set_results,character_set_connection
 session-track-transaction-info OFF
 sha256-password-proxy-users FALSE
-<<<<<<< HEAD
-=======
-show-compatibility-56 FALSE
 show-create-table-verbosity FALSE
->>>>>>> b8466d31
 show-old-temporals FALSE
 show-slave-auth-info FALSE
 skip-grant-tables TRUE
