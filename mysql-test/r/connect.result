--- conflicted
+++ resolved
@@ -376,12 +376,6 @@
 Pattern "Access denied for user 'new1'@'localhost' to database 'test1'" found
 
 # Case 4: SSL connection attempt without necessary certificates
-<<<<<<< HEAD
 Pattern "Got an error reading communication packets" found
-SHOW STATUS LIKE 'Aborted_connects';
-Variable_name	Value
-Aborted_connects	4
-=======
->>>>>>> 7ad3993f
 DROP USER 'new1'@'localhost';
 DROP DATABASE test1;