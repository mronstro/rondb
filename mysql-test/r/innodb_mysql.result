--- conflicted
+++ resolved
@@ -1035,7 +1035,6 @@
 CALL p1();
 DROP PROCEDURE p1;
 DROP TABLE t1;
-<<<<<<< HEAD
 create table t1(a text) engine=innodb default charset=utf8;
 insert into t1 values('aaa');
 alter table t1 add index(a(1024));
@@ -1048,7 +1047,6 @@
   KEY `a` (`a`(255))
 ) ENGINE=InnoDB DEFAULT CHARSET=utf8
 drop table t1;
-=======
 CREATE TABLE t1 (
 a INT,
 b INT,
@@ -1067,5 +1065,4 @@
 ROLLBACK;
 ROLLBACK;
 DROP TABLE t1;
->>>>>>> 7a43a262
 End of 5.0 tests