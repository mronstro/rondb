drop table if exists t1, t2;
#
# Bug#13694811: THE OPTIMIZER WRONGLY USES THE FIRST
#               INNODB PARTITION STATISTICS
#
CREATE TABLE t1
(a INT,
b varchar(64),
PRIMARY KEY (a),
KEY (b))
ENGINE = InnoDB
PARTITION BY RANGE (a)
SUBPARTITION BY HASH (a) SUBPARTITIONS 10
(PARTITION pNeg VALUES LESS THAN (0),
PARTITION p0 VALUES LESS THAN (1000),
PARTITION pMAX VALUES LESS THAN MAXVALUE);
# Only one row in the first 10 subpartitions
INSERT INTO t1 VALUES (-1, 'Only negative pk value');
INSERT INTO t1 VALUES (0, 'Mod Zero'), (1, 'One'), (2, 'Two'), (3, 'Three'),
(10, 'Zero'), (11, 'Mod One'), (12, 'Mod Two'), (13, 'Mod Three'),
(20, '0'), (21, '1'), (22, '2'), (23, '3'),
(4, '4'), (5, '5'), (6, '6'), (7, '7'), (8, '8'), (9, '9');
INSERT INTO t1 SELECT a + 30, b FROM t1 WHERE a >= 0;
ANALYZE TABLE t1;
Table	Op	Msg_type	Msg_text
test.t1	analyze	status	OK
EXPLAIN SELECT b FROM t1 WHERE b between 'L' and 'N' AND a > -100;
id	select_type	table	partitions	type	possible_keys	key	key_len	ref	rows	filtered	Extra
1	SIMPLE	t1	pNeg_pNegsp0,pNeg_pNegsp1,pNeg_pNegsp2,pNeg_pNegsp3,pNeg_pNegsp4,pNeg_pNegsp5,pNeg_pNegsp6,pNeg_pNegsp7,pNeg_pNegsp8,pNeg_pNegsp9,p0_p0sp0,p0_p0sp1,p0_p0sp2,p0_p0sp3,p0_p0sp4,p0_p0sp5,p0_p0sp6,p0_p0sp7,p0_p0sp8,p0_p0sp9,pMAX_pMAXsp0,pMAX_pMAXsp1,pMAX_pMAXsp2,pMAX_pMAXsp3,pMAX_pMAXsp4,pMAX_pMAXsp5,pMAX_pMAXsp6,pMAX_pMAXsp7,pMAX_pMAXsp8,pMAX_pMAXsp9	range	PRIMARY,b	b	71	NULL	8	100.00	Using where; Using index
Warnings:
Note	1003	/* select#1 */ select `test`.`t1`.`b` AS `b` from `test`.`t1` where ((`test`.`t1`.`b` between 'L' and 'N') and (`test`.`t1`.`a` > <cache>(-(100))))
DROP TABLE t1;
#
# Bug#13007154: Crash in keys_to_use_for_scanning with ORDER BY
#               and PARTITIONING
#
CREATE TABLE t1 (a INT, KEY(a))
ENGINE = InnoDB
PARTITION BY KEY (a) PARTITIONS 1;
SELECT 1 FROM t1 WHERE a > (SELECT LAST_INSERT_ID() FROM t1 LIMIT 0)
ORDER BY a;
1
DROP TABLE t1;
#
# Bug#56287: crash when using Partition datetime in sub in query
#
CREATE TABLE t1
(c1 bigint(20) unsigned NOT NULL AUTO_INCREMENT,
c2 varchar(40) not null default '',
c3 datetime not  NULL,
PRIMARY KEY (c1,c3),
KEY partidx(c3))
ENGINE=InnoDB
PARTITION BY RANGE (TO_DAYS(c3))
(PARTITION p200912 VALUES LESS THAN (to_days('2010-01-01')),
PARTITION p201103 VALUES LESS THAN (to_days('2011-04-01')),
PARTITION p201912 VALUES LESS THAN MAXVALUE);
insert into t1(c2,c3) values ("Test row",'2010-01-01 00:00:00');
SELECT PARTITION_NAME, TABLE_ROWS FROM INFORMATION_SCHEMA.PARTITIONS WHERE TABLE_NAME = 't1' AND TABLE_SCHEMA = 'test';
PARTITION_NAME	TABLE_ROWS
p200912	0
p201103	1
p201912	0
SELECT count(*) FROM t1 p where c3 in
(SELECT c3 FROM t1 t WHERE t.c3 < TIMESTAMP'2011-04-26 19:19:44'
 AND t.c3 > TIMESTAMP'2011-04-26 19:18:44') ;
count(*)
0
DROP TABLE t1;
#
# Bug#54747: Deadlock between REORGANIZE PARTITION and
#            SELECT is not detected
#
SET @old_innodb_thread_concurrency := @@innodb_thread_concurrency;
SET @old_innodb_thread_sleep_delay := @@innodb_thread_sleep_delay;
SET GLOBAL innodb_thread_concurrency = 2;
CREATE TABLE t1
(user_num BIGINT,
hours SMALLINT,
KEY user_num (user_num))
ENGINE = InnoDB   
PARTITION BY RANGE COLUMNS (hours)
(PARTITION hour_003 VALUES LESS THAN (3),
PARTITION hour_004 VALUES LESS THAN (4),
PARTITION hour_005 VALUES LESS THAN (5),
PARTITION hour_last VALUES LESS THAN (MAXVALUE));
INSERT INTO t1 VALUES (1, 1), (2, 2), (3, 3), (4, 4), (5, 5);
BEGIN;
SELECT COUNT(*) FROM t1;
COUNT(*)
5
# con1
# SEND a ALTER PARTITION which waits on the ongoing transaction.
ALTER TABLE t1
REORGANIZE PARTITION hour_003, hour_004 INTO
(PARTITION oldest VALUES LESS THAN (4));
# Connection default wait until the ALTER is in 'waiting for table...'
# state and then continue the transaction by trying a SELECT
SELECT COUNT(*) FROM t1;
COUNT(*)
5
COMMIT;
# con1, reaping ALTER.
# Disconnecting con1 and switching to default. Cleaning up.
SET GLOBAL innodb_thread_concurrency = @old_innodb_thread_concurrency;
SET GLOBAL innodb_thread_sleep_delay = @old_innodb_thread_sleep_delay;
DROP TABLE t1;
#
# Bug#50418: DROP PARTITION does not interact with transactions
#
CREATE TABLE t1 (
id INT AUTO_INCREMENT NOT NULL,
name CHAR(50) NOT NULL,
myDate DATE NOT NULL,
PRIMARY KEY (id, myDate),
INDEX idx_date (myDate)
) ENGINE=InnoDB
PARTITION BY RANGE ( TO_DAYS(myDate) ) (
PARTITION p0 VALUES LESS THAN (734028),
PARTITION p1 VALUES LESS THAN (734029),
PARTITION p2 VALUES LESS THAN (734030),
PARTITION p3 VALUES LESS THAN MAXVALUE
) ;
INSERT INTO t1 VALUES 
(NULL, 'Lachlan', '2009-09-13'),
(NULL, 'Clint', '2009-09-13'),
(NULL, 'John', '2009-09-14'),
(NULL, 'Dave', '2009-09-14'),
(NULL, 'Jeremy', '2009-09-15'),
(NULL, 'Scott', '2009-09-15'),
(NULL, 'Jeff', '2009-09-16'),
(NULL, 'Joe', '2009-09-16');
SET AUTOCOMMIT=0;
SELECT * FROM t1 FOR UPDATE;
id	name	myDate
1	Lachlan	2009-09-13
2	Clint	2009-09-13
3	John	2009-09-14
4	Dave	2009-09-14
5	Jeremy	2009-09-15
6	Scott	2009-09-15
7	Jeff	2009-09-16
8	Joe	2009-09-16
UPDATE t1 SET name = 'Mattias' WHERE id = 7;
SELECT * FROM t1 WHERE id = 7;
id	name	myDate
7	Mattias	2009-09-16
# Connection con1
SET lock_wait_timeout = 1;
# After the patch it will wait and fail on timeout.
ALTER TABLE t1 DROP PARTITION p3;
ERROR HY000: Lock wait timeout exceeded; try restarting transaction
SHOW WARNINGS;
Level	Code	Message
Error	1205	Lock wait timeout exceeded; try restarting transaction
# Connection default
SELECT * FROM t1;
id	name	myDate
1	Lachlan	2009-09-13
2	Clint	2009-09-13
3	John	2009-09-14
4	Dave	2009-09-14
5	Jeremy	2009-09-15
6	Scott	2009-09-15
7	Mattias	2009-09-16
8	Joe	2009-09-16
# No changes.
COMMIT;
DROP TABLE t1;
#
# Bug#51830: Incorrect partition pruning on range partition (regression)
#
CREATE TABLE t1 (a INT NOT NULL)
ENGINE = InnoDB
PARTITION BY RANGE(a)
(PARTITION p10 VALUES LESS THAN (10),
PARTITION p30 VALUES LESS THAN (30),
PARTITION p50 VALUES LESS THAN (50),
PARTITION p70 VALUES LESS THAN (70),
PARTITION p90 VALUES LESS THAN (90));
INSERT INTO t1 VALUES (10),(30),(50);
INSERT INTO t1 VALUES (70);
INSERT INTO t1 VALUES (80);
INSERT INTO t1 VALUES (89);
INSERT INTO t1 VALUES (90);
ERROR HY000: Table has no partition for value 90
INSERT INTO t1 VALUES (100);
ERROR HY000: Table has no partition for value 100
insert INTO t1 VALUES (110);
ERROR HY000: Table has no partition for value 110
ANALYZE TABLE t1;
Table	Op	Msg_type	Msg_text
test.t1	analyze	status	OK
EXPLAIN PARTITIONS SELECT * FROM t1 WHERE a > 90;
id	select_type	table	partitions	type	possible_keys	key	key_len	ref	rows	filtered	Extra
1	SIMPLE	t1	NULL	ALL	NULL	NULL	NULL	NULL	1	100.00	Using where
Warnings:
Warning	1681	'PARTITIONS' is deprecated and will be removed in a future release.
Note	1003	/* select#1 */ select `test`.`t1`.`a` AS `a` from `test`.`t1` where (`test`.`t1`.`a` > 90)
EXPLAIN PARTITIONS SELECT * FROM t1 WHERE a >= 90;
id	select_type	table	partitions	type	possible_keys	key	key_len	ref	rows	filtered	Extra
1	SIMPLE	t1	NULL	ALL	NULL	NULL	NULL	NULL	1	100.00	Using where
Warnings:
Warning	1681	'PARTITIONS' is deprecated and will be removed in a future release.
Note	1003	/* select#1 */ select `test`.`t1`.`a` AS `a` from `test`.`t1` where (`test`.`t1`.`a` >= 90)
EXPLAIN PARTITIONS SELECT * FROM t1 WHERE a = 90;
id	select_type	table	partitions	type	possible_keys	key	key_len	ref	rows	filtered	Extra
1	SIMPLE	t1	NULL	ALL	NULL	NULL	NULL	NULL	1	100.00	Using where
Warnings:
Warning	1681	'PARTITIONS' is deprecated and will be removed in a future release.
Note	1003	/* select#1 */ select `test`.`t1`.`a` AS `a` from `test`.`t1` where (`test`.`t1`.`a` = 90)
EXPLAIN PARTITIONS SELECT * FROM t1 WHERE a = 89;
id	select_type	table	partitions	type	possible_keys	key	key_len	ref	rows	filtered	Extra
1	SIMPLE	t1	p90	ALL	NULL	NULL	NULL	NULL	3	33.33	Using where
Warnings:
Warning	1681	'PARTITIONS' is deprecated and will be removed in a future release.
Note	1003	/* select#1 */ select `test`.`t1`.`a` AS `a` from `test`.`t1` where (`test`.`t1`.`a` = 89)
EXPLAIN PARTITIONS SELECT * FROM t1 WHERE a >= 89;
id	select_type	table	partitions	type	possible_keys	key	key_len	ref	rows	filtered	Extra
1	SIMPLE	t1	p90	ALL	NULL	NULL	NULL	NULL	3	33.33	Using where
Warnings:
Warning	1681	'PARTITIONS' is deprecated and will be removed in a future release.
Note	1003	/* select#1 */ select `test`.`t1`.`a` AS `a` from `test`.`t1` where (`test`.`t1`.`a` >= 89)
EXPLAIN PARTITIONS SELECT * FROM t1 WHERE a > 89;
id	select_type	table	partitions	type	possible_keys	key	key_len	ref	rows	filtered	Extra
1	SIMPLE	t1	NULL	ALL	NULL	NULL	NULL	NULL	1	100.00	Using where
Warnings:
Warning	1681	'PARTITIONS' is deprecated and will be removed in a future release.
Note	1003	/* select#1 */ select `test`.`t1`.`a` AS `a` from `test`.`t1` where (`test`.`t1`.`a` > 89)
EXPLAIN PARTITIONS SELECT * FROM t1 WHERE a = 100;
id	select_type	table	partitions	type	possible_keys	key	key_len	ref	rows	filtered	Extra
1	SIMPLE	t1	NULL	ALL	NULL	NULL	NULL	NULL	1	100.00	Using where
Warnings:
Warning	1681	'PARTITIONS' is deprecated and will be removed in a future release.
Note	1003	/* select#1 */ select `test`.`t1`.`a` AS `a` from `test`.`t1` where (`test`.`t1`.`a` = 100)
EXPLAIN PARTITIONS SELECT * FROM t1 WHERE a >= 100;
id	select_type	table	partitions	type	possible_keys	key	key_len	ref	rows	filtered	Extra
1	SIMPLE	t1	NULL	ALL	NULL	NULL	NULL	NULL	1	100.00	Using where
Warnings:
Warning	1681	'PARTITIONS' is deprecated and will be removed in a future release.
Note	1003	/* select#1 */ select `test`.`t1`.`a` AS `a` from `test`.`t1` where (`test`.`t1`.`a` >= 100)
EXPLAIN PARTITIONS SELECT * FROM t1 WHERE a > 100;
id	select_type	table	partitions	type	possible_keys	key	key_len	ref	rows	filtered	Extra
1	SIMPLE	t1	NULL	ALL	NULL	NULL	NULL	NULL	1	100.00	Using where
Warnings:
Warning	1681	'PARTITIONS' is deprecated and will be removed in a future release.
Note	1003	/* select#1 */ select `test`.`t1`.`a` AS `a` from `test`.`t1` where (`test`.`t1`.`a` > 100)
DROP TABLE t1;
#
# Bug#50104: Partitioned table with just 1 partion works with fk
#
CREATE TABLE t2 (
id INT,
PRIMARY KEY (id)
) ENGINE=InnoDB ;
CREATE TABLE t1 (
id INT NOT NULL AUTO_INCREMENT,
parent_id INT DEFAULT NULL,
PRIMARY KEY (id),
KEY parent_id (parent_id)
) ENGINE=InnoDB;
ALTER TABLE t1 PARTITION BY HASH (id) PARTITIONS 1;
ALTER TABLE t1 ADD CONSTRAINT test_ibfk_1 FOREIGN KEY (parent_id) REFERENCES t2 (id);
ERROR HY000: Foreign keys are not yet supported in conjunction with partitioning
ALTER TABLE t1 PARTITION BY HASH (id) PARTITIONS 2;
ALTER TABLE t1 ADD CONSTRAINT test_ibfk_1 FOREIGN KEY (parent_id) REFERENCES t2 (id);
ERROR HY000: Foreign keys are not yet supported in conjunction with partitioning
DROP TABLE t1, t2;
create table t1 (a varchar(5), b int signed, c varchar(10), d datetime)
partition by range columns(b,c)
subpartition by hash(to_seconds(d))
( partition p0 values less than (2, 'b'),
partition p1 values less than (4, 'd'),
partition p2 values less than (10, 'za'));
insert into t1 values ('a', 3, 'w', '2001-10-27 04:34:00');
insert into t1 values ('r', 7, 'w', '2001-10-27 05:34:00');
insert into t1 values ('g', 10, 'w', '2001-10-27 06:34:00');
update t1 set a = 'c' where a > 'f';
drop table t1;
create table t1 (a varchar(5))
engine=memory
partition by range columns(a)
( partition p0 values less than ('m'),
partition p1 values less than ('za'));
insert into t1 values  ('j');
update t1 set a = 'z' where (a >= 'j');
drop table t1;
create table t1 (a varchar(5))
engine=myisam
partition by range columns(a)
( partition p0 values less than ('m'),
partition p1 values less than ('za'));
insert into t1 values  ('j');
update t1 set a = 'z' where (a >= 'j');
drop table t1;
create table t1 (a varchar(5))
engine=innodb
partition by range columns(a)
( partition p0 values less than ('m'),
partition p1 values less than ('za'));
insert into t1 values  ('j');
update t1 set a = 'z' where (a >= 'j');
drop table t1;
create table t1 (a int not null,
b datetime not null,
primary key (a,b))
engine=innodb
partition by range (to_days(b))
subpartition by hash (a)
subpartitions 2
( partition p0 values less than (to_days('2009-01-01')),
partition p1 values less than (to_days('2009-02-01')),
partition p2 values less than (to_days('2009-03-01')),
partition p3 values less than maxvalue);
alter table t1 reorganize partition p1,p2 into
( partition p2 values less than (to_days('2009-03-01')));
drop table t1;
CREATE TABLE t1 (id INT PRIMARY KEY, data INT) ENGINE = InnoDB 
PARTITION BY RANGE(id) ( 
PARTITION p0 VALUES LESS THAN (5), 
PARTITION p1 VALUES LESS THAN (10), 
PARTITION p2 VALUES LESS THAN MAXVALUE 
);
INSERT INTO t1 VALUES (1,1), (2,2), (3,3), (4,4), (5,5), (6,6), (7,7), (8,8),
(9,9), (10,10), (11,11);
SET @old_tx_isolation := @@session.tx_isolation;
SET SESSION TRANSACTION ISOLATION LEVEL READ COMMITTED;
SET autocommit = 0;
UPDATE t1 SET DATA = data*2 WHERE id = 3;
UPDATE t1 SET data = data*2 WHERE data = 2;
SET @@session.tx_isolation = @old_tx_isolation;
DROP TABLE t1;
# Bug#37721, test of ORDER BY on PK and WHERE on INDEX
CREATE TABLE t1 (
a INT,
b INT,
PRIMARY KEY (a),
INDEX (b))
ENGINE InnoDB
PARTITION BY HASH(a)
PARTITIONS 3;
INSERT INTO t1 VALUES (0,0),(4,0),(2,0);
SELECT a FROM t1 WHERE b = 0 ORDER BY a ASC;
a
0
2
4
SELECT a FROM t1 WHERE b = 0 ORDER BY a DESC;
a
4
2
0
ALTER TABLE t1 DROP INDEX b;
SELECT a FROM t1 WHERE b = 0 ORDER BY a ASC;
a
0
2
4
SELECT a FROM t1 WHERE b = 0 ORDER BY a DESC;
a
4
2
0
DROP TABLE t1;
CREATE TABLE t1 (
a VARCHAR(600),
b VARCHAR(600),
PRIMARY KEY (a),
INDEX (b))
ENGINE InnoDB
PARTITION BY KEY(a)
PARTITIONS 3;
INSERT INTO t1 VALUES (concat(repeat('MySQL',100),'1'),repeat('0',257));
INSERT INTO t1 VALUES (concat(repeat('MySQL',100),'3'),repeat('0',257));
INSERT INTO t1 VALUES (concat(repeat('MySQL',100),'2'),repeat('0',257));
SELECT right(a,1) FROM t1 WHERE b = repeat('0',257) ORDER BY a ASC;
right(a,1)
1
2
3
SELECT right(a,1) FROM t1 WHERE b = repeat('0',257) ORDER BY a DESC;
right(a,1)
3
2
1
ALTER TABLE t1 DROP INDEX b;
SELECT right(a,1) FROM t1 WHERE b = repeat('0',257) ORDER BY a ASC;
right(a,1)
1
2
3
SELECT right(a,1) FROM t1 WHERE b = repeat('0',257) ORDER BY a DESC;
right(a,1)
3
2
1
DROP TABLE t1;
# Bug#32948
CREATE TABLE t1 (c1 INT, PRIMARY KEY (c1)) ENGINE=INNODB;
CREATE TABLE t2 (c1 INT, PRIMARY KEY (c1),
FOREIGN KEY (c1) REFERENCES t1 (c1)
ON DELETE CASCADE)
ENGINE=INNODB;
ALTER TABLE t1 PARTITION BY HASH(c1) PARTITIONS 5;
ERROR HY000: Foreign keys are not yet supported in conjunction with partitioning
ALTER TABLE t2 PARTITION BY HASH(c1) PARTITIONS 5;
ERROR HY000: Foreign keys are not yet supported in conjunction with partitioning
ALTER TABLE t1 ENGINE=MyISAM;
ERROR 23000: Cannot delete or update a parent row: a foreign key constraint fails
DROP TABLE t2;
DROP TABLE t1;
create table t1 (a int) engine=innodb partition by hash(a) ;
show table status like 't1';
Name	Engine	Version	Row_format	Rows	Avg_row_length	Data_length	Max_data_length	Index_length	Data_free	Auto_increment	Create_time	Update_time	Check_time	Collation	Checksum	Create_options	Comment
t1	InnoDB	10	Dynamic	0	#	#	0	0	#	NULL	#	NULL	NULL	latin1_swedish_ci	NULL	partitioned	
drop table t1;
create table t1 (a int)
engine = innodb
partition by key (a);
show table status;
Name	Engine	Version	Row_format	Rows	Avg_row_length	Data_length	Max_data_length	Index_length	Data_free	Auto_increment	Create_time	Update_time	Check_time	Collation	Checksum	Create_options	Comment
t1	InnoDB	10	Dynamic	0	#	#	0	0	#	NULL	#	NULL	NULL	latin1_swedish_ci	NULL	partitioned	
insert into t1 values (0), (1), (2), (3);
analyze table t1;
Table	Op	Msg_type	Msg_text
test.t1	analyze	status	OK
show table status;
Name	Engine	Version	Row_format	Rows	Avg_row_length	Data_length	Max_data_length	Index_length	Data_free	Auto_increment	Create_time	Update_time	Check_time	Collation	Checksum	Create_options	Comment
t1	InnoDB	10	Dynamic	4	#	#	0	0	#	NULL	#	#	NULL	latin1_swedish_ci	NULL	partitioned	
drop table t1;
create table t1 (a int auto_increment primary key)
engine = innodb
partition by key (a);
show table status;
Name	Engine	Version	Row_format	Rows	Avg_row_length	Data_length	Max_data_length	Index_length	Data_free	Auto_increment	Create_time	Update_time	Check_time	Collation	Checksum	Create_options	Comment
t1	InnoDB	10	Dynamic	0	#	#	0	0	#	1	#	NULL	NULL	latin1_swedish_ci	NULL	partitioned	
insert into t1 values (NULL), (NULL), (NULL), (NULL);
analyze table t1;
Table	Op	Msg_type	Msg_text
test.t1	analyze	status	OK
show table status;
Name	Engine	Version	Row_format	Rows	Avg_row_length	Data_length	Max_data_length	Index_length	Data_free	Auto_increment	Create_time	Update_time	Check_time	Collation	Checksum	Create_options	Comment
t1	InnoDB	10	Dynamic	4	#	#	0	0	#	5	#	#	NULL	latin1_swedish_ci	NULL	partitioned	
insert into t1 values (NULL), (NULL), (NULL), (NULL);
analyze table t1;
Table	Op	Msg_type	Msg_text
test.t1	analyze	status	OK
show table status;
Name	Engine	Version	Row_format	Rows	Avg_row_length	Data_length	Max_data_length	Index_length	Data_free	Auto_increment	Create_time	Update_time	Check_time	Collation	Checksum	Create_options	Comment
t1	InnoDB	10	Dynamic	8	#	#	0	0	#	9	#	#	NULL	latin1_swedish_ci	NULL	partitioned	
drop table t1;
create table t1 (a int)
partition by key (a)
(partition p1 engine = innodb);
alter table t1 rebuild partition p1;
alter table t1 rebuild partition p1;
alter table t1 rebuild partition p1;
alter table t1 rebuild partition p1;
alter table t1 rebuild partition p1;
alter table t1 rebuild partition p1;
alter table t1 rebuild partition p1;
drop table t1;
create table t1 (a date)
engine = innodb
partition by range (year(a))
(partition p0 values less than (2006),
partition p1 values less than (2007));
explain partitions select * from t1
where a between '2006-01-01' and '2007-06-01';
id	select_type	table	partitions	type	possible_keys	key	key_len	ref	rows	filtered	Extra
1	SIMPLE	t1	p1	ALL	NULL	NULL	NULL	NULL	1	100.00	Using where
Warnings:
Warning	1681	'PARTITIONS' is deprecated and will be removed in a future release.
Note	1003	/* select#1 */ select `test`.`t1`.`a` AS `a` from `test`.`t1` where (`test`.`t1`.`a` between '2006-01-01' and '2007-06-01')
drop table t1;
create table t1 (a int)
engine = x
partition by key (a);
ERROR 42000: Unknown storage engine 'x'
create table t1 (a int)
engine = innodb
partition by list (a)
(partition p0 values in (0));
alter table t1 engine = x;
ERROR 42000: Unknown storage engine 'x'
show create table t1;
Table	Create Table
t1	CREATE TABLE `t1` (
  `a` int(11) DEFAULT NULL
) ENGINE=InnoDB DEFAULT CHARSET=latin1
/*!50100 PARTITION BY LIST (a)
(PARTITION p0 VALUES IN (0) ENGINE = InnoDB) */
drop table t1;
create table t1
(
id int unsigned auto_increment,
time datetime not null,
first_name varchar(40),
last_name varchar(50),
primary key (id, time),
index first_index (first_name),
index last_index (last_name)	
) engine=Innodb partition by range (to_days(time)) (
partition p1 values less than (to_days('2007-02-07')),
partition p2 values less than (to_days('2007-02-08')),
partition p3 values less than MAXVALUE
);
insert into t1 (time, first_name, last_name) values ('2007-02-07', 'Q', 'Robert'),
('2007-02-07', 'Mark', 'Nate'), ('2007-02-07', 'Nate', 'Oscar'),
('2007-02-07', 'Zack', 'Alice'), ('2007-02-07', 'Jack', 'Kathy'),
('2007-02-06', 'Alice', 'Alice'), ('2007-02-06', 'Brian', 'Charles'),
('2007-02-06', 'Charles', 'David'), ('2007-02-06', 'David', 'Eric'),
('2007-02-07', 'Hector', 'Isaac'), ('2007-02-07', 'Oscar', 'Patricia'),
('2007-02-07', 'Patricia', 'Q'), ('2007-02-07', 'X', 'Yuri'),
('2007-02-07', 'Robert', 'Shawn'), ('2007-02-07', 'Kathy', 'Lois'),
('2007-02-07', 'Eric', 'Francis'), ('2007-02-06', 'Shawn', 'Theron'),
('2007-02-06', 'U', 'Vincent'), ('2007-02-06', 'Francis', 'George'),
('2007-02-06', 'George', 'Hector'), ('2007-02-06', 'Vincent', 'Walter'),
('2007-02-06', 'Walter', 'X'), ('2007-02-07', 'Lois', 'Mark'),
('2007-02-07', 'Yuri', 'Zack'), ('2007-02-07', 'Isaac', 'Jack'),
('2007-02-07', 'Sharon', 'Mark'), ('2007-02-07', 'Michael', 'Michelle'),
('2007-02-07', 'Derick', 'Nathan'), ('2007-02-07', 'Peter', 'Xavier'),
('2007-02-07', 'Fred', 'Harold'), ('2007-02-07', 'Katherine', 'Lisa'),
('2007-02-07', 'Tom', 'Rina'), ('2007-02-07', 'Jerry', 'Victor'),
('2007-02-07', 'Alexander', 'Terry'), ('2007-02-07', 'Justin', 'John'),
('2007-02-07', 'Greg', 'Ernest'), ('2007-02-07', 'Robert', 'Q'),
('2007-02-07', 'Nate', 'Mark'), ('2007-02-07', 'Oscar', 'Nate'),
('2007-02-07', 'Alice', 'Zack'), ('2007-02-07', 'Kathy', 'Jack'),
('2007-02-06', 'Alice', 'Alice'), ('2007-02-06', 'Charles', 'Brian'),
('2007-02-06', 'David', 'Charles'), ('2007-02-06', 'Eric', 'David'),
('2007-02-07', 'Isaac', 'Hector'), ('2007-02-07', 'Patricia', 'Oscar'),
('2007-02-07', 'Q', 'Patricia'), ('2007-02-07', 'Yuri', 'X'),
('2007-02-07', 'Shawn', 'Robert'), ('2007-02-07', 'Lois', 'Kathy'),
('2007-02-07', 'Francis', 'Eric'), ('2007-02-06', 'Theron', 'Shawn'),
('2007-02-06', 'Vincent', 'U'), ('2007-02-06', 'George', 'Francis'),
('2007-02-06', 'Hector', 'George'), ('2007-02-06', 'Walter', 'Vincent'),
('2007-02-06', 'X', 'Walter'), ('2007-02-07', 'Mark', 'Lois'),
('2007-02-07', 'Zack', 'Yuri'), ('2007-02-07', 'Jack', 'Isaac'),
('2007-02-07', 'Mark', 'Sharon'), ('2007-02-07', 'Michelle', 'Michael'),
('2007-02-07', 'Nathan', 'Derick'), ('2007-02-07', 'Xavier', 'Peter'),
('2007-02-07', 'Harold', 'Fred'), ('2007-02-07', 'Lisa', 'Katherine'),
('2007-02-07', 'Rina', 'Tom'), ('2007-02-07', 'Victor', 'Jerry'),
('2007-02-07', 'Terry', 'Alexander'), ('2007-02-07', 'John', 'Justin'),
('2007-02-07', 'Ernest', 'Greg');
SELECT * FROM t1 WHERE first_name='Andy' OR last_name='Jake';
id	time	first_name	last_name
drop table t1;
CREATE TABLE t1 (a DOUBLE NOT NULL, KEY(a)) ENGINE=InnoDB
PARTITION BY KEY(a) PARTITIONS 10;
INSERT INTO t1 VALUES(1),(2);
SELECT COUNT(*) FROM t1;
COUNT(*)
2
DROP TABLE t1;
create table t1 (int_column int, char_column char(5))
PARTITION BY RANGE (int_column) subpartition by key (char_column) subpartitions 2
(PARTITION p1 VALUES LESS THAN (5) ENGINE = InnoDB);
alter table t1
ENGINE = MyISAM
PARTITION BY RANGE (int_column)
subpartition by key (char_column) subpartitions 2
(PARTITION p1 VALUES LESS THAN (5));
show create table t1;
Table	Create Table
t1	CREATE TABLE `t1` (
  `int_column` int(11) DEFAULT NULL,
  `char_column` char(5) DEFAULT NULL
) ENGINE=MyISAM DEFAULT CHARSET=latin1
/*!50100 PARTITION BY RANGE (int_column)
SUBPARTITION BY KEY (char_column)
SUBPARTITIONS 2
(PARTITION p1 VALUES LESS THAN (5) ENGINE = MyISAM) */
drop table t1;
CREATE TABLE t1 (a INT) ENGINE=InnoDB
PARTITION BY list(a) (PARTITION p1 VALUES IN (1));
CREATE INDEX i1 ON t1 (a);
DROP TABLE t1;
#
# Bug#54783: optimize table crashes with invalid timestamp default value and NO_ZERO_DATE
#
DROP TABLE IF EXISTS t1;
SET sql_mode = 'NO_ENGINE_SUBSTITUTION';
Warnings:
Warning	3090	Changing sql mode 'NO_AUTO_CREATE_USER' is deprecated. It will be removed in a future release.
CREATE TABLE t1 (a INT, b TIMESTAMP DEFAULT '0000-00-00 00:00:00')
ENGINE=INNODB PARTITION BY LINEAR HASH (a) PARTITIONS 1;
SET @old_mode = @@sql_mode;
SET SESSION sql_mode = '';
OPTIMIZE TABLE t1;
Table	Op	Msg_type	Msg_text
test.t1	optimize	note	Table does not support optimize, doing recreate + analyze instead
test.t1	optimize	status	OK
SET SESSION sql_mode = @old_mode;
DROP TABLE t1;
SET sql_mode = default;
#
# Bug#57985 "ONLINE/FAST ALTER PARTITION can fail and leave the
#            table unusable".
#
DROP TABLE IF EXISTS t1;
CREATE TABLE t1 (a bigint not null, b int not null, PRIMARY KEY (a))
ENGINE = InnoDB PARTITION BY KEY(a) PARTITIONS 2;
INSERT INTO t1 values (0,1), (1,2);
# The below ALTER should fail. It should leave the
# table in its original, non-corrupted, usable state.
ALTER TABLE t1 ADD UNIQUE KEY (b);
ERROR HY000: A UNIQUE INDEX must include all columns in the table's partitioning function
# The below statements should succeed, as ALTER should
# have left table intact.
SHOW CREATE TABLE t1;
Table	Create Table
t1	CREATE TABLE `t1` (
  `a` bigint(20) NOT NULL,
  `b` int(11) NOT NULL,
  PRIMARY KEY (`a`)
) ENGINE=InnoDB DEFAULT CHARSET=latin1
/*!50100 PARTITION BY KEY (a)
PARTITIONS 2 */
SELECT * FROM t1;
a	b
1	2
0	1
DROP TABLE t1;
#
# Bug#16943907: FLUSH TABLES FOR EXPORT: ASSERTION IN HA_PARTITION::EXTRA
#
CREATE TABLE t1 (a int, PRIMARY KEY (a)) ENGINE=InnoDB
PARTITION BY HASH (a) PARTITIONS 2;
FLUSH TABLES t1 FOR EXPORT;
# List of files after EXPORT (should include a .cfg file for each part).
t1#P#p0.cfg
t1#P#p0.ibd
t1#P#p1.cfg
t1#P#p1.ibd
# Copying the .cfg and .ibd files as backup
UNLOCK TABLES;
# List of files after UNLOCK (no .cfg files).
t1#P#p0.ibd
t1#P#p1.ibd
ALTER TABLE t1 DISCARD TABLESPACE;
# List of files after DISCARD (no .cfg/.ibd files).
# Moving the .cfg and .ibd files back from backup
ALTER TABLE t1 IMPORT TABLESPACE;
# List of files after IMPORT (.cfg files still there).
t1#P#p0.cfg
t1#P#p0.ibd
t1#P#p1.cfg
t1#P#p1.ibd
DROP TABLE t1;
# List of files after DROP (.cfg files should also be removed).
#
# Bug#13737949: CRASH IN HA_PARTITION::INDEX_INIT
# Bug#18694052: SERVER CRASH IN HA_PARTITION::INIT_RECORD_PRIORITY_QUEUE
#
CREATE TABLE t1
(a INT,
b INT,
PRIMARY KEY (a))
ENGINE = InnoDB
PARTITION BY HASH (a) PARTITIONS 3;
START TRANSACTION WITH CONSISTENT SNAPSHOT;
# con1
ALTER TABLE t1 ADD INDEX idx1 (b);
# con default
SELECT b FROM t1 WHERE b = 0;
ERROR HY000: Table definition has changed, please retry transaction
SELECT b FROM t1 WHERE b = 0;
ERROR HY000: Table definition has changed, please retry transaction
SELECT * FROM t1;
ERROR HY000: Table definition has changed, please retry transaction
DROP TABLE t1;
# Same test without partitioning
CREATE TABLE t1
(a INT,
b INT,
PRIMARY KEY (a))
ENGINE = InnoDB;
START TRANSACTION WITH CONSISTENT SNAPSHOT;
# con1
ALTER TABLE t1 ADD INDEX idx1 (b);
# con default
SELECT b FROM t1 WHERE b = 0;
ERROR HY000: Table definition has changed, please retry transaction
SELECT b FROM t1 WHERE b = 0;
ERROR HY000: Table definition has changed, please retry transaction
SELECT * FROM t1;
ERROR HY000: Table definition has changed, please retry transaction
DROP TABLE t1;
Bug 17896265	 PARTITIONED TABLE HAS MISPLACED ROWS, AFTER INPLACE ALTER
CREATE TABLE t1 (
f1 INT(11) NOT NULL,
f2 INT(11) NOT NULL
)
ENGINE=InnoDB
PARTITION BY KEY (f1,f2) PARTITIONS 2;
INSERT INTO t1 VALUES (9585,5);
ALTER TABLE t1 CHANGE f1 f1 INT AFTER f2, ALGORITHM=INPLACE;
ERROR 0A000: ALGORITHM=INPLACE is not supported for this operation. Try ALGORITHM=COPY.
CREATE TABLE t2 (
f1 INT(11) NOT NULL,
f2 INT(11) NOT NULL,
f3 INT(11) NOT NULL,
f4 INT(11) NOT NULL
)
ENGINE=InnoDB
PARTITION BY KEY (f2,f3) PARTITIONS 2;
INSERT INTO t2 VALUES (10,9585,5,20);
ALTER TABLE t2 CHANGE f3 f3 INT AFTER f4, ALGORITHM=INPLACE;
CHECK TABLE t2;
Table	Op	Msg_type	Msg_text
test.t2	check	status	OK
ALTER TABLE t2 CHANGE f3 f3 INT AFTER f1, ALGORITHM=INPLACE;
ERROR 0A000: ALGORITHM=INPLACE is not supported for this operation. Try ALGORITHM=COPY.
ALTER TABLE t2 CHANGE f4 f4 INT AFTER f3, ALGORITHM=INPLACE;
CHECK TABLE t2;
Table	Op	Msg_type	Msg_text
test.t2	check	status	OK
ALTER TABLE t2 CHANGE f1 f1 INT AFTER f4, ALGORITHM=INPLACE;
CHECK TABLE t2;
Table	Op	Msg_type	Msg_text
test.t2	check	status	OK
ALTER TABLE t2 CHANGE f1 f1 INT AFTER f2, ALGORITHM=INPLACE;
CHECK TABLE t2;
Table	Op	Msg_type	Msg_text
test.t2	check	status	OK
ALTER TABLE t2 CHANGE f2 f2 INT AFTER f4, ALGORITHM=INPLACE;
ERROR 0A000: ALGORITHM=INPLACE is not supported for this operation. Try ALGORITHM=COPY.
CREATE TABLE t3 (f1 INT,f2 INT) ENGINE=INNODB
PARTITION BY RANGE(f1) (
PARTITION p0 VALUES LESS THAN (100),
PARTITION p1 VALUES LESS THAN (200),
PARTITION p2 VALUES LESS THAN (600),
PARTITION p3 VALUES LESS THAN MAXVALUE
);
insert into t3 values (90,120);
insert into t3 values (120,300);
ALTER TABLE t3 CHANGE f1 f1 int AFTER f2, ALGORITHM=INPLACE;
CHECK TABLE t3;
Table	Op	Msg_type	Msg_text
test.t3	check	status	OK
CREATE TABLE t4 (
f1 INT(11) NOT NULL,
f2 INT(11) NOT NULL
)
ENGINE=InnoDB
PARTITION BY HASH (MOD(f1,f2)) PARTITIONS 2;
INSERT INTO t4 VALUES (9585,5);
ALTER TABLE t4 CHANGE f1 f1 INT AFTER f2, ALGORITHM=INPLACE;
CHECK TABLE t4;
Table	Op	Msg_type	Msg_text
test.t4	check	status	OK
CREATE TABLE t5 (
f1 INT,
f2 INT
)
ENGINE=InnoDB
PARTITION BY RANGE COLUMNS(f1,f2) (
PARTITION p0 VALUES LESS THAN (10000,12),
PARTITION p1 VALUES LESS THAN (MAXVALUE, MAXVALUE)
);
INSERT INTO t5 VALUES (1,20000);
ALTER TABLE t5 CHANGE f1 f1 INT AFTER f2, ALGORITHM=INPLACE;
CHECK TABLE t5;
Table	Op	Msg_type	Msg_text
test.t5	check	status	OK
CREATE TABLE t6 (
a INT,
b INT
)
ENGINE=InnoDB
PARTITION BY RANGE COLUMNS(a,b)
SUBPARTITION BY KEY(a,b)
SUBPARTITIONS 2 (
PARTITION p0 VALUES LESS THAN (10000,12),
PARTITION p1 VALUES LESS THAN (MAXVALUE, MAXVALUE)
);
INSERT INTO t6 VALUES (9585,5);
ALTER TABLE t6 CHANGE a a INT AFTER b, ALGORITHM=INPLACE;
ERROR 0A000: ALGORITHM=INPLACE is not supported for this operation. Try ALGORITHM=COPY.
CREATE TABLE t7 (
f1 INT(11) NOT NULL,
f2 INT(11) NOT NULL,
f3 INT(11) NOT NULL,
f4 INT(11) NOT NULL,
f5 INT(11) NOT NULL
)
ENGINE=InnoDB
PARTITION BY KEY (f1,f5) PARTITIONS 2;
INSERT INTO t7 VALUES (9585,10,20,10,5);
ALTER TABLE t7 CHANGE f5 f5 INT AFTER f3, ALGORITHM=INPLACE;
CHECK TABLE t7;
Table	Op	Msg_type	Msg_text
test.t7	check	status	OK
ALTER TABLE t7 CHANGE f5 f5 INT AFTER f2, ALGORITHM=INPLACE;
CHECK TABLE t7;
Table	Op	Msg_type	Msg_text
test.t7	check	status	OK
ALTER TABLE t7 CHANGE f1 f1 INT AFTER f4, ALGORITHM=INPLACE;
ERROR 0A000: ALGORITHM=INPLACE is not supported for this operation. Try ALGORITHM=COPY.
DROP TABLE t1,t2,t3,t4,t5,t6,t7;
# Coverage tests for Native InnoDB Partitioning
#
# Test enable/disable keys.
#
CREATE TABLE t1 (a int, b int, primary key (a), key (b))
ENGINE = InnoDB
PARTITION BY HASH (a) PARTITIONS 3;
INSERT INTO t1 VALUES (1,1),(2,1),(3,3),(4,1),(5,3),(6,1),(7,1),(8,1),(9,4),
(10,1),(11,3),(12,1),(13,3),(14,1),(15,1),(16,3),(17,1),(18,1),(19,1),(20,3);
EXPLAIN SELECT * FROM t1 WHERE b = 4;
id	select_type	table	partitions	type	possible_keys	key	key_len	ref	rows	filtered	Extra
1	SIMPLE	t1	p0,p1,p2	ref	b	b	5	const	1	100.00	Using index
Warnings:
Note	1003	/* select#1 */ select `test`.`t1`.`a` AS `a`,`test`.`t1`.`b` AS `b` from `test`.`t1` where (`test`.`t1`.`b` = 4)
ALTER TABLE t1 DISABLE KEYS;
Warnings:
Note	1031	Table storage engine for 't1' doesn't have this option
INSERT INTO t1 VALUES (21,1),(22,1),(23,3),(24,1);
EXPLAIN SELECT * FROM t1 WHERE b = 4;
id	select_type	table	partitions	type	possible_keys	key	key_len	ref	rows	filtered	Extra
1	SIMPLE	t1	p0,p1,p2	ref	b	b	5	const	1	100.00	Using index
Warnings:
Note	1003	/* select#1 */ select `test`.`t1`.`a` AS `a`,`test`.`t1`.`b` AS `b` from `test`.`t1` where (`test`.`t1`.`b` = 4)
ALTER TABLE t1 ENABLE KEYS;
Warnings:
Note	1031	Table storage engine for 't1' doesn't have this option
EXPLAIN SELECT * FROM t1 WHERE b = 4;
id	select_type	table	partitions	type	possible_keys	key	key_len	ref	rows	filtered	Extra
1	SIMPLE	t1	p0,p1,p2	ref	b	b	5	const	1	100.00	Using index
Warnings:
Note	1003	/* select#1 */ select `test`.`t1`.`a` AS `a`,`test`.`t1`.`b` AS `b` from `test`.`t1` where (`test`.`t1`.`b` = 4)
DROP TABLE t1;
#
# Test with different key sizes
#
CREATE TABLE t1
(a int NOT NULL,
b int NOT NULL,
c varchar(10) NOT NULL,
INDEX(a),
UNIQUE KEY  (c(5), a, b)
)
ENGINE=InnoDB
PARTITION BY HASH (b) PARTITIONS 2;
SELECT * FROM t1 WHERE a = '92' AND c = '0.73';
a	b	c
SELECT * FROM t1 WHERE a = '1224';
a	b	c
DROP TABLE t1;
#
# Test with index_merge using PK
#
CREATE TABLE t1
(
a int NOT NULL,
b int NOT NULL DEFAULT 2,
c int NOT NULL DEFAULT 3,
PRIMARY KEY (a),
INDEX i2(b),
INDEX i3(c)
)
ENGINE = InnoDB
PARTITION BY HASH (a) PARTITIONS 3;
INSERT INTO t1 (a) VALUES (1),(2),(3),(4),(5),(6),(7),(8);
INSERT INTO t1 (a) SELECT a+8 FROM t1;
UPDATE t1 SET b=a,c=a;
ANALYZE TABLE t1;
Table	Op	Msg_type	Msg_text
test.t1	analyze	status	OK
EXPLAIN SELECT * FROM t1 WHERE a=3 OR b=4;
id	select_type	table	partitions	type	possible_keys	key	key_len	ref	rows	filtered	Extra
1	SIMPLE	t1	p0,p1,p2	index_merge	PRIMARY,i2	PRIMARY,i2	4,4	NULL	#	100.00	Using union(PRIMARY,i2); Using where
Warnings:
Note	1003	/* select#1 */ select `test`.`t1`.`a` AS `a`,`test`.`t1`.`b` AS `b`,`test`.`t1`.`c` AS `c` from `test`.`t1` where ((`test`.`t1`.`a` = 3) or (`test`.`t1`.`b` = 4))
SELECT * FROM t1 WHERE a=3 OR b=4;
a	b	c
3	3	3
4	4	4
DROP TABLE t1;
#
# Test error handling in mysql_admin
#
CREATE TABLE t1 (a int)
PARTITION BY LINEAR HASH (a) PARTITIONS 8;
LOAD INDEX INTO CACHE t1 PARTITION (ALL);
Table	Op	Msg_type	Msg_text
test.t1	preload_keys	note	The storage engine for the table doesn't support preload_keys
ALTER TABLE t1 COALESCE PARTITION 2;
DROP TABLE t1;
#
# Bug #17299181  CREATE_TIME AND UPDATE_TIME ARE
#                WRONG FOR PARTITIONED TABLES
#
CREATE TABLE t1 (a int, PRIMARY KEY (a)) ENGINE=InnoDB
PARTITION BY HASH (a) PARTITIONS 2;
SELECT COUNT(*) FROM INFORMATION_SCHEMA.TABLES WHERE
CREATE_TIME IS NOT NULL AND TABLE_NAME='t1';
COUNT(*)
0
INSERT INTO t1 VALUES (1),(2),(3),(4),(5),(6),(7),(8);
ANALYZE TABLE t1;
Table	Op	Msg_type	Msg_text
test.t1	analyze	status	OK
SELECT COUNT(*) FROM INFORMATION_SCHEMA.TABLES WHERE
CREATE_TIME IS NOT NULL AND UPDATE_TIME IS NOT NULL
AND TABLE_NAME='t1';
COUNT(*)
<<<<<<< HEAD
0
DROP TABLE t1;
=======
1
DROP TABLE t1;
#
# Bug#20160327 OPTIMIZE TABLE REMOVES THE DATA DIRECTORY IN PARTITIONS
#
CREATE TABLE `t1` (
`f1` INT(10) UNSIGNED NOT NULL AUTO_INCREMENT,
`f2` MEDIUMTEXT NOT NULL,
`f3` CHAR(100) NOT NULL,
`f4` TINYINT(1) unsigned NOT NULL,
PRIMARY KEY (`f1`,`f4`)
) ENGINE=InnoDB AUTO_INCREMENT=0 DEFAULT CHARSET=latin1
PARTITION BY LIST (`f4`)
(PARTITION p0 VALUES IN (0) ENGINE = InnoDB,
PARTITION p1 VALUES IN (1) DATA DIRECTORY = 'MYSQL_TMP_DIR/temp_dir' ENGINE = InnoDB);
SHOW CREATE TABLE t1;
Table	Create Table
t1	CREATE TABLE `t1` (
  `f1` int(10) unsigned NOT NULL AUTO_INCREMENT,
  `f2` mediumtext NOT NULL,
  `f3` char(100) NOT NULL,
  `f4` tinyint(1) unsigned NOT NULL,
  PRIMARY KEY (`f1`,`f4`)
) ENGINE=InnoDB DEFAULT CHARSET=latin1
/*!50100 PARTITION BY LIST (`f4`)
(PARTITION p0 VALUES IN (0) ENGINE = InnoDB,
 PARTITION p1 VALUES IN (1) DATA DIRECTORY = 'MYSQL_TMP_DIR/temp_dir/' ENGINE = InnoDB) */
OPTIMIZE TABLE t1;
Table	Op	Msg_type	Msg_text
test.t1	optimize	note	Table does not support optimize, doing recreate + analyze instead
test.t1	optimize	status	OK
SHOW CREATE TABLE t1;
Table	Create Table
t1	CREATE TABLE `t1` (
  `f1` int(10) unsigned NOT NULL AUTO_INCREMENT,
  `f2` mediumtext NOT NULL,
  `f3` char(100) NOT NULL,
  `f4` tinyint(1) unsigned NOT NULL,
  PRIMARY KEY (`f1`,`f4`)
) ENGINE=InnoDB DEFAULT CHARSET=latin1
/*!50100 PARTITION BY LIST (`f4`)
(PARTITION p0 VALUES IN (0) ENGINE = InnoDB,
 PARTITION p1 VALUES IN (1) DATA DIRECTORY = 'MYSQL_TMP_DIR/temp_dir/' ENGINE = InnoDB) */
t1#P#p1.ibd
t1#P#p0.ibd
t1#P#p1.isl
t1.frm
ALTER TABLE t1 OPTIMIZE PARTITION p0;
Table	Op	Msg_type	Msg_text
test.t1	optimize	note	Table does not support optimize on partitions. All partitions will be rebuilt and analyzed.
test.t1	optimize	status	OK
SHOW CREATE TABLE t1;
Table	Create Table
t1	CREATE TABLE `t1` (
  `f1` int(10) unsigned NOT NULL AUTO_INCREMENT,
  `f2` mediumtext NOT NULL,
  `f3` char(100) NOT NULL,
  `f4` tinyint(1) unsigned NOT NULL,
  PRIMARY KEY (`f1`,`f4`)
) ENGINE=InnoDB DEFAULT CHARSET=latin1
/*!50100 PARTITION BY LIST (`f4`)
(PARTITION p0 VALUES IN (0) ENGINE = InnoDB,
 PARTITION p1 VALUES IN (1) DATA DIRECTORY = 'MYSQL_TMP_DIR/temp_dir/' ENGINE = InnoDB) */
t1#P#p1.ibd
t1#P#p0.ibd
t1#P#p1.isl
t1.frm
ALTER TABLE t1 OPTIMIZE PARTITION p1;
Table	Op	Msg_type	Msg_text
test.t1	optimize	note	Table does not support optimize on partitions. All partitions will be rebuilt and analyzed.
test.t1	optimize	status	OK
SHOW CREATE TABLE t1;
Table	Create Table
t1	CREATE TABLE `t1` (
  `f1` int(10) unsigned NOT NULL AUTO_INCREMENT,
  `f2` mediumtext NOT NULL,
  `f3` char(100) NOT NULL,
  `f4` tinyint(1) unsigned NOT NULL,
  PRIMARY KEY (`f1`,`f4`)
) ENGINE=InnoDB DEFAULT CHARSET=latin1
/*!50100 PARTITION BY LIST (`f4`)
(PARTITION p0 VALUES IN (0) ENGINE = InnoDB,
 PARTITION p1 VALUES IN (1) DATA DIRECTORY = 'MYSQL_TMP_DIR/temp_dir/' ENGINE = InnoDB) */
t1#P#p1.ibd
t1#P#p0.ibd
t1#P#p1.isl
t1.frm
ALTER TABLE t1 REBUILD PARTITION ALL;
SHOW CREATE TABLE t1;
Table	Create Table
t1	CREATE TABLE `t1` (
  `f1` int(10) unsigned NOT NULL AUTO_INCREMENT,
  `f2` mediumtext NOT NULL,
  `f3` char(100) NOT NULL,
  `f4` tinyint(1) unsigned NOT NULL,
  PRIMARY KEY (`f1`,`f4`)
) ENGINE=InnoDB DEFAULT CHARSET=latin1
/*!50100 PARTITION BY LIST (`f4`)
(PARTITION p0 VALUES IN (0) ENGINE = InnoDB,
 PARTITION p1 VALUES IN (1) DATA DIRECTORY = 'MYSQL_TMP_DIR/temp_dir' ENGINE = InnoDB) */
t1#P#p1.ibd
t1#P#p0.ibd
t1#P#p1.isl
t1.frm
ALTER TABLE t1 ADD extracol VARCHAR(32) NULL;
SHOW CREATE TABLE t1;
Table	Create Table
t1	CREATE TABLE `t1` (
  `f1` int(10) unsigned NOT NULL AUTO_INCREMENT,
  `f2` mediumtext NOT NULL,
  `f3` char(100) NOT NULL,
  `f4` tinyint(1) unsigned NOT NULL,
  `extracol` varchar(32) DEFAULT NULL,
  PRIMARY KEY (`f1`,`f4`)
) ENGINE=InnoDB DEFAULT CHARSET=latin1
/*!50100 PARTITION BY LIST (`f4`)
(PARTITION p0 VALUES IN (0) ENGINE = InnoDB,
 PARTITION p1 VALUES IN (1) DATA DIRECTORY = 'MYSQL_TMP_DIR/temp_dir' ENGINE = InnoDB) */
t1#P#p1.ibd
t1#P#p0.ibd
t1#P#p1.isl
t1.frm
DROP TABLE t1;
CREATE TABLESPACE ts1 ADD DATAFILE 'MYSQL_TMP_DIR/ts1.ibd' ENGINE=Innodb;
CREATE TABLE `t1` (
`f1` INT(10) UNSIGNED NOT NULL AUTO_INCREMENT,
`f2` MEDIUMTEXT NOT NULL,
`f3` CHAR(100) NOT NULL,
`f4` TINYINT(1) unsigned NOT NULL,
PRIMARY KEY (`f1`,`f4`)
) TABLESPACE ts1 ENGINE=InnoDB AUTO_INCREMENT=0 DEFAULT CHARSET=latin1
PARTITION BY LIST (`f4`)
(PARTITION p0 VALUES IN (0) ENGINE = InnoDB,
PARTITION p1 VALUES IN (1) DATA DIRECTORY = 'MYSQL_TMP_DIR/temp_tblspc' ENGINE = InnoDB);
SHOW CREATE TABLE t1;
Table	Create Table
t1	CREATE TABLE `t1` (
  `f1` int(10) unsigned NOT NULL AUTO_INCREMENT,
  `f2` mediumtext NOT NULL,
  `f3` char(100) NOT NULL,
  `f4` tinyint(1) unsigned NOT NULL,
  PRIMARY KEY (`f1`,`f4`)
) /*!50100 TABLESPACE `ts1` */ ENGINE=InnoDB DEFAULT CHARSET=latin1
/*!50100 PARTITION BY LIST (`f4`)
(PARTITION p0 VALUES IN (0) TABLESPACE = `ts1` ENGINE = InnoDB,
 PARTITION p1 VALUES IN (1) DATA DIRECTORY = 'MYSQL_TMP_DIR/temp_tblspc/' ENGINE = InnoDB) */
OPTIMIZE TABLE t1;
Table	Op	Msg_type	Msg_text
test.t1	optimize	note	Table does not support optimize, doing recreate + analyze instead
test.t1	optimize	status	OK
SHOW CREATE TABLE t1;
Table	Create Table
t1	CREATE TABLE `t1` (
  `f1` int(10) unsigned NOT NULL AUTO_INCREMENT,
  `f2` mediumtext NOT NULL,
  `f3` char(100) NOT NULL,
  `f4` tinyint(1) unsigned NOT NULL,
  PRIMARY KEY (`f1`,`f4`)
) /*!50100 TABLESPACE `ts1` */ ENGINE=InnoDB DEFAULT CHARSET=latin1
/*!50100 PARTITION BY LIST (`f4`)
(PARTITION p0 VALUES IN (0) TABLESPACE = `ts1` ENGINE = InnoDB,
 PARTITION p1 VALUES IN (1) DATA DIRECTORY = 'MYSQL_TMP_DIR/temp_tblspc/' ENGINE = InnoDB) */
ALTER TABLE t1 OPTIMIZE PARTITION p0;
Table	Op	Msg_type	Msg_text
test.t1	optimize	note	Table does not support optimize on partitions. All partitions will be rebuilt and analyzed.
test.t1	optimize	status	OK
SHOW CREATE TABLE t1;
Table	Create Table
t1	CREATE TABLE `t1` (
  `f1` int(10) unsigned NOT NULL AUTO_INCREMENT,
  `f2` mediumtext NOT NULL,
  `f3` char(100) NOT NULL,
  `f4` tinyint(1) unsigned NOT NULL,
  PRIMARY KEY (`f1`,`f4`)
) /*!50100 TABLESPACE `ts1` */ ENGINE=InnoDB DEFAULT CHARSET=latin1
/*!50100 PARTITION BY LIST (`f4`)
(PARTITION p0 VALUES IN (0) TABLESPACE = `ts1` ENGINE = InnoDB,
 PARTITION p1 VALUES IN (1) DATA DIRECTORY = 'MYSQL_TMP_DIR/temp_tblspc/' ENGINE = InnoDB) */
ALTER TABLE t1 OPTIMIZE PARTITION p1;
Table	Op	Msg_type	Msg_text
test.t1	optimize	note	Table does not support optimize on partitions. All partitions will be rebuilt and analyzed.
test.t1	optimize	status	OK
SHOW CREATE TABLE t1;
Table	Create Table
t1	CREATE TABLE `t1` (
  `f1` int(10) unsigned NOT NULL AUTO_INCREMENT,
  `f2` mediumtext NOT NULL,
  `f3` char(100) NOT NULL,
  `f4` tinyint(1) unsigned NOT NULL,
  PRIMARY KEY (`f1`,`f4`)
) /*!50100 TABLESPACE `ts1` */ ENGINE=InnoDB DEFAULT CHARSET=latin1
/*!50100 PARTITION BY LIST (`f4`)
(PARTITION p0 VALUES IN (0) TABLESPACE = `ts1` ENGINE = InnoDB,
 PARTITION p1 VALUES IN (1) DATA DIRECTORY = 'MYSQL_TMP_DIR/temp_tblspc/' ENGINE = InnoDB) */
DROP TABLE t1;
DROP TABLESPACE ts1;
CREATE TABLESPACE ts1 ADD DATAFILE 'MYSQL_TMP_DIR/ts1.ibd' ENGINE=Innodb;
CREATE TABLESPACE ts2 ADD DATAFILE 'MYSQL_TMP_DIR/ts2.ibd' ENGINE=Innodb;
CREATE TABLE `t1` (
`f1` INT(10) UNSIGNED NOT NULL AUTO_INCREMENT,
`f4` TINYINT(1) unsigned NOT NULL,
PRIMARY KEY (`f1`,`f4`)
)  ENGINE=InnoDB AUTO_INCREMENT=0 DEFAULT CHARSET=latin1
PARTITION BY LIST (`f4`)
(PARTITION p0 VALUES IN (0) TABLESPACE ts1 ENGINE = InnoDB,
PARTITION p1 VALUES IN (1) TABLESPACE ts2 ENGINE = InnoDB);
SHOW CREATE TABLE t1;
Table	Create Table
t1	CREATE TABLE `t1` (
  `f1` int(10) unsigned NOT NULL AUTO_INCREMENT,
  `f4` tinyint(1) unsigned NOT NULL,
  PRIMARY KEY (`f1`,`f4`)
) ENGINE=InnoDB DEFAULT CHARSET=latin1
/*!50100 PARTITION BY LIST (`f4`)
(PARTITION p0 VALUES IN (0) TABLESPACE = `ts1` ENGINE = InnoDB,
 PARTITION p1 VALUES IN (1) TABLESPACE = `ts2` ENGINE = InnoDB) */
OPTIMIZE TABLE t1;
Table	Op	Msg_type	Msg_text
test.t1	optimize	note	Table does not support optimize, doing recreate + analyze instead
test.t1	optimize	status	OK
SHOW CREATE TABLE t1;
Table	Create Table
t1	CREATE TABLE `t1` (
  `f1` int(10) unsigned NOT NULL AUTO_INCREMENT,
  `f4` tinyint(1) unsigned NOT NULL,
  PRIMARY KEY (`f1`,`f4`)
) ENGINE=InnoDB DEFAULT CHARSET=latin1
/*!50100 PARTITION BY LIST (`f4`)
(PARTITION p0 VALUES IN (0) TABLESPACE = `ts1` ENGINE = InnoDB,
 PARTITION p1 VALUES IN (1) TABLESPACE = `ts2` ENGINE = InnoDB) */
DROP TABLE t1;
DROP TABLESPACE ts1;
DROP TABLESPACE ts2;
CREATE TABLESPACE ts1 ADD DATAFILE 'MYSQL_TMP_DIR/ts1.ibd' ENGINE=Innodb;
CREATE TABLE `t1` (
`f1` INT(10) UNSIGNED NOT NULL AUTO_INCREMENT,
`f4` TINYINT(1) unsigned NOT NULL,
PRIMARY KEY (`f1`,`f4`)
)  ENGINE=InnoDB AUTO_INCREMENT=0 DEFAULT CHARSET=latin1
PARTITION BY LIST (`f4`)
(PARTITION p0 VALUES IN (0) TABLESPACE ts1 ENGINE = InnoDB,
PARTITION p1 VALUES IN (1) TABLESPACE innodb_file_per_table DATA DIRECTORY='MYSQL_TMP_DIR/temp_dir' ENGINE = InnoDB,
PARTITION p2 VALUES IN (2) TABLESPACE innodb_file_per_table ENGINE = InnoDB,
PARTITION p3 VALUES IN (3) TABLESPACE innodb_system ENGINE = InnoDB);
SHOW CREATE TABLE t1;
Table	Create Table
t1	CREATE TABLE `t1` (
  `f1` int(10) unsigned NOT NULL AUTO_INCREMENT,
  `f4` tinyint(1) unsigned NOT NULL,
  PRIMARY KEY (`f1`,`f4`)
) ENGINE=InnoDB DEFAULT CHARSET=latin1
/*!50100 PARTITION BY LIST (`f4`)
(PARTITION p0 VALUES IN (0) TABLESPACE = `ts1` ENGINE = InnoDB,
 PARTITION p1 VALUES IN (1) TABLESPACE = `innodb_file_per_table` DATA DIRECTORY = 'MYSQL_TMP_DIR/temp_dir/' ENGINE = InnoDB,
 PARTITION p2 VALUES IN (2) TABLESPACE = `innodb_file_per_table` ENGINE = InnoDB,
 PARTITION p3 VALUES IN (3) TABLESPACE = `innodb_system` ENGINE = InnoDB) */
OPTIMIZE TABLE t1;
Table	Op	Msg_type	Msg_text
test.t1	optimize	note	Table does not support optimize, doing recreate + analyze instead
test.t1	optimize	status	OK
SHOW CREATE TABLE t1;
Table	Create Table
t1	CREATE TABLE `t1` (
  `f1` int(10) unsigned NOT NULL AUTO_INCREMENT,
  `f4` tinyint(1) unsigned NOT NULL,
  PRIMARY KEY (`f1`,`f4`)
) ENGINE=InnoDB DEFAULT CHARSET=latin1
/*!50100 PARTITION BY LIST (`f4`)
(PARTITION p0 VALUES IN (0) TABLESPACE = `ts1` ENGINE = InnoDB,
 PARTITION p1 VALUES IN (1) TABLESPACE = `innodb_file_per_table` DATA DIRECTORY = 'MYSQL_TMP_DIR/temp_dir/' ENGINE = InnoDB,
 PARTITION p2 VALUES IN (2) TABLESPACE = `innodb_file_per_table` ENGINE = InnoDB,
 PARTITION p3 VALUES IN (3) TABLESPACE = `innodb_system` ENGINE = InnoDB) */
DROP TABLE t1;
DROP TABLESPACE ts1;
>>>>>>> c4bd204e
<|MERGE_RESOLUTION|>--- conflicted
+++ resolved
@@ -905,11 +905,7 @@
 CREATE_TIME IS NOT NULL AND UPDATE_TIME IS NOT NULL
 AND TABLE_NAME='t1';
 COUNT(*)
-<<<<<<< HEAD
 0
-DROP TABLE t1;
-=======
-1
 DROP TABLE t1;
 #
 # Bug#20160327 OPTIMIZE TABLE REMOVES THE DATA DIRECTORY IN PARTITIONS
@@ -954,8 +950,6 @@
  PARTITION p1 VALUES IN (1) DATA DIRECTORY = 'MYSQL_TMP_DIR/temp_dir/' ENGINE = InnoDB) */
 t1#P#p1.ibd
 t1#P#p0.ibd
-t1#P#p1.isl
-t1.frm
 ALTER TABLE t1 OPTIMIZE PARTITION p0;
 Table	Op	Msg_type	Msg_text
 test.t1	optimize	note	Table does not support optimize on partitions. All partitions will be rebuilt and analyzed.
@@ -974,8 +968,6 @@
  PARTITION p1 VALUES IN (1) DATA DIRECTORY = 'MYSQL_TMP_DIR/temp_dir/' ENGINE = InnoDB) */
 t1#P#p1.ibd
 t1#P#p0.ibd
-t1#P#p1.isl
-t1.frm
 ALTER TABLE t1 OPTIMIZE PARTITION p1;
 Table	Op	Msg_type	Msg_text
 test.t1	optimize	note	Table does not support optimize on partitions. All partitions will be rebuilt and analyzed.
@@ -994,8 +986,6 @@
  PARTITION p1 VALUES IN (1) DATA DIRECTORY = 'MYSQL_TMP_DIR/temp_dir/' ENGINE = InnoDB) */
 t1#P#p1.ibd
 t1#P#p0.ibd
-t1#P#p1.isl
-t1.frm
 ALTER TABLE t1 REBUILD PARTITION ALL;
 SHOW CREATE TABLE t1;
 Table	Create Table
@@ -1011,8 +1001,6 @@
  PARTITION p1 VALUES IN (1) DATA DIRECTORY = 'MYSQL_TMP_DIR/temp_dir' ENGINE = InnoDB) */
 t1#P#p1.ibd
 t1#P#p0.ibd
-t1#P#p1.isl
-t1.frm
 ALTER TABLE t1 ADD extracol VARCHAR(32) NULL;
 SHOW CREATE TABLE t1;
 Table	Create Table
@@ -1029,8 +1017,6 @@
  PARTITION p1 VALUES IN (1) DATA DIRECTORY = 'MYSQL_TMP_DIR/temp_dir' ENGINE = InnoDB) */
 t1#P#p1.ibd
 t1#P#p0.ibd
-t1#P#p1.isl
-t1.frm
 DROP TABLE t1;
 CREATE TABLESPACE ts1 ADD DATAFILE 'MYSQL_TMP_DIR/ts1.ibd' ENGINE=Innodb;
 CREATE TABLE `t1` (
@@ -1182,5 +1168,4 @@
  PARTITION p2 VALUES IN (2) TABLESPACE = `innodb_file_per_table` ENGINE = InnoDB,
  PARTITION p3 VALUES IN (3) TABLESPACE = `innodb_system` ENGINE = InnoDB) */
 DROP TABLE t1;
-DROP TABLESPACE ts1;
->>>>>>> c4bd204e
+DROP TABLESPACE ts1;