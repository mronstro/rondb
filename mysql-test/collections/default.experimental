funcs_1.charset_collation_1              # depends on compile-time decisions
<<<<<<< HEAD
binlog.binlog_tmp_table                  # Bug#45578: Test binlog_tmp_table fails ramdonly on PB2: Unknown table 't2'
main.ctype_gbk_binlog                    # Bug#46010: main.ctype_gbk_binlog fails sporadically : Table 't2' already exists
rpl.rpl_row_create_table                 # Bug#45576: rpl_row_create_table fails on PB2
rpl_ndb.rpl_ndb_log                      # Bug#38998
rpl.rpl_innodb_bug28430                  # Bug#46029
=======
main.plugin_load  @solaris               # Bug #42144
>>>>>>> 26c0af08
<|MERGE_RESOLUTION|>--- conflicted
+++ resolved
@@ -1,10 +1,8 @@
 funcs_1.charset_collation_1              # depends on compile-time decisions
-<<<<<<< HEAD
-binlog.binlog_tmp_table                  # Bug#45578: Test binlog_tmp_table fails ramdonly on PB2: Unknown table 't2'
-main.ctype_gbk_binlog                    # Bug#46010: main.ctype_gbk_binlog fails sporadically : Table 't2' already exists
-rpl.rpl_row_create_table                 # Bug#45576: rpl_row_create_table fails on PB2
+binlog.binlog_tmp_table*                 # Bug#45578: Test binlog_tmp_table fails ramdonly on PB2: Unknown table 't2'
+main.ctype_gbk_binlog @solaris           # Bug#46010: main.ctype_gbk_binlog fails sporadically : Table 't2' already exists
+rpl.rpl_row_create_table*                # Bug#45576: rpl_row_create_table fails on PB2
 rpl_ndb.rpl_ndb_log                      # Bug#38998
-rpl.rpl_innodb_bug28430                  # Bug#46029
-=======
+rpl.rpl_innodb_bug28430* @solaris        # Bug#46029
 main.plugin_load  @solaris               # Bug #42144
->>>>>>> 26c0af08
+rpl.rpl_get_master_version_and_clock*    # Bug#46931 2009-08-26 alik rpl.rpl_get_master_version_and_clock fails on hpux11.31