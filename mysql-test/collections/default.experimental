--- conflicted
+++ resolved
@@ -44,14 +44,10 @@
 main.subquery_sj_none @solaris
 main.kill @freebsd                       # Bug#12619719 2011-08-04 Occasional failure in PB2
 
-<<<<<<< HEAD
 innodb.innodb_monitor                    # Bug#12320827 2011-08-04 Occasional failure in PB2
 
 rpl.rpl_change_master_dbug               # BUG#11933491 2011-06-13 Anitha  Test fails on redhat 
 rpl.rpl_delayed_slave                    # BUG#11764654 rpl_delayed_slave fails sporadically in pb
-rpl.rpl_heartbeat_basic                  # BUG#12403008 2011-04-27 sven fails sporadically
-=======
->>>>>>> d27f5907
 rpl.rpl_innodb_bug28430                  # Bug#11754425
 rpl.rpl_row_sp011  @solaris              # Bug#11753919 2010-01-20 alik Several test cases fail on Solaris with error Thread stack overrun
 rpl.rpl_seconds_behind_master            # BUG#11765124 2010-11-24 luis fails sporadically on pb2
