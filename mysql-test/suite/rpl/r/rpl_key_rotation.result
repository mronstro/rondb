include/master-slave.inc
Warnings:
Note	####	Sending passwords in plain text without SSL/TLS is extremely insecure.
Note	####	Storing MySQL user name or password information in the master info repository is not secure and is therefore not recommended. Please consider using the USER and PASSWORD connection options for START SLAVE; see the 'START SLAVE Syntax' in the MySQL Manual for more information.
[connection master]
<<<<<<< HEAD
call mtr.add_suppression("\\[Error\\] \\[[^]]*\\] Function 'keyring_file' already exists");
call mtr.add_suppression("\\[Error\\] \\[[^]]*\\] Couldn't load plugin named 'keyring_file' with soname 'keyring_file.so'.");
call mtr.add_suppression("\\[Error\\] \\[[^]]*\\] InnoDB: Can't generate new master key, please check the keyring plugin is loaded.");
call mtr.add_suppression("\\[Error\\] \\[[^]]*\\] InnoDB: Encryption can't find master key, please check the keyring plugin is loaded.");
call mtr.add_suppression("Error 'Can't find master key from keyring, please check keyring plugin is loaded.");
call mtr.add_suppression("\\[Warning\\] \\[[^]]*\\] Slave: Can't find master key from keyring, please check keyring plugin is loaded.");
call mtr.add_suppression("\\[Error\\] \\[[^]]*\\] InnoDB: Can't generate new master key for tablespace encryption, please check the keyring plugin is loaded.");
=======
call mtr.add_suppression("\\[Error\\] Function 'keyring_file' already exists");
call mtr.add_suppression("\\[Error\\] Couldn't load plugin named 'keyring_file' with soname 'keyring_file.so'.");
call mtr.add_suppression("\\[Error\\] InnoDB: Can't generate new master key, please check the keyring plugin is loaded.");
call mtr.add_suppression("\\[Error\\] InnoDB: Encryption can't find master key, please check the keyring plugin is loaded.");
call mtr.add_suppression("Error 'Can't find master key from keyring, please check in the server log if a keyring plugin is loaded and initialized successfully.");
call mtr.add_suppression("\\[Warning\\] Slave: Can't find master key from keyring, please check in the server log if a keyring plugin is loaded and initialized successfully.");
call mtr.add_suppression("\\[Error\\] InnoDB: Can't generate new master key for tablespace encryption, please check the keyring plugin is loaded.");
>>>>>>> 9521e615
call mtr.add_suppression("The slave coordinator and worker threads are stopped");
[On Master]

ALTER INSTANCE ROTATE INNODB MASTER KEY;
CREATE TABLE t1(c1 INT PRIMARY KEY, c2 char(20)) ENCRYPTION="Y" ENGINE = InnoDB;
INSERT INTO t1 VALUES(0, "aaaaa");
INSERT INTO t1 VALUES(1, "bbbbb");
INSERT INTO t1 VALUES(2, "ccccc");
SELECT * FROM t1;
c1	c2
0	aaaaa
1	bbbbb
2	ccccc
ALTER INSTANCE ROTATE INNODB MASTER KEY;
CREATE TABLE t2(c1 INT PRIMARY KEY, c2 char(20)) ENCRYPTION="Y" ENGINE = InnoDB;
INSERT INTO t2 SELECT * FROM t1;
SELECT COUNT(*) FROM t2;
COUNT(*)
3

# Check for keyring file on master.
keyring_master

ALTER INSTANCE ROTATE INNODB MASTER KEY;
# Check for keyring file on master.
keyring_master

SELECT * FROM t1;
c1	c2
0	aaaaa
1	bbbbb
2	ccccc
include/sync_slave_sql_with_master.inc
[On Slave]
# Check for keyring file on slave.
keyring_slave
SELECT COUNT(*) FROM t2;
COUNT(*)
3
SELECT * FROM t1;
c1	c2
0	aaaaa
1	bbbbb
2	ccccc
# Check for keyring file on slave.
keyring_slave
[On Master]
#
CREATE TABLE t3(c1 INT PRIMARY KEY, c2 char(20)) ENCRYPTION="Y" ENGINE = InnoDB;
INSERT INTO t3 VALUES(0, "aaaaa");

include/sync_slave_sql_with_master.inc
[On Slave]
SELECT * FROM t3;
c1	c2
0	aaaaa
SELECT COUNT(*) FROM t2;
COUNT(*)
3
SELECT * FROM t1;
c1	c2
0	aaaaa
1	bbbbb
2	ccccc
# Check for keyring file on slave.
keyring_slave
ALTER INSTANCE ROTATE INNODB MASTER KEY;
# Check for keyring file on slave.
keyring_slave
UNINSTALL PLUGIN keyring_file;
# Checking keyring plugin after uninstall.
SELECT PLUGIN_NAME,PLUGIN_VERSION,PLUGIN_STATUS
FROM INFORMATION_SCHEMA.PLUGINS WHERE plugin_name='keyring_file';
include/stop_slave_sql.inc
[On Master]
CREATE TABLE t4(c1 INT PRIMARY KEY, c2 char(20)) ENCRYPTION="Y" ENGINE = InnoDB;
INSERT INTO t4 VALUES(1, "rpltest");
[On Slave]
START SLAVE SQL_THREAD;
include/wait_for_slave_sql_error.inc [errno=3185]
INSTALL PLUGIN keyring_file SONAME 'keyring_file.so';
SET @@global.keyring_file_data='MYSQL_TMP_DIR/keyring_slave/keyring_slave';
SELECT PLUGIN_NAME,PLUGIN_VERSION,PLUGIN_STATUS
FROM INFORMATION_SCHEMA.PLUGINS WHERE plugin_name='keyring_file';
PLUGIN_NAME	keyring_file
PLUGIN_VERSION	1.0
PLUGIN_STATUS	ACTIVE
include/start_slave_sql.inc
include/sync_slave_sql_with_master.inc
SELECT * FROM t4;
c1	c2
1	rpltest
[On Master]
# Uninstalling keyring_file plugin on master.
UNINSTALL PLUGIN keyring_file;
# Checking keyring plugin after uninstall.
SELECT PLUGIN_NAME,PLUGIN_VERSION,PLUGIN_STATUS
FROM INFORMATION_SCHEMA.PLUGINS WHERE plugin_name='keyring_file';
SELECT * FROM t1;
c1	c2
0	aaaaa
1	bbbbb
2	ccccc

ALTER INSTANCE ROTATE INNODB MASTER KEY;
ERROR HY000: Can't find master key from keyring, please check in the server log if a keyring plugin is loaded and initialized successfully.
# Installing keyring_file plugin on master.
INSTALL PLUGIN keyring_file SONAME 'keyring_file.so';
# Cleanup
DROP TABLE t1,t2,t3,t4;
include/sync_slave_sql_with_master.inc
include/rpl_end.inc<|MERGE_RESOLUTION|>--- conflicted
+++ resolved
@@ -3,23 +3,13 @@
 Note	####	Sending passwords in plain text without SSL/TLS is extremely insecure.
 Note	####	Storing MySQL user name or password information in the master info repository is not secure and is therefore not recommended. Please consider using the USER and PASSWORD connection options for START SLAVE; see the 'START SLAVE Syntax' in the MySQL Manual for more information.
 [connection master]
-<<<<<<< HEAD
 call mtr.add_suppression("\\[Error\\] \\[[^]]*\\] Function 'keyring_file' already exists");
 call mtr.add_suppression("\\[Error\\] \\[[^]]*\\] Couldn't load plugin named 'keyring_file' with soname 'keyring_file.so'.");
 call mtr.add_suppression("\\[Error\\] \\[[^]]*\\] InnoDB: Can't generate new master key, please check the keyring plugin is loaded.");
 call mtr.add_suppression("\\[Error\\] \\[[^]]*\\] InnoDB: Encryption can't find master key, please check the keyring plugin is loaded.");
-call mtr.add_suppression("Error 'Can't find master key from keyring, please check keyring plugin is loaded.");
+call mtr.add_suppression("Error 'Can't find master key from keyring, please check in the server log if a keyring plugin is loaded and initialized successfully.");
 call mtr.add_suppression("\\[Warning\\] \\[[^]]*\\] Slave: Can't find master key from keyring, please check keyring plugin is loaded.");
 call mtr.add_suppression("\\[Error\\] \\[[^]]*\\] InnoDB: Can't generate new master key for tablespace encryption, please check the keyring plugin is loaded.");
-=======
-call mtr.add_suppression("\\[Error\\] Function 'keyring_file' already exists");
-call mtr.add_suppression("\\[Error\\] Couldn't load plugin named 'keyring_file' with soname 'keyring_file.so'.");
-call mtr.add_suppression("\\[Error\\] InnoDB: Can't generate new master key, please check the keyring plugin is loaded.");
-call mtr.add_suppression("\\[Error\\] InnoDB: Encryption can't find master key, please check the keyring plugin is loaded.");
-call mtr.add_suppression("Error 'Can't find master key from keyring, please check in the server log if a keyring plugin is loaded and initialized successfully.");
-call mtr.add_suppression("\\[Warning\\] Slave: Can't find master key from keyring, please check in the server log if a keyring plugin is loaded and initialized successfully.");
-call mtr.add_suppression("\\[Error\\] InnoDB: Can't generate new master key for tablespace encryption, please check the keyring plugin is loaded.");
->>>>>>> 9521e615
 call mtr.add_suppression("The slave coordinator and worker threads are stopped");
 [On Master]
 
