<<<<<<< HEAD
stop slave;
drop table if exists t1,t2,t3,t4,t5,t6,t7,t8,t9;
reset master;
reset slave;
drop table if exists t1,t2,t3,t4,t5,t6,t7,t8,t9;
start slave;
CALL mtr.add_suppression('Unsafe statement written to the binary log using statement format since BINLOG_FORMAT = STATEMENT');
=======
include/master-slave.inc
[connection master]
CALL mtr.add_suppression('Statement may not be safe to log in statement format.');
>>>>>>> 09c80e12
CREATE TABLE t1 (a VARCHAR(1000));
INSERT INTO t1 VALUES (CONNECTION_ID());
INSERT INTO t1 VALUES (CONNECTION_ID());
INSERT INTO t1 VALUES
(CURDATE()),
(CURRENT_DATE()),
(CURRENT_TIME()),
(CURRENT_TIMESTAMP()),
(CURTIME()),
(LOCALTIME()),
(LOCALTIMESTAMP()),
(NOW()),
(UNIX_TIMESTAMP()),
(UTC_DATE()),
(UTC_TIME()),
(UTC_TIMESTAMP());
INSERT INTO t1 VALUES (RAND());
INSERT INTO t1 VALUES (LAST_INSERT_ID());
include/diff_tables.inc [master:t1, slave:t1]
DROP TABLE t1;
include/rpl_end.inc<|MERGE_RESOLUTION|>--- conflicted
+++ resolved
@@ -1,16 +1,6 @@
-<<<<<<< HEAD
-stop slave;
-drop table if exists t1,t2,t3,t4,t5,t6,t7,t8,t9;
-reset master;
-reset slave;
-drop table if exists t1,t2,t3,t4,t5,t6,t7,t8,t9;
-start slave;
-CALL mtr.add_suppression('Unsafe statement written to the binary log using statement format since BINLOG_FORMAT = STATEMENT');
-=======
 include/master-slave.inc
 [connection master]
-CALL mtr.add_suppression('Statement may not be safe to log in statement format.');
->>>>>>> 09c80e12
+CALL mtr.add_suppression('Unsafe statement written to the binary log using statement format since BINLOG_FORMAT = STATEMENT');
 CREATE TABLE t1 (a VARCHAR(1000));
 INSERT INTO t1 VALUES (CONNECTION_ID());
 INSERT INTO t1 VALUES (CONNECTION_ID());
