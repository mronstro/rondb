stop slave;
drop table if exists t1,t2,t3,t4,t5,t6,t7,t8,t9;
reset master;
reset slave;
drop table if exists t1,t2,t3,t4,t5,t6,t7,t8,t9;
start slave;
call mtr.add_suppression("Slave: Can\'t find record in \'t1\' Error_code: .*");
[on slave]
SET @old_slave_exec_mode= @@global.slave_exec_mode;
######## Run with slave_exec_mode=STRICT ########
SET @@global.slave_exec_mode = 'STRICT';
==== Initialize ====
[on master]
CREATE TABLE t1(a INT PRIMARY KEY);
[on slave]
==== Test: SQL thread sees 'INSERT' of existing key ====
---- Prepare slave so that it will get duplicate key error ----
INSERT INTO t1 VALUES (1);
---- Insert rows on master ----
[on master]
INSERT INTO t1 VALUES (1);
SELECT * FROM t1;
a
1
[on slave]
---- Wait until slave stops with an error ----
<<<<<<< HEAD
Last_SQL_Error (expected "duplicate key" error)
Could not execute Write_rows event on table test.t1; Duplicate entry '1' for key 'PRIMARY', Error_code: 1062; handler error HA_ERR_FOUND_DUPP_KEY; the event's master log master-bin.000001, end_log_pos END_LOG_POS
=======
Last_SQL_Error = Could not execute Write_rows event on table test.t1; Duplicate entry '1' for key 'PRIMARY', Error_code: 1062; handler error HA_ERR_FOUND_DUPP_KEY; the event's master log master-bin.000001, end_log_pos 349 (expected "duplicate key" error)
>>>>>>> ff230a1c
SELECT * FROM t1;
a
1
---- Resolve the conflict on the slave and restart SQL thread ----
DELETE FROM t1 WHERE a = 1;
START SLAVE SQL_THREAD;
---- Sync slave and verify that there is no error ----
Last_SQL_Error = '' (expected no error)
SELECT * FROM t1;
a
1
==== Test: SQL thread sees 'DELETE' of non-existing row ====
---- On master, insert two rows, the second with binlogging off ----
[on master]
DELETE FROM t1;
INSERT INTO t1 VALUES (1);
[on slave]
DELETE FROM t1 WHERE a = 1;
---- On master, remove the row that does not exist on slave ----
[on master]
DELETE FROM t1 WHERE a = 1;
SELECT * FROM t1;
a
[on slave]
---- Wait until slave stops with an error ----
Last_SQL_Error = Could not execute Delete_rows event on table test.t1; Can't find record in 't1', Error_code: 1032; handler error HA_ERR_KEY_NOT_FOUND; the event's master log master-bin.000001, end_log_pos 985 (expected "can't find record" error)
SELECT * FROM t1;
a
---- Resolve the conflict on the slave and restart SQL thread ----
INSERT INTO t1 VALUES (1);
START SLAVE SQL_THREAD;
---- Sync slave and verify that there is no error ----
Last_SQL_Error =  (expected no error)
SELECT * FROM t1;
a
==== Clean up ====
[on master]
DROP TABLE t1;
[on slave]
######## Run with slave_exec_mode=IDEMPOTENT ########
set @@global.slave_exec_mode= 'IDEMPOTENT';
==== Initialize ====
[on master]
CREATE TABLE t1(a INT PRIMARY KEY);
[on slave]
==== Test: SQL thread sees 'INSERT' of existing key ====
---- Prepare slave so that it will get duplicate key error ----
INSERT INTO t1 VALUES (1);
---- Insert rows on master ----
[on master]
INSERT INTO t1 VALUES (1);
SELECT * FROM t1;
a
1
[on slave]
---- Sync slave and verify that there is no error ----
Last_SQL_Error = '' (expected no error)
SELECT * FROM t1;
a
1
==== Test: SQL thread sees 'DELETE' of non-existing row ====
---- On master, insert two rows, the second with binlogging off ----
[on master]
DELETE FROM t1;
INSERT INTO t1 VALUES (1);
[on slave]
DELETE FROM t1 WHERE a = 1;
---- On master, remove the row that does not exist on slave ----
[on master]
DELETE FROM t1 WHERE a = 1;
SELECT * FROM t1;
a
[on slave]
---- Sync slave and verify that there is no error ----
Last_SQL_Error =  (expected no error)
SELECT * FROM t1;
a
==== Clean up ====
[on master]
DROP TABLE t1;
[on slave]
SET @@global.slave_exec_mode= @old_slave_exec_mode;<|MERGE_RESOLUTION|>--- conflicted
+++ resolved
@@ -24,12 +24,8 @@
 1
 [on slave]
 ---- Wait until slave stops with an error ----
-<<<<<<< HEAD
 Last_SQL_Error (expected "duplicate key" error)
 Could not execute Write_rows event on table test.t1; Duplicate entry '1' for key 'PRIMARY', Error_code: 1062; handler error HA_ERR_FOUND_DUPP_KEY; the event's master log master-bin.000001, end_log_pos END_LOG_POS
-=======
-Last_SQL_Error = Could not execute Write_rows event on table test.t1; Duplicate entry '1' for key 'PRIMARY', Error_code: 1062; handler error HA_ERR_FOUND_DUPP_KEY; the event's master log master-bin.000001, end_log_pos 349 (expected "duplicate key" error)
->>>>>>> ff230a1c
 SELECT * FROM t1;
 a
 1
