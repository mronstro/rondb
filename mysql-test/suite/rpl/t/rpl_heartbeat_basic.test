--- conflicted
+++ resolved
@@ -18,10 +18,7 @@
 --source include/have_binlog_format_mixed.inc
 
 call mtr.add_suppression("Slave I/O: The slave I/O thread stops because a fatal error is encountered when it tried to SET @master_binlog_checksum");
-<<<<<<< HEAD
-=======
 call mtr.add_suppression("The slave coordinator and worker threads are stopped, possibly leaving data in inconsistent state");
->>>>>>> 99565c83
 
 --echo
 
@@ -29,11 +26,7 @@
 let $connect_retry= 20;
 
 --echo *** Preparing ***
-<<<<<<< HEAD
---connection slave
-=======
 sync_slave_with_master;
->>>>>>> 99565c83
 
 --disable_query_log
 call mtr.add_suppression("The master's UUID has changed, although this should not happen unless you have changed it manually.");
