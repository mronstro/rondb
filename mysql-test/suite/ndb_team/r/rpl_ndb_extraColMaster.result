stop slave;
drop table if exists t1,t2,t3,t4,t5,t6,t7,t8,t9;
reset master;
reset slave;
drop table if exists t1,t2,t3,t4,t5,t6,t7,t8,t9;
start slave;
set binlog_format=row;

***********************************************************
***********************************************************
***************** Start of Testing ************************
***********************************************************
***********************************************************
* This test format == binlog_format	ROW and engine == 'NDB'
***********************************************************
***********************************************************

***** Testing more columns on the Master *****

CREATE TABLE t1 (f1 INT, f2 INT, f3 INT PRIMARY KEY, f4 CHAR(20),
/* extra */
f5 FLOAT DEFAULT '2.00', 
f6 CHAR(4) DEFAULT 'TEST',
f7 INT DEFAULT '0',
f8 TEXT,
f9 LONGBLOB,
f10 BIT(63),
f11 VARBINARY(64))ENGINE='NDB';

* Alter Table on Slave and drop columns f5 through f11 *

alter table t1 drop f5, drop f6, drop f7, drop f8, drop f9, drop f10, drop f11;

* Insert data in Master then update and delete some rows*

* Select count and 20 rows from Master *

SELECT COUNT(*) FROM t1;
COUNT(*)
40

SELECT f1,f2,f3,f4,f5,f6,f7,f8,f9,
hex(f10),hex(f11) FROM t1 ORDER BY f3 LIMIT 20;
f1	f2	f3	f4	f5	f6	f7	f8	f9	hex(f10)	hex(f11)
2	2	2	second	2	kaks	2	got stolen from the paradise	very fat blob	1555	123456
3	3	3	next	2	kaks	2	got stolen from the paradise	very fat blob	1555	123456
5	5	5	second	2	kaks	2	got stolen from the paradise	very fat blob	1555	123456
6	6	6	next	2	kaks	2	got stolen from the paradise	very fat blob	1555	123456
8	8	8	second	2	kaks	2	got stolen from the paradise	very fat blob	1555	123456
9	9	9	next	2	kaks	2	got stolen from the paradise	very fat blob	1555	123456
11	11	11	second	2	kaks	2	got stolen from the paradise	very fat blob	1555	123456
12	12	12	next	2	kaks	2	got stolen from the paradise	very fat blob	1555	123456
14	14	14	second	2	kaks	2	got stolen from the paradise	very fat blob	1555	123456
15	15	15	next	2	kaks	2	got stolen from the paradise	very fat blob	1555	123456
17	17	17	second	2	kaks	2	got stolen from the paradise	very fat blob	1555	123456
18	18	18	next	2	kaks	2	got stolen from the paradise	very fat blob	1555	123456
20	20	20	second	2	kaks	2	got stolen from the paradise	very fat blob	1555	123456
21	21	21	next	2	kaks	2	got stolen from the paradise	very fat blob	1555	123456
23	23	23	second	2	kaks	2	got stolen from the paradise	very fat blob	1555	123456
24	24	24	next	2	kaks	2	got stolen from the paradise	very fat blob	1555	123456
26	26	26	second	2	kaks	2	got stolen from the paradise	very fat blob	1555	123456
27	27	27	next	2	kaks	2	got stolen from the paradise	very fat blob	1555	123456
29	29	29	second	2	kaks	2	got stolen from the paradise	very fat blob	1555	123456
30	30	30	next	2	kaks	2	got stolen from the paradise	very fat blob	1555	123456

* Select count and 20 rows from Slave *

SELECT COUNT(*) FROM t1;
COUNT(*)
40

SELECT * FROM t1 ORDER BY f3 LIMIT 20;
f1	f2	f3	f4
2	2	2	second
3	3	3	next
5	5	5	second
6	6	6	next
8	8	8	second
9	9	9	next
11	11	11	second
12	12	12	next
14	14	14	second
15	15	15	next
17	17	17	second
18	18	18	next
20	20	20	second
21	21	21	next
23	23	23	second
24	24	24	next
26	26	26	second
27	27	27	next
29	29	29	second
30	30	30	next

* Show Slave Status *

show slave status;;
Slave_IO_State	#
Master_Host	127.0.0.1
Master_User	root
Master_Port	#
Connect_Retry	1
Master_Log_File	master-bin.000001
Read_Master_Log_Pos	#
Relay_Log_File	#
Relay_Log_Pos	#
Relay_Master_Log_File	master-bin.000001
Slave_IO_Running	Yes
Slave_SQL_Running	Yes
Replicate_Do_DB	
Replicate_Ignore_DB	
Replicate_Do_Table	
Replicate_Ignore_Table	
Replicate_Wild_Do_Table	
Replicate_Wild_Ignore_Table	
Last_Errno	0
Last_Error	
Skip_Counter	0
Exec_Master_Log_Pos	#
Relay_Log_Space	#
Until_Condition	None
Until_Log_File	
Until_Log_Pos	0
Master_SSL_Allowed	No
Master_SSL_CA_File	
Master_SSL_CA_Path	
Master_SSL_Cert	
Master_SSL_Cipher	
Master_SSL_Key	
Seconds_Behind_Master	#
Master_SSL_Verify_Server_Cert	No
Last_IO_Errno	#
Last_IO_Error	#
Last_SQL_Errno	0
Last_SQL_Error	
<<<<<<< HEAD
Master_Bind	
=======
Master_Bind	0.0.0.0
Replicate_Ignore_Server_Ids	
Master_Server_Id	1
>>>>>>> afbc8880


***** Testing Altering table def scenario *****

CREATE TABLE t2 (f1 INT, f2 INT, f3 INT PRIMARY KEY, f4 CHAR(20),
/* extra */
f5 DOUBLE DEFAULT '2.00', 
f6 ENUM('a', 'b', 'c') default 'a',
f7 DECIMAL(17,9) default '1000.00',
f8 MEDIUMBLOB,
f9 NUMERIC(6,4) default '2000.00',
f10 VARCHAR(1024),
f11 BINARY(20) NOT NULL DEFAULT '\0\0\0\0\0\0\0\0\0\0\0\0\0\0\0\0\0\0\0\0',
f12 SET('a', 'b', 'c') default 'b')
ENGINE='NDB';
Warnings:
Warning	1264	Out of range value for column 'f9' at row 1

CREATE TABLE t3 (f1 INT, f2 INT, f3 INT PRIMARY KEY, f4 CHAR(20),
/* extra */
f5 DOUBLE DEFAULT '2.00', 
f6 ENUM('a', 'b', 'c') default 'a',
f8 MEDIUMBLOB,
f10 VARCHAR(1024),
f11 BINARY(20) NOT NULL DEFAULT '\0\0\0\0\0\0\0\0\0\0\0\0\0\0\0\0\0\0\0\0',
f12 SET('a', 'b', 'c') default 'b')
ENGINE='NDB';

CREATE TABLE t4 (f1 INT, f2 INT, f3 INT PRIMARY KEY, f4 CHAR(20),
/* extra */
f5 DOUBLE DEFAULT '2.00', 
f6 DECIMAL(17,9) default '1000.00',
f7 MEDIUMBLOB,
f8 NUMERIC(6,4) default '2000.00',
f9 VARCHAR(1024),
f10 BINARY(20) not null default '\0\0\0\0\0\0\0\0\0\0\0\0\0\0\0\0\0\0\0\0',
f11 CHAR(255))
ENGINE='NDB';
Warnings:
Warning	1264	Out of range value for column 'f8' at row 1

CREATE TABLE t31 (f1 INT, f2 INT, f3 INT PRIMARY KEY, f4 CHAR(20),
/* extra */
f5  BIGINT,
f6  BLOB,
f7  DATE,
f8  DATETIME,
f9  FLOAT,
f10 INT,
f11 LONGBLOB,
f12 LONGTEXT,
f13 MEDIUMBLOB,
f14 MEDIUMINT,
f15 MEDIUMTEXT,
f16 REAL,
f17 SMALLINT,
f18 TEXT,
f19 TIME,
f20 TIMESTAMP,
f21 TINYBLOB,
f22 TINYINT,
f23 TINYTEXT,
f24 YEAR,
f25 BINARY(255),
f26 BIT(64),
f27 CHAR(255),
f28 DECIMAL(30,7),
f29 DOUBLE,
f30 ENUM ('a','b', 'c') default 'a',
f31 FLOAT,
f32 NUMERIC(17,9),
f33 SET ('a', 'b', 'c') default 'b',
f34 VARBINARY(1025),
f35 VARCHAR(257)       
) ENGINE='NDB';

** Alter tables on slave and drop columns **

alter table t2 drop f5, drop f6, drop f7, drop f8, drop f9, drop f10, drop f11, drop
f12;
alter table t3 drop f5, drop f6, drop f8, drop f10, drop f11, drop f12;
alter table t4 drop f5, drop f6, drop f7, drop f8, drop f9, drop f10, drop f11;
alter table t31 
drop f5, drop f6, drop f7, drop f8, drop f9, drop f10, drop f11,
drop f12, drop f13, drop f14, drop f15, drop f16, drop f17, drop f18,
drop f19, drop f20, drop f21, drop f22, drop f23, drop f24, drop f25,
drop f26, drop f27, drop f28, drop f29, drop f30, drop f31, drop f32,
drop f33, drop f34, drop f35;

** Insert Data into Master **
INSERT into t2 set f1=1, f2=1, f3=1, f4='first', f8='f8: medium size blob', f10='f10:
some var char';
INSERT into t2 values (2, 2, 2, 'second',
2.0, 'b', 2000.0002, 'f8: medium size blob', 2000, 'f10: some var char',
'01234567', 'c'),
(3, 3, 3, 'third',
3.0, 'b', 3000.0003, 'f8: medium size blob', 3000, 'f10: some var char',
'01234567', 'c');
Warnings:
Warning	1264	Out of range value for column 'f9' at row 1
Warning	1264	Out of range value for column 'f9' at row 2
INSERT into t3 set f1=1, f2=1, f3=1, f4='first', f10='f10: some var char';
INSERT into t4 set f1=1, f2=1, f3=1, f4='first', f7='f7: medium size blob', f10='f10:
binary data';
INSERT into t31 set f1=1, f2=1, f3=1, f4='first';
INSERT into t31 set f1=1, f2=1, f3=2, f4='second',
f9=2.2,  f10='seven samurai', f28=222.222, f35='222';
Warnings:
Warning	1366	Incorrect integer value: 'seven samurai' for column 'f10' at row 1
INSERT into t31 values (1, 1, 3, 'third',
/* f5  BIGINT,  */            333333333333333333333333,
/* f6  BLOB,  */              '3333333333333333333333',
/* f7  DATE,  */              '2007-07-18',
/* f8  DATETIME,  */          "2007-07-18",
/* f9  FLOAT,  */             3.33333333,
/* f10 INT,  */               333333333,
/* f11 LONGBLOB,  */          '3333333333333333333',
/* f12 LONGTEXT,  */          '3333333333333333333',
/* f13 MEDIUMBLOB,  */        '3333333333333333333',
/* f14 MEDIUMINT,  */         33,
/* f15 MEDIUMTEXT,  */        3.3,
/* f16 REAL,  */              3.3,
/* f17 SMALLINT,  */          3,
/* f18 TEXT,  */              '33',
/* f19 TIME,  */              '2:59:58.999',
/* f20 TIMESTAMP,  */         20000303000000,
/* f21 TINYBLOB,  */          '3333',
/* f22 TINYINT,  */           3,
/* f23 TINYTEXT,  */          '3',
/* f24 YEAR,  */              3000,
/* f25 BINARY(255),  */       'three_33333',
/* f26 BIT(64),  */           b'011', 
/* f27 CHAR(255),  */         'three',
/* f28 DECIMAL(30,7),  */     3.333,
/* f29 DOUBLE,  */            3.333333333333333333333333333,
/* f30 ENUM ('a','b','c')*/   'c',
/* f31 FLOAT,  */             3.0,
/* f32 NUMERIC(17,9),  */     3.3333,
/* f33 SET ('a','b','c'),*/   'c',
/*f34 VARBINARY(1025),*/      '3333 minus 3',
/*f35 VARCHAR(257),*/         'three times three'
      );
Warnings:
Warning	1264	Out of range value for column 'f5' at row 1
Warning	1264	Out of range value for column 'f24' at row 1
INSERT into t31 values (1, 1, 4, 'fourth',
/* f5  BIGINT,  */            333333333333333333333333,
/* f6  BLOB,  */              '3333333333333333333333',
/* f7  DATE,  */              '2007-07-18',
/* f8  DATETIME,  */          "2007-07-18",
/* f9  FLOAT,  */             3.33333333,
/* f10 INT,  */               333333333,
/* f11 LONGBLOB,  */          '3333333333333333333',
/* f12 LONGTEXT,  */          '3333333333333333333',
/* f13 MEDIUMBLOB,  */        '3333333333333333333',
/* f14 MEDIUMINT,  */         33,
/* f15 MEDIUMTEXT,  */        3.3,
/* f16 REAL,  */              3.3,
/* f17 SMALLINT,  */          3,
/* f18 TEXT,  */              '33',
/* f19 TIME,  */              '2:59:58.999',
/* f20 TIMESTAMP,  */         20000303000000,
/* f21 TINYBLOB,  */          '3333',
/* f22 TINYINT,  */           3,
/* f23 TINYTEXT,  */          '3',
/* f24 YEAR,  */              3000,
/* f25 BINARY(255),  */       'three_33333',
/* f26 BIT(64),  */           b'011',
/* f27 CHAR(255),  */         'three',
/* f28 DECIMAL(30,7),  */     3.333,
/* f29 DOUBLE,  */            3.333333333333333333333333333,
/* f30 ENUM ('a','b','c')*/   'c',
/* f31 FLOAT,  */             3.0,
/* f32 NUMERIC(17,9),  */     3.3333,
/* f33 SET ('a','b','c'),*/   'c',
/*f34 VARBINARY(1025),*/      '3333 minus 3',
/*f35 VARCHAR(257),*/         'three times three'
       ),
(1, 1, 5, 'fifth',
/* f5  BIGINT,  */            333333333333333333333333,
/* f6  BLOB,  */              '3333333333333333333333',
/* f7  DATE,  */              '2007-07-18',
/* f8  DATETIME,  */          "2007-07-18",
/* f9  FLOAT,  */             3.33333333,
/* f10 INT,  */               333333333,
/* f11 LONGBLOB,  */          '3333333333333333333',
/* f12 LONGTEXT,  */          '3333333333333333333',
/* f13 MEDIUMBLOB,  */        '3333333333333333333',
/* f14 MEDIUMINT,  */         33,
/* f15 MEDIUMTEXT,  */        3.3,
/* f16 REAL,  */              3.3,
/* f17 SMALLINT,  */          3,
/* f18 TEXT,  */              '33',
/* f19 TIME,  */              '2:59:58.999',
/* f20 TIMESTAMP,  */         20000303000000,
/* f21 TINYBLOB,  */          '3333',
/* f22 TINYINT,  */           3,
/* f23 TINYTEXT,  */          '3',
/* f24 YEAR,  */              3000,
/* f25 BINARY(255),  */       'three_33333',
/* f26 BIT(64),  */           b'011',
/* f27 CHAR(255),  */         'three',
/* f28 DECIMAL(30,7),  */     3.333,
/* f29 DOUBLE,  */            3.333333333333333333333333333,
/* f30 ENUM ('a','b','c')*/   'c',
/* f31 FLOAT,  */             3.0,
/* f32 NUMERIC(17,9),  */     3.3333,
/* f33 SET ('a','b','c'),*/   'c',
/*f34 VARBINARY(1025),*/      '3333 minus 3',
/*f35 VARCHAR(257),*/         'three times three'
       ),
(1, 1, 6, 'sixth',
/* f5  BIGINT,  */            NULL,
/* f6  BLOB,  */              '3333333333333333333333',
/* f7  DATE,  */              '2007-07-18',
/* f8  DATETIME,  */          "2007-07-18",
/* f9  FLOAT,  */             3.33333333,
/* f10 INT,  */               333333333,
/* f11 LONGBLOB,  */          '3333333333333333333',
/* f12 LONGTEXT,  */          '3333333333333333333',
/* f13 MEDIUMBLOB,  */        '3333333333333333333',
/* f14 MEDIUMINT,  */         33,
/* f15 MEDIUMTEXT,  */        3.3,
/* f16 REAL,  */              3.3,
/* f17 SMALLINT,  */          3,
/* f18 TEXT,  */              '33',
/* f19 TIME,  */              '2:59:58.999',
/* f20 TIMESTAMP,  */         20000303000000,
/* f21 TINYBLOB,  */          '3333',
/* f22 TINYINT,  */           3,
/* f23 TINYTEXT,  */          '3',
/* f24 YEAR,  */              3000,
/* f25 BINARY(255),  */       'three_33333',
/* f26 BIT(64),  */           b'011',
/* f27 CHAR(255),  */         'three',
/* f28 DECIMAL(30,7),  */     3.333,
/* f29 DOUBLE,  */            3.333333333333333333333333333,
/* f30 ENUM ('a','b','c')*/   'c',
/* f31 FLOAT,  */             3.0,
/* f32 NUMERIC(17,9),  */     3.3333,
/* f33 SET ('a','b','c'),*/   'c',
/*f34 VARBINARY(1025),*/      '3333 minus 3',
/*f35 VARCHAR(257),*/         NULL
);
Warnings:
Warning	1264	Out of range value for column 'f5' at row 1
Warning	1264	Out of range value for column 'f24' at row 1
Warning	1264	Out of range value for column 'f5' at row 2
Warning	1264	Out of range value for column 'f24' at row 2
Warning	1264	Out of range value for column 'f24' at row 3

** Sync slave with master ** 
** Do selects from tables **

select * from t1 order by f3;
f1	f2	f3	f4
2	2	2	second
3	3	3	next
5	5	5	second
6	6	6	next
8	8	8	second
9	9	9	next
11	11	11	second
12	12	12	next
14	14	14	second
15	15	15	next
17	17	17	second
18	18	18	next
20	20	20	second
21	21	21	next
23	23	23	second
24	24	24	next
26	26	26	second
27	27	27	next
29	29	29	second
30	30	30	next
31	31	31	second
32	32	32	second
33	33	33	second
34	34	34	second
35	35	35	second
36	36	36	second
37	37	37	second
38	38	38	second
39	39	39	second
40	40	40	second
41	41	41	second
42	42	42	second
43	43	43	second
44	44	44	second
45	45	45	second
46	46	46	second
47	47	47	second
48	48	48	second
49	49	49	second
50	50	50	second
select * from t2 order by f1;
f1	f2	f3	f4
1	1	1	first
2	2	2	second
3	3	3	third
select * from t3 order by f1;
f1	f2	f3	f4
1	1	1	first
select * from t4 order by f1;
f1	f2	f3	f4
1	1	1	first
select * from t31 order by f3;
f1	f2	f3	f4
1	1	1	first
1	1	2	second
1	1	3	third
1	1	4	fourth
1	1	5	fifth
1	1	6	sixth

** Do updates master **

update t31 set f5=555555555555555 where f3=6;
update t31 set f2=2 where f3=2;
update t31 set f1=NULL where f3=1;
update t31 set f3=NULL, f27=NULL, f35='f35 new value' where f3=3;
Warnings:
Warning	1048	Column 'f3' cannot be null

** Delete from Master **

delete from t1;
delete from t2;
delete from t3;
delete from t4;
delete from t31;

** Check slave status **

select * from t31;
f1	f2	f3	f4
show slave status;;
Slave_IO_State	#
Master_Host	127.0.0.1
Master_User	root
Master_Port	#
Connect_Retry	1
Master_Log_File	master-bin.000001
Read_Master_Log_Pos	#
Relay_Log_File	#
Relay_Log_Pos	#
Relay_Master_Log_File	master-bin.000001
Slave_IO_Running	Yes
Slave_SQL_Running	Yes
Replicate_Do_DB	
Replicate_Ignore_DB	
Replicate_Do_Table	
Replicate_Ignore_Table	
Replicate_Wild_Do_Table	
Replicate_Wild_Ignore_Table	
Last_Errno	0
Last_Error	
Skip_Counter	0
Exec_Master_Log_Pos	#
Relay_Log_Space	#
Until_Condition	None
Until_Log_File	
Until_Log_Pos	0
Master_SSL_Allowed	No
Master_SSL_CA_File	
Master_SSL_CA_Path	
Master_SSL_Cert	
Master_SSL_Cipher	
Master_SSL_Key	
Seconds_Behind_Master	#
Master_SSL_Verify_Server_Cert	No
Last_IO_Errno	#
Last_IO_Error	#
Last_SQL_Errno	0
Last_SQL_Error	
<<<<<<< HEAD
Master_Bind	
=======
Master_Bind	0.0.0.0
Replicate_Ignore_Server_Ids	
Master_Server_Id	1
>>>>>>> afbc8880

****************************************
* columns in master at middle of table *
* Expect: Proper error message         *
****************************************

** Stop and Reset Slave **

STOP SLAVE;
RESET SLAVE;

** create table slave side **
CREATE TABLE t10 (a INT PRIMARY KEY, b BLOB, c CHAR(5)
) ENGINE='NDB';

** Connect to master and create table **

CREATE TABLE t10 (a INT KEY, b BLOB, f DOUBLE DEFAULT '233',
c CHAR(5), e INT DEFAULT '1')ENGINE='NDB';
RESET MASTER;

*** Start Slave ***
START SLAVE;

*** Master Data Insert ***
set @b1 = 'b1b1b1b1';
set @b1 = concat(@b1,@b1);
INSERT INTO t10 () VALUES(1,@b1,DEFAULT,'Kyle',DEFAULT),
(2,@b1,DEFAULT,'JOE',DEFAULT),
(3,@b1,DEFAULT,'QA',DEFAULT);

********************************************
*** Expect slave to fail with Error 1523 ***
********************************************

SHOW SLAVE STATUS;
Slave_IO_State	#
Master_Host	127.0.0.1
Master_User	root
Master_Port	#
Connect_Retry	1
Master_Log_File	master-bin.000001
Read_Master_Log_Pos	#
Relay_Log_File	#
Relay_Log_Pos	#
Relay_Master_Log_File	master-bin.000001
Slave_IO_Running	Yes
Slave_SQL_Running	No
Replicate_Do_DB	
Replicate_Ignore_DB	
Replicate_Do_Table	
Replicate_Ignore_Table	
Replicate_Wild_Do_Table	
Replicate_Wild_Ignore_Table	
Last_Errno	1535
Last_Error	Table definition on master and slave does not match: Column 2 type mismatch - received type 5, test.t10 has type 254
Skip_Counter	0
Exec_Master_Log_Pos	#
Relay_Log_Space	#
Until_Condition	None
Until_Log_File	
Until_Log_Pos	0
Master_SSL_Allowed	No
Master_SSL_CA_File	
Master_SSL_CA_Path	
Master_SSL_Cert	
Master_SSL_Cipher	
Master_SSL_Key	
Seconds_Behind_Master	#
Master_SSL_Verify_Server_Cert	No
Last_IO_Errno	#
Last_IO_Error	#
Last_SQL_Errno	1535
Last_SQL_Error	Table definition on master and slave does not match: Column 2 type mismatch - received type 5, test.t10 has type 254
<<<<<<< HEAD
Master_Bind	
=======
Master_Bind	0.0.0.0
Replicate_Ignore_Server_Ids	
Master_Server_Id	1
>>>>>>> afbc8880
SET GLOBAL SQL_SLAVE_SKIP_COUNTER=2;
START SLAVE;

*** Drop t10  ***
DROP TABLE t10;

*********************************************
* More columns in master at middle of table *
* Expect: Proper error message              *
*********************************************

*** Create t11 on slave  ***
STOP SLAVE;
RESET SLAVE;
CREATE TABLE t11 (a INT PRIMARY KEY, b BLOB, c VARCHAR(254)
) ENGINE='NDB';

*** Create t11 on Master ***
CREATE TABLE t11 (a INT KEY, b BLOB, f TEXT,
c CHAR(5) DEFAULT 'test', e INT DEFAULT '1')ENGINE='NDB';
RESET MASTER;

*** Start Slave ***
START SLAVE;

*** Master Data Insert ***
set @b1 = 'b1b1b1b1';
set @b1 = concat(@b1,@b1);
INSERT INTO t11 () VALUES(1,@b1,'Testing is fun','Kyle',DEFAULT),
(2,@b1,'Testing is cool','JOE',DEFAULT),
(3,@b1,DEFAULT,'QA',DEFAULT);

********************************************
*** Expect slave to fail with Error 1523 ***
********************************************

SHOW SLAVE STATUS;
Slave_IO_State	#
Master_Host	127.0.0.1
Master_User	root
Master_Port	#
Connect_Retry	1
Master_Log_File	master-bin.000001
Read_Master_Log_Pos	#
Relay_Log_File	#
Relay_Log_Pos	#
Relay_Master_Log_File	master-bin.000001
Slave_IO_Running	Yes
Slave_SQL_Running	No
Replicate_Do_DB	
Replicate_Ignore_DB	
Replicate_Do_Table	
Replicate_Ignore_Table	
Replicate_Wild_Do_Table	
Replicate_Wild_Ignore_Table	
Last_Errno	1535
Last_Error	Table definition on master and slave does not match: Column 2 type mismatch - received type 252, test.t11 has type 15
Skip_Counter	0
Exec_Master_Log_Pos	#
Relay_Log_Space	#
Until_Condition	None
Until_Log_File	
Until_Log_Pos	0
Master_SSL_Allowed	No
Master_SSL_CA_File	
Master_SSL_CA_Path	
Master_SSL_Cert	
Master_SSL_Cipher	
Master_SSL_Key	
Seconds_Behind_Master	#
Master_SSL_Verify_Server_Cert	No
Last_IO_Errno	#
Last_IO_Error	#
Last_SQL_Errno	1535
Last_SQL_Error	Table definition on master and slave does not match: Column 2 type mismatch - received type 252, test.t11 has type 15
<<<<<<< HEAD
Master_Bind	
=======
Master_Bind	0.0.0.0
Replicate_Ignore_Server_Ids	
Master_Server_Id	1
>>>>>>> afbc8880
SET GLOBAL SQL_SLAVE_SKIP_COUNTER=2;
START SLAVE;

*** Drop t11  ***
DROP TABLE t11;

*********************************************
* More columns in master at middle of table *
* Expect: This one should pass blob-text    *
*********************************************

*** Create t12 on slave  ***
STOP SLAVE;
RESET SLAVE;
CREATE TABLE t12 (a INT PRIMARY KEY, b BLOB, c BLOB
) ENGINE='NDB';

*** Create t12 on Master ***
CREATE TABLE t12 (a INT KEY, b BLOB, f TEXT,
c CHAR(5) DEFAULT 'test', e INT DEFAULT '1')ENGINE='NDB';
RESET MASTER;

*** Start Slave ***
START SLAVE;

*** Master Data Insert ***
set @b1 = 'b1b1b1b1';
set @b1 = concat(@b1,@b1);
INSERT INTO t12 () VALUES(1,@b1,'Kyle',DEFAULT,DEFAULT),
(2,@b1,'JOE',DEFAULT,DEFAULT),
(3,@b1,'QA',DEFAULT,DEFAULT);

SELECT a,hex(b),f,c,e FROM t12 ORDER BY a;
a	hex(b)	f	c	e
1	62316231623162316231623162316231	Kyle	test	1
2	62316231623162316231623162316231	JOE	test	1
3	62316231623162316231623162316231	QA	test	1

*** Select on Slave ***
SELECT a,hex(b),c FROM t12 ORDER BY a;
a	hex(b)	c
1	62316231623162316231623162316231	Kyle
2	62316231623162316231623162316231	JOE
3	62316231623162316231623162316231	QA

*** Drop t12  ***
DROP TABLE t12;

****************************************************
* - Alter Master adding columns at middle of table *
*   Expect: columns added                          *
****************************************************


*** Create t14 on slave  ***
STOP SLAVE;
RESET SLAVE;
CREATE TABLE t14 (c1 INT PRIMARY KEY, c4 BLOB, c5 CHAR(5)
) ENGINE='NDB';

*** Create t14 on Master ***
CREATE TABLE t14 (c1 INT KEY, c4 BLOB, c5 CHAR(5),
c6 INT DEFAULT '1',
c7 TIMESTAMP NULL DEFAULT CURRENT_TIMESTAMP
)ENGINE='NDB';
RESET MASTER;

*** Start Slave ***
START SLAVE;

*** Master Data Insert ***
ALTER TABLE t14 ADD COLUMN c2 DECIMAL(8,2) AFTER c1;
ALTER TABLE t14 ADD COLUMN c3 TEXT AFTER c2;

set @b1 = 'b1b1b1b1';
set @b1 = concat(@b1,@b1);
INSERT INTO t14 () VALUES(1,1.00,'Replication Testing Extra Col',@b1,'Kyle',DEFAULT,DEFAULT),
(2,2.00,'This Test Should work',@b1,'JOE',DEFAULT,DEFAULT),
(3,3.00,'If is does not, I will open a bug',@b1,'QA',DEFAULT,DEFAULT);

SELECT c1,c2,c3,hex(c4),c5,c6,c7 FROM t14 ORDER BY c1;
c1	c2	c3	hex(c4)	c5	c6	c7
1	1.00	Replication Testing Extra Col	62316231623162316231623162316231	Kyle	1	CURRENT_TIMESTAMP
2	2.00	This Test Should work	62316231623162316231623162316231	JOE	1	CURRENT_TIMESTAMP
3	3.00	If is does not, I will open a bug	62316231623162316231623162316231	QA	1	CURRENT_TIMESTAMP

*** Select on Slave ****
SELECT c1,c2,c3,hex(c4),c5 FROM t14 ORDER BY c1;
c1	c2	c3	hex(c4)	c5
1	1.00	Replication Testing Extra Col	62316231623162316231623162316231	Kyle
2	2.00	This Test Should work	62316231623162316231623162316231	JOE
3	3.00	If is does not, I will open a bug	62316231623162316231623162316231	QA

****************************************************
* - Alter Master Dropping columns from the middle. *
*   Expect: columns dropped                        *
****************************************************

*** connect to master and drop columns ***
ALTER TABLE t14 DROP COLUMN c2;
ALTER TABLE t14 DROP COLUMN c7;

*** Select from Master ***
SELECT c1,c3,hex(c4),c5,c6 FROM t14 ORDER BY c1;
c1	c3	hex(c4)	c5	c6
1	Replication Testing Extra Col	62316231623162316231623162316231	Kyle	1
2	This Test Should work	62316231623162316231623162316231	JOE	1
3	If is does not, I will open a bug	62316231623162316231623162316231	QA	1

************
* Bug30415 *
************
SHOW SLAVE STATUS;
Slave_IO_State	#
Master_Host	127.0.0.1
Master_User	root
Master_Port	#
Connect_Retry	1
Master_Log_File	master-bin.000001
Read_Master_Log_Pos	#
Relay_Log_File	#
Relay_Log_Pos	#
Relay_Master_Log_File	master-bin.000001
Slave_IO_Running	Yes
Slave_SQL_Running	No
Replicate_Do_DB	
Replicate_Ignore_DB	
Replicate_Do_Table	
Replicate_Ignore_Table	
Replicate_Wild_Do_Table	
Replicate_Wild_Ignore_Table	
Last_Errno	1091
Last_Error	Error 'Can't DROP 'c7'; check that column/key exists' on query. Default database: 'test'. Query: 'ALTER TABLE t14 DROP COLUMN c7'
Skip_Counter	0
Exec_Master_Log_Pos	#
Relay_Log_Space	#
Until_Condition	None
Until_Log_File	
Until_Log_Pos	0
Master_SSL_Allowed	No
Master_SSL_CA_File	
Master_SSL_CA_Path	
Master_SSL_Cert	
Master_SSL_Cipher	
Master_SSL_Key	
Seconds_Behind_Master	#
Master_SSL_Verify_Server_Cert	No
Last_IO_Errno	#
Last_IO_Error	#
Last_SQL_Errno	1091
Last_SQL_Error	Error 'Can't DROP 'c7'; check that column/key exists' on query. Default database: 'test'. Query: 'ALTER TABLE t14 DROP COLUMN c7'
<<<<<<< HEAD
Master_Bind	
=======
Master_Bind	0.0.0.0
Replicate_Ignore_Server_Ids	
Master_Server_Id	1
>>>>>>> afbc8880
STOP SLAVE;
RESET SLAVE;

*** Drop t14  ***
DROP TABLE t14;
DROP TABLE t14;
RESET MASTER;
START SLAVE;

*************************************************
* - Alter Master adding columns at end of table *
*   Expect: Error 1054                          *
*************************************************

*** Create t15 on slave  ***
STOP SLAVE;
RESET SLAVE;
CREATE TABLE t15 (c1 INT PRIMARY KEY, c4 BLOB, c5 CHAR(5)
) ENGINE='NDB';

*** Create t15 on Master ***
CREATE TABLE t15 (c1 INT KEY, c4 BLOB, c5 CHAR(5),
c6 INT DEFAULT '1',
c7 TIMESTAMP NULL DEFAULT CURRENT_TIMESTAMP
)ENGINE='NDB';
RESET MASTER;

*** Start Slave ***
START SLAVE;

*** Master Data Insert ***
ALTER TABLE t15 ADD COLUMN c2 DECIMAL(8,2) AFTER c7;
set @b1 = 'b1b1b1b1';
set @b1 = concat(@b1,@b1);
INSERT INTO t15 () VALUES(1,@b1,'Kyle',DEFAULT,DEFAULT,3.00),
(2,@b1,'JOE',DEFAULT,DEFAULT,3.00),
(3,@b1,'QA',DEFAULT,DEFAULT,3.00);
SELECT c1,hex(c4),c5,c6,c7,c2 FROM t15 ORDER BY c1;
c1	hex(c4)	c5	c6	c7	c2
1	62316231623162316231623162316231	Kyle	1	CURRENT_TIMESTAMP	3.00
2	62316231623162316231623162316231	JOE	1	CURRENT_TIMESTAMP	3.00
3	62316231623162316231623162316231	QA	1	CURRENT_TIMESTAMP	3.00

********************************************
*** Expect slave to fail with Error 1054 ***
********************************************

SHOW SLAVE STATUS;
Slave_IO_State	#
Master_Host	127.0.0.1
Master_User	root
Master_Port	#
Connect_Retry	1
Master_Log_File	master-bin.000001
Read_Master_Log_Pos	#
Relay_Log_File	#
Relay_Log_Pos	#
Relay_Master_Log_File	master-bin.000001
Slave_IO_Running	Yes
Slave_SQL_Running	No
Replicate_Do_DB	
Replicate_Ignore_DB	
Replicate_Do_Table	
Replicate_Ignore_Table	
Replicate_Wild_Do_Table	
Replicate_Wild_Ignore_Table	
Last_Errno	1054
Last_Error	Error 'Unknown column 'c7' in 't15'' on query. Default database: 'test'. Query: 'ALTER TABLE t15 ADD COLUMN c2 DECIMAL(8,2) AFTER c7'
Skip_Counter	0
Exec_Master_Log_Pos	#
Relay_Log_Space	#
Until_Condition	None
Until_Log_File	
Until_Log_Pos	0
Master_SSL_Allowed	No
Master_SSL_CA_File	
Master_SSL_CA_Path	
Master_SSL_Cert	
Master_SSL_Cipher	
Master_SSL_Key	
Seconds_Behind_Master	#
Master_SSL_Verify_Server_Cert	No
Last_IO_Errno	#
Last_IO_Error	#
Last_SQL_Errno	1054
Last_SQL_Error	Error 'Unknown column 'c7' in 't15'' on query. Default database: 'test'. Query: 'ALTER TABLE t15 ADD COLUMN c2 DECIMAL(8,2) AFTER c7'
<<<<<<< HEAD
Master_Bind	
=======
Master_Bind	0.0.0.0
Replicate_Ignore_Server_Ids	
Master_Server_Id	1
>>>>>>> afbc8880
STOP SLAVE;
RESET SLAVE;

*** Drop t15  ***
DROP TABLE t15;
DROP TABLE t15;
RESET MASTER;
START SLAVE;

************************************************
* - Create index on Master column not on slave *
*   Expect:Warning                             *
************************************************

*** Create t16 on slave  ***
STOP SLAVE;
RESET SLAVE;
CREATE TABLE t16 (c1 INT PRIMARY KEY, c4 BLOB, c5 CHAR(5)
) ENGINE='NDB';

*** Create t16 on Master ***
CREATE TABLE t16 (c1 INT KEY, c4 BLOB, c5 CHAR(5),
c6 INT DEFAULT '1',
c7 TIMESTAMP NULL DEFAULT CURRENT_TIMESTAMP
)ENGINE='NDB';
RESET MASTER;

*** Start Slave ***
START SLAVE;

*** Master Create Index and Data Insert ***
CREATE INDEX part_of_c6 ON t16 (c6);
set @b1 = 'b1b1b1b1';
set @b1 = concat(@b1,@b1);
INSERT INTO t16 () VALUES(1,@b1,'Kyle',DEFAULT,DEFAULT),
(2,@b1,'JOE',2,DEFAULT),
(3,@b1,'QA',3,DEFAULT);
SELECT c1,hex(c4),c5,c6,c7 FROM t16 ORDER BY c1;
c1	hex(c4)	c5	c6	c7
1	62316231623162316231623162316231	Kyle	1	CURRENT_TIMESTAMP
2	62316231623162316231623162316231	JOE	2	CURRENT_TIMESTAMP
3	62316231623162316231623162316231	QA	3	CURRENT_TIMESTAMP

*****************
*** BUG 30434 ***
*****************

SHOW SLAVE STATUS;
Slave_IO_State	#
Master_Host	127.0.0.1
Master_User	root
Master_Port	#
Connect_Retry	1
Master_Log_File	master-bin.000001
Read_Master_Log_Pos	#
Relay_Log_File	#
Relay_Log_Pos	#
Relay_Master_Log_File	master-bin.000001
Slave_IO_Running	Yes
Slave_SQL_Running	No
Replicate_Do_DB	
Replicate_Ignore_DB	
Replicate_Do_Table	
Replicate_Ignore_Table	
Replicate_Wild_Do_Table	
Replicate_Wild_Ignore_Table	
Last_Errno	1072
Last_Error	Error 'Key column 'c6' doesn't exist in table' on query. Default database: 'test'. Query: 'CREATE INDEX part_of_c6 ON t16 (c6)'
Skip_Counter	0
Exec_Master_Log_Pos	#
Relay_Log_Space	#
Until_Condition	None
Until_Log_File	
Until_Log_Pos	0
Master_SSL_Allowed	No
Master_SSL_CA_File	
Master_SSL_CA_Path	
Master_SSL_Cert	
Master_SSL_Cipher	
Master_SSL_Key	
Seconds_Behind_Master	#
Master_SSL_Verify_Server_Cert	No
Last_IO_Errno	#
Last_IO_Error	#
Last_SQL_Errno	1072
Last_SQL_Error	Error 'Key column 'c6' doesn't exist in table' on query. Default database: 'test'. Query: 'CREATE INDEX part_of_c6 ON t16 (c6)'
<<<<<<< HEAD
Master_Bind	
=======
Master_Bind	0.0.0.0
Replicate_Ignore_Server_Ids	
Master_Server_Id	1
>>>>>>> afbc8880
STOP SLAVE;
RESET SLAVE;

*** Drop t16  ***
DROP TABLE t16;
DROP TABLE t16;
RESET MASTER;
START SLAVE;

*****************************************************
* - Delete rows using column on Master not on slave *
*   Expect: Rows Deleted                            *
*****************************************************

*** Create t17 on slave  ***
STOP SLAVE;
RESET SLAVE;
CREATE TABLE t17 (c1 INT PRIMARY KEY, c4 BLOB, c5 CHAR(5)
) ENGINE='NDB';

*** Create t17 on Master ***
CREATE TABLE t17 (c1 INT KEY, c4 BLOB, c5 CHAR(5),
c6 INT DEFAULT '1',
c7 TIMESTAMP NULL DEFAULT CURRENT_TIMESTAMP
)ENGINE='NDB';
RESET MASTER;

*** Start Slave ***
START SLAVE;

*** Master Data Insert ***
set @b1 = 'b1b1b1b1';
set @b1 = concat(@b1,@b1);
INSERT INTO t17 () VALUES(1,@b1,'Kyle',DEFAULT,DEFAULT),
(2,@b1,'JOE',2,DEFAULT),
(3,@b1,'QA',3,DEFAULT);
SELECT c1,hex(c4),c5,c6,c7 FROM t17 ORDER BY c1;
c1	hex(c4)	c5	c6	c7
1	62316231623162316231623162316231	Kyle	1	CURRENT_TIMESTAMP
2	62316231623162316231623162316231	JOE	2	CURRENT_TIMESTAMP
3	62316231623162316231623162316231	QA	3	CURRENT_TIMESTAMP

** Select * from Slave **
SELECT c1,hex(c4),c5 FROM t17 ORDER BY c1;
c1	hex(c4)	c5
1	62316231623162316231623162316231	Kyle
2	62316231623162316231623162316231	JOE
3	62316231623162316231623162316231	QA

** Delete from master **
DELETE FROM t17 WHERE c6 = 3;
SELECT c1,hex(c4),c5,c6,c7 FROM t17 ORDER BY c1;
c1	hex(c4)	c5	c6	c7
1	62316231623162316231623162316231	Kyle	1	CURRENT_TIMESTAMP
2	62316231623162316231623162316231	JOE	2	CURRENT_TIMESTAMP

** Check slave **
SELECT c1,hex(c4),c5 FROM t17 ORDER BY c1;
c1	hex(c4)	c5
1	62316231623162316231623162316231	Kyle
2	62316231623162316231623162316231	JOE
DROP TABLE t17;


*****************************************************
* - Update row using column on Master not on slave *
*   Expect: Rows updated                           *
*****************************************************

** Bug30674 **

*** Create t18 on slave  ***

STOP SLAVE;
RESET SLAVE;
CREATE TABLE t18 (c1 INT PRIMARY KEY, c4 BLOB, c5 CHAR(5)
) ENGINE='NDB';

*** Create t18 on Master ***
CREATE TABLE t18 (c1 INT KEY, c4 BLOB, c5 CHAR(5),
c6 INT DEFAULT '1',
c7 TIMESTAMP NULL DEFAULT CURRENT_TIMESTAMP
)ENGINE='NDB';
RESET MASTER;

*** Start Slave ***
START SLAVE;

*** Master Data Insert ***
set @b1 = 'b1b1b1b1';
set @b1 = concat(@b1,@b1);
INSERT INTO t18 () VALUES(1,@b1,'Kyle',DEFAULT,DEFAULT),
(2,@b1,'JOE',2,DEFAULT),
(3,@b1,'QA',3,DEFAULT);
SELECT c1,hex(c4),c5,c6,c7 FROM t18 ORDER BY c1;
c1	hex(c4)	c5	c6	c7
1	62316231623162316231623162316231	Kyle	1	CURRENT_TIMESTAMP
2	62316231623162316231623162316231	JOE	2	CURRENT_TIMESTAMP
3	62316231623162316231623162316231	QA	3	CURRENT_TIMESTAMP

** Select * from Slave **
SELECT c1,hex(c4),c5 FROM t18 ORDER BY c1;
c1	hex(c4)	c5
1	62316231623162316231623162316231	Kyle
2	62316231623162316231623162316231	JOE
3	62316231623162316231623162316231	QA

** update from master **
UPDATE t18 SET c5 = 'TEST' WHERE c6 = 3;
SELECT c1,hex(c4),c5,c6,c7 FROM t18 ORDER BY c1;
c1	hex(c4)	c5	c6	c7
1	62316231623162316231623162316231	Kyle	1	CURRENT_TIMESTAMP
2	62316231623162316231623162316231	JOE	2	CURRENT_TIMESTAMP
3	62316231623162316231623162316231	TEST	3	CURRENT_TIMESTAMP

** Check slave **
SELECT c1,hex(c4),c5 FROM t18 ORDER BY c1;
c1	hex(c4)	c5
1	62316231623162316231623162316231	Kyle
2	62316231623162316231623162316231	JOE
3	62316231623162316231623162316231	TEST
DROP TABLE t18;


*****************************************************
* - Insert UUID  column on Master not on slave *
*   Expect: Rows inserted                      *
*****************************************************

*** Create t5 on slave  ***
STOP SLAVE;
RESET SLAVE;
CREATE TABLE t5 (c1 INT PRIMARY KEY, c4 BLOB, c5 CHAR(5)
) ENGINE='NDB';

*** Create t5 on Master ***
CREATE TABLE t5 (c1 INT KEY, c4 BLOB, c5 CHAR(5),
c6 LONG, 
c7 TIMESTAMP NULL DEFAULT CURRENT_TIMESTAMP
)ENGINE='NDB';
RESET MASTER;

*** Start Slave ***
START SLAVE;

*** Master Data Insert ***
set @b1 = 'b1b1b1b1';
INSERT INTO t5 () VALUES(1,@b1,'Kyle',UUID(),DEFAULT),
(2,@b1,'JOE',UUID(),DEFAULT),
(3,@b1,'QA',UUID(),DEFAULT);
SELECT c1,hex(c4),c5,c6,c7 FROM t5 ORDER BY c1;
c1	hex(c4)	c5	c6	c7
1	6231623162316231	Kyle	UUID	TIME
2	6231623162316231	JOE	UUID	TIME
3	6231623162316231	QA	UUID	TIME

** Select * from Slave **
SELECT c1,hex(c4),c5 FROM t5 ORDER BY c1;
c1	hex(c4)	c5
1	6231623162316231	Kyle
2	6231623162316231	JOE
3	6231623162316231	QA
DROP TABLE t5;

set binlog_format=mixed;

***********************************************************
***********************************************************
***************** Start of Testing ************************
***********************************************************
***********************************************************
* This test format == binlog_format	MIXED and engine == 'NDB'
***********************************************************
***********************************************************

***** Testing more columns on the Master *****

CREATE TABLE t1 (f1 INT, f2 INT, f3 INT PRIMARY KEY, f4 CHAR(20),
/* extra */
f5 FLOAT DEFAULT '2.00', 
f6 CHAR(4) DEFAULT 'TEST',
f7 INT DEFAULT '0',
f8 TEXT,
f9 LONGBLOB,
f10 BIT(63),
f11 VARBINARY(64))ENGINE='NDB';

* Alter Table on Slave and drop columns f5 through f11 *

alter table t1 drop f5, drop f6, drop f7, drop f8, drop f9, drop f10, drop f11;

* Insert data in Master then update and delete some rows*

* Select count and 20 rows from Master *

SELECT COUNT(*) FROM t1;
COUNT(*)
40

SELECT f1,f2,f3,f4,f5,f6,f7,f8,f9,
hex(f10),hex(f11) FROM t1 ORDER BY f3 LIMIT 20;
f1	f2	f3	f4	f5	f6	f7	f8	f9	hex(f10)	hex(f11)
2	2	2	second	2	kaks	2	got stolen from the paradise	very fat blob	1555	123456
3	3	3	next	2	kaks	2	got stolen from the paradise	very fat blob	1555	123456
5	5	5	second	2	kaks	2	got stolen from the paradise	very fat blob	1555	123456
6	6	6	next	2	kaks	2	got stolen from the paradise	very fat blob	1555	123456
8	8	8	second	2	kaks	2	got stolen from the paradise	very fat blob	1555	123456
9	9	9	next	2	kaks	2	got stolen from the paradise	very fat blob	1555	123456
11	11	11	second	2	kaks	2	got stolen from the paradise	very fat blob	1555	123456
12	12	12	next	2	kaks	2	got stolen from the paradise	very fat blob	1555	123456
14	14	14	second	2	kaks	2	got stolen from the paradise	very fat blob	1555	123456
15	15	15	next	2	kaks	2	got stolen from the paradise	very fat blob	1555	123456
17	17	17	second	2	kaks	2	got stolen from the paradise	very fat blob	1555	123456
18	18	18	next	2	kaks	2	got stolen from the paradise	very fat blob	1555	123456
20	20	20	second	2	kaks	2	got stolen from the paradise	very fat blob	1555	123456
21	21	21	next	2	kaks	2	got stolen from the paradise	very fat blob	1555	123456
23	23	23	second	2	kaks	2	got stolen from the paradise	very fat blob	1555	123456
24	24	24	next	2	kaks	2	got stolen from the paradise	very fat blob	1555	123456
26	26	26	second	2	kaks	2	got stolen from the paradise	very fat blob	1555	123456
27	27	27	next	2	kaks	2	got stolen from the paradise	very fat blob	1555	123456
29	29	29	second	2	kaks	2	got stolen from the paradise	very fat blob	1555	123456
30	30	30	next	2	kaks	2	got stolen from the paradise	very fat blob	1555	123456

* Select count and 20 rows from Slave *

SELECT COUNT(*) FROM t1;
COUNT(*)
40

SELECT * FROM t1 ORDER BY f3 LIMIT 20;
f1	f2	f3	f4
2	2	2	second
3	3	3	next
5	5	5	second
6	6	6	next
8	8	8	second
9	9	9	next
11	11	11	second
12	12	12	next
14	14	14	second
15	15	15	next
17	17	17	second
18	18	18	next
20	20	20	second
21	21	21	next
23	23	23	second
24	24	24	next
26	26	26	second
27	27	27	next
29	29	29	second
30	30	30	next

* Show Slave Status *

show slave status;;
Slave_IO_State	#
Master_Host	127.0.0.1
Master_User	root
Master_Port	#
Connect_Retry	1
Master_Log_File	master-bin.000001
Read_Master_Log_Pos	#
Relay_Log_File	#
Relay_Log_Pos	#
Relay_Master_Log_File	master-bin.000001
Slave_IO_Running	Yes
Slave_SQL_Running	Yes
Replicate_Do_DB	
Replicate_Ignore_DB	
Replicate_Do_Table	
Replicate_Ignore_Table	
Replicate_Wild_Do_Table	
Replicate_Wild_Ignore_Table	
Last_Errno	0
Last_Error	
Skip_Counter	0
Exec_Master_Log_Pos	#
Relay_Log_Space	#
Until_Condition	None
Until_Log_File	
Until_Log_Pos	0
Master_SSL_Allowed	No
Master_SSL_CA_File	
Master_SSL_CA_Path	
Master_SSL_Cert	
Master_SSL_Cipher	
Master_SSL_Key	
Seconds_Behind_Master	#
Master_SSL_Verify_Server_Cert	No
Last_IO_Errno	#
Last_IO_Error	#
Last_SQL_Errno	0
Last_SQL_Error	
<<<<<<< HEAD
Master_Bind	
=======
Master_Bind	0.0.0.0
Replicate_Ignore_Server_Ids	
Master_Server_Id	1
>>>>>>> afbc8880


***** Testing Altering table def scenario *****

CREATE TABLE t2 (f1 INT, f2 INT, f3 INT PRIMARY KEY, f4 CHAR(20),
/* extra */
f5 DOUBLE DEFAULT '2.00', 
f6 ENUM('a', 'b', 'c') default 'a',
f7 DECIMAL(17,9) default '1000.00',
f8 MEDIUMBLOB,
f9 NUMERIC(6,4) default '2000.00',
f10 VARCHAR(1024),
f11 BINARY(20) NOT NULL DEFAULT '\0\0\0\0\0\0\0\0\0\0\0\0\0\0\0\0\0\0\0\0',
f12 SET('a', 'b', 'c') default 'b')
ENGINE='NDB';
Warnings:
Warning	1264	Out of range value for column 'f9' at row 1

CREATE TABLE t3 (f1 INT, f2 INT, f3 INT PRIMARY KEY, f4 CHAR(20),
/* extra */
f5 DOUBLE DEFAULT '2.00', 
f6 ENUM('a', 'b', 'c') default 'a',
f8 MEDIUMBLOB,
f10 VARCHAR(1024),
f11 BINARY(20) NOT NULL DEFAULT '\0\0\0\0\0\0\0\0\0\0\0\0\0\0\0\0\0\0\0\0',
f12 SET('a', 'b', 'c') default 'b')
ENGINE='NDB';

CREATE TABLE t4 (f1 INT, f2 INT, f3 INT PRIMARY KEY, f4 CHAR(20),
/* extra */
f5 DOUBLE DEFAULT '2.00', 
f6 DECIMAL(17,9) default '1000.00',
f7 MEDIUMBLOB,
f8 NUMERIC(6,4) default '2000.00',
f9 VARCHAR(1024),
f10 BINARY(20) not null default '\0\0\0\0\0\0\0\0\0\0\0\0\0\0\0\0\0\0\0\0',
f11 CHAR(255))
ENGINE='NDB';
Warnings:
Warning	1264	Out of range value for column 'f8' at row 1

CREATE TABLE t31 (f1 INT, f2 INT, f3 INT PRIMARY KEY, f4 CHAR(20),
/* extra */
f5  BIGINT,
f6  BLOB,
f7  DATE,
f8  DATETIME,
f9  FLOAT,
f10 INT,
f11 LONGBLOB,
f12 LONGTEXT,
f13 MEDIUMBLOB,
f14 MEDIUMINT,
f15 MEDIUMTEXT,
f16 REAL,
f17 SMALLINT,
f18 TEXT,
f19 TIME,
f20 TIMESTAMP,
f21 TINYBLOB,
f22 TINYINT,
f23 TINYTEXT,
f24 YEAR,
f25 BINARY(255),
f26 BIT(64),
f27 CHAR(255),
f28 DECIMAL(30,7),
f29 DOUBLE,
f30 ENUM ('a','b', 'c') default 'a',
f31 FLOAT,
f32 NUMERIC(17,9),
f33 SET ('a', 'b', 'c') default 'b',
f34 VARBINARY(1025),
f35 VARCHAR(257)       
) ENGINE='NDB';

** Alter tables on slave and drop columns **

alter table t2 drop f5, drop f6, drop f7, drop f8, drop f9, drop f10, drop f11, drop
f12;
alter table t3 drop f5, drop f6, drop f8, drop f10, drop f11, drop f12;
alter table t4 drop f5, drop f6, drop f7, drop f8, drop f9, drop f10, drop f11;
alter table t31 
drop f5, drop f6, drop f7, drop f8, drop f9, drop f10, drop f11,
drop f12, drop f13, drop f14, drop f15, drop f16, drop f17, drop f18,
drop f19, drop f20, drop f21, drop f22, drop f23, drop f24, drop f25,
drop f26, drop f27, drop f28, drop f29, drop f30, drop f31, drop f32,
drop f33, drop f34, drop f35;

** Insert Data into Master **
INSERT into t2 set f1=1, f2=1, f3=1, f4='first', f8='f8: medium size blob', f10='f10:
some var char';
INSERT into t2 values (2, 2, 2, 'second',
2.0, 'b', 2000.0002, 'f8: medium size blob', 2000, 'f10: some var char',
'01234567', 'c'),
(3, 3, 3, 'third',
3.0, 'b', 3000.0003, 'f8: medium size blob', 3000, 'f10: some var char',
'01234567', 'c');
Warnings:
Warning	1264	Out of range value for column 'f9' at row 1
Warning	1264	Out of range value for column 'f9' at row 2
INSERT into t3 set f1=1, f2=1, f3=1, f4='first', f10='f10: some var char';
INSERT into t4 set f1=1, f2=1, f3=1, f4='first', f7='f7: medium size blob', f10='f10:
binary data';
INSERT into t31 set f1=1, f2=1, f3=1, f4='first';
INSERT into t31 set f1=1, f2=1, f3=2, f4='second',
f9=2.2,  f10='seven samurai', f28=222.222, f35='222';
Warnings:
Warning	1366	Incorrect integer value: 'seven samurai' for column 'f10' at row 1
INSERT into t31 values (1, 1, 3, 'third',
/* f5  BIGINT,  */            333333333333333333333333,
/* f6  BLOB,  */              '3333333333333333333333',
/* f7  DATE,  */              '2007-07-18',
/* f8  DATETIME,  */          "2007-07-18",
/* f9  FLOAT,  */             3.33333333,
/* f10 INT,  */               333333333,
/* f11 LONGBLOB,  */          '3333333333333333333',
/* f12 LONGTEXT,  */          '3333333333333333333',
/* f13 MEDIUMBLOB,  */        '3333333333333333333',
/* f14 MEDIUMINT,  */         33,
/* f15 MEDIUMTEXT,  */        3.3,
/* f16 REAL,  */              3.3,
/* f17 SMALLINT,  */          3,
/* f18 TEXT,  */              '33',
/* f19 TIME,  */              '2:59:58.999',
/* f20 TIMESTAMP,  */         20000303000000,
/* f21 TINYBLOB,  */          '3333',
/* f22 TINYINT,  */           3,
/* f23 TINYTEXT,  */          '3',
/* f24 YEAR,  */              3000,
/* f25 BINARY(255),  */       'three_33333',
/* f26 BIT(64),  */           b'011', 
/* f27 CHAR(255),  */         'three',
/* f28 DECIMAL(30,7),  */     3.333,
/* f29 DOUBLE,  */            3.333333333333333333333333333,
/* f30 ENUM ('a','b','c')*/   'c',
/* f31 FLOAT,  */             3.0,
/* f32 NUMERIC(17,9),  */     3.3333,
/* f33 SET ('a','b','c'),*/   'c',
/*f34 VARBINARY(1025),*/      '3333 minus 3',
/*f35 VARCHAR(257),*/         'three times three'
      );
Warnings:
Warning	1264	Out of range value for column 'f5' at row 1
Warning	1264	Out of range value for column 'f24' at row 1
INSERT into t31 values (1, 1, 4, 'fourth',
/* f5  BIGINT,  */            333333333333333333333333,
/* f6  BLOB,  */              '3333333333333333333333',
/* f7  DATE,  */              '2007-07-18',
/* f8  DATETIME,  */          "2007-07-18",
/* f9  FLOAT,  */             3.33333333,
/* f10 INT,  */               333333333,
/* f11 LONGBLOB,  */          '3333333333333333333',
/* f12 LONGTEXT,  */          '3333333333333333333',
/* f13 MEDIUMBLOB,  */        '3333333333333333333',
/* f14 MEDIUMINT,  */         33,
/* f15 MEDIUMTEXT,  */        3.3,
/* f16 REAL,  */              3.3,
/* f17 SMALLINT,  */          3,
/* f18 TEXT,  */              '33',
/* f19 TIME,  */              '2:59:58.999',
/* f20 TIMESTAMP,  */         20000303000000,
/* f21 TINYBLOB,  */          '3333',
/* f22 TINYINT,  */           3,
/* f23 TINYTEXT,  */          '3',
/* f24 YEAR,  */              3000,
/* f25 BINARY(255),  */       'three_33333',
/* f26 BIT(64),  */           b'011',
/* f27 CHAR(255),  */         'three',
/* f28 DECIMAL(30,7),  */     3.333,
/* f29 DOUBLE,  */            3.333333333333333333333333333,
/* f30 ENUM ('a','b','c')*/   'c',
/* f31 FLOAT,  */             3.0,
/* f32 NUMERIC(17,9),  */     3.3333,
/* f33 SET ('a','b','c'),*/   'c',
/*f34 VARBINARY(1025),*/      '3333 minus 3',
/*f35 VARCHAR(257),*/         'three times three'
       ),
(1, 1, 5, 'fifth',
/* f5  BIGINT,  */            333333333333333333333333,
/* f6  BLOB,  */              '3333333333333333333333',
/* f7  DATE,  */              '2007-07-18',
/* f8  DATETIME,  */          "2007-07-18",
/* f9  FLOAT,  */             3.33333333,
/* f10 INT,  */               333333333,
/* f11 LONGBLOB,  */          '3333333333333333333',
/* f12 LONGTEXT,  */          '3333333333333333333',
/* f13 MEDIUMBLOB,  */        '3333333333333333333',
/* f14 MEDIUMINT,  */         33,
/* f15 MEDIUMTEXT,  */        3.3,
/* f16 REAL,  */              3.3,
/* f17 SMALLINT,  */          3,
/* f18 TEXT,  */              '33',
/* f19 TIME,  */              '2:59:58.999',
/* f20 TIMESTAMP,  */         20000303000000,
/* f21 TINYBLOB,  */          '3333',
/* f22 TINYINT,  */           3,
/* f23 TINYTEXT,  */          '3',
/* f24 YEAR,  */              3000,
/* f25 BINARY(255),  */       'three_33333',
/* f26 BIT(64),  */           b'011',
/* f27 CHAR(255),  */         'three',
/* f28 DECIMAL(30,7),  */     3.333,
/* f29 DOUBLE,  */            3.333333333333333333333333333,
/* f30 ENUM ('a','b','c')*/   'c',
/* f31 FLOAT,  */             3.0,
/* f32 NUMERIC(17,9),  */     3.3333,
/* f33 SET ('a','b','c'),*/   'c',
/*f34 VARBINARY(1025),*/      '3333 minus 3',
/*f35 VARCHAR(257),*/         'three times three'
       ),
(1, 1, 6, 'sixth',
/* f5  BIGINT,  */            NULL,
/* f6  BLOB,  */              '3333333333333333333333',
/* f7  DATE,  */              '2007-07-18',
/* f8  DATETIME,  */          "2007-07-18",
/* f9  FLOAT,  */             3.33333333,
/* f10 INT,  */               333333333,
/* f11 LONGBLOB,  */          '3333333333333333333',
/* f12 LONGTEXT,  */          '3333333333333333333',
/* f13 MEDIUMBLOB,  */        '3333333333333333333',
/* f14 MEDIUMINT,  */         33,
/* f15 MEDIUMTEXT,  */        3.3,
/* f16 REAL,  */              3.3,
/* f17 SMALLINT,  */          3,
/* f18 TEXT,  */              '33',
/* f19 TIME,  */              '2:59:58.999',
/* f20 TIMESTAMP,  */         20000303000000,
/* f21 TINYBLOB,  */          '3333',
/* f22 TINYINT,  */           3,
/* f23 TINYTEXT,  */          '3',
/* f24 YEAR,  */              3000,
/* f25 BINARY(255),  */       'three_33333',
/* f26 BIT(64),  */           b'011',
/* f27 CHAR(255),  */         'three',
/* f28 DECIMAL(30,7),  */     3.333,
/* f29 DOUBLE,  */            3.333333333333333333333333333,
/* f30 ENUM ('a','b','c')*/   'c',
/* f31 FLOAT,  */             3.0,
/* f32 NUMERIC(17,9),  */     3.3333,
/* f33 SET ('a','b','c'),*/   'c',
/*f34 VARBINARY(1025),*/      '3333 minus 3',
/*f35 VARCHAR(257),*/         NULL
);
Warnings:
Warning	1264	Out of range value for column 'f5' at row 1
Warning	1264	Out of range value for column 'f24' at row 1
Warning	1264	Out of range value for column 'f5' at row 2
Warning	1264	Out of range value for column 'f24' at row 2
Warning	1264	Out of range value for column 'f24' at row 3

** Sync slave with master ** 
** Do selects from tables **

select * from t1 order by f3;
f1	f2	f3	f4
2	2	2	second
3	3	3	next
5	5	5	second
6	6	6	next
8	8	8	second
9	9	9	next
11	11	11	second
12	12	12	next
14	14	14	second
15	15	15	next
17	17	17	second
18	18	18	next
20	20	20	second
21	21	21	next
23	23	23	second
24	24	24	next
26	26	26	second
27	27	27	next
29	29	29	second
30	30	30	next
31	31	31	second
32	32	32	second
33	33	33	second
34	34	34	second
35	35	35	second
36	36	36	second
37	37	37	second
38	38	38	second
39	39	39	second
40	40	40	second
41	41	41	second
42	42	42	second
43	43	43	second
44	44	44	second
45	45	45	second
46	46	46	second
47	47	47	second
48	48	48	second
49	49	49	second
50	50	50	second
select * from t2 order by f1;
f1	f2	f3	f4
1	1	1	first
2	2	2	second
3	3	3	third
select * from t3 order by f1;
f1	f2	f3	f4
1	1	1	first
select * from t4 order by f1;
f1	f2	f3	f4
1	1	1	first
select * from t31 order by f3;
f1	f2	f3	f4
1	1	1	first
1	1	2	second
1	1	3	third
1	1	4	fourth
1	1	5	fifth
1	1	6	sixth

** Do updates master **

update t31 set f5=555555555555555 where f3=6;
update t31 set f2=2 where f3=2;
update t31 set f1=NULL where f3=1;
update t31 set f3=NULL, f27=NULL, f35='f35 new value' where f3=3;
Warnings:
Warning	1048	Column 'f3' cannot be null

** Delete from Master **

delete from t1;
delete from t2;
delete from t3;
delete from t4;
delete from t31;

** Check slave status **

select * from t31;
f1	f2	f3	f4
show slave status;;
Slave_IO_State	#
Master_Host	127.0.0.1
Master_User	root
Master_Port	#
Connect_Retry	1
Master_Log_File	master-bin.000001
Read_Master_Log_Pos	#
Relay_Log_File	#
Relay_Log_Pos	#
Relay_Master_Log_File	master-bin.000001
Slave_IO_Running	Yes
Slave_SQL_Running	Yes
Replicate_Do_DB	
Replicate_Ignore_DB	
Replicate_Do_Table	
Replicate_Ignore_Table	
Replicate_Wild_Do_Table	
Replicate_Wild_Ignore_Table	
Last_Errno	0
Last_Error	
Skip_Counter	0
Exec_Master_Log_Pos	#
Relay_Log_Space	#
Until_Condition	None
Until_Log_File	
Until_Log_Pos	0
Master_SSL_Allowed	No
Master_SSL_CA_File	
Master_SSL_CA_Path	
Master_SSL_Cert	
Master_SSL_Cipher	
Master_SSL_Key	
Seconds_Behind_Master	#
Master_SSL_Verify_Server_Cert	No
Last_IO_Errno	#
Last_IO_Error	#
Last_SQL_Errno	0
Last_SQL_Error	
<<<<<<< HEAD
Master_Bind	
=======
Master_Bind	0.0.0.0
Replicate_Ignore_Server_Ids	
Master_Server_Id	1
>>>>>>> afbc8880

****************************************
* columns in master at middle of table *
* Expect: Proper error message         *
****************************************

** Stop and Reset Slave **

STOP SLAVE;
RESET SLAVE;

** create table slave side **
CREATE TABLE t10 (a INT PRIMARY KEY, b BLOB, c CHAR(5)
) ENGINE='NDB';

** Connect to master and create table **

CREATE TABLE t10 (a INT KEY, b BLOB, f DOUBLE DEFAULT '233',
c CHAR(5), e INT DEFAULT '1')ENGINE='NDB';
RESET MASTER;

*** Start Slave ***
START SLAVE;

*** Master Data Insert ***
set @b1 = 'b1b1b1b1';
set @b1 = concat(@b1,@b1);
INSERT INTO t10 () VALUES(1,@b1,DEFAULT,'Kyle',DEFAULT),
(2,@b1,DEFAULT,'JOE',DEFAULT),
(3,@b1,DEFAULT,'QA',DEFAULT);

********************************************
*** Expect slave to fail with Error 1523 ***
********************************************

SHOW SLAVE STATUS;
Slave_IO_State	#
Master_Host	127.0.0.1
Master_User	root
Master_Port	#
Connect_Retry	1
Master_Log_File	master-bin.000001
Read_Master_Log_Pos	#
Relay_Log_File	#
Relay_Log_Pos	#
Relay_Master_Log_File	master-bin.000001
Slave_IO_Running	Yes
Slave_SQL_Running	No
Replicate_Do_DB	
Replicate_Ignore_DB	
Replicate_Do_Table	
Replicate_Ignore_Table	
Replicate_Wild_Do_Table	
Replicate_Wild_Ignore_Table	
Last_Errno	1535
Last_Error	Table definition on master and slave does not match: Column 2 type mismatch - received type 5, test.t10 has type 254
Skip_Counter	0
Exec_Master_Log_Pos	#
Relay_Log_Space	#
Until_Condition	None
Until_Log_File	
Until_Log_Pos	0
Master_SSL_Allowed	No
Master_SSL_CA_File	
Master_SSL_CA_Path	
Master_SSL_Cert	
Master_SSL_Cipher	
Master_SSL_Key	
Seconds_Behind_Master	#
Master_SSL_Verify_Server_Cert	No
Last_IO_Errno	#
Last_IO_Error	#
Last_SQL_Errno	1535
Last_SQL_Error	Table definition on master and slave does not match: Column 2 type mismatch - received type 5, test.t10 has type 254
<<<<<<< HEAD
Master_Bind	
=======
Master_Bind	0.0.0.0
Replicate_Ignore_Server_Ids	
Master_Server_Id	1
>>>>>>> afbc8880
SET GLOBAL SQL_SLAVE_SKIP_COUNTER=2;
START SLAVE;

*** Drop t10  ***
DROP TABLE t10;

*********************************************
* More columns in master at middle of table *
* Expect: Proper error message              *
*********************************************

*** Create t11 on slave  ***
STOP SLAVE;
RESET SLAVE;
CREATE TABLE t11 (a INT PRIMARY KEY, b BLOB, c VARCHAR(254)
) ENGINE='NDB';

*** Create t11 on Master ***
CREATE TABLE t11 (a INT KEY, b BLOB, f TEXT,
c CHAR(5) DEFAULT 'test', e INT DEFAULT '1')ENGINE='NDB';
RESET MASTER;

*** Start Slave ***
START SLAVE;

*** Master Data Insert ***
set @b1 = 'b1b1b1b1';
set @b1 = concat(@b1,@b1);
INSERT INTO t11 () VALUES(1,@b1,'Testing is fun','Kyle',DEFAULT),
(2,@b1,'Testing is cool','JOE',DEFAULT),
(3,@b1,DEFAULT,'QA',DEFAULT);

********************************************
*** Expect slave to fail with Error 1523 ***
********************************************

SHOW SLAVE STATUS;
Slave_IO_State	#
Master_Host	127.0.0.1
Master_User	root
Master_Port	#
Connect_Retry	1
Master_Log_File	master-bin.000001
Read_Master_Log_Pos	#
Relay_Log_File	#
Relay_Log_Pos	#
Relay_Master_Log_File	master-bin.000001
Slave_IO_Running	Yes
Slave_SQL_Running	No
Replicate_Do_DB	
Replicate_Ignore_DB	
Replicate_Do_Table	
Replicate_Ignore_Table	
Replicate_Wild_Do_Table	
Replicate_Wild_Ignore_Table	
Last_Errno	1535
Last_Error	Table definition on master and slave does not match: Column 2 type mismatch - received type 252, test.t11 has type 15
Skip_Counter	0
Exec_Master_Log_Pos	#
Relay_Log_Space	#
Until_Condition	None
Until_Log_File	
Until_Log_Pos	0
Master_SSL_Allowed	No
Master_SSL_CA_File	
Master_SSL_CA_Path	
Master_SSL_Cert	
Master_SSL_Cipher	
Master_SSL_Key	
Seconds_Behind_Master	#
Master_SSL_Verify_Server_Cert	No
Last_IO_Errno	#
Last_IO_Error	#
Last_SQL_Errno	1535
Last_SQL_Error	Table definition on master and slave does not match: Column 2 type mismatch - received type 252, test.t11 has type 15
<<<<<<< HEAD
Master_Bind	
=======
Master_Bind	0.0.0.0
Replicate_Ignore_Server_Ids	
Master_Server_Id	1
>>>>>>> afbc8880
SET GLOBAL SQL_SLAVE_SKIP_COUNTER=2;
START SLAVE;

*** Drop t11  ***
DROP TABLE t11;

*********************************************
* More columns in master at middle of table *
* Expect: This one should pass blob-text    *
*********************************************

*** Create t12 on slave  ***
STOP SLAVE;
RESET SLAVE;
CREATE TABLE t12 (a INT PRIMARY KEY, b BLOB, c BLOB
) ENGINE='NDB';

*** Create t12 on Master ***
CREATE TABLE t12 (a INT KEY, b BLOB, f TEXT,
c CHAR(5) DEFAULT 'test', e INT DEFAULT '1')ENGINE='NDB';
RESET MASTER;

*** Start Slave ***
START SLAVE;

*** Master Data Insert ***
set @b1 = 'b1b1b1b1';
set @b1 = concat(@b1,@b1);
INSERT INTO t12 () VALUES(1,@b1,'Kyle',DEFAULT,DEFAULT),
(2,@b1,'JOE',DEFAULT,DEFAULT),
(3,@b1,'QA',DEFAULT,DEFAULT);

SELECT a,hex(b),f,c,e FROM t12 ORDER BY a;
a	hex(b)	f	c	e
1	62316231623162316231623162316231	Kyle	test	1
2	62316231623162316231623162316231	JOE	test	1
3	62316231623162316231623162316231	QA	test	1

*** Select on Slave ***
SELECT a,hex(b),c FROM t12 ORDER BY a;
a	hex(b)	c
1	62316231623162316231623162316231	Kyle
2	62316231623162316231623162316231	JOE
3	62316231623162316231623162316231	QA

*** Drop t12  ***
DROP TABLE t12;

****************************************************
* - Alter Master adding columns at middle of table *
*   Expect: columns added                          *
****************************************************


*** Create t14 on slave  ***
STOP SLAVE;
RESET SLAVE;
CREATE TABLE t14 (c1 INT PRIMARY KEY, c4 BLOB, c5 CHAR(5)
) ENGINE='NDB';

*** Create t14 on Master ***
CREATE TABLE t14 (c1 INT KEY, c4 BLOB, c5 CHAR(5),
c6 INT DEFAULT '1',
c7 TIMESTAMP NULL DEFAULT CURRENT_TIMESTAMP
)ENGINE='NDB';
RESET MASTER;

*** Start Slave ***
START SLAVE;

*** Master Data Insert ***
ALTER TABLE t14 ADD COLUMN c2 DECIMAL(8,2) AFTER c1;
ALTER TABLE t14 ADD COLUMN c3 TEXT AFTER c2;

set @b1 = 'b1b1b1b1';
set @b1 = concat(@b1,@b1);
INSERT INTO t14 () VALUES(1,1.00,'Replication Testing Extra Col',@b1,'Kyle',DEFAULT,DEFAULT),
(2,2.00,'This Test Should work',@b1,'JOE',DEFAULT,DEFAULT),
(3,3.00,'If is does not, I will open a bug',@b1,'QA',DEFAULT,DEFAULT);

SELECT c1,c2,c3,hex(c4),c5,c6,c7 FROM t14 ORDER BY c1;
c1	c2	c3	hex(c4)	c5	c6	c7
1	1.00	Replication Testing Extra Col	62316231623162316231623162316231	Kyle	1	CURRENT_TIMESTAMP
2	2.00	This Test Should work	62316231623162316231623162316231	JOE	1	CURRENT_TIMESTAMP
3	3.00	If is does not, I will open a bug	62316231623162316231623162316231	QA	1	CURRENT_TIMESTAMP

*** Select on Slave ****
SELECT c1,c2,c3,hex(c4),c5 FROM t14 ORDER BY c1;
c1	c2	c3	hex(c4)	c5
1	1.00	Replication Testing Extra Col	62316231623162316231623162316231	Kyle
2	2.00	This Test Should work	62316231623162316231623162316231	JOE
3	3.00	If is does not, I will open a bug	62316231623162316231623162316231	QA

****************************************************
* - Alter Master Dropping columns from the middle. *
*   Expect: columns dropped                        *
****************************************************

*** connect to master and drop columns ***
ALTER TABLE t14 DROP COLUMN c2;
ALTER TABLE t14 DROP COLUMN c7;

*** Select from Master ***
SELECT c1,c3,hex(c4),c5,c6 FROM t14 ORDER BY c1;
c1	c3	hex(c4)	c5	c6
1	Replication Testing Extra Col	62316231623162316231623162316231	Kyle	1
2	This Test Should work	62316231623162316231623162316231	JOE	1
3	If is does not, I will open a bug	62316231623162316231623162316231	QA	1

************
* Bug30415 *
************
SHOW SLAVE STATUS;
Slave_IO_State	#
Master_Host	127.0.0.1
Master_User	root
Master_Port	#
Connect_Retry	1
Master_Log_File	master-bin.000001
Read_Master_Log_Pos	#
Relay_Log_File	#
Relay_Log_Pos	#
Relay_Master_Log_File	master-bin.000001
Slave_IO_Running	Yes
Slave_SQL_Running	No
Replicate_Do_DB	
Replicate_Ignore_DB	
Replicate_Do_Table	
Replicate_Ignore_Table	
Replicate_Wild_Do_Table	
Replicate_Wild_Ignore_Table	
Last_Errno	1091
Last_Error	Error 'Can't DROP 'c7'; check that column/key exists' on query. Default database: 'test'. Query: 'ALTER TABLE t14 DROP COLUMN c7'
Skip_Counter	0
Exec_Master_Log_Pos	#
Relay_Log_Space	#
Until_Condition	None
Until_Log_File	
Until_Log_Pos	0
Master_SSL_Allowed	No
Master_SSL_CA_File	
Master_SSL_CA_Path	
Master_SSL_Cert	
Master_SSL_Cipher	
Master_SSL_Key	
Seconds_Behind_Master	#
Master_SSL_Verify_Server_Cert	No
Last_IO_Errno	#
Last_IO_Error	#
Last_SQL_Errno	1091
Last_SQL_Error	Error 'Can't DROP 'c7'; check that column/key exists' on query. Default database: 'test'. Query: 'ALTER TABLE t14 DROP COLUMN c7'
<<<<<<< HEAD
Master_Bind	
=======
Master_Bind	0.0.0.0
Replicate_Ignore_Server_Ids	
Master_Server_Id	1
>>>>>>> afbc8880
STOP SLAVE;
RESET SLAVE;

*** Drop t14  ***
DROP TABLE t14;
DROP TABLE t14;
RESET MASTER;
START SLAVE;

*************************************************
* - Alter Master adding columns at end of table *
*   Expect: Error 1054                          *
*************************************************

*** Create t15 on slave  ***
STOP SLAVE;
RESET SLAVE;
CREATE TABLE t15 (c1 INT PRIMARY KEY, c4 BLOB, c5 CHAR(5)
) ENGINE='NDB';

*** Create t15 on Master ***
CREATE TABLE t15 (c1 INT KEY, c4 BLOB, c5 CHAR(5),
c6 INT DEFAULT '1',
c7 TIMESTAMP NULL DEFAULT CURRENT_TIMESTAMP
)ENGINE='NDB';
RESET MASTER;

*** Start Slave ***
START SLAVE;

*** Master Data Insert ***
ALTER TABLE t15 ADD COLUMN c2 DECIMAL(8,2) AFTER c7;
set @b1 = 'b1b1b1b1';
set @b1 = concat(@b1,@b1);
INSERT INTO t15 () VALUES(1,@b1,'Kyle',DEFAULT,DEFAULT,3.00),
(2,@b1,'JOE',DEFAULT,DEFAULT,3.00),
(3,@b1,'QA',DEFAULT,DEFAULT,3.00);
SELECT c1,hex(c4),c5,c6,c7,c2 FROM t15 ORDER BY c1;
c1	hex(c4)	c5	c6	c7	c2
1	62316231623162316231623162316231	Kyle	1	CURRENT_TIMESTAMP	3.00
2	62316231623162316231623162316231	JOE	1	CURRENT_TIMESTAMP	3.00
3	62316231623162316231623162316231	QA	1	CURRENT_TIMESTAMP	3.00

********************************************
*** Expect slave to fail with Error 1054 ***
********************************************

SHOW SLAVE STATUS;
Slave_IO_State	#
Master_Host	127.0.0.1
Master_User	root
Master_Port	#
Connect_Retry	1
Master_Log_File	master-bin.000001
Read_Master_Log_Pos	#
Relay_Log_File	#
Relay_Log_Pos	#
Relay_Master_Log_File	master-bin.000001
Slave_IO_Running	Yes
Slave_SQL_Running	No
Replicate_Do_DB	
Replicate_Ignore_DB	
Replicate_Do_Table	
Replicate_Ignore_Table	
Replicate_Wild_Do_Table	
Replicate_Wild_Ignore_Table	
Last_Errno	1054
Last_Error	Error 'Unknown column 'c7' in 't15'' on query. Default database: 'test'. Query: 'ALTER TABLE t15 ADD COLUMN c2 DECIMAL(8,2) AFTER c7'
Skip_Counter	0
Exec_Master_Log_Pos	#
Relay_Log_Space	#
Until_Condition	None
Until_Log_File	
Until_Log_Pos	0
Master_SSL_Allowed	No
Master_SSL_CA_File	
Master_SSL_CA_Path	
Master_SSL_Cert	
Master_SSL_Cipher	
Master_SSL_Key	
Seconds_Behind_Master	#
Master_SSL_Verify_Server_Cert	No
Last_IO_Errno	#
Last_IO_Error	#
Last_SQL_Errno	1054
Last_SQL_Error	Error 'Unknown column 'c7' in 't15'' on query. Default database: 'test'. Query: 'ALTER TABLE t15 ADD COLUMN c2 DECIMAL(8,2) AFTER c7'
<<<<<<< HEAD
Master_Bind	
=======
Master_Bind	0.0.0.0
Replicate_Ignore_Server_Ids	
Master_Server_Id	1
>>>>>>> afbc8880
STOP SLAVE;
RESET SLAVE;

*** Drop t15  ***
DROP TABLE t15;
DROP TABLE t15;
RESET MASTER;
START SLAVE;

************************************************
* - Create index on Master column not on slave *
*   Expect:Warning                             *
************************************************

*** Create t16 on slave  ***
STOP SLAVE;
RESET SLAVE;
CREATE TABLE t16 (c1 INT PRIMARY KEY, c4 BLOB, c5 CHAR(5)
) ENGINE='NDB';

*** Create t16 on Master ***
CREATE TABLE t16 (c1 INT KEY, c4 BLOB, c5 CHAR(5),
c6 INT DEFAULT '1',
c7 TIMESTAMP NULL DEFAULT CURRENT_TIMESTAMP
)ENGINE='NDB';
RESET MASTER;

*** Start Slave ***
START SLAVE;

*** Master Create Index and Data Insert ***
CREATE INDEX part_of_c6 ON t16 (c6);
set @b1 = 'b1b1b1b1';
set @b1 = concat(@b1,@b1);
INSERT INTO t16 () VALUES(1,@b1,'Kyle',DEFAULT,DEFAULT),
(2,@b1,'JOE',2,DEFAULT),
(3,@b1,'QA',3,DEFAULT);
SELECT c1,hex(c4),c5,c6,c7 FROM t16 ORDER BY c1;
c1	hex(c4)	c5	c6	c7
1	62316231623162316231623162316231	Kyle	1	CURRENT_TIMESTAMP
2	62316231623162316231623162316231	JOE	2	CURRENT_TIMESTAMP
3	62316231623162316231623162316231	QA	3	CURRENT_TIMESTAMP

*****************
*** BUG 30434 ***
*****************

SHOW SLAVE STATUS;
Slave_IO_State	#
Master_Host	127.0.0.1
Master_User	root
Master_Port	#
Connect_Retry	1
Master_Log_File	master-bin.000001
Read_Master_Log_Pos	#
Relay_Log_File	#
Relay_Log_Pos	#
Relay_Master_Log_File	master-bin.000001
Slave_IO_Running	Yes
Slave_SQL_Running	No
Replicate_Do_DB	
Replicate_Ignore_DB	
Replicate_Do_Table	
Replicate_Ignore_Table	
Replicate_Wild_Do_Table	
Replicate_Wild_Ignore_Table	
Last_Errno	1072
Last_Error	Error 'Key column 'c6' doesn't exist in table' on query. Default database: 'test'. Query: 'CREATE INDEX part_of_c6 ON t16 (c6)'
Skip_Counter	0
Exec_Master_Log_Pos	#
Relay_Log_Space	#
Until_Condition	None
Until_Log_File	
Until_Log_Pos	0
Master_SSL_Allowed	No
Master_SSL_CA_File	
Master_SSL_CA_Path	
Master_SSL_Cert	
Master_SSL_Cipher	
Master_SSL_Key	
Seconds_Behind_Master	#
Master_SSL_Verify_Server_Cert	No
Last_IO_Errno	#
Last_IO_Error	#
Last_SQL_Errno	1072
Last_SQL_Error	Error 'Key column 'c6' doesn't exist in table' on query. Default database: 'test'. Query: 'CREATE INDEX part_of_c6 ON t16 (c6)'
<<<<<<< HEAD
Master_Bind	
=======
Master_Bind	0.0.0.0
Replicate_Ignore_Server_Ids	
Master_Server_Id	1
>>>>>>> afbc8880
STOP SLAVE;
RESET SLAVE;

*** Drop t16  ***
DROP TABLE t16;
DROP TABLE t16;
RESET MASTER;
START SLAVE;

*****************************************************
* - Delete rows using column on Master not on slave *
*   Expect: Rows Deleted                            *
*****************************************************

*** Create t17 on slave  ***
STOP SLAVE;
RESET SLAVE;
CREATE TABLE t17 (c1 INT PRIMARY KEY, c4 BLOB, c5 CHAR(5)
) ENGINE='NDB';

*** Create t17 on Master ***
CREATE TABLE t17 (c1 INT KEY, c4 BLOB, c5 CHAR(5),
c6 INT DEFAULT '1',
c7 TIMESTAMP NULL DEFAULT CURRENT_TIMESTAMP
)ENGINE='NDB';
RESET MASTER;

*** Start Slave ***
START SLAVE;

*** Master Data Insert ***
set @b1 = 'b1b1b1b1';
set @b1 = concat(@b1,@b1);
INSERT INTO t17 () VALUES(1,@b1,'Kyle',DEFAULT,DEFAULT),
(2,@b1,'JOE',2,DEFAULT),
(3,@b1,'QA',3,DEFAULT);
SELECT c1,hex(c4),c5,c6,c7 FROM t17 ORDER BY c1;
c1	hex(c4)	c5	c6	c7
1	62316231623162316231623162316231	Kyle	1	CURRENT_TIMESTAMP
2	62316231623162316231623162316231	JOE	2	CURRENT_TIMESTAMP
3	62316231623162316231623162316231	QA	3	CURRENT_TIMESTAMP

** Select * from Slave **
SELECT c1,hex(c4),c5 FROM t17 ORDER BY c1;
c1	hex(c4)	c5
1	62316231623162316231623162316231	Kyle
2	62316231623162316231623162316231	JOE
3	62316231623162316231623162316231	QA

** Delete from master **
DELETE FROM t17 WHERE c6 = 3;
SELECT c1,hex(c4),c5,c6,c7 FROM t17 ORDER BY c1;
c1	hex(c4)	c5	c6	c7
1	62316231623162316231623162316231	Kyle	1	CURRENT_TIMESTAMP
2	62316231623162316231623162316231	JOE	2	CURRENT_TIMESTAMP

** Check slave **
SELECT c1,hex(c4),c5 FROM t17 ORDER BY c1;
c1	hex(c4)	c5
1	62316231623162316231623162316231	Kyle
2	62316231623162316231623162316231	JOE
DROP TABLE t17;


*****************************************************
* - Update row using column on Master not on slave *
*   Expect: Rows updated                           *
*****************************************************

** Bug30674 **

*** Create t18 on slave  ***

STOP SLAVE;
RESET SLAVE;
CREATE TABLE t18 (c1 INT PRIMARY KEY, c4 BLOB, c5 CHAR(5)
) ENGINE='NDB';

*** Create t18 on Master ***
CREATE TABLE t18 (c1 INT KEY, c4 BLOB, c5 CHAR(5),
c6 INT DEFAULT '1',
c7 TIMESTAMP NULL DEFAULT CURRENT_TIMESTAMP
)ENGINE='NDB';
RESET MASTER;

*** Start Slave ***
START SLAVE;

*** Master Data Insert ***
set @b1 = 'b1b1b1b1';
set @b1 = concat(@b1,@b1);
INSERT INTO t18 () VALUES(1,@b1,'Kyle',DEFAULT,DEFAULT),
(2,@b1,'JOE',2,DEFAULT),
(3,@b1,'QA',3,DEFAULT);
SELECT c1,hex(c4),c5,c6,c7 FROM t18 ORDER BY c1;
c1	hex(c4)	c5	c6	c7
1	62316231623162316231623162316231	Kyle	1	CURRENT_TIMESTAMP
2	62316231623162316231623162316231	JOE	2	CURRENT_TIMESTAMP
3	62316231623162316231623162316231	QA	3	CURRENT_TIMESTAMP

** Select * from Slave **
SELECT c1,hex(c4),c5 FROM t18 ORDER BY c1;
c1	hex(c4)	c5
1	62316231623162316231623162316231	Kyle
2	62316231623162316231623162316231	JOE
3	62316231623162316231623162316231	QA

** update from master **
UPDATE t18 SET c5 = 'TEST' WHERE c6 = 3;
SELECT c1,hex(c4),c5,c6,c7 FROM t18 ORDER BY c1;
c1	hex(c4)	c5	c6	c7
1	62316231623162316231623162316231	Kyle	1	CURRENT_TIMESTAMP
2	62316231623162316231623162316231	JOE	2	CURRENT_TIMESTAMP
3	62316231623162316231623162316231	TEST	3	CURRENT_TIMESTAMP

** Check slave **
SELECT c1,hex(c4),c5 FROM t18 ORDER BY c1;
c1	hex(c4)	c5
1	62316231623162316231623162316231	Kyle
2	62316231623162316231623162316231	JOE
3	62316231623162316231623162316231	TEST
DROP TABLE t18;


*****************************************************
* - Insert UUID  column on Master not on slave *
*   Expect: Rows inserted                      *
*****************************************************

*** Create t5 on slave  ***
STOP SLAVE;
RESET SLAVE;
CREATE TABLE t5 (c1 INT PRIMARY KEY, c4 BLOB, c5 CHAR(5)
) ENGINE='NDB';

*** Create t5 on Master ***
CREATE TABLE t5 (c1 INT KEY, c4 BLOB, c5 CHAR(5),
c6 LONG, 
c7 TIMESTAMP NULL DEFAULT CURRENT_TIMESTAMP
)ENGINE='NDB';
RESET MASTER;

*** Start Slave ***
START SLAVE;

*** Master Data Insert ***
set @b1 = 'b1b1b1b1';
INSERT INTO t5 () VALUES(1,@b1,'Kyle',UUID(),DEFAULT),
(2,@b1,'JOE',UUID(),DEFAULT),
(3,@b1,'QA',UUID(),DEFAULT);
SELECT c1,hex(c4),c5,c6,c7 FROM t5 ORDER BY c1;
c1	hex(c4)	c5	c6	c7
1	6231623162316231	Kyle	UUID	TIME
2	6231623162316231	JOE	UUID	TIME
3	6231623162316231	QA	UUID	TIME

** Select * from Slave **
SELECT c1,hex(c4),c5 FROM t5 ORDER BY c1;
c1	hex(c4)	c5
1	6231623162316231	Kyle
2	6231623162316231	JOE
3	6231623162316231	QA
DROP TABLE t5;
<|MERGE_RESOLUTION|>--- conflicted
+++ resolved
@@ -133,13 +133,9 @@
 Last_IO_Error	#
 Last_SQL_Errno	0
 Last_SQL_Error	
-<<<<<<< HEAD
 Master_Bind	
-=======
-Master_Bind	0.0.0.0
 Replicate_Ignore_Server_Ids	
 Master_Server_Id	1
->>>>>>> afbc8880
 
 
 ***** Testing Altering table def scenario *****
@@ -516,13 +512,9 @@
 Last_IO_Error	#
 Last_SQL_Errno	0
 Last_SQL_Error	
-<<<<<<< HEAD
 Master_Bind	
-=======
-Master_Bind	0.0.0.0
 Replicate_Ignore_Server_Ids	
 Master_Server_Id	1
->>>>>>> afbc8880
 
 ****************************************
 * columns in master at middle of table *
@@ -597,13 +589,9 @@
 Last_IO_Error	#
 Last_SQL_Errno	1535
 Last_SQL_Error	Table definition on master and slave does not match: Column 2 type mismatch - received type 5, test.t10 has type 254
-<<<<<<< HEAD
 Master_Bind	
-=======
-Master_Bind	0.0.0.0
 Replicate_Ignore_Server_Ids	
 Master_Server_Id	1
->>>>>>> afbc8880
 SET GLOBAL SQL_SLAVE_SKIP_COUNTER=2;
 START SLAVE;
 
@@ -679,13 +667,9 @@
 Last_IO_Error	#
 Last_SQL_Errno	1535
 Last_SQL_Error	Table definition on master and slave does not match: Column 2 type mismatch - received type 252, test.t11 has type 15
-<<<<<<< HEAD
 Master_Bind	
-=======
-Master_Bind	0.0.0.0
 Replicate_Ignore_Server_Ids	
 Master_Server_Id	1
->>>>>>> afbc8880
 SET GLOBAL SQL_SLAVE_SKIP_COUNTER=2;
 START SLAVE;
 
@@ -837,13 +821,9 @@
 Last_IO_Error	#
 Last_SQL_Errno	1091
 Last_SQL_Error	Error 'Can't DROP 'c7'; check that column/key exists' on query. Default database: 'test'. Query: 'ALTER TABLE t14 DROP COLUMN c7'
-<<<<<<< HEAD
 Master_Bind	
-=======
-Master_Bind	0.0.0.0
 Replicate_Ignore_Server_Ids	
 Master_Server_Id	1
->>>>>>> afbc8880
 STOP SLAVE;
 RESET SLAVE;
 
@@ -930,13 +910,9 @@
 Last_IO_Error	#
 Last_SQL_Errno	1054
 Last_SQL_Error	Error 'Unknown column 'c7' in 't15'' on query. Default database: 'test'. Query: 'ALTER TABLE t15 ADD COLUMN c2 DECIMAL(8,2) AFTER c7'
-<<<<<<< HEAD
 Master_Bind	
-=======
-Master_Bind	0.0.0.0
 Replicate_Ignore_Server_Ids	
 Master_Server_Id	1
->>>>>>> afbc8880
 STOP SLAVE;
 RESET SLAVE;
 
@@ -1023,13 +999,9 @@
 Last_IO_Error	#
 Last_SQL_Errno	1072
 Last_SQL_Error	Error 'Key column 'c6' doesn't exist in table' on query. Default database: 'test'. Query: 'CREATE INDEX part_of_c6 ON t16 (c6)'
-<<<<<<< HEAD
 Master_Bind	
-=======
-Master_Bind	0.0.0.0
 Replicate_Ignore_Server_Ids	
 Master_Server_Id	1
->>>>>>> afbc8880
 STOP SLAVE;
 RESET SLAVE;
 
@@ -1323,13 +1295,9 @@
 Last_IO_Error	#
 Last_SQL_Errno	0
 Last_SQL_Error	
-<<<<<<< HEAD
 Master_Bind	
-=======
-Master_Bind	0.0.0.0
 Replicate_Ignore_Server_Ids	
 Master_Server_Id	1
->>>>>>> afbc8880
 
 
 ***** Testing Altering table def scenario *****
@@ -1706,13 +1674,9 @@
 Last_IO_Error	#
 Last_SQL_Errno	0
 Last_SQL_Error	
-<<<<<<< HEAD
 Master_Bind	
-=======
-Master_Bind	0.0.0.0
 Replicate_Ignore_Server_Ids	
 Master_Server_Id	1
->>>>>>> afbc8880
 
 ****************************************
 * columns in master at middle of table *
@@ -1787,13 +1751,9 @@
 Last_IO_Error	#
 Last_SQL_Errno	1535
 Last_SQL_Error	Table definition on master and slave does not match: Column 2 type mismatch - received type 5, test.t10 has type 254
-<<<<<<< HEAD
 Master_Bind	
-=======
-Master_Bind	0.0.0.0
 Replicate_Ignore_Server_Ids	
 Master_Server_Id	1
->>>>>>> afbc8880
 SET GLOBAL SQL_SLAVE_SKIP_COUNTER=2;
 START SLAVE;
 
@@ -1869,13 +1829,9 @@
 Last_IO_Error	#
 Last_SQL_Errno	1535
 Last_SQL_Error	Table definition on master and slave does not match: Column 2 type mismatch - received type 252, test.t11 has type 15
-<<<<<<< HEAD
 Master_Bind	
-=======
-Master_Bind	0.0.0.0
 Replicate_Ignore_Server_Ids	
 Master_Server_Id	1
->>>>>>> afbc8880
 SET GLOBAL SQL_SLAVE_SKIP_COUNTER=2;
 START SLAVE;
 
@@ -2027,13 +1983,9 @@
 Last_IO_Error	#
 Last_SQL_Errno	1091
 Last_SQL_Error	Error 'Can't DROP 'c7'; check that column/key exists' on query. Default database: 'test'. Query: 'ALTER TABLE t14 DROP COLUMN c7'
-<<<<<<< HEAD
 Master_Bind	
-=======
-Master_Bind	0.0.0.0
 Replicate_Ignore_Server_Ids	
 Master_Server_Id	1
->>>>>>> afbc8880
 STOP SLAVE;
 RESET SLAVE;
 
@@ -2120,13 +2072,9 @@
 Last_IO_Error	#
 Last_SQL_Errno	1054
 Last_SQL_Error	Error 'Unknown column 'c7' in 't15'' on query. Default database: 'test'. Query: 'ALTER TABLE t15 ADD COLUMN c2 DECIMAL(8,2) AFTER c7'
-<<<<<<< HEAD
 Master_Bind	
-=======
-Master_Bind	0.0.0.0
 Replicate_Ignore_Server_Ids	
 Master_Server_Id	1
->>>>>>> afbc8880
 STOP SLAVE;
 RESET SLAVE;
 
@@ -2213,13 +2161,9 @@
 Last_IO_Error	#
 Last_SQL_Errno	1072
 Last_SQL_Error	Error 'Key column 'c6' doesn't exist in table' on query. Default database: 'test'. Query: 'CREATE INDEX part_of_c6 ON t16 (c6)'
-<<<<<<< HEAD
 Master_Bind	
-=======
-Master_Bind	0.0.0.0
 Replicate_Ignore_Server_Ids	
 Master_Server_Id	1
->>>>>>> afbc8880
 STOP SLAVE;
 RESET SLAVE;
 
