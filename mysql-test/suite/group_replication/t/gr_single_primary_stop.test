--- conflicted
+++ resolved
@@ -51,19 +51,9 @@
 --let $group_replication_expected_uuid= $member1_uuid
 --source include/gr_wait_primary_member_uuid.inc
 
-<<<<<<< HEAD
-# We do kill the servers, using shutdown_server 0, and then MTR will
-# follow the expect file and restart the server
---exec echo "restart" > $MYSQLTEST_VARDIR/tmp/mysqld.1.expect
---shutdown_server 0
---source include/wait_until_disconnected.inc
-
---source include/wait_until_connected_again.inc
-=======
 # We do kill and restart the servers.
 --source include/kill_and_restart_mysqld.inc
 
->>>>>>> 30768587
 
 # reset the group_replication_id var
 --let $group_replication_member_id= $member2_uuid
