#
# WL#6205 - A series of tests to show the correct behavior for
# CREATE TABLESPACE and associated SQL statements.
#
--source include/have_innodb.inc

--echo #
--echo # CREATE TABLESPACE related tests.
--echo #

SET DEFAULT_STORAGE_ENGINE=InnoDB;
SET NAMES utf8;
LET $MYSQLD_DATADIR = `select @@datadir`;
LET $INNODB_PAGE_SIZE = `select @@innodb_page_size`;

--echo # Strict-mode has no effect on CREATE TABLESPACE.
--echo # It rejects all invalid input, as if strict mode is always ON.
SHOW VARIABLES LIKE 'innodb_strict_mode';

--echo # innodb_file_per_table=OFF will not prevent
--echo # CREATE TABLESPACE from working because the tablespace is an empty
--echo # shell that can contain multiple row formats.
SHOW VARIABLES LIKE 'innodb_file_per_table';

--echo #
--echo # Try to create a tablespace without specifying the name
--echo #
--error ER_PARSE_ERROR
CREATE TABLESPACE;

--echo #
--echo # Try to create a tablespace without specifying the datafile
--echo #
--error ER_PARSE_ERROR
CREATE TABLESPACE s_bad;

--echo #
--echo # Try to create a tablespace with bad characters in the tablespace name identifier.
--echo #
# From;  http://dev.mysql.com/doc/refman/5.7/en/identifiers.html
# An identifier must be either unquoted or quoted with (`).
# Identifiers are converted to Unicode internally. They may contain these characters:
# Permitted characters in unquoted identifiers:
#   ASCII: [0-9,a-z,A-Z$_] (basic Latin letters, digits 0-9, dollar, underscore)
#   Extended: U+0080 .. U+FFFF
# Permitted characters in quoted identifiers include the full Unicode Basic Multilingual Plane (BMP), except U+0000:
#   ASCII: U+0001 .. U+007F
#   Extended: U+0080 .. U+FFFF
# ASCII NUL (U+0000) and supplementary characters (U+10000 and higher) are not permitted in quoted or unquoted identifiers.
# Identifiers may begin with a digit but unless quoted may not consist solely of digits.
# Database, table, and column names cannot end with space characters.
# The identifier quote character is the backtick (`)

--error ER_PARSE_ERROR
CREATE TABLESPACE 's_bad' ADD DATAFILE 's_bad.ibd';
--error ER_PARSE_ERROR
CREATE TABLESPACE "s_bad" ADD DATAFILE 's_bad.ibd';
--error ER_WRONG_TABLESPACE_NAME
CREATE TABLESPACE `` ADD DATAFILE 's_bad.ibd';
--error ER_PARSE_ERROR
CREATE TABLESPACE s#bad ADD DATAFILE 's_bad.ibd';
--error ER_PARSE_ERROR
CREATE TABLESPACE s@bad ADD DATAFILE 's_bad.ibd';
--error ER_PARSE_ERROR
CREATE TABLESPACE s-bad ADD DATAFILE 's_bad.ibd';
--error ER_PARSE_ERROR
CREATE TABLESPACE test/s_bad ADD DATAFILE 's_bad.ibd';
--error ER_WRONG_TABLESPACE_NAME
CREATE TABLESPACE `test/s_bad` ADD DATAFILE 's_bad.ibd';
LET $TWOFIFTYFIVE=../xxxxxxxxxxxxxxxxxxxxxxxxxxxxxxxxxxxxxxxxxxxxxxxxxxxxxxxxxxxxxxxxxxxxxxxxxxxxxxxxxxxxxxxxxxxxxxxxxxxxxxxxxxxxxxxxxxxxxxxxxxxxxxxxxxxxxxxxxxxxxxxxxxxxxxxxxxxxxxxxxxxxxxxxxxxxxxxxxxxxxxxxxxxxxxxxxxxxxxxxxxxxxxxxxxxxxxxxxxxxxxxxxxxxxxxxxxxxxxxxxxxxxxxxxxxx;
--error ER_CREATE_FILEGROUP_FAILED
eval CREATE TABLESPACE `s_too_long_file_name` ADD DATAFILE '$TWOFIFTYFIVE.ibd';
--error ER_FILEGROUP_OPTION_ONLY_ONCE
CREATE TABLESPACE s_bad ADD DATAFILE 's_bad.ibd' FILE_BLOCK_SIZE=1k FILE_BLOCK_SIZE=2k;
--error ER_ILLEGAL_HA_CREATE_OPTION
CREATE TABLESPACE s_bad ADD DATAFILE 's_bad.ibd' FILE_BLOCK_SIZE=3k;
--error ER_ILLEGAL_HA_CREATE_OPTION
CREATE TABLESPACE s_bad ADD DATAFILE 's_bad.ibd' FILE_BLOCK_SIZE=65k;
--error ER_WRONG_FILE_NAME
CREATE TABLESPACE `s_bad` ADD DATAFILE 'sub/dir/////s_bad.ibd';
SHOW WARNINGS;
# Show that those directories were not created.
--mkdir $MYSQLD_DATADIR/sub
--mkdir $MYSQLD_DATADIR/sub/dir
--rmdir $MYSQLD_DATADIR/sub/dir
--rmdir $MYSQLD_DATADIR/sub

--error ER_PARSE_ERROR
DROP TABLESPACE 's_bad';
--error ER_PARSE_ERROR
DROP TABLESPACE "s_bad";
--error ER_WRONG_TABLESPACE_NAME
DROP TABLESPACE ``;
SHOW WARNINGS;
--error ER_DROP_FILEGROUP_FAILED
DROP TABLESPACE s#bad;
--error ER_PARSE_ERROR
DROP TABLESPACE s@bad;
--error ER_PARSE_ERROR
DROP TABLESPACE s-bad;
--error ER_WRONG_TABLESPACE_NAME
DROP TABLESPACE `test/s_bad`;
--error ER_DROP_FILEGROUP_FAILED
DROP TABLESPACE s_does_not_exist;
SHOW WARNINGS;


--echo #
--echo # InnoDB does not allow General tablespace names with '/'
--echo #
--error ER_WRONG_TABLESPACE_NAME
CREATE TABLESPACE `test/s_bad` ADD DATAFILE 's_bad.ibd';
SHOW WARNINGS;

# When identifiers are quoted, most anything is allowed.
# Table names cannot have a trailing space, but tablespaces can.
CREATE TABLESPACE `s_ !@#$%^&*()_+-={}[]|\?<>,. ` ADD DATAFILE 's_utf8.ibd';
CREATE TABLE `t !@#$%^&*()_+-={}[]|\?<>,.` (a int, b text) TABLESPACE `s_ !@#$%^&*()_+-={}[]|\?<>,. `;
INSERT INTO `t !@#$%^&*()_+-={}[]|\?<>,.` VALUES(1,'one');
SHOW CREATE TABLE `t !@#$%^&*()_+-={}[]|\?<>,.`;
CREATE TABLE `t !@#$%^&*()_+-={}[]|\?<>,.2` (
  `a` int(11) DEFAULT NULL,
  `b` text
) /*!50100 TABLESPACE `s_ !@#$%^&*()_+-={}[]|\?<>,. ` */ ENGINE=InnoDB DEFAULT CHARSET=latin1;
SHOW CREATE TABLE `t !@#$%^&*()_+-={}[]|\?<>,.`;
DROP TABLE `t !@#$%^&*()_+-={}[]|\?<>,.2`;

CREATE TABLESPACE `#sql_1` ADD DATAFILE '#sql_1.ibd';
CREATE TABLE `#sql_1` (a int, b text) TABLESPACE `#sql_1`;
INSERT INTO `#sql_1` VALUES(1,'one');
SHOW CREATE TABLE `#sql_1`;

CREATE TABLESPACE `s_Cöŀumň` ADD DATAFILE 's_utf8_a.ibd';
CREATE TABLE `t_utf8_1` (a int, b text) TABLESPACE `s_Cöŀumň`;
SHOW CREATE TABLE `t_utf8_1`;

CREATE TABLESPACE `s_cöĿǖmň` ADD DATAFILE 's_utf8_b.ibd';
CREATE TABLE `t_utf8_2` (a int, b text) TABLESPACE `s_cöĿǖmň`;
SHOW CREATE TABLE `t_utf8_2`;

--error ER_INVALID_CHARACTER_STRING
CREATE TABLESPACE `s_😲` ADD DATAFILE 's_utf8_c.ibd';
--error ER_INVALID_CHARACTER_STRING
CREATE TABLESPACE `s_𐌀𐌁𐌂𐌃𐌄𐌅𐌆𐌇𐌈𐌉𐌊𐌋𐌌𐌍𐌎𐌏𐌐𐌑𐌒𐌓𐌔𐌕𐌖𐌗𐌘𐌙𐌚𐌛𐌜` ADD DATAFILE 's_utf8_d.ibd';

CREATE TABLESPACE `s_வணக்கம்` ADD DATAFILE 'ஆவணம்.ibd';
CREATE TABLE `t_utf8_3` (a int, b text) TABLESPACE `s_வணக்கம்`;
SHOW CREATE TABLE `t_utf8_3`;

--source suite/innodb/include/show_i_s_tablespaces.inc
--source suite/innodb/include/show_i_s_tables.inc
--echo # Directory listing of MYSQLD_DATADIR/
--list_files $MYSQLD_DATADIR *.ibd

CHECK TABLE `t !@#$%^&*()_+-={}[]|\?<>,.`;
DROP TABLE `t !@#$%^&*()_+-={}[]|\?<>,.`;
DROP TABLESPACE `s_ !@#$%^&*()_+-={}[]|\?<>,. `;
CHECK TABLE `#sql_1`;
DROP TABLE `#sql_1`;
DROP TABLESPACE `#sql_1`;
DROP TABLE `t_utf8_1`;
DROP TABLESPACE `s_Cöŀumň`;
DROP TABLE `t_utf8_2` ;
DROP TABLESPACE `s_cöĿǖmň` ;
DROP TABLE `t_utf8_3`;
DROP TABLESPACE `s_வணக்கம்`;

--echo #
--echo # Try to create a tablespace with the reserved case-sensitive prefix 'innodb_'
--echo #
--error ER_WRONG_TABLESPACE_NAME
CREATE TABLESPACE `innodb_system` ADD DATAFILE 's_bad.ibd';
SHOW WARNINGS;
--error ER_WRONG_TABLESPACE_NAME
DROP TABLESPACE `innodb_system`;
SHOW WARNINGS;
# Possible, but not wise!
CREATE TABLESPACE `InnoDB_System` ADD DATAFILE 's_InnoDB_System.ibd';
DROP TABLESPACE `InnoDB_System`;
--error ER_WRONG_FILE_NAME
CREATE TABLESPACE `InnoDB_System` ADD DATAFILE 'ibdata1';
SHOW WARNINGS;
# Possible, but not wise!
CREATE TABLESPACE `InnoDB_System` ADD DATAFILE 'ibdata1.ibd';
DROP TABLESPACE `InnoDB_System`;

--error ER_WRONG_TABLESPACE_NAME
CREATE TABLESPACE `innodb_temporary` ADD DATAFILE 's_bad.ibd';
SHOW WARNINGS;
--error ER_WRONG_TABLESPACE_NAME
DROP TABLESPACE `innodb_temporary`;
SHOW WARNINGS;
# Possible, but not wise!
CREATE TABLESPACE `InnoDB_Temporary` ADD DATAFILE 's_InnoDB_Temporary.ibd';
DROP TABLESPACE `InnoDB_Temporary`;

--error ER_WRONG_TABLESPACE_NAME
CREATE TABLESPACE `innodb_custom` ADD DATAFILE 's_bad.ibd';
SHOW WARNINGS;
--error ER_WRONG_TABLESPACE_NAME
DROP TABLESPACE `innodb_custom`;
SHOW WARNINGS;
CREATE TABLESPACE `InnoDB_Custom` ADD DATAFILE 's_InnoDB_Custom.ibd';
DROP TABLESPACE `InnoDB_Custom`;
CREATE TABLESPACE `INNODB_CUSTOM` ADD DATAFILE 's_INNODB_CUSTOM.ibd';
DROP TABLESPACE `INNODB_CUSTOM`;

--error ER_DROP_FILEGROUP_FAILED
DROP TABLESPACE `ib_logfile0`;
SHOW WARNINGS;
CREATE TABLESPACE `ib_logfile0` ADD DATAFILE 'ib_logfile0.ibd';
DROP TABLESPACE `ib_logfile0`;

--error ER_DROP_FILEGROUP_FAILED
DROP TABLESPACE `ib_logfile1`;
SHOW WARNINGS;
CREATE TABLESPACE `ib_logfile1` ADD DATAFILE 'ib_logfile1.ibd';
DROP TABLESPACE `ib_logfile1`;

--error ER_DROP_FILEGROUP_FAILED
DROP TABLESPACE `ibdata1`;
SHOW WARNINGS;
CREATE TABLESPACE `ibdata1` ADD DATAFILE 'ibdata1.ibd';
DROP TABLESPACE `ibdata1`;

--error ER_DROP_FILEGROUP_FAILED
DROP TABLESPACE `undo001`;
SHOW WARNINGS;
CREATE TABLESPACE `undo001` ADD DATAFILE 'undo001.ibd';
DROP TABLESPACE `undo001`;

--error ER_DROP_FILEGROUP_FAILED
DROP TABLESPACE `undo002`;
SHOW WARNINGS;
CREATE TABLESPACE `undo002` ADD DATAFILE 'undo002.ibd';
DROP TABLESPACE `undo002`;

--echo #
--echo # Test various forms of ADD DATAFILE
--echo #

--mkdir $MYSQL_TMP_DIR/tablespace.ibd
--rmdir $MYSQL_TMP_DIR/tablespace.ibd
--mkdir $MYSQL_TMP_DIR/tablespace.ibd
--mkdir $MYSQL_TMP_DIR/s2_#_dir
--mkdir $MYSQL_TMP_DIR/test

CREATE TABLESPACE s_def ADD DATAFILE 's_def.ibd' ENGINE=InnoDB;
CREATE TABLESPACE `s1_#_hash` ADD DATAFILE 's1_#_hash.ibd';

--replace_result $MYSQL_TMP_DIR MYSQL_TMP_DIR
eval CREATE TABLESPACE s1_remote ADD DATAFILE '$MYSQL_TMP_DIR/s1.ibd.ibd';
--replace_result $MYSQL_TMP_DIR MYSQL_TMP_DIR
eval CREATE TABLESPACE s2_remote ADD DATAFILE '$MYSQL_TMP_DIR/s2_#_dir/../s2_#_dir/s2.ibd';

--error ER_WRONG_FILE_NAME
CREATE TABLESPACE s_bad ADD DATAFILE '.ibd';
SHOW WARNINGS;
--error ER_WRONG_FILE_NAME
CREATE TABLESPACE s_bad ADD DATAFILE 's_dir/s_subdir/.ibd';
SHOW WARNINGS;
--error ER_WRONG_FILE_NAME
CREATE TABLESPACE s_bad ADD DATAFILE 's_dir/s_bad.ibs';
SHOW WARNINGS;

# A colon is always rejected on Linux, but it could be part of a valid absolute path on Windows.
# These should be rejected even on Windows.
--error ER_WRONG_FILE_NAME
CREATE TABLESPACE s_bad ADD DATAFILE 'c:s_bad.ibd';
SHOW WARNINGS;
--error ER_WRONG_FILE_NAME
CREATE TABLESPACE s_bad ADD DATAFILE 'cc:/s_bad.ibd';
SHOW WARNINGS;
--error ER_WRONG_FILE_NAME
CREATE TABLESPACE s_bad ADD DATAFILE './drive:/s_bad.ibd';
SHOW WARNINGS;

--echo #
--echo # Try to create a tablespace where a same-named directory and file exist.
--echo #
--replace_result $MYSQL_TMP_DIR MYSQL_TMP_DIR
eval CREATE TABLESPACE s4_def ADD DATAFILE '$MYSQL_TMP_DIR/tablespace.ibd/s4.ibd';
--replace_result $MYSQL_TMP_DIR MYSQL_TMP_DIR
--error ER_CREATE_FILEGROUP_FAILED
eval CREATE TABLESPACE s5_def ADD DATAFILE '$MYSQL_TMP_DIR/tablespace.ibd/s4.ibd';
SHOW WARNINGS;
--replace_result $MYSQL_TMP_DIR MYSQL_TMP_DIR
--error ER_CREATE_FILEGROUP_FAILED
eval CREATE TABLESPACE s6_def ADD DATAFILE '$MYSQL_TMP_DIR/tablespace.ibd';

--source suite/innodb/include/show_i_s_tablespaces.inc

--echo # Directory listing of MYSQLD_DATADIR/
--list_files $MYSQLD_DATADIR/ *.ibd

--echo # Directory listing of MYSQL_TMP_DIR/
--list_files $MYSQL_TMP_DIR/ *.ibd

--echo # Directory listing of MYSQL_TMP_DIR/tablespace.ibd/
--list_files $MYSQL_TMP_DIR/tablespace.ibd/ *.ibd

--echo # Directory listing of MYSQL_TMP_DIR/s2_#_dir/
--list_files $MYSQL_TMP_DIR/s2_#_dir/ *.ibd

DROP TABLESPACE s4_def;
DROP TABLESPACE s1_remote;
DROP TABLESPACE s2_remote;
DROP TABLESPACE `s1_#_hash`;

--echo #
--echo # Try to create a tablespace that already exists.
--echo # Make sure that the tablespace name is compared in a CASE-INSENSITIVE way.
--echo #
--error ER_TABLESPACE_EXISTS
CREATE TABLESPACE s_def ADD DATAFILE 's_def.ibd';
SHOW WARNINGS;
--error ER_TABLESPACE_EXISTS
CREATE TABLESPACE s_def ADD DATAFILE 's_def_2.ibd';
SHOW WARNINGS;
--error ER_CREATE_FILEGROUP_FAILED
CREATE TABLESPACE S_new ADD DATAFILE 's_def.ibd';
SHOW WARNINGS;
CREATE TABLESPACE `s_DEF` ADD DATAFILE 's_def_2.ibd';
DROP TABLESPACE `s_DEF`;

--echo #
--echo # Make a file-per-table tablespace name and try to use it as a General tablespace
--echo #
CREATE TABLE t_single (a int, b text);
--source suite/innodb/include/show_i_s_tables.inc
--source suite/innodb/include/show_i_s_tablespaces.inc
# A parse error occurs if an identifier contains a '/' unless the identifier is quoted.
--error ER_PARSE_ERROR
CREATE TABLE t_general (a int, b text) TABLESPACE test/t_single engine=InnoDB;
--error ER_WRONG_TABLESPACE_NAME
CREATE TABLE t_general (a int, b text) TABLESPACE `test/t_single` engine=InnoDB;
SHOW WARNINGS;
--error ER_TABLESPACE_MISSING
CREATE TABLE t_general (a int, b text) TABLESPACE `S_Def` engine=InnoDB;
SHOW WARNINGS;
--error ER_TABLESPACE_MISSING
CREATE TABLE t_general (a int, b text) TABLESPACE `S_DEF` engine=InnoDB;
SHOW WARNINGS;

--error ER_WRONG_TABLESPACE_NAME
CREATE TABLESPACE `test/t_single` ADD DATAFILE 's_single.ibd';
SHOW WARNINGS;
--error ER_WRONG_TABLESPACE_NAME
CREATE TABLESPACE `Test/t_Single` ADD DATAFILE 's_single.ibd';
SHOW WARNINGS;
--error ER_WRONG_TABLESPACE_NAME
CREATE TABLESPACE `TEST/T_SINGLE` ADD DATAFILE 's_single.ibd';
SHOW WARNINGS;

DROP TABLE t_single;

--source suite/innodb/include/show_i_s_tablespaces.inc

--echo #
--echo # Row format is not allowed on CREATE TABLESPACE
--echo #
--error ER_PARSE_ERROR
CREATE TABLESPACE s_red ADD DATAFILE 's_red.ibd' ROW_FORMAT=redundant;

--echo #
--echo # Add tables to the tablespaces.
--echo #
CREATE TABLE t_def_in_def (a int, b text) TABLESPACE s_def;
CREATE TABLE t_red_in_def (a int, b text) ROW_FORMAT=Redundant TABLESPACE s_def;
# Since these are creating tables within existing general tablespaces the value
# of INNODB_FILE_PER_TABLE does not matter.
SET GLOBAL innodb_file_per_table = OFF;
CREATE TABLE t_dyn_in_def (a int, b text) ROW_FORMAT=Dynamic TABLESPACE s_def;

--echo # Add data to the existing Tables
INSERT INTO t_def_in_def VALUES (1,'a'),(2,'b'),(3,'c');
INSERT INTO t_red_in_def VALUES (1,'a'),(2,'b'),(3,'c');
INSERT INTO t_dyn_in_def VALUES (1,'a'),(2,'b'),(3,'c');

--echo #
--echo # Try to drop a tablespace which is not empty
--echo #
--error ER_DROP_FILEGROUP_FAILED
DROP TABLESPACE s_def;
SHOW WARNINGS;

--source suite/innodb/include/show_i_s_tablespaces.inc
--source suite/innodb/include/show_i_s_tables.inc
--echo # Directory of MYSQLD_DATADIR/
--list_files $MYSQLD_DATADIR/ *.ibd
--echo # Directory of MYSQLD_DATADIR/test/
--list_files $MYSQLD_DATADIR/test/ *.ibd

--echo #
--echo # Drop the tables we no longer need.
--echo #

CHECK TABLE t_dyn_in_def;
CHECK TABLE t_red_in_def;

DROP TABLE t_dyn_in_def;
DROP TABLE t_red_in_def;

--echo #
--echo # Try to make a table using the database name with an existing table name
--echo #
--error ER_PARSE_ERROR
CREATE TABLE test/t_def_in_def (a int, b text) TABLESPACE s_def;
# With the back-quotes, MySQL converts the tablename to `test@002ft_def_in_def`.
CREATE TABLE `test/t_def_in_def` (a int, b text) TABLESPACE s_def;

--source suite/innodb/include/show_i_s_tables.inc
--source suite/innodb/include/show_i_s_tablespaces.inc
--echo # Directory listing of MYSQLD_DATADIR/
--list_files $MYSQLD_DATADIR/ *.ibd
--echo # Directory listing of MYSQLD_DATADIR/test/
--list_files $MYSQLD_DATADIR/test/ *.ibd

--echo #
--echo # Try to create a temporary tablespace
--echo #
--error ER_PARSE_ERROR
CREATE TEMPORARY TABLESPACE s_temp ADD DATAFILE 's_temp.ibd';
SHOW WARNINGS;

--echo #
--echo # Try to put a temporary table into a non-temporary tablespace
--echo #
--error ER_ILLEGAL_HA_CREATE_OPTION
CREATE TEMPORARY TABLE t_temp_red (a int, b text) ROW_FORMAT=redundant TABLESPACE s_def;
SHOW WARNINGS;

--echo #
--echo # Try to put a compressed temporary table into the system temporary tablespace
--echo #
--error ER_ILLEGAL_HA_CREATE_OPTION
CREATE TEMPORARY TABLE t_temp_zip (a int, b text) ROW_FORMAT=compressed TABLESPACE=`innodb_temporary`;
SHOW WARNINGS;

--echo #
--echo # Try to add a second table to a single-table tablespace
--echo #
SET GLOBAL innodb_file_per_table = ON;
CREATE TABLE s_single (a int, b text) ROW_FORMAT=dynamic;
--error ER_TABLESPACE_MISSING
CREATE TABLE t_second (a int, b text) TABLESPACE s_single;
SHOW WARNINGS;
--error ER_WRONG_TABLESPACE_NAME
CREATE TABLE t_second (a int, b text) TABLESPACE=`test/s_single`;
SHOW WARNINGS;
--source suite/innodb/include/show_i_s_tablespaces.inc
DROP TABLE s_single;

--echo #
--echo # Try to use both TABLESPACE and DATA DIRECTORY in the same CREATE TABLE.
--echo #
<<<<<<< HEAD
# Strict mode, innodb_file_per_table should make no difference
# when using general tablespaces.
=======
--echo # Strict mode, file_format and file_per_table should make no difference
--echo # when using general tablespaces. If TABLESPACE=innodb_file-per-table,
--echo # innodb_strict_mode apply.
--echo #
SET GLOBAL innodb_file_per_table = OFF;
>>>>>>> ade3568a
SET innodb_strict_mode = OFF;

--replace_result $MYSQL_TMP_DIR MYSQL_TMP_DIR
--error ER_ILLEGAL_HA_CREATE_OPTION
eval CREATE TABLE t3 (a int, b text) DATA DIRECTORY='$MYSQL_TMP_DIR' TABLESPACE s_def;
SHOW WARNINGS;

--echo # Cannot use both a general tablespace and a DATA DIRECTORY
--replace_result $MYSQL_TMP_DIR MYSQL_TMP_DIR
--error ER_ILLEGAL_HA_CREATE_OPTION
eval CREATE TABLE t4 (a int, b text) TABLESPACE=s_def DATA DIRECTORY='$MYSQL_TMP_DIR';
SHOW WARNINGS;

--echo # TABLESPACE=innodb_file_per_table can be used with DATA DIRECTORY
--replace_result $MYSQL_TMP_DIR MYSQL_TMP_DIR
eval CREATE TABLE t4 (a int, b text) TABLESPACE=innodb_file_per_table DATA DIRECTORY='$MYSQL_TMP_DIR';
--replace_result $MYSQL_TMP_DIR MYSQL_TMP_DIR
SHOW CREATE TABLE t4;

--echo # An altered table should retain both TABLESPACE=innodb_file_per_table and the DATA DIRECTORY
ALTER TABLE t4 ROW_FORMAT=dynamic, algorithm=copy;
--replace_result $MYSQL_TMP_DIR MYSQL_TMP_DIR
SHOW CREATE TABLE t4;
DROP TABLE t4;

--echo # An empty string in DATA DIRECTORY='' indicates the current directory,
--echo # which is not allowed.
--error ER_WRONG_TABLE_NAME
CREATE TABLE t4 (a int, b text) TABLESPACE=innodb_file_per_table DATA DIRECTORY='';
SHOW WARNINGS;

SET GLOBAL innodb_file_per_table = ON;
SET innodb_strict_mode = ON;

--error ER_WRONG_TABLE_NAME
CREATE TABLE t4 (a int, b text) TABLESPACE=innodb_file_per_table DATA DIRECTORY='';
SHOW WARNINGS;
--error ER_WRONG_TABLE_NAME
CREATE TABLE t4 (a int, b text) TABLESPACE=innodb_file_per_table DATA DIRECTORY='.';
SHOW WARNINGS;
--error ER_WRONG_TABLE_NAME
CREATE TABLE t4 (a int, b text) TABLESPACE=innodb_file_per_table DATA DIRECTORY='test';
SHOW WARNINGS;

--source suite/innodb/include/show_i_s_tablespaces.inc
--source suite/innodb/include/show_i_s_tables.inc
DROP TABLE t_def_in_def;
DROP TABLE `test/t_def_in_def`;

--echo #
--echo # Create tables explicitly in the system tablespace.
--echo #
CREATE TABLE t_red_in_system (a int, b text) TABLESPACE=`innodb_system` ROW_FORMAT=redundant;
CREATE TABLE t_com_in_system (a int, b text) TABLESPACE=`innodb_system` ROW_FORMAT=compact;
CREATE TABLE t_dyn_in_system (a int, b text) TABLESPACE=`innodb_system` ROW_FORMAT=dynamic;
--error ER_ILLEGAL_HA_CREATE_OPTION
CREATE TABLE t_zip_in_system (a int, b text) TABLESPACE=`innodb_system` ROW_FORMAT=compressed;
SHOW WARNINGS;

--source suite/innodb/include/show_i_s_tablespaces.inc
--source suite/innodb/include/show_i_s_tables.inc
CHECK TABLE t_red_in_system;
CHECK TABLE t_com_in_system;
CHECK TABLE t_dyn_in_system;
DROP TABLE t_red_in_system;
DROP TABLE t_com_in_system;
DROP TABLE t_dyn_in_system;

--echo #
--echo # Create tables explicitly as file_per_table tablespaces.
--echo #
CREATE TABLE t_red_as_file_per_table (a int, b text) TABLESPACE=innodb_file_per_table ROW_FORMAT=redundant;
CREATE TABLE t_com_as_file_per_table (a int, b text) TABLESPACE=innodb_file_per_table ROW_FORMAT=compact;
CREATE TABLE t_dyn_as_file_per_table (a int, b text) TABLESPACE=innodb_file_per_table ROW_FORMAT=dynamic;
--replace_result $MYSQL_TMP_DIR MYSQL_TMP_DIR
eval CREATE TABLE t_def_as_remote (a int, b text) TABLESPACE=innodb_file_per_table DATA DIRECTORY='$MYSQL_TMP_DIR';
--source suite/innodb/include/show_i_s_tablespaces.inc
--source suite/innodb/include/show_i_s_tables.inc
--echo # Directory listing of MYSQLD_DATADIR/
--list_files $MYSQLD_DATADIR/ *.ibd
--echo # Directory listing of MYSQLD_DATADIR/test/
--list_files $MYSQLD_DATADIR/test/ *.ibd
SHOW CREATE TABLE t_red_as_file_per_table;
SHOW CREATE TABLE t_com_as_file_per_table;
SHOW CREATE TABLE t_dyn_as_file_per_table;
--replace_result $MYSQL_TMP_DIR MYSQL_TMP_DIR
SHOW CREATE TABLE t_def_as_remote;

--echo #
--echo # These explicit file_per_table tables can be moved to a general tablespace.
--echo #
CREATE TABLESPACE s_multiple ADD DATAFILE 'multiple.ibd';
ALTER TABLE `t_red_as_file_per_table` TABLESPACE=`s_multiple`, RENAME TO `t_red_was_file_per_table`;
ALTER TABLE `t_com_as_file_per_table` TABLESPACE=`s_multiple`, RENAME TO `t_com_was_file_per_table`;
ALTER TABLE `t_dyn_as_file_per_table` TABLESPACE=`s_multiple`, RENAME TO `t_dyn_was_file_per_table`;
ALTER TABLE `t_def_as_remote` TABLESPACE=`s_multiple`, RENAME TO `t_def_was_remote`;

--source suite/innodb/include/show_i_s_tablespaces.inc
--source suite/innodb/include/show_i_s_tables.inc
--echo # Directory listing of MYSQLD_DATADIR/
--list_files $MYSQLD_DATADIR/ *.ibd
--echo # Directory listing of MYSQLD_DATADIR/test/
--list_files $MYSQLD_DATADIR/test/ *.ibd

--echo #
--echo # Tables in a general tablespace can be moved to file_per_table locations.
--echo #
ALTER TABLE `t_red_was_file_per_table` TABLESPACE=`innodb_file_per_table`, RENAME TO `t_red_to_file_per_table`;
ALTER TABLE `t_com_was_file_per_table` TABLESPACE=`innodb_file_per_table`, RENAME TO `t_com_to_file_per_table`;
ALTER TABLE `t_dyn_was_file_per_table` TABLESPACE=`innodb_file_per_table`, RENAME TO `t_dyn_to_file_per_table`;
--echo # Note that MySQL ignores DATA DIRECTORY on all ALTER TABLE statements.
--replace_result $MYSQL_TMP_DIR MYSQL_TMP_DIR
eval ALTER TABLE `t_def_was_remote` TABLESPACE=`innodb_file_per_table`, DATA DIRECTORY='$MYSQL_TMP_DIR', RENAME TO `t_def_to_file_per_table`;

--source suite/innodb/include/show_i_s_tablespaces.inc
--source suite/innodb/include/show_i_s_tables.inc
--echo # Directory listing of MYSQLD_DATADIR/
--list_files $MYSQLD_DATADIR/ *.ibd
--echo # Directory listing of MYSQLD_DATADIR/test/
--list_files $MYSQLD_DATADIR/test/ *.ibd

DROP TABLE t_red_to_file_per_table;
DROP TABLE t_com_to_file_per_table;
DROP TABLE t_dyn_to_file_per_table;
DROP TABLE t_def_to_file_per_table;
DROP TABLESPACE s_multiple;

--echo #
--echo # Try the syntax that InnoDB does not support.
--echo #
--error ER_PARSE_ERROR
CREATE TABLESPACE s_bad USE LOGFILE GROUP logfile_group;
--error ER_PARSE_ERROR
CREATE TABLESPACE s_bad EXTENT_SIZE = 1G;
--error ER_PARSE_ERROR
CREATE TABLESPACE s_bad INITIAL_SIZE = 100M;
--error ER_PARSE_ERROR
CREATE LOGFILE GROUP s_bad;
--error ER_ILLEGAL_HA_CREATE_OPTION
CREATE LOGFILE GROUP s_bad ADD UNDOFILE 'undo_1.dat';

--error ER_CHECK_NOT_IMPLEMENTED
DROP LOGFILE GROUP s_bad;

--error ER_PARSE_ERROR
ALTER LOGFILE GROUP s_bad;
--error ER_PARSE_ERROR
ALTER TABLESPACE s_bad;
--error ER_CHECK_NOT_IMPLEMENTED
ALTER TABLESPACE s_bad ADD DATAFILE 'bad2.ibd';
--error ER_CHECK_NOT_IMPLEMENTED
ALTER TABLESPACE s_bad DROP DATAFILE 'bad2.ibd';
--error ER_CHECK_NOT_IMPLEMENTED
ALTER TABLESPACE s_bad READ_ONLY;
--error ER_CHECK_NOT_IMPLEMENTED
ALTER TABLESPACE s_bad READ_WRITE;
--error ER_CHECK_NOT_IMPLEMENTED
ALTER TABLESPACE s_bad NOT ACCESSIBLE;
--error ER_PARSE_ERROR
ALTER TABLESPACE s_def INITIAL_SIZE = 1G;
--error ER_PARSE_ERROR
ALTER TABLESPACE s_def MAX_SIZE = 1G;
--error ER_PARSE_ERROR
ALTER TABLESPACE s_def AUTOEXTEND_SIZE = 10M;
--error ER_PARSE_ERROR
ALTER TABLESPACE s_def NODEGROUP = 5;
--error ER_PARSE_ERROR
ALTER TABLESPACE s_def WAIT;
--error ER_PARSE_ERROR
ALTER TABLESPACE s_def COMMENT = 'This comment is ignored';

--echo #
--echo # Try the syntax that MySQL docs say is ignored.
--echo #
CREATE TABLESPACE s_ignore1 ADD DATAFILE 's_ignore1.ibd' AUTOEXTEND_SIZE = 10M;
CREATE TABLESPACE s_ignore2 ADD DATAFILE 's_ignore2.ibd' MAX_SIZE = 1G;
CREATE TABLESPACE s_ignore3 ADD DATAFILE 's_ignore3.ibd' NODEGROUP = 5;
CREATE TABLESPACE s_ignore4 ADD DATAFILE 's_ignore4.ibd' WAIT;
CREATE TABLESPACE s_ignore5 ADD DATAFILE 's_ignore5.ibd' COMMENT = 'This comment is ignored';

--source suite/innodb/include/show_i_s_tablespaces.inc

DROP TABLESPACE s_ignore1;
DROP TABLESPACE s_ignore2;
DROP TABLESPACE s_ignore3;
DROP TABLESPACE s_ignore4;
DROP TABLESPACE s_ignore5;

--echo #
--echo # Try various ALTER TABLE statements.
--echo #
CREATE TABLE t_in_def (a serial key, b text) TABLESPACE s_def;
INSERT INTO t_in_def(b) VALUES(repeat("a short string - ",5));
INSERT INTO t_in_def(b) VALUES(repeat("a long string - ",50));
INSERT INTO t_in_def(b) SELECT b FROM t_in_def;
SELECT a, left(b,50) FROM t_in_def;
SHOW CREATE TABLE t_in_def;
--source suite/innodb/include/show_i_s_tables.inc

ALTER TABLE t_in_def ROW_FORMAT=redundant;
SHOW CREATE TABLE t_in_def;

ALTER TABLE t_in_def ROW_FORMAT=dynamic;
SHOW CREATE TABLE t_in_def;

ALTER TABLE t_in_def ADD COLUMN (c int);
SHOW CREATE TABLE t_in_def;

ALTER TABLE t_in_def ADD INDEX c (c);
SHOW CREATE TABLE t_in_def;

ALTER TABLE t_in_def DROP INDEX c;
SHOW CREATE TABLE t_in_def;

ALTER TABLE t_in_def DROP COLUMN c;
SHOW CREATE TABLE t_in_def;

ALTER TABLE t_in_def AUTO_INCREMENT=100;
SHOW CREATE TABLE t_in_def;
INSERT INTO t_in_def(b) VALUES("after ALTER TABLE AUTO_INCREMENT");
SELECT a, left(b,50) FROM t_in_def;
SHOW CREATE TABLE t_in_def;

ALTER TABLE t_in_def CHANGE a aa int;
SHOW CREATE TABLE t_in_def;

ALTER TABLE t_in_def CHANGE b bb varchar(1000);
SHOW CREATE TABLE t_in_def;

ALTER TABLE t_in_def DROP PRIMARY KEY;
SHOW CREATE TABLE t_in_def;

ALTER TABLE t_in_def ADD PRIMARY KEY aa(aa), ALGORITHM=INPLACE;
SHOW CREATE TABLE t_in_def;

ALTER TABLE t_in_def ADD INDEX ab(aa,bb(25)), ALGORITHM=COPY;
SHOW CREATE TABLE t_in_def;

ALTER TABLE t_in_def ADD INDEX bb(bb(50));
SHOW CREATE TABLE t_in_def;

RENAME TABLE t_in_def TO t;
SHOW CREATE TABLE t;
--source suite/innodb/include/show_i_s_tables.inc
INSERT INTO t VALUES(200, "after RENAME TABLE t_in_def TO t");
SELECT aa, left(bb,50) FROM t;

--echo #
--echo # Move tables between tablespaces.
--echo #
CREATE TABLESPACE s_alt1 ADD DATAFILE 's_alt1.ibd';
CREATE TABLESPACE s_alt2 ADD DATAFILE 's_alt2.ibd';
--source suite/innodb/include/show_i_s_tablespaces.inc
ALTER TABLE t RENAME TO t_nomad, TABLESPACE s_alt1;
SHOW CREATE TABLE t_nomad;
--source suite/innodb/include/show_i_s_tables.inc
ALTER TABLE t_nomad TABLESPACE s_alt2;
SHOW CREATE TABLE t_nomad;
--source suite/innodb/include/show_i_s_tables.inc
ALTER TABLE t_nomad TABLESPACE s_def, DROP COLUMN bb;
SHOW CREATE TABLE t_nomad;
--source suite/innodb/include/show_i_s_tables.inc
--source suite/innodb/include/show_i_s_tablespaces.inc
DROP TABLE t_nomad;
DROP TABLESPACE s_alt1;
DROP TABLESPACE s_alt2;

--echo #
--echo # Move a table from the System Tablespace into a General Tablespace
--echo # and then back out to the system tablespace again.
--echo #
SET GLOBAL innodb_file_per_table=OFF;
CREATE TABLE t_system (a serial key, b text);
INSERT INTO t_system(b) VALUES(repeat("a short string - ",5));
INSERT INTO t_system(b) VALUES(repeat("a long string - ",50));
SHOW CREATE TABLE t_system;
--source suite/innodb/include/show_i_s_tables.inc

ALTER TABLE t_system TABLESPACE s_def;
SHOW CREATE TABLE t_system;
--source suite/innodb/include/show_i_s_tables.inc

ALTER TABLE t_system TABLESPACE=`innodb_system`;
SHOW CREATE TABLE t_system;
--source suite/innodb/include/show_i_s_tables.inc

--echo #
--echo # Do a few ALTER TABLES for this table that was moved out and back into the system tablespace.
--echo #
ALTER TABLE t_system ROW_FORMAT=redundant;
SHOW CREATE TABLE t_system;
ALTER TABLE t_system ROW_FORMAT=dynamic;
SHOW CREATE TABLE t_system;
ALTER TABLE t_system ADD COLUMN (c int);
SHOW CREATE TABLE t_system;
ALTER TABLE t_system ADD INDEX c (c);
SHOW CREATE TABLE t_system;
ALTER TABLE t_system DROP INDEX c;
SHOW CREATE TABLE t_system;
ALTER TABLE t_system DROP COLUMN c;
SHOW CREATE TABLE t_system;

--echo #
--echo # Now try to put that table into its own Single-Table tablespace.
--echo # It is not allowed since the table is now marked with the system tablespace
--echo #
SET GLOBAL innodb_file_per_table=ON;
ALTER TABLE t_system RENAME TO t_still_system;
SHOW CREATE TABLE t_still_system;
--source suite/innodb/include/show_i_s_tables.inc
DROP TABLE t_still_system;

--echo #
--echo # Try to create or move a table into the temporary tablespace.
--echo #
--error ER_ILLEGAL_HA_CREATE_OPTION
CREATE TABLE t_not_temp (a int, b text) TABLESPACE=`innodb_temporary`;
SHOW WARNINGS;

CREATE TABLE t_not_temp (a int, b text) TABLESPACE s_def;
--error ER_ILLEGAL_HA_CREATE_OPTION
ALTER TABLE t_not_temp TABLESPACE=`innodb_temporary`;
SHOW WARNINGS;
DROP TABLE t_not_temp;

CREATE TEMPORARY TABLE t_my_temp (a int, b text) TABLESPACE=`innodb_temporary`;
SHOW CREATE TABLE t_my_temp;
DROP TABLE t_my_temp;

--echo #
--echo # Try to create or move a table into the redo tablespace
--echo # or any tablespace using the reserved `innodb_` prefix.
--echo #
--error ER_WRONG_TABLESPACE_NAME
CREATE TABLE t_data (a int, b text) TABLESPACE=`innodb_redo_log`;
SHOW WARNINGS;
--error ER_WRONG_TABLESPACE_NAME
CREATE TABLE t_data (a int, b text) TABLESPACE=`innodb_anything`;
SHOW WARNINGS;

CREATE TABLE t_data (a int, b text) TABLESPACE s_def;
--error ER_WRONG_TABLESPACE_NAME
ALTER TABLE t_data TABLESPACE=`innodb_redo_log`;
SHOW WARNINGS;
--error ER_WRONG_TABLESPACE_NAME
ALTER TABLE t_data TABLESPACE=`innodb_anything`;
SHOW WARNINGS;
DROP TABLE t_data;

--echo #
--echo # Move a table from a Single-Table tablespace into a General Tablespace.
--echo #
CREATE TABLE t_single (a serial key, b text);
INSERT INTO t_single(b) VALUES(repeat("a short string - ",5));
INSERT INTO t_single(b) VALUES(repeat("a long string - ",50));
SHOW CREATE TABLE t_single;
--source suite/innodb/include/show_i_s_tables.inc
ALTER TABLE t_single TABLESPACE s_def;
SHOW CREATE TABLE t_single;
--source suite/innodb/include/show_i_s_tables.inc
DROP TABLE t_single;

--echo #
--echo # Move a MyISAM table into an InnoDB General Tablespace and back.
--echo #
CREATE TABLE t_myisam (a serial key, b int) ENGINE=MyISAM;
INSERT INTO t_myisam(b) VALUES(11);
SHOW CREATE TABLE t_myisam;
ALTER TABLE t_myisam RENAME TO t_innodb, TABLESPACE s_def, ENGINE=InnoDB;
INSERT INTO t_innodb(b) VALUES(22);
SHOW CREATE TABLE t_innodb;
--source suite/innodb/include/show_i_s_tables.inc
ALTER TABLE t_innodb RENAME TO t_myisam, ENGINE=MyISAM;
INSERT INTO t_myisam(b) VALUES(33);
SELECT * FROM t_myisam;
SHOW CREATE TABLE t_myisam;
ALTER TABLE t_myisam RENAME TO t_innodb, ENGINE=InnoDB;
INSERT INTO t_innodb(b) VALUES(44);
SHOW CREATE TABLE t_innodb;
--source suite/innodb/include/show_i_s_tables.inc
DROP TABLE t_innodb;

--echo #
--echo # Move a Dynamic table from an InnoDB General tablespace to MyISAM
--echo # and Memory and back without having to re-specify the tablespace
--echo # and row_format.
--echo #
CREATE TABLE t_dyn_in_s_def (a serial key, b int) ROW_FORMAT=Dynamic TABLESPACE=s_def ENGINE=InnoDB;
INSERT INTO t_dyn_in_s_def(b) VALUES(11);
SHOW CREATE TABLE t_dyn_in_s_def;
--source suite/innodb/include/show_i_s_tables.inc
ALTER TABLE t_dyn_in_s_def ENGINE=MyISAM;
INSERT INTO t_dyn_in_s_def(b) VALUES(22);
SHOW CREATE TABLE t_dyn_in_s_def;
--source suite/innodb/include/show_i_s_tables.inc
ALTER TABLE t_dyn_in_s_def ENGINE=InnoDB;
INSERT INTO t_dyn_in_s_def(b) VALUES(33);
SHOW CREATE TABLE t_dyn_in_s_def;
--source suite/innodb/include/show_i_s_tables.inc
ALTER TABLE t_dyn_in_s_def ENGINE=Memory;
INSERT INTO t_dyn_in_s_def(b) VALUES(44);
SHOW CREATE TABLE t_dyn_in_s_def;
--source suite/innodb/include/show_i_s_tables.inc
ALTER TABLE t_dyn_in_s_def ENGINE=InnoDB;
INSERT INTO t_dyn_in_s_def(b) VALUES(55);
SELECT * FROM t_dyn_in_s_def;
SHOW CREATE TABLE t_dyn_in_s_def;
--source suite/innodb/include/show_i_s_tables.inc
CHECK TABLE t_dyn_in_s_def;
DROP TABLE t_dyn_in_s_def;

--echo #
--echo # If a tablespace name is associated with a table in another SE, and that tablespace
--echo # does not exist in InnoDB, the ALTER TABLE will fail
--echo #
CREATE TABLESPACE s_short_life ADD DATAFILE 'short_life.ibd';
CREATE TABLE t_nomad (a serial key, b int) TABLESPACE=s_short_life ENGINE=InnoDB;
INSERT INTO t_nomad(b) VALUES(11);
SHOW CREATE TABLE t_nomad;
--source suite/innodb/include/show_i_s_tables.inc
ALTER TABLE t_nomad ENGINE=MyISAM;
INSERT INTO t_nomad(b) VALUES(22);
SHOW CREATE TABLE t_nomad;
--source suite/innodb/include/show_i_s_tables.inc
DROP TABLESPACE s_short_life;
--error ER_TABLESPACE_MISSING
ALTER TABLE t_nomad ENGINE=InnoDB;
CREATE TABLESPACE s_shorter_life ADD DATAFILE 'shorter_life.ibd';
ALTER TABLE t_nomad ENGINE=InnoDB TABLESPACE=s_shorter_life;
SHOW CREATE TABLE t_nomad;
--source suite/innodb/include/show_i_s_tables.inc
DROP TABLE t_nomad;
DROP TABLESPACE s_shorter_life;

--echo #
--echo # Show that a table with the same SQL name can be created in two different
--echo # databases, whether they are in the system tablespace, a general tablespace
--echo # or their own file-per-table tablespace.
--echo # Also show that DROP DATABASE will remove tables from inside a General Tablespace
--echo # without removing the tablespace or other tables in it for another databases.
--echo #
SET GLOBAL innodb_file_per_table=OFF;
CREATE TABLE t_system (a serial key, b text);
CREATE TABLE t_general (a serial key, b text) TABLESPACE s_def;
CREATE TABLE t_single (a serial key, b text) TABLESPACE=`innodb_file_per_table`;
SHOW TABLES;

CREATE DATABASE test1;
USE test1;
# A general tablespace is independent of the current database.
CREATE TABLESPACE s_empty1 ADD DATAFILE 's_empty1.ibd' ENGINE InnoDB;
CREATE TABLE t_system (a serial key, b text);
CREATE TABLE t_general (a serial key, b text) TABLESPACE s_def;
CREATE TABLE t_single (a serial key, b text) TABLESPACE=`innodb_file_per_table`;
SHOW TABLES;

USE test;
--source suite/innodb/include/show_i_s_tables.inc
--source suite/innodb/include/show_i_s_tablespaces.inc
DROP DATABASE test1;
--source suite/innodb/include/show_i_s_tables.inc
--source suite/innodb/include/show_i_s_tablespaces.inc
DROP TABLE t_system;
DROP TABLE t_general;
DROP TABLE t_single;
DROP TABLESPACE s_empty1;

--echo #
--echo # Assign different tablespace for PK-FK tables
--echo #
CREATE TABLESPACE s1 ADD DATAFILE 's1.ibd' ENGINE InnoDB;
CREATE TABLE t1 (a int primary key) ENGINE=innodb TABLESPACE=s1;
CREATE TABLE t2 (b int , foreign key (b) references t1(a)) ENGINE=innodb ;
INSERT INTO t1 VALUES (100);
INSERT INTO t1 VALUES (200);
INSERT INTO t2 VALUES (100);
--source suite/innodb/include/show_i_s_tables.inc
SELECT * FROM t1;
SELECT * FROM t2;
SELECT * FROM t1,t2 WHERE t1.a=t2.b;
DROP TABLE t2,t1;
DROP TABLESPACE s1;

--echo #
--echo # Assigning general tablespace from procedure
--echo #
USE test;
CREATE TABLESPACE s1 ADD DATAFILE 's1.ibd' ENGINE InnoDB;
CREATE TABLE t1 (a geometry NOT NULL, SPATIAL (a)) ENGINE=InnoDB;
INSERT INTO t1 VALUES (st_GeomFromText("LINESTRING(100 100, 200 200, 300 300)")) ;
DELIMITER |;
CREATE PROCEDURE p1()
BEGIN
       ALTER TABLE t1 TABLESPACE=s1;
END|
DELIMITER ;|
--source suite/innodb/include/show_i_s_tables.inc
CALL p1();
--source suite/innodb/include/show_i_s_tables.inc
DROP PROCEDURE p1;

--echo #
--echo # Show that DISCARD/IMPORT tablespace does not work on a general tablespace.
--echo #
--error ER_NOT_ALLOWED_COMMAND
ALTER TABLE t1 DISCARD TABLESPACE;
SHOW WARNINGS;
--error ER_NOT_ALLOWED_COMMAND
ALTER TABLE t1 IMPORT TABLESPACE;
SHOW WARNINGS;
DROP TABLE t1;
DROP TABLESPACE s1;

--echo #
--echo # Clean-up.
--echo #

DROP TABLESPACE s_def;

SET GLOBAL innodb_file_per_table=default;
SET GLOBAL innodb_strict_mode=default;

--rmdir $MYSQL_TMP_DIR/s2_#_dir
--rmdir $MYSQL_TMP_DIR/test
--rmdir $MYSQL_TMP_DIR/tablespace.ibd

--disable_query_log
call mtr.add_suppression("\\[ERROR\\] InnoDB: File .*\.ibd: 'create' returned OS error .*");
call mtr.add_suppression("\\[ERROR\\] InnoDB: The error means the system cannot find the path specified");
call mtr.add_suppression("\\[ERROR\\] InnoDB: The error means mysqld does not have the access rights to the directory. It may also be you have created a subdirectory of the same name as a data file.");
call mtr.add_suppression("\\[ERROR\\] InnoDB: Operating system error number .* in a file operation");
call mtr.add_suppression("\\[ERROR\\] InnoDB: Error number .* means");
call mtr.add_suppression("\\[ERROR\\] InnoDB: Cannot create file");
call mtr.add_suppression("\\[ERROR\\] InnoDB: Invalid use of ':' in");
call mtr.add_suppression("\\[ERROR\\] InnoDB: The file .* already exists though the corresponding table did not exist in the InnoDB data dictionary");
--enable_query_log
<|MERGE_RESOLUTION|>--- conflicted
+++ resolved
@@ -17,9 +17,9 @@
 --echo # It rejects all invalid input, as if strict mode is always ON.
 SHOW VARIABLES LIKE 'innodb_strict_mode';
 
---echo # innodb_file_per_table=OFF will not prevent
---echo # CREATE TABLESPACE from working because the tablespace is an empty
---echo # shell that can contain multiple row formats.
+--echo # The setting innodb_file_per_table=OFF will not prevent
+--echo # CREATE TABLESPACE from working because the tablespace is
+--echo # an empty shell that can contain multiple row formats.
 SHOW VARIABLES LIKE 'innodb_file_per_table';
 
 --echo #
@@ -454,16 +454,11 @@
 --echo #
 --echo # Try to use both TABLESPACE and DATA DIRECTORY in the same CREATE TABLE.
 --echo #
-<<<<<<< HEAD
-# Strict mode, innodb_file_per_table should make no difference
-# when using general tablespaces.
-=======
---echo # Strict mode, file_format and file_per_table should make no difference
+--echo # Strict mode and innodb_file_per_table should make no difference
 --echo # when using general tablespaces. If TABLESPACE=innodb_file-per-table,
---echo # innodb_strict_mode apply.
+--echo # innodb_strict_mode will apply.
 --echo #
 SET GLOBAL innodb_file_per_table = OFF;
->>>>>>> ade3568a
 SET innodb_strict_mode = OFF;
 
 --replace_result $MYSQL_TMP_DIR MYSQL_TMP_DIR
