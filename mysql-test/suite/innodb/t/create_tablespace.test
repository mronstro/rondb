--- conflicted
+++ resolved
@@ -80,12 +80,7 @@
 --error ER_WRONG_TABLESPACE_NAME
 CREATE TABLESPACE `test/s_bad` ADD DATAFILE 's_bad.ibd';
 LET $TWOFIFTYFIVE=../xxxxxxxxxxxxxxxxxxxxxxxxxxxxxxxxxxxxxxxxxxxxxxxxxxxxxxxxxxxxxxxxxxxxxxxxxxxxxxxxxxxxxxxxxxxxxxxxxxxxxxxxxxxxxxxxxxxxxxxxxxxxxxxxxxxxxxxxxxxxxxxxxxxxxxxxxxxxxxxxxxxxxxxxxxxxxxxxxxxxxxxxxxxxxxxxxxxxxxxxxxxxxxxxxxxxxxxxxxxxxxxxxxxxxxxxxxxxxxxxxxxxxxxxxxxx;
-<<<<<<< HEAD
 --error ER_WRONG_FILE_NAME
-=======
-call mtr.add_suppression("\\[ERROR\\] \\[[^]]*\\] InnoDB: File .* 'delete' returned OS error .*");
---error ER_CREATE_FILEGROUP_FAILED
->>>>>>> db0aff08
 eval CREATE TABLESPACE `s_too_long_file_name` ADD DATAFILE '$TWOFIFTYFIVE.ibd';
 --replace_result $MYSQL_TMP_DIR MYSQL_TMP_DIR
 SHOW WARNINGS;
@@ -1019,27 +1014,16 @@
 --rmdir $MYSQL_TMP_DIR/tablespace.ibd
 
 --disable_query_log
-<<<<<<< HEAD
-call mtr.add_suppression("\\[ERROR\\] InnoDB: File .*\.ibd: 'create' returned OS error .*");
-call mtr.add_suppression("\\[ERROR\\] InnoDB: The error means the system cannot find the path specified");
-call mtr.add_suppression("\\[ERROR\\] InnoDB: The error means mysqld does not have the access rights to the directory. It may also be you have created a subdirectory of the same name as a data file.");
-call mtr.add_suppression("\\[ERROR\\] InnoDB: Operating system error number .* in a file operation");
-call mtr.add_suppression("\\[ERROR\\] InnoDB: Error number .* means");
-call mtr.add_suppression("\\[ERROR\\] InnoDB: Cannot create file");
-call mtr.add_suppression("\\[ERROR\\] InnoDB: Invalid use of ':' in");
-call mtr.add_suppression("\\[ERROR\\] InnoDB: The file .* already exists though the corresponding table did not exist.");
-call mtr.add_suppression("\\[ERROR\\] InnoDB: File .* 'delete' returned OS error .*");
-call mtr.add_suppression("\\[ERROR\\] InnoDB: File .* 'stat' returned OS error .*");
-=======
-call mtr.add_suppression("\\[ERROR\\] \\[[^]]*\\] InnoDB: File .*\.ibd: 'create' returned OS error .*");
-call mtr.add_suppression("\\[ERROR\\] \\[[^]]*\\] InnoDB: The error means the system cannot find the path specified");
-call mtr.add_suppression("\\[ERROR\\] \\[[^]]*\\] InnoDB: The error means mysqld does not have the access rights to the directory. It may also be you have created a subdirectory of the same name as a data file.");
-call mtr.add_suppression("\\[ERROR\\] \\[[^]]*\\] InnoDB: Operating system error number .* in a file operation");
-call mtr.add_suppression("\\[ERROR\\] \\[[^]]*\\] InnoDB: Error number .* means");
-call mtr.add_suppression("\\[ERROR\\] \\[[^]]*\\] InnoDB: Cannot create file");
-call mtr.add_suppression("\\[ERROR\\] \\[[^]]*\\] InnoDB: Invalid use of ':' in");
-call mtr.add_suppression("\\[ERROR\\] \\[[^]]*\\] InnoDB: The file .* already exists though the corresponding table did not exist.");
->>>>>>> db0aff08
+call mtr.add_suppression("\\[ERROR\\].*InnoDB: File .* 'delete' returned OS error .*");
+call mtr.add_suppression("\\[ERROR\\].*InnoDB: File .* 'stat' returned OS error .*");
+call mtr.add_suppression("\\[ERROR\\].*InnoDB: File .*\.ibd: 'create' returned OS error .*");
+call mtr.add_suppression("\\[ERROR\\].*InnoDB: The error means the system cannot find the path specified");
+call mtr.add_suppression("\\[ERROR\\].*InnoDB: The error means mysqld does not have the access rights to the directory. It may also be you have created a subdirectory of the same name as a data file.");
+call mtr.add_suppression("\\[ERROR\\].*InnoDB: Operating system error number .* in a file operation");
+call mtr.add_suppression("\\[ERROR\\].*InnoDB: Error number .* means");
+call mtr.add_suppression("\\[ERROR\\].*InnoDB: Cannot create file");
+call mtr.add_suppression("\\[ERROR\\].*InnoDB: Invalid use of ':' in");
+call mtr.add_suppression("\\[ERROR\\].*InnoDB: The file .* already exists though the corresponding table did not exist.");
 --enable_query_log
 --echo #
 --echo # Bug #20763179 SEGV WHEN CREATE TABLESPACE IS EXECUTED IN READ ONLY MODE
