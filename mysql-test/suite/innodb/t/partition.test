
--echo #
--echo # Test of optimizer estimates
--echo #
CREATE TABLE t0 (a int PRIMARY KEY, b int, c varchar(64));
CREATE TABLE t1
(a int,
 b int,
 c varchar(64),
 PRIMARY KEY (a),
 KEY (b),
 KEY (c,b))
ENGINE = InnoDB
PARTITION BY HASH (a) PARTITIONS 5;

--echo # Set up the rows so that the following query would match
--echo # 100 PK values but only 10 'b' values. But 90 of the matching
--echo # PKs will be in the smallest partition.
--echo # Since the fix for bug#1364811 will ha_partition only check the biggest
--echo # partitions, but ha_innopart will check all partitions when estimating
--echo # numbers of records in range. Resulting in ha_partition will
--echo # assume there are only 10 matching PK values and choose to do search
--echo # by PK but ha_innopart will search by secondary index 'b' since it
--echo # will prefer to read 10 records from the secondary index over reading
--echo # 100 records from the PRIMARY index.
--echo # SELECT * FROM t1 WHERE a BETWEEN 1 AND 450 AND b BETWEEN 1 AND 10;


--echo # Using t0 to prevent any issues with purge in t1.
INSERT INTO t0 VALUES (1,0,"common"),(2,0,"common"),(3,0,"common"),
(4,0,"common"),(5,0,"common"), (6,0,"common"),(7,0,"common"),(8,0,"common"),
(9,0,"common"),(10,0,"common");
INSERT INTO t0 SELECT a + 10, b, c FROM t0;
INSERT INTO t0 SELECT a + 20, b, c FROM t0;
INSERT INTO t0 SELECT a + 40, b, c FROM t0;
INSERT INTO t0 SELECT a + 80, b, c FROM t0;
INSERT INTO t0 SELECT a + 160, b, c FROM t0;
INSERT INTO t0 SELECT a + 320, b, c FROM t0;
INSERT INTO t0 SELECT a + 640, b, c FROM t0;
DELETE FROM t0 WHERE a BETWEEN 13 AND 450 AND (a % 5) <> 0;
DELETE FROM t0 WHERE a > 450 AND (a % 5) = 0 LIMIT 250;

# Uncomment these to see the resulting distribution...
#SELECT COUNT(*) FROM t0 WHERE a BETWEEN 1 AND 450;
#SELECT COUNT(*) FROM t0 WHERE a BETWEEN 1 AND 450 AND (a % 5) = 0;
#SELECT (a % 5) as part, COUNT(*) FROM t0 GROUP BY part;

UPDATE t0 SET b = a, c = "MATCH!" WHERE a <= 10;
#SELECT COUNT(*) FROM t0 WHERE b BETWEEN 1 AND 10;
#SELECT (a % 5) as part, COUNT(*) FROM t0 WHERE b BETWEEN 1 AND 10 GROUP BY part;
INSERT INTO t1 SELECT * FROM t0;
DROP TABLE t0;

ANALYZE TABLE t1;
EXPLAIN SELECT * FROM t1 WHERE a BETWEEN 1 AND 450 AND b BETWEEN 1 AND 10;

--disable_warnings
# Access session_status, so that the session_status metadata is accessed and
# kept in DD cache. Else the HANDLER_READ_KEY would increment more than
# required.
SELECT * FROM performance_schema.session_status
WHERE VARIABLE_NAME LIKE 'dummy';
--enable_warnings

FLUSH STATUS;
--sorted_result
SELECT * FROM t1 WHERE a BETWEEN 1 AND 450 AND b BETWEEN 1 AND 10;
let $get_handler_status_counts= SELECT * FROM performance_schema.session_status
WHERE VARIABLE_NAME LIKE 'HANDLER_%' AND VARIABLE_VALUE > 0;
--source include/get_handler_status_counts.inc

DROP TABLE t1;

--echo # Test of index_merge and delete
CREATE TABLE `t1` (
  `a` int(11) NOT NULL,
  `b` int(11) NOT NULL,
  KEY `a` (`a`),
  KEY `b` (`b`)
)
/*!50100 PARTITION BY HASH (a)
PARTITIONS 3 */;
INSERT INTO t1 VALUES (0,0),(0,0),(1,0),(1,0),(2,0),(2,0),(0,0);
INSERT INTO t1 SELECT t1.a,t1.b FROM t1, t1 t2;
INSERT INTO t1 VALUES (1,1),(2,2);

ANALYZE TABLE t1;
--replace_column 10 #
EXPLAIN SELECT * FROM t1 WHERE a = 4 OR b > 0;
--replace_column 10 #
EXPLAIN DELETE FROM t1 WHERE a = 4 OR b > 0;
SELECT * FROM t1 WHERE a = 4 OR b > 0;
SELECT COUNT(*) FROM t1;
DELETE FROM t1 WHERE a = 4 OR b > 0;
SELECT COUNT(*) FROM t1;
SELECT * FROM t1 WHERE a = 4 OR b > 0;
DROP TABLE t1;

--echo # more testing of index_merge and delete
CREATE TABLE t1
(a int not null,
 b int not null,
 INDEX(a),
 INDEX(b))
engine=InnoDB
PARTITION BY KEY(a,b) PARTITIONS 5;
INSERT INTO t1 VALUES (0,0),(1,1), (2,2), (3,3), (4,4),(5,5),(6,6),(7,7),(8,8),(9,9);
INSERT INTO t1 SELECT a + 10, b + 10 FROM t1;
INSERT INTO t1 SELECT a + 20, b + 20 FROM t1;
INSERT INTO t1 SELECT a + 40, b + 40 FROM t1;
INSERT INTO t1 SELECT a + 80, b + 80 FROM t1;
INSERT INTO t1 SELECT a + 160, b + 160 FROM t1;

ANALYZE TABLE t1;

--replace_column 10 #
EXPLAIN SELECT * FROM t1 WHERE a = 4 OR b < 3;
SELECT * FROM t1 WHERE a = 4 OR b < 3;

--replace_column 10 #
EXPLAIN SELECT * FROM t1 WHERE a BETWEEN 0 AND 20 OR b BETWEEN 10 AND 20;
SELECT * FROM t1 WHERE a BETWEEN 0 AND 20 OR b BETWEEN 10 AND 20;

--replace_column 10 #
EXPLAIN DELETE FROM t1 WHERE a = 4 OR b < 3;
DELETE FROM t1 WHERE a = 4 OR b < 3;

--replace_column 10 #
EXPLAIN DELETE FROM t1 WHERE a BETWEEN 0 AND 20 OR b BETWEEN 10 AND 20;
SELECT * FROM INFORMATION_SCHEMA.OPTIMIZER_TRACE;
DELETE FROM t1 WHERE a BETWEEN 0 AND 20 OR b BETWEEN 10 AND 20;

DROP TABLE t1;

--echo #
--echo # Bug#20584754: CAN'T FIND RECORD IN 'TABLE100_KEY_PK_PARTS_2_DATETIME_3'
--echo #
let $MYSQLD_DATADIR=`SELECT @@datadir`;
CREATE TABLE `t1` (
  `c1` tinyint unsigned DEFAULT NULL,
  `c2` char(1) DEFAULT NULL,
  `pk` tinyint NOT NULL,
  PRIMARY KEY (`pk`),
  KEY `c1` (`c1`),
  KEY `c2` (`c2`)
) ENGINE=InnoDB DEFAULT CHARSET=latin1
/*!50100 PARTITION BY HASH (pk)
PARTITIONS 2 */;

--echo # Create the dataset in a separate table, so it can be loaded
--echo # directly without update/delete which may give unstable EXPLAIN
--echo # due to background pruning.
CREATE TABLE t0
(a tinyint not null auto_increment primary key,
 b char(1) DEFAULT 'a',
 c tinyint DEFAULT 1);
INSERT INTO t0 (a) VALUES (1), (2), (3), (4), (5), (6), (7), (8);
INSERT INTO t0 (a) SELECT NULL FROM t0, t0 t0_2 LIMIT 50;
UPDATE t0 SET c = NULL WHERE a IN (2,3,6,13,18);
INSERT INTO t1 SELECT c,b,a FROM t0;
DROP TABLE t0;

ANALYZE TABLE t1;

--replace_column 10 #
EXPLAIN SELECT
pk
FROM `t1`
WHERE `c1` IS  NULL OR `c2` = '0';

SELECT
pk
FROM `t1`
WHERE `c1` IS  NULL OR `c2` = '0';

DROP TABLE t1;

--echo #
--echo # Bug#20516390: PARTITIONED TABLE, TBLSPACE MOVE, ALTER, ASSERT
--echo # !(M_FILE_PER_TABLE && M_USE_SHAR
--echo #
CREATE TABLESPACE ts1 ADD DATAFILE 'ts1.ibd';
CREATE TABLE t1
(a int not null,
 d int not null,
 b varchar(198) not null,
 c varchar(177),
 index(d),
 index(a),
 PRIMARY KEY (b(10), a, d),
 INDEX (c(95), b(95)),
 INDEX (b(5), c(10), a))
ENGINE=InnoDB stats_persistent=DEFAULT
PARTITION BY LINEAR HASH(d) PARTITIONS 2;
ALTER TABLE t1 TABLESPACE ts1;
ALTER TABLE t1 DROP PRIMARY KEY, ALGORITHM=DEFAULT;
DROP TABLE t1;
DROP TABLESPACE ts1;

--echo #
--echo # Bug #20593808: CRASH WITH PARTITIONED TABLES
--echo # MULTITABLE DELETE
--echo #

--echo Test DML with index scan on partitioned table
--echo #1. test delete with join using PK index scan on partitioned table
eval CREATE TABLE t1 (
  col_1_int int,
  col_2_text text)
  ENGINE=InnoDB;

SHOW CREATE TABLE t1;

--echo #insert two records in t1
INSERT INTO t1 VALUES (5, 'row to delete');
INSERT INTO t1 VALUES (3, 'row to keep');

SELECT * FROM t1 ORDER BY col_1_int;

eval CREATE TABLE t2 (
  col_1_int int,
  col_2_int int,
  col_3_text text,
  PRIMARY KEY(col_1_int, col_3_text(100)),
  KEY idx1 (col_2_int, col_1_int))
  ENGINE=InnoDB
  PARTITION BY KEY(col_1_int) partitions 5;

SHOW CREATE TABLE t2;

--echo #insert five records in t2
INSERT INTO t2 VALUES (91, 11, 'bigger value for no-op');
INSERT INTO t2 VALUES ( 4, 25, 'smaller value to trigger delete');
INSERT INTO t2 VALUES (35, 33, 'bigger value for no-op addlen');
INSERT INTO t2 VALUES (55, 42, 'bigger value for no-op addlen + addlen + addlen');
INSERT INTO t2 VALUES (82, 54, 'bigger value for no-op addlen + addlen');

SELECT * FROM t2 ORDER BY col_1_int;

--echo # test delete with join and index scan
DELETE t1 FROM t2, t1  WHERE t2.col_1_int <= t1.col_1_int;

--echo expect one record
SELECT * FROM t1;

DROP TABLE t1;
DROP TABLE t2;

--echo #2. test delete with join using secondary index scan on partitioned table
eval CREATE TABLE t1 (
  col_1_int int,
  col_2_text text)
  ENGINE=InnoDB;

SHOW CREATE TABLE t1;

--echo #insert two records in t1
INSERT INTO t1 VALUES (5, 'row to delete');
INSERT INTO t1 VALUES (3, 'row to keep');

SELECT * FROM t1 ORDER BY col_1_int;

eval CREATE TABLE t2 (
  col_1_int int,
  col_2_int int,
  col_3_text text,
  PRIMARY KEY(col_2_int, col_1_int),
  KEY idx1(col_1_int, col_3_text(100)))
  ENGINE=InnoDB
  PARTITION BY KEY(col_2_int) partitions 5;

SHOW CREATE TABLE t2;

--echo #insert five records in t2
INSERT INTO t2 VALUES (91, 11, 'bigger value for no-op');
INSERT INTO t2 VALUES ( 4, 25, 'smaller value to trigger delete');
INSERT INTO t2 VALUES (35, 33, 'bigger value for no-op addlen');
INSERT INTO t2 VALUES (55, 42, 'bigger value for no-op addlen + addlen + addlen');
INSERT INTO t2 VALUES (82, 54, 'bigger value for no-op addlen + addlen');

SELECT * FROM t2 ORDER BY col_1_int;

--echo # test delete with join and index scan
DELETE t1 FROM t2, t1  WHERE t2.col_1_int <= t1.col_1_int;

--echo expect one record
SELECT * FROM t1;

DROP TABLE t1;
DROP TABLE t2;

--echo #
--echo # Bug #20949314: PARTITION_HELPER::PH_RND_INIT(BOOL): ASSERTION
--echo #

CREATE TABLE t1 (c1 INT);
INSERT INTO t1 VALUES (3), (4), (5), (1), (2);

CREATE TABLE t2 PARTITION BY KEY (c1) PARTITIONS 3
AS
SELECT * FROM t1;

DELETE A FROM t1 AS A WHERE A.c1 IN
(SELECT c1 FROM t2 AS B WHERE B.c1 = A.c1);

SELECT * from t1;

DROP TABLE t1;
DROP TABLE t2;

--echo #
--echo # Bug#21211524: CRASH IN ACTUAL_KEY_PARTS WITH PARTITIONED TABLES
--echo #
CREATE TABLE t1(
  col1 SET('') CHARACTER SET UTF16 COLLATE UTF16_SPANISH_CI,
  col2 INT,
  PRIMARY KEY (col2, col1),
  UNIQUE KEY (col1, col2))
  ENGINE=INNODB
  PARTITION BY KEY (col1);

SELECT * from t1 WHERE col1 BETWEEN 0x92 AND "";

DROP TABLE t1;

--echo #
--echo # Bug#21794110: ASSERTION `MP->COUNT > 0 && MY_THREAD_EQUAL
--echo #

CREATE TABLE t1(col1 INT PRIMARY KEY, col2 CHAR(10))
ENGINE=INNODB
PARTITION BY HASH(col1) PARTITIONS 2;

INSERT INTO t1 VALUES(0, 'string1');
ALTER TABLE t1 CHANGE col1 col1 INT UNSIGNED AUTO_INCREMENT;
SHOW CREATE TABLE t1;

DROP TABLE t1;

--echo #
--echo # Bug#21620577: ASSERTION H->ACTIVE_INDEX == 64
--echo #

CREATE TABLE t1(col1 YEAR(4) not null, col2 int, KEY(col1), KEY(col1, col2))
ENGINE=INNODB
PARTITION BY KEY(col1) PARTITIONS 2;

INSERT INTO t1 VALUES('2015', 10);

SELECT /*+ bka()*/ a.col2 from t1 AS a
RIGHT JOIN t1 AS b on a.col1<=>null
RIGHT JOIN t1 AS c on 1;

DROP TABLE t1;

--echo #
--echo # Bug#21754608: HANDLE_FATAL_SIGNAL PARTITION_HELPER::PH_READ_RANGE_FIRST
--echo #

CREATE TABLE t1(col1 int PRIMARY KEY, col2 int, col3 int)
ENGINE=INNODB
PARTITION BY LIST(col1) PARTITIONS 2
   (PARTITION p0 VALUES IN (11,12),
    PARTITION p1 VALUES IN (0,1));

INSERT INTO t1 values(1, 10, 100);

--disable_warnings
SELECT * from t1 WHERE col1 BETWEEN '2000-01-01 01:02:00' AND '2000-01-01 01:03:00';
--enable_warnings

DROP TABLE t1;

# WL6378_ALTER_PARTITION_TABLESPACE
# Reason for disabling the test is that, the following fix does
# not completely fix the behaviour of ALTER TABLE on a table with
# partitions using separate tablespace. A new bug Bug#21914047
# is filed on trunk/5.7, which with slight modification to below test
# case causes server to dump. After talking to Deb (InnoDB) it
# seem that the behavior of such a ALTER is not documented yet.
# So, we are disabling this case until the above bug is fixed.
#--echo #
#--echo # Bug#21755994 ALTER INPLACE CRASHES ON A INNODB TABLE WITH PARTITION ON SEPARATE TABLESPACE
#--echo #
#
#CREATE TABLESPACE ts1 ADD DATAFILE 'ts1.ibd';
#
#CREATE TABLE t1 ( a INT NOT NULL, PRIMARY KEY (a))
#ENGINE=InnoDB
#PARTITION BY RANGE (a) PARTITIONS 3
#( PARTITION P1 VALUES LESS THAN (2) TABLESPACE ts1,
#  PARTITION P2 VALUES LESS THAN (4) TABLESPACE `innodb_system`,
#  PARTITION P3 VALUES LESS THAN (6));
#
#ALTER TABLE t1 ADD COLUMN f int;
#
#DROP TABLE t1;
#DROP TABLESPACE ts1;

--echo #
--echo # Bug#21796845 ASSERT ERR == DB_SUCCESS, ROW_QUIESCE_TABLE_START(), FLUSH TABLES FOR EXPORT
--echo #
CREATE TABLESPACE ts1 ADD DATAFILE 'ts1.ibd';

CREATE TABLE t1 (a INT, b INT) ENGINE = InnoDB
     PARTITION BY RANGE(a) (
     PARTITION p1 VALUES LESS THAN (100) TABLESPACE innodb_system,
     PARTITION p2 VALUES LESS THAN (200),
     PARTITION p3 VALUES LESS THAN (300) TABLESPACE ts1,
     PARTITION p4 VALUES LESS THAN (400) TABLESPACE innodb_system);

FLUSH table t1 FOR EXPORT;
UNLOCK TABLES;

DROP TABLE t1;
DROP TABLESPACE ts1;

--echo #
--echo # Bug#21957001 INNODB: FAILING ASSERTION: 0 IN FILE HA_INNOPART.CC LINE 3526
--echo #
call mtr.add_suppression("\\[Warning\\] InnoDB: Trying to access missing tablespace .*");
call mtr.add_suppression("\\[Warning\\] InnoDB: Missing .ibd file for table `test`\.`t1` .* ");
call mtr.add_suppression("\\[Warning\\] InnoDB: Cannot calculate statistics for table .*");
call mtr.add_suppression("\\[ERROR\\] InnoDB: Operating system error number 2 in a file operation.");
call mtr.add_suppression("\\[ERROR\\] InnoDB: The error means the system cannot find the path specified.");
call mtr.add_suppression("\\[ERROR\\] InnoDB: Cannot open datafile for read-only:");

CREATE TABLE t1(c1 INT,c2 CHAR(1)) PARTITION BY KEY(c1) PARTITIONS 4;

ALTER TABLE t1 DISCARD PARTITION p3 TABLESPACE;
ANALYZE TABLE t1;
SELECT TABLE_ROWS FROM information_schema.tables where table_name = 't1';

ALTER TABLE t1 DISCARD PARTITION p1 TABLESPACE;
ANALYZE TABLE t1;
SELECT TABLE_ROWS FROM information_schema.tables where table_name = 't1';

ALTER TABLE t1 DISCARD PARTITION p2 TABLESPACE;
ANALYZE TABLE t1;
SELECT TABLE_ROWS FROM information_schema.tables where table_name = 't1';

ALTER TABLE t1 DISCARD PARTITION p0 TABLESPACE;
ANALYZE TABLE t1;
SELECT TABLE_ROWS FROM information_schema.tables where table_name = 't1';

DROP TABLE t1;

CREATE TABLE t1(c1 INT,c2 CHAR(1)) PARTITION BY KEY(c1) PARTITIONS 4;

ALTER TABLE t1 DISCARD TABLESPACE;
ANALYZE TABLE t1;
SELECT TABLE_ROWS FROM information_schema.tables where table_name = 't1';

DROP TABLE t1;

--echo #
--echo # Bug#21864838: SIG11 IN FIELD_BLOB::CMP| AT SQL/FIELD.CC
--echo #

CREATE TABLE t1 (col1 INT PRIMARY KEY, col2 VARCHAR(1), col3 BLOB AS (REPEAT(col2, 500)) VIRTUAL, KEY(col3(100)))
ENGINE=INNODB
PARTITION BY HASH(col1) PARTITIONS 2;

CREATE TABLE t2 (col1 INT PRIMARY KEY, col2 VARCHAR(1), col3 BLOB AS (REPEAT(col2, 500)) VIRTUAL, KEY(col3(100)))
ENGINE=INNODB
PARTITION BY HASH(col1) PARTITIONS 2;

INSERT INTO t1 (col1, col2) VALUES(1, 'd'), (2, 'c'), (3, 'b'), (4, 'a');
INSERT INTO t2 (col1, col2) VALUES(1, 'd'), (2, 'c'), (3, 'b'), (4, 'a');

SELECT t1.col1 FROM t1, t2 where t1.col1 = 3 AND t1.col3 = t2.col3 ORDER BY t2.col1 DESC;

DROP TABLE t1;
DROP TABLE t2;

--echo #
--echo # Bug #21881155: UNINTIALIZED READ IN KEY_REC_CMP CAUSE CRASH LATER
--echo #

CREATE TABLE t1 (col1 int, col2 BLOB AS ('a') VIRTUAL, col3 INT,
PRIMARY KEY(col1), KEY (col3, col2(1), col1))
ENGINE=INNODB
PARTITION BY KEY (col1) PARTITIONS 2;

INSERT INTO t1(col1) values (1),(2);
SELECT 1 FROM t1 WHERE col2 > 'a' GROUP BY col3;

DROP TABLE t1;

--echo #
--echo # Bug#21914047 SHOW CREATE DUMPS AFTER ALTER ON INNODB TABLE WITH PARTITIONS USING TABLESPACE
--echo #
CREATE TABLESPACE ts1 ADD DATAFILE 'ts1.ibd';
CREATE TABLESPACE ts2 ADD DATAFILE 'ts2.ibd';

CREATE TABLE t1 (a INT NOT NULL, PRIMARY KEY (a))
ENGINE=InnoDB TABLESPACE ts2
PARTITION BY RANGE(a)
PARTITIONS 4
 ( PARTITION p1 VALUES LESS THAN (2) TABLESPACE ts1,
   PARTITION p2 VALUES LESS THAN (4) TABLESPACE innodb_system,
   PARTITION p3 VALUES LESS THAN (6),
   PARTITION p4  VALUES LESS THAN (8) TABLESPACE innodb_file_per_table);

SHOW CREATE TABLE t1;

--replace_result #P# #p#
SELECT A.NAME as partition_name, A.SPACE_TYPE as space_type, B.NAME as space_name
FROM information_schema.innodb_tables A
LEFT JOIN
information_schema.innodb_tablespaces B
ON A.SPACE = B.SPACE
WHERE A.NAME LIKE '%t1%' ORDER BY A.NAME;

ALTER TABLE t1 ADD COLUMN b int;
SHOW CREATE TABLE t1;

--replace_result #P# #p#
SELECT A.NAME as partition_name, A.SPACE_TYPE as space_type, B.NAME as space_name
FROM information_schema.innodb_tables A
LEFT JOIN
information_schema.innodb_tablespaces B
ON A.SPACE = B.SPACE
WHERE A.NAME LIKE '%t1%' ORDER BY A.NAME;

ALTER TABLE t1 ADD COLUMN c int, TABLESPACE ts1;
SHOW CREATE TABLE t1;

--replace_result #P# #p#
SELECT A.NAME as partition_name, A.SPACE_TYPE as space_type, B.NAME as space_name
FROM information_schema.innodb_tables A
LEFT JOIN
information_schema.innodb_tablespaces B
ON A.SPACE = B.SPACE
WHERE A.NAME LIKE '%t1%' ORDER BY A.NAME;

ALTER TABLE t1 ADD PARTITION (PARTITION p5 VALUES LESS THAN (10) TABLESPACE ts2);
SHOW CREATE TABLE t1;

--replace_result #P# #p#
SELECT A.NAME as partition_name, A.SPACE_TYPE as space_type, B.NAME as space_name
FROM information_schema.innodb_tables A
LEFT JOIN
information_schema.innodb_tablespaces B
ON A.SPACE = B.SPACE
WHERE A.NAME LIKE '%t1%' ORDER BY A.NAME;

ALTER TABLE t1 ADD PARTITION (PARTITION p6 VALUES LESS THAN (12));
SHOW CREATE TABLE t1;

--replace_result #P# #p#
SELECT A.NAME as partition_name, A.SPACE_TYPE as space_type, B.NAME as space_name
FROM information_schema.innodb_tables A
LEFT JOIN
information_schema.innodb_tablespaces B
ON A.SPACE = B.SPACE
WHERE A.NAME LIKE '%t1%' ORDER BY A.NAME;

ALTER TABLE t1 REORGANIZE PARTITION p4 INTO (PARTITION p4 VALUES LESS THAN (8));
SHOW CREATE TABLE t1;

--replace_result #P# #p#
SELECT A.NAME as partition_name, A.SPACE_TYPE as space_type, B.NAME as space_name
FROM information_schema.innodb_tables A
LEFT JOIN
information_schema.innodb_tablespaces B
ON A.SPACE = B.SPACE
WHERE A.NAME LIKE '%t1%' ORDER BY A.NAME;

ALTER TABLE t1 REORGANIZE PARTITION p3 INTO (PARTITION p3 VALUES LESS THAN (6) TABLESPACE innodb_system);
SHOW CREATE TABLE t1;

--replace_result #P# #p#
SELECT A.NAME as partition_name, A.SPACE_TYPE as space_type, B.NAME as space_name
FROM information_schema.innodb_tables A
LEFT JOIN
information_schema.innodb_tablespaces B
ON A.SPACE = B.SPACE
WHERE A.NAME LIKE '%t1%' ORDER BY A.NAME;

DROP TABLE t1;

CREATE TABLE t1 (a INT NOT NULL, PRIMARY KEY (a))
ENGINE=InnoDB
PARTITION BY RANGE(a)
PARTITIONS 4
 ( PARTITION p1 VALUES LESS THAN (2) TABLESPACE ts1,
   PARTITION p2 VALUES LESS THAN (4) TABLESPACE innodb_system,
   PARTITION p3 VALUES LESS THAN (6),
   PARTITION p4  VALUES LESS THAN (8) TABLESPACE innodb_file_per_table);

SHOW CREATE TABLE t1;

--replace_result #P# #p#
SELECT A.NAME as partition_name, A.SPACE_TYPE as space_type, B.NAME as space_name
FROM information_schema.innodb_tables A
LEFT JOIN
information_schema.innodb_tablespaces B
ON A.SPACE = B.SPACE
WHERE A.NAME LIKE '%t1%' ORDER BY A.NAME;

ALTER TABLE t1 ADD COLUMN b int;
SHOW CREATE TABLE t1;

--replace_result #P# #p#
SELECT A.NAME as partition_name, A.SPACE_TYPE as space_type, B.NAME as space_name
FROM information_schema.innodb_tables A
LEFT JOIN
information_schema.innodb_tablespaces B
ON A.SPACE = B.SPACE
WHERE A.NAME LIKE '%t1%' ORDER BY A.NAME;

ALTER TABLE t1 ADD COLUMN c int, TABLESPACE ts1;
SHOW CREATE TABLE t1;

--replace_result #P# #p#
SELECT A.NAME as partition_name, A.SPACE_TYPE as space_type, B.NAME as space_name
FROM information_schema.innodb_tables A
LEFT JOIN
information_schema.innodb_tablespaces B
ON A.SPACE = B.SPACE
WHERE A.NAME LIKE '%t1%' ORDER BY A.NAME;

ALTER TABLE t1 ADD PARTITION (PARTITION p5 VALUES LESS THAN (10) TABLESPACE ts2);
SHOW CREATE TABLE t1;

--replace_result #P# #p#
SELECT A.NAME as partition_name, A.SPACE_TYPE as space_type, B.NAME as space_name
FROM information_schema.innodb_tables A
LEFT JOIN
information_schema.innodb_tablespaces B
ON A.SPACE = B.SPACE
WHERE A.NAME LIKE '%t1%' ORDER BY A.NAME;

ALTER TABLE t1 ADD PARTITION (PARTITION p6 VALUES LESS THAN (12));
SHOW CREATE TABLE t1;

--replace_result #P# #p#
SELECT A.NAME as partition_name, A.SPACE_TYPE as space_type, B.NAME as space_name
FROM information_schema.innodb_tables A
LEFT JOIN
information_schema.innodb_tablespaces B
ON A.SPACE = B.SPACE
WHERE A.NAME LIKE '%t1%' ORDER BY A.NAME;

ALTER TABLE t1 REORGANIZE PARTITION p4 INTO (PARTITION p4 VALUES LESS THAN (8));
SHOW CREATE TABLE t1;

--replace_result #P# #p#
SELECT A.NAME as partition_name, A.SPACE_TYPE as space_type, B.NAME as space_name
FROM information_schema.innodb_tables A
LEFT JOIN
information_schema.innodb_tablespaces B
ON A.SPACE = B.SPACE
WHERE A.NAME LIKE '%t1%' ORDER BY A.NAME;

ALTER TABLE t1 REORGANIZE PARTITION p3 INTO (PARTITION p3 VALUES LESS THAN (6) TABLESPACE innodb_system);
SHOW CREATE TABLE t1;

--replace_result #P# #p#
SELECT A.NAME as partition_name, A.SPACE_TYPE as space_type, B.NAME as space_name
FROM information_schema.innodb_tables A
LEFT JOIN
information_schema.innodb_tablespaces B
ON A.SPACE = B.SPACE
WHERE A.NAME LIKE '%t1%' ORDER BY A.NAME;

DROP TABLE t1;
DROP TABLESPACE ts1;
DROP TABLESPACE ts2;

--echo #
--echo # Bug#22245554 OUTPUT OF SHOW CREATE TABLE INVOLVING PARTITION TABLESPACE
--echo # LEADS TO CONFUSION
--echo #

CREATE TABLESPACE ts1 ADD DATAFILE 'ts1.ibd';

--let $innodb_file_per_table=`select @@innodb_file_per_table`

--let $TABLESPACE1=
--let $TABLESPACE2=TABLESPACE innodb_system
--let $TABLESPACE3=TABLESPACE innodb_file_per_table
--let $TABLESPACE4=

--let $INNODB_FILE_PER_TABLE_FOR_CREATE=OFF
--let $INNODB_FILE_PER_TABLE_FOR_ALTER=ON
--echo # CASE A
--echo # file_per_table OFF for CREATE, ON for ALTER
--source suite/innodb/include/create_alter_partition.inc

--let $INNODB_FILE_PER_TABLE_FOR_CREATE=ON
--let $INNODB_FILE_PER_TABLE_FOR_ALTER=OFF
--echo # CASE B
--echo # file_per_table ON for CREATE, OFF for ALTER
--source suite/innodb/include/create_alter_partition.inc

--let $TABLESPACE1=
--let $TABLESPACE2=
--let $TABLESPACE3=
--let $TABLESPACE4=

--let $INNODB_FILE_PER_TABLE_FOR_CREATE=OFF
--let $INNODB_FILE_PER_TABLE_FOR_ALTER=OFF
--echo # CASE C
--echo # file_per_table OFF for CREATE, OFF for ALTER
--source suite/innodb/include/create_alter_partition.inc

--let $INNODB_FILE_PER_TABLE_FOR_CREATE=ON
--let $INNODB_FILE_PER_TABLE_FOR_ALTER=ON
--echo # CASE D
--echo # file_per_table ON for CREATE, ON for ALTER
--source suite/innodb/include/create_alter_partition.inc

--let $INNODB_FILE_PER_TABLE_FOR_CREATE=ON
--let $INNODB_FILE_PER_TABLE_FOR_ALTER=OFF
--echo # CASE E
--echo # file_per_table ON for CREATE, OFF for ALTER
--source suite/innodb/include/create_alter_partition.inc

--eval SET GLOBAL innodb_file_per_table=$innodb_file_per_table

DROP TABLESPACE ts1;
--echo # Bug#22444530 - GCOLS + PARTITIONED TABLE, CRASH IN
--echo #
set sql_mode='';
create table t (
   a int not null,
   b int generated always as (1) virtual not null,
   c int generated always as (1) virtual not null,
   key (c)
) engine=innodb partition by key (a) partitions 2;
insert into t(a) values(1);
select b from t group by c;

drop table t;

# Make column b a BLOB
create table t (
   a int not null,
   b blob generated always as ("a") virtual not null,
   c int generated always as (1) virtual not null,
   key (c)
) engine=innodb partition by key (a) partitions 2;
insert into t(a) values(1);
select b from t group by c;

drop table t;

--echo #
--echo # Bug#23037025 COL+PARTITION SIG11 IN ROW_SEL_STORE_MYSQL_REC
--echo #
set sql_mode='';

CREATE TABLE t1 (
   col1 INT,
   col2 INT AS (col1) VIRTUAL NOT NULL,
   col3 INT AS (1) VIRTUAL,
   KEY (col3)
) ENGINE=INNODB PARTITION BY KEY (col1) PARTITIONS 2;

CREATE TABLE t2 (col1 INTEGER);
CREATE TABLE t3 (col1 INTEGER);

CREATE TRIGGER t2_trig1 BEFORE INSERT ON t2 FOR EACH ROW
  INSERT INTO t3 SELECT col2 FROM t1 GROUP BY col3;

--disable_warnings
INSERT IGNORE INTO t1(col1) values(NULL);
--enable_warnings

--error ER_BAD_NULL_ERROR
INSERT INTO t2 VALUES(1);

DROP TRIGGER t2_trig1;
DROP TABLE t3;
DROP TABLE t2;
DROP TABLE t1;

--echo #
--echo # Bug#23194259 ASSERTION FAILURE:TRX0TRX.H:1416:SRV_READ_ONLY_MODE
--echo #

CREATE TABLE t1(col1 INT AS(1), KEY(col1))
ENGINE=INNODB
PARTITION BY KEY(col1) PARTITIONS 2;

SELECT * FROM t1 WHERE sha(uuid_short());

DROP TABLE t1;

--echo #
--echo # Bug#25516367 - CRASH IN HA_INNOBASE::COMMIT_INPLACE_ALTER_TABLE_IMPL
--echo #

CREATE TABLESPACE s1 ADD DATAFILE '1.ibd' ENGINE = InnoDB;
CREATE TABLE t1 (col1 INT, col2 INT) ENGINE = InnoDB ROW_FORMAT = DYNAMIC TABLESPACE s1;

ALTER TABLE t1 PARTITION BY RANGE(col1)
( PARTITION p0 VALUES LESS THAN (128), PARTITION p3 VALUES LESS THAN MAXVALUE );
--error ER_ILLEGAL_HA_CREATE_OPTION
ALTER TABLE t1 ROW_FORMAT = COMPRESSED;

DROP TABLE t1;
<<<<<<< HEAD
DROP TABLESPACE s1;
=======
DROP TABLESPACE s1;

--echo #
--echo # This checks if operation bit is set properly for REORGANIZE PARTITION
--echo #

CREATE TABLE t1 (a INTEGER, b INTEGER NOT NULL, KEY(b)) ENGINE = INNODB /*!50100 PARTITION BY KEY(b) PARTITIONS 3 */;
SHOW CREATE TABLE t1;
ALTER TABLE t1 REORGANIZE PARTITION;
SHOW CREATE TABLE t1;
DROP TABLE t1;
>>>>>>> 0c8ab2e8
<|MERGE_RESOLUTION|>--- conflicted
+++ resolved
@@ -802,10 +802,7 @@
 ALTER TABLE t1 ROW_FORMAT = COMPRESSED;
 
 DROP TABLE t1;
-<<<<<<< HEAD
 DROP TABLESPACE s1;
-=======
-DROP TABLESPACE s1;
 
 --echo #
 --echo # This checks if operation bit is set properly for REORGANIZE PARTITION
@@ -816,4 +813,3 @@
 ALTER TABLE t1 REORGANIZE PARTITION;
 SHOW CREATE TABLE t1;
 DROP TABLE t1;
->>>>>>> 0c8ab2e8
