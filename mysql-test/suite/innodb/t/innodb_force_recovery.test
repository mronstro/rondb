--- conflicted
+++ resolved
@@ -49,11 +49,7 @@
 truncate table t1;
 
 --error ER_OPEN_AS_READONLY
-<<<<<<< HEAD
-create tablespace t1 add datafile 't1.ibd' Engine=InnoDB;
-=======
 create tablespace t4 add datafile 't1.ibd' Engine=InnoDB;
->>>>>>> 7e114949
 
 let $restart_parameters =;
 --source include/restart_mysqld.inc
