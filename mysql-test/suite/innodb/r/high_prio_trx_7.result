--- conflicted
+++ resolved
@@ -205,8 +205,4 @@
 COMMIT WORK;
 #connection 0
 ROLLBACK WORK;
-<<<<<<< HEAD
-ERROR HY000: Got error 149 - 'Lock deadlock; Retry transaction' during ROLLBACK
-=======
->>>>>>> e3fc1bca
 DROP TABLE t1;