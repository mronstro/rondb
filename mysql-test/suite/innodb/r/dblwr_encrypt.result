--- conflicted
+++ resolved
@@ -15,13 +15,6 @@
 COMMIT WORK;
 SELECT space from INFORMATION_SCHEMA.INNODB_TABLESPACES
 WHERE name = 'test/t1' INTO @space_id;
-<<<<<<< HEAD
-# Wait for purge to complete
-SET SESSION innodb_interpreter = 'init';
-SET SESSION innodb_interpreter = CONCAT('make_page_dirty ', @space_id, ' 0');
-SET SESSION innodb_interpreter = 'destroy';
-=======
->>>>>>> 23138df0
 # Ensure that dirty pages of table t1 is flushed.
 FLUSH TABLES t1 FOR EXPORT;
 UNLOCK TABLES;
