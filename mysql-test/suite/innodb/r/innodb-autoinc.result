drop table if exists t1;
CREATE TABLE t1 (c1 BIGINT PRIMARY KEY AUTO_INCREMENT, c2 VARCHAR(10)) ENGINE=InnoDB;
INSERT INTO t1 VALUES (9223372036854775807, null);
INSERT INTO t1 (c2) VALUES ('innodb');
Got one of the listed errors
SELECT * FROM t1;
c1	c2
9223372036854775807	NULL
DROP TABLE t1;
CREATE TABLE t1 (c1 TINYINT PRIMARY KEY AUTO_INCREMENT, c2 VARCHAR(10)) ENGINE=InnoDB;
INSERT INTO t1 VALUES (127, null);
INSERT INTO t1 (c2) VALUES ('innodb');
Got one of the listed errors
SELECT * FROM t1;
c1	c2
127	NULL
DROP TABLE t1;
CREATE TABLE t1 (c1 TINYINT UNSIGNED PRIMARY KEY AUTO_INCREMENT, c2 VARCHAR(10)) ENGINE=InnoDB;
INSERT INTO t1 VALUES (255, null);
INSERT INTO t1 (c2) VALUES ('innodb');
Got one of the listed errors
SELECT * FROM t1;
c1	c2
255	NULL
DROP TABLE t1;
CREATE TABLE t1 (c1 SMALLINT PRIMARY KEY AUTO_INCREMENT, c2 VARCHAR(10)) ENGINE=InnoDB;
INSERT INTO t1 VALUES (32767, null);
INSERT INTO t1 (c2) VALUES ('innodb');
Got one of the listed errors
SELECT * FROM t1;
c1	c2
32767	NULL
DROP TABLE t1;
CREATE TABLE t1 (c1 SMALLINT UNSIGNED PRIMARY KEY AUTO_INCREMENT, c2 VARCHAR(10)) ENGINE=InnoDB;
INSERT INTO t1 VALUES (65535, null);
INSERT INTO t1 (c2) VALUES ('innodb');
Got one of the listed errors
SELECT * FROM t1;
c1	c2
65535	NULL
DROP TABLE t1;
CREATE TABLE t1 (c1 MEDIUMINT PRIMARY KEY AUTO_INCREMENT, c2 VARCHAR(10)) ENGINE=InnoDB;
INSERT INTO t1 VALUES (8388607, null);
INSERT INTO t1 (c2) VALUES ('innodb');
Got one of the listed errors
SELECT * FROM t1;
c1	c2
8388607	NULL
DROP TABLE t1;
CREATE TABLE t1 (c1 MEDIUMINT UNSIGNED PRIMARY KEY AUTO_INCREMENT, c2 VARCHAR(10)) ENGINE=InnoDB;
INSERT INTO t1 VALUES (16777215, null);
INSERT INTO t1 (c2) VALUES ('innodb');
Got one of the listed errors
SELECT * FROM t1;
c1	c2
16777215	NULL
DROP TABLE t1;
CREATE TABLE t1 (c1 INT PRIMARY KEY AUTO_INCREMENT, c2 VARCHAR(10)) ENGINE=InnoDB;
INSERT INTO t1 VALUES (2147483647, null);
INSERT INTO t1 (c2) VALUES ('innodb');
Got one of the listed errors
SELECT * FROM t1;
c1	c2
2147483647	NULL
DROP TABLE t1;
CREATE TABLE t1 (c1 INT UNSIGNED PRIMARY KEY AUTO_INCREMENT, c2 VARCHAR(10)) ENGINE=InnoDB;
INSERT INTO t1 VALUES (4294967295, null);
INSERT INTO t1 (c2) VALUES ('innodb');
Got one of the listed errors
SELECT * FROM t1;
c1	c2
4294967295	NULL
DROP TABLE t1;
CREATE TABLE t1 (c1 BIGINT PRIMARY KEY AUTO_INCREMENT, c2 VARCHAR(10)) ENGINE=InnoDB;
INSERT INTO t1 VALUES (9223372036854775807, null);
INSERT INTO t1 (c2) VALUES ('innodb');
Got one of the listed errors
SELECT * FROM t1;
c1	c2
9223372036854775807	NULL
DROP TABLE t1;
CREATE TABLE t1 (c1 BIGINT UNSIGNED PRIMARY KEY AUTO_INCREMENT, c2 VARCHAR(10)) ENGINE=InnoDB;
INSERT INTO t1 VALUES (18446744073709551615, null);
INSERT INTO t1 (c2) VALUES ('innodb');
Got one of the listed errors
SELECT * FROM t1;
c1	c2
18446744073709551615	NULL
DROP TABLE t1;
CREATE TABLE t1(c1 INT PRIMARY KEY AUTO_INCREMENT) ENGINE=InnoDB;
INSERT INTO t1 VALUES (1), (2), (3);
INSERT INTO t1 VALUES (NULL), (NULL), (NULL);
SELECT c1 FROM t1;
c1
1
2
3
4
5
6
SHOW CREATE TABLE t1;
Table	Create Table
t1	CREATE TABLE `t1` (
  `c1` int(11) NOT NULL AUTO_INCREMENT,
  PRIMARY KEY (`c1`)
<<<<<<< HEAD
) /*!50100 TABLESPACE `innodb_system` */ ENGINE=InnoDB AUTO_INCREMENT=7 DEFAULT CHARSET=latin1
=======
) /*!50100 TABLESPACE `innodb_system` */ ENGINE=InnoDB AUTO_INCREMENT=7 DEFAULT CHARSET=utf8mb4
>>>>>>> 0c8ab2e8
TRUNCATE TABLE t1;
SHOW CREATE TABLE t1;
Table	Create Table
t1	CREATE TABLE `t1` (
  `c1` int(11) NOT NULL AUTO_INCREMENT,
  PRIMARY KEY (`c1`)
<<<<<<< HEAD
) /*!50100 TABLESPACE `innodb_system` */ ENGINE=InnoDB DEFAULT CHARSET=latin1
=======
) /*!50100 TABLESPACE `innodb_system` */ ENGINE=InnoDB DEFAULT CHARSET=utf8mb4
>>>>>>> 0c8ab2e8
INSERT INTO t1 VALUES (1), (2), (3);
INSERT INTO t1 VALUES (NULL), (NULL), (NULL);
SELECT c1 FROM t1;
c1
1
2
3
4
5
6
SHOW CREATE TABLE t1;
Table	Create Table
t1	CREATE TABLE `t1` (
  `c1` int(11) NOT NULL AUTO_INCREMENT,
  PRIMARY KEY (`c1`)
<<<<<<< HEAD
) /*!50100 TABLESPACE `innodb_system` */ ENGINE=InnoDB AUTO_INCREMENT=7 DEFAULT CHARSET=latin1
=======
) /*!50100 TABLESPACE `innodb_system` */ ENGINE=InnoDB AUTO_INCREMENT=7 DEFAULT CHARSET=utf8mb4
>>>>>>> 0c8ab2e8
DROP TABLE t1;
CREATE TABLE t1(c1 INT PRIMARY KEY AUTO_INCREMENT) ENGINE=InnoDB;
INSERT INTO t1 VALUES (1), (2), (3);
INSERT INTO t1 VALUES (NULL), (NULL), (NULL);
SELECT c1 FROM t1;
c1
1
2
3
4
5
6
SHOW CREATE TABLE t1;
Table	Create Table
t1	CREATE TABLE `t1` (
  `c1` int(11) NOT NULL AUTO_INCREMENT,
  PRIMARY KEY (`c1`)
<<<<<<< HEAD
) /*!50100 TABLESPACE `innodb_system` */ ENGINE=InnoDB AUTO_INCREMENT=7 DEFAULT CHARSET=latin1
=======
) /*!50100 TABLESPACE `innodb_system` */ ENGINE=InnoDB AUTO_INCREMENT=7 DEFAULT CHARSET=utf8mb4
>>>>>>> 0c8ab2e8
DELETE FROM t1;
SHOW CREATE TABLE t1;
Table	Create Table
t1	CREATE TABLE `t1` (
  `c1` int(11) NOT NULL AUTO_INCREMENT,
  PRIMARY KEY (`c1`)
<<<<<<< HEAD
) /*!50100 TABLESPACE `innodb_system` */ ENGINE=InnoDB AUTO_INCREMENT=7 DEFAULT CHARSET=latin1
=======
) /*!50100 TABLESPACE `innodb_system` */ ENGINE=InnoDB AUTO_INCREMENT=7 DEFAULT CHARSET=utf8mb4
>>>>>>> 0c8ab2e8
INSERT INTO t1 VALUES (1), (2), (3);
INSERT INTO t1 VALUES (NULL), (NULL), (NULL);
SELECT c1 FROM t1;
c1
1
2
3
7
8
9
SHOW CREATE TABLE t1;
Table	Create Table
t1	CREATE TABLE `t1` (
  `c1` int(11) NOT NULL AUTO_INCREMENT,
  PRIMARY KEY (`c1`)
<<<<<<< HEAD
) /*!50100 TABLESPACE `innodb_system` */ ENGINE=InnoDB AUTO_INCREMENT=10 DEFAULT CHARSET=latin1
=======
) /*!50100 TABLESPACE `innodb_system` */ ENGINE=InnoDB AUTO_INCREMENT=10 DEFAULT CHARSET=utf8mb4
>>>>>>> 0c8ab2e8
DROP TABLE t1;
DROP TABLE IF EXISTS t1;
Warnings:
Note	1051	Unknown table 'test.t1'
CREATE TABLE t1 (c1 INT AUTO_INCREMENT, c2 INT, PRIMARY KEY(c1)) ENGINE=InnoDB;
INSERT INTO t1 VALUES (NULL, 1);
DELETE FROM t1 WHERE c1 = 1;
INSERT INTO t1 VALUES (2,1);
INSERT INTO t1 VALUES (NULL,8);
SELECT * FROM t1;
c1	c2
2	1
3	8
DROP TABLE t1;
DROP TABLE IF EXISTS t1;
Warnings:
Note	1051	Unknown table 'test.t1'
CREATE TABLE t1 (c1 INT AUTO_INCREMENT, c2 INT, PRIMARY KEY(c1)) ENGINE=InnoDB;
INSERT INTO t1 VALUES (NULL, 1);
DELETE FROM t1 WHERE c1 = 1;
INSERT INTO t1 VALUES (2,1), (NULL, 8);
INSERT INTO t1 VALUES (NULL,9);
SELECT * FROM t1;
c1	c2
2	1
3	8
5	9
DROP TABLE t1;
SET @@SESSION.AUTO_INCREMENT_INCREMENT=100, @@SESSION.AUTO_INCREMENT_OFFSET=10;
SHOW VARIABLES LIKE "%auto_inc%";
Variable_name	Value
auto_increment_increment	100
auto_increment_offset	10
DROP TABLE IF EXISTS t1;
Warnings:
Note	1051	Unknown table 'test.t1'
CREATE TABLE t1 (c1 INT AUTO_INCREMENT, PRIMARY KEY(c1)) ENGINE=InnoDB;
INSERT INTO t1 VALUES (NULL),(5),(NULL);
INSERT INTO t1 VALUES (250),(NULL);
SELECT * FROM t1;
c1
5
10
110
250
310
INSERT INTO t1 VALUES (1000);
SET @@INSERT_ID=400;
INSERT INTO t1 VALUES(NULL),(NULL);
SELECT * FROM t1;
c1
5
10
110
250
310
400
410
1000
DROP TABLE t1;
SET @@SESSION.AUTO_INCREMENT_INCREMENT=1, @@SESSION.AUTO_INCREMENT_OFFSET=1;
SET @@INSERT_ID=1;
SHOW VARIABLES LIKE "%auto_inc%";
Variable_name	Value
auto_increment_increment	1
auto_increment_offset	1
DROP TABLE IF EXISTS t1;
Warnings:
Note	1051	Unknown table 'test.t1'
CREATE TABLE t1 (c1 INT AUTO_INCREMENT, PRIMARY KEY(c1)) ENGINE=InnoDB;
INSERT INTO t1 VALUES(0);
SELECT * FROM t1;
c1
1
SET @@SESSION.AUTO_INCREMENT_INCREMENT=100, @@SESSION.AUTO_INCREMENT_OFFSET=10;
INSERT INTO t1 VALUES (-1), (NULL),(2),(NULL);
INSERT INTO t1 VALUES (250),(NULL);
SELECT * FROM t1;
c1
-1
1
2
10
110
250
410
SET @@INSERT_ID=400;
INSERT INTO t1 VALUES(NULL),(NULL);
Got one of the listed errors
SELECT * FROM t1;
c1
-1
1
2
10
110
250
410
DROP TABLE t1;
SET @@SESSION.AUTO_INCREMENT_INCREMENT=1, @@SESSION.AUTO_INCREMENT_OFFSET=1;
SET @@INSERT_ID=1;
SHOW VARIABLES LIKE "%auto_inc%";
Variable_name	Value
auto_increment_increment	1
auto_increment_offset	1
DROP TABLE IF EXISTS t1;
Warnings:
Note	1051	Unknown table 'test.t1'
CREATE TABLE t1 (c1 INT AUTO_INCREMENT, PRIMARY KEY(c1)) ENGINE=InnoDB;
INSERT INTO t1 VALUES(-1);
SELECT * FROM t1;
c1
-1
SET @@SESSION.AUTO_INCREMENT_INCREMENT=100, @@SESSION.AUTO_INCREMENT_OFFSET=10;
SHOW VARIABLES LIKE "%auto_inc%";
Variable_name	Value
auto_increment_increment	100
auto_increment_offset	10
INSERT INTO t1 VALUES (-2), (NULL),(2),(NULL);
INSERT INTO t1 VALUES (250),(NULL);
SELECT * FROM t1;
c1
-2
-1
1
2
10
250
310
INSERT INTO t1 VALUES (1000);
SET @@INSERT_ID=400;
INSERT INTO t1 VALUES(NULL),(NULL);
SELECT * FROM t1;
c1
-2
-1
1
2
10
250
310
400
410
1000
DROP TABLE t1;
SET @@SESSION.AUTO_INCREMENT_INCREMENT=1, @@SESSION.AUTO_INCREMENT_OFFSET=1;
SET @@INSERT_ID=1;
SHOW VARIABLES LIKE "%auto_inc%";
Variable_name	Value
auto_increment_increment	1
auto_increment_offset	1
DROP TABLE IF EXISTS t1;
Warnings:
Note	1051	Unknown table 'test.t1'
CREATE TABLE t1 (c1 INT UNSIGNED AUTO_INCREMENT, PRIMARY KEY(c1)) ENGINE=InnoDB;
INSERT IGNORE INTO t1 VALUES(-1);
Warnings:
Warning	1264	Out of range value for column 'c1' at row 1
SELECT * FROM t1;
c1
1
SET @@SESSION.AUTO_INCREMENT_INCREMENT=100, @@SESSION.AUTO_INCREMENT_OFFSET=10;
SHOW VARIABLES LIKE "%auto_inc%";
Variable_name	Value
auto_increment_increment	100
auto_increment_offset	10
INSERT IGNORE INTO t1 VALUES (-2);
Warnings:
Warning	1264	Out of range value for column 'c1' at row 1
INSERT INTO t1 VALUES (NULL);
INSERT INTO t1 VALUES (2);
INSERT INTO t1 VALUES (NULL);
INSERT INTO t1 VALUES (250);
INSERT INTO t1 VALUES (NULL);
SELECT * FROM t1;
c1
1
2
10
110
210
250
310
INSERT INTO t1 VALUES (1000);
SET @@INSERT_ID=400;
INSERT INTO t1 VALUES(NULL);
INSERT INTO t1 VALUES(NULL);
SELECT * FROM t1;
c1
1
2
10
110
210
250
310
400
1000
1010
DROP TABLE t1;
SET @@SESSION.AUTO_INCREMENT_INCREMENT=1, @@SESSION.AUTO_INCREMENT_OFFSET=1;
SET @@INSERT_ID=1;
SHOW VARIABLES LIKE "%auto_inc%";
Variable_name	Value
auto_increment_increment	1
auto_increment_offset	1
DROP TABLE IF EXISTS t1;
Warnings:
Note	1051	Unknown table 'test.t1'
CREATE TABLE t1 (c1 INT UNSIGNED AUTO_INCREMENT, PRIMARY KEY(c1)) ENGINE=InnoDB;
INSERT IGNORE INTO t1 VALUES(-1);
Warnings:
Warning	1264	Out of range value for column 'c1' at row 1
SELECT * FROM t1;
c1
1
SET @@SESSION.AUTO_INCREMENT_INCREMENT=100, @@SESSION.AUTO_INCREMENT_OFFSET=10;
SHOW VARIABLES LIKE "%auto_inc%";
Variable_name	Value
auto_increment_increment	100
auto_increment_offset	10
INSERT IGNORE INTO t1 VALUES (-2),(NULL),(2),(NULL);
Warnings:
Warning	1264	Out of range value for column 'c1' at row 1
INSERT INTO t1 VALUES (250),(NULL);
SELECT * FROM t1;
c1
1
2
10
110
210
250
410
INSERT INTO t1 VALUES (1000);
SET @@INSERT_ID=400;
INSERT INTO t1 VALUES(NULL),(NULL);
Got one of the listed errors
SELECT * FROM t1;
c1
1
2
10
110
210
250
410
1000
DROP TABLE t1;
SET @@SESSION.AUTO_INCREMENT_INCREMENT=1, @@SESSION.AUTO_INCREMENT_OFFSET=1;
SET @@INSERT_ID=1;
SHOW VARIABLES LIKE "%auto_inc%";
Variable_name	Value
auto_increment_increment	1
auto_increment_offset	1
DROP TABLE IF EXISTS t1;
Warnings:
Note	1051	Unknown table 'test.t1'
CREATE TABLE t1 (c1 BIGINT AUTO_INCREMENT, PRIMARY KEY(c1)) ENGINE=InnoDB;
INSERT INTO t1 VALUES(NULL);
INSERT INTO t1 VALUES (9223372036854775794);
SELECT * FROM t1;
c1
1
9223372036854775794
SET @@SESSION.AUTO_INCREMENT_INCREMENT=2, @@SESSION.AUTO_INCREMENT_OFFSET=10;
SHOW VARIABLES LIKE "%auto_inc%";
Variable_name	Value
auto_increment_increment	2
auto_increment_offset	10
INSERT INTO t1 VALUES (NULL),(NULL),(NULL),(NULL),(NULL),(NULL);
SELECT * FROM t1;
c1
1
9223372036854775794
9223372036854775796
9223372036854775798
9223372036854775800
9223372036854775802
9223372036854775804
9223372036854775806
DROP TABLE t1;
SET @@SESSION.AUTO_INCREMENT_INCREMENT=1, @@SESSION.AUTO_INCREMENT_OFFSET=1;
SET @@INSERT_ID=1;
SHOW VARIABLES LIKE "%auto_inc%";
Variable_name	Value
auto_increment_increment	1
auto_increment_offset	1
DROP TABLE IF EXISTS t1;
Warnings:
Note	1051	Unknown table 'test.t1'
CREATE TABLE t1 (c1 BIGINT UNSIGNED AUTO_INCREMENT, PRIMARY KEY(c1)) ENGINE=InnoDB;
INSERT INTO t1 VALUES(NULL);
INSERT INTO t1 VALUES (18446744073709551603);
SELECT * FROM t1;
c1
1
18446744073709551603
SET @@SESSION.AUTO_INCREMENT_INCREMENT=2, @@SESSION.AUTO_INCREMENT_OFFSET=10;
SHOW VARIABLES LIKE "%auto_inc%";
Variable_name	Value
auto_increment_increment	2
auto_increment_offset	10
INSERT INTO t1 VALUES (NULL),(NULL),(NULL),(NULL),(NULL),(NULL),(NULL);
ERROR HY000: Failed to read auto-increment value from storage engine
SELECT * FROM t1;
c1
1
18446744073709551603
DROP TABLE t1;
SET @@SESSION.AUTO_INCREMENT_INCREMENT=1, @@SESSION.AUTO_INCREMENT_OFFSET=1;
SET @@INSERT_ID=1;
SHOW VARIABLES LIKE "%auto_inc%";
Variable_name	Value
auto_increment_increment	1
auto_increment_offset	1
DROP TABLE IF EXISTS t1;
Warnings:
Note	1051	Unknown table 'test.t1'
CREATE TABLE t1 (c1 BIGINT UNSIGNED AUTO_INCREMENT, PRIMARY KEY(c1)) ENGINE=InnoDB;
INSERT INTO t1 VALUES(NULL);
INSERT INTO t1 VALUES (18446744073709551603);
SELECT * FROM t1;
c1
1
18446744073709551603
SET @@SESSION.AUTO_INCREMENT_INCREMENT=5, @@SESSION.AUTO_INCREMENT_OFFSET=7;
SHOW VARIABLES LIKE "%auto_inc%";
Variable_name	Value
auto_increment_increment	5
auto_increment_offset	7
INSERT INTO t1 VALUES (NULL),(NULL), (NULL);
ERROR HY000: Failed to read auto-increment value from storage engine
SELECT * FROM t1;
c1
1
18446744073709551603
DROP TABLE t1;
SET @@SESSION.AUTO_INCREMENT_INCREMENT=1, @@SESSION.AUTO_INCREMENT_OFFSET=1;
SET @@INSERT_ID=1;
SHOW VARIABLES LIKE "%auto_inc%";
Variable_name	Value
auto_increment_increment	1
auto_increment_offset	1
DROP TABLE IF EXISTS t1;
Warnings:
Note	1051	Unknown table 'test.t1'
CREATE TABLE t1 (c1 BIGINT AUTO_INCREMENT, PRIMARY KEY(c1)) ENGINE=InnoDB;
INSERT INTO t1 VALUES(NULL);
INSERT INTO t1 VALUES(-9223372036854775806);
INSERT INTO t1 VALUES(-9223372036854775807);
INSERT INTO t1 VALUES(-9223372036854775808);
SELECT * FROM t1;
c1
-9223372036854775808
-9223372036854775807
-9223372036854775806
1
SET @@SESSION.AUTO_INCREMENT_INCREMENT=3, @@SESSION.AUTO_INCREMENT_OFFSET=3;
SHOW VARIABLES LIKE "%auto_inc%";
Variable_name	Value
auto_increment_increment	3
auto_increment_offset	3
INSERT INTO t1 VALUES (NULL),(NULL), (NULL);
SELECT * FROM t1;
c1
-9223372036854775808
-9223372036854775807
-9223372036854775806
1
3
6
9
DROP TABLE t1;
SET @@SESSION.AUTO_INCREMENT_INCREMENT=1, @@SESSION.AUTO_INCREMENT_OFFSET=1;
SET @@INSERT_ID=1;
SHOW VARIABLES LIKE "%auto_inc%";
Variable_name	Value
auto_increment_increment	1
auto_increment_offset	1
DROP TABLE IF EXISTS t1;
Warnings:
Note	1051	Unknown table 'test.t1'
CREATE TABLE t1 (c1 BIGINT UNSIGNED AUTO_INCREMENT, PRIMARY KEY(c1)) ENGINE=InnoDB;
INSERT INTO t1 VALUES(NULL);
INSERT INTO t1 VALUES (18446744073709551610);
SELECT * FROM t1;
c1
1
18446744073709551610
SET @@SESSION.AUTO_INCREMENT_INCREMENT=1152921504606846976, @@SESSION.AUTO_INCREMENT_OFFSET=1152921504606846976;
Warnings:
Warning	1292	Truncated incorrect auto_increment_increment value: '1152921504606846976'
Warning	1292	Truncated incorrect auto_increment_offset value: '1152921504606846976'
SHOW VARIABLES LIKE "%auto_inc%";
Variable_name	Value
auto_increment_increment	65535
auto_increment_offset	65535
INSERT INTO t1 VALUES (NULL),(NULL);
ERROR 22003: Out of range value for column 't1' at row 167
SELECT * FROM t1;
c1
1
18446744073709551610
DROP TABLE t1;
SET @@SESSION.AUTO_INCREMENT_INCREMENT=1, @@SESSION.AUTO_INCREMENT_OFFSET=1;
SET @@INSERT_ID=1;
SHOW VARIABLES LIKE "%auto_inc%";
Variable_name	Value
auto_increment_increment	1
auto_increment_offset	1
CREATE TABLE t1 (c1 DOUBLE NOT NULL AUTO_INCREMENT, c2 INT, PRIMARY KEY (c1)) ENGINE=InnoDB;
INSERT INTO t1 VALUES(NULL, 1);
INSERT INTO t1 VALUES(NULL, 2);
SELECT * FROM t1;
c1	c2
1	1
2	2
ALTER TABLE t1 CHANGE c1 c1 SERIAL;
SELECT * FROM t1;
c1	c2
1	1
2	2
INSERT INTO t1 VALUES(NULL, 3);
INSERT INTO t1 VALUES(NULL, 4);
SELECT * FROM t1;
c1	c2
1	1
2	2
3	3
4	4
DROP TABLE IF EXISTS t1;
CREATE TABLE t1 (c1 FLOAT NOT NULL AUTO_INCREMENT, c2 INT, PRIMARY KEY (c1)) ENGINE=InnoDB;
INSERT INTO t1 VALUES(NULL, 1);
INSERT INTO t1 VALUES(NULL, 2);
SELECT * FROM t1;
c1	c2
1	1
2	2
ALTER TABLE t1 CHANGE c1 c1 SERIAL;
SELECT * FROM t1;
c1	c2
1	1
2	2
INSERT INTO t1 VALUES(NULL, 3);
INSERT INTO t1 VALUES(NULL, 4);
SELECT * FROM t1;
c1	c2
1	1
2	2
3	3
4	4
DROP TABLE t1;
SET @@SESSION.AUTO_INCREMENT_INCREMENT=1, @@SESSION.AUTO_INCREMENT_OFFSET=5;
DROP TABLE IF EXISTS t1;
Warnings:
Note	1051	Unknown table 'test.t1'
DROP TABLE IF EXISTS t2;
Warnings:
Note	1051	Unknown table 'test.t2'
CREATE TABLE t1 (
a INT(11) UNSIGNED NOT NULL AUTO_INCREMENT,
b INT(10) UNSIGNED NOT NULL,
c ENUM('FALSE','TRUE') DEFAULT NULL,
PRIMARY KEY (a)) ENGINE = InnoDB;
CREATE TABLE t2 (
m INT(11) UNSIGNED NOT NULL AUTO_INCREMENT,
n INT(10) UNSIGNED NOT NULL,
o enum('FALSE','TRUE') DEFAULT NULL,
PRIMARY KEY (m)) ENGINE = InnoDB;
INSERT INTO t2 (n,o) VALUES
(1 , 'true'), (1 , 'false'), (2 , 'true'), (2 , 'false'), (3 , 'true'),
(3 , 'false'), (4 , 'true'), (4 , 'false'), (5 , 'true'), (5 , 'false');
SHOW CREATE TABLE t2;
Table	Create Table
t2	CREATE TABLE `t2` (
  `m` int(11) unsigned NOT NULL AUTO_INCREMENT,
  `n` int(10) unsigned NOT NULL,
  `o` enum('FALSE','TRUE') DEFAULT NULL,
  PRIMARY KEY (`m`)
<<<<<<< HEAD
) /*!50100 TABLESPACE `innodb_system` */ ENGINE=InnoDB AUTO_INCREMENT=19 DEFAULT CHARSET=latin1
=======
) /*!50100 TABLESPACE `innodb_system` */ ENGINE=InnoDB AUTO_INCREMENT=19 DEFAULT CHARSET=utf8mb4
>>>>>>> 0c8ab2e8
INSERT INTO t1 (b,c) SELECT n,o FROM t2 ;
SHOW CREATE TABLE t1;
Table	Create Table
t1	CREATE TABLE `t1` (
  `a` int(11) unsigned NOT NULL AUTO_INCREMENT,
  `b` int(10) unsigned NOT NULL,
  `c` enum('FALSE','TRUE') DEFAULT NULL,
  PRIMARY KEY (`a`)
<<<<<<< HEAD
) /*!50100 TABLESPACE `innodb_system` */ ENGINE=InnoDB AUTO_INCREMENT=16 DEFAULT CHARSET=latin1
=======
) /*!50100 TABLESPACE `innodb_system` */ ENGINE=InnoDB AUTO_INCREMENT=16 DEFAULT CHARSET=utf8mb4
>>>>>>> 0c8ab2e8
INSERT INTO t1 (b,c) SELECT n,o FROM t2 ;
SELECT * FROM t1;
a	b	c
1	1	TRUE
2	1	FALSE
3	2	TRUE
4	2	FALSE
5	3	TRUE
6	3	FALSE
7	4	TRUE
8	4	FALSE
9	5	TRUE
10	5	FALSE
16	1	TRUE
17	1	FALSE
18	2	TRUE
19	2	FALSE
20	3	TRUE
21	3	FALSE
22	4	TRUE
23	4	FALSE
24	5	TRUE
25	5	FALSE
SHOW CREATE TABLE t1;
Table	Create Table
t1	CREATE TABLE `t1` (
  `a` int(11) unsigned NOT NULL AUTO_INCREMENT,
  `b` int(10) unsigned NOT NULL,
  `c` enum('FALSE','TRUE') DEFAULT NULL,
  PRIMARY KEY (`a`)
<<<<<<< HEAD
) /*!50100 TABLESPACE `innodb_system` */ ENGINE=InnoDB AUTO_INCREMENT=31 DEFAULT CHARSET=latin1
=======
) /*!50100 TABLESPACE `innodb_system` */ ENGINE=InnoDB AUTO_INCREMENT=31 DEFAULT CHARSET=utf8mb4
>>>>>>> 0c8ab2e8
INSERT INTO t1 (b,c) SELECT n,o FROM t2 WHERE o = 'false';
SELECT * FROM t1;
a	b	c
1	1	TRUE
2	1	FALSE
3	2	TRUE
4	2	FALSE
5	3	TRUE
6	3	FALSE
7	4	TRUE
8	4	FALSE
9	5	TRUE
10	5	FALSE
16	1	TRUE
17	1	FALSE
18	2	TRUE
19	2	FALSE
20	3	TRUE
21	3	FALSE
22	4	TRUE
23	4	FALSE
24	5	TRUE
25	5	FALSE
31	1	FALSE
32	2	FALSE
33	3	FALSE
34	4	FALSE
35	5	FALSE
SHOW CREATE TABLE t1;
Table	Create Table
t1	CREATE TABLE `t1` (
  `a` int(11) unsigned NOT NULL AUTO_INCREMENT,
  `b` int(10) unsigned NOT NULL,
  `c` enum('FALSE','TRUE') DEFAULT NULL,
  PRIMARY KEY (`a`)
<<<<<<< HEAD
) /*!50100 TABLESPACE `innodb_system` */ ENGINE=InnoDB AUTO_INCREMENT=38 DEFAULT CHARSET=latin1
=======
) /*!50100 TABLESPACE `innodb_system` */ ENGINE=InnoDB AUTO_INCREMENT=38 DEFAULT CHARSET=utf8mb4
>>>>>>> 0c8ab2e8
INSERT INTO t1 (b,c) SELECT n,o FROM t2 WHERE o = 'false';
SELECT * FROM t1;
a	b	c
1	1	TRUE
2	1	FALSE
3	2	TRUE
4	2	FALSE
5	3	TRUE
6	3	FALSE
7	4	TRUE
8	4	FALSE
9	5	TRUE
10	5	FALSE
16	1	TRUE
17	1	FALSE
18	2	TRUE
19	2	FALSE
20	3	TRUE
21	3	FALSE
22	4	TRUE
23	4	FALSE
24	5	TRUE
25	5	FALSE
31	1	FALSE
32	2	FALSE
33	3	FALSE
34	4	FALSE
35	5	FALSE
38	1	FALSE
39	2	FALSE
40	3	FALSE
41	4	FALSE
42	5	FALSE
SHOW CREATE TABLE t1;
Table	Create Table
t1	CREATE TABLE `t1` (
  `a` int(11) unsigned NOT NULL AUTO_INCREMENT,
  `b` int(10) unsigned NOT NULL,
  `c` enum('FALSE','TRUE') DEFAULT NULL,
  PRIMARY KEY (`a`)
<<<<<<< HEAD
) /*!50100 TABLESPACE `innodb_system` */ ENGINE=InnoDB AUTO_INCREMENT=45 DEFAULT CHARSET=latin1
=======
) /*!50100 TABLESPACE `innodb_system` */ ENGINE=InnoDB AUTO_INCREMENT=45 DEFAULT CHARSET=utf8mb4
>>>>>>> 0c8ab2e8
INSERT INTO t1 (b,c) SELECT n,o FROM t2 WHERE o = 'false';
SHOW CREATE TABLE t1;
Table	Create Table
t1	CREATE TABLE `t1` (
  `a` int(11) unsigned NOT NULL AUTO_INCREMENT,
  `b` int(10) unsigned NOT NULL,
  `c` enum('FALSE','TRUE') DEFAULT NULL,
  PRIMARY KEY (`a`)
<<<<<<< HEAD
) /*!50100 TABLESPACE `innodb_system` */ ENGINE=InnoDB AUTO_INCREMENT=52 DEFAULT CHARSET=latin1
=======
) /*!50100 TABLESPACE `innodb_system` */ ENGINE=InnoDB AUTO_INCREMENT=52 DEFAULT CHARSET=utf8mb4
>>>>>>> 0c8ab2e8
INSERT INTO t1 (b,c) SELECT n,o FROM t2 WHERE o = 'false';
SHOW CREATE TABLE t1;
Table	Create Table
t1	CREATE TABLE `t1` (
  `a` int(11) unsigned NOT NULL AUTO_INCREMENT,
  `b` int(10) unsigned NOT NULL,
  `c` enum('FALSE','TRUE') DEFAULT NULL,
  PRIMARY KEY (`a`)
<<<<<<< HEAD
) /*!50100 TABLESPACE `innodb_system` */ ENGINE=InnoDB AUTO_INCREMENT=59 DEFAULT CHARSET=latin1
=======
) /*!50100 TABLESPACE `innodb_system` */ ENGINE=InnoDB AUTO_INCREMENT=59 DEFAULT CHARSET=utf8mb4
>>>>>>> 0c8ab2e8
INSERT INTO t1 (b,c) SELECT n,o FROM t2 WHERE o = 'false';
SELECT * FROM t1;
a	b	c
1	1	TRUE
2	1	FALSE
3	2	TRUE
4	2	FALSE
5	3	TRUE
6	3	FALSE
7	4	TRUE
8	4	FALSE
9	5	TRUE
10	5	FALSE
16	1	TRUE
17	1	FALSE
18	2	TRUE
19	2	FALSE
20	3	TRUE
21	3	FALSE
22	4	TRUE
23	4	FALSE
24	5	TRUE
25	5	FALSE
31	1	FALSE
32	2	FALSE
33	3	FALSE
34	4	FALSE
35	5	FALSE
38	1	FALSE
39	2	FALSE
40	3	FALSE
41	4	FALSE
42	5	FALSE
45	1	FALSE
46	2	FALSE
47	3	FALSE
48	4	FALSE
49	5	FALSE
52	1	FALSE
53	2	FALSE
54	3	FALSE
55	4	FALSE
56	5	FALSE
59	1	FALSE
60	2	FALSE
61	3	FALSE
62	4	FALSE
63	5	FALSE
SHOW CREATE TABLE t1;
Table	Create Table
t1	CREATE TABLE `t1` (
  `a` int(11) unsigned NOT NULL AUTO_INCREMENT,
  `b` int(10) unsigned NOT NULL,
  `c` enum('FALSE','TRUE') DEFAULT NULL,
  PRIMARY KEY (`a`)
<<<<<<< HEAD
) /*!50100 TABLESPACE `innodb_system` */ ENGINE=InnoDB AUTO_INCREMENT=66 DEFAULT CHARSET=latin1
=======
) /*!50100 TABLESPACE `innodb_system` */ ENGINE=InnoDB AUTO_INCREMENT=66 DEFAULT CHARSET=utf8mb4
>>>>>>> 0c8ab2e8
DROP TABLE t1;
DROP TABLE t2;
DROP TABLE IF EXISTS t1;
Warnings:
Note	1051	Unknown table 'test.t1'
DROP TABLE IF EXISTS t2;
Warnings:
Note	1051	Unknown table 'test.t2'
CREATE TABLE t1(
c1 INT(10) UNSIGNED NOT NULL AUTO_INCREMENT
PRIMARY KEY) ENGINE=InnoDB;
INSERT INTO t1 VALUES (NULL),(NULL),(NULL),(NULL),(NULL),(NULL),(NULL),(NULL),(NULL),(NULL),(NULL),(NULL),(NULL),(NULL),(NULL),(NULL),(NULL),(NULL),(NULL),(NULL),(NULL),(NULL),(NULL),(NULL),(NULL),(NULL),(NULL),(NULL),(NULL),(NULL),(NULL),(NULL),(NULL),(NULL),(NULL),(NULL),(NULL),(NULL),(NULL),(NULL),(NULL),(NULL),(NULL),(NULL),(NULL),(NULL),(NULL),(NULL),(NULL),(NULL),(NULL),(NULL),(NULL),(NULL),(NULL),(NULL),(NULL),(NULL),(NULL),(NULL),(NULL),(NULL),(NULL),(NULL),(NULL),(NULL),(NULL),(NULL),(NULL),(NULL),(NULL),(NULL),(NULL),(NULL),(NULL),(NULL),(NULL),(NULL),(NULL),(NULL),(NULL),(NULL),(NULL),(NULL),(NULL),(NULL),(NULL),(NULL),(NULL),(NULL),(NULL),(NULL),(NULL),(NULL),(NULL),(NULL),(NULL),(NULL),(NULL),(NULL),(NULL),(NULL),(NULL),(NULL),(NULL),(NULL),(NULL),(NULL),(NULL),(NULL),(NULL),(NULL),(NULL),(NULL),(NULL),(NULL),(NULL),(NULL),(NULL),(NULL),(NULL),(NULL),(NULL),(NULL),(NULL),(NULL),(NULL),(NULL),(NULL),(NULL),(NULL),(NULL),(NULL),(NULL),(NULL),(NULL),(NULL),(NULL),(NULL),(NULL),(NULL),(NULL),(NULL),(NULL),(NULL),(NULL),(NULL),(NULL),(NULL),(NULL),(NULL),(NULL),(NULL),(NULL),(NULL),(NULL),(NULL),(NULL),(NULL),(NULL),(NULL),(NULL),(NULL),(NULL),(NULL),(NULL),(NULL),(NULL),(NULL),(NULL),(NULL),(NULL),(NULL),(NULL),(NULL),(NULL),(NULL),(NULL),(NULL),(NULL),(NULL),(NULL),(NULL),(NULL),(NULL),(NULL),(NULL),(NULL),(NULL),(NULL),(NULL),(NULL),(NULL),(NULL),(NULL),(NULL),(NULL),(NULL),(NULL),(NULL),(NULL),(NULL),(NULL),(NULL),(NULL),(NULL),(NULL),(NULL),(NULL),(NULL),(NULL),(NULL),(NULL),(NULL),(NULL),(NULL),(NULL),(NULL),(NULL),(NULL),(NULL),(NULL),(NULL),(NULL),(NULL),(NULL),(NULL),(NULL),(NULL),(NULL),(NULL),(NULL),(NULL),(NULL),(NULL),(NULL),(NULL),(NULL),(NULL),(NULL),(NULL),(NULL),(NULL),(NULL),(NULL),(NULL),(NULL),(NULL),(NULL),(NULL),(NULL),(NULL),(NULL),(NULL),(NULL),(NULL);
CREATE TABLE t2(
c1 TINYINT(3) UNSIGNED NOT NULL AUTO_INCREMENT
PRIMARY KEY) ENGINE=InnoDB;
SET sql_mode = 'NO_ENGINE_SUBSTITUTION';
Warnings:
Warning	3090	Changing sql mode 'NO_AUTO_CREATE_USER' is deprecated. It will be removed in a future release.
INSERT INTO t2 SELECT c1 FROM t1;
Got one of the listed errors
SET sql_mode = default;
INSERT INTO t2 SELECT NULL FROM t1;
Got one of the listed errors
DROP TABLE t1;
DROP TABLE t2;
SET @@SESSION.AUTO_INCREMENT_INCREMENT=1, @@SESSION.AUTO_INCREMENT_OFFSET=1;
SHOW VARIABLES LIKE "%auto_inc%";
Variable_name	Value
auto_increment_increment	1
auto_increment_offset	1
CREATE TABLE t1 (c1 TINYINT PRIMARY KEY AUTO_INCREMENT, c2 VARCHAR(10)) ENGINE=InnoDB;
INSERT INTO t1 VALUES (1, NULL);
INSERT INTO t1 VALUES (-1, 'innodb');
INSERT INTO t1 VALUES (-127, 'innodb');
INSERT INTO t1 VALUES (NULL, NULL);
SHOW CREATE TABLE t1;
Table	Create Table
t1	CREATE TABLE `t1` (
  `c1` tinyint(4) NOT NULL AUTO_INCREMENT,
  `c2` varchar(10) DEFAULT NULL,
  PRIMARY KEY (`c1`)
<<<<<<< HEAD
) /*!50100 TABLESPACE `innodb_system` */ ENGINE=InnoDB AUTO_INCREMENT=3 DEFAULT CHARSET=latin1
=======
) /*!50100 TABLESPACE `innodb_system` */ ENGINE=InnoDB AUTO_INCREMENT=3 DEFAULT CHARSET=utf8mb4
>>>>>>> 0c8ab2e8
SELECT * FROM t1;
c1	c2
-127	innodb
-1	innodb
1	NULL
2	NULL
DROP TABLE t1;
CREATE TABLE t1 (c1 TINYINT UNSIGNED PRIMARY KEY AUTO_INCREMENT, c2 VARCHAR(10)) ENGINE=InnoDB;
INSERT INTO t1 VALUES (1, NULL);
INSERT IGNORE INTO t1 VALUES (-1, 'innodb');
Warnings:
Warning	1264	Out of range value for column 'c1' at row 1
INSERT IGNORE INTO t1 VALUES (-127, 'innodb');
Warnings:
Warning	1264	Out of range value for column 'c1' at row 1
INSERT INTO t1 VALUES (NULL, NULL);
SHOW CREATE TABLE t1;
Table	Create Table
t1	CREATE TABLE `t1` (
  `c1` tinyint(3) unsigned NOT NULL AUTO_INCREMENT,
  `c2` varchar(10) DEFAULT NULL,
  PRIMARY KEY (`c1`)
<<<<<<< HEAD
) /*!50100 TABLESPACE `innodb_system` */ ENGINE=InnoDB AUTO_INCREMENT=5 DEFAULT CHARSET=latin1
=======
) /*!50100 TABLESPACE `innodb_system` */ ENGINE=InnoDB AUTO_INCREMENT=5 DEFAULT CHARSET=utf8mb4
>>>>>>> 0c8ab2e8
SELECT * FROM t1;
c1	c2
1	NULL
2	innodb
3	innodb
4	NULL
DROP TABLE t1;
CREATE TABLE t1 (c1 SMALLINT PRIMARY KEY AUTO_INCREMENT, c2 VARCHAR(10)) ENGINE=InnoDB;
INSERT INTO t1 VALUES (1, NULL);
INSERT INTO t1 VALUES (-1, 'innodb');
INSERT INTO t1 VALUES (-32767, 'innodb');
INSERT INTO t1 VALUES (NULL, NULL);
SHOW CREATE TABLE t1;
Table	Create Table
t1	CREATE TABLE `t1` (
  `c1` smallint(6) NOT NULL AUTO_INCREMENT,
  `c2` varchar(10) DEFAULT NULL,
  PRIMARY KEY (`c1`)
<<<<<<< HEAD
) /*!50100 TABLESPACE `innodb_system` */ ENGINE=InnoDB AUTO_INCREMENT=3 DEFAULT CHARSET=latin1
=======
) /*!50100 TABLESPACE `innodb_system` */ ENGINE=InnoDB AUTO_INCREMENT=3 DEFAULT CHARSET=utf8mb4
>>>>>>> 0c8ab2e8
SELECT * FROM t1;
c1	c2
-32767	innodb
-1	innodb
1	NULL
2	NULL
DROP TABLE t1;
CREATE TABLE t1 (c1 SMALLINT UNSIGNED PRIMARY KEY AUTO_INCREMENT, c2 VARCHAR(10)) ENGINE=InnoDB;
INSERT INTO t1 VALUES (1, NULL);
INSERT IGNORE INTO t1 VALUES (-1, 'innodb');
Warnings:
Warning	1264	Out of range value for column 'c1' at row 1
INSERT IGNORE INTO t1 VALUES (-32757, 'innodb');
Warnings:
Warning	1264	Out of range value for column 'c1' at row 1
INSERT INTO t1 VALUES (NULL, NULL);
SHOW CREATE TABLE t1;
Table	Create Table
t1	CREATE TABLE `t1` (
  `c1` smallint(5) unsigned NOT NULL AUTO_INCREMENT,
  `c2` varchar(10) DEFAULT NULL,
  PRIMARY KEY (`c1`)
<<<<<<< HEAD
) /*!50100 TABLESPACE `innodb_system` */ ENGINE=InnoDB AUTO_INCREMENT=5 DEFAULT CHARSET=latin1
=======
) /*!50100 TABLESPACE `innodb_system` */ ENGINE=InnoDB AUTO_INCREMENT=5 DEFAULT CHARSET=utf8mb4
>>>>>>> 0c8ab2e8
SELECT * FROM t1;
c1	c2
1	NULL
2	innodb
3	innodb
4	NULL
DROP TABLE t1;
CREATE TABLE t1 (c1 MEDIUMINT PRIMARY KEY AUTO_INCREMENT, c2 VARCHAR(10)) ENGINE=InnoDB;
INSERT INTO t1 VALUES (1, NULL);
INSERT INTO t1 VALUES (-1, 'innodb');
INSERT INTO t1 VALUES (-8388607, 'innodb');
INSERT INTO t1 VALUES (NULL, NULL);
SHOW CREATE TABLE t1;
Table	Create Table
t1	CREATE TABLE `t1` (
  `c1` mediumint(9) NOT NULL AUTO_INCREMENT,
  `c2` varchar(10) DEFAULT NULL,
  PRIMARY KEY (`c1`)
<<<<<<< HEAD
) /*!50100 TABLESPACE `innodb_system` */ ENGINE=InnoDB AUTO_INCREMENT=3 DEFAULT CHARSET=latin1
=======
) /*!50100 TABLESPACE `innodb_system` */ ENGINE=InnoDB AUTO_INCREMENT=3 DEFAULT CHARSET=utf8mb4
>>>>>>> 0c8ab2e8
SELECT * FROM t1;
c1	c2
-8388607	innodb
-1	innodb
1	NULL
2	NULL
DROP TABLE t1;
CREATE TABLE t1 (c1 MEDIUMINT UNSIGNED PRIMARY KEY AUTO_INCREMENT, c2 VARCHAR(10)) ENGINE=InnoDB;
INSERT INTO t1 VALUES (1, NULL);
INSERT IGNORE INTO t1 VALUES (-1, 'innodb');
Warnings:
Warning	1264	Out of range value for column 'c1' at row 1
INSERT IGNORE INTO t1 VALUES (-8388607, 'innodb');
Warnings:
Warning	1264	Out of range value for column 'c1' at row 1
INSERT INTO t1 VALUES (NULL, NULL);
SHOW CREATE TABLE t1;
Table	Create Table
t1	CREATE TABLE `t1` (
  `c1` mediumint(8) unsigned NOT NULL AUTO_INCREMENT,
  `c2` varchar(10) DEFAULT NULL,
  PRIMARY KEY (`c1`)
<<<<<<< HEAD
) /*!50100 TABLESPACE `innodb_system` */ ENGINE=InnoDB AUTO_INCREMENT=5 DEFAULT CHARSET=latin1
=======
) /*!50100 TABLESPACE `innodb_system` */ ENGINE=InnoDB AUTO_INCREMENT=5 DEFAULT CHARSET=utf8mb4
>>>>>>> 0c8ab2e8
SELECT * FROM t1;
c1	c2
1	NULL
2	innodb
3	innodb
4	NULL
DROP TABLE t1;
CREATE TABLE t1 (c1 INT PRIMARY KEY AUTO_INCREMENT, c2 VARCHAR(10)) ENGINE=InnoDB;
INSERT INTO t1 VALUES (1, NULL);
INSERT INTO t1 VALUES (-1, 'innodb');
INSERT INTO t1 VALUES (-2147483647, 'innodb');
INSERT INTO t1 VALUES (NULL, NULL);
SHOW CREATE TABLE t1;
Table	Create Table
t1	CREATE TABLE `t1` (
  `c1` int(11) NOT NULL AUTO_INCREMENT,
  `c2` varchar(10) DEFAULT NULL,
  PRIMARY KEY (`c1`)
<<<<<<< HEAD
) /*!50100 TABLESPACE `innodb_system` */ ENGINE=InnoDB AUTO_INCREMENT=3 DEFAULT CHARSET=latin1
=======
) /*!50100 TABLESPACE `innodb_system` */ ENGINE=InnoDB AUTO_INCREMENT=3 DEFAULT CHARSET=utf8mb4
>>>>>>> 0c8ab2e8
SELECT * FROM t1;
c1	c2
-2147483647	innodb
-1	innodb
1	NULL
2	NULL
DROP TABLE t1;
CREATE TABLE t1 (c1 INT UNSIGNED PRIMARY KEY AUTO_INCREMENT, c2 VARCHAR(10)) ENGINE=InnoDB;
INSERT INTO t1 VALUES (1, NULL);
INSERT IGNORE INTO t1 VALUES (-1, 'innodb');
Warnings:
Warning	1264	Out of range value for column 'c1' at row 1
INSERT IGNORE INTO t1 VALUES (-2147483647, 'innodb');
Warnings:
Warning	1264	Out of range value for column 'c1' at row 1
INSERT INTO t1 VALUES (NULL, NULL);
SHOW CREATE TABLE t1;
Table	Create Table
t1	CREATE TABLE `t1` (
  `c1` int(10) unsigned NOT NULL AUTO_INCREMENT,
  `c2` varchar(10) DEFAULT NULL,
  PRIMARY KEY (`c1`)
<<<<<<< HEAD
) /*!50100 TABLESPACE `innodb_system` */ ENGINE=InnoDB AUTO_INCREMENT=5 DEFAULT CHARSET=latin1
=======
) /*!50100 TABLESPACE `innodb_system` */ ENGINE=InnoDB AUTO_INCREMENT=5 DEFAULT CHARSET=utf8mb4
>>>>>>> 0c8ab2e8
SELECT * FROM t1;
c1	c2
1	NULL
2	innodb
3	innodb
4	NULL
DROP TABLE t1;
CREATE TABLE t1 (c1 BIGINT PRIMARY KEY AUTO_INCREMENT, c2 VARCHAR(10)) ENGINE=InnoDB;
INSERT INTO t1 VALUES (1, NULL);
INSERT INTO t1 VALUES (-1, 'innodb');
INSERT INTO t1 VALUES (-9223372036854775807, 'innodb');
INSERT INTO t1 VALUES (NULL, NULL);
SHOW CREATE TABLE t1;
Table	Create Table
t1	CREATE TABLE `t1` (
  `c1` bigint(20) NOT NULL AUTO_INCREMENT,
  `c2` varchar(10) DEFAULT NULL,
  PRIMARY KEY (`c1`)
<<<<<<< HEAD
) /*!50100 TABLESPACE `innodb_system` */ ENGINE=InnoDB AUTO_INCREMENT=3 DEFAULT CHARSET=latin1
=======
) /*!50100 TABLESPACE `innodb_system` */ ENGINE=InnoDB AUTO_INCREMENT=3 DEFAULT CHARSET=utf8mb4
>>>>>>> 0c8ab2e8
SELECT * FROM t1;
c1	c2
-9223372036854775807	innodb
-1	innodb
1	NULL
2	NULL
DROP TABLE t1;
CREATE TABLE t1 (c1 BIGINT UNSIGNED PRIMARY KEY AUTO_INCREMENT, c2 VARCHAR(10)) ENGINE=InnoDB;
INSERT INTO t1 VALUES (1, NULL);
INSERT IGNORE INTO t1 VALUES (-1, 'innodb');
Warnings:
Warning	1264	Out of range value for column 'c1' at row 1
INSERT IGNORE INTO t1 VALUES (-9223372036854775807, 'innodb');
Warnings:
Warning	1264	Out of range value for column 'c1' at row 1
INSERT INTO t1 VALUES (NULL, NULL);
SHOW CREATE TABLE t1;
Table	Create Table
t1	CREATE TABLE `t1` (
  `c1` bigint(20) unsigned NOT NULL AUTO_INCREMENT,
  `c2` varchar(10) DEFAULT NULL,
  PRIMARY KEY (`c1`)
<<<<<<< HEAD
) /*!50100 TABLESPACE `innodb_system` */ ENGINE=InnoDB AUTO_INCREMENT=5 DEFAULT CHARSET=latin1
=======
) /*!50100 TABLESPACE `innodb_system` */ ENGINE=InnoDB AUTO_INCREMENT=5 DEFAULT CHARSET=utf8mb4
>>>>>>> 0c8ab2e8
SELECT * FROM t1;
c1	c2
1	NULL
2	innodb
3	innodb
4	NULL
DROP TABLE t1;
CREATE TABLE t1 (c1 INT AUTO_INCREMENT, c2 INT, PRIMARY KEY(c1)) AUTO_INCREMENT=10 ENGINE=InnoDB;
CREATE INDEX i1 on t1(c2);
SHOW CREATE TABLE t1;
Table	Create Table
t1	CREATE TABLE `t1` (
  `c1` int(11) NOT NULL AUTO_INCREMENT,
  `c2` int(11) DEFAULT NULL,
  PRIMARY KEY (`c1`),
  KEY `i1` (`c2`)
<<<<<<< HEAD
) /*!50100 TABLESPACE `innodb_system` */ ENGINE=InnoDB AUTO_INCREMENT=10 DEFAULT CHARSET=latin1
=======
) /*!50100 TABLESPACE `innodb_system` */ ENGINE=InnoDB AUTO_INCREMENT=10 DEFAULT CHARSET=utf8mb4
>>>>>>> 0c8ab2e8
INSERT INTO t1 (c2) values (0);
SELECT * FROM t1;
c1	c2
10	0
DROP TABLE t1;
DROP TABLE IF EXISTS t1;
Warnings:
Note	1051	Unknown table 'test.t1'
CREATE TABLE t1(C1 DOUBLE AUTO_INCREMENT KEY, C2 CHAR(10)) ENGINE=InnoDB;
INSERT INTO t1(C1, C2) VALUES (1, 'innodb'), (3, 'innodb');
# restart
INSERT INTO t1(C2) VALUES ('innodb');
SHOW CREATE TABLE t1;
Table	Create Table
t1	CREATE TABLE `t1` (
  `C1` double NOT NULL AUTO_INCREMENT,
  `C2` char(10) DEFAULT NULL,
  PRIMARY KEY (`C1`)
<<<<<<< HEAD
) /*!50100 TABLESPACE `innodb_system` */ ENGINE=InnoDB AUTO_INCREMENT=5 DEFAULT CHARSET=latin1
=======
) /*!50100 TABLESPACE `innodb_system` */ ENGINE=InnoDB AUTO_INCREMENT=5 DEFAULT CHARSET=utf8mb4
>>>>>>> 0c8ab2e8
DROP TABLE t1;
CREATE TABLE t1(C1 FLOAT AUTO_INCREMENT KEY, C2 CHAR(10)) ENGINE=InnoDB;
INSERT INTO t1(C1, C2) VALUES (1, 'innodb'), (3, 'innodb');
# restart
INSERT INTO t1(C2) VALUES ('innodb');
SHOW CREATE TABLE t1;
Table	Create Table
t1	CREATE TABLE `t1` (
  `C1` float NOT NULL AUTO_INCREMENT,
  `C2` char(10) DEFAULT NULL,
  PRIMARY KEY (`C1`)
<<<<<<< HEAD
) /*!50100 TABLESPACE `innodb_system` */ ENGINE=InnoDB AUTO_INCREMENT=5 DEFAULT CHARSET=latin1
=======
) /*!50100 TABLESPACE `innodb_system` */ ENGINE=InnoDB AUTO_INCREMENT=5 DEFAULT CHARSET=utf8mb4
>>>>>>> 0c8ab2e8
DROP TABLE t1;
DROP TABLE IF EXISTS t1;
Warnings:
Note	1051	Unknown table 'test.t1'
CREATE TABLE t1 (c1 INT AUTO_INCREMENT PRIMARY KEY) ENGINE=InnoDB;
INSERT INTO t1 SET c1 = 1;
SHOW CREATE TABLE t1;
Table	Create Table
t1	CREATE TABLE `t1` (
  `c1` int(11) NOT NULL AUTO_INCREMENT,
  PRIMARY KEY (`c1`)
<<<<<<< HEAD
) /*!50100 TABLESPACE `innodb_system` */ ENGINE=InnoDB AUTO_INCREMENT=2 DEFAULT CHARSET=latin1
=======
) /*!50100 TABLESPACE `innodb_system` */ ENGINE=InnoDB AUTO_INCREMENT=2 DEFAULT CHARSET=utf8mb4
>>>>>>> 0c8ab2e8
INSERT INTO t1 SET c1 = 2;
INSERT INTO t1 SET c1 = -1;
SELECT * FROM t1;
c1
-1
1
2
INSERT INTO t1 SET c1 = -1;
Got one of the listed errors
SHOW CREATE TABLE t1;
Table	Create Table
t1	CREATE TABLE `t1` (
  `c1` int(11) NOT NULL AUTO_INCREMENT,
  PRIMARY KEY (`c1`)
<<<<<<< HEAD
) /*!50100 TABLESPACE `innodb_system` */ ENGINE=InnoDB AUTO_INCREMENT=3 DEFAULT CHARSET=latin1
=======
) /*!50100 TABLESPACE `innodb_system` */ ENGINE=InnoDB AUTO_INCREMENT=3 DEFAULT CHARSET=utf8mb4
>>>>>>> 0c8ab2e8
REPLACE INTO t1 VALUES (-1);
SELECT * FROM t1;
c1
-1
1
2
SHOW CREATE TABLE t1;
Table	Create Table
t1	CREATE TABLE `t1` (
  `c1` int(11) NOT NULL AUTO_INCREMENT,
  PRIMARY KEY (`c1`)
<<<<<<< HEAD
) /*!50100 TABLESPACE `innodb_system` */ ENGINE=InnoDB AUTO_INCREMENT=3 DEFAULT CHARSET=latin1
=======
) /*!50100 TABLESPACE `innodb_system` */ ENGINE=InnoDB AUTO_INCREMENT=3 DEFAULT CHARSET=utf8mb4
>>>>>>> 0c8ab2e8
DROP TABLE t1;
DROP TABLE IF EXISTS t1;
Warnings:
Note	1051	Unknown table 'test.t1'
CREATE TABLE t1  (c1 INTEGER AUTO_INCREMENT, PRIMARY KEY (c1)) ENGINE=InnoDB;
INSERT INTO  t1 VALUES (-685113344), (1), (NULL), (NULL);
SELECT * FROM t1;
c1
-685113344
1
2
3
SHOW CREATE TABLE t1;
Table	Create Table
t1	CREATE TABLE `t1` (
  `c1` int(11) NOT NULL AUTO_INCREMENT,
  PRIMARY KEY (`c1`)
<<<<<<< HEAD
) /*!50100 TABLESPACE `innodb_system` */ ENGINE=InnoDB AUTO_INCREMENT=6 DEFAULT CHARSET=latin1
=======
) /*!50100 TABLESPACE `innodb_system` */ ENGINE=InnoDB AUTO_INCREMENT=6 DEFAULT CHARSET=utf8mb4
>>>>>>> 0c8ab2e8
DROP TABLE t1;
CREATE TABLE t1  (c1 INTEGER AUTO_INCREMENT, PRIMARY KEY (c1)) ENGINE=InnoDB;
INSERT INTO  t1 VALUES (-685113344), (2), (NULL), (NULL);
SELECT * FROM t1;
c1
-685113344
2
3
4
SHOW CREATE TABLE t1;
Table	Create Table
t1	CREATE TABLE `t1` (
  `c1` int(11) NOT NULL AUTO_INCREMENT,
  PRIMARY KEY (`c1`)
<<<<<<< HEAD
) /*!50100 TABLESPACE `innodb_system` */ ENGINE=InnoDB AUTO_INCREMENT=7 DEFAULT CHARSET=latin1
=======
) /*!50100 TABLESPACE `innodb_system` */ ENGINE=InnoDB AUTO_INCREMENT=7 DEFAULT CHARSET=utf8mb4
>>>>>>> 0c8ab2e8
DROP TABLE t1;
CREATE TABLE t1  (c1 INTEGER AUTO_INCREMENT, PRIMARY KEY (c1)) ENGINE=InnoDB;
INSERT INTO  t1 VALUES (NULL), (2), (-685113344), (NULL);
INSERT INTO  t1 VALUES (4), (5), (6), (NULL);
SELECT * FROM t1;
c1
-685113344
1
2
3
4
5
6
7
SHOW CREATE TABLE t1;
Table	Create Table
t1	CREATE TABLE `t1` (
  `c1` int(11) NOT NULL AUTO_INCREMENT,
  PRIMARY KEY (`c1`)
<<<<<<< HEAD
) /*!50100 TABLESPACE `innodb_system` */ ENGINE=InnoDB AUTO_INCREMENT=11 DEFAULT CHARSET=latin1
=======
) /*!50100 TABLESPACE `innodb_system` */ ENGINE=InnoDB AUTO_INCREMENT=11 DEFAULT CHARSET=utf8mb4
>>>>>>> 0c8ab2e8
DROP TABLE t1;
CREATE TABLE t1  (c1 INTEGER AUTO_INCREMENT, PRIMARY KEY (c1)) ENGINE=InnoDB;
INSERT INTO  t1 VALUES (NULL), (2), (-685113344), (5);
SELECT * FROM t1;
c1
-685113344
1
2
5
SHOW CREATE TABLE t1;
Table	Create Table
t1	CREATE TABLE `t1` (
  `c1` int(11) NOT NULL AUTO_INCREMENT,
  PRIMARY KEY (`c1`)
<<<<<<< HEAD
) /*!50100 TABLESPACE `innodb_system` */ ENGINE=InnoDB AUTO_INCREMENT=6 DEFAULT CHARSET=latin1
=======
) /*!50100 TABLESPACE `innodb_system` */ ENGINE=InnoDB AUTO_INCREMENT=6 DEFAULT CHARSET=utf8mb4
>>>>>>> 0c8ab2e8
DROP TABLE t1;
CREATE TABLE t1  (c1 INTEGER AUTO_INCREMENT, PRIMARY KEY (c1)) ENGINE=InnoDB;
INSERT INTO  t1 VALUES (1), (2), (-685113344), (NULL);
SELECT * FROM t1;
c1
-685113344
1
2
3
SHOW CREATE TABLE t1;
Table	Create Table
t1	CREATE TABLE `t1` (
  `c1` int(11) NOT NULL AUTO_INCREMENT,
  PRIMARY KEY (`c1`)
<<<<<<< HEAD
) /*!50100 TABLESPACE `innodb_system` */ ENGINE=InnoDB AUTO_INCREMENT=7 DEFAULT CHARSET=latin1
=======
) /*!50100 TABLESPACE `innodb_system` */ ENGINE=InnoDB AUTO_INCREMENT=7 DEFAULT CHARSET=utf8mb4
>>>>>>> 0c8ab2e8
DROP TABLE t1;
DROP TABLE IF EXISTS t1;
Warnings:
Note	1051	Unknown table 'test.t1'
CREATE TABLE t1(c1 BIGINT UNSIGNED NOT NULL AUTO_INCREMENT PRIMARY KEY) ENGINE=InnoDB;
INSERT INTO t1 VALUES (NULL);
INSERT INTO t1 VALUES (18446744073709551615);
# restart
SHOW CREATE TABLE t1;
Table	Create Table
t1	CREATE TABLE `t1` (
  `c1` bigint(20) unsigned NOT NULL AUTO_INCREMENT,
  PRIMARY KEY (`c1`)
<<<<<<< HEAD
) /*!50100 TABLESPACE `innodb_system` */ ENGINE=InnoDB AUTO_INCREMENT=18446744073709551615 DEFAULT CHARSET=latin1
=======
) /*!50100 TABLESPACE `innodb_system` */ ENGINE=InnoDB AUTO_INCREMENT=18446744073709551615 DEFAULT CHARSET=utf8mb4
>>>>>>> 0c8ab2e8
DROP TABLE t1;
SET @@SESSION.AUTO_INCREMENT_INCREMENT=1, @@SESSION.AUTO_INCREMENT_OFFSET=256;
SHOW VARIABLES LIKE "%auto_inc%";
Variable_name	Value
auto_increment_increment	1
auto_increment_offset	256
CREATE TABLE t1 (c1 TINYINT PRIMARY KEY AUTO_INCREMENT, c2 VARCHAR(10)) ENGINE=InnoDB;
INSERT INTO t1 VALUES (1, NULL);
SHOW CREATE TABLE t1;
Table	Create Table
t1	CREATE TABLE `t1` (
  `c1` tinyint(4) NOT NULL AUTO_INCREMENT,
  `c2` varchar(10) DEFAULT NULL,
  PRIMARY KEY (`c1`)
<<<<<<< HEAD
) /*!50100 TABLESPACE `innodb_system` */ ENGINE=InnoDB AUTO_INCREMENT=2 DEFAULT CHARSET=latin1
=======
) /*!50100 TABLESPACE `innodb_system` */ ENGINE=InnoDB AUTO_INCREMENT=2 DEFAULT CHARSET=utf8mb4
>>>>>>> 0c8ab2e8
SELECT * FROM t1;
c1	c2
1	NULL
DROP TABLE t1;
SET @@SESSION.AUTO_INCREMENT_INCREMENT=1, @@SESSION.AUTO_INCREMENT_OFFSET=1;
SHOW VARIABLES LIKE "%auto_inc%";
Variable_name	Value
auto_increment_increment	1
auto_increment_offset	1
CREATE TABLE t1 (c1 INT UNSIGNED PRIMARY KEY AUTO_INCREMENT, c2 VARCHAR(10)) ENGINE=InnoDB;
INSERT INTO t1 VALUES (2147483648, 'a');
SHOW CREATE TABLE t1;
Table	Create Table
t1	CREATE TABLE `t1` (
  `c1` int(10) unsigned NOT NULL AUTO_INCREMENT,
  `c2` varchar(10) DEFAULT NULL,
  PRIMARY KEY (`c1`)
<<<<<<< HEAD
) /*!50100 TABLESPACE `innodb_system` */ ENGINE=InnoDB AUTO_INCREMENT=2147483649 DEFAULT CHARSET=latin1
=======
) /*!50100 TABLESPACE `innodb_system` */ ENGINE=InnoDB AUTO_INCREMENT=2147483649 DEFAULT CHARSET=utf8mb4
>>>>>>> 0c8ab2e8
SELECT * FROM t1;
c1	c2
2147483648	a
SET sql_mode = 'NO_ENGINE_SUBSTITUTION';
Warnings:
Warning	3090	Changing sql mode 'NO_AUTO_CREATE_USER' is deprecated. It will be removed in a future release.
ALTER TABLE t1 CHANGE c1 c1 INT;
Warnings:
Warning	1264	Out of range value for column 'c1' at row 1
SHOW CREATE TABLE t1;
Table	Create Table
t1	CREATE TABLE `t1` (
  `c1` int(11) NOT NULL,
  `c2` varchar(10) DEFAULT NULL,
  PRIMARY KEY (`c1`)
<<<<<<< HEAD
) /*!50100 TABLESPACE `innodb_system` */ ENGINE=InnoDB DEFAULT CHARSET=latin1
=======
) /*!50100 TABLESPACE `innodb_system` */ ENGINE=InnoDB DEFAULT CHARSET=utf8mb4
>>>>>>> 0c8ab2e8
INSERT INTO t1(c2) VALUES('b');
Warnings:
Warning	1364	Field 'c1' doesn't have a default value
SELECT * FROM t1;
c1	c2
0	b
2147483647	a
SHOW CREATE TABLE t1;
Table	Create Table
t1	CREATE TABLE `t1` (
  `c1` int(11) NOT NULL,
  `c2` varchar(10) DEFAULT NULL,
  PRIMARY KEY (`c1`)
<<<<<<< HEAD
) /*!50100 TABLESPACE `innodb_system` */ ENGINE=InnoDB DEFAULT CHARSET=latin1
=======
) /*!50100 TABLESPACE `innodb_system` */ ENGINE=InnoDB DEFAULT CHARSET=utf8mb4
>>>>>>> 0c8ab2e8
DROP TABLE t1;
SET sql_mode = default;
CREATE TABLE t1 (c1 INT AUTO_INCREMENT PRIMARY KEY, c2 INT) ENGINE = MyISAM;
INSERT INTO t1 (c1) VALUES (NULL), (-290783232), (NULL);
SHOW CREATE TABLE t1;
Table	Create Table
t1	CREATE TABLE `t1` (
  `c1` int(11) NOT NULL AUTO_INCREMENT,
  `c2` int(11) DEFAULT NULL,
  PRIMARY KEY (`c1`)
) ENGINE=MyISAM AUTO_INCREMENT=3 DEFAULT CHARSET=utf8mb4
SELECT * FROM t1;
c1	c2
1	NULL
-290783232	NULL
2	NULL
ALTER TABLE t1 ENGINE = InnoDB;
SELECT * FROM t1;
c1	c2
-290783232	NULL
1	NULL
2	NULL
SHOW CREATE TABLE t1;
Table	Create Table
t1	CREATE TABLE `t1` (
  `c1` int(11) NOT NULL AUTO_INCREMENT,
  `c2` int(11) DEFAULT NULL,
  PRIMARY KEY (`c1`)
<<<<<<< HEAD
) /*!50100 TABLESPACE `innodb_system` */ ENGINE=InnoDB AUTO_INCREMENT=3 DEFAULT CHARSET=latin1
=======
) /*!50100 TABLESPACE `innodb_system` */ ENGINE=InnoDB AUTO_INCREMENT=3 DEFAULT CHARSET=utf8mb4
>>>>>>> 0c8ab2e8
REPLACE INTO t1 (c2 ) VALUES (0);
SELECT * FROM t1;
c1	c2
-290783232	NULL
1	NULL
2	NULL
3	0
DROP TABLE t1;
CREATE TABLE t1 (c1 DOUBLE NOT NULL PRIMARY KEY AUTO_INCREMENT) ENGINE=InnoDB
AUTO_INCREMENT=10000000000000000000;
SHOW CREATE TABLE t1;
Table	Create Table
t1	CREATE TABLE `t1` (
  `c1` double NOT NULL AUTO_INCREMENT,
  PRIMARY KEY (`c1`)
<<<<<<< HEAD
) /*!50100 TABLESPACE `innodb_system` */ ENGINE=InnoDB AUTO_INCREMENT=10000000000000000000 DEFAULT CHARSET=latin1
=======
) /*!50100 TABLESPACE `innodb_system` */ ENGINE=InnoDB AUTO_INCREMENT=10000000000000000000 DEFAULT CHARSET=utf8mb4
>>>>>>> 0c8ab2e8
INSERT INTO t1 VALUES ();
ERROR HY000: Failed to read auto-increment value from storage engine
DROP TABLE t1;
#
# Bug #14049391	 INNODB MISCALCULATES AUTO-INCREMENT
#	AFTER CHANGING AUTO_INCREMENT_INCREMEMENT
#
CREATE TABLE t ( i INT AUTO_INCREMENT, KEY(i) ) ENGINE=InnoDB;
SET auto_increment_increment = 300;
INSERT INTO t VALUES (NULL), (NULL);
SHOW CREATE TABLE t;
Table	Create Table
t	CREATE TABLE `t` (
  `i` int(11) NOT NULL AUTO_INCREMENT,
  KEY `i` (`i`)
<<<<<<< HEAD
) /*!50100 TABLESPACE `innodb_system` */ ENGINE=InnoDB AUTO_INCREMENT=601 DEFAULT CHARSET=latin1
=======
) /*!50100 TABLESPACE `innodb_system` */ ENGINE=InnoDB AUTO_INCREMENT=601 DEFAULT CHARSET=utf8mb4
>>>>>>> 0c8ab2e8
SET auto_increment_increment = 50;
INSERT INTO t VALUES (NULL);
SELECT * FROM t;
i
1
301
351
SHOW CREATE TABLE t;
Table	Create Table
t	CREATE TABLE `t` (
  `i` int(11) NOT NULL AUTO_INCREMENT,
  KEY `i` (`i`)
<<<<<<< HEAD
) /*!50100 TABLESPACE `innodb_system` */ ENGINE=InnoDB AUTO_INCREMENT=401 DEFAULT CHARSET=latin1
=======
) /*!50100 TABLESPACE `innodb_system` */ ENGINE=InnoDB AUTO_INCREMENT=401 DEFAULT CHARSET=utf8mb4
>>>>>>> 0c8ab2e8
DROP TABLE t;<|MERGE_RESOLUTION|>--- conflicted
+++ resolved
@@ -103,22 +103,14 @@
 t1	CREATE TABLE `t1` (
   `c1` int(11) NOT NULL AUTO_INCREMENT,
   PRIMARY KEY (`c1`)
-<<<<<<< HEAD
-) /*!50100 TABLESPACE `innodb_system` */ ENGINE=InnoDB AUTO_INCREMENT=7 DEFAULT CHARSET=latin1
-=======
 ) /*!50100 TABLESPACE `innodb_system` */ ENGINE=InnoDB AUTO_INCREMENT=7 DEFAULT CHARSET=utf8mb4
->>>>>>> 0c8ab2e8
 TRUNCATE TABLE t1;
 SHOW CREATE TABLE t1;
 Table	Create Table
 t1	CREATE TABLE `t1` (
   `c1` int(11) NOT NULL AUTO_INCREMENT,
   PRIMARY KEY (`c1`)
-<<<<<<< HEAD
-) /*!50100 TABLESPACE `innodb_system` */ ENGINE=InnoDB DEFAULT CHARSET=latin1
-=======
 ) /*!50100 TABLESPACE `innodb_system` */ ENGINE=InnoDB DEFAULT CHARSET=utf8mb4
->>>>>>> 0c8ab2e8
 INSERT INTO t1 VALUES (1), (2), (3);
 INSERT INTO t1 VALUES (NULL), (NULL), (NULL);
 SELECT c1 FROM t1;
@@ -134,11 +126,7 @@
 t1	CREATE TABLE `t1` (
   `c1` int(11) NOT NULL AUTO_INCREMENT,
   PRIMARY KEY (`c1`)
-<<<<<<< HEAD
-) /*!50100 TABLESPACE `innodb_system` */ ENGINE=InnoDB AUTO_INCREMENT=7 DEFAULT CHARSET=latin1
-=======
 ) /*!50100 TABLESPACE `innodb_system` */ ENGINE=InnoDB AUTO_INCREMENT=7 DEFAULT CHARSET=utf8mb4
->>>>>>> 0c8ab2e8
 DROP TABLE t1;
 CREATE TABLE t1(c1 INT PRIMARY KEY AUTO_INCREMENT) ENGINE=InnoDB;
 INSERT INTO t1 VALUES (1), (2), (3);
@@ -156,22 +144,14 @@
 t1	CREATE TABLE `t1` (
   `c1` int(11) NOT NULL AUTO_INCREMENT,
   PRIMARY KEY (`c1`)
-<<<<<<< HEAD
-) /*!50100 TABLESPACE `innodb_system` */ ENGINE=InnoDB AUTO_INCREMENT=7 DEFAULT CHARSET=latin1
-=======
 ) /*!50100 TABLESPACE `innodb_system` */ ENGINE=InnoDB AUTO_INCREMENT=7 DEFAULT CHARSET=utf8mb4
->>>>>>> 0c8ab2e8
 DELETE FROM t1;
 SHOW CREATE TABLE t1;
 Table	Create Table
 t1	CREATE TABLE `t1` (
   `c1` int(11) NOT NULL AUTO_INCREMENT,
   PRIMARY KEY (`c1`)
-<<<<<<< HEAD
-) /*!50100 TABLESPACE `innodb_system` */ ENGINE=InnoDB AUTO_INCREMENT=7 DEFAULT CHARSET=latin1
-=======
 ) /*!50100 TABLESPACE `innodb_system` */ ENGINE=InnoDB AUTO_INCREMENT=7 DEFAULT CHARSET=utf8mb4
->>>>>>> 0c8ab2e8
 INSERT INTO t1 VALUES (1), (2), (3);
 INSERT INTO t1 VALUES (NULL), (NULL), (NULL);
 SELECT c1 FROM t1;
@@ -187,11 +167,7 @@
 t1	CREATE TABLE `t1` (
   `c1` int(11) NOT NULL AUTO_INCREMENT,
   PRIMARY KEY (`c1`)
-<<<<<<< HEAD
-) /*!50100 TABLESPACE `innodb_system` */ ENGINE=InnoDB AUTO_INCREMENT=10 DEFAULT CHARSET=latin1
-=======
 ) /*!50100 TABLESPACE `innodb_system` */ ENGINE=InnoDB AUTO_INCREMENT=10 DEFAULT CHARSET=utf8mb4
->>>>>>> 0c8ab2e8
 DROP TABLE t1;
 DROP TABLE IF EXISTS t1;
 Warnings:
@@ -672,11 +648,7 @@
   `n` int(10) unsigned NOT NULL,
   `o` enum('FALSE','TRUE') DEFAULT NULL,
   PRIMARY KEY (`m`)
-<<<<<<< HEAD
-) /*!50100 TABLESPACE `innodb_system` */ ENGINE=InnoDB AUTO_INCREMENT=19 DEFAULT CHARSET=latin1
-=======
 ) /*!50100 TABLESPACE `innodb_system` */ ENGINE=InnoDB AUTO_INCREMENT=19 DEFAULT CHARSET=utf8mb4
->>>>>>> 0c8ab2e8
 INSERT INTO t1 (b,c) SELECT n,o FROM t2 ;
 SHOW CREATE TABLE t1;
 Table	Create Table
@@ -685,11 +657,7 @@
   `b` int(10) unsigned NOT NULL,
   `c` enum('FALSE','TRUE') DEFAULT NULL,
   PRIMARY KEY (`a`)
-<<<<<<< HEAD
-) /*!50100 TABLESPACE `innodb_system` */ ENGINE=InnoDB AUTO_INCREMENT=16 DEFAULT CHARSET=latin1
-=======
 ) /*!50100 TABLESPACE `innodb_system` */ ENGINE=InnoDB AUTO_INCREMENT=16 DEFAULT CHARSET=utf8mb4
->>>>>>> 0c8ab2e8
 INSERT INTO t1 (b,c) SELECT n,o FROM t2 ;
 SELECT * FROM t1;
 a	b	c
@@ -720,11 +688,7 @@
   `b` int(10) unsigned NOT NULL,
   `c` enum('FALSE','TRUE') DEFAULT NULL,
   PRIMARY KEY (`a`)
-<<<<<<< HEAD
-) /*!50100 TABLESPACE `innodb_system` */ ENGINE=InnoDB AUTO_INCREMENT=31 DEFAULT CHARSET=latin1
-=======
 ) /*!50100 TABLESPACE `innodb_system` */ ENGINE=InnoDB AUTO_INCREMENT=31 DEFAULT CHARSET=utf8mb4
->>>>>>> 0c8ab2e8
 INSERT INTO t1 (b,c) SELECT n,o FROM t2 WHERE o = 'false';
 SELECT * FROM t1;
 a	b	c
@@ -760,11 +724,7 @@
   `b` int(10) unsigned NOT NULL,
   `c` enum('FALSE','TRUE') DEFAULT NULL,
   PRIMARY KEY (`a`)
-<<<<<<< HEAD
-) /*!50100 TABLESPACE `innodb_system` */ ENGINE=InnoDB AUTO_INCREMENT=38 DEFAULT CHARSET=latin1
-=======
 ) /*!50100 TABLESPACE `innodb_system` */ ENGINE=InnoDB AUTO_INCREMENT=38 DEFAULT CHARSET=utf8mb4
->>>>>>> 0c8ab2e8
 INSERT INTO t1 (b,c) SELECT n,o FROM t2 WHERE o = 'false';
 SELECT * FROM t1;
 a	b	c
@@ -805,11 +765,7 @@
   `b` int(10) unsigned NOT NULL,
   `c` enum('FALSE','TRUE') DEFAULT NULL,
   PRIMARY KEY (`a`)
-<<<<<<< HEAD
-) /*!50100 TABLESPACE `innodb_system` */ ENGINE=InnoDB AUTO_INCREMENT=45 DEFAULT CHARSET=latin1
-=======
 ) /*!50100 TABLESPACE `innodb_system` */ ENGINE=InnoDB AUTO_INCREMENT=45 DEFAULT CHARSET=utf8mb4
->>>>>>> 0c8ab2e8
 INSERT INTO t1 (b,c) SELECT n,o FROM t2 WHERE o = 'false';
 SHOW CREATE TABLE t1;
 Table	Create Table
@@ -818,11 +774,7 @@
   `b` int(10) unsigned NOT NULL,
   `c` enum('FALSE','TRUE') DEFAULT NULL,
   PRIMARY KEY (`a`)
-<<<<<<< HEAD
-) /*!50100 TABLESPACE `innodb_system` */ ENGINE=InnoDB AUTO_INCREMENT=52 DEFAULT CHARSET=latin1
-=======
 ) /*!50100 TABLESPACE `innodb_system` */ ENGINE=InnoDB AUTO_INCREMENT=52 DEFAULT CHARSET=utf8mb4
->>>>>>> 0c8ab2e8
 INSERT INTO t1 (b,c) SELECT n,o FROM t2 WHERE o = 'false';
 SHOW CREATE TABLE t1;
 Table	Create Table
@@ -831,11 +783,7 @@
   `b` int(10) unsigned NOT NULL,
   `c` enum('FALSE','TRUE') DEFAULT NULL,
   PRIMARY KEY (`a`)
-<<<<<<< HEAD
-) /*!50100 TABLESPACE `innodb_system` */ ENGINE=InnoDB AUTO_INCREMENT=59 DEFAULT CHARSET=latin1
-=======
 ) /*!50100 TABLESPACE `innodb_system` */ ENGINE=InnoDB AUTO_INCREMENT=59 DEFAULT CHARSET=utf8mb4
->>>>>>> 0c8ab2e8
 INSERT INTO t1 (b,c) SELECT n,o FROM t2 WHERE o = 'false';
 SELECT * FROM t1;
 a	b	c
@@ -891,11 +839,7 @@
   `b` int(10) unsigned NOT NULL,
   `c` enum('FALSE','TRUE') DEFAULT NULL,
   PRIMARY KEY (`a`)
-<<<<<<< HEAD
-) /*!50100 TABLESPACE `innodb_system` */ ENGINE=InnoDB AUTO_INCREMENT=66 DEFAULT CHARSET=latin1
-=======
 ) /*!50100 TABLESPACE `innodb_system` */ ENGINE=InnoDB AUTO_INCREMENT=66 DEFAULT CHARSET=utf8mb4
->>>>>>> 0c8ab2e8
 DROP TABLE t1;
 DROP TABLE t2;
 DROP TABLE IF EXISTS t1;
@@ -937,11 +881,7 @@
   `c1` tinyint(4) NOT NULL AUTO_INCREMENT,
   `c2` varchar(10) DEFAULT NULL,
   PRIMARY KEY (`c1`)
-<<<<<<< HEAD
-) /*!50100 TABLESPACE `innodb_system` */ ENGINE=InnoDB AUTO_INCREMENT=3 DEFAULT CHARSET=latin1
-=======
 ) /*!50100 TABLESPACE `innodb_system` */ ENGINE=InnoDB AUTO_INCREMENT=3 DEFAULT CHARSET=utf8mb4
->>>>>>> 0c8ab2e8
 SELECT * FROM t1;
 c1	c2
 -127	innodb
@@ -964,11 +904,7 @@
   `c1` tinyint(3) unsigned NOT NULL AUTO_INCREMENT,
   `c2` varchar(10) DEFAULT NULL,
   PRIMARY KEY (`c1`)
-<<<<<<< HEAD
-) /*!50100 TABLESPACE `innodb_system` */ ENGINE=InnoDB AUTO_INCREMENT=5 DEFAULT CHARSET=latin1
-=======
 ) /*!50100 TABLESPACE `innodb_system` */ ENGINE=InnoDB AUTO_INCREMENT=5 DEFAULT CHARSET=utf8mb4
->>>>>>> 0c8ab2e8
 SELECT * FROM t1;
 c1	c2
 1	NULL
@@ -987,11 +923,7 @@
   `c1` smallint(6) NOT NULL AUTO_INCREMENT,
   `c2` varchar(10) DEFAULT NULL,
   PRIMARY KEY (`c1`)
-<<<<<<< HEAD
-) /*!50100 TABLESPACE `innodb_system` */ ENGINE=InnoDB AUTO_INCREMENT=3 DEFAULT CHARSET=latin1
-=======
 ) /*!50100 TABLESPACE `innodb_system` */ ENGINE=InnoDB AUTO_INCREMENT=3 DEFAULT CHARSET=utf8mb4
->>>>>>> 0c8ab2e8
 SELECT * FROM t1;
 c1	c2
 -32767	innodb
@@ -1014,11 +946,7 @@
   `c1` smallint(5) unsigned NOT NULL AUTO_INCREMENT,
   `c2` varchar(10) DEFAULT NULL,
   PRIMARY KEY (`c1`)
-<<<<<<< HEAD
-) /*!50100 TABLESPACE `innodb_system` */ ENGINE=InnoDB AUTO_INCREMENT=5 DEFAULT CHARSET=latin1
-=======
 ) /*!50100 TABLESPACE `innodb_system` */ ENGINE=InnoDB AUTO_INCREMENT=5 DEFAULT CHARSET=utf8mb4
->>>>>>> 0c8ab2e8
 SELECT * FROM t1;
 c1	c2
 1	NULL
@@ -1037,11 +965,7 @@
   `c1` mediumint(9) NOT NULL AUTO_INCREMENT,
   `c2` varchar(10) DEFAULT NULL,
   PRIMARY KEY (`c1`)
-<<<<<<< HEAD
-) /*!50100 TABLESPACE `innodb_system` */ ENGINE=InnoDB AUTO_INCREMENT=3 DEFAULT CHARSET=latin1
-=======
 ) /*!50100 TABLESPACE `innodb_system` */ ENGINE=InnoDB AUTO_INCREMENT=3 DEFAULT CHARSET=utf8mb4
->>>>>>> 0c8ab2e8
 SELECT * FROM t1;
 c1	c2
 -8388607	innodb
@@ -1064,11 +988,7 @@
   `c1` mediumint(8) unsigned NOT NULL AUTO_INCREMENT,
   `c2` varchar(10) DEFAULT NULL,
   PRIMARY KEY (`c1`)
-<<<<<<< HEAD
-) /*!50100 TABLESPACE `innodb_system` */ ENGINE=InnoDB AUTO_INCREMENT=5 DEFAULT CHARSET=latin1
-=======
 ) /*!50100 TABLESPACE `innodb_system` */ ENGINE=InnoDB AUTO_INCREMENT=5 DEFAULT CHARSET=utf8mb4
->>>>>>> 0c8ab2e8
 SELECT * FROM t1;
 c1	c2
 1	NULL
@@ -1087,11 +1007,7 @@
   `c1` int(11) NOT NULL AUTO_INCREMENT,
   `c2` varchar(10) DEFAULT NULL,
   PRIMARY KEY (`c1`)
-<<<<<<< HEAD
-) /*!50100 TABLESPACE `innodb_system` */ ENGINE=InnoDB AUTO_INCREMENT=3 DEFAULT CHARSET=latin1
-=======
 ) /*!50100 TABLESPACE `innodb_system` */ ENGINE=InnoDB AUTO_INCREMENT=3 DEFAULT CHARSET=utf8mb4
->>>>>>> 0c8ab2e8
 SELECT * FROM t1;
 c1	c2
 -2147483647	innodb
@@ -1114,11 +1030,7 @@
   `c1` int(10) unsigned NOT NULL AUTO_INCREMENT,
   `c2` varchar(10) DEFAULT NULL,
   PRIMARY KEY (`c1`)
-<<<<<<< HEAD
-) /*!50100 TABLESPACE `innodb_system` */ ENGINE=InnoDB AUTO_INCREMENT=5 DEFAULT CHARSET=latin1
-=======
 ) /*!50100 TABLESPACE `innodb_system` */ ENGINE=InnoDB AUTO_INCREMENT=5 DEFAULT CHARSET=utf8mb4
->>>>>>> 0c8ab2e8
 SELECT * FROM t1;
 c1	c2
 1	NULL
@@ -1137,11 +1049,7 @@
   `c1` bigint(20) NOT NULL AUTO_INCREMENT,
   `c2` varchar(10) DEFAULT NULL,
   PRIMARY KEY (`c1`)
-<<<<<<< HEAD
-) /*!50100 TABLESPACE `innodb_system` */ ENGINE=InnoDB AUTO_INCREMENT=3 DEFAULT CHARSET=latin1
-=======
 ) /*!50100 TABLESPACE `innodb_system` */ ENGINE=InnoDB AUTO_INCREMENT=3 DEFAULT CHARSET=utf8mb4
->>>>>>> 0c8ab2e8
 SELECT * FROM t1;
 c1	c2
 -9223372036854775807	innodb
@@ -1164,11 +1072,7 @@
   `c1` bigint(20) unsigned NOT NULL AUTO_INCREMENT,
   `c2` varchar(10) DEFAULT NULL,
   PRIMARY KEY (`c1`)
-<<<<<<< HEAD
-) /*!50100 TABLESPACE `innodb_system` */ ENGINE=InnoDB AUTO_INCREMENT=5 DEFAULT CHARSET=latin1
-=======
 ) /*!50100 TABLESPACE `innodb_system` */ ENGINE=InnoDB AUTO_INCREMENT=5 DEFAULT CHARSET=utf8mb4
->>>>>>> 0c8ab2e8
 SELECT * FROM t1;
 c1	c2
 1	NULL
@@ -1185,11 +1089,7 @@
   `c2` int(11) DEFAULT NULL,
   PRIMARY KEY (`c1`),
   KEY `i1` (`c2`)
-<<<<<<< HEAD
-) /*!50100 TABLESPACE `innodb_system` */ ENGINE=InnoDB AUTO_INCREMENT=10 DEFAULT CHARSET=latin1
-=======
 ) /*!50100 TABLESPACE `innodb_system` */ ENGINE=InnoDB AUTO_INCREMENT=10 DEFAULT CHARSET=utf8mb4
->>>>>>> 0c8ab2e8
 INSERT INTO t1 (c2) values (0);
 SELECT * FROM t1;
 c1	c2
@@ -1208,11 +1108,7 @@
   `C1` double NOT NULL AUTO_INCREMENT,
   `C2` char(10) DEFAULT NULL,
   PRIMARY KEY (`C1`)
-<<<<<<< HEAD
-) /*!50100 TABLESPACE `innodb_system` */ ENGINE=InnoDB AUTO_INCREMENT=5 DEFAULT CHARSET=latin1
-=======
 ) /*!50100 TABLESPACE `innodb_system` */ ENGINE=InnoDB AUTO_INCREMENT=5 DEFAULT CHARSET=utf8mb4
->>>>>>> 0c8ab2e8
 DROP TABLE t1;
 CREATE TABLE t1(C1 FLOAT AUTO_INCREMENT KEY, C2 CHAR(10)) ENGINE=InnoDB;
 INSERT INTO t1(C1, C2) VALUES (1, 'innodb'), (3, 'innodb');
@@ -1224,11 +1120,7 @@
   `C1` float NOT NULL AUTO_INCREMENT,
   `C2` char(10) DEFAULT NULL,
   PRIMARY KEY (`C1`)
-<<<<<<< HEAD
-) /*!50100 TABLESPACE `innodb_system` */ ENGINE=InnoDB AUTO_INCREMENT=5 DEFAULT CHARSET=latin1
-=======
 ) /*!50100 TABLESPACE `innodb_system` */ ENGINE=InnoDB AUTO_INCREMENT=5 DEFAULT CHARSET=utf8mb4
->>>>>>> 0c8ab2e8
 DROP TABLE t1;
 DROP TABLE IF EXISTS t1;
 Warnings:
@@ -1240,11 +1132,7 @@
 t1	CREATE TABLE `t1` (
   `c1` int(11) NOT NULL AUTO_INCREMENT,
   PRIMARY KEY (`c1`)
-<<<<<<< HEAD
-) /*!50100 TABLESPACE `innodb_system` */ ENGINE=InnoDB AUTO_INCREMENT=2 DEFAULT CHARSET=latin1
-=======
 ) /*!50100 TABLESPACE `innodb_system` */ ENGINE=InnoDB AUTO_INCREMENT=2 DEFAULT CHARSET=utf8mb4
->>>>>>> 0c8ab2e8
 INSERT INTO t1 SET c1 = 2;
 INSERT INTO t1 SET c1 = -1;
 SELECT * FROM t1;
@@ -1259,11 +1147,7 @@
 t1	CREATE TABLE `t1` (
   `c1` int(11) NOT NULL AUTO_INCREMENT,
   PRIMARY KEY (`c1`)
-<<<<<<< HEAD
-) /*!50100 TABLESPACE `innodb_system` */ ENGINE=InnoDB AUTO_INCREMENT=3 DEFAULT CHARSET=latin1
-=======
 ) /*!50100 TABLESPACE `innodb_system` */ ENGINE=InnoDB AUTO_INCREMENT=3 DEFAULT CHARSET=utf8mb4
->>>>>>> 0c8ab2e8
 REPLACE INTO t1 VALUES (-1);
 SELECT * FROM t1;
 c1
@@ -1275,11 +1159,7 @@
 t1	CREATE TABLE `t1` (
   `c1` int(11) NOT NULL AUTO_INCREMENT,
   PRIMARY KEY (`c1`)
-<<<<<<< HEAD
-) /*!50100 TABLESPACE `innodb_system` */ ENGINE=InnoDB AUTO_INCREMENT=3 DEFAULT CHARSET=latin1
-=======
 ) /*!50100 TABLESPACE `innodb_system` */ ENGINE=InnoDB AUTO_INCREMENT=3 DEFAULT CHARSET=utf8mb4
->>>>>>> 0c8ab2e8
 DROP TABLE t1;
 DROP TABLE IF EXISTS t1;
 Warnings:
@@ -1297,11 +1177,7 @@
 t1	CREATE TABLE `t1` (
   `c1` int(11) NOT NULL AUTO_INCREMENT,
   PRIMARY KEY (`c1`)
-<<<<<<< HEAD
-) /*!50100 TABLESPACE `innodb_system` */ ENGINE=InnoDB AUTO_INCREMENT=6 DEFAULT CHARSET=latin1
-=======
 ) /*!50100 TABLESPACE `innodb_system` */ ENGINE=InnoDB AUTO_INCREMENT=6 DEFAULT CHARSET=utf8mb4
->>>>>>> 0c8ab2e8
 DROP TABLE t1;
 CREATE TABLE t1  (c1 INTEGER AUTO_INCREMENT, PRIMARY KEY (c1)) ENGINE=InnoDB;
 INSERT INTO  t1 VALUES (-685113344), (2), (NULL), (NULL);
@@ -1316,11 +1192,7 @@
 t1	CREATE TABLE `t1` (
   `c1` int(11) NOT NULL AUTO_INCREMENT,
   PRIMARY KEY (`c1`)
-<<<<<<< HEAD
-) /*!50100 TABLESPACE `innodb_system` */ ENGINE=InnoDB AUTO_INCREMENT=7 DEFAULT CHARSET=latin1
-=======
 ) /*!50100 TABLESPACE `innodb_system` */ ENGINE=InnoDB AUTO_INCREMENT=7 DEFAULT CHARSET=utf8mb4
->>>>>>> 0c8ab2e8
 DROP TABLE t1;
 CREATE TABLE t1  (c1 INTEGER AUTO_INCREMENT, PRIMARY KEY (c1)) ENGINE=InnoDB;
 INSERT INTO  t1 VALUES (NULL), (2), (-685113344), (NULL);
@@ -1340,11 +1212,7 @@
 t1	CREATE TABLE `t1` (
   `c1` int(11) NOT NULL AUTO_INCREMENT,
   PRIMARY KEY (`c1`)
-<<<<<<< HEAD
-) /*!50100 TABLESPACE `innodb_system` */ ENGINE=InnoDB AUTO_INCREMENT=11 DEFAULT CHARSET=latin1
-=======
 ) /*!50100 TABLESPACE `innodb_system` */ ENGINE=InnoDB AUTO_INCREMENT=11 DEFAULT CHARSET=utf8mb4
->>>>>>> 0c8ab2e8
 DROP TABLE t1;
 CREATE TABLE t1  (c1 INTEGER AUTO_INCREMENT, PRIMARY KEY (c1)) ENGINE=InnoDB;
 INSERT INTO  t1 VALUES (NULL), (2), (-685113344), (5);
@@ -1359,11 +1227,7 @@
 t1	CREATE TABLE `t1` (
   `c1` int(11) NOT NULL AUTO_INCREMENT,
   PRIMARY KEY (`c1`)
-<<<<<<< HEAD
-) /*!50100 TABLESPACE `innodb_system` */ ENGINE=InnoDB AUTO_INCREMENT=6 DEFAULT CHARSET=latin1
-=======
 ) /*!50100 TABLESPACE `innodb_system` */ ENGINE=InnoDB AUTO_INCREMENT=6 DEFAULT CHARSET=utf8mb4
->>>>>>> 0c8ab2e8
 DROP TABLE t1;
 CREATE TABLE t1  (c1 INTEGER AUTO_INCREMENT, PRIMARY KEY (c1)) ENGINE=InnoDB;
 INSERT INTO  t1 VALUES (1), (2), (-685113344), (NULL);
@@ -1378,11 +1242,7 @@
 t1	CREATE TABLE `t1` (
   `c1` int(11) NOT NULL AUTO_INCREMENT,
   PRIMARY KEY (`c1`)
-<<<<<<< HEAD
-) /*!50100 TABLESPACE `innodb_system` */ ENGINE=InnoDB AUTO_INCREMENT=7 DEFAULT CHARSET=latin1
-=======
 ) /*!50100 TABLESPACE `innodb_system` */ ENGINE=InnoDB AUTO_INCREMENT=7 DEFAULT CHARSET=utf8mb4
->>>>>>> 0c8ab2e8
 DROP TABLE t1;
 DROP TABLE IF EXISTS t1;
 Warnings:
@@ -1396,11 +1256,7 @@
 t1	CREATE TABLE `t1` (
   `c1` bigint(20) unsigned NOT NULL AUTO_INCREMENT,
   PRIMARY KEY (`c1`)
-<<<<<<< HEAD
-) /*!50100 TABLESPACE `innodb_system` */ ENGINE=InnoDB AUTO_INCREMENT=18446744073709551615 DEFAULT CHARSET=latin1
-=======
 ) /*!50100 TABLESPACE `innodb_system` */ ENGINE=InnoDB AUTO_INCREMENT=18446744073709551615 DEFAULT CHARSET=utf8mb4
->>>>>>> 0c8ab2e8
 DROP TABLE t1;
 SET @@SESSION.AUTO_INCREMENT_INCREMENT=1, @@SESSION.AUTO_INCREMENT_OFFSET=256;
 SHOW VARIABLES LIKE "%auto_inc%";
@@ -1415,11 +1271,7 @@
   `c1` tinyint(4) NOT NULL AUTO_INCREMENT,
   `c2` varchar(10) DEFAULT NULL,
   PRIMARY KEY (`c1`)
-<<<<<<< HEAD
-) /*!50100 TABLESPACE `innodb_system` */ ENGINE=InnoDB AUTO_INCREMENT=2 DEFAULT CHARSET=latin1
-=======
 ) /*!50100 TABLESPACE `innodb_system` */ ENGINE=InnoDB AUTO_INCREMENT=2 DEFAULT CHARSET=utf8mb4
->>>>>>> 0c8ab2e8
 SELECT * FROM t1;
 c1	c2
 1	NULL
@@ -1437,11 +1289,7 @@
   `c1` int(10) unsigned NOT NULL AUTO_INCREMENT,
   `c2` varchar(10) DEFAULT NULL,
   PRIMARY KEY (`c1`)
-<<<<<<< HEAD
-) /*!50100 TABLESPACE `innodb_system` */ ENGINE=InnoDB AUTO_INCREMENT=2147483649 DEFAULT CHARSET=latin1
-=======
 ) /*!50100 TABLESPACE `innodb_system` */ ENGINE=InnoDB AUTO_INCREMENT=2147483649 DEFAULT CHARSET=utf8mb4
->>>>>>> 0c8ab2e8
 SELECT * FROM t1;
 c1	c2
 2147483648	a
@@ -1457,11 +1305,7 @@
   `c1` int(11) NOT NULL,
   `c2` varchar(10) DEFAULT NULL,
   PRIMARY KEY (`c1`)
-<<<<<<< HEAD
-) /*!50100 TABLESPACE `innodb_system` */ ENGINE=InnoDB DEFAULT CHARSET=latin1
-=======
 ) /*!50100 TABLESPACE `innodb_system` */ ENGINE=InnoDB DEFAULT CHARSET=utf8mb4
->>>>>>> 0c8ab2e8
 INSERT INTO t1(c2) VALUES('b');
 Warnings:
 Warning	1364	Field 'c1' doesn't have a default value
@@ -1475,11 +1319,7 @@
   `c1` int(11) NOT NULL,
   `c2` varchar(10) DEFAULT NULL,
   PRIMARY KEY (`c1`)
-<<<<<<< HEAD
-) /*!50100 TABLESPACE `innodb_system` */ ENGINE=InnoDB DEFAULT CHARSET=latin1
-=======
 ) /*!50100 TABLESPACE `innodb_system` */ ENGINE=InnoDB DEFAULT CHARSET=utf8mb4
->>>>>>> 0c8ab2e8
 DROP TABLE t1;
 SET sql_mode = default;
 CREATE TABLE t1 (c1 INT AUTO_INCREMENT PRIMARY KEY, c2 INT) ENGINE = MyISAM;
@@ -1508,11 +1348,7 @@
   `c1` int(11) NOT NULL AUTO_INCREMENT,
   `c2` int(11) DEFAULT NULL,
   PRIMARY KEY (`c1`)
-<<<<<<< HEAD
-) /*!50100 TABLESPACE `innodb_system` */ ENGINE=InnoDB AUTO_INCREMENT=3 DEFAULT CHARSET=latin1
-=======
 ) /*!50100 TABLESPACE `innodb_system` */ ENGINE=InnoDB AUTO_INCREMENT=3 DEFAULT CHARSET=utf8mb4
->>>>>>> 0c8ab2e8
 REPLACE INTO t1 (c2 ) VALUES (0);
 SELECT * FROM t1;
 c1	c2
@@ -1528,11 +1364,7 @@
 t1	CREATE TABLE `t1` (
   `c1` double NOT NULL AUTO_INCREMENT,
   PRIMARY KEY (`c1`)
-<<<<<<< HEAD
-) /*!50100 TABLESPACE `innodb_system` */ ENGINE=InnoDB AUTO_INCREMENT=10000000000000000000 DEFAULT CHARSET=latin1
-=======
 ) /*!50100 TABLESPACE `innodb_system` */ ENGINE=InnoDB AUTO_INCREMENT=10000000000000000000 DEFAULT CHARSET=utf8mb4
->>>>>>> 0c8ab2e8
 INSERT INTO t1 VALUES ();
 ERROR HY000: Failed to read auto-increment value from storage engine
 DROP TABLE t1;
@@ -1548,11 +1380,7 @@
 t	CREATE TABLE `t` (
   `i` int(11) NOT NULL AUTO_INCREMENT,
   KEY `i` (`i`)
-<<<<<<< HEAD
-) /*!50100 TABLESPACE `innodb_system` */ ENGINE=InnoDB AUTO_INCREMENT=601 DEFAULT CHARSET=latin1
-=======
 ) /*!50100 TABLESPACE `innodb_system` */ ENGINE=InnoDB AUTO_INCREMENT=601 DEFAULT CHARSET=utf8mb4
->>>>>>> 0c8ab2e8
 SET auto_increment_increment = 50;
 INSERT INTO t VALUES (NULL);
 SELECT * FROM t;
@@ -1565,9 +1393,5 @@
 t	CREATE TABLE `t` (
   `i` int(11) NOT NULL AUTO_INCREMENT,
   KEY `i` (`i`)
-<<<<<<< HEAD
-) /*!50100 TABLESPACE `innodb_system` */ ENGINE=InnoDB AUTO_INCREMENT=401 DEFAULT CHARSET=latin1
-=======
 ) /*!50100 TABLESPACE `innodb_system` */ ENGINE=InnoDB AUTO_INCREMENT=401 DEFAULT CHARSET=utf8mb4
->>>>>>> 0c8ab2e8
 DROP TABLE t;