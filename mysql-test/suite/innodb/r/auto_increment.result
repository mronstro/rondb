SET @default_innodb_autoinc_lock_mode = @@global.innodb_autoinc_lock_mode;
SELECT @@global.innodb_autoinc_lock_mode;
@@global.innodb_autoinc_lock_mode
2
SET @default_auto_increment_offset = @@global.auto_increment_offset;
SET @default_auto_increment_increment = @@global.auto_increment_increment;
# Bulk inserts in interleaved lock mode
CREATE TABLE t3(cc INT);
INSERT INTO t3 VALUES (10),(20),(30),(40),(50),(60),(70),(80);
CREATE TABLE t4(pkey INT NOT NULL AUTO_INCREMENT PRIMARY KEY, cc INT);
INSERT INTO t4(cc) SELECT * FROM t3;
SHOW CREATE TABLE t4;
Table	Create Table
t4	CREATE TABLE `t4` (
  `pkey` int NOT NULL AUTO_INCREMENT,
  `cc` int DEFAULT NULL,
  PRIMARY KEY (`pkey`)
) ENGINE=InnoDB AUTO_INCREMENT=16 DEFAULT CHARSET=utf8mb4 COLLATE=utf8mb4_0900_ai_ci
INSERT INTO t4(cc) SELECT * FROM t3;
SHOW CREATE TABLE t4;
Table	Create Table
t4	CREATE TABLE `t4` (
  `pkey` int NOT NULL AUTO_INCREMENT,
  `cc` int DEFAULT NULL,
  PRIMARY KEY (`pkey`)
) ENGINE=InnoDB AUTO_INCREMENT=31 DEFAULT CHARSET=utf8mb4 COLLATE=utf8mb4_0900_ai_ci
DROP TABLE t4;
DROP TABLE t3;
# Concurrent simple inserts in interleaved lock mode
CREATE TABLE t1 (pkey INT NOT NULL AUTO_INCREMENT PRIMARY KEY, bb INT);
CREATE PROCEDURE POP1()
BEGIN
DECLARE i INT DEFAULT 1;
WHILE (i<= 10) DO
INSERT INTO t1 VALUES(NULL,i);
IF ((i%2) =0 ) THEN
DELETE FROM t1 WHERE bb=i;
END IF;
SET i = i+1;
END WHILE;
END //
CALL POP1();
CALL POP1();
SELECT COUNT(*) FROM t1;
COUNT(*)
10
SET @@global.auto_increment_offset = 9;
SET @@global.auto_increment_increment = 10;
TRUNCATE TABLE t1;
CALL POP1();
CALL POP1();
SELECT COUNT(*) FROM t1;
COUNT(*)
10
SET @@global.auto_increment_offset = @default_auto_increment_offset;
SET @@global.auto_increment_increment = @default_auto_increment_increment;
DROP PROCEDURE POP1;
DROP TABLE t1;
# Concurrent bulk inserts in interleaved lock mode
CREATE TABLE t2 (pkey INT NOT NULL AUTO_INCREMENT PRIMARY KEY, aa INT);
CREATE TABLE t1 (aa INT);
CREATE PROCEDURE POP()
BEGIN
DECLARE i INT DEFAULT 1;
WHILE (i <= 10) DO
INSERT INTO t1 VALUES(i);
SET i =  i +1;
END WHILE;
INSERT INTO t2(aa) SELECT * FROM t1;
END //
CALL POP();
CALL POP();
SET @@global.auto_increment_offset = 7;
SET @@global.auto_increment_increment = 15;
TRUNCATE TABLE t1;
TRUNCATE TABLE t2;
CALL POP();
CALL POP();
SET @@global.auto_increment_increment = @default_auto_increment_increment;
SET @@global.auto_increment_offset = @default_auto_increment_offset;
DROP TABLE t1;
DROP TABLE t2;
DROP PROCEDURE POP;
# Concurrent mixed mode inserts in interleaved lock mode
CREATE TABLE t1 (pkey INT NOT NULL AUTO_INCREMENT PRIMARY KEY, cc INT);
CREATE PROCEDURE POP2(IN j INT)
BEGIN
DECLARE i INT DEFAULT 1;
WHILE (i<=5) DO
INSERT INTO t1(cc) VALUES(i);
SET i=i+1;
END WHILE;
INSERT INTO t1 VALUES(100+j,20);
WHILE(i>=5 && i<=10) DO
INSERT INTO t1(cc) VALUES(i);
SET i=i+1;
END WHILE;
INSERT INTO t1 VALUES (200+j,25);
WHILE(i>=10 && i<=15) DO
INSERT INTO t1(cc) VALUES(i);
SET i=i+1;
END WHILE;
END //
Warnings:
Warning	1287	'&&' is deprecated and will be removed in a future release. Please use AND instead
Warning	1287	'&&' is deprecated and will be removed in a future release. Please use AND instead
CALL POP2(1);
CALL POP2(120);
SELECT COUNT(*) FROM t1;
COUNT(*)
34
SET @@global.auto_increment_offset = 13;
SET @@global.auto_increment_increment = 43;
TRUNCATE TABLE t1;
CALL POP2(1);
CALL POP2(280);
SELECT COUNT(*) FROM t1;
COUNT(*)
34
SET @@global.auto_increment_offset = @default_auto_increment_offset;
SET @@global.auto_increment_increment = @default_auto_increment_increment;
DROP PROCEDURE POP2;
DROP TABLE t1;
# Transactions in interleaved lock mode
CREATE TABLE t1(pkey INT NOT NULL AUTO_INCREMENT PRIMARY KEY);
START TRANSACTION;
INSERT INTO t1 VALUES (NULL),(NULL),(NULL);
ROLLBACK;
INSERT INTO t1 VALUES (NULL),(NULL),(NULL);
SELECT * FROM t1;
pkey
4
5
6
DROP TABLE t1;
CREATE TABLE t1(pkey INT NOT NULL AUTO_INCREMENT PRIMARY KEY, aa INT);
CREATE TABLE t2(aa INT);
INSERT INTO t2 VALUES(1),(2),(3),(4),(5),(6),(7);
START TRANSACTION;
INSERT INTO t1(aa) SELECT * FROM t2;
SELECT * FROM t1;
pkey	aa
1	1
2	2
3	3
4	4
5	5
6	6
7	7
ROLLBACK;
INSERT INTO t1(aa) SELECT * FROM t2;
SELECT * FROM t1;
pkey	aa
8	1
9	2
10	3
11	4
12	5
13	6
14	7
DROP TABLE t1;
DROP TABLE t2;
CREATE TABLE t1(pkey INT NOT NULL AUTO_INCREMENT PRIMARY KEY);
START TRANSACTION;
INSERT INTO t1 VALUES (NULL),(NULL),(NULL),(NULL);
INSERT INTO t1 VALUES (23),(24);
INSERT INTO t1 VALUES (NULL),(NULL),(NULL);
INSERT INTO t1 VALUES (34);
SELECT * FROM t1;
pkey
1
2
3
4
23
24
25
26
27
34
ROLLBACK;
INSERT INTO t1 VALUES (NULL),(NULL),(NULL),(NULL);
INSERT INTO t1 VALUES (23),(24);
INSERT INTO t1 VALUES (NULL),(NULL),(NULL);
INSERT INTO t1 VALUES (34);
SELECT * FROM t1;
pkey
23
24
34
35
36
37
38
39
40
41
DROP TABLE t1;
# Simple, Mixed and Bulk inserts with auto increment offset in interleaved locking mode
SET @@auto_increment_offset = 17;
SET @@auto_increment_increment = 40;
CREATE TABLE t1(pkey INT NOT NULL AUTO_INCREMENT PRIMARY KEY);
START TRANSACTION;
INSERT INTO t1 VALUES (NULL),(NULL),(NULL);
SELECT * FROM t1;
pkey
17
57
97
ROLLBACK;
INSERT INTO t1 VALUES (NULL),(NULL),(NULL);
SELECT * FROM t1;
pkey
137
177
217
DROP TABLE t1;
CREATE TABLE t1(pkey INT NOT NULL AUTO_INCREMENT PRIMARY KEY, aa INT);
CREATE TABLE t2(aa INT);
INSERT INTO t2 VALUES(1),(2),(3),(4),(5),(6),(7);
START TRANSACTION;
INSERT INTO t1(aa) SELECT * FROM t2;
SELECT * FROM t1;
pkey	aa
17	1
57	2
97	3
137	4
177	5
217	6
257	7
ROLLBACK;
INSERT INTO t1(aa) SELECT * FROM t2;
SELECT * FROM t1;
pkey	aa
297	1
337	2
377	3
417	4
457	5
497	6
537	7
DROP TABLE t1;
DROP TABLE t2;
CREATE TABLE t1(pkey INT NOT NULL AUTO_INCREMENT PRIMARY KEY);
START TRANSACTION;
INSERT INTO t1 VALUES (NULL),(NULL),(NULL),(NULL);
INSERT INTO t1 VALUES (23),(24);
INSERT INTO t1 VALUES (NULL),(NULL),(NULL);
INSERT INTO t1 VALUES (34);
SELECT * FROM t1;
pkey
17
23
24
34
57
97
137
177
217
257
ROLLBACK;
INSERT INTO t1 VALUES (NULL),(NULL),(NULL),(NULL);
INSERT INTO t1 VALUES (23),(24);
INSERT INTO t1 VALUES (NULL),(NULL),(NULL);
INSERT INTO t1 VALUES (34);
SELECT * FROM t1;
pkey
23
24
34
297
337
377
417
457
497
537
DROP TABLE t1;
SET @@auto_increment_offset = @default_auto_increment_offset;
SET @@auto_increment_increment = @default_auto_increment_increment;
# Transactions with concurrency in interleaved locking mode
CREATE TABLE t1 (pkey INT NOT NULL AUTO_INCREMENT PRIMARY KEY, bb INT);
CREATE PROCEDURE POP1()
BEGIN
DECLARE i INT DEFAULT 1;
WHILE (i<= 10) DO
INSERT INTO t1 VALUES(NULL,i);
SET i = i+1;
END WHILE;
END //
START TRANSACTION;
CALL POP1();
CALL POP1();
SELECT COUNT(*) FROM t1;
COUNT(*)
20
ROLLBACK;
CALL POP1();
CALL POP1();
SELECT COUNT(*) FROM t1;
COUNT(*)
30
DROP PROCEDURE POP1;
DROP TABLE t1;
CREATE TABLE t1 (pkey INT NOT NULL AUTO_INCREMENT PRIMARY KEY, cc INT);
CREATE PROCEDURE POP2(IN j INT)
BEGIN
DECLARE i INT DEFAULT 1;
WHILE (i<=5) DO
INSERT INTO t1(cc) VALUES(i);
SET i=i+1;
END WHILE;
INSERT INTO t1 VALUES(100+j,20);
WHILE(i>=5 && i<=10) DO
INSERT INTO t1(cc) VALUES(i);
SET i=i+1;
END WHILE;
INSERT INTO t1 VALUES (200+j,25);
WHILE(i>=10 && i<=15) DO
INSERT INTO t1(cc) VALUES(i);
SET i=i+1;
END WHILE;
END //
Warnings:
Warning	1287	'&&' is deprecated and will be removed in a future release. Please use AND instead
Warning	1287	'&&' is deprecated and will be removed in a future release. Please use AND instead
START TRANSACTION;
CALL POP2(1);
CALL POP2(60);
SELECT COUNT(*) FROM t1;
COUNT(*)
34
ROLLBACK;
CALL POP2(1);
CALL POP2(280);
SELECT COUNT(*) FROM t1;
COUNT(*)
51
DROP PROCEDURE POP2;
DROP TABLE t1;
# Crash server in interleaved lock mode
CREATE TABLE t1(pkey INT NOT NULL AUTO_INCREMENT PRIMARY KEY, aa INT);
CREATE PROCEDURE POP()
BEGIN
DECLARE i INT DEFAULT 1;
WHILE (i <= 10) DO
INSERT INTO t1(aa) VALUES(i);
SET i =  i +1;
END WHILE;
END //
START TRANSACTION;
CALL POP();
SET SESSION DEBUG="+d,crash_commit_after";
CR_SERVER_LOST
COMMIT;
ERROR HY000: Lost connection to MySQL server during query
# restart
SELECT COUNT(*) FROM t1;
COUNT(*)
10
START TRANSACTION;
CALL POP();
SET SESSION DEBUG="+d,crash_commit_before";
CR_SERVER_LOST
COMMIT;
ERROR HY000: Lost connection to MySQL server during query
# restart
SELECT COUNT(*) FROM t1;
COUNT(*)
10
TRUNCATE TABLE t1;
SET @@auto_increment_offset = 20;
SET @@auto_increment_increment = 40;
START TRANSACTION;
CALL POP();
SET SESSION DEBUG="+d,crash_commit_after";
CR_SERVER_LOST
COMMIT;
ERROR HY000: Lost connection to MySQL server during query
# restart
SELECT COUNT(*) FROM t1;
COUNT(*)
10
START TRANSACTION;
CALL POP();
SET SESSION DEBUG="+d,crash_commit_before";
CR_SERVER_LOST
COMMIT;
ERROR HY000: Lost connection to MySQL server during query
# restart
SELECT COUNT(*) FROM t1;
COUNT(*)
10
DROP TABLE t1;
DROP PROCEDURE POP;
# Concurrent load inserts in interleaved lock mode
CREATE TABLE loads ( pkey INT PRIMARY KEY AUTO_INCREMENT, ww CHAR(50));
LOAD DATA INFILE '../../std_data/words.dat' INTO TABLE loads(ww);
LOAD DATA INFILE '../../std_data/words.dat' INTO TABLE loads(ww);
SELECT MAX(pkey) FROM loads;
MAX(pkey)
197
SET @@global.auto_increment_offset = 12;
SET @@global.auto_increment_increment = 50;
TRUNCATE TABLE loads;
LOAD DATA INFILE '../../std_data/words.dat' INTO TABLE loads(ww);
LOAD DATA INFILE '../../std_data/words.dat' INTO TABLE loads(ww);
SELECT MAX(pkey) FROM loads;
MAX(pkey)
9812
DROP TABLE loads;
# Restart server with innodb_autoinc_lock_mode = 1
# restart: --innodb_autoinc_lock_mode=1
SELECT @@global.innodb_autoinc_lock_mode;
@@global.innodb_autoinc_lock_mode
1
SET @default_auto_increment_offset = @@global.auto_increment_offset;
SET @default_auto_increment_increment = @@global.auto_increment_increment;
CREATE TABLE t1 (pkey INT NOT NULL AUTO_INCREMENT PRIMARY KEY, a INT);
INSERT INTO t1 values (NULL,3),
(NULL,6),
(NULL,9),
(NULL,12),
(NULL,15);
SELECT * FROM t1;
pkey	a
1	3
2	6
3	9
4	12
5	15
UPDATE t1 SET pkey = 6
WHERE a = 15;
SELECT * FROM t1;
pkey	a
1	3
2	6
3	9
4	12
6	15
INSERT INTO t1 VALUES (NULL,18);
SELECT * FROM t1;
pkey	a
1	3
2	6
3	9
4	12
6	15
7	18
DELETE FROM t1 WHERE a = 18;
INSERT INTO t1 VALUES (NULL,18);
SELECT * FROM t1;
pkey	a
1	3
2	6
3	9
4	12
6	15
8	18
SET @default_auto_increment_increment = @@auto_increment_increment;
SET @@auto_increment_increment=10;
SELECT @@session.auto_increment_increment;
@@session.auto_increment_increment
10
INSERT INTO t1 VALUES (NULL,21),
(NULL,24),
(NULL,27);
SELECT * FROM t1;
pkey	a
1	3
2	6
3	9
4	12
6	15
8	18
11	21
21	24
31	27
SET @default_auto_increment_offset = @@auto_increment_offset;
SET @@auto_increment_offset=5;
SELECT @@auto_increment_offset;
@@auto_increment_offset
5
INSERT INTO t1 VALUES (NULL,30),
(NULL,33),
(NULL,36);
SELECT * FROM t1;
pkey	a
1	3
2	6
3	9
4	12
6	15
8	18
11	21
21	24
31	27
45	30
55	33
65	36
SET @@auto_increment_offset =150;
SELECT @@auto_increment_offset;
@@auto_increment_offset
150
INSERT INTO t1 VALUES (NULL,39),
(NULL,42),
(NULL,45);
SELECT * FROM t1;
pkey	a
1	3
2	6
3	9
4	12
6	15
8	18
11	21
21	24
31	27
45	30
55	33
65	36
84	39
94	42
104	45
SET @@auto_increment_increment = @default_auto_increment_increment;
SET @@auto_increment_offset = @default_auto_increment_offset;
DROP TABLE t1;
# Mixed mode inserts in consecutive lock mode
CREATE TABLE t2( pkey INT NOT NULL AUTO_INCREMENT PRIMARY KEY, bb INT );
INSERT INTO t2 VALUES (NULL,10),
(12,20),
(NULL,30),
(NULL,40),
(40,50),
(NULL,60),
(NULL,70);
SELECT * FROM t2;
pkey	bb
1	10
12	20
13	30
14	40
40	50
41	60
42	70
DROP TABLE t2;
# Bulk inserts in consecutive lock mode
CREATE TABLE t3(cc INT);
INSERT INTO t3 VALUES (10),(20),(30),(40),(50),(60),(70),(80);
CREATE TABLE t4(pkey INT NOT NULL AUTO_INCREMENT PRIMARY KEY, cc INT);
INSERT INTO t4(cc) SELECT * FROM t3;
SHOW CREATE TABLE t4;
Table	Create Table
t4	CREATE TABLE `t4` (
  `pkey` int NOT NULL AUTO_INCREMENT,
  `cc` int DEFAULT NULL,
  PRIMARY KEY (`pkey`)
) ENGINE=InnoDB AUTO_INCREMENT=16 DEFAULT CHARSET=utf8mb4 COLLATE=utf8mb4_0900_ai_ci
INSERT INTO t4(cc) SELECT * FROM t3;
SHOW CREATE TABLE t4;
Table	Create Table
t4	CREATE TABLE `t4` (
  `pkey` int NOT NULL AUTO_INCREMENT,
  `cc` int DEFAULT NULL,
  PRIMARY KEY (`pkey`)
) ENGINE=InnoDB AUTO_INCREMENT=31 DEFAULT CHARSET=utf8mb4 COLLATE=utf8mb4_0900_ai_ci
DROP TABLE t4;
DROP TABLE t3;
# Concurrent simple inserts in consecutive lock mode
CREATE TABLE t1 (pkey INT NOT NULL AUTO_INCREMENT PRIMARY KEY, bb INT);
CREATE PROCEDURE POP1()
BEGIN
DECLARE i INT DEFAULT 1;
WHILE (i<= 10) DO
INSERT INTO t1 VALUES(NULL,i);
IF ( (i%2) = 0 ) THEN
DELETE FROM t1 WHERE bb=i;
END IF;
SET i = i+1;
END WHILE;
END //
CALL POP1();
CALL POP1();
SELECT COUNT(*) FROM t1;
COUNT(*)
10
SET @@global.auto_increment_offset=10;
SET @@global.auto_increment_increment=25;
TRUNCATE TABLE t1;
CALL POP1();
CALL POP1();
SELECT COUNT(*) FROM t1;
COUNT(*)
10
SET @@global.auto_increment_offset = @default_auto_increment_offset;
SET @@global.auto_increment_increment = @default_auto_increment_increment;
DROP PROCEDURE POP1;
DROP TABLE t1;
# Concurrent bulk inserts in consecutive lock mode
CREATE TABLE t2 (pkey INT NOT NULL AUTO_INCREMENT PRIMARY KEY, aa INT);
CREATE TABLE t1 (aa INT);
CREATE PROCEDURE POP()
BEGIN
DECLARE i INT DEFAULT 1;
WHILE (i <= 10) DO
INSERT INTO t1 VALUES(i);
SET i =  i +1;
END WHILE;
INSERT INTO t2(aa) SELECT * FROM t1;
END //
CALL POP();
CALL POP();
SET @@global.auto_increment_offset = 16;
SET @@global.auto_increment_increment = 32;
TRUNCATE TABLE t1;
TRUNCATE TABLE t2;
CALL POP();
CALL POP();
SET @@global.auto_increment_offset = @default_auto_increment_offset;
SET @@global.auto_increment_increment = @default_auto_increment_increment;
DROP PROCEDURE POP;
DROP TABLE t1;
DROP TABLE t2;
# Concurrent mixed mode inserts in consecutive lock mode
CREATE TABLE t1 (pkey INT NOT NULL AUTO_INCREMENT PRIMARY KEY, cc INT);
CREATE PROCEDURE POP2(IN j INT)
BEGIN
DECLARE i INT DEFAULT 1;
WHILE (i<=5) DO
INSERT INTO t1(cc) VALUES(i);
SET i=i+1;
END WHILE;
INSERT INTO t1 VALUES(100+j,20);
WHILE(i>=5 && i<=10) DO
INSERT INTO t1(cc) VALUES(i);
SET i=i+1;
END WHILE;
INSERT INTO t1 VALUES (200+j,25);
WHILE(i>=10 && i<=15) DO
INSERT INTO t1(cc) VALUES(i);
SET i=i+1;
END WHILE;
END //
Warnings:
Warning	1287	'&&' is deprecated and will be removed in a future release. Please use AND instead
Warning	1287	'&&' is deprecated and will be removed in a future release. Please use AND instead
CALL POP2(1);
CALL POP2(70);
SELECT COUNT(*) FROM t1;
COUNT(*)
34
SET @@global.auto_increment_offset = 3;
SET @@global.auto_increment_increment = 4;
TRUNCATE TABLE t1;
CALL POP2(1);
CALL POP2(80);
SELECT COUNT(*) FROM t1;
COUNT(*)
34
SET @@global.auto_increment_offset = @default_auto_increment_offset;
SET @@global.auto_increment_increment = @default_auto_increment_increment;
DROP PROCEDURE POP2;
DROP TABLE t1;
# Transactions in consecutive lock mode
CREATE TABLE t1(pkey INT NOT NULL AUTO_INCREMENT PRIMARY KEY);
START TRANSACTION;
INSERT INTO t1 VALUES (NULL),(NULL),(NULL);
SELECT * FROM t1;
pkey
1
2
3
ROLLBACK;
INSERT INTO t1 VALUES (NULL),(NULL),(NULL);
SELECT * FROM t1;
pkey
4
5
6
DROP TABLE t1;
CREATE TABLE t1(pkey INT NOT NULL AUTO_INCREMENT PRIMARY KEY, aa INT);
CREATE TABLE t2(aa INT);
INSERT INTO t2 VALUES(1),(2),(3),(4),(5),(6),(7);
START TRANSACTION;
INSERT INTO t1(aa) SELECT * FROM t2;
SELECT * FROM t1;
pkey	aa
1	1
2	2
3	3
4	4
5	5
6	6
7	7
ROLLBACK;
INSERT INTO t1(aa) SELECT * FROM t2;
SELECT * FROM t1;
pkey	aa
8	1
9	2
10	3
11	4
12	5
13	6
14	7
DROP TABLE t1;
DROP TABLE t2;
CREATE TABLE t1(pkey INT NOT NULL AUTO_INCREMENT PRIMARY KEY);
START TRANSACTION;
INSERT INTO t1 VALUES (NULL),(NULL),(NULL),(NULL);
INSERT INTO t1 VALUES (23),(24);
INSERT INTO t1 VALUES (NULL),(NULL),(NULL);
INSERT INTO t1 VALUES (34);
SELECT * FROM t1;
pkey
1
2
3
4
23
24
25
26
27
34
ROLLBACK;
INSERT INTO t1 VALUES (NULL),(NULL),(NULL),(NULL);
INSERT INTO t1 VALUES (23),(24);
INSERT INTO t1 VALUES (NULL),(NULL),(NULL);
INSERT INTO t1 VALUES (34);
SELECT * FROM t1;
pkey
23
24
34
35
36
37
38
39
40
41
DROP TABLE t1;
# Simple, Mixed and Bulk inserts with auto increment offset in default locking mode
SET @@auto_increment_offset = 17;
SET @@auto_increment_increment = 40;
CREATE TABLE t1(pkey INT NOT NULL AUTO_INCREMENT PRIMARY KEY);
START TRANSACTION;
INSERT INTO t1 VALUES (NULL),(NULL),(NULL);
SELECT * FROM t1;
pkey
17
57
97
ROLLBACK;
INSERT INTO t1 VALUES (NULL),(NULL),(NULL);
SELECT * FROM t1;
pkey
137
177
217
DROP TABLE t1;
CREATE TABLE t1(pkey INT NOT NULL AUTO_INCREMENT PRIMARY KEY, aa INT);
CREATE TABLE t2(aa INT);
INSERT INTO t2 VALUES(1),(2),(3),(4),(5),(6),(7);
START TRANSACTION;
INSERT INTO t1(aa) SELECT * FROM t2;
SELECT * FROM t1;
pkey	aa
17	1
57	2
97	3
137	4
177	5
217	6
257	7
ROLLBACK;
INSERT INTO t1(aa) SELECT * FROM t2;
SELECT * FROM t1;
pkey	aa
297	1
337	2
377	3
417	4
457	5
497	6
537	7
DROP TABLE t1;
DROP TABLE t2;
CREATE TABLE t1(pkey INT NOT NULL AUTO_INCREMENT PRIMARY KEY);
START TRANSACTION;
INSERT INTO t1 VALUES (NULL),(NULL),(NULL),(NULL);
INSERT INTO t1 VALUES (23),(24);
INSERT INTO t1 VALUES (NULL),(NULL),(NULL);
INSERT INTO t1 VALUES (34);
SELECT * FROM t1;
pkey
17
23
24
34
57
97
137
177
217
257
ROLLBACK;
INSERT INTO t1 VALUES (NULL),(NULL),(NULL),(NULL);
INSERT INTO t1 VALUES (23),(24);
INSERT INTO t1 VALUES (NULL),(NULL),(NULL);
INSERT INTO t1 VALUES (34);
SELECT * FROM t1;
pkey
23
24
34
297
337
377
417
457
497
537
DROP TABLE t1;
SET @@auto_increment_offset = @default_auto_increment_offset;
SET @@auto_increment_increment = @default_auto_increment_increment;
# Transactions with concurrency in consecutive locking mode
CREATE TABLE t1 (pkey INT NOT NULL AUTO_INCREMENT PRIMARY KEY, bb INT);
CREATE PROCEDURE POP1()
BEGIN
DECLARE i INT DEFAULT 1;
WHILE (i<= 10) DO
INSERT INTO t1 VALUES(NULL,i);
SET i = i+1;
END WHILE;
END //
START TRANSACTION;
CALL POP1();
CALL POP1();
SELECT COUNT(*) FROM t1;
COUNT(*)
20
ROLLBACK;
CALL POP1();
CALL POP1();
SELECT COUNT(*) FROM t1;
COUNT(*)
30
DROP PROCEDURE POP1;
DROP TABLE t1;
CREATE TABLE t1 (pkey INT NOT NULL AUTO_INCREMENT PRIMARY KEY, cc INT);
CREATE PROCEDURE POP2(IN j INT)
BEGIN
DECLARE i INT DEFAULT 1;
WHILE (i<=5) DO
INSERT INTO t1(cc) VALUES(i);
SET i=i+1;
END WHILE;
INSERT INTO t1 VALUES(100+j,20);
WHILE(i>=5 && i<=10) DO
INSERT INTO t1(cc) VALUES(i);
SET i=i+1;
END WHILE;
INSERT INTO t1 VALUES (200+j,25);
WHILE(i>=10 && i<=15) DO
INSERT INTO t1(cc) VALUES(i);
SET i=i+1;
END WHILE;
END //
Warnings:
Warning	1287	'&&' is deprecated and will be removed in a future release. Please use AND instead
Warning	1287	'&&' is deprecated and will be removed in a future release. Please use AND instead
START TRANSACTION;
CALL POP2(1);
CALL POP2(51);
SELECT COUNT(*) FROM t1;
COUNT(*)
34
ROLLBACK;
CALL POP2(1);
CALL POP2(150);
SELECT COUNT(*) FROM t1;
COUNT(*)
51
DROP PROCEDURE POP2;
DROP TABLE t1;
# Crash server in default locking mode
CREATE TABLE t1(pkey INT NOT NULL AUTO_INCREMENT PRIMARY KEY, aa INT);
CREATE PROCEDURE POP()
BEGIN
DECLARE i INT DEFAULT 1;
WHILE (i <= 10) DO
INSERT INTO t1(aa) VALUES(i);
SET i =  i +1;
END WHILE;
END //
START TRANSACTION;
CALL POP();
SET SESSION DEBUG="+d,crash_commit_after";
CR_SERVER_LOST
COMMIT;
ERROR HY000: Lost connection to MySQL server during query
# restart: --innodb_autoinc_lock_mode=1
SELECT COUNT(*) FROM t1;
COUNT(*)
10
START TRANSACTION;
CALL POP();
SET SESSION DEBUG="+d,crash_commit_before";
CR_SERVER_LOST
COMMIT;
ERROR HY000: Lost connection to MySQL server during query
# restart: --innodb_autoinc_lock_mode=1
SELECT COUNT(*) FROM t1;
COUNT(*)
10
TRUNCATE TABLE t1;
SET @@auto_increment_offset = 8;
SET @@auto_increment_increment = 13;
START TRANSACTION;
CALL POP();
SET SESSION DEBUG="+d,crash_commit_after";
CR_SERVER_LOST
COMMIT;
ERROR HY000: Lost connection to MySQL server during query
# restart: --innodb_autoinc_lock_mode=1
SELECT COUNT(*) FROM t1;
COUNT(*)
10
START TRANSACTION;
CALL POP();
SET SESSION DEBUG="+d,crash_commit_before";
CR_SERVER_LOST
COMMIT;
ERROR HY000: Lost connection to MySQL server during query
# restart: --innodb_autoinc_lock_mode=1
SELECT COUNT(*) FROM t1;
COUNT(*)
10
DROP TABLE t1;
DROP PROCEDURE POP;
# Concurrent load inserts in consecutive lock mode
CREATE TABLE loads ( pkey INT PRIMARY KEY AUTO_INCREMENT, ww CHAR(50));
LOAD DATA INFILE '../../std_data/words.dat' INTO TABLE loads(ww);
LOAD DATA INFILE '../../std_data/words.dat' INTO TABLE loads(ww);
SELECT * FROM loads;
pkey	ww
1	Aarhus
2	Aaron
3	Ababa
4	aback
5	abaft
6	abandon
7	abandoned
8	abandoning
9	abandonment
10	abandons
11	Aarhus
12	Aaron
13	Ababa
14	aback
15	abaft
16	abandon
17	abandoned
18	abandoning
19	abandonment
20	abandons
21	abase
22	abased
23	abasement
24	abasements
25	abases
26	abash
27	abashed
28	abashes
29	abashing
30	abasing
31	abate
32	abated
33	abatement
34	abatements
35	abater
36	abates
37	abating
38	Abba
39	abbe
40	abbey
41	abbeys
42	abbot
43	abbots
44	Abbott
45	abbreviate
46	abbreviated
47	abbreviates
48	abbreviating
49	abbreviation
50	abbreviations
51	Abby
52	abdomen
53	abdomens
54	abdominal
55	abduct
56	abducted
57	abduction
58	abductions
59	abductor
60	abductors
61	abducts
62	Abe
63	abed
64	Abel
65	Abelian
66	Abelson
67	Aberdeen
68	Abernathy
69	aberrant
70	aberration
128	Aarhus
129	Aaron
130	Ababa
131	aback
132	abaft
133	abandon
134	abandoned
135	abandoning
136	abandonment
137	abandons
138	Aarhus
139	Aaron
140	Ababa
141	aback
142	abaft
143	abandon
144	abandoned
145	abandoning
146	abandonment
147	abandons
148	abase
149	abased
150	abasement
151	abasements
152	abases
153	abash
154	abashed
155	abashes
156	abashing
157	abasing
158	abate
159	abated
160	abatement
161	abatements
162	abater
163	abates
164	abating
165	Abba
166	abbe
167	abbey
168	abbeys
169	abbot
170	abbots
171	Abbott
172	abbreviate
173	abbreviated
174	abbreviates
175	abbreviating
176	abbreviation
177	abbreviations
178	Abby
179	abdomen
180	abdomens
181	abdominal
182	abduct
183	abducted
184	abduction
185	abductions
186	abductor
187	abductors
188	abducts
189	Abe
190	abed
191	Abel
192	Abelian
193	Abelson
194	Aberdeen
195	Abernathy
196	aberrant
197	aberration
SET @@global.auto_increment_offset = 12;
SET @@global.auto_increment_increment = 50;
TRUNCATE TABLE loads;
LOAD DATA INFILE '../../std_data/words.dat' INTO TABLE loads(ww);
LOAD DATA INFILE '../../std_data/words.dat' INTO TABLE loads(ww);
SELECT * FROM loads;
pkey	ww
12	Aarhus
62	Aaron
112	Ababa
162	aback
212	abaft
262	abandon
312	abandoned
362	abandoning
412	abandonment
462	abandons
512	Aarhus
562	Aaron
612	Ababa
662	aback
712	abaft
762	abandon
812	abandoned
862	abandoning
912	abandonment
962	abandons
1012	abase
1062	abased
1112	abasement
1162	abasements
1212	abases
1262	abash
1312	abashed
1362	abashes
1412	abashing
1462	abasing
1512	abate
1562	abated
1612	abatement
1662	abatements
1712	abater
1762	abates
1812	abating
1862	Abba
1912	abbe
1962	abbey
2012	abbeys
2062	abbot
2112	abbots
2162	Abbott
2212	abbreviate
2262	abbreviated
2312	abbreviates
2362	abbreviating
2412	abbreviation
2462	abbreviations
2512	Abby
2562	abdomen
2612	abdomens
2662	abdominal
2712	abduct
2762	abducted
2812	abduction
2862	abductions
2912	abductor
2962	abductors
3012	abducts
3062	Abe
3112	abed
3162	Abel
3212	Abelian
3262	Abelson
3312	Aberdeen
3362	Abernathy
3412	aberrant
3462	aberration
6362	Aarhus
6412	Aaron
6462	Ababa
6512	aback
6562	abaft
6612	abandon
6662	abandoned
6712	abandoning
6762	abandonment
6812	abandons
6862	Aarhus
6912	Aaron
6962	Ababa
7012	aback
7062	abaft
7112	abandon
7162	abandoned
7212	abandoning
7262	abandonment
7312	abandons
7362	abase
7412	abased
7462	abasement
7512	abasements
7562	abases
7612	abash
7662	abashed
7712	abashes
7762	abashing
7812	abasing
7862	abate
7912	abated
7962	abatement
8012	abatements
8062	abater
8112	abates
8162	abating
8212	Abba
8262	abbe
8312	abbey
8362	abbeys
8412	abbot
8462	abbots
8512	Abbott
8562	abbreviate
8612	abbreviated
8662	abbreviates
8712	abbreviating
8762	abbreviation
8812	abbreviations
8862	Abby
8912	abdomen
8962	abdomens
9012	abdominal
9062	abduct
9112	abducted
9162	abduction
9212	abductions
9262	abductor
9312	abductors
9362	abducts
9412	Abe
9462	abed
9512	Abel
9562	Abelian
9612	Abelson
9662	Aberdeen
9712	Abernathy
9762	aberrant
9812	aberration
DROP TABLE loads;
# Restart server with innodb_autoinc_lock_mode = 0
# restart: --innodb_autoinc_lock_mode=0
SET @default_auto_increment_offset = @@global.auto_increment_offset;
SET @default_auto_increment_increment = @@global.auto_increment_increment;
SELECT @@global.innodb_autoinc_lock_mode;
@@global.innodb_autoinc_lock_mode
0
# Bulk inserts in traditional lock mode
CREATE TABLE t3(cc INT);
INSERT INTO t3 VALUES (10),(20),(30),(40),(50),(60),(70),(80);
CREATE TABLE t4(pkey INT NOT NULL AUTO_INCREMENT PRIMARY KEY, cc INT);
INSERT INTO t4(cc) SELECT * FROM t3;
SHOW CREATE TABLE t4;
Table	Create Table
t4	CREATE TABLE `t4` (
  `pkey` int NOT NULL AUTO_INCREMENT,
  `cc` int DEFAULT NULL,
  PRIMARY KEY (`pkey`)
) ENGINE=InnoDB AUTO_INCREMENT=9 DEFAULT CHARSET=utf8mb4 COLLATE=utf8mb4_0900_ai_ci
INSERT INTO t4(cc) SELECT * FROM t3;
SHOW CREATE TABLE t4;
Table	Create Table
t4	CREATE TABLE `t4` (
  `pkey` int NOT NULL AUTO_INCREMENT,
  `cc` int DEFAULT NULL,
  PRIMARY KEY (`pkey`)
) ENGINE=InnoDB AUTO_INCREMENT=17 DEFAULT CHARSET=utf8mb4 COLLATE=utf8mb4_0900_ai_ci
SELECT * FROM t4;
pkey	cc
1	10
2	20
3	30
4	40
5	50
6	60
7	70
8	80
9	10
10	20
11	30
12	40
13	50
14	60
15	70
16	80
DROP TABLE t4;
DROP TABLE t3;
# Concurrent simple inserts in traditional lock mode
CREATE TABLE t1 (pkey INT NOT NULL AUTO_INCREMENT PRIMARY KEY, bb INT);
CREATE PROCEDURE POP1()
BEGIN
DECLARE i INT DEFAULT 1;
WHILE (i<= 10) DO
INSERT INTO t1 VALUES(NULL,i);
IF ((i%2) = 0) THEN
DELETE FROM t1 WHERE bb=i;
END IF;
SET i = i+1;
END WHILE;
END //
CALL POP1();
CALL POP1();
SELECT COUNT(*) FROM t1;
COUNT(*)
10
SET @@global.auto_increment_offset = 30;
SET @@global.auto_increment_increment = 48;
TRUNCATE TABLE t1;
CALL POP1();
CALL POP1();
SELECT COUNT(*) FROM t1;
COUNT(*)
10
SET @@global.auto_increment_offset = @default_auto_increment_offset;
SET @@global.auto_increment_increment = @default_auto_increment_increment;
DROP PROCEDURE POP1;
DROP TABLE t1;
# Concurrent bulk inserts in traditional lock mode
CREATE TABLE t2 (pkey INT NOT NULL AUTO_INCREMENT PRIMARY KEY, aa INT);
CREATE TABLE t1 (aa INT);
CREATE PROCEDURE POP()
BEGIN
DECLARE i INT DEFAULT 1;
WHILE (i <= 10) DO
INSERT INTO t1 VALUES(i);
SET i =  i +1;
END WHILE;
INSERT INTO t2(aa) SELECT * FROM t1;
END //
CALL POP();
CALL POP();
SET @@global.auto_increment_offset = 12;
SET @@global.auto_increment_increment = 50;
TRUNCATE TABLE t1;
TRUNCATE TABLE t2;
CALL POP();
CALL POP();
SET @@global.auto_increment_offset = @default_auto_increment_offset;
SET @@global.auto_increment_increment = @default_auto_increment_increment;
DROP PROCEDURE POP;
DROP TABLE t1;
DROP TABLE t2;
# Concurrent mixed mode inserts in traditonal lock mode
CREATE TABLE t1 (pkey INT NOT NULL AUTO_INCREMENT PRIMARY KEY, cc INT);
CREATE PROCEDURE POP2(IN j INT)
BEGIN
DECLARE i INT DEFAULT 1;
WHILE (i<=5) DO
INSERT INTO t1(cc) VALUES(i);
SET i=i+1;
END WHILE;
INSERT INTO t1 VALUES(100+j,20);
WHILE(i>=5 && i<=10) DO
INSERT INTO t1(cc) VALUES(i);
SET i=i+1;
END WHILE;
INSERT INTO t1 VALUES (200+j,25);
WHILE(i>=10 && i<=15) DO
INSERT INTO t1(cc) VALUES(i);
SET i=i+1;
END WHILE;
END //
Warnings:
Warning	1287	'&&' is deprecated and will be removed in a future release. Please use AND instead
Warning	1287	'&&' is deprecated and will be removed in a future release. Please use AND instead
CALL POP2(1);
CALL POP2(50);
SELECT COUNT(*) FROM t1;
COUNT(*)
34
SET @@global.auto_increment_offset = 32;
SET @@global.auto_increment_increment = 100;
TRUNCATE TABLE t1;
CALL POP2(1);
CALL POP2(180);
SELECT COUNT(*) FROM t1;
COUNT(*)
34
SET @@global.auto_increment_offset = @default_auto_increment_offset;
SET @@global.auto_increment_increment = @default_auto_increment_increment;
DROP PROCEDURE POP2;
DROP TABLE t1;
# Transactions in traditional lock mode
CREATE TABLE t1(pkey INT NOT NULL AUTO_INCREMENT PRIMARY KEY);
START TRANSACTION;
INSERT INTO t1 VALUES (NULL),(NULL),(NULL);
ROLLBACK;
INSERT INTO t1 VALUES (NULL),(NULL),(NULL);
SELECT * FROM t1;
pkey
4
5
6
DROP TABLE t1;
CREATE TABLE t1(pkey INT NOT NULL AUTO_INCREMENT PRIMARY KEY, aa INT);
CREATE TABLE t2(aa INT);
INSERT INTO t2 VALUES(1),(2),(3),(4),(5),(6),(7);
START TRANSACTION;
INSERT INTO t1(aa) SELECT * FROM t2;
SELECT * FROM t1;
pkey	aa
1	1
2	2
3	3
4	4
5	5
6	6
7	7
ROLLBACK;
INSERT INTO t1(aa) SELECT * FROM t2;
SELECT * FROM t1;
pkey	aa
8	1
9	2
10	3
11	4
12	5
13	6
14	7
DROP TABLE t1;
DROP TABLE t2;
CREATE TABLE t1(pkey INT NOT NULL AUTO_INCREMENT PRIMARY KEY);
START TRANSACTION;
INSERT INTO t1 VALUES (NULL),(NULL),(NULL),(NULL);
INSERT INTO t1 VALUES (23),(24);
INSERT INTO t1 VALUES (NULL),(NULL),(NULL);
INSERT INTO t1 VALUES (34);
SELECT * FROM t1;
pkey
1
2
3
4
23
24
25
26
27
34
ROLLBACK;
INSERT INTO t1 VALUES (NULL),(NULL),(NULL),(NULL);
INSERT INTO t1 VALUES (23),(24);
INSERT INTO t1 VALUES (NULL),(NULL),(NULL);
INSERT INTO t1 VALUES (34);
SELECT * FROM t1;
pkey
23
24
34
35
36
37
38
39
40
41
DROP TABLE t1;
# Simple, Mixed and Bulk inserts with auto increment offset in traditional locking mode
SET @@auto_increment_offset = 17;
SET @@auto_increment_increment = 40;
CREATE TABLE t1(pkey INT NOT NULL AUTO_INCREMENT PRIMARY KEY);
START TRANSACTION;
INSERT INTO t1 VALUES (NULL),(NULL),(NULL);
SELECT * FROM t1;
pkey
17
57
97
ROLLBACK;
INSERT INTO t1 VALUES (NULL),(NULL),(NULL);
SELECT * FROM t1;
pkey
137
177
217
DROP TABLE t1;
CREATE TABLE t1(pkey INT NOT NULL AUTO_INCREMENT PRIMARY KEY, aa INT);
CREATE TABLE t2(aa INT);
INSERT INTO t2 VALUES(1),(2),(3),(4),(5),(6),(7);
START TRANSACTION;
INSERT INTO t1(aa) SELECT * FROM t2;
SELECT * FROM t1;
pkey	aa
17	1
57	2
97	3
137	4
177	5
217	6
257	7
ROLLBACK;
INSERT INTO t1(aa) SELECT * FROM t2;
SELECT * FROM t1;
pkey	aa
297	1
337	2
377	3
417	4
457	5
497	6
537	7
DROP TABLE t1;
DROP TABLE t2;
CREATE TABLE t1(pkey INT NOT NULL AUTO_INCREMENT PRIMARY KEY);
START TRANSACTION;
INSERT INTO t1 VALUES (NULL),(NULL),(NULL),(NULL);
INSERT INTO t1 VALUES (23),(24);
INSERT INTO t1 VALUES (NULL),(NULL),(NULL);
INSERT INTO t1 VALUES (34);
SELECT * FROM t1;
pkey
17
23
24
34
57
97
137
177
217
257
ROLLBACK;
INSERT INTO t1 VALUES (NULL),(NULL),(NULL),(NULL);
INSERT INTO t1 VALUES (23),(24);
INSERT INTO t1 VALUES (NULL),(NULL),(NULL);
INSERT INTO t1 VALUES (34);
SELECT * FROM t1;
pkey
23
24
34
297
337
377
417
457
497
537
DROP TABLE t1;
SET @@auto_increment_offset = @default_auto_increment_offset;
SET @@auto_increment_increment = @default_auto_increment_increment;
# Transactions with concurrency in traditional locking mode
CREATE TABLE t1 (pkey INT NOT NULL AUTO_INCREMENT PRIMARY KEY, bb INT);
CREATE PROCEDURE POP1()
BEGIN
DECLARE i INT DEFAULT 1;
WHILE (i<= 10) DO
INSERT INTO t1 VALUES(NULL,i);
SET i = i+1;
END WHILE;
END //
START TRANSACTION;
CALL POP1();
CALL POP1();
SELECT COUNT(*) FROM t1;
COUNT(*)
20
ROLLBACK;
CALL POP1();
CALL POP1();
SELECT COUNT(*) FROM t1;
COUNT(*)
30
DROP PROCEDURE POP1;
DROP TABLE t1;
CREATE TABLE t1 (pkey INT NOT NULL AUTO_INCREMENT PRIMARY KEY, cc INT);
CREATE PROCEDURE POP2(IN j INT)
BEGIN
DECLARE i INT DEFAULT 1;
WHILE (i<=5) DO
INSERT INTO t1(cc) VALUES(i);
SET i=i+1;
END WHILE;
INSERT INTO t1 VALUES(100+j,20);
WHILE(i>=5 && i<=10) DO
INSERT INTO t1(cc) VALUES(i);
SET i=i+1;
END WHILE;
INSERT INTO t1 VALUES (200+j,25);
WHILE(i>=10 && i<=15) DO
INSERT INTO t1(cc) VALUES(i);
SET i=i+1;
END WHILE;
END //
Warnings:
Warning	1287	'&&' is deprecated and will be removed in a future release. Please use AND instead
Warning	1287	'&&' is deprecated and will be removed in a future release. Please use AND instead
START TRANSACTION;
CALL POP2(1);
CALL POP2(120);
SELECT COUNT(*) FROM t1;
COUNT(*)
34
ROLLBACK;
CALL POP2(1);
CALL POP2(280);
SELECT COUNT(*) FROM t1;
COUNT(*)
51
DROP PROCEDURE POP2;
DROP TABLE t1;
# Crash server in traditional locking mode
CREATE TABLE t1(pkey INT NOT NULL AUTO_INCREMENT PRIMARY KEY, aa INT);
CREATE PROCEDURE POP()
BEGIN
DECLARE i INT DEFAULT 1;
WHILE (i <= 10) DO
INSERT INTO t1(aa) VALUES(i);
SET i =  i +1;
END WHILE;
END //
START TRANSACTION;
CALL POP();
# Connection 1
INSERT INTO t1(aa) VALUES (20);
# Switch back to default connection
SET SESSION DEBUG="+d,crash_commit_after";
CR_SERVER_LOST
COMMIT;
ERROR HY000: Lost connection to MySQL server during query
# restart: --innodb_autoinc_lock_mode=0
SELECT COUNT(*) FROM t1;
COUNT(*)
11
START TRANSACTION;
CALL POP();
# Connection 1
INSERT INTO t1(aa) VALUES (20);
# Switch back to default connection
SET SESSION DEBUG="+d,crash_commit_before";
CR_SERVER_LOST
COMMIT;
ERROR HY000: Lost connection to MySQL server during query
# restart: --innodb_autoinc_lock_mode=0
SELECT COUNT(*) FROM t1;
COUNT(*)
12
TRUNCATE TABLE t1;
SET @@auto_increment_offset = 15;
SET @@auto_increment_increment = 30;
START TRANSACTION;
CALL POP();
# Connection 1
SET @@auto_increment_offset = 15;
SET @@auto_increment_increment = 30;
INSERT INTO t1(aa) VALUES (20);
# Switch back to default connection
SET SESSION DEBUG="+d,crash_commit_after";
CR_SERVER_LOST
COMMIT;
ERROR HY000: Lost connection to MySQL server during query
# restart: --innodb_autoinc_lock_mode=0
SELECT COUNT(*) FROM t1;
COUNT(*)
11
SET @@auto_increment_offset = 15;
SET @@auto_increment_increment = 30;
START TRANSACTION;
CALL POP();
# Connection 1
SET @@auto_increment_offset = 15;
SET @@auto_increment_increment = 30;
INSERT INTO t1(aa) VALUES (20);
# Switch back to default connection
SET SESSION DEBUG="+d,crash_commit_before";
CR_SERVER_LOST
COMMIT;
ERROR HY000: Lost connection to MySQL server during query
# restart: --innodb_autoinc_lock_mode=0
SELECT COUNT(*) FROM t1;
COUNT(*)
12
DROP TABLE t1;
DROP PROCEDURE POP;
# Concurrent load inserts in traditional lock mode
CREATE TABLE loads ( pkey INT PRIMARY KEY AUTO_INCREMENT, ww CHAR(50));
LOAD DATA INFILE '../../std_data/words.dat' INTO TABLE loads(ww);
LOAD DATA INFILE '../../std_data/words.dat' INTO TABLE loads(ww);
SELECT * FROM loads;
pkey	ww
1	Aarhus
2	Aaron
3	Ababa
4	aback
5	abaft
6	abandon
7	abandoned
8	abandoning
9	abandonment
10	abandons
11	Aarhus
12	Aaron
13	Ababa
14	aback
15	abaft
16	abandon
17	abandoned
18	abandoning
19	abandonment
20	abandons
21	abase
22	abased
23	abasement
24	abasements
25	abases
26	abash
27	abashed
28	abashes
29	abashing
30	abasing
31	abate
32	abated
33	abatement
34	abatements
35	abater
36	abates
37	abating
38	Abba
39	abbe
40	abbey
41	abbeys
42	abbot
43	abbots
44	Abbott
45	abbreviate
46	abbreviated
47	abbreviates
48	abbreviating
49	abbreviation
50	abbreviations
51	Abby
52	abdomen
53	abdomens
54	abdominal
55	abduct
56	abducted
57	abduction
58	abductions
59	abductor
60	abductors
61	abducts
62	Abe
63	abed
64	Abel
65	Abelian
66	Abelson
67	Aberdeen
68	Abernathy
69	aberrant
70	aberration
71	Aarhus
72	Aaron
73	Ababa
74	aback
75	abaft
76	abandon
77	abandoned
78	abandoning
79	abandonment
80	abandons
81	Aarhus
82	Aaron
83	Ababa
84	aback
85	abaft
86	abandon
87	abandoned
88	abandoning
89	abandonment
90	abandons
91	abase
92	abased
93	abasement
94	abasements
95	abases
96	abash
97	abashed
98	abashes
99	abashing
100	abasing
101	abate
102	abated
103	abatement
104	abatements
105	abater
106	abates
107	abating
108	Abba
109	abbe
110	abbey
111	abbeys
112	abbot
113	abbots
114	Abbott
115	abbreviate
116	abbreviated
117	abbreviates
118	abbreviating
119	abbreviation
120	abbreviations
121	Abby
122	abdomen
123	abdomens
124	abdominal
125	abduct
126	abducted
127	abduction
128	abductions
129	abductor
130	abductors
131	abducts
132	Abe
133	abed
134	Abel
135	Abelian
136	Abelson
137	Aberdeen
138	Abernathy
139	aberrant
140	aberration
SET @@global.auto_increment_offset = 12;
SET @@global.auto_increment_increment = 50;
TRUNCATE TABLE loads;
LOAD DATA INFILE '../../std_data/words.dat' INTO TABLE loads(ww);
LOAD DATA INFILE '../../std_data/words.dat' INTO TABLE loads(ww);
SELECT * FROM loads;
pkey	ww
12	Aarhus
62	Aaron
112	Ababa
162	aback
212	abaft
262	abandon
312	abandoned
362	abandoning
412	abandonment
462	abandons
512	Aarhus
562	Aaron
612	Ababa
662	aback
712	abaft
762	abandon
812	abandoned
862	abandoning
912	abandonment
962	abandons
1012	abase
1062	abased
1112	abasement
1162	abasements
1212	abases
1262	abash
1312	abashed
1362	abashes
1412	abashing
1462	abasing
1512	abate
1562	abated
1612	abatement
1662	abatements
1712	abater
1762	abates
1812	abating
1862	Abba
1912	abbe
1962	abbey
2012	abbeys
2062	abbot
2112	abbots
2162	Abbott
2212	abbreviate
2262	abbreviated
2312	abbreviates
2362	abbreviating
2412	abbreviation
2462	abbreviations
2512	Abby
2562	abdomen
2612	abdomens
2662	abdominal
2712	abduct
2762	abducted
2812	abduction
2862	abductions
2912	abductor
2962	abductors
3012	abducts
3062	Abe
3112	abed
3162	Abel
3212	Abelian
3262	Abelson
3312	Aberdeen
3362	Abernathy
3412	aberrant
3462	aberration
3512	Aarhus
3562	Aaron
3612	Ababa
3662	aback
3712	abaft
3762	abandon
3812	abandoned
3862	abandoning
3912	abandonment
3962	abandons
4012	Aarhus
4062	Aaron
4112	Ababa
4162	aback
4212	abaft
4262	abandon
4312	abandoned
4362	abandoning
4412	abandonment
4462	abandons
4512	abase
4562	abased
4612	abasement
4662	abasements
4712	abases
4762	abash
4812	abashed
4862	abashes
4912	abashing
4962	abasing
5012	abate
5062	abated
5112	abatement
5162	abatements
5212	abater
5262	abates
5312	abating
5362	Abba
5412	abbe
5462	abbey
5512	abbeys
5562	abbot
5612	abbots
5662	Abbott
5712	abbreviate
5762	abbreviated
5812	abbreviates
5862	abbreviating
5912	abbreviation
5962	abbreviations
6012	Abby
6062	abdomen
6112	abdomens
6162	abdominal
6212	abduct
6262	abducted
6312	abduction
6362	abductions
6412	abductor
6462	abductors
6512	abducts
6562	Abe
6612	abed
6662	Abel
6712	Abelian
6762	Abelson
6812	Aberdeen
6862	Abernathy
6912	aberrant
6962	aberration
DROP TABLE loads;
# restart:
#
# Bug#30765952 AUTO INCREMENT VALUE DIDN'T RESET CORRECTLY
#
SET SESSION information_schema_stats_expiry=0;
CREATE TABLE t1 (a INT AUTO_INCREMENT, b INT DEFAULT 0, PRIMARY KEY (a))
ENGINE=InnoDB;
INSERT INTO t1(`b`) VALUES (1),(1),(1),(1),(1),(1),(1),(1),(1),(1);
ALTER TABLE t1 MODIFY a INT;
ALTER TABLE t1 DROP INDEX `PRIMARY`, ADD COLUMN c INT NOT NULL AUTO_INCREMENT,
ADD KEY (c);
DROP TABLE t1;
SET @@SESSION.information_schema_stats_expiry = DEFAULT;
#
# Bug#33419246 AUTO_INCREMENT can be set to less than MAX + 1 and not forced to MAX + 1
# Bug#34418341 AUTOINC counter resets to 1 after ALTER TABLE following by restart
# Bug#34951259 alter table... auto_increment=1 does not work as expected
#
CREATE TABLE `t1` (`id` INT NOT NULL PRIMARY KEY);
INSERT INTO `t1` (`id`) VALUES (1), (2), (3);
ALTER TABLE `t1` MODIFY `id` INT NOT NULL AUTO_INCREMENT;
SHOW CREATE TABLE `t1`;
Table	Create Table
t1	CREATE TABLE `t1` (
  `id` int NOT NULL AUTO_INCREMENT,
  PRIMARY KEY (`id`)
) ENGINE=InnoDB AUTO_INCREMENT=4 DEFAULT CHARSET=utf8mb4 COLLATE=utf8mb4_0900_ai_ci
select `AUTO_INCREMENT` from information_schema.tables where table_name='t1';
AUTO_INCREMENT
4
# restart:
SHOW CREATE TABLE `t1`;
Table	Create Table
t1	CREATE TABLE `t1` (
  `id` int NOT NULL AUTO_INCREMENT,
  PRIMARY KEY (`id`)
) ENGINE=InnoDB AUTO_INCREMENT=4 DEFAULT CHARSET=utf8mb4 COLLATE=utf8mb4_0900_ai_ci
select `AUTO_INCREMENT` from information_schema.tables where table_name='t1';
AUTO_INCREMENT
4
SET SESSION information_schema_stats_expiry=0;
INSERT INTO `t1` (`id`) VALUES (NULL);
SELECT * FROM `t1`;
id
1
2
3
4
SHOW CREATE TABLE `t1`;
Table	Create Table
t1	CREATE TABLE `t1` (
  `id` int NOT NULL AUTO_INCREMENT,
  PRIMARY KEY (`id`)
) ENGINE=InnoDB AUTO_INCREMENT=5 DEFAULT CHARSET=utf8mb4 COLLATE=utf8mb4_0900_ai_ci
select `AUTO_INCREMENT` from information_schema.tables where table_name='t1';
AUTO_INCREMENT
5
SET SESSION information_schema_stats_expiry=DEFAULT;
DROP TABLE t1;
CREATE TABLE `t1` (`id` INT NOT NULL PRIMARY KEY);
INSERT INTO `t1` (`id`) VALUES (1), (2), (3);
ALTER TABLE `t1` MODIFY `id` INT NOT NULL AUTO_INCREMENT;
ALTER TABLE `t1` AUTO_INCREMENT=1;
SHOW CREATE TABLE `t1`;
Table	Create Table
t1	CREATE TABLE `t1` (
  `id` int NOT NULL AUTO_INCREMENT,
  PRIMARY KEY (`id`)
) ENGINE=InnoDB AUTO_INCREMENT=4 DEFAULT CHARSET=utf8mb4 COLLATE=utf8mb4_0900_ai_ci
INSERT INTO `t1` (`id`) VALUES (NULL);
DROP TABLE t1;
CREATE TABLE `t1` (`id` INT NOT NULL PRIMARY KEY);
INSERT INTO `t1` (`id`) VALUES (1), (2), (3);
show create table t1;
Table	Create Table
t1	CREATE TABLE `t1` (
  `id` int NOT NULL,
  PRIMARY KEY (`id`)
) ENGINE=InnoDB DEFAULT CHARSET=utf8mb4 COLLATE=utf8mb4_0900_ai_ci
SET SESSION debug= "+d, crash_create_after_autoinc_persisted_update";
ALTER TABLE `t1` MODIFY `id` INT NOT NULL AUTO_INCREMENT;
ERROR HY000: Lost connection to MySQL server during query
SHOW CREATE TABLE `t1`;
Table	Create Table
t1	CREATE TABLE `t1` (
  `id` int NOT NULL,
  PRIMARY KEY (`id`)
) ENGINE=InnoDB DEFAULT CHARSET=utf8mb4 COLLATE=utf8mb4_0900_ai_ci
<<<<<<< HEAD
=======
DROP TABLE t1;
CREATE TABLE t1 (id int NOT NULL AUTO_INCREMENT PRIMARY KEY);
set global innodb_checkpoint_disabled=1;
INSERT INTO t1 VALUES (110000);
INSERT INTO t1 VALUES ();
SHOW CREATE TABLE t1;
Table	Create Table
t1	CREATE TABLE `t1` (
  `id` int NOT NULL AUTO_INCREMENT,
  PRIMARY KEY (`id`)
) ENGINE=InnoDB AUTO_INCREMENT=110002 DEFAULT CHARSET=utf8mb4 COLLATE=utf8mb4_0900_ai_ci
DELETE FROM t1;
ALTER TABLE t1 AUTO_INCREMENT=100000;
INSERT INTO t1 VALUES ();
SHOW CREATE TABLE t1;
Table	Create Table
t1	CREATE TABLE `t1` (
  `id` int NOT NULL AUTO_INCREMENT,
  PRIMARY KEY (`id`)
) ENGINE=InnoDB AUTO_INCREMENT=100001 DEFAULT CHARSET=utf8mb4 COLLATE=utf8mb4_0900_ai_ci
# Kill the server
# restart:
SHOW CREATE TABLE t1;
Table	Create Table
t1	CREATE TABLE `t1` (
  `id` int NOT NULL AUTO_INCREMENT,
  PRIMARY KEY (`id`)
) ENGINE=InnoDB AUTO_INCREMENT=100001 DEFAULT CHARSET=utf8mb4 COLLATE=utf8mb4_0900_ai_ci
>>>>>>> 057f5c95
DROP TABLE t1;<|MERGE_RESOLUTION|>--- conflicted
+++ resolved
@@ -2052,8 +2052,6 @@
   `id` int NOT NULL,
   PRIMARY KEY (`id`)
 ) ENGINE=InnoDB DEFAULT CHARSET=utf8mb4 COLLATE=utf8mb4_0900_ai_ci
-<<<<<<< HEAD
-=======
 DROP TABLE t1;
 CREATE TABLE t1 (id int NOT NULL AUTO_INCREMENT PRIMARY KEY);
 set global innodb_checkpoint_disabled=1;
@@ -2082,5 +2080,4 @@
   `id` int NOT NULL AUTO_INCREMENT,
   PRIMARY KEY (`id`)
 ) ENGINE=InnoDB AUTO_INCREMENT=100001 DEFAULT CHARSET=utf8mb4 COLLATE=utf8mb4_0900_ai_ci
->>>>>>> 057f5c95
 DROP TABLE t1;