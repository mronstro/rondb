--- conflicted
+++ resolved
@@ -861,7 +861,7 @@
 def	performance_schema	replication_connection_configuration	SSL_CRL_PATH	14	NULL	NO	varchar	255	765	NULL	NULL	NULL	utf8	utf8_general_ci	varchar(255)			select,insert,update,references	
 def	performance_schema	replication_connection_configuration	CONNECTION_RETRY_INTERVAL	15	NULL	NO	int	NULL	NULL	10	0	NULL	NULL	NULL	int(11)			select,insert,update,references	
 def	performance_schema	replication_connection_configuration	CONNECTION_RETRY_COUNT	16	NULL	NO	bigint	NULL	NULL	20	0	NULL	NULL	NULL	bigint(20) unsigned			select,insert,update,references	
-<<<<<<< HEAD
+def	performance_schema	replication_connection_configuration	HEARTBEAT_INTERVAL	17	NULL	NO	double	NULL	NULL	10	3	NULL	NULL	NULL	double(10,3) unsigned			select,insert,update,references	Number of seconds after which a heartbeat will be sent .
 def	performance_schema	replication_connection_nodes	GROUP_NAME	1	NULL	NO	varchar	36	108	NULL	NULL	NULL	utf8	utf8_general_ci	varchar(36)			select,insert,update,references	
 def	performance_schema	replication_connection_nodes	NODE_ID	2	NULL	NO	char	60	180	NULL	NULL	NULL	utf8	utf8_bin	char(60)			select,insert,update,references	
 def	performance_schema	replication_connection_nodes	NODE_HOST	3	NULL	NO	char	60	180	NULL	NULL	NULL	utf8	utf8_bin	char(60)			select,insert,update,references	
@@ -871,31 +871,21 @@
 def	performance_schema	replication_connection_status	SOURCE_UUID	2	NULL	NO	char	36	108	NULL	NULL	NULL	utf8	utf8_bin	char(36)			select,insert,update,references	
 def	performance_schema	replication_connection_status	THREAD_ID	3	NULL	YES	bigint	NULL	NULL	20	0	NULL	NULL	NULL	bigint(20) unsigned			select,insert,update,references	
 def	performance_schema	replication_connection_status	SERVICE_STATE	4	NULL	NO	enum	10	30	NULL	NULL	NULL	utf8	utf8_general_ci	enum('ON','OFF','CONNECTING')			select,insert,update,references	
-def	performance_schema	replication_connection_status	RECEIVED_TRANSACTION_SET	5	NULL	NO	text	65535	65535	NULL	NULL	NULL	utf8	utf8_general_ci	text			select,insert,update,references	
-def	performance_schema	replication_connection_status	LAST_ERROR_NUMBER	6	NULL	NO	int	NULL	NULL	10	0	NULL	NULL	NULL	int(11)			select,insert,update,references	
-def	performance_schema	replication_connection_status	LAST_ERROR_MESSAGE	7	NULL	NO	varchar	1024	3072	NULL	NULL	NULL	utf8	utf8_general_ci	varchar(1024)			select,insert,update,references	
-def	performance_schema	replication_connection_status	LAST_ERROR_TIMESTAMP	8	CURRENT_TIMESTAMP	NO	timestamp	NULL	NULL	NULL	NULL	0	NULL	NULL	timestamp		on update CURRENT_TIMESTAMP	select,insert,update,references	
-def	performance_schema	replication_connection_status	TOTAL_MESSAGES_RECEIVED	9	NULL	NO	bigint	NULL	NULL	20	0	NULL	NULL	NULL	bigint(20) unsigned			select,insert,update,references	
-def	performance_schema	replication_connection_status	TOTAL_MESSAGES_SENT	10	NULL	NO	bigint	NULL	NULL	20	0	NULL	NULL	NULL	bigint(20) unsigned			select,insert,update,references	
-def	performance_schema	replication_connection_status	TOTAL_BYTES_RECEIVED	11	NULL	NO	bigint	NULL	NULL	20	0	NULL	NULL	NULL	bigint(20) unsigned			select,insert,update,references	
-def	performance_schema	replication_connection_status	TOTAL_BYTES_SENT	12	NULL	NO	bigint	NULL	NULL	20	0	NULL	NULL	NULL	bigint(20) unsigned			select,insert,update,references	
-def	performance_schema	replication_connection_status	LAST_MESSAGE_TIMESTAMP	13	0000-00-00 00:00:00	NO	timestamp	NULL	NULL	NULL	NULL	0	NULL	NULL	timestamp			select,insert,update,references	
-def	performance_schema	replication_connection_status	MAX_MESSAGE_LENGTH	14	NULL	NO	int	NULL	NULL	10	0	NULL	NULL	NULL	int(10) unsigned			select,insert,update,references	
-def	performance_schema	replication_connection_status	MIN_MESSAGE_LENGTH	15	NULL	NO	int	NULL	NULL	10	0	NULL	NULL	NULL	int(10) unsigned			select,insert,update,references	
-def	performance_schema	replication_connection_status	VIEW_ID	16	NULL	NO	int	NULL	NULL	10	0	NULL	NULL	NULL	int(10) unsigned			select,insert,update,references	
-def	performance_schema	replication_connection_status	NUMBER_OF_NODES	17	NULL	NO	int	NULL	NULL	10	0	NULL	NULL	NULL	int(11)			select,insert,update,references	
-=======
-def	performance_schema	replication_connection_configuration	HEARTBEAT_INTERVAL	17	NULL	NO	double	NULL	NULL	10	3	NULL	NULL	NULL	double(10,3) unsigned			select,insert,update,references	Number of seconds after which a heartbeat will be sent .
-def	performance_schema	replication_connection_status	SOURCE_UUID	1	NULL	NO	char	36	108	NULL	NULL	NULL	utf8	utf8_bin	char(36)			select,insert,update,references	
-def	performance_schema	replication_connection_status	THREAD_ID	2	NULL	YES	bigint	NULL	NULL	20	0	NULL	NULL	NULL	bigint(20) unsigned			select,insert,update,references	
-def	performance_schema	replication_connection_status	SERVICE_STATE	3	NULL	NO	enum	10	30	NULL	NULL	NULL	utf8	utf8_general_ci	enum('ON','OFF','CONNECTING')			select,insert,update,references	
-def	performance_schema	replication_connection_status	COUNT_RECEIVED_HEARTBEATS	4	0	NO	bigint	NULL	NULL	20	0	NULL	NULL	NULL	bigint(20) unsigned			select,insert,update,references	
-def	performance_schema	replication_connection_status	LAST_HEARTBEAT_TIMESTAMP	5	CURRENT_TIMESTAMP	NO	timestamp	NULL	NULL	NULL	NULL	0	NULL	NULL	timestamp		on update CURRENT_TIMESTAMP	select,insert,update,references	Shows when the most recent heartbeat signal was received.
-def	performance_schema	replication_connection_status	RECEIVED_TRANSACTION_SET	6	NULL	NO	text	65535	65535	NULL	NULL	NULL	utf8	utf8_general_ci	text			select,insert,update,references	
-def	performance_schema	replication_connection_status	LAST_ERROR_NUMBER	7	NULL	NO	int	NULL	NULL	10	0	NULL	NULL	NULL	int(11)			select,insert,update,references	
-def	performance_schema	replication_connection_status	LAST_ERROR_MESSAGE	8	NULL	NO	varchar	1024	3072	NULL	NULL	NULL	utf8	utf8_general_ci	varchar(1024)			select,insert,update,references	
-def	performance_schema	replication_connection_status	LAST_ERROR_TIMESTAMP	9	0000-00-00 00:00:00	NO	timestamp	NULL	NULL	NULL	NULL	0	NULL	NULL	timestamp			select,insert,update,references	
->>>>>>> d2609a70
+def	performance_schema	replication_connection_status	COUNT_RECEIVED_HEARTBEATS	5	0	NO	bigint	NULL	NULL	20	0	NULL	NULL	NULL	bigint(20) unsigned			select,insert,update,references	
+def	performance_schema	replication_connection_status	LAST_HEARTBEAT_TIMESTAMP	6	CURRENT_TIMESTAMP	NO	timestamp	NULL	NULL	NULL	NULL	0	NULL	NULL	timestamp		on update CURRENT_TIMESTAMP	select,insert,update,references	Shows when the most recent heartbeat signal was received.
+def	performance_schema	replication_connection_status	RECEIVED_TRANSACTION_SET	7	NULL	NO	text	65535	65535	NULL	NULL	NULL	utf8	utf8_general_ci	text			select,insert,update,references	
+def	performance_schema	replication_connection_status	LAST_ERROR_NUMBER	8	NULL	NO	int	NULL	NULL	10	0	NULL	NULL	NULL	int(11)			select,insert,update,references	
+def	performance_schema	replication_connection_status	LAST_ERROR_MESSAGE	9	NULL	NO	varchar	1024	3072	NULL	NULL	NULL	utf8	utf8_general_ci	varchar(1024)			select,insert,update,references	
+def	performance_schema	replication_connection_status	LAST_ERROR_TIMESTAMP	10	0000-00-00 00:00:00	NO	timestamp	NULL	NULL	NULL	NULL	0	NULL	NULL	timestamp			select,insert,update,references	
+def	performance_schema	replication_connection_status	TOTAL_MESSAGES_RECEIVED	11	NULL	NO	bigint	NULL	NULL	20	0	NULL	NULL	NULL	bigint(20) unsigned			select,insert,update,references	
+def	performance_schema	replication_connection_status	TOTAL_MESSAGES_SENT	12	NULL	NO	bigint	NULL	NULL	20	0	NULL	NULL	NULL	bigint(20) unsigned			select,insert,update,references	
+def	performance_schema	replication_connection_status	TOTAL_BYTES_RECEIVED	13	NULL	NO	bigint	NULL	NULL	20	0	NULL	NULL	NULL	bigint(20) unsigned			select,insert,update,references	
+def	performance_schema	replication_connection_status	TOTAL_BYTES_SENT	14	NULL	NO	bigint	NULL	NULL	20	0	NULL	NULL	NULL	bigint(20) unsigned			select,insert,update,references	
+def	performance_schema	replication_connection_status	LAST_MESSAGE_TIMESTAMP	15	0000-00-00 00:00:00	NO	timestamp	NULL	NULL	NULL	NULL	0	NULL	NULL	timestamp			select,insert,update,references	
+def	performance_schema	replication_connection_status	MAX_MESSAGE_LENGTH	16	NULL	NO	int	NULL	NULL	10	0	NULL	NULL	NULL	int(10) unsigned			select,insert,update,references	
+def	performance_schema	replication_connection_status	MIN_MESSAGE_LENGTH	17	NULL	NO	int	NULL	NULL	10	0	NULL	NULL	NULL	int(10) unsigned			select,insert,update,references	
+def	performance_schema	replication_connection_status	VIEW_ID	18	NULL	NO	int	NULL	NULL	10	0	NULL	NULL	NULL	int(10) unsigned			select,insert,update,references	
+def	performance_schema	replication_connection_status	NUMBER_OF_NODES	19	NULL	NO	int	NULL	NULL	10	0	NULL	NULL	NULL	int(11)			select,insert,update,references	
 def	performance_schema	replication_execute_configuration	DESIRED_DELAY	1	NULL	NO	int	NULL	NULL	10	0	NULL	NULL	NULL	int(11)			select,insert,update,references	
 def	performance_schema	replication_execute_status	SERVICE_STATE	1	NULL	NO	enum	3	9	NULL	NULL	NULL	utf8	utf8_general_ci	enum('ON','OFF')			select,insert,update,references	
 def	performance_schema	replication_execute_status	REMAINING_DELAY	2	NULL	YES	int	NULL	NULL	10	0	NULL	NULL	NULL	int(10) unsigned			select,insert,update,references	
