"================== con1 connected =================="
select "MARKER_BEGIN" as marker;
marker
MARKER_BEGIN
select "This is simple statement one" as payload;
payload
This is simple statement one
select "This is simple statement two" as payload;
payload
This is simple statement two
select "This is the first part of a multi query" as payload;
select "And this is the second part of a multi query" as payload;
select "With a third part to make things complete" as payload;
$$
payload
This is the first part of a multi query
payload
And this is the second part of a multi query
payload
With a third part to make things complete
select "MARKER_END" as marker;
marker
MARKER_END
select "Con1 is done with payload" as status;
status
Con1 is done with payload
"================== con1 done =================="
set @con1_tid = (select thread_id from performance_schema.threads
where processlist_user = 'user1');
select (@con1_tid is not null) as expected;
expected
1
set @marker_begin = (select event_id from performance_schema.events_statements_history_long
where sql_text like "%MARKER_BEGIN%" and thread_id = @con1_tid);
select (@marker_begin is not null) as expected;
expected
1
set @marker_end = (select end_event_id from performance_schema.events_statements_history_long
where sql_text like "%MARKER_END%" and thread_id = @con1_tid);
select (@marker_end is not null) as expected;
expected
1
show global status like "performance_schema%_lost";
Variable_name	Value
Performance_schema_accounts_lost	0
Performance_schema_cond_classes_lost	0
Performance_schema_cond_instances_lost	0
Performance_schema_digest_lost	0
Performance_schema_file_classes_lost	0
Performance_schema_file_handles_lost	0
Performance_schema_file_instances_lost	0
Performance_schema_hosts_lost	0
Performance_schema_index_stat_lost	0
Performance_schema_locker_lost	0
Performance_schema_memory_classes_lost	0
Performance_schema_metadata_lock_lost	0
Performance_schema_mutex_classes_lost	0
Performance_schema_mutex_instances_lost	0
Performance_schema_nested_statement_lost	0
Performance_schema_prepared_statements_lost	0
Performance_schema_program_lost	0
Performance_schema_rwlock_classes_lost	0
Performance_schema_rwlock_instances_lost	0
Performance_schema_session_connect_attrs_lost	0
Performance_schema_socket_classes_lost	0
Performance_schema_socket_instances_lost	0
Performance_schema_stage_classes_lost	0
Performance_schema_statement_classes_lost	0
Performance_schema_table_handles_lost	0
Performance_schema_table_instances_lost	0
Performance_schema_table_lock_stat_lost	0
Performance_schema_thread_classes_lost	0
Performance_schema_thread_instances_lost	0
Performance_schema_users_lost	0
select * from (
(
select (event_id - @marker_begin) as relative_event_id,
(end_event_id - @marker_begin) as relative_end_event_id,
event_name,
sql_text as comment,
nesting_event_type,
(nesting_event_id - @marker_begin) as relative_nesting_event_id
from performance_schema.events_statements_history_long
where (thread_id = @con1_tid)
and (@marker_begin <= event_id)
and (end_event_id <= @marker_end)
)
union
(
select (event_id - @marker_begin) as relative_event_id,
(end_event_id - @marker_begin) as relative_end_event_id,
event_name,
"(stage)" as comment,
nesting_event_type,
(nesting_event_id - @marker_begin) as relative_nesting_event_id
from performance_schema.events_stages_history_long
where (thread_id = @con1_tid)
and (@marker_begin <= event_id)
and (end_event_id <= @marker_end)
)
union
(
select (event_id - @marker_begin) as relative_event_id,
(end_event_id - @marker_begin) as relative_end_event_id,
event_name,
operation as comment,
nesting_event_type,
(nesting_event_id - @marker_begin) as relative_nesting_event_id
from performance_schema.events_waits_history_long
where (thread_id = @con1_tid)
and (@marker_begin <= event_id)
and (end_event_id <= @marker_end)
)
) all_events
order by relative_event_id asc;
relative_event_id	relative_end_event_id	event_name	comment	nesting_event_type	relative_nesting_event_id
<<<<<<< HEAD
0	15	statement/sql/select	select "MARKER_BEGIN" as marker	NULL	NULL
1	4	stage/sql/starting	(stage)	STATEMENT	0
2	2	wait/synch/mutex/sql/THD::LOCK_thd_data	lock	STAGE	1
3	3	wait/synch/mutex/sql/THD::LOCK_thd_query	lock	STAGE	1
4	4	wait/io/file/sql/query_log	write	STAGE	1
5	5	stage/sql/checking permissions	(stage)	STATEMENT	0
6	6	stage/sql/Opening tables	(stage)	STATEMENT	0
7	7	stage/sql/init	(stage)	STATEMENT	0
8	8	stage/sql/optimizing	(stage)	STATEMENT	0
9	9	stage/sql/executing	(stage)	STATEMENT	0
10	10	stage/sql/end	(stage)	STATEMENT	0
11	11	stage/sql/query end	(stage)	STATEMENT	0
12	12	stage/sql/closing tables	(stage)	STATEMENT	0
13	13	stage/sql/freeing items	(stage)	STATEMENT	0
14	15	stage/sql/cleaning up	(stage)	STATEMENT	0
15	15	wait/synch/mutex/sql/THD::LOCK_thd_query	lock	STAGE	14
16	16	idle	idle	NULL	NULL
17	32	statement/sql/select	select "This is simple statement one" as payload	NULL	NULL
18	21	stage/sql/starting	(stage)	STATEMENT	17
19	19	wait/synch/mutex/sql/THD::LOCK_thd_data	lock	STAGE	18
20	20	wait/synch/mutex/sql/THD::LOCK_thd_query	lock	STAGE	18
21	21	wait/io/file/sql/query_log	write	STAGE	18
22	22	stage/sql/checking permissions	(stage)	STATEMENT	17
23	23	stage/sql/Opening tables	(stage)	STATEMENT	17
24	24	stage/sql/init	(stage)	STATEMENT	17
25	25	stage/sql/optimizing	(stage)	STATEMENT	17
26	26	stage/sql/executing	(stage)	STATEMENT	17
27	27	stage/sql/end	(stage)	STATEMENT	17
28	28	stage/sql/query end	(stage)	STATEMENT	17
29	29	stage/sql/closing tables	(stage)	STATEMENT	17
30	30	stage/sql/freeing items	(stage)	STATEMENT	17
31	32	stage/sql/cleaning up	(stage)	STATEMENT	17
32	32	wait/synch/mutex/sql/THD::LOCK_thd_query	lock	STAGE	31
33	33	idle	idle	NULL	NULL
34	49	statement/sql/select	select "This is simple statement two" as payload	NULL	NULL
35	38	stage/sql/starting	(stage)	STATEMENT	34
36	36	wait/synch/mutex/sql/THD::LOCK_thd_data	lock	STAGE	35
37	37	wait/synch/mutex/sql/THD::LOCK_thd_query	lock	STAGE	35
38	38	wait/io/file/sql/query_log	write	STAGE	35
39	39	stage/sql/checking permissions	(stage)	STATEMENT	34
40	40	stage/sql/Opening tables	(stage)	STATEMENT	34
41	41	stage/sql/init	(stage)	STATEMENT	34
42	42	stage/sql/optimizing	(stage)	STATEMENT	34
43	43	stage/sql/executing	(stage)	STATEMENT	34
44	44	stage/sql/end	(stage)	STATEMENT	34
45	45	stage/sql/query end	(stage)	STATEMENT	34
46	46	stage/sql/closing tables	(stage)	STATEMENT	34
47	47	stage/sql/freeing items	(stage)	STATEMENT	34
48	49	stage/sql/cleaning up	(stage)	STATEMENT	34
49	49	wait/synch/mutex/sql/THD::LOCK_thd_query	lock	STAGE	48
50	50	idle	idle	NULL	NULL
51	65	statement/sql/select	select "This is the first part of a multi query" as payload;
select "And this is the second part of a multi query" as payload;
select "With a third part to make things complete" as payload	NULL	NULL
52	56	stage/sql/starting	(stage)	STATEMENT	51
53	53	wait/synch/mutex/sql/THD::LOCK_thd_data	lock	STAGE	52
54	54	wait/synch/mutex/sql/THD::LOCK_thd_query	lock	STAGE	52
55	55	wait/io/file/sql/query_log	write	STAGE	52
56	56	wait/synch/mutex/sql/THD::LOCK_thd_query	lock	STAGE	52
57	57	stage/sql/checking permissions	(stage)	STATEMENT	51
58	58	stage/sql/Opening tables	(stage)	STATEMENT	51
59	59	stage/sql/init	(stage)	STATEMENT	51
60	60	stage/sql/optimizing	(stage)	STATEMENT	51
61	61	stage/sql/executing	(stage)	STATEMENT	51
62	62	stage/sql/end	(stage)	STATEMENT	51
63	63	stage/sql/query end	(stage)	STATEMENT	51
64	64	stage/sql/closing tables	(stage)	STATEMENT	51
65	65	stage/sql/freeing items	(stage)	STATEMENT	51
66	80	statement/sql/select	select "And this is the second part of a multi query" as payload;
select "With a third part to make things complete" as payload	NULL	NULL
67	71	stage/sql/starting	(stage)	STATEMENT	66
68	68	wait/synch/mutex/sql/THD::LOCK_thd_query	lock	STAGE	67
69	69	wait/synch/mutex/sql/THD::LOCK_thd_data	lock	STAGE	67
70	70	wait/io/file/sql/query_log	write	STAGE	67
71	71	wait/synch/mutex/sql/THD::LOCK_thd_query	lock	STAGE	67
72	72	stage/sql/checking permissions	(stage)	STATEMENT	66
73	73	stage/sql/Opening tables	(stage)	STATEMENT	66
74	74	stage/sql/init	(stage)	STATEMENT	66
75	75	stage/sql/optimizing	(stage)	STATEMENT	66
76	76	stage/sql/executing	(stage)	STATEMENT	66
77	77	stage/sql/end	(stage)	STATEMENT	66
78	78	stage/sql/query end	(stage)	STATEMENT	66
79	79	stage/sql/closing tables	(stage)	STATEMENT	66
80	80	stage/sql/freeing items	(stage)	STATEMENT	66
81	96	statement/sql/select	select "With a third part to make things complete" as payload	NULL	NULL
82	85	stage/sql/starting	(stage)	STATEMENT	81
83	83	wait/synch/mutex/sql/THD::LOCK_thd_query	lock	STAGE	82
84	84	wait/synch/mutex/sql/THD::LOCK_thd_data	lock	STAGE	82
85	85	wait/io/file/sql/query_log	write	STAGE	82
86	86	stage/sql/checking permissions	(stage)	STATEMENT	81
87	87	stage/sql/Opening tables	(stage)	STATEMENT	81
88	88	stage/sql/init	(stage)	STATEMENT	81
89	89	stage/sql/optimizing	(stage)	STATEMENT	81
90	90	stage/sql/executing	(stage)	STATEMENT	81
91	91	stage/sql/end	(stage)	STATEMENT	81
92	92	stage/sql/query end	(stage)	STATEMENT	81
93	93	stage/sql/closing tables	(stage)	STATEMENT	81
94	94	stage/sql/freeing items	(stage)	STATEMENT	81
95	96	stage/sql/cleaning up	(stage)	STATEMENT	81
96	96	wait/synch/mutex/sql/THD::LOCK_thd_query	lock	STAGE	95
97	97	idle	idle	NULL	NULL
98	113	statement/sql/select	select "MARKER_END" as marker	NULL	NULL
99	102	stage/sql/starting	(stage)	STATEMENT	98
100	100	wait/synch/mutex/sql/THD::LOCK_thd_data	lock	STAGE	99
101	101	wait/synch/mutex/sql/THD::LOCK_thd_query	lock	STAGE	99
102	102	wait/io/file/sql/query_log	write	STAGE	99
103	103	stage/sql/checking permissions	(stage)	STATEMENT	98
104	104	stage/sql/Opening tables	(stage)	STATEMENT	98
105	105	stage/sql/init	(stage)	STATEMENT	98
106	106	stage/sql/optimizing	(stage)	STATEMENT	98
107	107	stage/sql/executing	(stage)	STATEMENT	98
108	108	stage/sql/end	(stage)	STATEMENT	98
109	109	stage/sql/query end	(stage)	STATEMENT	98
110	110	stage/sql/closing tables	(stage)	STATEMENT	98
111	111	stage/sql/freeing items	(stage)	STATEMENT	98
112	113	stage/sql/cleaning up	(stage)	STATEMENT	98
113	113	wait/synch/mutex/sql/THD::LOCK_thd_query	lock	STAGE	112
=======
0	17	statement/sql/select	select "MARKER_BEGIN" as marker	NULL	NULL
1	5	stage/sql/starting	(stage)	STATEMENT	0
2	2	wait/io/socket/sql/client_connection	recv	STAGE	1
3	3	wait/synch/mutex/sql/THD::LOCK_thd_data	lock	STAGE	1
4	4	wait/synch/mutex/sql/THD::LOCK_thd_query	lock	STAGE	1
5	5	wait/io/file/sql/query_log	write	STAGE	1
6	6	stage/sql/checking permissions	(stage)	STATEMENT	0
7	7	stage/sql/Opening tables	(stage)	STATEMENT	0
8	8	stage/sql/init	(stage)	STATEMENT	0
9	9	stage/sql/optimizing	(stage)	STATEMENT	0
10	10	stage/sql/executing	(stage)	STATEMENT	0
11	11	stage/sql/end	(stage)	STATEMENT	0
12	12	stage/sql/query end	(stage)	STATEMENT	0
13	13	stage/sql/closing tables	(stage)	STATEMENT	0
14	15	stage/sql/freeing items	(stage)	STATEMENT	0
15	15	wait/io/socket/sql/client_connection	send	STAGE	14
16	17	stage/sql/cleaning up	(stage)	STATEMENT	0
17	17	wait/synch/mutex/sql/THD::LOCK_thd_query	lock	STAGE	16
18	18	idle	idle	NULL	NULL
19	36	statement/sql/select	select "This is simple statement one" as payload	NULL	NULL
20	24	stage/sql/starting	(stage)	STATEMENT	19
21	21	wait/io/socket/sql/client_connection	recv	STAGE	20
22	22	wait/synch/mutex/sql/THD::LOCK_thd_data	lock	STAGE	20
23	23	wait/synch/mutex/sql/THD::LOCK_thd_query	lock	STAGE	20
24	24	wait/io/file/sql/query_log	write	STAGE	20
25	25	stage/sql/checking permissions	(stage)	STATEMENT	19
26	26	stage/sql/Opening tables	(stage)	STATEMENT	19
27	27	stage/sql/init	(stage)	STATEMENT	19
28	28	stage/sql/optimizing	(stage)	STATEMENT	19
29	29	stage/sql/executing	(stage)	STATEMENT	19
30	30	stage/sql/end	(stage)	STATEMENT	19
31	31	stage/sql/query end	(stage)	STATEMENT	19
32	32	stage/sql/closing tables	(stage)	STATEMENT	19
33	34	stage/sql/freeing items	(stage)	STATEMENT	19
34	34	wait/io/socket/sql/client_connection	send	STAGE	33
35	36	stage/sql/cleaning up	(stage)	STATEMENT	19
36	36	wait/synch/mutex/sql/THD::LOCK_thd_query	lock	STAGE	35
37	37	idle	idle	NULL	NULL
38	55	statement/sql/select	select "This is simple statement two" as payload	NULL	NULL
39	43	stage/sql/starting	(stage)	STATEMENT	38
40	40	wait/io/socket/sql/client_connection	recv	STAGE	39
41	41	wait/synch/mutex/sql/THD::LOCK_thd_data	lock	STAGE	39
42	42	wait/synch/mutex/sql/THD::LOCK_thd_query	lock	STAGE	39
43	43	wait/io/file/sql/query_log	write	STAGE	39
44	44	stage/sql/checking permissions	(stage)	STATEMENT	38
45	45	stage/sql/Opening tables	(stage)	STATEMENT	38
46	46	stage/sql/init	(stage)	STATEMENT	38
47	47	stage/sql/optimizing	(stage)	STATEMENT	38
48	48	stage/sql/executing	(stage)	STATEMENT	38
49	49	stage/sql/end	(stage)	STATEMENT	38
50	50	stage/sql/query end	(stage)	STATEMENT	38
51	51	stage/sql/closing tables	(stage)	STATEMENT	38
52	53	stage/sql/freeing items	(stage)	STATEMENT	38
53	53	wait/io/socket/sql/client_connection	send	STAGE	52
54	55	stage/sql/cleaning up	(stage)	STATEMENT	38
55	55	wait/synch/mutex/sql/THD::LOCK_thd_query	lock	STAGE	54
56	56	idle	idle	NULL	NULL
57	73	statement/sql/select	select "This is the first part of a multi query" as payload	NULL	NULL
58	63	stage/sql/starting	(stage)	STATEMENT	57
59	59	wait/io/socket/sql/client_connection	recv	STAGE	58
60	60	wait/synch/mutex/sql/THD::LOCK_thd_data	lock	STAGE	58
61	61	wait/synch/mutex/sql/THD::LOCK_thd_query	lock	STAGE	58
62	62	wait/synch/mutex/sql/THD::LOCK_thd_query	lock	STAGE	58
63	63	wait/io/file/sql/query_log	write	STAGE	58
64	64	stage/sql/checking permissions	(stage)	STATEMENT	57
65	65	stage/sql/Opening tables	(stage)	STATEMENT	57
66	66	stage/sql/init	(stage)	STATEMENT	57
67	67	stage/sql/optimizing	(stage)	STATEMENT	57
68	68	stage/sql/executing	(stage)	STATEMENT	57
69	69	stage/sql/end	(stage)	STATEMENT	57
70	70	stage/sql/query end	(stage)	STATEMENT	57
71	71	stage/sql/closing tables	(stage)	STATEMENT	57
72	73	stage/sql/freeing items	(stage)	STATEMENT	57
73	73	wait/io/socket/sql/client_connection	send	STAGE	72
74	89	statement/sql/select	select "And this is the second part of a multi query" as payload	NULL	NULL
75	79	stage/sql/starting	(stage)	STATEMENT	74
76	76	wait/synch/mutex/sql/THD::LOCK_thd_query	lock	STAGE	75
77	77	wait/synch/mutex/sql/THD::LOCK_thd_data	lock	STAGE	75
78	78	wait/synch/mutex/sql/THD::LOCK_thd_query	lock	STAGE	75
79	79	wait/io/file/sql/query_log	write	STAGE	75
80	80	stage/sql/checking permissions	(stage)	STATEMENT	74
81	81	stage/sql/Opening tables	(stage)	STATEMENT	74
82	82	stage/sql/init	(stage)	STATEMENT	74
83	83	stage/sql/optimizing	(stage)	STATEMENT	74
84	84	stage/sql/executing	(stage)	STATEMENT	74
85	85	stage/sql/end	(stage)	STATEMENT	74
86	86	stage/sql/query end	(stage)	STATEMENT	74
87	87	stage/sql/closing tables	(stage)	STATEMENT	74
88	89	stage/sql/freeing items	(stage)	STATEMENT	74
89	89	wait/io/socket/sql/client_connection	send	STAGE	88
90	106	statement/sql/select	select "With a third part to make things complete" as payload	NULL	NULL
91	94	stage/sql/starting	(stage)	STATEMENT	90
92	92	wait/synch/mutex/sql/THD::LOCK_thd_query	lock	STAGE	91
93	93	wait/synch/mutex/sql/THD::LOCK_thd_data	lock	STAGE	91
94	94	wait/io/file/sql/query_log	write	STAGE	91
95	95	stage/sql/checking permissions	(stage)	STATEMENT	90
96	96	stage/sql/Opening tables	(stage)	STATEMENT	90
97	97	stage/sql/init	(stage)	STATEMENT	90
98	98	stage/sql/optimizing	(stage)	STATEMENT	90
99	99	stage/sql/executing	(stage)	STATEMENT	90
100	100	stage/sql/end	(stage)	STATEMENT	90
101	101	stage/sql/query end	(stage)	STATEMENT	90
102	102	stage/sql/closing tables	(stage)	STATEMENT	90
103	104	stage/sql/freeing items	(stage)	STATEMENT	90
104	104	wait/io/socket/sql/client_connection	send	STAGE	103
105	106	stage/sql/cleaning up	(stage)	STATEMENT	90
106	106	wait/synch/mutex/sql/THD::LOCK_thd_query	lock	STAGE	105
107	107	idle	idle	NULL	NULL
108	125	statement/sql/select	select "MARKER_END" as marker	NULL	NULL
109	113	stage/sql/starting	(stage)	STATEMENT	108
110	110	wait/io/socket/sql/client_connection	recv	STAGE	109
111	111	wait/synch/mutex/sql/THD::LOCK_thd_data	lock	STAGE	109
112	112	wait/synch/mutex/sql/THD::LOCK_thd_query	lock	STAGE	109
113	113	wait/io/file/sql/query_log	write	STAGE	109
114	114	stage/sql/checking permissions	(stage)	STATEMENT	108
115	115	stage/sql/Opening tables	(stage)	STATEMENT	108
116	116	stage/sql/init	(stage)	STATEMENT	108
117	117	stage/sql/optimizing	(stage)	STATEMENT	108
118	118	stage/sql/executing	(stage)	STATEMENT	108
119	119	stage/sql/end	(stage)	STATEMENT	108
120	120	stage/sql/query end	(stage)	STATEMENT	108
121	121	stage/sql/closing tables	(stage)	STATEMENT	108
122	123	stage/sql/freeing items	(stage)	STATEMENT	108
123	123	wait/io/socket/sql/client_connection	send	STAGE	122
124	125	stage/sql/cleaning up	(stage)	STATEMENT	108
125	125	wait/synch/mutex/sql/THD::LOCK_thd_query	lock	STAGE	124
>>>>>>> 4f251676
<|MERGE_RESOLUTION|>--- conflicted
+++ resolved
@@ -114,7 +114,6 @@
 ) all_events
 order by relative_event_id asc;
 relative_event_id	relative_end_event_id	event_name	comment	nesting_event_type	relative_nesting_event_id
-<<<<<<< HEAD
 0	15	statement/sql/select	select "MARKER_BEGIN" as marker	NULL	NULL
 1	4	stage/sql/starting	(stage)	STATEMENT	0
 2	2	wait/synch/mutex/sql/THD::LOCK_thd_data	lock	STAGE	1
@@ -166,14 +165,12 @@
 48	49	stage/sql/cleaning up	(stage)	STATEMENT	34
 49	49	wait/synch/mutex/sql/THD::LOCK_thd_query	lock	STAGE	48
 50	50	idle	idle	NULL	NULL
-51	65	statement/sql/select	select "This is the first part of a multi query" as payload;
-select "And this is the second part of a multi query" as payload;
-select "With a third part to make things complete" as payload	NULL	NULL
+51	65	statement/sql/select	select "This is the first part of a multi query" as payload	NULL	NULL
 52	56	stage/sql/starting	(stage)	STATEMENT	51
 53	53	wait/synch/mutex/sql/THD::LOCK_thd_data	lock	STAGE	52
 54	54	wait/synch/mutex/sql/THD::LOCK_thd_query	lock	STAGE	52
-55	55	wait/io/file/sql/query_log	write	STAGE	52
-56	56	wait/synch/mutex/sql/THD::LOCK_thd_query	lock	STAGE	52
+55	55	wait/synch/mutex/sql/THD::LOCK_thd_query	lock	STAGE	52
+56	56	wait/io/file/sql/query_log	write	STAGE	52
 57	57	stage/sql/checking permissions	(stage)	STATEMENT	51
 58	58	stage/sql/Opening tables	(stage)	STATEMENT	51
 59	59	stage/sql/init	(stage)	STATEMENT	51
@@ -183,13 +180,12 @@
 63	63	stage/sql/query end	(stage)	STATEMENT	51
 64	64	stage/sql/closing tables	(stage)	STATEMENT	51
 65	65	stage/sql/freeing items	(stage)	STATEMENT	51
-66	80	statement/sql/select	select "And this is the second part of a multi query" as payload;
-select "With a third part to make things complete" as payload	NULL	NULL
+66	80	statement/sql/select	select "And this is the second part of a multi query" as payload	NULL	NULL
 67	71	stage/sql/starting	(stage)	STATEMENT	66
 68	68	wait/synch/mutex/sql/THD::LOCK_thd_query	lock	STAGE	67
 69	69	wait/synch/mutex/sql/THD::LOCK_thd_data	lock	STAGE	67
-70	70	wait/io/file/sql/query_log	write	STAGE	67
-71	71	wait/synch/mutex/sql/THD::LOCK_thd_query	lock	STAGE	67
+70	70	wait/synch/mutex/sql/THD::LOCK_thd_query	lock	STAGE	67
+71	71	wait/io/file/sql/query_log	write	STAGE	67
 72	72	stage/sql/checking permissions	(stage)	STATEMENT	66
 73	73	stage/sql/Opening tables	(stage)	STATEMENT	66
 74	74	stage/sql/init	(stage)	STATEMENT	66
@@ -231,132 +227,4 @@
 110	110	stage/sql/closing tables	(stage)	STATEMENT	98
 111	111	stage/sql/freeing items	(stage)	STATEMENT	98
 112	113	stage/sql/cleaning up	(stage)	STATEMENT	98
-113	113	wait/synch/mutex/sql/THD::LOCK_thd_query	lock	STAGE	112
-=======
-0	17	statement/sql/select	select "MARKER_BEGIN" as marker	NULL	NULL
-1	5	stage/sql/starting	(stage)	STATEMENT	0
-2	2	wait/io/socket/sql/client_connection	recv	STAGE	1
-3	3	wait/synch/mutex/sql/THD::LOCK_thd_data	lock	STAGE	1
-4	4	wait/synch/mutex/sql/THD::LOCK_thd_query	lock	STAGE	1
-5	5	wait/io/file/sql/query_log	write	STAGE	1
-6	6	stage/sql/checking permissions	(stage)	STATEMENT	0
-7	7	stage/sql/Opening tables	(stage)	STATEMENT	0
-8	8	stage/sql/init	(stage)	STATEMENT	0
-9	9	stage/sql/optimizing	(stage)	STATEMENT	0
-10	10	stage/sql/executing	(stage)	STATEMENT	0
-11	11	stage/sql/end	(stage)	STATEMENT	0
-12	12	stage/sql/query end	(stage)	STATEMENT	0
-13	13	stage/sql/closing tables	(stage)	STATEMENT	0
-14	15	stage/sql/freeing items	(stage)	STATEMENT	0
-15	15	wait/io/socket/sql/client_connection	send	STAGE	14
-16	17	stage/sql/cleaning up	(stage)	STATEMENT	0
-17	17	wait/synch/mutex/sql/THD::LOCK_thd_query	lock	STAGE	16
-18	18	idle	idle	NULL	NULL
-19	36	statement/sql/select	select "This is simple statement one" as payload	NULL	NULL
-20	24	stage/sql/starting	(stage)	STATEMENT	19
-21	21	wait/io/socket/sql/client_connection	recv	STAGE	20
-22	22	wait/synch/mutex/sql/THD::LOCK_thd_data	lock	STAGE	20
-23	23	wait/synch/mutex/sql/THD::LOCK_thd_query	lock	STAGE	20
-24	24	wait/io/file/sql/query_log	write	STAGE	20
-25	25	stage/sql/checking permissions	(stage)	STATEMENT	19
-26	26	stage/sql/Opening tables	(stage)	STATEMENT	19
-27	27	stage/sql/init	(stage)	STATEMENT	19
-28	28	stage/sql/optimizing	(stage)	STATEMENT	19
-29	29	stage/sql/executing	(stage)	STATEMENT	19
-30	30	stage/sql/end	(stage)	STATEMENT	19
-31	31	stage/sql/query end	(stage)	STATEMENT	19
-32	32	stage/sql/closing tables	(stage)	STATEMENT	19
-33	34	stage/sql/freeing items	(stage)	STATEMENT	19
-34	34	wait/io/socket/sql/client_connection	send	STAGE	33
-35	36	stage/sql/cleaning up	(stage)	STATEMENT	19
-36	36	wait/synch/mutex/sql/THD::LOCK_thd_query	lock	STAGE	35
-37	37	idle	idle	NULL	NULL
-38	55	statement/sql/select	select "This is simple statement two" as payload	NULL	NULL
-39	43	stage/sql/starting	(stage)	STATEMENT	38
-40	40	wait/io/socket/sql/client_connection	recv	STAGE	39
-41	41	wait/synch/mutex/sql/THD::LOCK_thd_data	lock	STAGE	39
-42	42	wait/synch/mutex/sql/THD::LOCK_thd_query	lock	STAGE	39
-43	43	wait/io/file/sql/query_log	write	STAGE	39
-44	44	stage/sql/checking permissions	(stage)	STATEMENT	38
-45	45	stage/sql/Opening tables	(stage)	STATEMENT	38
-46	46	stage/sql/init	(stage)	STATEMENT	38
-47	47	stage/sql/optimizing	(stage)	STATEMENT	38
-48	48	stage/sql/executing	(stage)	STATEMENT	38
-49	49	stage/sql/end	(stage)	STATEMENT	38
-50	50	stage/sql/query end	(stage)	STATEMENT	38
-51	51	stage/sql/closing tables	(stage)	STATEMENT	38
-52	53	stage/sql/freeing items	(stage)	STATEMENT	38
-53	53	wait/io/socket/sql/client_connection	send	STAGE	52
-54	55	stage/sql/cleaning up	(stage)	STATEMENT	38
-55	55	wait/synch/mutex/sql/THD::LOCK_thd_query	lock	STAGE	54
-56	56	idle	idle	NULL	NULL
-57	73	statement/sql/select	select "This is the first part of a multi query" as payload	NULL	NULL
-58	63	stage/sql/starting	(stage)	STATEMENT	57
-59	59	wait/io/socket/sql/client_connection	recv	STAGE	58
-60	60	wait/synch/mutex/sql/THD::LOCK_thd_data	lock	STAGE	58
-61	61	wait/synch/mutex/sql/THD::LOCK_thd_query	lock	STAGE	58
-62	62	wait/synch/mutex/sql/THD::LOCK_thd_query	lock	STAGE	58
-63	63	wait/io/file/sql/query_log	write	STAGE	58
-64	64	stage/sql/checking permissions	(stage)	STATEMENT	57
-65	65	stage/sql/Opening tables	(stage)	STATEMENT	57
-66	66	stage/sql/init	(stage)	STATEMENT	57
-67	67	stage/sql/optimizing	(stage)	STATEMENT	57
-68	68	stage/sql/executing	(stage)	STATEMENT	57
-69	69	stage/sql/end	(stage)	STATEMENT	57
-70	70	stage/sql/query end	(stage)	STATEMENT	57
-71	71	stage/sql/closing tables	(stage)	STATEMENT	57
-72	73	stage/sql/freeing items	(stage)	STATEMENT	57
-73	73	wait/io/socket/sql/client_connection	send	STAGE	72
-74	89	statement/sql/select	select "And this is the second part of a multi query" as payload	NULL	NULL
-75	79	stage/sql/starting	(stage)	STATEMENT	74
-76	76	wait/synch/mutex/sql/THD::LOCK_thd_query	lock	STAGE	75
-77	77	wait/synch/mutex/sql/THD::LOCK_thd_data	lock	STAGE	75
-78	78	wait/synch/mutex/sql/THD::LOCK_thd_query	lock	STAGE	75
-79	79	wait/io/file/sql/query_log	write	STAGE	75
-80	80	stage/sql/checking permissions	(stage)	STATEMENT	74
-81	81	stage/sql/Opening tables	(stage)	STATEMENT	74
-82	82	stage/sql/init	(stage)	STATEMENT	74
-83	83	stage/sql/optimizing	(stage)	STATEMENT	74
-84	84	stage/sql/executing	(stage)	STATEMENT	74
-85	85	stage/sql/end	(stage)	STATEMENT	74
-86	86	stage/sql/query end	(stage)	STATEMENT	74
-87	87	stage/sql/closing tables	(stage)	STATEMENT	74
-88	89	stage/sql/freeing items	(stage)	STATEMENT	74
-89	89	wait/io/socket/sql/client_connection	send	STAGE	88
-90	106	statement/sql/select	select "With a third part to make things complete" as payload	NULL	NULL
-91	94	stage/sql/starting	(stage)	STATEMENT	90
-92	92	wait/synch/mutex/sql/THD::LOCK_thd_query	lock	STAGE	91
-93	93	wait/synch/mutex/sql/THD::LOCK_thd_data	lock	STAGE	91
-94	94	wait/io/file/sql/query_log	write	STAGE	91
-95	95	stage/sql/checking permissions	(stage)	STATEMENT	90
-96	96	stage/sql/Opening tables	(stage)	STATEMENT	90
-97	97	stage/sql/init	(stage)	STATEMENT	90
-98	98	stage/sql/optimizing	(stage)	STATEMENT	90
-99	99	stage/sql/executing	(stage)	STATEMENT	90
-100	100	stage/sql/end	(stage)	STATEMENT	90
-101	101	stage/sql/query end	(stage)	STATEMENT	90
-102	102	stage/sql/closing tables	(stage)	STATEMENT	90
-103	104	stage/sql/freeing items	(stage)	STATEMENT	90
-104	104	wait/io/socket/sql/client_connection	send	STAGE	103
-105	106	stage/sql/cleaning up	(stage)	STATEMENT	90
-106	106	wait/synch/mutex/sql/THD::LOCK_thd_query	lock	STAGE	105
-107	107	idle	idle	NULL	NULL
-108	125	statement/sql/select	select "MARKER_END" as marker	NULL	NULL
-109	113	stage/sql/starting	(stage)	STATEMENT	108
-110	110	wait/io/socket/sql/client_connection	recv	STAGE	109
-111	111	wait/synch/mutex/sql/THD::LOCK_thd_data	lock	STAGE	109
-112	112	wait/synch/mutex/sql/THD::LOCK_thd_query	lock	STAGE	109
-113	113	wait/io/file/sql/query_log	write	STAGE	109
-114	114	stage/sql/checking permissions	(stage)	STATEMENT	108
-115	115	stage/sql/Opening tables	(stage)	STATEMENT	108
-116	116	stage/sql/init	(stage)	STATEMENT	108
-117	117	stage/sql/optimizing	(stage)	STATEMENT	108
-118	118	stage/sql/executing	(stage)	STATEMENT	108
-119	119	stage/sql/end	(stage)	STATEMENT	108
-120	120	stage/sql/query end	(stage)	STATEMENT	108
-121	121	stage/sql/closing tables	(stage)	STATEMENT	108
-122	123	stage/sql/freeing items	(stage)	STATEMENT	108
-123	123	wait/io/socket/sql/client_connection	send	STAGE	122
-124	125	stage/sql/cleaning up	(stage)	STATEMENT	108
-125	125	wait/synch/mutex/sql/THD::LOCK_thd_query	lock	STAGE	124
->>>>>>> 4f251676
+113	113	wait/synch/mutex/sql/THD::LOCK_thd_query	lock	STAGE	112