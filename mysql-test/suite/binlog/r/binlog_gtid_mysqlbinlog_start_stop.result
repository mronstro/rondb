CREATE TABLE t1 (a INT);
RESET MASTER;
SET TIMESTAMP= UNIX_TIMESTAMP("2031-01-01 12:00:00");
INSERT INTO t1 VALUES(1);
SET TIMESTAMP= UNIX_TIMESTAMP("2032-01-01 12:00:00");
INSERT INTO t1 VALUES(2);
SET TIMESTAMP= UNIX_TIMESTAMP("2033-01-01 12:00:00");
INSERT INTO t1 VALUES(3);
FLUSH LOGS;
SET TIMESTAMP= UNIX_TIMESTAMP("2034-01-01 12:00:00");
INSERT INTO t1 VALUES(4);
SET TIMESTAMP= UNIX_TIMESTAMP("2035-01-01 12:00:00");
INSERT INTO t1 VALUES(5);
FLUSH LOGS;

==== Local ====

---- base64-output ----
/*!50530 SET @@SESSION.PSEUDO_SLAVE_MODE=1*/;
/*!50003 SET @OLD_COMPLETION_TYPE=@@COMPLETION_TYPE,COMPLETION_TYPE=0*/;
DELIMITER /*!*/;
ROLLBACK/*!*/;
# [empty]
SET @@SESSION.GTID_NEXT= 'GTID'/*!*/;
SET TIMESTAMP=1925024400/*!*/;
SET @@session.pseudo_thread_id=999999999/*!*/;
SET @@session.foreign_key_checks=1, @@session.sql_auto_is_null=0, @@session.unique_checks=1, @@session.autocommit=1/*!*/;
SET @@session.sql_mode=1073741824/*!*/;
SET @@session.auto_increment_increment=1, @@session.auto_increment_offset=1/*!*/;
/*!\C latin1 *//*!*/;
SET @@session.character_set_client=8,@@session.collation_connection=8,@@session.collation_server=8/*!*/;
SET @@session.lc_time_names=0/*!*/;
SET @@session.collation_database=DEFAULT/*!*/;
BEGIN
/*!*/;
use `test`/*!*/;
SET TIMESTAMP=1925024400/*!*/;
INSERT INTO t1 VALUES(1)
/*!*/;
COMMIT/*!*/;
SET @@SESSION.GTID_NEXT= 'GTID'/*!*/;
SET TIMESTAMP=1956560400/*!*/;
BEGIN
/*!*/;
SET TIMESTAMP=1956560400/*!*/;
INSERT INTO t1 VALUES(2)
/*!*/;
COMMIT/*!*/;
SET @@SESSION.GTID_NEXT= 'GTID'/*!*/;
SET TIMESTAMP=1988182800/*!*/;
BEGIN
/*!*/;
SET TIMESTAMP=1988182800/*!*/;
INSERT INTO t1 VALUES(3)
/*!*/;
COMMIT/*!*/;
SET @@SESSION.GTID_NEXT= 'GTID' /* added by mysqlbinlog */ /*!*/;
DELIMITER ;
# End of log file
ROLLBACK /* added by mysqlbinlog */;
/*!50003 SET COMPLETION_TYPE=@OLD_COMPLETION_TYPE*/;
/*!50530 SET @@SESSION.PSEUDO_SLAVE_MODE=0*/;

---- offset ----
/*!50530 SET @@SESSION.PSEUDO_SLAVE_MODE=1*/;
/*!50003 SET @OLD_COMPLETION_TYPE=@@COMPLETION_TYPE,COMPLETION_TYPE=0*/;
DELIMITER /*!*/;
ROLLBACK/*!*/;
SET @@SESSION.GTID_NEXT= 'GTID'/*!*/;
SET TIMESTAMP=1925024400/*!*/;
SET @@session.pseudo_thread_id=999999999/*!*/;
SET @@session.foreign_key_checks=1, @@session.sql_auto_is_null=0, @@session.unique_checks=1, @@session.autocommit=1/*!*/;
SET @@session.sql_mode=1073741824/*!*/;
SET @@session.auto_increment_increment=1, @@session.auto_increment_offset=1/*!*/;
/*!\C latin1 *//*!*/;
SET @@session.character_set_client=8,@@session.collation_connection=8,@@session.collation_server=8/*!*/;
SET @@session.lc_time_names=0/*!*/;
SET @@session.collation_database=DEFAULT/*!*/;
BEGIN
/*!*/;
use `test`/*!*/;
SET TIMESTAMP=1925024400/*!*/;
INSERT INTO t1 VALUES(1)
/*!*/;
COMMIT/*!*/;
SET @@SESSION.GTID_NEXT= 'GTID'/*!*/;
SET TIMESTAMP=1956560400/*!*/;
BEGIN
/*!*/;
SET TIMESTAMP=1956560400/*!*/;
INSERT INTO t1 VALUES(2)
/*!*/;
COMMIT/*!*/;
SET @@SESSION.GTID_NEXT= 'GTID'/*!*/;
SET TIMESTAMP=1988182800/*!*/;
BEGIN
/*!*/;
SET TIMESTAMP=1988182800/*!*/;
INSERT INTO t1 VALUES(3)
/*!*/;
COMMIT/*!*/;
SET @@SESSION.GTID_NEXT= 'GTID' /* added by mysqlbinlog */ /*!*/;
DELIMITER ;
# End of log file
ROLLBACK /* added by mysqlbinlog */;
/*!50003 SET COMPLETION_TYPE=@OLD_COMPLETION_TYPE*/;
/*!50530 SET @@SESSION.PSEUDO_SLAVE_MODE=0*/;

---- start-position ----
/*!50530 SET @@SESSION.PSEUDO_SLAVE_MODE=1*/;
/*!50003 SET @OLD_COMPLETION_TYPE=@@COMPLETION_TYPE,COMPLETION_TYPE=0*/;
DELIMITER /*!*/;
ROLLBACK/*!*/;
SET @@SESSION.GTID_NEXT= 'GTID'/*!*/;
SET TIMESTAMP=1956560400/*!*/;
SET @@session.pseudo_thread_id=999999999/*!*/;
SET @@session.foreign_key_checks=1, @@session.sql_auto_is_null=0, @@session.unique_checks=1, @@session.autocommit=1/*!*/;
SET @@session.sql_mode=1073741824/*!*/;
SET @@session.auto_increment_increment=1, @@session.auto_increment_offset=1/*!*/;
/*!\C latin1 *//*!*/;
SET @@session.character_set_client=8,@@session.collation_connection=8,@@session.collation_server=8/*!*/;
SET @@session.lc_time_names=0/*!*/;
SET @@session.collation_database=DEFAULT/*!*/;
BEGIN
/*!*/;
use `test`/*!*/;
SET TIMESTAMP=1956560400/*!*/;
INSERT INTO t1 VALUES(2)
/*!*/;
COMMIT/*!*/;
SET @@SESSION.GTID_NEXT= 'GTID'/*!*/;
SET TIMESTAMP=1988182800/*!*/;
BEGIN
/*!*/;
SET TIMESTAMP=1988182800/*!*/;
INSERT INTO t1 VALUES(3)
/*!*/;
COMMIT/*!*/;
SET @@SESSION.GTID_NEXT= 'GTID' /* added by mysqlbinlog */ /*!*/;
DELIMITER ;
# End of log file
ROLLBACK /* added by mysqlbinlog */;
/*!50003 SET COMPLETION_TYPE=@OLD_COMPLETION_TYPE*/;
/*!50530 SET @@SESSION.PSEUDO_SLAVE_MODE=0*/;

---- stop-position ----
/*!50530 SET @@SESSION.PSEUDO_SLAVE_MODE=1*/;
/*!50003 SET @OLD_COMPLETION_TYPE=@@COMPLETION_TYPE,COMPLETION_TYPE=0*/;
DELIMITER /*!*/;
ROLLBACK/*!*/;
# [empty]
SET @@SESSION.GTID_NEXT= 'GTID'/*!*/;
SET TIMESTAMP=1925024400/*!*/;
SET @@session.pseudo_thread_id=999999999/*!*/;
SET @@session.foreign_key_checks=1, @@session.sql_auto_is_null=0, @@session.unique_checks=1, @@session.autocommit=1/*!*/;
SET @@session.sql_mode=1073741824/*!*/;
SET @@session.auto_increment_increment=1, @@session.auto_increment_offset=1/*!*/;
/*!\C latin1 *//*!*/;
SET @@session.character_set_client=8,@@session.collation_connection=8,@@session.collation_server=8/*!*/;
SET @@session.lc_time_names=0/*!*/;
SET @@session.collation_database=DEFAULT/*!*/;
BEGIN
/*!*/;
use `test`/*!*/;
SET TIMESTAMP=1925024400/*!*/;
INSERT INTO t1 VALUES(1)
/*!*/;
COMMIT/*!*/;
SET @@SESSION.GTID_NEXT= 'GTID'/*!*/;
SET TIMESTAMP=1956560400/*!*/;
BEGIN
/*!*/;
SET TIMESTAMP=1956560400/*!*/;
INSERT INTO t1 VALUES(2)
/*!*/;
<<<<<<< HEAD
COMMIT/*!*/;
=======
SET TIMESTAMP=1956560400/*!*/;
COMMIT
/*!*/;
SET @@SESSION.GTID_NEXT= 'GTID' /* added by mysqlbinlog *//*!*/;
>>>>>>> 9c9559ee
DELIMITER ;
# End of log file
ROLLBACK /* added by mysqlbinlog */;
/*!50003 SET COMPLETION_TYPE=@OLD_COMPLETION_TYPE*/;
/*!50530 SET @@SESSION.PSEUDO_SLAVE_MODE=0*/;

---- start-position stop-position ----
/*!50530 SET @@SESSION.PSEUDO_SLAVE_MODE=1*/;
/*!50003 SET @OLD_COMPLETION_TYPE=@@COMPLETION_TYPE,COMPLETION_TYPE=0*/;
DELIMITER /*!*/;
ROLLBACK/*!*/;
SET @@SESSION.GTID_NEXT= 'GTID'/*!*/;
SET TIMESTAMP=1956560400/*!*/;
SET @@session.pseudo_thread_id=999999999/*!*/;
SET @@session.foreign_key_checks=1, @@session.sql_auto_is_null=0, @@session.unique_checks=1, @@session.autocommit=1/*!*/;
SET @@session.sql_mode=1073741824/*!*/;
SET @@session.auto_increment_increment=1, @@session.auto_increment_offset=1/*!*/;
/*!\C latin1 *//*!*/;
SET @@session.character_set_client=8,@@session.collation_connection=8,@@session.collation_server=8/*!*/;
SET @@session.lc_time_names=0/*!*/;
SET @@session.collation_database=DEFAULT/*!*/;
BEGIN
/*!*/;
use `test`/*!*/;
SET TIMESTAMP=1956560400/*!*/;
INSERT INTO t1 VALUES(2)
/*!*/;
<<<<<<< HEAD
COMMIT/*!*/;
=======
SET TIMESTAMP=1956560400/*!*/;
COMMIT
/*!*/;
SET @@SESSION.GTID_NEXT= 'GTID' /* added by mysqlbinlog *//*!*/;
>>>>>>> 9c9559ee
DELIMITER ;
# End of log file
ROLLBACK /* added by mysqlbinlog */;
/*!50003 SET COMPLETION_TYPE=@OLD_COMPLETION_TYPE*/;
/*!50530 SET @@SESSION.PSEUDO_SLAVE_MODE=0*/;

---- start-datetime ----
/*!50530 SET @@SESSION.PSEUDO_SLAVE_MODE=1*/;
/*!50003 SET @OLD_COMPLETION_TYPE=@@COMPLETION_TYPE,COMPLETION_TYPE=0*/;
DELIMITER /*!*/;
ROLLBACK/*!*/;
SET @@SESSION.GTID_NEXT= 'GTID'/*!*/;
SET TIMESTAMP=1925024400/*!*/;
SET @@session.pseudo_thread_id=999999999/*!*/;
SET @@session.foreign_key_checks=1, @@session.sql_auto_is_null=0, @@session.unique_checks=1, @@session.autocommit=1/*!*/;
SET @@session.sql_mode=1073741824/*!*/;
SET @@session.auto_increment_increment=1, @@session.auto_increment_offset=1/*!*/;
/*!\C latin1 *//*!*/;
SET @@session.character_set_client=8,@@session.collation_connection=8,@@session.collation_server=8/*!*/;
SET @@session.lc_time_names=0/*!*/;
SET @@session.collation_database=DEFAULT/*!*/;
BEGIN
/*!*/;
use `test`/*!*/;
SET TIMESTAMP=1925024400/*!*/;
INSERT INTO t1 VALUES(1)
/*!*/;
COMMIT/*!*/;
SET @@SESSION.GTID_NEXT= 'GTID'/*!*/;
SET TIMESTAMP=1956560400/*!*/;
BEGIN
/*!*/;
SET TIMESTAMP=1956560400/*!*/;
INSERT INTO t1 VALUES(2)
/*!*/;
COMMIT/*!*/;
SET @@SESSION.GTID_NEXT= 'GTID'/*!*/;
SET TIMESTAMP=1988182800/*!*/;
BEGIN
/*!*/;
SET TIMESTAMP=1988182800/*!*/;
INSERT INTO t1 VALUES(3)
/*!*/;
COMMIT/*!*/;
SET @@SESSION.GTID_NEXT= 'GTID' /* added by mysqlbinlog */ /*!*/;
DELIMITER ;
# End of log file
ROLLBACK /* added by mysqlbinlog */;
/*!50003 SET COMPLETION_TYPE=@OLD_COMPLETION_TYPE*/;
/*!50530 SET @@SESSION.PSEUDO_SLAVE_MODE=0*/;

---- stop-datetime ----
/*!50530 SET @@SESSION.PSEUDO_SLAVE_MODE=1*/;
/*!50003 SET @OLD_COMPLETION_TYPE=@@COMPLETION_TYPE,COMPLETION_TYPE=0*/;
DELIMITER /*!*/;
ROLLBACK/*!*/;
# [empty]
SET @@SESSION.GTID_NEXT= 'GTID'/*!*/;
SET TIMESTAMP=1925024400/*!*/;
SET @@session.pseudo_thread_id=999999999/*!*/;
SET @@session.foreign_key_checks=1, @@session.sql_auto_is_null=0, @@session.unique_checks=1, @@session.autocommit=1/*!*/;
SET @@session.sql_mode=1073741824/*!*/;
SET @@session.auto_increment_increment=1, @@session.auto_increment_offset=1/*!*/;
/*!\C latin1 *//*!*/;
SET @@session.character_set_client=8,@@session.collation_connection=8,@@session.collation_server=8/*!*/;
SET @@session.lc_time_names=0/*!*/;
SET @@session.collation_database=DEFAULT/*!*/;
BEGIN
/*!*/;
use `test`/*!*/;
SET TIMESTAMP=1925024400/*!*/;
INSERT INTO t1 VALUES(1)
/*!*/;
<<<<<<< HEAD
COMMIT/*!*/;
=======
SET TIMESTAMP=1925024400/*!*/;
COMMIT
/*!*/;
SET @@SESSION.GTID_NEXT= 'GTID' /* added by mysqlbinlog *//*!*/;
>>>>>>> 9c9559ee
DELIMITER ;
# End of log file
ROLLBACK /* added by mysqlbinlog */;
/*!50003 SET COMPLETION_TYPE=@OLD_COMPLETION_TYPE*/;
/*!50530 SET @@SESSION.PSEUDO_SLAVE_MODE=0*/;

---- start-datetime stop-datetime ----
/*!50530 SET @@SESSION.PSEUDO_SLAVE_MODE=1*/;
/*!50003 SET @OLD_COMPLETION_TYPE=@@COMPLETION_TYPE,COMPLETION_TYPE=0*/;
DELIMITER /*!*/;
ROLLBACK/*!*/;
SET @@SESSION.GTID_NEXT= 'GTID'/*!*/;
SET TIMESTAMP=1925024400/*!*/;
SET @@session.pseudo_thread_id=999999999/*!*/;
SET @@session.foreign_key_checks=1, @@session.sql_auto_is_null=0, @@session.unique_checks=1, @@session.autocommit=1/*!*/;
SET @@session.sql_mode=1073741824/*!*/;
SET @@session.auto_increment_increment=1, @@session.auto_increment_offset=1/*!*/;
/*!\C latin1 *//*!*/;
SET @@session.character_set_client=8,@@session.collation_connection=8,@@session.collation_server=8/*!*/;
SET @@session.lc_time_names=0/*!*/;
SET @@session.collation_database=DEFAULT/*!*/;
BEGIN
/*!*/;
use `test`/*!*/;
SET TIMESTAMP=1925024400/*!*/;
INSERT INTO t1 VALUES(1)
/*!*/;
<<<<<<< HEAD
COMMIT/*!*/;
=======
SET TIMESTAMP=1925024400/*!*/;
COMMIT
/*!*/;
SET @@SESSION.GTID_NEXT= 'GTID' /* added by mysqlbinlog *//*!*/;
>>>>>>> 9c9559ee
DELIMITER ;
# End of log file
ROLLBACK /* added by mysqlbinlog */;
/*!50003 SET COMPLETION_TYPE=@OLD_COMPLETION_TYPE*/;
/*!50530 SET @@SESSION.PSEUDO_SLAVE_MODE=0*/;

==== Local with 2 binlogs on command line ====

---- base64-output ----
/*!50530 SET @@SESSION.PSEUDO_SLAVE_MODE=1*/;
/*!50003 SET @OLD_COMPLETION_TYPE=@@COMPLETION_TYPE,COMPLETION_TYPE=0*/;
DELIMITER /*!*/;
ROLLBACK/*!*/;
# [empty]
SET @@SESSION.GTID_NEXT= 'GTID'/*!*/;
SET TIMESTAMP=1925024400/*!*/;
SET @@session.pseudo_thread_id=999999999/*!*/;
SET @@session.foreign_key_checks=1, @@session.sql_auto_is_null=0, @@session.unique_checks=1, @@session.autocommit=1/*!*/;
SET @@session.sql_mode=1073741824/*!*/;
SET @@session.auto_increment_increment=1, @@session.auto_increment_offset=1/*!*/;
/*!\C latin1 *//*!*/;
SET @@session.character_set_client=8,@@session.collation_connection=8,@@session.collation_server=8/*!*/;
SET @@session.lc_time_names=0/*!*/;
SET @@session.collation_database=DEFAULT/*!*/;
BEGIN
/*!*/;
use `test`/*!*/;
SET TIMESTAMP=1925024400/*!*/;
INSERT INTO t1 VALUES(1)
/*!*/;
COMMIT/*!*/;
SET @@SESSION.GTID_NEXT= 'GTID'/*!*/;
SET TIMESTAMP=1956560400/*!*/;
BEGIN
/*!*/;
SET TIMESTAMP=1956560400/*!*/;
INSERT INTO t1 VALUES(2)
/*!*/;
COMMIT/*!*/;
SET @@SESSION.GTID_NEXT= 'GTID'/*!*/;
SET TIMESTAMP=1988182800/*!*/;
BEGIN
/*!*/;
SET TIMESTAMP=1988182800/*!*/;
INSERT INTO t1 VALUES(3)
/*!*/;
COMMIT/*!*/;
SET @@SESSION.GTID_NEXT= 'GTID' /* added by mysqlbinlog */ /*!*/;
# UUID:#-#
SET @@SESSION.GTID_NEXT= 'GTID'/*!*/;
SET TIMESTAMP=2019718800/*!*/;
BEGIN
/*!*/;
SET TIMESTAMP=2019718800/*!*/;
INSERT INTO t1 VALUES(4)
/*!*/;
COMMIT/*!*/;
SET @@SESSION.GTID_NEXT= 'GTID'/*!*/;
SET TIMESTAMP=2051254800/*!*/;
BEGIN
/*!*/;
SET TIMESTAMP=2051254800/*!*/;
INSERT INTO t1 VALUES(5)
/*!*/;
COMMIT/*!*/;
SET @@SESSION.GTID_NEXT= 'GTID' /* added by mysqlbinlog */ /*!*/;
DELIMITER ;
# End of log file
ROLLBACK /* added by mysqlbinlog */;
/*!50003 SET COMPLETION_TYPE=@OLD_COMPLETION_TYPE*/;
/*!50530 SET @@SESSION.PSEUDO_SLAVE_MODE=0*/;

---- offset ----
/*!50530 SET @@SESSION.PSEUDO_SLAVE_MODE=1*/;
/*!50003 SET @OLD_COMPLETION_TYPE=@@COMPLETION_TYPE,COMPLETION_TYPE=0*/;
DELIMITER /*!*/;
ROLLBACK/*!*/;
SET @@SESSION.GTID_NEXT= 'GTID'/*!*/;
SET TIMESTAMP=1925024400/*!*/;
SET @@session.pseudo_thread_id=999999999/*!*/;
SET @@session.foreign_key_checks=1, @@session.sql_auto_is_null=0, @@session.unique_checks=1, @@session.autocommit=1/*!*/;
SET @@session.sql_mode=1073741824/*!*/;
SET @@session.auto_increment_increment=1, @@session.auto_increment_offset=1/*!*/;
/*!\C latin1 *//*!*/;
SET @@session.character_set_client=8,@@session.collation_connection=8,@@session.collation_server=8/*!*/;
SET @@session.lc_time_names=0/*!*/;
SET @@session.collation_database=DEFAULT/*!*/;
BEGIN
/*!*/;
use `test`/*!*/;
SET TIMESTAMP=1925024400/*!*/;
INSERT INTO t1 VALUES(1)
/*!*/;
COMMIT/*!*/;
SET @@SESSION.GTID_NEXT= 'GTID'/*!*/;
SET TIMESTAMP=1956560400/*!*/;
BEGIN
/*!*/;
SET TIMESTAMP=1956560400/*!*/;
INSERT INTO t1 VALUES(2)
/*!*/;
COMMIT/*!*/;
SET @@SESSION.GTID_NEXT= 'GTID'/*!*/;
SET TIMESTAMP=1988182800/*!*/;
BEGIN
/*!*/;
SET TIMESTAMP=1988182800/*!*/;
INSERT INTO t1 VALUES(3)
/*!*/;
COMMIT/*!*/;
SET @@SESSION.GTID_NEXT= 'GTID' /* added by mysqlbinlog */ /*!*/;
# UUID:#-#
SET @@SESSION.GTID_NEXT= 'GTID'/*!*/;
SET TIMESTAMP=2019718800/*!*/;
BEGIN
/*!*/;
SET TIMESTAMP=2019718800/*!*/;
INSERT INTO t1 VALUES(4)
/*!*/;
COMMIT/*!*/;
SET @@SESSION.GTID_NEXT= 'GTID'/*!*/;
SET TIMESTAMP=2051254800/*!*/;
BEGIN
/*!*/;
SET TIMESTAMP=2051254800/*!*/;
INSERT INTO t1 VALUES(5)
/*!*/;
COMMIT/*!*/;
SET @@SESSION.GTID_NEXT= 'GTID' /* added by mysqlbinlog */ /*!*/;
DELIMITER ;
# End of log file
ROLLBACK /* added by mysqlbinlog */;
/*!50003 SET COMPLETION_TYPE=@OLD_COMPLETION_TYPE*/;
/*!50530 SET @@SESSION.PSEUDO_SLAVE_MODE=0*/;

---- start-position ----
/*!50530 SET @@SESSION.PSEUDO_SLAVE_MODE=1*/;
/*!50003 SET @OLD_COMPLETION_TYPE=@@COMPLETION_TYPE,COMPLETION_TYPE=0*/;
DELIMITER /*!*/;
ROLLBACK/*!*/;
SET @@SESSION.GTID_NEXT= 'GTID'/*!*/;
SET TIMESTAMP=1956560400/*!*/;
SET @@session.pseudo_thread_id=999999999/*!*/;
SET @@session.foreign_key_checks=1, @@session.sql_auto_is_null=0, @@session.unique_checks=1, @@session.autocommit=1/*!*/;
SET @@session.sql_mode=1073741824/*!*/;
SET @@session.auto_increment_increment=1, @@session.auto_increment_offset=1/*!*/;
/*!\C latin1 *//*!*/;
SET @@session.character_set_client=8,@@session.collation_connection=8,@@session.collation_server=8/*!*/;
SET @@session.lc_time_names=0/*!*/;
SET @@session.collation_database=DEFAULT/*!*/;
BEGIN
/*!*/;
use `test`/*!*/;
SET TIMESTAMP=1956560400/*!*/;
INSERT INTO t1 VALUES(2)
/*!*/;
COMMIT/*!*/;
SET @@SESSION.GTID_NEXT= 'GTID'/*!*/;
SET TIMESTAMP=1988182800/*!*/;
BEGIN
/*!*/;
SET TIMESTAMP=1988182800/*!*/;
INSERT INTO t1 VALUES(3)
/*!*/;
COMMIT/*!*/;
SET @@SESSION.GTID_NEXT= 'GTID' /* added by mysqlbinlog */ /*!*/;
# UUID:#-#
SET @@SESSION.GTID_NEXT= 'GTID'/*!*/;
SET TIMESTAMP=2019718800/*!*/;
BEGIN
/*!*/;
SET TIMESTAMP=2019718800/*!*/;
INSERT INTO t1 VALUES(4)
/*!*/;
COMMIT/*!*/;
SET @@SESSION.GTID_NEXT= 'GTID'/*!*/;
SET TIMESTAMP=2051254800/*!*/;
BEGIN
/*!*/;
SET TIMESTAMP=2051254800/*!*/;
INSERT INTO t1 VALUES(5)
/*!*/;
COMMIT/*!*/;
SET @@SESSION.GTID_NEXT= 'GTID' /* added by mysqlbinlog */ /*!*/;
DELIMITER ;
# End of log file
ROLLBACK /* added by mysqlbinlog */;
/*!50003 SET COMPLETION_TYPE=@OLD_COMPLETION_TYPE*/;
/*!50530 SET @@SESSION.PSEUDO_SLAVE_MODE=0*/;

---- stop-position ----
/*!50530 SET @@SESSION.PSEUDO_SLAVE_MODE=1*/;
/*!50003 SET @OLD_COMPLETION_TYPE=@@COMPLETION_TYPE,COMPLETION_TYPE=0*/;
DELIMITER /*!*/;
ROLLBACK/*!*/;
# [empty]
SET @@SESSION.GTID_NEXT= 'GTID'/*!*/;
SET TIMESTAMP=1925024400/*!*/;
SET @@session.pseudo_thread_id=999999999/*!*/;
SET @@session.foreign_key_checks=1, @@session.sql_auto_is_null=0, @@session.unique_checks=1, @@session.autocommit=1/*!*/;
SET @@session.sql_mode=1073741824/*!*/;
SET @@session.auto_increment_increment=1, @@session.auto_increment_offset=1/*!*/;
/*!\C latin1 *//*!*/;
SET @@session.character_set_client=8,@@session.collation_connection=8,@@session.collation_server=8/*!*/;
SET @@session.lc_time_names=0/*!*/;
SET @@session.collation_database=DEFAULT/*!*/;
BEGIN
/*!*/;
use `test`/*!*/;
SET TIMESTAMP=1925024400/*!*/;
INSERT INTO t1 VALUES(1)
/*!*/;
COMMIT/*!*/;
SET @@SESSION.GTID_NEXT= 'GTID'/*!*/;
SET TIMESTAMP=1956560400/*!*/;
BEGIN
/*!*/;
SET TIMESTAMP=1956560400/*!*/;
INSERT INTO t1 VALUES(2)
/*!*/;
COMMIT/*!*/;
SET @@SESSION.GTID_NEXT= 'GTID'/*!*/;
SET TIMESTAMP=1988182800/*!*/;
BEGIN
/*!*/;
SET TIMESTAMP=1988182800/*!*/;
INSERT INTO t1 VALUES(3)
/*!*/;
COMMIT/*!*/;
SET @@SESSION.GTID_NEXT= 'GTID' /* added by mysqlbinlog */ /*!*/;
# UUID:#-#
SET @@SESSION.GTID_NEXT= 'GTID'/*!*/;
SET TIMESTAMP=2019718800/*!*/;
BEGIN
/*!*/;
SET TIMESTAMP=2019718800/*!*/;
INSERT INTO t1 VALUES(4)
/*!*/;
<<<<<<< HEAD
COMMIT/*!*/;
=======
SET TIMESTAMP=2019718800/*!*/;
COMMIT
/*!*/;
SET @@SESSION.GTID_NEXT= 'GTID' /* added by mysqlbinlog *//*!*/;
>>>>>>> 9c9559ee
DELIMITER ;
# End of log file
ROLLBACK /* added by mysqlbinlog */;
/*!50003 SET COMPLETION_TYPE=@OLD_COMPLETION_TYPE*/;
/*!50530 SET @@SESSION.PSEUDO_SLAVE_MODE=0*/;

---- start-position stop-position ----
/*!50530 SET @@SESSION.PSEUDO_SLAVE_MODE=1*/;
/*!50003 SET @OLD_COMPLETION_TYPE=@@COMPLETION_TYPE,COMPLETION_TYPE=0*/;
DELIMITER /*!*/;
ROLLBACK/*!*/;
SET @@SESSION.GTID_NEXT= 'GTID'/*!*/;
SET TIMESTAMP=1956560400/*!*/;
SET @@session.pseudo_thread_id=999999999/*!*/;
SET @@session.foreign_key_checks=1, @@session.sql_auto_is_null=0, @@session.unique_checks=1, @@session.autocommit=1/*!*/;
SET @@session.sql_mode=1073741824/*!*/;
SET @@session.auto_increment_increment=1, @@session.auto_increment_offset=1/*!*/;
/*!\C latin1 *//*!*/;
SET @@session.character_set_client=8,@@session.collation_connection=8,@@session.collation_server=8/*!*/;
SET @@session.lc_time_names=0/*!*/;
SET @@session.collation_database=DEFAULT/*!*/;
BEGIN
/*!*/;
use `test`/*!*/;
SET TIMESTAMP=1956560400/*!*/;
INSERT INTO t1 VALUES(2)
/*!*/;
COMMIT/*!*/;
SET @@SESSION.GTID_NEXT= 'GTID'/*!*/;
SET TIMESTAMP=1988182800/*!*/;
BEGIN
/*!*/;
SET TIMESTAMP=1988182800/*!*/;
INSERT INTO t1 VALUES(3)
/*!*/;
COMMIT/*!*/;
SET @@SESSION.GTID_NEXT= 'GTID' /* added by mysqlbinlog */ /*!*/;
# UUID:#-#
SET @@SESSION.GTID_NEXT= 'GTID'/*!*/;
SET TIMESTAMP=2019718800/*!*/;
BEGIN
/*!*/;
SET TIMESTAMP=2019718800/*!*/;
INSERT INTO t1 VALUES(4)
/*!*/;
<<<<<<< HEAD
COMMIT/*!*/;
=======
SET TIMESTAMP=2019718800/*!*/;
COMMIT
/*!*/;
SET @@SESSION.GTID_NEXT= 'GTID' /* added by mysqlbinlog *//*!*/;
>>>>>>> 9c9559ee
DELIMITER ;
# End of log file
ROLLBACK /* added by mysqlbinlog */;
/*!50003 SET COMPLETION_TYPE=@OLD_COMPLETION_TYPE*/;
/*!50530 SET @@SESSION.PSEUDO_SLAVE_MODE=0*/;

---- start-datetime ----
/*!50530 SET @@SESSION.PSEUDO_SLAVE_MODE=1*/;
/*!50003 SET @OLD_COMPLETION_TYPE=@@COMPLETION_TYPE,COMPLETION_TYPE=0*/;
DELIMITER /*!*/;
ROLLBACK/*!*/;
SET @@SESSION.GTID_NEXT= 'GTID'/*!*/;
SET TIMESTAMP=1925024400/*!*/;
SET @@session.pseudo_thread_id=999999999/*!*/;
SET @@session.foreign_key_checks=1, @@session.sql_auto_is_null=0, @@session.unique_checks=1, @@session.autocommit=1/*!*/;
SET @@session.sql_mode=1073741824/*!*/;
SET @@session.auto_increment_increment=1, @@session.auto_increment_offset=1/*!*/;
/*!\C latin1 *//*!*/;
SET @@session.character_set_client=8,@@session.collation_connection=8,@@session.collation_server=8/*!*/;
SET @@session.lc_time_names=0/*!*/;
SET @@session.collation_database=DEFAULT/*!*/;
BEGIN
/*!*/;
use `test`/*!*/;
SET TIMESTAMP=1925024400/*!*/;
INSERT INTO t1 VALUES(1)
/*!*/;
COMMIT/*!*/;
SET @@SESSION.GTID_NEXT= 'GTID'/*!*/;
SET TIMESTAMP=1956560400/*!*/;
BEGIN
/*!*/;
SET TIMESTAMP=1956560400/*!*/;
INSERT INTO t1 VALUES(2)
/*!*/;
COMMIT/*!*/;
SET @@SESSION.GTID_NEXT= 'GTID'/*!*/;
SET TIMESTAMP=1988182800/*!*/;
BEGIN
/*!*/;
SET TIMESTAMP=1988182800/*!*/;
INSERT INTO t1 VALUES(3)
/*!*/;
COMMIT/*!*/;
SET @@SESSION.GTID_NEXT= 'GTID' /* added by mysqlbinlog */ /*!*/;
# UUID:#-#
SET @@SESSION.GTID_NEXT= 'GTID'/*!*/;
SET TIMESTAMP=2019718800/*!*/;
BEGIN
/*!*/;
SET TIMESTAMP=2019718800/*!*/;
INSERT INTO t1 VALUES(4)
/*!*/;
COMMIT/*!*/;
SET @@SESSION.GTID_NEXT= 'GTID'/*!*/;
SET TIMESTAMP=2051254800/*!*/;
BEGIN
/*!*/;
SET TIMESTAMP=2051254800/*!*/;
INSERT INTO t1 VALUES(5)
/*!*/;
COMMIT/*!*/;
SET @@SESSION.GTID_NEXT= 'GTID' /* added by mysqlbinlog */ /*!*/;
DELIMITER ;
# End of log file
ROLLBACK /* added by mysqlbinlog */;
/*!50003 SET COMPLETION_TYPE=@OLD_COMPLETION_TYPE*/;
/*!50530 SET @@SESSION.PSEUDO_SLAVE_MODE=0*/;

---- stop-datetime ----
/*!50530 SET @@SESSION.PSEUDO_SLAVE_MODE=1*/;
/*!50003 SET @OLD_COMPLETION_TYPE=@@COMPLETION_TYPE,COMPLETION_TYPE=0*/;
DELIMITER /*!*/;
ROLLBACK/*!*/;
# [empty]
SET @@SESSION.GTID_NEXT= 'GTID'/*!*/;
SET TIMESTAMP=1925024400/*!*/;
SET @@session.pseudo_thread_id=999999999/*!*/;
SET @@session.foreign_key_checks=1, @@session.sql_auto_is_null=0, @@session.unique_checks=1, @@session.autocommit=1/*!*/;
SET @@session.sql_mode=1073741824/*!*/;
SET @@session.auto_increment_increment=1, @@session.auto_increment_offset=1/*!*/;
/*!\C latin1 *//*!*/;
SET @@session.character_set_client=8,@@session.collation_connection=8,@@session.collation_server=8/*!*/;
SET @@session.lc_time_names=0/*!*/;
SET @@session.collation_database=DEFAULT/*!*/;
BEGIN
/*!*/;
use `test`/*!*/;
SET TIMESTAMP=1925024400/*!*/;
INSERT INTO t1 VALUES(1)
/*!*/;
COMMIT/*!*/;
SET @@SESSION.GTID_NEXT= 'GTID'/*!*/;
SET TIMESTAMP=1956560400/*!*/;
BEGIN
/*!*/;
SET TIMESTAMP=1956560400/*!*/;
INSERT INTO t1 VALUES(2)
/*!*/;
COMMIT/*!*/;
SET @@SESSION.GTID_NEXT= 'GTID'/*!*/;
SET TIMESTAMP=1988182800/*!*/;
BEGIN
/*!*/;
SET TIMESTAMP=1988182800/*!*/;
INSERT INTO t1 VALUES(3)
/*!*/;
COMMIT/*!*/;
SET @@SESSION.GTID_NEXT= 'GTID' /* added by mysqlbinlog */ /*!*/;
# UUID:#-#
SET @@SESSION.GTID_NEXT= 'GTID'/*!*/;
SET TIMESTAMP=2019718800/*!*/;
BEGIN
/*!*/;
SET TIMESTAMP=2019718800/*!*/;
INSERT INTO t1 VALUES(4)
/*!*/;
<<<<<<< HEAD
COMMIT/*!*/;
=======
SET TIMESTAMP=2019718800/*!*/;
COMMIT
/*!*/;
SET @@SESSION.GTID_NEXT= 'GTID' /* added by mysqlbinlog *//*!*/;
>>>>>>> 9c9559ee
DELIMITER ;
# End of log file
ROLLBACK /* added by mysqlbinlog */;
/*!50003 SET COMPLETION_TYPE=@OLD_COMPLETION_TYPE*/;
/*!50530 SET @@SESSION.PSEUDO_SLAVE_MODE=0*/;

---- start-datetime stop-datetime ----
/*!50530 SET @@SESSION.PSEUDO_SLAVE_MODE=1*/;
/*!50003 SET @OLD_COMPLETION_TYPE=@@COMPLETION_TYPE,COMPLETION_TYPE=0*/;
DELIMITER /*!*/;
ROLLBACK/*!*/;
SET @@SESSION.GTID_NEXT= 'GTID'/*!*/;
SET TIMESTAMP=1925024400/*!*/;
SET @@session.pseudo_thread_id=999999999/*!*/;
SET @@session.foreign_key_checks=1, @@session.sql_auto_is_null=0, @@session.unique_checks=1, @@session.autocommit=1/*!*/;
SET @@session.sql_mode=1073741824/*!*/;
SET @@session.auto_increment_increment=1, @@session.auto_increment_offset=1/*!*/;
/*!\C latin1 *//*!*/;
SET @@session.character_set_client=8,@@session.collation_connection=8,@@session.collation_server=8/*!*/;
SET @@session.lc_time_names=0/*!*/;
SET @@session.collation_database=DEFAULT/*!*/;
BEGIN
/*!*/;
use `test`/*!*/;
SET TIMESTAMP=1925024400/*!*/;
INSERT INTO t1 VALUES(1)
/*!*/;
COMMIT/*!*/;
SET @@SESSION.GTID_NEXT= 'GTID'/*!*/;
SET TIMESTAMP=1956560400/*!*/;
BEGIN
/*!*/;
SET TIMESTAMP=1956560400/*!*/;
INSERT INTO t1 VALUES(2)
/*!*/;
COMMIT/*!*/;
SET @@SESSION.GTID_NEXT= 'GTID'/*!*/;
SET TIMESTAMP=1988182800/*!*/;
BEGIN
/*!*/;
SET TIMESTAMP=1988182800/*!*/;
INSERT INTO t1 VALUES(3)
/*!*/;
COMMIT/*!*/;
SET @@SESSION.GTID_NEXT= 'GTID' /* added by mysqlbinlog */ /*!*/;
# UUID:#-#
SET @@SESSION.GTID_NEXT= 'GTID'/*!*/;
SET TIMESTAMP=2019718800/*!*/;
BEGIN
/*!*/;
SET TIMESTAMP=2019718800/*!*/;
INSERT INTO t1 VALUES(4)
/*!*/;
<<<<<<< HEAD
COMMIT/*!*/;
=======
SET TIMESTAMP=2019718800/*!*/;
COMMIT
/*!*/;
SET @@SESSION.GTID_NEXT= 'GTID' /* added by mysqlbinlog *//*!*/;
>>>>>>> 9c9559ee
DELIMITER ;
# End of log file
ROLLBACK /* added by mysqlbinlog */;
/*!50003 SET COMPLETION_TYPE=@OLD_COMPLETION_TYPE*/;
/*!50530 SET @@SESSION.PSEUDO_SLAVE_MODE=0*/;

==== Remote ====

---- base64-output ----
/*!50530 SET @@SESSION.PSEUDO_SLAVE_MODE=1*/;
/*!50003 SET @OLD_COMPLETION_TYPE=@@COMPLETION_TYPE,COMPLETION_TYPE=0*/;
DELIMITER /*!*/;
ROLLBACK/*!*/;
# [empty]
SET @@SESSION.GTID_NEXT= 'GTID'/*!*/;
SET TIMESTAMP=1925024400/*!*/;
SET @@session.pseudo_thread_id=999999999/*!*/;
SET @@session.foreign_key_checks=1, @@session.sql_auto_is_null=0, @@session.unique_checks=1, @@session.autocommit=1/*!*/;
SET @@session.sql_mode=1073741824/*!*/;
SET @@session.auto_increment_increment=1, @@session.auto_increment_offset=1/*!*/;
/*!\C latin1 *//*!*/;
SET @@session.character_set_client=8,@@session.collation_connection=8,@@session.collation_server=8/*!*/;
SET @@session.lc_time_names=0/*!*/;
SET @@session.collation_database=DEFAULT/*!*/;
BEGIN
/*!*/;
use `test`/*!*/;
SET TIMESTAMP=1925024400/*!*/;
INSERT INTO t1 VALUES(1)
/*!*/;
COMMIT/*!*/;
SET @@SESSION.GTID_NEXT= 'GTID'/*!*/;
SET TIMESTAMP=1956560400/*!*/;
BEGIN
/*!*/;
SET TIMESTAMP=1956560400/*!*/;
INSERT INTO t1 VALUES(2)
/*!*/;
COMMIT/*!*/;
SET @@SESSION.GTID_NEXT= 'GTID'/*!*/;
SET TIMESTAMP=1988182800/*!*/;
BEGIN
/*!*/;
SET TIMESTAMP=1988182800/*!*/;
INSERT INTO t1 VALUES(3)
/*!*/;
COMMIT/*!*/;
SET @@SESSION.GTID_NEXT= 'GTID' /* added by mysqlbinlog */ /*!*/;
DELIMITER ;
# End of log file
ROLLBACK /* added by mysqlbinlog */;
/*!50003 SET COMPLETION_TYPE=@OLD_COMPLETION_TYPE*/;
/*!50530 SET @@SESSION.PSEUDO_SLAVE_MODE=0*/;

---- offset ----
/*!50530 SET @@SESSION.PSEUDO_SLAVE_MODE=1*/;
/*!50003 SET @OLD_COMPLETION_TYPE=@@COMPLETION_TYPE,COMPLETION_TYPE=0*/;
DELIMITER /*!*/;
ROLLBACK/*!*/;
SET @@SESSION.GTID_NEXT= 'GTID'/*!*/;
SET TIMESTAMP=1925024400/*!*/;
SET @@session.pseudo_thread_id=999999999/*!*/;
SET @@session.foreign_key_checks=1, @@session.sql_auto_is_null=0, @@session.unique_checks=1, @@session.autocommit=1/*!*/;
SET @@session.sql_mode=1073741824/*!*/;
SET @@session.auto_increment_increment=1, @@session.auto_increment_offset=1/*!*/;
/*!\C latin1 *//*!*/;
SET @@session.character_set_client=8,@@session.collation_connection=8,@@session.collation_server=8/*!*/;
SET @@session.lc_time_names=0/*!*/;
SET @@session.collation_database=DEFAULT/*!*/;
BEGIN
/*!*/;
use `test`/*!*/;
SET TIMESTAMP=1925024400/*!*/;
INSERT INTO t1 VALUES(1)
/*!*/;
COMMIT/*!*/;
SET @@SESSION.GTID_NEXT= 'GTID'/*!*/;
SET TIMESTAMP=1956560400/*!*/;
BEGIN
/*!*/;
SET TIMESTAMP=1956560400/*!*/;
INSERT INTO t1 VALUES(2)
/*!*/;
COMMIT/*!*/;
SET @@SESSION.GTID_NEXT= 'GTID'/*!*/;
SET TIMESTAMP=1988182800/*!*/;
BEGIN
/*!*/;
SET TIMESTAMP=1988182800/*!*/;
INSERT INTO t1 VALUES(3)
/*!*/;
COMMIT/*!*/;
SET @@SESSION.GTID_NEXT= 'GTID' /* added by mysqlbinlog */ /*!*/;
DELIMITER ;
# End of log file
ROLLBACK /* added by mysqlbinlog */;
/*!50003 SET COMPLETION_TYPE=@OLD_COMPLETION_TYPE*/;
/*!50530 SET @@SESSION.PSEUDO_SLAVE_MODE=0*/;

---- start-position ----
/*!50530 SET @@SESSION.PSEUDO_SLAVE_MODE=1*/;
/*!50003 SET @OLD_COMPLETION_TYPE=@@COMPLETION_TYPE,COMPLETION_TYPE=0*/;
DELIMITER /*!*/;
SET @@SESSION.GTID_NEXT= 'GTID'/*!*/;
SET TIMESTAMP=1956560400/*!*/;
SET @@session.pseudo_thread_id=999999999/*!*/;
SET @@session.foreign_key_checks=1, @@session.sql_auto_is_null=0, @@session.unique_checks=1, @@session.autocommit=1/*!*/;
SET @@session.sql_mode=1073741824/*!*/;
SET @@session.auto_increment_increment=1, @@session.auto_increment_offset=1/*!*/;
/*!\C latin1 *//*!*/;
SET @@session.character_set_client=8,@@session.collation_connection=8,@@session.collation_server=8/*!*/;
SET @@session.lc_time_names=0/*!*/;
SET @@session.collation_database=DEFAULT/*!*/;
BEGIN
/*!*/;
use `test`/*!*/;
SET TIMESTAMP=1956560400/*!*/;
INSERT INTO t1 VALUES(2)
/*!*/;
COMMIT/*!*/;
SET @@SESSION.GTID_NEXT= 'GTID'/*!*/;
SET TIMESTAMP=1988182800/*!*/;
BEGIN
/*!*/;
SET TIMESTAMP=1988182800/*!*/;
INSERT INTO t1 VALUES(3)
/*!*/;
COMMIT/*!*/;
SET @@SESSION.GTID_NEXT= 'GTID' /* added by mysqlbinlog */ /*!*/;
DELIMITER ;
# End of log file
ROLLBACK /* added by mysqlbinlog */;
/*!50003 SET COMPLETION_TYPE=@OLD_COMPLETION_TYPE*/;
/*!50530 SET @@SESSION.PSEUDO_SLAVE_MODE=0*/;

---- stop-position ----
/*!50530 SET @@SESSION.PSEUDO_SLAVE_MODE=1*/;
/*!50003 SET @OLD_COMPLETION_TYPE=@@COMPLETION_TYPE,COMPLETION_TYPE=0*/;
DELIMITER /*!*/;
ROLLBACK/*!*/;
# [empty]
SET @@SESSION.GTID_NEXT= 'GTID'/*!*/;
SET TIMESTAMP=1925024400/*!*/;
SET @@session.pseudo_thread_id=999999999/*!*/;
SET @@session.foreign_key_checks=1, @@session.sql_auto_is_null=0, @@session.unique_checks=1, @@session.autocommit=1/*!*/;
SET @@session.sql_mode=1073741824/*!*/;
SET @@session.auto_increment_increment=1, @@session.auto_increment_offset=1/*!*/;
/*!\C latin1 *//*!*/;
SET @@session.character_set_client=8,@@session.collation_connection=8,@@session.collation_server=8/*!*/;
SET @@session.lc_time_names=0/*!*/;
SET @@session.collation_database=DEFAULT/*!*/;
BEGIN
/*!*/;
use `test`/*!*/;
SET TIMESTAMP=1925024400/*!*/;
INSERT INTO t1 VALUES(1)
/*!*/;
COMMIT/*!*/;
SET @@SESSION.GTID_NEXT= 'GTID'/*!*/;
SET TIMESTAMP=1956560400/*!*/;
BEGIN
/*!*/;
SET TIMESTAMP=1956560400/*!*/;
INSERT INTO t1 VALUES(2)
/*!*/;
<<<<<<< HEAD
COMMIT/*!*/;
=======
SET TIMESTAMP=1956560400/*!*/;
COMMIT
/*!*/;
SET @@SESSION.GTID_NEXT= 'GTID' /* added by mysqlbinlog *//*!*/;
>>>>>>> 9c9559ee
DELIMITER ;
# End of log file
ROLLBACK /* added by mysqlbinlog */;
/*!50003 SET COMPLETION_TYPE=@OLD_COMPLETION_TYPE*/;
/*!50530 SET @@SESSION.PSEUDO_SLAVE_MODE=0*/;

---- start-position stop-position ----
/*!50530 SET @@SESSION.PSEUDO_SLAVE_MODE=1*/;
/*!50003 SET @OLD_COMPLETION_TYPE=@@COMPLETION_TYPE,COMPLETION_TYPE=0*/;
DELIMITER /*!*/;
SET @@SESSION.GTID_NEXT= 'GTID'/*!*/;
SET TIMESTAMP=1956560400/*!*/;
SET @@session.pseudo_thread_id=999999999/*!*/;
SET @@session.foreign_key_checks=1, @@session.sql_auto_is_null=0, @@session.unique_checks=1, @@session.autocommit=1/*!*/;
SET @@session.sql_mode=1073741824/*!*/;
SET @@session.auto_increment_increment=1, @@session.auto_increment_offset=1/*!*/;
/*!\C latin1 *//*!*/;
SET @@session.character_set_client=8,@@session.collation_connection=8,@@session.collation_server=8/*!*/;
SET @@session.lc_time_names=0/*!*/;
SET @@session.collation_database=DEFAULT/*!*/;
BEGIN
/*!*/;
use `test`/*!*/;
SET TIMESTAMP=1956560400/*!*/;
INSERT INTO t1 VALUES(2)
/*!*/;
<<<<<<< HEAD
COMMIT/*!*/;
=======
SET TIMESTAMP=1956560400/*!*/;
COMMIT
/*!*/;
SET @@SESSION.GTID_NEXT= 'GTID' /* added by mysqlbinlog *//*!*/;
>>>>>>> 9c9559ee
DELIMITER ;
# End of log file
ROLLBACK /* added by mysqlbinlog */;
/*!50003 SET COMPLETION_TYPE=@OLD_COMPLETION_TYPE*/;
/*!50530 SET @@SESSION.PSEUDO_SLAVE_MODE=0*/;

---- start-datetime ----
/*!50530 SET @@SESSION.PSEUDO_SLAVE_MODE=1*/;
/*!50003 SET @OLD_COMPLETION_TYPE=@@COMPLETION_TYPE,COMPLETION_TYPE=0*/;
DELIMITER /*!*/;
ROLLBACK/*!*/;
SET @@SESSION.GTID_NEXT= 'GTID'/*!*/;
SET TIMESTAMP=1925024400/*!*/;
SET @@session.pseudo_thread_id=999999999/*!*/;
SET @@session.foreign_key_checks=1, @@session.sql_auto_is_null=0, @@session.unique_checks=1, @@session.autocommit=1/*!*/;
SET @@session.sql_mode=1073741824/*!*/;
SET @@session.auto_increment_increment=1, @@session.auto_increment_offset=1/*!*/;
/*!\C latin1 *//*!*/;
SET @@session.character_set_client=8,@@session.collation_connection=8,@@session.collation_server=8/*!*/;
SET @@session.lc_time_names=0/*!*/;
SET @@session.collation_database=DEFAULT/*!*/;
BEGIN
/*!*/;
use `test`/*!*/;
SET TIMESTAMP=1925024400/*!*/;
INSERT INTO t1 VALUES(1)
/*!*/;
COMMIT/*!*/;
SET @@SESSION.GTID_NEXT= 'GTID'/*!*/;
SET TIMESTAMP=1956560400/*!*/;
BEGIN
/*!*/;
SET TIMESTAMP=1956560400/*!*/;
INSERT INTO t1 VALUES(2)
/*!*/;
COMMIT/*!*/;
SET @@SESSION.GTID_NEXT= 'GTID'/*!*/;
SET TIMESTAMP=1988182800/*!*/;
BEGIN
/*!*/;
SET TIMESTAMP=1988182800/*!*/;
INSERT INTO t1 VALUES(3)
/*!*/;
COMMIT/*!*/;
SET @@SESSION.GTID_NEXT= 'GTID' /* added by mysqlbinlog */ /*!*/;
DELIMITER ;
# End of log file
ROLLBACK /* added by mysqlbinlog */;
/*!50003 SET COMPLETION_TYPE=@OLD_COMPLETION_TYPE*/;
/*!50530 SET @@SESSION.PSEUDO_SLAVE_MODE=0*/;

---- stop-datetime ----
/*!50530 SET @@SESSION.PSEUDO_SLAVE_MODE=1*/;
/*!50003 SET @OLD_COMPLETION_TYPE=@@COMPLETION_TYPE,COMPLETION_TYPE=0*/;
DELIMITER /*!*/;
ROLLBACK/*!*/;
# [empty]
SET @@SESSION.GTID_NEXT= 'GTID'/*!*/;
SET TIMESTAMP=1925024400/*!*/;
SET @@session.pseudo_thread_id=999999999/*!*/;
SET @@session.foreign_key_checks=1, @@session.sql_auto_is_null=0, @@session.unique_checks=1, @@session.autocommit=1/*!*/;
SET @@session.sql_mode=1073741824/*!*/;
SET @@session.auto_increment_increment=1, @@session.auto_increment_offset=1/*!*/;
/*!\C latin1 *//*!*/;
SET @@session.character_set_client=8,@@session.collation_connection=8,@@session.collation_server=8/*!*/;
SET @@session.lc_time_names=0/*!*/;
SET @@session.collation_database=DEFAULT/*!*/;
BEGIN
/*!*/;
use `test`/*!*/;
SET TIMESTAMP=1925024400/*!*/;
INSERT INTO t1 VALUES(1)
/*!*/;
<<<<<<< HEAD
COMMIT/*!*/;
=======
SET TIMESTAMP=1925024400/*!*/;
COMMIT
/*!*/;
SET @@SESSION.GTID_NEXT= 'GTID' /* added by mysqlbinlog *//*!*/;
>>>>>>> 9c9559ee
DELIMITER ;
# End of log file
ROLLBACK /* added by mysqlbinlog */;
/*!50003 SET COMPLETION_TYPE=@OLD_COMPLETION_TYPE*/;
/*!50530 SET @@SESSION.PSEUDO_SLAVE_MODE=0*/;

---- start-datetime stop-datetime ----
/*!50530 SET @@SESSION.PSEUDO_SLAVE_MODE=1*/;
/*!50003 SET @OLD_COMPLETION_TYPE=@@COMPLETION_TYPE,COMPLETION_TYPE=0*/;
DELIMITER /*!*/;
ROLLBACK/*!*/;
SET @@SESSION.GTID_NEXT= 'GTID'/*!*/;
SET TIMESTAMP=1925024400/*!*/;
SET @@session.pseudo_thread_id=999999999/*!*/;
SET @@session.foreign_key_checks=1, @@session.sql_auto_is_null=0, @@session.unique_checks=1, @@session.autocommit=1/*!*/;
SET @@session.sql_mode=1073741824/*!*/;
SET @@session.auto_increment_increment=1, @@session.auto_increment_offset=1/*!*/;
/*!\C latin1 *//*!*/;
SET @@session.character_set_client=8,@@session.collation_connection=8,@@session.collation_server=8/*!*/;
SET @@session.lc_time_names=0/*!*/;
SET @@session.collation_database=DEFAULT/*!*/;
BEGIN
/*!*/;
use `test`/*!*/;
SET TIMESTAMP=1925024400/*!*/;
INSERT INTO t1 VALUES(1)
/*!*/;
<<<<<<< HEAD
COMMIT/*!*/;
=======
SET TIMESTAMP=1925024400/*!*/;
COMMIT
/*!*/;
SET @@SESSION.GTID_NEXT= 'GTID' /* added by mysqlbinlog *//*!*/;
>>>>>>> 9c9559ee
DELIMITER ;
# End of log file
ROLLBACK /* added by mysqlbinlog */;
/*!50003 SET COMPLETION_TYPE=@OLD_COMPLETION_TYPE*/;
/*!50530 SET @@SESSION.PSEUDO_SLAVE_MODE=0*/;

==== Remote with 2 binlogs on command line ====

---- base64-output ----
/*!50530 SET @@SESSION.PSEUDO_SLAVE_MODE=1*/;
/*!50003 SET @OLD_COMPLETION_TYPE=@@COMPLETION_TYPE,COMPLETION_TYPE=0*/;
DELIMITER /*!*/;
ROLLBACK/*!*/;
# [empty]
SET @@SESSION.GTID_NEXT= 'GTID'/*!*/;
SET TIMESTAMP=1925024400/*!*/;
SET @@session.pseudo_thread_id=999999999/*!*/;
SET @@session.foreign_key_checks=1, @@session.sql_auto_is_null=0, @@session.unique_checks=1, @@session.autocommit=1/*!*/;
SET @@session.sql_mode=1073741824/*!*/;
SET @@session.auto_increment_increment=1, @@session.auto_increment_offset=1/*!*/;
/*!\C latin1 *//*!*/;
SET @@session.character_set_client=8,@@session.collation_connection=8,@@session.collation_server=8/*!*/;
SET @@session.lc_time_names=0/*!*/;
SET @@session.collation_database=DEFAULT/*!*/;
BEGIN
/*!*/;
use `test`/*!*/;
SET TIMESTAMP=1925024400/*!*/;
INSERT INTO t1 VALUES(1)
/*!*/;
COMMIT/*!*/;
SET @@SESSION.GTID_NEXT= 'GTID'/*!*/;
SET TIMESTAMP=1956560400/*!*/;
BEGIN
/*!*/;
SET TIMESTAMP=1956560400/*!*/;
INSERT INTO t1 VALUES(2)
/*!*/;
COMMIT/*!*/;
SET @@SESSION.GTID_NEXT= 'GTID'/*!*/;
SET TIMESTAMP=1988182800/*!*/;
BEGIN
/*!*/;
SET TIMESTAMP=1988182800/*!*/;
INSERT INTO t1 VALUES(3)
/*!*/;
COMMIT/*!*/;
SET @@SESSION.GTID_NEXT= 'GTID' /* added by mysqlbinlog */ /*!*/;
# UUID:#-#
SET @@SESSION.GTID_NEXT= 'GTID'/*!*/;
SET TIMESTAMP=2019718800/*!*/;
BEGIN
/*!*/;
SET TIMESTAMP=2019718800/*!*/;
INSERT INTO t1 VALUES(4)
/*!*/;
COMMIT/*!*/;
SET @@SESSION.GTID_NEXT= 'GTID'/*!*/;
SET TIMESTAMP=2051254800/*!*/;
BEGIN
/*!*/;
SET TIMESTAMP=2051254800/*!*/;
INSERT INTO t1 VALUES(5)
/*!*/;
COMMIT/*!*/;
SET @@SESSION.GTID_NEXT= 'GTID' /* added by mysqlbinlog */ /*!*/;
DELIMITER ;
# End of log file
ROLLBACK /* added by mysqlbinlog */;
/*!50003 SET COMPLETION_TYPE=@OLD_COMPLETION_TYPE*/;
/*!50530 SET @@SESSION.PSEUDO_SLAVE_MODE=0*/;

---- offset ----
/*!50530 SET @@SESSION.PSEUDO_SLAVE_MODE=1*/;
/*!50003 SET @OLD_COMPLETION_TYPE=@@COMPLETION_TYPE,COMPLETION_TYPE=0*/;
DELIMITER /*!*/;
ROLLBACK/*!*/;
SET @@SESSION.GTID_NEXT= 'GTID'/*!*/;
SET TIMESTAMP=1925024400/*!*/;
SET @@session.pseudo_thread_id=999999999/*!*/;
SET @@session.foreign_key_checks=1, @@session.sql_auto_is_null=0, @@session.unique_checks=1, @@session.autocommit=1/*!*/;
SET @@session.sql_mode=1073741824/*!*/;
SET @@session.auto_increment_increment=1, @@session.auto_increment_offset=1/*!*/;
/*!\C latin1 *//*!*/;
SET @@session.character_set_client=8,@@session.collation_connection=8,@@session.collation_server=8/*!*/;
SET @@session.lc_time_names=0/*!*/;
SET @@session.collation_database=DEFAULT/*!*/;
BEGIN
/*!*/;
use `test`/*!*/;
SET TIMESTAMP=1925024400/*!*/;
INSERT INTO t1 VALUES(1)
/*!*/;
COMMIT/*!*/;
SET @@SESSION.GTID_NEXT= 'GTID'/*!*/;
SET TIMESTAMP=1956560400/*!*/;
BEGIN
/*!*/;
SET TIMESTAMP=1956560400/*!*/;
INSERT INTO t1 VALUES(2)
/*!*/;
COMMIT/*!*/;
SET @@SESSION.GTID_NEXT= 'GTID'/*!*/;
SET TIMESTAMP=1988182800/*!*/;
BEGIN
/*!*/;
SET TIMESTAMP=1988182800/*!*/;
INSERT INTO t1 VALUES(3)
/*!*/;
COMMIT/*!*/;
SET @@SESSION.GTID_NEXT= 'GTID' /* added by mysqlbinlog */ /*!*/;
# UUID:#-#
SET @@SESSION.GTID_NEXT= 'GTID'/*!*/;
SET TIMESTAMP=2019718800/*!*/;
BEGIN
/*!*/;
SET TIMESTAMP=2019718800/*!*/;
INSERT INTO t1 VALUES(4)
/*!*/;
COMMIT/*!*/;
SET @@SESSION.GTID_NEXT= 'GTID'/*!*/;
SET TIMESTAMP=2051254800/*!*/;
BEGIN
/*!*/;
SET TIMESTAMP=2051254800/*!*/;
INSERT INTO t1 VALUES(5)
/*!*/;
COMMIT/*!*/;
SET @@SESSION.GTID_NEXT= 'GTID' /* added by mysqlbinlog */ /*!*/;
DELIMITER ;
# End of log file
ROLLBACK /* added by mysqlbinlog */;
/*!50003 SET COMPLETION_TYPE=@OLD_COMPLETION_TYPE*/;
/*!50530 SET @@SESSION.PSEUDO_SLAVE_MODE=0*/;

---- start-position ----
/*!50530 SET @@SESSION.PSEUDO_SLAVE_MODE=1*/;
/*!50003 SET @OLD_COMPLETION_TYPE=@@COMPLETION_TYPE,COMPLETION_TYPE=0*/;
DELIMITER /*!*/;
SET @@SESSION.GTID_NEXT= 'GTID'/*!*/;
SET TIMESTAMP=1956560400/*!*/;
SET @@session.pseudo_thread_id=999999999/*!*/;
SET @@session.foreign_key_checks=1, @@session.sql_auto_is_null=0, @@session.unique_checks=1, @@session.autocommit=1/*!*/;
SET @@session.sql_mode=1073741824/*!*/;
SET @@session.auto_increment_increment=1, @@session.auto_increment_offset=1/*!*/;
/*!\C latin1 *//*!*/;
SET @@session.character_set_client=8,@@session.collation_connection=8,@@session.collation_server=8/*!*/;
SET @@session.lc_time_names=0/*!*/;
SET @@session.collation_database=DEFAULT/*!*/;
BEGIN
/*!*/;
use `test`/*!*/;
SET TIMESTAMP=1956560400/*!*/;
INSERT INTO t1 VALUES(2)
/*!*/;
COMMIT/*!*/;
SET @@SESSION.GTID_NEXT= 'GTID'/*!*/;
SET TIMESTAMP=1988182800/*!*/;
BEGIN
/*!*/;
SET TIMESTAMP=1988182800/*!*/;
INSERT INTO t1 VALUES(3)
/*!*/;
COMMIT/*!*/;
SET @@SESSION.GTID_NEXT= 'GTID' /* added by mysqlbinlog */ /*!*/;
# UUID:#-#
SET @@SESSION.GTID_NEXT= 'GTID'/*!*/;
SET TIMESTAMP=2019718800/*!*/;
BEGIN
/*!*/;
SET TIMESTAMP=2019718800/*!*/;
INSERT INTO t1 VALUES(4)
/*!*/;
COMMIT/*!*/;
SET @@SESSION.GTID_NEXT= 'GTID'/*!*/;
SET TIMESTAMP=2051254800/*!*/;
BEGIN
/*!*/;
SET TIMESTAMP=2051254800/*!*/;
INSERT INTO t1 VALUES(5)
/*!*/;
COMMIT/*!*/;
SET @@SESSION.GTID_NEXT= 'GTID' /* added by mysqlbinlog */ /*!*/;
DELIMITER ;
# End of log file
ROLLBACK /* added by mysqlbinlog */;
/*!50003 SET COMPLETION_TYPE=@OLD_COMPLETION_TYPE*/;
/*!50530 SET @@SESSION.PSEUDO_SLAVE_MODE=0*/;

---- stop-position ----
/*!50530 SET @@SESSION.PSEUDO_SLAVE_MODE=1*/;
/*!50003 SET @OLD_COMPLETION_TYPE=@@COMPLETION_TYPE,COMPLETION_TYPE=0*/;
DELIMITER /*!*/;
ROLLBACK/*!*/;
# [empty]
SET @@SESSION.GTID_NEXT= 'GTID'/*!*/;
SET TIMESTAMP=1925024400/*!*/;
SET @@session.pseudo_thread_id=999999999/*!*/;
SET @@session.foreign_key_checks=1, @@session.sql_auto_is_null=0, @@session.unique_checks=1, @@session.autocommit=1/*!*/;
SET @@session.sql_mode=1073741824/*!*/;
SET @@session.auto_increment_increment=1, @@session.auto_increment_offset=1/*!*/;
/*!\C latin1 *//*!*/;
SET @@session.character_set_client=8,@@session.collation_connection=8,@@session.collation_server=8/*!*/;
SET @@session.lc_time_names=0/*!*/;
SET @@session.collation_database=DEFAULT/*!*/;
BEGIN
/*!*/;
use `test`/*!*/;
SET TIMESTAMP=1925024400/*!*/;
INSERT INTO t1 VALUES(1)
/*!*/;
COMMIT/*!*/;
SET @@SESSION.GTID_NEXT= 'GTID'/*!*/;
SET TIMESTAMP=1956560400/*!*/;
BEGIN
/*!*/;
SET TIMESTAMP=1956560400/*!*/;
INSERT INTO t1 VALUES(2)
/*!*/;
COMMIT/*!*/;
SET @@SESSION.GTID_NEXT= 'GTID'/*!*/;
SET TIMESTAMP=1988182800/*!*/;
BEGIN
/*!*/;
SET TIMESTAMP=1988182800/*!*/;
INSERT INTO t1 VALUES(3)
/*!*/;
COMMIT/*!*/;
SET @@SESSION.GTID_NEXT= 'GTID' /* added by mysqlbinlog */ /*!*/;
# UUID:#-#
SET @@SESSION.GTID_NEXT= 'GTID'/*!*/;
SET TIMESTAMP=2019718800/*!*/;
BEGIN
/*!*/;
SET TIMESTAMP=2019718800/*!*/;
INSERT INTO t1 VALUES(4)
/*!*/;
<<<<<<< HEAD
COMMIT/*!*/;
=======
SET TIMESTAMP=2019718800/*!*/;
COMMIT
/*!*/;
SET @@SESSION.GTID_NEXT= 'GTID' /* added by mysqlbinlog *//*!*/;
>>>>>>> 9c9559ee
DELIMITER ;
# End of log file
ROLLBACK /* added by mysqlbinlog */;
/*!50003 SET COMPLETION_TYPE=@OLD_COMPLETION_TYPE*/;
/*!50530 SET @@SESSION.PSEUDO_SLAVE_MODE=0*/;

---- start-position stop-position ----
/*!50530 SET @@SESSION.PSEUDO_SLAVE_MODE=1*/;
/*!50003 SET @OLD_COMPLETION_TYPE=@@COMPLETION_TYPE,COMPLETION_TYPE=0*/;
DELIMITER /*!*/;
SET @@SESSION.GTID_NEXT= 'GTID'/*!*/;
SET TIMESTAMP=1956560400/*!*/;
SET @@session.pseudo_thread_id=999999999/*!*/;
SET @@session.foreign_key_checks=1, @@session.sql_auto_is_null=0, @@session.unique_checks=1, @@session.autocommit=1/*!*/;
SET @@session.sql_mode=1073741824/*!*/;
SET @@session.auto_increment_increment=1, @@session.auto_increment_offset=1/*!*/;
/*!\C latin1 *//*!*/;
SET @@session.character_set_client=8,@@session.collation_connection=8,@@session.collation_server=8/*!*/;
SET @@session.lc_time_names=0/*!*/;
SET @@session.collation_database=DEFAULT/*!*/;
BEGIN
/*!*/;
use `test`/*!*/;
SET TIMESTAMP=1956560400/*!*/;
INSERT INTO t1 VALUES(2)
/*!*/;
COMMIT/*!*/;
SET @@SESSION.GTID_NEXT= 'GTID'/*!*/;
SET TIMESTAMP=1988182800/*!*/;
BEGIN
/*!*/;
SET TIMESTAMP=1988182800/*!*/;
INSERT INTO t1 VALUES(3)
/*!*/;
COMMIT/*!*/;
SET @@SESSION.GTID_NEXT= 'GTID' /* added by mysqlbinlog */ /*!*/;
# UUID:#-#
SET @@SESSION.GTID_NEXT= 'GTID'/*!*/;
SET TIMESTAMP=2019718800/*!*/;
BEGIN
/*!*/;
SET TIMESTAMP=2019718800/*!*/;
INSERT INTO t1 VALUES(4)
/*!*/;
<<<<<<< HEAD
COMMIT/*!*/;
=======
SET TIMESTAMP=2019718800/*!*/;
COMMIT
/*!*/;
SET @@SESSION.GTID_NEXT= 'GTID' /* added by mysqlbinlog *//*!*/;
>>>>>>> 9c9559ee
DELIMITER ;
# End of log file
ROLLBACK /* added by mysqlbinlog */;
/*!50003 SET COMPLETION_TYPE=@OLD_COMPLETION_TYPE*/;
/*!50530 SET @@SESSION.PSEUDO_SLAVE_MODE=0*/;

---- start-datetime ----
/*!50530 SET @@SESSION.PSEUDO_SLAVE_MODE=1*/;
/*!50003 SET @OLD_COMPLETION_TYPE=@@COMPLETION_TYPE,COMPLETION_TYPE=0*/;
DELIMITER /*!*/;
ROLLBACK/*!*/;
SET @@SESSION.GTID_NEXT= 'GTID'/*!*/;
SET TIMESTAMP=1925024400/*!*/;
SET @@session.pseudo_thread_id=999999999/*!*/;
SET @@session.foreign_key_checks=1, @@session.sql_auto_is_null=0, @@session.unique_checks=1, @@session.autocommit=1/*!*/;
SET @@session.sql_mode=1073741824/*!*/;
SET @@session.auto_increment_increment=1, @@session.auto_increment_offset=1/*!*/;
/*!\C latin1 *//*!*/;
SET @@session.character_set_client=8,@@session.collation_connection=8,@@session.collation_server=8/*!*/;
SET @@session.lc_time_names=0/*!*/;
SET @@session.collation_database=DEFAULT/*!*/;
BEGIN
/*!*/;
use `test`/*!*/;
SET TIMESTAMP=1925024400/*!*/;
INSERT INTO t1 VALUES(1)
/*!*/;
COMMIT/*!*/;
SET @@SESSION.GTID_NEXT= 'GTID'/*!*/;
SET TIMESTAMP=1956560400/*!*/;
BEGIN
/*!*/;
SET TIMESTAMP=1956560400/*!*/;
INSERT INTO t1 VALUES(2)
/*!*/;
COMMIT/*!*/;
SET @@SESSION.GTID_NEXT= 'GTID'/*!*/;
SET TIMESTAMP=1988182800/*!*/;
BEGIN
/*!*/;
SET TIMESTAMP=1988182800/*!*/;
INSERT INTO t1 VALUES(3)
/*!*/;
COMMIT/*!*/;
SET @@SESSION.GTID_NEXT= 'GTID' /* added by mysqlbinlog */ /*!*/;
# UUID:#-#
SET @@SESSION.GTID_NEXT= 'GTID'/*!*/;
SET TIMESTAMP=2019718800/*!*/;
BEGIN
/*!*/;
SET TIMESTAMP=2019718800/*!*/;
INSERT INTO t1 VALUES(4)
/*!*/;
COMMIT/*!*/;
SET @@SESSION.GTID_NEXT= 'GTID'/*!*/;
SET TIMESTAMP=2051254800/*!*/;
BEGIN
/*!*/;
SET TIMESTAMP=2051254800/*!*/;
INSERT INTO t1 VALUES(5)
/*!*/;
COMMIT/*!*/;
SET @@SESSION.GTID_NEXT= 'GTID' /* added by mysqlbinlog */ /*!*/;
DELIMITER ;
# End of log file
ROLLBACK /* added by mysqlbinlog */;
/*!50003 SET COMPLETION_TYPE=@OLD_COMPLETION_TYPE*/;
/*!50530 SET @@SESSION.PSEUDO_SLAVE_MODE=0*/;

---- stop-datetime ----
/*!50530 SET @@SESSION.PSEUDO_SLAVE_MODE=1*/;
/*!50003 SET @OLD_COMPLETION_TYPE=@@COMPLETION_TYPE,COMPLETION_TYPE=0*/;
DELIMITER /*!*/;
ROLLBACK/*!*/;
# [empty]
SET @@SESSION.GTID_NEXT= 'GTID'/*!*/;
SET TIMESTAMP=1925024400/*!*/;
SET @@session.pseudo_thread_id=999999999/*!*/;
SET @@session.foreign_key_checks=1, @@session.sql_auto_is_null=0, @@session.unique_checks=1, @@session.autocommit=1/*!*/;
SET @@session.sql_mode=1073741824/*!*/;
SET @@session.auto_increment_increment=1, @@session.auto_increment_offset=1/*!*/;
/*!\C latin1 *//*!*/;
SET @@session.character_set_client=8,@@session.collation_connection=8,@@session.collation_server=8/*!*/;
SET @@session.lc_time_names=0/*!*/;
SET @@session.collation_database=DEFAULT/*!*/;
BEGIN
/*!*/;
use `test`/*!*/;
SET TIMESTAMP=1925024400/*!*/;
INSERT INTO t1 VALUES(1)
/*!*/;
COMMIT/*!*/;
SET @@SESSION.GTID_NEXT= 'GTID'/*!*/;
SET TIMESTAMP=1956560400/*!*/;
BEGIN
/*!*/;
SET TIMESTAMP=1956560400/*!*/;
INSERT INTO t1 VALUES(2)
/*!*/;
COMMIT/*!*/;
SET @@SESSION.GTID_NEXT= 'GTID'/*!*/;
SET TIMESTAMP=1988182800/*!*/;
BEGIN
/*!*/;
SET TIMESTAMP=1988182800/*!*/;
INSERT INTO t1 VALUES(3)
/*!*/;
COMMIT/*!*/;
SET @@SESSION.GTID_NEXT= 'GTID' /* added by mysqlbinlog */ /*!*/;
# UUID:#-#
SET @@SESSION.GTID_NEXT= 'GTID'/*!*/;
SET TIMESTAMP=2019718800/*!*/;
BEGIN
/*!*/;
SET TIMESTAMP=2019718800/*!*/;
INSERT INTO t1 VALUES(4)
/*!*/;
<<<<<<< HEAD
COMMIT/*!*/;
=======
SET TIMESTAMP=2019718800/*!*/;
COMMIT
/*!*/;
SET @@SESSION.GTID_NEXT= 'GTID' /* added by mysqlbinlog *//*!*/;
>>>>>>> 9c9559ee
DELIMITER ;
# End of log file
ROLLBACK /* added by mysqlbinlog */;
/*!50003 SET COMPLETION_TYPE=@OLD_COMPLETION_TYPE*/;
/*!50530 SET @@SESSION.PSEUDO_SLAVE_MODE=0*/;

---- start-datetime stop-datetime ----
/*!50530 SET @@SESSION.PSEUDO_SLAVE_MODE=1*/;
/*!50003 SET @OLD_COMPLETION_TYPE=@@COMPLETION_TYPE,COMPLETION_TYPE=0*/;
DELIMITER /*!*/;
ROLLBACK/*!*/;
SET @@SESSION.GTID_NEXT= 'GTID'/*!*/;
SET TIMESTAMP=1925024400/*!*/;
SET @@session.pseudo_thread_id=999999999/*!*/;
SET @@session.foreign_key_checks=1, @@session.sql_auto_is_null=0, @@session.unique_checks=1, @@session.autocommit=1/*!*/;
SET @@session.sql_mode=1073741824/*!*/;
SET @@session.auto_increment_increment=1, @@session.auto_increment_offset=1/*!*/;
/*!\C latin1 *//*!*/;
SET @@session.character_set_client=8,@@session.collation_connection=8,@@session.collation_server=8/*!*/;
SET @@session.lc_time_names=0/*!*/;
SET @@session.collation_database=DEFAULT/*!*/;
BEGIN
/*!*/;
use `test`/*!*/;
SET TIMESTAMP=1925024400/*!*/;
INSERT INTO t1 VALUES(1)
/*!*/;
COMMIT/*!*/;
SET @@SESSION.GTID_NEXT= 'GTID'/*!*/;
SET TIMESTAMP=1956560400/*!*/;
BEGIN
/*!*/;
SET TIMESTAMP=1956560400/*!*/;
INSERT INTO t1 VALUES(2)
/*!*/;
COMMIT/*!*/;
SET @@SESSION.GTID_NEXT= 'GTID'/*!*/;
SET TIMESTAMP=1988182800/*!*/;
BEGIN
/*!*/;
SET TIMESTAMP=1988182800/*!*/;
INSERT INTO t1 VALUES(3)
/*!*/;
COMMIT/*!*/;
SET @@SESSION.GTID_NEXT= 'GTID' /* added by mysqlbinlog */ /*!*/;
# UUID:#-#
SET @@SESSION.GTID_NEXT= 'GTID'/*!*/;
SET TIMESTAMP=2019718800/*!*/;
BEGIN
/*!*/;
SET TIMESTAMP=2019718800/*!*/;
INSERT INTO t1 VALUES(4)
/*!*/;
<<<<<<< HEAD
COMMIT/*!*/;
=======
SET TIMESTAMP=2019718800/*!*/;
COMMIT
/*!*/;
SET @@SESSION.GTID_NEXT= 'GTID' /* added by mysqlbinlog *//*!*/;
>>>>>>> 9c9559ee
DELIMITER ;
# End of log file
ROLLBACK /* added by mysqlbinlog */;
/*!50003 SET COMPLETION_TYPE=@OLD_COMPLETION_TYPE*/;
/*!50530 SET @@SESSION.PSEUDO_SLAVE_MODE=0*/;

---- to-last-log ----
/*!50530 SET @@SESSION.PSEUDO_SLAVE_MODE=1*/;
/*!50003 SET @OLD_COMPLETION_TYPE=@@COMPLETION_TYPE,COMPLETION_TYPE=0*/;
DELIMITER /*!*/;
ROLLBACK/*!*/;
# [empty]
SET @@SESSION.GTID_NEXT= 'GTID'/*!*/;
SET TIMESTAMP=1925024400/*!*/;
SET @@session.pseudo_thread_id=999999999/*!*/;
SET @@session.foreign_key_checks=1, @@session.sql_auto_is_null=0, @@session.unique_checks=1, @@session.autocommit=1/*!*/;
SET @@session.sql_mode=1073741824/*!*/;
SET @@session.auto_increment_increment=1, @@session.auto_increment_offset=1/*!*/;
/*!\C latin1 *//*!*/;
SET @@session.character_set_client=8,@@session.collation_connection=8,@@session.collation_server=8/*!*/;
SET @@session.lc_time_names=0/*!*/;
SET @@session.collation_database=DEFAULT/*!*/;
BEGIN
/*!*/;
use `test`/*!*/;
SET TIMESTAMP=1925024400/*!*/;
INSERT INTO t1 VALUES(1)
/*!*/;
COMMIT/*!*/;
SET @@SESSION.GTID_NEXT= 'GTID'/*!*/;
SET TIMESTAMP=1956560400/*!*/;
BEGIN
/*!*/;
SET TIMESTAMP=1956560400/*!*/;
INSERT INTO t1 VALUES(2)
/*!*/;
COMMIT/*!*/;
SET @@SESSION.GTID_NEXT= 'GTID'/*!*/;
SET TIMESTAMP=1988182800/*!*/;
BEGIN
/*!*/;
SET TIMESTAMP=1988182800/*!*/;
INSERT INTO t1 VALUES(3)
/*!*/;
COMMIT/*!*/;
SET @@SESSION.GTID_NEXT= 'GTID' /* added by mysqlbinlog */ /*!*/;
# UUID:#-#
SET @@SESSION.GTID_NEXT= 'GTID'/*!*/;
SET TIMESTAMP=2019718800/*!*/;
BEGIN
/*!*/;
SET TIMESTAMP=2019718800/*!*/;
INSERT INTO t1 VALUES(4)
/*!*/;
COMMIT/*!*/;
SET @@SESSION.GTID_NEXT= 'GTID'/*!*/;
SET TIMESTAMP=2051254800/*!*/;
BEGIN
/*!*/;
SET TIMESTAMP=2051254800/*!*/;
INSERT INTO t1 VALUES(5)
/*!*/;
COMMIT/*!*/;
SET @@SESSION.GTID_NEXT= 'GTID' /* added by mysqlbinlog */ /*!*/;
# UUID:#-#
DELIMITER ;
# End of log file
ROLLBACK /* added by mysqlbinlog */;
/*!50003 SET COMPLETION_TYPE=@OLD_COMPLETION_TYPE*/;
/*!50530 SET @@SESSION.PSEUDO_SLAVE_MODE=0*/;

==== clean up ====
DROP TABLE t1;<|MERGE_RESOLUTION|>--- conflicted
+++ resolved
@@ -173,14 +173,8 @@
 SET TIMESTAMP=1956560400/*!*/;
 INSERT INTO t1 VALUES(2)
 /*!*/;
-<<<<<<< HEAD
-COMMIT/*!*/;
-=======
-SET TIMESTAMP=1956560400/*!*/;
-COMMIT
-/*!*/;
+COMMIT/*!*/;
 SET @@SESSION.GTID_NEXT= 'GTID' /* added by mysqlbinlog *//*!*/;
->>>>>>> 9c9559ee
 DELIMITER ;
 # End of log file
 ROLLBACK /* added by mysqlbinlog */;
@@ -208,14 +202,8 @@
 SET TIMESTAMP=1956560400/*!*/;
 INSERT INTO t1 VALUES(2)
 /*!*/;
-<<<<<<< HEAD
-COMMIT/*!*/;
-=======
-SET TIMESTAMP=1956560400/*!*/;
-COMMIT
-/*!*/;
+COMMIT/*!*/;
 SET @@SESSION.GTID_NEXT= 'GTID' /* added by mysqlbinlog *//*!*/;
->>>>>>> 9c9559ee
 DELIMITER ;
 # End of log file
 ROLLBACK /* added by mysqlbinlog */;
@@ -289,14 +277,8 @@
 SET TIMESTAMP=1925024400/*!*/;
 INSERT INTO t1 VALUES(1)
 /*!*/;
-<<<<<<< HEAD
-COMMIT/*!*/;
-=======
-SET TIMESTAMP=1925024400/*!*/;
-COMMIT
-/*!*/;
+COMMIT/*!*/;
 SET @@SESSION.GTID_NEXT= 'GTID' /* added by mysqlbinlog *//*!*/;
->>>>>>> 9c9559ee
 DELIMITER ;
 # End of log file
 ROLLBACK /* added by mysqlbinlog */;
@@ -324,14 +306,8 @@
 SET TIMESTAMP=1925024400/*!*/;
 INSERT INTO t1 VALUES(1)
 /*!*/;
-<<<<<<< HEAD
-COMMIT/*!*/;
-=======
-SET TIMESTAMP=1925024400/*!*/;
-COMMIT
-/*!*/;
+COMMIT/*!*/;
 SET @@SESSION.GTID_NEXT= 'GTID' /* added by mysqlbinlog *//*!*/;
->>>>>>> 9c9559ee
 DELIMITER ;
 # End of log file
 ROLLBACK /* added by mysqlbinlog */;
@@ -570,14 +546,8 @@
 SET TIMESTAMP=2019718800/*!*/;
 INSERT INTO t1 VALUES(4)
 /*!*/;
-<<<<<<< HEAD
-COMMIT/*!*/;
-=======
-SET TIMESTAMP=2019718800/*!*/;
-COMMIT
-/*!*/;
+COMMIT/*!*/;
 SET @@SESSION.GTID_NEXT= 'GTID' /* added by mysqlbinlog *//*!*/;
->>>>>>> 9c9559ee
 DELIMITER ;
 # End of log file
 ROLLBACK /* added by mysqlbinlog */;
@@ -623,14 +593,8 @@
 SET TIMESTAMP=2019718800/*!*/;
 INSERT INTO t1 VALUES(4)
 /*!*/;
-<<<<<<< HEAD
-COMMIT/*!*/;
-=======
-SET TIMESTAMP=2019718800/*!*/;
-COMMIT
-/*!*/;
+COMMIT/*!*/;
 SET @@SESSION.GTID_NEXT= 'GTID' /* added by mysqlbinlog *//*!*/;
->>>>>>> 9c9559ee
 DELIMITER ;
 # End of log file
 ROLLBACK /* added by mysqlbinlog */;
@@ -748,14 +712,8 @@
 SET TIMESTAMP=2019718800/*!*/;
 INSERT INTO t1 VALUES(4)
 /*!*/;
-<<<<<<< HEAD
-COMMIT/*!*/;
-=======
-SET TIMESTAMP=2019718800/*!*/;
-COMMIT
-/*!*/;
+COMMIT/*!*/;
 SET @@SESSION.GTID_NEXT= 'GTID' /* added by mysqlbinlog *//*!*/;
->>>>>>> 9c9559ee
 DELIMITER ;
 # End of log file
 ROLLBACK /* added by mysqlbinlog */;
@@ -809,14 +767,8 @@
 SET TIMESTAMP=2019718800/*!*/;
 INSERT INTO t1 VALUES(4)
 /*!*/;
-<<<<<<< HEAD
-COMMIT/*!*/;
-=======
-SET TIMESTAMP=2019718800/*!*/;
-COMMIT
-/*!*/;
+COMMIT/*!*/;
 SET @@SESSION.GTID_NEXT= 'GTID' /* added by mysqlbinlog *//*!*/;
->>>>>>> 9c9559ee
 DELIMITER ;
 # End of log file
 ROLLBACK /* added by mysqlbinlog */;
@@ -982,14 +934,8 @@
 SET TIMESTAMP=1956560400/*!*/;
 INSERT INTO t1 VALUES(2)
 /*!*/;
-<<<<<<< HEAD
-COMMIT/*!*/;
-=======
-SET TIMESTAMP=1956560400/*!*/;
-COMMIT
-/*!*/;
+COMMIT/*!*/;
 SET @@SESSION.GTID_NEXT= 'GTID' /* added by mysqlbinlog *//*!*/;
->>>>>>> 9c9559ee
 DELIMITER ;
 # End of log file
 ROLLBACK /* added by mysqlbinlog */;
@@ -1016,14 +962,8 @@
 SET TIMESTAMP=1956560400/*!*/;
 INSERT INTO t1 VALUES(2)
 /*!*/;
-<<<<<<< HEAD
-COMMIT/*!*/;
-=======
-SET TIMESTAMP=1956560400/*!*/;
-COMMIT
-/*!*/;
+COMMIT/*!*/;
 SET @@SESSION.GTID_NEXT= 'GTID' /* added by mysqlbinlog *//*!*/;
->>>>>>> 9c9559ee
 DELIMITER ;
 # End of log file
 ROLLBACK /* added by mysqlbinlog */;
@@ -1097,14 +1037,8 @@
 SET TIMESTAMP=1925024400/*!*/;
 INSERT INTO t1 VALUES(1)
 /*!*/;
-<<<<<<< HEAD
-COMMIT/*!*/;
-=======
-SET TIMESTAMP=1925024400/*!*/;
-COMMIT
-/*!*/;
+COMMIT/*!*/;
 SET @@SESSION.GTID_NEXT= 'GTID' /* added by mysqlbinlog *//*!*/;
->>>>>>> 9c9559ee
 DELIMITER ;
 # End of log file
 ROLLBACK /* added by mysqlbinlog */;
@@ -1132,14 +1066,8 @@
 SET TIMESTAMP=1925024400/*!*/;
 INSERT INTO t1 VALUES(1)
 /*!*/;
-<<<<<<< HEAD
-COMMIT/*!*/;
-=======
-SET TIMESTAMP=1925024400/*!*/;
-COMMIT
-/*!*/;
+COMMIT/*!*/;
 SET @@SESSION.GTID_NEXT= 'GTID' /* added by mysqlbinlog *//*!*/;
->>>>>>> 9c9559ee
 DELIMITER ;
 # End of log file
 ROLLBACK /* added by mysqlbinlog */;
@@ -1377,14 +1305,8 @@
 SET TIMESTAMP=2019718800/*!*/;
 INSERT INTO t1 VALUES(4)
 /*!*/;
-<<<<<<< HEAD
-COMMIT/*!*/;
-=======
-SET TIMESTAMP=2019718800/*!*/;
-COMMIT
-/*!*/;
+COMMIT/*!*/;
 SET @@SESSION.GTID_NEXT= 'GTID' /* added by mysqlbinlog *//*!*/;
->>>>>>> 9c9559ee
 DELIMITER ;
 # End of log file
 ROLLBACK /* added by mysqlbinlog */;
@@ -1429,14 +1351,8 @@
 SET TIMESTAMP=2019718800/*!*/;
 INSERT INTO t1 VALUES(4)
 /*!*/;
-<<<<<<< HEAD
-COMMIT/*!*/;
-=======
-SET TIMESTAMP=2019718800/*!*/;
-COMMIT
-/*!*/;
+COMMIT/*!*/;
 SET @@SESSION.GTID_NEXT= 'GTID' /* added by mysqlbinlog *//*!*/;
->>>>>>> 9c9559ee
 DELIMITER ;
 # End of log file
 ROLLBACK /* added by mysqlbinlog */;
@@ -1554,14 +1470,8 @@
 SET TIMESTAMP=2019718800/*!*/;
 INSERT INTO t1 VALUES(4)
 /*!*/;
-<<<<<<< HEAD
-COMMIT/*!*/;
-=======
-SET TIMESTAMP=2019718800/*!*/;
-COMMIT
-/*!*/;
+COMMIT/*!*/;
 SET @@SESSION.GTID_NEXT= 'GTID' /* added by mysqlbinlog *//*!*/;
->>>>>>> 9c9559ee
 DELIMITER ;
 # End of log file
 ROLLBACK /* added by mysqlbinlog */;
@@ -1615,14 +1525,8 @@
 SET TIMESTAMP=2019718800/*!*/;
 INSERT INTO t1 VALUES(4)
 /*!*/;
-<<<<<<< HEAD
-COMMIT/*!*/;
-=======
-SET TIMESTAMP=2019718800/*!*/;
-COMMIT
-/*!*/;
+COMMIT/*!*/;
 SET @@SESSION.GTID_NEXT= 'GTID' /* added by mysqlbinlog *//*!*/;
->>>>>>> 9c9559ee
 DELIMITER ;
 # End of log file
 ROLLBACK /* added by mysqlbinlog */;
