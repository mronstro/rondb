--- conflicted
+++ resolved
@@ -20,17 +20,10 @@
 Node 4: NOT_STARTED
 
 
-<<<<<<< HEAD
 RonDB is being started.
 RonDB is being started.
 RonDB is being started.
 RonDB is being started.
-=======
-NDB Cluster is being started.
-NDB Cluster is being started.
-NDB Cluster is being started.
-NDB Cluster is being started.
 
 Node 2: STARTED
-Node 4: STARTED
->>>>>>> 6dcee9fa
+Node 4: STARTED