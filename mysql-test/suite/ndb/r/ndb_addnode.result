--- conflicted
+++ resolved
@@ -18,15 +18,12 @@
 ndb_mgmd(s)
 id=5	LOCALHOST  (NDB_VERSION)
 mysqld(s)
-<<<<<<< HEAD
 id=16	LOCALHOST  (NDB_VERSION)
-=======
-id=16	LOCALHOST  (MYSQL_VERSION NDB_VERSION)
-id=32	LOCALHOST  (MYSQL_VERSION NDB_VERSION)
-id=48	LOCALHOST  (MYSQL_VERSION NDB_VERSION)
-id=49	LOCALHOST  (MYSQL_VERSION NDB_VERSION)
-id=63	LOCALHOST  (MYSQL_VERSION NDB_VERSION)
-id=127	LOCALHOST  (MYSQL_VERSION NDB_VERSION)
+id=32	LOCALHOST  (NDB_VERSION)
+id=48	LOCALHOST  (NDB_VERSION)
+id=49	LOCALHOST  (NDB_VERSION)
+id=63	LOCALHOST  (NDB_VERSION)
+id=127	LOCALHOST  (NDB_VERSION)
 id=192 (not connected, accepting connect from localhost)
 id=228 (not connected, accepting connect from localhost)
 id=229 (not connected, accepting connect from localhost)
@@ -35,7 +32,6 @@
 id=232 (not connected, accepting connect from localhost)
 id=233 (not connected, accepting connect from localhost)
 id=255 (not connected, accepting connect from localhost)
->>>>>>> 19feac36
 CREATE LOGFILE GROUP lg_1
 ADD UNDOFILE 'undo_1.dat'
     INITIAL_SIZE 4M
@@ -135,15 +131,12 @@
 ndb_mgmd(s)
 id=5	LOCALHOST  (NDB_VERSION)
 mysqld(s)
-<<<<<<< HEAD
 id=16	LOCALHOST  (NDB_VERSION)
-=======
-id=16	LOCALHOST  (MYSQL_VERSION NDB_VERSION)
-id=32	LOCALHOST  (MYSQL_VERSION NDB_VERSION)
-id=48	LOCALHOST  (MYSQL_VERSION NDB_VERSION)
-id=49	LOCALHOST  (MYSQL_VERSION NDB_VERSION)
-id=63	LOCALHOST  (MYSQL_VERSION NDB_VERSION)
-id=127	LOCALHOST  (MYSQL_VERSION NDB_VERSION)
+id=32	LOCALHOST  (NDB_VERSION)
+id=48	LOCALHOST  (NDB_VERSION)
+id=49	LOCALHOST  (NDB_VERSION)
+id=63	LOCALHOST  (NDB_VERSION)
+id=127	LOCALHOST  (NDB_VERSION)
 id=192 (not connected, accepting connect from localhost)
 id=228 (not connected, accepting connect from localhost)
 id=229 (not connected, accepting connect from localhost)
@@ -152,7 +145,6 @@
 id=232 (not connected, accepting connect from localhost)
 id=233 (not connected, accepting connect from localhost)
 id=255 (not connected, accepting connect from localhost)
->>>>>>> 19feac36
 Drop Node Group 1 done
 Nodegroup 1 created
 set @@new = 1;
@@ -439,15 +431,12 @@
 ndb_mgmd(s)
 id=5	LOCALHOST  (NDB_VERSION)
 mysqld(s)
-<<<<<<< HEAD
 id=16	LOCALHOST  (NDB_VERSION)
-=======
-id=16	LOCALHOST  (MYSQL_VERSION NDB_VERSION)
-id=32	LOCALHOST  (MYSQL_VERSION NDB_VERSION)
-id=48	LOCALHOST  (MYSQL_VERSION NDB_VERSION)
-id=49	LOCALHOST  (MYSQL_VERSION NDB_VERSION)
-id=63	LOCALHOST  (MYSQL_VERSION NDB_VERSION)
-id=127	LOCALHOST  (MYSQL_VERSION NDB_VERSION)
+id=32	LOCALHOST  (NDB_VERSION)
+id=48	LOCALHOST  (NDB_VERSION)
+id=49	LOCALHOST  (NDB_VERSION)
+id=63	LOCALHOST  (NDB_VERSION)
+id=127	LOCALHOST  (NDB_VERSION)
 id=192 (not connected, accepting connect from localhost)
 id=228 (not connected, accepting connect from localhost)
 id=229 (not connected, accepting connect from localhost)
@@ -456,7 +445,6 @@
 id=232 (not connected, accepting connect from localhost)
 id=233 (not connected, accepting connect from localhost)
 id=255 (not connected, accepting connect from localhost)
->>>>>>> 19feac36
 drop table t1,t2,t3,t4,t5,t6,t10;
 Drop Node Group 1 done
 ndbd(s)
@@ -467,15 +455,12 @@
 ndb_mgmd(s)
 id=5	LOCALHOST  (NDB_VERSION)
 mysqld(s)
-<<<<<<< HEAD
 id=16	LOCALHOST  (NDB_VERSION)
-=======
-id=16	LOCALHOST  (MYSQL_VERSION NDB_VERSION)
-id=32	LOCALHOST  (MYSQL_VERSION NDB_VERSION)
-id=48	LOCALHOST  (MYSQL_VERSION NDB_VERSION)
-id=49	LOCALHOST  (MYSQL_VERSION NDB_VERSION)
-id=63	LOCALHOST  (MYSQL_VERSION NDB_VERSION)
-id=127	LOCALHOST  (MYSQL_VERSION NDB_VERSION)
+id=32	LOCALHOST  (NDB_VERSION)
+id=48	LOCALHOST  (NDB_VERSION)
+id=49	LOCALHOST  (NDB_VERSION)
+id=63	LOCALHOST  (NDB_VERSION)
+id=127	LOCALHOST  (NDB_VERSION)
 id=192 (not connected, accepting connect from localhost)
 id=228 (not connected, accepting connect from localhost)
 id=229 (not connected, accepting connect from localhost)
@@ -484,7 +469,6 @@
 id=232 (not connected, accepting connect from localhost)
 id=233 (not connected, accepting connect from localhost)
 id=255 (not connected, accepting connect from localhost)
->>>>>>> 19feac36
 ALTER TABLESPACE ts_1 DROP DATAFILE 'data_1.dat';
 DROP TABLESPACE ts_1;
 DROP LOGFILE GROUP lg_1 ENGINE NDB;