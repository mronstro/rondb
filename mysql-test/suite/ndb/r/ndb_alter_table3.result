DROP TABLE IF EXISTS t1;
create table t1 ( a int primary key, b varchar(10), c varchar(10), index (b) )
engine=ndb;
insert into t1 values (1,'one','one'), (2,'two','two'), (3,'three','three');
create index c on t1(c);
show indexes from t1;
Table	Non_unique	Key_name	Seq_in_index	Column_name	Collation	Cardinality	Sub_part	Packed	Null	Index_type	Comment	Index_comment
t1	0	PRIMARY	1	a	A	3	NULL	NULL		BTREE		
t1	1	b	1	b	A	NULL	NULL	NULL	YES	BTREE		
t1	1	c	1	c	A	NULL	NULL	NULL	YES	BTREE		
select * from t1 where c = 'two';
a	b	c
2	two	two
alter table t1 drop index c;
show indexes from t1;
Table	Non_unique	Key_name	Seq_in_index	Column_name	Collation	Cardinality	Sub_part	Packed	Null	Index_type	Comment	Index_comment
t1	0	PRIMARY	1	a	A	3	NULL	NULL		BTREE		
t1	1	b	1	b	A	NULL	NULL	NULL	YES	BTREE		
select * from t1 where c = 'two';
a	b	c
2	two	two
drop table t1;
create table t3 (a int primary key) engine=ndbcluster;
insert into t3 values (1);
alter table t3 rename t4;
select * from t3;
ERROR 42S02: Table 'test.t3' doesn't exist
select * from t4;
a
1
drop table t4;
show tables;
Tables_in_test
drop table if exists t6;
create table t6 (a int primary key ,b int) engine=ndbcluster;
insert into t6 values(1,12), (2,12);
alter table t6 add unique key ui_t(b);
ERROR 23000: Can't write, because of unique constraint, to table 't6'
delete from t6;
insert into t6 values(1,12), (2,12);
alter table t6 add unique key ui_t(b);
ERROR 23000: Can't write, because of unique constraint, to table 't6'
delete from t6;
drop table t6;
#
# Bug#22173891 : CIRCULAR FOREIGN KEYS + INDEX = FAILURE
#
#create table t1
create table t1(
a int primary key,
b int unique key
)engine = ndb;
#create table t2 with fks referring columns from t1
create table t2(
a int,
b int,
c int unique key,
foreign key fk1(a) references t1(a),
foreign key fk2(b) references t1(b)
)engine = ndb;
#t2 now has additional keys on col `a` and `b` to support fks.
show create table t2;
Table	Create Table
t2	CREATE TABLE `t2` (
  `a` int(11) DEFAULT NULL,
  `b` int(11) DEFAULT NULL,
  `c` int(11) DEFAULT NULL,
  UNIQUE KEY `c` (`c`),
  KEY `fk1` (`a`),
  KEY `fk2` (`b`),
  CONSTRAINT `fk1` FOREIGN KEY (`a`) REFERENCES `t1` (`a`) ON DELETE NO ACTION ON UPDATE NO ACTION,
  CONSTRAINT `fk2` FOREIGN KEY (`b`) REFERENCES `t1` (`b`) ON DELETE NO ACTION ON UPDATE NO ACTION
) ENGINE=ndbcluster DEFAULT CHARSET=latin1
#create an index on t2(a) using 'create index'
create index id1 on t2(a);
#verify that the implicit key on col `a` is gone now and fk is intact.
show create table t2;
Table	Create Table
t2	CREATE TABLE `t2` (
  `a` int(11) DEFAULT NULL,
  `b` int(11) DEFAULT NULL,
  `c` int(11) DEFAULT NULL,
  UNIQUE KEY `c` (`c`),
  KEY `fk2` (`b`),
  KEY `id1` (`a`),
  CONSTRAINT `fk1` FOREIGN KEY (`a`) REFERENCES `t1` (`a`) ON DELETE NO ACTION ON UPDATE NO ACTION,
  CONSTRAINT `fk2` FOREIGN KEY (`b`) REFERENCES `t1` (`b`) ON DELETE NO ACTION ON UPDATE NO ACTION
) ENGINE=ndbcluster DEFAULT CHARSET=latin1
insert into t1 values (1,10), (2,20), (3,30), (4,40);
insert into t2 values (1,10,100), (2,20,200);
insert into t2 values (5,50,500);
<<<<<<< HEAD
ERROR 23000: Cannot add or update a child row: a foreign key constraint fails (Unknown error code)
=======
ERROR 23000: Cannot add or update a child row: a foreign key constraint fails (`test`.`t2`, CONSTRAINT `fk_name` FOREIGN KEY (`col_name`) REFERENCES `t1` (`col_name`) ON DELETE NO ACTION ON UPDATE NO ACTION)
>>>>>>> ee0adc2a
#create a table t3 with an fk refering to t2(c)
create table t3(
a int,
foreign key fk3(a) references t2(c)
)engine = ndb;
#create an index on col `b` on t2
create unique index id2 on t2(b);
#verify that the implicit key on col `b` is also gone now.
show create table t2;
Table	Create Table
t2	CREATE TABLE `t2` (
  `a` int(11) DEFAULT NULL,
  `b` int(11) DEFAULT NULL,
  `c` int(11) DEFAULT NULL,
  UNIQUE KEY `c` (`c`),
  UNIQUE KEY `id2` (`b`),
  KEY `id1` (`a`),
  CONSTRAINT `fk1` FOREIGN KEY (`a`) REFERENCES `t1` (`a`) ON DELETE NO ACTION ON UPDATE NO ACTION,
  CONSTRAINT `fk2` FOREIGN KEY (`b`) REFERENCES `t1` (`b`) ON DELETE NO ACTION ON UPDATE NO ACTION
) ENGINE=ndbcluster DEFAULT CHARSET=latin1
#verify that the fks are intact in t2 and t3
insert into t2 values (3,30,300), (4,40,400);
insert into t2 values (5,50,500);
<<<<<<< HEAD
ERROR 23000: Cannot add or update a child row: a foreign key constraint fails (Unknown error code)
insert into t3 values (100), (200);
insert into t3 values (500);
ERROR 23000: Cannot add or update a child row: a foreign key constraint fails (Unknown error code)
=======
ERROR 23000: Cannot add or update a child row: a foreign key constraint fails (`test`.`t2`, CONSTRAINT `fk_name` FOREIGN KEY (`col_name`) REFERENCES `t1` (`col_name`) ON DELETE NO ACTION ON UPDATE NO ACTION)
insert into t3 values (100), (200);
insert into t3 values (500);
ERROR 23000: Cannot add or update a child row: a foreign key constraint fails (`test`.`t3`, CONSTRAINT `fk3` FOREIGN KEY (`a`) REFERENCES `t2` (`c`) ON DELETE NO ACTION ON UPDATE NO ACTION)
>>>>>>> ee0adc2a
#cleanup
drop table t3, t2, t1;<|MERGE_RESOLUTION|>--- conflicted
+++ resolved
@@ -89,11 +89,7 @@
 insert into t1 values (1,10), (2,20), (3,30), (4,40);
 insert into t2 values (1,10,100), (2,20,200);
 insert into t2 values (5,50,500);
-<<<<<<< HEAD
-ERROR 23000: Cannot add or update a child row: a foreign key constraint fails (Unknown error code)
-=======
 ERROR 23000: Cannot add or update a child row: a foreign key constraint fails (`test`.`t2`, CONSTRAINT `fk_name` FOREIGN KEY (`col_name`) REFERENCES `t1` (`col_name`) ON DELETE NO ACTION ON UPDATE NO ACTION)
->>>>>>> ee0adc2a
 #create a table t3 with an fk refering to t2(c)
 create table t3(
 a int,
@@ -117,16 +113,9 @@
 #verify that the fks are intact in t2 and t3
 insert into t2 values (3,30,300), (4,40,400);
 insert into t2 values (5,50,500);
-<<<<<<< HEAD
-ERROR 23000: Cannot add or update a child row: a foreign key constraint fails (Unknown error code)
-insert into t3 values (100), (200);
-insert into t3 values (500);
-ERROR 23000: Cannot add or update a child row: a foreign key constraint fails (Unknown error code)
-=======
 ERROR 23000: Cannot add or update a child row: a foreign key constraint fails (`test`.`t2`, CONSTRAINT `fk_name` FOREIGN KEY (`col_name`) REFERENCES `t1` (`col_name`) ON DELETE NO ACTION ON UPDATE NO ACTION)
 insert into t3 values (100), (200);
 insert into t3 values (500);
 ERROR 23000: Cannot add or update a child row: a foreign key constraint fails (`test`.`t3`, CONSTRAINT `fk3` FOREIGN KEY (`a`) REFERENCES `t2` (`c`) ON DELETE NO ACTION ON UPDATE NO ACTION)
->>>>>>> ee0adc2a
 #cleanup
 drop table t3, t2, t1;