######################################################################
# Test restoring backups into similar schemas
######################################################################

-- source include/have_ndb.inc
-- source suite/ndb/include/backup_restore_setup.inc

--echo Test ndb_restore ability to ignore some schema differences

use test;
create table t1 (
  a int,
  b int,
  c int,
  d int,
  e varchar(200),
  f int,
  g char(20),
  h text,
  i int,
  primary key(a,b)) engine = ndb;

insert into t1 values
        (1, 1, 1, 1, '1', 1, 'Rankin', 'Rebus', 1),
        (2, 2, 2, 2, '2', 2, 'Doyle', 'Holmes', 2),
        (3, 3, 3, 3, '3', 3, 'Burns', 'Mouse', 3),
        (4, 4, 4, 4, '4', 4, 'Gibbon', 'Chris', 4),
        (5, 5, 5, 5, '5', 5, 'Gray', 'Lanark', 5);

select * from t1 order by a;

--echo Backing up data
--source include/ndb_backup.inc

drop table t1;

--echo Normal restore
--exec $NDB_RESTORE -b $the_backup_id -n 1 -r -m  $NDB_BACKUPS-$the_backup_id >> $NDB_TOOLS_OUTPUT
--exec $NDB_RESTORE -b $the_backup_id -n 2 -r     $NDB_BACKUPS-$the_backup_id >> $NDB_TOOLS_OUTPUT

--disable_warnings
show create table t1;
--enable_warnings

select * from t1 order by a;

truncate t1;

--echo Column name change, should fail without --exclude-missing-columns

alter table t1 change c cc int;

--error 1
--exec $NDB_RESTORE -b $the_backup_id -n 1 -r  $NDB_BACKUPS-$the_backup_id >> $NDB_TOOLS_OUTPUT

--echo Retry with --exclude-missing-columns

--exec $NDB_RESTORE -b $the_backup_id -n 1 -r --exclude-missing-columns $NDB_BACKUPS-$the_backup_id >> $NDB_TOOLS_OUTPUT
--exec $NDB_RESTORE -b $the_backup_id -n 2 -r --exclude-missing-columns $NDB_BACKUPS-$the_backup_id >> $NDB_TOOLS_OUTPUT

select * from t1 order by a;
truncate t1;

--echo Column type change, should fail

alter table t1 change cc c bigint;
--disable_warnings
show create table t1; #REMOVE!
--enable_warnings
--error 1
--exec $NDB_RESTORE -b $the_backup_id -n 1 -r  $NDB_BACKUPS-$the_backup_id >> $NDB_TOOLS_OUTPUT

--echo Retry with --promote-attributes

--exec $NDB_RESTORE -b $the_backup_id -n 1 -r --promote-attributes $NDB_BACKUPS-$the_backup_id >> $NDB_TOOLS_OUTPUT
--exec $NDB_RESTORE -b $the_backup_id -n 2 -r --promote-attributes $NDB_BACKUPS-$the_backup_id >> $NDB_TOOLS_OUTPUT

select * from t1 order by a;
truncate t1;

--echo Column nullability change, should fail

alter table t1 change c c int not null;

--error 1
--exec $NDB_RESTORE -b $the_backup_id -n 1 -r  $NDB_BACKUPS-$the_backup_id >> $NDB_TOOLS_OUTPUT

alter table t1 change c c int;

# Skip Precision and scale differences - should fail

--echo Column length change, should fail

alter table t1 change g g char(22);

--error 1
--exec $NDB_RESTORE -b $the_backup_id -n 1 -r  $NDB_BACKUPS-$the_backup_id >> $NDB_TOOLS_OUTPUT

--echo Character set difference, should fail

alter table t1 change g g char(20) character set binary;

--error 1
--exec $NDB_RESTORE -b $the_backup_id -n 1 -r  $NDB_BACKUPS-$the_backup_id >> $NDB_TOOLS_OUTPUT

alter table t1 change g g char(20);

--echo AutoIncrement difference, should fail

alter table t1 change b b int auto_increment;

--error 1
--exec $NDB_RESTORE -b $the_backup_id -n 1 -r  $NDB_BACKUPS-$the_backup_id >> $NDB_TOOLS_OUTPUT

--echo Default difference, should pass 
alter table t1 change b b int default 22;

--exec $NDB_RESTORE -b $the_backup_id -n 1 -r  $NDB_BACKUPS-$the_backup_id >> $NDB_TOOLS_OUTPUT
--exec $NDB_RESTORE -b $the_backup_id -n 2 -r  $NDB_BACKUPS-$the_backup_id >> $NDB_TOOLS_OUTPUT

select * from t1 order by a;
truncate t1;

alter table t1 change b b int;

--echo ArrayType difference, should fail
alter table t1 change e e varchar(300);

--error 1
--exec $NDB_RESTORE -b $the_backup_id -n 1 -r  $NDB_BACKUPS-$the_backup_id >> $NDB_TOOLS_OUTPUT

alter table t1 change e e varchar(200);

--echo StorageType difference, should pass
CREATE LOGFILE GROUP lg1
ADD UNDOFILE 'undofile.dat'
INITIAL_SIZE 16M
UNDO_BUFFER_SIZE = 1M
ENGINE=NDB;

CREATE TABLESPACE ts1
ADD DATAFILE 'datafile.dat'
USE LOGFILE GROUP lg1
INITIAL_SIZE 12M
ENGINE NDB;

alter table t1 TABLESPACE ts1, change i i int storage disk;

--exec $NDB_RESTORE -b $the_backup_id -n 1 -r  $NDB_BACKUPS-$the_backup_id >> $NDB_TOOLS_OUTPUT
--exec $NDB_RESTORE -b $the_backup_id -n 2 -r  $NDB_BACKUPS-$the_backup_id >> $NDB_TOOLS_OUTPUT

select * from t1 order by a;

alter table t1 change i i int storage memory;
truncate t1;

# Skip BlobType difference (should fail)

--echo Dynamic property difference, should pass

alter table t1 change c c int column_format dynamic;

--exec $NDB_RESTORE -b $the_backup_id -n 1 -r  $NDB_BACKUPS-$the_backup_id >> $NDB_TOOLS_OUTPUT
--exec $NDB_RESTORE -b $the_backup_id -n 2 -r  $NDB_BACKUPS-$the_backup_id >> $NDB_TOOLS_OUTPUT

select * from t1 order by a;

drop table t1;
alter tablespace ts1 drop datafile 'datafile.dat';
drop tablespace ts1;
drop logfile group lg1 engine=ndb;

--echo Different PK columns, should fail
create table t1 (
  a int,
  b int,
  c int,
  d int,
  e varchar(200),
  f int,
  g char(20),
  h text,
  i int,
  primary key (a)) engine = ndb;

--error 1
--exec $NDB_RESTORE -b $the_backup_id -n 1 -r  $NDB_BACKUPS-$the_backup_id >> $NDB_TOOLS_OUTPUT

drop table t1;

--echo Different distribution keys, should pass

create table t1 (
  a int,
  b int,
  c int,
  d int,
  e varchar(200),
  f int,
  g char(20),
  h text,
  i int,
  primary key(a,b)) engine = ndb partition by key(a);

--exec $NDB_RESTORE -b $the_backup_id -n 1 -r  $NDB_BACKUPS-$the_backup_id >> $NDB_TOOLS_OUTPUT
--exec $NDB_RESTORE -b $the_backup_id -n 2 -r  $NDB_BACKUPS-$the_backup_id >> $NDB_TOOLS_OUTPUT

select * from t1 order by a;

drop table t1;

create table test.t1(id int primary key, val1 int unique, val2 char(20) unique) engine=ndb;
--source include/ndb_backup.inc
drop table test.t1;

--let $dump_file= $MYSQLTEST_VARDIR/tmp/restore_out.txt

--echo Test ndb_restore of backup containing unique index, should not warn since indexes are disabled

--echo # print metadata+data+log : should not warn
--exec $NDB_RESTORE -b $the_backup_id -n 1 --print $NDB_BACKUPS-$the_backup_id > $dump_file 2>&1
--source suite/ndb/include/ndb_restore_check_warn.inc

--echo # print metadata : should not warn
--exec $NDB_RESTORE -b $the_backup_id -n 1 --print-meta $NDB_BACKUPS-$the_backup_id > $dump_file 2>&1
--source suite/ndb/include/ndb_restore_check_warn.inc

--echo # metadata restore : should not warn
--exec $NDB_RESTORE -b $the_backup_id -n 1 -m $NDB_BACKUPS-$the_backup_id > $dump_file 2>&1
--source suite/ndb/include/ndb_restore_check_warn.inc

--echo # disable-indexes : should not warn
--exec $NDB_RESTORE -b $the_backup_id -n 1 --disable-indexes $NDB_BACKUPS-$the_backup_id > $dump_file 2>&1
--source suite/ndb/include/ndb_restore_check_warn.inc

--echo # print data : should not warn
--exec $NDB_RESTORE -b $the_backup_id -n 1 --print-data $NDB_BACKUPS-$the_backup_id > $dump_file 2>&1
--source suite/ndb/include/ndb_restore_check_warn.inc

--echo # print log : should not warn
--exec $NDB_RESTORE -b $the_backup_id -n 1 --print-log $NDB_BACKUPS-$the_backup_id > $dump_file 2>&1
--source suite/ndb/include/ndb_restore_check_warn.inc

--echo # restore data, but exclude indexed table : should not warn since unique indexes excluded and indexes are disabled
--exec $NDB_RESTORE -b $the_backup_id -n 1 -r --exclude-tables=test.t1 $NDB_BACKUPS-$the_backup_id > $dump_file 2>&1
--source suite/ndb/include/ndb_restore_check_warn.inc

--echo # restore data, but exclude database containing indexed table : should not warn since unique indexes excluded and indexes are disabled
--exec $NDB_RESTORE -b $the_backup_id -n 1 -r --exclude-databases=test $NDB_BACKUPS-$the_backup_id > $dump_file 2>&1
--source suite/ndb/include/ndb_restore_check_warn.inc

<<<<<<< HEAD
--echo # restore data : should not warn since indexes are disabled in one of the previous steps
--exec $NDB_RESTORE -b $the_backup_id -n 1 -r $NDB_BACKUPS-$the_backup_id > $dump_file 2>&1
=======
--echo # restore data : should warn since unique indexes to be restored
--exec $NDB_RESTORE -b $the_backup_id -n 1 -r $NDB_BACKUPS-$the_backup_id --allow-unique-indexes > $dump_file 2>&1
>>>>>>> b3fa6689
--source suite/ndb/include/ndb_restore_check_warn.inc

--echo # restore epoch : should not warn
--exec $NDB_RESTORE -b $the_backup_id -n 1 -e $NDB_BACKUPS-$the_backup_id > $dump_file 2>&1
--source suite/ndb/include/ndb_restore_check_warn.inc

--echo # rebuild-indexes : should not warn
--exec $NDB_RESTORE -b $the_backup_id -n 1 --rebuild-indexes $NDB_BACKUPS-$the_backup_id > $dump_file 2>&1
--source suite/ndb/include/ndb_restore_check_warn.inc
drop table test.t1;

--echo Test ndb_restore of backup containing unique index, should warn since indexes are not disabled

--echo # metadata restore without --disable-indexes
--exec $NDB_RESTORE -b $the_backup_id -n 1 -m $NDB_BACKUPS-$the_backup_id > $dump_file 2>&1
--source suite/ndb/include/ndb_restore_check_warn.inc

--echo # restore data : should warn since indexes aren't disabled in the previous step
--exec $NDB_RESTORE -b $the_backup_id -n 1 -r $NDB_BACKUPS-$the_backup_id > $dump_file 2>&1
--source suite/ndb/include/ndb_restore_check_warn.inc

--remove_file $dump_file
drop table test.t1;

--echo Restore table with largest possible descriptor

create table grp_hssesmusersstoredbytenant(t1 bigint primary key,
t2 bigint unique default 65535,
t3 bigint unique default 65535,
t4 bigint unique default 65535,
t5 bigint unique default 65535,
t6 bigint unique default 65535,
t7 bigint unique default 65535,
t8 bigint unique default 65535,
t9 bigint unique default 65535,
t10 bigint unique default 65535,
t11 bigint unique default 65535,
t12 bigint unique default 65535,
t13 bigint unique default 65535,
t14 bigint unique default 65535,
t15 bigint unique default 65535,
t16 bigint unique default 65535,
t17 bigint unique default 65535,
t18 bigint unique default 65535,
t19 bigint unique default 65535,
t20 bigint unique default 65535,
t21 bigint unique default 65535,
t22 bigint unique default 65535,
t23 bigint unique default 65535,
t24 bigint unique default 65535,
t25 bigint unique default 65535,
t26 bigint unique default 65535,
t27 bigint unique default 65535,
t28 bigint unique default 65535,
t29 bigint unique default 65535,
t30 bigint unique default 65535,
t31 bigint unique default 65535,
t32 bigint unique default 65535,
t33 bigint unique default 65535,
t34 bigint unique default 65535,
t35 bigint unique default 65535,
t36 bigint unique default 65535,
t37 bigint unique default 65535,
t38 bigint unique default 65535,
t39 bigint unique default 65535,
t40 bigint unique default 65535,
t41 bigint unique default 65535,
t42 bigint unique default 65535,
t43 bigint unique default 65535,
t44 bigint unique default 65535,
t45 bigint unique default 65535,
t46 bigint unique default 65535,
t47 bigint unique default 65535,
t48 bigint unique default 65535,
t49 bigint unique default 65535,
t50 bigint unique default 65535,
t51 bigint unique default 65535,
t52 bigint unique default 65535,
t53 bigint unique default 65535,
t54 bigint unique default 65535,
t55 bigint unique default 65535,
t56 bigint unique default 65535,
t57 bigint unique default 65535,
t58 bigint unique default 65535,
t59 bigint unique default 65535,
t60 bigint unique default 65535,
t61 bigint unique default 65535,
t62 bigint unique default 65535,
t63 bigint unique default 65535,
t64 bigint unique default 65535,
t65 bigint default 65535,
t66 bigint default 65535,
t67 bigint default 65535,
t68 bigint default 65535,
t69 bigint default 65535,
t70 bigint default 65535,
t71 bigint default 65535,
t72 bigint default 65535,
t73 bigint default 65535,
t74 bigint default 65535,
t75 bigint default 65535,
t76 bigint default 65535,
t77 bigint default 65535,
t78 bigint default 65535,
t79 bigint default 65535,
t80 bigint default 65535,
t81 bigint default 65535,
t82 bigint default 65535,
t83 bigint default 65535,
t84 bigint default 65535,
t85 bigint default 65535,
t86 bigint default 65535,
t87 bigint default 65535,
t88 bigint default 65535,
t89 bigint default 65535,
t90 bigint default 65535,
t91 bigint default 65535,
t92 bigint default 65535,
t93 bigint default 65535,
t94 bigint default 65535,
t95 bigint default 65535,
t96 bigint default 65535,
t97 bigint default 65535,
t98 bigint default 65535,
t99 bigint default 65535,
t100 bigint default 65535,
t101 bigint default 65535,
t102 bigint default 65535,
t103 bigint default 65535,
t104 bigint default 65535,
t105 bigint default 65535,
t106 bigint default 65535,
t107 bigint default 65535,
t108 bigint default 65535,
t109 bigint default 65535,
t110 bigint default 65535,
t111 bigint default 65535,
t112 bigint default 65535,
t113 bigint default 65535,
t114 bigint default 65535,
t115 bigint default 65535,
t116 bigint default 65535,
t117 bigint default 65535,
t118 bigint default 65535,
t119 bigint default 65535,
t120 bigint default 65535,
t121 bigint default 65535,
t122 bigint default 65535,
t123 bigint default 65535,
t124 bigint default 65535,
t125 bigint default 65535,
t126 bigint default 65535,
t127 bigint default 65535,
t128 bigint default 65535,
t129 bigint default 65535,
t130 bigint default 65535,
t131 bigint default 65535,
t132 bigint default 65535,
t133 bigint default 65535,
t134 bigint default 65535,
t135 bigint default 65535,
t136 bigint default 65535,
t137 bigint default 65535,
t138 bigint default 65535,
t139 bigint default 65535,
t140 bigint default 65535,
t141 bigint default 65535,
t142 bigint default 65535,
t143 bigint default 65535,
t144 bigint default 65535,
t145 bigint default 65535,
t146 bigint default 65535,
t147 bigint default 65535,
t148 bigint default 65535,
t149 bigint default 65535,
t150 bigint default 65535,
t151 bigint default 65535,
t152 bigint default 65535,
t153 bigint default 65535,
t154 bigint default 65535,
t155 bigint default 65535,
t156 bigint default 65535,
t157 bigint default 65535,
t158 bigint default 65535,
t159 bigint default 65535,
t160 bigint default 65535,
t161 bigint default 65535,
t162 bigint default 65535,
t163 bigint default 65535,
t164 bigint default 65535,
t165 bigint default 65535,
t166 bigint default 65535,
t167 bigint default 65535,
t168 bigint default 65535,
t169 bigint default 65535,
t170 bigint default 65535,
t171 bigint default 65535,
t172 bigint default 65535,
t173 bigint default 65535,
t174 bigint default 65535,
t175 bigint default 65535,
t176 bigint default 65535,
t177 bigint default 65535,
t178 bigint default 65535,
t179 bigint default 65535,
t180 bigint default 65535,
t181 bigint default 65535,
t182 bigint default 65535,
t183 bigint default 65535,
t184 bigint default 65535,
t185 bigint default 65535,
t186 bigint default 65535,
t187 bigint default 65535,
t188 bigint default 65535,
t189 bigint default 65535,
t190 bigint default 65535,
t191 bigint default 65535,
t192 bigint default 65535,
t193 bigint default 65535,
t194 bigint default 65535,
t195 bigint default 65535,
t196 bigint default 65535,
t197 bigint default 65535,
t198 bigint default 65535,
t199 bigint default 65535,
t200 bigint default 65535,
t201 bigint default 65535,
t202 bigint default 65535,
t203 bigint default 65535,
t204 bigint default 65535,
t205 bigint default 65535,
t206 bigint default 65535,
t207 bigint default 65535,
t208 bigint default 65535,
t209 bigint default 65535,
t210 bigint default 65535,
t211 bigint default 65535,
t212 bigint default 65535,
t213 bigint default 65535,
t214 bigint default 65535,
t215 bigint default 65535,
t216 bigint default 65535,
t217 bigint default 65535,
t218 bigint default 65535,
t219 bigint default 65535,
t220 bigint default 65535,
t221 bigint default 65535,
t222 bigint default 65535,
t223 bigint default 65535,
t224 bigint default 65535,
t225 bigint default 65535,
t226 bigint default 65535,
t227 bigint default 65535,
t228 bigint default 65535,
t229 bigint default 65535,
t230 bigint default 65535,
t231 bigint default 65535,
t232 bigint default 65535,
t233 bigint default 65535,
t234 bigint default 65535,
t235 bigint default 65535,
t236 bigint default 65535,
t237 bigint default 65535,
t238 bigint default 65535,
t239 bigint default 65535,
t240 bigint default 65535,
t241 bigint default 65535,
t242 bigint default 65535,
t243 bigint default 65535,
t244 bigint default 65535,
t245 bigint default 65535,
t246 bigint default 65535,
t247 bigint default 65535,
t248 bigint default 65535,
t249 bigint default 65535,
t250 bigint default 65535,
t251 bigint default 65535,
t252 bigint default 65535,
t253 bigint default 65535,
t254 bigint default 65535,
t255 bigint default 65535,
t256 bigint default 65535,
t257 bigint default 65535,
t258 bigint default 65535,
t259 bigint default 65535,
t260 bigint default 65535,
t261 bigint default 65535,
t262 bigint default 65535,
t263 bigint default 65535,
t264 bigint default 65535,
t265 bigint default 65535,
t266 bigint default 65535,
t267 bigint default 65535,
t268 bigint default 65535,
t269 bigint default 65535,
t270 bigint default 65535,
t271 bigint default 65535,
t272 bigint default 65535,
t273 bigint default 65535,
t274 bigint default 65535,
t275 bigint default 65535,
t276 bigint default 65535,
t277 bigint default 65535,
t278 bigint default 65535,
t279 bigint default 65535,
t280 bigint default 65535,
t281 bigint default 65535,
t282 bigint default 65535,
t283 bigint default 65535,
t284 bigint default 65535,
t285 bigint default 65535,
t286 bigint default 65535,
t287 bigint default 65535,
t288 bigint default 65535,
t289 bigint default 65535,
t290 bigint default 65535,
t291 bigint default 65535,
t292 bigint default 65535,
t293 bigint default 65535,
t294 bigint default 65535,
t295 bigint default 65535,
t296 bigint default 65535,
t297 bigint default 65535,
t298 bigint default 65535,
t299 bigint default 65535,
t300 bigint default 65535,
t301 bigint default 65535,
t302 bigint default 65535,
t303 bigint default 65535,
t304 bigint default 65535,
t305 bigint default 65535,
t306 bigint default 65535,
t307 bigint default 65535,
t308 bigint default 65535,
t309 bigint default 65535,
t310 bigint default 65535,
t311 bigint default 65535,
t312 bigint default 65535,
t313 bigint default 65535,
t314 bigint default 65535,
t315 bigint default 65535,
t316 bigint default 65535,
t317 bigint default 65535,
t318 bigint default 65535,
t319 bigint default 65535,
t320 bigint default 65535,
t321 bigint default 65535,
t322 bigint default 65535,
t323 bigint default 65535,
t324 bigint default 65535,
t325 bigint default 65535,
t326 bigint default 65535,
t327 bigint default 65535,
t328 bigint default 65535,
t329 bigint default 65535,
t330 bigint default 65535,
t331 bigint default 65535,
t332 bigint default 65535,
t333 bigint default 65535,
t334 bigint default 65535,
t335 bigint default 65535,
t336 bigint default 65535,
t337 bigint default 65535,
t338 bigint default 65535,
t339 bigint default 65535,
t340 bigint default 65535,
t341 bigint default 65535,
t342 bigint default 65535,
t343 bigint default 65535,
t344 bigint default 65535,
t345 bigint default 65535,
t346 bigint default 65535,
t347 bigint default 65535,
t348 bigint default 65535,
t349 bigint default 65535,
t350 bigint default 65535,
t351 bigint default 65535,
t352 bigint default 65535,
t353 bigint default 65535,
t354 bigint default 65535,
t355 bigint default 65535,
t356 bigint default 65535,
t357 bigint default 65535,
t358 bigint default 65535,
t359 bigint default 65535,
t360 bigint default 65535,
t361 bigint default 65535,
t362 bigint default 65535,
t363 bigint default 65535,
t364 bigint default 65535,
t365 bigint default 65535,
t366 bigint default 65535,
t367 bigint default 65535,
t368 bigint default 65535,
t369 bigint default 65535,
t370 bigint default 65535,
t371 bigint default 65535,
t372 bigint default 65535,
t373 bigint default 65535,
t374 bigint default 65535,
t375 bigint default 65535,
t376 bigint default 65535,
t377 bigint default 65535,
t378 bigint default 65535,
t379 bigint default 65535,
t380 bigint default 65535,
t381 bigint default 65535,
t382 bigint default 65535,
t383 bigint default 65535,
t384 bigint default 65535,
t385 bigint default 65535,
t386 bigint default 65535,
t387 bigint default 65535,
t388 bigint default 65535,
t389 bigint default 65535,
t390 bigint default 65535,
t391 bigint default 65535,
t392 bigint default 65535,
t393 bigint default 65535,
t394 bigint default 65535,
t395 bigint default 65535,
t396 bigint default 65535,
t397 bigint default 65535,
t398 bigint default 65535,
t399 bigint default 65535,
t400 bigint default 65535,
t401 bigint default 65535,
t402 bigint default 65535,
t403 bigint default 65535,
t404 bigint default 65535,
t405 bigint default 65535,
t406 bigint default 65535,
t407 bigint default 65535,
t408 bigint default 65535,
t409 bigint default 65535,
t410 bigint default 65535,
t411 bigint default 65535,
t412 bigint default 65535,
t413 bigint default 65535,
t414 bigint default 65535,
t415 bigint default 65535,
t416 bigint default 65535,
t417 bigint default 65535,
t418 bigint default 65535,
t419 bigint default 65535,
t420 bigint default 65535,
t421 bigint default 65535,
t422 bigint default 65535,
t423 bigint default 65535,
t424 bigint default 65535,
t425 bigint default 65535,
t426 bigint default 65535,
t427 bigint default 65535,
t428 bigint default 65535,
t429 bigint default 65535,
t430 bigint default 65535,
t431 bigint default 65535,
t432 bigint default 65535,
t433 bigint default 65535,
t434 bigint default 65535,
t435 bigint default 65535,
t436 bigint default 65535,
t437 bigint default 65535,
t438 bigint default 65535,
t439 bigint default 65535,
t440 bigint default 65535,
t441 bigint default 65535,
t442 bigint default 65535,
t443 bigint default 65535,
t444 bigint default 65535,
t445 bigint default 65535,
t446 bigint default 65535,
t447 bigint default 65535,
t448 bigint default 65535,
t449 bigint default 65535,
t450 bigint default 65535,
t451 bigint default 65535,
t452 bigint default 65535,
t453 bigint default 65535,
t454 bigint default 65535,
t455 bigint default 65535,
t456 bigint default 65535,
t457 bigint default 65535,
t458 bigint default 65535,
t459 bigint default 65535,
t460 bigint default 65535,
t461 bigint default 65535,
t462 bigint default 65535,
t463 bigint default 65535,
t464 bigint default 65535,
t465 bigint default 65535,
t466 bigint default 65535,
t467 bigint default 65535,
t468 bigint default 65535,
t469 bigint default 65535,
t470 bigint default 65535,
t471 bigint default 65535,
t472 bigint default 65535,
t473 bigint default 65535,
t474 bigint default 65535,
t475 bigint default 65535,
t476 bigint default 65535,
t477 bigint default 65535,
t478 bigint default 65535,
t479 bigint default 65535,
t480 bigint default 65535,
t481 bigint default 65535,
t482 bigint default 65535,
t483 bigint default 65535,
t484 bigint default 65535,
t485 bigint default 65535,
t486 bigint default 65535,
t487 bigint default 65535,
t488 bigint default 65535,
t489 bigint default 65535,
t490 bigint default 65535,
t491 bigint default 65535,
t492 bigint default 65535,
t493 bigint default 65535,
t494 bigint default 65535,
t495 bigint default 65535,
t496 bigint default 65535,
t497 bigint default 65535,
t498 bigint default 65535,
t499 bigint default 65535,
t500 bigint default 65535,
t501 bigint default 65535,
t502 bigint default 65535,
t503 bigint default 65535,
t504 bigint default 65535,
t505 bigint default 65535,
t506 bigint default 65535,
t507 bigint default 65535,
t508 bigint default 65535,
t509 bigint default 65535,
t510 bigint default 65535,
t511 bigint default 65535,
t512 bigint default 65535
) engine=ndb;

--echo Backing up data
--source include/ndb_backup.inc
drop table grp_hssesmusersstoredbytenant;

--exec $NDB_PRINT_BACKUP_FILE $NDB_BACKUP_DIR/BACKUP/BACKUP-$the_backup_id/BACKUP-$the_backup_id-PART-1-OF-4/BACKUP-$the_backup_id.1.ctl >> $NDB_TOOLS_OUTPUT

--exec $NDB_RESTORE -b $the_backup_id -n 1 -m  --print-log $NDB_BACKUPS-$the_backup_id >> $NDB_TOOLS_OUTPUT

drop table grp_hssesmusersstoredbytenant;
--source suite/ndb/include/backup_restore_cleanup.inc
--remove_file $NDB_TOOLS_OUTPUT<|MERGE_RESOLUTION|>--- conflicted
+++ resolved
@@ -249,13 +249,8 @@
 --exec $NDB_RESTORE -b $the_backup_id -n 1 -r --exclude-databases=test $NDB_BACKUPS-$the_backup_id > $dump_file 2>&1
 --source suite/ndb/include/ndb_restore_check_warn.inc
 
-<<<<<<< HEAD
---echo # restore data : should not warn since indexes are disabled in one of the previous steps
---exec $NDB_RESTORE -b $the_backup_id -n 1 -r $NDB_BACKUPS-$the_backup_id > $dump_file 2>&1
-=======
 --echo # restore data : should warn since unique indexes to be restored
 --exec $NDB_RESTORE -b $the_backup_id -n 1 -r $NDB_BACKUPS-$the_backup_id --allow-unique-indexes > $dump_file 2>&1
->>>>>>> b3fa6689
 --source suite/ndb/include/ndb_restore_check_warn.inc
 
 --echo # restore epoch : should not warn
