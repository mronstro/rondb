-- source include/have_ndb.inc
-- source include/ndb_default_cluster.inc

#
# Bug #27775 - mediumint auto inc not restored correctly
#            - check mediumint
CREATE TABLE `t1_c` (
  `capgoaledatta` mediumint(5) unsigned NOT NULL auto_increment,
  `goaledatta` char(2) NOT NULL default '',
  `maturegarbagefa` varchar(32) NOT NULL default '',
  PRIMARY KEY  (`capgoaledatta`,`goaledatta`,`maturegarbagefa`)
) ENGINE=ndbcluster DEFAULT CHARSET=latin1;
INSERT INTO `t1_c` VALUES (2,'3','q3plus.qt'),(400,'4','q3plus.qt'),(1,'3','q3.net'),(3,'4','q3.net'),(3000,'20','threetrees.qt');
#
# Bug #27758 Restoring NDB backups makes table usable in SQL nodes
# - space in key made table unusable after restore
#
# Bug #27775 - mediumint auto inc not restored correctly
#            - check smallint
CREATE TABLE `t2_c` (
  `capgotod` smallint(5) unsigned NOT NULL auto_increment,
  `gotod` smallint(5) unsigned NOT NULL default '0',
  `goaledatta` char(2) default NULL,
  `maturegarbagefa` varchar(32) default NULL,
  `descrpooppo` varchar(64) default NULL,
  `svcutonsa` varchar(64) NOT NULL default '',
  PRIMARY KEY  (`capgotod`),
  KEY `i quadaddsvr` (`gotod`)
) ENGINE=ndbcluster DEFAULT CHARSET=latin1;
INSERT INTO `t2_c` VALUES (500,4,'','q3.net','addavp:MK_CASELECTOR=1','postorod rattoaa'),(2,1,'4','','addavp:MK_BRANDTAD=345','REDS Brandtad'),(3,2,'4','q3.net','execorder','fixedRatediPO REDS'),(1,1,'3','','addavp:MK_BRANDTAD=123','TEST Brandtad'),(6,5,'','told.q3.net','addavp:MK_BRANDTAD=123','Brandtad Toldzone'),(4,3,'3','q3.net','addavp:MK_POOLHINT=2','ratedi PO TEST'),(5,0,'',NULL,NULL,'');

# Added ROW_FORMAT=FIXED to use below to see that setting is preserved
# by restore
CREATE TABLE `t3_c` (
  `CapGoaledatta` smallint(5) unsigned NOT NULL default '0',
  `capgotod` smallint(5) unsigned NOT NULL default '0',
  PRIMARY KEY  (`capgotod`,`CapGoaledatta`)
) ENGINE=ndbcluster DEFAULT CHARSET=latin1 ROW_FORMAT=FIXED;
INSERT INTO `t3_c` VALUES (5,3),(2,4),(5,4),(1,3);

# Bug #27775 - mediumint auto inc not restored correctly
#            - check bigint
CREATE TABLE `t4_c` (
  `capfa` bigint(20) unsigned NOT NULL auto_increment,
  `realm` varchar(32) NOT NULL default '',
  `authpwchap` varchar(32) default NULL,
  `fa` varchar(32) NOT NULL default '',
  `payyingatta` tinyint(4) NOT NULL default '0',
  `status` char(1) default NULL,
  PRIMARY KEY  (`fa`,`realm`),
  KEY `capfa` (`capfa`),
  KEY `i_quadentity` (`fa`,`realm`)
) ENGINE=ndbcluster DEFAULT CHARSET=latin1;
INSERT INTO `t4_c` VALUES (18,'john.smith','q3.net','dessjohn.smith',0,NULL),(21,'quad_katt_with_brandtad','q3.net','acne',0,NULL),(2200,'quad_katt_carattoaa','q3.net','acne',0,NULL),(26,'436462612809','sqasdt.q3.net','N/A',0,'6'),(19,'john','smith.qt','dessjohn',0,NULL),(33,'436643196120','sqasdt.q3.net','N/A',1,'6'),(28,'436642900019','sqasdt.q3.net','N/A',0,'6'),(30,'436462900209','sqasdt.q3.net','N/A',0,'6'),(16,'436640006666','sqasdt.q3.net','',0,NULL),(19,'dette','el-redun.com','dessdette',0,NULL),(12,'quad_kattPP','q3.net','acne',2,NULL),(14,'436640008888','sqasdt.q3.net','',0,NULL),(29,'463624900028','sqasdt.q3.net','N/A',0,'6'),(15,'436640099099','sqasdt.q3.net','',0,NULL),(13,'pap','q3plus.qt','acne',1,NULL),(19,'436642612091','sqasdt.q3.net','N/A',0,'6'),(12,'quad_katt','q3.net','acne',0,NULL),(11,'quad_kattVK','q3.net','acne',1,NULL),(32000,'463641969502','sqasdt.q3.net','N/A',1,'6'),(20,'joe','q3.net','joedesswd',0,NULL),(290000000,'436642900034','sqasdt.q3.net','N/A',0,'6'),(25,'contind','armerde.qt','acne',1,NULL);

CREATE TABLE `t5_c` (
  `capfa` bigint(20) unsigned NOT NULL default '0',
  `gotod` smallint(5) unsigned NOT NULL default '0',
  `orderutonsa` varchar(64) NOT NULL default '',
  PRIMARY KEY  (`capfa`,`gotod`,`orderutonsa`)
) ENGINE=ndbcluster DEFAULT CHARSET=latin1;
INSERT INTO `t5_c` VALUES (21,2,''),(21,1,''),(22,4,'');

CREATE TABLE `t6_c` (
  `capfa_parent` bigint(20) unsigned NOT NULL default '0',
  `capfa_child` bigint(20) unsigned NOT NULL default '0',
  `relatta` smallint(5) unsigned NOT NULL default '0',
  PRIMARY KEY  (`capfa_child`,`capfa_parent`,`relatta`)
) ENGINE=ndbcluster DEFAULT CHARSET=latin1;
INSERT INTO `t6_c` VALUES (15,16,0),(19,20,0),(18326932092909551615,30,0),(26,29,0),(18326932092909551615,29,0),(19,18,0),(26,28,0),(12,14,0);

# Bug #27775 - mediumint auto inc not restored correctly
#            - check tinyint
CREATE TABLE `t7_c` (
  `dardpo` char(15) NOT NULL default '',
  `dardtestard` tinyint(3) unsigned NOT NULL auto_increment,
  `FastFA` char(5) NOT NULL default '',
  `FastCode` char(6) NOT NULL default '',
  `Fastca` char(1) NOT NULL default '',
  `Fastmag` char(1) NOT NULL default '',
  `Beareratta` char(2) NOT NULL default '',
  PRIMARY KEY  (`dardpo`,`dardtestard`)
) ENGINE=ndbcluster DEFAULT CHARSET=latin1;
INSERT INTO `t7_c` VALUES ('2.6.2.4',24,'CECHP','54545','0','0','5'),('2.2.5.4',26,'CANFA','33223','1','1','4'),('4.3.2.4',28,'ITALD','54222','1','0','5'),('129..0.0.eins',28,'G','99999','1','1','5'),('1.1.1.1',24,'AUTPT','32323','0','1','3');

CREATE TABLE `t8_c` (
  `kattjame` varchar(32) NOT NULL default '',
  `realm` varchar(32) NOT NULL default '',
  `realm_entered` varchar(32) NOT NULL default '',
  `maturegarbagefa` varchar(32) NOT NULL default '',
  `hunderaaarbagefa_parent` varchar(32) NOT NULL default '',
  `kattjame_entered` varchar(32) NOT NULL default '',
  `hunderaaarbagefa` varchar(32) NOT NULL default '',
  `gest` varchar(16) default NULL,
  `hassetino` varchar(16) NOT NULL default '',
  `aaaproxysessfa` varchar(255) default NULL,
  `autologonallowed` char(1) default NULL,
  `squardporoot` varchar(15) NOT NULL default '',
  `naspo` varchar(15) default NULL,
  `beareratta` char(2) default NULL,
  `fastCode` varchar(6) default NULL,
  `fastFA` varchar(5) default NULL,
  `fastca` char(1) default NULL,
  `fastmag` char(1) default NULL,
  `lastupdate` datetime default NULL,
  `hassetistart` datetime NOT NULL default '0000-00-00 00:00:00',
  `accthassetitime` int(10) unsigned default NULL,
  `acctoutputoctets` bigint(20) unsigned default NULL,
  `acctinputoctets` bigint(20) unsigned default NULL,
  PRIMARY KEY  (`kattjame`,`hunderaaarbagefa`,`hassetistart`,`hassetino`),
  KEY `squardporoot` (`squardporoot`)
) ENGINE=ndbcluster DEFAULT CHARSET=latin1;
INSERT INTO `t8_c` VALUES ('4tt45345235','pap','q3plus.qt','q3plus.qt','q3.net','436643196120','436643196929','8956234534568968','5524595699','uxasmt21.net.acne.qt/481889229462692422','','1.1.1.1','2.2.4.6','4','86989','34','x','x','2012-03-12 12:55:34','2012-12-05 11:20:04',3223433,3369,9565),('4545435545','john','q3.net','q3.net','acne.li','436643196120','436643196929','45345234568968','995696699','uxasmt21.net.acne.qt/481889229462692423','','1.1.1.1','2.2.9.8','2','86989','34','x','x','2012-03-12 11:35:03','2012-12-05 08:50:04',8821923,169,3565),('versteckter_q3net_katt','joe','q3.net','elredun.com','q3.net','436643196120','436643196939','91341234568968','695595699','uxasmt21.net.acne.qt/481889229462692421','','1.1.1.1','2.5.2.5','3','86989','34','x','x','2012-03-12 18:35:04','2012-12-05 12:35:04',1923123,9569,6565);

CREATE TABLE `t9_c` (
  `kattjame` varchar(32) NOT NULL default '',
  `kattjame_entered` varchar(32) NOT NULL default '',
  `realm` varchar(32) NOT NULL default '',
  `realm_entered` varchar(32) NOT NULL default '',
  `maturegarbagefa` varchar(32) NOT NULL default '',
  `hunderaaarbagefa` varchar(32) NOT NULL default '',
  `hunderaaarbagefa_parent` varchar(32) NOT NULL default '',
  `gest` varchar(16) default NULL,
  `hassetino` varchar(16) NOT NULL default '',
  `squardporoot` varchar(15) NOT NULL default '',
  `naspo` varchar(15) default NULL,
  `beareratta` char(2) default NULL,
  `fastCode` varchar(6) default NULL,
  `fastFA` varchar(5) default NULL,
  `fastca` char(1) default NULL,
  `fastmag` char(1) default NULL,
  `lastupdate` datetime default NULL,
  `hassetistart` datetime NOT NULL default '0000-00-00 00:00:00',
  `accthassetitime` int(10) unsigned default NULL,
  `actcoutpuocttets` bigint(20) unsigned default NULL,
  `actinputocctets` bigint(20) unsigned default NULL,
  `terminateraste` tinyint(3) unsigned default NULL,
  PRIMARY KEY  (`kattjame`,`hunderaaarbagefa`,`hassetistart`,`hassetino`)
) ENGINE=ndbcluster DEFAULT CHARSET=latin1;
INSERT INTO `t9_c` VALUES ('3g4jh8gar2t','joe','q3.net','elredun.com','q3.net','436643316120','436643316939','91341234568968','695595699','1.1.1.1','2.2.6.2','3','86989','34','x','x','2012-03-12 18:35:04','2012-12-05 12:35:04',3123123,9569,6565,1),('4tt45345235','pap','q3plus.qt','q3plus.qt','q3.net','436643316120','436643316939','8956234534568968','5254595969','1.1.1.1','8.6.2.2','4','86989','34','x','x','2012-03-12 12:55:34','2012-12-05 11:20:04',3223433,3369,9565,2),('4545435545','john','q3.net','q3.net','acne.li','436643316120','436643316939','45345234568968','995696699','1.1.1.1','2.9.9.2','2','86998','34','x','x','2012-03-12 11:35:03','2012-12-05 08:50:04',8823123,169,3565,3);

# Bug #20820
# auto inc table not handled correctly when restored from cluster backup
# - before fix ndb_restore would not set auto inc value correct,
#   seen by select below
CREATE TABLE t10_c (a INT AUTO_INCREMENT KEY) ENGINE=ndbcluster DEFAULT CHARSET=latin1;
INSERT INTO t10_c VALUES (1),(2),(3);
# Bug #27775 - mediumint auto inc not restored correctly
#            - check int
insert into t10_c values (10000),(2000),(3000);

CREATE TABLE t11_c (a int, b00 int null, b01 int null,b02 int null,b03 int null,b04 int null,b05 int null,b06 int null,b07 int null,b08 int null,b90 int null,b10 int null,b11 int null,b12 int null,b13 int null,b14 int null,b15 int null,b16 int null,b17 int null,b18 int null,b19 int null,b20 int null,b21 int null,b22 int null,b23 int null,b24 int null,b25 int null,b26 int null,b27 int null,b28 int null,b29 int null,b30 int null,b31 int null,b32 int null) engine = ndb;
insert into t11_c values (1,1,1,1,1,1,1,1,1,1,1,1,1,1,1,1,1,1,1,1,1,1,1,1,1,1,1,1,1,1,1,1,1,1);

create table t1 engine=myisam as select * from t1_c;
create table t2 engine=myisam as select * from t2_c;
create table t3 engine=myisam as select * from t3_c;
create table t4 engine=myisam as select * from t4_c;
create table t5 engine=myisam as select * from t5_c;
create table t6 engine=myisam as select * from t6_c;
create table t7 engine=myisam as select * from t7_c;
create table t8 engine=myisam as select * from t8_c;
create table t9 engine=myisam as select * from t9_c;
create table t10 engine=myisam as select * from t10_c;
create table t11 engine=myisam as select * from t11_c;

# check that force varpart is preserved by ndb_restore
# t3_c has ROW_FORMAT=FIXED i.e. ForceVarPart=0
--exec $NDB_DESC --no-defaults -d test t3_c | grep ForceVarPart
--exec $NDB_DESC --no-defaults -d test t2_c | grep ForceVarPart

--source include/ndb_backup.inc
drop table t1_c,t2_c,t3_c,t4_c,t5_c,t6_c,t7_c,t8_c,t9_c,t10_c,t11_c;
--exec $NDB_RESTORE --no-defaults -b $the_backup_id -n 1 -m -r --print --print_meta $NDB_BACKUPS-$the_backup_id >> $NDB_TOOLS_OUTPUT
--exec $NDB_RESTORE --no-defaults -b $the_backup_id -n 2 -r --print --print_meta $NDB_BACKUPS-$the_backup_id >> $NDB_TOOLS_OUTPUT
# check that force varpart is preserved by ndb_restore
# t3_c has ROW_FORMAT=FIXED i.e. ForceVarPart=0
--exec $NDB_DESC --no-defaults -d test t3_c | grep ForceVarPart
--exec $NDB_DESC --no-defaults -d test t2_c | grep ForceVarPart

# Bug #30667
# ndb table discovery does not work correcly with information schema
# - prior to bug fix this would yeild no output and a warning
# (priviliges differ on embedded and server so replace)
--replace_column 18 #
select * from information_schema.columns where table_name = "t1_c";

# random output order??
#show tables;

select count(*) from t1;
select count(*) from t1_c;
select count(*)
  from (select * from t1 union 
        select * from t1_c) a;

select count(*) from t2;
select count(*) from t2_c;
select count(*)
  from (select * from t2 union 
        select * from t2_c) a;

select count(*) from t3;
select count(*) from t3_c;
select count(*)
  from (select * from t3 union 
        select * from t3_c) a;

select count(*) from t4;
select count(*) from t4_c;
select count(*)
  from (select * from t4 union 
        select * from t4_c) a;

select count(*) from t5;
select count(*) from t5_c;
select count(*)
  from (select * from t5 union 
        select * from t5_c) a;

select count(*) from t6;
select count(*) from t6_c;
select count(*)
  from (select * from t6 union 
        select * from t6_c) a;

select count(*) from t7;
select count(*) from t7_c;
select count(*)
  from (select * from t7 union 
        select * from t7_c) a;

select count(*) from t8;
select count(*) from t8_c;
select count(*)
  from (select * from t8 union 
        select * from t8_c) a;

select count(*) from t9;
select count(*) from t9_c;
select count(*)
  from (select * from t9 union 
        select * from t9_c) a;

select count(*) from t10;
select count(*) from t10_c;
select count(*)
  from (select * from t10 union 
        select * from t10_c) a;

select count(*) from t11;
select count(*) from t11_c;
select count(*)
  from (select * from t11 union 
        select * from t11_c) a;

# Bug #20820 cont'd
select * from t10_c order by a;
# Bug #27775 cont'd
# - auto inc info should be correct
select max(capgoaledatta) from t1_c;
select auto_increment from information_schema.tables
where table_name = 't1_c';
select max(capgotod) from t2_c;
select auto_increment from information_schema.tables
where table_name = 't2_c';
select max(capfa) from t4_c;
select auto_increment from information_schema.tables
where table_name = 't4_c';
select max(dardtestard) from t7_c;
select auto_increment from information_schema.tables
where table_name = 't7_c';
select max(a) from t10_c;
select auto_increment from information_schema.tables
where table_name = 't10_c';

#
# Try Partitioned tables as well
#
ALTER TABLE t7_c
PARTITION BY LINEAR KEY (`dardtestard`);

--source include/ndb_backup.inc
drop table t1_c,t2_c,t3_c,t4_c,t5_c,t6_c,t7_c,t8_c,t9_c,t10_c,t11_c;
--exec $NDB_RESTORE --no-defaults -b $the_backup_id -n 1 -m -r --print --print_meta $NDB_BACKUPS-$the_backup_id >> $NDB_TOOLS_OUTPUT
--exec $NDB_RESTORE --no-defaults -b $the_backup_id -n 2 -r --print --print_meta $NDB_BACKUPS-$the_backup_id >> $NDB_TOOLS_OUTPUT

select count(*) from t1;
select count(*) from t1_c;
select count(*)
  from (select * from t1 union 
        select * from t1_c) a;

select count(*) from t2;
select count(*) from t2_c;
select count(*)
  from (select * from t2 union 
        select * from t2_c) a;

select count(*) from t3;
select count(*) from t3_c;
select count(*)
  from (select * from t3 union 
        select * from t3_c) a;

select count(*) from t4;
select count(*) from t4_c;
select count(*)
  from (select * from t4 union 
        select * from t4_c) a;

select count(*) from t5;
select count(*) from t5_c;
select count(*)
  from (select * from t5 union 
        select * from t5_c) a;

select count(*) from t6;
select count(*) from t6_c;
select count(*)
  from (select * from t6 union 
        select * from t6_c) a;

select count(*) from t7;
select count(*) from t7_c;
select count(*)
  from (select * from t7 union 
        select * from t7_c) a;

select count(*) from t8;
select count(*) from t8_c;
select count(*)
  from (select * from t8 union 
        select * from t8_c) a;

select count(*) from t9;
select count(*) from t9_c;
select count(*)
  from (select * from t9 union 
        select * from t9_c) a;

select count(*) from t10;
select count(*) from t10_c;
select count(*)
  from (select * from t10 union 
        select * from t10_c) a;

select count(*) from t11;
select count(*) from t11_c;
select count(*)
  from (select * from t11 union 
        select * from t11_c) a;

drop table t1_c,t2_c,t3_c,t4_c,t5_c,t6_c,t7_c,t8_c,t9_c,t10_c,t11_c;
--exec $NDB_RESTORE --no-defaults -b $the_backup_id -n 1 -m -r --ndb-nodegroup_map "(0,0)" --print --print_meta $NDB_BACKUPS-$the_backup_id >> $NDB_TOOLS_OUTPUT
--exec $NDB_RESTORE --no-defaults -b $the_backup_id -n 2 -r --print --print_meta $NDB_BACKUPS-$the_backup_id >> $NDB_TOOLS_OUTPUT

select count(*) from t1;
select count(*) from t1_c;
select count(*)
  from (select * from t1 union 
        select * from t1_c) a;

select count(*) from t2;
select count(*) from t2_c;
select count(*)
  from (select * from t2 union 
        select * from t2_c) a;

select count(*) from t3;
select count(*) from t3_c;
select count(*)
  from (select * from t3 union 
        select * from t3_c) a;

select count(*) from t4;
select count(*) from t4_c;
select count(*)
  from (select * from t4 union 
        select * from t4_c) a;

select count(*) from t5;
select count(*) from t5_c;
select count(*)
  from (select * from t5 union 
        select * from t5_c) a;

select count(*) from t6;
select count(*) from t6_c;
select count(*)
  from (select * from t6 union 
        select * from t6_c) a;

select count(*) from t7;
select count(*) from t7_c;
select count(*)
  from (select * from t7 union 
        select * from t7_c) a;

select count(*) from t8;
select count(*) from t8_c;
select count(*)
  from (select * from t8 union 
        select * from t8_c) a;

select count(*) from t9;
select count(*) from t9_c;
select count(*)
  from (select * from t9 union 
        select * from t9_c) a;

select count(*) from t10;
select count(*) from t10_c;
select count(*)
  from (select * from t10 union 
        select * from t10_c) a;

select count(*) from t11;
select count(*) from t11_c;
select count(*)
  from (select * from t11 union 
        select * from t11_c) a;
#
# Drop all table except t2_c
#   This to make sure that error returned from ndb_restore above is 
#     guaranteed to be from t2_c, this since order of tables in backup
#     is none deterministic
# 
drop table t1_c,t3_c,t4_c,t5_c,t6_c,t7_c,t8_c,t9_c,t10_c,t11_c;
--source include/ndb_backup.inc
--exec $NDB_RESTORE --no-defaults --core=0 -b $the_backup_id -n 1 -m -r --ndb-nodegroup_map "(0,1)" $NDB_BACKUPS-$the_backup_id 2>&1 | grep Translate || true

CREATE TABLE t11_c (
  c1 int primary key, c2 char(10), c3 varchar(10)
) ENGINE=ndbcluster DEFAULT CHARSET=latin1;

CREATE TABLE t12_c (
  c1 int primary key, c2 char(10), c3 varchar(10)
) ENGINE=ndbcluster DEFAULT CHARSET=latin1;

INSERT INTO t11_c VALUES(1, "aaaaa", "bbbbb"), (2, "ccccc", "ddddd"), (3, "eeeee","fffff");
INSERT INTO t12_c VALUES(4, "ggggg", "hhhhh"), (5, "iiiii", "jjjjj"), (6, "kkkkk","lllll");
--source include/ndb_backup.inc
drop table t2_c,t11_c,t12_c;
# Only part of tables is restored, it should work
--exec $NDB_RESTORE --no-defaults -b $the_backup_id -n 1 -m -r --print --print_meta $NDB_BACKUPS-$the_backup_id test t11_c >> $NDB_TOOLS_OUTPUT
--exec $NDB_RESTORE --no-defaults -b $the_backup_id -n 2 -r --print --print_meta $NDB_BACKUPS-$the_backup_id test t11_c >> $NDB_TOOLS_OUTPUT
#Should only t11_c is restored
SELECT * FROM t11_c ORDER BY c1;

#
# Cleanup
#

drop table t1,t2,t3,t4,t5,t6,t7,t8,t9,t10,t11,t11_c;

#
# Test BUG#10287
#

--exec $NDB_SELECT_ALL --no-defaults -d sys -D , SYSTAB_0 | grep 520093696, | sed "s/,$the_backup_id/,<the_backup_id>/"

# End of 5.0 tests (4.1 test intermixed to save test time)

#
# Test restore of epoch number bug#
#

# ensure correct restore of epoch numbers in old versions
--exec $NDB_RESTORE --no-defaults --core=0 -e -b 1 -n 1 $MYSQL_TEST_DIR/std_data/ndb_backup50 >> $NDB_TOOLS_OUTPUT
select epoch from mysql.ndb_apply_status where server_id=0;
--exec $NDB_RESTORE --no-defaults --core=0 -e -b 1 -n 1 $MYSQL_TEST_DIR/std_data/ndb_backup51 >> $NDB_TOOLS_OUTPUT
select epoch from mysql.ndb_apply_status where server_id=0;
# ensure correct restore of epoch numbers in current version
# number hould be "big"
--exec $NDB_RESTORE --no-defaults --core=0 -e -b $the_backup_id -n 1 $NDB_BACKUPS-$the_backup_id >> $NDB_TOOLS_OUTPUT
# should evaluate to true == 1
select epoch > (1 << 32) from mysql.ndb_apply_status where server_id=0;
<<<<<<< HEAD


# Bug#40429 Ignore tables when restoring

--echo *************************************
--echo Creating various databases and tables
--echo ************************************* 
create database db1;
create database db2;

use db1;
create table tab1 (a int primary key) engine=ndb;
create table tab2 (a int primary key, 
        b varchar(20), 
        c int, 
        d text, 
        unique(c)) engine=ndb;
insert into tab1 values (1),(2),(3),(4),(5),(6),(7),(8),(9),(0);
insert into tab2 values (1, "Donnington", 1, repeat("O", 1000)), 
(2, "Basingstoke", 2, repeat("P", 1000)), 
(3, "George", 3, repeat("Q", 1000)),
(4, "Spottiswoode", 4, repeat("R", 1000)),
(5, "Sciennes", 5, repeat("S", 1000)),
(6, "Cairns", 6, repeat("T", 1000)),
(7, "Highlea", 7, repeat("U", 1000));

# checksum table tab1;
# checksum table tab2;
select * from tab1 order by a;
select * from tab2 order by a;

use db2;

create table tab1 (a int primary key) engine=ndb;
create table tab2 (a int primary key, b varchar(20), c int, unique(c), d text) engine=ndb;

insert into tab1 select * from db1.tab1;
insert into tab2 select * from db1.tab2;

# checksum table tab1;
# checksum table tab2;
select * from tab1 order by a;
select * from tab2 order by a;

--echo ***********************
--echo Backing up created data
--echo ***********************
--source include/ndb_backup.inc

drop table db1.tab1, db1.tab2, db2.tab1, db2.tab2;

--echo **************************************
--echo Check various include/exclude variants
--echo **************************************
--echo Normal full restore
--exec $NDB_RESTORE --no-defaults -b $the_backup_id -n 1 -r -m  $NDB_BACKUPS-$the_backup_id >> $NDB_TOOLS_OUTPUT
--exec $NDB_RESTORE --no-defaults -b $the_backup_id -n 2 -r     $NDB_BACKUPS-$the_backup_id >> $NDB_TOOLS_OUTPUT

use db1;
show tables;
# checksum table tab1, tab2;
select * from tab1 order by a;
select * from tab2 order by a;

use db2;
show tables;
# checksum table tab1, tab2;
select * from tab1 order by a;
select * from tab2 order by a;

drop table db1.tab1, db1.tab2, db2.tab1, db2.tab2;

--echo ****************
--echo Include only db2
--echo ****************
--exec $NDB_RESTORE --no-defaults -b $the_backup_id -n 1 -r -m  $NDB_BACKUPS-$the_backup_id --include-databases db2 >> $NDB_TOOLS_OUTPUT
--exec $NDB_RESTORE --no-defaults -b $the_backup_id -n 2 -r     $NDB_BACKUPS-$the_backup_id --include-databases db2 >> $NDB_TOOLS_OUTPUT

use db1;
show tables;
use db2;
show tables;
# checksum table tab1, tab2;
select * from tab1 order by a;
select * from tab2 order by a;

drop table db2.tab1, db2.tab2;

--echo ****************
--echo Exclude only db2
--echo ****************
--exec $NDB_RESTORE --no-defaults -b $the_backup_id -n 1 -r -m  $NDB_BACKUPS-$the_backup_id --exclude-databases db2>> $NDB_TOOLS_OUTPUT
--exec $NDB_RESTORE --no-defaults -b $the_backup_id -n 2 -r     $NDB_BACKUPS-$the_backup_id --exclude-databases db2 >> $NDB_TOOLS_OUTPUT


use db1;
show tables;
# checksum table tab1, tab2;
select * from tab1 order by a;
select * from tab2 order by a;

use db2;
show tables;

drop table db1.tab1, db1.tab2;

--echo ************
--echo Exclude both
--echo ************
--exec $NDB_RESTORE --no-defaults -b $the_backup_id -n 1 -r -m  $NDB_BACKUPS-$the_backup_id --exclude-databases db2,db1>> $NDB_TOOLS_OUTPUT
--exec $NDB_RESTORE --no-defaults -b $the_backup_id -n 2 -r     $NDB_BACKUPS-$the_backup_id --exclude-databases db2,db1 >> $NDB_TOOLS_OUTPUT


use db1;
show tables;
use db2;
show tables;

--echo **********************************
--echo Include only db1.tab1 and db2.tab2
--echo **********************************

--exec $NDB_RESTORE --no-defaults -b $the_backup_id -n 1 -r -m  $NDB_BACKUPS-$the_backup_id --include-tables db1.tab1,db2.tab2 >> $NDB_TOOLS_OUTPUT
--exec $NDB_RESTORE --no-defaults -b $the_backup_id -n 2 -r     $NDB_BACKUPS-$the_backup_id --include-tables db1.tab1,db2.tab2 >> $NDB_TOOLS_OUTPUT


use db1;
show tables;
# checksum table tab1;
select * from tab1 order by a;

use db2;
show tables;
# checksum table tab2;
select * from tab2 order by a;


drop table db1.tab1, db2.tab2;

--echo *****************************
--echo Exclude db1.tab1 and db2.tab2
--echo *****************************
--echo Should result in db1.tab2 and db2.tab1 being restored
--exec $NDB_RESTORE --no-defaults -b $the_backup_id -n 1 -r -m  $NDB_BACKUPS-$the_backup_id --exclude-tables db1.tab1,db2.tab2 >> $NDB_TOOLS_OUTPUT
--exec $NDB_RESTORE --no-defaults -b $the_backup_id -n 2 -r     $NDB_BACKUPS-$the_backup_id --exclude-tables db1.tab1,db2.tab2 >> $NDB_TOOLS_OUTPUT


use db1;
show tables;
# checksum table tab2;
select * from tab2 order by a;

use db2;
show tables;
# checksum table tab1;
select * from tab1 order by a;

drop table db1.tab2, db2.tab1;

--echo ********************************* 
--echo Include db1.tab1, but exclude db1
--echo *********************************

--echo Should result in only db1.tab1 being restored
--exec $NDB_RESTORE --no-defaults -b $the_backup_id -n 1 -r -m  $NDB_BACKUPS-$the_backup_id --include-tables db1.tab1 --exclude-databases db1 >> $NDB_TOOLS_OUTPUT
--exec $NDB_RESTORE --no-defaults -b $the_backup_id -n 2 -r     $NDB_BACKUPS-$the_backup_id --include-tables db1.tab1 --exclude-databases db1 >> $NDB_TOOLS_OUTPUT


use db1;
show tables;
# checksum table tab1;
select * from tab1 order by a;

use db2;
show tables;

drop table db1.tab1;

--echo *********************************
--echo Exclude db1.tab1, but include db1
--echo *********************************
--echo Should result in only db1.tab2 being restored
--exec $NDB_RESTORE --no-defaults -b $the_backup_id -n 1 -r -m  $NDB_BACKUPS-$the_backup_id --exclude-tables db1.tab1 --include-databases db1 >> $NDB_TOOLS_OUTPUT
--exec $NDB_RESTORE --no-defaults -b $the_backup_id -n 2 -r     $NDB_BACKUPS-$the_backup_id --exclude-tables db1.tab1 --include-databases db1 >> $NDB_TOOLS_OUTPUT


use db1;
show tables;
# checksum table tab2;
select * from tab2 order by a;

use db2;
show tables;

drop table db1.tab2;

--echo **************************************
--echo Exclude db1.tab1, and include db1.tab1
--echo **************************************
--echo Should result in db1.tab1 only restored.
--exec $NDB_RESTORE --no-defaults -b $the_backup_id -n 1 -r -m  $NDB_BACKUPS-$the_backup_id --exclude-tables db1.tab1 --include-tables db1.tab1 >> $NDB_TOOLS_OUTPUT
--exec $NDB_RESTORE --no-defaults -b $the_backup_id -n 2 -r     $NDB_BACKUPS-$the_backup_id --exclude-tables db1.tab1 --include-tables db1.tab1 >> $NDB_TOOLS_OUTPUT


use db1;
show tables;
# checksum table tab1;
select * from tab1 order by a;

use db2;
show tables;

drop table db1.tab1;

--echo ****************************
--echo Exclude db2, and include db2
--echo ****************************
--echo Should result in db2 only restored.
--exec $NDB_RESTORE --no-defaults -b $the_backup_id -n 1 -r -m  $NDB_BACKUPS-$the_backup_id --exclude-databases db2 --include-databases db2 >> $NDB_TOOLS_OUTPUT
--exec $NDB_RESTORE --no-defaults -b $the_backup_id -n 2 -r     $NDB_BACKUPS-$the_backup_id --exclude-databases db2 --include-databases db2 >> $NDB_TOOLS_OUTPUT


use db1;
show tables;
use db2;
show tables;
# checksum table tab1, tab2;
select * from tab1 order by a;
select * from tab2 order by a;

drop table db2.tab1, db2.tab2;

--echo *********************************
--echo Include db1, and include db2.tab1
--echo *********************************
--echo Should result in db2.tab1 only restored.
--exec $NDB_RESTORE --no-defaults -b $the_backup_id -n 1 -r -m  $NDB_BACKUPS-$the_backup_id --include-databases db1 --include-tables db2.tab1 >> $NDB_TOOLS_OUTPUT
--exec $NDB_RESTORE --no-defaults -b $the_backup_id -n 2 -r     $NDB_BACKUPS-$the_backup_id --include-databases db1 --include-tables db2.tab1 >> $NDB_TOOLS_OUTPUT


use db1;
show tables;
use db2;
show tables;
# checksum table tab1;
select * from tab1 order by a;

drop table db2.tab1;


--echo ************************
--echo Include unknown database
--echo ************************
--echo Should result in nothing restored
--exec $NDB_RESTORE --no-defaults -b $the_backup_id -n 1 -r -m  $NDB_BACKUPS-$the_backup_id --include-databases unhappy_customer >> $NDB_TOOLS_OUTPUT
--exec $NDB_RESTORE --no-defaults -b $the_backup_id -n 2 -r     $NDB_BACKUPS-$the_backup_id --include-databases unhappy_customer >> $NDB_TOOLS_OUTPUT

show databases;
use db1;
show tables;
use db2;
show tables;

--echo *********************
--echo Exclude unknown table
--echo *********************
--echo Should result in everything restored
--exec $NDB_RESTORE --no-defaults -b $the_backup_id -n 1 -r -m  $NDB_BACKUPS-$the_backup_id --exclude-tables db1.unhappy_customer >> $NDB_TOOLS_OUTPUT
--exec $NDB_RESTORE --no-defaults -b $the_backup_id -n 2 -r     $NDB_BACKUPS-$the_backup_id --exclude-tables db1.unhappy_customer >> $NDB_TOOLS_OUTPUT

show databases;

use db1;
show tables;
# checksum table tab1, tab2;
select * from tab1 order by a;
select * from tab2 order by a;
use db2;
show tables;
# checksum table tab1, tab2;
select * from tab1 order by a;
select * from tab2 order by a;

drop table db1.tab1, db1.tab2;
drop table db2.tab1, db2.tab2;

--echo *********************************************
--echo Check that last argument of each type is used
--echo *********************************************
--echo Should result in just db1.tab2 restored.
--exec $NDB_RESTORE --no-defaults -b $the_backup_id -n 1 -r -m  $NDB_BACKUPS-$the_backup_id --include-tables db1.tab1 --include-tables db1.tab2 >> $NDB_TOOLS_OUTPUT
--exec $NDB_RESTORE --no-defaults -b $the_backup_id -n 2 -r     $NDB_BACKUPS-$the_backup_id --include-tables db1.tab1 --include-tables db1.tab2 >> $NDB_TOOLS_OUTPUT

use db1;
show tables;
# checksum table tab2;
select * from tab2 order by a;

use db2;
show tables;

drop table db1.tab2;


drop database db1;
drop database db2;

# End of bug 40429
=======
>>>>>>> ba3f8bdc
<|MERGE_RESOLUTION|>--- conflicted
+++ resolved
@@ -476,314 +476,3 @@
 --exec $NDB_RESTORE --no-defaults --core=0 -e -b $the_backup_id -n 1 $NDB_BACKUPS-$the_backup_id >> $NDB_TOOLS_OUTPUT
 # should evaluate to true == 1
 select epoch > (1 << 32) from mysql.ndb_apply_status where server_id=0;
-<<<<<<< HEAD
-
-
-# Bug#40429 Ignore tables when restoring
-
---echo *************************************
---echo Creating various databases and tables
---echo ************************************* 
-create database db1;
-create database db2;
-
-use db1;
-create table tab1 (a int primary key) engine=ndb;
-create table tab2 (a int primary key, 
-        b varchar(20), 
-        c int, 
-        d text, 
-        unique(c)) engine=ndb;
-insert into tab1 values (1),(2),(3),(4),(5),(6),(7),(8),(9),(0);
-insert into tab2 values (1, "Donnington", 1, repeat("O", 1000)), 
-(2, "Basingstoke", 2, repeat("P", 1000)), 
-(3, "George", 3, repeat("Q", 1000)),
-(4, "Spottiswoode", 4, repeat("R", 1000)),
-(5, "Sciennes", 5, repeat("S", 1000)),
-(6, "Cairns", 6, repeat("T", 1000)),
-(7, "Highlea", 7, repeat("U", 1000));
-
-# checksum table tab1;
-# checksum table tab2;
-select * from tab1 order by a;
-select * from tab2 order by a;
-
-use db2;
-
-create table tab1 (a int primary key) engine=ndb;
-create table tab2 (a int primary key, b varchar(20), c int, unique(c), d text) engine=ndb;
-
-insert into tab1 select * from db1.tab1;
-insert into tab2 select * from db1.tab2;
-
-# checksum table tab1;
-# checksum table tab2;
-select * from tab1 order by a;
-select * from tab2 order by a;
-
---echo ***********************
---echo Backing up created data
---echo ***********************
---source include/ndb_backup.inc
-
-drop table db1.tab1, db1.tab2, db2.tab1, db2.tab2;
-
---echo **************************************
---echo Check various include/exclude variants
---echo **************************************
---echo Normal full restore
---exec $NDB_RESTORE --no-defaults -b $the_backup_id -n 1 -r -m  $NDB_BACKUPS-$the_backup_id >> $NDB_TOOLS_OUTPUT
---exec $NDB_RESTORE --no-defaults -b $the_backup_id -n 2 -r     $NDB_BACKUPS-$the_backup_id >> $NDB_TOOLS_OUTPUT
-
-use db1;
-show tables;
-# checksum table tab1, tab2;
-select * from tab1 order by a;
-select * from tab2 order by a;
-
-use db2;
-show tables;
-# checksum table tab1, tab2;
-select * from tab1 order by a;
-select * from tab2 order by a;
-
-drop table db1.tab1, db1.tab2, db2.tab1, db2.tab2;
-
---echo ****************
---echo Include only db2
---echo ****************
---exec $NDB_RESTORE --no-defaults -b $the_backup_id -n 1 -r -m  $NDB_BACKUPS-$the_backup_id --include-databases db2 >> $NDB_TOOLS_OUTPUT
---exec $NDB_RESTORE --no-defaults -b $the_backup_id -n 2 -r     $NDB_BACKUPS-$the_backup_id --include-databases db2 >> $NDB_TOOLS_OUTPUT
-
-use db1;
-show tables;
-use db2;
-show tables;
-# checksum table tab1, tab2;
-select * from tab1 order by a;
-select * from tab2 order by a;
-
-drop table db2.tab1, db2.tab2;
-
---echo ****************
---echo Exclude only db2
---echo ****************
---exec $NDB_RESTORE --no-defaults -b $the_backup_id -n 1 -r -m  $NDB_BACKUPS-$the_backup_id --exclude-databases db2>> $NDB_TOOLS_OUTPUT
---exec $NDB_RESTORE --no-defaults -b $the_backup_id -n 2 -r     $NDB_BACKUPS-$the_backup_id --exclude-databases db2 >> $NDB_TOOLS_OUTPUT
-
-
-use db1;
-show tables;
-# checksum table tab1, tab2;
-select * from tab1 order by a;
-select * from tab2 order by a;
-
-use db2;
-show tables;
-
-drop table db1.tab1, db1.tab2;
-
---echo ************
---echo Exclude both
---echo ************
---exec $NDB_RESTORE --no-defaults -b $the_backup_id -n 1 -r -m  $NDB_BACKUPS-$the_backup_id --exclude-databases db2,db1>> $NDB_TOOLS_OUTPUT
---exec $NDB_RESTORE --no-defaults -b $the_backup_id -n 2 -r     $NDB_BACKUPS-$the_backup_id --exclude-databases db2,db1 >> $NDB_TOOLS_OUTPUT
-
-
-use db1;
-show tables;
-use db2;
-show tables;
-
---echo **********************************
---echo Include only db1.tab1 and db2.tab2
---echo **********************************
-
---exec $NDB_RESTORE --no-defaults -b $the_backup_id -n 1 -r -m  $NDB_BACKUPS-$the_backup_id --include-tables db1.tab1,db2.tab2 >> $NDB_TOOLS_OUTPUT
---exec $NDB_RESTORE --no-defaults -b $the_backup_id -n 2 -r     $NDB_BACKUPS-$the_backup_id --include-tables db1.tab1,db2.tab2 >> $NDB_TOOLS_OUTPUT
-
-
-use db1;
-show tables;
-# checksum table tab1;
-select * from tab1 order by a;
-
-use db2;
-show tables;
-# checksum table tab2;
-select * from tab2 order by a;
-
-
-drop table db1.tab1, db2.tab2;
-
---echo *****************************
---echo Exclude db1.tab1 and db2.tab2
---echo *****************************
---echo Should result in db1.tab2 and db2.tab1 being restored
---exec $NDB_RESTORE --no-defaults -b $the_backup_id -n 1 -r -m  $NDB_BACKUPS-$the_backup_id --exclude-tables db1.tab1,db2.tab2 >> $NDB_TOOLS_OUTPUT
---exec $NDB_RESTORE --no-defaults -b $the_backup_id -n 2 -r     $NDB_BACKUPS-$the_backup_id --exclude-tables db1.tab1,db2.tab2 >> $NDB_TOOLS_OUTPUT
-
-
-use db1;
-show tables;
-# checksum table tab2;
-select * from tab2 order by a;
-
-use db2;
-show tables;
-# checksum table tab1;
-select * from tab1 order by a;
-
-drop table db1.tab2, db2.tab1;
-
---echo ********************************* 
---echo Include db1.tab1, but exclude db1
---echo *********************************
-
---echo Should result in only db1.tab1 being restored
---exec $NDB_RESTORE --no-defaults -b $the_backup_id -n 1 -r -m  $NDB_BACKUPS-$the_backup_id --include-tables db1.tab1 --exclude-databases db1 >> $NDB_TOOLS_OUTPUT
---exec $NDB_RESTORE --no-defaults -b $the_backup_id -n 2 -r     $NDB_BACKUPS-$the_backup_id --include-tables db1.tab1 --exclude-databases db1 >> $NDB_TOOLS_OUTPUT
-
-
-use db1;
-show tables;
-# checksum table tab1;
-select * from tab1 order by a;
-
-use db2;
-show tables;
-
-drop table db1.tab1;
-
---echo *********************************
---echo Exclude db1.tab1, but include db1
---echo *********************************
---echo Should result in only db1.tab2 being restored
---exec $NDB_RESTORE --no-defaults -b $the_backup_id -n 1 -r -m  $NDB_BACKUPS-$the_backup_id --exclude-tables db1.tab1 --include-databases db1 >> $NDB_TOOLS_OUTPUT
---exec $NDB_RESTORE --no-defaults -b $the_backup_id -n 2 -r     $NDB_BACKUPS-$the_backup_id --exclude-tables db1.tab1 --include-databases db1 >> $NDB_TOOLS_OUTPUT
-
-
-use db1;
-show tables;
-# checksum table tab2;
-select * from tab2 order by a;
-
-use db2;
-show tables;
-
-drop table db1.tab2;
-
---echo **************************************
---echo Exclude db1.tab1, and include db1.tab1
---echo **************************************
---echo Should result in db1.tab1 only restored.
---exec $NDB_RESTORE --no-defaults -b $the_backup_id -n 1 -r -m  $NDB_BACKUPS-$the_backup_id --exclude-tables db1.tab1 --include-tables db1.tab1 >> $NDB_TOOLS_OUTPUT
---exec $NDB_RESTORE --no-defaults -b $the_backup_id -n 2 -r     $NDB_BACKUPS-$the_backup_id --exclude-tables db1.tab1 --include-tables db1.tab1 >> $NDB_TOOLS_OUTPUT
-
-
-use db1;
-show tables;
-# checksum table tab1;
-select * from tab1 order by a;
-
-use db2;
-show tables;
-
-drop table db1.tab1;
-
---echo ****************************
---echo Exclude db2, and include db2
---echo ****************************
---echo Should result in db2 only restored.
---exec $NDB_RESTORE --no-defaults -b $the_backup_id -n 1 -r -m  $NDB_BACKUPS-$the_backup_id --exclude-databases db2 --include-databases db2 >> $NDB_TOOLS_OUTPUT
---exec $NDB_RESTORE --no-defaults -b $the_backup_id -n 2 -r     $NDB_BACKUPS-$the_backup_id --exclude-databases db2 --include-databases db2 >> $NDB_TOOLS_OUTPUT
-
-
-use db1;
-show tables;
-use db2;
-show tables;
-# checksum table tab1, tab2;
-select * from tab1 order by a;
-select * from tab2 order by a;
-
-drop table db2.tab1, db2.tab2;
-
---echo *********************************
---echo Include db1, and include db2.tab1
---echo *********************************
---echo Should result in db2.tab1 only restored.
---exec $NDB_RESTORE --no-defaults -b $the_backup_id -n 1 -r -m  $NDB_BACKUPS-$the_backup_id --include-databases db1 --include-tables db2.tab1 >> $NDB_TOOLS_OUTPUT
---exec $NDB_RESTORE --no-defaults -b $the_backup_id -n 2 -r     $NDB_BACKUPS-$the_backup_id --include-databases db1 --include-tables db2.tab1 >> $NDB_TOOLS_OUTPUT
-
-
-use db1;
-show tables;
-use db2;
-show tables;
-# checksum table tab1;
-select * from tab1 order by a;
-
-drop table db2.tab1;
-
-
---echo ************************
---echo Include unknown database
---echo ************************
---echo Should result in nothing restored
---exec $NDB_RESTORE --no-defaults -b $the_backup_id -n 1 -r -m  $NDB_BACKUPS-$the_backup_id --include-databases unhappy_customer >> $NDB_TOOLS_OUTPUT
---exec $NDB_RESTORE --no-defaults -b $the_backup_id -n 2 -r     $NDB_BACKUPS-$the_backup_id --include-databases unhappy_customer >> $NDB_TOOLS_OUTPUT
-
-show databases;
-use db1;
-show tables;
-use db2;
-show tables;
-
---echo *********************
---echo Exclude unknown table
---echo *********************
---echo Should result in everything restored
---exec $NDB_RESTORE --no-defaults -b $the_backup_id -n 1 -r -m  $NDB_BACKUPS-$the_backup_id --exclude-tables db1.unhappy_customer >> $NDB_TOOLS_OUTPUT
---exec $NDB_RESTORE --no-defaults -b $the_backup_id -n 2 -r     $NDB_BACKUPS-$the_backup_id --exclude-tables db1.unhappy_customer >> $NDB_TOOLS_OUTPUT
-
-show databases;
-
-use db1;
-show tables;
-# checksum table tab1, tab2;
-select * from tab1 order by a;
-select * from tab2 order by a;
-use db2;
-show tables;
-# checksum table tab1, tab2;
-select * from tab1 order by a;
-select * from tab2 order by a;
-
-drop table db1.tab1, db1.tab2;
-drop table db2.tab1, db2.tab2;
-
---echo *********************************************
---echo Check that last argument of each type is used
---echo *********************************************
---echo Should result in just db1.tab2 restored.
---exec $NDB_RESTORE --no-defaults -b $the_backup_id -n 1 -r -m  $NDB_BACKUPS-$the_backup_id --include-tables db1.tab1 --include-tables db1.tab2 >> $NDB_TOOLS_OUTPUT
---exec $NDB_RESTORE --no-defaults -b $the_backup_id -n 2 -r     $NDB_BACKUPS-$the_backup_id --include-tables db1.tab1 --include-tables db1.tab2 >> $NDB_TOOLS_OUTPUT
-
-use db1;
-show tables;
-# checksum table tab2;
-select * from tab2 order by a;
-
-use db2;
-show tables;
-
-drop table db1.tab2;
-
-
-drop database db1;
-drop database db2;
-
-# End of bug 40429
-=======
->>>>>>> ba3f8bdc
