--- conflicted
+++ resolved
@@ -63,12 +63,9 @@
 
 echo == 19 == bug12712109;
 --exec $NDB_CONFIG --config-file=$MYSQL_TEST_DIR/suite/ndb/bug12712109.ini --query=OverloadLimit --connections 2>&1
-<<<<<<< HEAD
-=======
 
 # Read config generation number from nodes
 # From management server
 --exec $NDB_CONFIG --system --query=ConfigGenerationNumber
 # From a data node
---exec $NDB_CONFIG --system --config-from-node=2 --query=ConfigGenerationNumber
->>>>>>> 5905df55
+--exec $NDB_CONFIG --system --config-from-node=2 --query=ConfigGenerationNumber