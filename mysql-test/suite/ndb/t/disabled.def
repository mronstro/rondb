##############################################################################
#
#  List the test cases that are to be disabled temporarily.
#
#  Separate the test case name and the comment with ':'.
#
#    <testcasename> : BUG#<xxxx> <date disabled> <disabler> <comment>
#
#  Do not use any TAB characters for whitespace.
#
##############################################################################

ndb_partition_error2 : Bug#40989 ndb_partition_error2 needs maintenance

# the below testcase have been reworked to avoid the bug, test contains comment, keep bug open
ndb_cache_trans           : Bug#42197 Query cache and autocommit
ndb_disconnect_ddl        : Bug#31853 flaky testcase...
<<<<<<< HEAD

# the below testcase have detected the bugs that are still open
add_node01    : disabled waiting for safe_process compatible spawn
add_node02    : disabled waiting for safe_process compatible spawn
add_node03    : disabled waiting for safe_process compatible spawn

ndb_bulk_delete		 : SEAGULL rbwr
ndb_update_no_read	 : SEAGULL rbwr

ndb_condition_pushdown	 : SEAGULL

ndb_dd_disk2memory	 : SEAGULL alter
ndb_dd_alter		 : SEAGULL alter

ndb_index_ordered	 : SEAGULL alter in second connection deadlocks

ndb_index_unique	 : SEAGULL different error with copying alter
ndb_alter_table3	 : SEAGULL different error with copying alter

ndb_read_multi_range      : SEAGULL "total length of the partitioning fields is too large"

ndb_multi		 : SEAGULL schema distribution 

ndb_sql_allow_batching   : SEAGULL WL3733 xxx_allow_batching

ndb_temporary : SEAGULL patch to disallow temporary tables does not work

ndb_dbug_lock : SEAGULL gsl locking order
=======
>>>>>>> 03c22fef
<|MERGE_RESOLUTION|>--- conflicted
+++ resolved
@@ -15,12 +15,6 @@
 # the below testcase have been reworked to avoid the bug, test contains comment, keep bug open
 ndb_cache_trans           : Bug#42197 Query cache and autocommit
 ndb_disconnect_ddl        : Bug#31853 flaky testcase...
-<<<<<<< HEAD
-
-# the below testcase have detected the bugs that are still open
-add_node01    : disabled waiting for safe_process compatible spawn
-add_node02    : disabled waiting for safe_process compatible spawn
-add_node03    : disabled waiting for safe_process compatible spawn
 
 ndb_bulk_delete		 : SEAGULL rbwr
 ndb_update_no_read	 : SEAGULL rbwr
@@ -44,5 +38,3 @@
 ndb_temporary : SEAGULL patch to disallow temporary tables does not work
 
 ndb_dbug_lock : SEAGULL gsl locking order
-=======
->>>>>>> 03c22fef
