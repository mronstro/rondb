--- conflicted
+++ resolved
@@ -492,32 +492,22 @@
   b TINYINT(3) UNSIGNED NOT NULL,
   PRIMARY KEY (a(32),b)
 ) ENGINE=INNODB;
-<<<<<<< HEAD
-=======
-INSERT INTO t1 VALUES ('a',1),('a',2),('a',3),('b',1),('c',1),('c',4),('e',2);
+
+INSERT INTO t1 VALUES ('a',1),('a',2);
+INSERT INTO t2 VALUES ('a',1),('a',2),('a',3),('b',1),('c',1),('c',4),('e',2);
 ANALYZE TABLE t1;
->>>>>>> e95120cf
-
-INSERT INTO t1 VALUES ('a',1),('a',2);
-INSERT INTO t2 VALUES ('a',1),('a',2);
-
-<<<<<<< HEAD
+ANALYZE TABLE t2;
+
 # Uses "access_type_changed" to use range over ref
 EXPLAIN SELECT * FROM t1 WHERE a='a' AND b in (1,2);
-SELECT * FROM INFORMATION_SCHEMA.OPTIMIZER_TRACE;
-=======
-SELECT COUNT(*) FROM t1;
-# Uses "access_type_changed" to use range over ref despite b_idx not being the
-# cheapest in range.
-EXPLAIN SELECT * FROM t1 WHERE a IN ('a', 'b') AND b = 2;
 SELECT TRACE into @trace FROM INFORMATION_SCHEMA.OPTIMIZER_TRACE;
-SELECT @trace RLIKE "rerunning_range_optimizer_for_single_index";
->>>>>>> e95120cf
+SELECT @trace RLIKE "access_type_changed";
 
 # Uses "unreliable_ref_cost_and_range_uses_more_keyparts" to ignore ref access
 # on index with overly optimistic cost-estimate
 EXPLAIN SELECT * FROM t2 WHERE a='a' AND b in (1,2);
-SELECT * FROM INFORMATION_SCHEMA.OPTIMIZER_TRACE;
+SELECT TRACE into @trace FROM INFORMATION_SCHEMA.OPTIMIZER_TRACE;
+SELECT @trace RLIKE "unreliable_ref_cost_and_range_uses_more_keyparts";
 
 DROP TABLE t1, t2;
 
@@ -537,7 +527,6 @@
 enable_query_log;
 ANALYZE TABLE t1;
 
-ANALYZE TABLE t1;
 EXPLAIN SELECT c1, c2 FROM t1 ORDER BY c1 DESC LIMIT 1;
 SELECT * FROM INFORMATION_SCHEMA.OPTIMIZER_TRACE;
 DROP TABLE t1;