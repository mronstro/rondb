--echo Conflict algorithm counter diff :
--disable_query_log
SELECT VARIABLE_VALUE-@init_ndb_conflict_fn_epoch2 AS ndb_conflict_fn_epoch2 FROM performance_schema.global_status WHERE VARIABLE_NAME LIKE "NDB_CONFLICT_FN_EPOCH2";
SELECT VARIABLE_VALUE-@init_ndb_conflict_fn_epoch2_trans AS ndb_conflict_fn_epoch2_trans FROM performance_schema.global_status WHERE VARIABLE_NAME LIKE "NDB_CONFLICT_FN_EPOCH2_TRANS";
SELECT VARIABLE_VALUE-@init_ndb_conflict_trans_Count AS ndb_conflict_trans_reject_count FROM performance_schema.global_status WHERE VARIABLE_NAME LIKE "NDB_CONFLICT_TRANS_REJECT_COUNT";
SELECT VARIABLE_VALUE-@init_ndb_epoch_delete_delete AS ndb_conflict_epoch_delete_delete_count FROM performance_schema.global_status WHERE VARIABLE_NAME LIKE "NDB_CONFLICT_EPOCH_DELETE_DELETE_COUNT";
SELECT VARIABLE_VALUE-@init_ndb_epoch_refresh_op_count AS ndb_conflict_refresh_op_count FROM performance_schema.global_status WHERE VARIABLE_NAME LIKE "NDB_CONFLICT_REFRESH_OP_COUNT";
--disable_result_log
SELECT @reflect_prep_count:=(VARIABLE_VALUE+0)-(@init_ndb_epoch_reflect_op_prep_count+0) FROM performance_schema.global_status WHERE VARIABLE_NAME LIKE "NDB_CONFLICT_REFLECTED_OP_PREPARE_COUNT";
SELECT @reflect_rej_count:=(VARIABLE_VALUE+0)-(@init_ndb_epoch_refresh_op_discard_count+0) FROM performance_schema.global_status WHERE VARIABLE_NAME LIKE "NDB_CONFLICT_REFLECTED_OP_DISCARD_COUNT";
--enable_result_log
SELECT (@reflect_prep_count+0) > 0 AS reflected_op_prepare_count_greater_than_zero;
SELECT ((@reflect_rej_count+0) < (@reflect_prep_count+0)) AS any_reflected_ops_applied;
SELECT (@init_ndb_last_conflict_epoch+0) < (VARIABLE_VALUE+0) AS last_conflict_epoch_increased FROM performance_schema.global_status WHERE VARIABLE_NAME LIKE "NDB_CONFLICT_LAST_CONFLICT_EPOCH";
--disable_result_log
SELECT @ndb_last_conflict_epoch:= VARIABLE_VALUE FROM performance_schema.global_status WHERE VARIABLE_NAME LIKE "NDB_CONFLICT_LAST_CONFLICT_EPOCH";
SELECT @ndb_last_stable_epoch:=VARIABLE_VALUE FROM performance_schema.global_status WHERE VARIABLE_NAME LIKE "NDB_CONFLICT_LAST_STABLE_EPOCH";
SELECT @ndb_max_replicated_epoch:=VARIABLE_VALUE FROM performance_schema.global_status WHERE VARIABLE_NAME LIKE "NDB_SLAVE_MAX_REPLICATED_EPOCH";

--enable_result_log

# Handy for getting a log of the actual numbers for debugging without
# affecting the output...
#let $info = `SELECT CONCAT_WS(' ',
#                                  "max_replicated_epoch:", @ndb_max_replicated_epoch, 
#                                  "last_conflict_epoch:", @ndb_last_conflict_epoch, 
#                              "init_last_conflict_epoch:", @init_ndb_last_conflict_epoch,
#                              "max_rep_epoch lt last_conflict_epoch:", (@ndb_max_replicated_epoch < @ndb_last_conflict_epoch),
#                              "Again with numbers", ((@ndb_max_replicated_epoch + 0) < (@ndb_last_conflict_epoch + 0)))`;
#
#--exec echo $info >> /tmp/data


SELECT (@ndb_max_replicated_epoch+0) < (@ndb_last_conflict_epoch+0) AS conflict_handling_in_progess;

SELECT (@ndb_last_stable_epoch+0) < (@ndb_max_replicated_epoch+0) AS stable_epoch_is_older_than_max_replicated;

<<<<<<< HEAD
--enable_query_log
=======
if ($EXPECT_STABILITY)
{
  let $UNSTABLE=query_get_value(SELECT (@ndb_last_stable_epoch+0) < (@ndb_max_replicated_epoch+0) AS u, u, 1);
  if ($UNSTABLE)
  {
    # Debugging output
    --echo Expected stability but failed
    --echo Dumping info
      select @ndb_max_replicated_epoch as max_replicated_epoch,
               @ndb_last_conflict_epoch as last_conflict_epoch,
      @init_ndb_last_conflict_epoch as init_last_conflict_epoch;
      SELECT * FROM INFORMATION_SCHEMA.GLOBAL_STATUS WHERE VARIABLE_NAME LIKE "NDB_CONFLICT%";
      SHOW BINLOG EVENTS;
  }
}
--enable_query_log

--enable_warnings
>>>>>>> 9868f41a
<|MERGE_RESOLUTION|>--- conflicted
+++ resolved
@@ -35,9 +35,6 @@
 
 SELECT (@ndb_last_stable_epoch+0) < (@ndb_max_replicated_epoch+0) AS stable_epoch_is_older_than_max_replicated;
 
-<<<<<<< HEAD
---enable_query_log
-=======
 if ($EXPECT_STABILITY)
 {
   let $UNSTABLE=query_get_value(SELECT (@ndb_last_stable_epoch+0) < (@ndb_max_replicated_epoch+0) AS u, u, 1);
@@ -53,7 +50,4 @@
       SHOW BINLOG EVENTS;
   }
 }
---enable_query_log
-
---enable_warnings
->>>>>>> 9868f41a
+--enable_query_log