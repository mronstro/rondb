--source include/have_ndb.inc
--source include/have_binlog_format_mixed_or_row.inc
--source suite/ndb_rpl/ndb_master-slave.inc
--source include/have_debug.inc
--source include/not_valgrind.inc

--connection slave
STOP SLAVE;

set @save_debug= @@global.debug;
set global debug='+d,ndb_injector_binlog_index_write_fail_random';

--connection master

USE test;

CREATE TABLE `t1` (
  `a` int(11) NOT NULL,
  `b` varchar(1000) DEFAULT NULL,
  PRIMARY KEY (`a`)
) ENGINE=ndbcluster;

DELIMITER %;


CREATE DEFINER=`root`@`localhost` PROCEDURE `loadgen`(total int) begin   set @x = 0;   repeat     insert into test.t1 values (1, repeat('B', 10));     insert into test.t1 values (2, repeat('I', 10));     insert into test.t1 values (3,repeat('W', 10));     insert into test.t1 values (4, repeat('G', 10));     insert into test.t1 values (5, repeat('V', 10));     insert into test.t1 values (6, repeat('D', 10));     insert into test.t1 values (7, repeat('P', 10));     delete from test.t1;     select sleep(0.1); set @x = @x + 1;   until @x = total   end repeat; end%

DELIMITER ;%

--disable_result_log
<<<<<<< HEAD
call loadgen(50);
=======
call loadgen(400);
>>>>>>> f2fd6272
--enable_result_log

--connection slave
START SLAVE;

--echo Wait for replication to catch up
--connection master
--sync_slave_with_master

--connection slave
--echo Check that we got some warnings...
# Code taken from /include/check-warnings.test
--disable_query_log
--disable_result_log

create temporary table error_log (
  `row` int auto_increment primary key,
  suspicious int default 1,
  file_name varchar(255),
  line varchar(1024) default null
) engine=myisam;

# Get the name of servers error log
let $log_error= $SLAVE_ERRFILE;

# Try tload the warnings into a temporary table,
# it might fail with error saying "The MySQL server is
# running with the --secure-file-priv" in which case
# an attempt to load the file using LOAD DATA LOCAL is made
--error 0,1290
eval load data infile '$log_error' into table error_log
  fields terminated by 'xykls37' escaped by ''
  ignore 1 lines
  (line)
  set file_name='$log_error';

if ($mysql_errno)
{
  # Try LOAD DATA LOCAL
  eval load data local infile '$log_error' into table error_log
    fields terminated by 'xykls37' escaped by ''
    ignore 1 lines
    (line)
    set file_name='$log_error';
}
--enable_result_log
--enable_query_log
# end of code from /include/check-warnings.test

--echo Show that the test resulted in some extended error output...
select count(1) > 0 as InjectCount from error_log where line like '%NDB Binlog%Injecting random write failure%';
select count(1) > 0 as BasicError from error_log where line like '%NDB Binlog% failed writing to ndb_binlog_index%';
select count(1) > 0 as DetailError from error_log where line like '%NDB Binlog%Writing row%to ndb_binlog_index%';

drop table error_log;

set global debug= @save_debug;

--connection master

drop table test.t1;
drop procedure loadgen;

--sync_slave_with_master

--source include/rpl_end.inc<|MERGE_RESOLUTION|>--- conflicted
+++ resolved
@@ -28,11 +28,7 @@
 DELIMITER ;%
 
 --disable_result_log
-<<<<<<< HEAD
-call loadgen(50);
-=======
 call loadgen(400);
->>>>>>> f2fd6272
 --enable_result_log
 
 --connection slave
