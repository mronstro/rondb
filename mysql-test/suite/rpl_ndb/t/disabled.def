--- conflicted
+++ resolved
@@ -10,12 +10,5 @@
 #
 ##############################################################################
 
-<<<<<<< HEAD
-rpl_ndb_row_implicit_commit_binlog : Bug#55849 2010-08-09 alik rpl_ndb.rpl_ndb_row_implicit_commit_binlog fails
-
-# the below testcase have been reworked to avoid the bug, test contains comment, keep bug open
-rpl_ndb_2ndb   : Bug#45974: rpl_ndb_2ndb fails sporadically
-=======
 rpl_ndb_ctype_ucs2_def : bug #34661 rpl_ndb_ctype_ucs2_def fails in 6.2
-rpl_ndb_set_null       : bug #51100
->>>>>>> 911d9c36
+rpl_ndb_set_null       : bug #51100