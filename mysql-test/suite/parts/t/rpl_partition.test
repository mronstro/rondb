--source include/have_partition.inc
--source include/have_innodb.inc
--source include/master-slave.inc

--vertical_results

let $engine_type= 'innodb';

set @old_global_binlog_format=  @@global.binlog_format;
set @old_session_binlog_format=  @@session.binlog_format;
SET GLOBAL binlog_format = 'ROW';
SET SESSION binlog_format = 'ROW';
select @@global.binlog_format, @@session.binlog_format;
--echo [on slave]
connection slave;
set @old_global_binlog_format=  @@global.binlog_format;
set @old_session_binlog_format=  @@session.binlog_format;
SET GLOBAL binlog_format = 'ROW';
SET SESSION binlog_format = 'ROW';
select @@global.binlog_format, @@session.binlog_format;
# restart slave so that slave sql thread's binlog format is re-read
# from @@global.binlog_format
--source include/stop_slave.inc
--source include/start_slave.inc
--echo [on master]
connection master;

--disable_warnings
DROP TABLE IF EXISTS t1, t2, t3;
DROP PROCEDURE IF EXISTS p1;
DROP PROCEDURE IF EXISTS p2;
DROP PROCEDURE IF EXISTS p3;
--enable_warnings

eval CREATE TABLE t1(id MEDIUMINT NOT NULL AUTO_INCREMENT,
                           dt TIMESTAMP, user CHAR(255), uuidf LONGBLOB,
                           fkid MEDIUMINT, filler VARCHAR(255),
                           PRIMARY KEY(id)) ENGINE=$engine_type;

eval CREATE TABLE t2(id MEDIUMINT NOT NULL AUTO_INCREMENT,
                           dt TIMESTAMP, user CHAR(255), uuidf LONGBLOB,
                           fkid MEDIUMINT, filler VARCHAR(255),
                           PRIMARY KEY(id)) ENGINE=$engine_type
				PARTITION BY KEY(id) partitions 5;

eval CREATE TABLE t3(id MEDIUMINT NOT NULL AUTO_INCREMENT,
                           dt TIMESTAMP, user CHAR(255), uuidf LONGBLOB,
                           fkid MEDIUMINT, filler VARCHAR(255),
                           PRIMARY KEY(id)) ENGINE=$engine_type 
				PARTITION BY RANGE(id) 
                                SUBPARTITION BY hash(id) subpartitions 2
				(PARTITION pa1 values less than (10),
				 PARTITION pa2 values less than (20),
				 PARTITION pa3 values less than (30),
				 PARTITION pa4 values less than (40),
				 PARTITION pa5 values less than (50),
				 PARTITION pa6 values less than (60),
				 PARTITION pa7 values less than (70),
				 PARTITION pa8 values less than (80),
				 PARTITION pa9 values less than (90),
				 PARTITION pa10 values less than (100),
				 PARTITION pa11 values less than MAXVALUE);

######## Create SPs, Functions, Views and Triggers Section ##############

delimiter |;
CREATE PROCEDURE p1()
BEGIN
   DECLARE ins_count INT DEFAULT 1000; 
   DECLARE del_count INT;
   DECLARE cur_user VARCHAR(255);
   DECLARE local_uuid VARCHAR(255);
   DECLARE local_time TIMESTAMP;

   SET local_time= NOW();
   SET cur_user= CURRENT_USER();
   SET local_uuid= UUID();
 
   WHILE ins_count > 0 DO
     INSERT INTO t1 VALUES (NULL, NOW(), USER() , UUID(),
                                   ins_count,'Going to test MBR for MySQL');
     SET ins_count = ins_count - 1;
   END WHILE;
   
   SELECT MAX(id) FROM t1 INTO del_count;
   WHILE del_count > 0 DO
     DELETE FROM t1 WHERE id = del_count;
     SET del_count = del_count - 2;
   END WHILE;
END|   

CREATE PROCEDURE p2()
BEGIN
   DECLARE ins_count INT DEFAULT 1000; 
   DECLARE del_count INT;
   DECLARE cur_user VARCHAR(255);
   DECLARE local_uuid VARCHAR(255);
   DECLARE local_time TIMESTAMP;

   SET local_time= NOW();
   SET cur_user= CURRENT_USER();
   SET local_uuid= UUID();
 
   WHILE ins_count > 0 DO
     INSERT INTO t2 VALUES (NULL, NOW(), USER() , UUID(),
                                   ins_count,'Going to test MBR for MySQL');
     SET ins_count = ins_count - 1;
   END WHILE;
   
   SELECT MAX(id) FROM t2 INTO del_count;
   WHILE del_count > 0 DO
     DELETE FROM t2 WHERE id = del_count;
     SET del_count = del_count - 2;
   END WHILE;
END|   

CREATE PROCEDURE p3()
BEGIN
   DECLARE ins_count INT DEFAULT 1000; 
   DECLARE del_count INT;
   DECLARE cur_user VARCHAR(255);
   DECLARE local_uuid VARCHAR(255);
   DECLARE local_time TIMESTAMP;

   SET local_time= NOW();
   SET cur_user = CURRENT_USER();
   SET local_uuid=UUID();

   WHILE ins_count > 0 DO
     INSERT INTO t3 VALUES (NULL, NOW(), USER(), UUID(),
                                    ins_count,'Going to test MBR for MySQL');
     SET ins_count = ins_count - 1;
   END WHILE;

   SELECT MAX(id) FROM t3 INTO del_count;
   WHILE del_count > 0 DO
     DELETE FROM t3 WHERE id = del_count;
   SET del_count = del_count - 2;
   END WHILE;
END|

delimiter ;|

############ Finish Setup Section ###################


############ Test Section ###################

CALL p1();
SELECT count(*) as "Master regular" FROM t1;
CALL p2();
SELECT count(*) as "Master bykey" FROM t2;
CALL p3();
SELECT count(*) as "Master byrange" FROM t3;

#--source include/master-slave-end.inc
--sync_slave_with_master
connection slave;
show create table t3; 
<<<<<<< HEAD
--replace_result $MYSQL_TEST_DIR MYSQL_TEST_DIR $MASTER_MYPORT MASTER_MYPORT
--replace_column 1 # 7 # 8 # 9 # 22 # 23 # 33 # 35 # 36 # 41 #
show slave status;
=======
--source include/check_slave_is_running.inc
>>>>>>> a19c5a66
SELECT count(*) "Slave norm" FROM t1;
SELECT count(*) "Slave bykey" FROM t2;
SELECT count(*) "Slave byrange" FROM t3;

connection master;
set @@global.binlog_format=  @old_global_binlog_format;
set @@session.binlog_format=  @old_session_binlog_format;
DROP TABLE t1, t2, t3;
DROP PROCEDURE IF EXISTS p1;
DROP PROCEDURE IF EXISTS p2;
DROP PROCEDURE IF EXISTS p3;
--echo [on slave]
sync_slave_with_master;
set @@global.binlog_format=  @old_global_binlog_format;
set @@session.binlog_format=  @old_session_binlog_format;

# End of 5.1 tests<|MERGE_RESOLUTION|>--- conflicted
+++ resolved
@@ -157,13 +157,7 @@
 --sync_slave_with_master
 connection slave;
 show create table t3; 
-<<<<<<< HEAD
---replace_result $MYSQL_TEST_DIR MYSQL_TEST_DIR $MASTER_MYPORT MASTER_MYPORT
---replace_column 1 # 7 # 8 # 9 # 22 # 23 # 33 # 35 # 36 # 41 #
-show slave status;
-=======
 --source include/check_slave_is_running.inc
->>>>>>> a19c5a66
 SELECT count(*) "Slave norm" FROM t1;
 SELECT count(*) "Slave bykey" FROM t2;
 SELECT count(*) "Slave byrange" FROM t3;
