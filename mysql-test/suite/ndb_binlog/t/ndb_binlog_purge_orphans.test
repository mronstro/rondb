--- conflicted
+++ resolved
@@ -36,7 +36,7 @@
      FROM mysql.ndb_binlog_index ORDER BY epoch LIMIT 1`;
 #echo binlog_name: $binlog_name;
 
-RESET MASTER;
+RESET BINARY LOGS AND GTIDS;
 
 --echo # 1. Insert to create referencing rows
 CREATE TABLE t1 (a int PRIMARY KEY) ENGINE=ndb;
@@ -75,12 +75,8 @@
 
   (9, './Test.000006/', 27, 0, 0, 0, 0, 0, 0, 0, 0, 'Next file');
 
-<<<<<<< HEAD
 --source include/rpl/deprecated/show_binary_logs.inc
-=======
---source include/show_binary_logs.inc
 --replace_result $binlog_name binlog
->>>>>>> b0e4b0d8
 SELECT DISTINCT(File) FROM mysql.ndb_binlog_index;
 
 --echo # 6. Restart
