#------------------------------------------------------------------------------
# Test With alter/create/drop index
#------------------------------------------------------------------------------
--disable_warnings
drop table if exists t1;
--enable_warnings

# Create FTS table
CREATE TABLE t1 (
        id INT UNSIGNED AUTO_INCREMENT NOT NULL PRIMARY KEY,
        a VARCHAR(200),
        b TEXT
        ) ENGINE = InnoDB;

# Insert rows
INSERT INTO t1 (a,b) VALUES
        ('MySQL Tutorial','DBMS stands for DataBase ...')  ,
        ('How To Use MySQL Well','After you went through a ...'),
        ('Optimizing MySQL','In this tutorial we will show ...');

# Create the FTS index Using Alter Table
ALTER TABLE t1 ADD FULLTEXT INDEX idx (a,b);
EVAL SHOW CREATE TABLE t1;

# Insert rows
INSERT INTO t1 (a,b) VALUES
        ('1001 MySQL Tricks','1. Never run mysqld as root. 2. ...'),
        ('MySQL vs. YourSQL','In the following database comparison ...'),
        ('MySQL Security','When configured properly, MySQL ...');

# Select word "tutorial" in the table
SELECT id FROM t1 WHERE MATCH (a,b)
        AGAINST ('Tutorial' IN NATURAL LANGUAGE MODE);

# boolean mode
select id from t1 where MATCH(a,b) AGAINST("+support +collections" IN BOOLEAN MODE);
select id from t1 where MATCH(a,b) AGAINST("+search" IN BOOLEAN MODE);
select id from t1 where MATCH(a,b) AGAINST("+search +(support vector)" IN BOOLEAN MODE);
select id from t1 where MATCH(a,b) AGAINST("+search -(support vector)" IN BOOLEAN MODE);
select id, MATCH(a,b) AGAINST("support collections" IN BOOLEAN MODE) as x from t1;
select id, MATCH(a,b) AGAINST("collections support" IN BOOLEAN MODE) as x from t1;
select id from t1 where MATCH a,b AGAINST ("+call* +coll*" IN BOOLEAN MODE);
select id from t1 where MATCH a,b AGAINST ('"support now"' IN BOOLEAN MODE);
select id from t1 where MATCH a,b AGAINST ('"Now sUPPort"' IN BOOLEAN MODE);

# query expansion
select id from t1 where MATCH(a,b) AGAINST ("collections" WITH QUERY EXPANSION);
select id from t1 where MATCH(a,b) AGAINST ("indexes" WITH QUERY EXPANSION);
select id from t1 where MATCH(a,b) AGAINST ("indexes collections" WITH QUERY EXPANSION);

# Drop index 
ALTER TABLE t1 DROP INDEX idx;

# Create the FTS index again
CREATE FULLTEXT INDEX idx on t1 (a,b);

# Select word "tutorial" in the table
SELECT id FROM t1 WHERE MATCH (a,b)
        AGAINST ('Tutorial' IN NATURAL LANGUAGE MODE);

# boolean mode
select id from t1 where MATCH(a,b) AGAINST("+support +collections" IN BOOLEAN MODE);
select id from t1 where MATCH(a,b) AGAINST("+search" IN BOOLEAN MODE);
select id from t1 where MATCH(a,b) AGAINST("+search +(support vector)" IN BOOLEAN MODE);
select id from t1 where MATCH(a,b) AGAINST("+search -(support vector)" IN BOOLEAN MODE);
select id, MATCH(a,b) AGAINST("support collections" IN BOOLEAN MODE) as x from t1;
select id, MATCH(a,b) AGAINST("collections support" IN BOOLEAN MODE) as x from t1;
select id from t1 where MATCH a,b AGAINST ("+call* +coll*" IN BOOLEAN MODE);
select id from t1 where MATCH a,b AGAINST ('"support now"' IN BOOLEAN MODE);
select id from t1 where MATCH a,b AGAINST ('"Now sUPPort"' IN BOOLEAN MODE);

# query expansion
select id from t1 where MATCH(a,b) AGAINST ("collections" WITH QUERY EXPANSION);
select id from t1 where MATCH(a,b) AGAINST ("indexes" WITH QUERY EXPANSION);
select id from t1 where MATCH(a,b) AGAINST ("indexes collections" WITH QUERY EXPANSION);

# insert for proximity search 
INSERT INTO t1 (a,b) VALUES ('test query expansion','for database ...');
# Insert into table with similar word of different distances
INSERT INTO t1 (a,b) VALUES
        ('test proximity search, test, proximity and phrase',
         'search, with proximity innodb');

INSERT INTO t1 (a,b) VALUES
        ('test proximity fts search, test, proximity and phrase',
         'search, with proximity innodb');

INSERT INTO t1 (a,b) VALUES
        ('test more proximity fts search, test, more proximity and phrase',
         'search, with proximity innodb');

# This should only return the first document
SELECT id FROM t1
        WHERE MATCH (a,b)
        AGAINST ('"proximity search"@10' IN BOOLEAN MODE);

# This would return no document
SELECT id FROM t1
        WHERE MATCH (a,b)
        AGAINST ('"proximity search"@9' IN BOOLEAN MODE);

# This give you all three documents
SELECT id FROM t1
        WHERE MATCH (a,b)
        AGAINST ('"proximity search"@14' IN BOOLEAN MODE);

# Similar boundary testing for the words
SELECT id FROM t1
        WHERE MATCH (a,b)
        AGAINST ('"test proximity"@5' IN BOOLEAN MODE);

# Test with more word The last document will return, please notice there
# is no ordering requirement for proximity search.
SELECT id FROM t1
        WHERE MATCH (a,b)
        AGAINST ('"more test proximity"@10' IN BOOLEAN MODE);

SELECT id FROM t1
        WHERE MATCH (a,b)
        AGAINST ('"more test proximity"@9' IN BOOLEAN MODE);

# The phrase search will not require exact word ordering
SELECT id FROM t1
        WHERE MATCH (a,b)
        AGAINST ('"more fts proximity"@09' IN BOOLEAN MODE);

DROP TABLE t1;



#------------------------------------------------------------------------------
# Test with FTS condition in subquery
#------------------------------------------------------------------------------

# Create FTS table
CREATE TABLE t1 (
        id INT UNSIGNED AUTO_INCREMENT NOT NULL PRIMARY KEY,
        a VARCHAR(200),
        b TEXT
        ) ENGINE = InnoDB;

# Create the FTS index again
CREATE FULLTEXT INDEX idx on t1 (a,b);

# Insert rows
INSERT INTO t1 (a,b) VALUES
        ('MySQL Tutorial','DBMS stands for DataBase ...')  ,
        ('How To Use MySQL Well','After you went through a ...'),
        ('Optimizing MySQL','In this tutorial we will show ...');

# Insert rows
INSERT INTO t1 (a,b) VALUES
        ('1001 MySQL Tricks','1. Never run mysqld as root. 2. ...'),
        ('MySQL vs. YourSQL','In the following database comparison ...'),
        ('MySQL Security','When configured properly, MySQL ...');


# Select word "tutorial" in the table
SELECT id FROM t1 WHERE MATCH (a,b)
AGAINST ('Tutorial' IN NATURAL LANGUAGE MODE);

# Select word "tutorial" in the table
SELECT id FROM t1 WHERE id = (SELECT MAX(id) FROM t1 WHERE MATCH (a,b)
AGAINST ('Tutorial' IN NATURAL LANGUAGE MODE));

# Select word "tutorial" in the table
SELECT id FROM t1 WHERE id = (SELECT MIN(id) FROM t1 WHERE MATCH (a,b)
AGAINST ('Tutorial' IN NATURAL LANGUAGE MODE));

# Select word "tutorial" in the table
SELECT id FROM t1 WHERE id = (SELECT MIN(id) FROM t1 WHERE MATCH (a,b)
AGAINST ('Tutorial' IN NATURAL LANGUAGE MODE)) OR id = 3 ;


# Select word "tutorial" in the table - innodb crash
SELECT id FROM t1 WHERE CONCAT(t1.a,t1.b) IN (
SELECT CONCAT(a,b) FROM t1 AS t2 WHERE 
MATCH (t2.a,t2.b) AGAINST ('Tutorial' IN NATURAL LANGUAGE MODE)
) OR t1.id = 3 ;


# Select word "tutorial" in the table  - innodb crash
SELECT id FROM t1 WHERE CONCAT(t1.a,t1.b) IN (
SELECT CONCAT(a,b) FROM t1 AS t2 
WHERE MATCH (t2.a,t2.b) AGAINST ('Tutorial' IN NATURAL LANGUAGE MODE) 
AND t2.id != 3) ;

# Select word "tutorial" in the table
SELECT id FROM t1 WHERE id IN (SELECT MIN(id) FROM t1 WHERE 
MATCH (a,b) AGAINST ('Tutorial' IN NATURAL LANGUAGE MODE)) OR id = 3 ;

# Select word except  "tutorial" in the table
SELECT id FROM t1 WHERE id NOT IN (SELECT MIN(id) FROM t1 
WHERE MATCH (a,b) AGAINST ('Tutorial' IN NATURAL LANGUAGE MODE)) ;


# Select word "tutorial" in the table
SELECT id FROM t1 WHERE EXISTS (SELECT t2.id FROM t1 AS t2 WHERE 
MATCH (t2.a,t2.b) AGAINST ('Tutorial' IN NATURAL LANGUAGE MODE) 
AND t1.id = t2.id) ;


# Select not word like "tutorial" using subquery
SELECT id FROM t1 WHERE NOT EXISTS (SELECT t2.id FROM t1 AS t2 WHERE 
MATCH (t2.a,t2.b) AGAINST ('Tutorial' IN NATURAL LANGUAGE MODE) 
AND t1.id = t2.id) ;

DROP TABLE t1;

# boolean search 
CREATE TABLE t1 (
        id INT UNSIGNED AUTO_INCREMENT NOT NULL PRIMARY KEY,
        a VARCHAR(200),
        b TEXT ,
        FULLTEXT (a,b)
        ) ENGINE = InnoDB;

INSERT INTO t1(a,b) VALUES('MySQL has now support', 'for full-text search'),
('Full-text indexes', 'are called collections'),
('Only MyISAM tables','support collections'),
('Function MATCH ... AGAINST()','is used to do a search'),
('Full-text search in MySQL', 'implements vector space model');

# Select word "tutorial" in the table
SELECT id FROM t1 WHERE t1.id = (SELECT MAX(t2.id) FROM t1 AS t2 WHERE 
        MATCH(t2.a,t2.b) AGAINST("+support +collections" IN BOOLEAN MODE));
SELECT id FROM t1 WHERE t1.id != (SELECT MIN(t2.id) FROM t1 AS t2 WHERE 
        MATCH(t2.a,t2.b) AGAINST("+search" IN BOOLEAN MODE));

SELECT id FROM t1 WHERE t1.id IN (SELECT t2.id FROM t1 AS t2 WHERE 
MATCH (t2.a,t2.b) AGAINST ("+call* +coll*" IN BOOLEAN MODE));

SELECT id FROM t1 WHERE EXISTS (SELECT id FROM t1 AS t2 WHERE 
MATCH t2.a,t2.b AGAINST ('"Now sUPPort"' IN BOOLEAN MODE) AND t2.id=t1.id);


#query expansion search
# result differ for query expansion search even wo subquery
#SELECT id FROM t1 WHERE t1.id = ( SELECT  MAX(t2.id) FROM t1 AS t2 WHERE 
#MATCH(a,b) AGAINST ("collections" WITH QUERY EXPANSION));
#SELECT id FROM t1 WHERE t1.id IN ( SELECT t2.id FROM t1 AS t2 WHERE
#MATCH(a,b) AGAINST ("indexes" WITH QUERY EXPANSION));
#SELECT id FROM t1 WHERE ( SELECT COUNT(*) FROM t1 AS t2 WHERE
#MATCH(t2.a,t2.b) AGAINST ("indexes collections" WITH QUERY EXPANSION)) >= 1 
#AND t1.id <=3 ;

# proximity search 
# insert for proximity search 
INSERT INTO t1 (a,b) VALUES ('test query expansion','for database ...');
# Insert into table with similar word of different distances
INSERT INTO t1 (a,b) VALUES
        ('test proximity search, test, proximity and phrase',
         'search, with proximity innodb');

INSERT INTO t1 (a,b) VALUES
        ('test proximity fts search, test, proximity and phrase',
         'search, with proximity innodb');

INSERT INTO t1 (a,b) VALUES
        ('test more proximity fts search, test, more proximity and phrase',
         'search, with proximity innodb');


SELECT id FROM t1 WHERE t1.id = (SELECT MAX(t2.id) FROM t1 AS t2 WHERE
MATCH(t2.a,t2.b) AGAINST ('"proximity search"@10' IN BOOLEAN MODE));
SELECT id FROM t1 WHERE t1.id > (SELECT MIN(t2.id) FROM t1 AS t2 WHERE
MATCH(t2.a,t2.b) AGAINST ('"proximity search"@10' IN BOOLEAN MODE));

SELECT id FROM t1 WHERE t1.id IN (SELECT t2.id FROM t1 AS t2 WHERE
MATCH (t2.a,t2.b) AGAINST ('"proximity search"@10' IN BOOLEAN MODE));

SELECT id FROM t1 WHERE EXISTS (SELECT id FROM t1 AS t2 WHERE
MATCH t2.a,t2.b AGAINST ('"proximity search"@10' IN BOOLEAN MODE) 
AND t2.id=t1.id);

SELECT id FROM t1 WHERE EXISTS (SELECT id FROM t1 AS t2 WHERE
MATCH t2.a,t2.b AGAINST ('"more test proximity"@10' IN BOOLEAN MODE) 
AND t2.id=t1.id);

SELECT id FROM t1 WHERE EXISTS (SELECT id FROM t1 AS t2 WHERE
MATCH t2.a,t2.b AGAINST ('"more test proximity"@5' IN BOOLEAN MODE) 
AND t2.id=t1.id);


#------------------------------------------------------------------------------
# create table AS SELECT from fts indexed table
#------------------------------------------------------------------------------
CREATE TABLE t2 ENGINE = InnoDB AS SELECT id FROM t1 WHERE
MATCH a,b AGAINST ('support') ;
SHOW CREATE TABLE t2;
SELECT id FROM t2;
DROP TABLE t2;

CREATE TABLE t2 ENGINE = InnoDB AS SELECT id FROM t1 WHERE
MATCH a,b AGAINST("+support +collections" IN BOOLEAN MODE);
SHOW CREATE TABLE t2;
SELECT id FROM t2;
DROP TABLE t2;

CREATE TABLE t2 ENGINE = InnoDB AS SELECT id FROM t1 WHERE
MATCH a,b AGAINST ('"proximity search"@10' IN BOOLEAN MODE);
SHOW CREATE TABLE t2;
SELECT id FROM t2;
DROP TABLE t2;

DROP TABLE t1;


#------------------------------------------------------------------------------
# Verift FTS with NULL records
#------------------------------------------------------------------------------
# Create FTS table
EVAL CREATE TABLE t1 (
        id INT UNSIGNED AUTO_INCREMENT NOT NULL PRIMARY KEY,
        a VARCHAR(200),
        b TEXT
        ) ENGINE = InnoDB;

# Create the FTS index again
CREATE FULLTEXT INDEX idx on t1 (a,b);


# Insert rows
INSERT INTO t1 (a,b) VALUES
('MySQL from Tutorial','DBMS stands for DataBase ...');

let $counter = 50;
--disable_query_log
WHILE ($counter > 0) {
   INSERT INTO t1 (a,b) VALUES (NULL,NULL);
   dec $counter;
}
--enable_query_log
INSERT INTO t1 (a,b) VALUES
('when To Use MySQL Well','After that you went through a ...');

let $counter = 50;
--disable_query_log
WHILE ($counter > 0) {
   INSERT INTO t1 (a,b) VALUES (NULL,NULL);
   dec $counter;
}
--enable_query_log
INSERT INTO t1 (a,b) VALUES
('where will Optimizing MySQL','what In this tutorial we will show ...');

INSERT INTO t1 (a,b) VALUES
('1001 MySQL Tricks','1. Never run mysqld as root. 2. ...'),
('MySQL vs. YourSQL','In the following database comparison ...'),
('MySQL Security','When configured properly, MySQL null...');

SELECT COUNT(*) FROM t1;
SELECT COUNT(*) FROM t1 WHERE a IS NULL;
SELECT COUNT(*) FROM t1 WHERE b IS NOT NULL;

SELECT id FROM t1
     WHERE MATCH (a,b)
     AGAINST ('Tutorial' IN NATURAL LANGUAGE MODE);

SELECT id FROM t1
     WHERE MATCH (a,b)
     AGAINST (NULL IN NATURAL LANGUAGE MODE);
SELECT id FROM t1
     WHERE MATCH (a,b)
     AGAINST (NULL WITH QUERY EXPANSION);
SELECT id FROM t1
     WHERE MATCH (a,b)
     AGAINST ('null' IN NATURAL LANGUAGE MODE);
# Boolean search
# Select rows contain "MySQL" but not "YourSQL"
SELECT id FROM t1 WHERE MATCH (a,b)
AGAINST ('+MySQL -YourSQL' IN BOOLEAN MODE);
SELECT id FROM t1 WHERE MATCH (a,b)
AGAINST ('+MySQL -YourSQL' IN BOOLEAN MODE) AND (a IS NOT NULL OR b IS NOT NULL);
SELECT id FROM t1 WHERE MATCH (a,b)
AGAINST ('+MySQL -YourSQL' IN BOOLEAN MODE) AND (a IS NULL AND b IS NOT NULL);

# Select rows contain at least one of the two words
SELECT id FROM t1 WHERE MATCH (a,b)
AGAINST ('DBMS Security' IN BOOLEAN MODE);

# Test query expansion
SELECT COUNT(*) FROM t1
WHERE MATCH (a,b)
AGAINST ('database' WITH QUERY EXPANSION);

# proximity
SELECT id FROM t1
WHERE MATCH (a,b)
AGAINST ('"following database"@10' IN BOOLEAN MODE);


DROP TABLE t1;



#------------------------------------------------------------------------------
# More FTS test from peter's testing
#------------------------------------------------------------------------------
--disable_warnings
drop table if exists t50;
--enable_warnings

set names utf8;


--echo "----------Test1---------"
# Create FTS table
create table t50 (s1 varchar(60) character set utf8 collate utf8_bin) engine = innodb;
create fulltext index i on t50 (s1);
# INNODB_FTS: Assert - fixed
# Assert : InnoDB: Failing assertion: rbt_validate(result_doc->tokens)
insert into t50 values ('ABCDE'),('FGHIJ'),('KLMNO'),('VÐƷWİ');
# it was giving empty result set instead of one record  
select * from t50 where match(s1) against ('VÐƷWİ'); 
drop table t50;


--echo "----------Test2---------"
create table t50 (s1 int unsigned primary key auto_increment, s2
varchar(60) character set utf8) engine = innodb;
create fulltext index i on t50 (s2);
insert into t50 (s2) values ('FGHIJ'),('KLMNO'),('VÐƷWİ'),('ABCDE');
# INNODB_FTS: RESULT DIFF
# Order by does not sort result. 
# Optimizer's Evgeny is investigate a similar issue. InnoDB FTS is used only 
# for FT search, and should not be used as regular index for such order by query. 
# Correct the result file when fixed.
select * from t50 order by s2; 
drop table t50;


--echo "----------Test3---------"
create table t50 (id int unsigned primary key auto_increment, s2
varchar(60) character set utf8) engine = innodb;
create fulltext index i on t50 (s2);
insert into t50 (s2) values ('FGHIJ'),('KLMNO'),('VÐƷWİ'),('ABCDE');
set @@autocommit=0;
update t50 set s2 = lower(s2);
update t50 set s2 = upper(s2); 
commit;
select * from t50 where match(s2) against ('VÐƷWİ FGHIJ KLMNO ABCDE' in boolean mode);
select * from t50;
drop table t50;
set @@autocommit=1;

--echo "----------Test4---------"
create table t50 (id int unsigned primary key auto_increment, s2
varchar(60) character set utf8) engine = innodb;
create fulltext index i on t50 (s2);
insert into t50 (s2) values ('FGHIJ'),('KLMNO'),('VÐƷWİ'),('ABCD*');
select * from t50 where match(s2) against ('abcd*' in natural language
mode); 
# INNODB_FTS: RESULT DIFF(Expected). InnoDB do not index "*", so
# word "ABCD" indexed, instead of "ABCD*"
select * from t50 where match(s2) against ('abcd*' in boolean mode); 
drop table t50;


--echo "----------Test5---------"
create table t50 (s1 int, s2 varchar(200), fulltext key(s2)) engine = innodb;
set @@autocommit=0;
insert into t50 values (1,'Sunshine'),(2,'Lollipops');
select * from t50 where match(s2) against('Rainbows');
rollback;
select * from t50;
drop table t50;
set @@autocommit=1;

--echo "----------Test6---------"
CREATE TABLE t1 (
        id INT UNSIGNED AUTO_INCREMENT NOT NULL PRIMARY KEY,
        a VARCHAR(200),
        b TEXT
        ) ENGINE = InnoDB;

# Insert rows
INSERT INTO t1 (a,b) VALUES
        ('aab` MySQL Tutorial','DBMS stands for DataBase ...')  ,
        ('aas How To Use MySQL Well','After you went through a ...'),
        ('aac Optimizing MySQL','In this tutorial we will show ...');
# Insert rows
INSERT INTO t1 (a,b) VALUES
        ('aac 1001 MySQL Tricks','1. Never run mysqld as root. 2. ...'),
        ('aab MySQL vs. YourSQL','In the following database comparison ...'),
        ('aaa MySQL Security','When configured properly, MySQL ...');
# Create the FTS index Using Alter Table
ALTER TABLE t1 ADD FULLTEXT INDEX idx (a,b);

-- disable_query_log
-- disable_result_log
ANALYZE TABLE t1;
-- enable_result_log
-- enable_query_log

SELECT * FROM t1 ORDER BY MATCH(a,b) AGAINST ('aac') DESC;
SELECT * FROM t1 ORDER BY MATCH(a,b) AGAINST ('aab') DESC; 

--echo "----------Test7---------"
select * from t1 where match(a,b) against ('aaa')
union select * from t1 where match(a,b) against ('aab')
union select * from t1 where match(a,b) against ('aac');

select * from t1 where match(a,b) against ('aaa')
                or    match(a,b) against ('aab')
                or    match(a,b) against ('aac'); 

DROP TABLE t1;

--echo "----------Test8---------"
# Create FTS table
CREATE TABLE t1 (
        id INT UNSIGNED AUTO_INCREMENT NOT NULL PRIMARY KEY,
        a VARCHAR(200),
        b TEXT
        ) ENGINE = InnoDB;

# Insert rows
INSERT INTO t1 (a,b) VALUES
        ('MySQL Tutorial','DBMS stands for DataBase ... abcd')  ,
        ('How To Use MySQL Well','After you went through a q ...abdd'),
        ('Optimizing MySQL','In this tutorial we will show ...abed');

# Create the FTS index Using Alter Table
ALTER TABLE t1 ADD FULLTEXT INDEX idx (a,b);
EVAL SHOW CREATE TABLE t1;

# Insert rows
INSERT INTO t1 (a,b) VALUES
        ('1001 MySQL Tricks','1. Never run mysqld as root. 2. q ...'),
        ('MySQL vs. YourSQL use','In the following database comparison ...'),
        ('MySQL Security','When run configured properly, MySQL ...');

SELECT * FROM t1 WHERE MATCH(a,b) AGAINST ('run');
SELECT * FROM t1 WHERE MATCH(a,b) AGAINST ('use');
SELECT * FROM t1 WHERE MATCH(a,b) AGAINST ('went');
# rows should be matched as 'q' is single char its not indexed
SELECT * FROM t1 WHERE MATCH(a,b) AGAINST ('run') AND NOT MATCH(a,b) AGAINST ('q');
SELECT * FROM t1 WHERE MATCH(a,b) AGAINST ('use') AND NOT MATCH(a,b) AGAINST ('q');
SELECT * FROM t1 WHERE MATCH(a,b) AGAINST ('went') AND NOT MATCH(a,b) AGAINST ('q');

--echo "----------Test9---------"
CREATE TABLE t2 AS SELECT * FROM t1;
ALTER TABLE t2 ENGINE=MYISAM;
CREATE FULLTEXT INDEX i ON t2 (a,b);
SET @x = (SELECT COUNT(*) FROM t1 WHERE MATCH(a,b) AGAINST ('run'));
SET @x = @x + (SELECT COUNT(*) FROM t1 WHERE MATCH(a,b) AGAINST ('use'));
SET @x = @x + (SELECT COUNT(*) FROM t1 WHERE MATCH(a,b) AGAINST ('went'));
SET @x = @x + (SELECT COUNT(*) FROM t1 WHERE MATCH(a,b) AGAINST ('run'));
SET @x2 = (SELECT COUNT(*) FROM t2 WHERE MATCH(a,b) AGAINST ('run'));
SET @x2 = @x2 + (SELECT COUNT(*) FROM t2 WHERE MATCH(a,b) AGAINST ('use'));
SET @x2 = @x2 + (SELECT COUNT(*) FROM t2 WHERE MATCH(a,b) AGAINST ('went'));
SET @x2 = @x2 + (SELECT COUNT(*) FROM t2 WHERE MATCH(a,b) AGAINST ('run'));
# Innodb returns value for x which is correct
SELECT @x, @x2;


DROP TABLE t2;

--echo "----------Test10---------"
CREATE TABLE t2 AS SELECT * FROM t1;
ALTER TABLE t2 ENGINE=MYISAM;
CREATE FULLTEXT INDEX i ON t2 (a,b);
SELECT COUNT(*) FROM t2 WHERE MATCH(a,b) AGAINST ('abc*' IN BOOLEAN MODE);
SELECT COUNT(*) FROM t1 WHERE MATCH(a,b) AGAINST ('abc*' IN BOOLEAN MODE);

DROP TABLE t2;


--echo "----------Test11---------"
CREATE TABLE t2 AS SELECT * FROM t1;
ALTER TABLE t2 ENGINE = MYISAM;
CREATE FULLTEXT INDEX i ON t2 (a,b);
ALTER TABLE t2 ENGINE=InnoDB;
SELECT * FROM t1 WHERE MATCH(a,b) AGAINST ('run');
SELECT COUNT(*) FROM t2 WHERE MATCH(a,b) AGAINST ('abc*' IN BOOLEAN MODE);
DROP TABLE t2,t1;


--echo "----------Test13---------"
set names utf8;

CREATE TABLE t1 (s1 INT, s2 VARCHAR(200) CHARACTER SET UTF8 COLLATE UTF8_SPANISH_CI) ENGINE = InnoDB;
CREATE FULLTEXT INDEX i ON t1 (s2);
INSERT INTO t1 VALUES (1,'aaCen'),(2,'aaCha'),(3,'aaCio'),(4,'aaçen'),(5,'aaçha'),(6,'aaçio');
SELECT * FROM t1 WHERE MATCH(s2) AGAINST ('aach*' IN BOOLEAN MODE);
SELECT * FROM t1 WHERE MATCH(s2) AGAINST ('aaC*' IN BOOLEAN MODE);
DROP TABLE t1;

--echo "----------Test14---------"
CREATE TABLE t1(s1 INT , s2 VARCHAR(100) CHARACTER SET sjis) ENGINE = InnoDB;
CREATE FULLTEXT INDEX i ON t1 (s2);
INSERT INTO t1 VALUES (1,'ペペペ'),(2,'テテテ'),(3,'ルルル'),(4,'グググ');
# Innodb Asset : file ha_innodb.cc line 4557
#SELECT * FROM t1 WHERE MATCH(s2) AGAINST ('テテ*' IN BOOLEAN MODE);
DROP TABLE t1;


--echo "----------Test15---------"
CREATE TABLE t1 (s1 VARCHAR (60) CHARACTER SET UTF8 COLLATE UTF8_UNICODE_520_CI) ENGINE = MyISAM;
CREATE FULLTEXT INDEX i ON t1 (s1);
INSERT INTO t1 VALUES
('a'),('b'),('c'),('d'),('ŁŁŁŁ'),('LLLL'),(NULL),('ŁŁŁŁ ŁŁŁŁ'),('LLLLLLLL');
SELECT * FROM t1 WHERE MATCH(s1) AGAINST ('LLLL' COLLATE UTF8_UNICODE_520_CI);
DROP TABLE if EXISTS t2;
CREATE TABLE t2 (s1 VARCHAR(60) CHARACTER SET UTF8 COLLATE UTF8_POLISH_CI) ENGINE = InnoDB;
CREATE FULLTEXT INDEX i ON t2 ( s1);
INSERT INTO t2 VALUES
('a'),('b'),('c'),('d'),('ŁŁŁŁ'),('LLLL'),(NULL),('ŁŁŁŁ ŁŁŁŁ'),('LLLLLLLL');
SELECT * FROM t2 WHERE MATCH(s1) AGAINST ('LLLL' COLLATE UTF8_UNICODE_520_CI);
--disable_warnings
DROP TABLE t1,t2;
--enable_warnings

--echo "----------Test16---------"
CREATE TABLE t1 (s1 INT, s2 VARCHAR(50) CHARACTER SET UTF8) ENGINE = InnoDB;
CREATE FULLTEXT INDEX i ON t1(s2);
INSERT INTO t1 VALUES (2, 'ğė Daśi      p          ');
SELECT * FROM t1 WHERE MATCH(s2) AGAINST ('+p +"ğė Daśi*"' IN BOOLEAN MODE);
DROP TABLE t1;


--echo "----------Test19---------"
#19 Failure with Boolean quoted search
CREATE TABLE t1 ( id INT , char_column VARCHAR(60) CHARACTER SET UTF8) ENGINE = InnoDB;
INSERT INTO t1 VALUES (1,'İóëɠ');
CREATE FULLTEXT INDEX i ON t1 (char_column);
SELECT * FROM t1 WHERE MATCH(char_column) AGAINST ('"İóëɠ"' IN BOOLEAN MODE);
DROP TABLE t1;

--echo "----------Test20---------"
#20 Crash with utf32 and boolean mode.
CREATE TABLE t1 ( id INT , char_column VARCHAR(60) CHARACTER SET UTF32, char_column2 VARCHAR(60) character set utf8) ENGINE = InnoDB;
INSERT INTO t1 (char_column) VALUES ('abcde'),('fghij'),('klmno'),('qrstu');
UPDATE t1 SET char_column2 = char_column;
CREATE FULLTEXT INDEX i ON t1 (char_column2);
SELECT * FROM t1 WHERE MATCH(char_column) AGAINST ('abc*' IN BOOLEAN MODE);
DROP TABLE t1;

--echo "----------Test22---------"
# case 22
CREATE TABLE t1 ( id INT , char_column VARCHAR(60) CHARACTER SET UTF8) ENGINE = InnoDB;
INSERT INTO t1 VALUES (1,'aaa'),(2,'bbb'),(3,'ccc');
CREATE FULLTEXT INDEX i ON t1 (char_column);
HANDLER t1 OPEN;
HANDLER t1 READ i = ('aaa');
DROP TABLE t1;
#23. Duplicate key error when there are no unique indexes (procedure test)
#24 Failure after cascading update - already have tests

--echo "----------Test25---------"
#25 Failure with Croatian boolean truncated search.
CREATE TABLE t1 ( id INT , char_column VARCHAR(60) CHARACTER SET UTF8 COLLATE UTF8_CROATIAN_CI) ENGINE=InnoDB;
INSERT INTO t1 VALUES (1,'Ǉin'),(2,'ljin'),(3,'lmin'),(4,'ǇǇǇǇǇ');
CREATE FULLTEXT INDEX i ON t1 (char_column);
#inndob:error incorrect result correct it after fix
SELECT count(*) FROM t1 WHERE MATCH (char_column) AGAINST ('lj*' IN BOOLEAN MODE);
DROP TABLE t1;

#26. Index error when run procedure call from multiple clients

--echo "----------Test27---------"
#27 Crash after server restart
CREATE TABLE t1 (id INT,char_column VARCHAR(60));
SET @@autocommit=0;
CREATE FULLTEXT INDEX i ON t1 (char_column);
INSERT INTO t1 values (1,'aaa');
echo "restart server..."
# Restart the server
--source include/restart_mysqld.inc
DELETE FROM t1 WHERE MATCH(char_column) AGAINST ('bbb');
SET @@autocommit=1;
DROP TABLE t1;

--echo "----------Test28---------"
drop table if exists `fts_test`;
create table `fts_test`(`a` text,fulltext key(`a`))engine=innodb;
set session autocommit=0;
insert into `fts_test` values ('');
savepoint `b`;
savepoint `b`;
set session autocommit=1;
DROP TABLE fts_test;

# Continue test savepoint related operations. With a commit after
# multiple rollback to savepoints
--echo "----------Test29---------"
CREATE TABLE articles (
        id INT UNSIGNED AUTO_INCREMENT NOT NULL PRIMARY KEY,
        title VARCHAR(200),
        body TEXT,
        FULLTEXT (title,body)
        ) ENGINE=InnoDB;

INSERT INTO articles (title,body) VALUES
        ('MySQL Tutorial','DBMS stands for DataBase ...');


start transaction;

INSERT INTO articles (title,body) VALUES 
('How To Use MySQL Well','After you went through a ...');

savepoint `a1`;

INSERT INTO articles (title,body) VALUES
('Optimizing MySQL','In this tutorial we will show ...');

savepoint `a2`;

INSERT INTO articles (title,body) VALUES
('1001 MySQL Tricks','1. Never run mysqld as root. 2. ...');

savepoint `a3`;

INSERT INTO articles (title,body) VALUES
('MySQL vs. YourSQL','In the following database comparison ...');

savepoint `a4`;

# FTS do not parse those uncommitted rows, only one row should show up
SELECT * FROM articles
        WHERE MATCH (title,body)
        AGAINST ('Database' IN NATURAL LANGUAGE MODE);

rollback to savepoint a3;

# The last inserted row should not be there
select title, body from articles;

INSERT INTO articles (title,body) VALUES
('MySQL Security','When configured properly, MySQL ...');

savepoint `a5`;

select title, body from articles;

rollback to savepoint a2;

select title, body from articles;

commit;

SELECT * FROM articles
        WHERE MATCH (title,body)
        AGAINST ('Database' IN NATURAL LANGUAGE MODE);

SELECT * FROM articles
        WHERE MATCH (title,body)
        AGAINST ('Tutorial' IN NATURAL LANGUAGE MODE);

DROP TABLE articles;

# Continue test savepoint related operations. With a rollback after
# multiple rollback to savepoints
--echo "----------Test30---------"
CREATE TABLE articles (
        id INT UNSIGNED AUTO_INCREMENT NOT NULL PRIMARY KEY,
        title VARCHAR(200),
        body TEXT,
        FULLTEXT (title,body)
        ) ENGINE=InnoDB;

INSERT INTO articles (title,body) VALUES
        ('MySQL Tutorial','DBMS stands for DataBase ...');

start transaction;

INSERT INTO articles (title,body) VALUES 
('How To Use MySQL Well','After you went through a ...');

savepoint `a1`;

INSERT INTO articles (title,body) VALUES
('Optimizing MySQL','In this tutorial we will show ...');

savepoint `a2`;

INSERT INTO articles (title,body) VALUES
('1001 MySQL Tricks','1. Never run mysqld as root. 2. ...');

savepoint `a3`;

INSERT INTO articles (title,body) VALUES
('MySQL vs. YourSQL','In the following database comparison ...');

savepoint `a4`;

# FTS do not parse those uncommitted rows, only one row should show up
SELECT * FROM articles
        WHERE MATCH (title,body)
        AGAINST ('Database' IN NATURAL LANGUAGE MODE);

rollback to savepoint a3;

# The last inserted row should not be there
select title, body from articles;

INSERT INTO articles (title,body) VALUES
('MySQL Security','When configured properly, MySQL ...');

savepoint `a5`;

select title, body from articles;

rollback to savepoint a2;

select title, body from articles;

rollback;

SELECT * FROM articles
        WHERE MATCH (title,body)
        AGAINST ('Database' IN NATURAL LANGUAGE MODE);

SELECT * FROM articles
        WHERE MATCH (title,body)
        AGAINST ('Tutorial' IN NATURAL LANGUAGE MODE);

DROP TABLE articles;

# Test for Bug #13907075 - DIFFERENT RESULTS FOR DIFFERENT TERM ORDER
# WITH INNODB BOOLEAN FULLTEXT SEARCH. The FTS_IGNORE ("-") operation
# is orderless
# Create FTS table
CREATE TABLE articles (
        id INT UNSIGNED AUTO_INCREMENT NOT NULL PRIMARY KEY,
        title VARCHAR(200),
        body TEXT,
        FULLTEXT (title,body)
        ) ENGINE=InnoDB;

# Insert six rows
INSERT INTO articles (title,body) VALUES
        ('MySQL Tutorial','DBMS stands for DataBase ...')  ,
        ('How To Use MySQL Well','After you went through a ...'),
        ('Optimizing MySQL','In this tutorial we will show ...'),
        ('1001 MySQL Tricks','1. Never run mysqld as root. 2. ...'),
        ('MySQL vs. YourSQL','In the following database comparison ...'),
        ('MySQL Security','When configured properly, MySQL ...');

-- disable_result_log
ANALYZE TABLE articles;
-- enable_result_log

SELECT *,  MATCH(title, body) AGAINST ('-database +MySQL' IN BOOLEAN MODE) AS score from articles;

SELECT *, MATCH(title, body) AGAINST ('+MySQL -database' IN BOOLEAN MODE) AS score  FROM articles;

# With subquery
SELECT * FROM articles where  MATCH(title, body) AGAINST ('MySQL - (database - tutorial)' IN BOOLEAN MODE);

SELECT * FROM articles where MATCH(title, body) AGAINST ('MySQL - (- tutorial database)' IN BOOLEAN MODE);

# More complex query
SELECT * FROM articles where MATCH(title, body) AGAINST ('MySQL - (- tutorial database) -Tricks' IN BOOLEAN MODE);

SELECT * FROM articles where MATCH(title, body) AGAINST ('-Tricks MySQL - (- tutorial database)' IN BOOLEAN MODE);

DROP TABLE articles;

# Test for Bug 13940669 - 64901: INNODB: ASSERTION FAILURE IN
# THREAD 34387022112 IN FILE REM0CMP.CC LINE 5

drop table if exists t1;

create table t1 (FTS_DOC_ID bigint unsigned auto_increment not null primary key,
title varchar(200),body text,fulltext(title,body)) engine=innodb;

insert into t1 set body='test';

select * from t1 where match(title,body) against('%test');

select * from t1 where match(title,body) against('%');

select * from t1 where match(title,body) against('%%%%');

drop table t1;

# Test for Bug 13881758 - 64745: CREATE FULLTEXT INDEX CAUSES CRASH
# Create a database with empty space in its name
CREATE DATABASE `benu database`;

USE `benu database`;

# Create FTS table
CREATE TABLE t1 (
        id INT UNSIGNED AUTO_INCREMENT NOT NULL PRIMARY KEY,
        a VARCHAR(200),
        b TEXT
        ) ENGINE = InnoDB;

# Insert rows
INSERT INTO t1 (a,b) VALUES
        ('MySQL Tutorial','DBMS stands for DataBase ...')  ,
        ('How To Use MySQL Well','After you went through a ...'),
        ('Optimizing MySQL','In this tutorial we will show ...');

# Create the FTS index Using Alter Table
ALTER TABLE t1 ADD FULLTEXT INDEX idx (a,b);
EVAL SHOW CREATE TABLE t1;

# Insert rows
INSERT INTO t1 (a,b) VALUES
        ('1001 MySQL Tricks','1. Never run mysqld as root. 2. ...'),
        ('MySQL vs. YourSQL','In the following database comparison ...'),
        ('MySQL Security','When configured properly, MySQL ...');

# Select word "tutorial" in the table
SELECT id FROM t1 WHERE MATCH (a,b)
        AGAINST ('Tutorial' IN NATURAL LANGUAGE MODE);

# boolean mode
select id from t1 where MATCH(a,b) AGAINST("+support +collections" IN BOOLEAN MODE);
select id from t1 where MATCH(a,b) AGAINST("+search" IN BOOLEAN MODE);
select id from t1 where MATCH(a,b) AGAINST("+search +(support vector)" IN BOOLEAN MODE);
select id from t1 where MATCH(a,b) AGAINST("+search -(support vector)" IN BOOLEAN MODE);
select id, MATCH(a,b) AGAINST("support collections" IN BOOLEAN MODE) as x from t1;
select id, MATCH(a,b) AGAINST("collections support" IN BOOLEAN MODE) as x from t1;
select id from t1 where MATCH a,b AGAINST ("+call* +coll*" IN BOOLEAN MODE);
select id from t1 where MATCH a,b AGAINST ('"support now"' IN BOOLEAN MODE);
select id from t1 where MATCH a,b AGAINST ('"Now sUPPort"' IN BOOLEAN MODE);

DROP DATABASE `benu database`;

USE test;

# Test for Bug #14101706 - CRASH WITH DDL IN ROW_MERGE_BUILD_INDEXES
# WHEN FULLTEXT INDEXES EXIST

CREATE TABLE `t21` (`a` text, `b` int not null,
fulltext key (`a`), fulltext key (`a`)
) ENGINE=INNODB DEFAULT CHARSET=LATIN1;

--error ER_NOT_SUPPORTED_YET
ALTER  TABLE `t21` ADD UNIQUE INDEX (`b`), ALGORITHM=INPLACE;
ALTER  TABLE `t21` ADD UNIQUE INDEX (`b`);

DROP TABLE t21;

CREATE TABLE `t21` (`a` text, `b` int not null,
fulltext key (`a`)) ENGINE=INNODB DEFAULT CHARSET=LATIN1;

ALTER  TABLE `t21` ADD UNIQUE INDEX (`b`);

DROP TABLE t21;

# Test primary index rebuild
CREATE TABLE t1 (
        id INT NOT NULL,
        a VARCHAR(200),
        b TEXT
        ) ENGINE = InnoDB;

# Insert rows
INSERT INTO t1 VALUES
        (1, 'MySQL Tutorial','DBMS stands for DataBase ...')  ,
        (2, 'How To Use MySQL Well','After you went through a ...'),
        (3, 'Optimizing MySQL','In this tutorial we will show ...');

ALTER TABLE t1 ADD FULLTEXT INDEX idx (a,b);

ALTER  TABLE t1 ADD UNIQUE INDEX (`id`);

# Select word "tutorial" in the table
SELECT id FROM t1 WHERE MATCH (a,b)
        AGAINST ('Tutorial' IN NATURAL LANGUAGE MODE);

# boolean mode
select id from t1 where MATCH(a,b) AGAINST("+support +collections" IN BOOLEAN MODE);
select id from t1 where MATCH(a,b) AGAINST("+search" IN BOOLEAN MODE);
select id from t1 where MATCH(a,b) AGAINST("+search +(support vector)" IN BOOLEAN MODE);
select id from t1 where MATCH(a,b) AGAINST("+search -(support vector)" IN BOOLEAN MODE);
select id, MATCH(a,b) AGAINST("support collections" IN BOOLEAN MODE) as x from t1;

DROP TABLE t1;

# Test create the FTS and primary index in the same clause
CREATE TABLE t1 (
        id INT NOT NULL,
        a VARCHAR(200),
        b TEXT
        ) ENGINE = InnoDB;

# Insert rows
INSERT INTO t1 VALUES
        (1, 'MySQL Tutorial','DBMS stands for DataBase ...')  ,
        (2, 'How To Use MySQL Well','After you went through a ...'),
        (3, 'Optimizing MySQL','In this tutorial we will show ...');

ALTER  TABLE t1 ADD UNIQUE INDEX (`id`), ADD FULLTEXT INDEX idx (a,b);

# Select word "tutorial" in the table
SELECT id FROM t1 WHERE MATCH (a,b)
        AGAINST ('Tutorial' IN NATURAL LANGUAGE MODE);

# boolean mode
select id from t1 where MATCH(a,b) AGAINST("+support +collections" IN BOOLEAN MODE);
select id from t1 where MATCH(a,b) AGAINST("+search" IN BOOLEAN MODE);
select id from t1 where MATCH(a,b) AGAINST("+search +(support vector)" IN BOOLEAN MODE);
select id from t1 where MATCH(a,b) AGAINST("+search -(support vector)" IN BOOLEAN MODE);

DROP TABLE t1;

# Create FTS table with FTS_DOC_ID already existed
CREATE TABLE t1 (
        FTS_DOC_ID BIGINT UNSIGNED NOT NULL,
        a VARCHAR(200),
        b TEXT
        ) ENGINE = InnoDB;

# Insert rows
INSERT INTO t1 VALUES
        (1, 'MySQL Tutorial','DBMS stands for DataBase ...')  ,
        (2, 'How To Use MySQL Well','After you went through a ...'),
        (3, 'Optimizing MySQL','In this tutorial we will show ...');

ALTER TABLE t1 ADD FULLTEXT INDEX idx (a,b);

ALTER  TABLE t1 ADD UNIQUE INDEX (`FTS_DOC_ID`);

# Select word "tutorial" in the table
SELECT FTS_DOC_ID FROM t1 WHERE MATCH (a,b)
        AGAINST ('Tutorial' IN NATURAL LANGUAGE MODE);

# boolean mode
select FTS_DOC_ID from t1 where MATCH(a,b) AGAINST("+support +collections" IN BOOLEAN MODE);
select FTS_DOC_ID from t1 where MATCH(a,b) AGAINST("+search" IN BOOLEAN MODE);
select FTS_DOC_ID from t1 where MATCH(a,b) AGAINST("+search +(support vector)" IN BOOLEAN MODE);
select FTS_DOC_ID from t1 where MATCH(a,b) AGAINST("+search -(support vector)" IN BOOLEAN MODE);
select FTS_DOC_ID, MATCH(a,b) AGAINST("support collections" IN BOOLEAN MODE) as x from t1;

DROP TABLE t1;

# Create FTS table with FTS_DOC_ID and FTS_DOC_ID_INDEX
CREATE TABLE t1 (
        FTS_DOC_ID BIGINT UNSIGNED NOT NULL,
        a VARCHAR(200),
        b TEXT
        ) ENGINE = InnoDB;

# Insert rows
INSERT INTO t1 VALUES
        (1, 'MySQL Tutorial','DBMS stands for DataBase ...')  ,
        (2, 'How To Use MySQL Well','After you went through a ...'),
        (3, 'Optimizing MySQL','In this tutorial we will show ...');

ALTER TABLE t1 ADD FULLTEXT INDEX idx (a,b), ADD UNIQUE INDEX FTS_DOC_ID_INDEX (FTS_DOC_ID);

# Select word "tutorial" in the table
SELECT FTS_DOC_ID FROM t1 WHERE MATCH (a,b)
        AGAINST ('Tutorial' IN NATURAL LANGUAGE MODE);

# boolean mode
select FTS_DOC_ID from t1 where MATCH(a,b) AGAINST("+support +collections" IN BOOLEAN MODE);
select FTS_DOC_ID from t1 where MATCH(a,b) AGAINST("+search" IN BOOLEAN MODE);
select FTS_DOC_ID from t1 where MATCH(a,b) AGAINST("+search +(support vector)" IN BOOLEAN MODE);
select FTS_DOC_ID from t1 where MATCH(a,b) AGAINST("+search -(support vector)" IN BOOLEAN MODE);
select FTS_DOC_ID, MATCH(a,b) AGAINST("support collections" IN BOOLEAN MODE) as x from t1;

DROP TABLE t1;

# Test for bug #14079609 - FTS: CRASH IN FTS_TRX_TABLE_CMP WITH SAVEPOINTS, XA

CREATE TABLE t2 (`b` char(2),fulltext(`b`)) ENGINE=INNODB
DEFAULT CHARSET=LATIN1;

CREATE TABLE t3 LIKE t2;

INSERT INTO `t2` VALUES();

COMMIT WORK AND CHAIN;

INSERT  INTO `t3` VALUES ();
UPDATE  `t2` SET `b` = 'a';

SAVEPOINT BATCH1;

DROP TABLE t2;
DROP TABLE t3;

# Create FTS table
CREATE TABLE t1 (
        id INT UNSIGNED AUTO_INCREMENT NOT NULL PRIMARY KEY,
        a VARCHAR(200),
        b TEXT
        ) ENGINE = InnoDB;

# Insert rows
INSERT INTO t1 (a,b) VALUES
        ('MySQL Tutorial','DBMS stands for DataBase ...')  ,
        ('How To Use MySQL Well','After you went through a ...'),
        ('Optimizing MySQL','In this tutorial we will show ...');

# Create the FTS index Using Alter Table
ALTER TABLE t1 ADD FULLTEXT INDEX idx (a,b);

COMMIT WORK AND CHAIN;

INSERT INTO t1 (a,b) VALUES
        ('1001 MySQL Tricks','1. Never run mysqld as root. 2. ...'),
        ('MySQL vs. YourSQL','In the following database comparison ...'),
        ('MySQL Security','When configured properly, MySQL ...');

SAVEPOINT BATCH1;

SELECT id FROM t1 WHERE MATCH (a,b)
        AGAINST ('MySQL' IN NATURAL LANGUAGE MODE);

INSERT INTO t1 (a,b) VALUES
        ('1002 MySQL Tricks','1. Never run mysqld as root. 2. ...'),
        ('MySQL vs. YourSQL','In the following database comparison ...'),
        ('MySQL Security','When configured properly, MySQL ...');


ROLLBACK TO SAVEPOINT BATCH1;

COMMIT;

SELECT id FROM t1 WHERE MATCH (a,b)
        AGAINST ('MySQL' IN NATURAL LANGUAGE MODE);

DROP TABLE t1;

# Test for Bug 14588091 - FTS: BUFFER OVERFLOW IN FTS_AST_CREATE_NODE_TEXT
CREATE TABLE `t` (`a` char(20) character set utf8 default null,
fulltext key (`a`)) ENGINE=INNODB;
INSERT INTO `t` VALUES ('a');
INSERT INTO `t` VALUES ('aaa');

# 0x22 is the '"', 0xdd is not encoded in utf8
SELECT MATCH(`a`) AGAINST (0x22dd22) FROM `t`;
SELECT MATCH(`a`) AGAINST (0x2222) FROM `t`;
SELECT MATCH(`a`) AGAINST (0x22) FROM `t`;

# this should show one match
SELECT MATCH(`a`) AGAINST (0x2261616122) FROM `t`;

# again 0xdd should be ignored
SELECT MATCH(`a`) AGAINST (0x2261dd6122) FROM `t`;

SELECT MATCH(`a`) AGAINST (0x2261dd612222226122) FROM `t`;

DROP TABLE t;

<<<<<<< HEAD
<<<<<<< TREE
# Test for Bug 14759111 - ROW_MERGE_BUILD_INDEXES LEAKS MEMORY LIKE A SIEVE
CREATE TABLE t1(a INT, b INT, c VARCHAR(10))ENGINE=INNODB;
INSERT INTO t1 VALUES (1,1,'1'),(1,1,'1');
--error ER_DUP_ENTRY
ALTER TABLE t1 ADD KEY(a), ADD UNIQUE KEY(b),ADD FULLTEXT INDEX(c);
DROP TABLE t1;
=======
=======
>>>>>>> 5e2d7813
# InnoDB FTS does not support index scan from handler
CREATE TABLE t(a CHAR(1),FULLTEXT KEY(a)) ENGINE=INNODB;
HANDLER t OPEN;
HANDLER t READ a NEXT;
HANDLER t READ a PREV;
DROP TABLE t;
<<<<<<< HEAD

>>>>>>> MERGE-SOURCE
=======
>>>>>>> 5e2d7813
<|MERGE_RESOLUTION|>--- conflicted
+++ resolved
@@ -1143,25 +1143,9 @@
 
 DROP TABLE t;
 
-<<<<<<< HEAD
-<<<<<<< TREE
-# Test for Bug 14759111 - ROW_MERGE_BUILD_INDEXES LEAKS MEMORY LIKE A SIEVE
-CREATE TABLE t1(a INT, b INT, c VARCHAR(10))ENGINE=INNODB;
-INSERT INTO t1 VALUES (1,1,'1'),(1,1,'1');
---error ER_DUP_ENTRY
-ALTER TABLE t1 ADD KEY(a), ADD UNIQUE KEY(b),ADD FULLTEXT INDEX(c);
-DROP TABLE t1;
-=======
-=======
->>>>>>> 5e2d7813
 # InnoDB FTS does not support index scan from handler
 CREATE TABLE t(a CHAR(1),FULLTEXT KEY(a)) ENGINE=INNODB;
 HANDLER t OPEN;
 HANDLER t READ a NEXT;
 HANDLER t READ a PREV;
-DROP TABLE t;
-<<<<<<< HEAD
-
->>>>>>> MERGE-SOURCE
-=======
->>>>>>> 5e2d7813
+DROP TABLE t;