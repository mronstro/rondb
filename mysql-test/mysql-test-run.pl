--- conflicted
+++ resolved
@@ -1696,22 +1696,11 @@
   $ENV{'SLAVE_MYPORT2'}=      $slave->[2]->{'port'};
   $ENV{'MYSQL_TCP_PORT'}=     $mysqld_variables{'port'};
   $ENV{'DEFAULT_MASTER_PORT'}= $mysqld_variables{'master-port'};
-<<<<<<< HEAD
 
   $ENV{'IM_PATH_SOCK'}=       $instance_manager->{path_sock};
   $ENV{'IM_USERNAME'}=        $instance_manager->{admin_login};
   $ENV{'IM_PASSWORD'}=        $instance_manager->{admin_password};
   $ENV{MTR_BUILD_THREAD}=      $opt_mtr_build_thread;
-
-  $ENV{'EXE_MYSQL'}=          $exe_mysql;
-
-=======
-
-  $ENV{'IM_PATH_SOCK'}=       $instance_manager->{path_sock};
-  $ENV{'IM_USERNAME'}=        $instance_manager->{admin_login};
-  $ENV{'IM_PASSWORD'}=        $instance_manager->{admin_password};
-  $ENV{MTR_BUILD_THREAD}= 0 unless $ENV{MTR_BUILD_THREAD}; # Set if not set
->>>>>>> 2b98e19b
 
   $ENV{'EXE_MYSQL'}=          $exe_mysql;
 
