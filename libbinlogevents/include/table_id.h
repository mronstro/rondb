<<<<<<< HEAD
// Copyright (c) 2013, 2023, Oracle and/or its affiliates.
//
// This program is free software; you can redistribute it and/or modify
// it under the terms of the GNU General Public License, version 2.0,
// as published by the Free Software Foundation.
//
// This program is also distributed with certain software (including
// but not limited to OpenSSL) that is licensed under separate terms,
// as designated in a particular file or component or in included license
// documentation.  The authors of MySQL hereby grant you an additional
// permission to link the program and your derivative works with the
// separately licensed software that they have included with MySQL.
//
// This program is distributed in the hope that it will be useful,
// but WITHOUT ANY WARRANTY; without even the implied warranty of
// MERCHANTABILITY or FITNESS FOR A PARTICULAR PURPOSE.  See the
// GNU General Public License, version 2.0, for more details.
//
// You should have received a copy of the GNU General Public License
// along with this program; if not, write to the Free Software
// Foundation, Inc., 51 Franklin St, Fifth Floor, Boston, MA 02110-1301  USA.

#ifndef LIBBINLOGEVENTS_INCLUDE_TABLE_ID_H
#define LIBBINLOGEVENTS_INCLUDE_TABLE_ID_H

#include "mysql/binlog/event/table_id.h"
#include "mysql/utils/deprecate_header.h"

DEPRECATE_HEADER(libbinlogevents_include_table_id)

#endif  // LIBBINLOGEVENTS_INCLUDE_TABLE_ID_H
=======
/* Copyright (c) 2013, 2024, Oracle and/or its affiliates.

   This program is free software; you can redistribute it and/or modify
   it under the terms of the GNU General Public License, version 2.0,
   as published by the Free Software Foundation.

   This program is also distributed with certain software (including
   but not limited to OpenSSL) that is licensed under separate terms,
   as designated in a particular file or component or in included license
   documentation.  The authors of MySQL hereby grant you an additional
   permission to link the program and your derivative works with the
   separately licensed software that they have included with MySQL.

   This program is distributed in the hope that it will be useful,
   but WITHOUT ANY WARRANTY; without even the implied warranty of
   MERCHANTABILITY or FITNESS FOR A PARTICULAR PURPOSE.  See the
   GNU General Public License, version 2.0, for more details.

   You should have received a copy of the GNU General Public License
   along with this program; if not, write to the Free Software
   Foundation, Inc., 51 Franklin St, Fifth Floor, Boston, MA 02110-1301  USA */
/**
  @file table_id.h

  @brief Contains the class Table_id, mainly used for row based replication.
*/

#ifndef TABLE_ID_INCLUDED
#define TABLE_ID_INCLUDED
#include <stdint.h>
#include "wrapper_functions.h"

/**
  @class Table_id

  @brief Each table share has a table id, it is mainly used for row based
  replication. Meanwhile it is used as table's version too.
*/
class Table_id {
 private:
  /* In table map event and rows events, table id is 6 bytes.*/
  static const unsigned long long TABLE_ID_MAX = (~0ULL >> 16);
  uint64_t m_id;

 public:
  Table_id() : m_id(0) {}
  explicit Table_id(unsigned long long id) : m_id(id) {}

  unsigned long long id() const { return m_id; }
  bool is_valid() const { return m_id <= TABLE_ID_MAX; }

  Table_id &operator=(unsigned long long id) {
    m_id = id;
    return *this;
  }

  bool operator==(const Table_id &tid) const { return m_id == tid.m_id; }
  bool operator!=(const Table_id &tid) const { return m_id != tid.m_id; }

  /* Support implicit type converting from Table_id to unsigned long long */
  operator unsigned long long() const { return m_id; }

  Table_id operator++(int) {
    Table_id id(m_id);

    /* m_id is reset to 0, when it exceeds the max value. */
    m_id = (m_id == TABLE_ID_MAX ? 0 : m_id + 1);

    BAPI_ASSERT(m_id <= TABLE_ID_MAX);
    return id;
  }
};

#endif
>>>>>>> 537dd524
<|MERGE_RESOLUTION|>--- conflicted
+++ resolved
@@ -1,5 +1,4 @@
-<<<<<<< HEAD
-// Copyright (c) 2013, 2023, Oracle and/or its affiliates.
+// Copyright (c) 2013, 2024, Oracle and/or its affiliates.
 //
 // This program is free software; you can redistribute it and/or modify
 // it under the terms of the GNU General Public License, version 2.0,
@@ -29,80 +28,4 @@
 
 DEPRECATE_HEADER(libbinlogevents_include_table_id)
 
-#endif  // LIBBINLOGEVENTS_INCLUDE_TABLE_ID_H
-=======
-/* Copyright (c) 2013, 2024, Oracle and/or its affiliates.
-
-   This program is free software; you can redistribute it and/or modify
-   it under the terms of the GNU General Public License, version 2.0,
-   as published by the Free Software Foundation.
-
-   This program is also distributed with certain software (including
-   but not limited to OpenSSL) that is licensed under separate terms,
-   as designated in a particular file or component or in included license
-   documentation.  The authors of MySQL hereby grant you an additional
-   permission to link the program and your derivative works with the
-   separately licensed software that they have included with MySQL.
-
-   This program is distributed in the hope that it will be useful,
-   but WITHOUT ANY WARRANTY; without even the implied warranty of
-   MERCHANTABILITY or FITNESS FOR A PARTICULAR PURPOSE.  See the
-   GNU General Public License, version 2.0, for more details.
-
-   You should have received a copy of the GNU General Public License
-   along with this program; if not, write to the Free Software
-   Foundation, Inc., 51 Franklin St, Fifth Floor, Boston, MA 02110-1301  USA */
-/**
-  @file table_id.h
-
-  @brief Contains the class Table_id, mainly used for row based replication.
-*/
-
-#ifndef TABLE_ID_INCLUDED
-#define TABLE_ID_INCLUDED
-#include <stdint.h>
-#include "wrapper_functions.h"
-
-/**
-  @class Table_id
-
-  @brief Each table share has a table id, it is mainly used for row based
-  replication. Meanwhile it is used as table's version too.
-*/
-class Table_id {
- private:
-  /* In table map event and rows events, table id is 6 bytes.*/
-  static const unsigned long long TABLE_ID_MAX = (~0ULL >> 16);
-  uint64_t m_id;
-
- public:
-  Table_id() : m_id(0) {}
-  explicit Table_id(unsigned long long id) : m_id(id) {}
-
-  unsigned long long id() const { return m_id; }
-  bool is_valid() const { return m_id <= TABLE_ID_MAX; }
-
-  Table_id &operator=(unsigned long long id) {
-    m_id = id;
-    return *this;
-  }
-
-  bool operator==(const Table_id &tid) const { return m_id == tid.m_id; }
-  bool operator!=(const Table_id &tid) const { return m_id != tid.m_id; }
-
-  /* Support implicit type converting from Table_id to unsigned long long */
-  operator unsigned long long() const { return m_id; }
-
-  Table_id operator++(int) {
-    Table_id id(m_id);
-
-    /* m_id is reset to 0, when it exceeds the max value. */
-    m_id = (m_id == TABLE_ID_MAX ? 0 : m_id + 1);
-
-    BAPI_ASSERT(m_id <= TABLE_ID_MAX);
-    return id;
-  }
-};
-
-#endif
->>>>>>> 537dd524
+#endif  // LIBBINLOGEVENTS_INCLUDE_TABLE_ID_H