%define mysql_version		@VERSION@

# use "rpmbuild --with static" or "rpm --define '_with_static 1'" (for RPM 3.x)
# to enable static linking (off by default)
%{?_with_static:%define STATIC_BUILD 1}
%{!?_with_static:%define STATIC_BUILD 0}

# use "rpmbuild --with yassl" or "rpm --define '_with_yassl 1'" (for RPM 3.x)
# to build with yaSSL support (off by default)
%{?_with_yassl:%define YASSL_BUILD 1}
%{!?_with_yassl:%define YASSL_BUILD 0}

%if %{STATIC_BUILD}
%define release 0
%else
%define release 0.glibc23
%endif
%define license GPL
%define mysqld_user		mysql
%define mysqld_group	mysql
%define server_suffix -standard
%define mysqldatadir /var/lib/mysql

# We don't package all files installed into the build root by intention -
# See BUG#998 for details.
%define _unpackaged_files_terminate_build 0

%define see_base For a description of MySQL see the base MySQL RPM or http://www.mysql.com

Name: MySQL
Summary:	MySQL: a very fast and reliable SQL database server
Group:		Applications/Databases
Version:	@MYSQL_NO_DASH_VERSION@
Release:	%{release}
License:	%{license}
Source:		http://www.mysql.com/Downloads/MySQL-@MYSQL_BASE_VERSION@/mysql-%{mysql_version}.tar.gz
URL:		http://www.mysql.com/
Packager:	Lenz Grimmer <build@mysql.com>
Vendor:		MySQL AB
Provides:	msqlormysql MySQL-server mysql
BuildRequires: ncurses-devel
Obsoletes:	mysql

# Think about what you use here since the first step is to
# run a rm -rf
BuildRoot:    %{_tmppath}/%{name}-%{version}-build

# From the manual
%description
The MySQL(TM) software delivers a very fast, multi-threaded, multi-user,
and robust SQL (Structured Query Language) database server. MySQL Server
is intended for mission-critical, heavy-load production systems as well
as for embedding into mass-deployed software. MySQL is a trademark of
MySQL AB.

The MySQL software has Dual Licensing, which means you can use the MySQL
software free of charge under the GNU General Public License
(http://www.gnu.org/licenses/). You can also purchase commercial MySQL
licenses from MySQL AB if you do not wish to be bound by the terms of
the GPL. See the chapter "Licensing and Support" in the manual for
further info.

The MySQL web site (http://www.mysql.com/) provides the latest
news and information about the MySQL software. Also please see the
documentation and the manual for more information.

%package server
Summary:	MySQL: a very fast and reliable SQL database server
Group:		Applications/Databases
Requires: coreutils grep procps /usr/sbin/useradd /usr/sbin/groupadd /sbin/chkconfig
Provides:	msqlormysql mysql-server mysql MySQL
Obsoletes:	MySQL mysql mysql-server

%description server
The MySQL(TM) software delivers a very fast, multi-threaded, multi-user,
and robust SQL (Structured Query Language) database server. MySQL Server
is intended for mission-critical, heavy-load production systems as well
as for embedding into mass-deployed software. MySQL is a trademark of
MySQL AB.

The MySQL software has Dual Licensing, which means you can use the MySQL
software free of charge under the GNU General Public License
(http://www.gnu.org/licenses/). You can also purchase commercial MySQL
licenses from MySQL AB if you do not wish to be bound by the terms of
the GPL. See the chapter "Licensing and Support" in the manual for
further info.

The MySQL web site (http://www.mysql.com/) provides the latest
news and information about the MySQL software. Also please see the
documentation and the manual for more information.

This package includes the MySQL server binary (incl. InnoDB) as well
as related utilities to run and administrate a MySQL server.

If you want to access and work with the database, you have to install
package "MySQL-client" as well!

%package client
Summary: MySQL - Client
Group: Applications/Databases
Obsoletes: mysql-client
Provides: mysql-client

%description client
This package contains the standard MySQL clients and administration tools. 

%{see_base}

%package ndb-storage
Summary:	MySQL - ndbcluster storage engine
Group:		Applications/Databases

%description ndb-storage
This package contains the ndbcluster storage engine. 
It is necessary to have this package installed on all 
computers that should store ndbcluster table data.
Note that this storage engine can only be used in conjunction
with the MySQL Max server.

%{see_base}

%package ndb-management
Summary:	MySQL - ndbcluster storage engine management
Group:		Applications/Databases

%description ndb-management
This package contains ndbcluster storage engine management.
It is necessary to have this package installed on at least 
one computer in the cluster.

%{see_base}

%package ndb-tools
Summary:	MySQL - ndbcluster storage engine basic tools
Group:		Applications/Databases

%description ndb-tools
This package contains ndbcluster storage engine basic tools.

%{see_base}

%package ndb-extra
Summary:	MySQL - ndbcluster storage engine extra tools
Group:		Applications/Databases

%description ndb-extra
This package contains some extra ndbcluster storage engine tools for the advanced user.
They should be used with caution.

%{see_base}

%package bench
Requires: %{name}-client perl-DBI perl
Summary: MySQL - Benchmarks and test system
Group: Applications/Databases
Provides: mysql-bench
Obsoletes: mysql-bench

%description bench
This package contains MySQL benchmark scripts and data.

%{see_base}

%package devel
Summary: MySQL - Development header files and libraries
Group: Applications/Databases
Provides: mysql-devel
Obsoletes: mysql-devel

%description devel
This package contains the development header files and libraries
necessary to develop MySQL client applications.

%{see_base}

%package shared
Summary: MySQL - Shared libraries
Group: Applications/Databases

%description shared
This package contains the shared libraries (*.so*) which certain
languages and applications need to dynamically load and use MySQL.

%package Max
Summary: MySQL - server with extended functionality
Group: Applications/Databases
Provides: mysql-Max
Obsoletes: mysql-Max
Requires: MySQL-server >= @MYSQL_BASE_VERSION@

%description Max 
Optional MySQL server binary that supports additional features like:

 - Berkeley DB Storage Engine
 - Ndbcluster Storage Engine interface
 - Archive Storage Engine
 - CSV Storage Engine
 - Example Storage Engine
 - Federated Storage Engine
 - User Defined Functions (UDFs).

To activate this binary, just install this package in addition to
the standard MySQL package.

Please note that this is a dynamically linked binary!

%package embedded
Requires: %{name}-devel
Summary: MySQL - embedded library
Group: Applications/Databases
Obsoletes: mysql-embedded

%description embedded
This package contains the MySQL server as an embedded library.

The embedded MySQL server library makes it possible to run a
full-featured MySQL server inside the client application.
The main benefits are increased speed and more simple management
for embedded applications.

The API is identical for the embedded MySQL version and the
client/server version.

%{see_base}

%prep
%setup -n mysql-%{mysql_version}

%build

BuildMySQL() {
# The --enable-assembler simply does nothing on systems that does not
# support assembler speedups.
sh -c  "PATH=\"${MYSQL_BUILD_PATH:-$PATH}\" \
	CC=\"${CC:-$MYSQL_BUILD_CC}\" \
	CXX=\"${CXX:-$MYSQL_BUILD_CXX}\" \
	CFLAGS=\"${MYSQL_BUILD_CFLAGS:-$RPM_OPT_FLAGS}\" \
	CXXFLAGS=\"${MYSQL_BUILD_CXXFLAGS:-$RPM_OPT_FLAGS \
	          -felide-constructors -fno-exceptions -fno-rtti \
		  }\" \
	./configure \
 	    $* \
	    --enable-assembler \
	    --enable-local-infile \
            --with-mysqld-user=%{mysqld_user} \
            --with-unix-socket-path=/var/lib/mysql/mysql.sock \
            --prefix=/ \
	    --with-extra-charsets=complex \
%if %{YASSL_BUILD}
	    --with-yassl \
%endif
            --exec-prefix=%{_exec_prefix} \
            --libexecdir=%{_sbindir} \
            --libdir=%{_libdir} \
            --sysconfdir=%{_sysconfdir} \
            --datadir=%{_datadir} \
            --localstatedir=%{mysqldatadir} \
            --infodir=%{_infodir} \
            --includedir=%{_includedir} \
            --mandir=%{_mandir} \
	    --enable-thread-safe-client \
	    --with-readline ; \
	    # Add this for more debugging support
	    # --with-debug
	    "

 # benchdir does not fit in above model. Maybe a separate bench distribution
 make benchdir_root=$RPM_BUILD_ROOT/usr/share/
}

# Use our own copy of glibc

OTHER_LIBC_DIR=/usr/local/mysql-glibc
USE_OTHER_LIBC_DIR=""
if test -d "$OTHER_LIBC_DIR"
then
  USE_OTHER_LIBC_DIR="--with-other-libc=$OTHER_LIBC_DIR"
fi

# Use the build root for temporary storage of the shared libraries.

RBR=$RPM_BUILD_ROOT
MBD=$RPM_BUILD_DIR/mysql-%{mysql_version}

# Clean up the BuildRoot first
[ "$RBR" != "/" ] && [ -d $RBR ] && rm -rf $RBR;
mkdir -p $RBR%{_libdir}/mysql

#
# Use MYSQL_BUILD_PATH so that we can use a dedicated version of gcc
#
PATH=${MYSQL_BUILD_PATH:-/bin:/usr/bin}
export PATH

# Build the Max binary (includes BDB and UDFs and therefore
# cannot be linked statically against the patched glibc)

# Use gcc for C and C++ code (to avoid a dependency on libstdc++ and
# including exceptions into the code
if [ -z "$CXX" -a -z "$CC" ]
then
	export CC="gcc"
	export CXX="gcc"
fi

BuildMySQL "--enable-shared \
		--with-berkeley-db \
		--with-innodb \
		--with-ndbcluster \
		--with-archive-storage-engine \
		--with-csv-storage-engine \
		--with-example-storage-engine \
		--with-blackhole-storage-engine \
		--with-federated-storage-engine \
	        --with-big-tables \
		--with-comment=\"MySQL Community Edition - Experimental (GPL)\" \
		--with-server-suffix='-max'"

# We might want to save the config log file
if test -n "$MYSQL_MAXCONFLOG_DEST"
then
  cp -fp config.log "$MYSQL_MAXCONFLOG_DEST"
fi

make test-force || true

# Save mysqld-max
mv sql/mysqld sql/mysqld-max
nm --numeric-sort sql/mysqld-max > sql/mysqld-max.sym
# Save the perror binary so it supports the NDB error codes (BUG#13740)
mv extra/perror extra/perror.ndb

# Install the ndb binaries
(cd ndb; make install DESTDIR=$RBR)

# Include libgcc.a in the devel subpackage (BUG 4921)
if expr "$CC" : ".*gcc.*" > /dev/null ;
then
  libgcc=`$CC --print-libgcc-file`
  if [ -f $libgcc ]
  then
    %define have_libgcc 1
    install -m 644 $libgcc $RBR%{_libdir}/mysql/libmygcc.a
  fi
fi

# Save libraries
(cd libmysql/.libs; tar cf $RBR/shared-libs.tar *.so*)
(cd libmysql_r/.libs; tar rf $RBR/shared-libs.tar *.so*)
(cd ndb/src/.libs; tar rf $RBR/shared-libs.tar *.so*)

# Now clean up
make clean

#
# Only link statically on our i386 build host (which has a specially
# patched static glibc installed) - ia64 and x86_64 run glibc-2.3 (unpatched)
# so don't link statically there
#
BuildMySQL "--disable-shared \
%if %{STATIC_BUILD}
		--with-mysqld-ldflags='-all-static' \
		--with-client-ldflags='-all-static' \
		--with-zlib-dir=bundled \
		$USE_OTHER_LIBC_DIR \
%endif
		--with-comment=\"MySQL Community Edition - Standard (GPL)\" \
		--with-server-suffix='%{server_suffix}' \
		--with-archive-storage-engine \
		--with-innodb \
		--with-big-tables"
nm --numeric-sort sql/mysqld > sql/mysqld.sym

# We might want to save the config log file
if test -n "$MYSQL_CONFLOG_DEST"
then
  cp -fp config.log "$MYSQL_CONFLOG_DEST"
fi

make test-force || true

%install
RBR=$RPM_BUILD_ROOT
MBD=$RPM_BUILD_DIR/mysql-%{mysql_version}

# Ensure that needed directories exists
install -d $RBR%{_sysconfdir}/{logrotate.d,init.d}
install -d $RBR%{mysqldatadir}/mysql
install -d $RBR%{_datadir}/{sql-bench,mysql-test}
install -d $RBR%{_includedir}
install -d $RBR%{_libdir}
install -d $RBR%{_mandir}
install -d $RBR%{_sbindir}


# Install all binaries stripped 
make install-strip DESTDIR=$RBR benchdir_root=%{_datadir}

# Install shared libraries (Disable for architectures that don't support it)
(cd $RBR%{_libdir}; tar xf $RBR/shared-libs.tar; rm -f $RBR/shared-libs.tar)

# install saved mysqld-max
install -s -m 755 $MBD/sql/mysqld-max $RBR%{_sbindir}/mysqld-max

# install saved perror binary with NDB support (BUG#13740)
install -s -m 755 $MBD/extra/perror.ndb $RBR%{_bindir}/perror

# install symbol files ( for stack trace resolution)
install -m 644 $MBD/sql/mysqld-max.sym $RBR%{_libdir}/mysql/mysqld-max.sym
install -m 644 $MBD/sql/mysqld.sym $RBR%{_libdir}/mysql/mysqld.sym

# Install logrotate and autostart
install -m 644 $MBD/support-files/mysql-log-rotate $RBR%{_sysconfdir}/logrotate.d/mysql
install -m 755 $MBD/support-files/mysql.server $RBR%{_sysconfdir}/init.d/mysql

# Install embedded server library in the build root
# FIXME No libmysqld on 5.0 yet
#install -m 644 libmysqld/libmysqld.a $RBR%{_libdir}/mysql/

# Create a symlink "rcmysql", pointing to the init.script. SuSE users
# will appreciate that, as all services usually offer this.
ln -s %{_sysconfdir}/init.d/mysql $RPM_BUILD_ROOT%{_sbindir}/rcmysql

# Create symbolic compatibility link safe_mysqld -> mysqld_safe
# (safe_mysqld will be gone in MySQL 4.1)
ln -sf ./mysqld_safe $RBR%{_bindir}/safe_mysqld

# Touch the place where the my.cnf config file and mysqlmanager.passwd
# (MySQL Instance Manager password file) might be located
# Just to make sure it's in the file list and marked as a config file
touch $RBR%{_sysconfdir}/my.cnf
touch $RBR%{_sysconfdir}/mysqlmanager.passwd

%pre server
# Shut down a previously installed server first
if test -x %{_sysconfdir}/init.d/mysql
then
  %{_sysconfdir}/init.d/mysql stop > /dev/null 2>&1
  echo "Giving mysqld a couple of seconds to exit nicely"
  sleep 5
elif test -x %{_sysconfdir}/rc.d/init.d/mysql
then
  %{_sysconfdir}/rc.d/init.d/mysql stop > /dev/null 2>&1
  echo "Giving mysqld a couple of seconds to exit nicely"
  sleep 5
fi

%post server
mysql_datadir=%{mysqldatadir}

# Create data directory if needed
if test ! -d $mysql_datadir; then mkdir -m 755 $mysql_datadir; fi
if test ! -d $mysql_datadir/mysql; then mkdir $mysql_datadir/mysql; fi
if test ! -d $mysql_datadir/test; then mkdir $mysql_datadir/test; fi

# Make MySQL start/shutdown automatically when the machine does it.
# use insserv for older SuSE Linux versions
if test -x /sbin/insserv
then
	/sbin/insserv %{_sysconfdir}/init.d/mysql
# use chkconfig on Red Hat and newer SuSE releases
elif test -x /sbin/chkconfig
then
	/sbin/chkconfig --add mysql
fi

# Create a MySQL user and group. Do not report any problems if it already
# exists.
groupadd -r %{mysqld_group} 2> /dev/null || true
useradd -M -r -d $mysql_datadir -s /bin/bash -c "MySQL server" -g %{mysqld_group} %{mysqld_user} 2> /dev/null || true 
# The user may already exist, make sure it has the proper group nevertheless (BUG#12823)
usermod -g %{mysqld_group} %{mysqld_user} 2> /dev/null || true

# Change permissions so that the user that will run the MySQL daemon
# owns all database files.
chown -R %{mysqld_user}:%{mysqld_group} $mysql_datadir

# Initiate databases
%{_bindir}/mysql_install_db --rpm --user=%{mysqld_user}

# Change permissions again to fix any new files.
chown -R %{mysqld_user}:%{mysqld_group} $mysql_datadir

# Fix permissions for the permission database so that only the user
# can read them.
chmod -R og-rw $mysql_datadir/mysql

# Restart in the same way that mysqld will be started normally.
%{_sysconfdir}/init.d/mysql start

# Allow safe_mysqld to start mysqld and print a message before we exit
sleep 2


%post ndb-storage
mysql_clusterdir=/var/lib/mysql-cluster

# Create cluster directory if needed
if test ! -d $mysql_clusterdir; then mkdir -m 755 $mysql_clusterdir; fi


%post Max
# Restart mysqld, to use the new binary.
echo "Restarting mysqld."
%{_sysconfdir}/init.d/mysql restart > /dev/null 2>&1

%preun server
if test $1 = 0
then
	# Stop MySQL before uninstalling it
  if test -x %{_sysconfdir}/init.d/mysql
  then
    %{_sysconfdir}/init.d/mysql stop > /dev/null
  fi

  # Remove autostart of mysql
	# for older SuSE Linux versions
	if test -x /sbin/insserv
	then
		/sbin/insserv -r %{_sysconfdir}/init.d/mysql
	# use chkconfig on Red Hat and newer SuSE releases
	elif test -x /sbin/chkconfig
	then
		/sbin/chkconfig --del mysql
	fi
fi

# We do not remove the mysql user since it may still own a lot of
# database files.

# Clean up the BuildRoot
%clean
[ "$RPM_BUILD_ROOT" != "/" ] && [ -d $RPM_BUILD_ROOT ] && rm -rf $RPM_BUILD_ROOT;

%files server
%defattr(-,root,root,0755)

%doc COPYING README 
%doc support-files/my-*.cnf
%doc support-files/ndb-*.ini

%doc %attr(644, root, root) %{_infodir}/mysql.info*

<<<<<<< HEAD
%doc %attr(644, root, man) %{_mandir}/man1/mysql_zap.1*
=======
%doc %attr(644, root, man) %{_mandir}/man1/isamchk.1*
%doc %attr(644, root, man) %{_mandir}/man1/isamlog.1*
%doc %attr(644, root, man) %{_mandir}/man1/myisamchk.1*
%doc %attr(644, root, man) %{_mandir}/man1/myisamlog.1*
%doc %attr(644, root, man) %{_mandir}/man1/myisampack.1*
>>>>>>> 0f319232
%doc %attr(644, root, man) %{_mandir}/man1/mysqld.1*
%doc %attr(644, root, man) %{_mandir}/man1/mysqld_multi.1*
%doc %attr(644, root, man) %{_mandir}/man1/mysqld_safe.1*
%doc %attr(644, root, man) %{_mandir}/man1/mysql_fix_privilege_tables.1*
%doc %attr(644, root, man) %{_mandir}/man1/mysqlhotcopy.1*
%doc %attr(644, root, man) %{_mandir}/man1/mysql.server.1*
%doc %attr(644, root, man) %{_mandir}/man1/mysql_zap.1*
%doc %attr(644, root, man) %{_mandir}/man1/pack_isam.1*
%doc %attr(644, root, man) %{_mandir}/man1/perror.1*
%doc %attr(644, root, man) %{_mandir}/man1/replace.1*
%doc %attr(644, root, man) %{_mandir}/man1/safe_mysqld.1*

%ghost %config(noreplace,missingok) %{_sysconfdir}/my.cnf
%ghost %config(noreplace,missingok) %{_sysconfdir}/mysqlmanager.passwd

<<<<<<< HEAD
%attr(755, root, root) %{_bindir}/my_print_defaults
=======
%attr(755, root, root) %{_bindir}/isamchk
%attr(755, root, root) %{_bindir}/isamlog
>>>>>>> 0f319232
%attr(755, root, root) %{_bindir}/myisamchk
%attr(755, root, root) %{_bindir}/myisam_ftdump
%attr(755, root, root) %{_bindir}/myisamlog
%attr(755, root, root) %{_bindir}/myisampack
%attr(755, root, root) %{_bindir}/my_print_defaults
%attr(755, root, root) %{_bindir}/mysqlbug
%attr(755, root, root) %{_bindir}/mysql_convert_table_format
%attr(755, root, root) %{_bindir}/mysql_create_system_tables
%attr(755, root, root) %{_bindir}/mysqld_multi
%attr(755, root, root) %{_bindir}/mysqld_safe
%attr(755, root, root) %{_bindir}/mysql_explain_log
%attr(755, root, root) %{_bindir}/mysql_fix_extensions
%attr(755, root, root) %{_bindir}/mysql_fix_privilege_tables
%attr(755, root, root) %{_bindir}/mysqlhotcopy
%attr(755, root, root) %{_bindir}/mysql_install_db
%attr(755, root, root) %{_bindir}/mysql_secure_installation
%attr(755, root, root) %{_bindir}/mysql_setpermission
%attr(755, root, root) %{_bindir}/mysqltest
%attr(755, root, root) %{_bindir}/mysql_tzinfo_to_sql
%attr(755, root, root) %{_bindir}/mysql_zap
<<<<<<< HEAD
%attr(755, root, root) %{_bindir}/mysqlbug
%attr(755, root, root) %{_bindir}/mysqld_multi
%attr(755, root, root) %{_bindir}/mysqld_safe
%attr(755, root, root) %{_bindir}/mysqlhotcopy
%attr(755, root, root) %{_bindir}/mysqltest
=======
%attr(755, root, root) %{_bindir}/pack_isam
>>>>>>> 0f319232
%attr(755, root, root) %{_bindir}/perror
%attr(755, root, root) %{_bindir}/replace
%attr(755, root, root) %{_bindir}/resolveip
%attr(755, root, root) %{_bindir}/resolve_stack_dump
%attr(755, root, root) %{_bindir}/safe_mysqld

%attr(755, root, root) %{_sbindir}/mysqld
%attr(755, root, root) %{_sbindir}/mysqlmanager
%attr(755, root, root) %{_sbindir}/rcmysql
%attr(644, root, root) %{_libdir}/mysql/mysqld.sym

%attr(644, root, root) %config(noreplace,missingok) %{_sysconfdir}/logrotate.d/mysql
%attr(755, root, root) %{_sysconfdir}/init.d/mysql

%attr(755, root, root) %{_datadir}/mysql/

%files client
%defattr(-, root, root, 0755)
%attr(755, root, root) %{_bindir}/msql2mysql
%attr(755, root, root) %{_bindir}/mysql
%attr(755, root, root) %{_bindir}/mysql_find_rows
%attr(755, root, root) %{_bindir}/mysql_tableinfo
%attr(755, root, root) %{_bindir}/mysql_waitpid
%attr(755, root, root) %{_bindir}/mysqlaccess
%attr(755, root, root) %{_bindir}/mysqladmin
%attr(755, root, root) %{_bindir}/mysqlbinlog
%attr(755, root, root) %{_bindir}/mysqlcheck
%attr(755, root, root) %{_bindir}/mysqldump
%attr(755, root, root) %{_bindir}/mysqldumpslow
%attr(755, root, root) %{_bindir}/mysqlimport
%attr(755, root, root) %{_bindir}/mysqlshow

%doc %attr(644, root, man) %{_mandir}/man1/msql2mysql.1*
%doc %attr(644, root, man) %{_mandir}/man1/mysql.1*
%doc %attr(644, root, man) %{_mandir}/man1/mysqlaccess.1*
%doc %attr(644, root, man) %{_mandir}/man1/mysqladmin.1*
%doc %attr(644, root, man) %{_mandir}/man1/mysqlbinlog.1*
%doc %attr(644, root, man) %{_mandir}/man1/mysqlcheck.1*
%doc %attr(644, root, man) %{_mandir}/man1/mysqldump.1*
%doc %attr(644, root, man) %{_mandir}/man1/mysqlimport.1*
%doc %attr(644, root, man) %{_mandir}/man1/mysqlshow.1*

%post shared
/sbin/ldconfig

%postun shared
/sbin/ldconfig

%files ndb-storage
%defattr(-,root,root,0755)
%attr(755, root, root) %{_sbindir}/ndbd

%files ndb-management
%defattr(-,root,root,0755)
%attr(755, root, root) %{_sbindir}/ndb_mgmd
%attr(755, root, root) %{_bindir}/ndb_mgm

%files ndb-tools
%defattr(-,root,root,0755)
%attr(755, root, root) %{_bindir}/ndb_mgm
%attr(755, root, root) %{_bindir}/ndb_restore
%attr(755, root, root) %{_bindir}/ndb_waiter
%attr(755, root, root) %{_bindir}/ndb_select_all
%attr(755, root, root) %{_bindir}/ndb_select_count
%attr(755, root, root) %{_bindir}/ndb_desc
%attr(755, root, root) %{_bindir}/ndb_show_tables
%attr(755, root, root) %{_bindir}/ndb_test_platform

%files ndb-extra
%defattr(-,root,root,0755)
%attr(755, root, root) %{_bindir}/ndb_drop_index
%attr(755, root, root) %{_bindir}/ndb_drop_table
%attr(755, root, root) %{_bindir}/ndb_delete_all

%files devel
%defattr(-, root, root, 0755)
%doc EXCEPTIONS-CLIENT
%doc %attr(644, root, man) %{_mandir}/man1/mysql_config.1*
%attr(755, root, root) %{_bindir}/comp_err
%attr(755, root, root) %{_bindir}/mysql_config
%dir %attr(755, root, root) %{_includedir}/mysql
%dir %attr(755, root, root) %{_libdir}/mysql
%{_includedir}/mysql/*
%{_libdir}/mysql/libdbug.a
%{_libdir}/mysql/libheap.a
%if %{have_libgcc}
%{_libdir}/mysql/libmygcc.a
%endif
%{_libdir}/mysql/libmyisam.a
%{_libdir}/mysql/libmyisammrg.a
%{_libdir}/mysql/libmysqlclient.a
%{_libdir}/mysql/libmysqlclient.la
%{_libdir}/mysql/libmysqlclient_r.a
%{_libdir}/mysql/libmysqlclient_r.la
%{_libdir}/mysql/libmystrings.a
%{_libdir}/mysql/libmysys.a
%{_libdir}/mysql/libndbclient.a
%{_libdir}/mysql/libndbclient.la
%{_libdir}/mysql/libvio.a

%files shared
%defattr(-, root, root, 0755)
# Shared libraries (omit for architectures that don't support them)
%{_libdir}/*.so*

%files bench
%defattr(-, root, root, 0755)
%attr(-, root, root) %{_datadir}/sql-bench
%attr(-, root, root) %{_datadir}/mysql-test
%attr(755, root, root) %{_bindir}/mysql_client_test
%attr(755, root, root) %{_bindir}/mysqltestmanager
%attr(755, root, root) %{_bindir}/mysqltestmanager-pwgen
%attr(755, root, root) %{_bindir}/mysqltestmanagerc

%files Max
%defattr(-, root, root, 0755)
%attr(755, root, root) %{_sbindir}/mysqld-max
%attr(644, root, root) %{_libdir}/mysql/mysqld-max.sym

%files embedded
%defattr(-, root, root, 0755)
# %attr(644, root, root) %{_libdir}/mysql/libmysqld.a

# The spec file changelog only includes changes made to the spec file
# itself - note that they must be ordered by date (important when
# merging BK trees)
%changelog 
<<<<<<< HEAD
* Wed Oct 19 2005 Kent Boortz <kent@mysql.com>

- Made yaSSL support an option (off by default)

* Wed Oct 19 2005 Kent Boortz <kent@mysql.com>

- Enabled yaSSL support

* Sat Oct 15 2005 Kent Boortz <kent@mysql.com>

- Give mode arguments the same way in all places
- Moved copy of mysqld.a to "standard" build, but
  disabled it as we don't do embedded yet in 5.0

* Fri Oct 14 2005 Kent Boortz <kent@mysql.com>

- For 5.x, always compile with --with-big-tables
- Copy the config.log file to location outside
  the build tree

* Fri Oct 14 2005 Kent Boortz <kent@mysql.com>

- Removed unneeded/obsolte configure options
- Added archive engine to standard server
- Removed the embedded server from experimental server
- Changed suffix "-Max" => "-max"
- Changed comment string "Max" => "Experimental"
=======
* Thu Oct 27 2005 Lenz Grimmer <lenz@grimmer.com>

- added more man pages
>>>>>>> 0f319232

* Thu Oct 13 2005 Lenz Grimmer <lenz@mysql.com>

- added a usermod call to assign a potential existing mysql user to the
  correct user group (BUG#12823)
- Save the perror binary built during Max build so it supports the NDB
  error codes (BUG#13740)
- added a separate macro "mysqld_group" to be able to define the
  user group of the mysql user seperately, if desired.

* Thu Sep 29 2005 Lenz Grimmer <lenz@mysql.com>

- fixed the removing of the RPM_BUILD_ROOT in the %clean section (the
  $RBR variable did not get expanded, thus leaving old build roots behind)

* Thu Aug 04 2005 Lenz Grimmer <lenz@mysql.com>

- Fixed the creation of the mysql user group account in the postinstall
  section (BUG 12348)
- Fixed enabling the Archive storage engine in the Max binary

* Tue Aug 02 2005 Lenz Grimmer <lenz@mysql.com>

- Fixed the Requires: tag for the server RPM (BUG 12233)

* Fri Jul 15 2005 Lenz Grimmer <lenz@mysql.com>

- create a "mysql" user group and assign the mysql user account to that group
  in the server postinstall section. (BUG 10984)

* Tue Jun 14 2005 Lenz Grimmer <lenz@mysql.com>

- Do not build statically on i386 by default, only when adding either "--with
  static" or "--define '_with_static 1'" to the RPM build options. Static
  linking really only makes sense when linking against the specially patched
  glibc 2.2.5.

* Mon Jun 06 2005 Lenz Grimmer <lenz@mysql.com>

- added mysql_client_test to the "bench" subpackage (BUG 10676)
- added the libndbclient static and shared libraries (BUG 10676)

* Wed Jun 01 2005 Lenz Grimmer <lenz@mysql.com>

- use "mysqldatadir" variable instead of hard-coding the path multiple times
- use the "mysqld_user" variable on all occasions a user name is referenced
- removed (incomplete) Brazilian translations
- removed redundant release tags from the subpackage descriptions

* Wed May 25 2005 Joerg Bruehe <joerg@mysql.com>

- Added a "make clean" between separate calls to "BuildMySQL".

* Wed Apr 20 2005 Lenz Grimmer <lenz@mysql.com>

- Enabled the "blackhole" storage engine for the Max RPM

* Wed Apr 13 2005 Lenz Grimmer <lenz@mysql.com>

- removed the MySQL manual files (html/ps/texi) - they have been removed
  from the MySQL sources and are now available seperately.

* Mon Apr 4 2005 Petr Chardin <petr@mysql.com>

- old mysqlmanager, mysqlmanagerc and mysqlmanager-pwger renamed into
  mysqltestmanager, mysqltestmanager and mysqltestmanager-pwgen respectively

* Fri Mar 18 2005 Lenz Grimmer <lenz@mysql.com>

- Disabled RAID in the Max binaries once and for all (it has finally been
  removed from the source tree)

* Sun Feb 20 2005 Petr Chardin <petr@mysql.com>

- Install MySQL Instance Manager together with mysqld, touch mysqlmanager
  password file

* Mon Feb 14 2005 Lenz Grimmer <lenz@mysql.com>

- Fixed the compilation comments and moved them into the separate build sections
  for Max and Standard

* Mon Feb 7 2005 Tomas Ulin <tomas@mysql.com>

- enabled the "Ndbcluster" storage engine for the max binary
- added extra make install in ndb subdir after Max build to get ndb binaries
- added packages for ndbcluster storage engine

* Fri Jan 14 2005 Lenz Grimmer <lenz@mysql.com>

- replaced obsoleted "BuildPrereq" with "BuildRequires" instead

* Thu Jan 13 2005 Lenz Grimmer <lenz@mysql.com>

- enabled the "Federated" storage engine for the max binary

* Tue Jan 04 2005 Petr Chardin <petr@mysql.com>

- ISAM and merge storage engines were purged. As well as appropriate
  tools and manpages (isamchk and isamlog)

* Thu Dec 31 2004 Lenz Grimmer <lenz@mysql.com>

- enabled the "Archive" storage engine for the max binary
- enabled the "CSV" storage engine for the max binary
- enabled the "Example" storage engine for the max binary

* Thu Aug 26 2004 Lenz Grimmer <lenz@mysql.com>

- MySQL-Max now requires MySQL-server instead of MySQL (BUG 3860)

* Fri Aug 20 2004 Lenz Grimmer <lenz@mysql.com>

- do not link statically on IA64/AMD64 as these systems do not have
  a patched glibc installed

* Tue Aug 10 2004 Lenz Grimmer <lenz@mysql.com>

- Added libmygcc.a to the devel subpackage (required to link applications
  against the the embedded server libmysqld.a) (BUG 4921)

* Mon Aug 09 2004 Lenz Grimmer <lenz@mysql.com>

- Added EXCEPTIONS-CLIENT to the "devel" package

* Thu Jul 29 2004 Lenz Grimmer <lenz@mysql.com>

- disabled OpenSSL in the Max binaries again (the RPM packages were the
  only exception to this anyway) (BUG 1043)

* Wed Jun 30 2004 Lenz Grimmer <lenz@mysql.com>

- fixed server postinstall (mysql_install_db was called with the wrong
  parameter)

* Thu Jun 24 2004 Lenz Grimmer <lenz@mysql.com>

- added mysql_tzinfo_to_sql to the server subpackage
- run "make clean" instead of "make distclean"

* Mon Apr 05 2004 Lenz Grimmer <lenz@mysql.com>

- added ncurses-devel to the build prerequisites (BUG 3377)

* Thu Feb 12 2004 Lenz Grimmer <lenz@mysql.com>

- when using gcc, _always_ use CXX=gcc 
- replaced Copyright with License field (Copyright is obsolete)

* Tue Feb 03 2004 Lenz Grimmer <lenz@mysql.com>

- added myisam_ftdump to the Server package

* Tue Jan 13 2004 Lenz Grimmer <lenz@mysql.com>

- link the mysql client against libreadline instead of libedit (BUG 2289)

* Mon Dec 22 2003 Lenz Grimmer <lenz@mysql.com>

- marked /etc/logrotate.d/mysql as a config file (BUG 2156)

* Fri Dec 13 2003 Lenz Grimmer <lenz@mysql.com>

- fixed file permissions (BUG 1672)

* Thu Dec 11 2003 Lenz Grimmer <lenz@mysql.com>

- made testing for gcc3 a bit more robust

* Fri Dec 05 2003 Lenz Grimmer <lenz@mysql.com>

- added missing file mysql_create_system_tables to the server subpackage

* Fri Nov 21 2003 Lenz Grimmer <lenz@mysql.com>

- removed dependency on MySQL-client from the MySQL-devel subpackage
  as it is not really required. (BUG 1610)

* Fri Aug 29 2003 Lenz Grimmer <lenz@mysql.com>

- Fixed BUG 1162 (removed macro names from the changelog)
- Really fixed BUG 998 (disable the checking for installed but
  unpackaged files)

* Tue Aug 05 2003 Lenz Grimmer <lenz@mysql.com>

- Fixed BUG 959 (libmysqld not being compiled properly)
- Fixed BUG 998 (RPM build errors): added missing files to the
  distribution (mysql_fix_extensions, mysql_tableinfo, mysqldumpslow,
  mysql_fix_privilege_tables.1), removed "-n" from install section.

* Wed Jul 09 2003 Lenz Grimmer <lenz@mysql.com>

- removed the GIF Icon (file was not included in the sources anyway)
- removed unused variable shared_lib_version
- do not run automake before building the standard binary
  (should not be necessary)
- add server suffix '-standard' to standard binary (to be in line
  with the binary tarball distributions)
- Use more RPM macros (_exec_prefix, _sbindir, _libdir, _sysconfdir,
  _datadir, _includedir) throughout the spec file.
- allow overriding CC and CXX (required when building with other compilers)

* Fri May 16 2003 Lenz Grimmer <lenz@mysql.com>

- re-enabled RAID again

* Wed Apr 30 2003 Lenz Grimmer <lenz@mysql.com>

- disabled MyISAM RAID (--with-raid) - it throws an assertion which
  needs to be investigated first.

* Mon Mar 10 2003 Lenz Grimmer <lenz@mysql.com>

- added missing file mysql_secure_installation to server subpackage
  (BUG 141)

* Tue Feb 11 2003 Lenz Grimmer <lenz@mysql.com>

- re-added missing pre- and post(un)install scripts to server subpackage
- added config file /etc/my.cnf to the file list (just for completeness)
- make sure to create the datadir with 755 permissions

* Mon Jan 27 2003 Lenz Grimmer <lenz@mysql.com>

- removed unused CC and CXX variables
- CFLAGS and CXXFLAGS should honor RPM_OPT_FLAGS

* Fri Jan 24 2003 Lenz Grimmer <lenz@mysql.com>

- renamed package "MySQL" to "MySQL-server"
- fixed Copyright tag
- added mysql_waitpid to client subpackage (required for mysql-test-run)

* Wed Nov 27 2002 Lenz Grimmer <lenz@mysql.com>

- moved init script from /etc/rc.d/init.d to /etc/init.d (the majority of 
  Linux distributions now support this scheme as proposed by the LSB either
  directly or via a compatibility symlink)
- Use new "restart" init script action instead of starting and stopping
  separately
- Be more flexible in activating the automatic bootup - use insserv (on
  older SuSE versions) or chkconfig (Red Hat, newer SuSE versions and
  others) to create the respective symlinks

* Wed Sep 25 2002 Lenz Grimmer <lenz@mysql.com>

- MySQL-Max now requires MySQL >= 4.0 to avoid version mismatches
  (mixing 3.23 and 4.0 packages)

* Fri Aug 09 2002 Lenz Grimmer <lenz@mysql.com>
 
- Turn off OpenSSL in MySQL-Max for now until it works properly again
- enable RAID for the Max binary instead
- added compatibility link: safe_mysqld -> mysqld_safe to ease the
  transition from 3.23

* Thu Jul 18 2002 Lenz Grimmer <lenz@mysql.com>

- Reworked the build steps a little bit: the Max binary is supposed
  to include OpenSSL, which cannot be linked statically, thus trying
	to statically link against a special glibc is futile anyway
- because of this, it is not required to make yet another build run
  just to compile the shared libs (saves a lot of time)
- updated package description of the Max subpackage
- clean up the BuildRoot directory afterwards

* Mon Jul 15 2002 Lenz Grimmer <lenz@mysql.com>

- Updated Packager information
- Fixed the build options: the regular package is supposed to
  include InnoDB and linked statically, while the Max package
	should include BDB and SSL support

* Fri May 03 2002 Lenz Grimmer <lenz@mysql.com>

- Use more RPM macros (e.g. infodir, mandir) to make the spec
  file more portable
- reorganized the installation of documentation files: let RPM
  take care of this
- reorganized the file list: actually install man pages along
  with the binaries of the respective subpackage
- do not include libmysqld.a in the devel subpackage as well, if we
  have a special "embedded" subpackage
- reworked the package descriptions

* Mon Oct  8 2001 Monty

- Added embedded server as a separate RPM

* Fri Apr 13 2001 Monty

- Added mysqld-max to the distribution

* Tue Jan 2  2001  Monty

- Added mysql-test to the bench package

* Fri Aug 18 2000 Tim Smith <tim@mysql.com>

- Added separate libmysql_r directory; now both a threaded
  and non-threaded library is shipped.

* Wed Sep 28 1999 David Axmark <davida@mysql.com>

- Added the support-files/my-example.cnf to the docs directory.

- Removed devel dependency on base since it is about client
  development.

* Wed Sep 8 1999 David Axmark <davida@mysql.com>

- Cleaned up some for 3.23.

* Thu Jul 1 1999 David Axmark <davida@mysql.com>

- Added support for shared libraries in a separate sub
  package. Original fix by David Fox (dsfox@cogsci.ucsd.edu)

- The --enable-assembler switch is now automatically disables on
  platforms there assembler code is unavailable. This should allow
  building this RPM on non i386 systems.

* Mon Feb 22 1999 David Axmark <david@detron.se>

- Removed unportable cc switches from the spec file. The defaults can
  now be overridden with environment variables. This feature is used
  to compile the official RPM with optimal (but compiler version
  specific) switches.

- Removed the repetitive description parts for the sub rpms. Maybe add
  again if RPM gets a multiline macro capability.

- Added support for a pt_BR translation. Translation contributed by
  Jorge Godoy <jorge@bestway.com.br>.

* Wed Nov 4 1998 David Axmark <david@detron.se>

- A lot of changes in all the rpm and install scripts. This may even
  be a working RPM :-)

* Sun Aug 16 1998 David Axmark <david@detron.se>

- A developers changelog for MySQL is available in the source RPM. And
  there is a history of major user visible changed in the Reference
  Manual.  Only RPM specific changes will be documented here.<|MERGE_RESOLUTION|>--- conflicted
+++ resolved
@@ -541,15 +541,9 @@
 
 %doc %attr(644, root, root) %{_infodir}/mysql.info*
 
-<<<<<<< HEAD
-%doc %attr(644, root, man) %{_mandir}/man1/mysql_zap.1*
-=======
-%doc %attr(644, root, man) %{_mandir}/man1/isamchk.1*
-%doc %attr(644, root, man) %{_mandir}/man1/isamlog.1*
 %doc %attr(644, root, man) %{_mandir}/man1/myisamchk.1*
 %doc %attr(644, root, man) %{_mandir}/man1/myisamlog.1*
 %doc %attr(644, root, man) %{_mandir}/man1/myisampack.1*
->>>>>>> 0f319232
 %doc %attr(644, root, man) %{_mandir}/man1/mysqld.1*
 %doc %attr(644, root, man) %{_mandir}/man1/mysqld_multi.1*
 %doc %attr(644, root, man) %{_mandir}/man1/mysqld_safe.1*
@@ -565,12 +559,6 @@
 %ghost %config(noreplace,missingok) %{_sysconfdir}/my.cnf
 %ghost %config(noreplace,missingok) %{_sysconfdir}/mysqlmanager.passwd
 
-<<<<<<< HEAD
-%attr(755, root, root) %{_bindir}/my_print_defaults
-=======
-%attr(755, root, root) %{_bindir}/isamchk
-%attr(755, root, root) %{_bindir}/isamlog
->>>>>>> 0f319232
 %attr(755, root, root) %{_bindir}/myisamchk
 %attr(755, root, root) %{_bindir}/myisam_ftdump
 %attr(755, root, root) %{_bindir}/myisamlog
@@ -591,15 +579,7 @@
 %attr(755, root, root) %{_bindir}/mysqltest
 %attr(755, root, root) %{_bindir}/mysql_tzinfo_to_sql
 %attr(755, root, root) %{_bindir}/mysql_zap
-<<<<<<< HEAD
-%attr(755, root, root) %{_bindir}/mysqlbug
-%attr(755, root, root) %{_bindir}/mysqld_multi
-%attr(755, root, root) %{_bindir}/mysqld_safe
-%attr(755, root, root) %{_bindir}/mysqlhotcopy
-%attr(755, root, root) %{_bindir}/mysqltest
-=======
 %attr(755, root, root) %{_bindir}/pack_isam
->>>>>>> 0f319232
 %attr(755, root, root) %{_bindir}/perror
 %attr(755, root, root) %{_bindir}/replace
 %attr(755, root, root) %{_bindir}/resolveip
@@ -727,7 +707,10 @@
 # itself - note that they must be ordered by date (important when
 # merging BK trees)
 %changelog 
-<<<<<<< HEAD
+* Thu Oct 27 2005 Lenz Grimmer <lenz@grimmer.com>
+
+- added more man pages
+
 * Wed Oct 19 2005 Kent Boortz <kent@mysql.com>
 
 - Made yaSSL support an option (off by default)
@@ -750,16 +733,11 @@
 
 * Fri Oct 14 2005 Kent Boortz <kent@mysql.com>
 
-- Removed unneeded/obsolte configure options
+- Removed unneeded/obsolete configure options
 - Added archive engine to standard server
 - Removed the embedded server from experimental server
 - Changed suffix "-Max" => "-max"
 - Changed comment string "Max" => "Experimental"
-=======
-* Thu Oct 27 2005 Lenz Grimmer <lenz@grimmer.com>
-
-- added more man pages
->>>>>>> 0f319232
 
 * Thu Oct 13 2005 Lenz Grimmer <lenz@mysql.com>
 
