--- conflicted
+++ resolved
@@ -343,22 +343,13 @@
   IF(NOT LIBRT)
     MY_SEARCH_LIBS(clock_gettime rt LIBRT)
   ENDIF()
-<<<<<<< HEAD
   MY_SEARCH_LIBS(timer_create rt LIBRT)
   MY_SEARCH_LIBS(atomic_thread_fence atomic LIBATOMIC)
+  MY_SEARCH_LIBS(backtrace execinfo LIBEXECINFO)
 
   SET(CMAKE_REQUIRED_LIBRARIES 
     ${LIBM} ${LIBNSL} ${LIBBIND} ${LIBCRYPT} ${LIBSOCKET} ${LIBDL}
-    ${CMAKE_THREAD_LIBS_INIT} ${LIBRT} ${LIBATOMIC}
-=======
-  MY_SEARCH_LIBS(backtrace execinfo LIBEXECINFO)
-
-  FIND_PACKAGE(Threads)
-
-  SET(CMAKE_REQUIRED_LIBRARIES 
-    ${LIBM} ${LIBNSL} ${LIBBIND} ${LIBCRYPT} ${LIBSOCKET} ${LIBDL}
-    ${CMAKE_THREAD_LIBS_INIT} ${LIBRT} ${LIBEXECINFO}
->>>>>>> 6f58bb9a
+    ${CMAKE_THREAD_LIBS_INIT} ${LIBRT} ${LIBATOMIC} ${LIBEXECINFO}
   )
   # Need explicit pthread for gcc -fsanitize=address
   IF(CMAKE_C_FLAGS MATCHES "-fsanitize=")
@@ -726,15 +717,6 @@
 ENDIF()
 
 CHECK_C_SOURCE_COMPILES("
-<<<<<<< HEAD
-  int main(int argc, char **argv) 
-  {
-    extern char *__bss_start;
-    return __bss_start ? 1 : 0;
-  }"
-HAVE_BSS_START)
-
-CHECK_C_SOURCE_COMPILES("
 int main()
 {
   __builtin_unreachable();
@@ -748,15 +730,6 @@
   __builtin_expect(l, 0);
   return 0;
 }" HAVE_BUILTIN_EXPECT)
-=======
-    int main()
-    {
-      extern void __attribute__((weak)) foo(void);
-      return 0;
-    }"
-    HAVE_WEAK_SYMBOL
-)
->>>>>>> 6f58bb9a
 
 # GCC has __builtin_stpcpy but still calls stpcpy
 IF(NOT CMAKE_SYSTEM_NAME MATCHES "SunOS" OR NOT CMAKE_COMPILER_IS_GNUCC)
