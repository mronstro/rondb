--- conflicted
+++ resolved
@@ -3503,8 +3503,6 @@
                            return "ssl_modes_" + info.param.testname;
                          });
 
-<<<<<<< HEAD
-=======
 static constexpr const char *default_auth_params[] = {
     "default",
     "mysql_native_password",
@@ -3654,7 +3652,6 @@
              std::string(std::get<2>(info.param));
     });
 
->>>>>>> 057f5c95
 struct BenchmarkParam {
   std::string testname;
 
@@ -3691,11 +3688,6 @@
       // threw?
       if (s == nullptr || s->mysqld_failed_to_start()) {
         GTEST_SKIP() << "failed to start mysqld";
-<<<<<<< HEAD
-      } else {
-        s->flush_privileges();  // reset the auth-cache
-=======
->>>>>>> 057f5c95
       }
     }
   }
