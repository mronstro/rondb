--- conflicted
+++ resolved
@@ -2390,7 +2390,6 @@
         mysql->server_status = uint2korr(net->read_pos + 3);
       }
     }
-<<<<<<< HEAD
 #if defined(CLIENT_PROTOCOL_TRACING)
     if (mysql->server_status & SERVER_MORE_RESULTS_EXISTS)
       MYSQL_TRACE_STAGE(mysql, WAIT_FOR_RESULT);
@@ -2403,33 +2402,18 @@
   pos = net->read_pos;
   end_pos = pos + pkt_len;
   for (field = 0; field < fields; field++) {
-    len = (ulong)net_field_length_checked(&pos, (ulong)(end_pos - pos));
-    if (pos > end_pos) {
-=======
-    return 1;				/* End of data */
-  }
-  prev_pos= 0;				/* allowed to write at packet[-1] */
-  pos=net->read_pos;
-  end_pos=pos+pkt_len;
-  for (field=0 ; field < fields ; field++)
-  {
     if (pos >= end_pos) {
       set_mysql_error(mysql, CR_MALFORMED_PACKET, unknown_sqlstate);
       return -1;
     }
-    len=(ulong) net_field_length_checked(&pos, (ulong)(end_pos - pos));
+    len = (ulong)net_field_length_checked(&pos, (ulong)(end_pos - pos));
     DBUG_EXECUTE_IF("simulate_bad_field_length_1", {
-      len= 1000000L;
-      fields= 2;
+      len = 1000000L;
     });
     DBUG_EXECUTE_IF("simulate_bad_field_length_2", {
-      len= pkt_len - 1;
-      fields= 2;
+      len = pkt_len - 1;
     });
-
-    if (pos > end_pos)
-    {
->>>>>>> 3099bab3
+    if (pos > end_pos) {
       set_mysql_error(mysql, CR_UNKNOWN_ERROR, unknown_sqlstate);
       return -1;
     }
@@ -2442,7 +2426,6 @@
       pos += len;
       *lengths++ = len;
     }
-
     /*
      It's safe to write to prev_pos here because we already check
      for a valid pos in the beginning of this loop.
@@ -2451,14 +2434,9 @@
       *prev_pos = 0; /* Terminate prev field */
     prev_pos = pos;
   }
-<<<<<<< HEAD
   row[field] = (char *)prev_pos + 1; /* End of last field */
-  *prev_pos = 0;                     /* Terminate last field */
-=======
-  row[field]=(char*) prev_pos+1;		/* End of last field */
   if (prev_pos < end_pos)
-    *prev_pos=0;					/* Terminate last field */
->>>>>>> 3099bab3
+    *prev_pos = 0;                     /* Terminate last field */
   return 0;
 }
 
