--- conflicted
+++ resolved
@@ -2923,11 +2923,7 @@
 		       uint port, const char *unix_socket,ulong client_flag)
 {
   char		buff[NAME_LEN+USERNAME_LENGTH+100];
-<<<<<<< HEAD
-  int           scramble_data_len, pkt_scramble_len;
-=======
   int           scramble_data_len, pkt_scramble_len= 0;
->>>>>>> fad01fbe
   char          *end,*host_info= 0, *server_version_end, *pkt_end;
   char          *scramble_data;
   const char    *scramble_plugin;
