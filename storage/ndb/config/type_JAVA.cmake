--- conflicted
+++ resolved
@@ -1,8 +1,4 @@
-<<<<<<< HEAD
-# Copyright (c) 2010, 2019, Oracle and/or its affiliates. All rights reserved.
-=======
 # Copyright (c) 2010, 2020, Oracle and/or its affiliates. All rights reserved.
->>>>>>> 362ff503
 #
 # This program is free software; you can redistribute it and/or modify
 # it under the terms of the GNU General Public License, version 2.0,
@@ -27,7 +23,7 @@
 INCLUDE(libutils)
 INCLUDE(cmake_parse_arguments)
 
-SET(JAVAC_TARGET "1.7")
+SET(JAVAC_TARGET "1.8")
 
 # Build (if not already done) NDB version string used for generating jars etc.
 MACRO(SET_JAVA_NDB_VERSION)
@@ -100,7 +96,6 @@
   # Add target
   ADD_CUSTOM_TARGET(${TARGET}.jar ALL DEPENDS ${JAR})
 
-<<<<<<< HEAD
   # Limit memory of javac, otherwise build might fail for parallel builds.
   # (out-of-memory/timeout if garbage collector kicks in too late)
   IF(SIZEOF_VOIDP EQUAL 8)
@@ -108,10 +103,9 @@
   ELSE()
     SET(JAVA_ARGS "-J-Xmx1G")
   ENDIF()
-=======
+
   # Treat all deprecation warnings as errors
-  SET(JAVA_ARGS -Xlint:deprecation -Xlint:-options -Werror)
->>>>>>> 362ff503
+  SET(JAVA_ARGS ${JAVA_ARGS} -Xlint:deprecation -Xlint:-options -Werror)
 
   # Compile
   IF (JAVA_FILES)
