--- conflicted
+++ resolved
@@ -1,6 +1,6 @@
 /*
    Copyright (c) 2011, 2021, Oracle and/or its affiliates.
-   Copyright (c) 2021, 2021, Logical Clocks and/or its affiliates.
+   Copyright (c) 2021, 2022, Logical Clocks and/or its affiliates.
 
    This program is free software; you can redistribute it and/or modify
    it under the terms of the GNU General Public License, version 2.0,
@@ -130,10 +130,6 @@
   struct Ndb_index_stat *list_next;
   struct Ndb_index_stat *list_prev;
   struct NDB_SHARE *share;
-<<<<<<< HEAD
-  std::atomic<unsigned int> ref_count;     /* from client requests */
-=======
->>>>>>> 6846e6b2
   bool to_delete;     /* detached from share and marked for delete */
                       /* abort all requests and allow no more */
   Ndb_index_stat();
@@ -864,24 +860,6 @@
   }
 }
 
-<<<<<<< HEAD
-static void ndb_index_stat_ref_count(Ndb_index_stat *st, bool flag) {
-  uint old_count = st->ref_count;
-  (void)old_count;  // USED
-  if (flag) {
-    st->ref_count++;
-  } else {
-    assert(st->ref_count != 0);
-    st->ref_count--;
-  }
-  uint loc_ref_count = st->ref_count;
-  (void)loc_ref_count;
-  DBUG_PRINT("index_stat",
-             ("st %s ref_count:%u->%u", st->id, old_count, loc_ref_count));
-}
-
-=======
->>>>>>> 6846e6b2
 /* Find or add entry under the share */
 
 /* Saved in ndb_index_stat_get_share() under stat_mutex */
@@ -1068,14 +1046,8 @@
     st->access_time = now;
   } while (0);
 
-<<<<<<< HEAD
   if (likely(err_out == 0)) {
-    assert(st != 0);
-    ndb_index_stat_ref_count(st, true);
-=======
-  if (err_out == 0) {
     st->acquire_client_ref();
->>>>>>> 6846e6b2
   } else
     st = 0;
 
@@ -1748,22 +1720,12 @@
 
     /*
       Do not wait for requests to terminate since this could
-<<<<<<< HEAD
-      risk stats thread hanging.  Instead try again next time.
+      risk stats thread hanging. Instead try again next time.
       Presumably clients will eventually notice to_delete.
-    */
-    uint loc_ref_count = st->ref_count;
-    if (loc_ref_count != 0) {
-      DBUG_PRINT("index_stat", ("st %s proc %s: ref_count:%u", st->id,
-                                list.name, loc_ref_count));
-=======
-      risk stats thread hanging. Instead try again next time.
-      Presumably clients will eventually notice abort_request.
     */
     if (st->has_client_ref()) {
       DBUG_PRINT("index_stat",
                  ("st %s proc %s: referenced by client", st->id, list.name));
->>>>>>> 6846e6b2
       continue;
     }
 
@@ -2675,12 +2637,7 @@
   } while (0);
 
   /* Release reference to st */
-<<<<<<< HEAD
-  ndb_index_stat_ref_count(st, false);
-=======
   st->release_client_ref();
-
->>>>>>> 6846e6b2
   return err;
 }
 
@@ -2871,11 +2828,7 @@
       DBUG_PRINT("index_stat", ("wait for update: %s", index->getName()));
       r.err = ndb_index_stat_wait_analyze(r.st, r.snap);
       /* Release reference to r.st */
-<<<<<<< HEAD
-      ndb_index_stat_ref_count(r.st, false);
-=======
       r.st->release_client_ref();
->>>>>>> 6846e6b2
     }
   }
 
