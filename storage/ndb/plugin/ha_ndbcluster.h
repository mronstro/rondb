--- conflicted
+++ resolved
@@ -1,5 +1,6 @@
 /*
    Copyright (c) 2000, 2022, Oracle and/or its affiliates.
+   Copyright (c) 2022, 2022, Hopsworks and/or its affiliates.
 
    This program is free software; you can redistribute it and/or modify
    it under the terms of the GNU General Public License, version 2.0,
@@ -739,13 +740,10 @@
   int update_stats(THD *thd, bool do_read_stat);
 };
 
-<<<<<<< HEAD
 bool is_cluster_failure_code(int error);
 
-static constexpr int NDB_INVALID_SCHEMA_OBJECT = 241;
-
-=======
->>>>>>> fbdaa4de
+//static constexpr int NDB_INVALID_SCHEMA_OBJECT = 241;
+
 int ndb_to_mysql_error(const NdbError *ndberr);
 
 #endif