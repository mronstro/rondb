--- conflicted
+++ resolved
@@ -6033,34 +6033,9 @@
   DBUG_EXECUTE("info", Ndb_table_map::print_record(table, buf););
 }
 
-/**
-<<<<<<< HEAD
-   Inject an incident (aka. 'lost events' or 'gap') into the injector,
-   indicating that problem has occurred while processing the event stream.
-=======
-  Handle error state on one event received from NDB
-
-  @param pOp The NdbEventOperation which indicated there was an error
-
-  @return 0 for success
-*/
-int Ndb_binlog_thread::handle_error(NdbEventOperation *pOp) const {
-  DBUG_TRACE;
-
-  const Ndb_event_data *const event_data =
-      Ndb_event_data::get_event_data(pOp->getCustomData());
-  const NDB_SHARE *const share = event_data->share;
-
-  log_error("Unhandled error %d for table %s", pOp->hasError(),
-            share->key_string());
-  pOp->clearError();
-  return 0;
-}
-
 void Ndb_binlog_thread::inject_incident_message(injector *inj, THD *thd,
                                                 const char *message) const {
   DBUG_TRACE;
->>>>>>> 13d292eb
 
   // First write the error message to log
   log_info("Writing incident '%s' to binlog", message);
