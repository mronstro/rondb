--- conflicted
+++ resolved
@@ -1,6 +1,6 @@
 /*
   Copyright (c) 2019, 2023, Oracle and/or its affiliates.
-  Copyright (c) 2023, 2023, Hopsworks and/or its affiliates.
+  Copyright (c) 2023, 2024, Hopsworks and/or its affiliates.
 
    This program is free software; you can redistribute it and/or modify
    it under the terms of the GNU General Public License, version 2.0,
@@ -293,30 +293,7 @@
 
   assert(m_closed);
 
-  /* Many queries can be ignored if we are a replica thread. Since this query is
-     executed for internal purposes, we always want it to execute. We therefore
-     set a flag to override suppression of query execution in replica thread. */
-  assert(m_thd->override_replica_filtering ==
-         THD::NO_OVERRIDE_REPLICA_FILTERING);
-  if(m_thd->slave_thread) {
-    m_thd->override_replica_filtering = THD::OVERRIDE_REPLICA_FILTERING;
-  }
-
   /* execute_query_iso() returns false on success */
-<<<<<<< HEAD
-  m_closed = execute_query_iso(statement, nullptr);
-
-  /* Restore the flag for overriding suppression of query execution */
-  if(m_thd->slave_thread) {
-    assert(m_thd->override_replica_filtering ==
-           THD::OVERRIDE_REPLICA_FILTERING);
-    m_thd->override_replica_filtering = THD::NO_OVERRIDE_REPLICA_FILTERING;
-  } else {
-    assert(m_thd->override_replica_filtering ==
-           THD::NO_OVERRIDE_REPLICA_FILTERING);
-  }
-
-=======
   if (execute_query_iso(statement, nullptr)) {
     // Query failed
     return true;
@@ -329,7 +306,6 @@
   }
 
   m_closed = false;
->>>>>>> 49ef33f7
   return m_closed;
 }
 
