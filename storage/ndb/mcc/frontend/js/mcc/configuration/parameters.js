/*
Copyright (c) 2012, 2017, Oracle and/or its affiliates. All rights reserved.

This program is free software; you can redistribute it and/or modify
it under the terms of the GNU General Public License as published by
the Free Software Foundation; version 2 of the License.

This program is distributed in the hope that it will be useful,
but WITHOUT ANY WARRANTY; without even the implied warranty of
MERCHANTABILITY or FITNESS FOR A PARTICULAR PURPOSE.  See the
GNU General Public License for more details.

You should have received a copy of the GNU General Public License
along with this program; if not, write to the Free Software
Foundation, Inc., 51 Franklin St, Fifth Floor, Boston, MA  02110-1301 USA
*/

/******************************************************************************
 ***                                                                        ***
 ***                   Configuration parameter definitions                  ***
 ***                                                                        ***
 ******************************************************************************
 *
 *  Module: 
 *      Name: mcc.configuration.parameters
 *
 *  Description:
 *      Array of relevant configuration parameters and access functions
 *
 *  External interface: 
 *      mcc.configuration.parameters.getPara: Retrieve parameter attribute
 *      mcc.configuration.parameters.setPara: Assign to parameter attribute
 *      mcc.configuration.parameters.visiblePara: Check visibility
 *      mcc.configuration.parameters.isHeading: Check if this is a heading
 *      mcc.configuration.parameters.getAllPara: Retrieve all parameters
 *      mcc.configuration.parameters.resetDefaultValueInstance: Reset predef val
 *
 *  External data: 
 *      None
 *
 *  Internal interface: 
 *      None
 *
 *  Internal data: 
 *      processParameterDefaults: Array of all parameters
 *
 *  Unit test interface: 
 *      None
 *
 *  Todo:
        Implement unit tests.
 * 
 ******************************************************************************/

/****************************** Import/export  ********************************/

dojo.provide("mcc.configuration.parameters");

dojo.require("mcc.util");
dojo.require("mcc.storage");
dojo.require("mcc.configuration");
/**************************** External interface  *****************************/

mcc.configuration.parameters.getPara = getPara;
mcc.configuration.parameters.setPara = setPara;
mcc.configuration.parameters.visiblePara = visiblePara;
mcc.configuration.parameters.isHeading = isHeading;
mcc.configuration.parameters.getAllPara = getAllPara;
mcc.configuration.parameters.resetDefaultValueInstance = 
        resetDefaultValueInstance;

/******************************* Internal data ********************************/
// Layout details, defaults, names, labels, etc. hashed on type and name
var processParameterDefaults= {
    "management": {
        parameters: {
/********************************** General ***********************************/
            NodeIdHeading: {
                label: "<br><b>Node identity and directories</b>",
                heading: true,
                visibleType: true,
                visibleInstance: true,
                advancedLevel: false
            },
            NodeId: {
                label: "NodeId",
                docurl: mcc.util.getDocUrlRoot() + "mysql-cluster" +
                        "-mgm-definition.html#ndbparam-mgmd-nodeid",
                tooltip: "Number identifying the management server node " +
                        "(ndb_mgmd(MGM))",
                constraints: {min: 1, max: 255, places: 0, pattern: "#"},
                attribute: "NodeId",
                destination: "config.ini",
                overridableType: false,
                overridableInstance: false,
                widget: dijit.form.NumberSpinner,
                width: "50%",
                defaultValueType: undefined,
                defaultValueInstance: [],
                visibleType: false,
                visibleInstance: true
            },
            HostName: {
                label: "HostName",
                docurl: mcc.util.getDocUrlRoot() + "mysql-cluster" +
                        "-mgm-definition.html#ndbparam-mgmd-hostname",
                tooltip: "Name of computer for this node",
                attribute: "HostName",
                destination: "config.ini",
                overridableType: false,
                overridableInstance: false,
                widget: dijit.form.TextBox,
                width: "95%",
                defaultValueType: undefined,
                defaultValueInstance: [],
                visibleType: false,
                visibleInstance: true
            },
            DataDir: {
                label: "DataDir",
                docurl: mcc.util.getDocUrlRoot() + "mysql-cluster" +
                        "-mgm-definition.html#ndbparam-mgmd-datadir",
                tooltip: "Data directory for this node",
                attribute: "DataDir",
                destination: "config.ini",
                overridableType: true,
                overridableInstance: true,
                widget: dijit.form.TextBox,
                width: "95%",
                defaultValueType: undefined,
                defaultValueInstance: [],
                visibleType: true,
                visibleInstance: true
            },
            ArbitrationRank: {
                label: "ArbitrationRank",
                docurl: mcc.util.getDocUrlRoot() + "mysql-cluster" +
                        "-mgm-definition.html",
                attribute: "ArbitrationRank",
                tooltip: "0: The node will never be used as an arbitrator " +
                         "1: The node is high priority arbitrator (default) " +
                         "2: Low-priority arbitrator node",
                constraints: {min: 0, max: 2, places: 0, pattern: "#"},
                destination: "config.ini",
                overridableType: true,
                overridableInstance: true,
                widget: dijit.form.NumberSpinner,
                width: "50%",
                defaultValueType: 1,
                defaultValueInstance: [],
                visibleType: true,
                visibleInstance: true
            },
            /*ArbitrationDelay {} Skipped, irrelevant.*/
            /*PortNumberStats{}   Skipped, do not know where to put in MCC interface.*/
            /*WAN: Skipped, will add another parameter that'll make this deprecated soon */
            /*HeartbeatThreadPriority {} Skipped, seems too fine-grained for MCC.*/
            TotalSendBufferMemory: {
                label: "TotalSendBufferMemory",
                docurl: mcc.util.getDocUrlRoot() + "mysql-cluster" +
                        "-config-send-buffers.html",
                attribute: "TotalSendBufferMemory",
                tooltip: "Total amount of memory to allocate on this node " +
                         "for shared send buffer memory. 0-disabled.",
                constraints: {min: 256, max: 4194303, places: 0, pattern: "#"},
                suffix: "K",
                destination: "config.ini",
                overridableType: true,
                overridableInstance: true,
                widget: dijit.form.NumberSpinner,
                width: "50%",
                defaultValueType: undefined, //IF set to 0 breaks logic (minval=256K)!
                defaultValueInstance: [],
                visibleType: false,
                visibleInstance: true
            },
            HeartbeatIntervalMgmdMgmd: {
                label: "HBeatIntervalMgmdMgmd",
                docurl: mcc.util.getDocUrlRoot() + "mysql-cluster" +
                        "-mgm-definition.html",
                attribute: "HeartbeatIntervalMgmdMgmd",
                tooltip: "Time in ms between heartbeat messages used to " +
                         "determine if another mgmt node is in contact." +
                         "After missing 3 intervals, conn.is declared dead.",
                constraints: {min: 100, max: 4294967039, places: 0, pattern: "#"},
                destination: "config.ini",
                overridableType: true,
                overridableInstance: true,
                widget: dijit.form.NumberSpinner,
                width: "50%",
                defaultValueType: 1500,
                defaultValueInstance: [],
                visibleType: false,
                visibleInstance: true
            },
            //LogDestination {} NOT in since, for example, CONSOLE makes no sense in MCC.
/******************************** Communication *******************************/
            CommunicationHeading: {
                label: "<br><b>Communication</b>",
                heading: true,
                visibleType: true,
                visibleInstance: true,
                advancedLevel: false
            },
            Portbase: {
                label: "Portbase",
                attribute: "Portbase",
                tooltip: "Portbase is not a MySQL Cluster configuration " +
                        "parameter, but is used for convenience to allow " +
                        "changing the base for allocating port numbers for " +
                        "individual ndb_mgmd processes",
                constraints: {min: 0, max: 65535, places: 0, pattern: "#"},
                destination: "mcc",
                overridableType: true,
                overridableInstance: false,
                widget: dijit.form.NumberSpinner,
                width: "50%",
                defaultValueType: 1186,
                defaultValueInstance: [],
                visibleType: true,
                visibleInstance: false
            },
            Portnumber: {
                label: "Portnumber",
                docurl: mcc.util.getDocUrlRoot() + "mysql-cluster" +
                        "-mgm-definition.html#ndbparam-mgmd-portnumber",
                tooltip: "Port number to give commands to/fetch " + 
                        "configurations from management server",
                constraints: {min: 0, max: 65535, places: 0, pattern: "#"},
                attribute: "Portnumber",
                destination: "config.ini",
                overridableType: true,
                overridableInstance: true,
                widget: dijit.form.NumberSpinner,
                width: "50%",
                defaultValueType: undefined,
                defaultValueInstance: [],
                visibleType: true,
                visibleInstance: true
            }
        }
    },
    "data": {
        parameters: {
/*********************************** General **********************************/
            NodeIdHeading: {
                label: "<br><b>Node identity and directories</b>",
                heading: true,
                visibleType: true,
                visibleInstance: true,
                advancedLevel: false
            },
            NodeId: {
                label: "NodeId",
                docurl: mcc.util.getDocUrlRoot() + "mysql-cluster" +
                        "-ndbd-definition.html#ndbparam-ndbd-nodeid", 
                tooltip: "Number identifying the database node (ndbd(DB))",
                constraints: {min: 0, max: 48, places: 0, pattern: "#"},
                attribute: "NodeId",
                destination: "config.ini",
                overridableType: false,
                overridableInstance: false,
                widget: dijit.form.NumberSpinner,
                width: "50%",
                defaultValueType: undefined,
                defaultValueInstance: [],
                visibleType: false,
                visibleInstance: true
            },
            HostName: {
                label: "HostName",
                docurl: mcc.util.getDocUrlRoot() + "mysql-cluster" +
                        "-ndbd-definition.html#ndbparam-ndbd-hostname", 
                tooltip: "Name of computer for this node",
                attribute: "HostName",
                destination: "config.ini",
                overridableType: false,
                overridableInstance: false,
                widget: dijit.form.TextBox,
                width: "95%",
                defaultValueType: undefined,
                defaultValueInstance: [],
                visibleType: false,
                visibleInstance: true
            },
            DataDir: {
                label: "DataDir",
                docurl: mcc.util.getDocUrlRoot() + "mysql-cluster" +
                        "-ndbd-definition.html#ndbparam-ndbd-datadir", 
                tooltip: "Data directory for this node",
                attribute: "DataDir",
                destination: "config.ini",
                overridableType: true,
                overridableInstance: true,
                widget: dijit.form.TextBox,
                width: "95%",
                defaultValueType: undefined,
                defaultValueInstance: [],
                visibleType: true,
                visibleInstance: true
            },
            FileSystemPath: {
                label: "FileSystemPath",
                docurl: mcc.util.getDocUrlRoot() + "mysql-cluster" +
                        "-mgm-definition.html#ndbparam-ndbd-filesystempath",
                tooltip: "Directory for all files created for metadata, " + 
                         "REDO/UNDO logs and data files. Default is DataDir",
                attribute: "FileSystemPath",
                destination: "config.ini",
                overridableType: true,
                overridableInstance: true,
                widget: dijit.form.TextBox,
                width: "95%",
                defaultValueType: undefined,
                defaultValueInstance: [],
                visibleType: true,
                visibleInstance: true
            },
            NoOfReplicas: {
                label: "NoOfReplicas",
                docurl: mcc.util.getDocUrlRoot() + "mysql-cluster" +
                    "-ndbd-definition.html#ndbparam-ndbd-noofreplicas", 
                tooltip: "Number of copies of all data in the database (1-4)",
                constraints: {min: 1, max: 4, places: 0, pattern: "#"},
                attribute: "NoOfReplicas",
                destination: "config.ini",
                overridableType: true,
                overridableInstance: false,
                widget: dijit.form.NumberSpinner,
                width: "50%",
                defaultValueType: 2,
                defaultValueInstance: [],
                visibleType: true,
                visibleInstance: false,
                advancedLevel: true
            },
            LateAlloc: {
                label: "LateAlloc",
                docurl: mcc.util.getDocUrlRoot() + "mysql-cluster" +
                        "-ndbd-definition.html#ndbparam-ndbd-latealloc", 
                tooltip: "Alloc. mem. for this data node after a connection " +
                         "to the management server has been established",
                constraints: {min: 0, max: 1, places: 0, pattern: "#"},
                attribute: "LateAlloc",
                destination: "config.ini",
                overridableType: true,
                overridableInstance: true,
                widget: dijit.form.NumberSpinner,
                width: "50%",
                defaultValueType: 1,
                defaultValueInstance: [],
                visibleType: true,
                visibleInstance: true,
                advancedLevel: true
            },
            NodeGroup: { 
                //Node group we calculate on the basis of NoOfReplicas!
                //So set RO here (just a placeholder).
                label: "NodeGroup",
                docurl: mcc.util.getDocUrlRoot() + "mysql-cluster" +
                        "-ndbd-definition.html#ndbparam-ndbd-nodegroup", 
                tooltip: "Use to add new node group to running Cluster " +
                         "without rolling restart. For this, set it to " +
                         "65536 (MAX val). You are not required to set " +
                         "this value for all cluster data nodes, only " +
                         "for those which are to be started and added " +
                         "to cluster as a new node group at a later time",
                constraints: {min: 0, max: 65536, places: 0, pattern: "#"},
                attribute: "NodeGroup",
                destination: "config.ini",
                overridableType: false,
                overridableInstance: false,
                widget: dijit.form.NumberSpinner,
                width: "50%",
                defaultValueType: undefined,
                defaultValueInstance: [],
                visibleType: false,
                visibleInstance: true,
                advancedLevel: true
            },
            StartNoNodeGroupTimeout: {
                label: "StartNoNodeGroupTOut",
                docurl: mcc.util.getDocUrlRoot() + "mysql-cluster" +
                    "-ndbd-definition.html#" +
                    "ndbparam-ndbd-startnonodegrouptimeout", 
                tooltip: "Wait-time for nodes with node group set to 65536 " +
                         "These nodes are not needed to get cluster up, so " +
                         "we wait for them a while (default = no wait).",
                constraints: {min: 0, max: 4294967039, places: 0, pattern: "#"},
                attribute: "StartNoNodeGroupTimeout",
                destination: "config.ini",
                overridableType: true,
                overridableInstance: false,
                widget: dijit.form.NumberSpinner,
                width: "50%",
                defaultValueType: 0,
                defaultValueInstance: [],
                visibleType: true,
                visibleInstance: false,
                advancedLevel: true
            },
            HeartbeatOrder: {
                label: "HeartbeatOrder",
                docurl: mcc.util.getDocUrlRoot() + "mysql-cluster" +
                        "-ndbd-definition.html#ndbparam-ndbd-heartbeatorder", 
                tooltip: "Please read the manual before setting to anything " +
                         "other than 0 (default)",
                constraints: {min: 0, max: 65535, places: 0, pattern: "#"},
                attribute: "HeartbeatOrder",
                destination: "config.ini",
                overridableType: false,
                overridableInstance: true,
                widget: dijit.form.NumberSpinner,
                width: "50%",
                defaultValueType: undefined,
                defaultValueInstance: [],
                visibleType: false,
                visibleInstance: true,
                advancedLevel: true
            },
            MaxBufferedEpochs: {
                label: "MaxBufferedEpochs",
                docurl: mcc.util.getDocUrlRoot() + "mysql-cluster" +
                    "-ndbd-definition.html#" +
                    "ndbparam-ndbd-maxbufferedepochs", 
                tooltip: "# of unprocessed epochs by which a subscribing " +
                         "node can lag behind",
                constraints: {min: 0, max: 100000, places: 0, pattern: "#"},
                attribute: "MaxBufferedEpochs",
                destination: "config.ini",
                overridableType: true,
                overridableInstance: true,
                widget: dijit.form.NumberSpinner,
                width: "50%",
                defaultValueType: 100,
                defaultValueInstance: [],
                visibleType: true,
                visibleInstance: false,
                advancedLevel: true
            },
            MaxBufferedEpochBytes: {
                label: "MaxBufferedEpochBytes",
                docurl: mcc.util.getDocUrlRoot() + "mysql-cluster" +
                    "-ndbd-definition.html#" +
                    "ndbparam-ndbd-maxbufferedepochbytes", 
                tooltip: "Total # bytes allocated for buffering epochs by " +
                         "this node",
                constraints: {min: 26214400, max: 4294967039, places: 0, pattern: "#"},
                attribute: "MaxBufferedEpochBytes",
                destination: "config.ini",
                overridableType: true,
                overridableInstance: true,
                widget: dijit.form.NumberSpinner,
                width: "50%",
                defaultValueType: 26214400,
                defaultValueInstance: [],
                visibleType: true,
                visibleInstance: false,
                advancedLevel: true
            },
            MaxDiskWriteSpeed: {
                label: "MaxDiskWriteSpeed(MB)",
                docurl: mcc.util.getDocUrlRoot() + "mysql-cluster" +
                    "-ndbd-definition.html#ndbparam-ndbd-maxdiskwritespeed", 
                tooltip: "MAX rate of disk writes (MB/s) by LCP and backup " +
                         "operations.",
                constraints: {min: 1, max: 1048576, places: 0, pattern: "#"},
                attribute: "MaxDiskWriteSpeed",
                destination: "config.ini",
                suffix: "M",
                overridableType: true,
                overridableInstance: true,
                widget: dijit.form.NumberSpinner,
                width: "50%",
                defaultValueType: 20,
                defaultValueInstance: [],
                visibleType: true,
                visibleInstance: false,
                advancedLevel: true
            },
            MinDiskWriteSpeed: {
                label: "MinDiskWriteSpeed(MB)",
                docurl: mcc.util.getDocUrlRoot() + "mysql-cluster" +
                    "-ndbd-definition.html#ndbparam-ndbd-mindiskwritespeed", 
                tooltip: "MIN rate of disk writes (MB/s) by LCP and backup " +
                         "operations.",
                constraints: {min: 1, max: 1048576, places: 0, pattern: "#"},
                attribute: "MinDiskWriteSpeed",
                destination: "config.ini",
                suffix: "M",
                overridableType: true,
                overridableInstance: true,
                widget: dijit.form.NumberSpinner,
                width: "50%",
                defaultValueType: 10,
                defaultValueInstance: [],
                visibleType: true,
                visibleInstance: false,
                advancedLevel: true
            },
            MaxDiskWriteSpeedOtherNodeRestart: {
                label: "MaxDiskWriteSpeedOtherNR(MB)",
                docurl: mcc.util.getDocUrlRoot() + "mysql-cluster" +
                    "-ndbd-definition.html#ndbparam-ndbd-maxdiskwritespeedothernoderestart", 
                tooltip: "MAX rate of disk writes (MB/s) by LCP and backup " +
                         "operations when 1 or more data nodes in Cluster " +
                         "are restarting",
                constraints: {min: 1, max: 1048576, places: 0, pattern: "#"},
                attribute: "MaxDiskWriteSpeedOtherNodeRestart",
                destination: "config.ini",
                suffix: "M",
                overridableType: true,
                overridableInstance: true,
                widget: dijit.form.NumberSpinner,
                width: "50%",
                defaultValueType: 50,
                defaultValueInstance: [],
                visibleType: true,
                visibleInstance: false,
                advancedLevel: true
            },
            MaxDiskWriteSpeedOwnRestart: {
                label: "MaxDiskWriteSpeedOwnNR(MB)",
                docurl: mcc.util.getDocUrlRoot() + "mysql-cluster" +
                    "-ndbd-definition.html#ndbparam-ndbd-maxdiskwritespeedownrestart", 
                tooltip: "MAX rate of disk writes (MB/s) by LCP and backup " +
                         "operations while this data node is restarting",
                constraints: {min: 1, max: 1048576, places: 0, pattern: "#"},
                attribute: "MaxDiskWriteSpeedOwnRestart",
                destination: "config.ini",
                suffix: "M",
                overridableType: true,
                overridableInstance: true,
                widget: dijit.form.NumberSpinner,
                width: "50%",
                defaultValueType: 200,
                defaultValueInstance: [],
                visibleType: true,
                visibleInstance: false,
                advancedLevel: true
            },
/*********************************** Backup ***********************************/
            BackupHeading: {
                label: "<br><b>Backup parameters</b>",
                heading: true,
                visibleType: true,
                visibleInstance: false,
                advancedLevel: true
            },
            BackupDataDir: {
                label: "BackupDataDir",
                docurl: mcc.util.getDocUrlRoot() + "mysql-cluster" +
                        "-mgm-definition.html#ndbparam-ndbd-backupdatadir",
                tooltip: "Place for backups.'/BACKUP' is always appended." + 
                         "Default is FileSystemPath/BACKUP",
                attribute: "BackupDataDir",
                destination: "config.ini",
                overridableType: true,
                overridableInstance: true,
                widget: dijit.form.TextBox,
                width: "95%",
                defaultValueType: undefined,
                defaultValueInstance: [],
                visibleType: true,
                visibleInstance: true
            },
            BackupMaxWriteSize: {
                label: "BackupMaxWriteSize(KB)",
                docurl: mcc.util.getDocUrlRoot() + "mysql-cluster" +
                    "-ndbd-definition.html#ndbparam-ndbd-backupmaxwritesize", 
                tooltip: "Max size of filesystem writes made by backup",
                constraints: {min: 256, max: 4194304, places: 0, pattern: "#"},
                attribute: "BackupMaxWriteSize",
                destination: "config.ini",
                suffix: "K",
                overridableType: true,
                overridableInstance: true,
                widget: dijit.form.NumberSpinner,
                width: "50%",
                defaultValueType: 1024,
                defaultValueInstance: [],
                visibleType: true,
                visibleInstance: false,
                advancedLevel: true
            },
            BackupWriteSize: {
                label: "BackupWriteSize(KB)",
                docurl: mcc.util.getDocUrlRoot() + "mysql-cluster" +
                    "-ndbd-definition.html#ndbparam-ndbd-backupwritesize", 
                tooltip: "Size of filesystem writes made by backup",
                constraints: {min: 32, max: 4194304, places: 0, pattern: "#"},
                attribute: "BackupWriteSize",
                destination: "config.ini",
                suffix: "K",
                overridableType: true,
                overridableInstance: true,
                widget: dijit.form.NumberSpinner,
                width: "50%",
                defaultValueType: 256,
                defaultValueInstance: [],
                visibleType: true,
                visibleInstance: false,
                advancedLevel: true
            },
            BackupDataBufferSize: {
                label: "BackupDataBufferSz(KB)",
                docurl: mcc.util.getDocUrlRoot() + "mysql-cluster" +
                    "-ndbd-definition.html#ndbparam-ndbd-backupdatabuffersize", 
                tooltip: "Default size of databuffer for a backup",
                constraints: {min: 512, max: 4194304, places: 0, pattern: "#"},
                attribute: "BackupDataBufferSize",
                destination: "config.ini",
                suffix: "K",
                overridableType: true,
                overridableInstance: true,
                widget: dijit.form.NumberSpinner,
                width: "50%",
                defaultValueType: 1024,
                defaultValueInstance: [],
                visibleType: true,
                visibleInstance: false,
                advancedLevel: true
            },
            BackupLogBufferSize: {
                label: "BackupLogBufferSz(MB)",
                docurl: mcc.util.getDocUrlRoot() + "mysql-cluster" +
                    "-ndbd-definition.html#ndbparam-ndbd-backuplogbuffersize", 
                tooltip: "Default size of logbuffer for a backup",
                constraints: {min: 2, max: 4096, places: 0, pattern: "#"},
                attribute: "BackupLogBufferSize",
                destination: "config.ini",
                suffix: "M",
                overridableType: true,
                overridableInstance: true,
                widget: dijit.form.NumberSpinner,
                width: "50%",
                defaultValueType: 16,
                defaultValueInstance: [],
                visibleType: true,
                visibleInstance: false,
                advancedLevel: true
            },
            BackupReportFrequency: {
                label: "BackupReportFrequency",
                docurl: mcc.util.getDocUrlRoot() + "mysql-cluster" +
                    "-ndbd-definition.html#ndbparam-ndbd-backupreportfrequency", 
                tooltip: "Frequency of backup status reports during backup " + 
                        "in seconds",
                constraints: {min: 0, max: 4294967039, places: 0, pattern: "#"},
                attribute: "BackupReportFrequency",
                destination: "config.ini",
                overridableType: true,
                overridableInstance: true,
                widget: dijit.form.NumberSpinner,
                width: "50%",
                defaultValueType: 10,
                defaultValueInstance: [],
                visibleType: true,
                visibleInstance: false,
                advancedLevel: true
            },
            BackupDiskWriteSpeedPct: {
                label: "BackupDiskWrSpeedPct",
                docurl: mcc.util.getDocUrlRoot() + "mysql-cluster" +
                    "-ndbd-definition.html#ndbparam-ndbd-backupdiskwritespeedpct", 
                tooltip: "Node's max write rate budget reserved prior to " +
                         "sharing out the remainder of the budget among " +
                         "LDM threads for LCPs.",
                constraints: {min: 0, max: 90, places: 0, pattern: "#"},
                attribute: "BackupDiskWriteSpeedPct",
                destination: "config.ini",
                overridableType: true,
                overridableInstance: true,
                widget: dijit.form.NumberSpinner,
                width: "50%",
                defaultValueType: 50,
                defaultValueInstance: [],
                visibleType: true,
                visibleInstance: false,
                advancedLevel: true
            },
            CompressedBackup: {
                label: "CompressedBackup",
                docurl: mcc.util.getDocUrlRoot() + "mysql-cluster" +
                        "-ndbd-definition.html#ndbparam-ndbd-compressedbackup", 
                tooltip: "Setting causes backup files to be compressed with " +
                         "equivalent of gzip --fast",
                attribute: "CompressedBackup",
                destination: "config.ini",
                overridableType: true,
                overridableInstance: false,
                widget: dijit.form.CheckBox,
                width: "15px",
                defaultValueType: true,
                defaultValueInstance: [],
                visibleType: true,
                visibleInstance: false,
                advancedLevel: true
            },
            CompressedLCP: {
                label: "CompressedLCP",
                docurl: mcc.util.getDocUrlRoot() + "mysql-cluster" +
                        "-ndbd-definition.html#ndbparam-ndbd-compressedlcp", 
                tooltip: "Setting causes local checkpoint files to be " +
                         "compressed with equivalent of gzip --fast",
                attribute: "CompressedLCP",
                destination: "config.ini",
                overridableType: true,
                overridableInstance: false,
                widget: dijit.form.CheckBox,
                width: "15px",
                defaultValueType: false,
                defaultValueInstance: [],
                visibleType: true,
                visibleInstance: false,
                advancedLevel: true
            },
/*********************************** Logging **********************************/
            LoggingHeading: {
                label: "<br><b>Log handling</b>",
                heading: true,
                visibleType: true,
                visibleInstance: false,
                advancedLevel: true
            },
            MemReportFrequency: {
                label: "MemReportFrequency",
                docurl: mcc.util.getDocUrlRoot() + "mysql-cluster" +
                    "-ndbd-definition.html#ndbparam-ndbd-memreportfrequency", 
                tooltip: "Frequency of mem reports in seconds, 0 = only when " +
                        "passing %-limits",
                constraints: {min: 0, max: 4294967039, places: 0, pattern: "#"},
                attribute: "MemReportFrequency",
                destination: "config.ini",
                overridableType: true,
                overridableInstance: true,
                widget: dijit.form.NumberSpinner,
                width: "50%",
                defaultValueType: 0, //30,
                defaultValueInstance: [],
                visibleType: true,
                visibleInstance: false,
                advancedLevel: true
            },
            LogLevelStartup: {
                label: "LogLevelStartup",
                docurl: mcc.util.getDocUrlRoot() + "mysql-cluster" +
                    "-ndbd-definition.html#ndbparam-ndbd-loglevelstartup", 
                tooltip: "Node startup info printed on stdout(15),0-disabled",
                constraints: {min: 0, max: 15, places: 0, pattern: "#"},
                attribute: "LogLevelStartup",
                destination: "config.ini",
                overridableType: true,
                overridableInstance: true,
                widget: dijit.form.NumberSpinner,
                width: "50%",
                defaultValueType: 1,
                defaultValueInstance: [],
                visibleType: true,
                visibleInstance: false,
                advancedLevel: true
            },
            LogLevelShutdown: {
                label: "LogLevelShutdown",
                docurl: mcc.util.getDocUrlRoot() + "mysql-cluster" +
                    "-ndbd-definition.html#ndbparam-ndbd-loglevelshutdown", 
                tooltip: "Node shutdowninfo printed on stdout(15),0-disabled",
                constraints: {min: 0, max: 15, places: 0, pattern: "#"},
                attribute: "LogLevelShutdown",
                destination: "config.ini",
                overridableType: true,
                overridableInstance: true,
                widget: dijit.form.NumberSpinner,
                width: "50%",
                defaultValueType: 0,
                defaultValueInstance: [],
                visibleType: true,
                visibleInstance: false,
                advancedLevel: true
            },
            LogLevelStatistic: {
                label: "LogLevelStatistic",
                docurl: mcc.util.getDocUrlRoot() + "mysql-cluster" +
                    "-ndbd-definition.html#ndbparam-ndbd-loglevelstatistic", 
                tooltip: "Reporting level for statistical events.",
                constraints: {min: 0, max: 15, places: 0, pattern: "#"},
                attribute: "LogLevelStatistic",
                destination: "config.ini",
                overridableType: true,
                overridableInstance: true,
                widget: dijit.form.NumberSpinner,
                width: "50%",
                defaultValueType: 0,
                defaultValueInstance: [],
                visibleType: true,
                visibleInstance: false,
                advancedLevel: true
            },
            LogLevelCheckpoint: {
                label: "LogLevelCheckpoint",
                docurl: mcc.util.getDocUrlRoot() + "mysql-cluster" +
                    "-ndbd-definition.html#ndbparam-ndbd-loglevelcheckpoint", 
                tooltip: "Local and Global checkpoint info printed on stdout" +
                         "(15),0-disabled",
                constraints: {min: 0, max: 15, places: 0, pattern: "#"},
                attribute: "LogLevelCheckpoint",
                destination: "config.ini",
                overridableType: true,
                overridableInstance: true,
                widget: dijit.form.NumberSpinner,
                width: "50%",
                defaultValueType: 0,
                defaultValueInstance: [],
                visibleType: true,
                visibleInstance: false,
                advancedLevel: true
            },
            LogLevelNodeRestart: {
                label: "LogLevelNodeRestart",
                docurl: mcc.util.getDocUrlRoot() + "mysql-cluster" +
                    "-ndbd-definition.html#ndbparam-ndbd-loglevelnoderestart", 
                tooltip: "Node restart, node failure info printed on stdout " +
                         "(15),0-disabled",
                constraints: {min: 0, max: 15, places: 0, pattern: "#"},
                attribute: "LogLevelNodeRestart",
                destination: "config.ini",
                overridableType: true,
                overridableInstance: true,
                widget: dijit.form.NumberSpinner,
                width: "50%",
                defaultValueType: 0,
                defaultValueInstance: [],
                visibleType: true,
                visibleInstance: false,
                advancedLevel: true
            },
            LogLevelConnection: {
                label: "LogLevelConnection",
                docurl: mcc.util.getDocUrlRoot() + "mysql-cluster" +
                    "-ndbd-definition.html#ndbparam-ndbd-loglevelconnection", 
                tooltip: "Reporting level for events generated by " + 
                         "connections between nodes (15-stdout, 0-disabled)",
                constraints: {min: 0, max: 15, places: 0, pattern: "#"},
                attribute: "LogLevelConnection",
                destination: "config.ini",
                overridableType: true,
                overridableInstance: true,
                widget: dijit.form.NumberSpinner,
                width: "50%",
                defaultValueType: 0,
                defaultValueInstance: [],
                visibleType: true,
                visibleInstance: false,
                advancedLevel: true
            },
            LogLevelError: {
                label: "LogLevelError",
                docurl: mcc.util.getDocUrlRoot() + "mysql-cluster" +
                    "-ndbd-definition.html#ndbparam-ndbd-loglevelerror", 
                tooltip: "Events generated by errors and warnings not " + 
                         "causing node failure but worth reporting " +
                         "(15-stdout, 0-disabled).",
                constraints: {min: 0, max: 15, places: 0, pattern: "#"},
                attribute: "LogLevelError",
                destination: "config.ini",
                overridableType: true,
                overridableInstance: true,
                widget: dijit.form.NumberSpinner,
                width: "50%",
                defaultValueType: 0,
                defaultValueInstance: [],
                visibleType: true,
                visibleInstance: false,
                advancedLevel: true
            },
            LogLevelCongestion: {
                label: "LogLevelCongestion",
                docurl: mcc.util.getDocUrlRoot() + "mysql-cluster" +
                    "-ndbd-definition.html#ndbparam-ndbd-loglevelcongestion", 
                tooltip: "Reporting level for events generated by congestion " + 
                         "not causing node failure but worth reporting.",
                constraints: {min: 0, max: 15, places: 0, pattern: "#"},
                attribute: "LogLevelCongestion",
                destination: "config.ini",
                overridableType: true,
                overridableInstance: true,
                widget: dijit.form.NumberSpinner,
                width: "50%",
                defaultValueType: 0,
                defaultValueInstance: [],
                visibleType: true,
                visibleInstance: false,
                advancedLevel: true
            },
            LogLevelInfo: {
                label: "LogLevelInfo",
                docurl: mcc.util.getDocUrlRoot() + "mysql-cluster" +
                    "-ndbd-definition.html#ndbparam-ndbd-loglevelinfo", 
                tooltip: "Reporting level for events generated for " + 
                         "info about the general state of the cluster.",
                constraints: {min: 0, max: 15, places: 0, pattern: "#"},
                attribute: "LogLevelInfo",
                destination: "config.ini",
                overridableType: true,
                overridableInstance: true,
                widget: dijit.form.NumberSpinner,
                width: "50%",
                defaultValueType: 0,
                defaultValueInstance: [],
                visibleType: true,
                visibleInstance: false,
                advancedLevel: true
            },
            EventLogBufferSize: {
                label: "EventLogBufferSize(KB)",
                docurl: mcc.util.getDocUrlRoot() + "mysql-cluster" +
                    "-ndbd-definition.html#ndbparam-ndbd-eventlogbuffersize", 
                tooltip: "Size of circular buffer used for log events in " +
                         "data nodes",
                constraints: {min: 0, max: 64, places: 0, pattern: "#"},
                attribute: "EventLogBufferSize",
                destination: "config.ini",
                suffix: "K",
                overridableType: true,
                overridableInstance: true,
                widget: dijit.form.NumberSpinner,
                width: "50%",
                defaultValueType: 8,
                defaultValueInstance: [],
                visibleType: true,
                visibleInstance: false,
                advancedLevel: true
            },
            StartupStatusReportFrequency: {
                label: "StartupStatusRptFreq(s)",
                docurl: mcc.util.getDocUrlRoot() + "mysql-cluster" +
                    "-ndbd-definition.html#ndbparam-ndbd-startupstatusreportfrequency", 
                tooltip: "If 0, then reports are written to the cluster log " + 
                         "only at the beginning and at the completion of " + 
                         "the redo log file init. process.",
                constraints: {min: 0, max: 4294967039, places: 0, pattern: "#"},
                attribute: "StartupStatusReportFrequency",
                destination: "config.ini",
                overridableType: true,
                overridableInstance: true,
                widget: dijit.form.NumberSpinner,
                width: "50%",
                defaultValueType: 0,
                defaultValueInstance: [],
                visibleType: true,
                visibleInstance: false,
                advancedLevel: true
            },
/********************************** Data memory *******************************/
            DataMemoryHeading: {
                label: "<br><b>Data and index memory</b>",
                heading: true,
                visibleType: true,
                visibleInstance: false,
                advancedLevel: true
            },
            DataMemory: {
                label: "DataMemory(MB)",
                docurl: mcc.util.getDocUrlRoot() + "mysql-cluster" +
                    "-ndbd-definition.html#ndbparam-ndbd-datamemory", 
                tooltip: "Number of Mbytes on each ndbd(DB) node allocated " +
                        "for storing data",
                constraints: {min: 1, max: 1048576, places: 0, pattern: "#"},
                attribute: "DataMemory",
                suffix: "M",
                destination: "config.ini",
                overridableType: true,
                overridableInstance: false,
                widget: dijit.form.NumberSpinner,
                width: "50%",
                defaultValueType: undefined,
                defaultValueInstance: [],
                visibleType: true,
                visibleInstance: false,
                advancedLevel: true
            },
            IndexMemory: {
                label: "IndexMemory(MB)",
                docurl: mcc.util.getDocUrlRoot() + "mysql-cluster" +
                    "-ndbd-definition.html#ndbparam-ndbd-indexmemory", 
                tooltip: "Number of Mbytes on each ndbd(DB) node allocated " +
                        "for storing indexes",
                constraints: {min: 1, max: 1048576, places: 0, pattern: "#"},
                attribute: "IndexMemory",
                suffix: "M",
                destination: "config.ini",
                overridableType: true,
                overridableInstance: false,
                widget: dijit.form.NumberSpinner,
                width: "50%",
                defaultValueType: undefined,
                defaultValueInstance: [],
                visibleType: true,
                visibleInstance: false,
                advancedLevel: true
            },
            MinFreePct: {
                label: "MinFreePct",
                docurl: mcc.util.getDocUrlRoot() + "mysql-cluster" +
                    "-ndbd-definition.html#ndbparam-ndbd-minfreepct", 
                tooltip: "Pct of data node resources incl. DataMemory and " + 
                         "IndexMemory kept in reserve so that the data node " + 
                         "does not exhaust its memory while restarting.",
                constraints: {min: 0, max: 100, places: 0, pattern: "#"},
                attribute: "MinFreePct",
                destination: "config.ini",
                overridableType: true,
                overridableInstance: false,
                widget: dijit.form.NumberSpinner,
                width: "50%",
                defaultValueType: 5,
                defaultValueInstance: [],
                visibleType: true,
                visibleInstance: false,
                advancedLevel: true
            },
/*********************************** Metadata *********************************/
            MetadataHeading: {
                label: "<br><b>Metadata storage</b>",
                heading: true,
                visibleType: true,
                visibleInstance: false,
                advancedLevel: true
            },
            MaxNoOfAttributes: {
                label: "MaxNoOfAttributes",
                docurl: mcc.util.getDocUrlRoot() + "mysql-cluster" +
                    "-ndbd-definition.html#ndbparam-ndbd-maxnoofattributes", 
                tooltip: "Suggested MAX # of attributes that can be defined " + 
                         "in the cluster (like MaxNoOfTables etc).",
                constraints: {min: 32, max: 4294967039, places: 0, pattern: "#"},
                attribute: "MaxNoOfAttributes",
                destination: "config.ini",
                overridableType: true,
                overridableInstance: true,
                widget: dijit.form.NumberSpinner,
                width: "50%",
                defaultValueType: 1000,
                defaultValueInstance: [],
                visibleType: true,
                visibleInstance: false,
                advancedLevel: true
            },
            MaxNoOfTables: {
                label: "MaxNoOfTables",
                docurl: mcc.util.getDocUrlRoot() + "mysql-cluster" +
                    "-ndbd-definition.html#ndbparam-ndbd-maxnooftables", 
                tooltip: "Total number of tables stored in the database",
                constraints: {min: 8, max: 20320, places: 0, pattern: "#"},
                attribute: "MaxNoOfTables",
                destination: "config.ini",
                overridableType: true,
                overridableInstance: true,
                widget: dijit.form.NumberSpinner,
                width: "50%",
                defaultValueType: 128,
                defaultValueInstance: [],
                visibleType: true,
                visibleInstance: false,
                advancedLevel: true
            },
            MaxNoOfOrderedIndexes: {
                label: "MaxNoOfOrderedIndexes",
                docurl: mcc.util.getDocUrlRoot() + "mysql-cluster" +
                    "-ndbd-definition.html#ndbparam-ndbd-maxnooforderedindexes", 
                tooltip: "Total number of ordered indexes in use in " +
                         "the system.",
                constraints: {min: 0, max: 4294967039, places: 0, pattern: "#"},
                attribute: "MaxNoOfOrderedIndexes",
                destination: "config.ini",
                overridableType: true,
                overridableInstance: true,
                widget: dijit.form.NumberSpinner,
                width: "50%",
                defaultValueType: 128,
                defaultValueInstance: [],
                visibleType: true,
                visibleInstance: false,
                advancedLevel: true
            },
            MaxNoOfTriggers: {
                label: "MaxNoOfTriggers",
                docurl: mcc.util.getDocUrlRoot() + "mysql-cluster" +
                    "-ndbd-definition.html#ndbparam-ndbd-maxnooftriggers", 
                tooltip: "Total number of triggers that can be defined in " +
                        "the system",
                constraints: {min: 0, max: 4294967039, places: 0, pattern: "#"},
                attribute: "MaxNoOfTriggers",
                destination: "config.ini",
                overridableType: true,
                overridableInstance: true,
                widget: dijit.form.NumberSpinner,
                width: "50%",
                defaultValueType: 768,
                defaultValueInstance: [],
                visibleType: true,
                visibleInstance: false,
                advancedLevel: true
            },
            MaxNoOfSubscriptions: {
                label: "MaxNoOfSubscriptions",
                docurl: mcc.util.getDocUrlRoot() + "mysql-cluster" +
                    "-ndbd-definition.html#ndbparam-ndbd-maxnoofsubscriptions", 
                tooltip: "Each NDB table in an NDB Cluster requires subscr " + 
                         "in the NDB kernel. 0 is treated as MaxNoOfTables.",
                constraints: {min: 0, max: 4294967039, places: 0, pattern: "#"},
                attribute: "MaxNoOfSubscriptions",
                destination: "config.ini",
                overridableType: true,
                overridableInstance: true,
                widget: dijit.form.NumberSpinner,
                width: "50%",
                defaultValueType: 0,
                defaultValueInstance: [],
                visibleType: true,
                visibleInstance: true,
                advancedLevel: true
            },
            MaxNoOfSubscribers: {
                label: "MaxNoOfSubscribers",
                docurl: mcc.util.getDocUrlRoot() + "mysql-cluster" +
                    "-ndbd-definition.html#ndbparam-ndbd-maxnoofsubscribers", 
                tooltip: "Only when using NDB Cluster Replication. The " + 
                         "default is 0, which is treated as 2*MaxNoOfTables",
                constraints: {min: 0, max: 4294967039, places: 0, pattern: "#"},
                attribute: "MaxNoOfSubscribers",
                destination: "config.ini",
                overridableType: true,
                overridableInstance: true,
                widget: dijit.form.NumberSpinner,
                width: "50%",
                defaultValueType: 0,
                defaultValueInstance: [],
                visibleType: true,
                visibleInstance: true,
                advancedLevel: true
            },
            MaxNoOfConcurrentSubOperations: {
                label: "Max#ConcurrSubOps",
                docurl: mcc.util.getDocUrlRoot() + "mysql-cluster" +
                    "-ndbd-definition.html#ndbparam-ndbd-maxnoofconcurrentsuboperations", 
                tooltip: "MAX # of operations that can be performed by all " + 
                         "API nodes in the cluster at one time.",
                constraints: {min: 0, max: 4294967039, places: 0, pattern: "#"},
                attribute: "MaxNoOfConcurrentSubOperations",
                destination: "config.ini",
                overridableType: true,
                overridableInstance: true,
                widget: dijit.form.NumberSpinner,
                width: "50%",
                defaultValueType: 256,
                defaultValueInstance: [],
                visibleType: true,
                visibleInstance: true,
                advancedLevel: true
            },
            StringMemory: {
                label: "StringMemory",
                docurl: mcc.util.getDocUrlRoot() + "mysql-cluster" +
                    "-ndbd-definition.html#ndbparam-ndbd-stringmemory", 
                tooltip: "Default size of string memory (1-100 -> %of max, " +
                        ">100 -> actual bytes)",
                constraints: {min: 0, max: 4294967039, places: 0, pattern: "#"},
                attribute: "StringMemory",
                destination: "config.ini",
                overridableType: true,
                overridableInstance: true,
                widget: dijit.form.NumberSpinner,
                width: "50%",
                defaultValueType: 25,
                defaultValueInstance: [],
                visibleType: true,
                visibleInstance: false,
                advancedLevel: true
            },
            MaxAllocate: {
                label: "MaxAllocate(MB)",
                docurl: mcc.util.getDocUrlRoot() + "mysql-cluster" +
                    "-ndbd-definition.html#ndbparam-ndbd-maxallocate", 
                tooltip: "MAX size of memory unit to use when allocating " +
                         "memory for tables",
                constraints: {min: 1, max: 1024, places: 0, pattern: "#"},
                attribute: "MaxAllocate",
                suffix: "M",
                destination: "config.ini",
                overridableType: true,
                overridableInstance: false,
                widget: dijit.form.NumberSpinner,
                width: "50%",
                defaultValueType: 32,
                defaultValueInstance: [],
                visibleType: true,
                visibleInstance: false,
                advancedLevel: true
            },
            // MaxNoOfOpenFiles and InitialNoOfOpenFiles not used, normally not
            // needed to change
            /* NO, weird, DEFAULT=0, MINVAL=20 MaxNoOfOpenFiles: {
                label: "MaxNoOfOpenFiles",
                docurl: mcc.util.getDocUrlRoot() + "mysql-cluster" +
                    "-ndbd-definition.html#ndbparam-ndbd-maxnoofopenfiles", 
                tooltip: "# of internal threads to allocate for open files",
                constraints: {min: 20, max: 4294967039, places: 0, pattern: "#"},
                attribute: "MaxNoOfOpenFiles",
                destination: "config.ini",
                overridableType: true,
                overridableInstance: false,
                widget: dijit.form.NumberSpinner,
                width: "50%",
                defaultValueType: 0,
                defaultValueInstance: [],
                visibleType: true,
                visibleInstance: false,
                advancedLevel: true
            },
            InitialNoOfOpenFiles: {
                label: "InitialNoOfOpenFiles",
                docurl: mcc.util.getDocUrlRoot() + "mysql-cluster" +
                    "-ndbd-definition.html#ndbparam-ndbd-initialnoofopenfiles", 
                tooltip: "Initial # of intern. threads to allocate for open " + 
                         "files",
                constraints: {min: 20, max: 4294967039, places: 0, pattern: "#"},
                attribute: "InitialNoOfOpenFiles",
                destination: "config.ini",
                overridableType: true,
                overridableInstance: false,
                widget: dijit.form.NumberSpinner,
                width: "50%",
                defaultValueType: 27,
                defaultValueInstance: [],
                visibleType: true,
                visibleInstance: false,
                advancedLevel: true
            },*/
            MaxNoOfSavedMessages: {
                label: "MaxNoOfSavedMessages",
                docurl: mcc.util.getDocUrlRoot() + "mysql-cluster" +
                    "-ndbd-definition.html#ndbparam-ndbd-maxnoofsavedmessages", 
                tooltip: "MAX # of errors written in the error log & MAX # " +
                         "of trace files kept before overwriting existing",
                constraints: {min: 0, max: 4294967039, places: 0, pattern: "#"},
                attribute: "MaxNoOfSavedMessages",
                destination: "config.ini",
                overridableType: true,
                overridableInstance: false,
                widget: dijit.form.NumberSpinner,
                width: "50%",
                defaultValueType: 25,
                defaultValueInstance: [],
                visibleType: true,
                visibleInstance: false,
                advancedLevel: true
            },
            /*MaxLCPStartDelay: { removed as should not be needed
                label: "MaxLCPStartDelay (sec)",
                docurl: mcc.util.getDocUrlRoot() + "mysql-cluster" +
                    "-ndbd-definition.html#ndbparam-ndbd-maxlcpstartdelay", 
                tooltip: "# of seconds the cluster can wait to begin local " +
                         "checkpoint while data nodes are sync. metadata",
                constraints: {min: 0, max: 600, places: 0, pattern: "#"},
                attribute: "MaxLCPStartDelay",
                destination: "config.ini",
                overridableType: true,
                overridableInstance: false,
                widget: dijit.form.NumberSpinner,
                width: "50%",
                defaultValueType: 0,
                defaultValueInstance: [],
                visibleType: true,
                visibleInstance: false,
                advancedLevel: true
            },*/
            LcpScanProgressTimeout: {
                label: "LcpScanProgressTOut(s)",
                docurl: mcc.util.getDocUrlRoot() + "mysql-cluster" +
                    "-ndbd-definition.html#ndbparam-ndbd-lcpscanprogresstimeout", 
                tooltip: "MAX time for which the local checkpoint can be " +
                         "stalled before the LCP frag. scan watchdog shuts " +
                         "down the node (0-disabled)",
                constraints: {min: 0, max: 4294967039, places: 0, pattern: "#"},
                attribute: "LcpScanProgressTimeout",
                destination: "config.ini",
                overridableType: true,
                overridableInstance: false,
                widget: dijit.form.NumberSpinner,
                width: "50%",
                defaultValueType: 60,
                defaultValueInstance: [],
                visibleType: true,
                visibleInstance: false,
                advancedLevel: true
            },
            Diskless: {
                label: "Diskless",
                docurl: mcc.util.getDocUrlRoot() + "mysql-cluster" +
                        "-ndbd-definition.html#ndbparam-ndbd-diskless", 
                tooltip: "If TRUE, causes entire cluster to operate only " +
                         "in main memory (no logging & checkpointing)",
                attribute: "Diskless",
                destination: "config.ini",
                overridableType: true,
                overridableInstance: false,
                widget: dijit.form.CheckBox,
                width: "15px",
                defaultValueType: false,
                defaultValueInstance: [],
                visibleType: true,
                visibleInstance: false,
                advancedLevel: true
            },
            LockPagesInMainMemory: {
                label: "LockPagesInMainMemory",
                docurl: mcc.util.getDocUrlRoot() + "mysql-cluster" +
                    "-ndbd-definition.html#ndbparam-ndbd-lockpagesinmainmemory", 
                tooltip: "0: Disables locking(default)" +
                         "1: Lock after allocating memory for the process" +
                         "2: Lock before memory for the process is allocated",
                constraints: {min: 0, max: 2, places: 0, pattern: "#"},
                attribute: "LockPagesInMainMemory",
                destination: "config.ini",
                overridableType: true,
                overridableInstance: true,
                widget: dijit.form.NumberSpinner,
                width: "50%",
                defaultValueType: 0,
                defaultValueInstance: [],
                visibleType: true,
                visibleInstance: false,
                advancedLevel: true
            },
            ODirect: {
                label: "ODirect",
                docurl: mcc.util.getDocUrlRoot() + "mysql-cluster" +
                        "-ndbd-definition.html#ndbparam-ndbd-odirect", 
                tooltip: "Attempt using O_DIRECT writes for LCP, backups, " +
                         "and redo logs; Linux kernel 2.6+",
                attribute: "ODirect",
                destination: "config.ini",
                overridableType: true,
                overridableInstance: false,
                widget: dijit.form.CheckBox,
                width: "15px",
                defaultValueType: undefined,
                defaultValueInstance: [],
                visibleType: true,
                visibleInstance: false,
                advancedLevel: true
            },
            Arbitration: {
                label: "Arbitration",
                docurl: mcc.util.getDocUrlRoot() + "mysql-cluster" +
                        "-ndbd-definition.html#ndbparam-ndbd-arbitration", 
<<<<<<< HEAD
                tooltip: "Attempt using O_DIRECT writes for LCP, backups, " +
                         "and redo logs; Linux kernel 2.6+",
=======
                tooltip: "Choice of arbitration schemes. Use only in the [ndbd default] "+
                         "section of the cluster configuration file. The behavior of " +
                         "the cluster is unspecified when Arbitration is set to different " +
                         "values for individual data nodes.",
>>>>>>> ee0adc2a
                attribute: "Arbitration",
                destination: "config.ini",
                overridableType: true,
                overridableInstance: false,
                widget: dijit.form.FilteringSelect,
                width: "75%",
                constraints: "Default, Disabled, WaitExternal",
                defaultValueType: "Default",
                defaultValueInstance: [],
                visibleType: true,
                visibleInstance: true,
                advancedLevel: true
            },
/*********************************** Disk data ********************************/
            DiskDataHeading: {
                label: "<br><b>Disk data storage</b>",
                heading: true,
                visibleType: true,
                visibleInstance: false,
                advancedLevel: true
            },
            DiskPageBufferEntries: {
                label: "DiskPageBufferEntries",
                docurl: mcc.util.getDocUrlRoot() + "mysql-cluster" +
                    "-ndbd-definition.html#ndbparam-ndbd-diskpagebufferentries", 
                tooltip: "# page buffer entries for each buffer page (32k)" +
                         "to allocate.",
                constraints: {min: 1, max: 100, places: 0, pattern: "#"},
                attribute: "DiskPageBufferEntries",
                destination: "config.ini",
                overridableType: true,
                overridableInstance: true,
                widget: dijit.form.NumberSpinner,
                width: "50%",
                defaultValueType: 10,
                defaultValueInstance: [],
                visibleType: true,
                visibleInstance: false,
                advancedLevel: true
            },
            DiskPageBufferMemory: {
                label: "DiskPageBufferMem(MB)",
                docurl: mcc.util.getDocUrlRoot() + "mysql-cluster" +
                    "-ndbd-definition.html#ndbparam-ndbd-diskpagebuffermemory", 
                tooltip: "Number of Mbytes on each ndbd(DB) node allocated " +
                        "for disk page buffer cache",
                constraints: {min: 4, max: 1048576, places: 0, pattern: "#"},
                attribute: "DiskPageBufferMemory",
                suffix: "M",
                destination: "config.ini",
                overridableType: true,
                overridableInstance: true,
                widget: dijit.form.NumberSpinner,
                width: "50%",
                defaultValueType: 128,
                defaultValueInstance: [],
                visibleType: true,
                visibleInstance: false,
                advancedLevel: true
            },
            SharedGlobalMemory: {
                label: "SharedGlobalMemory(MB)",
                docurl: mcc.util.getDocUrlRoot() + "mysql-cluster" +
                    "-ndbd-definition.html#ndbparam-ndbd-sharedglobalmemory", 
                tooltip: "Total number of Mbytes on each ndbd(DB) node " +
                        "allocated for any use",
                constraints: {min: 0, max: 67108864, places: 0, pattern: "#"},
                attribute: "SharedGlobalMemory",
                suffix: "M",
                destination: "config.ini",
                overridableType: true,
                overridableInstance: true,
                widget: dijit.form.NumberSpinner,
                width: "50%",
                defaultValueType: 64,
                defaultValueInstance: [],
                visibleType: true,
                visibleInstance: false,
                advancedLevel: true
            },
            DiskIOThreadPool: {
                label: "DiskIOThreadPool(thd)",
                docurl: mcc.util.getDocUrlRoot() + "mysql-cluster" +
                    "-ndbd-definition.html#ndbparam-ndbd-diskiothreadpool", 
                tooltip: "Number of unbound threads used for Disk Data file access.",
                constraints: {min: 0, max: 4294967039, places: 0, pattern: "#"},
                attribute: "DiskIOThreadPool",
                destination: "config.ini",
                overridableType: true,
                overridableInstance: true,
                widget: dijit.form.NumberSpinner,
                width: "50%",
                defaultValueType: 2,
                defaultValueInstance: [],
                visibleType: true,
                visibleInstance: false,
                advancedLevel: true
            },
            DiskSyncSize: {
                label: "DiskSyncSize(kB)",
                docurl: mcc.util.getDocUrlRoot() + "mysql-cluster" +
                    "-ndbd-definition.html#ndbparam-ndbd-disksyncsize", 
                tooltip: "MAX #of bytes to store before flushing to LCP " +
                         "to prevent excessive write buffering. Ignored " +
                         "when ODIRECT is set.",
                constraints: {min: 32, max: 4194303, places: 0, pattern: "#"},
                attribute: "DiskSyncSize",
                destination: "config.ini",
                suffix: "K",
                overridableType: true,
                overridableInstance: true,
                widget: dijit.form.NumberSpinner,
                width: "50%",
                defaultValueType: 4096,
                defaultValueInstance: [],
                visibleType: true,
                visibleInstance: false,
                advancedLevel: true
            },
            FileSystemPathDD: {
                label: "FileSystemPathDD",
                docurl: mcc.util.getDocUrlRoot() + "mysql-cluster" +
                        "-mgm-definition.html#ndbparam-ndbd-filesystempathdd",
                tooltip: "Place for Cluster Disk Data and undo log files. " +
                          "This can be overridden for data files, undo log " +
                          "files, or both, by specifying values for " +
                          "FileSystemPathDataFiles,FileSystemPathUndoFiles or " +
                          " both. If specified for data node (including in " +
                          "[ndbd default] section of the config.ini file),then " +
                          "starting data node with --initial causes all files " +
                          "in the directory to be deleted!",
                attribute: "FileSystemPathDD",
                destination: "config.ini",
                overridableType: true,
                overridableInstance: true,
                widget: dijit.form.TextBox,
                width: "95%",
                defaultValueType: undefined,
                defaultValueInstance: [],
                visibleType: true,
                visibleInstance: true,
                advancedLevel: true
            },
            FileSystemPathDataFiles: {
                label: "FileSystemPathDataFiles",
                docurl: mcc.util.getDocUrlRoot() + "mysql-cluster" +
                        "-mgm-definition.html#ndbparam-ndbd-filesystempathdatafiles",
                tooltip: "Place for Cluster Disk Data files. This overrides " +
                         "setting in FileSystemPathDD (which is the default)." +
                         " If specified for data node (including in " +
                         "[ndbd default] section of the config.ini file),then " +
                         "starting data node with --initial causes all files " +
                         "in the directory to be deleted!",
                attribute: "FileSystemPathDataFiles",
                destination: "config.ini",
                overridableType: true,
                overridableInstance: true,
                widget: dijit.form.TextBox,
                width: "95%",
                defaultValueType: undefined,
                defaultValueInstance: [],
                visibleType: true,
                visibleInstance: true,
                advancedLevel: true
            },
            FileSystemPathUndoFiles: {
                label: "FileSystemPathUndoFiles",
                docurl: mcc.util.getDocUrlRoot() + "mysql-cluster" +
                        "-mgm-definition.html#ndbparam-ndbd-FileSystemPathUndoFiles",
                tooltip: "Place for Cluster undo log files. This overrides " +
                         "setting in FileSystemPathDD (which is the default)." +
                         " If specified for data node (including in " +
                         "[ndbd default] section of the config.ini file),then " +
                         "starting data node with --initial causes all files " +
                         "in the directory to be deleted!",
                attribute: "FileSystemPathUndoFiles",
                destination: "config.ini",
                overridableType: true,
                overridableInstance: true,
                widget: dijit.form.TextBox,
                width: "95%",
                defaultValueType: undefined,
                defaultValueInstance: [],
                visibleType: true,
                visibleInstance: true,
                advancedLevel: true
            },
            InitialLogFileGroup: {
                label: "InitialLogFileGroup",
                docurl: mcc.util.getDocUrlRoot() + "mysql-cluster" +
                        "-mgm-definition.html#ndbparam-ndbd-InitialLogFileGroup",
                tooltip: "Specifies a log file group that is created when " +
                         "performing an initial start of the cluster. ",
                attribute: "InitialLogFileGroup",
                destination: "config.ini",
                overridableType: true,
                overridableInstance: true,
                widget: dijit.form.TextBox,
                width: "95%",
                defaultValueType: undefined,
                defaultValueInstance: [],
                visibleType: true,
                visibleInstance: false,
                advancedLevel: true
            },
            InitialTablespace: {
                label: "InitialTablespace",
                docurl: mcc.util.getDocUrlRoot() + "mysql-cluster" +
                        "-mgm-definition.html#ndbparam-ndbd-initialtablespace",
                tooltip: "Specifies tablespace created when performing " +
                         "initial start of the cluster.",
                attribute: "InitialTablespace",
                destination: "config.ini",
                overridableType: true,
                overridableInstance: true,
                widget: dijit.form.TextBox,
                width: "95%",
                defaultValueType: undefined,
                defaultValueInstance: [],
                visibleType: true,
                visibleInstance: false,
                advancedLevel: true
            },
/********************************* Communication ******************************/
            CommunicationHeading: {
                label: "<br><b>Communication buffers</b>",
                heading: true,
                visibleType: true,
                visibleInstance: false,
                advancedLevel: true
            },
            SendBufferMemory: {
                label: "SendBufferMemory(MB)",
                docurl: mcc.util.getDocUrlRoot() + "mysql-cluster" +
                    "-ndbd-definition.html#ndbparam-ndbd-sendbuffermemory", 
                tooltip: "MBytes of buffer for signals sent from this node",
                constraints: {min: 1, max: 4096, places: 0, pattern: "#"},
                attribute: "SendBufferMemory",
                suffix: "M",
                destination: "config.ini",
                overridableType: true,
                overridableInstance: true,
                widget: dijit.form.NumberSpinner,
                width: "50%",
                defaultValueType: undefined,
                defaultValueInstance: [],
                visibleType: true,
                visibleInstance: false,
                advancedLevel: true
            },
            ReceiveBufferMemory: {
                label: "ReceiveBufferMem(MB)",
                docurl: mcc.util.getDocUrlRoot() + "mysql-cluster" +
                    "-ndbd-definition.html#ndbparam-ndbd-receivebuffermemory", 
                tooltip: "MBytes of buffer for signals received by this node",
                constraints: {min: 1, max: 4096, places: 0, pattern: "#"},
                attribute: "ReceiveBufferMemory",
                suffix: "M",
                destination: "config.ini",
                overridableType: true,
                overridableInstance: true,
                widget: dijit.form.NumberSpinner,
                width: "50%",
                defaultValueType: undefined,
                defaultValueInstance: [],
                visibleType: true,
                visibleInstance: false,
                advancedLevel: true
            },
            LongMessageBuffer: {
                label: "LongMessageBuffer(MB)",
                docurl: mcc.util.getDocUrlRoot() + "mysql-cluster" +
                    "-ndbd-definition.html#ndbparam-ndbd-longmessagebuffer", 
                tooltip: "Number of Mbytes on each ndbd(DB) node allocated " +
                        "for internal long messages",
                constraints: {min: 1, max: 4096, places: 0, pattern: "#"},
                attribute: "LongMessageBuffer",
                suffix: "M",
                destination: "config.ini",
                overridableType: true,
                overridableInstance: true,
                widget: dijit.form.NumberSpinner,
                width: "50%",
                defaultValueType: 64, //32, actual min is 512kB...
                defaultValueInstance: [],
                visibleType: true,
                visibleInstance: false,
                advancedLevel: true
            },
            MaxParallelCopyInstances: {
                label: "MaxParallelCopyInstan",
                docurl: mcc.util.getDocUrlRoot() + "mysql-cluster" +
                    "-ndbd-definition.html#ndbparam-ndbd-maxparallelcopyinstances", 
                tooltip: "Parallel. in copy phase of node or system restart",
                constraints: {min: 0, max: 64, places: 0, pattern: "#"},
                attribute: "MaxParallelCopyInstances",
                destination: "config.ini",
                overridableType: true,
                overridableInstance: true,
                widget: dijit.form.NumberSpinner,
                width: "50%",
                defaultValueType: 0,
                defaultValueInstance: [],
                visibleType: true,
                visibleInstance: false,
                advancedLevel: true
            },
/******************************** Transactions ********************************/
            TransactionHeading: {
                label: "<br><b>Transaction handling</b>",
                heading: true,
                visibleType: true,
                visibleInstance: false,
                advancedLevel: true
            },
            MaxNoOfConcurrentTransactions: {
                label: "MaxNoOfConcTransact",
                docurl: mcc.util.getDocUrlRoot() + "mysql-cluster" +
                    "-ndbd-definition.html#" +
                    "ndbparam-ndbd-maxnoofconcurrenttransactions", 
                tooltip: "Max number of transaction executing concurrently " +
                        "on the ndbd(DB) node",
                constraints: {min: 32, max: 4294967039, places: 0, pattern: "#"},
                attribute: "MaxNoOfConcurrentTransactions",
                destination: "config.ini",
                overridableType: true,
                overridableInstance: true,
                widget: dijit.form.NumberSpinner,
                width: "50%",
                defaultValueType: 4096, //16384,
                defaultValueInstance: [],
                visibleType: true,
                visibleInstance: false,
                advancedLevel: true
            },
            MaxNoOfConcurrentOperations: {
                label: "MaxNoOfConcOps",
                docurl: mcc.util.getDocUrlRoot() + "mysql-cluster" +
                    "-ndbd-definition.html#" +
                    "ndbparam-ndbd-maxnoofconcurrentoperations", 
                tooltip: "Set min. to # of concurrently updated records in " + 
                         "transactions divided by # of cluster data nodes.",
                constraints: {min: 32, max: 4294967039, places: 0, pattern: "#"},
                attribute: "MaxNoOfConcurrentOperations",
                destination: "config.ini",
                overridableType: true,
                overridableInstance: true,
                widget: dijit.form.NumberSpinner,
                width: "50%",
                defaultValueType: 131072,
                defaultValueInstance: [],
                visibleType: true,
                visibleInstance: false,
                advancedLevel: true
            },
            MaxNoOfLocalOperations: {
                label: "MaxNoOfLocalOps",
                docurl: mcc.util.getDocUrlRoot() + "mysql-cluster" +
                    "-ndbd-definition.html#" +
                    "ndbparam-ndbd-maxnooflocaloperations", 
                tooltip: "For many simultaneous transactions, none too big, " + 
                         "set to 1.1 × MaxNoOfConcurrentOperations.",
                constraints: {min: 32, max: 4294967039, places: 0, pattern: "#"},
                attribute: "MaxNoOfLocalOperations",
                destination: "config.ini",
                overridableType: true,
                overridableInstance: true,
                widget: dijit.form.NumberSpinner,
                width: "50%",
                defaultValueType: undefined,
                defaultValueInstance: [],
                visibleType: true,
                visibleInstance: false,
                advancedLevel: true
            },
            MaxDMLOperationsPerTransaction: {
                label: "MaxDMLOpsPerTransact",
                docurl: mcc.util.getDocUrlRoot() + "mysql-cluster" +
                    "-ndbd-definition.html#" +
                    "ndbparam-ndbd-maxdmloperationspertransaction", 
                tooltip: "Transaction is aborted if it requires more than " +
                         "this many DML operations. 0 means no-limit.",
                constraints: {min: 32, max: 4294967039, places: 0, pattern: "#"},
                attribute: "MaxDMLOperationsPerTransaction",
                destination: "config.ini",
                overridableType: true,
                overridableInstance: true,
                widget: dijit.form.NumberSpinner,
                width: "50%",
                defaultValueType: 4294967295,
                defaultValueInstance: [],
                visibleType: true,
                visibleInstance: false,
                advancedLevel: true
            },
            MaxNoOfConcurrentScans: {
                label: "MaxNoOfConcScans",
                docurl: mcc.util.getDocUrlRoot() + "mysql-cluster" +
                    "-ndbd-definition.html#" +
                    "ndbparam-ndbd-maxnoofconcurrentscans", 
                tooltip: "# of parallel scans performed in the cluster",
                constraints: {min: 2, max: 500, places: 0, pattern: "#"},
                attribute: "MaxNoOfConcurrentScans",
                destination: "config.ini",
                overridableType: true,
                overridableInstance: true,
                widget: dijit.form.NumberSpinner,
                width: "50%",
                defaultValueType: 256,
                defaultValueInstance: [],
                visibleType: true,
                visibleInstance: false,
                advancedLevel: true
            },
            MaxNoOfLocalScans: {
                label: "MaxNoOfLocalScans",
                docurl: mcc.util.getDocUrlRoot() + "mysql-cluster" +
                    "-ndbd-definition.html#" +
                    "ndbparam-ndbd-maxnooflocalscans", 
                tooltip: "# of local scan recs if many scans are not fully " + 
                         "parallelized.4*MaxNoOfConcurrentScans*[#dnodes]+2",
                constraints: {min: 32, max: 4294967039, places: 0, pattern: "#"},
                attribute: "MaxNoOfLocalScans",
                destination: "config.ini",
                overridableType: true,
                overridableInstance: true,
                widget: dijit.form.NumberSpinner,
                width: "50%",
                defaultValueType: undefined,
                defaultValueInstance: [],
                visibleType: true,
                visibleInstance: false,
                advancedLevel: true
            },
            MaxParallelScansPerFragment: {
                label: "MaxParallelScans/Frag",
                docurl: mcc.util.getDocUrlRoot() + "mysql-cluster" +
                    "-ndbd-definition.html#" +
                    "ndbparam-ndbd-maxparallelscansperfragment", 
                tooltip: "# of TUP&TUX scans allowed before they begin " +
                         "queuing for serial handling",
                constraints: {min: 1, max: 4294967039, places: 0, pattern: "#"},
                attribute: "MaxParallelScansPerFragment",
                destination: "config.ini",
                overridableType: true,
                overridableInstance: true,
                widget: dijit.form.NumberSpinner,
                width: "50%",
                defaultValueType: 256,
                defaultValueInstance: [],
                visibleType: true,
                visibleInstance: false,
                advancedLevel: true
            },
            BatchSizePerLocalScan: {
                label: "BatchSizePerLocalScan",
                docurl: mcc.util.getDocUrlRoot() + "mysql-cluster" +
                    "-ndbd-definition.html#ndbparam-ndbd-batchsizeperlocalscan", 
                tooltip: "Used to calculate the number of lock records for " +
                        "scan with hold lock",
                constraints: {min: 1, max: 992, places: 0, pattern: "#"},
                attribute: "BatchSizePerLocalScan",
                destination: "config.ini",
                overridableType: true,
                overridableInstance: true,
                widget: dijit.form.NumberSpinner,
                width: "50%",
                defaultValueType: 256,
                defaultValueInstance: [],
                visibleType: true,
                visibleInstance: false,
                advancedLevel: true
            },
/****************************** Transaction log *******************************/
            TransactionLogHeading: {
                label: "<br><b>Transaction logging</b>",
                heading: true,
                visibleType: true,
                visibleInstance: false,
                advancedLevel: true
            },
            FragmentLogFileSize: {
                label: "FragmentLogFileSz(MB)",
                docurl: mcc.util.getDocUrlRoot() + "mysql-cluster" +
                    "-ndbd-definition.html#ndbparam-ndbd-fragmentlogfilesize", 
                tooltip: "Size of each Redo log file",
                constraints: {min: 4, max: 1024, places: 0, pattern: "#"},
                attribute: "FragmentLogFileSize",
                suffix: "M",
                destination: "config.ini",
                overridableType: true,
                overridableInstance: true,
                widget: dijit.form.NumberSpinner,
                width: "50%",
                defaultValueType: 256,
                defaultValueInstance: [],
                visibleType: true,
                visibleInstance: false,
                advancedLevel: true
            },
            NoOfFragmentLogFiles: {
                label: "NoOfFragmentLogFiles",
                docurl: mcc.util.getDocUrlRoot() + "mysql-cluster" +
                    "-ndbd-definition.html#ndbparam-ndbd-nooffragmentlogfiles", 
                tooltip: "No of Redo log files in each of the file group " +
                        "belonging to ndbd(DB) node",
                constraints: {min: 3, max: 4294967039, places: 0, pattern: "#"},
                attribute: "NoOfFragmentLogFiles",
                destination: "config.ini",
                overridableType: true,
                overridableInstance: true,
                widget: dijit.form.NumberSpinner,
                width: "50%",
                defaultValueType: 8,
                defaultValueInstance: [],
                visibleType: true,
                visibleInstance: false,
                advancedLevel: true
            },
            InitFragmentLogFiles: {
                label: "InitFragmentLogFiles",
                docurl: mcc.util.getDocUrlRoot() + "mysql-cluster" +
                    "-ndbd-definition.html#ndbparam-ndbd-initfragmentlogfiles", 
                tooltip: "(not) all bytes are necessarily written to disk",
                constraints: "SPARSE,FULL",
                attribute: "InitFragmentLogFiles",
                destination: "config.ini",
                overridableType: true,
                overridableInstance: true,
                widget: dijit.form.FilteringSelect,
                width: "50%",
                defaultValueType: "SPARSE",
                defaultValueInstance: [],
                visibleType: true,
                visibleInstance: false,
                advancedLevel: true
            },
            RedoBuffer: {
                label: "RedoBuffer(MB)",
                docurl: mcc.util.getDocUrlRoot() + "mysql-cluster" +
                    "-ndbd-definition.html#ndbparam-ndbd-redobuffer", 
                tooltip: "Number of MBytes on each LDM instance in each Data" +
                         " node allocated for writing REDO logs.",
                constraints: {min: 1, max: 4096, places: 0, pattern: "#"},
                attribute: "RedoBuffer",
                suffix: "M",
                destination: "config.ini",
                overridableType: true,
                overridableInstance: true,
                widget: dijit.form.NumberSpinner,
                width: "50%",
                defaultValueType: undefined,
                defaultValueInstance: [],
                visibleType: true,
                visibleInstance: false,
                advancedLevel: true
            },
            RedoOverCommitCounter: {
                label: "RedoOverCommitCounter",
                docurl: mcc.util.getDocUrlRoot() + "mysql-cluster" +
                    "-ndbd-definition.html#ndbparam-ndbd-redoovercommitcounter", 
                tooltip: "If exceeded when writing redo log to disk, any " +
                         "transactions that weren't committed are aborted " +
                         "and APInode where any of transactions originated " +
                         "handles transactions according to its " +
                         "DefaultOperationRedoProblemAction. 0-disabled.",
                constraints: {min: 0, max: 4294967039, places: 0, pattern: "#"},
                attribute: "RedoOverCommitCounter",
                destination: "config.ini",
                overridableType: true,
                overridableInstance: true,
                widget: dijit.form.NumberSpinner,
                width: "50%",
                defaultValueType: 3,
                defaultValueInstance: [],
                visibleType: true,
                visibleInstance: false,
                advancedLevel: true
            },
            RedoOverCommitLimit: {
                label: "RedoOverCommitLimit(s)",
                docurl: mcc.util.getDocUrlRoot() + "mysql-cluster" +
                    "-ndbd-definition.html#ndbparam-ndbd-redoovercommitlimit", 
                tooltip: "Upper limit for trying to write redo log to disk " +
                         "before timing out. 0-disabled.",
                constraints: {min: 0, max: 4294967039, places: 0, pattern: "#"},
                attribute: "RedoOverCommitLimit",
                destination: "config.ini",
                overridableType: true,
                overridableInstance: true,
                widget: dijit.form.NumberSpinner,
                width: "50%",
                defaultValueType: 20,
                defaultValueInstance: [],
                visibleType: true,
                visibleInstance: false,
                advancedLevel: true
            },
/**************************** Realtime and timeouts ***************************/
            RealTimeoutsHeading: {
                label: "<br><b>Realtime behavior, timeouts</b>",
                heading: true,
                visibleType: true,
                visibleInstance: false,
                advancedLevel: true
            },
            TwoPassInitialNodeRestartCopy: {
                label: "TwoPassInitNRCopy",
                docurl: mcc.util.getDocUrlRoot() + "mysql-cluster" +
                        "-ndbd-definition.html#ndbparam-ndbd-twopassinitialnoderestartcopy", 
                tooltip: "Enables multi-thd building of ordered indexes, " +
                         "two-pass copy of data during init. node restarts." +
                         "Requires BuildIndexThreads > 0.",
                attribute: "TwoPassInitialNodeRestartCopy",
                destination: "config.ini",
                overridableType: true,
                overridableInstance: true,
                widget: dijit.form.CheckBox,
                width: "15px",
                defaultValueType: false,
                defaultValueInstance: [],
                visibleType: true,
                visibleInstance: true,
                advancedLevel: true
            },
            BuildIndexThreads: {
                label: "BuildIndexThreads",
                docurl: mcc.util.getDocUrlRoot() + "mysql-cluster" +
                        "-ndbd-definition.html#ndbparam-ndbd-" +
                        "buildindexthreads", 
                tooltip: "# of threads to create when rebuilding ordered " +
                         "indexes during a system or node start or when " +
                         "running ndb_restore --rebuild-indexes. Works only " +
                         "with more than 1 fragment for table per data node.",
                constraints: {min: 0, max: 128, places: 0, pattern: "#"},
                attribute: "BuildIndexThreads",
                destination: "config.ini",
                overridableType: true,
                overridableInstance: true,
                widget: dijit.form.NumberSpinner,
                width: "50%",
                defaultValueType: 0,
                defaultValueInstance: [],
                visibleType: true,
                visibleInstance: true,
                advancedLevel: true
            },
            Numa: {
                label: "Numa",
                docurl: mcc.util.getDocUrlRoot() + "mysql-cluster" +
                        "-ndbd-definition.html#ndbparam-ndbd-" +
                        "numa", 
                tooltip: "Only on Linux systems with libnuma.so." +
                         "0-Data node process doesn't set policy for memory " +
                         "alloc. " +
                         "1-Data node process uses libnuma to request " +
                         "interleaved memory allocation (default)",
                constraints: {min: 0, max: 1, places: 0, pattern: "#"},
                attribute: "Numa",
                destination: "config.ini",
                overridableType: true,
                overridableInstance: true,
                widget: dijit.form.NumberSpinner,
                width: "50%",
                defaultValueType: undefined,
                defaultValueInstance: [],
                visibleType: true,
                visibleInstance: true,
                advancedLevel: true
            },
            MaxNoOfExecutionThreads: {
                label: "MaxNoOfExecutionThreads",
                docurl: mcc.util.getDocUrlRoot() + "mysql-cluster" +
                        "-ndbd-definition.html#ndbparam-ndbmtd-" +
                        "maxnoofexecutionthreads", 
                tooltip: "For ndbmtd, specify max no of execution threads",
                constraints: {min: 2, max: 72, places: 0, pattern: "#"},
                attribute: "MaxNoOfExecutionThreads",
                destination: "config.ini",
                overridableType: true,
                overridableInstance: false,
                widget: dijit.form.NumberSpinner,
                width: "50%",
                defaultValueType: undefined,
                defaultValueInstance: [],
                visibleType: true,
                visibleInstance: false,
                advancedLevel: true
            },
            NoOfFragmentLogParts: {
                label: "NoOfFragmentLogParts",
                docurl: mcc.util.getDocUrlRoot() + "mysql-cluster" +
                        "-ndbd-definition.html#ndbparam-ndbmtd-" +
                        "nooffragmentlogparts", 
                tooltip: "For ndbmtd, specify max no of execution threads",
                constraints: "4,6,8,10,12,16,20,24,32",
                attribute: "NoOfFragmentLogParts",
                destination: "config.ini",
                overridableType: true,
                overridableInstance: false,
                widget: dijit.form.FilteringSelect,
                width: "50%",
                defaultValueType: undefined,
                defaultValueInstance: [],
                visibleType: true,
                visibleInstance: false,
                advancedLevel: true
            },
            ThreadConfig: {
                label: "ThreadConfig",
                docurl: mcc.util.getDocUrlRoot() + "mysql-cluster" +
                        "-ndbd-definition.html#ndbparam-ndbmtd-" +
                        "threadconfig", 
                tooltip: "Thread configuration",
                constraints: {min: 0, max: 4294967039, places: 0, pattern: "#"},
                attribute: "ThreadConfig",
                destination: "config.ini",
                overridableType: true,
                overridableInstance: true,
                widget: dijit.form.TextBox,
                width: "95%",
                defaultValueType: undefined,
                defaultValueInstance: [],
                visibleType: false,
                visibleInstance: true,
                advancedLevel: true
            },
            LockExecuteThreadToCPU: {
                label: "LockExecThreadToCPU",
                docurl: mcc.util.getDocUrlRoot() + "mysql-cluster" +
                        "-ndbd-definition.html#ndbparam-ndbd-" +
                        "lockexecutethreadtocpu", 
                tooltip: "ndbd (string): CPU ID assigned to execution thd." +
                         "ndbmtd (comma-sep list): CPU IDs assigned to " +
                         "execution threads[0,65535].",
                constraints: {min: 0, max: 64, places: 0, pattern: "#"},
                attribute: "LockExecuteThreadToCPU",
                destination: "config.ini",
                suffix: "K",
                overridableType: true,
                overridableInstance: true,
                widget: dijit.form.TextBox,
                width: "95%",
                defaultValueType: undefined,
                defaultValueInstance: [],
                visibleType: false,
                visibleInstance: true,
                advancedLevel: true
            },
            LockMaintThreadsToCPU: {
                label: "LockMaintThreadsToCPU",
                docurl: mcc.util.getDocUrlRoot() + "mysql-cluster" +
                        "-ndbd-definition.html#ndbparam-ndbd-" +
                        "lockmaintthreadstocpu", 
                tooltip: "Comma-sep list of CPU IDs assigned to " +
                         "maintenance threads[0,65535].",
                constraints: {min: 0, max: 64, places: 0, pattern: "#"},
                attribute: "LockMaintThreadsToCPU",
                destination: "config.ini",
                suffix: "K",
                overridableType: true,
                overridableInstance: true,
                widget: dijit.form.TextBox,
                width: "95%",
                defaultValueType: undefined,
                defaultValueInstance: [],
                visibleType: false,
                visibleInstance: true,
                advancedLevel: true
            },
            RealtimeScheduler: {
                label: "RealtimeScheduler",
                docurl: mcc.util.getDocUrlRoot() + "mysql-cluster" +
                        "-ndbd-definition.html#ndbparam-ndbd-realtimescheduler", 
                tooltip: "Dis/enables realtime scheduling of data node threads",
                attribute: "RealtimeScheduler",
                destination: "config.ini",
                overridableType: true,
                overridableInstance: true,
                widget: dijit.form.CheckBox,
                width: "15px",
                defaultValueType: false,
                defaultValueInstance: [],
                visibleType: false,
                visibleInstance: true,
                advancedLevel: true
            },
            SchedulerResponsiveness: {
                label: "SchedulerResponsiveness",
                docurl: mcc.util.getDocUrlRoot() + "mysql-cluster" +
                        "-ndbd-definition.html#ndbparam-ndbd-" +
                        "schedulerresponsiveness", 
                tooltip: "Balance in scheduler between speed and throughput." +
                         "HIGH- favor response time, LOW- favor throughput.",
                constraints: {min: 0, max: 10, places: 0, pattern: "#"},
                attribute: "SchedulerResponsiveness",
                destination: "config.ini",
                overridableType: true,
                overridableInstance: true,
                widget: dijit.form.NumberSpinner,
                width: "50%",
                defaultValueType: 5,
                defaultValueInstance: [],
                visibleType: false,
                visibleInstance: true,
                advancedLevel: true
            },
            SchedulerSpinTimer: {
                label: "SchedulerSpinTimer",
                docurl: mcc.util.getDocUrlRoot() + "mysql-cluster" +
                        "-ndbd-definition.html#ndbparam-ndbd-" +
                        "schedulerspintimer", 
                tooltip: "Time in microsec for threads to be executed in " +
                         "scheduler before sleeping",
                constraints: {min: 0, max: 500, places: 0, pattern: "#"},
                attribute: "SchedulerSpinTimer",
                destination: "config.ini",
                overridableType: true,
                overridableInstance: true,
                widget: dijit.form.NumberSpinner,
                width: "50%",
                defaultValueType: 0,
                defaultValueInstance: [],
                visibleType: false,
                visibleInstance: true,
                advancedLevel: true
            },
            TimeBetweenLocalCheckpoints: {
                label: "TimeBtwLocalCP(log(2))",
                docurl: mcc.util.getDocUrlRoot() + "mysql-cluster" +
                    "-ndbd-definition.html#" +
                    "ndbparam-ndbd-timebetweenlocalcheckpoints", 
                tooltip: "Value of 6 or less means local checkpoints will " +
                         "be executed continuously,independent of workload",
                constraints: {min: 0, max: 31, places: 0, pattern: "#"},
                attribute: "TimeBetweenLocalCheckpoints",
                destination: "config.ini",
                overridableType: true,
                overridableInstance: true,
                widget: dijit.form.NumberSpinner,
                width: "50%",
                defaultValueType: 20,
                defaultValueInstance: [],
                visibleType: true,
                visibleInstance: false,
                advancedLevel: true
            },
            TimeBetweenGlobalCheckpoints: {
                label: "TimeBetweenGCPs",
                docurl: mcc.util.getDocUrlRoot() + "mysql-cluster" +
                    "-ndbd-definition.html#" +
                    "ndbparam-ndbd-timebetweenglobalcheckpoints", 
                tooltip: "As part of commit process,transactions are placed " +
                         "in global CP group. This group's log records are " +
                         "flushed to disk each TimeBetweenGlobalCP ms",
                constraints: {min: 20, max: 32000, places: 0, pattern: "#"},
                attribute: "TimeBetweenGlobalCheckpoints",
                destination: "config.ini",
                overridableType: true,
                overridableInstance: true,
                widget: dijit.form.NumberSpinner,
                width: "50%",
                defaultValueType: 2000,
                defaultValueInstance: [],
                visibleType: true,
                visibleInstance: false,
                advancedLevel: true
            },
            TimeBetweenGlobalCheckpointsTimeout: {
                label: "TimeBtwGCPTimeout",
                docurl: mcc.util.getDocUrlRoot() + "mysql-cluster" +
                    "-ndbd-definition.html#" +
                    "ndbparam-ndbd-timebetweenglobalcheckpointstimeout", 
                tooltip: "Minimum timeout between global checkpoints",
                constraints: {min: 10, max: 4294967039, places: 0, pattern: "#"},
                attribute: "TimeBetweenGlobalCheckpointsTimeout",
                destination: "config.ini",
                overridableType: true,
                overridableInstance: true,
                widget: dijit.form.NumberSpinner,
                width: "50%",
                defaultValueType: 120000,
                defaultValueInstance: [],
                visibleType: true,
                visibleInstance: false,
                advancedLevel: true
            },
            TimeBetweenEpochs: {
                label: "TimeBetweenEpochs",
                docurl: mcc.util.getDocUrlRoot() + "mysql-cluster" +
                    "-ndbd-definition.html#" +
                    "ndbparam-ndbd-timebetweenepochs", 
                tooltip: "Interval between synchronization epochs for NDB " +
                         "Cluster Replication",
                constraints: {min: 0, max: 32000, places: 0, pattern: "#"},
                attribute: "TimeBetweenEpochs",
                destination: "config.ini",
                overridableType: true,
                overridableInstance: true,
                widget: dijit.form.NumberSpinner,
                width: "50%",
                defaultValueType: 100,
                defaultValueInstance: [],
                visibleType: true,
                visibleInstance: false,
                advancedLevel: true
            },
            TimeBetweenEpochsTimeout: {
                label: "TimeBetweenEpochsTimeout",
                docurl: mcc.util.getDocUrlRoot() + "mysql-cluster" +
                    "-ndbd-definition.html#" +
                    "ndbparam-ndbd-timebetweenepochstimeout", 
                tooltip: "Timeout for time between epochs. " +
                        "Exceeding will cause node shutdown.",
                constraints: {min: 0, max: 256000, places: 0, pattern: "#"},
                attribute: "TimeBetweenEpochsTimeout",
                destination: "config.ini",
                overridableType: true,
                overridableInstance: true,
                widget: dijit.form.NumberSpinner,
                width: "50%",
                defaultValueType: 32000,
                defaultValueInstance: [],
                visibleType: true,
                visibleInstance: false,
                advancedLevel: true
            },
            TimeBetweenWatchdogCheck: {
                label: "TimeBtwWatchDogCheck",
                docurl: mcc.util.getDocUrlRoot() + "mysql-cluster" +
                    "-ndbd-definition.html#" +
                    "ndbparam-ndbd-timebetweenwatchdogcheck", 
                tooltip: "Time between watch-dog thread checks on " +
                        "main thread",
                constraints: {min: 70, max: 4294967039, places: 0, pattern: "#"},
                attribute: "TimeBetweenWatchdogCheck",
                destination: "config.ini",
                overridableType: true,
                overridableInstance: true,
                widget: dijit.form.NumberSpinner,
                width: "50%",
                defaultValueType: 6000,
                defaultValueInstance: [],
                visibleType: true,
                visibleInstance: false,
                advancedLevel: true
            },
            TimeBetweenWatchdogCheckInitial: {
                label: "TimeBtwWatchDogChkInit",
                docurl: mcc.util.getDocUrlRoot() + "mysql-cluster" +
                    "-ndbd-definition.html#" +
                    "ndbparam-ndbd-timebetweenwatchdogcheckinitial", 
                tooltip: "Time between execution checks inside a database " +
                        "node in the early start phases when memory is " +
                        "allocated",
                constraints: {min: 70, max: 4294967039, places: 0, pattern: "#"},
                attribute: "TimeBetweenWatchdogCheckInitial",
                destination: "config.ini",
                overridableType: true,
                overridableInstance: true,
                widget: dijit.form.NumberSpinner,
                width: "50%",
                defaultValueType: 60000,
                defaultValueInstance: [],
                visibleType: true,
                visibleInstance: false,
                advancedLevel: true
            },
            TransactionInactiveTimeout: {
                label: "TransactInactiveTimeout",
                docurl: mcc.util.getDocUrlRoot() + "mysql-cluster" +
                    "-ndbd-definition.html#" +
                    "ndbparam-ndbd-transactioninactivetimeout", 
                tooltip: "MAX time permitted to lapse between operations in " +
                         "the same transaction before the transaction is" +
                         "aborted. Timeout of 0 means we don't timeout at all.",
                constraints: {min: 0, max: 4294967039, places: 0, pattern: "#"},
                attribute: "TransactionInactiveTimeout",
                destination: "config.ini",
                overridableType: true,
                overridableInstance: true,
                widget: dijit.form.NumberSpinner,
                width: "50%",
                defaultValueType: 4294967039,
                defaultValueInstance: [],
                visibleType: true,
                visibleInstance: false,
                advancedLevel: true
            },
            TransactionDeadlockDetectionTimeout: {
                label: "TransactDeadlckDetectTOut",
                docurl: mcc.util.getDocUrlRoot() + "mysql-cluster" +
                    "-ndbd-definition.html#" +
                    "ndbparam-ndbd-transactiondeadlockdetectiontimeout", 
                tooltip: "How long TC waits for query exec. by another node " +
                         "before aborting the transaction, and is important " +
                         "for both node failure handling and deadlock detect",
                constraints: {min: 50, max: 4294967039, places: 0, pattern: "#"},
                attribute: "TransactionDeadlockDetectionTimeout",
                destination: "config.ini",
                overridableType: true,
                overridableInstance: true,
                widget: dijit.form.NumberSpinner,
                width: "50%",
                defaultValueType: 1200,
                defaultValueInstance: [],
                visibleType: true,
                visibleInstance: false,
                advancedLevel: true
            },
            TimeBetweenInactiveTransactionAbortCheck: {
                label: "TimeBtwInactTransAbortChk",
                docurl: mcc.util.getDocUrlRoot() + "mysql-cluster" +
                    "-ndbd-definition.html#" +
                    "ndbparam-ndbd-timebetweeninactivetransactionabortcheck", 
                tooltip: "Specifies interval (in ms) when each transaction " +
                         "is checked for timing out",
                constraints: {min: 1000, max: 4294967039, places: 0, pattern: "#"},
                attribute: "TimeBetweenInactiveTransactionAbortCheck",
                destination: "config.ini",
                overridableType: true,
                overridableInstance: true,
                widget: dijit.form.NumberSpinner,
                width: "50%",
                defaultValueType: 1000,
                defaultValueInstance: [],
                visibleType: true,
                visibleInstance: false,
                advancedLevel: true
            },
            HeartbeatIntervalDbDb: {
                label: "HeartbeatIntervalDbDb",
                docurl: mcc.util.getDocUrlRoot() + "mysql-cluster" +
                    "-ndbd-definition.html#ndbparam-ndbd-heartbeatintervaldbdb", 
                tooltip: "Time between ndbd(DB)-ndbd(DB) heartbeats. " +
                        "ndbd(DB) considered dead after 3 missed HBs",
                constraints: {min: 10, max: 4294967039, places: 0, pattern: "#"},
                attribute: "HeartbeatIntervalDbDb",
                destination: "config.ini",
                overridableType: true,
                overridableInstance: true,
                widget: dijit.form.NumberSpinner,
                width: "50%",
                defaultValueType: undefined,
                defaultValueInstance: [],
                visibleType: true,
                visibleInstance: false,
                advancedLevel: true
            },
            HeartbeatIntervalDbApi: {
                label: "HeartbeatIntervalDbApi",
                docurl: mcc.util.getDocUrlRoot() + "mysql-cluster" +
                    "-ndbd-definition.html#" +
                    "ndbparam-ndbd-heartbeatintervaldbapi", 
                tooltip: "Time between mysqld(API)-ndbd(DB) heartbeats. " +
                        "mysqld(API) connection closed after 3 missed HBs",
                constraints: {min: 100, max: 4294967039, places: 0, pattern: "#"},
                attribute: "HeartbeatIntervalDbApi",
                destination: "config.ini",
                overridableType: true,
                overridableInstance: true,
                widget: dijit.form.NumberSpinner,
                width: "50%",
                defaultValueType: undefined,
                defaultValueInstance: [],
                visibleType: true,
                visibleInstance: false,
                advancedLevel: true
            },
            ConnectCheckIntervalDelay: {
                label: "ConnChkIntervalDelay",
                docurl: mcc.util.getDocUrlRoot() + "mysql-cluster" +
                    "-ndbd-definition.html#" +
                    "ndbparam-ndbd-connectcheckintervaldelay", 
                tooltip: "Enables connection checking between data nodes " +
                         "after one of them fails HB checks for 5 times " +
                         "up to HeartbeatIntervalDbDb ms",
                constraints: {min: 0, max: 4294967039, places: 0, pattern: "#"},
                attribute: "ConnectCheckIntervalDelay",
                destination: "config.ini",
                overridableType: true,
                overridableInstance: true,
                widget: dijit.form.NumberSpinner,
                width: "50%",
                defaultValueType: 0, //disabled
                defaultValueInstance: [],
                visibleType: true,
                visibleInstance: false,
                advancedLevel: true
            },
            StartPartialTimeout: {
                label: "StartPartialTimeout",
                docurl: mcc.util.getDocUrlRoot() + "mysql-cluster" +
                    "-ndbd-definition.html#" +
                    "ndbparam-ndbd-startpartialtimeout", 
                tooltip: "How long Cluster waits for all data nodes to come " +
                         "up before the cluster initial. routine is invoked",
                constraints: {min: 0, max: 4294967039, places: 0, pattern: "#"},
                attribute: "StartPartialTimeout",
                destination: "config.ini",
                overridableType: true,
                overridableInstance: false,
                widget: dijit.form.NumberSpinner,
                width: "50%",
                defaultValueType: 30000,
                defaultValueInstance: [],
                visibleType: true,
                visibleInstance: false,
                advancedLevel: true
            },
            StartPartitionedTimeout: {
                label: "StartPartitionedTOut",
                docurl: mcc.util.getDocUrlRoot() + "mysql-cluster" +
                    "-ndbd-definition.html#" +
                    "ndbparam-ndbd-startpartitionedtimeout", 
                tooltip: "If after waiting StartPartialTimeout ms Cluster " +
                         "is still possibly in a partitioned state it will " +
                         "continue waiting for StartPartitionedTimeout ms",
                constraints: {min: 0, max: 4294967039, places: 0, pattern: "#"},
                attribute: "StartPartitionedTimeout",
                destination: "config.ini",
                overridableType: true,
                overridableInstance: false,
                widget: dijit.form.NumberSpinner,
                width: "50%",
                defaultValueType: 4294967039,
                defaultValueInstance: [],
                visibleType: true,
                visibleInstance: false,
                advancedLevel: true
            },
            StartFailureTimeout: {
                label: "StartFailureTimeout",
                docurl: mcc.util.getDocUrlRoot() + "mysql-cluster" +
                    "-ndbd-definition.html#" +
                    "ndbparam-ndbd-startfailuretimeout", 
                tooltip: "Time to wait for data node to start up or fail; " +
                         "0 means no data node startup timeout is applied",
                constraints: {min: 0, max: 4294967039, places: 0, pattern: "#"},
                attribute: "StartFailureTimeout",
                destination: "config.ini",
                overridableType: true,
                overridableInstance: false,
                widget: dijit.form.NumberSpinner,
                width: "50%",
                defaultValueType: 0,
                defaultValueInstance: [],
                visibleType: true,
                visibleInstance: false,
                advancedLevel: true
            },
            ArbitrationTimeout: {
                label: "ArbitrationTimeout",
                docurl: mcc.util.getDocUrlRoot() + "mysql-cluster" +
                    "-ndbd-definition.html#" +
                    "ndbparam-ndbd-arbitrationtimeout", 
                tooltip: "How long data nodes wait for a response from the " +
                         "arbitrator to an arbitration message. If this is " +
                         "exceeded, the network is assumed to have split.",
                constraints: {min: 10, max: 4294967039, places: 0, pattern: "#"},
                attribute: "ArbitrationTimeout",
                destination: "config.ini",
                overridableType: true,
                overridableInstance: false,
                widget: dijit.form.NumberSpinner,
                width: "50%",
                defaultValueType: 7500,
                defaultValueInstance: [],
                visibleType: true,
                visibleInstance: false,
                advancedLevel: true
            },
            RestartSubscriberConnectTimeout: {
                label: "RestartSubscriberConnTOut",
                docurl: mcc.util.getDocUrlRoot() + "mysql-cluster" +
                    "-ndbd-definition.html#" +
                    "ndbparam-ndbd-restartsubscriberconnecttimeout", 
                tooltip: "How long data nodes wait for subscribing API nodes" +
                         "to connect. Once expired, any “missing” API nodes " +
                         "are disconnected from the cluster. 0 - disabled.",
                constraints: {min: 0, max: 4294967039, places: 0, pattern: "#"},
                attribute: "RestartSubscriberConnectTimeout",
                destination: "config.ini",
                overridableType: true,
                overridableInstance: false,
                widget: dijit.form.NumberSpinner,
                width: "50%",
                defaultValueType: 12000,
                defaultValueInstance: [],
                visibleType: true,
                visibleInstance: false,
                advancedLevel: true
            },
/**************************** Error behaviour ***************************/
            ErrorHandlingHeading: {
                label: "<br><b>Error handling</b>",
                heading: true,
                visibleType: true,
                visibleInstance: false,
                advancedLevel: true
            },
            StopOnError: {
                label: "StopOnError",
                docurl: mcc.util.getDocUrlRoot() + "mysql-cluster" +
                        "-ndbd-definition.html#ndbparam-ndbd-stoponerror", 
                tooltip: "If set to 0, ndbd(DB) automatically " +
                        "restarts/recovers in case of node failure",
                attribute: "StopOnError",
                destination: "config.ini",
                overridableType: true,
                overridableInstance: false,
                constraints: {min: 0, max: 1, places: 0, pattern: "#"},
                widget: dijit.form.NumberSpinner,
                width: "50%",
                defaultValueType: 0,
                defaultValueInstance: [],
                visibleType: true,
                visibleInstance: false,
                advancedLevel: true
            },
            CrashOnCorruptedTuple: {
                label: "CrashOnCorruptedTuple",
                docurl: mcc.util.getDocUrlRoot() + "mysql-cluster" +
                        "-ndbd-definition.html#ndbparam-ndbd-crashoncorruptedtuple", 
                tooltip: "Default (true) forces data node to shut down " +
                         "whenever it encounters a corrupted tuple",
                attribute: "CrashOnCorruptedTuple",
                destination: "config.ini",
                overridableType: true,
                overridableInstance: false,
                widget: dijit.form.CheckBox,
                width: "15px",
                defaultValueType: true,
                defaultValueInstance: [],
                visibleType: true,
                visibleInstance: false,
                advancedLevel: true
            },
            RestartOnErrorInsert: {
                label: "RestartOnErrorInsert",
                docurl: mcc.util.getDocUrlRoot() + "mysql-cluster" +
                    "-ndbd-definition.html#ndbparam-ndbd-restartonerrorinsert", 
                tooltip: "Insert errors in execution of individual blocks " + 
                         "of code as part of testing; DEBUG build only",
                constraints: {min: 0, max: 4, places: 0, pattern: "#"},
                attribute: "RestartOnErrorInsert",
                destination: "config.ini",
                overridableType: true,
                overridableInstance: true,
                widget: dijit.form.NumberSpinner,
                width: "50%",
                defaultValueType: undefined,
                defaultValueInstance: [],
                visibleType: true,
                visibleInstance: false,
                advancedLevel: true
            },
            StartFailRetryDelay: {
                label: "StartFailRetryDelay(s)",
                docurl: mcc.util.getDocUrlRoot() + "mysql-cluster" +
                    "-ndbd-definition.html#ndbparam-ndbd-startfailretrydelay", 
                tooltip: "Seconds between restart attempts of data node in " +
                         "case of failure on startup. Req. StopOnError=0",
                constraints: {min: 0, max: 4294967039, places: 0, pattern: "#"},
                attribute: "StartFailRetryDelay",
                destination: "config.ini",
                overridableType: true,
                overridableInstance: true,
                widget: dijit.form.NumberSpinner,
                width: "50%",
                defaultValueType: 0,
                defaultValueInstance: [],
                visibleType: true,
                visibleInstance: false,
                advancedLevel: true
            },
            MaxStartFailRetries: {
                label: "MaxStartFailRetries",
                docurl: mcc.util.getDocUrlRoot() + "mysql-cluster" +
                    "-ndbd-definition.html#ndbparam-ndbd-maxstartfailretries", 
                tooltip: "Limit of restart attempts by the data node in case" +
                         "of failed startup. Req. StopOnError=0",
                constraints: {min: 0, max: 4294967039, places: 0, pattern: "#"},
                attribute: "MaxStartFailRetries",
                destination: "config.ini",
                overridableType: true,
                overridableInstance: true,
                widget: dijit.form.NumberSpinner,
                width: "50%",
                defaultValueType: 3,
                defaultValueInstance: [],
                visibleType: true,
                visibleInstance: false,
                advancedLevel: true
            }
/**************************** Statistics ***************************/
/*
            StatisticsHeading: {
                label: "<br><b>Index statistics</b>",
                heading: true,
                visibleType: true,
                visibleInstance: false,
                advancedLevel: true
            }
*/
        }
    },
    "sql": {
        parameters: {
/*********************************** General **********************************/
            NodeIdHeading: {
                label: "<br><b>Node identity and directories</b>",
                heading: true,
                visibleType: true,
                visibleInstance: true,
                advancedLevel: false
            },
            NodeId: {
                label: "NodeId",
                docurl: mcc.util.getDocUrlRoot() + "mysql-cluster" +
                    "-api-definition.html#ndbparam-api-nodeid", 
                tooltip: "Number identifying application node (mysqld(API))",
                constraints: {min: 1, max: 255, places: 0, pattern: "#"},
                attribute: "NodeId",
                destination: "config.ini",
                overridableType: false,
                overridableInstance: false,
                widget: dijit.form.NumberSpinner,
                width: "50%",
                defaultValueType: undefined,
                defaultValueInstance: [],
                visibleType: false,
                visibleInstance: true
            },
            HostName: {
                label: "HostName",
                docurl: mcc.util.getDocUrlRoot() + "mysql-cluster" +
                    "-api-definition.html#ndbparam-api-hostname", 
                tooltip: "Name of computer for this node",
                attribute: "HostName",
                destination: "config.ini",
                overridableType: false,
                overridableInstance: false,
                widget: dijit.form.TextBox,
                width: "95%",
                defaultValueType: undefined,
                defaultValueInstance: [],
                visibleType: false,
                visibleInstance: true
            },
            DataDir: {
                label: "DataDir",
                docurl: mcc.util.getDocUrlRoot() + "" +
                    "server-options.html#option_mysqld_datadir",
                tooltip: "Data directory for this node",
                attribute: "DataDir",
                destination: "my.cnf",
                overridableType: true,
                overridableInstance: true,
                widget: dijit.form.TextBox,
                width: "95%",
                defaultValueType: undefined,
                defaultValueInstance: [],
                visibleType: true,
                visibleInstance: true
            },
/******************************* NDB/MYSQLDparams ********************************/
            NDBMYSQLDHeading: {
                label: "<br><b>Various NDB parameters for MYSQLD</b>",
                heading: true,
                visibleType: true,
                visibleInstance: true,
                advancedLevel: false
            },
            /*
            https://dev.mysql.com/doc/refman/5.7/en/mysql-cluster-options-variables.html#option_mysqld_ndb-cluster-connection-pool
            Currently not possible to implement ndb-cluster-connection-pool since it requires changing the calculations part as well as modifying multiple config files. Same goes for ndb-cluster-connection-pool-nodeids.

            https://dev.mysql.com/doc/refman/5.7/en/mysql-cluster-options-variables.html#option_mysqld_ndb-allow-copying-alter-table
            ndb-allow-copying-alter-table - Not currently, requires, as do many options, drop-down list of choices (ON|OFF in this case).
            
            Same goes for ndb-default-column-format (FIXED|DYNAMIC, global) and ndb-distribution ([KEYHASH|LINHASH], global).
            */
            ndbbatchsize: {
                label: "ndb-batch-size",
                docurl: mcc.util.getDocUrlRoot() + "mysql-cluster" +
                    "-options-variables.html#option_mysqld_ndb-batch-size",
                tooltip: "Size (in bytes) to use for NDB transaction batches",
                constraints: {min: 0, max: 31536000, places: 0, pattern: "#"},
                attribute: "ndb-batch-size",
                destination: "my.cnf",
                overridableType: true,
                overridableInstance: true,
                widget: dijit.form.NumberSpinner,
                width: "50%",
                defaultValueType: 32768,
                defaultValueInstance: [],
                visibleType: true,
                visibleInstance: true,
                advancedLevel: true
            },
            ndbblobreadbatchbytes: {
                label: "ndb-blob-read-batch-bytes",
                docurl: mcc.util.getDocUrlRoot() + "mysql-cluster" +
                    "-options-variables.html#option_mysqld_ndb-blob-read-batch-bytes",
                tooltip: "Size for batching of BLOB data reads in Cluster " +
                         "apps. 0 disables BLOB read batching.",
                constraints: {min: 0, max: 4294967295, places: 0, pattern: "#"},
                attribute: "ndb-blob-read-batch-bytes",
                destination: "my.cnf",
                overridableType: true,
                overridableInstance: true,
                widget: dijit.form.NumberSpinner,
                width: "50%",
                defaultValueType: 65536,
                defaultValueInstance: [],
                visibleType: true,
                visibleInstance: true,
                advancedLevel: true
            },
            ndbblobwritebatchbytes: {
                label: "ndb-blob-write-batch-bytes",
                docurl: mcc.util.getDocUrlRoot() + "mysql-cluster" +
                    "-options-variables.html#option_mysqld_ndb-blob-write-batch-bytes",
                tooltip: "Size for batching of BLOB data writes in Cluster " +
                         "apps. 0 disables BLOB write batching.",
                constraints: {min: 0, max: 4294967295, places: 0, pattern: "#"},
                attribute: "ndb-blob-write-batch-bytes",
                destination: "my.cnf",
                overridableType: true,
                overridableInstance: true,
                widget: dijit.form.NumberSpinner,
                width: "50%",
                defaultValueType: 65536,
                defaultValueInstance: [],
                visibleType: true,
                visibleInstance: true,
                advancedLevel: true
            },
            /*ndb-connectstring is automatically added by deploy.js.*/
            ndbdeferredconstraints: { //testing only
                label: "ndb-deferred-constraints",
                docurl: mcc.util.getDocUrlRoot() + "mysql-cluster" +
                    "-options-variables.html#option_mysqld_ndb-deferred-constraints", 
                tooltip: "Defer constraint checks on unique indexes until " +
                         "commit time. For testing purposes only.",
                attribute: "ndb-deferred-constraints",
                destination: "my.cnf",
                overridableType: true,
                overridableInstance: true,
                widget: dijit.form.CheckBox,
                width: "15px",
                defaultValueType: false,
                defaultValueInstance: [],
                visibleType: true,
                visibleInstance: true,
                advancedLevel: true
            },
            ndblogapplystatus: {
                label: "ndb-log-apply-status",
                docurl: mcc.util.getDocUrlRoot() + "mysql-cluster" +
                    "-options-variables.html#option_mysqld_ndb-log-apply-status", 
                tooltip: "mysqld act as slave to log mysql.ndb_apply_status " +
                         "updates received from its immediate master in its " +
                         "own binary log, using its own server ID",
                attribute: "ndb-log-apply-status",
                destination: "my.cnf",
                overridableType: true,
                overridableInstance: true,
                widget: dijit.form.CheckBox,
                width: "15px",
                defaultValueType: false,
                defaultValueInstance: [],
                visibleType: true,
                visibleInstance: true,
                advancedLevel: true
            },
            ndblogemptyepochs: {
                label: "ndb-log-empty-epochs",
                docurl: mcc.util.getDocUrlRoot() + "mysql-cluster" +
                    "-options-variables.html#option_mysqld_ndb-log-empty-epochs", 
                tooltip: "Causes epochs in which there were no changes to be " +
                         "written to the ndb_apply_status and " +
                         "ndb_binlog_index tables",
                attribute: "ndb-log-empty-epochs",
                destination: "my.cnf",
                overridableType: true,
                overridableInstance: false,
                widget: dijit.form.CheckBox,
                width: "15px",
                defaultValueType: false,
                defaultValueInstance: [],
                visibleType: true,
                visibleInstance: false,
                advancedLevel: true
            },
            ndblogemptyupdate: {
                label: "ndb-log-empty-update",
                docurl: mcc.util.getDocUrlRoot() + "mysql-cluster" +
                    "-options-variables.html#option_mysqld_ndb-log-empty-update", 
                tooltip: "Causes updates in which there were no changes to " +
                         "be written to the ndb_apply_status and " +
                         "ndb_binlog_index tables",
                attribute: "ndb-log-empty-update",
                destination: "my.cnf",
                overridableType: true,
                overridableInstance: false,
                widget: dijit.form.CheckBox,
                width: "15px",
                defaultValueType: false,
                defaultValueInstance: [],
                visibleType: true,
                visibleInstance: false,
                advancedLevel: true
            },
            ndblogexclusivereads: {
                label: "ndb-log-exclusive-reads",
                docurl: mcc.util.getDocUrlRoot() + "mysql-cluster" +
                    "-options-variables.html#option_mysqld_ndb-log-exclusive-reads", 
                tooltip: "Log primary key reads with exclusive locks; " +
                         "allow conflict resol. based on read conflicts",
                attribute: "ndb-log-exclusive-reads",
                destination: "my.cnf",
                overridableType: true,
                overridableInstance: true,
                widget: dijit.form.CheckBox,
                width: "15px",
                defaultValueType: false,
                defaultValueInstance: [],
                visibleType: true,
                visibleInstance: true,
                advancedLevel: true
            },
/******************************* MYSQLDparams ********************************/
            MYSQLDHeading: {
                label: "<br><b>Various MYSQLD parameters</b>",
                heading: true,
                visibleType: true,
                visibleInstance: true,
                advancedLevel: false
            },
            ArbitrationRank: {
                label: "ArbitrationRank",
                docurl: mcc.util.getDocUrlRoot() + "mysql-cluster" +
                        "-api-definition.html",
                attribute: "ArbitrationRank",
                tooltip: "0: The node is never used as arbitrator (DEFAULT) " +
                         "1: The node is high priority arbitrator " +
                         "2: Low-priority arbitrator node",
                constraints: {min: 0, max: 2, places: 0, pattern: "#"},
                destination: "config.ini",
                overridableType: true,
                overridableInstance: true,
                widget: dijit.form.NumberSpinner,
                width: "50%",
                defaultValueType: undefined,
                defaultValueInstance: [],
                visibleType: false,
                visibleInstance: true
            },
            /*ArbitrationDelay: {} SKIPPED*/
            AutoReconnect: {
                label: "AutoReconnect",
                docurl: mcc.util.getDocUrlRoot() + "mysql-cluster" +
                        "-api-definition.html#ndbparam-api-autoreconnect", 
                tooltip: "Forces disconnected APInodes to use new connection" +
                         "rather than attempting to re-use existing one",
                attribute: "AutoReconnect",
                destination: "config.ini",
                overridableType: true,
                overridableInstance: false,
                widget: dijit.form.CheckBox,
                width: "15px",
                defaultValueType: false,
                defaultValueInstance: [],
                visibleType: true,
                visibleInstance: false
            },
            BatchByteSize: {
                label: "BatchByteSize (kB)",
                docurl: mcc.util.getDocUrlRoot() + "mysql-cluster" +
                    "-api-definition.html#ndbparam-api-batchbytesize", 
                tooltip: "Batch size (in kB) for fetching records",
                constraints: {min: 1, max: 1024, places: 0, pattern: "#"},
                attribute: "BatchByteSize",
                destination: "config.ini",
                suffix: "K",
                overridableType: true,
                overridableInstance: true,
                widget: dijit.form.NumberSpinner,
                width: "50%",
                defaultValueType: 16,
                defaultValueInstance: [],
                visibleType: true,
                visibleInstance: true,
                advancedLevel: true
            },
            BatchSize: {
                label: "BatchSize(records)",
                docurl: mcc.util.getDocUrlRoot() + "mysql-cluster" +
                    "-api-definition.html#ndbparam-api-batchsize", 
                tooltip: "Batch size (in # of records) for fetching",
                constraints: {min: 1, max: 992, places: 0, pattern: "#"},
                attribute: "BatchSize",
                destination: "config.ini",
                overridableType: true,
                overridableInstance: true,
                widget: dijit.form.NumberSpinner,
                width: "50%",
                defaultValueType: 256,
                defaultValueInstance: [],
                visibleType: true,
                visibleInstance: true,
                advancedLevel: true
            },
            MaxScanBatchSize: {
                label: "MaxScanBatchSize(kB)",
                docurl: mcc.util.getDocUrlRoot() + "mysql-cluster" +
                    "-api-definition.html#ndbparam-api-maxscanbatchsize", 
                tooltip: "Batch size of each batch sent from each data node." +
                         "Parameter limits total batch size over all nodes.",
                constraints: {min: 32, max: 16384, places: 0, pattern: "#"},
                attribute: "MaxScanBatchSize",
                destination: "config.ini",
                suffix: "K",
                overridableType: true,
                overridableInstance: true,
                widget: dijit.form.NumberSpinner,
                width: "50%",
                defaultValueType: 256,
                defaultValueInstance: [],
                visibleType: true,
                visibleInstance: false,
                advancedLevel: true
            },
            TotalSendBufferMemory: {
                label: "TotalSendBufferMemory(kB)",
                docurl: mcc.util.getDocUrlRoot() + "mysql-cluster" +
                        "-api-definition.html#ndbparam-api-totalsendbuffermemory",
                attribute: "TotalSendBufferMemory",
                tooltip: "Total amount of memory to allocate on this node " +
                         "for shared send buffer memory. 0-disabled.",
                constraints: {min: 256, max: 4194303, places: 0, pattern: "#"},
                suffix: "K",
                destination: "config.ini",
                overridableType: true,
                overridableInstance: true,
                widget: dijit.form.NumberSpinner,
                width: "50%",
                defaultValueType: undefined,
                defaultValueInstance: [],
                visibleType: false,
                visibleInstance: true,
                advancedLevel: true
            },
            SendBufferMemory: {
                label: "SendBufferMemory(KB)",
                docurl: mcc.util.getDocUrlRoot() + "mysql-cluster" +
                    "-tcp-definition.html#ndbparam-tcp-sendbuffermemory", 
                tooltip: "MBytes of buffer for signals sent from this node",
                constraints: {min: 256, max: 4194303, places: 0, pattern: "#"},
                attribute: "SendBufferMemory",
                suffix: "K",
                destination: "config.ini",
                overridableType: true,
                overridableInstance: true,
                widget: dijit.form.NumberSpinner,
                width: "50%",
                defaultValueType: 2048,
                defaultValueInstance: [],
                visibleType: false,
                visibleInstance: true,
                advancedLevel: true
            },
            ExtraSendBufferMemory: {
                label: "ExtraSendBufferMemory",
                docurl: mcc.util.getDocUrlRoot() + "mysql-cluster" +
                    "-api-definition.html#ndbparam-api-extrasendbuffermemory", 
                tooltip: "Amount of transporter send buffer memory to " +
                         "allocate on top of any that has been set using " +
                         "TotalSendBufferMemory, SendBufferMemory or both",
                constraints: {min: 0, max: 4294967039, places: 0, pattern: "#"},
                attribute: "ExtraSendBufferMemory",
                destination: "config.ini",
                overridableType: true,
                overridableInstance: true,
                widget: dijit.form.NumberSpinner,
                width: "50%",
                defaultValueType: undefined,
                defaultValueInstance: [],
                visibleType: false,
                visibleInstance: false,
                advancedLevel: true
            },
            /*HeartbeatThreadPriority: {Skipped, seems too fine-grained for MCC}*/
            /*DefaultOperationRedoProblemAction: {
              https://dev.mysql.com/doc/refman/5.7/en/mysql-cluster-api-definition.html#ndbparam-api-defaultoperationredoproblemaction}
             Skipped, need to implement list with choices first...*/
            /*DefaultHashMapSize: (https://dev.mysql.com/doc/refman/5.7/en/mysql-cluster-api-definition.html#ndbparam-api-defaulthashmapsize)
             Skipped, need to implement list with choices first...*/
            /*WAN: { //we will add another parameter that'll make this parameter deprecated
                label: "WAN",
                docurl: mcc.util.getDocUrlRoot() + "mysql-cluster" +
                        "-api-definition.html#ndbparam-api-wan", 
                tooltip: "Use WAN TCP setting as default",
                attribute: "WAN",
                destination: "config.ini",
                overridableType: true,
                overridableInstance: false,
                widget: dijit.form.CheckBox,
                width: "15px",
                defaultValueType: undefined,
                defaultValueInstance: [],
                visibleType: true,
                visibleInstance: false,
                advancedLevel: true
            },*/
            ConnectBackoffMaxTime: {
                label: "ConnectBackoffMaxTime",
                docurl: mcc.util.getDocUrlRoot() + "mysql-cluster" +
                    "-api-definition.html#ndbparam-api-ConnectBackoffMaxTime", 
                tooltip: "In an NDB Cluster with many unstarted data nodes, " +
                         "the value of this parameter can be raised to " +
                         "circumvent connection attempts to data nodes which " +
                         "have not yet begun to function in the cluster. API " +
                         "node is not connected to any new data nodes.",
                constraints: {min: 0, max: 4294967039, places: 0, pattern: "#"},
                attribute: "ConnectBackoffMaxTime",
                destination: "config.ini",
                overridableType: true,
                overridableInstance: true,
                widget: dijit.form.NumberSpinner,
                width: "50%",
                defaultValueType: undefined,
                defaultValueInstance: [],
                visibleType: true,
                visibleInstance: false,
                advancedLevel: true
            },
            StartConnectBackoffMaxTime: {
                label: "StartConnBackoffMaxTime",
                docurl: mcc.util.getDocUrlRoot() + "mysql-cluster" +
                    "-api-definition.html#ndbparam-api-startconnectbackoffmaxtime", 
                tooltip: "In an NDB Cluster with many unstarted data nodes, " +
                         "the value of this parameter can be raised to " +
                         "circumvent connection attempts to data nodes which " +
                         "have not yet begun to function in the cluster. API " +
                         "node is connected to any new data nodes.",
                constraints: {min: 0, max: 4294967039, places: 0, pattern: "#"},
                attribute: "StartConnectBackoffMaxTime",
                destination: "config.ini",
                overridableType: true,
                overridableInstance: true,
                widget: dijit.form.NumberSpinner,
                width: "50%",
                defaultValueType: undefined,
                defaultValueInstance: [],
                visibleType: true,
                visibleInstance: false,
                advancedLevel: true
            },
/******************************* Communication ********************************/
            CommunicationHeading: {
                label: "<br><b>Communication</b>",
                heading: true,
                visibleType: true,
                visibleInstance: true,
                advancedLevel: false
            },
            Portbase: {
                label: "Portbase",
                attribute: "Portbase",
                tooltip: "Portbase is not a MySQL Cluster configuration " +
                        "parameter, but is used for convenience to allow " +
                        "changing the base for allocating port numbers for " +
                        "individual mysqld processes",
                constraints: {min: 0, max: 65535, places: 0, pattern: "#"},
                destination: "mcc",
                overridableType: true,
                overridableInstance: false,
                widget: dijit.form.NumberSpinner,
                width: "50%",
                defaultValueType: 3306,
                defaultValueInstance: [],
                visibleType: true,
                visibleInstance: false
            },
            Port: {
                label: "Port",
                docurl: mcc.util.getDocUrlRoot() + "" +
                    "server-options.html#option_mysqld_port",
                tooltip: "The port number to use when listening for TCP/IP " +
                        "connections",
                constraints: {min: 0, max: 65535, places: 0, pattern: "#"},
                attribute: "Port",
                destination: "my.cnf",
                overridableType: true,
                overridableInstance: true,
                widget: dijit.form.NumberSpinner,
                width: "50%",
                defaultValueType: undefined,
                defaultValueInstance: [],
                visibleType: true,
                visibleInstance: true
            },
            Socket: {
                label: "Socket",
                docurl: mcc.util.getDocUrlRoot() + "" +
                    "server-options.html#option_mysqld_socket",
                tooltip: "On Unix, this option specifies the Unix socket " +
                        "file to use when listening for local connections. " +
                        "On Windows, the option specifies the pipe name to " +
                        "use when listening for local connections that use " +
                        "a named pipe",
                attribute: "Socket",
                destination: "my.cnf",
                overridableType: true,
                overridableInstance: true,
                widget: dijit.form.TextBox,
                width: "95%",
                defaultValueType: undefined,
                defaultValueInstance: [],
                visibleType: true,
                visibleInstance: true
            }
        }
    },
    "api": {
        parameters: {
/*********************************** General **********************************/
            NodeIdHeading: {
                label: "<br><b>Node identity and directories</b>",
                heading: true,
                visibleType: false,
                visibleInstance: true,
                advancedLevel: false
            },
            NodeId: {
                label: "NodeId",
                attribute: "NodeId",
                docurl: mcc.util.getDocUrlRoot() + "mysql-cluster" +
                    "-api-definition.html#ndbparam-api-nodeid", 
                tooltip: "Number identifying application node (mysqld(API))",
                constraints: {min: 1, max: 255, places: 0, pattern: "#"},
                destination: "config.ini",
                overridableType: false,
                overridableInstance: false,
                widget: dijit.form.NumberSpinner,
                width: "50%",
                defaultValueType: undefined,
                defaultValueInstance: [],
                visibleType: false,
                visibleInstance: true
            },
            HostName: {
                label: "HostName",
                docurl: mcc.util.getDocUrlRoot() + "mysql-cluster" +
                    "-api-definition.html#ndbparam-api-hostname", 
                tooltip: "Name of computer for this node",
                attribute: "HostName",
                destination: "config.ini",
                overridableType: false,
                overridableInstance: false,
                widget: dijit.form.TextBox,
                width: "95%",
                defaultValueType: undefined,
                defaultValueInstance: [],
                visibleType: false,
                visibleInstance: true
            }/*,
            ConnectionMap: { //To be added later with support for Shared Memory transporters
                label: "ConnectionMap",
                docurl: mcc.util.getDocUrlRoot() + "mysql-cluster" +
                    "-api-definition.html",
                tooltip: "Specifies which data nodes to connect.",
                attribute: "ConnectionMap",
                destination: "config.ini",
                overridableType: true,
                overridableInstance: true,
                widget: dijit.form.TextBox,
                width: "95%",
                defaultValueType: undefined,
                defaultValueInstance: [],
                visibleType: false,
                visibleInstance: true
            }*/
        }
    }
};

/****************************** Implementation  *******************************/

// Retrieve the array of parameters for the given process family name
function getAllPara(family) {
    return processParameterDefaults[family].parameters;
}

// Retrieve an attribute for the given family, instance and parameter name
function getPara(family, instanceId, parameter, attribute) {
    if (attribute != "defaultValueInstance") {
        return processParameterDefaults[family].
                parameters[parameter][attribute];
    } else if (instanceId && processParameterDefaults[family].
                parameters[parameter][attribute]) {
        return processParameterDefaults[family].
                parameters[parameter][attribute][instanceId];
    }
}

// Assign to an attribute for the given family, instance and parameter name
function setPara(family, instanceId, parameter, attribute, value) {
    if (attribute != "defaultValueInstance") {
        processParameterDefaults[family].parameters[parameter][attribute] = 
                value;
    } else if (instanceId && processParameterDefaults[family].
                parameters[parameter][attribute]) {
        processParameterDefaults[family].
                parameters[parameter][attribute][instanceId] = value;
    }
}

// Check if the attribute is visible at the chosen configuration level
function visiblePara(dest, appArea, family, param) {
    if (dest == "cfg") {
        return true;
    } else if (dest == "gui") {
        var advanced = getPara(family, null, param, "advancedLevel");
        return !(advanced && mcc.util.getCookie("configLevel") == "simple");
    }
}

// Check if the attribute is a heading
function isHeading(family, parameter) {
    return (getPara(family, null, parameter, "heading") == true);
}

// Reset all predefined instance values for the given id or for all ids
function resetDefaultValueInstance(id) {
    for (var f in processParameterDefaults) {
        for (var p in processParameterDefaults[f].parameters) {
            var para = processParameterDefaults[f].parameters[p];
            if (!para.defaultValueInstance) continue;
            if (id !== undefined && 
                    para.defaultValueInstance[id] !== undefined) {
                mcc.util.dbg("Reset " + p + " for item id " + id);
                para.defaultValueInstance[id] = undefined;
            } else {
                for (var i in para.defaultValueInstance) {
                    if (para.defaultValueInstance[i] !== undefined) {
                        mcc.util.dbg("Reset " + p + " for item id " + i);
                        para.defaultValueInstance[i] = undefined;
                    }
                }
            }
        }
    }
}

/******************************** Initialize  *********************************/

dojo.ready(function () {
    mcc.util.dbg("Configuration parameter definition module initialized");
});<|MERGE_RESOLUTION|>--- conflicted
+++ resolved
@@ -1355,15 +1355,10 @@
                 label: "Arbitration",
                 docurl: mcc.util.getDocUrlRoot() + "mysql-cluster" +
                         "-ndbd-definition.html#ndbparam-ndbd-arbitration", 
-<<<<<<< HEAD
-                tooltip: "Attempt using O_DIRECT writes for LCP, backups, " +
-                         "and redo logs; Linux kernel 2.6+",
-=======
                 tooltip: "Choice of arbitration schemes. Use only in the [ndbd default] "+
                          "section of the cluster configuration file. The behavior of " +
                          "the cluster is unspecified when Arbitration is set to different " +
                          "values for individual data nodes.",
->>>>>>> ee0adc2a
                 attribute: "Arbitration",
                 destination: "config.ini",
                 overridableType: true,
