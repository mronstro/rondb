--- conflicted
+++ resolved
@@ -1,8 +1,4 @@
-<<<<<<< HEAD
-# Copyright (c) 2015, 2017, Oracle and/or its affiliates. All rights reserved.
-=======
 # Copyright (c) 2015, 2018, Oracle and/or its affiliates. All rights reserved.
->>>>>>> 2f30849c
 #
 # This program is free software; you can redistribute it and/or modify
 # it under the terms of the GNU General Public License as published by
@@ -94,8 +90,7 @@
 ndbapi= CHOOSE_host1,CHOOSE_host4,CHOOSE_host5
 
 NoOfReplicas = 2
-IndexMemory = 100M
-DataMemory = 300M
+DataMemory = 400M
 BackupMemory = 64M
 MaxNoOfConcurrentScans = 100
 MaxNoOfSavedMessages= 5
@@ -105,6 +100,7 @@
 CompressedBackup=1
 ODirect=1
 MaxNoOfAttributes=2000
+Checksum=1
 ThreadConfig=main={count=1},rep={count=1},ldm={count=2},tc={count=2},recv={count=2},send={count=2}
 SendBufferMemory=4M
 
