--- conflicted
+++ resolved
@@ -1,8 +1,5 @@
-<<<<<<< HEAD
-/* Copyright (c) 2008, 2017, Oracle and/or its affiliates. All rights reserved.
-=======
-/* Copyright (c) 2008, 2019, Oracle and/or its affiliates. All rights reserved.
->>>>>>> a0fa92de
+/*
+   Copyright (c) 2008, 2019, Oracle and/or its affiliates. All rights reserved.
 
    This program is free software; you can redistribute it and/or modify
    it under the terms of the GNU General Public License, version 2.0,
