/*
   Copyright (C) 2003 MySQL AB
    All rights reserved. Use is subject to license terms.

   This program is free software; you can redistribute it and/or modify
   it under the terms of the GNU General Public License as published by
   the Free Software Foundation; version 2 of the License.

   This program is distributed in the hope that it will be useful,
   but WITHOUT ANY WARRANTY; without even the implied warranty of
   MERCHANTABILITY or FITNESS FOR A PARTICULAR PURPOSE.  See the
   GNU General Public License for more details.

   You should have received a copy of the GNU General Public License
   along with this program; if not, write to the Free Software
   Foundation, Inc., 51 Franklin St, Fifth Floor, Boston, MA 02110-1301  USA
*/

#include <NDBT.hpp>
#include <NDBT_Test.hpp>
#include <HugoTransactions.hpp>
#include <UtilTransactions.hpp>
#include <NdbRestarter.hpp>
#include <NdbRestarts.hpp>
#include <Vector.hpp>
#include <random.h>
#include <NdbTick.h>
#include <my_sys.h>

#define MAX_NDB_OBJECTS 32678

#define CHECK(b) if (!(b)) { \
  ndbout << "ERR: failed on line " << __LINE__ << endl; \
  return -1; } 

#define CHECKE(b) if (!(b)) { \
  errors++; \
  ndbout << "ERR: "<< step->getName() \
         << " failed on line " << __LINE__ << endl; \
  result = NDBT_FAILED; \
  continue; } 

static const char* ApiFailTestRun = "ApiFailTestRun";
static const char* ApiFailTestComplete = "ApiFailTestComplete";
static const char* ApiFailTestsRunning = "ApiFailTestsRunning";
static const char* ApiFailNumberPkSteps = "ApiFailNumberPkSteps";
static const int MAX_STEPS = 10;
static Ndb_cluster_connection* otherConnection = NULL;
static Ndb* stepNdbs[MAX_STEPS];


int runTestMaxNdb(NDBT_Context* ctx, NDBT_Step* step){
  Uint32 loops = ctx->getNumLoops();
  Uint32 l = 0;
  int oldi = 0;
  int result = NDBT_OK;

  while (l < loops && result == NDBT_OK){
    ndbout_c("loop %d", l + 1);
    int errors = 0;
    
    Vector<Ndb*> ndbVector;
    int i = 0;
    int init = 0;
    do {      
      
      Ndb* pNdb = new Ndb(&ctx->m_cluster_connection, "TEST_DB");
      if (pNdb == NULL){
	ndbout << "pNdb == NULL" << endl;      
	errors++;
	continue;
	
      }
      i++;

      ndbVector.push_back(pNdb);
      
      if (pNdb->init()){
	ERR(pNdb->getNdbError());
	errors++;
	continue;
      }
      
      init++;

    } while (errors == 0);
    
    ndbout << i << " ndb objects created" << endl;
    
    if (l > 0 && i != oldi && init != MAX_NDB_OBJECTS){
      ndbout << l << ": not as manyNdb objects created" << endl
	     << i << " != " << oldi << endl;
      result =  NDBT_FAILED;
    }

    oldi = i;
      
    
    for(size_t j = 0;  j < ndbVector.size(); j++){
      delete ndbVector[j];
      if(((j+1) % 250) == 0){
	ndbout << "Deleted " << (Uint64) j << " ndb objects " << endl;
      }
    }
    ndbVector.clear();

    l++;
  }

  return result;
}

int runTestMaxTransaction(NDBT_Context* ctx, NDBT_Step* step){
  Uint32 loops = ctx->getNumLoops();
  Uint32 l = 0;
  int oldi = 0;
  int result = NDBT_OK;

  Ndb* pNdb = new Ndb(&ctx->m_cluster_connection, "TEST_DB");
  if (pNdb == NULL){
    ndbout << "pNdb == NULL" << endl;      
    return NDBT_FAILED;  
  }
  if (pNdb->init(2048)){
    ERR(pNdb->getNdbError());
    delete pNdb;
    return NDBT_FAILED;
  }

  const NdbDictionary::Table* pTab = ctx->getTab();
  if (pTab == 0) abort();

  while (l < loops && result == NDBT_OK){
    int errors = 0;
    int maxErrors = 5;
    
    Vector<NdbConnection*> conVector;


    int i = 0;
    do {      

      NdbConnection* pCon;
      
      int type = i%2;
      switch (type){
      case 0:
	pCon = pNdb->startTransaction();
	break;
      case 1:
      {
	BaseString key;
	key.appfmt("DATA-%d", i);
	ndbout_c("%s", key.c_str());
	pCon = pNdb->startTransaction(pTab,
				      key.c_str(),
				      key.length());
      }
      break;
      default:
	abort();
      }
      
      if (pCon == NULL){
	ERR(pNdb->getNdbError());
	errors++;
	continue;
      }
	  
      conVector.push_back(pCon);
	        
      i++;      
    } while (errors < maxErrors);

    ndbout << i << " connections created" << endl;

    if (l > 0 && i != oldi){
      ndbout << l << ": not as many transactions created" << endl
	     << i << " != " << oldi << endl;
      result =  NDBT_FAILED;
    }

    oldi = i;
      
    
    for(size_t j = 0; j < conVector.size(); j++){
      pNdb->closeTransaction(conVector[j]);
    }
    conVector.clear();
    l++;

  }

  // BONUS Test closeTransaction with null trans
  pNdb->closeTransaction(NULL);

  delete pNdb;


  return result;
}

int runTestMaxOperations(NDBT_Context* ctx, NDBT_Step* step){
  Uint32 l = 1;
  int result = NDBT_OK;
  int maxOpsLimit = 1;
  const NdbDictionary::Table* pTab = ctx->getTab();

  Ndb* pNdb = new Ndb(&ctx->m_cluster_connection, "TEST_DB");
  if (pNdb == NULL){
    ndbout << "pNdb == NULL" << endl;      
    return NDBT_FAILED;  
  }
  if (pNdb->init(2048)){
    ERR(pNdb->getNdbError());
    delete pNdb;
    return NDBT_FAILED;
  }

  HugoOperations hugoOps(*pTab);

  bool endTest = false;
  while (!endTest && result == NDBT_OK){
    int errors = 0;
    int maxErrors = 5;

    maxOpsLimit = l*1000;    
       
    if (hugoOps.startTransaction(pNdb) != NDBT_OK){
      delete pNdb;
      return NDBT_FAILED;
    }
    
    int i = 0;
    while (errors < maxErrors){
      
      if(hugoOps.pkReadRecord(pNdb,1, 1) != NDBT_OK){
	errors++;
	continue;
      }
	        
      i++;      

      if (i >= maxOpsLimit){
	errors = maxErrors;
      }
	
    }

    ndbout << i << " operations used" << endl;

    int execResult = hugoOps.execute_Commit(pNdb);
    switch(execResult){
    case NDBT_OK:
      break;
    case 233: // Out of operation records in transaction coordinator      
      // OK - end test
      endTest = true;
      break;
    default:
      result = NDBT_FAILED;
      break;
    }
    
    hugoOps.closeTransaction(pNdb);

    l++;

  }

  delete pNdb;

  return result;
}

int runTestGetValue(NDBT_Context* ctx, NDBT_Step* step){

  int result = NDBT_OK;
  const NdbDictionary::Table* pTab = ctx->getTab();

  Ndb* pNdb = new Ndb(&ctx->m_cluster_connection, "TEST_DB");
  if (pNdb == NULL){
    ndbout << "pNdb == NULL" << endl;      
    return NDBT_FAILED;  
  }
  if (pNdb->init(2048)){
    ERR(pNdb->getNdbError());
    delete pNdb;
    return NDBT_FAILED;
  }

  HugoOperations hugoOps(*pTab);
  
  for (int m = 1; m < 100; m++){
    int errors = 0;
    int maxErrors = 5;
      
    NdbConnection* pCon = pNdb->startTransaction();
    if (pCon == NULL){
      delete pNdb;
      return NDBT_FAILED;
    }
      
    NdbOperation* pOp = pCon->getNdbOperation(pTab->getName());
    if (pOp == NULL){
      pNdb->closeTransaction(pCon);
      delete pNdb;
      return NDBT_FAILED;
    }
      
    if (pOp->readTuple() != 0){
      pNdb->closeTransaction(pCon);
      delete pNdb;
      return NDBT_FAILED;
    }
      
    for(int a = 0; a<pTab->getNoOfColumns(); a++){
      if (pTab->getColumn(a)->getPrimaryKey() == true){
	if(hugoOps.equalForAttr(pOp, a, 1) != 0){
	  ERR(pCon->getNdbError());
	  pNdb->closeTransaction(pCon);
	  delete pNdb;
	  return NDBT_FAILED;
	}
      }
    }
      
    int i = 0;
    int maxLimit = 1000*m;
    do {      
	
      if (pOp->getValue(pTab->getColumn(1)->getName()) == NULL) {
	const NdbError err = pCon->getNdbError();
	ERR(err);
	if (err.code == 0)
	  result = NDBT_FAILED;	
	errors++;
	continue;
      }
	
      i++;             
	
    } while (errors < maxErrors && i < maxLimit);
      
    ndbout << i << " getValues called" << endl;

      
    if (pCon->execute(Commit) != 0){
      const NdbError err = pCon->getNdbError();
      switch(err.code){
      case 880: // TUP - Read too much
      case 823: // TUP - Too much AI
      case 4257: // NDBAPI - Too much AI
	// OK errors
	ERR(pCon->getNdbError());
	break;
      default:
	ERR(pCon->getNdbError());
	ndbout << "Illegal error" << endl;
	result= NDBT_FAILED;
	break;
      }
    }
      
    pNdb->closeTransaction(pCon);

  }// m


  delete pNdb;

  return result;
}

int runTestEqual(NDBT_Context* ctx, NDBT_Step* step){
  Uint32 loops = ctx->getNumLoops();
  Uint32 l = 0;
  int result = NDBT_OK;
  const NdbDictionary::Table* pTab = ctx->getTab();

  Ndb* pNdb = new Ndb(&ctx->m_cluster_connection, "TEST_DB");
  if (pNdb == NULL){
    ndbout << "pNdb == NULL" << endl;      
    return NDBT_FAILED;  
  }
  if (pNdb->init(2048)){
    ERR(pNdb->getNdbError());
    delete pNdb;
    return NDBT_FAILED;
  }

  HugoOperations hugoOps(*pTab);
  
  while (l < loops){
    for(int m = 1; m < 10; m++){
      int errors = 0;
      int maxErrors = 5;
      
      NdbConnection* pCon = pNdb->startTransaction();
      if (pCon == NULL){
	ndbout << "Could not start transaction" << endl;
	delete pNdb;
	return NDBT_FAILED;
      }
      
      NdbOperation* pOp = pCon->getNdbOperation(pTab->getName());
      if (pOp == NULL){
	ERR(pCon->getNdbError());
	pNdb->closeTransaction(pCon);
	delete pNdb;
	return NDBT_FAILED;
      }
      
      if (pOp->readTuple() != 0){
	ERR(pCon->getNdbError());
	pNdb->closeTransaction(pCon);
	delete pNdb;
	return NDBT_FAILED;
      }
      
      int i = 0;
      int maxLimit = 1000*m;      
      do {      
	
	if ((l%2)!=0){
	  // Forward
	  for(int a = 0; a<pTab->getNoOfColumns(); a++){
	    if (pTab->getColumn(a)->getPrimaryKey() == true){
	      if(hugoOps.equalForAttr(pOp, a, 1) != 0){
		const NdbError err = pCon->getNdbError();
		ERR(err);
		if (err.code == 0)
		  result = NDBT_FAILED;
		errors++;
	      }
	    }
	  }
	} else {
	  // Backward
	  for(int a = pTab->getNoOfColumns()-1; a>=0; a--){
	    if (pTab->getColumn(a)->getPrimaryKey() == true){
	      if(hugoOps.equalForAttr(pOp, a, 1) != 0){
		const NdbError err = pCon->getNdbError();
		ERR(err);
		if (err.code == 0)
		  result = NDBT_FAILED;
		errors++;
	      }
	    }
	  }
	}
	
	i++;      
	
      } while (errors < maxErrors && i < maxLimit);
      
      if (pOp->getValue(pTab->getColumn(1)->getName()) == NULL) {
        const NdbError err = pCon->getNdbError();
	ERR(pCon->getNdbError());
	pNdb->closeTransaction(pCon);
	delete pNdb;
        if (err.code == 4225) {
          return NDBT_OK;
        } else {
          return NDBT_FAILED;
        }//if
      }
      
      ndbout << i << " equal called" << endl;
      
      
      int check = pCon->execute(Commit);
      if (check != 0){
	ERR(pCon->getNdbError());
      }
      
      pNdb->closeTransaction(pCon);
      
    }// m
    l++;
    
  }// l
  
  delete pNdb;
  return result;
}

int runTestDeleteNdb(NDBT_Context* ctx, NDBT_Step* step){
  Uint32 loops = ctx->getNumLoops();
  Uint32 l = 0;
  int result = NDBT_OK;
  NdbRestarts restarts;
  Vector<Ndb*> ndbVector;
  const NdbDictionary::Table* pTab = ctx->getTab();
  HugoTransactions hugoTrans(*pTab);
  int records = ctx->getNumRecords();
  
  while (l < loops && result == NDBT_OK){
    
    // Create 5 ndb objects
    for( int i = 0; i < 5; i++){
      Ndb* pNdb = new Ndb(&ctx->m_cluster_connection, "TEST_DB");
      if (pNdb == NULL){
	ndbout << "pNdb == NULL" << endl;      
	result = NDBT_FAILED;	
	goto end_test;
      }
      ndbVector.push_back(pNdb);
      
      if (pNdb->init()){
	ERR(pNdb->getNdbError());
	result = NDBT_FAILED;	
	goto end_test;
      }
      if (pNdb->waitUntilReady() != 0){
	ERR(pNdb->getNdbError());
	result = NDBT_FAILED;	
	goto end_test;
      }
      if (hugoTrans.pkReadRecords(pNdb, records) != 0){
	result = NDBT_FAILED;	
	goto end_test;
      }
    }
    
    if ((l % 2) == 0){
      // Restart random node 
      ndbout << "Restart random node " << endl;
      if(restarts.executeRestart(ctx, "RestartRandomNodeAbort", 120) != 0){
	g_err << "Failed to executeRestart(RestartRandomNode)"<<endl;
	result = NDBT_FAILED;
	goto end_test;
      }
    } else {
      // Restart all nodes
      ndbout << "Restart all nodes " << endl;
      if(restarts.executeRestart(ctx, "RestartAllNodesAbort", 120) != 0){
	g_err << "Failed to executeRestart(RestartAllNodes)"<<endl;
	result = NDBT_FAILED;
	goto end_test;
      }
    }
    
    // Delete the ndb objects
    for(size_t j = 0;  j < ndbVector.size(); j++)
      delete ndbVector[j];
    ndbVector.clear();
    l++;
  }
  
  
 end_test:
  
  for(size_t i = 0;  i < ndbVector.size(); i++)
    delete ndbVector[i];
  ndbVector.clear();
  
  return result;
}


int runClearTable(NDBT_Context* ctx, NDBT_Step* step){
  int records = ctx->getNumRecords();
  
  UtilTransactions utilTrans(*ctx->getTab());
  if (utilTrans.clearTable2(GETNDB(step),  records) != 0){
    return NDBT_FAILED;
  }
  return NDBT_OK;
}
int runLoadTable(NDBT_Context* ctx, NDBT_Step* step){

  int records = ctx->getNumRecords();
  HugoTransactions hugoTrans(*ctx->getTab());
  if (hugoTrans.loadTable(GETNDB(step), records) != 0){
    return NDBT_FAILED;
  }
  return NDBT_OK;
}

int runTestWaitUntilReady(NDBT_Context* ctx, NDBT_Step* step){

  Ndb* pNdb = new Ndb(&ctx->m_cluster_connection, "TEST_DB");

  // Forget about calling pNdb->init();

  if (pNdb->waitUntilReady() == 0){
    ndbout << "waitUntilReady returned OK" << endl;
    delete pNdb;
    return NDBT_FAILED;
  }
  const NdbError err = pNdb->getNdbError();
  delete pNdb;

  ERR(err);
  if (err.code != 4256)
    return NDBT_FAILED;
  
  return NDBT_OK;
}

int runGetNdbOperationNoTab(NDBT_Context* ctx, NDBT_Step* step){

  Ndb* pNdb = new Ndb(&ctx->m_cluster_connection, "TEST_DB");
  if (pNdb == NULL){
    ndbout << "pNdb == NULL" << endl;      
    return NDBT_FAILED;  
  }
  if (pNdb->init()){
    ERR(pNdb->getNdbError());
    delete pNdb;
    return NDBT_FAILED;
  }
  
  NdbConnection* pCon = pNdb->startTransaction();
  if (pCon == NULL){
    delete pNdb;
    return NDBT_FAILED;
  }
  
  // Call getNdbOperation on an unknown table
  NdbOperation* pOp = pCon->getNdbOperation("HUPP76");
  if (pOp == NULL){
    NdbError err = pCon->getNdbError();
    ERR(err);
    if (err.code == 0){
      pNdb->closeTransaction(pCon);
      delete pNdb;
      return NDBT_FAILED;
    }    
  }
        
  pNdb->closeTransaction(pCon);
    
  delete pNdb;

  return NDBT_OK;
}

int runBadColNameHandling(NDBT_Context* ctx, NDBT_Step* step){
  int result = NDBT_OK;
  const NdbDictionary::Table* pTab = ctx->getTab();


  Ndb* pNdb = new Ndb(&ctx->m_cluster_connection, "TEST_DB");
  if (pNdb == NULL){
    ndbout << "pNdb == NULL" << endl;      
    return NDBT_FAILED;  
  }
  if (pNdb->init()){
    ERR(pNdb->getNdbError());
    delete pNdb;
    return NDBT_FAILED;
  }
  
  const int CASES= 5;
  int i;

  for (i= 0; i < CASES; i++)
  {
    ndbout << "Case " << i << endl;
    NdbConnection* pCon = pNdb->startTransaction();
    if (pCon == NULL){
      pNdb->closeTransaction(pCon);  
      delete pNdb;
      return NDBT_FAILED;
    }
    
    /* Cases 0-3 use PK ops, 4 + use scans */ 
    NdbOperation* pOp = (i < 4 ? pCon->getNdbOperation(pTab->getName()):
                         pCon->getNdbScanOperation(pTab->getName()));
    if (pOp == NULL){
      ERR(pCon->getNdbError());
      pNdb->closeTransaction(pCon);  
      delete pNdb;
      return NDBT_FAILED;
    }

    bool failed= false;
    int expectedError= 0;
    HugoOperations hugoOps(*pTab);

    switch(i) {
    case 0:
      if (pOp->readTuple() != 0){
        ERR(pCon->getNdbError());
        pNdb->closeTransaction(pCon);
        delete pNdb;
        return NDBT_FAILED;
      }
      
      // getValue should fail, we check that we get correct errors
      // in expected places.
      expectedError= 4004;
      failed= (pOp->getValue("MOST_IMPROBABLE2") == NULL);
      break;

    case 1:
      if (pOp->readTuple() != 0){
        ERR(pCon->getNdbError());
        pNdb->closeTransaction(pCon);
        delete pNdb;
        return NDBT_FAILED;
      }
      
      // equal should fail, we check that we get correct errors
      // in expected places.
      expectedError= 4004;
      failed= (pOp->equal("MOST_IMPROBABLE2", 0) != 0);
      break;

    case 2:
      if (pOp->writeTuple() != 0){
        ERR(pCon->getNdbError());
        pNdb->closeTransaction(pCon);
        delete pNdb;
        return NDBT_FAILED;
      }

      // set equality on pk columns
      for(int a = 0; a<pTab->getNoOfColumns(); a++){
        if (pTab->getColumn(a)->getPrimaryKey() == true){
          if(hugoOps.equalForAttr(pOp, a, 1) != 0){
            const NdbError err = pCon->getNdbError();
            ERR(err);
            pNdb->closeTransaction(pCon);
            delete pNdb;
            return NDBT_FAILED;
          }
        }
      }
      
      // setValue should fail, we check that we get correct errors
      // in expected places.
      expectedError= 4004;
      failed= (pOp->setValue("MOST_IMPROBABLE2", 0) != 0);
      break;

    case 3:
      if (pOp->readTuple() != 0){
        ERR(pCon->getNdbError());
        pNdb->closeTransaction(pCon);
        delete pNdb;
        return NDBT_FAILED;
      }
      
      // getBlobHandle should fail, we check that we get correct errors
      // in expected places.
      expectedError= 4004;
      failed= (pOp->getBlobHandle("MOST_IMPROBABLE2") == NULL);
      break;

    case 4:
    {
      NdbScanOperation* sop= (NdbScanOperation*) pOp;
      if (sop->readTuples() != 0){
        ERR(pCon->getNdbError());
        pNdb->closeTransaction(pCon);
        delete pNdb;
        return NDBT_FAILED;
      }
      
      // getBlobHandle should fail, we check that we get correct errors
      // in expected places.
      expectedError= 4004;
      ndbout << "About to call getBlobHandle" << endl;
      failed= (sop->getBlobHandle("MOST_IMPROBABLE2") == NULL);

      sop->close();
      break;
    } 
    
    default:
      break;
    }

    if (failed)
    {
      const NdbError opErr= pOp->getNdbError();
      const NdbError transErr = pCon->getNdbError();
      ERR(opErr);
      ERR(transErr);
      if (opErr.code != transErr.code) {
        ndbout << "Error reporting mismatch, expected " 
               << expectedError << endl;
        result = NDBT_FAILED;
      }
      if (opErr.code != expectedError){
        ndbout << "No or bad error detected, expected " 
               << expectedError << endl;
        result = NDBT_FAILED;	
      }
    } else {
      ndbout << "Case " << i << " did not fail" << endl;
      result = NDBT_FAILED;
    }

    pNdb->closeTransaction(pCon);

    if (result == NDBT_FAILED)
      break;
  } // for
  
  delete pNdb;

  return result;
}

int runMissingOperation(NDBT_Context* ctx, NDBT_Step* step){
  int result = NDBT_OK;
  const NdbDictionary::Table* pTab = ctx->getTab();


  Ndb* pNdb = new Ndb(&ctx->m_cluster_connection, "TEST_DB");
  if (pNdb == NULL){
    ndbout << "pNdb == NULL" << endl;      
    return NDBT_FAILED;  
  }
  if (pNdb->init()){
    ERR(pNdb->getNdbError());
    delete pNdb;
    return NDBT_FAILED;
  }
  
  NdbConnection* pCon = pNdb->startTransaction();
  if (pCon == NULL){
    pNdb->closeTransaction(pCon);  
    delete pNdb;
    return NDBT_FAILED;
  }
    
  NdbOperation* pOp = pCon->getNdbOperation(pTab->getName());
  if (pOp == NULL){
    ERR(pCon->getNdbError());
    pNdb->closeTransaction(pCon);  
    delete pNdb;
    return NDBT_FAILED;
  }
  
  // Forget about calling pOp->insertTuple();
  
  // Call getValue should not work
  if (pOp->getValue(pTab->getColumn(1)->getName()) == NULL) {
    const NdbError err = pCon->getNdbError();
    ERR(err);
    if (err.code == 0){
      ndbout << "hupp" << endl;
      result = NDBT_FAILED;	
    }
  } else {
      ndbout << "hupp2" << endl;
    result = NDBT_FAILED;
  }
      
  pNdb->closeTransaction(pCon);  
  delete pNdb;

  return result;
}

int runGetValueInUpdate(NDBT_Context* ctx, NDBT_Step* step){
  const NdbDictionary::Table* pTab = ctx->getTab();

  Ndb* pNdb = new Ndb(&ctx->m_cluster_connection, "TEST_DB");
  if (pNdb == NULL){
    ndbout << "pNdb == NULL" << endl;      
    return NDBT_FAILED;  
  }
  if (pNdb->init()){
    ERR(pNdb->getNdbError());
    delete pNdb;
    return NDBT_FAILED;
  }
  
  NdbConnection* pCon = pNdb->startTransaction();
  if (pCon == NULL){
    pNdb->closeTransaction(pCon);  
    delete pNdb;
    return NDBT_FAILED;
  }
    
  NdbOperation* pOp = pCon->getNdbOperation(pTab->getName());
  if (pOp == NULL){
    ERR(pCon->getNdbError());
    pNdb->closeTransaction(pCon);  
    delete pNdb;
    return NDBT_FAILED;
  }
  
  if (pOp->updateTuple() != 0){
    pNdb->closeTransaction(pCon);
    delete pNdb;
    return NDBT_FAILED;
  }
  
  // Call getValue should not work
  if (pOp->getValue(pTab->getColumn(1)->getName()) == NULL) {
    // It didn't work
    const NdbError err = pCon->getNdbError();
    ERR(err);
    if (err.code == 0){
      pNdb->closeTransaction(pCon);  
      delete pNdb;
      return NDBT_FAILED;	
    }
  } else {
    // It worked, not good!
    pNdb->closeTransaction(pCon);  
    delete pNdb;    
    return NDBT_FAILED;
  }

  int check = pCon->execute(Commit);
  if (check != 0){
    ERR(pCon->getNdbError());
  }
  
  pNdb->closeTransaction(pCon);  
  delete pNdb;

  return NDBT_OK;
}

int runUpdateWithoutValues(NDBT_Context* ctx, NDBT_Step* step){
  int result = NDBT_OK;
  const NdbDictionary::Table* pTab = ctx->getTab();

  HugoOperations hugoOps(*pTab);

  Ndb* pNdb = new Ndb(&ctx->m_cluster_connection, "TEST_DB");
  if (pNdb == NULL){
    ndbout << "pNdb == NULL" << endl;      
    return NDBT_FAILED;  
  }
  if (pNdb->init()){
    ERR(pNdb->getNdbError());
    delete pNdb;
    return NDBT_FAILED;
  }
  
  NdbConnection* pCon = pNdb->startTransaction();
  if (pCon == NULL){
    pNdb->closeTransaction(pCon);  
    delete pNdb;
    return NDBT_FAILED;
  }
    
  NdbOperation* pOp = pCon->getNdbOperation(pTab->getName());
  if (pOp == NULL){
    ERR(pCon->getNdbError());
    pNdb->closeTransaction(pCon);  
    delete pNdb;
    return NDBT_FAILED;
  }
  
  if (pOp->updateTuple() != 0){
    pNdb->closeTransaction(pCon);
    ERR(pOp->getNdbError());
    delete pNdb;
    return NDBT_FAILED;
  }

  for(int a = 0; a<pTab->getNoOfColumns(); a++){
    if (pTab->getColumn(a)->getPrimaryKey() == true){
      if(hugoOps.equalForAttr(pOp, a, 1) != 0){
	ERR(pCon->getNdbError());
	pNdb->closeTransaction(pCon);
	delete pNdb;
	return NDBT_FAILED;
      }
    }
  }

  // Dont' call any setValues

  // Execute should work
  int check = pCon->execute(Commit);
  if (check == 0){
    ndbout << "execute worked" << endl;
  } else {
    ERR(pCon->getNdbError());
    result = NDBT_FAILED;
  }
  
  pNdb->closeTransaction(pCon);  
  delete pNdb;

  return result;
}

int runUpdateWithoutKeys(NDBT_Context* ctx, NDBT_Step* step){
  int result = NDBT_OK;
  const NdbDictionary::Table* pTab = ctx->getTab();


  Ndb* pNdb = new Ndb(&ctx->m_cluster_connection, "TEST_DB");
  if (pNdb == NULL){
    ndbout << "pNdb == NULL" << endl;      
    return NDBT_FAILED;  
  }
  if (pNdb->init()){
    ERR(pNdb->getNdbError());
    delete pNdb;
    return NDBT_FAILED;
  }
  
  NdbConnection* pCon = pNdb->startTransaction();
  if (pCon == NULL){
    pNdb->closeTransaction(pCon);  
    delete pNdb;
    return NDBT_FAILED;
  }
    
  NdbOperation* pOp = pCon->getNdbOperation(pTab->getName());
  if (pOp == NULL){
    ERR(pCon->getNdbError());
    pNdb->closeTransaction(pCon);  
    delete pNdb;
    return NDBT_FAILED;
  }
  
  if (pOp->updateTuple() != 0){
    pNdb->closeTransaction(pCon);
    ERR(pOp->getNdbError());
    delete pNdb;
    return NDBT_FAILED;
  }

  // Dont' call any equal or setValues

  // Execute should not work
  int check = pCon->execute(Commit);
  if (check == 0){
    ndbout << "execute worked" << endl;
    result = NDBT_FAILED;
  } else {
    ERR(pCon->getNdbError());
  }
  
  pNdb->closeTransaction(pCon);  
  delete pNdb;

  return result;
}


int runReadWithoutGetValue(NDBT_Context* ctx, NDBT_Step* step){
  int result = NDBT_OK;
  const NdbDictionary::Table* pTab = ctx->getTab();

  HugoOperations hugoOps(*pTab);

  Ndb* pNdb = GETNDB(step);
  Uint32 lm;

  for(Uint32 cm= 0; cm < 2; cm++)
  {
    for(lm= 0; lm <= NdbOperation::LM_CommittedRead; lm++)
    {
      NdbConnection* pCon = pNdb->startTransaction();
      if (pCon == NULL){
	pNdb->closeTransaction(pCon);  
	return NDBT_FAILED;
      }
    
      NdbOperation* pOp = pCon->getNdbOperation(pTab->getName());
      if (pOp == NULL){
	ERR(pCon->getNdbError());
	pNdb->closeTransaction(pCon);  
	return NDBT_FAILED;
      }
  
      if (pOp->readTuple((NdbOperation::LockMode)lm) != 0){
	pNdb->closeTransaction(pCon);
	ERR(pOp->getNdbError());
	return NDBT_FAILED;
      }
    
      for(int a = 0; a<pTab->getNoOfColumns(); a++){
	if (pTab->getColumn(a)->getPrimaryKey() == true){
	  if(hugoOps.equalForAttr(pOp, a, 1) != 0){
	    ERR(pCon->getNdbError());
	    pNdb->closeTransaction(pCon);
	    return NDBT_FAILED;
	  }
	}
      }
    
      // Dont' call any getValues
    
      // Execute should work
      int check = pCon->execute(cm == 0 ? NoCommit : Commit);
      if (check == 0){
	ndbout << "execute worked" << endl;
      } else {
	ERR(pCon->getNdbError());
	result = NDBT_FAILED;
      }
    
      pNdb->closeTransaction(pCon);  
    }
  }

  /**
   * Now test scans
   */
  for(lm= 0; lm <= NdbOperation::LM_CommittedRead; lm++)
  {
    NdbConnection* pCon = pNdb->startTransaction();
    if (pCon == NULL){
      pNdb->closeTransaction(pCon);  
      return NDBT_FAILED;
    }
    
    NdbScanOperation* pOp = pCon->getNdbScanOperation(pTab->getName());
    if (pOp == NULL){
      ERR(pCon->getNdbError());
      pNdb->closeTransaction(pCon);  
      return NDBT_FAILED;
    }
    
    if ((pOp->readTuples((NdbOperation::LockMode)lm)) != 0){
      pNdb->closeTransaction(pCon);
      ERR(pOp->getNdbError());
      return NDBT_FAILED;
    }
    
    
    // Dont' call any getValues
    
    // Execute should work
    int check = pCon->execute(NoCommit);
    if (check == 0){
      ndbout << "execute worked" << endl;
    } else {
      ERR(pCon->getNdbError());
      result = NDBT_FAILED;
    }
  
    int res;
    while((res = pOp->nextResult()) == 0);
    pNdb->closeTransaction(pCon);  
    
    if(res != 1)
      result = NDBT_FAILED;
  }
  
  return result;
}


int runCheckGetNdbErrorOperation(NDBT_Context* ctx, NDBT_Step* step){
  int result = NDBT_OK;
  const NdbDictionary::Table* pTab = ctx->getTab();

  Ndb* pNdb = new Ndb(&ctx->m_cluster_connection, "TEST_DB");
  if (pNdb == NULL){
    ndbout << "pNdb == NULL" << endl;      
    return NDBT_FAILED;  
  }
  if (pNdb->init(2048)){
    ERR(pNdb->getNdbError());
    delete pNdb;
    return NDBT_FAILED;
  }

  HugoOperations hugoOps(*pTab);
  
  
  NdbConnection* pCon = pNdb->startTransaction();
  if (pCon == NULL){
    ndbout << "Could not start transaction" << endl;
    delete pNdb;
    return NDBT_FAILED;
  }
  
  NdbOperation* pOp = pCon->getNdbOperation(pTab->getName());
  if (pOp == NULL){
    ERR(pCon->getNdbError());
    pNdb->closeTransaction(pCon);
    delete pNdb;
    return NDBT_FAILED;
  }
  
  // Dont call readTuple here
  // That's the error!
  
  for(int a = 0; a<pTab->getNoOfColumns(); a++){
    if (pTab->getColumn(a)->getPrimaryKey() == true){
      if(hugoOps.equalForAttr(pOp, a, 1) != 0){
	// An error has occured, check that 
	// it's possible to get the NdbErrorOperation
	const NdbError err = pCon->getNdbError();
	ERR(err);
	if (err.code == 0)
	  result = NDBT_FAILED;

	NdbOperation* pOp2 = pCon->getNdbErrorOperation();
	if (pOp2 == NULL)
	  result = NDBT_FAILED;
	else {
	  const NdbError err2 = pOp2->getNdbError();
	  ERR(err2);
	  if (err.code == 0)
	    result = NDBT_FAILED;
	}
      }
    }
  }
  
  pNdb->closeTransaction(pCon);
    
  delete pNdb;
  return result;
}

#define C2(x) { int _x= (x); if(_x == 0){ ndbout << "line: " << __LINE__ << endl;  return NDBT_FAILED;} }

int runBug_11133(NDBT_Context* ctx, NDBT_Step* step){
  int result = NDBT_OK;
  const NdbDictionary::Table* pTab = ctx->getTab();

  HugoOperations hugoOps(*pTab);

  Ndb* pNdb = GETNDB(step);
  C2(hugoOps.startTransaction(pNdb) == 0);
  C2(hugoOps.pkInsertRecord(pNdb, 0, 1) == 0);
  C2(hugoOps.execute_NoCommit(pNdb) == 0);
  C2(hugoOps.pkDeleteRecord(pNdb, 0, 1) == 0);
  C2(hugoOps.execute_NoCommit(pNdb) == 0);
  C2(hugoOps.pkWriteRecord(pNdb, 0, 1) == 0);
  C2(hugoOps.execute_NoCommit(pNdb) == 0);
  C2(hugoOps.pkWriteRecord(pNdb, 0, 1) == 0);
  C2(hugoOps.execute_NoCommit(pNdb) == 0);
  C2(hugoOps.pkDeleteRecord(pNdb, 0, 1) == 0);
  C2(hugoOps.execute_Commit(pNdb) == 0);
  C2(hugoOps.closeTransaction(pNdb) == 0);

  C2(hugoOps.startTransaction(pNdb) == 0);
  C2(hugoOps.pkInsertRecord(pNdb, 0, 1) == 0);
  C2(hugoOps.execute_NoCommit(pNdb) == 0);
  C2(hugoOps.pkWriteRecord(pNdb, 0, 1) == 0);
  C2(hugoOps.execute_NoCommit(pNdb) == 0);
  C2(hugoOps.pkWriteRecord(pNdb, 0, 1) == 0);
  C2(hugoOps.execute_NoCommit(pNdb) == 0);
  C2(hugoOps.pkDeleteRecord(pNdb, 0, 1) == 0);
  C2(hugoOps.execute_Commit(pNdb) == 0);
  C2(hugoOps.closeTransaction(pNdb) == 0);

  C2(hugoOps.startTransaction(pNdb) == 0);
  C2(hugoOps.pkInsertRecord(pNdb, 0, 1) == 0);
  C2(hugoOps.execute_Commit(pNdb) == 0);
  C2(hugoOps.closeTransaction(pNdb) == 0);

  C2(hugoOps.startTransaction(pNdb) == 0);
  C2(hugoOps.pkReadRecord(pNdb, 0, 1, NdbOperation::LM_Exclusive) == 0);
  C2(hugoOps.execute_NoCommit(pNdb) == 0);
  C2(hugoOps.pkDeleteRecord(pNdb, 0, 1) == 0);
  C2(hugoOps.execute_NoCommit(pNdb) == 0);
  C2(hugoOps.pkWriteRecord(pNdb, 0, 1) == 0);
  C2(hugoOps.execute_NoCommit(pNdb) == 0);
  C2(hugoOps.pkWriteRecord(pNdb, 0, 1) == 0);
  C2(hugoOps.execute_NoCommit(pNdb) == 0);
  C2(hugoOps.pkDeleteRecord(pNdb, 0, 1) == 0);
  C2(hugoOps.execute_Commit(pNdb) == 0);
  C2(hugoOps.closeTransaction(pNdb) == 0);

  Ndb ndb2(&ctx->m_cluster_connection, "TEST_DB");
  C2(ndb2.init() == 0);
  C2(ndb2.waitUntilReady() == 0);
  HugoOperations hugoOps2(*pTab);  

  C2(hugoOps.startTransaction(pNdb) == 0);
  C2(hugoOps.pkInsertRecord(pNdb, 0, 1) == 0);
  C2(hugoOps.execute_NoCommit(pNdb) == 0);
  C2(hugoOps2.startTransaction(&ndb2) == 0);
  C2(hugoOps2.pkWritePartialRecord(&ndb2, 0) == 0);
  C2(hugoOps2.execute_async(&ndb2, NdbTransaction::NoCommit) == 0);
  C2(hugoOps.execute_Commit(pNdb) == 0);
  C2(hugoOps2.wait_async(&ndb2) == 0);
  C2(hugoOps.closeTransaction(pNdb) == 0);
  C2(hugoOps2.closeTransaction(&ndb2) == 0);  

  C2(hugoOps.startTransaction(pNdb) == 0);
  C2(hugoOps.pkDeleteRecord(pNdb, 0, 1) == 0);
  C2(hugoOps.execute_NoCommit(pNdb) == 0);
  C2(hugoOps2.startTransaction(&ndb2) == 0);
  C2(hugoOps2.pkWriteRecord(&ndb2, 0, 1) == 0);
  C2(hugoOps2.execute_async(&ndb2, NdbTransaction::NoCommit) == 0);
  C2(hugoOps.execute_Commit(pNdb) == 0);
  C2(hugoOps2.wait_async(&ndb2) == 0);
  C2(hugoOps2.execute_Commit(pNdb) == 0);
  C2(hugoOps.closeTransaction(pNdb) == 0);
  C2(hugoOps2.closeTransaction(&ndb2) == 0);  

  C2(hugoOps.startTransaction(pNdb) == 0);
  C2(hugoOps.pkUpdateRecord(pNdb, 0, 1) == 0);
  C2(hugoOps.execute_NoCommit(pNdb) == 0);
  C2(hugoOps2.startTransaction(&ndb2) == 0);
  C2(hugoOps2.pkWritePartialRecord(&ndb2, 0) == 0);
  C2(hugoOps2.execute_async(&ndb2, NdbTransaction::NoCommit) == 0);
  C2(hugoOps.execute_Commit(pNdb) == 0);
  C2(hugoOps2.wait_async(&ndb2) == 0);
  C2(hugoOps.closeTransaction(pNdb) == 0);
  C2(hugoOps2.closeTransaction(&ndb2) == 0);  

  C2(hugoOps.startTransaction(pNdb) == 0);
  C2(hugoOps.pkDeleteRecord(pNdb, 0, 1) == 0);
  C2(hugoOps.execute_NoCommit(pNdb) == 0);
  C2(hugoOps2.startTransaction(&ndb2) == 0);
  C2(hugoOps2.pkWritePartialRecord(&ndb2, 0) == 0);
  C2(hugoOps2.execute_async(&ndb2, NdbTransaction::NoCommit) == 0);
  C2(hugoOps.execute_Commit(pNdb) == 0);
  C2(hugoOps2.wait_async(&ndb2) != 0);
  C2(hugoOps.closeTransaction(pNdb) == 0);
  C2(hugoOps2.closeTransaction(&ndb2) == 0);  

  return result;
}

int runBug_WritePartialIgnoreError(NDBT_Context* ctx, NDBT_Step* step){
  int result = NDBT_OK;
  const NdbDictionary::Table* pTab = ctx->getTab();

  HugoOperations hugoOps(*pTab);

  Ndb* pNdb = GETNDB(step);
  C2(hugoOps.startTransaction(pNdb) == 0);
  C2(hugoOps.pkWritePartialRecord(pNdb, 0, 1) == 0);
  C2(hugoOps.execute_Commit(pNdb, AO_IgnoreError) == 839);
  C2(hugoOps.closeTransaction(pNdb) == 0);

  return result;
}

int runScan_4006(NDBT_Context* ctx, NDBT_Step* step){
  int result = NDBT_OK;
  const Uint32 max= 5;
  const NdbDictionary::Table* pTab = ctx->getTab();

  Ndb* pNdb = new Ndb(&ctx->m_cluster_connection, "TEST_DB");
  if (pNdb == NULL){
    ndbout << "pNdb == NULL" << endl;      
    return NDBT_FAILED;  
  }
  if (pNdb->init(max)){
    ERR(pNdb->getNdbError());
    delete pNdb;
    return NDBT_FAILED;
  }
  
  NdbConnection* pCon = pNdb->startTransaction();
  if (pCon == NULL){
    pNdb->closeTransaction(pCon);  
    delete pNdb;
    return NDBT_FAILED;
  }

  Uint32 i;
  Vector<NdbScanOperation*> scans;
  for(i = 0; i<10*max; i++)
  {
    NdbScanOperation* pOp = pCon->getNdbScanOperation(pTab->getName());
    if (pOp == NULL){
      ERR(pCon->getNdbError());
      pNdb->closeTransaction(pCon);  
      delete pNdb;
      return NDBT_FAILED;
    }
    
    if (pOp->readTuples() != 0){
      pNdb->closeTransaction(pCon);
      ERR(pOp->getNdbError());
      delete pNdb;
      return NDBT_FAILED;
    }
    scans.push_back(pOp);
  }

  // Dont' call any equal or setValues

  // Execute should not work
  int check = pCon->execute(NoCommit);
  if (check == 0){
    ndbout << "execute worked" << endl;
  } else {
    ERR(pCon->getNdbError());
  }
  
  for(i= 0; i<scans.size(); i++)
  {
    NdbScanOperation* pOp= scans[i];
    while((check= pOp->nextResult()) == 0);
    if(check != 1)
    {
      ERR(pOp->getNdbError());
      pNdb->closeTransaction(pCon);
      delete pNdb;
      return NDBT_FAILED;
    }
  }
  
  pNdb->closeTransaction(pCon);  

  Vector<NdbConnection*> cons;
  for(i= 0; i<10*max; i++)
  {
    pCon= pNdb->startTransaction();
    if(pCon)
      cons.push_back(pCon);
    else
      break;
  }
  
  for(i= 0; i<cons.size(); i++)
  {
    cons[i]->close();
  }
  
  if(cons.size() != max)
  {
    result= NDBT_FAILED;
  }
  
  delete pNdb;
  
  return result;
}

char pkIdxName[255];

int createPkIndex(NDBT_Context* ctx, NDBT_Step* step){
  bool orderedIndex = ctx->getProperty("OrderedIndex", (unsigned)0);

  const NdbDictionary::Table* pTab = ctx->getTab();
  Ndb* pNdb = GETNDB(step);

  bool logged = ctx->getProperty("LoggedIndexes", 1);

  // Create index    
  BaseString::snprintf(pkIdxName, 255, "IDC_PK_%s", pTab->getName());
  if (orderedIndex)
    ndbout << "Creating " << ((logged)?"logged ": "temporary ") << "ordered index "
	   << pkIdxName << " (";
  else
    ndbout << "Creating " << ((logged)?"logged ": "temporary ") << "unique index "
	   << pkIdxName << " (";

  NdbDictionary::Index pIdx(pkIdxName);
  pIdx.setTable(pTab->getName());
  if (orderedIndex)
    pIdx.setType(NdbDictionary::Index::OrderedIndex);
  else
    pIdx.setType(NdbDictionary::Index::UniqueHashIndex);
  for (int c = 0; c< pTab->getNoOfColumns(); c++){
    const NdbDictionary::Column * col = pTab->getColumn(c);
    if(col->getPrimaryKey()){
      pIdx.addIndexColumn(col->getName());
      ndbout << col->getName() <<" ";
    }
  }
  
  pIdx.setStoredIndex(logged);
  ndbout << ") ";
  if (pNdb->getDictionary()->createIndex(pIdx) != 0){
    ndbout << "FAILED!" << endl;
    const NdbError err = pNdb->getDictionary()->getNdbError();
    ERR(err);
    return NDBT_FAILED;
  }

  ndbout << "OK!" << endl;
  return NDBT_OK;
}

int createPkIndex_Drop(NDBT_Context* ctx, NDBT_Step* step){
  const NdbDictionary::Table* pTab = ctx->getTab();
  Ndb* pNdb = GETNDB(step);

  // Drop index
  ndbout << "Dropping index " << pkIdxName << " ";
  if (pNdb->getDictionary()->dropIndex(pkIdxName, 
				       pTab->getName()) != 0){
    ndbout << "FAILED!" << endl;
    ERR(pNdb->getDictionary()->getNdbError());
    return NDBT_FAILED;
  } else {
    ndbout << "OK!" << endl;
  }
  
  return NDBT_OK;
}

static
int
op_row(NdbTransaction* pTrans, HugoOperations& hugoOps,
       const NdbDictionary::Table* pTab, int op, int row)
{
  NdbOperation * pOp = 0;
  switch(op){
  case 0:
  case 1:
  case 2:
  case 3:
  case 4:
  case 5:
  case 12:
    pOp = pTrans->getNdbOperation(pTab->getName());
    break;
  case 9:
    return 0;
  case 6:
  case 7:
  case 8:
  case 10:
  case 11:
    pOp = pTrans->getNdbIndexOperation(pkIdxName, pTab->getName());
  default:
    break;
  }
  
  switch(op){
  case 0:
  case 6:
    pOp->readTuple();
    break;
  case 1:
  case 7:
    pOp->committedRead();
    break;
  case 2:
  case 8:
    pOp->readTupleExclusive();
    break;
  case 3:
  case 9:
    pOp->insertTuple();
    break;
  case 4:
  case 10:
    pOp->updateTuple();
    break;
  case 5:
  case 11:
    pOp->deleteTuple();
    break;
  case 12:
    CHECK(!pOp->simpleRead());
    break;
  default:
    abort();
  }

  for(int a = 0; a<pTab->getNoOfColumns(); a++){
    if (pTab->getColumn(a)->getPrimaryKey() == true){
      if(hugoOps.equalForAttr(pOp, a, row) != 0){
	return NDBT_FAILED;
      }
    }
  }

  switch(op){
  case 0:
  case 1:
  case 2:
  case 6:
  case 7:
  case 8:
  case 12:
    for(int a = 0; a<pTab->getNoOfColumns(); a++){
      CHECK(pOp->getValue(a));
    }
    break;
  case 3: 
  case 4:
  case 10:
    for(int a = 0; a<pTab->getNoOfColumns(); a++){
      if (pTab->getColumn(a)->getPrimaryKey() == false){
	if(hugoOps.setValueForAttr(pOp, a, row, 2) != 0){
	  return NDBT_FAILED;
	}
      }
    }
    break;
  case 5:
  case 11:
    pOp->deleteTuple();
    break;
  case 9:
  default:
    abort();
  }
  
  return NDBT_OK;
}

static void print(int op)
{
  const char * str = 0;
  switch(op){
  case 0:  str = "pk read-sh"; break;
  case 1:  str = "pk read-nl"; break;
  case 2:  str = "pk read-ex"; break;
  case 3:  str = "pk insert "; break;
  case 4:  str = "pk update "; break;
  case 5:  str = "pk delete "; break;
  case 6:  str = "uk read-sh"; break;
  case 7:  str = "uk read-nl"; break;
  case 8:  str = "uk read-ex"; break;
  case 9:  str = "noop      "; break;
  case 10: str = "uk update "; break;
  case 11: str = "uk delete "; break;
  case 12: str = "pk read-si"; break;

  default:
    abort();
  }
  printf("%s ", str);
}

int
runTestIgnoreError(NDBT_Context* ctx, NDBT_Step* step)
{
  Uint32 loops = ctx->getNumRecords();
  const NdbDictionary::Table* pTab = ctx->getTab();

  HugoOperations hugoOps(*pTab);
  HugoTransactions hugoTrans(*pTab);

  Ndb* pNdb = GETNDB(step);

  struct {
    ExecType et;
    AbortOption ao;
  } tests[] = {
    { Commit, AbortOnError },
    { Commit, AO_IgnoreError },
    { NoCommit, AbortOnError },
    { NoCommit, AO_IgnoreError },
  };

  printf("case: <op1>     <op2>       c/nc ao/ie\n");
  Uint32 tno = 0;
  for (Uint32 op1 = 0; op1 < 13; op1++)
  {
    // NOTE : I get a node crash if the following loop starts from 0!
    for (Uint32 op2 = op1; op2 < 13; op2++)
    {
      int ret;
      NdbTransaction* pTrans = 0;
      
      for (Uint32 i = 0; i<4; i++, tno++)
      {
	if (loops != 1000 && loops != tno)
	  continue;
	ExecType et = tests[i].et;
	AbortOption ao = tests[i].ao;
	
	printf("%.3d : ", tno);
	print(op1);
	print(op2);
	switch(et){
	case Commit: printf("c    "); break;
	case NoCommit: printf("nc   "); break;
        default: printf("bad exectype : %d\n", et); return NDBT_FAILED;
	}
	switch(ao){
	case AbortOnError: printf("aoe  "); break;
	case AO_IgnoreError: printf("ie   "); break;
        default: printf("bad abortoption : %d\n", ao); return NDBT_FAILED;
	}
	printf(": ");
	

	hugoTrans.loadTable(pNdb, 1);
	CHECK(pTrans = pNdb->startTransaction());
	CHECK(!op_row(pTrans, hugoOps, pTab, op1, 0));
	ret = pTrans->execute(et, ao);
	pTrans->close();
	printf("%d ", ret);
	hugoTrans.clearTable(pNdb);

	hugoTrans.loadTable(pNdb, 1);
	CHECK(pTrans = pNdb->startTransaction());
	CHECK(!op_row(pTrans, hugoOps, pTab, op1, 1));
	ret = pTrans->execute(et, ao);
	pTrans->close();
	printf("%d ", ret);
	hugoTrans.clearTable(pNdb);
      
	hugoTrans.loadTable(pNdb, 1);
	CHECK(pTrans = pNdb->startTransaction());
	CHECK(!op_row(pTrans, hugoOps, pTab, op1, 0));
	CHECK(!op_row(pTrans, hugoOps, pTab, op2, 1));
	ret = pTrans->execute(et, ao);
	pTrans->close();
	printf("%d\n", ret);
	hugoTrans.clearTable(pNdb);
	
	hugoTrans.clearTable(pNdb);
      }
    }
  }
  return NDBT_OK;
}

static
Uint32
do_cnt(Ndb_cluster_connection* con)
{
  Uint32 cnt = 0;
  const Ndb* p = 0;
  con->lock_ndb_objects();
  while ((p = con->get_next_ndb_object(p)) != 0) cnt++;
  con->unlock_ndb_objects();
  return cnt;
}

int runCheckNdbObjectList(NDBT_Context* ctx, NDBT_Step* step)
{
  Ndb_cluster_connection* con = &ctx->m_cluster_connection;
  
  Uint32 cnt1 = do_cnt(con);
  Vector<Ndb*> objs;
  for (Uint32 i = 0; i<100; i++)
  {
    Uint32 add = 1 + (rand() % 5);
    for (Uint32 j = 0; j<add; j++)
    {
      Ndb* pNdb = new Ndb(&ctx->m_cluster_connection, "TEST_DB");
      if (pNdb == NULL){
	ndbout << "pNdb == NULL" << endl;      
	return NDBT_FAILED;  
      }
      objs.push_back(pNdb);
    }
    if (do_cnt(con) != (cnt1 + objs.size()))
      return NDBT_FAILED;
  }
  
  for (Uint32 i = 0; i<100 && objs.size(); i++)
  {
    Uint32 sub = 1 + rand() % objs.size();
    for (Uint32 j = 0; j<sub && objs.size(); j++)
    {
      Uint32 idx = rand() % objs.size();
      delete objs[idx];
      objs.erase(idx);
    }
    if (do_cnt(con) != (cnt1 + objs.size()))
      return NDBT_FAILED;
  }
  
  for (Uint32 i = 0; i<objs.size(); i++)
    delete objs[i];
  
  return (cnt1 == do_cnt(con)) ? NDBT_OK : NDBT_FAILED;
}
  
static void
testExecuteAsynchCallback(int res, NdbTransaction *con, void *data_ptr)
{
  int *res_ptr= (int *)data_ptr;

  *res_ptr= res;
}

int runTestExecuteAsynch(NDBT_Context* ctx, NDBT_Step* step){
  /* Test that NdbTransaction::executeAsynch() works (BUG#27495). */
  int result = NDBT_OK;
  const NdbDictionary::Table* pTab = ctx->getTab();

  Ndb* pNdb = new Ndb(&ctx->m_cluster_connection, "TEST_DB");
  if (pNdb == NULL){
    ndbout << "pNdb == NULL" << endl;      
    return NDBT_FAILED;  
  }
  if (pNdb->init(2048)){
    ERR(pNdb->getNdbError());
    delete pNdb;
    return NDBT_FAILED;
  }

  NdbConnection* pCon = pNdb->startTransaction();
  if (pCon == NULL){
    ERR(pNdb->getNdbError());
    delete pNdb;
    return NDBT_FAILED;
  }

  NdbScanOperation* pOp = pCon->getNdbScanOperation(pTab->getName());
  if (pOp == NULL){
    ERR(pOp->getNdbError());
    pNdb->closeTransaction(pCon);
    delete pNdb;
    return NDBT_FAILED;
  }

  if (pOp->readTuples() != 0){
    ERR(pOp->getNdbError());
    pNdb->closeTransaction(pCon);
    delete pNdb;
    return NDBT_FAILED;
  }

  if (pOp->getValue(NdbDictionary::Column::FRAGMENT) == 0){
    ERR(pOp->getNdbError());
    pNdb->closeTransaction(pCon);
    delete pNdb;
    return NDBT_FAILED;
  }
  int res= 42;
  pCon->executeAsynch(NoCommit, testExecuteAsynchCallback, &res);
  while(pNdb->pollNdb(100000) == 0)
    ;
  if (res != 0){
    ERR(pCon->getNdbError());
    ndbout << "Error returned from execute: " << res << endl;
    result= NDBT_FAILED;
  }

  pNdb->closeTransaction(pCon);

  delete pNdb;

  return result;
}

template class Vector<NdbScanOperation*>;

int 
runBug28443(NDBT_Context* ctx, NDBT_Step* step)
{
  int result = NDBT_OK;
  int records = ctx->getNumRecords();
  
  NdbRestarter restarter;

  restarter.insertErrorInAllNodes(9003);

  for (int i = 0; i<ctx->getNumLoops(); i++)
  {
    HugoTransactions hugoTrans(*ctx->getTab());
    if (hugoTrans.loadTable(GETNDB(step), records, 2048) != 0)
    {
      result = NDBT_FAILED;
      goto done;
    }
    if (runClearTable(ctx, step) != 0)
    {
      result = NDBT_FAILED;
      goto done;
    }
  }
  
done:
  restarter.insertErrorInAllNodes(9003);

  return result;
}

int 
runBug37158(NDBT_Context* ctx, NDBT_Step* step)
{
  int result = NDBT_OK;
  Ndb* pNdb = GETNDB(step);

  for (int i = 0; i<ctx->getNumLoops(); i++)
  {
    HugoOperations hugoOps(*ctx->getTab());
    hugoOps.startTransaction(pNdb);
    if (hugoOps.pkWriteRecord(pNdb, 0) != 0)
    {
      result = NDBT_FAILED;
      goto done;
    }
    

    if (hugoOps.pkWritePartialRecord(pNdb, 1) != 0)
    {
      result = NDBT_FAILED;
      goto done;
    }
    
    if (hugoOps.pkWriteRecord(pNdb, 2) != 0)
    {
      result = NDBT_FAILED;
      goto done;
    }
    
    if (hugoOps.pkUpdateRecord(pNdb, 0) != 0)
    {
      result = NDBT_FAILED;
      goto done;
    }
    
    if (hugoOps.execute_Commit(pNdb, AO_IgnoreError) == 4011)
    {
      result = NDBT_FAILED;
      goto done;
    }
    hugoOps.closeTransaction(pNdb);

    if (runClearTable(ctx, step) != 0)
    {
      result = NDBT_FAILED;
      goto done;
    }
  }
  
done:

  return result;
}

int
simpleReadAbortOnError(NDBT_Context* ctx, NDBT_Step* step)
{
  /* Simple read has some error handling issues
   * Setting the operation to be AbortOnError can expose these
   */
  Ndb* pNdb = GETNDB(step);
  const NdbDictionary::Table* pTab= ctx->getTab();
  HugoOperations hugoOps(*pTab);
  NdbRestarter restarter;

  hugoOps.startTransaction(pNdb);
  CHECK(!hugoOps.pkWriteRecord(pNdb,0));
  CHECK(!hugoOps.execute_Commit(pNdb, AbortOnError));

  NdbTransaction* trans;
  
  CHECK(trans= pNdb->startTransaction());

  /* Insert error 5047 which causes next LQHKEYREQ to fail due
   * to 'transporter overload'
   * Error insert is self-clearing
   */
  restarter.insertErrorInAllNodes(5047);

  /* Create SimpleRead on row 0, which exists (though we'll get
   * 'transporter overload for this'
   */
  NdbOperation* op;
  CHECK(op= trans->getNdbOperation(pTab));

  CHECK(!op->simpleRead());

  for(int a = 0; a<pTab->getNoOfColumns(); a++){
    if (pTab->getColumn(a)->getPrimaryKey() == true){
      if(hugoOps.equalForAttr(op, a, 0) != 0){
        restarter.insertErrorInAllNodes(0);  
	return NDBT_FAILED;
      }
    }
  }
  for(int a = 0; a<pTab->getNoOfColumns(); a++){
    CHECK(op->getValue(a));
  }
  
  CHECK(!op->setAbortOption(NdbOperation::AbortOnError));

  /* Create normal read on row 0 which will succeed */
  NdbOperation* op2;
  CHECK(op2= trans->getNdbOperation(pTab));

  CHECK(!op2->readTuple());

  for(int a = 0; a<pTab->getNoOfColumns(); a++){
    if (pTab->getColumn(a)->getPrimaryKey() == true){
      if(hugoOps.equalForAttr(op2, a, 0) != 0){
        restarter.insertErrorInAllNodes(0);  
	return NDBT_FAILED;
      }
    }
  }
  for(int a = 0; a<pTab->getNoOfColumns(); a++){
    CHECK(op2->getValue(a));
  }
  
  CHECK(!op2->setAbortOption(NdbOperation::AbortOnError));


  CHECK(trans->execute(NoCommit) == -1);

  CHECK(trans->getNdbError().code == 1218); // Transporter Overload

  restarter.insertErrorInAllNodes(0);  

  return NDBT_OK;
  
}


int
testNdbRecordPkAmbiguity(NDBT_Context* ctx, NDBT_Step* step)
{
  /* NdbRecord Insert and Write can take 2 record and row ptrs
   * In all cases, the AttrInfo sent to TC for PK columns
   * should be the same as the KeyInfo sent to TC to avoid
   * inconsistency
   * Approach :
   *   1) Use Insert/Write to insert tuple with different 
   *      values for pks in attr row
   *   2) Read back all data, including PKs
   *   3) Verify all values.
   */
  Ndb* pNdb = GETNDB(step);
  const NdbDictionary::Table* pTab= ctx->getTab();
  const NdbRecord* tabRec= pTab->getDefaultRecord();
  const Uint32 sizeOfTabRec= NdbDictionary::getRecordRowLength(tabRec);
  char keyRowBuf[ NDB_MAX_TUPLE_SIZE_IN_WORDS << 2 ];
  char attrRowBuf[ NDB_MAX_TUPLE_SIZE_IN_WORDS << 2 ];
  bzero(keyRowBuf, sizeof(keyRowBuf));
  bzero(attrRowBuf, sizeof(attrRowBuf));

  HugoCalculator calc(*pTab);

  const int numRecords= 100;

  for (int optype=0; optype < 2; optype++)
  {
    /* First, let's calculate the correct Hugo values for this row */

    for (int record=0; record < numRecords; record++)
    {
      int updates= 0;
      for (int col=0; col<pTab->getNoOfColumns(); col++)
      {
        char* valPtr= NdbDictionary::getValuePtr(tabRec,
                                                 keyRowBuf,
                                                 col);
        CHECK(valPtr != NULL);
        
        int len= pTab->getColumn(col)->getSizeInBytes();
        Uint32 real_len;
        bool isNull= (calc.calcValue(record, col, updates, valPtr,
                                     len, &real_len) == NULL);
        if (pTab->getColumn(col)->getNullable())
        {
          NdbDictionary::setNull(tabRec,
                                 keyRowBuf,
                                 col,
                                 isNull);
        }
      }
      
      /* Now copy the values to the Attr record */
      memcpy(attrRowBuf, keyRowBuf, sizeOfTabRec);
      
      Uint32 mippleAttempts= 3;
      
      while (memcmp(keyRowBuf, attrRowBuf, sizeOfTabRec) == 0)
      {
        /* Now doctor the PK values in the Attr record */
        for (int col=0; col<pTab->getNoOfColumns(); col++)
        {
          if (pTab->getColumn(col)->getPrimaryKey())
          {
            char* valPtr= NdbDictionary::getValuePtr(tabRec,
                                                     attrRowBuf,
                                                     col);
            CHECK(valPtr != NULL);
            
            int len= pTab->getColumn(col)->getSizeInBytes();
            Uint32 real_len;
            /* We use the PK value for some other record */
            int badRecord= record + (rand() % 1000);
            bool isNull= (calc.calcValue(badRecord, col, updates, valPtr,
                                         len, &real_len) == NULL);
            CHECK(! isNull);
          }
        }
        
        /* Can try to get variance only a limited number of times */
        CHECK(mippleAttempts-- != 0);
      }
      
      /* Ok, now have key and attr records with different values for
       * PK cols, let's try to insert
       */
      NdbTransaction* trans=pNdb->startTransaction();
      CHECK(trans != 0);
      
      const NdbOperation* op= NULL;
      if (optype == 0)
      {
        // ndbout << "Using insertTuple" << endl;
        op= trans->insertTuple(tabRec,
                               keyRowBuf,
                               tabRec,
                               attrRowBuf);
      }
      else
      {
        // ndbout << "Using writeTuple" << endl;
        op= trans->writeTuple(tabRec,
                              keyRowBuf,
                              tabRec,
                              attrRowBuf);
      }
      CHECK(op != 0);
      
      CHECK(trans->execute(Commit) == 0);
      trans->close();
      
      /* Now read back */
      memset(attrRowBuf, 0, sizeOfTabRec);
      
      Uint32 pkVal= 0;
      pkVal= *(Uint32*) NdbDictionary::getValuePtr(tabRec,
                                                   keyRowBuf,
                                                   0);

      trans= pNdb->startTransaction();
      op= trans->readTuple(tabRec,
                           keyRowBuf,
                           tabRec,
                           attrRowBuf);
      CHECK(op != 0);
      CHECK(trans->execute(Commit) == 0);
      CHECK(trans->getNdbError().code == 0);
      trans->close();
      
      /* Verify the values read back */
      for (int col=0; col<pTab->getNoOfColumns(); col++)
      {
        const char* valPtr= NdbDictionary::getValuePtr(tabRec,
                                                       attrRowBuf,
                                                       col);
        CHECK(valPtr != NULL);
        
        char calcBuff[ NDB_MAX_TUPLE_SIZE_IN_WORDS << 2 ];
        int len= pTab->getColumn(col)->getSizeInBytes();
        Uint32 real_len;
        bool isNull= (calc.calcValue(record, col, updates, calcBuff,
                                     len, &real_len) == NULL);
        bool colIsNullable= pTab->getColumn(col)->getNullable();
        if (isNull)
        {
          CHECK(colIsNullable);
          if (!NdbDictionary::isNull(tabRec,
                                     attrRowBuf,
                                     col))
          {
            ndbout << "Error, col " << col 
                   << " (pk=" <<  pTab->getColumn(col)->getPrimaryKey()
                   << ") should be Null, but is not" << endl;
            return NDBT_FAILED;
          }
        }
        else
        {
          if (colIsNullable)
          {
            if (NdbDictionary::isNull(tabRec,
                                      attrRowBuf,
                                      col))
            {
              ndbout << "Error, col " << col 
                     << " (pk=" << pTab->getColumn(col)->getPrimaryKey()
                     << ") should be non-Null but is null" << endl;
              return NDBT_FAILED;
            };
          }
          
          /* Compare actual data read back */
          if( memcmp(calcBuff, valPtr, real_len) != 0 )
          {
            ndbout << "Error, col " << col 
                   << " (pk=" << pTab->getColumn(col)->getPrimaryKey()
                   << ") should be equal, but isn't for record "
                   << record << endl;
            ndbout << "Expected :";
            for (Uint32 i=0; i < real_len; i++)
            {
              ndbout_c("%x ", calcBuff[i]);
            }
            ndbout << endl << "Received :";
            for (Uint32 i=0; i < real_len; i++)
            {
              ndbout_c("%x ", valPtr[i]);
            }
            ndbout << endl;
            
            return NDBT_FAILED;
          }
        }
      }
      
      /* Now delete the tuple */
      trans= pNdb->startTransaction();
      op= trans->deleteTuple(tabRec,
                             keyRowBuf,
                             tabRec);
      CHECK(op != 0);
      CHECK(trans->execute(Commit) == 0);
      
      trans->close();
    }
  }

  return NDBT_OK;
  
}

int
testNdbRecordPKUpdate(NDBT_Context* ctx, NDBT_Step* step)
{
  /* In general, we should be able to update primary key
   * values.  We cannot *change* them, but for cases where
   * a collation maps several discrete values to a single
   * normalised value, it should be possible to modify
   * the discrete value of the key, as the normalised 
   * key value is unchanged.
   * Rather than testing with such a collation here, we 
   * cop out and test for errors with a 'null' change.
   */
  Ndb* pNdb = GETNDB(step);
  const NdbDictionary::Table* pTab= ctx->getTab();
  const NdbRecord* tabRec= pTab->getDefaultRecord();
  char rowBuf[ NDB_MAX_TUPLE_SIZE_IN_WORDS << 2 ];
  char badKeyRowBuf[ NDB_MAX_TUPLE_SIZE_IN_WORDS << 2 ];

  HugoCalculator calc(*pTab);

  const int numRecords= 100;

  /* First, let's calculate the correct Hugo values for this row */
  for (int record=0; record < numRecords; record++)
  {
    int updates= 0;
    for (int col=0; col<pTab->getNoOfColumns(); col++)
    {
      char* valPtr= NdbDictionary::getValuePtr(tabRec,
                                               rowBuf,
                                               col);
      CHECK(valPtr != NULL);
      
      int len= pTab->getColumn(col)->getSizeInBytes();
      Uint32 real_len;
      bool isNull= (calc.calcValue(record, col, updates, valPtr,
                                   len, &real_len) == NULL);
      if (pTab->getColumn(col)->getNullable())
      {
        NdbDictionary::setNull(tabRec,
                               rowBuf,
                               col,
                               isNull);
      }      
    }

    /* Create similar row, but with different id col (different
     * PK from p.o.v. of PK column update
     */
    memcpy(badKeyRowBuf, rowBuf, NDB_MAX_TUPLE_SIZE_IN_WORDS << 2);
    for (int col=0; col<pTab->getNoOfColumns(); col++)
    {
      if (calc.isIdCol(col))
      {
        char* valPtr= NdbDictionary::getValuePtr(tabRec,
                                                 badKeyRowBuf,
                                                 col);
        Uint32 badId= record+333;
        memcpy(valPtr, &badId, sizeof(badId));
      }
    }

    NdbTransaction* trans=pNdb->startTransaction();
    CHECK(trans != 0);
    
    const NdbOperation* op= trans->insertTuple(tabRec,
                                               rowBuf);
    CHECK(op != 0);
    
    CHECK(trans->execute(Commit) == 0);
    trans->close();
    
    /* Now update the PK columns */
    trans= pNdb->startTransaction();
    op= trans->updateTuple(tabRec,
                           rowBuf,
                           tabRec,
                           rowBuf);
    CHECK(op != 0);
    CHECK(trans->execute(Commit) == 0);
    CHECK(trans->getNdbError().code == 0);
    trans->close();

    /* Now update PK with scan takeover op */
    trans= pNdb->startTransaction();

    NdbScanOperation* scanOp=trans->scanTable(tabRec,
                                              NdbOperation::LM_Exclusive);
    CHECK(scanOp != 0);
    
    CHECK(trans->execute(NoCommit) == 0);
    
    /* Now update PK with lock takeover op */
    const char* rowPtr;
    CHECK(scanOp->nextResult(&rowPtr, true, true) == 0);
    
    op= scanOp->updateCurrentTuple(trans,
                                   tabRec,
                                   rowBuf);
    CHECK(op != NULL);
    
    CHECK(trans->execute(Commit) == 0);
    
    trans->close();

    /* Now attempt bad PK update with lock takeover op 
     * This is interesting as NDBAPI normally takes the
     * value of PK columns in an update from the key
     * row - so it's not possible to pass a 'different'
     * value (except when collations are used).
     * Scan Takeover update takes the PK values from the
     * attribute record and so different values can 
     * be supplied.
     * Here we check that different values result in the
     * kernel complaining.
     */
    trans= pNdb->startTransaction();

    scanOp=trans->scanTable(tabRec,
                            NdbOperation::LM_Exclusive);
    CHECK(scanOp != 0);
    
    CHECK(trans->execute(NoCommit) == 0);
    
    /* Now update PK with lock takeover op */
    CHECK(scanOp->nextResult(&rowPtr, true, true) == 0);
    
    op= scanOp->updateCurrentTuple(trans,
                                   tabRec,
                                   badKeyRowBuf);
    CHECK(op != NULL);
    
    CHECK(trans->execute(Commit) == -1);
    CHECK(trans->getNdbError().code == 897);

    trans->close();

    /* Now delete the tuple */
    trans= pNdb->startTransaction();
    op= trans->deleteTuple(tabRec,
                           rowBuf,
                           tabRec);
    CHECK(op != 0);
    CHECK(trans->execute(Commit) == 0);
    
    trans->close();
  }

  return NDBT_OK;
  
}

static 
BaseString getKeyVal(int record, bool upper)
{
  /* Create VARCHAR format key with upper or
   * lower case leading char
   */
  BaseString keyData;
  char c= 'a' + (record % ('z' - 'a'));
  
  keyData.appfmt("%cblahblah%d", c, record);
  
  if (upper)
    keyData.ndb_toupper();

  BaseString varCharKey;
  varCharKey.appfmt("%c%s", keyData.length(), keyData.c_str());
  
  return varCharKey;
}

int
testNdbRecordCICharPKUpdate(NDBT_Context* ctx, NDBT_Step* step)
{
  /* Test a change to a CHAR primary key with a case insensitive
   * collation.
   */
  Ndb* pNdb = GETNDB(step);
  const NdbDictionary::Table* pTab= ctx->getTab();
  
  /* Run as a 'T1' testcase - do nothing for other tables */
  if (strcmp(pTab->getName(), "T1") != 0)
    return NDBT_OK;

  CHARSET_INFO* charset= NULL;
  const char* csname="latin1_general_ci";
  charset= get_charset_by_name(csname, MYF(0));
  
  if (charset == NULL)
  {
    ndbout << "Couldn't get charset " << csname << endl;
    return NDBT_FAILED;
  }

  /* Create table with required schema */
  NdbDictionary::Table tab;
  tab.setName("TAB_CICHARPKUPD");
  
  NdbDictionary::Column pk;
  pk.setName("PK");
  pk.setType(NdbDictionary::Column::Varchar);
  pk.setLength(20);
  pk.setNullable(false);
  pk.setPrimaryKey(true);
  pk.setCharset(charset);
  tab.addColumn(pk);

  NdbDictionary::Column data;
  data.setName("DATA");
  data.setType(NdbDictionary::Column::Unsigned);
  data.setNullable(false);
  data.setPrimaryKey(false);
  tab.addColumn(data);

  pNdb->getDictionary()->dropTable(tab.getName());
  if(pNdb->getDictionary()->createTable(tab) != 0)
  {
    ndbout << "Create table failed with error : "
           << pNdb->getDictionary()->getNdbError().code
           << pNdb->getDictionary()->getNdbError().message
           << endl;
    return NDBT_FAILED;
  }
  
  ndbout << (NDBT_Table&)tab << endl;

  pTab= pNdb->getDictionary()->getTable(tab.getName());
  
  const NdbRecord* tabRec= pTab->getDefaultRecord();
  const Uint32 rowLen= NDB_MAX_TUPLE_SIZE_IN_WORDS << 2;
  char ucRowBuf[ rowLen ];
  char lcRowBuf[ rowLen ];
  char readBuf[ rowLen ];
  char* ucPkPtr= NdbDictionary::getValuePtr(tabRec,
                                            ucRowBuf,
                                            0);
  Uint32* ucDataPtr= (Uint32*) NdbDictionary::getValuePtr(tabRec,
                                                          ucRowBuf,
                                                          1);
  char* lcPkPtr= NdbDictionary::getValuePtr(tabRec,
                                            lcRowBuf,
                                            0);
  Uint32* lcDataPtr= (Uint32*) NdbDictionary::getValuePtr(tabRec,
                                                          lcRowBuf,
                                                          1);

  char* readPkPtr= NdbDictionary::getValuePtr(tabRec,
                                              readBuf,
                                              0);
  Uint32* readDataPtr= (Uint32*) NdbDictionary::getValuePtr(tabRec,
                                                            readBuf,
                                                            1);
    

  const int numRecords= 100;
  BaseString upperKey;
  BaseString lowerKey;

  for (int record=0; record < numRecords; record++)
  {
    upperKey.assign(getKeyVal(record, true).c_str());
    lowerKey.assign(getKeyVal(record, false).c_str());
    
    memcpy(ucPkPtr, upperKey.c_str(), upperKey.length());
    memcpy(lcPkPtr, lowerKey.c_str(), lowerKey.length());
    memcpy(ucDataPtr, &record, sizeof(record));
    memcpy(lcDataPtr, &record, sizeof(record));

    /* Insert with upper case */
    NdbTransaction* trans=pNdb->startTransaction();
    CHECK(trans != 0);
    
    const NdbOperation* op= trans->insertTuple(tabRec,
                                               ucRowBuf);
    CHECK(op != 0);
    
    int rc= trans->execute(Commit);
    if (rc != 0)
      ndbout << "Error " << trans->getNdbError().message << endl;
    CHECK(rc == 0);
    trans->close();

    /* Read with upper case */
    trans=pNdb->startTransaction();
    CHECK(trans != 0);
    op= trans->readTuple(tabRec,
                         ucRowBuf,
                         tabRec,
                         readBuf);
    CHECK(op != 0);
    CHECK(trans->execute(Commit) == 0);
    trans->close();

    /* Check key and data read */
    CHECK(memcmp(ucPkPtr, readPkPtr, ucPkPtr[0]) == 0);
    CHECK(memcmp(ucDataPtr, readDataPtr, sizeof(int)) == 0);
    
    memset(readBuf, 0, NDB_MAX_TUPLE_SIZE_IN_WORDS << 2);

    /* Read with lower case */
    trans=pNdb->startTransaction();
    CHECK(trans != 0);
    op= trans->readTuple(tabRec,
                         lcRowBuf,
                         tabRec,
                         readBuf);
    CHECK(op != 0);
    CHECK(trans->execute(Commit) == 0);
    trans->close();

    /* Check key and data read */
    CHECK(memcmp(ucPkPtr, readPkPtr, ucPkPtr[0]) == 0);
    CHECK(memcmp(ucDataPtr, readDataPtr, sizeof(int)) == 0);
    
    memset(readBuf, 0, NDB_MAX_TUPLE_SIZE_IN_WORDS << 2);

    /* Now update just the PK column to lower case */
    trans= pNdb->startTransaction();
    unsigned char mask[1];
    mask[0]= 1;
    op= trans->updateTuple(tabRec,
                           lcRowBuf,
                           tabRec,
                           lcRowBuf,
                           mask);
    CHECK(op != 0);
    CHECK(trans->execute(Commit) == 0);
    CHECK(trans->getNdbError().code == 0);
    trans->close();

    /* Now check that we can read with the upper case key */
    memset(readBuf, 0, NDB_MAX_TUPLE_SIZE_IN_WORDS << 2);
    
    trans=pNdb->startTransaction();
    CHECK(trans != 0);
    op= trans->readTuple(tabRec,
                         ucRowBuf,
                         tabRec,
                         readBuf);
    CHECK(op != 0);
    CHECK(trans->execute(Commit) == 0);
    trans->close();

    /* Check key and data read */
    CHECK(memcmp(lcPkPtr, readPkPtr, lcPkPtr[0]) == 0);
    CHECK(memcmp(lcDataPtr, readDataPtr, sizeof(int)) == 0);

    /* Now check that we can read with the lower case key */
    memset(readBuf, 0, NDB_MAX_TUPLE_SIZE_IN_WORDS << 2);
    
    trans=pNdb->startTransaction();
    CHECK(trans != 0);
    op= trans->readTuple(tabRec,
                         lcRowBuf,
                         tabRec,
                         readBuf);
    CHECK(op != 0);
    CHECK(trans->execute(Commit) == 0);
    trans->close();

    /* Check key and data read */
    CHECK(memcmp(lcPkPtr, readPkPtr, lcPkPtr[0]) == 0);
    CHECK(memcmp(lcDataPtr, readDataPtr, sizeof(int)) == 0);


    /* Now delete the tuple */
    trans= pNdb->startTransaction();
    op= trans->deleteTuple(tabRec,
                           ucRowBuf,
                           tabRec);
     CHECK(op != 0);
     CHECK(trans->execute(Commit) == 0);
   
     trans->close();
  }

  pNdb->getDictionary()->dropTable(tab.getName());

  return NDBT_OK;
  
}

int
testNdbRecordRowLength(NDBT_Context* ctx, NDBT_Step* step)
{
  /* Bug#43891 ignored null bits at the end of an row
   * when calculating the row length, leading to various
   * problems
   */
  Ndb* pNdb = GETNDB(step);
  const NdbDictionary::Table* pTab= ctx->getTab();
  int numCols= pTab->getNoOfColumns();
  const NdbRecord* defaultRecord= pTab->getDefaultRecord();

  /* Create an NdbRecord structure with all the Null
   * bits at the end - to test that they are included
   * correctly in row length calculations.
   */
  NdbDictionary::RecordSpecification rsArray[ NDB_MAX_ATTRIBUTES_IN_TABLE ];

  bool hasNullable= false;
  Uint32 highestUsed= 9000;
  for (int attrId=0; attrId< numCols; attrId++)
  {
    NdbDictionary::RecordSpecification& rs= rsArray[attrId];
    
    rs.column= pTab->getColumn(attrId);
    CHECK(NdbDictionary::getOffset(defaultRecord,
                                   attrId,
                                   rs.offset));
    CHECK(NdbDictionary::getNullBitOffset(defaultRecord,
                                          attrId,
                                          rs.nullbit_byte_offset,
                                          rs.nullbit_bit_in_byte));
    if (rs.column->getNullable())
    {
      /* Shift null bit(s) to bytes beyond the end of the record */
      hasNullable= true;
      rs.nullbit_byte_offset= highestUsed++;
      rs.nullbit_bit_in_byte= 0;
    }
  }
  
  if (hasNullable)
  {
    printf("Testing");
    const NdbRecord* myRecord= pNdb->getDictionary()->createRecord(pTab,
                                                                   rsArray,
                                                                   numCols,
                                                                   sizeof(NdbDictionary::RecordSpecification));
    CHECK(myRecord != 0);
    Uint32 rowLength= NdbDictionary::getRecordRowLength(myRecord);
    if (rowLength != highestUsed)
    {
      ndbout << "Failure, expected row length " << highestUsed
             << " got row length " << rowLength
             << endl;
      return NDBT_FAILED;
    }
  }
  
  return NDBT_OK;
}

int
runBug44015(NDBT_Context* ctx, NDBT_Step* step)
{
  /* testNdbApi -n WeirdAssertFail
   * Generates phrase "here2" on 6.3 which is 
   * output by DbtupExecQuery::handleReadReq()
   * detecting that the record's tuple checksum
   * is incorrect.
   * Later can generate assertion failure in 
   * prepare_read
   *         ndbassert(src_len >= (dynstart - src_data));
   * resulting in node failure
   */
  Ndb* pNdb = GETNDB(step);
  const NdbDictionary::Table* pTab= ctx->getTab();
  
  int numIterations= 100;
  int numRecords= 1024;
  
  NdbTransaction* trans;
  HugoOperations hugoOps(*pTab);
  
  for (int iter=0; iter < numIterations; iter++)
  {
    ndbout << "Iter : " << iter << endl;
    CHECK((trans= pNdb->startTransaction()) != 0);
    
    CHECK(hugoOps.setTransaction(trans) == 0);
    
    CHECK(hugoOps.pkInsertRecord(pNdb,
                                 0,
                                 numRecords) == 0);
    
    /* Now execute the transaction */
    if ((trans->execute(NdbTransaction::NoCommit) != 0))
    {
      ndbout << "Execute failed, error is " 
             << trans->getNdbError().code << " "
             << trans->getNdbError().message << endl;
      CHECK(0);
    }

    CHECK(trans->getNdbError().code == 0);
    
    /* Now delete the records in the same transaction
     * Need to do this manually as Hugo doesn't support it
     */
    CHECK(hugoOps.pkDeleteRecord(pNdb,
                                 0,
                                 numRecords) == 0);
    
    CHECK(trans->execute(NdbTransaction::NoCommit) == 0);
    CHECK(trans->getNdbError().code == 0);
    
    /* Now abort the transaction by closing it */
    trans->close();

    /* Force Hugo Transaction back to NULL */
    hugoOps.setTransaction(NULL, true);
  }

  ctx->stopTest();

  return NDBT_OK;
}

int runScanReadUntilStopped(NDBT_Context* ctx, NDBT_Step* step){
  int result = NDBT_OK;
  int i = 0;
  int scan_flags = NdbScanOperation::SF_TupScan;
  NdbOperation::LockMode lm = 
    (NdbOperation::LockMode)
    ctx->getProperty("ReadLockMode", (Uint32)NdbOperation::LM_CommittedRead);

  HugoTransactions hugoTrans(*ctx->getTab());
  while (ctx->isTestStopped() == false) {
    g_info << i << ": ";
    if (hugoTrans.scanReadRecords(GETNDB(step), 0, 0, 0,
                                  lm, scan_flags) != 0){
      return NDBT_FAILED;
    }
    i++;
  }
  return result;
}

int
runBug44065_org(NDBT_Context* ctx, NDBT_Step* step)
{
  /* testNdbApi -n WeirdAssertFail2
   * Results in assertion failure in DbtupCommit::execTUP_DEALLOCREQ()
   *   ndbassert(ptr->m_header_bits & Tuple_header::FREE);
   * Results in node failure
   */
  Ndb* pNdb = GETNDB(step);
  const NdbDictionary::Table* pTab= ctx->getTab();
  
  int numOuterIterations= 50;
  int numInnerIterations= 20;
  int numRecords= 200;
  
  NdbTransaction* trans;
  
  for (int outerIter=0; outerIter < numOuterIterations; outerIter++)
  {
    HugoOperations hugoOps(*pTab);

    int offset= (outerIter * numRecords);
    ndbout << "Outer Iter : " << outerIter 
           << " " << offset << "-" << (offset + numRecords - 1) << endl;

    {
      HugoTransactions trans(*pTab);
      CHECK(trans.loadTableStartFrom(pNdb, offset, numRecords) == 0);
    }

    for (int iter=0; iter < numInnerIterations; iter++)
    {
      //ndbout << "Inner Iter : " << iter << endl;
      CHECK((trans= pNdb->startTransaction()) != 0);
      
      CHECK(hugoOps.setTransaction(trans) == 0);
      
      /* Delete the records */
      CHECK(hugoOps.pkDeleteRecord(pNdb,
                                   offset,
                                   numRecords) == 0);
      
      /* Re-insert them */
      CHECK(hugoOps.pkInsertRecord(pNdb,
                                   offset,
                                   numRecords) == 0);
      
      /* Now execute the transaction, with IgnoreError */
      if ((trans->execute(NdbTransaction::NoCommit,
                          NdbOperation::AO_IgnoreError) != 0))
      {
        NdbError err = trans->getNdbError();
        ndbout << "Execute failed, error is " 
               << err.code << " " << endl;
        CHECK((err.classification == NdbError::TemporaryResourceError ||
               err.classification == NdbError::OverloadError));
        NdbSleep_MilliSleep(50);
      }
      
      /* Now abort the transaction by closing it without committing */
      trans->close();
      
      /* Force Hugo Transaction back to NULL */
      hugoOps.setTransaction(NULL, true);
    }
  }

  ctx->stopTest();

  return NDBT_OK;
}

static volatile int aValue = 0;

void
a_callback(int, NdbTransaction*, void*)
{
  ndbout_c("callback received!");
  aValue = 1;
}

int
runBug44065(NDBT_Context* ctx, NDBT_Step* step)
{
  /* testNdbApi -n WeirdAssertFail2
   * Results in assertion failure in DbtupCommit::execTUP_DEALLOCREQ()
   *   ndbassert(ptr->m_header_bits & Tuple_header::FREE);
   * Results in node failure
   */
  int rowno = 0;
  aValue = 0;
  Ndb* pNdb = GETNDB(step);
  Ndb * pNdb2 = new Ndb(&ctx->m_cluster_connection, "TEST_DB");
  pNdb2->init();
  pNdb2->waitUntilReady();

  const NdbDictionary::Table* pTab= ctx->getTab();
  
  HugoOperations hugoOps1(*pTab);
  CHECK(hugoOps1.startTransaction(pNdb) == 0);
  CHECK(hugoOps1.pkInsertRecord(pNdb, rowno) == 0);
  CHECK(hugoOps1.execute_NoCommit(pNdb) == 0);

  {
    HugoOperations hugoOps2(*pTab);
    CHECK(hugoOps2.startTransaction(pNdb2) == 0);
    
    CHECK(hugoOps2.pkDeleteRecord(pNdb2, rowno) == 0);
    CHECK(hugoOps2.pkInsertRecord(pNdb2, rowno) == 0);
    
    NdbTransaction* trans = hugoOps2.getTransaction();
    aValue = 0;
    
    trans->executeAsynch(NdbTransaction::NoCommit, a_callback, 0);
    pNdb2->sendPreparedTransactions(1);
    CHECK(hugoOps1.execute_Commit(pNdb) == 0);
    ndbout_c("waiting for callback");
    while (aValue == 0)
    {
      pNdb2->pollNdb();
      NdbSleep_MilliSleep(100);
    }
    CHECK(hugoOps2.execute_Rollback(pNdb2) == 0);
  }

  delete pNdb2; // need to delete hugoOps2 before pNdb2
  ctx->stopTest();

  return NDBT_OK;
}

int testApiFailReqImpl(NDBT_Context* ctx, NDBT_Step* step)
{
  /* Setup a separate connection for running PK updates
   * with that will be disconnected without affecting
   * the test framework
   */
  if (otherConnection != NULL)
  {
    ndbout << "Connection not null" << endl;
    return NDBT_FAILED;
  }
  
  char connectString[256];
  ctx->m_cluster_connection.get_connectstring(connectString,
                                              sizeof(connectString));
  
  otherConnection= new Ndb_cluster_connection(connectString);
  
  if (otherConnection == NULL)
  {
    ndbout << "Connection is null" << endl;
    return NDBT_FAILED;
  }
  
  int rc= otherConnection->connect();
  
  if (rc!= 0)
  {
    ndbout << "Connect failed with rc " << rc << endl;
    return NDBT_FAILED;
  }
  
  /* Check that all nodes are alive - if one has failed
   * then probably we exposed bad API_FAILREQ handling
   */
  if (otherConnection->wait_until_ready(10,10) != 0)
  {
    ndbout << "Cluster connection was not ready" << endl;
    return NDBT_FAILED;
  }
  
  for (int i=0; i < MAX_STEPS; i++)
  {
    /* We must create the Ndb objects here as we 
     * are still single threaded
     */
    stepNdbs[i]= new Ndb(otherConnection,
                         "TEST_DB");
    stepNdbs[i]->init();
    int rc= stepNdbs[i]->waitUntilReady(10);
    
    if (rc != 0)
    {
      ndbout << "Ndb " << i << " was not ready" << endl;
      return NDBT_FAILED;
    }
    
  }
  
  /* Now signal the 'worker' threads to start sending Pk
   * reads
   */
  ctx->setProperty(ApiFailTestRun, 1);
  
  /* Wait until all of them are running before proceeding */
  ctx->getPropertyWait(ApiFailTestsRunning, 
                       ctx->getProperty(ApiFailNumberPkSteps));

  if (ctx->isTestStopped())
  {
    return NDBT_OK;
  }
  
  /* Clear the test-run flag so that they'll wait after
   * they hit an error
   */
  ctx->setProperty(ApiFailTestRun, (Uint32)0);

  /* Wait a little */
  sleep(1);

  /* Active more stringent checking of behaviour after
   * API_FAILREQ
   */
  NdbRestarter restarter;
    
  /* Activate 8078 - TCs will abort() if they get a TCKEYREQ
   * from the failed API after an API_FAILREQ message
   */
  ndbout << "Activating 8078" << endl;
  restarter.insertErrorInAllNodes(8078);
  
  /* Wait a little longer */
  sleep(1);
  
  /* Now cause our connection to disconnect
   * This results in TC receiving an API_FAILREQ
   * If there's an issue with API_FAILREQ 'cleanly'
   * stopping further signals, there should be
   * an assertion failure in TC 
   */
  int otherNodeId = otherConnection->node_id();
  
  ndbout << "Forcing disconnect of node " 
         << otherNodeId << endl;
  
  /* All dump 900 <nodeId> */
  int args[2]= {900, otherNodeId};
  
  restarter.dumpStateAllNodes( args, 2 );
  

  /* Now wait for all workers to finish
   * (Running worker count to get down to zero
   */
  ctx->getPropertyWait(ApiFailTestsRunning, (Uint32)0);

  if (ctx->isTestStopped())
  {
    return NDBT_OK;
  }
  
  /* Clean up error insert */
  restarter.insertErrorInAllNodes(0);
  
  /* Clean up allocated resources */
  for (int i= 0; i < MAX_STEPS; i++)
  {
    delete stepNdbs[i];
    stepNdbs[i]= NULL;
  }
  
  delete otherConnection;
  otherConnection= NULL;
  
  return NDBT_OK;
}


int testApiFailReq(NDBT_Context* ctx, NDBT_Step* step)
{  
  /* Perform a number of iterations, connecting,
   * sending lots of PK updates, inserting error
   * and then causing node failure
   */
  Uint32 iterations = 10;
  int rc = NDBT_OK;

  while (iterations --)
  {
    rc= testApiFailReqImpl(ctx, step);
    
    if (rc == NDBT_FAILED)
    {
      break;
    }
  } // while(iterations --)
    
  /* Avoid PkRead worker threads getting stuck */
  ctx->setProperty(ApiFailTestComplete, (Uint32) 1);

  return rc;
}

int runBulkPkReads(NDBT_Context* ctx, NDBT_Step* step)
{
  /* Run batched Pk reads */

  while(true)
  {
    /* Wait to be signalled to start running */
    while ((ctx->getProperty(ApiFailTestRun) == 0) &&
           (ctx->getProperty(ApiFailTestComplete) == 0) &&
           !ctx->isTestStopped())
    {
      ctx->wait_timeout(500); /* 500 millis */
    }

    if (ctx->isTestStopped() ||
        (ctx->getProperty(ApiFailTestComplete) != 0))
    {
      /* Asked to stop by main test thread */
      return NDBT_OK;
    }
    /* Indicate that we're underway */
    ctx->incProperty(ApiFailTestsRunning);
      
    Ndb* otherNdb = stepNdbs[step->getStepNo()];
    HugoOperations hugoOps(*ctx->getTab());
    Uint32 numRecords = ctx->getNumRecords();
    Uint32 batchSize = (1000 < numRecords)? 1000 : numRecords;
    
    ndbout << "Step number " << step->getStepNo()
           << " reading batches of " << batchSize 
           << " rows " << endl;
    
    while(true)
    {
      if (hugoOps.startTransaction(otherNdb) != 0)
      {
        if (otherNdb->getNdbError().code == 4009) 
        {
          /* Api disconnect sometimes manifests as Cluster failure
           * from API's point of view as it cannot seize() a 
           * transaction from any Ndbd node
           * We treat this the same way as the later error cases
           */
          break;
        }
          
        ndbout << "Failed to start transaction.  Error : "
               << otherNdb->getNdbError().message << endl;
        return NDBT_FAILED;
      }
      
      for (Uint32 op = 0; op < batchSize; op++)
      {
        if (hugoOps.pkReadRecord(otherNdb,
                                 op) != 0)
        {
          ndbout << "Failed to define read of record number " << op << endl;
          ndbout << "Error : " << hugoOps.getTransaction()->getNdbError().message 
                 << endl;
          return NDBT_FAILED;
        }
      }
      
      if (hugoOps.execute_Commit(otherNdb) != 0)
      {
        NdbError err = hugoOps.getTransaction()->getNdbError();
        ndbout << "Execute failed with Error : " 
               << err.message
               << endl;
        
        hugoOps.closeTransaction(otherNdb);
        
        if ((err.code == 4010) || // Node failure
            (err.code == 4025) || // Node failure
            (err.code == 1218))   // Send buffer overload (reading larger tables)
        {
          /* Expected scenario due to injected Api disconnect 
           * If there was a node failure due to assertion failure
           * then we'll detect it when we try to setup a new
           * connection
           */
          break; 
        }
        return NDBT_FAILED;
      }
      
      hugoOps.closeTransaction(otherNdb);
    }

    /* Signal that we've finished running this iteration */
    ctx->decProperty(ApiFailTestsRunning);
  }
 
  return NDBT_OK;
}
  
int runReadColumnDuplicates(NDBT_Context* ctx, NDBT_Step* step){

  int result = NDBT_OK;
  const NdbDictionary::Table* pTab = ctx->getTab();
  HugoCalculator hc(*pTab);
  Uint32 numRecords = ctx->getNumRecords();

  Ndb* pNdb = new Ndb(&ctx->m_cluster_connection, "TEST_DB");
  if (pNdb == NULL){
    ndbout << "pNdb == NULL" << endl;      
    return NDBT_FAILED;  
  }
  if (pNdb->init()){
    ERR(pNdb->getNdbError());
    delete pNdb;
    return NDBT_FAILED;
  }

  HugoOperations hugoOps(*pTab);
  
  for (int m = 1; m < 100; m++){
    Uint32 record = (100 - m) % numRecords;
    NdbConnection* pCon = pNdb->startTransaction();
    if (pCon == NULL){
      delete pNdb;
      return NDBT_FAILED;
    }
      
    NdbOperation* pOp = pCon->getNdbOperation(pTab->getName());
    if (pOp == NULL){
      pNdb->closeTransaction(pCon);
      delete pNdb;
      return NDBT_FAILED;
    }
      
    if (pOp->readTuple() != 0){
      pNdb->closeTransaction(pCon);
      delete pNdb;
      return NDBT_FAILED;
    }
    
    int numCols= pTab->getNoOfColumns();

    for(int a = 0; a < numCols; a++){
      if (pTab->getColumn(a)->getPrimaryKey() == true){
	if(hugoOps.equalForAttr(pOp, a, record) != 0){
	  ERR(pCon->getNdbError());
	  pNdb->closeTransaction(pCon);
	  delete pNdb;
	  return NDBT_FAILED;
	}
      }
    }
      
    int dupColNum = m % numCols;
    int numReads = m + 1;
    
    NdbRecAttr* first = NULL;
    ndbout << "Reading record " 
           << record << " Column "
           << dupColNum << " " << numReads
           << " times" << endl;
    while (numReads--)
    {
      NdbRecAttr* recAttr = pOp->getValue(dupColNum);
      if (recAttr == NULL) {
	const NdbError err = pCon->getNdbError();
	ERR(err);
        result = NDBT_FAILED;
        pNdb->closeTransaction(pCon);	
	break;
      }
      first = (first == NULL) ? recAttr : first;
    };
    
    if (result == NDBT_FAILED)
      break;

    if (pCon->execute(Commit) != 0){
      const NdbError err = pCon->getNdbError();
      ERR(err);
      result = NDBT_FAILED;
      pNdb->closeTransaction(pCon);
      break;
    }

    if (pCon->getNdbError().code != 0)
    {
      NdbError err = pCon->getNdbError();
      if (err.code == 880)
      {
        /* Tried to read too much error - this column
         * is probably too large.
         * Skip to next iteration
         */
        ndbout << "Reading too much in one op, skipping..." << endl;
        pNdb->closeTransaction(pCon);
        continue;
      }
      ndbout << "Error at execute time : " << err.code
             << ":" << err.message << endl;
      pNdb->closeTransaction(pCon);
      result = NDBT_FAILED;
      break;
    }

    /* Let's check the results */

    
    const NdbRecAttr* curr = first;

    for (int c= 0; c < (m+1); c++)
    {
      if (hc.verifyRecAttr(record,
                           0,
                           curr))
      {
        ndbout << "Mismatch on record "
                 << record << " column "
                 << dupColNum << " read number "
                 << c+1 << endl;
        result =  NDBT_FAILED;
        break;
      }

      ndbout << "/";
      
      curr = curr->next();
    }

    ndbout << endl;

    pNdb->closeTransaction(pCon);

    if (result == NDBT_FAILED)
      break;

    if (curr != NULL)
    {
      ndbout << "Error - extra RecAttr(s) found" << endl;
      result = NDBT_FAILED;
      break;
    }

  }// m

  delete pNdb;

  return result;
}

<<<<<<< HEAD
int testFragmentedApiFailImpl(NDBT_Context* ctx, NDBT_Step* step)
{
  /* Setup a separate connection for running scan operations
   * with that will be disconnected without affecting
   * the test framework
   */
  if (otherConnection != NULL)
  {
    ndbout << "FragApiFail : Connection not null" << endl;
    return NDBT_FAILED;
  }
  
  char connectString[256];
  ctx->m_cluster_connection.get_connectstring(connectString,
                                              sizeof(connectString));
  
  otherConnection= new Ndb_cluster_connection(connectString);
  
  if (otherConnection == NULL)
  {
    ndbout << "FragApiFail : Connection is null" << endl;
    return NDBT_FAILED;
  }
  
  int rc= otherConnection->connect();
  
  if (rc!= 0)
  {
    ndbout << "FragApiFail : Connect failed with rc " << rc << endl;
    return NDBT_FAILED;
  }
  
  /* Check that all nodes are alive - if one has failed
   * then probably we exposed bad API_FAILREQ handling
   */
  if (otherConnection->wait_until_ready(10,10) != 0)
  {
    ndbout << "FragApiFail : Cluster connection was not ready" << endl;
    return NDBT_FAILED;
  }
  
  for (int i=0; i < MAX_STEPS; i++)
  {
    /* We must create the Ndb objects here as we 
     * are still single threaded
     */
    stepNdbs[i]= new Ndb(otherConnection,
                         "TEST_DB");
    stepNdbs[i]->init();
    int rc= stepNdbs[i]->waitUntilReady(10);
    
    if (rc != 0)
    {
      ndbout << "FragApiFail : Ndb " << i << " was not ready" << endl;
      return NDBT_FAILED;
    }
    
  }
  
  /* Now signal the 'worker' threads to start sending Pk
   * reads
   */
  ctx->setProperty(ApiFailTestRun, 1);
  
  /* Wait until all of them are running before proceeding */
  ctx->getPropertyWait(ApiFailTestsRunning, 
                       ctx->getProperty(ApiFailNumberPkSteps));

  if (ctx->isTestStopped())
  {
    return NDBT_OK;
  }
  
  /* Clear the test-run flag so that they'll wait after
   * they hit an error
   */
  ctx->setProperty(ApiFailTestRun, (Uint32)0);

  /* Wait a little */
  sleep(1);

  /* Now cause our connection to disconnect
   * This results in NDBD running API failure
   * code and cleaning up any in-assembly fragmented
   * signals
   */
  int otherNodeId = otherConnection->node_id();
  
  ndbout << "FragApiFail : Forcing disconnect of node " 
         << otherNodeId << endl;
  
  /* All dump 900 <nodeId> */
  int args[2]= {900, otherNodeId};
  
  NdbRestarter restarter;
  restarter.dumpStateAllNodes( args, 2 );
  
  /* Now wait for all workers to finish
   * (Running worker count to get down to zero
   */
  ctx->getPropertyWait(ApiFailTestsRunning, (Uint32)0);

  if (ctx->isTestStopped())
  {
    return NDBT_OK;
  }
  
  /* Clean up allocated resources */
  for (int i= 0; i < MAX_STEPS; i++)
  {
    delete stepNdbs[i];
    stepNdbs[i]= NULL;
  }
  
  delete otherConnection;
  otherConnection= NULL;
  
  return NDBT_OK;
}

int testFragmentedApiFail(NDBT_Context* ctx, NDBT_Step* step)
{  
  /* Perform a number of iterations, connecting,
   * sending lots of PK updates, inserting error
   * and then causing node failure
   */
  Uint32 iterations = 10;
  int rc = NDBT_OK;

  while (iterations --)
  {
    rc= testFragmentedApiFailImpl(ctx, step);
    
    if (rc == NDBT_FAILED)
    {
      break;
    }
  } // while(iterations --)
    
  /* Avoid scan worker threads getting stuck */
  ctx->setProperty(ApiFailTestComplete, (Uint32) 1);

  return rc;
}

int runFragmentedScanOtherApi(NDBT_Context* ctx, NDBT_Step* step)
{
  /* We run a loop sending large scan requests that will be
   * fragmented.
   * The requests are so large that they actually fail on 
   * arrival at TUP as there is too much ATTRINFO
   * That doesn't affect this testcase though, as it is
   * testing TC cleanup of fragmented signals from a 
   * failed API
   */
  /* SEND > ((2 * MAX_SEND_MESSAGE_BYTESIZE) + SOME EXTRA) 
   * This way we get at least 3 fragments
   * However, as this is generally > 64kB, it's too much AttrInfo for
   * a ScanTabReq, so the 'success' case returns error 874
   */
  const Uint32 PROG_WORDS= 16500; 
  
  /* Use heap rather than stack as stack is too small in
   * STEP thread
   */
  Uint32* buff= new Uint32[ PROG_WORDS + 10 ]; // 10 extra for final 'return' etc.
  Uint32 stepNo = step->getStepNo();

  while(true)
  {
    /* Wait to be signalled to start running */
    while ((ctx->getProperty(ApiFailTestRun) == 0) &&
           (ctx->getProperty(ApiFailTestComplete) == 0) &&
           !ctx->isTestStopped())
    {
      ctx->wait_timeout(500); /* 500 millis */
    }

    if (ctx->isTestStopped() ||
        (ctx->getProperty(ApiFailTestComplete) != 0))
    {
      ndbout << stepNo << ": Test stopped, exiting thread" << endl;
      /* Asked to stop by main test thread */
      delete[] buff;
      return NDBT_OK;
    }
    /* Indicate that we're underway */
    ctx->incProperty(ApiFailTestsRunning);

    Ndb* otherNdb = stepNdbs[stepNo];
    
    while (true)
    {
      /* Start a transaction */
      NdbTransaction* trans= otherNdb->startTransaction();
      if (!trans)
      {
        ndbout << stepNo << ": Failed to start transaction from Ndb object" 
               << " Error : " 
               << otherNdb->getNdbError().code << " "
               << otherNdb->getNdbError().message << endl;
        
        /* During this test, if we attempt to get a transaction
         * when the API is disconnected, we can get error 4009
         * (Cluster failure).  We treat this similarly to the
         * "Node failure caused abort of transaction" case
         */
        if (otherNdb->getNdbError().code == 4009)
        {
          break;
        }
        delete[] buff;
        return NDBT_FAILED;
      }
      
      NdbScanOperation* scan= trans->getNdbScanOperation(ctx->getTab());
      
      CHECK(scan != NULL);
      
      CHECK(0 == scan->readTuples());
      
      /* Create a large program, to give a large SCANTABREQ */
      NdbInterpretedCode prog(ctx->getTab(), 
                              buff, PROG_WORDS + 10);
      
      for (Uint32 w=0; w < PROG_WORDS; w++)
        CHECK(0 == prog.load_const_null(1));
    
      CHECK(0 == prog.interpret_exit_ok());
      CHECK(0 == prog.finalise());
      
      CHECK(0 == scan->setInterpretedCode(&prog));
      
      CHECK(0 == trans->execute(NdbTransaction::NoCommit));
      
      Uint32 execError= trans->getNdbError().code;
      
      /* Can get success (0), or 874 for too much AttrInfo, depending
       * on timing
       */
      if ((execError != 0) &&
          (execError != 874))
      {
        ERR(trans->getNdbError());
        trans->close();
        delete[] buff;
        return NDBT_FAILED;
      }
      
      /* nextResult will always fail */  
      CHECK(-1 == scan->nextResult());
      
      NdbError scanError= scan->getNdbError();
      
      /* 'Success case' is 874 for too much AttrInfo */
      if (scanError.code != 874)
      {
       /* When disconnected, we get 
         * 4028 : 'Node failure caused abort of transaction' 
         */
        if (scanError.classification == NdbError::NodeRecoveryError)
        {
          ndbout << stepNo << ": Scan failed due to node failure/disconnect" << endl;
          trans->close();
          break;
        }
        else
        {
          ERR(scan->getNdbError());
          trans->close();
          delete[] buff;
          return NDBT_FAILED;
        }
      }
      
      scan->close();
      
      trans->close();
    } // while (true)
    
    /* Node failure case - as expected */
    ndbout << stepNo << ": Scan thread finished iteration" << endl;

    /* Signal that we've finished running this iteration */
    ctx->decProperty(ApiFailTestsRunning);
  } 

  delete[] buff;
  return NDBT_OK;
}
  
void outputLockMode(NdbOperation::LockMode lm)
{
  switch(lm)
  {
  case NdbOperation::LM_Exclusive:
    ndbout << "LM_Exclusive";
    break;
  case NdbOperation::LM_Read:
    ndbout << "LM_Read";
    break;
  case NdbOperation::LM_SimpleRead:
    ndbout << "LM_SimpleRead";
    break;
  case NdbOperation::LM_CommittedRead:
    ndbout << "LM_CommittedRead";
    break;
  }
}

NdbOperation::LockMode chooseLockMode(bool onlyRealLocks = false)
{
  Uint32 choice;
  
  if (onlyRealLocks)
  {
    choice = rand() % 2;
  }
  else
  {
    choice = rand() % 4;
  }

  NdbOperation::LockMode lm = NdbOperation::LM_Exclusive;

  switch(choice)
  {
  case 0:
    lm = NdbOperation::LM_Exclusive;
    break;
  case 1:
    lm = NdbOperation::LM_Read;
    break;
  case 2:
    lm = NdbOperation::LM_SimpleRead;
    break;
  case 3:
  default:
    lm = NdbOperation::LM_CommittedRead;
    break;
  }

  outputLockMode(lm);
  ndbout << endl;

  return lm;
}

NdbOperation::LockMode chooseConflictingLockMode(NdbOperation::LockMode lm)
{
  NdbOperation::LockMode conflicting = NdbOperation::LM_Exclusive;

  switch (lm) 
  {
  case NdbOperation::LM_Exclusive:
    conflicting = (((rand() % 2) == 0) ? 
                   NdbOperation::LM_Exclusive :
                   NdbOperation::LM_Read);

    break;
  case NdbOperation::LM_Read:
    conflicting = NdbOperation::LM_Exclusive;
    break;
  default:
    abort(); // SimpleRead + CommittedRead can't conflict reliably
  }

  ndbout << "conflicting with ";
  outputLockMode(lm);
  ndbout << " using ";
  outputLockMode(conflicting);
  ndbout << endl;
  return conflicting;
}   

#define CHECKN(c, o, e) { if (!(c)) {                     \
    ndbout << "Failed on line " << __LINE__ << endl;    \
    ndbout << (o)->getNdbError() << endl;               \
    return e; } }

NdbOperation* defineReadAllColsOp(HugoOperations* hugoOps,
                                  NdbTransaction* trans,
                                  const NdbDictionary::Table* pTab,
                                  NdbOperation::LockMode lm,
                                  Uint32 rowNum)
{
  NdbOperation* op = trans->getNdbOperation(pTab);
  CHECKN(op != NULL, trans, NULL);
    
  CHECKN(op->readTuple(lm) == 0, op, NULL);
  
  hugoOps->equalForRow(op, rowNum);
  
  for(int c = 0; c < pTab->getNoOfColumns(); c++)
  {
    if(!pTab->getColumn(c)->getPrimaryKey())
    {
      CHECKN(op->getValue(pTab->getColumn(c)->getName()) != NULL, op, NULL);
    }
  }
  
  return op;
}

bool checkReadRc(HugoOperations* hugoOps,
                 Ndb* ndb,
                 const NdbDictionary::Table* pTab,
                 NdbOperation::LockMode lm,
                 Uint32 rowNum,
                 int expectedRc)
{
  NdbTransaction* trans = ndb->startTransaction();
  CHECKN(trans != NULL, ndb, false);
  
  NdbOperation* readOp = defineReadAllColsOp(hugoOps,
                                             trans,
                                             pTab,
                                             lm,
                                             rowNum);
  CHECKN(readOp != NULL, trans, false);

  int execRc = trans->execute(Commit);
  
  if (expectedRc)
  {
    /* Here we assume that the error is on the transaction
     * which may not be the case for some errors
     */
    if (trans->getNdbError().code != expectedRc)
    {
      ndbout << "Expected " << expectedRc << " at " << __LINE__ << endl;
      ndbout << "Got " << trans->getNdbError() << endl;
      return false;
    }
  }
  else
  {
    CHECKN(execRc == 0, trans, false);
    CHECKN(readOp->getNdbError().code == 0, readOp, false);
  }
  
  trans->close();

  return true;
}

bool checkReadDeadlocks(HugoOperations* hugoOps,
                        Ndb* ndb,
                        const NdbDictionary::Table* pTab,
                        NdbOperation::LockMode lm,
                        Uint32 rowNum)
{
  return checkReadRc(hugoOps, ndb, pTab, lm, rowNum, 266);
}

bool checkReadSucceeds(HugoOperations* hugoOps,
                       Ndb* ndb,
                       const NdbDictionary::Table* pTab,
                       NdbOperation::LockMode lm,
                       Uint32 rowNum)
{
  return checkReadRc(hugoOps, ndb, pTab, lm, rowNum, 0);
}

int runTestUnlockBasic(NDBT_Context* ctx, NDBT_Step* step)
{
  /* Basic tests that we can lock and unlock rows
   * using the unlock mechanism
   * Some minor side-validation that the API rejects
   * readLockInfo for non Exclusive / Shared lock modes
   * and that double-release of the lockhandle is caught
   */
  const NdbDictionary::Table* pTab = ctx->getTab();
  
  HugoOperations hugoOps(*pTab);
  
  const Uint32 iterations = 200;

  for (Uint32 iter = 0; iter < iterations; iter++)
  {
    Uint32 rowNum = iter % ctx->getNumRecords();

    NdbTransaction* trans = GETNDB(step)->startTransaction();
    CHECKN(trans != NULL, GETNDB(step), NDBT_FAILED);
    
    ndbout << "First transaction operation using ";
    NdbOperation::LockMode lm = chooseLockMode();

    NdbOperation* op = defineReadAllColsOp(&hugoOps,
                                           trans,
                                           pTab,
                                           lm,
                                           rowNum);
    CHECKN(op != NULL, trans, NDBT_FAILED);
    
    if (op->getLockHandle() == NULL)
    {
      if ((lm == NdbOperation::LM_CommittedRead) ||
          (lm == NdbOperation::LM_SimpleRead))
      {
        if (op->getNdbError().code == 4549)
        {
          /* As expected, go to next iteration */
          ndbout << "Definition error as expected, moving to next" << endl;
          trans->close();
          continue;
        }
        ndbout << "Expected 4549, got :" << endl;
      }
      ndbout << op->getNdbError() << endl;
      ndbout << " at "<<__FILE__ << ":" <<__LINE__ << endl;
      return NDBT_FAILED;
    }
    
    CHECKN(trans->execute(NoCommit) == 0, trans, NDBT_FAILED);
    
    const NdbLockHandle* lh = op->getLockHandle();
    CHECKN(lh != NULL, op, NDBT_FAILED);

    /* Ok, let's use another transaction to try and get a
     * lock on the row (exclusive or shared)
     */
    NdbTransaction* trans2 = GETNDB(step)->startTransaction();
    CHECKN(trans2 != NULL, GETNDB(step), NDBT_FAILED);


    ndbout << "Second transaction operation using ";
    NdbOperation::LockMode lm2 = chooseLockMode();

    NdbOperation* op2 = defineReadAllColsOp(&hugoOps,
                                            trans2,
                                            pTab,
                                            lm2,
                                            rowNum);
    CHECKN(op2 != NULL, trans2, NDBT_FAILED);

    /* Execute can succeed if both lock modes are LM read
     * otherwise we'll deadlock (266)
     */
    bool expectOk = ((lm2 == NdbOperation::LM_CommittedRead) ||
                     ((lm == NdbOperation::LM_Read) &&
                      ((lm2 == NdbOperation::LM_Read) ||
                       (lm2 == NdbOperation::LM_SimpleRead))));

    /* Exclusive read locks primary only, and SimpleRead locks
     * Primary or Backup, so SimpleRead may or may not succeed
     */
    bool unknownCase = ((lm == NdbOperation::LM_Exclusive) &&
                        (lm2 == NdbOperation::LM_SimpleRead));
    
    if (trans2->execute(NoCommit) != 0)
    {
      if (expectOk ||
          (trans2->getNdbError().code != 266))
      {
        ndbout << trans2->getNdbError() << endl;
        ndbout << " at "<<__FILE__ << ":" <<__LINE__ << endl;
        return NDBT_FAILED;
      }
    }
    else
    {
      if (!expectOk  && !unknownCase)
      {
        ndbout << "Expected deadlock but had success!" << endl;
        return NDBT_FAILED;
      }
    }
    trans2->close();

    /* Now let's try to create an unlockRow operation, and
     * execute it 
     */
    const NdbOperation* unlockOp = trans->unlock(lh);
    
    CHECKN(unlockOp != NULL, trans, NDBT_FAILED);

    CHECKN(trans->execute(NoCommit) == 0, trans, NDBT_FAILED);

    /* Now let's try to get an exclusive lock on the row from
     * another transaction which can only be possible if the
     * original lock has been removed.
     */
    CHECK(checkReadSucceeds(&hugoOps,
                            GETNDB(step),
                            pTab,
                            NdbOperation::LM_Exclusive,
                            rowNum));
    ndbout << "Third transaction operation using LM_Exclusive succeeded" << endl;

    Uint32 choice = rand() % 3;
    switch(choice)
    {
    case 0:
      ndbout << "Closing transaction" << endl;
      trans->close();
      break;
    case 1:
      ndbout << "Releasing handle and closing transaction" << endl;
      CHECKN(trans->releaseLockHandle(lh) == 0, trans, NDBT_FAILED);
      trans->close();
      break;
    case 2:
      ndbout << "Attempting to release the handle twice" << endl;
      CHECKN(trans->releaseLockHandle(lh) == 0, trans, NDBT_FAILED);
      
      if ((trans->releaseLockHandle(lh) != -1) ||
          (trans->getNdbError().code != 4551))
      {
        ndbout << "Expected 4551, but got no error " << endl;
        ndbout << " at "<<__FILE__ << ":" <<__LINE__ << endl;
        return NDBT_FAILED;
      }
      
      trans->close();
      break;
    default:
      abort();
      break;
    } 
  } // for (Uint32 iter

  return NDBT_OK;
}

int runTestUnlockRepeat(NDBT_Context* ctx, NDBT_Step* step)
{
  /* Transaction A locks 2 rows
   * It repeatedly unlocks and re-locks one row, but leaves
   * the other locked
   * Transaction B verifies that it can only lock the unlocked
   * row when it is unlocked, and can never lock the row which
   * is never unlocked!
   */

  const NdbDictionary::Table* pTab = ctx->getTab();
  
  HugoOperations hugoOps(*pTab);

  const Uint32 outerLoops = 2;
  const Uint32 iterations = 10;

  Ndb* ndb = GETNDB(step);

  /* Transaction A will take a lock on otherRowNum and hold it
   * throughout.
   * RowNum will be locked and unlocked each iteration
   */
  Uint32 otherRowNum = ctx->getNumRecords() - 1;
  
  for (Uint32 outerLoop = 0; outerLoop < outerLoops; outerLoop ++)
  {
    NdbTransaction* transA = ndb->startTransaction();
    CHECKN(transA != NULL, ndb, NDBT_FAILED);

    NdbOperation::LockMode lockAOtherMode;
    ndbout << "TransA : Try to lock otherRowNum in mode ";

    switch (outerLoop % 2) {
    case 0:
      ndbout << "LM_Exclusive" << endl;
      lockAOtherMode = NdbOperation::LM_Exclusive;
      break;
    default:
      ndbout << "LM_Read" << endl;
      lockAOtherMode = NdbOperation::LM_Read;
      break;
    }
  
    NdbOperation* lockAOtherRowNum = defineReadAllColsOp(&hugoOps,
                                                         transA,
                                                         pTab,
                                                         lockAOtherMode,
                                                         otherRowNum);
    CHECKN(lockAOtherRowNum != NULL, transA, NDBT_FAILED);

    CHECKN(transA->execute(NoCommit) == 0, transA, NDBT_FAILED);

    ndbout << "TransA : Got initial lock on otherRowNum" << endl;

    for (Uint32 iter = 0; iter < iterations; iter++)
    {
      Uint32 rowNum = iter % (ctx->getNumRecords() - 1);
  
      ndbout << "  TransA : Try to lock rowNum with mode ";
      NdbOperation::LockMode lockAMode = chooseLockMode(true); // Exclusive or LM_Read
  
      /* Transaction A takes a lock on rowNum */
      NdbOperation* lockARowNum = defineReadAllColsOp(&hugoOps,
                                                      transA,
                                                      pTab,
                                                      lockAMode,
                                                      rowNum);
      CHECKN(lockARowNum != NULL, transA, NDBT_FAILED);
    
      const NdbLockHandle* lockAHandle = lockARowNum->getLockHandle();
      CHECKN(lockAHandle != NULL, lockARowNum, NDBT_FAILED);

      CHECKN(transA->execute(NoCommit) == 0, transA, NDBT_FAILED);

      ndbout << "    TransA : Got lock on rowNum" << endl; 

      /* Now transaction B checks that it cannot get a conflicting lock 
       * on rowNum 
       */
      ndbout << "  TransB : Try to lock rowNum by ";

      CHECK(checkReadDeadlocks(&hugoOps,
                               ndb,
                               pTab,
                               chooseConflictingLockMode(lockAMode),
                               rowNum));

      ndbout << "    TransB : Failed to get lock on rowNum as expected" << endl;

      /* Now transaction A unlocks rowNum */
      const NdbOperation* unlockOpA = transA->unlock(lockAHandle);
      CHECKN(unlockOpA != NULL, transA, NDBT_FAILED);

      CHECKN(transA->execute(NoCommit) == 0, transA, NDBT_FAILED);

      ndbout << "  TransA : Unlocked rowNum" << endl;
    
      /* Now transaction B attempts to gain a lock on RowNum */
      NdbTransaction* transB = ndb->startTransaction();
      CHECKN(transB != NULL, ndb, NDBT_FAILED);

      ndbout << "  TransB : Try to lock rowNum with mode ";
      NdbOperation::LockMode lockBMode = chooseLockMode(true);

      NdbOperation* tryLockBRowNum2 = defineReadAllColsOp(&hugoOps,
                                                          transB,
                                                          pTab,
                                                          lockBMode,
                                                          rowNum);
      CHECKN(tryLockBRowNum2 != NULL, transB, NDBT_FAILED);

      CHECKN(transB->execute(NoCommit) == 0, transB, NDBT_FAILED);
    
      ndbout << "    TransB : Got lock on rowNum" << endl;

      ndbout << "  TransB : Try to lock other row by ";
      NdbOperation::LockMode lockBOtherMode = chooseConflictingLockMode(lockAOtherMode);

      /* Now transaction B attempts to gain a lock on OtherRowNum
       * which should fail as transaction A still has it locked
       */
      NdbOperation* tryLockBOtherRowNum = defineReadAllColsOp(&hugoOps,
                                                              transB,
                                                              pTab,
                                                              lockBOtherMode,
                                                              otherRowNum);
      CHECKN(tryLockBOtherRowNum != NULL, transB, NDBT_FAILED);

      CHECKN(transB->execute(NoCommit) == -1, transB, NDBT_FAILED);
    
      if (transB->getNdbError().code != 266)
      {
        ndbout << "Error was expecting 266, but got " << transB->getNdbError() << endl;
        ndbout << "At line " << __LINE__ << endl;
        return NDBT_FAILED;
      }

      ndbout << "    TransB : Failed to get lock on otherRowNum as expected" << endl;

      transB->close();
    }

    transA->close();
  }

  return NDBT_OK;
}


int runTestUnlockMulti(NDBT_Context* ctx, NDBT_Step* step)
{
  const NdbDictionary::Table* pTab = ctx->getTab();

  /* Verifies that a single transaction (or multiple
   * transactions) taking multiple locks on the same
   * row using multiple operations behaves correctly
   * as the operations unlock their locks.
   * 
   * Transaction A will lock the row to depth A
   * Transaction A may use an exclusive lock as its first lock
   * Transaction B will lock the row to depth B
   *   iff transaction A did not use exclusive locks
   * 
   * Once all locks are in place, the locks placed are
   * removed.
   * The code checks that the row remains locked until
   * all locking operations are unlocked
   * The code checks that the row is unlocked when all
   * locking operations are unlocked.
   *
   * Depth A and B and whether A uses exclusive or not
   * are varied.
   */
  
  HugoOperations hugoOps(*pTab);

  const Uint32 MinLocks = 3;
  const Uint32 MaxLocksPerTrans = 20;
  Uint32 rowNum = ctx->getNumRecords() - 1;
  Uint32 numLocksInTransA = rand() % MaxLocksPerTrans;
  numLocksInTransA = (numLocksInTransA > MinLocks) ?
    numLocksInTransA : MinLocks;
  bool useExclusiveInA = ((rand() % 2) == 0);

  Uint32 numLocksInTransB = useExclusiveInA ? 0 :
    (rand() % MaxLocksPerTrans);
  
  Uint32 maxLocks = (numLocksInTransA > numLocksInTransB) ?
    numLocksInTransA : numLocksInTransB;
  
  ndbout << "NumLocksInTransA " << numLocksInTransA 
         << " NumLocksInTransB " << numLocksInTransB
         << " useExclusiveInA " << useExclusiveInA
         << endl;

  NdbOperation* transAOps[ MaxLocksPerTrans ];
  NdbOperation* transBOps[ MaxLocksPerTrans ];

  /* First the lock phase when transA and transB
   * claim locks (with LockHandles)
   * As this occurs, transC attempts to obtain
   * a conflicting lock and fails.
   */
  Ndb* ndb = GETNDB(step);

  NdbTransaction* transA = ndb->startTransaction();
  CHECKN(transA != NULL, ndb, NDBT_FAILED);
  
  NdbTransaction* transB = ndb->startTransaction();
  CHECKN(transB != NULL, ndb, NDBT_FAILED);
  
  ndbout << "Locking phase" << endl << endl;
  for(Uint32 depth=0; depth < maxLocks; depth++)
  {
    ndbout << "Depth " << depth << endl;
    NdbOperation::LockMode lmA;
    /* TransA */
    if (depth < numLocksInTransA)
    {
      ndbout << "  TransA : Locking with mode ";
      if ((depth == 0) && useExclusiveInA)
      {
        lmA = NdbOperation::LM_Exclusive;
        ndbout << "LM_Exclusive" << endl;
      }
      else if (!useExclusiveInA)
      {
        lmA = NdbOperation::LM_Read;
        ndbout << "LM_Read" << endl;
      }
      else
      {
        lmA = chooseLockMode(true); // LM_Exclusive or LM_Read;
      }
      
      NdbOperation* lockA = defineReadAllColsOp(&hugoOps,
                                                transA,
                                                pTab,
                                                lmA,
                                                rowNum);
      CHECKN(lockA != NULL, transA, NDBT_FAILED);
      CHECKN(lockA->getLockHandle() != NULL, lockA, NDBT_FAILED);
      
      transAOps[ depth ] = lockA;
      
      CHECKN(transA->execute(NoCommit) == 0, transA, NDBT_FAILED);
      ndbout << "  TransA : Succeeded" << endl;
    }
    
    /* TransB */
    if (depth < numLocksInTransB)
    {
      ndbout << "  TransB : Locking with mode LM_Read" << endl;
      
      NdbOperation* lockB = defineReadAllColsOp(&hugoOps,
                                                transB,
                                                pTab,
                                                NdbOperation::LM_Read,
                                                rowNum);
      CHECKN(lockB != NULL, transB, NDBT_FAILED);
      CHECKN(lockB->getLockHandle() != NULL, lockB, NDBT_FAILED);
      
      transBOps[ depth ] = lockB;
      
      CHECKN(transB->execute(NoCommit) == 0, transB, NDBT_FAILED);
      ndbout << "  TransB : Succeeded" << endl;
    }
  }

  ndbout << "Unlocking phase" << endl << endl;

  for(Uint32 depth = 0; depth < maxLocks; depth++)
  {
    Uint32 level = maxLocks - depth - 1;

    ndbout << "Depth " << level << endl;

    ndbout << "  TransC : Trying to lock row with lockmode ";
    NdbOperation::LockMode lmC;
    if (useExclusiveInA)
    {
      lmC = chooseLockMode(true); // LM_Exclusive or LM_Read;
    }
    else
    {
      ndbout << "LM_Exclusive" << endl;
      lmC = NdbOperation::LM_Exclusive;
    }

    CHECK(checkReadDeadlocks(&hugoOps,
                             ndb,
                             pTab,
                             lmC,
                             rowNum));

    ndbout << "  TransC failed as expected" << endl;

    if (level < numLocksInTransB)
    {
      const NdbLockHandle* lockHandleB = transBOps[ level ]->getLockHandle();
      CHECKN(lockHandleB != NULL, transBOps[ level ], NDBT_FAILED);

      const NdbOperation* unlockB = transB->unlock(lockHandleB);
      CHECKN(unlockB != NULL, transB, NDBT_FAILED);
      
      CHECKN(transB->execute(NoCommit) == 0, transB, NDBT_FAILED);
      ndbout << "  TransB unlock succeeded" << endl;
    }

    if (level < numLocksInTransA)
    {
      const NdbLockHandle* lockHandleA = transAOps[ level ]->getLockHandle();
      CHECKN(lockHandleA != NULL, transAOps[ level ], NDBT_FAILED);
      
      const NdbOperation* unlockA = transA->unlock(lockHandleA);
      CHECKN(unlockA != NULL, transA, NDBT_FAILED);
      
      CHECKN(transA->execute(NoCommit) == 0, transA, NDBT_FAILED);
      ndbout << "  TransA unlock succeeded" << endl;
    }
  }


  /* Finally, all are unlocked and transC can successfully
   * obtain a conflicting lock
   */
  CHECK(checkReadSucceeds(&hugoOps,
                          ndb,
                          pTab,
                          NdbOperation::LM_Exclusive,
                          rowNum));

  ndbout << "TransC LM_Exclusive lock succeeded" << endl;
  
  transA->close();
  transB->close();

  return NDBT_OK;
}
                    

int runTestUnlockScan(NDBT_Context* ctx, NDBT_Step* step)
{
  /* Performs a table scan with LM_Read or LM_Exclusive 
   * and lock takeovers for a number of the rows returned
   * Validates that some of the taken-over locks are held
   * before unlocking them and validating that they 
   * are released.
   */
  const NdbDictionary::Table* pTab = ctx->getTab();
  
  HugoCalculator calc(*pTab);
  HugoOperations hugoOps(*pTab);

  /* 
     1) Perform scan of the table with LM_Read / LM_Exclusive
     2) Takeover some of the rows with read and lockinfo
     3) Unlock the rows
     4) Check that they are unlocked
  */
  Ndb* ndb = GETNDB(step);
  
  const int iterations = 2;

  const int maxNumTakeovers = 15;
  NdbOperation* takeoverOps[ maxNumTakeovers ];
  Uint32 takeoverColIds[ maxNumTakeovers ];
  
  int numTakeovers = MIN(maxNumTakeovers, ctx->getNumRecords());
  int takeoverMod = ctx->getNumRecords() / numTakeovers;

  ndbout << "numTakeovers is " << numTakeovers
         << " takeoverMod is " << takeoverMod << endl;

  for (int iter = 0; iter < iterations; iter++)
  {
    ndbout << "Scanning table with lock mode : ";
    NdbOperation::LockMode lmScan = chooseLockMode(true); // LM_Exclusive or LM_Read

    NdbTransaction* trans = ndb->startTransaction();
    CHECKN(trans != NULL, ndb, NDBT_FAILED);
    
    /* Define scan */
    NdbScanOperation* scan = trans->getNdbScanOperation(pTab);
    CHECKN(scan != NULL, trans, NDBT_FAILED);

    Uint32 scanFlags = NdbScanOperation::SF_KeyInfo;

    CHECKN(scan->readTuples(lmScan, scanFlags) == 0, scan, NDBT_FAILED);

    NdbRecAttr* idColRecAttr = NULL;

    for(int c = 0; c < pTab->getNoOfColumns(); c++)
    {
      NdbRecAttr* ra = scan->getValue(pTab->getColumn(c)->getName());
      CHECKN(ra != NULL, scan, NDBT_FAILED);
      if (calc.isIdCol(c))
      {
        CHECK(idColRecAttr == NULL);
        idColRecAttr = ra;
      }
    }
    CHECK(idColRecAttr != NULL);

    CHECKN(trans->execute(NoCommit) == 0, trans, NDBT_FAILED);
    
    int rowsRead = 0;
    int rowsTakenover = 0;
    while (scan->nextResult(true) == 0)
    {      
      if ((rowsTakenover < maxNumTakeovers) &&
          (0 == (rowsRead % takeoverMod)))
      {
        /* We're going to take the lock for this row into 
         * a separate operation
         */
        Uint32 rowId = idColRecAttr->u_32_value();
        ndbout << "  Taking over lock on result num " << rowsRead 
               << " row (" << rowId << ")" << endl;
        NdbOperation* readTakeoverOp = scan->lockCurrentTuple();
        CHECKN(readTakeoverOp != NULL, scan, NDBT_FAILED);
        
        CHECKN(readTakeoverOp->getLockHandle() != NULL, readTakeoverOp, NDBT_FAILED);
        takeoverOps[ rowsTakenover ] = readTakeoverOp;
        takeoverColIds[ rowsTakenover ] = rowId;

        CHECKN(trans->execute(NoCommit) == 0, trans, NDBT_FAILED);

        CHECKN(readTakeoverOp->getNdbError().code == 0, readTakeoverOp, NDBT_FAILED);

// // Uncomment to check that takeover keeps lock.
//         if (0 == (rowsTakenover % 7))
//         {
//           ndbout << "  Validating taken-over lock holds on rowid "
//                  << takeoverColIds[ rowsTakenover ] 
//                  << " by ";
//           /* Occasionally validate the lock held by the scan */
//           CHECK(checkReadDeadlocks(&hugoOps,
//                                    ndb,
//                                    pTab,
//                                    chooseConflictingLockMode(lmScan),
//                                    takeoverColIds[ rowsTakenover ]));
//         }
        
        rowsTakenover ++;

      }

      rowsRead ++;
    }
    
    scan->close();

    ndbout << "Scan complete : rows read : " << rowsRead 
           << " rows locked : " << rowsTakenover << endl;

    ndbout << "Now unlocking rows individually" << endl;
    for (int lockedRows = 0; lockedRows < rowsTakenover; lockedRows ++)
    {
      if (0 == (lockedRows % 3))
      {
        ndbout << "  First validating that lock holds on rowid "
               << takeoverColIds[ lockedRows ]
               << " by ";
        /* Occasionally check that the lock held by the scan still holds */
        CHECK(checkReadDeadlocks(&hugoOps,
                                 ndb,
                                 pTab,
                                 chooseConflictingLockMode(lmScan),
                                 takeoverColIds[ lockedRows ]));
        ndbout << "  Lock is held" << endl;
      }

      /* Unlock the row */
      const NdbLockHandle* lockHandle = takeoverOps[ lockedRows ]->getLockHandle();
      CHECKN(lockHandle != NULL, takeoverOps[ lockedRows ], NDBT_FAILED);

      const NdbOperation* unlockOp = trans->unlock(lockHandle);
      CHECKN(unlockOp, trans, NDBT_FAILED);

      CHECKN(trans->execute(NoCommit) == 0, trans, NDBT_FAILED);
      
      /* Now check that the row's unlocked */
      CHECK(checkReadSucceeds(&hugoOps,
                              ndb,
                              pTab,
                              NdbOperation::LM_Exclusive,
                              takeoverColIds[ lockedRows ]));
      ndbout << "  Row " << takeoverColIds[ lockedRows ] 
             << " unlocked successfully" << endl;
    }

    /* Lastly, verify that scan with LM_Exclusive in separate transaction 
     * can scan whole table without locking on anything
     */
    ndbout << "Validating unlocking code with LM_Exclusive table scan" << endl;

    NdbTransaction* otherTrans = ndb->startTransaction();
    CHECKN(otherTrans != NULL, ndb, NDBT_FAILED);

    NdbScanOperation* otherScan = otherTrans->getNdbScanOperation(pTab);
    CHECKN(otherScan != NULL, otherTrans, NDBT_FAILED);

    CHECKN(otherScan->readTuples(NdbOperation::LM_Exclusive) == 0, otherScan, NDBT_FAILED);

    for(int c = 0; c < pTab->getNoOfColumns(); c++)
    {
      NdbRecAttr* ra = otherScan->getValue(pTab->getColumn(c)->getName());
      CHECKN(ra != NULL, otherScan, NDBT_FAILED);
    }

    CHECKN(otherTrans->execute(NoCommit) == 0, trans, NDBT_FAILED);
    
    int nextRc = 0;
    while (0 == (nextRc = otherScan->nextResult(true)))
    {};

    if (nextRc != 1)
    {
      ndbout << "Final scan with lock did not complete successfully" << endl;
      ndbout << otherScan->getNdbError() << endl;
      ndbout << "at line " << __LINE__ << endl;
      return NDBT_FAILED;
    }

    otherScan->close();
    otherTrans->close();

    ndbout << "All locked rows unlocked" << endl;

    trans->close();
  }

  return NDBT_OK;
}

=======
class TransGuard
{
  NdbTransaction* pTrans;
public:
  TransGuard(NdbTransaction * p) : pTrans(p) {}
  ~TransGuard() { if (pTrans) pTrans->close(); pTrans = 0; }
};

int
runBug51775(NDBT_Context* ctx, NDBT_Step* step)
{
  Ndb* pNdb = GETNDB(step);

  NdbTransaction * pTrans1 = pNdb->startTransaction();
  if (pTrans1 == NULL)
  {
    ERR(pNdb->getNdbError());
    return NDBT_FAILED;
  }
  TransGuard g1(pTrans1);

  NdbTransaction * pTrans2 = pNdb->startTransaction();
  if (pTrans2 == NULL)
  {
    pTrans1->close();
    ERR(pNdb->getNdbError());
    return NDBT_FAILED;
  }

  TransGuard g2(pTrans2);

  {
    NdbOperation * pOp = pTrans1->getNdbOperation(ctx->getTab()->getName());
    if (pOp == NULL)
    {
      ERR(pOp->getNdbError());
      return NDBT_FAILED;
    }
    
    if (pOp->insertTuple() != 0)
    {
      ERR(pOp->getNdbError());
      return NDBT_FAILED;
    }
    
    HugoOperations hugoOps(* ctx->getTab());
    hugoOps.setValues(pOp, 0, 0);
  }

  {
    NdbOperation * pOp = pTrans2->getNdbOperation(ctx->getTab()->getName());
    if (pOp == NULL)
    {
      ERR(pOp->getNdbError());
      return NDBT_FAILED;
    }
    
    if (pOp->readTuple() != 0)
    {
      ERR(pOp->getNdbError());
      return NDBT_FAILED;
    }
    
    HugoOperations hugoOps(* ctx->getTab());
    hugoOps.equalForRow(pOp, 0);
    pOp->getValue(NdbDictionary::Column::FRAGMENT);
  }


  pTrans1->execute(NoCommit); // We now have un uncommitted insert

  /**
   * Now send a read...which will get 266
   */
  pTrans2->executeAsynch(NoCommit, 0, 0);
  int res = pNdb->pollNdb(1, 1000);
  ndbout_c("res: %u", res);
  
  NdbSleep_SecSleep(10);
  ndbout_c("pollNdb()");
  while (pNdb->pollNdb() + res == 0);

  return NDBT_OK;
}  
>>>>>>> de48361e

NDBT_TESTSUITE(testNdbApi);
TESTCASE("MaxNdb", 
	 "Create Ndb objects until no more can be created\n"){ 
  INITIALIZER(runTestMaxNdb);
}
TESTCASE("MaxTransactions", 
	 "Start transactions until no more can be created\n"){ 
  INITIALIZER(runTestMaxTransaction);
}
TESTCASE("MaxOperations", 
	"Get operations until no more can be created\n"){ 
  INITIALIZER(runLoadTable);
  INITIALIZER(runTestMaxOperations);
  FINALIZER(runClearTable);
}
TESTCASE("MaxGetValue", 
	"Call getValue loads of time\n"){ 
  INITIALIZER(runLoadTable);
  INITIALIZER(runTestGetValue);
  FINALIZER(runClearTable);
}
TESTCASE("MaxEqual", 
	"Call equal loads of time\n"){ 
  INITIALIZER(runTestEqual);
}
TESTCASE("DeleteNdb", 
	"Make sure that a deleted Ndb object is properly deleted\n"
	"and removed from transporter\n"){ 
  INITIALIZER(runLoadTable);
  INITIALIZER(runTestDeleteNdb);
  FINALIZER(runClearTable);
}
TESTCASE("WaitUntilReady", 
	"Make sure you get an error message when calling waitUntilReady\n"
	"without an init'ed Ndb\n"){ 
  INITIALIZER(runTestWaitUntilReady);
}
TESTCASE("GetOperationNoTab", 
	"Call getNdbOperation on a table that does not exist\n"){ 
  INITIALIZER(runGetNdbOperationNoTab);
}
TESTCASE("BadColNameHandling",
         "Call methods with an invalid column name and check error handling\n"){
  INITIALIZER(runBadColNameHandling);
}
TESTCASE("MissingOperation", 
	"Missing operation request(insertTuple) should give an error code\n"){ 
  INITIALIZER(runMissingOperation);
}
TESTCASE("GetValueInUpdate", 
	"Test that it's not possible to perform getValue in an update\n"){ 
  INITIALIZER(runLoadTable);
  INITIALIZER(runGetValueInUpdate);
  FINALIZER(runClearTable);
}
TESTCASE("UpdateWithoutKeys", 
	"Test that it's not possible to perform update without setting\n"
	 "PKs"){ 
  INITIALIZER(runLoadTable);
  INITIALIZER(runUpdateWithoutKeys);
  FINALIZER(runClearTable);
}
TESTCASE("UpdateWithoutValues", 
	"Test that it's not possible to perform update without setValues\n"){ 
  INITIALIZER(runLoadTable);
  INITIALIZER(runUpdateWithoutValues);
  FINALIZER(runClearTable);
}
TESTCASE("NdbErrorOperation", 
	 "Test that NdbErrorOperation is properly set"){
  INITIALIZER(runCheckGetNdbErrorOperation);
}
TESTCASE("ReadWithoutGetValue", 
	 "Test that it's possible to perform read wo/ getvalue's\n"){ 
  INITIALIZER(runLoadTable);
  INITIALIZER(runReadWithoutGetValue);
  FINALIZER(runClearTable);
}
TESTCASE("Bug_11133", 
	 "Test ReadEx-Delete-Write\n"){ 
  INITIALIZER(runBug_11133);
  FINALIZER(runClearTable);
}
TESTCASE("Bug_WritePartialIgnoreError", 
	 "Test WritePartialIgnoreError\n"){ 
  INITIALIZER(runBug_WritePartialIgnoreError);
  FINALIZER(runClearTable);
}
TESTCASE("Scan_4006", 
	 "Check that getNdbScanOperation does not get 4006\n"){ 
  INITIALIZER(runLoadTable);
  INITIALIZER(runScan_4006);
  FINALIZER(runClearTable);
}
TESTCASE("IgnoreError", ""){
  INITIALIZER(createPkIndex);
  STEP(runTestIgnoreError);
  FINALIZER(runClearTable);
  FINALIZER(createPkIndex_Drop);
}
TESTCASE("CheckNdbObjectList", 
	 ""){ 
  INITIALIZER(runCheckNdbObjectList);
}
TESTCASE("ExecuteAsynch", 
	 "Check that executeAsync() works (BUG#27495)\n"){ 
  INITIALIZER(runTestExecuteAsynch);
}
TESTCASE("Bug28443", 
	 ""){ 
  INITIALIZER(runBug28443);
}
TESTCASE("Bug37158", 
	 ""){ 
  INITIALIZER(runBug37158);
}
TESTCASE("SimpleReadAbortOnError",
         "Test behaviour of Simple reads with Abort On Error"){
  INITIALIZER(simpleReadAbortOnError);
}
TESTCASE("NdbRecordPKAmbiguity",
         "Test behaviour of NdbRecord insert with ambig. pk values"){
  INITIALIZER(testNdbRecordPkAmbiguity);
}
TESTCASE("NdbRecordPKUpdate",
         "Verify that primary key columns can be updated"){
  INITIALIZER(testNdbRecordPKUpdate);
}
TESTCASE("NdbRecordCICharPKUpdate",
         "Verify that a case-insensitive char pk column can be updated"){
  INITIALIZER(testNdbRecordCICharPKUpdate);
}
TESTCASE("NdbRecordRowLength",
         "Verify that the record row length calculation is correct") {
  INITIALIZER(testNdbRecordRowLength);
}
TESTCASE("Bug44015",
         "Rollback insert followed by delete to get corruption") {
  STEP(runBug44015);
  STEPS(runScanReadUntilStopped, 10);
}
TESTCASE("Bug44065_org",
         "Rollback no-change update on top of existing data") {
  INITIALIZER(runBug44065_org);
}
TESTCASE("Bug44065",
         "Rollback no-change update on top of existing data") {
  INITIALIZER(runBug44065);
}
TESTCASE("ApiFailReqBehaviour",
         "Check ApiFailReq cleanly marks Api disconnect") {
  // Some flags to enable the various threads to cooperate
  TC_PROPERTY(ApiFailTestRun, (Uint32)0);
  TC_PROPERTY(ApiFailTestComplete, (Uint32)0);
  TC_PROPERTY(ApiFailTestsRunning, (Uint32)0);
  TC_PROPERTY(ApiFailNumberPkSteps, (Uint32)5); // Num threads below
  INITIALIZER(runLoadTable);
  // 5 threads to increase probability of pending
  // TCKEYREQ after API_FAILREQ
  STEP(runBulkPkReads);
  STEP(runBulkPkReads);
  STEP(runBulkPkReads);
  STEP(runBulkPkReads);
  STEP(runBulkPkReads);
  STEP(testApiFailReq);
  FINALIZER(runClearTable);
}
TESTCASE("ReadColumnDuplicates",
         "Check NdbApi behaves ok when reading same column multiple times") {
  INITIALIZER(runLoadTable);
  STEP(runReadColumnDuplicates);
  FINALIZER(runClearTable);
}
<<<<<<< HEAD
TESTCASE("FragmentedApiFailure",
         "Test in-assembly fragment cleanup code for API failure") {
  // We reuse some of the infrastructure from ApiFailReqBehaviour here
  TC_PROPERTY(ApiFailTestRun, (Uint32)0);
  TC_PROPERTY(ApiFailTestComplete, (Uint32)0);
  TC_PROPERTY(ApiFailTestsRunning, (Uint32)0);
  TC_PROPERTY(ApiFailNumberPkSteps, (Uint32)5); // Num threads below
  // 5 threads to increase probability of fragmented signal being
  // in-assembly when disconnect occurs
  STEP(runFragmentedScanOtherApi);
  STEP(runFragmentedScanOtherApi);
  STEP(runFragmentedScanOtherApi);
  STEP(runFragmentedScanOtherApi);
  STEP(runFragmentedScanOtherApi);
  STEP(testFragmentedApiFail);
};
TESTCASE("UnlockBasic",
         "Check basic op unlock behaviour") {
  INITIALIZER(runLoadTable);
  STEP(runTestUnlockBasic);
  FINALIZER(runClearTable);
}
TESTCASE("UnlockRepeat",
         "Check repeated lock/unlock behaviour") {
  INITIALIZER(runLoadTable);
  STEP(runTestUnlockRepeat);
  FINALIZER(runClearTable);
}
TESTCASE("UnlockMulti",
         "Check unlock behaviour with multiple operations") {
  INITIALIZER(runLoadTable);
  STEP(runTestUnlockMulti);
  FINALIZER(runClearTable);
}
TESTCASE("UnlockScan",
         "Check unlock behaviour with scan lock-takeover") {
  INITIALIZER(runLoadTable);
  STEP(runTestUnlockScan);
  FINALIZER(runClearTable);
=======
TESTCASE("Bug51775", "")
{
  INITIALIZER(runBug51775);
>>>>>>> de48361e
}
NDBT_TESTSUITE_END(testNdbApi);

int main(int argc, const char** argv){
  ndb_init();
  NDBT_TESTSUITE_INSTANCE(testNdbApi);
  //  TABLE("T1");
  return testNdbApi.execute(argc, argv);
}

template class Vector<Ndb*>;
template class Vector<NdbConnection*>;<|MERGE_RESOLUTION|>--- conflicted
+++ resolved
@@ -3277,7 +3277,91 @@
   return result;
 }
 
-<<<<<<< HEAD
+class TransGuard
+{
+  NdbTransaction* pTrans;
+public:
+  TransGuard(NdbTransaction * p) : pTrans(p) {}
+  ~TransGuard() { if (pTrans) pTrans->close(); pTrans = 0; }
+};
+
+int
+runBug51775(NDBT_Context* ctx, NDBT_Step* step)
+{
+  Ndb* pNdb = GETNDB(step);
+
+  NdbTransaction * pTrans1 = pNdb->startTransaction();
+  if (pTrans1 == NULL)
+  {
+    ERR(pNdb->getNdbError());
+    return NDBT_FAILED;
+  }
+  TransGuard g1(pTrans1);
+
+  NdbTransaction * pTrans2 = pNdb->startTransaction();
+  if (pTrans2 == NULL)
+  {
+    pTrans1->close();
+    ERR(pNdb->getNdbError());
+    return NDBT_FAILED;
+  }
+
+  TransGuard g2(pTrans2);
+
+  {
+    NdbOperation * pOp = pTrans1->getNdbOperation(ctx->getTab()->getName());
+    if (pOp == NULL)
+    {
+      ERR(pOp->getNdbError());
+      return NDBT_FAILED;
+    }
+    
+    if (pOp->insertTuple() != 0)
+    {
+      ERR(pOp->getNdbError());
+      return NDBT_FAILED;
+    }
+    
+    HugoOperations hugoOps(* ctx->getTab());
+    hugoOps.setValues(pOp, 0, 0);
+  }
+
+  {
+    NdbOperation * pOp = pTrans2->getNdbOperation(ctx->getTab()->getName());
+    if (pOp == NULL)
+    {
+      ERR(pOp->getNdbError());
+      return NDBT_FAILED;
+    }
+    
+    if (pOp->readTuple() != 0)
+    {
+      ERR(pOp->getNdbError());
+      return NDBT_FAILED;
+    }
+    
+    HugoOperations hugoOps(* ctx->getTab());
+    hugoOps.equalForRow(pOp, 0);
+    pOp->getValue(NdbDictionary::Column::FRAGMENT);
+  }
+
+
+  pTrans1->execute(NoCommit); // We now have un uncommitted insert
+
+  /**
+   * Now send a read...which will get 266
+   */
+  pTrans2->executeAsynch(NoCommit, 0, 0);
+  int res = pNdb->pollNdb(1, 1000);
+  ndbout_c("res: %u", res);
+  
+  NdbSleep_SecSleep(10);
+  ndbout_c("pollNdb()");
+  while (pNdb->pollNdb() + res == 0);
+
+  return NDBT_OK;
+}  
+
 int testFragmentedApiFailImpl(NDBT_Context* ctx, NDBT_Step* step)
 {
   /* Setup a separate connection for running scan operations
@@ -4440,93 +4524,6 @@
   return NDBT_OK;
 }
 
-=======
-class TransGuard
-{
-  NdbTransaction* pTrans;
-public:
-  TransGuard(NdbTransaction * p) : pTrans(p) {}
-  ~TransGuard() { if (pTrans) pTrans->close(); pTrans = 0; }
-};
-
-int
-runBug51775(NDBT_Context* ctx, NDBT_Step* step)
-{
-  Ndb* pNdb = GETNDB(step);
-
-  NdbTransaction * pTrans1 = pNdb->startTransaction();
-  if (pTrans1 == NULL)
-  {
-    ERR(pNdb->getNdbError());
-    return NDBT_FAILED;
-  }
-  TransGuard g1(pTrans1);
-
-  NdbTransaction * pTrans2 = pNdb->startTransaction();
-  if (pTrans2 == NULL)
-  {
-    pTrans1->close();
-    ERR(pNdb->getNdbError());
-    return NDBT_FAILED;
-  }
-
-  TransGuard g2(pTrans2);
-
-  {
-    NdbOperation * pOp = pTrans1->getNdbOperation(ctx->getTab()->getName());
-    if (pOp == NULL)
-    {
-      ERR(pOp->getNdbError());
-      return NDBT_FAILED;
-    }
-    
-    if (pOp->insertTuple() != 0)
-    {
-      ERR(pOp->getNdbError());
-      return NDBT_FAILED;
-    }
-    
-    HugoOperations hugoOps(* ctx->getTab());
-    hugoOps.setValues(pOp, 0, 0);
-  }
-
-  {
-    NdbOperation * pOp = pTrans2->getNdbOperation(ctx->getTab()->getName());
-    if (pOp == NULL)
-    {
-      ERR(pOp->getNdbError());
-      return NDBT_FAILED;
-    }
-    
-    if (pOp->readTuple() != 0)
-    {
-      ERR(pOp->getNdbError());
-      return NDBT_FAILED;
-    }
-    
-    HugoOperations hugoOps(* ctx->getTab());
-    hugoOps.equalForRow(pOp, 0);
-    pOp->getValue(NdbDictionary::Column::FRAGMENT);
-  }
-
-
-  pTrans1->execute(NoCommit); // We now have un uncommitted insert
-
-  /**
-   * Now send a read...which will get 266
-   */
-  pTrans2->executeAsynch(NoCommit, 0, 0);
-  int res = pNdb->pollNdb(1, 1000);
-  ndbout_c("res: %u", res);
-  
-  NdbSleep_SecSleep(10);
-  ndbout_c("pollNdb()");
-  while (pNdb->pollNdb() + res == 0);
-
-  return NDBT_OK;
-}  
->>>>>>> de48361e
-
 NDBT_TESTSUITE(testNdbApi);
 TESTCASE("MaxNdb", 
 	 "Create Ndb objects until no more can be created\n"){ 
@@ -4700,7 +4697,10 @@
   STEP(runReadColumnDuplicates);
   FINALIZER(runClearTable);
 }
-<<<<<<< HEAD
+TESTCASE("Bug51775", "")
+{
+  INITIALIZER(runBug51775);
+}
 TESTCASE("FragmentedApiFailure",
          "Test in-assembly fragment cleanup code for API failure") {
   // We reuse some of the infrastructure from ApiFailReqBehaviour here
@@ -4740,11 +4740,6 @@
   INITIALIZER(runLoadTable);
   STEP(runTestUnlockScan);
   FINALIZER(runClearTable);
-=======
-TESTCASE("Bug51775", "")
-{
-  INITIALIZER(runBug51775);
->>>>>>> de48361e
 }
 NDBT_TESTSUITE_END(testNdbApi);
 
