/*
 Copyright (c) 2003, 2023, Oracle and/or its affiliates.
 Copyright (c) 2022, 2023, Hopsworks and/or its affiliates.

 This program is free software; you can redistribute it and/or modify
 it under the terms of the GNU General Public License, version 2.0,
 as published by the Free Software Foundation.

 This program is also distributed with certain software (including
 but not limited to OpenSSL) that is licensed under separate terms,
 as designated in a particular file or component or in included license
 documentation.  The authors of MySQL hereby grant you an additional
 permission to link the program and your derivative works with the
 separately licensed software that they have included with MySQL.

 This program is distributed in the hope that it will be useful,
 but WITHOUT ANY WARRANTY; without even the implied warranty of
 MERCHANTABILITY or FITNESS FOR A PARTICULAR PURPOSE.  See the
 GNU General Public License, version 2.0, for more details.

 You should have received a copy of the GNU General Public License
 along with this program; if not, write to the Free Software
 Foundation, Inc., 51 Franklin St, Fifth Floor, Boston, MA 02110-1301  USA
*/

#include "util/require.h"
#include <ndb_opts.h>
#include <NDBT_Test.hpp>
#include <NDBT_ReturnCodes.h>
#include <HugoTransactions.hpp>
#include <UtilTransactions.hpp>
#include <TestNdbEventOperation.hpp>
#include <NdbAutoPtr.hpp>
#include <NdbRestarter.hpp>
#include <NdbRestarts.hpp>
#include <NdbSleep.h>
#include <signaldata/DumpStateOrd.hpp>
#include <NdbEnv.h>
#include <Bitmask.hpp>
#include "../src/kernel/ndbd.hpp"

#define CHK(b,e) \
  if (!(b)) { \
    g_err << "ERR: " << #b << " failed at line " << __LINE__ \
          << ": " << e << endl; \
    return NDBT_FAILED; \
  }

static void inline generateEventName(char* eventName,
                                     const char* tabName, uint eventId)
{
  if (eventId == 0)
  {
    sprintf(eventName, "%s_EVENT", tabName);
  }
  else
  {
    sprintf(eventName, "%s_EVENT_%d", tabName, eventId);
  }
}

static int createEvent(Ndb *pNdb,
                       const NdbDictionary::Table &tab,
                       bool merge_events,
                       bool report,
                       uint eventId = 0)
{
  char eventName[1024];
  generateEventName(eventName, tab.getName(), eventId);

  NdbDictionary::Dictionary *myDict = pNdb->getDictionary();

  if (!myDict) {
    g_err << "Dictionary not found " 
	  << pNdb->getNdbError().code << " "
	  << pNdb->getNdbError().message << endl;
    return NDBT_FAILED;
  }
  
  myDict->dropEvent(eventName);

  NdbDictionary::Event myEvent(eventName);
  myEvent.setTable(tab.getName());
  myEvent.addTableEvent(NdbDictionary::Event::TE_ALL); 
  for(int a = 0; a < tab.getNoOfColumns(); a++){
    myEvent.addEventColumn(a);
  }
  myEvent.mergeEvents(merge_events);

  if (report)
    myEvent.setReport(NdbDictionary::Event::ER_SUBSCRIBE);

  int res = myDict->createEvent(myEvent); // Add event to database

  if (res == 0)
    myEvent.print();
  else if (myDict->getNdbError().classification ==
	   NdbError::SchemaObjectExists) 
  {
    g_info << "Event creation failed event exists\n";
    res = myDict->dropEvent(eventName);
    if (res) {
      g_err << "Failed to drop event: " 
	    << myDict->getNdbError().code << " : "
	    << myDict->getNdbError().message << endl;
      return NDBT_FAILED;
    }
    // try again
    res = myDict->createEvent(myEvent); // Add event to database
    if (res) {
      g_err << "Failed to create event (1): " 
	    << myDict->getNdbError().code << " : "
	    << myDict->getNdbError().message << endl;
      return NDBT_FAILED;
    }
  }
  else 
  {
    g_err << "Failed to create event (2): " 
	  << myDict->getNdbError().code << " : "
	  << myDict->getNdbError().message << endl;
    return NDBT_FAILED;
  }

  return NDBT_OK;
}

static int createEvent(Ndb *pNdb, 
                       const NdbDictionary::Table &tab,
                       NDBT_Context* ctx)
{
  bool merge_events = ctx->getProperty("MergeEvents");
  bool report = ctx->getProperty("ReportSubscribe");

  return createEvent(pNdb, tab, merge_events, report);
}

static int dropEvent(Ndb *pNdb, const NdbDictionary::Table &tab,
                     uint eventId = 0)
{
  char eventName[1024];
  generateEventName(eventName, tab.getName(), eventId);
  NdbDictionary::Dictionary *myDict = pNdb->getDictionary();
  if (!myDict) {
    g_err << "Dictionary not found " 
	  << pNdb->getNdbError().code << " "
	  << pNdb->getNdbError().message << endl;
    return NDBT_FAILED;
  }
  if (myDict->dropEvent(eventName)) {
    g_err << "Failed to drop event: " 
	  << myDict->getNdbError().code << " : "
	  << myDict->getNdbError().message << endl;
    return NDBT_FAILED;
  }
  return NDBT_OK;
}
 
static
NdbEventOperation *createEventOperation(Ndb *ndb,
                                        const NdbDictionary::Table &tab,
                                        int do_report_error = 1,
                                        int eventId = 0)
{
  char eventName[1024];
  generateEventName(eventName, tab.getName(), eventId);
  NdbEventOperation *pOp= ndb->createEventOperation(eventName);
  if (pOp == 0)
  {
    if (do_report_error)
      g_err << "createEventOperation: "
            << ndb->getNdbError().code << " "
            << ndb->getNdbError().message << endl;
    return 0;
  }
  int n_columns= tab.getNoOfColumns();
  for (int j = 0; j < n_columns; j++)
  {
    pOp->getValue(tab.getColumn(j)->getName());
    pOp->getPreValue(tab.getColumn(j)->getName());
  }
  if ( pOp->execute() )
  {
    if (do_report_error)
      g_err << "pOp->execute(): "
            << pOp->getNdbError().code << " "
            << pOp->getNdbError().message << endl;
    ndb->dropEventOperation(pOp);
    return 0;
  }
  return pOp;
}

static int runCreateEvent(NDBT_Context* ctx, NDBT_Step* step)
{
  if (createEvent(GETNDB(step),* ctx->getTab(), ctx) != 0){
    return NDBT_FAILED;
  }
  return NDBT_OK;
}

Uint32 setAnyValue(Ndb* ndb, NdbTransaction* trans, int rowid, int updVal)
{
  /* XOR 2 32bit words of transid together */
  Uint64 transId = trans->getTransactionId();
  return (Uint32)(transId ^ (transId >> 32));
}

bool checkAnyValueTransId(Uint64 transId, Uint32 anyValue)
{
  return transId && (anyValue == Uint32(transId ^ (transId >> 32)));
}

struct receivedEvent {
  Uint32 pk;
  Uint32 count;
  Uint32 event;
};

static int 
eventOperation(Ndb* pNdb, const NdbDictionary::Table &tab, void* pstats, int records)
{
  const char function[] = "HugoTransactions::eventOperation: ";
  struct receivedEvent* recInsertEvent;
  NdbAutoObjArrayPtr<struct receivedEvent>
    p00( recInsertEvent = new struct receivedEvent[3*records] );
  struct receivedEvent* recUpdateEvent = &recInsertEvent[records];
  struct receivedEvent* recDeleteEvent = &recInsertEvent[2*records];

  EventOperationStats &stats = *(EventOperationStats*)pstats;

  stats.n_inserts = 0;
  stats.n_deletes = 0;
  stats.n_updates = 0;
  stats.n_consecutive = 0;
  stats.n_duplicates = 0;
  stats.n_inconsistent_gcis = 0;

  for (int i = 0; i < records; i++) {
    recInsertEvent[i].pk    = 0xFFFFFFFF;
    recInsertEvent[i].count = 0;
    recInsertEvent[i].event = 0xFFFFFFFF;

    recUpdateEvent[i].pk    = 0xFFFFFFFF;
    recUpdateEvent[i].count = 0;
    recUpdateEvent[i].event = 0xFFFFFFFF;

    recDeleteEvent[i].pk    = 0xFFFFFFFF;
    recDeleteEvent[i].count = 0;
    recDeleteEvent[i].event = 0xFFFFFFFF;
  }

  NdbDictionary::Dictionary *myDict = pNdb->getDictionary();

  if (!myDict) {
    g_err << function << "Event Creation failedDictionary not found\n";
    return NDBT_FAILED;
  }

  int                  r = 0;
  NdbEventOperation    *pOp;

  char eventName[1024];
  sprintf(eventName,"%s_EVENT",tab.getName());
  int noEventColumnName = tab.getNoOfColumns();

  g_info << function << "create EventOperation\n";
  pOp = pNdb->createEventOperation(eventName);
  if ( pOp == NULL ) {
    g_err << function << "Event operation creation failed\n";
    return NDBT_FAILED;
  }

  g_info << function << "get values\n";
  NdbRecAttr* recAttr[1024];
  NdbRecAttr* recAttrPre[1024];

  const NdbDictionary::Table *_table = myDict->getTable(tab.getName());

  for (int a = 0; a < (int)noEventColumnName; a++) {
    recAttr[a]    = pOp->getValue(_table->getColumn(a)->getName());
    recAttrPre[a] = pOp->getPreValue(_table->getColumn(a)->getName());
  }
  
  // set up the callbacks
  g_info << function << "execute\n";
  if (pOp->execute()) { // This starts changes to "start flowing"
    g_err << function << "operation execution failed:\n";
    g_err << pOp->getNdbError().code << " "
	  << pOp->getNdbError().message << endl;
    return NDBT_FAILED;
  }

  g_info << function << "ok\n";

  int count = 0;
  Uint64 last_inconsitant_gci = (Uint64)-1;

  while (r < records){
    //printf("now waiting for event...\n");
    int res = pNdb->pollEvents(1000); // wait for event or 1000 ms

    if (res > 0) {
      //printf("got data! %d\n", r);
      NdbEventOperation *tmp;
      while ((tmp= pNdb->nextEvent()))
      {
	require(tmp == pOp);
	r++;
	count++;

	Uint64 gci = pOp->getGCI();
	Uint32 pk = recAttr[0]->u_32_value();

        if (!pOp->isConsistent()) {
	  if (last_inconsitant_gci != gci) {
	    last_inconsitant_gci = gci;
	    stats.n_inconsistent_gcis++;
	  }
	  g_warning << "A node failure has occurred and events might be missing\n";	
	}
	g_info << function << "GCI " << gci << ": " << count;
	struct receivedEvent* recEvent;
	switch (pOp->getEventType()) {
	case NdbDictionary::Event::TE_INSERT:
	  stats.n_inserts++;
	  g_info << " INSERT: ";
	  recEvent = recInsertEvent;
	  break;
	case NdbDictionary::Event::TE_DELETE:
	  stats.n_deletes++;
	  g_info << " DELETE: ";
	  recEvent = recDeleteEvent;
	  break;
	case NdbDictionary::Event::TE_UPDATE:
	  stats.n_updates++;
	  g_info << " UPDATE: ";
	  recEvent = recUpdateEvent;
	  break;
	default:
	case NdbDictionary::Event::TE_ALL:
	  abort();
	}

        /* Check event transaction id */
        Uint32 anyValue = pOp->getAnyValue();
        Uint64 transId = pOp->getTransId();
        if (anyValue)
        {
          if (!checkAnyValueTransId(transId, anyValue))
          {
            g_err << "ERROR : TransId and AnyValue mismatch.  "
                  << "Transid : " << transId
                  << ", AnyValue : " << anyValue
                  << ", Expected AnyValue : "
                  << (Uint32) ((transId >> 32) ^ transId)
                  << endl;
            abort();
            return NDBT_FAILED;
          }
        }

	if ((int)pk < records) {
	  recEvent[pk].pk = pk;
	  recEvent[pk].count++;
	}

	for (int i = 1; i < (int)noEventColumnName; i++) {
	  if (recAttr[i]->isNULL() >= 0) { // we have a value
	    g_info << " post[" << i << "]=";
	    if (recAttr[i]->isNULL() == 0) // we have a non-null value
	      g_info << recAttr[i]->u_32_value();
	    else                           // we have a null value
	      g_info << "NULL";
	  }
	  if (recAttrPre[i]->isNULL() >= 0) { // we have a value
	    g_info << " pre[" << i << "]=";
	    if (recAttrPre[i]->isNULL() == 0) // we have a non-null value
	      g_info << recAttrPre[i]->u_32_value();
	    else                              // we have a null value
	      g_info << "NULL";
	  }
	}
	g_info << endl;
      }
    }
    else
    {
      ;//printf("timed out\n");
    }
  }

  g_info << "dropping event operation" << endl;

  int res = pNdb->dropEventOperation(pOp);
  if (res != 0) {
    g_err << "operation execution failed\n";
    return NDBT_FAILED;
  }

  g_info << " ok" << endl;

  if (stats.n_inserts > 0) {
    stats.n_consecutive++;
  }
  if (stats.n_deletes > 0) {
    stats.n_consecutive++;
  }
  if (stats.n_updates > 0) {
    stats.n_consecutive++;
  }
  for (int i = 0; i < (int)records/3; i++) {
    if (recInsertEvent[i].pk != Uint32(i)) {
      stats.n_consecutive ++;
      ndbout << "missing insert pk " << i << endl;
    } else if (recInsertEvent[i].count > 1) {
      ndbout << "duplicates insert pk " << i
	     << " count " << recInsertEvent[i].count << endl;
      stats.n_duplicates += recInsertEvent[i].count-1;
    }
    if (recUpdateEvent[i].pk != Uint32(i)) {
      stats.n_consecutive ++;
      ndbout << "missing update pk " << i << endl;
    } else if (recUpdateEvent[i].count > 1) {
      ndbout << "duplicates update pk " << i
	     << " count " << recUpdateEvent[i].count << endl;
      stats.n_duplicates += recUpdateEvent[i].count-1;
    }
    if (recDeleteEvent[i].pk != Uint32(i)) {
      stats.n_consecutive ++;
      ndbout << "missing delete pk " << i << endl;
    } else if (recDeleteEvent[i].count > 1) {
      ndbout << "duplicates delete pk " << i
	     << " count " << recDeleteEvent[i].count << endl;
      stats.n_duplicates += recDeleteEvent[i].count-1;
    }
  }
  
  return NDBT_OK;
}

int runCreateShadowTable(NDBT_Context* ctx, NDBT_Step* step)
{
  const NdbDictionary::Table *table= ctx->getTab();
  char buf[1024];
  sprintf(buf, "%s_SHADOW", table->getName());

  GETNDB(step)->getDictionary()->dropTable(buf);
  if (GETNDB(step)->getDictionary()->getTable(buf))
  {
    g_err << "unsucessful drop of " << buf << endl;
    return NDBT_FAILED;
  }

  NdbDictionary::Table table_shadow(*table);
  table_shadow.setName(buf);
  // TODO should be removed
  // This should work wo/ next line
  //table_shadow.setNodeGroupIds(0, 0);
  GETNDB(step)->getDictionary()->createTable(table_shadow);
  if (GETNDB(step)->getDictionary()->getTable(buf))
    return NDBT_OK;

  g_err << "unsucessful create of " << buf << endl;
  return NDBT_FAILED;
}

int runDropShadowTable(NDBT_Context* ctx, NDBT_Step* step)
{
  const NdbDictionary::Table *table= ctx->getTab();
  char buf[1024];
  sprintf(buf, "%s_SHADOW", table->getName());
  
  GETNDB(step)->getDictionary()->dropTable(buf);
  return NDBT_OK;
}

int runCreateDropEventOperation(NDBT_Context* ctx, NDBT_Step* step)
{
  int loops = ctx->getNumLoops();
  //int records = ctx->getNumRecords();
  HugoTransactions hugoTrans(*ctx->getTab());
  EventOperationStats stats;

  //Ndb *pNdb=GETNDB(step);
  const NdbDictionary::Table& tab= *ctx->getTab();
  //NdbEventOperation    *pOp;
  char eventName[1024];
  sprintf(eventName,"%s_EVENT",tab.getName());
  //int noEventColumnName = tab.getNoOfColumns();

  for (int i= 0; i < loops; i++)
  {
#if 1
    if (eventOperation(GETNDB(step), tab, (void*)&stats, 0) != 0){
      return NDBT_FAILED;
    }
#else
    g_info << "create EventOperation\n";
    pOp = pNdb->createEventOperation(eventName);
    if ( pOp == NULL ) {
      g_err << "Event operation creation failed\n";
      return NDBT_FAILED;
    }

    g_info << "dropping event operation" << endl;
    int res = pNdb->dropEventOperation(pOp);
    if (res != 0) {
      g_err << "operation execution failed\n";
      return NDBT_FAILED;
    }
#endif
  }

  return NDBT_OK;
}


int
listenEmptyEpochs(Ndb* ndb, bool useV2)
{
  Uint32 numPollEmptyEpochs = 0;
  Uint32 numEventEmptyEpochs = 0;
  Uint64 lastEpoch = 0;
  Uint64 stopEpoch = 0;
  while (true)
  {
    Uint64 highestQueuedEpoch = 0;
    int res = 0;

    if (useV2)
    {
      res = ndb->pollEvents2(1000, &highestQueuedEpoch);
    }
    else
    {
      res = ndb->pollEvents(1000, &highestQueuedEpoch);
    }

    if (lastEpoch == 0)
    {
      g_err << "Start epoch is "
            << (highestQueuedEpoch >> 32)
            << "/"
            << (highestQueuedEpoch & 0xffffffff)
            << endl;
      lastEpoch = highestQueuedEpoch;
      stopEpoch = ((highestQueuedEpoch >> 32) + 10) << 32;
      numPollEmptyEpochs = 1;
    }
    else
    {
      if (highestQueuedEpoch != lastEpoch)
      {
        g_err << "- poll empty epoch : "
              << (highestQueuedEpoch >> 32)
              << "/"
              << (highestQueuedEpoch & 0xffffffff)
              << endl;
        numPollEmptyEpochs++;
        lastEpoch = highestQueuedEpoch;
      }
    }

    if (res > 0)
    {
      g_err << "- ndb pollEvents returned > 0" << endl;

      NdbEventOperation* next;
      while ((next =
              (useV2?
               ndb->nextEvent2():
               ndb->nextEvent())) != NULL)
      {
        g_err << "-   ndb had an event.  Type : "
              << next->getEventType2()
              << " Epoch : "
              << (next->getEpoch() >> 32)
              << "/"
              << (next->getEpoch() & 0xffffffff)
              << endl;
        if (next->getEventType2() == NdbDictionary::Event::TE_EMPTY)
        {
          g_err << "-  event empty epoch" << endl;
          numEventEmptyEpochs++;
        }
      }
    }
    else if (res == 0)
    {
      g_err << "- ndb pollEvents returned 0" << endl;
    }
    else
    {
      g_err << "- ndb pollEvents failed : " << res << endl;
      return NDBT_FAILED;
    }

    if (highestQueuedEpoch > stopEpoch)
      break;
  }

  g_err << "Num poll empty epochs : "
        << numPollEmptyEpochs
        << ", Num event empty epochs : "
        << numEventEmptyEpochs
        << endl;

  if (useV2)
  {
    if (numEventEmptyEpochs < numPollEmptyEpochs)
    {
      g_err << "FAILED : Too few event empty epochs"
            << endl;
      return NDBT_FAILED;
    }
    else if (numEventEmptyEpochs > numPollEmptyEpochs)
    {
      g_info << "Some empty epochs missed by poll method\n"
            << endl;
    }
  }
  else
  {
    if (numEventEmptyEpochs > 0)
    {
      g_err << "FAILED : Received event empty epochs"
            << endl;
      return NDBT_FAILED;
    }
  }

  return NDBT_OK;
}

int
runListenEmptyEpochs(NDBT_Context* ctx, NDBT_Step* step)
{
  /* Compare empty epoch behaviour between original
   * and new Apis
   * Original does not expose them as events
   * New Api does
   */
  /* First set up two Ndb objects and two
   * event operations
   */
  Ndb* pNdb = GETNDB(step);
  const NdbDictionary::Table* pTab = ctx->getTab();

  NdbEventOperation* evOp1 = createEventOperation(pNdb,
                                                  *pTab);
  if ( evOp1 == NULL )
  {
    g_err << "Event operation creation failed\n";
    return NDBT_FAILED;
  }

  int result= listenEmptyEpochs(pNdb, false);

  if (pNdb->dropEventOperation(evOp1))
  {
    g_err << "Drop event operation failed\n";
    return NDBT_FAILED;
  }

  pNdb->setEventBufferQueueEmptyEpoch(true);
  if (result == NDBT_OK)
  {
    NdbEventOperation* evOp2 = createEventOperation(pNdb,
                                                    *pTab);
    if ( evOp2 == NULL )
    {
      g_err << "Event operation creation2 failed\n";
      return NDBT_FAILED;
    }
    result= listenEmptyEpochs(pNdb, true);

    if (pNdb->dropEventOperation(evOp2))
    {
      g_err << "Drop event operation2 failed\n";
      return NDBT_FAILED;
    }
  }

  return result;
}

int theThreadIdCounter = 0;

int runEventOperation(NDBT_Context* ctx, NDBT_Step* step)
{
  int tId = theThreadIdCounter++;
  //int loops = ctx->getNumLoops();
  int records = ctx->getNumRecords();
  HugoTransactions hugoTrans(*ctx->getTab());

  EventOperationStats stats;

  g_info << "***** start Id " << tId << endl;

  //  NdbSleep_SecSleep(tId);

  if (eventOperation(GETNDB(step), *ctx->getTab(), (void*)&stats, 3*records) != 0){
    return NDBT_FAILED;
  }

  int ret;
  if (stats.n_inserts     == records &&
      stats.n_deletes     == records &&
      stats.n_updates     == records &&
      stats.n_consecutive == 3 &&
      stats.n_duplicates  == 0)
    ret = NDBT_OK;
  else
    ret = NDBT_FAILED;

  if (ret == NDBT_FAILED) {
    g_info << "***** end Id " << tId << endl;
    ndbout_c("n_inserts =           %d (%d)", stats.n_inserts, records);
    ndbout_c("n_deletes =           %d (%d)", stats.n_deletes, records);
    ndbout_c("n_updates =           %d (%d)", stats.n_updates, records);
    ndbout_c("n_consecutive =       %d (%d)", stats.n_consecutive, 3);
    ndbout_c("n_duplicates =        %d (%d)", stats.n_duplicates, 0);
    ndbout_c("n_inconsistent_gcis = %d (%d)", stats.n_inconsistent_gcis, 0);
  }

  return ret;
}

int runEventLoad(NDBT_Context* ctx, NDBT_Step* step)
{
  int loops = ctx->getNumLoops();
  int records = ctx->getNumRecords();
  HugoTransactions hugoTrans(*ctx->getTab());

  hugoTrans.setAnyValueCallback(setAnyValue);

  if (ctx->getProperty("AllowEmptyUpdates"))
    hugoTrans.setAllowEmptyUpdates(true);

  NdbSleep_SecSleep(1);
#if 0
  NdbSleep_SecSleep(5);
  NdbSleep_SecSleep(theThreadIdCounter);
#endif
  if (hugoTrans.loadTable(GETNDB(step), records, 1, true, loops) != 0){
    return NDBT_FAILED;
  }
  if (hugoTrans.pkUpdateRecords(GETNDB(step), records, 1, loops) != 0){
    return NDBT_FAILED;
  }
  if (hugoTrans.pkDelRecords(GETNDB(step),  records, 1, true, loops) != 0){
    return NDBT_FAILED;
  }
  return NDBT_OK;
}

int runEventMixedLoad(NDBT_Context* ctx, NDBT_Step* step)
{
  int loops = ctx->getNumLoops();
  int records = ctx->getNumRecords();
  HugoTransactions hugoTrans(*ctx->getTab());
  hugoTrans.setAnyValueCallback(setAnyValue);
  
  if(ctx->getPropertyWait("LastGCI_hi", ~(Uint32)0))
  {
    g_err << "FAIL " << __LINE__ << endl;
    return NDBT_FAILED;
  }

  while(loops -- && !ctx->isTestStopped())
  {
    hugoTrans.clearTable(GETNDB(step), 0);

    if (hugoTrans.loadTable(GETNDB(step), 3*records, 1, true, 1) != 0){
      g_err << "FAIL " << __LINE__ << endl;
      return NDBT_FAILED;
    }

    if (hugoTrans.pkDelRecords(GETNDB(step), 3*records, 1, true, 1) != 0){
      g_err << "FAIL " << __LINE__ << endl;
      return NDBT_FAILED;
    }
    if (hugoTrans.loadTable(GETNDB(step), records, 1, true, 1) != 0){
      g_err << "FAIL " << __LINE__ << endl;
      return NDBT_FAILED;
    }
    if (hugoTrans.pkUpdateRecords(GETNDB(step), records, 1, 1) != 0){
      g_err << "FAIL " << __LINE__ << endl;
      return NDBT_FAILED;
    }
    if (hugoTrans.pkUpdateRecords(GETNDB(step), records, 1, 1) != 0){
      g_err << "FAIL " << __LINE__ << endl;
      return NDBT_FAILED;
    }
    if (hugoTrans.pkUpdateRecords(GETNDB(step), records, 1, 1) != 0){
      g_err << "FAIL " << __LINE__ << endl;
      return NDBT_FAILED;
    }

    ndbout_c("set(LastGCI_hi): %u/%u",
             Uint32(hugoTrans.m_latest_gci >> 32),
             Uint32(hugoTrans.m_latest_gci));
    ctx->setProperty("LastGCI_lo", Uint32(hugoTrans.m_latest_gci));
    ctx->setProperty("LastGCI_hi", Uint32(hugoTrans.m_latest_gci >> 32));
    if(ctx->getPropertyWait("LastGCI_hi", ~(Uint32)0))
    {
      g_err << "FAIL " << __LINE__ << endl;
      return NDBT_FAILED;
    }
  }
  ctx->stopTest();  
  return NDBT_OK;
}

int runDropEvent(NDBT_Context* ctx, NDBT_Step* step)
{
  return dropEvent(GETNDB(step), * ctx->getTab());
}

int runVerify(NDBT_Context* ctx, NDBT_Step* step)
{
  const NdbDictionary::Table * table= ctx->getTab();
  char buf[1024];

  sprintf(buf, "%s_SHADOW", table->getName());

  HugoTransactions hugoTrans(*table);
  if (hugoTrans.compare(GETNDB(step), buf, 0))
  {
    return NDBT_FAILED;
  }

  return NDBT_OK;
}

int runEventApplier(NDBT_Context* ctx, NDBT_Step* step)
{
  DBUG_ENTER("runEventApplier");

  int result = NDBT_OK;
  const NdbDictionary::Table * table= ctx->getTab();
  HugoTransactions hugoTrans(* table);

  char shadow[1024], buf[1024];
  sprintf(shadow, "%s_SHADOW", table->getName());
  const NdbDictionary::Table * table_shadow;
  if ((table_shadow = GETNDB(step)->getDictionary()->getTable(shadow)) == 0)
  {
    g_err << "Unable to get table " << shadow << endl;
    DBUG_RETURN(NDBT_FAILED);
  }
  
  sprintf(buf, "%s_EVENT", table->getName());
  NdbEventOperation *pOp, *pCreate = 0;
  pCreate = pOp = GETNDB(step)->createEventOperation(buf);
  if ( pOp == NULL ) {
    g_err << "Event operation creation failed on %s" << buf << endl;
    DBUG_RETURN(NDBT_FAILED);
  }
  bool merge_events = ctx->getProperty("MergeEvents");
  pOp->mergeEvents(merge_events);

  int i;
  int n_columns= table->getNoOfColumns();
  NdbRecAttr* recAttr[1024];
  NdbRecAttr* recAttrPre[1024];
  for (i = 0; i < n_columns; i++) {
    recAttr[i]    = pOp->getValue(table->getColumn(i)->getName());
    recAttrPre[i] = pOp->getPreValue(table->getColumn(i)->getName());
  }

  if (pOp->execute()) { // This starts changes to "start flowing"
    g_err << "execute operation execution failed:\n";
    g_err << pOp->getNdbError().code << " "
	  << pOp->getNdbError().message << endl;
    result = NDBT_FAILED;
    goto end;
  }

  ctx->setProperty("LastGCI_hi", ~(Uint32)0);
  ctx->broadcast();

  while(!ctx->isTestStopped())
  {
    int count= 0;
    Uint64 stop_gci= ~(Uint64)0;
    Uint64 curr_gci = 0;
    Ndb* ndb= GETNDB(step);

    while(!ctx->isTestStopped() && curr_gci <= stop_gci)
    {
      ndb->pollEvents(100, &curr_gci);
      while ((pOp= ndb->nextEvent()) != 0)
      {
	require(pOp == pCreate);
      
        if (pOp->getEventType() >=
            NdbDictionary::Event::TE_FIRST_NON_DATA_EVENT)
          continue;

	int noRetries= 0;
	do
	{
	  NdbTransaction *trans= GETNDB(step)->startTransaction();
	  if (trans == 0)
	  {
	    g_err << "startTransaction failed "
		  << GETNDB(step)->getNdbError().code << " "
		  << GETNDB(step)->getNdbError().message << endl;
	    result = NDBT_FAILED;
	    goto end;

	  }
	
	  NdbOperation *op= trans->getNdbOperation(table_shadow);
	  if (op == 0)
	  {
	    g_err << "getNdbOperation failed "
		  << trans->getNdbError().code << " "
		  << trans->getNdbError().message << endl;
	    result = NDBT_FAILED;
	    goto end;

	  }

	  switch (pOp->getEventType()) {
	  case NdbDictionary::Event::TE_INSERT:
	    if (op->writeTuple())
	    {
	      g_err << "insertTuple "
		    << op->getNdbError().code << " "
		    << op->getNdbError().message << endl;
	      result = NDBT_FAILED;
	      goto end;

	    }
	    break;
	  case NdbDictionary::Event::TE_DELETE:
	    if (op->deleteTuple())
	    {
	      g_err << "deleteTuple "
		    << op->getNdbError().code << " "
		    << op->getNdbError().message << endl;
	      result = NDBT_FAILED;
	      goto end;

	    }
	    break;
	  case NdbDictionary::Event::TE_UPDATE:
	    if (op->writeTuple())
	    {
	      g_err << "updateTuple "
		    << op->getNdbError().code << " "
		    << op->getNdbError().message << endl;
	      result = NDBT_FAILED;
	      goto end;

	    }
	    break;
	  default:
	    abort();
	  }

          /* Check event transaction id */
          Uint32 anyValue = pOp->getAnyValue();
          Uint64 transId = pOp->getTransId();
          if (anyValue)
          {
            if (!checkAnyValueTransId(transId, anyValue))
            {
              g_err << "ERROR : TransId and AnyValue mismatch.  "
                    << "Transid : " << transId
                    << ", AnyValue : " << anyValue
                    << ", Expected AnyValue : "
                    << (Uint32) ((transId >> 32) ^ transId)
                    << endl;
              abort();
              return NDBT_FAILED;
            }
          }

	  for (i= 0; i < n_columns; i++)
	  {
	    if (recAttr[i]->isNULL())
	    {
	      if (table->getColumn(i)->getPrimaryKey())
	      {
		g_err << "internal error: primary key isNull()="
		      << recAttr[i]->isNULL() << endl;
		result = NDBT_FAILED;
		goto end;

	      }
	      switch (pOp->getEventType()) {
	      case NdbDictionary::Event::TE_INSERT:
		if (recAttr[i]->isNULL() < 0)
		{
		  g_err << "internal error: missing value for insert\n";
		  result = NDBT_FAILED;
		  goto end;

		}
		break;
	      case NdbDictionary::Event::TE_DELETE:
		break;
	      case NdbDictionary::Event::TE_UPDATE:
		break;
	      default:
		abort();
	      }
	    }
	    if (table->getColumn(i)->getPrimaryKey() &&
		op->equal(i,recAttr[i]->aRef()))
	    {
	      g_err << "equal " << i << " "
		    << op->getNdbError().code << " "
		    << op->getNdbError().message << endl;
	      result = NDBT_FAILED;
	      goto end;

	    }
	  }
	
	  switch (pOp->getEventType()) {
	  case NdbDictionary::Event::TE_INSERT:
	    for (i= 0; i < n_columns; i++)
	    {
	      if (!table->getColumn(i)->getPrimaryKey() &&
		  op->setValue(i,recAttr[i]->isNULL() ? 0:recAttr[i]->aRef()))
	      {
		g_err << "setValue(insert) " << i << " "
		      << op->getNdbError().code << " "
		      << op->getNdbError().message << endl;
		result = NDBT_FAILED;
		goto end;

	      }
	    }
	    break;
	  case NdbDictionary::Event::TE_DELETE:
	    break;
	  case NdbDictionary::Event::TE_UPDATE:
	    for (i= 0; i < n_columns; i++)
	    {
	      if (!table->getColumn(i)->getPrimaryKey() &&
		  recAttr[i]->isNULL() >= 0 &&
		  op->setValue(i,recAttr[i]->isNULL() ? 0:recAttr[i]->aRef()))
	      {
		g_err << "setValue(update) " << i << " "
		      << op->getNdbError().code << " "
		      << op->getNdbError().message << endl;
		result = NDBT_FAILED;
		goto end;

	      }
	    }
	    break;
	  default:
	  case NdbDictionary::Event::TE_ALL:
	    abort();
	  }
	  if (trans->execute(Commit) == 0)
	  {
	    trans->close();
	    count++;
	    // everything ok
	    break;
	  }

	  if (trans->getNdbError().status == NdbError::PermanentError)
	  {
	    g_err << "Ignoring execute failed "
		  << trans->getNdbError().code << " "
		  << trans->getNdbError().message << endl;
	  
	    trans->close();
	    count++;
	    break;
	  }
	  else if (noRetries++ == 10)
	  {
	    g_err << "execute failed "
		  << trans->getNdbError().code << " "
		  << trans->getNdbError().message << endl;
	    trans->close();
	    result = NDBT_FAILED;
	    goto end;

	  }
	  trans->close();
	  NdbSleep_MilliSleep(100); // sleep before retrying
	} while(1);
      }
      Uint32 stop_gci_hi = ctx->getProperty("LastGCI_hi", ~(Uint32)0);
      Uint32 stop_gci_lo = ctx->getProperty("LastGCI_lo", ~(Uint32)0);
      stop_gci = Uint64(stop_gci_lo) | (Uint64(stop_gci_hi) << 32);
    } 
    
    ndbout_c("Applied gci: %u/%u, %d events",
             Uint32(stop_gci >> 32), Uint32(stop_gci), count);
    if (hugoTrans.compare(GETNDB(step), shadow, 0))
    {
      g_err << "compare failed" << endl;
      result = NDBT_FAILED;
      goto end;
    }
    ctx->setProperty("LastGCI_hi", ~(Uint32)0);
    ctx->broadcast();
  }
  
end:
  if(pCreate)
  {
    if (GETNDB(step)->dropEventOperation(pCreate)) {
      g_err << "dropEventOperation execution failed "
	    << GETNDB(step)->getNdbError().code << " "
	    << GETNDB(step)->getNdbError().message << endl;
      result = NDBT_FAILED;
    }
  }
  ctx->stopTest();
  DBUG_RETURN(result);
}

int runEventConsumer(NDBT_Context* ctx, NDBT_Step* step)
{
  DBUG_ENTER("runEventConsumer");
  int result = NDBT_OK;
  const NdbDictionary::Table * table= ctx->getTab();
  HugoTransactions hugoTrans(* table);

  char buf[1024];
  sprintf(buf, "%s_EVENT", table->getName());
  NdbEventOperation *pOp, *pCreate = 0;
  pCreate = pOp = GETNDB(step)->createEventOperation(buf);
  if ( pOp == NULL ) {
    g_err << "Event operation creation failed on %s" << buf << endl;
    DBUG_RETURN(NDBT_FAILED);
  }
  bool merge_events = ctx->getProperty("MergeEvents");
  pOp->mergeEvents(merge_events);

  int i;
  int n_columns= table->getNoOfColumns();
  NdbRecAttr* recAttr[1024];
  NdbRecAttr* recAttrPre[1024];
  for (i = 0; i < n_columns; i++) {
    recAttr[i]    = pOp->getValue(table->getColumn(i)->getName());
    recAttrPre[i] = pOp->getPreValue(table->getColumn(i)->getName());
  }

  if (pOp->execute()) { // This starts changes to "start flowing"
    g_err << "execute operation execution failed:\n";
    g_err << pOp->getNdbError().code << " "
	  << pOp->getNdbError().message << endl;
    result = NDBT_FAILED;
    goto end;
  }

  ctx->setProperty("LastGCI_hi", ~(Uint32)0);
  ctx->broadcast();

  while(!ctx->isTestStopped())
  {
    //int count= 0;
    Ndb* ndb= GETNDB(step);

    Uint64 last_gci = 0;
    while(!ctx->isTestStopped())
    {
      Uint32 count = 0;
      Uint64 curr_gci;
      ndb->pollEvents(100, &curr_gci);
      if (curr_gci != last_gci)
      {
        while ((pOp= ndb->nextEvent()) != 0)
        {
          count++;
        }
        last_gci = curr_gci;
      }
      ndbout_c("Consumed gci: %u/%u, %d events",
               Uint32(last_gci >> 32), Uint32(last_gci), count);
    }
  }

end:
  if(pCreate)
  {
    if (GETNDB(step)->dropEventOperation(pCreate)) {
      g_err << "dropEventOperation execution failed "
	    << GETNDB(step)->getNdbError().code << " "
	    << GETNDB(step)->getNdbError().message << endl;
      result = NDBT_FAILED;
    }
  }
  ctx->stopTest();
  DBUG_RETURN(result);
}

int runEventListenerUntilStopped(NDBT_Context* ctx, NDBT_Step* step)
{
  
  int result = NDBT_OK;
  const NdbDictionary::Table * table= ctx->getTab();
  HugoTransactions hugoTrans(* table);
  Ndb* ndb= GETNDB(step);

  char buf[1024];
  sprintf(buf, "%s_EVENT", table->getName());
  NdbEventOperation *pOp, *pCreate = 0;
  pCreate = pOp = ndb->createEventOperation(buf);
  if ( pOp == NULL ) {
    g_err << "Event operation creation failed on %s" << buf << endl;
    return NDBT_FAILED;
  }
  
  int i;
  int n_columns= table->getNoOfColumns();
  NdbRecAttr* recAttr[1024];
  NdbRecAttr* recAttrPre[1024];
  for (i = 0; i < n_columns; i++) {
    recAttr[i]    = pOp->getValue(table->getColumn(i)->getName());
    recAttrPre[i] = pOp->getPreValue(table->getColumn(i)->getName());
  }

  if (pOp->execute()) 
  { // This starts changes to "start flowing"
    g_err << "execute operation execution failed:\n";
    g_err << pOp->getNdbError().code << " "
	  << pOp->getNdbError().message << endl;
    result = NDBT_FAILED;
    goto end;
  }
  
  while(!ctx->isTestStopped())
  {
    Uint64 curr_gci = 0;
    while(!ctx->isTestStopped())
    {
      ndb->pollEvents(100, &curr_gci);
      while ((pOp= ndb->nextEvent()) != 0)
      {
	require(pOp == pCreate);
      } 
    }
  }
  
end:
  if(pCreate)
  {
    if (ndb->dropEventOperation(pCreate)) {
      g_err << "dropEventOperation execution failed "
	    << ndb->getNdbError().code << " "
	    << ndb->getNdbError().message << endl;
      result = NDBT_FAILED;
    }
  }
  return result;
}

/**
 * This method checks that the nextEvent() removes inconsistent epoch
 * from the event queue (Bug#18716991 - INCONSISTENT EVENT DATA IS NOT
 * REMOVED FROM EVENT QUEUE CAUSING CONSUMPTION STOP) and continues
 * delivering the following epoch event data.
 *
 * Listener stops the test when it either 1) receives 10 more epochs
 * after it consumed an inconsistent epoch or 2) has polled 120 more
 * poll rounds after the first event data is polled.
 * Test succeeds for case 1 and fails for case 2.
 */
int runEventListenerCheckProgressUntilStopped(NDBT_Context* ctx, NDBT_Step* step)
{
  // Check progress after FI
  int result = NDBT_OK;
  const NdbDictionary::Table * table= ctx->getTab();
  HugoTransactions hugoTrans(* table);
  Ndb* ndb= GETNDB(step);
  Uint64 poll_gci = 0;
  // First inconsistent epoch found after pollEvents call
  Uint64 incons_gci_by_poll = 0;
  // First inconsistent epoch found after nextEvent call
  Uint64 incons_gci_by_next = 0;
  Uint64 op_gci = 0, curr_gci = 0, consumed_gci = 0;

  Uint32 consumed_epochs = 0; // Total epochs consumed
  int32 consumed_epochs_after = 0; // epochs consumed after inconsis epoch

  char buf[1024];
  sprintf(buf, "%s_EVENT", table->getName());
  NdbEventOperation *pOp, *pCreate = 0;
  pCreate = pOp = ndb->createEventOperation(buf);

  CHK(pOp != NULL, "Event operation creation failed");
  CHK(pOp->execute() == 0, "execute operation execution failed");

  // Synchronise event listening and error injection
  ctx->setProperty("Inject_error", (Uint32)0);
  ctx->setProperty("Found_inconsistency", (Uint32)0);

  // Wait max 10 sec for event data to start flowing
  Uint32 retries = 10;
  while (retries-- > 0)
  {
    if (ndb->pollEvents(1000, &poll_gci) == 1)
        break;
  }
  CHK(retries > 0, "No epoch has received in 10 secs");

  // Event data have started flowing, inject error after one sec
  NdbSleep_SecSleep(1);
  ctx->setProperty("Inject_error", (Uint32)1);

  // if no inconsistency is found after 120 poll rounds, fail
  retries = 120;
  while (!ctx->isTestStopped() && retries-- > 0)
  {
    ndb->pollEvents(1000, &poll_gci);
    if (incons_gci_by_poll == 0 && !ndb->isConsistent(incons_gci_by_poll))
    {
      // found the first inconsistency
      ctx->setProperty("Found_inconsistency", (Uint32)1);
    }

    /**
     * Call next event even if pollEvents returns 0
     * in order to remove the inconsistent event data, if occurred
     */
    while ((pOp = ndb->nextEvent()) != 0)
    {
      assert(pOp == pCreate);
      op_gci = pOp->getGCI();
      if (op_gci > curr_gci)
      {
        // epoch boundary
        consumed_gci = curr_gci;
        curr_gci = op_gci;
        consumed_epochs ++;
        if (incons_gci_by_next > 0 &&
            consumed_gci > incons_gci_by_next &&
            consumed_epochs_after++ == 10)
        {
          ctx->stopTest();
          break;
        }
      }
    }

    // nextEvent returned NULL: either queue is empty or
    // an inconsistent epoch is found
    if (incons_gci_by_poll != 0 && incons_gci_by_next == 0 &&
        !ndb->isConsistent(incons_gci_by_next))
    {
      CHK(incons_gci_by_poll == incons_gci_by_next,
          "pollEvents and nextEvent found different inconsistent epochs");

      // Start counting epochs consumed after the first inconsistent epoch
      consumed_epochs_after = 0;
      g_info << "Epochs consumed at inconsistent epoch : "
             << consumed_epochs << endl;
    }

    // Note epoch boundary when event queue becomes empty
    consumed_gci = curr_gci;
  }

  if (incons_gci_by_poll == 0)
  {
    g_err << "Inconsistent event data has not been seen. "
          << "Either fault injection did not work or test stopped earlier."
          << endl;
    result =  NDBT_FAILED;
  }
  else if (consumed_epochs_after == 0)
  {
    g_err << "Listener : consumption stalled after inconsistent gci : "
          << incons_gci_by_poll
          << ". Last consumed gci : " << consumed_gci
          << ". Last polled gci " << poll_gci << endl;
    result =  NDBT_FAILED;
  }
  else {
    g_info << "Epochs consumed totally: " << consumed_epochs
           << ". Epochs consumed after inconsistent epoch : "
           << consumed_epochs_after
           << ". Poll rounds " << (120 - retries) << endl;

    g_info << "Listener : progressed from inconsis_gci : " << incons_gci_by_poll
          << " to last consumed gci " << consumed_gci
          << ". Last polled gci : " << poll_gci << endl;
  }

  CHK(retries > 0, "Test failed despite 120 poll rounds");
  CHK((ndb->dropEventOperation(pCreate) == 0), "dropEventOperation failed");
  return result;
}

int runRestarter(NDBT_Context* ctx, NDBT_Step* step){
  int result = NDBT_OK;
  //int loops = ctx->getNumLoops();
  NdbRestarter restarter;
  int i = 0;
  int lastId = 0;
  bool abort = ctx->getProperty("Graceful", Uint32(0)) == 0;
  bool crashInserted;

  if (restarter.getNumDbNodes() < 2){
    ctx->stopTest();
    return NDBT_OK;
  }

  if(restarter.waitClusterStarted(60) != 0){
    g_err << "Cluster failed to start" << endl;
    return NDBT_FAILED;
  }
  
  while(result != NDBT_FAILED && !ctx->isTestStopped()){

    int id = lastId % restarter.getNumDbNodes();
    int nodeId = restarter.getDbNodeId(id);
    crashInserted = false;
    ndbout << "Restart node " << nodeId << endl; 
    if (abort == false && ((i % 3) == 0))
    {
      restarter.insertErrorInNode(nodeId, 13043);
      crashInserted = true;
    }

    if(restarter.restartOneDbNode(nodeId, false, false, abort) != 0
        && !crashInserted){
      g_err << "Failed to restartNextDbNode" << endl;
      result = NDBT_FAILED;
      break;
    }    

    if(restarter.waitClusterStarted(60) != 0){
      g_err << "Cluster failed to start" << endl;
      result = NDBT_FAILED;
      break;
    }
    
    lastId++;
    i++;
  }

  return result;
}

int runRestarterLoop(NDBT_Context* ctx, NDBT_Step* step)
{
  int result = NDBT_OK;
  int loops = ctx->getNumLoops();
  NdbRestarter restarter;
  int i = 0;
  int lastId = 0;

  if (restarter.getNumDbNodes() < 2){
    ctx->stopTest();
    return NDBT_OK;
  }

  if(restarter.waitClusterStarted(60) != 0){
    g_err << "Cluster failed to start" << endl;
    return NDBT_FAILED;
  }
  
  while(result != NDBT_FAILED 
	&& !ctx->isTestStopped() 
	&& i < loops)
  {
    int id = lastId % restarter.getNumDbNodes();
    int nodeId = restarter.getDbNodeId(id);
    ndbout << "Restart node " << nodeId << endl; 
    if(restarter.restartOneDbNode(nodeId, false, false, true) != 0){
      g_err << "Failed to restartNextDbNode" << endl;
      result = NDBT_FAILED;
      break;
    }    
    
    if(restarter.waitClusterStarted(60) != 0){
      g_err << "Cluster failed to start" << endl;
      result = NDBT_FAILED;
      break;
    }
    
    lastId++;
    i++;
  }

  ctx->stopTest();
  return result;
}

Vector<const NdbDictionary::Table*> pTabs;
Vector<const NdbDictionary::Table*> pShadowTabs;

static int getAllTables(NDBT_Context* ctx, NDBT_Step* step)
{
  DBUG_ENTER("getAllTables");
  Ndb * ndb= GETNDB(step);
  NdbDictionary::Dictionary * dict = ndb->getDictionary();
  pTabs.clear();

  for (int i= 0; i < ctx->getNumTables(); i++)
  {
    const NdbDictionary::Table *pTab= dict->getTable(ctx->getTableName(i));
    if (pTab == 0)
    {
      ndbout << "Failed to get table" << endl;
      ndbout << dict->getNdbError() << endl;
      DBUG_RETURN(NDBT_FAILED);
    }
    pTabs.push_back(pTab);
    ndbout << " " << ctx->getTableName(i);
  }
  pTabs.push_back(NULL);
  ndbout << endl;

  DBUG_RETURN(NDBT_OK);
}

static int createAllEvents(NDBT_Context* ctx, NDBT_Step* step)
{
  DBUG_ENTER("createAllEvents");
  Ndb * ndb= GETNDB(step);
  for (int i= 0; pTabs[i]; i++)
  {
    if (createEvent(ndb,*pTabs[i], ctx))
    {
      DBUG_RETURN(NDBT_FAILED);
    }
  }
  DBUG_RETURN(NDBT_OK);
}

static int dropAllEvents(NDBT_Context* ctx, NDBT_Step* step)
{
  DBUG_ENTER("dropAllEvents");
  Ndb * ndb= GETNDB(step);
  int i;

  for (i= 0; pTabs[i]; i++)
  {
    if (dropEvent(ndb,*pTabs[i]))
    {
      DBUG_RETURN(NDBT_FAILED);
    }
  }
  DBUG_RETURN(NDBT_OK);
}

static int createAllShadows(NDBT_Context* ctx, NDBT_Step* step)
{
  DBUG_ENTER("createAllShadows");
  Ndb * ndb= GETNDB(step);
  NdbDictionary::Dictionary * dict = ndb->getDictionary();
  pShadowTabs.clear();

  // create a "shadow" table for each table
  for (int i= 0; pTabs[i]; i++)
  {
    char buf[1024];
    sprintf(buf, "%s_SHADOW", pTabs[i]->getName());

    dict->dropTable(buf);
    if (dict->getTable(buf))
    {
      DBUG_RETURN(NDBT_FAILED);
    }

    NdbDictionary::Table table_shadow(*pTabs[i]);
    table_shadow.setName(buf);
    if (dict->createTable(table_shadow))
    {
      g_err << "createTable(" << buf << ") "
	    << dict->getNdbError().code << " "
	    << dict->getNdbError().message << endl;
      DBUG_RETURN(NDBT_FAILED);
    }
    pShadowTabs.push_back(dict->getTable(buf));
    if (!pShadowTabs[i])
    {
      g_err << "getTable(" << buf << ") "
	    << dict->getNdbError().code << " "
	    << dict->getNdbError().message << endl;
      DBUG_RETURN(NDBT_FAILED);
    }
  }
  DBUG_RETURN(NDBT_OK);
}

static int dropAllShadows(NDBT_Context* ctx, NDBT_Step* step)
{
  DBUG_ENTER("dropAllShadows");
  Ndb * ndb= GETNDB(step);
  NdbDictionary::Dictionary * dict = ndb->getDictionary();

  for (int i= 0; pTabs[i]; i++)
  {
    char buf[1024];
    sprintf(buf, "%s_SHADOW", pTabs[i]->getName());
    if (dict->dropTable(buf))
    {
      DBUG_RETURN(NDBT_FAILED);
    }
  }  
  DBUG_RETURN(NDBT_OK);
}

static int start_transaction(Ndb *ndb, Vector<HugoOperations*> &ops)
{
  if (ops[0]->startTransaction(ndb) != NDBT_OK)
    return -1;
  NdbTransaction * t= ops[0]->getTransaction();
  if (t == NULL)
    return -1;

  for (int i= ops.size()-1; i > 0; i--)
  {
    ops[i]->setTransaction(t,true);
  }
  return 0;
}

static int close_transaction(Ndb *ndb, Vector<HugoOperations*> &ops)
{
  if (ops[0]->closeTransaction(ndb) != NDBT_OK)
    return -1;
  return 0;
}

static int execute_commit(Ndb *ndb, Vector<HugoOperations*> &ops)
{
  if (ops[0]->execute_Commit(ndb) != NDBT_OK)
    return -1;
  return 0;
}

static int copy_events(Ndb *ndb)
{
  DBUG_ENTER("copy_events");
  int r= 0;
  NdbDictionary::Dictionary * dict = ndb->getDictionary();
  int n_inserts= 0;
  int n_updates= 0;
  int n_deletes= 0;
  int n_poll_retries = 300;

  while (1)
  {
    int res= ndb->pollEvents(1000); // wait for event or 1000 ms
    DBUG_PRINT("info", ("pollEvents res=%d", res));

    n_poll_retries--;
    if (res <= 0 && r == 0)
    {
      if (n_poll_retries > 0)
      {
	NdbSleep_SecSleep(1);
        continue;
      }

      g_err << "Copy_events: pollEvents could not find any epochs "
            << "despite 300 poll retries" << endl;
      DBUG_RETURN(-1);
    }
    
    NdbEventOperation *pOp = ndb->nextEvent();
    // (res==1 && pOp==NULL) means empty epochs
    if (pOp == NULL)
    {
      if (r == 0)
      {
        // Empty epoch preceding regular epochs. Continue consuming.
        continue;
      }
      // Empty epoch after regular epochs. We are done.
      DBUG_RETURN(r);
    } 

    while (pOp)
    {
      char buf[1024];
      sprintf(buf, "%s_SHADOW", pOp->getEvent()->getTable()->getName());
      const NdbDictionary::Table *table= dict->getTable(buf);
      
      if (table == 0)
      {
	g_err << "unable to find table " << buf << endl;
	DBUG_RETURN(-1);
      }

      if (pOp->isOverrun())
      {
	g_err << "buffer overrun\n";
	DBUG_RETURN(-1);
      }
      
      if (!pOp->isConsistent()) {
	g_err << "A node failure has occurred and events might be missing\n";
	DBUG_RETURN(-1);
      }
	
      if (pOp->getEventType() == NdbDictionary::Event::TE_NODE_FAILURE)
      {
        pOp = ndb->nextEvent();
        continue;
      }
      r++;

      int noRetries= 0;
      do
      {
	NdbTransaction *trans= ndb->startTransaction();
	if (trans == 0)
	{
	  g_err << "startTransaction failed "
		<< ndb->getNdbError().code << " "
		<< ndb->getNdbError().message << endl;
	  DBUG_RETURN(-1);
	}
	
	NdbOperation *op= trans->getNdbOperation(table);
	if (op == 0)
	{
	  g_err << "getNdbOperation failed "
		<< trans->getNdbError().code << " "
		<< trans->getNdbError().message << endl;
	  DBUG_RETURN(-1);
	}
	
	switch (pOp->getEventType()) {
	case NdbDictionary::Event::TE_INSERT:
	  if (op->insertTuple())
	  {
	    g_err << "insertTuple "
		  << op->getNdbError().code << " "
		  << op->getNdbError().message << endl;
	    DBUG_RETURN(-1);
	  }
	  if (noRetries == 0)
	  {
	    n_inserts++;
	  }
	  break;
	case NdbDictionary::Event::TE_DELETE:
	  if (op->deleteTuple())
	  {
	    g_err << "deleteTuple "
		  << op->getNdbError().code << " "
		  << op->getNdbError().message << endl;
	    DBUG_RETURN(-1);
	  }
	  if (noRetries == 0)
	  {
	    n_deletes++;
	  }
	  break;
	case NdbDictionary::Event::TE_UPDATE:
	  if (op->updateTuple())
	  {
	    g_err << "updateTuple "
		  << op->getNdbError().code << " "
		  << op->getNdbError().message << endl;
	    DBUG_RETURN(-1);
	  }
	  if (noRetries == 0)
	  {
	    n_updates++;
	  }
	  break;
	default:
	  abort();
	}
        CHK((r == (n_inserts + n_deletes + n_updates)),
            "Number of record event operations consumed is not equal to the sum of insert,delete and update records.");
	
	{
	  for (const NdbRecAttr *pk= pOp->getFirstPkAttr();
	       pk;
	       pk= pk->next())
	  {
	    if (pk->isNULL())
	    {
	      g_err << "internal error: primary key isNull()="
		    << pk->isNULL() << endl;
	      DBUG_RETURN(NDBT_FAILED);
	    }
	    if (op->equal(pk->getColumn()->getColumnNo(),pk->aRef()))
	    {
	      g_err << "equal " << pk->getColumn()->getColumnNo() << " "
		    << op->getNdbError().code << " "
		    << op->getNdbError().message << endl;
	      DBUG_RETURN(NDBT_FAILED);
	    }
	  }
	}
	
	switch (pOp->getEventType()) {
	case NdbDictionary::Event::TE_INSERT:
	{
	  for (const NdbRecAttr *data= pOp->getFirstDataAttr();
	       data;
	       data= data->next())
	  {
	    if (data->isNULL() < 0 ||
		op->setValue(data->getColumn()->getColumnNo(),
			     data->isNULL() ? 0:data->aRef()))
	    {
	      g_err << "setValue(insert) " << data->getColumn()->getColumnNo()
		    << " " << op->getNdbError().code
		    << " " << op->getNdbError().message << endl;
	      DBUG_RETURN(-1);
	    }
	  }
	  break;
	}
	case NdbDictionary::Event::TE_DELETE:
	  break;
	case NdbDictionary::Event::TE_UPDATE:
	{
	  for (const NdbRecAttr *data= pOp->getFirstDataAttr();
	       data;
	       data= data->next())
	  {
	    if (data->isNULL() >= 0 &&
		op->setValue(data->getColumn()->getColumnNo(),
			     data->isNULL() ? 0:data->aRef()))
	    {
	      g_err << "setValue(update) " << data->getColumn()->getColumnNo()
		    << " " << op->getNdbError().code
		    << " " << op->getNdbError().message << endl;
	      DBUG_RETURN(NDBT_FAILED);
	    }
	  }
	  break;
	}
	default:
	case NdbDictionary::Event::TE_ALL:
	  abort();
	}
	if (trans->execute(Commit) == 0)
	{
	  trans->close();
	  // everything ok
	  break;
	}
	if (noRetries++ == 10 ||
	    trans->getNdbError().status != NdbError::TemporaryError)
	{
	  g_err << "execute " << r << " failed "
		<< trans->getNdbError().code << " "
		<< trans->getNdbError().message << endl;
	  trans->close();
	  DBUG_RETURN(-1);
	}
	trans->close();
	NdbSleep_MilliSleep(100); // sleep before retrying
      } while(1);
      pOp = ndb->nextEvent();
    } // for
    // No more event data on the event queue.
  } // while(1)

  g_info << "n_updates: " << n_updates << " "
	 << "n_inserts: " << n_inserts << " "
	 << "n_deletes: " << n_deletes << endl;
  DBUG_RETURN(r);
}

static int verify_copy(Ndb *ndb,
		       Vector<const NdbDictionary::Table *> &tabs1,
		       Vector<const NdbDictionary::Table *> &tabs2)
{
  for (unsigned i= 0; i < tabs1.size(); i++)
    if (tabs1[i])
    {
      HugoTransactions hugoTrans(*tabs1[i]);
      if (hugoTrans.compare(ndb, tabs2[i]->getName(), 0))
	return -1;
    }
  return 0;
}

static int createEventOperations(Ndb * ndb, NDBT_Context* ctx)
{
  DBUG_ENTER("createEventOperations");
  int i;

  // create all event ops
  for (i= 0; pTabs[i]; i++)
  {
    char buf[1024];
    sprintf(buf, "%s_EVENT", pTabs[i]->getName());
    NdbEventOperation *pOp= ndb->createEventOperation(buf);
    if ( pOp == NULL )
    {
      DBUG_RETURN(NDBT_FAILED);
    }

    int n_columns= pTabs[i]->getNoOfColumns();
    for (int j = 0; j < n_columns; j++)
    {
      pOp->getValue(pTabs[i]->getColumn(j)->getName());
      pOp->getPreValue(pTabs[i]->getColumn(j)->getName());
    }

    if (ctx->getProperty("AllowEmptyUpdates"))
      pOp->setAllowEmptyUpdate(true);

    if ( pOp->execute() )
    {
      DBUG_RETURN(NDBT_FAILED);
    }
  }

  DBUG_RETURN(NDBT_OK);
}

#if 0
static int createAllEventOperations(NDBT_Context* ctx, NDBT_Step* step)
{
  DBUG_ENTER("createAllEventOperations");
  Ndb * ndb= GETNDB(step);
  int r= createEventOperations(ndb, ctx);
  if (r != NDBT_OK)
  {
    DBUG_RETURN(NDBT_FAILED);
  }
  DBUG_RETURN(NDBT_OK);
}
#endif

static int dropEventOperations(Ndb * ndb)
{
  DBUG_ENTER("dropEventOperations");

  NdbEventOperation *pOp;
  while ( (pOp= ndb->getEventOperation()) )
  {
    if (ndb->dropEventOperation(pOp))
    {
      DBUG_RETURN(NDBT_FAILED);
    }
  }

  DBUG_RETURN(NDBT_OK);
}

#if 0
static int dropAllEventOperations(NDBT_Context* ctx, NDBT_Step* step)
{
  DBUG_ENTER("dropAllEventOperations");
  Ndb * ndb= GETNDB(step);
  int r= dropEventOperations(ndb);
  if (r != NDBT_OK)
  {
    DBUG_RETURN(NDBT_FAILED);
  }
  DBUG_RETURN(NDBT_OK);
}
#endif

static int runMulti(NDBT_Context* ctx, NDBT_Step* step)
{
  DBUG_ENTER("runMulti");

  Ndb * ndb= GETNDB(step);

  int i;

  if (createEventOperations(ndb, ctx))
  {
    DBUG_RETURN(NDBT_FAILED);
  }

  // create a hugo operation per table
  Vector<HugoOperations *> hugo_ops;
  for (i= 0; pTabs[i]; i++)
  {
    hugo_ops.push_back(new HugoOperations(*pTabs[i]));
  }

  int n_records= 3;
  // insert n_records records per table
  do {
    if (start_transaction(ndb, hugo_ops))
    {
      dropEventOperations(ndb);
      DBUG_RETURN(NDBT_FAILED);
    }
    for (i= 0; pTabs[i]; i++)
    {
      hugo_ops[i]->pkInsertRecord(ndb, 0, n_records);
    }
    if (execute_commit(ndb, hugo_ops))
    {
      dropEventOperations(ndb);
      DBUG_RETURN(NDBT_FAILED);
    }
    if(close_transaction(ndb, hugo_ops))
    {
      dropEventOperations(ndb);
      DBUG_RETURN(NDBT_FAILED);
    }
  } while(0);

  // copy events and verify
  do {
    int ops_consumed = 0;
    if ((ops_consumed=copy_events(ndb)) != i * n_records)
    {
      g_err << "Not all records are consumed. Consumed " << ops_consumed
            << ", inserted " << i * n_records << endl;
      dropEventOperations(ndb);
      DBUG_RETURN(NDBT_FAILED);
    }
    if (verify_copy(ndb, pTabs, pShadowTabs))
    {
      dropEventOperations(ndb);
      DBUG_RETURN(NDBT_FAILED);
    }
  } while (0);

  // update n_records-1 records in first table
  do {
    if (start_transaction(ndb, hugo_ops))
    {
      dropEventOperations(ndb);
      DBUG_RETURN(NDBT_FAILED);
    }

    hugo_ops[0]->pkUpdateRecord(ndb, n_records-1);

    if (execute_commit(ndb, hugo_ops))
    {
      dropEventOperations(ndb);
      DBUG_RETURN(NDBT_FAILED);
    }
    if(close_transaction(ndb, hugo_ops))
    {
      dropEventOperations(ndb);
      DBUG_RETURN(NDBT_FAILED);
    }
  } while(0);

  // copy events and verify
  do {
    if (copy_events(ndb) <= 0)
    {
      g_err << "No update is consumed. " << endl;
      dropEventOperations(ndb);
      DBUG_RETURN(NDBT_FAILED);
    }
    if (verify_copy(ndb, pTabs, pShadowTabs))
    {
      dropEventOperations(ndb);
      DBUG_RETURN(NDBT_FAILED);
    }
  } while (0);

  if (dropEventOperations(ndb))
  {
    DBUG_RETURN(NDBT_FAILED);
  }

  DBUG_RETURN(NDBT_OK);
}

static int runMulti_NR(NDBT_Context* ctx, NDBT_Step* step)
{
  DBUG_ENTER("runMulti");

  int records = ctx->getNumRecords();
  int loops = ctx->getNumLoops();
  Ndb * ndb= GETNDB(step);

  int i;

  if (createEventOperations(ndb, ctx))
  {
    DBUG_RETURN(NDBT_FAILED);
  }

  for (i= 0; pTabs[i]; i++)
  {
    HugoTransactions hugo(*pTabs[i]);
    if (hugo.loadTable(ndb, records, 1, true, 1))
    {
      dropEventOperations(ndb);
      DBUG_RETURN(NDBT_FAILED);
    }
    // copy events and verify
    int ops_consumed = 0;
    if ((ops_consumed=copy_events(ndb)) != records)
    {
      g_err << "Not all records are consumed. Consumed " << ops_consumed
            << ", inserted " << records << endl;
      dropEventOperations(ndb);
      DBUG_RETURN(NDBT_FAILED);
    }
  }

  if (verify_copy(ndb, pTabs, pShadowTabs))
  {
    dropEventOperations(ndb);
    DBUG_RETURN(NDBT_FAILED);
  }

  {
    NdbRestarts restarts;
    for (int j= 0; j < loops; j++)
    {
      // restart a node
      int timeout = 240;
      if (restarts.executeRestart(ctx, "RestartRandomNodeAbort", timeout))
      {
	dropEventOperations(ndb);
	DBUG_RETURN(NDBT_FAILED);
      }

      NdbSleep_SecSleep(5);
      // update all tables
      for (i= 0; pTabs[i]; i++)
      {
	HugoTransactions hugo(*pTabs[i]);
	if (hugo.pkUpdateRecords(ndb, records, 1, 1))
	{
	  dropEventOperations(ndb);
	  DBUG_RETURN(NDBT_FAILED);
	}
        int ops_consumed = 0;
	if ((ops_consumed=copy_events(ndb)) != records)
	{
          g_err << "Not all updates are consumed. Consumed " << ops_consumed
                << ", updated " << records << endl;
	  dropEventOperations(ndb);
	  DBUG_RETURN(NDBT_FAILED);
	}
      }

      // copy events and verify
      if (verify_copy(ndb, pTabs, pShadowTabs))
      {
	dropEventOperations(ndb);
	DBUG_RETURN(NDBT_FAILED);
      }
    }
  }

  if (dropEventOperations(ndb))
  {
    DBUG_RETURN(NDBT_FAILED);
  }

  DBUG_RETURN(NDBT_OK);
}

typedef Bitmask<(MAX_NDB_NODES + 31) / 32> NdbNodeBitmask;

static
int 
restartNodes(NdbNodeBitmask mask)
{
  int cnt = 0;
  int nodes[MAX_NDB_NODES];
  NdbRestarter res;
  for (Uint32 i = 0; i<MAX_NDB_NODES; i++)
  {
    if (mask.get(i))
    {
      nodes[cnt++] = i;
      res.restartOneDbNode(i,
                           /** initial */ false,
                           /** nostart */ true,
                           /** abort   */ true);
    }
  }

  if (res.waitNodesNoStart(nodes, cnt) != 0)
    return NDBT_FAILED;

  res.startNodes(nodes, cnt);

  return res.waitClusterStarted();
}

static int restartAllNodes()
{
  NdbRestarter restarter;
  NdbNodeBitmask ng;
  NdbNodeBitmask nodes0;
  NdbNodeBitmask nodes1;

  /**
   * Restart all nodes using two restarts
   *   instead of one by one...as this takes to long
   */
  for (Uint32 i = 0; i<(Uint32)restarter.getNumDbNodes(); i++)
  {
    int nodeId = restarter.getDbNodeId(i);
    if (ng.get(restarter.getNodeGroup(nodeId)) == false)
    {
      nodes0.set(nodeId);
      ng.set(restarter.getNodeGroup(nodeId));
    }
    else
    {
      nodes1.set(nodeId);
    }
  }

  int res;
  if ((res = restartNodes(nodes0)) != NDBT_OK)
  {
    return res;
  }
  

  res = restartNodes(nodes1);
  return res;
}

static int runCreateDropNR(NDBT_Context* ctx, NDBT_Step* step)
{
  DBUG_ENTER("runCreateDropNR");
  Ndb * ndb= GETNDB(step);
  int result = NDBT_OK;
  NdbRestarter restarter;
  int loops = ctx->getNumLoops();

  if (restarter.getNumDbNodes() < 2)
  {
    ctx->stopTest();
    DBUG_RETURN(NDBT_OK);
  }
  NdbDictionary::Table copy(* ctx->getTab());
  do
  {
    const NdbDictionary::Table* pTab = 
      ndb->getDictionary()->getTable(copy.getName());
    result = NDBT_FAILED;
    if (createEvent(ndb, *pTab, ctx))
    {
      g_err << "createEvent failed" << endl;
      break;
    }
    NdbEventOperation *pOp= createEventOperation(ndb, *pTab);
    if (pOp == 0)
    {
      g_err << "Failed to createEventOperation" << endl;
      break;
    }
    if (dropEvent(ndb, *pTab))
    {
      g_err << "Failed to dropEvent()" << endl;
      break;
    }
    ndbout << "Restarting with dropped events with subscribers" << endl;
    if (restartAllNodes())
      break;
    CHK_NDB_READY(ndb);
    if (ndb->getDictionary()->dropTable(pTab->getName()) != 0){
      g_err << "Failed to drop " << pTab->getName() <<" in db" << endl;
      break;
    }
    ndbout << "Restarting with dropped events and dropped "
           << "table with subscribers" << endl;
    if (restartAllNodes())
      break;
    CHK_NDB_READY(ndb);
    if (ndb->dropEventOperation(pOp))
    {
      g_err << "Failed dropEventOperation" << endl;
      break;
    }
    //tmp.setNodeGroupIds(0, 0);
    if (ndb->getDictionary()->createTable(copy) != 0){
      g_err << "createTable failed: "
            << ndb->getDictionary()->getNdbError() << endl;
      break;
    }
    result = NDBT_OK;
  } while (--loops > 0);
  
  DBUG_RETURN(result);
}

static
int
runSubscribeUnsubscribe(NDBT_Context* ctx, NDBT_Step* step)
{
  char buf[1024];
  const NdbDictionary::Table & tab = * ctx->getTab();
  sprintf(buf, "%s_EVENT", tab.getName());
  Ndb* ndb = GETNDB(step);
  int loops = 5 * ctx->getNumLoops();
  int untilStopped = ctx->getProperty("SubscribeUntilStopped", (Uint32)0);

  while ((untilStopped || --loops) && !ctx->isTestStopped())
  {
    NdbEventOperation *pOp= ndb->createEventOperation(buf);
    if (pOp == 0)
    {
      g_err << "createEventOperation: "
	    << ndb->getNdbError().code << " "
	    << ndb->getNdbError().message << endl;
      ctx->stopTest();
      return NDBT_FAILED;
    }
    
    int n_columns= tab.getNoOfColumns();
    for (int j = 0; j < n_columns; j++)
    {
      pOp->getValue(tab.getColumn(j)->getName());
      pOp->getPreValue(tab.getColumn(j)->getName());
    }
    if ( pOp->execute() )
    {
      g_err << "pOp->execute(): "
	    << pOp->getNdbError().code << " "
	    << pOp->getNdbError().message << endl;
      
      ndb->dropEventOperation(pOp);
      
      ctx->stopTest();
      return NDBT_FAILED;
    }
    
    // consume events to make sure dropped events are deleted
    if (ndb->pollEvents(0))
    {
      while (ndb->nextEvent())
        ;
    }

    if (ndb->dropEventOperation(pOp))
    {
      g_err << "pOp->execute(): "
	    << ndb->getNdbError().code << " "
	    << ndb->getNdbError().message << endl;
      ctx->stopTest();
      return NDBT_FAILED;
    }
  }
  
  ctx->stopTest();
  return NDBT_OK;
}

int
runLoadTable(NDBT_Context* ctx, NDBT_Step* step)
{
  int records = ctx->getNumRecords();
  HugoTransactions hugoTrans(*ctx->getTab());
  if (hugoTrans.loadTable(GETNDB(step), records) != 0){
    return NDBT_FAILED;
  }
  return NDBT_OK;
}

int 
runScanUpdateUntilStopped(NDBT_Context* ctx, NDBT_Step* step){
  //int records = ctx->getNumRecords();
  int parallelism = ctx->getProperty("Parallelism", (Uint32)0);
  int abort = ctx->getProperty("AbortProb", (Uint32)0);
  HugoTransactions hugoTrans(*ctx->getTab());
  while (ctx->isTestStopped() == false) 
  {
    if (hugoTrans.scanUpdateRecords(GETNDB(step), 0, abort, 
				    parallelism) == NDBT_FAILED){
      return NDBT_FAILED;
    }
  }
  return NDBT_OK;
}

int 
runInsertDeleteUntilStopped(NDBT_Context* ctx, NDBT_Step* step)
{
  //int result = NDBT_OK;
  int records = ctx->getNumRecords();
  HugoTransactions hugoTrans(*ctx->getTab());
  UtilTransactions utilTrans(*ctx->getTab());
  while (ctx->isTestStopped() == false) 
  {
    if (hugoTrans.loadTable(GETNDB(step), records, 1) != 0){
      return NDBT_FAILED;
    }
    if (utilTrans.clearTable(GETNDB(step),  records) != 0){
      return NDBT_FAILED;
    }
  }
  return NDBT_OK;
}

int 
runBug31701(NDBT_Context* ctx, NDBT_Step* step)
{
  //int result = NDBT_OK;

  NdbRestarter restarter;

  if (restarter.getNumDbNodes() < 2){
    ctx->stopTest();
    return NDBT_OK;
  }
  // This should really wait for applier to start...10s is likely enough
  NdbSleep_SecSleep(10);

  int nodeId = restarter.getDbNodeId(rand() % restarter.getNumDbNodes());

  int val2[] = { DumpStateOrd::CmvmiSetRestartOnErrorInsert, 1 };
  if (restarter.dumpStateOneNode(nodeId, val2, 2))
    return NDBT_FAILED;
  
  restarter.insertErrorInNode(nodeId, 13033);
  if (restarter.waitNodesNoStart(&nodeId, 1))
    return NDBT_FAILED;

  if (restarter.startNodes(&nodeId, 1))
    return NDBT_FAILED;

  if (restarter.waitClusterStarted())
    return NDBT_FAILED;

  CHK_NDB_READY(GETNDB(step));
  
  int records = ctx->getNumRecords();
  HugoTransactions hugoTrans(*ctx->getTab());
  
  if(ctx->getPropertyWait("LastGCI_hi", ~(Uint32)0))
  {
    g_err << "FAIL " << __LINE__ << endl;
    return NDBT_FAILED;
  }

  hugoTrans.clearTable(GETNDB(step), 0);
  
  if (hugoTrans.loadTable(GETNDB(step), 3*records, 1, true, 1) != 0){
    g_err << "FAIL " << __LINE__ << endl;
    return NDBT_FAILED;
  }
  
  if (hugoTrans.pkDelRecords(GETNDB(step), 3*records, 1, true, 1) != 0){
    g_err << "FAIL " << __LINE__ << endl;
    return NDBT_FAILED;
  }
  if (hugoTrans.loadTable(GETNDB(step), records, 1, true, 1) != 0){
    g_err << "FAIL " << __LINE__ << endl;
    return NDBT_FAILED;
  }
  if (hugoTrans.pkUpdateRecords(GETNDB(step), records, 1, 1) != 0){
    g_err << "FAIL " << __LINE__ << endl;
    return NDBT_FAILED;
  }
  if (hugoTrans.pkUpdateRecords(GETNDB(step), records, 1, 1) != 0){
    g_err << "FAIL " << __LINE__ << endl;
    return NDBT_FAILED;
  }
  if (hugoTrans.pkUpdateRecords(GETNDB(step), records, 1, 1) != 0){
    g_err << "FAIL " << __LINE__ << endl;
    return NDBT_FAILED;
  }
  
  ctx->setProperty("LastGCI_lo", Uint32(hugoTrans.m_latest_gci));
  ctx->setProperty("LastGCI_hi", Uint32(hugoTrans.m_latest_gci >> 32));
  if(ctx->getPropertyWait("LastGCI_hi", ~(Uint32)0))
  {
    g_err << "FAIL " << __LINE__ << endl;
    return NDBT_FAILED;
  }

  ctx->stopTest();  
  return NDBT_OK;
}

int
errorInjectBufferOverflow(NDBT_Context* ctx, NDBT_Step* step)
{
  Ndb * ndb= GETNDB(step);
  NdbRestarter restarter;
  const NdbDictionary::Table* pTab = ctx->getTab();
  int result= NDBT_OK;
  int res;
  bool found_gap = false;
  NdbEventOperation *pOp= createEventOperation(ndb, *pTab);
  Uint64 gci;

  if (pOp == 0)
  {
    g_err << "Failed to createEventOperation" << endl;
    return NDBT_FAILED;
  }

  if (restarter.insertErrorInAllNodes(13036) != 0)
  {
    result = NDBT_FAILED;
    goto cleanup;
  }

  res = ndb->pollEvents(5000);

  if (ndb->getNdbError().code != 0)
  {
    g_err << "pollEvents failed:\n";
    g_err << ndb->getNdbError().code << " "
          << ndb->getNdbError().message << endl;
    result = (ndb->getNdbError().code == 4720)?NDBT_OK:NDBT_FAILED;
    goto cleanup;
  }
  if (res >= 0) {
    NdbEventOperation *tmp;
    while (!found_gap && (tmp= ndb->nextEvent()))
    {
      if (!ndb->isConsistent(gci))
        found_gap = true;
    }
  }
  if (!ndb->isConsistent(gci))
    found_gap = true;
  if (!found_gap)
  {
    g_err << "buffer overflow not detected\n";
    result = NDBT_FAILED;
    goto cleanup;
  }

cleanup:

  if (ndb->dropEventOperation(pOp) != 0) {
    g_err << "dropping event operation failed\n";
    result = NDBT_FAILED;
  }

  return result;
}

int
errorInjectBufferOverflowOnly(NDBT_Context* ctx, NDBT_Step* step)
{
  NdbRestarter restarter;
  assert(ctx->getProperty("Inject_error", (Uint32)0) == 0);
  // Wait for the signal from the listener
  while (ctx->getProperty("Inject_error", (Uint32)0) != 1)
  {
    NdbSleep_SecSleep(1);
  }
  ctx->setProperty("Inject_error", (Uint32)0);

  if (restarter.insertErrorInAllNodes(13036) != 0)
  {
    return NDBT_FAILED;
  }
  while (ctx->getProperty("Found_inconsistency", (Uint32)0) != 1)
  {
    NdbSleep_SecSleep(1);
  }
  ctx->setProperty("Inject_error", (Uint32)0);

  restarter.insertErrorInAllNodes(0); //Remove the injected error
  return NDBT_OK;
}

int
errorInjectStalling(NDBT_Context* ctx, NDBT_Step* step)
{
  Ndb * ndb= GETNDB(step);
  NdbRestarter restarter;
  const NdbDictionary::Table* pTab = ctx->getTab();
  const bool usePollEvents2 = ((rand() % 2) == 0);
  const char* method = (usePollEvents2?
                        "PollEvents2":
                        "PollEvents");

  NdbEventOperation *pOp= createEventOperation(ndb, *pTab);
  int result = NDBT_OK;
  int res = 0;
  bool connected = true;
  uint retries = 100;

  ndbout_c("errorInjectStalling using %s", method);

  if (pOp == 0)
  {
    g_err << "Failed to createEventOperation" << endl;
    return NDBT_FAILED;
  }

  Uint64 curr_gci = 0;
  if (restarter.insertErrorInAllNodes(13037) != 0)
  {
    result = NDBT_FAILED;
    goto cleanup;
  }

  for (int i=0; (i<10) && (curr_gci != NDB_FAILURE_GCI); i++)
  {
    if (usePollEvents2)
    {
      res = ndb->pollEvents2(5000, &curr_gci) > 0;
    }
    else
    {
      res = ndb->pollEvents(5000, &curr_gci) > 0;
    }

    if (ndb->getNdbError().code != 0)
    {
<<<<<<< HEAD
      g_err << "pollEvents failed:\n";
=======
      g_err << method << " failed: \n";
>>>>>>> 19feac36
      g_err << ndb->getNdbError().code << " "
            << ndb->getNdbError().message << endl;
      result = NDBT_FAILED;
      goto cleanup;
    }
  }

  if (curr_gci != NDB_FAILURE_GCI)
  {
<<<<<<< HEAD
    g_err << "pollEvents failed to detect cluster failure:\n";
=======
    g_err << method << " failed to detect cluster failure: \n";
>>>>>>> 19feac36
    result = NDBT_FAILED;
    goto cleanup;
  } 

  if (res > 0) {
    NdbEventOperation *tmp;
    int count = 0;
    while (connected && (tmp= ndb->nextEvent()))
    {
      if (tmp != pOp)
      {
        printf("Found stray NdbEventOperation\n");
        result = NDBT_FAILED;
        goto cleanup;
      }
      switch (tmp->getEventType()) {
      case NdbDictionary::Event::TE_CLUSTER_FAILURE:
        g_err << "Found TE_CLUSTER_FAILURE" << endl;
        connected = false;
        break;
      default:
        count++;
        break;
      }
    }
    if (connected)
    {
      g_err << "failed to detect cluster disconnect\n";
      result = NDBT_FAILED;
      goto cleanup;
    }
  }

  if (ndb->dropEventOperation(pOp) != 0) {
    g_err << "dropping event operation failed\n";
    result = NDBT_FAILED;
  }

  // Reconnect by trying to start a transaction
  while (!connected && retries--)
  {
    HugoTransactions hugoTrans(* ctx->getTab());
    if (hugoTrans.loadTable(ndb, 100) == 0)
    {
      connected = true;
      result = NDBT_OK;
    }
    else
    {
      NdbSleep_MilliSleep(300);
      result = NDBT_FAILED;
    }
  }

  if (!connected)
    g_err << "Failed to reconnect\n";

  // Restart cluster with abort
  if (restarter.restartAll(false, false, true) != 0){
    ctx->stopTest();
    return NDBT_FAILED;
  }

  if (restarter.waitClusterStarted(300) != 0){
    return NDBT_FAILED;
  }

  CHK_NDB_READY(ndb);

  pOp= createEventOperation(ndb, *pTab);

  if (pOp == 0)
  {
    g_err << "Failed to createEventOperation" << endl;
    return NDBT_FAILED;
  }

  // Check that we receive events again
  for (int i=0; (i<10) && (curr_gci == NDB_FAILURE_GCI); i++)
  {
    if (usePollEvents2)
    {
      res = ndb->pollEvents(5000, &curr_gci) > 0;
    }
    else
    {
      res = ndb->pollEvents(5000, &curr_gci) > 0;
    }

    if (ndb->getNdbError().code != 0)
    {
<<<<<<< HEAD
      g_err << "pollEvents failed:\n";
=======
      g_err << method << " failed: \n";
>>>>>>> 19feac36
      g_err << ndb->getNdbError().code << " "
            << ndb->getNdbError().message << endl;
      result = NDBT_FAILED;
      goto cleanup;
    }
  }
  if (curr_gci == NDB_FAILURE_GCI)
  {
    g_err << method << " after restart failed res " << res << " curr_gci " << curr_gci << endl;
    result =  NDBT_FAILED;
  }

cleanup:

  if (ndb->dropEventOperation(pOp) != 0) {
    g_err << "dropping event operation failed\n";
    result = NDBT_FAILED;
  }

  // Stop the other thread
  ctx->stopTest();

  return result;
}

int
checkCanStopAllButOneNodeInGroup(NDBT_Context * ctx, NDBT_Step *step)
{
  NdbRestarter restarter;
  Vector<int> node_groups;
  int replicas;
  restarter.getNodeGroups(node_groups, &replicas);

  if(restarter.getMaxConcurrentNodeFailures() <= replicas - 1)
  {
    printf("SKIPPING - Cluster configuration not supported for this test.\n");
    ctx->stopTest();
    return NDBT_OK;
  }
  return NDBT_OK;
}


int 
runBug33793(NDBT_Context* ctx, NDBT_Step* step)
{
  int loops = ctx->getNumLoops();
  NdbRestarter restarter;

  // This should really wait for applier to start...10s is likely enough
  NdbSleep_SecSleep(10);

  while (loops-- && ctx->isTestStopped() == false)
  {
    int nodeId = restarter.getDbNodeId(rand() % restarter.getNumDbNodes());
    int nodecount = 0;
    int nodes[255];
    printf("nodeid: %u : victims: ", nodeId);
    for (int i = 0; i<restarter.getNumDbNodes(); i++)
    {
      int id = restarter.getDbNodeId(i);
      if (id == nodeId)
        continue;
      
      if (restarter.getNodeGroup(id) == restarter.getNodeGroup(nodeId))
      {
        nodes[nodecount++] = id;
        printf("%u ", id);
        int val2[] = { DumpStateOrd::CmvmiSetRestartOnErrorInsert, 1 };
        if (restarter.dumpStateOneNode(id, val2, 2))
          return NDBT_FAILED;
      }
    }
    printf("\n"); fflush(stdout);

    restarter.insertErrorInNode(nodeId, 13034);
    if (restarter.waitNodesNoStart(nodes, nodecount))
      return NDBT_FAILED;
    
    if (restarter.startNodes(nodes, nodecount))
      return NDBT_FAILED;
    
    if (restarter.waitClusterStarted())
      return NDBT_FAILED;
  }

  ctx->stopTest();  
  return NDBT_OK;
}

static
int
cc(Ndb_cluster_connection** ctx, Ndb** ndb)
{
  Ndb_cluster_connection* xncc = new Ndb_cluster_connection;
  int ret;
  if ((ret = xncc->connect(30, 1, 0)) != 0)
  {
    delete xncc;
    return NDBT_FAILED;
  }

  if ((ret = xncc->wait_until_ready(30, 10)) != 0)
  {
    delete xncc;
    return NDBT_FAILED;
  }

  Ndb* xndb = new Ndb(xncc, "TEST_DB");
  if (xndb->init() != 0)
  {
    delete xndb;
    delete xncc;
    return NDBT_FAILED;
  }

  if (xndb->waitUntilReady(30) != 0)
  {
    delete xndb;
    delete xncc;
    return NDBT_FAILED;
  }

  * ctx = xncc;
  * ndb = xndb;
  return 0;
}

static
NdbEventOperation*
op(Ndb* xndb, const NdbDictionary::Table * table)
{
  char buf[1024];
  sprintf(buf, "%s_EVENT", table->getName());
  NdbEventOperation *pOp;
  pOp = xndb->createEventOperation(buf);
  if ( pOp == NULL )
  {
    g_err << "Event operation creation failed on %s" << buf << endl;
    return 0;
  }

  int n_columns= table->getNoOfColumns();
  NdbRecAttr* recAttr[1024];
  NdbRecAttr* recAttrPre[1024];
  for (int i = 0; i < n_columns; i++) {
    recAttr[i]    = pOp->getValue(table->getColumn(i)->getName());
    recAttrPre[i] = pOp->getPreValue(table->getColumn(i)->getName());
  }

  return pOp;
}

int
runBug34853(NDBT_Context* ctx, NDBT_Step* step)
{
  //int result = NDBT_OK;
  //int loops = ctx->getNumLoops();
  //int records = ctx->getNumRecords();
  //Ndb* pNdb = GETNDB(step);
  NdbRestarter res;

  if (res.getNumDbNodes() < 2)
  {
    return NDBT_OK;
  }

  Ndb_cluster_connection* xncc;
  Ndb* xndb;

  if (cc(&xncc, &xndb))
  {
    return NDBT_FAILED;
  }

  NdbEventOperation* pOp = op(xndb, ctx->getTab());
  if (pOp == 0)
  {
    delete xndb;
    delete xncc;
    return NDBT_FAILED;
  }

  int api = xncc->node_id();
  int nodeId = res.getDbNodeId(rand() % res.getNumDbNodes());
  ndbout_c("stopping %u", nodeId);
  res.restartOneDbNode(nodeId,
                       /** initial */ false,
                       /** nostart */ true,
                       /** abort   */ true);

  ndbout_c("waiting for %u", nodeId);
  res.waitNodesNoStart(&nodeId, 1);

  int dump[2];
  dump[0] = 9004;
  dump[1] = api;
  res.dumpStateOneNode(nodeId, dump, 2);
  res.startNodes(&nodeId, 1);
  ndbout_c("waiting cluster");
  res.waitClusterStarted();

  CHK_NDB_READY(xndb);

  if (pOp->execute())
  { // This starts changes to "start flowing"
    g_err << "execute operation execution failed:\n";
    g_err << pOp->getNdbError().code << " "
	  << pOp->getNdbError().message << endl;
    delete xndb;
    delete xncc;
    return NDBT_FAILED;
  }

  xndb->dropEventOperation(pOp);

  ndbout_c("stopping %u", nodeId);
  res.restartOneDbNode(nodeId,
                       /** initial */ false,
                       /** nostart */ true,
                       /** abort   */ true);

  ndbout_c("waiting for %u", nodeId);
  res.waitNodesNoStart(&nodeId, 1);

  dump[0] = 71;
  dump[1] = 7;
  res.dumpStateOneNode(nodeId, dump, 2);
  res.startNodes(&nodeId, 1);
  ndbout_c("waiting node sp 7");
  res.waitNodesStartPhase(&nodeId, 1, 6);

  delete xndb;
  delete xncc;

  NdbSleep_SecSleep(5); // 3 seconds to open connections. i.e 5 > 3

  dump[0] = 71;
  res.dumpStateOneNode(nodeId, dump, 1);

  res.waitClusterStarted();

  if (cc(&xncc, &xndb))
  {
    return NDBT_FAILED;
  }

  pOp = op(xndb, ctx->getTab());
  if (pOp == 0)
  {
    delete xndb;
    delete xncc;
    return NDBT_FAILED;
  }

  if (pOp->execute())
  { // This starts changes to "start flowing"
    g_err << "execute operation execution failed:\n";
    g_err << pOp->getNdbError().code << " "
	  << pOp->getNdbError().message << endl;
    delete xndb;
    delete xncc;
    return NDBT_FAILED;
  }

  xndb->dropEventOperation(pOp);
  delete xndb;
  delete xncc;
  return NDBT_OK;
}

/** Telco 6.2 **/

int
runNFSubscribe(NDBT_Context* ctx, NDBT_Step* step)
{
  NdbRestarter restarter;

  if (restarter.getNumDbNodes() < 2)
  {
    ctx->stopTest();
    return NDBT_OK;
  }

  int codes[] = {
    6023,  (int)NdbRestarter::NS_NON_MASTER,
    13013, (int)NdbRestarter::NS_RANDOM,
    13019, (int)NdbRestarter::NS_RANDOM,
    13020, (int)NdbRestarter::NS_RANDOM,
    13041, (int)NdbRestarter::NS_RANDOM,
    0
  };
  
  int nr_codes[] = {
    13039,
    13040,
    13042,
    0
  };

  int loops = ctx->getNumLoops();
  while (loops-- && !ctx->isTestStopped())
  {
    int i = 0;
    while (codes[i] != 0)
    {
      int code = codes[i++];
      int nodeId = restarter.getNode((NdbRestarter::NodeSelector)codes[i++]);
      int val2[] = { DumpStateOrd::CmvmiSetRestartOnErrorInsert, 1 };
      if (restarter.dumpStateOneNode(nodeId, val2, 2))
        return NDBT_FAILED;
      
      ndbout_c("Node %u error: %u", nodeId, code);
      if (restarter.insertErrorInNode(nodeId, code))
        return NDBT_FAILED;
      
      if (restarter.waitNodesNoStart(&nodeId, 1))
        return NDBT_FAILED;
      
      if (restarter.startNodes(&nodeId, 1))
        return NDBT_FAILED;
      
      if (restarter.waitClusterStarted())
        return NDBT_FAILED;
    }
    
    int nodeId = restarter.getDbNodeId(rand() % restarter.getNumDbNodes());
    if (restarter.restartOneDbNode(nodeId, false, true, true) != 0)
      return NDBT_FAILED;
    
    if (restarter.waitNodesNoStart(&nodeId, 1))
      return NDBT_FAILED;
    
    i = 0;
    while (nr_codes[i] != 0)
    {
      int val2[] = { DumpStateOrd::CmvmiSetRestartOnErrorInsert, 1 };
      if (restarter.dumpStateOneNode(nodeId, val2, 2))
        return NDBT_FAILED;
      
      ndbout_c("Node %u error: %u", nodeId, nr_codes[i]);
      if (restarter.insertErrorInNode(nodeId, nr_codes[i]))
        return NDBT_FAILED;
      
      if (restarter.startNodes(&nodeId, 1))
        return NDBT_FAILED;

      NdbSleep_SecSleep(3);
      
      if (restarter.waitNodesNoStart(&nodeId, 1))
        return NDBT_FAILED;
      
      i++;
    }
    
    ndbout_c("Done..now starting %u", nodeId);
    if (restarter.startNodes(&nodeId, 1))
      return NDBT_FAILED;
    
    if (restarter.waitClusterStarted())
      return NDBT_FAILED;
  }  

  ctx->stopTest();
  return NDBT_OK;
}

/**
 * None of the standard T* test tables has a character primary key.
 * Thus we need to replace the test table with a table we
 * create ourself for this test case:
 */
int
createCharPKTable(NDBT_Context* ctx, NDBT_Step* step)
{
  const BaseString tabName(ctx->getTab()->getName());
  NdbDictionary::Dictionary* dict = GETNDB(step)->getDictionary();
  dict->dropTable(tabName.c_str());

  NdbDictionary::Table newTab;
  newTab.setName(tabName.c_str());

  // Use a case insensitive charset:
  CHARSET_INFO *charset = get_charset_by_name("latin1_general_ci", MYF(0));
  CHK(charset != NULL, "Failed to locate Charset");

  // Primary key is a char(3)
  NdbDictionary::Column pk;
  pk.setName("Key");
  pk.setType(NdbDictionary::Column::Char);
  pk.setCharset(charset);
  pk.setLength(3);
  pk.setNullable(false);
  pk.setPrimaryKey(true);
  newTab.addColumn(pk);

  // Add columns COL_1 & COL_2
  for (int i=1; i<=2; i++)
  {
    BaseString name;
    NdbDictionary::Column col;
    name.assfmt("COL_%d",i);
    col.setName(name.c_str());
    col.setType(NdbDictionary::Column::Unsigned);
    col.setLength(1);
    col.setNullable(false);
    col.setPrimaryKey(false);
    newTab.addColumn(col);
  }

  CHK(dict->createTable(newTab) == 0, "Table creation failed");
  ctx->setTab(dict->getTable(tabName.c_str()));
  return NDBT_OK;
}

int
dropCharPKTable(NDBT_Context* ctx, NDBT_Step* step)
{
  const NdbDictionary::Table* pTab = ctx->getTab();
  NdbDictionary::Dictionary* dict = GETNDB(step)->getDictionary();
  dict->dropTable(pTab->getName());
  return NDBT_OK;
}

static const char*
getEventName(NdbDictionary::Event::TableEvent type)
{
  return (type == NdbDictionary::Event::TE_INSERT) ? "INSERT"
       : (type == NdbDictionary::Event::TE_DELETE) ? "DELETE"
       : (type == NdbDictionary::Event::TE_UPDATE) ? "UPDATE"
       : "<unknown>";
}

static NdbDictionary::Event::TableEvent
getAnEventType(Ndb* ndb)
{
  int retries = 5;
  while (retries-- > 0)
  {
    if (ndb->pollEvents2(100) > 0)
    {
      NdbEventOperation *pOp;
      if ((pOp= ndb->nextEvent2()) != NULL)
      {
	return pOp->getEventType2();
      }
    }
  }
  return NdbDictionary::Event::TE_EMPTY;
}

static int
verifyEventType(Ndb* ndb,
                NdbDictionary::Event::TableEvent expect_type)
{
  const NdbDictionary::Event::TableEvent type = getAnEventType(ndb);
  if (type == NdbDictionary::Event::TE_EMPTY) {
    ndbout_c("Received no events, expected %s-event", getEventName(expect_type));
    return NDBT_FAILED;
  } else if (type != expect_type) {
    ndbout_c("Received %s-event, expected %s-event",
	     getEventName(type), getEventName(expect_type));
    return NDBT_FAILED;
  }
  return NDBT_OK;
}

static int verifyNoEvents(Ndb* ndb)
{
  const NdbDictionary::Event::TableEvent type = getAnEventType(ndb);
  if (type != NdbDictionary::Event::TE_EMPTY) {
    ndbout_c("Received %s-event, none expected", getEventName(type));
    return NDBT_FAILED;
  }
  return NDBT_OK;
}

static int setTestValues(Ndb* ndb, const NdbDictionary::Table* table,
			 NdbDictionary::Event::TableEvent expect_type
			    = NdbDictionary::Event::TE_UPDATE)
{
  // Set original ['xyz', 1, 2] value, or reset after a test case changed it
  NdbTransaction *pTrans = ndb->startTransaction();
  NdbOperation *pOp = pTrans->getNdbOperation(table->getName());
  CHK(pOp != NULL && pOp->writeTuple() == 0, "Failed to create update operation")
  pOp->equal("Key", "xyz");
  CHK(pOp->setValue("Key", "xyz") == 0, "Failed to setValue('xyz') for PK");
  CHK(pOp->setValue("COL_1", 1) == 0, "Failed to setValue() for COL_1");
  CHK(pOp->setValue("COL_2", 2) == 0, "Failed to setValue() for COL_2");
  CHK(pTrans->execute(Commit) == 0, "Failed to execute");
  pTrans->close();

  if (expect_type == NdbDictionary::Event::TE_EMPTY) {
    CHK(verifyNoEvents(ndb) == NDBT_OK, "Didn't expect any events");
  } else {
    CHK(verifyEventType(ndb, expect_type) == NDBT_OK,
        "Didn't receive the expected event type");
  }
  return NDBT_OK;
}

/**
 * Test intend to test the trigger/event mechanism wrt primary key
 * updates. Note:
 *
 *   - Two primary keys are considder 'equal' if they match according
 *     to the collation comparison rules: E.g. 'xyz' and 'XYZ' are
 *     equal in a case insensitive character set.
 *
 *   - The keys are 'identical' if they are represented by the same
 *     binary value.
 *
 *   - The NDB API allows a PK value to be updated to another 'equal',
 *     but binary different representation of the same key value.
 *     -> Only the PK + updated attributes will be represented in the
 *        UPDATE triggers BEFORE/AFTER values
 *
 *   - Non-equal updates to primary keys need to be performed as a
 *     delete+insert. We will receive DELETE+INSERT triggers for such updates.
 *     -> ALL attributes will be represented in the combined triggers
 *        BEFORE/AFTER values - even if the same values are re-inserted.
 *
 * Note that an assignment is regarded as an 'update'. Thus, any
 * value assigned to should be included in BEFORE/AFTER, even if the
 * values are identical.
 */
int
testPKUpdates(NDBT_Context* ctx, NDBT_Step* step)
{
  class exitGuard {
  public:
    exitGuard(Ndb *ndb, NdbEventOperation *event) : m_ndb(ndb), m_event(event){}
    ~exitGuard() { release(); }
    void release() {
      if (m_event) m_ndb->dropEventOperation(m_event);
      m_event = NULL;
    }
  private:
    Ndb *const m_ndb;
    NdbEventOperation *m_event;
  };

  Ndb* ndb = GETNDB(step);
  const NdbDictionary::Table* table = ctx->getTab();

  // Insert a single row used to test UPDATE-events below
  NdbTransaction *pTrans;
  NdbOperation *pOp;

  // Initial insert of test row used throughout test
  setTestValues(ndb, table, NdbDictionary::Event::TE_EMPTY);

  for (int eventType=0; eventType < 2; eventType++) {
    const bool allowEmptyUpdate = (eventType==0);

    // Create the event for monitoring table changes.
    char buf[1024];
    sprintf(buf, "%s_EVENT", table->getName());
    NdbEventOperation *pEvent = ndb->createEventOperation(buf);
    CHK(pEvent != NULL, "Event operation creation failed");
    pEvent->setAllowEmptyUpdate(allowEmptyUpdate);

    // Automagically drop the event at return if some CHK's NDBT_FAILED
    exitGuard dropAtReturnGuard(ndb, pEvent);

    NdbRecAttr* recAttr[3];
    NdbRecAttr* recAttrPre[3];
    int n_columns = 3;
    for (int i = 0; i < n_columns; i++) {
      recAttr[i]    = pEvent->getValue(table->getColumn(i)->getName());
      CHK(recAttr[i] != NULL, "Event operation getValue() failed");
      recAttrPre[i] = pEvent->getPreValue(table->getColumn(i)->getName());
      CHK(recAttrPre[i] != NULL, "Event operation getPreValue() failed");
    }
    CHK(pEvent->execute() == 0, "Event execution failed");

    // Test using both writeTuple() and updateTuple().
    // Both expected to behave the same (as an update)
    for (int opType=0; opType<2; opType++) {
      const bool writeTuple = (opType == 0);
      if (writeTuple) {
        ndbout << "Test using writeTuple";
      } else {
        ndbout << "Test using updateTuple";
      }
      if (allowEmptyUpdate) {
        ndbout << ", allowEmptyUpdate";
      }
      ndbout << endl;

      //////////////////
      // Pre-fix test, to state the current behavior of tuple updates:
      // setValue(PK, ...) to an 'equal' value should be allowed.
      // Setting a completely different value should be catched when executing.
      CHK(setTestValues(ndb, table) == NDBT_OK, "Failed to set test values");
      CHK(pTrans = ndb->startTransaction(), "Failed to startTransaction()");
      pOp = pTrans->getNdbOperation(table->getName());
      CHK(pOp != NULL, "Failed to create operation");
      if (writeTuple) {
        CHK(pOp->writeTuple() == 0, "Failed to create write operation");
      } else {
        CHK(pOp->updateTuple() == 0, "Failed to create update operation");
      }
      CHK(pOp->equal("Key", "xyz") == 0, "Failed to specify 'Key'");
      CHK(pOp->setValue("Key", "xyz") == 0,
          "Update of PK column to an identical value failed");
      CHK(pTrans->execute(Commit) == 0, "Failed to execute");
      pTrans->close();
      // Is an empty update which may be ignore:
      if (allowEmptyUpdate) {
        CHK(verifyEventType(ndb, NdbDictionary::Event::TE_UPDATE) == NDBT_OK,
            "Didn't receive the expected UPDATE-event");
      } else {
        CHK(verifyNoEvents(ndb) == NDBT_OK, "Didn't expect any events");
      }

      // Update to unequal values should fail when executed on the data nodes.
      // (Not as part of defining the setValue())
      CHK(setTestValues(ndb, table) == NDBT_OK, "Failed to set test values");
      CHK(pTrans = ndb->startTransaction(), "Failed to startTransaction()");
      pOp = pTrans->getNdbOperation(table->getName());
      CHK(pOp != NULL, "Failed to create operation");
      if (writeTuple) {
        CHK(pOp->writeTuple() == 0, "Failed to create write operation");
      } else {
        CHK(pOp->updateTuple() == 0, "Failed to create update operation");
      }
      CHK(pOp->equal("Key", "xyz") == 0, "Failed to specify 'Key'");
      CHK(pOp->setValue("Key", "XXX") == 0,
          "Failed to set a changed PK value - not fail until execute");
      CHK(pTrans->execute(Commit) != 0, "PK value changed, Execute expected to fail");
      CHK(pTrans->getNdbError().code == 897, "Unexpected error code");
      pTrans->close();
      CHK(verifyNoEvents(ndb) == NDBT_OK, "Didn't expect any events");

      // Update PK 'xyz' -> 'XYZ', ): an 'equal' value
      CHK(setTestValues(ndb, table) == NDBT_OK, "Failed to set test values");
      CHK(pTrans = ndb->startTransaction(), "Failed to startTransaction()");
      pOp = pTrans->getNdbOperation(table->getName());
      CHK(pOp != NULL, "Failed to create operation");
      if (writeTuple) {
        CHK(pOp->writeTuple() == 0, "Failed to create write operation");
      } else {
        CHK(pOp->updateTuple() == 0, "Failed to create update operation");
      }
      CHK(pOp->equal("Key", "xyz") == 0, "Failed to specify 'Key'");
      CHK(pOp->setValue("Key", "XYZ") == 0,
	  "Update of PK column to an 'equal' value failed");
      CHK(pTrans->execute(Commit) == 0, "Failed to execute");
      pTrans->close();
      CHK(verifyEventType(ndb, NdbDictionary::Event::TE_UPDATE) == NDBT_OK,
          "Didn't receive the expected UPDATE-event");

      /////////////////
      // Update non-PK columns, test that BEFORE-AFTER values of *only*
      // the PK and updated COL_1-column is sent back in UPDATE-event
      CHK(setTestValues(ndb, table) == NDBT_OK, "Failed to set test values");
      CHK(pTrans = ndb->startTransaction(), "Failed to startTransaction()");
      pOp = pTrans->getNdbOperation(table->getName());
      CHK(pOp != NULL, "Failed to create operation");
      if (writeTuple) {
        CHK(pOp->writeTuple() == 0, "Failed to create write operation");
      } else {
        CHK(pOp->updateTuple() == 0, "Failed to create update operation");
      }
      CHK(pOp->equal("Key", "xyz") == 0, "Failed to specify 'Key'");
      CHK(pOp->setValue("COL_1", 0) == 0, "Failed to setValue() for COL_1");
      CHK(pTrans->execute(Commit) == 0, "Failed to execute");
      pTrans->close();
      CHK(verifyEventType(ndb, NdbDictionary::Event::TE_UPDATE) == NDBT_OK,
        "Didn't receive the expected UPDATE-event");

      // Verify PK1 value received and both BEFORE and AFTER being 'xyz'.
      CHK(recAttrPre[0]->isNULL() == 0 && !memcmp(recAttrPre[0]->aRef(), "xyz", 3),
          "Before PK-value was not 'xyz'");
      CHK(recAttr[0]->isNULL() == 0 && !memcmp(recAttr[0]->aRef(), "xyz", 3),
          "After PK-value was not 'xyz'");

      // Only COL_1 value of non-PK's in before/after-values
      // ... COL_2 didn't change and should be undefined!
      CHK(recAttrPre[1]->isNULL() == 0 && recAttrPre[1]->int32_value() == 1 &&
          recAttr[1]->isNULL() == 0  && recAttr[1]->int32_value() == 0,
          "COL_1-value update '1->0' not reflected by UPDATE-event");
      CHK(recAttrPre[2]->isNULL() == -1 && recAttr[2]->isNULL() == -1,
          "COL_2-value should be 'UNDEFINED'");
      CHK(verifyNoEvents(ndb) == NDBT_OK, "Expected only a single UPDATE-event");

      //////////////
      // Update PK to the equal value 'XYZ', and COL_1 1->0 as above.
      // Still only the updated PK and COL_1 values should be present.
      CHK(setTestValues(ndb, table) == NDBT_OK, "Failed to set test values");
      CHK(pTrans = ndb->startTransaction(), "Failed to startTransaction()");
      pOp = pTrans->getNdbOperation(table->getName());
      CHK(pOp != NULL, "Failed to create operation");
      if (writeTuple) {
        CHK(pOp->writeTuple() == 0, "Failed to create write operation");
      } else {
        CHK(pOp->updateTuple() == 0, "Failed to create update operation");
      }
      CHK(pOp->equal("Key", "xyz") == 0, "Failed to specify 'Key'");
      CHK(pOp->setValue("Key", "XYZ") == 0,
	  "Update of PK column to an 'equal' value failed");
      CHK(pOp->setValue("COL_1", 0) == 0, "Failed to setValue() for COL_1");
      CHK(pTrans->execute(Commit) == 0, "Failed to execute");
      pTrans->close();
      CHK(verifyEventType(ndb, NdbDictionary::Event::TE_UPDATE) == NDBT_OK,
          "Didn't receive the expected UPDATE-event");

      // Verify PK value received and updated 'xyz' -> 'XYZ'
      CHK(recAttrPre[0]->isNULL() == 0 && !memcmp(recAttrPre[0]->aRef(), "xyz", 3),
          "Before PK-value was not 'xyz'");
      CHK(recAttr[0]->isNULL() == 0 && !memcmp(recAttr[0]->aRef(), "XYZ", 3),
          "After PK-value was not 'XYZ'");

      // Only COL_1 value of non-PK's in before/after-values
      // ... COL_2 didn't change and should be undefined!
      CHK(recAttrPre[1]->isNULL() == 0 && recAttrPre[1]->int32_value() == 1 &&
          recAttr[1]->isNULL() == 0  && recAttr[1]->int32_value() == 0,
          "COL_1-value update '1->0' not reflected by UPDATE-event");
      CHK(recAttrPre[2]->isNULL() == -1 && recAttr[2]->isNULL() == -1,
          "COL_2-value should be 'UNDEFINED'");
      CHK(verifyNoEvents(ndb) == NDBT_OK, "Expected only a single UPDATE-event");
    } // for updateTuple and writeTuple()

    ////////////////////////////////////
    // Updates to PK values may also be executed as DELETE+INSERT
    //   1. If there is a real change to an unequal value, then a
    //      delete+insert is *required*
    //   2. As an alternative to an update, if an identical or equal
    //      PK value is re-inserted.
    //
    // In case of 1.) we will expect to see DELETE+INSERT triggers,
    // while for 2.) an UPDATE trigger will be received.
    // (With all attr-values in before/after-values, including the PK
    //  before value)

    //////////////
    // An DELETE+INSERT 'Update' of PK to an 'equal' value.
    // Identical values are re-inserted for COL's.
    // (Could have been performed with an updateTuple() as well)
    //
    // Expect an UPDATE trigger with the *full* value sets.
    CHK(setTestValues(ndb, table) == NDBT_OK, "Failed to set test values");
    CHK(pTrans = ndb->startTransaction(), "Failed to startTransaction()");
    pOp = pTrans->getNdbOperation(table->getName());
    CHK(pOp != NULL && pOp->deleteTuple() == 0, "Failed to create delete operation")
    CHK(pOp->equal("Key", "xyz") == 0, "Failed to specify 'Key'");
    pOp = pTrans->getNdbOperation(table->getName());
    CHK(pOp != NULL && pOp->insertTuple() == 0, "Failed to create re-insert operation")
    CHK(pOp->setValue("Key","XYZ") == 0, "Failed to INSERT('XYZ')");
    CHK(pOp->setValue("COL_1", 1) == 0, "Failed to setValue() for COL_1");
    CHK(pOp->setValue("COL_2", 2) == 0, "Failed to setValue() for COL_2");
    CHK(pTrans->execute(Commit) == 0, "Failed to execute");
    pTrans->close();

    // Verify that we receive an UPDATE events, containing all attribute values.
    // Note that even if the same COL_* values are re-inserted, and as such
    // not 'updated', we always need to send the full tuple values as part of
    // the delete+insert 'protocol'.
    CHK(verifyEventType(ndb, NdbDictionary::Event::TE_UPDATE) == NDBT_OK,
        "Didn't receive the expected UPDATE-event");

    // Verify that key change 'xyz' -> 'XYZ' is reflected
    CHK(recAttrPre[0]->isNULL() == 0 && !memcmp(recAttrPre[0]->aRef(), "xyz", 3),
        "Before PK-value was not 'xyz'");
    CHK(recAttr[0]->isNULL() == 0 && !memcmp(recAttr[0]->aRef(), "XYZ", 3),
        "After PK-value was not 'XYZ'");

    // COL's values are present, even if they didn't change
    CHK(recAttrPre[1]->isNULL() == 0 && recAttrPre[1]->int32_value() == 1,
        "Before COL_1-value was not '1'");
    CHK(recAttrPre[2]->isNULL() == 0 && recAttrPre[2]->int32_value() == 2,
        "Before COL_2-value was not '2'");
    CHK(recAttr[1]->isNULL() == 0 && recAttr[1]->int32_value() == 1,
        "After COL_1-value was not '1'");
    CHK(recAttr[2]->isNULL() == 0 && recAttr[2]->int32_value() == 2,
        "After COL_2-value was not '2'");
    CHK(verifyNoEvents(ndb) == NDBT_OK,
        "Too many events, expected only an UPDATE");

    ///////////////////////////////////////////////////
    // A DELETE+INSERT 'PK-NOOP-update'-> the same 'xyz' PK-value is re-inserted.
    // As both the PK and all COL_* values are assigned to, we expect to
    // still see all attributes in the returned values, even if being identical.
    CHK(setTestValues(ndb, table) == NDBT_OK, "Failed to set test values");
    CHK(pTrans = ndb->startTransaction(), "Failed to startTransaction()");
    pOp = pTrans->getNdbOperation(table->getName());
    CHK(pOp != NULL && pOp->deleteTuple() == 0,
        "Failed to create delete operation")
    CHK(pOp->equal("Key", "xyz") == 0, "Failed to specify 'Key'");
    pOp = pTrans->getNdbOperation(table->getName());
    CHK(pOp != NULL && pOp->insertTuple() == 0,
        "Failed to create re-insert operation")
    CHK(pOp->setValue("Key","xyz") == 0, "Failed to re-INSERT('xyz')");
    CHK(pOp->setValue("COL_1", 1) == 0, "Failed to setValue() for COL_1");
    CHK(pOp->setValue("COL_2", 2) == 0, "Failed to setValue() for COL_2");
    CHK(pTrans->execute(Commit) == 0, "Failed to execute");
    pTrans->close();

    // Note: we do not filter away identical re-inserted as NOOPs !!
    CHK(verifyEventType(ndb, NdbDictionary::Event::TE_UPDATE) == NDBT_OK,
        "Didn't receive the expected UPDATE-event");

    // PK is always received, but shouldn't update:
    CHK(recAttrPre[0]->isNULL() == 0 && !memcmp(recAttrPre[0]->aRef(), "xyz", 3),
        "Before PK-value was not 'xyz'");
    CHK(recAttr[0]->isNULL() == 0 && !memcmp(recAttr[0]->aRef(), "xyz", 3),
        "After PK-value was not 'xyz'");

    // COL's values are present, even if they didn't change
    CHK(recAttrPre[1]->isNULL() == 0 && recAttrPre[1]->int32_value() == 1,
        "Before COL_1-value was not '1'");
    CHK(recAttrPre[2]->isNULL() == 0 && recAttrPre[2]->int32_value() == 2,
        "Before COL_2-value was not '2'");
    CHK(recAttr[1]->isNULL() == 0 && recAttr[1]->int32_value() == 1,
        "After COL_1-value was not '1'");
    CHK(recAttr[2]->isNULL() == 0 && recAttr[2]->int32_value() == 2,
        "After COL_2-value was not '2'");

    CHK(verifyNoEvents(ndb) == NDBT_OK,
        "Too many events, expected only an UPDATE");

    ///////////////////////////////////////////////////
    // An DELETE+INSERT 'Update' of PK to an non-'equal' PK-value.
    // Identical values are re-inserted for the COL's.
    //
    // Such PK-updates can not be represented with an update operation
    // as an alternative ): Expect seperate DELETE+INSERT triggers with
    // the full value sets.
    CHK(setTestValues(ndb, table) == NDBT_OK, "Failed to set test values");
    CHK(pTrans = ndb->startTransaction(), "Failed to startTransaction()");
    pOp = pTrans->getNdbOperation(table->getName());
    CHK(pOp != NULL && pOp->deleteTuple() == 0, "Failed to create delete operation")
    CHK(pOp->equal("Key", "xyz") == 0, "Failed to specify 'Key'");
    pOp = pTrans->getNdbOperation(table->getName());
    CHK(pOp != NULL && pOp->insertTuple() == 0, "Failed to create re-insert operation")
    CHK(pOp->setValue("Key","XXX") == 0, "Failed to INSERT('XXX')");
    CHK(pOp->setValue("COL_1", 1) == 0, "Failed to setValue() for COL_1");
    CHK(pOp->setValue("COL_2", 2) == 0, "Failed to setValue() for COL_2");
    CHK(pTrans->execute(Commit) == 0, "Failed to execute");
    pTrans->close();

    // Verify that we receive both an INSERT and a DELETE trigger.
    // They can come in any order as the triggers may not be fired
    // from the same data node.
    NdbDictionary::Event::TableEvent type = getAnEventType(ndb);
    if (type == NdbDictionary::Event::TE_DELETE) {
      CHK(recAttrPre[0]->isNULL() == 0 && !memcmp(recAttrPre[0]->aRef(), "xyz", 3),
          "Deleted before PK-value was not 'xyz'");
      CHK(recAttrPre[1]->isNULL() == 0 && recAttrPre[1]->int32_value() == 1,
          "Before COL_1-value was not '1'");
      CHK(recAttrPre[2]->isNULL() == 0 && recAttrPre[2]->int32_value() == 2,
          "Before COL_2-value was not '2'");

      CHK(verifyEventType(ndb, NdbDictionary::Event::TE_INSERT) == NDBT_OK,
          "Didn't receive the expected DELETE+INSERT-events");
      CHK(recAttr[0]->isNULL() == 0 && !memcmp(recAttr[0]->aRef(), "XXX", 3),
          "Inserted after PK-value was not 'XXX'");
      CHK(recAttr[1]->isNULL() == 0 && recAttr[1]->int32_value() == 1,
          "After COL_1-value was not '1'");
      CHK(recAttr[2]->isNULL() == 0 && recAttr[2]->int32_value() == 2,
          "After COL_2-value was not '2'");
    } else if (type == NdbDictionary::Event::TE_INSERT) {
      CHK(recAttr[0]->isNULL() == 0 && !memcmp(recAttr[0]->aRef(), "XXX", 3),
          "Inserted after PK-value was not 'XXX'");
      CHK(recAttr[1]->isNULL() == 0 && recAttr[1]->int32_value() == 1,
          "After COL_1-value was not '1'");
      CHK(recAttr[2]->isNULL() == 0 && recAttr[2]->int32_value() == 2,
          "After COL_2-value was not '2'");

      CHK(verifyEventType(ndb, NdbDictionary::Event::TE_DELETE) == NDBT_OK,
          "Didn't receive the expected INSERT+DELETE-events");
      CHK(recAttrPre[0]->isNULL() == 0 && !memcmp(recAttrPre[0]->aRef(), "xyz", 3),
          "Deleted before PK-value was not 'xyz'");
      CHK(recAttrPre[1]->isNULL() == 0 && recAttrPre[1]->int32_value() == 1,
          "Before COL_1-value was not '1'");
      CHK(recAttrPre[2]->isNULL() == 0 && recAttrPre[2]->int32_value() == 2,
          "Before COL_2-value was not '2'");
    } else {
      CHK(false, "Didn't receive the expected DELETE+INSERT-events");
    }
    CHK(verifyNoEvents(ndb) == NDBT_OK,
        "Too many events, expected only an UPDATE");

    // Delete the 'XXX' row before we can continue.
    // Not a part of the test case as such.
    CHK(pTrans = ndb->startTransaction(), "Failed to startTransaction()");
    pOp = pTrans->getNdbOperation(table->getName());
    CHK(pOp != NULL && pOp->deleteTuple() == 0, "Failed to create delete operation")
    CHK(pOp->equal("Key", "XXX") == 0, "Failed to specify 'Key'");
    CHK(pTrans->execute(Commit) == 0, "Failed to execute");
    pTrans->close();
    CHK(verifyEventType(ndb, NdbDictionary::Event::TE_DELETE) == NDBT_OK,
        "Didn't receive the expected DELETE-event");
    CHK(setTestValues(ndb, table, NdbDictionary::Event::TE_INSERT) == NDBT_OK,
        "Failed to set test values");

    ///////////////////////////////////////////////////
    // Extend the previous DELETE+INSERT test case:
    //  - Update the PK to a non-equal value, the update it back
    //    to original vales.
    //  - Both updates need to be issued as delete+insert's.
    //  - As the temporary inserted non-equal PK value is deleted
    //    by the 2'nd update -> no visible change in txn -> no trigger!
    //  - Change to original PK-value is a NOOP change wrt txn.
    //    -> expect a single UPDATE Trigger with identical before/after values
    CHK(setTestValues(ndb, table) == NDBT_OK, "Failed to set test values");
    CHK(pTrans = ndb->startTransaction(), "Failed to startTransaction()");
    // 1'th update of PK value(xyz -> XXX) as above
    pOp = pTrans->getNdbOperation(table->getName());
    CHK(pOp != NULL && pOp->deleteTuple() == 0, "Failed to create delete operation")
    CHK(pOp->equal("Key", "xyz") == 0, "Failed to specify 'Key'");
    pOp = pTrans->getNdbOperation(table->getName());
    CHK(pOp != NULL && pOp->insertTuple() == 0, "Failed to create re-insert operation")
    CHK(pOp->setValue("Key","XXX") == 0, "Failed to INSERT('XXX')");
    CHK(pOp->setValue("COL_1", 1) == 0, "Failed to setValue() for COL_1");
    CHK(pOp->setValue("COL_2", 2) == 0, "Failed to setValue() for COL_2");

    // 2'nd update of PK-value(XXX -> xyz) back to original values
    pOp = pTrans->getNdbOperation(table->getName());
    CHK(pOp != NULL && pOp->deleteTuple() == 0, "Failed to create delete operation")
    CHK(pOp->equal("Key", "XXX") == 0, "Failed to specify 'Key'");
    pOp = pTrans->getNdbOperation(table->getName());
    CHK(pOp != NULL && pOp->insertTuple() == 0, "Failed to create re-insert operation")
    CHK(pOp->setValue("Key","xyz") == 0, "Failed to re-INSERT('xyz')");
    CHK(pOp->setValue("COL_1", 1) == 0, "Failed to setValue() for COL_1");
    CHK(pOp->setValue("COL_2", 2) == 0, "Failed to setValue() for COL_2");
    CHK(pTrans->execute(Commit) == 0, "Failed to execute");
    pTrans->close();

    CHK(verifyEventType(ndb, NdbDictionary::Event::TE_UPDATE) == NDBT_OK,
        "Didn't receive the expected UPDATE-event");

    // PK is always received, no PK-values should have changed:
    CHK(recAttrPre[0]->isNULL() == 0 && !memcmp(recAttrPre[0]->aRef(), "xyz", 3),
        "Before PK-value was not 'xyz'");
    CHK(recAttr[0]->isNULL() == 0 && !memcmp(recAttr[0]->aRef(), "xyz", 3),
        "After PK-value was not 'xyz'");

    // COL's values are present, even if they didn't change
    CHK(recAttrPre[1]->isNULL() == 0 && recAttrPre[1]->int32_value() == 1,
        "Before COL_1-value was not '1'");
    CHK(recAttrPre[2]->isNULL() == 0 && recAttrPre[2]->int32_value() == 2,
        "Before COL_2-value was not '2'");
    CHK(recAttr[1]->isNULL() == 0 && recAttr[1]->int32_value() == 1,
        "After COL_1-value was not '1'");
    CHK(recAttr[2]->isNULL() == 0 && recAttr[2]->int32_value() == 2,
        "After COL_2-value was not '2'");

    CHK(verifyNoEvents(ndb) == NDBT_OK,
        "Too many events, expected only an UPDATE");

    dropAtReturnGuard.release();
  }
  return NDBT_OK;
}
///////////////////////////

int
runBug35208_createTable(NDBT_Context* ctx, NDBT_Step* step)
{
  NdbDictionary::Table tab = *ctx->getTab();

  while (tab.getNoOfColumns() < 100)
  {
    BaseString name;
    NdbDictionary::Column col;
    name.assfmt("COL_%d", tab.getNoOfColumns());
    col.setName(name.c_str());
    col.setType(NdbDictionary::Column::Unsigned);
    col.setLength(1);
    col.setNullable(false);
    col.setPrimaryKey(false);
    tab.addColumn(col);
  }

  NdbDictionary::Dictionary* dict = GETNDB(step)->getDictionary();
  dict->dropTable(tab.getName());
  dict->createTable(tab);

  const NdbDictionary::Table* pTab = dict->getTable(tab.getName());
  ctx->setTab(pTab);

  return NDBT_OK;
}

#define UPDATE_COL 66

int
runBug35208(NDBT_Context* ctx, NDBT_Step* step)
{
  Ndb* ndb= GETNDB(step);
  const NdbDictionary::Table * table= ctx->getTab();

  char buf[1024];
  sprintf(buf, "%s_EVENT", table->getName());
  NdbEventOperation *pOp = ndb->createEventOperation(buf);
  if ( pOp == NULL ) {
    g_err << "Event operation creation failed on %s" << buf << endl;
    return NDBT_FAILED;
  }

  int result = NDBT_OK;
  HugoTransactions hugoTrans(* table);

  char col[100];
  BaseString::snprintf(col, sizeof(col), "COL_%u", UPDATE_COL);

  int i;
  int n_columns= table->getNoOfColumns();
  NdbRecAttr* recAttr[1024];
  NdbRecAttr* recAttrPre[1024];
  for (i = 0; i < n_columns; i++) {
    recAttr[i]    = pOp->getValue(table->getColumn(i)->getName());
    recAttrPre[i] = pOp->getPreValue(table->getColumn(i)->getName());
  }

  if (pOp->execute())
  { // This starts changes to "start flowing"
    g_err << "execute operation execution failed:\n";
    g_err << pOp->getNdbError().code << " "
	  << pOp->getNdbError().message << endl;
    goto err;
  }

  hugoTrans.loadTable(GETNDB(step), ctx->getNumRecords());

  for (int i = 0; i<ctx->getNumLoops(); i++)
  {
    ndbout_c("testing %u updates", (i + 1));
    NdbTransaction* pTrans = ndb->startTransaction();
    for (int m = 0; m<(i+1); m++)
    {
      for (int r = 0; r<ctx->getNumRecords(); r++)
      {
        NdbOperation* pOp = pTrans->getNdbOperation(table->getName());
        pOp->updateTuple();
        HugoOperations hop(* table);
        hop.equalForRow(pOp, r);
        pOp->setValue(col, rand());
      }
      if (pTrans->execute(NoCommit) != 0)
      {
        ndbout << pTrans->getNdbError() << endl;
        goto err;
      }
    }
    if (pTrans->execute(Commit) != 0)
    {
      ndbout << pTrans->getNdbError() << endl;
      goto err;
    }

    Uint64 gci;
    pTrans->getGCI(&gci);
    ndbout_c("set(LastGCI_hi): %u/%u",
             Uint32(gci >> 32),
             Uint32(gci));
    ctx->setProperty("LastGCI_lo", Uint32(gci));
    ctx->setProperty("LastGCI_hi", Uint32(gci >> 32));
    if(ctx->getPropertyWait("LastGCI_hi", ~(Uint32)0))
    {
      g_err << "FAIL " << __LINE__ << endl;
      goto err;
    }

    Uint32 bug = 0;
    Uint32 cnt = 0;
    Uint64 curr_gci = 0;
    while(curr_gci <= gci)
    {
      ndb->pollEvents(100, &curr_gci);
      NdbEventOperation* tmp = 0;
      while ((tmp= ndb->nextEvent()) != 0)
      {
        if (tmp->getEventType() == NdbDictionary::Event::TE_UPDATE)
        {
          cnt++;
          bool first = true;
          for (int c = 0; c<table->getNoOfColumns(); c++)
          {
            if (recAttr[c]->isNULL() >= 0)
            {
              /**
               * Column has value...it should be PK or column we updated
               */
              if (c != UPDATE_COL &&
                  table->getColumn(c)->getPrimaryKey() == false)
              {
                bug++;
                if (first)
                {
                  first = false;
                  printf("Detect (incorrect) update value for: ");
                }
                printf("%u ", c);
                result = NDBT_FAILED;
              }
            }
          }
          if (!first)
            printf("\n");
        }
      }
    }
    ndbout_c("found %u updates bugs: %u", cnt, bug);
  }

  ndb->dropEventOperation(pOp);
  ctx->stopTest();

  return result;

err:
  ndb->dropEventOperation(pOp);

  return NDBT_FAILED;
}



/** Telco 6.3 **/

int
runBug37279(NDBT_Context* ctx, NDBT_Step* step)
{
  NdbRestarter res;
  if (res.getNumDbNodes() < 2)
  {
    ctx->stopTest();
    return NDBT_OK;
  }

  if (runCreateEvent(ctx, step))
  {
    return NDBT_FAILED;
  }
  
  Ndb* pNdb = GETNDB(step);
  NdbDictionary::Dictionary* dict = pNdb->getDictionary();
  
  const NdbDictionary::Table* tab = dict->getTable(ctx->getTab()->getName());
  //const NdbDictionary::Table* org = tab;
  NdbEventOperation* pOp0 = createEventOperation(pNdb, *tab);
  
  if (pOp0 == 0)
  {
    return NDBT_FAILED;
  }
  
  {
    Ndb* ndb = new Ndb(&ctx->m_cluster_connection, "TEST_DB");
    if (ndb->init() != 0)
    {
      delete ndb;
      ndbout_c("here: %u", __LINE__);
      return NDBT_FAILED;
    }
    
    if (ndb->waitUntilReady(30) != 0)
    {
      delete ndb;
      ndbout_c("here: %u", __LINE__);
      return NDBT_FAILED;
    }
    
    ndb->getDictionary()->dropTable(tab->getName());
    delete ndb;
  }
  
  int nodeId = res.getDbNodeId(rand() % res.getNumDbNodes());
  ndbout_c("stopping %u", nodeId);
  res.restartOneDbNode(nodeId,
                       /** initial */ false,
                       /** nostart */ false,
                       /** abort   */ true);
  if (res.waitClusterStarted())
  {
    return NDBT_FAILED;
  }

  CHK_NDB_READY(pNdb);
  
  pNdb->dropEventOperation(pOp0);
  runDropEvent(ctx, step);

  return NDBT_OK;
}

int
runBug37338(NDBT_Context* ctx, NDBT_Step* step)
{
  NdbRestarter res;
  if (res.getNumDbNodes() < 2)
  {
    ctx->stopTest();
    return NDBT_OK;
  }

  int nodeId = res.getDbNodeId(rand() % res.getNumDbNodes());

  Ndb* pNdb = GETNDB(step);
  NdbDictionary::Dictionary* dict = pNdb->getDictionary();
  const NdbDictionary::Table* tab = dict->getTable(ctx->getTab()->getName());

  const char * name = "BugXXX";
  NdbDictionary::Table copy = * tab;
  copy.setName(name);
  dict->dropTable(name);

  for (int i = 0; i<ctx->getNumLoops(); i++)
  {
    Ndb* ndb0;
    Ndb_cluster_connection *con0;
    NdbEventOperation* pOp0;
    NdbDictionary::Dictionary * dict0;

    CHK(cc(&con0, &ndb0) == 0, "Establishing new cluster connection failed");
    dict0 = ndb0->getDictionary();
    if (dict0->createTable(copy) != 0)
    {
      ndbout << dict0->getNdbError() << endl;
      return NDBT_FAILED;
    }

    const NdbDictionary::Table * copyptr = dict0->getTable(name);
    if (copyptr == 0)
    {
      return NDBT_FAILED;
    }
    createEvent(ndb0, *copyptr, ctx);
    pOp0 = createEventOperation(ndb0, *copyptr);
    dict0 = ndb0->getDictionary();dict->dropTable(name);
    
    res.restartOneDbNode(nodeId,
                         /** initial */ false,
                         /** nostart */ true,
                         /** abort   */ true);
    
    res.waitNodesNoStart(&nodeId, 1);
    res.startNodes(&nodeId, 1);
    if (res.waitClusterStarted())
    {
      return NDBT_FAILED;
    }
    
    CHK_NDB_READY(ndb0);
  
    ndb0->dropEventOperation(pOp0);
    
    delete ndb0;
    delete con0;
  }
  
  return NDBT_OK;
}

int
runBug37442(NDBT_Context* ctx, NDBT_Step* step)
{
  NdbRestarter res;
  if (res.getNumDbNodes() < 2)
  {
    ctx->stopTest();
    return NDBT_OK;
  }

  int nodeId = res.getDbNodeId(rand() % res.getNumDbNodes());

  Ndb* pNdb = GETNDB(step);
  NdbDictionary::Dictionary* dict = pNdb->getDictionary();
  const NdbDictionary::Table* tab = dict->getTable(ctx->getTab()->getName());

  if (runCreateEvent(ctx, step))
  {
    return NDBT_FAILED;
  }
  
  for (int i = 0; i<ctx->getNumLoops(); i++)
  {
    NdbEventOperation * pOp = createEventOperation(GETNDB(step), *tab);
    
    res.restartOneDbNode(nodeId,
                         /** initial */ false,
                         /** nostart */ true,
                         /** abort   */ true);
    
    res.waitNodesNoStart(&nodeId, 1);

    GETNDB(step)->dropEventOperation(pOp);
    
    res.startNodes(&nodeId, 1);
    if (res.waitClusterStarted())
    {
      return NDBT_FAILED;
    }
    CHK_NDB_READY(GETNDB(step));
  }

  runDropEvent(ctx, step);
  
  return NDBT_OK;
}

const NdbDictionary::Table* createBoringTable(const char* name, Ndb* pNdb)
{
  NdbDictionary::Table tab;

  tab.setName(name);

  NdbDictionary::Column pk;
  pk.setName("Key");
  pk.setType(NdbDictionary::Column::Unsigned);
  pk.setLength(1); 
  pk.setNullable(false);
  pk.setPrimaryKey(true);
  tab.addColumn(pk);

  NdbDictionary::Column attr;
  attr.setName("Attr");
  attr.setType(NdbDictionary::Column::Unsigned);
  attr.setLength(1);
  attr.setNullable(true);
  attr.setPrimaryKey(false);
  tab.addColumn(attr);
  
  pNdb->getDictionary()->dropTable(tab.getName());
  if(pNdb->getDictionary()->createTable(tab) == 0)
  {
    ndbout << (NDBT_Table&)tab << endl;
    return pNdb->getDictionary()->getTable(tab.getName());
  }
  
  ndbout << "Table create failed, err : " << 
    pNdb->getDictionary()->getNdbError().code << endl;
  
  return NULL;
}

/* Types of operation which can be tagged via 'setAnyValue */
enum OpTypes {Insert, Update, Write, Delete, EndOfOpTypes};

/** 
 * executeOps
 * Generate a number of PK operations of the supplied type
 * using the passed operation options and setting the
 * anyValue tag
 */
int
executeOps(Ndb* pNdb,
           const NdbDictionary::Table* tab,
           OpTypes op, 
           Uint32 rowCount,
           Uint32 keyOffset,
           Uint32 anyValueOffset,
           NdbOperation::OperationOptions opts)
{
  NdbTransaction* trans= pNdb->startTransaction();
  const NdbRecord* record= tab->getDefaultRecord();

  char RowBuf[16];
  Uint32* keyPtr= (Uint32*) NdbDictionary::getValuePtr(record,
                                                       RowBuf,
                                                       0);
  Uint32* attrPtr= (Uint32*) NdbDictionary::getValuePtr(record,
                                                       RowBuf,
                                                       1);

  for (Uint32 i=keyOffset; i < (keyOffset + rowCount); i++)
  {
    memcpy(keyPtr, &i, sizeof(i));
    memcpy(attrPtr, &i, sizeof(i));
    opts.optionsPresent |= NdbOperation::OperationOptions::OO_ANYVALUE;
    opts.anyValue= anyValueOffset + i;
    bool allowInterpreted= 
      (op == Update) ||
      (op == Delete);

    if (!allowInterpreted)
      opts.optionsPresent &= 
        ~ (Uint64) NdbOperation::OperationOptions::OO_INTERPRETED;

    switch (op) {
    case Insert : 
      if (trans->insertTuple(record, 
                             RowBuf, 
                             NULL,
                             &opts, 
                             sizeof(opts)) == NULL)
      {
        g_err << "Can't create operation : " <<
          trans->getNdbError().code << endl;
        return NDBT_FAILED;
      }
      break;
    case Update :
      if (trans->updateTuple(record,
                             RowBuf,
                             record,
                             RowBuf,
                             NULL,
                             &opts,
                             sizeof(opts)) == NULL)
      {
        g_err << "Can't create operation : " <<
          trans->getNdbError().code << endl;
        return NDBT_FAILED;
      }
      break;
    case Write : 
      if (trans->writeTuple(record,
                            RowBuf,
                            record,
                            RowBuf,
                            NULL,
                            &opts,
                            sizeof(opts)) == NULL)
      {
        g_err << "Can't create operation : " <<
          trans->getNdbError().code << endl;
        return NDBT_FAILED;
      }
      break;
    case Delete : 
      if (trans->deleteTuple(record,
                             RowBuf,
                             record,
                             NULL,
                             NULL,
                             &opts,
                             sizeof(opts)) == NULL)
      {
        g_err << "Can't create operation : " <<
          trans->getNdbError().code << endl;
        return NDBT_FAILED;
      }
      break;
    default:
      g_err << "Bad operation type : " << op << endl;
      return NDBT_FAILED;
    }
  }

  trans->execute(Commit);

  if (trans->getNdbError().code != 0)
  {
    g_err << "Error executing operations :" << 
      trans->getNdbError().code << endl;
    return NDBT_FAILED;
  }
  
  trans->close();

  return NDBT_OK;
}

int
checkAnyValueInEvent(Ndb* pNdb,
                     NdbRecAttr* preKey,
                     NdbRecAttr* postKey,
                     NdbRecAttr* preAttr,
                     NdbRecAttr* postAttr,
                     Uint32 num,
                     Uint32 anyValueOffset,
                     bool checkPre)
{
  Uint32 received= 0;

  while (received < num)
  {
    int pollRc;

    if ((pollRc= pNdb->pollEvents(10000)) < 0)
    {
      g_err << "Error while polling for events : " <<
        pNdb->getNdbError().code;
      return NDBT_FAILED;
    }

    if (pollRc == 0)
    {
      printf("No event, waiting...\n");
      continue;
    }

    NdbEventOperation* event;
    while((event= pNdb->nextEvent()) != NULL)
    {
//       printf("Event is %p of type %u\n",
//              event, event->getEventType());
//       printf("Got event, prekey is %u predata is %u\n",
//              preKey->u_32_value(),
//              preAttr->u_32_value());
//       printf("           postkey is %u postdata is %u anyvalue is %u\n",
//              postKey->u_32_value(),
//              postAttr->u_32_value(),
//              event->getAnyValue());
      
      received ++;
      Uint32 keyVal= (checkPre? 
                      preKey->u_32_value() :
                      postKey->u_32_value());
      
      if (event->getAnyValue() != 
          (anyValueOffset + keyVal))
      {
        g_err << "Error : Got event, key is " <<
          keyVal << " anyValue is " <<
          event->getAnyValue() <<
          " expected " << (anyValueOffset + keyVal) 
              << endl;
        return NDBT_FAILED;
      }
    }
  }

  return NDBT_OK;
}
                      
                      

int
runBug37672(NDBT_Context* ctx, NDBT_Step* step)
{
  /* InterpretedDelete and setAnyValue failed */
  /* Let's create a boring, known table for this since 
   * we don't yet have Hugo tools for NdbRecord
   */
  BaseString name; 
  name.assfmt("TAB_TESTEVENT%d", rand() & 65535);
  Ndb* pNdb= GETNDB(step);
  
  const NdbDictionary::Table* tab= createBoringTable(name.c_str(), pNdb);
  
  if (tab == NULL)
    return NDBT_FAILED;
  
  /* Create an event to listen to events on the table */
  char eventName[1024];
  sprintf(eventName,"%s_EVENT", tab->getName());

  if (createEvent(pNdb, *tab, false, true) != 0)
    return NDBT_FAILED;

  /* Now create the event operation to retrieve the events */
  NdbEventOperation* eventOp;
  eventOp= pNdb->createEventOperation(eventName);

  if (eventOp == NULL)
  {
    g_err << "Failed to create event operation :" << 
      pNdb->getNdbError().code << endl;
    return NDBT_FAILED;
  }

  NdbRecAttr* eventKeyData= eventOp->getValue("Key");
  NdbRecAttr* eventOldKeyData= eventOp->getPreValue("Key");
  NdbRecAttr* eventAttrData= eventOp->getValue("Attr");
  NdbRecAttr* eventOldAttrData= eventOp->getPreValue("Attr");
  
  if ((eventKeyData == NULL) || (eventAttrData == NULL))
  {
    g_err << "Failed to get NdbRecAttrs for events" << endl;
    return NDBT_FAILED;
  };
  
  if (eventOp->execute() != 0)
  {
    g_err << "Failed to execute event operation :" <<
      eventOp->getNdbError().code << endl;
    return NDBT_FAILED;
  }

  /* Perform some operations on the table, and check
   * that we get the correct AnyValues propagated
   * through
   */
  NdbOperation::OperationOptions opts;
  opts.optionsPresent= 0;

  NdbInterpretedCode nonsenseProgram;

  nonsenseProgram.load_const_u32(0, 0);
  nonsenseProgram.interpret_exit_ok();

  nonsenseProgram.finalise();

  const Uint32 rowCount= 1500;
  Uint32 keyOffset= 0;
  Uint32 anyValueOffset= 100;

  printf ("Testing AnyValue with no interpreted program\n");
  for (int variants= 0; variants < 2; variants ++)
  {
    for (int op= Insert; op < EndOfOpTypes; op++)
    {
      printf("  Testing opType %d (ko=%d, ao=%d)...", 
             op, keyOffset, anyValueOffset);
      
      if (executeOps(pNdb, 
                     tab, 
                     (OpTypes)op, 
                     rowCount, 
                     keyOffset, 
                     anyValueOffset, 
                     opts))
        return NDBT_FAILED;
      
      if (checkAnyValueInEvent(pNdb, 
                               eventOldKeyData, eventKeyData,
                               eventOldAttrData, eventAttrData,
                               rowCount,
                               anyValueOffset,
                               false // always use postKey data
                               ) != NDBT_OK)
        return NDBT_FAILED;
      printf("ok\n");
    };
    
    printf("Testing AnyValue with interpreted program\n");
    opts.optionsPresent|= NdbOperation::OperationOptions::OO_INTERPRETED;
    opts.interpretedCode= &nonsenseProgram;
  }
    
  if (dropEventOperations(pNdb) != 0)
  {
    g_err << "Dropping event operations failed : " << 
      pNdb->getNdbError().code << endl;
    return NDBT_FAILED;
  }
  
  if (dropEvent(pNdb, tab->getName()) != 0)
  {
    g_err << "Dropping event failed : " << 
      pNdb->getDictionary()->getNdbError().code << endl;
    return NDBT_FAILED;
  }

  pNdb->getDictionary()->dropTable(tab->getName());
  
  return NDBT_OK;
}


int
runBug30780(NDBT_Context* ctx, NDBT_Step* step)
{
  //int result = NDBT_OK;

  NdbRestarter res;

  if (res.getNumDbNodes() < 2)
  {
    ctx->stopTest();
    return NDBT_OK;
  }

  const int cases = 4;
  int loops = ctx->getNumLoops();
  if (loops <= cases)
    loops = cases + 1;
  for (int i = 0; i<loops; i++)
  {
    int master = res.getMasterNodeId();
    int next = res.getNextMasterNodeId(master);

    res.insertErrorInNode(next, 8064);
    int val1[] = { 7213, 0 };
    int val2[] = { DumpStateOrd::CmvmiSetRestartOnErrorInsert, 1 };
    if (res.dumpStateOneNode(master, val2, 2))
      return NDBT_FAILED;

    int c = i % cases;
#ifdef NDB_USE_GET_ENV
    {
      char buf[100];
      const char * off = NdbEnv_GetEnv("NDB_ERR", buf, sizeof(buf));
      if (off)
      {
        c = atoi(off);
      }
    }
#endif
    switch(c){
    case 0:
      ndbout_c("stopping %u", master);
      res.restartOneDbNode(master,
                           /** initial */ false,
                           /** nostart */ true,
                           /** abort   */ true);
      break;
    case 1:
      ndbout_c("stopping %u, err 7213", master);
      val1[0] = 7213;
      val1[1] = master;
      res.dumpStateOneNode(next, val1, 2);
      break;
    case 2:
      ndbout_c("stopping %u, err 7214", master);
      val1[0] = 7214;
      val1[1] = master;
      res.dumpStateOneNode(next, val1, 2);
      break;
    case 3:
      ndbout_c("stopping %u, err 7007", master);
      res.insertErrorInNode(master, 7007);
      break;
    }
    ndbout_c("waiting for %u", master);
    res.waitNodesNoStart(&master, 1);
    ndbout_c("starting %u", master);
    res.startNodes(&master, 1);
    ndbout_c("waiting for cluster started");
    if (res.waitClusterStarted())
    {
      return NDBT_FAILED;
    }
  }

  ctx->stopTest();
  return NDBT_OK;
}

int
runBug44915(NDBT_Context* ctx, NDBT_Step* step)
{
  int result = NDBT_OK;
  
  NdbRestarter res;
  int error[] = { 13031, 13044, 13045, 13031, 0 };
  int error2[] = { 13049, 13050, 13049, 13050, 0 };
  /**
   * error2 is used to test CONTINUEB handling when reading table
   * fragmentation, it is not expected to give any faults.
   */
  for (int i = 0; error[i] && result == NDBT_OK; i++)
  {
    Uint32 nodeId = res.getDbNodeId(rand() % res.getNumDbNodes());
    ndbout_c("error: %d", error[i]);
    res.insertErrorInNode(nodeId, error[i]);
    
    result = runCreateEvent(ctx, step); // should fail due to error insert
    res.insertErrorInNode(nodeId, error2[i]);
    result = runCreateEvent(ctx, step); // should pass
    result = runDropEvent(ctx, step);
  }
  return result;
}

int
runBug56579(NDBT_Context* ctx, NDBT_Step* step)
{
  int result = NDBT_OK;

  NdbRestarter res;
  Ndb* pNdb = GETNDB(step);

  int error_all[] = { 13046, 0 };
  for (int i = 0; error_all[i] && result == NDBT_OK; i++)
  {
    ndbout_c("error: %d", error_all[i]);
    res.insertErrorInAllNodes(error_all[i]);

    if (createEventOperation(pNdb, *ctx->getTab()) != 0)
    {
      return NDBT_FAILED;
    }
  }

  return result;
}

int
runBug18703871(NDBT_Context* ctx, NDBT_Step* step)
{
  Ndb* ndb= GETNDB(step);
  const NdbDictionary::Table * table= ctx->getTab();

  char buf[1024];
  sprintf(buf, "%s_EVENT", table->getName());
  NdbEventOperation *pOp = ndb->createEventOperation(buf);
  if ( pOp == NULL ) {
    g_err << "Event operation creation failed on %s" << buf << endl;
    return NDBT_FAILED;
  }

  Uint64 curr_gci;
  int res = ndb->pollEvents(0, &curr_gci);
  if (res == 1 && ndb->nextEvent() == 0)
  {
    g_err << "pollEvents returned 1, but nextEvent found none" << endl;
    ndb->dropEventOperation(pOp);
    return NDBT_FAILED;
  }
  ndb->dropEventOperation(pOp);
  return NDBT_OK;
}

int
runBug57886_create_drop(NDBT_Context* ctx, NDBT_Step* step)
{
  int loops = ctx->getNumLoops();
  Ndb* pNdb = GETNDB(step);

  NdbDictionary::Dictionary *pDict = pNdb->getDictionary();
  NdbDictionary::Table tab = * ctx->getTab();

  NdbSleep_SecSleep(5);

  while (loops --)
  {
    if (pDict->dropTable(tab.getName()) != 0)
    {
      return NDBT_FAILED;
    }

    if (pDict->createTable(tab) != 0)
    {
      return NDBT_FAILED;
    }

    NdbSleep_SecSleep(1);
  }

  ctx->stopTest();
  return NDBT_OK;
}

int
runBug57886_subscribe_unsunscribe(NDBT_Context* ctx, NDBT_Step* step)
{
  Ndb* pNdb;
  Ndb_cluster_connection *pCC;

  NdbDictionary::Table tab = * ctx->getTab();

  if (cc(&pCC, &pNdb))
  {
    // too few api slots...
    return NDBT_OK;
  }

  while (!ctx->isTestStopped())
  {
    createEvent(pNdb, tab, false, false);

    NdbEventOperation* op = createEventOperation(pNdb, tab, 0);
    if (op)
    {
      pNdb->dropEventOperation(op);
    }
    dropEvent(pNdb, tab);
  }

  delete pNdb;
  delete pCC;
  return NDBT_OK;
}

int
runBug12598496(NDBT_Context* ctx, NDBT_Step* step)
{
  Ndb *pNdb=GETNDB(step);
  NdbDictionary::Table tab = * ctx->getTab();
  createEvent(pNdb, tab, false, false);

  NdbRestarter restarter;
  int nodeId = restarter.getNode(NdbRestarter::NS_RANDOM);
  restarter.insertErrorInNode(nodeId, 13047);

  // should fail...
  if (createEventOperation(pNdb, tab, 0) != 0)
    return NDBT_FAILED;


  restarter.insertErrorInNode(nodeId, 0);
  if (restarter.getNumDbNodes() < 2)
  {
    return NDBT_OK;
  }

  NdbEventOperation * op = createEventOperation(pNdb, tab, 0);
  if (op == 0)
  {
    return NDBT_FAILED;
  }

  ndbout_c("restart %u", nodeId);
  restarter.restartOneDbNode(nodeId,
                             /** initial */ false,
                             /** nostart */ true,
                             /** abort   */ true);

  ndbout_c("wait not started %u", nodeId);
  if (restarter.waitNodesNoStart(&nodeId, 1) != 0)
    return NDBT_FAILED;

  ndbout_c("wait not started %u - OK", nodeId);

  int val2[] = { DumpStateOrd::CmvmiSetRestartOnErrorInsert, 1 };
  restarter.dumpStateOneNode(nodeId, val2, 2);
  restarter.insertErrorInNode(nodeId, 13047);
  restarter.insertErrorInNode(nodeId, 1003);
  ndbout_c("start %u", nodeId);
  restarter.startNodes(&nodeId, 1);

  NdbSleep_SecSleep(5);

  ndbout_c("wait not started %u", nodeId);
  if (restarter.waitNodesNoStart(&nodeId, 1) != 0)
    return NDBT_FAILED;

  ndbout_c("wait not started %u - OK", nodeId);

  ndbout_c("start %u", nodeId);
  restarter.startNodes(&nodeId, 1);
  ndbout_c("waitClusterStarted");
  if (restarter.waitClusterStarted() != 0)
    return NDBT_FAILED;

  CHK_NDB_READY(pNdb);

  pNdb->dropEventOperation(op);
  dropEvent(pNdb, tab);

  return NDBT_OK;
}

int runTryGetEvent(NDBT_Context* ctx, NDBT_Step* step)
{
  char eventName[1024];
  sprintf(eventName, "%s_EVENT", ctx->getTab()->getName());
  
  NdbDictionary::Dictionary *myDict = GETNDB(step)->getDictionary();
  NdbRestarter restarter;
  
  Uint32 iterations = 10;
  bool odd = true;

  while (iterations--)
  {
    g_err << "Attempting to get the event, expect "
          << ((odd?"success":"failure")) << endl;
    NdbDictionary::Event_ptr ev(myDict->getEvent(eventName));
    
    if (odd)
    {
      if (ev == NULL)
      {
        g_err << "Failed to get event on odd cycle with error "
              << myDict->getNdbError().code << " " 
              << myDict->getNdbError().message << endl;
        return NDBT_FAILED;
      }
      g_err << "Got event successfully" << endl;
      g_err << "Inserting errors 8107 + 4038" << endl;
      restarter.insertErrorInAllNodes(8107);
      restarter.insertErrorInAllNodes(4038);      
    }
    else
    {
      if (ev != NULL)
      {
        g_err << "Got event on even cycle!" << endl;
        restarter.insertErrorInAllNodes(0);
        return NDBT_FAILED;
      }
      if (myDict->getNdbError().code != 266)
      {
        g_err << "Did not get expected error.  Expected 266, got "
              << myDict->getNdbError().code << " " 
              << myDict->getNdbError().message << endl;
        return NDBT_FAILED;
      }

      g_err << "Failed to get event, clearing error insertion" << endl;
      restarter.insertErrorInAllNodes(0);
    }

    odd = !odd;
  }

  restarter.insertErrorInAllNodes(0);
  
  return NDBT_OK;
}

// Waits until the event buffer is filled up to fill_percent
// or #retries exhaust.
bool wait_to_fill_buffer(Ndb* ndb, Uint32 fill_percent)
{
  Ndb::EventBufferMemoryUsage mem_usage;
  Uint32 usage_before_wait = 0;
  Uint64 prev_gci = 0;
  Uint32 retries = 10;

  do
  {
    ndb->get_event_buffer_memory_usage(mem_usage);
    usage_before_wait = mem_usage.usage_percent;
    if (fill_percent < 100 && usage_before_wait >= fill_percent)
    {
      return true;
    }

    // Assume that latestGCI will increase in this sleep time
    // (with default TimeBetweenEpochs 100 mill).
    NdbSleep_MilliSleep(1000); 

    const Uint64 latest_gci = ndb->getLatestGCI();

    /* fill_percent == 100 :
     * It is not enough to test usage_after_wait >= 100 to decide
     * whether a gap has occurred, because a gap can occur
     * at a fill_percent < 100, eg at 99%, when there is no space
     * for a new epoch. Therefore, we have to wait until the
     * latest_gci (and usage) becomes stable, because epochs are
     * discarded during a gap.
     */
    if (prev_gci == latest_gci)
    {
      /* No new epoch is buffered despite waiting with continuous
       * load generation. A gap must have occurred. Enough waiting.
       * Check usage is unchanged as well.
       */
      ndb->get_event_buffer_memory_usage(mem_usage);
      const Uint32 usage_after_wait = mem_usage.usage_percent;
      if (usage_before_wait == usage_after_wait)
      {
        return true;
      }
      if (retries-- == 0)
      {
        g_err << "wait_to_fill_buffer failed : prev_gci "
              << prev_gci << "latest_gci " << latest_gci
              << " usage before wait " << usage_before_wait
              << " usage after wait " <<  usage_after_wait << endl;
        return false;
      }
    }
    prev_gci = latest_gci;
  } while (true);

  assert(false); // Should not reach here
}

/*********************************************************
 * Test the backward compatible pollEvents returns 1
 * when the event buffer overflows. However, the test cannot
 * guarantee that overflow epoch data is found at the
 * head of the event queue.
 * The following nextEvent call will crash with 'out of memory' error.
 * The test will fail if there is no crash.
 */
int runPollBCOverflowEB(NDBT_Context* ctx, NDBT_Step* step)
{
  const NdbDictionary::Table * table= ctx->getTab();
  HugoTransactions hugoTrans(* table);
  Ndb* ndb= GETNDB(step);
  ndb->set_eventbuf_max_alloc(2621440); // max event buffer size

  char buf[1024];
  sprintf(buf, "%s_EVENT", table->getName());
  NdbEventOperation *pOp = NULL;
  pOp = ndb->createEventOperation(buf);
  CHK(pOp != NULL, "Event operation creation failed");
  CHK(pOp->execute() == 0, "execute operation execution failed");

  // Wait until event buffer get filled 100%, to get a gap event
  if (!wait_to_fill_buffer(ndb, 100))
    return NDBT_FAILED;

  g_err << endl << "The test is expected to crash with"
        << " Event buffer out of memory." << endl << endl;

  Uint64 poll_gci = 0;
  while (ndb->pollEvents(100, &poll_gci))
  {
    while ((pOp = ndb->nextEvent()))
    {}
  }
  // The test should not come here. Expected to crash in nextEvent.
  return NDBT_FAILED;
}

/*************************************************************
 * Test: pollEvents(0) returns immediately :
 * The coumer waits max 10 secs to see an event.
 * Then it polls with 0 wait time. If it could not see
 * event data with the same epoch, it fails.
 */
int runPollBCNoWaitConsumer(NDBT_Context* ctx, NDBT_Step* step)
{
  const NdbDictionary::Table * table= ctx->getTab();
  HugoTransactions hugoTrans(* table);
  Ndb* ndb= GETNDB(step);
  ndb->set_eventbuf_max_alloc(2621440); // max event buffer size

  char buf[1024];
  sprintf(buf, "%s_EVENT", table->getName());
  NdbEventOperation *pOp = NULL, *pCreate = NULL;
  pCreate = pOp = ndb->createEventOperation(buf);
  CHK(pOp != NULL, "Event operation creation failed");
  CHK(pOp->execute() == 0, "execute operation execution failed");

  // Signal load generator
  ctx->setProperty("Listening", (Uint32)1);

  // Wait max 120 sec for event data to start flowing
  int retries = 120;
  Uint64 poll_gci = 0;
  while (retries-- > 0)
  {
    if (ndb->pollEvents(1000, &poll_gci) == 1)
      break;
    NdbSleep_SecSleep(1);
  }
  CHK(retries > 0, "No epoch has received in 10 secs");

  CHK_NDB_READY(ndb);

  g_err << "Node started" << endl;

  // pollEvents with aMilliSeconds = 0 will poll only once (no wait),
  // and it should see the event data seen above
  Uint64 poll_gci2 = 0;
  CHK((ndb->pollEvents(0, &poll_gci2) == 1),
      "pollEvents(0) hasn't seen the event data");

  if (poll_gci != poll_gci2)
    g_err << " gci-s differ: gci at first poll " << poll_gci
          << " gci at second poll " << poll_gci2 << endl;
  CHK(poll_gci == poll_gci2,
      "pollEvents(0) hasn't seen the same epoch");

  CHK((ndb->dropEventOperation(pCreate) == 0), "dropEventOperation failed");
  return NDBT_OK;
}

int runPollBCNoWait(NDBT_Context* ctx, NDBT_Step* step)
{
  // Insert one record, to test pollEvents(0).
  HugoTransactions hugoTrans(*ctx->getTab());
  UtilTransactions utilTrans(*ctx->getTab());
  while (ctx->getProperty("Listening", (Uint32)0) != 1)
  {
    NdbSleep_SecSleep(1);
  }
  CHK((hugoTrans.loadTable(GETNDB(step), 1, 1) == 0), "Insert failed");
  return NDBT_OK;
}

/*************************************************************
 * Test: pollEvents(-1) will wait long (2^32 mill secs) :
 *    To test it within a reasonable time, this wait will be
 *    ended after 10 secs by peroforming an insert by runPollBCLong()
 *    and the pollEvents sees it.
 *    If the wait will not end or it ends prematuerly (< 10 secs),
 *    the test will fail.
 */
int runPollBCLongWaitConsumer(NDBT_Context* ctx, NDBT_Step* step)
{
  const NdbDictionary::Table * table= ctx->getTab();
  HugoTransactions hugoTrans(* table);
  Ndb* ndb= GETNDB(step);
  ndb->set_eventbuf_max_alloc(2621440); // max event buffer size

  char buf[1024];
  sprintf(buf, "%s_EVENT", table->getName());
  NdbEventOperation *pOp = NULL, *pCreate = NULL;
  pCreate = pOp = ndb->createEventOperation(buf);
  CHK(pOp != NULL, "Event operation creation failed");
  CHK(pOp->execute() == 0, "execute operation execution failed");

  Uint64 poll_gci = 0;
  ndb->pollEvents(-1, &poll_gci);

  // poll has seen the insert event data now.
  CHK((ndb->dropEventOperation(pCreate) == 0), "dropEventOperation failed");
  ctx->stopTest();
  return NDBT_OK;
}

int runPollBCLongWait(NDBT_Context* ctx, NDBT_Step* step)
{
  /* runPollWaitLong() is blocked by pollEvent(-1).
   * We do not want to wait 2^32 millsec, so we end it
   * after 10 secs by sending an insert.
   */
  const NDB_TICKS startTime = NdbTick_getCurrentTicks();
  NdbSleep_SecSleep(10);

  // Insert one record, to end the consumer's long wait
  HugoTransactions hugoTrans(*ctx->getTab());
  UtilTransactions utilTrans(*ctx->getTab());
  CHK((hugoTrans.loadTable(GETNDB(step), 1, 1) == 0), "Insert failed");

  // Give max 10 sec for the consumer to see the insert
  Uint32 retries = 10;
  while (!ctx->isTestStopped() && retries-- > 0)
  {
    NdbSleep_SecSleep(1);
  }
  CHK((ctx->isTestStopped() || retries > 0),
      "Consumer hasn't seen the insert in 10 secs");

  const Uint32 duration =
    (Uint32)NdbTick_Elapsed(startTime, NdbTick_getCurrentTicks()).milliSec();

  if (duration < 10000)
  {
    g_err << "pollEvents(-1) returned earlier (" << duration
          << " secs) than expected minimum of 10 secs." << endl;
    return NDBT_FAILED;
  }
  return NDBT_OK;
}


/*************************************************************
 * Test backward compatibility of the pollEvents related to
 * inconsistent epochs.
 * An inconsistent event data can be found at the head of the
 * event queue or after the head.
 * It it is at the head:
 *  - the backward compatible pollEvents will return 1 and
 *  - the following nextEvent call will return NULL.
 * The test writes out which case (head or after) is found.
 *
 * For each poll, nextEvent round will end the test when
 * it finds an inconsistent epoch, or process the whole queue.
 *
 * After each poll (before nextEvent call) event queue is checked
 * for inconsistency.
 * Test will fail :
 * a) if no inconsistent epoch is found after 120 poll rounds
 * b) If the  pollEvents and nextEvent found different inconsistent epochs
 * c) if the pollEvents and nextEvent found unequal #inconsistent epochs
 */
int runPollBCInconsistency(NDBT_Context* ctx, NDBT_Step* step)
{
  const NdbDictionary::Table * table= ctx->getTab();
  HugoTransactions hugoTrans(* table);
  Ndb* ndb= GETNDB(step);

  char buf[1024];
  sprintf(buf, "%s_EVENT", table->getName());
  NdbEventOperation *pOp, *pCreate = NULL;
  pCreate = pOp = ndb->createEventOperation(buf);
  CHK(pOp != NULL, "Event operation creation failed");
  CHK(pOp->execute() == 0, "execute operation execution failed");

  Uint32 n_ins = 0, n_dels = 0, n_unknown = 0;
  Uint32 n_inconsis_poll = 0, n_inconsis_next = 0;

  Uint64 inconsis_epoch_poll = 0; // inconsistent epoch seen by pollEvents
  Uint64 inconsis_epoch_next = 0;// inconsistent epoch seen by nextEvent

  Uint64 current_gci = 0, poll_gci = 0;

  // Synchronise event listening and error injection
  ctx->setProperty("Inject_error", (Uint32)0);
  ctx->setProperty("Found_inconsistency", (Uint32)0);

  // Wait max 10 sec for event data to start flowing
  Uint32 retries = 10;
  while (retries-- > 0)
  {
    if (ndb->pollEvents(1000, &poll_gci) == 1)
        break;
  }
  CHK(retries > 0, "No epoch has received in 10 secs");

  // Event data have started flowing, inject error after a sec
  NdbSleep_SecSleep(1);
  ctx->setProperty("Inject_error", (Uint32)1);

  // if no inconsistency is found within 120 poll rounds, fail
  retries = 120;
  do
  {
    // Check whether an inconsistent epoch is in the queue
    if (!ndb->isConsistent(inconsis_epoch_poll))
    {
      n_inconsis_poll++;
      ctx->setProperty("Found_inconsistency", (Uint32)1);
    }

    pOp = ndb->nextEvent();
    // Check whether an inconsistent epoch is at the head
    if (pOp == NULL)
    {
      // pollEvents returned 1, but nextEvent returned 0,
      // Should be an inconsistent epoch
      CHK(!ndb->isConsistent(inconsis_epoch_next),
          "Expected inconsistent epoch");
      g_info << "Next event found inconsistent epoch at the"
             << " head of the event queue" << endl;
      CHK((inconsis_epoch_poll != 0 &&
           inconsis_epoch_poll == inconsis_epoch_next),
          "pollEvents and nextEvent found different inconsistent epochs");
      n_inconsis_next++;
      goto end_test;

      g_err << "pollEvents returned 1, but nextEvent found no data"
            << endl;
      return NDBT_FAILED;
    }

    while (pOp)
    {
      current_gci = pOp->getGCI();

      switch (pOp->getEventType())
      {
      case NdbDictionary::Event::TE_INSERT:
        n_ins ++;
        break;
      case NdbDictionary::Event::TE_DELETE:
        n_dels ++;
        break;
      default:
        n_unknown ++;
        break;
      }

      pOp = ndb->nextEvent();
      if (pOp == NULL)
      {
        // pOp returned NULL, check it is an inconsistent epoch.
        if (!ndb->isConsistent(inconsis_epoch_next))
        {
          g_info << "Next event found inconsistent epoch"
                 << " in the event queue" << endl;
          CHK((inconsis_epoch_poll != 0 &&
               inconsis_epoch_poll == inconsis_epoch_next),
              "pollEvents and nextEvent found different inconsistent epochs");
          n_inconsis_next++;
          goto end_test;
        }
      }
    }
    
    if (inconsis_epoch_poll > 0 && inconsis_epoch_next == 0)
    {
      g_err << "Processed entire queue without finding the inconsistent epoch:"
            << endl;
      g_err << " current gci " << current_gci
            << " poll gci " << poll_gci << endl;
      goto end_test;
    }

  } while (retries-- > 0 && ndb->pollEvents(1000, &poll_gci));

end_test:

  if (retries == 0 ||
      n_inconsis_poll == 0 ||
      n_inconsis_poll != n_inconsis_next ||
      n_unknown != 0 )
  {
    g_err << "Test failed :" << endl;
    g_err << "Retries " << 120 - retries << endl;
    g_err << " #inconsistent epochs found by pollEvents "
          << n_inconsis_poll << endl;
    g_err << " #inconsistent epochs found by nextEvent "
          << n_inconsis_next << endl;
    g_err << " Inconsis epoch found by pollEvents "
          << inconsis_epoch_poll << endl;
    g_err << " inconsis epoch found by nextEvent "
          << inconsis_epoch_next << endl;
    g_err << " Inserts " << n_ins << ", deletes " << n_dels
          << ", unknowns " << n_unknown << endl;
    return NDBT_FAILED;
  }

  // Stop the transaction load to data nodes
  ctx->stopTest();

  CHK(ndb->dropEventOperation(pCreate) == 0, "dropEventOperation failed");

  return NDBT_OK;
}

/*************************************************************
 * Check highestQueuedEpoch stays stable over a poll period
 * while latestGCI increases due to newer completely-received
 * epochs get buffered
 */
int
runCheckHQElatestGCI(NDBT_Context* ctx, NDBT_Step* step)
{
  Ndb* pNdb = GETNDB(step);
  const NdbDictionary::Table* pTab = ctx->getTab();

  NdbEventOperation* evOp = createEventOperation(pNdb, *pTab);
  CHK(evOp != NULL, "Event operation creation failed");

  Uint64 highestQueuedEpoch = 0;
  int pollRetries = 120;
  int res = 0;
  while (res == 0 && pollRetries-- > 0)
  {
    res = pNdb->pollEvents2(1000, &highestQueuedEpoch);
    NdbSleep_SecSleep(1);
  }

  // 10 sec waiting should be enough to get an epoch with default
  // TimeBetweenEpochsTimeout (4 sec) and TimeBetweenEpochs (100 millsec).
  CHK(highestQueuedEpoch != 0, "No epochs received after 120 secs");


  // Wait for some more epochs to be buffered.
  int retries = 10;
  Uint64 latest = 0;
  do
  {
    NdbSleep_SecSleep(1);
    latest = pNdb->getLatestGCI();
  } while (latest <= highestQueuedEpoch && retries-- > 0);

  CHK(latest > highestQueuedEpoch, "No new epochs buffered");

  const Uint64 hqe = pNdb->getHighestQueuedEpoch();
  if (highestQueuedEpoch != hqe)
  {
    g_err << "Highest queued epoch " << highestQueuedEpoch
          << " has changed before the next poll to "
          << pNdb->getHighestQueuedEpoch() << endl;
    return NDBT_FAILED;
  }

  pNdb->pollEvents2(1000, &highestQueuedEpoch);
  if (highestQueuedEpoch <= hqe || highestQueuedEpoch < latest)
  {
    g_err << "No new epochs polled:"
          << " highestQueuedEpoch at the last poll" << hqe
          << " highestQueuedEpoch at the this poll " << highestQueuedEpoch
          << " latest epoch seen " << latest << endl;
    return NDBT_FAILED;
  }

  CHK(pNdb->dropEventOperation(evOp) == 0, "dropEventOperation failed");

  ctx->stopTest();
  return NDBT_OK;
}

/**
 * Wait until some epoch reaches the event queue and then
 * consume max nEpochs:
 * nEpochs = 0: Wait until some epoch reaches the event queue
 * and return true without consuming any event data.
 * nepochs > 0: Return true when the given number of regular epochs
 * are consumed or an empty epoch is found after some regular epochs.
 * Therefore, '#epochs consumed < nEpochs' will not be considered as an error.
 *
 * Returns false if no epoch reaches the event queue within the #pollRetries
 * or epochs are retrieved out of order.
 */

// Remember the highest queued epoch before the cluster restart
static Uint64 epoch_before_restart = 0;
bool
consumeEpochs(Ndb* ndb, Uint32 nEpochs)
{
  Uint64 op_gci = 0, curr_gci = 0, consumed_gci = 0;
  Uint32 consumed_epochs = 0, consumedRegEpochs = 0;
  Uint32 errorEpochs = 0, regularOps = 0, unknownOps = 0;
  Uint32 emptyEpochsBeforeRegular = 0, emptyEpochs = 0;

  int pollRetries = 60;
  int res = 0;
  Uint64 highestQueuedEpoch = 0;
  while (pollRetries-- > 0)
  {
    res = ndb->pollEvents2(1000, &highestQueuedEpoch);

    if (res == 0)
    {
      NdbSleep_SecSleep(1);
      continue;
    }

    if (nEpochs == 0)
    {
      g_info << "Some epochs reached the event queue. Leaving without consuming them as requested." << endl;
      epoch_before_restart = highestQueuedEpoch;
      g_info << "" << highestQueuedEpoch  << " ("
             << (Uint32)(highestQueuedEpoch >> 32) << "/"
             << (Uint32)highestQueuedEpoch << ")"
             << " pollRetries left " << pollRetries
             << " res " << res << endl;
      return true;
    }

    // Consume epochs
    Uint32 regOps = 0; // #regular ops received per epoch
    NdbEventOperation* pOp = NULL;
    while ((pOp = ndb->nextEvent2()))
    {
      NdbDictionary::Event::TableEvent err_type;
      if ((pOp->isErrorEpoch(&err_type)) ||
          (pOp->getEventType2() == NdbDictionary::Event::TE_CLUSTER_FAILURE))
      {
        errorEpochs++;
        // After cluster failure, a new generation of epochs will start.
        // Start the checks afresh.
        curr_gci = 0;
        break;
      }
      else if (pOp->getEventType2() == NdbDictionary::Event::TE_NODE_FAILURE)
      {
        errorEpochs++;
      }
      else if (pOp->isEmptyEpoch())
      {
        emptyEpochs++;
        if (consumedRegEpochs > 0)
        {
          g_info << "Empty epoch is found after regular epochs, returning."
                 << endl;
          consumed_epochs++;
          goto ok_exit;
        }
      }
      else if (pOp->getEventType2() == NdbDictionary::Event::TE_INSERT ||
               pOp->getEventType2() == NdbDictionary::Event::TE_DELETE ||
               pOp->getEventType2() == NdbDictionary::Event::TE_UPDATE)
      {
        regularOps++;
        regOps++;
      }
      else
      {
        g_err << "Received unexpected event type "
              << pOp->getEventType2() << endl;
        unknownOps++;
      }

      op_gci = pOp->getGCI();
      if (op_gci < curr_gci)
      {
        g_err << endl << "Out of order epochs: retrieved epoch " << op_gci
              << " (" << (Uint32)(op_gci >> 32) << "/"
              << (Uint32)op_gci << ")" << endl;
        g_err << " Curr gci " << curr_gci << " ("
              << (Uint32)(curr_gci >> 32) << "/"
              << (Uint32)curr_gci << ")" << endl;
        g_err << " Epoch before restart " << epoch_before_restart  << " ("
              << (Uint32)(epoch_before_restart >> 32) << "/"
              << (Uint32)epoch_before_restart << ")" << endl;
        g_err << " Consumed epoch " << consumed_gci << " ("
              << (Uint32)(consumed_gci >> 32) << "/"
              << (Uint32)consumed_gci << ")" << endl << endl;
        return false;
      }

      if (op_gci > curr_gci)
      {
        // epoch boundary
        consumed_gci = curr_gci;
        curr_gci = op_gci;
        consumed_epochs++;
        if (regOps > 0)
        {
          consumedRegEpochs++;
          regOps = 0;

          if (consumedRegEpochs == 1)
          {
            g_info << "Nulling pre-empty epochs " << emptyEpochs <<endl;
            emptyEpochsBeforeRegular = emptyEpochs;
            emptyEpochs = 0;
          }
        }

        if (consumedRegEpochs > 0 && consumedRegEpochs >= nEpochs)
        {
          g_info << "Requested regular epochs are consumed. "
                 << " Requested " << nEpochs
                 << "Consumed " << consumedRegEpochs << endl;
          goto ok_exit;
        }
      }
    }
    // Note epoch boundary when event queue becomes empty
    consumed_gci = curr_gci;
    consumed_epochs++;
    if (regOps > 0)
    {
      consumedRegEpochs++;
    }

    if (consumedRegEpochs > 0 && consumedRegEpochs >= nEpochs)
    {
      g_info << "Queue empty: Requested regular epochs are consumed : "
             << "Consumed " << consumedRegEpochs
             << " Requested " << nEpochs << endl;
      goto ok_exit;
    }
  }

  // Retries expired
  if ((nEpochs == 0 && highestQueuedEpoch == 0) ||
      (consumedRegEpochs == 0))
  {
    g_err << "No regular epoch reached the queue: " << endl;
    g_err << "Requested epochs to consume " << nEpochs
          << " HighestQueuedEpoch " << highestQueuedEpoch
          << " Consumed epochs " << consumed_epochs
          << " pollRetries left " << pollRetries << endl;
    return false;
  }

ok_exit:
  g_info << "ConsumeEpochs ok. Requested to consume " << nEpochs << endl;
  g_info << "Total epochs consumed " << consumed_epochs << endl;
  g_info << " Regular epochs " << consumedRegEpochs << endl;
  g_info << " Empty epochs received before regular epochs "
         << emptyEpochsBeforeRegular
         << " Empty epochs received after regular epochs " << emptyEpochs
         << endl;
  g_info << " Error epochs " << errorEpochs << endl;
  g_info << " Regualr ops " << regularOps
         << " Unknown ops " << unknownOps << endl;
  g_info << " pollRetries left " << pollRetries << endl << endl;
  return true;
}

/*************************************************************
 * The test generates some transaction load, waits til the
 * event queue gets filled, restarts cluster (initially if
 * requested), generates some transaction load and then
 * consumes all events from the queue.
 *
 * The test will fail if no epoch reaches the event queue within
 * the #pollRetries or epochs are retrieved out of order.
 */

/**
 * Table pointer to the table after cluster restart.
 * This pointer will also be used by the load generator
 * (runInsertDeleteAfterClusterFailure).
 */
static const NdbDictionary::Table *tab_ptr_after_CR;

int
runInjectClusterFailure(NDBT_Context* ctx, NDBT_Step* step)
{
  Ndb* pNdb = GETNDB(step);
  NdbDictionary::Dictionary* pDict = pNdb->getDictionary();
  const NdbDictionary::Table tab(* ctx->getTab());

  NdbEventOperation* evOp1 = createEventOperation(pNdb, tab);
  CHK(evOp1 != NULL, "Event operation creation failed");

  // Generate some transaction load
  HugoTransactions hugoTrans(tab);
  Uint32 nOps = 1000;
  CHK(hugoTrans.loadTable(GETNDB(step), nOps, 100) == 0,
      "Failed to generate transaction load after cluster restart");

  // Poll until find some event data in the queue
  // but don't consume (nEpochs to consume is 0)
  NdbSleep_SecSleep(5);   //Wait for some events to arrive 
  CHK(consumeEpochs(pNdb, 0), "No event data found by pollEvents");

  /*
   * Drop the pre-created table before initial restart to avoid invalid
   * dict cache. Also use a copy of the pre-created table struct
   * to avoid accessing invalid memory.
   */
  const NdbDictionary::Table tab1(* ctx->getTab());

  bool initialRestart = ctx->getProperty("InitialRestart");
  bool consumeAfterDrop = ctx->getProperty("ConsumeAfterDrop");
  bool keepSomeEvOpOnClusterFailure = ctx->getProperty("KeepSomeEvOpOnClusterFailure");
  if (initialRestart)
  {
    CHK(dropEvent(pNdb, tab) == 0, pDict->getNdbError());
    CHK(pDict->dropTable(tab.getName()) == 0, pDict->getNdbError());
    g_err << "Restarting cluster initially" << endl;
  }
  else
    g_info << "Restarting cluster" << endl;

  // Restart cluster with abort
  NdbRestarter restarter;
  if (restarter.restartAll(initialRestart,
                           true, true) != 0)
    return NDBT_FAILED;

  g_err << "wait nostart" << endl;
  restarter.waitClusterNoStart();
  g_err << "startAll" << endl;
  restarter.startAll();
  g_err << "wait started" << endl;
  restarter.waitClusterStarted();
  CHK(pNdb->waitUntilReady(300) == 0, "Cluster failed to start");

  if (!keepSomeEvOpOnClusterFailure)
  {
    CHK(pNdb->dropEventOperation(evOp1) == 0, "dropEventOperation failed");
    NdbSleep_SecSleep(1);
    evOp1 = NULL;
  }

  if (initialRestart)
  {
    CHK(pDict->createTable(tab1) == 0, pDict->getNdbError());
    CHK(createEvent(pNdb, tab1, ctx)== 0, pDict->getNdbError());
  }
  tab_ptr_after_CR = pDict->getTable(tab1.getName());
  CHK(tab_ptr_after_CR != 0, pDict->getNdbError());
  
  g_info << "Signal to start the load" << endl;
  ctx->setProperty("ClusterRestarted", (Uint32)1);

  //Create event op
  NdbEventOperation* evOp2 = createEventOperation(pNdb, *tab_ptr_after_CR);
  CHK(evOp2 != NULL, "Event operation creation failed");

  // Consume 5 epochs to ensure that the event consumption
  // has started after recovery from cluster failure
  NdbSleep_SecSleep(5);   //Wait for events to arrive after restart 
  if (!consumeAfterDrop)
  {
    CHK(consumeEpochs(pNdb, 5), "Consumption after cluster restart failed");
  }

  g_info << "Signal to stop the load" << endl;
  ctx->setProperty("ClusterRestarted", (Uint32)0);
  NdbSleep_SecSleep(1);

  CHK(pNdb->dropEventOperation(evOp2) == 0, "dropEventOperation failed");
  evOp2 = NULL;

  if (consumeAfterDrop)
  {
    // First consume buffered events polled before restart.
    // If incorrectly handled, this will free the dropped evOp2.
    while (pNdb->nextEvent2() != NULL) {}

    // Poll and consume after evOp2 was dropped.
    // Events for dropped evOp2 will internally be seen by nextEvent(),
    // but should be ignored as not 'EXECUTING' - evOp2 must still exists though!
    Uint64 gci;
    CHK(pNdb->pollEvents2(1000, &gci), "Failed to pollEvents2 after restart + dropEvent");
    while (NdbEventOperation* op = pNdb->nextEvent2())
    {
      CHK((op!=evOp2), "Received events for 'evOp2' after it was dropped")
    }
  }

  if (keepSomeEvOpOnClusterFailure)
  {
    CHK(pNdb->dropEventOperation(evOp1) == 0, "dropEventOperation failed");
    NdbSleep_SecSleep(1);
    evOp1 = NULL;
  }
  return NDBT_OK;
}

int
runInsertDeleteAfterClusterFailure(NDBT_Context* ctx, NDBT_Step* step)
{
  int records = ctx->getNumRecords();
  while (ctx->isTestStopped() == false &&
      ctx->getProperty("ClusterRestarted", (Uint32)0) == 0)
  {
    NdbSleep_SecSleep(1);
  }

  HugoTransactions hugoTrans(*tab_ptr_after_CR);
  UtilTransactions utilTrans(*tab_ptr_after_CR);

  while (ctx->getProperty("ClusterRestarted", (Uint32)0) == 1 &&
         ctx->isTestStopped() == false)
  {
    if (hugoTrans.loadTable(GETNDB(step), records, 1) != 0){
      return NDBT_FAILED;
    }
    if (utilTrans.clearTable(GETNDB(step),  records) != 0){
      return NDBT_FAILED;
    }
  }

  return NDBT_OK;
}

/******** Test event buffer overflow **********/

/**
 * Test the production and consumption of gap epochs
 * (having event type TE_OUT_OF_MEMORY) wth of a slow
 * listener causing event buffer to overflow (runTardyEventListener())
 */

// Collect statistics
class ConsumptionStatistics
{
public:
  ConsumptionStatistics();

  // Count the gaps consumed while the test is progressing.
  Uint32 consumedGaps;

  Uint32 emptyEpochs; // Count the empty epochs in the test

  // Number of event buffer overflows, the listener has intended to consume
  static const Uint32 totalGaps = 6;

  Uint64 gap_epoch[totalGaps]; // Store the gap epochs consumed

  /** consumed_epochs[0] : #epochs the event buffer can accommodate
   * before the first overflow.
   * consumed_epochs[1-5] : Consumed epochs between each gaps.
   */
  Uint32 consumed_epochs[totalGaps];

  void print();
};

ConsumptionStatistics::ConsumptionStatistics() : consumedGaps(0), emptyEpochs(0)
{
  for (Uint32 i = 0; i < totalGaps; i++)
  {
    gap_epoch[i] = 0;
    consumed_epochs[i] = 0;
  }
}

void ConsumptionStatistics::print()
{
  /* Buffer capacity : #epochs event buffer can accommodate.
   * The test fills the event buffer twice.
   * The buffer capacity of the first and the second rounds
   * should be comparable, with a small difference due to
   * timimg of transactions and epochs. However,
   * considering the different machine/platforms the test will
   * be run on, the difference is not intended to be used as
   * a test success/failure criteria.
   * Instead both values are written out for manual inspection.
   */
  if (consumedGaps == 0)
    g_err << "Test failed. No epochs consumed." << endl;
  else if (consumedGaps < totalGaps)
    g_err << "Test failed. Less epochs consumed. Expected: "
          << totalGaps << " Consumed: " << consumedGaps << endl;

  // Calculate the event buffer capacity in the second round of filling
  Uint32 bufferCapacitySecondRound = 0;
  for (Uint32 i=1; i < totalGaps; ++i)
    bufferCapacitySecondRound += consumed_epochs[i];
  bufferCapacitySecondRound -= consumedGaps; // Exclude overflow epochs

  g_err << endl << "Empty epochs consumed : " << emptyEpochs << "." << endl;

  g_err << "Expected gap epochs : " << totalGaps
        << ", consumed gap epochs : " << consumedGaps << "." << endl;

  if (consumedGaps > 0)
  {
    g_err << "Gap epoch | Consumed epochs before this gap : " << endl;
    for (Uint32 i = 0; i< consumedGaps; ++i)
    {
      g_err << gap_epoch[i] << " | "
            << consumed_epochs[i] << endl;
    }

    g_err << endl
          << "Buffer capacity (Epochs consumed before first gap occurred) : "
          << consumed_epochs[0] << " epochs." << endl;
    g_err << "Epochs consumed after first gap until the buffer"
          << " got filled again (excluding overflow epochs): "
          << bufferCapacitySecondRound << "." << endl << endl;
  }
}

/* Consume event data until all gaps are consumed or
 * free_percent space in the event buffer becomes available
 */
bool consume_buffer(NDBT_Context* ctx, Ndb* ndb,
                   NdbEventOperation *pOp,
                   Uint32 buffer_percent,
                   ConsumptionStatistics &stats)
{
  Ndb::EventBufferMemoryUsage mem_usage;
  ndb->get_event_buffer_memory_usage(mem_usage);
  Uint32 prev_mem_usage = mem_usage.usage_percent;

  const Uint32 max_mem_usage = mem_usage.usage_percent;
  const Uint64 max_allocated = mem_usage.allocated_bytes;

  Uint64 op_gci = 0, curr_gci = 0;
  Uint64 poll_gci = 0;
  int poll_retries = 10;
  int res = 0;
  while (poll_retries-- > 0 && (res = ndb->pollEvents2(1000, &poll_gci)))
  {
    while ((pOp = ndb->nextEvent2()))
    {
      op_gci = pOp->getGCI();

      // -------- handle epoch boundary --------
      if (op_gci > curr_gci)
      {
        curr_gci = op_gci;
        stats.consumed_epochs[stats.consumedGaps] ++;

        if (pOp->getEventType2() == NdbDictionary::Event::TE_EMPTY)
          stats.emptyEpochs++;
        else
          if (pOp->getEventType2() == NdbDictionary::Event::TE_OUT_OF_MEMORY)
          {
            stats.gap_epoch[stats.consumedGaps++] = op_gci;
            if (stats.consumedGaps == stats.totalGaps)
              return true;
          }

        // Ensure that the event buffer memory usage doesn't grow during a gap
        ndb->get_event_buffer_memory_usage(mem_usage);
        const Uint32 current_mem_usage = mem_usage.usage_percent;
        if (current_mem_usage > prev_mem_usage)
        {
          g_err << "Test failed: The buffer usage grows during gap." << endl;
          g_err << " Prev mem usage " << prev_mem_usage
                << ", Current mem usage " << current_mem_usage << endl;
          return false;
        }

        /**
         * When more than 50% of the previous max allocated buffer
         * has been consumed, we expect to see 'allocated_bytes' 
         * being reduced.
         */
        if ((max_mem_usage - current_mem_usage) > 50     &&
            mem_usage.allocated_bytes >= max_allocated)
        {
          g_err << "Test failed: Allocated buffer memory not shrinking as expected." << endl;
          g_err << "Current mem usage " << current_mem_usage
                << ", max allocated: " <<  max_allocated
                << ", now allocated: " <<  mem_usage.allocated_bytes
                << ", used: "          << mem_usage.used_bytes
                << endl;
          return false;
        }

        /**
         * Consume until
         * a) the whole event buffer is consumed or
         * b) >= free_percent is consumed such that buffering can be resumed
         * (For case b) buffer_percent must be < (100-free_percent)
         * for resumption).
         */
        if (current_mem_usage == 0 ||
            current_mem_usage < buffer_percent)
        {
          return true;
        }
        prev_mem_usage = current_mem_usage;
      }
    }
  }

  // Event queue became empty or err before reaching the consumption target
  g_err << "Test failed: consumption target " << buffer_percent
        << " is not reached after "
        << poll_retries << " poll retries."
        << " poll results " << res << endl;

  return false;
}

/**
 * Test: Emulate a tardy consumer as follows :
 * Fill the event buffer to 100% initially, in order to accelerate
 * the gap occurrence.
 * Then let the consumer to consume and free the buffer a little
 *   more than free_percent (60), such that buffering resumes again.
 *   Fill 100%. Repeat this consume/fill until 'n' gaps are
 *   produced and all are consumed.
 * The load generator (insert/delete) is stopped after all gaps are produced.
 * Then the consumer consumes all produced gap epochs.
 * Test succeeds when : all gaps are consumed,
 * Test fails if
 *  a) producer cannot produce a gap
 *  b) event buffer usage grows during a gap (when consuming until free %)
 *  c) consumer cannot consume the given target buffer % within #retries
 *  d) Total gaps consumed < 6.
 */
static Uint32 tardy_ndb_ref = 0;
int runTardyEventListener(NDBT_Context* ctx, NDBT_Step* step)
{
  int result = NDBT_OK;
  const NdbDictionary::Table * table= ctx->getTab();
  HugoTransactions hugoTrans(* table);
  Ndb* ndb= GETNDB(step);
  tardy_ndb_ref = ndb->getReference();

  ndb->set_eventbuf_max_alloc(5*1024*1024); // max event buffer size 5MB
  const Uint32 free_percent = 60;
  ndb->set_eventbuffer_free_percent(free_percent);

  if (ctx->getProperty("BufferUsage2"))
  {
    ndb->setReportThreshEventFreeMem(10);
    ndb->setReportThreshEventGCISlip(3);
  }
  ConsumptionStatistics statistics;

  char buf[1024];
  sprintf(buf, "%s_EVENT", table->getName());
  NdbEventOperation *pOp, *pCreate = 0;
  pCreate = pOp = ndb->createEventOperation(buf);
  CHK(pOp != NULL, "Event operation creation failed");
  CHK(pOp->execute() == 0, "Execute operation execution failed");

  bool res = true;
  Uint32 producedGaps = 0;

  while (producedGaps++ < statistics.totalGaps)
  {
    /**
     * Fill the event buffer completely to 100% :
     *  - First time : to speed up the test,
     *  - then fill (~ free_percent) after resuming buffering
     */
    if (!wait_to_fill_buffer(ndb, 100))
    {
      goto end_test;
    }

    /**
     * The buffer has overflown, consume until buffer gets
     * free_percent space free, such that buffering can be resumed.
     */
    res = consume_buffer(ctx, ndb, pOp, (100 - free_percent), statistics);
    if (!res)
    {
      goto end_test;
    }
  }

  // Signal the load generator to stop the load
  ctx->stopTest();

  // Consume the whole event buffer, including last gap 
  // (buffer_percent to be consumed = 100 - 100 = 0)
  res = consume_buffer(ctx, ndb, pOp, 0, statistics);

end_test:

  if (!res)
    g_err << "consume_buffer failed." << endl;

  if (!res || statistics.consumedGaps != statistics.totalGaps)
    result = NDBT_FAILED;

  if (result == NDBT_FAILED)
    statistics.print();

  CHK(ndb->dropEventOperation(pOp) == 0, "dropEventOperation failed");
  return result;
}

/**
 * Inject error to crash the coordinator dbdict while performing dropEvent
 * after sumas have removed the subscriptions and returned execSUB_REMOVE_CONF
 * but beore the coordinator deletes the event from the systable.
 *
 * Test whether the dropped event is dangling in the sysTable.
 *
 * The test will fail if the following create/drop events fail
 * due to the dangling event.
 */
int runCreateDropEventOperation_NF(NDBT_Context* ctx, NDBT_Step* step)
{
  Ndb *pNdb=GETNDB(step);
  NdbDictionary::Dictionary* pDict = pNdb->getDictionary();
  const NdbDictionary::Table& tab= *ctx->getTab();

  char eventName[1024];
  sprintf(eventName,"%s_EVENT",tab.getName());

  NdbDictionary::Event myEvent(eventName);
  myEvent.setTable(tab.getName());
  myEvent.addTableEvent(NdbDictionary::Event::TE_ALL);

  NdbEventOperation *pOp = pNdb->createEventOperation(eventName);
  CHK(pOp != NULL, "Event operation creation failed");

  CHK(pOp->execute() == 0, "Execute operation execution failed");

  NdbRestarter restarter;
  int nodeid = restarter.getMasterNodeId();

  int val[] = { DumpStateOrd::CmvmiSetRestartOnErrorInsert, NRT_NoStart_Restart};
  if (restarter.dumpStateOneNode(nodeid, val, 2))
  {
    return NDBT_FAILED;
  }

  restarter.insertErrorInNode(nodeid, 6125);

  const int res = pDict->dropEvent(eventName);
  if (res != 0)
  {
    g_err << "Failed to drop event: res "<< res <<" "
          << pDict->getNdbError().code << " : "
          << pDict->getNdbError().message << endl;
  }
  else
    g_info << "Dropped event1" << endl;

  if (restarter.waitNodesNoStart(&nodeid, 1) != 0)
  {
    g_err << "Master node " << nodeid << " never crashed." << endl;
    return NDBT_FAILED;
  }
  restarter.startNodes(&nodeid, 1);

  g_info << "Waiting for the node to start" << endl;
  if (restarter.waitClusterStarted(120) != 0)
  {
    g_err << "Cluster failed to start" << endl;
    return NDBT_FAILED;
  }

  CHK_NDB_READY(pNdb);

  g_err << "Node started" << endl;

// g_err << "Dropping ev op:"
//       << " will remove the MARKED_DROPPED subscription at Suma" << endl;
//  CHK(pNdb->dropEventOperation(pOp) == 0, "dropEventOperation failed");

  int res1 = pDict->dropEvent(eventName);
  if (res1 != 0)
  {
    if (pDict->getNdbError().code == 4710)
    {
      // "4710 : Event not found" is expected since it is dropped above.
      res1 = 0;
      g_info << "Dropped event2" << endl;
    }
    else
    {
      g_err << "Failed to drop event: res1 "<< res1 <<" "
	    << pDict->getNdbError().code << " : "
	    << pDict->getNdbError().message << endl;
    }
  }

  const int res2 = pDict->createEvent(myEvent);
  if (res2 != 0)
    g_err << "Failed to cre event: res2 " << res2 << " "
          << pDict->getNdbError().code << " : "
          << pDict->getNdbError().message << endl;
  else
    g_info << "Event created1" << endl;

  const int res3 = pDict->dropEvent(eventName, -1);
  if (res3 != 0) {
    g_err << "Failed to drop event: res3 "<< res3 << " "
          << pDict->getNdbError().code << " : "
          << pDict->getNdbError().message << endl;
  }
  else
    g_info << "Dropped event3" << endl;

  const int res4 = pDict->createEvent(myEvent);
  if (res4)
    g_err << "Failed to cre event: res4 " << res4 << " "
          << pDict->getNdbError().code << " : "
          << pDict->getNdbError().message << endl;
  else
    g_info << "Event created2" << endl;

// clean up the newly created evnt and the eventops
  const int res5 = pDict->dropEvent(eventName, -1);
  if (res5 != 0) {
    g_err << "Failed to drop event: res5 "<< res5 << " "
          << pDict->getNdbError().code << " : "
          << pDict->getNdbError().message << endl;
  }
  else
    g_info << "Dropped event3" << endl;

  CHK(pNdb->dropEventOperation(pOp) == 0, "dropEventOperation failed");

  if (res || res1 || res2 || res3 || res4 || res5)
    return NDBT_FAILED;
  return NDBT_OK;
}


int
runBlockingRead(NDBT_Context* ctx, NDBT_Step* step)
{
  const NdbDictionary::Table* table = ctx->getTab();
  Ndb* ndb = GETNDB(step);

  /* Next do some NdbApi task that blocks */
  {
    HugoTransactions hugoTrans(*table);

    /* Load one record into the table */
    CHK(hugoTrans.loadTable(ndb, 1) == 0, "Failed to insert row");
  }

  /* Setup a read */
  HugoOperations read1(*table);
  CHK(read1.startTransaction(ndb) == 0, "Failed to start transaction");
  CHK(read1.pkReadRecord(ndb, 0, 1, NdbOperation::LM_Exclusive) == 0,
      "Failed to define locking row read");
  CHK(read1.execute_NoCommit(ndb) == 0, "Failed to obtain row lock");

  /* Setup a competing read */
  HugoOperations read2(*table);
  CHK(read2.startTransaction(ndb) == 0, "Failed to start transaction");
  CHK(read2.pkReadRecord(ndb, 0, 1, NdbOperation::LM_Exclusive) == 0,
      "Failed to define competing locking read");

  const Uint32 startCCCount =
    ndb->get_ndb_cluster_connection().get_connect_count();

  ndbout_c("Cluster connection count : %u",
           startCCCount);

  /* Executing this read will fail, and it will timeout
   * after at least the specified TDDT with error 266.
   * The interesting part of the TC is whether we are
   * still connected to the cluster at this time!
   */
  ndbout_c("Executing competing read, will block...");
  int rc = read2.execute_NoCommit(ndb);

  const Uint32 postCCCount =
    ndb->get_ndb_cluster_connection().get_connect_count();

  ndbout_c("Execute rc = %u", rc);
  ndbout_c("Cluster connection count : %u",
           postCCCount);

  CHK(rc == 266, "Got unexpected read return code");

  ndbout_c("Success");

  read1.execute_Rollback(ndb);
  read1.closeTransaction(ndb);
  read2.closeTransaction(ndb);

  return NDBT_OK;
}

int
runSlowGCPCompleteAck(NDBT_Context* ctx, NDBT_Step* step)
{
  /**
   * Bug #18753341 NDB : SLOW NDBAPI OPERATIONS CAN CAUSE
   * MAXBUFFEREDEPOCHS TO BE EXCEEDED
   *
   * ClusterMgr was buffering SUB_GCP_COMMIT_ACK to be
   * sent by the receiver thread.
   * In some cases the receiver is the same thread for
   * a long time, and if it does not regularly flush
   * its send buffers then the ACKs don't get sent.
   */

  NdbRestarter restarter;

  /* We chose a value larger than the normal
   * MaxBufferedEpochs * TimeBetweenEpochs
   * to test for interaction between the two
   */
  const int TransactionDeadlockTimeout = 50000;

  /* First increase TDDT */
  int dumpCode[] = {DumpStateOrd::TcSetTransactionTimeout,
                    TransactionDeadlockTimeout};
  ndbout_c("Setting TDDT to %u millis",
           TransactionDeadlockTimeout);
  restarter.dumpStateAllNodes(dumpCode, 2);

  /* Next setup event operation so that we are a
   * subscriber
   */
  const NdbDictionary::Table* table = ctx->getTab();
  Ndb* ndb = GETNDB(step);
  NdbEventOperation* eventOp = createEventOperation(ndb, *table);
  CHK(eventOp != NULL, "Failed to create and execute EventOp");

  int result = runBlockingRead(ctx, step);

  ndb->dropEventOperation(eventOp);

  /* Restore TDDT from config setting */
  restarter.restartAll();

  return result;
}

#include "NdbMgmd.hpp"
int runGetLogEventParsable(NDBT_Context* ctx, NDBT_Step* step)
{
  NdbMgmd mgmd;
  if (!mgmd.connect())
    return NDBT_FAILED;

  int filter[] = {15, NDB_MGM_EVENT_CATEGORY_INFO, 0};

  NdbLogEventHandle le_handle =
    ndb_mgm_create_logevent_handle(mgmd.handle(), filter);
  if (!le_handle)
    return NDBT_FAILED;

  struct ndb_logevent le_event;
  int statusMsges = 0, statusMsges2 = 0;

   while (!ctx->isTestStopped())
   {
     int r = ndb_logevent_get_next2(le_handle,
                                   &le_event,
                                   2000);
     if(r>0)
     {
       switch(le_event.type)
       {
       case NDB_LE_EventBufferStatus:
         {
           statusMsges++;
           Uint32 alloc = le_event.EventBufferStatus.alloc;
           Uint32 max = le_event.EventBufferStatus.max;
           Uint32 used = le_event.EventBufferStatus.usage;
           Uint32 used_pct = max ? (Uint32)((((Uint64)used) * 100) / max) : 0;

           g_err << "Parsable str: Event buffer status: "
                 << "max=" << max << " bytes"
                 << " used=" << le_event.EventBufferStatus.usage << " bytes";
           if (max != 0) g_err << "(" << used_pct << "% of max)";
           g_err << " alloc=" << alloc << " bytes"
                 << " apply_gci " << le_event.EventBufferStatus.apply_gci_h
                 << "/" << le_event.EventBufferStatus.apply_gci_l
                 << " latest_gci " << le_event.EventBufferStatus.latest_gci_h
                 << "/" << le_event.EventBufferStatus.latest_gci_l << endl;
         }
         break;
       case NDB_LE_EventBufferStatus2:
         {
           Uint32 alloc = le_event.EventBufferStatus2.alloc;
           Uint32 max = le_event.EventBufferStatus2.max;
           Uint32 used = le_event.EventBufferStatus2.usage;
           Uint32 used_pct = max ? (Uint32)((((Uint64)used)*100)/max) : 0;

           Uint32 ndb_ref = le_event.EventBufferStatus2.ndb_reference;
           Uint32 reason = le_event.EventBufferStatus2.report_reason;
           if (tardy_ndb_ref == ndb_ref && reason != 0)
             statusMsges2++;

           g_err << "Parsable str: Event buffer status2 "
                 << "(" << hex << ndb_ref << "): " << dec
                 << "max=" << max << " bytes"
                 << " used=" << used << " bytes";
           if (max != 0) g_err << "(" << used_pct << "% of max)";
           g_err << " alloc=" << alloc << " bytes"
                 << " latest_consumed_epoch "
                 << le_event.EventBufferStatus2.latest_consumed_epoch_h << "/"
                 << le_event.EventBufferStatus2.latest_consumed_epoch_l
                 << " latest_buffered_epoch "
                 << le_event.EventBufferStatus2.latest_buffered_epoch_h << "/"
                 << le_event.EventBufferStatus2.latest_buffered_epoch_l
                 << " reason " << reason << endl;
         }
         break;
       case NDB_LE_EventBufferStatus3:
         {
           Uint64 usage = (Uint64)le_event.EventBufferStatus3.usage_h << 32;
           usage |= le_event.EventBufferStatus3.usage_l;
           Uint64 alloc = (Uint64)le_event.EventBufferStatus3.alloc_h << 32;
           alloc |= le_event.EventBufferStatus3.alloc_l;
           Uint64 max = (Uint64)le_event.EventBufferStatus3.max_h << 32;
           max |= le_event.EventBufferStatus3.max_l;
           Uint32 used_pct = max ? (Uint32)((usage*100)/max) : 0;

           Uint32 ndb_ref = le_event.EventBufferStatus3.ndb_reference;
           Uint32 reason = le_event.EventBufferStatus3.report_reason;
           if (tardy_ndb_ref == ndb_ref && reason != 0)
             statusMsges2++;

           g_err << "Parsable str: Event buffer status3 "
                 << "(" << hex << ndb_ref << "): " << dec
                 << "max=" << max << " bytes"
                 << " used=" << usage << " bytes";
           if (max != 0) g_err << "(" << used_pct << "% of max)";
           g_err << " alloc=" << alloc << " bytes"
                 << " latest_consumed_epoch "
                 << le_event.EventBufferStatus3.latest_consumed_epoch_h << "/"
                 << le_event.EventBufferStatus3.latest_consumed_epoch_l
                 << " latest_buffered_epoch "
                 << le_event.EventBufferStatus3.latest_buffered_epoch_h << "/"
                 << le_event.EventBufferStatus3.latest_buffered_epoch_l
                 << " reason " << reason << endl;
         }
         break;
       default:
         break;
       }
     }
     else if (r<0)
     {
       g_err << "ERROR: ndb_logevent_get_next returned error: "
             << r << endl;
     }
     else
     {
       g_info << "ndb_logevent_get_next returned timeout" << endl;
     }
  }
  ndb_mgm_destroy_logevent_handle(&le_handle);

 if (ctx->getProperty("BufferUsage2") && statusMsges2 > 0)
    return NDBT_OK;

  if (statusMsges > 0)
    return NDBT_OK;

  g_err << "ERROR: No EventBufferStatus msg received" << endl;
  return NDBT_FAILED;
}

int runGetLogEventPretty(NDBT_Context* ctx, NDBT_Step* step)
{
  NdbMgmd mgmd;

  if (!mgmd.connect())
    return NDBT_FAILED;

  int filter[] = {15, NDB_MGM_EVENT_CATEGORY_INFO, 0};
  socket_t fd= ndb_mgm_listen_event(mgmd.handle(), filter);
  ndb_socket_t my_fd;
  ndb_socket_create_from_native(my_fd, fd);

  if(!ndb_socket_valid(my_fd))
  {
    ndbout << "FAILED: could not listen to event" << endl;
    return NDBT_FAILED;
  }

  int prettyStatusMsges = 0, prettyStatusMsges2 = 0;
  while (!ctx->isTestStopped())
  {
    char *result_str = 0;
    char buf[512];

    SocketInputStream in(my_fd,2000);
    for(int i=0; i<20; i++)
    {
      if ((result_str = in.gets(buf, sizeof(buf))))
      {
        if(result_str && strlen(result_str))
        {
          if (strstr(result_str, "Event buffer status"))
          {
            prettyStatusMsges++;
            g_err << "Pretty str: " << result_str << endl;
          }
          else if (strstr(result_str, "Event buffer status2"))
          {
            prettyStatusMsges2++;
            g_err << "Pretty str2: " << result_str << endl;
          }
        }
      }
      else
      {
        if (in.timedout())
        {
          g_err << "TIMED OUT READING EVENT at iteration " << i << endl;
          break;
        }
      }
    }
  }

 if (ctx->getProperty("BufferUsage2") && prettyStatusMsges2 > 0)
    return NDBT_OK;

  if (prettyStatusMsges > 0)
    return NDBT_OK;

  g_err << "ERROR: No EventBufferStatus msg received" << endl;
  return NDBT_FAILED;
}

int runCreateMultipleEvents(NDBT_Context* ctx, NDBT_Step* step)
{
  /* Create multiple events */
  Ndb *pNdb = GETNDB(step);
  const NdbDictionary::Table *tab = ctx->getTab();
  int numOfEvents = ctx->getProperty("numOfEvents") *
                      ctx->getProperty("numOfThreads");

  for (int i = 0; i < numOfEvents; i++)
  {
    if (createEvent(pNdb, *tab, false, false, i+1) != 0){
      return NDBT_FAILED;
    }
  }

  return NDBT_OK;
}

int runCreateDropMultipleEventOperations(NDBT_Context* ctx, NDBT_Step* step)
{
  Ndb* pNdb;
  Ndb_cluster_connection *pCC;

  if (cc(&pCC, &pNdb))
  {
    // too few api slots...
    return NDBT_OK;
  }
  /* Create multiple event ops */
  NdbRestarter restarter;
  int res = NDBT_OK;

  const NdbDictionary::Table *tab= ctx->getTab();
  int numOfEvents = ctx->getProperty("numOfEvents");
  int eventID = (numOfEvents * (step->getStepNo() - 1)) + 1;

  Vector<NdbEventOperation*> pOpArr;
  for (int i = 0; i < numOfEvents; i++, eventID++)
  {
    NdbEventOperation *pOp = createEventOperation(pNdb, *tab, false, eventID);
    if (pOp == NULL) {
      if (pNdb->getNdbError().code == 1422)
      {
        /*
         1422 - Out of Subscription Records. Stop creating event operations.
         */
        g_warning << "Only '" << i << "' event operations were "
                  << "created by the step instead of '"
                  << numOfEvents << "'.\n";
        break;
      }
      else
      {
        g_err << "Error in createEventOperation: "
              << pNdb->getNdbError().code << " "
              << pNdb->getNdbError().message << endl;
        res = NDBT_FAILED;
        goto dropEvents;
      }
    }
    pOpArr.push_back(pOp);
  }

  restarter.insertErrorInAllNodes(13051);

  dropEvents:
  for(uint i =0; i < pOpArr.size(); i++)
  {
    if (pNdb->dropEventOperation(pOpArr[i]) != 0) {
      g_err << "operation drop failed\n";
      res = NDBT_FAILED;
    }
  }
  restarter.insertErrorInAllNodes(0);

  delete pNdb;
  delete pCC;
  return res;
}

int runDropMultipleEvents(NDBT_Context* ctx, NDBT_Step* step)
{
  /* Drop multiple events from the table */
  Ndb *pNdb = GETNDB(step);
  const NdbDictionary::Table *tab = ctx->getTab();
  int numOfEvents = ctx->getProperty("numOfEvents");
  for (int i = 0; i < numOfEvents; i++)
  {
    if (dropEvent(pNdb, *tab, i+1) != 0){
      return NDBT_FAILED;
    }
  }
  return NDBT_OK;
}

int runCheckAllNodesOnline(NDBT_Context* ctx, NDBT_Step* step){
  NdbRestarter restarter;

  if(restarter.waitClusterStarted(1) != 0){
    g_err << "All nodes were not online " << endl;
    return NDBT_FAILED;
  }

  return NDBT_OK;
}

int setEmptySafeCounterPool(const bool val)
{
  NdbRestarter restarter;

  int dumpValues[2];
  dumpValues[0] = 8005;
  dumpValues[1] = val?1:0;

  return restarter.dumpStateAllNodes(dumpValues, 2);
}

int setEmptySafeCounterPool(NDBT_Context* ctx, NDBT_Step* step)
{
  return setEmptySafeCounterPool(true);
}
int clearEmptySafeCounterPool(NDBT_Context* ctx, NDBT_Step* step)
{
  return setEmptySafeCounterPool(false);
}

int setErrorInsertEBUsage(NDBT_Context* ctx, NDBT_Step* step)
{
  DBUG_SET_INITIAL("+d,ndb_eventbuffer_high_usage");
  return NDBT_OK;
}

int clearErrorInsertEBUsage(NDBT_Context* ctx, NDBT_Step* step)
{
  DBUG_SET_INITIAL("-d,ndb_eventbuffer_high_usage");
  return NDBT_OK;
}

static
int
runCreateDropConsume(NDBT_Context* ctx, NDBT_Step* step)
{
  constexpr Uint32 NumOperations = 10;
  NdbEventOperation* ops[NumOperations];
  Ndb* ndb = GETNDB(step);

  g_err << "Creating " << NumOperations << " eventOperations." << endl;
  for (Uint32 i=0; i< NumOperations; i++)
  {
    g_err << "Creating EventOperation " << i << endl;

    if ((ops[i] = createEventOperation(ndb, *ctx->getTab())) == nullptr)
    {
      g_err << "runCreateDropConsume failed to create eventOperation " << endl;
      return NDBT_FAILED;
    }
    ops[i]->setCustomData((void*) Uint64(i));
  }

  g_err << "Dropping all but one (" << NumOperations - 1 << ") "
    "eventOperations with a delay." << endl;

  for (Uint32 i=1; i< NumOperations; i++)
  {
    g_err << "Dropping EventOperation " << i << endl;
    int res = ndb->dropEventOperation(ops[i]);
    if (res != 0)
    {
      g_err << "Drop failed " << ndb->getNdbError() << endl;
      return NDBT_FAILED;
    }

    /* Give time for some epochs to complete between each drop */
    NdbSleep_MilliSleep(1000);
  }

  g_err << "Now consuming events..." << endl;

  Uint64 latest_epoch = 0;
  Uint32 observedEpochs = 0;
  int res = NDBT_OK;
  while (ndb->pollEvents(1000) > 0)
  {
    NdbEventOperation* op;
    while ((op = ndb->nextEvent()) != nullptr)
    {
      Uint64 epoch = op->getEpoch();
      if (op != ops[0])
      {
        fprintf(stderr,
                "Error : epoch data contains dropped EventOperation"
                "%p %llu\n", op, (Uint64) op->getCustomData());
        res = NDBT_FAILED;
      }
      if (epoch != latest_epoch)
      {
        observedEpochs++;
        latest_epoch = epoch;
        fprintf(stderr, "Epoch boundary : %llu\n", latest_epoch);
        /* Iterate over gci ops */
        const NdbEventOperation* gciOp=NULL;
        Uint32 iter = 0;
        Uint32 et = 0;
        while((gciOp = ndb->getGCIEventOperations(&iter, &et)) 
               != nullptr)
        {
          fprintf(stderr,
                  "Epoch %llu EventOperations contains op %p (%p)\n",
                  latest_epoch,
                  gciOp,
                  gciOp->getCustomData());
          if (gciOp != ops[0])
          {
            fprintf(stderr,
                    "Error : epoch EventOperations contains dropped"
                    "EventOperation %p %llu\n",
                    gciOp,
                    (Uint64) gciOp->getCustomData());
            res = NDBT_FAILED;
          }
        }
        /* Stop accumulating changes after a while */
        if (observedEpochs == 40)
        {
          ndb->dropEventOperation(ops[0]);
        }
      }
    }
  }

  ctx->stopTest();
  return res;
}

NDBT_TESTSUITE(test_event);
TESTCASE("BasicEventOperation", 
	 "Verify that we can listen to Events"
	 "NOTE! No errors are allowed!" )
{
#if 0
  TABLE("T1");
  TABLE("T3");
  TABLE("T5");
  TABLE("T6");
  TABLE("T8");
#endif
  INITIALIZER(runCreateEvent);
  STEP(runEventOperation);
  STEP(runEventLoad);
  FINALIZER(runDropEvent);
}
TESTCASE("CreateDropEventOperation", 
	 "Verify that we can Create and Drop many times"
	 "NOTE! No errors are allowed!" ){
  INITIALIZER(runCreateEvent);
  STEP(runCreateDropEventOperation);
  FINALIZER(runDropEvent);
}
TESTCASE("ParallellEventOperation", 
	 "Verify that we can listen to Events in parallell"
	 "NOTE! No errors are allowed!" ){
  INITIALIZER(runCreateEvent);
  STEP(runEventOperation);
  STEP(runEventOperation);
  STEP(runEventLoad);
  FINALIZER(runDropEvent);
}
TESTCASE("EventOperationApplier", 
	 "Verify that if we apply the data we get from event "
	 "operation is the same as the original table"
	 "NOTE! No errors are allowed!" ){
  INITIALIZER(runCreateEvent);
  INITIALIZER(runCreateShadowTable);
  STEP(runEventApplier);
  STEP(runEventMixedLoad);
  FINALIZER(runDropEvent);
  FINALIZER(runVerify);
  FINALIZER(runDropShadowTable);
}
TESTCASE("EventOperationApplier_NR", 
	 "Verify that if we apply the data we get from event "
	 "operation is the same as the original table"
	 "NOTE! No errors are allowed!" ){
  INITIALIZER(runCreateEvent);
  INITIALIZER(runCreateShadowTable);
  STEP(runEventApplier);
  STEP(runEventMixedLoad);
  STEP(runRestarter);
  FINALIZER(runDropEvent);
  FINALIZER(runVerify);
  FINALIZER(runDropShadowTable);
}
TESTCASE("EventOperationApplier_NS",
	 "Verify that if we apply the data we get from event "
	 "operation is the same as the original table"
	 "NOTE! No errors are allowed!" ){
  TC_PROPERTY("Graceful", 1);
  INITIALIZER(runCreateEvent);
  INITIALIZER(runCreateShadowTable);
  STEP(runEventApplier);
  STEP(runEventMixedLoad);
  STEP(runRestarter);
  FINALIZER(runDropEvent);
  FINALIZER(runVerify);
  FINALIZER(runDropShadowTable);
}
TESTCASE("MergeEventOperationApplier", 
	 "Verify that if we apply the data we get from merged event "
	 "operation is the same as the original table"
	 "NOTE! No errors are allowed!" ){
  TC_PROPERTY("MergeEvents", 1);
  INITIALIZER(runCreateEvent);
  INITIALIZER(runCreateShadowTable);
  STEP(runEventApplier);
  STEP(runEventMixedLoad);
  FINALIZER(runDropEvent);
  FINALIZER(runVerify);
  FINALIZER(runDropShadowTable);
}
TESTCASE("MergeEventOperationApplier_NR", 
	 "Verify that if we apply the data we get from merged event "
	 "operation is the same as the original table"
	 "NOTE! No errors are allowed!" ){
  TC_PROPERTY("MergeEvents", 1);
  INITIALIZER(runCreateEvent);
  INITIALIZER(runCreateShadowTable);
  STEP(runEventApplier);
  STEP(runEventMixedLoad);
  STEP(runRestarter);
  FINALIZER(runDropEvent);
  FINALIZER(runVerify);
  FINALIZER(runDropShadowTable);
}
TESTCASE("Multi", 
	 "Verify that we can work with all tables in parallell"
	 "NOTE! HugoOperations::startTransaction, pTrans != NULL errors, "
	 "are allowed!" ){
  ALL_TABLES();
  INITIALIZER(getAllTables);
  INITIALIZER(createAllEvents);
  INITIALIZER(createAllShadows);
  STEP(runMulti);
  FINALIZER(dropAllShadows);
  FINALIZER(dropAllEvents);
}
TESTCASE("Multi_NR", 
	 "Verify that we can work with all tables in parallell"
	 "NOTE! HugoOperations::startTransaction, pTrans != NULL errors, "
	 "are allowed!" ){
  ALL_TABLES();
  INITIALIZER(getAllTables);
  INITIALIZER(createAllEvents);
  INITIALIZER(createAllShadows);
  STEP(runMulti_NR);
  FINALIZER(dropAllShadows);
  FINALIZER(dropAllEvents);
}
TESTCASE("CreateDropNR", 
	 "Verify that we can Create and Drop in any order"
	 "NOTE! No errors are allowed!" ){
  FINALIZER(runCreateDropNR);
}
TESTCASE("SubscribeUnsubscribe", 
	 "A bunch of threads doing subscribe/unsubscribe in loop"
	 "NOTE! No errors are allowed!" ){
  INITIALIZER(runCreateEvent);
  STEPS(runSubscribeUnsubscribe, 16);
  FINALIZER(runDropEvent);
}
TESTCASE("SubscribeUnsubscribeWithLoad", 
	 "A bunch of threads doing subscribe/unsubscribe in loop"
         " while another thread does insert and deletes"
	 "NOTE! No errors from subscribe/unsubscribe are allowed!" ){
  INITIALIZER(runCreateEvent);
  STEPS(runSubscribeUnsubscribe, 16);
  STEP(runInsertDeleteUntilStopped);
  FINALIZER(runDropEvent);
}
TESTCASE("Bug27169", ""){
  INITIALIZER(runCreateEvent);
  STEP(runEventListenerUntilStopped);
  STEP(runInsertDeleteUntilStopped);
  STEP(runScanUpdateUntilStopped);
  STEP(runRestarterLoop);
  FINALIZER(runDropEvent);
}
TESTCASE("Bug31701", ""){
  INITIALIZER(runCreateEvent);
  INITIALIZER(runCreateShadowTable);
  STEP(runEventApplier);
  STEP(runBug31701);
  FINALIZER(runDropEvent);
  FINALIZER(runDropShadowTable);
}
TESTCASE("SubscribeNR", ""){
  TC_PROPERTY("ReportSubscribe", 1);
  TC_PROPERTY("SubscribeUntilStopped", 1);  
  INITIALIZER(runCreateEvent);
  STEPS(runSubscribeUnsubscribe, 5);
  STEP(runNFSubscribe);
  FINALIZER(runDropEvent);
}
TESTCASE("EventBufferOverflow",
         "Simulating EventBuffer overflow while node restart"
         "NOTE! No errors are allowed!" ){
  INITIALIZER(runCreateEvent);
  STEP(errorInjectBufferOverflow);
  FINALIZER(runDropEvent);
}
TESTCASE("StallingSubscriber",
         "Simulating slow subscriber that will become disconnected"
         "NOTE! No errors are allowed!" ){
  INITIALIZER(runCreateEvent);
  STEP(errorInjectStalling);
}
TESTCASE("Bug33793", ""){
  INITIALIZER(checkCanStopAllButOneNodeInGroup);
  INITIALIZER(runCreateEvent);
  STEP(runEventListenerUntilStopped);
  STEP(runBug33793);
  FINALIZER(runDropEvent);
}
TESTCASE("Bug34853", ""){
  INITIALIZER(runCreateEvent);
  INITIALIZER(runBug34853);
  FINALIZER(runDropEvent);
}
TESTCASE("Bug35208", ""){
  INITIALIZER(runBug35208_createTable);
  INITIALIZER(runCreateEvent);
  INITIALIZER(runCreateShadowTable);
  STEP(runBug35208);
  STEP(runEventApplier);
  FINALIZER(runDropEvent);
  FINALIZER(runVerify);
  FINALIZER(runDropShadowTable);
}
TESTCASE("Bug37279", "")
{
  INITIALIZER(runBug37279);
}
TESTCASE("Bug37338", "")
{
  INITIALIZER(runBug37338);
}
TESTCASE("Bug37442", "")
{
  INITIALIZER(runBug37442);
}
TESTCASE("Bug37672", "NdbRecord option OO_ANYVALUE causes interpreted delete to abort.")
{
  INITIALIZER(runBug37672);
}
TESTCASE("Bug30780", "")
{
  INITIALIZER(runCreateEvent);
  INITIALIZER(runLoadTable);
  STEP(runEventConsumer);
  STEPS(runScanUpdateUntilStopped, 3);
  STEP(runBug30780);
  FINALIZER(runDropEvent);
}
TESTCASE("Bug44915", "")
{
  INITIALIZER(runBug44915);
}
TESTCASE("Bug56579", "")
{
  INITIALIZER(runCreateEvent);
  STEP(runBug56579);
  FINALIZER(runDropEvent);
}
TESTCASE("Bug57886", "")
{
  STEP(runBug57886_create_drop);
  STEPS(runBug57886_subscribe_unsunscribe, 5);
}
TESTCASE("Bug12598496", "")
{
  INITIALIZER(runBug12598496);
}
TESTCASE("DbUtilRace",
         "Test DbUtil handling of TC result race")
{
  INITIALIZER(runCreateEvent);
  STEP(runTryGetEvent);
  FINALIZER(runDropEvent);
}
TESTCASE("Bug18703871", "")
{
  INITIALIZER(runCreateEvent);
  STEP(runBug18703871);
  FINALIZER(runDropEvent);
}
TESTCASE("NextEventRemoveInconsisEvent", "")
{
  INITIALIZER(runCreateEvent);
  STEP(runEventListenerCheckProgressUntilStopped);
  STEP(runInsertDeleteUntilStopped);
  STEP(errorInjectBufferOverflowOnly);
  FINALIZER(runDropEvent);
}
TESTCASE("EmptyUpdates", 
	 "Verify that we can monitor empty updates"
	 "NOTE! No errors are allowed!" ){
  TC_PROPERTY("AllowEmptyUpdates", 1);
  INITIALIZER(runCreateEvent);
  STEP(runEventOperation);
  STEP(runEventLoad);
  FINALIZER(runDropEvent);
}
TESTCASE("PrimaryKeyUpdates",
         "Verify that updates of char-PKs to 'equal by collation rules'-values"
         " are allowed, and sent as part of BEFORE/AFTER values in triggers")
{
  INITIALIZER(createCharPKTable);
  INITIALIZER(runCreateEvent);
  STEP(testPKUpdates);
  FINALIZER(runDropEvent);
  FINALIZER(dropCharPKTable);
}
TESTCASE("Apiv2EmptyEpochs",
         "Verify the behaviour of the new API w.r.t."
         "empty epochs")
{
  INITIALIZER(runCreateEvent);
  STEP(runListenEmptyEpochs);
  FINALIZER(runDropEvent);
}
TESTCASE("BackwardCompatiblePollNoWait",
         "Check backward compatibility for pollEvents"
         "when poll does not wait")
{
  INITIALIZER(runCreateEvent);
  STEP(runPollBCNoWaitConsumer);
  STEP(runPollBCNoWait);
  FINALIZER(runDropEvent);
}
TESTCASE("BackwardCompatiblePollLongWait",
         "Check backward compatibility for pollEvents"
         "when poll waits long")
{
  INITIALIZER(runCreateEvent);
  STEP(runPollBCLongWaitConsumer);
  STEP(runPollBCLongWait);
  FINALIZER(runDropEvent);
}
TESTCASE("BackwardCompatiblePollInconsistency",
         "Check backward compatibility of pollEvents"
          "when handling data node buffer overflow")
{
  INITIALIZER(runCreateEvent);
  STEP(runInsertDeleteUntilStopped);
  STEP(runPollBCInconsistency);
  STEP(errorInjectBufferOverflowOnly);
  FINALIZER(runDropEvent);
}
TESTCASE("Apiv2HQE-latestGCI",
         "Verify the behaviour of the new API w.r.t."
         "highest queued and latest received epochs")
{
  INITIALIZER(runCreateEvent);
  STEP(runInsertDeleteUntilStopped);
  STEP(runCheckHQElatestGCI);
  FINALIZER(runDropEvent);
}
TESTCASE("Apiv2-check_event_queue_cleared",
         "Check whether subcriptions been dropped "
         "and recreated after a cluster restart "
         "cause any problem for event consumption.")
{
  INITIALIZER(runCreateEvent);
  STEP(runInjectClusterFailure);
  STEP(runInsertDeleteAfterClusterFailure);
}
TESTCASE("Apiv2-check_event_queue_cleared_initial",
         "test Bug 18411034 : Check whether the event queue is cleared "
         "after a cluster failure causing subcriptions to be "
         "dropped and recreated, and cluster is restarted initially.")
{
  TC_PROPERTY("InitialRestart", 1);
  INITIALIZER(runCreateEvent);
  STEP(runInjectClusterFailure);
  STEP(runInsertDeleteAfterClusterFailure);
}
TESTCASE("Apiv2-check_event_received_after_restart",
         "Check whether latestGCI is properly reset "
         "after a cluster failure. Even if subcriptions are "
         "dropped and recreated 'out of order', such that "
         "'active_op_count == 0' is never reached.")
{
  TC_PROPERTY("InitialRestart", 1);
  TC_PROPERTY("KeepSomeEvOpOnClusterFailure", 1);
  INITIALIZER(runCreateEvent);
  STEP(runInjectClusterFailure);
  STEP(runInsertDeleteAfterClusterFailure);
}
TESTCASE("Apiv2-check_drop_event_op_after_restart",
         "Check garbage collection of a dropped event operation "
         "after a cluster failure resetting the GCI sequence.")
{
  TC_PROPERTY("InitialRestart", 1);
  TC_PROPERTY("KeepSomeEvOpOnClusterFailure", 1);
  TC_PROPERTY("ConsumeAfterDrop", 1);
  INITIALIZER(runCreateEvent);
  STEP(runInjectClusterFailure);
  STEP(runInsertDeleteAfterClusterFailure);
}
TESTCASE("Apiv2EventBufferOverflow",
         "Check gap-resume works by: create a gap"
         "and consume to free free_percent of buffer; repeat")
{
  INITIALIZER(runCreateEvent);
  STEP(runInsertDeleteUntilStopped);
  STEP(runTardyEventListener);
  FINALIZER(runDropEvent);
}
TESTCASE("createDropEvent_NF",
         "Check cleanup works when Dbdict crashes before"
         " the event is deleted from the dictionary"
         " while performing dropEvent")
{
  INITIALIZER(runCreateEvent);
  STEP(runCreateDropEventOperation_NF);
}
TESTCASE("SlowGCP_COMPLETE_ACK",
         "Show problem where GCP_COMPLETE_ACK is not flushed")
{
  INITIALIZER(runCreateEvent);
  STEP(runSlowGCPCompleteAck);
  FINALIZER(runDropEvent);
}
TESTCASE("getEventBufferUsage3",
         "Get event buffer usage as pretty and parsable format "
         "by subscribing them. Event buffer usage msg is ensured "
         "by running tardy listener filling the event buffer")
{
  TC_PROPERTY("BufferUsage2", 1);
  INITIALIZER(runCreateEvent);
  STEP(runInsertDeleteUntilStopped);
  STEP(runTardyEventListener);
  STEP(runGetLogEventParsable);
  STEP(runGetLogEventPretty);
  FINALIZER(runDropEvent);
}
TESTCASE("getEventBufferHighUsage",
         "Get event buffer usage when buffer grows to over 4GB"
         "Tardy listener should receive, parse and print 64-bit"
         "max, alloc and usage values correctly")
{
  TC_PROPERTY("BufferUsage2", 1);
  INITIALIZER(runCreateEvent);
  INITIALIZER(setErrorInsertEBUsage);
  STEP(runInsertDeleteUntilStopped);
  STEP(runTardyEventListener);
  STEP(runGetLogEventParsable);
  STEP(runGetLogEventPretty);
  FINALIZER(runDropEvent);
  FINALIZER(clearErrorInsertEBUsage);
}
TESTCASE("checkParallelTriggerDropReqHandling",
         "Flood the DBDICT with lots of SUB_STOP_REQs and "
         "check that the SUMA handles them properly without "
         "flooding the DBTUP with DROP_TRIG_IMPL_REQs")
{
  TC_PROPERTY("numOfEvents", 100);
  TC_PROPERTY("numOfThreads", 10);
  INITIALIZER(runCreateMultipleEvents);
  STEPS(runCreateDropMultipleEventOperations, 10);
  VERIFIER(runCheckAllNodesOnline);
  FINALIZER(runDropMultipleEvents);
}
TESTCASE("ExhaustedSafeCounterPool",
         "Check that DICT is not affected by an exhausted "
         "SafeCounter pool")
{
  INITIALIZER(setEmptySafeCounterPool);
  INITIALIZER(runCreateShadowTable);
  FINALIZER(clearEmptySafeCounterPool);
  FINALIZER(runDropShadowTable);
}

TESTCASE("DelayedEventDrop",
        "Create and Drop events with load, having multiple events droppable"
         "at once")
{
  INITIALIZER(runCreateEvent);
  STEP(runCreateDropConsume);
  STEP(runInsertDeleteUntilStopped);
  FINALIZER(runDropEvent);
}
#if 0
TESTCASE("BackwardCompatiblePollCOverflowEB",
         "Check whether backward compatibility of pollEvents  manually"
         "to see it causes process exit when nextEvent() processes an"
         "event buffer overflow event data fom the queue")
{
  INITIALIZER(runCreateEvent);
  STEP(runPollBCOverflowEB);
  STEP(runInsertDeleteUntilStopped);
  FINALIZER(runDropEvent);
}
#endif
NDBT_TESTSUITE_END(test_event)

int main(int argc, const char** argv){
  ndb_init();
  NDBT_TESTSUITE_INSTANCE(test_event);
  test_event.setCreateAllTables(true);
  return test_event.execute(argc, argv);
}

template class Vector<HugoOperations *>;
template class Vector<NdbEventOperation *>;
template class Vector<NdbRecAttr*>;
template class Vector<Vector<NdbRecAttr*> >;<|MERGE_RESOLUTION|>--- conflicted
+++ resolved
@@ -2609,11 +2609,7 @@
 
     if (ndb->getNdbError().code != 0)
     {
-<<<<<<< HEAD
-      g_err << "pollEvents failed:\n";
-=======
-      g_err << method << " failed: \n";
->>>>>>> 19feac36
+      g_err << "pollEvents failed: \n";
       g_err << ndb->getNdbError().code << " "
             << ndb->getNdbError().message << endl;
       result = NDBT_FAILED;
@@ -2623,11 +2619,7 @@
 
   if (curr_gci != NDB_FAILURE_GCI)
   {
-<<<<<<< HEAD
-    g_err << "pollEvents failed to detect cluster failure:\n";
-=======
-    g_err << method << " failed to detect cluster failure: \n";
->>>>>>> 19feac36
+    g_err << "pollEvents failed to detect cluster failure: \n";
     result = NDBT_FAILED;
     goto cleanup;
   } 
@@ -2719,11 +2711,7 @@
 
     if (ndb->getNdbError().code != 0)
     {
-<<<<<<< HEAD
-      g_err << "pollEvents failed:\n";
-=======
-      g_err << method << " failed: \n";
->>>>>>> 19feac36
+      g_err << "pollEvents failed: \n";
       g_err << ndb->getNdbError().code << " "
             << ndb->getNdbError().message << endl;
       result = NDBT_FAILED;
