--- conflicted
+++ resolved
@@ -9175,7 +9175,6 @@
 }
 
 int
-<<<<<<< HEAD
 runWL946(NDBT_Context* ctx, NDBT_Step* step)
 {
   Ndb* pNdb = GETNDB(step);
@@ -9327,7 +9326,9 @@
     (void)pDic->dropTable(tabname);
   }
   return result;
-=======
+}
+
+int
 getOrCreateDefaultHashMap(NdbDictionary::Dictionary& dict, NdbDictionary::HashMap& hm, Uint32 buckets, Uint32 fragments)
 {
   if (dict.getDefaultHashMap(hm, buckets, fragments) == 0)
@@ -9503,7 +9504,6 @@
   }
 
   return failures > 0 ? NDBT_FAILED : NDBT_OK;
->>>>>>> 3fbe822e
 }
 
 NDBT_TESTSUITE(testDict);
@@ -9820,16 +9820,14 @@
 {
   STEPS(runIndexStatCreate, 10);
 }
-<<<<<<< HEAD
 TESTCASE("WL946",
          "Time types with fractional seconds.\n"
          "Give any tablename as argument (T1)"){
   INITIALIZER(runWL946);
-=======
+}
 TESTCASE("Bug14645319", "")
 {
   STEP(runBug14645319);
->>>>>>> 3fbe822e
 }
 NDBT_TESTSUITE_END(testDict);
 
