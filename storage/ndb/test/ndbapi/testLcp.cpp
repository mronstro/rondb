/*
   Copyright (c) 2004, 2023, Oracle and/or its affiliates.
   Copyright (c) 2023, 2023, Hopsworks and/or its affiliates.

   This program is free software; you can redistribute it and/or modify
   it under the terms of the GNU General Public License, version 2.0,
   as published by the Free Software Foundation.

   This program is also distributed with certain software (including
   but not limited to OpenSSL) that is licensed under separate terms,
   as designated in a particular file or component or in included license
   documentation.  The authors of MySQL hereby grant you an additional
   permission to link the program and your derivative works with the
   separately licensed software that they have included with MySQL.

   This program is distributed in the hope that it will be useful,
   but WITHOUT ANY WARRANTY; without even the implied warranty of
   MERCHANTABILITY or FITNESS FOR A PARTICULAR PURPOSE.  See the
   GNU General Public License, version 2.0, for more details.

   You should have received a copy of the GNU General Public License
   along with this program; if not, write to the Free Software
   Foundation, Inc., 51 Franklin St, Fifth Floor, Boston, MA 02110-1301  USA
*/

#include "util/require.h"
#include <NDBT.hpp>
#include <NdbApi.hpp>
#include <NdbRestarter.hpp>
#include <HugoOperations.hpp>
#include <HugoTransactions.hpp>
#include <UtilTransactions.hpp>
#include <signaldata/DumpStateOrd.hpp>

#include <getarg.h>
#include <InputStream.hpp>

struct CASE 
{
  bool start_row;
  bool end_row;
  bool curr_row;
  const char * op1;
  const char * op2;
  const char * op3;
  int val;
};

static CASE g_op_types[] =
{
  { false, true,  false, "INS", 0,     0,     0 }, // 0x001 a
  { true,  true,  false, "UPD", 0,     0,     0 }, // 0x002 d
  { true,  false, false, "DEL", 0,     0,     0 }, // 0x004 g

  { false, true,  false, "INS", "UPD", 0,     0 }, // 0x008 b
  { false, false, false, "INS", "DEL", 0,     0 }, // 0x010 c
  { true,  true,  false, "UPD", "UPD", 0,     0 }, // 0x020 e
  { true,  false, false, "UPD", "DEL", 0,     0 }, // 0x040 f
  { true,  true,  false, "DEL", "INS", 0,     0 }, // 0x080 h

  { false, true,  false, "INS", "DEL", "INS", 0 }, // 0x100 i
  { true,  false, false, "DEL", "INS", "DEL", 0 }  // 0x200 j
};
const size_t OP_COUNT = (sizeof(g_op_types)/sizeof(g_op_types[0]));

static Ndb* g_ndb = 0;
static CASE* g_ops;
static Ndb_cluster_connection *g_cluster_connection= 0;
static HugoOperations* g_hugo_ops;
static int g_use_ops = 1 | 2 | 4;
static int g_cases = 0x1;
static int g_case_loop = 2;
static int g_rows = 10;
static int g_setup_tables = 1;
static int g_one_op_at_a_time = 0;
static const char * g_tablename = "T1";
static const NdbDictionary::Table* g_table = 0;
static NdbRestarter g_restarter;

static int init_ndb(int argc, char** argv);
static int parse_args(int argc, char** argv);
static int connect_ndb();
static int drop_all_tables();
static int load_table();
static int pause_lcp(int error);
static int do_op(int row);
static int continue_lcp(int error = 0);
static int commit();
static int restart();
static int validate();

int 
main(int argc, char ** argv){
  ndb_init();
  require(!init_ndb(argc, argv));
  if(parse_args(argc, argv))
    return -1;
  require(!connect_ndb());
  
  if(g_setup_tables){
    require(!drop_all_tables());
    
    if(NDBT_Tables::createTable(g_ndb, g_tablename) != 0){
      exit(-1);
    }
  }
  
  g_table = g_ndb->getDictionary()->getTable(g_tablename);
  if(g_table == 0){
    g_err << "Failed to retreive table: " << g_tablename << endl;
    exit(-1);
  }
  require((g_hugo_ops = new HugoOperations(* g_table)) != 0);
  require(!g_hugo_ops->startTransaction(g_ndb));
  
  g_ops= new CASE[g_rows];
  
  const int use_ops = g_use_ops;
  for(size_t i = 0; i<OP_COUNT; i++)
  {
    if(g_one_op_at_a_time){
      while(i < OP_COUNT && (use_ops & (1 << i)) == 0) i++;
      if(i == OP_COUNT)
	break;
      ndbout_c("-- loop\noperation: %c use_ops: %x", int('a'+i), use_ops);
      g_use_ops = (1 << i);
    } else {
      i = OP_COUNT - 1;
    }
    
    size_t test_case = 0;
    if((1 << test_case++) & g_cases)
    {
      for(size_t tl = 0; tl<(size_t)g_case_loop; tl++){
	g_info << "Performing all ops wo/ inteference of LCP" << endl;
	
	g_info << "Testing pre LCP operations, ZLCP_OP_WRITE_RT_BREAK" << endl;
	g_info << "  where ZLCP_OP_WRITE_RT_BREAK is "
	  " finished before SAVE_PAGES" << endl;
	require(!load_table());
	require(!pause_lcp(5900));
        for(int j = 0; j < g_rows; j++){
	  require(!do_op(j));
	}
	require(!continue_lcp(5900));
	require(!commit());
	require(!pause_lcp(5900));
	require(!restart());
	require(!validate());
      }  
    }
    
    if((1 << test_case++) & g_cases)
    {
      for(int tl = 0; tl<g_case_loop; tl++){
	g_info << "Testing pre LCP operations, ZLCP_OP_WRITE_RT_BREAK" << endl;
	g_info << "  where ZLCP_OP_WRITE_RT_BREAK is finished after SAVE_PAGES"
	       << endl;
	require(!load_table());
	require(!pause_lcp(5901));
        for(int j = 0; j < g_rows; j++){
	  require(!do_op(j));
	}
	require(!continue_lcp(5901));
	require(!commit());
	require(!pause_lcp(5900));
	require(!restart());
	require(!validate());
      }    
    }

    if((1 << test_case++) & g_cases)
    {
      for(int tl = 0; tl<g_case_loop; tl++){
	g_info << "Testing pre LCP operations, undo-ed at commit" << endl;
	require(!load_table());
	require(!pause_lcp(5902));
        for(int j = 0; j < g_rows; j++){
	  require(!do_op(j));
	}
	require(!continue_lcp(5902));
	require(!commit());
	require(!continue_lcp(5903));
	require(!pause_lcp(5900));
	require(!restart());
	require(!validate());
      }
    }
    
    if((1 << test_case++) & g_cases)
    {
      for(int tl = 0; tl < g_case_loop; tl++){
	g_info << "Testing prepared during LCP and committed after" << endl;
	require(!load_table());
	require(!pause_lcp(5904));    // Start LCP, but don't save pages
        for(int j = 0; j < g_rows; j++){
	  require(!do_op(j));
	}
	require(!continue_lcp(5904)); // Start ACC save pages
	require(!pause_lcp(5900));    // Next LCP
	require(!commit());
	require(!restart());
	require(!validate());
      }
    }
  }
}

static int init_ndb(int argc, char** argv)
{
  ndb_init();
  return 0;
}

static int parse_args(int argc, char** argv)
{
  size_t i;
  char * ops= 0, *cases=0;
  struct getargs args[] = {
    { "records", 0, arg_integer, &g_rows, "Number of records", "records" },
    { "operations", 'o', arg_string, &ops, "Operations [a-h]", 0 },
    { "1", '1', arg_flag, &g_one_op_at_a_time, "One op at a time", 0 },
    { "0", '0', arg_negative_flag, &g_one_op_at_a_time, "All ops at once", 0 },
    { "cases", 'c', arg_string, &cases, "Cases [a-c]", 0 },
    { 0, 't', arg_flag, &g_setup_tables, "Create table", 0 },
    { 0, 'u', arg_negative_flag, &g_setup_tables, "Dont create table", 0 }
  };
  
  int optind= 0;
  const int num_args = sizeof(args)/sizeof(args[0]);
  if(getarg(args, num_args, argc, (const char**)argv, &optind)) {
    arg_printusage(args, num_args, argv[0], " tabname1\n");
    ndbout_c("\n -- Operations [a-%c] = ", int('a'+OP_COUNT-1));
    for(i = 0; i<OP_COUNT; i++){
      ndbout_c("\t%c = %s %s", 
	       int('a'+i), g_op_types[i].op1,
	       g_op_types[i].op2 ? g_op_types[i].op2 : "");
    }
    return -1;
  }
  
  if(ops != 0){
    g_use_ops = 0;
    char * s = ops;
    while(* s)
      g_use_ops |= (1 << ((* s++) - 'a'));
  }

  if(cases != 0){
    g_cases = 0;
    char * s = cases;
    while(* s)
      g_cases |= (1 << ((* s++) - 'a'));
  }
  
  ndbout_c("table: %s", g_tablename);
  printf("operations: ");
  for(i = 0; i<OP_COUNT; i++)
    if(g_use_ops & (1 << i))
      printf("%c", int('a'+i));
  printf("\n");
  
  printf("test cases: ");
  for(i = 0; i<3; i++)
    if(g_cases & (1 << i))
      printf("%c", int('1'+i));
  printf("\n");
  printf("-------------\n");  
  return 0;
}

static int connect_ndb()
{
  g_cluster_connection = new Ndb_cluster_connection();
  if(g_cluster_connection->connect(12, 5, 1) != 0)
  {
    return 1;
  }

  g_ndb = new Ndb(g_cluster_connection, "TEST_DB");
  g_ndb->init(256);
  if(g_ndb->waitUntilReady(30) == 0){
    return 0;
//    int args[] = { DumpStateOrd::DihMaxTimeBetweenLCP };
//    return g_restarter.dumpStateAllNodes(args, 1);
  }
  return -1;
}

static int disconnect_ndb()
{
  delete g_ndb;
  delete g_cluster_connection;
  g_ndb = 0;
  g_table = 0;
  g_cluster_connection= 0;
  return 0;
}

static int drop_all_tables()
{
  NdbDictionary::Dictionary * dict = g_ndb->getDictionary();
  require(dict);

  BaseString db = g_ndb->getDatabaseName();
  BaseString schema = g_ndb->getSchemaName();

  NdbDictionary::Dictionary::List list;
  if (dict->listObjects(list, NdbDictionary::Object::TypeUndefined) == -1){
      g_err << "Failed to list tables: " << endl
	    << dict->getNdbError() << endl;
      return -1;
  }
  for (unsigned i = 0; i < list.count; i++) {
    NdbDictionary::Dictionary::List::Element& elt = list.elements[i];
    switch (elt.type) {
    case NdbDictionary::Object::SystemTable:
    case NdbDictionary::Object::UserTable:
      g_ndb->setDatabaseName(elt.database);
      g_ndb->setSchemaName(elt.schema);
      if(dict->dropTable(elt.name) != 0){
	g_err << "Failed to drop table: " 
	      << elt.database << "/" << elt.schema << "/" << elt.name <<endl;
	g_err << dict->getNdbError() << endl;
	return -1;
      }
      break;
    case NdbDictionary::Object::UniqueHashIndex:
    case NdbDictionary::Object::OrderedIndex:
    case NdbDictionary::Object::HashIndexTrigger:
    case NdbDictionary::Object::IndexTrigger:
    case NdbDictionary::Object::SubscriptionTrigger:
    case NdbDictionary::Object::ReadOnlyConstraint:
    default:
      break;
    }
  }
  
  g_ndb->setDatabaseName(db.c_str());
  g_ndb->setSchemaName(schema.c_str());
  
  return 0;
}

static int load_table()
{
  UtilTransactions clear(* g_table);
  require(!clear.clearTable(g_ndb));
  
  HugoOperations ops(* g_table);
  require(!ops.startTransaction(g_ndb));
  size_t op = 0;
  size_t rows = 0;
  size_t uncommitted = 0;
  //bool prepared = false;
  for(int i = 0; i < g_rows; i++){
    for(op %= OP_COUNT; !((1 << op) & g_use_ops); op = (op + 1) % OP_COUNT);
    g_ops[i] = g_op_types[op++];
    if(g_ops[i].start_row){
      g_ops[i].curr_row = true;
      g_ops[i].val = rand();
      require(!ops.pkInsertRecord(g_ndb, i, 1, g_ops[i].val));
      uncommitted++;
    } else {
      g_ops[i].curr_row = false;
    }
    if(uncommitted >= 100){
      require(!ops.execute_Commit(g_ndb));
      require(!ops.getTransaction()->restart());
      rows += uncommitted;
      uncommitted = 0;
    }
  }
  if(uncommitted)
    require(!ops.execute_Commit(g_ndb));

  require(!ops.closeTransaction(g_ndb));
  rows += uncommitted;
  g_info << "Inserted " << rows << " rows" << endl;
  return 0;
}

static int pause_lcp(int error)
{
  int nodes = g_restarter.getNumDbNodes();

  int filter[] = { 15, NDB_MGM_EVENT_CATEGORY_INFO, 0 };

<<<<<<< HEAD
  socket_t fd= ndb_mgm_listen_event(g_restarter.handle, filter);
  ndb_socket_t my_fd;
  ndb_socket_create_from_native(my_fd, fd);
=======
  NdbSocket my_fd{ndb_socket_create_from_native(
                    ndb_mgm_listen_event(g_restarter.handle, filter))};
>>>>>>> 20884deb

  require(my_fd.is_valid());
  require(!g_restarter.insertErrorInAllNodes(error));
  int dump[] = { DumpStateOrd::DihStartLcpImmediately };
  require(!g_restarter.dumpStateAllNodes(dump, 1));
  
  char *tmp;
  char buf[1024];
  SocketInputStream in(my_fd, 1000);
  int count = 0;
  do {
    tmp = in.gets(buf, 1024);
    if(tmp)
    {
      int id;
      if(sscanf(tmp, "%*[^:]: LCP: %d ", &id) == 1 && id == error &&
	 --nodes == 0){
	my_fd.close();
	return 0;
      }
    }
  } while(count++ < 30);

  my_fd.close();
  return -1;
}

static int do_op(int row)
{
  HugoOperations & ops = * g_hugo_ops;
  if(strcmp(g_ops[row].op1, "INS") == 0){
    require(!g_ops[row].curr_row);
    g_ops[row].curr_row = true;
    g_ops[row].val = rand();
    require(!ops.pkInsertRecord(g_ndb, row, 1, g_ops[row].val));
  } else if(strcmp(g_ops[row].op1, "UPD") == 0){
    require(g_ops[row].curr_row);
    g_ops[row].val = rand();
    require(!ops.pkUpdateRecord(g_ndb, row, 1, g_ops[row].val));
  } else if(strcmp(g_ops[row].op1, "DEL") == 0){
    require(g_ops[row].curr_row);    
    g_ops[row].curr_row = false;
    require(!ops.pkDeleteRecord(g_ndb, row, 1));
  }

  require(!ops.execute_NoCommit(g_ndb));
  
  if(g_ops[row].op2 == 0){
  } else if(strcmp(g_ops[row].op2, "INS") == 0){
    require(!g_ops[row].curr_row);
    g_ops[row].curr_row = true;
    g_ops[row].val = rand();
    require(!ops.pkInsertRecord(g_ndb, row, 1, g_ops[row].val));
  } else if(strcmp(g_ops[row].op2, "UPD") == 0){
    require(g_ops[row].curr_row);
    g_ops[row].val = rand();
    require(!ops.pkUpdateRecord(g_ndb, row, 1, g_ops[row].val));
  } else if(strcmp(g_ops[row].op2, "DEL") == 0){
    require(g_ops[row].curr_row);    
    g_ops[row].curr_row = false;    
    require(!ops.pkDeleteRecord(g_ndb, row, 1));
  }
  
  if(g_ops[row].op2 != 0)
    require(!ops.execute_NoCommit(g_ndb));  

  if(g_ops[row].op3 == 0){
  } else if(strcmp(g_ops[row].op3, "INS") == 0){
    require(!g_ops[row].curr_row);
    g_ops[row].curr_row = true;
    g_ops[row].val = rand();
    require(!ops.pkInsertRecord(g_ndb, row, 1, g_ops[row].val));
  } else if(strcmp(g_ops[row].op3, "UPD") == 0){
    require(g_ops[row].curr_row);
    g_ops[row].val = rand();
    require(!ops.pkUpdateRecord(g_ndb, row, 1, g_ops[row].val));
  } else if(strcmp(g_ops[row].op3, "DEL") == 0){
    require(g_ops[row].curr_row);    
    g_ops[row].curr_row = false;    
    require(!ops.pkDeleteRecord(g_ndb, row, 1));
  }
  
  if(g_ops[row].op3 != 0)
    require(!ops.execute_NoCommit(g_ndb));  

  return 0;
}

static int continue_lcp(int error)
{
  int filter[] = { 15, NDB_MGM_EVENT_CATEGORY_INFO, 0 };
  NdbSocket my_fd;

  if(error){
<<<<<<< HEAD
    socket_t fd = ndb_mgm_listen_event(g_restarter.handle, filter);
    ndb_socket_create_from_native(my_fd, fd);
    require(ndb_socket_valid(my_fd));
=======
    my_fd = ndb_socket_create_from_native(
              ndb_mgm_listen_event(g_restarter.handle, filter));
    require(my_fd.is_valid());
>>>>>>> 20884deb
  }

  int args[] = { DumpStateOrd::LCPContinue };
  if(g_restarter.dumpStateAllNodes(args, 1) != 0)
    return -1;
  
  if(error){
    char *tmp;
    char buf[1024];
    SocketInputStream in(my_fd, 1000);
    int count = 0;
    int nodes = g_restarter.getNumDbNodes();
    do {
      tmp = in.gets(buf, 1024);
      if(tmp)
      {
	int id;
	if(sscanf(tmp, "%*[^:]: LCP: %d ", &id) == 1 && id == error &&
	   --nodes == 0){
	  my_fd.close();
	  return 0;
	}
      }
    } while(count++ < 30);

    my_fd.close();
  }
  return 0;
}

static int commit()
{
  HugoOperations & ops = * g_hugo_ops;  
  int res = ops.execute_Commit(g_ndb);
  if(res == 0){
    return ops.getTransaction()->restart();
  }
  return res;
}

static int restart()
{
  g_info << "Restarting cluster" << endl;
  g_hugo_ops->closeTransaction(g_ndb);
  disconnect_ndb();
  delete g_hugo_ops;
  
  require(!g_restarter.restartAll());
  require(!g_restarter.waitClusterStarted(30));
  require(!connect_ndb());
  
  g_table = g_ndb->getDictionary()->getTable(g_tablename);
  require(g_table);
  require((g_hugo_ops = new HugoOperations(* g_table)) != 0);
  require(!g_hugo_ops->startTransaction(g_ndb));
  return 0;
}

static int validate()
{
  HugoOperations ops(* g_table);
  for(int i = 0; i < g_rows; i++){
    require(g_ops[i].curr_row == g_ops[i].end_row);
    require(!ops.startTransaction(g_ndb));
    ops.pkReadRecord(g_ndb, i, 1);
    int res = ops.execute_Commit(g_ndb);
    if(g_ops[i].curr_row){
      require(res == 0 && ops.verifyUpdatesValue(g_ops[i].val) == 0);
    } else {
      require(res == 626);
    }
    ops.closeTransaction(g_ndb);
  }

  for(int j = 0; j<10; j++){
    UtilTransactions clear(* g_table);
    require(!clear.clearTable(g_ndb));
    
    HugoTransactions trans(* g_table);
    require(trans.loadTable(g_ndb, 1024) == 0);
  }
  return 0;
}
<|MERGE_RESOLUTION|>--- conflicted
+++ resolved
@@ -1,6 +1,6 @@
 /*
    Copyright (c) 2004, 2023, Oracle and/or its affiliates.
-   Copyright (c) 2023, 2023, Hopsworks and/or its affiliates.
+   Copyright (c) 2023, 2024, Hopsworks and/or its affiliates.
 
    This program is free software; you can redistribute it and/or modify
    it under the terms of the GNU General Public License, version 2.0,
@@ -386,14 +386,8 @@
 
   int filter[] = { 15, NDB_MGM_EVENT_CATEGORY_INFO, 0 };
 
-<<<<<<< HEAD
-  socket_t fd= ndb_mgm_listen_event(g_restarter.handle, filter);
-  ndb_socket_t my_fd;
-  ndb_socket_create_from_native(my_fd, fd);
-=======
   NdbSocket my_fd{ndb_socket_create_from_native(
                     ndb_mgm_listen_event(g_restarter.handle, filter))};
->>>>>>> 20884deb
 
   require(my_fd.is_valid());
   require(!g_restarter.insertErrorInAllNodes(error));
@@ -488,15 +482,9 @@
   NdbSocket my_fd;
 
   if(error){
-<<<<<<< HEAD
-    socket_t fd = ndb_mgm_listen_event(g_restarter.handle, filter);
-    ndb_socket_create_from_native(my_fd, fd);
-    require(ndb_socket_valid(my_fd));
-=======
     my_fd = ndb_socket_create_from_native(
               ndb_mgm_listen_event(g_restarter.handle, filter));
     require(my_fd.is_valid());
->>>>>>> 20884deb
   }
 
   int args[] = { DumpStateOrd::LCPContinue };
