--- conflicted
+++ resolved
@@ -1015,13 +1015,8 @@
     for (unsigned i = 0; i < mgmds.size(); i++) {
       // Start from config2.ini
       CHECK(mgmds[i]->start_from_config_ini(
-<<<<<<< HEAD
-          wd.path(), (l & 1) == 1 ? "-f config.ini" : "-f config2.ini",
-                                            "--reload", NULL));
-=======
           wd.path(), "-f", (l & 1) == 1 ? "config.ini" : "config2.ini",
           "--reload", NULL));
->>>>>>> 05e4357f
     }
     for (unsigned i = 0; i < mgmds.size(); i++) {
       CHECK(mgmds[i]->connect(config));
@@ -1419,13 +1414,8 @@
   */
   Ndbd ndbd2(2);
   CHECK(ndbd2.start(wd.path(), mgmd.connectstring(config)));
-<<<<<<< HEAD
-  CHECK(ndbd2.wait(ndbd_exit_code, 200) == 0);   // first 20-second wait
-  CHECK(ndbd2.wait(ndbd_exit_code, 400) == 1);   // second 20-second wait
-=======
-  CHECK(ndbd2.wait(ndbd_exit_code, 20000) == 0);
-  CHECK(ndbd2.wait(ndbd_exit_code, 40000) == 1);
->>>>>>> 05e4357f
+  CHECK(ndbd2.wait(ndbd_exit_code, 20000) == 0);   // first 20-second wait
+  CHECK(ndbd2.wait(ndbd_exit_code, 40000) == 1);   // second 20-second wait
   CHECK(ndbd1.stop());
   CHECK(mgmd.stop());
 
