/*
   Copyright (c) 2004, 2017, Oracle and/or its affiliates. All rights reserved.

   This program is free software; you can redistribute it and/or modify
   it under the terms of the GNU General Public License as published by
   the Free Software Foundation; version 2 of the License.

   This program is distributed in the hope that it will be useful,
   but WITHOUT ANY WARRANTY; without even the implied warranty of
   MERCHANTABILITY or FITNESS FOR A PARTICULAR PURPOSE.  See the
   GNU General Public License for more details.

   You should have received a copy of the GNU General Public License
   along with this program; if not, write to the Free Software
   Foundation, Inc., 51 Franklin St, Fifth Floor, Boston, MA 02110-1301  USA
*/

#include <ndb_global.h>
#include <ndb_opts.h>
#include <NDBT.hpp>
#include <NdbApi.hpp>
#include <HugoTransactions.hpp>
#include <Bitmask.hpp>
#include <Vector.hpp>

static const char* _dbname = "TEST_DB";
static int g_loops = 7;

struct my_option my_long_options[] =
{
  NDB_STD_OPTS("ndb_desc"),
  { 0, 0, 0, 0, 0, 0, GET_NO_ARG, NO_ARG, 0, 0, 0, 0, 0, 0}
};

static const NdbDictionary::Table* create_random_table(Ndb*);
static int transactions(Ndb*, const NdbDictionary::Table* tab);
static int unique_indexes(Ndb*, const NdbDictionary::Table* tab);
static int ordered_indexes(Ndb*, const NdbDictionary::Table* tab);
static int node_restart(Ndb*, const NdbDictionary::Table* tab);
static int system_restart(Ndb*, const NdbDictionary::Table* tab);
static int testBitmask();

int 
main(int argc, char** argv){
<<<<<<< HEAD
  NDB_INIT(argv[0]);
  const char *load_default_groups[]= { "mysql_cluster",0 };
  MEM_ROOT alloc;
  ndb_load_defaults(NULL, load_default_groups,&argc,&argv, &alloc);
  int ho_error;
=======
  Ndb_opts opts(argc, argv, my_long_options);
>>>>>>> 3061cc26

  if (opts.handle_options())
    return NDBT_ProgramExit(NDBT_WRONGARGS);

  int res = NDBT_FAILED;

  /* Run cluster-independent tests */
  for (int i=0; i<(10*g_loops); i++)
  {
    if (NDBT_OK != (res= testBitmask()))
      return NDBT_ProgramExit(res);
  }
  
  Ndb_cluster_connection con(opt_ndb_connectstring, opt_ndb_nodeid);
  if(con.connect(12, 5, 1))
  {
    return NDBT_ProgramExit(NDBT_FAILED);
  }
  

  Ndb* pNdb;
  pNdb = new Ndb(&con, _dbname);  
  pNdb->init();
  while (pNdb->waitUntilReady() != 0) {};

  NdbDictionary::Dictionary * dict = pNdb->getDictionary();

  const NdbDictionary::Table* pTab = 0;
  for (int i = 0; i < (argc ? argc : g_loops) ; i++)
  {
    res = NDBT_FAILED;
    if(argc == 0)
    {
      pTab = create_random_table(pNdb);
    }
    else
    {
      dict->dropTable(argv[i]);
      NDBT_Tables::createTable(pNdb, argv[i]);
      pTab = dict->getTable(argv[i]);
    }
    
    if (pTab == 0)
    {
      ndbout << "Failed to create table" << endl;
      ndbout << dict->getNdbError() << endl;
      break;
    }
    
    if(transactions(pNdb, pTab))
      break;

    if(unique_indexes(pNdb, pTab))
      break;

    if(ordered_indexes(pNdb, pTab))
      break;
    
    if(node_restart(pNdb, pTab))
      break;
    
    if(system_restart(pNdb, pTab))
      break;

    dict->dropTable(pTab->getName());
    res = NDBT_OK;
  }

  if(res != NDBT_OK && pTab)
  {
    dict->dropTable(pTab->getName());
  }
  
  delete pNdb;
  return NDBT_ProgramExit(res);
}

static 
const NdbDictionary::Table* 
create_random_table(Ndb* pNdb)
{
  do {
    NdbDictionary::Table tab;

    // Table need as minimum a PK and an 'Update count' column
    Uint32 cols = 2 + (rand() % (NDB_MAX_ATTRIBUTES_IN_TABLE - 2));
    const Uint32 maxLength = 4090;
    Uint32 length = maxLength;
    Uint8  defbuf[(maxLength + 7)/8];
    
    BaseString name; 
    name.assfmt("TAB_%d", rand() & 65535);
    tab.setName(name.c_str());
    for(Uint32 i = 0; i<cols && length > 2; i++)
    {
      NdbDictionary::Column col;
      name.assfmt("COL_%d", i);
      col.setName(name.c_str());
      if(i == 0 || i == 1)
      {
	col.setType(NdbDictionary::Column::Unsigned);
	col.setLength(1); 
	col.setNullable(false);
	col.setPrimaryKey(i == 0);
	tab.addColumn(col);
	continue;
      }
      
      col.setType(NdbDictionary::Column::Bit);
      
      Uint32 len = 1 + (rand() % (length - 1));
      memset(defbuf, 0, (length + 7)/8);
      for (Uint32 j = 0; j < len/8; j++)
        defbuf[j] = 0x63;
      col.setDefaultValue(defbuf, 4*((len + 31)/32));
      col.setLength(len); length -= len;
      int nullable = (rand() >> 16) & 1;
      col.setNullable(nullable); length -= nullable;
      col.setPrimaryKey(false);
      tab.addColumn(col);
    }
    
    pNdb->getDictionary()->dropTable(tab.getName());
    if(pNdb->getDictionary()->createTable(tab) == 0)
    {
      ndbout << (NDBT_Table&)tab << endl;
      return pNdb->getDictionary()->getTable(tab.getName());
    }
  } while(0);
  return 0;
}

static 
int
transactions(Ndb* pNdb, const NdbDictionary::Table* tab)
{
  int i = 0;
  HugoTransactions trans(* tab);
  i |= trans.loadTable(pNdb, 1000);
  i |= trans.pkReadRecords(pNdb, 1000, 13); 
  i |= trans.scanReadRecords(pNdb, 1000, 25);
  i |= trans.pkUpdateRecords(pNdb, 1000, 37);
  i |= trans.scanUpdateRecords(pNdb, 1000, 25);
  i |= trans.pkDelRecords(pNdb, 500, 23);
  i |= trans.clearTable(pNdb);
  return i;
}

static 
int 
unique_indexes(Ndb* pNdb, const NdbDictionary::Table* tab)
{
  return 0;
}

static 
int 
ordered_indexes(Ndb* pNdb, const NdbDictionary::Table* tab)
{
  return 0;
}

static 
int 
node_restart(Ndb* pNdb, const NdbDictionary::Table* tab)
{
  return 0;
}

static 
int 
system_restart(Ndb* pNdb, const NdbDictionary::Table* tab)
{
  return 0;
}

/* Note : folowing classes test functionality of storage/ndb/src/common/util/Bitmask.cpp
 * and were originally defined there.
 * Set BITMASK_DEBUG to 1 to get more test debugging info.
 */
#define BITMASK_DEBUG 0

static
bool cmp(const Uint32 b1[], const Uint32 b2[], Uint32 len)
{
  Uint32 sz32 = (len + 31) >> 5;
  for(Uint32 i = 0; i<len; i++)
  {
    if(BitmaskImpl::get(sz32, b1, i) ^ BitmaskImpl::get(sz32, b2, i))
      return false;
  }
  return true;
}

static
void print(const Uint32 src[], Uint32 len, Uint32 pos = 0)
{
  printf("b'");
  for(unsigned i = 0; i<len; i++)
  {
    if(BitmaskImpl::get((pos + len + 31) >> 5, src, i+pos))
      printf("1");
    else
      printf("0");
    if((i & 31) == 31)
      printf(" ");
  }
}

static int lrand()
{
  return rand();
}

static
void rand(Uint32 dst[], Uint32 len)
{
  for(Uint32 i = 0; i<len; i++)
    BitmaskImpl::set((len + 31) >> 5, dst, i, (lrand() % 1000) > 500);
}

static
int checkCopyField(const Uint32 totalTests)
{
  ndbout << "Testing : Checking Bitmaskimpl::copyField"
         << endl;

  const Uint32 numWords= 95;
  const Uint32 maxBitsToCopy= (numWords * 32);
  
  Uint32 sourceBuf[numWords];
  Uint32 targetTest[numWords];
  Uint32 targetCopy[numWords];

  rand(sourceBuf, maxBitsToCopy);
  
  /* Set both target buffers to the same random values */
  rand(targetTest, maxBitsToCopy);
  for (Uint32 i=0; i<maxBitsToCopy; i++)
    BitmaskImpl::set(numWords, targetCopy, i, 
                     BitmaskImpl::get(numWords, targetTest, i));

  if (!cmp(targetTest, targetCopy, maxBitsToCopy))
  {
    ndbout_c("copyField :: Initial setup mismatch");
    return -1;
  }

  for (Uint32 test=0; test < totalTests; test++)
  {
    Uint32 len= rand() % maxBitsToCopy;
    Uint32 slack= maxBitsToCopy - len;
    Uint32 srcPos= slack ? rand() % slack : 0;
    Uint32 dstPos= slack ? rand() % slack : 0;

    if (BITMASK_DEBUG)
      ndbout_c("copyField :: Running test with len=%u, srcPos=%u, dstPos=%u, "
               "srcOff=%u, dstOff=%u",
               len, srcPos, dstPos, srcPos & 31, dstPos & 31);

    /* Run the copy */
    BitmaskImpl::copyField(targetCopy, dstPos, sourceBuf, srcPos, len);

    /* Do the equivalent action */
    for (Uint32 i=0; i< len; i++)
      BitmaskImpl::set(numWords, targetTest, dstPos + i,
                       BitmaskImpl::get(numWords, sourceBuf, srcPos+i));

    bool fail= false;
    /* Compare results */
    for (Uint32 i=0; i<maxBitsToCopy; i++)
    {
      if (BitmaskImpl::get(numWords, targetCopy, i) !=
          BitmaskImpl::get(numWords, targetTest, i))
      {
        ndbout_c("copyField :: Mismatch at bit %u, should be %u but is %u",
                 i, 
                 BitmaskImpl::get(numWords, targetTest, i),
                 BitmaskImpl::get(numWords, targetCopy, i));
        fail=true;
      }
    }

    if (fail)
      return -1;
  }

  return 0;
}

static
int checkNoTramplingGetSetField(const Uint32 totalTests)
{
  const Uint32 numWords= 67;
  const Uint32 maxBitsToCopy= (numWords * 32);
  Uint32 sourceBuf[numWords];
  Uint32 targetBuf[numWords];

  ndbout << "Testing : Bitmask NoTrampling"
         << endl;

  memset(sourceBuf, 0x00, (numWords*4));

  for (Uint32 test=0; test<totalTests; test++)
  {
    /* Always copy at least 1 bit */
    Uint32 srcStart= rand() % (maxBitsToCopy -1);
    Uint32 length= (rand() % ((maxBitsToCopy -1) - srcStart)) + 1;

    if (BITMASK_DEBUG)
      ndbout << "Testing start %u, length %u \n"
             << srcStart
             << length;
    // Set target to all ones.
    memset(targetBuf, 0xff, (numWords*4));

    BitmaskImpl::getField(numWords, sourceBuf, srcStart, length, targetBuf);

    // Check that there is no trampling
    Uint32 firstUntrampledWord= (length + 31)/32;

    for (Uint32 word=0; word< numWords; word++)
    {
      Uint32 targetWord= targetBuf[word];
      if (BITMASK_DEBUG)
        ndbout << "word=%d, targetWord=%u, firstUntrampledWord..=%u"
               << word << targetWord << firstUntrampledWord;

      if (! (word < firstUntrampledWord) ?
          (targetWord == 0) :
          (targetWord == 0xffffffff))
      {
        ndbout << "Notrampling getField failed for srcStart "
               << srcStart
               << " length " << length
               << " at word " << word << "\n";
        ndbout << "word=%d, targetWord=%u, firstUntrampledWord..=%u"
               << word << targetWord << firstUntrampledWord;
        return -1;
      }

    }

    /* Set target back to all ones. */
    memset(targetBuf, 0xff, (numWords*4));

    BitmaskImpl::setField(numWords, targetBuf, srcStart, length, sourceBuf);

    /* Check we've got all ones, with zeros only where expected */
    for (Uint32 word=0; word< numWords; word++)
    {
      Uint32 targetWord= targetBuf[word];

      for (Uint32 bit=0; bit< 32; bit++)
      {
        Uint32 bitNum= (word << 5) + bit;
        bool expectedValue= !((bitNum >= srcStart) &&
                              (bitNum < (srcStart + length)));
        bool actualValue= (((targetWord >> bit) & 1) == 1);
        if (BITMASK_DEBUG)
          ndbout << "bitNum=%u expectedValue=%u, actual value=%u"
                 << bitNum << expectedValue << actualValue;

        if (actualValue != expectedValue)
        {
          ndbout << "Notrampling setField failed for srcStart "
                 << srcStart
                 << " length " << length
                 << " at word " << word << " bit " << bit <<  "\n";
          ndbout << "bitNum=%u expectedValue=%u, actual value=%u"
                 << bitNum << expectedValue << actualValue;
          return -1;
        }
      }
    }

  }

  return 0;
}

static
int simple(int pos, int size)
{
  ndbout << "Testing : Bitmask simple pos: " << pos << " size: " << size
         << endl;

  Vector<Uint32> _mask;
  Vector<Uint32> _src;
  Vector<Uint32> _dst;
  Uint32 sz32 = (size + pos + 32) >> 5;
  const Uint32 sz = 4 * sz32;

  Uint32 zero = 0;
  _mask.fill(sz32+1, zero);
  _src.fill(sz32+1, zero);
  _dst.fill(sz32+1, zero);

  Uint32 * src = _src.getBase();
  Uint32 * dst = _dst.getBase();
  Uint32 * mask = _mask.getBase();

  memset(src, 0x0, sz);
  memset(dst, 0x0, sz);
  memset(mask, 0xFF, sz);
  rand(src, size);
  BitmaskImpl::setField(sz32, mask, pos, size, src);
  BitmaskImpl::getField(sz32, mask, pos, size, dst);
  if (BITMASK_DEBUG)
  {
    printf("src: "); print(src, size+31); printf("\n");
    printf("msk: "); print(mask, (sz32 << 5) + 31); printf("\n");
    printf("dst: "); print(dst, size+31); printf("\n");
  }
  return (cmp(src, dst, size+31)?0 : -1);
};

struct Alloc
{
  Uint32 pos;
  Uint32 size;
  Vector<Uint32> data;
};

static
int
testRanges(Uint32 bitmask_size)
{
  Vector<Alloc> alloc_list;
  bitmask_size = (bitmask_size + 31) & ~31;
  Uint32 sz32 = (bitmask_size >> 5);
  Vector<Uint32> alloc_mask;
  Vector<Uint32> test_mask;

  ndbout_c("Testing : Bitmask ranges for bitmask of size %d", bitmask_size);
  Uint32 zero = 0;
  alloc_mask.fill(sz32, zero);
  test_mask.fill(sz32, zero);

  /* Loop a number of times, setting and clearing bits in the mask
   * and tracking the modifications in a separate structure.
   * Check that both structures remain in sync
   */
  for(int i = 0; i<5000; i++)
  {
    Vector<Uint32> tmp;
    tmp.fill(sz32, zero);

    Uint32 pos = lrand() % (bitmask_size - 1);
    Uint32 free = 0;
    if(BitmaskImpl::get(sz32, alloc_mask.getBase(), pos))
    {
      // Bit was allocated
      // 1) Look up allocation
      // 2) Check data
      // 3) free it
      unsigned j;
      Uint32 min, max;
      for(j = 0; j<alloc_list.size(); j++)
      {
	min = alloc_list[j].pos;
	max = min + alloc_list[j].size;
	if(pos >= min && pos < max)
	{
	  break;
	}
      }
      if (! ((pos >= min) && (pos < max)))
      {
        printf("Failed with pos %u, min %u, max %u\n",
               pos, min, max);
        return -1;
      }
      BitmaskImpl::getField(sz32, test_mask.getBase(), min, max-min,
			    tmp.getBase());
      if(BITMASK_DEBUG)
      {
	printf("freeing [ %d %d ]", min, max);
	printf("- mask: ");
	print(tmp.getBase(), max - min);

	printf(" save: ");
        unsigned k;
	Alloc& a = alloc_list[j];
	for(k = 0; k<a.data.size(); k++)
	  printf("%.8x ", a.data[k]);
	printf("\n");
      }
      if(!cmp(tmp.getBase(), alloc_list[j].data.getBase(), max - min))
      {
	return -1;
      }
      while(min < max)
	BitmaskImpl::clear(sz32, alloc_mask.getBase(), min++);
      alloc_list.erase(j);
    }
    else
    {
      Vector<Uint32> tmp;
      tmp.fill(sz32, zero);

      // Bit was free
      // 1) Check how much space is avaiable
      // 2) Create new allocation of lrandom size
      // 3) Fill data with lrandom data
      // 4) Update alloc mask
      while(pos+free < bitmask_size &&
	    !BitmaskImpl::get(sz32, alloc_mask.getBase(), pos+free))
	free++;

      Uint32 sz =
	(free <= 64 && ((lrand() % 100) > 80)) ? free : (lrand() % free);
      sz = sz ? sz : 1;
      sz = pos + sz == bitmask_size ? sz - 1 : sz;
      Alloc a;
      a.pos = pos;
      a.size = sz;
      a.data.fill(((sz+31)>> 5)-1, zero);
      if(BITMASK_DEBUG)
	printf("pos %d -> alloc [ %d %d ]", pos, pos, pos+sz);
      for(Uint32 j = 0; j<sz; j++)
      {
	BitmaskImpl::set(sz32, alloc_mask.getBase(), pos+j);
	if((lrand() % 1000) > 500)
	  BitmaskImpl::set((sz + 31) >> 5, a.data.getBase(), j);
      }
      if(BITMASK_DEBUG)
      {
	printf("- mask: ");
	print(a.data.getBase(), sz);
	printf("\n");
      }
      BitmaskImpl::setField(sz32, test_mask.getBase(), pos, sz,
			    a.data.getBase());
      alloc_list.push_back(a);
    }
  }

#define NDB_BM_SUPPORT_RANGE
#ifdef NDB_BM_SUPPORT_RANGE
  for(Uint32 i = 0; i<1000; i++)
  {
    Uint32 sz32 = 10+rand() % 100;
    Uint32 zero = 0;
    Vector<Uint32> map;
    map.fill(sz32, zero);

    Uint32 sz = 32 * sz32;
    Uint32 start = (rand() % sz);
    Uint32 stop = start + ((rand() % (sz - start)) & 0xFFFFFFFF);

    Vector<Uint32> check;
    check.fill(sz32, zero);

    /* Verify range setting method works correctly */
    for(Uint32 j = 0; j<sz; j++)
    {
      bool expect = (j >= start && j<stop);
      if(expect)
	BitmaskImpl::set(sz32, check.getBase(), j);
    }

    BitmaskImpl::setRange(sz32, map.getBase(), start, stop - start + 1);
    if (!BitmaskImpl::equal(sz32, map.getBase(), check.getBase()))
    {
      ndbout_c(" FAIL 1 sz: %d [ %d %d ]", sz, start, stop);
      printf("check: ");
      for(Uint32 j = 0; j<sz32; j++)
	printf("%.8x ", check[j]);
      printf("\n");

      printf("map  : ");
      for(Uint32 j = 0; j<sz32; j++)
	printf("%.8x ", map[j]);
      printf("\n");
      return -1;
    }

    map.clear();
    check.clear();

    /* Verify range clearing method works correctly */
    Uint32 one = ~(Uint32)0;
    map.fill(sz32, one);
    check.fill(sz32, one);

    for(Uint32 j = 0; j<sz; j++)
    {
      bool expect = (j >= start && j<stop);
      if(expect)
	BitmaskImpl::clear(sz32, check.getBase(), j);
    }

    BitmaskImpl::clear_range(sz32, map.getBase(), start, stop);
    if (!BitmaskImpl::equal(sz32, map.getBase(), check.getBase()))
    {
      ndbout_c(" FAIL 2 sz: %d [ %d %d ]", sz, start, stop);
      printf("check: ");
      for(Uint32 j = 0; j<sz32; j++)
	printf("%.8x ", check[j]);
      printf("\n");

      printf("map  : ");
      for(Uint32 j = 0; j<sz32; j++)
	printf("%.8x ", map[j]);
      printf("\n");
      return -1;
    }
  }
#endif

  return 0;
}

static
int
testBitmask()
{
  /* Some testcases from storage/ndb/src/common/util/Bitmask.cpp */
  int res= 0;

  if ((res= checkNoTramplingGetSetField(100 /* totalTests */)) != 0)
    return res;

  if ((res= checkCopyField(1000)) != 0)
    return res;

  if ((res= simple(rand() % 33, // position
                   (rand() % 63)+1) // size
       ) != 0)
    return res;

  if ((res= testRanges(1+(rand() % 1000) // bitmask size
                       )) != 0)
    return res;

  return 0;
}

template class Vector<Alloc>;<|MERGE_RESOLUTION|>--- conflicted
+++ resolved
@@ -1,4 +1,4 @@
-/*
+ /*
    Copyright (c) 2004, 2017, Oracle and/or its affiliates. All rights reserved.
 
    This program is free software; you can redistribute it and/or modify
@@ -42,15 +42,7 @@
 
 int 
 main(int argc, char** argv){
-<<<<<<< HEAD
-  NDB_INIT(argv[0]);
-  const char *load_default_groups[]= { "mysql_cluster",0 };
-  MEM_ROOT alloc;
-  ndb_load_defaults(NULL, load_default_groups,&argc,&argv, &alloc);
-  int ho_error;
-=======
   Ndb_opts opts(argc, argv, my_long_options);
->>>>>>> 3061cc26
 
   if (opts.handle_options())
     return NDBT_ProgramExit(NDBT_WRONGARGS);
