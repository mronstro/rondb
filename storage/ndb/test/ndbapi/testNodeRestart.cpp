--- conflicted
+++ resolved
@@ -2187,22 +2187,16 @@
   }
   int pos = 0;
   int start_index = 1;
-<<<<<<< HEAD
   while (errnos[pos] != 0)
   {
     int err = errnos[pos];
     for (Uint32 i = start_index; i < index; i++)
     {
-=======
-  while (errnos[pos] != 0) {
-    for (Uint32 i = start_index; i < index; i++) {
->>>>>>> 2bf0f4a5
       int restart_node = nodegroup_nodes[i];
       ndbout_c("Restart node %u", restart_node);
       if (res.restartOneDbNode(restart_node, true, true, true))
         return NDBT_FAILED;
       ndbout_c("Wait node %u no start", restart_node);
-<<<<<<< HEAD
       if (res.waitNodesNoStart(&restart_node, 1))
         return NDBT_FAILED;
       ndbout_c("Insert error %u into node %u", err, restart_node);
@@ -2210,12 +2204,6 @@
         return NDBT_FAILED;
       if (res.insertErrorInNode(restart_node, 1006))
         return NDBT_FAILED;
-=======
-      if (res.waitNodesNoStart(&restart_node, 1)) return NDBT_FAILED;
-      ndbout_c("Insert error %u into node %u", errnos[pos], restart_node);
-      if (res.insertErrorInNode(restart_node, errnos[pos])) return NDBT_FAILED;
-      if (res.insertErrorInNode(restart_node, 1006)) return NDBT_FAILED;
->>>>>>> 2bf0f4a5
     }
     g_err << "Start nodes, expect crash" << endl;
 
@@ -2224,31 +2212,20 @@
     pos++;
   }
   pos = 0;
-<<<<<<< HEAD
   while (delay_nos[pos] != 0)
   {
     int err = delay_nos[pos];
     for (Uint32 i = start_index; i < index; i++)
     {
-=======
-  while (delay_nos[pos] != 0) {
-    for (Uint32 i = start_index; i < index; i++) {
->>>>>>> 2bf0f4a5
       int restart_node = nodegroup_nodes[i];
       ndbout_c("Restart node %u", restart_node);
       if (res.restartOneDbNode(restart_node, true, true, true))
         return NDBT_FAILED;
       ndbout_c("Wait node %u no start", restart_node);
-<<<<<<< HEAD
       if (res.waitNodesNoStart(&restart_node, 1))
         return NDBT_FAILED;
       ndbout_c("Insert error %u into node %u", err, restart_node);
       if (res.insertErrorInNode(restart_node, err))
-=======
-      if (res.waitNodesNoStart(&restart_node, 1)) return NDBT_FAILED;
-      ndbout_c("Insert error %u into node %u", delay_nos[pos], restart_node);
-      if (res.insertErrorInNode(restart_node, delay_nos[pos]))
->>>>>>> 2bf0f4a5
         return NDBT_FAILED;
     }
     g_err << "Start nodes" << endl;
@@ -5848,7 +5825,6 @@
   }
   require(num_values <= 4);
   bool first = true;
-<<<<<<< HEAD
   for (int i = 0; i < MAX_NODES; i++)
   {
     if (!iter.openSection(CFG_SECTION_NODE, i))
@@ -5858,14 +5834,6 @@
     require(iter.get(CFG_TYPE_OF_SECTION, &node_type));
     if (node_type != NODE_TYPE_DB)
       continue;
-=======
-  for (int i = 0; i < MAX_NODES; i++) {
-    if (!iter.openSection(CFG_SECTION_NODE, i)) continue;
-    Uint32 nodeid;
-    Uint32 node_type;
-    iter.get(CFG_TYPE_OF_SECTION, &node_type);
-    if (node_type != NODE_TYPE_DB) continue;
->>>>>>> 2bf0f4a5
     iter.get(CFG_NODE_ID, &nodeid);
     if (all_nodes) {
       for (Uint32 i = 0; i < num_values; i++) {
