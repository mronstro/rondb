--- conflicted
+++ resolved
@@ -956,7 +956,6 @@
      */
     if (!null_found) {
       if (pScanOp) {
-<<<<<<< HEAD
 	if (pScanOp->nextResult() != 0){
 	  const NdbError err = pTrans1->getNdbError();
 	  NDB_ERR(err);
@@ -970,23 +969,6 @@
 	ndbout << " tabRow:\n" << tabRow.c_str().c_str() << endl;
 	ndbout << " indexRow:\n" << indexRow.c_str().c_str() << endl;
 	goto close_all;
-=======
-        if (pScanOp->nextResult() != 0) {
-          const NdbError err = pTrans1->getNdbError();
-          NDB_ERR(err);
-          ndbout
-              << "Error when comparing records - index op next_result missing"
-              << endl;
-          ndbout << "row: " << row.c_str().c_str() << endl;
-          goto close_all;
-        }
-      }
-      if (!(tabRow.c_str() == indexRow.c_str())) {
-        ndbout << "Error when comparing records" << endl;
-        ndbout << " tabRow: \n" << tabRow.c_str().c_str() << endl;
-        ndbout << " indexRow: \n" << indexRow.c_str().c_str() << endl;
-        goto close_all;
->>>>>>> 2bf0f4a5
       }
       if (pScanOp) {
         if (pScanOp->nextResult() == 0) {
@@ -1139,7 +1121,6 @@
               << " source (" << (sourceIndex ? sourceIndex->getName() : "Table")
               << ") dest (" << (destIndex ? destIndex->getName() : "Table")
               << endl;
-<<<<<<< HEAD
 	g_err << " source scanRow:\n" << scanRow.c_str().c_str() << endl;
 	g_err << " lookup pkRow:\n" << pkRow.c_str().c_str() << endl;
 	closeTransaction(pNdb);
@@ -1148,20 +1129,11 @@
       else
       {
         //g_err << "Pk ok" << endl;
-=======
-        g_err << " source scanRow: \n" << scanRow.c_str().c_str() << endl;
-        g_err << " lookup pkRow: \n" << pkRow.c_str().c_str() << endl;
-        closeTransaction(pNdb);
-        return NDBT_FAILED;
-      } else {
-        // g_err << "Pk ok" << endl;
->>>>>>> 2bf0f4a5
       }
 
       if (checkDestIndex) {
         Uint32 candidate_row_count = 0;
         const BaseString scanRowString = scanRow.c_str();
-<<<<<<< HEAD
         while (true)
         {
           if (iop->nextResult() != 0){
@@ -1169,15 +1141,6 @@
                   << destIndex->getName() << endl;
             g_err << " source index : " << (sourceIndex?sourceIndex->getName():"Table") << endl;
             g_err << " source scanRow:\n" << scanRow.c_str().c_str() << endl;
-=======
-        while (true) {
-          if (iop->nextResult() != 0) {
-            g_err << "Failed to find row using index: " << destIndex->getName()
-                  << endl;
-            g_err << " source index : "
-                  << (sourceIndex ? sourceIndex->getName() : "Table") << endl;
-            g_err << " source scanRow: \n" << scanRow.c_str().c_str() << endl;
->>>>>>> 2bf0f4a5
             g_err << " index candidate rows : " << candidate_row_count << endl;
             NDB_ERR(pTrans->getNdbError());
             closeTransaction(pNdb);
