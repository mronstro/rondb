# Copyright (C) 2004-2006 MySQL AB
#  All rights reserved. Use is subject to license terms.
#
# This program is free software; you can redistribute it and/or modify
# it under the terms of the GNU General Public License as published by
# the Free Software Foundation; version 2 of the License.
#
# This program is distributed in the hope that it will be useful,
# but WITHOUT ANY WARRANTY; without even the implied warranty of
# MERCHANTABILITY or FITNESS FOR A PARTICULAR PURPOSE.  See the
# GNU General Public License for more details.
#
# You should have received a copy of the GNU General Public License
# along with this program; if not, write to the Free Software
# Foundation, Inc., 51 Franklin St, Fifth Floor, Boston, MA 02110-1301  USA

include $(top_srcdir)/storage/ndb/config/common.mk.am

ndbinclude_HEADERS = \
ndb_constants.h \
ndb_init.h \
ndb_types.h \
ndb_version.h

ndbapiinclude_HEADERS = \
ndbapi/ndbapi_limits.h \
ndbapi/ndb_opt_defaults.h \
ndbapi/Ndb.hpp \
ndbapi/NdbApi.hpp \
ndbapi/NdbTransaction.hpp \
ndbapi/NdbDictionary.hpp \
ndbapi/NdbError.hpp \
ndbapi/NdbEventOperation.hpp \
ndbapi/NdbIndexOperation.hpp \
ndbapi/NdbOperation.hpp \
ndbapi/ndb_cluster_connection.hpp \
ndbapi/NdbBlob.hpp \
ndbapi/NdbPool.hpp \
ndbapi/NdbRecAttr.hpp \
ndbapi/NdbReceiver.hpp \
ndbapi/NdbScanFilter.hpp \
ndbapi/NdbScanOperation.hpp \
ndbapi/NdbIndexScanOperation.hpp \
ndbapi/NdbIndexStat.hpp \
ndbapi/ndberror.h \
ndbapi/NdbInterpretedCode.hpp

mgmapiinclude_HEADERS = \
mgmapi/mgmapi.h \
mgmapi/mgmapi_error.h \
mgmapi/mgmapi_debug.h \
mgmapi/mgmapi_config_parameters.h \
mgmapi/mgmapi_config_parameters_debug.h \
mgmapi/ndb_logevent.h \
mgmapi/ndbd_exit_codes.h

noinst_HEADERS = \
ndb_global.h \
ndb_net.h

EXTRA_DIST = debugger editline kernel logger mgmcommon \
<<<<<<< HEAD
portlib transporter util

dist-hook:
	-rm -rf `find $(distdir) -type d -name SCCS`

windoze-dsp:
=======
portlib transporter util CMakeLists.txt
>>>>>>> f83397ce
<|MERGE_RESOLUTION|>--- conflicted
+++ resolved
@@ -59,13 +59,4 @@
 ndb_net.h
 
 EXTRA_DIST = debugger editline kernel logger mgmcommon \
-<<<<<<< HEAD
-portlib transporter util
-
-dist-hook:
-	-rm -rf `find $(distdir) -type d -name SCCS`
-
-windoze-dsp:
-=======
 portlib transporter util CMakeLists.txt
->>>>>>> f83397ce
