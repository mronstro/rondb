--- conflicted
+++ resolved
@@ -1,11 +1,6 @@
 /*
-<<<<<<< HEAD
    Copyright (c) 2004, 2022, Oracle and/or its affiliates.
-   Copyright (c) 2021, 2022, Hopsworks and/or its affiliates.
-=======
-   Copyright (c) 2004, 2020, Oracle and/or its affiliates. All rights reserved.
    Copyright (c) 2021, 2023, Hopsworks and/or its affiliates.
->>>>>>> 55ba1746
 
    This program is free software; you can redistribute it and/or modify
    it under the terms of the GNU General Public License, version 2.0,
@@ -832,7 +827,6 @@
   return x >= NDBD_SUPPORT_TC_HBREP_API;
 }
 
-<<<<<<< HEAD
 #define NDBD_SUPPORT_VARSIZED_DISKDATA NDB_MAKE_VERSION(22,05,0)
 static
 inline
@@ -869,7 +863,6 @@
   return v >= NDBD_INTERPRETED_WRITE;
 }
 
-=======
 static
 inline
 bool
@@ -892,5 +885,4 @@
   }
   return false;
 }
->>>>>>> 55ba1746
 #endif