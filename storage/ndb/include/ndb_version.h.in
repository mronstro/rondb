--- conflicted
+++ resolved
@@ -192,88 +192,6 @@
   return 1;
 }
 
-<<<<<<< HEAD
-=======
-
-#define NDBD_ISOLATE_ORD_72 NDB_MAKE_VERSION(7,2,19)
-#define NDBD_ISOLATE_ORD_73 NDB_MAKE_VERSION(7,3,8)
-#define NDBD_ISOLATE_ORD_74 NDB_MAKE_VERSION(7,4,3)
-
-
-static
-inline
-int
-ndbd_isolate_ord(Uint32 x)
-{
-  const Uint32 major = (x >> 16) & 0xFF;
-  const Uint32 minor = (x >>  8) & 0xFF;
-
-  if (major < 7)
-  {
-    return 0;
-  }
-  else if (major == 7)
-  {
-    if (minor < 2)
-    {
-      return 0;
-    }
-    else if (minor == 2)
-    {
-      return x >= NDBD_ISOLATE_ORD_72;
-    }
-    else if (minor == 3)
-    {
-      return x >= NDBD_ISOLATE_ORD_73;
-    }
-    else if (minor == 4)
-    {
-      return x >= NDBD_ISOLATE_ORD_74;
-    }
-  }
-  return 1;
-}
-
-// New limitations from WL#12757
-
-#define NDBD_80_PROTOCOL_ACCEPT_74 NDB_MAKE_VERSION(7,4,6)
-#define NDBD_80_PROTOCOL_ACCEPT_75 NDB_MAKE_VERSION(7,5,6)
-#define NDBD_80_PROTOCOL_ACCEPT_76 NDB_MAKE_VERSION(7,6,4)
-
-static
-inline
-int
-ndbd_protocol_accepted_by_8_0(Uint32 x)
-{
-  const Uint32 major = (x >> 16) & 0xFF;
-  const Uint32 minor = (x >>  8) & 0xFF;
-  if (major < 7)
-  {
-    return 0;
-  }
-  else if (major == 7)
-  {
-    if (minor < 4)
-    {
-      return 0;
-    }
-    else if (minor == 4)
-    {
-      return x >= NDBD_80_PROTOCOL_ACCEPT_74;
-    }
-    else if (minor == 5)
-    {
-      return x >= NDBD_80_PROTOCOL_ACCEPT_75;
-    }
-    else if (minor == 6)
-    {
-      return x >= NDBD_80_PROTOCOL_ACCEPT_76;
-    }
-  }
-  return 1;
-}
-
->>>>>>> 33daade1
 /**
  * Support for NDB_TABLE=PARTITION_BALANCE=...
  * This is a table property that can change the number of fragments per
@@ -598,5 +516,42 @@
  */
 #define NDB_SHORT_OPAQUE_METADATA_MAX_BYTES 6000
 
-
+// New limitations from WL#12757
+
+#define NDBD_80_PROTOCOL_ACCEPT_74 NDB_MAKE_VERSION(7,4,6)
+#define NDBD_80_PROTOCOL_ACCEPT_75 NDB_MAKE_VERSION(7,5,6)
+#define NDBD_80_PROTOCOL_ACCEPT_76 NDB_MAKE_VERSION(7,6,4)
+
+static
+inline
+int
+ndbd_protocol_accepted_by_8_0(Uint32 x)
+{
+  const Uint32 major = (x >> 16) & 0xFF;
+  const Uint32 minor = (x >>  8) & 0xFF;
+  if (major < 7)
+  {
+    return 0;
+  }
+  else if (major == 7)
+  {
+    if (minor < 4)
+    {
+      return 0;
+    }
+    else if (minor == 4)
+    {
+      return x >= NDBD_80_PROTOCOL_ACCEPT_74;
+    }
+    else if (minor == 5)
+    {
+      return x >= NDBD_80_PROTOCOL_ACCEPT_75;
+    }
+    else if (minor == 6)
+    {
+      return x >= NDBD_80_PROTOCOL_ACCEPT_76;
+    }
+  }
+  return 1;
+}
 #endif