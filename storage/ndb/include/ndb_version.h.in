--- conflicted
+++ resolved
@@ -1,11 +1,6 @@
 /*
-<<<<<<< HEAD
    Copyright (c) 2004, 2021, Oracle and/or its affiliates.
-   Copyright (c) 2021, 2021, Logical Clocks and/or its affiliates.
-=======
-   Copyright (c) 2004, 2020, Oracle and/or its affiliates. All rights reserved.
    Copyright (c) 2021, 2022, Hopsworks and/or its affiliates.
->>>>>>> 9e0445ec
 
    This program is free software; you can redistribute it and/or modify
    it under the terms of the GNU General Public License, version 2.0,
@@ -680,7 +675,6 @@
   return x >= NDBD_SUPPORT_ACTIVATE;
 }
 
-<<<<<<< HEAD
 #define NDBD_SUPPORT_DYNAMIC_PRIMARY_REPLICAS NDB_MAKE_VERSION(21,10,2)
 static
 inline
@@ -713,18 +707,64 @@
   return x >= NDBD_SUPPORT_SQL_COMPARE_SEMANTICS;
 }
 
+#define NDBD_SUPPORT_TRP_KEEP_ALIVE NDB_MAKE_VERSION(8,0,27)
+#define NDBD_SUPPORT_PARAM_CMP NDB_MAKE_VERSION(8,0,27)
+static
+inline bool
+support_8027(Uint32 x)
+{
+  const Uint32 major = (x >> 16) & 0xFF;
+  const Uint32 minor = (x >>  8) & 0xFF;
+  const Uint32 rel = x & 0xFF;
+  if (major < 22)
+  {
+    if (major < 21)
+    {
+      /* NDB version */
+      return x >= NDBD_SUPPORT_PARAM_CMP;
+    }
+    /* Not supported in RonDB 21.04 versions */
+    return false;
+  }
+  else if (major == 22)
+  {
+    if (minor > 1)
+    {
+      return true;
+    }
+    else if (minor == 0)
+    {
+      return false;
+    }
+    else
+    {
+      if (rel > 0)
+      {
+        return true;
+      }
+      else
+      {
+        return false;
+      }
+    }
+  }
+  else
+  {
+    return true;
+  }
+}
+
 /*
  * Only send GSN_TRP_KEEP_ALIVE to data nodes from 8.0.27 and newer.
  */
-#define NDBD_SUPPORT_TRP_KEEP_ALIVE NDB_MAKE_VERSION(8,0,27)
 static
 inline
 bool
 ndbd_support_trp_keep_alive(Uint32 x)
 {
-  return x >= NDBD_SUPPORT_TRP_KEEP_ALIVE;
-}
-=======
+  return support_8027(x);
+}
+
 #define NDBD_API_SUPPORT_ACTIVATE NDB_MAKE_VERSION(21,04,5)
 static
 inline
@@ -756,20 +796,17 @@
   }
 }
 
-#define NDBD_SUPPORT_ABORTREQ_FULL NDB_MAKE_VERSION(21,04,2)
->>>>>>> 9e0445ec
 
 /*
  * SPJ implemented support for creating parameters to be sent in attrInfo
  * section to LDMs, together with the Interpreter code. (WL#14388)
  */
-#define NDBD_SUPPORT_PARAM_CMP NDB_MAKE_VERSION(8,0,27)
 static
 inline
 int
 ndbd_support_param_cmp(Uint32 x)
 {
-  return x >= NDBD_SUPPORT_PARAM_CMP;
+  return support_8027(x);
 }
 
 #define NDBD_SUPPORT_ABORTREQ_FULL NDB_MAKE_VERSION(21,04,2)
