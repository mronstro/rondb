--- conflicted
+++ resolved
@@ -129,13 +129,8 @@
   friend bool printTUPKEYCONF(FILE *output, const Uint32 *theData, Uint32 len,
                               Uint16 receiverBlockNo);
 
-<<<<<<< HEAD
  public:
-  static constexpr Uint32 SignalLength = 7;
-=======
-public:
   static constexpr Uint32 SignalLength = 10;
->>>>>>> e64a25e2
 
  private:
   /**
