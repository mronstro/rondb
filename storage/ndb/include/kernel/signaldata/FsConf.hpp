--- conflicted
+++ resolved
@@ -1,6 +1,6 @@
 /*
    Copyright (c) 2003, 2023, Oracle and/or its affiliates.
-   Copyright (c) 2022, 2023, Hopsworks and/or its affiliates.
+   Copyright (c) 2022, 2024, Hopsworks and/or its affiliates.
 
    This program is free software; you can redistribute it and/or modify
    it under the terms of the GNU General Public License, version 2.0,
@@ -72,15 +72,9 @@
    * Length of signal
    */
   /**
-<<<<<<< HEAD
-   *  FSOPENCONF: static const UintR SignalLength = 2; 
-   *  FSCLOSECONF, FSREADCONF, FSWRITECONF, FSSYNCCONF: static const UintR
-   * SignalLength = 2;
-=======
    * FSOPENCONF: static const UintR SignalLength = 2;
    * FSCLOSECONF, FSREADCONF, FSWRITECONF, FSSYNCCONF:
    *   static const UintR SignalLength = 2;
->>>>>>> 49ef33f7
    */
 
  private:
