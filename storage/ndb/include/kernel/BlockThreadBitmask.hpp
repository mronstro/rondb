/*
<<<<<<< HEAD
   Copyright (c) 2019, 2024, Oracle and/or its affiliates.
=======
   Copyright (c) 2019, 2023, Oracle and/or its affiliates.
   Copyright (c) 2023, 2023, Hopsworks and/or its affiliates.
>>>>>>> e64a25e2

   This program is free software; you can redistribute it and/or modify
   it under the terms of the GNU General Public License, version 2.0,
   as published by the Free Software Foundation.

   This program is designed to work with certain software (including
   but not limited to OpenSSL) that is licensed under separate terms,
   as designated in a particular file or component or in included license
   documentation.  The authors of MySQL hereby grant you an additional
   permission to link the program and your derivative works with the
   separately licensed software that they have either included with
   the program or referenced in the documentation.

   This program is distributed in the hope that it will be useful,
   but WITHOUT ANY WARRANTY; without even the implied warranty of
   MERCHANTABILITY or FITNESS FOR A PARTICULAR PURPOSE.  See the
   GNU General Public License, version 2.0, for more details.

   You should have received a copy of the GNU General Public License
   along with this program; if not, write to the Free Software
   Foundation, Inc., 51 Franklin St, Fifth Floor, Boston, MA 02110-1301  USA
*/

#ifndef BLOCK_THREAD_BITMASK_HPP
#define BLOCK_THREAD_BITMASK_HPP

#include "kernel_types.h"
#include "ndb_limits.h"
#include "ndb_math.h"
#include "util/Bitmask.hpp"

#define JAM_FILE_ID 513

<<<<<<< HEAD
static constexpr Uint32 NDB_MAX_BLOCK_THREADS =
    NDBMT_MAIN_THREADS + MAX_NDBMT_TC_THREADS + MAX_NDBMT_RECEIVE_THREADS +
    MAX_NDBMT_LQH_THREADS;
=======
static constexpr Uint32 NDB_MAX_BLOCK_THREADS = NDBMT_MAX_BLOCK_INSTANCES;
>>>>>>> e64a25e2

static constexpr Uint32 NDB_BLOCK_THREAD_BITMASK_SIZE =
    ndb_ceil_div(NDB_MAX_BLOCK_THREADS, 32U);

typedef Bitmask<NDB_BLOCK_THREAD_BITMASK_SIZE> BlockThreadBitmask;

#undef JAM_FILE_ID

#endif<|MERGE_RESOLUTION|>--- conflicted
+++ resolved
@@ -1,10 +1,6 @@
 /*
-<<<<<<< HEAD
    Copyright (c) 2019, 2024, Oracle and/or its affiliates.
-=======
-   Copyright (c) 2019, 2023, Oracle and/or its affiliates.
    Copyright (c) 2023, 2023, Hopsworks and/or its affiliates.
->>>>>>> e64a25e2
 
    This program is free software; you can redistribute it and/or modify
    it under the terms of the GNU General Public License, version 2.0,
@@ -38,13 +34,7 @@
 
 #define JAM_FILE_ID 513
 
-<<<<<<< HEAD
-static constexpr Uint32 NDB_MAX_BLOCK_THREADS =
-    NDBMT_MAIN_THREADS + MAX_NDBMT_TC_THREADS + MAX_NDBMT_RECEIVE_THREADS +
-    MAX_NDBMT_LQH_THREADS;
-=======
 static constexpr Uint32 NDB_MAX_BLOCK_THREADS = NDBMT_MAX_BLOCK_INSTANCES;
->>>>>>> e64a25e2
 
 static constexpr Uint32 NDB_BLOCK_THREAD_BITMASK_SIZE =
     ndb_ceil_div(NDB_MAX_BLOCK_THREADS, 32U);
