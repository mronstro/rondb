/*
   Copyright (C) 2003 MySQL AB
    All rights reserved. Use is subject to license terms.

   This program is free software; you can redistribute it and/or modify
   it under the terms of the GNU General Public License as published by
   the Free Software Foundation; version 2 of the License.

   This program is distributed in the hope that it will be useful,
   but WITHOUT ANY WARRANTY; without even the implied warranty of
   MERCHANTABILITY or FITNESS FOR A PARTICULAR PURPOSE.  See the
   GNU General Public License for more details.

   You should have received a copy of the GNU General Public License
   along with this program; if not, write to the Free Software
   Foundation, Inc., 51 Franklin St, Fifth Floor, Boston, MA 02110-1301  USA
*/

#ifndef NDBOUT_H
#define NDBOUT_H

#ifdef	__cplusplus

#include <ndb_types.h>
#include <util/BaseString.hpp>
#include <ndb_global.h>

/**
 * Class used for outputting logging messages to screen.
 * Since the output capabilities are different on different platforms
 * this middle layer class should be used for all output messages
 */

/* 
   Example usage:
   
   #include "NdbOut.hpp"
   
   / *  Use ndbout as you would use cout:
   
        ndbout << "Hello World! "<< 1 << " Hello again" 
               << 67 << anIntegerVar << "Hup << endl;
   
   
   / * Use ndbout_c as you would use printf:
   
       ndbout_c("Hello World %d\n", 1);
*/

class NdbOut;
class OutputStream;
class NullOutputStream;

/*  Declare a static variable of NdbOut as ndbout */
extern NdbOut ndbout, ndberr;

class NdbOut
{
public:
  NdbOut& operator<<(NdbOut& (* _f)(NdbOut&));
  NdbOut& operator<<(Int8);
  NdbOut& operator<<(Uint8);
  NdbOut& operator<<(Int16);
  NdbOut& operator<<(Uint16);
  NdbOut& operator<<(Int32);
  NdbOut& operator<<(Uint32);
  NdbOut& operator<<(Int64);
  NdbOut& operator<<(Uint64);
  NdbOut& operator<<(long unsigned int);
  NdbOut& operator<<(const char*);
  NdbOut& operator<<(const unsigned char*);
  NdbOut& operator<<(BaseString &);
  NdbOut& operator<<(const void*);
  NdbOut& operator<<(float);
  NdbOut& operator<<(double);
  NdbOut& endline(void);
  NdbOut& flushline(void);
  NdbOut& setHexFormat(int _format);
  
<<<<<<< HEAD
  NdbOut(OutputStream &, bool autoflush = true);
=======
  NdbOut();
  NdbOut(OutputStream &);
>>>>>>> 5f40fd60
  virtual ~NdbOut();

  void print(const char * fmt, ...)
    ATTRIBUTE_FORMAT(printf, 2, 3);
  void println(const char * fmt, ...)
    ATTRIBUTE_FORMAT(printf, 2, 3);
  
  OutputStream * m_out;
private:
  void choose(const char * fmt,...);
  int isHex;
  bool m_autoflush;
};

#ifdef NDB_WIN
typedef int(*NdbOutF)(char*);
extern NdbOutF ndbout_svc;
#endif

inline NdbOut& NdbOut::operator<<(NdbOut& (* _f)(NdbOut&)) {
  (* _f)(*this); 
  return * this; 
}

inline NdbOut&  endl(NdbOut& _NdbOut) { 
  return _NdbOut.endline(); 
}

inline NdbOut&  flush(NdbOut& _NdbOut) { 
  return _NdbOut.flushline(); 
}

inline  NdbOut& hex(NdbOut& _NdbOut) {
  return _NdbOut.setHexFormat(1);
}

inline NdbOut& dec(NdbOut& _NdbOut) {
  return _NdbOut.setHexFormat(0);
}
extern "C"
void ndbout_c(const char * fmt, ...) ATTRIBUTE_FORMAT(printf, 1, 2);

class FilteredNdbOut : public NdbOut {
public:
  FilteredNdbOut(OutputStream &, int threshold = 0, int level = 0);
  virtual ~FilteredNdbOut();

  void setLevel(int i);
  void setThreshold(int i);

  int getLevel() const;
  int getThreshold() const;
  
private:
  int m_threshold, m_level;
  OutputStream * m_org;
  NullOutputStream * m_null;
};

#else
void ndbout_c(const char * fmt, ...) ATTRIBUTE_FORMAT(printf, 1, 2);
#endif

#endif<|MERGE_RESOLUTION|>--- conflicted
+++ resolved
@@ -77,12 +77,8 @@
   NdbOut& flushline(void);
   NdbOut& setHexFormat(int _format);
   
-<<<<<<< HEAD
+  NdbOut();
   NdbOut(OutputStream &, bool autoflush = true);
-=======
-  NdbOut();
-  NdbOut(OutputStream &);
->>>>>>> 5f40fd60
   virtual ~NdbOut();
 
   void print(const char * fmt, ...)
