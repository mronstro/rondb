/* Copyright (c) 2008, 2024, Oracle and/or its affiliates.
   Copyright (c) 2022, 2024, Hopsworks and/or its affiliates.

   This program is free software; you can redistribute it and/or modify
   it under the terms of the GNU General Public License, version 2.0,
   as published by the Free Software Foundation.

   This program is designed to work with certain software (including
   but not limited to OpenSSL) that is licensed under separate terms,
   as designated in a particular file or component or in included license
   documentation.  The authors of MySQL hereby grant you an additional
   permission to link the program and your derivative works with the
   separately licensed software that they have either included with
   the program or referenced in the documentation.

   This program is distributed in the hope that it will be useful,
   but WITHOUT ANY WARRANTY; without even the implied warranty of
   MERCHANTABILITY or FITNESS FOR A PARTICULAR PURPOSE.  See the
   GNU General Public License, version 2.0, for more details.

   You should have received a copy of the GNU General Public License
   along with this program; if not, write to the Free Software
   Foundation, Inc., 51 Franklin St, Fifth Floor, Boston, MA 02110-1301  USA */

/**
 * If XCNG (x86-sematics) is provided, spinlocks will be enabled.
 */
#ifndef NDB_MT_ASM_H
#define NDB_MT_ASM_H

#include "my_config.h" // HAVE_PAUSE_INSTRUCTION
#include "ndb_config.h" // HAVE_ATOMIC_H HAVE_ATOMIC_SWAP_32

/**
 * Remove comment on NDB_USE_SPINLOCK if it is desired to use spinlocks
 * instead of the normal mutex calls. This will not work when configuring
 * with realtime and is thus disabled by default, but can be activated for
 * special builds.
 */
// #define NDB_USE_SPINLOCK

/**
 * Use mutex for internal signal communication except in the case of x86
 * CPUs. These have been verified to work without mutexes. But e.g. on ARM
 * more work would be needed to support signal sending without mutexes.
 * Using a mutex has an overhead of around 1.5%.
 */
#undef DONT_USE_MUTEX_FOR_SIGNALS
/*
#if defined(__GNUC__)
#if defined(__x86_64__) || defined (__i386__)
#define DONT_USE_MUTEX_FOR_SIGNALS 1
#endif
#elif defined(__sun)
#if defined(__x86_64) || defined (__i386)
#define DONT_USE_MUTEX_FOR_SIGNALS 1
#endif
#endif
*/
#define DONT_USE_MUTEX_FOR_SIGNALS 1

#if defined(DONT_USE_MUTEX_FOR_SIGNALS)
#define x86_likely likely
#define x86_unlikely unlikely
#else
#define x86_likely unlikely
#define x86_unlikely likely
#endif

#if defined(__GNUC__)
/********************
 * GCC
 *******************/
#if defined(__x86_64__) || defined(__i386__) /* 64 or 32 bit x86 */

#define NDB_HAVE_MB
#define NDB_HAVE_RMB
#define NDB_HAVE_WMB
#define NDB_HAVE_XCNG
#define NDB_HAVE_CPU_PAUSE

/* Memory barriers, these definitions are for x64_64. */
#define mb() asm volatile("mfence" ::: "memory")
/* According to Intel docs, it does not reorder loads. */
/* #define rmb() asm volatile("lfence":::"memory") */
#define rmb()   asm volatile("" ::: "memory")
#define wmb()   asm volatile("" ::: "memory")

static inline int xcng(volatile unsigned *addr, int val) {
  asm volatile("xchg %0, %1;" : "+r"(val), "+m"(*addr));
  return val;
}

#if defined(HAVE_PAUSE_INSTRUCTION)
static inline void cpu_pause() { __asm__ __volatile__("pause"); }
#else
static inline void cpu_pause() { asm volatile("rep;nop"); }
#endif

#elif defined(__sparc__)

#define NDB_HAVE_MB
#define NDB_HAVE_RMB
#define NDB_HAVE_WMB

#define mb()                                                                 \
  asm volatile("membar #LoadLoad | #LoadStore | #StoreLoad | #StoreStore" :: \
                   : "memory")
#define rmb()   asm volatile("membar #LoadLoad" ::: "memory")
#define wmb()   asm volatile("membar #StoreStore" ::: "memory")

#ifdef HAVE_ATOMIC_H
#include <atomic.h>
#endif

#ifdef HAVE_ATOMIC_SWAP_32
static inline int xcng(volatile unsigned *addr, int val) {
  asm volatile("membar #StoreLoad | #LoadLoad");
  int ret = atomic_swap_32(addr, val);
  asm volatile("membar #StoreLoad | #StoreStore");
  return ret;
}
#define NDB_HAVE_XCNG
#else
/* link error if used incorrectly (i.e wo/ having NDB_HAVE_XCNG) */
extern int xcng(volatile unsigned *addr, int val);
#endif

#elif defined(__powerpc__)
#define NDB_HAVE_MB
#define NDB_HAVE_RMB
#define NDB_HAVE_WMB
#define NDB_HAVE_XCNG

#define mb() asm volatile("lwsync;" ::: "memory")
#define rmb() asm volatile("lwsync;" ::: "memory")
#define wmb() asm volatile("lwsync;" ::: "memory")

static inline int xcng(volatile unsigned *addr, int val) {
  int prev;

  asm volatile(
      "lwsync;\n"
		 "1: lwarx   %0,0,%2;"
		 "   stwcx.  %3,0,%2;"
		 "   bne-    1b;"
		 "isync;"
      : "=&r"(prev), "+m"(*(volatile unsigned int *)addr)
      : "r"(addr), "r"(val)
		 : "cc", "memory");

  return prev;
}

#elif defined(__aarch64__)
<<<<<<< HEAD
#define NDB_HAVE_MB
#define NDB_HAVE_RMB
#define NDB_HAVE_WMB

#define mb() asm volatile("dsb sy" ::: "memory")
#define rmb() asm volatile("dsb ld" ::: "memory")
#define wmb() asm volatile("dsb st" ::: "memory")

//#define NDB_HAVE_XCNG
=======
/**
 * Use generic defaults for mb(), rmb(), wmb() see further down.
 */
// #define NDB_HAVE_XCNG
>>>>>>> ee079e5c
#define NDB_HAVE_CPU_PAUSE
#define cpu_pause() __asm__ __volatile__("yield")

#endif

#elif defined(_MSC_VER)

#define NDB_HAVE_MB
#define NDB_HAVE_RMB
#define NDB_HAVE_WMB

#include <windows.h>
#define mb()    MemoryBarrier()
#ifdef _DEBUG
#define rmb() \
  do {        \
  } while (0)
#define wmb() \
  do {        \
  } while (0)
#else
#include <intrin.h>
/********************
 * Microsoft
 *******************/
/* Using instrinsics available on all architectures */
#define rmb()   _ReadBarrier()
#define wmb()   _WriteBarrier()
#endif

#define NDB_HAVE_XCNG
#define NDB_HAVE_CPU_PAUSE

static inline int xcng(volatile unsigned *addr, int val) {
  return InterlockedExchange((volatile LONG *)addr, val);
}

static inline void cpu_pause() { YieldProcessor(); }
#endif

/**
 * Generic fallback implementation of mandatory memory barriers.
 */

#ifndef NDB_HAVE_MB
#define NDB_HAVE_MB
#include <atomic>
#define mb() std::atomic_thread_fence(std::memory_order_seq_cst)
#endif

#ifndef NDB_HAVE_RMB
#define NDB_HAVE_RMB
#define rmb() mb()
#endif

#ifndef NDB_HAVE_WMB
#define NDB_HAVE_WMB
#define wmb() mb()

#endif

#endif<|MERGE_RESOLUTION|>--- conflicted
+++ resolved
@@ -153,7 +153,6 @@
 }
 
 #elif defined(__aarch64__)
-<<<<<<< HEAD
 #define NDB_HAVE_MB
 #define NDB_HAVE_RMB
 #define NDB_HAVE_WMB
@@ -163,12 +162,6 @@
 #define wmb() asm volatile("dsb st" ::: "memory")
 
 //#define NDB_HAVE_XCNG
-=======
-/**
- * Use generic defaults for mb(), rmb(), wmb() see further down.
- */
-// #define NDB_HAVE_XCNG
->>>>>>> ee079e5c
 #define NDB_HAVE_CPU_PAUSE
 #define cpu_pause() __asm__ __volatile__("yield")
 
