/*
   Copyright (c) 2022, 2024, Oracle and/or its affiliates.
   Copyright (c) 2022, 2023, Hopsworks and/or its affiliates.

   This program is free software; you can redistribute it and/or modify
   it under the terms of the GNU General Public License, version 2.0,
   as published by the Free Software Foundation.

   This program is designed to work with certain software (including
   but not limited to OpenSSL) that is licensed under separate terms,
   as designated in a particular file or component or in included license
   documentation.  The authors of MySQL hereby grant you an additional
   permission to link the program and your derivative works with the
   separately licensed software that they have either included with
   the program or referenced in the documentation.

   This program is distributed in the hope that it will be useful,
   but WITHOUT ANY WARRANTY; without even the implied warranty of
   MERCHANTABILITY or FITNESS FOR A PARTICULAR PURPOSE.  See the
   GNU General Public License, version 2.0, for more details.

   You should have received a copy of the GNU General Public License
   along with this program; if not, write to the Free Software
   Foundation, Inc., 51 Franklin St, Fifth Floor, Boston, MA 02110-1301  USA
*/

#ifndef THR_CONFIG_HPP
#define THR_CONFIG_HPP

#include <BaseString.hpp>
#include <SparseBitmask.hpp>
#include <Vector.hpp>

/**
 * This class contains thread configuration
 *   it supports parsing the ThreadConfig parameter
 *   and handling LockExecuteThreadToCPU etc...
 *
 * This is used in ndb_mgmd when verifying configuration
 *   and by ndbmtd
 *
 * TAP-TESTS are provided in thr_config.cpp
 */
<<<<<<< HEAD
class THRConfig {
 public:
  enum T_Type {
    T_MAIN = 0,     /* DIH/QMGR/TC/SPJ etc */
    T_LDM = 1,      /* LQH/ACC/TUP/TUX etc */
    T_RECV = 2,     /* CMVMI */
    T_REP = 3,      /* SUMA */
    T_IO = 4,       /* File threads */
    T_WD = 5,       /* SocketServer, Socket Client, Watchdog */
    T_TC = 6,       /* TC+SPJ */
    T_SEND = 7,     /* No blocks */
    T_IXBLD = 8,    /* File thread during offline index build */
    T_QUERY = 9,    /* Query threads */
    T_RECOVER = 10, /* Recover threads */
    T_END = 11
=======
class THRConfig
{
public:
  enum T_Type
  {
    T_MAIN  = 0, /* DIH/QMGR/TC/SPJ etc */
    T_LDM   = 1, /* LQH/ACC/TUP/TUX etc */
    T_RECV  = 2, /* CMVMI */
    T_REP   = 3, /* SUMA */
    T_IO    = 4, /* File threads */
    T_WD    = 5, /* SocketServer, Socket Client, Watchdog */
    T_TC    = 6, /* TC+SPJ */
    T_SEND  = 7, /* No blocks */
    T_IXBLD = 8, /* File thread during offline index build */
    T_END  = 9
>>>>>>> e64a25e2
  };

  THRConfig();
  ~THRConfig();

  // NOTE: needs to be called before do_parse
  int setLockExecuteThreadToCPU(const char *val);
  int setLockIoThreadsToCPU(unsigned val);

<<<<<<< HEAD
  int do_parse(unsigned realtime, unsigned spintime, unsigned num_cpus,
               unsigned &num_rr_groups);
  int do_parse(const char *ThreadConfig, unsigned realtime, unsigned spintime);
  int do_parse(unsigned MaxNoOfExecutionThreads, unsigned __ndbmt_lqh_threads,
               unsigned __ndbmt_classic, unsigned realtime, unsigned spintime);
=======
  int do_parse_auto(unsigned realtime,
                    unsigned spintime,
                    unsigned num_cpus,
                    unsigned &num_rr_groups,
                    bool use_tc_threads,
                    bool use_ldm_threads);
  int do_parse_thrconfig(const char * ThreadConfig,
                         unsigned realtime,
                         unsigned spintime);
  int do_parse_classic(unsigned MaxNoOfExecutionThreads,
                       unsigned __ndbmt_lqh_threads,
                       unsigned __ndbmt_classic,
                       unsigned realtime,
                       unsigned spintime);
>>>>>>> e64a25e2

  const char *getConfigString();

  void append_name(const char *name, const char *sep, bool &append_name_flag);

  const char *getErrorMessage() const;
  const char *getInfoMessage() const;

  Uint32 getThreadCount() const;  // Don't count FS/IO thread
  Uint32 getThreadCount(T_Type) const;
  Uint32 getMtClassic() const { return m_classic; }
  static bool isThreadPermanent(T_Type type);
  unsigned get_shared_ldm_instance(Uint32 instance, Uint32 num_ldm_threads);

protected:
  struct T_Thread
  {
    unsigned m_type;
    unsigned m_no;  // within type
    enum BType {
      B_UNBOUND,
      B_CPU_BIND,
      B_CPU_BIND_EXCLUSIVE,
      B_CPUSET_BIND,
      B_CPUSET_EXCLUSIVE_BIND
    } m_bind_type;
    unsigned m_shared_cpu_id;
    unsigned m_shared_instance;
    unsigned m_bind_no; // cpu_no/cpuset_no
    unsigned m_thread_prio; // Between 0 and 10, 11 means not used
    unsigned m_realtime; //0 = no realtime, 1 = realtime
    unsigned m_spintime; //0 = no spinning, > 0 spintime in microseconds
    unsigned m_nosend; //0 = assist send thread, 1 = cannot assist send thread
    unsigned m_rr_group; // Round Robin group of this thread
    bool m_core_bind; // Bind to all CPUs in CPU core
  };
  bool m_classic;

  SparseBitmask m_setInThreadConfig;
  SparseBitmask m_LockExecuteThreadToCPU;
  SparseBitmask m_LockIoThreadsToCPU;
  Vector<SparseBitmask> m_cpu_sets;
  Vector<unsigned> m_perm_cpu_sets;
  Vector<T_Thread> m_threads[T_END];

  BaseString m_err_msg;
  BaseString m_info_msg;
  BaseString m_cfg_string;
  BaseString m_print_string;

  void add(T_Type, unsigned realtime, unsigned spintime);
  int handle_spec(const char *ptr, unsigned real_time, unsigned spin_time);

  unsigned createCpuSet(const SparseBitmask &, bool permanent);
  void lock_io_threads();
  int do_bindings(bool allow_too_few_cpus);
  int do_validate();
  int do_validate_thread_counts();

  unsigned count_unbound(const Vector<T_Thread> &vec) const;
  void bind_unbound(Vector<T_Thread> &vec, unsigned cpu);

  void compute_automatic_thread_config(
<<<<<<< HEAD
      Uint32 num_cpus, Uint32 &tc_threads, Uint32 &ldm_threads,
      Uint32 &query_threads, Uint32 &recover_threads, Uint32 &main_threads,
      Uint32 &rep_threads, Uint32 &send_threads, Uint32 &recv_threads);
=======
    Uint32 & num_cpus,
    Uint32 & tc_threads,
    Uint32 & ldm_threads,
    Uint32 & main_threads,
    Uint32 & rep_threads,
    Uint32 & send_threads,
    Uint32 & recv_threads);
>>>>>>> e64a25e2

  static unsigned getMaxEntries(Uint32 type);
  static unsigned getMinEntries(Uint32 type);
  static const char *getEntryName(Uint32 type);

<<<<<<< HEAD
 public:
  struct Entries {
=======
public:
  Uint32 getRRGroups(Uint32 thr_no,
                     Uint32 num_ldm_threads,
                     Uint32 num_tc_threads,
                     Uint32 num_recv_threads,
                     Uint32 num_main_threads);

  struct Entries
  {
>>>>>>> e64a25e2
    unsigned m_type;
    unsigned m_min_cnt;
    unsigned m_max_cnt;
    bool m_is_exec_thd;  /* Is this a non-blocking execution thread type */
    bool m_is_permanent; /* Is this a fixed thread type */
    unsigned
        m_default_count; /* Default count of threads created implicitly (ignored
                            if thread type set in threadConfig string) */
  };
};

#undef JAM_FILE_ID

#endif<|MERGE_RESOLUTION|>--- conflicted
+++ resolved
@@ -41,23 +41,6 @@
  *
  * TAP-TESTS are provided in thr_config.cpp
  */
-<<<<<<< HEAD
-class THRConfig {
- public:
-  enum T_Type {
-    T_MAIN = 0,     /* DIH/QMGR/TC/SPJ etc */
-    T_LDM = 1,      /* LQH/ACC/TUP/TUX etc */
-    T_RECV = 2,     /* CMVMI */
-    T_REP = 3,      /* SUMA */
-    T_IO = 4,       /* File threads */
-    T_WD = 5,       /* SocketServer, Socket Client, Watchdog */
-    T_TC = 6,       /* TC+SPJ */
-    T_SEND = 7,     /* No blocks */
-    T_IXBLD = 8,    /* File thread during offline index build */
-    T_QUERY = 9,    /* Query threads */
-    T_RECOVER = 10, /* Recover threads */
-    T_END = 11
-=======
 class THRConfig
 {
 public:
@@ -73,7 +56,6 @@
     T_SEND  = 7, /* No blocks */
     T_IXBLD = 8, /* File thread during offline index build */
     T_END  = 9
->>>>>>> e64a25e2
   };
 
   THRConfig();
@@ -83,13 +65,6 @@
   int setLockExecuteThreadToCPU(const char *val);
   int setLockIoThreadsToCPU(unsigned val);
 
-<<<<<<< HEAD
-  int do_parse(unsigned realtime, unsigned spintime, unsigned num_cpus,
-               unsigned &num_rr_groups);
-  int do_parse(const char *ThreadConfig, unsigned realtime, unsigned spintime);
-  int do_parse(unsigned MaxNoOfExecutionThreads, unsigned __ndbmt_lqh_threads,
-               unsigned __ndbmt_classic, unsigned realtime, unsigned spintime);
-=======
   int do_parse_auto(unsigned realtime,
                     unsigned spintime,
                     unsigned num_cpus,
@@ -104,7 +79,6 @@
                        unsigned __ndbmt_classic,
                        unsigned realtime,
                        unsigned spintime);
->>>>>>> e64a25e2
 
   const char *getConfigString();
 
@@ -168,11 +142,6 @@
   void bind_unbound(Vector<T_Thread> &vec, unsigned cpu);
 
   void compute_automatic_thread_config(
-<<<<<<< HEAD
-      Uint32 num_cpus, Uint32 &tc_threads, Uint32 &ldm_threads,
-      Uint32 &query_threads, Uint32 &recover_threads, Uint32 &main_threads,
-      Uint32 &rep_threads, Uint32 &send_threads, Uint32 &recv_threads);
-=======
     Uint32 & num_cpus,
     Uint32 & tc_threads,
     Uint32 & ldm_threads,
@@ -180,16 +149,11 @@
     Uint32 & rep_threads,
     Uint32 & send_threads,
     Uint32 & recv_threads);
->>>>>>> e64a25e2
 
   static unsigned getMaxEntries(Uint32 type);
   static unsigned getMinEntries(Uint32 type);
   static const char *getEntryName(Uint32 type);
 
-<<<<<<< HEAD
- public:
-  struct Entries {
-=======
 public:
   Uint32 getRRGroups(Uint32 thr_no,
                      Uint32 num_ldm_threads,
@@ -197,9 +161,7 @@
                      Uint32 num_recv_threads,
                      Uint32 num_main_threads);
 
-  struct Entries
-  {
->>>>>>> e64a25e2
+  struct Entries {
     unsigned m_type;
     unsigned m_min_cnt;
     unsigned m_max_cnt;
