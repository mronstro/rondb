--- conflicted
+++ resolved
@@ -1,10 +1,6 @@
 /*
-<<<<<<< HEAD
-   Copyright (c) 2009, 2023, Oracle and/or its affiliates.
+   Copyright (c) 2009, 2024, Oracle and/or its affiliates.
    Copyright (c) 2022, 2024, Hopsworks and/or its affiliates.
-=======
-   Copyright (c) 2009, 2024, Oracle and/or its affiliates.
->>>>>>> 6dcee9fa
 
    This program is free software; you can redistribute it and/or modify
    it under the terms of the GNU General Public License, version 2.0,
@@ -89,7 +85,6 @@
     PROCESSES_TABLEID =          38,
     CONFIG_NODES_TABLEID =       39,
     PGMAN_TIME_TRACK_STATS_TABLEID = 40,
-<<<<<<< HEAD
     DISKSTAT_TABLEID =           41,
     DISKSTATS_1SEC_TABLEID =     42,
     HWINFO_TABLEID =             43,
@@ -101,20 +96,8 @@
     TABLE_MEM_USE_TABLEID =      49,
     TABLE_MAP_TABLEID =          50,
     unsupported_CERTIFICATES_TABLEID = 51,
-    THREADBLOCK_DETAILS_TABLEID = 52
-=======
-    DISKSTAT_TABLEID = 41,
-    DISKSTATS_1SEC_TABLEID = 42,
-    HWINFO_TABLEID = 43,
-    CPUINFO_TABLEID = 44,
-    CPUDATA_TABLEID = 45,
-    CPUDATA_50MS_TABLEID = 46,
-    CPUDATA_1SEC_TABLEID = 47,
-    CPUDATA_20SEC_TABLEID = 48,
-    unsupported_CERTIFICATES_TABLEID = 49,
-    THREADBLOCK_DETAILS_TABLEID = 50,
-    TRANSPORTER_DETAILS_TABLEID = 51
->>>>>>> 6dcee9fa
+    THREADBLOCK_DETAILS_TABLEID = 52,
+    TRANSPORTER_DETAILS_TABLEID = 53
   };
 
   enum BufferId {
