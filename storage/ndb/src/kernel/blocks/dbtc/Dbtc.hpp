--- conflicted
+++ resolved
@@ -318,12 +318,6 @@
     OS_WAIT_COMPLETE_CONF = 17,
 
     OS_FIRE_TRIG_REQ = 19,
-<<<<<<< HEAD
-=======
-
-    OS_MAX_STATE_VAL = 19
-  };
->>>>>>> e64a25e2
 
     OS_MAX_STATE_VAL = 19
   };
@@ -1549,13 +1543,8 @@
   /* SYSTEM                                               */
   /********************************************************/
   struct HostRecord {
-<<<<<<< HEAD
-    Bitmask<(MAX_NDBMT_LQH_THREADS + 1 + 31) / 32> lqh_pack_mask;
-    struct PackedWordsContainer lqh_pack[MAX_NDBMT_LQH_THREADS + 1];
-=======
     Bitmask<(MAX_NDBMT_LQH_WORKERS+1+31)/32> lqh_pack_mask;
     struct PackedWordsContainer lqh_pack[MAX_NDBMT_LQH_WORKERS+1];
->>>>>>> e64a25e2
     struct PackedWordsContainer packTCKEYCONF;
     HostState hostStatus;
     LqhTransState lqhTransStatus;
@@ -2482,7 +2471,6 @@
   void abortErrorLab(Signal *signal, ApiConnectRecordPtr apiConnectptr);
   void nodeTakeOverCompletedLab(Signal *signal, NodeId nodeId,
                                 Uint32 maxInstanceId);
-<<<<<<< HEAD
   void ndbsttorry010Lab(Signal *signal);
   void commit020Lab(Signal *signal, ApiConnectRecordPtr apiConnectptr);
   void complete010Lab(Signal *signal, ApiConnectRecordPtr apiConnectptr);
@@ -2529,43 +2517,6 @@
   void startphase1x010Lab(Signal *signal);
 
   void lqhKeyConf_checkTransactionState(Signal *signal,
-=======
-  void ndbsttorry010Lab(Signal* signal);
-  void commit020Lab(Signal* signal, ApiConnectRecordPtr apiConnectptr);
-  void complete010Lab(Signal* signal, ApiConnectRecordPtr apiConnectptr);
-  void releaseAtErrorLab(Signal* signal, ApiConnectRecordPtr apiConnectptr);
-  void appendToSectionErrorLab(Signal* signal, ApiConnectRecordPtr apiConnectptr);
-  void scanKeyinfoLab(Signal* signal, CacheRecord*, ApiConnectRecordPtr);
-  void scanAttrinfoLab(Signal* signal, UintR Tlen, ApiConnectRecordPtr apiConnectptr);
-  void attrinfoDihReceivedLab(Signal* signal, CacheRecordPtr cachePtr, ApiConnectRecordPtr apiConnectptr);
-  void aiErrorLab(Signal* signal, ApiConnectRecordPtr apiConnectptr);
-  void scanReleaseResourcesLab(Signal* signal);
-  void scanCompletedLab(Signal* signal);
-  void scanError(Signal* signal, ScanRecordPtr, Uint32 errorCode);
-  void diverify010Lab(Signal* signal, ApiConnectRecordPtr apiConnectptr);
-  void intstartphase3x010Lab(Signal* signal);
-  void sttorryLab(Signal* signal);
-  void abortBeginErrorLab(Signal* signal, ApiConnectRecordPtr apiConnectptr);
-  void tabStateErrorLab(Signal* signal, ApiConnectRecordPtr apiConnectptr);
-  void wrongSchemaVersionErrorLab(Signal* signal, ApiConnectRecordPtr apiConnectptr);
-  void noFreeConnectionErrorLab(Signal* signal, ApiConnectRecordPtr apiConnectptr);
-  void tckeyreq050Lab(Signal* signal, CacheRecordPtr cachePtr, ApiConnectRecordPtr apiConnectptr);
-  void logAbortingOperation(Signal* signal, ApiConnectRecordPtr apiPtr, TcConnectRecordPtr tcPtr, Uint32 error);
-  void logTransactionTimeout(Signal* signal, Uint32 apiConn, Uint32 errCode, bool force = false);
-  void periodicLogOddTimeoutAndResetTimer(ApiConnectRecordPtr apiPtr);
-  void logScanTimeout(Signal* signal, ScanFragRecPtr scanFragPtr, ScanRecordPtr scanPtr);
-  void timeOutFoundLab(Signal* signal, UintR anAdd, Uint32 errCode);
-  void completeTransAtTakeOverLab(Signal* signal, UintR TtakeOverInd);
-  void completeTransAtTakeOverDoLast(Signal* signal, UintR TtakeOverInd);
-  void completeTransAtTakeOverDoOne(Signal* signal, UintR TtakeOverInd, ApiConnectRecordPtr apiConnectptr);
-  void timeOutLoopStartLab(Signal* signal, Uint32 apiConnectPtr);
-  void initialiseRecordsLab(Signal* signal, UintR Tdata0, Uint32, Uint32);
-  void tckeyreq020Lab(Signal* signal, CacheRecordPtr cachePtr, ApiConnectRecordPtr apiConnectptr);
-  void intstartphase1x010Lab(Signal* signal, NodeId nodeId);
-  void startphase1x010Lab(Signal* signal);
-
-  void lqhKeyConf_checkTransactionState(Signal * signal,
->>>>>>> e64a25e2
                                         ApiConnectRecordPtr apiConnectptr);
 
   void checkDropTab(Signal *signal);
