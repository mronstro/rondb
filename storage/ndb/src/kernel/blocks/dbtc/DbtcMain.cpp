--- conflicted
+++ resolved
@@ -3305,28 +3305,7 @@
    * Bit 28 == 0 since readLenAi can only be set after reading in LQH.
    * ----------------------------------------------------------------------- */
   //LqhKeyReq::setAPIVersion(Tdata10, regCachePtr->apiVersionNo);
-<<<<<<< HEAD
   LqhKeyReq::setMarkerFlag(Tdata10, regTcPtr->commitAckMarker != RNIL ? 1 : 0);
-=======
-  Uint32 commitAckMarker = regTcPtr->commitAckMarker;
-  const Uint32 noOfLqhs = regTcPtr->noOfNodes;
-  if(commitAckMarker != RNIL){
-    jam();
-    ndbassert(regApiPtr->commitAckMarker == commitAckMarker);
-
-    LqhKeyReq::setMarkerFlag(Tdata10, 1);
-
-    CommitAckMarker * tmp = m_commitAckMarkerHash.getPtr(commitAckMarker);
-    
-    /**
-     * Populate LQH array
-     */
-    tmp->noOfLqhs = noOfLqhs;
-    for(Uint32 i = 0; i<noOfLqhs; i++){
-      tmp->lqhNodeId[i] = regTcPtr->tcNodedata[i];
-    }
-  }
->>>>>>> 72b0810e
   
   /* ************************************************************> */
   /* NO READ LENGTH SENT FROM TC. SEQUENTIAL NUMBER IS 1 AND IT    */
@@ -3800,7 +3779,6 @@
   regTcPtr->lastLqhCon = tlastLqhConnect;
   regTcPtr->lastLqhNodeId = refToNode(tlastLqhBlockref);
   regTcPtr->noFiredTriggers = noFired;
-  regTcPtr->commitAckMarker = RNIL;
 
   UintR Ttckeyrec = (UintR)regApiPtr.p->tckeyrec;
   UintR TclientData = regTcPtr->clientData;
@@ -3818,6 +3796,7 @@
   }//if
 
   Uint32 commitAckMarker = regTcPtr->commitAckMarker;
+  regTcPtr->commitAckMarker = RNIL;
   setApiConTimer(apiConnectptr.i, TtcTimer, __LINE__);
 
   if (commitAckMarker != RNIL)
@@ -5402,17 +5381,11 @@
   const Uint32 commitAckMarker = regTcPtr->commitAckMarker;
   if (regApiPtr->commitAckMarker == RNIL)
     ndbassert(commitAckMarker == RNIL);
-<<<<<<< HEAD
-  if(commitAckMarker != RNIL){
-=======
-  if (commitAckMarker != RNIL)
-    ndbassert(regApiPtr->commitAckMarker == commitAckMarker);
   
   if(commitAckMarker != RNIL)
   {
->>>>>>> 72b0810e
-    jam();
-    ndbassert(regApiPtr->commitAckMarker != RNIL);
+    jam();
+    ndbassert(regApiPtr->commitAckMarker == commitAckMarker);
     ndbrequire(regApiPtr->no_commit_ack_markers > 0);
     regApiPtr->no_commit_ack_markers--;
     regTcPtr->commitAckMarker = RNIL;
@@ -8843,11 +8816,7 @@
       tmp.p->transid2      = ttransid2;
       tmp.p->apiNodeId     = refToNode(tapplRef);
       tmp.p->apiConnectPtr = apiConnectptr.i;
-<<<<<<< HEAD
       tmp.p->m_commit_ack_marker_nodes.clear();
-=======
-
->>>>>>> 72b0810e
 #if defined VM_TRACE || defined ERROR_INSERT
       {
 	CommitAckMarkerPtr check;
@@ -8859,27 +8828,9 @@
       jam();
       tmp.i = marker;
       tmp.p = m_commitAckMarkerHash.getPtr(marker);
-<<<<<<< HEAD
-=======
 
       ndbassert(tmp.p->transid1 == ttransid1);
       ndbassert(tmp.p->transid2 == ttransid2);
-
-      const Uint32 noOfLqhs = tmp.p->noOfLqhs;
-      for (Uint32 i = 0; i<noOfLqhs && i < MAX_REPLICAS; i++)
-      {
-        if (tmp.p->lqhNodeId[i] == tnodeid)
-        {
-          jam();
-          goto found;
-        }
-      }
-      ndbrequire(noOfLqhs < MAX_REPLICAS);
-      tmp.p->lqhNodeId[noOfLqhs] = tnodeid;
-      tmp.p->noOfLqhs = (noOfLqhs + 1);
-  found:
-      (void)1;
->>>>>>> 72b0810e
     }
     tmp.p->m_commit_ack_marker_nodes.set(tnodeid);
   }
@@ -11699,22 +11650,13 @@
     }
     return;
   }
-<<<<<<< HEAD
 #ifdef ERROR_INSERT
-  if (arg == 2552)
+  if (arg == 2552 || arg == 4002)
   {
     ndbrequire(m_commitAckMarkerPool.getNoOfFree() == m_commitAckMarkerPool.getSize());
     return;
   }
 #endif
-=======
-
-  if (arg == 4002)
-  {
-    ndbrequire(m_commitAckMarkerPool.getNoOfFree() == 
-               m_commitAckMarkerPool.getSize());
-  }
->>>>>>> 72b0810e
 }//Dbtc::execDUMP_STATE_ORD()
 
 bool
