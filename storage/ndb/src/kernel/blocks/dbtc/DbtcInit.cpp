/*
   Copyright (c) 2003, 2023, Oracle and/or its affiliates.
   Copyright (c) 2021, 2023, Hopsworks and/or its affiliates.

   This program is free software; you can redistribute it and/or modify
   it under the terms of the GNU General Public License, version 2.0,
   as published by the Free Software Foundation.

   This program is also distributed with certain software (including
   but not limited to OpenSSL) that is licensed under separate terms,
   as designated in a particular file or component or in included license
   documentation.  The authors of MySQL hereby grant you an additional
   permission to link the program and your derivative works with the
   separately licensed software that they have included with MySQL.

   This program is distributed in the hope that it will be useful,
   but WITHOUT ANY WARRANTY; without even the implied warranty of
   MERCHANTABILITY or FITNESS FOR A PARTICULAR PURPOSE.  See the
   GNU General Public License, version 2.0, for more details.

   You should have received a copy of the GNU General Public License
   along with this program; if not, write to the Free Software
   Foundation, Inc., 51 Franklin St, Fifth Floor, Boston, MA 02110-1301  USA
*/

#define DBTC_C
#include <ndb_limits.h>
#include <Configuration.hpp>
#include <EventLogger.hpp>
#include <Properties.hpp>
#include <pc.hpp>
#include "Dbtc.hpp"
#include "ndb_global.h"
#include "util/require.h"

#define JAM_FILE_ID 349

#if defined(VM_TRACE) || defined(ERROR_INSERT)
#define DEBUG_MEM
#endif

#define DEBUG(x) \
  { ndbout << "TC::" << x << endl; }
#define CEIL_DIV(p, q) (((p) + (q)-1) / (q))

Uint64 Dbtc::getTransactionMemoryNeed(
    const Uint32 dbtc_instance_count,
<<<<<<< HEAD
    const ndb_mgm_configuration_iterator * mgm_cfg)
{
=======
    const ndb_mgm_configuration_iterator *mgm_cfg, const bool use_reserved) {
>>>>>>> 2bf0f4a5
  Uint32 numFragLocation = 0;
  Uint32 numScanFragment = 0;
  Uint32 numScanRecord = 0;
  Uint32 numConnectRecord = 0;
  Uint32 numTakeOverConnectRecord = 0;
  Uint32 numCommitAckMarker = 0;
  Uint32 numTakeOverCommitAckMarker = 0;
  Uint32 numIndexOperations = 0;
  Uint32 numApiConnectRecord = 0;
  Uint32 numTakeOverApiConnectRecord = 0;
  Uint32 numCacheRecord = 0;
  Uint32 numFiredTriggerData = 0;
  Uint32 numAttributeBuffer = 0;
  Uint32 numCommitAckMarkerBuffer = 0;
  Uint32 numTakeOverCommitAckMarkerBuffer = 0;

<<<<<<< HEAD
  {
    require(!ndb_mgm_get_int_parameter(mgm_cfg,
                                       CFG_TC_RESERVED_FRAG_LOCATION,
=======
  if (use_reserved) {
    require(!ndb_mgm_get_int_parameter(mgm_cfg, CFG_TC_RESERVED_FRAG_LOCATION,
>>>>>>> 2bf0f4a5
                                       &numFragLocation));
    require(!ndb_mgm_get_int_parameter(mgm_cfg, CFG_TC_RESERVED_SCAN_FRAGMENT,
                                       &numScanFragment));
    require(!ndb_mgm_get_int_parameter(mgm_cfg, CFG_TC_RESERVED_SCAN_RECORD,
                                       &numScanRecord));
    require(!ndb_mgm_get_int_parameter(mgm_cfg, CFG_TC_RESERVED_CONNECT_RECORD,
                                       &numConnectRecord));
    require(!ndb_mgm_get_int_parameter(
        mgm_cfg, CFG_TC_RESERVED_COMMIT_ACK_MARKER, &numCommitAckMarker));
    require(!ndb_mgm_get_int_parameter(mgm_cfg, CFG_TC_RESERVED_INDEX_OPERATION,
                                       &numIndexOperations));
    require(!ndb_mgm_get_int_parameter(
        mgm_cfg, CFG_TC_RESERVED_API_CONNECT_RECORD, &numApiConnectRecord));
    require(!ndb_mgm_get_int_parameter(mgm_cfg, CFG_TC_RESERVED_CACHE_RECORD,
                                       &numCacheRecord));
    require(!ndb_mgm_get_int_parameter(
        mgm_cfg, CFG_TC_RESERVED_FIRED_TRIGGER_DATA, &numFiredTriggerData));
    require(!ndb_mgm_get_int_parameter(
        mgm_cfg, CFG_TC_RESERVED_ATTRIBUTE_BUFFER, &numAttributeBuffer));
    require(!ndb_mgm_get_int_parameter(mgm_cfg,
                                       CFG_TC_RESERVED_COMMIT_ACK_MARKER_BUFFER,
                                       &numCommitAckMarkerBuffer));
    /* Takeover records */
    require(!ndb_mgm_get_int_parameter(
        mgm_cfg, CFG_TC_RESERVED_TO_CONNECT_RECORD, &numTakeOverConnectRecord));
    require(!ndb_mgm_get_int_parameter(mgm_cfg,
                                       CFG_TC_RESERVED_TO_COMMIT_ACK_MARKER,
                                       &numTakeOverCommitAckMarker));
    require(!ndb_mgm_get_int_parameter(mgm_cfg,
                                       CFG_TC_RESERVED_TO_API_CONNECT_RECORD,
                                       &numTakeOverApiConnectRecord));
<<<<<<< HEAD
    require(!ndb_mgm_get_int_parameter(mgm_cfg,
                                       CFG_TC_RESERVED_TO_COMMIT_ACK_MARKER_BUFFER,
                                       &numTakeOverCommitAckMarkerBuffer));
=======
    require(!ndb_mgm_get_int_parameter(
        mgm_cfg, CFG_TC_RESERVED_TO_COMMIT_ACK_MARKER_BUFFER,
        &numTakeOverCommitAckMarkerBuffer));
  } else {
    require(!ndb_mgm_get_int_parameter(mgm_cfg, CFG_TC_TARGET_FRAG_LOCATION,
                                       &numFragLocation));
    require(!ndb_mgm_get_int_parameter(mgm_cfg, CFG_TC_TARGET_SCAN_FRAGMENT,
                                       &numScanFragment));
    require(!ndb_mgm_get_int_parameter(mgm_cfg, CFG_TC_TARGET_SCAN_RECORD,
                                       &numScanRecord));
    require(!ndb_mgm_get_int_parameter(mgm_cfg, CFG_TC_TARGET_CONNECT_RECORD,
                                       &numConnectRecord));
    require(!ndb_mgm_get_int_parameter(mgm_cfg, CFG_TC_TARGET_TO_CONNECT_RECORD,
                                       &numTakeOverConnectRecord));
    require(!ndb_mgm_get_int_parameter(mgm_cfg, CFG_TC_TARGET_COMMIT_ACK_MARKER,
                                       &numCommitAckMarker));
    require(!ndb_mgm_get_int_parameter(mgm_cfg,
                                       CFG_TC_TARGET_TO_COMMIT_ACK_MARKER,
                                       &numTakeOverCommitAckMarker));
    require(!ndb_mgm_get_int_parameter(mgm_cfg, CFG_TC_TARGET_INDEX_OPERATION,
                                       &numIndexOperations));
    require(!ndb_mgm_get_int_parameter(
        mgm_cfg, CFG_TC_TARGET_API_CONNECT_RECORD, &numApiConnectRecord));
    require(!ndb_mgm_get_int_parameter(mgm_cfg,
                                       CFG_TC_TARGET_TO_API_CONNECT_RECORD,
                                       &numTakeOverApiConnectRecord));
    require(!ndb_mgm_get_int_parameter(mgm_cfg, CFG_TC_TARGET_CACHE_RECORD,
                                       &numCacheRecord));
    require(!ndb_mgm_get_int_parameter(
        mgm_cfg, CFG_TC_TARGET_FIRED_TRIGGER_DATA, &numFiredTriggerData));
    require(!ndb_mgm_get_int_parameter(mgm_cfg, CFG_TC_TARGET_ATTRIBUTE_BUFFER,
                                       &numAttributeBuffer));
    require(!ndb_mgm_get_int_parameter(mgm_cfg,
                                       CFG_TC_TARGET_COMMIT_ACK_MARKER_BUFFER,
                                       &numCommitAckMarkerBuffer));
    require(!ndb_mgm_get_int_parameter(
        mgm_cfg, CFG_TC_TARGET_TO_COMMIT_ACK_MARKER_BUFFER,
        &numTakeOverCommitAckMarkerBuffer));
>>>>>>> 2bf0f4a5
  }

  Uint64 byte_count = 0;
  Uint64 byte_count_to = 0;  // Only one tc instance do tc take over.
  byte_count += ApiConnectRecord_pool::getMemoryNeed(
      2 * numApiConnectRecord);  // USER + COPY
  byte_count_to += ApiConnectRecord_pool::getMemoryNeed(
      numTakeOverApiConnectRecord);  // FAIL
  byte_count +=
      ApiConTimers_pool::getMemoryNeed((2 * numApiConnectRecord + 5) / 6);
  byte_count_to +=
      ApiConTimers_pool::getMemoryNeed((numTakeOverApiConnectRecord + 5) / 6);
  byte_count += AttributeBuffer_pool::getMemoryNeed(
      numAttributeBuffer / AttributeBuffer::getSegmentSizeInBytes());
  byte_count += CacheRecord_pool::getMemoryNeed(numCacheRecord);
  byte_count += CommitAckMarker_pool::getMemoryNeed(2 * numCommitAckMarker);
  byte_count_to +=
      CommitAckMarker_pool::getMemoryNeed(numTakeOverCommitAckMarker);
  byte_count +=
      CommitAckMarkerBuffer_pool::getMemoryNeed(2 * numCommitAckMarkerBuffer);
  byte_count_to += CommitAckMarkerBuffer_pool::getMemoryNeed(
      numTakeOverCommitAckMarkerBuffer);
  byte_count += TcConnectRecord_pool::getMemoryNeed(numConnectRecord);
  byte_count_to +=
      TcConnectRecord_pool::getMemoryNeed(numTakeOverConnectRecord);
  byte_count += TcFiredTriggerData_pool::getMemoryNeed(numFiredTriggerData);
  byte_count += TcIndexOperation_pool::getMemoryNeed(numIndexOperations);
  byte_count += ScanFragLocation_pool::getMemoryNeed(numFragLocation);
  byte_count += ScanFragRec_pool::getMemoryNeed(numScanFragment);
  byte_count += ScanRecord_pool::getMemoryNeed(numScanRecord);
  byte_count += GcpRecord_pool::getMemoryNeed(ZGCP_FILESIZE);

  Uint64 byte_total = dbtc_instance_count * byte_count + byte_count_to;
  return byte_total;
}

<<<<<<< HEAD
void Dbtc::initData() 
{
#ifdef DEBUG_QUERY_THREAD_USAGE
  c_qt_used_dirty_flag = 0;
  c_qt_used_locked_read = 0;
  c_qt_used_locked_read_take_over = 0;

  c_no_qt_no_read_flag = 0;
  c_no_qt_disk_flag = 0;
  c_no_qt_util_flag = 0;
  c_no_qt_no_exec_flag = 0;
  c_no_qt_exec_write_count = 0;
  c_no_qt_wrong_version = 0;

  c_last_qt_used_dirty_flag = 0;
  c_last_qt_used_locked_read = 0;
  c_last_qt_used_locked_read_take_over = 0;

  c_last_no_qt_no_read_flag = 0;
  c_last_no_qt_disk_flag = 0;
  c_last_no_qt_util_flag = 0;
  c_last_no_qt_no_exec_flag = 0;
  c_last_no_qt_exec_write_count = 0;
  c_last_no_qt_wrong_version = 0;
#endif
  m_gcp_finished = 0;
  m_gcp_finished_prev = 0;
=======
void Dbtc::initData() {
>>>>>>> 2bf0f4a5
  chostFilesize = MAX_NODES;
  cscanrecFileSize = ZSCANREC_FILE_SIZE;
  ctabrecFilesize = ZTABREC_FILESIZE;
  cdihblockref = DBDIH_REF;
  cspjInstanceRR = 1;
  m_load_balancer_location = 0;

  c_lqhkeyconf_direct_sent = 0;

  // Records with constant sizes
  tcFailRecord =
      (TcFailRecord *)allocRecord("TcFailRecord", sizeof(TcFailRecord), 1);

  // Variables
  ctcTimer = 0;

  // Trigger and index pools
<<<<<<< HEAD
  Pool_context pc;
  pc.m_block = this;

  c_theDefinedTriggerPool.init(
    TcDefinedTriggerData::TYPE_ID,
    pc,
    c_maxNumberOfDefinedTriggers,
    UINT32_MAX);

  while (c_theDefinedTriggerPool.startup())
  {
    refresh_watch_dog();
  }
  Uint32 triggerHashSize = MAX(c_maxNumberOfDefinedTriggers, 16384);
  c_theDefinedTriggerHash.setSize(triggerHashSize);

  c_theIndexPool.init(
    TcIndexData::TYPE_ID,
    pc,
    c_maxNumberOfIndexes,
    UINT32_MAX);

  while (c_theIndexPool.startup())
  {
    refresh_watch_dog();
  }
  Uint32 indexHashSize = MAX(c_maxNumberOfIndexes, 8192);
  c_theIndexHash.setSize(indexHashSize);
}//Dbtc::initData()
=======
  c_theDefinedTriggerPool.setSize(c_maxNumberOfDefinedTriggers);
  c_theIndexPool.setSize(c_maxNumberOfIndexes);
}  // Dbtc::initData()
>>>>>>> 2bf0f4a5

void Dbtc::initRecords(const ndb_mgm_configuration_iterator *mgm_cfg) {
  // Only first DBTC instance do take  over
  const bool does_take_over = (instance() < 2);

  Uint32 maxFragLocation = UINT32_MAX;
  Uint32 maxScanFragment = UINT32_MAX;
  Uint32 maxScanRecord = UINT32_MAX;
  Uint32 maxConnectRecord = UINT32_MAX;
  Uint32 maxFailConnectRecord = UINT32_MAX;
  Uint32 maxCommitAckMarker = UINT32_MAX;
  Uint32 maxFailCommitAckMarker = UINT32_MAX;
  Uint32 maxIndexOperation = UINT32_MAX;
  Uint32 maxApiConnectRecord = UINT32_MAX;
  Uint32 maxFailApiConnectRecord = UINT32_MAX;
  Uint32 maxCacheRecord = UINT32_MAX;
  Uint32 maxFiredTriggerData = UINT32_MAX;
  Uint32 maxAttributeBuffer = UINT32_MAX;
  Uint32 maxCommitAckMarkerBuffer = UINT32_MAX;
  Uint32 maxFailCommitAckMarkerBuffer = UINT32_MAX;

  ndbrequire(!ndb_mgm_get_int_parameter(mgm_cfg, CFG_TC_MAX_FRAG_LOCATION,
                                        &maxFragLocation));
  ndbrequire(!ndb_mgm_get_int_parameter(mgm_cfg, CFG_TC_MAX_SCAN_FRAGMENT,
                                        &maxScanFragment));
  ndbrequire(!ndb_mgm_get_int_parameter(mgm_cfg, CFG_TC_MAX_SCAN_RECORD,
                                        &maxScanRecord));
  ndbrequire(!ndb_mgm_get_int_parameter(mgm_cfg, CFG_TC_MAX_CONNECT_RECORD,
                                        &maxConnectRecord));
  ndbrequire(!ndb_mgm_get_int_parameter(mgm_cfg, CFG_TC_MAX_COMMIT_ACK_MARKER,
                                        &maxCommitAckMarker));
  ndbrequire(!ndb_mgm_get_int_parameter(mgm_cfg, CFG_TC_MAX_INDEX_OPERATION,
                                        &maxIndexOperation));
  ndbrequire(!ndb_mgm_get_int_parameter(mgm_cfg, CFG_TC_MAX_API_CONNECT_RECORD,
                                        &maxApiConnectRecord));
  ndbrequire(!ndb_mgm_get_int_parameter(mgm_cfg, CFG_TC_MAX_CACHE_RECORD,
                                        &maxCacheRecord));
  ndbrequire(!ndb_mgm_get_int_parameter(mgm_cfg, CFG_TC_MAX_FIRED_TRIGGER_DATA,
                                        &maxFiredTriggerData));
  ndbrequire(!ndb_mgm_get_int_parameter(mgm_cfg, CFG_TC_MAX_ATTRIBUTE_BUFFER,
                                        &maxAttributeBuffer));
<<<<<<< HEAD
  ndbrequire(!ndb_mgm_get_int_parameter(mgm_cfg,
                                        CFG_TC_MAX_COMMIT_ACK_MARKER_BUFFER,
                                        &maxCommitAckMarkerBuffer));
  if (does_take_over)
  {
    ctcConnectFailHash = (Uint32*)ndbd_malloc(TC_FAIL_HASH_SIZE * 4);
    ndbrequire(ctcConnectFailHash != nullptr);
    ndbrequire(!ndb_mgm_get_int_parameter(mgm_cfg,
                                          CFG_TC_MAX_TO_CONNECT_RECORD,
=======
  ndbrequire(!ndb_mgm_get_int_parameter(
      mgm_cfg, CFG_TC_MAX_COMMIT_ACK_MARKER_BUFFER, &maxCommitAckMarkerBuffer));
  if (does_take_over) {
    ndbrequire(!ndb_mgm_get_int_parameter(mgm_cfg, CFG_TC_MAX_TO_CONNECT_RECORD,
>>>>>>> 2bf0f4a5
                                          &maxFailConnectRecord));
    ndbrequire(!ndb_mgm_get_int_parameter(
        mgm_cfg, CFG_TC_MAX_TO_COMMIT_ACK_MARKER, &maxFailCommitAckMarker));
    ndbrequire(!ndb_mgm_get_int_parameter(
        mgm_cfg, CFG_TC_MAX_TO_API_CONNECT_RECORD, &maxFailApiConnectRecord));
    ndbrequire(!ndb_mgm_get_int_parameter(
        mgm_cfg, CFG_TC_MAX_TO_COMMIT_ACK_MARKER_BUFFER,
        &maxFailCommitAckMarkerBuffer));

    ctcConnectFailCount = maxFailConnectRecord;
    capiConnectFailCount = maxFailApiConnectRecord;
  } else {
    ctcConnectFailCount = 0;
    capiConnectFailCount = 0;
  }
  cscanrecFileSize = maxScanRecord;
  cscanrecFileSize_original = cscanrecFileSize;

  Uint32 reserveFragLocation = 0;
  Uint32 reserveScanFragment = 0;
  Uint32 reserveScanRecord = 0;
  Uint32 reserveConnectRecord = 0;
  Uint32 reserveFailConnectRecord = 0;
  Uint32 reserveCommitAckMarker = 0;
  Uint32 reserveFailCommitAckMarker = 0;
  Uint32 reserveIndexOperation = 0;
  Uint32 reserveApiConnectRecord = 0;
  Uint32 reserveFailApiConnectRecord = 0;
  Uint32 reserveCacheRecord = 0;
  Uint32 reserveFiredTriggerData = 0;
  Uint32 reserveAttributeBuffer = 0;
  Uint32 reserveCommitAckMarkerBuffer = 0;
  Uint32 reserveFailCommitAckMarkerBuffer = 0;

  ndbrequire(!ndb_mgm_get_int_parameter(mgm_cfg, CFG_TC_RESERVED_FRAG_LOCATION,
                                        &reserveFragLocation));
  ndbrequire(!ndb_mgm_get_int_parameter(mgm_cfg, CFG_TC_RESERVED_SCAN_FRAGMENT,
                                        &reserveScanFragment));
  ndbrequire(!ndb_mgm_get_int_parameter(mgm_cfg, CFG_TC_RESERVED_SCAN_RECORD,
                                        &reserveScanRecord));
  ndbrequire(!ndb_mgm_get_int_parameter(mgm_cfg, CFG_TC_RESERVED_CONNECT_RECORD,
                                        &reserveConnectRecord));
  ndbrequire(!ndb_mgm_get_int_parameter(
      mgm_cfg, CFG_TC_RESERVED_COMMIT_ACK_MARKER, &reserveCommitAckMarker));
  ndbrequire(!ndb_mgm_get_int_parameter(
      mgm_cfg, CFG_TC_RESERVED_INDEX_OPERATION, &reserveIndexOperation));
  ndbrequire(!ndb_mgm_get_int_parameter(
      mgm_cfg, CFG_TC_RESERVED_API_CONNECT_RECORD, &reserveApiConnectRecord));
  ndbrequire(!ndb_mgm_get_int_parameter(mgm_cfg, CFG_TC_RESERVED_CACHE_RECORD,
                                        &reserveCacheRecord));
  ndbrequire(!ndb_mgm_get_int_parameter(
      mgm_cfg, CFG_TC_RESERVED_FIRED_TRIGGER_DATA, &reserveFiredTriggerData));
  ndbrequire(!ndb_mgm_get_int_parameter(
      mgm_cfg, CFG_TC_RESERVED_ATTRIBUTE_BUFFER, &reserveAttributeBuffer));
  ndbrequire(!ndb_mgm_get_int_parameter(
      mgm_cfg, CFG_TC_RESERVED_COMMIT_ACK_MARKER_BUFFER,
      &reserveCommitAckMarkerBuffer));
  if (does_take_over) {
    ndbrequire(!ndb_mgm_get_int_parameter(
        mgm_cfg, CFG_TC_RESERVED_TO_CONNECT_RECORD, &reserveFailConnectRecord));
    ndbrequire(!ndb_mgm_get_int_parameter(mgm_cfg,
                                          CFG_TC_RESERVED_TO_COMMIT_ACK_MARKER,
                                          &reserveFailCommitAckMarker));
    ndbrequire(!ndb_mgm_get_int_parameter(mgm_cfg,
                                          CFG_TC_RESERVED_TO_API_CONNECT_RECORD,
                                          &reserveFailApiConnectRecord));
    ndbrequire(!ndb_mgm_get_int_parameter(
        mgm_cfg, CFG_TC_RESERVED_TO_COMMIT_ACK_MARKER_BUFFER,
        &reserveFailCommitAckMarkerBuffer));
  }

#if defined(USE_INIT_GLOBAL_VARIABLES)
  {
    void *tmp[] = {&tcConnectptr, &hostptr, &timeOutptr, &scanFragptr,
                   &tcNodeFailptr};
    init_global_ptrs(tmp, sizeof(tmp) / sizeof(tmp[0]));
  }
#endif
  // Records with dynamic sizes

  // Init all index records
<<<<<<< HEAD
  hostRecord = (HostRecord*)allocRecord("HostRecord",
					sizeof(HostRecord),
					chostFilesize);
=======
  TcIndexData_list indexes(c_theIndexPool);
  TcIndexDataPtr iptr;
  while (indexes.seizeFirst(iptr) == true) {
    p = iptr.p;
    new (p) TcIndexData();
  }
  while (indexes.releaseFirst())
    ;

  hostRecord = (HostRecord *)allocRecord("HostRecord", sizeof(HostRecord),
                                         chostFilesize);
>>>>>>> 2bf0f4a5

  tableRecord = (TableRecord *)allocRecord("TableRecord", sizeof(TableRecord),
                                           ctabrecFilesize);

  Pool_context pc;
  pc.m_block = this;

  /**
   * Double the count to c_apiConnectRecordPool since it has both user/api
   * transaction records, and copy records.
   */
  c_apiConnectRecordPool.init(
      ApiConnectRecord::TYPE_ID, pc,
      2 * reserveApiConnectRecord + reserveFailApiConnectRecord, UINT32_MAX);
  while (c_apiConnectRecordPool.startup()) {
    refresh_watch_dog();
  }

  c_apiConTimersPool.init(ApiConTimers::TYPE_ID, pc,
                          2 * CEIL_DIV(reserveApiConnectRecord, 6) +
                              CEIL_DIV(reserveFailApiConnectRecord, 6),
                          UINT32_MAX);
  while (c_apiConTimersPool.startup()) {
    refresh_watch_dog();
  }
  c_apiConTimersList.init();

  c_theAttributeBufferPool.init(
      RT_DBTC_ATTRIBUTE_BUFFER, pc,
      reserveAttributeBuffer / AttributeBuffer::getSegmentSizeInBytes(),
      UINT32_MAX);
  while (c_theAttributeBufferPool.startup()) {
    refresh_watch_dog();
  }

  c_cacheRecordPool.init(CacheRecord::TYPE_ID, pc, 2 * reserveCacheRecord,
                         UINT32_MAX);
  while (c_cacheRecordPool.startup()) {
    refresh_watch_dog();
  }

  m_commitAckMarkerPool.init(
      CommitAckMarker::TYPE_ID, pc,
      2 * reserveCommitAckMarker + reserveFailCommitAckMarker, UINT32_MAX);
  while (m_commitAckMarkerPool.startup()) {
    refresh_watch_dog();
  }

  m_commitAckMarkerHash.setSize(4096);
  c_theCommitAckMarkerBufferPool.init(
      RT_DBTC_COMMIT_ACK_MARKER_BUFFER, pc,
      2 * reserveCommitAckMarkerBuffer + reserveFailCommitAckMarkerBuffer,
      UINT32_MAX);
  while (c_theCommitAckMarkerBufferPool.startup()) {
    refresh_watch_dog();
  }

<<<<<<< HEAD
  tcConnectRecord.init(
      TcConnectRecord::TYPE_ID,
      pc,
      // See comment in Dbtc::initialiseTcConnect
      reserveConnectRecord + reserveFailConnectRecord,
      UINT28_MAX);
  while(tcConnectRecord.startup())
  {
=======
  tcConnectRecord.init(TcConnectRecord::TYPE_ID, pc,
                       reserveConnectRecord + reserveFailConnectRecord,
                       UINT28_MAX);
  while (tcConnectRecord.startup()) {
>>>>>>> 2bf0f4a5
    refresh_watch_dog();
  }

  c_firedTriggerHash.setSize(4096);
  c_theFiredTriggerPool.init(TcFiredTriggerData::TYPE_ID, pc,
                             reserveFiredTriggerData, UINT32_MAX);
  while (c_theFiredTriggerPool.startup()) {
    refresh_watch_dog();
  }

  c_theIndexOperationPool.init(TcIndexOperation::TYPE_ID, pc,
                               reserveIndexOperation, UINT32_MAX);
  while (c_theIndexOperationPool.startup()) {
    refresh_watch_dog();
  }

  m_fragLocationPool.init(RT_DBTC_FRAG_LOCATION, pc, reserveFragLocation,
                          UINT32_MAX);
  while (m_fragLocationPool.startup()) {
    refresh_watch_dog();
  }

  c_scan_frag_pool.init(RT_DBTC_SCAN_FRAGMENT, pc, reserveScanFragment,
                        UINT32_MAX);
  while (c_scan_frag_pool.startup()) {
    refresh_watch_dog();
  }

  scanRecordPool.init(ScanRecord::TYPE_ID, pc, reserveScanRecord,
                      maxScanRecord);
  while (scanRecordPool.startup()) {
    refresh_watch_dog();
  }

  c_gcpRecordPool.init(GcpRecord::TYPE_ID, pc, 1, ZGCP_FILESIZE);
  while (c_gcpRecordPool.startup()) {
    refresh_watch_dog();
  }
  c_gcpRecordList.init();
}  // Dbtc::initRecords()

bool Dbtc::getParam(const char *name, Uint32 *count) {
  if (name != NULL && count != NULL) {
    /* FragmentInfoPool
     * We increase the size of the fragment info pool
     * to handle fragmented SCANTABREQ signals from
     * the API
     */
    if (strcmp(name, "FragmentInfoPool") == 0) {
      /* Worst case is each API node sending a
       * single fragmented request concurrently
       * This could change in future if APIs can
       * interleave fragments from different
       * requests
       */
      *count = MAX_NODES + 10;
      return true;
    }
  }
  return false;
}

<<<<<<< HEAD
Dbtc::Dbtc(Block_context& ctx, Uint32 instanceNo):
  SimulatedBlock(DBTC, ctx, instanceNo),
  c_dih(0),
  c_theDefinedTriggerHash(c_theDefinedTriggerPool),
  c_firedTriggerHash(c_theFiredTriggerPool),
  c_maxNumberOfDefinedTriggers(0),
  c_theIndexHash(c_theIndexPool),
  c_maxNumberOfIndexes(0),
  c_fk_hash(c_fk_pool),
  c_currentApiConTimers(NULL),
  m_commitAckMarkerHash(m_commitAckMarkerPool)
{
=======
Dbtc::Dbtc(Block_context &ctx, Uint32 instanceNo)
    : SimulatedBlock(DBTC, ctx, instanceNo),
      c_dih(0),
      c_theDefinedTriggers(c_theDefinedTriggerPool),
      c_firedTriggerHash(c_theFiredTriggerPool),
      c_maxNumberOfDefinedTriggers(0),
      c_theIndexes(c_theIndexPool),
      c_maxNumberOfIndexes(0),
      c_fk_hash(c_fk_pool),
      c_currentApiConTimers(NULL),
      m_commitAckMarkerHash(m_commitAckMarkerPool) {
>>>>>>> 2bf0f4a5
  BLOCK_CONSTRUCTOR(Dbtc);

  cfreeTcConnectFail.init();

  const ndb_mgm_configuration_iterator *p = ctx.m_config.getOwnConfigIterator();
  ndbrequire(p != 0);

  Uint32 maxNoOfIndexes = 0;
<<<<<<< HEAD
  Uint32 maxNoOfTriggers = globalData.theMaxNoOfTriggers;
  ndb_mgm_get_int_parameter(p, CFG_DICT_TABLE,
			    &maxNoOfIndexes);
  
=======
  Uint32 maxNoOfTriggers = 0;

  ndb_mgm_get_int_parameter(p, CFG_DICT_TABLE, &maxNoOfIndexes);
  ndb_mgm_get_int_parameter(p, CFG_DB_NO_TRIGGERS, &maxNoOfTriggers);

>>>>>>> 2bf0f4a5
  c_maxNumberOfIndexes = maxNoOfIndexes;
  c_maxNumberOfDefinedTriggers = maxNoOfTriggers;

  // Transit signals
  addRecSignal(GSN_PACKED_SIGNAL, &Dbtc::execPACKED_SIGNAL);
  addRecSignal(GSN_ABORTED, &Dbtc::execABORTED);
  addRecSignal(GSN_ATTRINFO, &Dbtc::execATTRINFO);
  addRecSignal(GSN_CONTINUEB, &Dbtc::execCONTINUEB);
  addRecSignal(GSN_KEYINFO, &Dbtc::execKEYINFO);
  addRecSignal(GSN_SCAN_NEXTREQ, &Dbtc::execSCAN_NEXTREQ);
  addRecSignal(GSN_TAKE_OVERTCCONF, &Dbtc::execTAKE_OVERTCCONF);
  addRecSignal(GSN_LQHKEYREF, &Dbtc::execLQHKEYREF);

  // Received signals

  addRecSignal(GSN_DUMP_STATE_ORD, &Dbtc::execDUMP_STATE_ORD);
  addRecSignal(GSN_DBINFO_SCANREQ, &Dbtc::execDBINFO_SCANREQ);
  addRecSignal(GSN_SEND_PACKED, &Dbtc::execSEND_PACKED, true);
  addRecSignal(GSN_SCAN_HBREP, &Dbtc::execSCAN_HBREP);
  addRecSignal(GSN_COMPLETED, &Dbtc::execCOMPLETED);
  addRecSignal(GSN_COMMITTED, &Dbtc::execCOMMITTED);
  addRecSignal(GSN_DIVERIFYCONF, &Dbtc::execDIVERIFYCONF);
  addRecSignal(GSN_GCP_NOMORETRANS, &Dbtc::execGCP_NOMORETRANS);
  addRecSignal(GSN_LQHKEYCONF, &Dbtc::execLQHKEYCONF);
  addRecSignal(GSN_NDB_STTOR, &Dbtc::execNDB_STTOR);
  addRecSignal(GSN_READ_NODESCONF, &Dbtc::execREAD_NODESCONF);
  addRecSignal(GSN_READ_NODESREF, &Dbtc::execREAD_NODESREF);
  addRecSignal(GSN_STTOR, &Dbtc::execSTTOR);
  addRecSignal(GSN_TC_COMMITREQ, &Dbtc::execTC_COMMITREQ);
  addRecSignal(GSN_TC_CLOPSIZEREQ, &Dbtc::execTC_CLOPSIZEREQ);
  addRecSignal(GSN_TCGETOPSIZEREQ, &Dbtc::execTCGETOPSIZEREQ);
  addRecSignal(GSN_TCKEYREQ, &Dbtc::execTCKEYREQ);
  addRecSignal(GSN_TCRELEASEREQ, &Dbtc::execTCRELEASEREQ);
  addRecSignal(GSN_TCSEIZEREQ, &Dbtc::execTCSEIZEREQ);
  addRecSignal(GSN_TCROLLBACKREQ, &Dbtc::execTCROLLBACKREQ);
  addRecSignal(GSN_TC_HBREP, &Dbtc::execTC_HBREP);
  addRecSignal(GSN_TC_SCHVERREQ, &Dbtc::execTC_SCHVERREQ);
  addRecSignal(GSN_TAB_COMMITREQ, &Dbtc::execTAB_COMMITREQ);
  addRecSignal(GSN_SCAN_TABREQ, &Dbtc::execSCAN_TABREQ);
  addRecSignal(GSN_SCAN_FRAGCONF, &Dbtc::execSCAN_FRAGCONF);
  addRecSignal(GSN_SCAN_FRAGREF, &Dbtc::execSCAN_FRAGREF);
  addRecSignal(GSN_READ_CONFIG_REQ, &Dbtc::execREAD_CONFIG_REQ, true);
  addRecSignal(GSN_LQH_TRANSCONF, &Dbtc::execLQH_TRANSCONF);
  addRecSignal(GSN_COMPLETECONF, &Dbtc::execCOMPLETECONF);
  addRecSignal(GSN_COMMITCONF, &Dbtc::execCOMMITCONF);
  addRecSignal(GSN_ABORTCONF, &Dbtc::execABORTCONF);
  addRecSignal(GSN_NODE_FAILREP, &Dbtc::execNODE_FAILREP);
  addRecSignal(GSN_INCL_NODEREQ, &Dbtc::execINCL_NODEREQ);
  addRecSignal(GSN_TIME_SIGNAL, &Dbtc::execTIME_SIGNAL);
  addRecSignal(GSN_API_FAILREQ, &Dbtc::execAPI_FAILREQ);

  addRecSignal(GSN_TC_COMMIT_ACK, &Dbtc::execTC_COMMIT_ACK);
  addRecSignal(GSN_ABORT_ALL_REQ, &Dbtc::execABORT_ALL_REQ);

  addRecSignal(GSN_CREATE_TRIG_IMPL_REQ, &Dbtc::execCREATE_TRIG_IMPL_REQ);
  addRecSignal(GSN_DROP_TRIG_IMPL_REQ, &Dbtc::execDROP_TRIG_IMPL_REQ);
  addRecSignal(GSN_FIRE_TRIG_ORD, &Dbtc::execFIRE_TRIG_ORD);
  addRecSignal(GSN_TRIG_ATTRINFO, &Dbtc::execTRIG_ATTRINFO);

  addRecSignal(GSN_CREATE_INDX_IMPL_REQ, &Dbtc::execCREATE_INDX_IMPL_REQ);
  addRecSignal(GSN_DROP_INDX_IMPL_REQ, &Dbtc::execDROP_INDX_IMPL_REQ);
  addRecSignal(GSN_TCINDXREQ, &Dbtc::execTCINDXREQ);
  addRecSignal(GSN_INDXKEYINFO, &Dbtc::execINDXKEYINFO);
  addRecSignal(GSN_INDXATTRINFO, &Dbtc::execINDXATTRINFO);
  addRecSignal(GSN_ALTER_INDX_IMPL_REQ, &Dbtc::execALTER_INDX_IMPL_REQ);

  addRecSignal(GSN_TRANSID_AI_R, &Dbtc::execTRANSID_AI_R);
  addRecSignal(GSN_KEYINFO20_R, &Dbtc::execKEYINFO20_R);
  addRecSignal(GSN_SIGNAL_DROPPED_REP, &Dbtc::execSIGNAL_DROPPED_REP, true);

  addRecSignal(GSN_UPD_QUERY_DIST_ORD, &Dbtc::execUPD_QUERY_DIST_ORD);

  // Index table lookup
  addRecSignal(GSN_TCKEYCONF, &Dbtc::execTCKEYCONF);
  addRecSignal(GSN_TCKEYREF, &Dbtc::execTCKEYREF);
  addRecSignal(GSN_TRANSID_AI, &Dbtc::execTRANSID_AI);
  addRecSignal(GSN_TCROLLBACKREP, &Dbtc::execTCROLLBACKREP);

  // addRecSignal(GSN_CREATE_TAB_REQ, &Dbtc::execCREATE_TAB_REQ);
  addRecSignal(GSN_DROP_TAB_REQ, &Dbtc::execDROP_TAB_REQ);
  addRecSignal(GSN_PREP_DROP_TAB_REQ, &Dbtc::execPREP_DROP_TAB_REQ);

  addRecSignal(GSN_ALTER_TAB_REQ, &Dbtc::execALTER_TAB_REQ);
  addRecSignal(GSN_ROUTE_ORD, &Dbtc::execROUTE_ORD);
  addRecSignal(GSN_TCKEY_FAILREFCONF_R, &Dbtc::execTCKEY_FAILREFCONF_R);

  addRecSignal(GSN_FIRE_TRIG_REF, &Dbtc::execFIRE_TRIG_REF);
  addRecSignal(GSN_FIRE_TRIG_CONF, &Dbtc::execFIRE_TRIG_CONF);

  addRecSignal(GSN_CREATE_FK_IMPL_REQ, &Dbtc::execCREATE_FK_IMPL_REQ);
  addRecSignal(GSN_DROP_FK_IMPL_REQ, &Dbtc::execDROP_FK_IMPL_REQ);

  addRecSignal(GSN_SCAN_TABREF, &Dbtc::execSCAN_TABREF);
  addRecSignal(GSN_SCAN_TABCONF, &Dbtc::execSCAN_TABCONF);
  addRecSignal(GSN_KEYINFO20, &Dbtc::execKEYINFO20);

  hostRecord = 0;
  tableRecord = 0;
  tcFailRecord = 0;
  cpackedListIndex = 0;
  c_ongoing_take_over_cnt = 0;

  hostRecord = 0;
  tableRecord = 0;
  tcFailRecord = 0;
  m_deferred_enabled = ~Uint32(0);
  m_max_writes_per_trans = ~Uint32(0);

  c_transient_pools[DBTC_ATTRIBUTE_BUFFER_TRANSIENT_POOL_INDEX] =
      &c_theAttributeBufferPool;
  c_transient_pools[DBTC_COMMIT_ACK_MARKER_BUFFER_TRANSIENT_POOL_INDEX] =
      &c_theCommitAckMarkerBufferPool;
  c_transient_pools[DBTC_FIRED_TRIGGER_DATA_TRANSIENT_POOL_INDEX] =
      &c_theFiredTriggerPool;
  c_transient_pools[DBTC_INDEX_OPERATION_TRANSIENT_POOL_INDEX] =
      &c_theIndexOperationPool;
  c_transient_pools[DBTC_API_CONNECT_TIMERS_TRANSIENT_POOL_INDEX] =
      &c_apiConTimersPool;
  c_transient_pools[DBTC_FRAG_LOCATION_TRANSIENT_POOL_INDEX] =
      &m_fragLocationPool;
  c_transient_pools[DBTC_API_CONNECT_RECORD_TRANSIENT_POOL_INDEX] =
      &c_apiConnectRecordPool;
  c_transient_pools[DBTC_CONNECT_RECORD_TRANSIENT_POOL_INDEX] =
      &tcConnectRecord;
  c_transient_pools[DBTC_CACHE_RECORD_TRANSIENT_POOL_INDEX] =
      &c_cacheRecordPool;
  c_transient_pools[DBTC_GCP_RECORD_TRANSIENT_POOL_INDEX] = &c_gcpRecordPool;
  c_transient_pools[DBTC_SCAN_FRAGMENT_TRANSIENT_POOL_INDEX] =
      &c_scan_frag_pool;
  c_transient_pools[DBTC_SCAN_RECORD_TRANSIENT_POOL_INDEX] = &scanRecordPool;
  c_transient_pools[DBTC_COMMIT_ACK_MARKER_TRANSIENT_POOL_INDEX] =
<<<<<<< HEAD
    &m_commitAckMarkerPool;
  c_transient_pools[DBTC_INDEX_DATA_RECORD_TRANSIENT_POOL_INDEX] =
    &c_theIndexPool;
  c_transient_pools[DBTC_DEFINED_TRIGGER_RECORD_TRANSIENT_POOL_INDEX] =
    &c_theDefinedTriggerPool;
  static_assert(c_transient_pool_count == 15);
=======
      &m_commitAckMarkerPool;
  static_assert(c_transient_pool_count == 13);
>>>>>>> 2bf0f4a5
  c_transient_pools_shrinking.clear();
}  // Dbtc::Dbtc()

Dbtc::~Dbtc() {
  // Records with dynamic sizes

  deallocRecord((void **)&hostRecord, "HostRecord", sizeof(HostRecord),
                chostFilesize);

  deallocRecord((void **)&tableRecord, "TableRecord", sizeof(TableRecord),
                ctabrecFilesize);

  deallocRecord((void **)&tcFailRecord, "TcFailRecord", sizeof(TcFailRecord),
                1);

}  // Dbtc::~Dbtc()

BLOCK_FUNCTIONS(Dbtc)<|MERGE_RESOLUTION|>--- conflicted
+++ resolved
@@ -45,12 +45,8 @@
 
 Uint64 Dbtc::getTransactionMemoryNeed(
     const Uint32 dbtc_instance_count,
-<<<<<<< HEAD
     const ndb_mgm_configuration_iterator * mgm_cfg)
 {
-=======
-    const ndb_mgm_configuration_iterator *mgm_cfg, const bool use_reserved) {
->>>>>>> 2bf0f4a5
   Uint32 numFragLocation = 0;
   Uint32 numScanFragment = 0;
   Uint32 numScanRecord = 0;
@@ -67,14 +63,9 @@
   Uint32 numCommitAckMarkerBuffer = 0;
   Uint32 numTakeOverCommitAckMarkerBuffer = 0;
 
-<<<<<<< HEAD
   {
     require(!ndb_mgm_get_int_parameter(mgm_cfg,
                                        CFG_TC_RESERVED_FRAG_LOCATION,
-=======
-  if (use_reserved) {
-    require(!ndb_mgm_get_int_parameter(mgm_cfg, CFG_TC_RESERVED_FRAG_LOCATION,
->>>>>>> 2bf0f4a5
                                        &numFragLocation));
     require(!ndb_mgm_get_int_parameter(mgm_cfg, CFG_TC_RESERVED_SCAN_FRAGMENT,
                                        &numScanFragment));
@@ -106,50 +97,9 @@
     require(!ndb_mgm_get_int_parameter(mgm_cfg,
                                        CFG_TC_RESERVED_TO_API_CONNECT_RECORD,
                                        &numTakeOverApiConnectRecord));
-<<<<<<< HEAD
     require(!ndb_mgm_get_int_parameter(mgm_cfg,
                                        CFG_TC_RESERVED_TO_COMMIT_ACK_MARKER_BUFFER,
                                        &numTakeOverCommitAckMarkerBuffer));
-=======
-    require(!ndb_mgm_get_int_parameter(
-        mgm_cfg, CFG_TC_RESERVED_TO_COMMIT_ACK_MARKER_BUFFER,
-        &numTakeOverCommitAckMarkerBuffer));
-  } else {
-    require(!ndb_mgm_get_int_parameter(mgm_cfg, CFG_TC_TARGET_FRAG_LOCATION,
-                                       &numFragLocation));
-    require(!ndb_mgm_get_int_parameter(mgm_cfg, CFG_TC_TARGET_SCAN_FRAGMENT,
-                                       &numScanFragment));
-    require(!ndb_mgm_get_int_parameter(mgm_cfg, CFG_TC_TARGET_SCAN_RECORD,
-                                       &numScanRecord));
-    require(!ndb_mgm_get_int_parameter(mgm_cfg, CFG_TC_TARGET_CONNECT_RECORD,
-                                       &numConnectRecord));
-    require(!ndb_mgm_get_int_parameter(mgm_cfg, CFG_TC_TARGET_TO_CONNECT_RECORD,
-                                       &numTakeOverConnectRecord));
-    require(!ndb_mgm_get_int_parameter(mgm_cfg, CFG_TC_TARGET_COMMIT_ACK_MARKER,
-                                       &numCommitAckMarker));
-    require(!ndb_mgm_get_int_parameter(mgm_cfg,
-                                       CFG_TC_TARGET_TO_COMMIT_ACK_MARKER,
-                                       &numTakeOverCommitAckMarker));
-    require(!ndb_mgm_get_int_parameter(mgm_cfg, CFG_TC_TARGET_INDEX_OPERATION,
-                                       &numIndexOperations));
-    require(!ndb_mgm_get_int_parameter(
-        mgm_cfg, CFG_TC_TARGET_API_CONNECT_RECORD, &numApiConnectRecord));
-    require(!ndb_mgm_get_int_parameter(mgm_cfg,
-                                       CFG_TC_TARGET_TO_API_CONNECT_RECORD,
-                                       &numTakeOverApiConnectRecord));
-    require(!ndb_mgm_get_int_parameter(mgm_cfg, CFG_TC_TARGET_CACHE_RECORD,
-                                       &numCacheRecord));
-    require(!ndb_mgm_get_int_parameter(
-        mgm_cfg, CFG_TC_TARGET_FIRED_TRIGGER_DATA, &numFiredTriggerData));
-    require(!ndb_mgm_get_int_parameter(mgm_cfg, CFG_TC_TARGET_ATTRIBUTE_BUFFER,
-                                       &numAttributeBuffer));
-    require(!ndb_mgm_get_int_parameter(mgm_cfg,
-                                       CFG_TC_TARGET_COMMIT_ACK_MARKER_BUFFER,
-                                       &numCommitAckMarkerBuffer));
-    require(!ndb_mgm_get_int_parameter(
-        mgm_cfg, CFG_TC_TARGET_TO_COMMIT_ACK_MARKER_BUFFER,
-        &numTakeOverCommitAckMarkerBuffer));
->>>>>>> 2bf0f4a5
   }
 
   Uint64 byte_count = 0;
@@ -186,7 +136,6 @@
   return byte_total;
 }
 
-<<<<<<< HEAD
 void Dbtc::initData() 
 {
 #ifdef DEBUG_QUERY_THREAD_USAGE
@@ -214,9 +163,6 @@
 #endif
   m_gcp_finished = 0;
   m_gcp_finished_prev = 0;
-=======
-void Dbtc::initData() {
->>>>>>> 2bf0f4a5
   chostFilesize = MAX_NODES;
   cscanrecFileSize = ZSCANREC_FILE_SIZE;
   ctabrecFilesize = ZTABREC_FILESIZE;
@@ -234,7 +180,6 @@
   ctcTimer = 0;
 
   // Trigger and index pools
-<<<<<<< HEAD
   Pool_context pc;
   pc.m_block = this;
 
@@ -264,11 +209,6 @@
   Uint32 indexHashSize = MAX(c_maxNumberOfIndexes, 8192);
   c_theIndexHash.setSize(indexHashSize);
 }//Dbtc::initData()
-=======
-  c_theDefinedTriggerPool.setSize(c_maxNumberOfDefinedTriggers);
-  c_theIndexPool.setSize(c_maxNumberOfIndexes);
-}  // Dbtc::initData()
->>>>>>> 2bf0f4a5
 
 void Dbtc::initRecords(const ndb_mgm_configuration_iterator *mgm_cfg) {
   // Only first DBTC instance do take  over
@@ -310,7 +250,6 @@
                                         &maxFiredTriggerData));
   ndbrequire(!ndb_mgm_get_int_parameter(mgm_cfg, CFG_TC_MAX_ATTRIBUTE_BUFFER,
                                         &maxAttributeBuffer));
-<<<<<<< HEAD
   ndbrequire(!ndb_mgm_get_int_parameter(mgm_cfg,
                                         CFG_TC_MAX_COMMIT_ACK_MARKER_BUFFER,
                                         &maxCommitAckMarkerBuffer));
@@ -320,12 +259,6 @@
     ndbrequire(ctcConnectFailHash != nullptr);
     ndbrequire(!ndb_mgm_get_int_parameter(mgm_cfg,
                                           CFG_TC_MAX_TO_CONNECT_RECORD,
-=======
-  ndbrequire(!ndb_mgm_get_int_parameter(
-      mgm_cfg, CFG_TC_MAX_COMMIT_ACK_MARKER_BUFFER, &maxCommitAckMarkerBuffer));
-  if (does_take_over) {
-    ndbrequire(!ndb_mgm_get_int_parameter(mgm_cfg, CFG_TC_MAX_TO_CONNECT_RECORD,
->>>>>>> 2bf0f4a5
                                           &maxFailConnectRecord));
     ndbrequire(!ndb_mgm_get_int_parameter(
         mgm_cfg, CFG_TC_MAX_TO_COMMIT_ACK_MARKER, &maxFailCommitAckMarker));
@@ -407,23 +340,9 @@
   // Records with dynamic sizes
 
   // Init all index records
-<<<<<<< HEAD
   hostRecord = (HostRecord*)allocRecord("HostRecord",
 					sizeof(HostRecord),
 					chostFilesize);
-=======
-  TcIndexData_list indexes(c_theIndexPool);
-  TcIndexDataPtr iptr;
-  while (indexes.seizeFirst(iptr) == true) {
-    p = iptr.p;
-    new (p) TcIndexData();
-  }
-  while (indexes.releaseFirst())
-    ;
-
-  hostRecord = (HostRecord *)allocRecord("HostRecord", sizeof(HostRecord),
-                                         chostFilesize);
->>>>>>> 2bf0f4a5
 
   tableRecord = (TableRecord *)allocRecord("TableRecord", sizeof(TableRecord),
                                            ctabrecFilesize);
@@ -481,7 +400,6 @@
     refresh_watch_dog();
   }
 
-<<<<<<< HEAD
   tcConnectRecord.init(
       TcConnectRecord::TYPE_ID,
       pc,
@@ -490,12 +408,6 @@
       UINT28_MAX);
   while(tcConnectRecord.startup())
   {
-=======
-  tcConnectRecord.init(TcConnectRecord::TYPE_ID, pc,
-                       reserveConnectRecord + reserveFailConnectRecord,
-                       UINT28_MAX);
-  while (tcConnectRecord.startup()) {
->>>>>>> 2bf0f4a5
     refresh_watch_dog();
   }
 
@@ -558,7 +470,6 @@
   return false;
 }
 
-<<<<<<< HEAD
 Dbtc::Dbtc(Block_context& ctx, Uint32 instanceNo):
   SimulatedBlock(DBTC, ctx, instanceNo),
   c_dih(0),
@@ -571,19 +482,6 @@
   c_currentApiConTimers(NULL),
   m_commitAckMarkerHash(m_commitAckMarkerPool)
 {
-=======
-Dbtc::Dbtc(Block_context &ctx, Uint32 instanceNo)
-    : SimulatedBlock(DBTC, ctx, instanceNo),
-      c_dih(0),
-      c_theDefinedTriggers(c_theDefinedTriggerPool),
-      c_firedTriggerHash(c_theFiredTriggerPool),
-      c_maxNumberOfDefinedTriggers(0),
-      c_theIndexes(c_theIndexPool),
-      c_maxNumberOfIndexes(0),
-      c_fk_hash(c_fk_pool),
-      c_currentApiConTimers(NULL),
-      m_commitAckMarkerHash(m_commitAckMarkerPool) {
->>>>>>> 2bf0f4a5
   BLOCK_CONSTRUCTOR(Dbtc);
 
   cfreeTcConnectFail.init();
@@ -592,18 +490,10 @@
   ndbrequire(p != 0);
 
   Uint32 maxNoOfIndexes = 0;
-<<<<<<< HEAD
   Uint32 maxNoOfTriggers = globalData.theMaxNoOfTriggers;
   ndb_mgm_get_int_parameter(p, CFG_DICT_TABLE,
 			    &maxNoOfIndexes);
   
-=======
-  Uint32 maxNoOfTriggers = 0;
-
-  ndb_mgm_get_int_parameter(p, CFG_DICT_TABLE, &maxNoOfIndexes);
-  ndb_mgm_get_int_parameter(p, CFG_DB_NO_TRIGGERS, &maxNoOfTriggers);
-
->>>>>>> 2bf0f4a5
   c_maxNumberOfIndexes = maxNoOfIndexes;
   c_maxNumberOfDefinedTriggers = maxNoOfTriggers;
 
@@ -735,17 +625,12 @@
       &c_scan_frag_pool;
   c_transient_pools[DBTC_SCAN_RECORD_TRANSIENT_POOL_INDEX] = &scanRecordPool;
   c_transient_pools[DBTC_COMMIT_ACK_MARKER_TRANSIENT_POOL_INDEX] =
-<<<<<<< HEAD
     &m_commitAckMarkerPool;
   c_transient_pools[DBTC_INDEX_DATA_RECORD_TRANSIENT_POOL_INDEX] =
     &c_theIndexPool;
   c_transient_pools[DBTC_DEFINED_TRIGGER_RECORD_TRANSIENT_POOL_INDEX] =
     &c_theDefinedTriggerPool;
   static_assert(c_transient_pool_count == 15);
-=======
-      &m_commitAckMarkerPool;
-  static_assert(c_transient_pool_count == 13);
->>>>>>> 2bf0f4a5
   c_transient_pools_shrinking.clear();
 }  // Dbtc::Dbtc()
 
