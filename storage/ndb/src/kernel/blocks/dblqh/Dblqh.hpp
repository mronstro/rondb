/*
   Copyright (c) 2003, 2021, Oracle and/or its affiliates.
   Copyright (c) 2021, 2021, Logical Clocks and/or its affiliates.

   This program is free software; you can redistribute it and/or modify
   it under the terms of the GNU General Public License, version 2.0,
   as published by the Free Software Foundation.

   This program is also distributed with certain software (including
   but not limited to OpenSSL) that is licensed under separate terms,
   as designated in a particular file or component or in included license
   documentation.  The authors of MySQL hereby grant you an additional
   permission to link the program and your derivative works with the
   separately licensed software that they have included with MySQL.

   This program is distributed in the hope that it will be useful,
   but WITHOUT ANY WARRANTY; without even the implied warranty of
   MERCHANTABILITY or FITNESS FOR A PARTICULAR PURPOSE.  See the
   GNU General Public License, version 2.0, for more details.

   You should have received a copy of the GNU General Public License
   along with this program; if not, write to the Free Software
   Foundation, Inc., 51 Franklin St, Fifth Floor, Boston, MA 02110-1301  USA
*/

#ifndef DBLQH_H
#define DBLQH_H

#ifndef DBLQH_STATE_EXTRACT
#include <pc.hpp>
#include <ndb_limits.h>
#include <SimulatedBlock.hpp>
#include <SectionReader.hpp>
#include <IntrusiveList.hpp>
#include "ArrayPool.hpp"
#include <DLHashTable.hpp>
#include <NdbCondition.h>
#include <atomic>

#include <NodeBitmask.hpp>
#include <signaldata/NodeRecoveryStatusRep.hpp>
#include <signaldata/LCP.hpp>
#include <signaldata/LqhTransConf.hpp>
#include <signaldata/CreateTab.hpp>
#include <signaldata/LqhFrag.hpp>
#include <signaldata/FsOpenReq.hpp>
#include <signaldata/DropTab.hpp>
#include <signaldata/CopyFrag.hpp>
#include <signaldata/CopyActive.hpp>

// primary key is stored in TUP
#include "../dbtup/Dbtup.hpp"
#include "../dbacc/Dbacc.hpp"
#include "../dbtux/Dbtux.hpp"
#include "../backup/Backup.hpp"
#include "../restore.hpp"

#include "TransientPool.hpp"
#include "TransientSlotPool.hpp"

class Dbacc;
class Dbtup;
class Dbtux;
class Lgman;

class FsReadWriteReq;

#endif // DBLQH_STATE_EXTRACT

#define JAM_FILE_ID 450

#undef DEBUG_USAGE_COUNT
//#define DEBUG_USAGE_COUNT 1

#ifdef DBLQH_C
// Constants
/* ------------------------------------------------------------------------- */
/*       CONSTANTS USED WHEN MASTER REQUESTS STATE OF COPY FRAGMENTS.        */
/* ------------------------------------------------------------------------- */
#define ZCOPY_CLOSING 0
#define ZCOPY_ONGOING 1
#define ZCOPY_ACTIVATION 2
/* ------------------------------------------------------------------------- */
/*       STATES FOR THE VARIABLE GCP_LOG_PART_STATE                          */
/* ------------------------------------------------------------------------- */
#define ZIDLE 0
#define ZWAIT_DISK 1
#define ZON_DISK 2
#define ZACTIVE 1
/* ------------------------------------------------------------------------- */
/*       STATES FOR THE VARIABLE CSR_PHASES_STARTED                          */
/* ------------------------------------------------------------------------- */
#define ZSR_NO_PHASE_STARTED 0
#define ZSR_PHASE1_COMPLETED 1
#define ZSR_PHASE2_COMPLETED 2
#define ZSR_BOTH_PHASES_STARTED 3
/* ------------------------------------------------------------------------- */
/*       THE NUMBER OF PAGES IN A MBYTE, THE TWO LOGARITHM OF THIS.          */
/*       THE NUMBER OF MBYTES IN A LOG FILE.                                 */
/*       THE MAX NUMBER OF PAGES READ/WRITTEN FROM/TO DISK DURING            */
/*       A WRITE OR READ.                                                    */
/* ------------------------------------------------------------------------- */
#define ZNOT_DIRTY 0
#define ZDIRTY 1
#define ZREAD_AHEAD_SIZE 8
/* ------------------------------------------------------------------------- */
/*       CONSTANTS OF THE LOG PAGES                                          */
/* ------------------------------------------------------------------------- */
#define ZPAGE_HEADER_SIZE 32
#define ZPAGE_SIZE 8192
#define ZPAGES_IN_MBYTE 32
#define ZTWOLOG_NO_PAGES_IN_MBYTE 5
#define ZTWOLOG_PAGE_SIZE 13
#define ZMAX_MM_BUFFER_SIZE 32     // Main memory window during log execution

#define ZMAX_PAGES_WRITTEN 8    // Max pages before writing to disk (=> config)
#define ZMIN_READ_BUFFER_SIZE 2       // Minimum number of pages to execute log
#define ZMIN_LOG_PAGES_OPERATION 10   // Minimum no of pages before stopping

#define ZPOS_CHECKSUM 0
#define ZPOS_LOG_LAP 1
#define ZPOS_MAX_GCI_COMPLETED 2
#define ZPOS_MAX_GCI_STARTED 3
#define ZNEXT_PAGE 4
#define ZPREV_PAGE 5
#define ZPOS_VERSION 6
#define ZPOS_NO_LOG_FILES 7
#define ZCURR_PAGE_INDEX 8
#define ZLAST_LOG_PREP_REF 10
#define ZPOS_DIRTY 11
/* A number of debug items written in the page header of all log files */
#define ZPOS_LOG_TIMER 12
#define ZPOS_PAGE_I 13
#define ZPOS_PLACE_WRITTEN_FROM 14
#define ZPOS_PAGE_NO 15
#define ZPOS_PAGE_FILE_NO 16
#define ZPOS_WORD_WRITTEN 17
#define ZPOS_IN_WRITING 18
#define ZPOS_PREV_PAGE_NO 19
#define ZPOS_IN_FREE_LIST 20

/* Specify number of log parts used to enable use of more LQH threads */
#define ZPOS_NO_LOG_PARTS 21

/* ------------------------------------------------------------------------- */
/*       CONSTANTS FOR THE VARIOUS REPLICA AND NODE TYPES.                   */
/* ------------------------------------------------------------------------- */
#define ZPRIMARY_NODE 0
#define ZBACKUP_NODE 1
#define ZSTANDBY_NODE 2
#define ZTC_NODE 3
#define ZLOG_NODE 3
/* ------------------------------------------------------------------------- */
/*       VARIOUS CONSTANTS USED AS FLAGS TO THE FILE MANAGER.                */
/* ------------------------------------------------------------------------- */
#define ZVAR_NO_LOG_PAGE_WORD 1
#define ZCLOSE_NO_DELETE 0
#define ZCLOSE_DELETE 1
#define ZPAGE_ZERO 0
/* ------------------------------------------------------------------------- */
/*       THE FOLLOWING CONSTANTS ARE USED TO DESCRIBE THE TYPES OF           */
/*       LOG RECORDS, THE SIZE OF THE VARIOUS LOG RECORD TYPES AND           */
/*       THE POSITIONS WITHIN THOSE LOG RECORDS.                             */
/* ------------------------------------------------------------------------- */
/* ------------------------------------------------------------------------- */
/*       THESE CONSTANTS DESCRIBE THE SIZES OF VARIOUS TYPES OF LOG REORDS.  */
/*       NEXT_LOG_SIZE IS ACTUALLY ONE. THE REASON WE SET IT TO 2 IS TO      */
/*       SIMPLIFY THE CODE SINCE OTHERWISE HAVE TO USE A SPECIAL VERSION     */
/*       OF READ_LOGWORD WHEN READING LOG RECORD TYPE                        */
/*       SINCE NEXT MBYTE TYPE COULD BE THE VERY LAST WORD IN THE MBYTE.     */
/*       BY SETTING IT TO 2 WE ENSURE IT IS NEVER THE VERY LAST WORD         */
/*       IN THE MBYTE.                                                       */
/* ------------------------------------------------------------------------- */
#define ZFD_HEADER_SIZE 3
#define ZFD_MBYTE_SIZE 3
#define ZLOG_HEAD_SIZE 8
#define ZNEXT_LOG_SIZE 2
#define ZABORT_LOG_SIZE 3
#define ZCOMMIT_LOG_SIZE 9
#define ZCOMPLETED_GCI_LOG_SIZE 2
/* ------------------------------------------------------------------------- */
/*       THESE CONSTANTS DESCRIBE THE TYPE OF A LOG RECORD.                  */
/*       THIS IS THE FIRST WORD OF A LOG RECORD.                             */
/* ------------------------------------------------------------------------- */
#define ZNEW_PREP_OP_TYPE 0
#define ZPREP_OP_TYPE 1
#define ZCOMMIT_TYPE 2
#define ZABORT_TYPE 3
#define ZFD_TYPE 4
#define ZFRAG_SPLIT_TYPE 5
#define ZNEXT_LOG_RECORD_TYPE 6
#define ZNEXT_MBYTE_TYPE 7
#define ZCOMPLETED_GCI_TYPE 8
#define ZINVALID_COMMIT_TYPE 9
/* ------------------------------------------------------------------------- */
/*       THE POSITIONS OF LOGGED DATA IN A FILE DESCRIPTOR LOG RECORD HEADER.*/
/*       ALSO THE MAXIMUM NUMBER OF FILE DESCRIPTORS IN A LOG RECORD.        */
/* ------------------------------------------------------------------------- */
#define ZPOS_LOG_TYPE 0
#define ZPOS_NO_FD 1
#define ZPOS_FILE_NO 2
/* ------------------------------------------------------------------------- */
/*       THE POSITIONS WITHIN A PREPARE LOG RECORD AND A NEW PREPARE         */
/*       LOG RECORD.                                                         */
/* ------------------------------------------------------------------------- */
#define ZPOS_HASH_VALUE 2
#define ZPOS_SCHEMA_VERSION 3
#define ZPOS_TRANS_TICKET 4
#define ZPOS_OP_TYPE 5
#define ZPOS_NO_ATTRINFO 6
#define ZPOS_NO_KEYINFO 7
/* ------------------------------------------------------------------------- */
/*       THE POSITIONS WITHIN A COMMIT LOG RECORD.                           */
/* ------------------------------------------------------------------------- */
#define ZPOS_COMMIT_TRANSID1 1
#define ZPOS_COMMIT_TRANSID2 2
#define ZPOS_COMMIT_GCI 3
#define ZPOS_COMMIT_TABLE_REF 4
#define ZPOS_COMMIT_FRAGID 5
#define ZPOS_COMMIT_FILE_NO 6
#define ZPOS_COMMIT_START_PAGE_NO 7
#define ZPOS_COMMIT_START_PAGE_INDEX 8
#define ZPOS_COMMIT_STOP_PAGE_NO 9
/* ------------------------------------------------------------------------- */
/*       THE POSITIONS WITHIN A ABORT LOG RECORD.                            */
/* ------------------------------------------------------------------------- */
#define ZPOS_ABORT_TRANSID1 1
#define ZPOS_ABORT_TRANSID2 2
/* ------------------------------------------------------------------------- */
/*       THE POSITION WITHIN A COMPLETED GCI LOG RECORD.                     */
/* ------------------------------------------------------------------------- */
#define ZPOS_COMPLETED_GCI 1
/* ------------------------------------------------------------------------- */
/*       THE POSITIONS WITHIN A NEW PREPARE LOG RECORD.                      */
/* ------------------------------------------------------------------------- */
#define ZPOS_NEW_PREP_FILE_NO 8
#define ZPOS_NEW_PREP_PAGE_REF 9

#define ZLAST_WRITE_IN_FILE 1
#define ZENFORCE_WRITE 2
/* ------------------------------------------------------------------------- */
/*       CONSTANTS USED AS INPUT TO SUBROUTINE WRITE_LOG_PAGES AMONG OTHERS. */
/* ------------------------------------------------------------------------- */
#define ZNORMAL 0
#define ZINIT 1
/* ------------------------------------------------------------------------- */
/*       CONSTANTS USED BY CONTINUEB TO DEDUCE WHICH CONTINUE SIGNAL IS TO   */
/*       BE EXECUTED AS A RESULT OF THIS CONTINUEB SIGNAL.                   */
/* ------------------------------------------------------------------------- */
#define ZLOG_LQHKEYREQ 0
#define ZPACK_LQHKEYREQ 1
#define ZSEND_ATTRINFO 2
#define ZSR_GCI_LIMITS 3
#define ZSR_LOG_LIMITS 4
#define ZSEND_EXEC_CONF 5
#define ZEXEC_SR 6
#define ZSR_FOURTH_COMP 7
#define ZINIT_FOURTH 8
#define ZTIME_SUPERVISION 9
#define ZSR_PHASE3_START 10
#define ZLQH_TRANS_NEXT 11
#define ZLQH_RELEASE_AT_NODE_FAILURE 12
#define ZSCAN_TC_CONNECT 13
#define ZINITIALISE_RECORDS 14
#define ZINIT_GCP_REC 15
#define ZCHECK_LCP_STOP_BLOCKED 17
#define ZSCAN_MARKERS 18
#define ZOPERATION_EVENT_REP 19
#define ZDROP_TABLE_WAIT_USAGE 20
#define ZENABLE_EXPAND_CHECK 21
#define ZRETRY_TCKEYREF 22
#define ZWAIT_REORG_SUMA_FILTER_ENABLED 23
#define ZREBUILD_ORDERED_INDEXES 24
#define ZWAIT_READONLY 25
#define ZLCP_FRAG_WATCHDOG 26
#if defined ERROR_INSERT
#define ZDELAY_FS_OPEN 27
#endif
#define ZSTART_LOCAL_LCP 28
#define ZCHECK_SYSTEM_SCANS 29
#define ZSTART_QUEUED_SCAN 30
#define ZLQH_SHRINK_TRANSIENT_POOLS 31
#define ZLQH_TRANSIENT_POOL_STAT 32
#define ZPGMAN_PREP_LCP_ACTIVE_CHECK 33
#define ZCONTINUE_SR_GCI_LIMITS 34
#define ZCONTINUE_REDO_LOG_EXEC_COMPLETED 35
#define ZCONTINUE_SR_FOURTH_COMP 36
#define ZCONTINUE_PHASE3_START 37
#define ZCONTINUE_WRITE_LOG 38
#define ZSTART_SEND_EXEC_CONF 39
#define ZPRINT_MUTEX_STATS 40
#define ZPRINT_CONNECT_DEBUG 41
#define ZHANDLE_TC_FAILED_SCANS 42

/* ------------------------------------------------------------------------- */
/*        NODE STATE DURING SYSTEM RESTART, VARIABLES CNODES_SR_STATE        */
/*        AND CNODES_EXEC_SR_STATE.                                          */
/* ------------------------------------------------------------------------- */
#define ZSTART_SR 1
#define ZEXEC_SR_COMPLETED 2
/* ------------------------------------------------------------------------- */
/*       CONSTANTS USED BY NODE STATUS TO DEDUCE THE STATUS OF A NODE.       */
/* ------------------------------------------------------------------------- */
#define ZNODE_UP 0
#define ZNODE_DOWN 1
/* ------------------------------------------------------------------------- */
/*       START PHASES                                                        */
/* ------------------------------------------------------------------------- */
#define ZLAST_START_PHASE 255
#define ZSTART_PHASE1 1
#define ZSTART_PHASE2 2
#define ZSTART_PHASE3 3
#define ZSTART_PHASE4 4
#define ZSTART_PHASE6 6
/* ------------------------------------------------------------------------- */
/*       CONSTANTS USED BY SCAN AND COPY FRAGMENT PROCEDURES                 */
/* ------------------------------------------------------------------------- */
#define ZSTORED_PROC_SCAN 0
#define ZSTORED_PROC_COPY 2
#define ZDELETE_STORED_PROC_ID 3
#define ZWRITE_LOCK 1
#define ZSCAN_FRAG_CLOSED 2
#define ZNUM_RESERVED_TC_CONNECT_RECORDS 3
#define ZNUM_RESERVED_UTIL_CONNECT_RECORDS 100
/* ------------------------------------------------------------------------- */
/*       ERROR CODES ADDED IN VERSION 0.1 AND 0.2                            */
/* ------------------------------------------------------------------------- */
#define ZNOT_FOUND 1             // Not an error code, a return value
#define ZNO_FREE_LQH_CONNECTION 414
#define ZGET_DATAREC_ERROR 418
#define ZGET_ATTRINBUF_ERROR 419
#define ZNO_FREE_FRAGMENTREC 460 // Insert new fragment error code
#define ZTAB_FILE_SIZE 464       // Insert new fragment error code + Start kernel
#define ZNO_ADD_FRAGREC 465      // Insert new fragment error code
/* ------------------------------------------------------------------------- */
/*       ERROR CODES ADDED IN VERSION 0.3                                    */
/* ------------------------------------------------------------------------- */
#define ZTAIL_PROBLEM_IN_LOG_ERROR 410
#define ZGCI_TOO_LOW_ERROR 429        // GCP_SAVEREF error code
#define ZTAB_STATE_ERROR 474          // Insert new fragment error code
#define ZTOO_NEW_GCI_ERROR 479        // LCP Start error
/* ------------------------------------------------------------------------- */
/*       ERROR CODES ADDED IN VERSION 0.4                                    */
/* ------------------------------------------------------------------------- */

#define ZNO_FREE_FRAG_SCAN_REC_ERROR 490 // SCAN_FRAGREF error code
#define ZCOPY_NO_FRAGMENT_ERROR 491      // COPY_FRAGREF error code
#define ZTAKE_OVER_ERROR 499
#define ZTO_OP_STATE_ERROR 631           // Same as in Dbacc.hpp
#define ZCOPY_NODE_ERROR 1204
#define ZTOO_MANY_COPY_ACTIVE_ERROR 1208 // COPY_FRAG and COPY_ACTIVEREF code
#define ZCOPY_ACTIVE_ERROR 1210          // COPY_ACTIVEREF error code
#define ZNO_TC_CONNECT_ERROR 1217        // Simple Read + SCAN
#define ZTRANSPORTER_OVERLOADED_ERROR 1218
/* ------------------------------------------------------------------------- */
/*       ERROR CODES ADDED IN VERSION 1.X                                    */
/* ------------------------------------------------------------------------- */
//#define ZSCAN_BOOK_ACC_OP_ERROR 1219   // SCAN_FRAGREF error code
#define ZFILE_CHANGE_PROBLEM_IN_LOG_ERROR 1220
#define ZTEMPORARY_REDO_LOG_FAILURE 1221
#define ZNO_FREE_MARKER_RECORDS_ERROR 1222
#define ZNODE_SHUTDOWN_IN_PROGRESS 1223
#define ZTOO_MANY_FRAGMENTS 1224
#define ZTABLE_NOT_DEFINED 1225
#define ZDROP_TABLE_IN_PROGRESS 1226
#define ZINVALID_SCHEMA_VERSION 1227
#define ZTABLE_READ_ONLY 1233
#define ZREDO_IO_PROBLEM 1234
#define ZNO_SUCH_FRAGMENT_ID 1235
#define ZKEYINFO_NOT_COMPLETED_BEFORE_ATTRINFO 1236
#define ZLQHKEY_PROTOCOL_ERROR 1237

/* ------------------------------------------------------------------------- */
/*       ERROR CODES ADDED IN VERSION 2.X                                    */
/* ------------------------------------------------------------------------- */
#define ZNODE_FAILURE_ERROR 400
#define ZBAD_UNLOCK_STATE 416
#define ZBAD_OP_REF 417
/* ------------------------------------------------------------------------- */
/*       ERROR CODES FROM ACC                                                */
/* ------------------------------------------------------------------------- */
#define ZNO_TUPLE_FOUND 626
#define ZTUPLE_ALREADY_EXIST 630
/* ------------------------------------------------------------------------- */
/*       ERROR CODES FROM TUP                                                */
/* ------------------------------------------------------------------------- */
/** 
 * 899 would be returned by an interpreted program such as a scan filter. New
 * such programs should use 626 instead, but 899 will also be supported to 
 * remain backwards compatible. 899 is problematic since it is also used as
 * "Rowid already allocated" (cf. ndberror.c).
 */
#define ZUSER_SEARCH_CONDITION_FALSE_CODE 899
#endif

/** 
 * @class dblqh
 *
 * @section secIntro Introduction
 *
 * Dblqh is the coordinator of the LDM.  Dblqh is responsible for 
 * performing operations on tuples.  It does this job with help of 
 * Dbacc block (that manages the index structures) and Dbtup
 * (that manages the tuples).
 *
 * Dblqh also keeps track of the participants and acts as a coordinator of
 * 2-phase commits.  Logical redo logging is also handled by the Dblqh
 * block.
 *
 * @section secModules Modules
 *
 * The code is partitioned into the following modules:
 * - START / RESTART 
 *   - Start phase 1: Load our block reference and our processor id
 *   - Start phase 2: Initiate all records within the block
 *                    Connect LQH with ACC and TUP.
 *   - Start phase 4: Connect LQH with LQH.  Connect every LQH with 
 *                    every LQH in the database system.           
 *	              If initial start, then create the fragment log files.
 *	              If system restart or node restart, 
 *                    then open the fragment log files and   
 *	              find the end of the log files.
 * - ADD / DELETE FRAGMENT<br>
 *     Used by dictionary to create new fragments and delete old fragments.
 *  - EXECUTION<br>
 *    handles the reception of lqhkeyreq and all processing        
 *    of operations on behalf of this request. 
 *    This does also involve reception of various types of attrinfo 
 *    and keyinfo. 
 *    It also involves communication with ACC and TUP.
 *  - LOG<br>
 *    The log module handles the reading and writing of the log.
 *    It is also responsible for handling system restart. 
 *    It controls the system restart in TUP and ACC as well.
 *  - TRANSACTION<br>
 *    This module handles the commit and the complete phases.
 *  - MODULE TO HANDLE TC FAILURE<br>
 *  - SCAN<br>
 *    This module contains the code that handles a scan of a particular 
 *    fragment.
 *    It operates under the control of TC and orders ACC to 
 *    perform a scan of all tuples in the fragment.
 *    TUP performs the necessary search conditions
 *    to ensure that only valid tuples are returned to the application.
 *  - NODE RECOVERY<br>
 *    Used when a node has failed. 
 *    It performs a copy of a fragment to a new replica of the fragment. 
 *    It does also shut down all connections to the failed node.
 *  - LOCAL CHECKPOINT<br>
 *    Handles execution and control of LCPs
 *    It controls the LCPs in TUP and ACC. 
 *    It also interacts with DIH to control which GCPs are recoverable.
 *  - GLOBAL CHECKPOINT<br>
 *    Helps DIH in discovering when GCPs are recoverable. 
 *    It handles the request gcp_savereq that requests LQH to 
 *    save a particular GCP to disk and respond when completed.  
 *  - FILE HANDLING<br>
 *    With submodules: 
 *    - SIGNAL RECEPTION
 *    - NORMAL OPERATION
 *    - FILE CHANGE
 *    - INITIAL START
 *    - SYSTEM RESTART PHASE ONE
 *    - SYSTEM RESTART PHASE TWO,
 *    - SYSTEM RESTART PHASE THREE
 *    - SYSTEM RESTART PHASE FOUR
 *  - ERROR 
 *  - TEST 
 *  - LOG 
 */


class Dblqh 
#ifndef DBLQH_STATE_EXTRACT
  : public SimulatedBlock
#endif
{
  friend class DblqhProxy;
  friend class Backup;
public:

#ifndef DBLQH_STATE_EXTRACT
private:
  Uint32 m_acc_block;
  Uint32 m_tup_block;
  Uint32 m_lqh_block;
  Uint32 m_tux_block;
  Uint32 m_backup_block;
  Uint32 m_restore_block;

public:
  /**
   * Query threads need quick access to LDM owning thread where the
   * operation records performing writes resides that could tell us
   * if we are part of the same transaction as an updating
   * transaction.
   */
  Dblqh *m_ldm_instance_used;

  bool m_is_query_block;
  bool m_is_recover_block;
  bool m_is_in_query_thread;
  enum LcpCloseState {
    LCP_IDLE = 0,
    LCP_RUNNING = 1,       // LCP is running
    LCP_CLOSE_STARTED = 2  // Completion(closing of files) has started
  };

  enum ExecUndoLogState {
    EULS_IDLE = 0,
    EULS_STARTED = 1,
    EULS_COMPLETED = 2
  };

  struct CopyFragRecord
  {
    CopyFragReq m_copy_fragreq;
    Uint32 nextPool;
    Uint32 nextList;
    Uint32 prevList;
  };
  typedef Ptr<CopyFragRecord> CopyFragRecordPtr;
#define ZCOPYFRAGREC_FILE_SIZE MAX_NDBMT_LQH_THREADS
  typedef ArrayPool<CopyFragRecord> CopyFragRecord_pool;
  typedef DLFifoList<CopyFragRecord_pool> CopyFragRecord_fifo;

  struct CopyActiveRecord
  {
    CopyActiveReq m_copy_activereq;
    Uint32 nextPool;
    Uint32 nextList;
    Uint32 prevList;
  };
  typedef Ptr<CopyActiveRecord> CopyActiveRecordPtr;
#define ZCOPYACTIVEREC_FILE_SIZE MAX_NDBMT_LQH_THREADS
  typedef ArrayPool<CopyActiveRecord> CopyActiveRecord_pool;
  typedef DLFifoList<CopyActiveRecord_pool> CopyActiveRecord_fifo;

  struct AddFragRecord {
    enum AddFragStatus {
      FREE = 0,
      ACC_ADDFRAG = 1,
      WAIT_TUP = 3,
      WAIT_TUX = 5,
      WAIT_ADD_ATTR = 6,
      TUP_ATTR_WAIT = 7,
      TUX_ATTR_WAIT = 9
    };
    Uint64 fragmentPtr;
    AddFragStatus addfragStatus;
    UintR nextAddfragrec;
    UintR accConnectptr;
    UintR tupConnectptr;
    UintR tuxConnectptr;

    CreateTabReq m_createTabReq;
    LqhFragReq m_lqhFragReq;
    LqhAddAttrReq m_addAttrReq;
    DropFragReq m_dropFragReq;
    DropTabReq m_dropTabReq;

    Uint16 addfragErrorCode;
    Uint16 attrSentToTup;
    Uint16 attrReceived;
    Uint16 totalAttrReceived;
    Uint16 fragCopyCreation;
    Uint16 defValNextPos;
    Uint32 defValSectionI;
  };
  typedef Ptr<AddFragRecord> AddFragRecordPtr;
  
  struct ScanRecord {
    static constexpr Uint32 TYPE_ID = RT_DBLQH_SCAN_RECORD;
    Uint32 m_magic;

    ScanRecord() :
      m_magic(Magic::make(TYPE_ID)),
      fragPtrI(RNIL64),
      scan_acc_index(0),
      scan_acc_segments(0),
      nextHash(RNIL),
      prevHash(RNIL),
      scanTcWaiting(0),
      scanState(SCAN_FREE),
      scanType(ST_IDLE),
      m_takeOverRefCount(0),
      m_reserved(0),
      m_send_early_hbrep(0)
    {
    }

    ~ScanRecord()
    {
    }

    Uint64 fragPtrI;
    enum ScanState {
      SCAN_FREE = 0,
      WAIT_NEXT_SCAN_COPY = 1,
      WAIT_NEXT_SCAN = 2,
      WAIT_ACC_COPY = 3,
      WAIT_ACC_SCAN = 4,
      WAIT_SCAN_NEXTREQ = 5,
      WAIT_CLOSE_SCAN = 6,
      WAIT_CLOSE_COPY = 7,
      WAIT_TUPKEY_COPY = 8,
      WAIT_LQHKEY_COPY = 9,
      IN_QUEUE = 10,
      COPY_FRAG_HALTED = 11,
      WAIT_START_QUEUED_SCAN = 12,
      QUIT_START_QUEUE_SCAN = 13,
      WAIT_SCAN_NEXTREQ_ending = 14
    };
    enum ScanType {
      ST_IDLE = 0,
      SCAN = 1,
      COPY = 2
    };

    /* A single scan of each fragment can have MAX_PARALLEL_OP_PER_SCAN
     * read operations in progress at one time
     * We must store ACC ptrs for each read operation.  They are stored
     * in SegmentedSections linked in the array below.
     * The main oddity is that the first element of scan_acc_op_ptr is
     * an ACC ptr, but all others are refs to SectionSegments containing
     * ACC ptrs.
     */
    static constexpr Uint32 MaxScanAccSegments = (
                 (MAX_PARALLEL_OP_PER_SCAN + SectionSegment::DataLength - 1) /
                 SectionSegment::DataLength) + 1;

    UintR scan_acc_op_ptr[ MaxScanAccSegments ];
    Uint32 scan_acc_index;
    Uint32 scan_acc_segments;
    UintR scanApiOpPtr;
    Local_key m_row_id;
    
    Uint32 m_max_batch_size_rows;
    Uint32 m_max_batch_size_bytes;

    Uint32 m_curr_batch_size_rows;
    Uint32 m_curr_batch_size_bytes;

    Uint32 m_exec_direct_batch_size_words;

    bool check_scan_batch_completed() const;
    
    UintR copyPtr;
    union {
      Uint32 nextPool;
      Uint32 nextList;
    };
    Uint32 prevList;
    Uint32 nextHash;
    Uint32 prevHash;
    bool equal(const ScanRecord & key) const {
      return scanNumber == key.scanNumber && fragPtrI == key.fragPtrI;
    }
    Uint32 hashValue() const {
      return fragPtrI ^ scanNumber;
    }
    
    UintR scanAccPtr;
    UintR scanAiLength;
    UintR scanErrorCounter;
    UintR scanSchemaVersion;
    Uint32 scanTcWaiting; // When the request came from TC, 0 is no request

    /**
     * This is _always_ main table, even in range scan
     *   in which case scanTcrec->fragmentptr is different
     */
    Uint32 scan_check_lcp_stop;
    UintR scanStoredProcId;
    UintR scanTcrec;
    BlockReference scanApiBlockref;
    BlockReference scanBlockref;
    ScanState scanState;
    ScanType scanType;
    Uint32 scan_startLine;
    std::atomic<unsigned int> m_takeOverRefCount;
    NodeId scanNodeId;
    Uint16 scanReleaseCounter;
    Uint16 scanNumber;
    Uint16 scan_lastSeen;

    // scan source block, block object and function ACC TUX TUP
    SimulatedBlock* scanBlock;
    ExecFunction scanFunction_NEXT_SCANREQ;
 
    Uint8 scanCompletedStatus;
    Uint8 scanFlag;
    Uint8 scanLockHold;
    Uint8 scanLockMode;

    Uint8 readCommitted;
    Uint8 rangeScan;
    Uint8 descending;
    Uint8 tupScan;

    Uint8 lcpScan;
    Uint8 scanKeyinfoFlag;
    Uint8 m_last_row;
    Uint8 m_reserved;

    Uint8 statScan;
    Uint8 m_stop_batch;
    Uint8 prioAFlag;
    Uint8 m_first_match_flag;
    Uint8 m_send_early_hbrep;
  };
  static constexpr Uint32 DBLQH_SCAN_RECORD_TRANSIENT_POOL_INDEX = 1;
  typedef Ptr<ScanRecord> ScanRecordPtr;
  typedef TransientPool<ScanRecord> ScanRecord_pool;
  typedef DLCList<ScanRecord_pool> ScanRecord_list;
  typedef DLCFifoList<ScanRecord_pool> ScanRecord_fifo;
  typedef LocalDLCFifoList<ScanRecord_pool> Local_ScanRecord_fifo;
  typedef DLHashTable<ScanRecord_pool> ScanRecord_hash;

// Configurable
  ScanRecord_pool c_scanRecordPool;
  ScanRecord_list m_reserved_scans; // LCP + NR
  ScanRecord_hash c_scanTakeOverHash;
  NdbMutex c_scanTakeOverMutex;

  struct LogPartRecord;
  struct LogPageRecord;

/**
 * Constants for scan_direct_count
 * Mainly used to keep the scheduling rules.
 */
#define ZMAX_SCAN_DIRECT_COUNT 16

//#define DEBUG_FRAGMENT_LOCK 1
#define LOCK_LINE_MASK 2047
#define LOCK_READ_SPIN_TIME 30
#define LOCK_WRITE_SPIN_TIME 40

  struct MapFragRecord {
    static constexpr Uint32 TYPE_ID = RT_DBLQH_MAP_FRAGMENT;
    MapFragRecord() :
      m_magic(Magic::make(TYPE_ID)),
      fragPtrI(RNIL64)
    {}

    Uint32 m_magic;
    Uint32 nextPool;
    Uint64 fragPtrI;
  };
  static constexpr Uint32 DBLQH_MAP_FRAGMENT_RECORD_TRANSIENT_POOL_INDEX = 3;
  typedef Ptr<MapFragRecord> MapFragRecordPtr;
  typedef TransientPool<MapFragRecord> MapFragRecord_pool;
  MapFragRecord_pool c_map_fragment_pool;

  struct Fragrecord {
    static constexpr Uint32 TYPE_ID = RT_DBLQH_FRAGMENT;
    Uint32 m_magic;
    Fragrecord()
    {
      m_concurrent_scan_count = 0;
      m_concurrent_read_key_count = 0;
      m_cond_read_waiters = 0;
      m_cond_exclusive_waiters = 0;
      m_cond_write_key_waiters = 0;
      m_spin_write_key_waiters = 0;
      m_spin_exclusive_waiters = 0;
      m_write_key_locked = false;
      m_exclusive_locked = false;
      fragStatus = FREE;
    }

    Uint32 m_concurrent_scan_count;
    Uint32 m_concurrent_read_key_count;
    Uint32 m_cond_read_waiters;
    Uint32 m_cond_exclusive_waiters;
    Uint32 m_cond_write_key_waiters;
    Uint32 m_spin_exclusive_waiters;
    Uint32 m_spin_write_key_waiters;
    bool m_write_key_locked;
    bool m_exclusive_locked;

    enum ExecSrStatus {
      IDLE = 0,
      ACTIVE = 2
    };
    /**
     * Possible state transitions are:
     * - FREE -> DEFINED                 Fragment record is allocated
     * - DEFINED -> ACTIVE               Add fragment is completed and 
     *                                   fragment is ready to      
     *                                   receive operations.
     * - DEFINED -> ACTIVE_CREATION      Add fragment is completed and 
     *                                   fragment is ready to      
     *                                   receive operations in parallel 
     *                                   with a copy fragment     
     *                                   which is performed from the 
     *                                   primary replica             
     * - DEFINED -> CRASH_RECOVERING     A fragment is ready to be 
     *                                   recovered from a local        
     *                                   checkpoint on disk
     * - ACTIVE -> REMOVING              A fragment is removed from the node
     * - CRASH_RECOVERING -> ACTIVE      A fragment has been recovered and 
     *                                   are now ready for     
     *                                   operations again.
     * - CRASH_RECOVERING -> REMOVING    Fragment recovery failed or 
     *                                   was cancelled.              
     * - ACTIVE_CREATION -> ACTIVE       A fragment is now copied and now 
     *                                   is a normal fragment   
     * - ACTIVE_CREATION -> REMOVING     Copying of the fragment failed
     * - REMOVING -> FREE                Removing of the fragment is 
     *                                   completed and the fragment  
     *                                   is now free again.
     */
    enum FragStatus {
      FREE = 0,               ///< Fragment record is currently not in use
      FSACTIVE = 1,           ///< Fragment is defined and usable for operations
      DEFINED = 2,            ///< Fragment is defined but not yet usable by 
                              ///< operations
      ACTIVE_CREATION = 3,    ///< Fragment is defined and active but is under 
                              ///< creation by the primary LQH.
      CRASH_RECOVERING = 4,   ///< Fragment is recovering after a crash by 
                              ///< executing the fragment log and so forth. 
                              ///< Will need further breakdown.
      REMOVING = 5            ///< The fragment is currently removed. 
                              ///< Operations are not allowed. 
    };
    enum LogFlag {
      STATE_TRUE = 0,
      STATE_FALSE = 1
    };
    enum SrStatus {
      SS_IDLE = 0,
      SS_STARTED = 1,
      SS_COMPLETED = 2
    };
    enum LcpFlag {
      LCP_STATE_TRUE = 0,
      LCP_STATE_FALSE = 1
    };
    UintR lcpId[MAX_LCP_STORED];
    UintR maxGciInLcp;

    std::atomic<unsigned int> m_activeScans; // active scans on fragment

    /**
     *       This variable contains the maximum global checkpoint 
     *       identifier that exists in a certain local checkpoint. 
     *       Maximum 4 local checkpoints is possible in this release.
     */
    UintR maxGciCompletedInLcp;
    /**
     *       This variable contains references to active scan and copy     
     *       fragment operations on the fragment. 
     *       A maximum of four concurrently active is allowed.
     */

    typedef Bitmask<8> ScanNumberMask; // Max 255 KeyInfo20::ScanNo
    ScanNumberMask m_scanNumberMask;
    ScanRecord_fifo::Head m_queuedScans;
    ScanRecord_fifo::Head m_queuedTupScans;
    ScanRecord_fifo::Head m_queuedAccScans;

    /**
     *       The fragment pointers in TUP and TUX
     */
    Uint64 tupFragptr;
    Uint64 tuxFragptr;
    /**
     *       The fragment pointer in ACC
     */
    Uint64 accFragptr;

    /**
     *       Reference to the next fragment record in a free list of fragment 
     *       records.              
     */
    union {
      Uint64 nextPool;
      Uint64 nextList;
    };
    Uint64 prevList;
    /**
     *       For ordered index fragment, i-value of corresponding
     *       fragment in primary table.
     */
    Uint64 tableFragptr;
 
    /**
     * Log part
     */
    LogPartRecord *m_log_part_ptr_p;

    /**
     *       The GCI when the table was created
     */
    Uint32 createGci;

    /**
     *       This variable keeps track of how many operations that are 
     *       active that have skipped writing the log but not yet committed 
     *       or aborted.  This is used during start of fragment.
     */
    UintR activeTcCounter;

    /**
     *       This status specifies whether this fragment is actively 
     *       engaged in executing the fragment log.
     */
    ExecSrStatus execSrStatus;

    /**
     *       The fragment id of this fragment.
     */
    UintR fragId;

    /**
     *       Status of fragment
     */
    FragStatus fragStatus;

    /**
     *       This flag indicates whether logging is currently activated at 
     *       the fragment.  
     *       During a system restart it is temporarily shut off. 
     *       Some fragments have it permanently shut off. 
     */
    LogFlag logFlag;
    UintR masterPtr;
    /**
     *       This variable contains the maximum global checkpoint identifier 
     *       which was completed when the local checkpoint was started.
     */
    /**
     *       The newest GCI that has been committed on fragment             
     */
    UintR newestGci;
    Uint32 m_completed_gci;
    SrStatus srStatus;
    UintR srUserptr;
    /**
     *       The global checkpoint when table was created for this fragment.
     */
    UintR startGci;
    /**
     *       A reference to the table owning this fragment.
     */
    UintR tabRef;

    /**
     *       The block reference to ACC on the fragment makes it
     *       possible to have different ACC blocks for different
     *       fragments in the future.
     */
    BlockReference accBlockref;

    /**
     *       Ordered index block.
     */
    BlockReference tuxBlockref;
    /**
     *       The master block reference as sent in COPY_ACTIVEREQ.
     */
    BlockReference masterBlockref;
    /**
     *       These variables are used during system restart to recall
     *       from which node to execute the fragment log and which GCI's
     *       this node should start and stop from. Also to remember who
     *       to send the response to when system restart is completed.
     */
    BlockReference srBlockref;
    /**
     *       The block reference to TUP on the fragment makes it
     *       possible to have different TUP blocks for different
     *       fragments in the future.
     */
    BlockReference tupBlockref;
    /**
     *      This state indicates if the fragment will participate in a
     *      checkpoint.  
     *      Temporary tables with Fragrecord::logFlag permanently off
     *      will also have Fragrecord::lcpFlag off.
     */
    LcpFlag lcpFlag;
    /**
     *       Used to ensure that updates started with old
     *       configuration do not arrive here after the copy fragment
     *       has started. 
     *       If they are allowed to arrive after they
     *       could update a record that has already been replicated to
     *       the new node.  This type of arrival should be extremely
     *       rare but we must anyway ensure that no harm is done.
     */
    Uint16 copyNode;
    /**
     * Instance key for fast access.
     */
    Uint16 lqhInstanceKey;
    /**
     *       How many local checkpoints does the fragment contain
     */
    Uint16 srChkpnr;

    /**
     *       The number of fragment replicas that will execute the log
     *       records in this round of executing the fragment
     *       log.  Maximum four is possible.
     */
    Uint8 execSrNoReplicas;

    /**
     * 0 = undefined i.e fragStatus != ACTIVE_CREATION
     * 1 = yes
     * 2 = no
     */
    enum ActiveCreat {
      AC_NORMAL = 0,  // fragStatus != ACTIVE_CREATION
      AC_IGNORED = 1, // Operation that got ignored during NR
      AC_NR_COPY = 2  // Operation that got performed during NR
    };
    Uint8 m_copy_started_state; 

    /**
     *       This variable contains what type of replica this fragment
     *       is.  Two types are possible:  
     *       - Primary/Backup replica = 0
     *       - Stand-by replica = 1 
     *
     *       It is not possible to distinguish between primary and
     *       backup on a fragment.  
     *       This can only be done per transaction. 
     *       DIH can change from primary to backup without informing
     *       the various replicas about this change.
     */
    Uint8 fragCopy;
    /**
     *       This is the last fragment distribution key that we have
     *       heard of.
     */
    Uint8 fragDistributionKey;
    Uint8  srNoLognodes;
    /**
     *       Table type.
     */
    Uint8 tableType;
    /**
     * LCP_FRAG_ORD info for the c_queued_lcp_frag_ord queue.
     */
    enum LcpExecutionState
    {
      LCP_QUEUED = 0,
      LCP_EXECUTING = 1,
      LCP_EXECUTED = 2,
      LCP_EXECUTED_BY_CREATE_TABLE = 3
    };

    /* 
       Usage counters. Except for m_queuedScanCount, these only count 'user' 
       operations, i.e. those directly initiated from the ndbapi, and not
       'internal' operations, such as those used for LCPs.
     */
    struct UsageStat
    {
      // Number of key read operations.
      Uint64 m_readKeyReqCount;

      // Number of inserts.
      Uint64 m_insKeyReqCount;

      // Number of updates.
      Uint64 m_updKeyReqCount;
      /*
        Number of write operations, meaning 'update' if key exists, and 'insert'
        otherwise.
      */
      Uint64 m_writeKeyReqCount;

      // Number of deletes
      Uint64 m_delKeyReqCount;
 
      /*
        Number of key operations refused by the LDM due to either:
        - no matching key for update/delete.
        - key exists already for insert.
        - operation rejected by interpreted program.
      */
      Uint64 m_keyRefCount;

      // Number of attrinfo words in key operations.
      Uint64 m_keyReqAttrWords;

      // Number of keyinfo words in key operations.
      Uint64 m_keyReqKeyWords;

      // Total size of interpeter programs for key operations.
      Uint64 m_keyProgramWords;

      // Number of interpreter instructions executed for key operations.
      Uint64 m_keyInstructionCount;

      // Number of words returned to client due to key operations.
      Uint64 m_keyReqWordsReturned;

      // Number of fragment scans requested.
      Uint64 m_scanFragReqCount;

      /*
        The number of rows examined during scans. Some of these may have been
        rejected by the interpreted program (i.e. a pushed condition), and 
        thus not been returned to the client.
      */
      Uint64 m_scanRowsExamined;

      // Number of scan rows returned to the client.
      Uint64 m_scanRowsReturned;

      // Number of words returned to client due to scans.
      Uint64 m_scanWordsReturned;

      // Total size of interpeter programs for scans.
      Uint64 m_scanProgramWords;

      // Total size of scan bounds (for ordered index scans).
      Uint64 m_scanBoundWords;

      // Number of interpreter instructions executed for scans.
      Uint64 m_scanInstructionCount;

      // Total number of scans queued (including those from internal clients.
      Uint64 m_queuedScanCount;
      
      // Set all counters to zero.
      void init()
      {
        memset(this, 0, sizeof *this);
      }
    };
    Uint32 lcp_frag_ord_lcp_no;
    Uint32 lcp_frag_ord_lcp_id;

    /**
     * Fragment was was inserted into LCP fragment queue by a CREATE TABLE
     * statement. This variable is set to true only when this insertion
     * happens when no LCP is ongoing.
     */
    bool m_create_table_insert_lcp;
    /**
     * This variable is always set when inserted into LCP fragment queue by
     * a CREATE TABLE statement. It is cleared when a LCP_FRAG_ORD is received
     * for the fragment. Thus by checking this variable at completion of
     * fragment LCP we know whether to report LCP_FRAG_REP or not.
     */
    bool m_create_table_flag_lcp_frag_ord;

    LcpExecutionState lcp_frag_ord_state;
    UsageStat m_useStat;
    Uint8 m_copy_complete_flag;
    /**
     * To keep track of which fragment have started the
     * current local LCP we have a value of 0 or 1. If
     * current local LCP is 0 the fragment will have 0
     * to indicate it has been started and 1 indicating
     * that it hasn't started yet.
     * The value is initialised to 0 and the value of the
     * first local LCP is 1.
     */
    Uint8 m_local_lcp_instance_started;

    /**
     *        Last GCI for executing the fragment log in this phase.
     */
    UintR execSrLastGci[4];
    /**
     *       Start GCI for executing the fragment log in this phase.
     */
    UintR execSrStartGci[4];
    /**
     *       Requesting user pointer for executing the fragment log in
     *       this phase
     */
    UintR execSrUserptr[4];
    /**
     *       The LCP identifier of the LCP's. 
     *       =0 means that the LCP number has not been stored.
     *       The LCP identifier is supplied by DIH when starting the LCP.   
     */

    UintR srLastGci[4];
    UintR srStartGci[4];
    /**
     *       The EXEC_SR variables are used to keep track of which fragments  
     *       that are interested in being executed as part of executing the    
     *       fragment loop. 
     *       It is initialised for every phase of executing the 
     *       fragment log (the fragment log can be executed upto four times).  
     *                                                                         
     *       Each execution is capable of executing the log records on four    
     *       fragment replicas.                                                
     */
    /**
     *       Requesting block reference for executing the fragment log
     *       in this phase.
     */
    BlockReference execSrBlockref[4];
    Uint16 srLqhLognode[4];

    NdbMutex frag_mutex;
#ifdef DEBUG_FRAGMENT_LOCK
    Uint16 lock_line[LOCK_LINE_MASK + 1];
    Uint32 lock_line_index;
#endif
    struct NdbCondition frag_write_cond;
    struct NdbCondition frag_read_cond;
  };
  typedef Ptr64<Fragrecord> FragrecordPtr;
  typedef RecordPool64<RWPool64<Fragrecord> > Fragrecord_pool;
  typedef DLFifo64List<Fragrecord_pool> Fragrecord_fifo;
  RSS_OP_COUNTER(cnoOfAllocatedFragrec);
  RSS_OP_SNAPSHOT(cnoOfAllocatedFragrec);
  
  /* $$$$$$$$$$$$$$$$$$$$$$$$$$$$$$$$$$$$$$$$$$$$$$$$$$$$$$$$$$$$$$$$$$$$$$$ */
  /* $$$$$$$                GLOBAL CHECKPOINT RECORD                  $$$$$$ */
  /* $$$$$$$$$$$$$$$$$$$$$$$$$$$$$$$$$$$$$$$$$$$$$$$$$$$$$$$$$$$$$$$$$$$$$$$ */
  /**
   *       This record describes a global checkpoint that is
   *       completed.  It waits for all log records belonging to this
   *       global checkpoint to be saved on disk.
   */
  struct GcpRecord {
    /**
     *       The file number within each log part where the log was
     *       located when gcp_savereq was received. The last record 
     *       belonging to this global checkpoint is certainly before 
     *       this place in the log. We could come even closer but it 
     *       would cost performance and doesn't seem like a good 
     *       idea. This is simple and it works.
     */
    Uint16 gcpFilePtr[NDB_MAX_LOG_PARTS];
    /** 
     *       The page number within the file for each log part.
     */
    Uint16 gcpPageNo[NDB_MAX_LOG_PARTS];
    /**
     *       The word number within the last page that was written for
     *       each log part.
     */
    Uint16 gcpWordNo[NDB_MAX_LOG_PARTS];
    /**
     *       The identity of this global checkpoint.
     */
    UintR gcpId;
    /**
     *       The state of this global checkpoint, one for each log part.
     */
    Uint8 gcpLogPartState[NDB_MAX_LOG_PARTS];
    /**
     *       The sync state of this global checkpoint, one for each
     *       log part.
     */
    Uint8 gcpSyncReady[NDB_MAX_LOG_PARTS];
    /**
     *       User pointer of the sender of gcp_savereq (= master DIH).
     */
    UintR gcpUserptr;
    /**
     *       Block reference of the sender of gcp_savereq 
     *       (= master DIH).
     */
    BlockReference gcpBlockref;
  }; // Size 44 bytes
  typedef Ptr<GcpRecord> GcpRecordPtr;

  struct HostRecord {
    struct PackedWordsContainer lqh_pack[MAX_NDBMT_LQH_THREADS+1];
    struct PackedWordsContainer tc_pack[MAX_NDBMT_TC_THREADS+1];
    Uint8 inPackedList;
    Uint8 nodestatus;
  };
  typedef Ptr<HostRecord> HostRecordPtr;
  
  /* $$$$$$$$$$$$$$$$$$$$$$$$$$$$$$$$$$$$$$$$$$$$$$$$$$$$$$$$$$$$$$$$$$$$$$$ */
  /* $$$$$$               LOCAL CHECKPOINT SUPPORT RECORD            $$$$$$$ */
  /* $$$$$$$$$$$$$$$$$$$$$$$$$$$$$$$$$$$$$$$$$$$$$$$$$$$$$$$$$$$$$$$$$$$$$$$ */
  /**
   *      This record contains the information about an outstanding
   *      request to TUP or ACC. Used for both local checkpoints and
   *      system restart.
   */
  struct LcpLocRecord {
    enum LcpLocstate {
      IDLE = 0,
      WAIT_TUP_PREPLCP = 1,
      WAIT_LCPHOLDOP = 2,
      HOLDOP_READY = 3,
      ACC_WAIT_STARTED = 4,
      ACC_STARTED = 5,
      ACC_COMPLETED = 6,
      TUP_WAIT_STARTED = 7,
      TUP_STARTED = 8,
      TUP_COMPLETED = 9,
      SR_ACC_STARTED = 10,
      SR_TUP_STARTED = 11,
      SR_ACC_COMPLETED = 12,
      SR_TUP_COMPLETED = 13
    };
    LcpLocstate lcpLocstate;
    Uint32 lcpRef;
  }; // 28 bytes
  typedef Ptr<LcpLocRecord> LcpLocRecordPtr;

  /* $$$$$$$$$$$$$$$$$$$$$$$$$$$$$$$$$$$$$$$$$$$$$$$$$$$$$$$$$$$$$$$$$$$$$$$ */
  /* $$$$$$$              LOCAL CHECKPOINT RECORD                    $$$$$$$ */
  /* $$$$$$$$$$$$$$$$$$$$$$$$$$$$$$$$$$$$$$$$$$$$$$$$$$$$$$$$$$$$$$$$$$$$$$$ */
  /** 
   *       This record contains the information about a local
   *       checkpoint that is ongoing. This record is also used as a
   *       system restart record.
   */
  struct LcpRecord
  {
    enum LcpState {
      LCP_IDLE = 0,
      LCP_COMPLETED = 1,
      LCP_PREPARING = 2,
      LCP_PREPARED = 3,
      LCP_CHECKPOINTING = 4
    };
 
    LcpState lcpPrepareState;
    LcpState lcpRunState;
    bool firstFragmentFlag;
    bool lastFragmentFlag;

    /**
     * This variable is set to true when starting a new LCP AND
     * there are fragments inserted into the LCP queue already.
     * Those have been inserted by CREATE TABLE statements and
     * need to be executed fully before any other fragments have
     * their LCPs executed.
     */
    bool m_early_lcps_need_synch;

    /**
     * This is set to true when sending WAIT_LCP_IDLE_REQ and
     * cleared again when WAIT_LCP_IDLE_CONF is received. It ensures
     * that we don't start any new fragment LCPs while we are waiting
     * for the previous ones to be completed.
     */
    bool m_wait_early_lcp_synch;

    struct FragOrd {
      Uint64 fragPtrI;
      LcpFragOrd lcpFragOrd;
    };
    FragOrd currentPrepareFragment;
    FragOrd currentRunFragment;
    
    Uint32 m_outstanding;

    Uint64 m_no_of_records;
    Uint64 m_no_of_bytes;
  };
  typedef Ptr<LcpRecord> LcpRecordPtr;

  struct IOTracker
  {
    static constexpr Uint32 SAMPLE_TIME = 128;              // millis
    static constexpr Uint32 SLIDING_WINDOW_LEN = 1024;      // millis
    static constexpr Uint32 SLIDING_WINDOW_HISTORY_LEN = 8;

    void init(Uint32 partNo);
    Uint32 m_log_part_no;
    Uint32 m_current_time;

    /**
     * Keep sliding window of measurement
     */
    Uint32 m_save_pos; // current pos in array
    Uint32 m_save_written_bytes[SLIDING_WINDOW_HISTORY_LEN];
    Uint32 m_save_elapsed_millis[SLIDING_WINDOW_HISTORY_LEN];

    /**
     * Current sum of sliding window
     */
    Uint32 m_curr_elapsed_millis;
    Uint64 m_curr_written_bytes;

    /**
     * Currently outstanding bytes
     */
    Uint64 m_sum_outstanding_bytes;

    /**
     * How many times did we pass lag-threshold
     */
    Uint32 m_lag_cnt;

    /**
     * How many seconds of writes are we lagging
     */
    Uint32 m_lag_in_seconds;

    /**
     * bytes send during current sample
     */
    Uint64 m_sample_sent_bytes;

    /**
     * bytes completed during current sample
     */
    Uint64 m_sample_completed_bytes;

    /**
     * bytes completed since last report
     */
    Uint64 m_redo_written_bytes;

    int tick(Uint32 now, Uint32 maxlag, Uint32 maxlag_cnt);
    void send_io(Uint32 bytes);
    void complete_io(Uint32 bytes);
    Uint32 get_lag_cnt()
    {
      return m_lag_cnt;
    }
    Uint32 get_lag_in_seconds()
    {
      return m_lag_in_seconds;
    }
    Uint64 get_and_reset_redo_written_bytes()
    {
      Uint64 redo_written_bytes = m_redo_written_bytes;
      m_redo_written_bytes = 0;
      return redo_written_bytes;
    }
  };
  bool c_is_io_lag_reported;
  bool is_ldm_instance_io_lagging();
  Uint64 report_redo_written_bytes();

  /** 
   * RedoWorkStats
   *
   * Structure for tracking the work performed to recover
   * from redo
   */
  class RedoWorkStats
  {
  public:
    Uint64 m_pagesRead;
    
    Uint64 m_opsPrepared;
    Uint64 m_opsSkipped;
    Uint64 m_opsExecuted;
    Uint64 m_bytesExecuted;
    Uint32 m_gcisExecuted;

    RedoWorkStats()
      :m_pagesRead(0),
       m_opsSkipped(0),
       m_opsExecuted(0),
       m_bytesExecuted(0),
       m_gcisExecuted(0)
      {}
  };

  /**
   * LCPFragWatchdog
   *
   * Structure tracking state of LCP fragment watchdog.
   * This watchdog polls the state of the current LCP fragment
   * scan to ensure that forward progress is maintained at
   * a minimal rate.
   * It only continues running while this LQH instance 
   * thinks a fragment scan is ongoing
   */
  struct LCPFragWatchdog
  {
    static constexpr Uint32 PollingPeriodMillis = 1000; /* 10s */
    Uint32 WarnElapsedWithNoProgressMillis; /* LCP Warn, milliseconds */
    Uint32 MaxElapsedWithNoProgressMillis;  /* LCP Fail, milliseconds */

    SimulatedBlock* block;
    
    /* Should the watchdog be running? */
    bool scan_running;
    
    /* Is there an active thread? */
    bool thread_active;
    
    /* LCP position and state info from Backup block */
    LcpStatusConf::LcpState lcpState;
    Uint32 tableId;
    Uint32 fragId;
    Uint64 completionStatus;
    Uint32 lcpScannedPages;

    /* Total elapsed milliseconds with no LCP progress observed */ 
    Uint32 elapsedNoProgressMillis; /* milliseconds */
    NDB_TICKS lastChecked;          /* Last time LCP progress checked */

    /* Reinitialise the watchdog */
    void reset();

    /* Handle an LCP Status report */
    void handleLcpStatusRep(LcpStatusConf::LcpState repLcpState,
                            Uint32 repTableId,
                            Uint32 repFragId,
                            Uint64 repCompletionStatus,
                            Uint32 repLcpScannedPages);
  };
  
  LCPFragWatchdog c_lcpFragWatchdog;
    
    
  /***********************************************************
   * MODULE: Redo Page Cache
   *
   *   When running redo, current codes scan log until finding a commit
   *     record (for an operation). The commit record contains a back-pointer
   *     to a prepare-record.
   *
   *   If the prepare record is inside the 512k window that is being read
   *     from redo-log, the access is quick.
   *
   *   But it's not, then the following sequence is performed
   *     [file-open]?[page-read][execute-log-record][file-close]?[release-page]
   *
   *   For big (or long running) transactions this becomes very inefficient
   *
   *   The RedoPageCache changes this so that the pages that are not released
   *     in sequence above, but rather put into a LRU (using RedoBuffer)
   */

  /**
   * This is a "dummy" struct that is used when
   *  putting LogPageRecord-entries into lists/hashes
   */
  struct RedoCacheLogPageRecord
  {
    RedoCacheLogPageRecord() {}
    /**
     * NOTE: These numbers must match page-header definition
     */
    Uint32 header0[15];
    Uint32 m_page_no;
    Uint32 m_file_no;
    Uint32 header1[5];
    Uint32 m_part_no;
    Uint32 nextList;
    Uint32 nextHash;
    Uint32 prevList;
    Uint32 prevHash;
    Uint32 rest[8192-27];

    inline bool equal(const RedoCacheLogPageRecord & p) const {
      return
        (p.m_part_no == m_part_no) &&
        (p.m_page_no == m_page_no) &&
        (p.m_file_no == m_file_no);
    }

    inline Uint32 hashValue() const {
      return (m_part_no << 24) + (m_file_no << 16) + m_page_no;
    }
  };
  typedef ArrayPool<RedoCacheLogPageRecord> RedoCacheLogPageRecord_pool;
  typedef DLHashTable<RedoCacheLogPageRecord_pool> RedoCacheLogPageRecord_hash;
  typedef DLCFifoList<RedoCacheLogPageRecord_pool> RedoCacheLogPageRecord_fifo;

  /* $$$$$$$$$$$$$$$$$$$$$$$$$$$$$$$$$$$$$$$$$$$$$$$$$$$$$$$$$$$$$$$$$$$$$$$$ */
  /* $$$$$$$$$$$$$$$$$$$$$$$$$$$$$$$$$$$$$$$$$$$$$$$$$$$$$$$$$$$$$$$$$$$$$$$$ */
  /*                                                                          */
  /*       THE RECORDS THAT START BY LOG_ ARE A PART OF THE LOG MANAGER.      */
  /*       THESE RECORDS ARE USED TO HANDLE THE FRAGMENT LOG.                 */
  /*                                                                          */
  /* $$$$$$$$$$$$$$$$$$$$$$$$$$$$$$$$$$$$$$$$$$$$$$$$$$$$$$$$$$$$$$$$$$$$$$$$ */
  /* $$$$$$$$$$$$$$$$$$$$$$$$$$$$$$$$$$$$$$$$$$$$$$$$$$$$$$$$$$$$$$$$$$$$$$$$ */
  /* $$$$$$$$$$$$$$$$$$$$$$$$$$$$$$$$$$$$$$$$$$$$$$$$$$$$$$$$$$$$$$$$$$$$$$$$ */
  /* $$$$$$$                       LOG RECORD                         $$$$$$$ */
  /*                                                                          */
  /* $$$$$$$$$$$$$$$$$$$$$$$$$$$$$$$$$$$$$$$$$$$$$$$$$$$$$$$$$$$$$$$$$$$$$$$$ */
  /*       THIS RECORD IS ALIGNED TO BE 256 BYTES.                            */
  /* $$$$$$$$$$$$$$$$$$$$$$$$$$$$$$$$$$$$$$$$$$$$$$$$$$$$$$$$$$$$$$$$$$$$$$$$ */
  /**       
   *       This record describes the current state of a log. 
   *       A log consists of a number of log files. 
   *       These log files are described by the log file record.
   *
   *       There will be 4 sets of log files. 
   *       Different tables will use different log files dependent 
   *       on the table id. 
   *       This  ensures that more than one outstanding request can 
   *       be sent to the file system.
   *       The log file to use is found by performing a very simple hash
   *       function.
   */
  struct TcConnectionrec;

  struct LogPartRecord {
    enum LogPartState {
      IDLE = 0,                       ///< Nothing happens at the moment
      ACTIVE = 1,                     ///< An operation is active logging 
      SR_FIRST_PHASE = 2,             ///< Finding the end of the log and 
                                      ///< the information about global 
                                      ///< checkpoints in the log is ongoing.
      SR_FIRST_PHASE_COMPLETED = 3,   ///< First phase completed
      SR_THIRD_PHASE_STARTED = 4,     ///< Executing fragment log is in 3rd ph
      SR_THIRD_PHASE_COMPLETED = 5,
      SR_FOURTH_PHASE_STARTED = 6,    ///< Finding the log tail and head 
                                      ///< is the fourth phase.
      SR_FOURTH_PHASE_COMPLETED = 7
    };
    enum WaitWriteGciLog {
      WWGL_TRUE = 0,
      WWGL_FALSE = 1
    };
    enum LogExecState {
      LES_IDLE = 0,
      LES_SEARCH_STOP = 1,
      LES_SEARCH_START = 2,
      LES_EXEC_LOG = 3,
      LES_EXEC_LOG_NEW_MBYTE = 4,
      LES_EXEC_LOG_NEW_FILE = 5,
      LES_EXEC_LOGREC_FROM_FILE = 6,
      LES_EXEC_LOG_COMPLETED = 7,
      LES_WAIT_READ_EXEC_SR_NEW_MBYTE = 8,
      LES_WAIT_READ_EXEC_SR = 9,
      LES_EXEC_LOG_INVALIDATE = 10
    };

    NdbMutex m_log_part_mutex;

    /**
     * IO tracker...
     */
    struct IOTracker m_io_tracker;
 
    RedoWorkStats m_redoWorkStats;

    Uint64 m_total_written_words;
    Uint64 m_last_total_written_words;

    /**
     * Keep track of number of words that will eventually have to
     * be written to the REDO log as COMMIT log messages and
     * ABORT log messages. This ensures that we won't run out
     * of REDO log in COMMIT and ABORT processing.
     */
    Uint64 m_committed_words;

    /**
     *       Is a CONTINUEB(ZLOG_LQHKEYREQ) signal sent and
     *       outstanding. We do not want several instances of this
     *       signal out in the air since that would create multiple
     *       writers of the list.
     */
    UintR LogLqhKeyReqSent;
    /**
     *       Contains the current log file where log records are
     *       written.  During system restart it is used to indicate the
     *       last log file.
     */
    UintR currentLogfile;
    /**
     *       The log file used to execute log records from far behind.
     */
    UintR execSrExecLogFile;
    /**
     *       The currently executing prepare record starts in this log
     *       page. This variable is used to enable that a log record is
     *       executed multiple times in execution of the log.
     */
    UintR execSrLogPage;
    /**
     *       This variable keeps track of the lfo record where the
     *       pages that were read from disk when an operations log
     *       record were not found in the main memory buffer for log
     *       pages.
     */
    UintR execSrLfoRec;
    /**
     *       The starting page number when reading log from far behind.
     */
    UintR execSrStartPageNo;
    /**
     *       The last page number when reading log from far behind.
     */
    UintR execSrStopPageNo;
    /**
     *       Contains a reference to the first log file, file number 0.
     */
    UintR firstLogfile;
    /**
     *       The first reference to a set of 8 pages. These are used
     *       during execution of the log to keep track of which pages
     *       are in memory and which are not.
     */
    UintR firstPageRef;
    /**
     *       This variable contains the global checkpoint record
     *       waiting for disk writes to complete.
     */
    UintR gcprec;
    /**
     *       The last reference to a set of 8 pages.  These are used
     *       during execution of the log to keep track of which pages
     *       are in memory and which are not.
     */
    UintR lastPageRef;

    Uint32 logPageCount;
    Uint32 firstFreeLogPage;
    Uint32 noOfFreeLogPages;
    Uint32 firstFreeLfo;
    Uint32 firstFreeLogFile;

    struct OperationQueue
    {
      void init() { firstElement = lastElement = nullptr;}
      bool isEmpty() const { return firstElement == nullptr; }
      TcConnectionrec *firstElement;
      TcConnectionrec *lastElement;
    };

    /**
     * Booked REDO log buffer space by operations sent to other
     * LDM instances. Tracking this ensures that we can guarantee
     * that those signals can always succeed in finding buffer
     * space for their REDO log writes.
     *
     * Measured in words.
     */
    Uint64 m_booked_redo_log_space;

    /**
     * operations queued waiting on REDO to prepare
     */
    struct OperationQueue m_log_prepare_queue;

    /**
     * operations queued waiting on REDO to commit/abort
     */
    struct OperationQueue m_log_complete_queue;

    /**
     *       This variable contains the oldest operation in this log
     *       part which have not been committed yet.
     */
    TcConnectionrec *firstLogTcrec;
    /**
     *       This variable contains the newest operation in this log
     *       part which have not been committed yet.
     */
    TcConnectionrec *lastLogTcrec;
    /**
     *       This variable indicates which was the last mbyte that was
     *       written before the system crashed.  Discovered during
     *       system restart.
     */
    UintR lastLogfile;
    /**
     *       This variable is used to keep track of the state during
     *       the third phase of the system restart, i.e. when
     *       LogPartRecord::logPartState == 
     *       LogPartRecord::SR_THIRD_PHASE_STARTED.
     */
    LogExecState logExecState;
    /**
     *       This variable contains the lap number of this log part.
     */
    UintR logLap;
    /**
     *       This variable contains the place to stop executing the log
     *       in this phase.
     */
    UintR logLastGci;
    /**
     *       This variable contains the place to start executing the
     *       log in this phase.
     */
    UintR logStartGci;
    /**
     *       The latest GCI completed in this log part.
     */
    UintR logPartNewestCompletedGCI;
    /**
     *       The current state of this log part.                               
     */
    LogPartState logPartState;

    /**
     * does current log-part have tail-problem (i.e 410)
     */
    enum {
      P_TAIL_PROBLEM        = 0x1,// 410
      P_REDO_IO_PROBLEM     = 0x2,// 1234
      P_FILE_CHANGE_PROBLEM = 0x4 // 1220
    };
    Uint32 m_log_problems;

    /**
     *       A timer that is set every time a log page is sent to disk.
     *       Ensures that log pages are not kept in main memory for
     *       more than a certain time.
     */
    UintR logPartTimer;
    /**
     *       The current timer which is set by the periodic signal
     *       received by LQH
     */
    UintR logTimer;
    /** 
     *       Contains the number of the log tail file and the mbyte
     *       reference within that file.  This information ensures that
     *       the tail is not overwritten when writing new log records.
     */
    UintR logTailFileNo;
    /**
     *       The TcConnectionrec used during execution of this log part.
     */
    UintR logTcConrec;
    /**
     *       The number of pages that currently resides in the main
     *       memory buffer.  It does not refer pages that are currently
     *       read from the log files.  Only to pages already read
     *       from the log file.
     */
    UintR mmBufferSize;
    /**
     *       Contains the current number of log files in this log part. 
     */
    UintR noLogFiles;
    /**
     *       This variable is used only during execution of a log
     *       record.  It keeps track of in which page record a log
     *       record was started.  It is used then to deduce which
     *       pages that are dirty after that the log records on the
     *       page have been executed.
     *
     *       It is also used to find out where to write the invalidate
     *       command when that is needed.
     */
    UintR prevLogpage;
    union {
      /**
       *       The number of files remaining to gather GCI information
       *       for during system restart.  Only used if number of files
       *       is larger than 60.
       */
      UintR srRemainingFiles;

      /**
       *       The index of the file which we should start loading redo
       *       meta information from after the 'FRONTPAGE' file has been
       *       closed.
       */
      UintR srLastFileIndex;
    };
    /**
     *       The log file where to start executing the log during
     *       system restart.
     */
    UintR startLogfile;
    /**
     *       The last log file in which to execute the log during system 
     *       restart.                    
     */
    UintR stopLogfile;
    /**
     * Number of fragments to execute in a REDO log phase by this log part.
     */
    Uint32 m_noFragmentsExecSr;
    /**
     *       This variable keeps track of when we want to write a complete 
     *       gci log record but have been blocked by an ongoing log operation.
     */
    WaitWriteGciLog waitWriteGciLog;
    /**
     *       The currently executing prepare record starts in this index 
     *       in the log page.            
     */
    Uint16 execSrLogPageIndex;
    /**
     *       Which of the four exec_sr's in the fragment is currently executing
     */
    Uint16 execSrExecuteIndex;
    /**
     *       The number of pages executed in the current mbyte. 
     */
    Uint16 execSrPagesExecuted;
    /**
     *       The number of pages read from disk that have arrived and are 
     *       currently awaiting execution of the log.
     */
    Uint16 execSrPagesRead;
    /**
     *       The number of pages read from disk and currently not arrived 
     *       to the block.             
     */
    Uint16 execSrPagesReading;
    /**
     *       This variable refers to the new header file where we will 
     *       start writing the log after a system restart have been completed.
     */
    Uint16 headFileNo;
    /**
     *       This variable refers to the page number within the header file.
     */
    Uint16 headPageNo;
    /**
     *       This variable refers to the index within the new header
     *       page.
     */
    Uint16 headPageIndex;
    /**
     *       This variables indicates which was the last mbyte in the last 
     *       logfile before a system crash. Discovered during system restart.
     */
    Uint16 lastMbyte;
    /**
     *       This variable is used only during execution of a log
     *       record. It keeps track of in which file page a log
     *       record was started.  It is used if it is needed to write a
     *       dirty page to disk during log execution (this happens when
     *       commit records are invalidated).
     */
    Uint16 prevFilepage;
    /**
     *       This is used to save where we were in the execution of log
     *       records when we find a commit record that needs to be
     *       executed.
     *
     *       This variable is also used to remember the index where the
     *       log type was in the log record. It is only used in this
     *       role when finding a commit record that needs to be
     *       invalidated.
     */
    Uint16 savePageIndex;
    Uint16 logTailMbyte;
    /**
     *       The mbyte within the starting log file where to start 
     *       executing the log.                
     */
    Uint16 startMbyte;
    /**
     *       The last mbyte in which to execute the log during system
     *       restart.
     */
    Uint16 stopMbyte;
   /**
     *       This variable refers to the file where invalidation is
     *       occurring during system/node restart.
     */
    Uint16 invalidateFileNo;
    /**
     *       This variable refers to the page where invalidation is
     *       occurring during system/node restart.
     */
    Uint16 invalidatePageNo;
    /**
     *       For MT LQH the log part (0-3).
     */
    Uint16 logPartNo;

    /**
     * Keep track of the first invalid log page found in our search. This
     * enables us to print information about irregular writes of log pages
     * at the end of the REDO log.
     */
    Uint16 endInvalidMByteSearch;
    Uint16 firstInvalidateFileNo;
    Uint16 firstInvalidatePageNo;
    bool firstInvalidatePageFound;
    /**
     * These variables are used to quickly find the i-value of the
     * record, the block reference of the owner of the log part and
     * the pointer to the Dblqh block object owning the log part.
     * These are very useful when writing into the log part from an
     * LQH not owning the log part.
     *
     * We place it at the end of the log part record since these are
     * read-only variables after the initialisation of the log part
     * record.
     */
    LogPageRecord *logPageRecord;
    Uint32 logPageFileSize;
    Uint32 ptrI;
    BlockReference myRef;
    Dblqh *my_block;

    struct RedoPageCache
    {
      RedoPageCache() : m_hash(m_pool),
                        m_lru(m_pool),
                        m_hits(0),
                        m_multi_page(0),
                        m_multi_miss(0),
                        m_first_page(0)
      {}
      RedoCacheLogPageRecord_hash m_hash;
      RedoCacheLogPageRecord_fifo m_lru;
      RedoCacheLogPageRecord_pool m_pool;
      Uint32 m_hits;
      Uint32 m_multi_page;
      Uint32 m_multi_miss;
      Uint32 m_first_page;
    } m_redo_page_cache;

  }; // Size 164 Bytes
  typedef Ptr<LogPartRecord> LogPartRecordPtr;

  void check_cache_page_ptr_i(LogPartRecord *logPartPtrP, Uint32 cachePagePtrI)
  {
    ndbrequire(cachePagePtrI < logPartPtrP->logPageCount);
  }
  void check_log_page_ptr_i(LogPartRecord *logPartPtrP, Uint32 logPagePtrI)
  {
    LogPartRecord::RedoPageCache *cache = &logPartPtrP->m_redo_page_cache;
    ndbrequire(logPagePtrI >= cache->m_first_page &&
               logPagePtrI < (cache->m_first_page + logPartPtrP->logPageCount));
  }
  Uint32 get_cache_i_val(LogPartRecord *logPartPtrP, Uint32 logPagePtrI)
  {
    check_log_page_ptr_i(logPartPtrP, logPagePtrI);
    return (logPagePtrI - logPartPtrP->m_redo_page_cache.m_first_page);
  }
  Uint32 get_cache_real_page_ptr_i(LogPartRecord *logPartPtrP,
                                   Uint32 cachePagePtrI)
  {
    check_cache_page_ptr_i(logPartPtrP, cachePagePtrI);
    return (logPartPtrP->m_redo_page_cache.m_first_page + cachePagePtrI);
  }
  /* $$$$$$$$$$$$$$$$$$$$$$$$$$$$$$$$$$$$$$$$$$$$$$$$$$$$$$$$$$$$$$$$$$$$$$$$ */
  /* $$$$$$$                      LOG FILE RECORD                     $$$$$$$ */
  /* $$$$$$$$$$$$$$$$$$$$$$$$$$$$$$$$$$$$$$$$$$$$$$$$$$$$$$$$$$$$$$$$$$$$$$$$ */
  /*       THIS RECORD IS ALIGNED TO BE 288 (256 + 32) BYTES.                 */
  /* $$$$$$$$$$$$$$$$$$$$$$$$$$$$$$$$$$$$$$$$$$$$$$$$$$$$$$$$$$$$$$$$$$$$$$$$ */
  /**
   *              This record contains information about a log file.          
   *              A log file contains log records from several tables and     
   *              fragments of a table. LQH can contain more than             
   *              one log file to ensure faster log processing.               
   *                                                                          
   *              The number of pages to write to disk at a time is           
   *              configurable.                                               
   */
  struct LogFileRecord {
    LogFileRecord() {}

    enum FileChangeState {
      NOT_ONGOING = 0,
      BOTH_WRITES_ONGOING = 1,
      LAST_WRITE_ONGOING = 2,
      FIRST_WRITE_ONGOING = 3,
      WRITE_PAGE_ZERO_ONGOING = 4,
      WAIT_FOR_OPEN_NEXT_FILE = 5,
      LAST_FILEWRITE_WAITS = 6,
      FIRST_FILEWRITE_WAITS = 7
    };  
    enum LogFileStatus {
      LFS_IDLE = 0,                     ///< Log file record not in use
      CLOSED = 1,                       ///< Log file closed
      OPENING_INIT = 2,
      OPEN_SR_FRONTPAGE = 3,            ///< Log file opened as part of system
                                        ///< restart.  Open file 0 to find  
                                        ///< the front page of the log part.
      OPEN_SR_LAST_FILE = 4,            ///< Open last log file that was written
                                        ///< before the system restart.  
      OPEN_SR_NEXT_FILE = 5,            ///< Open a log file which is 16 files 
                                        ///< backwards to find the next    
                                        ///< information about GCPs.
      OPEN_EXEC_SR_START = 6,           ///< Log file opened as part of 
                                        ///< executing 
                                        ///< log during system restart. 
      OPEN_EXEC_SR_NEW_MBYTE = 7,
      OPEN_SR_FOURTH_PHASE = 8,
      OPEN_SR_FOURTH_NEXT = 9,
      OPEN_SR_FOURTH_ZERO = 10,
      OPENING_WRITE_LOG = 11,           ///< Log file opened as part of writing 
                                        ///< log during normal operation. 
      OPEN_EXEC_LOG = 12,
      CLOSING_INIT = 13,
      CLOSING_SR = 14,                  ///< Log file closed as part of system 
                                        ///< restart.  Currently trying to  
                                        ///< find where to start executing the 
                                        ///< log
      CLOSING_EXEC_SR = 15,             ///< Log file closed as part of 
                                        ///< executing log during system restart
      CLOSING_EXEC_SR_COMPLETED = 16,
      CLOSING_WRITE_LOG = 17,           ///< Log file closed as part of writing 
                                        ///< log during normal operation. 
      CLOSING_EXEC_LOG = 18,
      OPEN_INIT = 19,
      OPEN = 20,                         ///< Log file open
      OPEN_SR_READ_INVALIDATE_PAGES = 21,
      CLOSE_SR_READ_INVALIDATE_PAGES = 22,
      OPEN_SR_WRITE_INVALIDATE_PAGES = 23,
      CLOSE_SR_WRITE_INVALIDATE_PAGES = 24,
      OPEN_SR_READ_INVALIDATE_SEARCH_FILES = 25,
      CLOSE_SR_READ_INVALIDATE_SEARCH_FILES = 26,
      CLOSE_SR_READ_INVALIDATE_SEARCH_LAST_FILE = 27
#ifndef NO_REDO_OPEN_FILE_CACHE
      ,OPEN_EXEC_LOG_CACHED = 28
      ,CLOSING_EXEC_LOG_CACHED = 29
#endif
      ,CLOSING_SR_FRONTPAGE = 30
    };
    
    /**
     *       When a new mbyte is started in the log we have to find out
     *       how far back in the log we still have prepared operations
     *       which have been neither committed or aborted.  This variable
     *       keeps track of this value for each of the mbytes in this
     *       log file.  This is used in writing down these values in the
     *       header of each log file.  That information is used during
     *       system restart to find the tail of the log.  
     */
    UintR *logLastPrepRef;
    /**
     *       The max global checkpoint completed before the mbyte in the
     *       log file was started.  One variable per mbyte.  
     */
    UintR *logMaxGciCompleted;
    /**
     *       The max global checkpoint started before the mbyte in the log
     *       file was started.  One variable per mbyte.
     */
    UintR *logMaxGciStarted;
    /**
     *       This variable contains the file name as needed by the file 
     *       system when opening the file.
     */
    UintR fileName[4];
    /**
     *       This variable has a reference to the log page which is 
     *       currently in use by the log.     
     */
    UintR currentLogpage;
    /**
     *       The number of the current mbyte in the log file.
     */
    UintR currentMbyte;
    /**
     *       This variable is used when changing files.  It is to find
     *       out when both the last write in the previous file and the
     *       first write in this file has been completed.  After these
     *       writes have completed the variable keeps track of when the
     *       write to page zero in file zero is completed.  
     */
    FileChangeState fileChangeState;
    /**
     *       The number of the file within this log part.
     */
    UintR fileNo;
    /**
     *       This variable shows where to read/write the next pages into
     *       the log.  Used when writing the log during normal operation
     *       and when reading the log during system restart.  It
     *       specifies the page position where each page is 8 kbyte.
     */
    UintR filePosition;
    /**
     *       This contains the file pointer needed by the file system
     *       when reading/writing/closing and synching.  
     */
    UintR fileRef;
    /**
     *       The head of the pages waiting for shipment to disk. 
     *       They are filled with log info. 
     */
    UintR firstFilledPage;
    /**
     *       A list of active read/write operations on the log file.
     *       Operations are always put in last and the first should
     *       always complete first.  
     */
    UintR firstLfo;
    UintR lastLfo;
    /**
     *       The tail of the pages waiting for shipment to disk. 
     *       They are filled with log info.
     */
    UintR lastFilledPage;
    /**
     *       This variable keeps track of the last written page in the
     *       file while writing page zero in file zero when changing log
     *       file.  
     */
    UintR lastPageWritten;
    /**
     *       This variable keeps track of the last written word in the
     *       last page written in the file while writing page zero in
     *       file zero when changing log file.  
     */
    UintR lastWordWritten;
    /**
     *       This variable contains the last word written in the last page.
     */
    LogFileStatus logFileStatus;
    /**
     *       A reference to page zero in this file. 
     *       This page is written before the file is closed.  
     */
    UintR logPageZero;
    /**
     *       This variable contains a reference to the record describing 
     *       this log part.   One of four records (0,1,2 or 3).
     */
    UintR logPartRec;
    /**
     *       Next free log file record or next log file in this log.
     */
    UintR nextLogFile;
    /**
     *       The previous log file.
     */
    UintR prevLogFile;
    /**
     *       The number of remaining words in this mbyte of the log file.
     */
    UintR remainingWordsInMbyte;
    /**
     *       The current file page within the current log file. This is
     *       a reference within the file and not a reference to a log
     *       page record.  It is used to deduce where log records are
     *       written.  Particularly completed gcp records and prepare log
     *       records.  
     */
    Uint16 currentFilepage;
    /**
     *       The number of pages in the list referenced by 
     *       LOG_PAGE_BUFFER.
     */
    Uint16 noLogpagesInBuffer;

#ifndef NO_REDO_OPEN_FILE_CACHE
    Uint32 nextList;
    Uint32 prevList;
#endif
  }; // Size 288 bytes
  typedef Ptr<LogFileRecord> LogFileRecordPtr;
  typedef ArrayPool<LogFileRecord> LogFileRecord_pool;
  typedef DLCFifoList<LogFileRecord_pool> LogFileRecord_fifo;

  /* $$$$$$$$$$$$$$$$$$$$$$$$$$$$$$$$$$$$$$$$$$$$$$$$$$$$$$$$$$$$$$$$$$$$$$$$ */
  /* $$$$$$$                      LOG OPERATION RECORD                $$$$$$$ */
  /* $$$$$$$$$$$$$$$$$$$$$$$$$$$$$$$$$$$$$$$$$$$$$$$$$$$$$$$$$$$$$$$$$$$$$$$$ */
  /**
   * This record contains a currently active file operation
   * that has started by the log module.
   */
  struct LogFileOperationRecord {
    enum LfoState {
      IDLE = 0,                         ///< Operation is not used at the moment
      INIT_WRITE_AT_END = 1,            ///< Write in file so that it grows to 
                                        ///< 16 Mbyte
      INIT_FIRST_PAGE = 2,              ///< Initialise the first page in a file
      WRITE_GCI_ZERO = 3,
      WRITE_INIT_MBYTE = 4,
      WRITE_DIRTY = 5,
      READ_SR_FRONTPAGE = 6,            ///< Read page zero in file zero during 
                                        ///< system restart               
      READ_SR_LAST_FILE = 7,            ///< Read page zero in last file open 
                                        ///< before system crash            
      READ_SR_NEXT_FILE = 8,            ///< Read 60 files backwards to find 
                                        ///< further information GCPs in page
                                        ///< zero
      READ_SR_LAST_MBYTE = 9,
      READ_EXEC_SR = 10,
      READ_EXEC_LOG = 11,
      READ_SR_FOURTH_PHASE = 12,
      READ_SR_FOURTH_ZERO = 13,
      FIRST_PAGE_WRITE_IN_LOGFILE = 14,
      LAST_WRITE_IN_FILE = 15,
      WRITE_PAGE_ZERO = 16,
      ACTIVE_WRITE_LOG = 17,             ///< A write operation during 
                                        ///< writing of log
      READ_SR_INVALIDATE_PAGES = 18,
      WRITE_SR_INVALIDATE_PAGES = 19,
      WRITE_SR_INVALIDATE_PAGES_UPDATE_PAGE0 = 20
      ,READ_SR_INVALIDATE_SEARCH_FILES = 21
    };
    /**
     * We have to remember the log pages read. 
     * Otherwise we cannot build the linked list after the pages have 
     * arrived to main memory.
     *
     * readExecSr sends 8 pages that need to be remembered in logPageArray.
     * readExecLog supports sending up to 9 pages.
     */
    static constexpr unsigned LOG_PAGE_ARRAY_SIZE = 9;
    UintR logPageArray[LOG_PAGE_ARRAY_SIZE];
    /**
     * A list of the pages that are part of this active operation.
     */
    UintR firstLfoPage;
    /**
     * A timer to ensure that records are not lost.
     */
    UintR lfoTimer;
    /**
     * The word number of the last written word in the last during
     * a file write.  
     */
    UintR lfoWordWritten;
    /**
     * This variable contains the state of the log file operation.     
     */
    LfoState lfoState;
    /**
     * The log file that the file operation affects.
     */
    UintR logFileRec;

    /* Log part record this Log file operation record belongs to */
    Uint32 logPartPtrI;

    /**
     * The log file operations on a file are kept in a linked list.
     */
    UintR nextLfo;
    /**
     * The page number of the first read/written page during a file 
     * read/write.                
     */
    Uint16 lfoPageNo;
    /**
     * The number of pages written or read during an operation to
     * the log file.                
     */
    Uint16 noPagesRw;
  }; // 92 bytes
  typedef Ptr<LogFileOperationRecord> LogFileOperationRecordPtr;
  
  /* $$$$$$$$$$$$$$$$$$$$$$$$$$$$$$$$$$$$$$$$$$$$$$$$$$$$$$$$$$$$$$$$$$$$$$$$ */
  /* $$$$$$$                      LOG PAGE RECORD                     $$$$$$$ */
  /* $$$$$$$$$$$$$$$$$$$$$$$$$$$$$$$$$$$$$$$$$$$$$$$$$$$$$$$$$$$$$$$$$$$$$$$$ */
  /**
   *    These are the 8 k pages used to store log records before storing
   *    them in the file system. 
   *    Since 64 kbyte is sent to disk at a time it is necessary to have   
   *    at least 4*64 kbytes of log pages. 
   *    To handle multiple outstanding requests we need some additional pages. 
   *    Thus we allocate 1 mbyte to ensure that we do not get problems with 
   *    insufficient number of pages.
   */
  struct LogPageRecord {
    /**
     * This variable contains the pages that are sent to disk. 
     *
     * All pages contain a header of 12 words:
     * - WORD 0:  CHECKSUM             Calculated before storing on disk and 
     *                                 checked when read from disk.
     * - WORD 1:  LAP                  How many wraparounds have the log 
     *                                 experienced since initial start of the
     *                                 system.
     * - WORD 2:  MAX_GCI_COMPLETED    Which is the maximum gci which have 
     *                                 completed before this page. This 
     *                                 gci will not be found in this    
     *                                 page and hereafter in the log.
     * - WORD 3:  MAX_GCI_STARTED      The maximum gci which have started 
     *                                 before this page.    
     * - WORD 4:  NEXT_PAGE            Pointer to the next page. 
     *                                 Only used in main memory      
     * - WORD 5:  PREVIOUS_PAGE        Pointer to the previous page. 
     *                                 Currently not used.       
     * - WORD 6:  VERSION              NDB version that wrote the page.
     * - WORD 7:  NO_LOG_FILES         Number of log files in this log part.
     * - WORD 8:  CURRENT PAGE INDEX   This keeps track of where we are in the 
     *                                 page.   
     *                                 This is only used when pages is in 
     *                                 memory.
     * - WORD 9:  OLD PREPARE FILE NO  This keeps track of the oldest prepare 
     *                                 operation still alive (not committed 
     *                                 or aborted) when this mbyte started.
     * - WORD 10: OLD PREPARE PAGE REF File page reference within this file 
     *                                 number.    
     *                                 Page no + Page index.
     *                                 If no prepare was alive then these 
     *                                 values points this mbyte.
     * - WORD 11: DIRTY FLAG            = 0 means not dirty and 
     *                                  = 1 means the page is dirty.    
     *                                 Is used when executing log when 
     *                                 a need to write invalid commit 
     *                                 records arise.
     *
     * The remaining 2036 words are used for log information, i.e.
     * log records.
     *
     * A log record on this page has the following layout:
     * - WORD 0: LOG RECORD TYPE                           
     *     The following types are supported:
     *     - PREPARE OPERATION       An operation not yet committed.
     *     - NEW PREPARE OPERATION   A prepared operation already 
     *                               logged is inserted 
     *                               into the log again so that the
     *                               log tail can be advanced. 
     *                               This can happen when a transaction is 
     *                               committed for a long time.     
     *     - ABORT TRANSACTION       A previously prepared transaction 
     *                               was aborted.  
     *     - COMMIT TRANSACTION      A previously prepared transaction 
     *                               was committed.
     *     - INVALID COMMIT          A previous commit record was 
     *                               invalidated by a   
     *                               subsequent system restart.
     *                               A log record must be invalidated
     *                               in a system restart if it belongs
     *                               to a global checkpoint id which
     *                               is not included in the system
     *                               restart.
     *                               Otherwise it will be included in
     *                               a subsequent system restart since
     *                               it will then most likely belong
     *                               to a global checkpoint id which
     *                               is part of that system
     *                               restart.  
     *                               This is not a correct behaviour
     *                               since this operation is lost in a
     *                               system restart and should not
     *                               reappear at a later system
     *                               restart.
     *     - COMPLETED GCI           A GCI has now been completed.
     *     - FRAGMENT SPLIT          A fragment has been split 
     *                               (not implemented yet)
     *     - FILE DESCRIPTOR         This is always the first log record 
     *                               in a file.
     *                               It is always placed on page 0 after 
     *                               the header.
     *                               It is written when the file is 
     *                               opened and when the file is closed.
     *     - NEXT LOG RECORD         This log record only records where 
     *                               the next log record starts.
     *     - NEXT MBYTE RECORD       This log record specifies that there 
     *                               are no more log records in this mbyte.
     *
     *
     * A FILE DESCRIPTOR log record continues as follows:
     * - WORD 1: NO_LOG_DESCRIPTORS  This defines the number of 
     *                               descriptors of log files that
     *                               will follow hereafter (max 32).
     *                               the log descriptor will describe
     *                               information about
     *                               max_gci_completed,
     *                               max_gci_started and log_lap at
     *                               every 1 mbyte of the log file
     *                               since a log file is 16 mbyte
     *                               always, i need 16 entries in the
     *                               array with max_gci_completed,
     *                               max_gci_started and log_lap. thus
     *                               32 entries per log file
     *                               descriptor (max 32*48 = 1536,
     *                               always fits in page 0).
     * - WORD 2: LAST LOG FILE       The number of the log file currently 
     *                               open.  This is only valid in file 0.
     * - WORD 3 - WORD 18:           MAX_GCI_COMPLETED for every 1 mbyte 
     *                               in this log file.
     * - WORD 19 - WORD 34:          MAX_GCI_STARTED for every 1 mbyte 
     *                               in this log file.
     *
     * Then it continues for NO_LOG_DESCRIPTORS until all subsequent 
     * log files (max 32) have been properly described.
     *
     *
     * A PREPARE OPERATION log record continues as follows:
     * - WORD 1: LOG RECORD SIZE
     * - WORD 2: HASH VALUE                   
     * - WORD 3: SCHEMA VERSION 
     * - WORD 4: OPERATION TYPE
     *            = 0 READ,
     *            = 1 UPDATE,
     *            = 2 INSERT,
     *            = 3 DELETE
     * - WORD 5: NUMBER OF WORDS IN ATTRINFO PART
     * - WORD 6: KEY LENGTH IN WORDS
     * - WORD 7 - (WORD 7 + KEY_LENGTH - 1)                 The tuple key
     * - (WORD 7 + KEY_LENGTH) - 
     *   (WORD 7 + KEY_LENGTH + ATTRINFO_LENGTH - 1)        The attrinfo
     *                                                                  
     * A log record can be spread in several pages in some cases.
     * The next log record always starts immediately after this log record.
     * A log record does however never traverse a 1 mbyte boundary. 
     * This is used to ensure that we can always come back if something 
     * strange occurs in the log file.
     * To ensure this we also have log records which only records 
     * the next log record.
     *
     *
     * A COMMIT TRANSACTION log record continues as follows:
     * - WORD 1: TRANSACTION ID PART 1
     * - WORD 2: TRANSACTION ID PART 2
     * - WORD 3: FRAGMENT ID OF THE OPERATION
     * - WORD 4: TABLE ID OF THE OPERATION
     * - WORD 5: THE FILE NUMBER OF THE PREPARE RECORD
     * - WORD 6: THE STARTING PAGE NUMBER OF THE PREPARE RECORD
     * - WORD 7: THE STARTING PAGE INDEX OF THE PREPARE RECORD
     * - WORD 8: THE STOP PAGE NUMBER OF THE PREPARE RECORD
     * - WORD 9: GLOBAL CHECKPOINT OF THE TRANSACTION
     *
     *
     * An ABORT TRANSACTION log record continues as follows:
     * - WORD 1: TRANSACTION ID PART 1
     * - WORD 2: TRANSACTION ID PART 2 
     *
     * 
     * A COMPLETED CGI log record continues as follows:
     * - WORD 1: THE COMPLETED GCI                                 
     *
     *
     * A NEXT LOG RECORD log record continues as follows:
     * - There is no more information needed. 
     *   The next log record will always refer to the start of the next page.
     *
     * A NEXT MBYTE RECORD log record continues as follows:
     * - There is no more information needed. 
     *   The next mbyte will always refer to the start of the next mbyte.
     */
    UintR logPageWord[8192]; // Size 32 kbytes
  };  
  typedef Ptr<LogPageRecord> LogPageRecordPtr;

  struct PageRefRecord {
    UintR pageRef[8];
    UintR prNext;
    UintR prPrev;
    Uint16 prFileNo;
    Uint16 prPageNo;
  }; // size 44 bytes
  typedef Ptr<PageRefRecord> PageRefRecordPtr;

  struct Tablerec {
    enum TableStatus {
      TABLE_DEFINED = 0,
      NOT_DEFINED = 1,
      ADD_TABLE_ONGOING = 2,
      PREP_DROP_TABLE_DONE = 3,
      DROP_TABLE_WAIT_USAGE = 4,
      DROP_TABLE_WAIT_DONE = 5,
      DROP_TABLE_ACC = 6,
      DROP_TABLE_TUP = 7,
      DROP_TABLE_TUX = 8
      ,TABLE_READ_ONLY = 9
    };

    Uint32 num_fragments;
    Uint32 num_fragments_in_array;
    Uint64 *old_fragrec;
    Uint64 *fragrec;
    Uint16 *fragid;

    /**
     * Status of the table 
     */
    TableStatus tableStatus;
    /**
     * Table type and target table of index.
     */
    Uint32 primaryTableId;
    Uint32 schemaVersion;
    Uint16 tableType;
    Uint8 m_disk_table;
    bool  m_informed_backup_drop_tab;

    std::atomic<unsigned int> usageCountR; // readers
    std::atomic<unsigned int> usageCountW; // writers

#ifdef DEBUG_USAGE_COUNT
    NdbMutex m_usage_count;
    Uint32 m_first_usage;
    Dblqh *m_first_usage_block;
#endif

    Uint32 m_addfragptr_i;
    Uint32 m_senderData;
    Uint32 m_senderRef;
    bool m_restore_started;
  }; // Size 100 bytes
  typedef Ptr<Tablerec> TablerecPtr;
  void release_frag_array(Tablerec*);
  Uint32 findFreeFragEntry(Uint32 num_fragments_in_array);
  bool seize_frag_array(Tablerec*,
                        Uint32 fragmentCount,
                        Uint32 & allocated_fragments_in_array);
  void initTable(Tablerec*);
#endif // DBLQH_STATE_EXTRACT
  struct TcConnectionrec {
    enum LogWriteState {
      NOT_STARTED = 0,
      NOT_WRITTEN = 1,
      NOT_WRITTEN_WAIT = 2,
      WRITTEN = 3
    };
    enum AbortState {
      ABORT_IDLE = 0,
      ABORT_ACTIVE = 1,
      NEW_FROM_TC = 2,
      REQ_FROM_TC_COMMIT = 3,
      REQ_FROM_TC_ABORT = 4,
      ABORT_FROM_TC = 5,
      ABORT_FROM_LQH = 6
    };
    enum TransactionState {
      IDLE = 0,

      /* -------------------------------------------------------------------- */
      // Transaction in progress states
      /* -------------------------------------------------------------------- */
      WAIT_ACC = 1,
      WAIT_TUP = 4,
      LOG_QUEUED = 6,
      PREPARED = 7,
      LOG_COMMIT_WRITTEN_WAIT_SIGNAL = 8,
      LOG_COMMIT_QUEUED_WAIT_SIGNAL = 9,
      
      /* -------------------------------------------------------------------- */
      // Commit in progress states
      /* -------------------------------------------------------------------- */
      LOG_COMMIT_QUEUED = 11,
      // COMMIT_QUEUED = 12 no longer used
      COMMITTED = 13,
      WAIT_TUP_COMMIT= 35,
      
      /* -------------------------------------------------------------------- */
      // Abort in progress states
      /* -------------------------------------------------------------------- */
      WAIT_ACC_ABORT = 14,
      // ABORT_QUEUED = 15, no longer used
      LOG_ABORT_QUEUED = 18,
      WAIT_TUP_TO_ABORT = 19,
      
      /* -------------------------------------------------------------------- */
      // Scan in progress states
      /* -------------------------------------------------------------------- */
      SCAN_STATE_USED = 21,
      SCAN_TUPKEY = 30,
      COPY_TUPKEY = 31,

      TC_NOT_CONNECTED = 32,
      PREPARED_RECEIVED_COMMIT = 33, // Temporary state in write commit log
      LOG_COMMIT_WRITTEN = 34        // Temporary state in write commit log
    };
    enum ConnectState {
      DISCONNECTED = 0,
      CONNECTED = 1,
      COPY_CONNECTED = 2,
      LOG_CONNECTED = 3
    };
#ifndef DBLQH_STATE_EXTRACT
    static constexpr Uint32 TYPE_ID = RT_DBLQH_TC_CONNECT;
    Uint32 m_magic;
    Uint32 ptrI;

    TcConnectionrec() :
      m_magic(Magic::make(TYPE_ID)),
      fragmentptr(RNIL64),
      accConnectrec(RNIL),
      tupConnectrec(RNIL),
      nextTcConnectrec(RNIL),
      connectState(CONNECTED),
      keyInfoIVal(RNIL),
      attrInfoIVal(RNIL),
      //transid has no special value indicating not set
      abortState(ABORT_IDLE),
      applOprec(RNIL),
      clientConnectrec(RNIL),
      //tcTimer must be set before used
      currReclenAi(0),
      currTupAiLen(0),
      //fragmentid must be set in all paths before use
      //fragmentptr must be set in all paths before use
      gci_hi(0),
      gci_lo(0),
      //hashValue has no special value indicating not set
      logWriteState(NOT_STARTED),
      nextHashRec(RNIL),
      prevHashRec(RNIL),
      nextLogTcrec(nullptr),
      prevLogTcrec(nullptr),
      nextTcLogQueue(nullptr),
      prevTcLogQueue(nullptr),
      //readlenAi must be set before used
      //reqinfo must be set before used
      //schemaVersion must be set before used
      tableref(RNIL),
      tcOprec(RNIL),
      hashIndex(RNIL),
      //tcHashKeyHi must be set before used
      tcScanInfo(Uint32(~0)),
      tcScanRec(RNIL),
      totReclenAi(0),
      totSendlenAi(0),
      savePointId(0),
      transactionState(TC_NOT_CONNECTED),
      applRef(Uint32(~0)),
      clientBlockref(RNIL),
      //tcBlockref must be set before used
      commitAckMarker(RNIL),
      numFiredTriggers(0),
      lqhKeyReqId(0),
      errorCode(0),
      //nextReplica must be set before used
      primKeyLen(0),
      //nodeAfterNext must be set before used
      //activeCreat must be set before used
      //dirtyOp must be set before used
      //indTakeOver must be set before used
      //lastReplicaNo must be set before used
      //lockType only used for key operations, must be set before used
      nextSeqNoReplica(0),
      //opSimple only used for key operations, must be set before used
      //opExec must be set before used
      //operation must be set before used
      //m_reorg must be set before used
      //reclenAiLqhKey used for short signals, must be set before used
      //replicaType only used for write key operations, must be set before used
      seqNoReplica(0),
      //tcNodeFailrec only set when abortState is set to NEW_FROM_TC
      //m_disk_table set before used
      //m_use_rowid used for key operations, set before used
      m_dealloc_state(TcConnectionrec::DA_IDLE),
      //m_fire_trig_pass must be set before used
      m_committed_log_space(0),
      m_flags(0),
      //m_log_part_ptr_i set before used, only key ops
      //m_rowid set before used
      
      //logStartFileNo must be set before used
      //logStartPageIndex must be set before used
      //logStartPageNo must be set before used
      //logStopPageNo must be set before used

      //copyCountWords must be set before used
      reqRef(Uint32(~0)),
      reqBlockref(Uint32(~0))
      //m_corrFactorLo must be set before used
      //m_corrFactorHi must be set before used
      //scanKeyInfoPos only used when m_flags has OP_SCANKEYINFOPOSSAVED set
      //m_nr_delete only used in Copy fragment, set before used
    {
      m_dealloc_data.m_unused = RNIL;
#ifdef DEBUG_USAGE_COUNT
      m_prev_usage = RNIL;
      m_next_usage = RNIL;
      m_prev_block = nullptr;
      m_next_block = nullptr;
#endif
    }

    ~TcConnectionrec()
    {
    }
    Uint64 fragmentptr;
#ifdef DEBUG_USAGE_COUNT
    Dblqh *m_prev_block;
    Dblqh *m_next_block;
    Uint32 m_prev_usage;
    Uint32 m_next_usage;
#endif
    UintR accConnectrec;
    UintR tupConnectrec;
    Uint32 nextTcConnectrec;
    Dbacc::Operationrec *accConnectPtrP;
    Dbtup::Operationrec *tupConnectPtrP;
    ConnectState connectState;
    Uint32 keyInfoIVal;
    Uint32 attrInfoIVal;
    UintR transid[2];
    AbortState abortState;
    UintR applOprec;
    UintR clientConnectrec;
    UintR tcTimer;
    UintR currReclenAi;
    UintR currTupAiLen;
    UintR fragmentid;
    UintR gci_hi;
    UintR gci_lo;
    UintR hashValue;
    
    LogWriteState logWriteState;
    UintR nextHashRec;
    UintR prevHashRec;

    /**
     * These two variables are used to link operations written into one
     * of the log parts. Since log parts can now be accessed from more
     * than one LDM instance we need to use pointers here. These two
     * variables are protected by the Log part mutex. Thus a record
     * cannot be released and removed from this list when holding this
     * mutex other than by the lock owner.
     */
    TcConnectionrec *nextLogTcrec;
    TcConnectionrec *prevLogTcrec;

    /**
     * These two variables are used to link operations waiting for
     * access to a specific REDO log part. These can be accessed from
     * several LDM instances and are protected by the log part mutex.
     */
    TcConnectionrec *nextTcLogQueue;
    TcConnectionrec *prevTcLogQueue;

    UintR readlenAi;
    UintR reqinfo;
    UintR schemaVersion;
    UintR tableref;
    UintR tcOprec;
    UintR hashIndex;
    Uint32 tcHashKeyHi;
    UintR tcScanInfo;
    UintR tcScanRec;
    Uint32 ldmInstance;
    UintR totReclenAi;
    UintR totSendlenAi;
    UintR savePointId;
    TransactionState transactionState;
    BlockReference applRef;
    BlockReference clientBlockref;

    BlockReference tcBlockref;
    Uint32 commitAckMarker;
    union {
      Uint32 m_scan_curr_range_no;
      UintR numFiredTriggers;
    };
    Uint64 lqhKeyReqId;
    Uint16 errorCode;
    Uint16 nextReplica;
    Uint16 primKeyLen;
    Uint16 nodeAfterNext[3];

    Uint8 activeCreat;
    Uint8 dirtyOp;
    Uint8 indTakeOver;
    Uint8 lastReplicaNo;
    Uint8 lockType;
    Uint8 nextSeqNoReplica;
    Uint8 opSimple;
    Uint8 opExec;
    Uint8 operation;
    Uint8 m_reorg;
    Uint8 reclenAiLqhkey;
    Uint8 replicaType;
    Uint8 seqNoReplica;
    Uint8 tcNodeFailrec;
    Uint8 m_disk_table;
    Uint8 m_use_rowid;
    Uint8 m_query_thread;
    enum dealloc_states {
      /*
       * Example set of dealloc ops:
       *
       *  Counting op (C)
       *  m_dealloc_state = DA_DEALLOC_COUNT
       *  m_dealloc_ref_count= 4
       *
       *  Other op (A)
       *  m_dealloc_state = DA_DEALLOC_REFERENCE
       *  m_dealloc_op_id = C
       *
       *  Other op (B)
       *  m_dealloc_state = DA_DEALLOC_REFERENCE
       *  m_dealloc_op_id = C
       *
       *  Other op (D)
       *  m_dealloc_state = DA_DEALLOC_REFERENCE
       *  m_dealloc_op_id = C
       */
      DA_IDLE,                    // No deallocation
      DA_DEALLOC_COUNT,           // Counting op live, counting references
      DA_DEALLOC_COUNT_ZOMBIE,    // Counting op zombie, counting references
      DA_DEALLOC_REFERENCE        // !Counting op, refers to counting op
    };
    Uint8 m_dealloc_state;
    Uint8 m_fire_trig_pass;
    Uint8 m_committed_log_space;
    enum op_flags {
      OP_ISLONGREQ              = 0x1,
      OP_SAVEATTRINFO           = 0x2,
      OP_SCANKEYINFOPOSSAVED    = 0x4,
      OP_DEFERRED_CONSTRAINTS   = 0x8,
      OP_NORMAL_PROTOCOL        = 0x10,
      OP_DISABLE_FK             = 0x20,
      OP_NO_TRIGGERS            = 0x40,
      OP_NOWAIT                 = 0x80
    };
    Uint32 m_flags;
    LogPartRecord *m_log_part_ptr_p;
    union {
      // op count, m_dealloc_state = DA_DEALLOC_COUNT[_ZOMBIE]
      Uint32 m_dealloc_ref_count;
      // reference to counting op, m_dealloc_state = DA_DEALLOC_REFERENCE
      Uint32 m_dealloc_op_id;
      // unused, m_dealloc_state = DA_IDLE
      Uint32 m_unused;
    } m_dealloc_data;
    Local_key m_row_id;

    /**
     * Variables only used for Write operations.
     */
    Uint16 logStartFileNo;
    Uint16 logStartPageIndex;
    Uint16 logStartPageNo;
    Uint16 logStopPageNo;

    /**
     * Variables used in special cases like Copy Fragment, special
     * scan variants and special commit and abort situations.
     */
    UintR copyCountWords;
    UintR reqRef;
    BlockReference reqBlockref;
    Uint32 m_corrFactorLo; // For result correlation for linked operations.
    Uint32 m_corrFactorHi;
    SectionReader::PosInfo scanKeyInfoPos;

    struct {
      Uint32 m_cnt;
      Uint32 m_page_id[2];
      Local_key m_disk_ref[2];
    } m_nr_delete;
    Uint32 accOpPtr; /* for scan lock take over */
#endif // DBLQH_STATE_EXTRACT
  }; /* p2c: size = 308 bytes */

#ifndef DBLQH_STATE_EXTRACT
  static constexpr Uint32 DBLQH_OPERATION_RECORD_TRANSIENT_POOL_INDEX = 0;
  Uint32 ctcConnectReservedCount;
  Uint32 ctcConnectReserved;
  typedef Ptr<TcConnectionrec> TcConnectionrecPtr;
  typedef TransientPool<TcConnectionrec> TcConnectionrec_pool;
  TcConnectionrec_pool tcConnect_pool;

  alignas(NDB_CL) TcConnectionrecPtr m_tc_connect_ptr;
  UintR cfirstfreeTcConrec;
  Uint32 ctcNumFree;
//#define CONNECT_DEBUG 1
#ifdef CONNECT_DEBUG
  Uint64 ctcNumUseLocal;
  Uint64 ctcNumUseShared;
  Uint64 ctcNumUseTM;
  Uint64 ctcLastNumUseLocal;
  Uint64 ctcLastNumUseShared;
  Uint64 ctcLastNumUseTM;
  void send_connect_debug(Signal*);
  void print_connect_debug(Signal*);
#endif
public:
  alignas(NDB_CL) Uint32 cfirstfreeTcConrecShared;
  Uint32 ctcNumFreeShared;
  Uint32 ctcConnectReservedShared;
private:
  struct TcNodeFailRecord {
    enum TcFailStatus {
      TC_STATE_TRUE = 0,
      TC_STATE_FALSE = 1,
      TC_STATE_BREAK = 2
    };
    UintR lastNewTcRef;
    UintR newTcRef;
    TcFailStatus tcFailStatus;
    UintR tcRecNow;
    BlockReference lastNewTcBlockref;
    BlockReference newTcBlockref;
    Uint32 lastTakeOverInstanceId;
    Uint32 takeOverInstanceId;
    Uint32 maxInstanceId;
    Uint16 oldNodeId;
  };
  typedef Ptr<TcNodeFailRecord> TcNodeFailRecordPtr;

  struct CommitLogRecord {
    Uint32 startPageNo;
    Uint32 startPageIndex;
    Uint32 stopPageNo;
    Uint32 fileNo;
  };
  //for statistic information about redo log initialization
  alignas (NDB_CL) Uint32 c_totalLogFiles;
  Uint32 c_logFileInitDone;
  Uint32 c_totallogMBytes;
  Uint32 c_logMBytesInitDone;

  Uint32 m_startup_report_frequency;
  NDB_TICKS m_last_report_time;

  struct LocalSysfileStruct
  {
    LocalSysfileStruct() {}
    Uint32 m_node_restorable_on_its_own;
    Uint32 m_max_restorable_gci;
    Uint32 m_dihPtr;
    Uint32 m_dihRef;
    Uint32 m_save_gci;
  } c_local_sysfile;
  void send_read_local_sysfile(Signal*);
  void write_local_sysfile_restore_complete(Signal*);
  void write_local_sysfile_gcp_complete(Signal *signal, Uint32 gci);
  void write_local_sysfile_gcp_complete_late(Signal *signal, Uint32 gci);
  void write_local_sysfile_restart_complete(Signal*);
  void write_local_sysfile_restore_complete_done(Signal*);
  void write_local_sysfile_gcp_complete_done(Signal *signal);

  void write_local_sysfile_restart_complete_done(Signal*);

  void write_local_sysfile(Signal*, Uint32, Uint32);
  void sendLCP_FRAG_ORD(Signal*, Uint64 fragPtrI);

public:
  Dblqh(Block_context& ctx,
        Uint32 instanceNumber = 0,
        Uint32 blockNo = DBLQH);
  ~Dblqh() override;

  void execLOCAL_LATEST_LCP_ID_REP(Signal*);
  void execTUPKEYCONF(Signal* signal);
  Uint32 get_scan_api_op_ptr(Uint32 scan_ptr_i);

  Uint32 rt_break_is_scan_prioritised(Uint32 scan_ptr_i);
  Uint32 getCreateSchemaVersion(Uint32 tableId);

  void execNEXT_SCANCONF(Signal* signal);
  void setup_scan_pointers(Uint32 scanPtrI, Uint32 line);
  void setup_scan_pointers_from_tc_con(TcConnectionrecPtr, Uint32 line);
  void setup_key_pointers(Uint32 tcIndex, bool acquire_lock = true);
  void exec_next_scan_conf(Signal *signal);
  void exec_next_scan_ref(Signal *signal);
  void continue_next_scan_conf(Signal *signal,
                               ScanRecord::ScanState scanState,
                               ScanRecord * const scanPtr);
private:

  BLOCK_DEFINES(Dblqh);

  bool is_scan_from_backup_block(BlockReference resultRef)
  {
    NodeId nodeId = refToNode(resultRef);
    Uint32 block = refToMain(resultRef);
    if (nodeId != getOwnNodeId())
      return false;
    if (block == BACKUP)
      return true;
    return false;
  }
  bool is_prioritised_scan(BlockReference resultRef)
  {
    /**
     * Scans that return data within the same thread to the
     * BACKUP and DBLQH block are always prioritised (LCP
     * scans, Backup scans and node recovery scans.
     */
    NodeId nodeId = refToNode(resultRef);
    Uint32 block = refToMain(resultRef);
    if (nodeId != getOwnNodeId())
      return false;
    if (block == BACKUP ||
        block == DBLQH)
      return true;
    return false;
  }

public:
  void execFSWRITEREQ(const FsReadWriteReq*) const /* called direct cross threads from Ndbfs */;
  void execLQH_WRITELOG_REQ(Signal* signal);
  void execTUP_ATTRINFO(Signal* signal);
  void execREAD_PSEUDO_REQ(Uint32 opPtrI, Uint32 attrId, Uint32* out, Uint32 out_words);
  void execCHECK_LCP_STOP(Signal* signal);
  void execTUP_DEALLOCREQ(Signal* signal);
private:
  void execPACKED_SIGNAL(Signal* signal);
  void execDEBUG_SIG(Signal* signal);
  void execLQHKEYREQ(Signal* signal);
  void execLQHKEYREF(Signal* signal);
  void execCOMMIT(Signal* signal);
  void execCOMPLETE(Signal* signal);
  void execLQHKEYCONF(Signal* signal);
  void execTESTSIG(Signal* signal);
  void execLQH_RESTART_OP(Signal* signal);
  void execCONTINUEB(Signal* signal);
  void execSTART_RECREQ(Signal* signal);
  void execSTART_RECCONF(Signal* signal);
  void execEXEC_FRAGREQ(Signal* signal);
  void execEXEC_FRAGCONF(Signal* signal);
  void execEXEC_FRAGREF(Signal* signal);
  void execSTART_EXEC_SR(Signal* signal);
  void execEXEC_SRREQ(Signal* signal);
  void execEXEC_SRCONF(Signal* signal);
  void execSIGNAL_DROPPED_REP(Signal* signal);
  void execSEND_PUSH_ABORTCONF(Signal* signal);
  void execPUSH_ABORT_TRAIN_ORD(Signal* signal);

  void execDBINFO_SCANREQ(Signal* signal); 
  void execDUMP_STATE_ORD(Signal* signal);
  void execNODE_FAILREP(Signal* signal);
  void execSEND_PACKED(Signal* signal);
  void execREAD_CONFIG_REQ(Signal* signal);

  void execCREATE_TAB_REQ(Signal* signal);
  void execCREATE_TAB_REF(Signal* signal);
  void execCREATE_TAB_CONF(Signal* signal);
  void execLQHADDATTREQ(Signal* signal);
  void execTUP_ADD_ATTCONF(Signal* signal);
  void execTUP_ADD_ATTRREF(Signal* signal);

  void execLQHFRAGREQ(Signal* signal);
  void execACCFRAGCONF(Signal* signal);
  void execACCFRAGREF(Signal* signal);
  void execTUPFRAGCONF(Signal* signal);
  void execTUPFRAGREF(Signal* signal);

  void execDROP_FRAG_REQ(Signal*);
  void execDROP_FRAG_REF(Signal*);
  void execDROP_FRAG_CONF(Signal*);

  void insert_new_fragments_into_lcp(Signal*);
  void execWAIT_LCP_IDLE_CONF(Signal*);
  void execTAB_COMMITREQ(Signal* signal);
  void execACCSEIZECONF(Signal* signal);
  void execACCSEIZEREF(Signal* signal);
  void execREAD_NODESCONF(Signal* signal);
  void execREAD_NODESREF(Signal* signal);
  void execSTTOR(Signal* signal);
  void execNDB_STTOR(Signal* signal);
  void execTUPSEIZECONF(Signal* signal);
  void execTUPSEIZEREF(Signal* signal);
  void execACCKEYCONF(Signal* signal);
  void execACCKEYREF(Signal* signal);
  void execTUPKEYREF(Signal* signal);
  void execABORT(Signal* signal);
  void execABORTREQ(Signal* signal);
  void execCOMMITREQ(Signal* signal);
  void execCOMPLETEREQ(Signal* signal);
  void execMEMCHECKREQ(Signal* signal);
  void execSCAN_FRAGREQ(Signal* signal);
  void execSCAN_NEXTREQ(Signal* signal);
  void execACC_SCANREF(Signal* signal, TcConnectionrecPtr);
  void execNEXT_SCANREF(Signal* signal);
  void execACC_CHECK_SCAN(Signal* signal);
  void execACC_TO_REF(Signal* signal, TcConnectionrecPtr);
  void execCOPY_FRAGREQ(Signal* signal);
  void execCOPY_FRAGREF(Signal* signal);
  void execCOPY_FRAGCONF(Signal* signal);
  void execPREPARE_COPY_FRAG_REQ(Signal* signal);
  void execUPDATE_FRAG_DIST_KEY_ORD(Signal*);
  void execCOPY_ACTIVEREQ(Signal* signal);
  void execLQH_TRANSREQ(Signal* signal);
  void execTRANSID_AI(Signal* signal);
  void execINCL_NODEREQ(Signal* signal);

  void force_lcp(Signal* signal);
  void execLCP_FRAG_ORD(Signal* signal);
  
  void execSTART_FRAGREQ(Signal* signal);
  void execSTART_RECREF(Signal* signal);

  void execGCP_SAVEREQ(Signal* signal);
  void execSUB_GCP_COMPLETE_REP(Signal* signal);
  void execFSOPENREF(Signal* signal);
  void execFSOPENCONF(Signal* signal);
  void execFSCLOSECONF(Signal* signal);
  void execFSWRITECONF(Signal* signal);
  void execFSWRITEREF(Signal* signal);
  void execFSREADCONF(Signal* signal);
  void execFSREADREF(Signal* signal);
  void execTIME_SIGNAL(Signal* signal);
  void execFSSYNCCONF(Signal* signal);

  void execALTER_TAB_REQ(Signal* signal);
  void execALTER_TAB_CONF(Signal* signal);

  void execCREATE_TRIG_IMPL_CONF(Signal* signal);
  void execCREATE_TRIG_IMPL_REF(Signal* signal);
  void execCREATE_TRIG_IMPL_REQ(Signal* signal);

  void execDROP_TRIG_IMPL_CONF(Signal* signal);
  void execDROP_TRIG_IMPL_REF(Signal* signal);
  void execDROP_TRIG_IMPL_REQ(Signal* signal);

  void execPREP_DROP_TAB_REQ(Signal* signal);
  void execDROP_TAB_REQ(Signal* signal);
  void execDROP_TAB_REF(Signal*);
  void execDROP_TAB_CONF(Signal*);
  void dropTable_nextStep(Signal*, AddFragRecordPtr);

  void execTUXFRAGCONF(Signal* signal);
  void execTUXFRAGREF(Signal* signal);
  void execTUX_ADD_ATTRCONF(Signal* signal);
  void execTUX_ADD_ATTRREF(Signal* signal);

  void execBUILD_INDX_IMPL_REF(Signal* signal);
  void execBUILD_INDX_IMPL_CONF(Signal* signal);

  void execFIRE_TRIG_REQ(Signal*);

  void execREAD_LOCAL_SYSFILE_CONF(Signal*);
  void execWRITE_LOCAL_SYSFILE_CONF(Signal*);

  void execSTART_NODE_LCP_REQ(Signal*);
  void execSTART_LOCAL_LCP_ORD(Signal*);
  void execSTART_FULL_LOCAL_LCP_ORD(Signal*);
  void execUNDO_LOG_LEVEL_REP(Signal*);
  void execHALT_COPY_FRAG_REQ(Signal*);
  void execHALT_COPY_FRAG_CONF(Signal*);
  void execHALT_COPY_FRAG_REF(Signal*);
  void execRESUME_COPY_FRAG_REQ(Signal*);
  void execRESUME_COPY_FRAG_CONF(Signal*);
  void execRESUME_COPY_FRAG_REF(Signal*);
  // Statement blocks

  void send_halt_copy_frag(Signal*);
  void send_resume_copy_frag(Signal*);
  void send_halt_copy_frag_conf(Signal*, bool);
  void send_resume_copy_frag_conf(Signal*);

  void sendLOCAL_RECOVERY_COMPLETE_REP(Signal *signal,
                LocalRecoveryCompleteRep::PhaseIds);
  void timer_handling(Signal *signal);
  void init_acc_ptr_list(ScanRecord*);
  bool seize_acc_ptr_list(ScanRecord*, Uint32, Uint32);
  void release_acc_ptr_list(ScanRecord*);
  Uint32 get_acc_ptr_from_scan_record(ScanRecord*, Uint32, bool);
  void set_acc_ptr_in_scan_record(ScanRecord*, Uint32, Uint32);
  void i_get_acc_ptr(ScanRecord*, Uint32*&, Uint32);
  
  void removeTable(Uint32 tableId);
  void sendLCP_COMPLETE_REP(Signal* signal, Uint32 lcpId);
  void sendLCP_FRAGIDREQ(Signal* signal);
  void sendLCP_FRAG_REP(Signal * signal, const LcpRecord::FragOrd &,
                        const Fragrecord*) const;

  void updatePackedList(Signal* signal, HostRecord * ahostptr, Uint16 hostId);
  void LQHKEY_abort(Signal* signal, int errortype, TcConnectionrecPtr);
  void LQHKEY_error(Signal* signal, int errortype, TcConnectionrecPtr);
  void nextRecordCopy(Signal* signal, TcConnectionrecPtr);
  Uint32 calculateHash(Uint32 tableId, const Uint32* src);
  void sendCommittedTc(Signal* signal,
                       BlockReference atcBlockref,
                       const TcConnectionrec*);
  void sendCompletedTc(Signal* signal,
                       BlockReference atcBlockref,
                       const TcConnectionrec*);
  void sendLqhkeyconfTc(Signal* signal,
                        BlockReference atcBlockref,
                        TcConnectionrecPtr);
  void sendBatchedLqhkeyreq(Signal* signal,
                            Uint32 lqhRef,
                            Uint32 siglen,
                            SectionHandle* handle);
  void sendCommitLqh(Signal* signal,
                     BlockReference alqhBlockref,
                     const TcConnectionrec*);
  void sendCompleteLqh(Signal* signal,
                       BlockReference alqhBlockref,
                       const TcConnectionrec*);
  void sendPackedSignal(Signal* signal,
                        struct PackedWordsContainer * container);
  void cleanUp(Signal* signal, TcConnectionrecPtr);
  void sendAttrinfoLoop(Signal* signal);
  void sendAttrinfoSignal(Signal* signal);
  void sendLqhAttrinfoSignal(Signal* signal);
  Uint32 initScanrec(const class ScanFragReq *,
                     Uint32 aiLen,
                     TcConnectionrecPtr);
  void initScanTc(const class ScanFragReq *,
                  Uint32 transid1,
                  Uint32 transid2,
                  Uint32 fragId,
                  Uint32 nodeId,
                  Uint32 hashHi,
                  TcConnectionrecPtr);
  bool finishScanrec(Signal* signal,
                     ScanRecordPtr &restart,
                     TcConnectionrecPtr);
  void handle_finish_scan(Signal*, TcConnectionrecPtr);
  void releaseScanrec(Signal* signal);
  void seizeScanrec(Signal* signal);
  Uint32 sendKeyinfo20(Signal* signal, ScanRecord *, TcConnectionrec *);
  void sendTCKEYREF(Signal*, Uint32 dst, Uint32 route, Uint32 cnt);
  void sendScanFragConf(Signal* signal,
                        Uint32 scanCompleted,
                        const TcConnectionrec* const tcPtrP);

  void send_next_NEXT_SCANREQ(Signal* signal,
                              SimulatedBlock* block,
                              ExecFunction f,
                              ScanRecord * const scanPtr,
                              Uint32 clientPtrI);

  void initCopyrec(Signal* signal);
  void initCopyTc(Signal* signal, Operation_t, TcConnectionrec*);
  void sendCopyActiveConf(Signal* signal,Uint32 tableId);
  void checkLcpCompleted(Signal* signal);
  void checkLcpHoldop(Signal* signal);
  bool checkLcpStarted(Signal* signal);
  void checkLcpTupprep(Signal* signal);
  void getNextFragForLcp(Signal* signal);
  void sendAccContOp(Signal* signal);
  void setLogTail(Signal* signal, Uint32 keepGci);
  bool checkGcpCompleted(Signal* signal,
                         Uint32 pageWritten,
                         Uint32 wordWritten,
                         LogFileRecordPtr logFilePtr,
                         LogPartRecord *logPartPtrP);
  void initFsopenconf(Signal* signal,
                      LogFileRecordPtr & logFilePtr,
                      LogPartRecordPtr & logPartPtr);
  void initFsrwconf(Signal* signal,
                    bool write,
                    LogFileOperationRecordPtr & lfoPtr,
                    LogPageRecordPtr & logPagePtr,
                    LogFileRecordPtr & logFilePtr,
                    LogPartRecordPtr & logPartPtr);
  void initLfo(LogFileOperationRecord *lfoPtrP, Uint32 logFilePtrI);
  void initLogfile(LogFileRecordPtr logFilePtr,
                   Uint32 partNo,
                   Uint32 fileNo,
                   Uint32 logPartPtrI);
  void initLogpage(LogPageRecordPtr logPagePtr,
                   LogFileRecord *logFilePtrP,
                   LogPartRecord *logPartPtrP);
  void openFileRw(Signal* signal,
                  LogFileRecordPtr olfLogFilePtr,
                  bool writeBuffer = true);
  void openLogfileInit(Signal* signal, LogFileRecordPtr logFilePtr);
  void openNextLogfile(Signal *signal,
                       LogFileRecord *logFilePtrP,
                       LogPartRecord *logPartPtrP);
  void releaseLfo(LogFileOperationRecordPtr lfoPtr,
                  LogPartRecord *logPartPtrP);
  void releaseLfoPages(LogFileOperationRecordPtr lfoPtr,
                       LogPartRecord *logPartPtrP);
  void releaseLogpage(LogPageRecordPtr logPagePtr,
                      LogPartRecord *logPartPtrP);
  void seizeLfo(LogFileOperationRecordPtr & lfoPtr,
                LogPartRecord *logPartPtrP);
  void seizeLogfile(LogFileRecordPtr & logFilePtr,
                    LogPartRecord *logPartPtrP);
  void seizeLogpage(LogPageRecordPtr & logPagePtr,
                    LogPartRecord *logPartPtrP);
  void writeFileDescriptor(Signal* signal,
                           LogFileRecord *logFilePtrP,
                           LogPartRecord *logPartPtrP);
  void writeFileHeaderOpen(Signal* signal,
                           Uint32 type,
                           LogPageRecordPtr & logPagePtr,
                           LogFileRecordPtr logFilePtr,
                           LogPartRecord *logPartPtrP);
  void writeInitMbyte(Signal* signal,
                      LogPageRecordPtr logPagePtr,
                      LogFileRecordPtr logFilePtr,
                      LogPartRecord *logPartPtrP);
  void writeSinglePage(Signal* signal,
                       Uint32 pageNo,
                       Uint32 wordWritten,
                       Uint32 place,
                       bool sync,
                       LogFileOperationRecordPtr &lfoPtr,
                       LogPageRecordPtr logPagePtr,
                       LogFileRecordPtr logFilePtr,
                       LogPartRecord *logPartPtrP);
  void buildLinkedLogPageList(Signal* signal,
                              LogFileOperationRecordPtr lfoPtr,
                              LogPartRecord *logPartPtrP);
  void changeMbyte(Signal* signal,
                   LogPageRecordPtr & logPagePtr,
                   LogFileRecordPtr & logFilePtr,
                   LogPartRecord *logPartPtrP);
  Uint32 checkIfExecLog(Signal* signal,
                        TcConnectionrecPtr,
                        LogPartRecord *logPartPtrP);
  void checkNewMbyte(Signal* signal,
                     const TcConnectionrec*,
                     LogPageRecordPtr & logPagePtr,
                     LogFileRecordPtr & logFilePtr,
                     LogPartRecord *logPartPtrP);
  void checkReadExecSr(Signal* signal,
                       LogFileRecordPtr logFilePtr,
                       LogPartRecord *logPartPtrP);
  void checkScanTcCompleted(Signal* signal, TcConnectionrecPtr);
  void closeFile(Signal* signal, LogFileRecordPtr logFilePtr, Uint32 place);
  void completedLogPage(Signal* signal,
                        Uint32 clpType,
                        Uint32 place,
                        bool sync_flag,
                        LogFileOperationRecordPtr & lfoPtr,
                        LogPageRecordPtr & logPagePtr,
                        LogFileRecordPtr logFilePtr,
                        LogPartRecord *logPartPtrP);

  void commit_reorg(TablerecPtr tablePtr);
  void wait_reorg_suma_filter_enabled(Signal*);

  void deleteFragrec(Uint32 fragId);
  void deleteTransidHash(Signal* signal, TcConnectionrecPtr& tcConnectptr);
  void findLogfile(Signal* signal,
                   Uint32 fileNo,
                   LogPartRecord *flfLogPartPtr,
                   LogFileRecordPtr* parLogFilePtr);
  void findPageRef(Signal* signal,
                   CommitLogRecord* commitLogRecord,
                   LogPageRecordPtr & logPagePtr,
                   LogPartRecord *logPartPtrP);
  bool checkTransaction(TcConnectionrecPtr nextPtr,
                        Uint32 tcHashKeyHi,
                        TcConnectionrec *regTcPtr,
                        bool is_key_operation);
  int  findTransaction(UintR Transid1,
                       UintR Transid2,
                       UintR TcOprec,
                       UintR hi,
                       bool is_key_operation,
                       bool partial_fit_ok,
                       TcConnectionrecPtr& tcConnectptr);
  void getFirstInLogQueue(Signal* signal,
                          TcConnectionrec **dst,
                          LogPartRecord *logPartPtrP);
  bool remove_from_prepare_log_queue(Signal *signal,
                                     TcConnectionrecPtr tcPtr);
  bool getFragmentrec(Uint32 fragId);
  void handlePendingAbort(Signal*, TcConnectionrec*);
public:
  void getIndexTupFragPtrI(Uint32 tableId,
                           Uint32 fragId,
                           Uint64 & tupIndexFragPtrI,
                           Uint64 & tupTableFragPtrI);
private:
  void initialiseAddfragrec(Signal* signal);
  void initialiseGcprec(Signal* signal);
  void initialiseLcpRec(Signal* signal);
  void initialiseLfo(Signal* signal);
  void initialiseLogFile(Signal* signal);
  void initialiseLogPage(Signal* signal);
  void initialiseLogPart(Signal* signal);
  void initialisePageRef();
  void initialiseScanrec(Signal* signal);
  void initialiseTabrec(Signal* signal);
  void initialiseTcrec(Signal* signal);
  void initialiseTcNodeFailRec(Signal* signal);
  void initFragrec(Signal* signal,
                   Uint32 tableId,
                   Uint32 fragId,
                   Uint32 copyType);
  void initFragrecSr(Signal* signal);
  void initGciInLogFileRec(Signal* signal,
                           Uint32 noFdDesc,
                           LogPageRecordPtr logPagePtr,
                           LogFileRecordPtr logFilePtr);
  void initLogpart(Signal* signal, LogPartRecordPtr);
  void initLogPointers(Signal* signal,
                       TcConnectionrecPtr,
                       LogPageRecordPtr & logPagePtr,
                       LogFileRecordPtr & logFilePtr,
                       LogPartRecordPtr & logPartPtr);
  void initReqinfoExecSr(Signal* signal, TcConnectionrecPtr);
  bool insertFragrec(Signal* signal,
                     Uint32 fragId,
                     Uint32 fragmentCount,
                     Uint32 & freeEntry,
                     Uint32 & allocated_fragments_in_array);
  void cb_sync_frag_array(Signal *signal, Uint32 tableId, Uint32 retVal);
  void linkWaitLog(Signal*,
                   LogPartRecord *logPartPtrP,
                   LogPartRecord::OperationQueue &,
                   TcConnectionrec*);
  void logNextStart(Signal* signal, LogPartRecord *logPartPtrP);
  void moveToPageRef(LogFileOperationRecordPtr lfoPtr,
                     LogFileRecordPtr logFilePtr,
                     LogPartRecord *logPartPtrP);
  void readAttrinfo(LogPageRecordPtr & logPagePtr,
                    TcConnectionrecPtr,
                    LogPartRecord*);
  void readCommitLog(Signal* signal,
                     CommitLogRecord* commitLogRecord,
                     TcConnectionrecPtr,
                     LogPageRecordPtr & logPagePtr,
                     LogFileRecordPtr logFilePtr,
                     LogPartRecord *logPartPtrP);
  void readExecLog(Signal* signal,
                   LogFileOperationRecordPtr &lfoPtr,
                   LogFileRecordPtr logFilePtr,
                   LogPartRecord *logPartPtr);
  void readExecSrNewMbyte(Signal* signal,
                          LogFileRecordPtr logFilePtr,
                          LogPartRecord *logPartPtrP);
  void readExecSr(Signal* signal,
                  LogFileRecordPtr logFilePtr,
                  LogPartRecord *logPartPtr);
  void readKey(LogPageRecordPtr &logPagePtr,
               TcConnectionrecPtr,
               LogPartRecord*);
  void readLogData(LogPageRecordPtr & logPagePtr,
                   Uint32 noOfWords,
                   Uint32& sectionIVal,
                   LogPartRecord*);
  void readLogHeader(LogPageRecordPtr &logPagePtr,
                     TcConnectionrecPtr,
                     LogPartRecord *logPartPtrP);
  Uint32 readLogword(LogPageRecordPtr & logPagePtr,
                     LogFileRecord *logFilePtrP,
                     LogPartRecord *logPartPtrP);
  Uint32 readLogwordExec(LogPageRecordPtr & logPagePtr,
                         LogPartRecord *logPartPtrP);
  void readSinglePage(Signal* signal,
                      Uint32 pageNo,
                      LogFileOperationRecordPtr & lfoPtr,
                      LogFileRecordPtr logFilePtr,
                      LogPartRecord *logPartPtr);
  void releaseActiveCopy(Signal* signal);
  void releaseAddfragrec(Signal* signal);
  void releaseFragrec();
  void releaseOprec(Signal* signal, TcConnectionrecPtr);
  void releasePageRef(PageRefRecordPtr);
  void releaseMmPages(LogPartRecord *logPartPtrP);
  void releasePrPages(PageRefRecordPtr, LogPartRecord *logPartPtrP);
  void releaseTcrec(Signal* signal, TcConnectionrecPtr);
  void releaseTcrecLog(Signal* signal, TcConnectionrecPtr);
  void removeLogTcrec(const TcConnectionrec* tcPtrP,
                      LogPartRecord *logPartPtrP);
  void removePageRef(LogPartRecord *logPartPtrP);
  Uint32 returnExecLog(Signal* signal,
                       TcConnectionrecPtr,
                       LogPageRecordPtr & logPagePtr,
                       LogFileRecordPtr & logFilePtr,
                       LogPartRecordPtr & logPartPtr);
  void seizeAddfragrec(Signal* signal);
  Uint32 seizeSingleSegment();
  Uint32 copyNextRange(Uint32 * dst, TcConnectionrec*);

  void seizeFragmentrec(Signal* signal);
  void seizePageRef(PageRefRecordPtr & pageRefPtr);
  void seizeTcrec(TcConnectionrecPtr& tcConnectptr,
                  Uint32 tcRef,
                  Uint32 & tcNumFree,
                  Uint32 & tcFirstFree);
  void sendAborted(Signal* signal, TcConnectionrecPtr);
  void sendLqhTransconf(Signal* signal,
                        LqhTransConf::OperationStatus,
                        TcConnectionrecPtr);
  void complete_startExecSr(Signal*);
  void startExecSr(Signal* signal);
  void startNextExecSr(Signal* signal);
  void startTimeSupervision(Signal* signal, LogPartRecord*);
  void stepAhead(Signal* signal,
                 Uint32 stepAheadWords,
                 LogPageRecordPtr & logPagePtr,
                 LogFileRecord *logFilePtrP,
                 LogPartRecord *logPartPtrP);
  void systemError(Signal* signal, int line);
  void writeAbortLog(Signal* signal,
                     TcConnectionrec*,
                     LogPageRecordPtr & logPagePtr,
                     LogFileRecordPtr & logFilePtr,
                     LogPartRecord *logPartPtrP);
  void writeCommitLog(Signal* signal,
                      TcConnectionrec*,
                      LogPartRecord *logPartPtrP);
  void writeCompletedGciLog(Signal* signal,
                            LogPageRecordPtr & logPagePtr,
                            LogFileRecordPtr & logFilePtr,
                            LogPartRecord *logPartPtrP);
  void writeDbgInfoPageHeader(LogPageRecordPtr logPagePtr,
                              LogFileRecord *logFilePtrP,
                              LogPartRecord *logPartPtrP,
                              Uint32 place,
                              Uint32 pageNo,
                              Uint32 wordWritten);
  void writeDirty(Signal* signal,
                  Uint32 place,
                  LogPageRecordPtr logPagePtr,
                  LogFileRecordPtr logFilePtr,
                  LogPartRecord *logPartPtrP);
  void writeKey(Signal* signal,
                const TcConnectionrec*,
                LogPageRecordPtr & logPagePtr,
                LogFileRecordPtr & logFilePtr,
                LogPartRecord *logPartPtrP);
  void writeLogHeader(Signal* signal,
                      const TcConnectionrec*,
                      LogPageRecordPtr & logPagePtr,
                      LogFileRecordPtr & logFilePtr,
                      LogPartRecord*);
  void writeLogWord(Signal* signal,
                    Uint32 data,
                    LogPageRecordPtr & logPagePtr,
                    LogFileRecordPtr logFilePtr,
                    LogPartRecord *logPartPtrP);
  void writeLogWords(Signal* signal,
                     const Uint32* data,
                     Uint32 len,
                     LogPageRecordPtr & logPagePtr,
                     LogFileRecordPtr logFilePtr,
                     LogPartRecord *logPartPtrP);
  void writeNextLog(Signal* signal,
                    LogPageRecordPtr & logPagePtr,
                    LogFileRecordPtr & logFilePtr,
                    LogPartRecord *logPartPtrP);
  void errorReport(Signal* signal, int place);
  void warningReport(Signal* signal, int place, Uint32 oprec);
  void invalidateLogAfterLastGCI(Signal *signal,
                                 LogFileOperationRecordPtr lfoPtr,
                                 LogPageRecordPtr logPagePtr,
                                 LogFileRecordPtr logFilePtr,
                                 LogPartRecord *logPartPtrP);
  Uint32 nextLogFilePtr(Uint32 logFilePtrI);
  void readFileInInvalidate(Signal *signal,
                            int stepNext,
                            LogFileRecordPtr logFilePtr,
                            LogPartRecord *logPartPtrP);
  void writeFileInInvalidate(Signal *signal,
                             int stepPrev,
                             LogFileRecordPtr logFilePtr,
                             LogPartRecord *logPartPtrP);
  bool invalidateCloseFile(Signal*,
                           LogFileRecordPtr,
                           LogPartRecord *logPartPtrP,
                           LogFileRecord::LogFileStatus status);
  void exitFromInvalidate(Signal* signal,
                          LogPartRecord *logPartPtrP);
  Uint32 calcPageCheckSum(LogPageRecordPtr logP) const;
  Uint32 handleLongTupKey(Signal* signal,
                          Uint32* dataPtr,
                          Uint32 len,
                          TcConnectionrec*);

  void rebuildOrderedIndexes(Signal* signal, Uint32 tableId);

  // Generated statement blocks
  [[noreturn]] void systemErrorLab(Signal* signal, int line);
  void initFourth(Signal* signal);
  void packLqhkeyreqLab(Signal* signal, TcConnectionrecPtr);
  void sendNdbSttorryLab(Signal* signal);
  void execSrCompletedLab(Signal* signal);
  void execLogRecord(Signal* signal,
                     LogPageRecordPtr logPagePtr,
                     LogFileRecordPtr logFilePtr,
                     LogPartRecord *logPartPtrP);
  void srPhase3Comp(Signal* signal);
  void srLogLimits(Signal* signal);
  void srGciLimits(Signal* signal, Uint32, Uint32);
  void srPhase3Start(Signal* signal);
  void checkStartCompletedLab(Signal* signal);
  void cont_tup_abort(Signal* signal, TcConnectionrecPtr);
  void continueAbortLab(Signal* signal, TcConnectionrecPtr);
  void abortContinueAfterBlockedLab(Signal* signal,
                                    TcConnectionrecPtr);
  void abortCommonLab(Signal* signal, TcConnectionrecPtr);
  void localCommitLab(Signal* signal, TcConnectionrecPtr);
  void abortErrorLab(Signal* signal, TcConnectionrecPtr);
  void continueAfterReceivingAllAiLab(Signal* signal, TcConnectionrecPtr);
  void continueACCKEYCONF(Signal* signal,
                          Uint32 localKey1,
                          Uint32 localKey2,
                          TcConnectionrecPtr);
  void continueACCKEYREF(Signal* signal, TcConnectionrecPtr);
  void abortStateHandlerLab(Signal* signal, TcConnectionrecPtr);
  void writeAttrinfoLab(Signal* signal,
                        const TcConnectionrec*,
                        LogPageRecordPtr & logPagePtr,
                        LogFileRecordPtr & logFilePtr,
                        LogPartRecord *logPartPtrP);
  void scanAttrinfoLab(Signal* signal,
                       Uint32* dataPtr,
                       Uint32 length,
                       TcConnectionrecPtr);
  void abort_scan(Signal* signal,
                  Uint32 scan_ptr_i,
                  Uint32 errcode,
                  TcConnectionrecPtr);
<<<<<<< HEAD
  void writePrepareLog(Signal* signal, TcConnectionrecPtr, bool, bool);
=======
  void localAbortStateHandlerLab(Signal* signal, TcConnectionrecPtr);
  void writePrepareLog(Signal* signal, TcConnectionrecPtr);
>>>>>>> 6846e6b2
  void writePrepareLog_problems(Signal* signal,
                                const TcConnectionrecPtr,
                                LogPartRecord *logPartPtrP);
  void doWritePrepareLog(Signal* signal, TcConnectionrecPtr);
  void update_log_problem(Signal*, LogPartRecord*, Uint32 problem, bool);
  void takeOverErrorLab(Signal* signal, TcConnectionrecPtr);
  bool checkTransporterOverloaded(Signal* signal,
                                  const NodeBitmask& all,
                                  const class LqhKeyReq* req);
  void earlyKeyReqAbort(Signal* signal, 
                        const class LqhKeyReq * lqhKeyReq, 
                        Uint32 errorCode,
                        TcConnectionrecPtr);
  void logLqhkeyrefLab(Signal* signal, TcConnectionrecPtr);
  void closeCopyLab(Signal* signal, TcConnectionrec*);
  void commitReplyLab(Signal* signal, TcConnectionrec*);
  void completeUnusualLab(Signal* signal, TcConnectionrecPtr);
  void completeTransNotLastLab(Signal* signal, TcConnectionrecPtr);
  void completedLab(Signal* signal, TcConnectionrecPtr);
  void copyCompletedLab(Signal* signal, TcConnectionrecPtr);
  void completeLcpRoundLab(Signal* signal, Uint32 lcpId);
  void continueAfterLogAbortWriteLab(Signal* signal, TcConnectionrecPtr);
  void sendAttrinfoLab(Signal* signal);
  void sendExecConf(Signal* signal, Uint32, Uint32);
  void execSr(Signal* signal);
  void srFourthComp(Signal* signal);
  void timeSup(Signal* signal);
  void closeCopyRequestLab(Signal* signal, TcConnectionrecPtr);
  void closeScanRequestLab(Signal* signal, TcConnectionrecPtr);
  void scanTcConnectLab(Signal* signal, Uint32 startTcCon, Uint32 fragId);
  void initGcpRecLab(Signal* signal);
  void prepareContinueAfterBlockedLab(Signal* signal, TcConnectionrecPtr);
  void commitContinueAfterBlockedLab(Signal* signal, TcConnectionrecPtr);
  void sendExecFragRefLab(Signal* signal);
  void fragrefLab(Signal* signal, Uint32 errorCode, const LqhFragReq* req);
  void abortAddFragOps(Signal* signal);
  void rwConcludedLab(Signal* signal, TcConnectionrecPtr);
  void sendsttorryLab(Signal* signal);
  void initialiseRecordsLab(Signal* signal, Uint32 data, Uint32, Uint32);
  void sttor_startphase1(Signal *signal);
  void startphase2Lab(Signal* signal, Uint32 config);
  void startphase3Lab(Signal* signal);
  void startphase6Lab(Signal* signal);
  void moreconnectionsLab(Signal* signal, TcConnectionrecPtr);
  void scanReleaseLocksLab(Signal* signal, TcConnectionrec*);
  void closeScanLab(Signal* signal, TcConnectionrec*);
  void scanNextLoopLab(Signal* signal,
                       Uint32 clientPtrI,
                       Uint32 accOpPtr,
                       ScanRecord * const scanPtr,
                       Fragrecord * const fragPtr);
  void commitReqLab(Signal* signal,
                    Uint32 gci_hi,
                    Uint32 gci_lo,
                    TcConnectionrecPtr);
  void completeTransLastLab(Signal* signal, TcConnectionrecPtr);
  void restart_queued_scan(Signal*, Uint32);
  void tupScanCloseConfLab(Signal* signal, TcConnectionrecPtr);
  void tupCopyCloseConfLab(Signal* signal, TcConnectionrecPtr);
  void accScanCloseConfLab(Signal* signal, TcConnectionrecPtr);
  void accCopyCloseConfLab(Signal* signal, TcConnectionrecPtr);
  void nextScanConfScanLab(Signal* signal,
                           ScanRecord * const scanPtr,
                           Uint32 fragId,
                           Uint32 accOpPtr,
                           TcConnectionrecPtr);
  void nextScanConfCopyLab(Signal* signal, TcConnectionrecPtr);
  void continueScanNextReqLab(Signal* signal, TcConnectionrec*);
  bool keyinfoLab(const Uint32 * src, Uint32 len, TcConnectionrecPtr);
  void copySendTupkeyReqLab(Signal* signal);
  void storedProcConfScanLab(Signal* signal, TcConnectionrecPtr);
  void copyStateFinishedLab(Signal* signal);
  void lcpCompletedLab(Signal* signal);
  void lcpStartedLab(Signal* signal);
  void completed_fragment_checkpoint(Signal *signal,
                                     const LcpRecord::FragOrd & fragOrd);
  bool exec_prepare_next_fragment_checkpoint(Signal* signal,
                                             FragrecordPtr fragptr);
  void prepare_next_fragment_checkpoint(Signal*, bool);
  void perform_fragment_checkpoint(Signal *signal);
  void handleFirstFragment(Signal *signal);
  void startLcpRoundLab(Signal* signal);
  void startFragRefLab(Signal* signal);
  void move_start_gci_forward(Signal*, Uint32);
  void srCompletedLab(Signal* signal);
  void openFileInitLab(Signal* signal,
                       LogFileRecordPtr logFilePtr,
                       LogPartRecord *logPartPtrP);
  void openSrFrontpageLab(Signal* signal,
                          LogFileRecordPtr logFilePtr,
                          LogPartRecord *logPartPtrP);
  void openSrLastFileLab(Signal* signal,
                         LogFileRecordPtr logFilePtr,
                         LogPartRecord *logPartPtrP);
  void openSrNextFileLab(Signal* signal,
                         LogFileRecordPtr logFilePtr,
                         LogPartRecord *logPartPtrP);
  void openExecSrStartLab(Signal* signal,
                          LogFileRecordPtr logFilePtr,
                          LogPartRecord *logPartPtrP);
  void openExecSrNewMbyteLab(Signal* signal,
                             LogFileRecordPtr logFilePtr,
                             LogPartRecord *logPartPtrP);
  void openSrFourthPhaseLab(Signal* signal,
                            LogFileRecordPtr logFilePtr,
                            LogPartRecord *logPartPtrP);
  void openSrFourthZeroSkipInitLab(Signal* signal,
                                   LogFileRecordPtr logFilePtr,
                                   LogPartRecord *logPartPtrP);
  void openSrFourthZeroLab(Signal* signal,
                           LogFileRecordPtr logFilePtr,
                           LogPartRecord *logPartPtrP);
  void openExecLogLab(Signal* signal,
                      LogFileRecordPtr logFilePtr,
                      LogPartRecord *logPartPtrP);
  void checkInitCompletedLab(Signal* signal, LogPartRecord *logPartPtrP);
  void closingSrLab(Signal* signal, LogFileRecordPtr logFilePtr);
  void closingSrFrontPage(Signal* signal, LogFileRecordPtr logFilePtr);
  void closeExecSrLab(Signal* signal, LogFileRecordPtr logFilePtr);
  void execLogComp(Signal* signal);
  void execLogComp_extra_files_closed(Signal* signal);
  void closeExecLogLab(Signal* signal, LogFileRecordPtr logFilePtr);
  void writePageZeroLab(Signal* signal,
                        Uint32 from,
                        LogFileRecordPtr logFilePtr,
                        LogPartRecord *logPartPtrP);
  void lastWriteInFileLab(Signal* signal,
                          LogFileOperationRecordPtr lfoPtr,
                          LogFileRecordPtr logFilePtr,
                          LogPartRecord *logPartPtrP);
  void initWriteEndLab(Signal* signal,
                       LogPageRecordPtr logPagePtr,
                       LogFileRecordPtr logFilePtr,
                       LogPartRecord *logPartPtrP);
  void initFirstPageLab(Signal* signal,
                        LogPageRecordPtr logPagePtr,
                        LogFileRecordPtr logFilePtr,
                        LogPartRecord *logPartPtrP);
  void writeGciZeroLab(Signal* signal,
                       LogPageRecordPtr logPagePtr,
                       LogFileRecordPtr logFilePtr,
                       LogPartRecord *logPartPtrP);
  void writeDirtyLab(Signal* signal, Uint32 logPartPtrI);
  void writeInitMbyteLab(Signal* signal,
                         LogPageRecordPtr logPagePtr,
                         LogFileRecordPtr logFilePtr,
                         LogPartRecord *logPartPtrP);
  void writeLogfileLab(Signal* signal,
                       LogFileOperationRecordPtr lfoPtr,
                       LogFileRecordPtr logFilePtr,
                       LogPartRecord *logPartPtrP);
  void firstPageWriteLab(Signal* signal,
                         LogPageRecordPtr logPagePtr,
                         LogFileRecordPtr logFilePtr,
                         LogPartRecord *logPartPtrP);
  void readSrLastMbyteLab(Signal* signal,
                          LogPageRecordPtr logPagePtr,
                          LogFileRecordPtr logFilePtr,
                          LogPartRecord *logPartPtrP);
  void readSrLastFileLab(Signal* signal,
                         LogPageRecordPtr logPagePtr,
                         LogFileRecordPtr logFilePtr,
                         LogPartRecord *logPartPtrP);
  void readSrNextFileLab(Signal* signal,
                         LogPageRecordPtr logPagePtr,
                         LogFileRecordPtr logFilePtr,
                         LogPartRecord *logPartPtr);
  void readExecSrLab(Signal* signal,
                     LogFileOperationRecordPtr lfoPtr,
                     LogPageRecordPtr logPagePtr,
                     LogFileRecordPtr logFilePtr,
                     LogPartRecord *logPartPtrP);
  void readExecLogLab(Signal* signal,
                      LogFileOperationRecordPtr lfoPtr,
                      LogPageRecordPtr logPagePtr,
                      LogFileRecordPtr logFilePtr,
                      LogPartRecord *logPartPtrP);
  void readSrFourthPhaseLab(Signal* signal,
                            LogPageRecordPtr logPagePtr,
                            LogFileRecordPtr logFilePtr,
                            LogPartRecord *logPartPtrP);
  void readSrFourthZeroLab(Signal* signal,
                           LogPageRecordPtr logPagePtr,
                           LogFileRecordPtr logFilePtr,
                           LogPartRecord *logPartPtrP);
  void copyLqhKeyRefLab(Signal* signal, TcConnectionrecPtr);
  void restartOperationsLab(Signal* signal);
  void lqhTransNextLab(Signal* signal, TcNodeFailRecordPtr tcNodeFailPtr);
  void restartOperationsAfterStopLab(Signal* signal);
  void startphase1Lab(Signal* signal, Uint32 config, Uint32 nodeId);
  void tupkeyConfLab(Signal* signal,
                     TcConnectionrecPtr);
  void copyTupkeyRefLab(Signal* signal, TcConnectionrecPtr);
  void copyTupkeyConfLab(Signal* signal, TcConnectionrecPtr);
  void scanTupkeyConfLab(Signal* signal, TcConnectionrec*);
  void scanTupkeyRefLab(Signal* signal, TcConnectionrecPtr);
  void accScanConfScanLab(Signal* signal, TcConnectionrecPtr);
  void accScanConfCopyLab(Signal* signal);
  void scanLockReleasedLab(Signal* signal, TcConnectionrec *);
  void openSrFourthNextLab(Signal* signal,
                           LogFileRecordPtr logFilePtr,
                           LogPartRecord *logPartPtrP);
  void closingInitLab(Signal* signal,
                      LogFileRecordPtr logFilePtr);
  void closeExecSrCompletedLab(Signal* signal,
                               LogFileRecordPtr logFilePtr);
  void readSrFrontpageLab(Signal* signal,
                          LogPageRecordPtr logPagePtr,
                          LogFileRecordPtr logFilePtr,
                          LogPartRecord *logPartPtrP);
  
  void sendCreateTabReq(Signal*, AddFragRecordPtr);
  void sendAddAttrReq(Signal* signal);
  void sendAddFragReq(Signal* signal);
  void dropTab_wait_usage(Signal*);
  Uint32 get_table_state_error(Ptr<Tablerec> tabPtr) const;
  void wait_readonly(Signal*);
  int check_tabstate(Signal * signal,
                     const Tablerec * tablePtrP,
                     Uint32 op,
                     TcConnectionrecPtr);

  void remove_commit_marker(TcConnectionrec * const regTcPtr);
  // Initialisation
  void initData();
  void initRecords(const ndb_mgm_configuration_iterator *mgm_cfg);
protected:
  bool getParam(const char* name, Uint32* count) override;

public:
  void checkLcpStopBlockedLab(Signal* signal, Uint32);
  void lcp_max_completed_gci(Uint32 & maxCompletedGci,
                             Uint32 max_gci_written,
                             Uint32 restorable_gci);
  void lcp_complete_scan(Uint32 & newestGci);
  Uint32 get_lcp_newest_gci(void);
  void get_lcp_frag_stats(Uint64 & row_count,
                          Uint64 & prev_row_count,
                          Uint64 & row_change_count,
                          Uint64 & memory_used_in_bytes,
                          Uint32 & max_page_cnt);
  Uint32 get_current_local_lcp_id(void);
  void get_redo_stats(Uint64 &used_in_mbytes,
                      Uint64 &size_in_mbytes,
                      Uint64 &written_since_last_in_mbytes,
                      Uint64 &updates,
                      Uint64 &inserts,
                      Uint64 &deletes);

private:
  bool validate_filter(Signal*);
  bool match_and_print(Signal*, Ptr<TcConnectionrec>);
  void ndbinfo_write_op(Ndbinfo::Row&, TcConnectionrecPtr tcPtr);

  void define_backup(Signal*);
  void execDEFINE_BACKUP_REF(Signal*);
  void execDEFINE_BACKUP_CONF(Signal*);
  void execBACKUP_FRAGMENT_REF(Signal* signal);
  void execBACKUP_FRAGMENT_CONF(Signal* signal);
  void execLCP_START_REP(Signal *signal);
  void execLCP_PREPARE_REF(Signal* signal);
  void execLCP_PREPARE_CONF(Signal* signal);
  void execEND_LCPREF(Signal* signal);
  void execEND_LCPCONF(Signal* signal);
  void execINFORM_BACKUP_DROP_TAB_CONF(Signal *signal);

  Uint32 m_backup_ptr;
  bool m_node_restart_lcp_second_phase_started;
  bool m_node_restart_first_local_lcp_started;
  Uint64 m_first_activate_fragment_ptr_i;
  Uint64 m_second_activate_fragment_ptr_i;
  Uint32 m_curr_lcp_id;
  Uint32 m_curr_local_lcp_id;
  Uint32 m_next_local_lcp_id;
  Uint32 c_saveLcpId;
  Uint32 c_restart_localLcpId;
  Uint32 c_restart_lcpId;
  Uint32 c_restart_maxLcpId;
  Uint32 c_restart_maxLocalLcpId;

  void execWAIT_COMPLETE_LCP_REQ(Signal*);
  void execWAIT_ALL_COMPLETE_LCP_CONF(Signal*);

  bool handle_lcp_fragment_first_phase(Signal*);
  void activate_redo_log(Signal*, Uint32, Uint32);
  void start_lcp_second_phase(Signal*);
  void complete_local_lcp(Signal*);

  void send_restore_lcp(Signal * signal);
  void execRESTORE_LCP_REF(Signal* signal);
  void execRESTORE_LCP_CONF(Signal* signal);

  /**
   * For periodic redo log file initialization status reporting 
   * and explicit redo log file status reporting
   */
  /* Init at start of redo log file initialization, timers etc... */
  void initReportStatus(Signal* signal);
  /* Check timers for reporting at certain points */
  void checkReportStatus(Signal* signal);
  /* Send redo log file initialization status, invoked either periodically, or explicitly */
  void reportStatus(Signal* signal);
  /* redo log file initialization completed report*/
  void logfileInitCompleteReport(Signal* signal);
 
  void check_send_scan_hb_rep(Signal* signal, ScanRecord*, TcConnectionrec*);

  void unlockError(Signal* signal, Uint32 error, TcConnectionrecPtr);
  void handleUserUnlockRequest(Signal* signal, TcConnectionrecPtr);
  
  void execLCP_STATUS_CONF(Signal* signal);
  void execLCP_STATUS_REF(Signal* signal);

private:

  void startLcpFragWatchdog(Signal* signal);
  void stopLcpFragWatchdog();
  void invokeLcpFragWatchdogThread(Signal* signal);
  void checkLcpFragWatchdog(Signal* signal);
  const char* lcpStateString(LcpStatusConf::LcpState);
  
  /**
   * TUPle deallocation ref counting
   */
  void incrDeallocRefCount(Signal* signal,
                           TcConnectionrecPtr opPtr,
                           Uint32 countOpPtrI);
  Uint32 decrDeallocRefCount(Signal* signal,
                             TcConnectionrecPtr opPtr);
  void handleDeallocOp(Signal* signal, TcConnectionrecPtr regTcPtr);

  Dbtup* c_tup;
  Dbtux* c_tux;
  Dbacc* c_acc;
  Pgman* c_pgman;
  Backup* c_backup;
  Lgman* c_lgman;
  Restore* c_restore;

  /**
   * Read primary key from tup
   */
  Uint32 readPrimaryKeys(ScanRecord*, TcConnectionrec*, Uint32 * dst);

  /**
   * Read primary key from operation
   */
public:
  Uint32 readPrimaryKeys(Uint32 opPtrI, Uint32 * dst, bool xfrm);
private:

  void acckeyconf_tupkeyreq(Signal*, TcConnectionrec*, Fragrecord*,
                            Uint32, Uint32, Uint32);
  void acckeyconf_load_diskpage(Signal*,TcConnectionrecPtr,Fragrecord*,
                                Uint32, Uint32);

  void handle_nr_copy(Signal*, Ptr<TcConnectionrec>);
  void exec_acckeyreq(Signal*, Ptr<TcConnectionrec>);
  int compare_key(const TcConnectionrec*, const Uint32 * ptr, Uint32 len);
  void nr_copy_delete_row(Signal*, Ptr<TcConnectionrec>, Local_key*, Uint32);
  Uint32 getKeyInfoWordOrZero(const TcConnectionrec* regTcPtr, 
                              Uint32 offset);
public:
  struct Nr_op_info
  {
    Uint64 m_tup_frag_ptr_i;
    Uint32 m_ptr_i;
    Uint32 m_gci_hi;
    Uint32 m_gci_lo;
    Uint32 m_page_id;
    Local_key m_disk_ref;
    Local_key m_row_id;
  };
  void get_nr_op_info(Nr_op_info*, Uint32 page_id = RNIL);
  void nr_delete_complete(Signal*, Nr_op_info*);
  Uint64 m_update_size;
  Uint64 m_insert_size;
  Uint64 m_delete_size;
  void add_update_size(Uint64 average_row_size)
  {
    m_update_size += average_row_size;
  }
  void add_insert_size(Uint64 average_row_size)
  {
    m_insert_size += average_row_size;
  }
  void add_delete_size(Uint64 average_row_size)
  {
    m_delete_size += average_row_size;
  }
  
public:
  void acckeyconf_load_diskpage_callback(Signal*, Uint32, Uint32);
  
private:
  void next_scanconf_load_diskpage(Signal* signal, 
				   ScanRecord * const scanPtr,
				   Ptr<TcConnectionrec> regTcPtr,
				   Fragrecord* fragPtrP);
  
  void next_scanconf_tupkeyreq(Signal* signal,
                               ScanRecord * const scanPtr,
			       TcConnectionrec * regTcPtr,
			       Fragrecord* fragPtrP,
			       Uint32 disk_page);

public:  
  void next_scanconf_load_diskpage_callback(Signal* signal, Uint32, Uint32);

  void tupcommit_conf_callback(Signal* signal, Uint32 tcPtrI);
private:
  void tupcommit_conf(Signal* signal,
                      TcConnectionrecPtr,
                      Fragrecord *);

  void mark_end_of_lcp_restore(Signal* signal);
  void log_fragment_copied(Signal* signal);
  
// ----------------------------------------------------------------
// These are variables handling the records. For most records one
// pointer to the array of structs, one pointer-struct, a file size
// and a first free record variable. The pointer struct are temporary
// variables that are kept on the class object since there are often a
// great deal of those variables that exist simultaneously and
// thus no perfect solution of handling them is currently available.
// ----------------------------------------------------------------
/* ------------------------------------------------------------------------- */
/*       POSITIONS WITHIN THE ATTRINBUF AND THE MAX SIZE OF DATA WITHIN AN   */
/*       ATTRINBUF.                                                          */
/* ------------------------------------------------------------------------- */


#define ZADDFRAGREC_FILE_SIZE 1
  AddFragRecord *addFragRecord;
  AddFragRecordPtr addfragptr;
  UintR cfirstfreeAddfragrec;
  UintR caddfragrecFileSize;
  Uint32 c_active_add_frag_ptr_i;

// Configurable
public:
  Fragrecord_pool c_fragment_pool;
  RSS_AP_SNAPSHOT(c_fragment_pool);

  CopyFragRecord_pool c_copy_fragment_pool;
  CopyActiveRecord_pool c_copy_active_pool;

private:
#define ZGCPREC_FILE_SIZE 1
  GcpRecord *gcpRecord;
  GcpRecordPtr gcpPtr;
  UintR cgcprecFileSize;

// MAX_NDB_NODES is the size of this array
  HostRecord *hostRecord;
  UintR chostFileSize;

#define ZNO_CONCURRENT_LCP 1
  LcpRecord *lcpRecord;
  LcpRecordPtr lcpPtr;
  UintR cfirstfreeLcpLoc;
  UintR clcpFileSize;

  LogPartRecord *logPartRecord;
  UintR clogPartFileSize;

  Uint32 clogFileSize; // In MBYTE
  /* Max entries for log file:mb meta info in file page zero */
  Uint32 cmaxLogFilesInPageZero; 
  /* Max valid entries for log file:mb meta info in file page zero 
   *  = cmaxLogFilesInPageZero - 1
   * as entry zero (for current file) is invalid.
   */
  Uint32 cmaxValidLogFilesInPageZero;

#if defined VM_TRACE || defined ERROR_INSERT
  Uint32 cmaxLogFilesInPageZero_DUMP;
#endif

#if defined ERROR_INSERT
  Uint32 delayOpenFilePtrI;
#endif

// Configurable
  LogFileRecord *logFileRecord;
  UintR clogFileFileSize;

#define ZLFO_MIN_FILE_SIZE 256
// RedoBuffer/32K minimum ZLFO_MIN_FILE_SIZE
  LogFileOperationRecord *logFileOperationRecord;
  UintR clfoFileSize;

  UintR clogPageFileSize;

#define ZPAGE_REF_FILE_SIZE 20
  PageRefRecord *pageRefRecord;
  UintR cfirstfreePageRef;
  UintR cpageRefFileSize;

// Configurable
public:
  Tablerec *tablerec;
  UintR ctabrecFileSize;

private:
// MAX_NDB_NODES is the size of this array
  TcNodeFailRecord *tcNodeFailRecord;
  UintR ctcNodeFailrecFileSize;

  Uint16 terrorCode;

  Uint32 c_firstInNodeGroup;

  /**
   * The below variables are a set of block variables that
   * are used heavily in executions of scan and key operations.
   * Most of them are set up again after each real-time break.
   */
  ScanRecordPtr scanptr;
  FragrecordPtr fragptr;
  FragrecordPtr prim_tab_fragptr;
  TablerecPtr tabptr;
  Uint32 m_scan_direct_count;
  Uint32 m_tot_scan_direct_count;
  /**
   * Keep track if we should unwind the stack before calling
   * send_next_NEXT_SCANREQ.
   */
  Uint32 m_in_send_next_scan;

// ------------------------------------------------------------------------
// These variables are used to store block state which do not need arrays
// of struct's.
// ------------------------------------------------------------------------
  Uint32 c_lcpId_sent_last_LCP_FRAG_ORD;
  Uint32 c_localLcpId_sent_last_LCP_FRAG_ORD;
  Uint32 c_lcpId;
  Uint32 cnoOfFragsCheckpointed;
  Uint32 c_last_force_lcp_time;
  Uint32 c_free_mb_force_lcp_limit; // Force lcp when less than this free mb
  Uint32 c_free_mb_tail_problem_limit; // Set TAIL_PROBLEM when less than this..

  Uint32 c_max_scan_direct_count;
/* ------------------------------------------------------------------------- */
// cmaxWordsAtNodeRec keeps track of how many words that currently are
// outstanding in a node recovery situation.
/* ------------------------------------------------------------------------- */
  UintR cmaxWordsAtNodeRec;
/* ------------------------------------------------------------------------- */
/*THIS STATE VARIABLE IS ZTRUE IF AN ADD NODE IS ONGOING. ADD NODE MEANS     */
/*THAT CONNECTIONS ARE SET-UP TO THE NEW NODE.                               */
/* ------------------------------------------------------------------------- */
  Uint8 caddNodeState;
/* ------------------------------------------------------------------------- */
/*THIS VARIABLE SPECIFIES WHICH TYPE OF RESTART THAT IS ONGOING              */
/* ------------------------------------------------------------------------- */
  Uint16 cstartType;
/* ------------------------------------------------------------------------- */
/*THIS VARIABLE INDICATES WHETHER AN INITIAL RESTART IS ONGOING OR NOT.      */
/* ------------------------------------------------------------------------- */
  Uint8 cinitialStartOngoing;
/* ------------------------------------------------------------------------- */
/*THIS VARIABLE KEEPS TRACK OF WHEN TUP AND ACC HAVE COMPLETED EXECUTING     */
/*THEIR UNDO LOG.                                                            */
/* ------------------------------------------------------------------------- */
  ExecUndoLogState csrExecUndoLogState;
/* ------------------------------------------------------------------------- */
/*THIS VARIABLE KEEPS TRACK OF WHEN TUP AND ACC HAVE CONFIRMED COMPLETION    */
/*OF A LOCAL CHECKPOINT ROUND.                                               */
/* ------------------------------------------------------------------------- */
  LcpCloseState clcpCompletedState;
/* ------------------------------------------------------------------------- */
/*DURING CONNECTION PROCESSES IN SYSTEM RESTART THESE VARIABLES KEEP TRACK   */
/*OF HOW MANY CONNECTIONS AND RELEASES THAT ARE TO BE PERFORMED.             */
/* ------------------------------------------------------------------------- */
/***************************************************************************>*/
/*THESE VARIABLES CONTAIN INFORMATION USED DURING SYSTEM RESTART.            */
/***************************************************************************>*/
/* ------------------------------------------------------------------------- */
/*THIS VARIABLE IS ZTRUE IF THE SIGNAL START_REC_REQ HAVE BEEN RECEIVED.     */
/*RECEPTION OF THIS SIGNAL INDICATES THAT ALL FRAGMENTS THAT THIS NODE       */
/*SHOULD START HAVE BEEN RECEIVED.                                           */
/* ------------------------------------------------------------------------- */
  enum { 
    SRR_INITIAL                = 0
    ,SRR_START_REC_REQ_ARRIVED = 1
    ,SRR_REDO_COMPLETE         = 2
    ,SRR_FIRST_LCP_DONE        = 3
  } cstartRecReq;
  Uint32 cstartRecReqData;
  
  /**
   * This is no of sent GSN_EXEC_FRAGREQ during this log phase
   */
  Uint32 cnoOutstandingExecFragReq;

/* ------------------------------------------------------------------------- */
/*THIS VARIABLE KEEPS TRACK OF WHICH OF THE FIRST TWO RESTART PHASES THAT    */
/*HAVE COMPLETED.                                                            */
/* ------------------------------------------------------------------------- */
  Uint8 csrPhaseStarted;
/* ------------------------------------------------------------------------- */
/*NUMBER OF PHASES COMPLETED OF EXECUTING THE FRAGMENT LOG.                  */
/* ------------------------------------------------------------------------- */
  Uint8 csrPhasesCompleted;
/* ------------------------------------------------------------------------- */
/*THE BLOCK REFERENCE OF THE MASTER DIH DURING SYSTEM RESTART.               */
/* ------------------------------------------------------------------------- */
  BlockReference cmasterDihBlockref;
/* ------------------------------------------------------------------------- */
/*THIS VARIABLE IS THE HEAD OF A LINKED LIST OF FRAGMENTS WAITING TO BE      */
/*RESTORED FROM DISK.                                                        */
/* ------------------------------------------------------------------------- */
  Fragrecord_fifo c_lcp_waiting_fragments;  // StartFragReq'ed
  Fragrecord_fifo c_lcp_restoring_fragments; // Restoring as we speek
  Fragrecord_fifo c_lcp_complete_fragments;  // Restored
  Fragrecord_fifo c_queued_lcp_frag_ord;     //Queue for LCP_FRAG_ORDs

  bool c_copy_fragment_ongoing;
  CopyFragRecord_fifo c_copy_fragment_queue;
  bool c_copy_active_ongoing;
  CopyActiveRecord_fifo c_copy_active_queue;
/* ------------------------------------------------------------------------- */
/*USED DURING SYSTEM RESTART, INDICATES THE OLDEST GCI THAT CAN BE RESTARTED */
/*FROM AFTER THIS SYSTEM RESTART. USED TO FIND THE LOG TAIL.                 */
/* ------------------------------------------------------------------------- */
  UintR crestartOldestGci;
/* ------------------------------------------------------------------------- */
/*USED DURING SYSTEM RESTART, INDICATES THE NEWEST GCI THAT CAN BE RESTARTED */
/*AFTER THIS SYSTEM RESTART. USED TO FIND THE LOG HEAD.                      */
/* ------------------------------------------------------------------------- */
  UintR crestartNewestGci;

  bool c_is_first_gcp_save_started;
/* ------------------------------------------------------------------------- */
/*THE NUMBER OF LOG FILES. SET AS A PARAMETER WHEN NDB IS STARTED.           */
/* ------------------------------------------------------------------------- */
  UintR cnoLogFiles;
/* ------------------------------------------------------------------------- */
/*THESE TWO VARIABLES CONTAIN THE NEWEST GCI RECEIVED IN THE BLOCK AND THE   */
/*NEWEST COMPLETED GCI IN THE BLOCK.                                         */
/* ------------------------------------------------------------------------- */
  UintR cnewestGci;
  UintR cnewestCompletedGci;
/* ------------------------------------------------------------------------- */
/*THIS VARIABLE ONLY PASSES INFORMATION FROM STTOR TO STTORRY = TEMPORARY    */
/* ------------------------------------------------------------------------- */
  Uint16 csignalKey;
/* ------------------------------------------------------------------------- */
/*THIS VARIABLE CONTAINS THE CURRENT START PHASE IN THE BLOCK. IS ZNIL IF    */
/*NO SYSTEM RESTART IS ONGOING.                                              */
/* ------------------------------------------------------------------------- */
  Uint16 cstartPhase;
/* ------------------------------------------------------------------------- */
/*THIS VARIABLE CONTAIN THE CURRENT GLOBAL CHECKPOINT RECORD. IT'S RNIL IF   */
/*NOT A GCP SAVE IS ONGOING.                                                 */
/* ------------------------------------------------------------------------- */
  UintR ccurrentGcprec;
/* ------------------------------------------------------------------------- */
/*THESE VARIABLES ARE USED TO KEEP TRACK OF ALL ACTIVE COPY FRAGMENTS IN LQH.*/
/* ------------------------------------------------------------------------- */
  Uint8 cnoActiveCopy;
  Uint64 cactiveCopy[4];
/* ------------------------------------------------------------------------- */
/* These variable is used to keep track of what time we have reported so far */
/* in the TIME_SIGNAL handling.                                              */
/* ------------------------------------------------------------------------- */
  NDB_TICKS c_latestTIME_SIGNAL;
  Uint64 c_elapsed_time_millis;

/* ------------------------------------------------------------------------- */
/*THESE VARIABLES CONTAIN THE BLOCK REFERENCES OF THE OTHER NDB BLOCKS.      */
/*ALSO THE BLOCK REFERENCE OF MY OWN BLOCK = LQH                             */
/* ------------------------------------------------------------------------- */
  BlockReference caccBlockref;
  BlockReference ctupBlockref;
  BlockReference ctuxBlockref;
  BlockReference cownref;
  Uint32 cTransactionDeadlockDetectionTimeout;
  UintR cLqhTimeOutCount;
  UintR cLqhTimeOutCheckCount;
/* ------------------------------------------------------------------------- */
/*THIS VARIABLE CONTAINS MY OWN PROCESSOR ID.                                */
/* ------------------------------------------------------------------------- */
  NodeId cownNodeid;

/* ------------------------------------------------------------------------- */
/*THESE VARIABLES CONTAIN INFORMATION ABOUT THE OTHER NODES IN THE SYSTEM    */
/*THESE VARIABLES ARE MOSTLY USED AT SYSTEM RESTART AND ADD NODE TO SET-UP   */
/*AND RELEASE CONNECTIONS TO OTHER NODES IN THE CLUSTER.                     */
/* ------------------------------------------------------------------------- */
/* ------------------------------------------------------------------------- */
/*THIS ARRAY CONTAINS THE PROCESSOR ID'S OF THE NODES THAT ARE ALIVE.        */
/*CNO_OF_NODES SPECIFIES HOW MANY NODES THAT ARE CURRENTLY ALIVE.            */
/*CNODE_VERSION SPECIFIES THE NDB VERSION EXECUTING ON THE NODE.             */
/* ------------------------------------------------------------------------- */
  UintR cpackedListIndex;
  Uint16 cpackedList[MAX_NDB_NODES];
  UintR cnodeData[MAX_NDB_NODES];
  UintR cnodeStatus[MAX_NDB_NODES];
  UintR cnoOfNodes;

  NdbNodeBitmask m_sr_nodes;
  NdbNodeBitmask m_sr_exec_sr_req;
  NdbNodeBitmask m_sr_exec_sr_conf;

/* ------------------------------------------------------------------------- */
/* THIS VARIABLE CONTAINS THE DIRECTORY OF A HASH TABLE OF ALL ACTIVE        */
/* OPERATION IN THE BLOCK. IT IS USED TO BE ABLE TO QUICKLY ABORT AN         */
/* OPERATION WHERE THE CONNECTION WAS LOST DUE TO NODE FAILURES. IT IS       */
/* ACTUALLY USED FOR ALL ABORTS COMMANDED BY TC.                             */
/* ------------------------------------------------------------------------- */
  UintR preComputedRequestInfoMask;
#define TRANSID_HASH_SIZE 131072
  UintR ctransidHash[TRANSID_HASH_SIZE];
  
  Uint32 c_diskless;
  Uint32 c_o_direct;
  Uint32 c_o_direct_sync_flag;
  Uint32 m_use_om_init;
  Uint32 c_error_insert_table_id;

  void evict(LogPartRecord::RedoPageCache&,
             Uint32 cnt,
             LogPartRecord *logPartPtrP);
  void do_evict(LogPartRecord::RedoPageCache&,
                Ptr<RedoCacheLogPageRecord>,
                LogPartRecord *logPartPtrP);
  void addCachePages(LogPartRecord::RedoPageCache&,
                     Uint32 partNo,
                     Uint32 startPageNo,
                     LogFileOperationRecord*,
                     LogPartRecord *logPartPtrP);
  void release(LogPartRecord::RedoPageCache&,
               LogPartRecord *logPartPtrP);

  struct RedoOpenFileCache
  {
    RedoOpenFileCache() : m_lru(m_pool), m_hits(0), m_close_cnt(0) {}

    LogFileRecord_fifo m_lru;
    LogFileRecord_pool m_pool;
    Uint32 m_hits;
    Uint32 m_close_cnt;
  } m_redo_open_file_cache;

  void openFileRw_cache(Signal* signal, LogFileRecordPtr olfLogFilePtr);
  void closeFile_cache(Signal* signal, LogFileRecordPtr logFilePtr, Uint32);
  void release(Signal*, RedoOpenFileCache&);

public:
  void execINFO_GCP_STOP_TIMER(Signal*);
  Uint32 c_gcp_stop_timer;

  bool is_same_trans(Uint32 opId, Uint32 trid1, Uint32 trid2);
  void get_op_info(Uint32 opId, Uint32 *hash, Uint32* gci_hi, Uint32* gci_lo,
                   Uint32* transId1, Uint32* transId2);
  void accminupdate(Signal*, Uint32 opPtrI, const Local_key*);
  void accremoverow(Signal*, Uint32 opPtrI, const Local_key*);

  /**
   *
   */
  struct CommitAckMarker {
    static constexpr Uint32 TYPE_ID = RT_DBLQH_COMMIT_ACK_MARKER;
    Uint32 m_magic;

    CommitAckMarker() :
      m_magic(Magic::make(TYPE_ID))
    {}

    ~CommitAckMarker()
    {}

    Uint32 transid1;
    Uint32 transid2;
    
    Uint32 apiRef;    // Api block ref
    Uint32 apiOprec;  // Connection Object in NDB API
    BlockReference tcRef;
    union { Uint32 nextPool; Uint32 nextHash; };
    Uint32 prevHash;
    Uint32 reference_count;
    bool in_hash;
    bool removed_by_fail_api;

    inline bool equal(const CommitAckMarker & p) const {
      return ((p.transid1 == transid1) && (p.transid2 == transid2));
    }
    
    inline Uint32 hashValue() const {
      return transid1;
    }
  };
  static constexpr Uint32 DBLQH_COMMIT_ACK_MARKER_TRANSIENT_POOL_INDEX = 2;
  typedef Ptr<CommitAckMarker> CommitAckMarkerPtr;
  typedef TransientPool<CommitAckMarker> CommitAckMarker_pool;
  typedef DLHashTable<CommitAckMarker_pool> CommitAckMarker_hash;

  CommitAckMarker_pool m_commitAckMarkerPool;
  CommitAckMarker_hash m_commitAckMarkerHash;
  typedef CommitAckMarker_hash::Iterator CommitAckMarkerIterator;
  void execREMOVE_MARKER_ORD(Signal* signal);
  void scanMarkers(Signal* signal, Uint32 tcNodeFail, Uint32 i);
  bool check_tc_and_update_max_instance(BlockReference ref,
                                        TcNodeFailRecord *tcNodeFailPtr);

  void ndbdFailBlockCleanupCallback(Signal* signal, Uint32 failedNodeID, Uint32 ignoredRc);

  struct MonotonicCounters {
    MonotonicCounters() :
      operations(0) {}

    Uint64 operations;

    Uint32 build_event_rep(Signal* signal) const
    {
      /*
        Read saved value from CONTINUEB, subtract from
        counter and write to EVENT_REP
      */
      struct { const Uint64* ptr; Uint64 old; } vars[] = {
        { &operations, 0 }
      };
      const size_t num = sizeof(vars)/sizeof(vars[0]);

      signal->theData[0] = NDB_LE_OperationReportCounters;

      // Read old values from signal
      for (size_t i = 0; i < num ; i++)
      {
        vars[i].old =
          (signal->theData[1+(2*i)+1] |(Uint64(signal->theData[1+(2*i)])<< 32));
      }

      // Write difference back to signal
      for (size_t i = 0; i < num ; i++)
      {
        signal->theData[1 + i] = (Uint32)(*vars[i].ptr - vars[i].old);
      }
      return 1 + num;
    }

    Uint32 build_continueB(Signal* signal) const
    {
      /* Save current value of counters to CONTINUEB */
      const Uint64* vars[] = { &operations };
      const size_t num = sizeof(vars)/sizeof(vars[0]);

      for (size_t i = 0; i < num ; i++)
      {
        signal->theData[1+i*2] = Uint32(*vars[i] >> 32);
        signal->theData[1+i*2+1] = Uint32(*vars[i]);
      }
      return 1 + num * 2;
    }

  } c_Counters;

  Uint32 c_max_redo_lag;
  Uint32 c_max_redo_lag_counter;
  Uint64 cTotalLqhKeyReqCount;
  Uint32 c_max_parallel_scans_per_frag;

  Uint64 c_keyOverloads;
  
  /* All that apply */
  Uint64 c_keyOverloadsTcNode;
  Uint64 c_keyOverloadsReaderApi;
  Uint64 c_keyOverloadsPeerNode;
  Uint64 c_keyOverloadsSubscriber;
  
  Uint64 c_scanSlowDowns; 
  
  /**
     Startup logging:

     c_fragmentsStarted:
       Total number of fragments started as part of node restart
     c_fragmentsStartedWithCopy:
       Number of fragments started by complete copy where no useful LCP was
       accessible for the fragment.
     c_fragCopyFrag:
       The current fragment id copied
     c_fragCopyTable:
       The current table id copied
     c_fragCopyRowsIns:
       The number of rows inserted in current fragment
     c_fragCopyRowsDel:
       The number of rows deleted in current fragment
     c_fragBytesCopied:
       The number of bytes sent over the wire to copy the current fragment

     c_fragmentCopyStart:
       Time of start of copy fragment
     c_fragmentsCopied:
       Number of fragments copied
     c_totalCopyRowsIns:
       Total number of rows inserted as part of copy process
     c_totalCopyRowsDel:
       Total number of rows deleted as part of copy process
     c_totalBytesCopied:
       Total number of bytes sent over the wire as part of the copy process
  */
  Uint32 c_fragmentsStarted;
  Uint32 c_fragmentsStartedWithCopy;  /* Non trans -> 2PINR */

  Uint32 c_fragCopyFrag;
  Uint32 c_fragCopyTable;
  Uint64 c_fragCopyRowsIns;
  Uint64 c_fragCopyRowsDel;
  Uint64 c_fragBytesCopied;

  Uint64 c_fragmentCopyStart;
  Uint32 c_fragmentsCopied;
  Uint64 c_totalCopyRowsIns;
  Uint64 c_totalCopyRowsDel;
  Uint64 c_totalBytesCopied;

  bool is_first_instance();
  bool is_copy_frag_in_progress();
  bool is_scan_ok(ScanRecord*, Fragrecord::FragStatus);
  void set_min_keep_gci(Uint32 max_completed_gci);

  void sendRESTORABLE_GCI_REP(Signal*, Uint32 gci);
  void start_synch_gcp(Signal*);
  void start_local_lcp(Signal*, Uint32 lcpId, Uint32 localLcpId);

  void execLCP_ALL_COMPLETE_CONF(Signal*);
  void execSET_LOCAL_LCP_ID_CONF(Signal*);
  void execCOPY_FRAG_NOT_IN_PROGRESS_REP(Signal*);
  void execCUT_REDO_LOG_TAIL_REQ(Signal*);

  /**
   * Variable keeping track of which GCI to keep in REDO log
   * after completing a LCP.
   */
  Uint32 c_max_keep_gci_in_lcp;
  Uint32 c_keep_gci_for_lcp;
  bool c_first_set_min_keep_gci;

  /**
   * Some code and variables to serialize access to NDBCNTR for
   * writes of the local sysfile.
   */
  bool c_start_phase_9_waiting;
  bool c_outstanding_write_local_sysfile;
  bool c_send_gcp_saveref_needed;

  /**
   * Variable that keeps track of maximum GCI that was recorded in the
   * LCP. When this GCI is safe on disk the entire LCP is safe on disk.
   */
  Uint32 c_max_gci_in_lcp;

  /* Have we sent WAIT_COMPLETE_LCP_CONF yet */
  bool c_local_lcp_sent_wait_complete_conf;

  /* Have we sent WAIT_ALL_COMPLETE_LCP_REQ yet */
  bool c_local_lcp_sent_wait_all_complete_lcp_req;

  /**
   * Current ongoing local LCP id, == 0 means distributed LCP */
  Uint32 c_localLcpId;

  /* Counter for starting local LCP ordered by UNDO log overload */
  Uint32 c_current_local_lcp_table_id;

  /**
   * Set flag that indicates that first distributed LCP is started.
   * This means that we should distribute the signal
   * RESTORABLE_GCI_REP to the backup block even if first LCP isn't
   * done yet.
   */
  bool m_first_distributed_lcp_started;
  /**
   * 0/1 toggled for each local LCP executed to keep track of which
   * fragments have been started as part of this local LCP and which
   * haven't.
   */
  Uint8 c_current_local_lcp_instance;

  /* Variable set when local LCP starts and when it stops it is reset */
  bool c_local_lcp_started;

  /**
   * Variable set when local LCP is started due to UNDO log overload.
   */
  bool c_full_local_lcp_started;

  /* Is Copy Fragment process currently ongoing */
  bool c_copy_fragment_in_progress;

  void start_lcp_on_table(Signal*);
  void send_lastLCP_FRAG_ORD(Signal*);

  /**
   * Variables tracking state of Halt/Resume Copy Fragment process on
   * Client side (starting node). Also methods.
   * ------------------------------------------
   */

  /* Copy fragment process have been halted indicator */
  bool c_copy_frag_halted;

  /* Halt process is locked while waiting for response from live node */
  bool c_copy_frag_halt_process_locked;

  /* Is UNDO log currently overloaded */
  bool c_undo_log_overloaded;

  enum COPY_FRAG_HALT_STATE_TYPE
  {
    COPY_FRAG_HALT_STATE_IDLE = 0,
    COPY_FRAG_HALT_WAIT_FIRST_LQHKEYREQ = 1,
    PREPARE_COPY_FRAG_IS_HALTED = 2,
    WAIT_RESUME_COPY_FRAG_CONF = 3,
    WAIT_HALT_COPY_FRAG_CONF = 4,
    COPY_FRAG_IS_HALTED = 5
  };
  /* State of halt copy fragment process */
  COPY_FRAG_HALT_STATE_TYPE c_copy_frag_halt_state;

  /* Save of PREPARE_COPY_FRAGREQ signal */
  PrepareCopyFragReq c_prepare_copy_fragreq_save;

  void send_prepare_copy_frag_conf(Signal*,
                                   PrepareCopyFragReq&,
                                   Uint32,
                                   Uint32);
  /**
   * Variables tracking state of Halt/Resume Copy Fragment process on
   * Server side (live node).
   */
  Uint32 c_tc_connect_rec_copy_frag;
  bool c_copy_frag_live_node_halted;
  bool c_copy_frag_live_node_performing_halt;
  HaltCopyFragReq c_halt_copy_fragreq_save;

  inline bool getAllowRead() const {
    return getNodeState().startLevel < NodeState::SL_STOPPING_3;
  }

  inline bool TRACE_OP_CHECK(const TcConnectionrec* regTcPtr);
#ifdef ERROR_INSERT
  void TRACE_OP_DUMP(const TcConnectionrec* regTcPtr, const char * pos);
#endif

#ifdef ERROR_INSERT
  Uint32 c_master_node_id;
#endif

  Uint32 get_node_status(Uint32 nodeId) const;
  bool check_ndb_versions() const;

  void suspendFile(Signal* signal,
                   Uint32 filePtrI,
                   Uint32 millis,
                   LogPartRecord *logPartPtrP);
  void suspendFile(Signal* signal, Ptr<LogFileRecord> logFile, Uint32 millis);

  void send_runredo_event(Signal*, LogPartRecord *, Uint32 currgci);

  void sendFireTrigConfTc(Signal* signal, BlockReference ref, Uint32 Tdata[]);
  bool check_fire_trig_pass(Uint32 op, Uint32 pass);

  bool handleLCPSurfacing(Signal *signal);
  bool is_disk_columns_in_table(Uint32 tableId);
  void sendSTART_FRAGCONF(Signal*);
  void handle_check_system_scans(Signal*);
#define ZLCP_CHECK_INDEX 0
#define ZBACKUP_CHECK_INDEX 1
#define ZCOPY_FRAGREQ_CHECK_INDEX 2
  Uint32 c_check_scanptr_i[3];
  Uint32 c_check_scanptr_save_line[3];
  Uint32 c_check_scanptr_save_timer[3];

  AlterTabReq c_keep_alter_tab_req;
  Uint32 c_keep_alter_tab_req_len;
  Uint32 c_executing_redo_log;
  Uint32 c_num_fragments_created_since_restart;
  Uint32 c_fragments_in_lcp;
  bool c_wait_lcp_surfacing;
  Uint32 get_committed_mbytes(LogPartRecord*);
  void increment_committed_mbytes(LogPartRecord*, TcConnectionrec*);
  void decrement_committed_mbytes(LogPartRecord*, TcConnectionrec*);
  bool is_restore_phase_done();
  bool is_full_local_lcp_running();
  bool is_lcp_idle(LcpRecord *lcpPtrP);
  bool has_key_info(Uint32 opPtrI);
  Uint32 m_restart_local_latest_lcp_id;
private:
  bool getNextTcConRec(Uint32 &next,
                       TcConnectionrecPtr &tcConnectptr,
                       Uint32 max_loops);
  bool getNextScanRec(Uint32 &next,
                      ScanRecordPtr &loc_scanptr,
                      Uint32 max_loops);
  bool getNextCommitAckMarker(Uint32 &next,
                              CommitAckMarkerPtr &commitAckMarkerPtr,
                              Uint32 max_loops);
  void checkPoolShrinkNeed(Uint32 pool_index,
                           const TransientFastSlotPool& pool);
  void sendPoolShrink(Uint32 pool_index);
  void shrinkTransientPools(Uint32 pool_index);

  static const Uint32 c_transient_pool_count = 4;
  TransientFastSlotPool* c_transient_pools[c_transient_pool_count];
  Bitmask<1> c_transient_pools_shrinking;

public:
  enum FragmentLockStatusType
  {
    FRAGMENT_UNLOCKED = 0,
    FRAGMENT_LOCKED_IN_SCAN_MODE = 1,
    FRAGMENT_LOCKED_IN_READ_KEY_MODE = 2,
    FRAGMENT_LOCKED_IN_RK_WK_MODE = 3,
    FRAGMENT_LOCKED_IN_RK_REFRESH_MODE = 4,
    FRAGMENT_LOCKED_IN_WRITE_KEY_MODE = 5,
    FRAGMENT_LOCKED_IN_EXCLUSIVE_MODE = 6
  };
  alignas (NDB_CL) FragmentLockStatusType m_fragment_lock_status;
  FragmentLockStatusType m_old_fragment_lock_status;
  /**
   * Lock mutex statistical variables
   */
  Uint32 m_scan_frag_access;
  Uint32 m_scan_frag_access_contended;
  Uint32 m_scan_frag_access_cond_waits;
  Uint64 m_scan_frag_access_spinloops;
  Uint64 m_scan_frag_access_spintime;

  Uint32 m_read_key_frag_access;
  Uint32 m_read_key_frag_access_contended;
  Uint32 m_read_key_frag_access_cond_waits;
  Uint64 m_read_key_frag_access_spinloops;
  Uint64 m_read_key_frag_access_spintime;

  Uint32 m_write_key_frag_access;
  Uint32 m_write_key_frag_access_contended;
  Uint32 m_write_key_frag_access_cond_waits;
  Uint64 m_write_key_frag_access_spinloops;
  Uint64 m_write_key_frag_access_spintime;

  Uint32 m_exclusive_frag_access;
  Uint32 m_exclusive_frag_access_contended;
  Uint32 m_exclusive_frag_access_cond_waits;
  Uint64 m_exclusive_frag_access_spinloops;
  Uint64 m_exclusive_frag_access_spintime;

  Uint32 m_upgrade_frag_access;

  alignas (NDB_CL) NdbMutex *m_restore_mutex;
  NdbMutex *m_lock_acc_page_mutex;
  NdbMutex *m_lock_tup_page_mutex;
  Dblqh *c_restore_mutex_lqh;
  Uint32 *m_num_recover_active;
  Uint32 *m_instance_recover_active;
  Uint32 m_num_instances_active;
  Uint32 m_num_restore_threads;
  Uint32 m_num_restores_active;
  Uint32 m_num_local_restores_active;
  Uint32 m_num_copy_restores_active;
  Uint32 m_current_ldm_instance;

  bool m_use_mutex_for_log_parts;
  void set_use_mutex_for_log_parts();

  Uint32 get_recover_thread_instance();
  void completed_restore(Uint32 instance);
  bool instance_completed_restore(Uint32 instance);
  void setup_query_thread_for_key_access(Uint32);
  void setup_query_thread_for_scan_access(Uint32);
  void setup_query_thread_for_restore_access(Uint32, Uint32);
  void reset_query_thread_access();
  void reset_restore_thread_access();

  Uint32 getDBACC()
  {
    return m_acc_block;
  }
  Uint32 getDBTUP()
  {
    return m_tup_block;
  }
  Uint32 getDBLQH()
  {
    return m_lqh_block;
  }
  Uint32 getDBTUX()
  {
    return m_tux_block;
  }
  Uint32 getBACKUP()
  {
    return m_backup_block;
  }
  Uint32 getRESTORE()
  {
    return m_restore_block;
  }
  bool check_expand_shrink_ongoing(Uint32, Uint32);
private:
  bool seize_op_rec(TcConnectionrecPtr &tcConnectptr,
                    bool use_lock,
                    BlockReference tcRef,
                    EmulatedJamBuffer *jamBuf);
  void release_op_rec(TcConnectionrecPtr tcConnectptr);
  void send_scan_fragref(Signal*, Uint32, Uint32, Uint32, Uint32, Uint32);
  void init_release_scanrec(ScanRecord*);
  void check_pgman_prep_lcp_active_prep_drop_tab(Signal*, Uint32);
  void check_pgman_prep_lcp_active_drop_tab(Signal*, Uint32);
  LogPartRecord* get_log_part_record(Uint32 instanceKey);
  void continue_srPhase3Start(Signal*);
  void continue_srGciLimits(Signal*);
  void continue_execSrCompletedLab(Signal*);
  void continue_srFourthComp(Signal *signal);
  void send_CONTINUEB_all(Signal*, Uint32);
  void init_restart_synch();
  void deinit_restart_synch();
  void restart_synch_state(Signal*, Uint32, Uint32);
  void start_send_exec_conf(Signal*);
  void get_table_frag_instance(Uint32 tableId,
                               Uint32 fragId,
                               Uint32 & instanceNo);
  bool get_table_frag_record(Uint32 tableId,
                             Uint32 fragId,
                             TablerecPtr & tabPtr,
                             FragrecordPtr & fragPtr);
  bool get_table_frag_record_can_fail(Uint32 tableId,
                                      Uint32 fragId,
                                      TablerecPtr & tabPtr,
                                      FragrecordPtr & fragPtr,
                                      Uint32 & instance);
  void prepare_queued_log_write(Signal*,
                                TcConnectionrec*,
                                LogPartRecord*,
                                Uint32);
  void handle_queued_log_write(Signal*, LogPartRecord*, TcConnectionrecPtr);
  void send_handle_queued_log_write(Signal*,
                                    TcConnectionrec *tcPtrP,
                                    LogPartRecord *logPartPtrP,
                                    Uint32);
  void queued_log_write(Signal*, LogPartRecord*);
  Uint32 count_free_log_pages(LogPartRecord*);

  void check_no_active_scans_at_drop_table(TablerecPtr);

  void lock_log_part(LogPartRecord *logPartPtrP);
  void unlock_log_part(LogPartRecord *logPartPtrP);

  void print_fragment_mutex_stats(Signal*);
  void send_print_mutex_stats(Signal*);
  bool is_read_key_frag_access(TcConnectionrec*);
  bool is_read_key_delete_frag_access(TcConnectionrec*);
  bool is_write_key_frag_access(TcConnectionrec*);
  bool is_refresh_frag_access(TcConnectionrec*);
  bool is_scan_condition_ready(Fragrecord*);
  bool is_read_key_condition_ready(Fragrecord*, bool);
  bool is_write_key_condition_ready(Fragrecord*);
  bool is_exclusive_condition_ready(Fragrecord*);
#ifdef DEBUG_FRAGMENT_LOCK
  void debug_fragment_lock(Fragrecord *fragPtrP, Uint32 line);
#endif
  void acquire_frag_abort_access(Fragrecord *fragPtrP,
                                 TcConnectionrec *regTcPtr);
  void handle_acquire_frag_abort_access(Fragrecord *fragPtrP,
                                        TcConnectionrec *regTcPtr);
  void acquire_frag_prepare_key_access(Fragrecord *fragPtrP,
                                       TcConnectionrec *regTcPtr);
  void acquire_frag_scan_access(Fragrecord *fragPtrP,
                                TcConnectionrec *regTcPtr);
  void acquire_frag_scan_access_new(Fragrecord *fragPtrP,
                                    TcConnectionrec *regTcPtr);
  void release_frag_access(Fragrecord *fragPtrP);
  void handle_release_frag_access(Fragrecord *fragPtrP);

  void handle_acquire_scan_frag_access(Fragrecord *fragPtrP);
  void handle_acquire_read_key_frag_access(Fragrecord *fragPtrP,
                                           bool hold_lock,
                                           bool check_exclusive_waiters);
  void handle_acquire_write_key_frag_access(Fragrecord *fragPtrP,
                                            bool hold_lock);
  void handle_acquire_exclusive_frag_access(Fragrecord *fragPtrP,
                                            bool hold_lock);
  void handle_release_scan_frag_access(Fragrecord *fragPtrP);
  void handle_release_read_key_frag_access(Fragrecord *fragPtrP);
  void handle_release_write_key_frag_access(Fragrecord *fragPtrP);
  void handle_release_exclusive_frag_access(Fragrecord *fragPtrP);
  void lock_table_exclusive(Tablerec *tablePtrP);
  void unlock_table_exclusive(Tablerec *tablePtrP);
  void init_frags_to_execute_sr();
  Uint32 get_frags_to_execute_sr();
  void handle_tc_failed_scans(Signal *signal,
                              NodeId nodeId,
                              Uint32 startPtrI);
  void send_handle_tc_failed_scans(Signal *signal,
                                   NodeId nodeId,
                                   Uint32 startPtrI);

public:
  void set_error_value(Uint32 val)
  {
    SET_ERROR_INSERT_VALUE(val);
  }
  void increment_usage_count_for_table(Uint32 tableId);
  void decrement_usage_count_for_table(Uint32 tableId);
  void reset_old_fragment_lock_status();
  void acquire_frag_commit_access_write_key();
  void acquire_frag_commit_access_exclusive();

  TcConnectionrec* getOperationPtrP(Uint32 opPtrI);
  void release_frag_access()
  {
    release_frag_access(fragptr.p);
  }
  void release_prim_frag_access()
  {
    release_frag_access(prim_tab_fragptr.p);
  }
  void downgrade_exclusive_to_write_key(Fragrecord *fragPtrP);
  void downgrade_exclusive_to_read_key(Fragrecord *fragPtrP);
  void upgrade_to_exclusive_frag_access();
  void upgrade_to_exclusive_frag_access(Fragrecord *fragPtrP);
  void upgrade_to_exclusive_frag_access_no_return();
  void handle_upgrade_to_exclusive_frag_access(Fragrecord *fragPtrP);
  void upgrade_to_write_key_frag_access();
  void handle_upgrade_to_write_key_frag_access(Fragrecord *fragPtrP);
  void downgrade_from_exclusive_frag_access();
  void downgrade_from_exclusive_frag_access(Fragrecord *fragPtrP);
  void handle_downgrade_from_exclusive_frag_access(Fragrecord *fragPtrP);
  void downgrade_exclusive_to_scan();
  void lock_index_fragment();
  void unlock_index_fragment();
  Fragrecord *get_fragptr(Uint32 tableId, Uint32 fragId);
  LogPartRecord* getLogPart(Uint32 logPartPtrI)
  {
    LogPartRecordPtr logPartPtr;
    logPartPtr.i = logPartPtrI;
    ptrCheckGuard(logPartPtr, clogPartFileSize, logPartRecord);
    return logPartPtr.p;
  }
  bool getTableFragmentrec(Uint32 tableId,
                           Uint32 fragId,
                           TablerecPtr & tabPtr,
                           FragrecordPtr & fragPtr);
  Uint64 getTuxFragPtrI(EmulatedJamBuffer *jamBuf,
                        Uint32 tableId,
                        Uint32 fragId)
  {
    TablerecPtr tabPtr;
    FragrecordPtr fragPtr;
    if (likely(getTableFragmentrec(tableId,
                                   fragId,
                                   tabPtr,
                                   fragPtr)))
    {
      thrjamDebug(jamBuf);
      return fragPtr.p->tuxFragptr;
    }
    thrjamDebug(jamBuf);
    return RNIL64;
  }
  Uint64 getAccFragPtrI(Uint32 tableId,
                        Uint32 fragId)
  {
#if defined(VM_TRACE) || defined(ERROR_INSERT) || defined(EXTRA_JAM)
    EmulatedJamBuffer* const jamBuf = getThrJamBuf();
#endif
    TablerecPtr tabPtr;
    FragrecordPtr fragPtr;
    if (likely(getTableFragmentrec(tableId,
                                   fragId,
                                   tabPtr,
                                   fragPtr)))
    {
      thrjamDebug(jamBuf);
      return fragPtr.p->accFragptr;
    }
    thrjamDebug(jamBuf);
    return RNIL64;
  }
  Uint64 getTupFragPtrI(Uint32 tableId,
                        Uint32 fragId)
  {
#if defined(VM_TRACE) || defined(ERROR_INSERT) || defined(EXTRA_JAM)
    EmulatedJamBuffer* const jamBuf = getThrJamBuf();
#endif
    TablerecPtr tabPtr;
    FragrecordPtr fragPtr;
    if (likely(getTableFragmentrec(tableId,
                                   fragId,
                                   tabPtr,
                                   fragPtr)))
    {
      thrjamDebug(jamBuf);
      return fragPtr.p->tupFragptr;
    }
    thrjamDebug(jamBuf);
    return RNIL64;
  }

  bool setTuxFragPtrI(Uint32 tableId,
                      Uint32 fragId,
                      Uint64 fragPtrI);
  bool setTupFragPtrI(Uint32 tableId,
                      Uint32 fragId,
                      Uint64 fragPtrI);
  bool setAccFragPtrI(Uint32 tableId,
                      Uint32 fragId,
                      Uint64 fragPtrI);

  Uint64 getNextTuxFragrec(Uint32 tableId,
                           Uint32 & index);
  Uint64 getNextTupFragrec(Uint32 tableId,
                           Uint32 & index);
  Uint64 getNextAccFragrec(Uint32 tableId,
                           Uint32 & index);
  Uint32 getNextTuxFragid(Uint32 tableId,
                          Uint32 & index);
  Uint32 getNextTupFragid(Uint32 tableId,
                          Uint32 & index);
  Uint32 getNextAccFragid(Uint32 tableId,
                          Uint32 & index);

  static Uint64 getTransactionMemoryNeed(
    const Uint32 ldm_instance_count,
    const ndb_mgm_configuration_iterator * mgm_cfg);

  static size_t getFragmentRecordSize()
  {
    return sizeof(struct Fragrecord);
  }
  static size_t getTableRecordSize()
  {
    return sizeof(struct Tablerec);
  }
  void reset_curr_ldm()
  {
    m_curr_lqh = this;
    c_acc->m_curr_acc = c_acc;
    c_tup->m_curr_tup = c_tup;
  }
  Dblqh *m_curr_lqh;
#define NUM_TRANSACTION_HASH_MUTEXES 4
  NdbMutex alloc_operation_mutex;
  NdbMutex transaction_hash_mutex[NUM_TRANSACTION_HASH_MUTEXES];
#if defined VM_TRACE || defined ERROR_INSERT
  Uint64 trans_hash_mutex_counter[NUM_TRANSACTION_HASH_MUTEXES];
#endif
  void lock_alloc_operation()
  {
    if (qt_likely(globalData.ndbMtQueryWorkers > 0))
    {
      NdbMutex_Lock(&alloc_operation_mutex);
    }
  }
  void unlock_alloc_operation()
  {
    if (qt_likely(globalData.ndbMtQueryWorkers > 0))
    {
      NdbMutex_Unlock(&alloc_operation_mutex);
    }
  }
  void lock_take_over_hash()
  {
    if (qt_likely(globalData.ndbMtQueryWorkers > 0))
    {
      NdbMutex_Lock(&c_scanTakeOverMutex);
    }
  }
  void unlock_take_over_hash()
  {
    if (qt_likely(globalData.ndbMtQueryWorkers > 0))
    {
      NdbMutex_Unlock(&c_scanTakeOverMutex);
    }
  }
  Uint32 m_first_qt_thr_no;
  Uint32 m_num_qt_our_rr_group;
  Uint32 m_qt_thr_no_our_rr_group[MAX_QUERY_INSTANCES_PER_RR_GROUP];
  void set_up_qt_our_rr_group();
  bool check_abort_signal_executed(Uint32, Uint32);
  void get_tc_ref(Uint32 tcPtrI,
                  Uint32 & tcOprec,
                  Uint32 & tcRef);
#ifdef DEBUG_USAGE_COUNT
  void insert_usage_count(Tablerec *tabPtrP,
                          TcConnectionrecPtr tcPtr)
  {
    jam();
    jamLine((Uint16)tcPtr.i);
    NdbMutex_Lock(&tabPtrP->m_usage_count);
    tcPtr.p->m_next_usage = tabPtrP->m_first_usage;
    tcPtr.p->m_next_block = tabPtrP->m_first_usage_block;
    tcPtr.p->m_prev_usage = RNIL;
    tcPtr.p->m_prev_block = nullptr;
    TcConnectionrecPtr firstTcPtr;
    firstTcPtr.i = tabPtrP->m_first_usage;
    if (firstTcPtr.i != RNIL)
    {
      jam();
      jamLine((Uint16)firstTcPtr.i);
      ndbrequire(tabPtrP->m_first_usage_block->tcConnect_pool.getValidPtr(firstTcPtr));
      firstTcPtr.p->m_prev_usage = tcPtr.i;
      firstTcPtr.p->m_prev_block = this;
    }
    tabPtrP->m_first_usage = tcPtr.i;
    tabPtrP->m_first_usage_block = this;
    NdbMutex_Unlock(&tabPtrP->m_usage_count);
  }
  void remove_usage_count(Tablerec *tabPtrP,
                          TcConnectionrecPtr tcPtr)
  {
    jam();
    jamLine((Uint16)tcPtr.i);
    NdbMutex_Lock(&tabPtrP->m_usage_count);
    if (tcPtr.i == tabPtrP->m_first_usage &&
        this == tabPtrP->m_first_usage_block)
    {
      jam();
      tabPtrP->m_first_usage = tcPtr.p->m_next_usage;
      tabPtrP->m_first_usage_block = tcPtr.p->m_next_block;
    }
    else
    {
      jam();
      TcConnectionrecPtr prevTcPtr;
      prevTcPtr.i = tcPtr.p->m_prev_usage;
      ndbrequire(prevTcPtr.i != RNIL);
      jamLine((Uint16)prevTcPtr.i);
      ndbrequire(tcPtr.p->m_prev_block->tcConnect_pool.getValidPtr(prevTcPtr));
      prevTcPtr.p->m_next_usage = tcPtr.p->m_next_usage;
      prevTcPtr.p->m_next_block = tcPtr.p->m_next_block;
    }
    if (tcPtr.p->m_next_usage != RNIL)
    {
      jam();
      TcConnectionrecPtr lastTcPtr;
      lastTcPtr.i = tcPtr.p->m_next_usage;
      jamLine((Uint16)lastTcPtr.i);
      ndbrequire(tcPtr.p->m_next_block->tcConnect_pool.getValidPtr(lastTcPtr));
      lastTcPtr.p->m_prev_usage = tcPtr.p->m_prev_usage;
      lastTcPtr.p->m_prev_block = tcPtr.p->m_prev_block;
    }
    tcPtr.p->m_prev_usage = RNIL;
    tcPtr.p->m_prev_usage = RNIL;
    tcPtr.p->m_next_block = nullptr;
    tcPtr.p->m_next_block = nullptr;
    NdbMutex_Unlock(&tabPtrP->m_usage_count);
  }
#endif
#endif
};

#ifndef DBLQH_STATE_EXTRACT
inline bool
Dblqh::check_expand_shrink_ongoing(Uint32 tableId, Uint32 fragId)
{
  ndbrequire(tableId < ctabrecFileSize);
  tabptr.i = tableId;
  ptrAss(tabptr, tablerec);
  ndbrequire(getFragmentrec(fragId));
  return c_acc->check_expand_shrink_ongoing(fragptr.p->accFragptr);
}

inline void Dblqh::checkPoolShrinkNeed(const Uint32 pool_index,
                                       const TransientFastSlotPool& pool)
{
#if defined(VM_TRACE) || defined(ERROR_INSERT)
  ndbrequire(pool_index < c_transient_pool_count);
  ndbrequire(c_transient_pools[pool_index] == &pool);
#endif
  if (pool.may_shrink())
  {
    sendPoolShrink(pool_index);
  }
}

inline
bool
Dblqh::is_full_local_lcp_running()
{
  return c_full_local_lcp_started;
}

inline
bool
Dblqh::is_restore_phase_done()
{
  return (csrExecUndoLogState != EULS_IDLE);
}

inline
bool
Dblqh::ScanRecord::check_scan_batch_completed() const
{
  Uint32 max_rows = m_max_batch_size_rows;
  Uint32 max_bytes = m_max_batch_size_bytes;

  return m_stop_batch ||
    (max_rows > 0 && (m_curr_batch_size_rows >= max_rows))  ||
    (max_bytes > 0 && (m_curr_batch_size_bytes >= max_bytes));
}

inline
void
Dblqh::i_get_acc_ptr(ScanRecord* scanP, Uint32* &acc_ptr, Uint32 index)
{
  /* Return ptr to place where acc ptr for operation with given
   * index is stored.
   * If index == 0, it's stored in the ScanRecord, otherwise it's 
   * stored in a segment linked from the ScanRecord.
   */
  if (index == 0) {
    acc_ptr= (Uint32*)&scanP->scan_acc_op_ptr[0];
  } else {
    
    Uint32 segmentIVal, segment, segmentOffset;
    SegmentedSectionPtr segPtr;

    segment= (index + SectionSegment::DataLength -1) / 
      SectionSegment::DataLength;
    segmentOffset= (index - 1) % SectionSegment::DataLength;
    jamDebug();
    ndbassert( segment < ScanRecord::MaxScanAccSegments );

    segmentIVal= scanP->scan_acc_op_ptr[ segment ];
    getSection(segPtr, segmentIVal);

    acc_ptr= &segPtr.p->theData[ segmentOffset ];
  }
}

inline
bool
Dblqh::is_same_trans(Uint32 opId, Uint32 trid1, Uint32 trid2)
{
  /* Cannot use jam here, called from other thread */
  TcConnectionrecPtr regTcPtr;  
  regTcPtr.i= opId;
  ndbrequire(tcConnect_pool.getValidPtr(regTcPtr));
  return ((regTcPtr.p->transid[0] == trid1) &&
          (regTcPtr.p->transid[1] == trid2));
}

inline
void
Dblqh::get_op_info(Uint32 opId, Uint32 *hash, Uint32* gci_hi, Uint32* gci_lo,
                   Uint32* transId1, Uint32* transId2)
{
  TcConnectionrecPtr regTcPtr;  
  regTcPtr.i= opId;
  m_fragment_lock_status = FRAGMENT_UNLOCKED;
  ndbrequire(tcConnect_pool.getValidPtr(regTcPtr));
  *hash = regTcPtr.p->hashValue;
  *gci_hi = regTcPtr.p->gci_hi;
  *gci_lo = regTcPtr.p->gci_lo;
  *transId1 = regTcPtr.p->transid[0];
  *transId2 = regTcPtr.p->transid[1];

  FragrecordPtr regFragptr;
  regFragptr.i = regTcPtr.p->fragmentptr;
  c_fragment_pool.getPtr(regFragptr);
  fragptr = regFragptr;
  m_tc_connect_ptr = regTcPtr;
}

inline
void
Dblqh::accminupdate(Signal* signal, Uint32 opId, const Local_key* key)
{
  TcConnectionrecPtr regTcPtr;  
  regTcPtr.i= opId;
  ndbrequire(tcConnect_pool.getValidPtr(regTcPtr));
  c_acc->execACCMINUPDATE(signal,
                          regTcPtr.p->accConnectrec,
                          regTcPtr.p->accConnectPtrP,
                          key->m_page_no,
                          key->m_page_idx);

  if (ERROR_INSERTED(5714))
  {
    FragrecordPtr regFragptr;
    regFragptr.i = regTcPtr.p->fragmentptr;
    c_fragment_pool.getPtr(regFragptr);
    if (regFragptr.p->m_copy_started_state == Fragrecord::AC_NR_COPY) {
      char buf[MAX_LOG_MESSAGE_SIZE];
      g_eventLogger->info(" LK: %s",
                          printLocal_Key(buf, MAX_LOG_MESSAGE_SIZE, *key));
    }
  }

  if (ERROR_INSERTED(5712) || ERROR_INSERTED(5713)) {
    char buf[MAX_LOG_MESSAGE_SIZE];
    g_eventLogger->info(" LK: %s",
                        printLocal_Key(buf, MAX_LOG_MESSAGE_SIZE, *key));
  }
  regTcPtr.p->m_row_id = *key;
}

inline
void
Dblqh::accremoverow(Signal* signal, Uint32 opId, const Local_key* key)
{
  TcConnectionrecPtr regTcPtr;
  regTcPtr.i= opId;
  ndbrequire(tcConnect_pool.getValidPtr(regTcPtr));
  c_acc->removerow(regTcPtr.p->accConnectrec, key);
}

inline
bool
Dblqh::TRACE_OP_CHECK(const TcConnectionrec* regTcPtr)
{
  if (ERROR_INSERTED(5714))
  {
    FragrecordPtr regFragptr;
    regFragptr.i = regTcPtr->fragmentptr;
    c_fragment_pool.getPtr(regFragptr);
    return regFragptr.p->m_copy_started_state == Fragrecord::AC_NR_COPY;
  }

  return (ERROR_INSERTED(5712) && 
	  (regTcPtr->operation == ZINSERT ||
	   regTcPtr->operation == ZDELETE)) ||
    ERROR_INSERTED(5713);
}

inline
bool Dblqh::is_scan_ok(ScanRecord* scanPtrP, Fragrecord::FragStatus fragstatus)
{
  if (likely(fragstatus == Fragrecord::FSACTIVE))
  {
    return true;
  }
  else if (likely(fragstatus == Fragrecord::ACTIVE_CREATION &&
                  scanPtrP->lcpScan))
  {
    return true;
  }
  return false;
}

inline
bool Dblqh::is_lcp_idle(LcpRecord *lcpPtrP)
{
  if (lcpPtrP->lcpPrepareState == LcpRecord::LCP_IDLE &&
      lcpPtrP->lcpRunState == LcpRecord::LCP_IDLE)
    return true;
  return false;
}

inline bool
Dblqh::has_key_info(Uint32 opPtrI)
{
  /* Cannot use jam here, called from other thread */
  TcConnectionrecPtr opPtr;
  opPtr.i = opPtrI;
  if (tcConnect_pool.getValidPtr(opPtr))
  {
    return (opPtr.p->keyInfoIVal != RNIL);
  }
  return false;
}

inline bool
Dblqh::is_read_key_frag_access(TcConnectionrec *regTcPtr)
{
  if (regTcPtr->operation == ZREAD ||
      regTcPtr->operation == ZREAD_EX)
  {
    return true;
  }
  return false;
}

inline bool
Dblqh::is_read_key_delete_frag_access(TcConnectionrec *regTcPtr)
{
  if (regTcPtr->operation == ZDELETE)
  {
    return true;
  }
  return false;
}

inline bool
Dblqh::is_refresh_frag_access(TcConnectionrec *regTcPtr)
{
  if (regTcPtr->operation == ZREFRESH)
  {
    return true;
  }
  return false;
}

inline bool
Dblqh::is_write_key_frag_access(TcConnectionrec *regTcPtr)
{
  if (regTcPtr->operation == ZWRITE ||
      regTcPtr->operation == ZUNLOCK ||
      regTcPtr->operation == ZUPDATE ||
      regTcPtr->operation == ZINSERT)
  {
    return true;
  }
  return false;
}

inline bool
Dblqh::is_scan_condition_ready(Fragrecord *fragPtrP)
{
  if (fragPtrP->m_cond_exclusive_waiters > 0 ||
      fragPtrP->m_cond_write_key_waiters > 0 ||
      fragPtrP->m_exclusive_locked ||
      fragPtrP->m_write_key_locked)
  {
    return false;
  }
  return true;
}

inline bool
Dblqh::is_read_key_condition_ready(Fragrecord *fragPtrP,
                                   bool check_exclusive_waiters)
{
  if ((fragPtrP->m_cond_exclusive_waiters > 0 &&
       check_exclusive_waiters) ||
      fragPtrP->m_exclusive_locked)
  {
    return false;
  }
  return true;
}

inline bool
Dblqh::is_write_key_condition_ready(Fragrecord *fragPtrP)
{
  /**
   * Write Key locks are only acquired by LDM threads. Thus we only
   * need to check against query thread being active here. No need
   * to check m_cond_exclusive_waiters or m_cond_write_key_waiters.
   */
  if (fragPtrP->m_concurrent_scan_count > 0)
  {
    return false;
  }
  return true;
}

inline bool
Dblqh::is_exclusive_condition_ready(Fragrecord *fragPtrP)
{
  /**
   * Write Key locks are only acquired by LDM threads. Thus we only
   * need to check against query thread being active here. No need
   * to check m_cond_exclusive_waiters or m_cond_write_key_waiters.
   */
  if (fragPtrP->m_concurrent_scan_count > 0 ||
      fragPtrP->m_concurrent_read_key_count > 0)
  {
    return false;
  }
  return true;
}

inline void
Dblqh::upgrade_to_write_key_frag_access()
{
  if (qt_likely(globalData.ndbMtQueryWorkers > 0))
  {
    jamDebug();
    handle_upgrade_to_write_key_frag_access(fragptr.p);
  }
}

inline void
Dblqh::upgrade_to_exclusive_frag_access_no_return()
{
  if (qt_likely(globalData.ndbMtQueryWorkers > 0))
  {
    jamDebug();
    handle_upgrade_to_exclusive_frag_access(fragptr.p);
    m_old_fragment_lock_status = FRAGMENT_UNLOCKED;
  }
}

inline void
Dblqh::upgrade_to_exclusive_frag_access()
{
  if (qt_likely(globalData.ndbMtQueryWorkers > 0))
  {
    jamDebug();
    handle_upgrade_to_exclusive_frag_access(fragptr.p);
  }
}

inline void
Dblqh::upgrade_to_exclusive_frag_access(Fragrecord *fragPtrP)
{
  if (qt_likely(globalData.ndbMtQueryWorkers > 0))
  {
    jamDebug();
    handle_upgrade_to_exclusive_frag_access(fragPtrP);
  }
}

inline void
Dblqh::downgrade_from_exclusive_frag_access()
{
  if (qt_likely(globalData.ndbMtQueryWorkers > 0))
  {
    jamDebug();
    handle_downgrade_from_exclusive_frag_access(fragptr.p);
  }
}

inline void
Dblqh::downgrade_from_exclusive_frag_access(Fragrecord *fragPtrP)
{
  if (qt_likely(globalData.ndbMtQueryWorkers > 0))
  {
    jamDebug();
    handle_downgrade_from_exclusive_frag_access(fragPtrP);
  }
}

inline void
Dblqh::acquire_frag_commit_access_write_key()
{
  if (qt_likely(globalData.ndbMtQueryWorkers > 0))
  {
    Fragrecord *fragPtrP = fragptr.p;
    if (m_fragment_lock_status == FRAGMENT_UNLOCKED)
    {
      jamDebug();
      NdbMutex_Lock(&fragPtrP->frag_mutex);
#ifdef DEBUG_FRAGMENT_LOCK
      fragPtrP->lock_line_index = (fragPtrP->lock_line_index + 1) &
        LOCK_LINE_MASK;
      fragPtrP->lock_line[fragPtrP->lock_line_index] = __LINE__;
#endif
      /**
       * In Commit access we set m_cond_exclusive_waiters and
       * m_spin_exclusive_waiters to 1 to ensure that we don't start any
       * new read key operations and to ensure that no one is attempting
       * to wake us up since the awakeness was handled by the write key
       * variables. We need to do this under mutex protection such that
       * no reader is allowed to get in between. In addition we will
       * reset m_write_key_locked which is also set in commit access.
       *
       * Stop new scanners and read key operations from starting, but allow
       * read key operations to continue in parallel with this phase of
       * the commit processing.
       */
      fragPtrP->m_cond_exclusive_waiters = 1;
      fragPtrP->m_spin_exclusive_waiters = 1;
      handle_acquire_write_key_frag_access(fragPtrP, true);
    }
    else
    {
      ndbrequire(m_fragment_lock_status == FRAGMENT_LOCKED_IN_WRITE_KEY_MODE);
    }
  }
}

inline void
Dblqh::acquire_frag_commit_access_exclusive()
{
  if (qt_likely(globalData.ndbMtQueryWorkers > 0))
  {
    jamDebug();
    Fragrecord *fragPtrP = fragptr.p;
    ndbrequire(m_fragment_lock_status == FRAGMENT_LOCKED_IN_WRITE_KEY_MODE ||
               m_fragment_lock_status == FRAGMENT_UNLOCKED);
    NdbMutex_Lock(&fragPtrP->frag_mutex);
#ifdef DEBUG_FRAGMENT_LOCK
    fragPtrP->lock_line_index = (fragPtrP->lock_line_index + 1) &
      LOCK_LINE_MASK;
    fragPtrP->lock_line[fragPtrP->lock_line_index] = __LINE__;
#endif
    fragPtrP->m_cond_exclusive_waiters = 0;
    fragPtrP->m_spin_exclusive_waiters = 0;
    fragPtrP->m_write_key_locked = false;
    handle_acquire_exclusive_frag_access(fragPtrP, true);
  }
}

inline void
Dblqh::acquire_frag_abort_access(Fragrecord *fragPtrP,
                                  TcConnectionrec *regTcPtr)
{
  if (qt_likely(globalData.ndbMtQueryWorkers > 0))
  {
    jamDebug();
    handle_acquire_frag_abort_access(fragPtrP, regTcPtr);
  }
}

inline void
Dblqh::acquire_frag_prepare_key_access(Fragrecord *fragPtrP,
                                       TcConnectionrec *regTcPtr)
{
  if (is_write_key_frag_access(regTcPtr))
  {
    /**
     * Prepare for upgrade to write key fragment access, this will
     * happen when we come to the point where we need to update the
     * TUX index. Setting those variables ensures that no new scans
     * can start, but those already running can run to completion
     * and we don't wait for those until we upgrade the lock.
     */
    jamDebug();
    NdbMutex_Lock(&fragPtrP->frag_mutex);
#ifdef DEBUG_FRAGMENT_LOCK
    fragPtrP->lock_line_index = (fragPtrP->lock_line_index + 1) &
      LOCK_LINE_MASK;
    fragPtrP->lock_line[fragPtrP->lock_line_index] = __LINE__;
#endif
    fragPtrP->m_cond_write_key_waiters = 1;
    fragPtrP->m_spin_write_key_waiters = 1;
    handle_acquire_read_key_frag_access(fragPtrP, true, false);
    m_fragment_lock_status = FRAGMENT_LOCKED_IN_RK_WK_MODE;
  }
  else if (is_refresh_frag_access(regTcPtr))
  {
    /* Refresh requires exclusive access, prepare for this */
    jamDebug();
    NdbMutex_Lock(&fragPtrP->frag_mutex);
#ifdef DEBUG_FRAGMENT_LOCK
    fragPtrP->lock_line_index = (fragPtrP->lock_line_index + 1) &
      LOCK_LINE_MASK;
    fragPtrP->lock_line[fragPtrP->lock_line_index] = __LINE__;
#endif
    fragPtrP->m_cond_exclusive_waiters = 1;
    fragPtrP->m_spin_exclusive_waiters = 1;
    handle_acquire_read_key_frag_access(fragPtrP, true, false);
    m_fragment_lock_status = FRAGMENT_LOCKED_IN_RK_REFRESH_MODE;
  }
  else
  {
    handle_acquire_read_key_frag_access(fragPtrP, false, true);
    m_fragment_lock_status = FRAGMENT_LOCKED_IN_READ_KEY_MODE;
  }
}

inline void
Dblqh::acquire_frag_scan_access(Fragrecord *fragPtrP,
                                       TcConnectionrec *regTcPtr)
{
  if (qt_likely(globalData.ndbMtQueryWorkers > 0))
  {
    if (m_fragment_lock_status == FRAGMENT_UNLOCKED)
    {
      jamDebug();
      handle_acquire_scan_frag_access(fragPtrP);
      return;
    }
    jamDebug();
    ndbassert(m_fragment_lock_status == FRAGMENT_LOCKED_IN_SCAN_MODE);
  }
}

inline void
Dblqh::acquire_frag_scan_access_new(Fragrecord *fragPtrP,
                                    TcConnectionrec *regTcPtr)
{
  if (qt_likely(globalData.ndbMtQueryWorkers > 0))
  {
    jamDebug();
    handle_acquire_scan_frag_access(fragPtrP);
  }
}

inline void
Dblqh::reset_old_fragment_lock_status()
{
  m_old_fragment_lock_status = FRAGMENT_UNLOCKED;
}

inline void
Dblqh::release_frag_access(Fragrecord *fragPtrP)
{
  if (qt_likely(m_fragment_lock_status != FRAGMENT_UNLOCKED))
  {
    jamDebug();
    handle_release_frag_access(fragPtrP);
  }
}

inline
Dblqh::TcConnectionrec*
Dblqh::getOperationPtrP(Uint32 opPtrI)
{
  /* Cannot use jam here, called from other thread */
  TcConnectionrecPtr opPtr;
  opPtr.i = opPtrI;
  ndbrequire(tcConnect_pool.getValidPtr(opPtr));
  return opPtr.p;
}

inline void
Dblqh::lock_index_fragment()
{
  /* m_concurrent_scan_count should only be used on primary table */
  ndbassert(fragptr.p->m_concurrent_scan_count == 0);
  ndbassert(fragptr.p->m_concurrent_read_key_count == 0);
  ndbassert(fragptr.i != RNIL);
  NdbMutex_Lock(&fragptr.p->frag_mutex);
}

inline void
Dblqh::unlock_index_fragment()
{
  NdbMutex_Unlock(&fragptr.p->frag_mutex);
}

inline void
Dblqh::lock_log_part(LogPartRecord *logPartPtrP)
{
  if (qt_likely(m_use_mutex_for_log_parts))
  {
    jamDebug();
    NdbMutex_Lock(&logPartPtrP->m_log_part_mutex);
  }
}

inline void Dblqh::unlock_log_part(LogPartRecord *logPartPtrP)
{
  if (qt_likely(m_use_mutex_for_log_parts))
  {
    jamDebug();
    NdbMutex_Unlock(&logPartPtrP->m_log_part_mutex);
  }
}

inline void Dblqh::get_tc_ref(Uint32 tcPtrI,
                              Uint32 & tcOprec,
                              Uint32 & tcRef)
{
  TcConnectionrecPtr tcConnectptr;
  tcConnectptr.i = tcPtrI;
  ndbrequire(tcConnect_pool.getValidPtr(tcConnectptr));
  tcOprec = tcConnectptr.p->tcOprec;
  tcRef = tcConnectptr.p->tcBlockref;
}
#endif

#undef JAM_FILE_ID

#endif<|MERGE_RESOLUTION|>--- conflicted
+++ resolved
@@ -3666,12 +3666,8 @@
                   Uint32 scan_ptr_i,
                   Uint32 errcode,
                   TcConnectionrecPtr);
-<<<<<<< HEAD
-  void writePrepareLog(Signal* signal, TcConnectionrecPtr, bool, bool);
-=======
   void localAbortStateHandlerLab(Signal* signal, TcConnectionrecPtr);
   void writePrepareLog(Signal* signal, TcConnectionrecPtr);
->>>>>>> 6846e6b2
   void writePrepareLog_problems(Signal* signal,
                                 const TcConnectionrecPtr,
                                 LogPartRecord *logPartPtrP);
