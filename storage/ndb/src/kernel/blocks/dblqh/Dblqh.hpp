/*
   Copyright (c) 2003, 2022, Oracle and/or its affiliates.
   Copyright (c) 2021, 2022, Hopsworks and/or its affiliates.

   This program is free software; you can redistribute it and/or modify
   it under the terms of the GNU General Public License, version 2.0,
   as published by the Free Software Foundation.

   This program is also distributed with certain software (including
   but not limited to OpenSSL) that is licensed under separate terms,
   as designated in a particular file or component or in included license
   documentation.  The authors of MySQL hereby grant you an additional
   permission to link the program and your derivative works with the
   separately licensed software that they have included with MySQL.

   This program is distributed in the hope that it will be useful,
   but WITHOUT ANY WARRANTY; without even the implied warranty of
   MERCHANTABILITY or FITNESS FOR A PARTICULAR PURPOSE.  See the
   GNU General Public License, version 2.0, for more details.

   You should have received a copy of the GNU General Public License
   along with this program; if not, write to the Free Software
   Foundation, Inc., 51 Franklin St, Fifth Floor, Boston, MA 02110-1301  USA
*/

#ifndef DBLQH_H
#define DBLQH_H

#include <pc.hpp>
#include <ndb_limits.h>
#include <SimulatedBlock.hpp>
#include <SectionReader.hpp>
#include <IntrusiveList.hpp>
#include "ArrayPool.hpp"
#include <DLHashTable.hpp>
#include <NdbCondition.h>
#include <atomic>

#include <NodeBitmask.hpp>
#include "kernel/DblqhState.hpp"
#include <signaldata/NodeRecoveryStatusRep.hpp>
#include <signaldata/LCP.hpp>
#include <signaldata/LqhTransConf.hpp>
#include <signaldata/CreateTab.hpp>
#include <signaldata/LqhFrag.hpp>
#include <signaldata/FsOpenReq.hpp>
#include <signaldata/DropTab.hpp>
#include <signaldata/CopyFrag.hpp>
#include <signaldata/CopyActive.hpp>
#include <signaldata/LqhKey.hpp>

// primary key is stored in TUP
#include "../dbtup/Dbtup.hpp"
#include "../dbacc/Dbacc.hpp"
#include "../dbtux/Dbtux.hpp"
#include "../backup/Backup.hpp"
#include "../restore.hpp"

#include "TransientPool.hpp"
#include "TransientSlotPool.hpp"

class Dbacc;
class Dbtup;
class Dbtux;
class Lgman;

class FsReadWriteReq;

#define JAM_FILE_ID 450

#undef DEBUG_USAGE_COUNT
//#define DEBUG_USAGE_COUNT 1

#ifdef DBLQH_C
// Constants
/* ------------------------------------------------------------------------- */
/*       CONSTANTS USED WHEN MASTER REQUESTS STATE OF COPY FRAGMENTS.        */
/* ------------------------------------------------------------------------- */
#define ZCOPY_CLOSING 0
#define ZCOPY_ONGOING 1
#define ZCOPY_ACTIVATION 2
/* ------------------------------------------------------------------------- */
/*       STATES FOR THE VARIABLE GCP_LOG_PART_STATE                          */
/* ------------------------------------------------------------------------- */
#define ZIDLE 0
#define ZWAIT_DISK 1
#define ZON_DISK 2
#define ZACTIVE 1
/* ------------------------------------------------------------------------- */
/*       STATES FOR THE VARIABLE CSR_PHASES_STARTED                          */
/* ------------------------------------------------------------------------- */
#define ZSR_NO_PHASE_STARTED 0
#define ZSR_PHASE1_COMPLETED 1
#define ZSR_PHASE2_COMPLETED 2
#define ZSR_BOTH_PHASES_STARTED 3
/* ------------------------------------------------------------------------- */
/*       THE NUMBER OF PAGES IN A MBYTE, THE TWO LOGARITHM OF THIS.          */
/*       THE NUMBER OF MBYTES IN A LOG FILE.                                 */
/*       THE MAX NUMBER OF PAGES READ/WRITTEN FROM/TO DISK DURING            */
/*       A WRITE OR READ.                                                    */
/* ------------------------------------------------------------------------- */
#define ZNOT_DIRTY 0
#define ZDIRTY 1
#define ZREAD_AHEAD_SIZE 8
/* ------------------------------------------------------------------------- */
/*       CONSTANTS OF THE LOG PAGES                                          */
/* ------------------------------------------------------------------------- */
#define ZPAGE_HEADER_SIZE 32
#define ZPAGE_SIZE 8192
#define ZPAGES_IN_MBYTE 32
#define ZTWOLOG_NO_PAGES_IN_MBYTE 5
#define ZTWOLOG_PAGE_SIZE 13
#define ZMAX_MM_BUFFER_SIZE 32     // Main memory window during log execution

#define ZMAX_PAGES_WRITTEN 8    // Max pages before writing to disk (=> config)
#define ZMIN_READ_BUFFER_SIZE 2       // Minimum number of pages to execute log
#define ZMIN_LOG_PAGES_OPERATION 10   // Minimum no of pages before stopping

#define ZPOS_CHECKSUM 0
#define ZPOS_LOG_LAP 1
#define ZPOS_MAX_GCI_COMPLETED 2
#define ZPOS_MAX_GCI_STARTED 3
#define ZNEXT_PAGE 4
#define ZPREV_PAGE 5
#define ZPOS_VERSION 6
#define ZPOS_NO_LOG_FILES 7
#define ZCURR_PAGE_INDEX 8
#define ZLAST_LOG_PREP_REF 10
#define ZPOS_DIRTY 11
/* A number of debug items written in the page header of all log files */
#define ZPOS_LOG_TIMER 12
#define ZPOS_PAGE_I 13
#define ZPOS_PLACE_WRITTEN_FROM 14
#define ZPOS_PAGE_NO 15
#define ZPOS_PAGE_FILE_NO 16
#define ZPOS_WORD_WRITTEN 17
#define ZPOS_IN_WRITING 18
#define ZPOS_PREV_PAGE_NO 19
#define ZPOS_IN_FREE_LIST 20

/* Specify number of log parts used to enable use of more LQH threads */
#define ZPOS_NO_LOG_PARTS 21

/* ------------------------------------------------------------------------- */
/*       CONSTANTS FOR THE VARIOUS REPLICA AND NODE TYPES.                   */
/* ------------------------------------------------------------------------- */
#define ZPRIMARY_NODE 0
#define ZBACKUP_NODE 1
#define ZSTANDBY_NODE 2
#define ZTC_NODE 3
#define ZLOG_NODE 3
/* ------------------------------------------------------------------------- */
/*       VARIOUS CONSTANTS USED AS FLAGS TO THE FILE MANAGER.                */
/* ------------------------------------------------------------------------- */
#define ZVAR_NO_LOG_PAGE_WORD 1
#define ZCLOSE_NO_DELETE 0
#define ZCLOSE_DELETE 1
#define ZPAGE_ZERO 0
/* ------------------------------------------------------------------------- */
/*       THE FOLLOWING CONSTANTS ARE USED TO DESCRIBE THE TYPES OF           */
/*       LOG RECORDS, THE SIZE OF THE VARIOUS LOG RECORD TYPES AND           */
/*       THE POSITIONS WITHIN THOSE LOG RECORDS.                             */
/* ------------------------------------------------------------------------- */
/* ------------------------------------------------------------------------- */
/*       THESE CONSTANTS DESCRIBE THE SIZES OF VARIOUS TYPES OF LOG REORDS.  */
/*       NEXT_LOG_SIZE IS ACTUALLY ONE. THE REASON WE SET IT TO 2 IS TO      */
/*       SIMPLIFY THE CODE SINCE OTHERWISE HAVE TO USE A SPECIAL VERSION     */
/*       OF READ_LOGWORD WHEN READING LOG RECORD TYPE                        */
/*       SINCE NEXT MBYTE TYPE COULD BE THE VERY LAST WORD IN THE MBYTE.     */
/*       BY SETTING IT TO 2 WE ENSURE IT IS NEVER THE VERY LAST WORD         */
/*       IN THE MBYTE.                                                       */
/* ------------------------------------------------------------------------- */
#define ZFD_HEADER_SIZE 3
#define ZFD_MBYTE_SIZE 3
#define ZLOG_HEAD_SIZE 8
#define ZNEXT_LOG_SIZE 2
#define ZABORT_LOG_SIZE 3
#define ZCOMMIT_LOG_SIZE 9
#define ZCOMPLETED_GCI_LOG_SIZE 2
/* ------------------------------------------------------------------------- */
/*       THESE CONSTANTS DESCRIBE THE TYPE OF A LOG RECORD.                  */
/*       THIS IS THE FIRST WORD OF A LOG RECORD.                             */
/* ------------------------------------------------------------------------- */
#define ZNEW_PREP_OP_TYPE 0
#define ZPREP_OP_TYPE 1
#define ZCOMMIT_TYPE 2
#define ZABORT_TYPE 3
#define ZFD_TYPE 4
#define ZFRAG_SPLIT_TYPE 5
#define ZNEXT_LOG_RECORD_TYPE 6
#define ZNEXT_MBYTE_TYPE 7
#define ZCOMPLETED_GCI_TYPE 8
#define ZINVALID_COMMIT_TYPE 9
/* ------------------------------------------------------------------------- */
/*       THE POSITIONS OF LOGGED DATA IN A FILE DESCRIPTOR LOG RECORD HEADER.*/
/*       ALSO THE MAXIMUM NUMBER OF FILE DESCRIPTORS IN A LOG RECORD.        */
/* ------------------------------------------------------------------------- */
#define ZPOS_LOG_TYPE 0
#define ZPOS_NO_FD 1
#define ZPOS_FILE_NO 2
/* ------------------------------------------------------------------------- */
/*       THE POSITIONS WITHIN A PREPARE LOG RECORD AND A NEW PREPARE         */
/*       LOG RECORD.                                                         */
/* ------------------------------------------------------------------------- */
#define ZPOS_HASH_VALUE 2
#define ZPOS_SCHEMA_VERSION 3
#define ZPOS_TRANS_TICKET 4
#define ZPOS_OP_TYPE 5
#define ZPOS_NO_ATTRINFO 6
#define ZPOS_NO_KEYINFO 7
/* ------------------------------------------------------------------------- */
/*       THE POSITIONS WITHIN A COMMIT LOG RECORD.                           */
/* ------------------------------------------------------------------------- */
#define ZPOS_COMMIT_TRANSID1 1
#define ZPOS_COMMIT_TRANSID2 2
#define ZPOS_COMMIT_GCI 3
#define ZPOS_COMMIT_TABLE_REF 4
#define ZPOS_COMMIT_FRAGID 5
#define ZPOS_COMMIT_FILE_NO 6
#define ZPOS_COMMIT_START_PAGE_NO 7
#define ZPOS_COMMIT_START_PAGE_INDEX 8
#define ZPOS_COMMIT_STOP_PAGE_NO 9
/* ------------------------------------------------------------------------- */
/*       THE POSITIONS WITHIN A ABORT LOG RECORD.                            */
/* ------------------------------------------------------------------------- */
#define ZPOS_ABORT_TRANSID1 1
#define ZPOS_ABORT_TRANSID2 2
/* ------------------------------------------------------------------------- */
/*       THE POSITION WITHIN A COMPLETED GCI LOG RECORD.                     */
/* ------------------------------------------------------------------------- */
#define ZPOS_COMPLETED_GCI 1
/* ------------------------------------------------------------------------- */
/*       THE POSITIONS WITHIN A NEW PREPARE LOG RECORD.                      */
/* ------------------------------------------------------------------------- */
#define ZPOS_NEW_PREP_FILE_NO 8
#define ZPOS_NEW_PREP_PAGE_REF 9

#define ZLAST_WRITE_IN_FILE 1
#define ZENFORCE_WRITE 2
/* ------------------------------------------------------------------------- */
/*       CONSTANTS USED AS INPUT TO SUBROUTINE WRITE_LOG_PAGES AMONG OTHERS. */
/* ------------------------------------------------------------------------- */
#define ZNORMAL 0
#define ZINIT 1
/* ------------------------------------------------------------------------- */
/*       CONSTANTS USED BY CONTINUEB TO DEDUCE WHICH CONTINUE SIGNAL IS TO   */
/*       BE EXECUTED AS A RESULT OF THIS CONTINUEB SIGNAL.                   */
/* ------------------------------------------------------------------------- */
#define ZLOG_LQHKEYREQ 0
#define ZPACK_LQHKEYREQ 1
#define ZSEND_ATTRINFO 2
#define ZSR_GCI_LIMITS 3
#define ZSR_LOG_LIMITS 4
#define ZSEND_EXEC_CONF 5
#define ZEXEC_SR 6
#define ZSR_FOURTH_COMP 7
#define ZINIT_FOURTH 8
#define ZTIME_SUPERVISION 9
#define ZSR_PHASE3_START 10
#define ZLQH_TRANS_NEXT 11
#define ZLQH_RELEASE_AT_NODE_FAILURE 12
#define ZSCAN_TC_CONNECT 13
#define ZINITIALISE_RECORDS 14
#define ZINIT_GCP_REC 15
#define ZCHECK_LCP_STOP_BLOCKED 17
#define ZSCAN_MARKERS 18
#define ZOPERATION_EVENT_REP 19
#define ZDROP_TABLE_WAIT_USAGE 20
#define ZENABLE_EXPAND_CHECK 21
#define ZRETRY_TCKEYREF 22
#define ZWAIT_REORG_SUMA_FILTER_ENABLED 23
#define ZREBUILD_ORDERED_INDEXES 24
#define ZWAIT_READONLY 25
#define ZLCP_FRAG_WATCHDOG 26
#if defined ERROR_INSERT
#define ZDELAY_FS_OPEN 27
#endif
#define ZSTART_LOCAL_LCP 28
#define ZCHECK_SYSTEM_SCANS 29
#define ZSTART_QUEUED_SCAN 30
#define ZLQH_SHRINK_TRANSIENT_POOLS 31
#define ZLQH_TRANSIENT_POOL_STAT 32
#define ZPGMAN_PREP_LCP_ACTIVE_CHECK 33
#define ZCONTINUE_SR_GCI_LIMITS 34
#define ZCONTINUE_REDO_LOG_EXEC_COMPLETED 35
#define ZCONTINUE_SR_FOURTH_COMP 36
#define ZCONTINUE_PHASE3_START 37
#define ZCONTINUE_WRITE_LOG 38
#define ZSTART_SEND_EXEC_CONF 39
#define ZPRINT_MUTEX_STATS 40
#define ZPRINT_CONNECT_DEBUG 41
#define ZHANDLE_TC_FAILED_SCANS 42

/* ------------------------------------------------------------------------- */
/*        NODE STATE DURING SYSTEM RESTART, VARIABLES CNODES_SR_STATE        */
/*        AND CNODES_EXEC_SR_STATE.                                          */
/* ------------------------------------------------------------------------- */
#define ZSTART_SR 1
#define ZEXEC_SR_COMPLETED 2
/* ------------------------------------------------------------------------- */
/*       CONSTANTS USED BY NODE STATUS TO DEDUCE THE STATUS OF A NODE.       */
/* ------------------------------------------------------------------------- */
#define ZNODE_UP 0
#define ZNODE_DOWN 1
/* ------------------------------------------------------------------------- */
/*       START PHASES                                                        */
/* ------------------------------------------------------------------------- */
#define ZLAST_START_PHASE 255
#define ZSTART_PHASE1 1
#define ZSTART_PHASE2 2
#define ZSTART_PHASE3 3
#define ZSTART_PHASE4 4
#define ZSTART_PHASE6 6
/* ------------------------------------------------------------------------- */
/*       CONSTANTS USED BY SCAN AND COPY FRAGMENT PROCEDURES                 */
/* ------------------------------------------------------------------------- */
#define ZSTORED_PROC_SCAN 0
#define ZSTORED_PROC_COPY 2
#define ZDELETE_STORED_PROC_ID 3
#define ZWRITE_LOCK 1
#define ZSCAN_FRAG_CLOSED 2
#define ZNUM_RESERVED_TC_CONNECT_RECORDS 3
#define ZNUM_RESERVED_UTIL_CONNECT_RECORDS 100
/* ------------------------------------------------------------------------- */
/*       ERROR CODES ADDED IN VERSION 0.1 AND 0.2                            */
/* ------------------------------------------------------------------------- */
#define ZNOT_FOUND 1             // Not an error code, a return value
#define ZNO_FREE_LQH_CONNECTION 414
#define ZGET_DATAREC_ERROR 418
#define ZGET_ATTRINBUF_ERROR 419
#define ZNO_FREE_FRAGMENTREC 460 // Insert new fragment error code
#define ZTAB_FILE_SIZE 464       // Insert new fragment error code + Start kernel
#define ZNO_ADD_FRAGREC 465      // Insert new fragment error code
/* ------------------------------------------------------------------------- */
/*       ERROR CODES ADDED IN VERSION 0.3                                    */
/* ------------------------------------------------------------------------- */
#define ZTAIL_PROBLEM_IN_LOG_ERROR 410
#define ZGCI_TOO_LOW_ERROR 429        // GCP_SAVEREF error code
#define ZTAB_STATE_ERROR 474          // Insert new fragment error code
#define ZTOO_NEW_GCI_ERROR 479        // LCP Start error
/* ------------------------------------------------------------------------- */
/*       ERROR CODES ADDED IN VERSION 0.4                                    */
/* ------------------------------------------------------------------------- */

#define ZNO_FREE_FRAG_SCAN_REC_ERROR 490 // SCAN_FRAGREF error code
#define ZCOPY_NO_FRAGMENT_ERROR 491      // COPY_FRAGREF error code
#define ZTAKE_OVER_ERROR 499
#define ZTO_OP_STATE_ERROR 631           // Same as in Dbacc.hpp
#define ZCOPY_NODE_ERROR 1204
#define ZTOO_MANY_COPY_ACTIVE_ERROR 1208 // COPY_FRAG and COPY_ACTIVEREF code
#define ZCOPY_ACTIVE_ERROR 1210          // COPY_ACTIVEREF error code
#define ZNO_TC_CONNECT_ERROR 1217        // Simple Read + SCAN
#define ZTRANSPORTER_OVERLOADED_ERROR 1218
/* ------------------------------------------------------------------------- */
/*       ERROR CODES ADDED IN VERSION 1.X                                    */
/* ------------------------------------------------------------------------- */
//#define ZSCAN_BOOK_ACC_OP_ERROR 1219   // SCAN_FRAGREF error code
#define ZFILE_CHANGE_PROBLEM_IN_LOG_ERROR 1220
#define ZTEMPORARY_REDO_LOG_FAILURE 1221
#define ZNO_FREE_MARKER_RECORDS_ERROR 1222
#define ZNODE_SHUTDOWN_IN_PROGRESS 1223
#define ZTOO_MANY_FRAGMENTS 1224
#define ZTABLE_NOT_DEFINED 1225
#define ZDROP_TABLE_IN_PROGRESS 1226
#define ZINVALID_SCHEMA_VERSION 1227
#define ZTABLE_READ_ONLY 1233
#define ZREDO_IO_PROBLEM 1234
#define ZNO_SUCH_FRAGMENT_ID 1235
#define ZKEYINFO_NOT_COMPLETED_BEFORE_ATTRINFO 1236
#define ZLQHKEY_PROTOCOL_ERROR 1237

/* ------------------------------------------------------------------------- */
/*       ERROR CODES ADDED IN VERSION 2.X                                    */
/* ------------------------------------------------------------------------- */
#define ZNODE_FAILURE_ERROR 400
#define ZBAD_UNLOCK_STATE 416
#define ZBAD_OP_REF 417
/* ------------------------------------------------------------------------- */
/*       ERROR CODES FROM ACC                                                */
/* ------------------------------------------------------------------------- */
#define ZNO_TUPLE_FOUND 626
#define ZTUPLE_ALREADY_EXIST 630
/* ------------------------------------------------------------------------- */
/*       ERROR CODES FROM TUP                                                */
/* ------------------------------------------------------------------------- */
/** 
 * 899 would be returned by an interpreted program such as a scan filter. New
 * such programs should use 626 instead, but 899 will also be supported to 
 * remain backwards compatible. 899 is problematic since it is also used as
 * "Rowid already allocated" (cf. ndberror.c).
 */
#define ZUSER_SEARCH_CONDITION_FALSE_CODE 899
#endif

/** 
 * @class dblqh
 *
 * @section secIntro Introduction
 *
 * Dblqh is the coordinator of the LDM.  Dblqh is responsible for 
 * performing operations on tuples.  It does this job with help of 
 * Dbacc block (that manages the index structures) and Dbtup
 * (that manages the tuples).
 *
 * Dblqh also keeps track of the participants and acts as a coordinator of
 * 2-phase commits.  Logical redo logging is also handled by the Dblqh
 * block.
 *
 * @section secModules Modules
 *
 * The code is partitioned into the following modules:
 * - START / RESTART 
 *   - Start phase 1: Load our block reference and our processor id
 *   - Start phase 2: Initiate all records within the block
 *                    Connect LQH with ACC and TUP.
 *   - Start phase 4: Connect LQH with LQH.  Connect every LQH with 
 *                    every LQH in the database system.           
 *	              If initial start, then create the fragment log files.
 *	              If system restart or node restart, 
 *                    then open the fragment log files and   
 *	              find the end of the log files.
 * - ADD / DELETE FRAGMENT<br>
 *     Used by dictionary to create new fragments and delete old fragments.
 *  - EXECUTION<br>
 *    handles the reception of lqhkeyreq and all processing        
 *    of operations on behalf of this request. 
 *    This does also involve reception of various types of attrinfo 
 *    and keyinfo. 
 *    It also involves communication with ACC and TUP.
 *  - LOG<br>
 *    The log module handles the reading and writing of the log.
 *    It is also responsible for handling system restart. 
 *    It controls the system restart in TUP and ACC as well.
 *  - TRANSACTION<br>
 *    This module handles the commit and the complete phases.
 *  - MODULE TO HANDLE TC FAILURE<br>
 *  - SCAN<br>
 *    This module contains the code that handles a scan of a particular 
 *    fragment.
 *    It operates under the control of TC and orders ACC to 
 *    perform a scan of all tuples in the fragment.
 *    TUP performs the necessary search conditions
 *    to ensure that only valid tuples are returned to the application.
 *  - NODE RECOVERY<br>
 *    Used when a node has failed. 
 *    It performs a copy of a fragment to a new replica of the fragment. 
 *    It does also shut down all connections to the failed node.
 *  - LOCAL CHECKPOINT<br>
 *    Handles execution and control of LCPs
 *    It controls the LCPs in TUP and ACC. 
 *    It also interacts with DIH to control which GCPs are recoverable.
 *  - GLOBAL CHECKPOINT<br>
 *    Helps DIH in discovering when GCPs are recoverable. 
 *    It handles the request gcp_savereq that requests LQH to 
 *    save a particular GCP to disk and respond when completed.  
 *  - FILE HANDLING<br>
 *    With submodules: 
 *    - SIGNAL RECEPTION
 *    - NORMAL OPERATION
 *    - FILE CHANGE
 *    - INITIAL START
 *    - SYSTEM RESTART PHASE ONE
 *    - SYSTEM RESTART PHASE TWO,
 *    - SYSTEM RESTART PHASE THREE
 *    - SYSTEM RESTART PHASE FOUR
 *  - ERROR 
 *  - TEST 
 *  - LOG 
 */


class Dblqh 
  : public SimulatedBlock
{
  friend class DblqhProxy;
  friend class Backup;
public:

private:
  Uint32 m_acc_block;
  Uint32 m_tup_block;
  Uint32 m_lqh_block;
  Uint32 m_tux_block;
  Uint32 m_backup_block;
  Uint32 m_restore_block;

public:
  /**
   * Query threads need quick access to LDM owning thread where the
   * operation records performing writes resides that could tell us
   * if we are part of the same transaction as an updating
   * transaction.
   */
  Dblqh *m_ldm_instance_used;

  bool m_is_query_block;
  bool m_is_recover_block;
  bool m_is_in_query_thread;
  enum LcpCloseState {
    LCP_IDLE = 0,
    LCP_RUNNING = 1,       // LCP is running
    LCP_CLOSE_STARTED = 2  // Completion(closing of files) has started
  };

  enum ExecUndoLogState {
    EULS_IDLE = 0,
    EULS_STARTED = 1,
    EULS_COMPLETED = 2
  };

  struct CopyFragRecord
  {
    CopyFragReq m_copy_fragreq;
    Uint32 nextPool;
    Uint32 nextList;
    Uint32 prevList;
  };
  typedef Ptr<CopyFragRecord> CopyFragRecordPtr;
#define ZCOPYFRAGREC_FILE_SIZE MAX_NDBMT_LQH_THREADS
  typedef ArrayPool<CopyFragRecord> CopyFragRecord_pool;
  typedef DLFifoList<CopyFragRecord_pool> CopyFragRecord_fifo;

  struct CopyActiveRecord
  {
    CopyActiveReq m_copy_activereq;
    Uint32 nextPool;
    Uint32 nextList;
    Uint32 prevList;
  };
  typedef Ptr<CopyActiveRecord> CopyActiveRecordPtr;
#define ZCOPYACTIVEREC_FILE_SIZE MAX_NDBMT_LQH_THREADS
  typedef ArrayPool<CopyActiveRecord> CopyActiveRecord_pool;
  typedef DLFifoList<CopyActiveRecord_pool> CopyActiveRecord_fifo;

  struct AddFragRecord {
    enum AddFragStatus {
      FREE = 0,
      ACC_ADDFRAG = 1,
      WAIT_TUP = 3,
      WAIT_TUX = 5,
      WAIT_ADD_ATTR = 6,
      TUP_ATTR_WAIT = 7,
      TUX_ATTR_WAIT = 9
    };
    Uint64 fragmentPtr;
    AddFragStatus addfragStatus;
    UintR nextAddfragrec;
    UintR accConnectptr;
    UintR tupConnectptr;
    UintR tuxConnectptr;

    Uint32 m_createTabReq_len;
    CreateTabReq m_createTabReq;
    LqhFragReq m_lqhFragReq;
    LqhAddAttrReq m_addAttrReq;
    DropFragReq m_dropFragReq;
    DropTabReq m_dropTabReq;

    Uint16 addfragErrorCode;
    Uint16 attrSentToTup;
    Uint16 attrReceived;
    Uint16 totalAttrReceived;
    Uint16 fragCopyCreation;
    Uint16 defValNextPos;
    Uint32 defValSectionI;
  };
  typedef Ptr<AddFragRecord> AddFragRecordPtr;
  
  struct ScanRecord {
    static constexpr Uint32 TYPE_ID = RT_DBLQH_SCAN_RECORD;
    Uint32 m_magic;

    ScanRecord() :
      m_magic(Magic::make(TYPE_ID)),
      fragPtrI(RNIL64),
      scan_acc_index(0),
      scan_acc_segments(0),
      nextHash(RNIL),
      prevHash(RNIL),
      scanTcWaiting(0),
      scanState(SCAN_FREE),
      scanType(ST_IDLE),
      m_takeOverRefCount(0),
      m_reserved(0),
      m_send_early_hbrep(0)
    {
    }

    ~ScanRecord()
    {
    }

    Uint64 fragPtrI;
    enum ScanState {
      SCAN_FREE = 0,
      WAIT_NEXT_SCAN_COPY = 1,
      WAIT_NEXT_SCAN = 2,
      WAIT_ACC_COPY = 3,
      WAIT_ACC_SCAN = 4,
      WAIT_SCAN_NEXTREQ = 5,
      WAIT_CLOSE_SCAN = 6,
      WAIT_CLOSE_COPY = 7,
      WAIT_TUPKEY_COPY = 8,
      WAIT_LQHKEY_COPY = 9,
      IN_QUEUE = 10,
      COPY_FRAG_HALTED = 11,
      WAIT_START_QUEUED_SCAN = 12,
      QUIT_START_QUEUE_SCAN = 13,
      WAIT_SCAN_NEXTREQ_ending = 14
    };
    enum ScanType {
      ST_IDLE = 0,
      SCAN = 1,
      COPY = 2
    };

    /* A single scan of each fragment can have MAX_PARALLEL_OP_PER_SCAN
     * read operations in progress at one time
     * We must store ACC ptrs for each read operation.  They are stored
     * in SegmentedSections linked in the array below.
     * The main oddity is that the first element of scan_acc_op_ptr is
     * an ACC ptr, but all others are refs to SectionSegments containing
     * ACC ptrs.
     */
    static constexpr Uint32 MaxScanAccSegments = (
                 (MAX_PARALLEL_OP_PER_SCAN + SectionSegment::DataLength - 1) /
                 SectionSegment::DataLength) + 1;

    UintR scan_acc_op_ptr[ MaxScanAccSegments ];
    Uint32 scan_acc_index;
    Uint32 scan_acc_segments;
    UintR scanApiOpPtr;
    Local_key m_row_id;
    
    Uint32 m_max_batch_size_rows;
    Uint32 m_max_batch_size_bytes;

    Uint32 m_curr_batch_size_rows;
    Uint32 m_curr_batch_size_bytes;

    Uint32 m_exec_direct_batch_size_words;

    bool check_scan_batch_completed() const;
    
    UintR copyPtr;
    union {
      Uint32 nextPool;
      Uint32 nextList;
    };
    Uint32 prevList;
    Uint32 nextHash;
    Uint32 prevHash;
    bool equal(const ScanRecord & key) const {
      return scanNumber == key.scanNumber && fragPtrI == key.fragPtrI;
    }
    Uint32 hashValue() const {
      return fragPtrI ^ scanNumber;
    }
    
    UintR scanAccPtr;
    UintR scanAiLength;
    UintR scanErrorCounter;
    UintR scanSchemaVersion;
    Uint32 scanTcWaiting; // When the request came from TC, 0 is no request

    /**
     * This is _always_ main table, even in range scan
     *   in which case scanTcrec->fragmentptr is different
     */
    Uint32 scan_check_lcp_stop;
    UintR scanStoredProcId;
    UintR scanTcrec;
    BlockReference scanApiBlockref;
    BlockReference scanBlockref;
    ScanState scanState;
    ScanType scanType;
    Uint32 scan_startLine;
    std::atomic<unsigned int> m_takeOverRefCount;
    NodeId scanNodeId;
    Uint16 scanReleaseCounter;
    Uint16 scanNumber;
    Uint16 scan_lastSeen;

    // scan source block, block object and function ACC TUX TUP
    SimulatedBlock* scanBlock;
    ExecFunction scanFunction_NEXT_SCANREQ;
 
    Uint8 scanCompletedStatus;
    Uint8 scanFlag;
    Uint8 scanLockHold;
    Uint8 scanLockMode;

    Uint8 readCommitted;
    Uint8 rangeScan;
    Uint8 descending;
    Uint8 tupScan;

    Uint8 lcpScan;
    Uint8 scanKeyinfoFlag;
    Uint8 m_last_row;
    Uint8 m_reserved;

    Uint8 statScan;
    Uint8 m_stop_batch;
    Uint8 prioAFlag;
    Uint8 m_first_match_flag;
    Uint8 m_send_early_hbrep;
  };
  static constexpr Uint32 DBLQH_SCAN_RECORD_TRANSIENT_POOL_INDEX = 1;
  typedef Ptr<ScanRecord> ScanRecordPtr;
  typedef TransientPool<ScanRecord> ScanRecord_pool;
  typedef DLCList<ScanRecord_pool> ScanRecord_list;
  typedef DLCFifoList<ScanRecord_pool> ScanRecord_fifo;
  typedef LocalDLCFifoList<ScanRecord_pool> Local_ScanRecord_fifo;
  typedef DLHashTable<ScanRecord_pool> ScanRecord_hash;

// Configurable
  ScanRecord_pool c_scanRecordPool;
  ScanRecord_list m_reserved_scans; // LCP + NR
  ScanRecord_hash c_scanTakeOverHash;
  NdbMutex c_scanTakeOverMutex;

  struct LogPartRecord;
  struct LogPageRecord;

/**
 * Constants for scan_direct_count
 * Mainly used to keep the scheduling rules.
 */
#define ZMAX_SCAN_DIRECT_COUNT 16

//#define DEBUG_FRAGMENT_LOCK 1
#define LOCK_LINE_MASK 2047
//#define LOCK_LINE_MASK 511
#define LOCK_READ_SPIN_TIME 30
#define LOCK_WRITE_SPIN_TIME 40

<<<<<<< HEAD
  struct MapFragRecord {
    static constexpr Uint32 TYPE_ID = RT_DBLQH_MAP_FRAGMENT;
    MapFragRecord() :
      m_magic(Magic::make(TYPE_ID)),
      fragPtrI(RNIL64)
    {}

    Uint32 m_magic;
    Uint32 nextPool;
    Uint64 fragPtrI;
  };
  static constexpr Uint32 DBLQH_MAP_FRAGMENT_RECORD_TRANSIENT_POOL_INDEX = 3;
  typedef Ptr<MapFragRecord> MapFragRecordPtr;
  typedef TransientPool<MapFragRecord> MapFragRecord_pool;
  MapFragRecord_pool c_map_fragment_pool;
=======
#ifdef DEBUG_FRAGMENT_LOCK
#define DEB_FRAGMENT_LOCK(frag) debug_fragment_lock(frag, __LINE__)
#else
#define DEB_FRAGMENT_LOCK(frag)
#endif
>>>>>>> e08a83bd

  struct Fragrecord {
    static constexpr Uint32 TYPE_ID = RT_DBLQH_FRAGMENT;
    Uint32 m_magic;
    Fragrecord()
    {
      m_concurrent_scan_count = 0;
      m_concurrent_read_key_count = 0;
      m_cond_read_waiters = 0;
      m_cond_exclusive_waiters = 0;
      m_cond_write_key_waiters = 0;
      m_spin_write_key_waiters = 0;
      m_spin_exclusive_waiters = 0;
      m_write_key_locked = false;
      m_exclusive_locked = false;
      fragStatus = FREE;
    }

    Uint32 m_concurrent_scan_count;
    Uint32 m_concurrent_read_key_count;
    Uint32 m_cond_read_waiters;
    Uint32 m_cond_exclusive_waiters;
    Uint32 m_cond_write_key_waiters;
    Uint32 m_spin_exclusive_waiters;
    Uint32 m_spin_write_key_waiters;
    bool m_write_key_locked;
    bool m_exclusive_locked;

    enum ExecSrStatus {
      IDLE = 0,
      ACTIVE = 2
    };
    /**
     * Possible state transitions are:
     * - FREE -> DEFINED                 Fragment record is allocated
     * - DEFINED -> ACTIVE               Add fragment is completed and 
     *                                   fragment is ready to      
     *                                   receive operations.
     * - DEFINED -> ACTIVE_CREATION      Add fragment is completed and 
     *                                   fragment is ready to      
     *                                   receive operations in parallel 
     *                                   with a copy fragment     
     *                                   which is performed from the 
     *                                   primary replica             
     * - DEFINED -> CRASH_RECOVERING     A fragment is ready to be 
     *                                   recovered from a local        
     *                                   checkpoint on disk
     * - ACTIVE -> REMOVING              A fragment is removed from the node
     * - CRASH_RECOVERING -> ACTIVE      A fragment has been recovered and 
     *                                   are now ready for     
     *                                   operations again.
     * - CRASH_RECOVERING -> REMOVING    Fragment recovery failed or 
     *                                   was cancelled.              
     * - ACTIVE_CREATION -> ACTIVE       A fragment is now copied and now 
     *                                   is a normal fragment   
     * - ACTIVE_CREATION -> REMOVING     Copying of the fragment failed
     * - REMOVING -> FREE                Removing of the fragment is 
     *                                   completed and the fragment  
     *                                   is now free again.
     */
    enum FragStatus {
      FREE = 0,               ///< Fragment record is currently not in use
      FSACTIVE = 1,           ///< Fragment is defined and usable for operations
      DEFINED = 2,            ///< Fragment is defined but not yet usable by 
                              ///< operations
      ACTIVE_CREATION = 3,    ///< Fragment is defined and active but is under 
                              ///< creation by the primary LQH.
      CRASH_RECOVERING = 4,   ///< Fragment is recovering after a crash by 
                              ///< executing the fragment log and so forth. 
                              ///< Will need further breakdown.
      REMOVING = 5            ///< The fragment is currently removed. 
                              ///< Operations are not allowed. 
    };
    enum LogFlag {
      STATE_TRUE = 0,
      STATE_FALSE = 1
    };
    enum SrStatus {
      SS_IDLE = 0,
      SS_STARTED = 1,
      SS_COMPLETED = 2
    };
    enum LcpFlag {
      LCP_STATE_TRUE = 0,
      LCP_STATE_FALSE = 1
    };
    UintR lcpId[MAX_LCP_STORED];
    UintR maxGciInLcp;

    std::atomic<unsigned int> m_activeScans; // active scans on fragment

    /**
     *       This variable contains the maximum global checkpoint 
     *       identifier that exists in a certain local checkpoint. 
     *       Maximum 4 local checkpoints is possible in this release.
     */
    UintR maxGciCompletedInLcp;
    /**
     *       This variable contains references to active scan and copy     
     *       fragment operations on the fragment. 
     *       A maximum of four concurrently active is allowed.
     */

    typedef Bitmask<8> ScanNumberMask; // Max 255 KeyInfo20::ScanNo
    ScanNumberMask m_scanNumberMask;
    ScanRecord_fifo::Head m_queuedScans;
    ScanRecord_fifo::Head m_queuedTupScans;
    ScanRecord_fifo::Head m_queuedAccScans;

    /**
     *       The fragment pointers in TUP and TUX
     */
    Uint64 tupFragptr;
    Uint64 tuxFragptr;
    /**
     *       The fragment pointer in ACC
     */
    Uint64 accFragptr;

    /**
     *       Reference to the next fragment record in a free list of fragment 
     *       records.              
     */
    union {
      Uint64 nextPool;
      Uint64 nextList;
    };
    Uint64 prevList;
    /**
     *       For ordered index fragment, i-value of corresponding
     *       fragment in primary table.
     */
    Uint64 tableFragptr;
 
    /**
     * Log part
     */
    LogPartRecord *m_log_part_ptr_p;

    /**
     *       The GCI when the table was created
     */
    Uint32 createGci;

    /**
     *       This variable keeps track of how many operations that are 
     *       active that have skipped writing the log but not yet committed 
     *       or aborted.  This is used during start of fragment.
     */
    UintR activeTcCounter;

    /**
     *       This status specifies whether this fragment is actively 
     *       engaged in executing the fragment log.
     */
    ExecSrStatus execSrStatus;

    /**
     *       The fragment id of this fragment.
     */
    UintR fragId;

    /**
     *       Status of fragment
     */
    FragStatus fragStatus;

    /**
     *       This flag indicates whether logging is currently activated at 
     *       the fragment.  
     *       During a system restart it is temporarily shut off. 
     *       Some fragments have it permanently shut off. 
     */
    LogFlag logFlag;
    UintR masterPtr;
    /**
     *       This variable contains the maximum global checkpoint identifier 
     *       which was completed when the local checkpoint was started.
     */
    /**
     *       The newest GCI that has been committed on fragment             
     */
    UintR newestGci;
    Uint32 m_completed_gci;
    SrStatus srStatus;
    UintR srUserptr;
    /**
     *       The global checkpoint when table was created for this fragment.
     */
    UintR startGci;
    /**
     *       A reference to the table owning this fragment.
     */
    UintR tabRef;

    /**
     *       The block reference to ACC on the fragment makes it
     *       possible to have different ACC blocks for different
     *       fragments in the future.
     */
    BlockReference accBlockref;

    /**
     *       Ordered index block.
     */
    BlockReference tuxBlockref;
    /**
     *       The master block reference as sent in COPY_ACTIVEREQ.
     */
    BlockReference masterBlockref;
    /**
     *       These variables are used during system restart to recall
     *       from which node to execute the fragment log and which GCI's
     *       this node should start and stop from. Also to remember who
     *       to send the response to when system restart is completed.
     */
    BlockReference srBlockref;
    /**
     *       The block reference to TUP on the fragment makes it
     *       possible to have different TUP blocks for different
     *       fragments in the future.
     */
    BlockReference tupBlockref;
    /**
     *      This state indicates if the fragment will participate in a
     *      checkpoint.  
     *      Temporary tables with Fragrecord::logFlag permanently off
     *      will also have Fragrecord::lcpFlag off.
     */
    LcpFlag lcpFlag;
    /**
     *       Used to ensure that updates started with old
     *       configuration do not arrive here after the copy fragment
     *       has started. 
     *       If they are allowed to arrive after they
     *       could update a record that has already been replicated to
     *       the new node.  This type of arrival should be extremely
     *       rare but we must anyway ensure that no harm is done.
     */
    Uint16 copyNode;
    /**
     * Instance key for fast access.
     */
    Uint16 lqhInstanceKey;
    /**
     *       How many local checkpoints does the fragment contain
     */
    Uint16 srChkpnr;

    /**
     *       The number of fragment replicas that will execute the log
     *       records in this round of executing the fragment
     *       log.  Maximum four is possible.
     */
    Uint8 execSrNoReplicas;

    /**
     * 0 = undefined i.e fragStatus != ACTIVE_CREATION
     * 1 = yes
     * 2 = no
     */
    enum ActiveCreat {
      AC_NORMAL = 0,  // fragStatus != ACTIVE_CREATION
      AC_IGNORED = 1, // Operation that got ignored during NR
      AC_NR_COPY = 2  // Operation that got performed during NR
    };
    Uint8 m_copy_started_state; 

    /**
     *       This variable contains what type of replica this fragment
     *       is.  Two types are possible:  
     *       - Primary/Backup replica = 0
     *       - Stand-by replica = 1 
     *
     *       It is not possible to distinguish between primary and
     *       backup on a fragment.  
     *       This can only be done per transaction. 
     *       DIH can change from primary to backup without informing
     *       the various replicas about this change.
     */
    Uint8 fragCopy;
    /**
     *       This is the last fragment distribution key that we have
     *       heard of.
     */
    Uint8 fragDistributionKey;
    Uint8  srNoLognodes;
    /**
     *       Table type.
     */
    Uint8 tableType;
    /**
     * LCP_FRAG_ORD info for the c_queued_lcp_frag_ord queue.
     */
    enum LcpExecutionState
    {
      LCP_QUEUED = 0,
      LCP_EXECUTING = 1,
      LCP_EXECUTED = 2,
      LCP_EXECUTED_BY_CREATE_TABLE = 3
    };

    /* 
       Usage counters. Except for m_queuedScanCount, these only count 'user' 
       operations, i.e. those directly initiated from the ndbapi, and not
       'internal' operations, such as those used for LCPs.
     */
    struct UsageStat
    {
      // Number of key read operations.
      Uint64 m_readKeyReqCount;

      // Number of inserts.
      Uint64 m_insKeyReqCount;

      // Number of updates.
      Uint64 m_updKeyReqCount;
      /*
        Number of write operations, meaning 'update' if key exists, and 'insert'
        otherwise.
      */
      Uint64 m_writeKeyReqCount;

      // Number of deletes
      Uint64 m_delKeyReqCount;
 
      /*
        Number of key operations refused by the LDM due to either:
        - no matching key for update/delete.
        - key exists already for insert.
        - operation rejected by interpreted program.
      */
      Uint64 m_keyRefCount;

      // Number of attrinfo words in key operations.
      Uint64 m_keyReqAttrWords;

      // Number of keyinfo words in key operations.
      Uint64 m_keyReqKeyWords;

      // Total size of interpreter programs for key operations.
      Uint64 m_keyProgramWords;

      // Number of interpreter instructions executed for key operations.
      Uint64 m_keyInstructionCount;

      // Number of words returned to client due to key operations.
      Uint64 m_keyReqWordsReturned;

      // Number of fragment scans requested.
      Uint64 m_scanFragReqCount;

      /*
        The number of rows examined during scans. Some of these may have been
        rejected by the interpreted program (i.e. a pushed condition), and 
        thus not been returned to the client.
      */
      Uint64 m_scanRowsExamined;

      // Number of scan rows returned to the client.
      Uint64 m_scanRowsReturned;

      // Number of words returned to client due to scans.
      Uint64 m_scanWordsReturned;

      // Total size of interpreter programs for scans.
      Uint64 m_scanProgramWords;

      // Total size of scan bounds (for ordered index scans).
      Uint64 m_scanBoundWords;

      // Number of interpreter instructions executed for scans.
      Uint64 m_scanInstructionCount;

      // Total number of scans queued (including those from internal clients.
      Uint64 m_queuedScanCount;
      
      // Set all counters to zero.
      void init()
      {
        memset(this, 0, sizeof *this);
      }
    };
    Uint32 lcp_frag_ord_lcp_no;
    Uint32 lcp_frag_ord_lcp_id;

    /**
     * Fragment was was inserted into LCP fragment queue by a CREATE TABLE
     * statement. This variable is set to true only when this insertion
     * happens when no LCP is ongoing.
     */
    bool m_create_table_insert_lcp;
    /**
     * This variable is always set when inserted into LCP fragment queue by
     * a CREATE TABLE statement. It is cleared when a LCP_FRAG_ORD is received
     * for the fragment. Thus by checking this variable at completion of
     * fragment LCP we know whether to report LCP_FRAG_REP or not.
     */
    bool m_create_table_flag_lcp_frag_ord;

    LcpExecutionState lcp_frag_ord_state;
    UsageStat m_useStat;
    Uint8 m_copy_complete_flag;
    /**
     * To keep track of which fragment have started the
     * current local LCP we have a value of 0 or 1. If
     * current local LCP is 0 the fragment will have 0
     * to indicate it has been started and 1 indicating
     * that it hasn't started yet.
     * The value is initialised to 0 and the value of the
     * first local LCP is 1.
     */
    Uint8 m_local_lcp_instance_started;

    /**
     *        Last GCI for executing the fragment log in this phase.
     */
    UintR execSrLastGci[4];
    /**
     *       Start GCI for executing the fragment log in this phase.
     */
    UintR execSrStartGci[4];
    /**
     *       Requesting user pointer for executing the fragment log in
     *       this phase
     */
    UintR execSrUserptr[4];
    /**
     *       The LCP identifier of the LCP's. 
     *       =0 means that the LCP number has not been stored.
     *       The LCP identifier is supplied by DIH when starting the LCP.   
     */

    UintR srLastGci[4];
    UintR srStartGci[4];
    /**
     *       The EXEC_SR variables are used to keep track of which fragments  
     *       that are interested in being executed as part of executing the    
     *       fragment loop. 
     *       It is initialised for every phase of executing the 
     *       fragment log (the fragment log can be executed upto four times).  
     *                                                                         
     *       Each execution is capable of executing the log records on four    
     *       fragment replicas.                                                
     */
    /**
     *       Requesting block reference for executing the fragment log
     *       in this phase.
     */
    BlockReference execSrBlockref[4];
    Uint16 srLqhLognode[4];

    NdbMutex frag_mutex;
#ifdef DEBUG_FRAGMENT_LOCK
    Uint16 lock_line[LOCK_LINE_MASK + 1];
    Uint32 lock_line_index;
#endif
    struct NdbCondition frag_write_cond;
    struct NdbCondition frag_read_cond;
  };
  typedef Ptr64<Fragrecord> FragrecordPtr;
  typedef RecordPool64<RWPool64<Fragrecord> > Fragrecord_pool;
  typedef DLFifo64List<Fragrecord_pool> Fragrecord_fifo;
  RSS_OP_COUNTER(cnoOfAllocatedFragrec);
  RSS_OP_SNAPSHOT(cnoOfAllocatedFragrec);
  
  /* $$$$$$$$$$$$$$$$$$$$$$$$$$$$$$$$$$$$$$$$$$$$$$$$$$$$$$$$$$$$$$$$$$$$$$$ */
  /* $$$$$$$                GLOBAL CHECKPOINT RECORD                  $$$$$$ */
  /* $$$$$$$$$$$$$$$$$$$$$$$$$$$$$$$$$$$$$$$$$$$$$$$$$$$$$$$$$$$$$$$$$$$$$$$ */
  /**
   *       This record describes a global checkpoint that is
   *       completed.  It waits for all log records belonging to this
   *       global checkpoint to be saved on disk.
   */
  struct GcpRecord {
    /**
     *       The file number within each log part where the log was
     *       located when gcp_savereq was received. The last record 
     *       belonging to this global checkpoint is certainly before 
     *       this place in the log. We could come even closer but it 
     *       would cost performance and doesn't seem like a good 
     *       idea. This is simple and it works.
     */
    Uint16 gcpFilePtr[NDB_MAX_LOG_PARTS];
    /** 
     *       The page number within the file for each log part.
     */
    Uint16 gcpPageNo[NDB_MAX_LOG_PARTS];
    /**
     *       The word number within the last page that was written for
     *       each log part.
     */
    Uint16 gcpWordNo[NDB_MAX_LOG_PARTS];
    /**
     *       The identity of this global checkpoint.
     */
    UintR gcpId;
    /**
     *       The state of this global checkpoint, one for each log part.
     */
    Uint8 gcpLogPartState[NDB_MAX_LOG_PARTS];
    /**
     *       The sync state of this global checkpoint, one for each
     *       log part.
     */
    Uint8 gcpSyncReady[NDB_MAX_LOG_PARTS];
    /**
     *       User pointer of the sender of gcp_savereq (= master DIH).
     */
    UintR gcpUserptr;
    /**
     *       Block reference of the sender of gcp_savereq 
     *       (= master DIH).
     */
    BlockReference gcpBlockref;
  }; // Size 44 bytes
  typedef Ptr<GcpRecord> GcpRecordPtr;

  struct HostRecord {
    Bitmask<(MAX_NDBMT_LQH_THREADS+1+31)/32> lqh_pack_mask;
    Bitmask<(MAX_NDBMT_TC_THREADS+1+31)/32> tc_pack_mask;
    struct PackedWordsContainer lqh_pack[MAX_NDBMT_LQH_THREADS+1];
    struct PackedWordsContainer tc_pack[MAX_NDBMT_TC_THREADS+1];
    Uint8 inPackedList;
    Uint8 nodestatus;
  };
  typedef Ptr<HostRecord> HostRecordPtr;
  
  /* $$$$$$$$$$$$$$$$$$$$$$$$$$$$$$$$$$$$$$$$$$$$$$$$$$$$$$$$$$$$$$$$$$$$$$$ */
  /* $$$$$$               LOCAL CHECKPOINT SUPPORT RECORD            $$$$$$$ */
  /* $$$$$$$$$$$$$$$$$$$$$$$$$$$$$$$$$$$$$$$$$$$$$$$$$$$$$$$$$$$$$$$$$$$$$$$ */
  /**
   *      This record contains the information about an outstanding
   *      request to TUP or ACC. Used for both local checkpoints and
   *      system restart.
   */
  struct LcpLocRecord {
    enum LcpLocstate {
      IDLE = 0,
      WAIT_TUP_PREPLCP = 1,
      WAIT_LCPHOLDOP = 2,
      HOLDOP_READY = 3,
      ACC_WAIT_STARTED = 4,
      ACC_STARTED = 5,
      ACC_COMPLETED = 6,
      TUP_WAIT_STARTED = 7,
      TUP_STARTED = 8,
      TUP_COMPLETED = 9,
      SR_ACC_STARTED = 10,
      SR_TUP_STARTED = 11,
      SR_ACC_COMPLETED = 12,
      SR_TUP_COMPLETED = 13
    };
    LcpLocstate lcpLocstate;
    Uint32 lcpRef;
  }; // 28 bytes
  typedef Ptr<LcpLocRecord> LcpLocRecordPtr;

  /* $$$$$$$$$$$$$$$$$$$$$$$$$$$$$$$$$$$$$$$$$$$$$$$$$$$$$$$$$$$$$$$$$$$$$$$ */
  /* $$$$$$$              LOCAL CHECKPOINT RECORD                    $$$$$$$ */
  /* $$$$$$$$$$$$$$$$$$$$$$$$$$$$$$$$$$$$$$$$$$$$$$$$$$$$$$$$$$$$$$$$$$$$$$$ */
  /** 
   *       This record contains the information about a local
   *       checkpoint that is ongoing. This record is also used as a
   *       system restart record.
   */
  struct LcpRecord
  {
    enum LcpState {
      LCP_IDLE = 0,
      LCP_COMPLETED = 1,
      LCP_PREPARING = 2,
      LCP_PREPARED = 3,
      LCP_CHECKPOINTING = 4
    };
 
    LcpState lcpPrepareState;
    LcpState lcpRunState;
    bool firstFragmentFlag;
    bool lastFragmentFlag;

    /**
     * This variable is set to true when starting a new LCP AND
     * there are fragments inserted into the LCP queue already.
     * Those have been inserted by CREATE TABLE statements and
     * need to be executed fully before any other fragments have
     * their LCPs executed.
     */
    bool m_early_lcps_need_synch;

    /**
     * This is set to true when sending WAIT_LCP_IDLE_REQ and
     * cleared again when WAIT_LCP_IDLE_CONF is received. It ensures
     * that we don't start any new fragment LCPs while we are waiting
     * for the previous ones to be completed.
     */
    bool m_wait_early_lcp_synch;

    struct FragOrd {
      Uint64 fragPtrI;
      LcpFragOrd lcpFragOrd;
    };
    FragOrd currentPrepareFragment;
    FragOrd currentRunFragment;
    
    Uint32 m_outstanding;

    Uint64 m_no_of_records;
    Uint64 m_no_of_bytes;
  };
  typedef Ptr<LcpRecord> LcpRecordPtr;

  struct IOTracker
  {
    static constexpr Uint32 SAMPLE_TIME = 128;              // millis
    static constexpr Uint32 SLIDING_WINDOW_LEN = 1024;      // millis
    static constexpr Uint32 SLIDING_WINDOW_HISTORY_LEN = 8;

    void init(Uint32 partNo);
    Uint32 m_log_part_no;
    Uint32 m_current_time;

    /**
     * Keep sliding window of measurement
     */
    Uint32 m_save_pos; // current pos in array
    Uint32 m_save_written_bytes[SLIDING_WINDOW_HISTORY_LEN];
    Uint32 m_save_elapsed_millis[SLIDING_WINDOW_HISTORY_LEN];

    /**
     * Current sum of sliding window
     */
    Uint32 m_curr_elapsed_millis;
    Uint64 m_curr_written_bytes;

    /**
     * Currently outstanding bytes
     */
    Uint64 m_sum_outstanding_bytes;

    /**
     * How many times did we pass lag-threshold
     */
    Uint32 m_lag_cnt;

    /**
     * How many seconds of writes are we lagging
     */
    Uint32 m_lag_in_seconds;

    /**
     * bytes send during current sample
     */
    Uint64 m_sample_sent_bytes;

    /**
     * bytes completed during current sample
     */
    Uint64 m_sample_completed_bytes;

    /**
     * bytes completed since last report
     */
    Uint64 m_redo_written_bytes;

    int tick(Uint32 now, Uint32 maxlag, Uint32 maxlag_cnt);
    void send_io(Uint32 bytes);
    void complete_io(Uint32 bytes);
    Uint32 get_lag_cnt()
    {
      return m_lag_cnt;
    }
    Uint32 get_lag_in_seconds()
    {
      return m_lag_in_seconds;
    }
    Uint64 get_and_reset_redo_written_bytes()
    {
      Uint64 redo_written_bytes = m_redo_written_bytes;
      m_redo_written_bytes = 0;
      return redo_written_bytes;
    }
  };
  bool c_is_io_lag_reported;
  bool is_ldm_instance_io_lagging();
  Uint64 report_redo_written_bytes();

  /** 
   * RedoWorkStats
   *
   * Structure for tracking the work performed to recover
   * from redo
   */
  class RedoWorkStats
  {
  public:
    Uint64 m_pagesRead;
    
    Uint64 m_opsPrepared;
    Uint64 m_opsSkipped;
    Uint64 m_opsExecuted;
    Uint64 m_bytesExecuted;
    Uint32 m_gcisExecuted;

    RedoWorkStats()
      :m_pagesRead(0),
       m_opsSkipped(0),
       m_opsExecuted(0),
       m_bytesExecuted(0),
       m_gcisExecuted(0)
      {}
  };

  /**
   * LCPFragWatchdog
   *
   * Structure tracking state of LCP fragment watchdog.
   * This watchdog polls the state of the current LCP fragment
   * scan to ensure that forward progress is maintained at
   * a minimal rate.
   * It only continues running while this LQH instance 
   * thinks a fragment scan is ongoing
   */
  struct LCPFragWatchdog
  {
    static constexpr Uint32 PollingPeriodMillis = 1000; /* 10s */
    Uint32 WarnElapsedWithNoProgressMillis; /* LCP Warn, milliseconds */
    Uint32 MaxElapsedWithNoProgressMillis;  /* LCP Fail, milliseconds */

    SimulatedBlock* block;
    
    /* Should the watchdog be running? */
    bool scan_running;
    
    /* Is there an active thread? */
    bool thread_active;
    
    /* LCP position and state info from Backup block */
    LcpStatusConf::LcpState lcpState;
    Uint32 tableId;
    Uint32 fragId;
    Uint64 completionStatus;
    Uint32 lcpScannedPages;

    /* Total elapsed milliseconds with no LCP progress observed */ 
    Uint32 elapsedNoProgressMillis; /* milliseconds */
    NDB_TICKS lastChecked;          /* Last time LCP progress checked */

    /* Reinitialise the watchdog */
    void reset();

    /* Handle an LCP Status report */
    void handleLcpStatusRep(LcpStatusConf::LcpState repLcpState,
                            Uint32 repTableId,
                            Uint32 repFragId,
                            Uint64 repCompletionStatus,
                            Uint32 repLcpScannedPages);
  };
  
  LCPFragWatchdog c_lcpFragWatchdog;
    
    
  /***********************************************************
   * MODULE: Redo Page Cache
   *
   *   When running redo, current codes scan log until finding a commit
   *     record (for an operation). The commit record contains a back-pointer
   *     to a prepare-record.
   *
   *   If the prepare record is inside the 512k window that is being read
   *     from redo-log, the access is quick.
   *
   *   But it's not, then the following sequence is performed
   *     [file-open]?[page-read][execute-log-record][file-close]?[release-page]
   *
   *   For big (or long running) transactions this becomes very inefficient
   *
   *   The RedoPageCache changes this so that the pages that are not released
   *     in sequence above, but rather put into a LRU (using RedoBuffer)
   */

  /**
   * This is a "dummy" struct that is used when
   *  putting LogPageRecord-entries into lists/hashes
   */
  struct RedoCacheLogPageRecord
  {
    RedoCacheLogPageRecord() {}
    /**
     * NOTE: These numbers must match page-header definition
     */
    Uint32 header0[15];
    Uint32 m_page_no;
    Uint32 m_file_no;
    Uint32 header1[5];
    Uint32 m_part_no;
    Uint32 nextList;
    Uint32 nextHash;
    Uint32 prevList;
    Uint32 prevHash;
    Uint32 rest[8192-27];

    inline bool equal(const RedoCacheLogPageRecord & p) const {
      return
        (p.m_part_no == m_part_no) &&
        (p.m_page_no == m_page_no) &&
        (p.m_file_no == m_file_no);
    }

    inline Uint32 hashValue() const {
      return (m_part_no << 24) + (m_file_no << 16) + m_page_no;
    }
  };
  typedef ArrayPool<RedoCacheLogPageRecord> RedoCacheLogPageRecord_pool;
  typedef DLHashTable<RedoCacheLogPageRecord_pool> RedoCacheLogPageRecord_hash;
  typedef DLCFifoList<RedoCacheLogPageRecord_pool> RedoCacheLogPageRecord_fifo;

  /* $$$$$$$$$$$$$$$$$$$$$$$$$$$$$$$$$$$$$$$$$$$$$$$$$$$$$$$$$$$$$$$$$$$$$$$$ */
  /* $$$$$$$$$$$$$$$$$$$$$$$$$$$$$$$$$$$$$$$$$$$$$$$$$$$$$$$$$$$$$$$$$$$$$$$$ */
  /*                                                                          */
  /*       THE RECORDS THAT START BY LOG_ ARE A PART OF THE LOG MANAGER.      */
  /*       THESE RECORDS ARE USED TO HANDLE THE FRAGMENT LOG.                 */
  /*                                                                          */
  /* $$$$$$$$$$$$$$$$$$$$$$$$$$$$$$$$$$$$$$$$$$$$$$$$$$$$$$$$$$$$$$$$$$$$$$$$ */
  /* $$$$$$$$$$$$$$$$$$$$$$$$$$$$$$$$$$$$$$$$$$$$$$$$$$$$$$$$$$$$$$$$$$$$$$$$ */
  /* $$$$$$$$$$$$$$$$$$$$$$$$$$$$$$$$$$$$$$$$$$$$$$$$$$$$$$$$$$$$$$$$$$$$$$$$ */
  /* $$$$$$$                       LOG RECORD                         $$$$$$$ */
  /*                                                                          */
  /* $$$$$$$$$$$$$$$$$$$$$$$$$$$$$$$$$$$$$$$$$$$$$$$$$$$$$$$$$$$$$$$$$$$$$$$$ */
  /*       THIS RECORD IS ALIGNED TO BE 256 BYTES.                            */
  /* $$$$$$$$$$$$$$$$$$$$$$$$$$$$$$$$$$$$$$$$$$$$$$$$$$$$$$$$$$$$$$$$$$$$$$$$ */
  /**       
   *       This record describes the current state of a log. 
   *       A log consists of a number of log files. 
   *       These log files are described by the log file record.
   *
   *       There will be 4 sets of log files. 
   *       Different tables will use different log files dependent 
   *       on the table id. 
   *       This  ensures that more than one outstanding request can 
   *       be sent to the file system.
   *       The log file to use is found by performing a very simple hash
   *       function.
   */
  struct TcConnectionrec;

  struct LogPartRecord {
    enum LogPartState {
      IDLE = 0,                       ///< Nothing happens at the moment
      ACTIVE = 1,                     ///< An operation is active logging 
      SR_FIRST_PHASE = 2,             ///< Finding the end of the log and 
                                      ///< the information about global 
                                      ///< checkpoints in the log is ongoing.
      SR_FIRST_PHASE_COMPLETED = 3,   ///< First phase completed
      SR_THIRD_PHASE_STARTED = 4,     ///< Executing fragment log is in 3rd ph
      SR_THIRD_PHASE_COMPLETED = 5,
      SR_FOURTH_PHASE_STARTED = 6,    ///< Finding the log tail and head 
                                      ///< is the fourth phase.
      SR_FOURTH_PHASE_COMPLETED = 7
    };
    enum WaitWriteGciLog {
      WWGL_TRUE = 0,
      WWGL_FALSE = 1
    };
    enum LogExecState {
      LES_IDLE = 0,
      LES_SEARCH_STOP = 1,
      LES_SEARCH_START = 2,
      LES_EXEC_LOG = 3,
      LES_EXEC_LOG_NEW_MBYTE = 4,
      LES_EXEC_LOG_NEW_FILE = 5,
      LES_EXEC_LOGREC_FROM_FILE = 6,
      LES_EXEC_LOG_COMPLETED = 7,
      LES_WAIT_READ_EXEC_SR_NEW_MBYTE = 8,
      LES_WAIT_READ_EXEC_SR = 9,
      LES_EXEC_LOG_INVALIDATE = 10
    };

    NdbMutex m_log_part_mutex;

    /**
     * IO tracker...
     */
    struct IOTracker m_io_tracker;
 
    RedoWorkStats m_redoWorkStats;

    Uint64 m_total_written_words;
    Uint64 m_last_total_written_words;

    /**
     * Keep track of number of words that will eventually have to
     * be written to the REDO log as COMMIT log messages and
     * ABORT log messages. This ensures that we won't run out
     * of REDO log in COMMIT and ABORT processing.
     */
    Uint64 m_committed_words;

    /**
     *       Is a CONTINUEB(ZLOG_LQHKEYREQ) signal sent and
     *       outstanding. We do not want several instances of this
     *       signal out in the air since that would create multiple
     *       writers of the list.
     */
    UintR LogLqhKeyReqSent;
    /**
     *       Contains the current log file where log records are
     *       written.  During system restart it is used to indicate the
     *       last log file.
     */
    UintR currentLogfile;
    /**
     *       The log file used to execute log records from far behind.
     */
    UintR execSrExecLogFile;
    /**
     *       The currently executing prepare record starts in this log
     *       page. This variable is used to enable that a log record is
     *       executed multiple times in execution of the log.
     */
    UintR execSrLogPage;
    /**
     *       This variable keeps track of the lfo record where the
     *       pages that were read from disk when an operations log
     *       record were not found in the main memory buffer for log
     *       pages.
     */
    UintR execSrLfoRec;
    /**
     *       The starting page number when reading log from far behind.
     */
    UintR execSrStartPageNo;
    /**
     *       The last page number when reading log from far behind.
     */
    UintR execSrStopPageNo;
    /**
     *       Contains a reference to the first log file, file number 0.
     */
    UintR firstLogfile;
    /**
     *       The first reference to a set of 8 pages. These are used
     *       during execution of the log to keep track of which pages
     *       are in memory and which are not.
     */
    UintR firstPageRef;
    /**
     *       This variable contains the global checkpoint record
     *       waiting for disk writes to complete.
     */
    UintR gcprec;
    /**
     *       The last reference to a set of 8 pages.  These are used
     *       during execution of the log to keep track of which pages
     *       are in memory and which are not.
     */
    UintR lastPageRef;

    Uint32 logPageCount;
    Uint32 firstFreeLogPage;
    Uint32 noOfFreeLogPages;
    Uint32 firstFreeLfo;
    Uint32 firstFreeLogFile;

    struct OperationQueue
    {
      void init() { firstElement = lastElement = nullptr;}
      bool isEmpty() const { return firstElement == nullptr; }
      TcConnectionrec *firstElement;
      TcConnectionrec *lastElement;
    };

    /**
     * Booked REDO log buffer space by operations sent to other
     * LDM instances. Tracking this ensures that we can guarantee
     * that those signals can always succeed in finding buffer
     * space for their REDO log writes.
     *
     * Measured in words.
     */
    Uint64 m_booked_redo_log_space;

    /**
     * operations queued waiting on REDO to prepare
     */
    struct OperationQueue m_log_prepare_queue;

    /**
     * operations queued waiting on REDO to commit/abort
     */
    struct OperationQueue m_log_complete_queue;

    /**
     *       This variable contains the oldest operation in this log
     *       part which have not been committed yet.
     */
    TcConnectionrec *firstLogTcrec;
    /**
     *       This variable contains the newest operation in this log
     *       part which have not been committed yet.
     */
    TcConnectionrec *lastLogTcrec;
    /**
     *       This variable indicates which was the last mbyte that was
     *       written before the system crashed.  Discovered during
     *       system restart.
     */
    UintR lastLogfile;
    /**
     *       This variable is used to keep track of the state during
     *       the third phase of the system restart, i.e. when
     *       LogPartRecord::logPartState == 
     *       LogPartRecord::SR_THIRD_PHASE_STARTED.
     */
    LogExecState logExecState;
    /**
     *       This variable contains the lap number of this log part.
     */
    UintR logLap;
    /**
     *       This variable contains the place to stop executing the log
     *       in this phase.
     */
    UintR logLastGci;
    /**
     *       This variable contains the place to start executing the
     *       log in this phase.
     */
    UintR logStartGci;
    /**
     *       The latest GCI completed in this log part.
     */
    UintR logPartNewestCompletedGCI;
    /**
     *       The current state of this log part.                               
     */
    LogPartState logPartState;

    /**
     * does current log-part have tail-problem (i.e 410)
     */
    enum {
      P_TAIL_PROBLEM        = 0x1,// 410
      P_REDO_IO_PROBLEM     = 0x2,// 1234
      P_FILE_CHANGE_PROBLEM = 0x4 // 1220
    };
    Uint32 m_log_problems;

    /**
     *       A timer that is set every time a log page is sent to disk.
     *       Ensures that log pages are not kept in main memory for
     *       more than a certain time.
     */
    UintR logPartTimer;
    /**
     *       The current timer which is set by the periodic signal
     *       received by LQH
     */
    UintR logTimer;
    /** 
     *       Contains the number of the log tail file and the mbyte
     *       reference within that file.  This information ensures that
     *       the tail is not overwritten when writing new log records.
     */
    UintR logTailFileNo;
    /**
     *       The TcConnectionrec used during execution of this log part.
     */
    UintR logTcConrec;
    /**
     *       The number of pages that currently resides in the main
     *       memory buffer.  It does not refer pages that are currently
     *       read from the log files.  Only to pages already read
     *       from the log file.
     */
    UintR mmBufferSize;
    /**
     *       Contains the current number of log files in this log part. 
     */
    UintR noLogFiles;
    /**
     *       This variable is used only during execution of a log
     *       record.  It keeps track of in which page record a log
     *       record was started.  It is used then to deduce which
     *       pages that are dirty after that the log records on the
     *       page have been executed.
     *
     *       It is also used to find out where to write the invalidate
     *       command when that is needed.
     */
    UintR prevLogpage;
    union {
      /**
       *       The number of files remaining to gather GCI information
       *       for during system restart.  Only used if number of files
       *       is larger than 60.
       */
      UintR srRemainingFiles;

      /**
       *       The index of the file which we should start loading redo
       *       meta information from after the 'FRONTPAGE' file has been
       *       closed.
       */
      UintR srLastFileIndex;
    };
    /**
     *       The log file where to start executing the log during
     *       system restart.
     */
    UintR startLogfile;
    /**
     *       The last log file in which to execute the log during system 
     *       restart.                    
     */
    UintR stopLogfile;
    /**
     * Number of fragments to execute in a REDO log phase by this log part.
     */
    Uint32 m_noFragmentsExecSr;
    /**
     *       This variable keeps track of when we want to write a complete 
     *       gci log record but have been blocked by an ongoing log operation.
     */
    WaitWriteGciLog waitWriteGciLog;
    /**
     *       The currently executing prepare record starts in this index 
     *       in the log page.            
     */
    Uint16 execSrLogPageIndex;
    /**
     *       Which of the four exec_sr's in the fragment is currently executing
     */
    Uint16 execSrExecuteIndex;
    /**
     *       The number of pages executed in the current mbyte. 
     */
    Uint16 execSrPagesExecuted;
    /**
     *       The number of pages read from disk that have arrived and are 
     *       currently awaiting execution of the log.
     */
    Uint16 execSrPagesRead;
    /**
     *       The number of pages read from disk and currently not arrived 
     *       to the block.             
     */
    Uint16 execSrPagesReading;
    /**
     *       This variable refers to the new header file where we will 
     *       start writing the log after a system restart have been completed.
     */
    Uint16 headFileNo;
    /**
     *       This variable refers to the page number within the header file.
     */
    Uint16 headPageNo;
    /**
     *       This variable refers to the index within the new header
     *       page.
     */
    Uint16 headPageIndex;
    /**
     *       This variables indicates which was the last mbyte in the last 
     *       logfile before a system crash. Discovered during system restart.
     */
    Uint16 lastMbyte;
    /**
     *       This variable is used only during execution of a log
     *       record. It keeps track of in which file page a log
     *       record was started.  It is used if it is needed to write a
     *       dirty page to disk during log execution (this happens when
     *       commit records are invalidated).
     */
    Uint16 prevFilepage;
    /**
     *       This is used to save where we were in the execution of log
     *       records when we find a commit record that needs to be
     *       executed.
     *
     *       This variable is also used to remember the index where the
     *       log type was in the log record. It is only used in this
     *       role when finding a commit record that needs to be
     *       invalidated.
     */
    Uint16 savePageIndex;
    Uint16 logTailMbyte;
    /**
     *       The mbyte within the starting log file where to start 
     *       executing the log.                
     */
    Uint16 startMbyte;
    /**
     *       The last mbyte in which to execute the log during system
     *       restart.
     */
    Uint16 stopMbyte;
   /**
     *       This variable refers to the file where invalidation is
     *       occurring during system/node restart.
     */
    Uint16 invalidateFileNo;
    /**
     *       This variable refers to the page where invalidation is
     *       occurring during system/node restart.
     */
    Uint16 invalidatePageNo;
    /**
     *       For MT LQH the log part (0-3).
     */
    Uint16 logPartNo;

    /**
     * Keep track of the first invalid log page found in our search. This
     * enables us to print information about irregular writes of log pages
     * at the end of the REDO log.
     */
    Uint16 endInvalidMByteSearch;
    Uint16 firstInvalidateFileNo;
    Uint16 firstInvalidatePageNo;
    bool firstInvalidatePageFound;
    /**
     * These variables are used to quickly find the i-value of the
     * record, the block reference of the owner of the log part and
     * the pointer to the Dblqh block object owning the log part.
     * These are very useful when writing into the log part from an
     * LQH not owning the log part.
     *
     * We place it at the end of the log part record since these are
     * read-only variables after the initialisation of the log part
     * record.
     */
    LogPageRecord *logPageRecord;
    Uint32 logPageFileSize;
    Uint32 ptrI;
    BlockReference myRef;
    Dblqh *my_block;

    struct RedoPageCache
    {
      RedoPageCache() : m_hash(m_pool),
                        m_lru(m_pool),
                        m_hits(0),
                        m_multi_page(0),
                        m_multi_miss(0),
                        m_first_page(0)
      {}
      RedoCacheLogPageRecord_hash m_hash;
      RedoCacheLogPageRecord_fifo m_lru;
      RedoCacheLogPageRecord_pool m_pool;
      Uint32 m_hits;
      Uint32 m_multi_page;
      Uint32 m_multi_miss;
      Uint32 m_first_page;
    } m_redo_page_cache;

  }; // Size 164 Bytes
  typedef Ptr<LogPartRecord> LogPartRecordPtr;

  void check_cache_page_ptr_i(LogPartRecord *logPartPtrP, Uint32 cachePagePtrI)
  {
    ndbrequire(cachePagePtrI < logPartPtrP->logPageFileSize);
  }
  void check_log_page_ptr_i(LogPartRecord *logPartPtrP, Uint32 logPagePtrI)
  {
    LogPartRecord::RedoPageCache *cache = &logPartPtrP->m_redo_page_cache;
    ndbrequire(logPagePtrI >= cache->m_first_page &&
               logPagePtrI <
                   (cache->m_first_page + logPartPtrP->logPageFileSize));
  }
  Uint32 get_cache_i_val(LogPartRecord *logPartPtrP, Uint32 logPagePtrI)
  {
    check_log_page_ptr_i(logPartPtrP, logPagePtrI);
    return (logPagePtrI - logPartPtrP->m_redo_page_cache.m_first_page);
  }
  Uint32 get_cache_real_page_ptr_i(LogPartRecord *logPartPtrP,
                                   Uint32 cachePagePtrI)
  {
    check_cache_page_ptr_i(logPartPtrP, cachePagePtrI);
    return (logPartPtrP->m_redo_page_cache.m_first_page + cachePagePtrI);
  }
  /* $$$$$$$$$$$$$$$$$$$$$$$$$$$$$$$$$$$$$$$$$$$$$$$$$$$$$$$$$$$$$$$$$$$$$$$$ */
  /* $$$$$$$                      LOG FILE RECORD                     $$$$$$$ */
  /* $$$$$$$$$$$$$$$$$$$$$$$$$$$$$$$$$$$$$$$$$$$$$$$$$$$$$$$$$$$$$$$$$$$$$$$$ */
  /*       THIS RECORD IS ALIGNED TO BE 288 (256 + 32) BYTES.                 */
  /* $$$$$$$$$$$$$$$$$$$$$$$$$$$$$$$$$$$$$$$$$$$$$$$$$$$$$$$$$$$$$$$$$$$$$$$$ */
  /**
   *              This record contains information about a log file.          
   *              A log file contains log records from several tables and     
   *              fragments of a table. LQH can contain more than             
   *              one log file to ensure faster log processing.               
   *                                                                          
   *              The number of pages to write to disk at a time is           
   *              configurable.                                               
   */
  struct LogFileRecord {
    LogFileRecord() {}

    enum FileChangeState {
      NOT_ONGOING = 0,
      BOTH_WRITES_ONGOING = 1,
      LAST_WRITE_ONGOING = 2,
      FIRST_WRITE_ONGOING = 3,
      WRITE_PAGE_ZERO_ONGOING = 4,
      WAIT_FOR_OPEN_NEXT_FILE = 5,
      LAST_FILEWRITE_WAITS = 6,
      FIRST_FILEWRITE_WAITS = 7
    };  
    enum LogFileStatus {
      LFS_IDLE = 0,                     ///< Log file record not in use
      CLOSED = 1,                       ///< Log file closed
      OPENING_INIT = 2,
      OPEN_SR_FRONTPAGE = 3,            ///< Log file opened as part of system
                                        ///< restart.  Open file 0 to find  
                                        ///< the front page of the log part.
      OPEN_SR_LAST_FILE = 4,            ///< Open last log file that was written
                                        ///< before the system restart.  
      OPEN_SR_NEXT_FILE = 5,            ///< Open a log file which is 16 files 
                                        ///< backwards to find the next    
                                        ///< information about GCPs.
      OPEN_EXEC_SR_START = 6,           ///< Log file opened as part of 
                                        ///< executing 
                                        ///< log during system restart. 
      OPEN_EXEC_SR_NEW_MBYTE = 7,
      OPEN_SR_FOURTH_PHASE = 8,
      OPEN_SR_FOURTH_NEXT = 9,
      OPEN_SR_FOURTH_ZERO = 10,
      OPENING_WRITE_LOG = 11,           ///< Log file opened as part of writing 
                                        ///< log during normal operation. 
      OPEN_EXEC_LOG = 12,
      CLOSING_INIT = 13,
      CLOSING_SR = 14,                  ///< Log file closed as part of system 
                                        ///< restart.  Currently trying to  
                                        ///< find where to start executing the 
                                        ///< log
      CLOSING_EXEC_SR = 15,             ///< Log file closed as part of 
                                        ///< executing log during system restart
      CLOSING_EXEC_SR_COMPLETED = 16,
      CLOSING_WRITE_LOG = 17,           ///< Log file closed as part of writing 
                                        ///< log during normal operation. 
      CLOSING_EXEC_LOG = 18,
      OPEN_INIT = 19,
      OPEN = 20,                         ///< Log file open
      OPEN_SR_READ_INVALIDATE_PAGES = 21,
      CLOSE_SR_READ_INVALIDATE_PAGES = 22,
      OPEN_SR_WRITE_INVALIDATE_PAGES = 23,
      CLOSE_SR_WRITE_INVALIDATE_PAGES = 24,
      OPEN_SR_READ_INVALIDATE_SEARCH_FILES = 25,
      CLOSE_SR_READ_INVALIDATE_SEARCH_FILES = 26,
      CLOSE_SR_READ_INVALIDATE_SEARCH_LAST_FILE = 27
#ifndef NO_REDO_OPEN_FILE_CACHE
      ,OPEN_EXEC_LOG_CACHED = 28
      ,CLOSING_EXEC_LOG_CACHED = 29
#endif
      ,CLOSING_SR_FRONTPAGE = 30
    };
    
    /**
     *       When a new mbyte is started in the log we have to find out
     *       how far back in the log we still have prepared operations
     *       which have been neither committed or aborted.  This variable
     *       keeps track of this value for each of the mbytes in this
     *       log file.  This is used in writing down these values in the
     *       header of each log file.  That information is used during
     *       system restart to find the tail of the log.  
     */
    UintR *logLastPrepRef;
    /**
     *       The max global checkpoint completed before the mbyte in the
     *       log file was started.  One variable per mbyte.  
     */
    UintR *logMaxGciCompleted;
    /**
     *       The max global checkpoint started before the mbyte in the log
     *       file was started.  One variable per mbyte.
     */
    UintR *logMaxGciStarted;
    /**
     *       This variable contains the file name as needed by the file 
     *       system when opening the file.
     */
    UintR fileName[4];
    /**
     *       This variable has a reference to the log page which is 
     *       currently in use by the log.     
     */
    UintR currentLogpage;
    /**
     *       The number of the current mbyte in the log file.
     */
    UintR currentMbyte;
    /**
     *       This variable is used when changing files.  It is to find
     *       out when both the last write in the previous file and the
     *       first write in this file has been completed.  After these
     *       writes have completed the variable keeps track of when the
     *       write to page zero in file zero is completed.  
     */
    FileChangeState fileChangeState;
    /**
     *       The number of the file within this log part.
     */
    UintR fileNo;
    /**
     *       This variable shows where to read/write the next pages into
     *       the log.  Used when writing the log during normal operation
     *       and when reading the log during system restart.  It
     *       specifies the page position where each page is 8 kbyte.
     */
    UintR filePosition;
    /**
     *       This contains the file pointer needed by the file system
     *       when reading/writing/closing and syncing.  
     */
    UintR fileRef;
    /**
     *       The head of the pages waiting for shipment to disk. 
     *       They are filled with log info. 
     */
    UintR firstFilledPage;
    /**
     *       A list of active read/write operations on the log file.
     *       Operations are always put in last and the first should
     *       always complete first.  
     */
    UintR firstLfo;
    UintR lastLfo;
    /**
     *       The tail of the pages waiting for shipment to disk. 
     *       They are filled with log info.
     */
    UintR lastFilledPage;
    /**
     *       This variable keeps track of the last written page in the
     *       file while writing page zero in file zero when changing log
     *       file.  
     */
    UintR lastPageWritten;
    /**
     *       This variable keeps track of the last written word in the
     *       last page written in the file while writing page zero in
     *       file zero when changing log file.  
     */
    UintR lastWordWritten;
    /**
     *       This variable contains the last word written in the last page.
     */
    LogFileStatus logFileStatus;
    /**
     *       A reference to page zero in this file. 
     *       This page is written before the file is closed.  
     */
    UintR logPageZero;
    /**
     *       This variable contains a reference to the record describing 
     *       this log part.   One of four records (0,1,2 or 3).
     */
    UintR logPartRec;
    /**
     *       Next free log file record or next log file in this log.
     */
    UintR nextLogFile;
    /**
     *       The previous log file.
     */
    UintR prevLogFile;
    /**
     *       The number of remaining words in this mbyte of the log file.
     */
    UintR remainingWordsInMbyte;
    /**
     *       The current file page within the current log file. This is
     *       a reference within the file and not a reference to a log
     *       page record.  It is used to deduce where log records are
     *       written.  Particularly completed gcp records and prepare log
     *       records.  
     */
    Uint16 currentFilepage;
    /**
     *       The number of pages in the list referenced by 
     *       LOG_PAGE_BUFFER.
     */
    Uint16 noLogpagesInBuffer;

#ifndef NO_REDO_OPEN_FILE_CACHE
    Uint32 nextList;
    Uint32 prevList;
#endif
  }; // Size 288 bytes
  typedef Ptr<LogFileRecord> LogFileRecordPtr;
  typedef ArrayPool<LogFileRecord> LogFileRecord_pool;
  typedef DLCFifoList<LogFileRecord_pool> LogFileRecord_fifo;

  /* $$$$$$$$$$$$$$$$$$$$$$$$$$$$$$$$$$$$$$$$$$$$$$$$$$$$$$$$$$$$$$$$$$$$$$$$ */
  /* $$$$$$$                      LOG OPERATION RECORD                $$$$$$$ */
  /* $$$$$$$$$$$$$$$$$$$$$$$$$$$$$$$$$$$$$$$$$$$$$$$$$$$$$$$$$$$$$$$$$$$$$$$$ */
  /**
   * This record contains a currently active file operation
   * that has started by the log module.
   */
  struct LogFileOperationRecord {
    enum LfoState {
      IDLE = 0,                         ///< Operation is not used at the moment
      INIT_WRITE_AT_END = 1,            ///< Write in file so that it grows to 
                                        ///< 16 Mbyte
      INIT_FIRST_PAGE = 2,              ///< Initialise the first page in a file
      WRITE_GCI_ZERO = 3,
      WRITE_INIT_MBYTE = 4,
      WRITE_DIRTY = 5,
      READ_SR_FRONTPAGE = 6,            ///< Read page zero in file zero during 
                                        ///< system restart               
      READ_SR_LAST_FILE = 7,            ///< Read page zero in last file open 
                                        ///< before system crash            
      READ_SR_NEXT_FILE = 8,            ///< Read 60 files backwards to find 
                                        ///< further information GCPs in page
                                        ///< zero
      READ_SR_LAST_MBYTE = 9,
      READ_EXEC_SR = 10,
      READ_EXEC_LOG = 11,
      READ_SR_FOURTH_PHASE = 12,
      READ_SR_FOURTH_ZERO = 13,
      FIRST_PAGE_WRITE_IN_LOGFILE = 14,
      LAST_WRITE_IN_FILE = 15,
      WRITE_PAGE_ZERO = 16,
      ACTIVE_WRITE_LOG = 17,             ///< A write operation during 
                                        ///< writing of log
      READ_SR_INVALIDATE_PAGES = 18,
      WRITE_SR_INVALIDATE_PAGES = 19,
      WRITE_SR_INVALIDATE_PAGES_UPDATE_PAGE0 = 20
      ,READ_SR_INVALIDATE_SEARCH_FILES = 21
    };
    /**
     * We have to remember the log pages read. 
     * Otherwise we cannot build the linked list after the pages have 
     * arrived to main memory.
     *
     * readExecSr sends 8 pages that need to be remembered in logPageArray.
     * readExecLog supports sending up to 9 pages.
     */
    static constexpr unsigned LOG_PAGE_ARRAY_SIZE = 9;
    UintR logPageArray[LOG_PAGE_ARRAY_SIZE];
    /**
     * A list of the pages that are part of this active operation.
     */
    UintR firstLfoPage;
    /**
     * A timer to ensure that records are not lost.
     */
    UintR lfoTimer;
    /**
     * The word number of the last written word in the last during
     * a file write.  
     */
    UintR lfoWordWritten;
    /**
     * This variable contains the state of the log file operation.     
     */
    LfoState lfoState;
    /**
     * The log file that the file operation affects.
     */
    UintR logFileRec;

    /* Log part record this Log file operation record belongs to */
    Uint32 logPartPtrI;

    /**
     * The log file operations on a file are kept in a linked list.
     */
    UintR nextLfo;
    /**
     * The page number of the first read/written page during a file 
     * read/write.                
     */
    Uint16 lfoPageNo;
    /**
     * The number of pages written or read during an operation to
     * the log file.                
     */
    Uint16 noPagesRw;
  }; // 92 bytes
  typedef Ptr<LogFileOperationRecord> LogFileOperationRecordPtr;
  
  /* $$$$$$$$$$$$$$$$$$$$$$$$$$$$$$$$$$$$$$$$$$$$$$$$$$$$$$$$$$$$$$$$$$$$$$$$ */
  /* $$$$$$$                      LOG PAGE RECORD                     $$$$$$$ */
  /* $$$$$$$$$$$$$$$$$$$$$$$$$$$$$$$$$$$$$$$$$$$$$$$$$$$$$$$$$$$$$$$$$$$$$$$$ */
  /**
   *    These are the 8 k pages used to store log records before storing
   *    them in the file system. 
   *    Since 64 kbyte is sent to disk at a time it is necessary to have   
   *    at least 4*64 kbytes of log pages. 
   *    To handle multiple outstanding requests we need some additional pages. 
   *    Thus we allocate 1 mbyte to ensure that we do not get problems with 
   *    insufficient number of pages.
   */
  struct LogPageRecord {
    /**
     * This variable contains the pages that are sent to disk. 
     *
     * All pages contain a header of 12 words:
     * - WORD 0:  CHECKSUM             Calculated before storing on disk and 
     *                                 checked when read from disk.
     * - WORD 1:  LAP                  How many wraparounds have the log 
     *                                 experienced since initial start of the
     *                                 system.
     * - WORD 2:  MAX_GCI_COMPLETED    Which is the maximum gci which have 
     *                                 completed before this page. This 
     *                                 gci will not be found in this    
     *                                 page and hereafter in the log.
     * - WORD 3:  MAX_GCI_STARTED      The maximum gci which have started 
     *                                 before this page.    
     * - WORD 4:  NEXT_PAGE            Pointer to the next page. 
     *                                 Only used in main memory      
     * - WORD 5:  PREVIOUS_PAGE        Pointer to the previous page. 
     *                                 Currently not used.       
     * - WORD 6:  VERSION              NDB version that wrote the page.
     * - WORD 7:  NO_LOG_FILES         Number of log files in this log part.
     * - WORD 8:  CURRENT PAGE INDEX   This keeps track of where we are in the 
     *                                 page.   
     *                                 This is only used when pages is in 
     *                                 memory.
     * - WORD 9:  OLD PREPARE FILE NO  This keeps track of the oldest prepare 
     *                                 operation still alive (not committed 
     *                                 or aborted) when this mbyte started.
     * - WORD 10: OLD PREPARE PAGE REF File page reference within this file 
     *                                 number.    
     *                                 Page no + Page index.
     *                                 If no prepare was alive then these 
     *                                 values points this mbyte.
     * - WORD 11: DIRTY FLAG            = 0 means not dirty and 
     *                                  = 1 means the page is dirty.    
     *                                 Is used when executing log when 
     *                                 a need to write invalid commit 
     *                                 records arise.
     *
     * The remaining 2036 words are used for log information, i.e.
     * log records.
     *
     * A log record on this page has the following layout:
     * - WORD 0: LOG RECORD TYPE                           
     *     The following types are supported:
     *     - PREPARE OPERATION       An operation not yet committed.
     *     - NEW PREPARE OPERATION   A prepared operation already 
     *                               logged is inserted 
     *                               into the log again so that the
     *                               log tail can be advanced. 
     *                               This can happen when a transaction is 
     *                               committed for a long time.     
     *     - ABORT TRANSACTION       A previously prepared transaction 
     *                               was aborted.  
     *     - COMMIT TRANSACTION      A previously prepared transaction 
     *                               was committed.
     *     - INVALID COMMIT          A previous commit record was 
     *                               invalidated by a   
     *                               subsequent system restart.
     *                               A log record must be invalidated
     *                               in a system restart if it belongs
     *                               to a global checkpoint id which
     *                               is not included in the system
     *                               restart.
     *                               Otherwise it will be included in
     *                               a subsequent system restart since
     *                               it will then most likely belong
     *                               to a global checkpoint id which
     *                               is part of that system
     *                               restart.  
     *                               This is not a correct behaviour
     *                               since this operation is lost in a
     *                               system restart and should not
     *                               reappear at a later system
     *                               restart.
     *     - COMPLETED GCI           A GCI has now been completed.
     *     - FRAGMENT SPLIT          A fragment has been split 
     *                               (not implemented yet)
     *     - FILE DESCRIPTOR         This is always the first log record 
     *                               in a file.
     *                               It is always placed on page 0 after 
     *                               the header.
     *                               It is written when the file is 
     *                               opened and when the file is closed.
     *     - NEXT LOG RECORD         This log record only records where 
     *                               the next log record starts.
     *     - NEXT MBYTE RECORD       This log record specifies that there 
     *                               are no more log records in this mbyte.
     *
     *
     * A FILE DESCRIPTOR log record continues as follows:
     * - WORD 1: NO_LOG_DESCRIPTORS  This defines the number of 
     *                               descriptors of log files that
     *                               will follow hereafter (max 32).
     *                               the log descriptor will describe
     *                               information about
     *                               max_gci_completed,
     *                               max_gci_started and log_lap at
     *                               every 1 mbyte of the log file
     *                               since a log file is 16 mbyte
     *                               always, i need 16 entries in the
     *                               array with max_gci_completed,
     *                               max_gci_started and log_lap. thus
     *                               32 entries per log file
     *                               descriptor (max 32*48 = 1536,
     *                               always fits in page 0).
     * - WORD 2: LAST LOG FILE       The number of the log file currently 
     *                               open.  This is only valid in file 0.
     * - WORD 3 - WORD 18:           MAX_GCI_COMPLETED for every 1 mbyte 
     *                               in this log file.
     * - WORD 19 - WORD 34:          MAX_GCI_STARTED for every 1 mbyte 
     *                               in this log file.
     *
     * Then it continues for NO_LOG_DESCRIPTORS until all subsequent 
     * log files (max 32) have been properly described.
     *
     *
     * A PREPARE OPERATION log record continues as follows:
     * - WORD 1: LOG RECORD SIZE
     * - WORD 2: HASH VALUE                   
     * - WORD 3: SCHEMA VERSION 
     * - WORD 4: OPERATION TYPE
     *            = 0 READ,
     *            = 1 UPDATE,
     *            = 2 INSERT,
     *            = 3 DELETE
     * - WORD 5: NUMBER OF WORDS IN ATTRINFO PART
     * - WORD 6: KEY LENGTH IN WORDS
     * - WORD 7 - (WORD 7 + KEY_LENGTH - 1)                 The tuple key
     * - (WORD 7 + KEY_LENGTH) - 
     *   (WORD 7 + KEY_LENGTH + ATTRINFO_LENGTH - 1)        The attrinfo
     *                                                                  
     * A log record can be spread in several pages in some cases.
     * The next log record always starts immediately after this log record.
     * A log record does however never traverse a 1 mbyte boundary. 
     * This is used to ensure that we can always come back if something 
     * strange occurs in the log file.
     * To ensure this we also have log records which only records 
     * the next log record.
     *
     *
     * A COMMIT TRANSACTION log record continues as follows:
     * - WORD 1: TRANSACTION ID PART 1
     * - WORD 2: TRANSACTION ID PART 2
     * - WORD 3: FRAGMENT ID OF THE OPERATION
     * - WORD 4: TABLE ID OF THE OPERATION
     * - WORD 5: THE FILE NUMBER OF THE PREPARE RECORD
     * - WORD 6: THE STARTING PAGE NUMBER OF THE PREPARE RECORD
     * - WORD 7: THE STARTING PAGE INDEX OF THE PREPARE RECORD
     * - WORD 8: THE STOP PAGE NUMBER OF THE PREPARE RECORD
     * - WORD 9: GLOBAL CHECKPOINT OF THE TRANSACTION
     *
     *
     * An ABORT TRANSACTION log record continues as follows:
     * - WORD 1: TRANSACTION ID PART 1
     * - WORD 2: TRANSACTION ID PART 2 
     *
     * 
     * A COMPLETED CGI log record continues as follows:
     * - WORD 1: THE COMPLETED GCI                                 
     *
     *
     * A NEXT LOG RECORD log record continues as follows:
     * - There is no more information needed. 
     *   The next log record will always refer to the start of the next page.
     *
     * A NEXT MBYTE RECORD log record continues as follows:
     * - There is no more information needed. 
     *   The next mbyte will always refer to the start of the next mbyte.
     */
    UintR logPageWord[8192]; // Size 32 kbytes
  };  
  typedef Ptr<LogPageRecord> LogPageRecordPtr;

  struct PageRefRecord {
    UintR pageRef[8];
    UintR prNext;
    UintR prPrev;
    Uint16 prFileNo;
    Uint16 prPageNo;
  }; // size 44 bytes
  typedef Ptr<PageRefRecord> PageRefRecordPtr;

  struct Tablerec {
    enum TableStatus {
      TABLE_DEFINED = 0,
      NOT_DEFINED = 1,
      ADD_TABLE_ONGOING = 2,
      PREP_DROP_TABLE_DONE = 3,
      DROP_TABLE_WAIT_USAGE = 4,
      DROP_TABLE_WAIT_DONE = 5,
      DROP_TABLE_ACC = 6,
      DROP_TABLE_TUP = 7,
      DROP_TABLE_TUX = 8
      ,TABLE_READ_ONLY = 9
    };

    Uint32 num_fragments;
    Uint32 num_fragments_in_array;
    Uint64 *old_fragrec;
    Uint64 *fragrec;
    Uint16 *fragid;

    /**
     * Status of the table 
     */
    TableStatus tableStatus;
    /**
     * Table type and target table of index.
     */
    Uint32 primaryTableId;
    Uint32 schemaVersion;
    Uint16 tableType;
    Uint8 m_disk_table;
    bool  m_informed_backup_drop_tab;

    std::atomic<unsigned int> usageCountR; // readers
    std::atomic<unsigned int> usageCountW; // writers

#ifdef DEBUG_USAGE_COUNT
    NdbMutex m_usage_count;
    Uint32 m_first_usage;
    Dblqh *m_first_usage_block;
#endif

    Uint32 m_addfragptr_i;
    Uint32 m_senderData;
    Uint32 m_senderRef;
    Uint32 m_next_index_table;
    bool m_restore_started;
  }; // Size 100 bytes
  typedef Ptr<Tablerec> TablerecPtr;
  void release_frag_array(Tablerec*);
  Uint32 findFreeFragEntry(Uint32 num_fragments_in_array);
  bool seize_frag_array(Tablerec*,
                        Uint32 fragmentCount,
                        Uint32 & allocated_fragments_in_array);
  void initTable(Tablerec*);
  void add_table_to_index_list(Uint32 primaryTableId,
                               Uint32 indexTableId);
  void remove_table_from_index_list(Uint32 primaryTableId,
                                    Uint32 indexTableId);
  struct TcConnectionrec {
    enum LogWriteState {
      NOT_STARTED = 0,
      NOT_WRITTEN = 1,
      NOT_WRITTEN_WAIT = 2,
      WRITTEN = 3
    };
    enum AbortState {
      ABORT_IDLE = 0,
      ABORT_ACTIVE = 1,
      NEW_FROM_TC = 2,
      REQ_FROM_TC_COMMIT = 3,
      REQ_FROM_TC_ABORT = 4,
      ABORT_FROM_TC = 5,
      ABORT_FROM_LQH = 6,
      ABORT_FROM_LQH_REPLICA = 7
    };
    /*
     * TransactionState is exposed in Ndbinfo::OPERATIONS_TABLEID, values must
     * match.  New values added to TransactionState must also be added in
     * dblqh_tcconnect_state and g_dblqh_tcconnect_state_desc.
     */
    enum TransactionState {
      IDLE = dblqh_tcconnect_state::IDLE, // 0

      /* -------------------------------------------------------------------- */
      // Transaction in progress states
      /* -------------------------------------------------------------------- */
      WAIT_ACC = dblqh_tcconnect_state::WAIT_ACC, // 1
      WAIT_TUP = dblqh_tcconnect_state::WAIT_TUP, // 4
      LOG_QUEUED = dblqh_tcconnect_state::LOG_QUEUED, // 6
      PREPARED = dblqh_tcconnect_state::PREPARED, // 7
      LOG_COMMIT_WRITTEN_WAIT_SIGNAL =
        dblqh_tcconnect_state::LOG_COMMIT_WRITTEN_WAIT_SIGNAL, // 8
      LOG_COMMIT_QUEUED_WAIT_SIGNAL =
        dblqh_tcconnect_state::LOG_COMMIT_QUEUED_WAIT_SIGNAL, // 9
      
      /* -------------------------------------------------------------------- */
      // Commit in progress states
      /* -------------------------------------------------------------------- */
      LOG_COMMIT_QUEUED = dblqh_tcconnect_state::LOG_COMMIT_QUEUED, // 11
      // COMMIT_QUEUED = 12 no longer used
      COMMITTED = dblqh_tcconnect_state::COMMITTED, // 13
      WAIT_TUP_COMMIT= dblqh_tcconnect_state::WAIT_TUP_COMMIT, // 35
      
      /* -------------------------------------------------------------------- */
      // Abort in progress states
      /* -------------------------------------------------------------------- */
      WAIT_ACC_ABORT = dblqh_tcconnect_state::WAIT_ACC_ABORT, // 14
      // ABORT_QUEUED = 15, no longer used
      LOG_ABORT_QUEUED = dblqh_tcconnect_state::LOG_ABORT_QUEUED, // 18
      WAIT_TUP_TO_ABORT = dblqh_tcconnect_state::WAIT_TUP_TO_ABORT, // 19
      
      /* -------------------------------------------------------------------- */
      // Scan in progress states
      /* -------------------------------------------------------------------- */
      SCAN_STATE_USED = dblqh_tcconnect_state::SCAN_STATE_USED, // 21
      SCAN_TUPKEY = dblqh_tcconnect_state::SCAN_TUPKEY, // 30
      COPY_TUPKEY = dblqh_tcconnect_state::COPY_TUPKEY, // 31

      TC_NOT_CONNECTED = dblqh_tcconnect_state::TC_NOT_CONNECTED, // 32

      // Temporary state in write commit log
      PREPARED_RECEIVED_COMMIT =
        dblqh_tcconnect_state::PREPARED_RECEIVED_COMMIT, // 33
      // Temporary state in write commit log
      LOG_COMMIT_WRITTEN = dblqh_tcconnect_state::LOG_COMMIT_WRITTEN, // 34
    };
    enum ConnectState {
      DISCONNECTED = 0,
      CONNECTED = 1,
      COPY_CONNECTED = 2,
      LOG_CONNECTED = 3
    };
    static constexpr Uint32 TYPE_ID = RT_DBLQH_TC_CONNECT;
    Uint32 m_magic;
    Uint32 ptrI;

    TcConnectionrec() :
      m_magic(Magic::make(TYPE_ID)),
      fragmentptr(RNIL64),
      accConnectrec(RNIL),
      tupConnectrec(RNIL),
      nextTcConnectrec(RNIL),
      connectState(CONNECTED),
      keyInfoIVal(RNIL),
      attrInfoIVal(RNIL),
      //transid has no special value indicating not set
      abortState(ABORT_IDLE),
      applOprec(RNIL),
      clientConnectrec(RNIL),
      //tcTimer must be set before used
      currReclenAi(0),
      currTupAiLen(0),
      //fragmentid must be set in all paths before use
      //fragmentptr must be set in all paths before use
      gci_hi(0),
      gci_lo(0),
      //hashValue has no special value indicating not set
      logWriteState(NOT_STARTED),
      nextHashRec(RNIL),
      prevHashRec(RNIL),
      nextLogTcrec(nullptr),
      prevLogTcrec(nullptr),
      nextTcLogQueue(nullptr),
      prevTcLogQueue(nullptr),
      //readlenAi must be set before used
      //reqinfo must be set before used
      //schemaVersion must be set before used
      tableref(RNIL),
      tcOprec(RNIL),
      hashIndex(RNIL),
      //tcHashKeyHi must be set before used
      tcScanInfo(Uint32(~0)),
      tcScanRec(RNIL),
      totReclenAi(0),
      totSendlenAi(0),
      savePointId(0),
      transactionState(TC_NOT_CONNECTED),
      applRef(Uint32(~0)),
      clientBlockref(RNIL),
      //tcBlockref must be set before used
      commitAckMarker(RNIL),
      numFiredTriggers(0),
      lqhKeyReqId(0),
      errorCode(0),
      //nextReplica must be set before used
      primKeyLen(0),
      //nodeAfterNext must be set before used
      //activeCreat must be set before used
      //dirtyOp must be set before used
      //indTakeOver must be set before used
      //lastReplicaNo must be set before used
      //lockType only used for key operations, must be set before used
      nextSeqNoReplica(0),
      //opSimple only used for key operations, must be set before used
      //opExec must be set before used
      //operation must be set before used
      //m_reorg must be set before used
      //reclenAiLqhKey used for short signals, must be set before used
      //replicaType only used for write key operations, must be set before used
      seqNoReplica(0),
      //tcNodeFailrec only set when abortState is set to NEW_FROM_TC
      //m_disk_table set before used
      //m_use_rowid used for key operations, set before used
      m_dealloc_state(TcConnectionrec::DA_IDLE),
      //m_fire_trig_pass must be set before used
      m_committed_log_space(0),
      m_flags(0),
      //m_log_part_ptr_i set before used, only key ops
      //m_rowid set before used
      
      //logStartFileNo must be set before used
      //logStartPageIndex must be set before used
      //logStartPageNo must be set before used
      //logStopPageNo must be set before used

      //copyCountWords must be set before used
      reqRef(Uint32(~0)),
      reqBlockref(Uint32(~0))
      //m_corrFactorLo must be set before used
      //m_corrFactorHi must be set before used
      //scanKeyInfoPos only used when m_flags has OP_SCANKEYINFOPOSSAVED set
      //m_nr_delete only used in Copy fragment, set before used
    {
      m_dealloc_data.m_unused = RNIL;
#ifdef DEBUG_USAGE_COUNT
      m_prev_usage = RNIL;
      m_next_usage = RNIL;
      m_prev_block = nullptr;
      m_next_block = nullptr;
#endif
    }

    ~TcConnectionrec()
    {
    }
    Uint64 fragmentptr;
#ifdef DEBUG_USAGE_COUNT
    Dblqh *m_prev_block;
    Dblqh *m_next_block;
    Uint32 m_prev_usage;
    Uint32 m_next_usage;
#endif
    UintR accConnectrec;
    UintR tupConnectrec;
    Uint32 nextTcConnectrec;
    Dbacc::Operationrec *accConnectPtrP;
    Dbtup::Operationrec *tupConnectPtrP;
    ConnectState connectState;
    Uint32 keyInfoIVal;
    Uint32 attrInfoIVal;
    UintR transid[2];
    AbortState abortState;
    UintR applOprec;
    UintR clientConnectrec;
    UintR tcTimer;
    UintR currReclenAi;
    UintR currTupAiLen;
    UintR fragmentid;
    UintR gci_hi;
    UintR gci_lo;
    UintR hashValue;
    
    LogWriteState logWriteState;
    UintR nextHashRec;
    UintR prevHashRec;

    /**
     * These two variables are used to link operations written into one
     * of the log parts. Since log parts can now be accessed from more
     * than one LDM instance we need to use pointers here. These two
     * variables are protected by the Log part mutex. Thus a record
     * cannot be released and removed from this list when holding this
     * mutex other than by the lock owner.
     */
    TcConnectionrec *nextLogTcrec;
    TcConnectionrec *prevLogTcrec;

    /**
     * These two variables are used to link operations waiting for
     * access to a specific REDO log part. These can be accessed from
     * several LDM instances and are protected by the log part mutex.
     */
    TcConnectionrec *nextTcLogQueue;
    TcConnectionrec *prevTcLogQueue;

    UintR readlenAi;
    UintR reqinfo;
    UintR schemaVersion;
    UintR tableref;
    UintR tcOprec;
    UintR hashIndex;
    Uint32 tcHashKeyHi;
    UintR tcScanInfo;
    UintR tcScanRec;
    Uint32 ldmInstance;
    UintR totReclenAi;
    UintR totSendlenAi;
    UintR savePointId;
    TransactionState transactionState;
    BlockReference applRef;
    BlockReference clientBlockref;

    BlockReference tcBlockref;
    Uint32 commitAckMarker;
    union {
      Uint32 m_scan_curr_range_no;
      UintR numFiredTriggers;
    };
    Uint64 lqhKeyReqId;
    Uint16 errorCode;
    Uint16 nextReplica;
    Uint16 primKeyLen;
    Uint16 nodeAfterNext[3];

    Uint8 activeCreat;
    Uint8 dirtyOp;
    Uint8 indTakeOver;
    Uint8 lastReplicaNo;
    Uint8 lockType;
    Uint8 nextSeqNoReplica;
    Uint8 opSimple;
    Uint8 opExec;
    Uint8 operation;
    Uint8 m_reorg;
    Uint8 reclenAiLqhkey;
    Uint8 replicaType;
    Uint8 seqNoReplica;
    Uint8 tcNodeFailrec;
    Uint8 m_disk_table;
    Uint8 m_use_rowid;
    Uint8 m_query_thread;
    enum dealloc_states {
      /*
       * Example set of dealloc ops:
       *
       *  Counting op (C)
       *  m_dealloc_state = DA_DEALLOC_COUNT
       *  m_dealloc_ref_count= 4
       *
       *  Other op (A)
       *  m_dealloc_state = DA_DEALLOC_REFERENCE
       *  m_dealloc_op_id = C
       *
       *  Other op (B)
       *  m_dealloc_state = DA_DEALLOC_REFERENCE
       *  m_dealloc_op_id = C
       *
       *  Other op (D)
       *  m_dealloc_state = DA_DEALLOC_REFERENCE
       *  m_dealloc_op_id = C
       */
      DA_IDLE,                    // No deallocation
      DA_DEALLOC_COUNT,           // Counting op live, counting references
      DA_DEALLOC_COUNT_ZOMBIE,    // Counting op zombie, counting references
      DA_DEALLOC_REFERENCE        // !Counting op, refers to counting op
    };
    Uint8 m_dealloc_state;
    Uint8 m_fire_trig_pass;
    Uint8 m_committed_log_space;
    enum op_flags {
      OP_ISLONGREQ              = 0x1,
      OP_SAVEATTRINFO           = 0x2,
      OP_SCANKEYINFOPOSSAVED    = 0x4,
      OP_DEFERRED_CONSTRAINTS   = 0x8,
      OP_NORMAL_PROTOCOL        = 0x10,
      OP_DISABLE_FK             = 0x20,
      OP_NO_TRIGGERS            = 0x40,
      OP_NOWAIT                 = 0x80
    };
    Uint32 m_flags;
    LogPartRecord *m_log_part_ptr_p;
    union {
      // op count, m_dealloc_state = DA_DEALLOC_COUNT[_ZOMBIE]
      Uint32 m_dealloc_ref_count;
      // reference to counting op, m_dealloc_state = DA_DEALLOC_REFERENCE
      Uint32 m_dealloc_op_id;
      // unused, m_dealloc_state = DA_IDLE
      Uint32 m_unused;
    } m_dealloc_data;
    Local_key m_row_id;

    /**
     * Variables only used for Write operations.
     */
    Uint16 logStartFileNo;
    Uint16 logStartPageIndex;
    Uint16 logStartPageNo;
    Uint16 logStopPageNo;

    /**
     * Variables used in special cases like Copy Fragment, special
     * scan variants and special commit and abort situations.
     */
    UintR copyCountWords;
    UintR reqRef;
    BlockReference reqBlockref;
    Uint32 m_corrFactorLo; // For result correlation for linked operations.
    Uint32 m_corrFactorHi;
    SectionReader::PosInfo scanKeyInfoPos;

    struct {
      Uint32 m_cnt;
      Uint32 m_page_id[2];
      Local_key m_disk_ref[2];
    } m_nr_delete;
    Uint32 accOpPtr; /* for scan lock take over */
  }; /* p2c: size = 308 bytes */

  static constexpr Uint32 DBLQH_OPERATION_RECORD_TRANSIENT_POOL_INDEX = 0;
  Uint32 ctcConnectReservedCount;
  Uint32 ctcConnectReserved;
  typedef Ptr<TcConnectionrec> TcConnectionrecPtr;
  typedef TransientPool<TcConnectionrec> TcConnectionrec_pool;
  TcConnectionrec_pool tcConnect_pool;

  alignas(NDB_CL) TcConnectionrecPtr m_tc_connect_ptr;
  UintR cfirstfreeTcConrec;
  Uint32 ctcNumFree;
//#define CONNECT_DEBUG 1
#ifdef CONNECT_DEBUG
  Uint64 ctcNumUseLocal;
  Uint64 ctcNumUseShared;
  Uint64 ctcNumUseTM;
  Uint64 ctcLastNumUseLocal;
  Uint64 ctcLastNumUseShared;
  Uint64 ctcLastNumUseTM;
  void send_connect_debug(Signal*);
  void print_connect_debug(Signal*);
#endif
public:
  alignas(NDB_CL) Uint32 cfirstfreeTcConrecShared;
  Uint32 ctcNumFreeShared;
  Uint32 ctcConnectReservedShared;
private:
  struct TcNodeFailRecord {
    enum TcFailStatus {
      TC_STATE_TRUE = 0,
      TC_STATE_FALSE = 1,
      TC_STATE_BREAK = 2
    };
    UintR lastNewTcRef;
    UintR newTcRef;
    TcFailStatus tcFailStatus;
    UintR tcRecNow;
    BlockReference lastNewTcBlockref;
    BlockReference newTcBlockref;
    Uint32 lastTakeOverInstanceId;
    Uint32 takeOverInstanceId;
    Uint32 maxInstanceId;
    Uint16 oldNodeId;
  };
  typedef Ptr<TcNodeFailRecord> TcNodeFailRecordPtr;

  struct CommitLogRecord {
    Uint32 startPageNo;
    Uint32 startPageIndex;
    Uint32 stopPageNo;
    Uint32 fileNo;
  };
  //for statistic information about redo log initialization
  alignas (NDB_CL) Uint32 c_totalLogFiles;
  Uint32 c_logFileInitDone;
  Uint32 c_totallogMBytes;
  Uint32 c_logMBytesInitDone;

  Uint32 m_startup_report_frequency;
  NDB_TICKS m_last_report_time;

  struct LocalSysfileStruct
  {
    LocalSysfileStruct() {}
    Uint32 m_node_restorable_on_its_own;
    Uint32 m_max_restorable_gci;
    Uint32 m_dihPtr;
    Uint32 m_dihRef;
    Uint32 m_save_gci;
  } c_local_sysfile;
  void send_read_local_sysfile(Signal*);
  void write_local_sysfile_restore_complete(Signal*);
  void write_local_sysfile_gcp_complete(Signal *signal, Uint32 gci);
  void write_local_sysfile_gcp_complete_late(Signal *signal, Uint32 gci);
  void write_local_sysfile_restart_complete(Signal*);
  void write_local_sysfile_restore_complete_done(Signal*);
  void write_local_sysfile_gcp_complete_done(Signal *signal);

  void write_local_sysfile_restart_complete_done(Signal*);

  void write_local_sysfile(Signal*, Uint32, Uint32);
  void sendLCP_FRAG_ORD(Signal*, Uint64 fragPtrI);

public:
  Dblqh(Block_context& ctx,
        Uint32 instanceNumber = 0,
        Uint32 blockNo = DBLQH);
  ~Dblqh() override;

  void execLOCAL_LATEST_LCP_ID_REP(Signal*);
  void execTUPKEYCONF(Signal* signal);
  Uint32 get_scan_api_op_ptr(Uint32 scan_ptr_i);

  Uint32 rt_break_is_scan_prioritised(Uint32 scan_ptr_i);
  Uint32 getCreateSchemaVersion(Uint32 tableId);

  void execNEXT_SCANCONF(Signal* signal);
  void setup_scan_pointers(Uint32 scanPtrI, Uint32 line);
  void setup_scan_pointers_from_tc_con(TcConnectionrecPtr, Uint32 line);
  void setup_key_pointers(Uint32 tcIndex, bool acquire_lock = true);
  void exec_next_scan_conf(Signal *signal);
  void exec_next_scan_ref(Signal *signal);
  void continue_next_scan_conf(Signal *signal,
                               ScanRecord::ScanState scanState,
                               ScanRecord * const scanPtr);
  Uint32 get_pgman_flags()
  {
    return LqhKeyReq::getNrCopyFlag(m_tc_connect_ptr.p->reqinfo) |
           c_executing_redo_log;
  }
private:

  BLOCK_DEFINES(Dblqh);

  bool is_scan_from_backup_block(BlockReference resultRef)
  {
    NodeId nodeId = refToNode(resultRef);
    Uint32 block = refToMain(resultRef);
    if (nodeId != getOwnNodeId())
      return false;
    if (block == BACKUP)
      return true;
    return false;
  }
  bool is_prioritised_scan(BlockReference resultRef)
  {
    /**
     * Scans that return data within the same thread to the
     * BACKUP and DBLQH block are always prioritised (LCP
     * scans, Backup scans and node recovery scans.
     */
    NodeId nodeId = refToNode(resultRef);
    Uint32 block = refToMain(resultRef);
    if (nodeId != getOwnNodeId())
      return false;
    if (block == BACKUP ||
        block == DBLQH)
      return true;
    return false;
  }

public:
  void execFSWRITEREQ(const FsReadWriteReq*) const /* called direct cross threads from Ndbfs */;
  void execLQH_WRITELOG_REQ(Signal* signal);
  void execTUP_ATTRINFO(Signal* signal);
  void execREAD_PSEUDO_REQ(Uint32 opPtrI, Uint32 attrId, Uint32* out, Uint32 out_words);
  void execCHECK_LCP_STOP(Signal* signal);
  void execTUP_DEALLOCREQ(Signal* signal);
private:
  void execPACKED_SIGNAL(Signal* signal);
  void execDEBUG_SIG(Signal* signal);
  void execLQHKEYREQ(Signal* signal);
  void execLQHKEYREF(Signal* signal);
  void execCOMMIT(Signal* signal);
  void execCOMPLETE(Signal* signal);
  void execLQHKEYCONF(Signal* signal);
  void execTESTSIG(Signal* signal);
  void execLQH_RESTART_OP(Signal* signal);
  void execCONTINUEB(Signal* signal);
  void execSTART_RECREQ(Signal* signal);
  void execSTART_RECCONF(Signal* signal);
  void execEXEC_FRAGREQ(Signal* signal);
  void execEXEC_FRAGCONF(Signal* signal);
  void execEXEC_FRAGREF(Signal* signal);
  void execSTART_EXEC_SR(Signal* signal);
  void execEXEC_SRREQ(Signal* signal);
  void execEXEC_SRCONF(Signal* signal);
  void execSIGNAL_DROPPED_REP(Signal* signal);
  void execSEND_PUSH_ABORTCONF(Signal* signal);
  void execPUSH_ABORT_TRAIN_ORD(Signal* signal);

  void execDBINFO_SCANREQ(Signal* signal); 
  void execDUMP_STATE_ORD(Signal* signal);
  void execNODE_FAILREP(Signal* signal);
  void execSEND_PACKED(Signal* signal);
  void execREAD_CONFIG_REQ(Signal* signal);

  void execCREATE_TAB_REQ(Signal* signal);
  void execCREATE_TAB_REF(Signal* signal);
  void execCREATE_TAB_CONF(Signal* signal);
  void execLQHADDATTREQ(Signal* signal);
  void execTUP_ADD_ATTCONF(Signal* signal);
  void execTUP_ADD_ATTRREF(Signal* signal);

  void execLQHFRAGREQ(Signal* signal);
  void execACCFRAGCONF(Signal* signal);
  void execACCFRAGREF(Signal* signal);
  void execTUPFRAGCONF(Signal* signal);
  void execTUPFRAGREF(Signal* signal);

  void execDROP_FRAG_REQ(Signal*);
  void execDROP_FRAG_REF(Signal*);
  void execDROP_FRAG_CONF(Signal*);

  void insert_new_fragments_into_lcp(Signal*);
  void execWAIT_LCP_IDLE_CONF(Signal*);
  void execTAB_COMMITREQ(Signal* signal);
  void execACCSEIZECONF(Signal* signal);
  void execACCSEIZEREF(Signal* signal);
  void execREAD_NODESCONF(Signal* signal);
  void execREAD_NODESREF(Signal* signal);
  void execSTTOR(Signal* signal);
  void execNDB_STTOR(Signal* signal);
  void execTUPSEIZECONF(Signal* signal);
  void execTUPSEIZEREF(Signal* signal);
  void execACCKEYCONF(Signal* signal);
  void execACCKEYREF(Signal* signal);
  void execTUPKEYREF(Signal* signal);
  void execABORT(Signal* signal);
  void execABORTREQ(Signal* signal);
  void execCOMMITREQ(Signal* signal);
  void execCOMPLETEREQ(Signal* signal);
  void execMEMCHECKREQ(Signal* signal);
  void execSCAN_FRAGREQ(Signal* signal);
  void execSCAN_NEXTREQ(Signal* signal);
  void execACC_SCANREF(Signal* signal, TcConnectionrecPtr);
  void execNEXT_SCANREF(Signal* signal);
  void execACC_CHECK_SCAN(Signal* signal);
  void execACC_TO_REF(Signal* signal, TcConnectionrecPtr);
  void execCOPY_FRAGREQ(Signal* signal);
  void execCOPY_FRAGREF(Signal* signal);
  void execCOPY_FRAGCONF(Signal* signal);
  void execPREPARE_COPY_FRAG_REQ(Signal* signal);
  void execUPDATE_FRAG_DIST_KEY_ORD(Signal*);
  void execCOPY_ACTIVEREQ(Signal* signal);
  void execLQH_TRANSREQ(Signal* signal);
  void execTRANSID_AI(Signal* signal);
  void execINCL_NODEREQ(Signal* signal);

  void force_lcp(Signal* signal);
  void execLCP_FRAG_ORD(Signal* signal);
  
  void execSTART_FRAGREQ(Signal* signal);
  void execSTART_RECREF(Signal* signal);

  void execGCP_SAVEREQ(Signal* signal);
  void execSUB_GCP_COMPLETE_REP(Signal* signal);
  void execFSOPENREF(Signal* signal);
  void execFSOPENCONF(Signal* signal);
  void execFSCLOSECONF(Signal* signal);
  void execFSWRITECONF(Signal* signal);
  void execFSWRITEREF(Signal* signal);
  void execFSREADCONF(Signal* signal);
  void execFSREADREF(Signal* signal);
  void execTIME_SIGNAL(Signal* signal);
  void execFSSYNCCONF(Signal* signal);

  void execALTER_TAB_REQ(Signal* signal);
  void execALTER_TAB_CONF(Signal* signal);

  void execCREATE_TRIG_IMPL_CONF(Signal* signal);
  void execCREATE_TRIG_IMPL_REF(Signal* signal);
  void execCREATE_TRIG_IMPL_REQ(Signal* signal);

  void execDROP_TRIG_IMPL_CONF(Signal* signal);
  void execDROP_TRIG_IMPL_REF(Signal* signal);
  void execDROP_TRIG_IMPL_REQ(Signal* signal);

  void execPREP_DROP_TAB_REQ(Signal* signal);
  void execDROP_TAB_REQ(Signal* signal);
  void execDROP_TAB_REF(Signal*);
  void execDROP_TAB_CONF(Signal*);
  void dropTable_nextStep(Signal*, AddFragRecordPtr);

  void execTUXFRAGCONF(Signal* signal);
  void execTUXFRAGREF(Signal* signal);
  void execTUX_ADD_ATTRCONF(Signal* signal);
  void execTUX_ADD_ATTRREF(Signal* signal);

  void execBUILD_INDX_IMPL_REF(Signal* signal);
  void execBUILD_INDX_IMPL_CONF(Signal* signal);

  void execFIRE_TRIG_REQ(Signal*);

  void execREAD_LOCAL_SYSFILE_CONF(Signal*);
  void execWRITE_LOCAL_SYSFILE_CONF(Signal*);

  void execSTART_NODE_LCP_REQ(Signal*);
  void execSTART_LOCAL_LCP_ORD(Signal*);
  void execSTART_FULL_LOCAL_LCP_ORD(Signal*);
  void execUNDO_LOG_LEVEL_REP(Signal*);
  void execHALT_COPY_FRAG_REQ(Signal*);
  void execHALT_COPY_FRAG_CONF(Signal*);
  void execHALT_COPY_FRAG_REF(Signal*);
  void execRESUME_COPY_FRAG_REQ(Signal*);
  void execRESUME_COPY_FRAG_CONF(Signal*);
  void execRESUME_COPY_FRAG_REF(Signal*);
  // Statement blocks

  void send_halt_copy_frag(Signal*);
  void send_resume_copy_frag(Signal*);
  void send_halt_copy_frag_conf(Signal*, bool);
  void send_resume_copy_frag_conf(Signal*);

  void sendLOCAL_RECOVERY_COMPLETE_REP(Signal *signal,
                LocalRecoveryCompleteRep::PhaseIds);
  void timer_handling(Signal *signal);
  void init_acc_ptr_list(ScanRecord*);
  bool seize_acc_ptr_list(ScanRecord*, Uint32, Uint32);
  void release_acc_ptr_list(ScanRecord*);
  Uint32 get_acc_ptr_from_scan_record(ScanRecord*, Uint32, bool);
  void set_acc_ptr_in_scan_record(ScanRecord*, Uint32, Uint32);
  void i_get_acc_ptr(ScanRecord*, Uint32*&, Uint32);
  
  void removeTable(Uint32 tableId);
  void sendLCP_COMPLETE_REP(Signal* signal, Uint32 lcpId);
  void sendLCP_FRAGIDREQ(Signal* signal);
  void sendLCP_FRAG_REP(Signal * signal, const LcpRecord::FragOrd &,
                        const Fragrecord*) const;

  void updatePackedList(Signal* signal, HostRecord * ahostptr, Uint16 hostId);
  void LQHKEY_abort(Signal* signal, int errortype, TcConnectionrecPtr);
  void LQHKEY_error(Signal* signal, int errortype, TcConnectionrecPtr);
  void nextRecordCopy(Signal* signal, TcConnectionrecPtr);
  Uint32 calculateHash(Uint32 tableId, const Uint32* src);
  void sendCommittedTc(Signal* signal,
                       BlockReference atcBlockref,
                       const TcConnectionrec*);
  void sendCompletedTc(Signal* signal,
                       BlockReference atcBlockref,
                       const TcConnectionrec*);
  void sendLqhkeyconfTc(Signal* signal,
                        BlockReference atcBlockref,
                        TcConnectionrecPtr);
  void sendBatchedLqhkeyreq(Signal* signal,
                            Uint32 lqhRef,
                            Uint32 siglen,
                            SectionHandle* handle);
  void sendCommitLqh(Signal* signal,
                     BlockReference alqhBlockref,
                     const TcConnectionrec*);
  void sendCompleteLqh(Signal* signal,
                       BlockReference alqhBlockref,
                       const TcConnectionrec*);
  void sendPackedSignal(Signal* signal,
                        struct PackedWordsContainer * container);
  void cleanUp(Signal* signal, TcConnectionrecPtr);
  void sendAttrinfoLoop(Signal* signal);
  void sendAttrinfoSignal(Signal* signal);
  void sendLqhAttrinfoSignal(Signal* signal);
  Uint32 initScanrec(const class ScanFragReq *,
                     Uint32 aiLen,
                     TcConnectionrecPtr);
  void initScanTc(const class ScanFragReq *,
                  Uint32 transid1,
                  Uint32 transid2,
                  Uint32 fragId,
                  Uint32 nodeId,
                  Uint32 hashHi,
                  TcConnectionrecPtr);
  bool finishScanrec(Signal* signal,
                     ScanRecordPtr &restart,
                     TcConnectionrecPtr);
  void handle_finish_scan(Signal*, TcConnectionrecPtr);
  void releaseScanrec(Signal* signal);
  void seizeScanrec(Signal* signal);
  Uint32 sendKeyinfo20(Signal* signal, ScanRecord *, TcConnectionrec *);
  void sendTCKEYREF(Signal*, Uint32 dst, Uint32 route, Uint32 cnt);
  void sendScanFragConf(Signal* signal,
                        Uint32 scanCompleted,
                        const TcConnectionrec* const tcPtrP);

  void send_next_NEXT_SCANREQ(Signal* signal,
                              SimulatedBlock* block,
                              ExecFunction f,
                              ScanRecord * const scanPtr,
                              Uint32 clientPtrI);

  void initCopyrec(Signal* signal);
  void initCopyTc(Signal* signal, Operation_t, TcConnectionrec*);
  void sendCopyActiveConf(Signal* signal,Uint32 tableId);
  void checkLcpCompleted(Signal* signal);
  void checkLcpHoldop(Signal* signal);
  bool checkLcpStarted(Signal* signal);
  void checkLcpTupprep(Signal* signal);
  void getNextFragForLcp(Signal* signal);
  void sendAccContOp(Signal* signal);
  void setLogTail(Signal* signal, Uint32 keepGci);
  bool checkGcpCompleted(Signal* signal,
                         Uint32 pageWritten,
                         Uint32 wordWritten,
                         LogFileRecordPtr logFilePtr,
                         LogPartRecord *logPartPtrP);
  void initFsopenconf(Signal* signal,
                      LogFileRecordPtr & logFilePtr,
                      LogPartRecordPtr & logPartPtr);
  void initFsrwconf(Signal* signal,
                    bool write,
                    LogFileOperationRecordPtr & lfoPtr,
                    LogPageRecordPtr & logPagePtr,
                    LogFileRecordPtr & logFilePtr,
                    LogPartRecordPtr & logPartPtr);
  void initLfo(LogFileOperationRecord *lfoPtrP, Uint32 logFilePtrI);
  void initLogfile(LogFileRecordPtr logFilePtr,
                   Uint32 partNo,
                   Uint32 fileNo,
                   Uint32 logPartPtrI);
  void initLogpage(LogPageRecordPtr logPagePtr,
                   LogFileRecord *logFilePtrP,
                   LogPartRecord *logPartPtrP);
  void openFileRw(Signal* signal,
                  LogFileRecordPtr olfLogFilePtr,
                  bool writeBuffer = true);
  void openLogfileInit(Signal* signal, LogFileRecordPtr logFilePtr);
  void openNextLogfile(Signal *signal,
                       LogFileRecord *logFilePtrP,
                       LogPartRecord *logPartPtrP);
  void releaseLfo(LogFileOperationRecordPtr lfoPtr,
                  LogPartRecord *logPartPtrP);
  void releaseLfoPages(LogFileOperationRecordPtr lfoPtr,
                       LogPartRecord *logPartPtrP);
  void releaseLogpage(LogPageRecordPtr logPagePtr,
                      LogPartRecord *logPartPtrP);
  void seizeLfo(LogFileOperationRecordPtr & lfoPtr,
                LogPartRecord *logPartPtrP);
  void seizeLogfile(LogFileRecordPtr & logFilePtr,
                    LogPartRecord *logPartPtrP);
  void seizeLogpage(LogPageRecordPtr & logPagePtr,
                    LogPartRecord *logPartPtrP);
  void writeFileDescriptor(Signal* signal,
                           LogFileRecord *logFilePtrP,
                           LogPartRecord *logPartPtrP);
  void writeFileHeaderOpen(Signal* signal,
                           Uint32 type,
                           LogPageRecordPtr & logPagePtr,
                           LogFileRecordPtr logFilePtr,
                           LogPartRecord *logPartPtrP);
  void writeInitMbyte(Signal* signal,
                      LogPageRecordPtr logPagePtr,
                      LogFileRecordPtr logFilePtr,
                      LogPartRecord *logPartPtrP);
  void writeSinglePage(Signal* signal,
                       Uint32 pageNo,
                       Uint32 wordWritten,
                       Uint32 place,
                       bool sync,
                       LogFileOperationRecordPtr &lfoPtr,
                       LogPageRecordPtr logPagePtr,
                       LogFileRecordPtr logFilePtr,
                       LogPartRecord *logPartPtrP);
  void buildLinkedLogPageList(Signal* signal,
                              LogFileOperationRecordPtr lfoPtr,
                              LogPartRecord *logPartPtrP);
  void changeMbyte(Signal* signal,
                   LogPageRecordPtr & logPagePtr,
                   LogFileRecordPtr & logFilePtr,
                   LogPartRecord *logPartPtrP);
  Uint32 checkIfExecLog(Signal* signal,
                        TcConnectionrecPtr,
                        LogPartRecord *logPartPtrP);
  void checkNewMbyte(Signal* signal,
                     const TcConnectionrec*,
                     LogPageRecordPtr & logPagePtr,
                     LogFileRecordPtr & logFilePtr,
                     LogPartRecord *logPartPtrP);
  void checkReadExecSr(Signal* signal,
                       LogFileRecordPtr logFilePtr,
                       LogPartRecord *logPartPtrP);
  void checkScanTcCompleted(Signal* signal, TcConnectionrecPtr);
  void closeFile(Signal* signal, LogFileRecordPtr logFilePtr, Uint32 place);
  void completedLogPage(Signal* signal,
                        Uint32 clpType,
                        Uint32 place,
                        bool sync_flag,
                        LogFileOperationRecordPtr & lfoPtr,
                        LogPageRecordPtr & logPagePtr,
                        LogFileRecordPtr logFilePtr,
                        LogPartRecord *logPartPtrP);

  void commit_reorg(TablerecPtr tablePtr);
  void wait_reorg_suma_filter_enabled(Signal*);

  void deleteFragrec(Uint32 fragId);
  void deleteTransidHash(Signal* signal, TcConnectionrecPtr& tcConnectptr);
  void findLogfile(Signal* signal,
                   Uint32 fileNo,
                   LogPartRecord *flfLogPartPtr,
                   LogFileRecordPtr* parLogFilePtr);
  void findPageRef(Signal* signal,
                   CommitLogRecord* commitLogRecord,
                   LogPageRecordPtr & logPagePtr,
                   LogPartRecord *logPartPtrP);
  bool checkTransaction(TcConnectionrecPtr nextPtr,
                        Uint32 tcHashKeyHi,
                        TcConnectionrec *regTcPtr,
                        bool is_key_operation);
  Uint32 getHashKey(UintR Transid1,
                    UintR Transid2,
                    UintR TcOprec);
  Uint32 getHashIndex(UintR Transid1,
                      UintR Transid2,
                      UintR TcOprec);
  Uint32 getHashIndex(TcConnectionrec *regTcPtr);

  int  findTransaction(UintR Transid1,
                       UintR Transid2,
                       UintR TcOprec,
                       UintR hi,
                       bool is_key_operation,
                       bool partial_fit_ok,
                       TcConnectionrecPtr& tcConnectptr);
  void getFirstInLogQueue(Signal* signal,
                          TcConnectionrec **dst,
                          LogPartRecord *logPartPtrP);
  bool remove_from_prepare_log_queue(Signal *signal,
                                     TcConnectionrecPtr tcPtr);
  bool getFragmentrec(Uint32 fragId);
  void handlePendingAbort(Signal*, TcConnectionrec*);
public:
  void getIndexTupFragPtrI(Uint32 tableId,
                           Uint32 fragId,
                           Uint64 & tupIndexFragPtrI,
                           Uint64 & tupTableFragPtrI);
private:
  void initialiseAddfragrec(Signal* signal);
  void initialiseGcprec(Signal* signal);
  void initialiseLcpRec(Signal* signal);
  void initialiseLfo(Signal* signal);
  void initialiseLogFile(Signal* signal);
  void initialiseLogPage(Signal* signal);
  void initialiseLogPart(Signal* signal);
  void initialisePageRef();
  void initialiseScanrec(Signal* signal);
  void initialiseTabrec(Signal* signal);
  void initialiseTcrec(Signal* signal);
  void initialiseTcNodeFailRec(Signal* signal);
  void initFragrec(Signal* signal,
                   Uint32 tableId,
                   Uint32 fragId,
                   Uint32 copyType);
  void initFragrecSr(Signal* signal);
  void initGciInLogFileRec(Signal* signal,
                           Uint32 noFdDesc,
                           LogPageRecordPtr logPagePtr,
                           LogFileRecordPtr logFilePtr);
  void initLogpart(Signal* signal, LogPartRecordPtr);
  void initLogPointers(Signal* signal,
                       TcConnectionrecPtr,
                       LogPageRecordPtr & logPagePtr,
                       LogFileRecordPtr & logFilePtr,
                       LogPartRecordPtr & logPartPtr);
  void initReqinfoExecSr(Signal* signal, TcConnectionrecPtr);
  bool insertFragrec(Signal* signal,
                     Uint32 fragId,
                     Uint32 fragmentCount,
                     Uint32 & freeEntry,
                     Uint32 & allocated_fragments_in_array);
  void cb_sync_frag_array(Signal *signal, Uint32 tableId, Uint32 retVal);
  void linkWaitLog(Signal*,
                   LogPartRecord *logPartPtrP,
                   LogPartRecord::OperationQueue &,
                   TcConnectionrec*);
  void logNextStart(Signal* signal, LogPartRecord *logPartPtrP);
  void moveToPageRef(LogFileOperationRecordPtr lfoPtr,
                     LogFileRecordPtr logFilePtr,
                     LogPartRecord *logPartPtrP);
  void readAttrinfo(LogPageRecordPtr & logPagePtr,
                    TcConnectionrecPtr,
                    LogPartRecord*);
  void readCommitLog(Signal* signal,
                     CommitLogRecord* commitLogRecord,
                     TcConnectionrecPtr,
                     LogPageRecordPtr & logPagePtr,
                     LogFileRecordPtr logFilePtr,
                     LogPartRecord *logPartPtrP);
  void readExecLog(Signal* signal,
                   LogFileOperationRecordPtr &lfoPtr,
                   LogFileRecordPtr logFilePtr,
                   LogPartRecord *logPartPtr);
  void readExecSrNewMbyte(Signal* signal,
                          LogFileRecordPtr logFilePtr,
                          LogPartRecord *logPartPtrP);
  void readExecSr(Signal* signal,
                  LogFileRecordPtr logFilePtr,
                  LogPartRecord *logPartPtr);
  void readKey(LogPageRecordPtr &logPagePtr,
               TcConnectionrecPtr,
               LogPartRecord*);
  void readLogData(LogPageRecordPtr & logPagePtr,
                   Uint32 noOfWords,
                   Uint32& sectionIVal,
                   LogPartRecord*);
  void readLogHeader(LogPageRecordPtr &logPagePtr,
                     TcConnectionrecPtr,
                     LogPartRecord *logPartPtrP);
  Uint32 readLogword(LogPageRecordPtr & logPagePtr,
                     LogFileRecord *logFilePtrP,
                     LogPartRecord *logPartPtrP);
  Uint32 readLogwordExec(LogPageRecordPtr & logPagePtr,
                         LogPartRecord *logPartPtrP);
  void readSinglePage(Signal* signal,
                      Uint32 pageNo,
                      LogFileOperationRecordPtr & lfoPtr,
                      LogFileRecordPtr logFilePtr,
                      LogPartRecord *logPartPtr);
  void releaseActiveCopy(Signal* signal);
  void releaseAddfragrec(Signal* signal);
  void releaseFragrec();
  void releaseOprec(Signal* signal, TcConnectionrecPtr);
  void releasePageRef(PageRefRecordPtr);
  void releaseMmPages(LogPartRecord *logPartPtrP);
  void releasePrPages(PageRefRecordPtr, LogPartRecord *logPartPtrP);
  void releaseTcrec(Signal* signal, TcConnectionrecPtr);
  void releaseTcrecLog(Signal* signal, TcConnectionrecPtr);
  void removeLogTcrec(const TcConnectionrec* tcPtrP,
                      LogPartRecord *logPartPtrP);
  void removePageRef(LogPartRecord *logPartPtrP);
  Uint32 returnExecLog(Signal* signal,
                       TcConnectionrecPtr,
                       LogPageRecordPtr & logPagePtr,
                       LogFileRecordPtr & logFilePtr,
                       LogPartRecordPtr & logPartPtr);
  void seizeAddfragrec(Signal* signal);
  Uint32 seizeSingleSegment();
  Uint32 copyNextRange(Uint32 * dst, TcConnectionrec*);

  void seizeFragmentrec(Signal* signal);
  void seizePageRef(PageRefRecordPtr & pageRefPtr);
  void seizeTcrec(TcConnectionrecPtr& tcConnectptr,
                  Uint32 tcRef,
                  Uint32 & tcNumFree,
                  Uint32 & tcFirstFree);
  void sendAborted(Signal* signal, TcConnectionrecPtr);
  void sendLqhTransconf(Signal* signal,
                        LqhTransConf::OperationStatus,
                        TcConnectionrecPtr);
  void complete_startExecSr(Signal*);
  void startExecSr(Signal* signal);
  void startNextExecSr(Signal* signal);
  void startTimeSupervision(Signal* signal, LogPartRecord*);
  void stepAhead(Signal* signal,
                 Uint32 stepAheadWords,
                 LogPageRecordPtr & logPagePtr,
                 LogFileRecord *logFilePtrP,
                 LogPartRecord *logPartPtrP);
  void systemError(Signal* signal, int line);
  void writeAbortLog(Signal* signal,
                     TcConnectionrec*,
                     LogPageRecordPtr & logPagePtr,
                     LogFileRecordPtr & logFilePtr,
                     LogPartRecord *logPartPtrP);
  void writeCommitLog(Signal* signal,
                      TcConnectionrec*,
                      LogPartRecord *logPartPtrP);
  void writeCompletedGciLog(Signal* signal,
                            LogPageRecordPtr & logPagePtr,
                            LogFileRecordPtr & logFilePtr,
                            LogPartRecord *logPartPtrP);
  void writeDbgInfoPageHeader(LogPageRecordPtr logPagePtr,
                              LogFileRecord *logFilePtrP,
                              LogPartRecord *logPartPtrP,
                              Uint32 place,
                              Uint32 pageNo,
                              Uint32 wordWritten);
  void writeDirty(Signal* signal,
                  Uint32 place,
                  LogPageRecordPtr logPagePtr,
                  LogFileRecordPtr logFilePtr,
                  LogPartRecord *logPartPtrP);
  void writeKey(Signal* signal,
                const TcConnectionrec*,
                LogPageRecordPtr & logPagePtr,
                LogFileRecordPtr & logFilePtr,
                LogPartRecord *logPartPtrP);
  void writeLogHeader(Signal* signal,
                      const TcConnectionrec*,
                      LogPageRecordPtr & logPagePtr,
                      LogFileRecordPtr & logFilePtr,
                      LogPartRecord*);
  void writeLogWord(Signal* signal,
                    Uint32 data,
                    LogPageRecordPtr & logPagePtr,
                    LogFileRecordPtr logFilePtr,
                    LogPartRecord *logPartPtrP);
  void writeLogWords(Signal* signal,
                     const Uint32* data,
                     Uint32 len,
                     LogPageRecordPtr & logPagePtr,
                     LogFileRecordPtr logFilePtr,
                     LogPartRecord *logPartPtrP);
  void writeNextLog(Signal* signal,
                    LogPageRecordPtr & logPagePtr,
                    LogFileRecordPtr & logFilePtr,
                    LogPartRecord *logPartPtrP);
  void errorReport(Signal* signal, int place);
  void warningReport(Signal* signal, int place, Uint32 oprec);
  void invalidateLogAfterLastGCI(Signal *signal,
                                 LogFileOperationRecordPtr lfoPtr,
                                 LogPageRecordPtr logPagePtr,
                                 LogFileRecordPtr logFilePtr,
                                 LogPartRecord *logPartPtrP);
  Uint32 nextLogFilePtr(Uint32 logFilePtrI);
  void readFileInInvalidate(Signal *signal,
                            int stepNext,
                            LogFileRecordPtr logFilePtr,
                            LogPartRecord *logPartPtrP);
  void writeFileInInvalidate(Signal *signal,
                             int stepPrev,
                             LogFileRecordPtr logFilePtr,
                             LogPartRecord *logPartPtrP);
  bool invalidateCloseFile(Signal*,
                           LogFileRecordPtr,
                           LogPartRecord *logPartPtrP,
                           LogFileRecord::LogFileStatus status);
  void exitFromInvalidate(Signal* signal,
                          LogPartRecord *logPartPtrP);
  Uint32 calcPageCheckSum(LogPageRecordPtr logP) const;
  Uint32 handleLongTupKey(Signal* signal,
                          Uint32* dataPtr,
                          Uint32 len,
                          TcConnectionrec*);

  void rebuildOrderedIndexes(Signal* signal, Uint32 tableId);

  // Generated statement blocks
  [[noreturn]] void systemErrorLab(Signal* signal, int line);
  void initFourth(Signal* signal);
  void packLqhkeyreqLab(Signal* signal, TcConnectionrecPtr);
  void sendNdbSttorryLab(Signal* signal);
  void execSrCompletedLab(Signal* signal);
  void execLogRecord(Signal* signal,
                     LogPageRecordPtr logPagePtr,
                     LogFileRecordPtr logFilePtr,
                     LogPartRecord *logPartPtrP);
  void srPhase3Comp(Signal* signal);
  void srLogLimits(Signal* signal);
  void srGciLimits(Signal* signal, Uint32, Uint32);
  void srPhase3Start(Signal* signal);
  void checkStartCompletedLab(Signal* signal);
  void cont_tup_abort(Signal* signal, TcConnectionrecPtr);
  void continueAbortLab(Signal* signal, TcConnectionrecPtr);
  void abortContinueAfterBlockedLab(Signal* signal,
                                    TcConnectionrecPtr);
  void abortCommonLab(Signal* signal, TcConnectionrecPtr);
  void localCommitLab(Signal* signal, TcConnectionrecPtr);
  void abortErrorLab(Signal* signal, TcConnectionrecPtr);
  void continueAfterReceivingAllAiLab(Signal* signal, TcConnectionrecPtr);
  void continueACCKEYCONF(Signal* signal,
                          Uint32 localKey1,
                          Uint32 localKey2,
                          TcConnectionrecPtr);
  void continueACCKEYREF(Signal* signal, TcConnectionrecPtr);
  void abortStateHandlerLab(Signal* signal, TcConnectionrecPtr);
  void writeAttrinfoLab(Signal* signal,
                        const TcConnectionrec*,
                        LogPageRecordPtr & logPagePtr,
                        LogFileRecordPtr & logFilePtr,
                        LogPartRecord *logPartPtrP);
  void scanAttrinfoLab(Signal* signal,
                       Uint32* dataPtr,
                       Uint32 length,
                       TcConnectionrecPtr);
  void abort_scan(Signal* signal,
                  Uint32 scan_ptr_i,
                  Uint32 errcode,
                  TcConnectionrecPtr);
  void localAbortStateHandlerLab(Signal* signal, TcConnectionrecPtr);
  void writePrepareLog(Signal* signal, TcConnectionrecPtr);
  void writePrepareLog_problems(Signal* signal,
                                const TcConnectionrecPtr,
                                LogPartRecord *logPartPtrP);
  void doWritePrepareLog(Signal* signal, TcConnectionrecPtr);
  void update_log_problem(Signal*, LogPartRecord*, Uint32 problem, bool);
  void takeOverErrorLab(Signal* signal, TcConnectionrecPtr);
  bool checkTransporterOverloaded(Signal* signal,
                                  const NodeBitmask& all,
                                  const class LqhKeyReq* req);
  void earlyKeyReqAbort(Signal* signal, 
                        const class LqhKeyReq * lqhKeyReq, 
                        Uint32 errorCode,
                        TcConnectionrecPtr);
  void logLqhkeyrefLab(Signal* signal, TcConnectionrecPtr);
  void closeCopyLab(Signal* signal, TcConnectionrec*);
  void commitReplyLab(Signal* signal, TcConnectionrec*);
  void completeUnusualLab(Signal* signal, TcConnectionrecPtr);
  void completeTransNotLastLab(Signal* signal, TcConnectionrecPtr);
  void completedLab(Signal* signal, TcConnectionrecPtr);
  void copyCompletedLab(Signal* signal, TcConnectionrecPtr);
  void completeLcpRoundLab(Signal* signal, Uint32 lcpId);
  void continueAfterLogAbortWriteLab(Signal* signal, TcConnectionrecPtr);
  void sendAttrinfoLab(Signal* signal);
  void sendExecConf(Signal* signal, Uint32, Uint32);
  void execSr(Signal* signal);
  void srFourthComp(Signal* signal);
  void timeSup(Signal* signal);
  void closeCopyRequestLab(Signal* signal, TcConnectionrecPtr);
  void closeScanRequestLab(Signal* signal, TcConnectionrecPtr);
  void scanTcConnectLab(Signal* signal, Uint32 startTcCon, Uint32 fragId);
  void initGcpRecLab(Signal* signal);
  void prepareContinueAfterBlockedLab(Signal* signal, TcConnectionrecPtr);
  void commitContinueAfterBlockedLab(Signal* signal, TcConnectionrecPtr);
  void sendExecFragRefLab(Signal* signal);
  void fragrefLab(Signal* signal, Uint32 errorCode, const LqhFragReq* req);
  void abortAddFragOps(Signal* signal);
  void rwConcludedLab(Signal* signal, TcConnectionrecPtr);
  void sendsttorryLab(Signal* signal);
  void initialiseRecordsLab(Signal* signal, Uint32 data, Uint32, Uint32);
  void sttor_startphase1(Signal *signal);
  void startphase2Lab(Signal* signal, Uint32 config);
  void startphase3Lab(Signal* signal);
  void startphase6Lab(Signal* signal);
  void moreconnectionsLab(Signal* signal, TcConnectionrecPtr);
  void scanReleaseLocksLab(Signal* signal, TcConnectionrec*);
  void closeScanLab(Signal* signal, TcConnectionrec*);
  void scanNextLoopLab(Signal* signal,
                       Uint32 clientPtrI,
                       Uint32 accOpPtr,
                       ScanRecord * const scanPtr,
                       Fragrecord * const fragPtr);
  void commitReqLab(Signal* signal,
                    Uint32 gci_hi,
                    Uint32 gci_lo,
                    TcConnectionrecPtr);
  void completeTransLastLab(Signal* signal, TcConnectionrecPtr);
  void restart_queued_scan(Signal*, Uint32);
  void tupScanCloseConfLab(Signal* signal, TcConnectionrecPtr);
  void tupCopyCloseConfLab(Signal* signal, TcConnectionrecPtr);
  void accScanCloseConfLab(Signal* signal, TcConnectionrecPtr);
  void accCopyCloseConfLab(Signal* signal, TcConnectionrecPtr);
  void nextScanConfScanLab(Signal* signal,
                           ScanRecord * const scanPtr,
                           Uint32 fragId,
                           Uint32 accOpPtr,
                           TcConnectionrecPtr);
  void nextScanConfCopyLab(Signal* signal, TcConnectionrecPtr);
  void continueScanNextReqLab(Signal* signal, TcConnectionrec*);
  bool keyinfoLab(const Uint32 * src, Uint32 len, TcConnectionrecPtr);
  void copySendTupkeyReqLab(Signal* signal);
  void storedProcConfScanLab(Signal* signal, TcConnectionrecPtr);
  void copyStateFinishedLab(Signal* signal);
  void lcpCompletedLab(Signal* signal);
  void lcpStartedLab(Signal* signal);
  void completed_fragment_checkpoint(Signal *signal,
                                     const LcpRecord::FragOrd & fragOrd);
  bool exec_prepare_next_fragment_checkpoint(Signal* signal,
                                             FragrecordPtr fragptr);
  void prepare_next_fragment_checkpoint(Signal*, bool);
  void perform_fragment_checkpoint(Signal *signal);
  void handleFirstFragment(Signal *signal);
  void startLcpRoundLab(Signal* signal);
  void startFragRefLab(Signal* signal);
  void move_start_gci_forward(Signal*, Uint32);
  void srCompletedLab(Signal* signal);
  void openFileInitLab(Signal* signal,
                       LogFileRecordPtr logFilePtr,
                       LogPartRecord *logPartPtrP);
  void openSrFrontpageLab(Signal* signal,
                          LogFileRecordPtr logFilePtr,
                          LogPartRecord *logPartPtrP);
  void openSrLastFileLab(Signal* signal,
                         LogFileRecordPtr logFilePtr,
                         LogPartRecord *logPartPtrP);
  void openSrNextFileLab(Signal* signal,
                         LogFileRecordPtr logFilePtr,
                         LogPartRecord *logPartPtrP);
  void openExecSrStartLab(Signal* signal,
                          LogFileRecordPtr logFilePtr,
                          LogPartRecord *logPartPtrP);
  void openExecSrNewMbyteLab(Signal* signal,
                             LogFileRecordPtr logFilePtr,
                             LogPartRecord *logPartPtrP);
  void openSrFourthPhaseLab(Signal* signal,
                            LogFileRecordPtr logFilePtr,
                            LogPartRecord *logPartPtrP);
  void openSrFourthZeroSkipInitLab(Signal* signal,
                                   LogFileRecordPtr logFilePtr,
                                   LogPartRecord *logPartPtrP);
  void openSrFourthZeroLab(Signal* signal,
                           LogFileRecordPtr logFilePtr,
                           LogPartRecord *logPartPtrP);
  void openExecLogLab(Signal* signal,
                      LogFileRecordPtr logFilePtr,
                      LogPartRecord *logPartPtrP);
  void checkInitCompletedLab(Signal* signal, LogPartRecord *logPartPtrP);
  void closingSrLab(Signal* signal, LogFileRecordPtr logFilePtr);
  void closingSrFrontPage(Signal* signal, LogFileRecordPtr logFilePtr);
  void closeExecSrLab(Signal* signal, LogFileRecordPtr logFilePtr);
  void execLogComp(Signal* signal);
  void execLogComp_extra_files_closed(Signal* signal);
  void closeExecLogLab(Signal* signal, LogFileRecordPtr logFilePtr);
  void writePageZeroLab(Signal* signal,
                        Uint32 from,
                        LogFileRecordPtr logFilePtr,
                        LogPartRecord *logPartPtrP);
  void lastWriteInFileLab(Signal* signal,
                          LogFileOperationRecordPtr lfoPtr,
                          LogFileRecordPtr logFilePtr,
                          LogPartRecord *logPartPtrP);
  void initWriteEndLab(Signal* signal,
                       LogPageRecordPtr logPagePtr,
                       LogFileRecordPtr logFilePtr,
                       LogPartRecord *logPartPtrP);
  void initFirstPageLab(Signal* signal,
                        LogPageRecordPtr logPagePtr,
                        LogFileRecordPtr logFilePtr,
                        LogPartRecord *logPartPtrP);
  void writeGciZeroLab(Signal* signal,
                       LogPageRecordPtr logPagePtr,
                       LogFileRecordPtr logFilePtr,
                       LogPartRecord *logPartPtrP);
  void writeDirtyLab(Signal* signal, Uint32 logPartPtrI);
  void writeInitMbyteLab(Signal* signal,
                         LogPageRecordPtr logPagePtr,
                         LogFileRecordPtr logFilePtr,
                         LogPartRecord *logPartPtrP);
  void writeLogfileLab(Signal* signal,
                       LogFileOperationRecordPtr lfoPtr,
                       LogFileRecordPtr logFilePtr,
                       LogPartRecord *logPartPtrP);
  void firstPageWriteLab(Signal* signal,
                         LogPageRecordPtr logPagePtr,
                         LogFileRecordPtr logFilePtr,
                         LogPartRecord *logPartPtrP);
  void readSrLastMbyteLab(Signal* signal,
                          LogPageRecordPtr logPagePtr,
                          LogFileRecordPtr logFilePtr,
                          LogPartRecord *logPartPtrP);
  void readSrLastFileLab(Signal* signal,
                         LogPageRecordPtr logPagePtr,
                         LogFileRecordPtr logFilePtr,
                         LogPartRecord *logPartPtrP);
  void readSrNextFileLab(Signal* signal,
                         LogPageRecordPtr logPagePtr,
                         LogFileRecordPtr logFilePtr,
                         LogPartRecord *logPartPtr);
  void readExecSrLab(Signal* signal,
                     LogFileOperationRecordPtr lfoPtr,
                     LogPageRecordPtr logPagePtr,
                     LogFileRecordPtr logFilePtr,
                     LogPartRecord *logPartPtrP);
  void readExecLogLab(Signal* signal,
                      LogFileOperationRecordPtr lfoPtr,
                      LogPageRecordPtr logPagePtr,
                      LogFileRecordPtr logFilePtr,
                      LogPartRecord *logPartPtrP);
  void readSrFourthPhaseLab(Signal* signal,
                            LogPageRecordPtr logPagePtr,
                            LogFileRecordPtr logFilePtr,
                            LogPartRecord *logPartPtrP);
  void readSrFourthZeroLab(Signal* signal,
                           LogPageRecordPtr logPagePtr,
                           LogFileRecordPtr logFilePtr,
                           LogPartRecord *logPartPtrP);
  void copyLqhKeyRefLab(Signal* signal, TcConnectionrecPtr);
  void restartOperationsLab(Signal* signal);
  void lqhTransNextLab(Signal* signal, TcNodeFailRecordPtr tcNodeFailPtr);
  void restartOperationsAfterStopLab(Signal* signal);
  void startphase1Lab(Signal* signal, Uint32 config, Uint32 nodeId);
  void tupkeyConfLab(Signal* signal,
                     TcConnectionrecPtr);
  void copyTupkeyRefLab(Signal* signal, TcConnectionrecPtr);
  void copyTupkeyConfLab(Signal* signal, TcConnectionrecPtr);
  void scanTupkeyConfLab(Signal* signal, TcConnectionrec*);
  void scanTupkeyRefLab(Signal* signal, TcConnectionrecPtr);
  void accScanConfScanLab(Signal* signal, TcConnectionrecPtr);
  void accScanConfCopyLab(Signal* signal);
  void scanLockReleasedLab(Signal* signal, TcConnectionrec *);
  void openSrFourthNextLab(Signal* signal,
                           LogFileRecordPtr logFilePtr,
                           LogPartRecord *logPartPtrP);
  void closingInitLab(Signal* signal,
                      LogFileRecordPtr logFilePtr);
  void closeExecSrCompletedLab(Signal* signal,
                               LogFileRecordPtr logFilePtr);
  void readSrFrontpageLab(Signal* signal,
                          LogPageRecordPtr logPagePtr,
                          LogFileRecordPtr logFilePtr,
                          LogPartRecord *logPartPtrP);
  
  void sendCreateTabReq(Signal*, AddFragRecordPtr);
  void sendAddAttrReq(Signal* signal);
  void sendAddFragReq(Signal* signal);
  void dropTab_wait_usage(Signal*);
  Uint32 get_table_state_error(Ptr<Tablerec> tabPtr) const;
  void wait_readonly(Signal*);
  int check_tabstate(Signal * signal,
                     const Tablerec * tablePtrP,
                     Uint32 op,
                     TcConnectionrecPtr);

  void remove_commit_marker(TcConnectionrec * const regTcPtr);
  // Initialisation
  void initData();
  void initRecords(const ndb_mgm_configuration_iterator* mgm_cfg,
                   Uint64 logPageFilesize);

 protected:
  bool getParam(const char* name, Uint32* count) override;

public:
  void checkLcpStopBlockedLab(Signal* signal, Uint32);
  void lcp_max_completed_gci(Uint32 & maxCompletedGci,
                             Uint32 max_gci_written,
                             Uint32 restorable_gci);
  void lcp_complete_scan(Uint32 & newestGci);
  Uint32 get_lcp_newest_gci(void);
  void get_lcp_frag_stats(Uint64 & row_count,
                          Uint64 & prev_row_count,
                          Uint64 & row_change_count,
                          Uint64 & memory_used_in_bytes,
                          Uint32 & max_page_cnt);
  Uint32 get_current_local_lcp_id(void);
  void get_redo_stats(Uint64 &used_in_mbytes,
                      Uint64 &size_in_mbytes,
                      Uint64 &written_since_last_in_mbytes,
                      Uint64 &updates,
                      Uint64 &inserts,
                      Uint64 &deletes,
                      Uint64& max_redo_percentage);

private:
  bool validate_filter(Signal*);
  bool match_and_print(Signal*, Ptr<TcConnectionrec>);
  void ndbinfo_write_op(Ndbinfo::Row&, TcConnectionrecPtr tcPtr);

  void define_backup(Signal*);
  void execDEFINE_BACKUP_REF(Signal*);
  void execDEFINE_BACKUP_CONF(Signal*);
  void execBACKUP_FRAGMENT_REF(Signal* signal);
  void execBACKUP_FRAGMENT_CONF(Signal* signal);
  void execLCP_START_REP(Signal *signal);
  void execLCP_PREPARE_REF(Signal* signal);
  void execLCP_PREPARE_CONF(Signal* signal);
  void execEND_LCPREF(Signal* signal);
  void execEND_LCPCONF(Signal* signal);
  void execINFORM_BACKUP_DROP_TAB_CONF(Signal *signal);

  Uint32 m_backup_ptr;
  bool m_node_restart_lcp_second_phase_started;
  bool m_node_restart_first_local_lcp_started;
  Uint64 m_first_activate_fragment_ptr_i;
  Uint64 m_second_activate_fragment_ptr_i;
  Uint32 m_curr_lcp_id;
  Uint32 m_curr_local_lcp_id;
  Uint32 m_next_local_lcp_id;
  Uint32 c_saveLcpId;
  Uint32 c_restart_localLcpId;
  Uint32 c_restart_lcpId;
  Uint32 c_restart_maxLcpId;
  Uint32 c_restart_maxLocalLcpId;

  void execWAIT_COMPLETE_LCP_REQ(Signal*);
  void execWAIT_ALL_COMPLETE_LCP_CONF(Signal*);

  bool handle_lcp_fragment_first_phase(Signal*);
  void activate_redo_log(Signal*, Uint32, Uint32);
  void start_lcp_second_phase(Signal*);
  void complete_local_lcp(Signal*);

  void send_restore_lcp(Signal * signal);
  void execRESTORE_LCP_REF(Signal* signal);
  void execRESTORE_LCP_CONF(Signal* signal);

  /**
   * For periodic redo log file initialization status reporting 
   * and explicit redo log file status reporting
   */
  /* Init at start of redo log file initialization, timers etc... */
  void initReportStatus(Signal* signal);
  /* Check timers for reporting at certain points */
  void checkReportStatus(Signal* signal);
  /* Send redo log file initialization status, invoked either periodically, or explicitly */
  void reportStatus(Signal* signal);
  /* redo log file initialization completed report*/
  void logfileInitCompleteReport(Signal* signal);
 
  void check_send_scan_hb_rep(Signal* signal, ScanRecord*, TcConnectionrec*);

  void unlockError(Signal* signal, Uint32 error, TcConnectionrecPtr);
  void handleUserUnlockRequest(Signal* signal, TcConnectionrecPtr);
  
  void execLCP_STATUS_CONF(Signal* signal);
  void execLCP_STATUS_REF(Signal* signal);

private:

  void startLcpFragWatchdog(Signal* signal);
  void stopLcpFragWatchdog();
  void invokeLcpFragWatchdogThread(Signal* signal);
  void checkLcpFragWatchdog(Signal* signal);
  const char* lcpStateString(LcpStatusConf::LcpState);
  
  /**
   * TUPle deallocation ref counting
   */
  void incrDeallocRefCount(Signal* signal,
                           TcConnectionrecPtr opPtr,
                           Uint32 countOpPtrI);
  Uint32 decrDeallocRefCount(Signal* signal,
                             TcConnectionrecPtr opPtr);
  void handleDeallocOp(Signal* signal, TcConnectionrecPtr regTcPtr);

  Dbtup* c_tup;
  Dbtux* c_tux;
  Dbacc* c_acc;
  Pgman* c_pgman;
  Backup* c_backup;
  Lgman* c_lgman;
  Restore* c_restore;

  /**
   * Read primary key from tup
   */
  Uint32 readPrimaryKeys(ScanRecord*, TcConnectionrec*, Uint32 * dst);

  /**
   * Read primary key from operation
   */
public:
  Uint32 readPrimaryKeys(Uint32 opPtrI, Uint32 * dst, bool xfrm);
private:

  void acckeyconf_tupkeyreq(Signal*, TcConnectionrec*, Fragrecord*,
                            Uint32, Uint32);
  void acckeyconf_load_diskpage(Signal*,TcConnectionrecPtr,Fragrecord*,
                                Uint32, Uint32);

  void handle_nr_copy(Signal*, Ptr<TcConnectionrec>);
  void exec_acckeyreq(Signal*, Ptr<TcConnectionrec>);
  int compare_key(const TcConnectionrec*, const Uint32 * ptr, Uint32 len);
  void nr_copy_delete_row(Signal*, Ptr<TcConnectionrec>, Local_key*, Uint32);
  Uint32 getKeyInfoWordOrZero(const TcConnectionrec* regTcPtr, 
                              Uint32 offset);

  NdbMutex m_read_redo_log_data_mutex;
  Uint64 m_tot_written_bytes;

  void get_redo_log_data(EmulatedJamBuffer*,
                         Uint64&, Uint64&, Uint64&, Uint64&);
  void read_redo_log_data(EmulatedJamBuffer*,
                          Uint64&, Uint64&, Uint64&, Uint64&, bool);
public:
  struct Nr_op_info
  {
    Uint64 m_tup_frag_ptr_i;
    Uint32 m_ptr_i;
    Uint32 m_gci_hi;
    Uint32 m_gci_lo;
    Uint32 m_page_id;
    Local_key m_disk_ref;
    Local_key m_row_id;
  };
  void get_nr_op_info(Nr_op_info*, Uint32 page_id = RNIL);
  void nr_delete_complete(Signal*, Nr_op_info*);
  Uint64 m_update_size;
  Uint64 m_insert_size;
  Uint64 m_delete_size;
  void add_update_size(Uint64 average_row_size)
  {
    m_update_size += average_row_size;
  }
  void add_insert_size(Uint64 average_row_size)
  {
    m_insert_size += average_row_size;
  }
  void add_delete_size(Uint64 average_row_size)
  {
    m_delete_size += average_row_size;
  }
  
public:
  void acckeyconf_load_diskpage_callback(Signal*, Uint32, Uint32);
  
private:
  void next_scanconf_load_diskpage(Signal* signal, 
				   ScanRecord * const scanPtr,
				   Ptr<TcConnectionrec> regTcPtr,
				   Fragrecord* fragPtrP);
  
  void next_scanconf_tupkeyreq(Signal* signal,
                               ScanRecord * const scanPtr,
			       TcConnectionrec * regTcPtr,
			       Fragrecord* fragPtrP);

public:  
  void next_scanconf_load_diskpage_callback(Signal* signal, Uint32, Uint32);

  void tupcommit_conf_callback(Signal* signal, Uint32 tcPtrI);
private:
  void tupcommit_conf(Signal* signal,
                      TcConnectionrecPtr,
                      Fragrecord *);

  void mark_end_of_lcp_restore(Signal* signal);
  void log_fragment_copied(Signal* signal);
  
// ----------------------------------------------------------------
// These are variables handling the records. For most records one
// pointer to the array of structs, one pointer-struct, a file size
// and a first free record variable. The pointer struct are temporary
// variables that are kept on the class object since there are often a
// great deal of those variables that exist simultaneously and
// thus no perfect solution of handling them is currently available.
// ----------------------------------------------------------------
/* ------------------------------------------------------------------------- */
/*       POSITIONS WITHIN THE ATTRINBUF AND THE MAX SIZE OF DATA WITHIN AN   */
/*       ATTRINBUF.                                                          */
/* ------------------------------------------------------------------------- */


#define ZADDFRAGREC_FILE_SIZE 1
  AddFragRecord *addFragRecord;
  AddFragRecordPtr addfragptr;
  UintR cfirstfreeAddfragrec;
  UintR caddfragrecFileSize;
  Uint32 c_active_add_frag_ptr_i;

// Configurable
public:
  Fragrecord_pool c_fragment_pool;
  RSS_AP_SNAPSHOT(c_fragment_pool);

  CopyFragRecord_pool c_copy_fragment_pool;
  CopyActiveRecord_pool c_copy_active_pool;

private:
#define ZGCPREC_FILE_SIZE 1
  GcpRecord *gcpRecord;
  GcpRecordPtr gcpPtr;
  UintR cgcprecFileSize;

// MAX_NDB_NODES is the size of this array
  HostRecord *hostRecord;
  UintR chostFileSize;

#define ZNO_CONCURRENT_LCP 1
  LcpRecord *lcpRecord;
  LcpRecordPtr lcpPtr;
  UintR cfirstfreeLcpLoc;
  UintR clcpFileSize;

  LogPartRecord *logPartRecord;
  UintR clogPartFileSize;

  Uint32 clogFileSize; // In MBYTE
  /* Max entries for log file:mb meta info in file page zero */
  Uint32 cmaxLogFilesInPageZero; 
  /* Max valid entries for log file:mb meta info in file page zero 
   *  = cmaxLogFilesInPageZero - 1
   * as entry zero (for current file) is invalid.
   */
  Uint32 cmaxValidLogFilesInPageZero;

#if defined VM_TRACE || defined ERROR_INSERT
  Uint32 cmaxLogFilesInPageZero_DUMP;
#endif

#if defined ERROR_INSERT
  Uint32 delayOpenFilePtrI;
#endif

// Configurable
  LogFileRecord *logFileRecord;
  UintR clogFileFileSize;

#define ZLFO_MIN_FILE_SIZE 256
// RedoBuffer/32K minimum ZLFO_MIN_FILE_SIZE
  LogFileOperationRecord *logFileOperationRecord;
  UintR clfoFileSize;

#define ZPAGE_REF_FILE_SIZE 20
  PageRefRecord *pageRefRecord;
  UintR cfirstfreePageRef;
  UintR cpageRefFileSize;

// Configurable
public:
  Tablerec *tablerec;
  UintR ctabrecFileSize;

private:
// MAX_NDB_NODES is the size of this array
  TcNodeFailRecord *tcNodeFailRecord;
  UintR ctcNodeFailrecFileSize;

  Uint16 terrorCode;

  Uint32 c_firstInNodeGroup;

  /**
   * The below variables are a set of block variables that
   * are used heavily in executions of scan and key operations.
   * Most of them are set up again after each real-time break.
   */
  ScanRecordPtr scanptr;
  FragrecordPtr fragptr;
  FragrecordPtr prim_tab_fragptr;
  TablerecPtr tabptr;
  Uint32 m_scan_direct_count;
  Uint32 m_tot_scan_direct_count;
  /**
   * Keep track if we should unwind the stack before calling
   * send_next_NEXT_SCANREQ.
   */
  Uint32 m_in_send_next_scan;

// ------------------------------------------------------------------------
// These variables are used to store block state which do not need arrays
// of struct's.
// ------------------------------------------------------------------------
  Uint32 c_lcpId_sent_last_LCP_FRAG_ORD;
  Uint32 c_localLcpId_sent_last_LCP_FRAG_ORD;
  Uint32 c_lcpId;
  Uint32 cnoOfFragsCheckpointed;
  Uint32 c_last_force_lcp_time;
  Uint32 c_free_mb_force_lcp_limit; // Force lcp when less than this free mb
  Uint32 c_free_mb_tail_problem_limit; // Set TAIL_PROBLEM when less than this..

  Uint32 c_max_scan_direct_count;
/* ------------------------------------------------------------------------- */
// cmaxWordsAtNodeRec keeps track of how many words that currently are
// outstanding in a node recovery situation.
/* ------------------------------------------------------------------------- */
  UintR cmaxWordsAtNodeRec;
/* ------------------------------------------------------------------------- */
/*THIS STATE VARIABLE IS ZTRUE IF AN ADD NODE IS ONGOING. ADD NODE MEANS     */
/*THAT CONNECTIONS ARE SET-UP TO THE NEW NODE.                               */
/* ------------------------------------------------------------------------- */
  Uint8 caddNodeState;
/* ------------------------------------------------------------------------- */
/*THIS VARIABLE SPECIFIES WHICH TYPE OF RESTART THAT IS ONGOING              */
/* ------------------------------------------------------------------------- */
  Uint16 cstartType;
/* ------------------------------------------------------------------------- */
/*THIS VARIABLE INDICATES WHETHER AN INITIAL RESTART IS ONGOING OR NOT.      */
/* ------------------------------------------------------------------------- */
  Uint8 cinitialStartOngoing;
/* ------------------------------------------------------------------------- */
/*THIS VARIABLE KEEPS TRACK OF WHEN TUP AND ACC HAVE COMPLETED EXECUTING     */
/*THEIR UNDO LOG.                                                            */
/* ------------------------------------------------------------------------- */
  ExecUndoLogState csrExecUndoLogState;
/* ------------------------------------------------------------------------- */
/*THIS VARIABLE KEEPS TRACK OF WHEN TUP AND ACC HAVE CONFIRMED COMPLETION    */
/*OF A LOCAL CHECKPOINT ROUND.                                               */
/* ------------------------------------------------------------------------- */
  LcpCloseState clcpCompletedState;
/* ------------------------------------------------------------------------- */
/*DURING CONNECTION PROCESSES IN SYSTEM RESTART THESE VARIABLES KEEP TRACK   */
/*OF HOW MANY CONNECTIONS AND RELEASES THAT ARE TO BE PERFORMED.             */
/* ------------------------------------------------------------------------- */
/***************************************************************************>*/
/*THESE VARIABLES CONTAIN INFORMATION USED DURING SYSTEM RESTART.            */
/***************************************************************************>*/
/* ------------------------------------------------------------------------- */
/*THIS VARIABLE IS ZTRUE IF THE SIGNAL START_REC_REQ HAVE BEEN RECEIVED.     */
/*RECEPTION OF THIS SIGNAL INDICATES THAT ALL FRAGMENTS THAT THIS NODE       */
/*SHOULD START HAVE BEEN RECEIVED.                                           */
/* ------------------------------------------------------------------------- */
  enum { 
    SRR_INITIAL                = 0
    ,SRR_START_REC_REQ_ARRIVED = 1
    ,SRR_REDO_COMPLETE         = 2
    ,SRR_FIRST_LCP_DONE        = 3
  } cstartRecReq;
  Uint32 cstartRecReqData;
  
  /**
   * This is no of sent GSN_EXEC_FRAGREQ during this log phase
   */
  Uint32 cnoOutstandingExecFragReq;

/* ------------------------------------------------------------------------- */
/*THIS VARIABLE KEEPS TRACK OF WHICH OF THE FIRST TWO RESTART PHASES THAT    */
/*HAVE COMPLETED.                                                            */
/* ------------------------------------------------------------------------- */
  Uint8 csrPhaseStarted;
/* ------------------------------------------------------------------------- */
/*NUMBER OF PHASES COMPLETED OF EXECUTING THE FRAGMENT LOG.                  */
/* ------------------------------------------------------------------------- */
  Uint8 csrPhasesCompleted;
/* ------------------------------------------------------------------------- */
/*THE BLOCK REFERENCE OF THE MASTER DIH DURING SYSTEM RESTART.               */
/* ------------------------------------------------------------------------- */
  BlockReference cmasterDihBlockref;
/* ------------------------------------------------------------------------- */
/*THIS VARIABLE IS THE HEAD OF A LINKED LIST OF FRAGMENTS WAITING TO BE      */
/*RESTORED FROM DISK.                                                        */
/* ------------------------------------------------------------------------- */
  Fragrecord_fifo c_lcp_waiting_fragments;  // StartFragReq'ed
  Fragrecord_fifo c_lcp_restoring_fragments; // Restoring as we speek
  Fragrecord_fifo c_lcp_complete_fragments;  // Restored
  Fragrecord_fifo c_queued_lcp_frag_ord;     //Queue for LCP_FRAG_ORDs

  bool c_copy_fragment_ongoing;
  CopyFragRecord_fifo c_copy_fragment_queue;
  bool c_copy_active_ongoing;
  CopyActiveRecord_fifo c_copy_active_queue;
/* ------------------------------------------------------------------------- */
/*USED DURING SYSTEM RESTART, INDICATES THE OLDEST GCI THAT CAN BE RESTARTED */
/*FROM AFTER THIS SYSTEM RESTART. USED TO FIND THE LOG TAIL.                 */
/* ------------------------------------------------------------------------- */
  UintR crestartOldestGci;
/* ------------------------------------------------------------------------- */
/*USED DURING SYSTEM RESTART, INDICATES THE NEWEST GCI THAT CAN BE RESTARTED */
/*AFTER THIS SYSTEM RESTART. USED TO FIND THE LOG HEAD.                      */
/* ------------------------------------------------------------------------- */
  UintR crestartNewestGci;

  bool c_is_first_gcp_save_started;
/* ------------------------------------------------------------------------- */
/*THE NUMBER OF LOG FILES. SET AS A PARAMETER WHEN NDB IS STARTED.           */
/* ------------------------------------------------------------------------- */
  UintR cnoLogFiles;
/* ------------------------------------------------------------------------- */
/*THESE TWO VARIABLES CONTAIN THE NEWEST GCI RECEIVED IN THE BLOCK AND THE   */
/*NEWEST COMPLETED GCI IN THE BLOCK.                                         */
/* ------------------------------------------------------------------------- */
  UintR cnewestGci;
  UintR cnewestCompletedGci;
/* ------------------------------------------------------------------------- */
/*THIS VARIABLE ONLY PASSES INFORMATION FROM STTOR TO STTORRY = TEMPORARY    */
/* ------------------------------------------------------------------------- */
  Uint16 csignalKey;
/* ------------------------------------------------------------------------- */
/*THIS VARIABLE CONTAINS THE CURRENT START PHASE IN THE BLOCK. IS ZNIL IF    */
/*NO SYSTEM RESTART IS ONGOING.                                              */
/* ------------------------------------------------------------------------- */
  Uint16 cstartPhase;
/* ------------------------------------------------------------------------- */
/*THIS VARIABLE CONTAIN THE CURRENT GLOBAL CHECKPOINT RECORD. IT'S RNIL IF   */
/*NOT A GCP SAVE IS ONGOING.                                                 */
/* ------------------------------------------------------------------------- */
  UintR ccurrentGcprec;
/* ------------------------------------------------------------------------- */
/*THESE VARIABLES ARE USED TO KEEP TRACK OF ALL ACTIVE COPY FRAGMENTS IN LQH.*/
/* ------------------------------------------------------------------------- */
  Uint8 cnoActiveCopy;
  Uint64 cactiveCopy[4];
/* ------------------------------------------------------------------------- */
/* These variable is used to keep track of what time we have reported so far */
/* in the TIME_SIGNAL handling.                                              */
/* ------------------------------------------------------------------------- */
  NDB_TICKS c_latestTIME_SIGNAL;
  Uint64 c_elapsed_time_millis;

/* ------------------------------------------------------------------------- */
/*THESE VARIABLES CONTAIN THE BLOCK REFERENCES OF THE OTHER NDB BLOCKS.      */
/*ALSO THE BLOCK REFERENCE OF MY OWN BLOCK = LQH                             */
/* ------------------------------------------------------------------------- */
  BlockReference caccBlockref;
  BlockReference ctupBlockref;
  BlockReference ctuxBlockref;
  BlockReference cownref;
  Uint32 cTransactionDeadlockDetectionTimeout;
  UintR cLqhTimeOutCount;
  UintR cLqhTimeOutCheckCount;
/* ------------------------------------------------------------------------- */
/*THIS VARIABLE CONTAINS MY OWN PROCESSOR ID.                                */
/* ------------------------------------------------------------------------- */
  NodeId cownNodeid;

/* ------------------------------------------------------------------------- */
/*THESE VARIABLES CONTAIN INFORMATION ABOUT THE OTHER NODES IN THE SYSTEM    */
/*THESE VARIABLES ARE MOSTLY USED AT SYSTEM RESTART AND ADD NODE TO SET-UP   */
/*AND RELEASE CONNECTIONS TO OTHER NODES IN THE CLUSTER.                     */
/* ------------------------------------------------------------------------- */
/* ------------------------------------------------------------------------- */
/*THIS ARRAY CONTAINS THE PROCESSOR ID'S OF THE NODES THAT ARE ALIVE.        */
/*CNO_OF_NODES SPECIFIES HOW MANY NODES THAT ARE CURRENTLY ALIVE.            */
/*CNODE_VERSION SPECIFIES THE NDB VERSION EXECUTING ON THE NODE.             */
/* ------------------------------------------------------------------------- */
  UintR cpackedListIndex;
  Uint16 cpackedList[MAX_NDB_NODES];
  UintR cnodeData[MAX_NDB_NODES];
  UintR cnodeStatus[MAX_NDB_NODES];
  UintR cnoOfNodes;

  NdbNodeBitmask m_sr_nodes;
  NdbNodeBitmask m_sr_exec_sr_req;
  NdbNodeBitmask m_sr_exec_sr_conf;

/* ------------------------------------------------------------------------- */
/* THIS VARIABLE CONTAINS THE DIRECTORY OF A HASH TABLE OF ALL ACTIVE        */
/* OPERATION IN THE BLOCK. IT IS USED TO BE ABLE TO QUICKLY ABORT AN         */
/* OPERATION WHERE THE CONNECTION WAS LOST DUE TO NODE FAILURES. IT IS       */
/* ACTUALLY USED FOR ALL ABORTS COMMANDED BY TC.                             */
/* ------------------------------------------------------------------------- */
  UintR preComputedRequestInfoMask;

#define TRANSID_HASH_SIZE 131072
  Uint32 *ctransidHash;
  Uint32 ctransidHashSize;

  Uint32 c_diskless;
  Uint32 c_o_direct;
  Uint32 c_o_direct_sync_flag;
  Uint32 m_use_om_init;
  Uint32 c_error_insert_table_id;

  void evict(LogPartRecord::RedoPageCache&,
             Uint32 cnt,
             LogPartRecord *logPartPtrP);
  void do_evict(LogPartRecord::RedoPageCache&,
                Ptr<RedoCacheLogPageRecord>,
                LogPartRecord *logPartPtrP);
  void addCachePages(LogPartRecord::RedoPageCache&,
                     Uint32 partNo,
                     Uint32 startPageNo,
                     LogFileOperationRecord*,
                     LogPartRecord *logPartPtrP);
  void release(LogPartRecord::RedoPageCache&,
               LogPartRecord *logPartPtrP);

  struct RedoOpenFileCache
  {
    RedoOpenFileCache() : m_lru(m_pool), m_hits(0), m_close_cnt(0) {}

    LogFileRecord_fifo m_lru;
    LogFileRecord_pool m_pool;
    Uint32 m_hits;
    Uint32 m_close_cnt;
  } m_redo_open_file_cache;

  void openFileRw_cache(Signal* signal, LogFileRecordPtr olfLogFilePtr);
  void closeFile_cache(Signal* signal, LogFileRecordPtr logFilePtr, Uint32);
  void release(Signal*, RedoOpenFileCache&);

public:
  void execINFO_GCP_STOP_TIMER(Signal*);
  Uint32 c_gcp_stop_timer;

  bool is_same_trans(Uint32 opId, Uint32 trid1, Uint32 trid2);
  void get_op_info(Uint32 opId, Uint32 *hash, Uint32* gci_hi, Uint32* gci_lo,
                   Uint32* transId1, Uint32* transId2);
  void accminupdate(Signal*, Uint32 opPtrI, const Local_key*);
  void accremoverow(Signal*, Uint32 opPtrI, const Local_key*);

  /**
   *
   */
  struct CommitAckMarker {
    static constexpr Uint32 TYPE_ID = RT_DBLQH_COMMIT_ACK_MARKER;
    Uint32 m_magic;

    CommitAckMarker() :
      m_magic(Magic::make(TYPE_ID))
    {}

    ~CommitAckMarker()
    {}

    Uint32 transid1;
    Uint32 transid2;
    
    Uint32 apiRef;    // Api block ref
    Uint32 apiOprec;  // Connection Object in NDB API
    BlockReference tcRef;
    union { Uint32 nextPool; Uint32 nextHash; };
    Uint32 prevHash;
    Uint32 reference_count;
    bool in_hash;
    bool removed_by_fail_api;

    inline bool equal(const CommitAckMarker & p) const {
      return ((p.transid1 == transid1) && (p.transid2 == transid2));
    }
    
    inline Uint32 hashValue() const {
      return transid1;
    }
  };
  static constexpr Uint32 DBLQH_COMMIT_ACK_MARKER_TRANSIENT_POOL_INDEX = 2;
  typedef Ptr<CommitAckMarker> CommitAckMarkerPtr;
  typedef TransientPool<CommitAckMarker> CommitAckMarker_pool;
  typedef DLHashTable<CommitAckMarker_pool> CommitAckMarker_hash;

  CommitAckMarker_pool m_commitAckMarkerPool;
  CommitAckMarker_hash m_commitAckMarkerHash;
  typedef CommitAckMarker_hash::Iterator CommitAckMarkerIterator;
  void execREMOVE_MARKER_ORD(Signal* signal);
  void scanMarkers(Signal* signal, Uint32 tcNodeFail, Uint32 i);
  bool check_tc_and_update_max_instance(BlockReference ref,
                                        TcNodeFailRecord *tcNodeFailPtr);

  void ndbdFailBlockCleanupCallback(Signal* signal, Uint32 failedNodeID, Uint32 ignoredRc);

  struct MonotonicCounters {
    MonotonicCounters() :
      operations(0) {}

    Uint64 operations;

    Uint32 build_event_rep(Signal* signal) const
    {
      /*
        Read saved value from CONTINUEB, subtract from
        counter and write to EVENT_REP
      */
      struct { const Uint64* ptr; Uint64 old; } vars[] = {
        { &operations, 0 }
      };
      const size_t num = sizeof(vars)/sizeof(vars[0]);

      signal->theData[0] = NDB_LE_OperationReportCounters;

      // Read old values from signal
      for (size_t i = 0; i < num ; i++)
      {
        vars[i].old =
          (signal->theData[1+(2*i)+1] |(Uint64(signal->theData[1+(2*i)])<< 32));
      }

      // Write difference back to signal
      for (size_t i = 0; i < num ; i++)
      {
        signal->theData[1 + i] = (Uint32)(*vars[i].ptr - vars[i].old);
      }
      return 1 + num;
    }

    Uint32 build_continueB(Signal* signal) const
    {
      /* Save current value of counters to CONTINUEB */
      const Uint64* vars[] = { &operations };
      const size_t num = sizeof(vars)/sizeof(vars[0]);

      for (size_t i = 0; i < num ; i++)
      {
        signal->theData[1+i*2] = Uint32(*vars[i] >> 32);
        signal->theData[1+i*2+1] = Uint32(*vars[i]);
      }
      return 1 + num * 2;
    }

  } c_Counters;

  Uint32 c_max_redo_lag;
  Uint32 c_max_redo_lag_counter;
  Uint64 cTotalLqhKeyReqCount;
  Uint32 c_max_parallel_scans_per_frag;

  Uint64 c_keyOverloads;
  
  /* All that apply */
  Uint64 c_keyOverloadsTcNode;
  Uint64 c_keyOverloadsReaderApi;
  Uint64 c_keyOverloadsPeerNode;
  Uint64 c_keyOverloadsSubscriber;
  
  Uint64 c_scanSlowDowns; 
  
  /**
     Startup logging:

     c_fragmentsStarted:
       Total number of fragments started as part of node restart
     c_fragmentsStartedWithCopy:
       Number of fragments started by complete copy where no useful LCP was
       accessible for the fragment.
     c_fragCopyFrag:
       The current fragment id copied
     c_fragCopyTable:
       The current table id copied
     c_fragCopyRowsIns:
       The number of rows inserted in current fragment
     c_fragCopyRowsDel:
       The number of rows deleted in current fragment
     c_fragBytesCopied:
       The number of bytes sent over the wire to copy the current fragment

     c_fragmentCopyStart:
       Time of start of copy fragment
     c_fragmentsCopied:
       Number of fragments copied
     c_totalCopyRowsIns:
       Total number of rows inserted as part of copy process
     c_totalCopyRowsDel:
       Total number of rows deleted as part of copy process
     c_totalBytesCopied:
       Total number of bytes sent over the wire as part of the copy process
  */
  Uint32 c_fragmentsStarted;
  Uint32 c_fragmentsStartedWithCopy;  /* Non trans -> 2PINR */

  Uint32 c_fragCopyFrag;
  Uint32 c_fragCopyTable;
  Uint64 c_fragCopyRowsIns;
  Uint64 c_fragCopyRowsDel;
  Uint64 c_fragBytesCopied;

  Uint64 c_fragmentCopyStart;
  Uint32 c_fragmentsCopied;
  Uint64 c_totalCopyRowsIns;
  Uint64 c_totalCopyRowsDel;
  Uint64 c_totalBytesCopied;

  bool is_first_instance();
  bool is_copy_frag_in_progress();
  bool is_scan_ok(ScanRecord*, Fragrecord::FragStatus);
  void set_min_keep_gci(Uint32 max_completed_gci);

  void sendRESTORABLE_GCI_REP(Signal*, Uint32 gci);
  void start_synch_gcp(Signal*);
  void start_local_lcp(Signal*, Uint32 lcpId, Uint32 localLcpId);

  void execLCP_ALL_COMPLETE_CONF(Signal*);
  void execSET_LOCAL_LCP_ID_CONF(Signal*);
  void execCOPY_FRAG_NOT_IN_PROGRESS_REP(Signal*);
  void execCUT_REDO_LOG_TAIL_REQ(Signal*);

  bool c_encrypted_filesystem;

  /**
   * Variable keeping track of which GCI to keep in REDO log
   * after completing a LCP.
   */
  Uint32 c_max_keep_gci_in_lcp;
  Uint32 c_keep_gci_for_lcp;
  bool c_first_set_min_keep_gci;

  /**
   * Some code and variables to serialize access to NDBCNTR for
   * writes of the local sysfile.
   */
  bool c_start_phase_9_waiting;
  bool c_outstanding_write_local_sysfile;
  bool c_send_gcp_saveref_needed;

  /**
   * Variable that keeps track of maximum GCI that was recorded in the
   * LCP. When this GCI is safe on disk the entire LCP is safe on disk.
   */
  Uint32 c_max_gci_in_lcp;

  /* Have we sent WAIT_COMPLETE_LCP_CONF yet */
  bool c_local_lcp_sent_wait_complete_conf;

  /* Have we sent WAIT_ALL_COMPLETE_LCP_REQ yet */
  bool c_local_lcp_sent_wait_all_complete_lcp_req;

  /**
   * Current ongoing local LCP id, == 0 means distributed LCP */
  Uint32 c_localLcpId;

  /* Counter for starting local LCP ordered by UNDO log overload */
  Uint32 c_current_local_lcp_table_id;

  /**
   * Set flag that indicates that first distributed LCP is started.
   * This means that we should distribute the signal
   * RESTORABLE_GCI_REP to the backup block even if first LCP isn't
   * done yet.
   */
  bool m_first_distributed_lcp_started;
  /**
   * 0/1 toggled for each local LCP executed to keep track of which
   * fragments have been started as part of this local LCP and which
   * haven't.
   */
  Uint8 c_current_local_lcp_instance;

  /* Variable set when local LCP starts and when it stops it is reset */
  bool c_local_lcp_started;

  /**
   * Variable set when local LCP is started due to UNDO log overload.
   */
  bool c_full_local_lcp_started;

  /* Is Copy Fragment process currently ongoing */
  bool c_copy_fragment_in_progress;

  void start_lcp_on_table(Signal*);
  void send_lastLCP_FRAG_ORD(Signal*);

  /**
   * Variables tracking state of Halt/Resume Copy Fragment process on
   * Client side (starting node). Also methods.
   * ------------------------------------------
   */

  /* Copy fragment process have been halted indicator */
  bool c_copy_frag_halted;

  /* Halt process is locked while waiting for response from live node */
  bool c_copy_frag_halt_process_locked;

  /* Is UNDO log currently overloaded */
  bool c_undo_log_overloaded;

  enum COPY_FRAG_HALT_STATE_TYPE
  {
    COPY_FRAG_HALT_STATE_IDLE = 0,
    COPY_FRAG_HALT_WAIT_FIRST_LQHKEYREQ = 1,
    PREPARE_COPY_FRAG_IS_HALTED = 2,
    WAIT_RESUME_COPY_FRAG_CONF = 3,
    WAIT_HALT_COPY_FRAG_CONF = 4,
    COPY_FRAG_IS_HALTED = 5
  };
  /* State of halt copy fragment process */
  COPY_FRAG_HALT_STATE_TYPE c_copy_frag_halt_state;

  /* Save of PREPARE_COPY_FRAGREQ signal */
  PrepareCopyFragReq c_prepare_copy_fragreq_save;

  void send_prepare_copy_frag_conf(Signal*,
                                   PrepareCopyFragReq&,
                                   Uint32,
                                   Uint32);
  /**
   * Variables tracking state of Halt/Resume Copy Fragment process on
   * Server side (live node).
   */
  Uint32 c_tc_connect_rec_copy_frag;
  bool c_copy_frag_live_node_halted;
  bool c_copy_frag_live_node_performing_halt;
  HaltCopyFragReq c_halt_copy_fragreq_save;

  inline bool getAllowRead() const {
    return getNodeState().startLevel < NodeState::SL_STOPPING_3;
  }

  inline bool TRACE_OP_CHECK(const TcConnectionrec* regTcPtr);
#ifdef ERROR_INSERT
  void TRACE_OP_DUMP(const TcConnectionrec* regTcPtr, const char * pos);
#endif

#ifdef ERROR_INSERT
  Uint32 c_master_node_id;
#endif

  Uint32 get_node_status(Uint32 nodeId) const;
  bool check_ndb_versions() const;

  void suspendFile(Signal* signal,
                   Uint32 filePtrI,
                   Uint32 millis,
                   LogPartRecord *logPartPtrP);
  void suspendFile(Signal* signal, Ptr<LogFileRecord> logFile, Uint32 millis);

  void send_runredo_event(Signal*, LogPartRecord *, Uint32 currgci);

  void sendFireTrigConfTc(Signal* signal, BlockReference ref, Uint32 Tdata[]);
  bool check_fire_trig_pass(Uint32 op, Uint32 pass);

  bool handleLCPSurfacing(Signal *signal);
  bool is_disk_columns_in_table(Uint32 tableId);
  void sendSTART_FRAGCONF(Signal*);
  void handle_check_system_scans(Signal*);
#define ZLCP_CHECK_INDEX 0
#define ZBACKUP_CHECK_INDEX 1
#define ZCOPY_FRAGREQ_CHECK_INDEX 2
  Uint32 c_check_scanptr_i[3];
  Uint32 c_check_scanptr_save_line[3];
  Uint32 c_check_scanptr_save_timer[3];

  AlterTabReq c_keep_alter_tab_req;
  Uint32 c_keep_alter_tab_req_len;
  Uint32 c_executing_redo_log;
  Uint32 c_num_fragments_created_since_restart;
  Uint32 c_fragments_in_lcp;
  bool c_wait_lcp_surfacing;
  Uint32 get_committed_mbytes(LogPartRecord*);
  void increment_committed_mbytes(LogPartRecord*, TcConnectionrec*);
  void decrement_committed_mbytes(LogPartRecord*, TcConnectionrec*);
  bool is_restore_phase_done();
  bool is_full_local_lcp_running();
  bool is_lcp_idle(LcpRecord *lcpPtrP);
  bool has_key_info(Uint32 opPtrI);
  Uint32 m_restart_local_latest_lcp_id;
private:
  bool getNextTcConRec(Uint32 &next,
                       TcConnectionrecPtr &tcConnectptr,
                       Uint32 max_loops);
  bool getNextScanRec(Uint32 &next,
                      ScanRecordPtr &loc_scanptr,
                      Uint32 max_loops);
  bool getNextCommitAckMarker(Uint32 &next,
                              CommitAckMarkerPtr &commitAckMarkerPtr,
                              Uint32 max_loops);
  void checkPoolShrinkNeed(Uint32 pool_index,
                           const TransientFastSlotPool& pool);
  void sendPoolShrink(Uint32 pool_index);
  void shrinkTransientPools(Uint32 pool_index);

  static const Uint32 c_transient_pool_count = 4;
  TransientFastSlotPool* c_transient_pools[c_transient_pool_count];
  Bitmask<1> c_transient_pools_shrinking;

public:
  enum FragmentLockStatusType
  {
    FRAGMENT_UNLOCKED = 0,
    FRAGMENT_LOCKED_IN_SCAN_MODE = 1,
    FRAGMENT_LOCKED_IN_READ_KEY_MODE = 2,
    FRAGMENT_LOCKED_IN_RK_WK_MODE = 3,
    FRAGMENT_LOCKED_IN_RK_REFRESH_MODE = 4,
    FRAGMENT_LOCKED_IN_WRITE_KEY_MODE = 5,
    FRAGMENT_LOCKED_IN_EXCLUSIVE_MODE = 6
  };
  alignas (NDB_CL) FragmentLockStatusType m_fragment_lock_status;
  FragmentLockStatusType m_old_fragment_lock_status;
  /**
   * Lock mutex statistical variables
   */
  Uint32 m_scan_frag_access;
  Uint32 m_scan_frag_access_contended;
  Uint32 m_scan_frag_access_cond_waits;
  Uint64 m_scan_frag_access_spinloops;
  Uint64 m_scan_frag_access_spintime;

  Uint32 m_read_key_frag_access;
  Uint32 m_read_key_frag_access_contended;
  Uint32 m_read_key_frag_access_cond_waits;
  Uint64 m_read_key_frag_access_spinloops;
  Uint64 m_read_key_frag_access_spintime;

  Uint32 m_write_key_frag_access;
  Uint32 m_write_key_frag_access_contended;
  Uint32 m_write_key_frag_access_cond_waits;
  Uint64 m_write_key_frag_access_spinloops;
  Uint64 m_write_key_frag_access_spintime;

  Uint32 m_exclusive_frag_access;
  Uint32 m_exclusive_frag_access_contended;
  Uint32 m_exclusive_frag_access_cond_waits;
  Uint64 m_exclusive_frag_access_spinloops;
  Uint64 m_exclusive_frag_access_spintime;

  Uint32 m_upgrade_frag_access;

  alignas (NDB_CL) NdbMutex *m_restore_mutex;
  NdbMutex *m_lock_acc_page_mutex;
  NdbMutex *m_lock_tup_page_mutex;
  Dblqh *c_restore_mutex_lqh;
  Uint32 *m_num_recover_active;
  Uint32 *m_instance_recover_active;
  Uint32 m_num_instances_active;
  Uint32 m_num_restore_threads;
  Uint32 m_num_restores_active;
  Uint32 m_num_local_restores_active;
  Uint32 m_num_copy_restores_active;
  Uint32 m_current_ldm_instance;

  bool m_use_mutex_for_log_parts;
  void set_use_mutex_for_log_parts();

  Uint32 get_recover_thread_instance();
  void completed_restore(Uint32 instance);
  bool instance_completed_restore(Uint32 instance);
  void setup_query_thread_for_key_access(Uint32);
  void setup_query_thread_for_scan_access(Uint32);
  void setup_query_thread_for_restore_access(Uint32, Uint32);
  void reset_query_thread_access();
  void reset_restore_thread_access();

  Uint32 getDBACC()
  {
    return m_acc_block;
  }
  Uint32 getDBTUP()
  {
    return m_tup_block;
  }
  Uint32 getDBLQH()
  {
    return m_lqh_block;
  }
  Uint32 getDBTUX()
  {
    return m_tux_block;
  }
  Uint32 getBACKUP()
  {
    return m_backup_block;
  }
  Uint32 getRESTORE()
  {
    return m_restore_block;
  }
  bool check_expand_shrink_ongoing(Uint32, Uint32);
private:
  bool seize_op_rec(TcConnectionrecPtr &tcConnectptr,
                    bool use_lock,
                    BlockReference tcRef,
                    EmulatedJamBuffer *jamBuf);
  void release_op_rec(TcConnectionrecPtr tcConnectptr);
  void send_scan_fragref(Signal*, Uint32, Uint32, Uint32, Uint32, Uint32);
  void init_release_scanrec(ScanRecord*);
  void check_pgman_prep_lcp_active_prep_drop_tab(Signal*, Uint32);
  void check_pgman_prep_lcp_active_drop_tab(Signal*, Uint32);
  LogPartRecord* get_log_part_record(Uint32 instanceKey);
  void continue_srPhase3Start(Signal*);
  void continue_srGciLimits(Signal*);
  void continue_execSrCompletedLab(Signal*);
  void continue_srFourthComp(Signal *signal);
  void send_CONTINUEB_all(Signal*, Uint32);
  void init_restart_synch();
  void deinit_restart_synch();
  void restart_synch_state(Signal*, Uint32, Uint32);
  void start_send_exec_conf(Signal*);
  void get_table_frag_instance(Uint32 tableId,
                               Uint32 fragId,
                               Uint32 & instanceNo);
  bool get_table_frag_record(Uint32 tableId,
                             Uint32 fragId,
                             TablerecPtr & tabPtr,
                             FragrecordPtr & fragPtr);
  bool get_table_frag_record_can_fail(Uint32 tableId,
                                      Uint32 fragId,
                                      TablerecPtr & tabPtr,
                                      FragrecordPtr & fragPtr,
                                      Uint32 & instance);
  void prepare_queued_log_write(Signal*,
                                TcConnectionrec*,
                                LogPartRecord*,
                                Uint32);
  void handle_queued_log_write(Signal*, LogPartRecord*, TcConnectionrecPtr);
  void send_handle_queued_log_write(Signal*,
                                    TcConnectionrec *tcPtrP,
                                    LogPartRecord *logPartPtrP,
                                    Uint32);
  void queued_log_write(Signal*, LogPartRecord*);
  Uint32 count_free_log_pages(LogPartRecord*);

  void check_no_active_scans_at_drop_table(TablerecPtr);

  void lock_log_part(LogPartRecord *logPartPtrP);
  void unlock_log_part(LogPartRecord *logPartPtrP);
  void lock_log_part(LogPartRecord *logPartPtrP, EmulatedJamBuffer*);
  void unlock_log_part(LogPartRecord *logPartPtrP, EmulatedJamBuffer*);

  void print_fragment_mutex_stats(Signal*);
  void send_print_mutex_stats(Signal*);
  bool is_read_key_frag_access(TcConnectionrec*);
  bool is_read_key_delete_frag_access(TcConnectionrec*);
  bool is_write_key_frag_access(TcConnectionrec*);
  bool is_refresh_frag_access(TcConnectionrec*);
  bool is_scan_condition_ready(Fragrecord*);
  bool is_read_key_condition_ready(Fragrecord*, bool);
  bool is_write_key_condition_ready(Fragrecord*);
  bool is_exclusive_condition_ready(Fragrecord*);
#ifdef DEBUG_FRAGMENT_LOCK
  public:
  void print_fragment_lock(Uint32, Uint32);
  void debug_fragment_lock(Fragrecord *fragPtrP, Uint32 line);
  private:
#endif
  void acquire_frag_abort_access(Fragrecord *fragPtrP,
                                 TcConnectionrec *regTcPtr);
  void handle_acquire_frag_abort_access(Fragrecord *fragPtrP,
                                        TcConnectionrec *regTcPtr);
  void acquire_frag_prepare_key_access(Fragrecord *fragPtrP,
                                       TcConnectionrec *regTcPtr);
  void acquire_frag_scan_access(Fragrecord *fragPtrP,
                                TcConnectionrec *regTcPtr);
  void acquire_frag_scan_access_new(Fragrecord *fragPtrP,
                                    TcConnectionrec *regTcPtr);
  void release_frag_access(Fragrecord *fragPtrP);
  void handle_release_frag_access(Fragrecord *fragPtrP);

  void handle_acquire_scan_frag_access(Fragrecord *fragPtrP);
  void handle_acquire_read_key_frag_access(Fragrecord *fragPtrP,
                                           bool hold_lock,
                                           bool check_exclusive_waiters);
  void handle_acquire_write_key_frag_access(Fragrecord *fragPtrP,
                                            bool hold_lock);
  void handle_acquire_exclusive_frag_access(Fragrecord *fragPtrP,
                                            bool hold_lock);
  void handle_release_scan_frag_access(Fragrecord *fragPtrP);
  void handle_release_read_key_frag_access(Fragrecord *fragPtrP);
  void handle_release_write_key_frag_access(Fragrecord *fragPtrP);
  void handle_release_exclusive_frag_access(Fragrecord *fragPtrP);
  void lock_table_exclusive(Tablerec *tablePtrP);
  void unlock_table_exclusive(Tablerec *tablePtrP);
  void init_frags_to_execute_sr();
  Uint32 get_frags_to_execute_sr();
  void handle_tc_failed_scans(Signal *signal,
                              NodeId nodeId,
                              Uint32 startPtrI);
  void send_handle_tc_failed_scans(Signal *signal,
                                   NodeId nodeId,
                                   Uint32 startPtrI);

public:
  void set_error_value(Uint32 val)
  {
    SET_ERROR_INSERT_VALUE(val);
  }
  void increment_usage_count_for_table(Uint32 tableId);
  void decrement_usage_count_for_table(Uint32 tableId);
  void reset_old_fragment_lock_status();
  FragmentLockStatusType get_fragment_lock_status();
  void acquire_frag_commit_access_write_key();
  void acquire_frag_commit_access_exclusive();

  TcConnectionrec* getOperationPtrP(Uint32 opPtrI);
  void release_frag_access()
  {
    release_frag_access(fragptr.p);
  }
  void release_prim_frag_access()
  {
    release_frag_access(prim_tab_fragptr.p);
  }
  void downgrade_exclusive_to_write_key(Fragrecord *fragPtrP);
  void downgrade_exclusive_to_read_key(Fragrecord *fragPtrP);
  void upgrade_to_exclusive_frag_access();
  void upgrade_to_exclusive_frag_access(Fragrecord *fragPtrP);
  void upgrade_to_exclusive_frag_access_no_return();
  void handle_upgrade_to_exclusive_frag_access(Fragrecord *fragPtrP);
  void upgrade_to_write_key_frag_access();
  void handle_upgrade_to_write_key_frag_access(Fragrecord *fragPtrP);
  void downgrade_from_exclusive_frag_access();
  void downgrade_from_exclusive_frag_access(Fragrecord *fragPtrP);
  void handle_downgrade_from_exclusive_frag_access(Fragrecord *fragPtrP);
  void downgrade_exclusive_to_scan();
  void lock_index_fragment();
  void unlock_index_fragment();
  Fragrecord *get_fragptr(Uint32 tableId, Uint32 fragId);
  LogPartRecord* getLogPart(Uint32 logPartPtrI)
  {
    LogPartRecordPtr logPartPtr;
    logPartPtr.i = logPartPtrI;
    ptrCheckGuard(logPartPtr, clogPartFileSize, logPartRecord);
    return logPartPtr.p;
  }
  bool getTableFragmentrec(Uint32 tableId,
                           Uint32 fragId,
                           TablerecPtr & tabPtr,
                           FragrecordPtr & fragPtr);
  Uint64 getTuxFragPtrI(EmulatedJamBuffer *jamBuf,
                        Uint32 tableId,
                        Uint32 fragId)
  {
    TablerecPtr tabPtr;
    FragrecordPtr fragPtr;
    if (likely(getTableFragmentrec(tableId,
                                   fragId,
                                   tabPtr,
                                   fragPtr)))
    {
      thrjamDebug(jamBuf);
      return fragPtr.p->tuxFragptr;
    }
    thrjamDebug(jamBuf);
    return RNIL64;
  }
  Uint64 getAccFragPtrI(Uint32 tableId,
                        Uint32 fragId)
  {
#if defined(VM_TRACE) || defined(ERROR_INSERT) || defined(EXTRA_JAM)
    EmulatedJamBuffer* const jamBuf = getThrJamBuf();
#endif
    TablerecPtr tabPtr;
    FragrecordPtr fragPtr;
    if (likely(getTableFragmentrec(tableId,
                                   fragId,
                                   tabPtr,
                                   fragPtr)))
    {
      thrjamDebug(jamBuf);
      return fragPtr.p->accFragptr;
    }
    thrjamDebug(jamBuf);
    return RNIL64;
  }
  Uint64 getTupFragPtrI(Uint32 tableId,
                        Uint32 fragId)
  {
#if defined(VM_TRACE) || defined(ERROR_INSERT) || defined(EXTRA_JAM)
    EmulatedJamBuffer* const jamBuf = getThrJamBuf();
#endif
    TablerecPtr tabPtr;
    FragrecordPtr fragPtr;
    if (likely(getTableFragmentrec(tableId,
                                   fragId,
                                   tabPtr,
                                   fragPtr)))
    {
      thrjamDebug(jamBuf);
      return fragPtr.p->tupFragptr;
    }
    thrjamDebug(jamBuf);
    return RNIL64;
  }

  bool setTuxFragPtrI(Uint32 tableId,
                      Uint32 fragId,
                      Uint64 fragPtrI);
  bool setTupFragPtrI(Uint32 tableId,
                      Uint32 fragId,
                      Uint64 fragPtrI);
  bool setAccFragPtrI(Uint32 tableId,
                      Uint32 fragId,
                      Uint64 fragPtrI);

  Uint64 getNextTuxFragrec(Uint32 tableId,
                           Uint32 & index);
  Uint64 getNextTupFragrec(Uint32 tableId,
                           Uint32 & index);
  Uint64 getNextAccFragrec(Uint32 tableId,
                           Uint32 & index);
  Uint32 getNextTuxFragid(Uint32 tableId,
                          Uint32 & index);
  Uint32 getNextTupFragid(Uint32 tableId,
                          Uint32 & index);
  Uint32 getNextAccFragid(Uint32 tableId,
                          Uint32 & index);

  static Uint64 getTransactionMemoryNeed(
    const Uint32 ldm_instance_count,
    const ndb_mgm_configuration_iterator * mgm_cfg);

  static size_t getFragmentRecordSize()
  {
    return sizeof(struct Fragrecord);
  }
  static size_t getTableRecordSize()
  {
    return sizeof(struct Tablerec);
  }
  void reset_curr_ldm()
  {
    m_curr_lqh = this;
    c_acc->m_curr_acc = c_acc;
    c_tup->m_curr_tup = c_tup;
  }
  Dblqh *m_curr_lqh;
#define NUM_TRANSACTION_HASH_MUTEXES 4
  NdbMutex alloc_operation_mutex;
  NdbMutex transaction_hash_mutex[NUM_TRANSACTION_HASH_MUTEXES];
#if defined VM_TRACE || defined ERROR_INSERT
  Uint64 trans_hash_mutex_counter[NUM_TRANSACTION_HASH_MUTEXES];
#endif
  void lock_alloc_operation()
  {
    if (qt_likely(globalData.ndbMtQueryWorkers > 0))
    {
      NdbMutex_Lock(&alloc_operation_mutex);
    }
  }
  void unlock_alloc_operation()
  {
    if (qt_likely(globalData.ndbMtQueryWorkers > 0))
    {
      NdbMutex_Unlock(&alloc_operation_mutex);
    }
  }
  void lock_take_over_hash()
  {
    if (qt_likely(globalData.ndbMtQueryWorkers > 0))
    {
      NdbMutex_Lock(&c_scanTakeOverMutex);
    }
  }
  void unlock_take_over_hash()
  {
    if (qt_likely(globalData.ndbMtQueryWorkers > 0))
    {
      NdbMutex_Unlock(&c_scanTakeOverMutex);
    }
  }
  Uint32 m_first_qt_thr_no;
  Uint32 m_num_qt_our_rr_group;
  Uint32 m_qt_thr_no_our_rr_group[MAX_QUERY_INSTANCES_PER_RR_GROUP];
  void set_up_qt_our_rr_group();
  bool check_abort_signal_executed(Uint32, Uint32);
  void get_tc_ref(Uint32 tcPtrI,
                  Uint32 & tcOprec,
                  Uint32 & tcRef);
#ifdef DEBUG_USAGE_COUNT
  void insert_usage_count(Tablerec *tabPtrP,
                          TcConnectionrecPtr tcPtr)
  {
    jam();
    jamLine((Uint16)tcPtr.i);
    NdbMutex_Lock(&tabPtrP->m_usage_count);
    tcPtr.p->m_next_usage = tabPtrP->m_first_usage;
    tcPtr.p->m_next_block = tabPtrP->m_first_usage_block;
    tcPtr.p->m_prev_usage = RNIL;
    tcPtr.p->m_prev_block = nullptr;
    TcConnectionrecPtr firstTcPtr;
    firstTcPtr.i = tabPtrP->m_first_usage;
    if (firstTcPtr.i != RNIL)
    {
      jam();
      jamLine((Uint16)firstTcPtr.i);
      ndbrequire(tabPtrP->m_first_usage_block->tcConnect_pool.getValidPtr(firstTcPtr));
      firstTcPtr.p->m_prev_usage = tcPtr.i;
      firstTcPtr.p->m_prev_block = this;
    }
    tabPtrP->m_first_usage = tcPtr.i;
    tabPtrP->m_first_usage_block = this;
    NdbMutex_Unlock(&tabPtrP->m_usage_count);
  }
  void remove_usage_count(Tablerec *tabPtrP,
                          TcConnectionrecPtr tcPtr)
  {
    jam();
    jamLine((Uint16)tcPtr.i);
    NdbMutex_Lock(&tabPtrP->m_usage_count);
    if (tcPtr.i == tabPtrP->m_first_usage &&
        this == tabPtrP->m_first_usage_block)
    {
      jam();
      tabPtrP->m_first_usage = tcPtr.p->m_next_usage;
      tabPtrP->m_first_usage_block = tcPtr.p->m_next_block;
    }
    else
    {
      jam();
      TcConnectionrecPtr prevTcPtr;
      prevTcPtr.i = tcPtr.p->m_prev_usage;
      ndbrequire(prevTcPtr.i != RNIL);
      jamLine((Uint16)prevTcPtr.i);
      ndbrequire(tcPtr.p->m_prev_block->tcConnect_pool.getValidPtr(prevTcPtr));
      prevTcPtr.p->m_next_usage = tcPtr.p->m_next_usage;
      prevTcPtr.p->m_next_block = tcPtr.p->m_next_block;
    }
    if (tcPtr.p->m_next_usage != RNIL)
    {
      jam();
      TcConnectionrecPtr lastTcPtr;
      lastTcPtr.i = tcPtr.p->m_next_usage;
      jamLine((Uint16)lastTcPtr.i);
      ndbrequire(tcPtr.p->m_next_block->tcConnect_pool.getValidPtr(lastTcPtr));
      lastTcPtr.p->m_prev_usage = tcPtr.p->m_prev_usage;
      lastTcPtr.p->m_prev_block = tcPtr.p->m_prev_block;
    }
    tcPtr.p->m_prev_usage = RNIL;
    tcPtr.p->m_prev_usage = RNIL;
    tcPtr.p->m_next_block = nullptr;
    tcPtr.p->m_next_block = nullptr;
    NdbMutex_Unlock(&tabPtrP->m_usage_count);
  }
#endif
};

inline bool
Dblqh::check_expand_shrink_ongoing(Uint32 tableId, Uint32 fragId)
{
  ndbrequire(tableId < ctabrecFileSize);
  tabptr.i = tableId;
  ptrAss(tabptr, tablerec);
  ndbrequire(getFragmentrec(fragId));
  return c_acc->check_expand_shrink_ongoing(fragptr.p->accFragptr);
}

inline void Dblqh::checkPoolShrinkNeed(const Uint32 pool_index,
                                       const TransientFastSlotPool& pool)
{
#if defined(VM_TRACE) || defined(ERROR_INSERT)
  ndbrequire(pool_index < c_transient_pool_count);
  ndbrequire(c_transient_pools[pool_index] == &pool);
#endif
  if (pool.may_shrink())
  {
    sendPoolShrink(pool_index);
  }
}

inline
bool
Dblqh::is_full_local_lcp_running()
{
  return c_full_local_lcp_started;
}

inline
bool
Dblqh::is_restore_phase_done()
{
  return (csrExecUndoLogState != EULS_IDLE);
}

inline
bool
Dblqh::ScanRecord::check_scan_batch_completed() const
{
  Uint32 max_rows = m_max_batch_size_rows;
  Uint32 max_bytes = m_max_batch_size_bytes;

  return m_stop_batch ||
    (max_rows > 0 && (m_curr_batch_size_rows >= max_rows))  ||
    (max_bytes > 0 && (m_curr_batch_size_bytes >= max_bytes));
}

inline
void
Dblqh::i_get_acc_ptr(ScanRecord* scanP, Uint32* &acc_ptr, Uint32 index)
{
  /* Return ptr to place where acc ptr for operation with given
   * index is stored.
   * If index == 0, it's stored in the ScanRecord, otherwise it's 
   * stored in a segment linked from the ScanRecord.
   */
  if (index == 0) {
    acc_ptr= (Uint32*)&scanP->scan_acc_op_ptr[0];
  } else {
    
    Uint32 segmentIVal, segment, segmentOffset;
    SegmentedSectionPtr segPtr;

    segment= (index + SectionSegment::DataLength -1) / 
      SectionSegment::DataLength;
    segmentOffset= (index - 1) % SectionSegment::DataLength;
    jamDebug();
    ndbassert( segment < ScanRecord::MaxScanAccSegments );

    segmentIVal= scanP->scan_acc_op_ptr[ segment ];
    getSection(segPtr, segmentIVal);

    acc_ptr= &segPtr.p->theData[ segmentOffset ];
  }
}

inline
bool
Dblqh::is_same_trans(Uint32 opId, Uint32 trid1, Uint32 trid2)
{
  /* Cannot use jam here, called from other thread */
  TcConnectionrecPtr regTcPtr;  
  regTcPtr.i= opId;
  ndbrequire(tcConnect_pool.getValidPtr(regTcPtr));
  return ((regTcPtr.p->transid[0] == trid1) &&
          (regTcPtr.p->transid[1] == trid2));
}

inline
void
Dblqh::get_op_info(Uint32 opId, Uint32 *hash, Uint32* gci_hi, Uint32* gci_lo,
                   Uint32* transId1, Uint32* transId2)
{
  TcConnectionrecPtr regTcPtr;  
  regTcPtr.i= opId;
  m_fragment_lock_status = FRAGMENT_UNLOCKED;
  ndbrequire(tcConnect_pool.getValidPtr(regTcPtr));
  *hash = regTcPtr.p->hashValue;
  *gci_hi = regTcPtr.p->gci_hi;
  *gci_lo = regTcPtr.p->gci_lo;
  *transId1 = regTcPtr.p->transid[0];
  *transId2 = regTcPtr.p->transid[1];

  FragrecordPtr regFragptr;
  regFragptr.i = regTcPtr.p->fragmentptr;
  ndbrequire(c_fragment_pool.getPtr(regFragptr));
  fragptr = regFragptr;
  m_tc_connect_ptr = regTcPtr;
}

inline
void
Dblqh::accminupdate(Signal* signal, Uint32 opId, const Local_key* key)
{
  TcConnectionrecPtr regTcPtr;  
  regTcPtr.i= opId;
  ndbrequire(tcConnect_pool.getValidPtr(regTcPtr));
  c_acc->execACCMINUPDATE(signal,
                          regTcPtr.p->accConnectrec,
                          regTcPtr.p->accConnectPtrP,
                          key->m_page_no,
                          key->m_page_idx);

  if (ERROR_INSERTED(5714))
  {
    FragrecordPtr regFragptr;
    regFragptr.i = regTcPtr.p->fragmentptr;
    ndbrequire(c_fragment_pool.getPtr(regFragptr));
    if (regFragptr.p->m_copy_started_state == Fragrecord::AC_NR_COPY) {
      char buf[MAX_LOG_MESSAGE_SIZE];
      g_eventLogger->info(" LK: %s",
                          printLocal_Key(buf, MAX_LOG_MESSAGE_SIZE, *key));
    }
  }

  if (ERROR_INSERTED(5712) || ERROR_INSERTED(5713)) {
    char buf[MAX_LOG_MESSAGE_SIZE];
    g_eventLogger->info(" LK: %s",
                        printLocal_Key(buf, MAX_LOG_MESSAGE_SIZE, *key));
  }
  regTcPtr.p->m_row_id = *key;
}

inline
void
Dblqh::accremoverow(Signal* signal, Uint32 opId, const Local_key* key)
{
  TcConnectionrecPtr regTcPtr;
  regTcPtr.i= opId;
  ndbrequire(tcConnect_pool.getValidPtr(regTcPtr));
  c_acc->removerow(regTcPtr.p->accConnectrec, key);
}

inline
bool
Dblqh::TRACE_OP_CHECK(const TcConnectionrec* regTcPtr)
{
  if (ERROR_INSERTED(5714))
  {
    FragrecordPtr regFragptr;
    regFragptr.i = regTcPtr->fragmentptr;
    ndbrequire(c_fragment_pool.getPtr(regFragptr));
    return regFragptr.p->m_copy_started_state == Fragrecord::AC_NR_COPY;
  }

  return (ERROR_INSERTED(5712) && 
	  (regTcPtr->operation == ZINSERT ||
	   regTcPtr->operation == ZDELETE)) ||
    ERROR_INSERTED(5713);
}

inline
bool Dblqh::is_scan_ok(ScanRecord* scanPtrP, Fragrecord::FragStatus fragstatus)
{
  if (likely(fragstatus == Fragrecord::FSACTIVE))
  {
    return true;
  }
  else if (likely(fragstatus == Fragrecord::ACTIVE_CREATION &&
                  scanPtrP->lcpScan))
  {
    return true;
  }
  return false;
}

inline
bool Dblqh::is_lcp_idle(LcpRecord *lcpPtrP)
{
  if (lcpPtrP->lcpPrepareState == LcpRecord::LCP_IDLE &&
      lcpPtrP->lcpRunState == LcpRecord::LCP_IDLE)
    return true;
  return false;
}

inline bool
Dblqh::has_key_info(Uint32 opPtrI)
{
  /* Cannot use jam here, called from other thread */
  TcConnectionrecPtr opPtr;
  opPtr.i = opPtrI;
  if (tcConnect_pool.getValidPtr(opPtr))
  {
    return (opPtr.p->keyInfoIVal != RNIL);
  }
  return false;
}

inline bool
Dblqh::is_read_key_frag_access(TcConnectionrec *regTcPtr)
{
  if (regTcPtr->operation == ZREAD ||
      regTcPtr->operation == ZREAD_EX)
  {
    return true;
  }
  return false;
}

inline bool
Dblqh::is_read_key_delete_frag_access(TcConnectionrec *regTcPtr)
{
  if (regTcPtr->operation == ZDELETE)
  {
    return true;
  }
  return false;
}

inline bool
Dblqh::is_refresh_frag_access(TcConnectionrec *regTcPtr)
{
  if (regTcPtr->operation == ZREFRESH)
  {
    return true;
  }
  return false;
}

inline bool
Dblqh::is_write_key_frag_access(TcConnectionrec *regTcPtr)
{
  if (regTcPtr->operation == ZWRITE ||
      regTcPtr->operation == ZUNLOCK ||
      regTcPtr->operation == ZUPDATE ||
      regTcPtr->operation == ZINSERT)
  {
    return true;
  }
  return false;
}

inline bool
Dblqh::is_scan_condition_ready(Fragrecord *fragPtrP)
{
  if (fragPtrP->m_cond_exclusive_waiters > 0 ||
      fragPtrP->m_cond_write_key_waiters > 0 ||
      fragPtrP->m_exclusive_locked ||
      fragPtrP->m_write_key_locked)
  {
    return false;
  }
  return true;
}

inline bool
Dblqh::is_read_key_condition_ready(Fragrecord *fragPtrP,
                                   bool check_exclusive_waiters)
{
  if ((fragPtrP->m_cond_exclusive_waiters > 0 &&
       check_exclusive_waiters) ||
      fragPtrP->m_exclusive_locked)
  {
    return false;
  }
  return true;
}

inline bool
Dblqh::is_write_key_condition_ready(Fragrecord *fragPtrP)
{
  /**
   * Write Key locks are only acquired by LDM threads. Thus we only
   * need to check against query thread being active here. No need
   * to check m_cond_exclusive_waiters or m_cond_write_key_waiters.
   */
  if (fragPtrP->m_concurrent_scan_count > 0)
  {
    return false;
  }
  return true;
}

inline bool
Dblqh::is_exclusive_condition_ready(Fragrecord *fragPtrP)
{
  /**
   * Write Key locks are only acquired by LDM threads. Thus we only
   * need to check against query thread being active here. No need
   * to check m_cond_exclusive_waiters or m_cond_write_key_waiters.
   */
  if (fragPtrP->m_concurrent_scan_count > 0 ||
      fragPtrP->m_concurrent_read_key_count > 0)
  {
    return false;
  }
  return true;
}

inline void
Dblqh::upgrade_to_write_key_frag_access()
{
  if (qt_likely(globalData.ndbMtQueryWorkers > 0))
  {
    jamDebug();
    handle_upgrade_to_write_key_frag_access(fragptr.p);
  }
}

inline void
Dblqh::upgrade_to_exclusive_frag_access_no_return()
{
  if (qt_likely(globalData.ndbMtQueryWorkers > 0))
  {
    jamDebug();
    handle_upgrade_to_exclusive_frag_access(fragptr.p);
    m_old_fragment_lock_status = FRAGMENT_UNLOCKED;
  }
}

inline void
Dblqh::upgrade_to_exclusive_frag_access()
{
  if (qt_likely(globalData.ndbMtQueryWorkers > 0))
  {
    jamDebug();
    handle_upgrade_to_exclusive_frag_access(fragptr.p);
  }
}

inline void
Dblqh::upgrade_to_exclusive_frag_access(Fragrecord *fragPtrP)
{
  if (qt_likely(globalData.ndbMtQueryWorkers > 0))
  {
    jamDebug();
    handle_upgrade_to_exclusive_frag_access(fragPtrP);
  }
}

inline void
Dblqh::downgrade_from_exclusive_frag_access()
{
  if (qt_likely(globalData.ndbMtQueryWorkers > 0))
  {
    jamDebug();
    handle_downgrade_from_exclusive_frag_access(fragptr.p);
  }
}

inline void
Dblqh::downgrade_from_exclusive_frag_access(Fragrecord *fragPtrP)
{
  if (qt_likely(globalData.ndbMtQueryWorkers > 0))
  {
    jamDebug();
    handle_downgrade_from_exclusive_frag_access(fragPtrP);
  }
}

inline void
Dblqh::acquire_frag_commit_access_write_key()
{
  if (qt_likely(globalData.ndbMtQueryWorkers > 0))
  {
    Fragrecord *fragPtrP = fragptr.p;
    if (m_fragment_lock_status == FRAGMENT_UNLOCKED)
    {
      jamDebug();
      NdbMutex_Lock(&fragPtrP->frag_mutex);
      DEB_FRAGMENT_LOCK(fragPtrP);
      /**
       * In Commit access we set m_cond_exclusive_waiters and
       * m_spin_exclusive_waiters to 1 to ensure that we don't start any
       * new read key operations and to ensure that no one is attempting
       * to wake us up since the awakeness was handled by the write key
       * variables. We need to do this under mutex protection such that
       * no reader is allowed to get in between. In addition we will
       * reset m_write_key_locked which is also set in commit access.
       *
       * Stop new scanners and read key operations from starting, but allow
       * read key operations to continue in parallel with this phase of
       * the commit processing.
       */
      fragPtrP->m_cond_exclusive_waiters = 1;
      fragPtrP->m_spin_exclusive_waiters = 1;
      handle_acquire_write_key_frag_access(fragPtrP, true);
    }
    else
    {
      ndbrequire(m_fragment_lock_status == FRAGMENT_LOCKED_IN_WRITE_KEY_MODE);
    }
  }
}

inline void
Dblqh::acquire_frag_commit_access_exclusive()
{
  if (qt_likely(globalData.ndbMtQueryWorkers > 0))
  {
    jamDebug();
    Fragrecord *fragPtrP = fragptr.p;
    ndbrequire(m_fragment_lock_status == FRAGMENT_LOCKED_IN_WRITE_KEY_MODE ||
               m_fragment_lock_status == FRAGMENT_UNLOCKED);
    NdbMutex_Lock(&fragPtrP->frag_mutex);
    DEB_FRAGMENT_LOCK(fragPtrP);
    fragPtrP->m_cond_exclusive_waiters = 0;
    fragPtrP->m_spin_exclusive_waiters = 0;
    fragPtrP->m_write_key_locked = false;
    handle_acquire_exclusive_frag_access(fragPtrP, true);
  }
}

inline void
Dblqh::acquire_frag_abort_access(Fragrecord *fragPtrP,
                                  TcConnectionrec *regTcPtr)
{
  if (qt_likely(globalData.ndbMtQueryWorkers > 0))
  {
    jamDebug();
    handle_acquire_frag_abort_access(fragPtrP, regTcPtr);
  }
}

inline void
Dblqh::acquire_frag_prepare_key_access(Fragrecord *fragPtrP,
                                       TcConnectionrec *regTcPtr)
{
  if (is_write_key_frag_access(regTcPtr))
  {
    /**
     * Prepare for upgrade to write key fragment access, this will
     * happen when we come to the point where we need to update the
     * TUX index. Setting those variables ensures that no new scans
     * can start, but those already running can run to completion
     * and we don't wait for those until we upgrade the lock.
     */
    jamDebug();
    NdbMutex_Lock(&fragPtrP->frag_mutex);
    DEB_FRAGMENT_LOCK(fragPtrP);
    fragPtrP->m_cond_write_key_waiters = 1;
    fragPtrP->m_spin_write_key_waiters = 1;
    handle_acquire_read_key_frag_access(fragPtrP, true, false);
    m_fragment_lock_status = FRAGMENT_LOCKED_IN_RK_WK_MODE;
  }
  else if (is_refresh_frag_access(regTcPtr))
  {
    /* Refresh requires exclusive access, prepare for this */
    jamDebug();
    NdbMutex_Lock(&fragPtrP->frag_mutex);
    DEB_FRAGMENT_LOCK(fragPtrP);
    fragPtrP->m_cond_exclusive_waiters = 1;
    fragPtrP->m_spin_exclusive_waiters = 1;
    handle_acquire_read_key_frag_access(fragPtrP, true, false);
    m_fragment_lock_status = FRAGMENT_LOCKED_IN_RK_REFRESH_MODE;
  }
  else
  {
    handle_acquire_read_key_frag_access(fragPtrP, false, true);
    m_fragment_lock_status = FRAGMENT_LOCKED_IN_READ_KEY_MODE;
  }
}

inline void
Dblqh::acquire_frag_scan_access(Fragrecord *fragPtrP,
                                       TcConnectionrec *regTcPtr)
{
  if (qt_likely(globalData.ndbMtQueryWorkers > 0))
  {
    if (m_fragment_lock_status == FRAGMENT_UNLOCKED)
    {
      jamDebug();
      handle_acquire_scan_frag_access(fragPtrP);
      return;
    }
    jamDebug();
    ndbassert(m_fragment_lock_status == FRAGMENT_LOCKED_IN_SCAN_MODE);
  }
}

inline void
Dblqh::acquire_frag_scan_access_new(Fragrecord *fragPtrP,
                                    TcConnectionrec *regTcPtr)
{
  if (qt_likely(globalData.ndbMtQueryWorkers > 0))
  {
    jamDebug();
    handle_acquire_scan_frag_access(fragPtrP);
  }
}

inline void
Dblqh::reset_old_fragment_lock_status()
{
  m_old_fragment_lock_status = FRAGMENT_UNLOCKED;
}

inline Dblqh::FragmentLockStatusType
Dblqh::get_fragment_lock_status()
{
  return m_fragment_lock_status;
}

inline void
Dblqh::release_frag_access(Fragrecord *fragPtrP)
{
  if (qt_likely(m_fragment_lock_status != FRAGMENT_UNLOCKED))
  {
    jamDebug();
    handle_release_frag_access(fragPtrP);
  }
}

inline
Dblqh::TcConnectionrec*
Dblqh::getOperationPtrP(Uint32 opPtrI)
{
  /* Cannot use jam here, called from other thread */
  TcConnectionrecPtr opPtr;
  opPtr.i = opPtrI;
  ndbrequire(tcConnect_pool.getValidPtr(opPtr));
  return opPtr.p;
}

inline void
Dblqh::lock_index_fragment()
{
  /* m_concurrent_scan_count should only be used on primary table */
  ndbassert(fragptr.p->m_concurrent_scan_count == 0);
  ndbassert(fragptr.p->m_concurrent_read_key_count == 0);
  ndbassert(fragptr.i != RNIL);
  NdbMutex_Lock(&fragptr.p->frag_mutex);
}

inline void
Dblqh::unlock_index_fragment()
{
  NdbMutex_Unlock(&fragptr.p->frag_mutex);
}

inline void
Dblqh::lock_log_part(LogPartRecord *logPartPtrP)
{
  if (qt_likely(m_use_mutex_for_log_parts))
  {
    jamDebug();
    NdbMutex_Lock(&logPartPtrP->m_log_part_mutex);
  }
}

inline void Dblqh::unlock_log_part(LogPartRecord *logPartPtrP)
{
  if (qt_likely(m_use_mutex_for_log_parts))
  {
    jamDebug();
    NdbMutex_Unlock(&logPartPtrP->m_log_part_mutex);
  }
}

inline void Dblqh::get_tc_ref(Uint32 tcPtrI,
                              Uint32 & tcOprec,
                              Uint32 & tcRef)
{
  TcConnectionrecPtr tcConnectptr;
  tcConnectptr.i = tcPtrI;
  ndbrequire(tcConnect_pool.getValidPtr(tcConnectptr));
  tcOprec = tcConnectptr.p->tcOprec;
  tcRef = tcConnectptr.p->tcBlockref;
}

inline void
Dblqh::lock_log_part(LogPartRecord *logPartPtrP,
                     EmulatedJamBuffer *jamBuf)
{
  if (qt_likely(m_use_mutex_for_log_parts))
  {
    thrjamDebug(jamBuf);
    NdbMutex_Lock(&logPartPtrP->m_log_part_mutex);
  }
}

inline void Dblqh::unlock_log_part(LogPartRecord *logPartPtrP,
                                   EmulatedJamBuffer *jamBuf)
{
  if (qt_likely(m_use_mutex_for_log_parts))
  {
    thrjamDebug(jamBuf);
    NdbMutex_Unlock(&logPartPtrP->m_log_part_mutex);
  }
}
#endif
#undef JAM_FILE_ID<|MERGE_RESOLUTION|>--- conflicted
+++ resolved
@@ -734,8 +734,12 @@
 //#define LOCK_LINE_MASK 511
 #define LOCK_READ_SPIN_TIME 30
 #define LOCK_WRITE_SPIN_TIME 40
-
-<<<<<<< HEAD
+#ifdef DEBUG_FRAGMENT_LOCK
+#define DEB_FRAGMENT_LOCK(frag) debug_fragment_lock(frag, __LINE__)
+#else
+#define DEB_FRAGMENT_LOCK(frag)
+#endif
+
   struct MapFragRecord {
     static constexpr Uint32 TYPE_ID = RT_DBLQH_MAP_FRAGMENT;
     MapFragRecord() :
@@ -751,13 +755,6 @@
   typedef Ptr<MapFragRecord> MapFragRecordPtr;
   typedef TransientPool<MapFragRecord> MapFragRecord_pool;
   MapFragRecord_pool c_map_fragment_pool;
-=======
-#ifdef DEBUG_FRAGMENT_LOCK
-#define DEB_FRAGMENT_LOCK(frag) debug_fragment_lock(frag, __LINE__)
-#else
-#define DEB_FRAGMENT_LOCK(frag)
-#endif
->>>>>>> e08a83bd
 
   struct Fragrecord {
     static constexpr Uint32 TYPE_ID = RT_DBLQH_FRAGMENT;
