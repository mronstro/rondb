/*
   Copyright (c) 2003, 2023, Oracle and/or its affiliates.
   Copyright (c) 2021, 2023, Hopsworks and/or its affiliates.

   This program is free software; you can redistribute it and/or modify
   it under the terms of the GNU General Public License, version 2.0,
   as published by the Free Software Foundation.

   This program is also distributed with certain software (including
   but not limited to OpenSSL) that is licensed under separate terms,
   as designated in a particular file or component or in included license
   documentation.  The authors of MySQL hereby grant you an additional
   permission to link the program and your derivative works with the
   separately licensed software that they have included with MySQL.

   This program is distributed in the hope that it will be useful,
   but WITHOUT ANY WARRANTY; without even the implied warranty of
   MERCHANTABILITY or FITNESS FOR A PARTICULAR PURPOSE.  See the
   GNU General Public License, version 2.0, for more details.

   You should have received a copy of the GNU General Public License
   along with this program; if not, write to the Free Software
   Foundation, Inc., 51 Franklin St, Fifth Floor, Boston, MA 02110-1301  USA
*/

#ifndef DBTUX_H
#define DBTUX_H

#include <ndb_limits.h>
#include <SimulatedBlock.hpp>
#include <AttributeDescriptor.hpp>
#include <AttributeHeader.hpp>
#include <ArrayPool.hpp>
#include <DataBuffer.hpp>
#include <IntrusiveList.hpp>
<<<<<<< HEAD
#include <md5_hash.hpp>
#include <RWPool64.hpp>
=======
>>>>>>> b9b56437

// big brother
#include <dbtup/Dbtup.hpp>
#include <dblqh/Dblqh.hpp>
#include <dbacc/Dbacc.hpp>

// packed index keys and bounds
#include <NdbPack.hpp>

// signal classes
#include <signaldata/DictTabInfo.hpp>
#include <signaldata/TuxContinueB.hpp>
#include <signaldata/TupFrag.hpp>
#include <signaldata/AlterIndxImpl.hpp>
#include <signaldata/DropTab.hpp>
#include <signaldata/TuxMaint.hpp>
#include <signaldata/AccScan.hpp>
#include <signaldata/TuxBound.hpp>
#include <signaldata/NextScan.hpp>
#include <signaldata/AccLock.hpp>
#include <signaldata/DumpStateOrd.hpp>
#include <signaldata/IndexStatSignal.hpp>

// debug
#ifdef VM_TRACE
#include <NdbOut.hpp>
#include <OutputStream.hpp>
#endif


#define JAM_FILE_ID 374


#undef max
#undef min

class Configuration;
struct mt_BuildIndxCtx;

class Dbtux : public SimulatedBlock {
  friend class Dbqtux;
  friend class DbtuxProxy;
  friend struct mt_BuildIndxCtx;
  friend Uint32 Dbtux_mt_buildIndexFragment_wrapper_C(void*);

  Uint32 m_acc_block;
  Uint32 m_lqh_block;
  Uint32 m_tux_block;
  bool m_is_query_block;
  Uint32 m_my_scan_instance;
 public:
  Dbtux(Block_context& ctx,
        Uint32 instanceNumber = 0,
        Uint32 blockNo = DBTUX);
  ~Dbtux() override;

  void prepare_scan_ctx(Uint32 scanPtrI) override;
  // pointer to TUP and LQH instance in this thread
  Dbtup* c_tup;
  Dblqh* c_lqh;
  Dbacc* c_acc;
  Dbtux* m_ldm_instance_used;
  void execTUX_BOUND_INFO(Signal* signal);
  void execREAD_PSEUDO_REQ(Uint32 scanPtrI, Uint32 attrId, Uint32* out, Uint32 out_words);

private:
  // sizes are in words (Uint32)
  static constexpr Uint32 MaxIndexAttributes = MAX_ATTRIBUTES_IN_INDEX;
  static constexpr Uint32 MaxAttrDataSize = 2 * MAX_ATTRIBUTES_IN_INDEX + MAX_KEY_SIZE_IN_WORDS;
  static constexpr Uint32 MaxXfrmDataSize = MaxAttrDataSize * MAX_XFRM_MULTIPLY;
public:
  static constexpr Uint32 DescPageSize = 512;
private:
  static constexpr Uint32 MaxTreeNodeSize = MAX_TTREE_NODE_SIZE;
  static constexpr Uint32 MaxPrefSize = MAX_TTREE_PREF_SIZE;
  static constexpr Uint32 ScanBoundSegmentSize = 7;
  static constexpr Uint32 MaxAccLockOps = MAX_PARALLEL_OP_PER_SCAN;
  static constexpr Uint32 MaxTreeDepth = 32;    // strict
#ifdef VM_TRACE
  // for TuxCtx::c_debugBuffer
  static constexpr Uint32 DebugBufferBytes = (MaxAttrDataSize << 2);
#endif
  BLOCK_DEFINES(Dbtux);

  // forward declarations
  struct TuxCtx;

  // AttributeHeader size is assumed to be 1 word
public:
  static constexpr Uint32 AttributeHeaderSize = 1;
private:

  /*
   * Logical tuple address, "local key".  Identifies table tuples.
   */
  typedef Uint32 TupAddr;
  static constexpr Uint32 NullTupAddr = (Uint32)-1;

  /*
   * Physical tuple address in TUP.  Provides fast access to table tuple
   * or index node.  Valid within the db node and across timeslices.
   * Not valid between db nodes or across restarts.
   *
   * To avoid wasting an Uint16 the pageid is split in two.
   */
  struct TupLoc {
  private:
    Uint16 m_pageId1;           // page i-value (big-endian)
    Uint16 m_pageId2;
    Uint16 m_pageOffset;        // page offset in words
  public:
    TupLoc();
    TupLoc(Uint32 pageId, Uint16 pageOffset);
    Uint32 getPageId() const;
    void setPageId(Uint32 pageId);
    Uint32 getPageOffset() const;
    void setPageOffset(Uint32 pageOffset);
    bool operator==(const TupLoc& loc) const;
    bool operator!=(const TupLoc& loc) const;
  };

  /*
   * There is no const member NullTupLoc since the compiler may not be
   * able to optimize it to TupLoc() constants.  Instead null values are
   * constructed on the stack with TupLoc().
   */
#define NullTupLoc TupLoc()

  // tree definitions

  /*
   * Tree entry.  Points to a tuple in primary table via physical
   * address of "original" tuple and tuple version.
   *
   * ZTUP_VERSION_BITS must be 15 (or less).
   */
  struct TreeEnt;
  friend struct TreeEnt;
  struct TreeEnt {
    TupLoc m_tupLoc;            // address of original tuple
    unsigned m_tupVersion : 15; // version
    TreeEnt();
    // methods
    bool eqtuple(const TreeEnt ent) const;
    bool eq(const TreeEnt ent) const;
    int cmp(const TreeEnt ent) const;
  };
  static constexpr Uint32 TreeEntSize = sizeof(TreeEnt) >> 2;
  static const TreeEnt NullTreeEnt;

  /*
   * Tree node has 3 parts:
   *
   * 1) struct TreeNode - the header (6 words)
   * 2) some key values for min entry - the min prefix
   * 3) list of TreeEnt (each 2 words)
   *
   * There are 3 links to other nodes: left child, right child, parent.
   * Occupancy (number of entries) is at least 1 except temporarily when
   * a node is about to be removed.
   */
  struct TreeNode;
  friend struct TreeNode;
  struct TreeNode {
    TupLoc m_link[3];           // link to 0-left child 1-right child 2-parent
    unsigned m_side : 2;        // we are 0-left child 1-right child 2-root
    unsigned m_balance : 2;     // balance -1, 0, +1 plus 1 for Solaris CC
    unsigned pad1 : 4;
    Uint8 m_occup;              // current number of entries
    Uint32 m_nodeScanPtrI;      // list of scans at this node
    Uint32 m_nodeScanInstance;
    TreeNode();
  };
  static constexpr Uint32 NodeHeadSize = sizeof(TreeNode) >> 2;

  /*
   * Tree header.  There is one in each fragment.  Contains tree
   * parameters and address of root node.
   */
  struct TreeHead;
  friend struct TreeHead;
  struct TreeHead {
    Uint8 m_nodeSize;           // words in tree node
    Uint8 m_prefSize;           // words in min prefix
    Uint8 m_minOccup;           // min entries in internal node
    Uint8 m_maxOccup;           // max entries in node
    TupLoc m_root;              // root node
    TreeHead();
    // methods
    Uint32* getPref(TreeNode* node) const;
    TreeEnt* getEntList(TreeNode* node) const;
  };

  /*
   * Tree position.  Specifies node, position within node (from 0 to
   * m_occup), and whether the position is at an existing entry or
   * before one (if any).  Position m_occup points past the node and is
   * also represented by position 0 of next node.  Includes direction
   * used by scan.
   */
  struct TreePos;
  friend struct TreePos;
  struct TreePos {
    TupLoc m_loc;               // physical node address
    Uint32 m_pos;               // position 0 to m_occup
    Uint32 m_dir;                // see scanNext
    TreePos();
  };

  // packed metadata

  /*
   * Descriptor page.  The "hot" metadata for an index is stored as
   * contiguous array of words on some page.  It has 3 parts:
   * 1) DescHead
   * 2) array of NdbPack::Type used by NdbPack::Spec of index key
   * 3) array of attr headers for reading index key values from TUP
   */
  struct DescPage;
  friend struct DescPage;
  struct DescPage {
    static constexpr Uint32 TYPE_ID = RT_DBTUX_DESC_PAGE;
    Uint32 m_magic;
    DescPage();
    ~DescPage()
    {
    }
    Uint32 m_numFree;           // number of free words
    Uint32 m_data[DescPageSize];
    union
    {
      Uint64 nextPool;
      Uint64 nextList;
    };
    Uint64 prevList;
  };
  typedef Ptr64<DescPage> DescPage64Ptr;
  typedef RecordPool64<RWPool64<DescPage> > DescPage_pool;
  typedef DLCFifo64List<DescPage_pool> DescPage_fifo;

  DescPage_pool c_descPagePool;
  DescPage_fifo c_descPageList;
  Uint32 c_descMaxPagesAllocated;

  struct DescHead {
    Uint32 m_indexId;
    Uint16 m_numAttrs;
    Uint16 m_magic;
    enum { Magic = 0xDE5C };
  };
public:
  static constexpr Uint32 DescHeadSize = sizeof(DescHead) >> 2;
private:

  typedef NdbPack::Type KeyType;
  typedef NdbPack::Spec KeySpec;
public:
  static constexpr Uint32 KeyTypeSize = sizeof(KeyType) >> 2;
private:

  typedef NdbPack::DataC KeyDataC;
  typedef NdbPack::Data KeyData;
  typedef NdbPack::BoundC KeyBoundC;
  typedef NdbPack::Bound KeyBound;
  typedef NdbPack::DataArray KeyDataArray;
  typedef NdbPack::BoundArray KeyBoundArray;

  // range scan

  /*
   * ScanBound instances are members of ScanOp.  Bound data is stored in
   * a separate segmented buffer pool.
   */
  typedef DataBufferSegment<ScanBoundSegmentSize, RT_DBTUX_SCAN_BOUND>
            ScanBoundSegment;
  typedef TransientPool<ScanBoundSegment> ScanBoundBuffer_pool;
  static constexpr Uint32 DBTUX_SCAN_BOUND_TRANSIENT_POOL_INDEX = 2;
  typedef DataBuffer<ScanBoundSegmentSize,
                     ScanBoundBuffer_pool,
                     RT_DBTUX_SCAN_BOUND> ScanBoundBuffer;
  typedef LocalDataBuffer<ScanBoundSegmentSize,
                          ScanBoundBuffer_pool,
                          RT_DBTUX_SCAN_BOUND> LocalScanBoundBuffer;
  struct ScanBound {
    ScanBoundBuffer::Head m_head;
    Uint16 m_cnt;       // number of attributes
    Int16 m_side;
    ScanBound();
  };
  ScanBoundBuffer_pool c_scanBoundPool;

  // ScanLock
  struct ScanLock {
    static constexpr Uint32 TYPE_ID = RT_DBTUX_SCAN_LOCK;
    Uint32 m_magic;

    ScanLock() :
      m_magic(Magic::make(TYPE_ID))
    {
    }
    ~ScanLock()
    {
    }
    Uint32 m_accLockOp;
    union {
    Uint32 nextPool;
    Uint32 nextList;
    };
    Uint32 prevList;
  };
  static constexpr Uint32 DBTUX_SCAN_LOCK_TRANSIENT_POOL_INDEX = 1;
  typedef Ptr<ScanLock> ScanLockPtr;
  typedef TransientPool<ScanLock> ScanLock_pool;
  typedef DLFifoList<ScanLock_pool> ScanLock_fifo;
  typedef LocalDLFifoList<ScanLock_pool> Local_ScanLock_fifo;
  typedef ConstLocalDLFifoList<ScanLock_pool> ConstLocal_ScanLock_fifo;
  Uint32 c_freeScanLock;
  ScanLock_pool c_scanLockPool;
 
  /*
   * Scan operation.
   *
   * Tuples are locked one at a time.  The current lock op is set to
   * RNIL as soon as the lock is obtained and passed to LQH.  We must
   * however remember all locks which LQH has not returned for unlocking
   * since they must be aborted by us when the scan is closed.
   *
   * Scan state describes the entry we are interested in.  There is
   * a separate lock wait flag.  It may be for current entry or it may
   * be for an entry we were moved away from.  In any case nothing
   * happens with current entry before lock wait flag is cleared.
   *
   * An unfinished scan is always linked to some tree node, and has
   * current position and direction (see comments at scanNext).  There
   * is also a copy of latest entry found.
   *
   * Error handling:  An error code (independent of scan state) is set
   * and returned to LQH.  No more result rows are returned but normal
   * protocol is still followed until scan close.
   */
  struct ScanOp {
    static constexpr Uint32 TYPE_ID = RT_DBTUX_SCAN_OPERATION;
    Uint32 m_magic;

    ~ScanOp()
    {
    }

    enum {
      Undef = 0,
      First = 1,                // before first entry
      Current = 2,              // at some entry
      Found = 3,                // return current as next scan result
      Blocked = 4,              // found and waiting for ACC lock
      Locked = 5,               // found and locked or no lock needed
      Next = 6,                 // looking for next entry
      Last = 7,                 // after last entry
      Aborting = 8
    };
    Uint32 m_errorCode;
    Uint64 m_fragPtrI;
    Uint32 m_lockwait;
    Uint32 m_state;
    Uint32 m_userPtr;           // scanptr.i in LQH
    Uint32 m_userRef;
    Uint32 m_tableId;
    Uint32 m_indexId;
    Uint32 m_fragId;
    Uint32 m_transId1;
    Uint32 m_transId2;
    Uint32 m_savePointId;
    // lock waited for or obtained and not yet passed to LQH
    Uint32 m_accLockOp;
    // locks obtained and passed to LQH but not yet returned by LQH
    ScanLock_fifo::Head m_accLockOps;
    Uint8 m_readCommitted;      // no locking
    Uint8 m_lockMode;
    Uint8 m_descending;
    ScanBound m_scanBound[2];
    bool m_is_linked_scan;
    TreePos m_scanPos;          // position
    TupLoc  m_scanLinkedPos;    // Location of next scan entry now
    TreeEnt m_scanEnt;          // latest entry found
    Uint32 m_nodeScanPtrI;      // next scan at node (single-linked)
    Uint32 m_nodeScanInstance;  // next scan instance at node
    Uint32 m_statOpPtrI;        // RNIL unless this is a statistics scan
    union {
    Uint32 nextPool;
    Uint32 nextList;
    };
    Uint32 prevList;
    ScanOp();
  };
  static constexpr Uint32 DBTUX_SCAN_OPERATION_TRANSIENT_POOL_INDEX = 0;
  typedef Ptr<ScanOp> ScanOpPtr;
  typedef TransientPool<ScanOp> ScanOp_pool;
  typedef DLList<ScanOp_pool> ScanOp_list;
  ScanOp_pool c_scanOpPool;

  // indexes and fragments

  /*
   * Ordered index.  Top level data structure.  The primary table (table
   * being indexed) lives in TUP.
   */
  struct Index;
  friend struct Index;
  struct Index {
    enum State {
      NotDefined = 0,
      Defining = 1,
      Building = 3,             // triggers activated, building
      Online = 2,               // triggers activated and build done
      Dropping = 9
    };
    Uint64 m_descPage;          // descriptor page
    Uint64 m_statFragPtrI;      // fragment to monitor if not RNIL
    Uint32 m_tableId;
    Uint32 m_statLoadTime;      // load time of index stats
    union {
    bool m_storeNullKey;
    Uint32 nextPool;
    };
    KeySpec m_keySpec;
    State m_state;
    DictTabInfo::TableType m_tableType;
<<<<<<< HEAD
    Uint16 unused;
=======
    Uint32 m_tableId;
    Uint8 m_use_new_hash_function;
    Uint8 unused;
    Uint16 m_numFrags;
    Uint32 m_fragId[MaxIndexFragments];
    Uint32 m_fragPtrI[MaxIndexFragments];
    Uint32 m_descPage;          // descriptor page
>>>>>>> b9b56437
    Uint16 m_descOff;           // offset within the page
    Uint16 m_numAttrs;
    Uint16 m_prefAttrs;         // attributes in min prefix
    Uint16 m_prefBytes;         // max bytes in min prefix
    Index();
  };
  typedef Ptr<Index> IndexPtr;
  typedef ArrayPool<Index> Index_pool;

public:
  Index_pool c_indexPool;
  RSS_AP_SNAPSHOT(c_indexPool);
private:

  /*
   * Fragment of an index, as known to DIH/TC.  Represents the two
   * duplicate fragments known to LQH/ACC/TUP.  Includes tree header.
   * There are no maintenance operation records yet.
   */
  struct Frag;
  friend struct Frag;
  struct Frag {
    Uint32 m_magic;
    Uint32 m_tableId;           // copy from index level
    Uint32 m_indexId;
    Uint16 m_fragId;
    Uint8 m_use_new_hash_function;
    Uint8 unused;
    TreeHead m_tree;
    TupLoc m_freeLoc;           // one free node for next op
    Uint64 m_tupIndexFragPtrI;
    Uint64 m_tupTableFragPtrI;
    Uint64 m_entryCount;        // current entries
    Uint64 m_entryBytes;        // sum of index key sizes
    Uint64 m_entryOps;          // ops since last index stats update
    union {
    Uint32 nextPool;
    };
    Frag();
    Frag(ScanOp_pool& scanOpPool);
  };
  typedef Ptr64<Frag> FragPtr;
  typedef RecordPool64<RWPool64<Frag> > Frag_pool;

public:
  Frag_pool c_fragPool;
  Uint32 cnoOfAllocatedFragrec;
  Uint32 cnoOfMaxAllocatedFragrec;
  Uint32 cnoOfSaveAllocatedFragrec;
private:
  /*
   * Fragment metadata operation.
   */
  struct FragOp {
    Uint32 m_userPtr;
    Uint32 m_userRef;
    Uint32 m_indexId;
    Uint32 m_fragId;
    Uint64 m_fragPtrI;
    Uint32 m_fragNo;            // fragment number starting at zero
    Uint32 m_numAttrsRecvd;
    union {
    Uint32 nextPool;
    };
    FragOp();
  };
  typedef Ptr<FragOp> FragOpPtr;
  typedef ArrayPool<FragOp> FragOp_pool;

  FragOp_pool c_fragOpPool;
  RSS_AP_SNAPSHOT(c_fragOpPool);

  // node handles

  /*
   * A node handle is a reference to a tree node in TUP.  It is used to
   * operate on the node.  Node handles are allocated on the stack.
   */
  struct NodeHandle;
  friend struct NodeHandle;
  struct NodeHandle {
    Frag& m_frag;               // fragment using the node
    TupLoc m_loc;               // physical node address
    TreeNode* m_node;           // pointer to node storage
    NodeHandle(Frag& frag);
    NodeHandle(const NodeHandle& node);
    NodeHandle& operator=(const NodeHandle& node);
    // check if unassigned
    bool isNull();
    // getters
    TupLoc getLink(unsigned i);
    unsigned getChilds();       // cannot spell
    unsigned getSide();
    unsigned getOccup();
    int getBalance();
    void getNodeScan(Uint32 & scanPtrI, Uint32 &scanInstance);
    bool isNodeScanList();
    // setters
    void setLink(unsigned i, TupLoc loc);
    void setSide(unsigned i);
    void setOccup(unsigned n);
    void setBalance(int b);
    void setNodeScan(Uint32 scanPtrI, Uint32 scanInstance);
    // access other parts of the node
    Uint32* getPref();
    TreeEnt getEnt(unsigned pos);
    // for ndbrequire and ndbassert
    [[noreturn]] void progError(int line,
                                int cause,
                                const char* file,
                                const char* check);
  };

  // stats scan
  struct StatOp;
  friend struct StatOp;
  struct StatOp {
    // the scan
    Uint32 m_scanOpPtrI;
    // parameters
    Uint32 m_saveSize;
    Uint32 m_saveScale;
    Uint32 m_batchSize;
    Uint32 m_estBytes;
   // counters
   Uint32 m_rowCount;
   Uint32 m_batchCurr;
   bool m_haveSample;
   Uint32 m_sampleCount;
   Uint32 m_keyBytes;
   bool m_keyChange;
   bool m_usePrev;
   // metadata
   enum { MaxKeyCount = MAX_INDEX_STAT_KEY_COUNT };
   enum { MaxKeySize = MAX_INDEX_STAT_KEY_SIZE };
   enum { MaxValueCount = MAX_INDEX_STAT_VALUE_COUNT };
   enum { MaxValueSize = MAX_INDEX_STAT_VALUE_SIZE };
   Uint32 m_keyCount;
   Uint32 m_valueCount;
   // pack
   const KeySpec& m_keySpec;
   NdbPack::Spec m_valueSpec;
   NdbPack::Type m_valueSpecBuf[MaxValueCount];
   // data previous current result
   KeyData m_keyData1;
   KeyData m_keyData2;
   KeyData m_keyData;
   NdbPack::Data m_valueData;
   // buffers with one word for length bytes
   Uint32 m_keyDataBuf1[1 + MaxKeySize];
   Uint32 m_keyDataBuf2[1 + MaxKeySize];
   Uint32 m_keyDataBuf[1 + MaxKeySize];
   Uint32 m_valueDataBuf[1 + MaxValueCount];
   // value collection
   struct Value {
     Uint32 m_rir;
     Uint32 m_unq[MaxKeyCount];
     Value();
   };
   Value m_value1;
   Value m_value2;
   union {
   Uint32 nextPool;
   };
   StatOp(const Index&);
  };
  typedef Ptr<StatOp> StatOpPtr;
  typedef ArrayPool<StatOp> StatOp_pool;

  StatOp_pool c_statOpPool;
  RSS_AP_SNAPSHOT(c_statOpPool);

  // stats monitor (shared by req data and continueB loop)
  struct StatMon;
  friend struct StatMon;
  struct StatMon {
    IndexStatImplReq m_req;
    Uint32 m_requestType;
    // continueB loop
    Uint32 m_loopIndexId;
    Uint32 m_loopDelay;
    StatMon();
  };
  StatMon c_statMon;

  // methods

  /*
   * DbtuxGen.cpp
   */
  void execCONTINUEB(Signal* signal);
  void execSTTOR(Signal* signal);
  void execREAD_CONFIG_REQ(Signal* signal);
  void execNODE_STATE_REP(Signal* signal);

  // utils
  void readKeyAttrs(TuxCtx&,
                    const Frag& frag,
                    TreeEnt ent,
                    KeyData& keyData,
                    Uint32 count);
  void readKeyAttrs(TuxCtx&,
                    const Frag& frag,
                    TreeEnt ent,
                    Uint32 count,
                    Uint32 *outputBuffer);
  void readTablePk(TreeEnt ent, Uint32* pkData, unsigned& pkSize);
  void unpackBound(Uint32* const outputBuffer,
                   const ScanBound& bound,
                   KeyBoundC& searchBound);
  void findFrag(EmulatedJamBuffer* jamBuf,
                Uint32 indexId,
                Uint32 fragId,
                FragPtr& fragPtr);

  /*
   * DbtuxMeta.cpp
   */
  void execCREATE_TAB_REQ(Signal*);
  void execTUXFRAGREQ(Signal* signal);
  void execTUX_ADD_ATTRREQ(Signal* signal);
  void execALTER_INDX_IMPL_REQ(Signal* signal);
  void execDROP_TAB_REQ(Signal* signal);
  void execDROP_FRAG_REQ(Signal* signal);
  bool allocDescEnt(IndexPtr indexPtr);
  void freeDescEnt(IndexPtr indexPtr);
  void abortAddFragOp(Signal* signal);
  void dropIndex(Signal* signal, IndexPtr indexPtr, Uint32 senderRef, Uint32 senderData);

public:
  /*
   * DbtuxMaint.cpp
   */
  void execTUX_MAINT_REQ(Signal* signal);

private:
  /*
   * DbtuxNode.cpp
   */
  int allocNode(TuxCtx&, NodeHandle& node);
  void freeNode(NodeHandle& node);
  void selectNode(TuxCtx&, NodeHandle& node, TupLoc loc);
  void insertNode(TuxCtx&, NodeHandle& node);
  void deleteNode(NodeHandle& node);
  void freePreallocatedNode(Frag& frag);
  void setNodePref(struct TuxCtx &, NodeHandle& node);
  // node operations
  void nodePushUp(TuxCtx&,
                  NodeHandle& node,
                  unsigned pos,
                  const TreeEnt& ent,
                  Uint32 scanList,
                  Uint32 scanInstance);
  void nodePushUpScans(NodeHandle& node, unsigned pos);
  void nodePopDown(TuxCtx&,
                   NodeHandle& node,
                   unsigned pos,
                   TreeEnt& en,
                   Uint32* scanList,
                   Uint32* scanInstance);
  void nodePopDownScans(NodeHandle& node, unsigned pos);
  void nodePushDown(TuxCtx&,
                    NodeHandle& node,
                    unsigned pos,
                    TreeEnt& ent,
                    Uint32& scanList,
                    Uint32& scanInstance);
  void nodePushDownScans(NodeHandle& node, unsigned pos);
  void nodePopUp(TuxCtx&, NodeHandle& node,
                 unsigned pos,
                 TreeEnt& ent,
                 Uint32 scanList,
                 Uint32 scanInstance);
  void nodePopUpScans(NodeHandle& node, unsigned pos);
  void nodeSlide(TuxCtx&,
                 NodeHandle& dstNode,
                 NodeHandle& srcNode,
                 unsigned cnt,
                 unsigned i);
  // scans linked to node
  void addScanList(NodeHandle& node,
                   unsigned pos,
                   Uint32 scanList,
                   Uint32 scanInstance);
  void removeScanList(NodeHandle& node,
                      unsigned pos,
                      Uint32& scanList,
                      Uint32& scanInstance);
  void moveScanList(NodeHandle& node, unsigned pos);
  void linkScan(NodeHandle& node, ScanOpPtr scanPtr, Uint32 scanInstance);
  void unlinkScan(NodeHandle& node, ScanOpPtr scanPtr, Uint32 scanInstance);
  bool islinkScan(NodeHandle& node, ScanOpPtr scanPtr, Uint32 scanInstance);
  void relinkScan(ScanOp&,
                  Uint32 scanInstance,
                  Frag&,
                  bool need_lock = true,
                  Uint32 line = 0);

  /*
   * DbtuxTree.cpp
   */
  // add entry
  void treeAdd(TuxCtx&, Frag& frag, TreePos treePos, TreeEnt ent);
  void treeAddFull(TuxCtx&, Frag& frag, NodeHandle lubNode, unsigned pos, TreeEnt ent);
  void treeAddNode(TuxCtx&, Frag& frag, NodeHandle lubNode, unsigned pos, TreeEnt ent, NodeHandle parentNode, unsigned i);
  void treeAddRebalance(TuxCtx&, Frag& frag, NodeHandle node, unsigned i);
  // remove entry
  void treeRemove(Frag& frag, TreePos treePos);
  void treeRemoveInner(Frag& frag, NodeHandle lubNode, unsigned pos);
  void treeRemoveSemi(Frag& frag, NodeHandle node, unsigned i);
  void treeRemoveLeaf(Frag& frag, NodeHandle node);
  void treeRemoveNode(Frag& frag, NodeHandle node);
  void treeRemoveRebalance(Frag& frag, NodeHandle node, unsigned i);
  // rotate
  void treeRotateSingle(TuxCtx&, Frag& frag, NodeHandle& node, unsigned i);
  void treeRotateDouble(TuxCtx&, Frag& frag, NodeHandle& node, unsigned i);

  /*
   * DbtuxScan.cpp
   */
  void execACC_SCANREQ(Signal* signal);
  void execNEXT_SCANREQ(Signal* signal);
  void execACC_CHECK_SCAN(Signal* signal);
  void execACCKEYCONF(Signal* signal);
  void execACCKEYREF(Signal* signal);
  void execACC_ABORTCONF(Signal* signal);
  void scanFirst(ScanOpPtr scanPtr, Frag& frag, const Index& index);
  void continue_scan(Signal *signal, ScanOpPtr scanPtr, Frag& frag, bool);
  void scanFind(ScanOpPtr scanPtr, Frag& frag);
  Uint32 scanNext(ScanOpPtr scanPtr, bool fromMaintReq, Frag& frag);
  bool scanCheck(ScanOp& scan, TreeEnt ent);
  bool scanVisible(ScanOp& scan, TreeEnt ent);
  void scanClose(Signal* signal, ScanOpPtr scanPtr);
  void abortAccLockOps(Signal* signal, ScanOpPtr scanPtr);
  void addAccLockOp(ScanOpPtr scanPtr, Uint32 accLockOp);
  void removeAccLockOp(ScanOpPtr scanPtr, Uint32 accLockOp);
  void releaseScanOp(ScanOpPtr& scanPtr);

  /*
   * DbtuxSearch.cpp
   */
  void findNodeToUpdate(TuxCtx&,
                        Frag& frag,
                        const KeyBoundArray& searchBound,
                        TreeEnt searchEnt,
                        NodeHandle& currNode);
  bool findPosToAdd(TuxCtx&,
                    Frag& frag,
                    const KeyBoundArray& searchBound,
                    TreeEnt searchEnt,
                    NodeHandle& currNode,
                    TreePos& treePos);
  bool findPosToRemove(TuxCtx&,
                       TreeEnt searchEnt,
                       NodeHandle& currNode,
                       TreePos& treePos);
  bool searchToAdd(TuxCtx&,
                   Frag& frag,
                   const KeyBoundArray& searchBound,
                   TreeEnt searchEnt,
                   TreePos& treePos);
  bool searchToRemove(TuxCtx&,
                      Frag& frag,
                      const KeyBoundArray& searchBound,
                      TreeEnt searchEnt,
                      TreePos& treePos);
  void findNodeToScan(Frag& frag,
                      unsigned dir,
                      const KeyBoundArray& searchBound,
                      NodeHandle& currNode);
  void findPosToScan(Frag& frag,
                     unsigned idir,
                     const KeyBoundArray& searchBound,
                     NodeHandle& currNode,
                     Uint32* pos);
  void searchToScan(Frag& frag,
                    unsigned idir,
                    const KeyBoundArray& searchBound,
                    TreePos& treePos);

  /**
   * Prepare methods
   * These methods are setting up variables that are precomputed to avoid having
   * to compute those every time we need them.
   */
  void prepare_scan_bounds(const ScanOp *scanPtrP,
                           const Index *indexPtrP,
                           Dbtux *tux_block);
  void prepare_move_scan_ctx(ScanOpPtr scanPtr, Dbtux *tux_block);

  int cmpSearchKey(TuxCtx&, const KeyDataC& searchKey, const KeyDataC& entryKey, Uint32 cnt);
  int cmpSearchBound(TuxCtx&, const KeyBoundC& searchBound, const KeyDataC& entryKey, Uint32 cnt);

  /*
   * DbtuxStat.cpp
   */
  // one-round-trip tree-dive records in range
  void statRecordsInRange(ScanOpPtr scanPtr, Uint32* out, Uint32 out_words);
  Uint32 getEntriesBeforeOrAfter(Frag& frag, TreePos pos, unsigned idir);
  unsigned getPathToNode(NodeHandle node, Uint16* path);
  // stats scan
  int statScanInit(StatOpPtr, const Uint32* data, Uint32 len, Uint32* usedLen);
  int statScanAddRow(StatOpPtr, TreeEnt ent);
  void statScanReadKey(StatOpPtr, Uint32* out, Uint32 out_words);
  void statScanReadValue(StatOpPtr, Uint32* out, Uint32 out_words);
  void execINDEX_STAT_REP(Signal*); // from TRIX
  // stats monitor request
  void execINDEX_STAT_IMPL_REQ(Signal*);
  void statMonStart(Signal*, StatMon&);
  void statMonStop(Signal*, StatMon&);
  void statMonConf(Signal*, StatMon&);
  // stats monitor continueB loop
  void statMonSendContinueB(Signal*);
  void statMonExecContinueB(Signal*);
  void statMonCheck(Signal*, StatMon&);
  void statMonRep(Signal*, StatMon&);

  /*
   * DbtuxDebug.cpp
   */
  void execDUMP_STATE_ORD(Signal* signal);
#ifdef VM_TRACE
  struct PrintPar {
    char m_path[100];           // LR prefix
    unsigned m_side;            // expected side
    TupLoc m_parent;            // expected parent address
    int m_depth;                // returned depth
    unsigned m_occup;           // returned occupancy
    TreeEnt m_minmax[2];        // returned subtree min and max
    bool m_ok;                  // returned status
    PrintPar();
  };
  void printTree(Signal* signal, Frag& frag, NdbOut& out);
  void printNode(struct TuxCtx&, Frag&, NdbOut& out, TupLoc loc, PrintPar& par);
  friend class NdbOut& operator<<(NdbOut&, const TupLoc&);
  friend class NdbOut& operator<<(NdbOut&, const TreeEnt&);
  friend class NdbOut& operator<<(NdbOut&, const TreeNode&);
  friend class NdbOut& operator<<(NdbOut&, const TreeHead&);
  friend class NdbOut& operator<<(NdbOut&, const TreePos&);
  friend class NdbOut& operator<<(NdbOut&, const KeyType&);
  friend class NdbOut& operator<<(NdbOut&, const ScanOp&);
  friend class NdbOut& operator<<(NdbOut&, const Index&);
  friend class NdbOut& operator<<(NdbOut&, const Frag&);
  friend class NdbOut& operator<<(NdbOut&, const FragOp&);
  friend class NdbOut& operator<<(NdbOut&, const NodeHandle&);
  friend class NdbOut& operator<<(NdbOut&, const StatOp&);
  friend class NdbOut& operator<<(NdbOut&, const StatMon&);
  FILE* debugFile;
  NdbOut tuxDebugOut;
  unsigned debugFlags;
  enum {
    DebugMeta = 1,              // log create and drop index
    DebugMaint = 2,             // log maintenance ops
    DebugTree = 4,              // log and check tree after each op
    DebugScan = 8,              // log scans
    DebugLock = 16,             // log ACC locks
    DebugStat = 32              // log stats collection
  };
  static constexpr Uint32 DataFillByte = 0xa2;
  static constexpr Uint32 NodeFillByte = 0xa4;
#endif

  void execDBINFO_SCANREQ(Signal* signal);

  // start up info
  Uint32 c_internalStartPhase;
  Uint32 c_typeOfStart;

  /*
   * Global data set at operation start.  Unpacked from index metadata.
   * Not passed as parameter to methods.  Invalid across timeslices.
   *
   * TODO inline all into index metadata
   */
  struct TuxCtx
  {
    EmulatedJamBuffer * jamBuffer;


    ScanOpPtr scanPtr;
    FragPtr fragPtr;
    IndexPtr indexPtr;
    Uint32 *tupIndexFragPtr;
    Uint32 *tupIndexTablePtr;
    Uint32 *tupRealFragPtr;
    Uint32 *tupRealTablePtr;
    Uint32 attrDataOffset;
    Uint32 tuxFixHeaderSize;

    KeyDataArray searchScanDataArray;
    KeyBoundArray searchScanBoundArray;
    Uint32 *keyAttrs;

    KeyDataArray searchKeyDataArray;
    KeyBoundArray searchKeyBoundArray;

    Uint32 scanBoundCnt;
    Uint32 descending;

    TreeEnt m_current_ent;

    // buffer for scan bound and search key data
    Uint32* c_searchKey;

    // buffer for scan bound and search key data for next key
    Uint32* c_nextKey;

    // buffer for current entry key data
    Uint32* c_entryKey;

    // buffer for xfrm-ed PK and for temporary use
    Uint32* c_dataBuffer;

    // buffer for xfrm-ed PK and for temporary use
    Uint32* c_boundBuffer;

#ifdef VM_TRACE
    char* c_debugBuffer;
#endif
    // function for clearing context
    void reset()
    {
      // jamBuffer left
      scanPtr.i = RNIL;
      scanPtr.p = nullptr;
      fragPtr.i = RNIL;
      fragPtr.p = nullptr;
      indexPtr.i = RNIL;
      indexPtr.p = nullptr;
      tupIndexFragPtr = nullptr;
      tupIndexTablePtr = nullptr;
      tupRealFragPtr = nullptr;
      tupRealTablePtr = nullptr;
      attrDataOffset = 0;
      tuxFixHeaderSize = 0;
      // searchScanDataArray left
      // searchScanBoundArray left
      keyAttrs = nullptr;
      // searchKeyDataArray left
      // searchKeyBoundArray left
      scanBoundCnt = 0;
      descending = 0;
      m_current_ent.m_tupLoc = NullTupLoc;
      m_current_ent.m_tupVersion = 0;
      // c_searchKey left
      // c_nextKey left
      // c_entryKey left
      // c_dataBuffer left
      // c_boundBuffer left
      // c_debugBuffer left
    }
  };

  struct TuxCtx c_ctx; // Global Tux context, for everything build MT-index build

  // index stats
  bool c_indexStatAutoUpdate;
  Uint32 c_indexStatSaveSize;
  Uint32 c_indexStatSaveScale;
  Uint32 c_indexStatTriggerPct;
  Uint32 c_indexStatTriggerScale;
  Uint32 c_indexStatUpdateDelay;

  // inlined utils
  Uint32 getDescSize(const Index& index);
  DescHead& getDescHead(const Index& index);
  KeyType* getKeyTypes(DescHead& descHead);
  const KeyType* getKeyTypes(const DescHead& descHead);
  AttributeHeader* getKeyAttrs(DescHead& descHead);
  const AttributeHeader* getKeyAttrs(const DescHead& descHead);
  //
  void getTupAddr(TreeEnt ent, Uint32& lkey1, Uint32& lkey2);
  static unsigned min(unsigned x, unsigned y);
  static unsigned max(unsigned x, unsigned y);

public:
  static Uint32 mt_buildIndexFragment_wrapper(void*);
  void prepare_build_ctx(TuxCtx& ctx, FragPtr fragPtr);
  void prepare_tup_ptrs(TuxCtx& ctx);
  void prepare_all_tup_ptrs(TuxCtx& ctx);
  void relinkScan(Uint32 line);
private:
  Uint32 mt_buildIndexFragment(struct mt_BuildIndxCtx*);

  Signal* c_signal_bug32040;

private:
  bool check_freeScanLock(ScanOp& scan);
  void release_c_free_scan_lock();
  void checkPoolShrinkNeed(Uint32 pool_index,
                           const TransientFastSlotPool& pool);
  void sendPoolShrink(Uint32 pool_index);
  void shrinkTransientPools(Uint32 pool_index);

  static const Uint32 c_transient_pool_count = 3;
  TransientFastSlotPool* c_transient_pools[c_transient_pool_count];
  Bitmask<1> c_transient_pools_shrinking;

  Uint32 get_my_scan_instance();
  Uint32 get_block_from_scan_instance(Uint32);
  Uint32 get_instance_from_scan_instance(Uint32);
  bool checkScanInstance(Uint32 scanInstance);
public:
  static Uint64 getTransactionMemoryNeed(
    const Uint32 ldm_instance_count,
    const ndb_mgm_configuration_iterator *mgm_cfg);
  Uint32 getDBACC()
  {
    return m_acc_block;
  }
  Uint32 getDBLQH()
  {
    return m_lqh_block;
  }
  Uint32 getDBTUX()
  {
    return m_tux_block;
  }
  ScanOp* getScanOpPtrP(Uint32 scanPtrI)
  {
    ScanOpPtr scanPtr;
    scanPtr.i = scanPtrI;
    ndbrequire(c_scanOpPool.getValidPtr(scanPtr));
    return scanPtr.p;
  }
  ScanOp* getScanOpPtrP(Uint32 scanPtrI, Uint32 scanInstance)
  {
    Dbtux *tux_block;
    Uint32 blockNo = get_block_from_scan_instance(scanInstance);
    Uint32 instanceNo = get_instance_from_scan_instance(scanInstance);
    tux_block = (Dbtux*) globalData.getBlock(blockNo, instanceNo);
    return tux_block->getScanOpPtrP(scanPtrI);
  }
  static size_t getFragmentRecordSize()
  {
    return sizeof(struct Frag);
  }
  static size_t getTableRecordSize()
  {
    return sizeof(struct Index);
  }
};

inline bool Dbtux::check_freeScanLock(ScanOp& scan)
{
  if (unlikely((! scan.m_readCommitted) &&
                c_freeScanLock == RNIL))
  {
    ScanLockPtr allocPtr;
    if (c_scanLockPool.seize(allocPtr))
    {
      jam();
      c_freeScanLock = allocPtr.i;
    }
    else
    {
      return true;
    }
  }
  return false;
}

inline void
Dbtux::release_c_free_scan_lock()
{
  if (c_freeScanLock != RNIL)
  {
    jam();
    ScanLockPtr releasePtr;
    releasePtr.i = c_freeScanLock;
    ndbrequire(c_scanLockPool.getValidPtr(releasePtr));
    c_scanLockPool.release(releasePtr);
    c_freeScanLock = RNIL;
    checkPoolShrinkNeed(DBTUX_SCAN_LOCK_TRANSIENT_POOL_INDEX,
                        c_scanLockPool);
  }
}

inline void Dbtux::checkPoolShrinkNeed(const Uint32 pool_index,
                                       const TransientFastSlotPool& pool)
{
#if defined(VM_TRACE) || defined(ERROR_INSERT)
  ndbrequire(pool_index < c_transient_pool_count);
  ndbrequire(c_transient_pools[pool_index] == &pool);
#endif
  if (pool.may_shrink())
  {
    sendPoolShrink(pool_index);
  }
}

// Dbtux::TupLoc

inline
Dbtux::TupLoc::TupLoc() :
  m_pageId1(RNIL >> 16),
  m_pageId2(RNIL & 0xFFFF),
  m_pageOffset(0)
{
}

inline
Dbtux::TupLoc::TupLoc(Uint32 pageId, Uint16 pageOffset) :
  m_pageId1(pageId >> 16),
  m_pageId2(pageId & 0xFFFF),
  m_pageOffset(pageOffset)
{
}

inline Uint32
Dbtux::TupLoc::getPageId() const
{
  return (m_pageId1 << 16) | m_pageId2;
}

inline void
Dbtux::TupLoc::setPageId(Uint32 pageId)
{
  m_pageId1 = (pageId >> 16);
  m_pageId2 = (pageId & 0xFFFF);
}

inline Uint32
Dbtux::TupLoc::getPageOffset() const
{
  return (Uint32)m_pageOffset;
}

inline void
Dbtux::TupLoc::setPageOffset(Uint32 pageOffset)
{
  m_pageOffset = (Uint16)pageOffset;
}

inline bool
Dbtux::TupLoc::operator==(const TupLoc& loc) const
{
  return
    m_pageId1 == loc.m_pageId1 &&
    m_pageId2 == loc.m_pageId2 &&
    m_pageOffset == loc.m_pageOffset;
}

inline bool
Dbtux::TupLoc::operator!=(const TupLoc& loc) const
{
  return ! (*this == loc);
}

// Dbtux::TreeEnt

inline
Dbtux::TreeEnt::TreeEnt() :
  m_tupLoc(),
  m_tupVersion(0)
{
}

inline bool
Dbtux::TreeEnt::eqtuple(const TreeEnt ent) const
{
  return
    m_tupLoc == ent.m_tupLoc;
}

inline bool
Dbtux::TreeEnt::eq(const TreeEnt ent) const
{
  return
    m_tupLoc == ent.m_tupLoc &&
    m_tupVersion == ent.m_tupVersion;
}

inline int
Dbtux::TreeEnt::cmp(const TreeEnt ent) const
{
  if (m_tupLoc.getPageId() < ent.m_tupLoc.getPageId())
    return -1;
  if (m_tupLoc.getPageId() > ent.m_tupLoc.getPageId())
    return +1;
  if (m_tupLoc.getPageOffset() < ent.m_tupLoc.getPageOffset())
    return -1;
  if (m_tupLoc.getPageOffset() > ent.m_tupLoc.getPageOffset())
    return +1;
  /*
   * Guess if one tuple version has wrapped around.  This is well
   * defined ordering on existing versions since versions are assigned
   * consecutively and different versions exists only on uncommitted
   * tuple.  Assuming max 2**14 uncommitted ops on same tuple.
   */
  const unsigned version_wrap_limit = (1 << (ZTUP_VERSION_BITS - 1));
  if (m_tupVersion < ent.m_tupVersion) {
    if (unsigned(ent.m_tupVersion - m_tupVersion) < version_wrap_limit)
      return -1;
    else
      return +1;
  }
  if (m_tupVersion > ent.m_tupVersion) {
    if (unsigned(m_tupVersion - ent.m_tupVersion) < version_wrap_limit)
      return +1;
    else
      return -1;
  }
  return 0;
}

// Dbtux::TreeNode

inline
Dbtux::TreeNode::TreeNode() :
  m_side(2),
  m_balance(0 + 1),
  pad1(0),
  m_occup(0),
  m_nodeScanPtrI(RNIL),
  m_nodeScanInstance(0)
{
  m_link[0] = NullTupLoc;
  m_link[1] = NullTupLoc;
  m_link[2] = NullTupLoc;
}

// Dbtux::TreeHead

inline
Dbtux::TreeHead::TreeHead() :
  m_nodeSize(0),
  m_prefSize(0),
  m_minOccup(0),
  m_maxOccup(0),
  m_root()
{
}

inline Uint32*
Dbtux::TreeHead::getPref(TreeNode* node) const
{
  Uint32* ptr = (Uint32*)node + NodeHeadSize;
  return ptr;
}

inline Dbtux::TreeEnt*
Dbtux::TreeHead::getEntList(TreeNode* node) const
{
  Uint32* ptr = (Uint32*)node + NodeHeadSize + m_prefSize;
  return (TreeEnt*)ptr;
}

// Dbtux::TreePos

inline
Dbtux::TreePos::TreePos() :
  m_loc(),
  m_pos(Uint32(~0)),
  m_dir(Uint32(~0))
{
}

// Dbtux::DescPage

inline
Dbtux::DescPage::DescPage() :
  m_numFree(ZNIL)
{
  for (unsigned i = 0; i < DescPageSize; i++) {
#ifdef VM_TRACE
    m_data[i] = 0x13571357;
#else
    m_data[i] = 0;
#endif
  }
}

// Dbtux::ScanBound

inline
Dbtux::ScanBound::ScanBound() :
  m_head(),
  m_cnt(0),
  m_side(0)
{
}

inline
Dbtux::ScanOp::ScanOp() :
  m_magic(Magic::make(ScanOp::TYPE_ID)),
  m_errorCode(0),
  m_fragPtrI(RNIL64),
  m_lockwait(false),
  m_accLockOp(RNIL),
  m_accLockOps(),
  m_scanBound(),
  m_scanPos(),
  m_scanLinkedPos(),
  m_scanEnt(),
  m_nodeScanPtrI(RNIL),
  m_nodeScanInstance(0),
  m_statOpPtrI(RNIL)
{
}

// Dbtux::Index

inline
Dbtux::Index::Index() :
  m_descPage(RNIL64),
  m_statFragPtrI(RNIL64),
  m_tableId(RNIL),
  m_statLoadTime(0),
  m_storeNullKey(false),
  m_keySpec(),
  m_state(NotDefined),
  m_tableType(DictTabInfo::UndefTableType),
  m_descOff(0),
  m_numAttrs(0),
  m_prefAttrs(0),
  m_prefBytes(0)
{
}

// Dbtux::Frag

inline
Dbtux::Frag::Frag(ScanOp_pool& scanOpPool) :
  m_tableId(RNIL),
  m_indexId(RNIL),
  m_fragId(ZNIL),
  m_tree(),
  m_freeLoc(),
  m_tupIndexFragPtrI(RNIL64),
  m_tupTableFragPtrI(RNIL64),
  m_entryCount(0),
  m_entryBytes(0),
  m_entryOps(0)
{
}

inline
Dbtux::Frag::Frag() :
  m_tableId(RNIL),
  m_indexId(RNIL),
  m_fragId(ZNIL),
  m_tree(),
  m_freeLoc(),
  m_tupIndexFragPtrI(RNIL64),
  m_tupTableFragPtrI(RNIL64),
  m_entryCount(0),
  m_entryBytes(0),
  m_entryOps(0)
{
}

// Dbtux::FragOp

inline
Dbtux::FragOp::FragOp() :
  m_userPtr(RNIL),
  m_userRef(RNIL),
  m_indexId(RNIL),
  m_fragId(ZNIL),
  m_fragPtrI(RNIL64),
  m_fragNo(ZNIL),
  m_numAttrsRecvd(ZNIL)
{
}

// Dbtux::NodeHandle

inline
Dbtux::NodeHandle::NodeHandle(Frag& frag) :
  m_frag(frag),
  m_loc(),
  m_node(0)
{
}

inline
Dbtux::NodeHandle::NodeHandle(const NodeHandle& node) :
  m_frag(node.m_frag),
  m_loc(node.m_loc),
  m_node(node.m_node)
{
}

inline Dbtux::NodeHandle&
Dbtux::NodeHandle::operator=(const NodeHandle& node)
{
  ndbassert(&m_frag == &node.m_frag);
  m_loc = node.m_loc;
  m_node = node.m_node;
  return *this;
}

inline bool
Dbtux::NodeHandle::isNull()
{
  return m_node == 0;
}

inline Dbtux::TupLoc
Dbtux::NodeHandle::getLink(unsigned i)
{
  ndbrequire(i <= 2);
  return m_node->m_link[i];
}

inline unsigned
Dbtux::NodeHandle::getChilds()
{
  return (m_node->m_link[0] != NullTupLoc) + (m_node->m_link[1] != NullTupLoc);
}

inline unsigned
Dbtux::NodeHandle::getSide()
{
  return m_node->m_side;
}

inline unsigned
Dbtux::NodeHandle::getOccup()
{
  return m_node->m_occup;
}

inline int
Dbtux::NodeHandle::getBalance()
{
  return (int)m_node->m_balance - 1;
}

inline bool
Dbtux::NodeHandle::isNodeScanList()
{
  return m_node->m_nodeScanPtrI != RNIL;
}

inline void
Dbtux::NodeHandle::getNodeScan(Uint32 &scanPtrI, Uint32 &instance)
{
  scanPtrI = m_node->m_nodeScanPtrI;
  instance = m_node->m_nodeScanInstance;
}

inline void
Dbtux::NodeHandle::setLink(unsigned i, TupLoc loc)
{
  if (likely(i <= 2))
  {
    m_node->m_link[i] = loc;
  }
  else
  {
    ndbabort();
  }
}

inline Uint32
Dbtux::get_instance_from_scan_instance(Uint32 scanInstance)
{
  return (scanInstance >> 16);
}

inline Uint32
Dbtux::get_block_from_scan_instance(Uint32 scanInstance)
{
  return (scanInstance & 0xFFFF);
}

inline Uint32
Dbtux::get_my_scan_instance()
{
  if (m_is_query_block)
  {
    return DBQTUX + (instance() << 16);
  }
  else
  {
    return DBTUX + (instance() << 16);
  }
}

inline void
Dbtux::NodeHandle::setSide(unsigned i)
{
  if (likely(i <= 2))
  {
    m_node->m_side = i;
  }
  else
  {
    ndbabort();
  }
}

inline void
Dbtux::NodeHandle::setOccup(unsigned n)
{
  TreeHead& tree = m_frag.m_tree;
  ndbrequire(n <= tree.m_maxOccup);
  m_node->m_occup = n;
}

inline void
Dbtux::NodeHandle::setBalance(int b)
{
  ndbrequire(abs(b) <= 1);
  m_node->m_balance = (unsigned)(b + 1);
}

inline void
Dbtux::NodeHandle::setNodeScan(Uint32 scanPtrI,
                               Uint32 instance)
{
  m_node->m_nodeScanPtrI = scanPtrI;
  m_node->m_nodeScanInstance = instance;
}

inline Uint32*
Dbtux::NodeHandle::getPref()
{
  TreeHead& tree = m_frag.m_tree;
  return tree.getPref(m_node);
}

inline Dbtux::TreeEnt
Dbtux::NodeHandle::getEnt(unsigned pos)
{
  TreeHead& tree = m_frag.m_tree;
  TreeEnt* entList = tree.getEntList(m_node);
  const unsigned occup = m_node->m_occup;
  ndbrequire(pos < occup);
  return entList[pos];
}

// stats

inline
Dbtux::StatOp::Value::Value()
{
  m_rir = 0;
  Uint32 i;
  for (i = 0; i < MaxKeyCount; i++)
    m_unq[i] = 0;
}

inline
Dbtux::StatOp::StatOp(const Index& index) :
  m_scanOpPtrI(RNIL),
  m_saveSize(0),
  m_saveScale(0),
  m_batchSize(0),
  m_estBytes(0),
  m_rowCount(0),
  m_batchCurr(0),
  m_haveSample(false),
  m_sampleCount(0),
  m_keyBytes(0),
  m_keyChange(false),
  m_usePrev(false),
  m_keyCount(0),
  m_valueCount(0),
  m_keySpec(index.m_keySpec),
  m_keyData1(m_keySpec, false, 2),
  m_keyData2(m_keySpec, false, 2),
  m_keyData(m_keySpec, false, 2),
  m_valueData(m_valueSpec, false, 2),
  m_value1(),
  m_value2()
{
  m_valueSpec.set_buf(m_valueSpecBuf, MaxValueCount);
  m_keyData1.set_buf(m_keyDataBuf1, sizeof(m_keyDataBuf1));
  m_keyData2.set_buf(m_keyDataBuf2, sizeof(m_keyDataBuf2));
  m_keyData.set_buf(m_keyDataBuf, sizeof(m_keyDataBuf));
  m_valueData.set_buf(m_valueDataBuf, sizeof(m_valueDataBuf));
}

// Dbtux::StatMon

inline
Dbtux::StatMon::StatMon() :
  m_requestType(0),
  m_loopIndexId(0),
  m_loopDelay(1000)
{
  memset(&m_req, 0, sizeof(m_req));
}

// parameters for methods

#ifdef VM_TRACE
inline
Dbtux::PrintPar::PrintPar() :
  // caller fills in
  m_path(),
  m_side(255),
  m_parent(),
  // default return values
  m_depth(0),
  m_occup(0),
  m_ok(true)
{
}
#endif

// utils

inline Uint32
Dbtux::getDescSize(const Index& index)
{
  return
    DescHeadSize +
    index.m_numAttrs * KeyTypeSize +
    index.m_numAttrs * AttributeHeaderSize;
}

inline Dbtux::DescHead&
Dbtux::getDescHead(const Index& index)
{
  DescPage64Ptr pagePtr;
  pagePtr.i = index.m_descPage;
  m_ldm_instance_used->c_descPagePool.getUncheckedPtr(pagePtr);
  ndbrequire(index.m_descOff < DescPageSize);
  Uint32* ptr = &pagePtr.p->m_data[index.m_descOff];
  DescHead* descHead = reinterpret_cast<DescHead*>(ptr);
  ndbrequire(Magic::check_ptr_rw(pagePtr.p));
  ndbrequire(descHead->m_magic == DescHead::Magic);
  return *descHead;
}

inline Dbtux::KeyType*
Dbtux::getKeyTypes(DescHead& descHead)
{
  Uint32* ptr = reinterpret_cast<Uint32*>(&descHead);
  ptr += DescHeadSize;
  return reinterpret_cast<KeyType*>(ptr);
}

inline const Dbtux::KeyType*
Dbtux::getKeyTypes(const DescHead& descHead)
{
  const Uint32* ptr = reinterpret_cast<const Uint32*>(&descHead);
  ptr += DescHeadSize;
  return reinterpret_cast<const KeyType*>(ptr);
}

inline AttributeHeader*
Dbtux::getKeyAttrs(DescHead& descHead)
{
  Uint32* ptr = reinterpret_cast<Uint32*>(&descHead);
  ptr += DescHeadSize;
  ptr += descHead.m_numAttrs * KeyTypeSize;
  return reinterpret_cast<AttributeHeader*>(ptr);
}

inline const AttributeHeader*
Dbtux::getKeyAttrs(const DescHead& descHead)
{
  const Uint32* ptr = reinterpret_cast<const Uint32*>(&descHead);
  ptr += DescHeadSize;
  ptr += descHead.m_numAttrs * KeyTypeSize;
  return reinterpret_cast<const AttributeHeader*>(ptr);
}

inline
void
Dbtux::getTupAddr(TreeEnt ent, Uint32& lkey1, Uint32& lkey2)
{
  const TupLoc tupLoc = ent.m_tupLoc;
  c_tup->tuxGetTupAddr(tupLoc.getPageId(),tupLoc.getPageOffset(),
                       lkey1, lkey2);
  jamEntryDebug();
}

inline unsigned
Dbtux::min(unsigned x, unsigned y)
{
  return x < y ? x : y;
}

inline unsigned
Dbtux::max(unsigned x, unsigned y)
{
  return x > y ? x : y;
}

/**
 * Can be called from MT-build of ordered indexes,
 * but it doesn't make use of the MT-context other
 * than for debug printouts.
 */
inline int
Dbtux::cmpSearchKey(TuxCtx& ctx,
                    const KeyDataC& searchKey,
                    const KeyDataC& entryKey,
                    Uint32 cnt)
{
  // compare cnt attributes from each
  Uint32 num_eq;
  int ret = searchKey.cmp(entryKey, cnt, num_eq);
#ifdef VM_TRACE
  if (debugFlags & DebugMaint) {
    tuxDebugOut << "cmpSearchKey: ret:" << ret;
    tuxDebugOut << " search:" << searchKey.print(ctx.c_debugBuffer, DebugBufferBytes);
    tuxDebugOut << " entry:" << entryKey.print(ctx.c_debugBuffer, DebugBufferBytes);
    tuxDebugOut << endl;
  }
#endif
  return ret;
}

inline int
Dbtux::cmpSearchBound(TuxCtx& ctx, const KeyBoundC& searchBound, const KeyDataC& entryKey, Uint32 cnt)
{
  // compare cnt attributes from each
  Uint32 num_eq;
  int ret = searchBound.cmp(entryKey, cnt, num_eq);
#ifdef VM_TRACE
  if (debugFlags & DebugScan) {
    tuxDebugOut << "cmpSearchBound: res:" << ret;
    tuxDebugOut << " search:" << searchBound.print(ctx.c_debugBuffer, DebugBufferBytes);
    tuxDebugOut << " entry:" << entryKey.print(ctx.c_debugBuffer, DebugBufferBytes);
    tuxDebugOut << endl;
  }
#endif
  return ret;
}

inline
void
Dbtux::prepare_all_tup_ptrs(TuxCtx& ctx)
{
  c_tup->get_all_tup_ptrs(ctx.fragPtr.p->m_tupIndexFragPtrI,
                          ctx.fragPtr.p->m_tupTableFragPtrI,
                          &ctx.tupIndexFragPtr,
                          &ctx.tupIndexTablePtr,
                          &ctx.tupRealFragPtr,
                          &ctx.tupRealTablePtr,
                          ctx.attrDataOffset,
                          ctx.tuxFixHeaderSize);
}

inline
void
Dbtux::relinkScan(Uint32 line)
{
  ndbrequire(c_ctx.scanPtr.p != nullptr);
  ScanOp& scan = *c_ctx.scanPtr.p;
  Frag& frag = *c_ctx.fragPtr.p;
  relinkScan(scan, m_my_scan_instance, frag, true, line);
}
#undef JAM_FILE_ID

#endif<|MERGE_RESOLUTION|>--- conflicted
+++ resolved
@@ -33,11 +33,7 @@
 #include <ArrayPool.hpp>
 #include <DataBuffer.hpp>
 #include <IntrusiveList.hpp>
-<<<<<<< HEAD
-#include <md5_hash.hpp>
 #include <RWPool64.hpp>
-=======
->>>>>>> b9b56437
 
 // big brother
 #include <dbtup/Dbtup.hpp>
@@ -464,17 +460,8 @@
     KeySpec m_keySpec;
     State m_state;
     DictTabInfo::TableType m_tableType;
-<<<<<<< HEAD
-    Uint16 unused;
-=======
-    Uint32 m_tableId;
     Uint8 m_use_new_hash_function;
     Uint8 unused;
-    Uint16 m_numFrags;
-    Uint32 m_fragId[MaxIndexFragments];
-    Uint32 m_fragPtrI[MaxIndexFragments];
-    Uint32 m_descPage;          // descriptor page
->>>>>>> b9b56437
     Uint16 m_descOff;           // offset within the page
     Uint16 m_numAttrs;
     Uint16 m_prefAttrs;         // attributes in min prefix
