/*
   Copyright (c) 2003, 2023, Oracle and/or its affiliates.
<<<<<<< HEAD
   Copyright (c) 2021, 2023, Hopsworks and/or its affiliates.
=======
>>>>>>> 057f5c95

   This program is free software; you can redistribute it and/or modify
   it under the terms of the GNU General Public License, version 2.0,
   as published by the Free Software Foundation.

   This program is also distributed with certain software (including
   but not limited to OpenSSL) that is licensed under separate terms,
   as designated in a particular file or component or in included license
   documentation.  The authors of MySQL hereby grant you an additional
   permission to link the program and your derivative works with the
   separately licensed software that they have included with MySQL.

   This program is distributed in the hope that it will be useful,
   but WITHOUT ANY WARRANTY; without even the implied warranty of
   MERCHANTABILITY or FITNESS FOR A PARTICULAR PURPOSE.  See the
   GNU General Public License, version 2.0, for more details.

   You should have received a copy of the GNU General Public License
   along with this program; if not, write to the Free Software
   Foundation, Inc., 51 Franklin St, Fifth Floor, Boston, MA 02110-1301  USA
*/

#ifndef DBTUX_H
#define DBTUX_H

#include <ndb_limits.h>
#include <SimulatedBlock.hpp>
#include <AttributeDescriptor.hpp>
#include <AttributeHeader.hpp>
#include <ArrayPool.hpp>
#include <DataBuffer.hpp>
#include <IntrusiveList.hpp>
#include <md5_hash.hpp>
#include <RWPool64.hpp>

// big brother
#include <dbtup/Dbtup.hpp>
#include <dbacc/Dbacc.hpp>

// packed index keys and bounds
#include <NdbPack.hpp>

// signal classes
#include <signaldata/DictTabInfo.hpp>
#include <signaldata/TuxContinueB.hpp>
#include <signaldata/TupFrag.hpp>
#include <signaldata/AlterIndxImpl.hpp>
#include <signaldata/DropTab.hpp>
#include <signaldata/TuxMaint.hpp>
#include <signaldata/AccScan.hpp>
#include <signaldata/TuxBound.hpp>
#include <signaldata/NextScan.hpp>
#include <signaldata/AccLock.hpp>
#include <signaldata/DumpStateOrd.hpp>
#include <signaldata/IndexStatSignal.hpp>

// debug
#ifdef VM_TRACE
#include <NdbOut.hpp>
#include <OutputStream.hpp>
#endif


#define JAM_FILE_ID 374


#undef max
#undef min

class Configuration;
struct mt_BuildIndxCtx;
class Dblqh;

class Dbtux : public SimulatedBlock {
  friend class Dbqtux;
  friend class DbtuxProxy;
  friend struct mt_BuildIndxCtx;
  friend Uint32 Dbtux_mt_buildIndexFragment_wrapper_C(void*);

  Uint32 m_acc_block;
  Uint32 m_lqh_block;
  Uint32 m_tux_block;
  bool m_is_query_block;
  Uint32 m_my_scan_instance;
 public:
  Dbtux(Block_context& ctx,
        Uint32 instanceNumber = 0,
        Uint32 blockNo = DBTUX);
  ~Dbtux() override;

  void prepare_scan_ctx(Uint32 scanPtrI) override;
  // pointer to TUP and LQH instance in this thread
  Dbtup* c_tup;
  Dblqh* c_lqh;
  Dbacc* c_acc;
  Dbtux* m_ldm_instance_used;
  void execTUX_BOUND_INFO(Signal* signal);
  void execREAD_PSEUDO_REQ(Uint32 scanPtrI, Uint32 attrId, Uint32* out, Uint32 out_words);

private:
  // sizes are in words (Uint32)
  static constexpr Uint32 MaxIndexAttributes = MAX_ATTRIBUTES_IN_INDEX;
  static constexpr Uint32 MaxAttrDataSize = 2 * MAX_ATTRIBUTES_IN_INDEX + MAX_KEY_SIZE_IN_WORDS;
  static constexpr Uint32 MaxXfrmDataSize = MaxAttrDataSize * MAX_XFRM_MULTIPLY;
public:
  static constexpr Uint32 DescPageSize = 512;
private:
  static constexpr Uint32 MaxTreeNodeSize = MAX_TTREE_NODE_SIZE;
  static constexpr Uint32 MaxPrefSize = MAX_TTREE_PREF_SIZE;
  static constexpr Uint32 ScanBoundSegmentSize = 7;
  static constexpr Uint32 MaxAccLockOps = MAX_PARALLEL_OP_PER_SCAN;
  static constexpr Uint32 MaxTreeDepth = 32;    // strict
#ifdef VM_TRACE
  // for TuxCtx::c_debugBuffer
  static constexpr Uint32 DebugBufferBytes = (MaxAttrDataSize << 2);
#endif
  BLOCK_DEFINES(Dbtux);

  // forward declarations
  struct TuxCtx;

  // AttributeHeader size is assumed to be 1 word
public:
  static constexpr Uint32 AttributeHeaderSize = 1;
private:

  /*
   * Logical tuple address, "local key".  Identifies table tuples.
   */
  typedef Uint32 TupAddr;
  static constexpr Uint32 NullTupAddr = (Uint32)-1;

  /*
   * Physical tuple address in TUP.  Provides fast access to table tuple
   * or index node.  Valid within the db node and across timeslices.
   * Not valid between db nodes or across restarts.
   *
   * To avoid wasting an Uint16 the pageid is split in two.
   */
  struct TupLoc {
  private:
    Uint16 m_pageId1;           // page i-value (big-endian)
    Uint16 m_pageId2;
    Uint16 m_pageOffset;        // page offset in words
  public:
    TupLoc();
    TupLoc(Uint32 pageId, Uint16 pageOffset);
    Uint32 getPageId() const;
    void setPageId(Uint32 pageId);
    Uint32 getPageOffset() const;
    void setPageOffset(Uint32 pageOffset);
    bool operator==(const TupLoc& loc) const;
    bool operator!=(const TupLoc& loc) const;
  };

  /*
   * There is no const member NullTupLoc since the compiler may not be
   * able to optimize it to TupLoc() constants.  Instead null values are
   * constructed on the stack with TupLoc().
   */
#define NullTupLoc TupLoc()

  // tree definitions

  /*
   * Tree entry.  Points to a tuple in primary table via physical
   * address of "original" tuple and tuple version.
   *
   * ZTUP_VERSION_BITS must be 15 (or less).
   */
  struct TreeEnt;
  friend struct TreeEnt;
  struct TreeEnt {
    TupLoc m_tupLoc;            // address of original tuple
    unsigned m_tupVersion : 15; // version
    TreeEnt();
    // methods
    bool eqtuple(const TreeEnt ent) const;
    bool eq(const TreeEnt ent) const;
    int cmp(const TreeEnt ent) const;
  };
  static constexpr Uint32 TreeEntSize = sizeof(TreeEnt) >> 2;
  static const TreeEnt NullTreeEnt;

  /*
   * Tree node has 3 parts:
   *
   * 1) struct TreeNode - the header (6 words)
   * 2) some key values for min entry - the min prefix
   * 3) list of TreeEnt (each 2 words)
   *
   * There are 3 links to other nodes: left child, right child, parent.
   * Occupancy (number of entries) is at least 1 except temporarily when
   * a node is about to be removed.
   */
  struct TreeNode;
  friend struct TreeNode;
  struct TreeNode {
    TupLoc m_link[3];           // link to 0-left child 1-right child 2-parent
    unsigned m_side : 2;        // we are 0-left child 1-right child 2-root
    unsigned m_balance : 2;     // balance -1, 0, +1 plus 1 for Solaris CC
    unsigned pad1 : 4;
    Uint8 m_occup;              // current number of entries
    Uint32 m_nodeScanPtrI;      // list of scans at this node
    Uint32 m_nodeScanInstance;
    TreeNode();
  };
  static constexpr Uint32 NodeHeadSize = sizeof(TreeNode) >> 2;

  /*
   * Tree header.  There is one in each fragment.  Contains tree
   * parameters and address of root node.
   */
  struct TreeHead;
  friend struct TreeHead;
  struct TreeHead {
    Uint8 m_nodeSize;           // words in tree node
    Uint8 m_prefSize;           // words in min prefix
    Uint8 m_minOccup;           // min entries in internal node
    Uint8 m_maxOccup;           // max entries in node
    TupLoc m_root;              // root node
    TreeHead();
    // methods
    Uint32* getPref(TreeNode* node) const;
    TreeEnt* getEntList(TreeNode* node) const;
  };

  /*
   * Tree position.  Specifies node, position within node (from 0 to
   * m_occup), and whether the position is at an existing entry or
   * before one (if any).  Position m_occup points past the node and is
   * also represented by position 0 of next node.  Includes direction
   * used by scan.
   */
  struct TreePos;
  friend struct TreePos;
  struct TreePos {
    TupLoc m_loc;               // physical node address
    Uint32 m_pos;               // position 0 to m_occup
    Uint32 m_dir;                // see scanNext
    TreePos();
  };

  // packed metadata

  /*
   * Descriptor page.  The "hot" metadata for an index is stored as
   * contiguous array of words on some page.  It has 3 parts:
   * 1) DescHead
   * 2) array of NdbPack::Type used by NdbPack::Spec of index key
   * 3) array of attr headers for reading index key values from TUP
   */
  struct DescPage;
  friend struct DescPage;
  struct DescPage {
    static constexpr Uint32 TYPE_ID = RT_DBTUX_DESC_PAGE;
    Uint32 m_magic;
    DescPage();
    ~DescPage()
    {
    }
    Uint32 m_numFree;           // number of free words
    Uint32 m_data[DescPageSize];
    union
    {
      Uint64 nextPool;
      Uint64 nextList;
    };
    Uint64 prevList;
  };
  typedef Ptr64<DescPage> DescPage64Ptr;
  typedef RecordPool64<RWPool64<DescPage> > DescPage_pool;
  typedef DLCFifo64List<DescPage_pool> DescPage_fifo;

  DescPage_pool c_descPagePool;
  DescPage_fifo c_descPageList;
  Uint32 c_descMaxPagesAllocated;

  struct DescHead {
    Uint32 m_indexId;
    Uint16 m_numAttrs;
    Uint16 m_magic;
    enum { Magic = 0xDE5C };
  };
public:
  static constexpr Uint32 DescHeadSize = sizeof(DescHead) >> 2;
private:

  typedef NdbPack::Type KeyType;
  typedef NdbPack::Spec KeySpec;
public:
  static constexpr Uint32 KeyTypeSize = sizeof(KeyType) >> 2;
private:

  typedef NdbPack::DataC KeyDataC;
  typedef NdbPack::Data KeyData;
  typedef NdbPack::BoundC KeyBoundC;
  typedef NdbPack::Bound KeyBound;
  typedef NdbPack::DataArray KeyDataArray;
  typedef NdbPack::BoundArray KeyBoundArray;

  // range scan

  /*
   * ScanBound instances are members of ScanOp.  Bound data is stored in
   * a separate segmented buffer pool.
   */
  typedef DataBufferSegment<ScanBoundSegmentSize, RT_DBTUX_SCAN_BOUND>
            ScanBoundSegment;
  typedef TransientPool<ScanBoundSegment> ScanBoundBuffer_pool;
  static constexpr Uint32 DBTUX_SCAN_BOUND_TRANSIENT_POOL_INDEX = 2;
  typedef DataBuffer<ScanBoundSegmentSize,
                     ScanBoundBuffer_pool,
                     RT_DBTUX_SCAN_BOUND> ScanBoundBuffer;
  typedef LocalDataBuffer<ScanBoundSegmentSize,
                          ScanBoundBuffer_pool,
                          RT_DBTUX_SCAN_BOUND> LocalScanBoundBuffer;
  struct ScanBound {
    ScanBoundBuffer::Head m_head;
    Uint16 m_cnt;       // number of attributes
    Int16 m_side;
    ScanBound();
  };
  ScanBoundBuffer_pool c_scanBoundPool;

  // ScanLock
  struct ScanLock {
    static constexpr Uint32 TYPE_ID = RT_DBTUX_SCAN_LOCK;
    Uint32 m_magic;

    ScanLock() :
      m_magic(Magic::make(TYPE_ID))
    {
    }
    ~ScanLock()
    {
    }
    Uint32 m_accLockOp;
    union {
    Uint32 nextPool;
    Uint32 nextList;
    };
    Uint32 prevList;
  };
  static constexpr Uint32 DBTUX_SCAN_LOCK_TRANSIENT_POOL_INDEX = 1;
  typedef Ptr<ScanLock> ScanLockPtr;
  typedef TransientPool<ScanLock> ScanLock_pool;
  typedef DLFifoList<ScanLock_pool> ScanLock_fifo;
  typedef LocalDLFifoList<ScanLock_pool> Local_ScanLock_fifo;
  typedef ConstLocalDLFifoList<ScanLock_pool> ConstLocal_ScanLock_fifo;
  Uint32 c_freeScanLock;
  ScanLock_pool c_scanLockPool;
 
  /*
   * Scan operation.
   *
   * Tuples are locked one at a time.  The current lock op is set to
   * RNIL as soon as the lock is obtained and passed to LQH.  We must
   * however remember all locks which LQH has not returned for unlocking
   * since they must be aborted by us when the scan is closed.
   *
   * Scan state describes the entry we are interested in.  There is
   * a separate lock wait flag.  It may be for current entry or it may
   * be for an entry we were moved away from.  In any case nothing
   * happens with current entry before lock wait flag is cleared.
   *
   * An unfinished scan is always linked to some tree node, and has
   * current position and direction (see comments at scanNext).  There
   * is also a copy of latest entry found.
   *
   * Error handling:  An error code (independent of scan state) is set
   * and returned to LQH.  No more result rows are returned but normal
   * protocol is still followed until scan close.
   */
  struct ScanOp {
    static constexpr Uint32 TYPE_ID = RT_DBTUX_SCAN_OPERATION;
    Uint32 m_magic;

    ~ScanOp()
    {
    }

    enum {
      Undef = 0,
      First = 1,                // before first entry
      Current = 2,              // at some entry
      Found = 3,                // return current as next scan result
      Blocked = 4,              // found and waiting for ACC lock
      Locked = 5,               // found and locked or no lock needed
      Next = 6,                 // looking for next entry
      Last = 7,                 // after last entry
      Aborting = 8
    };
    Uint32 m_errorCode;
    Uint64 m_fragPtrI;
    Uint32 m_lockwait;
    Uint32 m_state;
    Uint32 m_userPtr;           // scanptr.i in LQH
    Uint32 m_userRef;
    Uint32 m_tableId;
    Uint32 m_indexId;
    Uint32 m_fragId;
    Uint32 m_transId1;
    Uint32 m_transId2;
    Uint32 m_savePointId;
    // lock waited for or obtained and not yet passed to LQH
    Uint32 m_accLockOp;
    // locks obtained and passed to LQH but not yet returned by LQH
    ScanLock_fifo::Head m_accLockOps;
    Uint8 m_readCommitted;      // no locking
    Uint8 m_lockMode;
    Uint8 m_descending;
    ScanBound m_scanBound[2];
    bool m_is_linked_scan;
    TreePos m_scanPos;          // position
    TupLoc  m_scanLinkedPos;    // Location of next scan entry now
    TreeEnt m_scanEnt;          // latest entry found
    Uint32 m_nodeScanPtrI;      // next scan at node (single-linked)
    Uint32 m_nodeScanInstance;  // next scan instance at node
    Uint32 m_statOpPtrI;        // RNIL unless this is a statistics scan
    union {
    Uint32 nextPool;
    Uint32 nextList;
    };
    Uint32 prevList;
    ScanOp();
  };
  static constexpr Uint32 DBTUX_SCAN_OPERATION_TRANSIENT_POOL_INDEX = 0;
  typedef Ptr<ScanOp> ScanOpPtr;
  typedef TransientPool<ScanOp> ScanOp_pool;
  typedef DLList<ScanOp_pool> ScanOp_list;
  ScanOp_pool c_scanOpPool;

  // indexes and fragments

  /*
   * Ordered index.  Top level data structure.  The primary table (table
   * being indexed) lives in TUP.
   */
  struct Index;
  friend struct Index;
  struct Index {
    enum State {
      NotDefined = 0,
      Defining = 1,
      Building = 3,             // triggers activated, building
      Online = 2,               // triggers activated and build done
      Dropping = 9
    };
    Uint64 m_descPage;          // descriptor page
    Uint64 m_statFragPtrI;      // fragment to monitor if not RNIL
    Uint32 m_tableId;
    Uint32 m_statLoadTime;      // load time of index stats
    union {
    bool m_storeNullKey;
    Uint32 nextPool;
    };
    KeySpec m_keySpec;
    State m_state;
    DictTabInfo::TableType m_tableType;
    Uint16 unused;
    Uint16 m_descOff;           // offset within the page
    Uint16 m_numAttrs;
    Uint16 m_prefAttrs;         // attributes in min prefix
    Uint16 m_prefBytes;         // max bytes in min prefix
    Index();
  };
  typedef Ptr<Index> IndexPtr;
  typedef ArrayPool<Index> Index_pool;

public:
  Index_pool c_indexPool;
  RSS_AP_SNAPSHOT(c_indexPool);
private:

  /*
   * Fragment of an index, as known to DIH/TC.  Represents the two
   * duplicate fragments known to LQH/ACC/TUP.  Includes tree header.
   * There are no maintenance operation records yet.
   */
  struct Frag;
  friend struct Frag;
  struct Frag {
    Uint32 m_magic;
    Uint32 m_tableId;           // copy from index level
    Uint32 m_indexId;
    Uint16 unused;
    Uint16 m_fragId;
    TreeHead m_tree;
    TupLoc m_freeLoc;           // one free node for next op
    Uint64 m_tupIndexFragPtrI;
    Uint64 m_tupTableFragPtrI;
    Uint64 m_entryCount;        // current entries
    Uint64 m_entryBytes;        // sum of index key sizes
    Uint64 m_entryOps;          // ops since last index stats update
    union {
    Uint32 nextPool;
    };
    Frag();
    Frag(ScanOp_pool& scanOpPool);
  };
  typedef Ptr64<Frag> FragPtr;
  typedef RecordPool64<RWPool64<Frag> > Frag_pool;

public:
  Frag_pool c_fragPool;
  Uint32 cnoOfAllocatedFragrec;
  Uint32 cnoOfMaxAllocatedFragrec;
  Uint32 cnoOfSaveAllocatedFragrec;
private:
  /*
   * Fragment metadata operation.
   */
  struct FragOp {
    Uint32 m_userPtr;
    Uint32 m_userRef;
    Uint32 m_indexId;
    Uint32 m_fragId;
    Uint64 m_fragPtrI;
    Uint32 m_fragNo;            // fragment number starting at zero
    Uint32 m_numAttrsRecvd;
    union {
    Uint32 nextPool;
    };
    FragOp();
  };
  typedef Ptr<FragOp> FragOpPtr;
  typedef ArrayPool<FragOp> FragOp_pool;

  FragOp_pool c_fragOpPool;
  RSS_AP_SNAPSHOT(c_fragOpPool);

  // node handles

  /*
   * A node handle is a reference to a tree node in TUP.  It is used to
   * operate on the node.  Node handles are allocated on the stack.
   */
  struct NodeHandle;
  friend struct NodeHandle;
  struct NodeHandle {
    Frag& m_frag;               // fragment using the node
    TupLoc m_loc;               // physical node address
    TreeNode* m_node;           // pointer to node storage
    NodeHandle(Frag& frag);
    NodeHandle(const NodeHandle& node);
    NodeHandle& operator=(const NodeHandle& node);
    // check if unassigned
    bool isNull();
    // getters
    TupLoc getLink(unsigned i);
    unsigned getChilds();       // cannot spell
    unsigned getSide();
    unsigned getOccup();
    int getBalance();
    void getNodeScan(Uint32 & scanPtrI, Uint32 &scanInstance);
    bool isNodeScanList();
    // setters
    void setLink(unsigned i, TupLoc loc);
    void setSide(unsigned i);
    void setOccup(unsigned n);
    void setBalance(int b);
    void setNodeScan(Uint32 scanPtrI, Uint32 scanInstance);
    // access other parts of the node
    Uint32* getPref();
    TreeEnt getEnt(unsigned pos);
    // for ndbrequire and ndbassert
    [[noreturn]] void progError(int line,
                                int cause,
                                const char* file,
                                const char* check);
  };

  // stats scan
  struct StatOp;
  friend struct StatOp;
  struct StatOp {
    // the scan
    Uint32 m_scanOpPtrI;
    // parameters
    Uint32 m_saveSize;
    Uint32 m_saveScale;
    Uint32 m_batchSize;
    Uint32 m_estBytes;
   // counters
   Uint32 m_rowCount;
   Uint32 m_batchCurr;
   bool m_haveSample;
   Uint32 m_sampleCount;
   Uint32 m_keyBytes;
   bool m_keyChange;
   bool m_usePrev;
   // metadata
   enum { MaxKeyCount = MAX_INDEX_STAT_KEY_COUNT };
   enum { MaxKeySize = MAX_INDEX_STAT_KEY_SIZE };
   enum { MaxValueCount = MAX_INDEX_STAT_VALUE_COUNT };
   enum { MaxValueSize = MAX_INDEX_STAT_VALUE_SIZE };
   Uint32 m_keyCount;
   Uint32 m_valueCount;
   // pack
   const KeySpec& m_keySpec;
   NdbPack::Spec m_valueSpec;
   NdbPack::Type m_valueSpecBuf[MaxValueCount];
   // data previous current result
   KeyData m_keyData1;
   KeyData m_keyData2;
   KeyData m_keyData;
   NdbPack::Data m_valueData;
   // buffers with one word for length bytes
   Uint32 m_keyDataBuf1[1 + MaxKeySize];
   Uint32 m_keyDataBuf2[1 + MaxKeySize];
   Uint32 m_keyDataBuf[1 + MaxKeySize];
   Uint32 m_valueDataBuf[1 + MaxValueCount];
   // value collection
   struct Value {
     Uint32 m_rir;
     Uint32 m_unq[MaxKeyCount];
     Value();
   };
   Value m_value1;
   Value m_value2;
   union {
   Uint32 nextPool;
   };
   StatOp(const Index&);
  };
  typedef Ptr<StatOp> StatOpPtr;
  typedef ArrayPool<StatOp> StatOp_pool;

  StatOp_pool c_statOpPool;
  RSS_AP_SNAPSHOT(c_statOpPool);

  // stats monitor (shared by req data and continueB loop)
  struct StatMon;
  friend struct StatMon;
  struct StatMon {
    IndexStatImplReq m_req;
    Uint32 m_requestType;
    // continueB loop
    Uint32 m_loopIndexId;
    Uint32 m_loopDelay;
    StatMon();
  };
  StatMon c_statMon;

  // methods

  /*
   * DbtuxGen.cpp
   */
  void execCONTINUEB(Signal* signal);
  void execSTTOR(Signal* signal);
  void execREAD_CONFIG_REQ(Signal* signal);
  void execNODE_STATE_REP(Signal* signal);

  // utils
  void readKeyAttrs(TuxCtx&,
                    const Frag& frag,
                    TreeEnt ent,
                    KeyData& keyData,
                    Uint32 count);
  void readKeyAttrs(TuxCtx&,
                    const Frag& frag,
                    TreeEnt ent,
                    Uint32 count,
                    Uint32 *outputBuffer);
  void readTableHashKey(TreeEnt ent, Uint32* pkData, unsigned& pkSize);
  void unpackBound(Uint32* const outputBuffer,
                   const ScanBound& bound,
                   KeyBoundC& searchBound);
  void findFrag(EmulatedJamBuffer* jamBuf,
                Uint32 indexId,
                Uint32 fragId,
                FragPtr& fragPtr);

  /*
   * DbtuxMeta.cpp
   */
  void execCREATE_TAB_REQ(Signal*);
  void execTUXFRAGREQ(Signal* signal);
  void execTUX_ADD_ATTRREQ(Signal* signal);
  void execALTER_INDX_IMPL_REQ(Signal* signal);
  void execDROP_TAB_REQ(Signal* signal);
  void execDROP_FRAG_REQ(Signal* signal);
  bool allocDescEnt(IndexPtr indexPtr);
  void freeDescEnt(IndexPtr indexPtr);
  void abortAddFragOp(Signal* signal);
  void dropIndex(Signal* signal, IndexPtr indexPtr, Uint32 senderRef, Uint32 senderData);

public:
  /*
   * DbtuxMaint.cpp
   */
  void execTUX_MAINT_REQ(Signal* signal);

private:
  /*
   * DbtuxNode.cpp
   */
  int allocNode(TuxCtx&, NodeHandle& node);
  void freeNode(NodeHandle& node);
  void selectNode(TuxCtx&, NodeHandle& node, TupLoc loc);
  void insertNode(TuxCtx&, NodeHandle& node);
  void deleteNode(NodeHandle& node);
  void freePreallocatedNode(Frag& frag);
  void setNodePref(struct TuxCtx &, NodeHandle& node);
  // node operations
  void nodePushUp(TuxCtx&,
                  NodeHandle& node,
                  unsigned pos,
                  const TreeEnt& ent,
                  Uint32 scanList,
                  Uint32 scanInstance);
  void nodePushUpScans(NodeHandle& node, unsigned pos);
  void nodePopDown(TuxCtx&,
                   NodeHandle& node,
                   unsigned pos,
                   TreeEnt& en,
                   Uint32* scanList,
                   Uint32* scanInstance);
  void nodePopDownScans(NodeHandle& node, unsigned pos);
  void nodePushDown(TuxCtx&,
                    NodeHandle& node,
                    unsigned pos,
                    TreeEnt& ent,
                    Uint32& scanList,
                    Uint32& scanInstance);
  void nodePushDownScans(NodeHandle& node, unsigned pos);
  void nodePopUp(TuxCtx&, NodeHandle& node,
                 unsigned pos,
                 TreeEnt& ent,
                 Uint32 scanList,
                 Uint32 scanInstance);
  void nodePopUpScans(NodeHandle& node, unsigned pos);
  void nodeSlide(TuxCtx&,
                 NodeHandle& dstNode,
                 NodeHandle& srcNode,
                 unsigned cnt,
                 unsigned i);
  // scans linked to node
  void addScanList(NodeHandle& node,
                   unsigned pos,
                   Uint32 scanList,
                   Uint32 scanInstance);
  void removeScanList(NodeHandle& node,
                      unsigned pos,
                      Uint32& scanList,
                      Uint32& scanInstance);
  void moveScanList(NodeHandle& node, unsigned pos);
  void linkScan(NodeHandle& node, ScanOpPtr scanPtr, Uint32 scanInstance);
  void unlinkScan(NodeHandle& node, ScanOpPtr scanPtr, Uint32 scanInstance);
  bool islinkScan(NodeHandle& node, ScanOpPtr scanPtr, Uint32 scanInstance);
<<<<<<< HEAD
  void relinkScan(ScanOp&,
                  Uint32 scanInstance,
                  Frag&,
                  bool need_lock = true,
                  Uint32 line = 0);
=======
  void relinkScan(ScanOp&, Uint32 scanInstance, Frag&, bool need_lock = true, Uint32 line = 0);
>>>>>>> 057f5c95

  /*
   * DbtuxTree.cpp
   */
  // add entry
  void treeAdd(TuxCtx&, Frag& frag, TreePos treePos, TreeEnt ent);
  void treeAddFull(TuxCtx&, Frag& frag, NodeHandle lubNode, unsigned pos, TreeEnt ent);
  void treeAddNode(TuxCtx&, Frag& frag, NodeHandle lubNode, unsigned pos, TreeEnt ent, NodeHandle parentNode, unsigned i);
  void treeAddRebalance(TuxCtx&, Frag& frag, NodeHandle node, unsigned i);
  // remove entry
  void treeRemove(Frag& frag, TreePos treePos);
  void treeRemoveInner(Frag& frag, NodeHandle lubNode, unsigned pos);
  void treeRemoveSemi(Frag& frag, NodeHandle node, unsigned i);
  void treeRemoveLeaf(Frag& frag, NodeHandle node);
  void treeRemoveNode(Frag& frag, NodeHandle node);
  void treeRemoveRebalance(Frag& frag, NodeHandle node, unsigned i);
  // rotate
  void treeRotateSingle(TuxCtx&, Frag& frag, NodeHandle& node, unsigned i);
  void treeRotateDouble(TuxCtx&, Frag& frag, NodeHandle& node, unsigned i);

  /*
   * DbtuxScan.cpp
   */
  void execACC_SCANREQ(Signal* signal);
  void execNEXT_SCANREQ(Signal* signal);
  void execACC_CHECK_SCAN(Signal* signal);
  void execACCKEYCONF(Signal* signal);
  void execACCKEYREF(Signal* signal);
  void execACC_ABORTCONF(Signal* signal);
  void scanFirst(ScanOpPtr scanPtr, Frag& frag, const Index& index);
  void continue_scan(Signal *signal, ScanOpPtr scanPtr, Frag& frag, bool);
  void scanFind(ScanOpPtr scanPtr, Frag& frag);
  Uint32 scanNext(ScanOpPtr scanPtr, bool fromMaintReq, Frag& frag);
  bool scanCheck(ScanOp& scan, TreeEnt ent);
  bool scanVisible(ScanOp& scan, TreeEnt ent);
  void scanClose(Signal* signal, ScanOpPtr scanPtr);
  void abortAccLockOps(Signal* signal, ScanOpPtr scanPtr);
  void addAccLockOp(ScanOpPtr scanPtr, Uint32 accLockOp);
  void removeAccLockOp(ScanOpPtr scanPtr, Uint32 accLockOp);
  void releaseScanOp(ScanOpPtr& scanPtr);

  /*
   * DbtuxSearch.cpp
   */
  void findNodeToUpdate(TuxCtx&,
                        Frag& frag,
                        const KeyBoundArray& searchBound,
                        TreeEnt searchEnt,
                        NodeHandle& currNode);
  bool findPosToAdd(TuxCtx&,
                    Frag& frag,
                    const KeyBoundArray& searchBound,
                    TreeEnt searchEnt,
                    NodeHandle& currNode,
                    TreePos& treePos);
  bool findPosToRemove(TuxCtx&,
                       TreeEnt searchEnt,
                       NodeHandle& currNode,
                       TreePos& treePos);
  bool searchToAdd(TuxCtx&,
                   Frag& frag,
                   const KeyBoundArray& searchBound,
                   TreeEnt searchEnt,
                   TreePos& treePos);
  bool searchToRemove(TuxCtx&,
                      Frag& frag,
                      const KeyBoundArray& searchBound,
                      TreeEnt searchEnt,
                      TreePos& treePos);
  void findNodeToScan(Frag& frag,
                      unsigned dir,
                      const KeyBoundArray& searchBound,
                      NodeHandle& currNode);
  void findPosToScan(Frag& frag,
                     unsigned idir,
                     const KeyBoundArray& searchBound,
                     NodeHandle& currNode,
                     Uint32* pos);
  void searchToScan(Frag& frag,
                    unsigned idir,
                    const KeyBoundArray& searchBound,
                    TreePos& treePos);

  /**
   * Prepare methods
   * These methods are setting up variables that are precomputed to avoid having
   * to compute those every time we need them.
   */
  void prepare_scan_bounds(const ScanOp *scanPtrP,
                           const Index *indexPtrP,
                           Dbtux *tux_block);
  void prepare_move_scan_ctx(ScanOpPtr scanPtr, Dbtux *tux_block);

  int cmpSearchKey(TuxCtx&, const KeyDataC& searchKey, const KeyDataC& entryKey, Uint32 cnt);
  int cmpSearchBound(TuxCtx&, const KeyBoundC& searchBound, const KeyDataC& entryKey, Uint32 cnt);

  /*
   * DbtuxStat.cpp
   */
  // one-round-trip tree-dive records in range
  void statRecordsInRange(ScanOpPtr scanPtr, Uint32* out, Uint32 out_words);
  Uint32 getEntriesBeforeOrAfter(Frag& frag, TreePos pos, unsigned idir);
  unsigned getPathToNode(NodeHandle node, Uint16* path);
  // stats scan
  int statScanInit(StatOpPtr, const Uint32* data, Uint32 len, Uint32* usedLen);
  int statScanAddRow(StatOpPtr, TreeEnt ent);
  void statScanReadKey(StatOpPtr, Uint32* out, Uint32 out_words);
  void statScanReadValue(StatOpPtr, Uint32* out, Uint32 out_words);
  void execINDEX_STAT_REP(Signal*); // from TRIX
  // stats monitor request
  void execINDEX_STAT_IMPL_REQ(Signal*);
  void statMonStart(Signal*, StatMon&);
  void statMonStop(Signal*, StatMon&);
  void statMonConf(Signal*, StatMon&);
  // stats monitor continueB loop
  void statMonSendContinueB(Signal*);
  void statMonExecContinueB(Signal*);
  void statMonCheck(Signal*, StatMon&);
  void statMonRep(Signal*, StatMon&);

  /*
   * DbtuxDebug.cpp
   */
  void execDUMP_STATE_ORD(Signal* signal);
#ifdef VM_TRACE
  struct PrintPar {
    char m_path[100];           // LR prefix
    unsigned m_side;            // expected side
    TupLoc m_parent;            // expected parent address
    int m_depth;                // returned depth
    unsigned m_occup;           // returned occupancy
    TreeEnt m_minmax[2];        // returned subtree min and max
    bool m_ok;                  // returned status
    PrintPar();
  };
  void printTree(Signal* signal, Frag& frag, NdbOut& out);
  void printNode(struct TuxCtx&, Frag&, NdbOut& out, TupLoc loc, PrintPar& par);
  friend class NdbOut& operator<<(NdbOut&, const TupLoc&);
  friend class NdbOut& operator<<(NdbOut&, const TreeEnt&);
  friend class NdbOut& operator<<(NdbOut&, const TreeNode&);
  friend class NdbOut& operator<<(NdbOut&, const TreeHead&);
  friend class NdbOut& operator<<(NdbOut&, const TreePos&);
  friend class NdbOut& operator<<(NdbOut&, const KeyType&);
  friend class NdbOut& operator<<(NdbOut&, const ScanOp&);
  friend class NdbOut& operator<<(NdbOut&, const Index&);
  friend class NdbOut& operator<<(NdbOut&, const Frag&);
  friend class NdbOut& operator<<(NdbOut&, const FragOp&);
  friend class NdbOut& operator<<(NdbOut&, const NodeHandle&);
  friend class NdbOut& operator<<(NdbOut&, const StatOp&);
  friend class NdbOut& operator<<(NdbOut&, const StatMon&);
  FILE* debugFile;
  NdbOut tuxDebugOut;
  unsigned debugFlags;
  enum {
    DebugMeta = 1,              // log create and drop index
    DebugMaint = 2,             // log maintenance ops
    DebugTree = 4,              // log and check tree after each op
    DebugScan = 8,              // log scans
    DebugLock = 16,             // log ACC locks
    DebugStat = 32              // log stats collection
  };
  static constexpr Uint32 DataFillByte = 0xa2;
  static constexpr Uint32 NodeFillByte = 0xa4;
#endif

  void execDBINFO_SCANREQ(Signal* signal);

  // start up info
  Uint32 c_internalStartPhase;
  Uint32 c_typeOfStart;

  /*
   * Global data set at operation start.  Unpacked from index metadata.
   * Not passed as parameter to methods.  Invalid across timeslices.
   *
   * TODO inline all into index metadata
   */
  struct TuxCtx
  {
    EmulatedJamBuffer * jamBuffer;


    ScanOpPtr scanPtr;
    FragPtr fragPtr;
    IndexPtr indexPtr;
    Uint32 *tupIndexFragPtr;
    Uint32 *tupIndexTablePtr;
    Uint32 *tupRealFragPtr;
    Uint32 *tupRealTablePtr;
    Uint32 attrDataOffset;
    Uint32 tuxFixHeaderSize;

    KeyDataArray searchScanDataArray;
    KeyBoundArray searchScanBoundArray;
    Uint32 *keyAttrs;

    KeyDataArray searchKeyDataArray;
    KeyBoundArray searchKeyBoundArray;

    Uint32 scanBoundCnt;
    Uint32 descending;

    TreeEnt m_current_ent;

    // buffer for scan bound and search key data
    Uint32* c_searchKey;

    // buffer for scan bound and search key data for next key
    Uint32* c_nextKey;

    // buffer for current entry key data
    Uint32* c_entryKey;

    // buffer for xfrm-ed PK and for temporary use
    Uint32* c_dataBuffer;

    // buffer for xfrm-ed PK and for temporary use
    Uint32* c_boundBuffer;

#ifdef VM_TRACE
    char* c_debugBuffer;
#endif
    // function for clearing context
    void reset()
    {
      // jamBuffer left
      scanPtr.i = RNIL;
      scanPtr.p = nullptr;
      fragPtr.i = RNIL;
      fragPtr.p = nullptr;
      indexPtr.i = RNIL;
      indexPtr.p = nullptr;
      tupIndexFragPtr = nullptr;
      tupIndexTablePtr = nullptr;
      tupRealFragPtr = nullptr;
      tupRealTablePtr = nullptr;
      attrDataOffset = 0;
      tuxFixHeaderSize = 0;
      // searchScanDataArray left
      // searchScanBoundArray left
      keyAttrs = nullptr;
      // searchKeyDataArray left
      // searchKeyBoundArray left
      scanBoundCnt = 0;
      descending = 0;
      m_current_ent.m_tupLoc = NullTupLoc;
      m_current_ent.m_tupVersion = 0;
      // c_searchKey left
      // c_nextKey left
      // c_entryKey left
      // c_dataBuffer left
      // c_boundBuffer left
      // c_debugBuffer left
    }
  };

  struct TuxCtx c_ctx; // Global Tux context, for everything build MT-index build

  // index stats
  bool c_indexStatAutoUpdate;
  Uint32 c_indexStatSaveSize;
  Uint32 c_indexStatSaveScale;
  Uint32 c_indexStatTriggerPct;
  Uint32 c_indexStatTriggerScale;
  Uint32 c_indexStatUpdateDelay;

  // inlined utils
  Uint32 getDescSize(const Index& index);
  DescHead& getDescHead(const Index& index);
  KeyType* getKeyTypes(DescHead& descHead);
  const KeyType* getKeyTypes(const DescHead& descHead);
  AttributeHeader* getKeyAttrs(DescHead& descHead);
  const AttributeHeader* getKeyAttrs(const DescHead& descHead);
  //
  void getTupAddr(TreeEnt ent, Uint32& lkey1, Uint32& lkey2);
  static unsigned min(unsigned x, unsigned y);
  static unsigned max(unsigned x, unsigned y);

public:
  static Uint32 mt_buildIndexFragment_wrapper(void*);
  void prepare_build_ctx(TuxCtx& ctx, FragPtr fragPtr);
  void prepare_tup_ptrs(TuxCtx& ctx);
  void prepare_all_tup_ptrs(TuxCtx& ctx);
  void relinkScan(Uint32 line);
private:
  Uint32 mt_buildIndexFragment(struct mt_BuildIndxCtx*);

  Signal* c_signal_bug32040;

private:
  bool check_freeScanLock(ScanOp& scan);
  void release_c_free_scan_lock();
  void checkPoolShrinkNeed(Uint32 pool_index,
                           const TransientFastSlotPool& pool);
  void sendPoolShrink(Uint32 pool_index);
  void shrinkTransientPools(Uint32 pool_index);

  static const Uint32 c_transient_pool_count = 3;
  TransientFastSlotPool* c_transient_pools[c_transient_pool_count];
  Bitmask<1> c_transient_pools_shrinking;

  Uint32 get_my_scan_instance();
  Uint32 get_block_from_scan_instance(Uint32);
  Uint32 get_instance_from_scan_instance(Uint32);
  bool checkScanInstance(Uint32 scanInstance);
public:
  static Uint64 getTransactionMemoryNeed(
    const Uint32 ldm_instance_count,
    const ndb_mgm_configuration_iterator *mgm_cfg);
  Uint32 getDBACC()
  {
    return m_acc_block;
  }
  Uint32 getDBLQH()
  {
    return m_lqh_block;
  }
  Uint32 getDBTUX()
  {
    return m_tux_block;
  }
  ScanOp* getScanOpPtrP(Uint32 scanPtrI)
  {
    ScanOpPtr scanPtr;
    scanPtr.i = scanPtrI;
    ndbrequire(c_scanOpPool.getValidPtr(scanPtr));
    return scanPtr.p;
  }
  ScanOp* getScanOpPtrP(Uint32 scanPtrI, Uint32 scanInstance)
  {
    Dbtux *tux_block;
    Uint32 blockNo = get_block_from_scan_instance(scanInstance);
    Uint32 instanceNo = get_instance_from_scan_instance(scanInstance);
    tux_block = (Dbtux*) globalData.getBlock(blockNo, instanceNo);
    return tux_block->getScanOpPtrP(scanPtrI);
  }
  static size_t getFragmentRecordSize()
  {
    return sizeof(struct Frag);
  }
  static size_t getTableRecordSize()
  {
    return sizeof(struct Index);
  }
};

inline bool Dbtux::check_freeScanLock(ScanOp& scan)
{
  if (unlikely((! scan.m_readCommitted) &&
                c_freeScanLock == RNIL))
  {
    ScanLockPtr allocPtr;
    if (c_scanLockPool.seize(allocPtr))
    {
      jam();
      c_freeScanLock = allocPtr.i;
    }
    else
    {
      return true;
    }
  }
  return false;
}

inline void
Dbtux::release_c_free_scan_lock()
{
  if (c_freeScanLock != RNIL)
  {
    jam();
    ScanLockPtr releasePtr;
    releasePtr.i = c_freeScanLock;
    ndbrequire(c_scanLockPool.getValidPtr(releasePtr));
    c_scanLockPool.release(releasePtr);
    c_freeScanLock = RNIL;
    checkPoolShrinkNeed(DBTUX_SCAN_LOCK_TRANSIENT_POOL_INDEX,
                        c_scanLockPool);
  }
}

inline void Dbtux::checkPoolShrinkNeed(const Uint32 pool_index,
                                       const TransientFastSlotPool& pool)
{
#if defined(VM_TRACE) || defined(ERROR_INSERT)
  ndbrequire(pool_index < c_transient_pool_count);
  ndbrequire(c_transient_pools[pool_index] == &pool);
#endif
  if (pool.may_shrink())
  {
    sendPoolShrink(pool_index);
  }
}

// Dbtux::TupLoc

inline
Dbtux::TupLoc::TupLoc() :
  m_pageId1(RNIL >> 16),
  m_pageId2(RNIL & 0xFFFF),
  m_pageOffset(0)
{
}

inline
Dbtux::TupLoc::TupLoc(Uint32 pageId, Uint16 pageOffset) :
  m_pageId1(pageId >> 16),
  m_pageId2(pageId & 0xFFFF),
  m_pageOffset(pageOffset)
{
}

inline Uint32
Dbtux::TupLoc::getPageId() const
{
  return (m_pageId1 << 16) | m_pageId2;
}

inline void
Dbtux::TupLoc::setPageId(Uint32 pageId)
{
  m_pageId1 = (pageId >> 16);
  m_pageId2 = (pageId & 0xFFFF);
}

inline Uint32
Dbtux::TupLoc::getPageOffset() const
{
  return (Uint32)m_pageOffset;
}

inline void
Dbtux::TupLoc::setPageOffset(Uint32 pageOffset)
{
  m_pageOffset = (Uint16)pageOffset;
}

inline bool
Dbtux::TupLoc::operator==(const TupLoc& loc) const
{
  return
    m_pageId1 == loc.m_pageId1 &&
    m_pageId2 == loc.m_pageId2 &&
    m_pageOffset == loc.m_pageOffset;
}

inline bool
Dbtux::TupLoc::operator!=(const TupLoc& loc) const
{
  return ! (*this == loc);
}

// Dbtux::TreeEnt

inline
Dbtux::TreeEnt::TreeEnt() :
  m_tupLoc(),
  m_tupVersion(0)
{
}

inline bool
Dbtux::TreeEnt::eqtuple(const TreeEnt ent) const
{
  return
    m_tupLoc == ent.m_tupLoc;
}

inline bool
Dbtux::TreeEnt::eq(const TreeEnt ent) const
{
  return
    m_tupLoc == ent.m_tupLoc &&
    m_tupVersion == ent.m_tupVersion;
}

inline int
Dbtux::TreeEnt::cmp(const TreeEnt ent) const
{
  if (m_tupLoc.getPageId() < ent.m_tupLoc.getPageId())
    return -1;
  if (m_tupLoc.getPageId() > ent.m_tupLoc.getPageId())
    return +1;
  if (m_tupLoc.getPageOffset() < ent.m_tupLoc.getPageOffset())
    return -1;
  if (m_tupLoc.getPageOffset() > ent.m_tupLoc.getPageOffset())
    return +1;
  /*
   * Guess if one tuple version has wrapped around.  This is well
   * defined ordering on existing versions since versions are assigned
   * consecutively and different versions exists only on uncommitted
   * tuple.  Assuming max 2**14 uncommitted ops on same tuple.
   */
  const unsigned version_wrap_limit = (1 << (ZTUP_VERSION_BITS - 1));
  if (m_tupVersion < ent.m_tupVersion) {
    if (unsigned(ent.m_tupVersion - m_tupVersion) < version_wrap_limit)
      return -1;
    else
      return +1;
  }
  if (m_tupVersion > ent.m_tupVersion) {
    if (unsigned(m_tupVersion - ent.m_tupVersion) < version_wrap_limit)
      return +1;
    else
      return -1;
  }
  return 0;
}

// Dbtux::TreeNode

inline
Dbtux::TreeNode::TreeNode() :
  m_side(2),
  m_balance(0 + 1),
  pad1(0),
  m_occup(0),
  m_nodeScanPtrI(RNIL),
  m_nodeScanInstance(0)
{
  m_link[0] = NullTupLoc;
  m_link[1] = NullTupLoc;
  m_link[2] = NullTupLoc;
}

// Dbtux::TreeHead

inline
Dbtux::TreeHead::TreeHead() :
  m_nodeSize(0),
  m_prefSize(0),
  m_minOccup(0),
  m_maxOccup(0),
  m_root()
{
}

inline Uint32*
Dbtux::TreeHead::getPref(TreeNode* node) const
{
  Uint32* ptr = (Uint32*)node + NodeHeadSize;
  return ptr;
}

inline Dbtux::TreeEnt*
Dbtux::TreeHead::getEntList(TreeNode* node) const
{
  Uint32* ptr = (Uint32*)node + NodeHeadSize + m_prefSize;
  return (TreeEnt*)ptr;
}

// Dbtux::TreePos

inline
Dbtux::TreePos::TreePos() :
  m_loc(),
  m_pos(Uint32(~0)),
  m_dir(Uint32(~0))
{
}

// Dbtux::DescPage

inline
Dbtux::DescPage::DescPage() :
  m_numFree(ZNIL)
{
  for (unsigned i = 0; i < DescPageSize; i++) {
#ifdef VM_TRACE
    m_data[i] = 0x13571357;
#else
    m_data[i] = 0;
#endif
  }
}

// Dbtux::ScanBound

inline
Dbtux::ScanBound::ScanBound() :
  m_head(),
  m_cnt(0),
  m_side(0)
{
}

inline
Dbtux::ScanOp::ScanOp() :
  m_magic(Magic::make(ScanOp::TYPE_ID)),
  m_errorCode(0),
  m_fragPtrI(RNIL64),
  m_lockwait(false),
  m_accLockOp(RNIL),
  m_accLockOps(),
  m_scanBound(),
  m_scanPos(),
  m_scanLinkedPos(),
  m_scanEnt(),
  m_nodeScanPtrI(RNIL),
  m_nodeScanInstance(0),
  m_statOpPtrI(RNIL)
{
}

// Dbtux::Index

inline
Dbtux::Index::Index() :
  m_descPage(RNIL64),
  m_statFragPtrI(RNIL64),
  m_tableId(RNIL),
  m_statLoadTime(0),
  m_storeNullKey(false),
  m_keySpec(),
  m_state(NotDefined),
  m_tableType(DictTabInfo::UndefTableType),
  m_descOff(0),
  m_numAttrs(0),
  m_prefAttrs(0),
  m_prefBytes(0)
{
}

// Dbtux::Frag

inline
Dbtux::Frag::Frag(ScanOp_pool& scanOpPool) :
  m_tableId(RNIL),
  m_indexId(RNIL),
  m_fragId(ZNIL),
  m_tree(),
  m_freeLoc(),
  m_tupIndexFragPtrI(RNIL64),
  m_tupTableFragPtrI(RNIL64),
  m_entryCount(0),
  m_entryBytes(0),
  m_entryOps(0)
{
}

inline
Dbtux::Frag::Frag() :
  m_tableId(RNIL),
  m_indexId(RNIL),
  m_fragId(ZNIL),
  m_tree(),
  m_freeLoc(),
  m_tupIndexFragPtrI(RNIL64),
  m_tupTableFragPtrI(RNIL64),
  m_entryCount(0),
  m_entryBytes(0),
  m_entryOps(0)
{
}

// Dbtux::FragOp

inline
Dbtux::FragOp::FragOp() :
  m_userPtr(RNIL),
  m_userRef(RNIL),
  m_indexId(RNIL),
  m_fragId(ZNIL),
  m_fragPtrI(RNIL64),
  m_fragNo(ZNIL),
  m_numAttrsRecvd(ZNIL)
{
}

// Dbtux::NodeHandle

inline
Dbtux::NodeHandle::NodeHandle(Frag& frag) :
  m_frag(frag),
  m_loc(),
  m_node(0)
{
}

inline
Dbtux::NodeHandle::NodeHandle(const NodeHandle& node) :
  m_frag(node.m_frag),
  m_loc(node.m_loc),
  m_node(node.m_node)
{
}

inline Dbtux::NodeHandle&
Dbtux::NodeHandle::operator=(const NodeHandle& node)
{
  ndbassert(&m_frag == &node.m_frag);
  m_loc = node.m_loc;
  m_node = node.m_node;
  return *this;
}

inline bool
Dbtux::NodeHandle::isNull()
{
  return m_node == 0;
}

inline Dbtux::TupLoc
Dbtux::NodeHandle::getLink(unsigned i)
{
  ndbrequire(i <= 2);
  return m_node->m_link[i];
}

inline unsigned
Dbtux::NodeHandle::getChilds()
{
  return (m_node->m_link[0] != NullTupLoc) + (m_node->m_link[1] != NullTupLoc);
}

inline unsigned
Dbtux::NodeHandle::getSide()
{
  return m_node->m_side;
}

inline unsigned
Dbtux::NodeHandle::getOccup()
{
  return m_node->m_occup;
}

inline int
Dbtux::NodeHandle::getBalance()
{
  return (int)m_node->m_balance - 1;
}

inline bool
Dbtux::NodeHandle::isNodeScanList()
{
  return m_node->m_nodeScanPtrI != RNIL;
}

inline void
Dbtux::NodeHandle::getNodeScan(Uint32 &scanPtrI, Uint32 &instance)
{
  scanPtrI = m_node->m_nodeScanPtrI;
  instance = m_node->m_nodeScanInstance;
}

inline void
Dbtux::NodeHandle::setLink(unsigned i, TupLoc loc)
{
  if (likely(i <= 2))
  {
    m_node->m_link[i] = loc;
  }
  else
  {
    ndbabort();
  }
}

inline Uint32
Dbtux::get_instance_from_scan_instance(Uint32 scanInstance)
{
  return (scanInstance >> 16);
}

inline Uint32
Dbtux::get_block_from_scan_instance(Uint32 scanInstance)
{
  return (scanInstance & 0xFFFF);
}

inline Uint32
Dbtux::get_my_scan_instance()
{
  if (m_is_query_block)
  {
    return DBQTUX + (instance() << 16);
  }
  else
  {
    return DBTUX + (instance() << 16);
  }
}

inline void
Dbtux::NodeHandle::setSide(unsigned i)
{
  if (likely(i <= 2))
  {
    m_node->m_side = i;
  }
  else
  {
    ndbabort();
  }
}

inline void
Dbtux::NodeHandle::setOccup(unsigned n)
{
  TreeHead& tree = m_frag.m_tree;
  ndbrequire(n <= tree.m_maxOccup);
  m_node->m_occup = n;
}

inline void
Dbtux::NodeHandle::setBalance(int b)
{
  ndbrequire(abs(b) <= 1);
  m_node->m_balance = (unsigned)(b + 1);
}

inline void
Dbtux::NodeHandle::setNodeScan(Uint32 scanPtrI,
                               Uint32 instance)
{
  m_node->m_nodeScanPtrI = scanPtrI;
  m_node->m_nodeScanInstance = instance;
}

inline Uint32*
Dbtux::NodeHandle::getPref()
{
  TreeHead& tree = m_frag.m_tree;
  return tree.getPref(m_node);
}

inline Dbtux::TreeEnt
Dbtux::NodeHandle::getEnt(unsigned pos)
{
  TreeHead& tree = m_frag.m_tree;
  TreeEnt* entList = tree.getEntList(m_node);
  const unsigned occup = m_node->m_occup;
  ndbrequire(pos < occup);
  return entList[pos];
}

// stats

inline
Dbtux::StatOp::Value::Value()
{
  m_rir = 0;
  Uint32 i;
  for (i = 0; i < MaxKeyCount; i++)
    m_unq[i] = 0;
}

inline
Dbtux::StatOp::StatOp(const Index& index) :
  m_scanOpPtrI(RNIL),
  m_saveSize(0),
  m_saveScale(0),
  m_batchSize(0),
  m_estBytes(0),
  m_rowCount(0),
  m_batchCurr(0),
  m_haveSample(false),
  m_sampleCount(0),
  m_keyBytes(0),
  m_keyChange(false),
  m_usePrev(false),
  m_keyCount(0),
  m_valueCount(0),
  m_keySpec(index.m_keySpec),
  m_keyData1(m_keySpec, false, 2),
  m_keyData2(m_keySpec, false, 2),
  m_keyData(m_keySpec, false, 2),
  m_valueData(m_valueSpec, false, 2),
  m_value1(),
  m_value2()
{
  m_valueSpec.set_buf(m_valueSpecBuf, MaxValueCount);
  m_keyData1.set_buf(m_keyDataBuf1, sizeof(m_keyDataBuf1));
  m_keyData2.set_buf(m_keyDataBuf2, sizeof(m_keyDataBuf2));
  m_keyData.set_buf(m_keyDataBuf, sizeof(m_keyDataBuf));
  m_valueData.set_buf(m_valueDataBuf, sizeof(m_valueDataBuf));
}

// Dbtux::StatMon

inline
Dbtux::StatMon::StatMon() :
  m_requestType(0),
  m_loopIndexId(0),
  m_loopDelay(1000)
{
  memset(&m_req, 0, sizeof(m_req));
}

// parameters for methods

#ifdef VM_TRACE
inline
Dbtux::PrintPar::PrintPar() :
  // caller fills in
  m_path(),
  m_side(255),
  m_parent(),
  // default return values
  m_depth(0),
  m_occup(0),
  m_ok(true)
{
}
#endif

// utils

inline Uint32
Dbtux::getDescSize(const Index& index)
{
  return
    DescHeadSize +
    index.m_numAttrs * KeyTypeSize +
    index.m_numAttrs * AttributeHeaderSize;
}

inline Dbtux::DescHead&
Dbtux::getDescHead(const Index& index)
{
  DescPage64Ptr pagePtr;
  pagePtr.i = index.m_descPage;
  m_ldm_instance_used->c_descPagePool.getUncheckedPtr(pagePtr);
  ndbrequire(index.m_descOff < DescPageSize);
  Uint32* ptr = &pagePtr.p->m_data[index.m_descOff];
  DescHead* descHead = reinterpret_cast<DescHead*>(ptr);
  ndbrequire(Magic::check_ptr_rw(pagePtr.p));
  ndbrequire(descHead->m_magic == DescHead::Magic);
  return *descHead;
}

inline Dbtux::KeyType*
Dbtux::getKeyTypes(DescHead& descHead)
{
  Uint32* ptr = reinterpret_cast<Uint32*>(&descHead);
  ptr += DescHeadSize;
  return reinterpret_cast<KeyType*>(ptr);
}

inline const Dbtux::KeyType*
Dbtux::getKeyTypes(const DescHead& descHead)
{
  const Uint32* ptr = reinterpret_cast<const Uint32*>(&descHead);
  ptr += DescHeadSize;
  return reinterpret_cast<const KeyType*>(ptr);
}

inline AttributeHeader*
Dbtux::getKeyAttrs(DescHead& descHead)
{
  Uint32* ptr = reinterpret_cast<Uint32*>(&descHead);
  ptr += DescHeadSize;
  ptr += descHead.m_numAttrs * KeyTypeSize;
  return reinterpret_cast<AttributeHeader*>(ptr);
}

inline const AttributeHeader*
Dbtux::getKeyAttrs(const DescHead& descHead)
{
  const Uint32* ptr = reinterpret_cast<const Uint32*>(&descHead);
  ptr += DescHeadSize;
  ptr += descHead.m_numAttrs * KeyTypeSize;
  return reinterpret_cast<const AttributeHeader*>(ptr);
}

inline
void
Dbtux::getTupAddr(TreeEnt ent, Uint32& lkey1, Uint32& lkey2)
{
  const TupLoc tupLoc = ent.m_tupLoc;
  c_tup->tuxGetTupAddr(tupLoc.getPageId(),tupLoc.getPageOffset(),
                       lkey1, lkey2);
  jamEntryDebug();
}

inline unsigned
Dbtux::min(unsigned x, unsigned y)
{
  return x < y ? x : y;
}

inline unsigned
Dbtux::max(unsigned x, unsigned y)
{
  return x > y ? x : y;
}

/**
 * Can be called from MT-build of ordered indexes,
 * but it doesn't make use of the MT-context other
 * than for debug printouts.
 */
inline int
Dbtux::cmpSearchKey(TuxCtx& ctx,
                    const KeyDataC& searchKey,
                    const KeyDataC& entryKey,
                    Uint32 cnt)
{
  // compare cnt attributes from each
  Uint32 num_eq;
  int ret = searchKey.cmp(entryKey, cnt, num_eq);
#ifdef VM_TRACE
  if (debugFlags & DebugMaint) {
    tuxDebugOut << "cmpSearchKey: ret:" << ret;
    tuxDebugOut << " search:" << searchKey.print(ctx.c_debugBuffer, DebugBufferBytes);
    tuxDebugOut << " entry:" << entryKey.print(ctx.c_debugBuffer, DebugBufferBytes);
    tuxDebugOut << endl;
  }
#endif
  return ret;
}

inline int
Dbtux::cmpSearchBound(TuxCtx& ctx, const KeyBoundC& searchBound, const KeyDataC& entryKey, Uint32 cnt)
{
  // compare cnt attributes from each
  Uint32 num_eq;
  int ret = searchBound.cmp(entryKey, cnt, num_eq);
#ifdef VM_TRACE
  if (debugFlags & DebugScan) {
    tuxDebugOut << "cmpSearchBound: res:" << ret;
    tuxDebugOut << " search:" << searchBound.print(ctx.c_debugBuffer, DebugBufferBytes);
    tuxDebugOut << " entry:" << entryKey.print(ctx.c_debugBuffer, DebugBufferBytes);
    tuxDebugOut << endl;
  }
#endif
  return ret;
}

inline
void
Dbtux::prepare_all_tup_ptrs(TuxCtx& ctx)
{
  c_tup->get_all_tup_ptrs(ctx.fragPtr.p->m_tupIndexFragPtrI,
                          ctx.fragPtr.p->m_tupTableFragPtrI,
                          &ctx.tupIndexFragPtr,
                          &ctx.tupIndexTablePtr,
                          &ctx.tupRealFragPtr,
                          &ctx.tupRealTablePtr,
                          ctx.attrDataOffset,
                          ctx.tuxFixHeaderSize);
}

inline
void
Dbtux::relinkScan(Uint32 line)
{
  ndbrequire(c_ctx.scanPtr.p != nullptr);
  ScanOp& scan = *c_ctx.scanPtr.p;
  Frag& frag = *c_ctx.fragPtr.p;
  relinkScan(scan, m_my_scan_instance, frag, true, line);
}
#undef JAM_FILE_ID

#endif<|MERGE_RESOLUTION|>--- conflicted
+++ resolved
@@ -1,9 +1,6 @@
 /*
    Copyright (c) 2003, 2023, Oracle and/or its affiliates.
-<<<<<<< HEAD
    Copyright (c) 2021, 2023, Hopsworks and/or its affiliates.
-=======
->>>>>>> 057f5c95
 
    This program is free software; you can redistribute it and/or modify
    it under the terms of the GNU General Public License, version 2.0,
@@ -756,15 +753,11 @@
   void linkScan(NodeHandle& node, ScanOpPtr scanPtr, Uint32 scanInstance);
   void unlinkScan(NodeHandle& node, ScanOpPtr scanPtr, Uint32 scanInstance);
   bool islinkScan(NodeHandle& node, ScanOpPtr scanPtr, Uint32 scanInstance);
-<<<<<<< HEAD
   void relinkScan(ScanOp&,
                   Uint32 scanInstance,
                   Frag&,
                   bool need_lock = true,
                   Uint32 line = 0);
-=======
-  void relinkScan(ScanOp&, Uint32 scanInstance, Frag&, bool need_lock = true, Uint32 line = 0);
->>>>>>> 057f5c95
 
   /*
    * DbtuxTree.cpp
