/*
   Copyright (c) 2009, 2023, Oracle and/or its affiliates.
   Copyright (c) 2021, 2023, Hopsworks and/or its affiliates.

   This program is free software; you can redistribute it and/or modify
   it under the terms of the GNU General Public License, version 2.0,
   as published by the Free Software Foundation.

   This program is also distributed with certain software (including
   but not limited to OpenSSL) that is licensed under separate terms,
   as designated in a particular file or component or in included license
   documentation.  The authors of MySQL hereby grant you an additional
   permission to link the program and your derivative works with the
   separately licensed software that they have included with MySQL.

   This program is distributed in the hope that it will be useful,
   but WITHOUT ANY WARRANTY; without even the implied warranty of
   MERCHANTABILITY or FITNESS FOR A PARTICULAR PURPOSE.  See the
   GNU General Public License, version 2.0, for more details.

   You should have received a copy of the GNU General Public License
   along with this program; if not, write to the Free Software
   Foundation, Inc., 51 Franklin St, Fifth Floor, Boston, MA 02110-1301  USA
*/

#include "Dbtux.hpp"

#define JAM_FILE_ID 373

struct mt_BuildIndxCtx {
  Uint32 indexId;
  Uint32 tableId;
  Uint32 fragId;
  Dbtup *tup_ptr;
  Dbtux::TuxCtx *tux_ctx_ptr;
  NdbMutex *alloc_mutex_ptr;
};

Uint32 Dbtux_mt_buildIndexFragment_wrapper_C(void *obj) {
  return Dbtux::mt_buildIndexFragment_wrapper(obj);
}

Uint32 Dbtux::mt_buildIndexFragment_wrapper(void *obj) {
  mt_BuildIndxReq *req = reinterpret_cast<mt_BuildIndxReq *>(obj);
  TuxCtx *tux_ctx = reinterpret_cast<TuxCtx *>(req->mem_buffer);
  {
    /**
     * Setup ctx object...
     */
    Uint32 *ptr = reinterpret_cast<Uint32 *>(req->mem_buffer);
    ptr += (sizeof(*tux_ctx) + 3) / 4;

    tux_ctx->jamBuffer = getThrJamBuf();
    tux_ctx->c_searchKey = ptr;
    ptr += MaxAttrDataSize;
    tux_ctx->c_entryKey = ptr;
    ptr += MaxAttrDataSize;
    tux_ctx->c_dataBuffer = ptr;
    ptr += MaxAttrDataSize;
    tux_ctx->c_boundBuffer = ptr;
    ptr += MaxAttrDataSize;
#ifdef VM_TRACE
    tux_ctx->c_debugBuffer = (char *)ptr;
    ptr += (DebugBufferBytes + 3) / 4;
#endif
    if (!(UintPtr(ptr) - UintPtr(req->mem_buffer) <= req->buffer_size)) abort();
  }

  mt_BuildIndxCtx ctx;
  ctx.indexId = req->indexId;
  ctx.tableId = req->tableId;
  ctx.fragId = req->fragId;
  ctx.tux_ctx_ptr = tux_ctx;
  ctx.tup_ptr = reinterpret_cast<Dbtup *>(req->tup_ptr);

  Dbtux *tux = reinterpret_cast<Dbtux *>(req->tux_ptr);
  return tux->mt_buildIndexFragment(&ctx);
}

Uint32  // error code
Dbtux::mt_buildIndexFragment(mt_BuildIndxCtx *req) {
  IndexPtr indexPtr;
  ndbrequire(c_indexPool.getPtr(indexPtr, req->indexId));
  ndbrequire(indexPtr.p->m_tableId == req->tableId);
  // get base fragment id and extra bits
  const Uint32 fragId = req->fragId;
  // get the fragment
  FragPtr fragPtr;
<<<<<<< HEAD
  TuxCtx & ctx = * (TuxCtx*)req->tux_ctx_ptr;
  findFrag(ctx.jamBuffer, indexPtr.i, fragId, fragPtr);
  ndbrequire(fragPtr.i != RNIL64);
  Frag& frag = *fragPtr.p;
=======
  TuxCtx &ctx = *(TuxCtx *)req->tux_ctx_ptr;
  findFrag(ctx.jamBuffer, *indexPtr.p, fragId, fragPtr);
  ndbrequire(fragPtr.i != RNIL);
  Frag &frag = *fragPtr.p;
>>>>>>> 2bf0f4a5
  Local_key pos;
  Uint64 fragPtrI;
  prepare_build_ctx(ctx, fragPtr);
  int err =
      req->tup_ptr->mt_scan_init(req->tableId, req->fragId, &pos, &fragPtrI);
  bool moveNext = false;
  while (globalData.theRestartFlag != perform_stop && err == 0 &&
         (err = req->tup_ptr->mt_scan_next(req->tableId, fragPtrI, &pos,
                                           moveNext)) == 0) {
    moveNext = true;

    // set up search entry
    TreeEnt ent;
    ent.m_tupLoc = TupLoc(pos.m_page_no, pos.m_page_idx);
    ent.m_tupVersion = pos.m_file_no;  // used for version

    // set up and read search key
    readKeyAttrs(ctx, frag, ent, indexPtr.p->m_numAttrs, ctx.c_boundBuffer);
    KeyDataArray *key_data = new (&ctx.searchKeyDataArray) KeyDataArray();
    key_data->init_poai(ctx.c_boundBuffer, indexPtr.p->m_numAttrs);
    KeyBoundArray *searchBound = new (&ctx.searchKeyBoundArray)
        KeyBoundArray(&indexPtr.p->m_keySpec, &ctx.searchKeyDataArray, false);

    if (unlikely(!indexPtr.p->m_storeNullKey) &&
        key_data->get_null_cnt() == indexPtr.p->m_numAttrs) {
      thrjam(ctx.jamBuffer);
      continue;
    }

    TreePos treePos;
    bool ok = searchToAdd(ctx, frag, *searchBound, ent, treePos);
    ndbrequire(ok);

    /*
     * At most one new node is inserted in the operation.  Pre-allocate
     * it so that the operation cannot fail.
     */
    if (frag.m_freeLoc == NullTupLoc) {
      thrjam(ctx.jamBuffer);
      NodeHandle node(frag);
      err = -(int)allocNode(ctx, node);

      if (err != 0) {
        break;
      }
      frag.m_freeLoc = node.m_loc;
      ndbrequire(frag.m_freeLoc != NullTupLoc);
    }
    treeAdd(ctx, frag, treePos, ent);
    frag.m_entryCount++;
    frag.m_entryBytes += key_data->get_data_len();
    frag.m_entryOps++;
  }

  if (err < 0) {
    return -err;
  }

  return 0;
}<|MERGE_RESOLUTION|>--- conflicted
+++ resolved
@@ -86,17 +86,10 @@
   const Uint32 fragId = req->fragId;
   // get the fragment
   FragPtr fragPtr;
-<<<<<<< HEAD
   TuxCtx & ctx = * (TuxCtx*)req->tux_ctx_ptr;
   findFrag(ctx.jamBuffer, indexPtr.i, fragId, fragPtr);
   ndbrequire(fragPtr.i != RNIL64);
   Frag& frag = *fragPtr.p;
-=======
-  TuxCtx &ctx = *(TuxCtx *)req->tux_ctx_ptr;
-  findFrag(ctx.jamBuffer, *indexPtr.p, fragId, fragPtr);
-  ndbrequire(fragPtr.i != RNIL);
-  Frag &frag = *fragPtr.p;
->>>>>>> 2bf0f4a5
   Local_key pos;
   Uint64 fragPtrI;
   prepare_build_ctx(ctx, fragPtr);
