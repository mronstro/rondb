--- conflicted
+++ resolved
@@ -677,13 +677,9 @@
   node.getNodeScan(currPtr.i, loc_scanInstance);
   ScanOpPtr prevPtr;
   prevPtr.i = RNIL;
-<<<<<<< HEAD
   prevPtr.p = nullptr;
   while (currPtr.i != RNIL)
   {
-=======
-  while (currPtr.i != RNIL) {
->>>>>>> 2bf0f4a5
     jamDebug();
     currPtr.p = getScanOpPtrP(currPtr.i, loc_scanInstance);
     Uint32 nextPtrI = currPtr.p->m_nodeScanPtrI;
