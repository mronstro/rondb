--- conflicted
+++ resolved
@@ -35,12 +35,8 @@
 
 Uint64 Dbqtux::getTransactionMemoryNeed() {
   Uint32 query_instance_count =
-<<<<<<< HEAD
     globalData.ndbMtQueryWorkers +
     globalData.ndbMtRecoverThreads;
-=======
-      globalData.ndbMtQueryThreads + globalData.ndbMtRecoverThreads;
->>>>>>> 2bf0f4a5
   Uint64 scan_op_byte_count = 1;
   Uint32 tux_scan_recs = 1;
   Uint32 tux_scan_lock_recs = 1;
