--- conflicted
+++ resolved
@@ -2805,7 +2805,6 @@
   RedoStateRep::RedoAlertState get_global_redo_alert_state();
   void sendREDO_STATE_REP_to_all(Signal*, Uint32 block, bool send_to_all);
   bool m_master_lcp_req_lcp_already_completed;
-<<<<<<< HEAD
 
   void complete_restart_nr(Signal*);
 
@@ -2814,10 +2813,8 @@
   bool m_set_up_multi_trp_in_node_restart;
 public:
   bool is_master() { return isMaster(); }
-=======
   
   NdbNodeBitmask c_shutdownReqNodes;
->>>>>>> 8e1e2b54
 };
 
 #if (DIH_CDATA_SIZE < _SYSFILE_SIZE32_v2)
