/*
   Copyright (c) 2003, 2024, Oracle and/or its affiliates.
   Copyright (c) 2021, 2024, Hopsworks and/or its affiliates.

   This program is free software; you can redistribute it and/or modify
   it under the terms of the GNU General Public License, version 2.0,
   as published by the Free Software Foundation.

   This program is designed to work with certain software (including
   but not limited to OpenSSL) that is licensed under separate terms,
   as designated in a particular file or component or in included license
   documentation.  The authors of MySQL hereby grant you an additional
   permission to link the program and your derivative works with the
   separately licensed software that they have either included with
   the program or referenced in the documentation.

   This program is distributed in the hope that it will be useful,
   but WITHOUT ANY WARRANTY; without even the implied warranty of
   MERCHANTABILITY or FITNESS FOR A PARTICULAR PURPOSE.  See the
   GNU General Public License, version 2.0, for more details.

   You should have received a copy of the GNU General Public License
   along with this program; if not, write to the Free Software
   Foundation, Inc., 51 Franklin St, Fifth Floor, Boston, MA 02110-1301  USA
*/

#ifndef BACKUP_H
#define BACKUP_H

#include <ndb_limits.h>
#include <SimulatedBlock.hpp>

#include "BackupFormat.hpp"
#include "FsBuffer.hpp"

#include <NodeBitmask.hpp>
#include <SimpleProperties.hpp>

#include <IntrusiveList.hpp>
#include <SignalCounter.hpp>
#include <blocks/mutexes.hpp>
#include <RWPool64.hpp>
#include <Intrusive64List.hpp>

#include <NdbTick.h>
#include <Array.hpp>
#include <Mutex.hpp>

#include <signaldata/BackupSignalData.hpp>
#include <signaldata/RedoStateRep.hpp>
#include "kernel/signaldata/FsOpenReq.hpp"
#include "TransientPool.hpp"
#include "TransientSlotPool.hpp"

#define JAM_FILE_ID 474

class Dblqh;

/**
 * Backup - This block manages database backup and restore
 */
class Backup : public SimulatedBlock {
  friend class BackupProxy;

  bool m_is_query_block;

 public:
  Backup(Block_context &ctx, Uint32 instanceNumber = 0,
         Uint32 blockNo = BACKUP);
  ~Backup() override;
  BLOCK_DEFINES(Backup);

  class Dblqh *c_lqh;
  class Dbtup *c_tup;
  class Lgman *c_lgman;
  class Pgman *c_pgman;

  enum CallbackIndex {
    // lgman
    SYNC_LOG_LCP_LSN = 1,
    // pgman
    COUNT_CALLBACKS = 2
  };
  CallbackEntry m_callbackEntry[COUNT_CALLBACKS];
  CallbackTable m_callbackTable;

 protected:
  void execSTTOR(Signal *signal);
  void execREDO_STATE_REP(Signal *);
  void execREAD_CONFIG_REQ(Signal *signal);
  void execDUMP_STATE_ORD(Signal *signal);
  void execREAD_NODESCONF(Signal *signal);
  void execNODE_START_REP(Signal *signal);
  void execNODE_FAILREP(Signal *signal);
  void execINCL_NODEREQ(Signal *signal);
  void execCONTINUEB(Signal *signal);

  /**
   * Testing
   */
  void execBACKUP_REF(Signal *signal);
  void execBACKUP_CONF(Signal *signal);
  void execBACKUP_ABORT_REP(Signal *signal);
  void execBACKUP_COMPLETE_REP(Signal *signal);

  /**
   * Signals sent from master
   */
  void execDEFINE_BACKUP_REQ(Signal *signal);
  void execBACKUP_DATA(Signal *signal);
  void execSTART_BACKUP_REQ(Signal *signal);
  void execBACKUP_FRAGMENT_REQ(Signal *signal);
  void execBACKUP_FRAGMENT_COMPLETE_REP(Signal *signal);
  void execSTOP_BACKUP_REQ(Signal *signal);
  void execBACKUP_STATUS_REQ(Signal *signal);
  void execABORT_BACKUP_ORD(Signal *signal);

  /**
   * The actual scan
   */
  void execSCAN_HBREP(Signal *signal);
  void execTRANSID_AI(Signal *signal);
  void execSCAN_FRAGREF(Signal *signal);
  void execSCAN_FRAGCONF(Signal *signal);

  /**
   * Trigger logging
   */
  void execBACKUP_TRIG_REQ(Signal *signal);
  void execTRIG_ATTRINFO(Signal *signal);
  void execFIRE_TRIG_ORD(Signal *signal);

  /**
   * DICT signals
   */
  void execLIST_TABLES_CONF(Signal *signal);
  void execGET_TABINFOREF(Signal *signal);
  void execGET_TABINFO_CONF(Signal *signal);
  void execCREATE_TRIG_IMPL_REF(Signal *signal);
  void execCREATE_TRIG_IMPL_CONF(Signal *signal);
  void execDROP_TRIG_IMPL_REF(Signal *signal);
  void execDROP_TRIG_IMPL_CONF(Signal *signal);

  /**
   * DIH signals
   */
  void execDIH_SCAN_TAB_CONF(Signal *signal);
  void execCHECK_NODE_RESTARTCONF(Signal *);

  /**
   * FS signals
   */
  void execFSOPENREF(Signal *signal);
  void execFSOPENCONF(Signal *signal);

  void execFSCLOSEREF(Signal *signal);
  void execFSCLOSECONF(Signal *signal);

  void execFSAPPENDREF(Signal *signal);
  void execFSAPPENDCONF(Signal *signal);

  void execFSREMOVEREF(Signal *signal);
  void execFSREMOVECONF(Signal *signal);

  void execFSREADREF(Signal *signal);
  void execFSREADCONF(Signal *signal);

  void execFSWRITEREF(Signal *signal);
  void execFSWRITECONF(Signal *signal);

  /**
   * Master functinallity
   */
  void execBACKUP_REQ(Signal *signal);
  void execABORT_BACKUP_REQ(Signal *signal);

  void execDEFINE_BACKUP_REF(Signal *signal);
  void execDEFINE_BACKUP_CONF(Signal *signal);

  void execSTART_BACKUP_REF(Signal *signal);
  void execSTART_BACKUP_CONF(Signal *signal);

  void execBACKUP_FRAGMENT_REF(Signal *signal);
  void execBACKUP_FRAGMENT_CONF(Signal *signal);

  void execSTOP_BACKUP_REF(Signal *signal);
  void execSTOP_BACKUP_CONF(Signal *signal);

  void execBACKUP_STATUS_CONF(Signal *signal);

  void execUTIL_SEQUENCE_REF(Signal *signal);
  void execUTIL_SEQUENCE_CONF(Signal *signal);

  void execWAIT_GCP_REF(Signal *signal);
  void execWAIT_GCP_CONF(Signal *signal);
  void execBACKUP_LOCK_TAB_CONF(Signal *signal);
  void execBACKUP_LOCK_TAB_REF(Signal *signal);

  void execLCP_PREPARE_REQ(Signal *signal);
  void execLCP_FRAGMENT_REQ(Signal *);
  void execSYNC_PAGE_WAIT_REP(Signal *);
  void execSYNC_PAGE_CACHE_CONF(Signal *);
  void execSYNC_EXTENT_PAGES_CONF(Signal *);
  void execEND_LCPREQ(Signal *signal);
  void execINFORM_BACKUP_DROP_TAB_REQ(Signal *);
  void execWAIT_LCP_IDLE_REQ(Signal *);

  void execDBINFO_SCANREQ(Signal *signal);

  void execRESTORABLE_GCI_REP(Signal *signal);

  void execLCP_STATUS_REQ(Signal *signal);

 private:
  void defineBackupMutex_locked(Signal *signal, Uint32 ptrI, Uint32 retVal);
  void dictCommitTableMutex_locked(Signal *signal, Uint32 ptrI, Uint32 retVal);
  void startDropTrig_synced(Signal *signal, Uint32 ptrI, Uint32 retVal);
  Uint32 validateEncryptionPassword(const EncryptionKeyMaterial *epd);

 public:
  struct Node {
    Uint32 nodeId;
    Uint32 alive;
    Uint32 nextList;
    union {
      Uint32 prevList;
      Uint32 nextPool;
    };
  };
  typedef Ptr<Node> NodePtr;
  typedef ArrayPool<Node> Node_pool;
  typedef SLList<Node_pool> Node_list;

  void update_lcp_pages_scanned(Signal *signal, Uint32 filePtrI,
                                Uint32 scanned_pages, Uint32 &scanGCI,
                                bool &changed_row_page_flag);

  bool is_partial_lcp_enabled() { return m_enable_partial_lcp != 0; }
  bool is_redo_control_enabled() { return m_enable_redo_control != 0; }

  Uint32 get_recovery_work() { return m_recovery_work; }
  Uint32 get_insert_recovery_work() { return m_insert_recovery_work; }
  void init_extended_lcp_stat();
  void print_extended_lcp_stat();
  void alloc_page_after_lcp_start(Uint32 page_no);
  void alloc_dropped_page_after_lcp_start(bool is_change_page);
  void dropped_page_after_lcp_start(bool is_change_page,
                                    bool is_last_lcp_state_A);
  void skip_page_lcp_scanned_bit();
  void skip_no_change_page();
  void skip_empty_page_lcp();
  void record_dropped_empty_page_lcp();
  void record_late_alloc_page_lcp();
  void page_to_skip_lcp(bool is_last_lcp_state_A);
  void lcp_keep_row();
  void lcp_keep_delete_row();
  void lcp_keep_delete_by_page_id();

  void init_lcp_scan(Uint32 &scanGCI, bool &changed_row_page_flag);
  void end_lcp_scan(Uint32 number_of_pages);

  void record_deleted_rowid(Uint32 pageNo, Uint32 pageIndex, Uint32 gci);

  void record_deleted_pageid(Uint32 pageNo, Uint32 record_size);

  int is_page_lcp_scanned(Uint32 page_id, bool &all_part);
  Uint32 hash_lcp_part(Uint32 page_id) const;

#define BACKUP_WORDS_PER_PAGE 8191
  struct Page32 {
    Uint32 data[BACKUP_WORDS_PER_PAGE];
    Uint32 nextPool;
  };
  typedef Ptr<Page32> Page32Ptr;
  typedef ArrayPool<Page32> Page32_pool;

  struct Fragment {
    Uint64 noOfRecords;
    Uint32 tableId;
    Uint32 createGci;
    Uint32 lqhInstanceKey;
    Uint32 notUsed;
    Uint16 node;
    Uint16 fragmentId;
    Uint16 scanned;  // 0 = not scanned x = scanned by node x
    Uint16 scanning; // 0 = not scanning x = scanning on node x
  };

  struct DeleteLcpFile
  {
    Uint32 m_magic;
    Uint32 tableId;
    Uint32 fragmentId;
    Uint32 firstFileId;
    Uint32 lastFileId;
    Uint32 waitCompletedGci;
    Uint32 lcpCtlFileNumber;
    Uint32 validFlag;
    Uint64 lcpLsn;
    union
    {
      Uint64 nextPool;
      Uint64 nextList;
    };
    Uint64 prevList;
  };
  typedef Ptr64<DeleteLcpFile> DeleteLcpFilePtr;
  typedef RecordPool64<RWPool64<DeleteLcpFile> > DeleteLcpFile_pool;
  typedef DLCFifo64List<DeleteLcpFile_pool> DeleteLcpFile_list;
  DeleteLcpFile_list m_delete_lcp_file_list;

  Uint32 m_newestRestorableGci;
  bool m_delete_lcp_files_ongoing;
  Uint32 m_enable_redo_control;
  Uint32 m_enable_partial_lcp;
  Uint32 m_recovery_work;
  Uint32 m_insert_recovery_work;

  Uint32 m_cfg_mt_backup;
  bool m_skew_disk_speed;

  struct Table {
    Table();
    Uint64 noOfRecords;
    Uint32 tableId;
    Uint32 backupPtrI;
    Uint32 schemaVersion;
    Uint32 tableType;
    Uint32 m_scan_cookie;
    Uint32 m_schema_version_scan_cookie;
    Uint32 triggerIds[3];
    bool triggerAllocated[3];
    Uint32 maxRecordSize;
    Uint32 attrInfoLen;
    Uint32 noOfAttributes;
    /**
     * AttributeHeader::READ_PACKED + full mask + ( DISKREF ROWID ROWGCI )
     */
    Uint32 attrInfo[1+MAXNROFATTRIBUTESINWORDS+3];
    
    Uint32 nextList;
    union {
      Uint32 nextPool;
      Uint32 prevList;
    };
    /**
     * Pointer used by c_tableMap
     */
    Uint32 nextMapTable;

    Uint32 num_backup_fragments;
    Fragment *backup_fragments;
    Fragment lcp_fragment;
  };
  typedef Ptr<Table> TablePtr;
  typedef ArrayPool<Table> Table_pool;
  typedef SLList<Table_pool> Table_list;
  typedef DLCFifoList<Table_pool> Table_fifo;

  void get_backup_fragment(Fragment **fragPtrP, TablePtr, Uint32 frag_id);
  void get_lcp_fragment(Fragment **fragPtrP, TablePtr);

  struct OperationRecord {
   public:
    OperationRecord(Backup &b) : backup(b) {}

    /**
     * Once per table
     */
    void init(const TablePtr &ptr);

    /**
     * Once per fragment
     */
    bool newFragment(Uint32 tableId, Uint32 fragNo);
    bool fragComplete(Uint32 tableId, Uint32 fragNo, bool fill_record);

    /**
     * Once per scan frag (next) req/conf
     */
    bool newScan();
    void scanConf(Uint32 noOfOps, Uint32 opLen, Uint32 buffer_data_len);
    Uint32 publishBufferData();
    void closeScan();

    /**
     * Per record
     */
    void newRecord(Uint32 *base);
    void finished(Uint32 len);
    void set_scanned_pages(Uint32 num_scanned_pages);

   private:
    Uint32 *base;
    Uint32 opNoDone;
    Uint32 opNoConf;
    Uint32 opLen;

   public:
    Uint32 *dst;
    Uint32 tablePtr;  // Ptr.i to current table

    FsBuffer dataBuffer;
    Uint64 noOfRecords;
    Uint64 noOfBytes;
    Uint32 maxRecordSize;
    Uint32 lcpScannedPages;

    /*
      keeps track of total written into backup file to be able to show
      backup status
    */
    Uint64 m_records_total;
    Uint64 m_bytes_total;

   private:
    Uint32 *scanStart;
    Uint32 *scanStop;

   public:
    union {
      Uint32 nextPool;
      Uint32 nextList;
    };
    Uint32 prevList;

   private:
    Backup &backup;
    BlockNumber number() const { return backup.number(); }
    EmulatedJamBuffer *jamBuffer() const { return backup.jamBuffer(); }
    [[noreturn]] void progError(int line, int cause, const char *extra,
                                const char *check) {
      backup.progError(line, cause, extra, check);
    }
  };
  friend struct OperationRecord;

  struct TriggerRecord {
    static constexpr Uint32 TYPE_ID = RT_BACKUP_TRIGGER;
    TriggerRecord() :
      m_magic(Magic::make(TYPE_ID))
    {
      event = ~0;
    }
    Uint32 m_magic;
    OperationRecord * operation;
    BackupFormat::LogFile::LogEntry * logEntry;
    Uint32 tableId;
    Uint32 tab_ptr_i;
    Uint32 event;
    Uint32 backupPtr;
    Uint32 errorCode;
    union
    {
      Uint32 nextPool;
      Uint32 nextList;
    };
  };
  static constexpr Uint32 BACKUP_TRIGGER_RECORD_TRANSIENT_POOL_INDEX = 0;
  typedef Ptr<TriggerRecord> TriggerPtr;
  typedef TransientPool<TriggerRecord> TriggerRecord_pool;
  typedef SLList<TriggerRecord_pool> TriggerRecord_list;

  /**
   * BackupFile - At least 3 per backup
   */
  struct BackupFile {
    BackupFile(Backup & backup, Page32_pool& pp)
      : operation(backup),  pages(pp)
  {
    m_retry_count = 0;
    m_use_o_direct = false;
  }
    
    Uint32 backupPtr; // Pointer to backup record
    Uint32 tableId;
    Uint32 fragmentNo;
    Uint32 filePointer;
    Uint32 bytesRead;

    Uint32 m_retry_count;
    Uint32 errorCode;
    BackupFormat::FileType fileType;
    OperationRecord operation;
    bool m_use_o_direct;

    Uint64 m_lcp_inserts;
    Uint64 m_lcp_writes;
    Uint64 m_lcp_delete_by_pageids;
    Uint64 m_lcp_delete_by_rowids;

    Array<Page32> pages;
    Uint32 nextList;
    union {
      Uint32 prevList;
      Uint32 nextPool;
    };

    enum {
      BF_OPEN = 0x1,
      BF_OPENING = 0x2,
      BF_CLOSING = 0x4,
      BF_FILE_THREAD = 0x8,
      BF_SCAN_THREAD = 0x10,
      BF_LCP_META = 0x20,
      BF_HEADER_FILE = 0x40,
      BF_READING = 0x80,
      BF_WRITING = 0x100,
      BF_REMOVING = 0x200
    };
    Uint32 m_flags;
    Uint32 m_pos;
  };
  typedef Ptr<BackupFile> BackupFilePtr;
  typedef ArrayPool<BackupFile> BackupFile_pool;
  typedef SLList<BackupFile_pool> BackupFile_list;

  /**
   * State for BackupRecord
   */
  enum State {
    INITIAL = 0,
    DEFINING = 1,  // Defining backup content and parameters
    DEFINED = 2,   // DEFINE_BACKUP_CONF sent in slave, received all in master
    STARTED = 3,   // Creating triggers
    SCANNING = 4,  // Scanning fragments
    STOPPING = 5,  // Closing files
    CLEANING = 6,  // Cleaning resources
    ABORTING = 7   // Aborting backup
  };

  enum PrepareState {
    NOT_ACTIVE = 0,
    PREPARE_READ_CTL_FILES = 1,
    PREPARE_OPEN_DATA_FILE = 2,
    PREPARE_READ_TABLE_DESC = 3,
    PREPARED = 4,
    PREPARE_ABORTING = 5,
    PREPARE_DROP = 6,
    PREPARE_DROP_CLOSE = 7
  };

  static const Uint32 validSlaveTransitionsCount;
  static const Uint32 validMasterTransitionsCount;
  static const State validSlaveTransitions[];
  static const State validMasterTransitions[];

  class CompoundState {
   public:
    CompoundState(Backup &b, const State valid[], Uint32 count, Uint32 _id)
        : backup(b),
          validTransitions(valid),
          noOfValidTransitions(count),
          id(_id) {
      state = INITIAL;
      abortState = state;
    }

    void setState(State s);
    State getState() const { return state; }
    State getAbortState() const { return abortState; }

    void forceState(State s);

    BlockNumber number() const { return backup.number(); }
    EmulatedJamBuffer *jamBuffer() const { return backup.jamBuffer(); }
    [[noreturn]] void progError(int line, int cause, const char *extra,
                                const char *check) {
      backup.progError(line, cause, extra, check);
    }

   private:
    Backup &backup;
    State state;
    State abortState; /**
                         When state == ABORTING, this contains the state
                         when the abort started
                      */
    const State *validTransitions;
    const Uint32 noOfValidTransitions;
    const Uint32 id;
  };
  friend class CompoundState;

  /**
   * Backup record
   *
   * One record per backup
   */
  struct BackupRecord {
    BackupRecord(Backup &b, Table_pool &tp, BackupFile_pool &bp,
                 TriggerRecord_pool &trp)
        : slaveState(b, validSlaveTransitions, validSlaveTransitionsCount, 1),
          m_first_fragment(false),
          m_num_fragments(0),
          prepare_table(tp),
          tables(tp),
          triggers(trp),
          files(bp),
          ctlFilePtr(RNIL),
          logFilePtr(RNIL),
          masterData(b),
          backup(b),
          m_encrypted_file(false) {
      m_wait_end_lcp = false;
      m_wait_empty_queue = false;
      m_initial_lcp_started = false;
      m_wait_gci_to_delete = 0;
      localLcpId = 0;
      m_wait_data_file_close = false;
      m_disk_data_exist = false;
      m_wait_sync_extent = false;
      m_wait_final_sync_extent = false;
      m_wait_disk_data_sync = false;
      m_num_sync_pages_waiting = 0;
      m_num_sync_extent_pages_written = 0;
      /*
        report of backup status uses these variables to keep track
        if backup ia running and current state
      */
      m_gsn = 0;
      masterData.gsn = 0;
      m_informDropTabTableId = Uint32(~0);
      m_informDropTabReference = Uint32(~0);
      currentDeleteLcpFile = RNIL64;
      noOfRecords = 0;
      noOfBytes = 0;
      for (Uint32 i = 0; i < BackupFormat::NDB_MAX_FILES_PER_LCP; i++) {
        dataFilePtr[i] = RNIL;
        prepareDataFilePtr[i] = RNIL;
      }
      idleFragWorkerCount = 0;
    }

    /* prev time backup status was reported */
    NDB_TICKS m_prev_report;

    bool m_wait_end_lcp;
    /**
     * DBLQH have requested us to report when LCP activity ceases.
     * If this variable is true we are waiting for delete file
     * queue to become empty to respond that LCP activity is idle.
     */
    bool m_wait_empty_queue;
    bool m_initial_lcp_started;
    Uint32 m_gsn;
    Uint32 m_lastSignalId;
    Uint32 m_prioA_scan_batches_to_execute;
    CompoundState slaveState;

    bool m_first_fragment;
    Uint32 m_num_fragments;
    /**
     * Which header file is used for this LCP, there are only two 0 and 1.
     *
     * We record the startPart and the number of parts used in this LCP.
     *
     * We record the data file number used for this LCP.
     *
     * We record the newestGci that was part of this LCP, this value is
     * recorded in the header file to ensure that we use the proper set
     * of LCP files to restore.
     */
    Uint32 prepareNextLcpCtlFileNumber;
    Uint32 prepareDeleteCtlFileNumber;
    Uint32 prepareMaxGciWritten;
    PrepareState prepareState;
    Uint32 prepareFirstDataFileNumber;
    Uint32 preparePrevLcpId;
    Uint32 preparePrevLocalLcpId;
    Uint32 prepareErrorCode;
    Table_fifo prepare_table;
    Uint32 m_prepare_scan_change_gci;
    Uint32 m_prepare_first_start_part_in_lcp;
    Uint32 m_prepare_num_parts_in_lcp;
    Uint32 m_prepare_max_parts_in_lcp;
    BackupFormat::PartPair m_prepare_part_info[BackupFormat::NDB_MAX_LCP_PARTS];

    struct LcpScanInfo {
      Uint32 m_start_all_part;
      Uint32 m_num_all_parts;
      Uint32 m_start_change_part;
      Uint32 m_num_change_parts;
    };
    /**
     * Handle later, LCP processing.
     */
    Uint64 m_row_count;
    Uint64 m_prev_row_count;
    Uint64 m_row_change_count;
    Uint64 m_memory_used_in_bytes;
    bool m_empty_lcp;
    bool m_is_lcp_scan_active;
    bool m_working_changed_row_page_flag;
    bool m_current_changed_row_page_flag;
    Uint32 m_outstanding_operations;
    Uint32 m_first_start_part_in_lcp;
    Uint32 m_num_parts_in_this_lcp;
    Uint32 m_num_parts_in_lcp;
    Uint32 m_max_parts_in_lcp;
    Uint32 m_lcp_current_page_scanned;
    Uint32 m_lcp_max_page_cnt;
    Uint32 m_scan_change_gci;
    Uint32 m_lcp_remove_files;
    Uint32 m_num_lcp_files;
    Uint32 m_num_lcp_data_files_open;
    Uint32 m_first_data_file_number;
    Uint32 m_last_data_file_number;
    Uint32 m_current_data_file_ptr;
    Uint32 m_working_data_file_ptr;
    Uint64 m_current_lcp_lsn;

    Uint32 m_save_error_code;
    Uint32 m_change_page_alloc_after_start;
    Uint32 m_all_page_alloc_after_start;
    Uint32 m_change_page_alloc_dropped_after_start;
    Uint32 m_all_page_alloc_dropped_after_start;
    Uint32 m_change_page_dropped_A_after_start;
    Uint32 m_all_page_dropped_A_after_start;
    Uint32 m_change_page_dropped_D_after_start;
    Uint32 m_all_page_dropped_D_after_start;
    Uint32 m_skip_change_page_no_change;
    Uint32 m_skip_change_page_lcp_scanned_bit;
    Uint32 m_skip_all_page_lcp_scanned_bit;
    Uint32 m_skip_empty_change_page;
    Uint32 m_skip_empty_all_page;
    Uint32 m_record_empty_change_page_A;
    Uint32 m_record_late_alloc_change_page_A;
    Uint32 m_skip_late_alloc_change_page_D;
    Uint32 m_skip_late_alloc_all_page_A;
    Uint32 m_skip_late_alloc_all_page_D;
    Uint64 m_lcp_keep_row_change_pages;
    Uint64 m_lcp_keep_row_all_pages;
    Uint64 m_lcp_keep_delete_row_change_pages;
    Uint64 m_lcp_keep_delete_row_all_pages;
    Uint32 m_lcp_keep_delete_change_pages;
    Uint32 m_lcp_keep_delete_all_pages;

    Uint64 m_last_recorded_bytes_written;
    Uint64 m_pause_counter;
    Uint64 m_row_scan_counter;
    NDB_TICKS m_last_delay_scan_timer;
    NDB_TICKS m_scan_start_timer;

    Uint32 m_num_scan_req_on_prioa;

    bool m_any_lcp_page_ops;

    BackupFormat::PartPair m_part_info[BackupFormat::NDB_MAX_LCP_PARTS];
    LcpScanInfo m_scan_info[BackupFormat::NDB_MAX_FILES_PER_LCP];

    Uint32 m_informDropTabTableId;
    BlockReference m_informDropTabReference;

    Uint32 newestGci;
    Uint32 m_wait_gci_to_delete;
    Uint32 deleteCtlFileNumber;
    Uint32 deleteDataFileNumber;

    /* State variables for finalisation of LCP processing of a fragment. */
    bool m_disk_data_exist;
    bool m_wait_data_file_close;
    bool m_wait_disk_data_sync;
    bool m_wait_sync_extent;
    bool m_wait_final_sync_extent;
    bool m_lcp_lsn_synced;

    Uint32 m_num_sync_pages_waiting;
    Uint32 m_num_sync_extent_pages_written;
    /* Data for delete LCP file process */
    Uint32 deleteFilePtr;
    Uint64 currentDeleteLcpFile;
    bool m_delete_data_file_ongoing;

    Uint32 backupId;   /* LCP id for LCPs, backupId for backups */
    Uint32 localLcpId; /* Local LCP id for local LCP (0 otherwise) */

    /**
     * Error code for backup and for execution phase of LCP.
     */
    Uint32 errorCode;
    /**
     * List of tables for backups, used during LCP execution phase, for
     * LCP it only contains one table, so can always be fetched using
     * the first call.
     */
    Table_fifo tables;

    /**
     * The below set of variables are only used by backups.
     */
    Uint32 signalNo;

    Uint32 clientRef;
    Uint32 clientData;
    Uint32 senderRef;
    Uint32 senderData;
    Uint32 flags;
    Uint32 backupKey[2];
    Uint32 masterRef;
    NdbNodeBitmask nodes;

<<<<<<< HEAD
    Bitmask<(Uint32)(MAX_NDBMT_LQH_THREADS / sizeof(Uint32))>
        fragWorkers[MAX_NDB_NODES];
=======
    Bitmask<(Uint32)(MAX_NDBMT_LQH_WORKERS/sizeof(Uint32))>
      fragWorkers[MAX_NDB_NODES];
>>>>>>> e64a25e2
    Uint32 idleFragWorkerCount;

    /**
     * Statistical variables for LCP and Backup, initialised when
     * starting LCP and incremented during LCP execution phase.
     */
    Uint64 noOfBytes;
    Uint64 noOfRecords;
    /* m_bytes_written is used for scheduling of LCP and Backups */
    Uint64 m_bytes_written;

    /**
     * Statistical variables for backups.
     */
    Uint64 noOfLogBytes;
    Uint64 noOfLogRecords;

    /**
     * Backup variables
     */
    Uint32 startGCP;
    Uint32 currGCP;
    Uint32 stopGCP;
    TriggerRecord_list triggers;

    /**
     * The list of file records used in this block by both
     * backups and LCPs.
     */
    BackupFile_list files;
    Uint32 ctlFilePtr;  // Ptr.i to ctl-file (LCP and Backup)
    Uint32 logFilePtr;  // Ptr.i to log-file (Only backup)
    Uint32 dataFilePtr[BackupFormat::NDB_MAX_FILES_PER_LCP];
    // Ptr.i to first data-file (LCP and Backup)
    Uint32 prepareDataFilePtr[BackupFormat::NDB_MAX_FILES_PER_LCP];  // Only LCP
    Uint32 prepareCtlFilePtr[2];  // Ptr.i to ctl-file for LCP prepare

    Uint32 backupDataLen;    // Used for (un)packing backup request
    SimpleProperties props;  // Used for (un)packing backup request

    NDB_TICKS m_start_sync_op;
    NDB_TICKS m_high_res_lcp_start_time;

    struct SlaveData {
      SignalCounter trigSendCounter;
      Uint32 gsn;
      struct {
        Uint32 tableId;
      } createTrig;
      struct {
        Uint32 tableId;
      } dropTrig;
    } slaveData;

    struct MasterData {
      MasterData(Backup &b) {}
      MutexHandle2<BACKUP_DEFINE_MUTEX> m_defineBackupMutex;
      MutexHandle2<DICT_COMMIT_TABLE_MUTEX> m_dictCommitTableMutex;

      Uint32 gsn;
      SignalCounter sendCounter;
      Uint32 errorCode;
      union {
        struct {
          Uint32 retriesLeft;
        } sequence;
        struct {
          Uint32 startBackup;
        } waitGCP;
        struct {
          Uint32 signalNo;
          Uint32 noOfSignals;
          Uint32 tablePtr;
        } startBackup;
        struct {
          Uint32 dummy;
        } stopBackup;
      };
    } masterData;

    Uint32 nextList;
    union {
      Uint32 prevList;
      Uint32 nextPool;
    };

    void setErrorCode(Uint32 errCode) {
      if (errorCode == 0) errorCode = errCode;
    }

    void setPrepareErrorCode(Uint32 errCode) {
      if (prepareErrorCode == 0) prepareErrorCode = errCode;
    }

    bool checkError() const { return errorCode != 0; }

    bool checkPrepareError() const { return prepareErrorCode != 0; }

    bool is_lcp() const { return backupDataLen == ~(Uint32)0; }

    Backup &backup;
    BlockNumber number() const { return backup.number(); }
    EmulatedJamBuffer *jamBuffer() const { return backup.jamBuffer(); }
    [[noreturn]] void progError(int line, int cause, const char *extra,
                                const char *check) {
      backup.progError(line, cause, extra, check);
    }

    bool m_encrypted_file;
    EncryptionKeyMaterial m_encryption_password_data;
  };
  friend struct BackupRecord;
  typedef Ptr<BackupRecord> BackupRecordPtr;
  typedef ArrayPool<BackupRecord> BackupRecord_pool;
  typedef SLList<BackupRecord_pool> BackupRecord_sllist;
  typedef DLList<BackupRecord_pool> BackupRecord_dllist;

/**
 * Number of words needed in buff to start a new scan batch
 * (Which can directly write a number of rows of max size
 *  into the buffer)
 */
#define BACKUP_MIN_BUFF_WORDS  \
  (ZRESERVED_SCAN_BATCH_SIZE * \
   (MAX_TUPLE_SIZE_IN_WORDS + MAX_ATTRIBUTES_IN_TABLE + 128))

#define MAX_BUFFER_USED_WITHOUT_REDO_ALERT (512 * 1024)
#define BACKUP_DEFAULT_WRITE_SIZE (256 * 1024)
#define BACKUP_DEFAULT_BUFFER_SIZE (2 * 1024 * 1024)
#define BACKUP_DEFAULT_LOGBUFFER_SIZE (16 * 1024 * 1024)

  struct Config {
    Uint32 m_dataBufferSize;
    Uint32 m_logBufferSize;
    Uint32 m_minWriteSize;
    Uint32 m_maxWriteSize;
    Uint32 m_lcp_buffer_size;

    Uint64 m_disk_write_speed_min;
    Uint64 m_disk_write_speed_max;
    Uint64 m_disk_write_speed_max_other_node_restart;
    Uint64 m_disk_write_speed_max_own_restart;
    Uint32 m_backup_disk_write_pct;
    Uint32 m_disk_synch_size;
    Uint32 m_diskless;
    Uint32 m_o_direct;
    Uint32 m_compressed_backup;
    Uint32 m_compressed_lcp;
    Uint32 m_encryption_required;
  };

  /**
   * Variables
   */
  Uint32 *c_startOfPages;
  /**
   * Map from tableId to tabPtr.i to speed up findTable
   * If the same table is mapped to several backups we will
   * look for the table with the correct backupPtr.
   */
  Uint32 *c_tableMap;
  Uint32 c_tableMapSize;
  NodeId c_masterNodeId;
  Node_list c_nodes;
  NdbNodeBitmask c_aliveNodes;
  BackupRecord_dllist c_backups;
  Config c_defaults;

  bool c_encrypted_filesystem;

  /*
    Variables that control checkpoint to disk speed
  */
  bool m_is_lcp_running;
  bool m_is_backup_running;
  bool m_is_any_node_restarting;
  bool m_node_restart_check_sent;
  bool m_our_node_started;
  Uint64 m_curr_disk_write_speed;
  Uint64 m_curr_backup_disk_write_speed;
  Uint64 m_words_written_this_period;
  Uint64 m_backup_words_written_this_period;
  Uint64 m_overflow_disk_write;
  Uint64 m_backup_overflow_disk_write;
  Uint32 m_reset_delay_used;
  NDB_TICKS m_reset_disk_speed_time;

  //#ifdef VM_TRACE
  Uint64 m_debug_redo_log_count;
  //#endif

  /* Keep track of disk data usage in checkpoints */
  Uint64 m_current_dd_time_us;
  Uint32 m_last_lcp_dd_percentage;
  Uint32 m_undo_log_level_percentage;
  Uint32 m_max_undo_log_level_percentage;

  RedoStateRep::RedoAlertState m_redo_alert_state;
  RedoStateRep::RedoAlertState m_local_redo_alert_state;
  RedoStateRep::RedoAlertState m_global_redo_alert_state;
  Uint32 m_redo_alert_factor;
  BackupRecordPtr m_lcp_ptr;

  NDB_TICKS m_lcp_start_time;
  NDB_TICKS m_prev_lcp_start_time;
  NDB_TICKS m_lcp_current_cut_point;
  Uint64 m_last_redo_used_in_bytes;
  Uint64 m_last_lcp_exec_time_in_ms;
  Uint64 m_max_redo_speed_per_sec;
  Uint64 m_update_size_lcp[2];
  Uint64 m_update_size_lcp_last;
  Uint64 m_insert_size_lcp[2];
  Uint64 m_insert_size_lcp_last;
  Uint64 m_delete_size_lcp[2];
  Uint64 m_delete_size_lcp_last;
  Uint64 m_proposed_disk_write_speed;
  Uint64 m_lcp_change_rate;
  Uint64 m_lcp_timing_factor;
  Int64 m_lcp_lag[2];
  Uint32 m_lcp_timing_counter;
  Uint32 m_redo_percentage;
  Uint32 m_max_redo_percentage;
  bool m_first_lcp_started;

  void init_lcp_timers(Uint64);
  void calculate_seconds_since_lcp_cut(Uint64 &seconds_since_lcp_cut);
  Uint64 init_change_size(Uint64 update_size, Uint64 insert_size,
                          Uint64 delete_size, Uint64 total_memory);
  Uint64 modify_change_size(Uint64 update_size, Uint64 insert_size,
                            Uint64 delete_size, Uint64 total_size,
                            Uint64 change_size);
  Uint32 calculate_parts(Uint64 total_size, Uint64 total_memory);
  Uint64 calculate_change_rate(Uint64 change_size,
                               Uint64& seconds_since_lcp_cut);
  Uint64 calculate_checkpoint_rate(Uint64 update_size,
                                   Uint64 insert_size,
                                   Uint64 delete_size,
                                   Uint64 total_memory,
                                   Uint64& seconds_since_lcp_cut);
  void calculate_redo_parameters(Uint64 redo_usage,
                                 Uint64 redo_size,
                                 Uint64 redo_written_since_last_call,
                                 Uint64 millis_since_last_call,
                                 Uint64& max_redo_used_before_cut,
                                 Uint64& mean_redo_used_before_cut,
                                 Uint64& mean_redo_speed_per_sec,
                                 Uint64& current_redo_speed_per_sec,
                                 Uint64& redo_available);
  void change_alert_state_redo_percent(Uint64 redo_percentage);
  void change_alert_state_redo_usage(Uint64 max_redo_used_before_cut,
                                     Uint64 mean_redo_used_before_cut,
                                     Uint64 redo_available);
  void handle_global_alert_state(
      Signal *signal, RedoStateRep::RedoAlertState save_redo_alert_state);
  void set_redo_alert_factor(Uint64 redo_percentage);
  void set_lcp_timing_factors(Uint64 seconds_since_lcp_cut);
  void reset_lcp_timing_factors();
  void set_proposed_disk_write_speed(Uint64 current_redo_speed_per_sec,
                                     Uint64 mean_redo_speed_per_sec,
                                     Uint64 seconds_since_lcp_cut);
  void measure_change_speed(Signal *, Uint64 millis_since_last_call);
  void debug_report_redo_control(Uint32);
  void lcp_start_point(Signal *);
  bool lcp_end_point(BackupRecordPtr);
  Uint64 calculate_proposed_disk_write_speed();

  Uint32 m_curr_lcp_id;

  /**
   * We check the use of disk write speed limits every 100 milliseconds. The
   * speed check parameters is also in words, so this means to get the current
   * speed in bytes per second we need to multiply with 40.
   */
  static const int DISK_SPEED_CHECK_DELAY = 100;
  static const int CURR_DISK_SPEED_CONVERSION_FACTOR_TO_SECONDS = 40;

  Uint64 m_monitor_words_written;
  Uint64 m_backup_monitor_words_written;
  Uint32 m_periods_passed_in_monitor_period;
  NDB_TICKS m_monitor_snapshot_start;

  /**
   * A number of statistical variables that keep track of
   * various events and how often they happen.
   */
  Uint64 slowdowns_due_to_io_lag;
  Uint64 slowdowns_due_to_high_cpu;
  Uint64 slowdown_backups_due_to_high_cpu;
  Uint64 disk_write_speed_set_to_min;
  Uint64 backup_disk_write_speed_set_to_min;

  /**
   * Variables used to keep stats on disk write speeds for
   * reporting in checkpoint_speed ndbinfo table.
   * We keep the last 60 seconds of stats and use this to
   * calculate various aggregates reported in the ndbinfo
   * table.
   *
   * The idea is that next_disk_write_speed_report specifies
   * the next entry to fill in a speed report into. The
   * last_disk_write_speed_report points to the oldest one
   * that we have written so far. At first we write into
   * index 0, so in the beginning is last_disk_write_speed_report
   * equal to 0 and next_disk_write_speed_report is pointing to
   * the next one to write into. When we write into the last
   * entry (index = 60) then we have written in all entries and
   * we move the last forward. After that we will always have
   * last one ahead of next. Since this means that the next
   * to write isn't available (although it isn't written yet)
   * we have 61 entries in the array to cover 60 seconds of
   * time.
   */
#define DISK_WRITE_SPEED_REPORT_SIZE 61

#define MILLIS_IN_A_SECOND 1000
#define MILLIS_ADJUST_FOR_EARLY_REPORT 20
  struct DiskWriteSpeedReport {
    Uint64 backup_lcp_bytes_written;
    Uint64 backup_bytes_written;
    Uint64 redo_bytes_written;
    Uint64 target_disk_write_speed;
    Uint64 target_backup_disk_write_speed;
    Uint64 millis_passed;
  };
  DiskWriteSpeedReport disk_write_speed_rep[DISK_WRITE_SPEED_REPORT_SIZE];
  Uint32 last_disk_write_speed_report;
  Uint32 next_disk_write_speed_report;

  /**
   * Methods used in control of checkpoint speed
   */
  void handle_overflow(Uint64 &overflow_disk_write,
                       Uint64 &words_written_this_period,
                       Uint64 &curr_disk_write_speed);
  void calculate_next_delay(const NDB_TICKS curr_time);
  void monitor_disk_write_speed(const NDB_TICKS curr_time,
                                const Uint64 millisPassed);
  void calculate_current_speed_bounds(Uint64 &max_speed,
                                      Uint64 &max_backup_speed,
                                      Uint64 &min_speed);
  void adjust_disk_write_speed_down(Uint64 &curr_disk_write_speed,
                                    Uint64 &disk_speed_set_to_min,
                                    Uint64 min_speed, int adjust_speed);
  void adjust_disk_write_speed_up(Uint64 &curr_disk_write_speed,
                                  Uint64 max_speed, int adjust_speed);
  void calculate_disk_write_speed(Signal *signal);
  void send_next_reset_disk_speed_counter(Signal *signal);

  void restore_disk_write_speed_numbers(void);
  void calculate_real_disk_write_speed_parameters(void);
  Uint64 get_new_speed_val32(Signal *signal);
  Uint64 get_new_speed_val64(Signal *signal);

  /**
   * Methods used in ndbinfo reporting of checkpoint speed.
   */
  void report_disk_write_speed_report(Uint64 bytes_written_this_period,
                                      Uint64 backup_bytes_written_this_period,
                                      Uint64 millis_passed);
  Uint32 get_disk_write_speed_record(Uint32 start_index);
  Uint64 calculate_millis_since_finished(Uint32 start_index);
  void calculate_disk_write_speed_seconds_back(Uint32 seconds_back,
                                               Uint64 &millis_passed,
                                               Uint64 &backup_lcp_bytes_written,
                                               Uint64 &backup_bytes_written,
                                               Uint64 &redo_bytes_written,
                                               bool at_least_one = false);
  void calculate_std_disk_write_speed_seconds_back(
      Uint32 seconds_back, Uint64 millis_passed_total,
      Uint64 backup_lcp_bytes_written_total, Uint64 backup_bytes_written_total,
      Uint64 redo_bytes_written_total,
      Uint64 &std_dev_backup_lcp_in_bytes_per_sec,
      Uint64 &std_dev_backup_in_bytes_per_sec,
      Uint64 &std_dev_redo_in_bytes_per_sec);

  static constexpr Uint32 NO_OF_PAGES_META_FILE =
      (2 * MAX_WORDS_META_FILE + BACKUP_WORDS_PER_PAGE - 1) /
      BACKUP_WORDS_PER_PAGE;

  Uint32 m_backup_report_frequency;

  bool c_initial_start_lcp_not_done_yet;

  unsigned char c_part_array[BackupFormat::NDB_MAX_LCP_PARTS * 4];
  /**
   * Pools
   */
  Table_pool c_tablePool;
  BackupRecord_pool c_backupPool;
  BackupFile_pool c_backupFilePool;
  Page32_pool c_pagePool;
  Node_pool c_nodePool;
  TriggerRecord_pool c_triggerPool;
  DeleteLcpFile_pool c_deleteLcpFilePool;

  void checkFile(Signal *, BackupFilePtr);
  void checkScan(Signal *, BackupRecordPtr, BackupFilePtr, bool);
  bool check_new_scan(BackupRecordPtr ptr, OperationRecord &op, bool);
  bool check_min_buf_size(BackupRecordPtr ptr, OperationRecord &op);
  bool check_frag_complete(BackupRecordPtr ptr, BackupFilePtr filePtr);
  bool check_error(BackupRecordPtr ptr, BackupFilePtr filePtr);
  void fragmentCompleted(Signal *, BackupFilePtr, Uint32 errCode = 0);

  void backupAllData(Signal *signal, BackupRecordPtr);

  void getFragmentInfo(Signal *, BackupRecordPtr, TablePtr, Uint32 fragNo);
  void getFragmentInfoDone(Signal *, BackupRecordPtr);

  void openFiles(Signal *signal, BackupRecordPtr ptr);
  void openFilesReply(Signal *, BackupRecordPtr ptr, BackupFilePtr);
  void openFilesReplyLCP(Signal *, BackupRecordPtr ptr, BackupFilePtr);
  void closeFiles(Signal *, BackupRecordPtr ptr);
  void closeFile(Signal *, BackupRecordPtr, BackupFilePtr,
                 bool prepare_phase = false, bool remove_flag = false);
  void closeFilesDone(Signal *, BackupRecordPtr ptr);

  void init_file(BackupFilePtr, Uint32);

  void sendDefineBackupReq(Signal *signal, BackupRecordPtr ptr);

  void defineBackupReply(Signal *signal, BackupRecordPtr ptr, Uint32 nodeId);
  void createTrigReply(Signal *signal, BackupRecordPtr ptr);
  void alterTrigReply(Signal *signal, BackupRecordPtr ptr);
  void startBackupReply(Signal *signal, BackupRecordPtr ptr, Uint32);
  void stopBackupReply(Signal *signal, BackupRecordPtr ptr, Uint32 nodeId);

  void defineBackupRef(Signal *, BackupRecordPtr, Uint32 errCode = 0);
  void backupFragmentRef(Signal *signal, BackupFilePtr filePtr);

  void nextFragment(Signal *, BackupRecordPtr);
  void release_tables(BackupRecordPtr);
  
  void sendCreateTrig(Signal*, BackupRecordPtr ptr, TablePtr tabPtr);
  void createAttributeMask(TablePtr tab, Bitmask<MAXNROFATTRIBUTESINWORDS>&);
  void sendStartBackup(Signal*, BackupRecordPtr, TablePtr);
  void sendAlterTrig(Signal*, BackupRecordPtr ptr);

  void sendScanFragReq(Signal*,
                       BackupRecordPtr,
                       BackupFilePtr,
                       TablePtr,
                       Fragment*,
                       Uint32 delay);

  void init_scan_prio_level(Signal *signal, BackupRecordPtr ptr);
  bool check_scan_if_raise_prio(Signal *signal, BackupRecordPtr ptr);

  void sendDropTrig(Signal *, BackupRecordPtr ptr);
  void sendDropTrig(Signal *signal, BackupRecordPtr ptr, TablePtr tabPtr);
  void dropTrigReply(Signal *, BackupRecordPtr ptr);

  void sendSignalAllWait(BackupRecordPtr ptr, Uint32 gsn, Signal *signal,
                         Uint32 signalLength, bool executeDirect = false);
  bool haveAllSignals(BackupRecordPtr ptr, Uint32 gsn, Uint32 nodeId);

  void sendStopBackup(Signal *, BackupRecordPtr ptr);
  void sendAbortBackupOrd(Signal *signal, BackupRecordPtr ptr, Uint32 errCode);
  void sendAbortBackupOrdSlave(Signal *signal, BackupRecordPtr ptr,
                               Uint32 errCode);
  void masterAbort(Signal *, BackupRecordPtr ptr);
  void masterSendAbortBackup(Signal *, BackupRecordPtr ptr);
  void slaveAbort(Signal *, BackupRecordPtr ptr);

  void abortFile(Signal *signal, BackupRecordPtr ptr, BackupFilePtr filePtr);
  void abortFileHook(Signal *signal, BackupFilePtr filePtr, bool scanDone);

  bool verifyNodesAlive(BackupRecordPtr, const NdbNodeBitmask &aNodeBitMask);
  bool checkAbort(BackupRecordPtr ptr);
  void checkNodeFail(Signal *signal, BackupRecordPtr ptr, NodeId newCoord,
                     Uint32 theFailedNodes[NdbNodeBitmask::Size]);
  void masterTakeOver(Signal *signal, BackupRecordPtr ptr);

  NodeId getMasterNodeId() const { return c_masterNodeId; }
  bool findTable(const BackupRecordPtr &, TablePtr &, Uint32 tableId);
  void insertTableMap(TablePtr &, Uint32 backupPtrI, Uint32 tableId);
  void removeTableMap(TablePtr &, Uint32 backupPtrI, Uint32 tableId);
  bool parseTableDescription(Signal *, BackupRecordPtr ptr, TablePtr,
                             const Uint32 *, Uint32);

  bool insertFileHeader(BackupFormat::FileType, BackupRecord *, BackupFile *);
  void sendBackupRef(Signal *signal, BackupRecordPtr ptr, Uint32 errorCode);
  void sendBackupRef(BlockReference ref, Uint32 flags, Signal *signal,
                     Uint32 senderData, Uint32 errorCode);
  void dumpUsedResources();
  void cleanup(Signal *, BackupRecordPtr ptr);
  void abort_scan(Signal *, BackupRecordPtr ptr);
  void removeBackup(Signal *, BackupRecordPtr ptr);

  void sendUtilSequenceReq(Signal *, BackupRecordPtr ptr, Uint32 delay = 0);

  /*
    For periodic backup status reporting and explicit backup status reporting
  */
  /* Init at start of backup, timers etc... */
  void initReportStatus(Signal *signal, BackupRecordPtr ptr);
  /* Check timers for reporting at certain points */
  void checkReportStatus(Signal *signal, BackupRecordPtr ptr);
  /* Send backup status, invoked either periodically, or explicitly */
  void reportStatus(Signal *signal, BackupRecordPtr ptr,
                    BlockReference ref = CMVMI_REF);

  void sendSTTORRY(Signal *);
  void createSequence(Signal *signal);
  void createSequenceReply(Signal *, class UtilSequenceConf *);

  void lcp_close_ctl_file_drop_case(Signal *, BackupRecordPtr);
  void finish_end_lcp(Signal *, BackupRecordPtr);
  bool check_if_in_page_range(Uint32 part_id, Uint32 start_part,
                              Uint32 num_parts);
  void lcp_read_ctl_file(Page32Ptr, Uint32, BackupRecordPtr);
  void lcp_write_ctl_file(Signal *, BackupRecordPtr);
  void lcp_write_ctl_file_to_disk(Signal *, BackupFilePtr, Page32Ptr);
  void lcp_init_ctl_file(Page32Ptr pagePtr);
  Uint32 compress_part_pairs(struct BackupFormat::LCPCtlFile *,
                             Uint32 numPartPairs, Uint32 file_size);
  Uint32 decompress_part_pairs(struct BackupFormat::LCPCtlFile *, Uint32,
                               struct BackupFormat::PartPair *);

  bool convert_ctl_page_to_host(struct BackupFormat::LCPCtlFile *);
  void convert_ctl_page_to_network(Uint32 *, Uint32 file_size);

  void handle_idle_lcp(Signal *, BackupRecordPtr);
  Uint64 get_total_memory();
  Uint64 calculate_row_change_count(BackupRecordPtr);
  Uint32 calculate_min_parts(Uint64 row_count, Uint64 row_change_count,
                             Uint64 mem_used, Uint64 total_mem);
  void calculate_number_of_parts(BackupRecordPtr);
  void copy_lcp_info_from_prepare(BackupRecordPtr);
  void copy_prev_lcp_info(BackupRecordPtr,
                          struct BackupFormat::LCPCtlFile *lcpCtlFilePtr);
  void start_lcp_scan(Signal *signal,
                      BackupRecordPtr ptr,
                      TablePtr tabPtr,
                      Uint32 ptrI);
  Uint32 get_part_add(Uint32 start_part, Uint32 num_parts);
  Uint32 get_file_add(Uint32 start_file, Uint32 num_files);
  Uint32 get_file_sub(Uint32 start_file, Uint32 num_files);

  void prepare_ranges_for_parts(BackupRecordPtr, Uint32 parts);
  void prepare_parts_for_lcp(Signal *, BackupRecordPtr);
  void prepare_new_part_info(BackupRecordPtr, Uint32);
  void lcp_swap_tables(BackupRecordPtr, TablePtr &, Uint32);
  void lcp_swap_data_file(BackupRecordPtr);
  void lcp_swap_ctl_file(BackupRecordPtr);
  void lcp_set_lcp_id(BackupRecordPtr, struct BackupFormat::LCPCtlFile *);
  void lcp_copy_ctl_page(BackupRecordPtr);
  void lcp_update_ctl_page(BackupRecordPtr, Page32Ptr &, BackupFilePtr &);
  Uint32 lcp_pre_sync_lsn(BackupRecordPtr);
  void start_execute_lcp(Signal *signal, BackupRecordPtr ptr, TablePtr &tabPtr,
                         Uint32 tableId);
  void lcp_open_ctl_file(Signal *, BackupRecordPtr, Uint32 lcpNo);
  void lcp_open_ctl_file_done(Signal *, BackupRecordPtr, BackupFilePtr);
  void lcp_read_ctl_file_done(Signal *signal, BackupRecordPtr);
  void lcp_close_ctl_file(Signal *, BackupRecordPtr, Uint32 closeLcpNo);
  void lcp_close_prepare_ctl_file_done(Signal *, BackupRecordPtr);
  void lcp_read_ctl_page(BackupFilePtr, Page32Ptr &);
  void lcp_open_data_file(Signal *, BackupRecordPtr);
  void lcp_open_data_file_late(Signal *, BackupRecordPtr, Uint32 index);
  void lcp_open_data_file_done(Signal *, BackupRecordPtr);
  void lcp_close_data_file(Signal *, BackupRecordPtr, bool remove_flag);
  void lcp_close_data_file_conf(Signal *signal, BackupRecordPtr);
  void read_lcp_descriptor(Signal *, BackupRecordPtr, TablePtr);
  void lcp_start_complete_processing(Signal *signal, BackupRecordPtr ptr);
  void sync_page_cache_callback(Signal *, Uint32 ptrI, Uint32 res);
  void finalize_lcp_processing(Signal *, BackupRecordPtr);
  void lcp_one_part_completed(Signal *, BackupRecordPtr);
  void lcp_write_undo_log(Signal *signal, BackupRecordPtr);

  void check_wait_end_lcp(Signal *, BackupRecordPtr ptr);
  void check_empty_queue_waiters(Signal *, BackupRecordPtr ptr);
  void delete_lcp_file_processing(Signal *);
  void finished_removing_files(Signal *, BackupRecordPtr);
  void handleEND_LCPCONF(Signal *, BackupRecordPtr);
  void sendEND_LCPCONF(Signal *, BackupRecordPtr);
  void checkEND_LCPCONF(Signal *, BackupRecordPtr, bool ready);
  void check_pgman_prep_lcp_ready(Signal *signal, Uint32 ptrI);
  void send_firstSYNC_EXTENT_PAGES_REQ(Signal *, BackupRecordPtr);
  void sendINFORM_BACKUP_DROP_TAB_CONF(Signal *, BackupRecordPtr);

  void sync_log_lcp_lsn(Signal *, DeleteLcpFilePtr, Uint32 ptrI);
  void sync_log_lcp_lsn_callback(Signal *, Uint32 ptrI, Uint32 unused);
  void lcp_open_ctl_file_for_rewrite(Signal *, DeleteLcpFilePtr,
                                     BackupRecordPtr);
  void lcp_open_ctl_file_for_rewrite_done(Signal *, BackupFilePtr);
  void lcp_read_ctl_file_for_rewrite(Signal *, BackupFilePtr);
  void lcp_read_ctl_file_for_rewrite_done(Signal *, BackupFilePtr);
  void lcp_update_ctl_file_for_rewrite(Signal *, BackupFilePtr, Page32Ptr);
  void lcp_update_ctl_file_for_rewrite_done(Signal *, BackupRecordPtr,
                                            BackupFilePtr);
  void lcp_close_ctl_file_for_rewrite(Signal *, BackupRecordPtr, BackupFilePtr);
  void lcp_close_ctl_file_for_rewrite_done(Signal *, BackupRecordPtr,
                                           BackupFilePtr);

  void lcp_remove_file(Signal *, BackupRecordPtr, DeleteLcpFilePtr);
  void lcp_remove_file_conf(Signal *, BackupRecordPtr ptr);

  bool ready_to_write(bool ready, Uint32 sz, bool eof, BackupFile *fileP,
                      BackupRecord *ptrP);

  void afterGetTabinfoLockTab(Signal *signal, BackupRecordPtr ptr,
                              TablePtr tabPtr);
  void cleanupNextTable(Signal *signal, BackupRecordPtr ptr, TablePtr tabPtr);

  BackupFormat::LogFile::LogEntry *get_log_buffer(Signal *, TriggerPtr, Uint32);

  /*
   * MT LQH.  LCP runs separately in each instance number.
   * BACKUP uses instance key 1 (real instance 0 or 1) as master.
   */
  static constexpr Uint32 NdbdInstanceKey = 0;
  static constexpr Uint32 BackupProxyInstanceKey = 0;
  static constexpr Uint32 UserBackupInstanceKey = 1;
  /*
   * instanceNo() is used for routing backup control signals and has 3
   * use cases:
   * - LCP: return own instance ID, i.e route signal to self
   * - multi-threaded backup: return instance of BackupProxy, which
           forwards signal to all instances, i.e. route signal to all instances
   * - single-threaded backup: return instance 1, i.e. route signal to LDM1
   */
  Uint32 instanceNo(BackupRecordPtr ptr) {
    return ptr.p->is_lcp()
               ? instance()
               : (ptr.p->flags & BackupReq::MT_BACKUP) ? BackupProxyInstanceKey
                                                       : UserBackupInstanceKey;
  }

  /* map a fragment to an LDM
   * single-threaded backup: assign fragment to LDM1
   * multithreaded backup: assign fragment to LDM which owns it
   */
  Uint32 mapFragToLdm(BackupRecordPtr ptr, Uint32 ownerNode,
                      Uint32 instanceKey) {
    // instance key is 1..n and may be larger than actual number of ldms.
    // To ensure we only schedule one fragment per actual ldm at a time, we
    // use node information to determine actual ldm which will process request.
    Uint32 instanceNo = getInstanceNo(ownerNode, instanceKey);
    return (ptr.p->flags & BackupReq::MT_BACKUP) ? instanceNo
                                                 : UserBackupInstanceKey;
  }

  bool is_backup_worker() {
    return isNdbMtLqh() ? (instance() == UserBackupInstanceKey) : true;
  }
  /*
   * Select master instance on any node: LDM1 for ndbmtd, LDM0 for ndbd
   * Used in node-failure aborts when a participant node is promoted to master
   */
  Uint32 masterInstanceKey(BackupRecordPtr ptr) {
    return isNdbMtLqh() ? UserBackupInstanceKey : NdbdInstanceKey;
  }

  /**
   * Ugly shared state to allow different worker instances
   * to detect that a backup is going, although they are
   * not participating.
   * Modified by the instance performing backup
   */
  static bool g_is_single_thr_backup_running;

  void get_page_info(BackupRecordPtr, Uint32 part_id, Uint32 &scanGCI,
                     bool &changed_row_page_flag);
  void set_working_file(BackupRecordPtr, Uint32 part_id, bool is_all_rows_page);
  void init_file_for_lcp(Signal *, Uint32 index, BackupRecordPtr, Uint32 ptrI);
  bool is_all_rows_page(BackupRecordPtr, Uint32 part_id);
  void change_current_page_temp(Uint32 page_no);
  void restore_current_page(BackupRecordPtr ptr);

  void setRestorableGci(Uint32);
  Uint32 getRestorableGci();

  void set_undo_log_level(Uint32 percentage_used);

  bool check_pause_lcp_backup(BackupRecordPtr ptr, bool is_lcp,
                              bool is_send_scan_next_req);
  bool check_pause_lcp_backup(BackupRecordPtr ptr);
  bool check_pause_lcp();
  void update_pause_lcp_counter(Uint32 loop_count);
  void pausing_lcp(Uint32 place, Uint32 val);
  void get_lcp_record(BackupRecordPtr &ptr);
  bool get_backup_record(BackupRecordPtr &ptr);
  void sendSignalAfterErrorCondCleared(BlockReference ref,
                                       GlobalSignalNumber gsn, Signal *signal,
                                       Uint32 length, JobBufferLevel jbuf,
                                       SectionHandle *sections,
                                       Uint32 errorCode, Uint32 intervalMillis);

private:
  void checkPoolShrinkNeed(Uint32 pool_index,
                           const TransientFastSlotPool& pool);
  void sendPoolShrink(Uint32 pool_index);
  void shrinkTransientPools(Uint32 pool_index);

  static const Uint32 c_transient_pool_count = 1;
  TransientFastSlotPool* c_transient_pools[c_transient_pool_count];
  Bitmask<1> c_transient_pools_shrinking;

public:
  bool is_change_part_state(Uint32 page_id);
  Uint32 get_max_words_per_scan_batch(Uint32, Uint32&, Uint32, Uint32);

  static size_t getTableRecordSize()
  {
    return sizeof(struct Table);
  }
  static size_t getFragmentRecordSize()
  {
    return sizeof(struct Fragment);
  }
  static size_t getTriggerRecordSize()
  {
    return sizeof(struct TriggerRecord);
  }
  static size_t getDeleteLcpFileRecordSize()
  {
    return sizeof(struct DeleteLcpFile);
  }
};

inline Uint32 Backup::getRestorableGci() { return m_newestRestorableGci; }

inline void Backup::OperationRecord::set_scanned_pages(
    Uint32 num_pages_scanned) {
  lcpScannedPages = num_pages_scanned;
}

inline void Backup::OperationRecord::newRecord(Uint32 *p) {
  dst = p;
  scanStop = p;
}

inline void Backup::OperationRecord::finished(Uint32 len) {
  opLen += len;
  opNoDone++;
  noOfRecords++;
}

#define ZMAX_WORDS_PER_SCAN_BATCH_LOW_PRIO 1600
#define ZMAX_WORDS_PER_SCAN_BATCH_HIGH_PRIO 8000
inline bool Backup::check_pause_lcp() {
  return check_pause_lcp_backup(m_lcp_ptr, true, false);
}

inline bool Backup::check_pause_lcp_backup(BackupRecordPtr ptr) {
  return check_pause_lcp_backup(ptr, ptr.p->is_lcp(), true);
}

inline Uint32 Backup::get_max_words_per_scan_batch(Uint32 prioAFlag,
                                                   Uint32 &wordsWritten,
                                                   Uint32 is_lcp, Uint32 ptrI) {
  if (prioAFlag == 0)
    return (wordsWritten >= ZMAX_WORDS_PER_SCAN_BATCH_LOW_PRIO);
  else {
    bool ret_val;
    if (is_lcp)
      ret_val = check_pause_lcp();
    else
      ret_val = (wordsWritten >= ZMAX_WORDS_PER_SCAN_BATCH_HIGH_PRIO);
    if (ret_val) wordsWritten = 0;
    return ret_val;
  }
}

inline
void
Backup::get_backup_fragment(Fragment **fragPtrP, TablePtr tabPtr, Uint32 frag_id)
{
  ndbrequire(frag_id < tabPtr.p->num_backup_fragments);
  *fragPtrP = &tabPtr.p->backup_fragments[frag_id];
}

inline
void
Backup::get_lcp_fragment(Fragment **fragPtrP, TablePtr tabPtr)
{
  *fragPtrP = &tabPtr.p->lcp_fragment;
}


inline void Backup::checkPoolShrinkNeed(const Uint32 pool_index,
                                        const TransientFastSlotPool& pool)
{
#if defined(VM_TRACE) || defined(ERROR_INSERT)
  ndbrequire(pool_index < c_transient_pool_count);
  ndbrequire(c_transient_pools[pool_index] == &pool);
#endif
  if (pool.may_shrink())
  {
    sendPoolShrink(pool_index);
  }
}

#undef JAM_FILE_ID

#endif<|MERGE_RESOLUTION|>--- conflicted
+++ resolved
@@ -800,13 +800,8 @@
     Uint32 masterRef;
     NdbNodeBitmask nodes;
 
-<<<<<<< HEAD
-    Bitmask<(Uint32)(MAX_NDBMT_LQH_THREADS / sizeof(Uint32))>
+    Bitmask<(Uint32)(MAX_NDBMT_LQH_WORKERS / sizeof(Uint32))>
         fragWorkers[MAX_NDB_NODES];
-=======
-    Bitmask<(Uint32)(MAX_NDBMT_LQH_WORKERS/sizeof(Uint32))>
-      fragWorkers[MAX_NDB_NODES];
->>>>>>> e64a25e2
     Uint32 idleFragWorkerCount;
 
     /**
