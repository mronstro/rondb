/*
<<<<<<< HEAD
   Copyright (c) 2003, 2021, Oracle and/or its affiliates.
   Copyright (c) 2021, 2021, Logical Clocks and/or its affiliates.
=======
   Copyright (c) 2003, 2022, Oracle and/or its affiliates.
>>>>>>> 8d8c986e

   This program is free software; you can redistribute it and/or modify
   it under the terms of the GNU General Public License, version 2.0,
   as published by the Free Software Foundation.

   This program is also distributed with certain software (including
   but not limited to OpenSSL) that is licensed under separate terms,
   as designated in a particular file or component or in included license
   documentation.  The authors of MySQL hereby grant you an additional
   permission to link the program and your derivative works with the
   separately licensed software that they have included with MySQL.

   This program is distributed in the hope that it will be useful,
   but WITHOUT ANY WARRANTY; without even the implied warranty of
   MERCHANTABILITY or FITNESS FOR A PARTICULAR PURPOSE.  See the
   GNU General Public License, version 2.0, for more details.

   You should have received a copy of the GNU General Public License
   along with this program; if not, write to the Free Software
   Foundation, Inc., 51 Franklin St, Fifth Floor, Boston, MA 02110-1301  USA
*/

//****************************************************************************
// 
// NAME
//      Backup - Database backup / restore
//
//===========================================================================
#include "Backup.hpp"

#include <Properties.hpp>
#include <Configuration.hpp>
#include <signaldata/RedoStateRep.hpp>
#include <EventLogger.hpp>

#define JAM_FILE_ID 472


//extern const unsigned Ndbcntr::g_sysTableCount;

Backup::Backup(Block_context& ctx,
               Uint32 instanceNumber,
               Uint32 blockNo) :
  SimulatedBlock(blockNo, ctx, instanceNumber),
  m_delete_lcp_file_list(c_deleteLcpFilePool),
  c_nodes(c_nodePool),
  c_backups(c_backupPool)
{
  BLOCK_CONSTRUCTOR(Backup);
  
  c_masterNodeId = getOwnNodeId();

  if (blockNo == BACKUP)
  {
    // Add received signals
    addRecSignal(GSN_READ_CONFIG_REQ, &Backup::execREAD_CONFIG_REQ);
    addRecSignal(GSN_STTOR, &Backup::execSTTOR);
    addRecSignal(GSN_DUMP_STATE_ORD, &Backup::execDUMP_STATE_ORD);
    addRecSignal(GSN_READ_NODESCONF, &Backup::execREAD_NODESCONF);
    addRecSignal(GSN_NODE_START_REP, &Backup::execNODE_START_REP, true);
    addRecSignal(GSN_NODE_FAILREP, &Backup::execNODE_FAILREP);
    addRecSignal(GSN_INCL_NODEREQ, &Backup::execINCL_NODEREQ);
    addRecSignal(GSN_CONTINUEB, &Backup::execCONTINUEB);
    addRecSignal(GSN_READ_CONFIG_REQ, &Backup::execREAD_CONFIG_REQ, true);

    addRecSignal(GSN_SCAN_HBREP, &Backup::execSCAN_HBREP);
    addRecSignal(GSN_TRANSID_AI, &Backup::execTRANSID_AI);
    addRecSignal(GSN_SCAN_FRAGREF, &Backup::execSCAN_FRAGREF);
    addRecSignal(GSN_SCAN_FRAGCONF, &Backup::execSCAN_FRAGCONF);

    addRecSignal(GSN_BACKUP_TRIG_REQ, &Backup::execBACKUP_TRIG_REQ);
    addRecSignal(GSN_TRIG_ATTRINFO, &Backup::execTRIG_ATTRINFO);
    addRecSignal(GSN_FIRE_TRIG_ORD, &Backup::execFIRE_TRIG_ORD);

    addRecSignal(GSN_LIST_TABLES_CONF, &Backup::execLIST_TABLES_CONF);
    addRecSignal(GSN_GET_TABINFOREF, &Backup::execGET_TABINFOREF);
    addRecSignal(GSN_GET_TABINFO_CONF, &Backup::execGET_TABINFO_CONF);

    addRecSignal(GSN_CREATE_TRIG_IMPL_REF, &Backup::execCREATE_TRIG_IMPL_REF);
    addRecSignal(GSN_CREATE_TRIG_IMPL_CONF, &Backup::execCREATE_TRIG_IMPL_CONF);

    addRecSignal(GSN_DROP_TRIG_IMPL_REF, &Backup::execDROP_TRIG_IMPL_REF);
    addRecSignal(GSN_DROP_TRIG_IMPL_CONF, &Backup::execDROP_TRIG_IMPL_CONF);

    addRecSignal(GSN_DIH_SCAN_TAB_CONF, &Backup::execDIH_SCAN_TAB_CONF);

    addRecSignal(GSN_FSOPENREF, &Backup::execFSOPENREF, true);
    addRecSignal(GSN_FSOPENCONF, &Backup::execFSOPENCONF);

    addRecSignal(GSN_FSCLOSEREF, &Backup::execFSCLOSEREF, true);
    addRecSignal(GSN_FSCLOSECONF, &Backup::execFSCLOSECONF);

    addRecSignal(GSN_FSAPPENDREF, &Backup::execFSAPPENDREF, true);
    addRecSignal(GSN_FSAPPENDCONF, &Backup::execFSAPPENDCONF);

    addRecSignal(GSN_FSREMOVEREF, &Backup::execFSREMOVEREF, true);
    addRecSignal(GSN_FSREMOVECONF, &Backup::execFSREMOVECONF);

    addRecSignal(GSN_FSREADREF, &Backup::execFSREADREF, true);
    addRecSignal(GSN_FSREADCONF, &Backup::execFSREADCONF);

    addRecSignal(GSN_FSWRITEREF, &Backup::execFSWRITEREF, true);
    addRecSignal(GSN_FSWRITECONF, &Backup::execFSWRITECONF);

    /*****/
    addRecSignal(GSN_BACKUP_REQ, &Backup::execBACKUP_REQ);
    addRecSignal(GSN_ABORT_BACKUP_ORD, &Backup::execABORT_BACKUP_ORD);

    addRecSignal(GSN_DEFINE_BACKUP_REQ, &Backup::execDEFINE_BACKUP_REQ);
    addRecSignal(GSN_DEFINE_BACKUP_REF, &Backup::execDEFINE_BACKUP_REF);
    addRecSignal(GSN_DEFINE_BACKUP_CONF, &Backup::execDEFINE_BACKUP_CONF);

    addRecSignal(GSN_START_BACKUP_REQ, &Backup::execSTART_BACKUP_REQ);
    addRecSignal(GSN_START_BACKUP_REF, &Backup::execSTART_BACKUP_REF);
    addRecSignal(GSN_START_BACKUP_CONF, &Backup::execSTART_BACKUP_CONF);

    addRecSignal(GSN_BACKUP_FRAGMENT_REQ, &Backup::execBACKUP_FRAGMENT_REQ);
    addRecSignal(GSN_BACKUP_FRAGMENT_REF, &Backup::execBACKUP_FRAGMENT_REF);
    addRecSignal(GSN_BACKUP_FRAGMENT_CONF, &Backup::execBACKUP_FRAGMENT_CONF);

    addRecSignal(GSN_BACKUP_FRAGMENT_COMPLETE_REP,
                 &Backup::execBACKUP_FRAGMENT_COMPLETE_REP);

    addRecSignal(GSN_STOP_BACKUP_REQ, &Backup::execSTOP_BACKUP_REQ);
    addRecSignal(GSN_STOP_BACKUP_REF, &Backup::execSTOP_BACKUP_REF);
    addRecSignal(GSN_STOP_BACKUP_CONF, &Backup::execSTOP_BACKUP_CONF);
  
    //addRecSignal(GSN_BACKUP_STATUS_REQ, &Backup::execBACKUP_STATUS_REQ);
    //addRecSignal(GSN_BACKUP_STATUS_CONF, &Backup::execBACKUP_STATUS_CONF);
  
    addRecSignal(GSN_UTIL_SEQUENCE_REF, &Backup::execUTIL_SEQUENCE_REF);
    addRecSignal(GSN_UTIL_SEQUENCE_CONF, &Backup::execUTIL_SEQUENCE_CONF);

    addRecSignal(GSN_REDO_STATE_REP, &Backup::execREDO_STATE_REP);

    addRecSignal(GSN_WAIT_GCP_REF, &Backup::execWAIT_GCP_REF);
    addRecSignal(GSN_WAIT_GCP_CONF, &Backup::execWAIT_GCP_CONF);
    addRecSignal(GSN_BACKUP_LOCK_TAB_CONF, &Backup::execBACKUP_LOCK_TAB_CONF);
    addRecSignal(GSN_BACKUP_LOCK_TAB_REF, &Backup::execBACKUP_LOCK_TAB_REF);

    addRecSignal(GSN_RESTORABLE_GCI_REP, &Backup::execRESTORABLE_GCI_REP);
    addRecSignal(GSN_INFORM_BACKUP_DROP_TAB_REQ,
                 &Backup::execINFORM_BACKUP_DROP_TAB_REQ);
    addRecSignal(GSN_WAIT_LCP_IDLE_REQ, &Backup::execWAIT_LCP_IDLE_REQ);

    addRecSignal(GSN_LCP_STATUS_REQ, &Backup::execLCP_STATUS_REQ);

    /**
     * Testing
     */
    addRecSignal(GSN_BACKUP_REF, &Backup::execBACKUP_REF);
    addRecSignal(GSN_BACKUP_CONF, &Backup::execBACKUP_CONF);
    addRecSignal(GSN_BACKUP_ABORT_REP, &Backup::execBACKUP_ABORT_REP);
    addRecSignal(GSN_BACKUP_COMPLETE_REP, &Backup::execBACKUP_COMPLETE_REP);
  
    addRecSignal(GSN_LCP_PREPARE_REQ, &Backup::execLCP_PREPARE_REQ);
    addRecSignal(GSN_END_LCPREQ, &Backup::execEND_LCPREQ);

    addRecSignal(GSN_SYNC_PAGE_WAIT_REP, &Backup::execSYNC_PAGE_WAIT_REP);
    addRecSignal(GSN_SYNC_PAGE_CACHE_CONF, &Backup::execSYNC_PAGE_CACHE_CONF);
    addRecSignal(GSN_SYNC_EXTENT_PAGES_CONF,
                 &Backup::execSYNC_EXTENT_PAGES_CONF);

    addRecSignal(GSN_DBINFO_SCANREQ, &Backup::execDBINFO_SCANREQ);

    addRecSignal(GSN_CHECK_NODE_RESTARTCONF,
                 &Backup::execCHECK_NODE_RESTARTCONF);
    m_is_query_block = false;
  }
  else
  {
    m_is_query_block = true;
    ndbrequire(blockNo == QBACKUP);

    addRecSignal(GSN_READ_CONFIG_REQ, &Backup::execREAD_CONFIG_REQ);
    addRecSignal(GSN_STTOR, &Backup::execSTTOR);
    addRecSignal(GSN_DUMP_STATE_ORD, &Backup::execDUMP_STATE_ORD);
    addRecSignal(GSN_READ_NODESCONF, &Backup::execREAD_NODESCONF);
    addRecSignal(GSN_NODE_FAILREP, &Backup::execNODE_FAILREP);
    addRecSignal(GSN_INCL_NODEREQ, &Backup::execINCL_NODEREQ);
    addRecSignal(GSN_CONTINUEB, &Backup::execCONTINUEB);
    addRecSignal(GSN_READ_CONFIG_REQ, &Backup::execREAD_CONFIG_REQ, true);
  }

  {
    CallbackEntry& ce = m_callbackEntry[THE_NULL_CALLBACK];
    ce.m_function = TheNULLCallback.m_callbackFunction;
    ce.m_flags = 0;
  }
  { // 1
    CallbackEntry& ce = m_callbackEntry[SYNC_LOG_LCP_LSN];
    ce.m_function = safe_cast(&Backup::sync_log_lcp_lsn_callback);
    ce.m_flags = 0;
  }
  {
    CallbackTable& ct = m_callbackTable;
    ct.m_count = COUNT_CALLBACKS;
    ct.m_entry = m_callbackEntry;
    m_callbackTableAddr = &ct;
  }
  m_redo_alert_state = RedoStateRep::NO_REDO_ALERT;
  m_local_redo_alert_state = RedoStateRep::NO_REDO_ALERT;
  m_global_redo_alert_state = RedoStateRep::NO_REDO_ALERT;
  m_max_redo_speed_per_sec = Uint64(0);
  NdbTick_Invalidate(&m_lcp_start_time);
  NdbTick_Invalidate(&m_prev_lcp_start_time);
  NdbTick_Invalidate(&m_lcp_current_cut_point);
  m_last_redo_used_in_bytes = Uint64(0);
  m_last_lcp_exec_time_in_ms = Uint64(0);
  m_update_size_lcp[0] = Uint64(0);
  m_update_size_lcp[1] = Uint64(0);
  m_update_size_lcp_last = Uint64(0);
  m_insert_size_lcp[0] = Uint64(0);
  m_insert_size_lcp[1] = Uint64(0);
  m_insert_size_lcp_last = Uint64(0);
  m_delete_size_lcp[0] = Uint64(0);
  m_delete_size_lcp[1] = Uint64(0);
  m_delete_size_lcp_last = Uint64(0);
  m_proposed_disk_write_speed = Uint64(0);
  m_lcp_lag[0] = Int64(0);
  m_lcp_lag[1] = Int64(0);
  m_lcp_timing_counter = Uint64(0);
  m_lcp_change_rate = Uint64(0);
  m_lcp_timing_factor = Uint64(100);
  m_current_dd_time_us = Uint64(0);
  m_last_lcp_dd_percentage = Uint32(0);
  m_undo_log_level_percentage = Uint32(0);
}
  
Backup::~Backup()
{
}

BLOCK_FUNCTIONS(Backup)

void
Backup::execREAD_CONFIG_REQ(Signal* signal)
{
  const ReadConfigReq * req = (ReadConfigReq*)signal->getDataPtr();
  Uint32 ref = req->senderRef;
  Uint32 senderData = req->senderData;
  ndbrequire(req->noOfParameters == 0);
  jamEntry();

  const ndb_mgm_configuration_iterator * p = 
    m_ctx.m_config.getOwnConfigIterator();
  ndbrequire(p != 0);

  c_defaults.m_disk_write_speed_min = 10 * (1024 * 1024);
  c_defaults.m_disk_write_speed_max = 20 * (1024 * 1024);
  c_defaults.m_disk_write_speed_max_other_node_restart = 50 * (1024 * 1024);
  c_defaults.m_disk_write_speed_max_own_restart = 100 * (1024 * 1024);
  c_defaults.m_disk_synch_size = 4 * (1024 * 1024);
  c_defaults.m_o_direct = true;
  c_defaults.m_backup_disk_write_pct = 50;

  Uint32 noBackups = 0, noTables = 0, noFrags = 0;
  Uint32 noDeleteLcpFile = 0;
  ndbrequire(!ndb_mgm_get_int_parameter(p, CFG_DB_DISCLESS, 
					&c_defaults.m_diskless));
  ndb_mgm_get_int_parameter(p, CFG_DB_O_DIRECT,
                            &c_defaults.m_o_direct);

  Uint32 encrypted_filesystem = 0;
  ndb_mgm_get_int_parameter(
      p, CFG_DB_ENCRYPTED_FILE_SYSTEM, &encrypted_filesystem);
  c_encrypted_filesystem = encrypted_filesystem;

  ndb_mgm_get_int64_parameter(p, CFG_DB_MIN_DISK_WRITE_SPEED,
			      &c_defaults.m_disk_write_speed_min);
  ndb_mgm_get_int64_parameter(p, CFG_DB_MAX_DISK_WRITE_SPEED,
			      &c_defaults.m_disk_write_speed_max);
  ndb_mgm_get_int64_parameter(p,
                CFG_DB_MAX_DISK_WRITE_SPEED_OTHER_NODE_RESTART,
                &c_defaults.m_disk_write_speed_max_other_node_restart);
  ndb_mgm_get_int64_parameter(p,
                CFG_DB_MAX_DISK_WRITE_SPEED_OWN_RESTART,
                &c_defaults.m_disk_write_speed_max_own_restart);
  ndb_mgm_get_int_parameter(p, CFG_DB_BACKUP_DISK_WRITE_PCT,
                            &c_defaults.m_backup_disk_write_pct);

  ndb_mgm_get_int_parameter(p, CFG_DB_DISK_SYNCH_SIZE,
			    &c_defaults.m_disk_synch_size);
  ndb_mgm_get_int_parameter(p, CFG_DB_COMPRESSED_BACKUP,
			    &c_defaults.m_compressed_backup);
  ndb_mgm_get_int_parameter(p, CFG_DB_COMPRESSED_LCP,
			    &c_defaults.m_compressed_lcp);
  ndb_mgm_get_int_parameter(p, CFG_DB_REQUIRE_ENCRYPTED_BACKUP,
			    &c_defaults.m_encryption_required);

  m_enable_partial_lcp = 1; /* Default to enabled */
  ndb_mgm_get_int_parameter(p, CFG_DB_ENABLE_PARTIAL_LCP,
                            &m_enable_partial_lcp);

  m_enable_redo_control = 0; /* Default to disabled */
  ndb_mgm_get_int_parameter(p, CFG_DB_ENABLE_REDO_CONTROL,
                            &m_enable_redo_control);

  m_recovery_work = 60; /* Default to 60% */
  ndb_mgm_get_int_parameter(p, CFG_DB_RECOVERY_WORK, &m_recovery_work);

  m_insert_recovery_work = 40; /* Default to 40% */
  ndb_mgm_get_int_parameter(p,
                            CFG_DB_INSERT_RECOVERY_WORK,
                            &m_insert_recovery_work);

  m_cfg_mt_backup = 1; /* Default to enabled */
  m_skew_disk_speed = true;
  calculate_real_disk_write_speed_parameters();

  jam();
  m_backup_report_frequency = 0;
  ndb_mgm_get_int_parameter(p, CFG_DB_BACKUP_REPORT_FREQUENCY, 
			    &m_backup_report_frequency);

  ndb_mgm_get_int_parameter(p, CFG_DB_PARALLEL_BACKUPS, &noBackups);

 /* Check config parameter for ndmtd named EnableMultithreadedBackup. If
  * set to 1, ndbmtd will attempt to execute backups as multithreaded backups.
  * In a multithreaded backup, all the LDMs in a node perform backup work.
  * The multithreaded backup directory structure is different from the existing
  * backup directory structure.
  *
  * It is not guaranteed that a setting of EnableMultithreadedBackup=1 will
  * result in a multithreaded backup, since multithreaded backups are only run
  * if all the data nodes have more than one LDM.
  *
  * If EnableMultithreadedBackup=0, backup will always be single-threaded.
  * The default is EnableMultithreadedBackup=1.
  */
  m_cfg_mt_backup = 0;
  ndb_mgm_get_int_parameter(p, CFG_DB_ENABLE_MT_BACKUP,
                            &m_cfg_mt_backup);

  //  ndbrequire(!ndb_mgm_get_int_parameter(p, CFG_DB_NO_TABLES, &noTables));
  ndbrequire(!ndb_mgm_get_int_parameter(p, CFG_DICT_TABLE, &noTables));
  ndbrequire(!ndb_mgm_get_int_parameter(p, CFG_DIH_FRAG_CONNECT, &noFrags));
  ndbrequire(!ndb_mgm_get_int_parameter(p,
                                        CFG_LQH_FRAG,
                                        &noDeleteLcpFile));

  if (m_is_query_block)
  {
    noTables = 0;
    noFrags = 0;
    noDeleteLcpFile = 0;
  }
  /* To make sure we fix things if we allow other values */
  ndbrequire(noBackups == 1);

  /**
   * On top of Backup records we need for LCP:
   * 1 Backup record
   * 5 files
   *  2 CTL files for prepare and execute
   *  2 Data files for prepare and execute
   *  1 Data file for delete file process
   * 2 tables
   * 2 fragments
   */
  c_nodePool.setSize(MAX_NDB_NODES);
  c_backupPool.setSize(noBackups + 1);
  c_backupFilePool.setSize(3 * noBackups +
                           4 + (2*BackupFormat::NDB_MAX_FILES_PER_LCP));
  c_tablePool.setSize(noBackups * noTables + 2);

  c_transient_pools[BACKUP_TRIGGER_RECORD_TRANSIENT_POOL_INDEX] =
    &c_triggerPool;
  NDB_STATIC_ASSERT(c_transient_pool_count == 1);
  c_transient_pools_shrinking.clear();

  Pool_context pc;
  pc.m_block = this;
  Uint32 reserveBackupTriggerRecords = 1000;
  if (m_is_query_block)
  {
    reserveBackupTriggerRecords = 1;
  }
  c_triggerPool.init(
    TriggerRecord::TYPE_ID,
    pc,
    reserveBackupTriggerRecords,
    UINT32_MAX);
  while (c_triggerPool.startup())
  {
    refresh_watch_dog();
  }

  c_deleteLcpFilePool.init(RT_BACKUP_DELETE_LCP, pc);

  c_tableMapSize = noBackups * noTables;
  c_tableMap = (Uint32*)allocRecord("c_tableMap",
                                    sizeof(Uint32),
                                    c_tableMapSize);

  for (Uint32 i = 0; i < c_tableMapSize; i++)
  {
    c_tableMap[i] = RNIL;
  }

  jam();

  Uint32 szWrite = BACKUP_DEFAULT_WRITE_SIZE;
  Uint32 szDataBuf = BACKUP_DEFAULT_BUFFER_SIZE;
  Uint32 maxWriteSize = szDataBuf;

  /**
   * We set the backup data buffer size to 2M as hard coded. We add new code
   * to ensure that we use as little as possible when performing LCP scans.
   * This means that we continue the LCP scan until at least one file is
   * ready to write. But if one file is ready to write and we have written
   * more than 512 kB we will not continue the scan. We will however start
   * a new LCP scan after a wait even if the buffer is full up to 512k.
   * We ignore this check for LCP scans when the REDO log is at alert level.
   * In this case we will continue writing until buffer is full.
   *
   * This behaviour ensures that we sustain optimal predictable latency as
   * long as the REDO log is we are not at risk of running out of REDO log
   * space. The higher buffer space is required to be able to keep up with
   * loading massive amounts of data into NDB even with a very limited REDO
   * log size.
   *
   * The minimum write size specifies the minimum size needed to collect
   * in order to even consider writing the buffer to disk. It is also used
   * when deciding to collect checkpoint data at priority A-level. If we
   * reached the minimum write size we will only collect more checkpoint
   * data at A-level if the REDO log is at any form of alert level.
   *
   * The maximum write size is the maximum size sent in one write to the
   * file system. This is set to the same as the data buffer size. No need
   * to make this configurable.
   *
   * We make the backup data buffer, write size and max write size hard coded.
   * The sizes are large enough to provide enough bandwidth on hard drives.
   * On SSD the defaults will be just fine. By limiting the backup data buffer
   * size we avoid that we spend a lot of CPU resources to fill up the data
   * buffer where there is anyways no room to write it out to the file.
   *
   * ndb_mgm_get_int_parameter(p, CFG_DB_BACKUP_DATA_BUFFER_MEM, &szDataBuf);
   * ndb_mgm_get_int_parameter(p, CFG_DB_BACKUP_WRITE_SIZE, &szWrite);
   * ndb_mgm_get_int_parameter(p, CFG_DB_BACKUP_MAX_WRITE_SIZE, &maxWriteSize);
   */

  Uint32 szLogBuf = BACKUP_DEFAULT_LOGBUFFER_SIZE;
  ndb_mgm_get_int_parameter(p, CFG_DB_BACKUP_LOG_BUFFER_MEM, &szLogBuf);
  if (maxWriteSize < szWrite)
  {
    /**
     * max can't be lower than min
     */
    maxWriteSize = szWrite;
  }
  if ((maxWriteSize % szWrite) != 0)
  {
    /**
     * max needs to be a multiple of min
     */
    maxWriteSize = (maxWriteSize + szWrite - 1) / szWrite;
    maxWriteSize *= szWrite;
  }

  /**
   * Data buffer size must at least be big enough for a max-sized 
   * scan batch.
   */
  ndbrequire(szDataBuf >= (BACKUP_MIN_BUFF_WORDS * 4));
    
  /**
   * add min writesize to buffer size...and the alignment added here and there
   * Need buffer size to be >= max-sized scan batch + min write size
   * to avoid 'deadlock' where there's not enough buffered bytes to
   * write, and too many bytes to fit another batch...
   */
  Uint32 extra = szWrite + 4 * (/* align * 512b */ 128);

  szDataBuf += extra;
  szLogBuf += extra;

  c_defaults.m_logBufferSize = szLogBuf;
  c_defaults.m_dataBufferSize = szDataBuf;
  c_defaults.m_minWriteSize = szWrite;
  c_defaults.m_maxWriteSize = maxWriteSize;
  c_defaults.m_lcp_buffer_size = szDataBuf;

  /* We deprecate the use of BackupMemory, it serves no purpose at all. */
  Uint32 szMem = 0;
  ndb_mgm_get_int_parameter(p, CFG_DB_BACKUP_MEM, &szMem);

  if (szMem != (32 * 1024 * 1024))
  {
    jam();
    g_eventLogger->info("BackupMemory parameter setting ignored,"
                        " BackupMemory deprecated");
  }

  /**
   * We allocate szDataBuf + szLogBuf pages for Backups and
   * szDataBuf * 16 pages for LCPs.
   * We also need pages for 3 CTL files for LCP and one file for
   * delete LCP process (2 per file),
   * for backups the meta data file uses NO_OF_PAGES_META_FILE.
   * We need to allocate an additional of 1 page because of a bug
   * in ArrayPool.
   */
  Uint32 noPages =
    (szDataBuf + sizeof(Page32) - 1) / sizeof(Page32) +
    (szLogBuf + sizeof(Page32) - 1) / sizeof(Page32) +
    ((2 * BackupFormat::NDB_MAX_FILES_PER_LCP) * 
      ((c_defaults.m_lcp_buffer_size + sizeof(Page32) - 1) /
           sizeof(Page32)));

  Uint32 seizeNumPages = noPages + (1*NO_OF_PAGES_META_FILE)+ 9;
  if (!m_is_query_block)
  {
    jam();
    c_pagePool.setSize(seizeNumPages, true);
  }
  else
  {
    c_pagePool.setSize(1, true);
  }

  jam();

  { // Init all tables
    Table_list tables(c_tablePool);
    TablePtr ptr;
    while (tables.seizeFirst(ptr)){
      new (ptr.p) Table();
      ptr.p->backupPtrI = RNIL;
      ptr.p->tableId = RNIL;
    }
    jam();
    while (tables.releaseFirst())
    {
      ;
    }
    jam();
  }

  {
    BackupFile_list ops(c_backupFilePool);
    BackupFilePtr ptr;
    while (ops.seizeFirst(ptr)){
      new (ptr.p) BackupFile(* this, c_pagePool);
    }
    jam();
    while (ops.releaseFirst())
    {
      ;
    }
    jam();
  }
  
  {
    BackupRecord_sllist recs(c_backupPool);
    BackupRecordPtr ptr;
    while (recs.seizeFirst(ptr)){
      new (ptr.p) BackupRecord(* this, c_tablePool, 
			       c_backupFilePool, c_triggerPool);
    }
    jam();
    while (recs.releaseFirst())
    {
      ;
    }
    jam();
  }

  // Initialize BAT for interface to file system
  {
    Page32Ptr p;
    ndbrequire(c_pagePool.seizeId(p, 0));
    c_startOfPages = (Uint32 *)p.p;
    c_pagePool.release(p);
    
    NewVARIABLE* bat = allocateBat(1);
    bat[0].WA = c_startOfPages;
    bat[0].nrr = c_pagePool.getSize()*sizeof(Page32)/sizeof(Uint32);
  }

  ReadConfigConf * conf = (ReadConfigConf*)signal->getDataPtrSend();
  conf->senderRef = reference();
  conf->senderData = senderData;
  sendSignal(ref, GSN_READ_CONFIG_CONF, signal, 
	     ReadConfigConf::SignalLength, JBB);
}

/* Broken out in its own routine to enable setting via DUMP command. */
void Backup::calculate_real_disk_write_speed_parameters(void)
{
  if (c_defaults.m_disk_write_speed_max < c_defaults.m_disk_write_speed_min)
  {
    /** 
     * By setting max disk write speed equal or smaller than the minimum
     * we will remove the adaptiveness of the LCP speed.
     */
    jam();
    g_eventLogger->info(
        "Setting MaxDiskWriteSpeed to MinDiskWriteSpeed since max < min");
    c_defaults.m_disk_write_speed_max = c_defaults.m_disk_write_speed_min;
  }

  if (c_defaults.m_disk_write_speed_max_other_node_restart <
        c_defaults.m_disk_write_speed_max)
  {
    /** 
     * By setting max disk write speed during restart equal or smaller than
     * the maximum we will remove the extra adaptiveness of the LCP speed
     * at other nodes restarts.
     */
    jam();
    g_eventLogger->info(
        "MaxDiskWriteSpeed larger than MaxDiskWriteSpeedOtherNodeRestart"
        " setting both to MaxDiskWriteSpeed");
    c_defaults.m_disk_write_speed_max_other_node_restart =
      c_defaults.m_disk_write_speed_max;
  }

  if (c_defaults.m_disk_write_speed_max_own_restart <
        c_defaults.m_disk_write_speed_max_other_node_restart)
  {
    /** 
     * By setting restart disk write speed during our restart equal or
     * smaller than the maximum we will remove the extra adaptiveness of the
     * LCP speed at other nodes restarts.
     */
    jam();
    g_eventLogger->info(
        "Setting MaxDiskWriteSpeedOwnRestart to "
        "MaxDiskWriteSpeedOtherNodeRestart since it was smaller");
    c_defaults.m_disk_write_speed_max_own_restart =
      c_defaults.m_disk_write_speed_max_other_node_restart;
  }

  Uint32 num_ldm_threads = globalData.ndbMtLqhWorkers;

  c_defaults.m_disk_write_speed_min /= num_ldm_threads;
  c_defaults.m_disk_write_speed_max /= num_ldm_threads;
  c_defaults.m_disk_write_speed_max_other_node_restart /= num_ldm_threads;
  c_defaults.m_disk_write_speed_max_own_restart /= num_ldm_threads;

  /**
   * We use these parameters as a minimum LCP speed in all situations
   * including overload situations. We don't want to go below the
   * numbers here since LCP processing is vital for the recoverability
   * of the database.
   *
   * 2 MByte of LCP processing per second consumes around 1-2% of the
   * CPU capacity in the LDM thread.
   */
  if (c_defaults.m_disk_write_speed_min < (2 * MBYTE64))
  {
    jam();
    c_defaults.m_disk_write_speed_min = 2 * MBYTE64;
    g_eventLogger->info("Setting minimum disk write speed per LDM thread"
                        " for LCP processing to 2 MByte");
  }

  if (c_defaults.m_disk_write_speed_max < (3 * MBYTE64))
  {
    jam();
    c_defaults.m_disk_write_speed_max = 3 * MBYTE64;
  }

  if (c_defaults.m_disk_write_speed_max_other_node_restart < (12 * MBYTE64))
  {
    jam();
    c_defaults.m_disk_write_speed_max_other_node_restart = 12 * MBYTE64;
  }

  if (c_defaults.m_disk_write_speed_max_own_restart < (50 * MBYTE64))
  {
    jam();
    c_defaults.m_disk_write_speed_max_own_restart = 50 * MBYTE64;
  }
  /*
    We adjust the disk speed parameters from bytes per second to rather be
    words per 100 milliseconds. We convert disk synch size from bytes per
    second to words per second.
  */
  c_defaults.m_disk_write_speed_min /=
    CURR_DISK_SPEED_CONVERSION_FACTOR_TO_SECONDS;
  c_defaults.m_disk_write_speed_max /=
    CURR_DISK_SPEED_CONVERSION_FACTOR_TO_SECONDS;
  c_defaults.m_disk_write_speed_max_other_node_restart /=
    CURR_DISK_SPEED_CONVERSION_FACTOR_TO_SECONDS;
  c_defaults.m_disk_write_speed_max_own_restart /=
    CURR_DISK_SPEED_CONVERSION_FACTOR_TO_SECONDS;

}

void Backup::restore_disk_write_speed_numbers(void)
{
  c_defaults.m_disk_write_speed_min *=
    CURR_DISK_SPEED_CONVERSION_FACTOR_TO_SECONDS;
  c_defaults.m_disk_write_speed_max *=
    CURR_DISK_SPEED_CONVERSION_FACTOR_TO_SECONDS;
  c_defaults.m_disk_write_speed_max_other_node_restart *=
    CURR_DISK_SPEED_CONVERSION_FACTOR_TO_SECONDS;
  c_defaults.m_disk_write_speed_max_own_restart *=
    CURR_DISK_SPEED_CONVERSION_FACTOR_TO_SECONDS;

  Uint32 num_ldm_threads = globalData.ndbMtLqhWorkers;

  c_defaults.m_disk_write_speed_min *= num_ldm_threads;
  c_defaults.m_disk_write_speed_max *= num_ldm_threads;
  c_defaults.m_disk_write_speed_max_other_node_restart *= num_ldm_threads;
  c_defaults.m_disk_write_speed_max_own_restart *= num_ldm_threads;
}<|MERGE_RESOLUTION|>--- conflicted
+++ resolved
@@ -1,10 +1,6 @@
 /*
-<<<<<<< HEAD
-   Copyright (c) 2003, 2021, Oracle and/or its affiliates.
-   Copyright (c) 2021, 2021, Logical Clocks and/or its affiliates.
-=======
    Copyright (c) 2003, 2022, Oracle and/or its affiliates.
->>>>>>> 8d8c986e
+   Copyright (c) 2021, 2022, Hopsworks and/or its affiliates.
 
    This program is free software; you can redistribute it and/or modify
    it under the terms of the GNU General Public License, version 2.0,
@@ -373,7 +369,7 @@
 
   c_transient_pools[BACKUP_TRIGGER_RECORD_TRANSIENT_POOL_INDEX] =
     &c_triggerPool;
-  NDB_STATIC_ASSERT(c_transient_pool_count == 1);
+  static_assert(c_transient_pool_count == 1);
   c_transient_pools_shrinking.clear();
 
   Pool_context pc;
