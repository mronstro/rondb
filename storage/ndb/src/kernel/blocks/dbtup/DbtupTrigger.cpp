--- conflicted
+++ resolved
@@ -1,10 +1,6 @@
 /*
-<<<<<<< HEAD
-   Copyright (c) 2003, 2021, Oracle and/or its affiliates.
-   Copyright (c) 2021, 2021, Logical Clocks and/or its affiliates.
-=======
    Copyright (c) 2003, 2022, Oracle and/or its affiliates.
->>>>>>> 8d8c986e
+   Copyright (c) 2021, 2022, Hopsworks and/or its affiliates.
 
    This program is free software; you can redistribute it and/or modify
    it under the terms of the GNU General Public License, version 2.0,
@@ -567,7 +563,10 @@
 
     TriggerPtr ptr;
     tmp[i].ptr.setNull();
-    for (tmp[i].list->first(ptr); !ptr.isNull(); tmp[i].list->next(ptr))
+    bool ret;
+    for (ret = tmp[i].list->first(ptr);
+         ret;
+         ret = tmp[i].list->next(ptr))
     {
       jam();
       if (ptr.p->triggerId == triggerId)
@@ -628,7 +627,7 @@
   ndbrequire(m_curr_tup->c_operation_pool.getValidPtr(regOperPtr));
 
   regFragPtr.i = regOperPtr.p->fragmentPtr;
-  c_fragment_pool.getPtr(regFragPtr);
+  ndbrequire(c_fragment_pool.getPtr(regFragPtr));
 
   TransState trans_state = get_trans_state(regOperPtr.p);
   ndbrequire(trans_state == TRANS_STARTED);
@@ -820,8 +819,8 @@
 {
   jam();
   TriggerPtr trigPtr;
-  triggerList.first(trigPtr);
-  while (trigPtr.i != RNIL64)
+  bool ret = triggerList.first(trigPtr);
+  while (ret)
   {
     jam();
     if (trigPtr.p->monitorAllAttributes ||
@@ -848,7 +847,7 @@
         return;
       }
     }
-    triggerList.next(trigPtr);
+    ret = triggerList.next(trigPtr);
   }
 }
 
@@ -1117,8 +1116,8 @@
                              bool disk)
 {
   TriggerPtr trigPtr;
-  triggerList.first(trigPtr);
-  while (trigPtr.i != RNIL64) {
+  bool ret = triggerList.first(trigPtr);
+  while (ret) {
     jam();
     if (trigPtr.p->monitorAllAttributes ||
         trigPtr.p->attributeMask.overlaps(req_struct->changeMask)) {
@@ -1148,7 +1147,7 @@
                        disk);
       }
     }
-    triggerList.next(trigPtr);
+    ret = triggerList.next(trigPtr);
   }//while
 }//Dbtup::fireImmediateTriggers()
 
@@ -1159,8 +1158,8 @@
                                bool disk)
 {
   TriggerPtr trigPtr;
-  triggerList.first(trigPtr);
-  while (trigPtr.i != RNIL64) {
+  bool ret = triggerList.first(trigPtr);
+  while (ret) {
     jam();
 
     if (trigPtr.p->monitorAllAttributes ||
@@ -1196,7 +1195,7 @@
         ndbabort();
       }
     }//if
-    triggerList.next(trigPtr);
+    ret = triggerList.next(trigPtr);
   }//while
 }//Dbtup::fireDeferredConstraints()
 
@@ -1207,8 +1206,8 @@
                             bool disk)
 {
   TriggerPtr trigPtr;
-  triggerList.first(trigPtr);
-  while (trigPtr.i != RNIL64) {
+  bool ret = triggerList.first(trigPtr);
+  while (ret) {
     jam();
     if (trigPtr.p->monitorAllAttributes ||
         trigPtr.p->attributeMask.overlaps(req_struct->changeMask)) {
@@ -1218,7 +1217,7 @@
                      regOperPtr,
                      disk);
     }//if
-    triggerList.next(trigPtr);
+    ret = triggerList.next(trigPtr);
   }//while
 }//Dbtup::fireDeferredTriggers()
 
@@ -1238,8 +1237,8 @@
   req_struct->m_disk_page_ptr.i = diskPagePtrI;
   
   ndbrequire(regOperPtr->is_first_operation());
-  triggerList.first(trigPtr);
-  while (trigPtr.i != RNIL64) {
+  bool ret = triggerList.first(trigPtr);
+  while (ret) {
     jam();
     if ((trigPtr.p->monitorReplicas ||
          regOperPtr->op_struct.bit_field.m_triggers ==
@@ -1252,7 +1251,7 @@
                      regOperPtr,
                      disk);
     }
-    triggerList.next(trigPtr);
+    ret = triggerList.next(trigPtr);
   }
 }
 
@@ -1492,7 +1491,7 @@
 
   FragrecordPtr regFragPtr;
   regFragPtr.i= regOperPtr->fragmentPtr;
-  c_fragment_pool.getPtr(regFragPtr);
+  ndbrequire(c_fragment_pool.getPtr(regFragPtr));
   Fragrecord::FragState fragstatus = regFragPtr.p->fragStatus;
 
   if (refToMain(ref) == getBACKUP())
@@ -2228,8 +2227,8 @@
   const TupTriggerData_list& triggerList = regTabPtr->tuxCustomTriggers;
   TriggerPtr triggerPtr;
   Uint64 failPtrI;
-  triggerList.first(triggerPtr);
-  while (triggerPtr.i != RNIL64) {
+  bool ret = triggerList.first(triggerPtr);
+  while (ret) {
     jamDebug();
     req->indexId = triggerPtr.p->indexId;
     req->errorCode = RNIL;
@@ -2250,12 +2249,12 @@
       failPtrI = triggerPtr.i;
       goto fail;
     }
-    triggerList.next(triggerPtr);
+    ret = triggerList.next(triggerPtr);
   }
   return 0;
 fail:
   req->opInfo = TuxMaintReq::OpRemove;
-  triggerList.first(triggerPtr);
+  ret = triggerList.first(triggerPtr);
   while (triggerPtr.i != failPtrI) {
     jamDebug();
     req->indexId = triggerPtr.p->indexId;
@@ -2263,7 +2262,7 @@
     c_tux->execTUX_MAINT_REQ(signal);
     jamEntryDebug();
     ndbrequire(req->errorCode == 0);
-    triggerList.next(triggerPtr);
+    ret = triggerList.next(triggerPtr);
   }
 #ifdef VM_TRACE
   ndbout << "aborted partial tux update: op " << hex << regOperPtr << endl;
@@ -2362,8 +2361,8 @@
   TuxMaintReq* const req = (TuxMaintReq*)signal->getDataPtrSend();
   const TupTriggerData_list& triggerList = regTabPtr->tuxCustomTriggers;
   TriggerPtr triggerPtr;
-  triggerList.first(triggerPtr);
-  while (triggerPtr.i != RNIL64)
+  bool ret = triggerList.first(triggerPtr);
+  while (ret)
   {
     jamDebug();
     req->indexId = triggerPtr.p->indexId;
@@ -2372,7 +2371,7 @@
     jamEntryDebug();
     // must succeed
     ndbrequire(req->errorCode == 0);
-    triggerList.next(triggerPtr);
+    ret = triggerList.next(triggerPtr);
   }
 }
 
