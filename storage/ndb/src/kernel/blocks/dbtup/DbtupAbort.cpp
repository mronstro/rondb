/*
   Copyright (c) 2003, 2024, Oracle and/or its affiliates.
   Copyright (c) 2021, 2024, Hopsworks and/or its affiliates.

   This program is free software; you can redistribute it and/or modify
   it under the terms of the GNU General Public License, version 2.0,
   as published by the Free Software Foundation.

   This program is designed to work with certain software (including
   but not limited to OpenSSL) that is licensed under separate terms,
   as designated in a particular file or component or in included license
   documentation.  The authors of MySQL hereby grant you an additional
   permission to link the program and your derivative works with the
   separately licensed software that they have either included with
   the program or referenced in the documentation.

   This program is distributed in the hope that it will be useful,
   but WITHOUT ANY WARRANTY; without even the implied warranty of
   MERCHANTABILITY or FITNESS FOR A PARTICULAR PURPOSE.  See the
   GNU General Public License, version 2.0, for more details.

   You should have received a copy of the GNU General Public License
   along with this program; if not, write to the Free Software
   Foundation, Inc., 51 Franklin St, Fifth Floor, Boston, MA 02110-1301  USA
*/

#define DBTUP_C
#define DBTUP_ABORT_CPP
#include <ndb_limits.h>
#include <RefConvert.hpp>
#include <pc.hpp>
#include "Dbtup.hpp"

#define JAM_FILE_ID 409

#if (defined(VM_TRACE) || defined(ERROR_INSERT))
//#define DEBUG_LCP 1
#endif

#ifdef DEBUG_LCP
#define DEB_LCP(arglist)         \
  do {                           \
    g_eventLogger->info arglist; \
  } while (0)
#else
#define DEB_LCP(arglist) \
  do {                   \
  } while (0)
#endif

void Dbtup::handle_disk_reorg_flag(OperationrecPtr operPtr,
                                   Tablerec *regTabPtr)
{
  OperationrecPtr lastOperPtr = operPtr;
  findLastOp(lastOperPtr);
  OperationrecPtr prevOperPtr;
  prevOperPtr.i = operPtr.p->prevActiveOp;
  ndbrequire(prevOperPtr.i != RNIL);
  ndbrequire(m_curr_tup->c_operation_pool.getValidPtr(prevOperPtr));

  Tuple_header *copy_last =
    get_copy_tuple(&lastOperPtr.p->m_copy_tuple_location);
  Tuple_header *copy_prev =
    get_copy_tuple(&prevOperPtr.p->m_copy_tuple_location);
  Local_key key;
  memcpy(&key, copy_last->get_disk_ref_ptr(regTabPtr), sizeof(key));
  memcpy(copy_prev->get_disk_ref_ptr(regTabPtr), &key, sizeof(key));
  ndbrequire(
    lastOperPtr.p->op_struct.bit_field.m_load_extra_diskpage_on_commit == 1);
  prevOperPtr.p->op_struct.bit_field.m_load_extra_diskpage_on_commit = 1;
}

void Dbtup::handle_disk_row_resize(OperationrecPtr operPtr,
                                   Tablerec *regTabPtr)
{
  OperationrecPtr lastOperPtr = operPtr;
  findLastOp(lastOperPtr);
  OperationrecPtr prevOperPtr;
  prevOperPtr.i = operPtr.p->prevActiveOp;
  ndbrequire(prevOperPtr.i != RNIL);
  ndbrequire(m_curr_tup->c_operation_pool.getValidPtr(prevOperPtr));

  if (lastOperPtr.p->m_uncommitted_used_space >
      prevOperPtr.p->m_uncommitted_used_space)
  {
    jam();
    prevOperPtr.p->m_uncommitted_used_space =
      lastOperPtr.p->m_uncommitted_used_space;
  }
}

/**
 * Abort abort this operation and all after (nextActiveOp's)
 */
void Dbtup::execTUP_ABORTREQ(Signal *signal) {
  jamEntry();
  do_tup_abortreq(signal, 0);
}

void
Dbtup::do_tup_abort_operation(Signal* signal,
                              Tuple_header *tuple_ptr,
                              Operationrec* opPtrP,
                              Fragrecord* fragPtrP,
                              Tablerec* tablePtrP,
                              bool full_transaction)
{
  /**
   * There are a couple of things that we need to handle at abort time.
   * Every operation needs to release its resources, the operation
   * record and copy tuple. This is handled in the method calling this.
   *
   * We also need to ensure that the header bits are properly set after
   * aborting the tuple. When a tuple was inserted as part of the
   * transaction we need to reset the ALLOC bit and set the FREE bit.
   * In this case we also have to release the tuple itself.
   *
   * Finally when we get here to abort we might have a bigger varpart
   * than we need. We will only update this if we abort the entire
   * transaction (reflected by aborting the first operation). In this
   * we need to shrink the entry to its original size.
   * If MM_GROWN wasn't set then the page entry length is still equal
   * to the original size.
   */
  Uint32 bits = tuple_ptr->m_header_bits;
  if (opPtrP->op_type != ZDELETE &&
      opPtrP->op_struct.bit_field.m_disk_preallocated) {
    jam();
    Local_key key;
    Tuple_header *copy = get_copy_tuple(&opPtrP->m_copy_tuple_location);
    memcpy(&key, copy->get_disk_ref_ptr(tablePtrP), sizeof(key));
    disk_page_abort_prealloc(signal, fragPtrP, &key, key.m_page_idx);
  }
  if (! (bits & Tuple_header::ALLOC))
  {
    /**
     * Tuple existed before starting this transaction.
     */
    jam();
    if (opPtrP->is_last_operation() && full_transaction)
    {
      if (bits & Tuple_header::DISK_REORG)
      {
        jam();

        Uint32 undo_insert_len = sizeof(Dbtup::Disk_undo::Alloc) >> 2;
        Logfile_client lgman(this, c_lgman, fragPtrP->m_logfile_group_id);
        lgman.free_log_space(undo_insert_len, jamBuffer());
 
        Local_key key;
        Tuple_header *copy= get_copy_tuple(&opPtrP->m_copy_tuple_location);
        memcpy(&key, copy->get_disk_ref_ptr(tablePtrP), sizeof(key));
        Uint32 row_size = key.m_page_idx;
        disk_page_abort_prealloc(signal, fragPtrP, &key, row_size);
        bits = bits & (~Tuple_header::DISK_REORG);
        tuple_ptr->m_header_bits= bits;
      }
      else if (opPtrP->m_uncommitted_used_space > 0)
      {
        jam();
        Local_key key;
        memcpy(&key, tuple_ptr->get_disk_ref_ptr(tablePtrP), sizeof(key));
        Uint32 inc_size = opPtrP->m_uncommitted_used_space;
        disk_page_abort_prealloc(signal, fragPtrP, &key, inc_size);
      }
    }
    if (opPtrP->is_first_operation() &&
        bits & Tuple_header::MM_GROWN)
    {
      /**
       * A MM_GROWN tuple was relocated with a bigger size in preparation for
       * commit, so we need to shrink it back. The original size is stored in
       * the last word of the relocated (now oversized) tuple.
       *
       * We aborted the first operation of this transaction on this
       * tuple. Now we can be certain that the original tuple is
       * to be restored. Since we have grown the size of the
       * page entry during operation of this transaction we can
       * now shrink back the page entry to the original size.
       *
       * The execution of this aborted transaction have not changed
       * the state of the row but it might have moved the varpart
       * of the row. Here we will ensure that the varpart will still
       * be of correct size.
       *
       * We have stored the original varpart size in the last word
       * of the extended page entry.
       */
      jam();
      Ptr<Page> vpage;
      Uint32 idx = opPtrP->m_tuple_location.m_page_idx;
      Uint32 *var_part;

      ndbassert(!(tuple_ptr->m_header_bits & Tuple_header::COPY_TUPLE));

      Var_part_ref *ref = tuple_ptr->get_var_part_ref_ptr(tablePtrP);

      Local_key tmp;
      ref->copyout(&tmp);

      idx = tmp.m_page_idx;
      var_part = get_ptr(&vpage, *ref);
      Var_page *pageP = (Var_page *)vpage.p;
      Uint32 len = pageP->get_entry_len(idx) & ~Var_page::CHAIN;

      /*
        A MM_GROWN tuple was relocated with a bigger size in preparation for
        commit, so we need to shrink it back. The original size is stored in
        the last word of the relocated (oversized) tuple.
      */
      ndbassert(len > 0);
      Uint32 orig_sz = var_part[len - 1];
      ndbassert(orig_sz < len);
      if (orig_sz) {
        jam();
        ndbassert(fragPtrP->m_varWordsFree >= pageP->free_space);
        fragPtrP->m_varWordsFree -= pageP->free_space;
        pageP->shrink_entry(idx, orig_sz);
        // Adds the new free space value for the page to the fragment total.
        update_free_page_list(fragPtrP, vpage);
      } else {
        jam();
        free_var_part(fragPtrP, vpage, tmp.m_page_idx);
        tmp.m_page_no = RNIL;
        ref->assign(&tmp);
        bits &= ~(Uint32)Tuple_header::VAR_PART;
        DEB_LCP(("MM_SHRINK ABORT: tab(%u,%u) row(%u,%u)",
                 fragPtrP->fragTableId, fragPtrP->fragmentId,
                 opPtrP->m_tuple_location.m_page_no,
                 opPtrP->m_tuple_location.m_page_idx));
      }
      tuple_ptr->m_header_bits = bits & ~Tuple_header::MM_GROWN;
    }
  } else if (opPtrP->is_first_operation()) {
    jam();
    /**
     * ALLOC set => row created in this transaction.
     * Aborting first operation that performed ALLOC
     */
    tuple_ptr->m_header_bits &= ~(Uint32)Tuple_header::ALLOC;
    tuple_ptr->m_header_bits |= Tuple_header::FREE;
  }
  return;
}

void Dbtup::do_tup_abortreq(Signal *signal, Uint32 flags) {
  OperationrecPtr regOperPtr;
  FragrecordPtr regFragPtr;
  TablerecPtr regTabPtr;

  regOperPtr.i = signal->theData[0];
  jamDebug();
  jamLineDebug(Uint16(regOperPtr.i));
  ndbrequire(m_curr_tup->c_operation_pool.getValidPtr(regOperPtr));
  TransState trans_state= get_trans_state(regOperPtr.p);
  ndbrequire((trans_state == TRANS_STARTED) ||
             (trans_state == TRANS_TOO_MUCH_AI) ||
             (trans_state == TRANS_ERROR_WAIT_TUPKEYREQ) ||
             (trans_state == TRANS_IDLE));
  if (regOperPtr.p->op_type == ZREAD) {
    jam();
    initOpConnection(regOperPtr.p);
    return;
  }  // if

  regFragPtr.i = regOperPtr.p->fragmentPtr;
  ndbrequire(c_fragment_pool.getPtr(regFragPtr));

  regTabPtr.i = regFragPtr.p->fragTableId;
  ptrCheckGuard(regTabPtr, cnoOfTablerec, tablerec);

  prepare_fragptr = regFragPtr;
  prepare_tabptr = regTabPtr;

  PagePtr page;
  Tuple_header *tuple_ptr = (Tuple_header *)get_ptr(
      &page, &regOperPtr.p->m_tuple_location, regTabPtr.p);

  DEB_LCP(("Abort tab(%u,%u) row(%u,%u)", regFragPtr.p->fragTableId,
           regFragPtr.p->fragmentId, regOperPtr.p->m_tuple_location.m_page_no,
           regOperPtr.p->m_tuple_location.m_page_idx));

  if (get_tuple_state(regOperPtr.p) == TUPLE_PREPARED) {
    jam();

    /**
     * abort all TUX entries first...if present
     */
    if (!regTabPtr.p->tuxCustomTriggers.isEmpty() &&
        !(flags & ZSKIP_TUX_TRIGGERS)) {
      jam();
      executeTuxAbortTriggers(signal, regOperPtr.p, regFragPtr.p, regTabPtr.p);

      OperationrecPtr loopOpPtr;
      loopOpPtr.i = regOperPtr.p->nextActiveOp;
      while (loopOpPtr.i != RNIL) {
        jam();
        ndbrequire(m_curr_tup->c_operation_pool.getValidPtr(loopOpPtr));
        if (get_tuple_state(loopOpPtr.p) != TUPLE_ALREADY_ABORTED)
        {
          jam();
          executeTuxAbortTriggers(signal, loopOpPtr.p, regFragPtr.p,
                                  regTabPtr.p);
        }
        loopOpPtr.i = loopOpPtr.p->nextActiveOp;
      }
    }

    /**
     * Then abort all data changes
     */
    bool full_transaction = regOperPtr.p->is_first_operation();
    if (unlikely(!full_transaction &&
                 regTabPtr.p->m_no_of_disk_attributes > 0 &&
                 regTabPtr.p->m_bits & Tablerec::TR_UseVarSizedDiskData &&
                 tuple_ptr->m_header_bits & Tuple_header::DISK_REORG))
    {
      /**
       * We are aborting an operation that have disk rows and use the variable
       * sized disk row format. This means that we could potentially have set
       * DISK_REORG on the last operation, this must be recalled also on the
       * operation that survives this abort operation. Since this call will
       * not abort the transaction we must retain the DISK_REORG flag for now.
       * This means that we must move the key of the new row in the copy row
       * of the last remaining operation record.
       */
      jam();
      handle_disk_reorg_flag(regOperPtr, regTabPtr.p);
    }
    else if (unlikely(!full_transaction &&
                      regTabPtr.p->m_no_of_disk_attributes > 0 &&
                      regTabPtr.p->m_bits & Tablerec::TR_UseVarSizedDiskData))
    {
      jam();
      handle_disk_row_resize(regOperPtr, regTabPtr.p);
    }
    {
      do_tup_abort_operation(signal, 
                             tuple_ptr,
                             regOperPtr.p,
                             regFragPtr.p,
                             regTabPtr.p,
                             full_transaction);
      
      OperationrecPtr loopOpPtr;
      loopOpPtr.i = regOperPtr.p->nextActiveOp;
      while (loopOpPtr.i != RNIL) {
        jam();
        ndbrequire(m_curr_tup->c_operation_pool.getValidPtr(loopOpPtr));
        if (get_tuple_state(loopOpPtr.p) != TUPLE_ALREADY_ABORTED)
        {
          jam();
          do_tup_abort_operation(signal,
                                 tuple_ptr,
                                 loopOpPtr.p,
                                 regFragPtr.p,
                                 regTabPtr.p,
                                 full_transaction);
          set_tuple_state(loopOpPtr.p, TUPLE_ALREADY_ABORTED);      
        }
        loopOpPtr.i = loopOpPtr.p->nextActiveOp;
      }
      if (tuple_ptr->m_header_bits & Tuple_header::FREE) {
        jam();
        setInvalidChecksum(tuple_ptr, regTabPtr.p);
      } else {
        jam();
        setChecksum(tuple_ptr, regTabPtr.p);
      }
    }
  }

  bool first_and_last = false;
  if (regOperPtr.p->is_first_operation() && regOperPtr.p->is_last_operation()) {
    jam();
    /* Abort of only (remaining) op on this row */
    first_and_last = true;
    if (regOperPtr.p->m_undo_buffer_space) {
      jam();
      D("Logfile_client - do_tup_abortreq");
      Logfile_client lgman(this, c_lgman, regFragPtr.p->m_logfile_group_id);
      lgman.free_log_space(regOperPtr.p->m_undo_buffer_space, jamBuffer());
    }
  }

  removeActiveOpList(regOperPtr.p, tuple_ptr);

  if (first_and_last && (flags & ZABORT_DEALLOC) &&
      (tuple_ptr->m_header_bits & Tuple_header::FREE)) {
    jam();
    /* Free var and fixed records for this row */
    Local_key tmp = regOperPtr.p->m_tuple_location;
    if (regTabPtr.p->m_attributes[MM].m_no_of_varsize +
        regTabPtr.p->m_attributes[MM].m_no_of_dynamic) {
      jam();
      free_var_rec(regFragPtr.p, regTabPtr.p, &tmp, page);
    } else {
      jam();
      free_fix_rec(regFragPtr.p, regTabPtr.p, &tmp, (Fix_page *)page.p);
    }
    regOperPtr.p->m_tuple_location.setNull();
  }

  initOpConnection(regOperPtr.p);
}

/* **************************************************************** */
/* ********************** TRANSACTION ERROR MODULE **************** */
/* **************************************************************** */
int Dbtup::TUPKEY_abort(KeyReqStruct *req_struct, int error_type) {
  switch (error_type) {
    case 1:
      // tmupdate_alloc_error:
      terrorCode = ZMEM_NOMEM_ERROR;
      jam();
      break;

    case 15:
      jam();
      terrorCode = ZREGISTER_INIT_ERROR;
      break;

    case 16:
      jam();
      terrorCode = ZTRY_TO_UPDATE_ERROR;
      break;

    case 17:
      jam();
      terrorCode = ZNO_ILLEGAL_NULL_ATTR;
      break;

    case 19:
      jam();
      terrorCode = ZTRY_TO_UPDATE_ERROR;
      break;

    case 20:
      jam();
      terrorCode = ZREGISTER_INIT_ERROR;
      break;

    case 22:
      jam();
      terrorCode = ZTOTAL_LEN_ERROR;
      break;

    case 23:
      jam();
      terrorCode = ZREGISTER_INIT_ERROR;
      break;

    case 24:
      jam();
      terrorCode = ZREGISTER_INIT_ERROR;
      break;

    case 26:
      jam();
      terrorCode = ZREGISTER_INIT_ERROR;
      break;

    case 27:
      jam();
      terrorCode = ZREGISTER_INIT_ERROR;
      break;

    case 28:
      jam();
      terrorCode = ZREGISTER_INIT_ERROR;
      break;

    case 29:
      jam();
      break;

    case 30:
      jam();
      terrorCode = ZCALL_ERROR;
      break;

    case 31:
      jam();
      terrorCode = ZSTACK_OVERFLOW_ERROR;
      break;

    case 32:
      jam();
      terrorCode = ZSTACK_UNDERFLOW_ERROR;
      break;

    case 33:
      jam();
      terrorCode = ZNO_INSTRUCTION_ERROR;
      break;

    case 34:
      jam();
      terrorCode = ZOUTSIDE_OF_PROGRAM_ERROR;
      break;

    case 35:
      jam();
      terrorCode = ZTOO_MANY_INSTRUCTIONS_ERROR;
      break;

    case 39:
      if (get_trans_state(req_struct->operPtrP) == TRANS_TOO_MUCH_AI) {
        jam();
        terrorCode = ZTOO_MUCH_ATTRINFO_ERROR;
      } else if (get_trans_state(req_struct->operPtrP) ==
                 TRANS_ERROR_WAIT_TUPKEYREQ) {
        jam();
        terrorCode = ZSEIZE_ATTRINBUFREC_ERROR;
      } else {
        ndbabort();
      }  // if
      break;
    case 40:
      jam();
      terrorCode = ZUNSUPPORTED_BRANCH;
      break;
    default:
      ndbabort();
<<<<<<< HEAD
  }  // switch
=======
    }//if
    break;
  case 40:
    jam();
    terrorCode = ZUNSUPPORTED_BRANCH;
    break;
  /*
   * Moz
   * Aggregation errors start from here
   */
  case ZAGG_MATH_OVERFLOW:
    jam();
    terrorCode = ZAGG_MATH_OVERFLOW;
    break;
  case ZAGG_COL_TYPE_UNSUPPORTED:
    jam();
    terrorCode = ZAGG_COL_TYPE_UNSUPPORTED;
    break;
  case ZAGG_DECIMAL_PARSE_OVERFLOW:
    jam();
    terrorCode = ZAGG_DECIMAL_PARSE_OVERFLOW;
    break;
  case ZAGG_DECIMAL_PARSE_ERROR:
    jam();
    terrorCode = ZAGG_DECIMAL_PARSE_ERROR;
    break;
  case ZAGG_DECIMAL_CONV_OVERFLOW:
    jam();
    terrorCode = ZAGG_DECIMAL_CONV_OVERFLOW;
    break;
  case ZAGG_DECIMAL_CONV_ERROR:
    jam();
    terrorCode = ZAGG_DECIMAL_CONV_ERROR;
    break;
  case ZAGG_LOAD_COL_WRONG_TYPE:
    jam();
    terrorCode = ZAGG_LOAD_COL_WRONG_TYPE;
    break;
  case ZAGG_LOAD_CONST_WRONG_TYPE:
    jam();
    terrorCode = ZAGG_LOAD_CONST_WRONG_TYPE;
    break;
  case ZAGG_WRONG_OPERATION:
    jam();
    terrorCode = ZAGG_WRONG_OPERATION;
    break;
  case ZAGG_OTHER_ERROR:
    jam();
    terrorCode = ZAGG_OTHER_ERROR;
    break;
  default:
    ndbabort();
  }//switch
>>>>>>> e64a25e2
  tupkeyErrorLab(req_struct);
  return -1;
}

void Dbtup::early_tupkey_error(KeyReqStruct *req_struct) {
  Operationrec *const regOperPtr = req_struct->operPtrP;
  ndbrequire(!regOperPtr->op_struct.bit_field.in_active_list);
  set_trans_state(regOperPtr, TRANS_IDLE);
  set_tuple_state(regOperPtr, TUPLE_PREPARED);
  initOpConnection(regOperPtr);
  send_TUPKEYREF(req_struct);
}

void Dbtup::tupkeyErrorLab(KeyReqStruct *req_struct) {
  Operationrec *const regOperPtr = req_struct->operPtrP;
  Uint32 undo_buffer_space = regOperPtr->m_undo_buffer_space;
  bool is_tuple_loc_null = regOperPtr->m_tuple_location.isNull();

  set_trans_state(regOperPtr, TRANS_IDLE);
  set_tuple_state(regOperPtr, TUPLE_PREPARED);

  if (undo_buffer_space &&
      (regOperPtr->is_first_operation() && regOperPtr->is_last_operation())) {
    jam();

    D("Logfile_client - tupkeyErrorLab");
    Logfile_client lgman(this, c_lgman, prepare_fragptr.p->m_logfile_group_id);
    lgman.free_log_space(regOperPtr->m_undo_buffer_space, jamBuffer());
  }

  Uint32 *ptr = 0;
  if (!is_tuple_loc_null) {
    PagePtr tmp;
    ptr = get_ptr(&tmp, &regOperPtr->m_tuple_location, prepare_tabptr.p);
  }

  bool use_lock = regOperPtr->op_struct.bit_field.in_active_list;
  if (use_lock) {
    jamDebug();
    acquire_frag_mutex(req_struct->fragPtrP,
                       regOperPtr->fragPageId,
                       jamBuffer());
  }
  removeActiveOpList(regOperPtr, (Tuple_header *)ptr);
  if (use_lock) {
    jamDebug();
    release_frag_mutex(req_struct->fragPtrP,
                       regOperPtr->fragPageId,
                       jamBuffer());
  }
  initOpConnection(regOperPtr);
  TupKeyRef *const tupKeyRef =
      (TupKeyRef *)req_struct->signal->getDataPtrSend();
  tupKeyRef->userRef = req_struct->operPtrP->userpointer;
  tupKeyRef->errorCode = terrorCode;
  tupKeyRef->noExecInstructions = req_struct->no_exec_instructions;
}

void Dbtup::send_TUPKEYREF(const KeyReqStruct *req_struct) {
  TupKeyRef *const tupKeyRef =
      (TupKeyRef *)req_struct->signal->getDataPtrSend();
  tupKeyRef->userRef = req_struct->operPtrP->userpointer;
  tupKeyRef->errorCode = terrorCode;
  tupKeyRef->noExecInstructions = req_struct->no_exec_instructions;
}

/**
 * Unlink one operation from the m_operation_ptr_i list in the tuple.
 */
void Dbtup::removeActiveOpList(Operationrec *const regOperPtr,
                               Tuple_header *tuple_ptr) {
  OperationrecPtr nextOperPtr;
  OperationrecPtr prevOperPtr;

  if (!regOperPtr->m_copy_tuple_location.isNull()) {
    jam();
    c_undo_buffer.free_copy_tuple(&regOperPtr->m_copy_tuple_location);
  }

  prevOperPtr.i = regOperPtr->prevActiveOp;
  nextOperPtr.i = RNIL;
  if (regOperPtr->op_struct.bit_field.in_active_list) {
    /*
     * Have called both prepareActiveOpList and insertActiveOpList.
     * Could also be an initial INSERT operation or a REFRESH that inserts
     * the record.
     */
    ndbassert(!m_is_query_block);
    nextOperPtr.i = regOperPtr->nextActiveOp;
    prevOperPtr.i = regOperPtr->prevActiveOp;
    regOperPtr->op_struct.bit_field.in_active_list = false;
    if (nextOperPtr.i != RNIL) {
      jam();
      ndbrequire(m_curr_tup->c_operation_pool.getValidPtr(nextOperPtr));
      nextOperPtr.p->prevActiveOp = prevOperPtr.i;
    } else {
      jam();
      tuple_ptr->m_operation_ptr_i = prevOperPtr.i;
    }
  } else if (prevOperPtr.i != RNIL) {
    /**
     * Aborted update after calling prepareActiveOpList but before calling
     * insertActiveOpList. We have not inserted ourselves into the list and
     * thus need no remove from the list, but we have transferred the leader
     * role to our operation and this needs a reversal, ensure also that the
     * update of nextActiveOp in the previous operation record is reverted.
     */
    ndbassert(!m_is_query_block);
    ndbrequire(tuple_ptr->m_operation_ptr_i == prevOperPtr.i);
  }
  if (prevOperPtr.i != RNIL) {
    jam();
    ndbrequire(m_curr_tup->c_operation_pool.getValidPtr(prevOperPtr));
    prevOperPtr.p->nextActiveOp = nextOperPtr.i;
    if (nextOperPtr.i == RNIL) {
      jam();
      /**
       * We are the leader in the list of the operations on this row.
       * There is more operations behind us, so thus we are the leader
       * in a group of more than one operation. This means that we
       * to transfer the leader functionality to the second in line.
       */
      prevOperPtr.p->op_struct.bit_field.m_load_diskpage_on_commit =
          regOperPtr->op_struct.bit_field.m_load_diskpage_on_commit;
      prevOperPtr.p->op_struct.bit_field.m_wait_log_buffer =
          regOperPtr->op_struct.bit_field.m_wait_log_buffer;
      if (regOperPtr->op_struct.bit_field.delete_insert_flag &&
          regOperPtr->op_type == ZINSERT && prevOperPtr.p->op_type == ZDELETE) {
        jam();
        /**
         * If someone somehow manages to first delete the record and then
         * starts a new operation on the same record using an insert, given
         * that we now abort the insert operation we need to reset the
         * delete+insert flag on the delete operation if this operation for
         * some reason continues and becomes committed. In this case we
         * want to ensure that the delete executes its index triggers.
         */
        prevOperPtr.p->op_struct.bit_field.delete_insert_flag = false;
      }
    }
  }
  regOperPtr->prevActiveOp = RNIL;
  regOperPtr->nextActiveOp = RNIL;
}<|MERGE_RESOLUTION|>--- conflicted
+++ resolved
@@ -520,17 +520,6 @@
       jam();
       terrorCode = ZUNSUPPORTED_BRANCH;
       break;
-    default:
-      ndbabort();
-<<<<<<< HEAD
-  }  // switch
-=======
-    }//if
-    break;
-  case 40:
-    jam();
-    terrorCode = ZUNSUPPORTED_BRANCH;
-    break;
   /*
    * Moz
    * Aggregation errors start from here
@@ -578,7 +567,6 @@
   default:
     ndbabort();
   }//switch
->>>>>>> e64a25e2
   tupkeyErrorLab(req_struct);
   return -1;
 }
