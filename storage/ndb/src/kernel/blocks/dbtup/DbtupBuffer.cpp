/*
   Copyright (c) 2003, 2024, Oracle and/or its affiliates.
   Copyright (c) 2023, 2024, Hopsworks and/or its affiliates.

   This program is free software; you can redistribute it and/or modify
   it under the terms of the GNU General Public License, version 2.0,
   as published by the Free Software Foundation.

   This program is designed to work with certain software (including
   but not limited to OpenSSL) that is licensed under separate terms,
   as designated in a particular file or component or in included license
   documentation.  The authors of MySQL hereby grant you an additional
   permission to link the program and your derivative works with the
   separately licensed software that they have either included with
   the program or referenced in the documentation.

   This program is distributed in the hope that it will be useful,
   but WITHOUT ANY WARRANTY; without even the implied warranty of
   MERCHANTABILITY or FITNESS FOR A PARTICULAR PURPOSE.  See the
   GNU General Public License, version 2.0, for more details.

   You should have received a copy of the GNU General Public License
   along with this program; if not, write to the Free Software
   Foundation, Inc., 51 Franklin St, Fifth Floor, Boston, MA 02110-1301  USA
*/

#define DBTUP_C
#define DBTUP_BUFFER_CPP
#include <ndb_limits.h>
#include <RefConvert.hpp>
#include <pc.hpp>
#include <signaldata/TransIdAI.hpp>
<<<<<<< HEAD
#include "Dbtup.hpp"
=======
#include "../dblqh/Dblqh.hpp"
#include "AggInterpreter.hpp"
>>>>>>> e64a25e2

#define JAM_FILE_ID 410

void Dbtup::execSEND_PACKED(Signal *signal) {
  Uint16 hostId;
  Uint32 i;
  Uint32 TpackedListIndex = cpackedListIndex;
  bool present = false;
  for (i = 0; i < TpackedListIndex; i++) {
    jam();
    hostId = cpackedList[i];
    ndbrequire((hostId - 1) < (MAX_NODES - 1));  // Also check not zero
    HostBuffer *const buffer = &hostBuffer[hostId];
    Uint32 TpacketTA = buffer->noOfPacketsTA;
    if (TpacketTA != 0) {
      jamDebug();

      if (ERROR_INSERTED(4037)) {
        /* Delay a SEND_PACKED signal for 10 calls to execSEND_PACKED */
        jam();
        if (!present) {
          /* First valid packed data in this pass */
          jamDebug();
          present = true;
          cerrorPackedDelay++;

          if ((cerrorPackedDelay % 10) != 0) {
            /* Skip it */
            jamDebug();
            return;
          }
        }
      }
      const BlockReference TBref = numberToRef(API_PACKED, hostId);
      const Uint32 TpacketLen = buffer->packetLenTA;
      MEMCOPY_NO_WORDS(&signal->theData[0], &buffer->packetBufferTA[0],
                       TpacketLen);
      sendSignal(TBref, GSN_TRANSID_AI, signal, TpacketLen, JBB);
      buffer->noOfPacketsTA = 0;
      buffer->packetLenTA = 0;
    }
    buffer->inPackedList = false;
  }  // for
  cpackedListIndex = 0;
}

/**
 * Copy a TRANSID_AI signal, which already has its header constructed in
 * 'signal', into a packed buffer structure.
 *
 * Prereq:
 *  - Signal should be sufficiently small to allow it to be 'packed'
 *  - Buffer should have sufficient free space for the signal.
 */
void Dbtup::bufferTRANSID_AI(Signal *signal, BlockReference aRef,
                             const Uint32 *dataBuf, Uint32 lenOfData) {
  ndbassert(lenOfData > 0);
  ndbassert(TransIdAI::HeaderLength + lenOfData + 1 <= 25);

  const Uint32 hostId = refToNode(aRef);
  HostBuffer *const buffer = &hostBuffer[hostId];
  const Uint32 TpacketLen = buffer->packetLenTA;

  // ----------------------------------------------------------------
  // There should always be space in the buffer.
  // ----------------------------------------------------------------
  ndbassert((TpacketLen + 1 + TransIdAI::HeaderLength + lenOfData) <= 25);

  // ----------------------------------------------------------------
  // Copy the header + TRANSID_AI signal into the buffer
  // ----------------------------------------------------------------
  Uint32 *const packedBuffer = &buffer->packetBufferTA[TpacketLen];
  const Uint32 Theader = ((refToBlock(aRef) << 16) + lenOfData);
  packedBuffer[0] = Theader;

  MEMCOPY_NO_WORDS(&packedBuffer[1], signal->theData, TransIdAI::HeaderLength);
  MEMCOPY_NO_WORDS(&packedBuffer[1 + TransIdAI::HeaderLength], dataBuf,
                   lenOfData);

  buffer->packetLenTA = TpacketLen + 1 + TransIdAI::HeaderLength + lenOfData;
  buffer->noOfPacketsTA++;
  updatePackedList(hostId);
}

void Dbtup::updatePackedList(Uint16 hostId) {
  if (hostBuffer[hostId].inPackedList == false) {
    Uint32 TpackedListIndex = cpackedListIndex;
    jamDebug();
    hostBuffer[hostId].inPackedList = true;
    cpackedList[TpackedListIndex] = hostId;
    cpackedListIndex = TpackedListIndex + 1;
  }
}

/**
 * Send a TRANSID_AI signal to an API node. If sufficiently small, the signal is
 * buffered for later being sent as a API_PACKED-signal. When required the
 * packed buffer is flushed to the destination API-node.
 *
 * Prereq:
 *  - The destination node must be an API node.
 *  - We must be connected to the API node.
 */
void Dbtup::sendAPI_TRANSID_AI(Signal *signal, Uint32 recBlockRef,
                               const Uint32 *dataBuf, Uint32 lenOfData) {
  const Uint32 nodeId = refToNode(recBlockRef);

  // Test prerequisites:
  ndbassert(getNodeInfo(nodeId).m_connected);
  ndbassert(getNodeInfo(nodeId).m_type >= NodeInfo::API &&
            getNodeInfo(nodeId).m_type <= NodeInfo::MGM);

  ndbrequire(nodeId < MAX_NODES);
  HostBuffer *const buffer = &hostBuffer[nodeId];
  const Uint32 TpacketLen = buffer->packetLenTA;

  /**
   * Check if the packed buffers has to be flushed first.
   * Note that even if we will not use them for this (too large) signal,
   * it has to be flushed now in order to maintain the order of TRANSID_AIs
   */
  if (TpacketLen > 0 &&
      TpacketLen + 1 + TransIdAI::HeaderLength + lenOfData > 25) {
    jamDebug();
    TransIdAI *transIdAI = (TransIdAI *)signal->getDataPtrSend();

    // Save prepare TRANSID_AI header
    const Uint32 sig0 = transIdAI->connectPtr;
    const Uint32 sig1 = transIdAI->transId[0];
    const Uint32 sig2 = transIdAI->transId[1];

    if (dataBuf != &signal->theData[25]) {
      jamDebug();
      /**
       * TUP incorrectly guessed that it could prepare the signal
       * to be EXECUTE_DIRECT'ly. Has to move it away for sendSignal()
       * needing the low 25 signal-words to send the packed buffers.
       * (Use memmove as src & dest may overlap)
       */
      memmove(&signal->theData[25], dataBuf, lenOfData * sizeof(Uint32));
      dataBuf = &signal->theData[25];
    }

    // Send already buffered TRANSID_AI(s) preceding this TRANSID_AI
    const BlockReference TBref = numberToRef(API_PACKED, nodeId);
    MEMCOPY_NO_WORDS(&signal->theData[0], &buffer->packetBufferTA[0],
                     TpacketLen);
    sendSignal(TBref, GSN_TRANSID_AI, signal, TpacketLen, JBB);
    buffer->noOfPacketsTA = 0;
    buffer->packetLenTA = 0;

    // Reconstruct the current TRANSID_AI header
    transIdAI->connectPtr = sig0;
    transIdAI->transId[0] = sig1;
    transIdAI->transId[1] = sig2;
  }

  if (lenOfData <= TransIdAI::DataLength) {
    /**
     * Short signal, buffer it, or send directly
     * 1) Buffer signal if we can pack at least
     *    this signal + another 1-word signal into buffers.
     * 2) else, short-signal is sent immediately.
     *
     * Note that the check for fitting a 1-word signal in addition
     * to this signal serves dual purposes:
     * - The 1-word signal is the smallest possible signal which
     *   can either be added later, or already is buffered.
     * - So failing to also add a 1-word signal implies that any
     *   previously buffered signals were flushed above.
     *   Thus, 'packetLenTA' is also known to be '== 0' in
     *   the non-buffered sendSignal further below.
     */
#ifndef NDB_NO_DROPPED_SIGNAL
    if (1 + TransIdAI::HeaderLength + lenOfData +  // this TRANSID_AI
            1 + TransIdAI::HeaderLength + 1 <=
        25)  // 1 word TRANSID_AI
    {
      jamDebug();
      bufferTRANSID_AI(signal, recBlockRef, dataBuf, lenOfData);
    } else
#endif
    {
      jamDebug();
      ndbassert(buffer->packetLenTA == 0);
      if (dataBuf != &signal->theData[TransIdAI::HeaderLength]) {
        MEMCOPY_NO_WORDS(&signal->theData[TransIdAI::HeaderLength], dataBuf,
                         lenOfData);
      }
      sendSignal(recBlockRef, GSN_TRANSID_AI, signal,
                 TransIdAI::HeaderLength + lenOfData, JBB);
    }
  } else {
    jamDebug();
    /**
     * Send to API as a long signal.
     */
    LinearSectionPtr ptr[3];
    ptr[0].p = const_cast<Uint32 *>(dataBuf);
    ptr[0].sz = lenOfData;
    sendSignal(recBlockRef, GSN_TRANSID_AI, signal, TransIdAI::HeaderLength,
               JBB, ptr, 1);
  }
}

/* ---------------------------------------------------------------- */
/* ----------------------- SEND READ ATTRINFO --------------------- */
/* ---------------------------------------------------------------- */
void Dbtup::sendReadAttrinfo(Signal *signal, KeyReqStruct *req_struct,
                             Uint32 ToutBufIndex) {
  if (ToutBufIndex == 0) return;

  const BlockReference recBlockref = req_struct->rec_blockref;
  ndbassert(refToMain(recBlockref) != 32770);
  const Uint32 nodeId = refToNode(recBlockref);

  bool connectedToNode = getNodeInfo(nodeId).m_connected;
  const Uint32 type = getNodeInfo(nodeId).m_type;
  const bool is_api = (type >= NodeInfo::API && type <= NodeInfo::MGM);

  if (ERROR_INSERTED(4006) && (nodeId != getOwnNodeId())) {
    // Use error insert to turn routing on
    jam();
    connectedToNode = false;
  }

  Uint32 sig0 = req_struct->tc_operation_ptr;
  Uint32 sig1 = req_struct->trans_id1;
  Uint32 sig2 = req_struct->trans_id2;

  TransIdAI *transIdAI = (TransIdAI *)signal->getDataPtrSend();
  transIdAI->connectPtr = sig0;
  transIdAI->transId[0] = sig1;
  transIdAI->transId[1] = sig2;

  const Uint32 routeBlockref = req_struct->TC_ref;
  /**
   * If we are not connected to the destination block, we may reach it
   * indirectly by sending a TRANSID_AI_R signal to routeBlockref. Only
   * TC can handle TRANSID_AI_R signals. The 'ndbrequire' below should
   * check that there is no chance of sending TRANSID_AI_R to a block
   * that cannot handle it.
   */
  ndbassert(refToMain(routeBlockref) == DBTC ||
            /**
             * routeBlockref will point to SPJ for operations initiated by
             * that block. TRANSID_AI_R should not be sent to SPJ, as
             * SPJ will do its own internal error handling to compensate
             * for the lost TRANSID_AI signal.
             */
            refToMain(routeBlockref) == DBSPJ ||
            /**
             * A node should always be connected to itself. So we should
             * never need to send TRANSID_AI_R in this case.
             */
            (nodeId == getOwnNodeId() && connectedToNode));

  /**
   * If a previous read_pseudo executed a 'FLUSH_AI', we may
   * already have sent a TRANSID_AI signal with the result row
   * to the API node. The result size was then already recorded
   * in 'read_length' and we should not add the size of this
   * row as it is not part of the 'result' .
   */
  if (req_struct->read_length != 0) {
    ndbassert(!is_api);  // API result already FLUSH_AI'ed
  } else {
    // No API-result produced yet, record this
    req_struct->read_length = ToutBufIndex;
  }

  if (connectedToNode) {
    /**
     * Own node -> execute direct
     */
    if (nodeId != getOwnNodeId()) {
      jamDebug();
      if (is_api) {
        sendAPI_TRANSID_AI(signal, recBlockref, &signal->theData[25],
                           ToutBufIndex);
      }

      /**
       * Send long signal if 'long' data.
       * Note that older versions of SPJ can *only* handle long signals
       */
      else if (ToutBufIndex > TransIdAI::DataLength ||
               (refToMain(recBlockref) == DBSPJ &&
                !ndbd_spj_support_short_TRANSID_AI(
                    getNodeInfo(nodeId).m_version))) {
        jam();
        /**
         * Receiver block doesn't support packed 'short' signals.
         */
        LinearSectionPtr ptr[3];
        ptr[0].p = &signal->theData[25];
        ptr[0].sz = ToutBufIndex;
        sendSignal(recBlockref, GSN_TRANSID_AI, signal, TransIdAI::HeaderLength,
                   JBB, ptr, 1);
      } else {
        jam();
        ndbassert(ToutBufIndex <= TransIdAI::DataLength);
        /**
         * Data is 'short', send short signal
         */
        MEMCOPY_NO_WORDS(&signal->theData[TransIdAI::HeaderLength],
                         &signal->theData[25], ToutBufIndex);
        sendSignal(recBlockref, GSN_TRANSID_AI, signal,
                   TransIdAI::HeaderLength + ToutBufIndex, JBB);
      }
      return;
    }  // nodeId != getOwnNodeId()

    /**
     * BACKUP, LQH run in our thread, so we can EXECUTE_DIRECT().
     *
     * The UTIL/TC blocks are in another thread (in multi-threaded ndbd), so
     * must use sendSignal().
     *
     * In MT LQH only LQH and BACKUP are in same thread, and BACKUP only
     * in LCP case since user-backup uses single worker.
     */
    const bool sameInstance = refToInstance(recBlockref) == instance();
    const Uint32 blockNumber= refToMain(recBlockref);
    if (sameInstance &&
        (blockNumber == getBACKUP() ||
         blockNumber == getDBLQH()))
    {
      static_assert(MAX_TUPLE_SIZE_IN_WORDS + MAX_ATTRIBUTES_IN_TABLE <=
                    NDB_ARRAY_SIZE(signal->theData) - TransIdAI::HeaderLength);
      ndbrequire(TransIdAI::HeaderLength + ToutBufIndex <=
                 NDB_ARRAY_SIZE(signal->theData));
      EXECUTE_DIRECT(blockNumber, GSN_TRANSID_AI, signal,
                     TransIdAI::HeaderLength + ToutBufIndex);
      jamEntryDebug();
    } else if (ToutBufIndex <= TransIdAI::DataLength) {
      /**
       * Data is 'short', send short signal
       */
      jam();
      const JobBufferLevel prioLevel = req_struct->m_prio_a_flag ? JBA : JBB;
      sendSignal(recBlockref, GSN_TRANSID_AI, signal,
                 TransIdAI::HeaderLength + ToutBufIndex, prioLevel);
    } else {
      jam();
      LinearSectionPtr ptr[3];
      ptr[0].p = &signal->theData[TransIdAI::HeaderLength];
      ptr[0].sz = ToutBufIndex;
      if (ERROR_INSERTED(4038) && refToMain(recBlockref) != BACKUP) {
        /* Copy data to Seg-section for delayed send */
        jam();
        Uint32 sectionIVal = RNIL;
        ndbrequire(appendToSection(sectionIVal, ptr[0].p, ptr[0].sz));
        SectionHandle sh(this, sectionIVal);

        sendSignalWithDelay(recBlockref, GSN_TRANSID_AI, signal, 10,
                            TransIdAI::HeaderLength, &sh);
      } else {
        /**
         * We are sending to the same node, it is important that we maintain
         * signal order with SCAN_FRAGCONF and other signals. So we make sure
         * that TRANSID_AI is sent at the same priority level as the
         * SCAN_FRAGCONF will be sent at.
         *
         * One case for this is Backups, the receiver is the first LDM thread
         * which could have raised priority of scan executions to Priority A.
         * To ensure that TRANSID_AI arrives there before SCAN_FRAGCONF we
         * send also TRANSID_AI on priority A if the signal is sent on prio A.
         */
        JobBufferLevel prioLevel;
        if (!req_struct->m_prio_a_flag)
        {
          jam();
          prioLevel = JBB;
        }
        else
        {
          jam();
          prioLevel = JBA;
        }
        sendSignal(recBlockref,
                   GSN_TRANSID_AI,
                   signal,
                   TransIdAI::HeaderLength,
                   prioLevel,
                   ptr,
                   1);
      }
    }
    return;
  }

  /**
   * If this node does not have a direct connection
   * to the receiving node, we want to send the signals
   * routed via the node that controls this read
   */
  // TODO is_api && !old_dest){
  if (refToNode(recBlockref) == refToNode(routeBlockref)) {
    jam();
    /**
     * Signal's only alternative route is direct - cannot be delivered,
     * drop it. (Expected behavior if recBlockRef is an SPJ block.)
     */
    return;
  }
  // Only TC can handle TRANSID_AI_R signals.
  ndbrequire(refToMain(routeBlockref) == DBTC);
  transIdAI->attrData[0] = recBlockref;
  LinearSectionPtr ptr[3];
  ptr[0].p = &signal->theData[25];
  ptr[0].sz = ToutBufIndex;
  sendSignal(routeBlockref, GSN_TRANSID_AI_R, signal,
<<<<<<< HEAD
             TransIdAI::HeaderLength + 1, JBB, ptr, 1);
=======
             TransIdAI::HeaderLength+1, JBB, ptr, 1);
}

void Dbtup::SendAggResToAPI(Signal* signal, const void* lqhTcConnectrec,
                            void* lqhScanRecord) {
  const Dblqh::TcConnectionrec* lqhOpPtrP =
                              (Dblqh::TcConnectionrec*)lqhTcConnectrec;
  // Moz
  Dblqh::ScanRecord* lqhScanPtrP = (Dblqh::ScanRecord*)lqhScanRecord;
  ndbrequire(lqhScanPtrP->m_aggregation == true &&
             lqhScanPtrP->m_agg_interpreter != nullptr);
  uint32_t res_len = lqhScanPtrP->m_agg_interpreter->PrepareAggResIfNeeded(signal, true);
  lqhScanPtrP->m_agg_n_res_recs = lqhScanPtrP->m_agg_interpreter->NumOfResRecords(true);
  if (res_len != 0) {
    ndbrequire(lqhScanPtrP->m_agg_n_res_recs == 0);
    TransIdAI * transIdAI=  (TransIdAI *)signal->getDataPtrSend();
    transIdAI->connectPtr = lqhScanPtrP->scanApiOpPtr;
    transIdAI->transId[0] = lqhOpPtrP->transid[0];
    transIdAI->transId[1] = lqhOpPtrP->transid[1];
    ndbrequire(lqhScanPtrP->m_agg_curr_batch_size_bytes == 0);
    ndbrequire(lqhScanPtrP->m_agg_curr_batch_size_rows == 0);
    lqhScanPtrP->m_agg_curr_batch_size_bytes = res_len * sizeof(Uint32);
    lqhScanPtrP->m_agg_curr_batch_size_rows = 1;
    SendAggregationResult(signal, res_len, lqhScanPtrP->scanApiBlockref);
  }
  // MOZ DEBUG PRINT
#ifdef MOZ_AGG_DEBUG
  if (lqhScanPtrP->m_agg_interpreter->frag_id() == 0) {
    fprintf(stderr, "End-scan, send at last, res_len: %u,"
        " trans[0]: %u, trans[2]: %u, connectPtr: %u, blockref: %u"
        ", size_rows[%u, %u], size_bytes: [%u, %u], n_res_recs: %u\n",
        /*scan.m_tableId, scan.m_fragId, */res_len,
        lqhOpPtrP->transid[0], lqhOpPtrP->transid[1],
        lqhScanPtrP->scanApiOpPtr, lqhScanPtrP->scanApiBlockref,
        lqhScanPtrP->m_agg_curr_batch_size_rows,
        lqhScanPtrP->m_curr_batch_size_rows,
        lqhScanPtrP->m_agg_curr_batch_size_bytes,
        lqhScanPtrP->m_curr_batch_size_bytes,
        lqhScanPtrP->m_agg_n_res_recs);
  }
#endif // MOZ_AGG_DEBUG
>>>>>>> e64a25e2
}<|MERGE_RESOLUTION|>--- conflicted
+++ resolved
@@ -30,12 +30,9 @@
 #include <RefConvert.hpp>
 #include <pc.hpp>
 #include <signaldata/TransIdAI.hpp>
-<<<<<<< HEAD
 #include "Dbtup.hpp"
-=======
 #include "../dblqh/Dblqh.hpp"
 #include "AggInterpreter.hpp"
->>>>>>> e64a25e2
 
 #define JAM_FILE_ID 410
 
@@ -449,10 +446,7 @@
   ptr[0].p = &signal->theData[25];
   ptr[0].sz = ToutBufIndex;
   sendSignal(routeBlockref, GSN_TRANSID_AI_R, signal,
-<<<<<<< HEAD
              TransIdAI::HeaderLength + 1, JBB, ptr, 1);
-=======
-             TransIdAI::HeaderLength+1, JBB, ptr, 1);
 }
 
 void Dbtup::SendAggResToAPI(Signal* signal, const void* lqhTcConnectrec,
@@ -493,5 +487,4 @@
         lqhScanPtrP->m_agg_n_res_recs);
   }
 #endif // MOZ_AGG_DEBUG
->>>>>>> e64a25e2
 }