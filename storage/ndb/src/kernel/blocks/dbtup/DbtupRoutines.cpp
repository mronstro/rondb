--- conflicted
+++ resolved
@@ -926,26 +926,16 @@
     Uint32(DD) : Uint32(MM);
   Uint32 attrDes2 = Uint32(attrDes >> 32);
   Uint32 var_idx= AttributeOffset::getOffset(attrDes2);
-<<<<<<< HEAD
   Uint32 var_attr_pos= req_struct->m_var_data[ind].m_offset_array_ptr[var_idx];
   Uint32 idx= req_struct->m_var_data[ind].m_var_len_offset;
-  Uint32 srcBytes =
-    req_struct->m_var_data[ind].m_offset_array_ptr[var_idx+idx] - var_attr_pos;
+  Uint32 next_attr_pos = req_struct->m_var_data[ind].m_offset_array_ptr[var_idx+idx];
+  Uint32 srcBytes = next_attr_pos - var_attr_pos;
   const char* src_ptr= req_struct->m_var_data[ind].m_data_ptr+var_attr_pos;
-
-  thrjamDebug(req_struct->jamBuffer);
-  thrjamDataDebug(req_struct->jamBuffer, ind);
-=======
-  Uint32 var_attr_pos= req_struct->m_var_data[MM].m_offset_array_ptr[var_idx];
-  Uint32 idx= req_struct->m_var_data[MM].m_var_len_offset;
-  Uint32 next_attr_pos = req_struct->m_var_data[MM].m_offset_array_ptr[var_idx+idx];
-  Uint32 srcBytes = next_attr_pos - var_attr_pos;
-  const char* src_ptr= req_struct->m_var_data[MM].m_data_ptr+var_attr_pos;
 #ifdef TUP_DATA_VALIDATION
   thrjam(req_struct->jamBuffer);
+  thrjamDataDebug(req_struct->jamBuffer, ind);
   thrjamLine(req_struct->jamBuffer, var_idx);
 #endif
->>>>>>> e08a83bd
   return varsize_reader(out_buffer, req_struct, ah_out, attrDes,
                         src_ptr, srcBytes);
 }
