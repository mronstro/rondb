/*
<<<<<<< HEAD
   Copyright (c) 2003, 2023, Oracle and/or its affiliates.
=======
   Copyright (c) 2003, 2020, Oracle and/or its affiliates. All rights reserved.
>>>>>>> 134c38edcd1fbdadfaed287245269d6ee445f9c9
   Copyright (c) 2021, 2023, Hopsworks and/or its affiliates.

   This program is free software; you can redistribute it and/or modify
   it under the terms of the GNU General Public License, version 2.0,
   as published by the Free Software Foundation.

   This program is also distributed with certain software (including
   but not limited to OpenSSL) that is licensed under separate terms,
   as designated in a particular file or component or in included license
   documentation.  The authors of MySQL hereby grant you an additional
   permission to link the program and your derivative works with the
   separately licensed software that they have included with MySQL.

   This program is distributed in the hope that it will be useful,
   but WITHOUT ANY WARRANTY; without even the implied warranty of
   MERCHANTABILITY or FITNESS FOR A PARTICULAR PURPOSE.  See the
   GNU General Public License, version 2.0, for more details.

   You should have received a copy of the GNU General Public License
   along with this program; if not, write to the Free Software
   Foundation, Inc., 51 Franklin St, Fifth Floor, Boston, MA 02110-1301  USA
*/


#define DBTUP_C
#define DBTUP_META_CPP
#include "Dbtup.hpp"
#include <cstring>
#include <RefConvert.hpp>
#include <ndb_limits.h>
#include <pc.hpp>
// Error codes
#include <signaldata/CreateTable.hpp>
#include <signaldata/CreateTab.hpp>
#include <signaldata/TupFrag.hpp>
#include <signaldata/FsOpenReq.hpp>
#include <signaldata/FsReadWriteReq.hpp>
#include <signaldata/FsCloseReq.hpp>
#include <signaldata/FsRef.hpp>
#include <signaldata/FsConf.hpp>
#include <signaldata/FsRemoveReq.hpp>
#include <signaldata/DropTab.hpp>
#include <signaldata/AlterTab.hpp>
#include <signaldata/AlterTable.hpp>
#include <signaldata/CreateFilegroupImpl.hpp>
#include <AttributeDescriptor.hpp>
#include "AttributeOffset.hpp"
#include "my_sys.h"
#include <signaldata/LqhFrag.hpp>
#include <signaldata/AttrInfo.hpp>
#include "../dblqh/Dblqh.hpp"
#include <backup/BackupFormat.hpp>
#include <backup/Backup.hpp>

#include <EventLogger.hpp>

#define JAM_FILE_ID 424

extern EventLogger * g_eventLogger;

#if defined(VM_TRACE) || defined(ERROR_INSERT)
//#define DEBUG_DISK 1
//#define DEBUG_TUP_META 1
//#define DEBUG_TUP_META_EXTRA 1
//#define DEBUG_DROP_TAB 1
<<<<<<< HEAD
//#define DEBUG_DYN_META 1
//#define DEBUG_HASH 1
#endif

#ifdef DEBUG_DYN_META
#define DEB_DYN_META(arglist) do { g_eventLogger->info arglist ; } while (0)
#else
#define DEB_DYN_META(arglist) do { } while (0)
=======
//#define DEBUG_HASH 1
>>>>>>> 6af96cd1
#endif

#ifdef DEBUG_HASH
#define DEB_HASH(arglist) do { g_eventLogger->info arglist ; } while (0)
#else
#define DEB_HASH(arglist) do { } while (0)
#endif

#ifdef DEBUG_DROP_TAB
#define DEB_DROP_TAB(arglist) do { g_eventLogger->info arglist ; } while (0)
#else
#define DEB_DROP_TAB(arglist) do { } while (0)
#endif

#ifdef DEBUG_DISK
#define DEB_DISK(arglist) do { g_eventLogger->info arglist ; } while (0)
#else
#define DEB_DISK(arglist) do { } while (0)
#endif

#ifdef DEBUG_TUP_META
#define DEB_TUP_META(arglist) do { g_eventLogger->info arglist ; } while (0)
#else
#define DEB_TUP_META(arglist) do { } while (0)
#endif

#ifdef DEBUG_TUP_META_EXTRA
#define DEB_TUP_META_EXTRA(arglist) do { g_eventLogger->info arglist ; } while (0)
#else
#define DEB_TUP_META_EXTRA(arglist) do { } while (0)
#endif

void
Dbtup::execCREATE_TAB_REQ(Signal* signal)
{
  jamEntry();

  CreateTabReq reqCopy = *(CreateTabReq*)signal->getDataPtr();
  CreateTabReq* req = &reqCopy;

  TablerecPtr regTabPtr;
  FragoperrecPtr fragOperPtr;
  regTabPtr.i = req->tableId;
  ptrCheckGuard(regTabPtr, cnoOfTablerec, tablerec);

  if (regTabPtr.p->tableStatus != NOT_DEFINED)
  {
    jam();
    g_eventLogger->info("regTabPtr.p->tableStatus : %u",
                        regTabPtr.p->tableStatus);
    terrorCode = CreateTableRef::TableAlreadyExist;
    goto sendref;
  }

  if (cfirstfreeFragopr == RNIL)
  {
    jam();
    terrorCode = ZNOFREE_FRAGOP_ERROR;
    goto sendref;
  }

  seizeFragoperrec(fragOperPtr);
  fragOperPtr.p->tableidFrag = regTabPtr.i;
  fragOperPtr.p->attributeCount = req->noOfAttributes;
  std::memset(fragOperPtr.p->m_null_bits, 0, sizeof(fragOperPtr.p->m_null_bits));
  fragOperPtr.p->charsetIndex = 0;
  fragOperPtr.p->lqhBlockrefFrag = req->senderRef;
  fragOperPtr.p->m_extra_row_gci_bits =
    req->GCPIndicator > 1 ? req->GCPIndicator - 1 : 0;
  fragOperPtr.p->m_extra_row_author_bits = req->extraRowAuthorBits;

  regTabPtr.p->m_createTable.m_fragOpPtrI = fragOperPtr.i;
  regTabPtr.p->m_createTable.defValSectionI = RNIL;
  regTabPtr.p->tableStatus= DEFINING;
  regTabPtr.p->m_bits = 0;
  regTabPtr.p->m_bits |=
    (req->checksumIndicator ? Tablerec::TR_Checksum : 0);
  regTabPtr.p->m_bits |=
    (req->GCPIndicator ? Tablerec::TR_RowGCI : 0);
  regTabPtr.p->m_bits |=
    (req->forceVarPartFlag? Tablerec::TR_ForceVarPart : 0);
  regTabPtr.p->m_bits |=
    (req->GCPIndicator > 1 ? Tablerec::TR_ExtraRowGCIBits : 0);
  regTabPtr.p->m_bits |=
    (req->extraRowAuthorBits ? Tablerec::TR_ExtraRowAuthorBits : 0);
  regTabPtr.p->m_bits |=
    (req->useVarSizedDiskData ? Tablerec::TR_UseVarSizedDiskData : 0);
  regTabPtr.p->m_bits |= (req->extraRowAuthorBits ? Tablerec::TR_ExtraRowAuthorBits : 0);
  regTabPtr.p->m_bits |=
    (req->hashFunctionFlag ? Tablerec::TR_HashFunction : 0);

  DEB_HASH(("(%u) tab(%u) hashFunctionFlag: %u",
            instance(),
            regTabPtr.i,
            req->hashFunctionFlag));

  regTabPtr.p->m_offsets[MM].m_disk_ref_offset= 0;
  regTabPtr.p->m_offsets[MM].m_null_words= 0;
  regTabPtr.p->m_offsets[MM].m_fix_header_size= 0;
  regTabPtr.p->m_offsets[MM].m_max_var_offset= 0;
  regTabPtr.p->m_offsets[MM].m_max_dyn_offset= 0;
  regTabPtr.p->m_offsets[MM].m_dyn_null_words= 0;

  regTabPtr.p->m_offsets[DD].m_disk_ref_offset= 0;
  regTabPtr.p->m_offsets[DD].m_null_words= 0;
  regTabPtr.p->m_offsets[DD].m_fix_header_size= 0;
  regTabPtr.p->m_offsets[DD].m_max_var_offset= 0;
  regTabPtr.p->m_offsets[DD].m_max_dyn_offset= 0;
  regTabPtr.p->m_offsets[DD].m_dyn_null_words= 0;

  regTabPtr.p->m_attributes[MM].m_no_of_fixsize= 0;
  regTabPtr.p->m_attributes[MM].m_no_of_varsize= 0;
  regTabPtr.p->m_attributes[MM].m_no_of_dynamic= 0;
  regTabPtr.p->m_attributes[MM].m_no_of_dyn_fix= 0;
  regTabPtr.p->m_attributes[MM].m_no_of_dyn_var= 0;

  regTabPtr.p->m_attributes[DD].m_no_of_fixsize= 0;
  regTabPtr.p->m_attributes[DD].m_no_of_varsize= 0;
  regTabPtr.p->m_attributes[DD].m_no_of_dynamic= 0;
  regTabPtr.p->m_attributes[DD].m_no_of_dyn_fix= 0;
  regTabPtr.p->m_attributes[DD].m_no_of_dyn_var= 0;

  // Reserve space for bitmap length
  regTabPtr.p->m_dyn_null_bits[MM]= DYN_BM_LEN_BITS;
  regTabPtr.p->m_dyn_null_bits[DD]= DYN_BM_LEN_BITS;
  regTabPtr.p->noOfKeyAttr= req->noOfKeyAttr;
  regTabPtr.p->noOfCharsets= req->noOfCharsets;
  regTabPtr.p->m_no_of_attributes= req->noOfAttributes;
  regTabPtr.p->dynTabDescriptor[MM]= nullptr;
  regTabPtr.p->dynTabDescriptor[DD]= nullptr;
  regTabPtr.p->m_no_of_extra_columns = 0;

  if (regTabPtr.p->m_bits & Tablerec::TR_ExtraRowGCIBits)
  {
    jam();
    regTabPtr.p->m_no_of_extra_columns++;
  }

  if (regTabPtr.p->m_bits & Tablerec::TR_ExtraRowAuthorBits)
  {
    jam();
    regTabPtr.p->m_no_of_extra_columns++;
  }

  {
    Uint32 offset[10];
    Uint32 allocSize= getTabDescrOffsets(req->noOfAttributes,
                                         req->noOfCharsets,
                                         req->noOfKeyAttr,
                                         regTabPtr.p->m_no_of_extra_columns,
                                         offset);
    Uint32* tableDescriptorRef= allocTabDescr(allocSize, regTabPtr.i);
    if (tableDescriptorRef == nullptr)
    {
      jam();
      goto error;
    }
    setUpDescriptorReferences(tableDescriptorRef, regTabPtr.p, offset);
  }

  {
    CreateTabConf* conf = (CreateTabConf*)signal->getDataPtrSend();
    conf->senderData = req->senderData;
    conf->senderRef = reference();
    conf->tupConnectPtr = fragOperPtr.i;
    sendSignal(req->senderRef, GSN_CREATE_TAB_CONF, signal,
               CreateTabConf::SignalLength, JBB);
  }

  return;

error:
  regTabPtr.p->tableStatus = NOT_DEFINED;
  releaseFragoperrec(fragOperPtr);

sendref:
  CreateTabRef* ref = (CreateTabRef*)signal->getDataPtrSend();
  ref->senderData = req->senderData;
  ref->senderRef = reference();
  ref->errorCode = terrorCode;
  sendSignal(req->senderRef, GSN_CREATE_TAB_REF, signal,
             CreateTabRef::SignalLength, JBB);
}

void Dbtup::execTUP_ADD_ATTRREQ(Signal* signal)
{
  FragoperrecPtr fragOperPtr;
  TablerecPtr regTabPtr;

  jamEntry();
  fragOperPtr.i= signal->theData[0];
  ptrCheckGuard(fragOperPtr, cnoOfFragoprec, fragoperrec);
  Uint32 attrId = signal->theData[2];
  Uint32 attrDescriptor = signal->theData[3];
  // DICT sends charset number in upper half
  Uint32 csNumber = (signal->theData[4] >> 16);

  ndbrequire(csNumber < NDB_ARRAY_SIZE(all_charsets));

  regTabPtr.i= fragOperPtr.p->tableidFrag;
  ptrCheckGuard(regTabPtr, cnoOfTablerec, tablerec);

  ndbrequire(fragOperPtr.p->attributeCount > 0);
  fragOperPtr.p->attributeCount--;
  const bool lastAttr = (fragOperPtr.p->attributeCount == 0);

  Uint32 extraAttrId = 0;

  regTabPtr.p->tabDescriptor[(attrId * ZAD_SIZE)] = attrDescriptor;
  Uint32 attrLen = AttributeDescriptor::getSize(attrDescriptor);
  
  Uint32 attrDes2= 0;
  Uint32 bytes= AttributeDescriptor::getSizeInBytes(attrDescriptor);
  Uint32 words= (bytes + 3) / 4;
  Uint32 ind= AttributeDescriptor::getDiskBased(attrDescriptor);
  if (!AttributeDescriptor::getDynamic(attrDescriptor))
  {
    jam();
    DEB_DYN_META(("(%u) tab(%u) attrId %u is NOT dynamic %s column",
                  instance(),
                  regTabPtr.i,
                  attrId,
                  ind == 0 ? "MM" : "DD"));
    Uint32 null_pos;
    ndbrequire(ind <= 1);
    null_pos= fragOperPtr.p->m_null_bits[ind];

    if (AttributeDescriptor::getNullable(attrDescriptor)) 
    {
      jam();
      fragOperPtr.p->m_null_bits[ind]++;
    }

    Uint32 arrayType = AttributeDescriptor::getArrayType(attrDescriptor);
    if (arrayType == NDB_ARRAYTYPE_FIXED ||
        ((ind == DD) &&
         ((regTabPtr.p->m_bits & Tablerec::TR_UseVarSizedDiskData) == 0)))
    {
      jam();
      regTabPtr.p->m_attributes[ind].m_no_of_fixsize++;
      if (attrLen == 0)
      {
        /* Static bit type. */
	jam();
	Uint32 bitCount = AttributeDescriptor::getArraySize(attrDescriptor);
	fragOperPtr.p->m_null_bits[ind] += bitCount;
      }
    }
    else
    {
      jam();
      regTabPtr.p->m_attributes[ind].m_no_of_varsize++;
    }
    if (null_pos > AO_NULL_FLAG_POS_MASK)
    {
      jam();
      terrorCode = ZTOO_MANY_BITS_ERROR;
      goto error;
    }      
    AttributeOffset::setNullFlagPos(attrDes2, null_pos);
  }
  else
  {
    jam();
    DEB_DYN_META(("(%u) tab(%u) attrId %u is dynamic %s column",
                  instance(),
                  regTabPtr.i,
                  attrId,
                  ind == 0 ? "MM" : "DD"));

    if ((ind == DD) &&
        ((regTabPtr.p->m_bits & Tablerec::TR_UseVarSizedDiskData) == 0))
    {
      jam();
      terrorCode = ZDYNAMIC_STORED_DISK_ERROR;
      goto error;
    }

    /* A dynamic attribute. */
    regTabPtr.p->m_attributes[ind].m_no_of_dynamic++;
    DEB_DYN_META(("(%u) tab(%u) attrId %u is dynamic %s column",
                  instance(),
                  regTabPtr.i,
                  attrId,
                  ind == 0 ? "MM" : "DD"));
    /*
     * The dynamic attribute format always require a 'null' bit. So
     * storing NOT NULL attributes as dynamic is not all that useful
     * (but not harmful in any way either).
     * Later we might implement NOT NULL DEFAULT xxx by storing the value
     * xxx internally as 'null'.
     */

    Uint32 null_pos= regTabPtr.p->m_dyn_null_bits[ind];

    if (AttributeDescriptor::getArrayType(attrDescriptor)==NDB_ARRAYTYPE_FIXED)
    {
      /* A fixed-size dynamic attribute. */
      if (AttributeDescriptor::getSize(attrDescriptor)==0)
      {
        jam();
        /**
         * Bit type. These are stored directly in the bitmap.
         * This means that we will still use some space for a dynamic NULL
         * bittype if a following dynamic attribute is non-NULL.
         * We ignore disk based flag for Bit type, always stored in memory.
         */
        Uint32 bits= AttributeDescriptor::getArraySize(attrDescriptor);
        /**
         * The NULL bit is stored after the data bits, so that we automatically
         * ensure that the full size bitmap is stored when non-NULL.
         */
        AttributeDescriptor::setDiskBased(attrDescriptor, 0);
        regTabPtr.p->tabDescriptor[(attrId * ZAD_SIZE)] = attrDescriptor;
        null_pos= regTabPtr.p->m_dyn_null_bits[MM];
        null_pos+= bits;
        regTabPtr.p->m_dyn_null_bits[MM]+= bits+1;
        regTabPtr.p->m_attributes[ind].m_no_of_dynamic--;
        regTabPtr.p->m_attributes[MM].m_no_of_dynamic++;
        DEB_DYN_META(("(%u) tab(%u) attrId %u is moved from dynamic %s column"
                      " to MM",
                      instance(),
                      regTabPtr.i,
                      attrId,
                      ind == 0 ? "MM" : "DD"));
      }
      else
      {
        jam();
        /*
         * We use one NULL bit per 4 bytes of dynamic fixed-size attribute. So
         * for dynamic fixsize longer than 64 bytes (16 null bits), it is more
         * efficient to store them as dynamic varsize internally.
         */
        if(words > InternalMaxDynFix)
          goto treat_as_varsize;

        regTabPtr.p->m_attributes[ind].m_no_of_dyn_fix++;
        Uint32 null_bits= (bytes+3) >> 2;
        regTabPtr.p->m_dyn_null_bits[ind]+= null_bits;
      }
    }
    else
    {
      /* A variable-sized dynamic attribute. */
  treat_as_varsize:
      jam();
      regTabPtr.p->m_attributes[ind].m_no_of_dyn_var++;
      regTabPtr.p->m_dyn_null_bits[ind]++;
    }
    if (null_pos > AO_NULL_FLAG_POS_MASK)
    {
      jam();
      terrorCode = ZTOO_MANY_BITS_ERROR;
      goto error;
    }
    AttributeOffset::setNullFlagPos(attrDes2, null_pos);

    ndbassert((regTabPtr.p->m_attributes[ind].m_no_of_dyn_var +
               regTabPtr.p->m_attributes[ind].m_no_of_dyn_fix) <=
              regTabPtr.p->m_attributes[ind].m_no_of_dynamic);
  }
  handleCharsetPos(csNumber, regTabPtr.p->charsetArray,
                   regTabPtr.p->noOfCharsets,
                   fragOperPtr.p->charsetIndex, attrDes2);
  regTabPtr.p->tabDescriptor[(attrId * ZAD_SIZE) + 1] = attrDes2;

  if ((ERROR_INSERTED(4009) && attrId == 0) ||
      (ERROR_INSERTED(4010) && lastAttr))
  {
    jam();
    CLEAR_ERROR_INSERT_VALUE;
    terrorCode = 1;
    goto error;
  }

  if (!receive_defvalue(signal, regTabPtr))
  {
    jam();
    goto error;
  }

  if ((ERROR_INSERTED(4032) && (attrId == 0)) ||
      (ERROR_INSERTED(4033) && lastAttr))
  {
    jam();
    CLEAR_ERROR_INSERT_VALUE;
    terrorCode = 1;
    goto error;
  }

  if (! lastAttr)
  {
    jam();
    signal->theData[0] = fragOperPtr.p->lqhPtrFrag;
    signal->theData[1] = lastAttr;
    sendSignal(fragOperPtr.p->lqhBlockrefFrag, GSN_TUP_ADD_ATTCONF, 
	       signal, 2, JBB);
    return;
  }

  if (fragOperPtr.p->m_extra_row_gci_bits)
  {
    jam();

    const Uint32 bits = fragOperPtr.p->m_extra_row_gci_bits;

    /**
     * Create attribute descriptor for extra row gci bits...
     */
    Uint32 desc = 0;
    Uint32 off = 0;

    AttributeDescriptor::setSize(desc, 0); // bit
    AttributeDescriptor::setArraySize(desc, bits);
    AttributeOffset::setNullFlagPos(off, fragOperPtr.p->m_null_bits[MM]);
    fragOperPtr.p->m_null_bits[MM] += bits;

    if (fragOperPtr.p->m_null_bits[MM] > AO_NULL_FLAG_POS_MASK)
    {
      jam();
      terrorCode = ZTOO_MANY_BITS_ERROR;
      goto error;
    }

    Uint32 idx = ZAD_SIZE * (regTabPtr.p->m_no_of_attributes + extraAttrId);
    regTabPtr.p->tabDescriptor[idx] = desc;
    regTabPtr.p->tabDescriptor[idx + 1] = off;

    extraAttrId++;
  }

  if (fragOperPtr.p->m_extra_row_author_bits)
  {
    jam();

    const Uint32 bits = fragOperPtr.p->m_extra_row_author_bits;

    /**
     * Create attribute descriptor for extra row gci bits...
     */
    Uint32 desc = 0;
    Uint32 off = 0;

    AttributeDescriptor::setSize(desc, 0); // bit
    AttributeDescriptor::setArraySize(desc, bits);
    AttributeOffset::setNullFlagPos(off, fragOperPtr.p->m_null_bits[MM]);
    fragOperPtr.p->m_null_bits[MM] += bits;

    if (fragOperPtr.p->m_null_bits[MM] > AO_NULL_FLAG_POS_MASK)
    {
      jam();
      terrorCode = ZTOO_MANY_BITS_ERROR;
      goto error;
    }

    Uint32 idx = ZAD_SIZE * (regTabPtr.p->m_no_of_attributes + extraAttrId);
    regTabPtr.p->tabDescriptor[idx] = desc;
    regTabPtr.p->tabDescriptor[idx + 1] = off;

    extraAttrId++;
  }

#define BTW(x) ((x+31) >> 5)
  regTabPtr.p->m_offsets[MM].m_null_words= BTW(fragOperPtr.p->m_null_bits[MM]);
  regTabPtr.p->m_offsets[DD].m_null_words= BTW(fragOperPtr.p->m_null_bits[DD]);
#undef BTW

  {
    /* Allocate  dynamic descriptors. */
    for (Uint32 i = 0; i < NO_DYNAMICS; ++i)
    {
      jam();
      Uint32 offset[3];
      Uint32 allocSize= getDynTabDescrOffsets(
                          (regTabPtr.p->m_dyn_null_bits[i]+31)>>5,
                          offset);
      Uint32* dynTableDescriptorRef= allocTabDescr(allocSize, regTabPtr.i);
      if (dynTableDescriptorRef == nullptr)
      {
        jam();
        goto error;
      }
      setupDynDescriptorReferences(dynTableDescriptorRef,
                                   regTabPtr.p, offset, i);
    }
  }

  /* Compute table aggregate metadata. */
  DEB_DYN_META(("(%u) tab(%u) computeTableMetaData: CREATE",
                instance(),
                regTabPtr.i));
  terrorCode = computeTableMetaData(regTabPtr, __LINE__);
  if (terrorCode)
  {
    jam();
    goto error;
  }

  if (store_default_record(regTabPtr) < 0)
  {
    jam();
    goto error;
  }

  ndbrequire(regTabPtr.p->tableStatus == DEFINING);
  regTabPtr.p->tableStatus= DEFINED;

  signal->theData[0] = fragOperPtr.p->lqhPtrFrag;
  signal->theData[1] = lastAttr;
  sendSignal(fragOperPtr.p->lqhBlockrefFrag, GSN_TUP_ADD_ATTCONF, 
	     signal, 2, JBB);

  releaseFragoperrec(fragOperPtr);
  return;
error:
  {
    /* Release any unprocessed sections */
    SectionHandle handle(this, signal);
    releaseSections(handle);
  }
  /* Release segmented section used to receive Attr default value */
  releaseSection(regTabPtr.p->m_createTable.defValSectionI);
  regTabPtr.p->m_createTable.defValSectionI = RNIL;
  free_var_part(DefaultValuesFragment.p, regTabPtr.p, &regTabPtr.p->m_default_value_location);
  regTabPtr.p->m_default_value_location.setNull();

  signal->theData[0]= fragOperPtr.p->lqhPtrFrag;
  signal->theData[1]= terrorCode;
  sendSignal(fragOperPtr.p->lqhBlockrefFrag,
             GSN_TUP_ADD_ATTRREF, signal, 2, JBB);
  
  return;
}

bool Dbtup::receive_defvalue(Signal* signal, const TablerecPtr& regTabPtr)
{
  jam();
  Uint32 defValueBytes = 0;
  Uint32 defValueWords = 0;
  Uint32 attrId = signal->theData[2];
  Uint32 attrDescriptor = signal->theData[3];

  Uint32 attrLen = AttributeDescriptor::getSize(attrDescriptor);
  Uint32 arrayType = AttributeDescriptor::getArrayType(attrDescriptor);
  Uint32 arraySize = AttributeDescriptor::getArraySize(attrDescriptor);

  const Uint32 numSections = signal->getNoOfSections();

  if (numSections == 0)
  {
    jam();
    return true;
  }

  jam();
  SectionHandle handle(this, signal);
  SegmentedSectionPtr ptr;
  ndbrequire(handle.getSection(ptr, TupAddAttrReq::DEFAULT_VALUE_SECTION_NUM));

  SimplePropertiesSectionReader r(ptr, getSectionSegmentPool());
  r.reset();

  Uint32 ahIn;
  ndbrequire(r.getWord(&ahIn));

  defValueBytes = AttributeHeader::getByteSize(ahIn);
  defValueWords = (defValueBytes + 3) / 4;

  Uint32 *dst = NULL;
  AttributeHeader ah(attrId, defValueBytes);

  if (defValueBytes == 0)
  {
    jam();
    releaseSections(handle);
    return true;
  }

  /* We have a default value, double check to be sure this is not
   * a primary key
   */
  if (AttributeDescriptor::getPrimaryKey(attrDescriptor))
  {
    jam();
    releaseSections(handle);
    /* Default value for primary key column not supported */
    terrorCode = 792;
    return false;
  }

  Uint32 bytes;
  if (attrLen)
    bytes= AttributeDescriptor::getSizeInBytes(attrDescriptor);
  else
    bytes= ((arraySize + AD_SIZE_IN_WORDS_OFFSET)
                              >> AD_SIZE_IN_WORDS_SHIFT) * 4;

  terrorCode= 0;

  if (attrLen)
  {
    if (arrayType == NDB_ARRAYTYPE_FIXED)
    {
      jam();
      if (defValueBytes != bytes)
      {
        jam();
        terrorCode = ZBAD_DEFAULT_VALUE_LEN;
      }
    }
    else
    {
      jam();
      if (defValueBytes > bytes)
      {
        jam();
        terrorCode = ZBAD_DEFAULT_VALUE_LEN;
      }
    }
  }
  else
  {
    /*
     * The condition is for BIT type.
     * Even though it is fixed, the compare operator should be > rather than ==,
     * for the 4-byte alignment, the space for BIT type occupied 4 bytes at least.
     * yet the bytes of default value can be 1, 2, 3, 4, 5, 6, 7, 8 bytes.
     */
    jam();
    if (defValueBytes > bytes)
    {
      jam();
      terrorCode = ZBAD_DEFAULT_VALUE_LEN;
    }
  }
  
  jam();

  if (likely( !terrorCode ))
  {
    jam();
    dst = cinBuffer;
    
    ndbrequire(r.getWords(dst, defValueWords));
    
    /* Check that VAR types have valid inline length */
    if ((attrLen) &&
        (arrayType != NDB_ARRAYTYPE_FIXED))
    {
      jam();
      const uchar* valPtr = (const uchar*) dst;
      Uint32 internalVarSize = 0;
      
      if (arrayType == NDB_ARRAYTYPE_SHORT_VAR)
      {
        jam();
        internalVarSize = 1 + valPtr[0];
      }
      else if (arrayType == NDB_ARRAYTYPE_MEDIUM_VAR)
      {
        jam();
        internalVarSize = 2 + valPtr[0] + (256 * Uint32(valPtr[1]));
      }
      else
      {
        ndbabort();
      }
      
      if (unlikely(internalVarSize != defValueBytes))
      {
        jam();
        terrorCode = ZBAD_DEFAULT_VALUE_LEN;
        releaseSections(handle);
        return false;
      }
    }

    if (likely( appendToSection(regTabPtr.p->m_createTable.defValSectionI, 
                                (const Uint32 *)&ah, 1) ))
    {  
      if (likely( appendToSection(regTabPtr.p->m_createTable.defValSectionI, 
                                  (const Uint32*)dst, 
                                  defValueWords)))
      {
        jam();
        releaseSections(handle);
        return true;
      }
    }
    jam();
    terrorCode = ZMEM_NOMEM_ERROR;
  }

  releaseSections(handle);
  return false;
}

void Dbtup::execTUPFRAGREQ(Signal* signal)
{
  jamEntry();

  TupFragReq copy = *(TupFragReq*)signal->getDataPtr();
  TupFragReq* req = &copy;

  FragrecordPtr regFragPtr;

  Uint32 tableId        = req->tableId;
  Uint32 userptr        = req->userPtr;
  Uint32 userRef        = req->userRef;
  Uint32 reqinfo        = req->reqInfo;
  Uint32 fragId         = req->fragId;
  Uint32 tablespace_id  = req->tablespaceid;
  Uint32 changeMask     = req->changeMask;
  Uint32 partitionId    = req->partitionId;

  Uint64 maxRows =
    (((Uint64)req->maxRowsHigh) << 32) + req->maxRowsLow;
  Uint64 minRows =
    (((Uint64)req->minRowsHigh) << 32) + req->minRowsLow;

  (void)reqinfo;
  (void)maxRows;
  (void)minRows;
#ifdef ERROR_INSERT
  bool found_first;
  bool found_second;
  Uint32 i;
  Uint32 readFragId;
#endif

  if (req->userPtr == (Uint32)-1) 
  {
    jam();
    abortAddFragOp(signal);
    return;
  }
  
  TablerecPtr regTabPtr;

#ifndef VM_TRACE
  // config mismatch - do not crash if release compiled
  if (tableId >= cnoOfTablerec)
  {
    jam();
    terrorCode = 800;
    goto sendref;
  }
#endif

  regTabPtr.i = tableId;
  ptrCheckGuard(regTabPtr, cnoOfTablerec, tablerec);

  getFragmentrec(regFragPtr, fragId, regTabPtr.i);
  if (regFragPtr.i != RNIL64)
  {
    jam();
    terrorCode= ZEXIST_FRAG_ERROR;
    goto sendref;
  }

  if (!seizeFragrecord(regFragPtr))
  {
    jam();
    terrorCode= ZFULL_FRAGRECORD_ERROR;
    goto sendref;
  }

  for (Uint32 i = 0; i < NUM_TUP_FRAGMENT_MUTEXES; i++)
  {
    NdbMutex_Init(&regFragPtr.p->tup_frag_mutex[i]);
  }
  NdbMutex_Init(&regFragPtr.p->tup_frag_page_map_mutex);
  {
    Uint32 noAllocatedPages = 1; //allocFragPage(regFragPtr.p);

    if (noAllocatedPages == 0)
    {
      jam();
      releaseFragrec(regFragPtr);
      terrorCode = ZNO_PAGES_ALLOCATED_ERROR;
      goto sendref;
    }
  }

  if (!addfragtotab(regTabPtr.i, fragId, regFragPtr.i))
  {
    jam();
    releaseFragrec(regFragPtr);
    terrorCode= ZNO_FREE_TAB_ENTRY_ERROR;
    goto sendref;
  }

#ifdef ERROR_INSERT
  found_first = false;
  found_second = false;
  i = 0;
  readFragId = c_lqh->getNextTupFragid(regTabPtr.i, i);
  if (i == 0 && readFragId == fragId)
    found_first = true;
  i = 1;
  readFragId = c_lqh->getNextTupFragid(regTabPtr.i, i);
  if (i == 1 && readFragId == fragId)
    found_second = true;
  if ((ERROR_INSERTED(4007) && found_first) ||
      (ERROR_INSERTED(4008) && found_second) ||
      ERROR_INSERTED(4050))
  {
    jam();
    releaseFragrec(regFragPtr);
    remove_frag_from_tab(regTabPtr, fragId);
    CLEAR_ERROR_INSERT_VALUE;
    terrorCode = 1;
    goto sendref;
  }
#endif
  regFragPtr.p->fragStatus = Fragrecord::FS_ONLINE;
  regFragPtr.p->fragTableId= regTabPtr.i;
  regFragPtr.p->fragmentId= fragId;
  regFragPtr.p->partitionId= partitionId;
  regFragPtr.p->m_tablespace_id= tablespace_id;
  regFragPtr.p->m_undo_complete= 0;
  regFragPtr.p->m_lcp_scan_op = RNIL;
  regFragPtr.p->m_lcp_keep_list_head.setNull();
  regFragPtr.p->m_lcp_keep_list_tail.setNull();
  regFragPtr.p->noOfPages = 0;
  regFragPtr.p->noOfVarPages = 0;
  regFragPtr.p->m_varWordsFree = 0;
  regFragPtr.p->m_max_page_cnt = 0;
  regFragPtr.p->m_lcp_changed_rows = 0;
  regFragPtr.p->m_free_page_id_list = FREE_PAGE_RNIL;
  ndbrequire(regFragPtr.p->m_page_map.isEmpty());
  regFragPtr.p->m_restore_lcp_id = RNIL;
  regFragPtr.p->m_restore_local_lcp_id = 0;
  regFragPtr.p->m_fixedElemCount = 0;
  regFragPtr.p->m_row_count = 0;
  regFragPtr.p->m_prev_row_count = 0;
  regFragPtr.p->m_lcp_start_gci = 0;
  regFragPtr.p->m_varElemCount = 0;
  regFragPtr.p->m_committed_changes = 0;
  /**
   * Average row size will be calculated and set at each start of
   * an LCP. This value is used to calculate the proposed speed of
   * checkpoints. We initialise it to 200 to ensure that it has
   * a somewhat sensible value before we can calculate it.
   *
   * We can survive some miscalculated numbers before first LCP
   * is executed.
   */
  regFragPtr.p->m_average_row_size = 200;

  for (Uint32 i = 0; i<MAX_FREE_LIST+1; i++)
    ndbrequire(regFragPtr.p->free_var_page_array[i].isEmpty());

  CreateFilegroupImplReq rep;
  std::memset(&rep, 0, sizeof(rep));
  if(regTabPtr.p->m_no_of_disk_attributes)
  {
    {
      jam();
      D("Tablespace_client - execTUPFRAGREQ");
      Tablespace_client tsman(0, this, c_tsman, 0, 0, 0,
                              regFragPtr.p->m_tablespace_id);
      ndbrequire(tsman.get_tablespace_info(this, &rep) == 0);
      regFragPtr.p->m_logfile_group_id= rep.tablespace.logfile_group_id;
    }
    {
      Page_cache_client pgman(this, c_pgman);
      int res = pgman.add_fragment(regTabPtr.i, fragId);
      jamEntry();
      if (res != 0)
      {
        jam();
        releaseFragrec(regFragPtr);
        remove_frag_from_tab(regTabPtr, fragId);
        terrorCode= ZNO_FREE_TAB_ENTRY_ERROR;
        goto sendref;
      }
    }
  }
  else
  {
    jam();
    regFragPtr.p->m_logfile_group_id = RNIL;
  }
  new (&regFragPtr.p->m_disk_alloc_info)
    Disk_alloc_info(regTabPtr.p, rep.tablespace.extent_size);

  if (AlterTableReq::getReorgFragFlag(changeMask))
  {
    jam();
    regFragPtr.p->fragStatus = Fragrecord::FS_REORG_NEW;
  }

  signal->theData[0]= userptr;
  signal->theData[1]= fragId;
  signal->theData[2]= regFragPtr.i;
  sendSignal(userRef, GSN_TUPFRAGCONF, signal, 3, JBB);

  return;

sendref:
  signal->theData[0]= userptr;
  signal->theData[1]= terrorCode;
  sendSignal(userRef, GSN_TUPFRAGREF, signal, 2, JBB);
}

/*
  Store the default values for a table, as the ATTRINFO "program"
  (i.e AttributeHeader|Data AttributeHeader|Data...)
  in varsize memory associated with the dummy fragment(DefaultValuesFragment).
  There is a DBTUP global set of defaults records in DefaultValuesFragment.
  One record per table stored on varsize pages.
  
  Each Table_record has a Local_key pointing to start of its default values
  in TUP's default values fragment.
*/
int Dbtup::store_default_record(const TablerecPtr& regTabPtr)
{
  Uint32 RdefValSectionI = regTabPtr.p->m_createTable.defValSectionI;
  jam();

  if (RdefValSectionI == RNIL) //No default values are stored for the table
  {
    jam();
    if (ERROR_INSERTED(4034))
    {
      jam();
      CLEAR_ERROR_INSERT_VALUE;
      terrorCode = 1;
      return -1;
    }

    return 0;
  }

  SegmentedSectionPtr defValSection;
  getSection(defValSection, RdefValSectionI);
  Uint32 sizes = defValSection.p->m_sz;
  /**
   * Alloc var-length memory for storing defaults
   */
  Uint32* var_data_ptr= alloc_var_part(&terrorCode,
                                       DefaultValuesFragment.p,
                                       regTabPtr.p,
                                       sizes,
                                       &regTabPtr.p->m_default_value_location,
                                       __LINE__,
                                       false);
  if (unlikely( var_data_ptr == 0 ))
  {
    jam();
    /* Caller releases the default values section */
    return -1;
  }

  if (ERROR_INSERTED(4034))
  {
    jam();
    CLEAR_ERROR_INSERT_VALUE;
    terrorCode = 1;
    return -1;
  }
      
  
  copy(var_data_ptr, RdefValSectionI);
  releaseSection(RdefValSectionI);
  regTabPtr.p->m_createTable.defValSectionI= RNIL;

  return 0;
}

bool Dbtup::addfragtotab(Uint32 tableId,
                         Uint32 fragId,
                         Uint64 fragIndex)
{
  return c_lqh->setTupFragPtrI(tableId,
                               fragId,
                               fragIndex);
}

void
Dbtup::remove_frag_from_tab(TablerecPtr tabPtr, Uint32 fragId)
{
  ndbrequire(c_lqh->setTupFragPtrI(tabPtr.i,
                                   fragId,
                                   RNIL64));
}

bool Dbtup::get_fragment_record(TablerecPtr & tabPtr,
                                FragrecordPtr & fragPtr,
                                Uint32 tableId,
                                Uint32 fragId)
{
  tabPtr.i = tableId;
  ptrCheckGuard(tabPtr, cnoOfTablerec, tablerec);
  fragPtr.i = c_lqh->m_ldm_instance_used->getTupFragPtrI(tabPtr.i,
                                                         fragId);
  if (fragPtr.i != RNIL64)
  {
    jam();
    ndbrequire(c_fragment_pool.getPtr(fragPtr));
    return true;
  }
  else
  {
    jam();
    return false;
  }
}

void Dbtup::getFragmentrec(FragrecordPtr& regFragPtr,
                           Uint32 fragId,
                           Uint32 tableId)
{
#if defined(VM_TRACE) || defined(ERROR_INSERT) || defined(EXTRA_JAM)
  EmulatedJamBuffer* const jamBuf = getThrJamBuf();
#endif

  regFragPtr.i = c_lqh->m_ldm_instance_used->getTupFragPtrI(tableId,
                                                            fragId);
  if (regFragPtr.i != RNIL64)
  {
    thrjamDebug(jamBuf);
    ndbrequire(c_fragment_pool.getPtr(regFragPtr));
    return;
  }
  thrjamDebug(jamBuf);
  regFragPtr.i= RNIL64;
  ptrNull(regFragPtr);
}

bool Dbtup::seizeFragrecord(FragrecordPtr& regFragPtr)
{
  bool ret_code = c_fragment_pool.seize(regFragPtr);
  if (ret_code)
  {
    RSS_OP_ALLOC(cnoOfAllocatedFragrec);
    regFragPtr.p = new (regFragPtr.p) Fragrecord();
  }
  return ret_code;
}

void Dbtup::seizeFragoperrec(FragoperrecPtr& fragOperPtr)
{
  fragOperPtr.i= cfirstfreeFragopr;
  ptrCheckGuard(fragOperPtr, cnoOfFragoprec, fragoperrec);
  cfirstfreeFragopr = fragOperPtr.p->nextFragoprec;
  fragOperPtr.p->nextFragoprec = RNIL;
  fragOperPtr.p->inUse = true;
  RSS_OP_ALLOC(cnoOfFreeFragoprec);
}//Dbtup::seizeFragoperrec()

void Dbtup::seizeAlterTabOperation(AlterTabOperationPtr& alterTabOpPtr)
{
  alterTabOpPtr.i= cfirstfreeAlterTabOp;
  ptrCheckGuard(alterTabOpPtr, cnoOfAlterTabOps, alterTabOperRec);
  cfirstfreeAlterTabOp= alterTabOpPtr.p->nextAlterTabOp;
  memset(alterTabOpPtr.p, 0, sizeof(AlterTabOperation));
  alterTabOpPtr.p->nextAlterTabOp= RNIL;
  alterTabOpPtr.p->dynTableDescriptor[MM] = nullptr;
  alterTabOpPtr.p->dynTableDescriptor[DD] = nullptr; 
  alterTabOpPtr.p->tableDescriptor = nullptr;
}

void
Dbtup::execALTER_TAB_REQ(Signal *signal)
{
  jamEntry();

  AlterTabReq copy= *(AlterTabReq *)signal->getDataPtr();
  AlterTabReq * req = &copy;

  TablerecPtr regTabPtr;
  regTabPtr.i= req->tableId;
  ptrCheckGuard(regTabPtr, cnoOfTablerec, tablerec);

  switch((AlterTabReq::RequestType)req->requestType){
  case AlterTabReq::AlterTablePrepare:
  {
    jam();

    if (AlterTableReq::getAddAttrFlag(req->changeMask))
    {
      jam();
      SectionHandle handle(this, signal);
      ndbrequire(handle.m_cnt == 1);
      ::copy(signal->theData+25, handle.m_ptr[0]);
      releaseSections(handle);
    }
    handleAlterTablePrepare(signal, req, regTabPtr);
    return;
  }
  case AlterTabReq::AlterTableCommit:
  {
    jam();
    handleAlterTableCommit(signal, req, regTabPtr);
    return;
  }
  case AlterTabReq::AlterTableRevert:
  {
    jam();
    handleAlterTableAbort(signal, req, regTabPtr.p);
    return;
  }
  case AlterTabReq::AlterTableComplete:
  {
    jam();
    handleAlterTableComplete(signal, req, regTabPtr.i);
    return;
  }
  case AlterTabReq::AlterTableSumaEnable:
  {
    FragrecordPtr regFragPtr;
    for (Uint32 i = 0; i < MAX_FRAG_PER_LQH; i++)
    {
      jam();
      if ((regFragPtr.i = c_lqh->getNextTupFragrec(regTabPtr.i, i)) != RNIL64)
      {
        jam();
        ndbrequire(c_fragment_pool.getPtr(regFragPtr));
        switch(regFragPtr.p->fragStatus){
        case Fragrecord::FS_REORG_COMMIT_NEW:
          jam();
          if (0)
            g_eventLogger->info(
                "tab: %u frag: %u toggle fragstate from %s to %s",
                regFragPtr.p->fragTableId, regFragPtr.p->fragmentId,
                "FS_REORG_COMMIT_NEW", "FS_REORG_COMPLETE_NEW");
          regFragPtr.p->fragStatus = Fragrecord::FS_REORG_COMPLETE_NEW;
          break;
        default:
          break;
        }
      }
    }
    sendAlterTabConf(signal, RNIL);
    return;
  }
  case AlterTabReq::AlterTableSumaFilter:
  {
    Uint32 gci = signal->theData[signal->getLength() - 1];
    regTabPtr.p->m_reorg_suma_filter.m_gci_hi = gci;
    FragrecordPtr regFragPtr;
    for (Uint32 i = 0; i < MAX_FRAG_PER_LQH; i++)
    {
      jam();
      if ((regFragPtr.i = c_lqh->getNextTupFragrec(regTabPtr.i, i)) != RNIL64)
      {
        jam();
        ndbrequire(c_fragment_pool.getPtr(regFragPtr));
        switch(regFragPtr.p->fragStatus){
        case Fragrecord::FS_REORG_COMMIT:
          jam();
          if (0)
            g_eventLogger->info(
                "tab: %u frag: %u toggle fragstate from %s to %s (gci: %u)",
                regFragPtr.p->fragTableId, regFragPtr.p->fragmentId,
                "FS_REORG_COMMIT", "FS_REORG_COMPLETE", gci);
          regFragPtr.p->fragStatus = Fragrecord::FS_REORG_COMPLETE;
          break;
        default:
          break;
        }
      }
    }
    signal->theData[0] = ~Uint32(0);
    return;
  }
  case AlterTabReq::AlterTableReadOnly:
  case AlterTabReq::AlterTableReadWrite:
    jam();
    signal->theData[0] = 0;
    signal->theData[1] = RNIL;
    return;
  default:
    break;
  }
  ndbabort();
}

void
Dbtup::handleAlterTablePrepare(Signal *signal,
                               const AlterTabReq *req,
                               const TablerecPtr regTabPtr)
{
  Uint32 connectPtr = RNIL;
  if (AlterTableReq::getAddAttrFlag(req->changeMask))
  {
    jam();

    Uint32 noOfNewAttr= req->noOfNewAttr;
    Uint32 newNoOfCharsets= req->newNoOfCharsets;
    Uint32 newNoOfKeyAttrs= req->newNoOfKeyAttrs;

    Uint32 *attrInfo= signal->theData+25;

    Uint32 oldNoOfAttr= regTabPtr.p->m_no_of_attributes;
    Uint32 newNoOfAttr= oldNoOfAttr+noOfNewAttr;

    /* Can only add attributes if varpart already present. */
    bool mm_varpart_exists = true;
    bool disk_varpart_exists = true;
    if((regTabPtr.p->m_attributes[MM].m_no_of_varsize +
        regTabPtr.p->m_attributes[MM].m_no_of_dynamic +
        (regTabPtr.p->m_bits & Tablerec::TR_ForceVarPart)) == 0)
    {
      jam();
      mm_varpart_exists = false;
    }
    if (regTabPtr.p->m_no_of_disk_attributes == 0)
    {
      jam();
      disk_varpart_exists = false;
    }
    {
      Uint32 *check_attrInfo= signal->theData+25;
      for (Uint32 i= 0; i<noOfNewAttr; i++)
      {
        Uint32 attrDescriptor= *check_attrInfo++;
        check_attrInfo++;
        bool is_disk_based = AttributeDescriptor::getDiskBased(attrDescriptor);
        if ((is_disk_based && !disk_varpart_exists) ||
            (!is_disk_based && !mm_varpart_exists))
        {
          jam();
          sendAlterTabRef(signal, ZINVALID_ALTER_TAB);
          return;
        }
      }
    }

    AlterTabOperationPtr regAlterTabOpPtr;
    seizeAlterTabOperation(regAlterTabOpPtr);

    regAlterTabOpPtr.p->newNoOfAttrs= newNoOfAttr;
    regAlterTabOpPtr.p->newNoOfCharsets= newNoOfCharsets;
    regAlterTabOpPtr.p->newNoOfKeyAttrs= newNoOfKeyAttrs;

    /* Allocate a new (possibly larger) table descriptor buffer. */
    Uint32 allocSize= getTabDescrOffsets(newNoOfAttr, newNoOfCharsets,
                                         newNoOfKeyAttrs,
                                         regTabPtr.p->m_no_of_extra_columns,
                                         regAlterTabOpPtr.p->tabDesOffset);
    Uint32* tableDescriptorRef= allocTabDescr(allocSize, regTabPtr.i);
    if (tableDescriptorRef == nullptr)
    {
      jam();
      releaseAlterTabOpRec(regAlterTabOpPtr);
      sendAlterTabRef(signal, terrorCode);
      return;
    }
    regAlterTabOpPtr.p->tableDescriptor= tableDescriptorRef;

    /*
      Get new pointers into tableDescriptor, and copy over old data.
      (Rest will be recomputed in computeTableMetaData() in case of
      ALTER_TAB_REQ[commit]).
    */
    Uint32* desc = tableDescriptorRef;
    CHARSET_INFO** CharsetArray=
      (CHARSET_INFO**)(desc + regAlterTabOpPtr.p->tabDesOffset[2]);
    memcpy(CharsetArray, regTabPtr.p->charsetArray,
           sizeof(*CharsetArray)*regTabPtr.p->noOfCharsets);
    Uint32 * const attrDesPtrStart = desc + regAlterTabOpPtr.p->tabDesOffset[4];
    Uint32 * attrDesPtr = attrDesPtrStart;
    memcpy(attrDesPtr,
           regTabPtr.p->tabDescriptor,
           4 * ZAD_SIZE * oldNoOfAttr);

    /**
     * Copy extra columns descriptors to end of attrDesPtr
     */
    {
      const Uint32 * src = regTabPtr.p->tabDescriptor;
      src += ZAD_SIZE * oldNoOfAttr;

      Uint32 * dst = attrDesPtr + (ZAD_SIZE * newNoOfAttr);
      memcpy(dst, src, 4 * ZAD_SIZE * regTabPtr.p->m_no_of_extra_columns);
    }

    attrDesPtr+= ZAD_SIZE * oldNoOfAttr;

    /*
      Loop over the new attributes to add.
      - Save AttributeDescriptor word in new TabDescriptor record.
      - Compute charset pos, as we will not save original csNumber.
      - Compute size needed for dynamic bitmap mask allocation.
      - Compute number of dynamic varsize, needed for fixsize offset calculation
      in ALTER_TAB_REQ[commit];
    */
    Uint32 charsetIndex= regTabPtr.p->noOfCharsets;
    Uint32 dyn_nullbits[2];
    dyn_nullbits[MM] = regTabPtr.p->m_dyn_null_bits[MM];
    if (dyn_nullbits[MM] == 0)
    {
      jam();
      dyn_nullbits[MM] = DYN_BM_LEN_BITS;
    }
    dyn_nullbits[DD] = regTabPtr.p->m_dyn_null_bits[DD];
    if (dyn_nullbits[DD] == 0)
    {
      jam();
      dyn_nullbits[DD] = DYN_BM_LEN_BITS;
    }

    Uint32 noDynFix[2];
    Uint32 noDynVar[2];
    Uint32 noDynamic[2];
    noDynFix[MM] = regTabPtr.p->m_attributes[MM].m_no_of_dyn_fix;
    noDynVar[MM] = regTabPtr.p->m_attributes[MM].m_no_of_dyn_var;
    noDynamic[MM] = regTabPtr.p->m_attributes[MM].m_no_of_dynamic;
    noDynFix[DD] = regTabPtr.p->m_attributes[DD].m_no_of_dyn_fix;
    noDynVar[DD] = regTabPtr.p->m_attributes[DD].m_no_of_dyn_var;
    noDynamic[DD] = regTabPtr.p->m_attributes[DD].m_no_of_dynamic;

    for (Uint32 i= 0; i<noOfNewAttr; i++)
    {
      Uint32 attrDescriptor= *attrInfo++;
      Uint32 csNumber= (*attrInfo++ >> 16);
      Uint32 attrDes2= 0;
      Uint32 ind = MM;
      if (AttributeDescriptor::getDiskBased(attrDescriptor))
      {
        ind = DD;
      }

      /* Only dynamic attributes possible for add attr */
      ndbrequire(AttributeDescriptor::getDynamic(attrDescriptor));

      handleCharsetPos(csNumber, CharsetArray, newNoOfCharsets,
                       charsetIndex, attrDes2);

      Uint32 null_pos = dyn_nullbits[ind];
      Uint32 arrType= AttributeDescriptor::getArrayType(attrDescriptor);
      noDynamic[ind]++;
      if (arrType==NDB_ARRAYTYPE_FIXED)
      {
        jam();
        Uint32 words= AttributeDescriptor::getSizeInWords(attrDescriptor);

        if(AttributeDescriptor::getSize(attrDescriptor) > 0)
        {
          jam();
          if(words > InternalMaxDynFix)
            goto treat_as_varsize;
          noDynFix[ind]++;
          dyn_nullbits[ind]+= words;
        }
        else
        {
          /* Bit type. Always MM based */
          jam();
          AttributeDescriptor::setDiskBased(attrDescriptor, 0);
          Uint32 bits= AttributeDescriptor::getArraySize(attrDescriptor);
          null_pos = dyn_nullbits[MM];
          null_pos += bits;
          dyn_nullbits[MM] += bits+1;
          noDynamic[ind]--;
          noDynamic[MM]++;
        }
      }
      else
      {
        jam();
    treat_as_varsize:
        noDynVar[ind]++;
        dyn_nullbits[ind]++;
      }
      AttributeOffset::setNullFlagPos(attrDes2, null_pos);

      *attrDesPtr++= attrDescriptor;
      *attrDesPtr++= attrDes2;
    }
    ndbassert(newNoOfCharsets==charsetIndex);
    ndbrequire(attrDesPtr == attrDesPtrStart + (ZAD_SIZE * newNoOfAttr));

    regAlterTabOpPtr.p->noOfDynNullBits[MM] = dyn_nullbits[MM];
    regAlterTabOpPtr.p->noOfDynNullBits[DD] = dyn_nullbits[DD];
    ndbassert((noDynamic[MM] + noDynamic[DD]) ==
              (regTabPtr.p->m_attributes[MM].m_no_of_dynamic +
               regTabPtr.p->m_attributes[DD].m_no_of_dynamic +
               noOfNewAttr));
    regAlterTabOpPtr.p->noOfDynFix[MM]= noDynFix[MM];
    regAlterTabOpPtr.p->noOfDynFix[DD]= noDynFix[DD];
    regAlterTabOpPtr.p->noOfDynVar[MM]= noDynVar[MM];
    regAlterTabOpPtr.p->noOfDynVar[DD]= noDynVar[DD];
    regAlterTabOpPtr.p->noOfDynamic[MM]= noDynamic[MM];
    regAlterTabOpPtr.p->noOfDynamic[DD]= noDynamic[DD];

    for (Uint32 inx = 0; inx < 2; inx++)
    {
      /* Allocate the new (possibly larger) dynamic descriptor. */
      allocSize = getDynTabDescrOffsets((dyn_nullbits[inx]+31)>>5,
                                regAlterTabOpPtr.p->dynTabDesOffset[inx]);
      Uint32* dynTableDescriptorRef = nullptr;
      if ((ERROR_INSERTED(4029) && (inx == 0)) ||
          (ERROR_INSERTED(4039) && (inx == 1)))
      {
        jam();
        terrorCode = ZMEM_NOTABDESCR_ERROR;
        CLEAR_ERROR_INSERT_VALUE;
      }
      else
      {
        jam();
        dynTableDescriptorRef = allocTabDescr(allocSize, regTabPtr.i);
      }
      if (dynTableDescriptorRef == nullptr)
      {
        jam();
        releaseTabDescr(tableDescriptorRef);
        if (inx == DD)
        {
          jam();
          releaseTabDescr(regAlterTabOpPtr.p->dynTableDescriptor[MM]);
        }
        releaseAlterTabOpRec(regAlterTabOpPtr);
        sendAlterTabRef(signal, terrorCode);
        return;
      }
      regAlterTabOpPtr.p->dynTableDescriptor[inx] = dynTableDescriptorRef;
    }
    connectPtr = regAlterTabOpPtr.i;
  }

  sendAlterTabConf(signal, connectPtr);
}

void
Dbtup::sendAlterTabRef(Signal *signal, Uint32 errorCode)
{
  signal->theData[0] = errorCode;
  signal->theData[1] = RNIL;
}

void
Dbtup::sendAlterTabConf(Signal *signal, Uint32 connectPtr)
{
  signal->theData[0] = 0;
  signal->theData[1] = connectPtr;
}

void
Dbtup::handleAlterTableCommit(Signal *signal,
                              const AlterTabReq* req,
                              TablerecPtr tabPtr)
{
  Tablerec *regTabPtr = tabPtr.p;
  if (AlterTableReq::getAddAttrFlag(req->changeMask))
  {
    jam();
    AlterTabOperationPtr regAlterTabOpPtr;
    regAlterTabOpPtr.i= req->connectPtr;
    ptrCheckGuard(regAlterTabOpPtr, cnoOfAlterTabOps, alterTabOperRec);

    /* Free old table descriptors. */
    releaseTabDescr(regTabPtr);

    /* Set new attribute counts. */
    regTabPtr->m_no_of_attributes= regAlterTabOpPtr.p->newNoOfAttrs;
    regTabPtr->noOfCharsets= regAlterTabOpPtr.p->newNoOfCharsets;
    regTabPtr->noOfKeyAttr= regAlterTabOpPtr.p->newNoOfKeyAttrs;

    regTabPtr->m_attributes[MM].m_no_of_dyn_fix=
      regAlterTabOpPtr.p->noOfDynFix[MM];
    regTabPtr->m_attributes[DD].m_no_of_dyn_fix=
      regAlterTabOpPtr.p->noOfDynFix[DD];

    regTabPtr->m_attributes[MM].m_no_of_dyn_var=
      regAlterTabOpPtr.p->noOfDynVar[MM];
    regTabPtr->m_attributes[DD].m_no_of_dyn_var=
      regAlterTabOpPtr.p->noOfDynVar[DD];

    regTabPtr->m_attributes[MM].m_no_of_dynamic=
      regAlterTabOpPtr.p->noOfDynamic[MM];
    regTabPtr->m_attributes[DD].m_no_of_dynamic=
      regAlterTabOpPtr.p->noOfDynamic[DD];

    regTabPtr->m_dyn_null_bits[MM]= regAlterTabOpPtr.p->noOfDynNullBits[MM];
    regTabPtr->m_dyn_null_bits[DD]= regAlterTabOpPtr.p->noOfDynNullBits[DD];
    DEB_DYN_META(("(%u) set m_no_of_dynamic[MM] = %u, m_no_of_dynamic[DD]",
                  instance(),
                  regTabPtr->m_attributes[MM].m_no_of_dynamic,
                  regTabPtr->m_attributes[DD].m_no_of_dynamic));

    /* Install the new (larger) table descriptors. */
    setUpDescriptorReferences(regAlterTabOpPtr.p->tableDescriptor,
                              regTabPtr,
                              regAlterTabOpPtr.p->tabDesOffset);

    setupDynDescriptorReferences(regAlterTabOpPtr.p->dynTableDescriptor[MM],
                                 regTabPtr,
                                 regAlterTabOpPtr.p->dynTabDesOffset[MM],
                                 MM);
    setupDynDescriptorReferences(regAlterTabOpPtr.p->dynTableDescriptor[DD],
                                 regTabPtr,
                                 regAlterTabOpPtr.p->dynTabDesOffset[DD],
                                 DD);

    releaseAlterTabOpRec(regAlterTabOpPtr);

    /* Recompute aggregate table meta data. */
    DEB_DYN_META(("(%u) tab(%u) computeTableMetaData: ALTER",
                  instance(),
                  tabPtr.i));
    computeTableMetaData(tabPtr, __LINE__);
  }

  if (AlterTableReq::getReorgFragFlag(req->changeMask))
  {
    FragrecordPtr regFragPtr;
    for (Uint32 i = 0; i < MAX_FRAG_PER_LQH; i++)
    {
      jam();
      if ((regFragPtr.i = c_lqh->getNextTupFragrec(tabPtr.i, i)) != RNIL64)
      {
        jam();
        ndbrequire(c_fragment_pool.getPtr(regFragPtr));
        switch(regFragPtr.p->fragStatus){
        case Fragrecord::FS_ONLINE:
          jam();
          regFragPtr.p->fragStatus = Fragrecord::FS_REORG_COMMIT;
          if (0)
            g_eventLogger->info(
                "tab: %u frag: %u toggle fragstate from %s to %s",
                regFragPtr.p->fragTableId, regFragPtr.p->fragmentId,
                "FS_ONLINE", "FS_REORG_COMMIT");
          break;
        case Fragrecord::FS_REORG_NEW:
          jam();
          regFragPtr.p->fragStatus = Fragrecord::FS_REORG_COMMIT_NEW;
          if (0)
            g_eventLogger->info(
                "tab: %u frag: %u toggle fragstate from %s to %s",
                regFragPtr.p->fragTableId, regFragPtr.p->fragmentId,
                "FS_REORG_NEW", "FS_REORG_COMMIT_NEW");
          break;
        default:
          jamLine(regFragPtr.p->fragStatus);
          ndbabort();
        }
      }
    }
  }

  sendAlterTabConf(signal, RNIL);
}

void
Dbtup::handleAlterTableComplete(Signal *signal,
                                const AlterTabReq* req,
                                Uint32 tableId)
{
  if (AlterTableReq::getReorgCompleteFlag(req->changeMask))
  {
    FragrecordPtr regFragPtr;
    for (Uint32 i = 0; i < MAX_FRAG_PER_LQH; i++)
    {
      jam();
      if ((regFragPtr.i = c_lqh->getNextTupFragrec(tableId, i)) != RNIL64)
      {
        jam();
        ndbrequire(c_fragment_pool.getPtr(regFragPtr));
        switch(regFragPtr.p->fragStatus){
        case Fragrecord::FS_REORG_COMPLETE:
          jam();
          if (0)
            g_eventLogger->info(
                "tab: %u frag: %u toggle fragstate from %s to %s",
                regFragPtr.p->fragTableId, regFragPtr.p->fragmentId,
                "FS_REORG_COMPLETE", "FS_ONLINE");
          regFragPtr.p->fragStatus = Fragrecord::FS_ONLINE;
          break;
        case Fragrecord::FS_REORG_COMPLETE_NEW:
          jam();
          if (0)
            g_eventLogger->info(
                "tab: %u frag: %u toggle fragstate from %s to %s",
                regFragPtr.p->fragTableId, regFragPtr.p->fragmentId,
                "FS_REORG_COMPLETE_NEW", "FS_ONLINE");
          regFragPtr.p->fragStatus = Fragrecord::FS_ONLINE;
          break;
        default:
          jamLine(regFragPtr.p->fragStatus);
          ndbabort();
        }
      }
    }
  }

  sendAlterTabConf(signal, RNIL);
}

void
Dbtup::handleAlterTableAbort(Signal *signal,
                             const AlterTabReq* req,
                             const Tablerec *regTabPtr)
{
  if (AlterTableReq::getAddAttrFlag(req->changeMask))
  {
    jam();
    if (req->connectPtr != RNIL)
    {
      jam();
      AlterTabOperationPtr regAlterTabOpPtr;
      regAlterTabOpPtr.i= req->connectPtr;
      ptrCheckGuard(regAlterTabOpPtr, cnoOfAlterTabOps, alterTabOperRec);

      releaseTabDescr(regAlterTabOpPtr.p->tableDescriptor);
      releaseTabDescr(regAlterTabOpPtr.p->dynTableDescriptor[MM]);
      releaseTabDescr(regAlterTabOpPtr.p->dynTableDescriptor[DD]);
      releaseAlterTabOpRec(regAlterTabOpPtr);
    }
  }

  sendAlterTabConf(signal, RNIL);
}

/*
  Update information for charset for a new attribute.
  If needed, attrDes2 will be updated with the correct charsetPos and
  charsetIndex will be updated to point to next free charsetPos slot.
*/
void
Dbtup::handleCharsetPos(Uint32 csNumber, CHARSET_INFO** charsetArray,
                        Uint32 noOfCharsets,
                        Uint32 & charsetIndex, Uint32 & attrDes2)
{
  if (csNumber != 0)
  { 
    CHARSET_INFO* cs = all_charsets[csNumber];
    ndbrequire(cs != NULL);
    Uint32 i= 0;
    while (i < charsetIndex)
    {
      jam();
      if (charsetArray[i] == cs)
	break;
      i++;
    }
    if (i == charsetIndex) {
      jam();
      ndbrequire(i < noOfCharsets);
      charsetArray[i]= cs;
      charsetIndex++;
    }
    AttributeOffset::setCharsetPos(attrDes2, i);
  }
}

bool
Dbtup::is_disk_columns_in_table(Uint32 tableId)
{
  TablerecPtr regTabPtr;
  regTabPtr.i = tableId;
  ptrCheckGuard(regTabPtr, cnoOfTablerec, tablerec);
  return (regTabPtr.p->m_no_of_disk_attributes > 0);
}

/*
  This function (re-)computes aggregated metadata. It is called for
  both ALTER TABLE and CREATE TABLE.
 */
Uint32
Dbtup::computeTableMetaData(TablerecPtr tabPtr, Uint32 line)
{
  Tablerec *regTabPtr = tabPtr.p;
  Uint32 dyn_null_words[2];

  for (Uint32 i = 0; i < NO_DYNAMICS; ++i)
  {
    jam();
    if (regTabPtr->m_dyn_null_bits[i] == DYN_BM_LEN_BITS)
    {
      jam();
      regTabPtr->m_dyn_null_bits[i] = 0;
    }
    dyn_null_words[i] = (regTabPtr->m_dyn_null_bits[i]+31)>>5;
    regTabPtr->m_offsets[i].m_dyn_null_words = dyn_null_words[i];
  }

  /* Compute the size of the static headers. */
  Uint32 pos[2] = { 0, 0 };
  if (regTabPtr->m_bits & Tablerec::TR_Checksum)
  {
    jam();
    pos[MM]++; 
  }

  if (regTabPtr->m_bits & Tablerec::TR_RowGCI)
  {
    jam();
    pos[MM]++;
    pos[DD]++;
  }

  regTabPtr->m_no_of_disk_attributes= 
    regTabPtr->m_attributes[DD].m_no_of_fixsize +
    regTabPtr->m_attributes[DD].m_no_of_varsize +
    regTabPtr->m_attributes[DD].m_no_of_dynamic;


  regTabPtr->m_no_of_real_disk_attributes = regTabPtr->m_no_of_disk_attributes;

  DEB_DISK(("(%u) Tab(%u) no of disk attr: %u, line: %u",
            instance(),
            tabPtr.i,
            regTabPtr->m_no_of_disk_attributes,
            line));

  if(regTabPtr->m_no_of_disk_attributes > 0)
  {
    /* Room for disk part location. */
    regTabPtr->m_offsets[MM].m_disk_ref_offset= pos[MM] +
            Tuple_header::HeaderSize;
    pos[MM] += Disk_part_ref::SZ32; // 8 bytes
    regTabPtr->m_bits |= Tablerec::TR_DiskPart;
  }
  else
  {
    regTabPtr->m_offsets[MM].m_disk_ref_offset =
      (pos[MM] + Tuple_header::HeaderSize) - Disk_part_ref::SZ32;
  }
  if (regTabPtr->m_attributes[MM].m_no_of_varsize ||
      regTabPtr->m_attributes[MM].m_no_of_dynamic)
  {
    jam();
    pos[MM] += Var_part_ref::SZ32;
    regTabPtr->m_bits &= ~(Uint32)Tablerec::TR_ForceVarPart;
  }
  else if (regTabPtr->m_bits & Tablerec::TR_ForceVarPart)
  {
    jam();
    pos[MM] += Var_part_ref::SZ32;
  }

  /**
   * We don't store a Var part reference in the disk rows even if we
   * use variable sized disk rows. The variable sized part and the fixed
   * size part will both be in the same row part.
   */

  regTabPtr->m_offsets[MM].m_null_offset= pos[MM];
  regTabPtr->m_offsets[DD].m_null_offset= pos[DD];
  pos[MM]+= regTabPtr->m_offsets[MM].m_null_words;
  pos[DD]+= regTabPtr->m_offsets[DD].m_null_words;

  /*
    Compute the offsets for the attributes.
    For static fixed-size, this is the offset from the tuple pointer of the
    actual data.
    For static var-size and dynamic, this is the index into the offset array.

    We also compute the dynamic bitmasks here.
  */
  Uint32 *tabDesc = regTabPtr->tabDescriptor;
  Uint32 fix_size[2]= {0, 0};
  Uint32 var_size[2]= {0, 0};
  Uint32 dyn_size[2]= {0, 0};
  Uint32 statvar_count[2];
  Uint32 dynfix_count[2];
  Uint32 dynvar_count[2];
  Uint32 dynamic_count[2];
  regTabPtr->blobAttributeMask.clear();
  regTabPtr->notNullAttributeMask.clear();
  for (Uint32 i = 0; i < NO_DYNAMICS; ++i)
  {
    statvar_count[i] = 0;
    dynfix_count[i] = 0;
    dynvar_count[i] = 0;
    dynamic_count[i] = 0;
    std::memset(regTabPtr->dynVarSizeMask[i], 0, dyn_null_words[i]<<2);
    std::memset(regTabPtr->dynFixSizeMask[i], 0, dyn_null_words[i]<<2);
  }

  for(Uint32 i= 0; i<regTabPtr->m_no_of_attributes; i++)
  {
    jam();
    Uint32 attrDescriptor= *tabDesc++;
    Uint32 attrDes2= *tabDesc;
    Uint32 ind= AttributeDescriptor::getDiskBased(attrDescriptor);
    Uint32 attrLen = AttributeDescriptor::getSize(attrDescriptor);
    Uint32 arr= AttributeDescriptor::getArrayType(attrDescriptor);
    Uint32 size_in_words= AttributeDescriptor::getSizeInWords(attrDescriptor);
    Uint32 size_in_bytes= AttributeDescriptor::getSizeInBytes(attrDescriptor);
    Uint32 extType = AttributeDescriptor::getType(attrDescriptor);
    Uint32 off;
    jamDataDebug(ind);

    DEB_DYN_META(("(%u) tab(%u), attrId: %u %s column",
                  instance(),
                  tabPtr.i,
                  i,
                  ind == 0 ? "MM" : "DD"));
    if (extType == NDB_TYPE_BLOB || extType == NDB_TYPE_TEXT)
    {
      jam();
      regTabPtr->blobAttributeMask.set(i);
    }
    if(!AttributeDescriptor::getNullable(attrDescriptor))
    {
      jam();
      regTabPtr->notNullAttributeMask.set(i);
      DEB_DYN_META(("(%u) tab(%u), attrId: %u, NOT NULL",
                  instance(),
                  tabPtr.i,
                  i));
    }
    if (!AttributeDescriptor::getDynamic(attrDescriptor))
    {
      DEB_DYN_META(("(%u) tab(%u), attrId: %u, NOT Dynamic",
                  instance(),
                  tabPtr.i,
                  i));
      if (arr == NDB_ARRAYTYPE_FIXED ||
          ((ind == DD) &&
           ((regTabPtr->m_bits & Tablerec::TR_UseVarSizedDiskData) == 0)))
      {
        if (attrLen!=0)
        {
          jam();
          off = fix_size[ind] + pos[ind];
          fix_size[ind]+= size_in_words;
          jamDataDebug(off);
        }
        else
        {
          jam();
          DEB_DYN_META(("(%u) tab(%u), attrId: %u, Bit type",
                        instance(),
                        tabPtr.i,
                        i));
          off= 0;                               // Bit type
        }
      }
      else
      {
        jam();
        DEB_DYN_META(("(%u) tab(%u), attrId: %u, Variable sized",
                      instance(),
                      tabPtr.i,
                      i));
        /* Static varsize. */
        off = statvar_count[ind]++;
        var_size[ind]+= size_in_bytes;
        jamDataDebug(off);
      }
    }
    else
    {
      jam();
      DEB_DYN_META(("(%u) tab(%u), attrId: %u, Dynamic",
                  instance(),
                  tabPtr.i,
                  i));
      /* Dynamic attribute. */
      dynamic_count[ind]++;
      Uint32 null_pos= AttributeOffset::getNullFlagPos(attrDes2);
      dyn_size[ind]+= (size_in_words<<2);
      if (arr == NDB_ARRAYTYPE_FIXED)
      {
        jam();
        //if (extType == NDB_TYPE_BLOB || extType == NDB_TYPE_TEXT)
          //regTabPtr->blobAttributeMask.set(i);
        // ToDo: I wonder what else is needed to handle BLOB/TEXT, if anything?

        DEB_DYN_META(("(%u) tab(%u), attrId: %u, Fixed size",
                      instance(),
                      tabPtr.i,
                      i));
        if (attrLen!=0)
        {
          jam();
          if(size_in_words>InternalMaxDynFix)
            goto treat_as_varsize;

          off = (dynfix_count[ind]++) +
                regTabPtr->m_attributes[ind].m_no_of_dyn_var;
          jamDataDebug(off);
          while(size_in_words-- > 0)
          {
            BitmaskImpl::set(dyn_null_words[ind],
                             regTabPtr->dynFixSizeMask[ind], null_pos++);
          }
        }
        else
        {
          jam();
          ndbrequire(ind == MM);
          dynamic_count[ind]--;
          dynamic_count[MM]++;
          DEB_DYN_META(("(%u) tab(%u), attrId: %u, Bit type",
                        instance(),
                        tabPtr.i,
                        i));
          off= 0;                               // Bit type
        }
      }
      else
      {
      treat_as_varsize:
        jam();
        DEB_DYN_META(("(%u) tab(%u), attrId: %u, Variable size",
                      instance(),
                      tabPtr.i,
                      i));
        off = dynvar_count[ind]++;
        jamDataDebug(off);
        BitmaskImpl::set(dyn_null_words[ind],
                         regTabPtr->dynVarSizeMask[ind],
                         null_pos);
      }
    }
    if (off > AttributeOffset::getMaxOffset())
    {
      jam();
      jamDataDebug(off);
      return ZTOO_LARGE_TUPLE_ERROR;
    }
    AttributeOffset::setOffset(attrDes2, off);
    *tabDesc++= attrDes2;
  }
  ndbassert(dynvar_count[MM] ==regTabPtr->m_attributes[MM].m_no_of_dyn_var);
  ndbassert(dynfix_count[MM] ==regTabPtr->m_attributes[MM].m_no_of_dyn_fix);
  ndbassert(dynamic_count[MM] ==regTabPtr->m_attributes[MM].m_no_of_dynamic);
  ndbassert(statvar_count[MM] ==regTabPtr->m_attributes[MM].m_no_of_varsize);

  ndbassert(dynvar_count[DD] ==regTabPtr->m_attributes[DD].m_no_of_dyn_var);
  ndbassert(dynfix_count[DD] ==regTabPtr->m_attributes[DD].m_no_of_dyn_fix);
  ndbassert(dynamic_count[DD] ==regTabPtr->m_attributes[DD].m_no_of_dynamic);
  ndbassert(statvar_count[DD] ==regTabPtr->m_attributes[DD].m_no_of_varsize);

  regTabPtr->m_offsets[MM].m_fix_header_size= 
    Tuple_header::HeaderSize + fix_size[MM] + pos[MM];
  regTabPtr->m_offsets[DD].m_fix_header_size= 
    fix_size[DD] + pos[DD];

  if(regTabPtr->m_attributes[DD].m_no_of_varsize > 0 ||
     regTabPtr->m_attributes[DD].m_no_of_fixsize > 0 ||
     regTabPtr->m_attributes[DD].m_no_of_dynamic > 0)
  {
    jam();
    regTabPtr->m_offsets[DD].m_fix_header_size += Tuple_header::HeaderSize;
  }

  Uint32 mm_vars= regTabPtr->m_attributes[MM].m_no_of_varsize;
  Uint32 mm_dyns= regTabPtr->m_attributes[MM].m_no_of_dyn_fix +
                  regTabPtr->m_attributes[MM].m_no_of_dyn_var;
  Uint32 dd_vars= regTabPtr->m_attributes[DD].m_no_of_varsize;
  Uint32 dd_dyns= regTabPtr->m_attributes[DD].m_no_of_dyn_fix +
                  regTabPtr->m_attributes[DD].m_no_of_dyn_var;

  regTabPtr->m_offsets[MM].m_max_var_offset= var_size[MM];
  /*
    Size of the expanded dynamic part. Needs room for bitmap, (N+1) 16-bit
    offset words with 32-bit padding, and all attribute data.
  */
  regTabPtr->m_offsets[MM].m_max_dyn_offset= 
    (regTabPtr->m_offsets[MM].m_dyn_null_words<<2) + 4*((mm_dyns+2)>>1) +
    dyn_size[MM];
  
  regTabPtr->m_offsets[DD].m_max_var_offset= var_size[DD];
  regTabPtr->m_offsets[DD].m_max_dyn_offset= 
    (regTabPtr->m_offsets[DD].m_dyn_null_words<<2) + 4*((dd_dyns+2)>>1) +
    dyn_size[DD];

  /* Room for data for all the attributes. */
  Uint32 total_rec_size[2];
  total_rec_size[MM] =
    pos[MM] + fix_size[MM] +
    ((var_size[MM] + 3) >> 2) + ((dyn_size[MM] + 3) >> 2);
  total_rec_size[DD] =
    pos[DD] + fix_size[DD] +
    ((var_size[DD] + 3) >> 2) + ((dyn_size[DD] + 3) >> 2);
  /*
    Room for offset arrays and dynamic bitmaps. There is one extra 16-bit
    offset in each offset array (for easy computation of final length).
    Also one word for storing total length of varsize+dynamic part
  */
  if (mm_vars + regTabPtr->m_attributes[MM].m_no_of_dynamic)
  {
    jam();
    total_rec_size[MM] += (mm_vars + 2) >> 1;
    total_rec_size[MM] += regTabPtr->m_offsets[MM].m_dyn_null_words;
    total_rec_size[MM] += (mm_dyns + 2) >> 1;
    total_rec_size[MM] += 1;
  }
  if (dd_vars + regTabPtr->m_attributes[DD].m_no_of_dynamic)
  {
    jam();
    total_rec_size[DD] += (dd_vars + 2) >> 1;
    total_rec_size[DD] += regTabPtr->m_offsets[DD].m_dyn_null_words;
    total_rec_size[DD] += (dd_dyns + 2) >> 1;
  }
  /* Room for the header. */
  total_rec_size[MM] += Tuple_header::HeaderSize;
  if (regTabPtr->m_no_of_disk_attributes)
  {
    total_rec_size[DD] += Tuple_header::HeaderSize;
    total_rec_size[DD] += 1;
  }

  /* Room for changemask */
  total_rec_size[MM] += 1 + ((regTabPtr->m_no_of_attributes + 31) >> 5);

  total_rec_size[MM] += COPY_TUPLE_HEADER32;

  regTabPtr->total_rec_size= total_rec_size[MM] + total_rec_size[DD];

  DEB_TUP_META(("New total_rec_size set to %u", total_rec_size));

  setUpQueryRoutines(regTabPtr);
  setUpKeyArray(regTabPtr);
  return 0;
}

void
Dbtup::undo_createtable_logsync_callback(Signal* signal, Uint32 ptrI, 
					 Uint32 res)
{
  jamEntry();
  FragoperrecPtr fragOperPtr;
  fragOperPtr.i= ptrI;
  ptrCheckGuard(fragOperPtr, cnoOfFragoprec, fragoperrec);
  
  signal->theData[0] = fragOperPtr.p->lqhPtrFrag;
  signal->theData[1] = 1;
  sendSignal(fragOperPtr.p->lqhBlockrefFrag, GSN_TUP_ADD_ATTCONF, 
	     signal, 2, JBB);
  
  releaseFragoperrec(fragOperPtr);  
}

/*
 * Descriptor has these parts:
 *
 * 0 readFunctionArray ( one for each attribute )
 * 1 updateFunctionArray ( ditto )
 * 2 charsetArray ( pointers to distinct CHARSET_INFO )
 * 3 readKeyArray ( attribute ids of keys )
 * 5 tabDescriptor ( attribute descriptors, each ZAD_SIZE )
 */
void Dbtup::setUpDescriptorReferences(Uint32* desc,
                                      Tablerec* const regTabPtr,
                                      const Uint32* offset)
{
  regTabPtr->readFunctionArray = (ReadFunction*)(desc + offset[0]);
  regTabPtr->updateFunctionArray = (UpdateFunction*)(desc + offset[1]);
  regTabPtr->charsetArray = (CHARSET_INFO**)(desc + offset[2]);
  regTabPtr->readKeyArray = (Uint32*)(desc + offset[3]);
  regTabPtr->tabDescriptor= (Uint32*)(desc + offset[4]);
  regTabPtr->m_real_order_descriptor = (Uint16*)(desc + offset[5]);
}

void Dbtup::setupDynDescriptorReferences(Uint32* desc,
                                         Tablerec* const regTabPtr,
                                         const Uint32* offset,
                                         Uint32 ind)
{
  regTabPtr->dynTabDescriptor[ind] = desc;
  regTabPtr->dynVarSizeMask[ind] = desc+offset[0];
  regTabPtr->dynFixSizeMask[ind] = desc+offset[1];
}

void Dbtup::setUpKeyArray(Tablerec* const regTabPtr)
{
  Uint32* keyArray = regTabPtr->readKeyArray;
  Uint32 countKeyAttr= 0;
  for (Uint32 i= 0; i < regTabPtr->m_no_of_attributes; i++) {
    jam();
    Uint32 attrDescriptor = regTabPtr->tabDescriptor[(i * ZAD_SIZE)];
    if (AttributeDescriptor::getPrimaryKey(attrDescriptor))
    {
      jam();
      AttributeHeader::init(&keyArray[countKeyAttr], i, 0);
      countKeyAttr++;
    }
  }
  ndbrequire(countKeyAttr == regTabPtr->noOfKeyAttr);

  /**
   * Setup real order array (16 bit per column)
   *
   * Sequence is
   * [mm_fix mm_var mm_dynfix mm_dynvar
   *  dd_fix dd_var dd_dynfix dd_dynvar]
   *
   * Dynamic bit fields are never stored in disk part.
   */
  Uint32 cnt = 0;
  Uint16* order = regTabPtr->m_real_order_descriptor;
  for (Uint32 type = 0; type < 8; type++)
  {
    for (Uint32 i= 0; i < regTabPtr->m_no_of_attributes; i++) 
    {
      jam();
      Uint32 desc = regTabPtr->tabDescriptor[(i * ZAD_SIZE)];
      Uint32 t = 0;

      if (AttributeDescriptor::getDynamic(desc) &&
          AttributeDescriptor::getArrayType(desc) == NDB_ARRAYTYPE_FIXED &&
          AttributeDescriptor::getSize(desc) == 0)
      {
        /*
          Dynamic bit types are stored inside the dynamic NULL bitmap, and are
          never expanded. So we do not need any real_order_descriptor for
          them.
        */
        jam();
        if(type==0)
          cnt++;
        continue;
      }

      if ((AttributeDescriptor::getArrayType(desc) != NDB_ARRAYTYPE_FIXED) ||
          (AttributeDescriptor::getDynamic(desc) &&
           AttributeDescriptor::getArrayType(desc) == NDB_ARRAYTYPE_FIXED &&
           AttributeDescriptor::getSizeInWords(desc) > InternalMaxDynFix))
      {
	t += 1;
      }
      if (AttributeDescriptor::getDynamic(desc)) 
      {
	t += 2;
      }
      if (AttributeDescriptor::getDiskBased(desc))
      {
	t += 4;
      }
      if(t == type)
      {
	* order++ = (i * ZAD_SIZE);
        DEB_DYN_META(("(%u) Attribute %u is listed in order %u",
                      instance(),
                      i,
                      cnt));
	cnt++;
      }
    }
  }
  ndbrequire(cnt == regTabPtr->m_no_of_attributes);
}

void Dbtup::releaseFragoperrec(FragoperrecPtr fragOperPtr) 
{
  fragOperPtr.p->inUse = false;
  fragOperPtr.p->nextFragoprec = cfirstfreeFragopr;
  cfirstfreeFragopr = fragOperPtr.i;
  RSS_OP_FREE(cnoOfFreeFragoprec);
}//Dbtup::releaseFragoperrec()

void Dbtup::releaseAlterTabOpRec(AlterTabOperationPtr regAlterTabOpPtr)
{
  regAlterTabOpPtr.p->nextAlterTabOp= cfirstfreeAlterTabOp;
  cfirstfreeAlterTabOp= regAlterTabOpPtr.i;
}

/*
 * LQH aborts on-going create table operation.  The table is later
 * dropped by DICT.
 */
void Dbtup::abortAddFragOp(Signal* signal)
{
  FragoperrecPtr fragOperPtr;

  fragOperPtr.i = signal->theData[1];
  ptrCheckGuard(fragOperPtr, cnoOfFragoprec, fragoperrec);
  ndbrequire(fragOperPtr.p->inUse);
  releaseFragoperrec(fragOperPtr);
}

void
Dbtup::execDROP_TAB_REQ(Signal* signal)
{
  jamEntry();
  DropTabReq* req= (DropTabReq*)signal->getDataPtr();
  
  TablerecPtr tabPtr;
  tabPtr.i= req->tableId;
  ptrCheckGuard(tabPtr, cnoOfTablerec, tablerec);
  
  tabPtr.p->m_dropTable.tabUserRef = req->senderRef;
  tabPtr.p->m_dropTable.tabUserPtr = req->senderData;
  tabPtr.p->tableStatus = DROPPING;

  DEB_DISK(("(%u)Drop table(%u) start, pg_count: %u",
            instance(),
            tabPtr.i,
            c_page_map_pool_ptr->m_pg_count));

  signal->theData[0]= ZREL_FRAG;
  signal->theData[1]= tabPtr.i;
  signal->theData[2]= RNIL;
  sendSignal(cownref, GSN_CONTINUEB, signal, 3, JBB);
}

void Dbtup::releaseTabDescr(Tablerec* const regTabPtr) 
{
  Uint32* desc = (Uint32*)regTabPtr->readFunctionArray;
  if (desc != nullptr)
  {
    jam();
    regTabPtr->tabDescriptor = nullptr;
    regTabPtr->readKeyArray = nullptr;
    regTabPtr->readFunctionArray = nullptr;
    regTabPtr->updateFunctionArray = nullptr;
    regTabPtr->charsetArray = nullptr;
    releaseTabDescr(desc);
  }

  /* Release dynamic descriptor, etc for mm and disk data. */

  for (Uint16 i = 0; i < NO_DYNAMICS; ++i)
  {
    jam();
    desc = regTabPtr->dynTabDescriptor[i];
    if(desc != nullptr)
    {
      jam();
      regTabPtr->dynTabDescriptor[i] = nullptr;
      regTabPtr->dynVarSizeMask[i] = nullptr;
      regTabPtr->dynFixSizeMask[i] = nullptr;
      releaseTabDescr(desc);
    }
  }
}

void Dbtup::releaseFragment(Signal* signal, Uint32 tableId, 
			    Uint32 logfile_group_id)
{
  TablerecPtr tabPtr;
  tabPtr.i= tableId;
  ptrCheckGuard(tabPtr, cnoOfTablerec, tablerec);
  Uint32 fragId = RNIL;
  Uint32 i = 0;
  for (i = 0; i < MAX_FRAG_PER_LQH; i++) {
    jam();
    Uint64 fragPtrI = c_lqh->getNextTupFragrec(tabPtr.i, i);
    if (fragPtrI != RNIL64)
    {
      jam();
      Uint32 i_save = i;
      fragId = c_lqh->getNextTupFragid(tabPtr.i, i);
      ndbrequire(i == i_save);
      ndbrequire(fragId != RNIL);
      break;
    }
  }
  if (fragId != RNIL) {
    jam();
    
    signal->theData[0] = ZUNMAP_PAGES;
    signal->theData[1] = tabPtr.i;
    signal->theData[2] = fragId;
    signal->theData[3] = 0;
    sendSignal(cownref, GSN_CONTINUEB, signal, 4, JBB);  
    return;
  }

  CallbackPtr cb;
  if (logfile_group_id != RNIL)
  {
    jam();
    cb.m_callbackData= tabPtr.i;
    cb.m_callbackIndex = DROP_TABLE_LOG_BUFFER_CALLBACK;
    Uint32 sz= sizeof(Disk_undo::Drop) >> 2;
    D("Logfile_client - releaseFragment");
    int r0;
    {
      Logfile_client lgman(this, c_lgman, logfile_group_id);
      r0 = lgman.alloc_log_space(sz, false, false, jamBuffer());
    }
    jamEntry();
    if (r0)
    {
      jam();
      warningEvent("Failed to alloc log space for drop table: %u",
 		   tabPtr.i);
      goto done;
    }
    int res;
    {
      Logfile_client lgman(this, c_lgman, logfile_group_id);
      res= lgman.get_log_buffer(signal, sz, &cb);
    }
    jamEntry();
    switch(res){
    case 0:
      jam();
      return;
    case -1:
      jam();
      {
        Logfile_client lgman(this, c_lgman, logfile_group_id);
        lgman.free_log_space(sz, jamBuffer());
      }
      g_eventLogger->warning("Out of space in RG_TRANSACTION_MEMORY resource,"
                             " increase config parameter GlobalSharedMemory");
      warningEvent("Failed to get log buffer for drop table: %u",
		   tabPtr.i);
      jamEntry();
      goto done;
    default:
      jam();
      goto execute;
    }
  }
done:
  drop_table_logsync_callback(signal, tabPtr.i, RNIL);
  return;
execute:
  jam();
  execute(signal, cb, logfile_group_id);
  return;
}

void
Dbtup::drop_fragment_unmap_pages(Signal *signal, 
				 TablerecPtr tabPtr, 
				 FragrecordPtr fragPtr,
				 Uint32 pos)
{
  if (tabPtr.p->m_no_of_disk_attributes)
  {
    jam();
    Disk_alloc_info& alloc_info= fragPtr.p->m_disk_alloc_info;

    if (!alloc_info.m_unmap_pages.isEmpty())
    {
      jam();
      signal->theData[0] = ZUNMAP_PAGES;
      signal->theData[1] = tabPtr.i;
      signal->theData[2] = fragPtr.p->fragmentId;
      signal->theData[3] = pos;
      sendSignal(cownref, GSN_CONTINUEB, signal, 4, JBB);  
      return;
    }
    while(alloc_info.m_dirty_pages[pos].isEmpty() &&
          pos < EXTENT_SEARCH_MATRIX_COLS)
      pos++;
    
    if (pos == EXTENT_SEARCH_MATRIX_COLS)
    {
      jam();
      if(alloc_info.m_curr_extent_info_ptr_i != RNIL)
      {
        jam();
	Local_extent_info_list
	  list(c_extent_pool, alloc_info.m_free_extents[0]);
	Ptr<Extent_info> ext_ptr;
        ndbrequire(c_extent_pool.getPtr(ext_ptr, alloc_info.m_curr_extent_info_ptr_i));
        list.addFirst(ext_ptr);
	alloc_info.m_curr_extent_info_ptr_i= RNIL;
      }
      
      drop_fragment_free_extent(signal, tabPtr, fragPtr, 0);
      return;
    }
    
    Ptr<Page> pagePtr;
    Page_pool *pool= (Page_pool*)&m_global_page_pool;
    jam();
    {
      Local_Page_list list(*pool, alloc_info.m_dirty_pages[pos]);
      list.first(pagePtr);
      list.remove(pagePtr);
    }
    
    Page_cache_client::Request req;
    req.m_page.m_page_no = pagePtr.p->m_page_no;
    req.m_page.m_file_no = pagePtr.p->m_file_no;
    req.m_table_id = fragPtr.p->fragTableId;
    req.m_fragment_id = fragPtr.p->fragmentId;
    
    req.m_callback.m_callbackData= pos;
    req.m_callback.m_callbackFunction = 
      safe_cast(&Dbtup::drop_fragment_unmap_page_callback);
    
    int flags= Page_cache_client::COMMIT_REQ;
    Page_cache_client pgman(this, c_pgman);
    int res= pgman.get_page(signal, req, flags);
    jamEntry();
    switch(res)
    {
    case 0:
      jam();
      break;
    case -1:
      jam();
      break;
    default:
      jam();
      ndbrequire((Uint32)res == pagePtr.i);
      drop_fragment_unmap_page_callback(signal, pos, res);
    }
    return;
  }
  drop_fragment_free_extent(signal, tabPtr, fragPtr, 0);  
}

void
Dbtup::drop_fragment_unmap_page_callback(Signal* signal, 
					 Uint32 pos, Uint32 page_id)
{
  jam();
  Ptr<GlobalPage> page;
  ndbrequire(m_global_page_pool.getPtr(page, page_id));
  
  Local_key key;
  key.m_page_no = ((Page*)page.p)->m_page_no;
  key.m_file_no = ((Page*)page.p)->m_file_no;

  Uint32 fragId = ((Page*)page.p)->m_fragment_id;
  Uint32 tableId = ((Page*)page.p)->m_table_id;
  Page_cache_client pgman(this, c_pgman);
  pgman.drop_page(key, page_id);
  jamEntry();

  FragrecordPtr fragPtr;
  getFragmentrec(fragPtr, fragId, tableId);
  ndbrequire(fragPtr.i != RNIL64);
  
  signal->theData[0] = ZUNMAP_PAGES;
  signal->theData[1] = tableId;
  signal->theData[2] = fragPtr.p->fragmentId;
  signal->theData[3] = pos;
  sendSignal(cownref, GSN_CONTINUEB, signal, 4, JBB);  
}

void
Dbtup::drop_fragment_free_extent(Signal *signal, 
				 TablerecPtr tabPtr, 
				 FragrecordPtr fragPtr,
				 Uint32 pos)
{
  if (tabPtr.p->m_no_of_disk_attributes)
  {
    jam();
    Disk_alloc_info& alloc_info= fragPtr.p->m_disk_alloc_info;
    for(; pos<EXTENT_SEARCH_MATRIX_SIZE; pos++)
    {
      jam();
      if(!alloc_info.m_free_extents[pos].isEmpty())
      {
	jam();
        drop_fragment_free_extent_log_buffer_continue(signal,
                                                      tabPtr,
                                                      fragPtr);
	return;
      }
    }
    
    for(pos= 0; pos < EXTENT_SEARCH_MATRIX_COLS; pos++)
    {
      jam();
      ndbrequire(alloc_info.m_page_requests[pos].isEmpty());
      alloc_info.m_dirty_pages[pos].init(); // Clear dirty page list head
    }
  }
  
  signal->theData[0] = ZFREE_VAR_PAGES;
  signal->theData[1] = tabPtr.i;
  signal->theData[2] = fragPtr.p->fragmentId;
  sendSignal(reference(), GSN_CONTINUEB, signal, 3, JBB);  
}

void
Dbtup::drop_table_log_buffer_callback(Signal* signal, Uint32 tablePtrI,
				      Uint32 logfile_group_id)
{
  ndbrequire(logfile_group_id != 0);
  TablerecPtr tabPtr;
  tabPtr.i = tablePtrI;
  ptrCheckGuard(tabPtr, cnoOfTablerec, tablerec);
  
  ndbrequire(tabPtr.p->m_no_of_disk_attributes);

  Disk_undo::Drop drop;
  drop.m_table = tabPtr.i;
  Uint32 sz = sizeof(drop) >> 2;
  drop.m_type_length = 
    (Disk_undo::UNDO_DROP << 16) | sz;
  D("Logfile_client - drop_table_log_buffer_callback");
  {
    Logfile_client lgman(this, c_lgman, logfile_group_id);
  
    Logfile_client::Change c[1] = {{ &drop, sizeof(drop) >> 2 } };
#ifdef DEBUG_TUP_META
    Uint64 lsn =
#endif
      lgman.add_entry_simple(c, 1, sz);
    jamEntry();

    DEB_TUP_META(("Add UNDO_TUP_DROP in lsn: %llu for tab: %u",
                  lsn, tabPtr.i));

    /**
     * Normally we would eventually want a sync_lsn for this log entry
     * to ensure that this entry have reached the UNDO log.
     * This is not necessary here though and here is the reasoning why.
     * 1) The reason for writing this entry is to ensure that we don't
     *    apply any old UNDO log records towards new pages.
     *
     * An UNDO log record can only be applied if the page have a new
     * table id, fragment id and create table version. If the table id,
     * fragment id and table version belongs to the old table then
     * it won't be applied since this table is not being restored.
     *
     * Now a page cannot be written with a new table id, fragment id
     * and create table version unless it was first written to disk
     * and before this happened it was necessary to call sync_lsn
     * with the maximum LSN write of the page. This LSN is obviously
     * higher than the LSN received here, so we're safe that if a
     * page of an old table have been reused then also the
     * DROP TABLE undo log record is sync:ed to the UNDO log.
     *
     * So the conclusion is that we need to write the UNDO log record,
     * but there is no need to sync it right now, it will be sync:ed
     * before it is of any use.
     */
  }
  drop_table_logsync_callback(signal, tabPtr.i, logfile_group_id);
}

void
Dbtup::drop_table_logsync_callback(Signal* signal, 
				   Uint32 tabPtrI, 
				   Uint32 logfile_group_id)
{
  jam();
  TablerecPtr tabPtr;
  tabPtr.i = tabPtrI;
  ptrCheckGuard(tabPtr, cnoOfTablerec, tablerec);
  
  DropTabConf * const dropConf= (DropTabConf *)signal->getDataPtrSend();
  dropConf->senderRef= reference();
  dropConf->senderData= tabPtr.p->m_dropTable.tabUserPtr;
  dropConf->tableId= tabPtr.i;
  sendSignal(tabPtr.p->m_dropTable.tabUserRef, GSN_DROP_TAB_CONF,
             signal, DropTabConf::SignalLength, JBB);
  
  releaseTabDescr(tabPtr.p);
  free_var_part(DefaultValuesFragment.p,
                tabPtr.p,
                &tabPtr.p->m_default_value_location);
  tabPtr.p->m_default_value_location.setNull();
  initTab(tabPtr.p);
}

void
Dbtup::drop_fragment_free_extent_log_buffer_continue(Signal* signal,
                                                     TablerecPtr tabPtr,
                                                     FragrecordPtr fragPtr)
{
  jam();
  ndbrequire(tabPtr.p->m_no_of_disk_attributes);
  Disk_alloc_info& alloc_info= fragPtr.p->m_disk_alloc_info;  

  for(Uint32 pos = 0; pos<EXTENT_SEARCH_MATRIX_SIZE; pos++)
  {
    jam();
    if(!alloc_info.m_free_extents[pos].isEmpty())
    {
      jam();
      Local_extent_info_list
	list(c_extent_pool, alloc_info.m_free_extents[pos]);
      Ptr<Extent_info> ext_ptr;
      list.first(ext_ptr);

      Uint64 lsn = 0;
      D("Tablespace_client - drop_fragment_free_extent_log_buffer_callback");
      Tablespace_client tsman(signal, this, c_tsman, tabPtr.i, 
			      fragPtr.p->fragmentId,
                              c_lqh->getCreateSchemaVersion(tabPtr.i),
			      fragPtr.p->m_tablespace_id);
      
      tsman.free_extent(&ext_ptr.p->m_key, lsn);
      jamEntry();
      c_extent_hash.remove(ext_ptr);
      list.release(ext_ptr);
      
      signal->theData[0] = ZFREE_EXTENT;
      signal->theData[1] = tabPtr.i;
      signal->theData[2] = fragPtr.p->fragmentId;
      signal->theData[3] = pos;
      sendSignal(cownref, GSN_CONTINUEB, signal, 4, JBB);  
      return;
    }
  }
  ndbabort();
}

void
Dbtup::drop_fragment_free_var_pages(Signal* signal,
                                    TablerecPtr tabPtr,
                                    FragrecordPtr fragPtr)
{
  jam();
  PagePtr pagePtr;
  for (Uint32 i = 0; i<MAX_FREE_LIST+1; i++)
  {
    jam();
    if (! fragPtr.p->free_var_page_array[i].isEmpty())
    {
      jam();
      Local_Page_list list(c_page_pool, fragPtr.p->free_var_page_array[i]);
      ndbrequire(list.first(pagePtr));
      list.remove(pagePtr);
      returnCommonArea(pagePtr.i, 1);
    
      signal->theData[0] = ZFREE_VAR_PAGES;
      signal->theData[1] = tabPtr.i;
      signal->theData[2] = fragPtr.p->fragmentId;
      sendSignal(cownref, GSN_CONTINUEB, signal, 3, JBB);  
      return;
    }
  }

  DynArr256::ReleaseIterator iter;
  DynArr256 map(c_page_map_pool_ptr, fragPtr.p->m_page_map);
  map.init(iter);
  signal->theData[0] = ZFREE_PAGES;
  signal->theData[1] = tabPtr.i;
  signal->theData[2] = fragPtr.p->fragmentId;
  memcpy(signal->theData+3, &iter, sizeof(iter));
  sendSignal(reference(), GSN_CONTINUEB, signal, 3 + sizeof(iter)/4, JBB);
}

void
Dbtup::drop_fragment_free_pages(Signal* signal,
                                TablerecPtr tabPtr,
                                FragrecordPtr fragPtr)
{
  jam();
  Uint32 i;
  DynArr256::ReleaseIterator iter;
  memcpy(&iter, signal->theData+3, sizeof(iter));
  DynArr256 map(c_page_map_pool_ptr, fragPtr.p->m_page_map);
  Uint32 realpid;
  for (i = 0; i<16; i++)
  {
    switch(map.release(iter, &realpid)){
    case 0:
      jam();
      goto done;
    case 1:
      if (realpid != RNIL && ((realpid & FREE_PAGE_BIT) == 0))
      {
        jam();
        /**
         * Both words in fragment page map can still have bit 30
         * set even for allocated pages to indicate the states
         * for lcp already scanned and state of page at last
         * LCP.
         */
        realpid &= PAGE_BIT_MASK;
        returnCommonArea(realpid, 1);
      }
      jam();
      break;
    case 2:
      jam();
      break;
    }
  }
  
  signal->theData[0] = ZFREE_PAGES;
  signal->theData[1] = tabPtr.i;
  signal->theData[2] = fragPtr.p->fragmentId;
  memcpy(signal->theData+3, &iter, sizeof(iter));
  sendSignal(reference(), GSN_CONTINUEB, signal, 3 + sizeof(iter)/4, JBB);
  return;

done:
  for (i = 0; i<MAX_FREE_LIST+1; i++)
  {
    ndbassert(fragPtr.p->free_var_page_array[i].isEmpty());
  }
  
  fragPtr.p->thFreeFirst.init(); // Clear free list head
  
  /**
   * Finish
   */
  DEB_DISK(("(%u)Drop table(%u) done, pg_count: %u",
             instance(),
             tabPtr.i,
             c_page_map_pool_ptr->m_pg_count));
  /**
   * Remove LCP's for fragment
   */
  tabPtr.p->m_dropTable.m_fragPtrI = fragPtr.i;
  drop_fragment_fsremove_init(signal, tabPtr, fragPtr);
}

void
Dbtup::drop_fragment_fsremove_done(Signal* signal,
                                   TablerecPtr tabPtr,
                                   FragrecordPtr fragPtr)
{
  jam();
  DEB_TUP_META(("(%u)Done drop fragment: tab(%u,%u)",
               instance(),
               fragPtr.p->fragTableId,
               fragPtr.p->fragmentId));

  /**
   * LCP's removed...
   *   now continue with "next"
   */
  Uint32 logfile_group_id = fragPtr.p->m_logfile_group_id ;

  remove_frag_from_tab(tabPtr, fragPtr.p->fragmentId);
  releaseFragrec(fragPtr);
  {
    Page_cache_client pgman(this, c_pgman);
    pgman.drop_fragment(tabPtr.i, fragPtr.p->fragmentId);
  }
  jam();
  if (tabPtr.p->tableStatus == DROPPING)
  {
    jam();
    signal->theData[0]= ZREL_FRAG;
    signal->theData[1]= tabPtr.i;
    signal->theData[2]= logfile_group_id;
    sendSignal(cownref, GSN_CONTINUEB, signal, 3, JBB);
  }
  else
  {
    jam();
    DropFragConf* conf = (DropFragConf*)signal->getDataPtrSend();
    conf->senderRef = reference();
    conf->senderData = tabPtr.p->m_dropTable.tabUserPtr;
    conf->tableId = tabPtr.i;
    sendSignal(tabPtr.p->m_dropTable.tabUserRef, GSN_DROP_FRAG_CONF,
               signal, DropFragConf::SignalLength, JBB);
    return;
  }
}

// Remove LCP
/**
 * Remove LCP control and data files
 * ---------------------------------
 * We remove all files related to the fragment which is dropped. This
 * includes all data files and both control files.
 * We will simply remove all potential files, most of them actually
 * don't exist, but we don't worry about removing non-existing files.
 *
 * If we need to optimise drop table then we should read the control
 * files to gather the information about which files are needed to
 * actually delete.
 */
void
Dbtup::drop_fragment_fsremove_init(Signal *signal,
                                   TablerecPtr tabPtr,
                                   FragrecordPtr fragPtr)
{
  jam();
  tabPtr.p->m_dropTable.m_lcpno = 0;
  tabPtr.p->m_dropTable.m_firstFileId = ZNIL;
  tabPtr.p->m_dropTable.m_lastFileId = 0;
  tabPtr.p->m_dropTable.m_numDataFiles = 0;

  DEB_TUP_META(("(%u)Start drop fragment: tab(%u,%u)",
               instance(),
               fragPtr.p->fragTableId,
               fragPtr.p->fragmentId));

  lcp_open_ctl_file(signal,
                    tabPtr.i,
                    fragPtr.p->fragTableId,
                    fragPtr.p->fragmentId,
                    0);
}

void
Dbtup::lcp_open_ctl_file(Signal *signal,
                         Uint32 tabPtrI,
                         Uint32 tableId,
                         Uint32 fragmentId,
                         Uint32 ctl_file)
{
  FsOpenReq *req = (FsOpenReq*)signal->getDataPtrSend();
  req->userReference = reference();
  req->fileFlags = FsOpenReq::OM_READONLY;
  FsOpenReq::v2_setCount(req->fileNumber, 0xFFFFFFFF);
  req->userPointer = tabPtrI;
  FsOpenReq::setVersion(req->fileNumber, 5);
  FsOpenReq::setSuffix(req->fileNumber, FsOpenReq::S_CTL);
  FsOpenReq::v5_setLcpNo(req->fileNumber, ctl_file);
  FsOpenReq::v5_setTableId(req->fileNumber, tableId);
  FsOpenReq::v5_setFragmentId(req->fileNumber, fragmentId);
  req->page_size = 0;
  req->file_size_hi = UINT32_MAX;
  req->file_size_lo = UINT32_MAX;
  req->auto_sync_size = 0;
  sendSignal(NDBFS_REF, GSN_FSOPENREQ, signal, FsOpenReq::SignalLength, JBA);
}

void
Dbtup::execFSOPENREF(Signal *signal)
{
  jamEntry();
  FsRef *ref = (FsRef*)signal->getDataPtr();
  TablerecPtr tabPtr; 
  FragrecordPtr fragPtr;

  tabPtr.i = ref->userPointer;
  ptrCheckGuard(tabPtr, cnoOfTablerec, tablerec);
  fragPtr.i = tabPtr.p->m_dropTable.m_fragPtrI;
  ndbrequire(c_fragment_pool.getPtr(fragPtr));

  if (tabPtr.p->m_dropTable.m_lcpno == 0)
  {
    jam();
    tabPtr.p->m_dropTable.m_lcpno = 1;
    lcp_open_ctl_file(signal,
                      tabPtr.i,
                      fragPtr.p->fragTableId,
                      fragPtr.p->fragmentId,
                      1);
    return;
  }
  lcp_read_completed(signal, tabPtr, fragPtr);
}

void
Dbtup::execFSOPENCONF(Signal *signal)
{
  FsConf *conf = (FsConf*)signal->getDataPtr();
  jamEntry();
  TablerecPtr tabPtr;
  FragrecordPtr fragPtr;

  tabPtr.i = conf->userPointer;
  ptrCheckGuard(tabPtr, cnoOfTablerec, tablerec);
  fragPtr.i = tabPtr.p->m_dropTable.m_fragPtrI;
  ndbrequire(c_fragment_pool.getPtr(fragPtr));
  tabPtr.p->m_dropTable.m_filePointer = conf->filePointer;

  lcp_read_ctl_file(signal,
                    tabPtr.i,
                    conf->filePointer,
                    fragPtr.p->fragTableId,
                    fragPtr.p->fragmentId,
                    tabPtr.p->m_dropTable.m_lcpno);
}

void
Dbtup::lcp_read_ctl_file(Signal *signal,
                         Uint32 tabPtrI,
                         Uint32 filePointer,
                         Uint32 tableId,
                         Uint32 fragmentId,
                         Uint32 ctl_file)
{
  FsReadWriteReq *req = (FsReadWriteReq*)signal->getDataPtrSend();
  req->userPointer = tabPtrI;
  req->filePointer = filePointer;
  req->userReference = reference();
  req->varIndex = 0;
  req->numberOfPages = 1;
  req->operationFlag = 0;
  FsReadWriteReq::setFormatFlag(req->operationFlag,
                                FsReadWriteReq::fsFormatMemAddress);
  FsReadWriteReq::setPartialReadFlag(req->operationFlag, 1);
  req->data.memoryAddress.memoryOffset = 0;
  req->data.memoryAddress.fileOffset = 0;
  req->data.memoryAddress.size = BackupFormat::NDB_LCP_CTL_FILE_SIZE_BIG;
  sendSignal(NDBFS_REF, GSN_FSREADREQ, signal,
             FsReadWriteReq::FixedLength + 3, JBA);
}

void
Dbtup::execFSREADREF(Signal *signal)
{
  jamEntry();
  ndbabort();
}

void
Dbtup::execFSREADCONF(Signal *signal)
{
  jamEntry();
  FsConf *conf = (FsConf*)signal->getDataPtr();
  TablerecPtr tabPtr;
  FragrecordPtr fragPtr;

  tabPtr.i = conf->userPointer;
  ptrCheckGuard(tabPtr, cnoOfTablerec, tablerec);
  fragPtr.i = tabPtr.p->m_dropTable.m_fragPtrI;
  ndbrequire(c_fragment_pool.getPtr(fragPtr));

  const Uint32 bytesRead = conf->bytes_read;
  if (bytesRead != 0)
  {
    jam();
    if (handle_ctl_info(tabPtr, fragPtr, bytesRead))
    {
      jam();
      DEB_DROP_TAB(("(%u) handle_ctl_info failed, drop all tab(%u,%u)"
                    ", ctl: %u",
                    instance(),
                    fragPtr.p->fragTableId,
                    fragPtr.p->fragmentId,
                    tabPtr.p->m_dropTable.m_lcpno));
      ndbassert(false);
      tabPtr.p->m_dropTable.m_firstFileId = 0;
      tabPtr.p->m_dropTable.m_numDataFiles =
        BackupFormat::NDB_MAX_LCP_FILES;
      tabPtr.p->m_dropTable.m_lastFileId =
        BackupFormat::NDB_MAX_LCP_FILES - 1;
      tabPtr.p->m_dropTable.m_lcpno = 1;
    }
    else
    {
      DEB_DROP_TAB(("(%u) handle_ctl_info succeeded, drop all tab(%u,%u),"
                    " ctl: %u",
                    instance(),
                    fragPtr.p->fragTableId,
                    fragPtr.p->fragmentId,
                    tabPtr.p->m_dropTable.m_lcpno));
    }
  }
  lcp_close_ctl_file(signal,
                     tabPtr.i,
                     tabPtr.p->m_dropTable.m_filePointer);
}

void
Dbtup::lcp_close_ctl_file(Signal *signal,
                          Uint32 tabPtrI,
                          Uint32 filePointer)
{
  FsCloseReq *req = (FsCloseReq*)signal->getDataPtrSend();
  req->userPointer = tabPtrI;
  req->userReference = reference();
  req->filePointer = filePointer;
  req->fileFlag = 0;
  sendSignal(NDBFS_REF, GSN_FSCLOSEREQ, signal,
             FsCloseReq::SignalLength, JBA);
}

void
Dbtup::execFSCLOSEREF(Signal *signal)
{
  jamEntry();
  ndbabort();
}

void
Dbtup::execFSCLOSECONF(Signal *signal)
{
  jamEntry();
  FsConf *conf = (FsConf*)signal->getDataPtr();
  TablerecPtr tabPtr;
  FragrecordPtr fragPtr;

  tabPtr.i = conf->userPointer;
  ptrCheckGuard(tabPtr, cnoOfTablerec, tablerec);
  fragPtr.i = tabPtr.p->m_dropTable.m_fragPtrI;
  ndbrequire(c_fragment_pool.getPtr(fragPtr));

  if (tabPtr.p->m_dropTable.m_lcpno == 0)
  {
    jam();
    tabPtr.p->m_dropTable.m_lcpno = 1;
    lcp_open_ctl_file(signal,
                      tabPtr.i,
                      fragPtr.p->fragTableId,
                      fragPtr.p->fragmentId,
                      1);
    return;
  }
  lcp_read_completed(signal, tabPtr, fragPtr);
}

bool
Dbtup::handle_ctl_info(TablerecPtr tabPtr,
                       FragrecordPtr fragPtr,
                       Uint32 bytesRead)
{
  jam();
  BackupFormat::LCPCtlFile *lcpCtlFilePtr =
    (BackupFormat::LCPCtlFile*)&m_read_ctl_file_data[0];
  ndbassert(bytesRead == BackupFormat::NDB_LCP_CTL_FILE_SIZE_SMALL ||
            bytesRead == BackupFormat::NDB_LCP_CTL_FILE_SIZE_BIG);
#ifdef DEBUG_DROP_TAB
  Uint32 createTableVersion = lcpCtlFilePtr->CreateTableVersion;
  DEB_DROP_TAB(("(%u)tab(%u,%u)handle_ctl_info table_version: %u",
                instance(),
                fragPtr.p->fragTableId,
                fragPtr.p->fragmentId,
                createTableVersion));
#endif
  if ((bytesRead != BackupFormat::NDB_LCP_CTL_FILE_SIZE_SMALL &&
       bytesRead != BackupFormat::NDB_LCP_CTL_FILE_SIZE_BIG) ||
      !c_backup->convert_ctl_page_to_host(lcpCtlFilePtr))
  {
    jam();
    return true;
  }
  Uint32 lastDataFileNumber =
    lcpCtlFilePtr->LastDataFileNumber;
  Uint32 numFiles = lcpCtlFilePtr->NumPartPairs;
  if (numFiles == 0)
  {
    jam();
    numFiles = 1;
  }
  Uint32 startFileNumber;
  if (lastDataFileNumber >= (numFiles-1))
  {
    jam();
    startFileNumber = lastDataFileNumber - (numFiles - 1);
  }
  else
  {
    jam();
    startFileNumber =
      BackupFormat::NDB_MAX_LCP_FILES + lastDataFileNumber - (numFiles - 1);
  }
  if (tabPtr.p->m_dropTable.m_firstFileId == ZNIL)
  {
    jam();
    tabPtr.p->m_dropTable.m_firstFileId = startFileNumber;
    tabPtr.p->m_dropTable.m_lastFileId = lastDataFileNumber;
    tabPtr.p->m_dropTable.m_numDataFiles = numFiles;
  }
  else
  {
    Uint32 this_last = lastDataFileNumber;
    Uint32 prev_last = tabPtr.p->m_dropTable.m_lastFileId;
    Uint32 diff;
    if (prev_last > this_last)
    {
      jam();
      diff = prev_last - this_last;
    }
    else if (prev_last < this_last)
    {
      jam();
      diff = this_last - prev_last;
    }
    else
    {
      /* equal, don't do anything since they should not differ */
      jam();
      return false;
    }
    if (diff > BackupFormat::NDB_MAX_FILES_PER_LCP &&
        diff < (BackupFormat::NDB_MAX_LCP_FILES -
                BackupFormat::NDB_MAX_FILES_PER_LCP))
    {
      /**
       * Should not happen that they are more than 8 files apart.
       */
      jam();
      return true;
    }
    Uint32 last;
    if (diff <= BackupFormat::NDB_MAX_FILES_PER_LCP)
    {
      /* The larger is the last */
      jam();
      last = MAX(this_last, prev_last);
    }
    else
    {
      /* The smaller is the last */
      jam();
      last = MIN(this_last, prev_last);
      diff = BackupFormat::NDB_MAX_FILES_PER_LCP - diff;
    }
    tabPtr.p->m_dropTable.m_numDataFiles += diff;
    if (last == tabPtr.p->m_dropTable.m_lastFileId)
    {
      jam();
      /**
       * The last file is the same, so the new one needs to set the start
       * file number, but we need not set the last file number.
       */
      tabPtr.p->m_dropTable.m_firstFileId = startFileNumber;
    }
    else
    {
      jam();
      /**
       * The last file is the new one, so the new one needs not set the start
       * file number, but we need to set the last file number.
       */
      tabPtr.p->m_dropTable.m_lastFileId = last;
    }
  }
  return false;
}

void
Dbtup::lcp_read_completed(Signal *signal,
                          TablerecPtr tabPtr,
                          FragrecordPtr fragPtr)
{
  if (tabPtr.p->m_dropTable.m_firstFileId == ZNIL)
  {
    jam();
    tabPtr.p->m_dropTable.m_firstFileId = 0;
    tabPtr.p->m_dropTable.m_lastFileId = 0;
    tabPtr.p->m_dropTable.m_numDataFiles = 1;
  }
  tabPtr.p->m_dropTable.m_file_type = 0;
  tabPtr.p->m_dropTable.m_outstanding_ops = 0;

  ndbrequire(tabPtr.p->m_dropTable.m_firstFileId <
             BackupFormat::NDB_MAX_LCP_FILES);
  ndbrequire(tabPtr.p->m_dropTable.m_lastFileId <
             BackupFormat::NDB_MAX_LCP_FILES);
  ndbrequire(tabPtr.p->m_dropTable.m_numDataFiles <=
             BackupFormat::NDB_MAX_LCP_FILES);
  ndbrequire(tabPtr.p->m_dropTable.m_numDataFiles > 0);
  DEB_TUP_META(("(%u)Prepared drop fragment: tab(%u,%u)"
                " firstFileId: %u, lastFileId: %u, numDataFiles: %u",
               instance(),
               fragPtr.p->fragTableId,
               fragPtr.p->fragmentId,
               tabPtr.p->m_dropTable.m_firstFileId,
               tabPtr.p->m_dropTable.m_lastFileId,
               tabPtr.p->m_dropTable.m_numDataFiles));

  drop_fragment_fsremove(signal,
                         tabPtr,
                         fragPtr);
}

void
Dbtup::drop_fragment_fsremove(Signal* signal, 
                              TablerecPtr tabPtr, 
                              FragrecordPtr fragPtr)
{
  jam();
  Uint32 loop_count;
  Uint32 lcpno;
  Uint32 file_type = tabPtr.p->m_dropTable.m_file_type;

  if (file_type == 0 || file_type == 1)
  {
    jam();
    lcpno = tabPtr.p->m_dropTable.m_firstFileId;
    loop_count = MIN(8, (BackupFormat::NDB_MAX_LCP_FILES - lcpno));
    loop_count = MIN(loop_count, tabPtr.p->m_dropTable.m_numDataFiles);
    tabPtr.p->m_dropTable.m_firstFileId += loop_count;
    tabPtr.p->m_dropTable.m_firstFileId %= BackupFormat::NDB_MAX_LCP_FILES;
    tabPtr.p->m_dropTable.m_numDataFiles -= loop_count;
    if (tabPtr.p->m_dropTable.m_numDataFiles == 0)
    {
      jam();
      tabPtr.p->m_dropTable.m_file_type++;
      tabPtr.p->m_dropTable.m_numDataFiles =
        BackupFormat::NDB_MAX_FILES_PER_LCP;
    }
  }
  else if (file_type == 2)
  {
    jam();
    lcpno = 0;
    loop_count = 2;
    tabPtr.p->m_dropTable.m_file_type++;
  }
  else
  {
    jam();
    ndbrequire(file_type == 3);
    drop_fragment_fsremove_done(signal, tabPtr, fragPtr);
    return;
  }

  Uint32 fragId = fragPtr.p->fragmentId;
  Uint32 tableId = fragPtr.p->fragTableId;

  FsRemoveReq* req = (FsRemoveReq*)signal->getDataPtrSend();
  req->userReference = reference();
  req->userPointer = tabPtr.i;
  req->directory = 0;
  req->ownDirectory = 0;
  for (Uint32 i = 0; i < loop_count; i++)
  {
    FsOpenReq::setVersion(req->fileNumber, 5);
    if (file_type == 2)
    {
      jam();
      FsOpenReq::setSuffix(req->fileNumber, FsOpenReq::S_CTL);
      DEB_DROP_TAB(("(%u)Dropping ctl file for tab(%u,%u), ctl: %u",
                    instance(),
                    tableId,
                    fragId,
                    lcpno));
    }
    else
    {
      jam();
      FsOpenReq::setSuffix(req->fileNumber, FsOpenReq::S_DATA);
    }
    FsOpenReq::v5_setLcpNo(req->fileNumber, lcpno++);
    FsOpenReq::v5_setTableId(req->fileNumber, tableId);
    FsOpenReq::v5_setFragmentId(req->fileNumber, fragId);
    sendSignal(NDBFS_REF, GSN_FSREMOVEREQ, signal,
               FsRemoveReq::SignalLength, JBB);
  }
  tabPtr.p->m_dropTable.m_outstanding_ops = loop_count;
}

void
Dbtup::execFSREMOVEREF(Signal* signal)
{
  jamEntry();
  FsRef* ref = (FsRef*)signal->getDataPtr();
  TablerecPtr tabPtr; 

  const Uint32 userPointer = ref->userPointer;
  tabPtr.i = userPointer;
#ifdef DEBUG_DROP_TAB
  FragrecordPtr fragPtr;
  ptrCheckGuard(tabPtr, cnoOfTablerec, tablerec);
  fragPtr.i = tabPtr.p->m_dropTable.m_fragPtrI;
  c_fragment_pool.getPtr(fragPtr);
  Uint32 fragId = fragPtr.p->fragmentId;
  Uint32 tableId = fragPtr.p->fragTableId;

  if (tabPtr.p->m_dropTable.m_file_type == 3)
  {
    DEB_DROP_TAB(("(%u) Failed to remove ctl file tab(%u,%u)",
                  instance(),
                  tableId,
                  fragId));
  }
#endif
  FsConf* conf = (FsConf*)signal->getDataPtrSend();
  conf->userPointer = userPointer;
  ptrCheckGuard(tabPtr, cnoOfTablerec, tablerec);
  execFSREMOVECONF(signal);
}

void
Dbtup::execFSREMOVECONF(Signal* signal)
{
  jamEntry();
  FsConf* conf = (FsConf*)signal->getDataPtrSend();
  
  TablerecPtr tabPtr; 
  FragrecordPtr fragPtr;

  tabPtr.i = conf->userPointer;
  ptrCheckGuard(tabPtr, cnoOfTablerec, tablerec);

  fragPtr.i = tabPtr.p->m_dropTable.m_fragPtrI;
  ndbrequire(c_fragment_pool.getPtr(fragPtr));

  ndbrequire(tabPtr.p->m_dropTable.m_outstanding_ops > 0);
  tabPtr.p->m_dropTable.m_outstanding_ops--;
  if (tabPtr.p->m_dropTable.m_outstanding_ops > 0)
  {
    jam();
    return;
  }
  drop_fragment_fsremove(signal,
                         tabPtr,
                         fragPtr);
}

Uint32
Dbtup::get_max_lcp_record_size(Uint32 tableId)
{
  TablerecPtr tabPtr;
  tabPtr.i= tableId;
  ptrCheckGuard(tabPtr, cnoOfTablerec, tablerec);

  DEB_TUP_META_EXTRA(("(%u)LCP tab(%u) use total_rec_size = %u",
                      instance(),
                      tableId,
                      tabPtr.p->total_rec_size));

  return tabPtr.p->total_rec_size;
}
// End remove LCP

void
Dbtup::start_restore_table(Uint32 tableId)
{
  jam();
  TablerecPtr tabPtr;
  tabPtr.i= tableId;
  ptrCheckGuard(tabPtr, cnoOfTablerec, tablerec);

  ndbassert(Uint16(tabPtr.p->m_attributes[DD].m_no_of_fixsize << 16) == 0);
  ndbassert(Uint16(tabPtr.p->m_attributes[DD].m_no_of_varsize << 16) == 0);

  Uint32 saveAttrCounts =
    (Uint32(tabPtr.p->m_attributes[DD].m_no_of_fixsize) << 16) |
    (Uint32(tabPtr.p->m_attributes[DD].m_no_of_varsize) << 0);

  tabPtr.p->m_dropTable.tabUserPtr = saveAttrCounts;
  tabPtr.p->m_dropTable.tabUserRef =
    (tabPtr.p->m_bits & Tablerec::TR_RowGCI)? 1 : 0;
  tabPtr.p->m_createTable.defValLocation = tabPtr.p->m_default_value_location;

  Uint32 *tabDesc = tabPtr.p->tabDescriptor;
  for(Uint32 i= 0; i<tabPtr.p->m_no_of_attributes; i++)
  {
    jam();
    Uint32 disk = AttributeDescriptor::getDiskBased(* tabDesc);
    Uint32 null = AttributeDescriptor::getNullable(* tabDesc);

    ndbrequire(tabPtr.p->notNullAttributeMask.get(i) != null);
    if (disk)
    {
      tabPtr.p->notNullAttributeMask.clear(i);
    }
    tabDesc += 2;
  }
  
  DEB_DISK(("(%u) start_restore_table Tab(%u) no of disk attr: %u",
            instance(),
            tabPtr.i,
            tabPtr.p->m_no_of_disk_attributes));

  tabPtr.p->m_no_of_disk_attributes = 0;
  tabPtr.p->m_attributes[DD].m_no_of_fixsize = 0;
  tabPtr.p->m_attributes[DD].m_no_of_varsize = 0;
  /* Avoid LQH trampling GCI restored in raw format */
  tabPtr.p->m_bits &= ~((Uint16) Tablerec::TR_RowGCI);
  tabPtr.p->m_default_value_location.setNull();
}


void
Dbtup::complete_restore_table(Uint32 tableId)
{
  jam();
  TablerecPtr tabPtr;
  tabPtr.i= tableId;
  ptrCheckGuard(tabPtr, cnoOfTablerec, tablerec);
  
  Uint32 restoreAttrCounts = tabPtr.p->m_dropTable.tabUserPtr;

  tabPtr.p->m_attributes[DD].m_no_of_fixsize= restoreAttrCounts >> 16;
  tabPtr.p->m_attributes[DD].m_no_of_varsize= restoreAttrCounts & 0xffff;
  tabPtr.p->m_bits |= ((tabPtr.p->m_dropTable.tabUserRef & 1) ?
    Tablerec::TR_RowGCI : 0);

  tabPtr.p->m_no_of_disk_attributes = 
    tabPtr.p->m_attributes[DD].m_no_of_fixsize + 
    tabPtr.p->m_attributes[DD].m_no_of_varsize;
  tabPtr.p->m_default_value_location = tabPtr.p->m_createTable.defValLocation;
  
  DEB_DISK(("(%u) complete_restore_table Tab(%u) no of disk attr: %u",
            instance(),
            tabPtr.i,
            tabPtr.p->m_no_of_disk_attributes));

  Uint32 *tabDesc = tabPtr.p->tabDescriptor;
  for(Uint32 i= 0; i<tabPtr.p->m_no_of_attributes; i++)
  {
    jam();
    Uint32 disk= AttributeDescriptor::getDiskBased(* tabDesc);
    Uint32 null= AttributeDescriptor::getNullable(* tabDesc);
    
    if(disk && !null)
      tabPtr.p->notNullAttributeMask.set(i);
    
    tabDesc += 2;
  }
}

void
Dbtup::complete_restore_fragment(Signal* signal,
                                 Uint32 senderRef,
                                 Uint32 senderData,
                                 Uint32 restoredLcpId,
                                 Uint32 restoredLocalLcpId,
                                 Uint32 maxGciCompleted,
                                 Uint32 maxGciWritten,
                                 Uint32 tableId,
                                 Uint32 fragId)
{
  /**
   * Rebuild free page list
   */
  Ptr<Fragoperrec> fragOpPtr;
  seizeFragoperrec(fragOpPtr);
  fragOpPtr.p->m_senderRef = senderRef;
  fragOpPtr.p->m_senderData = senderData;
  fragOpPtr.p->m_restoredLcpId = restoredLcpId;
  fragOpPtr.p->m_restoredLocalLcpId = restoredLocalLcpId;
  fragOpPtr.p->m_maxGciCompleted = maxGciCompleted;
  FragrecordPtr fragPtr;
  getFragmentrec(fragPtr, fragId, tableId);
  ndbrequire(fragPtr.i != RNIL64);
  /**
   * Restore will simply restore an LCP, no need to record rows
   * that was changed as part of this process. However any rows
   * changed by REDO log or other activity will be counted until
   * we start next LCP.
   *
   * See detailed comment on setting m_lcp_start_gci in
   * get_lcp_frag_stats function.
   *
   * maxGciCompleted == 0 indicates that no LCP was found to use
   * in restore so setting to ~0 to ensure that we will run next
   * LCP for this fragment and not use the idle LCP optimisation.
   *
   * We might have records written that have old_gci set up to
   * maxGciWritten. When these records are changed the first
   * time we also need to record it as a row change. So we need to
   * cater for that in the minimum old_gci to trigger an update of
   * the row change count.
   */
  Uint32 lcp_start_gci;
  if (maxGciCompleted == 0)
  {
    jam();
    lcp_start_gci = Uint32(~0);
  }
  else if (maxGciCompleted > maxGciWritten)
  {
    jam();
    lcp_start_gci = maxGciCompleted;
  }
  else
  {
    jam();
    lcp_start_gci = maxGciWritten;
  }
  fragPtr.p->m_lcp_changed_rows = 0;
  fragPtr.p->m_prev_row_count = fragPtr.p->m_row_count;
  fragPtr.p->m_lcp_start_gci = lcp_start_gci;

  fragOpPtr.p->fragPointer = fragPtr.i;
  fragPtr.p->m_free_page_id_list = FREE_PAGE_RNIL;

  signal->theData[0] = ZREBUILD_FREE_PAGE_LIST;
  signal->theData[1] = fragOpPtr.i;
  signal->theData[2] = 0; // start page
  signal->theData[3] = RNIL; // tail
  rebuild_page_free_list(signal);
}

bool
Dbtup::get_frag_info(Uint32 tableId, Uint32 fragId, Uint32* maxPage)
{
  jamEntry();
  FragrecordPtr fragPtr;
  getFragmentrec(fragPtr, fragId, tableId);
  ndbrequire(fragPtr.i != RNIL64);
  
  if (maxPage)
  {
    * maxPage = fragPtr.p->m_max_page_cnt;
  }

  return true;
}

const Dbtup::FragStats
Dbtup::get_frag_stats(Uint64 fragPtrI) const
{
  FragrecordPtr fragptr;
  jam();
  fragptr.i = fragPtrI;
  ndbrequire(c_fragment_pool.getPtr(fragptr));
  TablerecPtr tabPtr;
  tabPtr.i = fragptr.p->fragTableId;
  ptrCheckGuard(tabPtr, cnoOfTablerec, tablerec);
  
  const Uint32 fixedWords = tabPtr.p->m_offsets[MM].m_fix_header_size;
  FragStats fs;
  fs.committedRowCount      = fragptr.p->m_row_count;
  fs.committedChanges       = fragptr.p->m_committed_changes;
  fs.fixedRecordBytes       = static_cast<Uint32>(fixedWords * sizeof(Uint32));
  fs.pageSizeBytes          = File_formats::NDB_PAGE_SIZE; /* 32768 */
  // Round downwards.
  fs.fixedSlotsPerPage      = Tup_fixsize_page::DATA_WORDS / fixedWords;

  fs.fixedMemoryAllocPages  = fragptr.p->noOfPages;
  fs.varMemoryAllocPages    = fragptr.p->noOfVarPages;
  fs.varMemoryFreeBytes     = fragptr.p->m_varWordsFree * sizeof(Uint32);
  // Amount of free memory should not exceed allocated memory.
  ndbassert(fs.varMemoryFreeBytes <=
            fs.varMemoryAllocPages*File_formats::NDB_PAGE_SIZE);
  fs.fixedElemCount         = fragptr.p->m_fixedElemCount;
  // Memory in use should not exceed allocated memory.
  ndbassert(fs.fixedElemCount*fs.fixedRecordBytes <=
            fs.fixedMemoryAllocPages*File_formats::NDB_PAGE_SIZE);
  fs.varElemCount           = fragptr.p->m_varElemCount;
  // Each row must has a fixed part and may have a var-sized part.
  ndbassert(fs.varElemCount <= fs.fixedElemCount);
  fs.logToPhysMapAllocBytes = fragptr.p->m_page_map.getByteSize();

  return fs;
}

Uint64
Dbtup::get_restore_row_count(Uint32 tableId, Uint32 fragId)
{
  FragrecordPtr fragPtr;
  getFragmentrec(fragPtr, fragId, tableId);
  ndbrequire(fragPtr.i != RNIL64);
  return fragPtr.p->m_row_count;
}

void
Dbtup::get_frag_memory(Uint64 fragPtrI,
                       Uint64 & mem_bytes,
                       Uint64 & free_mem_bytes,
                       Uint64 & disk_bytes,
                       Uint64 & free_disk_bytes)
{
  FragrecordPtr fragPtr;
  jam();
  fragPtr.i = fragPtrI;
  ndbrequire(c_fragment_pool.getPtr(fragPtr));
  TablerecPtr tabPtr;
  tabPtr.i = fragPtr.p->fragTableId;
  ptrCheckGuard(tabPtr, cnoOfTablerec, tablerec);
  const Fragrecord *fragPtrP = fragPtr.p;

  Uint64 page_size = File_formats::NDB_PAGE_SIZE;
  mem_bytes += Uint64(fragPtrP->noOfPages) * page_size;
  mem_bytes += Uint64(fragPtrP->noOfVarPages) * page_size;
  mem_bytes += fragPtrP->m_page_map.getByteSize();

  free_mem_bytes += fragPtrP->m_varWordsFree * sizeof(Uint32);

  if (tabPtr.p->m_no_of_disk_attributes > 0)
  {
    jam();
    const Disk_alloc_info& alloc = fragPtrP->m_disk_alloc_info;
    Uint64 extent_size = Uint64(alloc.m_extent_size);
    extent_size *= page_size;
    Uint64 num_extents;
    {
      Disk_alloc_info& tmp = const_cast<Disk_alloc_info&>(alloc);
      Local_fragment_extent_list list1(c_extent_pool, tmp.m_extent_list);
      num_extents = list1.getCount();
    }
    disk_bytes += (num_extents * extent_size);
    free_disk_bytes += alloc.m_tot_free_space;
  }
}

void
Dbtup::get_lcp_frag_stats(Uint64 fragPtrI,
                          Uint32 startGci,
                          Uint32 & maxPageCount,
                          Uint64 & row_count,
                          Uint64 & prev_row_count,
                          Uint64 & row_change_count,
                          Uint64 & memory_used_in_bytes,
                          bool reset_flag)
{
  /**
   * We want to count the number of rows, the number of changed rows
   * and the memory used in bytes as input to the Partial LCP
   * algorithm.
   *
   * Counting the rows is fairly straightforward, each insert of a row
   * will increment the row count and each free of a row of will decrement
   * the row count. The count will not be absolutely correct, there will
   * some differences due to commits and aborts, but it is detailed enough
   * to assist the Partial LCP algorithm.
   *
   * The row change count should count unique changed rows. So every
   * update should not be counted, only those updates that are new
   * since the last LCP. We don't have enough information to make this
   * count perfect and it is also not necessary to be absolutely
   * correct. It is however absolutely vital that we don't report 0
   * rows changed when actually some change have occurred.
   *
   * As an optimisation we don't count rows injected as part of the
   * restore of a fragment. This is inserting rows from an LCP that
   * exists and thus when the next LCP is to be executed something
   * more must have changed in order for row change count to be
   * larger than 0.
   *
   * During REDO log apply it is important to count the changes made
   * that wasn't part of the LCP. We know the Max Completed GCI of
   * each LCP, so if the row that is to be committed has a GCI which
   * is higher than this Max Completed GCI then we know that the
   * row have already been changed since we started the REDO log
   * execution and we can thus ignore the change when counting the
   * row change count.
   *
   * After REDO log execution we move onto the Copy Fragment part.
   * In this part the same principle still applies that if a row
   * that have its old GCI set higher than the Max Completed GCI 
   * of the LCP restored then the row change can be ignored since
   * it must have been counted already when setting the GCI above
   * the Max Completed GCI before.
   *
   * One problem still is how to handle the cases when we have no
   * LCP to restore. In this case it doesn't really matter what we
   * do since the next LCP will be full LCP anyways. So here we
   * simply set the m_lcp_start_gci to ~0 which is the highest GCI
   * that could occur and thus all row changes will be counted.
   *
   * At start of LCP we gather the row count and the number of changed
   * rows to assist in deciding how to execute the LCP. We also set the
   * startGci, this is the highest GCI which have been set so far. So
   * if a row has a GCI higher than this, then we know that it has
   * been updated after this point and thus we need not count it as a
   * changed row anymore since it has already been counted.
   *
   * --------------------------------------------------------------
   * | Completed GCI | Highest seen GCI | Future GCIs             |
   * |               | == startGci      |                         |
   * --------------------------------------------------------------
   * So as we can see in this picture if old_gci belongs to completed
   * GCI, we are certain that it hasn't been updated before we came
   * here. If it is in future GCIs, we are certain that it has
   * already been updated since we came here. If it is equal to
   * startGci, then we don't know since we can have multiple updates
   * on the same row in one GCI. But we count all of those. So the
   * row change count might be a bit high, but it is a good
   * approximation to the number of changed rows since last LCP
   * started.
   */
  FragrecordPtr fragptr;
  fragptr.i = fragPtrI;
  ndbrequire(c_fragment_pool.getPtr(fragptr));
  row_count = fragptr.p->m_row_count;
  prev_row_count = fragptr.p->m_prev_row_count;
  row_change_count = fragptr.p->m_lcp_changed_rows;
  maxPageCount = fragptr.p->m_max_page_cnt;

  if (reset_flag)
  {
    jam();
    if (fragptr.p->m_lcp_start_gci == Uint32(~0) &&
        row_change_count == 0)
    {
      jam();
      /**
       * When no LCP existed before in restart we don't want to run the
       * next LCP as an IDLE LCP. It is most likely handled properly in
       * Backup, but for extra security we ensure that this optimisation
       * never happens when we restored a fragment from scratch. We do
       * this by signalling that one row changed and thus a proper LCP
       * is necessary.
       */
      row_change_count = 1;
    }
    fragptr.p->m_lcp_changed_rows = 0;
    fragptr.p->m_prev_row_count = row_count;
    fragptr.p->m_lcp_start_gci = startGci;
  }

  /**
   * Also calculate total amount of memory allocated to fragment.
   * This gives us an idea about the amount of data that needs to
   * be written in a fragment LCP for the memory part.
   */
  const Dbtup::FragStats fs = get_frag_stats(fragPtrI);
  Uint64 fixed_size = fs.fixedRecordBytes * fs.fixedElemCount;
  /* mem_size now contains memory in fixed part */
  Uint64 var_size_allocated =
    (fs.varMemoryAllocPages *
     (Tup_varsize_page::DATA_WORDS - 1) * sizeof(Uint32));
  Uint64 var_size_free =  fs.varMemoryFreeBytes;
  ndbassert(var_size_allocated >= var_size_free);
  memory_used_in_bytes = fixed_size + (var_size_allocated - var_size_free);

  /**
   *  Varsize part is total allocated - area still free. We don't count the
   * varsize page headers. We only count the part which is actually
   * allocatable for rows. This means ignoring the header plus one word at the
   * end of the page which is used for list processing.
   */
  if (row_count != 0)
  {
    Uint64 average_row_size = memory_used_in_bytes /
                              row_count;
    /* A simple safeguard */
    average_row_size = MAX(average_row_size, 32);
    fragptr.p->m_average_row_size = average_row_size;
  }
}

void
Dbtup::execDROP_FRAG_REQ(Signal* signal)
{
  jamEntry();
  DropFragReq* req= (DropFragReq*)signal->getDataPtr();

  TablerecPtr tabPtr;
  tabPtr.i = req->tableId;
  Uint32 fragId = req->fragId;
  ptrCheckGuard(tabPtr, cnoOfTablerec, tablerec);

  tabPtr.p->m_dropTable.tabUserRef = req->senderRef;
  tabPtr.p->m_dropTable.tabUserPtr = req->senderData;

  FragrecordPtr fragPtr;

  if (get_fragment_record(tabPtr, fragPtr, tabPtr.i, fragId))
  {
    jam();

    signal->theData[0] = ZUNMAP_PAGES;
    signal->theData[1] = tabPtr.i;
    signal->theData[2] = fragPtr.p->fragmentId;
    signal->theData[3] = 0;
    sendSignal(cownref, GSN_CONTINUEB, signal, 4, JBB);
    return;
  }

  DropFragConf* conf = (DropFragConf*)signal->getDataPtrSend();
  conf->senderRef = reference();
  conf->senderData = tabPtr.p->m_dropTable.tabUserPtr;
  conf->tableId = tabPtr.i;
  sendSignal(tabPtr.p->m_dropTable.tabUserRef, GSN_DROP_FRAG_CONF,
             signal, DropFragConf::SignalLength, JBB);
}<|MERGE_RESOLUTION|>--- conflicted
+++ resolved
@@ -1,9 +1,5 @@
 /*
-<<<<<<< HEAD
    Copyright (c) 2003, 2023, Oracle and/or its affiliates.
-=======
-   Copyright (c) 2003, 2020, Oracle and/or its affiliates. All rights reserved.
->>>>>>> 134c38edcd1fbdadfaed287245269d6ee445f9c9
    Copyright (c) 2021, 2023, Hopsworks and/or its affiliates.
 
    This program is free software; you can redistribute it and/or modify
@@ -69,7 +65,6 @@
 //#define DEBUG_TUP_META 1
 //#define DEBUG_TUP_META_EXTRA 1
 //#define DEBUG_DROP_TAB 1
-<<<<<<< HEAD
 //#define DEBUG_DYN_META 1
 //#define DEBUG_HASH 1
 #endif
@@ -78,9 +73,6 @@
 #define DEB_DYN_META(arglist) do { g_eventLogger->info arglist ; } while (0)
 #else
 #define DEB_DYN_META(arglist) do { } while (0)
-=======
-//#define DEBUG_HASH 1
->>>>>>> 6af96cd1
 #endif
 
 #ifdef DEBUG_HASH
