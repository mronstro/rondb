--- conflicted
+++ resolved
@@ -1,9 +1,5 @@
 /*
-<<<<<<< HEAD
    Copyright (c) 2003, 2022, Oracle and/or its affiliates.
-=======
-   Copyright (c) 2003, 2020, Oracle and/or its affiliates. All rights reserved.
->>>>>>> 7aed4965
    Copyright (c) 2021, 2022, Hopsworks and/or its affiliates.
 
    This program is free software; you can redistribute it and/or modify
@@ -3581,20 +3577,16 @@
 }
 
 void
-<<<<<<< HEAD
-Dbtup::get_lcp_frag_stats(Uint64 fragPtrI,
-=======
-Dbtup::get_frag_memory(Uint32 fragId,
+Dbtup::get_frag_memory(Uint64 fragPtrI,
                        Uint64 & mem_bytes,
                        Uint64 & free_mem_bytes,
                        Uint64 & disk_bytes,
                        Uint64 & free_disk_bytes)
 {
-  Ptr<Fragrecord> fragPtr;
+  FragrecordPtr fragPtr;
   jam();
-  ndbrequire(fragId < cnoOfFragrec);
-  fragPtr.i = fragId;
-  ptrAss(fragPtr, fragrecord);
+  fragPtr.i = fragPtrI;
+  ndbrequire(c_fragment_pool.getPtr(fragPtr));
   TablerecPtr tabPtr;
   tabPtr.i = fragPtr.p->fragTableId;
   ptrCheckGuard(tabPtr, cnoOfTablerec, tablerec);
@@ -3625,8 +3617,7 @@
 }
 
 void
-Dbtup::get_lcp_frag_stats(Uint32 fragPtrI,
->>>>>>> 7aed4965
+Dbtup::get_lcp_frag_stats(Uint64 fragPtrI,
                           Uint32 startGci,
                           Uint32 & maxPageCount,
                           Uint64 & row_count,
