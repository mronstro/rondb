--- conflicted
+++ resolved
@@ -1,10 +1,6 @@
 /*
-<<<<<<< HEAD
-   Copyright (c) 2003, 2021, Oracle and/or its affiliates.
+   Copyright (c) 2003, 2022, Oracle and/or its affiliates.
    Copyright (c) 2021, 2022, Logical Clocks and/or its affiliates.
-=======
-   Copyright (c) 2003, 2022, Oracle and/or its affiliates.
->>>>>>> 8d8c986e
 
    This program is free software; you can redistribute it and/or modify
    it under the terms of the GNU General Public License, version 2.0,
@@ -1069,7 +1065,7 @@
   if (fragPtr.i != RNIL64)
   {
     jam();
-    c_fragment_pool.getPtr(fragPtr);
+    ndbrequire(c_fragment_pool.getPtr(fragPtr));
     return true;
   }
   else
@@ -1092,7 +1088,7 @@
   if (regFragPtr.i != RNIL64)
   {
     thrjamDebug(jamBuf);
-    c_fragment_pool.getPtr(regFragPtr);
+    ndbrequire(c_fragment_pool.getPtr(regFragPtr));
     return;
   }
   thrjamDebug(jamBuf);
@@ -1184,7 +1180,7 @@
       if ((regFragPtr.i = c_lqh->getNextTupFragrec(regTabPtr.i, i)) != RNIL64)
       {
         jam();
-        c_fragment_pool.getPtr(regFragPtr);
+        ndbrequire(c_fragment_pool.getPtr(regFragPtr));
         switch(regFragPtr.p->fragStatus){
         case Fragrecord::FS_REORG_COMMIT_NEW:
           jam();
@@ -1214,7 +1210,7 @@
       if ((regFragPtr.i = c_lqh->getNextTupFragrec(regTabPtr.i, i)) != RNIL64)
       {
         jam();
-        c_fragment_pool.getPtr(regFragPtr);
+        ndbrequire(c_fragment_pool.getPtr(regFragPtr));
         switch(regFragPtr.p->fragStatus){
         case Fragrecord::FS_REORG_COMMIT:
           jam();
@@ -1502,7 +1498,7 @@
       if ((regFragPtr.i = c_lqh->getNextTupFragrec(tabPtr.i, i)) != RNIL64)
       {
         jam();
-        c_fragment_pool.getPtr(regFragPtr);
+        ndbrequire(c_fragment_pool.getPtr(regFragPtr));
         switch(regFragPtr.p->fragStatus){
         case Fragrecord::FS_ONLINE:
           jam();
@@ -1547,7 +1543,7 @@
       if ((regFragPtr.i = c_lqh->getNextTupFragrec(tableId, i)) != RNIL64)
       {
         jam();
-        c_fragment_pool.getPtr(regFragPtr);
+        ndbrequire(c_fragment_pool.getPtr(regFragPtr));
         switch(regFragPtr.p->fragStatus){
         case Fragrecord::FS_REORG_COMPLETE:
           jam();
@@ -2794,7 +2790,7 @@
   tabPtr.i = ref->userPointer;
   ptrCheckGuard(tabPtr, cnoOfTablerec, tablerec);
   fragPtr.i = tabPtr.p->m_dropTable.m_fragPtrI;
-  c_fragment_pool.getPtr(fragPtr);
+  ndbrequire(c_fragment_pool.getPtr(fragPtr));
 
   if (tabPtr.p->m_dropTable.m_lcpno == 0)
   {
@@ -2821,7 +2817,7 @@
   tabPtr.i = conf->userPointer;
   ptrCheckGuard(tabPtr, cnoOfTablerec, tablerec);
   fragPtr.i = tabPtr.p->m_dropTable.m_fragPtrI;
-  c_fragment_pool.getPtr(fragPtr);
+  ndbrequire(c_fragment_pool.getPtr(fragPtr));
   tabPtr.p->m_dropTable.m_filePointer = conf->filePointer;
 
   lcp_read_ctl_file(signal,
@@ -2875,7 +2871,7 @@
   tabPtr.i = conf->userPointer;
   ptrCheckGuard(tabPtr, cnoOfTablerec, tablerec);
   fragPtr.i = tabPtr.p->m_dropTable.m_fragPtrI;
-  c_fragment_pool.getPtr(fragPtr);
+  ndbrequire(c_fragment_pool.getPtr(fragPtr));
 
   const Uint32 bytesRead = conf->bytes_read;
   if (bytesRead != 0)
@@ -2945,7 +2941,7 @@
   tabPtr.i = conf->userPointer;
   ptrCheckGuard(tabPtr, cnoOfTablerec, tablerec);
   fragPtr.i = tabPtr.p->m_dropTable.m_fragPtrI;
-  c_fragment_pool.getPtr(fragPtr);
+  ndbrequire(c_fragment_pool.getPtr(fragPtr));
 
   if (tabPtr.p->m_dropTable.m_lcpno == 0)
   {
@@ -3238,7 +3234,7 @@
   ptrCheckGuard(tabPtr, cnoOfTablerec, tablerec);
 
   fragPtr.i = tabPtr.p->m_dropTable.m_fragPtrI;
-  c_fragment_pool.getPtr(fragPtr);
+  ndbrequire(c_fragment_pool.getPtr(fragPtr));
 
   ndbrequire(tabPtr.p->m_dropTable.m_outstanding_ops > 0);
   tabPtr.p->m_dropTable.m_outstanding_ops--;
@@ -3451,7 +3447,7 @@
   FragrecordPtr fragptr;
   jam();
   fragptr.i = fragPtrI;
-  c_fragment_pool.getPtr(fragptr);
+  ndbrequire(c_fragment_pool.getPtr(fragptr));
   TablerecPtr tabPtr;
   tabPtr.i = fragptr.p->fragTableId;
   ptrCheckGuard(tabPtr, cnoOfTablerec, tablerec);
@@ -3570,7 +3566,7 @@
    */
   FragrecordPtr fragptr;
   fragptr.i = fragPtrI;
-  c_fragment_pool.getPtr(fragptr);
+  ndbrequire(c_fragment_pool.getPtr(fragptr));
   row_count = fragptr.p->m_row_count;
   prev_row_count = fragptr.p->m_prev_row_count;
   row_change_count = fragptr.p->m_lcp_changed_rows;
