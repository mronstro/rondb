/*
<<<<<<< HEAD
   Copyright (c) 2003, 2022, Oracle and/or its affiliates.
   Copyright (c) 2021, 2022, Hopsworks and/or its affiliates.
=======
   Copyright (c) 2003, 2023, Oracle and/or its affiliates.
>>>>>>> 40072376

   This program is free software; you can redistribute it and/or modify
   it under the terms of the GNU General Public License, version 2.0,
   as published by the Free Software Foundation.

   This program is also distributed with certain software (including
   but not limited to OpenSSL) that is licensed under separate terms,
   as designated in a particular file or component or in included license
   documentation.  The authors of MySQL hereby grant you an additional
   permission to link the program and your derivative works with the
   separately licensed software that they have included with MySQL.

   This program is distributed in the hope that it will be useful,
   but WITHOUT ANY WARRANTY; without even the implied warranty of
   MERCHANTABILITY or FITNESS FOR A PARTICULAR PURPOSE.  See the
   GNU General Public License, version 2.0, for more details.

   You should have received a copy of the GNU General Public License
   along with this program; if not, write to the Free Software
   Foundation, Inc., 51 Franklin St, Fifth Floor, Boston, MA 02110-1301  USA
*/


#define DBTUP_C
#define DBTUP_META_CPP
#include "Dbtup.hpp"
#include <cstring>
#include <RefConvert.hpp>
#include <ndb_limits.h>
#include <pc.hpp>
// Error codes
#include <signaldata/CreateTable.hpp>
#include <signaldata/CreateTab.hpp>
#include <signaldata/TupFrag.hpp>
#include <signaldata/FsOpenReq.hpp>
#include <signaldata/FsReadWriteReq.hpp>
#include <signaldata/FsCloseReq.hpp>
#include <signaldata/FsRef.hpp>
#include <signaldata/FsConf.hpp>
#include <signaldata/FsRemoveReq.hpp>
#include <signaldata/DropTab.hpp>
#include <signaldata/AlterTab.hpp>
#include <signaldata/AlterTable.hpp>
#include <signaldata/CreateFilegroupImpl.hpp>
#include <AttributeDescriptor.hpp>
#include "AttributeOffset.hpp"
#include "my_sys.h"
#include <signaldata/LqhFrag.hpp>
#include <signaldata/AttrInfo.hpp>
#include "../dblqh/Dblqh.hpp"
#include <backup/BackupFormat.hpp>
#include <backup/Backup.hpp>

#include <EventLogger.hpp>

#define JAM_FILE_ID 424

#if (defined(VM_TRACE) || defined(ERROR_INSERT))
//#define DEBUG_DISK 1
//#define DEBUG_TUP_META 1
//#define DEBUG_TUP_META_EXTRA 1
//#define DEBUG_DROP_TAB 1
//#define DEBUG_DYN_META 1
#endif

#ifdef DEBUG_DYN_META
#define DEB_DYN_META(arglist) do { g_eventLogger->info arglist ; } while (0)
#else
#define DEB_DYN_META(arglist) do { } while (0)
#endif

#ifdef DEBUG_DROP_TAB
#define DEB_DROP_TAB(arglist) do { g_eventLogger->info arglist ; } while (0)
#else
#define DEB_DROP_TAB(arglist) do { } while (0)
#endif

#ifdef DEBUG_DISK
#define DEB_DISK(arglist) do { g_eventLogger->info arglist ; } while (0)
#else
#define DEB_DISK(arglist) do { } while (0)
#endif

#ifdef DEBUG_TUP_META
#define DEB_TUP_META(arglist) do { g_eventLogger->info arglist ; } while (0)
#else
#define DEB_TUP_META(arglist) do { } while (0)
#endif

#ifdef DEBUG_TUP_META_EXTRA
#define DEB_TUP_META_EXTRA(arglist) do { g_eventLogger->info arglist ; } while (0)
#else
#define DEB_TUP_META_EXTRA(arglist) do { } while (0)
#endif

void
Dbtup::execCREATE_TAB_REQ(Signal* signal)
{
  jamEntry();

  CreateTabReq reqCopy = *(CreateTabReq*)signal->getDataPtr();
  CreateTabReq* req = &reqCopy;

  TablerecPtr regTabPtr;
  FragoperrecPtr fragOperPtr;
  regTabPtr.i = req->tableId;
  ptrCheckGuard(regTabPtr, cnoOfTablerec, tablerec);

  if (regTabPtr.p->tableStatus != NOT_DEFINED)
  {
    jam();
    g_eventLogger->info("regTabPtr.p->tableStatus : %u",
                        regTabPtr.p->tableStatus);
    terrorCode = CreateTableRef::TableAlreadyExist;
    goto sendref;
  }

  if (cfirstfreeFragopr == RNIL)
  {
    jam();
    terrorCode = ZNOFREE_FRAGOP_ERROR;
    goto sendref;
  }

  seizeFragoperrec(fragOperPtr);
  fragOperPtr.p->tableidFrag = regTabPtr.i;
  fragOperPtr.p->attributeCount = req->noOfAttributes;
  std::memset(fragOperPtr.p->m_null_bits, 0, sizeof(fragOperPtr.p->m_null_bits));
  fragOperPtr.p->charsetIndex = 0;
  fragOperPtr.p->lqhBlockrefFrag = req->senderRef;
  fragOperPtr.p->m_extra_row_gci_bits =
    req->GCPIndicator > 1 ? req->GCPIndicator - 1 : 0;
  fragOperPtr.p->m_extra_row_author_bits = req->extraRowAuthorBits;

  if (signal->length() < CreateTabReq::SignalLengthLDM)
  {
    jam();
    req->useVarSizedDiskData = 0;
  }
  regTabPtr.p->m_createTable.m_fragOpPtrI = fragOperPtr.i;
  regTabPtr.p->m_createTable.defValSectionI = RNIL;
  regTabPtr.p->tableStatus= DEFINING;
  regTabPtr.p->m_bits = 0;
  regTabPtr.p->m_bits |=
    (req->checksumIndicator ? Tablerec::TR_Checksum : 0);
  regTabPtr.p->m_bits |=
    (req->GCPIndicator ? Tablerec::TR_RowGCI : 0);
  regTabPtr.p->m_bits |=
    (req->forceVarPartFlag? Tablerec::TR_ForceVarPart : 0);
  regTabPtr.p->m_bits |=
    (req->GCPIndicator > 1 ? Tablerec::TR_ExtraRowGCIBits : 0);
  regTabPtr.p->m_bits |=
    (req->extraRowAuthorBits ? Tablerec::TR_ExtraRowAuthorBits : 0);
  regTabPtr.p->m_bits |=
    (req->useVarSizedDiskData ? Tablerec::TR_UseVarSizedDiskData : 0);

  regTabPtr.p->m_offsets[MM].m_disk_ref_offset= 0;
  regTabPtr.p->m_offsets[MM].m_null_words= 0;
  regTabPtr.p->m_offsets[MM].m_fix_header_size= 0;
  regTabPtr.p->m_offsets[MM].m_max_var_offset= 0;
  regTabPtr.p->m_offsets[MM].m_max_dyn_offset= 0;
  regTabPtr.p->m_offsets[MM].m_dyn_null_words= 0;

  regTabPtr.p->m_offsets[DD].m_disk_ref_offset= 0;
  regTabPtr.p->m_offsets[DD].m_null_words= 0;
  regTabPtr.p->m_offsets[DD].m_fix_header_size= 0;
  regTabPtr.p->m_offsets[DD].m_max_var_offset= 0;
  regTabPtr.p->m_offsets[DD].m_max_dyn_offset= 0;
  regTabPtr.p->m_offsets[DD].m_dyn_null_words= 0;

  regTabPtr.p->m_attributes[MM].m_no_of_fixsize= 0;
  regTabPtr.p->m_attributes[MM].m_no_of_varsize= 0;
  regTabPtr.p->m_attributes[MM].m_no_of_dynamic= 0;
  regTabPtr.p->m_attributes[MM].m_no_of_dyn_fix= 0;
  regTabPtr.p->m_attributes[MM].m_no_of_dyn_var= 0;

  regTabPtr.p->m_attributes[DD].m_no_of_fixsize= 0;
  regTabPtr.p->m_attributes[DD].m_no_of_varsize= 0;
  regTabPtr.p->m_attributes[DD].m_no_of_dynamic= 0;
  regTabPtr.p->m_attributes[DD].m_no_of_dyn_fix= 0;
  regTabPtr.p->m_attributes[DD].m_no_of_dyn_var= 0;

  // Reserve space for bitmap length
  regTabPtr.p->m_dyn_null_bits[MM]= DYN_BM_LEN_BITS;
  regTabPtr.p->m_dyn_null_bits[DD]= DYN_BM_LEN_BITS;
  regTabPtr.p->noOfKeyAttr= req->noOfKeyAttr;
  regTabPtr.p->noOfCharsets= req->noOfCharsets;
  regTabPtr.p->m_no_of_attributes= req->noOfAttributes;
  regTabPtr.p->dynTabDescriptor[MM]= nullptr;
  regTabPtr.p->dynTabDescriptor[DD]= nullptr;
  regTabPtr.p->m_no_of_extra_columns = 0;

  if (regTabPtr.p->m_bits & Tablerec::TR_ExtraRowGCIBits)
  {
    jam();
    regTabPtr.p->m_no_of_extra_columns++;
  }

  if (regTabPtr.p->m_bits & Tablerec::TR_ExtraRowAuthorBits)
  {
    jam();
    regTabPtr.p->m_no_of_extra_columns++;
  }

  {
    Uint32 offset[10];
    Uint32 allocSize= getTabDescrOffsets(req->noOfAttributes,
                                         req->noOfCharsets,
                                         req->noOfKeyAttr,
                                         regTabPtr.p->m_no_of_extra_columns,
                                         offset);
    Uint32* tableDescriptorRef= allocTabDescr(allocSize, regTabPtr.i);
    if (tableDescriptorRef == nullptr)
    {
      jam();
      goto error;
    }
    setUpDescriptorReferences(tableDescriptorRef, regTabPtr.p, offset);
  }

  {
    CreateTabConf* conf = (CreateTabConf*)signal->getDataPtrSend();
    conf->senderData = req->senderData;
    conf->senderRef = reference();
    conf->tupConnectPtr = fragOperPtr.i;
    sendSignal(req->senderRef, GSN_CREATE_TAB_CONF, signal,
               CreateTabConf::SignalLength, JBB);
  }

  return;

error:
  regTabPtr.p->tableStatus = NOT_DEFINED;
  releaseFragoperrec(fragOperPtr);

sendref:
  CreateTabRef* ref = (CreateTabRef*)signal->getDataPtrSend();
  ref->senderData = req->senderData;
  ref->senderRef = reference();
  ref->errorCode = terrorCode;
  sendSignal(req->senderRef, GSN_CREATE_TAB_REF, signal,
             CreateTabRef::SignalLength, JBB);
}

void Dbtup::execTUP_ADD_ATTRREQ(Signal* signal)
{
  FragoperrecPtr fragOperPtr;
  TablerecPtr regTabPtr;

  jamEntry();
  fragOperPtr.i= signal->theData[0];
  ptrCheckGuard(fragOperPtr, cnoOfFragoprec, fragoperrec);
  Uint32 attrId = signal->theData[2];
  Uint32 attrDescriptor = signal->theData[3];
  // DICT sends charset number in upper half
  Uint32 csNumber = (signal->theData[4] >> 16);

  ndbrequire(csNumber < NDB_ARRAY_SIZE(all_charsets));

  regTabPtr.i= fragOperPtr.p->tableidFrag;
  ptrCheckGuard(regTabPtr, cnoOfTablerec, tablerec);

  ndbrequire(fragOperPtr.p->attributeCount > 0);
  fragOperPtr.p->attributeCount--;
  const bool lastAttr = (fragOperPtr.p->attributeCount == 0);

  Uint32 extraAttrId = 0;

  regTabPtr.p->tabDescriptor[(attrId * ZAD_SIZE)] = attrDescriptor;
  Uint32 attrLen = AttributeDescriptor::getSize(attrDescriptor);
  
  Uint32 attrDes2= 0;
  Uint32 bytes= AttributeDescriptor::getSizeInBytes(attrDescriptor);
  Uint32 words= (bytes + 3) / 4;
  Uint32 ind= AttributeDescriptor::getDiskBased(attrDescriptor);
  if (!AttributeDescriptor::getDynamic(attrDescriptor))
  {
    jam();
    DEB_DYN_META(("(%u) tab(%u) attrId %u is NOT dynamic %s column",
                  instance(),
                  regTabPtr.i,
                  attrId,
                  ind == 0 ? "MM" : "DD"));
    Uint32 null_pos;
    ndbrequire(ind <= 1);
    null_pos= fragOperPtr.p->m_null_bits[ind];

    if (AttributeDescriptor::getNullable(attrDescriptor)) 
    {
      jam();
      fragOperPtr.p->m_null_bits[ind]++;
    }

    Uint32 arrayType = AttributeDescriptor::getArrayType(attrDescriptor);
    if (arrayType == NDB_ARRAYTYPE_FIXED ||
        ((ind == DD) &&
         ((regTabPtr.p->m_bits & Tablerec::TR_UseVarSizedDiskData) == 0)))
    {
      jam();
      regTabPtr.p->m_attributes[ind].m_no_of_fixsize++;
      if (attrLen == 0)
      {
        /* Static bit type. */
	jam();
	Uint32 bitCount = AttributeDescriptor::getArraySize(attrDescriptor);
	fragOperPtr.p->m_null_bits[ind] += bitCount;
      }
    }
    else
    {
      jam();
      regTabPtr.p->m_attributes[ind].m_no_of_varsize++;
    }
    if (null_pos > AO_NULL_FLAG_POS_MASK)
    {
      jam();
      terrorCode = ZTOO_MANY_BITS_ERROR;
      goto error;
    }      
    AttributeOffset::setNullFlagPos(attrDes2, null_pos);
  }
  else
  {
    jam();
    DEB_DYN_META(("(%u) tab(%u) attrId %u is dynamic %s column",
                  instance(),
                  regTabPtr.i,
                  attrId,
                  ind == 0 ? "MM" : "DD"));

    if ((ind == DD) &&
        ((regTabPtr.p->m_bits & Tablerec::TR_UseVarSizedDiskData) == 0))
    {
      jam();
      terrorCode = ZDYNAMIC_STORED_DISK_ERROR;
      goto error;
    }

    /* A dynamic attribute. */
    regTabPtr.p->m_attributes[ind].m_no_of_dynamic++;
    DEB_DYN_META(("(%u) tab(%u) attrId %u is dynamic %s column",
                  instance(),
                  regTabPtr.i,
                  attrId,
                  ind == 0 ? "MM" : "DD"));
    /*
     * The dynamic attribute format always require a 'null' bit. So
     * storing NOT NULL attributes as dynamic is not all that useful
     * (but not harmful in any way either).
     * Later we might implement NOT NULL DEFAULT xxx by storing the value
     * xxx internally as 'null'.
     */

    Uint32 null_pos= regTabPtr.p->m_dyn_null_bits[ind];

    if (AttributeDescriptor::getArrayType(attrDescriptor)==NDB_ARRAYTYPE_FIXED)
    {
      /* A fixed-size dynamic attribute. */
      if (AttributeDescriptor::getSize(attrDescriptor)==0)
      {
        jam();
        /**
         * Bit type. These are stored directly in the bitmap.
         * This means that we will still use some space for a dynamic NULL
         * bittype if a following dynamic attribute is non-NULL.
         * We ignore disk based flag for Bit type, always stored in memory.
         */
        Uint32 bits= AttributeDescriptor::getArraySize(attrDescriptor);
        /**
         * The NULL bit is stored after the data bits, so that we automatically
         * ensure that the full size bitmap is stored when non-NULL.
         */
        AttributeDescriptor::setDiskBased(attrDescriptor, 0);
        regTabPtr.p->tabDescriptor[(attrId * ZAD_SIZE)] = attrDescriptor;
        null_pos= regTabPtr.p->m_dyn_null_bits[MM];
        null_pos+= bits;
        regTabPtr.p->m_dyn_null_bits[MM]+= bits+1;
        regTabPtr.p->m_attributes[ind].m_no_of_dynamic--;
        regTabPtr.p->m_attributes[MM].m_no_of_dynamic++;
        DEB_DYN_META(("(%u) tab(%u) attrId %u is moved from dynamic %s column"
                      " to MM",
                      instance(),
                      regTabPtr.i,
                      attrId,
                      ind == 0 ? "MM" : "DD"));
      }
      else
      {
        jam();
        /*
         * We use one NULL bit per 4 bytes of dynamic fixed-size attribute. So
         * for dynamic fixsize longer than 64 bytes (16 null bits), it is more
         * efficient to store them as dynamic varsize internally.
         */
        if(words > InternalMaxDynFix)
          goto treat_as_varsize;

        regTabPtr.p->m_attributes[ind].m_no_of_dyn_fix++;
        Uint32 null_bits= (bytes+3) >> 2;
        regTabPtr.p->m_dyn_null_bits[ind]+= null_bits;
      }
    }
    else
    {
      /* A variable-sized dynamic attribute. */
  treat_as_varsize:
      jam();
      regTabPtr.p->m_attributes[ind].m_no_of_dyn_var++;
      regTabPtr.p->m_dyn_null_bits[ind]++;
    }
    if (null_pos > AO_NULL_FLAG_POS_MASK)
    {
      jam();
      terrorCode = ZTOO_MANY_BITS_ERROR;
      goto error;
    }
    AttributeOffset::setNullFlagPos(attrDes2, null_pos);

    ndbassert((regTabPtr.p->m_attributes[ind].m_no_of_dyn_var +
               regTabPtr.p->m_attributes[ind].m_no_of_dyn_fix) <=
              regTabPtr.p->m_attributes[ind].m_no_of_dynamic);
  }
  handleCharsetPos(csNumber, regTabPtr.p->charsetArray,
                   regTabPtr.p->noOfCharsets,
                   fragOperPtr.p->charsetIndex, attrDes2);
  regTabPtr.p->tabDescriptor[(attrId * ZAD_SIZE) + 1] = attrDes2;

  if ((ERROR_INSERTED(4009) && attrId == 0) ||
      (ERROR_INSERTED(4010) && lastAttr))
  {
    jam();
    CLEAR_ERROR_INSERT_VALUE;
    terrorCode = 1;
    goto error;
  }

  if (!receive_defvalue(signal, regTabPtr))
  {
    jam();
    goto error;
  }

  if ((ERROR_INSERTED(4032) && (attrId == 0)) ||
      (ERROR_INSERTED(4033) && lastAttr))
  {
    jam();
    CLEAR_ERROR_INSERT_VALUE;
    terrorCode = 1;
    goto error;
  }

  if (! lastAttr)
  {
    jam();
    signal->theData[0] = fragOperPtr.p->lqhPtrFrag;
    signal->theData[1] = lastAttr;
    sendSignal(fragOperPtr.p->lqhBlockrefFrag, GSN_TUP_ADD_ATTCONF, 
	       signal, 2, JBB);
    return;
  }

  if (fragOperPtr.p->m_extra_row_gci_bits)
  {
    jam();

    const Uint32 bits = fragOperPtr.p->m_extra_row_gci_bits;

    /**
     * Create attribute descriptor for extra row gci bits...
     */
    Uint32 desc = 0;
    Uint32 off = 0;

    AttributeDescriptor::setSize(desc, 0); // bit
    AttributeDescriptor::setArraySize(desc, bits);
    AttributeOffset::setNullFlagPos(off, fragOperPtr.p->m_null_bits[MM]);
    fragOperPtr.p->m_null_bits[MM] += bits;

    if (fragOperPtr.p->m_null_bits[MM] > AO_NULL_FLAG_POS_MASK)
    {
      jam();
      terrorCode = ZTOO_MANY_BITS_ERROR;
      goto error;
    }

    Uint32 idx = ZAD_SIZE * (regTabPtr.p->m_no_of_attributes + extraAttrId);
    regTabPtr.p->tabDescriptor[idx] = desc;
    regTabPtr.p->tabDescriptor[idx + 1] = off;

    extraAttrId++;
  }

  if (fragOperPtr.p->m_extra_row_author_bits)
  {
    jam();

    const Uint32 bits = fragOperPtr.p->m_extra_row_author_bits;

    /**
     * Create attribute descriptor for extra row gci bits...
     */
    Uint32 desc = 0;
    Uint32 off = 0;

    AttributeDescriptor::setSize(desc, 0); // bit
    AttributeDescriptor::setArraySize(desc, bits);
    AttributeOffset::setNullFlagPos(off, fragOperPtr.p->m_null_bits[MM]);
    fragOperPtr.p->m_null_bits[MM] += bits;

    if (fragOperPtr.p->m_null_bits[MM] > AO_NULL_FLAG_POS_MASK)
    {
      jam();
      terrorCode = ZTOO_MANY_BITS_ERROR;
      goto error;
    }

    Uint32 idx = ZAD_SIZE * (regTabPtr.p->m_no_of_attributes + extraAttrId);
    regTabPtr.p->tabDescriptor[idx] = desc;
    regTabPtr.p->tabDescriptor[idx + 1] = off;

    extraAttrId++;
  }

#define BTW(x) ((x+31) >> 5)
  regTabPtr.p->m_offsets[MM].m_null_words= BTW(fragOperPtr.p->m_null_bits[MM]);
  regTabPtr.p->m_offsets[DD].m_null_words= BTW(fragOperPtr.p->m_null_bits[DD]);
#undef BTW

  {
    /* Allocate  dynamic descriptors. */
    for (Uint32 i = 0; i < NO_DYNAMICS; ++i)
    {
      jam();
      Uint32 offset[3];
      Uint32 allocSize= getDynTabDescrOffsets(
                          (regTabPtr.p->m_dyn_null_bits[i]+31)>>5,
                          offset);
      Uint32* dynTableDescriptorRef= allocTabDescr(allocSize, regTabPtr.i);
      if (dynTableDescriptorRef == nullptr)
      {
        jam();
        goto error;
      }
      setupDynDescriptorReferences(dynTableDescriptorRef,
                                   regTabPtr.p, offset, i);
    }
  }

  /* Compute table aggregate metadata. */
  DEB_DYN_META(("(%u) tab(%u) computeTableMetaData: CREATE",
                instance(),
                regTabPtr.i));
  terrorCode = computeTableMetaData(regTabPtr, __LINE__);
  if (terrorCode)
  {
    jam();
    goto error;
  }

  if (store_default_record(regTabPtr) < 0)
  {
    jam();
    goto error;
  }

  ndbrequire(regTabPtr.p->tableStatus == DEFINING);
  regTabPtr.p->tableStatus= DEFINED;

  signal->theData[0] = fragOperPtr.p->lqhPtrFrag;
  signal->theData[1] = lastAttr;
  sendSignal(fragOperPtr.p->lqhBlockrefFrag, GSN_TUP_ADD_ATTCONF, 
	     signal, 2, JBB);

  releaseFragoperrec(fragOperPtr);
  return;
error:
  {
    /* Release any unprocessed sections */
    SectionHandle handle(this, signal);
    releaseSections(handle);
  }
  /* Release segmented section used to receive Attr default value */
  releaseSection(regTabPtr.p->m_createTable.defValSectionI);
  regTabPtr.p->m_createTable.defValSectionI = RNIL;
  free_var_part(DefaultValuesFragment.p, regTabPtr.p, &regTabPtr.p->m_default_value_location);
  regTabPtr.p->m_default_value_location.setNull();

  signal->theData[0]= fragOperPtr.p->lqhPtrFrag;
  signal->theData[1]= terrorCode;
  sendSignal(fragOperPtr.p->lqhBlockrefFrag,
             GSN_TUP_ADD_ATTRREF, signal, 2, JBB);
  
  return;
}

bool Dbtup::receive_defvalue(Signal* signal, const TablerecPtr& regTabPtr)
{
  jam();
  Uint32 defValueBytes = 0;
  Uint32 defValueWords = 0;
  Uint32 attrId = signal->theData[2];
  Uint32 attrDescriptor = signal->theData[3];

  Uint32 attrLen = AttributeDescriptor::getSize(attrDescriptor);
  Uint32 arrayType = AttributeDescriptor::getArrayType(attrDescriptor);
  Uint32 arraySize = AttributeDescriptor::getArraySize(attrDescriptor);

  const Uint32 numSections = signal->getNoOfSections();

  if (numSections == 0)
  {
    jam();
    return true;
  }

  jam();
  SectionHandle handle(this, signal);
  SegmentedSectionPtr ptr;
  ndbrequire(handle.getSection(ptr, TupAddAttrReq::DEFAULT_VALUE_SECTION_NUM));

  SimplePropertiesSectionReader r(ptr, getSectionSegmentPool());
  r.reset();

  Uint32 ahIn;
  ndbrequire(r.getWord(&ahIn));

  defValueBytes = AttributeHeader::getByteSize(ahIn);
  defValueWords = (defValueBytes + 3) / 4;

  Uint32 *dst = NULL;
  AttributeHeader ah(attrId, defValueBytes);

  if (defValueBytes == 0)
  {
    jam();
    releaseSections(handle);
    return true;
  }

  /* We have a default value, double check to be sure this is not
   * a primary key
   */
  if (AttributeDescriptor::getPrimaryKey(attrDescriptor))
  {
    jam();
    releaseSections(handle);
    /* Default value for primary key column not supported */
    terrorCode = 792;
    return false;
  }

  Uint32 bytes;
  if (attrLen)
    bytes= AttributeDescriptor::getSizeInBytes(attrDescriptor);
  else
    bytes= ((arraySize + AD_SIZE_IN_WORDS_OFFSET)
                              >> AD_SIZE_IN_WORDS_SHIFT) * 4;

  terrorCode= 0;

  if (attrLen)
  {
    if (arrayType == NDB_ARRAYTYPE_FIXED)
    {
      jam();
      if (defValueBytes != bytes)
      {
        jam();
        terrorCode = ZBAD_DEFAULT_VALUE_LEN;
      }
    }
    else
    {
      jam();
      if (defValueBytes > bytes)
      {
        jam();
        terrorCode = ZBAD_DEFAULT_VALUE_LEN;
      }
    }
  }
  else
  {
    /*
     * The condition is for BIT type.
     * Even though it is fixed, the compare operator should be > rather than ==,
     * for the 4-byte alignment, the space for BIT type occupied 4 bytes at least.
     * yet the bytes of default value can be 1, 2, 3, 4, 5, 6, 7, 8 bytes.
     */
    jam();
    if (defValueBytes > bytes)
    {
      jam();
      terrorCode = ZBAD_DEFAULT_VALUE_LEN;
    }
  }
  
  jam();

  if (likely( !terrorCode ))
  {
    jam();
    dst = cinBuffer;
    
    ndbrequire(r.getWords(dst, defValueWords));
    
    /* Check that VAR types have valid inline length */
    if ((attrLen) &&
        (arrayType != NDB_ARRAYTYPE_FIXED))
    {
      jam();
      const uchar* valPtr = (const uchar*) dst;
      Uint32 internalVarSize = 0;
      
      if (arrayType == NDB_ARRAYTYPE_SHORT_VAR)
      {
        jam();
        internalVarSize = 1 + valPtr[0];
      }
      else if (arrayType == NDB_ARRAYTYPE_MEDIUM_VAR)
      {
        jam();
        internalVarSize = 2 + valPtr[0] + (256 * Uint32(valPtr[1]));
      }
      else
      {
        ndbabort();
      }
      
      if (unlikely(internalVarSize != defValueBytes))
      {
        jam();
        terrorCode = ZBAD_DEFAULT_VALUE_LEN;
        releaseSections(handle);
        return false;
      }
    }

    if (likely( appendToSection(regTabPtr.p->m_createTable.defValSectionI, 
                                (const Uint32 *)&ah, 1) ))
    {  
      if (likely( appendToSection(regTabPtr.p->m_createTable.defValSectionI, 
                                  (const Uint32*)dst, 
                                  defValueWords)))
      {
        jam();
        releaseSections(handle);
        return true;
      }
    }
    jam();
    terrorCode = ZMEM_NOMEM_ERROR;
  }

  releaseSections(handle);
  return false;
}

void Dbtup::execTUPFRAGREQ(Signal* signal)
{
  jamEntry();

  TupFragReq copy = *(TupFragReq*)signal->getDataPtr();
  TupFragReq* req = &copy;

  FragrecordPtr regFragPtr;

  Uint32 tableId        = req->tableId;
  Uint32 userptr        = req->userPtr;
  Uint32 userRef        = req->userRef;
  Uint32 reqinfo        = req->reqInfo;
  Uint32 fragId         = req->fragId;
  Uint32 tablespace_id  = req->tablespaceid;
  Uint32 changeMask     = req->changeMask;
  Uint32 partitionId    = req->partitionId;

  Uint64 maxRows =
    (((Uint64)req->maxRowsHigh) << 32) + req->maxRowsLow;
  Uint64 minRows =
    (((Uint64)req->minRowsHigh) << 32) + req->minRowsLow;

  (void)reqinfo;
  (void)maxRows;
  (void)minRows;
#ifdef ERROR_INSERT
  bool found_first;
  bool found_second;
  Uint32 i;
  Uint32 readFragId;
#endif

  if (req->userPtr == (Uint32)-1) 
  {
    jam();
    abortAddFragOp(signal);
    return;
  }
  
  TablerecPtr regTabPtr;

#ifndef VM_TRACE
  // config mismatch - do not crash if release compiled
  if (tableId >= cnoOfTablerec)
  {
    jam();
    terrorCode = 800;
    goto sendref;
  }
#endif

  regTabPtr.i = tableId;
  ptrCheckGuard(regTabPtr, cnoOfTablerec, tablerec);

  getFragmentrec(regFragPtr, fragId, regTabPtr.i);
  if (regFragPtr.i != RNIL64)
  {
    jam();
    terrorCode= ZEXIST_FRAG_ERROR;
    goto sendref;
  }

  if (!seizeFragrecord(regFragPtr))
  {
    jam();
    terrorCode= ZFULL_FRAGRECORD_ERROR;
    goto sendref;
  }

  for (Uint32 i = 0; i < NUM_TUP_FRAGMENT_MUTEXES; i++)
  {
    NdbMutex_Init(&regFragPtr.p->tup_frag_mutex[i]);
  }
  NdbMutex_Init(&regFragPtr.p->tup_frag_page_map_mutex);
  {
    Uint32 noAllocatedPages = 1; //allocFragPage(regFragPtr.p);

    if (noAllocatedPages == 0)
    {
      jam();
      releaseFragrec(regFragPtr);
      terrorCode = ZNO_PAGES_ALLOCATED_ERROR;
      goto sendref;
    }
  }

  if (!addfragtotab(regTabPtr.i, fragId, regFragPtr.i))
  {
    jam();
    releaseFragrec(regFragPtr);
    terrorCode= ZNO_FREE_TAB_ENTRY_ERROR;
    goto sendref;
  }

#ifdef ERROR_INSERT
  found_first = false;
  found_second = false;
  i = 0;
  readFragId = c_lqh->getNextTupFragid(regTabPtr.i, i);
  if (i == 0 && readFragId == fragId)
    found_first = true;
  i = 1;
  readFragId = c_lqh->getNextTupFragid(regTabPtr.i, i);
  if (i == 1 && readFragId == fragId)
    found_second = true;
  if ((ERROR_INSERTED(4007) && found_first) ||
      (ERROR_INSERTED(4008) && found_second) ||
      ERROR_INSERTED(4050))
  {
    jam();
    releaseFragrec(regFragPtr);
    remove_frag_from_tab(regTabPtr, fragId);
    CLEAR_ERROR_INSERT_VALUE;
    terrorCode = 1;
    goto sendref;
  }
#endif
  regFragPtr.p->fragStatus = Fragrecord::FS_ONLINE;
  regFragPtr.p->fragTableId= regTabPtr.i;
  regFragPtr.p->fragmentId= fragId;
  regFragPtr.p->partitionId= partitionId;
  regFragPtr.p->m_tablespace_id= tablespace_id;
  regFragPtr.p->m_undo_complete= 0;
  regFragPtr.p->m_lcp_scan_op = RNIL;
  regFragPtr.p->m_lcp_keep_list_head.setNull();
  regFragPtr.p->m_lcp_keep_list_tail.setNull();
  regFragPtr.p->noOfPages = 0;
  regFragPtr.p->noOfVarPages = 0;
  regFragPtr.p->m_varWordsFree = 0;
  regFragPtr.p->m_max_page_cnt = 0;
  regFragPtr.p->m_lcp_changed_rows = 0;
  regFragPtr.p->m_free_page_id_list = FREE_PAGE_RNIL;
  ndbrequire(regFragPtr.p->m_page_map.isEmpty());
  regFragPtr.p->m_restore_lcp_id = RNIL;
  regFragPtr.p->m_restore_local_lcp_id = 0;
  regFragPtr.p->m_fixedElemCount = 0;
  regFragPtr.p->m_row_count = 0;
  regFragPtr.p->m_prev_row_count = 0;
  regFragPtr.p->m_lcp_start_gci = 0;
  regFragPtr.p->m_varElemCount = 0;
  regFragPtr.p->m_committed_changes = 0;
  /**
   * Average row size will be calculated and set at each start of
   * an LCP. This value is used to calculate the proposed speed of
   * checkpoints. We initialise it to 200 to ensure that it has
   * a somewhat sensible value before we can calculate it.
   *
   * We can survive some miscalculated numbers before first LCP
   * is executed.
   */
  regFragPtr.p->m_average_row_size = 200;

  for (Uint32 i = 0; i<MAX_FREE_LIST+1; i++)
    ndbrequire(regFragPtr.p->free_var_page_array[i].isEmpty());

  CreateFilegroupImplReq rep;
  std::memset(&rep, 0, sizeof(rep));
  if(regTabPtr.p->m_no_of_disk_attributes)
  {
    {
      jam();
      D("Tablespace_client - execTUPFRAGREQ");
      Tablespace_client tsman(0, this, c_tsman, 0, 0, 0,
                              regFragPtr.p->m_tablespace_id);
      ndbrequire(tsman.get_tablespace_info(this, &rep) == 0);
      regFragPtr.p->m_logfile_group_id= rep.tablespace.logfile_group_id;
    }
    {
      Page_cache_client pgman(this, c_pgman);
      int res = pgman.add_fragment(regTabPtr.i, fragId);
      jamEntry();
      if (res != 0)
      {
        jam();
        releaseFragrec(regFragPtr);
        remove_frag_from_tab(regTabPtr, fragId);
        terrorCode= ZNO_FREE_TAB_ENTRY_ERROR;
        goto sendref;
      }
    }
  }
  else
  {
    jam();
    regFragPtr.p->m_logfile_group_id = RNIL;
  }
  new (&regFragPtr.p->m_disk_alloc_info)
    Disk_alloc_info(regTabPtr.p, rep.tablespace.extent_size);

  if (AlterTableReq::getReorgFragFlag(changeMask))
  {
    jam();
    regFragPtr.p->fragStatus = Fragrecord::FS_REORG_NEW;
  }

  signal->theData[0]= userptr;
  signal->theData[1]= fragId;
  signal->theData[2]= regFragPtr.i;
  sendSignal(userRef, GSN_TUPFRAGCONF, signal, 3, JBB);

  return;

sendref:
  signal->theData[0]= userptr;
  signal->theData[1]= terrorCode;
  sendSignal(userRef, GSN_TUPFRAGREF, signal, 2, JBB);
}

/*
  Store the default values for a table, as the ATTRINFO "program"
  (i.e AttributeHeader|Data AttributeHeader|Data...)
  in varsize memory associated with the dummy fragment(DefaultValuesFragment).
  There is a DBTUP global set of defaults records in DefaultValuesFragment.
  One record per table stored on varsize pages.
  
  Each Table_record has a Local_key pointing to start of its default values
  in TUP's default values fragment.
*/
int Dbtup::store_default_record(const TablerecPtr& regTabPtr)
{
  Uint32 RdefValSectionI = regTabPtr.p->m_createTable.defValSectionI;
  jam();

  if (RdefValSectionI == RNIL) //No default values are stored for the table
  {
    jam();
    if (ERROR_INSERTED(4034))
    {
      jam();
      CLEAR_ERROR_INSERT_VALUE;
      terrorCode = 1;
      return -1;
    }

    return 0;
  }

  SegmentedSectionPtr defValSection;
  getSection(defValSection, RdefValSectionI);
  Uint32 sizes = defValSection.p->m_sz;
  /**
   * Alloc var-length memory for storing defaults
   */
  Uint32* var_data_ptr= alloc_var_part(&terrorCode,
                                       DefaultValuesFragment.p,
                                       regTabPtr.p,
                                       sizes,
                                       &regTabPtr.p->m_default_value_location,
                                       __LINE__,
                                       false);
  if (unlikely( var_data_ptr == 0 ))
  {
    jam();
    /* Caller releases the default values section */
    return -1;
  }

  if (ERROR_INSERTED(4034))
  {
    jam();
    CLEAR_ERROR_INSERT_VALUE;
    terrorCode = 1;
    return -1;
  }
      
  
  copy(var_data_ptr, RdefValSectionI);
  releaseSection(RdefValSectionI);
  regTabPtr.p->m_createTable.defValSectionI= RNIL;

  return 0;
}

bool Dbtup::addfragtotab(Uint32 tableId,
                         Uint32 fragId,
                         Uint64 fragIndex)
{
  return c_lqh->setTupFragPtrI(tableId,
                               fragId,
                               fragIndex);
}

void
Dbtup::remove_frag_from_tab(TablerecPtr tabPtr, Uint32 fragId)
{
  ndbrequire(c_lqh->setTupFragPtrI(tabPtr.i,
                                   fragId,
                                   RNIL64));
}

bool Dbtup::get_fragment_record(TablerecPtr & tabPtr,
                                FragrecordPtr & fragPtr,
                                Uint32 tableId,
                                Uint32 fragId)
{
  tabPtr.i = tableId;
  ptrCheckGuard(tabPtr, cnoOfTablerec, tablerec);
  fragPtr.i = c_lqh->m_ldm_instance_used->getTupFragPtrI(tabPtr.i,
                                                         fragId);
  if (fragPtr.i != RNIL64)
  {
    jam();
    ndbrequire(c_fragment_pool.getPtr(fragPtr));
    return true;
  }
  else
  {
    jam();
    return false;
  }
}

void Dbtup::getFragmentrec(FragrecordPtr& regFragPtr,
                           Uint32 fragId,
                           Uint32 tableId)
{
#if defined(VM_TRACE) || defined(ERROR_INSERT) || defined(EXTRA_JAM)
  EmulatedJamBuffer* const jamBuf = getThrJamBuf();
#endif

  regFragPtr.i = c_lqh->m_ldm_instance_used->getTupFragPtrI(tableId,
                                                            fragId);
  if (regFragPtr.i != RNIL64)
  {
    thrjamDebug(jamBuf);
    ndbrequire(c_fragment_pool.getPtr(regFragPtr));
    return;
  }
  thrjamDebug(jamBuf);
  regFragPtr.i= RNIL64;
  ptrNull(regFragPtr);
}

bool Dbtup::seizeFragrecord(FragrecordPtr& regFragPtr)
{
  bool ret_code = c_fragment_pool.seize(regFragPtr);
  if (ret_code)
  {
    RSS_OP_ALLOC(cnoOfAllocatedFragrec);
    regFragPtr.p = new (regFragPtr.p) Fragrecord();
  }
  return ret_code;
}

void Dbtup::seizeFragoperrec(FragoperrecPtr& fragOperPtr)
{
  fragOperPtr.i= cfirstfreeFragopr;
  ptrCheckGuard(fragOperPtr, cnoOfFragoprec, fragoperrec);
  cfirstfreeFragopr = fragOperPtr.p->nextFragoprec;
  fragOperPtr.p->nextFragoprec = RNIL;
  fragOperPtr.p->inUse = true;
  RSS_OP_ALLOC(cnoOfFreeFragoprec);
}//Dbtup::seizeFragoperrec()

void Dbtup::seizeAlterTabOperation(AlterTabOperationPtr& alterTabOpPtr)
{
  alterTabOpPtr.i= cfirstfreeAlterTabOp;
  ptrCheckGuard(alterTabOpPtr, cnoOfAlterTabOps, alterTabOperRec);
  cfirstfreeAlterTabOp= alterTabOpPtr.p->nextAlterTabOp;
  memset(alterTabOpPtr.p, 0, sizeof(AlterTabOperation));
  alterTabOpPtr.p->nextAlterTabOp= RNIL;
  alterTabOpPtr.p->dynTableDescriptor[MM] = nullptr;
  alterTabOpPtr.p->dynTableDescriptor[DD] = nullptr; 
  alterTabOpPtr.p->tableDescriptor = nullptr;
}

void
Dbtup::execALTER_TAB_REQ(Signal *signal)
{
  jamEntry();

  AlterTabReq copy= *(AlterTabReq *)signal->getDataPtr();
  AlterTabReq * req = &copy;

  TablerecPtr regTabPtr;
  regTabPtr.i= req->tableId;
  ptrCheckGuard(regTabPtr, cnoOfTablerec, tablerec);

  switch((AlterTabReq::RequestType)req->requestType){
  case AlterTabReq::AlterTablePrepare:
  {
    jam();

    if (AlterTableReq::getAddAttrFlag(req->changeMask))
    {
      jam();
      SectionHandle handle(this, signal);
      ndbrequire(handle.m_cnt == 1);
      ::copy(signal->theData+25, handle.m_ptr[0]);
      releaseSections(handle);
    }
    handleAlterTablePrepare(signal, req, regTabPtr);
    return;
  }
  case AlterTabReq::AlterTableCommit:
  {
    jam();
    handleAlterTableCommit(signal, req, regTabPtr);
    return;
  }
  case AlterTabReq::AlterTableRevert:
  {
    jam();
    handleAlterTableAbort(signal, req, regTabPtr.p);
    return;
  }
  case AlterTabReq::AlterTableComplete:
  {
    jam();
    handleAlterTableComplete(signal, req, regTabPtr.i);
    return;
  }
  case AlterTabReq::AlterTableSumaEnable:
  {
    FragrecordPtr regFragPtr;
    for (Uint32 i = 0; i < MAX_FRAG_PER_LQH; i++)
    {
      jam();
      if ((regFragPtr.i = c_lqh->getNextTupFragrec(regTabPtr.i, i)) != RNIL64)
      {
        jam();
        ndbrequire(c_fragment_pool.getPtr(regFragPtr));
        switch(regFragPtr.p->fragStatus){
        case Fragrecord::FS_REORG_COMMIT_NEW:
          jam();
          if (0)
            g_eventLogger->info(
                "tab: %u frag: %u toggle fragstate from %s to %s",
                regFragPtr.p->fragTableId, regFragPtr.p->fragmentId,
                "FS_REORG_COMMIT_NEW", "FS_REORG_COMPLETE_NEW");
          regFragPtr.p->fragStatus = Fragrecord::FS_REORG_COMPLETE_NEW;
          break;
        default:
          break;
        }
      }
    }
    sendAlterTabConf(signal, RNIL);
    return;
  }
  case AlterTabReq::AlterTableSumaFilter:
  {
    Uint32 gci = signal->theData[signal->getLength() - 1];
    regTabPtr.p->m_reorg_suma_filter.m_gci_hi = gci;
    FragrecordPtr regFragPtr;
    for (Uint32 i = 0; i < MAX_FRAG_PER_LQH; i++)
    {
      jam();
      if ((regFragPtr.i = c_lqh->getNextTupFragrec(regTabPtr.i, i)) != RNIL64)
      {
        jam();
        ndbrequire(c_fragment_pool.getPtr(regFragPtr));
        switch(regFragPtr.p->fragStatus){
        case Fragrecord::FS_REORG_COMMIT:
          jam();
          if (0)
            g_eventLogger->info(
                "tab: %u frag: %u toggle fragstate from %s to %s (gci: %u)",
                regFragPtr.p->fragTableId, regFragPtr.p->fragmentId,
                "FS_REORG_COMMIT", "FS_REORG_COMPLETE", gci);
          regFragPtr.p->fragStatus = Fragrecord::FS_REORG_COMPLETE;
          break;
        default:
          break;
        }
      }
    }
    signal->theData[0] = ~Uint32(0);
    return;
  }
  case AlterTabReq::AlterTableReadOnly:
  case AlterTabReq::AlterTableReadWrite:
    jam();
    signal->theData[0] = 0;
    signal->theData[1] = RNIL;
    return;
  default:
    break;
  }
  ndbabort();
}

void
Dbtup::handleAlterTablePrepare(Signal *signal,
                               const AlterTabReq *req,
                               const TablerecPtr regTabPtr)
{
  Uint32 connectPtr = RNIL;
  if (AlterTableReq::getAddAttrFlag(req->changeMask))
  {
    jam();

    Uint32 noOfNewAttr= req->noOfNewAttr;
    Uint32 newNoOfCharsets= req->newNoOfCharsets;
    Uint32 newNoOfKeyAttrs= req->newNoOfKeyAttrs;

    Uint32 *attrInfo= signal->theData+25;

    Uint32 oldNoOfAttr= regTabPtr.p->m_no_of_attributes;
    Uint32 newNoOfAttr= oldNoOfAttr+noOfNewAttr;

    /* Can only add attributes if varpart already present. */
    bool mm_varpart_exists = true;
    bool disk_varpart_exists = true;
    if((regTabPtr.p->m_attributes[MM].m_no_of_varsize +
        regTabPtr.p->m_attributes[MM].m_no_of_dynamic +
        (regTabPtr.p->m_bits & Tablerec::TR_ForceVarPart)) == 0)
    {
      jam();
      mm_varpart_exists = false;
    }
    if (regTabPtr.p->m_no_of_disk_attributes == 0)
    {
      jam();
      disk_varpart_exists = false;
    }
    {
      Uint32 *check_attrInfo= signal->theData+25;
      for (Uint32 i= 0; i<noOfNewAttr; i++)
      {
        Uint32 attrDescriptor= *check_attrInfo++;
        check_attrInfo++;
        bool is_disk_based = AttributeDescriptor::getDiskBased(attrDescriptor);
        if ((is_disk_based && !disk_varpart_exists) ||
            (!is_disk_based && !mm_varpart_exists))
        {
          jam();
          sendAlterTabRef(signal, ZINVALID_ALTER_TAB);
          return;
        }
      }
    }

    AlterTabOperationPtr regAlterTabOpPtr;
    seizeAlterTabOperation(regAlterTabOpPtr);

    regAlterTabOpPtr.p->newNoOfAttrs= newNoOfAttr;
    regAlterTabOpPtr.p->newNoOfCharsets= newNoOfCharsets;
    regAlterTabOpPtr.p->newNoOfKeyAttrs= newNoOfKeyAttrs;

    /* Allocate a new (possibly larger) table descriptor buffer. */
    Uint32 allocSize= getTabDescrOffsets(newNoOfAttr, newNoOfCharsets,
                                         newNoOfKeyAttrs,
                                         regTabPtr.p->m_no_of_extra_columns,
                                         regAlterTabOpPtr.p->tabDesOffset);
    Uint32* tableDescriptorRef= allocTabDescr(allocSize, regTabPtr.i);
    if (tableDescriptorRef == nullptr)
    {
      jam();
      releaseAlterTabOpRec(regAlterTabOpPtr);
      sendAlterTabRef(signal, terrorCode);
      return;
    }
    regAlterTabOpPtr.p->tableDescriptor= tableDescriptorRef;

    /*
      Get new pointers into tableDescriptor, and copy over old data.
      (Rest will be recomputed in computeTableMetaData() in case of
      ALTER_TAB_REQ[commit]).
    */
    Uint32* desc = tableDescriptorRef;
    CHARSET_INFO** CharsetArray=
      (CHARSET_INFO**)(desc + regAlterTabOpPtr.p->tabDesOffset[2]);
    memcpy(CharsetArray, regTabPtr.p->charsetArray,
           sizeof(*CharsetArray)*regTabPtr.p->noOfCharsets);
    Uint32 * const attrDesPtrStart = desc + regAlterTabOpPtr.p->tabDesOffset[4];
    Uint32 * attrDesPtr = attrDesPtrStart;
    memcpy(attrDesPtr,
           regTabPtr.p->tabDescriptor,
           4 * ZAD_SIZE * oldNoOfAttr);

    /**
     * Copy extra columns descriptors to end of attrDesPtr
     */
    {
      const Uint32 * src = regTabPtr.p->tabDescriptor;
      src += ZAD_SIZE * oldNoOfAttr;

      Uint32 * dst = attrDesPtr + (ZAD_SIZE * newNoOfAttr);
      memcpy(dst, src, 4 * ZAD_SIZE * regTabPtr.p->m_no_of_extra_columns);
    }

    attrDesPtr+= ZAD_SIZE * oldNoOfAttr;

    /*
      Loop over the new attributes to add.
      - Save AttributeDescriptor word in new TabDescriptor record.
      - Compute charset pos, as we will not save original csNumber.
      - Compute size needed for dynamic bitmap mask allocation.
      - Compute number of dynamic varsize, needed for fixsize offset calculation
      in ALTER_TAB_REQ[commit];
    */
    Uint32 charsetIndex= regTabPtr.p->noOfCharsets;
    Uint32 dyn_nullbits[2];
    dyn_nullbits[MM] = regTabPtr.p->m_dyn_null_bits[MM];
    if (dyn_nullbits[MM] == 0)
    {
      jam();
      dyn_nullbits[MM] = DYN_BM_LEN_BITS;
    }
    dyn_nullbits[DD] = regTabPtr.p->m_dyn_null_bits[DD];
    if (dyn_nullbits[DD] == 0)
    {
      jam();
      dyn_nullbits[DD] = DYN_BM_LEN_BITS;
    }

    Uint32 noDynFix[2];
    Uint32 noDynVar[2];
    Uint32 noDynamic[2];
    noDynFix[MM] = regTabPtr.p->m_attributes[MM].m_no_of_dyn_fix;
    noDynVar[MM] = regTabPtr.p->m_attributes[MM].m_no_of_dyn_var;
    noDynamic[MM] = regTabPtr.p->m_attributes[MM].m_no_of_dynamic;
    noDynFix[DD] = regTabPtr.p->m_attributes[DD].m_no_of_dyn_fix;
    noDynVar[DD] = regTabPtr.p->m_attributes[DD].m_no_of_dyn_var;
    noDynamic[DD] = regTabPtr.p->m_attributes[DD].m_no_of_dynamic;

    for (Uint32 i= 0; i<noOfNewAttr; i++)
    {
      Uint32 attrDescriptor= *attrInfo++;
      Uint32 csNumber= (*attrInfo++ >> 16);
      Uint32 attrDes2= 0;
      Uint32 ind = MM;
      if (AttributeDescriptor::getDiskBased(attrDescriptor))
      {
        ind = DD;
      }

      /* Only dynamic attributes possible for add attr */
      ndbrequire(AttributeDescriptor::getDynamic(attrDescriptor));

      handleCharsetPos(csNumber, CharsetArray, newNoOfCharsets,
                       charsetIndex, attrDes2);

      Uint32 null_pos = dyn_nullbits[ind];
      Uint32 arrType= AttributeDescriptor::getArrayType(attrDescriptor);
      noDynamic[ind]++;
      if (arrType==NDB_ARRAYTYPE_FIXED)
      {
        jam();
        Uint32 words= AttributeDescriptor::getSizeInWords(attrDescriptor);

        if(AttributeDescriptor::getSize(attrDescriptor) > 0)
        {
          jam();
          if(words > InternalMaxDynFix)
            goto treat_as_varsize;
          noDynFix[ind]++;
          dyn_nullbits[ind]+= words;
        }
        else
        {
          /* Bit type. Always MM based */
          jam();
          AttributeDescriptor::setDiskBased(attrDescriptor, 0);
          Uint32 bits= AttributeDescriptor::getArraySize(attrDescriptor);
          null_pos = dyn_nullbits[MM];
          null_pos += bits;
          dyn_nullbits[MM] += bits+1;
          noDynamic[ind]--;
          noDynamic[MM]++;
        }
      }
      else
      {
        jam();
    treat_as_varsize:
        noDynVar[ind]++;
        dyn_nullbits[ind]++;
      }
      AttributeOffset::setNullFlagPos(attrDes2, null_pos);

      *attrDesPtr++= attrDescriptor;
      *attrDesPtr++= attrDes2;
    }
    ndbassert(newNoOfCharsets==charsetIndex);
    ndbrequire(attrDesPtr == attrDesPtrStart + (ZAD_SIZE * newNoOfAttr));

    regAlterTabOpPtr.p->noOfDynNullBits[MM] = dyn_nullbits[MM];
    regAlterTabOpPtr.p->noOfDynNullBits[DD] = dyn_nullbits[DD];
    ndbassert((noDynamic[MM] + noDynamic[DD]) ==
              (regTabPtr.p->m_attributes[MM].m_no_of_dynamic +
               regTabPtr.p->m_attributes[DD].m_no_of_dynamic +
               noOfNewAttr));
    regAlterTabOpPtr.p->noOfDynFix[MM]= noDynFix[MM];
    regAlterTabOpPtr.p->noOfDynFix[DD]= noDynFix[DD];
    regAlterTabOpPtr.p->noOfDynVar[MM]= noDynVar[MM];
    regAlterTabOpPtr.p->noOfDynVar[DD]= noDynVar[DD];
    regAlterTabOpPtr.p->noOfDynamic[MM]= noDynamic[MM];
    regAlterTabOpPtr.p->noOfDynamic[DD]= noDynamic[DD];

    for (Uint32 inx = 0; inx < 2; inx++)
    {
      /* Allocate the new (possibly larger) dynamic descriptor. */
      allocSize = getDynTabDescrOffsets((dyn_nullbits[inx]+31)>>5,
                                regAlterTabOpPtr.p->dynTabDesOffset[inx]);
      Uint32* dynTableDescriptorRef = nullptr;
      if ((ERROR_INSERTED(4029) && (inx == 0)) ||
          (ERROR_INSERTED(4039) && (inx == 1)))
      {
        jam();
        terrorCode = ZMEM_NOTABDESCR_ERROR;
        CLEAR_ERROR_INSERT_VALUE;
      }
      else
      {
        jam();
        dynTableDescriptorRef = allocTabDescr(allocSize, regTabPtr.i);
      }
      if (dynTableDescriptorRef == nullptr)
      {
        jam();
        releaseTabDescr(tableDescriptorRef);
        if (inx == DD)
        {
          jam();
          releaseTabDescr(regAlterTabOpPtr.p->dynTableDescriptor[MM]);
        }
        releaseAlterTabOpRec(regAlterTabOpPtr);
        sendAlterTabRef(signal, terrorCode);
        return;
      }
      regAlterTabOpPtr.p->dynTableDescriptor[inx] = dynTableDescriptorRef;
    }
    connectPtr = regAlterTabOpPtr.i;
  }

  sendAlterTabConf(signal, connectPtr);
}

void
Dbtup::sendAlterTabRef(Signal *signal, Uint32 errorCode)
{
  signal->theData[0] = errorCode;
  signal->theData[1] = RNIL;
}

void
Dbtup::sendAlterTabConf(Signal *signal, Uint32 connectPtr)
{
  signal->theData[0] = 0;
  signal->theData[1] = connectPtr;
}

void
Dbtup::handleAlterTableCommit(Signal *signal,
                              const AlterTabReq* req,
                              TablerecPtr tabPtr)
{
  Tablerec *regTabPtr = tabPtr.p;
  if (AlterTableReq::getAddAttrFlag(req->changeMask))
  {
    jam();
    AlterTabOperationPtr regAlterTabOpPtr;
    regAlterTabOpPtr.i= req->connectPtr;
    ptrCheckGuard(regAlterTabOpPtr, cnoOfAlterTabOps, alterTabOperRec);

    /* Free old table descriptors. */
    releaseTabDescr(regTabPtr);

    /* Set new attribute counts. */
    regTabPtr->m_no_of_attributes= regAlterTabOpPtr.p->newNoOfAttrs;
    regTabPtr->noOfCharsets= regAlterTabOpPtr.p->newNoOfCharsets;
    regTabPtr->noOfKeyAttr= regAlterTabOpPtr.p->newNoOfKeyAttrs;

    regTabPtr->m_attributes[MM].m_no_of_dyn_fix=
      regAlterTabOpPtr.p->noOfDynFix[MM];
    regTabPtr->m_attributes[DD].m_no_of_dyn_fix=
      regAlterTabOpPtr.p->noOfDynFix[DD];

    regTabPtr->m_attributes[MM].m_no_of_dyn_var=
      regAlterTabOpPtr.p->noOfDynVar[MM];
    regTabPtr->m_attributes[DD].m_no_of_dyn_var=
      regAlterTabOpPtr.p->noOfDynVar[DD];

    regTabPtr->m_attributes[MM].m_no_of_dynamic=
      regAlterTabOpPtr.p->noOfDynamic[MM];
    regTabPtr->m_attributes[DD].m_no_of_dynamic=
      regAlterTabOpPtr.p->noOfDynamic[DD];

    regTabPtr->m_dyn_null_bits[MM]= regAlterTabOpPtr.p->noOfDynNullBits[MM];
    regTabPtr->m_dyn_null_bits[DD]= regAlterTabOpPtr.p->noOfDynNullBits[DD];
    DEB_DYN_META(("(%u) set m_no_of_dynamic[MM] = %u, m_no_of_dynamic[DD]",
                  instance(),
                  regTabPtr->m_attributes[MM].m_no_of_dynamic,
                  regTabPtr->m_attributes[DD].m_no_of_dynamic));

    /* Install the new (larger) table descriptors. */
    setUpDescriptorReferences(regAlterTabOpPtr.p->tableDescriptor,
                              regTabPtr,
                              regAlterTabOpPtr.p->tabDesOffset);

    setupDynDescriptorReferences(regAlterTabOpPtr.p->dynTableDescriptor[MM],
                                 regTabPtr,
                                 regAlterTabOpPtr.p->dynTabDesOffset[MM],
                                 MM);
    setupDynDescriptorReferences(regAlterTabOpPtr.p->dynTableDescriptor[DD],
                                 regTabPtr,
                                 regAlterTabOpPtr.p->dynTabDesOffset[DD],
                                 DD);

    releaseAlterTabOpRec(regAlterTabOpPtr);

    /* Recompute aggregate table meta data. */
    DEB_DYN_META(("(%u) tab(%u) computeTableMetaData: ALTER",
                  instance(),
                  tabPtr.i));
    computeTableMetaData(tabPtr, __LINE__);
  }

  if (AlterTableReq::getReorgFragFlag(req->changeMask))
  {
    FragrecordPtr regFragPtr;
    for (Uint32 i = 0; i < MAX_FRAG_PER_LQH; i++)
    {
      jam();
      if ((regFragPtr.i = c_lqh->getNextTupFragrec(tabPtr.i, i)) != RNIL64)
      {
        jam();
        ndbrequire(c_fragment_pool.getPtr(regFragPtr));
        switch(regFragPtr.p->fragStatus){
        case Fragrecord::FS_ONLINE:
          jam();
          regFragPtr.p->fragStatus = Fragrecord::FS_REORG_COMMIT;
          if (0)
            g_eventLogger->info(
                "tab: %u frag: %u toggle fragstate from %s to %s",
                regFragPtr.p->fragTableId, regFragPtr.p->fragmentId,
                "FS_ONLINE", "FS_REORG_COMMIT");
          break;
        case Fragrecord::FS_REORG_NEW:
          jam();
          regFragPtr.p->fragStatus = Fragrecord::FS_REORG_COMMIT_NEW;
          if (0)
            g_eventLogger->info(
                "tab: %u frag: %u toggle fragstate from %s to %s",
                regFragPtr.p->fragTableId, regFragPtr.p->fragmentId,
                "FS_REORG_NEW", "FS_REORG_COMMIT_NEW");
          break;
        default:
          jamLine(regFragPtr.p->fragStatus);
          ndbabort();
        }
      }
    }
  }

  sendAlterTabConf(signal, RNIL);
}

void
Dbtup::handleAlterTableComplete(Signal *signal,
                                const AlterTabReq* req,
                                Uint32 tableId)
{
  if (AlterTableReq::getReorgCompleteFlag(req->changeMask))
  {
    FragrecordPtr regFragPtr;
    for (Uint32 i = 0; i < MAX_FRAG_PER_LQH; i++)
    {
      jam();
      if ((regFragPtr.i = c_lqh->getNextTupFragrec(tableId, i)) != RNIL64)
      {
        jam();
        ndbrequire(c_fragment_pool.getPtr(regFragPtr));
        switch(regFragPtr.p->fragStatus){
        case Fragrecord::FS_REORG_COMPLETE:
          jam();
          if (0)
            g_eventLogger->info(
                "tab: %u frag: %u toggle fragstate from %s to %s",
                regFragPtr.p->fragTableId, regFragPtr.p->fragmentId,
                "FS_REORG_COMPLETE", "FS_ONLINE");
          regFragPtr.p->fragStatus = Fragrecord::FS_ONLINE;
          break;
        case Fragrecord::FS_REORG_COMPLETE_NEW:
          jam();
          if (0)
            g_eventLogger->info(
                "tab: %u frag: %u toggle fragstate from %s to %s",
                regFragPtr.p->fragTableId, regFragPtr.p->fragmentId,
                "FS_REORG_COMPLETE_NEW", "FS_ONLINE");
          regFragPtr.p->fragStatus = Fragrecord::FS_ONLINE;
          break;
        default:
          jamLine(regFragPtr.p->fragStatus);
          ndbabort();
        }
      }
    }
  }

  sendAlterTabConf(signal, RNIL);
}

void
Dbtup::handleAlterTableAbort(Signal *signal,
                             const AlterTabReq* req,
                             const Tablerec *regTabPtr)
{
  if (AlterTableReq::getAddAttrFlag(req->changeMask))
  {
    jam();
    if (req->connectPtr != RNIL)
    {
      jam();
      AlterTabOperationPtr regAlterTabOpPtr;
      regAlterTabOpPtr.i= req->connectPtr;
      ptrCheckGuard(regAlterTabOpPtr, cnoOfAlterTabOps, alterTabOperRec);

      releaseTabDescr(regAlterTabOpPtr.p->tableDescriptor);
      releaseTabDescr(regAlterTabOpPtr.p->dynTableDescriptor[MM]);
      releaseTabDescr(regAlterTabOpPtr.p->dynTableDescriptor[DD]);
      releaseAlterTabOpRec(regAlterTabOpPtr);
    }
  }

  sendAlterTabConf(signal, RNIL);
}

/*
  Update information for charset for a new attribute.
  If needed, attrDes2 will be updated with the correct charsetPos and
  charsetIndex will be updated to point to next free charsetPos slot.
*/
void
Dbtup::handleCharsetPos(Uint32 csNumber, CHARSET_INFO** charsetArray,
                        Uint32 noOfCharsets,
                        Uint32 & charsetIndex, Uint32 & attrDes2)
{
  if (csNumber != 0)
  { 
    CHARSET_INFO* cs = all_charsets[csNumber];
    ndbrequire(cs != NULL);
    Uint32 i= 0;
    while (i < charsetIndex)
    {
      jam();
      if (charsetArray[i] == cs)
	break;
      i++;
    }
    if (i == charsetIndex) {
      jam();
      ndbrequire(i < noOfCharsets);
      charsetArray[i]= cs;
      charsetIndex++;
    }
    AttributeOffset::setCharsetPos(attrDes2, i);
  }
}

bool
Dbtup::is_disk_columns_in_table(Uint32 tableId)
{
  TablerecPtr regTabPtr;
  regTabPtr.i = tableId;
  ptrCheckGuard(regTabPtr, cnoOfTablerec, tablerec);
  return (regTabPtr.p->m_no_of_disk_attributes > 0);
}

/*
  This function (re-)computes aggregated metadata. It is called for
  both ALTER TABLE and CREATE TABLE.
 */
Uint32
Dbtup::computeTableMetaData(TablerecPtr tabPtr, Uint32 line)
{
  Tablerec *regTabPtr = tabPtr.p;
  Uint32 dyn_null_words[2];

  for (Uint32 i = 0; i < NO_DYNAMICS; ++i)
  {
    jam();
    if (regTabPtr->m_dyn_null_bits[i] == DYN_BM_LEN_BITS)
    {
      jam();
      regTabPtr->m_dyn_null_bits[i] = 0;
    }
    dyn_null_words[i] = (regTabPtr->m_dyn_null_bits[i]+31)>>5;
    regTabPtr->m_offsets[i].m_dyn_null_words = dyn_null_words[i];
  }

  /* Compute the size of the static headers. */
  Uint32 pos[2] = { 0, 0 };
  if (regTabPtr->m_bits & Tablerec::TR_Checksum)
  {
    jam();
    pos[MM]++; 
  }

  if (regTabPtr->m_bits & Tablerec::TR_RowGCI)
  {
    jam();
    pos[MM]++;
    pos[DD]++;
  }

  regTabPtr->m_no_of_disk_attributes= 
    regTabPtr->m_attributes[DD].m_no_of_fixsize +
    regTabPtr->m_attributes[DD].m_no_of_varsize +
    regTabPtr->m_attributes[DD].m_no_of_dynamic;


  regTabPtr->m_no_of_real_disk_attributes = regTabPtr->m_no_of_disk_attributes;

  DEB_DISK(("(%u) Tab(%u) no of disk attr: %u, line: %u",
            instance(),
            tabPtr.i,
            regTabPtr->m_no_of_disk_attributes,
            line));

  if(regTabPtr->m_no_of_disk_attributes > 0)
  {
    /* Room for disk part location. */
    regTabPtr->m_offsets[MM].m_disk_ref_offset= pos[MM] +
            Tuple_header::HeaderSize;
    pos[MM] += Disk_part_ref::SZ32; // 8 bytes
    regTabPtr->m_bits |= Tablerec::TR_DiskPart;
  }
  else
  {
    regTabPtr->m_offsets[MM].m_disk_ref_offset =
      (pos[MM] + Tuple_header::HeaderSize) - Disk_part_ref::SZ32;
  }
  if (regTabPtr->m_attributes[MM].m_no_of_varsize ||
      regTabPtr->m_attributes[MM].m_no_of_dynamic)
  {
    jam();
    pos[MM] += Var_part_ref::SZ32;
    regTabPtr->m_bits &= ~(Uint32)Tablerec::TR_ForceVarPart;
  }
  else if (regTabPtr->m_bits & Tablerec::TR_ForceVarPart)
  {
    jam();
    pos[MM] += Var_part_ref::SZ32;
  }

  /**
   * We don't store a Var part reference in the disk rows even if we
   * use variable sized disk rows. The variable sized part and the fixed
   * size part will both be in the same row part.
   */

  regTabPtr->m_offsets[MM].m_null_offset= pos[MM];
  regTabPtr->m_offsets[DD].m_null_offset= pos[DD];
  pos[MM]+= regTabPtr->m_offsets[MM].m_null_words;
  pos[DD]+= regTabPtr->m_offsets[DD].m_null_words;

  /*
    Compute the offsets for the attributes.
    For static fixed-size, this is the offset from the tuple pointer of the
    actual data.
    For static var-size and dynamic, this is the index into the offset array.

    We also compute the dynamic bitmasks here.
  */
  Uint32 *tabDesc = regTabPtr->tabDescriptor;
  Uint32 fix_size[2]= {0, 0};
  Uint32 var_size[2]= {0, 0};
  Uint32 dyn_size[2]= {0, 0};
  Uint32 statvar_count[2];
  Uint32 dynfix_count[2];
  Uint32 dynvar_count[2];
  Uint32 dynamic_count[2];
  regTabPtr->blobAttributeMask.clear();
  regTabPtr->notNullAttributeMask.clear();
  for (Uint32 i = 0; i < NO_DYNAMICS; ++i)
  {
    statvar_count[i] = 0;
    dynfix_count[i] = 0;
    dynvar_count[i] = 0;
    dynamic_count[i] = 0;
    std::memset(regTabPtr->dynVarSizeMask[i], 0, dyn_null_words[i]<<2);
    std::memset(regTabPtr->dynFixSizeMask[i], 0, dyn_null_words[i]<<2);
  }

  for(Uint32 i= 0; i<regTabPtr->m_no_of_attributes; i++)
  {
    jam();
    Uint32 attrDescriptor= *tabDesc++;
    Uint32 attrDes2= *tabDesc;
    Uint32 ind= AttributeDescriptor::getDiskBased(attrDescriptor);
    Uint32 attrLen = AttributeDescriptor::getSize(attrDescriptor);
    Uint32 arr= AttributeDescriptor::getArrayType(attrDescriptor);
    Uint32 size_in_words= AttributeDescriptor::getSizeInWords(attrDescriptor);
    Uint32 size_in_bytes= AttributeDescriptor::getSizeInBytes(attrDescriptor);
    Uint32 extType = AttributeDescriptor::getType(attrDescriptor);
    Uint32 off;
    jamDataDebug(ind);

    DEB_DYN_META(("(%u) tab(%u), attrId: %u %s column",
                  instance(),
                  tabPtr.i,
                  i,
                  ind == 0 ? "MM" : "DD"));
    if (extType == NDB_TYPE_BLOB || extType == NDB_TYPE_TEXT)
    {
      jam();
      regTabPtr->blobAttributeMask.set(i);
    }
    if(!AttributeDescriptor::getNullable(attrDescriptor))
    {
      jam();
      regTabPtr->notNullAttributeMask.set(i);
      DEB_DYN_META(("(%u) tab(%u), attrId: %u, NOT NULL",
                  instance(),
                  tabPtr.i,
                  i));
    }
    if (!AttributeDescriptor::getDynamic(attrDescriptor))
    {
      DEB_DYN_META(("(%u) tab(%u), attrId: %u, NOT Dynamic",
                  instance(),
                  tabPtr.i,
                  i));
      if (arr == NDB_ARRAYTYPE_FIXED ||
          ((ind == DD) &&
           ((regTabPtr->m_bits & Tablerec::TR_UseVarSizedDiskData) == 0)))
      {
        if (attrLen!=0)
        {
          jam();
          off = fix_size[ind] + pos[ind];
          fix_size[ind]+= size_in_words;
          jamDataDebug(off);
        }
        else
        {
          jam();
          DEB_DYN_META(("(%u) tab(%u), attrId: %u, Bit type",
                        instance(),
                        tabPtr.i,
                        i));
          off= 0;                               // Bit type
        }
      }
      else
      {
        jam();
        DEB_DYN_META(("(%u) tab(%u), attrId: %u, Variable sized",
                      instance(),
                      tabPtr.i,
                      i));
        /* Static varsize. */
        off = statvar_count[ind]++;
        var_size[ind]+= size_in_bytes;
        jamDataDebug(off);
      }
    }
    else
    {
      jam();
      DEB_DYN_META(("(%u) tab(%u), attrId: %u, Dynamic",
                  instance(),
                  tabPtr.i,
                  i));
      /* Dynamic attribute. */
      dynamic_count[ind]++;
      Uint32 null_pos= AttributeOffset::getNullFlagPos(attrDes2);
      dyn_size[ind]+= (size_in_words<<2);
      if (arr == NDB_ARRAYTYPE_FIXED)
      {
        jam();
        //if (extType == NDB_TYPE_BLOB || extType == NDB_TYPE_TEXT)
          //regTabPtr->blobAttributeMask.set(i);
        // ToDo: I wonder what else is needed to handle BLOB/TEXT, if anything?

        DEB_DYN_META(("(%u) tab(%u), attrId: %u, Fixed size",
                      instance(),
                      tabPtr.i,
                      i));
        if (attrLen!=0)
        {
          jam();
          if(size_in_words>InternalMaxDynFix)
            goto treat_as_varsize;

          off = (dynfix_count[ind]++) +
                regTabPtr->m_attributes[ind].m_no_of_dyn_var;
          jamDataDebug(off);
          while(size_in_words-- > 0)
          {
            BitmaskImpl::set(dyn_null_words[ind],
                             regTabPtr->dynFixSizeMask[ind], null_pos++);
          }
        }
        else
        {
          jam();
          ndbrequire(ind == MM);
          dynamic_count[ind]--;
          dynamic_count[MM]++;
          DEB_DYN_META(("(%u) tab(%u), attrId: %u, Bit type",
                        instance(),
                        tabPtr.i,
                        i));
          off= 0;                               // Bit type
        }
      }
      else
      {
      treat_as_varsize:
        jam();
        DEB_DYN_META(("(%u) tab(%u), attrId: %u, Variable size",
                      instance(),
                      tabPtr.i,
                      i));
        off = dynvar_count[ind]++;
        jamDataDebug(off);
        BitmaskImpl::set(dyn_null_words[ind],
                         regTabPtr->dynVarSizeMask[ind],
                         null_pos);
      }
    }
    if (off > AttributeOffset::getMaxOffset())
    {
      jam();
      jamDataDebug(off);
      return ZTOO_LARGE_TUPLE_ERROR;
    }
    AttributeOffset::setOffset(attrDes2, off);
    *tabDesc++= attrDes2;
  }
  ndbassert(dynvar_count[MM] ==regTabPtr->m_attributes[MM].m_no_of_dyn_var);
  ndbassert(dynfix_count[MM] ==regTabPtr->m_attributes[MM].m_no_of_dyn_fix);
  ndbassert(dynamic_count[MM] ==regTabPtr->m_attributes[MM].m_no_of_dynamic);
  ndbassert(statvar_count[MM] ==regTabPtr->m_attributes[MM].m_no_of_varsize);

  ndbassert(dynvar_count[DD] ==regTabPtr->m_attributes[DD].m_no_of_dyn_var);
  ndbassert(dynfix_count[DD] ==regTabPtr->m_attributes[DD].m_no_of_dyn_fix);
  ndbassert(dynamic_count[DD] ==regTabPtr->m_attributes[DD].m_no_of_dynamic);
  ndbassert(statvar_count[DD] ==regTabPtr->m_attributes[DD].m_no_of_varsize);

  regTabPtr->m_offsets[MM].m_fix_header_size= 
    Tuple_header::HeaderSize + fix_size[MM] + pos[MM];
  regTabPtr->m_offsets[DD].m_fix_header_size= 
    fix_size[DD] + pos[DD];

  if(regTabPtr->m_attributes[DD].m_no_of_varsize > 0 ||
     regTabPtr->m_attributes[DD].m_no_of_fixsize > 0 ||
     regTabPtr->m_attributes[DD].m_no_of_dynamic > 0)
  {
    jam();
    regTabPtr->m_offsets[DD].m_fix_header_size += Tuple_header::HeaderSize;
  }

  Uint32 mm_vars= regTabPtr->m_attributes[MM].m_no_of_varsize;
  Uint32 mm_dyns= regTabPtr->m_attributes[MM].m_no_of_dyn_fix +
                  regTabPtr->m_attributes[MM].m_no_of_dyn_var;
  Uint32 dd_vars= regTabPtr->m_attributes[DD].m_no_of_varsize;
  Uint32 dd_dyns= regTabPtr->m_attributes[DD].m_no_of_dyn_fix +
                  regTabPtr->m_attributes[DD].m_no_of_dyn_var;

  regTabPtr->m_offsets[MM].m_max_var_offset= var_size[MM];
  /*
    Size of the expanded dynamic part. Needs room for bitmap, (N+1) 16-bit
    offset words with 32-bit padding, and all attribute data.
  */
  regTabPtr->m_offsets[MM].m_max_dyn_offset= 
    (regTabPtr->m_offsets[MM].m_dyn_null_words<<2) + 4*((mm_dyns+2)>>1) +
    dyn_size[MM];
  
  regTabPtr->m_offsets[DD].m_max_var_offset= var_size[DD];
  regTabPtr->m_offsets[DD].m_max_dyn_offset= 
    (regTabPtr->m_offsets[DD].m_dyn_null_words<<2) + 4*((dd_dyns+2)>>1) +
    dyn_size[DD];

  /* Room for data for all the attributes. */
  Uint32 total_rec_size[2];
  total_rec_size[MM] =
    pos[MM] + fix_size[MM] +
    ((var_size[MM] + 3) >> 2) + ((dyn_size[MM] + 3) >> 2);
  total_rec_size[DD] =
    pos[DD] + fix_size[DD] +
    ((var_size[DD] + 3) >> 2) + ((dyn_size[DD] + 3) >> 2);
  /*
    Room for offset arrays and dynamic bitmaps. There is one extra 16-bit
    offset in each offset array (for easy computation of final length).
    Also one word for storing total length of varsize+dynamic part
  */
  if (mm_vars + regTabPtr->m_attributes[MM].m_no_of_dynamic)
  {
    jam();
    total_rec_size[MM] += (mm_vars + 2) >> 1;
    total_rec_size[MM] += regTabPtr->m_offsets[MM].m_dyn_null_words;
    total_rec_size[MM] += (mm_dyns + 2) >> 1;
    total_rec_size[MM] += 1;
  }
  if (dd_vars + regTabPtr->m_attributes[DD].m_no_of_dynamic)
  {
    jam();
    total_rec_size[DD] += (dd_vars + 2) >> 1;
    total_rec_size[DD] += regTabPtr->m_offsets[DD].m_dyn_null_words;
    total_rec_size[DD] += (dd_dyns + 2) >> 1;
  }
  /* Room for the header. */
  total_rec_size[MM] += Tuple_header::HeaderSize;
  if (regTabPtr->m_no_of_disk_attributes)
  {
    total_rec_size[DD] += Tuple_header::HeaderSize;
    total_rec_size[DD] += 1;
  }

  /* Room for changemask */
  total_rec_size[MM] += 1 + ((regTabPtr->m_no_of_attributes + 31) >> 5);

  total_rec_size[MM] += COPY_TUPLE_HEADER32;

  regTabPtr->total_rec_size= total_rec_size[MM] + total_rec_size[DD];

  DEB_TUP_META(("New total_rec_size set to %u", total_rec_size));

  setUpQueryRoutines(regTabPtr);
  setUpKeyArray(regTabPtr);
  return 0;
}

void
Dbtup::undo_createtable_logsync_callback(Signal* signal, Uint32 ptrI, 
					 Uint32 res)
{
  jamEntry();
  FragoperrecPtr fragOperPtr;
  fragOperPtr.i= ptrI;
  ptrCheckGuard(fragOperPtr, cnoOfFragoprec, fragoperrec);
  
  signal->theData[0] = fragOperPtr.p->lqhPtrFrag;
  signal->theData[1] = 1;
  sendSignal(fragOperPtr.p->lqhBlockrefFrag, GSN_TUP_ADD_ATTCONF, 
	     signal, 2, JBB);
  
  releaseFragoperrec(fragOperPtr);  
}

/*
 * Descriptor has these parts:
 *
 * 0 readFunctionArray ( one for each attribute )
 * 1 updateFunctionArray ( ditto )
 * 2 charsetArray ( pointers to distinct CHARSET_INFO )
 * 3 readKeyArray ( attribute ids of keys )
 * 5 tabDescriptor ( attribute descriptors, each ZAD_SIZE )
 */
void Dbtup::setUpDescriptorReferences(Uint32* desc,
                                      Tablerec* const regTabPtr,
                                      const Uint32* offset)
{
  regTabPtr->readFunctionArray = (ReadFunction*)(desc + offset[0]);
  regTabPtr->updateFunctionArray = (UpdateFunction*)(desc + offset[1]);
  regTabPtr->charsetArray = (CHARSET_INFO**)(desc + offset[2]);
  regTabPtr->readKeyArray = (Uint32*)(desc + offset[3]);
  regTabPtr->tabDescriptor= (Uint32*)(desc + offset[4]);
  regTabPtr->m_real_order_descriptor = (Uint16*)(desc + offset[5]);
}

void Dbtup::setupDynDescriptorReferences(Uint32* desc,
                                         Tablerec* const regTabPtr,
                                         const Uint32* offset,
                                         Uint32 ind)
{
  regTabPtr->dynTabDescriptor[ind] = desc;
  regTabPtr->dynVarSizeMask[ind] = desc+offset[0];
  regTabPtr->dynFixSizeMask[ind] = desc+offset[1];
}

void Dbtup::setUpKeyArray(Tablerec* const regTabPtr)
{
  Uint32* keyArray = regTabPtr->readKeyArray;
  Uint32 countKeyAttr= 0;
  for (Uint32 i= 0; i < regTabPtr->m_no_of_attributes; i++) {
    jam();
    Uint32 attrDescriptor = regTabPtr->tabDescriptor[(i * ZAD_SIZE)];
    if (AttributeDescriptor::getPrimaryKey(attrDescriptor))
    {
      jam();
      AttributeHeader::init(&keyArray[countKeyAttr], i, 0);
      countKeyAttr++;
    }
  }
  ndbrequire(countKeyAttr == regTabPtr->noOfKeyAttr);

  /**
   * Setup real order array (16 bit per column)
   *
   * Sequence is
   * [mm_fix mm_var mm_dynfix mm_dynvar
   *  dd_fix dd_var dd_dynfix dd_dynvar]
   *
   * Dynamic bit fields are never stored in disk part.
   */
  Uint32 cnt = 0;
  Uint16* order = regTabPtr->m_real_order_descriptor;
  for (Uint32 type = 0; type < 8; type++)
  {
    for (Uint32 i= 0; i < regTabPtr->m_no_of_attributes; i++) 
    {
      jam();
      Uint32 desc = regTabPtr->tabDescriptor[(i * ZAD_SIZE)];
      Uint32 t = 0;

      if (AttributeDescriptor::getDynamic(desc) &&
          AttributeDescriptor::getArrayType(desc) == NDB_ARRAYTYPE_FIXED &&
          AttributeDescriptor::getSize(desc) == 0)
      {
        /*
          Dynamic bit types are stored inside the dynamic NULL bitmap, and are
          never expanded. So we do not need any real_order_descriptor for
          them.
        */
        jam();
        if(type==0)
          cnt++;
        continue;
      }

      if ((AttributeDescriptor::getArrayType(desc) != NDB_ARRAYTYPE_FIXED) ||
          (AttributeDescriptor::getDynamic(desc) &&
           AttributeDescriptor::getArrayType(desc) == NDB_ARRAYTYPE_FIXED &&
           AttributeDescriptor::getSizeInWords(desc) > InternalMaxDynFix))
      {
	t += 1;
      }
      if (AttributeDescriptor::getDynamic(desc)) 
      {
	t += 2;
      }
      if (AttributeDescriptor::getDiskBased(desc))
      {
	t += 4;
      }
      if(t == type)
      {
	* order++ = (i * ZAD_SIZE);
        DEB_DYN_META(("(%u) Attribute %u is listed in order %u",
                      instance(),
                      i,
                      cnt));
	cnt++;
      }
    }
  }
  ndbrequire(cnt == regTabPtr->m_no_of_attributes);
}

void Dbtup::releaseFragoperrec(FragoperrecPtr fragOperPtr) 
{
  fragOperPtr.p->inUse = false;
  fragOperPtr.p->nextFragoprec = cfirstfreeFragopr;
  cfirstfreeFragopr = fragOperPtr.i;
  RSS_OP_FREE(cnoOfFreeFragoprec);
}//Dbtup::releaseFragoperrec()

void Dbtup::releaseAlterTabOpRec(AlterTabOperationPtr regAlterTabOpPtr)
{
  regAlterTabOpPtr.p->nextAlterTabOp= cfirstfreeAlterTabOp;
  cfirstfreeAlterTabOp= regAlterTabOpPtr.i;
}

/*
 * LQH aborts on-going create table operation.  The table is later
 * dropped by DICT.
 */
void Dbtup::abortAddFragOp(Signal* signal)
{
  FragoperrecPtr fragOperPtr;

  fragOperPtr.i = signal->theData[1];
  ptrCheckGuard(fragOperPtr, cnoOfFragoprec, fragoperrec);
  ndbrequire(fragOperPtr.p->inUse);
  releaseFragoperrec(fragOperPtr);
}

void
Dbtup::execDROP_TAB_REQ(Signal* signal)
{
  jamEntry();
  DropTabReq* req= (DropTabReq*)signal->getDataPtr();
  
  TablerecPtr tabPtr;
  tabPtr.i= req->tableId;
  ptrCheckGuard(tabPtr, cnoOfTablerec, tablerec);
  
  tabPtr.p->m_dropTable.tabUserRef = req->senderRef;
  tabPtr.p->m_dropTable.tabUserPtr = req->senderData;
  tabPtr.p->tableStatus = DROPPING;

  DEB_DISK(("(%u)Drop table(%u) start, pg_count: %u",
            instance(),
            tabPtr.i,
            c_page_map_pool_ptr->m_pg_count));

  signal->theData[0]= ZREL_FRAG;
  signal->theData[1]= tabPtr.i;
  signal->theData[2]= RNIL;
  sendSignal(cownref, GSN_CONTINUEB, signal, 3, JBB);
}

void Dbtup::releaseTabDescr(Tablerec* const regTabPtr) 
{
  Uint32* desc = (Uint32*)regTabPtr->readFunctionArray;
  if (desc != nullptr)
  {
    jam();
    regTabPtr->tabDescriptor = nullptr;
    regTabPtr->readKeyArray = nullptr;
    regTabPtr->readFunctionArray = nullptr;
    regTabPtr->updateFunctionArray = nullptr;
    regTabPtr->charsetArray = nullptr;
    releaseTabDescr(desc);
  }

  /* Release dynamic descriptor, etc for mm and disk data. */

  for (Uint16 i = 0; i < NO_DYNAMICS; ++i)
  {
    jam();
    desc = regTabPtr->dynTabDescriptor[i];
    if(desc != nullptr)
    {
      jam();
      regTabPtr->dynTabDescriptor[i] = nullptr;
      regTabPtr->dynVarSizeMask[i] = nullptr;
      regTabPtr->dynFixSizeMask[i] = nullptr;
      releaseTabDescr(desc);
    }
  }
}

void Dbtup::releaseFragment(Signal* signal, Uint32 tableId, 
			    Uint32 logfile_group_id)
{
  TablerecPtr tabPtr;
  tabPtr.i= tableId;
  ptrCheckGuard(tabPtr, cnoOfTablerec, tablerec);
  Uint32 fragId = RNIL;
  Uint32 i = 0;
  for (i = 0; i < MAX_FRAG_PER_LQH; i++) {
    jam();
    Uint64 fragPtrI = c_lqh->getNextTupFragrec(tabPtr.i, i);
    if (fragPtrI != RNIL64)
    {
      jam();
      Uint32 i_save = i;
      fragId = c_lqh->getNextTupFragid(tabPtr.i, i);
      ndbrequire(i == i_save);
      ndbrequire(fragId != RNIL);
      break;
    }
  }
  if (fragId != RNIL) {
    jam();
    
    signal->theData[0] = ZUNMAP_PAGES;
    signal->theData[1] = tabPtr.i;
    signal->theData[2] = fragId;
    signal->theData[3] = 0;
    sendSignal(cownref, GSN_CONTINUEB, signal, 4, JBB);  
    return;
  }

  CallbackPtr cb;
  if (logfile_group_id != RNIL)
  {
    jam();
    cb.m_callbackData= tabPtr.i;
    cb.m_callbackIndex = DROP_TABLE_LOG_BUFFER_CALLBACK;
    Uint32 sz= sizeof(Disk_undo::Drop) >> 2;
    D("Logfile_client - releaseFragment");
    int r0;
    {
      Logfile_client lgman(this, c_lgman, logfile_group_id);
      r0 = lgman.alloc_log_space(sz, false, false, jamBuffer());
    }
    jamEntry();
    if (r0)
    {
      jam();
      warningEvent("Failed to alloc log space for drop table: %u",
 		   tabPtr.i);
      goto done;
    }
    int res;
    {
      Logfile_client lgman(this, c_lgman, logfile_group_id);
      res= lgman.get_log_buffer(signal, sz, &cb);
    }
    jamEntry();
    switch(res){
    case 0:
      jam();
      return;
    case -1:
      jam();
      {
        Logfile_client lgman(this, c_lgman, logfile_group_id);
        lgman.free_log_space(sz, jamBuffer());
      }
      g_eventLogger->warning("Out of space in RG_TRANSACTION_MEMORY resource,"
                             " increase config parameter GlobalSharedMemory");
      warningEvent("Failed to get log buffer for drop table: %u",
		   tabPtr.i);
      jamEntry();
      goto done;
    default:
      jam();
      goto execute;
    }
  }
done:
  drop_table_logsync_callback(signal, tabPtr.i, RNIL);
  return;
execute:
  jam();
  execute(signal, cb, logfile_group_id);
  return;
}

void
Dbtup::drop_fragment_unmap_pages(Signal *signal, 
				 TablerecPtr tabPtr, 
				 FragrecordPtr fragPtr,
				 Uint32 pos)
{
  if (tabPtr.p->m_no_of_disk_attributes)
  {
    jam();
    Disk_alloc_info& alloc_info= fragPtr.p->m_disk_alloc_info;

    if (!alloc_info.m_unmap_pages.isEmpty())
    {
      jam();
      signal->theData[0] = ZUNMAP_PAGES;
      signal->theData[1] = tabPtr.i;
      signal->theData[2] = fragPtr.p->fragmentId;
      signal->theData[3] = pos;
      sendSignal(cownref, GSN_CONTINUEB, signal, 4, JBB);  
      return;
    }
    while(alloc_info.m_dirty_pages[pos].isEmpty() &&
          pos < EXTENT_SEARCH_MATRIX_COLS)
      pos++;
    
    if (pos == EXTENT_SEARCH_MATRIX_COLS)
    {
      jam();
      if(alloc_info.m_curr_extent_info_ptr_i != RNIL)
      {
        jam();
	Local_extent_info_list
	  list(c_extent_pool, alloc_info.m_free_extents[0]);
	Ptr<Extent_info> ext_ptr;
        ndbrequire(c_extent_pool.getPtr(ext_ptr, alloc_info.m_curr_extent_info_ptr_i));
        list.addFirst(ext_ptr);
	alloc_info.m_curr_extent_info_ptr_i= RNIL;
      }
      
      drop_fragment_free_extent(signal, tabPtr, fragPtr, 0);
      return;
    }
    
    Ptr<Page> pagePtr;
    Page_pool *pool= (Page_pool*)&m_global_page_pool;
    jam();
    {
      Local_Page_list list(*pool, alloc_info.m_dirty_pages[pos]);
      list.first(pagePtr);
      list.remove(pagePtr);
    }
    
    Page_cache_client::Request req;
    req.m_page.m_page_no = pagePtr.p->m_page_no;
    req.m_page.m_file_no = pagePtr.p->m_file_no;
    req.m_table_id = fragPtr.p->fragTableId;
    req.m_fragment_id = fragPtr.p->fragmentId;
    
    req.m_callback.m_callbackData= pos;
    req.m_callback.m_callbackFunction = 
      safe_cast(&Dbtup::drop_fragment_unmap_page_callback);
    
    int flags= Page_cache_client::COMMIT_REQ;
    Page_cache_client pgman(this, c_pgman);
    int res= pgman.get_page(signal, req, flags);
    jamEntry();
    switch(res)
    {
    case 0:
      jam();
      break;
    case -1:
      jam();
      break;
    default:
      jam();
      ndbrequire((Uint32)res == pagePtr.i);
      drop_fragment_unmap_page_callback(signal, pos, res);
    }
    return;
  }
  drop_fragment_free_extent(signal, tabPtr, fragPtr, 0);  
}

void
Dbtup::drop_fragment_unmap_page_callback(Signal* signal, 
					 Uint32 pos, Uint32 page_id)
{
  jam();
  Ptr<GlobalPage> page;
  ndbrequire(m_global_page_pool.getPtr(page, page_id));
  
  Local_key key;
  key.m_page_no = ((Page*)page.p)->m_page_no;
  key.m_file_no = ((Page*)page.p)->m_file_no;

  Uint32 fragId = ((Page*)page.p)->m_fragment_id;
  Uint32 tableId = ((Page*)page.p)->m_table_id;
  Page_cache_client pgman(this, c_pgman);
  pgman.drop_page(key, page_id);
  jamEntry();

  FragrecordPtr fragPtr;
  getFragmentrec(fragPtr, fragId, tableId);
  ndbrequire(fragPtr.i != RNIL64);
  
  signal->theData[0] = ZUNMAP_PAGES;
  signal->theData[1] = tableId;
  signal->theData[2] = fragPtr.p->fragmentId;
  signal->theData[3] = pos;
  sendSignal(cownref, GSN_CONTINUEB, signal, 4, JBB);  
}

void
Dbtup::drop_fragment_free_extent(Signal *signal, 
				 TablerecPtr tabPtr, 
				 FragrecordPtr fragPtr,
				 Uint32 pos)
{
  if (tabPtr.p->m_no_of_disk_attributes)
  {
    jam();
    Disk_alloc_info& alloc_info= fragPtr.p->m_disk_alloc_info;
    for(; pos<EXTENT_SEARCH_MATRIX_SIZE; pos++)
    {
      jam();
      if(!alloc_info.m_free_extents[pos].isEmpty())
      {
	jam();
        drop_fragment_free_extent_log_buffer_continue(signal,
                                                      tabPtr,
                                                      fragPtr);
	return;
      }
    }
    
    for(pos= 0; pos < EXTENT_SEARCH_MATRIX_COLS; pos++)
    {
      jam();
      ndbrequire(alloc_info.m_page_requests[pos].isEmpty());
      alloc_info.m_dirty_pages[pos].init(); // Clear dirty page list head
    }
  }
  
  signal->theData[0] = ZFREE_VAR_PAGES;
  signal->theData[1] = tabPtr.i;
  signal->theData[2] = fragPtr.p->fragmentId;
  sendSignal(reference(), GSN_CONTINUEB, signal, 3, JBB);  
}

void
Dbtup::drop_table_log_buffer_callback(Signal* signal, Uint32 tablePtrI,
				      Uint32 logfile_group_id)
{
  ndbrequire(logfile_group_id != 0);
  TablerecPtr tabPtr;
  tabPtr.i = tablePtrI;
  ptrCheckGuard(tabPtr, cnoOfTablerec, tablerec);
  
  ndbrequire(tabPtr.p->m_no_of_disk_attributes);

  Disk_undo::Drop drop;
  drop.m_table = tabPtr.i;
  Uint32 sz = sizeof(drop) >> 2;
  drop.m_type_length = 
    (Disk_undo::UNDO_DROP << 16) | sz;
  D("Logfile_client - drop_table_log_buffer_callback");
  {
    Logfile_client lgman(this, c_lgman, logfile_group_id);
  
    Logfile_client::Change c[1] = {{ &drop, sizeof(drop) >> 2 } };
#ifdef DEBUG_TUP_META
    Uint64 lsn =
#endif
      lgman.add_entry_simple(c, 1, sz);
    jamEntry();

    DEB_TUP_META(("Add UNDO_TUP_DROP in lsn: %llu for tab: %u",
                  lsn, tabPtr.i));

    /**
     * Normally we would eventually want a sync_lsn for this log entry
     * to ensure that this entry have reached the UNDO log.
     * This is not necessary here though and here is the reasoning why.
     * 1) The reason for writing this entry is to ensure that we don't
     *    apply any old UNDO log records towards new pages.
     *
     * An UNDO log record can only be applied if the page have a new
     * table id, fragment id and create table version. If the table id,
     * fragment id and table version belongs to the old table then
     * it won't be applied since this table is not being restored.
     *
     * Now a page cannot be written with a new table id, fragment id
     * and create table version unless it was first written to disk
     * and before this happened it was necessary to call sync_lsn
     * with the maximum LSN write of the page. This LSN is obviously
     * higher than the LSN received here, so we're safe that if a
     * page of an old table have been reused then also the
     * DROP TABLE undo log record is sync:ed to the UNDO log.
     *
     * So the conclusion is that we need to write the UNDO log record,
     * but there is no need to sync it right now, it will be sync:ed
     * before it is of any use.
     */
  }
  drop_table_logsync_callback(signal, tabPtr.i, logfile_group_id);
}

void
Dbtup::drop_table_logsync_callback(Signal* signal, 
				   Uint32 tabPtrI, 
				   Uint32 logfile_group_id)
{
  jam();
  TablerecPtr tabPtr;
  tabPtr.i = tabPtrI;
  ptrCheckGuard(tabPtr, cnoOfTablerec, tablerec);
  
  DropTabConf * const dropConf= (DropTabConf *)signal->getDataPtrSend();
  dropConf->senderRef= reference();
  dropConf->senderData= tabPtr.p->m_dropTable.tabUserPtr;
  dropConf->tableId= tabPtr.i;
  sendSignal(tabPtr.p->m_dropTable.tabUserRef, GSN_DROP_TAB_CONF,
             signal, DropTabConf::SignalLength, JBB);
  
  releaseTabDescr(tabPtr.p);
  free_var_part(DefaultValuesFragment.p,
                tabPtr.p,
                &tabPtr.p->m_default_value_location);
  tabPtr.p->m_default_value_location.setNull();
  initTab(tabPtr.p);
}

void
Dbtup::drop_fragment_free_extent_log_buffer_continue(Signal* signal,
                                                     TablerecPtr tabPtr,
                                                     FragrecordPtr fragPtr)
{
  jam();
  ndbrequire(tabPtr.p->m_no_of_disk_attributes);
  Disk_alloc_info& alloc_info= fragPtr.p->m_disk_alloc_info;  

  for(Uint32 pos = 0; pos<EXTENT_SEARCH_MATRIX_SIZE; pos++)
  {
    jam();
    if(!alloc_info.m_free_extents[pos].isEmpty())
    {
      jam();
      Local_extent_info_list
	list(c_extent_pool, alloc_info.m_free_extents[pos]);
      Ptr<Extent_info> ext_ptr;
      list.first(ext_ptr);

      Uint64 lsn = 0;
      D("Tablespace_client - drop_fragment_free_extent_log_buffer_callback");
      Tablespace_client tsman(signal, this, c_tsman, tabPtr.i, 
			      fragPtr.p->fragmentId,
                              c_lqh->getCreateSchemaVersion(tabPtr.i),
			      fragPtr.p->m_tablespace_id);
      
      tsman.free_extent(&ext_ptr.p->m_key, lsn);
      jamEntry();
      c_extent_hash.remove(ext_ptr);
      list.release(ext_ptr);
      
      signal->theData[0] = ZFREE_EXTENT;
      signal->theData[1] = tabPtr.i;
      signal->theData[2] = fragPtr.p->fragmentId;
      signal->theData[3] = pos;
      sendSignal(cownref, GSN_CONTINUEB, signal, 4, JBB);  
      return;
    }
  }
  ndbabort();
}

void
Dbtup::drop_fragment_free_var_pages(Signal* signal,
                                    TablerecPtr tabPtr,
                                    FragrecordPtr fragPtr)
{
  jam();
  PagePtr pagePtr;
  for (Uint32 i = 0; i<MAX_FREE_LIST+1; i++)
  {
    jam();
    if (! fragPtr.p->free_var_page_array[i].isEmpty())
    {
      jam();
      Local_Page_list list(c_page_pool, fragPtr.p->free_var_page_array[i]);
      ndbrequire(list.first(pagePtr));
      list.remove(pagePtr);
      returnCommonArea(pagePtr.i, 1);
    
      signal->theData[0] = ZFREE_VAR_PAGES;
      signal->theData[1] = tabPtr.i;
      signal->theData[2] = fragPtr.p->fragmentId;
      sendSignal(cownref, GSN_CONTINUEB, signal, 3, JBB);  
      return;
    }
  }

  DynArr256::ReleaseIterator iter;
  DynArr256 map(c_page_map_pool_ptr, fragPtr.p->m_page_map);
  map.init(iter);
  signal->theData[0] = ZFREE_PAGES;
  signal->theData[1] = tabPtr.i;
  signal->theData[2] = fragPtr.p->fragmentId;
  memcpy(signal->theData+3, &iter, sizeof(iter));
  sendSignal(reference(), GSN_CONTINUEB, signal, 3 + sizeof(iter)/4, JBB);
}

void
Dbtup::drop_fragment_free_pages(Signal* signal,
                                TablerecPtr tabPtr,
                                FragrecordPtr fragPtr)
{
  jam();
  Uint32 i;
  DynArr256::ReleaseIterator iter;
  memcpy(&iter, signal->theData+3, sizeof(iter));
  DynArr256 map(c_page_map_pool_ptr, fragPtr.p->m_page_map);
  Uint32 realpid;
  for (i = 0; i<16; i++)
  {
    switch(map.release(iter, &realpid)){
    case 0:
      jam();
      goto done;
    case 1:
      if (realpid != RNIL && ((realpid & FREE_PAGE_BIT) == 0))
      {
        jam();
        /**
         * Both words in fragment page map can still have bit 30
         * set even for allocated pages to indicate the states
         * for lcp already scanned and state of page at last
         * LCP.
         */
        realpid &= PAGE_BIT_MASK;
        returnCommonArea(realpid, 1);
      }
      jam();
      break;
    case 2:
      jam();
      break;
    }
  }
  
  signal->theData[0] = ZFREE_PAGES;
  signal->theData[1] = tabPtr.i;
  signal->theData[2] = fragPtr.p->fragmentId;
  memcpy(signal->theData+3, &iter, sizeof(iter));
  sendSignal(reference(), GSN_CONTINUEB, signal, 3 + sizeof(iter)/4, JBB);
  return;

done:
  for (i = 0; i<MAX_FREE_LIST+1; i++)
  {
    ndbassert(fragPtr.p->free_var_page_array[i].isEmpty());
  }
  
  fragPtr.p->thFreeFirst.init(); // Clear free list head
  
  /**
   * Finish
   */
  DEB_DISK(("(%u)Drop table(%u) done, pg_count: %u",
             instance(),
             tabPtr.i,
             c_page_map_pool_ptr->m_pg_count));
  /**
   * Remove LCP's for fragment
   */
  tabPtr.p->m_dropTable.m_fragPtrI = fragPtr.i;
  drop_fragment_fsremove_init(signal, tabPtr, fragPtr);
}

void
Dbtup::drop_fragment_fsremove_done(Signal* signal,
                                   TablerecPtr tabPtr,
                                   FragrecordPtr fragPtr)
{
  jam();
  DEB_TUP_META(("(%u)Done drop fragment: tab(%u,%u)",
               instance(),
               fragPtr.p->fragTableId,
               fragPtr.p->fragmentId));

  /**
   * LCP's removed...
   *   now continue with "next"
   */
  Uint32 logfile_group_id = fragPtr.p->m_logfile_group_id ;

  remove_frag_from_tab(tabPtr, fragPtr.p->fragmentId);
  releaseFragrec(fragPtr);
  {
    Page_cache_client pgman(this, c_pgman);
    pgman.drop_fragment(tabPtr.i, fragPtr.p->fragmentId);
  }
  jam();
  if (tabPtr.p->tableStatus == DROPPING)
  {
    jam();
    signal->theData[0]= ZREL_FRAG;
    signal->theData[1]= tabPtr.i;
    signal->theData[2]= logfile_group_id;
    sendSignal(cownref, GSN_CONTINUEB, signal, 3, JBB);
  }
  else
  {
    jam();
    DropFragConf* conf = (DropFragConf*)signal->getDataPtrSend();
    conf->senderRef = reference();
    conf->senderData = tabPtr.p->m_dropTable.tabUserPtr;
    conf->tableId = tabPtr.i;
    sendSignal(tabPtr.p->m_dropTable.tabUserRef, GSN_DROP_FRAG_CONF,
               signal, DropFragConf::SignalLength, JBB);
    return;
  }
}

// Remove LCP
/**
 * Remove LCP control and data files
 * ---------------------------------
 * We remove all files related to the fragment which is dropped. This
 * includes all data files and both control files.
 * We will simply remove all potential files, most of them actually
 * don't exist, but we don't worry about removing non-existing files.
 *
 * If we need to optimise drop table then we should read the control
 * files to gather the information about which files are needed to
 * actually delete.
 */
void
Dbtup::drop_fragment_fsremove_init(Signal *signal,
                                   TablerecPtr tabPtr,
                                   FragrecordPtr fragPtr)
{
  jam();
  tabPtr.p->m_dropTable.m_lcpno = 0;
  tabPtr.p->m_dropTable.m_firstFileId = ZNIL;
  tabPtr.p->m_dropTable.m_lastFileId = 0;
  tabPtr.p->m_dropTable.m_numDataFiles = 0;

  DEB_TUP_META(("(%u)Start drop fragment: tab(%u,%u)",
               instance(),
               fragPtr.p->fragTableId,
               fragPtr.p->fragmentId));

  lcp_open_ctl_file(signal,
                    tabPtr.i,
                    fragPtr.p->fragTableId,
                    fragPtr.p->fragmentId,
                    0);
}

void
Dbtup::lcp_open_ctl_file(Signal *signal,
                         Uint32 tabPtrI,
                         Uint32 tableId,
                         Uint32 fragmentId,
                         Uint32 ctl_file)
{
  FsOpenReq *req = (FsOpenReq*)signal->getDataPtrSend();
  req->userReference = reference();
  req->fileFlags = FsOpenReq::OM_READONLY;
  FsOpenReq::v2_setCount(req->fileNumber, 0xFFFFFFFF);
  req->userPointer = tabPtrI;
  FsOpenReq::setVersion(req->fileNumber, 5);
  FsOpenReq::setSuffix(req->fileNumber, FsOpenReq::S_CTL);
  FsOpenReq::v5_setLcpNo(req->fileNumber, ctl_file);
  FsOpenReq::v5_setTableId(req->fileNumber, tableId);
  FsOpenReq::v5_setFragmentId(req->fileNumber, fragmentId);
  req->page_size = 0;
  req->file_size_hi = UINT32_MAX;
  req->file_size_lo = UINT32_MAX;
  req->auto_sync_size = 0;
  sendSignal(NDBFS_REF, GSN_FSOPENREQ, signal, FsOpenReq::SignalLength, JBA);
}

void
Dbtup::execFSOPENREF(Signal *signal)
{
  jamEntry();
  FsRef *ref = (FsRef*)signal->getDataPtr();
  TablerecPtr tabPtr; 
  FragrecordPtr fragPtr;

  tabPtr.i = ref->userPointer;
  ptrCheckGuard(tabPtr, cnoOfTablerec, tablerec);
  fragPtr.i = tabPtr.p->m_dropTable.m_fragPtrI;
  ndbrequire(c_fragment_pool.getPtr(fragPtr));

  if (tabPtr.p->m_dropTable.m_lcpno == 0)
  {
    jam();
    tabPtr.p->m_dropTable.m_lcpno = 1;
    lcp_open_ctl_file(signal,
                      tabPtr.i,
                      fragPtr.p->fragTableId,
                      fragPtr.p->fragmentId,
                      1);
    return;
  }
  lcp_read_completed(signal, tabPtr, fragPtr);
}

void
Dbtup::execFSOPENCONF(Signal *signal)
{
  FsConf *conf = (FsConf*)signal->getDataPtr();
  jamEntry();
  TablerecPtr tabPtr;
  FragrecordPtr fragPtr;

  tabPtr.i = conf->userPointer;
  ptrCheckGuard(tabPtr, cnoOfTablerec, tablerec);
  fragPtr.i = tabPtr.p->m_dropTable.m_fragPtrI;
  ndbrequire(c_fragment_pool.getPtr(fragPtr));
  tabPtr.p->m_dropTable.m_filePointer = conf->filePointer;

  lcp_read_ctl_file(signal,
                    tabPtr.i,
                    conf->filePointer,
                    fragPtr.p->fragTableId,
                    fragPtr.p->fragmentId,
                    tabPtr.p->m_dropTable.m_lcpno);
}

void
Dbtup::lcp_read_ctl_file(Signal *signal,
                         Uint32 tabPtrI,
                         Uint32 filePointer,
                         Uint32 tableId,
                         Uint32 fragmentId,
                         Uint32 ctl_file)
{
  FsReadWriteReq *req = (FsReadWriteReq*)signal->getDataPtrSend();
  req->userPointer = tabPtrI;
  req->filePointer = filePointer;
  req->userReference = reference();
  req->varIndex = 0;
  req->numberOfPages = 1;
  req->operationFlag = 0;
  FsReadWriteReq::setFormatFlag(req->operationFlag,
                                FsReadWriteReq::fsFormatMemAddress);
  FsReadWriteReq::setPartialReadFlag(req->operationFlag, 1);
  req->data.memoryAddress.memoryOffset = 0;
  req->data.memoryAddress.fileOffset = 0;
  req->data.memoryAddress.size = BackupFormat::NDB_LCP_CTL_FILE_SIZE_BIG;
  sendSignal(NDBFS_REF, GSN_FSREADREQ, signal,
             FsReadWriteReq::FixedLength + 3, JBA);
}

void
Dbtup::execFSREADREF(Signal *signal)
{
  jamEntry();
  ndbabort();
}

void
Dbtup::execFSREADCONF(Signal *signal)
{
  jamEntry();
  FsConf *conf = (FsConf*)signal->getDataPtr();
  TablerecPtr tabPtr;
  FragrecordPtr fragPtr;

  tabPtr.i = conf->userPointer;
  ptrCheckGuard(tabPtr, cnoOfTablerec, tablerec);
  fragPtr.i = tabPtr.p->m_dropTable.m_fragPtrI;
  ndbrequire(c_fragment_pool.getPtr(fragPtr));

  const Uint32 bytesRead = conf->bytes_read;
  if (bytesRead != 0)
  {
    jam();
    if (handle_ctl_info(tabPtr, fragPtr, bytesRead))
    {
      jam();
      DEB_DROP_TAB(("(%u) handle_ctl_info failed, drop all tab(%u,%u)"
                    ", ctl: %u",
                    instance(),
                    fragPtr.p->fragTableId,
                    fragPtr.p->fragmentId,
                    tabPtr.p->m_dropTable.m_lcpno));
      ndbassert(false);
      tabPtr.p->m_dropTable.m_firstFileId = 0;
      tabPtr.p->m_dropTable.m_numDataFiles =
        BackupFormat::NDB_MAX_LCP_FILES;
      tabPtr.p->m_dropTable.m_lastFileId =
        BackupFormat::NDB_MAX_LCP_FILES - 1;
      tabPtr.p->m_dropTable.m_lcpno = 1;
    }
    else
    {
      DEB_DROP_TAB(("(%u) handle_ctl_info succeeded, drop all tab(%u,%u),"
                    " ctl: %u",
                    instance(),
                    fragPtr.p->fragTableId,
                    fragPtr.p->fragmentId,
                    tabPtr.p->m_dropTable.m_lcpno));
    }
  }
  lcp_close_ctl_file(signal,
                     tabPtr.i,
                     tabPtr.p->m_dropTable.m_filePointer);
}

void
Dbtup::lcp_close_ctl_file(Signal *signal,
                          Uint32 tabPtrI,
                          Uint32 filePointer)
{
  FsCloseReq *req = (FsCloseReq*)signal->getDataPtrSend();
  req->userPointer = tabPtrI;
  req->userReference = reference();
  req->filePointer = filePointer;
  req->fileFlag = 0;
  sendSignal(NDBFS_REF, GSN_FSCLOSEREQ, signal,
             FsCloseReq::SignalLength, JBA);
}

void
Dbtup::execFSCLOSEREF(Signal *signal)
{
  jamEntry();
  ndbabort();
}

void
Dbtup::execFSCLOSECONF(Signal *signal)
{
  jamEntry();
  FsConf *conf = (FsConf*)signal->getDataPtr();
  TablerecPtr tabPtr;
  FragrecordPtr fragPtr;

  tabPtr.i = conf->userPointer;
  ptrCheckGuard(tabPtr, cnoOfTablerec, tablerec);
  fragPtr.i = tabPtr.p->m_dropTable.m_fragPtrI;
  ndbrequire(c_fragment_pool.getPtr(fragPtr));

  if (tabPtr.p->m_dropTable.m_lcpno == 0)
  {
    jam();
    tabPtr.p->m_dropTable.m_lcpno = 1;
    lcp_open_ctl_file(signal,
                      tabPtr.i,
                      fragPtr.p->fragTableId,
                      fragPtr.p->fragmentId,
                      1);
    return;
  }
  lcp_read_completed(signal, tabPtr, fragPtr);
}

bool
Dbtup::handle_ctl_info(TablerecPtr tabPtr,
                       FragrecordPtr fragPtr,
                       Uint32 bytesRead)
{
  jam();
  BackupFormat::LCPCtlFile *lcpCtlFilePtr =
    (BackupFormat::LCPCtlFile*)&m_read_ctl_file_data[0];
  ndbassert(bytesRead == BackupFormat::NDB_LCP_CTL_FILE_SIZE_SMALL ||
            bytesRead == BackupFormat::NDB_LCP_CTL_FILE_SIZE_BIG);
#ifdef DEBUG_DROP_TAB
  Uint32 createTableVersion = lcpCtlFilePtr->CreateTableVersion;
  DEB_DROP_TAB(("(%u)tab(%u,%u)handle_ctl_info table_version: %u",
                instance(),
                fragPtr.p->fragTableId,
                fragPtr.p->fragmentId,
                createTableVersion));
#endif
  if ((bytesRead != BackupFormat::NDB_LCP_CTL_FILE_SIZE_SMALL &&
       bytesRead != BackupFormat::NDB_LCP_CTL_FILE_SIZE_BIG) ||
      !c_backup->convert_ctl_page_to_host(lcpCtlFilePtr))
  {
    jam();
    return true;
  }
  Uint32 lastDataFileNumber =
    lcpCtlFilePtr->LastDataFileNumber;
  Uint32 numFiles = lcpCtlFilePtr->NumPartPairs;
  if (numFiles == 0)
  {
    jam();
    numFiles = 1;
  }
  Uint32 startFileNumber;
  if (lastDataFileNumber >= (numFiles-1))
  {
    jam();
    startFileNumber = lastDataFileNumber - (numFiles - 1);
  }
  else
  {
    jam();
    startFileNumber =
      BackupFormat::NDB_MAX_LCP_FILES + lastDataFileNumber - (numFiles - 1);
  }
  if (tabPtr.p->m_dropTable.m_firstFileId == ZNIL)
  {
    jam();
    tabPtr.p->m_dropTable.m_firstFileId = startFileNumber;
    tabPtr.p->m_dropTable.m_lastFileId = lastDataFileNumber;
    tabPtr.p->m_dropTable.m_numDataFiles = numFiles;
  }
  else
  {
    Uint32 this_last = lastDataFileNumber;
    Uint32 prev_last = tabPtr.p->m_dropTable.m_lastFileId;
    Uint32 diff;
    if (prev_last > this_last)
    {
      jam();
      diff = prev_last - this_last;
    }
    else if (prev_last < this_last)
    {
      jam();
      diff = this_last - prev_last;
    }
    else
    {
      /* equal, don't do anything since they should not differ */
      jam();
      return false;
    }
    if (diff > BackupFormat::NDB_MAX_FILES_PER_LCP &&
        diff < (BackupFormat::NDB_MAX_LCP_FILES -
                BackupFormat::NDB_MAX_FILES_PER_LCP))
    {
      /**
       * Should not happen that they are more than 8 files apart.
       */
      jam();
      return true;
    }
    Uint32 last;
    if (diff <= BackupFormat::NDB_MAX_FILES_PER_LCP)
    {
      /* The larger is the last */
      jam();
      last = MAX(this_last, prev_last);
    }
    else
    {
      /* The smaller is the last */
      jam();
      last = MIN(this_last, prev_last);
      diff = BackupFormat::NDB_MAX_FILES_PER_LCP - diff;
    }
    tabPtr.p->m_dropTable.m_numDataFiles += diff;
    if (last == tabPtr.p->m_dropTable.m_lastFileId)
    {
      jam();
      /**
       * The last file is the same, so the new one needs to set the start
       * file number, but we need not set the last file number.
       */
      tabPtr.p->m_dropTable.m_firstFileId = startFileNumber;
    }
    else
    {
      jam();
      /**
       * The last file is the new one, so the new one needs not set the start
       * file number, but we need to set the last file number.
       */
      tabPtr.p->m_dropTable.m_lastFileId = last;
    }
  }
  return false;
}

void
Dbtup::lcp_read_completed(Signal *signal,
                          TablerecPtr tabPtr,
                          FragrecordPtr fragPtr)
{
  if (tabPtr.p->m_dropTable.m_firstFileId == ZNIL)
  {
    jam();
    tabPtr.p->m_dropTable.m_firstFileId = 0;
    tabPtr.p->m_dropTable.m_lastFileId = 0;
    tabPtr.p->m_dropTable.m_numDataFiles = 1;
  }
  tabPtr.p->m_dropTable.m_file_type = 0;
  tabPtr.p->m_dropTable.m_outstanding_ops = 0;

  ndbrequire(tabPtr.p->m_dropTable.m_firstFileId <
             BackupFormat::NDB_MAX_LCP_FILES);
  ndbrequire(tabPtr.p->m_dropTable.m_lastFileId <
             BackupFormat::NDB_MAX_LCP_FILES);
  ndbrequire(tabPtr.p->m_dropTable.m_numDataFiles <=
             BackupFormat::NDB_MAX_LCP_FILES);
  ndbrequire(tabPtr.p->m_dropTable.m_numDataFiles > 0);
  DEB_TUP_META(("(%u)Prepared drop fragment: tab(%u,%u)"
                " firstFileId: %u, lastFileId: %u, numDataFiles: %u",
               instance(),
               fragPtr.p->fragTableId,
               fragPtr.p->fragmentId,
               tabPtr.p->m_dropTable.m_firstFileId,
               tabPtr.p->m_dropTable.m_lastFileId,
               tabPtr.p->m_dropTable.m_numDataFiles));

  drop_fragment_fsremove(signal,
                         tabPtr,
                         fragPtr);
}

void
Dbtup::drop_fragment_fsremove(Signal* signal, 
                              TablerecPtr tabPtr, 
                              FragrecordPtr fragPtr)
{
  jam();
  Uint32 loop_count;
  Uint32 lcpno;
  Uint32 file_type = tabPtr.p->m_dropTable.m_file_type;

  if (file_type == 0 || file_type == 1)
  {
    jam();
    lcpno = tabPtr.p->m_dropTable.m_firstFileId;
    loop_count = MIN(8, (BackupFormat::NDB_MAX_LCP_FILES - lcpno));
    loop_count = MIN(loop_count, tabPtr.p->m_dropTable.m_numDataFiles);
    tabPtr.p->m_dropTable.m_firstFileId += loop_count;
    tabPtr.p->m_dropTable.m_firstFileId %= BackupFormat::NDB_MAX_LCP_FILES;
    tabPtr.p->m_dropTable.m_numDataFiles -= loop_count;
    if (tabPtr.p->m_dropTable.m_numDataFiles == 0)
    {
      jam();
      tabPtr.p->m_dropTable.m_file_type++;
      tabPtr.p->m_dropTable.m_numDataFiles =
        BackupFormat::NDB_MAX_FILES_PER_LCP;
    }
  }
  else if (file_type == 2)
  {
    jam();
    lcpno = 0;
    loop_count = 2;
    tabPtr.p->m_dropTable.m_file_type++;
  }
  else
  {
    jam();
    ndbrequire(file_type == 3);
    drop_fragment_fsremove_done(signal, tabPtr, fragPtr);
    return;
  }

  Uint32 fragId = fragPtr.p->fragmentId;
  Uint32 tableId = fragPtr.p->fragTableId;

  FsRemoveReq* req = (FsRemoveReq*)signal->getDataPtrSend();
  req->userReference = reference();
  req->userPointer = tabPtr.i;
  req->directory = 0;
  req->ownDirectory = 0;
  for (Uint32 i = 0; i < loop_count; i++)
  {
    FsOpenReq::setVersion(req->fileNumber, 5);
    if (file_type == 2)
    {
      jam();
      FsOpenReq::setSuffix(req->fileNumber, FsOpenReq::S_CTL);
      DEB_DROP_TAB(("(%u)Dropping ctl file for tab(%u,%u), ctl: %u",
                    instance(),
                    tableId,
                    fragId,
                    lcpno));
    }
    else
    {
      jam();
      FsOpenReq::setSuffix(req->fileNumber, FsOpenReq::S_DATA);
    }
    FsOpenReq::v5_setLcpNo(req->fileNumber, lcpno++);
    FsOpenReq::v5_setTableId(req->fileNumber, tableId);
    FsOpenReq::v5_setFragmentId(req->fileNumber, fragId);
    sendSignal(NDBFS_REF, GSN_FSREMOVEREQ, signal,
               FsRemoveReq::SignalLength, JBB);
  }
  tabPtr.p->m_dropTable.m_outstanding_ops = loop_count;
}

void
Dbtup::execFSREMOVEREF(Signal* signal)
{
  jamEntry();
  FsRef* ref = (FsRef*)signal->getDataPtr();
  TablerecPtr tabPtr; 

  const Uint32 userPointer = ref->userPointer;
  tabPtr.i = userPointer;
#ifdef DEBUG_DROP_TAB
  FragrecordPtr fragPtr;
  ptrCheckGuard(tabPtr, cnoOfTablerec, tablerec);
  fragPtr.i = tabPtr.p->m_dropTable.m_fragPtrI;
  c_fragment_pool.getPtr(fragPtr);
  Uint32 fragId = fragPtr.p->fragmentId;
  Uint32 tableId = fragPtr.p->fragTableId;

  if (tabPtr.p->m_dropTable.m_file_type == 3)
  {
    DEB_DROP_TAB(("(%u) Failed to remove ctl file tab(%u,%u)",
                  instance(),
                  tableId,
                  fragId));
  }
#endif
  FsConf* conf = (FsConf*)signal->getDataPtrSend();
  conf->userPointer = userPointer;
  ptrCheckGuard(tabPtr, cnoOfTablerec, tablerec);
  execFSREMOVECONF(signal);
}

void
Dbtup::execFSREMOVECONF(Signal* signal)
{
  jamEntry();
  FsConf* conf = (FsConf*)signal->getDataPtrSend();
  
  TablerecPtr tabPtr; 
  FragrecordPtr fragPtr;

  tabPtr.i = conf->userPointer;
  ptrCheckGuard(tabPtr, cnoOfTablerec, tablerec);

  fragPtr.i = tabPtr.p->m_dropTable.m_fragPtrI;
  ndbrequire(c_fragment_pool.getPtr(fragPtr));

  ndbrequire(tabPtr.p->m_dropTable.m_outstanding_ops > 0);
  tabPtr.p->m_dropTable.m_outstanding_ops--;
  if (tabPtr.p->m_dropTable.m_outstanding_ops > 0)
  {
    jam();
    return;
  }
  drop_fragment_fsremove(signal,
                         tabPtr,
                         fragPtr);
}

Uint32
Dbtup::get_max_lcp_record_size(Uint32 tableId)
{
  TablerecPtr tabPtr;
  tabPtr.i= tableId;
  ptrCheckGuard(tabPtr, cnoOfTablerec, tablerec);

  DEB_TUP_META_EXTRA(("(%u)LCP tab(%u) use total_rec_size = %u",
                      instance(),
                      tableId,
                      tabPtr.p->total_rec_size));

  return tabPtr.p->total_rec_size;
}
// End remove LCP

void
Dbtup::start_restore_table(Uint32 tableId)
{
  jam();
  TablerecPtr tabPtr;
  tabPtr.i= tableId;
  ptrCheckGuard(tabPtr, cnoOfTablerec, tablerec);

  ndbassert(Uint16(tabPtr.p->m_attributes[DD].m_no_of_fixsize << 16) == 0);
  ndbassert(Uint16(tabPtr.p->m_attributes[DD].m_no_of_varsize << 16) == 0);

  Uint32 saveAttrCounts =
    (Uint32(tabPtr.p->m_attributes[DD].m_no_of_fixsize) << 16) |
    (Uint32(tabPtr.p->m_attributes[DD].m_no_of_varsize) << 0);

  tabPtr.p->m_dropTable.tabUserPtr = saveAttrCounts;
  tabPtr.p->m_dropTable.tabUserRef =
    (tabPtr.p->m_bits & Tablerec::TR_RowGCI)? 1 : 0;
  tabPtr.p->m_createTable.defValLocation = tabPtr.p->m_default_value_location;

  Uint32 *tabDesc = tabPtr.p->tabDescriptor;
  for(Uint32 i= 0; i<tabPtr.p->m_no_of_attributes; i++)
  {
    jam();
    Uint32 disk = AttributeDescriptor::getDiskBased(* tabDesc);
    Uint32 null = AttributeDescriptor::getNullable(* tabDesc);

    ndbrequire(tabPtr.p->notNullAttributeMask.get(i) != null);
    if (disk)
    {
      tabPtr.p->notNullAttributeMask.clear(i);
    }
    tabDesc += 2;
  }
  
  DEB_DISK(("(%u) start_restore_table Tab(%u) no of disk attr: %u",
            instance(),
            tabPtr.i,
            tabPtr.p->m_no_of_disk_attributes));

  tabPtr.p->m_no_of_disk_attributes = 0;
  tabPtr.p->m_attributes[DD].m_no_of_fixsize = 0;
  tabPtr.p->m_attributes[DD].m_no_of_varsize = 0;
  /* Avoid LQH trampling GCI restored in raw format */
  tabPtr.p->m_bits &= ~((Uint16) Tablerec::TR_RowGCI);
  tabPtr.p->m_default_value_location.setNull();
}


void
Dbtup::complete_restore_table(Uint32 tableId)
{
  jam();
  TablerecPtr tabPtr;
  tabPtr.i= tableId;
  ptrCheckGuard(tabPtr, cnoOfTablerec, tablerec);
  
  Uint32 restoreAttrCounts = tabPtr.p->m_dropTable.tabUserPtr;

  tabPtr.p->m_attributes[DD].m_no_of_fixsize= restoreAttrCounts >> 16;
  tabPtr.p->m_attributes[DD].m_no_of_varsize= restoreAttrCounts & 0xffff;
  tabPtr.p->m_bits |= ((tabPtr.p->m_dropTable.tabUserRef & 1) ?
    Tablerec::TR_RowGCI : 0);

  tabPtr.p->m_no_of_disk_attributes = 
    tabPtr.p->m_attributes[DD].m_no_of_fixsize + 
    tabPtr.p->m_attributes[DD].m_no_of_varsize;
  tabPtr.p->m_default_value_location = tabPtr.p->m_createTable.defValLocation;
  
  DEB_DISK(("(%u) complete_restore_table Tab(%u) no of disk attr: %u",
            instance(),
            tabPtr.i,
            tabPtr.p->m_no_of_disk_attributes));

  Uint32 *tabDesc = tabPtr.p->tabDescriptor;
  for(Uint32 i= 0; i<tabPtr.p->m_no_of_attributes; i++)
  {
    jam();
    Uint32 disk= AttributeDescriptor::getDiskBased(* tabDesc);
    Uint32 null= AttributeDescriptor::getNullable(* tabDesc);
    
    if(disk && !null)
      tabPtr.p->notNullAttributeMask.set(i);
    
    tabDesc += 2;
  }
}

void
Dbtup::complete_restore_fragment(Signal* signal,
                                 Uint32 senderRef,
                                 Uint32 senderData,
                                 Uint32 restoredLcpId,
                                 Uint32 restoredLocalLcpId,
                                 Uint32 maxGciCompleted,
                                 Uint32 maxGciWritten,
                                 Uint32 tableId,
                                 Uint32 fragId)
{
  /**
   * Rebuild free page list
   */
  Ptr<Fragoperrec> fragOpPtr;
  seizeFragoperrec(fragOpPtr);
  fragOpPtr.p->m_senderRef = senderRef;
  fragOpPtr.p->m_senderData = senderData;
  fragOpPtr.p->m_restoredLcpId = restoredLcpId;
  fragOpPtr.p->m_restoredLocalLcpId = restoredLocalLcpId;
  fragOpPtr.p->m_maxGciCompleted = maxGciCompleted;
  FragrecordPtr fragPtr;
  getFragmentrec(fragPtr, fragId, tableId);
  ndbrequire(fragPtr.i != RNIL64);
  /**
   * Restore will simply restore an LCP, no need to record rows
   * that was changed as part of this process. However any rows
   * changed by REDO log or other activity will be counted until
   * we start next LCP.
   *
   * See detailed comment on setting m_lcp_start_gci in
   * get_lcp_frag_stats function.
   *
   * maxGciCompleted == 0 indicates that no LCP was found to use
   * in restore so setting to ~0 to ensure that we will run next
   * LCP for this fragment and not use the idle LCP optimisation.
   *
   * We might have records written that have old_gci set up to
   * maxGciWritten. When these records are changed the first
   * time we also need to record it as a row change. So we need to
   * cater for that in the minimum old_gci to trigger an update of
   * the row change count.
   */
  Uint32 lcp_start_gci;
  if (maxGciCompleted == 0)
  {
    jam();
    lcp_start_gci = Uint32(~0);
  }
  else if (maxGciCompleted > maxGciWritten)
  {
    jam();
    lcp_start_gci = maxGciCompleted;
  }
  else
  {
    jam();
    lcp_start_gci = maxGciWritten;
  }
  fragPtr.p->m_lcp_changed_rows = 0;
  fragPtr.p->m_prev_row_count = fragPtr.p->m_row_count;
  fragPtr.p->m_lcp_start_gci = lcp_start_gci;

  fragOpPtr.p->fragPointer = fragPtr.i;
  fragPtr.p->m_free_page_id_list = FREE_PAGE_RNIL;

  signal->theData[0] = ZREBUILD_FREE_PAGE_LIST;
  signal->theData[1] = fragOpPtr.i;
  signal->theData[2] = 0; // start page
  signal->theData[3] = RNIL; // tail
  rebuild_page_free_list(signal);
}

bool
Dbtup::get_frag_info(Uint32 tableId, Uint32 fragId, Uint32* maxPage)
{
  jamEntry();
  FragrecordPtr fragPtr;
  getFragmentrec(fragPtr, fragId, tableId);
  ndbrequire(fragPtr.i != RNIL64);
  
  if (maxPage)
  {
    * maxPage = fragPtr.p->m_max_page_cnt;
  }

  return true;
}

const Dbtup::FragStats
Dbtup::get_frag_stats(Uint64 fragPtrI) const
{
  FragrecordPtr fragptr;
  jam();
  fragptr.i = fragPtrI;
  ndbrequire(c_fragment_pool.getPtr(fragptr));
  TablerecPtr tabPtr;
  tabPtr.i = fragptr.p->fragTableId;
  ptrCheckGuard(tabPtr, cnoOfTablerec, tablerec);
  
  const Uint32 fixedWords = tabPtr.p->m_offsets[MM].m_fix_header_size;
  FragStats fs;
  fs.committedRowCount      = fragptr.p->m_row_count;
  fs.committedChanges       = fragptr.p->m_committed_changes;
  fs.fixedRecordBytes       = static_cast<Uint32>(fixedWords * sizeof(Uint32));
  fs.pageSizeBytes          = File_formats::NDB_PAGE_SIZE; /* 32768 */
  // Round downwards.
  fs.fixedSlotsPerPage      = Tup_fixsize_page::DATA_WORDS / fixedWords;

  fs.fixedMemoryAllocPages  = fragptr.p->noOfPages;
  fs.varMemoryAllocPages    = fragptr.p->noOfVarPages;
  fs.varMemoryFreeBytes     = fragptr.p->m_varWordsFree * sizeof(Uint32);
  // Amount of free memory should not exceed allocated memory.
  ndbassert(fs.varMemoryFreeBytes <=
            fs.varMemoryAllocPages*File_formats::NDB_PAGE_SIZE);
  fs.fixedElemCount         = fragptr.p->m_fixedElemCount;
  // Memory in use should not exceed allocated memory.
  ndbassert(fs.fixedElemCount*fs.fixedRecordBytes <=
            fs.fixedMemoryAllocPages*File_formats::NDB_PAGE_SIZE);
  fs.varElemCount           = fragptr.p->m_varElemCount;
  // Each row must has a fixed part and may have a var-sized part.
  ndbassert(fs.varElemCount <= fs.fixedElemCount);
  fs.logToPhysMapAllocBytes = fragptr.p->m_page_map.getByteSize();

  return fs;
}

Uint64
Dbtup::get_restore_row_count(Uint32 tableId, Uint32 fragId)
{
  FragrecordPtr fragPtr;
  getFragmentrec(fragPtr, fragId, tableId);
  ndbrequire(fragPtr.i != RNIL64);
  return fragPtr.p->m_row_count;
}

void
Dbtup::get_frag_memory(Uint64 fragPtrI,
                       Uint64 & mem_bytes,
                       Uint64 & free_mem_bytes,
                       Uint64 & disk_bytes,
                       Uint64 & free_disk_bytes)
{
  FragrecordPtr fragPtr;
  jam();
  fragPtr.i = fragPtrI;
  ndbrequire(c_fragment_pool.getPtr(fragPtr));
  TablerecPtr tabPtr;
  tabPtr.i = fragPtr.p->fragTableId;
  ptrCheckGuard(tabPtr, cnoOfTablerec, tablerec);
  const Fragrecord *fragPtrP = fragPtr.p;

  Uint64 page_size = File_formats::NDB_PAGE_SIZE;
  mem_bytes += Uint64(fragPtrP->noOfPages) * page_size;
  mem_bytes += Uint64(fragPtrP->noOfVarPages) * page_size;
  mem_bytes += fragPtrP->m_page_map.getByteSize();

  free_mem_bytes += fragPtrP->m_varWordsFree * sizeof(Uint32);

  if (tabPtr.p->m_no_of_disk_attributes > 0)
  {
    jam();
    const Disk_alloc_info& alloc = fragPtrP->m_disk_alloc_info;
    Uint64 extent_size = Uint64(alloc.m_extent_size);
    extent_size *= page_size;
    Uint64 num_extents;
    {
      Disk_alloc_info& tmp = const_cast<Disk_alloc_info&>(alloc);
      Local_fragment_extent_list list1(c_extent_pool, tmp.m_extent_list);
      num_extents = list1.getCount();
    }
    disk_bytes += (num_extents * extent_size);
    free_disk_bytes += alloc.m_tot_free_space;
  }
}

void
Dbtup::get_lcp_frag_stats(Uint64 fragPtrI,
                          Uint32 startGci,
                          Uint32 & maxPageCount,
                          Uint64 & row_count,
                          Uint64 & prev_row_count,
                          Uint64 & row_change_count,
                          Uint64 & memory_used_in_bytes,
                          bool reset_flag)
{
  /**
   * We want to count the number of rows, the number of changed rows
   * and the memory used in bytes as input to the Partial LCP
   * algorithm.
   *
   * Counting the rows is fairly straightforward, each insert of a row
   * will increment the row count and each free of a row of will decrement
   * the row count. The count will not be absolutely correct, there will
   * some differences due to commits and aborts, but it is detailed enough
   * to assist the Partial LCP algorithm.
   *
   * The row change count should count unique changed rows. So every
   * update should not be counted, only those updates that are new
   * since the last LCP. We don't have enough information to make this
   * count perfect and it is also not necessary to be absolutely
   * correct. It is however absolutely vital that we don't report 0
   * rows changed when actually some change have occurred.
   *
   * As an optimisation we don't count rows injected as part of the
   * restore of a fragment. This is inserting rows from an LCP that
   * exists and thus when the next LCP is to be executed something
   * more must have changed in order for row change count to be
   * larger than 0.
   *
   * During REDO log apply it is important to count the changes made
   * that wasn't part of the LCP. We know the Max Completed GCI of
   * each LCP, so if the row that is to be committed has a GCI which
   * is higher than this Max Completed GCI then we know that the
   * row have already been changed since we started the REDO log
   * execution and we can thus ignore the change when counting the
   * row change count.
   *
   * After REDO log execution we move onto the Copy Fragment part.
   * In this part the same principle still applies that if a row
   * that have its old GCI set higher than the Max Completed GCI 
   * of the LCP restored then the row change can be ignored since
   * it must have been counted already when setting the GCI above
   * the Max Completed GCI before.
   *
   * One problem still is how to handle the cases when we have no
   * LCP to restore. In this case it doesn't really matter what we
   * do since the next LCP will be full LCP anyways. So here we
   * simply set the m_lcp_start_gci to ~0 which is the highest GCI
   * that could occur and thus all row changes will be counted.
   *
   * At start of LCP we gather the row count and the number of changed
   * rows to assist in deciding how to execute the LCP. We also set the
   * startGci, this is the highest GCI which have been set so far. So
   * if a row has a GCI higher than this, then we know that it has
   * been updated after this point and thus we need not count it as a
   * changed row anymore since it has already been counted.
   *
   * --------------------------------------------------------------
   * | Completed GCI | Highest seen GCI | Future GCIs             |
   * |               | == startGci      |                         |
   * --------------------------------------------------------------
   * So as we can see in this picture if old_gci belongs to completed
   * GCI, we are certain that it hasn't been updated before we came
   * here. If it is in future GCIs, we are certain that it has
   * already been updated since we came here. If it is equal to
   * startGci, then we don't know since we can have multiple updates
   * on the same row in one GCI. But we count all of those. So the
   * row change count might be a bit high, but it is a good
   * approximation to the number of changed rows since last LCP
   * started.
   */
  FragrecordPtr fragptr;
  fragptr.i = fragPtrI;
  ndbrequire(c_fragment_pool.getPtr(fragptr));
  row_count = fragptr.p->m_row_count;
  prev_row_count = fragptr.p->m_prev_row_count;
  row_change_count = fragptr.p->m_lcp_changed_rows;
  maxPageCount = fragptr.p->m_max_page_cnt;

  if (reset_flag)
  {
    jam();
    if (fragptr.p->m_lcp_start_gci == Uint32(~0) &&
        row_change_count == 0)
    {
      jam();
      /**
       * When no LCP existed before in restart we don't want to run the
       * next LCP as an IDLE LCP. It is most likely handled properly in
       * Backup, but for extra security we ensure that this optimisation
       * never happens when we restored a fragment from scratch. We do
       * this by signalling that one row changed and thus a proper LCP
       * is necessary.
       */
      row_change_count = 1;
    }
    fragptr.p->m_lcp_changed_rows = 0;
    fragptr.p->m_prev_row_count = row_count;
    fragptr.p->m_lcp_start_gci = startGci;
  }

  /**
   * Also calculate total amount of memory allocated to fragment.
   * This gives us an idea about the amount of data that needs to
   * be written in a fragment LCP for the memory part.
   */
  const Dbtup::FragStats fs = get_frag_stats(fragPtrI);
  Uint64 fixed_size = fs.fixedRecordBytes * fs.fixedElemCount;
  /* mem_size now contains memory in fixed part */
  Uint64 var_size_allocated =
    (fs.varMemoryAllocPages *
     (Tup_varsize_page::DATA_WORDS - 1) * sizeof(Uint32));
  Uint64 var_size_free =  fs.varMemoryFreeBytes;
  ndbassert(var_size_allocated >= var_size_free);
  memory_used_in_bytes = fixed_size + (var_size_allocated - var_size_free);

  /**
   *  Varsize part is total allocated - area still free. We don't count the
   * varsize page headers. We only count the part which is actually
   * allocatable for rows. This means ignoring the header plus one word at the
   * end of the page which is used for list processing.
   */
  if (row_count != 0)
  {
    Uint64 average_row_size = memory_used_in_bytes /
                              row_count;
    /* A simple safeguard */
    average_row_size = MAX(average_row_size, 32);
    fragptr.p->m_average_row_size = average_row_size;
  }
}

void
Dbtup::execDROP_FRAG_REQ(Signal* signal)
{
  jamEntry();
  DropFragReq* req= (DropFragReq*)signal->getDataPtr();

  TablerecPtr tabPtr;
  tabPtr.i = req->tableId;
  Uint32 fragId = req->fragId;
  ptrCheckGuard(tabPtr, cnoOfTablerec, tablerec);

  tabPtr.p->m_dropTable.tabUserRef = req->senderRef;
  tabPtr.p->m_dropTable.tabUserPtr = req->senderData;

  FragrecordPtr fragPtr;

  if (get_fragment_record(tabPtr, fragPtr, tabPtr.i, fragId))
  {
    jam();

    signal->theData[0] = ZUNMAP_PAGES;
    signal->theData[1] = tabPtr.i;
    signal->theData[2] = fragPtr.p->fragmentId;
    signal->theData[3] = 0;
    sendSignal(cownref, GSN_CONTINUEB, signal, 4, JBB);
    return;
  }

  DropFragConf* conf = (DropFragConf*)signal->getDataPtrSend();
  conf->senderRef = reference();
  conf->senderData = tabPtr.p->m_dropTable.tabUserPtr;
  conf->tableId = tabPtr.i;
  sendSignal(tabPtr.p->m_dropTable.tabUserRef, GSN_DROP_FRAG_CONF,
             signal, DropFragConf::SignalLength, JBB);
}<|MERGE_RESOLUTION|>--- conflicted
+++ resolved
@@ -1,10 +1,6 @@
 /*
-<<<<<<< HEAD
-   Copyright (c) 2003, 2022, Oracle and/or its affiliates.
-   Copyright (c) 2021, 2022, Hopsworks and/or its affiliates.
-=======
    Copyright (c) 2003, 2023, Oracle and/or its affiliates.
->>>>>>> 40072376
+   Copyright (c) 2021, 2023, Hopsworks and/or its affiliates.
 
    This program is free software; you can redistribute it and/or modify
    it under the terms of the GNU General Public License, version 2.0,
