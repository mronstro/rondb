--- conflicted
+++ resolved
@@ -2109,24 +2109,6 @@
 {
   Uint32 reorg = req_struct->m_reorg;
   switch(state){
-<<<<<<< HEAD
-    case Dbtup::Fragrecord::FS_FREE:
-    case Dbtup::Fragrecord::FS_REORG_NEW:
-    case Dbtup::Fragrecord::FS_REORG_COMMIT_NEW:
-    case Dbtup::Fragrecord::FS_REORG_COMPLETE_NEW:
-      return;
-    case Dbtup::Fragrecord::FS_REORG_COMMIT:
-    case Dbtup::Fragrecord::FS_REORG_COMPLETE:
-      if (reorg != ScanFragReq::REORG_NOT_MOVED)
-        return;
-      break;
-    case Dbtup::Fragrecord::FS_ONLINE:
-      if (reorg != ScanFragReq::REORG_MOVED)
-        return;
-      break;
-    default:
-      return;
-=======
   case Dbtup::Fragrecord::FS_FREE:
   case Dbtup::Fragrecord::FS_REORG_NEW:
   case Dbtup::Fragrecord::FS_REORG_COMMIT_NEW:
@@ -2144,7 +2126,6 @@
     break;
   default:
     return 0;
->>>>>>> 20884deb
   }
 
   return Dbtup::Tuple_header::REORG_MOVE;
