--- conflicted
+++ resolved
@@ -5021,12 +5021,8 @@
  * dst_off_ptr where to write attribute offsets
  * src         pointer to packed attributes
  * tabDesc     array of attribute descriptors (used for getting max size)
-<<<<<<< HEAD
  * order       Pointer to variable indicating which attributeId this is
  * num_vars    no of atributes to expand
-=======
- * no_of_attr  no of attributes to expand
->>>>>>> a246bad7
  */
 static
 Uint32*
@@ -5144,27 +5140,10 @@
         jamDebug();
         ndbassert(bits & Tuple_header::COPY_TUPLE);
         /**
-<<<<<<< HEAD
          * Need to set pointer to disk page as preparation for size
          * changes that might occur. In this case we need to check
          * free and used of the disk page to see if we need to select
          * a new disk page.
-=======
-         * Coming here with MM_GROWN set is possible if we are coming here
-         * from handle_lcp_keep_commit. In this case we are currently
-         * performing a DELETE operation. This operation is the final
-         * operation that will be committed. It could very well have
-         * been preceded by an UPDATE operation that did set the
-         * MM_GROWN bit. In this case it is important to get the original
-         * length from the end of the varsize part and not the page
-         * entry length which is essentially the meaning of the MM_GROWN
-         * bit.
-         *
-         * An original tuple can't have grown as we're expanding it...
-         * else we would be "re-expanding". This is the case when coming
-         * here as part of INSERT/UPDATE/REFRESH. We assert on that we
-         * don't do any "re-expanding".
->>>>>>> a246bad7
          */
         req_struct->m_disk_page_ptr.p =
           (Page*)m_global_page_pool.getPtr(req_struct->m_disk_page_ptr.i);
