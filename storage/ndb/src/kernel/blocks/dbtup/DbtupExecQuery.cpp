/*
   Copyright (c) 2003, 2023, Oracle and/or its affiliates.
<<<<<<< HEAD
   Copyright (c) 2021, 2023, Hopsworks and/or its affiliates.
=======
>>>>>>> 057f5c95

   This program is free software; you can redistribute it and/or modify
   it under the terms of the GNU General Public License, version 2.0,
   as published by the Free Software Foundation.

   This program is also distributed with certain software (including
   but not limited to OpenSSL) that is licensed under separate terms,
   as designated in a particular file or component or in included license
   documentation.  The authors of MySQL hereby grant you an additional
   permission to link the program and your derivative works with the
   separately licensed software that they have included with MySQL.

   This program is distributed in the hope that it will be useful,
   but WITHOUT ANY WARRANTY; without even the implied warranty of
   MERCHANTABILITY or FITNESS FOR A PARTICULAR PURPOSE.  See the
   GNU General Public License, version 2.0, for more details.

   You should have received a copy of the GNU General Public License
   along with this program; if not, write to the Free Software
   Foundation, Inc., 51 Franklin St, Fifth Floor, Boston, MA 02110-1301  USA
 */


#define DBTUP_C
#include <dblqh/Dblqh.hpp>
#include <cstring>
#include "Dbtup.hpp"
#include <RefConvert.hpp>
#include <ndb_limits.h>
#include <pc.hpp>
#include <AttributeDescriptor.hpp>
#include "AttributeOffset.hpp"
#include <AttributeHeader.hpp>
#include <Interpreter.hpp>
#include <signaldata/TupKey.hpp>
#include <signaldata/AttrInfo.hpp>
#include <signaldata/TuxMaint.hpp>
#include <signaldata/ScanFrag.hpp>
#include <signaldata/TransIdAI.hpp>
#include <signaldata/LqhKey.hpp>
#include <NdbSqlUtil.hpp>
#include <Checksum.hpp>
#include <portlib/ndb_prefetch.h>
#include "../dblqh/Dblqh.hpp"

#define JAM_FILE_ID 422

#define TUP_NO_TUPLE_FOUND 626
#if (defined(VM_TRACE) || defined(ERROR_INSERT))
//#define DEBUG_LCP 1
//#define DEBUG_DELETE 1
//#define DEBUG_DELETE_NR 1
//#define DEBUG_LCP_LGMAN 1
//#define DEBUG_LCP_SKIP_DELETE 1
//#define DEBUG_DISK 1
//#define DEBUG_ELEM_COUNT 1
#endif

#ifdef DEBUG_ELEM_COUNT
#define DEB_ELEM_COUNT(arglist) do { g_eventLogger->info arglist ; } while (0)
#else
#define DEB_ELEM_COUNT(arglist) do { } while (0)
#endif

#ifdef DEBUG_DISK
#define DEB_DISK(arglist) do { g_eventLogger->info arglist ; } while (0)
#else
#define DEB_DISK(arglist) do { } while (0)
#endif

#ifdef DEBUG_LCP
#define DEB_LCP(arglist) do { g_eventLogger->info arglist ; } while (0)
#else
#define DEB_LCP(arglist) do { } while (0)
#endif

#ifdef DEBUG_DELETE
#define DEB_DELETE(arglist) do { g_eventLogger->info arglist ; } while (0)
#else
#define DEB_DELETE(arglist) do { } while (0)
#endif

#ifdef DEBUG_LCP_SKIP_DELETE
#define DEB_LCP_SKIP_DELETE(arglist) do { g_eventLogger->info arglist ; } while (0)
#else
#define DEB_LCP_SKIP_DELETE(arglist) do { } while (0)
#endif

#ifdef DEBUG_DELETE_NR
#define DEB_DELETE_NR(arglist) do { g_eventLogger->info arglist ; } while (0)
#else
#define DEB_DELETE_NR(arglist) do { } while (0)
#endif

#ifdef DEBUG_LCP_LGMAN
#define DEB_LCP_LGMAN(arglist) do { g_eventLogger->info arglist ; } while (0)
#else
#define DEB_LCP_LGMAN(arglist) do { } while (0)
#endif

// #define TRACE_INTERPRETER

/* For debugging */
  static void
dump_hex(const Uint32 *p, Uint32 len)
{
  if(len > 2560)
    len= 160;
  if(len==0)
    return;
  for(;;)
  {
    if(len>=4)
      g_eventLogger->info("%8p %08X %08X %08X %08X", p, p[0], p[1], p[2], p[3]);
    else if(len>=3)
      g_eventLogger->info("%8p %08X %08X %08X", p, p[0], p[1], p[2]);
    else if(len>=2)
      g_eventLogger->info("%8p %08X %08X", p, p[0], p[1]);
    else
      g_eventLogger->info("%8p %08X", p, p[0]);
    if(len <= 4)
      break;
    len-= 4;
    p+= 4;
  }
}

void Dbtup::copyAttrinfo(Uint32 expectedLen,
    Uint32 attrInfoIVal)
{
  ndbassert( expectedLen > 0 || attrInfoIVal == RNIL );

  if (expectedLen > 0)
  {
    ndbassert(attrInfoIVal != RNIL);

    /* Check length in section is as we expect */
    SegmentedSectionPtr sectionPtr;
    getSection(sectionPtr, attrInfoIVal);

    ndbrequire(sectionPtr.sz == expectedLen);
    ndbrequire(sectionPtr.sz < ZATTR_BUFFER_SIZE);

    /* Copy attrInfo data into linear buffer */
    // TODO : Consider operating TUP out of first segment where
    // appropriate
    copy(cinBuffer, attrInfoIVal);
  }
}

Uint32 Dbtup::copyAttrinfo(Uint32 storedProcId,
    bool interpretedFlag)
{
  /* Get stored procedure */
  StoredProcPtr storedPtr;
  storedPtr.i = storedProcId;
  ndbrequire(c_storedProcPool.getValidPtr(storedPtr));
  ndbrequire(((storedPtr.p->storedCode == ZSCAN_PROCEDURE) ||
        (storedPtr.p->storedCode == ZCOPY_PROCEDURE)));

  const Uint32 attrinfoIVal = storedPtr.p->storedProcIVal;
  SectionReader reader(attrinfoIVal, getSectionSegmentPool());
  const Uint32 readerLen = reader.getSize();

  if (interpretedFlag)
  {
    jam();

    // Read sectionPtr's
    reader.getWords(&cinBuffer[0], 5);

    // Read interpreted sections 0..3, up to the parameter section
    const Uint32 readLen = cinBuffer[0] + cinBuffer[1] +
      cinBuffer[2] + cinBuffer[3];
    Uint32 *pos = &cinBuffer[5];
    reader.getWords(pos, readLen);
    pos += readLen;

    Uint32 paramOffs = 0;
    Uint32 paramLen = 0;
    if (cinBuffer[4] == 0)
    {
      // No parameters supplied in this attrInfo
    }
    else if (storedPtr.p->storedParamNo == 0)
    {
      // A single parameter, or the first of many, copy it out
      paramLen = cinBuffer[4];
      ndbrequire(reader.getWords(pos, paramLen));
      pos += paramLen;
      ndbassert(intmax_t{readerLen} == (pos - cinBuffer));
    }
    else
    {
      // A set of parameters, skip up to the one specified by 'ParamNo'
      for (uint i=0; i < storedPtr.p->storedParamNo; i++)
      {
        reader.getWord(pos);
        paramLen = *pos;
        reader.step(paramLen-1);
        paramOffs += paramLen;
      }
      // Copy out the parameter specified
      reader.getWord(pos);
      paramLen = *pos;
      reader.getWords(pos+1, paramLen-1);
      pos += paramLen;
    }
    cinBuffer[4] = paramLen;
  }
  else
  {
    jam();
    ndbassert(storedPtr.p->storedParamNo == 0);

    /* Copy attrInfo data into linear buffer */
    reader.getWords(&cinBuffer[0], readerLen);
  }

  // By convention we return total length of storedProc, not just what we copied.
  return readerLen;
}

void Dbtup::nextAttrInfoParam(Uint32 storedProcId)
{
  jam();

  /* Get stored procedure */
  StoredProcPtr storedPtr;
  storedPtr.i = storedProcId;
  ndbrequire(c_storedProcPool.getValidPtr(storedPtr));
  ndbrequire(((storedPtr.p->storedCode == ZSCAN_PROCEDURE) ||
        (storedPtr.p->storedCode == ZCOPY_PROCEDURE)));

  storedPtr.p->storedParamNo++;
}

  void
Dbtup::setInvalidChecksum(Tuple_header *tuple_ptr,
    const Tablerec * regTabPtr)
{
  if (regTabPtr->m_bits & Tablerec::TR_Checksum)
  {
    jam();
    /**
     * Set a magic checksum when tuple isn't supposed to be read.
     */
    tuple_ptr->m_checksum = 0x87654321;
  }
}

  void
Dbtup::updateChecksum(Tuple_header *tuple_ptr,
    const Tablerec *regTabPtr,
    Uint32 old_header,
    Uint32 new_header)
{
  /**
   * This function is used when only updating the header bits in row.
   * We start by XOR:ing the old header, this negates the impact of the
   * old header since old_header ^ old_header = 0. Next we XOR with new
   * header to get the new checksum and finally we store the new checksum.
   */
  if (regTabPtr->m_bits & Tablerec::TR_Checksum)
  {
    Uint32 checksum = tuple_ptr->m_checksum;
    jam();
    checksum ^= old_header;
    checksum ^= new_header;
    tuple_ptr->m_checksum = checksum;
  }
}

  void
Dbtup::setChecksum(Tuple_header* tuple_ptr,
    const Tablerec* regTabPtr)
{
  if (regTabPtr->m_bits & Tablerec::TR_Checksum)
  {
    jamDebug();
    tuple_ptr->m_checksum= 0;
    tuple_ptr->m_checksum= calculateChecksum(tuple_ptr, regTabPtr);
  }
}

  Uint32
Dbtup::calculateChecksum(Tuple_header* tuple_ptr,
    const Tablerec* regTabPtr)
{
  Uint32 checksum;
  Uint32 rec_size, *tuple_header;
  rec_size= regTabPtr->m_offsets[MM].m_fix_header_size;
  tuple_header= &tuple_ptr->m_header_bits;
  // includes tupVersion
  //printf("%p - ", tuple_ptr);

  /**
   * We include every except the first word of the Tuple header
   * which is only used on copy tuples. We do however include
   * the header bits.
   */
  checksum = computeXorChecksum(
      tuple_header, (rec_size-Tuple_header::HeaderSize) + 1);

  //printf("-> %.8x\n", checksum);

#if 0
  if (var_sized) {
    /*
       if (! req_struct->fix_var_together) {
       jam();
       checksum ^= tuple_header[rec_size];
       }
     */
    jam();
    var_data_part= req_struct->var_data_start;
    vsize_words= calculate_total_var_size(req_struct->var_len_array,
        regTabPtr->no_var_attr);
    ndbassert(req_struct->var_data_end >= &var_data_part[vsize_words]);
    checksum = computeXorChecksum(var_data_part,vsize_words,checksum);
  }
#endif
  return checksum;
}

  int
Dbtup::corruptedTupleDetected(KeyReqStruct *req_struct, Tablerec *regTabPtr)
{
  Uint32 checksum = calculateChecksum(req_struct->m_tuple_ptr, regTabPtr);
  Uint32 header_bits = req_struct->m_tuple_ptr->m_header_bits;
  Uint32 tableId = req_struct->fragPtrP->fragTableId;
  Uint32 fragId = req_struct->fragPtrP->fragmentId;
  Uint32 page_id = req_struct->frag_page_id;
  Uint32 page_idx = prepare_page_idx;

  g_eventLogger->info(
      "Tuple corruption detected, checksum: 0x%x, header_bits: 0x%x"
      ", checksum word: 0x%x"
      ", tab(%u,%u), page(%u,%u)",
      checksum, header_bits, req_struct->m_tuple_ptr->m_checksum, tableId,
      fragId, page_id, page_idx);
  if (c_crashOnCorruptedTuple && !ERROR_INSERTED(4036))
  {
    g_eventLogger->info(" Exiting.");
    ndbabort();
  }
  (void)ERROR_INSERTED_CLEAR(4036);
  terrorCode= ZTUPLE_CORRUPTED_ERROR;
  tupkeyErrorLab(req_struct);
  return -1;
}

/* ----------------------------------------------------------------- */
/* -----------       INSERT_ACTIVE_OP_LIST            -------------- */
/* ----------------------------------------------------------------- */
  bool 
Dbtup::prepareActiveOpList(OperationrecPtr regOperPtr,
    KeyReqStruct* req_struct)
{
  /**
   * We are executing in the LDM thread since this is a write operation.
   * Thus we are protected from concurrent write activity from other
   * threads. We are however not protected against READ activities in the
   * query thread. Readers use the linked list of operations on the
   * row to find out which version of the row to use.
   *
   * We cannot publish our new row version until it is fully written,
   * thus it is ok to become the new leader of the write operations since
   * we are protected from other write row activity, but it is not ok to
   * change the linked list of operations on the row until we have completed
   * the write of the row.
   *
   * Therefore we divide insertActiveOpList into a prepareActiveOpList and
   * later call insertActiveOpList when the write is completed and we are
   * ready to insert ourselves into the linked list of operations on the
   * record.
   *
   * For initial inserts we place ourselves into the linked list immediately
   * since REFRESH operations are always performed with exclusive
   * access to the fragment and thus no interaction with query threads is
   * possible.
   */
  jam();
  OperationrecPtr prevOpPtr;
  ndbrequire(!regOperPtr.p->op_struct.bit_field.in_active_list);
  req_struct->prevOpPtr.i= 
    prevOpPtr.i= req_struct->m_tuple_ptr->m_operation_ptr_i;
  regOperPtr.p->prevActiveOp= prevOpPtr.i;
  regOperPtr.p->m_undo_buffer_space= 0;
  ndbassert(!m_is_in_query_thread);
  if (likely(prevOpPtr.i == RNIL))
  {
    return true;
  }
  else
  {
    jam();
    jamLineDebug(Uint16(prevOpPtr.i));
    ndbrequire(m_curr_tup->c_operation_pool.getValidPtr(prevOpPtr));
    req_struct->prevOpPtr.p = prevOpPtr.p;

    regOperPtr.p->op_struct.bit_field.m_wait_log_buffer= 
      prevOpPtr.p->op_struct.bit_field.m_wait_log_buffer;
    regOperPtr.p->op_struct.bit_field.m_load_diskpage_on_commit= 
      prevOpPtr.p->op_struct.bit_field.m_load_diskpage_on_commit;
    regOperPtr.p->op_struct.bit_field.m_load_extra_diskpage_on_commit= 
      prevOpPtr.p->op_struct.bit_field.m_load_extra_diskpage_on_commit;
    regOperPtr.p->op_struct.bit_field.m_gci_written=
      prevOpPtr.p->op_struct.bit_field.m_gci_written;
    regOperPtr.p->op_struct.bit_field.m_tuple_existed_at_start=
      prevOpPtr.p->op_struct.bit_field.m_tuple_existed_at_start;
    regOperPtr.p->m_undo_buffer_space= prevOpPtr.p->m_undo_buffer_space;
    regOperPtr.p->m_uncommitted_used_space =
      prevOpPtr.p->m_uncommitted_used_space;
    // start with prev mask (matters only for UPD o UPD)

    regOperPtr.p->m_any_value = prevOpPtr.p->m_any_value;

    prevOpPtr.p->op_struct.bit_field.m_wait_log_buffer= 0;
    prevOpPtr.p->op_struct.bit_field.m_load_diskpage_on_commit= 0;
    prevOpPtr.p->op_struct.bit_field.m_load_extra_diskpage_on_commit= 0;

    if (prevOpPtr.p->tuple_state == TUPLE_PREPARED)
    {
      Uint32 op= regOperPtr.p->op_type;
      Uint32 prevOp= prevOpPtr.p->op_type;
      if (prevOp == ZDELETE)
      {
        if(op == ZINSERT)
        {
          // mark both
          prevOpPtr.p->op_struct.bit_field.delete_insert_flag= true;
          regOperPtr.p->op_struct.bit_field.delete_insert_flag= true;
          return true;
        }
        else if (op == ZREFRESH)
        {
          /* ZREFRESH after Delete - ok */
          return true;
        }
        else
        {
          terrorCode= ZTUPLE_DELETED_ERROR;
          return false;
        }
      } 
      else if(op == ZINSERT && prevOp != ZDELETE)
      {
        terrorCode= ZINSERT_ERROR;
        return false;
      }
      else if (prevOp == ZREFRESH)
      {
        /* No operation after a ZREFRESH */
        terrorCode= ZOP_AFTER_REFRESH_ERROR;
        return false;
      }
      return true;
    }
    else
    {
      terrorCode= ZMUST_BE_ABORTED_ERROR;
      return false;
    }
  }
}

  void
Dbtup::insertActiveOpList(OperationrecPtr regOperPtr,
    KeyReqStruct* req_struct,
    Tuple_header *tuple_ptr)

{
  /**
   * We have already prepared inserting ourselves into the list by
   * setting prevActiveOp to point to the previous leader.
   * We have not yet put ourselves last in the list, this is done
   * by updating the row operation pointer and by updating nextActiveOp
   * to point to us. We do this after performing the changes to ensure
   * that inserting us in the list happens after performing the changes
   * related to the operation.
   */
  jamDebug();
  jamDataDebug(regOperPtr.i);
  regOperPtr.p->op_struct.bit_field.in_active_list = true;
  tuple_ptr->m_operation_ptr_i = regOperPtr.i;
  if (unlikely(req_struct->prevOpPtr.i != RNIL))
  {
    jam();
    req_struct->prevOpPtr.p->nextActiveOp = regOperPtr.i;
  }
}

  bool
Dbtup::setup_read(KeyReqStruct *req_struct,
    Operationrec* regOperPtr,
    Tablerec* regTabPtr,
    bool disk)
{
  OperationrecPtr currOpPtr;
  currOpPtr.i= req_struct->m_tuple_ptr->m_operation_ptr_i;
  const Uint32 bits = req_struct->m_tuple_ptr->m_header_bits;

  if (unlikely(req_struct->m_reorg != ScanFragReq::REORG_ALL))
  {
    const Uint32 moved = bits & Tuple_header::REORG_MOVE;
    if (! ((req_struct->m_reorg == ScanFragReq::REORG_NOT_MOVED &&
            moved == 0) ||
          (req_struct->m_reorg == ScanFragReq::REORG_MOVED && moved != 0)))
    {
      /**
       * We're either scanning to only find moved rows (used when scanning
       * for rows to delete in reorg delete phase or we're scanning for
       * only non-moved rows and this happens also in reorg delete phase,
       * but it is done for normal scans in this phase.
       */
      jamDebug();
      terrorCode= ZTUPLE_DELETED_ERROR;
      return false;
    }
  }
  if (likely(currOpPtr.i == RNIL))
  {
    jamDebug();
    if (regTabPtr->need_expand(disk))
    {
      jamDebug();
      prepare_read(req_struct, regTabPtr, disk);
    }
    return true;
  }

  do {
    Uint32 savepointId= regOperPtr->savepointId;
    bool dirty= req_struct->dirty_op;
    Dblqh *ldm_lqh = nullptr;
    Dbtup *ldm_tup = this;

    /**
     * currOpPtr.i is an operation record in the LDM thread owning
     * the fragment. We could however be a query thread, we have
     * setup m_ldm_instance_used to always point to the owning
     * LDM threads block instance for DBLQH, DBTUP and DBACC.
     */
    currOpPtr.p = m_ldm_instance_used->getOperationPtrP(currOpPtr.i);
    ldm_lqh = c_lqh->m_ldm_instance_used;
    ldm_tup = m_ldm_instance_used;

    const bool sameTrans= ldm_lqh->is_same_trans(currOpPtr.p->userpointer,
        req_struct->trans_id1,
        req_struct->trans_id2);
    /**
     * Read committed in same trans reads latest copy
     */
    if(dirty && !sameTrans)
    {
      jamDebug();
      savepointId= 0;
    }
    else if(sameTrans)
    {
      // Use savepoint even in read committed mode
      jamDebug();
      dirty= false;
    }

    /* found == true indicates that savepoint is some state
     * within tuple's current transaction's uncommitted operations
     */
    const bool found = ldm_tup->find_savepoint(currOpPtr,
        savepointId,
        jamBuffer());

    const Uint32 currOp= currOpPtr.p->op_type;

    /* is_insert==true if tuple did not exist before its current
     * transaction
     */
    const bool is_insert = (bits & Tuple_header::ALLOC);

    /* If savepoint is in transaction, and post-delete-op
     *   OR
     * Tuple didn't exist before
     *      AND
     *   Read is dirty
     *           OR
     *   Savepoint is before-transaction
     *
     * Tuple does not exist in read's view
     */
    if((found && currOp == ZDELETE) || 
        ((dirty || !found) && is_insert))
    {
      /* Tuple not visible to this read operation */
      jamDebug();
      terrorCode= ZTUPLE_DELETED_ERROR;
      break;
    }

    if(dirty || !found)
    {
      /* Read existing committed tuple */
      jamDebug();
    }
    else
    {
      jamDebug();
      req_struct->m_tuple_ptr=
        get_copy_tuple(&currOpPtr.p->m_copy_tuple_location);
    }

    if (regTabPtr->need_expand(disk))
    {
      jamDebug();
      prepare_read(req_struct, regTabPtr, disk);
    }
    return true;
  } while(0);

  return false;
}

  int
Dbtup::load_diskpage(Signal* signal,
    Uint32 opRec,
    Uint32 lkey1,
    Uint32 lkey2,
    Uint32 flags)
{
  Ptr<Operationrec> operPtr;

  operPtr.i = opRec;
  ndbrequire(m_curr_tup->c_operation_pool.getValidPtr(operPtr));

  Operationrec *  regOperPtr= operPtr.p;
  Fragrecord * regFragPtr= prepare_fragptr.p;
  Tablerec* regTabPtr = prepare_tabptr.p;

  if (Local_key::isInvalid(lkey1, lkey2))
  {
    jam();
    regOperPtr->op_struct.bit_field.m_wait_log_buffer= 1;
    regOperPtr->op_struct.bit_field.m_load_diskpage_on_commit= 1;
    if (unlikely((flags & 7) == ZREFRESH))
    {
      jam();
      /* Refresh of previously nonexistent DD tuple.
       * No diskpage to load at commit time
       */
      regOperPtr->op_struct.bit_field.m_wait_log_buffer= 0;
      regOperPtr->op_struct.bit_field.m_load_diskpage_on_commit= 0;
    }

    /* In either case return 1 for 'proceed' */
    return 1;
  }

  jam();
  ndbassert(Uint16(lkey2) == lkey2);
  Uint16 page_idx= Uint16(lkey2);
  Uint32 frag_page_id= lkey1;
  regOperPtr->m_tuple_location.m_page_no= getRealpid(regFragPtr,
      frag_page_id);
  regOperPtr->m_tuple_location.m_page_idx= page_idx;

  PagePtr page_ptr;
  Uint32* tmp= get_ptr(&page_ptr, &regOperPtr->m_tuple_location, regTabPtr);
  Tuple_header* ptr= (Tuple_header*)tmp;

  if (((flags & 7) == ZREAD) &&
      ptr->m_header_bits & Tuple_header::DELETE_WAIT)
  {
    jam();
    /**
     * Tuple is already deleted and must not be read at this point in
     * time since when we come back from real-time break the row
     * will already be removed and invalidated.
     */
    return -(TUP_NO_TUPLE_FOUND);
  }
  int res= 1;
  if (ptr->m_header_bits & Tuple_header::DISK_PART ||
      ptr->m_header_bits & Tuple_header::DISK_VAR_PART)
  {
    jam();
    /**
     * We retrieve the original disk row page when the transaction
     * started with an existing disk row (DISK_PART flag is set).
     * When we arrive here and DISK_PART isn't set, but DISK_VAR_PART
     * is set, this means that this is an operation that started with
     * an initial insert of a row. Any updates or re-inserts of this
     * row in the same transaction requires the page where the row is
     * allocated to be read before the operation is started. This is
     * necessary on variable sized disk rows since we need to check
     * if the row still fits on the page after performing this operation.
     */
    Page_cache_client::Request req;
    memcpy(&req.m_page, ptr->get_disk_ref_ptr(regTabPtr), sizeof(Local_key));
    req.m_table_id = regFragPtr->fragTableId;
    req.m_fragment_id = regFragPtr->fragmentId;
    req.m_callback.m_callbackData= opRec;
    req.m_callback.m_callbackFunction= 
      safe_cast(&Dbtup::disk_page_load_callback);

#ifdef ERROR_INSERT
    if (ERROR_INSERTED(4022))
    {
      flags |= Page_cache_client::DELAY_REQ;
      const NDB_TICKS now = NdbTick_getCurrentTicks();
      req.m_delay_until_time = NdbTick_AddMilliseconds(now,(Uint64)3000);
    }
    if (ERROR_INSERTED(4035) && (rand() % 13) == 0)
    {
      // Disk access have to randomly wait max 16ms for a diskpage
      Uint64 delay = (Uint64)(rand() % 16) + 1;
      flags |= Page_cache_client::DELAY_REQ;
      const NDB_TICKS now = NdbTick_getCurrentTicks();
      req.m_delay_until_time = NdbTick_AddMilliseconds(now,delay);
    }
#endif

    if (regOperPtr->op_struct.bit_field.m_load_extra_diskpage_on_commit)
    {
      /**
       * We will request 2 pages and need to ensure that the first page
       * isn't paged out while we are paging in the second page.
       */
      flags |= Page_cache_client::REF_REQ;
    }
    Page_cache_client pgman(this, c_pgman);
    res= pgman.get_page(signal, req, flags);
  }

  switch(flags & 7)
  {
    case ZREAD:
    case ZREAD_EX:
      break;
    case ZDELETE:
    case ZUPDATE:
    case ZINSERT:
    case ZWRITE:
    case ZREFRESH:
      jam();
      regOperPtr->op_struct.bit_field.m_wait_log_buffer= 1;
      regOperPtr->op_struct.bit_field.m_load_diskpage_on_commit= 1;
  }
  if (res > 0)
  {
    jam();
    regOperPtr->m_disk_callback_page = res;
    regOperPtr->m_disk_extra_callback_page = RNIL;
    if (regOperPtr->op_struct.bit_field.m_load_extra_diskpage_on_commit)
    {
      jam();
      res = load_extra_diskpage(signal, opRec, flags);
    }
  }
  return res;
}

  int
Dbtup::load_extra_diskpage(Signal *signal, Uint32 opRec, Uint32 flags)
{
  Fragrecord * regFragPtr = prepare_fragptr.p;
  Tablerec* regTabPtr = prepare_tabptr.p;
  Ptr<Operationrec> operPtr;
  operPtr.i = opRec;
  ndbrequire(m_curr_tup->c_operation_pool.getValidPtr(operPtr));
  PagePtr page_ptr;
  ndbassert(!operPtr.p->m_copy_tuple_location.isNull());
  Tuple_header *ptr = get_copy_tuple(&operPtr.p->m_copy_tuple_location);
  jamEntry();
  /**
   * We will never need an extra disk page if the first operation was an
   * INSERT operation. This means that DISK_PART must be set on the row.
   */
  ndbrequire(ptr->m_header_bits & Tuple_header::DISK_PART);
  Page_cache_client::Request req;
  memcpy(&req.m_page,
      ptr->get_disk_ref_ptr(regTabPtr),
      sizeof(Local_key));
  req.m_table_id = regFragPtr->fragTableId;
  req.m_fragment_id = regFragPtr->fragmentId;
  req.m_callback.m_callbackData= opRec;
  req.m_callback.m_callbackFunction= 
    safe_cast(&Dbtup::disk_page_load_extra_callback);

  Page_cache_client pgman(this, c_pgman);
  int res = pgman.get_page(signal, req, flags);
  ndbrequire(res < 0);
  if (res > 0)
  {
    jam();
    operPtr.p->m_disk_extra_callback_page = Uint32(res);
    deref_disk_page(signal,
        operPtr,
        regFragPtr,
        regTabPtr);
  }
  return res;
}

  void
Dbtup::deref_disk_page(Signal *signal,
    OperationrecPtr operPtr,
    Fragrecord *regFragPtr,
    Tablerec *regTabPtr)
{
  PagePtr page_ptr;
  Tuple_header* ptr;
  jamDebug();
  Uint32* tmp= get_ptr(&page_ptr, &operPtr.p->m_tuple_location, regTabPtr);
  ptr = (Tuple_header*)tmp;
  Page_cache_client::Request req;
  memcpy(&req.m_page, ptr->get_disk_ref_ptr(regTabPtr), sizeof(Local_key));
  req.m_table_id = regFragPtr->fragTableId;
  req.m_fragment_id = regFragPtr->fragmentId;
  req.m_callback.m_callbackData = operPtr.i;
  req.m_callback.m_callbackFunction= 
    safe_cast(&Dbtup::deref_disk_page_callback);
  Page_cache_client pgman(this, c_pgman);
  Uint32 flags = Page_cache_client::DEREF_REQ;
  int res = pgman.get_page(signal, req, flags);
  ndbrequire(res > 0);
}

  void
Dbtup::deref_disk_page_callback(Signal *signal, Uint32 opRec, Uint32 page_id)
{
  (void)signal;
  (void)opRec;
  (void)page_id;
  ndbabort();
}

  void
Dbtup::disk_page_load_callback(Signal* signal, Uint32 opRec, Uint32 page_id)
{
  Ptr<Operationrec> operPtr;
  jam();
  operPtr.i = opRec;
  jamData(opRec);
  ndbrequire(m_curr_tup->c_operation_pool.getValidPtr(operPtr));
  if (operPtr.p->op_struct.bit_field.m_load_extra_diskpage_on_commit)
  {
    jam();
    c_lqh->setup_key_pointers(operPtr.p->userpointer);
    Uint32 flags = c_lqh->get_pgman_flags();
    Uint32 extra_page_id = (Uint32)load_extra_diskpage(signal, opRec, flags);
    if (extra_page_id == 0)
    {
      /* Save the disk callback page during real-time break. */
      operPtr.p->m_disk_callback_page = page_id;
      return;
    }
  }
  else
  {
    /**
     * The m_disk_callback_page will be overwritten, thus we pass it
     * to DBLQH so that DBLQH can set it up.
     */
    ;
    jam();
    c_lqh->setup_key_pointers(operPtr.p->userpointer);
    operPtr.p->m_disk_callback_page = page_id;
  }
  c_lqh->acckeyconf_load_diskpage_callback(signal, 
      operPtr.p->userpointer,
      page_id);
}

  void
Dbtup::disk_page_load_extra_callback(Signal* signal,
    Uint32 opRec,
    Uint32 extra_page_id)
{
  Ptr<Operationrec> operPtr;
  operPtr.i = opRec;
  jam();
  jamData(opRec);
  ndbrequire(m_curr_tup->c_operation_pool.getValidPtr(operPtr));
  operPtr.p->m_disk_extra_callback_page = extra_page_id;
  Uint32 page_id = operPtr.p->m_disk_callback_page;
  c_lqh->setup_key_pointers(operPtr.p->userpointer);
  operPtr.p->m_disk_callback_page = page_id;
  Fragrecord * regFragPtr = prepare_fragptr.p;
  Tablerec* regTabPtr = prepare_tabptr.p;
  deref_disk_page(signal,
      operPtr,
      regFragPtr,
      regTabPtr);
  c_lqh->acckeyconf_load_diskpage_callback(signal, 
      operPtr.p->userpointer,
      operPtr.p->m_disk_callback_page);
}

  int
Dbtup::load_diskpage_scan(Signal* signal,
    Uint32 opRec,
    Uint32 lkey1,
    Uint32 lkey2,
    Uint32 tux_flag,
    Uint32 disk_flag)
{
  Ptr<Operationrec> operPtr;
  operPtr.i = opRec;
  ndbrequire(m_curr_tup->c_operation_pool.getValidPtr(operPtr));

  Operationrec *  regOperPtr= operPtr.p;
  Fragrecord * regFragPtr= prepare_fragptr.p;
  Tablerec* regTabPtr = prepare_tabptr.p;

  jam();
  Uint32 page_idx= lkey2;
  if (likely(tux_flag))
  {
    jamDebug();
    regOperPtr->m_tuple_location.m_page_no = lkey1;
  }
  else
  {
    jamDebug();
    Uint32 frag_page_id= lkey1;
    regOperPtr->m_tuple_location.m_page_no= getRealpid(regFragPtr,
        frag_page_id);
  }
  regOperPtr->m_tuple_location.m_page_idx= page_idx;
  regOperPtr->op_struct.bit_field.m_load_diskpage_on_commit= 0;

  PagePtr page_ptr;
  Uint32* tmp= get_ptr(&page_ptr, &regOperPtr->m_tuple_location, regTabPtr);
  Tuple_header* ptr= (Tuple_header*)tmp;

  if (ptr->m_header_bits & Tuple_header::DELETE_WAIT)
  {
    jam();
    /**
     * Tuple is already deleted and must not be read at this point in
     * time since when we come back from real-time break the row
     * will already be removed and invalidated.
     */
    return -(TUP_NO_TUPLE_FOUND);
  }

  int res= 1;
  if (ptr->m_header_bits & Tuple_header::DISK_PART)
  {
    jam();
    Page_cache_client::Request req;
    memcpy(&req.m_page, ptr->get_disk_ref_ptr(regTabPtr), sizeof(Local_key));
    req.m_table_id = regFragPtr->fragTableId;
    req.m_fragment_id = regFragPtr->fragmentId;
    req.m_callback.m_callbackData= opRec;
    req.m_callback.m_callbackFunction= 
      safe_cast(&Dbtup::disk_page_load_scan_callback);

    Page_cache_client pgman(this, c_pgman);
    res= pgman.get_page(signal, req, disk_flag);
    if (res > 0)
    {
      regOperPtr->m_disk_callback_page = res;
    }
  }
  else
  {
    jam();
    /**
     * We need to set m_disk_callback_page to something different
     * than RNIL to indicate that we should be ready to read the
     * disk columns. At the same time there is no disk page, so
     * we set it to something that should crash if attempted to
     * be used as a page id.
     */
    regOperPtr->m_disk_callback_page = Uint32(~0);
  }
  regOperPtr->m_disk_extra_callback_page = RNIL;
  return res;
}

  void
Dbtup::disk_page_load_scan_callback(Signal* signal, 
    Uint32 opRec, Uint32 page_id)
{
  Ptr<Operationrec> operPtr;
  operPtr.i = opRec;
  jam();
  jamData(opRec);
  ndbrequire(m_curr_tup->c_operation_pool.getValidPtr(operPtr));
  c_lqh->next_scanconf_load_diskpage_callback(signal, 
      operPtr.p->userpointer,
      page_id);
}

/**
  This method is used to prepare for faster execution of TUPKEYREQ.
  It prepares the pointers to the fragment record, the table record,
  the page for the record and the tuple pointer to the record. In
  addition it also prefetches the cache lines of the fixed size part
  of the tuple.

  The calculations performed here have to be done when we arrive in
  execTUPKEYREQ, we perform them here to enable prefetching the
  cache lines of the fixed part of the tuple storage. In order to not
  do the same work twice we store the calculated information in
  block variables. Given that we can arrive in execTUPKEYREQ from
  multiple directions, we have added debug-code that verifies that we
  have passed through prepareTUPKEYREQ always before we reach
  execTUPKEYREQ.

  The access of the fixed size part of the tuple is an almost certain
  CPU cache miss and so performing this as early as possible will
  decrease the time for cache misses later in the process. Tests using
  Sysbench indicates that this prefetch gains about 5% in performance.

  See DblqhMain.cpp for more documentation of prepare_* methods.
 */

void Dbtup::prepare_tab_pointers_acc(Uint32 table_id, Uint32 frag_id)
{
  TablerecPtr tablePtr;
  tablePtr.i = table_id;
  ptrCheckGuard(tablePtr, cnoOfTablerec, tablerec);
  FragrecordPtr fragPtr;
  getFragmentrec(fragPtr, frag_id, tablePtr.i);
  ndbrequire(fragPtr.i != RNIL64);
  prepare_fragptr = fragPtr;
  prepare_tabptr = tablePtr;
}

void Dbtup::prepareTUPKEYREQ(Uint32 page_id,
    Uint32 page_idx,
    Uint64 fragPtrI)
{
  FragrecordPtr fragptr;
  TablerecPtr tabptr;

  fragptr.i = fragPtrI;
  ndbrequire(c_fragment_pool.getPtr(fragptr));
  const Uint32 RnoOfTablerec= cnoOfTablerec;
  Tablerec * Rtablerec = tablerec;

  jamEntryDebug();
  tabptr.i = fragptr.p->fragTableId;
  ptrCheckGuard(tabptr, RnoOfTablerec, Rtablerec);
  prepare_tabptr = tabptr;
  prepare_fragptr = fragptr;
  prepare_scanTUPKEYREQ(page_id, page_idx);
}

void Dbtup::prepare_scanTUPKEYREQ(Uint32 page_id, Uint32 page_idx)
{
  Local_key key;
  PagePtr pagePtr;
#ifdef VM_TRACE
  prepare_orig_local_key.m_page_no = page_id;
  prepare_orig_local_key.m_page_idx = page_idx;
#endif
  bool is_page_key = (!(Local_key::isInvalid(page_id, page_idx) ||
        isCopyTuple(page_id, page_idx)));

  if (is_page_key)
  {
    Uint32 fixed_part_size_in_words =
      prepare_tabptr.p->m_offsets[MM].m_fix_header_size;
    acquire_frag_page_map_mutex_read(prepare_fragptr.p, jamBuffer());
    page_id = getRealpid(prepare_fragptr.p, page_id);
    release_frag_page_map_mutex_read(prepare_fragptr.p, jamBuffer());
    key.m_page_no = page_id;
    key.m_page_idx = page_idx;
    Uint32 *tuple_ptr = get_ptr(&pagePtr,
        &key,
        prepare_tabptr.p);
    jamDebug();
    prepare_pageptr = pagePtr;
    prepare_page_idx = page_idx;
    prepare_tuple_ptr = tuple_ptr;
    prepare_page_no = page_id;
    for (Uint32 i = 0; i < fixed_part_size_in_words; i+= 16)
    {
      NDB_PREFETCH_WRITE(tuple_ptr + i);
    }
  }
}

void Dbtup::prepare_scan_tux_TUPKEYREQ(Uint32 page_id, Uint32 page_idx)
{
  Local_key key;
  PagePtr pagePtr;
#ifdef VM_TRACE
  prepare_orig_local_key.m_page_no = page_id;
  prepare_orig_local_key.m_page_idx = page_idx;
#endif
  bool is_page_key = (!(Local_key::isInvalid(page_id, page_idx) ||
        isCopyTuple(page_id, page_idx)));

  ndbrequire(is_page_key);
  {
    Uint32 fixed_part_size_in_words =
      prepare_tabptr.p->m_offsets[MM].m_fix_header_size;
    key.m_page_no = page_id;
    key.m_page_idx = page_idx;
    Uint32 *tuple_ptr = get_ptr(&pagePtr,
        &key,
        prepare_tabptr.p);
    jamDebug();
    prepare_pageptr = pagePtr;
    prepare_tuple_ptr = tuple_ptr;
    prepare_page_no = page_id;
    for (Uint32 i = 0; i < fixed_part_size_in_words; i+= 16)
    {
      NDB_PREFETCH_WRITE(tuple_ptr + i);
    }
  }
}

bool Dbtup::execTUPKEYREQ(Signal* signal,
    void *_lqhOpPtrP,
    void *_lqhScanPtrP)
{
  Dblqh::TcConnectionrec *lqhOpPtrP = (Dblqh::TcConnectionrec*)_lqhOpPtrP;
  Dblqh::ScanRecord *lqhScanPtrP = (Dblqh::ScanRecord*)_lqhScanPtrP;

  TupKeyReq * tupKeyReq= (TupKeyReq *)signal->getDataPtr();
  Ptr<Operationrec> operPtr = prepare_oper_ptr;
  KeyReqStruct req_struct(this);

  jamEntryDebug();
  jamLineDebug(Uint16(prepare_oper_ptr.i));
  req_struct.m_lqh = c_lqh;

#ifdef VM_TRACE
  {
    bool error_found = false;
    Local_key key;
    key.m_page_no = tupKeyReq->keyRef1;
    key.m_page_idx = tupKeyReq->keyRef2;
    if (key.m_page_no != prepare_orig_local_key.m_page_no)
    {
      ndbout << "page_no = " << prepare_orig_local_key.m_page_no;
      ndbout << " keyRef1 = " << key.m_page_no << endl;
      error_found = true;
    }
    if (key.m_page_idx != prepare_orig_local_key.m_page_idx)
    {
      ndbout << "page_idx = " << prepare_orig_local_key.m_page_idx;
      ndbout << " keyRef2 = " << key.m_page_idx << endl;
      error_found = true;
    }
    if (error_found)
    {
      ndbout << flush;
    }
    ndbassert(prepare_orig_local_key.m_page_no == key.m_page_no);
    ndbassert(prepare_orig_local_key.m_page_idx == key.m_page_idx);
    FragrecordPtr fragPtr = prepare_fragptr;
    ndbrequire(c_fragment_pool.getPtr(fragPtr));
    ndbassert(prepare_fragptr.p == fragPtr.p);
  }
#endif

  /**
   * DESIGN PATTERN DESCRIPTION
   * --------------------------
   * The variable operPtr.p is located on the block object, it is located
   * there to ensure that we can easily access it in many methods such
   * that we don't have to transport it through method calls. There are
   * a number of references to structs that we store in this manner.
   * Oftentimes they refer to the operation object, the table object,
   * the fragment object and sometimes also a transaction object.
   *
   * Given that we both need access to the .i-value and the .p-value
   * of all of those objects we store them on the block object to
   * avoid the need of transporting them from function to function.
   * This is an optimisation and obviously requires that one keeps
   * track of which variables are alive and which are not.
   * The function clear_global_variables used in debug mode ensures
   * that all pointer variables are cleared before an asynchronous
   * signal is executed.
   *
   * When we need to access data through the .p-value many times
   * (more than one time), then it often pays off to declare a
   * stack variable such as below regOperPtr. This helps the compiler
   * to avoid having to constantly reload the .p-value from the
   * block object after each store operation through a pointer.
   *
   * One has to take care though when doing this to ensure that
   * one doesn't create a stack variable that creates too much
   * pressure on the register allocation in the method. This is
   * particularly important in large methods.
   *
   * The pattern is to define the variable as:
   * Operationrec * const regOperPtr = operPtr.p;
   * This helps the compiler to understand that we won't change the
   * pointer here.
   */
  Operationrec * const regOperPtr= operPtr.p;

  Dbtup::TransState trans_state = get_trans_state(regOperPtr);

  req_struct.signal= signal;
  req_struct.operPtrP = regOperPtr;
  regOperPtr->fragmentPtr = prepare_fragptr.i;
  regOperPtr->prevActiveOp = RNIL;
  regOperPtr->nextActiveOp = RNIL;
  req_struct.num_fired_triggers= 0;
  req_struct.no_exec_instructions = 0;
  req_struct.read_length= 0;
  req_struct.last_row= false;
  req_struct.m_is_lcp = false;

  if (unlikely(trans_state != TRANS_IDLE))
  {
    TUPKEY_abort(&req_struct, 39);
    return false;
  }

  /* ----------------------------------------------------------------- */
  // Operation is ZREAD when we arrive here so no need to worry about the
  // abort process.
  /* ----------------------------------------------------------------- */
  /* -----------    INITIATE THE OPERATION RECORD       -------------- */
  /* ----------------------------------------------------------------- */
  Uint32 disable_fk_checks = 0;
  Uint32 deferred_constraints = 0;
  Uint32 flags = lqhOpPtrP->m_flags;
  if (lqhScanPtrP != nullptr)
  {
    Uint32 attrBufLen = lqhScanPtrP->scanAiLength;
    Uint32 dirtyOp = (lqhScanPtrP->scanLockHold == ZFALSE);
    Uint32 prioAFlag = lqhScanPtrP->prioAFlag;
    Uint32 opRef = lqhScanPtrP->scanApiOpPtr;
    Uint32 applRef = lqhScanPtrP->scanApiBlockref;
    Uint32 interpreted_exec = lqhOpPtrP->opExec;

    req_struct.log_size = attrBufLen;
    req_struct.attrinfo_len = attrBufLen;
    req_struct.dirty_op = dirtyOp;
    req_struct.m_prio_a_flag = prioAFlag;
    req_struct.tc_operation_ptr = opRef;
    req_struct.rec_blockref= applRef;
    req_struct.interpreted_exec = interpreted_exec;
    req_struct.m_nr_copy_or_redo = 0;
    req_struct.m_use_rowid = 0;
#ifdef ERROR_INSERT
    /* Insert garbage into rowid, should not be used */
    req_struct.m_row_id.m_page_no = RNIL;
    req_struct.m_row_id.m_page_idx = ZNIL;
#endif
  }
  else
  {
    Uint32 attrBufLen = lqhOpPtrP->totReclenAi;
    Uint32 dirtyOp = lqhOpPtrP->dirtyOp;
    Uint32 row_id = TupKeyReq::getRowidFlag(tupKeyReq->request);
    Uint32 interpreted_exec =
      TupKeyReq::getInterpretedFlag(tupKeyReq->request);
    Uint32 opRef = lqhOpPtrP->applOprec;
    Uint32 applRef = lqhOpPtrP->applRef;

    req_struct.dirty_op = dirtyOp;
    req_struct.m_use_rowid = row_id;
    req_struct.log_size = attrBufLen;
    req_struct.attrinfo_len = attrBufLen;
    req_struct.tc_operation_ptr = opRef;
    req_struct.rec_blockref= applRef;
    req_struct.interpreted_exec = interpreted_exec;

    req_struct.m_prio_a_flag = 0;
    req_struct.m_nr_copy_or_redo =
      ((LqhKeyReq::getNrCopyFlag(lqhOpPtrP->reqinfo) |
        c_lqh->c_executing_redo_log) != 0);
    disable_fk_checks =
      ((flags & Dblqh::TcConnectionrec::OP_DISABLE_FK) != 0);
    deferred_constraints =
      ((flags & Dblqh::TcConnectionrec::OP_DEFERRED_CONSTRAINTS) != 0);
    const Uint32 row_id_page_no = tupKeyReq->m_row_id_page_no;
    const Uint32 row_id_page_idx = tupKeyReq->m_row_id_page_idx;
    req_struct.m_row_id.m_page_no = row_id_page_no;
    req_struct.m_row_id.m_page_idx = row_id_page_idx;
  }
  req_struct.m_deferred_constraints = deferred_constraints;
  req_struct.m_disable_fk_checks = disable_fk_checks;
  {
    Operationrec::OpStruct op_struct;
    op_struct.op_bit_fields = regOperPtr->op_struct.op_bit_fields;
    op_struct.bit_field.m_disable_fk_checks = disable_fk_checks;
    op_struct.bit_field.m_deferred_constraints = deferred_constraints;

    const Uint32 triggers =
      (flags & Dblqh::TcConnectionrec::OP_NO_TRIGGERS) ?
      TupKeyReq::OP_NO_TRIGGERS :
      (lqhOpPtrP->seqNoReplica == 0) ?
      TupKeyReq::OP_PRIMARY_REPLICA : TupKeyReq::OP_BACKUP_REPLICA;
    op_struct.bit_field.delete_insert_flag = false;
    op_struct.bit_field.m_gci_written = 0;
    op_struct.bit_field.m_reorg = lqhOpPtrP->m_reorg;
    op_struct.bit_field.tupVersion= ZNIL;
    op_struct.bit_field.m_triggers = triggers;

    regOperPtr->m_copy_tuple_location.setNull();
    regOperPtr->op_struct.op_bit_fields = op_struct.op_bit_fields;
  }
  {
    Uint32 reorg = lqhOpPtrP->m_reorg;
    Uint32 op = lqhOpPtrP->operation;

    req_struct.m_reorg = reorg;
    regOperPtr->op_type = op;
  }
  {
    /**
     * DESIGN PATTERN DESCRIPTION
     * --------------------------
     * This code segment is using a common design pattern in the
     * signal reception and signal sending code of performance
     * critical functions such as execTUPKEYREQ.
     * The idea is that at signal reception we need to transfer
     * data from the signal object to state variables relating to
     * the operation we are about to execute.
     * The normal manner to do this would be to write:
     * regOperPtr->savePointId = tupKeyReq->savePointId;
     * 
     * This normal manner would however not work so well due to
     * that the compiler has to issue assembler code that does
     * a load operation immediately followed by a store operation.
     * Many modern CPUs can hide parts of this deficiency in the
     * code, but only to a certain extent.
     *
     * What we want to do here is instead to perform a series of
     * six loads followed by six stores. The delay after a load
     * is ready for a store operation is oftentimes 3 cycles. Many
     * CPUs can handle two loads per cycle. So by using 6 loads
     * we ensure that we execute at full speed as long as the data
     * is available in the first level CPU cache.
     *
     * The reason we don't want to use more than 6 loads before
     * we start storing is that CPUs have a limited amount of
     * CPU registers. The x86 have 16 CPU registers available.
     * Here is a short description of commonly used registers:
     * RIP: Instruction pointer, not available
     * RSP: Top of Stack pointer, not available for L/S
     * RBP: Current Stack frame pointer, not available for L/S
     * RDI: Usually this-pointer, reference to Dbtup object here
     * 
     * In this particular example we also need to have a register
     * for storing:
     * tupKeyReq, req_struct, regOperPtr.
     *
     * The compiler also needs a few more registers to track some
     * of the other live variables such that not all of the live
     * variables have to be spilled to the stack.
     *
     * Thus the design pattern uses between 4 to 6 variables loaded
     * before storing them. Another commonly used manner is to locate
     * all initialisations to constants in one or more of those
     * initialisation code blocks as well.
     *
     * The naming pattern is to define the temporary variable as
     * const Uint32 name_of_variable_to_assign = x->name;
     * y->name_of_variable_to_assign = name_of_variable_to_assign.
     * 
     * In the case where the receiver of the data is a signal object
     * we use the pattern:
     * const Uint32 sig0 = x->name;
     * signal->theData[0] = sig0;
     *
     * Finally if possible we should place this initialisation in a
     * separate code block by surrounding it with brackets, this is
     * to assist the compiler to understand that the variables used
     * are not needed after storing its value. Most compilers will
     * handle this well anyways, but it helps the compiler avoid
     * doing mistakes and it also clarifies for the reader of the
     * source code. As can be seen in code below this rule is
     * however not followed if it will remove other possibilities.
     */
    const Uint32 savePointId = lqhOpPtrP->savePointId;
    const Uint32 tcOpIndex = lqhOpPtrP->tcOprec;
    const Uint32 coordinatorTC = lqhOpPtrP->tcBlockref;

    regOperPtr->savepointId = savePointId;
    req_struct.TC_index = tcOpIndex;
    req_struct.TC_ref = coordinatorTC;
  }

  const Uint32 disk_page = regOperPtr->m_disk_callback_page;
  const Uint32 keyRef1 = tupKeyReq->keyRef1;
  const Uint32 keyRef2 = tupKeyReq->keyRef2;

  req_struct.m_disk_page_ptr.i = disk_page;
  /**
   * The pageid here is a page id of a row id except when we are
   * reading from an ordered index scan, in this case it is a
   * physical page id. We will only use this variable for LCP
   * scan reads and for inserts and refreshs. So it is not used
   * for TUX scans.
   */
  Uint32 pageid = regOperPtr->fragPageId = req_struct.frag_page_id = keyRef1;
  Uint32 pageidx = regOperPtr->m_tuple_location.m_page_idx = keyRef2;

  const Uint32 transId1 = lqhOpPtrP->transid[0];
  const Uint32 transId2 = lqhOpPtrP->transid[1];
  Tablerec * const regTabPtr = prepare_tabptr.p;

  /* Get AttrInfo section if this is a long TUPKEYREQ */
  Fragrecord *regFragPtr = prepare_fragptr.p;

  req_struct.trans_id1 = transId1;
  req_struct.trans_id2 = transId2;
  req_struct.tablePtrP = regTabPtr;
  req_struct.fragPtrP = regFragPtr;

  const Uint32 Roptype = regOperPtr->op_type;

  regOperPtr->m_any_value = 0;
  const Uint32 loc_prepare_page_id = prepare_page_no;
  /**
   * Check operation
   */
  if (likely(Roptype == ZREAD))
  {
    jamDebug();
    regOperPtr->op_struct.bit_field.m_tuple_existed_at_start = 0;
    ndbassert(!Local_key::isInvalid(pageid, pageidx));

    if (unlikely(isCopyTuple(pageid, pageidx)))
    {
      jamDebug();
      /**
       * Only LCP reads a copy-tuple "directly"
       */
      ndbassert(disk_page == RNIL);
      ndbassert(!m_is_query_block);
      setup_lcp_read_copy_tuple(&req_struct, regOperPtr, regTabPtr);
    }
    else
    {
      /**
       * Get pointer to tuple
       */
      jamDebug();
      regOperPtr->m_tuple_location.m_page_no = loc_prepare_page_id;
      setup_fixed_tuple_ref_opt(&req_struct);
      setup_fixed_part(&req_struct, regOperPtr, regTabPtr);
      /**
       * When coming here as a Query thread we must grab a mutex to ensure
       * that the row version we see is written properly, once we have
       * retrieved the row version we need no more protection since the
       * next change either comes through an ABORT or a COMMIT operation
       * and these are all exclusive access that first will ensure that no
       * query threads are executing on the fragment before proceeding.
       */
      acquire_frag_mutex_read(regFragPtr, pageid, jamBuffer());
      if (unlikely(req_struct.m_tuple_ptr->m_header_bits &
            Tuple_header::FREE))
      {
        jam();
        terrorCode = ZTUPLE_DELETED_ERROR;
        tupkeyErrorLab(&req_struct);
        release_frag_mutex_read(regFragPtr, pageid, jamBuffer());
        return false;
      }
      if (unlikely(setup_read(&req_struct, regOperPtr, regTabPtr, 
              disk_page != RNIL) == false))
      {
        jam();
        tupkeyErrorLab(&req_struct);
        release_frag_mutex_read(regFragPtr, pageid, jamBuffer());
        return false;
      }
      /* Check checksum with mutex protection. */
      if (unlikely(((regTabPtr->m_bits & Tablerec::TR_Checksum) &&
              (calculateChecksum(req_struct.m_tuple_ptr, regTabPtr) != 0)) ||
            ERROR_INSERTED(4036)))
      {
        jam();
        release_frag_mutex_read(regFragPtr, pageid, jamBuffer());
        corruptedTupleDetected(&req_struct, regTabPtr);
        return false;
      }
      release_frag_mutex_read(regFragPtr, pageid, jamBuffer());
    }
    if (handleReadReq(signal, regOperPtr, regTabPtr, &req_struct) != -1)
    {
      req_struct.log_size= 0;
      /* ---------------------------------------------------------------- */
      // Read Operations need not to be taken out of any lists. 
      // We also do not need to wait for commit since there is no changes 
      // to commit. Thus we
      // prepare the operation record already now for the next operation.
      // Write operations set the state to STARTED indicating that they
      // are waiting for the Commit or Abort decision.
      /* ---------------------------------------------------------------- */
      /**
       * We could release fragment access here for read key readers, but not
       * for scan operations.
       */
      returnTUPKEYCONF(signal, &req_struct, regOperPtr, TRANS_IDLE);
      return true;
    }
    jamDebug();
    return false;
  }
  /**
   * DBQTUP can come here when executing restore, but query thread should
   * not arrive here.
   */
  ndbassert(!m_is_in_query_thread);
  req_struct.changeMask.clear();
  Tuple_header *tuple_ptr = nullptr;

  if (!Local_key::isInvalid(pageid, pageidx))
  {
    regOperPtr->op_struct.bit_field.m_tuple_existed_at_start = 1;
  }
  else
  {
    regOperPtr->op_struct.bit_field.in_active_list = false;
    regOperPtr->op_struct.bit_field.m_tuple_existed_at_start = 0;
    req_struct.prevOpPtr.i = RNIL;
    if (Roptype == ZINSERT)
    {
      // No tuple allocated yet
      jamDebug();
      goto do_insert;
    }
    if (Roptype == ZREFRESH)
    {
      // No tuple allocated yet
      jamDebug();
      goto do_refresh;
    }
    ndbabort();
  }
  ndbassert(!isCopyTuple(pageid, pageidx));
  /**
   * Get pointer to tuple
   */
  regOperPtr->m_tuple_location.m_page_no = loc_prepare_page_id;
  setup_fixed_tuple_ref_opt(&req_struct);
  setup_fixed_part(&req_struct, regOperPtr, regTabPtr);
  tuple_ptr = req_struct.m_tuple_ptr;

  if (prepareActiveOpList(operPtr, &req_struct))
  {
    m_base_header_bits = tuple_ptr->m_header_bits;
    if(Roptype == ZINSERT)
    {
      jam();
do_insert:
      Local_key accminupdate;
      Local_key * accminupdateptr = &accminupdate;
      if (unlikely(handleInsertReq(signal,
              operPtr,
              prepare_fragptr,
              regTabPtr,
              &req_struct,
              &accminupdateptr,
              false) == -1))
      {
        return false;
      }

      if (tuple_ptr != nullptr)
      {
        jam();
        acquire_frag_mutex(regFragPtr, pageid, jamBuffer());
        /**
         * Updates of checksum needs to be protected during non-initial
         * INSERTs.
         */
        if (tuple_ptr->m_header_bits != m_base_header_bits)
        {
          /**
           * The checksum is invalid if the ALLOC flag is set in the
           * header bits, but there is no problem in recalculating a
           * new incorrect checksum. So we will perform this calculation
           * even when it isn't required to do it.
           *
           * The bits must still be updated as other threads can look
           * at some bits even before checksum has been set.
           * Updating header bits need always be protected by the TUP
           * fragment mutex.
           */
          Uint32 old_header = tuple_ptr->m_header_bits;
          tuple_ptr->m_header_bits = m_base_header_bits;
          updateChecksum(tuple_ptr,
              regTabPtr,
              old_header,
              tuple_ptr->m_header_bits);
        }

#if defined(VM_TRACE) || defined(ERROR_INSERT)
        /**
         * Verify that we didn't mess up the checksum
         * If the ALLOC flag is set it means that the row hasn't been
         * committed yet, in this state the checksum isn't yet properly
         * set. Thus it makes no sense to verify it.
         */
        if (tuple_ptr != nullptr &&
            ((tuple_ptr->m_header_bits & Tuple_header::ALLOC) == 0) &&
            (regTabPtr->m_bits & Tablerec::TR_Checksum) &&
            (calculateChecksum(tuple_ptr, regTabPtr) != 0))
        {
          ndbabort();
        }
#endif
        /**
         * Prepare of INSERT operations is different dependent on whether the
         * row existed before or not (it can exist before if we had a DELETE
         * operation before it in the same transaction). If the row didn't
         * exist then no one can see the row until we have filled in the
         * local key in DBACC which happens below in the call to accminupdate.
         *
         * If the row existed before we need to grab a mutex to ensure that
         * concurrent key readers see a consistent view of the row. We need
         * to update the row before we execute the TUX triggers since they
         * make use of the linked list of operations on the row and this
         * needs to be visible when executing the prepare insert triggers
         * on the TUX index.
         *
         * The INSERT is made visible to other read operations through the
         * call to insertActiveOpList, this includes making it visible to
         * trigger code. If the INSERT is aborted, the inserted row will
         * be visible to read operations from the same transaction for a
         * short time, but first of all reading rows concurrently with an
         * INSERT does not deliver guaranteed results in the first place
         * and second if the transaction aborts, it should not consider
         * the read value anyways. So it should be safe to release the
         * mutex and make the new row visible immediately after
         * completing the INSERT operation and before the actual trigger
         * execution happens that in a rare case could cause the operation
         * to be aborted.
         */
        insertActiveOpList(operPtr, &req_struct, tuple_ptr);
        release_frag_mutex(regFragPtr, pageid, jamBuffer());
      }
      else
      {
        /**
         * An initial INSERT operation requires no mutex, and it is
         * trivially already in the active list, even the flag is set
         * in the handleInsertReq method. The insert operation
         * is made visible through the call to execACCMINUPDATE later.
         */
        jam();
      }
      terrorCode = 0;
      checkImmediateTriggersAfterInsert(&req_struct,
          regOperPtr,
          regTabPtr,
          disk_page != RNIL);

      if (likely(terrorCode == 0))
      {
        if (!regTabPtr->tuxCustomTriggers.isEmpty()) 
        {
          jam();
          /**
           * Ensure that no concurrent scans happens while I am
           * updating the TUX indexes.
           *
           * It is vital that I don't hold any fragment mutex while making
           * this call since that could cause a deadlock if any of the
           * threads I am waiting on is requiring this lock to be able to
           * complete its operation before allowing write key access.
           */
          c_lqh->upgrade_to_write_key_frag_access();
          executeTuxInsertTriggers(signal,
              regOperPtr,
              regFragPtr,
              regTabPtr);
        }
      }

      if (unlikely(terrorCode != 0))
      {
        jam();
        /*
         * TUP insert succeeded but immediate trigger firing or
         * add of TUX entries failed.  
         * All TUX changes have been rolled back at this point.
         *
         * We will abort via tupkeyErrorLab() as usual.  This routine
         * however resets the operation to ZREAD.  The TUP_ABORTREQ
         * arriving later cannot then undo the insert.
         *
         * Therefore we call TUP_ABORTREQ already now.  Diskdata etc
         * should be in memory and timeslicing cannot occur.  We must
         * skip TUX abort triggers since TUX is already aborted.  We
         * will dealloc the fixed and var parts if necessary.
         */
        c_lqh->upgrade_to_exclusive_frag_access_no_return();
        signal->theData[0] = operPtr.i;
        do_tup_abortreq(signal, ZSKIP_TUX_TRIGGERS | ZABORT_DEALLOC);
        tupkeyErrorLab(&req_struct);
        return false;
      }
      /**
       * It is ok to release fragment access already here since the
       * call to ACCMINUPDATE will make the new row appear to other operations
       * in the same transaction, but this is protected by the ACC fragment
       * mutex and requires no special access to the table fragment. TUX
       * index readers get access to the row by the above call to
       * executeTuxInsertTriggers. Thus scanners get access to the new row
       * slightly ahead of read key readers, but this only matters for the
       * operations within the same transaction and we don't guarantee order
       * of those operations towards each other anyways.
       */
      c_lqh->release_frag_access();
      if (accminupdateptr)
      {
        /**
         * Update ACC local-key, once *everything* has completed successfully
         */
        c_lqh->accminupdate(signal,
            regOperPtr->userpointer,
            accminupdateptr);
      }
      returnTUPKEYCONF(signal, &req_struct, regOperPtr, TRANS_STARTED);
      return true;
    }

    ndbassert(!(req_struct.m_tuple_ptr->m_header_bits & Tuple_header::FREE));

    if (Roptype == ZUPDATE) {
      jamDebug();
      if (unlikely(handleUpdateReq(signal, regOperPtr,
              regFragPtr, regTabPtr,
              &req_struct, disk_page != RNIL) == -1))
      {
        return false;
      }
      /**
       * The lock on the TUP fragment is required to update header info on
       * the base row, thus we use the variable m_base_header_bits in
       * handleUpdateReq and postpone updating the checksum under mutex
       * protection until after completing the call to handleUpdateReq.
       * This shortens the time we hold the mutex on the fragment part this
       * row belongs to.
       *
       * We can execute other key reads from the query thread concurrently,
       * thus we need to acquire a mutex while inserting the operation
       * into the linked list of operations on the row.
       *
       * Scans will not run in parallel with parallel updates. So the lock
       * on triggers is since we need to set the operation record in the
       * row header before executing the triggers. There is no need for the
       * lock though during execution of the immediate triggers.
       */
      jamDebug();
      acquire_frag_mutex(regFragPtr, pageid, jamBuffer());
      if (tuple_ptr->m_header_bits != m_base_header_bits)
      {
        jamDebug();
        Uint32 old_header = tuple_ptr->m_header_bits;
        tuple_ptr->m_header_bits = m_base_header_bits;
        updateChecksum(tuple_ptr,
            regTabPtr,
            old_header,
            tuple_ptr->m_header_bits);
      }
      insertActiveOpList(operPtr, &req_struct, tuple_ptr);
#if defined(VM_TRACE) || defined(ERROR_INSERT)
      /* Verify that we didn't mess up the checksum */
      if (tuple_ptr != nullptr &&
          ((tuple_ptr->m_header_bits & Tuple_header::ALLOC) == 0) &&
          (regTabPtr->m_bits & Tablerec::TR_Checksum) &&
          (calculateChecksum(tuple_ptr, regTabPtr) != 0))
      {
        ndbabort();
      }
#endif
      release_frag_mutex(regFragPtr, pageid, jamBuffer());
      terrorCode = 0;
      checkImmediateTriggersAfterUpdate(&req_struct,
          regOperPtr,
          regTabPtr,
          disk_page != RNIL);

      if (unlikely(terrorCode != 0))
      {
        tupkeyErrorLab(&req_struct);
        return false;
      }

      if (!regTabPtr->tuxCustomTriggers.isEmpty())
      {
        jam();
        c_lqh->upgrade_to_write_key_frag_access();
        if (unlikely(executeTuxUpdateTriggers(signal,
                regOperPtr,
                regFragPtr,
                regTabPtr) != 0))
        {
          jam();
          /*
           * See insert case.
           */
          c_lqh->upgrade_to_exclusive_frag_access_no_return();
          signal->theData[0] = operPtr.i;
          do_tup_abortreq(signal, ZSKIP_TUX_TRIGGERS);
          tupkeyErrorLab(&req_struct);
          return false;
        }
      }
      c_lqh->release_frag_access();
      returnTUPKEYCONF(signal, &req_struct, regOperPtr, TRANS_STARTED);
      return true;
    }
    else if(Roptype == ZDELETE)
    {
      jam();
      req_struct.log_size= 0;
      if (unlikely(handleDeleteReq(signal, regOperPtr,
              regFragPtr, regTabPtr,
              &req_struct,
              disk_page != RNIL) == -1))
      {
        return false;
      }

      terrorCode = 0;
      /**
       * Prepare of DELETE operations only use shared access to fragments,
       * thus we need to insert the DELETE operation into the list of
       * of operations in a safe way to ensure that there is a well defined
       * point where READ operations can see this row version.
       *
       * It is important to also hold mutex while calling tupkeyErrorLab in
       * case something goes wrong in checking triggers, this ensures that
       * we remove the tuple from the view of the readers before they get
       * access to it.
       */
      jamDebug();
      acquire_frag_mutex(regFragPtr, pageid, jamBuffer());
      insertActiveOpList(operPtr, &req_struct, tuple_ptr);
      release_frag_mutex(regFragPtr, pageid, jamBuffer());
      checkImmediateTriggersAfterDelete(&req_struct,
          regOperPtr,
          regTabPtr,
          disk_page != RNIL);

      if (unlikely(terrorCode != 0))
      {
        tupkeyErrorLab(&req_struct);
        return false;
      }
      /*
       * TUX doesn't need to check for triggers at delete since entries in
       * the index are kept until commit time.
       */
#if defined(VM_TRACE) || defined(ERROR_INSERT)
      /* Verify that we didn't mess up the checksum */
      acquire_frag_mutex(regFragPtr, pageid, jamBuffer());
      if (tuple_ptr != nullptr &&
          ((tuple_ptr->m_header_bits & Tuple_header::ALLOC) == 0) &&
          (regTabPtr->m_bits & Tablerec::TR_Checksum) &&
          (calculateChecksum(tuple_ptr, regTabPtr) != 0))
      {
        release_frag_mutex(regFragPtr, pageid, jamBuffer());
        ndbabort();
      }
      release_frag_mutex(regFragPtr, pageid, jamBuffer());
#endif
      c_lqh->release_frag_access();
      returnTUPKEYCONF(signal, &req_struct, regOperPtr, TRANS_STARTED);
      return true;
    }
    else if (Roptype == ZREFRESH)
    {
      /**
       * No TUX or immediate triggers, just detached triggers
       */
do_refresh:
      jamDebug();
      c_lqh->upgrade_to_exclusive_frag_access_no_return();
      if (unlikely(handleRefreshReq(signal, operPtr,
              prepare_fragptr, regTabPtr,
              &req_struct, disk_page != RNIL) == -1))
      {
        return false;
      }
      if (tuple_ptr)
      {
        jam();
        insertActiveOpList(operPtr, &req_struct, tuple_ptr);
      }
      else
      {
        jam();
        operPtr.p->op_struct.bit_field.in_active_list = true;
      }
#if defined(VM_TRACE) || defined(ERROR_INSERT)
      /* Verify that we didn't mess up the checksum */
      if (tuple_ptr != nullptr &&
          ((tuple_ptr->m_header_bits & Tuple_header::ALLOC) == 0) &&
          (regTabPtr->m_bits & Tablerec::TR_Checksum) &&
          (calculateChecksum(tuple_ptr, regTabPtr) != 0))
      {
        ndbabort();
      }
#endif
      c_lqh->release_frag_access();
      returnTUPKEYCONF(signal, &req_struct, regOperPtr, TRANS_STARTED);
      return true;
    }
    else
    {
      ndbabort(); // Invalid op type
    }
  }
  tupkeyErrorLab(&req_struct);
  return false;
}

  void
Dbtup::setup_fixed_part(KeyReqStruct* req_struct,
    Operationrec* regOperPtr,
    Tablerec* regTabPtr)
{
  ndbassert(regOperPtr->op_type == ZINSERT ||
      (! (req_struct->m_tuple_ptr->m_header_bits & Tuple_header::FREE)));

  Uint32* tab_descr = regTabPtr->tabDescriptor;
  Uint32 mm_check_offset = regTabPtr->get_check_offset(MM);
  Uint32 dd_check_offset = regTabPtr->get_check_offset(DD);

  req_struct->check_offset[MM] = mm_check_offset;
  req_struct->check_offset[DD] = dd_check_offset;
  req_struct->attr_descr = tab_descr;
  NDB_PREFETCH_READ((char*)tab_descr);
}

  void
Dbtup::setup_lcp_read_copy_tuple(KeyReqStruct* req_struct,
    Operationrec* regOperPtr,
    Tablerec* regTabPtr)
{
  Local_key tmp;
  tmp.m_page_no = req_struct->frag_page_id;
  tmp.m_page_idx = regOperPtr->m_tuple_location.m_page_idx;
  clearCopyTuple(tmp.m_page_no, tmp.m_page_idx);

  Uint32 * copytuple = get_copy_tuple_raw(&tmp);
  Local_key rowid;
  memcpy(&rowid, copytuple+0, sizeof(Local_key));

  req_struct->frag_page_id = rowid.m_page_no;
  regOperPtr->m_tuple_location.m_page_idx = rowid.m_page_idx;

  Uint32* tab_descr = regTabPtr->tabDescriptor;
  Tuple_header * th = get_copy_tuple(copytuple);
  req_struct->m_page_ptr.setNull();
  req_struct->m_tuple_ptr = (Tuple_header*)th;
  th->m_operation_ptr_i = RNIL;
  ndbassert((th->m_header_bits & Tuple_header::COPY_TUPLE) != 0);

  req_struct->attr_descr= tab_descr;

  bool disk = false;
  if (regTabPtr->need_expand(disk))
  {
    jam();
    prepare_read(req_struct, regTabPtr, disk);
  }
}

/* ---------------------------------------------------------------- */
/* ------------------------ CONFIRM REQUEST ----------------------- */
/* ---------------------------------------------------------------- */
  inline
void Dbtup::returnTUPKEYCONF(Signal* signal,
    KeyReqStruct *req_struct,
    Operationrec * regOperPtr,
    TransState trans_state)
{
  /**
   * When we arrive here we have been executing read code and/or write
   * code to read/write the tuple. During this execution path we have
   * not accessed the regOperPtr object for a long time and we have
   * accessed lots of other data in the meantime. This prefetch was
   * shown useful by using the perf tool. So not an obvious prefetch.
   */
  NDB_PREFETCH_WRITE(regOperPtr);
  TupKeyConf * tupKeyConf= (TupKeyConf *)signal->getDataPtrSend();  

  Uint32 Rcreate_rowid = req_struct->m_use_rowid;
  Uint32 RuserPointer= regOperPtr->userpointer;
  Uint32 RnumFiredTriggers= req_struct->num_fired_triggers;
  const Uint32 RnoExecInstructions = req_struct->no_exec_instructions;
  Uint32 log_size= req_struct->log_size;
  Uint32 read_length= req_struct->read_length;
  Uint32 last_row= req_struct->last_row;

  tupKeyConf->userPtr= RuserPointer;
  tupKeyConf->readLength= read_length;
  tupKeyConf->writeLength= log_size;
  tupKeyConf->numFiredTriggers= RnumFiredTriggers;
  tupKeyConf->lastRow= last_row;
  tupKeyConf->rowid = Rcreate_rowid;
  tupKeyConf->noExecInstructions = RnoExecInstructions;
  set_tuple_state(regOperPtr, TUPLE_PREPARED);
  set_trans_state(regOperPtr, trans_state);
}


#define MAX_READ (MIN(sizeof(signal->theData), MAX_SEND_MESSAGE_BYTESIZE))

/* ---------------------------------------------------------------- */
/* ----------------------------- READ  ---------------------------- */
/* ---------------------------------------------------------------- */
int Dbtup::handleReadReq(Signal* signal,
    Operationrec* _regOperPtr, // UNUSED, is member of req_struct
    Tablerec* regTabPtr,
    KeyReqStruct* req_struct)
{
  Uint32 *dst;
  Uint32 dstLen, start_index;
  const BlockReference sendBref= req_struct->rec_blockref;
  const Uint32 node = refToNode(sendBref);
  if(node != 0 && node != getOwnNodeId())
  {
    start_index= 25;
  }
  else
  {
    jamDebug();
    /**
     * execute direct
     */
    start_index= AttrInfo::HeaderLength;  //3;
  }
  dst= &signal->theData[start_index];
  dstLen= (MAX_READ / 4) - start_index;
  if (!req_struct->interpreted_exec)
  {
    jamDebug();
    int ret = readAttributes(req_struct,
<<<<<<< HEAD
        &cinBuffer[0],
        req_struct->attrinfo_len,
        dst,
        dstLen,
        false);
=======
                             &cinBuffer[0],
                             req_struct->attrinfo_len,
                             dst,
                             dstLen);
>>>>>>> 057f5c95
    if (likely(ret >= 0))
    {
      /* ------------------------------------------------------------------------- */
      // We have read all data into coutBuffer. Now send it to the API.
      /* ------------------------------------------------------------------------- */
      jamDebug();
      const Uint32 TnoOfDataRead= (Uint32) ret;
      sendReadAttrinfo(signal, req_struct, TnoOfDataRead);
      return 0;
    }
    else
    {
      terrorCode = Uint32(-ret);
    }
  }
  else
  {
    return interpreterStartLab(signal, req_struct);
  }

  jam();
  tupkeyErrorLab(req_struct);
  return -1;
}

static
  void
handle_reorg(Dbtup::KeyReqStruct * req_struct,
    Dbtup::Fragrecord::FragState state)
{
  Uint32 reorg = req_struct->m_reorg;
  switch(state){
    case Dbtup::Fragrecord::FS_FREE:
    case Dbtup::Fragrecord::FS_REORG_NEW:
    case Dbtup::Fragrecord::FS_REORG_COMMIT_NEW:
    case Dbtup::Fragrecord::FS_REORG_COMPLETE_NEW:
      return;
    case Dbtup::Fragrecord::FS_REORG_COMMIT:
    case Dbtup::Fragrecord::FS_REORG_COMPLETE:
      if (reorg != ScanFragReq::REORG_NOT_MOVED)
        return;
      break;
    case Dbtup::Fragrecord::FS_ONLINE:
      if (reorg != ScanFragReq::REORG_MOVED)
        return;
      break;
    default:
      return;
  }
  req_struct->m_tuple_ptr->m_header_bits |= Dbtup::Tuple_header::REORG_MOVE;
}

/* ---------------------------------------------------------------- */
/* ---------------------------- UPDATE ---------------------------- */
/* ---------------------------------------------------------------- */
int Dbtup::handleUpdateReq(Signal* signal,
    Operationrec* operPtrP,
    Fragrecord* regFragPtr,
    Tablerec* regTabPtr,
    KeyReqStruct* req_struct,
    bool disk) 
{
  Tuple_header *dst;
  Tuple_header *base= req_struct->m_tuple_ptr, *org;
  ChangeMask * change_mask_ptr;
  if (unlikely((dst= alloc_copy_tuple(regTabPtr,
            &operPtrP->m_copy_tuple_location)) == 0))
  {
    terrorCode= ZNO_COPY_TUPLE_MEMORY_ERROR;
    goto error;
  }

  Uint32 tup_version;
  change_mask_ptr = get_change_mask_ptr(regTabPtr, dst);
  if (likely(operPtrP->is_first_operation()))
  {
    jamDebug();
    org= req_struct->m_tuple_ptr;
    tup_version= org->get_tuple_version();
    clear_change_mask_info(regTabPtr, change_mask_ptr);
  }
  else
  {
    jam();
    Operationrec* prevOp= req_struct->prevOpPtr.p;
    tup_version= prevOp->op_struct.bit_field.tupVersion;
    Uint32 * rawptr = get_copy_tuple_raw(&prevOp->m_copy_tuple_location);
    org= get_copy_tuple(rawptr);
    copy_change_mask_info(regTabPtr,
        change_mask_ptr,
        get_change_mask_ptr(rawptr));
  }

  /**
   * Check consistency before update/delete
   * Any updates made to the row and checksum is performed by the LDM
   * thread and thus protected by being in the same thread.
   */
  req_struct->m_tuple_ptr= org;
  if (unlikely((regTabPtr->m_bits & Tablerec::TR_Checksum) &&
        (calculateChecksum(req_struct->m_tuple_ptr, regTabPtr) != 0)))
  {
    jam();
    return corruptedTupleDetected(req_struct, regTabPtr);
  }

  req_struct->m_tuple_ptr= dst;
  union {
    Uint32 sizes[4];
    Uint64 cmp[2];
  };

  disk = disk || (org->m_header_bits & Tuple_header::DISK_INLINE);
  if (regTabPtr->need_expand(disk))
  {
    jamDebug();
    expand_tuple(req_struct, sizes, org, regTabPtr, disk);
    if (disk && operPtrP->m_undo_buffer_space == 0)
    {
      jam();
      operPtrP->op_struct.bit_field.m_wait_log_buffer = 1;
      operPtrP->op_struct.bit_field.m_load_diskpage_on_commit = 1;
      operPtrP->m_undo_buffer_space= 
        (sizeof(Dbtup::Disk_undo::Update_Free) >> 2) + sizes[DD] - 1;
      jamDataDebug(operPtrP->m_undo_buffer_space);

      {
        D("Logfile_client - handleUpdateReq");
        Logfile_client lgman(this, c_lgman, regFragPtr->m_logfile_group_id);
        DEB_LCP_LGMAN(("(%u)alloc_log_space(%u): %u",
              instance(),
              __LINE__,
              operPtrP->m_undo_buffer_space));
        terrorCode= lgman.alloc_log_space(operPtrP->m_undo_buffer_space,
            true,
            !req_struct->m_nr_copy_or_redo,
            jamBuffer());
      }
      if(unlikely(terrorCode))
      {
        jam();
        operPtrP->m_undo_buffer_space= 0;
        goto error;
      }
    }
  }
  else
  {
    memcpy(dst, org, 4*regTabPtr->m_offsets[MM].m_fix_header_size);
    req_struct->m_tuple_ptr->m_header_bits |= Tuple_header::COPY_TUPLE;
  }

  tup_version= (tup_version + 1) & ZTUP_VERSION_MASK;
  operPtrP->op_struct.bit_field.tupVersion= tup_version;

  req_struct->optimize_options = 0;

  if (!req_struct->interpreted_exec)
  {
    jamDebug();

    if (unlikely(regTabPtr->m_bits & Tablerec::TR_ExtraRowAuthorBits))
    {
      jam();
      Uint32 attrId =
        regTabPtr->getExtraAttrId<Tablerec::TR_ExtraRowAuthorBits>();

      store_extra_row_bits(attrId, regTabPtr, dst, /* default */ 0, false);
    }
    int retValue = updateAttributes(req_struct,
        &cinBuffer[0],
        req_struct->attrinfo_len);
    if (unlikely(retValue < 0))
    {
      terrorCode = Uint32(-retValue);
      goto error;
    }
  }
  else
  {
    if (unlikely(interpreterStartLab(signal, req_struct) == -1))
      return -1;
  }

  update_change_mask_info(regTabPtr,
      change_mask_ptr,
      req_struct->changeMask.rep.data);

  switch (req_struct->optimize_options) {
    case AttributeHeader::OPTIMIZE_MOVE_VARPART:
      /**
       * optimize varpart of tuple,  move varpart of tuple from
       * big-free-size page list into small-free-size page list
       */
      if(base->m_header_bits & Tuple_header::VAR_PART)
      {
        jam();
        optimize_var_part(req_struct, base, operPtrP,
            regFragPtr, regTabPtr);
      }
      break;
    case AttributeHeader::OPTIMIZE_MOVE_FIXPART:
      //TODO: move fix part of tuple
      break;
    default:
      break;
  }

  if (regTabPtr->need_shrink())
  {
    jamDebug();
    shrink_tuple(req_struct, sizes+2, regTabPtr, disk);
    if (cmp[0] != cmp[1] &&
        ((handle_size_change_after_update(signal,
                                          req_struct,
                                          base,
                                          operPtrP,
                                          regFragPtr,
                                          regTabPtr,
                                          sizes)) != 0))
    {
      goto error;
    }
  }

  if (req_struct->m_reorg != ScanFragReq::REORG_ALL)
  {
    handle_reorg(req_struct, regFragPtr->fragStatus);
  }

  req_struct->m_tuple_ptr->set_tuple_version(tup_version);

  /**
   * We haven't made the tuple available for readers yet, so no need
   * to protect this change.
   */
  setChecksum(req_struct->m_tuple_ptr, regTabPtr);
  set_tuple_state(operPtrP, TUPLE_PREPARED);

  return 0;

error:
  tupkeyErrorLab(req_struct);
  return -1;
}

/*
   expand_dyn_part - copy dynamic attributes to fully expanded size.

   Both variable-sized and fixed-size attributes are stored in the same way
   in the expanded form as variable-sized attributes (in expand_var_part()).

   This method is used for both mem and disk dynamic data.

   dst         Destination for expanded data
   tabPtrP     Table descriptor
   src         Pointer to the start of dynamic bitmap in source row
   row_len     Total number of 32-bit words in dynamic part of row
   tabDesc     Array of table descriptors
   order       Array of indexes into tabDesc, dynfix followed by dynvar
 */
static
  Uint32*
expand_dyn_part(Dbtup::KeyReqStruct::Var_data *dst,
    const Uint32* src,
    Uint32 row_len,
    const Uint32 * tabDesc,
    const Uint16* order,
    Uint32 dynvar,
    Uint32 dynfix,
    Uint32 max_bmlen)
{
  /* Copy the bitmap, zeroing out any words not stored in the row. */
  Uint32 *dst_bm_ptr= (Uint32*)dst->m_dyn_data_ptr;
  Uint32 bm_len = row_len ? (* src & Dbtup::DYN_BM_LEN_MASK) : 0;

  assert(bm_len <= max_bmlen);

  if(bm_len > 0)
    memcpy(dst_bm_ptr, src, 4*bm_len);
  if(bm_len < max_bmlen)
    std::memset(dst_bm_ptr + bm_len, 0, 4 * (max_bmlen - bm_len));

  /**
   * Store max_bmlen for homogenous code in DbtupRoutines
   */
  Uint32 tmp = (* dst_bm_ptr);
  * dst_bm_ptr = (tmp & ~(Uint32)Dbtup::DYN_BM_LEN_MASK) | max_bmlen;

  char *src_off_start= (char*)(src + bm_len);
  assert((UintPtr(src_off_start)&3) == 0);
  Uint16 *src_off_ptr= (Uint16*)src_off_start;

  /*
     Prepare the variable-sized dynamic attributes, copying out data from the
     source row for any that are not NULL.
   */
  Uint32 no_attr= dst->m_dyn_len_offset;
  Uint16* dst_off_ptr= dst->m_dyn_offset_arr_ptr;
  Uint16* dst_len_ptr= dst_off_ptr + no_attr;
  Uint16 this_src_off= row_len ? * src_off_ptr++ : 0;
  /* We need to reserve room for the offsets written by shrink_tuple+padding.*/
  Uint16 dst_off= 4 * (max_bmlen + ((dynvar+2)>>1));
  char *dst_ptr= (char*)dst_bm_ptr + dst_off;
  for(Uint32 i= 0; i<dynvar; i++)
  {
    Uint16 j= order[dynfix+i];
    Uint32 max_len= 4 *AttributeDescriptor::getSizeInWords(tabDesc[j]);
    Uint32 len;
    Uint32 pos = AttributeOffset::getNullFlagPos(tabDesc[j+1]);
    if(bm_len > (pos >> 5) && BitmaskImpl::get(bm_len, src, pos))
    {
      Uint16 next_src_off= *src_off_ptr++;
      len= next_src_off - this_src_off;
      memcpy(dst_ptr, src_off_start+this_src_off, len);
      this_src_off= next_src_off;
    }
    else
    {
      len= 0;
    }
    dst_off_ptr[i]= dst_off;
    dst_len_ptr[i]= dst_off+len;
    dst_off+= max_len;
    dst_ptr+= max_len;
  }
  /*
     The fixed-size data is stored 32-bit aligned after the variable-sized
     data.
   */
  char *src_ptr= src_off_start+this_src_off;
  src_ptr= (char *)(ALIGN_WORD(src_ptr));

  /*
     Prepare the fixed-size dynamic attributes, copying out data from the
     source row for any that are not NULL.
     Note that the fixed-size data is stored in reverse from the end of the
     dynamic part of the row. This is true both for the stored/shrunken and
     for the expanded form.
   */
  for(Uint32 i= dynfix; i>0; )
  {
    i--;
    Uint16 j= order[i];
    Uint32 fix_size= 4*AttributeDescriptor::getSizeInWords(tabDesc[j]);
    dst_off_ptr[dynvar+i]= dst_off;
    /* len offset array is not used for fixed size. */
    Uint32 pos = AttributeOffset::getNullFlagPos(tabDesc[j+1]);
    if(bm_len > (pos >> 5) && BitmaskImpl::get(bm_len, src, pos))
    {
      assert((UintPtr(dst_ptr)&3) == 0);
      memcpy(dst_ptr, src_ptr, fix_size);
      src_ptr+= fix_size;
    }
    dst_off+= fix_size;
    dst_ptr+= fix_size;
  }

  return (Uint32 *)dst_ptr;
}

static
  Uint32*
shrink_dyn_part(Dbtup::KeyReqStruct::Var_data *dst,
    Uint32 *dst_ptr,
    const Dbtup::Tablerec* tabPtrP,
    const Uint32 * tabDesc,
    const Uint16* order,
    Uint32 dynvar,
    Uint32 dynfix,
    Uint32 ind)
{
  /**
   * Now build the dynamic part, if any.
   * First look for any trailing all-NULL words of the bitmap; we do
   * not need to store those.
   */
  assert((UintPtr(dst->m_dyn_data_ptr)&3) == 0);
  char *dyn_src_ptr= dst->m_dyn_data_ptr;
  Uint32 bm_len = tabPtrP->m_offsets[ind].m_dyn_null_words; // In words

  /* If no dynamic variables, store nothing. */
  assert(bm_len);
  {
    /**
     * clear bm-len bits, so they won't incorrect indicate
     *   a non-zero map
     */
    * ((Uint32 *)dyn_src_ptr) &= ~Uint32(Dbtup::DYN_BM_LEN_MASK);

    Uint32 *bm_ptr= (Uint32 *)dyn_src_ptr + bm_len - 1;
    while(*bm_ptr == 0)
    {
      bm_ptr--;
      bm_len--;
      if(bm_len == 0)
        break;
    }
  }

  if (bm_len)
  {
    /**
     * Copy the bitmap, counting the number of variable sized
     * attributes that are not NULL on the way.
     */
    Uint32 *dyn_dst_ptr= dst_ptr;
    Uint32 dyn_var_count= 0;
    const Uint32 *src_bm_ptr= (Uint32 *)(dyn_src_ptr);
    Uint32 *dst_bm_ptr= (Uint32 *)dyn_dst_ptr;

    /* ToDo: Put all of the dynattr code inside if(bm_len>0) { ... },
     * split to separate function. */
    Uint16 dyn_dst_data_offset= 0;
    const Uint32 *dyn_bm_var_mask_ptr= tabPtrP->dynVarSizeMask[ind];
    for(Uint16 i= 0; i< bm_len; i++)
    {
      Uint32 v= src_bm_ptr[i];
      dyn_var_count+= BitmaskImpl::count_bits(v & *dyn_bm_var_mask_ptr++);
      dst_bm_ptr[i]= v;
    }

    Uint32 tmp = *dyn_dst_ptr;
    assert(bm_len <= Dbtup::DYN_BM_LEN_MASK);
    * dyn_dst_ptr = (tmp & ~(Uint32)Dbtup::DYN_BM_LEN_MASK) | bm_len;
    dyn_dst_ptr+= bm_len;
    dyn_dst_data_offset= 2*dyn_var_count + 2;

    Uint16 *dyn_src_off_array= dst->m_dyn_offset_arr_ptr;
    Uint16 *dyn_src_lenoff_array=
      dyn_src_off_array + dst->m_dyn_len_offset;
    Uint16* dyn_dst_off_array = (Uint16*)dyn_dst_ptr;

    /**
     * Copy over the variable sized not-NULL attributes.
     * Data offsets are counted from the start of the offset array, and
     * we store one additional offset to be able to easily compute the
     * data length as the difference between offsets.
     */
    Uint16 off_idx= 0;
    for(Uint32 i= 0; i<dynvar; i++)
    {
      /**
       * Note that we must use the destination (shrunken) bitmap here,
       * as the source (expanded) bitmap may have been already clobbered
       * (by offset data).
       */
      Uint32 attrDesc2 = tabDesc[order[dynfix+i]+1];
      Uint32 pos = AttributeOffset::getNullFlagPos(attrDesc2);
      if (bm_len > (pos >> 5) && BitmaskImpl::get(bm_len, dst_bm_ptr, pos))
      {
        dyn_dst_off_array[off_idx++]= dyn_dst_data_offset;
        Uint32 dyn_src_off= dyn_src_off_array[i];
        Uint32 dyn_len= dyn_src_lenoff_array[i] - dyn_src_off;
        memmove(((char *)dyn_dst_ptr) + dyn_dst_data_offset,
            dyn_src_ptr + dyn_src_off,
            dyn_len);
        dyn_dst_data_offset+= dyn_len;
      }
    }
    /* If all dynamic attributes are NULL, we store nothing. */
    dyn_dst_off_array[off_idx]= dyn_dst_data_offset;
    assert(dyn_dst_off_array + off_idx == (Uint16*)dyn_dst_ptr+dyn_var_count);

    char *dynvar_end_ptr= ((char *)dyn_dst_ptr) + dyn_dst_data_offset;
    char *dyn_dst_data_ptr= (char *)(ALIGN_WORD(dynvar_end_ptr));

    /**
     * Zero out any padding bytes. Might not be strictly necessary,
     * but seems cleaner than leaving random stuff in there.
     */
    std::memset(dynvar_end_ptr, 0, dyn_dst_data_ptr-dynvar_end_ptr);

    /* *
     * Copy over the fixed-sized not-NULL attributes.
     * Note that attributes are copied in reverse order; this is to avoid
     * overwriting not-yet-copied data, as the data is also stored in
     * reverse order.
     */
    for(Uint32 i= dynfix; i > 0; )
    {
      i--;
      Uint16 j= order[i];
      Uint32 attrDesc2 = tabDesc[j+1];
      Uint32 pos = AttributeOffset::getNullFlagPos(attrDesc2);
      if(bm_len > (pos >>5 ) && BitmaskImpl::get(bm_len, dst_bm_ptr, pos))
      {
        Uint32 fixsize=
          4*AttributeDescriptor::getSizeInWords(tabDesc[j]);
        memmove(dyn_dst_data_ptr,
            dyn_src_ptr + dyn_src_off_array[dynvar+i],
            fixsize);
        dyn_dst_data_ptr += fixsize;
      }
    }
    dst_ptr = (Uint32*)dyn_dst_data_ptr;
    assert((UintPtr(dst_ptr) & 3) == 0);
  }
  return (Uint32 *)dst_ptr;
}

/* ---------------------------------------------------------------- */
/* ----------------------------- INSERT --------------------------- */
/* ---------------------------------------------------------------- */
  void
Dbtup::prepare_initial_insert(KeyReqStruct *req_struct, 
    Operationrec* regOperPtr,
    Tablerec* regTabPtr,
    bool is_refresh)
{
  Uint32 disk_undo = ((regTabPtr->m_no_of_disk_attributes > 0) &&
      !is_refresh) ? 
    sizeof(Dbtup::Disk_undo::Alloc) >> 2 : 0;
  regOperPtr->m_undo_buffer_space= disk_undo;
  jamDebug();
  jamDataDebug(regOperPtr->m_undo_buffer_space);

  req_struct->check_offset[MM]= regTabPtr->get_check_offset(MM);
  req_struct->check_offset[DD]= regTabPtr->get_check_offset(DD);

  Uint16* order = regTabPtr->m_real_order_descriptor;
  Uint32 *tab_descr = regTabPtr->tabDescriptor;
  req_struct->attr_descr = tab_descr; 

  Uint32 bits = Tuple_header::COPY_TUPLE;
  bits |= disk_undo ? (Tuple_header::DISK_ALLOC|Tuple_header::DISK_INLINE) : 0;
  req_struct->m_tuple_ptr->m_header_bits= bits;

  Uint32 *ptr= req_struct->m_tuple_ptr->get_end_of_fix_part_ptr(regTabPtr);
  Var_part_ref* ref = req_struct->m_tuple_ptr->get_var_part_ref_ptr(regTabPtr);

  if (regTabPtr->m_bits & Tablerec::TR_ForceVarPart)
  {
    ref->m_page_no = RNIL; 
    ref->m_page_idx = Tup_varsize_page::END_OF_FREE_LIST;
  }

  for (Uint32 ind = 0; ind < 2; ind++)
  {
    const Uint32 num_fix = regTabPtr->m_attributes[ind].m_no_of_fixsize;
    const Uint32 num_vars= regTabPtr->m_attributes[ind].m_no_of_varsize;
    const Uint32 num_dyns= regTabPtr->m_attributes[ind].m_no_of_dynamic;

    if (ind == DD)
    {
      jamDebug();
      Uint32 disk_fix_header_size =
        regTabPtr->m_offsets[DD].m_fix_header_size;
      req_struct->m_disk_ptr= (Tuple_header*)ptr;
      ptr += disk_fix_header_size;
    }
    order += num_fix;
    jamDebug();
    jamDataDebug(num_fix);
    if (num_vars || num_dyns)
    {
      jam();
      /* Init Varpart_copy struct */
      Varpart_copy * cp = (Varpart_copy*)ptr;
      cp->m_len = 0;
      ptr += Varpart_copy::SZ32;

      /* Prepare empty varsize part. */
      KeyReqStruct::Var_data* dst= &req_struct->m_var_data[ind];

      if (num_vars)
      {
        jamDebug();
        dst->m_data_ptr= (char*)(((Uint16*)ptr)+num_vars+1);
        dst->m_offset_array_ptr= req_struct->var_pos_array[ind];
        dst->m_var_len_offset= num_vars;
        dst->m_max_var_offset= regTabPtr->m_offsets[ind].m_max_var_offset;

        Uint32 pos= 0;
        Uint16 *pos_ptr = req_struct->var_pos_array[ind];
        Uint16 *len_ptr = pos_ptr + num_vars;
        for (Uint32 i = 0; i < num_vars; i++)
        {
          * pos_ptr++ = pos;
          * len_ptr++ = pos;
          pos += AttributeDescriptor::getSizeInBytes(
              tab_descr[*order++]);
          jamDebug();
          jamDataDebug(pos);
        }

        // Disk/dynamic part is 32-bit aligned
        ptr = ALIGN_WORD(dst->m_data_ptr+pos);
        ndbassert(ptr == ALIGN_WORD(dst->m_data_ptr + 
              regTabPtr->m_offsets[ind].m_max_var_offset));
      }

      if (num_dyns)
      {
        const Uint32 num_dynvar= regTabPtr->m_attributes[ind].m_no_of_dyn_var;
        const Uint32 num_dynfix= regTabPtr->m_attributes[ind].m_no_of_dyn_fix;
        jam();
        /* Prepare empty dynamic part. */
        dst->m_dyn_data_ptr= (char *)ptr;
        dst->m_dyn_offset_arr_ptr= req_struct->var_pos_array[ind]+2*num_vars;
        dst->m_dyn_len_offset= num_dynvar+num_dynfix;
        dst->m_max_dyn_offset= regTabPtr->m_offsets[ind].m_max_dyn_offset;

        ptr = expand_dyn_part(dst,
            0,
            0,
            (Uint32*)tab_descr,
            order,
            num_dynvar,
            num_dynfix,
            regTabPtr->m_offsets[ind].m_dyn_null_words);
        order += (num_dynvar + num_dynfix);
      }

      ndbassert((UintPtr(ptr)&3) == 0);
    }
  }
  /**
   * The copy tuple will be copied directly into the rowid position of
   * the tuple. Since we use the GCI in this position to see if a row
   * has changed we need to ensure that the GCI value is initialised,
   * otherwise we will not count inserts as a changed row.
   */
  *req_struct->m_tuple_ptr->get_mm_gci(regTabPtr) = 0;

  // Set all null bits
  std::memset(req_struct->m_tuple_ptr->m_null_bits+
      regTabPtr->m_offsets[MM].m_null_offset, 0xFF,
      4*regTabPtr->m_offsets[MM].m_null_words);
  std::memset(req_struct->m_disk_ptr->m_null_bits+
      regTabPtr->m_offsets[DD].m_null_offset, 0xFF,
      4*regTabPtr->m_offsets[DD].m_null_words);
}

int Dbtup::handleInsertReq(Signal* signal,
    Ptr<Operationrec> regOperPtr,
    FragrecordPtr fragPtr,
    Tablerec* regTabPtr,
    KeyReqStruct *req_struct,
    Local_key ** accminupdateptr,
    bool is_refresh)
{
  Uint32 tup_version = 1;
  Fragrecord* regFragPtr = fragPtr.p;
  Uint32 *ptr = nullptr;
  Tuple_header *dst;
  Tuple_header *base = req_struct->m_tuple_ptr;
  Tuple_header *org = base;
  Tuple_header *tuple_ptr;

  bool disk = regTabPtr->m_no_of_disk_attributes > 0 && !is_refresh;
  bool mem_insert = regOperPtr.p->is_first_operation();
  bool disk_insert = mem_insert && disk;
  bool vardynsize = (regTabPtr->m_attributes[MM].m_no_of_varsize ||
      regTabPtr->m_attributes[MM].m_no_of_dynamic);
  bool varalloc = vardynsize || regTabPtr->m_bits & Tablerec::TR_ForceVarPart;
  bool rowid = req_struct->m_use_rowid;
  bool update_acc = false; 
  Uint32 real_page_id = regOperPtr.p->m_tuple_location.m_page_no;
  Uint32 frag_page_id = req_struct->frag_page_id;

  union {
    Uint32 sizes[4];
    Uint64 cmp[2];
  };
  cmp[0] = cmp[1] = 0;

  if (ERROR_INSERTED(4014))
  {
    dst = 0;
    goto trans_mem_error;
  }

  dst = alloc_copy_tuple(regTabPtr, &regOperPtr.p->m_copy_tuple_location);

  if (unlikely(dst == nullptr))
  {
    goto trans_mem_error;
  }
  tuple_ptr= req_struct->m_tuple_ptr = dst;
  set_change_mask_info(regTabPtr, get_change_mask_ptr(regTabPtr, dst));

  if (mem_insert)
  {
    jamDebug();
    prepare_initial_insert(req_struct, regOperPtr.p, regTabPtr, is_refresh);
  }
  else
  {
    Operationrec* prevOp= req_struct->prevOpPtr.p;
    ndbassert(prevOp->op_type == ZDELETE);
    tup_version= prevOp->op_struct.bit_field.tupVersion + 1;

    if(unlikely(!prevOp->is_first_operation()))
    {
      jam();
      org= get_copy_tuple(&prevOp->m_copy_tuple_location);
    }
    else
    {
      jamDebug();
    }
    if (regTabPtr->need_expand())
    {
      jamDebug();
      expand_tuple(req_struct, sizes, org, regTabPtr, !disk_insert);
      std::memset(req_struct->m_disk_ptr->m_null_bits+
          regTabPtr->m_offsets[DD].m_null_offset, 0xFF,
          4*regTabPtr->m_offsets[DD].m_null_words);

      Uint32 bm_size_in_bytes= 4*(regTabPtr->m_offsets[MM].m_dyn_null_words);
      if (bm_size_in_bytes)
      {
        Uint32* ptr = 
          (Uint32*)req_struct->m_var_data[MM].m_dyn_data_ptr;
        std::memset(ptr, 0, bm_size_in_bytes);
        * ptr = bm_size_in_bytes >> 2;
      }
    } 
    else
    {
      jamDebug();
      memcpy(dst, org, 4*regTabPtr->m_offsets[MM].m_fix_header_size);
      tuple_ptr->m_header_bits |= Tuple_header::COPY_TUPLE;
    }
    std::memset(tuple_ptr->m_null_bits+
        regTabPtr->m_offsets[MM].m_null_offset, 0xFF,
        4*regTabPtr->m_offsets[MM].m_null_words);
  }

  int res;
  if (disk_insert)
  {
    jamDebug();
    if (ERROR_INSERTED(4015))
    {
      terrorCode = 1501;
      goto log_space_error;
    }

    {
      D("Logfile_client - handleInsertReq");
      Logfile_client lgman(this, c_lgman, regFragPtr->m_logfile_group_id);
      DEB_LCP_LGMAN(("(%u)alloc_log_space(%u): %u",
            instance(),
            __LINE__,
            regOperPtr.p->m_undo_buffer_space));
      res= lgman.alloc_log_space(regOperPtr.p->m_undo_buffer_space,
          true,
          !req_struct->m_nr_copy_or_redo,
          jamBuffer());
      jamDebug();
      jamDataDebug(regOperPtr.p->m_undo_buffer_space);
    }
    if (unlikely(res))
    {
      jam();
      terrorCode= res;
      goto log_space_error;
    }
  }

  regOperPtr.p->op_struct.bit_field.tupVersion=
    tup_version & ZTUP_VERSION_MASK;
  tuple_ptr->set_tuple_version(tup_version);

  if (ERROR_INSERTED(4016))
  {
    terrorCode = ZAI_INCONSISTENCY_ERROR;
    goto update_error;
  }

  if (regTabPtr->m_bits & Tablerec::TR_ExtraRowAuthorBits)
  {
    jamDebug();
    Uint32 attrId =
      regTabPtr->getExtraAttrId<Tablerec::TR_ExtraRowAuthorBits>();

    store_extra_row_bits(attrId, regTabPtr, tuple_ptr, /* default */ 0, false);
  }

  if (!(is_refresh ||
        regTabPtr->m_default_value_location.isNull()))
  {
    jamDebug();
    Uint32 default_values_len;
    /* Get default values ptr + len for this table */
    Uint32* default_values = get_default_ptr(regTabPtr, default_values_len);
    ndbrequire(default_values_len != 0 && default_values != NULL);
    /*
     * Update default values into row first,
     * next update with data received from the client.
     */
    if(unlikely((res = updateAttributes(req_struct, default_values,
              default_values_len)) < 0))
    {
      jam();
      terrorCode = Uint32(-res);
      goto update_error;
    }
  }

  if (unlikely(req_struct->interpreted_exec))
  {
    jam();

    /* Interpreted insert only processes the finalUpdate section */
    const Uint32 RinitReadLen= cinBuffer[0];
    const Uint32 RexecRegionLen= cinBuffer[1];
    const Uint32 RfinalUpdateLen= cinBuffer[2];
    //const Uint32 RfinalRLen= cinBuffer[3];
    //const Uint32 RsubLen= cinBuffer[4];

    const Uint32 offset = 5 + RinitReadLen + RexecRegionLen;
    req_struct->log_size = 0;

    if (unlikely((res = updateAttributes(req_struct, &cinBuffer[offset],
              RfinalUpdateLen)) < 0))
    {
      jam();
      terrorCode = Uint32(-res);
      goto update_error;
    }

    /**
     * Send normal format AttrInfo back to LQH for
     * propagation
     */
    req_struct->log_size = RfinalUpdateLen;
    MEMCOPY_NO_WORDS(&clogMemBuffer[0],
        &cinBuffer[offset],
        RfinalUpdateLen);

    if (unlikely(sendLogAttrinfo(signal,
            req_struct,
            RfinalUpdateLen,
            regOperPtr.p) != 0))
    {
      jam();
      goto update_error;
    }
  }
  else
  {
    /* Normal insert */
    if (unlikely((res = updateAttributes(req_struct, &cinBuffer[0],
              req_struct->attrinfo_len)) < 0))
    {
      jam();
      terrorCode = Uint32(-res);
      goto update_error;
    }
  }

  if (ERROR_INSERTED(4017))
  {
    goto null_check_error;
  }
  if (unlikely(checkNullAttributes(req_struct,
          regTabPtr,
          is_refresh) == false))
  {
    goto null_check_error;
  }

  if (req_struct->m_is_lcp)
  {
    jam();
    sizes[2+MM] = req_struct->m_lcp_varpart_len;
  }
  else if (regTabPtr->need_shrink())
  {
    jamDebug();
    shrink_tuple(req_struct, sizes+2, regTabPtr, true);
  }

  if (ERROR_INSERTED(4025))
  {
    goto mem_error;
  }

  if (ERROR_INSERTED(4026))
  {
    CLEAR_ERROR_INSERT_VALUE;
    goto mem_error;
  }

  if (ERROR_INSERTED(4027) && (rand() % 100) > 25)
  {
    goto mem_error;
  }

  if (ERROR_INSERTED(4028) && (rand() % 100) > 25)
  {
    CLEAR_ERROR_INSERT_VALUE;
    goto mem_error;
  }

  /**
   * Alloc memory
   */
  if(mem_insert)
  {
    terrorCode = 0;
    if (!rowid)
    {
      if (ERROR_INSERTED(4018))
      {
        goto mem_error;
      }

      if (!varalloc)
      {
        jam();
        ptr= alloc_fix_rec(jamBuffer(),
            &terrorCode,
            regFragPtr,
            regTabPtr,
            &regOperPtr.p->m_tuple_location,
            &frag_page_id);
      } 
      else 
      {
        jam();
        regOperPtr.p->m_tuple_location.m_file_no= sizes[2+MM];
        ptr= alloc_var_row(&terrorCode,
            regFragPtr, regTabPtr,
            sizes[2+MM],
            &regOperPtr.p->m_tuple_location,
            &frag_page_id,
            false);
      }
      if (unlikely(ptr == 0))
      {
        goto mem_error;
      }
      req_struct->m_use_rowid = true;
    }
    else
    {
      regOperPtr.p->m_tuple_location = req_struct->m_row_id;
      if (ERROR_INSERTED(4019))
      {
        terrorCode = ZROWID_ALLOCATED;
        goto alloc_rowid_error;
      }

      if (!varalloc)
      {
        jam();
        ptr= alloc_fix_rowid(&terrorCode,
            regFragPtr,
            regTabPtr,
            &regOperPtr.p->m_tuple_location,
            &frag_page_id);
      } 
      else 
      {
        jam();
        regOperPtr.p->m_tuple_location.m_file_no= sizes[2+MM];
        ptr= alloc_var_row(&terrorCode,
            regFragPtr, regTabPtr,
            sizes[2+MM],
            &regOperPtr.p->m_tuple_location,
            &frag_page_id,
            true);
      }
      if (unlikely(ptr == 0))
      {
        jam();
        goto alloc_rowid_error;
      }
    }
    /**
     * Arriving here we have acquired the fragment page mutex in
     * either alloc_fix_rec (can be called from alloc_var_rec) or
     * alloc_fix_rowid (can be called from alloc_var_rowid).
     *
     * Thus as soon as we release the fragment mutex the row will
     * be visible to the TUP scan.
     */
    regOperPtr.p->fragPageId = frag_page_id;
    real_page_id = regOperPtr.p->m_tuple_location.m_page_no;
    update_acc = true; /* Will be updated later once success is known */

    base = (Tuple_header*)ptr;
    regOperPtr.p->op_struct.bit_field.in_active_list = true;
    base->m_operation_ptr_i= regOperPtr.i;
    ndbassert(!m_is_in_query_thread);

#ifdef DEBUG_DELETE
    char *insert_str;
    if (req_struct->m_is_lcp)
    {
      insert_str = (char*)"LCP_INSERT";
    }
    else
    {
      insert_str = (char*)"INSERT";
    }
    DEB_DELETE(("(%u)%s: tab(%u,%u) row(%u,%u)",
          instance(),
          insert_str,
          regFragPtr->fragTableId,
          regFragPtr->fragmentId,
          frag_page_id,
          regOperPtr.p->m_tuple_location.m_page_idx));
#endif

    /**
     * The LCP_SKIP and LCP_DELETE flags must be retained even when allocating
     * a new row since they record state for the rowid and not for the record
     * as such. So we need to know state of rowid in LCP scans.
     */
    Uint32 old_header_keep =
      base->m_header_bits &
      (Tuple_header::LCP_SKIP | Tuple_header::LCP_DELETE);
    base->m_header_bits= Tuple_header::ALLOC |
      (sizes[2+MM] > 0 ? Tuple_header::VAR_PART : 0) |
      old_header_keep;
    if ((regTabPtr->m_bits & Tablerec::TR_UseVarSizedDiskData) != 0)
    {
      jam();
      if (disk_insert)
      {
        jam();
        /**
         * If mem_insert is true and disk_insert isn't true, this means
         * that this a Refresh operation, in this case we will not create
         * any disk part. Thus we can avoid setting DISK_VAR_PART to
         * ensure we don't attempt to retrieve the disk page.
         */
        base->m_header_bits |= Tuple_header::DISK_VAR_PART;
      }
    }
    if (disk_insert)
    {
      Local_key tmp;
      Uint32 size =
        ((regTabPtr->m_bits & Tablerec::TR_UseVarSizedDiskData) == 0) ?
        1 : (sizes[2+DD] + 1);

      jamDebug();
      jamDataDebug(size);

      if (ERROR_INSERTED(4021))
      {
        terrorCode = 1601;
        goto disk_prealloc_error;
      }


      int ret= disk_page_prealloc(signal,
          fragPtr,
          regTabPtr,
          &tmp,
          size);
      if (unlikely(ret < 0))
      {
        jam();
        terrorCode = -ret;
        goto disk_prealloc_error;
      }

      jamDebug();
      jamDataDebug(tmp.m_file_no);
      jamDataDebug(tmp.m_page_no);
      regOperPtr.p->op_struct.bit_field.m_disk_preallocated= 1;
      tmp.m_page_idx= size;
      /**
       * We update the disk row reference both in the allocated row and
       * in the allocated copy row. The allocated row reference is used
       * in load_diskpage if we do any further operations on the
       * row in the same transaction.
       */
      memcpy(tuple_ptr->get_disk_ref_ptr(regTabPtr), &tmp, sizeof(tmp));
      memcpy(base->get_disk_ref_ptr(regTabPtr), &tmp, sizeof(tmp));

      /**
       * Set ref from disk to mm
       */
      Local_key ref = regOperPtr.p->m_tuple_location;
      ref.m_page_no = frag_page_id;

      ndbrequire(ref.m_page_idx < Tup_page::DATA_WORDS);
      Tuple_header* disk_ptr= req_struct->m_disk_ptr;
      DEB_DISK(("(%u) set_base_record(%u,%u).%u on row(%u,%u)",
            instance(),
            tmp.m_file_no,
            tmp.m_page_no,
            tmp.m_page_idx,
            ref.m_page_no,
            ref.m_page_idx));

      disk_ptr->set_base_record_ref(ref);
    }
    setChecksum(req_struct->m_tuple_ptr, regTabPtr);
    /**
     * At this point we hold the fragment mutex to ensure that TUP scans
     * don't see the rows until the row is ready for reading.
     *
     * After releasing the mutex here the row becomes visible to TUP scans
     * and thus checksum needs to be correct on the copy row, the checksum
     * on the row itself isn't checked before reading or updating unless it
     * is used for reading. So no need to update it already here. It will
     * be set when we commit the change.
     */
    release_frag_mutex(regFragPtr, frag_page_id, jamBuffer());
  }
  else 
  {
    if (ERROR_INSERTED(4020))
    {
      c_lqh->upgrade_to_exclusive_frag_access();
      goto size_change_error;
    }

    if (regTabPtr->need_shrink() && cmp[0] != cmp[1] &&
        unlikely(handle_size_change_after_update(signal,
            req_struct,
            base,
            regOperPtr.p,
            regFragPtr,
            regTabPtr,
            sizes) != 0))
    {
      goto size_change_error;
    }
    req_struct->m_use_rowid = false;
    /**
     * The main row header bits are updated through a local variable
     * such that we can do the change under mutex protection after
     * finalizing the writes on the row.
     */
    m_base_header_bits &= ~(Uint32)Tuple_header::FREE;
  }

  if (req_struct->m_reorg != ScanFragReq::REORG_ALL)
  {
    handle_reorg(req_struct, regFragPtr->fragStatus);
  }

  /* Have been successful with disk + mem, update ACC to point to
   * new record if necessary
   * Failures in disk alloc will skip this part
   */
  if (update_acc)
  {
    /* Acc stores the local key with the frag_page_id rather
     * than the real_page_id
     */
    jamDebug();
    ndbassert(regOperPtr.p->m_tuple_location.m_page_no == real_page_id);

    Local_key accKey = regOperPtr.p->m_tuple_location;
    accKey.m_page_no = frag_page_id;
    ** accminupdateptr = accKey;
  }
  else
  {
    * accminupdateptr = 0; // No accminupdate should be performed
  }
  if (!mem_insert)
  {
    /**
     * No need to protect this checksum write, we only perform it here for
     * non-first inserts since first insert operations are handled above
     * while holding the mutex. For non-first operations the row is not
     * visible to others at this time, copy rows are not even visible to
     * TUP scans, thus no need to protect it here. The row becomes visible
     * when inserted into the active list after returning from this call.
     */
    jamDebug();
    setChecksum(req_struct->m_tuple_ptr, regTabPtr);
  }
  set_tuple_state(regOperPtr.p, TUPLE_PREPARED);
  return 0;

size_change_error:
  jam();
  terrorCode = ZMEM_NOMEM_ERROR;
  goto exit_error;

trans_mem_error:
  jam();
  terrorCode= ZNO_COPY_TUPLE_MEMORY_ERROR;
  regOperPtr.p->m_undo_buffer_space = 0;
  if (mem_insert)
    regOperPtr.p->m_tuple_location.setNull();
  regOperPtr.p->m_copy_tuple_location.setNull();
  tupkeyErrorLab(req_struct);
  return -1;

null_check_error:
  jam();
  terrorCode= ZNO_ILLEGAL_NULL_ATTR;
  goto update_error;

mem_error:
  jam();
  if (terrorCode == 0)
  {
    terrorCode= ZMEM_NOMEM_ERROR;
  }
  goto update_error;

log_space_error:
  jam();
  regOperPtr.p->m_undo_buffer_space = 0;
alloc_rowid_error:
  jam();
update_error:
  jam();
  if (mem_insert)
  {
    regOperPtr.p->m_tuple_location.setNull();
  }
exit_error:
  if (!regOperPtr.p->m_tuple_location.isNull())
  {
    jam();
    /* Memory allocated, abort insert, releasing memory if appropriate */
    signal->theData[0] = regOperPtr.i;
    do_tup_abortreq(signal, ZSKIP_TUX_TRIGGERS | ZABORT_DEALLOC);
  }
  tupkeyErrorLab(req_struct);
  return -1;

disk_prealloc_error:
  jam();
  base->m_header_bits |= Tuple_header::FREE;
  setInvalidChecksum(base, regTabPtr);
  release_frag_mutex(regFragPtr, frag_page_id, jamBuffer());
  c_lqh->upgrade_to_exclusive_frag_access_no_return();
  goto exit_error;
}

/* ---------------------------------------------------------------- */
/* ---------------------------- DELETE ---------------------------- */
/* ---------------------------------------------------------------- */
int Dbtup::handleDeleteReq(Signal* signal,
    Operationrec* regOperPtr,
    Fragrecord* regFragPtr,
    Tablerec* regTabPtr,
    KeyReqStruct *req_struct,
    bool disk)
{
  Uint32 copy_bits = 0;
  Tuple_header* dst = alloc_copy_tuple(regTabPtr,
      &regOperPtr->m_copy_tuple_location);
  if (unlikely(dst == 0))
  {
    jam();
    terrorCode = ZNO_COPY_TUPLE_MEMORY_ERROR;
    goto error;
  }

  // delete must set but not increment tupVersion
  if (unlikely(!regOperPtr->is_first_operation()))
  {
    jam();
    Operationrec* prevOp= req_struct->prevOpPtr.p;
    regOperPtr->op_struct.bit_field.tupVersion=
      prevOp->op_struct.bit_field.tupVersion;
    // make copy since previous op is committed before this one
    const Tuple_header* org = get_copy_tuple(&prevOp->m_copy_tuple_location);
    Uint32 len = regTabPtr->total_rec_size -
      Uint32(((Uint32*)dst) -
          get_copy_tuple_raw(&regOperPtr->m_copy_tuple_location));
    memcpy(dst, org, 4 * len);
    req_struct->m_tuple_ptr = dst;
    copy_bits = org->m_header_bits;
    if (regTabPtr->m_no_of_disk_attributes)
    {
      ndbrequire(disk);
      memcpy(dst->get_disk_ref_ptr(regTabPtr),
          req_struct->m_tuple_ptr->get_disk_ref_ptr(regTabPtr),
          sizeof(Local_key));
    }
  }
  else
  {
    regOperPtr->op_struct.bit_field.tupVersion=
      req_struct->m_tuple_ptr->get_tuple_version();
    dst->m_header_bits = req_struct->m_tuple_ptr->m_header_bits;
    copy_bits = dst->m_header_bits;
    if (regTabPtr->m_no_of_disk_attributes)
    {
      ndbrequire(disk);
      memcpy(dst->get_disk_ref_ptr(regTabPtr),
          req_struct->m_tuple_ptr->get_disk_ref_ptr(regTabPtr),
          sizeof(Local_key));
    }
  }
  req_struct->changeMask.set();
  set_change_mask_info(regTabPtr, get_change_mask_ptr(regTabPtr, dst));

  if (disk && regOperPtr->m_undo_buffer_space == 0)
  {
    jam();
    ndbrequire(!(copy_bits & Tuple_header::DISK_ALLOC));
    regOperPtr->op_struct.bit_field.m_wait_log_buffer = 1;
    regOperPtr->op_struct.bit_field.m_load_diskpage_on_commit = 1;
    /**
     * Arriving here we cannot have the flag DISK_ALLOC set since
     * this would require m_undo_buffer_space to be set > 0.
     *
     * The length of the disk part is retrieved in get_dd_info,
     * this method retrieves a few other things that we are not
     * interested in here, so use dummy variables for those.
     *
     * Even if we do multiple insert-delete pairs and even updates
     * in between if this DELETE becomes the final delete, it will
     * always use the UNDO information from the stored row, thus
     * even for multi-row operations we retrieve the size of the
     * UNDO log information from the stored row.
     *
     * We calculate the space to write into the UNDO log here. We
     * allocate space in the UNDO log files here to ensure that
     * there is space for the UNDO log in the files. At commit time
     * we need to allocate space in the log buffer before actually
     * writing the UNDO log. The actual write to the UNDO log happens
     * as a background task that writes from the UNDO log buffer.
     */
    Uint32 undo_len;
    if ((regTabPtr->m_bits & Tablerec::TR_UseVarSizedDiskData) == 0)
    {
      jamDebug();
      undo_len = (sizeof(Dbtup::Disk_undo::Update_Free) >> 2) +
        (regTabPtr->m_offsets[DD].m_fix_header_size - 1);
    }
    else
    {
      jamDebug();
      Local_key key;
      const Uint32 *disk_ref = dst->get_disk_ref_ptr(regTabPtr);
      memcpy(&key, disk_ref, sizeof(key));
      key.m_page_no= req_struct->m_disk_page_ptr.i;
      ndbrequire(key.m_page_idx < Tup_page::DATA_WORDS);
      Uint32 disk_len = 0;
      Uint32 *src_ptr = get_dd_info(&req_struct->m_disk_page_ptr,
          key,
          regTabPtr,
          disk_len);
      (void)src_ptr;
      undo_len = (sizeof(Dbtup::Disk_undo::Update_Free) >> 2) +
        (disk_len - 1);
    }
    regOperPtr->m_undo_buffer_space = undo_len;
    jamDebug();
    jamDataDebug(regOperPtr->m_undo_buffer_space);
    {
      D("Logfile_client - handleDeleteReq");
      Logfile_client lgman(this, c_lgman, regFragPtr->m_logfile_group_id);
      DEB_LCP_LGMAN(("(%u)alloc_log_space(%u): %u",
            instance(),
            __LINE__,
            regOperPtr->m_undo_buffer_space));
      terrorCode= lgman.alloc_log_space(regOperPtr->m_undo_buffer_space,
          true,
          !req_struct->m_nr_copy_or_redo,
          jamBuffer());
    }
    jamDataDebug(regOperPtr->m_undo_buffer_space);
    if (unlikely(terrorCode))
    {
      jam();
      regOperPtr->m_undo_buffer_space= 0;
      goto error;
    }
  }

  set_tuple_state(regOperPtr, TUPLE_PREPARED);

  if (req_struct->attrinfo_len == 0)
  {
    return 0;
  }

  if (regTabPtr->need_expand(disk))
  {
    prepare_read(req_struct, regTabPtr, disk);
  }

  {
    /* Delete happens in LDM thread, so no need to protect it */
    if (unlikely(((regTabPtr->m_bits & Tablerec::TR_Checksum) &&
            (calculateChecksum(req_struct->m_tuple_ptr, regTabPtr) != 0)) ||
          ERROR_INSERTED(4036)))
    {
      jam();
      return corruptedTupleDetected(req_struct, regTabPtr);
    }
    Uint32 RlogSize;
    int ret= handleReadReq(signal, regOperPtr, regTabPtr, req_struct);
    if (ret == 0 && (RlogSize= req_struct->log_size))
    {
      jam();
      sendLogAttrinfo(signal, req_struct, RlogSize, regOperPtr);
    }
    return ret;
  }

error:
  tupkeyErrorLab(req_struct);
  return -1;
}

  int
Dbtup::handleRefreshReq(Signal* signal,
    Ptr<Operationrec> regOperPtr,
    FragrecordPtr regFragPtr,
    Tablerec* regTabPtr,
    KeyReqStruct *req_struct,
    bool disk)
{
  /* Here we setup the tuple so that a transition to its current
   * state can be observed by SUMA's detached triggers.
   *
   * If the tuple does not exist then we fabricate a tuple
   * so that it can appear to be 'deleted'.
   *   The fabricated tuple may have invalid NULL values etc.
   * If the tuple does exist then we fabricate a null-change
   * update to the tuple.
   *
   * The logic differs depending on whether there are already
   * other operations on the tuple in this transaction.
   * No other operations (including Refresh) are allowed after
   * a refresh.
   */
  Uint32 refresh_case;
  if (likely(regOperPtr.p->is_first_operation()))
  {
    jam();
    if (Local_key::isInvalid(req_struct->frag_page_id,
          regOperPtr.p->m_tuple_location.m_page_idx))
    {
      jam();
      refresh_case = Operationrec::RF_SINGLE_NOT_EXIST;
      /**
       * This is refresh of non-existing tuple...
       *   i.e "delete", reuse initial insert
       */
      Local_key accminupdate;
      Local_key *accminupdateptr = &accminupdate;

      /**
       * We don't need ...in this scenario
       * - disk
       * - default values
       *
       * We signal this to handleInsertReq with is_refresh flag
       * set to true.
       */
      regOperPtr.p->op_type = ZINSERT;

      int res = handleInsertReq(signal, regOperPtr, regFragPtr, regTabPtr,
          req_struct, &accminupdateptr, true);

      if (unlikely(res == -1)) {
        jam();
        return -1;
      }

      regOperPtr.p->op_type = ZREFRESH;

      if (accminupdateptr)
      {
        /**
         * Update ACC local-key, once *everything* has completed successfully
         */
        jamDebug();
        c_lqh->accminupdate(signal,
            regOperPtr.p->userpointer,
            accminupdateptr);
      }
    }
    else
    {
      refresh_case = Operationrec::RF_SINGLE_EXIST;
      // g_eventLogger->info("case 2");
      jam();

      Tuple_header* origTuple = req_struct->m_tuple_ptr;
      Uint32 tup_version_save = origTuple->get_tuple_version();
      {
        /* Set new row version and update the tuple header */
        Uint32 old_header = origTuple->m_header_bits;
        Uint32 new_tup_version = decr_tup_version(tup_version_save);
        origTuple->set_tuple_version(new_tup_version);
        Uint32 new_header = origTuple->m_header_bits;
        updateChecksum(origTuple, regTabPtr, old_header, new_header);
      }
      m_base_header_bits = origTuple->m_header_bits;
      int res = handleUpdateReq(signal, regOperPtr.p, regFragPtr.p,
          regTabPtr, req_struct, disk);

      /* Now we must reset the original tuple header back
       * to the original version.
       * The copy tuple will have the correct version due to
       * the update incrementing it.
       * On commit, the tuple becomes the copy tuple.
       * On abort, the original tuple remains.  If we don't
       * reset it here, then aborts cause the version to
       * decrease
       *
       * We also need to recalculate checksum since we're changing the
       * row here.
       */
      {
        origTuple->m_header_bits = m_base_header_bits;
        Uint32 old_header = m_base_header_bits;
        origTuple->set_tuple_version(tup_version_save);
        Uint32 new_header = origTuple->m_header_bits;
        updateChecksum(origTuple, regTabPtr, old_header, new_header);
        m_base_header_bits = origTuple->m_header_bits;
      }
      if (unlikely(res == -1))
      {
        jam();
        return -1;
      }
    }
  }
  else
  {
    /* Not first operation on tuple in transaction */
    jam();

    Uint32 tup_version_save =
      req_struct->prevOpPtr.p->op_struct.bit_field.tupVersion;
    Uint32 new_tup_version = decr_tup_version(tup_version_save);
    req_struct->prevOpPtr.p->op_struct.bit_field.tupVersion = new_tup_version;

    int res;
    if (req_struct->prevOpPtr.p->op_type == ZDELETE)
    {
      refresh_case = Operationrec::RF_MULTI_NOT_EXIST;
      jam();
      /**
       * We don't need ...in this scenario
       * - default values
       *
       * We keep disk attributes to avoid issues with 'insert'
       * We signal this to handleInsertReq with is_refresh flag
       * set to true.
       */
      regOperPtr.p->op_type = ZINSERT;

      /**
       * This is multi-update + DELETE + REFRESH
       */
      Local_key * accminupdateptr = 0;
      res = handleInsertReq(signal,
          regOperPtr,
          regFragPtr,
          regTabPtr,
          req_struct,
          &accminupdateptr,
          true);
      if (unlikely(res == -1))
      {
        jam();
        return -1;
      }
      regOperPtr.p->op_type = ZREFRESH;
    }
    else
    {
      jam();
      refresh_case = Operationrec::RF_MULTI_EXIST;
      /**
       * This is multi-update + INSERT/UPDATE + REFRESH
       */
      res = handleUpdateReq(signal, regOperPtr.p, regFragPtr.p,
          regTabPtr, req_struct, disk);
    }
    req_struct->prevOpPtr.p->op_struct.bit_field.tupVersion = tup_version_save;
    if (unlikely(res == -1))
    {
      jam();
      return -1;
    }
  }

  /* Store the refresh scenario in the copy tuple location */
  // TODO : Verify this is never used as a copy tuple location!
  regOperPtr.p->m_copy_tuple_location.m_file_no = refresh_case;
  return 0;
}

  bool
Dbtup::checkNullAttributes(KeyReqStruct * req_struct,
    Tablerec* regTabPtr,
    bool is_refresh)
{
  // Implement checking of updating all not null attributes in an insert here.
  Bitmask<MAXNROFATTRIBUTESINWORDS> attributeMask;  
  /* 
   * The idea here is maybe that changeMask is not-null attributes
   * and must contain notNullAttributeMask.  But:
   *
   * 1. changeMask has all bits set on insert
   * 2. not-null is checked in each UpdateFunction
   * 3. the code below does not work except trivially due to 1.
   *
   * XXX remove or fix
   */
  attributeMask.clear();
  attributeMask.bitOR(req_struct->changeMask);
  if (unlikely(is_refresh))
  {
    /**
     * Update notNullAttributeMask  to only include primary keys
     */
    Bitmask<MAXNROFATTRIBUTESINWORDS> tableMask;
    tableMask.clear();
    const Uint32 * primarykeys = regTabPtr->readKeyArray;
    for (Uint32 i = 0; i<regTabPtr->noOfKeyAttr; i++)
      tableMask.set(primarykeys[i] >> 16);
    attributeMask.bitAND(tableMask);
    attributeMask.bitXOR(tableMask);
  }
  else
  {
    attributeMask.bitAND(regTabPtr->notNullAttributeMask);
    attributeMask.bitXOR(regTabPtr->notNullAttributeMask);
  }
  if (!attributeMask.isclear())
  {
    return false;
  }
  return true;
}

/* ---------------------------------------------------------------- */
/* THIS IS THE START OF THE INTERPRETED EXECUTION OF UPDATES. WE    */
/* START BY LINKING ALL ATTRINFO'S IN A DOUBLY LINKED LIST (THEY ARE*/
/* ALREADY IN A LINKED LIST). WE ALLOCATE A REGISTER MEMORY (EQUAL  */
/* TO AN ATTRINFO RECORD). THE INTERPRETER GOES THROUGH FOUR  PHASES*/
/* DURING THE FIRST PHASE IT IS ONLY ALLOWED TO READ ATTRIBUTES THAT*/
/* ARE SENT TO THE CLIENT APPLICATION. DURING THE SECOND PHASE IT IS*/
/* ALLOWED TO READ FROM ATTRIBUTES INTO REGISTERS, TO UPDATE        */
/* ATTRIBUTES BASED ON EITHER A CONSTANT VALUE OR A REGISTER VALUE, */
/* A DIVERSE SET OF OPERATIONS ON REGISTERS ARE AVAILABLE AS WELL.  */
/* IT IS ALSO POSSIBLE TO PERFORM JUMPS WITHIN THE INSTRUCTIONS THAT*/
/* BELONGS TO THE SECOND PHASE. ALSO SUBROUTINES CAN BE CALLED IN   */
/* THIS PHASE. THE THIRD PHASE IS TO AGAIN READ ATTRIBUTES AND      */
/* FINALLY THE FOURTH PHASE READS SELECTED REGISTERS AND SEND THEM  */
/* TO THE CLIENT APPLICATION.                                       */
/* THERE IS A FIFTH REGION WHICH CONTAINS SUBROUTINES CALLABLE FROM */
/* THE INTERPRETER EXECUTION REGION.                                */
/* THE FIRST FIVE WORDS WILL GIVE THE LENGTH OF THE FIVE REGIONS    */
/*                                                                  */
/* THIS MEANS THAT FROM THE APPLICATIONS POINT OF VIEW THE DATABASE */
/* CAN HANDLE SUBROUTINE CALLS WHERE THE CODE IS SENT IN THE REQUEST*/
/* THE RETURN PARAMETERS ARE FIXED AND CAN EITHER BE GENERATED      */
/* BEFORE THE EXECUTION OF THE ROUTINE OR AFTER.                    */
/*                                                                  */
/* IN LATER VERSIONS WE WILL ADD MORE THINGS LIKE THE POSSIBILITY   */
/* TO ALLOCATE MEMORY AND USE THIS AS LOCAL STORAGE. IT IS ALSO     */
/* IMAGINABLE TO HAVE SPECIAL ROUTINES THAT CAN PERFORM CERTAIN     */
/* OPERATIONS ON BLOB'S DEPENDENT ON WHAT THE BLOB REPRESENTS.      */
/*                                                                  */
/*                                                                  */
/*       -----------------------------------------                  */
/*       +   INITIAL READ REGION                 +                  */
/*       -----------------------------------------                  */
/*       +   INTERPRETED EXECUTE  REGION         +                  */
/*       -----------------------------------------                  */
/*       +   FINAL UPDATE REGION                 +                  */
/*       -----------------------------------------                  */
/*       +   FINAL READ REGION                   +                  */
/*       -----------------------------------------                  */
/*       +   SUBROUTINE REGION (or parameter)    +                  */
/*       -----------------------------------------                  */
/*                                                                  */
/* For read operations it only makes sense to first perform the     */
/* interpreted execution (this will perform condition pushdown      */
/* where we evaluate the conditions that are not evaluated by       */
/* ranges implied by the scan operation. These conditions pushed    */
/* down can essentially check any type of condition.                */
/*                                                                  */
/* Since it only makes sense to interpret before reading we delay   */
/* the initial read to after interpreted execution for read         */
/* operations. This is safe from a protocol point of view since the */
/* interpreted execution cannot generate Attrinfo data.             */
/*                                                                  */
/* For updates it still makes sense to handle initial read and      */
/* final read separately since we might want to read values before  */
/* and after changes, the interpreter can write column values.      */
/* ---------------------------------------------------------------- */
/* ---------------------------------------------------------------- */
/* ----------------- INTERPRETED EXECUTION  ----------------------- */
/* ---------------------------------------------------------------- */
int Dbtup::interpreterStartLab(Signal* signal,
    KeyReqStruct *req_struct)
{
  Operationrec * const regOperPtr = req_struct->operPtrP;
  int TnoDataRW;
  Uint32 RtotalLen, start_index, dstLen;
  Uint32 *dst;

  Uint32 RinitReadLen= cinBuffer[0];
  Uint32 RexecRegionLen= cinBuffer[1];
  Uint32 RfinalUpdateLen= cinBuffer[2];
  Uint32 RfinalRLen= cinBuffer[3];
  Uint32 RsubLen= cinBuffer[4];

  jamDebug();

  Uint32 RattrinbufLen= req_struct->attrinfo_len;
  const BlockReference sendBref= req_struct->rec_blockref;

  const Uint32 node = refToNode(sendBref);
  if(node != 0 && node != getOwnNodeId())
  {
    start_index= 25;
  }
  else
  {
    jamDebug();
    /**
     * execute direct
     */
    start_index= TransIdAI::HeaderLength;  //3;
  }
  dst= &signal->theData[start_index];
  dstLen= (MAX_READ / 4) - start_index;

  RtotalLen= RinitReadLen;
  RtotalLen += RexecRegionLen;
  RtotalLen += RfinalUpdateLen;
  RtotalLen += RfinalRLen;
  RtotalLen += RsubLen;

  Uint32 RattroutCounter= 0;
  Uint32 RinstructionCounter= 5;

  /* All information to be logged/propagated to replicas
   * is generated from here on so reset the log word count
   *
   * Note that in case attrInfo contain multiple params for the
   * interpreterCode, we will only copy one of them into the cinBuffer[].
   * Thus, 'RtotalLen + 5' may be '<' than RattrinbufLen.
   */
  Uint32 RlogSize= req_struct->log_size= 0;
  if (likely(((RtotalLen + 5) <= RattrinbufLen) &&
        (RattrinbufLen >= 5) &&
        (RtotalLen + 5 < ZATTR_BUFFER_SIZE)))
  {
    /* ---------------------------------------------------------------- */
    // We start by checking consistency. We must have the first five
    // words of the ATTRINFO to give us the length of the regions. The
    // size of these regions must be the same as the total ATTRINFO
    // length and finally the total length must be within the limits.
    /* ---------------------------------------------------------------- */

    if (likely(RinitReadLen > 0))
    {
      if (likely(regOperPtr->op_type == ZREAD))
      {
        jamDebug();
        RinstructionCounter += RinitReadLen;
      }
      else
      {
        jamDebug();
        /* ---------------------------------------------------------------- */
        // The first step that can be taken in the interpreter is to read
        // data of the tuple before any updates have been applied.
        /* ---------------------------------------------------------------- */
        TnoDataRW= readAttributes(req_struct,
<<<<<<< HEAD
            &cinBuffer[5],
            RinitReadLen,
            &dst[0],
            dstLen,
            false);
=======
                                  &cinBuffer[5],
                                  RinitReadLen,
                                  &dst[0],
                                  dstLen);
>>>>>>> 057f5c95
        if (TnoDataRW >= 0)
        {
          jamDebug();
          RattroutCounter= TnoDataRW;
          RinstructionCounter += RinitReadLen;
          RinitReadLen = 0;
        }
        else
        {
          jam();
          terrorCode = Uint32(-TnoDataRW);
          tupkeyErrorLab(req_struct);
          return -1;
        }
      }
    }
    if (RexecRegionLen > 0)
    {
      jamDebug();
      /* ---------------------------------------------------------------- */
      // The next step is the actual interpreted execution. This executes
      // a register-based virtual machine which can read and write attributes
      // to and from registers.
      /* ---------------------------------------------------------------- */
      Uint32 RsubPC= RinstructionCounter + RexecRegionLen 
        + RfinalUpdateLen + RfinalRLen;     
      TnoDataRW= interpreterNextLab(signal,
          req_struct,
          &clogMemBuffer[0],
          &cinBuffer[RinstructionCounter],
          RexecRegionLen,
          &cinBuffer[RsubPC],
          RsubLen,
          &coutBuffer[0],
          sizeof(coutBuffer) / 4);
      if (TnoDataRW != -1)
      {
        jamDebug();
        RinstructionCounter += RexecRegionLen;
        RlogSize= TnoDataRW;
      }
      else
      {
        jamDebug();
        /**
         * TUPKEY REF is sent from within interpreter
         */
        return -1;
      }
    }

    if ((RlogSize > 0) ||
        (RfinalUpdateLen > 0))
    {
      jamDebug();
      /* Operation updates row,
       * reset author pseudo-col before update takes effect
       * This should probably occur only if the interpreted program
       * did not explicitly write the value, but that requires a bit
       * to record whether the value has been written.
       */
      Tablerec* regTabPtr = req_struct->tablePtrP;
      Tuple_header* dst = req_struct->m_tuple_ptr;

      if (unlikely(regTabPtr->m_bits & Tablerec::TR_ExtraRowAuthorBits))
      {
        Uint32 attrId =
          regTabPtr->getExtraAttrId<Tablerec::TR_ExtraRowAuthorBits>();

        store_extra_row_bits(attrId, regTabPtr, dst, /* default */ 0, false);
      }
    }

    if (unlikely(RfinalUpdateLen > 0))
    {
      /* ---------------------------------------------------------------- */
      // We can also apply a set of updates without any conditions as part
      // of the interpreted execution.
      /* ---------------------------------------------------------------- */
      if (regOperPtr->op_type == ZUPDATE)
      {
        jamDebug();
        TnoDataRW= updateAttributes(req_struct,
            &cinBuffer[RinstructionCounter],
            RfinalUpdateLen);
        if (TnoDataRW >= 0)
        {
          jamDebug();
          MEMCOPY_NO_WORDS(&clogMemBuffer[RlogSize],
              &cinBuffer[RinstructionCounter],
              RfinalUpdateLen);
          RinstructionCounter += RfinalUpdateLen;
          RlogSize += RfinalUpdateLen;
        }
        else
        {
          jam();
          terrorCode = Uint32(-TnoDataRW);
          tupkeyErrorLab(req_struct);
          return -1;
        }
      }
      else
      {
        jamDebug();
        return TUPKEY_abort(req_struct, 19);
      }
    }
    if (likely(RinitReadLen > 0))
    {
      jamDebug();
      TnoDataRW= readAttributes(req_struct,
<<<<<<< HEAD
          &cinBuffer[5],
          RinitReadLen,
          &dst[0],
          dstLen,
          false);
=======
                                &cinBuffer[5],
                                RinitReadLen,
                                &dst[0],
                                dstLen);
>>>>>>> 057f5c95
      if (TnoDataRW >= 0)
      {
        jamDebug();
        RattroutCounter = TnoDataRW;
      }
      else
      {
        jam();
        terrorCode = Uint32(-TnoDataRW);
        tupkeyErrorLab(req_struct);
        return -1;
      }
    }
    if (RfinalRLen > 0)
    {
      jamDebug();
      /* ---------------------------------------------------------------- */
      // The final action is that we can also read the tuple after it has
      // been updated.
      /* ---------------------------------------------------------------- */
      TnoDataRW= readAttributes(req_struct,
<<<<<<< HEAD
          &cinBuffer[RinstructionCounter],
          RfinalRLen,
          &dst[RattroutCounter],
          (dstLen - RattroutCounter),
          false);
=======
                                &cinBuffer[RinstructionCounter],
                                RfinalRLen,
                                &dst[RattroutCounter],
                                (dstLen - RattroutCounter));
>>>>>>> 057f5c95
      if (TnoDataRW >= 0)
      {
        jamDebug();
        RattroutCounter += TnoDataRW;
      }
      else
      {
        jam();
        terrorCode = Uint32(-TnoDataRW);
        tupkeyErrorLab(req_struct);
        return -1;
      }
    }
    /* Add log words explicitly generated here to existing log size
     *  - readAttributes can generate log for ANYVALUE column
     *    It adds the words directly to req_struct->log_size
     *    This is used for ANYVALUE and interpreted delete.
     */
    req_struct->log_size+= RlogSize;
    sendReadAttrinfo(signal, req_struct, RattroutCounter);
    if (RlogSize > 0)
    {
      return sendLogAttrinfo(signal, req_struct, RlogSize, regOperPtr);
    }
    return 0;
  }
  else
  {
    return TUPKEY_abort(req_struct, 22);
  }
}

/* ---------------------------------------------------------------- */
/*       WHEN EXECUTION IS INTERPRETED WE NEED TO SEND SOME ATTRINFO*/
/*       BACK TO LQH FOR LOGGING AND SENDING TO BACKUP AND STANDBY  */
/*       NODES.                                                     */
/*       INPUT:  LOG_ATTRINFOPTR         WHERE TO FETCH DATA FROM   */
/*               TLOG_START              FIRST INDEX TO LOG         */
/*               TLOG_END                LAST INDEX + 1 TO LOG      */
/* ---------------------------------------------------------------- */
int Dbtup::sendLogAttrinfo(Signal* signal,
    KeyReqStruct * req_struct,
    Uint32 TlogSize,
    Operationrec *  const regOperPtr)

{
  /* Copy from Log buffer to segmented section,
   * then attach to ATTRINFO and execute direct
   * to LQH
   */
  ndbrequire( TlogSize > 0 );
  ndbassert(!m_is_query_block);
  Uint32 longSectionIVal= RNIL;
  bool ok= appendToSection(longSectionIVal, 
      &clogMemBuffer[0],
      TlogSize);
  if (unlikely(!ok))
  {
    /* Resource error, abort transaction */
    terrorCode = ZSEIZE_ATTRINBUFREC_ERROR;
    tupkeyErrorLab(req_struct);
    return -1;
  }

  /* Send a TUP_ATTRINFO signal to LQH, which contains
   * the relevant user pointer and the attrinfo section's
   * IVAL
   */
  signal->theData[0]= regOperPtr->userpointer;
  signal->theData[1]= TlogSize;
  signal->theData[2]= longSectionIVal;

  c_lqh->execTUP_ATTRINFO(signal);
  return 0;
}

inline
  Uint32 
Dbtup::brancher(Uint32 TheInstruction, Uint32 TprogramCounter)
{         
  Uint32 TbranchDirection= TheInstruction >> 31;
  Uint32 TbranchLength= (TheInstruction >> 16) & 0x7fff;
  TprogramCounter--;
  if (TbranchDirection == 1)
  {
    jamDebug();
    /* ---------------------------------------------------------------- */
    /*       WE JUMP BACKWARDS.                                         */
    /* ---------------------------------------------------------------- */
    return (TprogramCounter - TbranchLength);
  }
  else
  {
    jamDebug();
    /* ---------------------------------------------------------------- */
    /*       WE JUMP FORWARD.                                           */
    /* ---------------------------------------------------------------- */
    return (TprogramCounter + TbranchLength);
  }
}

const Uint32 *
Dbtup::lookupInterpreterParameter(Uint32 paramNo,
    const Uint32 *subptr) const
{
  /**
   * The parameters...are stored in the subroutine section
   *
   * WORD2         WORD3       WORD4         WORD5
   * [ P0 HEADER ] [ P0 DATA ] [ P1 HEADER ] [ P1 DATA ]
   *
   * len=4 <=> 1 word
   */
  const Uint32 sublen = *subptr;
  ndbassert(sublen > 0);

  Uint32 pos = 1;
  while (paramNo)
  {
    const Uint32 * head = subptr + pos;
    const Uint32 len = AttributeHeader::getDataSize(* head);
    paramNo --;
    pos += 1 + len;
    if (unlikely(pos >= sublen))
      return nullptr;
  }

  const Uint32 * head = subptr + pos;
  const Uint32 len = AttributeHeader::getDataSize(* head);
  if (unlikely(pos + 1 + len > sublen))
    return nullptr;

  return head;
}

int Dbtup::interpreterNextLab(Signal* signal,
    KeyReqStruct* req_struct,
    Uint32* logMemory,
    Uint32* mainProgram,
    Uint32 TmainProgLen,
    Uint32* subroutineProg,
    Uint32 TsubroutineLen,
    Uint32 * tmpArea,
    Uint32 tmpAreaSz)
{
  Uint32 theRegister;
  Uint32 theInstruction;
  Uint32 TprogramCounter= 0;
  Uint32* TcurrentProgram= mainProgram;
  Uint32 TcurrentSize= TmainProgLen;
  Uint32 TdataWritten= 0;
  Uint32 RstackPtr= 0;
  union {
    Uint32 TregMemBuffer[32];
    Uint64 align[16];
  };
  (void)align; // kill warning
  Uint32 TstackMemBuffer[32];

  Uint32& RnoOfInstructions = req_struct->no_exec_instructions;
  ndbassert(RnoOfInstructions == 0);
  /* ---------------------------------------------------------------- */
  // Initialise all 8 registers to contain the NULL value.
  // In this version we can handle 32 and 64 bit unsigned integers.
  // They are handled as 64 bit values. Thus the 32 most significant
  // bits are zeroed for 32 bit values.
  /* ---------------------------------------------------------------- */
  TregMemBuffer[0]= 0;
  TregMemBuffer[4]= 0;
  TregMemBuffer[8]= 0;
  TregMemBuffer[12]= 0;
  TregMemBuffer[16]= 0;
  TregMemBuffer[20]= 0;
  TregMemBuffer[24]= 0;
  TregMemBuffer[28]= 0;
  Uint32 tmpHabitant= ~0;

  while (RnoOfInstructions < 8000) {
    /* ---------------------------------------------------------------- */
    /* EXECUTE THE NEXT INTERPRETER INSTRUCTION.                        */
    /* ---------------------------------------------------------------- */
    RnoOfInstructions++;
    theInstruction= TcurrentProgram[TprogramCounter];
    theRegister= Interpreter::getReg1(theInstruction) << 2;
#ifdef TRACE_INTERPRETER
    g_eventLogger->info(
        "Interpreter :"
        " RnoOfInstructions : %u.  TprogramCounter : %u.  Opcode : %u",
        RnoOfInstructions, TprogramCounter,
        Interpreter::getOpCode(theInstruction));
#endif
    if (TprogramCounter < TcurrentSize)
    {
      TprogramCounter++;
      switch (Interpreter::getOpCode(theInstruction)) {
<<<<<<< HEAD
        case Interpreter::READ_ATTR_INTO_REG:
          jamDebug();
          /* ---------------------------------------------------------------- */
          // Read an attribute from the tuple into a register.
          // While reading an attribute we allow the attribute to be an array
          // as long as it fits in the 64 bits of the register.
          /* ---------------------------------------------------------------- */
=======
      case Interpreter::READ_ATTR_INTO_REG:
	jamDebug();
	/* ---------------------------------------------------------------- */
	// Read an attribute from the tuple into a register.
	// While reading an attribute we allow the attribute to be an array
	// as long as it fits in the 64 bits of the register.
	/* ---------------------------------------------------------------- */
	{
	  Uint32 theAttrinfo= theInstruction;
	  int TnoDataRW= readAttributes(req_struct,
				     &theAttrinfo,
				     (Uint32)1,
				     &TregMemBuffer[theRegister],
				     (Uint32)3);
	  if (TnoDataRW == 2)
          {
	    /* ------------------------------------------------------------- */
	    // Two words read means that we get the instruction plus one 32 
	    // word read. Thus we set the register to be a 32 bit register.
	    /* ------------------------------------------------------------- */
	    TregMemBuffer[theRegister]= 0x50;
            // arithmetic conversion if big-endian
            * (Int64*)(TregMemBuffer+theRegister+2)= TregMemBuffer[theRegister+1];
	  }
          else if (TnoDataRW == 3)
          {
	    /* ------------------------------------------------------------- */
	    // Three words read means that we get the instruction plus two 
	    // 32 words read. Thus we set the register to be a 64 bit register.
	    /* ------------------------------------------------------------- */
	    TregMemBuffer[theRegister]= 0x60;
            TregMemBuffer[theRegister+3]= TregMemBuffer[theRegister+2];
            TregMemBuffer[theRegister+2]= TregMemBuffer[theRegister+1];
	  }
          else if (TnoDataRW == 1)
          {
	    /* ------------------------------------------------------------- */
	    // One word read means that we must have read a NULL value. We set
	    // the register to indicate a NULL value.
	    /* ------------------------------------------------------------- */
	    TregMemBuffer[theRegister]= 0;
	    TregMemBuffer[theRegister + 2]= 0;
	    TregMemBuffer[theRegister + 3]= 0;
	  }
          else if (TnoDataRW < 0)
          {
	    jamDebug();
            terrorCode = Uint32(-TnoDataRW);
	    tupkeyErrorLab(req_struct);
	    return -1;
	  }
          else
>>>>>>> 057f5c95
          {
            Uint32 theAttrinfo= theInstruction;
            int TnoDataRW= readAttributes(req_struct,
                &theAttrinfo,
                (Uint32)1,
                &TregMemBuffer[theRegister],
                (Uint32)3,
                false);
            if (TnoDataRW == 2)
            {
              /* ------------------------------------------------------------- */
              // Two words read means that we get the instruction plus one 32 
              // word read. Thus we set the register to be a 32 bit register.
              /* ------------------------------------------------------------- */
              TregMemBuffer[theRegister]= 0x50;
              // arithmetic conversion if big-endian
              * (Int64*)(TregMemBuffer+theRegister+2)= TregMemBuffer[theRegister+1];
            }
            else if (TnoDataRW == 3)
            {
              /* ------------------------------------------------------------- */
              // Three words read means that we get the instruction plus two 
              // 32 words read. Thus we set the register to be a 64 bit register.
              /* ------------------------------------------------------------- */
              TregMemBuffer[theRegister]= 0x60;
              TregMemBuffer[theRegister+3]= TregMemBuffer[theRegister+2];
              TregMemBuffer[theRegister+2]= TregMemBuffer[theRegister+1];
            }
            else if (TnoDataRW == 1)
            {
              /* ------------------------------------------------------------- */
              // One word read means that we must have read a NULL value. We set
              // the register to indicate a NULL value.
              /* ------------------------------------------------------------- */
              TregMemBuffer[theRegister]= 0;
              TregMemBuffer[theRegister + 2]= 0;
              TregMemBuffer[theRegister + 3]= 0;
            }
            else if (TnoDataRW < 0)
            {
              jamDebug();
              terrorCode = Uint32(-TnoDataRW);
              tupkeyErrorLab(req_struct);
              return -1;
            }
            else
            {
              /* ------------------------------------------------------------- */
              // Any other return value from the read attribute here is not 
              // allowed and will lead to a system crash.
              /* ------------------------------------------------------------- */
              ndbabort();
            }
            break;
          }

        case Interpreter::WRITE_ATTR_FROM_REG:
          {
            jamDebug();
            Uint32 TattrId = theInstruction >> 16;
            Uint32 TattrDescrIndex = (TattrId * ZAD_SIZE);
            Uint32 TattrDesc1 =
              req_struct->tablePtrP->tabDescriptor[TattrDescrIndex];
            Uint32 TregType= TregMemBuffer[theRegister];

            /* --------------------------------------------------------------- */
            // Calculate the number of words of this attribute.
            // We allow writes into arrays as long as they fit into the 64 bit
            // register size.
            /* --------------------------------------------------------------- */
            Uint32 TattrNoOfWords = AttributeDescriptor::getSizeInWords(TattrDesc1);
            Uint32 Toptype = req_struct->operPtrP->op_type;
            Uint32 TdataForUpdate[3];
            Uint32 Tlen;

            AttributeHeader ah(TattrId, TattrNoOfWords << 2);
            TdataForUpdate[0]= ah.m_value;
            TdataForUpdate[1]= TregMemBuffer[theRegister + 2];
            TdataForUpdate[2]= TregMemBuffer[theRegister + 3];
            Tlen= TattrNoOfWords + 1;
            if (Toptype == ZUPDATE)
            {
              if (TattrNoOfWords <= 2)
              {
                if (TattrNoOfWords == 1)
                {
                  // arithmetic conversion if big-endian
                  Int64 * tmp = new (&TregMemBuffer[theRegister + 2]) Int64;
                  TdataForUpdate[1] = Uint32(* tmp);
                  TdataForUpdate[2] = 0;
                }
                if (TregType == 0)
                {
                  /* --------------------------------------------------------- */
                  // Write a NULL value into the attribute
                  /* --------------------------------------------------------- */
                  ah.setNULL();
                  TdataForUpdate[0]= ah.m_value;
                  Tlen= 1;
                }
                int TnoDataRW= updateAttributes(req_struct,
                    &TdataForUpdate[0],
                    Tlen);
                if (TnoDataRW >= 0)
                {
                  /* --------------------------------------------------------- */
                  // Write the written data also into the log buffer so that it 
                  // will be logged.
                  /* --------------------------------------------------------- */
                  logMemory[TdataWritten + 0]= TdataForUpdate[0];
                  logMemory[TdataWritten + 1]= TdataForUpdate[1];
                  logMemory[TdataWritten + 2]= TdataForUpdate[2];
                  TdataWritten += Tlen;
                }
                else
                {
                  terrorCode = Uint32(-TnoDataRW);
                  tupkeyErrorLab(req_struct);
                  return -1;
                }
              }
              else
              {
                return TUPKEY_abort(req_struct, 15);
              }
            }
            else
            {
              return TUPKEY_abort(req_struct, 16);
            }
            break;
          }

        case Interpreter::LOAD_CONST_NULL:
          jamDebug();
          TregMemBuffer[theRegister]= 0;	/* NULL INDICATOR */
          break;

        case Interpreter::LOAD_CONST16:
          jamDebug();
          TregMemBuffer[theRegister]= 0x50;	/* 32 BIT UNSIGNED CONSTANT */
          * (Int64*)(TregMemBuffer+theRegister+2)= theInstruction >> 16;
          break;

        case Interpreter::LOAD_CONST32:
          jamDebug();
          TregMemBuffer[theRegister]= 0x50;	/* 32 BIT UNSIGNED CONSTANT */
          * (Int64*)(TregMemBuffer+theRegister+2)= * 
            (TcurrentProgram+TprogramCounter);
          TprogramCounter++;
          break;

        case Interpreter::LOAD_CONST64:
          jamDebug();
          TregMemBuffer[theRegister]= 0x60;	/* 64 BIT UNSIGNED CONSTANT */
          TregMemBuffer[theRegister + 2 ]= * (TcurrentProgram +
              TprogramCounter++);
          TregMemBuffer[theRegister + 3 ]= * (TcurrentProgram +
              TprogramCounter++);
          break;

        case Interpreter::ADD_REG_REG:
          jamDebug();
          {
            Uint32 TrightRegister= Interpreter::getReg2(theInstruction) << 2;
            Uint32 TdestRegister= Interpreter::getReg3(theInstruction) << 2;

            Uint32 TrightType= TregMemBuffer[TrightRegister];
            Int64 Tright0= * (Int64*)(TregMemBuffer + TrightRegister + 2);


            Uint32 TleftType= TregMemBuffer[theRegister];
            Int64 Tleft0= * (Int64*)(TregMemBuffer + theRegister + 2);

            if ((TleftType | TrightType) != 0)
            {
              Uint64 Tdest0= Tleft0 + Tright0;
              * (Int64*)(TregMemBuffer+TdestRegister+2)= Tdest0;
              TregMemBuffer[TdestRegister]= 0x60;
            }
            else
            {
              return TUPKEY_abort(req_struct, 20);
            }
            break;
          }

        case Interpreter::SUB_REG_REG:
          jamDebug();
          {
            Uint32 TrightRegister= Interpreter::getReg2(theInstruction) << 2;
            Uint32 TdestRegister= Interpreter::getReg3(theInstruction) << 2;

            Uint32 TrightType= TregMemBuffer[TrightRegister];
            Int64 Tright0= * (Int64*)(TregMemBuffer + TrightRegister + 2);

            Uint32 TleftType= TregMemBuffer[theRegister];
            Int64 Tleft0= * (Int64*)(TregMemBuffer + theRegister + 2);

            if ((TleftType | TrightType) != 0)
            {
              Int64 Tdest0= Tleft0 - Tright0;
              * (Int64*)(TregMemBuffer+TdestRegister+2)= Tdest0;
              TregMemBuffer[TdestRegister]= 0x60;
            }
            else
            {
              return TUPKEY_abort(req_struct, 20);
            }
            break;
          }

        case Interpreter::BRANCH:
          TprogramCounter= brancher(theInstruction, TprogramCounter);
          break;

        case Interpreter::BRANCH_REG_EQ_NULL:
          if (TregMemBuffer[theRegister] != 0)
          {
            jamDebug();
            continue;
          }
          else
          {
            jamDebug();
            TprogramCounter= brancher(theInstruction, TprogramCounter);
          }
          break;

        case Interpreter::BRANCH_REG_NE_NULL:
          if (TregMemBuffer[theRegister] == 0)
          {
            jamDebug();
            continue;
          }
          else
          {
            jamDebug();
            TprogramCounter= brancher(theInstruction, TprogramCounter);
          }
          break;


<<<<<<< HEAD
        case Interpreter::BRANCH_EQ_REG_REG:
=======
        if (tmpHabitant != attrId)
        {
	  Int32 TnoDataR = readAttributes(req_struct,
					  &attrId, 1,
					  tmpArea, tmpAreaSz);
	  
	  if (unlikely(TnoDataR < 0))
>>>>>>> 057f5c95
          {
            jamDebug();
            Uint32 TrightRegister= Interpreter::getReg2(theInstruction) << 2;

            Uint32 TleftType= TregMemBuffer[theRegister];
            Uint32 Tleft0= TregMemBuffer[theRegister + 2];
            Uint32 Tleft1= TregMemBuffer[theRegister + 3];

            Uint32 TrightType= TregMemBuffer[TrightRegister];
            Uint32 Tright0= TregMemBuffer[TrightRegister + 2];
            Uint32 Tright1= TregMemBuffer[TrightRegister + 3];
            if ((TrightType | TleftType) != 0)
            {
              jamDebug();
              if ((Tleft0 == Tright0) && (Tleft1 == Tright1))
              {
                TprogramCounter= brancher(theInstruction, TprogramCounter);
              }
            }
            else
            {
              return TUPKEY_abort(req_struct, 23);
            }
            break;
          }

<<<<<<< HEAD
        case Interpreter::BRANCH_NE_REG_REG:
=======
          argLen = AttributeHeader::getByteSize(* paramptr);
          step = 0;
          s2 = (char*)(paramptr + 1);
        }
        else if (opCode == Interpreter::BRANCH_ATTR_OP_ATTR)
        {
          // Compare ATTR with another ATTR
          jamDebug();
          Uint32 attr2Id = Interpreter::getBranchCol_AttrId2(ins2) << 16;

          // Attr2 to be read into tmpArea[] after Attr1.
          const Uint32 firstAttrWords = attrLen+1;
          assert(tmpAreaSz >= 2*firstAttrWords);
          Int32 TnoDataR = readAttributes(req_struct,
                                          &attr2Id, 1,
                                          &tmpArea[firstAttrWords],
                                          tmpAreaSz-firstAttrWords);
          if (unlikely(TnoDataR < 0))
>>>>>>> 057f5c95
          {
            Uint32 TrightRegister= Interpreter::getReg2(theInstruction) << 2;

            Uint32 TleftType= TregMemBuffer[theRegister];
            Uint32 Tleft0= TregMemBuffer[theRegister + 2];
            Uint32 Tleft1= TregMemBuffer[theRegister + 3];

            Uint32 TrightType= TregMemBuffer[TrightRegister];
            Uint32 Tright0= TregMemBuffer[TrightRegister + 2];
            Uint32 Tright1= TregMemBuffer[TrightRegister + 3];
            if ((TrightType | TleftType) != 0)
            {
              jamDebug();
              if ((Tleft0 != Tright0) || (Tleft1 != Tright1))
              {
                TprogramCounter= brancher(theInstruction, TprogramCounter);
              }
            }
            else
            {
              return TUPKEY_abort(req_struct, 24);
            }
            break;
          }

        case Interpreter::BRANCH_LT_REG_REG:
          {
            Uint32 TrightRegister= Interpreter::getReg2(theInstruction) << 2;

            Uint32 TrightType= TregMemBuffer[TrightRegister];
            Int64 Tright0= * (Int64*)(TregMemBuffer + TrightRegister + 2);

            Uint32 TleftType= TregMemBuffer[theRegister];
            Int64 Tleft0= * (Int64*)(TregMemBuffer + theRegister + 2);


            if ((TrightType | TleftType) != 0)
            {
              jamDebug();
              if (Tleft0 < Tright0)
              {
                TprogramCounter= brancher(theInstruction, TprogramCounter);
              }
            }
            else
            {
              return TUPKEY_abort(req_struct, 24);
            }
            break;
          }

        case Interpreter::BRANCH_LE_REG_REG:
          {
            Uint32 TrightRegister= Interpreter::getReg2(theInstruction) << 2;

            Uint32 TrightType= TregMemBuffer[TrightRegister];
            Int64 Tright0= * (Int64*)(TregMemBuffer + TrightRegister + 2);

            Uint32 TleftType= TregMemBuffer[theRegister];
            Int64 Tleft0= * (Int64*)(TregMemBuffer + theRegister + 2);


            if ((TrightType | TleftType) != 0)
            {
              jamDebug();
              if (Tleft0 <= Tright0)
              {
                TprogramCounter= brancher(theInstruction, TprogramCounter);
              }
            }
            else
            {
              return TUPKEY_abort(req_struct, 26);
            }
            break;
          }

<<<<<<< HEAD
        case Interpreter::BRANCH_GT_REG_REG:
=======
        int res = 0;
        switch ((Interpreter::BinaryCondition)cond) {
        case Interpreter::EQ:
          res = (res1 == 0);
          break;
        case Interpreter::NE:
          res = (res1 != 0);
          break;
        // note the condition is backwards
        case Interpreter::LT:
          res = (res1 > 0);
          break;
        case Interpreter::LE:
          res = (res1 >= 0);
          break;
        case Interpreter::GT:
          res = (res1 < 0);
          break;
        case Interpreter::GE:
          res = (res1 <= 0);
          break;
        case Interpreter::LIKE:
          res = (res1 == 0);
          break;
        case Interpreter::NOT_LIKE:
          res = (res1 == 1);
          break;
        case Interpreter::AND_EQ_MASK:
          res = (res1 == 0);
          break;
        case Interpreter::AND_NE_MASK:
          res = (res1 != 0);
          break;
        case Interpreter::AND_EQ_ZERO:
          res = (res1 == 0);
          break;
        case Interpreter::AND_NE_ZERO:
          res = (res1 != 0);
          break;
	  // XXX handle invalid value
        }
#ifdef TRACE_INTERPRETER
        g_eventLogger->info(
            "cond=%u attr(%d)='%.*s'(%d) str='%.*s'(%d) res1=%d res=%d", cond,
            attrId >> 16, attrLen, s1, attrLen, argLen, s2, argLen, res1, res);
#endif
        if (res)
          TprogramCounter = brancher(theInstruction, TprogramCounter);
        else 
	{
          Uint32 tmp = ((step + 3) >> 2) + 1;
          TprogramCounter += tmp;
        }
	break;
      }
	
      case Interpreter::BRANCH_ATTR_EQ_NULL:{
	jamDebug();
	Uint32 ins2= TcurrentProgram[TprogramCounter];
	Uint32 attrId= Interpreter::getBranchCol_AttrId(ins2) << 16;
	
	if (tmpHabitant != attrId)
        {
	  Int32 TnoDataR= readAttributes(req_struct,
					  &attrId, 1,
					  tmpArea, tmpAreaSz);
	  
	  if (unlikely(TnoDataR < 0))
>>>>>>> 057f5c95
          {
            Uint32 TrightRegister= Interpreter::getReg2(theInstruction) << 2;

            Uint32 TrightType= TregMemBuffer[TrightRegister];
            Int64 Tright0= * (Int64*)(TregMemBuffer + TrightRegister + 2);

            Uint32 TleftType= TregMemBuffer[theRegister];
            Int64 Tleft0= * (Int64*)(TregMemBuffer + theRegister + 2);


            if ((TrightType | TleftType) != 0)
            {
              jamDebug();
              if (Tleft0 > Tright0)
              {
                TprogramCounter= brancher(theInstruction, TprogramCounter);
              }
            }
            else
            {
              return TUPKEY_abort(req_struct, 27);
            }
            break;
          }

<<<<<<< HEAD
        case Interpreter::BRANCH_GE_REG_REG:
=======
      case Interpreter::BRANCH_ATTR_NE_NULL:
      {
	jamDebug();
	Uint32 ins2= TcurrentProgram[TprogramCounter];
	Uint32 attrId= Interpreter::getBranchCol_AttrId(ins2) << 16;
	
	if (tmpHabitant != attrId)
        {
	  Int32 TnoDataR= readAttributes(req_struct,
					  &attrId, 1,
					  tmpArea, tmpAreaSz);
	  
	  if (unlikely(TnoDataR < 0))
>>>>>>> 057f5c95
          {
            Uint32 TrightRegister= Interpreter::getReg2(theInstruction) << 2;

            Uint32 TrightType= TregMemBuffer[TrightRegister];
            Int64 Tright0= * (Int64*)(TregMemBuffer + TrightRegister + 2);

            Uint32 TleftType= TregMemBuffer[theRegister];
            Int64 Tleft0= * (Int64*)(TregMemBuffer + theRegister + 2);

            if ((TrightType | TleftType) != 0)
            {
              jamDebug();
              if (Tleft0 >= Tright0)
              {
                TprogramCounter= brancher(theInstruction, TprogramCounter);
              }
            }
            else
            {
              return TUPKEY_abort(req_struct, 28);
            }
            break;
          }

        case Interpreter::BRANCH_ATTR_OP_ATTR:
        case Interpreter::BRANCH_ATTR_OP_PARAM:
        case Interpreter::BRANCH_ATTR_OP_ARG:{
                                               jamDebug();
                                               const Uint32 ins2 = TcurrentProgram[TprogramCounter];
                                               Uint32 attrId = Interpreter::getBranchCol_AttrId(ins2) << 16;
                                               const Uint32 opCode = Interpreter::getOpCode(theInstruction);

                                               if (tmpHabitant != attrId)
                                               {
                                                 Int32 TnoDataR = readAttributes(req_struct,
                                                     &attrId, 1,
                                                     tmpArea, tmpAreaSz,
                                                     false);

                                                 if (unlikely(TnoDataR < 0))
                                                 {
                                                   jam();
                                                   terrorCode = Uint32(-TnoDataR);
                                                   tupkeyErrorLab(req_struct);
                                                   return -1;
                                                 }
                                                 tmpHabitant= attrId;
                                               }

                                               // get type
                                               attrId >>= 16;
                                               const Uint32* attrDescriptor = req_struct->tablePtrP->tabDescriptor +
                                                 (attrId * ZAD_SIZE);
                                               const Uint32 TattrDesc1 = attrDescriptor[0];
                                               const Uint32 TattrDesc2 = attrDescriptor[1];
                                               const Uint32 typeId = AttributeDescriptor::getType(TattrDesc1);
                                               const CHARSET_INFO *cs = nullptr;
                                               if (AttributeOffset::getCharsetFlag(TattrDesc2))
                                               {
                                                 const Uint32 pos = AttributeOffset::getCharsetPos(TattrDesc2);
                                                 cs = req_struct->tablePtrP->charsetArray[pos];
                                               }
                                               const NdbSqlUtil::Type& sqlType = NdbSqlUtil::getType(typeId);

                                               // get data for 1st argument, always an ATTR.
                                               const AttributeHeader ah(tmpArea[0]);
                                               const char* s1 = (char*)&tmpArea[1];
                                               // fixed length in 5.0
                                               Uint32 attrLen = AttributeDescriptor::getSizeInBytes(TattrDesc1);
                                               if (unlikely(typeId == NDB_TYPE_BIT))
                                               {
                                                 /* Size in bytes for bit fields can be incorrect due to
                                                  * rounding down
                                                  */
                                                 Uint32 bitFieldAttrLen= (AttributeDescriptor::getArraySize(TattrDesc1)
                                                     + 7) / 8;
                                                 attrLen= bitFieldAttrLen;
                                               }

                                               // 2'nd argument, literal, parameter or another attribute
                                               Uint32 argLen = 0;
                                               Uint32 step = 0;
                                               const char* s2 = nullptr;

                                               if (likely(opCode == Interpreter::BRANCH_ATTR_OP_ARG))
                                               {
                                                 // Compare ATTR with a literal value given by interpreter code
                                                 jamDebug();
                                                 argLen = Interpreter::getBranchCol_Len(ins2);
                                                 step = argLen;
                                                 s2 = (char*)&TcurrentProgram[TprogramCounter+1];
                                               }
                                               else if (opCode == Interpreter::BRANCH_ATTR_OP_PARAM)
                                               {
                                                 // Compare ATTR with a parameter
                                                 jamDebug();
                                                 ndbassert(req_struct != nullptr);
                                                 ndbassert(req_struct->operPtrP != nullptr);

                                                 const Uint32 paramNo = Interpreter::getBranchCol_ParamNo(ins2);
                                                 const Uint32 *paramPos = subroutineProg;
                                                 const Uint32 *paramptr = lookupInterpreterParameter(paramNo,
                                                     paramPos);
                                                 if (unlikely(paramptr == nullptr))
                                                 {
                                                   jam();
                                                   terrorCode = 99; // TODO
                                                   tupkeyErrorLab(req_struct);
                                                   return -1;
                                                 }

                                                 argLen = AttributeHeader::getByteSize(* paramptr);
                                                 step = 0;
                                                 s2 = (char*)(paramptr + 1);
                                               }
                                               else if (opCode == Interpreter::BRANCH_ATTR_OP_ATTR)
                                               {
                                                 // Compare ATTR with another ATTR
                                                 jamDebug();
                                                 Uint32 attr2Id = Interpreter::getBranchCol_AttrId2(ins2) << 16;

                                                 // Attr2 to be read into tmpArea[] after Attr1.
                                                 const Uint32 firstAttrWords = attrLen+1;
                                                 assert(tmpAreaSz >= 2*firstAttrWords);
                                                 Int32 TnoDataR = readAttributes(req_struct,
                                                     &attr2Id, 1,
                                                     &tmpArea[firstAttrWords],
                                                     tmpAreaSz-firstAttrWords,
                                                     false);
                                                 if (unlikely(TnoDataR < 0))
                                                 {
                                                   jam();
                                                   terrorCode = Uint32(-TnoDataR);
                                                   tupkeyErrorLab(req_struct);
                                                   return -1;
                                                 }

                                                 const AttributeHeader ah2(tmpArea[firstAttrWords]);
                                                 if (!ah2.isNULL())
                                                 {
                                                   // Get type
                                                   attr2Id >>= 16;
                                                   const Uint32* attrDescriptor = req_struct->tablePtrP->tabDescriptor +
                                                     (attr2Id * ZAD_SIZE);
                                                   const Uint32 Tattr2Desc1 = attrDescriptor[0];
                                                   const Uint32 type2Id = AttributeDescriptor::getType(Tattr2Desc1);

                                                   argLen = AttributeDescriptor::getSizeInBytes(Tattr2Desc1);
                                                   if (unlikely(type2Id == NDB_TYPE_BIT))
                                                   {
                                                     /* Size in bytes for bit fields can be incorrect due to
                                                      * rounding down
                                                      */
                                                     Uint32 bitFieldAttrLen= (AttributeDescriptor::getArraySize(Tattr2Desc1)
                                                         + 7) / 8;
                                                     argLen= bitFieldAttrLen;
                                                   }
                                                   s2 = (char*)&tmpArea[firstAttrWords+1];
                                                 }
                                                 step = 0;
                                               } //!ah2.isNULL()

                                               // Evaluate
                                               const bool r1_null = ah.isNULL();
                                               const bool r2_null = argLen == 0;
                                               if (r1_null || r2_null)
                                               {
                                                 // There are NULL-valued operands, check the NullSemantics
                                                 const Uint32 nullSemantics =
                                                   Interpreter::getNullSemantics(theInstruction);
                                                 if (nullSemantics == Interpreter::IF_NULL_BREAK_OUT)
                                                 {
                                                   // Branch out of AND conjunction
                                                   TprogramCounter = brancher(theInstruction, TprogramCounter);
                                                   break;
                                                 }
                                                 if (nullSemantics == Interpreter::IF_NULL_CONTINUE)
                                                 {
                                                   // Ignore NULL in OR conjunction,  -> next instruction
                                                   const Uint32 tmp = ((step + 3) >> 2) + 1;
                                                   TprogramCounter += tmp;
                                                   break;
                                                 }
                                               }

                                               const Uint32 cond = Interpreter::getBinaryCondition(theInstruction);
                                               int res1;
                                               if (cond <= Interpreter::GE)
                                               {
                                                 /* Inequality - EQ, NE, LT, LE, GT, GE */
                                                 if (r1_null || r2_null)
                                                 {
                                                   // NULL==NULL and NULL<not-NULL
                                                   res1 = r1_null && r2_null ? 0 : r1_null ? -1 : 1;
                                                 }
                                                 else
                                                 {
                                                   jamDebug();
                                                   if (unlikely(sqlType.m_cmp == 0))
                                                   {
                                                     return TUPKEY_abort(req_struct, 40);
                                                   }
                                                   res1 = (*sqlType.m_cmp)(cs, s1, attrLen, s2, argLen);
                                                 }
                                               }
                                               else
                                               {
                                                 if ((cond == Interpreter::LIKE) ||
                                                     (cond == Interpreter::NOT_LIKE))
                                                 {
                                                   if (r1_null || r2_null)
                                                   {
                                                     // NULL like NULL is true (has no practical use)
                                                     res1 =  r1_null && r2_null ? 0 : -1;
                                                   }
                                                   else
                                                   {
                                                     jam();
                                                     if (unlikely(sqlType.m_like == 0))
                                                     {
                                                       return TUPKEY_abort(req_struct, 40);
                                                     }
                                                     res1 = (*sqlType.m_like)(cs, s1, attrLen, s2, argLen);
                                                   }
                                                 }
                                                 else
                                                 {
                                                   /* AND_XX_MASK condition */
                                                   ndbassert(cond <= Interpreter::AND_NE_ZERO);
                                                   if (unlikely(sqlType.m_mask == 0))
                                                   {
                                                     return TUPKEY_abort(req_struct,40);
                                                   }
                                                   /* If either arg is NULL, we say COL AND MASK
                                                    * NE_ZERO and NE_MASK.
                                                    */
                                                   if (r1_null || r2_null)
                                                   {
                                                     res1= 1;
                                                   }
                                                   else
                                                   {

                                                     bool cmpZero= 
                                                       (cond == Interpreter::AND_EQ_ZERO) ||
                                                       (cond == Interpreter::AND_NE_ZERO);

                                                     res1 = (*sqlType.m_mask)(s1, attrLen, s2, argLen, cmpZero);
                                                   }
                                                 }
                                               }

                                               int res = 0;
                                               switch ((Interpreter::BinaryCondition)cond) {
                                                 case Interpreter::EQ:
                                                   res = (res1 == 0);
                                                   break;
                                                 case Interpreter::NE:
                                                   res = (res1 != 0);
                                                   break;
                                                   // note the condition is backwards
                                                 case Interpreter::LT:
                                                   res = (res1 > 0);
                                                   break;
                                                 case Interpreter::LE:
                                                   res = (res1 >= 0);
                                                   break;
                                                 case Interpreter::GT:
                                                   res = (res1 < 0);
                                                   break;
                                                 case Interpreter::GE:
                                                   res = (res1 <= 0);
                                                   break;
                                                 case Interpreter::LIKE:
                                                   res = (res1 == 0);
                                                   break;
                                                 case Interpreter::NOT_LIKE:
                                                   res = (res1 == 1);
                                                   break;
                                                 case Interpreter::AND_EQ_MASK:
                                                   res = (res1 == 0);
                                                   break;
                                                 case Interpreter::AND_NE_MASK:
                                                   res = (res1 != 0);
                                                   break;
                                                 case Interpreter::AND_EQ_ZERO:
                                                   res = (res1 == 0);
                                                   break;
                                                 case Interpreter::AND_NE_ZERO:
                                                   res = (res1 != 0);
                                                   break;
                                                   // XXX handle invalid value
                                               }
#ifdef TRACE_INTERPRETER
                                               g_eventLogger->info(
                                                   "cond=%u attr(%d)='%.*s'(%d) str='%.*s'(%d) res1=%d res=%d", cond,
                                                   attrId >> 16, attrLen, s1, attrLen, argLen, s2, argLen, res1, res);
#endif
                                               if (res)
                                                 TprogramCounter = brancher(theInstruction, TprogramCounter);
                                               else 
                                               {
                                                 Uint32 tmp = ((step + 3) >> 2) + 1;
                                                 TprogramCounter += tmp;
                                               }
                                               break;
                                             }

        case Interpreter::BRANCH_ATTR_EQ_NULL:{
                                                jamDebug();
                                                Uint32 ins2= TcurrentProgram[TprogramCounter];
                                                Uint32 attrId= Interpreter::getBranchCol_AttrId(ins2) << 16;

                                                if (tmpHabitant != attrId)
                                                {
                                                  Int32 TnoDataR= readAttributes(req_struct,
                                                      &attrId, 1,
                                                      tmpArea, tmpAreaSz,
                                                      false);

                                                  if (unlikely(TnoDataR < 0))
                                                  {
                                                    jam();
                                                    terrorCode = Uint32(-TnoDataR);
                                                    tupkeyErrorLab(req_struct);
                                                    return -1;
                                                  }
                                                  tmpHabitant= attrId;
                                                }

                                                AttributeHeader ah(tmpArea[0]);
                                                if (ah.isNULL())
                                                {
                                                  TprogramCounter= brancher(theInstruction, TprogramCounter);
                                                }
                                                else
                                                {
                                                  TprogramCounter ++;
                                                }
                                                break;
                                              }

        case Interpreter::BRANCH_ATTR_NE_NULL:
                                              {
                                                jamDebug();
                                                Uint32 ins2= TcurrentProgram[TprogramCounter];
                                                Uint32 attrId= Interpreter::getBranchCol_AttrId(ins2) << 16;

                                                if (tmpHabitant != attrId)
                                                {
                                                  Int32 TnoDataR= readAttributes(req_struct,
                                                      &attrId, 1,
                                                      tmpArea, tmpAreaSz,
                                                      false);

                                                  if (unlikely(TnoDataR < 0))
                                                  {
                                                    jam();
                                                    terrorCode = Uint32(-TnoDataR);
                                                    tupkeyErrorLab(req_struct);
                                                    return -1;
                                                  }
                                                  tmpHabitant= attrId;
                                                }

                                                AttributeHeader ah(tmpArea[0]);
                                                if (ah.isNULL())
                                                {
                                                  TprogramCounter ++;
                                                }
                                                else
                                                {
                                                  TprogramCounter= brancher(theInstruction, TprogramCounter);
                                                }
                                                break;
                                              }

        case Interpreter::EXIT_OK:
                                              jamDebug();
#ifdef TRACE_INTERPRETER
                                              g_eventLogger->info(" - exit_ok");
#endif
                                              return TdataWritten;

        case Interpreter::EXIT_OK_LAST:
                                              jamDebug();
#ifdef TRACE_INTERPRETER
                                              g_eventLogger->info(" - exit_ok_last");
#endif
                                              req_struct->last_row= true;
                                              return TdataWritten;

        case Interpreter::EXIT_REFUSE:
                                              {
                                                /**
                                                 * This is a very common exit path, particularly
                                                 * for scans. It simply means that the row didn't
                                                 * fulfil the search condition.
                                                 */
                                                jamDebug();
#ifdef TRACE_INTERPRETER
                                                g_eventLogger->info(" - exit_nok");
#endif
                                                terrorCode = theInstruction >> 16;
                                                tupkeyErrorLab(req_struct);
                                                return -1;
                                              }
        case Interpreter::CALL:
                                              jamDebug();
#ifdef TRACE_INTERPRETER
                                              g_eventLogger->info(" - call addr=%u, subroutine len=%u ret addr=%u",
                                                  theInstruction >> 16, TsubroutineLen,
                                                  TprogramCounter);
#endif
                                              RstackPtr++;
                                              if (RstackPtr < 32)
                                              {
                                                TstackMemBuffer[RstackPtr]= TprogramCounter;
                                                TprogramCounter= theInstruction >> 16;
                                                if (TprogramCounter < TsubroutineLen)
                                                {
                                                  TcurrentProgram= subroutineProg;
                                                  TcurrentSize= TsubroutineLen;
                                                }
                                                else
                                                {
                                                  return TUPKEY_abort(req_struct, 30);
                                                }
                                              }
                                              else
                                              {
                                                return TUPKEY_abort(req_struct, 31);
                                              }
                                              break;

        case Interpreter::RETURN:
                                              jamDebug();
#ifdef TRACE_INTERPRETER
                                              g_eventLogger->info(" - return to %u from stack level %u",
                                                  TstackMemBuffer[RstackPtr], RstackPtr);
#endif
                                              if (RstackPtr > 0)
                                              {
                                                TprogramCounter= TstackMemBuffer[RstackPtr];
                                                RstackPtr--;
                                                if (RstackPtr == 0)
                                                {
                                                  jamDebug();
                                                  /* ------------------------------------------------------------- */
                                                  // We are back to the main program.
                                                  /* ------------------------------------------------------------- */
                                                  TcurrentProgram= mainProgram;
                                                  TcurrentSize= TmainProgLen;
                                                }
                                              }
                                              else
                                              {
                                                return TUPKEY_abort(req_struct, 32);
                                              }
                                              break;

        default:
                                              return TUPKEY_abort(req_struct, 33);
      }
    }
    else
    {
      return TUPKEY_abort(req_struct, 34);
    }
  }
  return TUPKEY_abort(req_struct, 35);
}

/**
 * expand_var_part - copy packed variable attributes to fully expanded size
 * 
 * dst:        where to start writing attribute data
 * dst_off_ptr where to write attribute offsets
 * src         pointer to packed attributes
 * tabDesc     array of attribute descriptors (used for getting max size)
 * order       Pointer to variable indicating which attributeId this is
 * num_vars    no of atributes to expand
 */
static
  Uint32*
expand_var_part(Dbtup::KeyReqStruct::Var_data *dst, 
    const Uint32* src, 
    const Uint32 * tabDesc, 
    const Uint16* order,
    EmulatedJamBuffer *jamBuf)
{
  char* dst_ptr= dst->m_data_ptr;
  Uint32 num_vars = dst->m_var_len_offset;
  Uint16* dst_off_ptr= dst->m_offset_array_ptr;
  Uint16* dst_len_ptr= dst_off_ptr + num_vars;
  const Uint16* src_off_ptr= (const Uint16*)src;
  const char* src_ptr= (const char*)(src_off_ptr + num_vars + 1);

  Uint16 tmp= *src_off_ptr++, next_pos, len, max_len, dst_off= 0;
  for(Uint32 i = 0; i < num_vars; i++)
  {
    next_pos= *src_off_ptr++;
    len= next_pos - tmp;
    require(next_pos >= tmp);

    *dst_off_ptr++ = dst_off; 
    *dst_len_ptr++ = dst_off + len;
    memcpy(dst_ptr, src_ptr, len);
    src_ptr += len;

    max_len= AttributeDescriptor::getSizeInBytes(tabDesc[* order++]);
    thrjamDebug(jamBuf);
    thrjamDataDebug(jamBuf, max_len);
    dst_ptr += max_len; // Max size
    dst_off += max_len;

    tmp= next_pos;
  }
  return ALIGN_WORD(dst_ptr);
}

  void
Dbtup::expand_tuple(KeyReqStruct* req_struct, 
    Uint32 sizes[2],
    Tuple_header* src, 
    const Tablerec* tabPtrP,
    bool disk,
    bool from_lcp_keep)
{
  /**
   * The source tuple only touches the header parts. The updates of the
   * tuple is applied on the new copy tuple. We still need to ensure that
   * the checksum is correct on the tuple even after changing the header
   * parts since the header is part of the checksum. This is not covered
   * by setting checksum normally since mostly we don't touch the
   * original tuple.
   *
   * This updates the checksum of the source row which has already been
   * made available to the readers. Thus we need to ensure that this
   * write is protected.
   *
   * This updateChecksum seems to always be a NULL op.
   * Verified with ndbrequire
   * updateChecksum(src, tabPtrP, bits, src->m_header_bits);
   */
  Uint32 fix_size= tabPtrP->m_offsets[MM].m_fix_header_size;
  const Uint16 *order = tabPtrP->m_real_order_descriptor;
  Uint32 bits = src->m_header_bits;
  Tuple_header* ptr = req_struct->m_tuple_ptr;
  Uint32 *dst_ptr = ptr->get_end_of_fix_part_ptr(tabPtrP);

  order += tabPtrP->m_attributes[MM].m_no_of_fixsize;
  jamDebug();
  jamDataDebug(tabPtrP->m_attributes[MM].m_no_of_fixsize);
  const Uint32 *src_ptr= src->get_end_of_fix_part_ptr(tabPtrP);
  req_struct->is_expanded= true;

  // Copy in-memory fixed part
  memcpy(ptr, src, 4*fix_size);
  sizes[MM]= 0;
  sizes[DD]= 0;
  Uint32 step = 0; // in bytes

  for (Uint32 ind = 0; ind < 2; ind++)
  {
    Uint32 flex_len = 0;
    const Uint32 *flex_data = nullptr;
    Uint16 num_vars = tabPtrP->m_attributes[ind].m_no_of_varsize;
    Uint16 num_dyns = tabPtrP->m_attributes[ind].m_no_of_dynamic;
    KeyReqStruct::Var_data* dst= &req_struct->m_var_data[ind];
    if (num_vars || num_dyns)
    {
      jamDebug();
      /*
       * Reserve place for initial length word and offset array (with one extra
       * offset). This will be filled-in in later, in shrink_tuple().
       */
      dst_ptr += Varpart_copy::SZ32;
    }
    if (ind == DD)
    {
      if (disk == false || tabPtrP->m_no_of_disk_attributes == 0)
      {
        jamDebug();
        ptr->m_header_bits= (bits | Tuple_header::COPY_TUPLE);
        return;
      }
      jamDebug();
      Uint32 disk_fix_header_size = tabPtrP->m_offsets[DD].m_fix_header_size;
      jamDataDebug(disk_fix_header_size);
      jamDataDebug(tabPtrP->m_attributes[DD].m_no_of_fixsize);
      order += tabPtrP->m_attributes[DD].m_no_of_fixsize;
      Uint32 src_len = disk_fix_header_size;
      if (bits & Tuple_header::DISK_INLINE)
      {
        // Only on copy tuple
        jamDebug();
        ndbassert(bits & Tuple_header::COPY_TUPLE);
        /**
         * Need to set pointer to disk page as preparation for size
         * changes that might occur. In this case we need to check
         * free and used of the disk page to see if we need to select
         * a new disk page.
         */
        req_struct->m_disk_page_ptr.p =
          (Page*)m_global_page_pool.getPtr(req_struct->m_disk_page_ptr.i);
      }
      else
      {
        Local_key key;
        jamDebug();
        /**
         * Can still be a copy tuple if only updates so far without
         * updates of disk columns.
         */
        const Uint32 *disk_ref= src->get_disk_ref_ptr(tabPtrP);
        memcpy(&key, disk_ref, sizeof(key));
        key.m_page_no= req_struct->m_disk_page_ptr.i;
        ndbrequire(key.m_page_idx < Tup_page::DATA_WORDS);
        src_ptr= get_dd_info(&req_struct->m_disk_page_ptr,
            key,
            tabPtrP,
            src_len);
        jamDataDebug(key.m_page_idx);
        jamDataDebug(src_len);
        DEB_DISK(("(%u) disk_row(%u,%u), src_ptr: %p, src_len: %u",
              instance(),
              key.m_page_no,
              key.m_page_idx,
              src_ptr,
              src_len));
      }

      // Fix diskpart
      req_struct->m_disk_ptr = (Tuple_header*)dst_ptr;
      memcpy(dst_ptr, src_ptr, 4*disk_fix_header_size);
      sizes[DD] = src_len;
      src_ptr += disk_fix_header_size;
      dst_ptr += disk_fix_header_size;
      if (bits & Tuple_header::DISK_VAR_PART)
      {
        jamDebug();
        ndbrequire(tabPtrP->m_bits & Tablerec::TR_UseVarSizedDiskData);
        if ((num_vars + num_dyns) > 0)
        {
          if (! (bits & Tuple_header::DISK_INLINE))
          {
            jamDebug();
            PagePtr pagePtr;
            flex_len = src_len - disk_fix_header_size;
            flex_data = src_ptr;
            req_struct->m_varpart_page_ptr[DD] = req_struct->m_disk_page_ptr;
          }
          else
          {
            jamDebug();
            Varpart_copy* vp = (Varpart_copy*)src_ptr;
            flex_len = vp->m_len;
            flex_data = vp->m_data;
            req_struct->m_varpart_page_ptr[DD] = req_struct->m_page_ptr;
            sizes[DD] += flex_len;
          }
        }
      }
      else
      {
        bool var_part = (tabPtrP->m_bits & Tablerec::TR_UseVarSizedDiskData);
        ndbrequire(!var_part);
      }
      if (unlikely(req_struct->m_disk_ptr->m_base_record_page_idx >=
            Tup_page::DATA_WORDS))
      {
        Local_key key;
        const Uint32 *disk_ref= src->get_disk_ref_ptr(tabPtrP);
        memcpy(&key, disk_ref, sizeof(key));
        g_eventLogger->info("(%u) Crash on error in disk ref on row(%u,%u)"
            ", disk_page(%u,%u).%u, disk_page_ptr.i = %u"
            ", size: %u, disk_ptr: %p",
            instance(),
            req_struct->frag_page_id,
            req_struct->operPtrP->m_tuple_location.m_page_idx,
            key.m_file_no,
            key.m_page_no,
            key.m_page_idx,
            req_struct->m_disk_page_ptr.i,
            req_struct->m_disk_ptr->m_base_record_page_idx,
            req_struct->m_disk_ptr);
        ndbrequire(req_struct->m_disk_ptr->m_base_record_page_idx <
            Tup_page::DATA_WORDS);
      }
    }
    else
    {
      if (bits & Tuple_header::VAR_PART)
      {
        jamDebug();
        if (! (bits & Tuple_header::COPY_TUPLE))
        {
          jamDebug();
          /* This is for the initial expansion of a stored row. */
          const Var_part_ref* var_ref = src->get_var_part_ref_ptr(tabPtrP);
          Ptr<Page> var_page;
          flex_data= get_ptr(&var_page, *var_ref);
          flex_len= get_len(&var_page, *var_ref);
          jam();
          /**
           * Coming here with MM_GROWN set is possible if we are coming here
           * from handle_lcp_keep_commit. In this case we are currently
           * performing a DELETE operation. This operation is the final
           * operation that will be committed. It could very well have
           * been preceeded by an UPDATE operation that did set the
           * MM_GROWN bit. In this case it is important to get the original
           * length from the end of the varsize part and not the page
           * entry length which is essentially the meaning of the MM_GROWN
           * bit.
           *
           * An original tuple can't have grown as we're expanding it...
           * else we would be "re-expanding". This is the case when coming
           * here as part of INSERT/UPDATE/REFRESH. We assert on that we
           * don't do any "re-expanding".
           */
          if (bits & Tuple_header::MM_GROWN)
          {
            jam();
            ndbrequire(from_lcp_keep);
            ndbassert(flex_len>0);
            flex_len= flex_data[flex_len-1];
          }
          sizes[MM]= flex_len;
          step= 0;
          req_struct->m_varpart_page_ptr[MM] = var_page;
        }
        else
        {
          /* This is for the re-expansion of a shrunken row (update2 ...) */
          Varpart_copy* vp = (Varpart_copy*)src_ptr;
          flex_len = vp->m_len;
          flex_data= vp->m_data;
          step = (Varpart_copy::SZ32 + flex_len); // 1+ is for extra word
          req_struct->m_varpart_page_ptr[MM] = req_struct->m_page_ptr;
          sizes[MM]= flex_len;
          jamDebug();
          jamDataDebug(flex_len);
        }
      }
    }
    Uint32 dyn_len = flex_len;
    const Uint32 *dyn_data = flex_data;
    if (num_vars)
    {
      jamDebug();
      ndbrequire(flex_data != nullptr);
      const Uint32 *desc = req_struct->attr_descr;
      dst->m_data_ptr= (char*)(((Uint16*)dst_ptr)+num_vars+1);
      dst->m_offset_array_ptr= req_struct->var_pos_array[ind];
      dst->m_var_len_offset= num_vars;
      dst->m_max_var_offset= tabPtrP->m_offsets[ind].m_max_var_offset;

      dst_ptr= expand_var_part(dst, flex_data, desc, order, jamBuffer());
      order += num_vars;
      ndbassert(dst_ptr == ALIGN_WORD(dst->m_data_ptr + dst->m_max_var_offset));
      /**
       * Move to end of fix varpart
       */
      char* varstart = (char*)(((Uint16*)flex_data)+num_vars+1);
      Uint32 varlen = ((Uint16*)flex_data)[num_vars];
      Uint32 *dynstart = ALIGN_WORD(varstart + varlen);

      ndbassert((ptrdiff_t)flex_len >= (dynstart - flex_data));
      dyn_len -= Uint32(dynstart - flex_data);
      dyn_data = dynstart;
    }
    if (num_dyns)
    {
      jamDebug();
      Uint16 num_dynfix= tabPtrP->m_attributes[ind].m_no_of_dyn_fix;
      Uint16 num_dynvar= tabPtrP->m_attributes[ind].m_no_of_dyn_var;
      const Uint32 *desc = req_struct->attr_descr;
      /**
       * dynattr needs to be expanded even if no varpart existed before
       */
      dst->m_dyn_offset_arr_ptr= req_struct->var_pos_array[ind]+2*num_vars;
      dst->m_dyn_len_offset= num_dynvar+num_dynfix;
      dst->m_max_dyn_offset= tabPtrP->m_offsets[ind].m_max_dyn_offset;
      dst->m_dyn_data_ptr= (char*)dst_ptr;
      dst_ptr= expand_dyn_part(dst,
                               dyn_data,
                               dyn_len,
                               desc,
                               order,
                               num_dynvar, num_dynfix,
                               tabPtrP->m_offsets[ind].m_dyn_null_words);
      order += (num_dynvar + num_dynfix);
    }
    
    ndbassert((UintPtr(src_ptr) & 3) == 0);
    src_ptr = src_ptr + step;
  }
  ptr->m_header_bits = (bits |
                        Tuple_header::COPY_TUPLE |
                        Tuple_header::DISK_INLINE);
}

void
Dbtup::dump_tuple(const KeyReqStruct* req_struct, const Tablerec* tabPtrP)
{
  Uint16 mm_vars= tabPtrP->m_attributes[MM].m_no_of_varsize;
  Uint16 mm_dyns= tabPtrP->m_attributes[MM].m_no_of_dynamic;
  //Uint16 dd_tot= tabPtrP->m_no_of_disk_attributes;
  const Tuple_header* ptr= req_struct->m_tuple_ptr;
  Uint32 bits= ptr->m_header_bits;
  const Uint32 *tuple_words= (Uint32 *)ptr;
  const Uint32 *fix_p;
  Uint32 fix_len;
  const Uint32 *var_p;
  Uint32 var_len;
  //const Uint32 *disk_p;
  //Uint32 disk_len;
  const char *typ;

  fix_p= tuple_words;
  fix_len= tabPtrP->m_offsets[MM].m_fix_header_size;
  if(req_struct->is_expanded)
  {
    typ= "expanded";
    var_p= ptr->get_end_of_fix_part_ptr(tabPtrP);
    var_len= 0;                                 // No dump of varpart in expanded
#if 0
    disk_p= (Uint32 *)req_struct->m_disk_ptr;
    disk_len= (dd_tot ? tabPtrP->m_offsets[DD].m_fix_header_size : 0);
#endif
  }
  else if(! (bits & Tuple_header::COPY_TUPLE))
  {
    typ= "stored";
    if(mm_vars+mm_dyns)
    {
      //const KeyReqStruct::Var_data* dst= &req_struct->m_var_data[MM];
      const Var_part_ref *varref= ptr->get_var_part_ref_ptr(tabPtrP);
      Ptr<Page> tmp;
      var_p= get_ptr(&tmp, * varref);
      var_len= get_len(&tmp, * varref);
    }
    else
    {
      var_p= 0;
      var_len= 0;
    }
#if 0
    if(dd_tot)
    {
      Local_key key;
      memcpy(&key, ptr->get_disk_ref_ptr(tabPtrP), sizeof(key));
      key.m_page_no= req_struct->m_disk_page_ptr.i;
      disk_p= get_dd_len(&req_struct->m_disk_page_ptr,
                         &key,
                         tabPtrP,
                         &disk_len);
    }
    else
    {
      disk_p= var_p;
      disk_len= 0;
    }
#endif
  }
  else
  {
    typ= "shrunken";
    if(mm_vars+mm_dyns)
    {
      var_p= ptr->get_end_of_fix_part_ptr(tabPtrP);
      var_len= *((Uint16 *)var_p) + 1;
    }
    else
    {
      var_p= 0;
      var_len= 0;
    }
#if 0
    disk_p= (Uint32 *)(req_struct->m_disk_ptr);
    disk_len= (dd_tot ? tabPtrP->m_offsets[DD].m_fix_header_size : 0);
#endif
  }
  g_eventLogger->info("Fixed part[%s](%p len=%u words)", typ, fix_p, fix_len);
  dump_hex(fix_p, fix_len);
  g_eventLogger->info("Varpart part[%s](%p len=%u words)", typ, var_p, var_len);
  dump_hex(var_p, var_len);
#if 0
  g_eventLogger->info("Disk part[%s](%p len=%u words)", typ, disk_p, disk_len);
  dump_hex(disk_p, disk_len);
#endif
}

void
Dbtup::prepare_read(KeyReqStruct* req_struct, 
		    Tablerec* tabPtrP,
                    bool disk)
{
  Tuple_header* ptr = req_struct->m_tuple_ptr;
  Uint32 bits = ptr->m_header_bits;
  const Uint32 *src_ptr = ptr->get_end_of_fix_part_ptr(tabPtrP);
  req_struct->is_expanded= false;

  /**
   * We can have 0 varsized columns and a number of dynamic columns
   * that are all set to NULL values. In this case we can arrive
   * here and still have no var part. The flag VAR_PART indicates
   * there is an in-memory var part and DISK_VAR_PART indicates there
   * is a var part in the disk part.
   *
   * We also make use of the fact that if VAR_PART is set on a tuple
   * then definitely there is either a varsized or dynamic in-memory
   * column and similarly for the disk part.
   */
  for (Uint32 ind = 0; ind < 2; ind++)
  {
    KeyReqStruct::Var_data* dst= &req_struct->m_var_data[ind];
    Uint16 num_vars= tabPtrP->m_attributes[ind].m_no_of_varsize;
    Uint16 num_dyns= tabPtrP->m_attributes[ind].m_no_of_dynamic;
    /**
     * Pointer to and length of the dynamic part of the row, this
     * consists of the variable sized columns with fixed length
     * parts and the dynamic parts. We call the variable flex*
     * since they are the flexible part of the row.
     */
    Uint32 flex_len = 0;
    const Uint32 *flex_data = nullptr;

    if (ind == DD)
    {
      req_struct->m_disk_ptr = nullptr;
      if ((disk == false) || (tabPtrP->m_no_of_disk_attributes == 0))
      {
        thrjamDebug(req_struct->jamBuffer);
        return;
      }
      req_struct->m_disk_ptr = (Tuple_header*)src_ptr;
      Uint32 disk_fix_header_size = tabPtrP->m_offsets[DD].m_fix_header_size;
      if (! (bits & Tuple_header::DISK_INLINE))
      {
        thrjam(req_struct->jamBuffer);
        /**
         * We will read the disk part row from the disk page, no previous
         * updates of the disk columns have occurred in this transaction
         * so far. This means that for these reads we could fetch the
         * in-memory parts from the Copy row and the disk parts from
         * the disk page.
         */
        Local_key key;
        const Uint32 *disk_ref = ptr->get_disk_ref_ptr(tabPtrP);
        memcpy(&key, disk_ref, sizeof(key));
        key.m_page_no = req_struct->m_disk_page_ptr.i;
        ndbrequire(key.m_page_idx < Tup_page::DATA_WORDS);
        Uint32 disk_len = 0;
        src_ptr = get_dd_info(&req_struct->m_disk_page_ptr,
                              key,
                              tabPtrP,
                              disk_len);
        req_struct->m_disk_ptr = (Tuple_header*)src_ptr;
        flex_data = src_ptr + disk_fix_header_size;
        /**
         * Move past the fixed size columns to set src_ptr to point to
         * where the varsized columns start.
         */
        ndbrequire(disk_len >= disk_fix_header_size);
        flex_len = disk_len - disk_fix_header_size;
      }
      else
      {
        thrjam(req_struct->jamBuffer);
        /**
         * On COPY tuples the disk data columns comes immediately after
         * the in-memory columns. The address was calculated in the first
         * loop and thus src_ptr already points to the first set of disk
         * data columns.
         */
        ndbrequire(bits & Tuple_header::COPY_TUPLE);
        src_ptr += disk_fix_header_size;
        if (bits & Tuple_header::DISK_VAR_PART)
        {
          thrjam(req_struct->jamBuffer);
          Varpart_copy* vp = (Varpart_copy*)src_ptr;
          flex_len = vp->m_len;
          flex_data = vp->m_data;
          src_ptr++;
        }
      }
      if (unlikely(req_struct->m_disk_ptr->m_base_record_page_idx >=
                   Tup_page::DATA_WORDS))
      {
        Local_key key;
        const Uint32 *disk_ref = ptr->get_disk_ref_ptr(tabPtrP);
        memcpy(&key, disk_ref, sizeof(key));
        g_eventLogger->info(
          "Crash: page(%u,%u,%u,%u).%u, DISK_INLINE= %u, tab(%x,%x,%x)"
                       ", frag_page_id:%u, rowid_ref(%u,%u)",
                       instance(),
                       req_struct->m_disk_page_ptr.i,
                       req_struct->m_disk_page_ptr.p->m_file_no,
                       req_struct->m_disk_page_ptr.p->m_page_no,
                       key.m_page_idx,
                       bits & Tuple_header::DISK_INLINE ? 1 : 0,
                       req_struct->m_disk_page_ptr.p->m_table_id,
                       req_struct->m_disk_page_ptr.p->m_fragment_id,
                       req_struct->m_disk_page_ptr.p->m_create_table_version,
                       req_struct->frag_page_id,
                       req_struct->m_disk_ptr->m_base_record_page_no,
                       req_struct->m_disk_ptr->m_base_record_page_idx);
        ndbrequire(req_struct->m_disk_ptr->m_base_record_page_idx <
                   Tup_page::DATA_WORDS);
      }
      if (unlikely((bits & Tuple_header::DISK_VAR_PART) == 0))
      {
        thrjamDebug(req_struct->jamBuffer);
        ndbrequire((tabPtrP->m_bits & Tablerec::TR_UseVarSizedDiskData) == 0);
        dst->m_max_var_offset = 0;
        dst->m_dyn_part_len = 0;
#if defined(VM_TRACE) || defined(ERROR_INSERT)
        std::memset(dst, 0, sizeof(* dst));
#endif
        return;
      }
    }
    else
    {
      /* ind == MM */
      if (num_vars == 0 && num_dyns == 0)
      {
        thrjamDebug(req_struct->jamBuffer);
        continue;
      }
      if (unlikely((bits & Tuple_header::VAR_PART) == 0))
      {
        thrjamDebug(req_struct->jamBuffer);
        dst->m_max_var_offset = 0;
        dst->m_dyn_part_len = 0;
#if defined(VM_TRACE) || defined(ERROR_INSERT)
        std::memset(dst, 0, sizeof(* dst));
#endif
        continue;
      }
      if (! (bits & Tuple_header::COPY_TUPLE))
      {
        thrjamDebug(req_struct->jamBuffer);
        Ptr<Page> tmp;
        Var_part_ref* var_ref = ptr->get_var_part_ref_ptr(tabPtrP);
        flex_data= get_ptr(&tmp, * var_ref);
        flex_len= get_len(&tmp, * var_ref);

        /* If the original tuple was grown,
         * the old size is stored at the end. */
        if (bits & Tuple_header::MM_GROWN)
        {
          /**
           * This is when triggers read before value of update
           *   when original has been reallocated due to grow
           */
          ndbassert(flex_len>0);
          thrjam(req_struct->jamBuffer);
          flex_len= flex_data[flex_len-1];
        }
      }
      else
      {
        thrjam(req_struct->jamBuffer); // Read Copy tuple
        Varpart_copy* vp = (Varpart_copy*)src_ptr;
        flex_len = vp->m_len;
        flex_data = vp->m_data;
        src_ptr++;
      }
      /* Set up src_ptr for DD loop */
      src_ptr += flex_len;
    }
    char* varstart;
    Uint32 varlen;
    const Uint32* dynstart;
    if (num_vars)
    {
      varstart = (char*)(((Uint16*)flex_data)+ num_vars + 1);
      varlen = ((Uint16*)flex_data)[num_vars];
      dynstart = ALIGN_WORD(varstart + varlen);
#ifdef TUP_DATA_VALIDATION
      thrjam(req_struct->jamBuffer);
      thrjamLine(req_struct->jamBuffer, num_vars);
      for (Uint16 i = 0; i < (num_vars + 1); i++)
        thrjamLine(req_struct->jamBuffer, ((Uint16*)flex_data)[i]);
#endif
    }
    else
    {
#ifdef TUP_DATA_VALIDATION
      thrjam(req_struct->jamBuffer);
#endif
      varstart = 0;
      varlen = 0;
      dynstart = flex_data;
    }

    dst->m_data_ptr= varstart;
    dst->m_offset_array_ptr = (Uint16*)flex_data;
    dst->m_var_len_offset = 1;
    dst->m_max_var_offset = varlen;

    Uint32 dynlen = Uint32(flex_len - (dynstart - flex_data));
    ndbassert((ptrdiff_t)flex_len >= (dynstart - flex_data));
    dst->m_dyn_data_ptr= (char*)dynstart;
    dst->m_dyn_part_len= dynlen;
  }
}

void
Dbtup::shrink_tuple(KeyReqStruct* req_struct, Uint32 sizes[2],
		    const Tablerec* tabPtrP, bool disk)
{
  ndbassert(tabPtrP->need_shrink());
  ndbassert(req_struct->is_expanded);
  Tuple_header* ptr= req_struct->m_tuple_ptr;
  ndbassert(ptr->m_header_bits & Tuple_header::COPY_TUPLE);
  
  const Uint16* order= tabPtrP->m_real_order_descriptor;
  const Uint32 * tabDesc = req_struct->attr_descr;
  
  Uint32 *dst_ptr= ptr->get_end_of_fix_part_ptr(tabPtrP);

  /**
   * shrink_tuple is called when there is disk attributes and/or
   * when there is a variable sized in-memory part. Thus we could
   * come here without a variable sized part.
   */
  sizes[MM] = 0;
  sizes[DD] = 0;

  /**
   * No need to copy the fixed size memory parts, those are
   * already in the correct position.
   */
  for (Uint32 ind = 0; ind < 2; ind++)
  {
    Uint16 num_fix= tabPtrP->m_attributes[ind].m_no_of_fixsize;
    Uint16 num_vars= tabPtrP->m_attributes[ind].m_no_of_varsize;
    Uint16 num_dyns= tabPtrP->m_attributes[ind].m_no_of_dynamic;
    if (ind == DD)
    {
      Uint16 dd_tot = tabPtrP->m_no_of_disk_attributes;
      if (!(disk && dd_tot))
      {
        jamDebug();
        break;
      }
      Uint32 * src_ptr = (Uint32*)req_struct->m_disk_ptr;
      req_struct->m_disk_ptr = (Tuple_header*)dst_ptr;
      Uint32 disk_fix_header_size = tabPtrP->m_offsets[DD].m_fix_header_size;
      sizes[DD] = disk_fix_header_size;
      memmove(dst_ptr, src_ptr, 4 * disk_fix_header_size);
      dst_ptr += disk_fix_header_size;
      if ((tabPtrP->m_bits & Tablerec::TR_UseVarSizedDiskData) != 0)
      {
        jamDebug();
        ptr->m_header_bits |= Tuple_header::DISK_VAR_PART;
      }
      else
      {
        jamDebug();
      }
    }
    order += num_fix;
    if (num_vars || num_dyns)
    {
      jamDebug();
      Varpart_copy* vp = (Varpart_copy*)dst_ptr;
      Uint32* varstart = vp->m_data;
      dst_ptr = vp->m_data;

      if (num_vars)
      {
        jamDebug();
        Uint16* src_off_ptr= req_struct->var_pos_array[ind];
        Uint16* dst_off_ptr= (Uint16*)dst_ptr;
        char*  dst_data_ptr= (char*)(dst_off_ptr + num_vars + 1);
        char* src_data_ptr = (char*)req_struct->m_var_data[ind].m_data_ptr;
        ndbassert((ind == DD) || (src_data_ptr == dst_data_ptr));
        Uint32 off= 0;
        for (Uint32 i = 0; i < num_vars; i++)
        {
          /**
           * var_pos_array has one index for main memory part and
           * the second is the disk columns part.
           *
           * Each var_pos_array has 2 parts, the first is index by the
           * index of the varsize column, the second is the index
           * plus the number of varsize columns. These were initialised
           * to the position of the start of the column (both of them),
           * starting at position 0.
           *
           * When updating the varsize column we set the index plus
           * num_vars to instead be position of the end of the varsize
           * column. Thus var_pos_array[num_vars + i] - var_pos_array[i]
           * is the length of the column. For NULL values both are set
           * to the position of the column and thus length is 0.
           *
           * Seems a bit complicated manner to calculate length, but it
           * means that we retain the position of the column.
           *
           * In the stored row we store the offset of each varsize column,
           * starting at 0, in addition we store the total length of all
           * varsize column as an extra length information.
           */
          const char* data_ptr= src_data_ptr + *src_off_ptr;
          Uint32 len= src_off_ptr[num_vars] - *src_off_ptr;
          * dst_off_ptr++= off;
          memmove(dst_data_ptr, data_ptr, len);
          off += len;
          src_off_ptr++;
          dst_data_ptr += len;
          jamDebug();
          jamDataDebug(len);
        }
        *dst_off_ptr= off;
        dst_ptr = ALIGN_WORD(dst_data_ptr);
        order += num_vars; // Point to first dynfix entry
      }

      if (num_dyns)
      {
        jamDebug();
        Uint16 num_dynvar= tabPtrP->m_attributes[ind].m_no_of_dyn_var;
        Uint16 num_dynfix= tabPtrP->m_attributes[ind].m_no_of_dyn_fix;
        KeyReqStruct::Var_data* dst = &req_struct->m_var_data[ind];
        dst_ptr = shrink_dyn_part(dst,
                                  dst_ptr,
                                  tabPtrP,
                                  tabDesc,
                                  order,
                                  num_dynvar,
                                  num_dynfix,
                                  ind);
        order += (num_dynfix + num_dynvar);
      }
      Uint32 varpart_len_words = Uint32(dst_ptr - varstart);
      ndbassert(varpart_len_words <= MAX_EXPANDED_TUPLE_SIZE_IN_WORDS);
      vp->m_len = varpart_len_words;
      if (ind == MM)
      {
        sizes[MM] = varpart_len_words;
        if (varpart_len_words != 0)
        {
          jamDebug();
          jamDataDebug(varpart_len_words);
          ptr->m_header_bits |= Tuple_header::VAR_PART;
        }
        else if ((ptr->m_header_bits & Tuple_header::VAR_PART) == 0)
        {
          jamDebug();
          /*
           * No varpart present.
           * And this is not an update where the dynamic column is set to null.
           * So skip storing the var part altogether.
           */
          ndbassert(((Uint32*) vp) == ptr->get_end_of_fix_part_ptr(tabPtrP));
          dst_ptr= (Uint32*)vp;
        }
        else
        {
          jamDebug();
          /*
           * varpart_len is now 0, but tuple already had a varpart.
           * It will be released at commit time.
           */
        }
      }
      else
      {
        sizes[DD] += varpart_len_words;
        jamDebug();
        jamDataDebug(varpart_len_words);
      }
      ndbassert((UintPtr(ptr) & 3) == 0);
      ndbassert(varpart_len_words < 0x2000);
    }
  }
  req_struct->is_expanded= false;
}

void
Dbtup::validate_page(TablerecPtr regTabPtr, Var_page* p)
{
  /* ToDo: We could also do some checks here for any dynamic part. */
  Uint32 mm_vars= regTabPtr.p->m_attributes[MM].m_no_of_varsize;
  Uint32 fix_sz= regTabPtr.p->m_offsets[MM].m_fix_header_size + 
    Tuple_header::HeaderSize;
    
  if(mm_vars == 0)
    return;
  
  for(Uint32 F= 0; F < MAX_FRAG_PER_LQH; F++)
  {
    FragrecordPtr fragPtr;

    fragPtr.i = c_lqh->m_ldm_instance_used->getNextTupFragrec(regTabPtr.i, F);
    if (fragPtr.i == RNIL64)
      continue;

    ndbrequire(c_fragment_pool.getPtr(fragPtr));
    for(Uint32 P= 0; P<fragPtr.p->noOfPages; P++)
    {
      Uint32 real= getRealpid(fragPtr.p, P);
      Var_page* page= (Var_page*)c_page_pool.getPtr(real);

      for(Uint32 i=1; i<page->high_index; i++)
      {
	Uint32 idx= page->get_index_word(i);
	Uint32 len = (idx & Var_page::LEN_MASK) >> Var_page::LEN_SHIFT;
	if(!(idx & Var_page::FREE) && !(idx & Var_page::CHAIN))
	{
	  Tuple_header *ptr= (Tuple_header*)page->get_ptr(i);
	  Uint32 *part= ptr->get_end_of_fix_part_ptr(regTabPtr.p);
	  if(! (ptr->m_header_bits & Tuple_header::COPY_TUPLE))
	  {
	    ndbrequire(len == fix_sz + 1);
            Local_key tmp;
            Var_part_ref* vpart = reinterpret_cast<Var_part_ref*>(part);
            vpart->copyout(&tmp);
#if defined(VM_TRACE) || defined(ERROR_INSERT)
            ndbrequire(!"Looking for test coverage - found it!");
#endif
	    Ptr<Page> tmpPage;
	    part= get_ptr(&tmpPage, *vpart);
	    len= ((Var_page*)tmpPage.p)->get_entry_len(tmp.m_page_idx);
	    Uint32 sz= ((mm_vars + 1) << 1) + (((Uint16*)part)[mm_vars]);
	    ndbrequire(len >= ((sz + 3) >> 2));
	  } 
	  else
	  {
	    Uint32 sz= ((mm_vars + 1) << 1) + (((Uint16*)part)[mm_vars]);
	    ndbrequire(len >= ((sz+3)>>2)+fix_sz);
	  }
	  if(ptr->m_operation_ptr_i != RNIL)
	  {
            OperationrecPtr operPtr;
            operPtr.i = ptr->m_operation_ptr_i;
	    ndbrequire(m_curr_tup->c_operation_pool.getValidPtr(operPtr));
	  }
	} 
	else if(!(idx & Var_page::FREE))
	{
	  /**
	   * Chain
	   */
	  Uint32 *part= page->get_ptr(i);
	  Uint32 sz= ((mm_vars + 1) << 1) + (((Uint16*)part)[mm_vars]);
	  ndbrequire(len >= ((sz + 3) >> 2));
	} 
	else 
	{
	  
	}
      }
      if(p == 0 && page->high_index > 1)
	page->reorg((Var_page*)ctemp_page);
    }
  }
  
  if(p == 0)
  {
    validate_page(regTabPtr, (Var_page*)1);
  }
}

int
Dbtup::handle_size_change_after_update(Signal *signal,
                                       KeyReqStruct* req_struct,
				       Tuple_header* org,
				       Operationrec* regOperPtr,
				       Fragrecord* regFragPtr,
				       Tablerec* regTabPtr,
				       Uint32 sizes[4])
{
  Uint32 bits = m_base_header_bits;
  Uint32 copy_bits= req_struct->m_tuple_ptr->m_header_bits;
  
  DEB_LCP(("size_change: tab(%u,%u), row_id(%u,%u), old: %u, new: %u",
          req_struct->fragPtrP->fragTableId,
          req_struct->fragPtrP->fragmentId,
          regOperPtr->m_tuple_location.m_page_no,
          regOperPtr->m_tuple_location.m_page_idx,
          sizes[2+MM],
          sizes[MM]));
  for (Uint32 ind = 0; ind < 2; ind++)
  {
    jamDebug();
    jamDataDebug(ind);
    if(sizes[2+ind] == sizes[ind])
    {
      jam();
      continue;
    }
    else if(sizes[2+ind] < sizes[ind])
    {
      jam();
      continue;
    }
    jam();
    if (ind == DD)
    {
      jamDebug();
      /**
       * We have updated the disk part row such that it has grown, this
       * means that we need to ensure that more space is allocated before
       * can proceed, we will attempt to use the current disk page. But if
       * this lacks space for the new size we will allocate space in
       * another page.
       *
       * We use the No Steal approach which means that we are not allow
       * to write dirty information to a page, thus we cannot touch the
       * disk page until we commit it. Thus we cannot follow the same
       * approach as for variable sized memory pages. We have to allocate
       * a new area for the row and ensure that there is space for the new
       * disk part row should the transaction finally commit.
       *
       * We need however to write some temporary information to the page.
       * This information doesn't affect any of the row data in the page.
       * It only affects the page header information. The variables we
       * can change here are:
       * 1) uncommitted_used_space
       *    We need this variable to preallocate area on the page.
       *    This variable is changed only when we increase the row size
       *    on the same page or dropping a row due to moving the row
       *    to a new page.
       * 2) m_restart_seq
       *    The number of the restart that the page was last written.
       *
       * This variable is affected by calls to disk_page_prealloc, this call
       * use the ALLOC_REQ flag to PGMAN, this will make the page dirty and
       * thus no special handling of this flag is required.
       *
       * When we read the page before an UPDATE/DELETE/WRITE we haven't
       * set anything that indicates that the page is dirty. If we update
       * uncommitted_used_space we thus need to indicate to PGMAN that
       * the page must be written to disk before cleaned out. We do this
       * through a get_page call using the DIRTY_HEADER flag.
       *
       * The free_space variable is read, but this is only updated during
       * commit of a transaction.
       */
      if ((regTabPtr->m_bits & Tablerec::TR_UseVarSizedDiskData) != 0)
      {
        PagePtr diskPagePtr = req_struct->m_disk_page_ptr;
        Uint32 free = diskPagePtr.p->free_space;
        Uint32 used = diskPagePtr.p->uncommitted_used_space;
        Uint32 new_size = sizes[2+DD];
        bool disk_alloc_flag = copy_bits & Tuple_header::DISK_ALLOC;
        bool disk_reorg_flag = bits & Tuple_header::DISK_REORG;
        if (unlikely(disk_alloc_flag || disk_reorg_flag))
        {
          jamDebug();
          ndbrequire(regOperPtr->m_uncommitted_used_space == 0);
          /**
           * disk_alloc_flag true:
           * We started the transaction without a row in this position.
           * Thus this must be a multi-row operation that either
           * re-inserts the row or updates the row with a new size.
           *
           * In this case we have allocated the row in a page which we
           * have access to, thus we can either change the size used by
           * this page or move the row to a new page.
           *
           * disk_reorg_flag true:
           * We have already previously moved to a new disk page.
           * Thus we need to check if the new page is large enough
           * handle also the new size of the row. This is very
           * similar to the handling of a row operation that starts
           * with an initial insert operation.
           *
           * One difference is that the size of the new page is found
           * in the copy row. Another difference is that diskPagePtr
           * refers to the original page and thus using
           * disk_page_abort_prealloc_callback_1 directly is replaced
           * by using disk_page_abort_prealloc. We still know that
           * the page is retrieved before reaching here, so we are
           * safe that no real-time break will happen here.
           */
          Local_key key;
          PagePtr used_pagePtr;
          const Uint32 *disk_ref =
            req_struct->m_tuple_ptr->get_disk_ref_ptr(regTabPtr);
          memcpy(&key, disk_ref, sizeof(key));
          jamDataDebug(key.m_file_no);
          jamDataDebug(key.m_page_no);
          if (disk_reorg_flag)
          {
            jamDebug();
            used_pagePtr.i = regOperPtr->m_disk_extra_callback_page;
            used_pagePtr.p =
              (Page*)m_global_page_pool.getPtr(used_pagePtr.i);
          }
          else
          {
            jamDebug();
            used_pagePtr = diskPagePtr;
          }
          Uint32 curr_size = key.m_page_idx;
          Int32 add = new_size - curr_size;
          jamDataDebug(new_size);
          jamDataDebug(curr_size);
          if ((used + add) <= free)
          {
            jamDebug();
            /**
             * The row fits in the page already used. We will either
             * add more to the uncommitted_used_space of the page or
             * decrease it.
             */
            if (add > 0)
            {
              jamDebug();
              /**
               * We also need to update the size allocated that is stored
               * in the local key of the disk row reference. When DISK_ALLOC
               * is set (an initial insert is the first operation on the row).
               * There is no need to set it in the disk row reference stored
               * in the in-memory row that will become the row. We set it
               * anyways for consistency.
               *
               * Need to set the checksum using the entire row, this happens
               * with exclusive access, so it is safe to set a new checksum.
              */
              disk_page_dirty_header(signal,
                                     regFragPtr,
                                     key,
                                     used_pagePtr,
                                     add);
              key.m_page_idx = new_size;
              memcpy(req_struct->m_tuple_ptr->get_disk_ref_ptr(regTabPtr),
                     &key,
                     sizeof(key));
              if (disk_alloc_flag)
              {
                jam();
                memcpy(org->get_disk_ref_ptr(regTabPtr),
                       &key,
                       sizeof(key));
                setChecksum(org, regTabPtr);
              }
            }
            else
            {
              jamDebug();
              /**
               * We follow the principle that we never return any preallocated
               * storage. This would create problems if we roll back one or
               * more operations. We cannot safely allocate storage later in
               * the process and we cannot abort already prepared operations.
               * Thus we avoid returning memory here.
               */
            }
          }
          else
          {
            jamDebug();
            ndbrequire(add > 0);
            /**
             * We grew out of the current page, we need to allocate a new page
             * and deallocate the current page.
             * We deallocate after allocating from a new page. Finally
             * we also need to update the disk reference in the copy row.
             */
            /* Add extra word to handle possible directory size increase.*/
            new_size++;
            Local_key new_key;
            jamDebug();
            int ret = disk_page_prealloc(signal,
                                         prepare_fragptr,
                                         regTabPtr,
                                         &new_key,
                                         new_size);
            if (unlikely(ret < 0))
            {
              jam();
              terrorCode = -ret;
              return ret;
            }
            jamDebug();
            jamDataDebug(new_key.m_file_no);
            jamDataDebug(new_key.m_page_no);
            new_key.m_page_idx = new_size;
            memcpy(req_struct->m_tuple_ptr->get_disk_ref_ptr(regTabPtr),
                   &new_key,
                   sizeof(new_key));
            if (disk_alloc_flag)
            {
              jam();
              /**
               * Update the disk row reference also in the row to be
               * committed to ensure that we handle any further row
               * operation on the same row in the same transaction
               * in a proper manner.
               *
               * Ensure that checksum is updated as well, we have exclusive
               * access, so no worries with that.
               */
              memcpy(org->get_disk_ref_ptr(regTabPtr),
                     &new_key,
                     sizeof(new_key));
              setChecksum(org, regTabPtr);
            }
            ndbrequire(used_pagePtr.p->m_restart_seq == globalData.m_restart_seq);
            disk_page_abort_prealloc_callback_1(signal,
                                                regFragPtr,
                                                used_pagePtr,
                                                curr_size,
                                                0);
          }
          return 0;
        }
        else
        {
          jamDebug();
          Local_key key;
          const Uint32 *disk_ref= org->get_disk_ref_ptr(regTabPtr);
          memcpy(&key, disk_ref, sizeof(key));
          Uint32 curr_size =
            ((Var_page*)diskPagePtr.p)->get_entry_len(key.m_page_idx);
          Int32 add = new_size - curr_size;
          add -= regOperPtr->m_uncommitted_used_space;
          jamDataDebug(new_size);
          jamDataDebug(curr_size);
          jamDataDebug(regOperPtr->m_uncommitted_used_space);
          /**
           * curr_size is the size of the row before the transaction
           * started. new_size is the size after this operation is
           * completed. regOperPtr->m_uncommitted_used_space is the
           * size we already seized in the page, thus add will here
           * only be positive if we need to increase our allocation.
           */
          if (Int32(Int32(used) + add) <= Int32(free))
          {
            /**
             * Size of new row fits in the current disk page, no need
             * to move the row to another page.
             */
            if (add > 0)
            {
              jamDebug();
              jamDataDebug(Uint16(add));
              /* Size has grown, but we still fit in the original disk page. */
              disk_page_dirty_header(signal,
                                     regFragPtr,
                                     key,
                                     diskPagePtr,
                                     add);
              regOperPtr->m_uncommitted_used_space += add;
              jamDebug();
              jamDataDebug(Uint16(regOperPtr->m_uncommitted_used_space));
            }
            else
            {
              jamDebug();
              /**
               * The row has either shrunk or is of the same size, so no need
               * to do anything since we cannot shrink the original row until
               * commit time.
               *
               * We will never decrease m_uncommitted_used_space to allow for
               * various abort variants. Otherwise we might have to allocate
               * space in abort or commit which is not safe.
               */
            }
          }
          else
          {
            jamDebug();
            /**
             * The row will no longer fit in the original page. Thus we have
             * to move the row to a new page. We set the DISK_REORG flag, this
             * flag is only set in the Copy rows, it is never set in the
             * actual stored tuple row.
             */
            jam();
            ndbrequire(add > 0);
            Uint32 undo_len = sizeof(Dbtup::Disk_undo::Alloc) >> 2;
            {
              Logfile_client lgman(this,
                                   c_lgman,
                                   regFragPtr->m_logfile_group_id);
              DEB_LCP_LGMAN(("(%u)alloc_log_space(%u): %u",
                             instance(),
                             __LINE__,
                             undo_len));
              terrorCode = lgman.alloc_log_space(
                undo_len,
                true,
                !req_struct->m_nr_copy_or_redo,
                jamBuffer());
            }
            if (unlikely(terrorCode))
            {
              jam();
              return -1;
            }
            jamDebug();
            /**
             * There are two ways to get here. The first is by starting with
             * a UPDATE that includes updating the disk part of the row. It
             * could be this operation or a previous operation. In both cases
             * we allocated log space for an UNDO of the UPDATE operation
             * as part of expand_tuple which happens before coming to this
             * part of the code which happens after completing the updates
             * on the row.
             *
             * The second variant is to get here starting with a DELETE
             * operation on the row followed by an INSERT of the row
             * again. This INSERT could also have been followed up with
             * an UPDATE operation. In all cases we will arrive here
             * with log space allocated in the DELETE operation that is
             * calculated based on the size of the row.
             *
             * Thus in both cases we have allocated log space for the UNDO
             * of the free of this disk row. The size of this UNDO will be
             * based on the size of the row at start of the transaction.
             * This is the size set at in initial UPDATE operation in
             * expand_tuple which is thus large enough. The size of the
             * allocated log space after an initial DELETE operation is
             * larger than required. We could free this space up here, but
             * it will only be of any help in extreme overload situations.
             *
             * The extra log space required for adding a new disk row is
             * always the same size and the state DISK_REORG will always
             * have an additional log space allocated for this purpose.
             * If we follow up this operation with a subsequent DELETE
             * operation we will free this extra log space and free the
             * new disk row and remove the DISK_REORG flag.
             */
            ndbrequire(regOperPtr->m_undo_buffer_space > 0);
            jamDataDebug(regOperPtr->m_undo_buffer_space);
            if (regOperPtr->m_uncommitted_used_space > 0)
            {
              /**
               * We have allocated space on the original row page.
               * We need to release this extra memory already now.
               * The memory used by the original row will be released
               * at commit time if the operation is committed.
               *
               * Normally we would keep the memory allocated extra on
               * the disk page until either a full abort or a commit
               * of the transaction. This is to avoid complex abort
               * handling. However changing to DISK_REORG is a
               * persistent operation lasting the rest of the transaction
               * and it is thus safe to deallocate the extra space used
               * by the old row since we have committed to using a new
               * row if we commit whatever type of operations happens
               * after this.
               */
              jam();
              Int32 overflow_space = -regOperPtr->m_uncommitted_used_space;
              ndbrequire(diskPagePtr.p->m_restart_seq == globalData.m_restart_seq);
              disk_page_dirty_header(signal,
                                     regFragPtr,
                                     key,
                                     diskPagePtr,
                                     overflow_space);
              regOperPtr->m_uncommitted_used_space = 0;
            }
            Local_key new_key;
            /* Add extra word to handle possible directory size increase.*/
            new_size++;
            int ret = disk_page_prealloc(signal,
                                         prepare_fragptr,
                                         regTabPtr,
                                         &new_key,
                                         new_size);
            if (unlikely(ret < 0))
            {
              jam();
              terrorCode = -ret;
              /**
               * Need to release log space since only recalled through
               * setting DISK_REORG bit. This bit is only set in a
               * successful prepare operation. Thus we need only abort
               * when the entire transaction is aborted.
               */
              Uint32 undo_insert_len = sizeof(Dbtup::Disk_undo::Alloc) >> 2;
              Logfile_client lgman(this,
                                   c_lgman,
                                   regFragPtr->m_logfile_group_id);
              lgman.free_log_space(undo_insert_len, jamBuffer());
              return ret;
            }
            jamDebug();
            jamDataDebug(new_key.m_file_no);
            jamDataDebug(new_key.m_page_no);
            bits |= Tuple_header::DISK_REORG;
            regOperPtr->op_struct.bit_field.m_load_extra_diskpage_on_commit= 1;
            m_base_header_bits = bits;
            new_key.m_page_idx = new_size;
	    void *ptr = (void*)req_struct->m_tuple_ptr->get_disk_ref_ptr(regTabPtr);
            memcpy(ptr, &new_key, sizeof(new_key));
          }
        }
      }
      return 0;
    }
    Ptr<Page> pagePtr = req_struct->m_varpart_page_ptr[MM];
    Var_page* pageP= (Var_page*)pagePtr.p;
    Var_part_ref *refptr= org->get_var_part_ref_ptr(regTabPtr);
    ndbassert(! (bits & Tuple_header::COPY_TUPLE));

    Local_key ref;
    refptr->copyout(&ref);
    Uint32 alloc;
    Uint32 idx= ref.m_page_idx;
    if (bits & Tuple_header::VAR_PART)
    {
      jamDebug();
      if (copy_bits & Tuple_header::COPY_TUPLE)
      {
        jamDebug();
        ndbrequire(c_page_pool.getPtr(pagePtr, ref.m_page_no));
        pageP = (Var_page*)pagePtr.p;
      }
      alloc = pageP->get_entry_len(idx);
    }
    else
    {
      jamDebug();
      alloc = 0;
    }
    Uint32 orig_size= alloc;
    if(bits & Tuple_header::MM_GROWN)
    {
      jamDebug();
      /* Was grown before, so must fetch real original size from last word. */
      Uint32 *old_var_part= pageP->get_ptr(idx);
      ndbassert(alloc>0);
      orig_size= old_var_part[alloc-1];
    }

    if (alloc)
    {
      jamDebug();
#ifdef VM_TRACE
      if(!pageP->get_entry_chain(idx))
        ndbout << *pageP << endl;
#endif
      ndbassert(pageP->get_entry_chain(idx));
    }

    Uint32 needed= sizes[2+MM];

    if(needed <= alloc)
    {
      jam();
      continue;
    }
    /**
     * Reallocation of the variable sized part of the row is intruding
     * on all readers from the query thread. It reorganises the rows
     * visible to the readers and it can even reorganise an entire
     * page.
     *
     * This can be solved in a number of ways. One could use some kind of
     * read-write mutex on the TUP fragment in the same fashion as the
     * protection of the table fragment.
     *
     * This kind of rearrangement happens when one grows the total size
     * of the variable sized part of the row. In addition there should
     * not be any space at the end of the page. This should be rare
     * enough such that we can simply upgrade ourselves to use an
     * exclusive fragment access during the time we perform this
     * reallocation of the variable sized part.
     *
     * An alternative approach is to never touch the varsized pages until
     * we commit the operation. This would have the advantage that we need
     * no exclusive access, it would be sufficient to lock the fragment with
     * mutexes to increase the uncommitted used space or the allocation of a
     * new variable sized part.
     *
     * There is a slight advantage in such an approach in somewhat less
     * impact on concurrency. Thus if concurrency is deemed to be something
     * required to increase one could change the approach taken here.
     *
     * However the current approach has a more efficient use of memory.
     * The other approach using uncommitted used space requires holding on
     * to the old row plus allocating space for the new row in a new page.
     * Thus we could end up holding much more memory allocated during the
     * transaction compared to the approach of instantly moving the row
     * data to a new row. The current approach has more likelihood of
     * succeeding transactions in a memory constrained environment.
     *
     * The current approach will never have more memory space allocated
     * than will be required when the transaction commits. The other
     * approach if postponing the reorganisation until Commit time could
     * lead to extra memory being held during the transaction for all
     * rows that need to move to another page.
     *
     * A potential improvement here is to avoid reorganising the page
     * here and postpone this to the Commit phase. It should be sufficient
     * to remove space from the free space in the page and this should be
     * safe to do here without extra mutexes since only reads can execute
     * in parallel with this operation.
     *
     * The extra complexity required here is to track free space allocation
     * per operation. This is required to ensure that we can return the
     * free space if the operation aborts. As usual multi-operation
     * complicates matters a bit in this case since it is only the last
     * operation that worked on the row that should track the free space
     * usage.
     */
    Uint32 add = needed - alloc;
    Local_key oldref;
    refptr->copyout(&oldref);
    /**
     * Important to check alloc == 0 first since if this is true then
     * pageP is not initialised and points to garbage.
     */
    bool require_exclusive_access =
      alloc == 0 ||
      pageP->free_space < add ||
      !pageP->is_space_behind_entry(oldref.m_page_idx, add);
    if (require_exclusive_access)
    {
      jam();
      DEB_ELEM_COUNT(("(%u) realloc_var_part tab(%u,%u), var_lkey: (%u,%u),"
                      " alloc: %u, needed: %u",
                      instance(),
                      regFragPtr->fragTableId,
                      regFragPtr->fragmentId,
                      oldref.m_page_no,
                      oldref.m_page_idx,
                      alloc,
                      needed));
      c_lqh->upgrade_to_exclusive_frag_access();
      Uint32 *new_var_part=realloc_var_part(&terrorCode,
                                            regFragPtr, regTabPtr, pagePtr,
                                            refptr, alloc, needed);
      if (unlikely(new_var_part==NULL))
      {
        jam();
        c_lqh->reset_old_fragment_lock_status();
        return -1;
      }
      /* Mark the tuple grown, store the original length at the end. */
      DEB_LCP(("tab(%u,%u), row_id(%u,%u), set MM_GROWN",
              req_struct->fragPtrP->fragTableId,
              req_struct->fragPtrP->fragmentId,
              regOperPtr->m_tuple_location.m_page_no,
              regOperPtr->m_tuple_location.m_page_idx));
      org->m_header_bits= bits |
                          Tuple_header::MM_GROWN |
                          Tuple_header::VAR_PART;
      m_base_header_bits = org->m_header_bits;
      new_var_part[needed-1]= orig_size;

      /**
       * Here we can change both header bits and the reference to the varpart,
       * this means that we need to completely recalculate the checksum here.
       *
       * The source row is changed, this requires protection against readers.
       *
       * When reading we acquire the pointers to the variable parts when we
       * call prepare_read, thus it is sufficient to protect this part with
       * a mutex, we need not hold the mutex during the entire read operation.
       * It is vital to not use the row reference to the variable part after
       * releasing the mutex in query threads.
       */
      setChecksum(org, regTabPtr);
      c_lqh->downgrade_from_exclusive_frag_access();
    }
    else
    {
      jamDebug();
      /**
       * Growing the entry in the page requires not exclusive access.
       * Only LDM threads are allowed to perform Updates that will
       * change the size of pages and the free area. Thus only one
       * thread can be active on the fragment for updates. Readers can
       * can execute in parallel with this on the fragment since
       * they will only read the pointer to the varsized row part and
       * it will be ok to see both the before value and the after
       * value of the write of the index value. The index value is
       * a 32-bit value which is atomic in that the CPU will see
       * either the before value or the after value.
       */
      Uint32 *new_var_part = pageP->get_ptr(oldref.m_page_idx);
      regFragPtr->m_varWordsFree -= pageP->free_space;
      pageP->grow_entry(oldref.m_page_idx, add);
      update_free_page_list(regFragPtr, pagePtr);
      m_base_header_bits= bits |
                          Tuple_header::MM_GROWN |
                          Tuple_header::VAR_PART;
      new_var_part[needed-1]= orig_size;
    }
  }
  return 0;
}

int
Dbtup::optimize_var_part(KeyReqStruct* req_struct,
                         Tuple_header* org,
                         Operationrec* regOperPtr,
                         Fragrecord* regFragPtr,
                         Tablerec* regTabPtr)
{
  jam();
  Var_part_ref* refptr = org->get_var_part_ref_ptr(regTabPtr);

  Local_key ref;
  refptr->copyout(&ref);
  Uint32 idx = ref.m_page_idx;

  Ptr<Page> pagePtr;
  ndbrequire(c_page_pool.getPtr(pagePtr, ref.m_page_no));

  Var_page* pageP = (Var_page*)pagePtr.p;
  Uint32 var_part_size = pageP->get_entry_len(idx);

  /**
   * if the size of page list_index is MAX_FREE_LIST,
   * we think it as full page, then need not optimize
   */
  if (pageP->list_index != MAX_FREE_LIST)
  {
    jam();
    /*
     * optimize var part of tuple by moving varpart, 
     * then we possibly reclaim free pages
     */
    move_var_part(regFragPtr,
                  regTabPtr,
                  pagePtr,
                  refptr,
                  var_part_size,
                  org);
  }

  return 0;
}

int
Dbtup::nr_update_gci(Uint64 fragPtrI,
                     const Local_key* key,
                     Uint32 gci,
                     bool tuple_exists)
{
  FragrecordPtr fragPtr;
  fragPtr.i= fragPtrI;
  ndbrequire(c_fragment_pool.getPtr(fragPtr));
  TablerecPtr tablePtr;
  tablePtr.i= fragPtr.p->fragTableId;
  ptrCheckGuard(tablePtr, cnoOfTablerec, tablerec);

  /**
   * GCI on the row is mandatory since many versions back.
   * During restore we have temporarily disabled this
   * flag to avoid it being set other than when done
   * with a purpose to actually set it (happens in
   * DELETE BY PAGEID and DELETE BY ROWID).
   *
   * This code is called in restore for DELETE BY
   * ROWID and PAGEID. We want to set the GCI in
   * this specific case, but not for WRITEs and
   * INSERTs, so we make this condition always
   * true.
   *
   * We don't use query threads during Copy fragment phase, thus we
   * can skip mutex protection here.
   */
  jamDebug();
  ndbrequire(!m_is_in_query_thread);
  if (tablePtr.p->m_bits & Tablerec::TR_RowGCI || true)
  {
    Local_key tmp = *key;
    PagePtr pagePtr;

    pagePtr.i = getRealpidCheck(fragPtr.p, tmp.m_page_no);
    if (unlikely(pagePtr.i == RNIL))
    {
      jam();
      ndbassert(!tuple_exists);
      return 0;
    }

    c_page_pool.getPtr(pagePtr);
    
    Tuple_header* ptr = (Tuple_header*)
      ((Fix_page*)pagePtr.p)->get_ptr(tmp.m_page_idx, 0);

    if (tuple_exists)
    {
      ndbrequire(!(ptr->m_header_bits & Tuple_header::FREE));
    }
    else
    {
      ndbrequire(ptr->m_header_bits & Tuple_header::FREE);
    }
    update_gci(fragPtr.p, tablePtr.p, ptr, gci);
  }
  return 0;
}

int
Dbtup::nr_read_pk(Uint64 fragPtrI, 
		  const Local_key* key, Uint32* dst, bool& copy)
{
  
  FragrecordPtr fragPtr;
  fragPtr.i= fragPtrI;
  ndbrequire(c_fragment_pool.getPtr(fragPtr));
  TablerecPtr tablePtr;
  tablePtr.i= fragPtr.p->fragTableId;
  ptrCheckGuard(tablePtr, cnoOfTablerec, tablerec);

  Local_key tmp = *key;
  
  ndbrequire(!m_is_in_query_thread);
  PagePtr pagePtr;
  /* Mutex protection only required here for query threads. */
  pagePtr.i = getRealpidCheck(fragPtr.p, tmp.m_page_no);
  if (unlikely(pagePtr.i == RNIL))
  {
    jam();
    dst[0] = 0;
    return 0;
  }

  c_page_pool.getPtr(pagePtr);
  KeyReqStruct req_struct(this);
  Uint32* ptr= ((Fix_page*)pagePtr.p)->get_ptr(key->m_page_idx, 0);
  
  req_struct.m_lqh = c_lqh;
  req_struct.m_page_ptr = pagePtr;
  req_struct.m_tuple_ptr = (Tuple_header*)ptr;
  Uint32 bits = req_struct.m_tuple_ptr->m_header_bits;

  int ret = 0;
  copy = false;
  if (! (bits & Tuple_header::FREE))
  {
    if (bits & Tuple_header::ALLOC)
    {
      OperationrecPtr opPtr;
      opPtr.i = req_struct.m_tuple_ptr->m_operation_ptr_i;
      ndbrequire(m_curr_tup->c_operation_pool.getValidPtr(opPtr));
      ndbassert(!opPtr.p->m_copy_tuple_location.isNull());
      req_struct.m_tuple_ptr=
        get_copy_tuple(&opPtr.p->m_copy_tuple_location);
      copy = true;
    }
    Uint32 *tab_descr = tablePtr.p->tabDescriptor;
    req_struct.check_offset[MM]= tablePtr.p->get_check_offset(MM);
    req_struct.check_offset[DD]= tablePtr.p->get_check_offset(DD);
    req_struct.attr_descr= tab_descr;

    if (tablePtr.p->need_expand())
      prepare_read(&req_struct, tablePtr.p, false);
    
    const Uint32* attrIds = tablePtr.p->readKeyArray;
    const Uint32 numAttrs= tablePtr.p->noOfKeyAttr;
    // read pk attributes from original tuple
    
    req_struct.tablePtrP = tablePtr.p;
    req_struct.fragPtrP = fragPtr.p;
    
    // do it
    ret = readAttributes(&req_struct,
			 attrIds,
			 numAttrs,
			 dst,
			 ZNIL);
    
    // done
    if (likely(ret >= 0)) {
      // remove headers
      Uint32 n= 0;
      Uint32 i= 0;
      while (n < numAttrs) {
	const AttributeHeader ah(dst[i]);
	Uint32 size= ah.getDataSize();
	ndbrequire(size != 0);
	for (Uint32 j= 0; j < size; j++) {
	  dst[i + j - n]= dst[i + j + 1];
	}
	n+= 1;
	i+= 1 + size;
      }
      ndbrequire((int)i == ret);
      ret -= numAttrs;
    } else {
      return ret;
    }
  }
    
  if (tablePtr.p->m_bits & Tablerec::TR_RowGCI)
  {
    dst[ret] = *req_struct.m_tuple_ptr->get_mm_gci(tablePtr.p);
  }
  else
  {
    dst[ret] = 0;
  }
  return ret;
}

int
Dbtup::nr_delete(Signal* signal, Uint32 senderData,
		 Uint64 fragPtrI, const Local_key* key, Uint32 gci)
{
  FragrecordPtr fragPtr;
  fragPtr.i= fragPtrI;
  ndbrequire(c_fragment_pool.getPtr(fragPtr));
  TablerecPtr tablePtr;
  tablePtr.i= fragPtr.p->fragTableId;
  ptrCheckGuard(tablePtr, cnoOfTablerec, tablerec);

  ndbrequire(!m_is_in_query_thread);
  /**
   * We execute this function as part of RESTORE operations and as part
   * of COPY fragment handling in the starting node. Thus there is no
   * concurrency from query threads that will bother us at this point in
   * time.
   */
  Local_key tmp = * key;
  tmp.m_page_no= getRealpid(fragPtr.p, tmp.m_page_no); 
  
  PagePtr pagePtr;
  Tuple_header* ptr= (Tuple_header*)get_ptr(&pagePtr, &tmp, tablePtr.p);

  if (!tablePtr.p->tuxCustomTriggers.isEmpty()) 
  {
    jam();
    TuxMaintReq* req = (TuxMaintReq*)signal->getDataPtrSend();
    req->tableId = fragPtr.p->fragTableId;
    req->fragId = fragPtr.p->fragmentId;
    req->pageId = tmp.m_page_no;
    req->pageIndex = tmp.m_page_idx;
    req->tupVersion = ptr->get_tuple_version();
    req->opInfo = TuxMaintReq::OpRemove;
    removeTuxEntries(signal, tablePtr.p);
  }
  
  Local_key disk;
  memcpy(&disk, ptr->get_disk_ref_ptr(tablePtr.p), sizeof(disk));

  Uint32 lcpScan_ptr_i= fragPtr.p->m_lcp_scan_op;
  Uint32 bits = ptr->m_header_bits;
  if (lcpScan_ptr_i != RNIL &&
      ! (bits & (Tuple_header::LCP_SKIP |
                 Tuple_header::LCP_DELETE |
                 Tuple_header::ALLOC)))
  {
    /**
     * We are performing a node restart currently, at the same time we
     * are also running a LCP on the fragment. This can happen when the
     * UNDO log level becomes too high. In this case we can start a full
     * local LCP during the copy fragment process.
     *
     * Since we are about to delete a row now, we have to ensure that the
     * lcp keep list gets this row before we delete it. This will ensure
     * that the LCP becomes a consistent LCP based on what was there at the
     * start of the LCP.
     */
    jam();
    ScanOpPtr scanOp;
    scanOp.i = lcpScan_ptr_i;
    ndbrequire(c_scanOpPool.getValidPtr(scanOp));
    if (is_rowid_in_remaining_lcp_set(pagePtr.p,
                                      fragPtr.p,
                                      *key,
                                      *scanOp.p,
                                      0))
    {
      KeyReqStruct req_struct(jamBuffer(), KRS_PREPARE);
      req_struct.m_lqh = c_lqh;
      req_struct.fragPtrP = fragPtr.p;
      Operationrec oprec;
      Tuple_header *copy;
      if ((copy = alloc_copy_tuple(tablePtr.p,
                                   &oprec.m_copy_tuple_location)) == 0)
      {
        /**
         * We failed to allocate the copy record, this is a critical error,
         * we will fail with an error message instruction to increase
         * SharedGlobalMemory.
         */
        char buf[256];
        BaseString::snprintf(buf, sizeof(buf),
                             "Out of memory when allocating copy tuple for"
                             " LCP keep list, increase SharedGlobalMemory");
        progError(__LINE__,
                  NDBD_EXIT_RESOURCE_ALLOC_ERROR,
                  buf);
      }
      req_struct.m_tuple_ptr = ptr;
      oprec.m_tuple_location = tmp;
      oprec.op_type = ZDELETE;
      DEB_LCP_SKIP_DELETE(("(%u)nr_delete: tab(%u,%u), row(%u,%u),"
                           " handle_lcp_keep_commit"
                           ", set LCP_SKIP, bits: %x",
                           instance(),
                           fragPtr.p->fragTableId,
                           fragPtr.p->fragmentId,
                           key->m_page_no,
                           key->m_page_idx,
                           bits));
      handle_lcp_keep_commit(key,
                             &req_struct,
                             &oprec,
                             fragPtr.p,
                             tablePtr.p);
      jamDebug();
      acquire_frag_mutex(fragPtr.p, key->m_page_no, jamBuffer());
      ptr->m_header_bits |= Tuple_header::LCP_SKIP;
      /**
       * Updating checksum of stored row requires protection against
       * readers in other threads.
       */
      updateChecksum(ptr, tablePtr.p, bits, ptr->m_header_bits);
      release_frag_mutex(fragPtr.p, key->m_page_no, jamBuffer());
    }
  }

  /**
   * A row is deleted as part of Copy fragment or Restore
   * We need to keep track of the row count also during restore.
   * We increment number of changed rows, for restore this variable
   * will be cleared after completing the restore, but it is
   * important to count it while performing a COPY fragment
   * operation.
   */
  fragPtr.p->m_row_count--;
  fragPtr.p->m_lcp_changed_rows++;

  DEB_DELETE_NR(("(%u)nr_delete, tab(%u,%u) row(%u,%u), gci: %u"
                 ", row_count: %llu",
                 instance(),
                 fragPtr.p->fragTableId,
                 fragPtr.p->fragmentId,
                 key->m_page_no,
                 key->m_page_idx,
                 *ptr->get_mm_gci(tablePtr.p),
                 fragPtr.p->m_row_count));

  /**
   * No query threads active when restore and copy fragment process
   * is active. Thus no need to lock mutex here.
   */
  if (tablePtr.p->m_attributes[MM].m_no_of_varsize +
      tablePtr.p->m_attributes[MM].m_no_of_dynamic)
  {
    jam();
    free_var_rec(fragPtr.p, tablePtr.p, &tmp, pagePtr);
  } else {
    jam();
    free_fix_rec(fragPtr.p, tablePtr.p, &tmp, (Fix_page*)pagePtr.p);
  }

  if (tablePtr.p->m_no_of_disk_attributes)
  {
    jam();
    Ptr<GlobalPage> diskPagePtr;
    int res;
    Uint32 sz;
    Uint32 page_idx;
    Uint32 entry_len;
    Uint32 size_len;

    /**
     * 1) get page
     * 2) alloc log buffer
     * 3) get log buffer
     * 4) delete tuple
     */
    Page_cache_client::Request preq;
    preq.m_page = disk;
    preq.m_table_id = fragPtr.p->fragTableId;
    preq.m_fragment_id = fragPtr.p->fragmentId;
    preq.m_callback.m_callbackData = senderData;
    preq.m_callback.m_callbackFunction =
      safe_cast(&Dbtup::nr_delete_page_callback);
    int flags = Page_cache_client::COMMIT_REQ;
    
#ifdef ERROR_INSERT
    if (ERROR_INSERTED(4023) || ERROR_INSERTED(4024))
    {
      int rnd = rand() % 100;
      int slp = 0;
      if (ERROR_INSERTED(4024))
      {
	slp = 3000;
      }
      else if (rnd > 90)
      {
	slp = 3000;
      }
      else if (rnd > 70)
      {
	slp = 100;
      }

      g_eventLogger->info("rnd: %d slp: %d", rnd, slp);

      if (slp)
      {
	flags |= Page_cache_client::DELAY_REQ;
        const NDB_TICKS now = NdbTick_getCurrentTicks();
        preq.m_delay_until_time = NdbTick_AddMilliseconds(now,(Uint64)slp);
      }
    }
#endif
    {
      Page_cache_client pgman(this, c_pgman);
      res = pgman.get_page(signal, preq, flags);
      diskPagePtr = pgman.m_ptr;
      if (res == 0)
      {
        goto timeslice;
      }
      /**
       * We are processing node recovery and need to process a disk
       * data page, if this fails we cannot proceed with node recovery.
       */
      ndbrequire(res > 0);

      if ((tablePtr.p->m_bits & Tablerec::TR_UseVarSizedDiskData) == 0)
      {
        jam();
        sz = (sizeof(Dbtup::Disk_undo::Update_Free) >> 2) + 
          tablePtr.p->m_offsets[DD].m_fix_header_size - 1;
      }
      else
      {
        jam();
        page_idx = disk.m_page_idx;
        entry_len = ((Var_page*)diskPagePtr.p)->get_entry_len(page_idx);
        size_len = (sizeof(Dbtup::Disk_undo::Update_Free) >> 2);
        sz = size_len + (entry_len - 1);

      }
      D("Logfile_client - nr_delete");
      {
        Logfile_client lgman(this, c_lgman, fragPtr.p->m_logfile_group_id);
        res = lgman.alloc_log_space(sz, false, false, jamBuffer());
        ndbrequire(res == 0);
        /* Complete work on LGMAN before setting page to dirty */
        CallbackPtr cptr;
        cptr.m_callbackIndex = NR_DELETE_LOG_BUFFER_CALLBACK;
        cptr.m_callbackData = senderData;
        res= lgman.get_log_buffer(signal, sz, &cptr);
      }
    } // Unlock the LGMAN lock

    PagePtr disk_page((Tup_page*)diskPagePtr.p, diskPagePtr.i);
    disk_page_set_dirty(disk_page, fragPtr.p);

    switch(res){
    case 0:
      signal->theData[2] = disk_page.i;
      goto timeslice;
    case -1:
      ndbrequire("NOT YET IMPLEMENTED" == 0);
      break;
    }
    disk_page_free(signal,
                   tablePtr.p,
                   fragPtr.p,
		   &disk,
                   *(PagePtr*)&disk_page,
                   gci,
                   key,
                   sz);
    return 0;
  }
  
  return 0;

timeslice:
  memcpy(signal->theData, &disk, sizeof(disk));
  return 1;
}

void
Dbtup::nr_delete_page_callback(Signal* signal, 
			       Uint32 userpointer, Uint32 page_id)//unused
{
  Ptr<GlobalPage> gpage;
  ndbrequire(m_global_page_pool.getPtr(gpage, page_id));
  PagePtr pagePtr((Tup_page*)gpage.p, gpage.i);
  Dblqh::Nr_op_info op;
  op.m_ptr_i = userpointer;
  jam();
  jamData(userpointer);
  op.m_disk_ref.m_page_no = pagePtr.p->m_page_no;
  op.m_disk_ref.m_file_no = pagePtr.p->m_file_no;
  c_lqh->get_nr_op_info(&op, page_id);

  FragrecordPtr fragPtr;
  fragPtr.i= op.m_tup_frag_ptr_i;
  ndbrequire(c_fragment_pool.getPtr(fragPtr));
  disk_page_set_dirty(pagePtr, fragPtr.p);

  Ptr<Tablerec> tablePtr;
  tablePtr.i = fragPtr.p->fragTableId;
  ptrCheckGuard(tablePtr, cnoOfTablerec, tablerec);
  
  Uint32 sz;
  if ((tablePtr.p->m_bits & Tablerec::TR_UseVarSizedDiskData) == 0)
  {
    sz = (sizeof(Dbtup::Disk_undo::Update_Free) >> 2) + 
      tablePtr.p->m_offsets[DD].m_fix_header_size - 1;
  }
  else
  {
    Uint32 page_idx = op.m_disk_ref.m_page_idx;
    Uint32 entry_len = ((Var_page*)pagePtr.p)->get_entry_len(page_idx);
    sz = (sizeof(Dbtup::Disk_undo::Update_Free) >> 2) +
           (entry_len - 1);
  }
  int res;
  {
    Logfile_client lgman(this, c_lgman, fragPtr.p->m_logfile_group_id);
    res = lgman.alloc_log_space(sz, false, false, jamBuffer());
    ndbrequire(res == 0);

    CallbackPtr cb;
    cb.m_callbackData = userpointer;
    cb.m_callbackIndex = NR_DELETE_LOG_BUFFER_CALLBACK;
    D("Logfile_client - nr_delete_page_callback");
    res= lgman.get_log_buffer(signal, sz, &cb);
  }
  switch(res){
  case 0:
    jam();
    return;
  case -1:
    ndbrequire("NOT YET IMPLEMENTED" == 0);
    break;
  }
  jam();
  disk_page_free(signal,
                 tablePtr.p, fragPtr.p,
		 &op.m_disk_ref,
                 pagePtr,
                 op.m_gci_hi,
                 &op.m_row_id,
                 sz);
  
  c_lqh->nr_delete_complete(signal, &op);
  return;
}

void
Dbtup::nr_delete_log_buffer_callback(Signal* signal, 
				    Uint32 userpointer, 
				    Uint32 unused)
{
  Dblqh::Nr_op_info op;
  op.m_ptr_i = userpointer;
  jam();
  jamData(userpointer);
  c_lqh->get_nr_op_info(&op, RNIL);
  
  FragrecordPtr fragPtr;
  fragPtr.i= op.m_tup_frag_ptr_i;
  ndbrequire(c_fragment_pool.getPtr(fragPtr));

  Ptr<Tablerec> tablePtr;
  tablePtr.i = fragPtr.p->fragTableId;
  ptrCheckGuard(tablePtr, cnoOfTablerec, tablerec);

  Ptr<GlobalPage> gpage;
  ndbrequire(m_global_page_pool.getPtr(gpage, op.m_page_id));
  PagePtr pagePtr((Tup_page*)gpage.p, gpage.i);

  Uint32 sz;
  if ((tablePtr.p->m_bits & Tablerec::TR_UseVarSizedDiskData) == 0)
  {
    jam();
    sz = (sizeof(Dbtup::Disk_undo::Update_Free) >> 2) + 
      tablePtr.p->m_offsets[DD].m_fix_header_size - 1;
  }
  else
  {
    jam();
    Uint32 page_idx = op.m_disk_ref.m_page_idx;
    Uint32 entry_len = ((Var_page*)pagePtr.p)->get_entry_len(page_idx);
    sz = (sizeof(Dbtup::Disk_undo::Update_Free) >> 2) +
           (entry_len - 1);
  }

  /**
   * reset page no
   */
  disk_page_free(signal,
                 tablePtr.p,
                 fragPtr.p,
		 &op.m_disk_ref,
                 pagePtr,
                 op.m_gci_hi,
                 &op.m_row_id,
                 sz);
  
  c_lqh->nr_delete_complete(signal, &op);
}<|MERGE_RESOLUTION|>--- conflicted
+++ resolved
@@ -1,9 +1,6 @@
 /*
    Copyright (c) 2003, 2023, Oracle and/or its affiliates.
-<<<<<<< HEAD
    Copyright (c) 2021, 2023, Hopsworks and/or its affiliates.
-=======
->>>>>>> 057f5c95
 
    This program is free software; you can redistribute it and/or modify
    it under the terms of the GNU General Public License, version 2.0,
@@ -2044,18 +2041,10 @@
   {
     jamDebug();
     int ret = readAttributes(req_struct,
-<<<<<<< HEAD
-        &cinBuffer[0],
-        req_struct->attrinfo_len,
-        dst,
-        dstLen,
-        false);
-=======
                              &cinBuffer[0],
                              req_struct->attrinfo_len,
                              dst,
                              dstLen);
->>>>>>> 057f5c95
     if (likely(ret >= 0))
     {
       /* ------------------------------------------------------------------------- */
@@ -3829,18 +3818,10 @@
         // data of the tuple before any updates have been applied.
         /* ---------------------------------------------------------------- */
         TnoDataRW= readAttributes(req_struct,
-<<<<<<< HEAD
-            &cinBuffer[5],
-            RinitReadLen,
-            &dst[0],
-            dstLen,
-            false);
-=======
                                   &cinBuffer[5],
                                   RinitReadLen,
                                   &dst[0],
                                   dstLen);
->>>>>>> 057f5c95
         if (TnoDataRW >= 0)
         {
           jamDebug();
@@ -3953,18 +3934,10 @@
     {
       jamDebug();
       TnoDataRW= readAttributes(req_struct,
-<<<<<<< HEAD
-          &cinBuffer[5],
-          RinitReadLen,
-          &dst[0],
-          dstLen,
-          false);
-=======
                                 &cinBuffer[5],
                                 RinitReadLen,
                                 &dst[0],
                                 dstLen);
->>>>>>> 057f5c95
       if (TnoDataRW >= 0)
       {
         jamDebug();
@@ -3986,18 +3959,10 @@
       // been updated.
       /* ---------------------------------------------------------------- */
       TnoDataRW= readAttributes(req_struct,
-<<<<<<< HEAD
-          &cinBuffer[RinstructionCounter],
-          RfinalRLen,
-          &dst[RattroutCounter],
-          (dstLen - RattroutCounter),
-          false);
-=======
                                 &cinBuffer[RinstructionCounter],
                                 RfinalRLen,
                                 &dst[RattroutCounter],
                                 (dstLen - RattroutCounter));
->>>>>>> 057f5c95
       if (TnoDataRW >= 0)
       {
         jamDebug();
@@ -4193,15 +4158,6 @@
     {
       TprogramCounter++;
       switch (Interpreter::getOpCode(theInstruction)) {
-<<<<<<< HEAD
-        case Interpreter::READ_ATTR_INTO_REG:
-          jamDebug();
-          /* ---------------------------------------------------------------- */
-          // Read an attribute from the tuple into a register.
-          // While reading an attribute we allow the attribute to be an array
-          // as long as it fits in the 64 bits of the register.
-          /* ---------------------------------------------------------------- */
-=======
       case Interpreter::READ_ATTR_INTO_REG:
 	jamDebug();
 	/* ---------------------------------------------------------------- */
@@ -4218,98 +4174,51 @@
 				     (Uint32)3);
 	  if (TnoDataRW == 2)
           {
-	    /* ------------------------------------------------------------- */
-	    // Two words read means that we get the instruction plus one 32 
-	    // word read. Thus we set the register to be a 32 bit register.
-	    /* ------------------------------------------------------------- */
-	    TregMemBuffer[theRegister]= 0x50;
+            /* ------------------------------------------------------------- */
+            // Two words read means that we get the instruction plus one 32 
+            // word read. Thus we set the register to be a 32 bit register.
+            /* ------------------------------------------------------------- */
+            TregMemBuffer[theRegister]= 0x50;
             // arithmetic conversion if big-endian
             * (Int64*)(TregMemBuffer+theRegister+2)= TregMemBuffer[theRegister+1];
-	  }
+          }
           else if (TnoDataRW == 3)
           {
-	    /* ------------------------------------------------------------- */
-	    // Three words read means that we get the instruction plus two 
-	    // 32 words read. Thus we set the register to be a 64 bit register.
-	    /* ------------------------------------------------------------- */
-	    TregMemBuffer[theRegister]= 0x60;
+            /* ------------------------------------------------------------- */
+            // Three words read means that we get the instruction plus two 
+            // 32 words read. Thus we set the register to be a 64 bit register.
+            /* ------------------------------------------------------------- */
+            TregMemBuffer[theRegister]= 0x60;
             TregMemBuffer[theRegister+3]= TregMemBuffer[theRegister+2];
             TregMemBuffer[theRegister+2]= TregMemBuffer[theRegister+1];
-	  }
+          }
           else if (TnoDataRW == 1)
           {
-	    /* ------------------------------------------------------------- */
-	    // One word read means that we must have read a NULL value. We set
-	    // the register to indicate a NULL value.
-	    /* ------------------------------------------------------------- */
-	    TregMemBuffer[theRegister]= 0;
-	    TregMemBuffer[theRegister + 2]= 0;
-	    TregMemBuffer[theRegister + 3]= 0;
-	  }
+            /* ------------------------------------------------------------- */
+            // One word read means that we must have read a NULL value. We set
+            // the register to indicate a NULL value.
+            /* ------------------------------------------------------------- */
+            TregMemBuffer[theRegister]= 0;
+            TregMemBuffer[theRegister + 2]= 0;
+            TregMemBuffer[theRegister + 3]= 0;
+          }
           else if (TnoDataRW < 0)
           {
-	    jamDebug();
+            jamDebug();
             terrorCode = Uint32(-TnoDataRW);
-	    tupkeyErrorLab(req_struct);
-	    return -1;
-	  }
+            tupkeyErrorLab(req_struct);
+            return -1;
+          }
           else
->>>>>>> 057f5c95
           {
-            Uint32 theAttrinfo= theInstruction;
-            int TnoDataRW= readAttributes(req_struct,
-                &theAttrinfo,
-                (Uint32)1,
-                &TregMemBuffer[theRegister],
-                (Uint32)3,
-                false);
-            if (TnoDataRW == 2)
-            {
-              /* ------------------------------------------------------------- */
-              // Two words read means that we get the instruction plus one 32 
-              // word read. Thus we set the register to be a 32 bit register.
-              /* ------------------------------------------------------------- */
-              TregMemBuffer[theRegister]= 0x50;
-              // arithmetic conversion if big-endian
-              * (Int64*)(TregMemBuffer+theRegister+2)= TregMemBuffer[theRegister+1];
-            }
-            else if (TnoDataRW == 3)
-            {
-              /* ------------------------------------------------------------- */
-              // Three words read means that we get the instruction plus two 
-              // 32 words read. Thus we set the register to be a 64 bit register.
-              /* ------------------------------------------------------------- */
-              TregMemBuffer[theRegister]= 0x60;
-              TregMemBuffer[theRegister+3]= TregMemBuffer[theRegister+2];
-              TregMemBuffer[theRegister+2]= TregMemBuffer[theRegister+1];
-            }
-            else if (TnoDataRW == 1)
-            {
-              /* ------------------------------------------------------------- */
-              // One word read means that we must have read a NULL value. We set
-              // the register to indicate a NULL value.
-              /* ------------------------------------------------------------- */
-              TregMemBuffer[theRegister]= 0;
-              TregMemBuffer[theRegister + 2]= 0;
-              TregMemBuffer[theRegister + 3]= 0;
-            }
-            else if (TnoDataRW < 0)
-            {
-              jamDebug();
-              terrorCode = Uint32(-TnoDataRW);
-              tupkeyErrorLab(req_struct);
-              return -1;
-            }
-            else
-            {
-              /* ------------------------------------------------------------- */
-              // Any other return value from the read attribute here is not 
-              // allowed and will lead to a system crash.
-              /* ------------------------------------------------------------- */
-              ndbabort();
-            }
-            break;
+            /* ------------------------------------------------------------- */
+            // Any other return value from the read attribute here is not 
+            // allowed and will lead to a system crash.
+            /* ------------------------------------------------------------- */
+            ndbabort();
           }
+          break;
+        }
 
         case Interpreter::WRITE_ATTR_FROM_REG:
           {
@@ -4379,128 +4288,288 @@
               else
               {
                 return TUPKEY_abort(req_struct, 15);
-              }
-            }
+	      }
+	    }
             else
             {
-              return TUPKEY_abort(req_struct, 16);
-            }
-            break;
+	      return TUPKEY_abort(req_struct, 16);
+	    }
+	    break;
           }
-
-        case Interpreter::LOAD_CONST_NULL:
-          jamDebug();
-          TregMemBuffer[theRegister]= 0;	/* NULL INDICATOR */
-          break;
-
-        case Interpreter::LOAD_CONST16:
-          jamDebug();
-          TregMemBuffer[theRegister]= 0x50;	/* 32 BIT UNSIGNED CONSTANT */
-          * (Int64*)(TregMemBuffer+theRegister+2)= theInstruction >> 16;
-          break;
-
-        case Interpreter::LOAD_CONST32:
-          jamDebug();
-          TregMemBuffer[theRegister]= 0x50;	/* 32 BIT UNSIGNED CONSTANT */
-          * (Int64*)(TregMemBuffer+theRegister+2)= * 
-            (TcurrentProgram+TprogramCounter);
-          TprogramCounter++;
-          break;
-
-        case Interpreter::LOAD_CONST64:
-          jamDebug();
-          TregMemBuffer[theRegister]= 0x60;	/* 64 BIT UNSIGNED CONSTANT */
-          TregMemBuffer[theRegister + 2 ]= * (TcurrentProgram +
-              TprogramCounter++);
-          TregMemBuffer[theRegister + 3 ]= * (TcurrentProgram +
-              TprogramCounter++);
-          break;
-
-        case Interpreter::ADD_REG_REG:
-          jamDebug();
+      case Interpreter::LOAD_CONST_NULL:
+	jamDebug();
+	TregMemBuffer[theRegister]= 0;	/* NULL INDICATOR */
+	break;
+
+      case Interpreter::LOAD_CONST16:
+	jamDebug();
+	TregMemBuffer[theRegister]= 0x50;	/* 32 BIT UNSIGNED CONSTANT */
+	* (Int64*)(TregMemBuffer+theRegister+2)= theInstruction >> 16;
+	break;
+
+      case Interpreter::LOAD_CONST32:
+	jamDebug();
+	TregMemBuffer[theRegister]= 0x50;	/* 32 BIT UNSIGNED CONSTANT */
+	* (Int64*)(TregMemBuffer+theRegister+2)= * 
+	  (TcurrentProgram+TprogramCounter);
+	TprogramCounter++;
+	break;
+
+      case Interpreter::LOAD_CONST64:
+	jamDebug();
+	TregMemBuffer[theRegister]= 0x60;	/* 64 BIT UNSIGNED CONSTANT */
+        TregMemBuffer[theRegister + 2 ]= * (TcurrentProgram +
+                                             TprogramCounter++);
+        TregMemBuffer[theRegister + 3 ]= * (TcurrentProgram +
+                                             TprogramCounter++);
+	break;
+
+      case Interpreter::ADD_REG_REG:
+	jamDebug();
+	{
+	  Uint32 TrightRegister= Interpreter::getReg2(theInstruction) << 2;
+	  Uint32 TdestRegister= Interpreter::getReg3(theInstruction) << 2;
+
+	  Uint32 TrightType= TregMemBuffer[TrightRegister];
+	  Int64 Tright0= * (Int64*)(TregMemBuffer + TrightRegister + 2);
+	  
+
+	  Uint32 TleftType= TregMemBuffer[theRegister];
+	  Int64 Tleft0= * (Int64*)(TregMemBuffer + theRegister + 2);
+         
+	  if ((TleftType | TrightType) != 0)
           {
-            Uint32 TrightRegister= Interpreter::getReg2(theInstruction) << 2;
-            Uint32 TdestRegister= Interpreter::getReg3(theInstruction) << 2;
-
-            Uint32 TrightType= TregMemBuffer[TrightRegister];
-            Int64 Tright0= * (Int64*)(TregMemBuffer + TrightRegister + 2);
-
-
-            Uint32 TleftType= TregMemBuffer[theRegister];
-            Int64 Tleft0= * (Int64*)(TregMemBuffer + theRegister + 2);
-
-            if ((TleftType | TrightType) != 0)
-            {
-              Uint64 Tdest0= Tleft0 + Tright0;
-              * (Int64*)(TregMemBuffer+TdestRegister+2)= Tdest0;
-              TregMemBuffer[TdestRegister]= 0x60;
-            }
-            else
-            {
-              return TUPKEY_abort(req_struct, 20);
-            }
-            break;
-          }
-
-        case Interpreter::SUB_REG_REG:
-          jamDebug();
-          {
-            Uint32 TrightRegister= Interpreter::getReg2(theInstruction) << 2;
-            Uint32 TdestRegister= Interpreter::getReg3(theInstruction) << 2;
-
-            Uint32 TrightType= TregMemBuffer[TrightRegister];
-            Int64 Tright0= * (Int64*)(TregMemBuffer + TrightRegister + 2);
-
-            Uint32 TleftType= TregMemBuffer[theRegister];
-            Int64 Tleft0= * (Int64*)(TregMemBuffer + theRegister + 2);
-
-            if ((TleftType | TrightType) != 0)
-            {
-              Int64 Tdest0= Tleft0 - Tright0;
-              * (Int64*)(TregMemBuffer+TdestRegister+2)= Tdest0;
-              TregMemBuffer[TdestRegister]= 0x60;
-            }
-            else
-            {
-              return TUPKEY_abort(req_struct, 20);
-            }
-            break;
-          }
-
-        case Interpreter::BRANCH:
-          TprogramCounter= brancher(theInstruction, TprogramCounter);
-          break;
-
-        case Interpreter::BRANCH_REG_EQ_NULL:
-          if (TregMemBuffer[theRegister] != 0)
-          {
-            jamDebug();
-            continue;
-          }
+	    Uint64 Tdest0= Tleft0 + Tright0;
+	    * (Int64*)(TregMemBuffer+TdestRegister+2)= Tdest0;
+	    TregMemBuffer[TdestRegister]= 0x60;
+	  }
           else
           {
-            jamDebug();
-            TprogramCounter= brancher(theInstruction, TprogramCounter);
-          }
-          break;
-
-        case Interpreter::BRANCH_REG_NE_NULL:
-          if (TregMemBuffer[theRegister] == 0)
+	    return TUPKEY_abort(req_struct, 20);
+	  }
+	  break;
+	}
+
+      case Interpreter::SUB_REG_REG:
+	jamDebug();
+	{
+	  Uint32 TrightRegister= Interpreter::getReg2(theInstruction) << 2;
+	  Uint32 TdestRegister= Interpreter::getReg3(theInstruction) << 2;
+
+	  Uint32 TrightType= TregMemBuffer[TrightRegister];
+	  Int64 Tright0= * (Int64*)(TregMemBuffer + TrightRegister + 2);
+	  
+	  Uint32 TleftType= TregMemBuffer[theRegister];
+	  Int64 Tleft0= * (Int64*)(TregMemBuffer + theRegister + 2);
+         
+	  if ((TleftType | TrightType) != 0)
           {
-            jamDebug();
-            continue;
-          }
+	    Int64 Tdest0= Tleft0 - Tright0;
+	    * (Int64*)(TregMemBuffer+TdestRegister+2)= Tdest0;
+	    TregMemBuffer[TdestRegister]= 0x60;
+	  }
           else
           {
-            jamDebug();
-            TprogramCounter= brancher(theInstruction, TprogramCounter);
-          }
-          break;
-
-
-<<<<<<< HEAD
-        case Interpreter::BRANCH_EQ_REG_REG:
-=======
+	    return TUPKEY_abort(req_struct, 20);
+	  }
+	  break;
+	}
+
+      case Interpreter::BRANCH:
+	TprogramCounter= brancher(theInstruction, TprogramCounter);
+	break;
+
+      case Interpreter::BRANCH_REG_EQ_NULL:
+	if (TregMemBuffer[theRegister] != 0)
+        {
+	  jamDebug();
+	  continue;
+	}
+        else
+        {
+	  jamDebug();
+	  TprogramCounter= brancher(theInstruction, TprogramCounter);
+	}
+	break;
+
+      case Interpreter::BRANCH_REG_NE_NULL:
+	if (TregMemBuffer[theRegister] == 0)
+        {
+	  jamDebug();
+	  continue;
+	}
+        else
+        {
+	  jamDebug();
+	  TprogramCounter= brancher(theInstruction, TprogramCounter);
+	}
+	break;
+
+
+      case Interpreter::BRANCH_EQ_REG_REG:
+	{
+	  jamDebug();
+	  Uint32 TrightRegister= Interpreter::getReg2(theInstruction) << 2;
+
+	  Uint32 TleftType= TregMemBuffer[theRegister];
+	  Uint32 Tleft0= TregMemBuffer[theRegister + 2];
+	  Uint32 Tleft1= TregMemBuffer[theRegister + 3];
+
+	  Uint32 TrightType= TregMemBuffer[TrightRegister];
+	  Uint32 Tright0= TregMemBuffer[TrightRegister + 2];
+	  Uint32 Tright1= TregMemBuffer[TrightRegister + 3];
+	  if ((TrightType | TleftType) != 0)
+          {
+	    jamDebug();
+	    if ((Tleft0 == Tright0) && (Tleft1 == Tright1))
+            {
+	      TprogramCounter= brancher(theInstruction, TprogramCounter);
+	    }
+	  }
+          else
+          {
+	    return TUPKEY_abort(req_struct, 23);
+	  }
+	  break;
+	}
+
+      case Interpreter::BRANCH_NE_REG_REG:
+	{
+	  Uint32 TrightRegister= Interpreter::getReg2(theInstruction) << 2;
+
+	  Uint32 TleftType= TregMemBuffer[theRegister];
+	  Uint32 Tleft0= TregMemBuffer[theRegister + 2];
+	  Uint32 Tleft1= TregMemBuffer[theRegister + 3];
+
+	  Uint32 TrightType= TregMemBuffer[TrightRegister];
+	  Uint32 Tright0= TregMemBuffer[TrightRegister + 2];
+	  Uint32 Tright1= TregMemBuffer[TrightRegister + 3];
+	  if ((TrightType | TleftType) != 0)
+          {
+	    jamDebug();
+	    if ((Tleft0 != Tright0) || (Tleft1 != Tright1))
+            {
+	      TprogramCounter= brancher(theInstruction, TprogramCounter);
+	    }
+	  }
+          else
+          {
+	    return TUPKEY_abort(req_struct, 24);
+	  }
+	  break;
+	}
+
+      case Interpreter::BRANCH_LT_REG_REG:
+	{
+	  Uint32 TrightRegister= Interpreter::getReg2(theInstruction) << 2;
+
+	  Uint32 TrightType= TregMemBuffer[TrightRegister];
+	  Int64 Tright0= * (Int64*)(TregMemBuffer + TrightRegister + 2);
+	  
+	  Uint32 TleftType= TregMemBuffer[theRegister];
+	  Int64 Tleft0= * (Int64*)(TregMemBuffer + theRegister + 2);
+         
+
+	  if ((TrightType | TleftType) != 0)
+          {
+	    jamDebug();
+	    if (Tleft0 < Tright0)
+            {
+	      TprogramCounter= brancher(theInstruction, TprogramCounter);
+	    }
+	  }
+          else
+          {
+	    return TUPKEY_abort(req_struct, 24);
+	  }
+	  break;
+	}
+
+      case Interpreter::BRANCH_LE_REG_REG:
+	{
+	  Uint32 TrightRegister= Interpreter::getReg2(theInstruction) << 2;
+
+	  Uint32 TrightType= TregMemBuffer[TrightRegister];
+	  Int64 Tright0= * (Int64*)(TregMemBuffer + TrightRegister + 2);
+	  
+	  Uint32 TleftType= TregMemBuffer[theRegister];
+	  Int64 Tleft0= * (Int64*)(TregMemBuffer + theRegister + 2);
+	  
+
+	  if ((TrightType | TleftType) != 0)
+          {
+	    jamDebug();
+	    if (Tleft0 <= Tright0)
+            {
+	      TprogramCounter= brancher(theInstruction, TprogramCounter);
+	    }
+	  }
+          else
+          {
+	    return TUPKEY_abort(req_struct, 26);
+	  }
+	  break;
+	}
+
+      case Interpreter::BRANCH_GT_REG_REG:
+	{
+	  Uint32 TrightRegister= Interpreter::getReg2(theInstruction) << 2;
+
+	  Uint32 TrightType= TregMemBuffer[TrightRegister];
+	  Int64 Tright0= * (Int64*)(TregMemBuffer + TrightRegister + 2);
+	  
+	  Uint32 TleftType= TregMemBuffer[theRegister];
+	  Int64 Tleft0= * (Int64*)(TregMemBuffer + theRegister + 2);
+	  
+
+	  if ((TrightType | TleftType) != 0)
+          {
+	    jamDebug();
+	    if (Tleft0 > Tright0)
+            {
+	      TprogramCounter= brancher(theInstruction, TprogramCounter);
+	    }
+	  }
+          else
+          {
+	    return TUPKEY_abort(req_struct, 27);
+	  }
+	  break;
+	}
+
+      case Interpreter::BRANCH_GE_REG_REG:
+	{
+	  Uint32 TrightRegister= Interpreter::getReg2(theInstruction) << 2;
+
+	  Uint32 TrightType= TregMemBuffer[TrightRegister];
+	  Int64 Tright0= * (Int64*)(TregMemBuffer + TrightRegister + 2);
+	  
+	  Uint32 TleftType= TregMemBuffer[theRegister];
+	  Int64 Tleft0= * (Int64*)(TregMemBuffer + theRegister + 2);
+
+	  if ((TrightType | TleftType) != 0)
+          {
+	    jamDebug();
+	    if (Tleft0 >= Tright0)
+            {
+	      TprogramCounter= brancher(theInstruction, TprogramCounter);
+	    }
+	  }
+          else
+          {
+	    return TUPKEY_abort(req_struct, 28);
+	  }
+	  break;
+	}
+
+      case Interpreter::BRANCH_ATTR_OP_ATTR:
+      case Interpreter::BRANCH_ATTR_OP_PARAM:
+      case Interpreter::BRANCH_ATTR_OP_ARG:{
+        jamDebug();
+        const Uint32 ins2 = TcurrentProgram[TprogramCounter];
+        Uint32 attrId = Interpreter::getBranchCol_AttrId(ins2) << 16;
+        const Uint32 opCode = Interpreter::getOpCode(theInstruction);
+
         if (tmpHabitant != attrId)
         {
 	  Int32 TnoDataR = readAttributes(req_struct,
@@ -4508,36 +4577,77 @@
 					  tmpArea, tmpAreaSz);
 	  
 	  if (unlikely(TnoDataR < 0))
->>>>>>> 057f5c95
           {
-            jamDebug();
-            Uint32 TrightRegister= Interpreter::getReg2(theInstruction) << 2;
-
-            Uint32 TleftType= TregMemBuffer[theRegister];
-            Uint32 Tleft0= TregMemBuffer[theRegister + 2];
-            Uint32 Tleft1= TregMemBuffer[theRegister + 3];
-
-            Uint32 TrightType= TregMemBuffer[TrightRegister];
-            Uint32 Tright0= TregMemBuffer[TrightRegister + 2];
-            Uint32 Tright1= TregMemBuffer[TrightRegister + 3];
-            if ((TrightType | TleftType) != 0)
-            {
-              jamDebug();
-              if ((Tleft0 == Tright0) && (Tleft1 == Tright1))
-              {
-                TprogramCounter= brancher(theInstruction, TprogramCounter);
-              }
-            }
-            else
-            {
-              return TUPKEY_abort(req_struct, 23);
-            }
-            break;
+	    jam();
+            terrorCode = Uint32(-TnoDataR);
+	    tupkeyErrorLab(req_struct);
+	    return -1;
+	  }
+	  tmpHabitant= attrId;
+        }
+
+        // get type
+	attrId >>= 16;
+	const Uint32 TattrDescrIndex = req_struct->tablePtrP->tabDescriptor +
+	  (attrId << ZAD_LOG_SIZE);
+	const Uint32 TattrDesc1 = tableDescriptor[TattrDescrIndex].tabDescr;
+	const Uint32 TattrDesc2 = tableDescriptor[TattrDescrIndex+1].tabDescr;
+	const Uint32 typeId = AttributeDescriptor::getType(TattrDesc1);
+	const CHARSET_INFO *cs = nullptr;
+	if (AttributeOffset::getCharsetFlag(TattrDesc2))
+	{
+	  const Uint32 pos = AttributeOffset::getCharsetPos(TattrDesc2);
+	  cs = req_struct->tablePtrP->charsetArray[pos];
+	}
+	const NdbSqlUtil::Type& sqlType = NdbSqlUtil::getType(typeId);
+
+        // get data for 1st argument, always an ATTR.
+        const AttributeHeader ah(tmpArea[0]);
+        const char* s1 = (char*)&tmpArea[1];
+        // fixed length in 5.0
+        Uint32 attrLen = AttributeDescriptor::getSizeInBytes(TattrDesc1);
+        if (unlikely(typeId == NDB_TYPE_BIT))
+        {
+          /* Size in bytes for bit fields can be incorrect due to
+           * rounding down
+           */
+          Uint32 bitFieldAttrLen= (AttributeDescriptor::getArraySize(TattrDesc1)
+                                   + 7) / 8;
+          attrLen= bitFieldAttrLen;
+        }
+
+	// 2'nd argument, literal, parameter or another attribute
+        Uint32 argLen = 0;
+        Uint32 step = 0;
+        const char* s2 = nullptr;
+
+        if (likely(opCode == Interpreter::BRANCH_ATTR_OP_ARG))
+        {
+          // Compare ATTR with a literal value given by interpreter code
+          jamDebug();
+          argLen = Interpreter::getBranchCol_Len(ins2);
+          step = argLen;
+          s2 = (char*)&TcurrentProgram[TprogramCounter+1];
+        }
+        else if (opCode == Interpreter::BRANCH_ATTR_OP_PARAM)
+        {
+          // Compare ATTR with a parameter
+          jamDebug();
+          ndbassert(req_struct != nullptr);
+          ndbassert(req_struct->operPtrP != nullptr);
+
+          const Uint32 paramNo = Interpreter::getBranchCol_ParamNo(ins2);
+          const Uint32 *paramPos = subroutineProg;
+          const Uint32 *paramptr = lookupInterpreterParameter(paramNo,
+                                                              paramPos);
+          if (unlikely(paramptr == nullptr))
+          {
+            jam();
+            terrorCode = 99; // TODO
+            tupkeyErrorLab(req_struct);
+            return -1;
           }
 
-<<<<<<< HEAD
-        case Interpreter::BRANCH_NE_REG_REG:
-=======
           argLen = AttributeHeader::getByteSize(* paramptr);
           step = 0;
           s2 = (char*)(paramptr + 1);
@@ -4556,87 +4666,128 @@
                                           &tmpArea[firstAttrWords],
                                           tmpAreaSz-firstAttrWords);
           if (unlikely(TnoDataR < 0))
->>>>>>> 057f5c95
           {
-            Uint32 TrightRegister= Interpreter::getReg2(theInstruction) << 2;
-
-            Uint32 TleftType= TregMemBuffer[theRegister];
-            Uint32 Tleft0= TregMemBuffer[theRegister + 2];
-            Uint32 Tleft1= TregMemBuffer[theRegister + 3];
-
-            Uint32 TrightType= TregMemBuffer[TrightRegister];
-            Uint32 Tright0= TregMemBuffer[TrightRegister + 2];
-            Uint32 Tright1= TregMemBuffer[TrightRegister + 3];
-            if ((TrightType | TleftType) != 0)
+            jam();
+            terrorCode = Uint32(-TnoDataR);
+            tupkeyErrorLab(req_struct);
+            return -1;
+          }
+
+          const AttributeHeader ah2(tmpArea[firstAttrWords]);
+          if (!ah2.isNULL())
+          {
+            // Get type
+            attr2Id >>= 16;
+            const Uint32 Tattr2DescrIndex = req_struct->tablePtrP->tabDescriptor +
+              (attr2Id << ZAD_LOG_SIZE);
+            const Uint32 Tattr2Desc1 = tableDescriptor[Tattr2DescrIndex].tabDescr;
+            const Uint32 type2Id = AttributeDescriptor::getType(Tattr2Desc1);
+
+            argLen = AttributeDescriptor::getSizeInBytes(Tattr2Desc1);
+            if (unlikely(type2Id == NDB_TYPE_BIT))
             {
-              jamDebug();
-              if ((Tleft0 != Tright0) || (Tleft1 != Tright1))
-              {
-                TprogramCounter= brancher(theInstruction, TprogramCounter);
-              }
+              /* Size in bytes for bit fields can be incorrect due to
+               * rounding down
+               */
+              Uint32 bitFieldAttrLen= (AttributeDescriptor::getArraySize(Tattr2Desc1)
+                                       + 7) / 8;
+              argLen= bitFieldAttrLen;
+            }
+            s2 = (char*)&tmpArea[firstAttrWords+1];
+          }
+          step = 0;
+        } //!ah2.isNULL()
+
+        // Evaluate
+        const bool r1_null = ah.isNULL();
+        const bool r2_null = argLen == 0;
+        if (r1_null || r2_null)
+        {
+          // There are NULL-valued operands, check the NullSemantics
+          const Uint32 nullSemantics =
+              Interpreter::getNullSemantics(theInstruction);
+          if (nullSemantics == Interpreter::IF_NULL_BREAK_OUT)
+          {
+            // Branch out of AND conjunction
+            TprogramCounter = brancher(theInstruction, TprogramCounter);
+            break;
+          }
+          if (nullSemantics == Interpreter::IF_NULL_CONTINUE)
+          {
+            // Ignore NULL in OR conjunction,  -> next instruction
+            const Uint32 tmp = ((step + 3) >> 2) + 1;
+            TprogramCounter += tmp;
+            break;
+          }
+        }
+
+        const Uint32 cond = Interpreter::getBinaryCondition(theInstruction);
+        int res1;
+        if (cond <= Interpreter::GE)
+        {
+          /* Inequality - EQ, NE, LT, LE, GT, GE */
+          if (r1_null || r2_null)
+          {
+            // NULL==NULL and NULL<not-NULL
+            res1 = r1_null && r2_null ? 0 : r1_null ? -1 : 1;
+          }
+          else
+          {
+	    jamDebug();
+	    if (unlikely(sqlType.m_cmp == 0))
+	    {
+	      return TUPKEY_abort(req_struct, 40);
+	    }
+            res1 = (*sqlType.m_cmp)(cs, s1, attrLen, s2, argLen);
+          }
+	}
+        else
+        {
+          if ((cond == Interpreter::LIKE) ||
+              (cond == Interpreter::NOT_LIKE))
+          {
+            if (r1_null || r2_null)
+            {
+              // NULL like NULL is true (has no practical use)
+              res1 =  r1_null && r2_null ? 0 : -1;
             }
             else
             {
-              return TUPKEY_abort(req_struct, 24);
+              jam();
+              if (unlikely(sqlType.m_like == 0))
+              {
+                return TUPKEY_abort(req_struct, 40);
+              }
+              res1 = (*sqlType.m_like)(cs, s1, attrLen, s2, argLen);
             }
-            break;
           }
-
-        case Interpreter::BRANCH_LT_REG_REG:
+          else
           {
-            Uint32 TrightRegister= Interpreter::getReg2(theInstruction) << 2;
-
-            Uint32 TrightType= TregMemBuffer[TrightRegister];
-            Int64 Tright0= * (Int64*)(TregMemBuffer + TrightRegister + 2);
-
-            Uint32 TleftType= TregMemBuffer[theRegister];
-            Int64 Tleft0= * (Int64*)(TregMemBuffer + theRegister + 2);
-
-
-            if ((TrightType | TleftType) != 0)
+            /* AND_XX_MASK condition */
+            ndbassert(cond <= Interpreter::AND_NE_ZERO);
+            if (unlikely(sqlType.m_mask == 0))
             {
-              jamDebug();
-              if (Tleft0 < Tright0)
-              {
-                TprogramCounter= brancher(theInstruction, TprogramCounter);
-              }
+              return TUPKEY_abort(req_struct,40);
+            }
+            /* If either arg is NULL, we say COL AND MASK
+             * NE_ZERO and NE_MASK.
+             */
+            if (r1_null || r2_null)
+            {
+              res1= 1;
             }
             else
             {
-              return TUPKEY_abort(req_struct, 24);
+              
+              bool cmpZero= 
+                (cond == Interpreter::AND_EQ_ZERO) ||
+                (cond == Interpreter::AND_NE_ZERO);
+              
+              res1 = (*sqlType.m_mask)(s1, attrLen, s2, argLen, cmpZero);
             }
-            break;
           }
-
-        case Interpreter::BRANCH_LE_REG_REG:
-          {
-            Uint32 TrightRegister= Interpreter::getReg2(theInstruction) << 2;
-
-            Uint32 TrightType= TregMemBuffer[TrightRegister];
-            Int64 Tright0= * (Int64*)(TregMemBuffer + TrightRegister + 2);
-
-            Uint32 TleftType= TregMemBuffer[theRegister];
-            Int64 Tleft0= * (Int64*)(TregMemBuffer + theRegister + 2);
-
-
-            if ((TrightType | TleftType) != 0)
-            {
-              jamDebug();
-              if (Tleft0 <= Tright0)
-              {
-                TprogramCounter= brancher(theInstruction, TprogramCounter);
-              }
-            }
-            else
-            {
-              return TUPKEY_abort(req_struct, 26);
-            }
-            break;
-          }
-
-<<<<<<< HEAD
-        case Interpreter::BRANCH_GT_REG_REG:
-=======
+        }
+
         int res = 0;
         switch ((Interpreter::BinaryCondition)cond) {
         case Interpreter::EQ:
@@ -4705,35 +4856,27 @@
 					  tmpArea, tmpAreaSz);
 	  
 	  if (unlikely(TnoDataR < 0))
->>>>>>> 057f5c95
           {
-            Uint32 TrightRegister= Interpreter::getReg2(theInstruction) << 2;
-
-            Uint32 TrightType= TregMemBuffer[TrightRegister];
-            Int64 Tright0= * (Int64*)(TregMemBuffer + TrightRegister + 2);
-
-            Uint32 TleftType= TregMemBuffer[theRegister];
-            Int64 Tleft0= * (Int64*)(TregMemBuffer + theRegister + 2);
-
-
-            if ((TrightType | TleftType) != 0)
-            {
-              jamDebug();
-              if (Tleft0 > Tright0)
-              {
-                TprogramCounter= brancher(theInstruction, TprogramCounter);
-              }
-            }
-            else
-            {
-              return TUPKEY_abort(req_struct, 27);
-            }
-            break;
-          }
-
-<<<<<<< HEAD
-        case Interpreter::BRANCH_GE_REG_REG:
-=======
+	    jam();
+            terrorCode = Uint32(-TnoDataR);
+	    tupkeyErrorLab(req_struct);
+	    return -1;
+	  }
+	  tmpHabitant= attrId;
+	}
+	
+	AttributeHeader ah(tmpArea[0]);
+	if (ah.isNULL())
+        {
+	  TprogramCounter= brancher(theInstruction, TprogramCounter);
+	}
+        else
+        {
+	  TprogramCounter ++;
+	}
+	break;
+      }
+
       case Interpreter::BRANCH_ATTR_NE_NULL:
       {
 	jamDebug();
@@ -4747,470 +4890,113 @@
 					  tmpArea, tmpAreaSz);
 	  
 	  if (unlikely(TnoDataR < 0))
->>>>>>> 057f5c95
           {
-            Uint32 TrightRegister= Interpreter::getReg2(theInstruction) << 2;
-
-            Uint32 TrightType= TregMemBuffer[TrightRegister];
-            Int64 Tright0= * (Int64*)(TregMemBuffer + TrightRegister + 2);
-
-            Uint32 TleftType= TregMemBuffer[theRegister];
-            Int64 Tleft0= * (Int64*)(TregMemBuffer + theRegister + 2);
-
-            if ((TrightType | TleftType) != 0)
-            {
-              jamDebug();
-              if (Tleft0 >= Tright0)
-              {
-                TprogramCounter= brancher(theInstruction, TprogramCounter);
-              }
-            }
-            else
-            {
-              return TUPKEY_abort(req_struct, 28);
-            }
-            break;
-          }
-
-        case Interpreter::BRANCH_ATTR_OP_ATTR:
-        case Interpreter::BRANCH_ATTR_OP_PARAM:
-        case Interpreter::BRANCH_ATTR_OP_ARG:{
-                                               jamDebug();
-                                               const Uint32 ins2 = TcurrentProgram[TprogramCounter];
-                                               Uint32 attrId = Interpreter::getBranchCol_AttrId(ins2) << 16;
-                                               const Uint32 opCode = Interpreter::getOpCode(theInstruction);
-
-                                               if (tmpHabitant != attrId)
-                                               {
-                                                 Int32 TnoDataR = readAttributes(req_struct,
-                                                     &attrId, 1,
-                                                     tmpArea, tmpAreaSz,
-                                                     false);
-
-                                                 if (unlikely(TnoDataR < 0))
-                                                 {
-                                                   jam();
-                                                   terrorCode = Uint32(-TnoDataR);
-                                                   tupkeyErrorLab(req_struct);
-                                                   return -1;
-                                                 }
-                                                 tmpHabitant= attrId;
-                                               }
-
-                                               // get type
-                                               attrId >>= 16;
-                                               const Uint32* attrDescriptor = req_struct->tablePtrP->tabDescriptor +
-                                                 (attrId * ZAD_SIZE);
-                                               const Uint32 TattrDesc1 = attrDescriptor[0];
-                                               const Uint32 TattrDesc2 = attrDescriptor[1];
-                                               const Uint32 typeId = AttributeDescriptor::getType(TattrDesc1);
-                                               const CHARSET_INFO *cs = nullptr;
-                                               if (AttributeOffset::getCharsetFlag(TattrDesc2))
-                                               {
-                                                 const Uint32 pos = AttributeOffset::getCharsetPos(TattrDesc2);
-                                                 cs = req_struct->tablePtrP->charsetArray[pos];
-                                               }
-                                               const NdbSqlUtil::Type& sqlType = NdbSqlUtil::getType(typeId);
-
-                                               // get data for 1st argument, always an ATTR.
-                                               const AttributeHeader ah(tmpArea[0]);
-                                               const char* s1 = (char*)&tmpArea[1];
-                                               // fixed length in 5.0
-                                               Uint32 attrLen = AttributeDescriptor::getSizeInBytes(TattrDesc1);
-                                               if (unlikely(typeId == NDB_TYPE_BIT))
-                                               {
-                                                 /* Size in bytes for bit fields can be incorrect due to
-                                                  * rounding down
-                                                  */
-                                                 Uint32 bitFieldAttrLen= (AttributeDescriptor::getArraySize(TattrDesc1)
-                                                     + 7) / 8;
-                                                 attrLen= bitFieldAttrLen;
-                                               }
-
-                                               // 2'nd argument, literal, parameter or another attribute
-                                               Uint32 argLen = 0;
-                                               Uint32 step = 0;
-                                               const char* s2 = nullptr;
-
-                                               if (likely(opCode == Interpreter::BRANCH_ATTR_OP_ARG))
-                                               {
-                                                 // Compare ATTR with a literal value given by interpreter code
-                                                 jamDebug();
-                                                 argLen = Interpreter::getBranchCol_Len(ins2);
-                                                 step = argLen;
-                                                 s2 = (char*)&TcurrentProgram[TprogramCounter+1];
-                                               }
-                                               else if (opCode == Interpreter::BRANCH_ATTR_OP_PARAM)
-                                               {
-                                                 // Compare ATTR with a parameter
-                                                 jamDebug();
-                                                 ndbassert(req_struct != nullptr);
-                                                 ndbassert(req_struct->operPtrP != nullptr);
-
-                                                 const Uint32 paramNo = Interpreter::getBranchCol_ParamNo(ins2);
-                                                 const Uint32 *paramPos = subroutineProg;
-                                                 const Uint32 *paramptr = lookupInterpreterParameter(paramNo,
-                                                     paramPos);
-                                                 if (unlikely(paramptr == nullptr))
-                                                 {
-                                                   jam();
-                                                   terrorCode = 99; // TODO
-                                                   tupkeyErrorLab(req_struct);
-                                                   return -1;
-                                                 }
-
-                                                 argLen = AttributeHeader::getByteSize(* paramptr);
-                                                 step = 0;
-                                                 s2 = (char*)(paramptr + 1);
-                                               }
-                                               else if (opCode == Interpreter::BRANCH_ATTR_OP_ATTR)
-                                               {
-                                                 // Compare ATTR with another ATTR
-                                                 jamDebug();
-                                                 Uint32 attr2Id = Interpreter::getBranchCol_AttrId2(ins2) << 16;
-
-                                                 // Attr2 to be read into tmpArea[] after Attr1.
-                                                 const Uint32 firstAttrWords = attrLen+1;
-                                                 assert(tmpAreaSz >= 2*firstAttrWords);
-                                                 Int32 TnoDataR = readAttributes(req_struct,
-                                                     &attr2Id, 1,
-                                                     &tmpArea[firstAttrWords],
-                                                     tmpAreaSz-firstAttrWords,
-                                                     false);
-                                                 if (unlikely(TnoDataR < 0))
-                                                 {
-                                                   jam();
-                                                   terrorCode = Uint32(-TnoDataR);
-                                                   tupkeyErrorLab(req_struct);
-                                                   return -1;
-                                                 }
-
-                                                 const AttributeHeader ah2(tmpArea[firstAttrWords]);
-                                                 if (!ah2.isNULL())
-                                                 {
-                                                   // Get type
-                                                   attr2Id >>= 16;
-                                                   const Uint32* attrDescriptor = req_struct->tablePtrP->tabDescriptor +
-                                                     (attr2Id * ZAD_SIZE);
-                                                   const Uint32 Tattr2Desc1 = attrDescriptor[0];
-                                                   const Uint32 type2Id = AttributeDescriptor::getType(Tattr2Desc1);
-
-                                                   argLen = AttributeDescriptor::getSizeInBytes(Tattr2Desc1);
-                                                   if (unlikely(type2Id == NDB_TYPE_BIT))
-                                                   {
-                                                     /* Size in bytes for bit fields can be incorrect due to
-                                                      * rounding down
-                                                      */
-                                                     Uint32 bitFieldAttrLen= (AttributeDescriptor::getArraySize(Tattr2Desc1)
-                                                         + 7) / 8;
-                                                     argLen= bitFieldAttrLen;
-                                                   }
-                                                   s2 = (char*)&tmpArea[firstAttrWords+1];
-                                                 }
-                                                 step = 0;
-                                               } //!ah2.isNULL()
-
-                                               // Evaluate
-                                               const bool r1_null = ah.isNULL();
-                                               const bool r2_null = argLen == 0;
-                                               if (r1_null || r2_null)
-                                               {
-                                                 // There are NULL-valued operands, check the NullSemantics
-                                                 const Uint32 nullSemantics =
-                                                   Interpreter::getNullSemantics(theInstruction);
-                                                 if (nullSemantics == Interpreter::IF_NULL_BREAK_OUT)
-                                                 {
-                                                   // Branch out of AND conjunction
-                                                   TprogramCounter = brancher(theInstruction, TprogramCounter);
-                                                   break;
-                                                 }
-                                                 if (nullSemantics == Interpreter::IF_NULL_CONTINUE)
-                                                 {
-                                                   // Ignore NULL in OR conjunction,  -> next instruction
-                                                   const Uint32 tmp = ((step + 3) >> 2) + 1;
-                                                   TprogramCounter += tmp;
-                                                   break;
-                                                 }
-                                               }
-
-                                               const Uint32 cond = Interpreter::getBinaryCondition(theInstruction);
-                                               int res1;
-                                               if (cond <= Interpreter::GE)
-                                               {
-                                                 /* Inequality - EQ, NE, LT, LE, GT, GE */
-                                                 if (r1_null || r2_null)
-                                                 {
-                                                   // NULL==NULL and NULL<not-NULL
-                                                   res1 = r1_null && r2_null ? 0 : r1_null ? -1 : 1;
-                                                 }
-                                                 else
-                                                 {
-                                                   jamDebug();
-                                                   if (unlikely(sqlType.m_cmp == 0))
-                                                   {
-                                                     return TUPKEY_abort(req_struct, 40);
-                                                   }
-                                                   res1 = (*sqlType.m_cmp)(cs, s1, attrLen, s2, argLen);
-                                                 }
-                                               }
-                                               else
-                                               {
-                                                 if ((cond == Interpreter::LIKE) ||
-                                                     (cond == Interpreter::NOT_LIKE))
-                                                 {
-                                                   if (r1_null || r2_null)
-                                                   {
-                                                     // NULL like NULL is true (has no practical use)
-                                                     res1 =  r1_null && r2_null ? 0 : -1;
-                                                   }
-                                                   else
-                                                   {
-                                                     jam();
-                                                     if (unlikely(sqlType.m_like == 0))
-                                                     {
-                                                       return TUPKEY_abort(req_struct, 40);
-                                                     }
-                                                     res1 = (*sqlType.m_like)(cs, s1, attrLen, s2, argLen);
-                                                   }
-                                                 }
-                                                 else
-                                                 {
-                                                   /* AND_XX_MASK condition */
-                                                   ndbassert(cond <= Interpreter::AND_NE_ZERO);
-                                                   if (unlikely(sqlType.m_mask == 0))
-                                                   {
-                                                     return TUPKEY_abort(req_struct,40);
-                                                   }
-                                                   /* If either arg is NULL, we say COL AND MASK
-                                                    * NE_ZERO and NE_MASK.
-                                                    */
-                                                   if (r1_null || r2_null)
-                                                   {
-                                                     res1= 1;
-                                                   }
-                                                   else
-                                                   {
-
-                                                     bool cmpZero= 
-                                                       (cond == Interpreter::AND_EQ_ZERO) ||
-                                                       (cond == Interpreter::AND_NE_ZERO);
-
-                                                     res1 = (*sqlType.m_mask)(s1, attrLen, s2, argLen, cmpZero);
-                                                   }
-                                                 }
-                                               }
-
-                                               int res = 0;
-                                               switch ((Interpreter::BinaryCondition)cond) {
-                                                 case Interpreter::EQ:
-                                                   res = (res1 == 0);
-                                                   break;
-                                                 case Interpreter::NE:
-                                                   res = (res1 != 0);
-                                                   break;
-                                                   // note the condition is backwards
-                                                 case Interpreter::LT:
-                                                   res = (res1 > 0);
-                                                   break;
-                                                 case Interpreter::LE:
-                                                   res = (res1 >= 0);
-                                                   break;
-                                                 case Interpreter::GT:
-                                                   res = (res1 < 0);
-                                                   break;
-                                                 case Interpreter::GE:
-                                                   res = (res1 <= 0);
-                                                   break;
-                                                 case Interpreter::LIKE:
-                                                   res = (res1 == 0);
-                                                   break;
-                                                 case Interpreter::NOT_LIKE:
-                                                   res = (res1 == 1);
-                                                   break;
-                                                 case Interpreter::AND_EQ_MASK:
-                                                   res = (res1 == 0);
-                                                   break;
-                                                 case Interpreter::AND_NE_MASK:
-                                                   res = (res1 != 0);
-                                                   break;
-                                                 case Interpreter::AND_EQ_ZERO:
-                                                   res = (res1 == 0);
-                                                   break;
-                                                 case Interpreter::AND_NE_ZERO:
-                                                   res = (res1 != 0);
-                                                   break;
-                                                   // XXX handle invalid value
-                                               }
+	    jam();
+            terrorCode = Uint32(-TnoDataR);
+	    tupkeyErrorLab(req_struct);
+	    return -1;
+	  }
+	  tmpHabitant= attrId;
+	}
+	
+	AttributeHeader ah(tmpArea[0]);
+	if (ah.isNULL())
+        {
+	  TprogramCounter ++;
+	}
+        else
+        {
+	  TprogramCounter= brancher(theInstruction, TprogramCounter);
+	}
+	break;
+      }
+	
+      case Interpreter::EXIT_OK:
+	jamDebug();
 #ifdef TRACE_INTERPRETER
-                                               g_eventLogger->info(
-                                                   "cond=%u attr(%d)='%.*s'(%d) str='%.*s'(%d) res1=%d res=%d", cond,
-                                                   attrId >> 16, attrLen, s1, attrLen, argLen, s2, argLen, res1, res);
+        g_eventLogger->info(" - exit_ok");
 #endif
-                                               if (res)
-                                                 TprogramCounter = brancher(theInstruction, TprogramCounter);
-                                               else 
-                                               {
-                                                 Uint32 tmp = ((step + 3) >> 2) + 1;
-                                                 TprogramCounter += tmp;
-                                               }
-                                               break;
-                                             }
-
-        case Interpreter::BRANCH_ATTR_EQ_NULL:{
-                                                jamDebug();
-                                                Uint32 ins2= TcurrentProgram[TprogramCounter];
-                                                Uint32 attrId= Interpreter::getBranchCol_AttrId(ins2) << 16;
-
-                                                if (tmpHabitant != attrId)
-                                                {
-                                                  Int32 TnoDataR= readAttributes(req_struct,
-                                                      &attrId, 1,
-                                                      tmpArea, tmpAreaSz,
-                                                      false);
-
-                                                  if (unlikely(TnoDataR < 0))
-                                                  {
-                                                    jam();
-                                                    terrorCode = Uint32(-TnoDataR);
-                                                    tupkeyErrorLab(req_struct);
-                                                    return -1;
-                                                  }
-                                                  tmpHabitant= attrId;
-                                                }
-
-                                                AttributeHeader ah(tmpArea[0]);
-                                                if (ah.isNULL())
-                                                {
-                                                  TprogramCounter= brancher(theInstruction, TprogramCounter);
-                                                }
-                                                else
-                                                {
-                                                  TprogramCounter ++;
-                                                }
-                                                break;
-                                              }
-
-        case Interpreter::BRANCH_ATTR_NE_NULL:
-                                              {
-                                                jamDebug();
-                                                Uint32 ins2= TcurrentProgram[TprogramCounter];
-                                                Uint32 attrId= Interpreter::getBranchCol_AttrId(ins2) << 16;
-
-                                                if (tmpHabitant != attrId)
-                                                {
-                                                  Int32 TnoDataR= readAttributes(req_struct,
-                                                      &attrId, 1,
-                                                      tmpArea, tmpAreaSz,
-                                                      false);
-
-                                                  if (unlikely(TnoDataR < 0))
-                                                  {
-                                                    jam();
-                                                    terrorCode = Uint32(-TnoDataR);
-                                                    tupkeyErrorLab(req_struct);
-                                                    return -1;
-                                                  }
-                                                  tmpHabitant= attrId;
-                                                }
-
-                                                AttributeHeader ah(tmpArea[0]);
-                                                if (ah.isNULL())
-                                                {
-                                                  TprogramCounter ++;
-                                                }
-                                                else
-                                                {
-                                                  TprogramCounter= brancher(theInstruction, TprogramCounter);
-                                                }
-                                                break;
-                                              }
-
-        case Interpreter::EXIT_OK:
-                                              jamDebug();
+	return TdataWritten;
+
+      case Interpreter::EXIT_OK_LAST:
+	jamDebug();
 #ifdef TRACE_INTERPRETER
-                                              g_eventLogger->info(" - exit_ok");
+        g_eventLogger->info(" - exit_ok_last");
 #endif
-                                              return TdataWritten;
-
-        case Interpreter::EXIT_OK_LAST:
-                                              jamDebug();
+	req_struct->last_row= true;
+	return TdataWritten;
+	
+      case Interpreter::EXIT_REFUSE:
+      {
+        /**
+         * This is a very common exit path, particularly
+         * for scans. It simply means that the row didn't
+         * fulfil the search condition.
+         */
+	jamDebug();
 #ifdef TRACE_INTERPRETER
-                                              g_eventLogger->info(" - exit_ok_last");
+        g_eventLogger->info(" - exit_nok");
 #endif
-                                              req_struct->last_row= true;
-                                              return TdataWritten;
-
-        case Interpreter::EXIT_REFUSE:
-                                              {
-                                                /**
-                                                 * This is a very common exit path, particularly
-                                                 * for scans. It simply means that the row didn't
-                                                 * fulfil the search condition.
-                                                 */
-                                                jamDebug();
+	terrorCode = theInstruction >> 16;
+        tupkeyErrorLab(req_struct);
+        return -1;
+      }
+      case Interpreter::CALL:
+	jamDebug();
 #ifdef TRACE_INTERPRETER
-                                                g_eventLogger->info(" - exit_nok");
+        g_eventLogger->info(" - call addr=%u, subroutine len=%u ret addr=%u",
+                            theInstruction >> 16, TsubroutineLen,
+                            TprogramCounter);
 #endif
-                                                terrorCode = theInstruction >> 16;
-                                                tupkeyErrorLab(req_struct);
-                                                return -1;
-                                              }
-        case Interpreter::CALL:
-                                              jamDebug();
+	RstackPtr++;
+	if (RstackPtr < 32)
+        {
+          TstackMemBuffer[RstackPtr]= TprogramCounter;
+          TprogramCounter= theInstruction >> 16;
+	  if (TprogramCounter < TsubroutineLen)
+          {
+	    TcurrentProgram= subroutineProg;
+	    TcurrentSize= TsubroutineLen;
+	  }
+          else
+          {
+	    return TUPKEY_abort(req_struct, 30);
+	  }
+	}
+        else
+        {
+	  return TUPKEY_abort(req_struct, 31);
+	}
+	break;
+
+      case Interpreter::RETURN:
+	jamDebug();
 #ifdef TRACE_INTERPRETER
-                                              g_eventLogger->info(" - call addr=%u, subroutine len=%u ret addr=%u",
-                                                  theInstruction >> 16, TsubroutineLen,
-                                                  TprogramCounter);
+        g_eventLogger->info(" - return to %u from stack level %u",
+                            TstackMemBuffer[RstackPtr], RstackPtr);
 #endif
-                                              RstackPtr++;
-                                              if (RstackPtr < 32)
-                                              {
-                                                TstackMemBuffer[RstackPtr]= TprogramCounter;
-                                                TprogramCounter= theInstruction >> 16;
-                                                if (TprogramCounter < TsubroutineLen)
-                                                {
-                                                  TcurrentProgram= subroutineProg;
-                                                  TcurrentSize= TsubroutineLen;
-                                                }
-                                                else
-                                                {
-                                                  return TUPKEY_abort(req_struct, 30);
-                                                }
-                                              }
-                                              else
-                                              {
-                                                return TUPKEY_abort(req_struct, 31);
-                                              }
-                                              break;
-
-        case Interpreter::RETURN:
-                                              jamDebug();
-#ifdef TRACE_INTERPRETER
-                                              g_eventLogger->info(" - return to %u from stack level %u",
-                                                  TstackMemBuffer[RstackPtr], RstackPtr);
-#endif
-                                              if (RstackPtr > 0)
-                                              {
-                                                TprogramCounter= TstackMemBuffer[RstackPtr];
-                                                RstackPtr--;
-                                                if (RstackPtr == 0)
-                                                {
-                                                  jamDebug();
-                                                  /* ------------------------------------------------------------- */
-                                                  // We are back to the main program.
-                                                  /* ------------------------------------------------------------- */
-                                                  TcurrentProgram= mainProgram;
-                                                  TcurrentSize= TmainProgLen;
-                                                }
-                                              }
-                                              else
-                                              {
-                                                return TUPKEY_abort(req_struct, 32);
-                                              }
-                                              break;
-
-        default:
-                                              return TUPKEY_abort(req_struct, 33);
+	if (RstackPtr > 0)
+        {
+	  TprogramCounter= TstackMemBuffer[RstackPtr];
+	  RstackPtr--;
+	  if (RstackPtr == 0)
+          {
+	    jamDebug();
+	    /* ------------------------------------------------------------- */
+	    // We are back to the main program.
+	    /* ------------------------------------------------------------- */
+	    TcurrentProgram= mainProgram;
+	    TcurrentSize= TmainProgLen;
+	  }
+	}
+        else
+        {
+	  return TUPKEY_abort(req_struct, 32);
+	}
+	break;
+
+      default:
+	return TUPKEY_abort(req_struct, 33);
       }
     }
     else
