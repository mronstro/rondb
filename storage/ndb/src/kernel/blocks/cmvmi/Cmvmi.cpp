/*
   Copyright (c) 2003, 2022, Oracle and/or its affiliates.
   Copyright (c) 2021, 2022, Hopsworks and/or its affiliates.

   This program is free software; you can redistribute it and/or modify
   it under the terms of the GNU General Public License, version 2.0,
   as published by the Free Software Foundation.

   This program is also distributed with certain software (including
   but not limited to OpenSSL) that is licensed under separate terms,
   as designated in a particular file or component or in included license
   documentation.  The authors of MySQL hereby grant you an additional
   permission to link the program and your derivative works with the
   separately licensed software that they have included with MySQL.

   This program is distributed in the hope that it will be useful,
   but WITHOUT ANY WARRANTY; without even the implied warranty of
   MERCHANTABILITY or FITNESS FOR A PARTICULAR PURPOSE.  See the
   GNU General Public License, version 2.0, for more details.

   You should have received a copy of the GNU General Public License
   along with this program; if not, write to the Free Software
   Foundation, Inc., 51 Franklin St, Fifth Floor, Boston, MA 02110-1301  USA
*/

#include "util/require.h"
#include "Cmvmi.hpp"

#include <cstring>

#include <Configuration.hpp>
#include <kernel_types.h>
#include <NdbOut.hpp>
#include <portlib/NdbMem.h>
#include <NdbTick.h>
#include <util/ConfigValues.hpp>

#include <TransporterRegistry.hpp>
#include <SignalLoggerManager.hpp>
#include <FastScheduler.hpp>

#define DEBUG(x) { ndbout << "CMVMI::" << x << endl; }

#include <signaldata/TestOrd.hpp>
#include <signaldata/EventReport.hpp>
#include <signaldata/TamperOrd.hpp>
#include <signaldata/StartOrd.hpp>
#include <signaldata/SetLogLevelOrd.hpp>
#include <signaldata/EventSubscribeReq.hpp>
#include <signaldata/DumpStateOrd.hpp>
#include <signaldata/DbinfoScan.hpp>
#include <signaldata/Sync.hpp>
#include <signaldata/AllocMem.hpp>
#include <signaldata/NodeStateSignalData.hpp>
#include <signaldata/GetConfig.hpp>
#include <signaldata/Activate.hpp>
#include <signaldata/SetHostname.hpp>

#ifdef ERROR_INSERT
#include <signaldata/FsOpenReq.hpp>
#endif

#include <EventLogger.hpp>
#include <TimeQueue.hpp>

#include <NdbSleep.h>
#include <SafeCounter.hpp>
#include <SectionReader.hpp>
#include <vm/WatchDog.hpp>

#include <DebuggerNames.hpp>

#define JAM_FILE_ID 380

#if (defined(VM_TRACE) || defined(ERROR_INSERT))
//#define DEBUG_AUTOMATIC_MEMORY 1
#endif

#ifdef DEBUG_AUTOMATIC_MEMORY
#define DEB_AUTOMATIC_MEMORY(arglist) do { g_eventLogger->info arglist ; } while (0)
#else
#define DEB_AUTOMATIC_MEMORY(arglist) do { } while (0)
#endif

#define ZREPORT_MEMORY_USAGE 1000

extern int simulate_error_during_shutdown;
extern NodeBitmask g_not_active_nodes;

// Index pages used by ACC instances
Uint32 g_acc_pages_used[1 + MAX_NDBMT_LQH_WORKERS];

extern void mt_init_receiver_cache();
extern void mt_set_section_chunk_size();

Cmvmi::Cmvmi(Block_context& ctx) :
  SimulatedBlock(CMVMI, ctx)
  ,subscribers(subscriberPool)
{
  BLOCK_CONSTRUCTOR(Cmvmi);

  Uint64 long_sig_buffer_size = globalData.theLongSignalMemory;

  /* Ensure that aligned allocation will result in 64-bit
   * aligned offset for theData
   */
  static_assert((sizeof(SectionSegment) % 8) == 0);
  static_assert((offsetof(SectionSegment, theData) % 8) == 0); 

  DEB_AUTOMATIC_MEMORY(("Allocating %llu MBytes for LongMessageBuffer",
                        long_sig_buffer_size / MBYTE64));
  long_sig_buffer_size= long_sig_buffer_size / sizeof(SectionSegment);
  Uint32 long_sig_segments = Uint32(long_sig_buffer_size);
  g_sectionSegmentPool.setSize(long_sig_segments,
                               true,true,true,CFG_DB_LONG_SIGNAL_BUFFER);

  mt_init_receiver_cache();
  mt_set_section_chunk_size();

  // Add received signals
  addRecSignal(GSN_NDB_TAMPER,  &Cmvmi::execNDB_TAMPER, true);
  addRecSignal(GSN_SET_LOGLEVELORD,  &Cmvmi::execSET_LOGLEVELORD);
  addRecSignal(GSN_EVENT_REP,  &Cmvmi::execEVENT_REP);
  addRecSignal(GSN_STTOR,  &Cmvmi::execSTTOR);
  addRecSignal(GSN_READ_CONFIG_REQ,  &Cmvmi::execREAD_CONFIG_REQ);
  addRecSignal(GSN_TEST_ORD,  &Cmvmi::execTEST_ORD);

  addRecSignal(GSN_TAMPER_ORD,  &Cmvmi::execTAMPER_ORD);
  addRecSignal(GSN_STOP_ORD,  &Cmvmi::execSTOP_ORD);
  addRecSignal(GSN_START_ORD,  &Cmvmi::execSTART_ORD);
  addRecSignal(GSN_EVENT_SUBSCRIBE_REQ, 
               &Cmvmi::execEVENT_SUBSCRIBE_REQ);
  addRecSignal(GSN_CANCEL_SUBSCRIPTION_REQ,
               &Cmvmi::execCANCEL_SUBSCRIPTION_REQ);

  addRecSignal(GSN_DUMP_STATE_ORD, &Cmvmi::execDUMP_STATE_ORD);
  addRecSignal(GSN_TC_COMMIT_ACK, &Cmvmi::execTC_COMMIT_ACK);

  addRecSignal(GSN_TESTSIG, &Cmvmi::execTESTSIG);
  addRecSignal(GSN_NODE_START_REP, &Cmvmi::execNODE_START_REP, true);

  addRecSignal(GSN_CONTINUEB, &Cmvmi::execCONTINUEB);
  addRecSignal(GSN_DBINFO_SCANREQ, &Cmvmi::execDBINFO_SCANREQ);

  addRecSignal(GSN_SYNC_REQ, &Cmvmi::execSYNC_REQ, true);
  addRecSignal(GSN_SYNC_REF, &Cmvmi::execSYNC_REF);
  addRecSignal(GSN_SYNC_CONF, &Cmvmi::execSYNC_CONF);

  addRecSignal(GSN_ALLOC_MEM_REF, &Cmvmi::execALLOC_MEM_REF);
  addRecSignal(GSN_ALLOC_MEM_CONF, &Cmvmi::execALLOC_MEM_CONF);

  addRecSignal(GSN_GET_CONFIG_REQ, &Cmvmi::execGET_CONFIG_REQ);

  addRecSignal(GSN_ACTIVATE_REQ, &Cmvmi::execACTIVATE_REQ);
  addRecSignal(GSN_DEACTIVATE_REQ, &Cmvmi::execDEACTIVATE_REQ);
  addRecSignal(GSN_SET_HOSTNAME_REQ, &Cmvmi::execSET_HOSTNAME_REQ);
#ifdef ERROR_INSERT
  addRecSignal(GSN_FSOPENCONF, &Cmvmi::execFSOPENCONF);
  addRecSignal(GSN_FSCLOSECONF, &Cmvmi::execFSCLOSECONF);
#endif

  subscriberPool.setSize(5);
  c_syncReqPool.setSize(5);

  const ndb_mgm_configuration_iterator * db = m_ctx.m_config.getOwnConfigIterator();
  for(unsigned j = 0; j<LogLevel::LOGLEVEL_CATEGORIES; j++){
    Uint32 logLevel;
    if(!ndb_mgm_get_int_parameter(db, CFG_MIN_LOGLEVEL+j, &logLevel)){
      clogLevel.setLogLevel((LogLevel::EventCategory)j, 
			    logLevel);
    }
  }
  
  ndb_mgm_configuration_iterator * iter = m_ctx.m_config.getClusterConfigIterator();
  for(ndb_mgm_first(iter); ndb_mgm_valid(iter); ndb_mgm_next(iter)){
    jam();
    Uint32 nodeId;
    Uint32 nodeType;

    ndbrequire(!ndb_mgm_get_int_parameter(iter,CFG_NODE_ID, &nodeId));
    ndbrequire(!ndb_mgm_get_int_parameter(iter,CFG_TYPE_OF_SECTION,&nodeType));

    switch(nodeType){
    case NodeInfo::DB:
      c_dbNodes.set(nodeId);
      break;
    case NodeInfo::API:
    case NodeInfo::MGM:
      break;
    default:
      ndbabort();
    }
    setNodeInfo(nodeId).m_type = nodeType;
  }

  setNodeInfo(getOwnNodeId()).m_connected = true;
  setNodeInfo(getOwnNodeId()).m_version = ndbGetOwnVersion();
  setNodeInfo(getOwnNodeId()).m_mysql_version = NDB_MYSQL_VERSION_D;

  c_memusage_report_frequency = 0;

  m_start_time = NdbTick_getCurrentTicks();

  std::memset(g_acc_pages_used, 0, sizeof(g_acc_pages_used));
}

Cmvmi::~Cmvmi()
{
  m_shared_page_pool.clear();
}

void Cmvmi::execNDB_TAMPER(Signal* signal) 
{
  jamEntry();
  SET_ERROR_INSERT_VALUE(signal->theData[0]);
  if(ERROR_INSERTED(9999)){
    CRASH_INSERTION(9999);
  }

  if(ERROR_INSERTED(9998)){
    while(true) NdbSleep_SecSleep(1);
  }

  if(ERROR_INSERTED(9997)){
    ndbabort();
  }

#ifndef _WIN32
  if(ERROR_INSERTED(9996)){
    simulate_error_during_shutdown= SIGSEGV;
    ndbabort();
  }

  if(ERROR_INSERTED(9995)){
    simulate_error_during_shutdown= SIGSEGV;
    kill(getpid(), SIGABRT);
  }

  if(ERROR_INSERTED(9006)){
    g_eventLogger->info("Activating error 9006 for SEGV of all nodes");
    int *invalid_ptr = (int*) 123;
    printf("%u", *invalid_ptr); // SEGV
  }
#endif

  if (signal->theData[0] == 9003)
  {
    // Migrated to TRPMAN
    CLEAR_ERROR_INSERT_VALUE;
    sendSignal(TRPMAN_REF, GSN_NDB_TAMPER, signal, signal->getLength(),JBB);
  }
}//execNDB_TAMPER()

static Uint32 blocks[] =
{
  QMGR_REF,
  NDBCNTR_REF,
  DBTC_REF,
  DBDIH_REF,
  DBDICT_REF,
  DBLQH_REF,
  DBTUP_REF,
  DBACC_REF,
  NDBFS_REF,
  BACKUP_REF,
  DBUTIL_REF,
  SUMA_REF,
  TRIX_REF,
  DBTUX_REF,
  LGMAN_REF,
  TSMAN_REF,
  PGMAN_REF,
  DBINFO_REF,
  DBSPJ_REF,
  TRPMAN_REF,
  0
};

void
Cmvmi::execSYNC_REQ(Signal* signal)
{
  jamEntry();
  SyncReq req = * CAST_CONSTPTR(SyncReq, signal->getDataPtr());
  Ptr<SyncRecord> ptr;
  if (!c_syncReqPool.seize(ptr))
  {
    jam();
    SyncRecord tmp;
    ptr.p = &tmp;
    tmp.m_senderRef = req.senderRef;
    tmp.m_senderData = req.senderData;
    tmp.m_prio = req.prio;
    tmp.m_error = SyncRef::SR_OUT_OF_MEMORY;
    sendSYNC_REP(signal, ptr);
    return;
  }

  ptr.p->m_senderRef = req.senderRef;
  ptr.p->m_senderData = req.senderData;
  ptr.p->m_prio = req.prio;
  ptr.p->m_error = 0;

  SyncReq* out = CAST_PTR(SyncReq, signal->getDataPtrSend());
  out->senderRef = reference();
  out->senderData = ptr.i;
  out->prio = ptr.p->m_prio;
  Uint32 i = 0;
  for (i = 0; blocks[i] != 0; i++)
  {
    sendSignal(blocks[i], GSN_SYNC_REQ, signal, SyncReq::SignalLength,
               JobBufferLevel(ptr.p->m_prio));
  }
  ptr.p->m_cnt = i;
}

void
Cmvmi::execSYNC_CONF(Signal* signal)
{
  jamEntry();
  SyncConf conf = * CAST_CONSTPTR(SyncConf, signal->getDataPtr());

  Ptr<SyncRecord> ptr;
  ndbrequire(c_syncReqPool.getPtr(ptr, conf.senderData));
  ndbrequire(ptr.p->m_cnt > 0);
  ptr.p->m_cnt--;
  if (ptr.p->m_cnt == 0)
  {
    jam();

    sendSYNC_REP(signal, ptr);
    c_syncReqPool.release(ptr);
  }
}

void
Cmvmi::execSYNC_REF(Signal* signal)
{
  jamEntry();
  SyncRef ref = * CAST_CONSTPTR(SyncRef, signal->getDataPtr());

  Ptr<SyncRecord> ptr;
  ndbrequire(c_syncReqPool.getPtr(ptr, ref.senderData));
  ndbrequire(ptr.p->m_cnt > 0);
  ptr.p->m_cnt--;

  if (ptr.p->m_error == 0)
  {
    jam();
    ptr.p->m_error = ref.errorCode;
  }

  if (ptr.p->m_cnt == 0)
  {
    jam();

    sendSYNC_REP(signal, ptr);
    c_syncReqPool.release(ptr);
  }
}

void
Cmvmi::sendSYNC_REP(Signal * signal, Ptr<SyncRecord> ptr)
{
  if (ptr.p->m_error == 0)
  {
    jam();
    SyncConf* conf = CAST_PTR(SyncConf, signal->getDataPtrSend());
    conf->senderRef = reference();
    conf->senderData = ptr.p->m_senderData;
    sendSignal(ptr.p->m_senderRef, GSN_SYNC_CONF, signal,
               SyncConf::SignalLength,
               JobBufferLevel(ptr.p->m_prio));
  }
  else
  {
    jam();
    SyncRef* ref = CAST_PTR(SyncRef, signal->getDataPtrSend());
    ref->senderRef = reference();
    ref->senderData = ptr.p->m_senderData;
    ref->errorCode = ptr.p->m_error;
    sendSignal(ptr.p->m_senderRef, GSN_SYNC_REF, signal, SyncRef::SignalLength,
               JobBufferLevel(ptr.p->m_prio));
  }
}

void Cmvmi::execSET_LOGLEVELORD(Signal* signal) 
{
  SetLogLevelOrd * const llOrd = (SetLogLevelOrd *)&signal->theData[0];
  LogLevel::EventCategory category;
  Uint32 level;
  jamEntry();

  ndbrequire(llOrd->noOfEntries <= LogLevel::LOGLEVEL_CATEGORIES);

  for(unsigned int i = 0; i<llOrd->noOfEntries; i++){
    category = (LogLevel::EventCategory)(llOrd->theData[i] >> 16);
    level = llOrd->theData[i] & 0xFFFF;
    
    clogLevel.setLogLevel(category, level);
  }
}//execSET_LOGLEVELORD()

struct SavedEvent
{
  Uint32 m_len;
  Uint32 m_seq;
  Uint32 m_time;
  Uint32 m_data[MAX_EVENT_REP_SIZE_WORDS];

  static constexpr Uint32 HeaderLength = 3;
};

#define SAVE_BUFFER_CNT (CFG_MAX_LOGLEVEL - CFG_MIN_LOGLEVEL + 1)

Uint32 m_saved_event_sequence = 0;

static
struct SavedEventBuffer
{
  SavedEventBuffer() {
    m_read_pos = m_write_pos = 0;
    m_buffer_len = 0;
    m_data = 0;
  }

  void init(Uint32 bytes) {
    if (bytes < 128)
    {
      return; // min size...unless set to 0
    }
    Uint32 words = bytes / 4;
    m_data = new Uint32[words];
    if (m_data)
    {
      m_buffer_len = words;
    }
  }

  Uint16 m_write_pos;
  Uint16 m_read_pos;
  Uint32 m_buffer_len;
  Uint32 * m_data;

  void alloc(Uint32 len);
  void purge();
  void save(const Uint32 * theData, Uint32 len);

  Uint32 num_free() const;

  Uint32 m_scan_pos;
  int startScan();
  int scan(SavedEvent * dst, Uint32 filter[]);

  /**
   * Get sequence number of entry located at current scan pos
   */
  Uint32 getScanPosSeq() const;
} m_saved_event_buffer[SAVE_BUFFER_CNT + /* add unknown here */ 1];

void
SavedEventBuffer::alloc(Uint32 len)
{
  assert(m_buffer_len > 0);

  while (num_free() <= len)
    purge();
}

Uint32
SavedEventBuffer::num_free() const
{
  if (m_write_pos == m_read_pos)
    return m_buffer_len;
  else if (m_write_pos > m_read_pos)
    return (m_buffer_len - m_write_pos) + m_read_pos;
  else
    return m_read_pos - m_write_pos;
}

void
SavedEventBuffer::purge()
{
  const Uint32 * ptr = m_data + m_read_pos;
  /* First word of SavedEvent is m_len.
   * One can not safely cast ptr to SavedEvent pointer since it may wrap if at
   * end of buffer.
   */
  constexpr Uint32 len_off = 0;
  static_assert(offsetof(SavedEvent, m_len) == len_off * sizeof(Uint32));
  const Uint32 data_len = ptr[len_off];
  Uint32 len = SavedEvent::HeaderLength + data_len;
  m_read_pos = (m_read_pos + len) % m_buffer_len;
}

void
SavedEventBuffer::save(const Uint32 * theData, Uint32 len)
{
  if (m_buffer_len == 0)
    return;

  Uint32 total = len + SavedEvent::HeaderLength;
  alloc(total);

  SavedEvent s;
  s.m_len = len; // size of SavedEvent
  s.m_seq = m_saved_event_sequence++;
  s.m_time = (Uint32)time(0);
  const Uint32 * src = (const Uint32*)&s;
  Uint32 * dst = m_data + m_write_pos;

  Uint32 remain = m_buffer_len - m_write_pos;
  if (remain >= total)
  {
    memcpy(dst, src, 4 * SavedEvent::HeaderLength);
    memcpy(dst+SavedEvent::HeaderLength, theData, 4*len);
  }
  else
  {
    memcpy(s.m_data, theData, 4 * len);
    memcpy(dst, src, 4 * remain);
    memcpy(m_data, src + remain, 4 * (total - remain));
  }
  m_write_pos = (m_write_pos + total) % m_buffer_len;
}

int
SavedEventBuffer::startScan()
{
  if (m_read_pos == m_write_pos)
  {
    return 1;
  }
  m_scan_pos = m_read_pos;
  return 0;
}

int
SavedEventBuffer::scan(SavedEvent* _dst, Uint32 filter[])
{
  assert(m_scan_pos != m_write_pos);
  Uint32 * dst = (Uint32*)_dst;
  const Uint32 * ptr = m_data + m_scan_pos;
  /* First word of SavedEvent is m_len.
   * One can not safely cast ptr to SavedEvent pointer since it may wrap if at
   * end of buffer.
   */
  constexpr Uint32 len_off = 0;
  static_assert(offsetof(SavedEvent, m_len) == len_off * sizeof(Uint32));
  const Uint32 data_len = ptr[len_off];
  require(data_len <= MAX_EVENT_REP_SIZE_WORDS);
  Uint32 total = data_len + SavedEvent::HeaderLength;
  if (m_scan_pos + total <= m_buffer_len)
  {
    memcpy(dst, ptr, 4 * total);
  }
  else
  {
    Uint32 remain = m_buffer_len - m_scan_pos;
    memcpy(dst, ptr, 4 * remain);
    memcpy(dst + remain, m_data, 4 * (total - remain));
  }
  m_scan_pos = (m_scan_pos + total) % m_buffer_len;

  if (m_scan_pos == m_write_pos)
  {
    return 1;
  }
  return 0;
}

Uint32
SavedEventBuffer::getScanPosSeq() const
{
  assert(m_scan_pos != m_write_pos);
  const Uint32 * ptr = m_data + m_scan_pos;
  /* First word of SavedEvent is m_len.
   * Second word of SavedEvent is m_seq.
   * One can not safely cast ptr to SavedEvent pointer since it may wrap if at
   * end of buffer.
   */
  static_assert(offsetof(SavedEvent, m_seq) % sizeof(Uint32) == 0);
  constexpr Uint32 seq_off = offsetof(SavedEvent, m_seq) / sizeof(Uint32);
  if (m_scan_pos + seq_off < m_buffer_len)
  {
    return ptr[seq_off];
  }
  const Uint32 wrap_seq_off = m_scan_pos + seq_off - m_buffer_len;
  return m_data[wrap_seq_off];
}

void Cmvmi::execEVENT_REP(Signal* signal) 
{
  //-----------------------------------------------------------------------
  // This message is sent to report any types of events in NDB.
  // Based on the log level they will be either ignored or
  // reported. Currently they are printed, but they will be
  // transferred to the management server for further distribution
  // to the graphical management interface.
  //-----------------------------------------------------------------------
  EventReport * const eventReport = (EventReport *)&signal->theData[0]; 
  Ndb_logevent_type eventType = eventReport->getEventType();
  Uint32 nodeId= eventReport->getNodeId();
  if (nodeId == 0)
  {
    nodeId= refToNode(signal->getSendersBlockRef());

    if (nodeId == 0)
    {
      /* Event reporter supplied no node id,
       * assume it was local
       */
      nodeId= getOwnNodeId();
    }

    eventReport->setNodeId(nodeId);
  }

  jamEntry();

  Uint32 num_sections = signal->getNoOfSections();
  SectionHandle handle(this, signal);
  SegmentedSectionPtr segptr;
  if (num_sections > 0)
  {
    ndbrequire(num_sections == 1);
    ndbrequire(handle.getSection(segptr, 0));
  }
  /**
   * If entry is not found
   */
  Uint32 threshold;
  LogLevel::EventCategory eventCategory;
  Logger::LoggerLevel severity;  
  EventLoggerBase::EventTextFunction textF;
  if (EventLoggerBase::event_lookup(eventType,eventCategory,threshold,severity,textF))
  {
    if (num_sections > 0)
    {
      releaseSections(handle);
    }
    return;
  }
  
  Uint32 sig_length = signal->length();
  SubscriberPtr subptr;
  for(subscribers.first(subptr); subptr.i != RNIL; subscribers.next(subptr))
  {
    jam();
    if(subptr.p->logLevel.getLogLevel(eventCategory) < threshold)
    {
      jam();
      continue;
    }
    if (num_sections > 0)
    {
      /**
       * Send only to nodes that are upgraded to a version that can handle
       * signal sections in EVENT_REP.
       * Not possible to send the signal to older versions that don't support
       * sections in EVENT_REP since signal is too small for that.
       */
      Uint32 version = getNodeInfo(refToNode(subptr.p->blockRef)).m_version;
      if (ndbd_send_node_bitmask_in_section(version))
      {
        sendSignalNoRelease(subptr.p->blockRef,
                            GSN_EVENT_REP,
                            signal,
                            sig_length,
                            JBB,
                            &handle);
      }
      else
      {
        /**
         * MGM server isn't ready to receive a long signal, we need to handle
         * it for at least infoEvent's and WarningEvent's, other reports we
         * will simply throw away. The upgrade order is supposed to start
         * with upgrades of MGM server, so should normally not happen. But
         * still good to not mismanage it completely.
         */
         if (eventType == NDB_LE_WarningEvent ||
             eventType == NDB_LE_InfoEvent)
         {
           copy(&signal->theData[1], segptr);
           Uint32 sz = segptr.sz > 24 ? 24 : segptr.sz;
           sendSignal(subptr.p->blockRef,
                      GSN_EVENT_REP,
                      signal,
                      sz,
                      JBB);
         }
       }
    }
    else
    {
      sendSignal(subptr.p->blockRef,
                 GSN_EVENT_REP,
                 signal,
                 sig_length,
                 JBB);
    }
  }

  Uint32 buf[MAX_EVENT_REP_SIZE_WORDS];
  Uint32 *data = signal->theData;
  const Uint32 sz = (num_sections > 0) ? segptr.sz : signal->getLength();
  ndbrequire(sz <= MAX_EVENT_REP_SIZE_WORDS);
  if (num_sections > 0)
  {
    copy(&buf[0], segptr);
    data = &buf[0];
  }

  Uint32 saveBuf = Uint32(eventCategory);
  if (saveBuf >= NDB_ARRAY_SIZE(m_saved_event_buffer) - 1)
    saveBuf = NDB_ARRAY_SIZE(m_saved_event_buffer) - 1;
  m_saved_event_buffer[saveBuf].save(data, sz);

  if(clogLevel.getLogLevel(eventCategory) < threshold)
  {
    if (num_sections > 0)
    {
      releaseSections(handle);
    }
    return;
  }

  // Print the event info
  g_eventLogger->log(eventReport->getEventType(), 
                     data, sz, 0, 0);
  
  if (num_sections > 0)
  {
    releaseSections(handle);
  }
  return;
}//execEVENT_REP()

void
Cmvmi::execEVENT_SUBSCRIBE_REQ(Signal * signal){
  EventSubscribeReq * subReq = (EventSubscribeReq *)&signal->theData[0];
  Uint32 senderRef = signal->getSendersBlockRef();
  SubscriberPtr ptr;
  jamEntry();
  DBUG_ENTER("Cmvmi::execEVENT_SUBSCRIBE_REQ");

  /**
   * Search for subcription
   */
  for(subscribers.first(ptr); ptr.i != RNIL; subscribers.next(ptr)){
    if(ptr.p->blockRef == subReq->blockRef)
      break;
  }
  
  if(ptr.i == RNIL){
    /**
     * Create a new one
     */
    if (subscribers.seizeFirst(ptr) == false){
      sendSignal(senderRef, GSN_EVENT_SUBSCRIBE_REF, signal, 1, JBB);
      return;
    }
    ptr.p->logLevel.clear();
    ptr.p->blockRef = subReq->blockRef;    
  }
  
  if(subReq->noOfEntries == 0){
    /**
     * Cancel subscription
     */
    subscribers.release(ptr.i);
  } else {
    /**
     * Update subscription
     */
    LogLevel::EventCategory category;
    Uint32 level = 0;
    ndbrequire(subReq->noOfEntries <= LogLevel::LOGLEVEL_CATEGORIES);
    for(Uint32 i = 0; i<subReq->noOfEntries; i++){
      category = (LogLevel::EventCategory)(subReq->theData[i] >> 16);
      level = subReq->theData[i] & 0xFFFF;
      ptr.p->logLevel.setLogLevel(category, level);
      DBUG_PRINT("info",("entry %d: level=%d, category= %d", i, level, category));
    }
  }
  
  signal->theData[0] = ptr.i;
  sendSignal(senderRef, GSN_EVENT_SUBSCRIBE_CONF, signal, 1, JBB);
  DBUG_VOID_RETURN;
}

void
Cmvmi::execCANCEL_SUBSCRIPTION_REQ(Signal *signal){
  
  SubscriberPtr ptr;
  NodeId nodeId = signal->theData[0];

  subscribers.first(ptr);
  while(ptr.i != RNIL){
    Uint32 i = ptr.i;
    BlockReference blockRef = ptr.p->blockRef;
    
    subscribers.next(ptr);
    
    if(refToNode(blockRef) == nodeId){
      subscribers.release(i);
    }
  }
}

void Cmvmi::sendSTTORRY(Signal* signal)
{
  jam();
  signal->theData[3] = 1;
  signal->theData[4] = 3;
  signal->theData[5] = 8;
  signal->theData[6] = 255;
  sendSignal(NDBCNTR_REF, GSN_STTORRY, signal, 7, JBB);
}//Cmvmi::sendSTTORRY


static Uint32 f_read_config_ref = 0;
static Uint32 f_read_config_data = 0;

void 
Cmvmi::execREAD_CONFIG_REQ(Signal* signal)
{
  jamEntry();

  const ReadConfigReq * req = (ReadConfigReq*)signal->getDataPtr();

  Uint32 ref = req->senderRef;
  Uint32 senderData = req->senderData;

  const ndb_mgm_configuration_iterator * p = 
    m_ctx.m_config.getOwnConfigIterator();
  ndbrequire(p != 0);

  {
    void* ptr = m_ctx.m_mm.get_memroot();
    m_shared_page_pool.set((GlobalPage*)ptr, ~0);
  }

  Uint32 min_eventlog = (2 * MAX_EVENT_REP_SIZE_WORDS * 4) + 8;
  Uint32 eventlog = 8192;
  ndb_mgm_get_int_parameter(p, CFG_DB_EVENTLOG_BUFFER_SIZE, &eventlog);
  {
    Uint32 cnt = NDB_ARRAY_SIZE(m_saved_event_buffer);
    Uint32 split = (eventlog + (cnt / 2)) / cnt;
    for (Uint32 i = 0; i < cnt; i++)
    {
      if (split < min_eventlog)
        split = min_eventlog;
      m_saved_event_buffer[i].init(split);
    }
  }
  c_memusage_report_frequency = 0;
  ndb_mgm_get_int_parameter(p, CFG_DB_MEMREPORT_FREQUENCY,
                            &c_memusage_report_frequency);

  Uint32 late_alloc = 1;
  ndb_mgm_get_int_parameter(p, CFG_DB_LATE_ALLOC,
                            &late_alloc);
  if (late_alloc)
  {
    jam();
    f_read_config_ref = ref;
    f_read_config_data = senderData;


    AllocMemReq * req = CAST_PTR(AllocMemReq, signal->getDataPtrSend());
    req->senderData = 0;
    req->senderRef = reference();
    req->requestInfo = AllocMemReq::RT_MAP;
    if (m_ctx.m_config.lockPagesInMainMemory())
    {
      req->requestInfo |= AllocMemReq::RT_MEMLOCK;
    }

    req->bytes_hi = 0;
    req->bytes_lo = 0;
    sendSignal(NDBFS_REF, GSN_ALLOC_MEM_REQ, signal,
               AllocMemReq::SignalLength, JBB);

    /**
     * Assume this takes time...
     *   Set sp0 complete (even though it hasn't) but it makes
     *   ndb_mgm -e "show" show starting instead of not-started
     */
    {
      NodeStateRep * rep = CAST_PTR(NodeStateRep, signal->getDataPtrSend());
      NodeState newState(NodeState::SL_STARTING, 0,
                         NodeState::ST_ILLEGAL_TYPE);
      rep->nodeState = newState;
      rep->nodeState.masterNodeId = 0;
      rep->nodeState.setNodeGroup(0);
      sendSignal(QMGR_REF, GSN_NODE_STATE_REP, signal,
                 NodeStateRep::SignalLength, JBB);
    }
    return;
  }

  init_global_page_pool();

  ReadConfigConf * conf = (ReadConfigConf*)signal->getDataPtrSend();
  conf->senderRef = reference();
  conf->senderData = senderData;
  sendSignal(ref, GSN_READ_CONFIG_CONF, signal, 
	     ReadConfigConf::SignalLength, JBB);
}

void
Cmvmi::init_global_page_pool()
{
  /**
   * This subroutine takes page from m_shared_page_pool and
   *   moves them into m_global_page_pool
   *   (that is currently used by pgman(dbtup) and restore
   */
  void* ptr = m_ctx.m_mm.get_memroot();
  m_global_page_pool.set((GlobalPage*)ptr, ~0);

  Resource_limit rl;
  ndbrequire(m_ctx.m_mm.get_resource_limit(RG_DISK_PAGE_BUFFER, rl));
  while (rl.m_max)
  {
    Uint32 ptrI;
    Uint32 cnt = rl.m_max;
    m_ctx.m_mm.alloc_pages(RG_DISK_PAGE_BUFFER,
                           &ptrI,
                           &cnt,
                           1,
                           Ndbd_mem_manager::NDB_ZONE_LE_30);
    ndbrequire(cnt);
    for (Uint32 i = 0; i<cnt; i++)
    {
      Ptr<GlobalPage> pagePtr;
      ndbrequire(m_shared_page_pool.getPtr(pagePtr, ptrI + i));
      m_global_page_pool.release(pagePtr);
    }
    rl.m_max -= cnt;
  }
}

void Cmvmi::execSTTOR(Signal* signal)
{
  Uint32 theStartPhase  = signal->theData[1];

  jamEntry();
  if (theStartPhase == 1){
    jam();

    if (m_ctx.m_config.lockPagesInMainMemory())
    {
      jam();
      /**
       * Notify watchdog that we're locking memory...
       *   which can be equally "heavy" as allocating it
       */
      refresh_watch_dog(9);
      int res = NdbMem_MemLockAll(1);
      if (res != 0)
      {
        char buf[100];
        BaseString::snprintf(buf, sizeof(buf), 
                             "Failed to memlock pages, error: %d (%s)",
                             errno, strerror(errno));
        g_eventLogger->warning("%s", buf);
        warningEvent("%s", buf);
      }
      else
      {
        g_eventLogger->info("Using locked memory");
      }
    }
    
    /**
     * Install "normal" watchdog value
     */
    {
      Uint32 db_watchdog_interval = 0;
      const ndb_mgm_configuration_iterator * p = 
        m_ctx.m_config.getOwnConfigIterator();
      ndb_mgm_get_int_parameter(p, CFG_DB_WATCHDOG_INTERVAL, 
                                &db_watchdog_interval);
      ndbrequire(db_watchdog_interval);
      update_watch_dog_timer(db_watchdog_interval);
      Uint32 kill_val = 0;
      ndb_mgm_get_int_parameter(p, CFG_DB_WATCHDOG_IMMEDIATE_KILL, 
                                &kill_val);
      globalEmulatorData.theWatchDog->setKillSwitch((bool)kill_val);
    }

    /**
     * Start auto-mem reporting
     */
    signal->theData[0] = ZREPORT_MEMORY_USAGE;
    signal->theData[1] = 0;
    signal->theData[2] = 0;
    signal->theData[3] = 0;
    signal->theData[4] = 0;
    execCONTINUEB(signal);
    
    sendSTTORRY(signal);
    return;
  } else if (theStartPhase == 3) {
    jam();
    globalData.activateSendPacked = 1;
    sendSTTORRY(signal);
  } else if (theStartPhase == 8){
#ifdef ERROR_INSERT
    if (ERROR_INSERTED(9004))
    {
      Uint32 tmp[25];
      Uint32 len = signal->getLength();
      memcpy(tmp, signal->theData, sizeof(tmp));

      Uint32 db = c_dbNodes.find(0);
      if (db == getOwnNodeId())
        db = c_dbNodes.find(db);

      DumpStateOrd * ord = (DumpStateOrd *)&signal->theData[0];
      ord->args[0] = 9005; // Active 9004
      ord->args[1] = db;
      sendSignal(TRPMAN_REF, GSN_DUMP_STATE_ORD, signal, 2, JBB);
      CLEAR_ERROR_INSERT_VALUE;

      memcpy(signal->theData, tmp, sizeof(tmp));
      sendSignalWithDelay(reference(), GSN_STTOR,
                          signal, 100, len);
      return;
    }
#endif
    globalData.theStartLevel = NodeState::SL_STARTED;
    sendSTTORRY(signal);
  }
}

#ifdef VM_TRACE
void
modifySignalLogger(bool allBlocks, BlockNumber bno, 
                   TestOrd::Command cmd, 
                   TestOrd::SignalLoggerSpecification spec){
  SignalLoggerManager::LogMode logMode;

  /**
   * Mapping between SignalLoggerManager::LogMode and 
   *                 TestOrd::SignalLoggerSpecification
   */
  switch(spec){
  case TestOrd::InputSignals:
    logMode = SignalLoggerManager::LogIn;
    break;
  case TestOrd::OutputSignals:
    logMode = SignalLoggerManager::LogOut;
    break;
  case TestOrd::InputOutputSignals:
    logMode = SignalLoggerManager::LogInOut;
    break;
  default:
    return;
    break;
  }
  
  switch(cmd){
  case TestOrd::On:
    globalSignalLoggers.logOn(allBlocks, bno, logMode);
    break;
  case TestOrd::Off:
    globalSignalLoggers.logOff(allBlocks, bno, logMode);
    break;
  case TestOrd::Toggle:
    globalSignalLoggers.logToggle(allBlocks, bno, logMode);
    break;
  case TestOrd::KeepUnchanged:
    // Do nothing
    break;
  }
  globalSignalLoggers.flushSignalLog();
}
#endif

void
Cmvmi::execTEST_ORD(Signal * signal){
  jamEntry();
  
#ifdef VM_TRACE
  TestOrd * const testOrd = (TestOrd *)&signal->theData[0];

  TestOrd::Command cmd;

  {
    /**
     * Process Trace command
     */
    TestOrd::TraceSpecification traceSpec;

    testOrd->getTraceCommand(cmd, traceSpec);
    unsigned long traceVal = traceSpec;
    unsigned long currentTraceVal = globalSignalLoggers.getTrace();
    switch(cmd){
    case TestOrd::On:
      currentTraceVal |= traceVal;
      break;
    case TestOrd::Off:
      currentTraceVal &= (~traceVal);
      break;
    case TestOrd::Toggle:
      currentTraceVal ^= traceVal;
      break;
    case TestOrd::KeepUnchanged:
      // Do nothing
      break;
    }
    globalSignalLoggers.setTrace(currentTraceVal);
  }
  
  {
    /**
     * Process Log command
     */
    TestOrd::SignalLoggerSpecification logSpec;
    BlockNumber bno;
    unsigned int loggers = testOrd->getNoOfSignalLoggerCommands();
    
    if(loggers == (unsigned)~0){ // Apply command to all blocks
      testOrd->getSignalLoggerCommand(0, bno, cmd, logSpec);
      modifySignalLogger(true, bno, cmd, logSpec);
    } else {
      for(unsigned int i = 0; i<loggers; i++){
        testOrd->getSignalLoggerCommand(i, bno, cmd, logSpec);
        modifySignalLogger(false, bno, cmd, logSpec);
      }
    }
  }

  {
    /**
     * Process test command
     */
    testOrd->getTestCommand(cmd);
    switch(cmd){
    case TestOrd::On:{
      SET_GLOBAL_TEST_ON;
    }
    break;
    case TestOrd::Off:{
      SET_GLOBAL_TEST_OFF;
    }
    break;
    case TestOrd::Toggle:{
      TOGGLE_GLOBAL_TEST_FLAG;
    }
    break;
    case TestOrd::KeepUnchanged:
      // Do nothing
      break;
    }
    globalSignalLoggers.flushSignalLog();
  }

#endif
}

void Cmvmi::execSTOP_ORD(Signal* signal) 
{
  jamEntry();
  globalData.theRestartFlag = perform_stop;
}//execSTOP_ORD()

void
Cmvmi::execSTART_ORD(Signal* signal) {
  StartOrd * const startOrd = (StartOrd *)&signal->theData[0];
  jamEntry();
  
  Uint32 tmp = startOrd->restartInfo;
  if(StopReq::getPerformRestart(tmp)){
    jam();
    /**
     *
     */
    NdbRestartType type = NRT_Default;
    if(StopReq::getNoStart(tmp) && StopReq::getInitialStart(tmp))
      type = NRT_NoStart_InitialStart;
    if(StopReq::getNoStart(tmp) && !StopReq::getInitialStart(tmp))
      type = NRT_NoStart_Restart;
    if(!StopReq::getNoStart(tmp) && StopReq::getInitialStart(tmp))
      type = NRT_DoStart_InitialStart;
    if(!StopReq::getNoStart(tmp)&&!StopReq::getInitialStart(tmp))
      type = NRT_DoStart_Restart;
    NdbShutdown(0, NST_Restart, type);
  }

  if(globalData.theRestartFlag == system_started){
    jam();
    /**
     * START_ORD received when already started(ignored)
     */
    //ndbout << "START_ORD received when already started(ignored)" << endl;
    return;
  }
  
  if(globalData.theRestartFlag == perform_stop){
    jam();
    /**
     * START_ORD received when stopping(ignored)
     */
    //ndbout << "START_ORD received when stopping(ignored)" << endl;
    return;
  }
  
  if(globalData.theStartLevel == NodeState::SL_NOTHING)
  {
    jam();

    for(unsigned int i = 1; i < MAX_NODES; i++ )
    {
      if (getNodeInfo(i).m_type == NodeInfo::MGM)
      {
        jam();
        globalTransporterRegistry.do_connect(i);
      }
    }
    g_eventLogger->info("First START_ORD executed to connect MGM servers");

    globalData.theStartLevel = NodeState::SL_CMVMI;
    sendSignal(QMGR_REF, GSN_START_ORD, signal, 1, JBA);
    return ;
  }
  
  if(globalData.theStartLevel == NodeState::SL_CMVMI)
  {
    jam();
    globalData.theStartLevel  = NodeState::SL_STARTING;
    globalData.theRestartFlag = system_started;
    /**
     * StartLevel 1
     *
     * Do Restart
     */
    if (signal->getSendersBlockRef() == 0)
    {
      jam();
      g_eventLogger->info("Received second START_ORD as part of normal start");
    }
    else
    {
      jam();
      g_eventLogger->info("Received second START_ORD from node %u",
                          refToNode(signal->getSendersBlockRef()));
    }
    // Disconnect all nodes as part of the system restart. 
    // We need to ensure that we are starting up
    // without any connected nodes.   
    for(unsigned int i = 1; i < MAX_NODES; i++ )
    {
      if (i != getOwnNodeId() && getNodeInfo(i).m_type != NodeInfo::MGM)
      {
        globalTransporterRegistry.do_disconnect(i);
        globalTransporterRegistry.setIOState(i, HaltIO);
      }
    }
    g_eventLogger->info("Disconnect all non-MGM servers");

    CRASH_INSERTION(9994);
    
    /**
     * Start running startphases
     */
    g_eventLogger->info("Start excuting the start phases");
    sendSignal(NDBCNTR_REF, GSN_START_ORD, signal, 1, JBA);  
    return;
  }
}//execSTART_ORD()

void Cmvmi::execTAMPER_ORD(Signal* signal) 
{
  jamEntry();
  // TODO We should maybe introduce a CONF and REF signal
  // to be able to indicate if we really introduced an error.
#ifdef ERROR_INSERT
  TamperOrd* const tamperOrd = (TamperOrd*)&signal->theData[0];
  Uint32 errNo = tamperOrd->errorNo;

  if (errNo == 0)
  {
    jam();
    signal->theData[0] = 0;
    for (Uint32 i = 0; blocks[i] != 0; i++)
    {
      sendSignal(blocks[i], GSN_NDB_TAMPER, signal, 1, JBB);
    }
    return;
  }

  Uint32 tuserblockref = 0;
  if (errNo < 1000)
  {
    /*--------------------------------------------------------------------*/
    // Insert errors into QMGR.
    /*--------------------------------------------------------------------*/
    jam();
    tuserblockref = QMGR_REF;
  }
  else if (errNo < 2000)
  {
    /*--------------------------------------------------------------------*/
    // Insert errors into NDBCNTR.
    /*--------------------------------------------------------------------*/
    jam();
    tuserblockref = NDBCNTR_REF;
  }
  else if (errNo < 3000)
  {
    /*--------------------------------------------------------------------*/
    // Insert errors into NDBFS.
    /*--------------------------------------------------------------------*/
    jam();
    tuserblockref = NDBFS_REF;
  }
  else if (errNo < 4000)
  {
    /*--------------------------------------------------------------------*/
    // Insert errors into DBACC.
    /*--------------------------------------------------------------------*/
    jam();
    tuserblockref = DBACC_REF;
  }
  else if (errNo < 5000)
  {
    /*--------------------------------------------------------------------*/
    // Insert errors into DBTUP.
    /*--------------------------------------------------------------------*/
    jam();
    tuserblockref = DBTUP_REF;
  }
  else if (errNo < 6000)
  {
    /*---------------------------------------------------------------------*/
    // Insert errors into DBLQH.
    /*---------------------------------------------------------------------*/
    jam();
    tuserblockref = DBLQH_REF;
  }
  else if (errNo < 7000)
  {
    /*---------------------------------------------------------------------*/
    // Insert errors into DBDICT.
    /*---------------------------------------------------------------------*/
    jam();
    tuserblockref = DBDICT_REF;
  }
  else if (errNo < 8000)
  {
    /*---------------------------------------------------------------------*/
    // Insert errors into DBDIH.
    /*--------------------------------------------------------------------*/
    jam();
    tuserblockref = DBDIH_REF;
  }
  else if (errNo < 9000)
  {
    /*--------------------------------------------------------------------*/
    // Insert errors into DBTC.
    /*--------------------------------------------------------------------*/
    jam();
    tuserblockref = DBTC_REF;
  }
  else if (errNo < 10000)
  {
    /*--------------------------------------------------------------------*/
    // Insert errors into CMVMI.
    /*--------------------------------------------------------------------*/
    jam();
    tuserblockref = CMVMI_REF;
  }
  else if (errNo < 11000)
  {
    jam();
    tuserblockref = BACKUP_REF;
  }
  else if (errNo < 12000)
  {
    jam();
    tuserblockref = PGMAN_REF;
  }
  else if (errNo < 13000)
  {
    jam();
    tuserblockref = DBTUX_REF;
  }
  else if (errNo < 14000)
  {
    jam();
    tuserblockref = SUMA_REF;
  }
  else if (errNo < 15000)
  {
    jam();
    tuserblockref = DBDICT_REF;
  }
  else if (errNo < 16000)
  {
    jam();
    tuserblockref = LGMAN_REF;
  }
  else if (errNo < 17000)
  {
    jam();
    tuserblockref = TSMAN_REF;
  }
  else if (errNo < 18000)
  {
    jam();
    tuserblockref = DBSPJ_REF;
  }
  else if (errNo < 19000)
  {
    jam();
    tuserblockref = TRIX_REF;
  }
  else if (errNo < 20000)
  {
    jam();
    tuserblockref = DBUTIL_REF;
  }
  else if (errNo < 30000)
  {
    /*--------------------------------------------------------------------*/
    // Ignore errors in the 20000-range.
    /*--------------------------------------------------------------------*/
    jam();
    return;
  }
  else if (errNo < 40000)
  {
    jam();
    /*--------------------------------------------------------------------*/
    // Redirect errors to master DIH in the 30000-range.
    /*--------------------------------------------------------------------*/

    /**
     * since CMVMI doesn't keep track of master,
     * send to local DIH
     */
    signal->theData[0] = 5;
    signal->theData[1] = errNo;
    signal->theData[2] = 0;
    sendSignal(DBDIH_REF, GSN_DIHNDBTAMPER, signal, 3, JBB);
    return;
  }
  else if (errNo < 50000)
  {
    jam();

    /**
     * since CMVMI doesn't keep track of master,
     * send to local DIH
     */
    signal->theData[0] = 5;
    signal->theData[1] = errNo;
    signal->theData[2] = 0;
    sendSignal(DBDIH_REF, GSN_DIHNDBTAMPER, signal, 3, JBB);
    return;
  }

  ndbassert(tuserblockref != 0); // mapping missing ??
  if (tuserblockref != 0)
  {
    signal->theData[0] = errNo;
    sendSignal(tuserblockref, GSN_NDB_TAMPER, signal, signal->getLength(), JBB);
  }
#endif
}//execTAMPER_ORD()

#ifdef VM_TRACE
class RefSignalTest {
public:
  enum ErrorCode {
    OK = 0,
    NF_FakeErrorREF = 7
  };
  Uint32 senderRef;
  Uint32 senderData;
  Uint32 errorCode;
};
#endif


#define check_block(block,val) \
(((val) >= DumpStateOrd::_ ## block ## Min) && ((val) <= DumpStateOrd::_ ## block ## Max))

int
cmp_event_buf(const void * ptr0, const void * ptr1)
{
  Uint32 pos0 = * ((Uint32*)ptr0);
  Uint32 pos1 = * ((Uint32*)ptr1);

  Uint32 time0 = m_saved_event_buffer[pos0].getScanPosSeq();
  Uint32 time1 = m_saved_event_buffer[pos1].getScanPosSeq();
  return time0 - time1;
}

#if defined VM_TRACE || defined ERROR_INSERT
static Uint32 f_free_segments[32];
static Uint32 f_free_segment_pos = 0;
#endif

/**
 * TC_COMMIT_ACK is routed through CMVMI to ensure correct signal order
 * when sending DUMP_STATE_ORD to DBTC while TC_COMMIT_ACK is also
 * being in transit.
 */
void
Cmvmi::execTC_COMMIT_ACK(Signal* signal)
{
  jamEntry();
  BlockReference ref = signal->theData[2];
  sendSignal(ref, GSN_TC_COMMIT_ACK, signal, 2, JBB);
}

void
Cmvmi::execDUMP_STATE_ORD(Signal* signal)
{
  jamEntry();
  Uint32 val = signal->theData[0];
  if (val >= DumpStateOrd::OneBlockOnly)
  {
    if (check_block(Backup, val))
    {
      sendSignal(BACKUP_REF, GSN_DUMP_STATE_ORD, signal,
                 signal->length(), JBB);
    }
    else if (check_block(TC, val))
    {
      sendSignal(DBTC_REF, GSN_DUMP_STATE_ORD, signal,
                 signal->length(), JBB);
    }
    else if (check_block(LQH, val))
    {
      sendSignal(DBLQH_REF, GSN_DUMP_STATE_ORD, signal,
                 signal->length(), JBB);
    }
    else if (check_block(CMVMI, val))
    {
      /**
       * Handle here since we are already in CMVMI, mostly used for
       * online config changes.
       */
      DumpStateOrd * const & dumpState = (DumpStateOrd *)&signal->theData[0];
      Uint32 arg = dumpState->args[0];
      Uint32 first_val = dumpState->args[1];
      if (signal->length() > 0)
      {
        if (val == DumpStateOrd::SetSchedulerResponsiveness)
        {
          if (signal->length() != 2)
          {
            g_eventLogger->info(
                "dump 103000 X, where X is between 0 and 10"
                " to set transactional priority");
          }
          else if (arg == DumpStateOrd::SetSchedulerResponsiveness)
          {
            if (first_val > 10)
            {
              g_eventLogger->info(
                  "Trying to set SchedulerResponsiveness outside 0-10");
            }
            else
            {
              g_eventLogger->info("Setting SchedulerResponsiveness to %u",
                                  first_val);
              Configuration *conf = globalEmulatorData.theConfiguration;
              conf->setSchedulerResponsiveness(first_val);
            }
          }
        }
        else if (val == DumpStateOrd::EnableEventLoggerDebug)
        {
          g_eventLogger->info("Enable Debug level in node log");
          g_eventLogger->enable(Logger::LL_DEBUG);
        }
        else if (val == DumpStateOrd::DisableEventLoggerDebug)
        {
          g_eventLogger->info("Disable Debug level in node log");
          g_eventLogger->disable(Logger::LL_DEBUG);
        }
        else if (val == DumpStateOrd::CmvmiRelayDumpStateOrd)
        {
          /* MGMD have no transporter to API nodes.  To be able to send a
           * dump command to an API node MGMD send the dump signal via a
           * data node using CmvmiRelay command.  The first argument is the
           * destination node, the rest is the dump command that should be
           * sent.
           *
           * args: dest-node dump-state-ord-code dump-state-ord-arg#1 ...
           */
          jam();
          const Uint32 length = signal->length();
          if (length < 3)
          {
            // Not enough words for sending DUMP_STATE_ORD
            jam();
            return;
          }
          const Uint32 node_id = signal->theData[1];
          const Uint32 ref = numberToRef(CMVMI, node_id);
          std::memmove(&signal->theData[0],
                       &signal->theData[2],
                       (length - 2) * sizeof(Uint32));
          sendSignal(ref , GSN_DUMP_STATE_ORD, signal, length - 2, JBB);
        }
        else if (val == DumpStateOrd::CmvmiDummySignal)
        {
          /* Log in event logger that signal sent by dump command
           * CmvmiSendDummySignal is received.  Include information about
           * signal size and its sections and which node sent it.
           */
          jam();
          const Uint32 node_id = signal->theData[2];
          const Uint32 num_secs = signal->getNoOfSections();
          SectionHandle handle(this, signal);
          SegmentedSectionPtr ptr[3];
          for (Uint32 i = 0; i < num_secs; i++)
          {
              ndbrequire(handle.getSection(ptr[i], i));
          }
          char msg[24*4];
          snprintf(msg,
                   sizeof(msg),
                   "Receiving CmvmiDummySignal"
                   " (size %u+%u+%u+%u+%u) from %u to %u.",
                   signal->getLength(),
                   num_secs,
                   (num_secs > 0) ? ptr[0].sz : 0,
                   (num_secs > 1) ? ptr[1].sz : 0,
                   (num_secs > 2) ? ptr[2].sz : 0,
                   node_id,
                   getOwnNodeId());
          g_eventLogger->info("%s", msg);
          infoEvent("%s", msg);
          releaseSections(handle);
        }
        else if (val == DumpStateOrd::CmvmiSendDummySignal)
        {
          /* Send a CmvmiDummySignal to specified node with specified size and
           * sections.  This is used to verify that messages with certain
           * signal sizes and sections can be sent and received.
           *
           * The sending is also logged in event logger.  This log entry should
           * be matched with corresponding log when receiving the
           * CmvmiDummySignal dump command.  See preceding dump command above.
           *
           * args: rep-node dest-node padding frag-size
           *       #secs sec#1-len sec#2-len sec#3-len
           */
          jam();
          if (signal->length() < 5)
          {
            // Not enough words to send a dummy signal
            jam();
            return;
          }
          const Uint32 node_id = signal->theData[2];
          const Uint32 ref =
            (getNodeInfo(node_id).m_type == NodeInfo::DB)
            ? numberToRef(CMVMI, node_id)
            : numberToRef(API_CLUSTERMGR, node_id);
          const Uint32 fill_word = signal->theData[3];
          const Uint32 frag_size = signal->theData[4];
          if (frag_size != 0)
          {
            // Fragmented signals not supported yet.
            jam();
            return;
          }
          const Uint32 num_secs = (signal->length() > 5) ? signal->theData[5] : 0;
          if (num_secs > 3)
          {
            jam();
            return;
          }
          Uint32 tot_len = signal->length();
          LinearSectionPtr ptr[3];
          for (Uint32 i = 0; i < num_secs; i++)
          {
            const Uint32 sec_len = signal->theData[6 + i];
            ptr[i].sz = sec_len;
            tot_len += sec_len;
          }
          Uint32* sec_alloc = NULL;
          Uint32* sec_data = &signal->theData[signal->length()];
          if (tot_len > NDB_ARRAY_SIZE(signal->theData))
          {
            sec_data = sec_alloc = new Uint32[tot_len];
          }
          signal->theData[0] = DumpStateOrd::CmvmiDummySignal;
          signal->theData[2] = getOwnNodeId();
          for (Uint32 i = 0; i < tot_len; i++)
          {
            sec_data[i] = fill_word;
          }
          for (Uint32 i = 0; i < num_secs; i++)
          {
            const Uint32 sec_len = signal->theData[6 + i];
            ptr[i].p = sec_data;
            sec_data += sec_len;
          }
          char msg[24*4];
          snprintf(msg,
                   sizeof(msg),
                   "Sending CmvmiDummySignal"
                   " (size %u+%u+%u+%u+%u) from %u to %u.",
                   signal->getLength(),
                   num_secs,
                   (num_secs > 0) ? ptr[0].sz : 0,
                   (num_secs > 1) ? ptr[1].sz : 0,
                   (num_secs > 2) ? ptr[2].sz : 0,
                   getOwnNodeId(),
                   node_id);
          infoEvent("%s", msg);
          sendSignal(ref , GSN_DUMP_STATE_ORD, signal,
                     signal->length(), JBB, ptr, num_secs);
          delete[] sec_alloc;
        }
        else if (val == DumpStateOrd::CmvmiSetMaxSendDelay)
        {
          jam();
          if (signal->length() != 2)
          {
            jam();
            return;
          }
          Uint32 val = signal->theData[1];
          setConfMaxSendDelay(val);
        }
        else if (val == DumpStateOrd::CmvmiSetMinSendDelay)
        {
          jam();
          if (signal->length() != 2)
          {
            jam();
            return;
          }
          Uint32 val = signal->theData[1];
          setConfMinSendDelay(val);
        }
        else if (val == DumpStateOrd::CmvmiSetMaxSendBufferSizeDelay)
        {
          jam();
          if (signal->length() != 2)
          {
            jam();
            return;
          }
          Uint32 val = signal->theData[1];
          setMaxSendBufferSizeDelay(val);
        }
      }
    }
    else if (check_block(THRMAN, val))
    {
      sendSignal(THRMAN_REF, GSN_DUMP_STATE_ORD, signal,
                 signal->length(), JBB);
    }
    return;
  }

  for (Uint32 i = 0; blocks[i] != 0; i++)
  {
    sendSignal(blocks[i], GSN_DUMP_STATE_ORD, signal, signal->length(), JBB);
  }

  /**
   *
   * Here I can dump CMVMI state if needed
   */
  DumpStateOrd * const & dumpState = (DumpStateOrd *)&signal->theData[0];
  Uint32 arg = dumpState->args[0];
  if (arg == DumpStateOrd::CmvmiDumpConnections){
    for(unsigned int i = 1; i < MAX_NODES; i++ ){
      const char* nodeTypeStr = "";
      switch(getNodeInfo(i).m_type){
      case NodeInfo::DB:
	nodeTypeStr = "DB";
	break;
      case NodeInfo::API:
	nodeTypeStr = "API";
	break;
      case NodeInfo::MGM:
	nodeTypeStr = "MGM";
	break;
      case NodeInfo::INVALID:
	nodeTypeStr = 0;
	break;
      default:
	nodeTypeStr = "<UNKNOWN>";
      }

      if(nodeTypeStr == 0)
	continue;

      infoEvent("Connection to %d (%s) %s", 
                i, 
                nodeTypeStr,
                globalTransporterRegistry.getPerformStateString(i));
    }
  }
  
  if (arg == DumpStateOrd::CmvmiDumpSubscriptions)
  {
    SubscriberPtr ptr;
    subscribers.first(ptr);  
    g_eventLogger->info("List subscriptions:");
    while(ptr.i != RNIL)
    {
      g_eventLogger->info("Subscription: %u, nodeId: %u, ref: 0x%x",
                          ptr.i,  refToNode(ptr.p->blockRef), ptr.p->blockRef);
      for(Uint32 i = 0; i < LogLevel::LOGLEVEL_CATEGORIES; i++)
      {
        Uint32 level = ptr.p->logLevel.getLogLevel((LogLevel::EventCategory)i);
        g_eventLogger->info("Category %u Level %u", i, level);
      }
      subscribers.next(ptr);
    }
  }

  if (arg == DumpStateOrd::CmvmiDumpLongSignalMemory){
    infoEvent("Cmvmi: g_sectionSegmentPool size: %d free: %d",
	      g_sectionSegmentPool.getSize(),
	      g_sectionSegmentPool.getNoOfFree());
  }

  if (arg == DumpStateOrd::CmvmiLongSignalMemorySnapshotStart)
  {
#if defined VM_TRACE || defined ERROR_INSERT
    f_free_segment_pos = 0;
    std::memset(f_free_segments, 0, sizeof(f_free_segments));
#endif
  }

  if (arg == DumpStateOrd::CmvmiLongSignalMemorySnapshot)
  {
#if defined VM_TRACE || defined ERROR_INSERT
    f_free_segments[f_free_segment_pos] = g_sectionSegmentPool.getNoOfFree();
    f_free_segment_pos = (f_free_segment_pos + 1) % NDB_ARRAY_SIZE(f_free_segments);
#endif
  }

  if (arg == DumpStateOrd::CmvmiLongSignalMemorySnapshotCheck)
  {
#if defined VM_TRACE || defined ERROR_INSERT
    Uint32 start = (f_free_segment_pos + 1)% NDB_ARRAY_SIZE(f_free_segments);
    Uint32 stop = (f_free_segment_pos - 1) % NDB_ARRAY_SIZE(f_free_segments);
    Uint32 cnt_dec = 0;
    Uint32 cnt_inc = 0;
    Uint32 cnt_same = 0;
    Uint32 count = 0;
    for (Uint32 i = start;
         i != stop;
         i = (i + 1) % NDB_ARRAY_SIZE(f_free_segments))
    {
      /**
       * Only check start of test with stop of test, avoid checks of what
       * happened when test wasn't active.
       */
      if (count != 0 && ((count % 2) == 0))
      {
        Uint32 prev = (i - 1) % NDB_ARRAY_SIZE(f_free_segments);
        if (f_free_segments[prev] == f_free_segments[i])
          cnt_same++;
        else if (f_free_segments[prev] > f_free_segments[i])
          cnt_dec++;
        else if (f_free_segments[prev] < f_free_segments[i])
          cnt_inc++;
      }
      count++;
    }

    printf("snapshots: ");
    for (Uint32 i = start;
         i != stop;
         i = (i + 1) % NDB_ARRAY_SIZE(f_free_segments))
    {
      printf("%u ", f_free_segments[i]);
    }
    printf("\n");
    printf("summary: #same: %u #increase: %u #decrease: %u\n",
           cnt_same, cnt_inc, cnt_dec);

    if (cnt_dec > 1)
    {
      /**
       * If memory decreased more than once...
<<<<<<< HEAD
       *   it must also increase atleast once
       *
       * Not sure about this condition, seems not to always
       * be the case, so removing this check for now.
=======
       *   it must also increase at least once
>>>>>>> a246bad7
       */
      fflush(stdout);
      //ndbrequire(cnt_inc > 0);
    }

    if (cnt_dec == 1)
    {
      // it decreased once...this is ok
      return;
    }
    if (cnt_same >= (cnt_inc + cnt_dec))
    {
      // it was frequently the same...this is ok
      return;
    }
    if (cnt_same + cnt_dec >= cnt_inc)
    {
      // it was frequently the same or less...this is ok
      return;
    }

    fflush(stdout);
    ndbabort();
#endif
  }

  if (arg == DumpStateOrd::CmvmiLongSignalMemorySnapshotCheck2)
  {
    g_eventLogger->info("CmvmiLongSignalMemorySnapshotCheck2");

#if defined VM_TRACE || defined ERROR_INSERT
    Uint32 orig_idx = (f_free_segment_pos - 1) % 
      NDB_ARRAY_SIZE(f_free_segments);

    Uint32 poolsize = g_sectionSegmentPool.getSize();    
    Uint32 orig_level = f_free_segments[orig_idx];
    Uint32 orig_used = poolsize - orig_level;
    Uint32 curr_level = g_sectionSegmentPool.getNoOfFree();
    Uint32 curr_used = poolsize - curr_level;

    g_eventLogger->info("  Total : %u", poolsize);
    g_eventLogger->info("  Orig free level : %u (%u pct)", orig_level,
                        orig_level * 100 / poolsize);
    g_eventLogger->info("  Curr free level : %u (%u pct)", curr_level,
                        curr_level * 100 / poolsize);
    g_eventLogger->info("  Orig in-use : %u (%u pct)", orig_used,
                        orig_used * 100 / poolsize);
    g_eventLogger->info("  Curr in-use : %u (%u pct)", curr_used,
                        curr_used * 100 / poolsize);

    if (curr_used > 2 * orig_used)
    {
      g_eventLogger->info(
          "  ERROR : in-use has grown by more than a factor of 2");
      ndbabort();
    }
    else
    {
      g_eventLogger->info("  Snapshot ok");
    }
#endif
  }

  if (arg == DumpStateOrd::CmvmiShowLongSignalOwnership)
  {
#ifdef NDB_DEBUG_RES_OWNERSHIP
    g_eventLogger->info("CMVMI dump LSB usage");
    Uint32 buffs = g_sectionSegmentPool.getSize();
    Uint32* buffOwners = (Uint32*) malloc(buffs * sizeof(Uint32));
    Uint64* buffOwnersCount = (Uint64*) malloc(buffs * sizeof(Uint64));
    
    std::memset(buffOwnersCount, 0, buffs * sizeof(Uint64));

    g_eventLogger->info("  Filling owners list");
    Uint32 zeroOwners = 0;
    lock_global_ssp();
    {
      /* Fill owners list */
      Ptr<SectionSegment> tmp;
      for (tmp.i=0; tmp.i<buffs; tmp.i++)
      {
        g_sectionSegmentPool.getPtrIgnoreAlloc(tmp);
        buffOwners[tmp.i] = tmp.p->m_ownerRef;
        if (buffOwners[tmp.i] == 0)
          zeroOwners++;
        
        /* Expensive, ideally find a hacky way to iterate the freelist */
        if (!g_sectionSegmentPool.findId(tmp.i))
        {
          buffOwners[tmp.i] = 0;
        }
      }
    }
    unlock_global_ssp();

    g_eventLogger->info("  Summing by owner");
    /* Use a linear hash to find items */
    
    Uint32 free = 0;
    Uint32 numOwners = 0;
    for (Uint32 i=0; i < buffs; i++)
    {
      Uint32 owner = buffOwners[i];
      if (owner == 0)
      {
        free++;
      }
      else
      {
        Uint32 ownerHash = 17 + 37 * owner;
        Uint32 start=ownerHash % buffs;

        Uint32 y=0;
        for (; y < buffs; y++)
        {
          Uint32 pos = (start + y) % buffs;
          if (buffOwnersCount[pos] == 0)
          {
            numOwners++;
            buffOwnersCount[pos] = (Uint64(owner) << 32 | 1);
            break;
          }
          else if ((buffOwnersCount[pos] >> 32) == owner)
          {
            buffOwnersCount[pos] ++;
            break;
          }
        }
        ndbrequire(y != buffs);
      }
    }

    g_eventLogger->info("  Summary");
    g_eventLogger->info(
        "    Warning, free buffers in thread caches considered used here");
    g_eventLogger->info("    ndbd avoids this problem");
    g_eventLogger->info("    Zero owners : %u", zeroOwners);
    g_eventLogger->info("    Num free : %u", free);
    g_eventLogger->info("    Num owners : %u", numOwners);

    for (Uint32 i=0; i < buffs; i++)
    {
      Uint64 entry = buffOwnersCount[i];
      if (entry != 0)
      {
        /* Breakdown assuming Block ref + GSN format */
        Uint32 count = Uint32(entry & 0xffffffff);
        Uint32 ownerId = Uint32(entry >> 32);
        Uint32 block = (ownerId >> 16) & 0x1ff;
        Uint32 instance = ownerId >> 25;
        Uint32 gsn = ownerId & 0xffff;
        g_eventLogger->info(
            "      Count : %u : OwnerId : 0x%x (0x%x:%u/%u) %s %s",
            count, ownerId, block, instance, gsn,
            block == 1 ? "RECV" : getBlockName(block, "Unknown"),
            getSignalName(gsn, "Unknown"));
      }
    }

    g_eventLogger->info("Done");

    ::free(buffOwners);
    ::free(buffOwnersCount);
#else
    g_eventLogger->info(
        "CMVMI :: ShowLongSignalOwnership.  Not compiled "
        "with NDB_DEBUG_RES_OWNERSHIP");
#endif

  }

  if (dumpState->args[0] == DumpStateOrd::DumpPageMemory)
  {
    const Uint32 len = signal->getLength();
    if (len == 1) // DUMP 1000
    {
      // Start dumping resource limits
      signal->theData[1] = 0;
      signal->theData[2] = ~0;
      sendSignal(reference(), GSN_DUMP_STATE_ORD, signal, 3, JBB);

      // Dump data and index memory
      reportDMUsage(signal, 0);
      reportIMUsage(signal, 0);
      return;
    }

    if (len == 2) // DUMP 1000 node-ref
    {
      // Dump data and index memory to specific ref
      Uint32 result_ref = signal->theData[1];
      /* Validate ref */
      {
        Uint32 node = refToNode(result_ref);
        if (node == 0 || 
            node >= MAX_NODES)
        {
          g_eventLogger->info("Bad node in ref to DUMP %u : %u %u",
                              DumpStateOrd::DumpPageMemory, node, result_ref);
          return;
        }
      }
      reportDMUsage(signal, 0, result_ref);
      reportIMUsage(signal, 0, result_ref);
      return;
    }

    // DUMP 1000 0 0
    Uint32 id = signal->theData[1];
    if (id == 0)
    {
      infoEvent("Resource global total: %u used: %u",
                m_ctx.m_mm.get_allocated(),
                m_ctx.m_mm.get_in_use());
      infoEvent("Resource reserved total: %u used: %u",
                m_ctx.m_mm.get_reserved(),
                m_ctx.m_mm.get_reserved_in_use());
      infoEvent("Resource shared total: %u used: %u",
                m_ctx.m_mm.get_shared(),
                m_ctx.m_mm.get_shared_in_use());
      id++;
    }
    Resource_limit rl;
    for (; id <= RG_COUNT; id++)
    {
      if (!m_ctx.m_mm.get_resource_limit(id, rl))
      {
        continue;
      }
      if (rl.m_min ||
          rl.m_curr ||
          rl.m_max ||
          rl.m_spare)
      {
        infoEvent("Resource %u min: %u max: %u curr: %u spare: %u"
                  ", stolen: %u, overflow: %u, max_high_prio: %u"
                  ", prio: %u",
                  id,
                  rl.m_min,
                  rl.m_max,
                  rl.m_curr,
                  rl.m_spare,
                  rl.m_stolen_reserved,
                  rl.m_overflow_reserved,
                  rl.m_max_high_prio,
                  (Uint32)rl.m_prio_memory);
      }
    }
    m_ctx.m_mm.dump(false); // To data node log
    return;
  }
  if (dumpState->args[0] == DumpStateOrd::DumpPageMemoryOnFail)
  {
    const Uint32 len = signal->getLength();
    const bool dump_on_fail = (len >= 2) ? (signal->theData[1] != 0) : true;
    m_ctx.m_mm.dump_on_alloc_fail(dump_on_fail);
    return;
  }
  if (arg == DumpStateOrd::CmvmiSchedulerExecutionTimer)
  {
    Uint32 exec_time = signal->theData[1];
    globalEmulatorData.theConfiguration->schedulerExecutionTimer(exec_time);
  }
  if (arg == DumpStateOrd::CmvmiSchedulerSpinTimer)
  {
    Uint32 spin_time = signal->theData[1];
    globalEmulatorData.theConfiguration->schedulerSpinTimer(spin_time);
  } 
  if (arg == DumpStateOrd::CmvmiRealtimeScheduler)
  {
    bool realtime_on = signal->theData[1];
    globalEmulatorData.theConfiguration->realtimeScheduler(realtime_on);
  }
  if (arg == DumpStateOrd::CmvmiExecuteLockCPU)
  {
  }
  if (arg == DumpStateOrd::CmvmiMaintLockCPU)
  {
  }
  if (arg == DumpStateOrd::CmvmiSetRestartOnErrorInsert)
  {
    if(signal->getLength() == 1)
    {
      Uint32 val = (Uint32)NRT_NoStart_Restart;
      const ndb_mgm_configuration_iterator * p = 
	m_ctx.m_config.getOwnConfigIterator();
      ndbrequire(p != 0);
      
      if(!ndb_mgm_get_int_parameter(p, CFG_DB_STOP_ON_ERROR_INSERT, &val))
      {
        m_ctx.m_config.setRestartOnErrorInsert(val);
      }
    }
    else
    {
      m_ctx.m_config.setRestartOnErrorInsert(signal->theData[1]);
    }
  }

  if (arg == DumpStateOrd::CmvmiTestLongSigWithDelay) {
    unsigned i;
    Uint32 testType = dumpState->args[1];
    Uint32 loopCount = dumpState->args[2];
    Uint32 print = dumpState->args[3];
    const unsigned len0 = 11;
    const unsigned len1 = 123;
    Uint32 sec0[len0];
    Uint32 sec1[len1];
    for (i = 0; i < len0; i++)
      sec0[i] = i;
    for (i = 0; i < len1; i++)
      sec1[i] = 16 * i;
    Uint32* sig = signal->getDataPtrSend();
    sig[0] = reference();
    sig[1] = testType;
    sig[2] = 0;
    sig[3] = print;
    sig[4] = loopCount;
    sig[5] = len0;
    sig[6] = len1;
    sig[7] = 0;
    LinearSectionPtr ptr[3];
    ptr[0].p = sec0;
    ptr[0].sz = len0;
    ptr[1].p = sec1;
    ptr[1].sz = len1;
    sendSignal(reference(), GSN_TESTSIG, signal, 8, JBB, ptr, 2);
  }

  if (arg == DumpStateOrd::DumpEventLog)
  {
    /**
     * Array with m_saved_event_buffer indexes sorted by time and
     */
    Uint32 cnt = 0;
    Uint32 sorted[NDB_ARRAY_SIZE(m_saved_event_buffer)];

    /**
     * insert
     */
    for (Uint32 i = 0; i < NDB_ARRAY_SIZE(m_saved_event_buffer); i++)
    {
      if (m_saved_event_buffer[i].startScan())
        continue;

      sorted[cnt] = i;
      cnt++;
    }

    /*
     * qsort
     */
    qsort(sorted, cnt, sizeof(Uint32), cmp_event_buf);

    Uint32 result_ref = signal->theData[1];
    SavedEvent s;
    EventReport * rep = CAST_PTR(EventReport, signal->getDataPtrSend());
    rep->setEventType(NDB_LE_SavedEvent);
    rep->setNodeId(getOwnNodeId());
    while (cnt > 0)
    {
      jam();

      bool done = m_saved_event_buffer[sorted[0]].scan(&s, 0);
      signal->theData[1] = s.m_len;
      signal->theData[2] = s.m_seq;
      signal->theData[3] = s.m_time;
      if (s.m_len <= 21)
      {
        jam();
        memcpy(signal->theData+4, s.m_data, 4*s.m_len);
        sendSignal(result_ref, GSN_EVENT_REP, signal, 4 + s.m_len, JBB);
      }
      else
      {
        jam();
        LinearSectionPtr ptr[3];
        ptr[0].p = s.m_data;
        ptr[0].sz = s.m_len;
        sendSignal(result_ref, GSN_EVENT_REP, signal, 4, JBB, ptr, 1);
      }

      if (done)
      {
        jam();
        memmove(sorted, sorted + 1, (cnt - 1) * sizeof(Uint32));
        cnt--;
      }
      else
      {
        jam();
        /**
         * sloppy...use qsort to re-sort
         */
        qsort(sorted, cnt, sizeof(Uint32), cmp_event_buf);
      }
    }
    signal->theData[1] = 0; // end of stream
    sendSignal(result_ref, GSN_EVENT_REP, signal, 2, JBB);
    return;
  }

  if (arg == DumpStateOrd::CmvmiTestLongSig)
  {
    /* Forward as GSN_TESTSIG to self */
    Uint32 numArgs= signal->length() - 1;
    memmove(signal->getDataPtrSend(), 
            signal->getDataPtrSend() + 1, 
            numArgs << 2);
    sendSignal(reference(), GSN_TESTSIG, signal, numArgs, JBB);
  }

  if (arg == DumpStateOrd::CmvmiSetKillerWatchdog)
  {
    bool val = true;
    if (signal->length() >= 2)
    {
      val = (signal->theData[1] != 0);
    }
    globalEmulatorData.theWatchDog->setKillSwitch(val);
    return;
  }

#ifdef ERROR_INSERT
  if (arg == 9004 && signal->getLength() == 2)
  {
    SET_ERROR_INSERT_VALUE(9004);

    /* Actual handling of dump code moved to TRPMAN */
  }
#endif

#ifdef VM_TRACE
#if 0
  {
    SafeCounterManager mgr(* this); mgr.setSize(1);
    SafeCounterHandle handle;

    {
      SafeCounter tmp(mgr, handle);
      tmp.init<RefSignalTest>(CMVMI, GSN_TESTSIG, /* senderData */ 13);
      tmp.setWaitingFor(3);
      ndbrequire(!tmp.done());
      g_eventLogger->info("Allocated");
    }
    ndbrequire(!handle.done());
    {
      SafeCounter tmp(mgr, handle);
      tmp.clearWaitingFor(3);
      ndbrequire(tmp.done());
      g_eventLogger->info("Deallocated");
    }
    ndbrequire(handle.done());
  }
#endif
#endif

  if (arg == 9999 || arg == 9006)
  {
    Uint32 delay = 1000;
    switch(signal->getLength()){
    case 1:
      break;
    case 2:
      delay = signal->theData[1];
      break;
    default:{
      Uint32 dmin = signal->theData[1];
      Uint32 dmax = signal->theData[2];
      delay = dmin + (rand() % (dmax - dmin));
      break;
    }
    }
    signal->theData[0] = arg;
    if (delay == 0)
    {
      execNDB_TAMPER(signal);
    }
    else if (delay < 10)
    {
      sendSignal(reference(), GSN_NDB_TAMPER, signal, 1, JBB);
    }
    else
    {
      sendSignalWithDelay(reference(), GSN_NDB_TAMPER, signal, delay, 1);
    }
  }

  if (signal->theData[0] == 666)
  {
    jam();
    Uint32 mb = 100;
    if (signal->getLength() > 1)
      mb = signal->theData[1];

    Uint64 bytes = Uint64(mb) * 1024 * 1024;
    AllocMemReq * req = CAST_PTR(AllocMemReq, signal->getDataPtrSend());
    req->senderData = 666;
    req->senderRef = reference();
    req->requestInfo = AllocMemReq::RT_EXTEND;
    req->bytes_hi = Uint32(bytes >> 32);
    req->bytes_lo = Uint32(bytes);
    sendSignal(NDBFS_REF, GSN_ALLOC_MEM_REQ, signal,
               AllocMemReq::SignalLength, JBB);
  }

#ifdef ERROR_INSERT
  if (signal->theData[0] == 667)
  {
    jam();
    Uint32 numFiles = 100;
    if (signal->getLength() == 2)
    {
      jam();
      numFiles = signal->theData[1];
    }

    /* Send a number of concurrent file open requests
     * for 'bound' files to NdbFS to test that it
     * copes
     * None are closed before all are open
     */
    g_remaining_responses = numFiles;

    g_eventLogger->info("CMVMI : Bulk open %u files",
                        numFiles);
    FsOpenReq* openReq = (FsOpenReq*) &signal->theData[0];
    openReq->userReference = reference();
    openReq->userPointer = 0;
    openReq->fileNumber[0] = ~Uint32(0);
    openReq->fileNumber[1] = ~Uint32(0);
    openReq->fileNumber[2] = 0;
    openReq->fileNumber[3] = ~Uint32(0);
    FsOpenReq::setVersion(openReq->fileNumber, 1);
    FsOpenReq::setSuffix(openReq->fileNumber, FsOpenReq::S_FRAGLOG);
    openReq->fileFlags = FsOpenReq::OM_WRITEONLY | FsOpenReq::OM_CREATE |
                         FsOpenReq::OM_TRUNCATE | FsOpenReq::OM_ZEROS_ARE_SPARSE;

    openReq->page_size = 0;
    openReq->file_size_hi = UINT32_MAX;
    openReq->file_size_lo = UINT32_MAX;
    openReq->auto_sync_size = 0;

    for (Uint32 i=0; i < numFiles; i++)
    {
      jam();
      openReq->fileNumber[2] = i;
      sendSignal(NDBFS_REF, GSN_FSOPENREQ, signal, FsOpenReq::SignalLength, JBB);
    }
    g_eventLogger->info("CMVMI : %u requests sent",
                        numFiles);
  }

  if (signal->theData[0] == 668)
  {
    jam();

    g_eventLogger->info("CMVMI : missing responses %u",
                        g_remaining_responses);
    /* Check that all files were opened */
    ndbrequire(g_remaining_responses == 0);
  }
#endif // ERROR_INSERT

}//Cmvmi::execDUMP_STATE_ORD()

#ifdef ERROR_INSERT
void
Cmvmi::execFSOPENCONF(Signal* signal)
{
  jam();
  if (signal->header.theSendersBlockRef != reference())
  {
    jam();
    g_remaining_responses--;
    g_eventLogger->info("Waiting for %u responses",
                        g_remaining_responses);
  }

  if (g_remaining_responses > 0)
  {
    // We don't close any files until all are open
    jam();
    g_eventLogger->info("CMVMI delaying CONF");
    sendSignalWithDelay(reference(), GSN_FSOPENCONF, signal, 300, signal->getLength());
  }
  else
  {
    signal->theData[0] = signal->theData[1];
    signal->theData[1] = reference();
    signal->theData[2] = 0;
    signal->theData[3] = 1; // Remove the file on close"
    signal->theData[4] = 0;
    sendSignal(NDBFS_REF, GSN_FSCLOSEREQ, signal, 5, JBB);
  }

}

void
Cmvmi::execFSCLOSECONF(Signal* signal)
{
  jam();
}

#endif // ERROR_INSERT

void
Cmvmi::execALLOC_MEM_REF(Signal* signal)
{
  jamEntry();
  const AllocMemRef * ref = CAST_CONSTPTR(AllocMemRef, signal->getDataPtr());

  if (ref->senderData == 0)
  {
    jam();
    ndbabort();
  }
}

void
Cmvmi::execALLOC_MEM_CONF(Signal* signal)
{
  jamEntry();
  const AllocMemConf * conf = CAST_CONSTPTR(AllocMemConf, signal->getDataPtr());

  if (conf->senderData == 0)
  {
    jam();

    init_global_page_pool();

    ReadConfigConf * conf = (ReadConfigConf*)signal->getDataPtrSend();
    conf->senderRef = reference();
    conf->senderData = f_read_config_data;
    sendSignal(f_read_config_ref, GSN_READ_CONFIG_CONF, signal,
               ReadConfigConf::SignalLength, JBB);
    return;
  }
}

void Cmvmi::execDBINFO_SCANREQ(Signal *signal)
{
  DbinfoScanReq req= *(DbinfoScanReq*)signal->theData;
  const Ndbinfo::ScanCursor* cursor = 
    CAST_CONSTPTR(Ndbinfo::ScanCursor, DbinfoScan::getCursorPtr(&req));
  Ndbinfo::Ratelimit rl;

  jamEntry();

  switch(req.tableId){
  case Ndbinfo::RESOURCES_TABLEID:
  {
    jam();
    Uint32 resource_id = cursor->data[0];
    Resource_limit resource_limit;

    if (resource_id == 0)
    {
      jam();
      Ndbinfo::Row row(signal, req);
      row.write_uint32(getOwnNodeId()); // Node id
      row.write_uint32(resource_id);

      Uint32 curr_used = m_ctx.m_mm.get_in_use();
      Uint32 max = m_ctx.m_mm.get_allocated();
      row.write_uint32(max); // reserved
      row.write_uint32(curr_used); // current in use
      row.write_uint32(max); // max
      row.write_uint32(0); // high water mark, TODO
      row.write_uint32(0); // spare
      ndbinfo_send_row(signal, req, row, rl);

      resource_id++;
    }
    while(m_ctx.m_mm.get_resource_limit(resource_id, resource_limit))
    {
      jam();
      Ndbinfo::Row row(signal, req);
      row.write_uint32(getOwnNodeId()); // Node id
      row.write_uint32(resource_id);

      row.write_uint32(resource_limit.m_min);
      row.write_uint32(resource_limit.m_curr);
      row.write_uint32(resource_limit.m_max);
      row.write_uint32(0); //TODO
      row.write_uint32(resource_limit.m_spare);
      ndbinfo_send_row(signal, req, row, rl);
      resource_id++;

      if (rl.need_break(req))
      {
        jam();
        ndbinfo_send_scan_break(signal, req, rl, resource_id);
        return;
      }
    }
    break;
  }

  case Ndbinfo::NODES_TABLEID:
  {
    jam();
    const NodeState& nodeState = getNodeState();
    const Uint32 start_level = nodeState.startLevel;
    const NDB_TICKS now = NdbTick_getCurrentTicks();
    const Uint64 uptime = NdbTick_Elapsed(m_start_time, now).seconds();
    Uint32 generation = m_ctx.m_config.get_config_generation(); 
 
    Ndbinfo::Row row(signal, req);
    row.write_uint32(getOwnNodeId()); // Node id

    row.write_uint64(uptime);         // seconds
    row.write_uint32(start_level);
    row.write_uint32(start_level == NodeState::SL_STARTING ?
                     nodeState.starting.startPhase : 0);
    row.write_uint32(generation);
    ndbinfo_send_row(signal, req, row, rl);
    break;
  }

  case Ndbinfo::POOLS_TABLEID:
  {
    jam();

    Resource_limit res_limit;
    m_ctx.m_mm.get_resource_limit(RG_DATAMEM, res_limit);

    const Uint32 dm_pages_used = res_limit.m_curr;
    const Uint32 dm_pages_total = m_ctx.m_mm.get_reserved(RG_DATAMEM);

    Ndbinfo::pool_entry pools[] =
    {
      { "Data memory",
        dm_pages_used,
        dm_pages_total,
        sizeof(GlobalPage),
        0,
        { CFG_DB_DATA_MEM,0,0,0 },
        0},
      { "Long message buffer",
        g_sectionSegmentPool.getUsed(),
        g_sectionSegmentPool.getSize(),
        sizeof(SectionSegment),
        g_sectionSegmentPool.getUsedHi(),
        { CFG_DB_LONG_SIGNAL_BUFFER,0,0,0 },
        0},
      { NULL, 0,0,0,0,{ 0,0,0,0 }, 0}
    };

    static const size_t num_config_params =
      sizeof(pools[0].config_params)/sizeof(pools[0].config_params[0]);
    const Uint32 numPools = NDB_ARRAY_SIZE(pools);
    Uint32 pool = cursor->data[0];
    ndbrequire(pool < numPools);
    BlockNumber bn = blockToMain(number());
    while(pools[pool].poolname)
    {
      jam();
      Ndbinfo::Row row(signal, req);
      row.write_uint32(getOwnNodeId());
      row.write_uint32(bn);           // block number
      row.write_uint32(instance());   // block instance
      row.write_string(pools[pool].poolname);

      row.write_uint64(pools[pool].used);
      row.write_uint64(pools[pool].total);
      row.write_uint64(pools[pool].used_hi);
      row.write_uint64(pools[pool].entry_size);
      for (size_t i = 0; i < num_config_params; i++)
        row.write_uint32(pools[pool].config_params[i]);
      row.write_uint32(GET_RG(pools[pool].record_type));
      row.write_uint32(GET_TID(pools[pool].record_type));
      ndbinfo_send_row(signal, req, row, rl);
      pool++;
      if (rl.need_break(req))
      {
        jam();
        ndbinfo_send_scan_break(signal, req, rl, pool);
        return;
      }
    }
    break;
  }

  case Ndbinfo::CONFIG_VALUES_TABLEID:
  {
    jam();
    Uint32 index = cursor->data[0];

    char buf[512];
    const ConfigValues* const values = m_ctx.m_config.get_own_config_values();
    ConfigSection::Entry entry;
    while (true)
    {
      /*
        Iterate own configuration by index and
        return the configured values
      */
      index = values->getNextEntry(index, &entry);
      if (index == 0)
      {
         // No more config values
        break;
      }

      if (entry.m_key > PRIVATE_BASE)
      {
        // Skip private configuration values which are calculated
        // and only to be known within one data node
        index++;
        continue;
      }

      Ndbinfo::Row row(signal, req);
      row.write_uint32(getOwnNodeId()); // Node id
      row.write_uint32(entry.m_key); // config_param

      switch(entry.m_type)
      {
      case ConfigSection::IntTypeId:
        BaseString::snprintf(buf, sizeof(buf), "%u", entry.m_int);
        break;

      case ConfigSection::Int64TypeId:
        BaseString::snprintf(buf, sizeof(buf), "%llu", entry.m_int64);
        break;

      case ConfigSection::StringTypeId:
        BaseString::snprintf(buf, sizeof(buf), "%s", entry.m_string);
        break;

      default:
        assert(false);
        break;
      }
      row.write_string(buf); // config_values

      ndbinfo_send_row(signal, req, row, rl);

      if (rl.need_break(req))
      {
        jam();
        ndbinfo_send_scan_break(signal, req, rl, index);
        return;
      }
    }
    break;
  }

  case Ndbinfo::CONFIG_NODES_TABLEID:
  {
    jam();
    ndb_mgm_configuration_iterator * iter = m_ctx.m_config.getClusterConfigIterator();
    Uint32 row_num, sent_row_num = cursor->data[0];

    for(row_num = 1, ndb_mgm_first(iter);
        ndb_mgm_valid(iter);
        row_num++, ndb_mgm_next(iter))
    {
      if(row_num > sent_row_num)
      {
        Uint32 row_node_id, row_node_type;
        const char * hostname = nullptr;
        Ndbinfo::Row row(signal, req);
        row.write_uint32(getOwnNodeId());
        ndb_mgm_get_int_parameter(iter, CFG_NODE_ID, & row_node_id);
        row.write_uint32(row_node_id);
        ndb_mgm_get_int_parameter(iter, CFG_TYPE_OF_SECTION, & row_node_type);
        row.write_uint32(row_node_type);
        ndb_mgm_get_string_parameter(iter, CFG_NODE_HOST, & hostname);
        row.write_string(hostname);
        ndbinfo_send_row(signal, req, row, rl);

        if (rl.need_break(req))
        {
          jam();
          ndbinfo_send_scan_break(signal, req, rl, row_num);
          return;
        }
      }
    }
    break;
  }

  default:
    break;
  }

  ndbinfo_send_scan_conf(signal, req, rl);
}


void
Cmvmi::execNODE_START_REP(Signal* signal)
{
#ifdef ERROR_INSERT
  if (ERROR_INSERTED(9002) && signal->theData[0] == getOwnNodeId())
  {
    signal->theData[0] = 9001;
    execDUMP_STATE_ORD(signal);
  }
#endif
}

BLOCK_FUNCTIONS(Cmvmi)

void
Cmvmi::startFragmentedSend(Signal* signal,
                           Uint32 variant,
                           Uint32 numSigs,
                           NodeReceiverGroup rg)
{
  Uint32* sigData = signal->getDataPtrSend();
  const Uint32 sigLength = 6;
  const Uint32 sectionWords = 240;
  Uint32 sectionData[ sectionWords ];
  
  for (Uint32 i = 0; i < sectionWords; i++)
    sectionData[ i ] = i;
  
  const Uint32 secCount = 1; 
  LinearSectionPtr ptr[3];
  ptr[0].sz = sectionWords;
  ptr[0].p = &sectionData[0];

  for (Uint32 i = 0; i < numSigs; i++)
  {
    sigData[0] = variant;
    sigData[1] = 31;
    sigData[2] = 0;
    sigData[3] = 1; // print
    sigData[4] = 0;
    sigData[5] = sectionWords;
    
    if ((i & 1) == 0)
    {
      DEBUG("Starting linear fragmented send (" << i + 1
            << "/" << numSigs << ")");

      /* Linear send */
      /* Todo : Avoid reading from invalid stackptr in CONTINUEB */
      sendFragmentedSignal(rg,
                           GSN_TESTSIG,
                           signal,
                           sigLength,
                           JBB,
                           ptr,
                           secCount,
                           TheEmptyCallback,
                           90); // messageSize
    }
    else
    {
      /* Segmented send */
      DEBUG("Starting segmented fragmented send (" << i + 1
            << "/" << numSigs << ")");
      Ptr<SectionSegment> segPtr;
      ndbrequire(import(segPtr, sectionData, sectionWords));
      SectionHandle handle(this, segPtr.i);
      
      sendFragmentedSignal(rg,
                           GSN_TESTSIG,
                           signal,
                           sigLength,
                           JBB,
                           &handle,
                           TheEmptyCallback,
                           90); // messageSize
    }
  }
}

void
Cmvmi::testNodeFailureCleanupCallback(Signal* signal, Uint32 data, Uint32 elementsCleaned)
{
  DEBUG("testNodeFailureCleanupCallback");
  DEBUG("Data : " << data 
        << " elementsCleaned : " << elementsCleaned);

  debugPrintFragmentCounts();

  Uint32 variant = data & 0xffff;
  Uint32 testType = (data >> 16) & 0xffff;

  DEBUG("Sending trigger(" << testType 
        << ") variant " << variant 
        << " to self to cleanup any fragments that arrived "
        << "before send was cancelled");

  Uint32* sigData = signal->getDataPtrSend();
  sigData[0] = variant;
  sigData[1] = testType;
  sendSignal(reference(), GSN_TESTSIG, signal, 2, JBB);
  
  return; 
}

void 
Cmvmi::testFragmentedCleanup(Signal* signal, SectionHandle* handle, Uint32 testType, Uint32 variant)
{
  DEBUG("TestType " << testType << " variant " << variant);
  debugPrintFragmentCounts();

  /* Variants : 
   *     Local fragmented send   Multicast fragmented send
   * 0 : Immediate cleanup       Immediate cleanup
   * 1 : Continued cleanup       Immediate cleanup
   * 2 : Immediate cleanup       Continued cleanup
   * 3 : Continued cleanup       Continued cleanup
   */
  const Uint32 NUM_VARIANTS = 4;
  if (variant >= NUM_VARIANTS)
  {
    DEBUG("Unsupported variant");
    releaseSections(*handle);
    return;
  }

  /* Test from ndb_mgm with
   * <node(s)> DUMP 2605 0 30 
   * 
   * Use
   * <node(s)> DUMP 2605 0 39 to get fragment resource usage counts
   * Use
   * <node(s)> DUMP 2601 to get segment usage counts in clusterlog
   */
  if (testType == 30)
  {
    /* Send the first fragment of a fragmented signal to self
     * Receiver will allocate assembly hash entries
     * which must be freed when node failure cleanup
     * executes later
     */
    const Uint32 sectionWords = 240;
    Uint32 sectionData[ sectionWords ];

    for (Uint32 i = 0; i < sectionWords; i++)
      sectionData[ i ] = i;

    const Uint32 secCount = 1; 
    LinearSectionPtr ptr[3];
    ptr[0].sz = sectionWords;
    ptr[0].p = &sectionData[0];

    /* Send signal with testType == 31 */
    NodeReceiverGroup me(reference());
    Uint32* sigData = signal->getDataPtrSend();
    const Uint32 sigLength = 6;
    const Uint32 numPartialSigs = 4; 
    /* Not too many as CMVMI's fragInfo hash is limited size */
    // TODO : Consider making it debug-larger to get 
    // more coverage on CONTINUEB path

    for (Uint32 i = 0; i < numPartialSigs; i++)
    {
      /* Fill in messy TESTSIG format */
      sigData[0] = variant;
      sigData[1] = 31;
      sigData[2] = 0;
      sigData[3] = 0; // print
      sigData[4] = 0;
      sigData[5] = sectionWords;
      
      FragmentSendInfo fsi;
      
      DEBUG("Sending first fragment to self");
      sendFirstFragment(fsi,
                        me,
                        GSN_TESTSIG,
                        signal,
                        sigLength,
                        JBB,
                        ptr,
                        secCount,
                        90); // FragmentLength

      DEBUG("Cancelling remainder to free internal section");
      fsi.m_status = FragmentSendInfo::SendCancelled;
      sendNextLinearFragment(signal, fsi);
    };

    /* Ok, now send short signal with testType == 32
     * to trigger 'remote-side' actions in middle of
     * multiple fragment assembly
     */
    sigData[0] = variant;
    sigData[1] = 32;

    DEBUG("Sending node fail trigger to self");
    sendSignal(me, GSN_TESTSIG, signal, 2, JBB);
    return;
  }

  if (testType == 31)
  {
    /* Just release sections - execTESTSIG() has shown sections received */
    releaseSections(*handle);
    return;
  }

  if (testType == 32)
  {
    /* 'Remote side' trigger to clean up fragmented signal resources */
    BlockReference senderRef = signal->getSendersBlockRef();
    Uint32 sendingNode = refToNode(senderRef);
    
    /* Start sending some linear and fragmented responses to the
     * sender, to exercise frag-send cleanup code when we execute
     * node-failure later
     */
    DEBUG("Starting fragmented send using continueB back to self");

    NodeReceiverGroup sender(senderRef);
    startFragmentedSend(signal, variant, 6, sender);

    debugPrintFragmentCounts();

    Uint32 cbData= (((Uint32) 33) << 16) | variant;
    Callback cb = { safe_cast(&Cmvmi::testNodeFailureCleanupCallback),
                    cbData };

    Callback* cbPtr = NULL;

    bool passCallback = variant & 1;

    if (passCallback)
    {
      DEBUG("Running simBlock failure code WITH CALLBACK for node " 
            << sendingNode);
      cbPtr = &cb;
    }
    else
    {
      DEBUG("Running simBlock failure code IMMEDIATELY (no callback) for node "
            << sendingNode);
      cbPtr = &TheEmptyCallback;
    }

    Uint32 elementsCleaned = simBlockNodeFailure(signal, sendingNode, *cbPtr);
    
    DEBUG("Elements cleaned by call : " << elementsCleaned);

    debugPrintFragmentCounts();

    if (! passCallback)
    {
      DEBUG("Variant " << variant << " manually executing callback");
      /* We call the callback inline here to continue processing */
      testNodeFailureCleanupCallback(signal, 
                                     cbData,
                                     elementsCleaned);
    }

    return;
  }

  if (testType == 33)
  {
    /* Original side - receive cleanup trigger from 'remote' side
     * after node failure cleanup performed there.  We may have
     * fragments it managed to send before the cleanup completed
     * so we'll get rid of them.
     * This would not be necessary in reality as this node would
     * be failed
     */
    Uint32 sendingNode = refToNode(signal->getSendersBlockRef());
    DEBUG("Running simBlock failure code for node " << sendingNode);

    Uint32 elementsCleaned = simBlockNodeFailure(signal, sendingNode);

    DEBUG("Elements cleaned : " << elementsCleaned);

    /* Should have no fragment resources in use now */
    ndbrequire(debugPrintFragmentCounts() == 0);

    /* Now use ReceiverGroup to multicast a fragmented signal to
     * all database nodes
     */
    DEBUG("Starting to send fragmented continueB to all nodes inc. self : ");
    NodeReceiverGroup allNodes(CMVMI, c_dbNodes);
    
    unsigned nodeId = 0;
    while((nodeId = c_dbNodes.find(nodeId+1)) != BitmaskImpl::NotFound)
    {
      DEBUG("Node " << nodeId);
    }

    startFragmentedSend(signal, variant, 8, allNodes);

    debugPrintFragmentCounts();

    Uint32 cbData= (((Uint32) 34) << 16) | variant;
    Callback cb = { safe_cast(&Cmvmi::testNodeFailureCleanupCallback),
                    cbData };
    
    Callback* cbPtr = NULL;
    
    bool passCallback = variant & 2;

    if (passCallback)
    {
      DEBUG("Running simBlock failure code for self WITH CALLBACK (" 
            << getOwnNodeId() << ")");
      cbPtr= &cb;
    }
    else
    {
      DEBUG("Running simBlock failure code for self IMMEDIATELY (no callback) ("
            << getOwnNodeId() << ")");
      cbPtr= &TheEmptyCallback;
    }
    

    /* Fragmented signals being sent will have this node removed
     * from their receiver group, but will keep sending to the 
     * other node(s).
     * Other node(s) should therefore receive the complete signals.
     * We will then receive only the first fragment of each of 
     * the signals which must be removed later.
     */
    elementsCleaned = simBlockNodeFailure(signal, getOwnNodeId(), *cbPtr);

    DEBUG("Elements cleaned : " << elementsCleaned);
    
    debugPrintFragmentCounts();

    /* Callback will send a signal to self to clean up fragments that 
     * were sent to self before the send was cancelled.  
     * (Again, unnecessary in a 'real' situation
     */
    if (!passCallback)
    {
      DEBUG("Variant " << variant << " manually executing callback");

      testNodeFailureCleanupCallback(signal,
                                     cbData,
                                     elementsCleaned);
    }

    return;
  }
  
  if (testType == 34)
  {
    /* Cleanup fragments which were sent before send was cancelled. */
    Uint32 elementsCleaned = simBlockNodeFailure(signal, getOwnNodeId());
    
    DEBUG("Elements cleaned " << elementsCleaned);
    
    /* All FragInfo should be clear, may still be sending some
     * to other node(s)
     */
    debugPrintFragmentCounts();

    DEBUG("Variant " << variant << " completed.");
    
    if (++variant < NUM_VARIANTS)
    {
      DEBUG("Re-executing with variant " << variant);
      Uint32* sigData = signal->getDataPtrSend();
      sigData[0] = variant;
      sigData[1] = 30;
      sendSignal(reference(), GSN_TESTSIG, signal, 2, JBB);
    }
//    else
//    {
//      // Infinite loop to test for leaks
//       DEBUG("Back to zero");
//       Uint32* sigData = signal->getDataPtrSend();
//       sigData[0] = 0;
//       sigData[1] = 30;
//       sendSignal(reference(), GSN_TESTSIG, signal, 2, JBB);
//    }
  }
}

static Uint32 g_print;
static LinearSectionPtr g_test[3];

/* See above for how to generate TESTSIG using DUMP 2603
 * (e.g. : <All/NodeId> DUMP 2603 <TestId> <LoopCount> <Print>
 *   LoopCount : How many times test should loop (0-n)
 *   Print : Whether signals should be printed : 0=no 1=yes
 * 
 * TestIds
 *   20 : Test sendDelayed with 1 milli delay, LoopCount times
 *   1-16 : See vm/testLongSig.cpp
 */
void
Cmvmi::execTESTSIG(Signal* signal){
  Uint32 i;
  /**
   * Test of SafeCounter
   */
  jamEntry();

  if(!assembleFragments(signal)){
    jam();
    return;
  }

  Uint32 ref = signal->theData[0];
  Uint32 testType = signal->theData[1];
  Uint32 fragmentLength = signal->theData[2];
  g_print = signal->theData[3];
//  Uint32 returnCount = signal->theData[4];
  Uint32 * secSizes = &signal->theData[5];

  SectionHandle handle(this, signal);
  
  if(g_print){
    SignalLoggerManager::printSignalHeader(stdout, 
					   signal->header,
					   0,
					   getOwnNodeId(),
					   true);
    ndbout_c("-- Fixed section --");
    for(i = 0; i<signal->length(); i++){
      fprintf(stdout, "H'0x%.8x ", signal->theData[i]);
      if(((i + 1) % 6) == 0)
	fprintf(stdout, "\n");
    }
    fprintf(stdout, "\n");
    
    for(i = 0; i<handle.m_cnt; i++){
      SegmentedSectionPtr ptr(0,0,0);
      ndbout_c("-- Section %d --", i);
      ndbrequire(handle.getSection(ptr, i));
      ndbrequire(ptr.p != 0);
      print(ptr, stdout);
      ndbrequire(ptr.sz == secSizes[i]);
    }
  }

  /**
   * Validate length:s
   */
  for(i = 0; i<handle.m_cnt; i++){
    SegmentedSectionPtr ptr;
    ndbrequire(handle.getSection(ptr, i));
    ndbrequire(ptr.p != 0);
    ndbrequire(ptr.sz == secSizes[i]);
  }

  /**
   * Testing send with delay.
   */
  if (testType == 20) {
    if (signal->theData[4] == 0) {
      releaseSections(handle);
      return;
    }
    signal->theData[4]--;
    sendSignalWithDelay(reference(), GSN_TESTSIG, signal, 100, 8, &handle);
    return;
  }

  if (g_print)
    ndbout_c("TestType=%u signal->theData[4]=%u, sendersBlockRef=%u ref=%u\n",
             testType, signal->theData[4], signal->getSendersBlockRef(), ref);

  NodeReceiverGroup rg(CMVMI, c_dbNodes);

  /**
   * Testing SimulatedBlock fragment assembly cleanup
   */
  if ((testType >= 30) &&
      (testType < 40))
  {
    testFragmentedCleanup(signal, &handle, testType, ref);
    return;
  }

  /**
   * Testing Api fragmented signal send/receive
   */
  if (testType == 40)
  {
    /* Fragmented signal sent from Api, we'll check it and return it */
    Uint32 expectedVal = 0;
    for (Uint32 s = 0; s < handle.m_cnt; s++)
    {
      SectionReader sr(handle.m_ptr[s].i, getSectionSegmentPool());
      Uint32 received;
      while (sr.getWord(&received))
      {
        ndbrequire(received == expectedVal ++);
      }
    }

    /* Now return it back to the Api, no callback, so framework
     * can time-slice the send
     */
    sendFragmentedSignal(ref, GSN_TESTSIG, signal, signal->length(), JBB, &handle);

    return;
  }

  if(signal->getSendersBlockRef() == ref){
    /**
     * Signal from API (not via NodeReceiverGroup)
     */
    if((testType % 2) == 1){
      signal->theData[4] = 1; // No further signals after this
    } else {
      // Change testType to UniCast, and set loopCount to the
      // number of nodes.
      signal->theData[1] --;
      signal->theData[4] = rg.m_nodes.count();
    }
  }
  
  switch(testType){
  case 1:
    /* Unicast to self */
    sendSignal(ref, GSN_TESTSIG,  signal, signal->length(), JBB,
	       &handle);
    break;
  case 2:
    /* Multicast to all nodes */
    sendSignal(rg, GSN_TESTSIG,  signal, signal->length(), JBB,
	       &handle);
    break;
  case 3:
  case 4:{
    LinearSectionPtr ptr[3];
    const Uint32 secs = handle.m_cnt;
    for(i = 0; i<secs; i++){
      SegmentedSectionPtr sptr(0,0,0);
      ndbrequire(handle.getSection(sptr, i));
      Uint32* p = new Uint32[sptr.sz];
      copy(p, sptr);
      ptr[i].p = p;
      ptr[i].sz = sptr.sz;
    }
    
    if(testType == 3){
      /* Unicast linear sections to self */
      sendSignal(ref, GSN_TESTSIG, signal, signal->length(), JBB, ptr, secs);
    } else {
      /* Broadcast linear sections to all nodes */
      sendSignal(rg, GSN_TESTSIG, signal, signal->length(), JBB, ptr, secs);
    }
    for(Uint32 i = 0; i<secs; i++){
      delete[] ptr[i].p;
    }
    releaseSections(handle);
    break;
  }
  /* Send fragmented segmented sections direct send */
  case 5:
  case 6:{
    
    NodeReceiverGroup tmp;
    if(testType == 5){
      /* Unicast */
      tmp  = ref;
    } else {
      /* Multicast */
      tmp = rg;
    }
    
    FragmentSendInfo fragSend;
    sendFirstFragment(fragSend,
		      tmp,
		      GSN_TESTSIG,
		      signal,
		      signal->length(),
		      JBB,
		      &handle,
		      false, // Release sections on send
                      fragmentLength);

    int count = 1;
    while(fragSend.m_status != FragmentSendInfo::SendComplete){
      count++;
      if (g_print)
        ndbout_c("Sending fragment %d", count);
      sendNextSegmentedFragment(signal, fragSend);
    }
    break;
  }
  /* Send fragmented linear sections direct send */
  case 7:
  case 8:{
    LinearSectionPtr ptr[3];
    const Uint32 secs = handle.m_cnt;
    for(i = 0; i<secs; i++){
      SegmentedSectionPtr sptr(0,0,0);
      ndbrequire(handle.getSection(sptr, i));
      Uint32* p = new Uint32[sptr.sz];
      copy(p, sptr);
      ptr[i].p = p;
      ptr[i].sz = sptr.sz;
    }

    NodeReceiverGroup tmp;
    if(testType == 7){
      /* Unicast */
      tmp  = ref;
    } else {
      /* Multicast */
      tmp = rg;
    }

    FragmentSendInfo fragSend;
    sendFirstFragment(fragSend,
		      tmp,
		      GSN_TESTSIG,
		      signal,
		      signal->length(),
		      JBB,
		      ptr,
		      secs,
		      fragmentLength);
    
    int count = 1;
    while(fragSend.m_status != FragmentSendInfo::SendComplete){
      count++;
      if (g_print)
        ndbout_c("Sending fragment %d", count);
      sendNextLinearFragment(signal, fragSend);
    }
    
    for(i = 0; i<secs; i++){
      delete[] ptr[i].p;
    }
    releaseSections(handle);
    break;
  }
  /* Test fragmented segmented send with callback */
  case 9:
  case 10:{

    Callback m_callBack;
    m_callBack.m_callbackFunction = 
      safe_cast(&Cmvmi::sendFragmentedComplete);
    
    if(testType == 9){
      /* Unicast */
      m_callBack.m_callbackData = 9;
      sendFragmentedSignal(ref,
			   GSN_TESTSIG, signal, signal->length(), JBB, 
			   &handle,
			   m_callBack,
			   fragmentLength);
    } else {
      /* Multicast */
      m_callBack.m_callbackData = 10;
      sendFragmentedSignal(rg,
			   GSN_TESTSIG, signal, signal->length(), JBB, 
			   &handle,
			   m_callBack,
			   fragmentLength);
    }
    break;
  }
  /* Test fragmented linear send with callback */
  case 11:
  case 12:{

    const Uint32 secs = handle.m_cnt;
    std::memset(g_test, 0, sizeof(g_test));
    for(i = 0; i<secs; i++){
      SegmentedSectionPtr sptr(0,0,0);
      ndbrequire(handle.getSection(sptr, i));
      Uint32* p = new Uint32[sptr.sz];
      copy(p, sptr);
      g_test[i].p = p;
      g_test[i].sz = sptr.sz;
    }
    
    releaseSections(handle);
    
    Callback m_callBack;
    m_callBack.m_callbackFunction = 
      safe_cast(&Cmvmi::sendFragmentedComplete);
    
    if(testType == 11){
      /* Unicast */
      m_callBack.m_callbackData = 11;
      sendFragmentedSignal(ref,
			   GSN_TESTSIG, signal, signal->length(), JBB, 
			   g_test, secs,
			   m_callBack,
			   fragmentLength);
    } else {
      /* Multicast */
      m_callBack.m_callbackData = 12;
      sendFragmentedSignal(rg,
			   GSN_TESTSIG, signal, signal->length(), JBB, 
			   g_test, secs,
			   m_callBack,
			   fragmentLength);
    }
    break;
  }
  /* Send fragmented segmented sections direct send no-release */
  case 13:
  case 14:{
    NodeReceiverGroup tmp;
    if(testType == 13){
      /* Unicast */
      tmp  = ref;
    } else {
      /* Multicast */
      tmp = rg;
    }
    
    FragmentSendInfo fragSend;
    sendFirstFragment(fragSend,
		      tmp,
		      GSN_TESTSIG,
		      signal,
		      signal->length(),
		      JBB,
		      &handle,
		      true, // Don't release sections
                      fragmentLength);

    int count = 1;
    while(fragSend.m_status != FragmentSendInfo::SendComplete){
      count++;
      if (g_print)
        ndbout_c("Sending fragment %d", count);
      sendNextSegmentedFragment(signal, fragSend);
    }

    if (g_print)
      ndbout_c("Free sections : %u\n", g_sectionSegmentPool.getNoOfFree());
    releaseSections(handle);
    //handle.clear(); // Use instead of releaseSections to Leak sections 
    break;
  }
  /* Loop decrementing signal->theData[9] */
  case 15:{
    releaseSections(handle);
    ndbrequire(signal->getNoOfSections() == 0);
    Uint32 loop = signal->theData[9];
    if(loop > 0){
      signal->theData[9] --;
      sendSignal(CMVMI_REF, GSN_TESTSIG, signal, signal->length(), JBB);
      return;
    }
    sendSignal(ref, GSN_TESTSIG, signal, signal->length(), JBB);
    return;
  }
  case 16:{
    releaseSections(handle);
    Uint32 count = signal->theData[8];
    signal->theData[10] = count * rg.m_nodes.count();
    for(i = 0; i<count; i++){
      sendSignal(rg, GSN_TESTSIG, signal, signal->length(), JBB); 
    }
    return;
  }

  default:
    ndbabort();
  }
  return;
}

void
Cmvmi::sendFragmentedComplete(Signal* signal, Uint32 data, Uint32 returnCode){
  if (g_print)
    ndbout_c("sendFragmentedComplete: %d", data);
  if(data == 11 || data == 12){
    for(Uint32 i = 0; i<3; i++){
      if(g_test[i].p != 0)
	delete[] g_test[i].p;
    }
  }
}


static Uint32
calc_percent(Uint32 used, Uint32 total)
{
  return (total ? (used * 100)/total : 0);
}


static Uint32
sum_array(const Uint32 array[], unsigned sz)
{
  Uint32 sum = 0;
  for (unsigned i = 0; i < sz; i++)
    sum += array[i];
  return sum;
}


/*
  Check if any of the given thresholds has been
  passed since last

  Returns:
   -1       no threshold passed
   0 - 100  threshold passed
*/

static int
check_threshold(Uint32 last, Uint32 now)
{
  assert(last <= 100 && now <= 100);

  static const Uint32 thresholds[] = { 100, 99, 90, 80, 0 };

  Uint32 passed = 0; /* Initialised to silence compiler warning */
  for (size_t i = 0; i < NDB_ARRAY_SIZE(thresholds); i++)
  {
    if (now >= thresholds[i])
    {
      passed = thresholds[i];
      break;
    }
  }
  assert(passed <= 100);

  if (passed == last)
    return -1; // Already reported this level

  return passed;
}


void
Cmvmi::execCONTINUEB(Signal* signal)
{
  switch(signal->theData[0]){
  case ZREPORT_MEMORY_USAGE:
  {
    jam();
    Uint32 cnt = signal->theData[1];
    Uint32 dm_percent_last = signal->theData[2];
    Uint32 tup_percent_last = signal->theData[3];
    Uint32 acc_percent_last = signal->theData[4];

    // Data memory threshold
    Resource_limit rl;
    m_ctx.m_mm.get_resource_limit(RG_DATAMEM, rl);
    {
      const Uint32 dm_pages_used = rl.m_curr;
      const Uint32 dm_pages_total = m_ctx.m_mm.get_reserved(RG_DATAMEM);
      const Uint32 dm_percent_now = calc_percent(dm_pages_used,
                                                 dm_pages_total);

      const Uint32 acc_pages_used =
        sum_array(g_acc_pages_used, NDB_ARRAY_SIZE(g_acc_pages_used));

      const Uint32 tup_pages_used = dm_pages_used - acc_pages_used;

      /**
       * If for example both acc and tup uses 50% each of data memory
       * we want it to show 100% usage so that thresholds warning
       * starting at 80% trigger.
       *
       * Therefore acc and tup percentage are calculated against free
       * data memory plus its own usage.
       */
      const Uint32 acc_pages_total = dm_pages_total - tup_pages_used;
      const Uint32 acc_percent_now = calc_percent(acc_pages_used,
                                                  acc_pages_total);

      const Uint32 tup_pages_total = dm_pages_total - acc_pages_used;
      const Uint32 tup_percent_now = calc_percent(tup_pages_used,
                                                  tup_pages_total);

      int passed;
      if ((passed = check_threshold(tup_percent_last, tup_percent_now)) != -1)
      {
        jam();
        reportDMUsage(signal, tup_percent_now >= tup_percent_last ? 1 : -1);
        tup_percent_last = passed;
      }
      if ((passed = check_threshold(acc_percent_last, acc_percent_now)) != -1)
      {
        jam();
        reportIMUsage(signal, acc_percent_now >= acc_percent_last ? 1 : -1);
        acc_percent_last = passed;
      }
      if ((passed = check_threshold(dm_percent_last, dm_percent_now)) != -1)
      {
        jam();
        /* no separate report, see dbtup and dbacc report above */
        dm_percent_last = passed;
      }
    }

    // Index and data memory report frequency
    if(c_memusage_report_frequency &&
       cnt + 1 == c_memusage_report_frequency)
    {
      jam();
      reportDMUsage(signal, 0);
      reportIMUsage(signal, 0);
      cnt = 0;
    }
    else
    {
      jam();
      cnt++;
    }
    signal->theData[0] = ZREPORT_MEMORY_USAGE;
    signal->theData[1] = cnt; // seconds since last report
    signal->theData[2] = dm_percent_last;  // last reported threshold for data memory
    signal->theData[3] = tup_percent_last; // last reported threshold for TUP
    signal->theData[4] = acc_percent_last; // last reported threshold for ACC
    sendSignalWithDelay(reference(), GSN_CONTINUEB, signal, 1000, 5);
    return;
  }
  }
}

void
Cmvmi::reportDMUsage(Signal* signal, int incDec, BlockReference ref)
{
  Resource_limit rl;
  m_ctx.m_mm.get_resource_limit(RG_DATAMEM, rl);

  const Uint32 dm_pages_used = rl.m_curr;
  const Uint32 dm_pages_total = m_ctx.m_mm.get_reserved(RG_DATAMEM);

  const Uint32 acc_pages_used =
    sum_array(g_acc_pages_used, NDB_ARRAY_SIZE(g_acc_pages_used));

  const Uint32 tup_pages_used = dm_pages_used - acc_pages_used;

  const Uint32 tup_pages_total = dm_pages_total - acc_pages_used;

  signal->theData[0] = NDB_LE_MemoryUsage;
  signal->theData[1] = incDec;
  signal->theData[2] = sizeof(GlobalPage);
  signal->theData[3] = tup_pages_used;
  signal->theData[4] = tup_pages_total;
  signal->theData[5] = DBTUP;
  sendSignal(ref, GSN_EVENT_REP, signal, 6, JBB);
}

void
Cmvmi::reportIMUsage(Signal* signal, int incDec, BlockReference ref)
{
  Resource_limit rl;
  m_ctx.m_mm.get_resource_limit(RG_DATAMEM, rl);

  const Uint32 dm_pages_used = rl.m_curr;
  const Uint32 dm_pages_total = m_ctx.m_mm.get_reserved(RG_DATAMEM);

  const Uint32 acc_pages_used =
    sum_array(g_acc_pages_used, NDB_ARRAY_SIZE(g_acc_pages_used));

  const Uint32 tup_pages_used = dm_pages_used - acc_pages_used;

  const Uint32 acc_pages_total = dm_pages_total - tup_pages_used;

  signal->theData[0] = NDB_LE_MemoryUsage;
  signal->theData[1] = incDec;
  signal->theData[2] = sizeof(GlobalPage);
  signal->theData[3] = acc_pages_used;
  signal->theData[4] = acc_pages_total;
  signal->theData[5] = DBACC;
  sendSignal(ref, GSN_EVENT_REP, signal, 6, JBB);
}

void Cmvmi::execGET_CONFIG_REQ(Signal *signal)
{
  jamEntry();
  const GetConfigReq* const req = (const GetConfigReq *)signal->getDataPtr();

  Uint32 error = 0;
  Uint32 retRef = req->senderRef; // mgm servers ref

  if (retRef != signal->header.theSendersBlockRef)
  {
    error = GetConfigRef::WrongSender;
  }

  if (req->nodeId != getOwnNodeId())
  {
    error = GetConfigRef::WrongNodeId;
  }
  Uint32 mgm_nodeid = refToNode(retRef);

  const Uint32 version = getNodeInfo(mgm_nodeid).m_version;

  bool v2 = ndb_config_version_v2(version);

  const Uint32 config_length = v2 ?
    m_ctx.m_config.m_clusterConfigPacked_v2.length() :
    m_ctx.m_config.m_clusterConfigPacked_v1.length();
  if (config_length == 0)
  {
    error = GetConfigRef::NoConfig;
  }

  if (error)
  {
    warningEvent("execGET_CONFIG_REQ: failed %u", error);
    GetConfigRef *ref = (GetConfigRef *)signal->getDataPtrSend();
    ref->error = error;
    sendSignal(retRef, GSN_GET_CONFIG_REF, signal,
               GetConfigRef::SignalLength, JBB);
    return;
  }

  const Uint32 nSections= 1;
  LinearSectionPtr ptr[3];
  ptr[0].p = v2 ?
    (Uint32*)(m_ctx.m_config.m_clusterConfigPacked_v2.get_data()) :
    (Uint32*)(m_ctx.m_config.m_clusterConfigPacked_v1.get_data());
  ptr[0].sz = (config_length + 3) / 4;

  GetConfigConf *conf = (GetConfigConf *)signal->getDataPtrSend();

  conf->configLength = config_length;

  sendFragmentedSignal(retRef,
                       GSN_GET_CONFIG_CONF,
                       signal,
                       GetConfigConf::SignalLength,
                       JBB,
                       ptr,
                       nSections,
                       TheEmptyCallback);
}

void Cmvmi::execSET_HOSTNAME_REQ(Signal *signal)
{
  jamEntry();
  /* Just route it to Qmgr that has more state to handle it. */
  ndbrequire(signal->getNoOfSections() == 1);
  SegmentedSectionPtr hostnameSection;
  {
    SectionHandle handle(this, signal);
    ndbrequire(handle.getSection(hostnameSection, 0));
    handle.clear();
  }
  SectionHandle handle(this);
  handle.m_ptr[0]= hostnameSection;
  handle.m_cnt = 1;
  sendSignal(QMGR_REF,
             GSN_SET_HOSTNAME_REQ,
             signal,
             SetHostnameReq::SignalLength,
             JBB,
             &handle);
}
/**
 * A node that was part of the configuration is activated such that
 * it can connect and become a part of the cluster. A deactivated
 * node cannot join the cluster.
 */
void Cmvmi::execACTIVATE_REQ(Signal *signal)
{
  jamEntry();
  /* Just route it to Qmgr that has more state to handle it. */
  sendSignal(QMGR_REF,
             GSN_ACTIVATE_REQ,
             signal,
             ActivateReq::SignalLength,
             JBB);
}

/**
 * A node that has been active is now deactivated, this means that it can no
 * longer reconnect to the cluster. If the node is still alive it will continue
 * to be alive, ensuring that it stops is handled by the DEACTIVATE command.
 */
void Cmvmi::execDEACTIVATE_REQ(Signal *signal)
{
  jamEntry();
  /* Just route it to Qmgr that has more state to handle it. */
  sendSignal(QMGR_REF,
             GSN_DEACTIVATE_REQ,
             signal,
             DeactivateReq::SignalLength,
             JBB);
}<|MERGE_RESOLUTION|>--- conflicted
+++ resolved
@@ -1893,14 +1893,10 @@
     {
       /**
        * If memory decreased more than once...
-<<<<<<< HEAD
-       *   it must also increase atleast once
+       *   it must also increase at least once
        *
        * Not sure about this condition, seems not to always
        * be the case, so removing this check for now.
-=======
-       *   it must also increase at least once
->>>>>>> a246bad7
        */
       fflush(stdout);
       //ndbrequire(cnt_inc > 0);
