/*
   Copyright (c) 2005, 2024, Oracle and/or its affiliates.
   Copyright (c) 2023, 2024, Hopsworks and/or its affiliates.

   This program is free software; you can redistribute it and/or modify
   it under the terms of the GNU General Public License, version 2.0,
   as published by the Free Software Foundation.

   This program is designed to work with certain software (including
   but not limited to OpenSSL) that is licensed under separate terms,
   as designated in a particular file or component or in included license
   documentation.  The authors of MySQL hereby grant you an additional
   permission to link the program and your derivative works with the
   separately licensed software that they have either included with
   the program or referenced in the documentation.

   This program is distributed in the hope that it will be useful,
   but WITHOUT ANY WARRANTY; without even the implied warranty of
   MERCHANTABILITY or FITNESS FOR A PARTICULAR PURPOSE.  See the
   GNU General Public License, version 2.0, for more details.

   You should have received a copy of the GNU General Public License
   along with this program; if not, write to the Free Software
   Foundation, Inc., 51 Franklin St, Fifth Floor, Boston, MA 02110-1301  USA
*/

#include "restore.hpp"
#include <AttributeHeader.hpp>
#include <KeyDescriptor.hpp>
#include <backup/Backup.hpp>
#include <dblqh/Dblqh.hpp>
#include <dbtup/Dbtup.hpp>
#include <signaldata/AttrInfo.hpp>
#include <signaldata/DictTabInfo.hpp>
#include <signaldata/DumpStateOrd.hpp>
#include <signaldata/FsCloseReq.hpp>
#include <signaldata/FsConf.hpp>
#include <signaldata/FsOpenReq.hpp>
#include <signaldata/FsReadWriteReq.hpp>
#include <signaldata/FsRef.hpp>
#include <signaldata/FsRemoveReq.hpp>
#include <signaldata/KeyInfo.hpp>
#include <signaldata/LqhKey.hpp>
#include <util/rondb_hash.hpp>
#include <signaldata/RestoreImpl.hpp>

#include <NdbTick.h>
#include <EventLogger.hpp>

#define JAM_FILE_ID 453

#if (defined(VM_TRACE) || defined(ERROR_INSERT))
<<<<<<< HEAD
//#define DEBUG_START_RES 1
//#define DEBUG_RES 1
//#define DEBUG_RES_OPEN 1
//#define DEBUG_RES_PARTS 1
//#define DEBUG_RES_STAT 1
//#define DEBUG_RES_STAT_EXTRA 1
//#define DEBUG_RES_DEL 1
//#define DEBUG_HIGH_RES 1
//#define DEBUG_RES_HASH 1
//#define DEBUG_READ_KEYS 1
#endif

#ifdef DEBUG_READ_KEYS
#define DEB_READ_KEYS(arglist) do { g_eventLogger->info arglist ; } while (0)
#else
#define DEB_READ_KEYS(arglist) do { } while (0)
#endif

#ifdef DEBUG_RES_HASH
#define DEB_RES_HASH(arglist) do { g_eventLogger->info arglist ; } while (0)
#else
#define DEB_RES_HASH(arglist) do { } while (0)
=======
// #define DEBUG_START_RES 1
// #define DEBUG_RES 1
// #define DEBUG_RES_OPEN 1
// #define DEBUG_RES_PARTS 1
// #define DEBUG_RES_STAT 1
// #define DEBUG_RES_STAT_EXTRA 1
// #define DEBUG_RES_DEL 1
// #define DEBUG_HIGH_RES 1
>>>>>>> ee079e5c
#endif

#ifdef DEBUG_START_RES
#define DEB_START_RES(arglist)   \
  do {                           \
    g_eventLogger->info arglist; \
  } while (0)
#else
#define DEB_START_RES(arglist) \
  do {                         \
  } while (0)
#endif

#ifdef DEBUG_RES
#define DEB_RES(arglist)         \
  do {                           \
    g_eventLogger->info arglist; \
  } while (0)
#else
#define DEB_RES(arglist) \
  do {                   \
  } while (0)
#endif

#ifdef DEBUG_RES_OPEN
#define DEB_RES_OPEN(arglist)    \
  do {                           \
    g_eventLogger->info arglist; \
  } while (0)
#else
#define DEB_RES_OPEN(arglist) \
  do {                        \
  } while (0)
#endif

#ifdef DEBUG_RES_PARTS
#define DEB_RES_PARTS(arglist)   \
  do {                           \
    g_eventLogger->info arglist; \
  } while (0)
#else
#define DEB_RES_PARTS(arglist) \
  do {                         \
  } while (0)
#endif

#ifdef DEBUG_RES_STAT
#define DEB_RES_STAT(arglist)    \
  do {                           \
    g_eventLogger->info arglist; \
  } while (0)
#else
#define DEB_RES_STAT(arglist) \
  do {                        \
  } while (0)
#endif

#ifdef DEBUG_RES_STAT_EXTRA
#define DEB_RES_STAT_EXTRA(arglist) \
  do {                              \
    g_eventLogger->info arglist;    \
  } while (0)
#else
#define DEB_RES_STAT_EXTRA(arglist) \
  do {                              \
  } while (0)
#endif

#ifdef DEBUG_RES_DEL
#define DEB_RES_DEL(arglist)     \
  do {                           \
    g_eventLogger->info arglist; \
  } while (0)
#else
#define DEB_RES_DEL(arglist) \
  do {                       \
  } while (0)
#endif

#ifdef DEBUG_HIGH_RES
#define DEB_HIGH_RES(arglist)    \
  do {                           \
    g_eventLogger->info arglist; \
  } while (0)
#else
#define DEB_HIGH_RES(arglist) \
  do {                        \
  } while (0)
#endif

/**
 * Same error codes used by both DBLQH and DBTC.
 * See Dblqh.hpp and Dbtc.hpp.
 */
#define ZGET_DATAREC_ERROR 418
#define ZGET_ATTRINBUF_ERROR 419

#define PAGES LCP_RESTORE_BUFFER

Restore::Restore(Block_context &ctx, Uint32 instanceNumber, Uint32 blockNo)
    : SimulatedBlock(blockNo, ctx, instanceNumber),
      m_file_list(m_file_pool),
      m_file_hash(m_file_pool),
      m_rows_restored(0),
      m_millis_spent(0),
      m_frags_restored(0) {
  BLOCK_CONSTRUCTOR(Restore);

  // Add received signals
  if (blockNo == RESTORE) {
    addRecSignal(GSN_STTOR, &Restore::execSTTOR);
    addRecSignal(GSN_DUMP_STATE_ORD, &Restore::execDUMP_STATE_ORD);
    addRecSignal(GSN_CONTINUEB, &Restore::execCONTINUEB);
    addRecSignal(GSN_READ_CONFIG_REQ, &Restore::execREAD_CONFIG_REQ, true);

    addRecSignal(GSN_RESTORE_LCP_REQ, &Restore::execRESTORE_LCP_REQ);

    addRecSignal(GSN_FSOPENREF, &Restore::execFSOPENREF, true);
    addRecSignal(GSN_FSOPENCONF, &Restore::execFSOPENCONF);
    addRecSignal(GSN_FSREADREF, &Restore::execFSREADREF, true);
    addRecSignal(GSN_FSREADCONF, &Restore::execFSREADCONF);
    addRecSignal(GSN_FSCLOSEREF, &Restore::execFSCLOSEREF, true);
    addRecSignal(GSN_FSCLOSECONF, &Restore::execFSCLOSECONF);
    addRecSignal(GSN_FSREMOVEREF, &Restore::execFSREMOVEREF, true);
    addRecSignal(GSN_FSREMOVECONF, &Restore::execFSREMOVECONF);
    addRecSignal(GSN_FSWRITECONF, &Restore::execFSWRITECONF);

    addRecSignal(GSN_LQHKEYREF, &Restore::execLQHKEYREF);
    addRecSignal(GSN_LQHKEYCONF, &Restore::execLQHKEYCONF);
    m_is_query_block = false;
    m_lqh_block = DBLQH;
  } else {
    ndbrequire(blockNo == QRESTORE);
    m_is_query_block = true;
    m_lqh_block = DBQLQH;
    addRecSignal(GSN_STTOR, &Restore::execSTTOR);
    addRecSignal(GSN_DUMP_STATE_ORD, &Restore::execDUMP_STATE_ORD);
    addRecSignal(GSN_CONTINUEB, &Restore::execCONTINUEB);
    addRecSignal(GSN_READ_CONFIG_REQ, &Restore::execREAD_CONFIG_REQ, true);

    addRecSignal(GSN_RESTORE_LCP_REQ, &Restore::execRESTORE_LCP_REQ);
    addRecSignal(GSN_LQHKEYREF, &Restore::execLQHKEYREF);
    addRecSignal(GSN_LQHKEYCONF, &Restore::execLQHKEYCONF);

    addRecSignal(GSN_FSOPENREF, &Restore::execFSOPENREF, true);
    addRecSignal(GSN_FSOPENCONF, &Restore::execFSOPENCONF);
    addRecSignal(GSN_FSREADREF, &Restore::execFSREADREF, true);
    addRecSignal(GSN_FSREADCONF, &Restore::execFSREADCONF);
    addRecSignal(GSN_FSCLOSEREF, &Restore::execFSCLOSEREF, true);
    addRecSignal(GSN_FSCLOSECONF, &Restore::execFSCLOSECONF);
    addRecSignal(GSN_FSREMOVEREF, &Restore::execFSREMOVEREF, true);
    addRecSignal(GSN_FSREMOVECONF, &Restore::execFSREMOVECONF);
    addRecSignal(GSN_FSWRITECONF, &Restore::execFSWRITECONF);
  }
  ndbrequire(sizeof(Column) == 8);
}

Restore::~Restore() {}

BLOCK_FUNCTIONS(Restore)

void Restore::execSTTOR(Signal *signal) {
  jamEntry();

  if (m_is_query_block) {
    c_lqh = (Dblqh *)globalData.getBlock(DBQLQH, instance());
    c_tup = (Dbtup *)globalData.getBlock(DBQTUP, instance());
    c_backup = (Backup *)globalData.getBlock(QBACKUP, instance());
    ndbrequire(c_lqh != 0 && c_tup != 0 && c_backup != 0);
  } else {
    c_lqh = (Dblqh *)globalData.getBlock(DBLQH, instance());
    c_tup = (Dbtup *)globalData.getBlock(DBTUP, instance());
    c_backup = (Backup *)globalData.getBlock(BACKUP, instance());
    ndbrequire(c_lqh != 0 && c_tup != 0 && c_backup != 0);
  }
  sendSTTORRY(signal);
  return;
}  // Restore::execNDB_STTOR()

void Restore::execREAD_CONFIG_REQ(Signal *signal) {
  jamEntry();
  const ReadConfigReq *req = (ReadConfigReq *)signal->getDataPtr();
  Uint32 ref = req->senderRef;
  Uint32 senderData = req->senderData;
  ndbrequire(req->noOfParameters == 0);

  const ndb_mgm_configuration_iterator *p =
      m_ctx.m_config.getOwnConfigIterator();
  ndbrequire(p != 0);

  Uint32 encrypted_filesystem = 0;
  ndb_mgm_get_int_parameter(p, CFG_DB_ENCRYPTED_FILE_SYSTEM,
                            &encrypted_filesystem);
  c_encrypted_filesystem = encrypted_filesystem;

  m_file_pool.setSize(1);
  Uint32 cnt = 2 * MAX_ATTRIBUTES_IN_TABLE;
  cnt += PAGES;
  cnt += List::getSegmentSize() - 1;
  cnt /= List::getSegmentSize();
  cnt += 2;
  m_databuffer_pool.setSize(cnt);

  /**
   * Set up read and write buffer for LCP control files.
   * We use 1 buffer of 4k in size. So currently no
   * parallel reads or writes are supported.
   */
  NewVARIABLE *bat = allocateBat(1);
  bat[0].WA = &m_lcp_ctl_file_data[0][0];
  bat[0].nrr = 2 * (4 * BackupFormat::LCP_CTL_FILE_BUFFER_SIZE_IN_WORDS);

  ReadConfigConf *conf = (ReadConfigConf *)signal->getDataPtrSend();
  conf->senderRef = reference();
  conf->senderData = senderData;
  sendSignal(ref, GSN_READ_CONFIG_CONF, signal, ReadConfigConf::SignalLength,
             JBB);
}

void Restore::sendSTTORRY(Signal *signal) {
  signal->theData[0] = 0;
  signal->theData[3] = 1;
  signal->theData[4] = 255;  // No more start phases from missra
  BlockReference cntrRef = !isNdbMtLqh()      ? NDBCNTR_REF
                           : m_is_query_block ? QRESTORE_REF
                                              : RESTORE_REF;
  sendSignal(cntrRef, GSN_STTORRY, signal, 5, JBB);
}

void Restore::execCONTINUEB(Signal *signal) {
  jamEntry();

  switch (signal->theData[0]) {
    case RestoreContinueB::RESTORE_NEXT: {
      FilePtr file_ptr;
      ndbrequire(m_file_pool.getPtr(file_ptr, signal->theData[1]));
      restore_next(signal, file_ptr);
      return;
    }
    case RestoreContinueB::READ_FILE: {
      FilePtr file_ptr;
      ndbrequire(m_file_pool.getPtr(file_ptr, signal->theData[1]));
      read_data_file(signal, file_ptr);
      return;
    }
    case RestoreContinueB::CHECK_EXPAND_SHRINK: {
      FilePtr file_ptr;
      ndbrequire(m_file_pool.getPtr(file_ptr, signal->theData[1]));
      restore_lcp_conf(signal, file_ptr);
      return;
    }
    default:
      ndbabort();
  }
}

void Restore::execDUMP_STATE_ORD(Signal *signal) {
  jamEntry();

  if (signal->theData[0] == DumpStateOrd::RestoreRates) {
    jam();
    Uint64 rate =
        m_rows_restored * 1000 / (m_millis_spent == 0 ? 1 : m_millis_spent);
    const char *thread_type = "LDM";
    if (m_is_query_block) {
      thread_type = "Recover";
    }

    g_eventLogger->info(
        "%s instance %u: Restored LCP : %u fragments,"
        " %llu rows, "
        "%llu millis, %llu rows/s",
        thread_type, instance(), m_frags_restored, m_rows_restored,
        m_millis_spent, rate);
    infoEvent(
        "LDM instance %u: Restored LCP : %u fragments, %llu rows, "
        "%llu millis, %llu rows/s",
        instance(), m_frags_restored, m_rows_restored, m_millis_spent, rate);
  }
}

/**
 * MODULE: Restore LCP
 * -------------------
 * Restore LCP of a fragment
 * Starts by receiving RESTORE_LCP_REQ and later responding by RESTORE_LCP_CONF
 * from DBTUP when done.
 *
 * Here is a flow chart of what we perform here.
 * There are 5 main cases:
 * Case 1) Only valid LCP control file 0 exists
 * Case 2) Only valid LCP control file 1 exists
 *
 *    Perfectly normal cases and common cases. This LCP was completed
 *    and the previous one was both completed and removed from disk.
 *
 * Case 3) Both LCP control file 0 and 1 exists
 *
 *    This case is perfectly normal but unusual. It happens when
 *    we had a crash before completing the removal of the old
 *    LCP control file.
 *
 *    In this case we can either have two valid
 *    LCP control files or one valid and one invalid.
 *
 *    Invalid LCP control files can happen if a crash occurs after opening
 *    the LCP control file for a second LCP on a fragment and not
 *    completing it. It can also happen when the crash occurs in the
 *    middle of writing the LCP control file (should be extremely
 *    rare or even never happening).
 *
 * Case 4) No LCP control file exists (restore of 7.4 and older LCP).
 *
 * This is the normal case for an upgrade case.
 *
 * Case 5) Only LCP control file 0 exists, but it still is empty or contains
 *    invalid data. We could also have two invalid LCP control files here.
 *
 *    This case is also valid and can happen when we crash during running
 *    of the very first LCP on a fragment. It could also happen simply
 *    since we haven't done our first LCP on the fragment yet. In this
 *    case we should definitely have received lcpNo == ZNIL from LQH
 *    since DIH will not know of LCPs that we don't know about ourselves.
 *
 *    This case can also happen if we have 1 completed LCP control file
 *    which is not recoverable. In this case the node crashed just before
 *    completing the GCP that was necessary to make the LCP recoverable.
 *    Even DIH could know about this LCP but also knows to not try to use
 *    it. Either way DIH will send lcpNo equal to ZNIL.
 *
 * Variable descriptions:
 * ----------------------
 * m_ctl_file_no:
 * --------------
 * This represents the number of the CTL file currently being processed.
 * It is set to 0 when opening the first file and 1 when later opening
 * the second CTL file. It is initialised to Uint32(~0). When an empty
 * CTL file is created when no LCP is found it is set to 0.
 *
 * m_status:
 * ---------
 * This variable represents what we are currently doing.
 * It is a bitmap, so more than one state is possible at any time.
 *
 * Initial state is READ_CTL_FILES, this represents reading both CTL
 * files to discover the state of the LCP.
 *
 * FIRST_READ, FILE_THREAD_RUNNING, RESTORE_THREAD_RUNNING, FILE_EOF and
 * READING_RECORDS are states used when reading data files.
 * FIRST_READ is the initial state when starting to open the data file.
 * FILE_THREAD_RUNNING is an indication that a CONTINUEB thread is running
 * that reads the data file.
 * RESTORE_THREAD_RUNNING is an indication that a CONTINUEB thread is
 * running to restore using the data file.
 * READING_RECORDS is an indication that we are now reading records of the
 * data file.
 * FILE_EOF is an indication that the read of the data file is completed.
 * It is set when FILE_THREAD_RUNNING is reset.
 *
 * CREATE_CTL_FILE is a state used when creating a CTL file at times when
 * no LCP files was found.
 *
 * REMOVE_LCP_DATA_FILE is a state used when deleting data files after
 * reading the CTL files.
 * REMOVE_LCP_CTL_FILE is a state used when deleting a CTL file after
 * deleting data files.
 *
 * We start in state READ_CTL_FILES, after that we go CREATE_CTL_FILE
 * if no LCP files were found. If LCP files were found we move to
 * REMOVE_LCP_DATA_FILE if data files to delete was present, next we
 * move to REMOVE_LCP_CTL_FILE if necessary to remove a CTL file.
 *
 * Finally we move to restore using one or more data files. We restore
 * one file at a time using the state variables described above for
 * handling the data file.
 *
 * m_outstanding_reads:
 * --------------------
 * Used during read of data file to keep track of number of outstanding
 * FSREADREQ's.
 *
 * m_outstanding_operations:
 * -------------------------
 * It is used during remove files to keep track of number of outstanding
 * remove data files that are currently outstanding (we can delete multiple
 * files in parallel).
 * It is used during restore to keep track of number of outstanding
 * LQHKEYREQs.
 *
 * m_remove_ctl_file_no:
 * ---------------------
 * It is initialised to Uint32(~0). If set to this we won't delete any
 * CTL files.
 * When we find no CTL files we drop CTL file 0, we also drop all potential
 * data files from 0 to max file number.
 * If a CTL file that isn't restorable is found, then this file number is
 * set in this variable.
 * If we find that the other file is newer and restorable then we set this
 * variable to this file number.
 *
 * m_used_ctl_file_no:
 * -------------------
 * This variable is set to the CTL file we will use for restore. As soon as
 * we find a possible candidate it is set to the candidate, we might then
 * find that the other CTL file is an even better candidate and move the
 * variable to this number. As long as no CTL file have been found it
 * remains set to the initial value Uint32(~0).
 *
 * m_current_page_ptr_i:
 * ---------------------
 * Set to i-value of page we are currently restoring from. We allocate a set
 * of pages at start of restore and use those pages when reading from file
 * into those pages.
 *
 * m_current_page_pos:
 * -------------------
 * Indicates index position on the current page we are restoring.
 *
 * m_current_page_index:
 * ---------------------
 * Indicates which of the allocated pages we are currently restoring, used
 * to find the next page. The allocated pages are in an array. So getting
 * to the next page can be easily accomplished by adding one to this variable.
 * We use modulo page_count always when getting the page ptr, so this variable
 * can be constantly incremented.
 *
 * m_current_file_page:
 * --------------------
 * Used by read file process, keeps track of which page number was the last
 * one we issued a read on.
 *
 * m_bytes_left:
 * -------------
 * Incremented with number of bytes read from disk when FSREADCONF arrives.
 * Decremented by length of record when restoring from file.
 * Thus keeps track of number of bytes left already read from disk.
 *
 * m_rows_restored:
 * ----------------
 * Statistical variable, counts number of rows restored (counts LQHKEYCONF's
 * received). Used to display various stats about the restore.
 *
 * m_restore_start_time:
 * ---------------------
 * Current millisecond when restore starts. Used to print stats on restore
 * performance.
 *
 * m_restored_gcp_id:
 * ------------------
 * This variable keeps track of the GCI we are restoring, no LCP files that
 * have a newer GCP written can be used. This is either retrieved from
 * DIH sysfile or local sysfile (if recovering in a not restorable state).
 * Can be used for upgrade case where we use it to write a CTL file for
 * an existing LCP that had no CTL files.
 *
 * m_restored_lcp_id:
 * m_restored_local_lcp_id:
 * m_max_gci_completed:
 * m_max_gci_written:
 * m_max_page_cnt:
 * ------------------------
 * These five variables are set from the used CTL file. They are initialised
 * from the RESTORE_LCP_REQ to be used in the upgrade case. In the upgrade
 * case we will set MaxPageCnt to Uint32(~0).
 * m_restored_lcp_id and m_restored_local_lcp_id is the id of the LCP used
 * write the LCP.
 * m_max_page_cnt is the number of pages that we have ROW ids for in the file.
 * m_max_gci_written is the maximum GCI written in this LCP.
 * m_max_gci_completed is the maximum GCI completed when writing this LCP.
 * m_max_gci_completed can be bigger than m_max_gci_written.
 *
 * m_create_gci:
 * -------------
 * CreateGCI from RESTORE_LCP_REQ, not used.
 *
 * m_file_id:
 * ----------
 * File id as described in used CTL file. When multiple files are to be restored
 * it starts at first and then moves forward. Is between 0 and
 * BackupFormat::NDB_MAX_LCP_FILES - 1.
 *
 * m_max_parts:
 * ------------
 * Set from used CTL file. Set to 1 when performing upgrade variant.
 *
 * m_max_files:
 * ------------
 * Set from used CTL file, normally set to BackupFormat::NDB_MAX_LCP_FILES but
 * could be set differently when performing downgrade or upgrade. Indicates
 * maximum files that could be used, this is necessary to know what the file
 * name is of the next file.
 *
 * m_num_files:
 * ------------
 * Set from used CTL file. Set to number of files (also number of part pairs)
 * to restore in the LCP.
 *
 * m_current_file_index:
 * ---------------------
 * Number of file currently restored, starts at 0 and goes up to
 * m_num_files - 1 before we're done.
 *
 * m_dih_lcp_no:
 * -------------
 * In pre-7.6 this indicates data file number, in 7.6 it indicates rather
 * which CTL file number that DIH thinks should be restored. If this is set
 * to ZNIL then DIH knows of no LCPs written for this fragment. In this case
 * we don't really know anything about what we will find since we can even
 * have both CTL files restorable in this case if local LCPs was executed
 * as part of restart. However if it is set to 0 or 1, then we should not
 * be able to not find any files at all. So if we find no CTL file in this
 * it is an upgrade case.
 *
 * m_upgrade_case:
 * ---------------
 * Initialised to true, as soon as we find an CTL file whether correct or
 * not we know that it isn't an upgrade from pre-7.6 versions.
 *
 * m_double_lcps_found:
 * --------------------
 * Both CTL files found and both were found to be restorable.
 *
 * m_found_not_restorable:
 * -----------------------
 * We have found one CTL file that wasn't restorable if true.
 *
 * m_old_max_files:
 * ----------------
 * This is the max files read from CTL file NOT used. It is used to
 * delete LCP data from the old data files. It is possible that
 * the new and old CTL files have different max files in an upgrade
 * or downgrade situation.
 *
 * m_num_remove_data_files:
 * ------------------------
 * Number of data files to remove, calculated after finding new and old
 * CTL file. If only one CTL file is found then we cleaned up already during
 * execution of LCP, so no need to clean up. In this case it is set to 0.
 *
 * m_table_id, m_fragment_id, m_table_version:
 * -------------------------------------------
 * Triplet describing the partition we are restoring. m_table_id and
 * m_fragment_id came from RESTORE_LCP_REQ, m_table_version read from
 * data file.
 *
 * The flow chart for Case 1) is here:
 * -----------------------------------
 * Open LCP control 0 -> Success
 * Read LCP control 0 -> Success (read important data into File data)
 * Close LCP control 0 -> Success
 * Open LCP control 1 -> Fail
 * Start restore (starts through open_data_file call)
 *
 * The flow chart for Case 2) is here
 * -----------------------------------
 * Open LCP control 0 -> Fail
 * Open LCP control 1 -> Success
 * Read LCP control 1 -> Success (read important data into File data)
 * Close LCP control 1 -> Success
 * Start restore
 *
 * The flow chart for Case 3) is here
 * -----------------------------------
 * Open LCP control 0 -> Success
 * Read LCP control 0 -> Success (read important data into File data)
 * Close LCP control 0 -> Success
 * Open LCP control 1 -> Success
 * Read LCP control 1 -> Success (calculate which LCP control file to use)
 * Close LCP control 1 -> Success
 * Assume here X is the LCP control file NOT used (0 or 1)
 * Assume here Y is the file number of the file for the NOT used LCP
 * Remove data file Y -> Success
 * Remove control file X -> Success
 * Start restore
 *
 * The flow chart for Case 4) is here
 * ----------------------------------
 * Open LCP control 0 -> Fail
 * Open LCP control 1 -> Fail
 * Create LCP control 0 -> Success
 * Write LCP control 0 -> Success
 * Close LCP control 0 -> Success
 * if (lcpNo == ZNIL) then report Done
 * else
 * Remove not used data file
 * Start restore (this is a certain upgrade)
 *
 * The flow chart for Case 5) is here
 * ----------------------------------
 * Open LCP control 0 -> Success
 * Read LCP control 0 -> Success
 * We discover that the LCP control file is readable but not valid
 * Close LCP control 0 -> Success
 * Open LCP control 1 -> Fail
 * Create LCP control 0 -> Success
 * Write LCP control 0 -> Success
 * Close LCP control 0 -> Success
 * In this case lcpNo must be ZNIL since if there is a CTL file
 * but not completed then this LCP is written using Partial LCP
 * code.
 * ndbrequire(lcpNo == ZNIL) then report Done
 *
 * We will always with the following steps the read and close steps are
 * only needed when open is a success.
 *
 * Open LCP control 0
 * Read LCP control 0
 * Close LCP control 0
 * Open LCP control 1
 * Read LCP control 1
 * Close LCP control 1
 *
 * At this point we know which of the 5 cases we are.
 * 1) and 2) will simply start the restore
 * 4) and 5) will create LCP control file 0 and then conditionally restore
 * 3) needs to remove unneeded LCP control and data file before continuing
 *
 * In 7.5 after development of Partial LCPs the LCP files can be in the
 * following states.
 *
 * 1) No files at all
 *    This state happens immediately after the table has been created and
 *    the first LCP haven't been started yet.
 *    This state is covered by Case 4) above and is handled as if the table
 *    was created in 7.4 or earlier.
 *
 * 2) Two empty control files and possibly a not finished data file 0.
 *    This state happens after the first LCP has started, but not yet
 *    completed. We could also have only 1 invalid empty control file
 *    if the crash occurs in the middle of the start of the first LCP.
 *    In this case there could be a data file 0 which has been created
 *    but not yet completed.
 *    This is covered by state 5) above.
 *
 * 3) One valid LCP control file, in this case the only the data files
 *    present in the control file should exist. There could also be an
 *    invalid LCP control file here after the first LCP have been
 *    completed.
 *    This is Case 1) and 2) above.
 *
 * 4) Two valid control files. In this case all the data files present
 *    in any of the control files can be present. There could however
 *    be ones missing since we could be in the process of deleting an
 *    LCP after completion of an LCP.
 *    This is case 3) above.
 *
 * Execution of partial LCPs at restore
 * ------------------------------------
 * When we are restoring an LCP that consists of multiple data files this
 * is the algorithm used.
 * The LCP control file will cover either all parts or a subset of the parts.
 * We start with the case where it covers all parts.
 *
 * When all parts are covered we could have a case where there is overlap in
 * the parts. Let's use the following example.
 * Last part: All of part 801-35 (801-1023 and 0-35).
 * Last part - 1: All of part 554-800
 * Last part - 2: All of part 287-553
 * Last part - 3: All of part 18-286
 *
 * We need to execute all 4 of those parts (one data file per part). The file
 * number of the last part is given in the control file and also the maximum
 * file number is also given in the control file. This means that we can step
 * backwards and if we step backwards from file number 0 we will step to
 * file number MaxFileNumbers - 1.
 *
 * The above specifies which parts we have all changes for. There will also be
 * changes present for many other parts in the LCP data file. We will ignore
 * parts of those.
 *
 * We will start here with Last Part - 3. We will ignore everything for parts
 * 0-35 and 287-1023. We will insert all data pertaining to parts 36-286.
 * These changes should not contain any deleted rows as these should not be
 * recorded in parts where we record all rows.
 *
 * Next part to restore is Last part - 2. Here we will restore all of parts
 * 287-553. We will also install all changes related to parts 36-286. We
 * will ignore parts 0-35 and 554-1024.
 *
 * Next part to restore is Last part - 1. Here we will restore all of parts
 * 554-800 and all changes related to parts 36-553. We will ignore parts 0-35
 * and parts 801-1023.
 *
 * Finally we will restore Last part. Here we will restore all of parts 0-35
 * and parts 801-1023. We will also restore all changes of rows in parts
 * 36-800.
 *
 * Where we restore all parts we will use INSERT since those rows should not
 * be present yet. We will also reject the restore if we discover a DELETE row
 * in any of those parts.
 *
 * For parts where we restore changes we will use WRITE instead of INSERT since
 * the row might already exist. In addition we will accept DELETE rows by
 * row id.
 *
 * For parts that we ignore we will simply skip to next row.
 *
 * So we effectively divide rows in those parts into 3 separate categories.
 *
 * When we restore an LCP that was not restorable then we will exactly the
 * same scheme, the only difference is that we will only have some parts
 * that are restorable. So this LCP isn't usable in a system restart. It will
 * still be usable in a node restart however.
 */
void Restore::execFSREMOVEREF(Signal *signal) {
  jamEntry();
  FsRef *ref = (FsRef *)signal->getDataPtr();
  const Uint32 ptrI = ref->userPointer;
  FsConf *conf = (FsConf *)signal->getDataPtr();
  conf->userPointer = ptrI;
  execFSREMOVECONF(signal);
}

void Restore::execFSREMOVECONF(Signal *signal) {
  jamEntry();
  FsConf *conf = (FsConf *)signal->getDataPtr();
  FilePtr file_ptr;
  ndbrequire(m_file_pool.getPtr(file_ptr, conf->userPointer));
  lcp_remove_old_file_done(signal, file_ptr);
}

void Restore::execFSWRITECONF(Signal *signal) {
  jamEntry();
  FsConf *conf = (FsConf *)signal->getDataPtr();
  FilePtr file_ptr;
  ndbrequire(m_file_pool.getPtr(file_ptr, conf->userPointer));
  lcp_create_ctl_done_write(signal, file_ptr);
}

void Restore::lcp_create_ctl_open(Signal *signal, FilePtr file_ptr) {
  file_ptr.p->m_ctl_file_no = 0;
  file_ptr.p->m_status = File::CREATE_CTL_FILE;

  FsOpenReq *req = (FsOpenReq *)signal->getDataPtrSend();
  req->userReference = reference();
  req->fileFlags = FsOpenReq::OM_WRITEONLY | FsOpenReq::OM_CREATE;

  req->userPointer = file_ptr.i;

  FsOpenReq::setVersion(req->fileNumber, FsOpenReq::V_LCP);
  FsOpenReq::setSuffix(req->fileNumber, FsOpenReq::S_CTL);
  FsOpenReq::v5_setLcpNo(req->fileNumber, 0);
  FsOpenReq::v5_setTableId(req->fileNumber, file_ptr.p->m_table_id);
  FsOpenReq::v5_setFragmentId(req->fileNumber, file_ptr.p->m_fragment_id);

  req->page_size = 0;
  req->file_size_hi = UINT32_MAX;
  req->file_size_lo = UINT32_MAX;
  req->auto_sync_size = 0;

  sendSignal(NDBFS_REF, GSN_FSOPENREQ, signal, FsOpenReq::SignalLength, JBA);
}

void Restore::lcp_create_ctl_done_open(Signal *signal, FilePtr file_ptr) {
  struct BackupFormat::LCPCtlFile *lcpCtlFilePtr =
      (struct BackupFormat::LCPCtlFile *)&m_lcp_ctl_file_data[0][0];

  memcpy(lcpCtlFilePtr->fileHeader.Magic, BACKUP_MAGIC, 8);

  lcpCtlFilePtr->fileHeader.BackupVersion = NDBD_USE_PARTIAL_LCP_v2;
  const Uint32 sz = sizeof(BackupFormat::FileHeader) >> 2;
  lcpCtlFilePtr->fileHeader.SectionType = BackupFormat::FILE_HEADER;
  lcpCtlFilePtr->fileHeader.SectionLength = sz - 3;
  lcpCtlFilePtr->fileHeader.FileType = BackupFormat::LCP_CTL_FILE;
  lcpCtlFilePtr->fileHeader.BackupId = 0;
  lcpCtlFilePtr->fileHeader.BackupKey_0 = 0;
  lcpCtlFilePtr->fileHeader.BackupKey_1 = 0;
  lcpCtlFilePtr->fileHeader.ByteOrder = 0x12345678;
  lcpCtlFilePtr->fileHeader.NdbVersion = NDB_VERSION_D;
  lcpCtlFilePtr->fileHeader.MySQLVersion = NDB_MYSQL_VERSION_D;

  lcpCtlFilePtr->MaxPartPairs = BackupFormat::NDB_MAX_LCP_PARTS;
  lcpCtlFilePtr->MaxNumberDataFiles = BackupFormat::NDB_MAX_LCP_FILES;
  lcpCtlFilePtr->ValidFlag = 0;
  lcpCtlFilePtr->TableId = file_ptr.p->m_table_id;
  lcpCtlFilePtr->FragmentId = file_ptr.p->m_fragment_id;
  /**
   * There are a couple of possibilities here:
   * 1) DIH knows about the LCP, this is indicated by m_dih_lcp_no set to
   *    0 or 1. In this case if we come here it means we're doing the
   *    upgrade case and we can rely on that there is a correct data file
   *    and we take the opportunity to create a CTL file for this
   *    fragment here as well.
   *
   * 2) DIH knows about no data files, in this case there is no data file
   *    since by coming here we have concluded that we found no correct
   *    CTL file, so thus there is no data file both according to DIH
   *    and according to the non-presence of correct CTL files.
   */
  if (file_ptr.p->m_dih_lcp_no == ZNIL ||
      file_ptr.p->m_used_ctl_file_no == Uint32(~0)) {
    /**
     * We have no checkpointed data file yet, so we will write an initial
     * LCP control file. This could be either upgrade case or not.
     */
    jam();
    lcpCtlFilePtr->CreateGci = file_ptr.p->m_create_gci;
    lcpCtlFilePtr->MaxGciWritten = 0;
    lcpCtlFilePtr->MaxGciCompleted = 0;
    lcpCtlFilePtr->LastDataFileNumber = 0;
    lcpCtlFilePtr->LcpId = 0;
    lcpCtlFilePtr->LocalLcpId = 0;
    lcpCtlFilePtr->MaxPageCount = 0;
  } else {
    jam();
    /**
     * We have the upgrade case where DIH knows about a data file that there
     * is no CTL file defined for. We create a correct data file before
     * proceeding.
     * This is Case 4) above
     */
    ndbrequire(file_ptr.p->m_upgrade_case);
    ndbrequire(file_ptr.p->m_dih_lcp_no == 0 || file_ptr.p->m_dih_lcp_no == 1);
    lcpCtlFilePtr->ValidFlag = 1;
    lcpCtlFilePtr->CreateGci = file_ptr.p->m_create_gci;
    lcpCtlFilePtr->MaxGciWritten = file_ptr.p->m_restored_gcp_id;
    lcpCtlFilePtr->MaxGciCompleted = file_ptr.p->m_max_gci_completed;
    lcpCtlFilePtr->LastDataFileNumber = file_ptr.p->m_dih_lcp_no;
    lcpCtlFilePtr->LcpId = file_ptr.p->m_restored_lcp_id;
    lcpCtlFilePtr->LocalLcpId = 0;
    lcpCtlFilePtr->MaxPageCount = (~0);
  }
  struct BackupFormat::PartPair locPartPair;
  locPartPair.startPart = 0;
  locPartPair.numParts = BackupFormat::NDB_MAX_LCP_PARTS;
  lcpCtlFilePtr->partPairs[0] = locPartPair;
  lcpCtlFilePtr->NumPartPairs = 1;

  /**
   * Since the LCP control file will only contain 1 part we are
   * certain that we will fit in the small LCP control file size.
   */
  c_backup->convert_ctl_page_to_network(
      (Uint32 *)lcpCtlFilePtr, BackupFormat::NDB_LCP_CTL_FILE_SIZE_SMALL);
  FsReadWriteReq *req = (FsReadWriteReq *)signal->getDataPtrSend();

  req->userPointer = file_ptr.i;
  req->filePointer = file_ptr.p->m_fd;
  req->userReference = reference();
  req->varIndex = 0;
  req->numberOfPages = 1;
  req->operationFlag = 0;
  FsReadWriteReq::setFormatFlag(req->operationFlag,
                                FsReadWriteReq::fsFormatMemAddress);
  FsReadWriteReq::setSyncFlag(req->operationFlag, 1);

  /**
   * Data will be written from m_lcp_ctl_file_data as prepared by Bat */
  req->data.memoryAddress.memoryOffset = 0;
  req->data.memoryAddress.fileOffset = 0;
  req->data.memoryAddress.size = BackupFormat::NDB_LCP_CTL_FILE_SIZE_SMALL;

  sendSignal(NDBFS_REF, GSN_FSWRITEREQ, signal, FsReadWriteReq::FixedLength + 3,
             JBA);
}

void Restore::lcp_create_ctl_done_write(Signal *signal, FilePtr file_ptr) {
  close_file(signal, file_ptr);
}

void Restore::lcp_create_ctl_done_close(Signal *signal, FilePtr file_ptr) {
  if (file_ptr.p->m_dih_lcp_no == ZNIL ||
      file_ptr.p->m_used_ctl_file_no == Uint32(~0)) {
    /**
     * We have created an LCP control file, DIH knew not about any
     * recoverable LCP for this fragment. We have already removed
     * old LCP files not recoverable, so we're ready to move on
     * from here.
     */
    jam();
    /**
     * Done with Case 4) or 5) without upgrade case
     * --------------------------------------------
     * We are done, there was no data file to restore, but we have
     * created an LCP control file, so things should be fine now.
     * We fake start of restore and end of restore to signal back
     * the RESTORE_LCP_CONF and other reporting properly done.
     * We set LCP id and local LCP id to indicate to LQH that no
     * restorable LCP was found.
     */
    ndbrequire(file_ptr.p->m_outstanding_operations == 0);
    DEB_RES(("(%u)restore_lcp_conf", instance()));
    file_ptr.p->m_restored_lcp_id = 0;
    file_ptr.p->m_restored_local_lcp_id = 0;
    restore_lcp_conf(signal, file_ptr);
    return;
  } else if (file_ptr.p->m_dih_lcp_no == 0 || file_ptr.p->m_dih_lcp_no == 1) {
    /**
     * Case 4) Upgrade case
     * --------------------
     * We will clean away any old LCP data file that was not reported as
     * the one to restore. So if we will use 0 to restore we will
     * remove 1 and vice versa.
     */
    jam();
    ndbrequire(file_ptr.p->m_upgrade_case);
    file_ptr.p->m_status = File::CREATE_CTL_FILE;
    lcp_remove_old_file(signal, file_ptr, file_ptr.p->m_dih_lcp_no == 0 ? 1 : 0,
                        false);
    return;
  } else {
    ndbabort();
  }
}

void Restore::lcp_remove_old_file(Signal *signal, FilePtr file_ptr,
                                  Uint32 file_number, bool is_ctl_file) {
  file_ptr.p->m_outstanding_operations++;
  FsRemoveReq *req = (FsRemoveReq *)signal->getDataPtrSend();
  req->userReference = reference();
  req->userPointer = file_ptr.i;
  req->directory = 0;
  req->ownDirectory = 0;
  FsOpenReq::setVersion(req->fileNumber, FsOpenReq::V_LCP);
  if (is_ctl_file) {
    jam();
    FsOpenReq::setSuffix(req->fileNumber, FsOpenReq::S_CTL);
    DEB_RES(("(%u)tab(%u,%u) Delete control file number: %u", instance(),
             file_ptr.p->m_table_id, file_ptr.p->m_fragment_id, file_number));
  } else {
    jam();
    DEB_RES(("tab(%u,%u) Delete data file number: %u", file_ptr.p->m_table_id,
             file_ptr.p->m_fragment_id, file_number));
    FsOpenReq::setSuffix(req->fileNumber, FsOpenReq::S_DATA);
  }
  FsOpenReq::v5_setLcpNo(req->fileNumber, file_number);
  FsOpenReq::v5_setTableId(req->fileNumber, file_ptr.p->m_table_id);
  FsOpenReq::v5_setFragmentId(req->fileNumber, file_ptr.p->m_fragment_id);
  sendSignal(NDBFS_REF, GSN_FSREMOVEREQ, signal, FsRemoveReq::SignalLength,
             JBA);
}

void Restore::lcp_remove_old_file_done(Signal *signal, FilePtr file_ptr) {
  ndbrequire(file_ptr.p->m_outstanding_operations > 0);
  file_ptr.p->m_outstanding_operations--;
  if (file_ptr.p->m_outstanding_operations > 0) {
    jam();
    return;
  }
  switch (file_ptr.p->m_status) {
    case File::CREATE_CTL_FILE: {
      /**
       * END of UPGRADE PATH
       * -------------------
       * We are done creating a new LCP control file and removing
       * any half-written data files still lingering. It is the
       * normal path for case 4) for upgrades but could also happen
       * in case 5) where a crash occurred in an early phase of the
       * fragments lifetime.
       * Done with Case 4) and 5)
       * ------------------------
       * We are now ready to follow the normal path for restoring
       * a fragment. The information needed to complete the
       * restore is available now in the File object.
       */
      jam();
      DEB_RES(("(%u)start_restore_lcp_upgrade", instance()));
      start_restore_lcp_upgrade(signal, file_ptr);
      return;
    }
    case File::REMOVE_LCP_DATA_FILE: {
      jam();
      /**
       * Case 3) completed data file removal
       * -----------------------------------
       * We are starting up a normal restore, we found 2 LCP control files,
       * this is a normal condition, we will always remove any unneeded
       * LCP files as part of restore. We are now done with data file and
       * will continue with LCP control file.
       */
      DEB_RES(("(%u)Case 3 discovered after remove", instance()));
      ndbrequire(file_ptr.p->m_num_remove_data_files > 0);
      file_ptr.p->m_num_remove_data_files--;
      if (file_ptr.p->m_num_remove_data_files > 0) {
        jam();
        if (file_ptr.p->m_remove_data_file_no ==
            (file_ptr.p->m_old_max_files - 1)) {
          jam();
          file_ptr.p->m_remove_data_file_no = 0;
        } else {
          jam();
          file_ptr.p->m_remove_data_file_no++;
        }
        lcp_remove_old_file(signal, file_ptr, file_ptr.p->m_remove_data_file_no,
                            false);
      } else {
        jam();
        file_ptr.p->m_status = File::REMOVE_LCP_CTL_FILE;
        lcp_remove_old_file(signal, file_ptr, file_ptr.p->m_remove_ctl_file_no,
                            true);
      }
      return;
    }
    case File::REMOVE_LCP_CTL_FILE: {
      jam();
      /**
       * Case 3) is completed or Case 4 or Case 5) completed file removal
       * ----------------------------------------------------------------
       * Done with removal of both data file and control file of LCP
       * not used for restore. We are now ready to start restore for
       * Case 3, for Case 5 we will create an empty LCP control file
       * 0 first.
       */
      DEB_RES(("(%u)start_restore_lcp", instance()));
      if (file_ptr.p->m_used_ctl_file_no == Uint32(~0)) {
        jam();
        lcp_create_ctl_open(signal, file_ptr);
        return;
      }
      start_restore_lcp(signal, file_ptr);
      return;
    }
    default: {
      ndbabort();
      return;
    }
  }
}

void Restore::open_ctl_file(Signal *signal, FilePtr file_ptr, Uint32 lcp_no) {
  /* Keep track of which ctl file we're currently dealing with. */
  file_ptr.p->m_ctl_file_no = lcp_no;

  FsOpenReq *req = (FsOpenReq *)signal->getDataPtrSend();
  req->userReference = reference();
  req->fileFlags = FsOpenReq::OM_READONLY;
  req->userPointer = file_ptr.i;

  FsOpenReq::setVersion(req->fileNumber, FsOpenReq::V_LCP);
  FsOpenReq::setSuffix(req->fileNumber, FsOpenReq::S_CTL);
  FsOpenReq::v5_setLcpNo(req->fileNumber, lcp_no);
  FsOpenReq::v5_setTableId(req->fileNumber, file_ptr.p->m_table_id);
  FsOpenReq::v5_setFragmentId(req->fileNumber, file_ptr.p->m_fragment_id);

  req->page_size = 0;
  req->file_size_hi = UINT32_MAX;
  req->file_size_lo = UINT32_MAX;
  req->auto_sync_size = 0;

  sendSignal(NDBFS_REF, GSN_FSOPENREQ, signal, FsOpenReq::SignalLength, JBA);
}

void Restore::open_ctl_file_done_ref(Signal *signal, FilePtr file_ptr) {
  if (file_ptr.p->m_ctl_file_no == 1) {
    if (file_ptr.p->m_used_ctl_file_no == Uint32(~0)) {
      jam();
      /**
       * Case 4) discovered
       * ------------------
       * UPGRADE PATH when restoring an older MySQL Cluster version
       * ----------------------------------------------------------
       * We are done reading the LCP control files. If no one was found we will
       * assume that this is an LCP produced by an older version without LCP
       * control files.
       *
       * In the new format we always have a control file, even when there is
       * no LCP executed yet. We create this control file indicating an empty
       * set of LCP files before we continue restoring the data.
       *
       * We could come here also with a too new LCP completed and we create
       * an empty one also in this case since it will overwrite the old one.
       *
       * We could also come here when we have completed the LCP, but the LCP
       * control file is still invalid since we haven't ensured that the
       * LCP is safe yet by calling sync_lsn. In this case we can even have
       * a case where DIH thinks we have completed an LCP but we haven't
       * actually done so yet.
       */
      if (file_ptr.p->m_upgrade_case) {
        jam();
        DEB_RES(("(%u)Case 4 with upgrade discovered", instance()));
        lcp_create_ctl_open(signal, file_ptr);
      } else {
        jam();
        DEB_RES(("(%u)Case 4 without upgrade discovered", instance()));
        file_ptr.p->m_remove_ctl_file_no = 0;
        file_ptr.p->m_remove_data_file_no = 0;
        file_ptr.p->m_num_remove_data_files =
            BackupFormat::NDB_MAX_FILES_PER_LCP;
        file_ptr.p->m_status = File::REMOVE_LCP_DATA_FILE;
        lcp_remove_old_file(signal, file_ptr, file_ptr.p->m_remove_data_file_no,
                            false);
      }
      return;
    } else {
      /**
       * Case 1) discovered
       * ------------------
       * Normal behaviour, we had no LCP control file 1, but we had an LCP
       * control file 0, so we will use this to perform the restore. It is
       * already set up and ready to proceed with the restore. In this case
       * when there is only one LCP control file then we trust that there is
       * no LCP data files not needed. We always remove the data files of an
       * LCP before we remove the LCP control file of an LCP. So it is safe
       * to continue restoring now, we have 1 LCP control file and 1 set of
       * LCP data files that all are needed and described by the LCP control
       * file.
       */
      jam();
      DEB_RES(("(%u)Case 1 discovered", instance()));
      DEB_RES(
          ("(%u)Use ctl file: 0, 1 not exist, Lcp(%u,%u), GCI_C: %u,"
           " GCI_W: %u, MPC: %u",
           instance(), file_ptr.p->m_restored_lcp_id,
           file_ptr.p->m_restored_local_lcp_id, file_ptr.p->m_max_gci_completed,
           file_ptr.p->m_max_gci_written, file_ptr.p->m_max_page_cnt));
      ndbrequire(!file_ptr.p->m_found_not_restorable);
      start_restore_lcp(signal, file_ptr);
      return;
    }
  } else {
    jam();
    ndbrequire(file_ptr.p->m_ctl_file_no == 0);
    /**
     * We found no LCP control file 0, this can be normal, so we will now
     * instead open LCP control file 1.
     */
    DEB_RES(("(%u)open_ctl_file( 1 )", instance()));
    open_ctl_file(signal, file_ptr, 1);
    return;
  }
}

void Restore::calculate_remove_new_data_files(FilePtr file_ptr) {
  Uint32 new_ctl_no = file_ptr.p->m_remove_ctl_file_no;
  Uint32 old_ctl_no = new_ctl_no == 0 ? 1 : 0;

  ndbrequire(new_ctl_no < 2);
  BackupFormat::LCPCtlFile *oldLcpCtlFilePtr =
      (BackupFormat::LCPCtlFile *)&m_lcp_ctl_file_data[old_ctl_no][0];
  BackupFormat::LCPCtlFile *newLcpCtlFilePtr =
      (BackupFormat::LCPCtlFile *)&m_lcp_ctl_file_data[new_ctl_no][0];

  Uint32 old_last_file = oldLcpCtlFilePtr->LastDataFileNumber;
  Uint32 new_last_file = newLcpCtlFilePtr->LastDataFileNumber;

  Uint32 new_max_files = newLcpCtlFilePtr->MaxNumberDataFiles;
  Uint32 old_max_files = oldLcpCtlFilePtr->MaxNumberDataFiles;

  ndbrequire(new_max_files == old_max_files);
  ndbrequire(new_max_files == BackupFormat::NDB_MAX_LCP_FILES);

  /**
   * Calculate first file to remove.
   */
  Uint32 first_remove_file = new_last_file;
  Uint32 num_remove_files = 0;
  if (new_last_file == old_last_file) {
    /**
     * We could end up here after a number of unsuccessful restarts.
     * The LCP to remove was possibly changing the GCP written, but it
     * didn't contain any real changes to the data, so the same data
     * file was used again. We simply return and continue the restart.
     */
    jam();
    return;
  }
  while (1) {
    Uint32 next_remove_file = first_remove_file;
    num_remove_files++;
    if (next_remove_file == 0) {
      jam();
      next_remove_file = old_max_files - 1;
    } else {
      jam();
      next_remove_file--;
    }
    if (next_remove_file == old_last_file) {
      jam();
      break;
    }
    first_remove_file = next_remove_file;
  }
  ndbrequire(num_remove_files > 0);
  file_ptr.p->m_remove_data_file_no = first_remove_file;
  file_ptr.p->m_num_remove_data_files = num_remove_files;
  file_ptr.p->m_old_max_files = old_max_files;
}

void Restore::calculate_remove_old_data_files(FilePtr file_ptr) {
  Uint32 old_ctl_no = file_ptr.p->m_remove_ctl_file_no;
  Uint32 new_ctl_no = old_ctl_no == 0 ? 1 : 0;

  ndbrequire(old_ctl_no < 2);
  BackupFormat::LCPCtlFile *oldLcpCtlFilePtr =
      (BackupFormat::LCPCtlFile *)&m_lcp_ctl_file_data[old_ctl_no][0];
  BackupFormat::LCPCtlFile *newLcpCtlFilePtr =
      (BackupFormat::LCPCtlFile *)&m_lcp_ctl_file_data[new_ctl_no][0];

  Uint32 new_parts = newLcpCtlFilePtr->NumPartPairs;
  Uint32 old_parts = oldLcpCtlFilePtr->NumPartPairs;

  Uint32 old_last_file = oldLcpCtlFilePtr->LastDataFileNumber;
  Uint32 new_last_file = newLcpCtlFilePtr->LastDataFileNumber;

  Uint32 new_max_files = newLcpCtlFilePtr->MaxNumberDataFiles;
  Uint32 old_max_files = oldLcpCtlFilePtr->MaxNumberDataFiles;

  ndbrequire(new_max_files == old_max_files);
  ndbrequire(new_max_files == BackupFormat::NDB_MAX_LCP_FILES);
  ndbrequire(new_parts > 0);
  ndbrequire(old_parts > 0);
  /**
   * new_parts can never be bigger than old_parts + 1. This happens
   * when the LCP adds one more data file, but removes no data file
   * from the old LCPs. So when old_parts + 1 = new_parts then we
   * should remove 0 data files. When we have removed parts in new
   * LCP, then new_parts will be smaller and thus
   * old_parts + 1 - new_parts will be the number of parts to remove
   * from old LCP.
   */
  Uint32 new_files = 0;
  Uint32 loop_file = new_last_file;
  while (loop_file != old_last_file) {
    new_files++;
    if (loop_file == 0) {
      jam();
      loop_file = old_max_files - 1;
    } else {
      jam();
      loop_file--;
    }
  }
  /* new_files can be 0 in cases where new_parts == old_parts */
  ndbrequire(new_files != 0 || new_parts == old_parts);
  Uint32 remove_parts = (old_parts + new_files) - new_parts;
  file_ptr.p->m_num_remove_data_files = remove_parts;

  if (remove_parts == 0) {
    jam();
    return;
  }

  /**
   * Calculate first file to remove.
   */
  Uint32 first_remove_file = old_last_file;
  for (Uint32 i = 0; i < (old_parts - 1); i++) {
    if (first_remove_file == 0) {
      jam();
      first_remove_file = old_max_files - 1;
    } else {
      jam();
      first_remove_file--;
    }
  }
  file_ptr.p->m_remove_data_file_no = first_remove_file;
  file_ptr.p->m_old_max_files = old_max_files;
}

void Restore::open_ctl_file_done_conf(Signal *signal, FilePtr file_ptr) {
  file_ptr.p->m_upgrade_case = false;

  FsReadWriteReq *req = (FsReadWriteReq *)signal->getDataPtrSend();
  req->userPointer = file_ptr.i;
  req->filePointer = file_ptr.p->m_fd;
  req->userReference = reference();
  req->varIndex = 0;
  req->numberOfPages = 1;
  req->operationFlag = 0;
  FsReadWriteReq::setFormatFlag(req->operationFlag,
                                FsReadWriteReq::fsFormatMemAddress);
  FsReadWriteReq::setPartialReadFlag(req->operationFlag, 1);

  /**
   * Data will be written from m_lcp_ctl_file_data as prepared by Bat */
  req->data.memoryAddress.memoryOffset =
      file_ptr.p->m_ctl_file_no *
      (BackupFormat::LCP_CTL_FILE_BUFFER_SIZE_IN_WORDS * 4);
  req->data.memoryAddress.fileOffset = 0;
  req->data.memoryAddress.size = BackupFormat::NDB_LCP_CTL_FILE_SIZE_BIG;

  sendSignal(NDBFS_REF, GSN_FSREADREQ, signal, FsReadWriteReq::FixedLength + 3,
             JBA);
}

void Restore::read_ctl_file_done(Signal *signal, FilePtr file_ptr,
                                 Uint32 bytesRead) {
  /**
   * We read the LCP control file, we really want at this point to know
   * the following things.
   * 1) LCP id of this control file
   * 2) GCI completed, this makes it possible to shorten REDO log execution
   * 3) GCI written, if this is higher than the restored GCI than the LCP
   *    is not useful, in this case we should have an older LCP control file
   *    still there, otherwise the system is not restorable.
   * 4) Data file number to make sure we read the correct data file.
   *
   * The remainder of the information is used to verify that it is a correct
   * LCP control file and which version that have created it. We will only
   * go ahead if the LCP control is correct and we have the ability to
   * read it.
   *
   * We need to read both LCP control files, if one is missing then we use
   * the one we found. If both are present then we decide to use the newest
   * restorable LCP.
   * To handle case 3) we need to record which LCP control file we don't
   * use such that we can remove the LCP control file and LCP data file
   * belonging to this LCP which we will no longer use.
   *
   * When we come here the contents of the LCP control file is stored in
   * the m_lcp_ctl_file_data variable.
   */
  ndbrequire(file_ptr.p->m_ctl_file_no < 2);
  BackupFormat::LCPCtlFile *lcpCtlFilePtr =
      (BackupFormat::LCPCtlFile
           *)&m_lcp_ctl_file_data[file_ptr.p->m_ctl_file_no];

  if (bytesRead != BackupFormat::NDB_LCP_CTL_FILE_SIZE_SMALL &&
      bytesRead != BackupFormat::NDB_LCP_CTL_FILE_SIZE_BIG) {
    /**
     * Invalid file, probably still no data written. We will remove it
     * as we close it.
     */
    jam();
    ndbassert(bytesRead == 0);
    ndbrequire(!file_ptr.p->m_found_not_restorable);
    close_file(signal, file_ptr, true);
    return;
  }
  if (!c_backup->convert_ctl_page_to_host(lcpCtlFilePtr)) {
    /* Invalid file data */
    jam();
    ndbassert(false);
    ndbrequire(!file_ptr.p->m_found_not_restorable);
    close_file(signal, file_ptr, true);
    return;
  }
  if (lcpCtlFilePtr->MaxGciWritten == 0 &&
      lcpCtlFilePtr->MaxGciCompleted == 0 && lcpCtlFilePtr->ValidFlag == 0 &&
      lcpCtlFilePtr->LcpId == 0 && lcpCtlFilePtr->LocalLcpId == 0 &&
      lcpCtlFilePtr->LastDataFileNumber == 0 &&
      lcpCtlFilePtr->MaxPageCount == 0) {
    jam();
    g_eventLogger->debug(
        "Found empty LCP control file, "
        "must have been created by earlier restart,"
        " tab(%u,%u), CTL file: %u",
        file_ptr.p->m_table_id, file_ptr.p->m_fragment_id,
        file_ptr.p->m_ctl_file_no);

    /**
     * An empty initialised LCP control file was found, this must have
     * been created by previous restart attempt. We will ignore it and
     * act as if we didn't see the LCP control file at all.
     */
    ndbrequire(!file_ptr.p->m_found_not_restorable);
    close_file(signal, file_ptr, true);
    return;
  }

  const Uint32 sz = sizeof(BackupFormat::FileHeader) >> 2;
  if ((memcmp(BACKUP_MAGIC, lcpCtlFilePtr->fileHeader.Magic, 8) != 0) ||
      ((lcpCtlFilePtr->fileHeader.BackupVersion != NDBD_USE_PARTIAL_LCP_v1) &&
       (lcpCtlFilePtr->fileHeader.BackupVersion != NDBD_USE_PARTIAL_LCP_v2)) ||
      (lcpCtlFilePtr->fileHeader.SectionType != BackupFormat::FILE_HEADER) ||
      (lcpCtlFilePtr->fileHeader.SectionLength != (sz - 3)) ||
      (lcpCtlFilePtr->fileHeader.FileType != BackupFormat::LCP_CTL_FILE) ||
      (lcpCtlFilePtr->TableId != file_ptr.p->m_table_id) ||
      (lcpCtlFilePtr->FragmentId != file_ptr.p->m_fragment_id)) {
    jam();
    g_eventLogger->debug(
        "LCP Control file inconsistency, tab(%u,%u)"
        ", CTL file: %u",
        file_ptr.p->m_table_id, file_ptr.p->m_fragment_id,
        file_ptr.p->m_ctl_file_no);
    ndbrequire(!file_ptr.p->m_found_not_restorable);
    close_file(signal, file_ptr, true);
    return;
  }

  /**
   * Now we are ready to read the parts of the LCP control file that we need
   * to know to handle the restore correctly.
   */
  Uint32 validFlag = lcpCtlFilePtr->ValidFlag;
  Uint32 createGci = lcpCtlFilePtr->CreateGci;
  Uint32 maxGciCompleted = lcpCtlFilePtr->MaxGciCompleted;
  Uint32 maxGciWritten = lcpCtlFilePtr->MaxGciWritten;
  Uint32 lcpId = lcpCtlFilePtr->LcpId;
  Uint32 localLcpId = lcpCtlFilePtr->LocalLcpId;
  Uint32 maxPageCnt = lcpCtlFilePtr->MaxPageCount;
  Uint32 createTableVersion = lcpCtlFilePtr->CreateTableVersion;
  Uint32 lcpCtlVersion = lcpCtlFilePtr->fileHeader.BackupVersion;
  Uint64 rowCount = Uint64(lcpCtlFilePtr->RowCountLow) +
                    (Uint64(lcpCtlFilePtr->RowCountHigh) << 32);

  if (createTableVersion == 0) {
    jam();
    /**
     * LCP control file was created during table drop, simply set the valid flag
     * to 0 and ignore the LCP control file.
     */
    createTableVersion = c_lqh->getCreateSchemaVersion(file_ptr.p->m_table_id);
    validFlag = 0;
  }

  if (createTableVersion !=
      c_lqh->getCreateSchemaVersion(file_ptr.p->m_table_id)) {
    jam();
    g_eventLogger->debug(
        "(%u)Found LCP control file from old table"
        ", drop table haven't cleaned up properly"
        ", tab(%u,%u).%u (now %u), createGci:%u,"
        " maxGciCompleted: %u"
        ", maxGciWritten: %u, restored createGci: %u",
        instance(), file_ptr.p->m_table_id, file_ptr.p->m_fragment_id,
        createTableVersion,
        c_lqh->getCreateSchemaVersion(file_ptr.p->m_table_id), createGci,
        maxGciCompleted, maxGciWritten, file_ptr.p->m_create_gci);
    file_ptr.p->m_status = File::DROP_OLD_FILES;
    file_ptr.p->m_remove_ctl_file_no = file_ptr.p->m_ctl_file_no == 0 ? 1 : 0;
    file_ptr.p->m_remove_data_file_no = 0;
    file_ptr.p->m_num_remove_data_files = BackupFormat::NDB_MAX_FILES_PER_LCP;
    ndbrequire(file_ptr.p->m_used_ctl_file_no == ~Uint32(0));
    close_file(signal, file_ptr, true);
    return;
  } else if (maxGciWritten > file_ptr.p->m_restored_gcp_id ||
             maxGciCompleted > file_ptr.p->m_restored_gcp_id ||
             validFlag == 0) {
    jam();
    /**
     * This is a fairly normal case, but we will still log it to make sure we
     * have sufficient information logged if things turns for the worse. In a
     * normal restart we should at most have a few of those.
     *
     * The LCP contained records that were committed in GCI = maxGciWritten,
     * we are restoring a GCI which is smaller, this means that the LCP cannot
     * be used for restore since we have no UNDO log for main memory
     * data.
     *
     * This is a perfectly normal case although not so common. The LCP was
     * completed but had writes in it that rendered it useless. If this is
     * the very first LCP for this table it could even be that this is the
     * only LCP control file we have. But this can only happen for file 0.
     * If it happens for file 1 and we have no useful CTL file in file 0
     * then we are smoked since that is not supposed to be possible.
     *
     * It is also a normal case where we have written LCP control file
     * but not yet had time to sync the LSN for the LCP. This is flagged
     * by the validFlag not being set in the LCP control file.
     */
    g_eventLogger->debug(
        "(%u)LCP Control file ok, but not recoverable,"
        " tab(%u,%u), maxGciWritten: %u, restoredGcpId: %u"
        ", CTL file: %u, validFlag: %u",
        instance(), file_ptr.p->m_table_id, file_ptr.p->m_fragment_id,
        maxGciWritten, file_ptr.p->m_restored_gcp_id, file_ptr.p->m_ctl_file_no,
        validFlag);
    ndbrequire((file_ptr.p->m_ctl_file_no == 0 ||
                file_ptr.p->m_used_ctl_file_no != Uint32(~0)) ||
               validFlag == 0);
    ndbrequire(!file_ptr.p->m_found_not_restorable);
    file_ptr.p->m_found_not_restorable = true;
    file_ptr.p->m_remove_ctl_file_no = file_ptr.p->m_ctl_file_no;
    if (file_ptr.p->m_ctl_file_no == 1 &&
        file_ptr.p->m_used_ctl_file_no != Uint32(~0)) {
      jam();
      calculate_remove_new_data_files(file_ptr);
    }
  } else if (file_ptr.p->m_used_ctl_file_no == Uint32(~0)) {
    jam();
    /**
     * First LCP control file that we read, we simply set things up for
     * restore. We want the LCP id to check which LCP to use if there is
     * one more, also to report back to DBLQH.
     */
    file_ptr.p->m_max_gci_completed = maxGciCompleted;
    file_ptr.p->m_restored_lcp_id = lcpId;
    file_ptr.p->m_restored_local_lcp_id = localLcpId;
    file_ptr.p->m_max_page_cnt = maxPageCnt;
    file_ptr.p->m_max_gci_written = maxGciWritten;
    file_ptr.p->m_used_ctl_file_no = file_ptr.p->m_ctl_file_no;
    file_ptr.p->m_lcp_ctl_version = lcpCtlVersion;
    file_ptr.p->m_rows_in_lcp = rowCount;
    if (file_ptr.p->m_ctl_file_no == 1) {
      jam();
      DEB_RES(
          ("(%u)Use ctl file: 1, 0 not exist, Lcp(%u,%u), GCI_C: %u,"
           " GCI_W: %u, MPC: %u",
           instance(), file_ptr.p->m_restored_lcp_id,
           file_ptr.p->m_restored_local_lcp_id, file_ptr.p->m_max_gci_completed,
           file_ptr.p->m_max_gci_written, file_ptr.p->m_max_page_cnt));
    }
    if (file_ptr.p->m_found_not_restorable) {
      jam();
      calculate_remove_new_data_files(file_ptr);
    }
  } else if (file_ptr.p->m_restored_lcp_id > lcpId) {
    /**
     * This file is older than the previous one. We will use the previous
     * one.
     */
    jam();
    ndbrequire(file_ptr.p->m_ctl_file_no == 1);
    file_ptr.p->m_double_lcps_found = true;
    file_ptr.p->m_remove_ctl_file_no = 1;
    calculate_remove_old_data_files(file_ptr);
    DEB_RES(
        ("(%u)Use ctl file: 0, 1 older, Lcp(%u,%u), GCI_C: %u,"
         " GCI_W: %u, MPC: %u",
         instance(), file_ptr.p->m_restored_lcp_id,
         file_ptr.p->m_restored_local_lcp_id, file_ptr.p->m_max_gci_completed,
         file_ptr.p->m_max_gci_written, file_ptr.p->m_max_page_cnt));
  } else if (file_ptr.p->m_restored_lcp_id < lcpId ||
             (file_ptr.p->m_restored_lcp_id == lcpId &&
              file_ptr.p->m_restored_local_lcp_id < localLcpId)) {
    jam();
    DEB_RES(
        ("(%u)Use ctl file: 1, 0 older, Lcp(%u,%u), GCI_C: %u,"
         " GCI_W: %u, MPC: %u",
         instance(), lcpId, localLcpId, maxGciCompleted, maxGciWritten,
         maxPageCnt));
    ndbrequire(file_ptr.p->m_ctl_file_no == 1);
    ndbrequire(file_ptr.p->m_max_gci_completed <= maxGciCompleted);
    file_ptr.p->m_used_ctl_file_no = file_ptr.p->m_ctl_file_no;
    file_ptr.p->m_double_lcps_found = true;
    file_ptr.p->m_max_gci_completed = maxGciCompleted;
    file_ptr.p->m_max_gci_written = maxGciWritten;
    file_ptr.p->m_restored_lcp_id = lcpId;
    file_ptr.p->m_restored_local_lcp_id = localLcpId;
    file_ptr.p->m_max_page_cnt = maxPageCnt;
    file_ptr.p->m_remove_ctl_file_no = 0;
    file_ptr.p->m_lcp_ctl_version = lcpCtlVersion;
    file_ptr.p->m_rows_in_lcp = rowCount;
    calculate_remove_old_data_files(file_ptr);
  } else {
    /**
     * The LCP id of both LCPs were the same, this can happen when the
     * node previously crashed in the middle of an LCP and DIH haven't
     * finished it, so it starts the next LCP with the same ID.
     * In this case we have added one to the Local LCP id to ensure we
     * know which is the most recent one.
     * So here we come when CTL file 0 is newer.
     */
    DEB_RES(
        ("(%u)Use ctl file: 0, 1 older, Lcp(%u,%u), GCI_C: %u,"
         " GCI_W: %u, MPC: %u",
         instance(), file_ptr.p->m_restored_lcp_id,
         file_ptr.p->m_restored_local_lcp_id, file_ptr.p->m_max_gci_completed,
         file_ptr.p->m_max_gci_written, file_ptr.p->m_max_page_cnt));
    ndbrequire(file_ptr.p->m_ctl_file_no == 1);
    ndbrequire(file_ptr.p->m_max_gci_completed >= maxGciCompleted);
    file_ptr.p->m_used_ctl_file_no = 0;
    file_ptr.p->m_double_lcps_found = true;
    file_ptr.p->m_remove_ctl_file_no = 1;
    calculate_remove_old_data_files(file_ptr);
  }
  close_file(signal, file_ptr);
}

void Restore::lcp_drop_old_files(Signal *signal, FilePtr file_ptr) {
  file_ptr.p->m_status = File::REMOVE_LCP_DATA_FILE;
  lcp_remove_old_file(signal, file_ptr, file_ptr.p->m_remove_data_file_no,
                      false);
}

void Restore::close_ctl_file_done(Signal *signal, FilePtr file_ptr) {
  if (file_ptr.p->m_ctl_file_no == 0) {
    /**
     * We are done with LCP control file 0, continue with LCP control
     * file 1 in the same manner.
     */
    jam();
    open_ctl_file(signal, file_ptr, 1);
    return;
  } else {
    ndbrequire(file_ptr.p->m_ctl_file_no == 1);
    jam();
    if (file_ptr.p->m_used_ctl_file_no == Uint32(~0)) {
      /**
       * Case 5) discovered
       * No valid LCP file was found. We create an LCP control file 0
       * which is ok and then continue with the restore if there is
       * anything to restore.
       */
      jam();
      ndbrequire(file_ptr.p->m_dih_lcp_no == ZNIL);
      DEB_RES(("(%u)Case 5 discovered", instance()));
      file_ptr.p->m_remove_data_file_no = 0;
      file_ptr.p->m_num_remove_data_files = BackupFormat::NDB_MAX_FILES_PER_LCP;
      file_ptr.p->m_status = File::REMOVE_LCP_DATA_FILE;
      lcp_remove_old_file(signal, file_ptr, file_ptr.p->m_remove_data_file_no,
                          false);
      return;
    }
    if (file_ptr.p->m_double_lcps_found || file_ptr.p->m_found_not_restorable) {
      jam();
      /**
       * Case 3) discovered
       * ------------------
       * We start by removing potential data and CTL files still there.
       */
      DEB_RES(("(%u)Case 3 discovered after close", instance()));
      if (file_ptr.p->m_num_remove_data_files > 0) {
        jam();
        file_ptr.p->m_status = File::REMOVE_LCP_DATA_FILE;
        lcp_remove_old_file(signal, file_ptr, file_ptr.p->m_remove_data_file_no,
                            false);
      } else {
        file_ptr.p->m_status = File::REMOVE_LCP_CTL_FILE;
        lcp_remove_old_file(signal, file_ptr, file_ptr.p->m_remove_ctl_file_no,
                            true);
      }
      return;
    } else {
      jam();
      /**
       * Case 2) discovered
       * ------------------
       * LCP control file 1 existed alone, we are ready to execute the restore
       * now.
       */
      DEB_RES(("(%u)Case 2 discovered, start_restore_lcp", instance()));
      start_restore_lcp(signal, file_ptr);
      return;
    }
  }
}

void Restore::execRESTORE_LCP_REQ(Signal *signal) {
  jamEntry();

  Uint32 err = 0;
  RestoreLcpReq *req = (RestoreLcpReq *)signal->getDataPtr();
  Uint32 senderRef = req->senderRef;
  Uint32 senderData = req->senderData;
  if (m_is_query_block) {
    jam();
    /**
     * Redirect our reference to LQH for the restore of this fragment.
     * This LQH will not manipulate the table object while we are
     * restoring this fragment.
     * Same reasoning around TUP
     *
     * Since we will also trigger ordered index updates during restore
     * we will set up also DBTUX parts as is done in setting it up for
     * scan access.
     */
    Uint32 instance = refToInstance(senderRef);
    c_lqh->setup_query_thread_for_restore_access(instance, req->cnewestGci);
  }
  do {
    FilePtr file_ptr;
    if (!m_file_list.seizeFirst(file_ptr)) {
      jam();
      err = RestoreLcpRef::NoFileRecord;
      break;
    }

    if ((err = init_file(req, file_ptr))) {
      break;
    }

    signal->theData[0] = NDB_LE_StartReadLCP;
    signal->theData[1] = file_ptr.p->m_table_id;
    signal->theData[2] = file_ptr.p->m_fragment_id;
    sendSignal(CMVMI_REF, GSN_EVENT_REP, signal, 3, JBB);

    open_ctl_file(signal, file_ptr, 0);
    return;
  } while (0);

  c_lqh->reset_restore_thread_access();
  DEB_RES(("(%u)RESTORE_LCP_REF", instance()));
  RestoreLcpRef *ref = (RestoreLcpRef *)signal->getDataPtrSend();
  ref->senderData = senderData;
  ref->senderRef = reference();
  ref->errorCode = err;
  sendSignal(senderRef, GSN_RESTORE_LCP_REF, signal,
             RestoreLcpRef::SignalLength, JBB);
}

Uint32 Restore::init_file(const RestoreLcpReq *req, FilePtr file_ptr) {
  new (file_ptr.p) File();
  file_ptr.p->m_sender_ref = req->senderRef;
  file_ptr.p->m_sender_data = req->senderData;
  file_ptr.p->m_use_new_hash_function = (req->hashFunctionFlag != 0);

  DEB_RES_HASH(("(%u) tab(%u,%u) m_use_new_hash_function: %u",
                instance(),
                req->tableId,
                req->fragmentId,
                file_ptr.p->m_use_new_hash_function));

  file_ptr.p->m_fd = RNIL;
  file_ptr.p->m_file_type = BackupFormat::LCP_FILE;
  file_ptr.p->m_status = File::READ_CTL_FILES;

  file_ptr.p->m_double_lcps_found = false;
  file_ptr.p->m_found_not_restorable = false;
  file_ptr.p->m_upgrade_case = true;
  file_ptr.p->m_remove_ctl_file_no = Uint32(~0);
  file_ptr.p->m_remove_data_file_no = Uint32(~0);
  file_ptr.p->m_num_remove_data_files = 0;
  file_ptr.p->m_old_max_files = Uint32(~0);

  file_ptr.p->m_dih_lcp_no = req->lcpNo;
  file_ptr.p->m_table_id = req->tableId;
  file_ptr.p->m_fragment_id = req->fragmentId;
  file_ptr.p->m_table_version = RNIL;
  file_ptr.p->m_restored_gcp_id = req->restoreGcpId;
  file_ptr.p->m_restored_lcp_id = req->lcpId;
  file_ptr.p->m_restored_local_lcp_id = 0;
  file_ptr.p->m_max_gci_completed = req->maxGciCompleted;
  file_ptr.p->m_create_gci = req->createGci;
  DEB_START_RES(
      ("(%u)RESTORE_LCP_REQ tab(%u,%u),"
       " GCI: %u, LCP id: %u, LCP no: %u, createGci: %u",
       instance(), req->tableId, req->fragmentId, req->restoreGcpId, req->lcpId,
       req->lcpNo, req->createGci));

  file_ptr.p->m_bytes_left = 0;  // Bytes read from FS
  file_ptr.p->m_current_page_ptr_i = RNIL;
  file_ptr.p->m_current_page_pos = 0;
  file_ptr.p->m_current_page_index = 0;
  file_ptr.p->m_current_file_page = 0;
  file_ptr.p->m_outstanding_reads = 0;
  file_ptr.p->m_outstanding_operations = 0;

  file_ptr.p->m_rows_in_lcp = 0;
  file_ptr.p->m_rows_restored = 0;
  file_ptr.p->m_rows_restored_insert = 0;
  file_ptr.p->m_rows_restored_delete = 0;
  file_ptr.p->m_rows_restored_delete_failed = 0;
  file_ptr.p->m_rows_restored_delete_page = 0;
  file_ptr.p->m_rows_restored_write = 0;
  file_ptr.p->m_ignored_rows = 0;
  file_ptr.p->m_row_operations = 0;

  file_ptr.p->m_file_id = Uint32(~0);
  file_ptr.p->m_ctl_file_no = Uint32(~0);
  file_ptr.p->m_used_ctl_file_no = Uint32(~0);
  file_ptr.p->m_current_file_index = 0;
  file_ptr.p->m_num_files = 0;
  file_ptr.p->m_max_parts = BackupFormat::NDB_MAX_LCP_PARTS;
  file_ptr.p->m_max_files = BackupFormat::NDB_MAX_LCP_FILES;
  file_ptr.p->m_restore_start_time = NdbTick_CurrentMillisecond();
  Uint32 err = seize_file(file_ptr);
  return err;
}

Uint32 Restore::seize_file(FilePtr file_ptr) {
  LocalList pages(m_databuffer_pool, file_ptr.p->m_pages);

  ndbassert(pages.isEmpty());
  pages.release();

  Uint32 buf_size = PAGES * GLOBAL_PAGE_SIZE;
  Uint32 page_count = (buf_size + GLOBAL_PAGE_SIZE - 1) / GLOBAL_PAGE_SIZE;
  if (!pages.seize(page_count)) {
    jam();
    return RestoreLcpRef::OutOfDataBuffer;
  }

  List::Iterator it;
  for (pages.first(it); !it.isNull(); pages.next(it)) {
    *it.data = RNIL;
  }

  Uint32 err = 0;
  for (pages.first(it); !it.isNull(); pages.next(it)) {
    Ptr<GlobalPage> page_ptr;
    if (!m_global_page_pool.seize(page_ptr)) {
      jam();
      err = RestoreLcpRef::OutOfReadBufferPages;
      break;
    }
    *it.data = page_ptr.i;
  }

  if (err) {
    for (pages.first(it); !it.isNull(); pages.next(it)) {
      if (*it.data == RNIL) break;
      m_global_page_pool.release(*it.data);
    }
  } else {
    pages.first(it);
    file_ptr.p->m_current_page_ptr_i = *it.data;
  }
  return err;
}

void Restore::release_file(FilePtr file_ptr, bool statistics) {
  LocalList pages(m_databuffer_pool, file_ptr.p->m_pages);

  List::Iterator it;
  for (pages.first(it); !it.isNull(); pages.next(it)) {
    if (*it.data == RNIL) {
      jam();
      continue;
    }
    m_global_page_pool.release(*it.data);
  }

  if (statistics) {
    Uint64 millis =
        NdbTick_CurrentMillisecond() - file_ptr.p->m_restore_start_time;
    if (millis == 0) millis = 1;
    Uint64 rows_per_sec =
        (file_ptr.p->m_row_operations * Uint64(1000)) / millis;

    g_eventLogger->info(
        "LDM instance %u: Restored T%dF%u LCP %llu rows, "
        "%llu row operations, "
        "%llu millis, %llu row operations/sec)",
        instance(), file_ptr.p->m_table_id, file_ptr.p->m_fragment_id,
        file_ptr.p->m_rows_restored, file_ptr.p->m_row_operations, millis,
        rows_per_sec);

    m_millis_spent += millis;
    m_rows_restored += file_ptr.p->m_rows_restored;
    m_frags_restored++;

    DEB_RES_STAT((
        "(%u)Restore tab(%u,%u): file_index: %u"
        ", inserts: %llu, writes: %llu"
        ", deletes: %llu, delete_pages: %llu"
        ", delete_failed: %llu"
        ", ignored rows: %llu",
        instance(), file_ptr.p->m_table_id, file_ptr.p->m_fragment_id,
        file_ptr.p->m_current_file_index - 1,
        file_ptr.p->m_rows_restored_insert, file_ptr.p->m_rows_restored_write,
        file_ptr.p->m_rows_restored_delete,
        file_ptr.p->m_rows_restored_delete_page,
        file_ptr.p->m_rows_restored_delete_failed, file_ptr.p->m_ignored_rows));
  } else {
    DEB_RES_STAT_EXTRA((
        "(%u)Restore tab(%u,%u): file_index: %u"
        ", inserts: %llu, writes: %llu"
        ", deletes: %llu, delete_pages: %llu"
        ", delete_failed: %llu"
        ", ignored rows: %llu",
        instance(), file_ptr.p->m_table_id, file_ptr.p->m_fragment_id,
        file_ptr.p->m_current_file_index - 1,
        file_ptr.p->m_rows_restored_insert, file_ptr.p->m_rows_restored_write,
        file_ptr.p->m_rows_restored_delete,
        file_ptr.p->m_rows_restored_delete_page,
        file_ptr.p->m_rows_restored_delete_failed, file_ptr.p->m_ignored_rows));
  }

  pages.release();
  if (statistics) {
    jam();
    m_file_list.release(file_ptr);
  }
}

void Restore::prepare_parts_for_execution(Signal *signal, FilePtr file_ptr) {
  ndbrequire(file_ptr.p->m_used_ctl_file_no < 2);
  BackupFormat::LCPCtlFile *lcpCtlFilePtr =
      (BackupFormat::LCPCtlFile
           *)&m_lcp_ctl_file_data[file_ptr.p->m_used_ctl_file_no][0];

  if (file_ptr.p->m_max_parts == 1 && file_ptr.p->m_num_files == 1) {
    /**
     * UPGRADE CASE, everything is in one file.
     */
    jam();
    file_ptr.p->m_part_state[0] = File::PART_ALL_ROWS;
    return;
  }
  /**
   * We set up the part state array in 3 steps.
   * The default state is that all parts receives all changes.
   *
   * For the current file index we have recorded in the LCP control file
   * all the parts where all rows exists, so these parts will all have the
   * state PART_ALL_ROWS.
   *
   * Lastly we will go backwards from the last LCP data file to restore and
   * set all parts that will be fully restored in this LCP data file to be
   * ignored by earlier LCP data files.
   *
   * We ensure that we have consistent data by ensuring that we don't have
   * any files set to PART_IGNORED that was in the array to receive all rows.
   */
  for (Uint32 i = 0; i < file_ptr.p->m_max_parts; i++) {
    file_ptr.p->m_part_state[i] = File::PART_ALL_CHANGES;
  }

  {
    struct BackupFormat::PartPair partPair =
        lcpCtlFilePtr->partPairs[file_ptr.p->m_current_file_index];

    DEB_RES_PARTS(("(%u)Prepare ALL parts[%u] = (%u,%u)", instance(),
                   file_ptr.p->m_current_file_index, partPair.startPart,
                   partPair.numParts));

    Uint32 part_id = partPair.startPart;
    for (Uint32 i = 0; i < partPair.numParts; i++) {
      file_ptr.p->m_part_state[part_id] = File::PART_ALL_ROWS;
      part_id++;
      if (part_id == file_ptr.p->m_max_parts) part_id = 0;
    }
  }

  for (Uint32 i = file_ptr.p->m_current_file_index + 1;
       i < lcpCtlFilePtr->NumPartPairs; i++) {
    jam();
    struct BackupFormat::PartPair partPair = lcpCtlFilePtr->partPairs[i];

    DEB_RES_PARTS(("(%u)Prepare IGNORE parts[%u] = (%u,%u)", instance(), i,
                   partPair.startPart, partPair.numParts));

    Uint32 part_id = partPair.startPart;
    for (Uint32 j = 0; j < partPair.numParts; j++) {
      ndbrequire(file_ptr.p->m_part_state[part_id] == File::PART_ALL_CHANGES);
      file_ptr.p->m_part_state[part_id] = File::PART_IGNORED;
      part_id++;
      if (part_id == file_ptr.p->m_max_parts) part_id = 0;
    }
  }
}

void Restore::start_restore_lcp_upgrade(Signal *signal, FilePtr file_ptr) {
  /**
   * In this an LCP existed, but no valid LCP control file, this can
   * only occur if the LCP was written by older versions of MySQL
   * Cluster.
   */
  file_ptr.p->m_current_file_index = 0;
  file_ptr.p->m_num_files = 1;
  file_ptr.p->m_max_parts = 1;
  file_ptr.p->m_max_files = 1;
  file_ptr.p->m_file_id = file_ptr.p->m_dih_lcp_no;
  open_data_file(signal, file_ptr);
}

void Restore::step_file_number_back(FilePtr file_ptr, Uint32 steps) {
  for (Uint32 i = 0; i < steps; i++) {
    if (file_ptr.p->m_file_id == 0) {
      jam();
      file_ptr.p->m_file_id = file_ptr.p->m_max_files - 1;
    } else {
      jam();
      file_ptr.p->m_file_id--;
    }
  }
}

void Restore::step_file_number_forward(FilePtr file_ptr) {
  file_ptr.p->m_file_id++;
  if (file_ptr.p->m_file_id == file_ptr.p->m_max_files) {
    jam();
    file_ptr.p->m_file_id = 0;
  }
}

void Restore::start_restore_lcp(Signal *signal, FilePtr file_ptr) {
  ndbrequire(file_ptr.p->m_used_ctl_file_no < 2);
  BackupFormat::LCPCtlFile *lcpCtlFilePtr =
      (BackupFormat::LCPCtlFile
           *)&m_lcp_ctl_file_data[file_ptr.p->m_used_ctl_file_no][0];

  /**
   * Initialise a few variables before starting the first data file
   * restore.
   */
  file_ptr.p->m_current_file_index = 0;
  file_ptr.p->m_num_files = lcpCtlFilePtr->NumPartPairs;
  file_ptr.p->m_max_parts = lcpCtlFilePtr->MaxPartPairs;
  file_ptr.p->m_max_files = lcpCtlFilePtr->MaxNumberDataFiles;
  file_ptr.p->m_file_id = lcpCtlFilePtr->LastDataFileNumber;
  file_ptr.p->m_table_version = lcpCtlFilePtr->CreateTableVersion;
  DEB_RES_OPEN(("(%u) tab(%u,%u), num_files: %u, last_file: %u", instance(),
                file_ptr.p->m_table_id, file_ptr.p->m_fragment_id,
                file_ptr.p->m_num_files, file_ptr.p->m_file_id));
  ndbrequire(file_ptr.p->m_num_files > 0);
  ndbrequire(file_ptr.p->m_num_files <= BackupFormat::NDB_MAX_LCP_PARTS);
  ndbrequire(file_ptr.p->m_file_id <= BackupFormat::NDB_MAX_LCP_FILES);
  step_file_number_back(file_ptr, file_ptr.p->m_num_files - 1);
  open_data_file(signal, file_ptr);
}

void Restore::open_data_file(Signal *signal, FilePtr file_ptr) {
  prepare_parts_for_execution(signal, file_ptr);
  file_ptr.p->m_status = File::FIRST_READ;

  FsOpenReq *req = (FsOpenReq *)signal->getDataPtrSend();
  req->userReference = reference();
  req->fileFlags =
      FsOpenReq::OM_READONLY | FsOpenReq::OM_READ_FORWARD | FsOpenReq::OM_GZ;
  req->userPointer = file_ptr.i;

  if (c_encrypted_filesystem) {
    jam();
    req->fileFlags |= FsOpenReq::OM_ENCRYPT_XTS;
  }

  DEB_RES_OPEN(("(%u)tab(%u,%u) open_data_file data file number = %u",
                instance(), file_ptr.p->m_table_id, file_ptr.p->m_fragment_id,
                file_ptr.p->m_file_id));

  FsOpenReq::setVersion(req->fileNumber, FsOpenReq::V_LCP);
  FsOpenReq::setSuffix(req->fileNumber, FsOpenReq::S_DATA);
  FsOpenReq::v5_setLcpNo(req->fileNumber, file_ptr.p->m_file_id);
  FsOpenReq::v5_setTableId(req->fileNumber, file_ptr.p->m_table_id);
  FsOpenReq::v5_setFragmentId(req->fileNumber, file_ptr.p->m_fragment_id);

  req->page_size = 0;
  req->file_size_hi = UINT32_MAX;
  req->file_size_lo = UINT32_MAX;
  req->auto_sync_size = 0;

  if (req->fileFlags & FsOpenReq::OM_ENCRYPT_CIPHER_MASK) {
    LinearSectionPtr lsptr[3];

    // Use a dummy file name
    ndbrequire(FsOpenReq::getVersion(req->fileNumber) != FsOpenReq::V_FILENAME);
    lsptr[FsOpenReq::FILENAME].p = nullptr;
    lsptr[FsOpenReq::FILENAME].sz = 0;

    req->fileFlags |= FsOpenReq::OM_ENCRYPT_KEY;

    EncryptionKeyMaterial nmk;
    nmk.length = globalData.nodeMasterKeyLength;
    memcpy(&nmk.data, globalData.nodeMasterKey, globalData.nodeMasterKeyLength);
    lsptr[FsOpenReq::ENCRYPT_KEY_MATERIAL].p = (const Uint32 *)&nmk;
    lsptr[FsOpenReq::ENCRYPT_KEY_MATERIAL].sz = nmk.get_needed_words();

    sendSignal(NDBFS_REF, GSN_FSOPENREQ, signal, FsOpenReq::SignalLength, JBA,
               lsptr, 2);
  } else {
    sendSignal(NDBFS_REF, GSN_FSOPENREQ, signal, FsOpenReq::SignalLength, JBA);
  }
}

void Restore::execFSOPENREF(Signal *signal) {
  FsRef *ref = (FsRef *)signal->getDataPtr();
  FilePtr file_ptr;
  jamEntry();
  ndbrequire(m_file_pool.getPtr(file_ptr, ref->userPointer));

  if (file_ptr.p->m_status == File::READ_CTL_FILES) {
    jam();
    open_ctl_file_done_ref(signal, file_ptr);
    return;
  } else if (file_ptr.p->m_status == File::CREATE_CTL_FILE) {
    ndbabort();
  }
  ndbrequire(file_ptr.p->m_status == File::FIRST_READ);

  Uint32 errCode = ref->errorCode;
  Uint32 osError = ref->osErrorCode;

  c_lqh->reset_restore_thread_access();
  RestoreLcpRef *rep = (RestoreLcpRef *)signal->getDataPtrSend();
  rep->senderData = file_ptr.p->m_sender_data;
  rep->errorCode = errCode;
  rep->extra[0] = osError;
  sendSignal(file_ptr.p->m_sender_ref, GSN_RESTORE_LCP_REF, signal,
             RestoreLcpRef::SignalLength + 1, JBB);
  release_file(file_ptr, true);
}

void Restore::execFSOPENCONF(Signal *signal) {
  jamEntry();
  FilePtr file_ptr;
  FsConf *conf = (FsConf *)signal->getDataPtr();
  ndbrequire(m_file_pool.getPtr(file_ptr, conf->userPointer));

  file_ptr.p->m_fd = conf->filePointer;

  if (file_ptr.p->m_status == File::READ_CTL_FILES) {
    jam();
    open_ctl_file_done_conf(signal, file_ptr);
    return;
  } else if (file_ptr.p->m_status == File::CREATE_CTL_FILE) {
    jam();
    lcp_create_ctl_done_open(signal, file_ptr);
    return;
  }
  ndbrequire(file_ptr.p->m_status == File::FIRST_READ);

  /**
   * Start thread's
   */

  ndbrequire((file_ptr.p->m_status & File::FILE_THREAD_RUNNING) == 0);
  ndbrequire((file_ptr.p->m_status & File::RESTORE_THREAD_RUNNING) == 0);
  file_ptr.p->m_status |= File::FILE_THREAD_RUNNING;
  signal->theData[0] = RestoreContinueB::READ_FILE;
  signal->theData[1] = file_ptr.i;
  sendSignal(reference(), GSN_CONTINUEB, signal, 2, JBB);

  file_ptr.p->m_status |= File::RESTORE_THREAD_RUNNING;
  signal->theData[0] = RestoreContinueB::RESTORE_NEXT;
  signal->theData[1] = file_ptr.i;
  sendSignal(reference(), GSN_CONTINUEB, signal, 2, JBB);
}

void Restore::restore_next(Signal *signal, FilePtr file_ptr) {
  Uint32 *data, len = 0;
  Uint32 status = file_ptr.p->m_status;
  Uint32 page_count = file_ptr.p->m_pages.getSize();
  BackupFormat::RecordType header_type = BackupFormat::INSERT_TYPE;
  do {
    Uint32 left = file_ptr.p->m_bytes_left;
    if (left < 8) {
      jam();
      /**
       * Not enough bytes to read header
       */
      break;
    }
    Ptr<GlobalPage> page_ptr(0, 0), next_page_ptr(0, 0);
    ndbrequire(
        m_global_page_pool.getPtr(page_ptr, file_ptr.p->m_current_page_ptr_i));
    List::Iterator it;

    Uint32 pos = file_ptr.p->m_current_page_pos;
    if (status & File::READING_RECORDS) {
      jam();
      /**
       * We are reading records
       */
      len = ntohl(*(page_ptr.p->data + pos)) + 1;
      Uint32 type = len >> 16;
      len &= 0xFFFF;
      ndbrequire(len < GLOBAL_PAGE_SIZE_WORDS);
      ndbrequire(header_type < BackupFormat::END_TYPE);
      header_type = (BackupFormat::RecordType)type;
    } else {
      jam();
      /**
       * Section length is in 2 word
       */
      if (pos + 1 == GLOBAL_PAGE_SIZE_WORDS) {
        jam();
        /**
         * But that's stored on next page...
         *   and since we have at least 8 bytes left in buffer
         *   we can be sure that that's in buffer
         */
        LocalList pages(m_databuffer_pool, file_ptr.p->m_pages);
        Uint32 next_page = file_ptr.p->m_current_page_index + 1;
        pages.position(it, next_page % page_count);
        ndbrequire(m_global_page_pool.getPtr(next_page_ptr, *it.data));
        len = ntohl(*next_page_ptr.p->data);
      } else {
        jam();
        len = ntohl(*(page_ptr.p->data + pos + 1));
      }
    }

    if (file_ptr.p->m_status & File::FIRST_READ) {
      jam();
      len = 3;
      file_ptr.p->m_status &= ~(Uint32)File::FIRST_READ;
    }

    if (4 * len > left) {
      jam();

      /**
       * Not enough bytes to read "record"
       */
      if (unlikely((status & File::FILE_THREAD_RUNNING) == 0)) {
        crash_during_restore(file_ptr, __LINE__, 0);
      }
      len = 0;
      break;
    }

    /**
     * Entire record is in buffer
     */

    if (pos + len >= GLOBAL_PAGE_SIZE_WORDS) {
      jam();
      /**
       * But it's split over pages
       */
      if (next_page_ptr.p == 0) {
        LocalList pages(m_databuffer_pool, file_ptr.p->m_pages);
        Uint32 next_page = file_ptr.p->m_current_page_index + 1;
        pages.position(it, next_page % page_count);
        ndbrequire(m_global_page_pool.getPtr(next_page_ptr, *it.data));
      }
      file_ptr.p->m_current_page_ptr_i = next_page_ptr.i;
      file_ptr.p->m_current_page_pos = (pos + len) - GLOBAL_PAGE_SIZE_WORDS;
      file_ptr.p->m_current_page_index =
          (file_ptr.p->m_current_page_index + 1) % page_count;

      if (len <= GLOBAL_PAGE_SIZE_WORDS) {
        jam();
        Uint32 first = (GLOBAL_PAGE_SIZE_WORDS - pos);
        // wl4391_todo removing valgrind overlap warning for now
        memmove(page_ptr.p, page_ptr.p->data + pos, 4 * first);
        memcpy(page_ptr.p->data + first, next_page_ptr.p, 4 * (len - first));
        data = page_ptr.p->data;
      } else {
        jam();
        /**
         * A table definition can be larger than one page...
         * when that happens copy it out to side buffer
         *
         * First copy part belonging to page_ptr
         * Then copy full middle pages (moving forward in page-list)
         * Last copy last part
         */
        Uint32 save = len;
        assert(len <= NDB_ARRAY_SIZE(m_table_buf));
        Uint32 *dst = m_table_buf;

        /**
         * First
         */
        Uint32 first = (GLOBAL_PAGE_SIZE_WORDS - pos);
        memcpy(dst, page_ptr.p->data + pos, 4 * first);
        len -= first;
        dst += first;

        /**
         * Middle
         */
        while (len > GLOBAL_PAGE_SIZE_WORDS) {
          jam();
          memcpy(dst, next_page_ptr.p, 4 * GLOBAL_PAGE_SIZE_WORDS);
          len -= GLOBAL_PAGE_SIZE_WORDS;
          dst += GLOBAL_PAGE_SIZE_WORDS;

          {
            LocalList pages(m_databuffer_pool, file_ptr.p->m_pages);
            Uint32 next_page =
                (file_ptr.p->m_current_page_index + 1) % page_count;
            pages.position(it, next_page % page_count);
            ndbrequire(m_global_page_pool.getPtr(next_page_ptr, *it.data));

            file_ptr.p->m_current_page_ptr_i = next_page_ptr.i;
            file_ptr.p->m_current_page_index = next_page;
          }
        }

        /**
         * last
         */
        memcpy(dst, next_page_ptr.p, 4 * len);
        file_ptr.p->m_current_page_pos = len;

        /**
         * Set pointer and len
         */
        len = save;
        data = m_table_buf;
      }
    } else {
      file_ptr.p->m_current_page_pos = pos + len;
      data = page_ptr.p->data + pos;
    }

    file_ptr.p->m_bytes_left -= 4 * len;

    if (status & File::READING_RECORDS) {
      if (len == 1) {
        file_ptr.p->m_status = status & ~(Uint32)File::READING_RECORDS;
      } else {
        parse_record(signal, file_ptr, data, len, header_type);
      }
    } else {
      switch (ntohl(*data)) {
        case BackupFormat::FILE_HEADER:
          parse_file_header(signal, file_ptr, data - 3, len + 3);
          break;
        case BackupFormat::FRAGMENT_HEADER:
          file_ptr.p->m_status = status | File::READING_RECORDS;
          parse_fragment_header(signal, file_ptr, data, len);
          break;
        case BackupFormat::FRAGMENT_FOOTER:
          parse_fragment_footer(signal, file_ptr, data, len);
          break;
        case BackupFormat::TABLE_LIST:
          parse_table_list(signal, file_ptr, data, len);
          break;
        case BackupFormat::TABLE_DESCRIPTION:
          parse_table_description(signal, file_ptr, data, len);
          break;
        case BackupFormat::GCP_ENTRY:
          parse_gcp_entry(signal, file_ptr, data, len);
          break;
        case BackupFormat::EMPTY_ENTRY:
          // skip
          break;
        case 0x4e444242:  // 'NDBB'
          if (check_file_version(signal, ntohl(*(data + 2))) == 0) {
            break;
          }
          // Fall through - on bad version
          [[fallthrough]];
        default:
          parse_error(signal, file_ptr, __LINE__, ntohl(*data));
      }
    }
  } while (0);

  if (file_ptr.p->m_bytes_left == 0 && status & File::FILE_EOF) {
    file_ptr.p->m_status &= ~(Uint32)File::RESTORE_THREAD_RUNNING;
    /**
     * File is finished...
     */
    close_file(signal, file_ptr);
    return;
  }

  /**
   * We send an immediate signal to continue the restore, at times this
   * could lead to burning some extra CPU since we might still wait for
   * input from the disk reading. This code is however only executed
   * as part of restarts, so it should be ok to spend some extra CPU
   * to ensure that restarts are quick.
   */
  signal->theData[0] = RestoreContinueB::RESTORE_NEXT;
  signal->theData[1] = file_ptr.i;
  sendSignal(reference(), GSN_CONTINUEB, signal, 2, JBB);
}

void Restore::read_data_file(Signal *signal, FilePtr file_ptr) {
  Uint32 left = file_ptr.p->m_bytes_left;
  Uint32 page_count = file_ptr.p->m_pages.getSize();
  Uint32 free = GLOBAL_PAGE_SIZE * page_count - left;
  Uint32 read_count = free / GLOBAL_PAGE_SIZE;

  if (read_count <= file_ptr.p->m_outstanding_reads) {
    signal->theData[0] = RestoreContinueB::READ_FILE;
    signal->theData[1] = file_ptr.i;
    sendSignal(reference(), GSN_CONTINUEB, signal, 2, JBB);
    return;
  }

  read_count -= file_ptr.p->m_outstanding_reads;
  Uint32 curr_page = file_ptr.p->m_current_page_index;
  LocalList pages(m_databuffer_pool, file_ptr.p->m_pages);

  FsReadWriteReq *req = (FsReadWriteReq *)signal->getDataPtrSend();
  req->filePointer = file_ptr.p->m_fd;
  req->userReference = reference();
  req->userPointer = file_ptr.i;
  req->numberOfPages = 1;
  req->operationFlag = 0;
  FsReadWriteReq::setFormatFlag(req->operationFlag,
                                FsReadWriteReq::fsFormatGlobalPage);
  FsReadWriteReq::setPartialReadFlag(req->operationFlag, 1);

  Uint32 start = (curr_page + page_count - read_count) % page_count;

  List::Iterator it;
  pages.position(it, start);
  do {
    file_ptr.p->m_outstanding_reads++;
    req->varIndex = file_ptr.p->m_current_file_page++;
    req->data.globalPage.pageNumber = *it.data;
    sendSignal(NDBFS_REF, GSN_FSREADREQ, signal,
               FsReadWriteReq::FixedLength + 1, JBA);

    start++;
    if (start == page_count) {
      start = 0;
      pages.position(it, start);
    } else {
      pages.next(it);
    }
  } while (start != curr_page);
}

void Restore::execFSREADREF(Signal *signal) {
  jamEntry();
  FilePtr file_ptr;
  FsRef *ref = (FsRef *)signal->getDataPtr();
  ndbrequire(m_file_pool.getPtr(file_ptr, ref->userPointer));
  if (file_ptr.p->m_status == File::READ_CTL_FILES) {
    jam();
    read_ctl_file_done(signal, file_ptr, 0);
    return;
  }
  SimulatedBlock::execFSREADREF(signal);
  ndbabort();
}

void Restore::execFSREADCONF(Signal *signal) {
  jamEntry();
  FilePtr file_ptr;
  FsConf *conf = (FsConf *)signal->getDataPtr();
  ndbrequire(m_file_pool.getPtr(file_ptr, conf->userPointer));

  if (file_ptr.p->m_status == File::READ_CTL_FILES) {
    jam();
    read_ctl_file_done(signal, file_ptr, conf->bytes_read);
    return;
  }
  file_ptr.p->m_bytes_left += conf->bytes_read;

  ndbassert(file_ptr.p->m_outstanding_reads);
  file_ptr.p->m_outstanding_reads--;

  if (file_ptr.p->m_outstanding_reads == 0) {
    ndbassert(conf->bytes_read <= GLOBAL_PAGE_SIZE);
    if (conf->bytes_read == GLOBAL_PAGE_SIZE) {
      jam();
      read_data_file(signal, file_ptr);
    } else {
      jam();
      file_ptr.p->m_status |= File::FILE_EOF;
      file_ptr.p->m_status &= ~(Uint32)File::FILE_THREAD_RUNNING;
    }
  }
}

void Restore::close_file(Signal *signal, FilePtr file_ptr, bool remove_flag) {
  FsCloseReq *req = (FsCloseReq *)signal->getDataPtrSend();
  req->filePointer = file_ptr.p->m_fd;
  req->userPointer = file_ptr.i;
  req->userReference = reference();
  req->fileFlag = 0;
  if (remove_flag) {
    jam();
    FsCloseReq::setRemoveFileFlag(req->fileFlag, 1);
  }
  sendSignal(NDBFS_REF, GSN_FSCLOSEREQ, signal, FsCloseReq::SignalLength, JBA);
}

void Restore::execFSCLOSEREF(Signal *signal) {
  jamEntry();
  SimulatedBlock::execFSCLOSEREF(signal);
  ndbabort();
}

void Restore::execFSCLOSECONF(Signal *signal) {
  jamEntry();
  FilePtr file_ptr;
  FsConf *conf = (FsConf *)signal->getDataPtr();
  ndbrequire(m_file_pool.getPtr(file_ptr, conf->userPointer));

  file_ptr.p->m_fd = RNIL;

  if (file_ptr.p->m_status == File::READ_CTL_FILES) {
    jam();
    close_ctl_file_done(signal, file_ptr);
    return;
  } else if (file_ptr.p->m_status == File::CREATE_CTL_FILE) {
    jam();
    lcp_create_ctl_done_close(signal, file_ptr);
    return;
  } else if (file_ptr.p->m_status == File::DROP_OLD_FILES) {
    jam();
    lcp_drop_old_files(signal, file_ptr);
    return;
  }

  if (file_ptr.p->m_outstanding_operations == 0) {
    jam();
    restore_lcp_conf_after_execute(signal, file_ptr);
    return;
  }
}

void Restore::parse_file_header(Signal *signal, FilePtr file_ptr,
                                const Uint32 *data, Uint32 len) {
  const BackupFormat::FileHeader *fh = (BackupFormat::FileHeader *)data;

  if (memcmp(fh->Magic, "NDBBCKUP", 8) != 0) {
    parse_error(signal, file_ptr, __LINE__, *data);
    return;
  }

  file_ptr.p->m_lcp_version = ntohl(fh->BackupVersion);
  if (check_file_version(signal, ntohl(fh->BackupVersion))) {
    parse_error(signal, file_ptr, __LINE__, ntohl(fh->NdbVersion));
    return;
  }
  ndbassert(ntohl(fh->SectionType) == BackupFormat::FILE_HEADER);

  if (ntohl(fh->SectionLength) != len - 3) {
    parse_error(signal, file_ptr, __LINE__, ntohl(fh->SectionLength));
    return;
  }

  if (ntohl(fh->FileType) != BackupFormat::LCP_FILE) {
    parse_error(signal, file_ptr, __LINE__, ntohl(fh->FileType));
    return;
  }

  if (fh->ByteOrder != 0x12345678) {
    parse_error(signal, file_ptr, __LINE__, fh->ByteOrder);
    return;
  }
}

void Restore::parse_table_list(Signal *signal, FilePtr file_ptr,
                               const Uint32 *data, Uint32 len) {
  const BackupFormat::CtlFile::TableList *fh =
      (BackupFormat::CtlFile::TableList *)data;

  if (ntohl(fh->TableIds[0]) != file_ptr.p->m_table_id) {
    parse_error(signal, file_ptr, __LINE__, ntohl(fh->TableIds[0]));
    return;
  }
}

void Restore::parse_table_description(Signal *signal, FilePtr file_ptr,
                                      const Uint32 *data, Uint32 len) {
  const BackupFormat::CtlFile::TableDescription *fh =
      (BackupFormat::CtlFile::TableDescription *)data;

  SimplePropertiesLinearReader it(fh->DictTabInfo, len);
  it.first();

  DictTabInfo::Table tmpTab;
  tmpTab.init();
  SimpleProperties::UnpackStatus stat;
  stat = SimpleProperties::unpack(it, &tmpTab, DictTabInfo::TableMapping,
                                  DictTabInfo::TableMappingSize);
  ndbrequire(stat == SimpleProperties::Break);

  if (tmpTab.TableId != file_ptr.p->m_table_id) {
    parse_error(signal, file_ptr, __LINE__, tmpTab.TableId);
    return;
  }

  file_ptr.p->m_table_version = tmpTab.TableVersion;
}

void Restore::parse_fragment_header(Signal *signal, FilePtr file_ptr,
                                    const Uint32 *data, Uint32 len) {
  const BackupFormat::DataFile::FragmentHeader *fh =
      (BackupFormat::DataFile::FragmentHeader *)data;
  if (ntohl(fh->TableId) != file_ptr.p->m_table_id) {
    parse_error(signal, file_ptr, __LINE__, ntohl(fh->TableId));
    return;
  }

  if (ntohl(fh->ChecksumType) != 0) {
    parse_error(signal, file_ptr, __LINE__, ntohl(fh->SectionLength));
    return;
  }

  file_ptr.p->m_fragment_id = ntohl(fh->FragmentNo);
}

const char *Restore::get_state_string(Uint32 part_state) {
  switch (part_state) {
    case File::PART_IGNORED:
      return "IGNORED";
    case File::PART_ALL_ROWS:
      return "ALL ROWS";
    case File::PART_ALL_CHANGES:
      return "CHANGED ROWS";
    default:
      return "Unknown";
  }
  return NULL;
}

const char *Restore::get_header_string(Uint32 header_type) {
  switch (header_type) {
    case BackupFormat::INSERT_TYPE:
      return "INSERT_TYPE";
    case BackupFormat::WRITE_TYPE:
      return "WRITE_TYPE";
    case BackupFormat::DELETE_BY_PAGEID_TYPE:
      return "DELETE_BY_PAGEID_TYPE";
    case BackupFormat::DELETE_BY_ROWID_TYPE:
      return "DELETE_BY_ROWID_TYPE";
    default:
      ndbabort();
      return NULL;
  }
}

void Restore::parse_record(Signal *signal, FilePtr file_ptr, const Uint32 *data,
                           Uint32 len, BackupFormat::RecordType header_type) {
  Uint32 page_no = data[1];
  file_ptr.p->m_error_code = 0;
  ndbrequire(file_ptr.p->m_lcp_version >= NDBD_RAW_LCP);
  if (page_no >= file_ptr.p->m_max_page_cnt) {
    /**
     * Page ignored since it is not part of this LCP.
     * Can happen with multiple files used to restore coming
     * from different LCPs.
     */
    jam();
    return;
  }
  Uint32 part_id = c_backup->hash_lcp_part(page_no);
  ndbrequire(part_id < MAX_LCP_PARTS_SUPPORTED);
#ifdef ERROR_INSERT
  len--;
  Uint32 record_checksum = data[len];
  record_checksum = ntohl(record_checksum);
  Uint32 calc_checksum = rondb_calc_hash_val((const char*)data, len, true);
  if (record_checksum != calc_checksum)
  {
    g_eventLogger->info("(%u)parse_record, page_no: %u, part: %u,"
                        " state: %s, header_type: %s",
                        instance(),
                        page_no,
                        part_id,
                get_state_string(Uint32(file_ptr.p->m_part_state[part_id])),
                get_header_string(Uint32(header_type)));
    ndbrequire(record_checksum == calc_checksum);
  }
#endif
  data += 1;
  /*
  DEB_HIGH_RES(("(%u)parse_record, page_no: %u, part: %u,"
                " state: %s, header_type: %s",
                instance(),
                page_no,
                part_id,
                get_state_string(Uint32(file_ptr.p->m_part_state[part_id])),
                get_header_string(Uint32(header_type))));
  */
  switch (file_ptr.p->m_part_state[part_id]) {
    case File::PART_IGNORED: {
      jam();
      /**
       * The row is a perfectly ok row, but we will ignore since
       * this part is handled by a later LCP data file.
       */
      file_ptr.p->m_ignored_rows++;
      return;
    }
    case File::PART_ALL_ROWS: {
      jam();
      /**
       * The data file contains all rows for this part, it contains no
       * DELETE BY ROWID. This part will be ignored in earlier LCP data
       * files restored, so we can safely use ZINSERT here as op_type.
       */
      ndbrequire(header_type == BackupFormat::INSERT_TYPE);
      break;
    }
    case File::PART_ALL_CHANGES: {
      jam();
      /**
       * This is a row that changed during the LCP this data file records.
       * The row could either exist or not dependent on if the operation
       * that changed it was an INSERT or an UPDATE. It could also be a
       * DELETE, in this case we only record the rowid and nothing more
       * to indicate this rowid was deleted. We will discover this below.
       */
      ndbrequire(header_type != BackupFormat::INSERT_TYPE);
      break;
    }
    default: {
      jam();
      ndbabort();
      return; /* Silence compiler warnings */
    }
  }
  Uint32 outstanding = file_ptr.p->m_outstanding_operations;
  if (header_type == BackupFormat::INSERT_TYPE) {
    /**
     * This is a normal INSERT as part of our restore process.
     * We install using a binary image saved in LCP file.
     */
    Uint32 *const key_start = signal->getDataPtrSend() + 24;
    Uint32 *const attr_start = key_start + MAX_KEY_SIZE_IN_WORDS;
    Local_key rowid_val;
    jam();
    rowid_val.m_page_no = data[0];
    rowid_val.m_page_idx = data[1];
    file_ptr.p->m_rowid_page_no = rowid_val.m_page_no;
    file_ptr.p->m_rowid_page_idx = rowid_val.m_page_idx;
    jamDataDebug(file_ptr.p->m_table_id);
    jamDataDebug(file_ptr.p->m_fragment_id);
    jamDataDebug(len);
    DEB_READ_KEYS(("(%u,%u) tab(%u,%u), len: %u",
                   instance(),
                   m_is_query_block,
                   file_ptr.p->m_table_id,
                   file_ptr.p->m_fragment_id,
                   len));

    Uint32 keyLen = c_tup->read_lcp_keys(file_ptr.p->m_table_id,
                                         data+2,
                                         len - 3,
                                         key_start);
    AttributeHeader::init(attr_start,
                          AttributeHeader::READ_LCP, 4*(len - 3));
    Uint32 attrLen = 1 + len - 3;
    file_ptr.p->m_rows_restored_insert++;
    memcpy(attr_start + 1, data + 2, 4 * (len - 3));
    DEB_HIGH_RES(
        ("(%u)INSERT_TYPE tab(%u,%u), row(%u,%u),"
         " keyLen: %u, key[0]: %x",
         instance(), file_ptr.p->m_table_id, file_ptr.p->m_fragment_id,
         rowid_val.m_page_no, rowid_val.m_page_idx, keyLen, key_start[0]));

    execute_operation(signal, file_ptr, keyLen, attrLen, ZINSERT, 0,
                      Uint32(BackupFormat::INSERT_TYPE), &rowid_val);
    handle_return_execute_operation(signal, file_ptr, data, len, outstanding);
  } else {
    if (header_type == BackupFormat::DELETE_BY_ROWID_TYPE ||
        header_type == BackupFormat::WRITE_TYPE) {
      Local_key rowid_val;
      rowid_val.m_page_no = data[0];
      rowid_val.m_page_idx = data[1];
      file_ptr.p->m_rowid_page_no = rowid_val.m_page_no;
      file_ptr.p->m_rowid_page_idx = rowid_val.m_page_idx;
      jam();
      Uint32 gci_id = 0;
      Uint32 sent_header_type;
      if (header_type == BackupFormat::DELETE_BY_ROWID_TYPE) {
        gci_id = data[2];
        if (gci_id == 0) {
          jam();
          /**
           * We didn't have access to the GCI at LCP time, row
           * was in a new page and we didn't know about the GCI of the
           * old row in a previous page incarnation.
           * The DELETE BY ROWID could also have come through a
           * LCP keep list where the GCI isn't transported.
           *
           * The row is deleted at end of this restore and the
           * restore will have at least restored everything up to
           * Max GCI completed, if any changes happened after this
           * they will be in REDO log or need to be fetched from
           * live node.
           *
           * It is important to ensure that it is set to at least
           * this value to ensure that this node can properly
           * delete this row for a node that have been dead for an
           * extended amount of time.
           */
          gci_id = file_ptr.p->m_max_gci_completed;
        }
        sent_header_type = (Uint32)BackupFormat::DELETE_BY_ROWID_TYPE;
        file_ptr.p->m_rows_restored_delete++;
        DEB_HIGH_RES(
            ("(%u)1:DELETE_BY_ROWID tab(%u,%u), row(%u,%u),"
             " gci=%u",
             instance(), file_ptr.p->m_table_id, file_ptr.p->m_fragment_id,
             rowid_val.m_page_no, rowid_val.m_page_idx, gci_id));
      } else {
        sent_header_type = (Uint32)BackupFormat::DELETE_BY_ROWID_WRITE_TYPE;
        file_ptr.p->m_rows_restored_write++;
        DEB_HIGH_RES(
            ("(%u)2:DELETE_BY_ROWID tab(%u,%u), row(%u,%u),"
             " gci=%u",
             instance(), file_ptr.p->m_table_id, file_ptr.p->m_fragment_id,
             rowid_val.m_page_no, rowid_val.m_page_idx, gci_id));
      }
      execute_operation(signal, file_ptr, 0, 0, ZDELETE, gci_id,
                        sent_header_type, &rowid_val);
      if (header_type == BackupFormat::WRITE_TYPE) {
        /**
         * We found a CHANGE record. This is written into the LCP file
         * as part of an LCP where the part only records changes. In
         * this case we might have already inserted the row in a previous
         * LCP file. To simplify code we use a DELETE followed by a
         * normal LCP insert. Otherwise we will have to complicate the
         * TUP code to handle writes of LCP data.
         *
         * Normally there should be a smaller amount of those
         * records, so the performance impact should not be
         * very high.
         */
        DEB_HIGH_RES(("(%u)WRITE_TYPE tab(%u,%u), row(%u,%u), gci=%u",
                      instance(), file_ptr.p->m_table_id,
                      file_ptr.p->m_fragment_id, rowid_val.m_page_no,
                      rowid_val.m_page_idx, gci_id));
        Uint32 *const key_start = signal->getDataPtrSend() + 24;
        Uint32 *const attr_start = key_start + MAX_KEY_SIZE_IN_WORDS;
        Uint32 keyLen = c_tup->read_lcp_keys(file_ptr.p->m_table_id, data + 2,
                                             len - 3, key_start);
        AttributeHeader::init(attr_start, AttributeHeader::READ_LCP,
                              4 * (len - 3));
        Uint32 attrLen = 1 + len - 3;
        memcpy(attr_start + 1, data + 2, 4 * (len - 3));
        execute_operation(signal, file_ptr, keyLen, attrLen, ZINSERT, gci_id,
                          header_type, &rowid_val);
        handle_return_execute_operation(signal, file_ptr, data, len,
                                        outstanding);
      } else {
        /**
         * We found a DELETE BY ROWID, this deletes the row in the rowid
         * position, This can happen in parts where we record changes, we might
         * have inserted the row in an earlier LCP data file, so we need to
         * attempt to remove it here.
         *
         * For DELETE by ROWID there is no key and no ATTRINFO to send.
         * The key is instead the rowid which is sent when the row id flag is
         * set.
         */
        DEB_HIGH_RES(("(%u)3:DELETE_BY_ROWID tab(%u,%u), row(%u,%u), gci=%u",
                      instance(), file_ptr.p->m_table_id,
                      file_ptr.p->m_fragment_id, rowid_val.m_page_no,
                      rowid_val.m_page_idx, gci_id));
        ndbrequire(len == (3 + 1));
        ndbrequire(outstanding == file_ptr.p->m_outstanding_operations);
      }
    } else {
      jam();
      Local_key rowid_val;
      DEB_HIGH_RES(("(%u)DELETE_BY_PAGEID tab(%u,%u), page=%u, record_size=%u",
                    instance(), file_ptr.p->m_table_id,
                    file_ptr.p->m_fragment_id, data[0], data[1]));
      ndbrequire(header_type == BackupFormat::DELETE_BY_PAGEID_TYPE);
      ndbrequire(len == (2 + 1));
      /* DELETE by PAGEID, a loop of DELETE by ROWID */
      rowid_val.m_page_no = data[0];
      rowid_val.m_page_idx = 0;
      Uint32 record_size = data[1];
      file_ptr.p->m_outstanding_operations++;
      file_ptr.p->m_rows_restored_delete_page++;
      while ((rowid_val.m_page_idx + record_size) <=
             Tup_fixsize_page::DATA_WORDS) {
        jam();
        execute_operation(signal, file_ptr, 0, 0, ZDELETE, 0, header_type,
                          &rowid_val);
        rowid_val.m_page_idx += record_size;
      }
      ndbrequire(file_ptr.p->m_outstanding_operations > 0);
      file_ptr.p->m_outstanding_operations--;
      ndbrequire(outstanding == file_ptr.p->m_outstanding_operations);
      check_restore_ready(signal, file_ptr);
    }
  }
}

void Restore::handle_return_execute_operation(Signal *signal, FilePtr file_ptr,
                                              const Uint32 *data, Uint32 len,
                                              Uint32 outstanding) {
  ndbrequire(outstanding == file_ptr.p->m_outstanding_operations);
  if (file_ptr.p->m_error_code == 0) {
    return; /* Normal path, return */
  }
  Uint32 *const key_start = signal->getDataPtrSend() + 24;
  Uint32 *const attr_start = key_start + MAX_KEY_SIZE_IN_WORDS;
  Local_key rowid_val;
  Uint32 keyLen;
  Uint32 attrLen = 1 + len - 3;

  if (file_ptr.p->m_error_code != 630 || file_ptr.p->m_num_files == 1 ||
      file_ptr.p->m_current_file_index == 0)
    goto error;

  jam();
  /**
   * 630 means that key already exists. When inserting a row during
   * restore it is normal that the key we're inserting can exist. This
   * key can have been inserted by a previous insert into a different
   * rowid.
   *
   * The rowid where this key previously existed can have a DELETE BY
   * ROWID operation in the LCP files, it could have a WRITE with a
   * different key as well.
   * In both those cases it is possible that the INSERT comes before
   * this DELETE BY ROWID or WRITE operation since these happen in
   * rowid order and not in key order. They can even happen in a
   * different LCP file since one LCP can span multiple LCP files.
   *
   * To ensure consistency we track exactly how many rows we restored
   * during the restore of the LCP files.
   *
   * We need to reinitialise key data and attribute data from data
   * array since signal object isn't safe after executing the
   * LQHKEYREQ signal.
   *
   * This cannot happen with only 1 LCP file and it cannot happen in
   * the first LCP file.
   */

  DEB_RES(
      ("(%u)tab(%u,%u) row(%u,%u) key already existed,"
       " num_files: %u, current_file: %u",
       instance(), file_ptr.p->m_table_id, file_ptr.p->m_fragment_id,
       file_ptr.p->m_rowid_page_no, file_ptr.p->m_rowid_page_idx,
       file_ptr.p->m_num_files, file_ptr.p->m_current_file_index));

  keyLen = c_tup->read_lcp_keys(file_ptr.p->m_table_id, data + 2, len - 3,
                                key_start);
  execute_operation(signal, file_ptr, keyLen, 0, ZDELETE, 0,
                    BackupFormat::NORMAL_DELETE_TYPE, NULL);

  ndbrequire(outstanding == file_ptr.p->m_outstanding_operations);
  if (file_ptr.p->m_error_code != 0) goto error;

  /**
   * Setup key data and attribute data again, since the signal
   * object cannot be regarded as safe, we need to reinitialise
   * this data.
   */
  keyLen = c_tup->read_lcp_keys(file_ptr.p->m_table_id, data + 2, len - 3,
                                key_start);
  AttributeHeader::init(attr_start, AttributeHeader::READ_LCP, 4 * (len - 3));
  memcpy(attr_start + 1, data + 2, 4 * (len - 3));
  rowid_val.m_page_no = data[0];
  rowid_val.m_page_idx = data[1];
  execute_operation(signal, file_ptr, keyLen, attrLen, ZINSERT, 0,
                    Uint32(BackupFormat::INSERT_TYPE), &rowid_val);
  ndbrequire(outstanding == file_ptr.p->m_outstanding_operations);
  ndbrequire(file_ptr.p->m_error_code == 0);
  return;

error:
  g_eventLogger->info("(%u)tab(%u,%u),row(%u,%u) crash, error: %u", instance(),
                      file_ptr.p->m_table_id, file_ptr.p->m_fragment_id,
                      file_ptr.p->m_rowid_page_no, file_ptr.p->m_rowid_page_idx,
                      file_ptr.p->m_error_code);
  ndbrequire(file_ptr.p->m_error_code == 0);
}

void Restore::execute_operation(Signal *signal, FilePtr file_ptr, Uint32 keyLen,
                                Uint32 attrLen, Uint32 op_type, Uint32 gci_id,
                                Uint32 header_type, Local_key *rowid_val) {
  LqhKeyReq *req = (LqhKeyReq *)signal->getDataPtrSend();
  /**
   * attrLen is not used for long lqhkeyreq, and should be zero for short
   * lqhkeyreq.
   */
  req->attrLen = 0;

  Uint32 tmp = 0;
  const bool short_lqhkeyreq = (keyLen == 0);
  /**
   * With partital LCP also other operations like delete by rowid will be used.
   * In these cases no data is passed, and receiver will interpret signal as a
   * short signal, but no KEYINFO or ATTRINFO will be sent or expected.
   */
  Uint32 *const key_start = signal->getDataPtrSend() + 24;
  if (short_lqhkeyreq) {
    ndbrequire(attrLen == 0);
    ndbassert(keyLen == 0);
    LqhKeyReq::setKeyLen(tmp, keyLen);
  }
  if (!short_lqhkeyreq) {
    LqhKeyReq::setDisableFkConstraints(tmp, 0);
    LqhKeyReq::setNoTriggersFlag(tmp, 0);
    LqhKeyReq::setUtilFlag(tmp, 0);
  }
  LqhKeyReq::setLastReplicaNo(tmp, 0);
  /* ---------------------------------------------------------------------- */
  // Indicate Application Reference is present in bit 15
  /* ---------------------------------------------------------------------- */
  LqhKeyReq::setApplicationAddressFlag(tmp, 0);
  LqhKeyReq::setDirtyFlag(tmp, 1);
  LqhKeyReq::setSimpleFlag(tmp, 1);
  LqhKeyReq::setOperation(tmp, op_type);
  LqhKeyReq::setSameClientAndTcFlag(tmp, 0);
  if (short_lqhkeyreq) {
    LqhKeyReq::setAIInLqhKeyReq(tmp, 0);
    req->hashValue = 0;
  } else {
    Uint32 tableId = file_ptr.p->m_table_id;
    LqhKeyReq::setCorrFactorFlag(tmp, 0);
    LqhKeyReq::setNormalProtocolFlag(tmp, 0);
    LqhKeyReq::setDeferredConstraints(tmp, 0);

    if (g_key_descriptor_pool.getPtr(tableId)->hasCharAttr)
    {
      req->hashValue = calculate_hash(tableId,
                                      key_start,
                                      file_ptr.p->m_use_new_hash_function);
    }
    else
    {
      req->hashValue =
        rondb_calc_hash_val((const char*)key_start,
                            keyLen,
                            file_ptr.p->m_use_new_hash_function);
    }
  }
  LqhKeyReq::setNoDiskFlag(tmp, 1);
  LqhKeyReq::setRowidFlag(tmp, (rowid_val != 0));
  req->clientConnectPtr = (file_ptr.i + (header_type << 28));
  req->tcBlockref = reference();
  req->savePointId = 0;
  req->tableSchemaVersion =
      file_ptr.p->m_table_id + (file_ptr.p->m_table_version << 16);
  req->fragmentData = file_ptr.p->m_fragment_id;
  req->transId1 = 0;
  req->transId2 = 0;
  req->scanInfo = 0;
  Uint32 pos = 0;
  if (op_type != ZDELETE) {
    /**
     * Need not set GCI flag here since we restore also the header part of
     * the row in this case.
     */
    req->variableData[pos++] = rowid_val->m_page_no;
    req->variableData[pos++] = rowid_val->m_page_idx;
    LqhKeyReq::setGCIFlag(tmp, 0);
  } else {
    /**
     * We reuse the Node Restart Copy handling to perform
     * DELETE by ROWID. In this case we need to set the GCI of the record.
     */
    if (rowid_val) {
      req->variableData[pos++] = rowid_val->m_page_no;
      req->variableData[pos++] = rowid_val->m_page_idx;
      LqhKeyReq::setGCIFlag(tmp, 1);
      LqhKeyReq::setNrCopyFlag(tmp, 1);
      req->variableData[pos++] = gci_id;
    }
  }
  req->requestInfo = tmp;
  if (short_lqhkeyreq) {
    file_ptr.p->m_outstanding_operations++;
    EXECUTE_DIRECT(getDBLQH(), GSN_LQHKEYREQ, signal,
                   LqhKeyReq::FixedSignalLength + pos);
  } else {
    bool ok = true;
    SectionHandle sections(this);
    sections.clear();

    sections.m_ptr[LqhKeyReq::KeyInfoSectionNum].i = RNIL;
    ok = appendToSection(sections.m_ptr[LqhKeyReq::KeyInfoSectionNum].i,
                         key_start, keyLen);
    if (unlikely(!ok)) {
      jam();
      crash_during_restore(file_ptr, __LINE__, ZGET_DATAREC_ERROR);
      ndbabort();
    }
    sections.m_cnt++;

    if (attrLen > 0) {
      Uint32 *const attr_start = key_start + MAX_KEY_SIZE_IN_WORDS;
      sections.m_ptr[LqhKeyReq::AttrInfoSectionNum].i = RNIL;
      ok = appendToSection(sections.m_ptr[LqhKeyReq::AttrInfoSectionNum].i,
                           attr_start, attrLen);

      if (unlikely(!ok)) {
        jam();
        crash_during_restore(file_ptr, __LINE__, ZGET_ATTRINBUF_ERROR);
        ndbabort();
      }
      sections.m_cnt++;
    }
    file_ptr.p->m_outstanding_operations++;
    EXECUTE_DIRECT_WITH_SECTIONS(getDBLQH(), GSN_LQHKEYREQ, signal,
                                 LqhKeyReq::FixedSignalLength + pos, &sections);
  }
}

Uint32
Restore::calculate_hash(Uint32 tableId,
                        const Uint32 *src,
                        bool use_new_hash_function)
{
  jam();
  Uint32 tmp[MAX_KEY_SIZE_IN_WORDS * MAX_XFRM_MULTIPLY];
  Uint32 keyPartLen[MAX_ATTRIBUTES_IN_INDEX];
  Uint32 keyLen =
      xfrm_key_hash(tableId, src, tmp, sizeof(tmp) >> 2, keyPartLen);
  ndbrequire(keyLen);
  
  return rondb_calc_hash_val((const char*)tmp, keyLen, use_new_hash_function);
}

void Restore::execLQHKEYREF(Signal *signal) {
  FilePtr file_ptr;
  LqhKeyRef *ref = (LqhKeyRef *)signal->getDataPtr();
  BackupFormat::RecordType header_type =
      (BackupFormat::RecordType)(ref->connectPtr >> 28);
  ndbrequire(m_file_pool.getPtr(file_ptr, (ref->connectPtr & 0x0FFFFFFF)));

  ndbrequire(file_ptr.p->m_outstanding_operations > 0);
  file_ptr.p->m_outstanding_operations--;
  file_ptr.p->m_error_code = 0;
  switch (header_type) {
    case BackupFormat::DELETE_BY_ROWID_TYPE: {
      jam();
      break;
    }
    case BackupFormat::DELETE_BY_PAGEID_TYPE: {
      jam();
      break;
    }
    case BackupFormat::DELETE_BY_ROWID_WRITE_TYPE: {
      jam();
      break;
    }
    case BackupFormat::INSERT_TYPE:
    case BackupFormat::WRITE_TYPE:
    case BackupFormat::NORMAL_DELETE_TYPE:
    default: {
      jam();
      file_ptr.p->m_error_code = ref->errorCode;
      return;
    }
  }
  file_ptr.p->m_rows_restored_delete_failed++;
  file_ptr.p->m_row_operations++;
  check_restore_ready(signal, file_ptr);
}

void Restore::crash_during_restore(FilePtr file_ptr, Uint32 line,
                                   Uint32 errCode) {
  char buf[255], name[100];
  BaseString::snprintf(name, sizeof(name), "%u/T%dF%d", file_ptr.p->m_file_id,
                       file_ptr.p->m_table_id, file_ptr.p->m_fragment_id);

  if (errCode) {
    BaseString::snprintf(buf, sizeof(buf),
                         "Error %d (line: %u) during restore of  %s", errCode,
                         line, name);
  } else {
    BaseString::snprintf(buf, sizeof(buf),
                         "Error (line %u) during restore of  %s", line, name);
  }
  progError(__LINE__, NDBD_EXIT_INVALID_LCP_FILE, buf);
}

void Restore::delete_by_rowid_fail(Uint32 op_ptr) {
  FilePtr file_ptr;
  ndbrequire(m_file_pool.getPtr(file_ptr, (op_ptr & 0x0FFFFFFF)));
  DEB_RES_DEL(("(%u)DELETE fail:tab(%u,%u), m_rows_restored = %llu", instance(),
               file_ptr.p->m_table_id, file_ptr.p->m_fragment_id,
               file_ptr.p->m_rows_restored));
}

void Restore::delete_by_rowid_succ(Uint32 op_ptr) {
  FilePtr file_ptr;
  ndbrequire(m_file_pool.getPtr(file_ptr, (op_ptr & 0x0FFFFFFF)));
  ndbrequire(file_ptr.p->m_rows_restored > 0);
  file_ptr.p->m_rows_restored--;
  DEB_RES_DEL(("(%u)DELETE success:tab(%u,%u), m_rows_restored = %llu",
               instance(), file_ptr.p->m_table_id, file_ptr.p->m_fragment_id,
               file_ptr.p->m_rows_restored));
}

void Restore::execLQHKEYCONF(Signal *signal) {
  FilePtr file_ptr;
  LqhKeyConf *conf = (LqhKeyConf *)signal->getDataPtr();
  BackupFormat::RecordType header_type =
      (BackupFormat::RecordType)(conf->opPtr >> 28);
  ndbrequire(m_file_pool.getPtr(file_ptr, (conf->opPtr & 0x0FFFFFFF)));

  ndbassert(file_ptr.p->m_outstanding_operations);
  file_ptr.p->m_outstanding_operations--;
  file_ptr.p->m_error_code = 0;
  switch (header_type) {
    case BackupFormat::INSERT_TYPE:
      jam();
      file_ptr.p->m_rows_restored++;
      file_ptr.p->m_row_operations++;
      break;
    case BackupFormat::WRITE_TYPE:
      jam();
      file_ptr.p->m_rows_restored++;
      file_ptr.p->m_row_operations++;
      break;
    case BackupFormat::NORMAL_DELETE_TYPE:
      jam();
      file_ptr.p->m_rows_restored--;
      file_ptr.p->m_row_operations++;
      break;
    case BackupFormat::DELETE_BY_ROWID_TYPE:
    case BackupFormat::DELETE_BY_PAGEID_TYPE:
    case BackupFormat::DELETE_BY_ROWID_WRITE_TYPE:
      jam();
      file_ptr.p->m_row_operations++;
      break;
    default:
      ndbabort();
  }
  check_restore_ready(signal, file_ptr);
}

void Restore::check_restore_ready(Signal *signal, FilePtr file_ptr) {
  if (file_ptr.p->m_outstanding_operations == 0 && file_ptr.p->m_fd == RNIL) {
    jam();
    restore_lcp_conf_after_execute(signal, file_ptr);
    return;
  }
}

void Restore::restore_lcp_conf_after_execute(Signal *signal, FilePtr file_ptr) {
  file_ptr.p->m_current_file_index++;
  if (file_ptr.p->m_current_file_index < file_ptr.p->m_num_files) {
    /**
     * There are still more data files to apply before restore is complete.
     * Handle next file now.
     */
    jam();
    DEB_RES(("(%u)Step forward to next data file", instance()));
    step_file_number_forward(file_ptr);
    file_ptr.p->m_current_page_pos = 0;
    file_ptr.p->m_current_page_index = 0;
    file_ptr.p->m_current_file_page = 0;
    ndbrequire(file_ptr.p->m_outstanding_reads == 0);
    ndbrequire(file_ptr.p->m_outstanding_operations == 0);
    ndbrequire(file_ptr.p->m_bytes_left == 0);
    release_file(file_ptr, false);
    ndbrequire(seize_file(file_ptr) == 0);
    open_data_file(signal, file_ptr);
    return;
  }
  restore_lcp_conf(signal, file_ptr);
}

void Restore::restore_lcp_conf(Signal *signal, FilePtr file_ptr) {
  /**
   * All LCP data files that are part of restore have been applied
   * successfully, this fragment has completed its restore and we're
   * ready to continue with the next step.
   */

  /**
   * For Recover threads we have to ensure that any expand or shrink
   * of the fragment in DBACC has completed its work before we move
   * on. We don't support a recover thread working in parallel with
   * the LDM thread once the restore is done.
   */

  if (m_is_query_block) {
    jam();
    if (c_lqh->check_expand_shrink_ongoing(file_ptr.p->m_table_id,
                                           file_ptr.p->m_fragment_id)) {
      jam();
      /* Expand is ongoing still, we need to wait until it is done */
      signal->theData[0] = RestoreContinueB::CHECK_EXPAND_SHRINK;
      signal->theData[1] = file_ptr.i;
      sendSignal(reference(), GSN_CONTINUEB, signal, 2, JBB);
      return;
    }
    /* No expand/shrink ongoing, we can safely move on. */
  }

  /**
   * Temporary reset DBTUP's #disk attributes on table
   *
   * TUP will send RESTORE_LCP_CONF
   */
  DEB_RES(("(%u)Complete restore", instance()));

  if (file_ptr.p->m_lcp_ctl_version == NDBD_USE_PARTIAL_LCP_v2) {
    /**
     * Important to verify that number of rows is what we expect.
     * Otherwise we could go on with inconsistent database without
     * knowing it. So better to crash and specify error.
     */
    if (file_ptr.p->m_rows_in_lcp != file_ptr.p->m_rows_restored) {
      char buf[512];
      BaseString::snprintf(buf, sizeof(buf),
                           "Inconsistency in restoring T%uF%u, restored"
                           " %llu rows, expected to restore %llu rows"
                           "\nInitial node restart is required to recover",
                           file_ptr.p->m_table_id, file_ptr.p->m_fragment_id,
                           file_ptr.p->m_rows_restored,
                           file_ptr.p->m_rows_in_lcp);
      progError(__LINE__, NDBD_EXIT_INVALID_LCP_FILE, buf);
    }
  }
  if (c_tup->get_restore_row_count(file_ptr.p->m_table_id,
                                   file_ptr.p->m_fragment_id) !=
      file_ptr.p->m_rows_restored) {
    char buf[512];
    BaseString::snprintf(
        buf, sizeof(buf),
        "Inconsistency in restoring T%uF%u, restored"
        " %llu rows, TUP claims %llu rows"
        "\nInitial node restart is required to recover",
        file_ptr.p->m_table_id, file_ptr.p->m_fragment_id,
        file_ptr.p->m_rows_restored,
        c_tup->get_restore_row_count(file_ptr.p->m_table_id,
                                     file_ptr.p->m_fragment_id));
    progError(__LINE__, NDBD_EXIT_INVALID_LCP_FILE, buf);
  }
  c_tup->complete_restore_fragment(
      signal, file_ptr.p->m_sender_ref, file_ptr.p->m_sender_data,
      file_ptr.p->m_restored_lcp_id, file_ptr.p->m_restored_local_lcp_id,
      file_ptr.p->m_max_gci_completed, file_ptr.p->m_max_gci_written,
      file_ptr.p->m_table_id, file_ptr.p->m_fragment_id);
  jamEntry();
  signal->theData[0] = NDB_LE_ReadLCPComplete;
  signal->theData[1] = file_ptr.p->m_table_id;
  signal->theData[2] = file_ptr.p->m_fragment_id;
  signal->theData[3] = Uint32(file_ptr.p->m_rows_restored >> 32);
  signal->theData[4] = Uint32(file_ptr.p->m_rows_restored);
  sendSignal(CMVMI_REF, GSN_EVENT_REP, signal, 5, JBB);

  release_file(file_ptr, true);
}

void Restore::parse_fragment_footer(Signal *signal, FilePtr file_ptr,
                                    const Uint32 *data, Uint32 len) {
  const BackupFormat::DataFile::FragmentFooter *fh =
      (BackupFormat::DataFile::FragmentFooter *)data;
  if (ntohl(fh->TableId) != file_ptr.p->m_table_id) {
    parse_error(signal, file_ptr, __LINE__, ntohl(fh->TableId));
    return;
  }

  if (ntohl(fh->Checksum) != 0) {
    parse_error(signal, file_ptr, __LINE__, ntohl(fh->SectionLength));
    return;
  }
}

void Restore::parse_gcp_entry(Signal *signal, FilePtr file_ptr,
                              const Uint32 *data, Uint32 len) {}

void Restore::parse_error(Signal *signal, FilePtr file_ptr, Uint32 line,
                          Uint32 extra) {
  char buf[255], name[100];
  BaseString::snprintf(name, sizeof(name), "%u/T%dF%d", file_ptr.p->m_file_id,
                       file_ptr.p->m_table_id, file_ptr.p->m_fragment_id);

  BaseString::snprintf(buf, sizeof(buf), "Parse error in file: %s, extra: %d",
                       name, extra);

  progError(line, NDBD_EXIT_INVALID_LCP_FILE, buf);
  ndbabort();
}

NdbOut &operator<<(NdbOut &ndbout, const Restore::Column &col) {
  ndbout << "[ Col: id: " << col.m_id << " size: " << col.m_size
         << " key: " << (Uint32)(col.m_flags & Restore::Column::COL_KEY)
         << " variable: " << (Uint32)(col.m_flags & Restore::Column::COL_VAR)
         << " null: " << (Uint32)(col.m_flags & Restore::Column::COL_NULL)
         << " disk: " << (Uint32)(col.m_flags & Restore::Column::COL_DISK)
         << "]";

  return ndbout;
}

int Restore::check_file_version(Signal *signal, Uint32 file_version) {
  if (file_version < MAKE_VERSION(5, 1, 6)) {
    char buf[255];
    char verbuf[255];
    ndbGetVersionString(file_version, 0, 0, verbuf, sizeof(verbuf));
    BaseString::snprintf(buf, sizeof(buf),
                         "Unsupported version of LCP files found on disk, "
                         " found: %s",
                         verbuf);

    progError(__LINE__, NDBD_EXIT_SR_RESTARTCONFLICT, buf);
    return -1;
  }
  return 0;
}<|MERGE_RESOLUTION|>--- conflicted
+++ resolved
@@ -50,7 +50,6 @@
 #define JAM_FILE_ID 453
 
 #if (defined(VM_TRACE) || defined(ERROR_INSERT))
-<<<<<<< HEAD
 //#define DEBUG_START_RES 1
 //#define DEBUG_RES 1
 //#define DEBUG_RES_OPEN 1
@@ -73,16 +72,6 @@
 #define DEB_RES_HASH(arglist) do { g_eventLogger->info arglist ; } while (0)
 #else
 #define DEB_RES_HASH(arglist) do { } while (0)
-=======
-// #define DEBUG_START_RES 1
-// #define DEBUG_RES 1
-// #define DEBUG_RES_OPEN 1
-// #define DEBUG_RES_PARTS 1
-// #define DEBUG_RES_STAT 1
-// #define DEBUG_RES_STAT_EXTRA 1
-// #define DEBUG_RES_DEL 1
-// #define DEBUG_HIGH_RES 1
->>>>>>> ee079e5c
 #endif
 
 #ifdef DEBUG_START_RES
