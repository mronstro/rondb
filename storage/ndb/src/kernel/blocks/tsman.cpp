--- conflicted
+++ resolved
@@ -118,12 +118,7 @@
 
   if (isNdbMtLqh()) {
     jam();
-<<<<<<< HEAD
-    for (Uint32 i = 0; i < MAX_NDBMT_LQH_THREADS + 1; i++) {
-=======
-    for (Uint32 i = 0; i < MAX_NDBMT_LQH_WORKERS + 1; i++)
-    {
->>>>>>> e64a25e2
+    for (Uint32 i = 0; i < MAX_NDBMT_LQH_WORKERS + 1; i++) {
       m_client_mutex[i] = NdbMutex_Create();
       ndbrequire(m_client_mutex[i] != 0);
     }
@@ -166,20 +161,11 @@
   m_file_hash.setSize(10);
   m_lcp_ongoing = false;
 }
-<<<<<<< HEAD
-
-Tsman::~Tsman() {
-  if (isNdbMtLqh()) {
-    for (Uint32 i = 0; i < MAX_NDBMT_LQH_THREADS + 1; i++) {
-=======
   
 Tsman::~Tsman()
 {
-  if (isNdbMtLqh())
-  {
-    for (Uint32 i = 0; i < MAX_NDBMT_LQH_WORKERS + 1; i++)
-    {
->>>>>>> e64a25e2
+  if (isNdbMtLqh()) {
+    for (Uint32 i = 0; i < MAX_NDBMT_LQH_WORKERS + 1; i++) {
       NdbMutex_Destroy(m_client_mutex[i]);
       m_client_mutex[i] = 0;
     }
@@ -3101,38 +3087,20 @@
   }
 }
 
-<<<<<<< HEAD
-void Tsman::client_lock() const {
+void
+Tsman::client_lock() const {
   if (isNdbMtLqh()) {
-    for (Uint32 i = 0; i < MAX_NDBMT_LQH_THREADS + 1; i++) {
-=======
-void
-Tsman::client_lock() const
-{
-  if (isNdbMtLqh())
-  {
-    for (Uint32 i = 0; i < MAX_NDBMT_LQH_WORKERS + 1; i++)
-    {
->>>>>>> e64a25e2
+    for (Uint32 i = 0; i < MAX_NDBMT_LQH_WORKERS + 1; i++) {
       int ret = NdbMutex_Lock(m_client_mutex[i]);
       ndbrequire(ret == 0);
     }
   }
 }
 
-<<<<<<< HEAD
-void Tsman::client_unlock() const {
+void
+Tsman::client_unlock() const {
   if (isNdbMtLqh()) {
-    for (Uint32 i = 0; i < MAX_NDBMT_LQH_THREADS + 1; i++) {
-=======
-void
-Tsman::client_unlock() const
-{
-  if (isNdbMtLqh())
-  {
-    for (Uint32 i = 0; i < MAX_NDBMT_LQH_WORKERS + 1; i++)
-    {
->>>>>>> e64a25e2
+    for (Uint32 i = 0; i < MAX_NDBMT_LQH_WORKERS + 1; i++) {
       int ret = NdbMutex_Unlock(m_client_mutex[i]);
       ndbrequire(ret == 0);
     }
