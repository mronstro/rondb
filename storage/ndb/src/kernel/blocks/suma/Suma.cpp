/*
   Copyright (c) 2003, 2022, Oracle and/or its affiliates.
   Copyright (c) 2021, 2022, Hopsworks and/or its affiliates.

   This program is free software; you can redistribute it and/or modify
   it under the terms of the GNU General Public License, version 2.0,
   as published by the Free Software Foundation.

   This program is also distributed with certain software (including
   but not limited to OpenSSL) that is licensed under separate terms,
   as designated in a particular file or component or in included license
   documentation.  The authors of MySQL hereby grant you an additional
   permission to link the program and your derivative works with the
   separately licensed software that they have included with MySQL.

   This program is distributed in the hope that it will be useful,
   but WITHOUT ANY WARRANTY; without even the implied warranty of
   MERCHANTABILITY or FITNESS FOR A PARTICULAR PURPOSE.  See the
   GNU General Public License, version 2.0, for more details.

   You should have received a copy of the GNU General Public License
   along with this program; if not, write to the Free Software
   Foundation, Inc., 51 Franklin St, Fifth Floor, Boston, MA 02110-1301  USA
*/

#include "util/require.h"
#include "Suma.hpp"

#include <ndb_version.h>

#include <NdbTCP.h>
#include <Bitmask.hpp>
#include <SimpleProperties.hpp>

#include <signaldata/NodeFailRep.hpp>
#include <signaldata/ReadNodesConf.hpp>

#include <signaldata/ListTables.hpp>
#include <signaldata/GetTabInfo.hpp>
#include <signaldata/DictTabInfo.hpp>
#include <signaldata/SumaImpl.hpp>
#include <signaldata/ScanFrag.hpp>
#include <signaldata/TransIdAI.hpp>
#include <signaldata/CreateTrigImpl.hpp>
#include <signaldata/DropTrigImpl.hpp>
#include <signaldata/FireTrigOrd.hpp>
#include <signaldata/TrigAttrInfo.hpp>
#include <signaldata/CheckNodeGroups.hpp>
#include <signaldata/CreateTab.hpp>
#include <signaldata/DropTab.hpp>
#include <signaldata/AlterTable.hpp>
#include <signaldata/AlterTab.hpp>
#include <signaldata/DihScanTab.hpp>
#include <signaldata/DiGetNodes.hpp>
#include <signaldata/SystemError.hpp>
#include <signaldata/GCP.hpp>
#include <signaldata/StopMe.hpp>

#include <signaldata/DictLock.hpp>
#include <ndbapi/NdbDictionary.hpp>

#include <DebuggerNames.hpp>
#include "../dbtup/Dbtup.hpp"
#include "../dbdih/Dbdih.hpp"

#include <signaldata/CreateNodegroup.hpp>
#include <signaldata/CreateNodegroupImpl.hpp>

#include <signaldata/DropNodegroup.hpp>
#include <signaldata/DropNodegroupImpl.hpp>

#include <signaldata/DbinfoScan.hpp>
#include <signaldata/TransIdAI.hpp>
#include <signaldata/DumpStateOrd.hpp>

#include <ndb_version.h>
#include <EventLogger.hpp>

#define JAM_FILE_ID 467


//#define HANDOVER_DEBUG
//#define NODEFAIL_DEBUG
//#define NODEFAIL_DEBUG2
//#define DEBUG_SUMA_SEQUENCE
//#define EVENT_DEBUG
//#define EVENT_PH3_DEBUG
//#define EVENT_DEBUG2
#if 1
#undef DBUG_ENTER
#undef DBUG_PRINT
#undef DBUG_RETURN
#undef DBUG_VOID_RETURN

#if 0
#define DBUG_ENTER(a) \
  { g_eventLogger->info("%s:%d >%s", __FILE__, __LINE__, a); }
#define DBUG_PRINT(a, b)                                      \
  {                                                           \
    g_eventLogger->info("%s:%d %s: ", __FILE__, __LINE__, a); \
    g_eventLogger->info b;                                    \
  }
#define DBUG_RETURN(a)                                  \
  {                                                     \
    g_eventLogger->info("%s:%d <", __FILE__, __LINE__); \
    return (a);                                         \
  }
#define DBUG_VOID_RETURN                                \
  {                                                     \
    g_eventLogger->info("%s:%d <", __FILE__, __LINE__); \
    return;                                             \
  }
#else
#define DBUG_ENTER(a)
#define DBUG_PRINT(a,b)
#define DBUG_RETURN(a) return a
#define DBUG_VOID_RETURN return
#endif

#endif

#define DBG_3R 0

#if (defined(VM_TRACE) || defined(ERROR_INSERT))
//#define DEBUG_AUTOMATIC_MEMORY 1
//#define DEBUG_REP_MEM 1
//#define DO_TRANSIENT_POOL_STAT 1
//#define DEBUG_FREE_PAGE 1
#endif

#ifdef DEBUG_FREE_PAGE
#define DEB_FREE_PAGE(arglist) do { g_eventLogger->info arglist ; } while (0)
#else
#define DEB_FREE_PAGE(arglist) do { } while (0)
#endif

#ifdef DEBUG_AUTOMATIC_MEMORY
#define DEB_AUTOMATIC_MEMORY(arglist) do { g_eventLogger->info arglist ; } while (0)
#else
#define DEB_AUTOMATIC_MEMORY(arglist) do { } while (0)
#endif

#ifdef DEBUG_REP_MEM
#define DEB_REP_MEM(arglist) do { g_eventLogger->info arglist ; } while (0)
#else
#define DEB_REP_MEM(arglist) do { } while (0)
#endif

/**
 * @todo:
 * SUMA crashes if an index is created at the same time as
 * global replication. Very easy to reproduce using testIndex.
 * Note: This only happens occasionally, but is quite easy to reprod.
 */

Uint32 g_subPtrI = RNIL;
static const Uint32 SUMA_SEQUENCE = 0xBABEBABE;

static const Uint32 MAX_CONCURRENT_GCP = 2;

/**************************************************************
 *
 * Start of suma
 *
 */

#define PRINT_ONLY 0

void 
Suma::execREAD_CONFIG_REQ(Signal* signal)
{
  jamEntry();

  const ReadConfigReq * req = (ReadConfigReq*)signal->getDataPtr();

  Uint32 ref = req->senderRef;
  Uint32 senderData = req->senderData;

  const ndb_mgm_configuration_iterator * p = 
    m_ctx.m_config.getOwnConfigIterator();
  ndbrequire(p != 0);

  // SumaParticipant
  Uint32 maxBufferedEpochs;
  ndb_mgm_get_int_parameter(p, CFG_DB_MAX_BUFFERED_EPOCHS,
                            &maxBufferedEpochs);

  DEB_AUTOMATIC_MEMORY(("Allocating c_tablePool"));
  Pool_context pc;
  pc.m_block = this;

  c_tablePool.init(
    Table::TYPE_ID,
    pc,
    1,
    UINT32_MAX);

  while (c_tablePool.startup())
  { 
    refresh_watch_dog();
  }

  DEB_AUTOMATIC_MEMORY(("Allocating c_tables with size 8192"));
  c_tables.setSize(8192);
  DEB_AUTOMATIC_MEMORY(("Allocating c_subscriptions with size 8192"));
  c_subscriptions.setSize(8192);

  DEB_AUTOMATIC_MEMORY(("Allocating c_subscriptionPool"));
  c_subscriptionPool.init(
    Subscription::TYPE_ID,
    pc,
    1,
    UINT32_MAX);

  while (c_subscriptionPool.startup())
  {
    refresh_watch_dog();
  }

  DEB_AUTOMATIC_MEMORY(("Allocating c_subscriberPool"));
  c_subscriberPool.init(
    Subscriber::TYPE_ID,
    pc,
    1,
    UINT32_MAX);

  while (c_subscriberPool.startup())
  {
    refresh_watch_dog();
  }

  DEB_AUTOMATIC_MEMORY(("Allocating c_subOpPool"));
  c_subOpPool.init(
    SubOpRecord::TYPE_ID,
    pc,
    1,
    UINT32_MAX);

  while (c_subOpPool.startup())
  {
    refresh_watch_dog();
  }

  DEB_AUTOMATIC_MEMORY(("Allocating c_dataBufferPool"));
  c_dataBufferPool.init(
    RT_SUMA_DATA_BUFFER,
    pc,
    15,
    UINT32_MAX);

  while (c_dataBufferPool.startup())
  {
    refresh_watch_dog();
  }
  DEB_AUTOMATIC_MEMORY(("Allocating c_syncPool, cnt: 2"));
  c_syncPool.setSize(2);

  c_maxBufferedEpochs = maxBufferedEpochs;
  infoEvent("Buffering maximum epochs %u", c_maxBufferedEpochs);

  // Need GCP records for every non-fully-acknowledged
  // GCP from the API nodes
  // GCPs may be un-acked due to API node failure, or
  // overload
  // Users specify a maxBufferedEpochs value which we will use
  // as a disconnect threshold
  // Disconnect takes non-zero time, so we should allow
  // some extra records to absorb this time
  // If epoch buffering is a tighter bound than API heartbeats
  // then API heartbeat failure may be handled and logged as
  // a problem with max buffered epochs.
  // That should be ok.
  //
  Uint32 gcpInterval, microGcpInterval = 0;
  ndb_mgm_get_int_parameter(p, CFG_DB_GCP_INTERVAL,
                            &gcpInterval);
  ndb_mgm_get_int_parameter(p, CFG_DB_MICRO_GCP_INTERVAL,
                            &microGcpInterval);

  if (microGcpInterval)
  {
    gcpInterval = microGcpInterval;
  }

  const Uint32 disconnectBufferSeconds = 5;
  const Uint32 disconnectBufferEpochs =
    ((disconnectBufferSeconds * 1000) + gcpInterval - 1) /
    gcpInterval;

  const Uint32 poolSize= disconnectBufferEpochs + c_maxBufferedEpochs;

  DEB_AUTOMATIC_MEMORY(("Allocating c_gcp_pool, size: %u", poolSize));
  c_gcp_pool.setSize(poolSize);

  /**
   * We can increase the number of page chunks if the user
   * has setup a very large ReplicationMemory.
   */
  Uint64 ReplicationMemory = 0;
  ndb_mgm_get_int64_parameter(p, CFG_DB_REPLICATION_MEM,
                              &ReplicationMemory);
  ReplicationMemory /= (Uint64(32768) * Uint64(32));
  Uint32 rep_mb = Uint32(ReplicationMemory);
  /**
   * We always allocate page chunk records to handle at least 16 GB of
   * page buffers. This only represents 16384 records of 20 bytes each.
   * This represents an upper limit on what normally can be used for
   * the page pool in SUMA. Setting the maximum buffered epoch bytes
   * even higher can be done using configuration. However we can use
   * up to 16 GByte of page buffers even if we haven't configured for
   * this.
   *
   * We allocate trigger page chunks to be able to handle 4 GByte of
   * buffers in sending from DBTUP to SUMA. This should be more than
   * enough.
   *
   * We allocate 4 * 1 MByte of Trigger pages in 1 chunk in all 4
   * LDM Trigger page records. This will mostly be sufficient and
   * will ensure that we at least have a basic set of pages for
   * communication of replication events between DBTUP and SUMA.
   */
  Uint32 maxBufferedEpochBytes, numPages, numPageChunks;
  ndb_mgm_get_int_parameter(p, CFG_DB_MAX_BUFFERED_EPOCH_BYTES,
			    &maxBufferedEpochBytes);
  numPages = (maxBufferedEpochBytes + Page_chunk::CHUNK_PAGE_SIZE - 1)
             / Page_chunk::CHUNK_PAGE_SIZE;

  numPageChunks = MAX(rep_mb, 16384);
  DEB_AUTOMATIC_MEMORY(("Allocating c_page_chunk_pool, size: %u",
                        numPageChunks));
  c_page_chunk_pool.setSize(numPageChunks);
  c_trigger_page_record_pool.setSize(NUM_LDM_TRIGGER_PAGE_RECORDS);
  c_trigger_page_chunk_pool.setSize(4096);
  for (Uint32 i = 0; i < NUM_LDM_TRIGGER_PAGE_RECORDS; i++)
  {
    Ptr<LdmTriggerPageRecord> triggerPagePtr;
    ndbrequire(c_trigger_page_record_pool.seize(triggerPagePtr));
    triggerPagePtr.p->m_trigger_page_free_chunks.init();
    triggerPagePtr.p->m_trigger_page_full_chunks.init();
    NdbMutex_Init(&triggerPagePtr.p->theMutex);
  }
  NdbMutex_Init(&theTriggerPageChunkMutex);
  for (Uint32 i = 0; i < NUM_LDM_TRIGGER_PAGE_RECORDS; i++)
  {
    Ptr<LdmTriggerPageRecord> triggerPagePtr;
    Ptr<Trigger_page_chunk> triggerChunkPtr;
    ndbrequire(c_trigger_page_record_pool.getPtr(triggerPagePtr, i));
    ndbrequire(alloc_trigger_page_chunk(triggerPagePtr,
                                        triggerChunkPtr,
                                        jamBuffer()));
  }
  m_total_pages_allocated = 0;
  m_total_pages_free = 0;
  m_min_pages_allocated = numPages;
  m_min_pages_free = numPages / 2;

  {
    SyncRecord_sllist tmp(c_syncPool);
    Ptr<SyncRecord> ptr;
    while (tmp.seizeFirst(ptr))
      new (ptr.p) SyncRecord(* this, c_dataBufferPool);
    while (tmp.releaseFirst());
  }

  // Suma
  c_masterNodeId = getOwnNodeId();

  c_nodeGroup = c_noNodesInGroup = 0;
  for (int i = 0; i < MAX_REPLICAS; i++) {
    c_nodesInGroup[i]   = 0;
  }

  m_first_free_page= RNIL;
  
  c_no_of_buckets = 0;
  memset(c_buckets, 0, sizeof(c_buckets));
  for(Uint32 i = 0; i<NO_OF_BUCKETS; i++)
  {
    Bucket* bucket= c_buckets+i;
    bucket->m_buffer_tail = RNIL;
    bucket->m_max_acked_gci = 0;
    bucket->m_buffer_head.m_page_id = RNIL;
    bucket->m_buffer_head.m_page_pos = Buffer_page::DATA_WORDS;
  }
  
  m_max_seen_gci = 0;      // FIRE_TRIG_ORD
  m_max_sent_gci = 0;      // FIRE_TRIG_ORD -> send
  m_last_complete_gci = 0; // SUB_GCP_COMPLETE_REP
  m_gcp_complete_rep_count = 0;
  m_out_of_buffer_gci = 0;
  m_out_of_buffer_release_ongoing = false;
  m_missing_data = false;

  c_startup.m_wait_handover= false;
  c_startup.m_forced_disconnect_attempted = false;
  c_failedApiNodes.clear();
  c_startup.m_wait_handover_timeout_ms = 120000; /* Default for old MGMD */
  ndb_mgm_get_int_parameter(p, CFG_DB_AT_RESTART_SUBSCRIBER_CONNECT_TIMEOUT,
                            &c_startup.m_wait_handover_timeout_ms);

  ReadConfigConf * conf = (ReadConfigConf*)signal->getDataPtrSend();
  conf->senderRef = reference();
  conf->senderData = senderData;
  sendSignal(ref, GSN_READ_CONFIG_CONF, signal, 
	     ReadConfigConf::SignalLength, JBB);
}

void
Suma::init_page_chunks()
{
  /**
   * Ensure that 4 MByte of Replication Event Buffers are always
   * allocated to ensure that we at least have some level of memory
   * even with extreme memory environments.
   */
  Uint32 page_id[128];
  for (Uint32 i = 0; i < 128; i++)
  {
    page_id[i] = seize_page();
    ndbrequire(page_id[i] != RNIL);
  }
  for (Uint32 i = 0; i < 128; i++)
  {
    Buffer_page* page= c_page_pool.getPtr(page_id[i]);
    free_page(page_id[i], page, __LINE__);
  }
}

void
Suma::execSTTOR(Signal* signal) {
  jamEntry();                            

  DBUG_ENTER("Suma::execSTTOR");
  m_startphase  = signal->theData[1];
  m_typeOfStart = signal->theData[7];

  DBUG_PRINT("info",("startphase = %u, typeOfStart = %u",
		     m_startphase, m_typeOfStart));

  if (m_startphase == 3)
  {
    jam();
    void* ptr = m_ctx.m_mm.get_memroot();
    c_page_pool.set((Buffer_page*)ptr, (Uint32)~0);
    init_page_chunks();
#if (defined(VM_TRACE) || \
     defined(ERROR_INSERT)) && \
    defined(DO_TRANSIENT_POOL_STAT)

    /* Start reporting statistics for transient pools */
    signal->theData[0] = SumaContinueB::SUMA_TRANSIENT_POOL_STAT;
    sendSignal(reference(), GSN_CONTINUEB, signal, 1, JBB);
#endif

  }

  if (m_startphase == 5)
  {
    jam();

    if (ERROR_INSERTED(13029)) /* Hold startphase 5 */
    {
      sendSignalWithDelay(SUMA_REF, GSN_STTOR, signal,
                          30, signal->getLength());
      DBUG_VOID_RETURN;
    }
    
    signal->theData[0] = reference();
    sendSignal(NDBCNTR_REF, GSN_READ_NODESREQ, signal, 1, JBB);
    DBUG_VOID_RETURN;
  }
  
  if (m_startphase == 7)
  {
    if (m_typeOfStart != NodeState::ST_NODE_RESTART &&
	m_typeOfStart != NodeState::ST_INITIAL_NODE_RESTART)
    {
      for( Uint32 i = 0; i < c_no_of_buckets; i++)
      {
	if (get_responsible_node(i) == getOwnNodeId())
	{
	  // I'm running this bucket
	  DBUG_PRINT("info",("bucket %u set to true", i));
	  m_active_buckets.set(i);
          g_eventLogger->info("Activating bucket %u in SUMA", i);
	}
      }
    }
    
    if (!m_active_buckets.isclear())
    {
      NdbNodeBitmask tmp;
      Uint32 bucket = 0;
      while ((bucket = m_active_buckets.find(bucket)) != Bucket_mask::NotFound)
      {
	tmp.set(get_responsible_node(bucket, c_nodes_in_nodegroup_mask));
	bucket++;
      }
      
      ndbassert(tmp.get(getOwnNodeId()));
      m_gcp_complete_rep_count = m_active_buckets.count();
    }
    else
      m_gcp_complete_rep_count = 0; // I contribute 1 gcp complete rep
    
    if (m_typeOfStart == NodeState::ST_INITIAL_START &&
        c_masterNodeId == getOwnNodeId())
    {
      jam();
      createSequence(signal);
      DBUG_VOID_RETURN;
    }//if
    
    if (ERROR_INSERTED(13030))
    {
      g_eventLogger->info("Dont start handover");
      DBUG_VOID_RETURN;
    }
  }//if
  
  if (m_startphase == 101)
  {
    if (ERROR_INSERTED(13053))
    {
      jam();
      g_eventLogger->info("SUMA : ERROR 13053 : Stalling phase 101");
      sendSignalWithDelay(SUMA_REF, GSN_STTOR, signal,
                          1000, signal->getLength());
      return;
    }

    if (m_typeOfStart == NodeState::ST_NODE_RESTART ||
	m_typeOfStart == NodeState::ST_INITIAL_NODE_RESTART)
    {
      jam();
      /**
       * Handover code here
       */
      c_startup.m_wait_handover= true;
      check_start_handover(signal);
      if (c_startup.m_wait_handover)
      {
        jam();
        /**
         * Handover is waiting for some Api connections,
         * We don't want to wait indefinitely
         */
        NdbTick_Invalidate(&c_startup.m_wait_handover_message_expire);
        if (c_startup.m_wait_handover_timeout_ms == 0)
        {
          jam();
          /* Unlimited wait */
          g_eventLogger->info("Suma: handover waiting until all subscribers connected");
          NdbTick_Invalidate(&c_startup.m_wait_handover_expire);
        }
        else
        {
          jam();
          /* Bounded wait */
          NDB_TICKS now = NdbTick_getCurrentTicks();
          g_eventLogger->info("Suma: handover waiting up to %ums for all subscribers to connect", c_startup.m_wait_handover_timeout_ms);
          c_startup.m_wait_handover_expire = NdbTick_AddMilliseconds(now, c_startup.m_wait_handover_timeout_ms);
        }
        check_wait_handover_timeout(signal);
      }
      DBUG_VOID_RETURN;
    }
  }
  sendSTTORRY(signal);
  DBUG_VOID_RETURN;
}

void
Suma::send_dict_lock_req(Signal* signal, Uint32 state)
{
  jam();
  DictLockReq* req = (DictLockReq*)signal->getDataPtrSend();
  req->lockType = state;
  req->userPtr = state;
  req->userRef = reference();
  sendSignal(calcDictBlockRef(c_masterNodeId),
               GSN_DICT_LOCK_REQ, signal, DictLockReq::SignalLength, JBB);
}

void
Suma::execDICT_LOCK_CONF(Signal* signal)
{
  jamEntry();

  DictLockConf* conf = (DictLockConf*)signal->getDataPtr();
  Uint32 state = conf->userPtr;

  switch(state){
  case DictLockReq::SumaStartMe:
    jam();
    ndbrequire(c_startup.m_restart_server_node_id == RNIL);
    c_startup.m_restart_server_node_id = 0;
    CRASH_INSERTION(13039);
    send_start_me_req(signal);
    return;
  case DictLockReq::SumaHandOver:
    jam();
    send_handover_req(signal, SumaHandoverReq::RT_START_NODE);
    return;
  default:
    jam();
    jamLine(state);
    ndbabort();
  }
}

void
Suma::execDICT_LOCK_REF(Signal* signal)
{
  jamEntry();

  DictLockRef* ref = (DictLockRef*)signal->getDataPtr();
  Uint32 state = ref->userPtr;

  ndbrequire(ref->errorCode == DictLockRef::TooManyRequests);
  signal->theData[0] = SumaContinueB::RETRY_DICT_LOCK;
  signal->theData[1] = state;
  sendSignalWithDelay(reference(), GSN_CONTINUEB, signal, 300, 2);
}

void
Suma::send_dict_unlock_ord(Signal* signal, Uint32 state)
{
  jam();
  DictUnlockOrd* ord = (DictUnlockOrd*)signal->getDataPtrSend();
  ord->lockPtr = 0;
  ord->lockType = state;
  ord->senderData = state;
  ord->senderRef = reference();
  sendSignal(calcDictBlockRef(c_masterNodeId),
             GSN_DICT_UNLOCK_ORD, signal, DictUnlockOrd::SignalLength, JBB);
}

void
Suma::send_start_me_req(Signal* signal)
{
  Uint32 nodeId= c_startup.m_restart_server_node_id;
  do {
    nodeId = c_alive_nodes.find(nodeId + 1);
    
    if(nodeId == getOwnNodeId())
      continue;
    if(nodeId == NdbNodeBitmask::NotFound)
    {
      nodeId = 0;
      continue;
    }
    break;
  } while(true);
  

  infoEvent("Suma: asking node %d to recreate subscriptions on me", nodeId);
  c_startup.m_restart_server_node_id= nodeId;
  sendSignal(calcSumaBlockRef(nodeId), 
	     GSN_SUMA_START_ME_REQ, signal, 1, JBB);
}

void
Suma::execSUMA_START_ME_REF(Signal* signal)
{
  const SumaStartMeRef* ref= (SumaStartMeRef*)signal->getDataPtr();

  Uint32 error = ref->errorCode;
  if (error != SumaStartMeRef::Busy && error != SumaStartMeRef::NotStarted)
  {
    jam();
    // for some reason we did not manage to create a subscription
    // on the starting node
    SystemError * const sysErr = (SystemError*)&signal->theData[0];
    sysErr->errorCode = SystemError::CopySubscriptionRef;
    sysErr->errorRef = reference();
    sysErr->data[0] = error;
    sysErr->data[1] = 0;
    sendSignal(NDBCNTR_REF, GSN_SYSTEM_ERROR, signal,
               SystemError::SignalLength, JBB);
    return;
  }

  infoEvent("Suma: node %d refused %d", 
	    c_startup.m_restart_server_node_id, ref->errorCode);

  send_start_me_req(signal);
}

void
Suma::execSUMA_START_ME_CONF(Signal* signal)
{
  infoEvent("Suma: node %d has completed restoring me", 
	    c_startup.m_restart_server_node_id);
  sendSTTORRY(signal);  
  send_dict_unlock_ord(signal, DictLockReq::SumaStartMe);
  c_startup.m_restart_server_node_id= 0;
}

void
Suma::createSequence(Signal* signal)
{
  jam();
  DBUG_ENTER("Suma::createSequence");

  UtilSequenceReq * req = (UtilSequenceReq*)signal->getDataPtrSend();
  
  req->senderData  = RNIL;
  req->sequenceId  = SUMA_SEQUENCE;
  req->requestType = UtilSequenceReq::Create;
  sendSignal(DBUTIL_REF, GSN_UTIL_SEQUENCE_REQ, 
	     signal, UtilSequenceReq::SignalLength, JBB);
  // execUTIL_SEQUENCE_CONF will call createSequenceReply()
  DBUG_VOID_RETURN;
}

void
Suma::createSequenceReply(Signal* signal,
			  UtilSequenceConf * conf,
			  UtilSequenceRef * ref)
{
  jam();

  if (ref != NULL)
  {
    switch ((UtilSequenceRef::ErrorCode)ref->errorCode)
    {
      case UtilSequenceRef::NoSuchSequence:
        ndbabort();
      case UtilSequenceRef::TCError:
      {
        char buf[128];
        BaseString::snprintf(buf, sizeof(buf),
                 "Startup failed during sequence creation. TC error %d",
                 ref->TCErrorCode);
        progError(__LINE__, NDBD_EXIT_RESOURCE_ALLOC_ERROR, buf);
      }
    }
    ndbabort();
  }

  sendSTTORRY(signal);
}

void
Suma::execREAD_NODESCONF(Signal* signal)
{
  jamEntry();
  ReadNodesConf * const conf = (ReadNodesConf *)signal->getDataPtr();

  {
    ndbrequire(signal->getNoOfSections() == 1);
    SegmentedSectionPtr ptr;
    SectionHandle handle(this, signal);
    ndbrequire(handle.getSection(ptr, 0));
    ndbrequire(ptr.sz == 5 * NdbNodeBitmask::Size);
    copy((Uint32*)&conf->definedNodes.rep.data, ptr);
    releaseSections(handle);
  }

  if(getNodeState().getNodeRestartInProgress())
  {
    NdbNodeBitmask started_nodes;
    started_nodes.assign(conf->startedNodes);
    c_alive_nodes.bitOR(started_nodes);
    c_alive_nodes.set(getOwnNodeId()); 
  }
  else
  {
    c_alive_nodes = conf->startingNodes;
    NdbNodeBitmask tmp = conf->startedNodes;
    ndbrequire(tmp.isclear()); // No nodes can be started during SR
  }

  if (DBG_3R)
  {
    for (Uint32 i = 0; i<MAX_NDB_NODES; i++)
    {
      if (c_alive_nodes.get(i))
        g_eventLogger->info("%u c_alive_nodes.set(%u)", __LINE__, i);
    }
  }
  
  c_masterNodeId = conf->masterNodeId;
  
  getNodeGroupMembers(signal);
}

void
Suma::getNodeGroupMembers(Signal* signal)
{
  jam();
  DBUG_ENTER("Suma::getNodeGroupMembers");
  /**
   * Ask DIH for nodeGroupMembers
   */
  CheckNodeGroups * sd = (CheckNodeGroups*)signal->getDataPtrSend();
  sd->blockRef = reference();
  sd->requestType = CheckNodeGroups::GetNodeGroupMembers;
  sd->nodeId = getOwnNodeId();
  sd->senderData = RNIL;
  {
    /* Prepare a node bitmask sent in section, ignored in this case. */
    sd->mask.clear();
    LinearSectionPtr lsptr[3];
    lsptr[0].p = sd->mask.rep.data;
    lsptr[0].sz = sd->mask.getPackedLengthInWords();
    sendSignal(DBDIH_REF,
               GSN_CHECKNODEGROUPSREQ,
               signal,
               CheckNodeGroups::SignalLengthNoBitmask,
               JBB,
               lsptr,
               1);
  }
  DBUG_VOID_RETURN;
}

static
bool
valid_seq(Uint32 n, Uint32 r, Uint16 dst[])
{
  Uint16 tmp[MAX_REPLICAS];
  for (Uint32 i = 0; i<r; i++)
  {
    tmp[i] = n % r;
    for (Uint32 j = 0; j<i; j++)
      if (tmp[j] == tmp[i])
        return false;
    n /= r;
  }

  /**
   * reverse order for backward compatibility (with 2 replica)
   */
  for (Uint32 i = 0; i<r; i++)
    dst[i] = tmp[r-i-1];

  return true;
}

void
Suma::calculate_sub_data_stream(Uint16 bucket, Uint16 buckets, Uint16 replicas)
{
  ndbassert(bucket < NO_OF_BUCKETS);
  Bucket* ptr = c_buckets + bucket;

  // First responsible node, irrespective of it is up or not
  const Uint16 node = ptr->m_nodes[0];
  ndbassert(node >= 1);
  ndbassert(node <= MAX_SUB_DATA_STREAM_GROUPS);
  const Uint16 buckets_per_node = buckets/replicas;
  ndbassert(buckets_per_node <= MAX_SUB_DATA_STREAMS_PER_GROUP);
  const Uint16 sub_data_stream = (node << 8) | (bucket % buckets_per_node);

#ifdef VM_TRACE
  // Verify that this blocks sub data stream identifiers are unique.
  for (Uint32 i = 0; i < bucket; i++)
  {
    ndbassert(c_buckets[i].m_sub_data_stream != sub_data_stream);
  }
#endif

  ptr->m_sub_data_stream = sub_data_stream;
}

void
Suma::fix_nodegroup()
{
  Uint32 i, pos= 0;
  
  for (i = 0; i < MAX_NDB_NODES; i++)
  {
    if (c_nodes_in_nodegroup_mask.get(i))
    {
      c_nodesInGroup[pos++] = i;
    }
  }
  
  const Uint32 replicas= c_noNodesInGroup = pos;

  if (replicas)
  {
    Uint32 buckets= 1;
    for(i = 1; i <= replicas; i++)
      buckets *= i;

    Uint32 tot = 0;
    switch(replicas){
    case 1:
      tot = 1;
      break;
    case 2:
      tot = 4; // 2^2
      break;
    case 3:
      tot = 27; // 3^3
      break;
    case 4:
      tot = 256; // 4^4
      break;
    }
    Uint32 cnt = 0;
    for (i = 0; i<tot; i++)
    {
      Bucket* ptr= c_buckets + cnt;
      /* Initialise all entries first */
      for (Uint32 k = 0; k < MAX_REPLICAS; k++)
      {
        ptr->m_nodes[k] = 0;
      }
      if (valid_seq(i, replicas, ptr->m_nodes))
      {
        jam();
        if (DBG_3R) printf("bucket %u : ", cnt);
        for (Uint32 j = 0; j<replicas; j++)
        {
          ptr->m_nodes[j] = c_nodesInGroup[ptr->m_nodes[j]];
          if (DBG_3R) printf("%u ", ptr->m_nodes[j]);
        }
        if (DBG_3R) printf("\n");
        calculate_sub_data_stream(cnt, buckets, replicas);
        cnt++;
      }
    }
    ndbrequire(cnt == buckets);
    c_no_of_buckets= buckets;
  }
  else
  {
    jam();
    c_no_of_buckets = 0;
  }
}


void
Suma::execCHECKNODEGROUPSCONF(Signal *signal)
{
  DBUG_ENTER("Suma::execCHECKNODEGROUPSCONF");
  jamEntry();

  {
    CheckNodeGroups *sd = (CheckNodeGroups *)signal->getDataPtrSend();
    /**
     * Handle NDB node bitmask now arriving in section to handle
     * very many data nodes.
     */
    Uint32 *node_bitmask =
      (Uint32*)&signal->theData[CheckNodeGroups::SignalLength];
    ndbrequire(signal->getNoOfSections() == 1);
    SegmentedSectionPtr ptr;
    SectionHandle handle(this, signal);
    ndbrequire(handle.getSection(ptr, 0));
    ndbrequire(ptr.sz <= NdbNodeBitmask::Size);
    memset(node_bitmask,
           0,
           NdbNodeBitmask::Size * sizeof(Uint32));
    copy(node_bitmask, ptr);
    sd->mask.assign(NdbNodeBitmask::Size, node_bitmask);
    releaseSections(handle);
  }
  const CheckNodeGroups *sd = (const CheckNodeGroups *)signal->getDataPtrSend();

  c_nodeGroup = sd->output;
  c_nodes_in_nodegroup_mask.assign(sd->mask);
  c_noNodesInGroup = c_nodes_in_nodegroup_mask.count();

  fix_nodegroup();

#ifndef NDEBUG
  for (Uint32 i = 0; i < c_noNodesInGroup; i++) {
    DBUG_PRINT("exit",("Suma: NodeGroup %u, me %u, "
		       "member[%u] %u",
		       c_nodeGroup, getOwnNodeId(), 
		       i, c_nodesInGroup[i]));
  }
#endif

  if (m_typeOfStart == NodeState::ST_NODE_RESTART ||
      m_typeOfStart == NodeState::ST_INITIAL_NODE_RESTART)
  {
    jam();
    
    send_dict_lock_req(signal, DictLockReq::SumaStartMe);

    return;
  }

  c_startup.m_restart_server_node_id = 0;    
  sendSTTORRY(signal);

  DBUG_VOID_RETURN;
}

void
Suma::execAPI_START_REP(Signal* signal)
{
  Uint32 nodeId = signal->theData[0];
  c_connected_nodes.set(nodeId);
  
  check_start_handover(signal);
}

void
Suma::check_start_handover(Signal* signal)
{
  if(c_startup.m_wait_handover)
  {
    NodeBitmask tmp;
    tmp.assign(c_connected_nodes);
    tmp.bitAND(c_subscriber_nodes);
    if(!c_subscriber_nodes.equal(tmp))
    {
      return;
    }
    
    c_startup.m_wait_handover= false;

    if (c_no_of_buckets)
    {
      jam();
      send_dict_lock_req(signal, DictLockReq::SumaHandOver);
    }
    else
    {
      jam();
      sendSTTORRY(signal);
    }
  }
}

void
Suma::check_wait_handover_timeout(Signal* signal)
{
  jam();
  if (c_startup.m_wait_handover)
  {
    jam();
    /* Still waiting */

    /* Send CONTINUEB for next check... */
    signal->theData[0] = SumaContinueB::HANDOVER_WAIT_TIMEOUT;
    sendSignalWithDelay(reference(), GSN_CONTINUEB, signal, 1000, 1);

    /* Now check whether we should do something more */
    NDB_TICKS now = NdbTick_getCurrentTicks();
    if(NdbTick_IsValid(c_startup.m_wait_handover_expire))
    {
      jam();

      /* Wait is bounded... has it expired? */
      if (NdbTick_Compare(c_startup.m_wait_handover_expire, now) >= 0)
      {
        jam();

        /* Not expired, consider a log message, then wait some more */
        check_wait_handover_message(now);
        return;
      }

      /* Wait time has expired */
      NdbTick_Invalidate(&c_startup.m_wait_handover_expire);

      NodeBitmask subscribers_not_connected;
      subscribers_not_connected.assign(c_subscriber_nodes);
      subscribers_not_connected.bitANDC(c_connected_nodes);

      if(!subscribers_not_connected.isclear())
      {
        jam();
        if (!c_startup.m_forced_disconnect_attempted)
        {
          // Disconnect API nodes subscribing but not connected
          jam();
          Uint32 nodeId = 0;
          while((nodeId = subscribers_not_connected.find_next(nodeId + 1)) < MAX_NODES)
          {
            jam();
            // Disconnecting node
            signal->theData[0] = NDB_LE_SubscriptionStatus;
            signal->theData[1] = 3; // NOTCONNECTED;
            signal->theData[2] = nodeId;
            signal->theData[3] = (c_startup.m_wait_handover_timeout_ms + 999) / 1000;
            sendSignal(CMVMI_REF, GSN_EVENT_REP, signal, 4, JBB);

            // Same message to data node log file
            LogLevel ll;
            ll.setLogLevel(LogLevel::llError, 15);
            g_eventLogger->log(NDB_LE_SubscriptionStatus,
                               signal->theData,
                               signal->getLength(),
                               getOwnNodeId(),
                               &ll);

            /**
             * Force API_FAILREQ
             */
            if (ERROR_INSERTED(13048))
            {
              g_eventLogger->info("Skipping forced disconnect of %u",
                                  nodeId);
            }
            else
            {
              signal->theData[0] = nodeId;
              sendSignal(QMGR_REF, GSN_API_FAILREQ, signal, 1, JBB);
            }
          }

          /* Restart timing checks, but if we expire again
           * then we will shut down
           */
          c_startup.m_forced_disconnect_attempted = true;

          NDB_TICKS now = NdbTick_getCurrentTicks();
          c_startup.m_wait_handover_expire = NdbTick_AddMilliseconds(now, c_startup.m_wait_handover_timeout_ms);
        }
        else
        {
          jam();
          /* We already tried forcing a disconnect, and it failed
           * to get all subscribers connected.  Shutdown
           */
          g_eventLogger->critical("Failed to establish direct connection to all subscribers, shutting down.  (%s)",
                                  BaseString::getPrettyTextShort(subscribers_not_connected).c_str());
          CRASH_INSERTION(13048);
          progError(__LINE__,
                    NDBD_EXIT_GENERIC,
                    "Failed to establish direct connection to all subscribers");
        }
      }
      else
      {
        /* Why are we waiting if there are no disconnected subscribers? */
        g_eventLogger->critical("Subscriber nodes : %s", BaseString::getPrettyTextShort(c_subscriber_nodes).c_str());
        g_eventLogger->critical("Connected nodes  : %s", BaseString::getPrettyTextShort(c_connected_nodes).c_str());
        ndbabort();
      }
    }
    else
    {
      /* Unbounded wait, display message */
      check_wait_handover_message(now);
    }
  }
}

void
Suma::check_wait_handover_message(NDB_TICKS now)
{
  jam();

  NodeBitmask subscribers_not_connected;
  subscribers_not_connected.assign(c_subscriber_nodes);
  subscribers_not_connected.bitANDC(c_connected_nodes);

  if (!NdbTick_IsValid(c_startup.m_wait_handover_message_expire) ||   // First time
      NdbTick_Compare(c_startup.m_wait_handover_message_expire, now) < 0)  // Time is up
  {
    jam();
    if (NdbTick_IsValid(c_startup.m_wait_handover_expire))
    {
      /* Bounded wait */
      ndbassert(NdbTick_Compare(c_startup.m_wait_handover_expire, now) >= 0);
      NdbDuration time_left = NdbTick_Elapsed(now, c_startup.m_wait_handover_expire);
      Uint64 milliseconds_left = time_left.milliSec();
      g_eventLogger->info("Start phase 101 waiting %us for absent subscribers to connect : %s",
                          (unsigned)((milliseconds_left + 999) / 1000),
                          BaseString::getPrettyTextShort(subscribers_not_connected).c_str());
      if (milliseconds_left > 0)
      { // Plan next message on next even 10s multiple before wait handover expire
        c_startup.m_wait_handover_message_expire = NdbTick_AddMilliseconds(now, (milliseconds_left - 1) % 10000 + 1);
      }
      else
      {
        c_startup.m_wait_handover_message_expire = now;
      }
    }
    else
    {
      /* Unbounded wait, show progress */
      g_eventLogger->info("Start phase 101 waiting for absent subscribers to connect : %s",
                          BaseString::getPrettyTextShort(subscribers_not_connected).c_str());
      c_startup.m_wait_handover_message_expire = NdbTick_AddMilliseconds(now, 10000);
    }
  }
}

void
Suma::send_handover_req(Signal* signal, Uint32 type)
{
  jam();
  c_startup.m_handover_nodes.assign(c_alive_nodes);
  c_startup.m_handover_nodes.bitAND(c_nodes_in_nodegroup_mask);
  c_startup.m_handover_nodes.clear(getOwnNodeId());
  Uint32 gci= Uint32(m_last_complete_gci >> 32) + 3;
  
  SumaHandoverReq* req= (SumaHandoverReq*)signal->getDataPtrSend();
  char buf[NdbNodeBitmask::TextLength + 1];
  c_startup.m_handover_nodes.getText(buf);
  infoEvent("Suma: initiate handover for %s with nodes %s GCI: %u",
            (type == SumaHandoverReq::RT_START_NODE ? "startup" : "shutdown"),
            buf,
            gci);

  req->gci = gci;
  req->nodeId = getOwnNodeId();
  req->requestType = type;

  NodeReceiverGroup rg(SUMA, c_startup.m_handover_nodes);
  sendSignal(rg, GSN_SUMA_HANDOVER_REQ, signal, 
             SumaHandoverReq::SignalLength, JBB);
}

void
Suma::sendSTTORRY(Signal* signal){
  signal->theData[0] = 0;
  signal->theData[3] = 1;
  signal->theData[4] = 3;
  signal->theData[5] = 5;
  signal->theData[6] = 7;
  signal->theData[7] = 101;
  signal->theData[8] = 255; // No more start phases from missra
  sendSignal(NDBCNTR_REF, GSN_STTORRY, signal, 9, JBB);
}

void
Suma::execNDB_STTOR(Signal* signal) 
{
  jamEntry();
}

void
Suma::execCONTINUEB(Signal* signal){
  jamEntry();
  Uint32 type= signal->theData[0];
  switch(type){
  case SumaContinueB::SHRINK_TRANSIENT_POOLS:
  {
    jam();
    Uint32 pool_index = signal->theData[1];
    ndbassert(signal->getLength() == 2);
    shrinkTransientPools(pool_index);
    return;
  }
#if (defined(VM_TRACE) || \
     defined(ERROR_INSERT)) && \
    defined(DO_TRANSIENT_POOL_STAT)

  case SumaContinueB::SUMA_TRANSIENT_POOL_STAT:
  {
    for (Uint32 pool_index = 0;
         pool_index < c_transient_pool_count;
         pool_index++)
    {
      g_eventLogger->info(
        "SUMA %u: Transient slot pool %u %p: Entry size %u:"
       " Free %u: Used %u: Used high %u: Size %u: For shrink %u",
       instance(),
       pool_index,
       c_transient_pools[pool_index],
       c_transient_pools[pool_index]->getEntrySize(),
       c_transient_pools[pool_index]->getNoOfFree(),
       c_transient_pools[pool_index]->getUsed(),
       c_transient_pools[pool_index]->getUsedHi(),
       c_transient_pools[pool_index]->getSize(),
       c_transient_pools_shrinking.get(pool_index));
    }
    sendSignalWithDelay(reference(), GSN_CONTINUEB, signal, 5000, 1);
    break;
  }
#endif
  case SumaContinueB::RELEASE_GCI:
  {
    Uint32 gci_hi = signal->theData[2];
    Uint32 gci_lo = signal->theData[3];
    Uint64 gci = gci_lo | (Uint64(gci_hi) << 32);
    release_gci(signal, signal->theData[1], gci);
    return;
  }
  case SumaContinueB::RESEND_BUCKET:
  {
    Uint32 min_gci_hi = signal->theData[2];
    Uint32 min_gci_lo = signal->theData[5];
    Uint32 last_gci_hi = signal->theData[4];
    Uint32 last_gci_lo = signal->theData[6];
    Uint64 min_gci = min_gci_lo | (Uint64(min_gci_hi) << 32);
    Uint64 last_gci = last_gci_lo | (Uint64(last_gci_hi) << 32);
    resend_bucket(signal, 
		  signal->theData[1], 
		  min_gci,
		  signal->theData[3],
		  last_gci);
    return;
  }
  case SumaContinueB::OUT_OF_BUFFER_RELEASE:
    out_of_buffer_release(signal, signal->theData[1]);
    return;
  case SumaContinueB::API_FAIL_GCI_LIST:
    api_fail_gci_list(signal, signal->theData[1]);
    return;
  case SumaContinueB::API_FAIL_SUBSCRIBER_LIST:
    api_fail_subscriber_list(signal,
                             signal->theData[1]);
    return;
  case SumaContinueB::API_FAIL_SUBSCRIPTION:
    api_fail_subscription(signal);
    return;
  case SumaContinueB::SUB_STOP_REQ:
    sub_stop_req(signal);
    return;
  case SumaContinueB::RETRY_DICT_LOCK:
    jam();
    send_dict_lock_req(signal, signal->theData[1]);
    return;
  case SumaContinueB::HANDOVER_WAIT_TIMEOUT:
    jam();
    check_wait_handover_timeout(signal);
    return;
  case SumaContinueB::WAIT_SCAN_TAB_REQ:
    jam();
    sendDIH_SCAN_TAB_REQ(signal,
                         signal->theData[1],
                         signal->theData[2],
                         signal->theData[3]);
    return;
  case SumaContinueB::WAIT_GET_FRAGMENT:
  {
    sendDIGETNODESREQ(signal,
                      signal->theData[1],
                      signal->theData[2],
                      signal->theData[3]);
    return;
  }
  case SumaContinueB::SEND_SUB_GCP_COMPLETE_REP:
  {
    jam();
    sendSUB_GCP_COMPLETE_REP(signal);
    return;
  }
  default:
  {
    ndbabort();
  }
  }
}

/*****************************************************************************
 * 
 * Node state handling
 *
 *****************************************************************************/

void Suma::execAPI_FAILREQ(Signal* signal) 
{
  jamEntry();
  DBUG_ENTER("Suma::execAPI_FAILREQ");
  Uint32 failedApiNode = signal->theData[0];
  ndbrequire(failedApiNode < MAX_NODES);
  ndbrequire(signal->theData[1] == QMGR_REF); // As callback hard-codes QMGR

  c_connected_nodes.clear(failedApiNode);

  if (c_failedApiNodes.get(failedApiNode))
  {
    jam();
    /* Being handled already, just conf */
    goto CONF;
  }

  if (!c_subscriber_nodes.get(failedApiNode))
  {
    jam();
    /* No Subscribers on that node, no SUMA 
     * specific work to do
     */
    goto BLOCK_CLEANUP;
  }

  c_failedApiNodes.set(failedApiNode);
  c_subscriber_nodes.clear(failedApiNode);
  c_subscriber_per_node[failedApiNode] = 0;
  c_failedApiNodesState[failedApiNode] = __LINE__;
  
  check_start_handover(signal);

  signal->theData[0] = SumaContinueB::API_FAIL_GCI_LIST;
  signal->theData[1] = failedApiNode;
  sendSignal(SUMA_REF, GSN_CONTINUEB, signal, 2, JBB);
  return;

BLOCK_CLEANUP:
  jam();
  api_fail_block_cleanup(signal, failedApiNode);
  DBUG_VOID_RETURN;

CONF:
  jam();
  signal->theData[0] = failedApiNode;
  signal->theData[1] = reference();
  sendSignal(QMGR_REF, GSN_API_FAILCONF, signal, 2, JBB);

  c_failedApiNodesState[failedApiNode] = 0;

  DBUG_VOID_RETURN;
}//execAPI_FAILREQ()

void
Suma::api_fail_block_cleanup_callback(Signal* signal,
                                      Uint32 failedNodeId,
                                      Uint32 elementsCleaned)
{
  jamEntry();

  /* Suma should not have any block level elements
   * to be cleaned (Fragmented send/receive structures etc.)
   * As it only uses Fragmented send/receive locally
   */
  ndbassert(elementsCleaned == 0);

  /* Node failure handling is complete */
  signal->theData[0] = failedNodeId;
  signal->theData[1] = reference();
  sendSignal(QMGR_REF, GSN_API_FAILCONF, signal, 2, JBB);
  c_failedApiNodes.clear(failedNodeId);
  c_failedApiNodesState[failedNodeId] = 0;
}

void
Suma::api_fail_block_cleanup(Signal* signal, Uint32 failedNode)
{
  jam();

  c_failedApiNodesState[failedNode] = __LINE__;

  Callback cb = {safe_cast(&Suma::api_fail_block_cleanup_callback),
                 failedNode};

  simBlockNodeFailure(signal, failedNode, cb);
}

void
Suma::api_fail_gci_list(Signal* signal, Uint32 nodeId)
{
  jam();

  ndbrequire(nodeId < MAX_NODES);

  Ptr<Gcp_record> gcp;
  if (c_gcp_list.first(gcp))
  {
    jam();
    gcp.p->m_subscribers.bitAND(c_subscriber_nodes);

    if (gcp.p->m_subscribers.isclear())
    {
      jam();

      SubGcpCompleteAck* ack = (SubGcpCompleteAck*)signal->getDataPtrSend();
      ack->rep.gci_hi = Uint32(gcp.p->m_gci >> 32);
      ack->rep.gci_lo = Uint32(gcp.p->m_gci);
      ack->rep.senderRef = reference();
      NodeReceiverGroup rg(SUMA, c_nodes_in_nodegroup_mask);
      sendSignal(rg, GSN_SUB_GCP_COMPLETE_ACK, signal,
                 SubGcpCompleteAck::SignalLength, JBB);

      c_gcp_list.release(gcp);

      c_failedApiNodesState[nodeId] = __LINE__;
      signal->theData[0] = SumaContinueB::API_FAIL_GCI_LIST;
      signal->theData[1] = nodeId;
      sendSignal(SUMA_REF, GSN_CONTINUEB, signal, 2, JBB);
      return;
    }
  }

  if (ERROR_INSERTED(13023))
  {
    CLEAR_ERROR_INSERT_VALUE;
  }

  signal->theData[0] = SumaContinueB::API_FAIL_SUBSCRIBER_LIST;
  signal->theData[1] = nodeId;
  signal->theData[2] = RNIL; // SubOpPtr
  signal->theData[3] = RNIL; // c_subscribers bucket
  signal->theData[4] = RNIL; // subscriptionId
  signal->theData[5] = RNIL; // SubscriptionKey

  Ptr<SubOpRecord> subOpPtr;
  if (c_subOpPool.seize(subOpPtr))
  {
    c_failedApiNodesState[nodeId] = __LINE__;
    signal->theData[2] = subOpPtr.i;
    sendSignal(SUMA_REF, GSN_CONTINUEB, signal, 6, JBB);
  }
  else
  {
    c_failedApiNodesState[nodeId] = __LINE__;
    sendSignal(SUMA_REF, GSN_CONTINUEB, signal, 3, JBB);
  }

  return;
}

void
Suma::api_fail_subscriber_list(Signal* signal, Uint32 nodeId)
{
  jam();
  Ptr<SubOpRecord> subOpPtr;

  ndbrequire(nodeId < MAX_NODES);

  if (c_outstanding_drop_trig_req > NDB_MAX_SUMA_DROP_TRIG_REQ_APIFAIL)
  {
    /* Avoid overflowing DbtupProxy with too many GSN_DROP_TRIG_IMPL_REQs */
    jam();
    sendSignalWithDelay(reference(), GSN_CONTINUEB, signal, 100,
                        signal->getLength());
    return;
  }

  subOpPtr.i = signal->theData[2];
  if (subOpPtr.i == RNIL)
  {
    if (c_subOpPool.seize(subOpPtr))
    {
      signal->theData[3] = RNIL;
    }
    else
    {
      jam();
      sendSignal(SUMA_REF, GSN_CONTINUEB, signal, 3, JBB);
      c_failedApiNodesState[nodeId] = __LINE__;
      return;
    }
  }
  else
  {
    jam();
    ndbrequire(c_subOpPool.getValidPtr(subOpPtr));
  }

  Uint32 bucket = signal->theData[3];
  Uint32 subscriptionId = signal->theData[4];
  Uint32 subscriptionKey = signal->theData[5];

  Subscription_hash::Iterator iter;
  if (bucket == RNIL)
  {
    jam();
    c_subscriptions.first(iter);
    c_failedApiNodesState[nodeId] = __LINE__;
  }
  else
  {
    jam();

    Subscription key;
    key.m_subscriptionId = subscriptionId;
    key.m_subscriptionKey = subscriptionKey;
    if (c_subscriptions.find(iter.curr, key) == false)
    {
      jam();
      /**
       * We restart from this bucket :-(
       */
      c_subscriptions.next(bucket, iter);
      c_failedApiNodesState[nodeId] = __LINE__;
    }
    else
    {
      iter.bucket = bucket;
    }
  }

  if (iter.curr.isNull())
  {
    jam();
    api_fail_block_cleanup(signal, nodeId);
    c_failedApiNodesState[nodeId] = __LINE__;
    return;
  }

  subOpPtr.p->m_opType = SubOpRecord::R_API_FAIL_REQ;
  subOpPtr.p->m_subPtrI = iter.curr.i;
  subOpPtr.p->m_senderRef = nodeId;
  subOpPtr.p->m_senderData = iter.bucket;

  Local_SubOpRecord_fifo list(c_subOpPool, iter.curr.p->m_stop_req);
  bool empty = list.isEmpty();
  list.addLast(subOpPtr);

  if (empty)
  {
    jam();
    c_failedApiNodesState[nodeId] = __LINE__;
    signal->theData[0] = SumaContinueB::API_FAIL_SUBSCRIPTION;
    signal->theData[1] = subOpPtr.i;
    signal->theData[2] = RNIL;
    sendSignal(SUMA_REF, GSN_CONTINUEB, signal, 3, JBB);
  }
  else
  {
    jam();
    c_failedApiNodesState[nodeId] = __LINE__;
  }
}

void
Suma::api_fail_subscription(Signal* signal)
{
  jam();
  Ptr<SubOpRecord> subOpPtr;
  subOpPtr.i = signal->theData[1];
  ndbrequire(c_subOpPool.getValidPtr(subOpPtr));

  Uint32 nodeId = subOpPtr.p->m_senderRef;

  Ptr<Subscription> subPtr;
  subPtr.i = subOpPtr.p->m_subPtrI;
  ndbrequire(c_subscriptionPool.getValidPtr(subPtr));

  Ptr<Subscriber> ptr;
  {
    Local_Subscriber_list list(c_subscriberPool, subPtr.p->m_subscribers);
    if (signal->theData[2] == RNIL)
    {
      jam();
      list.first(ptr);
    }
    else
    {
      jam();
      list.getPtr(ptr, signal->theData[2]);
    }

    for (Uint32 i = 0; i<32 && !ptr.isNull(); i++)
    {
      jam();
      if (refToNode(ptr.p->m_senderRef) == nodeId)
      {
        jam();

        Ptr<Subscriber> tmp = ptr;
        list.next(ptr);
        list.remove(tmp);
        
        /**
         * NOTE: remove before...so we done send UNSUBSCRIBE to self (yuck)
         */
        bool report = subPtr.p->m_options & Subscription::REPORT_SUBSCRIBE;

        send_sub_start_stop_event(signal, tmp, NdbDictionary::Event::_TE_STOP,
                                  report, list);
        
        c_subscriberPool.release(tmp);
      }
      else
      {
        jam();
        list.next(ptr);
      }
    }
  }
  checkPoolShrinkNeed(SUMA_SUBSCRIBER_RECORD_TRANSIENT_POOL_INDEX,
                      c_subscriberPool);

  if (!ptr.isNull())
  {
    jam();
    c_failedApiNodesState[nodeId] = __LINE__;
    signal->theData[0] = SumaContinueB::API_FAIL_SUBSCRIPTION;
    signal->theData[1] = subOpPtr.i;
    signal->theData[2] = ptr.i;
    sendSignal(SUMA_REF, GSN_CONTINUEB, signal, 3, JBB);
    return;
  }

  // Continue iterating through subscriptions after release
  Subscription_hash::Iterator iter;
  iter.bucket = subOpPtr.p->m_senderData;
  iter.curr = subPtr;
  bool next_subscription = c_subscriptions.next(iter);

  // Start potential waiter(s)
  check_remove_queue(signal, subPtr, subOpPtr, true, false);
  check_release_subscription(signal, subPtr);

  if (next_subscription)
  {
    jam();
    c_failedApiNodesState[nodeId] = __LINE__;
    signal->theData[0] = SumaContinueB::API_FAIL_SUBSCRIBER_LIST;
    signal->theData[1] = nodeId;
    signal->theData[2] = subOpPtr.i;
    signal->theData[3] = iter.bucket;
    signal->theData[4] = iter.curr.p->m_subscriptionId; // subscriptionId
    signal->theData[5] = iter.curr.p->m_subscriptionKey; // SubscriptionKey
    sendSignal(SUMA_REF, GSN_CONTINUEB, signal, 6, JBB);
    return;
  }

  c_subOpPool.release(subOpPtr);
  checkPoolShrinkNeed(SUMA_SUB_OP_RECORD_TRANSIENT_POOL_INDEX,
                      c_subOpPool);

  /* Now do block level cleanup */
  api_fail_block_cleanup(signal, nodeId);
}

void
Suma::execNODE_FAILREP(Signal* signal)
{
  jamEntry();
  DBUG_ENTER("Suma::execNODE_FAILREP");
  NodeFailRep * rep = (NodeFailRep*)signal->getDataPtr();

  if(signal->getNoOfSections() >= 1)
  {
    jam();
    ndbrequire(ndbd_send_node_bitmask_in_section(
        getNodeInfo(refToNode(signal->getSendersBlockRef())).m_version));
    SegmentedSectionPtr ptr;
    SectionHandle handle(this, signal);
    ndbrequire(handle.getSection(ptr, 0));
    memset(rep->theNodes, 0, sizeof(rep->theNodes));
    copy(rep->theNodes, ptr);
    releaseSections(handle);
  }
  else
  {
    jam();
    memset(rep->theNodes + NdbNodeBitmask48::Size,
           0,
           _NDB_NBM_DIFF_BYTES);
  }
  NdbNodeBitmask failed; failed.assign(NdbNodeBitmask::Size, rep->theNodes);
  
  if(c_restart.m_ref && failed.get(refToNode(c_restart.m_ref)))
  {
    jam();

    if (c_restart.m_waiting_on_self)
    {
      jam();
      c_restart.m_abort = 1;
    }
    else
    {
      jam();
      Ptr<Subscription> subPtr;
      subPtr.i = c_restart.m_subPtrI;
      ndbrequire(c_subscriptionPool.getValidPtr(subPtr));
      abort_start_me(signal, subPtr, false);
    }
  }

  if (ERROR_INSERTED(13032))
  {
    Uint32 node = c_subscriber_nodes.find(0);
    if (node != NodeBitmask::NotFound)
    {
      g_eventLogger->info("Inserting API_FAILREQ node: %u", node);
      signal->theData[0] = node;
      sendSignal(QMGR_REF, GSN_API_FAILREQ, signal, 1, JBA);
    }
  }
  
  NdbNodeBitmask tmp;
  tmp.assign(c_alive_nodes);
  tmp.bitANDC(failed);

  NdbNodeBitmask takeover_nodes;

  if(c_nodes_in_nodegroup_mask.overlaps(failed))
  {
    jam();
    for( Uint32 i = 0; i < c_no_of_buckets; i++) 
    {
      if(m_active_buckets.get(i))
      {
	continue;
      }
      jam();
      jamLine(Uint16(i));
      if(m_switchover_buckets.get(i))
      {
	Uint32 state= c_buckets[i].m_state;
	if((state & Bucket::BUCKET_HANDOVER) && 
	   failed.get(get_responsible_node(i)))
	{
          jam();
	  m_active_buckets.set(i);
	  m_switchover_buckets.clear(i);
          g_eventLogger->info("aborting handover");
        }
        else if (state & Bucket::BUCKET_STARTING)
        {
          progError(__LINE__, NDBD_EXIT_SYSTEM_ERROR,
                    "Nodefailure during SUMA takeover");
        }
        else if (state & Bucket::BUCKET_SHUTDOWN_TO)
        {
          jam();
          // I am taking over from a shutdown node, but another node from
          // the same nodegroup failed before takeover could complete
          c_buckets[i].m_state &= ~Uint32(Bucket::BUCKET_SHUTDOWN_TO);
          m_switchover_buckets.clear(i);
          int rsp_node = get_responsible_node(i, tmp);
          ndbrequire(rsp_node == getOwnNodeId() ||
                     rsp_node == c_buckets[i].m_switchover_node);
          start_resend(signal, i);
        }
        jam();
      }
      else if (get_responsible_node(i, tmp) == getOwnNodeId())
      {
        jam();
	start_resend(signal, i);
      }
    }
  }

  /* Block level cleanup */
  for(unsigned i = 1; i < MAX_NDB_NODES; i++)
  {
    jam();
    if(failed.get(i))
    {
      jam();
      Uint32 elementsCleaned = simBlockNodeFailure(signal, i); // No callback
      ndbassert(elementsCleaned == 0); // As Suma has no remote fragmented signals
      (void) elementsCleaned; // Avoid compiler error
    }
  }
  c_alive_nodes.assign(tmp);
  DBUG_VOID_RETURN;
}

void
Suma::execINCL_NODEREQ(Signal* signal){
  jamEntry();
  
  const Uint32 senderRef = signal->theData[0];
  const Uint32 nodeId  = signal->theData[1];

  ndbrequire(!c_alive_nodes.get(nodeId));
  if (c_nodes_in_nodegroup_mask.get(nodeId))
  {
    /**
     *
     * XXX TODO: This should be removed
     *           But, other nodes are (incorrectly) reported as started
     *                even if they're not "started", but only INCL_NODEREQ'ed
     */
    c_alive_nodes.set(nodeId);

    /**
     *
     * Nodes in nodegroup will be "alive" when
     *   sending SUMA_HANDOVER_REQ
     */
  }
  else
  {
    jam();
    c_alive_nodes.set(nodeId);
  }
  
  signal->theData[0] = nodeId;
  signal->theData[1] = reference();
  sendSignal(senderRef, GSN_INCL_NODECONF, signal, 2, JBB);
}

void
Suma::execSIGNAL_DROPPED_REP(Signal* signal){
  jamEntry();
  ndbabort();
}

/********************************************************************
 *
 * Dump state
 *
 */
static
const char*
cstr(Suma::Subscription::State s)
{
  switch(s){
  case Suma::Subscription::UNDEFINED:
    return "undefined";
  case Suma::Subscription::DEFINED:
    return "defined";
  case Suma::Subscription::DEFINING:
    return "defining";
  }
  return "<unknown>";
}

static
const char*
cstr(Suma::Subscription::TriggerState s)
{
  switch(s){
  case Suma::Subscription::T_UNDEFINED:
    return "undefined";
  case Suma::Subscription::T_CREATING:
    return "creating";
  case Suma::Subscription::T_DEFINED:
    return "defined";
  case Suma::Subscription::T_DROPPING:
    return "dropping";
  case Suma::Subscription::T_ERROR:
    return "error";
  }
  return "<uknown>";
}

static
const char*
cstr(Suma::Subscription::Options s)
{
  static char buf[256];
  buf[0] = 0;
  strcat(buf, "[");
  if (s & Suma::Subscription::REPORT_ALL)
    strcat(buf, " reportall");
  if (s & Suma::Subscription::REPORT_SUBSCRIBE)
    strcat(buf, " reportsubscribe");
  if (s & Suma::Subscription::MARKED_DROPPED)
    strcat(buf, " dropped");
  if (s & Suma::Subscription::NO_REPORT_DDL)
    strcat(buf, " noreportddl");
  strcat(buf, " ]");
  return buf;
}

static
const char*
cstr(Suma::Table::State s)
{
  switch(s){
  case Suma::Table::UNDEFINED:
    return "undefined";
  case Suma::Table::DEFINING:
    return "defining";
  case Suma::Table::DEFINED:
    return "defined";
  case Suma::Table::DROPPED:
    return "dropped";
  }
  return "<unknown>";
}

void
Suma::execDUMP_STATE_ORD(Signal* signal){
  jamEntry();

  Uint32 tCase = signal->theData[0];
#if 0
  if(tCase >= 8000 && tCase <= 8003){
    SubscriptionPtr subPtr;
    c_subscriptions.getPtr(subPtr, g_subPtrI);
    
    Ptr<SyncRecord> syncPtr;
    ndbrequire(c_syncPool.getPtr(syncPtr, subPtr.p->m_syncPtrI));

    if(tCase == 8000){
      syncPtr.p->startMeta(signal);
    }
    
    if(tCase == 8001){
      syncPtr.p->startScan(signal);
    }

    if(tCase == 8002){
      syncPtr.p->startTrigger(signal);
    }
    
    if(tCase == 8003){
      subPtr.p->m_subscriptionType = SubCreateReq::SingleTableScan;
      LocalSyncRecordBuffer attrs(c_dataBufferPool, syncPtr.p->m_attributeList);
      Uint32 tab = 0;
      Uint32 att[] = { 0, 1, 1 };
      syncPtr.p->m_tableList.append(&tab, 1);
      attrs.append(att, 3);
    }
  }
#endif
  if(tCase == 8004){
    infoEvent("Suma: c_subscriberPool  size: %d free: %d",
	      c_subscriberPool.getSize(),
	      c_subscriberPool.getNoOfFree());

    infoEvent("Suma: c_tablePool  size: %d free: %d",
	      c_tablePool.getSize(),
	      c_tablePool.getNoOfFree());

    infoEvent("Suma: c_subscriptionPool  size: %d free: %d",
	      c_subscriptionPool.getSize(),
	      c_subscriptionPool.getNoOfFree());

    infoEvent("Suma: c_syncPool  size: %d free: %d",
	      c_syncPool.getSize(),
	      c_syncPool.getNoOfFree());

    infoEvent("Suma: c_dataBufferPool  size: %d free: %d",
	      c_dataBufferPool.getSize(),
	      c_dataBufferPool.getNoOfFree());

    infoEvent("Suma: c_subOpPool  size: %d free: %d",
	      c_subOpPool.getSize(),
	      c_subOpPool.getNoOfFree());

#if 0
    infoEvent("Suma: c_dataSubscribers count: %d",
	      count_subscribers(c_dataSubscribers));
    infoEvent("Suma: c_prepDataSubscribers count: %d",
	      count_subscribers(c_prepDataSubscribers));
#endif
  }

  if(tCase == 8005)
  {
    for(Uint32 i = 0; i<c_no_of_buckets; i++)
    {
      Bucket* ptr= c_buckets + i;
      infoEvent("Bucket %d %d%d-%x switch gci: %llu max_acked_gci: %llu max_gci: %llu tail: %d head: %d",
		i, 
		m_active_buckets.get(i),
		m_switchover_buckets.get(i),
		ptr->m_state,
		ptr->m_switchover_gci,
		ptr->m_max_acked_gci,
		ptr->m_buffer_head.m_max_gci,
		ptr->m_buffer_tail,
		ptr->m_buffer_head.m_page_id);
    }
  }  

  if (tCase == 8006)
  {
    SET_ERROR_INSERT_VALUE(13029);
  }

  if (tCase == 8007)
  {
    c_startup.m_restart_server_node_id = MAX_NDB_NODES + 1;
    SET_ERROR_INSERT_VALUE(13029);
  }

  if (tCase == 8008)
  {
    CLEAR_ERROR_INSERT_VALUE;
  }

  if (tCase == 8010)
  {
    char buf1[NodeBitmask::TextLength + 1];
    char buf2[NodeBitmask::TextLength + 1];
    c_subscriber_nodes.getText(buf1);
    c_connected_nodes.getText(buf2);
    infoEvent("c_subscriber_nodes: %s", buf1);
    infoEvent("c_connected_nodes: %s", buf2);
  }

  if (tCase == 8009)
  {
    if (ERROR_INSERTED(13030))
    {
      CLEAR_ERROR_INSERT_VALUE;
      sendSTTORRY(signal);
    }
    else
    {
      SET_ERROR_INSERT_VALUE(13030);
    }
    return;
  }

  if (tCase == 8011)
  {
    jam();
    Uint32 bucket = signal->theData[1];
    TableIterator iter;
    if (signal->getLength() == 1)
    {
      jam();
      bucket = 0;
      infoEvent("-- Starting dump of subscribers --");
    }
    c_tables.next(bucket, iter);
    const Uint32 RT_BREAK = 16;
    for(Uint32 i = 0; i<RT_BREAK || iter.bucket == bucket; i++)
    {
      jam();
      if(iter.curr.i == RNIL)
      {
        jam();
        infoEvent("-- Ending dump of subscribers --");        
        return;
      }

      infoEvent("Table %u ver %u",
                iter.curr.p->m_tableId,
                iter.curr.p->m_schemaVersion);

      Uint32 cnt = 0;
      Ptr<Subscription> subPtr;
      Local_Subscription_list subList(c_subscriptionPool,
                                      iter.curr.p->m_subscriptions);
      for(subList.first(subPtr); !subPtr.isNull(); subList.next(subPtr))
      {
        infoEvent(" Subcription %u", subPtr.i);
        {
          Ptr<Subscriber> ptr;
          Local_Subscriber_list list(c_subscriberPool,
                                       subPtr.p->m_subscribers);
          for (list.first(ptr); !ptr.isNull(); list.next(ptr), i++)
          {
            jam();
            cnt++;
            infoEvent("  Subscriber [ %x %u %u ]",
                      ptr.p->m_senderRef,
                      ptr.p->m_senderData,
                      subPtr.i);
          }
        }

        {
          Ptr<SubOpRecord> ptr;
          Local_SubOpRecord_fifo list(c_subOpPool,
                                      subPtr.p->m_create_req);

          for (list.first(ptr); !ptr.isNull(); list.next(ptr), i++)
          {
            jam();
            infoEvent("  create [ %x %u ]",
                      ptr.p->m_senderRef,
                      ptr.p->m_senderData);
          }
        }

        {
          Ptr<SubOpRecord> ptr;
          Local_SubOpRecord_fifo list(c_subOpPool,
                                      subPtr.p->m_start_req);

          for (list.first(ptr); !ptr.isNull(); list.next(ptr), i++)
          {
            jam();
            infoEvent("  start [ %x %u ]",
                      ptr.p->m_senderRef,
                      ptr.p->m_senderData);
          }
        }

        {
          Ptr<SubOpRecord> ptr;
          Local_SubOpRecord_fifo list(c_subOpPool,
                                      subPtr.p->m_stop_req);

          for (list.first(ptr); !ptr.isNull(); list.next(ptr), i++)
          {
            jam();
            infoEvent("  stop [ %u %x %u ]",
                      ptr.p->m_opType,
                      ptr.p->m_senderRef,
                      ptr.p->m_senderData);
          }
        }
      }
      infoEvent("Table %u #subscribers %u", iter.curr.p->m_tableId, cnt);
      c_tables.next(iter);
    }

    signal->theData[0] = tCase;
    signal->theData[1] = iter.bucket;
    sendSignalWithDelay(reference(), GSN_DUMP_STATE_ORD, signal, 100, 2);
    return;
  }

  if (tCase == 8012)
  {
    jam();
    Uint32 bucket = signal->theData[1];
    Subscription_hash::Iterator iter;
    if (signal->getLength() == 1)
    {
      jam();
      bucket = 0;
      infoEvent("-- Starting dump of subscribers --");
    }

    c_subscriptions.next(bucket, iter);
    const Uint32 RT_BREAK = 16;
    for(Uint32 i = 0; i<RT_BREAK || iter.bucket == bucket; i++)
    {
      jam();
      if(iter.curr.i == RNIL)
      {
        jam();
        infoEvent("-- Ending dump of subscribers --");
        return;
      }

      Ptr<Subscription> subPtr = iter.curr;
      Ptr<Table> tabPtr;
      tabPtr.i = subPtr.p->m_table_ptrI;
      ndbrequire(c_tablePool.getValidPtr(tabPtr));
      infoEvent("Subcription %u id: 0x%.8x key: 0x%.8x state: %s",
                subPtr.i,
                subPtr.p->m_subscriptionId,
                subPtr.p->m_subscriptionKey,
                cstr(subPtr.p->m_state));
      infoEvent("  trigger state: %s options: %s",
                cstr(subPtr.p->m_trigger_state),
                cstr((Suma::Subscription::Options)subPtr.p->m_options));
      infoEvent("  tablePtr: %u tableId: %u schemaVersion: 0x%.8x state: %s",
                tabPtr.i,
                subPtr.p->m_tableId,
                tabPtr.p->m_schemaVersion,
                cstr(tabPtr.p->m_state));
      {
        Ptr<Subscriber> ptr;
        Local_Subscriber_list list(c_subscriberPool,
                                     subPtr.p->m_subscribers);
        for (list.first(ptr); !ptr.isNull(); list.next(ptr), i++)
        {
          jam();
          infoEvent("  Subscriber [ %x %u %u ]",
                    ptr.p->m_senderRef,
                    ptr.p->m_senderData,
                    subPtr.i);
        }
      }

      {
        Ptr<SubOpRecord> ptr;
        Local_SubOpRecord_fifo list(c_subOpPool,
                                    subPtr.p->m_create_req);

        for (list.first(ptr); !ptr.isNull(); list.next(ptr), i++)
        {
          jam();
          infoEvent("  create [ %x %u ]",
                    ptr.p->m_senderRef,
                    ptr.p->m_senderData);
        }
      }

      {
        Ptr<SubOpRecord> ptr;
        Local_SubOpRecord_fifo list(c_subOpPool,
                                    subPtr.p->m_start_req);

        for (list.first(ptr); !ptr.isNull(); list.next(ptr), i++)
        {
          jam();
          infoEvent("  start [ %x %u ]",
                    ptr.p->m_senderRef,
                    ptr.p->m_senderData);
        }
      }

      {
        Ptr<SubOpRecord> ptr;
        Local_SubOpRecord_fifo list(c_subOpPool,
                                    subPtr.p->m_stop_req);

        for (list.first(ptr); !ptr.isNull(); list.next(ptr), i++)
        {
          jam();
          infoEvent("  stop [ %u %x %u ]",
                    ptr.p->m_opType,
                    ptr.p->m_senderRef,
                    ptr.p->m_senderData);
        }
      }
      c_subscriptions.next(iter);
    }

    signal->theData[0] = tCase;
    signal->theData[1] = iter.bucket;
    sendSignalWithDelay(reference(), GSN_DUMP_STATE_ORD, signal, 100, 2);
    return;
  }

  if (tCase == 8013)
  {
    jam();
    Ptr<Gcp_record> gcp;
    infoEvent("-- Starting dump of pending subscribers --");
    infoEvent("Highest epoch %llu, oldest epoch %llu", m_max_seen_gci, m_last_complete_gci); 
    if (!c_gcp_list.isEmpty())
    {
      jam();
      c_gcp_list.first(gcp);
      infoEvent("Waiting for acknowledge of epoch %llu, buffering %u epochs", gcp.p->m_gci, c_gcp_list.getCount());
      NodeBitmask subs = gcp.p->m_subscribers;
      for(Uint32 nodeId = 0; nodeId < MAX_NODES; nodeId++)
      {
	if (subs.get(nodeId))
        {
	  jam();
	  infoEvent("Waiting for subscribing node %u", nodeId);
	}
      }
    }
    infoEvent("-- End dump of pending subscribers --");
  }

  if (tCase == DumpStateOrd::DihTcSumaNodeFailCompleted &&
      signal->getLength() == 2)
  {
    jam();
    Uint32 nodeId = signal->theData[1];
    if (nodeId < MAX_NODES)
    {
      warningEvent(" Suma %u %u line: %u", tCase, nodeId,
                   c_failedApiNodesState[nodeId]);
      warningEvent("   c_connected_nodes.get(): %u",
                   c_connected_nodes.get(nodeId));
      warningEvent("   c_failedApiNodes.get(): %u",
                   c_failedApiNodes.get(nodeId));
      warningEvent("   c_subscriber_nodes.get(): %u",
                   c_subscriber_nodes.get(nodeId));
      warningEvent(" c_subscriber_per_node[%u]: %u",
                   nodeId, c_subscriber_per_node[nodeId]);
    }
    else
    {
      warningEvent(" SUMA: dump-%u to unknown node: %u", tCase, nodeId);
    }
  }
}

void Suma::execDBINFO_SCANREQ(Signal *signal)
{
  DbinfoScanReq req= *(DbinfoScanReq*)signal->theData;
  const Ndbinfo::ScanCursor* cursor =
    CAST_CONSTPTR(Ndbinfo::ScanCursor, DbinfoScan::getCursorPtr(&req));
  Ndbinfo::Ratelimit rl;

  jamEntry();

  switch(req.tableId){
  case Ndbinfo::POOLS_TABLEID:
  {
    Ndbinfo::pool_entry pools[] =
    {
      { "Subscriber",
        c_subscriberPool.getUsed(),
        c_subscriberPool.getSize(),
        c_subscriberPool.getEntrySize(),
        c_subscriberPool.getUsedHi(),
        { CFG_DB_SUBSCRIBERS,
          CFG_DB_SUBSCRIPTIONS,
          CFG_DB_NO_TABLES,0 },
        0},
      { "Table",
        c_tablePool.getUsed(),
        c_tablePool.getSize(),
        c_tablePool.getEntrySize(),
        c_tablePool.getUsedHi(),
        { CFG_DB_NO_TABLES,0,0,0 },
        0},
      { "Subscription",
        c_subscriptionPool.getUsed(),
        c_subscriptionPool.getSize(),
        c_subscriptionPool.getEntrySize(),
        c_subscriptionPool.getUsedHi(),
        { CFG_DB_SUBSCRIPTIONS,
          CFG_DB_NO_TABLES,0,0 },
        0},
      { "Sync",
        c_syncPool.getUsed(),
        c_syncPool.getSize(),
        c_syncPool.getEntrySize(),
        c_syncPool.getUsedHi(),
        { 0,0,0,0 },
        0},
      { "Data Buffer",
        c_dataBufferPool.getUsed(),
        c_dataBufferPool.getSize(),
        c_dataBufferPool.getEntrySize(),
        c_dataBufferPool.getUsedHi(),
        { CFG_DB_NO_ATTRIBUTES,0,0,0 },
        0},
      { "SubOp",
        c_subOpPool.getUsed(),
        c_subOpPool.getSize(),
        c_subOpPool.getEntrySize(),
        c_subOpPool.getUsedHi(),
        { CFG_DB_SUB_OPERATIONS,0,0,0 },
        0},
      { "Page Chunk",
        c_page_chunk_pool.getUsed(),
        c_page_chunk_pool.getSize(),
        c_page_chunk_pool.getEntrySize(),
        c_page_chunk_pool.getUsedHi(),
        { 0,0,0,0 },
        0},
      { "GCP",
        c_gcp_pool.getUsed(),
        c_gcp_pool.getSize(),
        c_gcp_pool.getEntrySize(),
        c_gcp_pool.getUsedHi(),
        { CFG_DB_API_HEARTBEAT_INTERVAL,
          CFG_DB_GCP_INTERVAL,0,0 },
        0},
      { NULL, 0,0,0,0, { 0,0,0,0 },
        0}
    };

    const size_t num_config_params =
      sizeof(pools[0].config_params) / sizeof(pools[0].config_params[0]);
    const Uint32 numPools = NDB_ARRAY_SIZE(pools);
    Uint32 pool = cursor->data[0];
    ndbrequire(pool < numPools);
    BlockNumber bn = blockToMain(number());
    while(pools[pool].poolname)
    {
      jam();
      Ndbinfo::Row row(signal, req);
      row.write_uint32(getOwnNodeId());
      row.write_uint32(bn);           // block number
      row.write_uint32(instance());   // block instance
      row.write_string(pools[pool].poolname);
      row.write_uint64(pools[pool].used);
      row.write_uint64(pools[pool].total);
      row.write_uint64(pools[pool].used_hi);
      row.write_uint64(pools[pool].entry_size);
      for (size_t i = 0; i < num_config_params; i++)
        row.write_uint32(pools[pool].config_params[i]);
      row.write_uint32(GET_RG(pools[pool].record_type));
      row.write_uint32(GET_TID(pools[pool].record_type));
      ndbinfo_send_row(signal, req, row, rl);
      pool++;
      if (rl.need_break(req))
      {
        jam();
        ndbinfo_send_scan_break(signal, req, rl, pool);
        return;
      }
    }
    break;
  }
  default:
    break;
  }

  ndbinfo_send_scan_conf(signal, req, rl);
}

/*************************************************************
 *
 * Creation of subscription id's
 *
 ************************************************************/

void 
Suma::execCREATE_SUBID_REQ(Signal* signal) 
{
  jamEntry();
  DBUG_ENTER("Suma::execCREATE_SUBID_REQ");
  ndbassert(signal->getNoOfSections() == 0);
  CRASH_INSERTION(13001);

  CreateSubscriptionIdReq const * req =
    (CreateSubscriptionIdReq*)signal->getDataPtr();
  SubscriberPtr subbPtr;
  if (!c_subscriberPool.seize(subbPtr))
  {
    jam();
    sendSubIdRef(signal, req->senderRef, req->senderData, 1412);
    DBUG_VOID_RETURN;
  }
  DBUG_PRINT("info",("c_subscriberPool  size: %d free: %d",
		     c_subscriberPool.getSize(),
		     c_subscriberPool.getNoOfFree()));

  subbPtr.p->m_senderRef  = req->senderRef; 
  subbPtr.p->m_senderData = req->senderData;

  UtilSequenceReq * utilReq = (UtilSequenceReq*)signal->getDataPtrSend();
  utilReq->senderData  = subbPtr.i;
  utilReq->sequenceId  = SUMA_SEQUENCE;
  utilReq->requestType = UtilSequenceReq::NextVal;
  sendSignal(DBUTIL_REF, GSN_UTIL_SEQUENCE_REQ, 
	     signal, UtilSequenceReq::SignalLength, JBB);

  DBUG_VOID_RETURN;
}

void
Suma::execUTIL_SEQUENCE_CONF(Signal* signal)
{
  jamEntry();
  DBUG_ENTER("Suma::execUTIL_SEQUENCE_CONF");
  ndbassert(signal->getNoOfSections() == 0);
  CRASH_INSERTION(13002);

  UtilSequenceConf * conf = (UtilSequenceConf*)signal->getDataPtr();
  if(conf->requestType == UtilSequenceReq::Create) {
    jam();
    createSequenceReply(signal, conf, NULL);
    DBUG_VOID_RETURN;
  }

  Uint64 subId;
  memcpy(&subId,conf->sequenceValue,8);
  SubscriberPtr subbPtr;
  subbPtr.i = conf->senderData;
  ndbrequire(c_subscriberPool.getValidPtr(subbPtr));

  CreateSubscriptionIdConf * subconf = (CreateSubscriptionIdConf*)conf;
  subconf->senderRef      = reference();
  subconf->senderData     = subbPtr.p->m_senderData;
  subconf->subscriptionId = (Uint32)subId;
  subconf->subscriptionKey =(getOwnNodeId() << 16) | (Uint32)(subId & 0xFFFF);
  
  sendSignal(subbPtr.p->m_senderRef, GSN_CREATE_SUBID_CONF, signal,
	     CreateSubscriptionIdConf::SignalLength, JBB);

  c_subscriberPool.release(subbPtr);
  checkPoolShrinkNeed(SUMA_SUBSCRIBER_RECORD_TRANSIENT_POOL_INDEX,
                      c_subscriberPool);
  DBUG_PRINT("info",("c_subscriberPool  size: %d free: %d",
		     c_subscriberPool.getSize(),
		     c_subscriberPool.getNoOfFree()));
  DBUG_VOID_RETURN;
}

void
Suma::execUTIL_SEQUENCE_REF(Signal* signal)
{
  jamEntry();
  DBUG_ENTER("Suma::execUTIL_SEQUENCE_REF");
  ndbassert(signal->getNoOfSections() == 0);
  UtilSequenceRef * ref = (UtilSequenceRef*)signal->getDataPtr();
  Uint32 err= ref->errorCode;

  if(ref->requestType == UtilSequenceReq::Create) {
    jam();
    createSequenceReply(signal, NULL, ref);
    DBUG_VOID_RETURN;
  }

  Uint32 subData = ref->senderData;

  SubscriberPtr subbPtr;
  subbPtr.i = subData;
  ndbrequire(c_subscriberPool.getValidPtr(subbPtr));
  if (err == UtilSequenceRef::TCError)
  {
    jam();
    err = ref->TCErrorCode;
  }
  sendSubIdRef(signal, subbPtr.p->m_senderRef, subbPtr.p->m_senderData, err);
  c_subscriberPool.release(subbPtr);
  checkPoolShrinkNeed(SUMA_SUBSCRIBER_RECORD_TRANSIENT_POOL_INDEX,
                      c_subscriberPool);
  DBUG_PRINT("info",("c_subscriberPool  size: %d free: %d",
		     c_subscriberPool.getSize(),
		     c_subscriberPool.getNoOfFree()));
  DBUG_VOID_RETURN;
}//execUTIL_SEQUENCE_REF()


void
Suma::sendSubIdRef(Signal* signal,
			      Uint32 senderRef, Uint32 senderData, Uint32 errCode)
{
  jam();
  DBUG_ENTER("Suma::sendSubIdRef");
  CreateSubscriptionIdRef  * ref = 
    (CreateSubscriptionIdRef *)signal->getDataPtrSend();

  ref->senderRef  = reference();
  ref->senderData = senderData;
  ref->errorCode  = errCode;
  sendSignal(senderRef, 
	     GSN_CREATE_SUBID_REF,
	     signal, 
	     CreateSubscriptionIdRef::SignalLength,
	     JBB);
  
  DBUG_VOID_RETURN;
}

/**********************************************************
 * Suma participant interface
 *
 * Creation of subscriptions
 */
void
Suma::execSUB_CREATE_REQ(Signal* signal)
{
  jamEntry();                            
  DBUG_ENTER("Suma::execSUB_CREATE_REQ");
  ndbassert(signal->getNoOfSections() == 0);
  CRASH_INSERTION(13003);

  const SubCreateReq req = *(SubCreateReq*)signal->getDataPtr();    
  
  const Uint32 senderRef  = req.senderRef;
  const Uint32 senderData = req.senderData;
  const Uint32 subId   = req.subscriptionId;
  const Uint32 subKey  = req.subscriptionKey;
  const Uint32 type    = req.subscriptionType & SubCreateReq::RemoveFlags;
  const Uint32 flags   = req.subscriptionType & SubCreateReq::GetFlags;
  const Uint32 reportAll = (flags & SubCreateReq::ReportAll) ?
    Subscription::REPORT_ALL : 0;
  const Uint32 reportSubscribe = (flags & SubCreateReq::ReportSubscribe) ?
    Subscription::REPORT_SUBSCRIBE : 0;
  const Uint32 noReportDDL = (flags & SubCreateReq::NoReportDDL) ?
    Subscription::NO_REPORT_DDL : 0;
  const Uint32 tableId = req.tableId;
  const Uint32 schemaTransId = req.schemaTransId;

  bool subDropped = req.subscriptionType & SubCreateReq::NR_Sub_Dropped;

  /**
   * This 2 options are only allowed during NR
   */
  if (subDropped)
  {
    ndbrequire(refToNode(senderRef) == c_startup.m_restart_server_node_id);
  }

  Subscription key;
  key.m_subscriptionId  = subId;
  key.m_subscriptionKey = subKey;

  DBUG_PRINT("enter",("key.m_subscriptionId: %u, key.m_subscriptionKey: %u",
		      key.m_subscriptionId, key.m_subscriptionKey));

  SubscriptionPtr subPtr;

  bool found = c_subscriptions.find(subPtr, key);

  if (c_startup.m_restart_server_node_id == RNIL)
  {
    jam();

    /**
     * We haven't started syncing yet
     */
    sendSubCreateRef(signal, senderRef, senderData,
                     SubCreateRef::NotStarted);
    return;
  }

  CRASH_INSERTION2(13040, c_startup.m_restart_server_node_id != RNIL);
  CRASH_INSERTION(13041);
  
  bool allowDup = true; //c_startup.m_restart_server_node_id;

  if (found && !allowDup)
  {
    jam();
    sendSubCreateRef(signal, senderRef, senderData,
                     SubCreateRef::SubscriptionAlreadyExist);
    return;
  }

  if (found == false)
  {
    jam();
    if(!c_subscriptions.seize(subPtr))
    {
      jam();
      sendSubCreateRef(signal, senderRef, senderData,
                       SubCreateRef::OutOfSubscriptionRecords);
      return;
    }

    new (subPtr.p) Subscription();
    subPtr.p->m_seq_no           = c_current_seq;
    subPtr.p->m_subscriptionId   = subId;
    subPtr.p->m_subscriptionKey  = subKey;
    subPtr.p->m_subAutoIncrement = m_next_subAutoIncrement++;
    subPtr.p->m_subscriptionType = type;
    subPtr.p->m_tableId          = tableId;
    subPtr.p->m_table_ptrI       = RNIL;
    subPtr.p->m_state            = Subscription::UNDEFINED;
    subPtr.p->m_trigger_state    =  Subscription::T_UNDEFINED;
    subPtr.p->m_triggers[0]      = ILLEGAL_TRIGGER_ID;
    subPtr.p->m_triggers[1]      = ILLEGAL_TRIGGER_ID;
    subPtr.p->m_triggers[2]      = ILLEGAL_TRIGGER_ID;
    subPtr.p->m_errorCode        = 0;
    subPtr.p->m_options          = reportSubscribe | reportAll | noReportDDL;
    subPtr.p->m_schemaTransId    = schemaTransId;
  }

  Ptr<SubOpRecord> subOpPtr;
  Local_SubOpRecord_fifo subOpList(c_subOpPool, subPtr.p->m_create_req);
  if ((ERROR_INSERTED(13044) && found == false) ||
      subOpList.seizeLast(subOpPtr) == false)
  {
    jam();
    if (found == false)
    {
      jam();
      if (ERROR_INSERTED(13044))
      {
        CLEAR_ERROR_INSERT_VALUE;
      }
      c_subscriptionPool.release(subPtr); // not yet in hash
      checkPoolShrinkNeed(SUMA_SUBSCRIPTION_RECORD_TRANSIENT_POOL_INDEX,
                          c_subscriptionPool);
    }
    sendSubCreateRef(signal, senderRef, senderData,
                     SubCreateRef::OutOfTableRecords);
    return;
  }

  subOpPtr.p->m_senderRef = senderRef;
  subOpPtr.p->m_senderData = senderData;

  if (subDropped)
  {
    jam();
    subPtr.p->m_options |= Subscription::MARKED_DROPPED;
  }

  TablePtr tabPtr;
  Table check;
  check.m_tableId = tableId;
  if (found)
  {
    jam();
    tabPtr.i = subPtr.p->m_table_ptrI;
    ndbrequire(c_tablePool.getValidPtr(tabPtr));
  }
  else if (c_tables.find(tabPtr, check))
  {
    jam();
  }
  else
  {
    jam();
    if (ERROR_INSERTED(13045) || c_tablePool.seize(tabPtr) == false)
    {
      jam();
      if (ERROR_INSERTED(13045))
      {
        CLEAR_ERROR_INSERT_VALUE;
      }

      subOpList.release(subOpPtr);
      c_subscriptionPool.release(subPtr); // not yet in hash
      sendSubCreateRef(signal, senderRef, senderData,
                       SubCreateRef::OutOfTableRecords);
      checkPoolShrinkNeed(SUMA_SUBSCRIPTION_RECORD_TRANSIENT_POOL_INDEX,
                          c_subscriptionPool);
      checkPoolShrinkNeed(SUMA_SUB_OP_RECORD_TRANSIENT_POOL_INDEX,
                          c_subOpPool);
      return;
    }

    new (tabPtr.p) Table;
    tabPtr.p->m_tableId= tableId;
    tabPtr.p->m_ptrI= tabPtr.i;
    tabPtr.p->m_error = 0;
    tabPtr.p->m_schemaVersion = RNIL;
    tabPtr.p->m_state = Table::UNDEFINED;
    tabPtr.p->m_schemaTransId = schemaTransId;
    c_tables.add(tabPtr);
  }

  if (found == false)
  {
    jam();
    c_subscriptions.add(subPtr);
    Local_Subscription_list list(c_subscriptionPool,
                                 tabPtr.p->m_subscriptions);
    list.addFirst(subPtr);
    subPtr.p->m_table_ptrI = tabPtr.i;
  }

  switch(tabPtr.p->m_state){
  case Table::DEFINED:{
    jam();
    // Send conf
    subOpList.release(subOpPtr);
    subPtr.p->m_state = Subscription::DEFINED;
    SubCreateConf * const conf = (SubCreateConf*)signal->getDataPtrSend();
    conf->senderRef  = reference();
    conf->senderData = senderData;
    sendSignal(senderRef, GSN_SUB_CREATE_CONF, signal,
               SubCreateConf::SignalLength, JBB);
    checkPoolShrinkNeed(SUMA_SUB_OP_RECORD_TRANSIENT_POOL_INDEX,
                        c_subOpPool);
    return;
  }
  case Table::UNDEFINED:{
    jam();
    tabPtr.p->m_state = Table::DEFINING;
    subPtr.p->m_state = Subscription::DEFINING;

    if (ERROR_INSERTED(13031))
    {
      jam();
      CLEAR_ERROR_INSERT_VALUE;
      GetTabInfoRef* ref = (GetTabInfoRef*)signal->getDataPtrSend();
      ref->tableId = tableId;
      ref->senderData = tabPtr.i;
      ref->errorCode = GetTabInfoRef::TableNotDefined;
      sendSignal(reference(), GSN_GET_TABINFOREF, signal,
                 GetTabInfoRef::SignalLength, JBB);
      return;
    }

    GetTabInfoReq * req = (GetTabInfoReq *)signal->getDataPtrSend();
    req->senderRef = reference();
    req->senderData = tabPtr.i;
    req->requestType =
      GetTabInfoReq::RequestById | GetTabInfoReq::LongSignalConf;
    req->tableId = tableId;
    req->schemaTransId = schemaTransId;

    sendSignal(DBDICT_REF, GSN_GET_TABINFOREQ, signal,
               GetTabInfoReq::SignalLength, JBB);
    return;
  }
  case Table::DEFINING:
  {
    jam();
    /**
     * just wait for completion
     */
    subPtr.p->m_state = Subscription::DEFINING;
    return;
  }
  case Table::DROPPED:
  {
    subOpList.release(subOpPtr);

    {
      Local_Subscription_list list(c_subscriptionPool,
                                   tabPtr.p->m_subscriptions);
      list.remove(subPtr);
    }
    c_subscriptions.release(subPtr);
    sendSubCreateRef(signal, senderRef, senderData,
                     SubCreateRef::TableDropped);
    checkPoolShrinkNeed(SUMA_SUBSCRIPTION_RECORD_TRANSIENT_POOL_INDEX,
                        c_subscriptionPool);
    checkPoolShrinkNeed(SUMA_SUB_OP_RECORD_TRANSIENT_POOL_INDEX,
                        c_subOpPool);
    return;
  }
  }

  ndbabort();
}

void
Suma::sendSubCreateRef(Signal* signal, Uint32 retRef, Uint32 data,
                       Uint32 errCode)
{
  jam();
  SubCreateRef * ref = (SubCreateRef *)signal->getDataPtrSend();
  ref->errorCode  = errCode;
  ref->senderData = data;
  sendSignal(retRef, GSN_SUB_CREATE_REF, signal,
  	     SubCreateRef::SignalLength, JBB);
  return;
}

/**********************************************************
 *
 * Setting upp trigger for subscription
 *
 */

void 
Suma::execSUB_SYNC_REQ(Signal* signal)
{
  jamEntry();

  CRASH_INSERTION(13004);

  SubSyncReq * const req = (SubSyncReq*)signal->getDataPtr();

  SubscriptionPtr subPtr;
  Subscription key; 
  key.m_subscriptionId = req->subscriptionId;
  key.m_subscriptionKey = req->subscriptionKey;

  SectionHandle handle(this, signal);
  if(!c_subscriptions.find(subPtr, key))
  {
    jam();
    releaseSections(handle);
    sendSubSyncRef(signal, 1407);
    return;
  }

  Ptr<SyncRecord> syncPtr;
  bool seize_ret;
  {
    Local_SyncRecord_dllist list(c_syncPool, subPtr.p->m_syncRecords);
    seize_ret = list.seizeFirst(syncPtr);
  }
  if (!seize_ret)
  {
    jam();
    releaseSections(handle);
    sendSubSyncRef(signal, 1416);
    return;
  }
  
  new (syncPtr.p) Ptr<SyncRecord>;
  syncPtr.p->m_senderRef        = req->senderRef;
  syncPtr.p->m_senderData       = req->senderData;
  syncPtr.p->m_subscriptionPtrI = subPtr.i;
  syncPtr.p->ptrI               = syncPtr.i;
  syncPtr.p->m_error            = 0;
  syncPtr.p->m_requestInfo      = req->requestInfo;
  syncPtr.p->m_frag_cnt         = req->fragCount;
  syncPtr.p->m_frag_id          = req->fragId;
  syncPtr.p->m_scan_batchsize   = req->batchSize;
  syncPtr.p->m_tableId          = subPtr.p->m_tableId;
  syncPtr.p->m_sourceInstance   = RNIL;
  syncPtr.p->m_headersSection   = RNIL;
  syncPtr.p->m_dataSection      = RNIL;

  D("SUB_SYNC_REQ: tableId: " << syncPtr.p->m_tableId <<
    " fragId = " << req->fragId <<
    " fragCount = " << req->fragCount <<
    " reqinfo: " << hex << req->requestInfo);

  {
    jam();
    if(handle.m_cnt > 0)
    {
      SegmentedSectionPtr ptr;
      ndbrequire(handle.getSection(ptr, SubSyncReq::ATTRIBUTE_LIST));
      LocalSyncRecordBuffer attrBuf(c_dataBufferPool,
                                    syncPtr.p->m_attributeList);
      append(attrBuf, ptr, getSectionSegmentPool());
    }
    if (req->requestInfo & SubSyncReq::RangeScan)
    {
      jam();
<<<<<<< HEAD
      ndbrequire(handle.m_cnt > 1)
      SegmentedSectionPtr ptr;
      ndbrequire(handle.getSection(ptr, SubSyncReq::TUX_BOUND_INFO));
      LocalSyncRecordBuffer boundBuf(c_dataBufferPool, syncPtr.p->m_boundInfo);
      append(boundBuf, ptr, getSectionSegmentPool());
=======
      if (handle.m_cnt > 1)
      {
        SegmentedSectionPtr ptr;
        ndbrequire(handle.getSection(ptr, SubSyncReq::TUX_BOUND_INFO));
        LocalSyncRecordBuffer boundBuf(c_dataBufferPool, syncPtr.p->m_boundInfo);
        append(boundBuf, ptr, getSectionSegmentPool());
      }
>>>>>>> cba4419e
    }
    releaseSections(handle);
  }

  /**
   * We need to gather fragment info
   */
  {
    jam();
    sendDIH_SCAN_TAB_REQ(signal,
                         syncPtr.i,
                         subPtr.p->m_tableId,
                         subPtr.p->m_schemaTransId);
    return;
  }
}

void
Suma::sendDIH_SCAN_TAB_REQ(Signal *signal,
                           Uint32 synPtrI,
                           Uint32 tableId,
                           Uint32 schemaTransId)
{
  DihScanTabReq* req = (DihScanTabReq*)signal->getDataPtrSend();
  req->senderRef = reference();
  req->senderData = synPtrI;
  req->tableId = tableId;
  req->schemaTransId = schemaTransId;
  req->jamBufferPtr = jamBuffer();
  EXECUTE_DIRECT_MT(DBDIH, GSN_DIH_SCAN_TAB_REQ, signal,
                    DihScanTabReq::SignalLength, 0);
  DihScanTabConf * conf = (DihScanTabConf*)signal->getDataPtr();
  Uint32 retCode = conf->senderData;
  conf->senderData = synPtrI;
  if (retCode == 0)
  {
    sendSignal(reference(),
               GSN_DIH_SCAN_TAB_CONF,
               signal,
               DihScanTabConf::SignalLength,
               JBB);
  }
  else
  {
    sendSignal(reference(),
               GSN_DIH_SCAN_TAB_REF,
               signal,
               DihScanTabRef::SignalLength,
               JBB);
  }
  return;
}

void
Suma::sendSubSyncRef(Signal* signal, Uint32 errCode){
  jam();
  SubSyncRef * ref= (SubSyncRef *)signal->getDataPtrSend();
  ref->errorCode = errCode;
  sendSignal(signal->getSendersBlockRef(), 
	     GSN_SUB_SYNC_REF, 
	     signal, 
	     SubSyncRef::SignalLength,
	     JBB);
  return;
}

void
Suma::execDIH_SCAN_TAB_REF(Signal* signal)
{
  jamEntry();
  DBUG_ENTER("Suma::execDIH_SCAN_TAB_REF");
  DihScanTabRef * ref = (DihScanTabRef*)signal->getDataPtr();
  switch ((DihScanTabRef::ErrorCode) ref->error)
  {
  case DihScanTabRef::ErroneousTableState:
    jam();
    if (ref->tableStatus == Dbdih::TabRecord::TS_CREATING)
    {
      const Uint32 tableId = ref->tableId;
      const Uint32 synPtrI = ref->senderData;
      const Uint32 schemaTransId = ref->schemaTransId;
      DihScanTabReq * req = (DihScanTabReq*)signal->getDataPtrSend();

      req->senderData = synPtrI;
      req->senderRef = reference();
      req->tableId = tableId;
      req->schemaTransId = schemaTransId;
      signal->theData[0] = SumaContinueB::WAIT_SCAN_TAB_REQ;
      signal->theData[1] = synPtrI;
      signal->theData[2] = tableId;
      signal->theData[3] = schemaTransId;
      sendSignalWithDelay(reference(),
                          GSN_CONTINUEB,
                          signal,
                          DihScanTabReq::RetryInterval,
                          4);
      DBUG_VOID_RETURN;
    }
    ndbabort();
  default:
    ndbabort();
  }

  DBUG_VOID_RETURN;
}

void
Suma::execDIH_SCAN_TAB_CONF(Signal* signal)
{
  jamEntry();
  DBUG_ENTER("Suma::execDIH_SCAN_TAB_CONF");
  DihScanTabConf * conf = (DihScanTabConf*)signal->getDataPtr();
  const Uint32 tableId = conf->tableId;
  const Uint32 fragCount = conf->fragmentCount;
  const Uint32 scanCookie = conf->scanCookie;
  const Uint32 schema_version_scanCookie = conf->scanSchemaVersionCookie;

  Ptr<SyncRecord> ptr;
  ndbrequire(c_syncPool.getPtr(ptr, conf->senderData));

  {
    LocalSyncRecordBuffer fragBuf(c_dataBufferPool, ptr.p->m_fragments);
    ndbrequire(fragBuf.getSize() == 0);
  }
  D("fragCount = " << fragCount << " m_frag_cnt = " << ptr.p->m_frag_cnt);
  ndbassert(fragCount >= ptr.p->m_frag_cnt);
  if (ptr.p->m_frag_cnt == 0)
  {
    jam();
    ptr.p->m_frag_cnt = fragCount;
  }
  ptr.p->m_scan_cookie = scanCookie;
  ptr.p->m_schema_version_scan_cookie = schema_version_scanCookie;
  sendDIGETNODESREQ(signal, ptr.i, tableId, 0);
  return;
}

void
Suma::sendDIGETNODESREQ(Signal *signal,
                        Uint32 synPtrI,
                        Uint32 tableId,
                        Uint32 fragNo)
{
  Ptr<SyncRecord> ptr;
  ndbrequire(c_syncPool.getPtr(ptr, synPtrI));

  Uint32 loopCount = 0;
  for ( ; fragNo < ptr.p->m_frag_cnt; fragNo++)
  {
    loopCount++;
    DiGetNodesReq * const req = (DiGetNodesReq *)signal->getDataPtrSend();
    req->tableId = tableId;
    req->hashValue = fragNo;
    req->distr_key_indicator = ZTRUE;
    req->anyNode = 0;
    req->scan_indicator = ZTRUE;
    req->jamBufferPtr = jamBuffer();
    req->get_next_fragid_indicator = 0;
    EXECUTE_DIRECT_MT(DBDIH, GSN_DIGETNODESREQ, signal,
                      DiGetNodesReq::SignalLength, 0);

    jamEntry();
    DiGetNodesConf * conf = (DiGetNodesConf *)&signal->theData[0];
    Uint32 errCode = conf->zero;
    Uint32 instanceKey = conf->instanceKey;
    ndbrequire(instanceKey > 0);
    Uint32 nodeId = conf->nodes[0];
    Uint32 nodeCount = (conf->reqinfo & 0xFF) + 1;
    ndbrequire(errCode == 0);

    {
      LocalSyncRecordBuffer fragBuf(c_dataBufferPool, ptr.p->m_fragments);

      /**
       * Add primary node for fragment to list
       */
      FragmentDescriptor fd;
      fd.m_fragDesc.m_nodeId = nodeId;
      fd.m_fragDesc.m_fragmentNo = fragNo;
      fd.m_fragDesc.m_lqhInstanceKey = instanceKey;
      if (ptr.p->m_frag_id == ZNIL)
      {
        signal->theData[2] = fd.m_dummy[0];
        signal->theData[3] = fd.m_dummy[1];
        fragBuf.append(&signal->theData[2], 2);
      }
      else if (ptr.p->m_frag_id == fragNo)
      {
        /*
         * Given fragment must have a replica on this node.
         */
        const Uint32 ownNodeId = getOwnNodeId();
        Uint32 i = 0;
        for (i = 0; i < nodeCount; i++)
          if (conf->nodes[i] == ownNodeId)
            break;
        if (i == nodeCount)
        {
          sendSubSyncRef(signal, 1428);
          return;
        }
        fd.m_fragDesc.m_nodeId = ownNodeId;
        signal->theData[2] = fd.m_dummy[0];
        signal->theData[3] = fd.m_dummy[1];
        fragBuf.append(&signal->theData[2], 2);
      }
    }
    if (loopCount >= DiGetNodesReq::MAX_DIGETNODESREQS ||
        ERROR_INSERTED(13050))
    {
      jam();
      if (ERROR_INSERTED(13050))
      {
        CLEAR_ERROR_INSERT_VALUE;
      }
      signal->theData[0] = SumaContinueB::WAIT_GET_FRAGMENT;
      signal->theData[1] = ptr.i;
      signal->theData[2] = tableId;
      signal->theData[3] = fragNo + 1;
      sendSignal(reference(), GSN_CONTINUEB, signal,
                 4, JBB);
      return;
    }
    if  (ERROR_INSERTED(13049) &&
         ((fragNo + 1) == ptr.p->m_frag_cnt))
    {
      jam();
      CLEAR_ERROR_INSERT_VALUE;
      signal->theData[0] = SumaContinueB::WAIT_GET_FRAGMENT;
      signal->theData[1] = ptr.i;
      signal->theData[2] = tableId;
      signal->theData[3] = fragNo + 1;
      sendSignal(reference(), GSN_CONTINUEB, signal,
                 4, JBB);
    }
  }
  jam();
  ptr.p->startScan(signal);
  return;
}

/**********************************************************
 * Dict interface
 */

/*************************************************************************
 *
 *
 */
void
Suma::execGET_TABINFOREF(Signal* signal){
  jamEntry();
  GetTabInfoRef* ref = (GetTabInfoRef*)signal->getDataPtr();
  Uint32 tableId = ref->tableId;
  Uint32 senderData = ref->senderData;
  Uint32 schemaTransId = ref->schemaTransId;
  GetTabInfoRef::ErrorCode errorCode =
    (GetTabInfoRef::ErrorCode) ref->errorCode;
  int do_resend_request = 0;
  TablePtr tabPtr;
  tabPtr.i = senderData;
  ndbrequire(c_tablePool.getValidPtr(tabPtr));
  switch (errorCode)
  {
  case GetTabInfoRef::TableNotDefined:
    // wrong state
    break;
  case GetTabInfoRef::InvalidTableId:
    // no such table
    break;
  case GetTabInfoRef::Busy:
    do_resend_request = 1;
    break;
  case GetTabInfoRef::NoFetchByName:
    jam();
    ndbabort();
  case GetTabInfoRef::TableNameTooLong:
    jam();
    ndbabort();
  }
  if (tabPtr.p->m_state == Table::DROPPED)
  {
    jam();
    do_resend_request = 0;
  }

  if (do_resend_request)
  {
    GetTabInfoReq * req = (GetTabInfoReq *)signal->getDataPtrSend();
    req->senderRef = reference();
    req->senderData = senderData;
    req->requestType =
      GetTabInfoReq::RequestById | GetTabInfoReq::LongSignalConf;
    req->tableId = tableId;
    req->schemaTransId = schemaTransId;
    sendSignalWithDelay(DBDICT_REF, GSN_GET_TABINFOREQ, signal,
                        30, GetTabInfoReq::SignalLength);
    return;
  }
  get_tabinfo_ref_release(signal, tabPtr);
}

void
Suma::get_tabinfo_ref_release(Signal* signal, Ptr<Table> tabPtr)
{
  Local_Subscription_list subList(c_subscriptionPool,
                                  tabPtr.p->m_subscriptions);
  Ptr<Subscription> subPtr;
  ndbassert(!subList.isEmpty());
  for(subList.first(subPtr); !subPtr.isNull();)
  {
    jam();
    Ptr<SubOpRecord> ptr;
    ndbassert(subPtr.p->m_start_req.isEmpty());
    ndbassert(subPtr.p->m_stop_req.isEmpty());
    Local_SubOpRecord_fifo list(c_subOpPool, subPtr.p->m_create_req);
    for (list.first(ptr); !ptr.isNull(); )
    {
      jam();
      sendSubCreateRef(signal,
                       ptr.p->m_senderRef,
                       ptr.p->m_senderData,
                       SubCreateRef::TableDropped);

      Ptr<SubOpRecord> tmp0 = ptr;
      list.next(ptr);
      list.release(tmp0);
    }
    Ptr<Subscription> tmp1 = subPtr;
    subList.next(subPtr);
    c_subscriptions.remove(tmp1);
    subList.release(tmp1);
  }
  c_tables.release(tabPtr);
  checkPoolShrinkNeed(SUMA_TABLE_RECORD_TRANSIENT_POOL_INDEX,
                      c_tablePool);
  checkPoolShrinkNeed(SUMA_SUBSCRIPTION_RECORD_TRANSIENT_POOL_INDEX,
                      c_subscriptionPool);
}

void
Suma::execGET_TABINFO_CONF(Signal* signal){
  jamEntry();

  CRASH_INSERTION(13006);

  if(!assembleFragments(signal)){
    return;
  }
  
  SectionHandle handle(this, signal);
  GetTabInfoConf* conf = (GetTabInfoConf*)signal->getDataPtr();
  TablePtr tabPtr;
  tabPtr.i = conf->senderData;
  ndbrequire(c_tablePool.getValidPtr(tabPtr));
  SegmentedSectionPtr ptr;
  ndbrequire(handle.getSection(ptr, GetTabInfoConf::DICT_TAB_INFO));
  ndbrequire(tabPtr.p->parseTable(ptr, *this));
  releaseSections(handle);

  if (tabPtr.p->m_state == Table::DROPPED)
  {
    jam();
    get_tabinfo_ref_release(signal, tabPtr);
    return;
  }

  tabPtr.p->m_state = Table::DEFINED;

  Local_Subscription_list subList(c_subscriptionPool,
                                  tabPtr.p->m_subscriptions);
  Ptr<Subscription> subPtr;
  ndbassert(!subList.isEmpty());
  for(subList.first(subPtr); !subPtr.isNull(); subList.next(subPtr))
  {
    jam();
    subPtr.p->m_state = Subscription::DEFINED;

    Ptr<SubOpRecord> ptr;
    Local_SubOpRecord_fifo list(c_subOpPool, subPtr.p->m_create_req);
    for (list.first(ptr); !ptr.isNull();)
    {
      jam();
      SubCreateConf * const conf = (SubCreateConf*)signal->getDataPtrSend();
      conf->senderRef  = reference();
      conf->senderData = ptr.p->m_senderData;
      sendSignal(ptr.p->m_senderRef, GSN_SUB_CREATE_CONF, signal,
                 SubCreateConf::SignalLength, JBB);

      Ptr<SubOpRecord> tmp = ptr;
      list.next(ptr);
      list.release(tmp);
    }
  }
  checkPoolShrinkNeed(SUMA_SUBSCRIPTION_RECORD_TRANSIENT_POOL_INDEX,
                      c_subscriptionPool);

}

bool
Suma::Table::parseTable(SegmentedSectionPtr ptr,
			Suma &suma)
{
  DBUG_ENTER("Suma::Table::parseTable");
  
  SimplePropertiesSectionReader it(ptr, suma.getSectionSegmentPool());
  
  SimpleProperties::UnpackStatus s;
  DictTabInfo::Table tableDesc; tableDesc.init();
  s = SimpleProperties::unpack(it, &tableDesc, 
			       DictTabInfo::TableMapping, 
			       DictTabInfo::TableMappingSize);

  jamBlock(&suma);
  suma.suma_ndbrequire(s == SimpleProperties::Break);

  /**
   * Initialize table object
   */
  m_noOfAttributes = tableDesc.NoOfAttributes;
  m_schemaVersion = tableDesc.TableVersion;
  
  DBUG_RETURN(true);
}

/**********************************************************
 *
 * Scan interface
 *
 */

void
Suma::SyncRecord::startScan(Signal* signal)
{
  jam();
  DBUG_ENTER("Suma::SyncRecord::startScan");
  
  /**
   * Get fraginfo
   */
  m_currentFragment = 0;
  nextScan(signal);
  DBUG_VOID_RETURN;
}

bool
Suma::SyncRecord::getNextFragment(TablePtr * tab, 
                                  FragmentDescriptor * fd)
{
  jam();
  SubscriptionPtr subPtr;
  suma.c_subscriptions.getPtr(subPtr, m_subscriptionPtrI);
  SyncRecordBuffer::DataBufferIterator fragIt;
  
  TablePtr tabPtr;
  tabPtr.i = subPtr.p->m_table_ptrI;
  ndbrequire(suma.c_tablePool.getValidPtr(tabPtr));
  LocalSyncRecordBuffer fragBuf(suma.c_dataBufferPool,  m_fragments);
    
  fragBuf.position(fragIt, m_currentFragment);
  for ( ;
       !fragIt.curr.isNull();
       fragBuf.next(fragIt), m_currentFragment += 2)
  {
    FragmentDescriptor tmp;
    tmp.m_dummy[0] = * fragIt.data;
    fragBuf.next(fragIt);
    tmp.m_dummy[1] = * fragIt.data;
    if(tmp.m_fragDesc.m_nodeId == suma.getOwnNodeId())
    {
      * fd = tmp;
      * tab = tabPtr;
      return true;
    }
  }
  m_currentFragment = 0;
  return false;
}

void
Suma::SyncRecord::nextScan(Signal* signal)
{
  jam();
  DBUG_ENTER("Suma::SyncRecord::nextScan");
  TablePtr tabPtr;
  FragmentDescriptor fd;
  SubscriptionPtr subPtr;
  if(!getNextFragment(&tabPtr, &fd)){
    jam();
    completeScan(signal);
    DBUG_VOID_RETURN;
  }

  suma.c_subscriptions.getPtr(subPtr, m_subscriptionPtrI);
 
  SyncRecordBuffer::Head head = m_attributeList;
  LocalSyncRecordBuffer attrBuf(suma.c_dataBufferPool, head);

  Uint32 instanceKey = fd.m_fragDesc.m_lqhInstanceKey;
  Uint32 instanceNo = suma.getInstanceNo(suma.getOwnNodeId(), instanceKey);
  BlockReference lqhRef = numberToRef(DBLQH, instanceNo, suma.getOwnNodeId());
  
  ScanFragReq * req = (ScanFragReq *)signal->getDataPtrSend();
  //const Uint32 attrLen = 5 + attrBuf.getSize();

  req->senderData = ptrI;
  req->resultRef = suma.reference();
  req->tableId = tabPtr.p->m_tableId;
  req->requestInfo = 0;
  req->savePointId = 0;
  ScanFragReq::setLockMode(req->requestInfo, 0);
  ScanFragReq::setHoldLockFlag(req->requestInfo, 1);
  ScanFragReq::setKeyinfoFlag(req->requestInfo, 0);
  if (m_requestInfo & SubSyncReq::NoDisk)
  {
    ScanFragReq::setNoDiskFlag(req->requestInfo, 1);
  }
  
  if (m_requestInfo & SubSyncReq::LM_Exclusive)
  {
    ScanFragReq::setLockMode(req->requestInfo, 1);
    ScanFragReq::setHoldLockFlag(req->requestInfo, 1);
    ScanFragReq::setKeyinfoFlag(req->requestInfo, 1);
  }

  if (m_requestInfo & SubSyncReq::ReorgDelete)
  {
    /* Ignore rows not moved in the reorg delete phase. */
    ScanFragReq::setReorgFlag(req->requestInfo, ScanFragReq::REORG_MOVED);
  }
  /**
   * We read all rows in the copy phase since there is no safe way of
   * ensuring that user transactions actually complete the transfer, they
   * can be aborted at any time. By copying all rows we have control over
   * the aborts and can retry until we succeed or we know to fail the
   * ALTER TABLE reorg.
   */

  if (m_requestInfo & SubSyncReq::TupOrder)
  {
    ScanFragReq::setTupScanFlag(req->requestInfo, 1);
  }

  if (m_requestInfo & SubSyncReq::LM_CommittedRead)
  {
    ScanFragReq::setReadCommittedFlag(req->requestInfo, 1);
  }

  if (m_requestInfo & SubSyncReq::RangeScan)
  {
    ScanFragReq::setRangeScanFlag(req->requestInfo, 1);
  }

  if (m_requestInfo & SubSyncReq::StatScan)
  {
    ScanFragReq::setStatScanFlag(req->requestInfo, 1);
  }

  req->fragmentNoKeyLen = fd.m_fragDesc.m_fragmentNo;
  req->schemaVersion = tabPtr.p->m_schemaVersion;
  req->transId1 = 0;
  req->transId2 = (SUMA << 20) + (suma.getOwnNodeId() << 8);
  req->clientOpPtr = (ptrI << 16);
  req->batch_size_rows= m_scan_batchsize;
  req->batch_size_bytes = m_scan_batchsize * MAX_NORMAL_ROW_SIZE;

  Uint32 * attrInfo = signal->theData + 25;
  attrInfo[0] = attrBuf.getSize();
  attrInfo[1] = 0;
  attrInfo[2] = 0;
  attrInfo[3] = 0;
  attrInfo[4] = 0;
  
  Uint32 pos = 5;
  SyncRecordBuffer::DataBufferIterator it;
  for(attrBuf.first(it); !it.curr.isNull(); attrBuf.next(it))
  {
    AttributeHeader::init(&attrInfo[pos++], * it.data, 0);
  }
  LinearSectionPtr ptr[3];
  Uint32 noOfSections;
  ptr[0].p = attrInfo;
  ptr[0].sz = pos;
  noOfSections = 1;
  if (m_requestInfo & SubSyncReq::RangeScan)
  {
    jam();
    Uint32 oldpos = pos; // after attrInfo
    LocalSyncRecordBuffer boundBuf(suma.c_dataBufferPool, m_boundInfo);
    for (boundBuf.first(it); !it.curr.isNull(); boundBuf.next(it))
    {
      attrInfo[pos++] = *it.data;
    }
    if (pos > oldpos)
    {
      ptr[1].p = &attrInfo[oldpos];
      ptr[1].sz = pos - oldpos;
      noOfSections = 2;
    }
  }
  suma.sendSignal(lqhRef, GSN_SCAN_FRAGREQ, signal, 
		  ScanFragReq::SignalLength, JBB, ptr, noOfSections);
  
  m_currentNoOfAttributes = attrBuf.getSize();        

  DBUG_VOID_RETURN;
}


void
Suma::execSCAN_FRAGREF(Signal* signal){
  jamEntry();
  DBUG_ENTER("Suma::execSCAN_FRAGREF");
  ScanFragRef * const ref = (ScanFragRef*)signal->getDataPtr();
  Ptr<SyncRecord> syncPtr;
  ndbrequire(c_syncPool.getPtr(syncPtr, ref->senderData));
  syncPtr.p->completeScan(signal, ref->errorCode);
  DBUG_VOID_RETURN;
}

void
Suma::execSCAN_FRAGCONF(Signal* signal){
  jamEntry();
  DBUG_ENTER("Suma::execSCAN_FRAGCONF");
  ndbassert(signal->getNoOfSections() == 0);
  CRASH_INSERTION(13011);

  ScanFragConf * const conf = (ScanFragConf*)signal->getDataPtr();
  
  const Uint32 completed = conf->fragmentCompleted;
  const Uint32 senderData = conf->senderData;
  const Uint32 completedOps = conf->completedOps;

  Ptr<SyncRecord> syncPtr;
  ndbrequire(c_syncPool.getPtr(syncPtr, senderData));
  
  if(completed != 2){ // 2==ZSCAN_FRAG_CLOSED
    jam();
    
#if PRINT_ONLY
    SubSyncContinueConf * const conf = 
      (SubSyncContinueConf*)signal->getDataPtrSend();  
    conf->subscriptionId = subPtr.p->m_subscriptionId;
    conf->subscriptionKey = subPtr.p->m_subscriptionKey;
    execSUB_SYNC_CONTINUE_CONF(signal);
#else
    SubSyncContinueReq * const req = (SubSyncContinueReq*)signal->getDataPtrSend();
    req->subscriberData = syncPtr.p->m_senderData;
    req->noOfRowsSent = completedOps;
    req->senderData = senderData;
    sendSignal(syncPtr.p->m_senderRef, GSN_SUB_SYNC_CONTINUE_REQ, signal,
	       SubSyncContinueReq::SignalLength, JBB);
#endif
    DBUG_VOID_RETURN;
  }

  ndbrequire(completedOps == 0);
  
  syncPtr.p->m_currentFragment+= 2;
  syncPtr.p->nextScan(signal);
  DBUG_VOID_RETURN;
}

void
Suma::execSUB_SYNC_CONTINUE_CONF(Signal* signal){
  jamEntry();
  ndbassert(signal->getNoOfSections() == 0);
  
  CRASH_INSERTION(13012);

  SubSyncContinueConf * const conf = 
    (SubSyncContinueConf*)signal->getDataPtr();  
  
  SubscriptionPtr subPtr;
  Subscription key; 
  key.m_subscriptionId = conf->subscriptionId;
  key.m_subscriptionKey = conf->subscriptionKey;
  Uint32 syncPtrI = conf->senderData;

  ndbrequire(c_subscriptions.find(subPtr, key));

  Uint32 batchSize;
  Uint32 instanceKey;
  Uint32 instanceNo;
  {
    Ptr<SyncRecord> syncPtr;
    ndbrequire(c_syncPool.getPtr(syncPtr, syncPtrI));
    batchSize = syncPtr.p->m_scan_batchsize;
    LocalSyncRecordBuffer fragBuf(c_dataBufferPool, syncPtr.p->m_fragments);
    SyncRecordBuffer::DataBufferIterator fragIt;
    bool ok = fragBuf.position(fragIt, syncPtr.p->m_currentFragment);
    ndbrequire(ok);
    FragmentDescriptor tmp;
    tmp.m_dummy[0] = * fragIt.data;
    fragBuf.next(fragIt);
    tmp.m_dummy[1] = * fragIt.data;
    instanceKey = tmp.m_fragDesc.m_lqhInstanceKey;
    instanceNo = getInstanceNo(getOwnNodeId(), instanceKey);
  }
  BlockReference lqhRef = numberToRef(DBLQH, instanceNo, getOwnNodeId());

  ScanFragNextReq * req = (ScanFragNextReq *)signal->getDataPtrSend();
  req->senderData = syncPtrI;
  req->requestInfo = 0;
  req->transId1 = 0;
  req->transId2 = (SUMA << 20) + (getOwnNodeId() << 8);
  req->batch_size_rows = batchSize;
  req->batch_size_bytes = batchSize * MAX_NORMAL_ROW_SIZE;
  sendSignal(lqhRef, GSN_SCAN_NEXTREQ, signal, 
	     ScanFragNextReq::SignalLength, JBB);
}

void
Suma::SyncRecord::completeScan(Signal* signal, int error)
{
  jam();
  DBUG_ENTER("Suma::SyncRecord::completeScan");

  SubscriptionPtr subPtr;
  subPtr.i = m_subscriptionPtrI;
  ndbrequire(suma.c_subscriptionPool.getValidPtr(subPtr));

  DihScanTabCompleteRep* rep = (DihScanTabCompleteRep*)signal->getDataPtr();
  rep->tableId = subPtr.p->m_tableId;
  rep->scanCookie = m_scan_cookie;
  rep->schemaVersionCookie = m_schema_version_scan_cookie;
  rep->jamBufferPtr = jamBuffer();
  suma.EXECUTE_DIRECT_MT(DBDIH, GSN_DIH_SCAN_TAB_COMPLETE_REP, signal,
                         DihScanTabCompleteRep::SignalLength, 0);

#if PRINT_ONLY
  g_eventLogger->info("GSN_SUB_SYNC_CONF (data)");
#else
  if (error == 0)
  {
    SubSyncConf * const conf = (SubSyncConf*)signal->getDataPtrSend();
    conf->senderRef = suma.reference();
    conf->senderData = m_senderData;
    suma.sendSignal(m_senderRef, GSN_SUB_SYNC_CONF, signal,
		    SubSyncConf::SignalLength, JBB);
  }
  else
  {
    SubSyncRef * const ref = (SubSyncRef*)signal->getDataPtrSend();
    ref->senderRef = suma.reference();
    ref->senderData = m_senderData;
    ref->errorCode = error;
    suma.sendSignal(m_senderRef, GSN_SUB_SYNC_REF, signal,
		    SubSyncRef::SignalLength, JBB);
  }
#endif

  release();
  {
    Local_SyncRecord_dllist list(suma.c_syncPool, subPtr.p->m_syncRecords);
    Ptr<SyncRecord> tmp;
    tmp.i = ptrI;
    tmp.p = this;
    list.release(tmp);
  }
  
  DBUG_VOID_RETURN;
}

void
Suma::execSCAN_HBREP(Signal* signal){
  jamEntry();
#if 0
  ndbout << "execSCAN_HBREP" << endl << hex;
  for(int i = 0; i<signal->length(); i++){
    ndbout << signal->theData[i] << " ";
    if(((i + 1) % 8) == 0)
      ndbout << endl << hex;
  }
  ndbout << endl;
#endif
}

/**********************************************************
 *
 * Suma participant interface
 *
 * Creation of subscriber
 *
 */

void
Suma::execSUB_START_REQ(Signal* signal){
  jamEntry();
  ndbassert(signal->getNoOfSections() == 0);
  DBUG_ENTER("Suma::execSUB_START_REQ");
  SubStartReq * const req = (SubStartReq*)signal->getDataPtr();

  CRASH_INSERTION(13013);
  Uint32 senderRef            = req->senderRef;
  Uint32 senderData           = req->senderData;
  Uint32 subscriberData       = req->subscriberData;
  Uint32 subscriberRef        = req->subscriberRef;
  SubscriptionData::Part part = (SubscriptionData::Part)req->part;
  (void)part; // TODO validate part

  Subscription key; 
  key.m_subscriptionId        = req->subscriptionId;
  key.m_subscriptionKey       = req->subscriptionKey;

  SubscriptionPtr subPtr;

  CRASH_INSERTION2(13042, getNodeState().startLevel == NodeState::SL_STARTING);
  
  if (c_startup.m_restart_server_node_id == RNIL)
  {
    jam();

    /**
     * We haven't started syncing yet
     */
    sendSubStartRef(signal,
                    senderRef, senderData, SubStartRef::NotStarted);
    return;
  }

  bool found = c_subscriptions.find(subPtr, key);
  if (!found)
  {
    jam();
    sendSubStartRef(signal,
                    senderRef, senderData, SubStartRef::NoSuchSubscription);
    return;
  }

  if (ERROR_INSERTED(13046))
  {
    jam();
    CLEAR_ERROR_INSERT_VALUE;
    sendSubStartRef(signal,
                    senderRef, senderData, SubStartRef::NoSuchSubscription);
    return;
  }
  
  switch(subPtr.p->m_state){
  case Subscription::UNDEFINED:
    jam();
    ndbabort();
  case Subscription::DEFINING:
    jam();
    sendSubStartRef(signal,
                    senderRef, senderData, SubStartRef::Defining);
    return;
  case Subscription::DEFINED:
    break;
  }

  if (subPtr.p->m_options & Subscription::MARKED_DROPPED)
  {
    jam();
    if (c_startup.m_restart_server_node_id == 0)
    {
      sendSubStartRef(signal,
                      senderRef, senderData, SubStartRef::Dropped);
      return;
    }
    else
    {
      /**
       * Allow SUB_START_REQ from peer node
       */
    }
  }

  if (subPtr.p->m_trigger_state == Subscription::T_ERROR)
  {
    jam();
    sendSubStartRef(signal,
                    senderRef, senderData, subPtr.p->m_errorCode);
    return;
  }

  switch(getNodeInfo(refToNode(subscriberRef)).m_type){
  case NodeInfo::DB:
  case NodeInfo::API:
  case NodeInfo::MGM:
    if (!ERROR_INSERTED_CLEAR(13047))
      break;
    // Fall through - if error inserted
    [[fallthrough]];
  default:
    /**
     * This can happen if we start...with a new config
     *   that has dropped a node...that has a subscription active
     *   (or maybe internal error ??)
     *
     * If this is a node-restart, it means that we will refuse to start
     * If not, this mean that substart will simply fail...
     */
    jam();
    sendSubStartRef(signal, senderRef, senderData,
                    SubStartRef::SubscriberNodeIdUndefined);
    return;
  }

  SubscriberPtr subbPtr;
  if(!c_subscriberPool.seize(subbPtr))
  {
    jam();
    sendSubStartRef(signal,
                    senderRef, senderData, SubStartRef::OutOfSubscriberRecords);
    return;
  }

  Ptr<SubOpRecord> subOpPtr;
  if (!c_subOpPool.seize(subOpPtr))
  {
    jam();
    c_subscriberPool.release(subbPtr);
    sendSubStartRef(signal,
                    senderRef, senderData, SubStartRef::OutOfSubOpRecords);
    checkPoolShrinkNeed(SUMA_SUBSCRIBER_RECORD_TRANSIENT_POOL_INDEX,
                        c_subscriberPool);
    return;
  }

  if (! check_sub_start(subscriberRef))
  {
    jam();
    c_subscriberPool.release(subbPtr);
    c_subOpPool.release(subOpPtr);
    sendSubStartRef(signal,
                    senderRef, senderData, SubStartRef::NodeDied);
    checkPoolShrinkNeed(SUMA_SUB_OP_RECORD_TRANSIENT_POOL_INDEX,
                        c_subOpPool);
    checkPoolShrinkNeed(SUMA_SUBSCRIBER_RECORD_TRANSIENT_POOL_INDEX,
                        c_subscriberPool);
    return;
  }
  
  // setup subscriber record
  subbPtr.p->m_senderRef  = subscriberRef;
  subbPtr.p->m_senderData = subscriberData;

  subOpPtr.p->m_opType = SubOpRecord::R_SUB_START_REQ;
  subOpPtr.p->m_subPtrI = subPtr.i;
  subOpPtr.p->m_senderRef = senderRef;
  subOpPtr.p->m_senderData = senderData;
  subOpPtr.p->m_subscriberRef = subbPtr.i;

  {
    Local_SubOpRecord_fifo subOpList(c_subOpPool, subPtr.p->m_start_req);
    subOpList.addLast(subOpPtr);
  }

  /**
   * Check triggers
   */
  switch(subPtr.p->m_trigger_state){
  case Subscription::T_UNDEFINED:
    jam();
    /**
     * create triggers
     */
    create_triggers(signal, subPtr);
    break;
  case Subscription::T_CREATING:
    jam();
    /**
     * Triggers are already being created...wait for completion
     */
    return;
  case Subscription::T_DROPPING:
    jam();
    /**
     * Trigger(s) are being dropped...wait for completion
     *   (and recreate them when done)
     */
    break;
  case Subscription::T_DEFINED:{
    jam();
    report_sub_start_conf(signal, subPtr);
    return;
  }
  case Subscription::T_ERROR:
    jam();
    ndbabort(); // Checked above
  }
}

void
Suma::sendSubStartRef(Signal* signal, Uint32 dstref, Uint32 data, Uint32 err)
{
  jam();
  SubStartRef * ref = (SubStartRef *)signal->getDataPtrSend();
  ref->senderRef = reference();
  ref->senderData = data;
  ref->errorCode = err;
  sendSignal(dstref, GSN_SUB_START_REF, signal,
	     SubStartRef::SignalLength, JBB);
}

void
Suma::create_triggers(Signal* signal, SubscriptionPtr subPtr)
{
  jam();

  ndbrequire(subPtr.p->m_trigger_state == Subscription::T_UNDEFINED);
  subPtr.p->m_trigger_state = Subscription::T_CREATING;

  TablePtr tabPtr;
  tabPtr.i = subPtr.p->m_table_ptrI;
  ndbrequire(c_tablePool.getValidPtr(tabPtr));

  AttributeMask attrMask;
  tabPtr.p->createAttributeMask(attrMask, *this);

  subPtr.p->m_outstanding_trigger = 3;
  for(Uint32 j = 0; j<3; j++)
  {
    Uint32 triggerId = (tabPtr.p->m_schemaVersion << 18) | (j << 16) | subPtr.i;
    ndbrequire(subPtr.p->m_triggers[j] == ILLEGAL_TRIGGER_ID);

    CreateTrigImplReq * const req =
      (CreateTrigImplReq*)signal->getDataPtrSend();
    req->senderRef = SUMA_REF;
    req->senderData = subPtr.i;
    req->requestType = 0;
    
    Uint32 ti = 0;
    TriggerInfo::setTriggerType(ti, TriggerType::SUBSCRIPTION_BEFORE);
    TriggerInfo::setTriggerActionTime(ti, TriggerActionTime::TA_DETACHED);
    TriggerInfo::setTriggerEvent(ti, (TriggerEvent::Value)j);
    TriggerInfo::setMonitorReplicas(ti, true);
    //TriggerInfo::setMonitorAllAttributes(ti, j == TriggerEvent::TE_DELETE);
    TriggerInfo::setMonitorAllAttributes(ti, true);
    TriggerInfo::setReportAllMonitoredAttributes(ti, 
       subPtr.p->m_options & Subscription::REPORT_ALL);
    req->triggerInfo = ti;
    
    req->receiverRef = SUMA_REF;
    req->triggerId = triggerId;
    req->tableId = subPtr.p->m_tableId;
    req->tableVersion = 0; // not used
    req->indexId = ~(Uint32)0;
    req->indexVersion = 0;

    LinearSectionPtr ptr[3];
    ptr[0].p = attrMask.rep.data;
    ptr[0].sz = attrMask.getSizeInWords();
    sendSignal(DBTUP_REF, GSN_CREATE_TRIG_IMPL_REQ, 
               signal, CreateTrigImplReq::SignalLength, JBB, ptr, 1);
  }
}

void
Suma::execCREATE_TRIG_IMPL_CONF(Signal* signal)
{
  jamEntry();

  CreateTrigImplConf * conf = (CreateTrigImplConf*)signal->getDataPtr();
  const Uint32 triggerId = conf->triggerId;
  Uint32 type = (triggerId >> 16) & 0x3;
  Uint32 tableId = conf->tableId;

  TablePtr tabPtr;
  SubscriptionPtr subPtr;
  c_subscriptions.getPtr(subPtr, conf->senderData);
  tabPtr.i = subPtr.p->m_table_ptrI;
  ndbrequire(c_tablePool.getValidPtr(tabPtr));

  ndbrequire(tabPtr.p->m_tableId == tableId);
  ndbrequire(subPtr.p->m_trigger_state == Subscription::T_CREATING);

  ndbrequire(type < 3);
  ndbrequire(subPtr.p->m_triggers[type] == ILLEGAL_TRIGGER_ID);
  subPtr.p->m_triggers[type] = triggerId;

  ndbrequire(subPtr.p->m_outstanding_trigger);
  subPtr.p->m_outstanding_trigger--;

  if (subPtr.p->m_outstanding_trigger)
  {
    jam();
    /**
     * Wait for more
     */
    return;
  }

  if (subPtr.p->m_errorCode == 0)
  {
    jam();
    subPtr.p->m_trigger_state = Subscription::T_DEFINED;
    report_sub_start_conf(signal, subPtr);
  }
  else
  {
    jam();
    subPtr.p->m_trigger_state = Subscription::T_ERROR;
    drop_triggers(signal, subPtr);
  }
}

void
Suma::execCREATE_TRIG_IMPL_REF(Signal* signal)
{
  jamEntry();

  CreateTrigImplRef * const ref = (CreateTrigImplRef*)signal->getDataPtr();
  const Uint32 triggerId = ref->triggerId;
  Uint32 type = (triggerId >> 16) & 0x3;
  Uint32 tableId = ref->tableId;

  TablePtr tabPtr;
  SubscriptionPtr subPtr;
  c_subscriptions.getPtr(subPtr, ref->senderData);
  tabPtr.i = subPtr.p->m_table_ptrI;
  ndbrequire(c_tablePool.getValidPtr(tabPtr));

  ndbrequire(tabPtr.p->m_tableId == tableId);
  ndbrequire(subPtr.p->m_trigger_state == Subscription::T_CREATING);

  ndbrequire(type < 3);
  ndbrequire(subPtr.p->m_triggers[type] == ILLEGAL_TRIGGER_ID);

  subPtr.p->m_errorCode = ref->errorCode;

  ndbrequire(subPtr.p->m_outstanding_trigger);
  subPtr.p->m_outstanding_trigger--;

  if (subPtr.p->m_outstanding_trigger)
  {
    jam();
    /**
     * Wait for more
     */
    return;
  }

  subPtr.p->m_trigger_state = Subscription::T_ERROR;
  drop_triggers(signal, subPtr);
}

bool
Suma::check_sub_start(Uint32 subscriberRef)
{
  Uint32 nodeId = refToNode(subscriberRef);
  bool startme = c_startup.m_restart_server_node_id;
  bool handover = c_startup.m_wait_handover;
  bool connected = 
    c_failedApiNodes.get(nodeId) == false && 
    c_connected_nodes.get(nodeId);
  
  return (startme || handover || connected);
}

void
Suma::report_sub_start_conf(Signal* signal, Ptr<Subscription> subPtr)
{
  const Uint64 gci = get_current_gci(signal);
  {
    Local_Subscriber_list list(c_subscriberPool,
                                 subPtr.p->m_subscribers);
    Local_SubOpRecord_fifo subOpList(c_subOpPool, subPtr.p->m_start_req);

    Ptr<Subscriber> ptr;
    Ptr<SubOpRecord> subOpPtr;
    for (subOpList.first(subOpPtr); !subOpPtr.isNull(); )
    {
      jam();

      Uint32 senderRef = subOpPtr.p->m_senderRef;
      Uint32 senderData = subOpPtr.p->m_senderData;
      ptr.i = subOpPtr.p->m_subscriberRef;
      ndbrequire(c_subscriberPool.getValidPtr(ptr));

      if (check_sub_start(ptr.p->m_senderRef))
      {
        SubStartConf* conf = (SubStartConf*)signal->getDataPtrSend();
        conf->senderRef       = reference();
        conf->senderData      = senderData;
        conf->subscriptionId  = subPtr.p->m_subscriptionId;
        conf->subscriptionKey = subPtr.p->m_subscriptionKey;
        conf->firstGCI        = Uint32(gci >> 32);
        conf->part            = SubscriptionData::TableData;
        conf->bucketCount     = c_no_of_buckets;
        conf->nodegroup       = c_nodeGroup;
        sendSignal(senderRef, GSN_SUB_START_CONF, signal,
                   SubStartConf::SignalLength, JBB);

        /**
         * Call before adding to list...
         *   cause method will (maybe) iterate thought list
         */
        bool report = subPtr.p->m_options & Subscription::REPORT_SUBSCRIBE;
        send_sub_start_stop_event(signal, ptr,NdbDictionary::Event::_TE_ACTIVE,
                                  report, list);
        
        list.addFirst(ptr);
        c_subscriber_nodes.set(refToNode(ptr.p->m_senderRef));
        c_subscriber_per_node[refToNode(ptr.p->m_senderRef)]++;
      }
      else
      {
        jam();
        
        sendSubStartRef(signal,
                        senderRef, senderData, SubStartRef::NodeDied);

        c_subscriberPool.release(ptr);
      }
      
      Ptr<SubOpRecord> tmp = subOpPtr;
      subOpList.next(subOpPtr);
      subOpList.release(tmp);
    }
  }
  checkPoolShrinkNeed(SUMA_SUBSCRIBER_RECORD_TRANSIENT_POOL_INDEX,
                      c_subscriberPool);
  checkPoolShrinkNeed(SUMA_SUB_OP_RECORD_TRANSIENT_POOL_INDEX,
                      c_subOpPool);
  check_release_subscription(signal, subPtr);
}

void
Suma::report_sub_start_ref(Signal* signal,
                           Ptr<Subscription> subPtr,
                           Uint32 errCode)
{
  Local_Subscriber_list list(c_subscriberPool,
                               subPtr.p->m_subscribers);
  Local_SubOpRecord_fifo subOpList(c_subOpPool, subPtr.p->m_start_req);

  Ptr<Subscriber> ptr;
  Ptr<SubOpRecord> subOpPtr;
  for (subOpList.first(subOpPtr); !subOpPtr.isNull(); )
  {
    jam();

    Uint32 senderRef = subOpPtr.p->m_senderRef;
    Uint32 senderData = subOpPtr.p->m_senderData;
    ptr.i = subOpPtr.p->m_subscriberRef;
    ndbrequire(c_subscriberPool.getValidPtr(ptr));

    SubStartRef* ref = (SubStartRef*)signal->getDataPtrSend();
    ref->senderRef  = reference();
    ref->senderData = senderData;
    ref->errorCode  = errCode;

    sendSignal(senderRef, GSN_SUB_START_REF, signal,
               SubStartConf::SignalLength, JBB);


    Ptr<SubOpRecord> tmp = subOpPtr;
    subOpList.next(subOpPtr);
    subOpList.release(tmp);
    c_subscriberPool.release(ptr);
  }
  checkPoolShrinkNeed(SUMA_SUBSCRIBER_RECORD_TRANSIENT_POOL_INDEX,
                      c_subscriberPool);
  checkPoolShrinkNeed(SUMA_SUB_OP_RECORD_TRANSIENT_POOL_INDEX,
                      c_subOpPool);
}

void
Suma::drop_triggers(Signal* signal, SubscriptionPtr subPtr)
{
  jam();

  subPtr.p->m_outstanding_trigger = 0;

  Ptr<Table> tabPtr;
  tabPtr.i = subPtr.p->m_table_ptrI;
  ndbrequire(c_tablePool.getValidPtr(tabPtr));
  if (tabPtr.p->m_state == Table::DROPPED)
  {
    jam();
    subPtr.p->m_triggers[0] = ILLEGAL_TRIGGER_ID;
    subPtr.p->m_triggers[1] = ILLEGAL_TRIGGER_ID;
    subPtr.p->m_triggers[2] = ILLEGAL_TRIGGER_ID;
  }
  else 
  {
    for(Uint32 j = 0; j<3; j++)
    {
      jam();
      Uint32 triggerId = subPtr.p->m_triggers[j];
      if (triggerId != ILLEGAL_TRIGGER_ID)
      {
        subPtr.p->m_outstanding_trigger++;
        
        DropTrigImplReq * const req =
          (DropTrigImplReq*)signal->getDataPtrSend();
        req->senderRef = SUMA_REF; // Sending to myself
        req->senderData = subPtr.i;
        req->requestType = 0;
        
        // TUP needs some triggerInfo to find right list
        Uint32 ti = 0;
        TriggerInfo::setTriggerType(ti, TriggerType::SUBSCRIPTION_BEFORE);
        TriggerInfo::setTriggerActionTime(ti, TriggerActionTime::TA_DETACHED);
        TriggerInfo::setTriggerEvent(ti, (TriggerEvent::Value)j);
        TriggerInfo::setMonitorReplicas(ti, true);
        //TriggerInfo::setMonitorAllAttributes(ti, j ==TriggerEvent::TE_DELETE);
        TriggerInfo::setMonitorAllAttributes(ti, true);
        TriggerInfo::setReportAllMonitoredAttributes(ti, 
                  subPtr.p->m_options & Subscription::REPORT_ALL);
        req->triggerInfo = ti;
        
        req->tableId = subPtr.p->m_tableId;
        req->tableVersion = 0; // not used
        req->indexId = RNIL;
        req->indexVersion = 0;
        req->triggerId = triggerId;
        req->receiverRef = SUMA_REF;

        c_outstanding_drop_trig_req++;
        if (ERROR_INSERTED(13051))
        {
          /* Delay the DROP_TRIG_IMPL_REQ */
          sendSignalWithDelay(DBTUP_REF, GSN_DROP_TRIG_IMPL_REQ,
                              signal, 99, DropTrigImplReq::SignalLength);
        }
        else
        {
          sendSignal(DBTUP_REF, GSN_DROP_TRIG_IMPL_REQ,
                     signal, DropTrigImplReq::SignalLength, JBB);
        }
      }
    }
  }
  
  if (subPtr.p->m_outstanding_trigger == 0)
  {
    jam();
    drop_triggers_complete(signal, subPtr);
  }
}

void
Suma::execDROP_TRIG_IMPL_REF(Signal* signal)
{
  jamEntry();
  DropTrigImplRef * const ref = (DropTrigImplRef*)signal->getDataPtr();
  Ptr<Table> tabPtr;
  Ptr<Subscription> subPtr;
  const Uint32 triggerId = ref->triggerId;
  const Uint32 type = (triggerId >> 16) & 0x3;

  subPtr.i = ref->senderData;
  ndbrequire(c_subscriptionPool.getValidPtr(subPtr));
  tabPtr.i = subPtr.p->m_table_ptrI;
  ndbrequire(c_tablePool.getValidPtr(tabPtr));
  ndbrequire(tabPtr.p->m_tableId == ref->tableId);

  ndbrequire(type < 3);
  ndbrequire(subPtr.p->m_triggers[type] != ILLEGAL_TRIGGER_ID);
  subPtr.p->m_triggers[type] = ILLEGAL_TRIGGER_ID;

  ndbrequire(subPtr.p->m_outstanding_trigger);
  subPtr.p->m_outstanding_trigger--;

  ndbrequire(c_outstanding_drop_trig_req);
  c_outstanding_drop_trig_req--;

  if (subPtr.p->m_outstanding_trigger)
  {
    jam();
    /**
     * Wait for more
     */
    return;
  }

  drop_triggers_complete(signal, subPtr);
}

void
Suma::execDROP_TRIG_IMPL_CONF(Signal* signal)
{
  jamEntry();

  DropTrigImplConf * const conf = (DropTrigImplConf*)signal->getDataPtr();

  Ptr<Table> tabPtr;
  Ptr<Subscription> subPtr;
  const Uint32 triggerId = conf->triggerId;
  const Uint32 type = (triggerId >> 16) & 0x3;

  subPtr.i = conf->senderData;
  ndbrequire(c_subscriptionPool.getValidPtr(subPtr));
  tabPtr.i = subPtr.p->m_table_ptrI;
  ndbrequire(c_tablePool.getValidPtr(tabPtr));
  ndbrequire(tabPtr.p->m_tableId == conf->tableId);

  ndbrequire(type < 3);
  ndbrequire(subPtr.p->m_triggers[type] != ILLEGAL_TRIGGER_ID);
  subPtr.p->m_triggers[type] = ILLEGAL_TRIGGER_ID;

  ndbrequire(subPtr.p->m_outstanding_trigger);
  subPtr.p->m_outstanding_trigger--;

  ndbrequire(c_outstanding_drop_trig_req);
  c_outstanding_drop_trig_req--;

  if (subPtr.p->m_outstanding_trigger)
  {
    jam();
    /**
     * Wait for more
     */
    return;
  }

  drop_triggers_complete(signal, subPtr);
}

void
Suma::drop_triggers_complete(Signal* signal, Ptr<Subscription> subPtr)
{
  switch(subPtr.p->m_trigger_state){
  case Subscription::T_UNDEFINED:
  case Subscription::T_CREATING:
  case Subscription::T_DEFINED:
    jam();
    ndbabort();
  case Subscription::T_DROPPING:
    jam();
    /**
     */
    subPtr.p->m_trigger_state = Subscription::T_UNDEFINED;
    if (!subPtr.p->m_start_req.isEmpty())
    {
      jam();
      create_triggers(signal, subPtr);
      return;
    }
    break;
  case Subscription::T_ERROR:
    jam();
    Uint32 err = subPtr.p->m_errorCode;
    subPtr.p->m_trigger_state = Subscription::T_UNDEFINED;
    subPtr.p->m_errorCode = 0;
    report_sub_start_ref(signal, subPtr, err);
    break;
  }

  check_release_subscription(signal, subPtr);
}

/**********************************************************
 * Suma participant interface
 *
 * Stopping and removing of subscriber
 *
 */

void
Suma::execSUB_STOP_REQ(Signal* signal){
  jamEntry();
  ndbassert(signal->getNoOfSections() == 0);
  DBUG_ENTER("Suma::execSUB_STOP_REQ");
  
  CRASH_INSERTION(13019);

  SubStopReq * const req = (SubStopReq*)signal->getDataPtr();
  Uint32 senderRef      = req->senderRef;
  Uint32 senderData     = req->senderData;
  Uint32 subscriberRef  = req->subscriberRef;
  Uint32 subscriberData = req->subscriberData;
  SubscriptionPtr subPtr;
  Subscription key; 
  key.m_subscriptionId  = req->subscriptionId;
  key.m_subscriptionKey = req->subscriptionKey;
  bool abortStart = (req->requestInfo & SubStopReq::RI_ABORT_START);

  if (c_startup.m_restart_server_node_id == RNIL)
  {
    jam();

    /**
     * We haven't started syncing yet
     */
    sendSubStopRef(signal,
                   senderRef, senderData, SubStopRef::NotStarted);
    return;
  }

  bool found = c_subscriptions.find(subPtr, key);
  if (!found)
  {
    jam();
    sendSubStopRef(signal,
                   senderRef, senderData, SubStopRef::NoSuchSubscription);
    return;
  }
  
  switch(subPtr.p->m_state){
  case Subscription::UNDEFINED:
    jam();
    ndbabort();
  case Subscription::DEFINING:
    jam();
    sendSubStopRef(signal,
                   senderRef, senderData, SubStopRef::Defining);
    return;
  case Subscription::DEFINED:
    jam();
    break;
  }

  Ptr<SubOpRecord> subOpPtr;
  Local_SubOpRecord_fifo list(c_subOpPool, subPtr.p->m_stop_req);
  bool empty = list.isEmpty();
  if (list.seizeLast(subOpPtr) == false)
  {
    jam();
    sendSubStopRef(signal,
                   senderRef, senderData, SubStopRef::OutOfSubOpRecords);
    return;
  }

  if (abortStart)
  {
    jam();
    subOpPtr.p->m_opType = SubOpRecord::R_SUB_ABORT_START_REQ;
  }
  else
  {
    jam();
    subOpPtr.p->m_opType = SubOpRecord::R_SUB_STOP_REQ;
  }
  subOpPtr.p->m_subPtrI = subPtr.i;
  subOpPtr.p->m_senderRef = senderRef;
  subOpPtr.p->m_senderData = senderData;
  subOpPtr.p->m_subscriberRef = subscriberRef;
  subOpPtr.p->m_subscriberData = subscriberData;


  if (empty)
  {
    jam();
    signal->theData[0] = SumaContinueB::SUB_STOP_REQ;
    signal->theData[1] = subOpPtr.i;
    signal->theData[2] = RNIL;
    sendSignal(SUMA_REF, GSN_CONTINUEB, signal, 3, JBB);
  }
}

void
Suma::sub_stop_req(Signal* signal)
{
  jam();
  if (c_outstanding_drop_trig_req >= NDB_MAX_SUMA_DROP_TRIG_REQ_SUBSTOP)
  {
    jam();
    /* Further sub stop requests execution might flood the Short time queue by
     * sending too many drop trigger requests. So they are delayed until the
     * previous requests are processed. */
    sendSignalWithDelay(SUMA_REF, GSN_CONTINUEB, signal, 10, 3);
    return;
  }

  Ptr<SubOpRecord> subOpPtr;
  subOpPtr.i = signal->theData[1];
  ndbrequire(c_subOpPool.getValidPtr(subOpPtr));

  Ptr<Subscription> subPtr;
  subPtr.i = subOpPtr.p->m_subPtrI;
  ndbrequire(c_subscriptionPool.getValidPtr(subPtr));

  Ptr<Subscriber> ptr;
  {
    Local_Subscriber_list list(c_subscriberPool, subPtr.p->m_subscribers);
    if (signal->theData[2] == RNIL)
    {
      jam();
      list.first(ptr);
    }
    else
    {
      jam();
      list.getPtr(ptr, signal->theData[2]);
    }

    for (Uint32 i = 0; i<32 && !ptr.isNull(); i++, list.next(ptr))
    {
      if (ptr.p->m_senderRef == subOpPtr.p->m_subscriberRef &&
          ptr.p->m_senderData == subOpPtr.p->m_subscriberData)
      {
        jam();
        goto found;
      }
    }
  }

  if (ptr.isNull())
  {
    jam();
    sendSubStopRef(signal,
                   subOpPtr.p->m_senderRef,
                   subOpPtr.p->m_senderData,
                   SubStopRef::NoSuchSubscriber);
    check_remove_queue(signal, subPtr, subOpPtr, true, true);
    return;
  }

  signal->theData[0] = SumaContinueB::SUB_STOP_REQ;
  signal->theData[1] = subOpPtr.i;
  signal->theData[2] = ptr.i;
  sendSignal(SUMA_REF, GSN_CONTINUEB, signal, 3, JBB);
  return;

found:
  {
    Local_Subscriber_list list(c_subscriberPool, subPtr.p->m_subscribers);
    list.remove(ptr);
    /**
     * NOTE: remove before...so we done send UNSUBSCRIBE to self (yuck)
     */
    bool report = subPtr.p->m_options & Subscription::REPORT_SUBSCRIBE;
    report_sub_stop_conf(signal, subOpPtr, ptr, report, list);
    c_subscriberPool.release(ptr);
    checkPoolShrinkNeed(SUMA_SUBSCRIBER_RECORD_TRANSIENT_POOL_INDEX,
                        c_subscriberPool);
  }
  check_remove_queue(signal, subPtr, subOpPtr, true, true);
  check_release_subscription(signal, subPtr);
}

void
Suma::check_remove_queue(Signal* signal,
                         Ptr<Subscription> subPtr,
                         Ptr<SubOpRecord> subOpPtr,
                         bool ishead,
                         bool dorelease)
{
  Local_SubOpRecord_fifo list(c_subOpPool, subPtr.p->m_stop_req);

  {
    Ptr<SubOpRecord> tmp;
    list.first(tmp);
    if (ishead)
    {
      jam();
      ndbrequire(tmp.i == subOpPtr.i);
    }
    else
    {
      jam();
      ishead = (tmp.i == subOpPtr.i);
    }
  }

  if (dorelease)
  {
    jam();
    list.release(subOpPtr);
    checkPoolShrinkNeed(SUMA_SUB_OP_RECORD_TRANSIENT_POOL_INDEX,
                        c_subOpPool);
  }
  else
  {
    jam();
    list.remove(subOpPtr);
  }

  if (ishead)
  {
    jam();
    if (list.first(subOpPtr) == false)
    {
      jam();
      c_restart.m_waiting_on_self = 1;
      return;
    }
    // Fall through
  }
  else
  {
    jam();
    return;
  }

  switch(subOpPtr.p->m_opType){
  case SubOpRecord::R_SUB_ABORT_START_REQ:
  case SubOpRecord::R_SUB_STOP_REQ:
    jam();
    signal->theData[0] = SumaContinueB::SUB_STOP_REQ;
    signal->theData[1] = subOpPtr.i;
    signal->theData[2] = RNIL;
    sendSignal(SUMA_REF, GSN_CONTINUEB, signal, 3, JBB);
    return;
  case SubOpRecord::R_API_FAIL_REQ:
    jam();
    signal->theData[0] = SumaContinueB::API_FAIL_SUBSCRIPTION;
    signal->theData[1] = subOpPtr.i;
    signal->theData[2] = RNIL;
    sendSignal(SUMA_REF, GSN_CONTINUEB, signal, 3, JBB);
    return;
  case SubOpRecord::R_START_ME_REQ:
    jam();
    sendSubCreateReq(signal, subPtr);
    return;
  }
}

void
Suma::report_sub_stop_conf(Signal* signal,
                           Ptr<SubOpRecord> subOpPtr,
                           Ptr<Subscriber> ptr,
                           bool report,
                           Local_Subscriber_list& list)
{
  jam();
  CRASH_INSERTION(13020);
  
  Uint32 senderRef = subOpPtr.p->m_senderRef;
  Uint32 senderData = subOpPtr.p->m_senderData;
  bool abortStart = subOpPtr.p->m_opType == SubOpRecord::R_SUB_ABORT_START_REQ;
  
  // let subscriber know that subscrber is stopped
  if (!abortStart)
  {
    jam();
    send_sub_start_stop_event(signal, ptr, NdbDictionary::Event::_TE_STOP,
                              report, list);
  }
  
  SubStopConf * const conf = (SubStopConf*)signal->getDataPtrSend();
  const Uint64 gci = m_max_seen_gci;
  conf->senderRef= reference();
  conf->senderData= senderData;
  conf->gci_hi= Uint32(gci>>32);
  conf->gci_lo= Uint32(gci);
  sendSignal(senderRef, GSN_SUB_STOP_CONF, signal,
	     SubStopConf::SignalLength, JBB);

  Uint32 nodeId = refToNode(ptr.p->m_senderRef);
  if (c_subscriber_per_node[nodeId])
  {
    c_subscriber_per_node[nodeId]--;
    if (c_subscriber_per_node[nodeId] == 0)
    {
      jam();
      c_subscriber_nodes.clear(nodeId);
    }
  }
}

void
Suma::sendSubStopRef(Signal* signal,
                     Uint32 retref,
                     Uint32 data,
                     Uint32 errCode)
{
  jam();
  SubStopRef  * ref = (SubStopRef *)signal->getDataPtrSend();
  ref->senderRef = reference();
  ref->errorCode = errCode;
  ref->senderData = data;
  sendSignal(retref, GSN_SUB_STOP_REF, signal,  SubStopRef::SignalLength, JBB);
}

// report new started subscriber to all other subscribers
void
Suma::send_sub_start_stop_event(Signal *signal,
                                Ptr<Subscriber> ptr,
                                NdbDictionary::Event::_TableEvent event,
                                bool report,
                                Local_Subscriber_list& list)
{
  const Uint64 gci = get_current_gci(signal);
  SubTableData * data  = (SubTableData*)signal->getDataPtrSend();
  Uint32 nodeId = refToNode(ptr.p->m_senderRef);

  NdbDictionary::Event::_TableEvent other;
  if (event == NdbDictionary::Event::_TE_STOP)
  {
    other = NdbDictionary::Event::_TE_UNSUBSCRIBE;
  }
  else if (event == NdbDictionary::Event::_TE_ACTIVE)
  {
    other = NdbDictionary::Event::_TE_SUBSCRIBE;
  }
  else
  {
    jamLine(event);
    ndbabort();
  }
  
  data->gci_hi         = Uint32(gci >> 32);
  data->gci_lo         = Uint32(gci);
  data->tableId        = 0;
  data->requestInfo    = 0;
  SubTableData::setOperation(data->requestInfo, event);
  SubTableData::setNdbdNodeId(data->requestInfo, getOwnNodeId());
  SubTableData::setReqNodeId(data->requestInfo, nodeId);
  data->changeMask     = 0;
  data->totalLen       = 0;
  data->senderData     = ptr.p->m_senderData;
  sendSignal(ptr.p->m_senderRef, GSN_SUB_TABLE_DATA, signal,
             SubTableData::SignalLength, JBB);

  if (report == false)
  {
    return;
  }

  data->requestInfo    = 0;
  SubTableData::setOperation(data->requestInfo, other);
  SubTableData::setNdbdNodeId(data->requestInfo, getOwnNodeId());

  Ptr<Subscriber> tmp;
  for(list.first(tmp); !tmp.isNull(); list.next(tmp))
  {
    jam();
    SubTableData::setReqNodeId(data->requestInfo, nodeId);
    data->senderData = tmp.p->m_senderData;
    sendSignal(tmp.p->m_senderRef, GSN_SUB_TABLE_DATA, signal,
               SubTableData::SignalLength, JBB);
    
    ndbassert(tmp.i != ptr.i); // ptr should *NOT* be in list now
    if (other != NdbDictionary::Event::_TE_UNSUBSCRIBE)
    {
      jam();
      SubTableData::setReqNodeId(data->requestInfo, 
                                 refToNode(tmp.p->m_senderRef));
      
      data->senderData = ptr.p->m_senderData;
      sendSignal(ptr.p->m_senderRef, GSN_SUB_TABLE_DATA, signal,
                 SubTableData::SignalLength, JBB);
    }
  }
}

void
Suma::Table::createAttributeMask(AttributeMask& mask,
                                 Suma &suma)
{
  mask.clear();
  for(Uint32 i = 0; i<m_noOfAttributes; i++)
    mask.set(i);
}

void Suma::suma_ndbrequire(bool v) { ndbrequire(v); }


/**********************************************************
 * Scan data interface
 *
 * Assumption: one execTRANSID_AI contains all attr info
 *
 */

#define SUMA_BUF_SZ (MAX_ATTRIBUTES_IN_TABLE + MAX_TUPLE_SIZE_IN_WORDS)

#define NO_LOCK_VAL        0xffffffff
#define TRIGGER_LOCK_BASE  0x00000000

static Uint32 bufferLock = NO_LOCK_VAL;
static Uint32 f_buffer[SUMA_BUF_SZ];
static Uint32 f_trigBufferSize = 0;
static Uint32 b_buffer[SUMA_BUF_SZ];
static Uint32 b_trigBufferSize = 0;

static bool clearBufferLock()
{
  if (bufferLock == NO_LOCK_VAL)
    return false;
  
  bufferLock = NO_LOCK_VAL;
  
  return true;
}

static bool setBufferLock(Uint32 lockVal)
{
  if (bufferLock != NO_LOCK_VAL)
    return false;
  
  bufferLock = lockVal;
  return true;
}

static bool setTriggerBufferLock(Uint32 triggerId)
{
  return setBufferLock(triggerId | TRIGGER_LOCK_BASE);
}

static bool checkTriggerBufferLock(Uint32 triggerId)
{
  return (bufferLock == (TRIGGER_LOCK_BASE | triggerId));
}

void
Suma::execTRANSID_AI(Signal* signal)
{
  jamEntry();
  DBUG_ENTER("Suma::execTRANSID_AI");

  CRASH_INSERTION(13015);
  TransIdAI * const data = (TransIdAI*)signal->getDataPtr();
  const Uint32 opPtrI = data->connectPtr;
  Uint32 length = signal->length() - 3;

  if (signal->getNoOfSections())
  {
    /* Copy long data into linear signal buffer */
    SectionHandle handle(this, signal);
    SegmentedSectionPtr dataPtr;
    ndbrequire(handle.getSection(dataPtr, 0));
    length = dataPtr.sz;
    ndbrequire(length <= (NDB_ARRAY_SIZE(signal->theData) - TransIdAI::HeaderLength));
    copy(data->attrData, dataPtr);
    releaseSections(handle);
  }

  Ptr<SyncRecord> syncPtr;
  ndbrequire(c_syncPool.getPtr(syncPtr, (opPtrI >> 16)));
  
  Uint32 headersSection = RNIL;
  Uint32 dataSection = RNIL;
  const Uint32 * src = &data->attrData[0];
  const Uint32 * const end = &src[length];
  
  const Uint32 attribs = syncPtr.p->m_currentNoOfAttributes;
  for(Uint32 i = 0; i<attribs; i++){
    ndbrequire(src < end);
    Uint32 tmp = * src++;
    Uint32 len = AttributeHeader::getDataSize(tmp);
    ndbrequire((src + len) <= end);
    
    /**
     * Separate AttributeHeaders and data in separate
     * sections
     * 
     * Note that len == 0 is legitimate, and can result in 
     * dataSection == RNIL
     */
    if (! (appendToSection(headersSection, &tmp, 1) &&
           appendToSection(dataSection, src, len)))
    {
      ErrorReporter::handleError(NDBD_EXIT_OUT_OF_LONG_SIGNAL_MEMORY,
                                 "Out of LongMessageBuffer in SUMA scan",
                                 "");
    }
    src += len;
  } 

  ndbrequire(src == end);
  ndbrequire(syncPtr.p->m_sourceInstance == RNIL);
  ndbrequire(syncPtr.p->m_headersSection == RNIL);
  ndbrequire(syncPtr.p->m_dataSection == RNIL);
  syncPtr.p->m_sourceInstance = refToInstance(signal->getSendersBlockRef());
  syncPtr.p->m_headersSection = headersSection;
  syncPtr.p->m_dataSection = dataSection;
 

  if ((syncPtr.p->m_requestInfo & SubSyncReq::LM_Exclusive) == 0)
  {
    /* Send it now */
    jam();
    sendScanSubTableData(signal, syncPtr, 0);
  }

  /* Wait for KEYINFO20 */
  DBUG_VOID_RETURN;
}

void
Suma::execKEYINFO20(Signal* signal)
{
  jamEntry();
  KeyInfo20* data = (KeyInfo20*)signal->getDataPtr();

  const Uint32 opPtrI = data->clientOpPtr;
  const Uint32 takeOver = data->scanInfo_Node;

  Ptr<SyncRecord> syncPtr;
  ndbrequire(c_syncPool.getPtr(syncPtr, (opPtrI >> 16)));

  ndbrequire(syncPtr.p->m_sourceInstance ==
             refToInstance(signal->getSendersBlockRef()));
  ndbrequire(syncPtr.p->m_headersSection != RNIL);
  ndbrequire(syncPtr.p->m_dataSection != RNIL);

  /* SUMA requests a special 'scanInfo only' KeyInfo */
  ndbassert(data->keyLen == 0);
  ndbrequire(signal->getNoOfSections() == 0);

  sendScanSubTableData(signal, syncPtr, takeOver);
}

void
Suma::sendScanSubTableData(Signal* signal,
                           Ptr<SyncRecord> syncPtr, Uint32 takeOver)
{
  if (unlikely(syncPtr.p->m_dataSection == RNIL))
  {
    jam();
    
    /* Zero length data section, but receivers expect 
     * to get something :(
     * import() currently supports empty sections
     */
    Ptr<SectionSegment> emptySection;
    Uint32 junk = 0;
    if (!import(emptySection, &junk, 0))
    {
      ErrorReporter::handleError(NDBD_EXIT_OUT_OF_LONG_SIGNAL_MEMORY,
                                 "Out of LongMessageBuffer in SUMA scan",
                                 "");
    }
    syncPtr.p->m_dataSection = emptySection.i;
  }

  ndbassert(syncPtr.p->m_headersSection != RNIL);
  ndbassert(syncPtr.p->m_dataSection != RNIL);

  /**
   * Send data to subscriber
   */
  SectionHandle sh(this);
  sh.m_ptr[0].i = syncPtr.p->m_headersSection;
  sh.m_ptr[1].i = syncPtr.p->m_dataSection;
  getSections(2, sh.m_ptr);
  sh.m_cnt = 2;

  /**
   * Initialize signal
   */  
  SubTableData * sdata = (SubTableData*)signal->getDataPtrSend();
  Uint32 ref = syncPtr.p->m_senderRef;
  sdata->tableId = syncPtr.p->m_tableId;
  sdata->senderData = syncPtr.p->m_senderData;
  sdata->requestInfo = 0;
  SubTableData::setOperation(sdata->requestInfo, 
			     NdbDictionary::Event::_TE_SCAN); // Scan
  sdata->gci_hi = 0; // Undefined
  sdata->gci_lo = 0;
  sdata->takeOver = takeOver;
#if PRINT_ONLY
  g_eventLogger->info("GSN_SUB_TABLE_DATA (scan) #attr: %d len: %d",
                      getSectionSz(syncPtr.p->m_headersSection),
                      getSectionSz(syncPtr.p->m_dataSection));
#else
  sendSignal(ref,
	     GSN_SUB_TABLE_DATA,
	     signal, 
	     SubTableData::SignalLength, JBB,
	     &sh);
#endif
  
  /* Clear section references */
  syncPtr.p->m_sourceInstance = RNIL;
  syncPtr.p->m_headersSection = RNIL;
  syncPtr.p->m_dataSection = RNIL;  
}

/**********************************************************
 *
 * Trigger data interface
 *
 */

void
Suma::execTRIG_ATTRINFO(Signal* signal)
{
  jamEntry();
  DBUG_ENTER("Suma::execTRIG_ATTRINFO");

  CRASH_INSERTION(13016);
  TrigAttrInfo* const trg = (TrigAttrInfo*)signal->getDataPtr();
  const Uint32 trigId = trg->getTriggerId();

  const Uint32 dataLen = signal->length() - TrigAttrInfo::StaticLength;

  if(trg->getAttrInfoType() == TrigAttrInfo::BEFORE_VALUES){
    jam();

    ndbrequire( checkTriggerBufferLock(trigId) );

    ndbrequire(b_trigBufferSize + dataLen <= SUMA_BUF_SZ);
    memcpy(b_buffer + b_trigBufferSize, trg->getData(), 4 * dataLen);
    b_trigBufferSize += dataLen;

    // printf("before values %u %u %u\n",trigId, dataLen,  b_trigBufferSize);
  } else {
    jam();

    if (setTriggerBufferLock(trigId))
    {
      /* Lock was not taken, we have it now */
      f_trigBufferSize = 0;
      b_trigBufferSize = 0;
    }
    else
    {
      /* Lock was taken, must be by us */
      ndbrequire( checkTriggerBufferLock(trigId) );
    }

    ndbrequire(f_trigBufferSize + dataLen <= SUMA_BUF_SZ);
    memcpy(f_buffer + f_trigBufferSize, trg->getData(), 4 * dataLen);
    f_trigBufferSize += dataLen;
  }

  
  DBUG_VOID_RETURN;
}

#ifdef NODEFAIL_DEBUG2
static int theCounts[64] = {0};
#endif

Uint32 
Suma::get_responsible_node(Uint32 bucket) const
{
  // id will contain id to responsible suma or 
  // RNIL if we don't have nodegroup info yet

  jam();
  Uint32 node;
  ndbrequire(bucket < NO_OF_BUCKETS);
  const Bucket* ptr = c_buckets + bucket;
  for(Uint32 i = 0; i<MAX_REPLICAS; i++)
  {
    node= ptr->m_nodes[i];
    if(c_alive_nodes.get(node))
    {
#ifdef NODEFAIL_DEBUG2
      theCounts[node]++;
      g_eventLogger->info("Suma:responsible n=%u, D=%u, id = %u, count=%u", n,
                          D, id, theCounts[node]);
#endif
      return node;
    }
  }
  
  return 0;
}

Uint32 
Suma::get_responsible_node(Uint32 bucket, const NdbNodeBitmask& mask) const
{
  jam();
  Uint32 node;
  ndbrequire(bucket < NO_OF_BUCKETS);
  const Bucket* ptr = c_buckets + bucket;
  for(Uint32 i = 0; i<MAX_REPLICAS; i++)
  {
    jam();
    node= ptr->m_nodes[i];
    jamLine(Uint16(node));
    if(mask.get(node))
    {
      return node;
    }
  }
  
  return 0;
}

bool
Suma::check_switchover(Uint32 bucket, Uint64 gci)
{
  const Uint32 send_mask = 
    Bucket::BUCKET_STARTING |
    Bucket::BUCKET_TAKEOVER |
    Bucket::BUCKET_SHUTDOWN_TO;

  bool send = c_buckets[bucket].m_state & send_mask;
  ndbassert(m_switchover_buckets.get(bucket));
  if(unlikely(gci > c_buckets[bucket].m_switchover_gci))
  {
    return send;
  }
  return !send;
}

Uint32 
Suma::reformat(Signal* signal,
               LinearSectionPtr ptr[3],
               const LinearSectionPtr lsptr[3])
{
  jam();
  Uint32 noOfAttrs = 0, dataLen = 0;
  Uint32 * headers = signal->theData + 25;
  Uint32 * dst     = signal->theData + 25 + MAX_ATTRIBUTES_IN_TABLE;

  require(lsptr[0].sz + lsptr[2].sz <= SUMA_BUF_SZ);

  ptr[0].p  = headers;
  ptr[1].p  = dst;
  
  for (Uint32 i = 0; i < 2; i++)
  {
    jam();
    const Uint32 secnum = (i == 0 ? 0 : 2);
    const Uint32* p = lsptr[secnum].p;
    Uint32 sz = lsptr[secnum].sz;
    while (sz > 0)
    {
      jamDebug();
      Uint32 tmp = * p++;
      * headers ++ = tmp;
      Uint32 len = AttributeHeader::getDataSize(tmp);
      memcpy(dst, p, 4 * len);
      dst += len;
      p += len;
      
      noOfAttrs++;
      dataLen += len;
      require(sz >= (1+len));
      sz -= (1 + len);
    }
  }
  
  ptr[0].sz = noOfAttrs;
  ptr[1].sz = dataLen;
  
  ptr[2] = lsptr[1];
  
  return ptr[2].sz > 0 ? 3 : 2;
}

/**
 * Pass entire pages with SUMA-trigger-data from
 *   TUP to SUMA to avoid extensive LongSignalMessage buffer contention
 */
void
Suma::execFIRE_TRIG_ORD_L(Signal* signal)
{
  jamEntry();

  ndbassert(signal->getNoOfSections() == 0);
  Uint32 pageId = signal->theData[0];
  Uint32 len = signal->theData[1];
  Uint32 ldm_instance = signal->theData[2];
  Uint32 chunkId = signal->theData[3];
  const Uint32 page_count =
      (len + GLOBAL_PAGE_SIZE_WORDS - 1) / GLOBAL_PAGE_SIZE_WORDS;

  if (pageId == RNIL && len == 0)
  {
    jam();
    /**
     * Out of memory
     */
    out_of_buffer(signal);
    return;
  }

  Uint32 * ptr = reinterpret_cast<Uint32*>(c_page_pool.getPtr(pageId));
  while (len)
  {
    Uint32 * save = ptr;
    Uint32 msglen  = * ptr++;
    Uint32 siglen  = * ptr++;
    Uint32 sec0len = * ptr++;
    Uint32 sec1len = * ptr++;
    Uint32 sec2len = * ptr++;

    /**
     * Copy value directly into local buffers
     */
    Uint32 trigId = ((FireTrigOrd*)ptr)->getTriggerId();
    ndbrequire( setTriggerBufferLock(trigId) );

    LinearSectionPtr lsptr[3];
    memcpy(signal->theData, ptr, 4 * siglen); // signal
    ptr += siglen;

    memcpy(f_buffer, ptr, 4*sec0len);
    lsptr[0].sz = sec0len;
    lsptr[0].p = f_buffer;
    ptr += sec0len;

    memcpy(b_buffer, ptr, 4*sec1len);
    lsptr[1].sz = sec1len;
    lsptr[1].p = b_buffer;
    ptr += sec1len;

    memcpy(f_buffer + sec0len, ptr, 4*sec2len);
    lsptr[2].sz = sec2len;
    lsptr[2].p = f_buffer + sec0len;
    ptr += sec2len;

    f_trigBufferSize = sec0len + sec2len;
    b_trigBufferSize = sec1len;

    doFIRE_TRIG_ORD(signal, lsptr);

    /* Reset bufferlock
     * We will use the buffers until the end of
     * signal processing, but not after
     */
    ndbrequire( clearBufferLock() );

    ndbrequire(ptr == save + msglen);
    ndbrequire(len >= msglen);
    len -= msglen;
  }

  // Pages allocated in Dbtup::ndbmtd_buffer_suma_trigger().
  release_trigger_page(ldm_instance, pageId++, chunkId, page_count);
}

void
Suma::sendBatchedSUB_TABLE_DATA(Signal* signal,
                                const Subscriber_list::Head subscribers,
                                LinearSectionPtr lsptr[],
                                Uint32 nptr)
{
  jam();
  SubTableData * data = (SubTableData*)signal->getDataPtrSend();
  ConstLocal_Subscriber_list list(c_subscriberPool, subscribers);
  SubscriberPtr subbPtr;
  for(list.first(subbPtr); !subbPtr.isNull(); list.next(subbPtr))
  {
    jam();
    data->senderData = subbPtr.p->m_senderData;
    const Uint32 version = getNodeInfo(refToNode(subbPtr.p->m_senderRef)).m_version;
    if (ndbd_frag_sub_table_data(version))
    {
      jam();
      sendBatchedFragmentedSignal(subbPtr.p->m_senderRef,
                                  GSN_SUB_TABLE_DATA,
                                  signal,
                                  SubTableData::SignalLengthWithTransId,
                                  JBB,
                                  lsptr,
                                  nptr);
    }
    else
    {
      jam();
      sendSignal(subbPtr.p->m_senderRef,
                 GSN_SUB_TABLE_DATA,
                 signal,
                 SubTableData::SignalLengthWithTransId,
                 JBB,
                 lsptr,
                 nptr);
    }
  }
}

void
Suma::execFIRE_TRIG_ORD(Signal* signal)
{
  jamEntry();
  DBUG_ENTER("Suma::execFIRE_TRIG_ORD");
  
  CRASH_INSERTION(13016);

  if (!assembleFragments(signal))
  {
    jam();
    return;
  }

  FireTrigOrd* const trg = (FireTrigOrd*)signal->getDataPtr();
  const Uint32 trigId    = trg->getTriggerId();

  LinearSectionPtr lsptr[3];
  if (signal->getNoOfSections() > 0)
  {
    jam();
    ndbassert(isNdbMtLqh());
    SectionHandle handle(this, signal);

    ndbrequire( setTriggerBufferLock(trigId) );

    SegmentedSectionPtr ptr;
    ndbrequire(handle.getSection(ptr, 0)); // Keys
    const Uint32 sz = ptr.sz;
    ndbrequire(sz <= SUMA_BUF_SZ);
    copy(f_buffer, ptr);
    lsptr[0].sz = ptr.sz;
    lsptr[0].p = f_buffer;

    ndbrequire(handle.getSection(ptr, 2)); // After values
    ndbrequire(ptr.sz <= (SUMA_BUF_SZ - sz));
    copy(f_buffer + sz, ptr);
    f_trigBufferSize = sz + ptr.sz;
    lsptr[2].sz = ptr.sz;
    lsptr[2].p = f_buffer + sz;

    ndbrequire(handle.getSection(ptr, 1)); // Before values
    ndbrequire(ptr.sz <= SUMA_BUF_SZ);
    copy(b_buffer, ptr);
    b_trigBufferSize = ptr.sz;
    lsptr[1].sz = ptr.sz;
    lsptr[1].p = b_buffer;

    releaseSections(handle);
  }
  else
  {
    jam();
    /*
     * If no sections, assume f_buffer and b_buffer already have been filled
     * and trigger buffer is locked by preeding sequence of TRIG_ATTRINFO.
     */
    ndbrequire(f_trigBufferSize ==
      trg->getNoOfPrimaryKeyWords() + trg->getNoOfAfterValueWords());
    ndbrequire(b_trigBufferSize == trg->getNoOfBeforeValueWords());
    lsptr[0].p = f_buffer;
    lsptr[0].sz = trg->getNoOfPrimaryKeyWords();
    lsptr[1].p = b_buffer;
    lsptr[1].sz = trg->getNoOfBeforeValueWords();
    lsptr[2].p = f_buffer + trg->getNoOfPrimaryKeyWords();
    lsptr[2].sz = trg->getNoOfAfterValueWords();
  }

  ndbrequire( checkTriggerBufferLock(trigId) );

  doFIRE_TRIG_ORD(signal, lsptr);

  /* Reset bufferlock
   * We will use the buffers until the end of
   * signal processing, but not after
   */
  ndbrequire( clearBufferLock() );
}

void
Suma::doFIRE_TRIG_ORD(Signal* signal, LinearSectionPtr lsptr[3])
{
  jamEntry();
  DBUG_ENTER("Suma::doFIRE_TRIG_ORD");
  
  FireTrigOrd* const trg = (FireTrigOrd*)signal->getDataPtr();
  const Uint32 trigId    = trg->getTriggerId();
  const Uint32 hashValue = trg->getHashValue();
  const Uint32 gci_hi    = trg->getGCI();
  const Uint32 gci_lo    = trg->m_gci_lo;
  const Uint64 gci = gci_lo | (Uint64(gci_hi) << 32);
  const Uint32 event     = trg->getTriggerEvent();
  const Uint32 any_value = trg->getAnyValue();
  const Uint32 transId1  = trg->m_transId1;
  const Uint32 transId2  = trg->m_transId2;

  Ptr<Subscription> subPtr;
  subPtr.i = trigId & 0xFFFF;
  ndbrequire(c_subscriptionPool.getValidPtr(subPtr));

  ndbrequire(gci > m_last_complete_gci);

  Uint32 tableId = subPtr.p->m_tableId;
  Ptr<Table> tabPtr;
  tabPtr.i = subPtr.p->m_table_ptrI;
  ndbrequire(c_tablePool.getValidPtr(tabPtr));
  Uint32 schemaVersion = tabPtr.p->m_schemaVersion;
  
  Uint32 bucket= hashValue % c_no_of_buckets;
  m_max_seen_gci = (gci > m_max_seen_gci ? gci : m_max_seen_gci);
  if(m_active_buckets.get(bucket) || 
     (m_switchover_buckets.get(bucket) && (check_switchover(bucket, gci))))
  {
    jam();
    m_max_sent_gci = (gci > m_max_sent_gci ? gci : m_max_sent_gci);
    ndbrequire(lsptr[0].sz == trg->getNoOfPrimaryKeyWords());
    ndbrequire(lsptr[1].sz == trg->getNoOfBeforeValueWords());
    ndbrequire(lsptr[2].sz == trg->getNoOfAfterValueWords());

    LinearSectionPtr ptr[3];
    const Uint32 nptr= reformat(signal, ptr, lsptr);
    Uint32 ptrLen= 0;
    for(Uint32 i =0; i < nptr; i++)
      ptrLen+= ptr[i].sz;    
    /**
     * Signal to subscriber(s)
     */
    SubTableData * data = (SubTableData*)signal->getDataPtrSend();//trg;
    data->gci_hi         = gci_hi;
    data->gci_lo         = gci_lo;
    data->tableId        = tableId;
    data->requestInfo    = 0;
    SubTableData::setOperation(data->requestInfo, event);
    data->flags          = 0;
    data->anyValue       = any_value;
    data->totalLen       = ptrLen;
    data->transId1       = transId1;
    data->transId2       = transId2;
    
    sendBatchedSUB_TABLE_DATA(signal, subPtr.p->m_subscribers, ptr, nptr);
  }
  else 
  {
    jam();
    constexpr uint buffer_header_sz = 7;
    Uint32* dst1 = nullptr;
    Uint32* dst2 = nullptr;
    Uint32 sz1 = f_trigBufferSize + buffer_header_sz;
    Uint32 sz2 = b_trigBufferSize;
    Page_pos save_pos= c_buckets[bucket].m_buffer_head;

    static_assert(1 + Buffer_page::GCI_SZ32 + buffer_header_sz + SUMA_BUF_SZ
                    <= Buffer_page::DATA_WORDS);
    if (likely((dst1 = get_buffer_ptr(signal, bucket, gci, sz1, 1)) &&
               (dst2 = get_buffer_ptr(signal, bucket, gci, sz2, 2))))
    {
      jam();
      dst1[0] = subPtr.i;
      dst1[1] = schemaVersion;
      dst1[2] = (event << 16) | lsptr[0].sz;
      dst1[3] = any_value;
      dst1[4] = transId1;
      dst1[5] = transId2;
      dst1[6] = subPtr.p->m_subAutoIncrement;
      dst1 += buffer_header_sz;
      memcpy(dst1, lsptr[0].p, lsptr[0].sz << 2);
      dst1 += lsptr[0].sz;
      memcpy(dst1, lsptr[2].p, lsptr[2].sz << 2);
      ndbrequire(f_trigBufferSize == lsptr[0].sz + lsptr[2].sz);
      memcpy(dst2, lsptr[1].p, lsptr[1].sz << 2);
      ndbrequire(b_trigBufferSize == lsptr[1].sz);
    }
    else if (dst1 != nullptr &&
             !m_out_of_buffer_release_ongoing)
    {
      jam();
      // Revert first buffer allocation
      Uint32 first_page_id = save_pos.m_page_id;

      Uint32 page_id;
      if (first_page_id == RNIL)
      {
        jam();
        page_id = c_buckets[bucket].m_buffer_tail;
        c_buckets[bucket].m_buffer_tail = RNIL;
      }
      else
      {
        jam();
        Buffer_page* first_page = c_page_pool.getPtr(first_page_id);
        page_id = first_page->m_next_page;
        first_page->m_next_page = RNIL;
      }
      while (page_id != RNIL)
      {
        jam();
        Buffer_page* page = c_page_pool.getPtr(page_id);
        Uint32 next = page->m_next_page;
        free_page(page_id, page, __LINE__);
        page_id = next;
      }
      c_buckets[bucket].m_buffer_head = save_pos;
    }
    else if (dst1 != nullptr &&
             m_out_of_buffer_release_ongoing)
    {
      DEB_FREE_PAGE(("Skipped releasing pages in FIRE_TRIG_ORD"
                     " due to out of buffer release ongoing"));
    }
  }
  
  DBUG_VOID_RETURN;
}

/**
  The SUB_GCP_COMPLETE_REP signal is used to signal to receiver that an epoch
  is completed and that receiver have received all data for the epoch.

  SUMA get SUB_GCP_COMPLETE_REP from DBDIH via DBLQH so that
  SUB_GCP_COMPLETE_REP for an certain epoch will arrive after any data for that
  epoch that each DBLQH instance have sent to SUMA (via FIRE_TRIG_ORD or
  FIRE_TRIG_ORD_L).

  If one have more than one DBLQH they can be at different epochs so SUMA need
  to count in SUB_GCP_COMPLETE_REP from all DBLQH to know when SUMA have got
  all the data from all DBLQH.

  When SUMA have got SUB_GCP_COMPLETE_REP from all DBLQH it should in turn send
  out SUB_GCP_COMPLETE_REP to all subscribers.  But only after it have sent all
  data to the subscribers.

  Typically SUMA relays the data it got from DBLQH and DBDICT immediately when
  it arrives to SUMA.  But in some cases fragmented signals may be used to send
  data to subscribers.  These fragmented signals should not be considered sent
  until the last fragment of signal is sent.
*/

void
Suma::checkMaxBufferedEpochs(Signal *signal)
{
  /*
   * Check if any subscribers are exceeding the MaxBufferedEpochs
   */
  Ptr<Gcp_record> gcp;
  jamEntry();
  if (c_gcp_list.isEmpty())
  {
    jam();
    return;
  }
  c_gcp_list.first(gcp);
  if (ERROR_INSERTED(13037))
  {
    jam();
    CLEAR_ERROR_INSERT_VALUE;
    g_eventLogger->info(
        "Simulating exceeding the MaxBufferedEpochs %u(%llu,%llu,%llu)",
        c_maxBufferedEpochs, m_max_seen_gci, m_last_complete_gci, gcp.p->m_gci);
  }
  else if (c_gcp_list.getCount() < c_maxBufferedEpochs)
  {
    jam();
    return;
  }
  NodeBitmask subs = gcp.p->m_subscribers;
  jam();
  if (!subs.isclear())
  {
    jam();
    char buf[NodeBitmask::TextLength + 1];
    subs.getText(buf);
    infoEvent("Disconnecting lagging nodes '%s', epoch %llu",
              buf,
              gcp.p->m_gci);
  }
  // Disconnect lagging subscribers waiting for oldest epoch
  for(Uint32 nodeId = 0; nodeId < MAX_NODES; nodeId++)
  {
    if (subs.get(nodeId))
    {
      jam();
      jamData(nodeId);
      subs.clear(nodeId);
      // Disconnecting node
      signal->theData[0] = NDB_LE_SubscriptionStatus;
      signal->theData[1] = 1; // DISCONNECTED;
      signal->theData[2] = nodeId;
      signal->theData[3] = (Uint32) gcp.p->m_gci;
      signal->theData[4] = (Uint32) (gcp.p->m_gci >> 32);
      signal->theData[5] = (Uint32) c_gcp_list.getCount();
      signal->theData[6] = c_maxBufferedEpochs;
      sendSignal(CMVMI_REF, GSN_EVENT_REP, signal, 8, JBB);
      
      /**
       * Force API_FAILREQ
       */
      signal->theData[0] = nodeId;
      sendSignal(QMGR_REF, GSN_API_FAILREQ, signal, 1, JBA);
    }
  }
}

void
Suma::execSUB_GCP_COMPLETE_REP(Signal* signal)
{
  jamEntry();
  ndbassert(signal->getNoOfSections() == 0);

  SubGcpCompleteRep * rep = (SubGcpCompleteRep*)signal->getDataPtrSend();
  Uint32 gci_hi = rep->gci_hi;
  Uint32 gci_lo = rep->gci_lo;
  Uint64 gci = gci_lo | (Uint64(gci_hi) << 32);

#define SSPP 0

  if (SSPP)
    printf("execSUB_GCP_COMPLETE_REP(%u/%u)", gci_hi, gci_lo);
  jam();

  const Uint32 sz = NDB_ARRAY_SIZE(m_gcp_rep_counter);
  bool found = false;

  ndbrequire(m_snd_gcp_rep_counter_index < sz);
  ndbrequire(m_min_gcp_rep_counter_index < sz);
  ndbrequire(m_max_gcp_rep_counter_index < sz);

  Uint32 i = m_min_gcp_rep_counter_index;
  while (i != m_max_gcp_rep_counter_index)
  {
    jam();
    if (gci < m_gcp_rep_counter[i].m_gci)
    {
      jam();
      break;
    }
    else if (gci == m_gcp_rep_counter[i].m_gci)
    {
      jam();
      found = true;
      break;
    }
    i = (i + 1) % sz;
  }
  jamData(i);

  /**
    If ndbrequire fails, epoch already completed.  This should not be possible.
    Each LDM sends message exactly once per epoch.  And an epoch is not
    complete until message from all LDM have arrived.
  */
  ndbrequire(found ||
             i != m_min_gcp_rep_counter_index ||
             i == m_max_gcp_rep_counter_index);

  if (!found)
  {
    jam();
    ndbrequire(i == m_max_gcp_rep_counter_index);
    m_gcp_rep_counter[i].m_gci = gci;
    m_gcp_rep_counter[i].m_cnt = 0;
    m_gcp_rep_counter[i].m_flags = rep->flags;
    m_max_gcp_rep_counter_index = (m_max_gcp_rep_counter_index + 1) % sz;

    // Verify epoch buffer not full, else panic!
    ndbrequire(m_snd_gcp_rep_counter_index != m_max_gcp_rep_counter_index);

    if (gci > m_max_seen_gci)
    {
      jam();
      m_max_seen_gci = gci;
    }
  }

  if (likely(m_gcp_rep_cnt > 0))
  {
    jam();
    ndbrequire(m_gcp_rep_counter[i].m_cnt < m_gcp_rep_cnt);
    m_gcp_rep_counter[i].m_cnt++;
  }
  else
  {
    jam();
    ndbrequire(m_gcp_rep_counter[i].m_cnt == 0);
  }
  ndbrequire(m_gcp_rep_counter[i].m_flags == rep->flags);

  if (m_gcp_rep_counter[i].m_cnt < m_gcp_rep_cnt)
  {
    jam();
    return;
  }

  // Epoch is completed.
  ndbrequire(gci > m_last_complete_gci);
  m_last_complete_gci = gci;
  ndbrequire(m_gcp_rep_counter[i].m_cnt == m_gcp_rep_cnt);
  ndbrequire(i == m_min_gcp_rep_counter_index);
  m_min_gcp_rep_counter_index = (m_min_gcp_rep_counter_index + 1) % sz;
  if (i != m_snd_gcp_rep_counter_index)
  {
    jam();
    return;
  }
  checkMaxBufferedEpochs(signal);
  sendSUB_GCP_COMPLETE_REP(signal);
}

void
Suma::sendSUB_GCP_COMPLETE_REP(Signal* signal)
{
  if (m_snd_gcp_rep_counter_index == m_min_gcp_rep_counter_index)
  {
    // No complete epoch yet.
    jam();
    return;
  }

  const Uint64 gci = m_gcp_rep_counter[m_snd_gcp_rep_counter_index].m_gci;
  const Uint32 gci_hi = gci >> 32;
  const Uint32 gci_lo = Uint32(gci);
  ndbrequire(((Uint64(gci_hi) << 32) | gci_lo) == gci);

  const bool no_inflight_gci =
    (m_oldest_gcp_inflight_index == m_newest_gcp_inflight_index);

  if (!no_inflight_gci)
  {
    if (gci == m_gcp_inflight[m_oldest_gcp_inflight_index].m_gci)
    {
      // Do not send yet, epoch have undelivered data.
      jam();
      return;
    }
    jam();
    ndbrequire(gci < m_gcp_inflight[m_oldest_gcp_inflight_index].m_gci);
  }

  // Send!
  ndbassert(m_gcp_rep_counter[m_snd_gcp_rep_counter_index].m_cnt == m_gcp_rep_cnt);
  bool drop = false;
  Uint32 flags = m_gcp_rep_counter[m_snd_gcp_rep_counter_index].m_flags |
                 (m_missing_data
                 ? SubGcpCompleteRep::MISSING_DATA
                 : 0);
  if (ERROR_INSERTED(13036))
  {
    jam();
    CLEAR_ERROR_INSERT_VALUE;
    g_eventLogger->info("Simulating out of event buffer at node failure");
    flags |= SubGcpCompleteRep::MISSING_DATA;
  }

#ifdef VM_TRACE
  if (m_gcp_monitor == 0)
  {
    jam();
  }
  else if (gci_hi == Uint32(m_gcp_monitor >> 32))
  {
    jam();
    ndbrequire(gci_lo == Uint32(m_gcp_monitor) + 1);
  }
  else
  {
    jam();
    ndbrequire(gci_hi == Uint32(m_gcp_monitor >> 32) + 1);
    ndbrequire(gci_lo == 0);
  }
  m_gcp_monitor = gci;
#endif

  /**
   * 
   */
  Bucket_mask dropped_buckets;
  if(!m_switchover_buckets.isclear())
  {
    jam();
    bool starting_unlock = false;
    Uint32 i = m_switchover_buckets.find(0);
    for(; i != Bucket_mask::NotFound; i = m_switchover_buckets.find(i + 1))
    {
      if(gci > c_buckets[i].m_switchover_gci)
      {
	Uint32 state = c_buckets[i].m_state;
	m_switchover_buckets.clear(i);
        g_eventLogger->info(
            "%u/%u (%u/%u) switchover complete bucket %d state: %x",
            Uint32(gci >> 32), Uint32(gci),
            Uint32(c_buckets[i].m_switchover_gci >> 32),
            Uint32(c_buckets[i].m_switchover_gci), i, state);

        if(state & Bucket::BUCKET_STARTING)
	{
	  /**
	   * NR case
	   */
          jam();
	  m_active_buckets.set(i);
	  c_buckets[i].m_state &= ~(Uint32)Bucket::BUCKET_STARTING;
          g_eventLogger->info("starting");
          m_gcp_complete_rep_count++;
          starting_unlock = true;
	}
	else if(state & Bucket::BUCKET_TAKEOVER)
	{
	  /**
	   * NF case
	   */
          jam();
	  Bucket* bucket= c_buckets + i;
	  Page_pos pos= bucket->m_buffer_head;
	  ndbrequire(pos.m_max_gci < gci);

	  Buffer_page* page= c_page_pool.getPtr(pos.m_page_id);
          g_eventLogger->info("takeover %d", pos.m_page_id);
          page->m_max_gci_hi = (Uint32)(pos.m_max_gci >> 32);
          page->m_max_gci_lo = (Uint32)(pos.m_max_gci & 0xFFFFFFFF);
          ndbassert(pos.m_max_gci != 0);
	  page->m_words_used = pos.m_page_pos;
	  page->m_next_page = RNIL;
	  memset(&bucket->m_buffer_head, 0, sizeof(bucket->m_buffer_head));
	  bucket->m_buffer_head.m_page_id = RNIL;
	  bucket->m_buffer_head.m_page_pos = Buffer_page::DATA_WORDS + 1;

	  m_active_buckets.set(i);
          m_gcp_complete_rep_count++;
	  c_buckets[i].m_state &= ~(Uint32)Bucket::BUCKET_TAKEOVER;
	}
	else if (state & Bucket::BUCKET_HANDOVER)
	{
	  /**
	   * NR, living node
	   */
          jam();
	  c_buckets[i].m_state &= ~(Uint32)Bucket::BUCKET_HANDOVER;
          m_gcp_complete_rep_count--;
          g_eventLogger->info("handover");
        } else if (state & Bucket::BUCKET_CREATED_MASK) {
          jam();
          Uint32 cnt = state >> 8;
          Uint32 mask = Uint32(Bucket::BUCKET_CREATED_MASK) | (cnt << 8);
	  c_buckets[i].m_state &= ~mask;
          flags |= SubGcpCompleteRep::ADD_CNT;
          flags |= (cnt << 16);
          g_eventLogger->info(
              "add %u %s", cnt,
              state & Bucket::BUCKET_CREATED_SELF ? "self" : "other");
          if (state & Bucket::BUCKET_CREATED_SELF &&
              get_responsible_node(i) == getOwnNodeId())
          {
            jam();
            m_active_buckets.set(i);
            m_gcp_complete_rep_count++;
          }
        } else if (state & Bucket::BUCKET_DROPPED_MASK) {
          jam();
          Uint32 cnt = state >> 8;
          Uint32 mask = Uint32(Bucket::BUCKET_DROPPED_MASK) | (cnt << 8);
	  c_buckets[i].m_state &= ~mask;
          flags |= SubGcpCompleteRep::SUB_CNT;
          flags |= (cnt << 16);
          g_eventLogger->info(
              "sub %u %s", cnt,
              state & Bucket::BUCKET_DROPPED_SELF ? "self" : "other");
          if (state & Bucket::BUCKET_DROPPED_SELF)
          {
            if (m_active_buckets.get(i))
            {
              m_active_buckets.clear(i);
              // Remember this bucket, it should be listed
              // in SUB_GCP_COMPLETE_REP signal
              dropped_buckets.set(i);
            }
            drop = true;
          }
        } else if (state & Bucket::BUCKET_SHUTDOWN) {
          jam();
          Uint32 nodeId = c_buckets[i].m_switchover_node;
          ndbrequire(nodeId == getOwnNodeId());
          m_active_buckets.clear(i);
          m_gcp_complete_rep_count--;
          g_eventLogger->info("shutdown handover");
          c_buckets[i].m_state &= ~(Uint32)Bucket::BUCKET_SHUTDOWN;
        } else if (state & Bucket::BUCKET_SHUTDOWN_TO) {
          jam();
          Uint32 nodeId = c_buckets[i].m_switchover_node;
          NdbNodeBitmask nodegroup = c_nodes_in_nodegroup_mask;
          nodegroup.clear(nodeId);
          ndbrequire(get_responsible_node(i) == nodeId &&
                     get_responsible_node(i, nodegroup) == getOwnNodeId());
          m_active_buckets.set(i);
          m_gcp_complete_rep_count++;
          c_buckets[i].m_state &= ~(Uint32)Bucket::BUCKET_SHUTDOWN_TO;
          g_eventLogger->info("shutdown handover takeover");
        }
        else
        {
          jam();
        }
      }
    } // for (m_switchover_buckets...)

    if (m_switchover_buckets.isclear())
    {
      jam();
      if(getNodeState().startLevel == NodeState::SL_STARTING && 
         c_startup.m_handover_nodes.isclear())
      {
        jam();
        sendSTTORRY(signal);
      }
      else if (getNodeState().startLevel >= NodeState::SL_STOPPING_1)
      {
        jam();
        if (c_shutdown.m_wait_handover)
        {
          jam();
          ndbassert(getNodeState().startLevel == NodeState::SL_STOPPING_3);
          StopMeConf * conf = CAST_PTR(StopMeConf, signal->getDataPtrSend());
          conf->senderData = c_shutdown.m_senderData;
          conf->senderRef = reference();
          sendSignal(c_shutdown.m_senderRef, GSN_STOP_ME_CONF, signal,
                     StopMeConf::SignalLength, JBB);
          c_shutdown.m_wait_handover = false;
          infoEvent("Suma: handover complete");
        }
        /* else
         * either we have not received GSN_STOP_ME_REQ yet
         * or we have already sent STOP_ME_CONF, but we have completed
         * the takeover of the peer node's buckets just now.
         */
      }
    }

    /**
     * Check whether we have now completed handover of all starting
     * buckets, and should send a DICT_UNLOCK_ORD
     */
    if (starting_unlock)
    {
      jam();
      /* All pending SUMA_HANDOVER_CONF received ?*/
      if (c_startup.m_handover_nodes.isclear())
      {
        jam();
        /* All bucket handovers completed? */
        Uint32 i = m_switchover_buckets.find(0);
        for(; i != Bucket_mask::NotFound; i = m_switchover_buckets.find(i + 1))
        {
          if (c_buckets[i].m_state & Bucket::BUCKET_STARTING)
          {
            jam();
            jamData(i);
            /* Some other bucket still to handover, don't unlock yet */
            starting_unlock = false;
            break;
          }
        }

        if (starting_unlock)
        {
          jam();
          send_dict_unlock_ord(signal, DictLockReq::SumaHandOver);
        }
      }
    }
  }

  if(ERROR_INSERTED(13010))
  {
    CLEAR_ERROR_INSERT_VALUE;
    g_eventLogger->info("Don't send GCP_COMPLETE_REP(%llu)", gci);
    return;
  }

  /**
   * Signal to subscribers
   */
  SubGcpCompleteRep* rep = (SubGcpCompleteRep*)signal->theData;
  rep->gci_hi = gci_hi;
  rep->gci_lo = gci_lo;
  rep->flags = flags;
  rep->senderRef  = reference();
  rep->gcp_complete_rep_count = m_gcp_complete_rep_count;

  /**
   * Append the identifiers of the data streams that this Suma has
   * completed for the gcp.
   * The subscribers can use that to identify duplicates or lack
   * of reception.
   */
  Uint32 siglen = SubGcpCompleteRep::SignalLength;

  Uint32 stream_count=0;
  for(Uint32 bucket = 0; bucket < NO_OF_BUCKETS; bucket ++)
  {
    if(m_active_buckets.get(bucket) ||
       dropped_buckets.get(bucket) ||
       (m_switchover_buckets.get(bucket) && (check_switchover(bucket, gci))))
    {
      Uint32 sub_data_stream = get_sub_data_stream(bucket);
      if ((stream_count & 1) == 0)
      {
        jam();
        rep->sub_data_streams[stream_count/2] = sub_data_stream;
      }
      else
      {
        jam();
        rep->sub_data_streams[stream_count/2] |= sub_data_stream << 16;
      }
      jamData(bucket);
      stream_count++;
    }
  }

  /**
   * If count match the number of buckets that should be reported
   * complete, send subscription data streams identifiers.
   * If this is not the case fallback on old signal without
   * the streams identifiers, but that should not happen!
   */
  if (stream_count == m_gcp_complete_rep_count)
  {
    jam();
    rep->flags |= SubGcpCompleteRep::SUB_DATA_STREAMS_IN_SIGNAL;
    siglen += (stream_count + 1)/2;
  }
  else
  {
    jam();
    g_eventLogger->error("Suma gcp complete rep count (%u) does "
                         "not match number of buckets that should "
                         "be reported complete (%u).",
                         m_gcp_complete_rep_count,
                         stream_count);
    ndbassert(false);
  }

  if(m_gcp_complete_rep_count && !c_subscriber_nodes.isclear())
  {
    CRASH_INSERTION(13033);

    NodeReceiverGroup rg(API_CLUSTERMGR, c_subscriber_nodes);
    sendSignal(rg, GSN_SUB_GCP_COMPLETE_REP, signal, siglen, JBB);
    
    Ptr<Gcp_record> gcp;
    if (c_gcp_list.seizeLast(gcp))
    {
      jam();
      gcp.p->m_gci = gci;
      gcp.p->m_subscribers = c_subscriber_nodes;
    }
    else
    {
      jam();
      char buf[NodeBitmask::TextLength + 1];
      c_subscriber_nodes.getText(buf);
      g_eventLogger->error("c_gcp_list.seize() failed: gci: %llu nodes: %s",
                           gci, buf);
    }
  }
  
  /**
   * Add GCP COMPLETE REP to buffer
   */
  bool subscribers = !c_subscriber_nodes.isclear();
  for(Uint32 i = 0; i<c_no_of_buckets; i++)
  {
    if(m_active_buckets.get(i))
    {
      continue;
    }

    if (subscribers || (c_buckets[i].m_state & Bucket::BUCKET_RESEND))
    {
      //Uint32* dst;
      jam();
      jamData(i);
      get_buffer_ptr(signal, i, gci, 0, 0);
    }
  }

  if(m_out_of_buffer_gci && gci > m_out_of_buffer_gci)
  {
    jam();
    infoEvent("Reenable event buffer");
    m_out_of_buffer_gci = 0;
    m_missing_data = false;
  }

  if (unlikely(drop))
  {
    jam();
    m_gcp_complete_rep_count = 0;
    c_nodeGroup = RNIL;
    c_nodes_in_nodegroup_mask.clear();
    fix_nodegroup();
  }

  m_gcp_rep_counter[m_snd_gcp_rep_counter_index].m_gci = 0;
  m_gcp_rep_counter[m_snd_gcp_rep_counter_index].m_cnt = 0;
  m_gcp_rep_counter[m_snd_gcp_rep_counter_index].m_flags = 0;
  m_snd_gcp_rep_counter_index =
    (m_snd_gcp_rep_counter_index + 1) % NDB_ARRAY_SIZE(m_gcp_rep_counter);
  if (m_snd_gcp_rep_counter_index != m_min_gcp_rep_counter_index)
  {
    jam();
    signal->theData[0] = SumaContinueB::SEND_SUB_GCP_COMPLETE_REP;
    sendSignal(SUMA_REF, GSN_CONTINUEB, signal, 1, JBB);
  }
}

Uint32
Suma::mark_epoch_inflight(Uint64 gci)
{
  const Uint32 sz = NDB_ARRAY_SIZE(m_gcp_inflight);
  bool found = false;
  Uint32 i = m_oldest_gcp_inflight_index;
  jam();
  while (i != m_newest_gcp_inflight_index)
  {
    if (m_gcp_inflight[i].m_gci == gci)
    {
      found = true;
      jam();
      break;
    }
    ndbrequire(gci > m_gcp_inflight[i].m_gci);
    i = (i + 1) % sz;
  }
  jamData(i);
  if (!found)
  {
    jam();
    m_gcp_inflight[i].m_gci = gci;
    m_gcp_inflight[i].m_cnt = 0;
    m_newest_gcp_inflight_index = (m_newest_gcp_inflight_index + 1) % sz;
    ndbrequire(m_newest_gcp_inflight_index != m_oldest_gcp_inflight_index);
  }
  m_gcp_inflight[i].m_cnt++;
  return i;
}

void
Suma::unmark_epoch_inflight(Signal* signal, Uint32 inflight_index)
{
  ndbrequire(m_gcp_inflight[inflight_index].m_cnt > 0);
  m_gcp_inflight[inflight_index].m_cnt--;

  if (m_gcp_inflight[inflight_index].m_cnt > 0)
  {
    jam();
    return;
  }

  if (inflight_index != m_oldest_gcp_inflight_index)
  {
    jam();
    return;
  }

  const Uint32 sz = NDB_ARRAY_SIZE(m_gcp_inflight);
  while (m_oldest_gcp_inflight_index != m_newest_gcp_inflight_index &&
         m_gcp_inflight[m_oldest_gcp_inflight_index].m_cnt == 0)
  {
    jam();
    m_gcp_inflight[m_oldest_gcp_inflight_index].m_gci = 0;
    m_oldest_gcp_inflight_index = (m_oldest_gcp_inflight_index + 1) % sz;
  }
  sendSUB_GCP_COMPLETE_REP(signal);
}

void
Suma::execCREATE_TAB_CONF(Signal *signal)
{
  jamEntry();
  DBUG_ENTER("Suma::execCREATE_TAB_CONF");

  DBUG_VOID_RETURN;
}

void
Suma::execDROP_TAB_CONF(Signal *signal)
{
  jamEntry();
  ndbassert(signal->getNoOfSections() == 0);

  DropTabConf * const conf = (DropTabConf*)signal->getDataPtr();
  Uint32 senderRef= conf->senderRef;
  Uint32 tableId= conf->tableId;

  TablePtr tabPtr;
  Table check;
  check.m_tableId = tableId;
  if (!c_tables.find(tabPtr, check))
  {
    jam();
    return;
  }

  DBUG_PRINT("info",("drop table id: %d[i=%u]", tableId, tabPtr.i));
  const Table::State old_state = tabPtr.p->m_state;
  tabPtr.p->m_state = Table::DROPPED;
  c_tables.remove(tabPtr);

  if (senderRef != 0)
  {
    jam();

    // dict coordinator sends info to API

    const Uint64 gci = get_current_gci(signal);
    SubTableData * data = (SubTableData*)signal->getDataPtrSend();
    data->gci_hi         = Uint32(gci >> 32);
    data->gci_lo         = Uint32(gci);
    data->tableId        = tableId;
    data->requestInfo    = 0;
    SubTableData::setOperation(data->requestInfo,
                               NdbDictionary::Event::_TE_DROP);
    SubTableData::setReqNodeId(data->requestInfo, refToNode(senderRef));

    Ptr<Subscription> subPtr;
    Local_Subscription_list subList(c_subscriptionPool,
                                    tabPtr.p->m_subscriptions);

    for (subList.first(subPtr); !subPtr.isNull(); subList.next(subPtr))
    {
      jam();
      if(subPtr.p->m_subscriptionType != SubCreateReq::TableEvent)
      {
        jam();
        continue;
        //continue in for-loop if the table is not part of
        //the subscription. Otherwise, send data to subscriber.
      }

      if (subPtr.p->m_options & Subscription::NO_REPORT_DDL)
      {
        jam();
        continue;
      }

      Ptr<Subscriber> ptr;
      Local_Subscriber_list list(c_subscriberPool, subPtr.p->m_subscribers);
      for(list.first(ptr); !ptr.isNull(); list.next(ptr))
      {
        jam();
        data->senderData= ptr.p->m_senderData;
        sendSignal(ptr.p->m_senderRef, GSN_SUB_TABLE_DATA, signal,
                   SubTableData::SignalLength, JBB);
      }
    }
  }

  if (old_state == Table::DEFINING)
  {
    jam();
    return;
  }

  if (tabPtr.p->m_subscriptions.isEmpty())
  {
    jam();
    tabPtr.p->release(* this);
    c_tablePool.release(tabPtr);
    checkPoolShrinkNeed(SUMA_TABLE_RECORD_TRANSIENT_POOL_INDEX,
                        c_tablePool);
    return;
  }
  else
  {
    /**
     * check_release_subscription create a subList...
     *   weirdness below is to make sure that it's not created twice
     */
    Ptr<Subscription> subPtr;
    {
      Local_Subscription_list subList(c_subscriptionPool,
                                      tabPtr.p->m_subscriptions);
      subList.first(subPtr);
    }
    while (!subPtr.isNull())
    {
      Ptr<Subscription> tmp = subPtr;
      {
        Local_Subscription_list subList(c_subscriptionPool,
                                        tabPtr.p->m_subscriptions);
        subList.next(subPtr);
      }
      check_release_subscription(signal, tmp);
    }
  }
}

/**
 * This receives DICT_TAB_INFO in long signal section 1, and releases the data
 * after use.
 */
void
Suma::send_fragmented_SUB_TABLE_DATA_callback(Signal* signal,
                                              Uint32 inflight_index,
                                              Uint32 returnCode)
{
  ndbrequire(returnCode == 0);
  ndbrequire(b_dti_buf_ref_count > 0);
  b_dti_buf_ref_count--;
  ndbrequire(inflight_index < NDB_ARRAY_SIZE(m_gcp_inflight));
  unmark_epoch_inflight(signal, inflight_index);
}

void
Suma::execALTER_TAB_REQ(Signal *signal)
{
  jamEntry();

  AlterTabReq * const req = (AlterTabReq*)signal->getDataPtr();
  Uint32 senderRef= req->senderRef;
  Uint32 tableId= req->tableId;
  Uint32 changeMask= req->changeMask;
  TablePtr tabPtr;

  // Copy DICT_TAB_INFO to local linear buffer
  SectionHandle handle(this, signal);
  SegmentedSectionPtr tabInfoPtr;
  ndbrequire(handle.getSection(tabInfoPtr, 0));

  Table check;
  check.m_tableId = tableId;
  if (!c_tables.find(tabPtr, check))
  {
    jam();
    releaseSections(handle);
    return;
  }

  if (senderRef == 0)
  {
    jam();
    releaseSections(handle);
    return;
  }
  // dict coordinator sends info to API
  
#ifndef NDEBUG
  g_eventLogger->info("DICT_TAB_INFO in SUMA,  tabInfoPtr.sz = %d",
                      tabInfoPtr.sz);
  SimplePropertiesSectionReader reader(handle.m_ptr[0],
				       getSectionSegmentPool());
  reader.printAll(g_eventLogger);
#endif
  ndbrequire(b_dti_buf_ref_count == 0);
  copy(b_dti_buf, tabInfoPtr);
  releaseSections(handle);

  LinearSectionPtr lptr[3];
  lptr[0].p = b_dti_buf;
  lptr[0].sz = tabInfoPtr.sz;

  const Uint64 gci = get_current_gci(signal);
  SubTableData * data = (SubTableData*)signal->getDataPtrSend();
  data->gci_hi         = Uint32(gci >> 32);
  data->gci_lo         = Uint32(gci);
  data->tableId        = tableId;
  data->requestInfo    = 0;
  SubTableData::setOperation(data->requestInfo, 
			     NdbDictionary::Event::_TE_ALTER);
  SubTableData::setReqNodeId(data->requestInfo, refToNode(senderRef));
  data->flags          = 0;
  data->changeMask     = changeMask;
  data->totalLen       = tabInfoPtr.sz;
  Ptr<Subscription> subPtr;
  Local_Subscription_list subList(c_subscriptionPool,
                                  tabPtr.p->m_subscriptions);

  for (subList.first(subPtr); !subPtr.isNull(); subList.next(subPtr))
  {
    if(subPtr.p->m_subscriptionType != SubCreateReq::TableEvent)
    {
      jam();
      continue;
      //continue in for-loop if the table is not part of
      //the subscription. Otherwise, send data to subscriber.
    }
  
    if (subPtr.p->m_options & Subscription::NO_REPORT_DDL)
    {
      jam();
      continue;
    }

    Ptr<Subscriber> ptr;
    Local_Subscriber_list list(c_subscriberPool, subPtr.p->m_subscribers);
    for(list.first(ptr); !ptr.isNull(); list.next(ptr))
    {
      jam();
      data->senderData= ptr.p->m_senderData;
      Uint32 inflight_index = mark_epoch_inflight(gci);
      Callback c = {
          safe_cast(&Suma::send_fragmented_SUB_TABLE_DATA_callback),
          inflight_index
      };
      b_dti_buf_ref_count++;
      sendFragmentedSignal(ptr.p->m_senderRef, GSN_SUB_TABLE_DATA, signal,
                           SubTableData::SignalLength, JBB, lptr, 1, c);
    }
  }
}

void
Suma::execSUB_GCP_COMPLETE_ACK(Signal* signal)
{
  jamEntry();
  ndbassert(signal->getNoOfSections() == 0);

  SubGcpCompleteAck * const ack = (SubGcpCompleteAck*)signal->getDataPtr();
  Uint32 gci_hi = ack->rep.gci_hi;
  Uint32 gci_lo = ack->rep.gci_lo;
  Uint32 senderRef  = ack->rep.senderRef;
  ndbrequire(signal->getLength() >= SubGcpCompleteAck::SignalLength);

  Uint64 gci = gci_lo | (Uint64(gci_hi) << 32);
  m_max_seen_gci = (gci > m_max_seen_gci ? gci : m_max_seen_gci);

  if (ERROR_INSERTED(13037) ||
      ERROR_INSERTED(13052))
  {
    jam();
    g_eventLogger->info(
        "Simulating exceeding the MaxBufferedEpochs, ignoring ack");
    return;
  }

  if (refToBlock(senderRef) == SUMA) 
  {
    jam();

    // Ack from other SUMA
    Uint32 nodeId= refToNode(senderRef);
    for(Uint32 i = 0; i<c_no_of_buckets; i++)
    {
      if(m_active_buckets.get(i) || 
	 (m_switchover_buckets.get(i) && (check_switchover(i, gci))) ||
	 (!m_switchover_buckets.get(i) && get_responsible_node(i) == nodeId))
      {
	release_gci(signal, i, gci);
      }
    }
    return;
  }

  // Ack from User and not an ack from other SUMA, redistribute in nodegroup
  
  Uint32 nodeId = refToNode(senderRef);
  if (ERROR_INSERTED(13023))
  {
    g_eventLogger->info("Throwing SUB_GCP_COMPLETE_ACK gci: %u/%u from %u",
                        Uint32(gci >> 32), Uint32(gci), nodeId);
    return;
  }

  
  jam();
  Ptr<Gcp_record> gcp;
  for(c_gcp_list.first(gcp); !gcp.isNull(); c_gcp_list.next(gcp))
  {
    if(gcp.p->m_gci == gci)
    {
      gcp.p->m_subscribers.clear(nodeId);
      gcp.p->m_subscribers.bitAND(c_subscriber_nodes);
      if(!gcp.p->m_subscribers.isclear())
      {
	jam();
	return;
      }
      break;
    }
  }
  
  if(gcp.isNull())
  {
    g_eventLogger->warning("ACK wo/ gcp record (gci: %u/%u) ref: %.8x from: %.8x",
                           Uint32(gci >> 32), Uint32(gci),
                           senderRef, signal->getSendersBlockRef());
  }
  else
  {
    c_gcp_list.release(gcp);
  }
  
  CRASH_INSERTION(13011);
  if(ERROR_INSERTED(13012))
  {
    CLEAR_ERROR_INSERT_VALUE;
    g_eventLogger->info("Don't redistribute SUB_GCP_COMPLETE_ACK");
    return;
  }
  
  ack->rep.senderRef = reference();  
  NodeReceiverGroup rg(SUMA, c_nodes_in_nodegroup_mask);
  sendSignal(rg, GSN_SUB_GCP_COMPLETE_ACK, signal,
	     SubGcpCompleteAck::SignalLength, JBB);
}

/**************************************************************
 *
 * Removing subscription
 *
 */

void
Suma::execSUB_REMOVE_REQ(Signal* signal)
{
  jamEntry();
  DBUG_ENTER("Suma::execSUB_REMOVE_REQ");

  CRASH_INSERTION(13021);

  const SubRemoveReq req = *(SubRemoveReq*)signal->getDataPtr();
  SubscriptionPtr subPtr;
  Subscription key;
  key.m_subscriptionId  = req.subscriptionId;
  key.m_subscriptionKey = req.subscriptionKey;

  if (c_startup.m_restart_server_node_id == RNIL)
  {
    jam();

    /**
     * We haven't started syncing yet
     */
    sendSubRemoveRef(signal,  req, SubRemoveRef::NotStarted);
    return;
  }

  bool found = c_subscriptions.find(subPtr, key);

  if(!found)
  {
    jam();
    sendSubRemoveRef(signal, req, SubRemoveRef::NoSuchSubscription);
    return;
  }

  switch(subPtr.p->m_state){
  case Subscription::UNDEFINED:
    jam();
    ndbabort();
  case Subscription::DEFINING:
    jam();
    sendSubRemoveRef(signal, req, SubRemoveRef::Defining);
    return;
  case Subscription::DEFINED:
    if (subPtr.p->m_options & Subscription::MARKED_DROPPED)
    {
      /**
       * already dropped
       */
      jam();
      sendSubRemoveRef(signal, req, SubRemoveRef::AlreadyDropped);
      return;
    }
    break;
  }

  subPtr.p->m_options |= Subscription::MARKED_DROPPED;
  check_release_subscription(signal, subPtr);

  SubRemoveConf * const conf = (SubRemoveConf*)signal->getDataPtrSend();
  conf->senderRef            = reference();
  conf->senderData           = req.senderData;
  conf->subscriptionId       = req.subscriptionId;
  conf->subscriptionKey      = req.subscriptionKey;

  sendSignal(req.senderRef, GSN_SUB_REMOVE_CONF, signal,
             SubRemoveConf::SignalLength, JBB);
  return;
}

void
Suma::check_release_subscription(Signal* signal, Ptr<Subscription> subPtr)
{
  if (!subPtr.p->m_subscribers.isEmpty())
  {
    jam();
    return;
  }

  if (!subPtr.p->m_start_req.isEmpty())
  {
    jam();
    return;
  }

  if (!subPtr.p->m_stop_req.isEmpty())
  {
    jam();
    return;
  }

  switch(subPtr.p->m_trigger_state){
  case Subscription::T_UNDEFINED:
    jam();
    goto do_release;
  case Subscription::T_CREATING:
    jam();
    /**
     * Wait for completion
     */
    return;
  case Subscription::T_DEFINED:
    jam();
    subPtr.p->m_trigger_state = Subscription::T_DROPPING;
    drop_triggers(signal, subPtr);
    return;
  case Subscription::T_DROPPING:
    jam();
    /**
     * Wait for completion
     */
    return;
  case Subscription::T_ERROR:
    jam();
    /**
     * Wait for completion
     */
    return;
  }
  ndbabort();

do_release:
  TablePtr tabPtr;
  tabPtr.i = subPtr.p->m_table_ptrI;
  ndbrequire(c_tablePool.getValidPtr(tabPtr));

  if (tabPtr.p->m_state == Table::DROPPED)
  {
    jam();
    subPtr.p->m_options |= Subscription::MARKED_DROPPED;
  }

  if ((subPtr.p->m_options & Subscription::MARKED_DROPPED) == 0)
  {
    jam();
    return;
  }

  {
    Local_Subscription_list list(c_subscriptionPool,
                                 tabPtr.p->m_subscriptions);
    list.remove(subPtr);
  }

  if (tabPtr.p->m_subscriptions.isEmpty())
  {
    jam();
    switch(tabPtr.p->m_state){
    case Table::UNDEFINED:
      ndbabort();
    case Table::DEFINING:
      break;
    case Table::DEFINED:
      jam();
      c_tables.remove(tabPtr);
      [[fallthrough]];
    case Table::DROPPED:
      jam();
      tabPtr.p->release(* this);
      c_tablePool.release(tabPtr);
      checkPoolShrinkNeed(SUMA_TABLE_RECORD_TRANSIENT_POOL_INDEX,
                          c_tablePool);
    };
  }
  c_subscriptions.release(subPtr);
  checkPoolShrinkNeed(SUMA_SUBSCRIPTION_RECORD_TRANSIENT_POOL_INDEX,
                      c_subscriptionPool);
}

void
Suma::sendSubRemoveRef(Signal* signal,
                       const SubRemoveReq& req,
                       Uint32 errCode)
{
  jam();
  DBUG_ENTER("Suma::sendSubRemoveRef");
  SubRemoveRef  * ref = (SubRemoveRef *)signal->getDataPtrSend();
  ref->senderRef  = reference();
  ref->senderData = req.senderData;
  ref->subscriptionId = req.subscriptionId;
  ref->subscriptionKey = req.subscriptionKey;
  ref->errorCode = errCode;
  sendSignal(signal->getSendersBlockRef(), GSN_SUB_REMOVE_REF, 
	     signal, SubRemoveRef::SignalLength, JBB);
  DBUG_VOID_RETURN;
}

void
Suma::Table::release(Suma & suma){
  jamBlock(&suma);

  m_state = UNDEFINED;
}

void
Suma::SyncRecord::release(){
  jam();

  LocalSyncRecordBuffer fragBuf(suma.c_dataBufferPool, m_fragments);
  fragBuf.release();

  LocalSyncRecordBuffer attrBuf(suma.c_dataBufferPool, m_attributeList);
  attrBuf.release();  

  LocalSyncRecordBuffer boundBuf(suma.c_dataBufferPool, m_boundInfo);
  boundBuf.release();  

  suma.checkPoolShrinkNeed(SUMA_DATA_BUFFER_TRANSIENT_POOL_INDEX,
                           suma.c_dataBufferPool);
  ndbassert(m_sourceInstance == RNIL);
  ndbassert(m_headersSection == RNIL);
  ndbassert(m_dataSection == RNIL);
}


/**************************************************************
 *
 * Restarting remote node functions, master functionality
 * (slave does nothing special)
 * - triggered on INCL_NODEREQ calling startNode
 * - included node will issue START_ME when it's ready to start
 * the subscribers
 *
 */

void
Suma::execSUMA_START_ME_REQ(Signal* signal) {
  jamEntry();

  Uint32 retref = signal->getSendersBlockRef();
  if (c_restart.m_ref)
  {
    jam();
    SumaStartMeRef* ref= (SumaStartMeRef*)signal->getDataPtrSend();
    ref->errorCode = SumaStartMeRef::Busy;
    sendSignal(retref, GSN_SUMA_START_ME_REF, signal,
               SumaStartMeRef::SignalLength, JBB);
    return;
  }

  if (getNodeState().getStarted() == false)
  {
    jam();
    SumaStartMeRef* ref= (SumaStartMeRef*)signal->getDataPtrSend();
    ref->errorCode = SumaStartMeRef::NotStarted;
    sendSignal(retref, GSN_SUMA_START_ME_REF, signal,
               SumaStartMeRef::SignalLength, JBB);
    return;
  }

  Ptr<SubOpRecord> subOpPtr;
  if (c_subOpPool.seize(subOpPtr) == false)
  {
    jam();
    SumaStartMeRef* ref= (SumaStartMeRef*)signal->getDataPtrSend();
    ref->errorCode = SumaStartMeRef::Busy;
    sendSignal(retref, GSN_SUMA_START_ME_REF, signal,
               SumaStartMeRef::SignalLength, JBB);
    return;
  }

  subOpPtr.p->m_opType = SubOpRecord::R_START_ME_REQ;

  c_restart.m_abort = 0;
  c_restart.m_waiting_on_self = 0;
  c_restart.m_ref = retref;
  c_restart.m_max_seq = c_current_seq;
  c_restart.m_subOpPtrI = subOpPtr.i;

  Subscription_hash::Iterator it;
  if (c_subscriptions.first(it))
  {
    jam();

    /**
     * We only need to handle subscriptions with seq <= c_current_seq
     *   all subscriptions(s) created after this, will be handled by
     *   starting suma directly
     */
    c_current_seq++;
  }

  copySubscription(signal, it);
}

void
Suma::copySubscription(Signal* signal, Subscription_hash::Iterator it)
{
  jam();

  Ptr<SubOpRecord> subOpPtr;
  subOpPtr.i = c_restart.m_subOpPtrI;
  ndbrequire(c_subOpPool.getValidPtr(subOpPtr));

  Ptr<Subscription> subPtr = it.curr;
  if (!subPtr.isNull())
  {
    jam();
    c_restart.m_subPtrI = subPtr.i;
    c_restart.m_bucket = it.bucket;

    Local_SubOpRecord_fifo list(c_subOpPool, subPtr.p->m_stop_req);
    bool empty = list.isEmpty();
    list.addLast(subOpPtr);

    if (!empty)
    {
      /**
       * Wait for lock
       */
      jam();
      c_restart.m_waiting_on_self = 1;
      return;
    }

    sendSubCreateReq(signal, subPtr);
  }
  else
  {
    jam();
    SumaStartMeConf* conf = (SumaStartMeConf*)signal->getDataPtrSend();
    conf->unused = 0;
    sendSignal(c_restart.m_ref, GSN_SUMA_START_ME_CONF, signal,
               SumaStartMeConf::SignalLength, JBB);

    c_subOpPool.release(subOpPtr);
    c_restart.m_ref = 0;
    checkPoolShrinkNeed(SUMA_SUB_OP_RECORD_TRANSIENT_POOL_INDEX,
                        c_subOpPool);
    return;
  }
}

void
Suma::sendSubCreateReq(Signal* signal, Ptr<Subscription> subPtr)
{
  jam();

  if (c_restart.m_abort)
  {
    jam();
    abort_start_me(signal, subPtr, true);
    return;
  }

  c_restart.m_waiting_on_self = 0;
  SubCreateReq * req = (SubCreateReq *)signal->getDataPtrSend();
  req->senderRef        = reference();
  req->senderData       = subPtr.i;
  req->subscriptionId   = subPtr.p->m_subscriptionId;
  req->subscriptionKey  = subPtr.p->m_subscriptionKey;
  req->subscriptionType = subPtr.p->m_subscriptionType;
  req->tableId          = subPtr.p->m_tableId;
  req->schemaTransId    = 0;

  if (subPtr.p->m_options & Subscription::REPORT_ALL)
  {
    req->subscriptionType |= SubCreateReq::ReportAll;
  }

  if (subPtr.p->m_options & Subscription::REPORT_SUBSCRIBE)
  {
    req->subscriptionType |= SubCreateReq::ReportSubscribe;
  }

  if (subPtr.p->m_options & Subscription::NO_REPORT_DDL)
  {
    req->subscriptionType |= SubCreateReq::NoReportDDL;
  }

  if (subPtr.p->m_options & Subscription::MARKED_DROPPED)
  {
    req->subscriptionType |= SubCreateReq::NR_Sub_Dropped;
    g_eventLogger->info("copying dropped sub: %u", subPtr.i);
  }

  Ptr<Table> tabPtr;
  tabPtr.i = subPtr.p->m_table_ptrI;
  ndbrequire(c_tablePool.getValidPtr(tabPtr));
  if (tabPtr.p->m_state != Table::DROPPED)
  {
    jam();
    c_restart.m_waiting_on_self = 0;

    sendSignal(c_restart.m_ref, GSN_SUB_CREATE_REQ, signal,
               SubCreateReq::SignalLength, JBB);
  }
  else
  {
    jam();
    g_eventLogger->info("not copying sub %u with dropped table: %u/%u",
                        subPtr.i, tabPtr.p->m_tableId, tabPtr.i);

    c_restart.m_waiting_on_self = 1;
    SubCreateConf * conf = (SubCreateConf *)signal->getDataPtrSend();
    conf->senderRef        = reference();
    conf->senderData       = subPtr.i;
    sendSignal(reference(), GSN_SUB_CREATE_CONF, signal,
               SubCreateConf::SignalLength, JBB);
  }
}

void 
Suma::execSUB_CREATE_REF(Signal* signal)
{
  jamEntry();

  SubCreateRef *const ref= (SubCreateRef *)signal->getDataPtr();
  Uint32 error= ref->errorCode;

  {
    SumaStartMeRef* ref= (SumaStartMeRef*)signal->getDataPtrSend();
    ref->errorCode = error;
    sendSignal(c_restart.m_ref, GSN_SUMA_START_ME_REF, signal,
               SumaStartMeRef::SignalLength, JBB);
  }

  Ptr<Subscription> subPtr;
  subPtr.i = c_restart.m_subPtrI;
  ndbrequire(c_subscriptionPool.getValidPtr(subPtr));
  abort_start_me(signal, subPtr, true);
}

void 
Suma::execSUB_CREATE_CONF(Signal* signal)
{
  jamEntry();

  /**
   * We have lock...start all subscriber(s)
   */
  Ptr<Subscription> subPtr;
  subPtr.i = c_restart.m_subPtrI;
  ndbrequire(c_subscriptionPool.getValidPtr(subPtr));

  c_restart.m_waiting_on_self = 0;

  /**
   * Check if we were aborted...
   *  this signal is sent to self in case of DROPPED subscription...
   */
  if (c_restart.m_abort)
  {
    jam();
    abort_start_me(signal, subPtr, true);
    return;
  }
  
  Ptr<Table> tabPtr;
  tabPtr.i = subPtr.p->m_table_ptrI;
  ndbrequire(c_tablePool.getValidPtr(tabPtr));

  Ptr<Subscriber> ptr;
  if (tabPtr.p->m_state != Table::DROPPED)
  {
    jam();
    Local_Subscriber_list list(c_subscriberPool, subPtr.p->m_subscribers);
    list.first(ptr);
  }
  else
  {
    jam();
    ptr.setNull();
    g_eventLogger->info(
        "not copying subscribers on sub: %u with dropped table %u/%u", subPtr.i,
        tabPtr.p->m_tableId, tabPtr.i);
  }

  copySubscriber(signal, subPtr, ptr);
}

void
Suma::copySubscriber(Signal* signal,
                     Ptr<Subscription> subPtr,
                     Ptr<Subscriber> ptr)
{
  if (!ptr.isNull())
  {
    jam();

    SubStartReq* req = (SubStartReq*)signal->getDataPtrSend();
    req->senderRef        = reference();
    req->senderData       = ptr.i;
    req->subscriptionId   = subPtr.p->m_subscriptionId;
    req->subscriptionKey  = subPtr.p->m_subscriptionKey;
    req->part             = SubscriptionData::TableData;
    req->subscriberData   = ptr.p->m_senderData;
    req->subscriberRef    = ptr.p->m_senderRef;

    sendSignal(c_restart.m_ref, GSN_SUB_START_REQ,
               signal, SubStartReq::SignalLength, JBB);
    return;
  }
  else
  {
    // remove lock from this subscription
    Ptr<SubOpRecord> subOpPtr;
    subOpPtr.i = c_restart.m_subOpPtrI;
    ndbrequire(c_subOpPool.getValidPtr(subOpPtr));
    check_remove_queue(signal, subPtr, subOpPtr, true, false);
    check_release_subscription(signal, subPtr);

    Subscription_hash::Iterator it;
    it.curr = subPtr;
    it.bucket = c_restart.m_bucket;
    c_subscriptions.next(it);
    copySubscription(signal, it);
  }
}

void 
Suma::execSUB_START_CONF(Signal* signal)
{
  jamEntry();

  SubStartConf * const conf = (SubStartConf*)signal->getDataPtr();

  Ptr<Subscription> subPtr;
  subPtr.i = c_restart.m_subPtrI;
  ndbrequire(c_subscriptionPool.getValidPtr(subPtr));

  Ptr<Subscriber> ptr;
  ptr.i = conf->senderData;
  ndbrequire(c_subscriberPool.getValidPtr(ptr));

  Local_Subscriber_list list(c_subscriberPool, subPtr.p->m_subscribers);
  list.next(ptr);
  copySubscriber(signal, subPtr, ptr);
}

void
Suma::execSUB_START_REF(Signal* signal)
{
  jamEntry();

  SubStartRef * sig = (SubStartRef*)signal->getDataPtr();
  Uint32 errorCode = sig->errorCode;

  {
    SumaStartMeRef* ref= (SumaStartMeRef*)signal->getDataPtrSend();
    ref->errorCode = errorCode;
    sendSignal(c_restart.m_ref, GSN_SUMA_START_ME_REF, signal,
               SumaStartMeRef::SignalLength, JBB);
  }

  Ptr<Subscription> subPtr;
  subPtr.i = c_restart.m_subPtrI;
  ndbrequire(c_subscriptionPool.getValidPtr(subPtr));

  abort_start_me(signal, subPtr, true);
}

void
Suma::abort_start_me(Signal* signal, Ptr<Subscription> subPtr,
                     bool lockowner)
{
  Ptr<SubOpRecord> subOpPtr;
  subOpPtr.i = c_restart.m_subOpPtrI;
  ndbrequire(c_subOpPool.getValidPtr(subOpPtr));
  check_remove_queue(signal, subPtr, subOpPtr, lockowner, true);
  check_release_subscription(signal, subPtr);

  c_restart.m_ref = 0;
}

void
Suma::execSUMA_HANDOVER_REQ(Signal* signal)
{
  jamEntry();
  DBUG_ENTER("Suma::execSUMA_HANDOVER_REQ");
  //  Uint32 sumaRef = signal->getSendersBlockRef();
  const SumaHandoverReq * req = CAST_CONSTPTR(SumaHandoverReq,
                                              signal->getDataPtr());

  if (ERROR_INSERTED(13054))
  {
    SET_ERROR_INSERT_VALUE(13055);
    sendSignalWithDelay(reference(), GSN_SUMA_HANDOVER_REQ, signal,
                        5000, signal->length());
    return;
  }
  if (ERROR_INSERTED(13055))
  {
    SET_ERROR_INSERT_VALUE(13054);
  }
  Uint32 gci = req->gci;
  Uint32 nodeId = req->nodeId;
  Uint32 new_gci = Uint32(m_last_complete_gci >> 32) + MAX_CONCURRENT_GCP + 1;
  Uint32 requestType = req->requestType;
  
  Uint32 start_gci = (gci > new_gci ? gci : new_gci);
  // mark all active buckets really belonging to restarting SUMA

  Bucket_mask tmp;
  if (requestType == SumaHandoverReq::RT_START_NODE)
  {
    jam();
    c_alive_nodes.set(nodeId);
    if (DBG_3R)
      g_eventLogger->info("%u c_alive_nodes.set(%u)", __LINE__, nodeId);

    for( Uint32 i = 0; i < c_no_of_buckets; i++)
    {
      if(get_responsible_node(i) == nodeId)
      {
        if (m_active_buckets.get(i))
        {
          // I'm running this bucket but it should really be the restarted node
          tmp.set(i);
          m_active_buckets.clear(i);
          m_switchover_buckets.set(i);
          c_buckets[i].m_switchover_gci = (Uint64(start_gci) << 32) - 1;
          c_buckets[i].m_state |= Bucket::BUCKET_HANDOVER;
          c_buckets[i].m_switchover_node = nodeId;
          g_eventLogger->info("prepare to handover bucket: %d", i);
        }
        else if(m_switchover_buckets.get(i))
        {
          g_eventLogger->info("dont handover bucket: %d %d", i, nodeId);
        }
      }
    }
  }
  else if (requestType == SumaHandoverReq::RT_STOP_NODE)
  {
    jam();

    for( Uint32 i = 0; i < c_no_of_buckets; i++)
    {
      NdbNodeBitmask nodegroup = c_nodes_in_nodegroup_mask;
      nodegroup.clear(nodeId);
      if(get_responsible_node(i) == nodeId &&
         get_responsible_node(i, nodegroup) == getOwnNodeId())
      {
        // I'm will be running this bucket when nodeId shutdown
        jam();
        tmp.set(i);
        m_switchover_buckets.set(i);
        c_buckets[i].m_switchover_gci = (Uint64(start_gci) << 32) - 1;
        c_buckets[i].m_state |= Bucket::BUCKET_SHUTDOWN_TO;
        c_buckets[i].m_switchover_node = nodeId;
        g_eventLogger->info("prepare to takeover bucket: %d", i);
        if (ERROR_INSERTED(13056))
        {
          CLEAR_ERROR_INSERT_VALUE;
          signal->theData[0] = 9999;
          NdbNodeBitmask resp_nodes_minus_self;
          resp_nodes_minus_self.assign(nodegroup);
          resp_nodes_minus_self.clear(getOwnNodeId());
          resp_nodes_minus_self.clear(nodeId);
          int nf_node = get_responsible_node(i, resp_nodes_minus_self);
          sendSignal(numberToRef(CMVMI, refToNode(nf_node)),
                     GSN_NDB_TAMPER, signal, 1, JBA);
        }
      }
    }
  }
  else
  {
    jam();
    goto ref;
  }

  {
    SumaHandoverConf *conf= CAST_PTR(SumaHandoverConf,signal->getDataPtrSend());
    tmp.copyto(BUCKET_MASK_SIZE, conf->theBucketMask);
    conf->gci = start_gci;
    conf->nodeId = getOwnNodeId();
    conf->requestType = requestType;
    sendSignal(calcSumaBlockRef(nodeId), GSN_SUMA_HANDOVER_CONF, signal,
               SumaHandoverConf::SignalLength, JBB);
  }

  DBUG_VOID_RETURN;

ref:
  signal->theData[0] = 111;
  signal->theData[1] = getOwnNodeId();
  signal->theData[2] = nodeId;
  sendSignal(calcSumaBlockRef(nodeId), GSN_SUMA_HANDOVER_REF, signal, 3, JBB);
  DBUG_VOID_RETURN;
}

// only run on all but restarting suma
void
Suma::execSUMA_HANDOVER_REF(Signal* signal) 
{
  ndbabort();
}

void
Suma::execSUMA_HANDOVER_CONF(Signal* signal) {
  jamEntry();
  DBUG_ENTER("Suma::execSUMA_HANDOVER_CONF");

  const SumaHandoverConf * conf = CAST_CONSTPTR(SumaHandoverConf,
                                                signal->getDataPtr());

  CRASH_INSERTION(13043);

  Uint32 gci = conf->gci;
  Uint32 nodeId = conf->nodeId;
  Uint32 requestType = conf->requestType;
  Bucket_mask tmp;
  tmp.assign(BUCKET_MASK_SIZE, conf->theBucketMask);
#ifdef HANDOVER_DEBUG
  g_eventLogger->info("Suma::execSUMA_HANDOVER_CONF, gci = %u", gci);
#endif

  if (requestType == SumaHandoverReq::RT_START_NODE)
  {
    jam();
    for (Uint32 i = 0; i < c_no_of_buckets; i++)
    {
      if (tmp.get(i))
      {
        if (DBG_3R)
          g_eventLogger->info("%u : %u %u", i, get_responsible_node(i),
                              getOwnNodeId());
        ndbrequire(get_responsible_node(i) == getOwnNodeId());
        // We should run this bucket, but _nodeId_ is
        c_buckets[i].m_switchover_gci = (Uint64(gci) << 32) - 1;
        c_buckets[i].m_state |= Bucket::BUCKET_STARTING;
      }
    }

    char buf[255];
    tmp.getText(buf);
    infoEvent("Suma: handover from node %u gci: %u buckets: %s (%u)",
              nodeId, gci, buf, c_no_of_buckets);
    g_eventLogger->info("Suma: handover from node %u gci: %u buckets: %s (%u)",
                        nodeId, gci, buf, c_no_of_buckets);
    m_switchover_buckets.bitOR(tmp);
    ndbrequire(c_startup.m_handover_nodes.get(nodeId));
    c_startup.m_handover_nodes.clear(nodeId);
    DBUG_VOID_RETURN;
  }
  else if (requestType == SumaHandoverReq::RT_STOP_NODE)
  {
    jam();
    for (Uint32 i = 0; i < c_no_of_buckets; i++)
    {
      if (tmp.get(i))
      {
        ndbrequire(get_responsible_node(i) == getOwnNodeId());
        // We should run this bucket, but _nodeId_ is
        c_buckets[i].m_switchover_node = getOwnNodeId();
        c_buckets[i].m_switchover_gci = (Uint64(gci) << 32) - 1;
        c_buckets[i].m_state |= Bucket::BUCKET_SHUTDOWN;
      }
    }
  
    char buf[255];
    tmp.getText(buf);
    infoEvent("Suma: handover to node %u gci: %u buckets: %s (%u)",
              nodeId, gci, buf, c_no_of_buckets);
    g_eventLogger->info("Suma: handover to node %u gci: %u buckets: %s (%u)",
                        nodeId, gci, buf, c_no_of_buckets);
    m_switchover_buckets.bitOR(tmp);
    c_startup.m_handover_nodes.clear(nodeId);
    DBUG_VOID_RETURN;
  }
}

void
Suma::execSTOP_ME_REQ(Signal* signal)
{
  jam();
  StopMeReq req = * CAST_CONSTPTR(StopMeReq, signal->getDataPtr());

  ndbrequire(refToNode(req.senderRef) == getOwnNodeId());
  ndbrequire(c_shutdown.m_wait_handover == false);
  c_shutdown.m_wait_handover = true;
  NdbTick_Invalidate(&c_startup.m_wait_handover_expire);
  c_shutdown.m_senderRef = req.senderRef;
  c_shutdown.m_senderData = req.senderData;
  send_handover_req(signal, SumaHandoverReq::RT_STOP_NODE);
}

#ifdef NOT_USED
static
NdbOut&
operator<<(NdbOut & out, const Suma::Page_pos & pos)
{
  out << "[ Page_pos:"
      << " m_page_id: " << pos.m_page_id
      << " m_page_pos: " << pos.m_page_pos
      << " m_max_gci: " << pos.m_max_gci
      << " ]";
  return out;
}
#endif

Uint32*
Suma::get_buffer_ptr(Signal* signal,
                     Uint32 buck,
                     Uint64 gci,
                     Uint32 sz,
                     Uint32 part)
{
  jam();
  sz += 1; // len
  ndbrequire(buck < NO_OF_BUCKETS);
  Bucket* bucket = c_buckets + buck;
  Page_pos pos= bucket->m_buffer_head;

  Buffer_page* page = 0;
  Uint32 *ptr = 0;
  
  if (likely(pos.m_page_id != RNIL))
  {
    jam();
    page= c_page_pool.getPtr(pos.m_page_id);
    ptr= page->m_data + pos.m_page_pos;
  }

  const bool same_gci = (gci == pos.m_last_gci) && (!ERROR_INSERTED(13022));
  
  pos.m_page_pos += sz;
  pos.m_last_gci = gci;
  Uint64 max = pos.m_max_gci > gci ? pos.m_max_gci : gci;
  
  if(likely(same_gci && pos.m_page_pos <= Buffer_page::DATA_WORDS))
  {
    jam();
    pos.m_max_gci = max;
    bucket->m_buffer_head = pos;
    *ptr = Buffer_page::SAME_GCI_FLAG |
           (part << Buffer_page::PART_NUM_SHIFT) |
           sz;
    ptr++;
    return ptr;
  }
  else if(pos.m_page_pos + Buffer_page::GCI_SZ32 <= Buffer_page::DATA_WORDS)
  {
loop:
    jam();
    pos.m_max_gci = max;
    pos.m_page_pos += Buffer_page::GCI_SZ32;
    bucket->m_buffer_head = pos;
    * ptr++ = (part << Buffer_page::PART_NUM_SHIFT) |
              (sz + Buffer_page::GCI_SZ32);
    * ptr++ = (Uint32)(gci >> 32);
    * ptr++ = (Uint32)(gci & 0xFFFFFFFF);
    return ptr;
  }
  else
  {
    jam();
    /**
     * new page
     * 1) save header on last page
     * 2) seize new page
     */
    static_assert(1 + 6 + SUMA_BUF_SZ + Buffer_page::GCI_SZ32 <=
                  Buffer_page::DATA_WORDS);
    Uint32 next;
    if(unlikely((next= seize_page()) == RNIL))
    {
      jam();
      /**
       * Out of buffer
       */
      out_of_buffer(signal);
      return 0;
    }

    if(likely(pos.m_page_id != RNIL))
    {
      jam();
      page->m_max_gci_hi = (Uint32)(pos.m_max_gci >> 32);
      page->m_max_gci_lo = (Uint32)(pos.m_max_gci & 0xFFFFFFFF);
      page->m_words_used = pos.m_page_pos - sz;
      page->m_next_page= next;
      ndbassert(pos.m_max_gci != 0);
    }
    else
    {
      jam();
      bucket->m_buffer_tail = next;
    }
    
    memset(&pos, 0, sizeof(pos));
    pos.m_page_id = next;
    pos.m_page_pos = sz;
    pos.m_last_gci = gci;
    
    page= c_page_pool.getPtr(pos.m_page_id);
    page->m_next_page= RNIL;
    ptr= page->m_data;
    goto loop; //
  }
}

void
Suma::out_of_buffer(Signal* signal)
{
  Ptr<Gcp_record> gcp;
  if(m_out_of_buffer_gci)
  {
    return;
  }
  
  m_out_of_buffer_gci = m_last_complete_gci - 1;
  infoEvent("Out of event buffer: nodefailure will cause event failures, consider increasing MaxBufferedEpochBytes");
  if (!c_gcp_list.isEmpty())
  {
    jam();
    c_gcp_list.first(gcp);
    infoEvent("Highest epoch %llu, oldest epoch %llu", m_max_seen_gci, m_last_complete_gci);
    NodeBitmask subs = gcp.p->m_subscribers;
    if (!subs.isclear())
    {
      char buf[NodeBitmask::TextLength + 1];
      subs.getText(buf);
      infoEvent("Pending nodes '%s', epoch %llu", buf, gcp.p->m_gci);
    }
  }
  m_missing_data = false;
  m_out_of_buffer_release_ongoing = true;
  DEB_FREE_PAGE(("Out of buffer release started"));
  out_of_buffer_release(signal, 0);
}

void
Suma::out_of_buffer_release(Signal* signal, Uint32 buck)
{
  ndbrequire(buck < NO_OF_BUCKETS);
  Bucket* bucket = c_buckets + buck;
  Uint32 tail= bucket->m_buffer_tail;

  if(tail != RNIL)
  {
    Buffer_page* page= c_page_pool.getPtr(tail);
    bucket->m_buffer_tail = page->m_next_page;
    free_page(tail, page, __LINE__);
  }

  // If the page freed above is the last page, update the head
  // and continue releasing the next bucket.
  if (tail == RNIL) {
    bucket->m_buffer_head.m_page_id = RNIL;
    bucket->m_buffer_head.m_page_pos = Buffer_page::DATA_WORDS + 1;

    buck++;
  }

  if(buck != c_no_of_buckets)
  {
    signal->theData[0] = SumaContinueB::OUT_OF_BUFFER_RELEASE;
    signal->theData[1] = buck;
    sendSignal(SUMA_REF, GSN_CONTINUEB, signal, 2, JBB);
    return;
  }

  /**
   * Finished will all release
   *   prepare for inclusion
   */
  m_out_of_buffer_gci = m_max_seen_gci > m_last_complete_gci 
    ? m_max_seen_gci : m_last_complete_gci;
  m_out_of_buffer_release_ongoing = false;
  m_missing_data = false;
  DEB_FREE_PAGE(("Out of buffer release completed"));
}

/**
 * MODULE: Replication Event Buffer Handling
 * -----------------------------------------
 * SUMA maintains replication events organised per GCI. These replication
 * events are stored in a number of page chunks. Each such page chunk
 * contains 1 MByte of global memory pages.
 *
 * The amount of memory that we can maximum allocate for this purpose is
 * limited to 16384 page chunks which is sufficient to handle 16 GByte
 * of Event Buffers. One can increase this even more by setting
 * ReplicationMemory even higher although it's unlikely it will be required
 * in any realistic setup.
 *
 * ReplicationMemory can grow using SharedGlobalMemory up to when the
 * memory is used up to 90% of the SharedGlobalMemory. One can still
 * set MaxBufferedEpochBytes to ensure that memory is reserved for this
 * purpose. For normal operation we reserve at most 16 MByte of memory
 * for this purpose.
 *
 * If more memory is needed temporarily this memory will be released when
 * no longer required to ensure that other parts of the NDB data node can
 * get access to the global shared memory.
 *
 * To ensure that we don't overload the global memory mutex we allocate
 * and release 1 MByte at a time.
 */
Uint32
Suma::seize_page()
{
  if (ERROR_INSERTED(13038))
  {
    jam();
    CLEAR_ERROR_INSERT_VALUE;
    g_eventLogger->info("Simulating out of event buffer");
    m_out_of_buffer_gci = m_max_seen_gci;
  }
  if(unlikely(m_out_of_buffer_gci))
  {
    jam();
    return RNIL;
  }
loop:
  Ptr<Page_chunk> ptr;
  Uint32 ref= m_first_free_page;
  if(likely(ref != RNIL))
  {
    jam();
    Buffer_page* page = nullptr;
    page = c_page_pool.getPtr(ref);
    m_first_free_page = page->m_next_page;
    Uint32 chunk = page->m_page_chunk_ptr_i;
    ndbrequire(c_page_chunk_pool.getPtr(ptr, chunk));
    ndbassert(ptr.p->m_free);
    page->m_next_page = RNIL;
    page->m_prev_page = RNIL;
    ptr.p->m_free--;
    ndbrequire(m_total_pages_free > 0);
    m_total_pages_free--;
    if (m_first_free_page != RNIL)
    {
      jam();
      Buffer_page* new_first_page = nullptr;
      new_first_page = c_page_pool.getPtr(ref);
      new_first_page->m_prev_page = RNIL;
    }
    if (ptr.p->m_free == 0)
    {
      jam();
      c_free_page_chunks.remove(ptr);
    }
    DEB_FREE_PAGE(("Seize page from ptr.i: %u, now free: %u, page_id: %u"
                   " total free: %u",
                   ptr.i,
                   ptr.p->m_free,
                   ref,
                   m_total_pages_free));
    return ref;
  }

  bool allocated_new_pages = true;
  if (!c_free_page_chunks.first(ptr))
  {
    jam();
    if (!c_page_chunk_pool.seize(ptr))
    {
      jam();
      return RNIL;
    }

    Uint32 count = Page_chunk::PAGES_PER_CHUNK;
    m_ctx.m_mm.alloc_pages(RT_SUMA_EVENT_BUFFER, &ref, &count, 1);
    if (count == 0)
    {
      jam();
      return RNIL;
    }

    ptr.p->m_size = count;
    ptr.p->m_free = count;
    ptr.p->m_page_id = ref;
    c_free_page_chunks.addFirst(ptr);
    DEB_FREE_PAGE(("ptr.i = %u, ptr.p->m_size = ptr.p->m_free = %u",
                   ptr.i,
                   count));
  }
  else
  {
    jam();
    allocated_new_pages = false;
    c_free_page_chunks.remove(ptr);
  }
  insert_chunk_pages(ptr);
  if (allocated_new_pages)
  {
    m_total_pages_allocated += ptr.p->m_free;
    m_total_pages_free += ptr.p->m_free;
    DEB_FREE_PAGE(("ptr.i = %u, total alloc: %u, total free: %u",
                   ptr.i,
                   m_total_pages_allocated,
                   m_total_pages_free));
  }
  goto loop;
}

void
Suma::insert_chunk_pages(Ptr<Page_chunk> ptr)
{
  Uint32 ref = ptr.p->m_page_id;
  Uint32 count = ptr.p->m_free;
  Buffer_page* page = nullptr;
  Uint32 prev_first_free = m_first_free_page;
  m_first_free_page = ref;
  for(Uint32 i = 0; i<count; i++)
  {
    page = c_page_pool.getPtr(ref);
    page->m_page_state= SUMA_SEQUENCE;
    page->m_page_chunk_ptr_i = ptr.i;
    if (i != 0)
    {
      page->m_prev_page = ref - 1;
    }
    else
    {
      page->m_prev_page = RNIL;
    }
    if (i != (count - 1))
    {
      page->m_next_page = ++ref;
    }
    else
    {
      page->m_next_page = prev_first_free;
    }
  }
  page->m_next_page = RNIL;
}

void
Suma::release_chunk_pages(Ptr<Page_chunk> ptr)
{
  /* Release all pages from free list */
  for (Uint32 i = 0; i < ptr.p->m_free; i++)
  {
    Buffer_page *page;
    page = c_page_pool.getPtr(ptr.p->m_page_id + i);
    if (page->m_prev_page != RNIL)
    {
      Buffer_page *prev_page;
      prev_page = c_page_pool.getPtr(page->m_prev_page);
      prev_page->m_next_page = page->m_next_page;
    }
    else
    {
      /* We are the first page in the list */
      m_first_free_page = page->m_next_page;
    }
    if (page->m_next_page != RNIL)
    {
      Buffer_page *next_page;
      next_page = c_page_pool.getPtr(page->m_next_page);
      next_page->m_prev_page = page->m_prev_page;
    }
  }
  c_free_page_chunks.addFirst(ptr);
}

void
Suma::release_chunk()
{
  Ptr<Page_chunk> ptr;
  if (!c_free_page_chunks.first(ptr))
  {
    jam();
    return;
  }
  ndbrequire(m_total_pages_allocated >= ptr.p->m_free);
  m_total_pages_allocated -= ptr.p->m_free;

  DEB_FREE_PAGE(("release chunk, ptr.i: %u, free: %u, total alloc: %u",
                 ptr.i,
                 ptr.p->m_free,
                 m_total_pages_allocated));

  m_ctx.m_mm.release_pages(RG_REPLICATION_MEMORY,
                           ptr.p->m_page_id,
                           ptr.p->m_free);
  c_free_page_chunks.remove(ptr);
  c_page_chunk_pool.release(ptr);
}

void
Suma::free_page(Uint32 page_id, Buffer_page* page, Uint32 line)
{
  Ptr<Page_chunk> ptr;
  ndbrequire(page->m_page_state == SUMA_SEQUENCE);

  Uint32 chunk= page->m_page_chunk_ptr_i;

  ndbrequire(c_page_chunk_pool.getPtr(ptr, chunk));
  
  ptr.p->m_free++;
  DEB_FREE_PAGE(("Free page in ptr.i = %u, page_id: %u, now free = %u, size: %u"
                 " total alloc: %u, total free: %u, from line %u",
                 ptr.i,
                 page_id,
                 ptr.p->m_free,
                 ptr.p->m_size,
                 m_total_pages_allocated,
                 m_total_pages_free + 1,
                 line));

  page->m_next_page = m_first_free_page;
  page->m_prev_page = RNIL;
  jam();
  jamData(line);
  ndbrequire(ptr.p->m_free <= ptr.p->m_size);

  if (m_first_free_page != RNIL)
  {
    jam();
    Buffer_page *first_page;
    first_page = c_page_pool.getPtr(m_first_free_page);
    first_page->m_prev_page = page_id;
  }

  m_first_free_page = page_id;
  m_total_pages_free++;

  if (ptr.p->m_free == ptr.p->m_size)
  {
    jam();
    release_chunk_pages(ptr);
  }
  /**
   * When we have more pages free than what is required and we have allocated
   * the required amount then we will attempt to release a full chunk of
   * pages back to the global memory pool.
   */
  if ((m_total_pages_allocated >
       (m_min_pages_allocated + Page_chunk::PAGES_PER_CHUNK)) &&
      (m_total_pages_free >
        (m_min_pages_free + Page_chunk::PAGES_PER_CHUNK)))
  {
    jam();
    release_chunk();
  }
}

/**
 * MODULE: Trigger page handling
 * -----------------------------
 * When DBTUP sends replication events to SUMA it does so in special
 * pages that are allocated from the global memory. To avoid mutex
 * contention on the global memory mutex we manage this memory in
 * 4 different Page chunks. Each trigger page chunk manages 1 MByte of
 * global memory pages. We manage 4 different sets of page chunks to
 * ensure that we split the mutex contention from different LDM threads.
 *
 * The page chunk records are global in SUMA and thus this record must
 * use a special mutex when the records are seized and released. As soon
 * as a page chunk record has been seized it is managed by a
 * LdmTriggerPageRecord. This record has its own mutex protecting it.
 * In this manner we should avoid having any serious mutex contention
 * coming from this set of pages.
 *
 * The memory allocated for this purpose belongs to the ReplicationMemory
 * and this memory can grow to use up to 90% of the SharedGlobalMemory.
 * When SharedGlobalMemory is limited, we avoid allocating any more and
 * this will lead to failed global replication events, but NDB can continue to
 * work for reads and writes.
 */
bool
Suma::alloc_trigger_page_chunk(Ptr<LdmTriggerPageRecord> ldmTriggerPagePtr,
                               Ptr<Trigger_page_chunk> &triggerChunkPtr,
                               EmulatedJamBuffer *jambuf)
{
  NdbMutex_Lock(&theTriggerPageChunkMutex);
  if (!c_trigger_page_chunk_pool.seize(triggerChunkPtr))
  {
    thrjam(jambuf);
    NdbMutex_Unlock(&theTriggerPageChunkMutex);
    return false;
  }
  NdbMutex_Unlock(&theTriggerPageChunkMutex);
  thrjam(jambuf);
  triggerChunkPtr.p->m_page_id_allocated_bitmask.clear();
  /* Allocate 1 MB consecutive memory, 32 * 32 kB pages */
  Uint32 count = Trigger_page_chunk::PAGES_PER_CHUNK;
  Uint32 page_id;
  m_ctx.m_mm.alloc_pages(RT_SUMA_TRIGGER_BUFFER,
                         &page_id,
                         &count,
                         Trigger_page_chunk::MIN_PAGES_PER_CHUNK);
  if (count == 0)
  {
    thrjam(jambuf);
    DEB_REP_MEM(("(%u)Failed to allocate trigger pages",
                 ldmTriggerPagePtr.i));
    NdbMutex_Lock(&theTriggerPageChunkMutex);
    c_trigger_page_chunk_pool.release(triggerChunkPtr);
    NdbMutex_Unlock(&theTriggerPageChunkMutex);
    return false;
  }
  DEB_REP_MEM(("(%u)Allocated %u pages starting at page id %u using chunk %u",
               ldmTriggerPagePtr.i,
               count,
               page_id,
               triggerChunkPtr.i));
  triggerChunkPtr.p->m_page_id = page_id;
  triggerChunkPtr.p->m_count = count;
  for (Uint32 i = 0; i < count; i++)
  {
    triggerChunkPtr.p->m_page_id_allocated_bitmask.set(i);
  }
  {
    Local_Trigger_page_chunk_fifo loc_free(
      c_trigger_page_chunk_pool,
      ldmTriggerPagePtr.p->m_trigger_page_free_chunks);
    loc_free.addFirst(triggerChunkPtr);
  }
  return true;
}

void
Suma::move_chunk_to_full(Ptr<LdmTriggerPageRecord> ldmTriggerPagePtr,
                         Ptr<Trigger_page_chunk> triggerChunkPtr)
{
  DEB_REP_MEM(("(%u) Move chunk %u from free to full",
               ldmTriggerPagePtr.i,
               triggerChunkPtr.i));
  {
    Local_Trigger_page_chunk_fifo loc_free(
      c_trigger_page_chunk_pool,
      ldmTriggerPagePtr.p->m_trigger_page_free_chunks);
    loc_free.remove(triggerChunkPtr);
  }
  {
    Local_Trigger_page_chunk_fifo loc_full(
      c_trigger_page_chunk_pool,
      ldmTriggerPagePtr.p->m_trigger_page_full_chunks);
    loc_full.addFirst(triggerChunkPtr);
  }
}

void
Suma::move_chunk_to_free(Ptr<LdmTriggerPageRecord> ldmTriggerPagePtr,
                         Ptr<Trigger_page_chunk> triggerChunkPtr)
{
  DEB_REP_MEM(("(%u) Move chunk %u from full to free",
               ldmTriggerPagePtr.i,
               triggerChunkPtr.i));
  {
    Local_Trigger_page_chunk_fifo loc_full(
      c_trigger_page_chunk_pool,
      ldmTriggerPagePtr.p->m_trigger_page_full_chunks);
    loc_full.remove(triggerChunkPtr);
  }
  {
    Local_Trigger_page_chunk_fifo loc_free(
      c_trigger_page_chunk_pool,
      ldmTriggerPagePtr.p->m_trigger_page_free_chunks);
    loc_free.addLast(triggerChunkPtr);
  }
}

void
Suma::get_first_trigger_page_chunk(Ptr<LdmTriggerPageRecord> ldmTriggerPagePtr,
                                   Ptr<Trigger_page_chunk> &triggerChunkPtr,
                                   bool &found)
{
  Local_Trigger_page_chunk_fifo loc_free(
    c_trigger_page_chunk_pool,
    ldmTriggerPagePtr.p->m_trigger_page_free_chunks);
  found = loc_free.first(triggerChunkPtr);
}

Uint32
Suma::find_trigger_pages(Ptr<LdmTriggerPageRecord> ldmTriggerPagePtr,
                         Ptr<Trigger_page_chunk> triggerChunkPtr,
                         Uint32 page_count,
                         EmulatedJamBuffer *jambuf)
{
  Uint32 chunk_page_id = triggerChunkPtr.p->m_page_id;
  Uint32 first_free_page =
    triggerChunkPtr.p->m_page_id_allocated_bitmask.find_first();
  ndbrequire(first_free_page != BitmaskImpl::NotFound);
  if (page_count > 1)
  {
    Uint32 found = 1;
    for (Uint32 i = first_free_page + 1;
         i < Trigger_page_chunk::PAGES_PER_CHUNK;
         i++)
    {
      if (triggerChunkPtr.p->m_page_id_allocated_bitmask.get(i))
      {
        found++;
        if (found == page_count)
        {
          thrjam(jambuf);
          break;
        }
      }
      else
      {
        jam();
        found = 0;
        first_free_page = i + 1;
      }
    }
    if (found == page_count)
    {
      for (Uint32 i = 0; i < page_count; i++)
      {
        triggerChunkPtr.p->m_page_id_allocated_bitmask.set(
          first_free_page + i, false);
      }
    }
    else
    {
      thrjam(jambuf);
      move_chunk_to_full(ldmTriggerPagePtr, triggerChunkPtr);
      return RNIL;
    }
  }
  else
  {
    thrjam(jambuf);
    triggerChunkPtr.p->m_page_id_allocated_bitmask.set(first_free_page, false);
  }
  if (triggerChunkPtr.p->m_page_id_allocated_bitmask.isclear())
  {
    thrjamDebug(jambuf);
    move_chunk_to_full(ldmTriggerPagePtr, triggerChunkPtr);
  }
  return first_free_page + chunk_page_id;
}

void
Suma::alloc_trigger_page(Uint32 ldm_instance,
                         Uint32 *page_id,
                         Uint32 *chunk_id,
                         EmulatedJamBuffer *jambuf,
                         Uint32 page_count)
{
  Ptr<LdmTriggerPageRecord> ldmTriggerPagePtr;
  Uint32 ptrI = ldm_instance & (NUM_LDM_TRIGGER_PAGE_RECORDS - 1);
  ndbrequire(c_trigger_page_record_pool.getPtr(ldmTriggerPagePtr, ptrI));
  NdbMutex_Lock(&ldmTriggerPagePtr.p->theMutex);
  Ptr<Trigger_page_chunk> triggerChunkPtr;
  bool found = false;
  bool alloc_chunk = false;
  Uint32 found_page_id = RNIL;
  do
  {
    get_first_trigger_page_chunk(ldmTriggerPagePtr, triggerChunkPtr, found);
    if (!found)
    {
      ndbrequire(alloc_chunk == false);
      alloc_chunk = true;
      if (!alloc_trigger_page_chunk(ldmTriggerPagePtr,
                                    triggerChunkPtr,
                                    jambuf))
      {
        NdbMutex_Unlock(&ldmTriggerPagePtr.p->theMutex);
        thrjam(jambuf);
        *page_id = RNIL;
        return;
      }
    }
    found_page_id = find_trigger_pages(ldmTriggerPagePtr,
                                       triggerChunkPtr,
                                       page_count,
                                       jambuf);
  } while (found_page_id == RNIL);
  NdbMutex_Unlock(&ldmTriggerPagePtr.p->theMutex);
  *page_id = found_page_id;
  *chunk_id = triggerChunkPtr.i;
  DEB_REP_MEM(("(%u) Allocate page_id %u in chunk %u",
               ldmTriggerPagePtr.i,
               *page_id,
               triggerChunkPtr.i));
}

void
Suma::release_trigger_page_chunk(Ptr<LdmTriggerPageRecord> ldmTriggerPagePtr,
                                 Ptr<Trigger_page_chunk> triggerChunkPtr)
{
  Uint32 page_id = triggerChunkPtr.p->m_page_id;
  Uint32 count = triggerChunkPtr.p->m_count;
  DEB_REP_MEM(("(%u) Release chunk %u first pageid: %u, count: %u",
               ldmTriggerPagePtr.i,
               triggerChunkPtr.i,
               page_id,
               count));
  m_ctx.m_mm.release_pages(RG_REPLICATION_MEMORY, page_id, count);
  {
    Local_Trigger_page_chunk_fifo loc_free(
      c_trigger_page_chunk_pool,
      ldmTriggerPagePtr.p->m_trigger_page_free_chunks);
    loc_free.remove(triggerChunkPtr);
  }
  NdbMutex_Lock(&theTriggerPageChunkMutex);
  c_trigger_page_chunk_pool.release(triggerChunkPtr);
  NdbMutex_Unlock(&theTriggerPageChunkMutex);
}

void
Suma::release_trigger_page(Uint32 ldm_instance,
                           Uint32 page_id,
                           Uint32 chunk_id,
                           Uint32 page_count)
{
  Ptr<LdmTriggerPageRecord> ldmTriggerPagePtr;
  Ptr<Trigger_page_chunk> triggerChunkPtr;
  Uint32 ptrI = ldm_instance & (NUM_LDM_TRIGGER_PAGE_RECORDS - 1);
  ndbrequire(c_trigger_page_record_pool.getPtr(ldmTriggerPagePtr, ptrI));
  NdbMutex_Lock(&ldmTriggerPagePtr.p->theMutex);
  ndbrequire(c_trigger_page_chunk_pool.getPtr(triggerChunkPtr,
                                              chunk_id));
  DEB_REP_MEM(("(%u) Release page_id %u in chunk %u",
               ldmTriggerPagePtr.i,
               page_id,
               triggerChunkPtr.i));
  Uint32 chunk_page_id = triggerChunkPtr.p->m_page_id;
  ndbrequire(page_id >= chunk_page_id &&
             page_id <= (chunk_page_id + Trigger_page_chunk::PAGES_PER_CHUNK));
  Uint32 page_id_bit = page_id - chunk_page_id;
  for (Uint32 i = 0; i < page_count; i++)
  {
    ndbrequire((page_id_bit + i) < Trigger_page_chunk::PAGES_PER_CHUNK);
    ndbrequire(!triggerChunkPtr.p->m_page_id_allocated_bitmask.get(
      page_id_bit + i));
    triggerChunkPtr.p->m_page_id_allocated_bitmask.set(page_id_bit + i);
  }
  Uint32 bit_count =
    triggerChunkPtr.p->m_page_id_allocated_bitmask.count();
  if (bit_count == triggerChunkPtr.p->m_count)
  {
    if (ldmTriggerPagePtr.p->m_trigger_page_free_chunks.getCount() > 1)
    {
      jamDebug();
      release_trigger_page_chunk(ldmTriggerPagePtr, triggerChunkPtr);
    }
    else
    {
      DEB_REP_MEM(("(%u) Chunk %u all free",
                   ldmTriggerPagePtr.i,
                   triggerChunkPtr.i));
      jamDebug();
    }
  }
  else if (bit_count == 1)
  {
    jamDebug();
    move_chunk_to_free(ldmTriggerPagePtr, triggerChunkPtr);
  }
  NdbMutex_Unlock(&ldmTriggerPagePtr.p->theMutex);
}

void
Suma::release_gci(Signal* signal, Uint32 buck, Uint64 gci)
{
  ndbrequire(buck < NO_OF_BUCKETS);
  Bucket* bucket = c_buckets + buck;
  Uint32 tail= bucket->m_buffer_tail;
  Page_pos head= bucket->m_buffer_head;
  Uint64 max_acked = bucket->m_max_acked_gci;

  const Uint32 mask = Bucket::BUCKET_TAKEOVER | Bucket::BUCKET_RESEND;
  if(unlikely(bucket->m_state & mask))
  {
    jam();
    g_eventLogger->info("release_gci(%d, %u/%u) 0x%x-> node failure -> abort",
                        buck, Uint32(gci >> 32), Uint32(gci), bucket->m_state);
    return;
  }
  
  bucket->m_max_acked_gci = (max_acked > gci ? max_acked : gci);
  if(unlikely(tail == RNIL))
  {
    return;
  }
  
  if(tail == head.m_page_id)
  {
    if(gci >= head.m_max_gci)
    {
      jam();
      if (ERROR_INSERTED(13034))
      {
        jam();
        SET_ERROR_INSERT_VALUE(13035);
        return;
      }
      if (ERROR_INSERTED(13035))
      {
        CLEAR_ERROR_INSERT_VALUE;
        NodeReceiverGroup rg(CMVMI, c_nodes_in_nodegroup_mask);
        rg.m_nodes.clear(getOwnNodeId());
        signal->theData[0] = 9999;
        sendSignal(rg, GSN_NDB_TAMPER, signal, 1, JBA);
        return;
      }
      head.m_page_pos = 0;
      head.m_max_gci = gci;
      head.m_last_gci = 0;
      bucket->m_buffer_head = head;
    }
    return;
  }
  else
  {
    jam();
    Buffer_page* page= c_page_pool.getPtr(tail);
    Uint64 max_gci = page->m_max_gci_lo | (Uint64(page->m_max_gci_hi) << 32);
    Uint32 next_page = page->m_next_page;

    ndbassert(max_gci != 0);
    
    if(gci >= max_gci)
    {
      jam();
      free_page(tail, page, __LINE__);
      
      bucket->m_buffer_tail = next_page;
      signal->theData[0] = SumaContinueB::RELEASE_GCI;
      signal->theData[1] = buck;
      signal->theData[2] = (Uint32)(gci >> 32);
      signal->theData[3] = (Uint32)(gci & 0xFFFFFFFF);
      sendSignal(SUMA_REF, GSN_CONTINUEB, signal, 4, JBB);
      return;
    }
    else
    {
      // g_eventLogger->info("do nothing...");
    }
  }
}

static Uint32 g_cnt = 0;

void
Suma::start_resend(Signal* signal, Uint32 buck)
{
  g_eventLogger->info("start_resend(%d,", buck);

  /**
   * Resend from m_max_acked_gci + 1 until m_max_seen_gci
   */
  ndbrequire(buck < NO_OF_BUCKETS);
  Bucket* bucket = c_buckets + buck;
  jam();
  Page_pos pos= bucket->m_buffer_head;

  // Start resending from the epoch that is not yet ack'd
  const Uint64 min= bucket->m_max_acked_gci + 1;

  // Out of buffer release is ongoing. So don't start resending in order
  // to avoid sending epochs where part of them are already released.
  // Inform about the first in-doubt epoch that resending will start from.
  if(m_out_of_buffer_gci)
  {
    jam();
    signal->theData[0] = NDB_LE_SubscriptionStatus;
    signal->theData[1] = 2; // INCONSISTENT;
    signal->theData[2] = 0; // Not used
    signal->theData[3] = (Uint32) min;
    signal->theData[4] = (Uint32) (min >> 32);
    sendSignal(CMVMI_REF, GSN_EVENT_REP, signal, 5, JBB);
    m_missing_data = true;
    return;
  }

  jam();
  if(pos.m_page_id == RNIL)
  {
    jam();
    m_active_buckets.set(buck);
    m_gcp_complete_rep_count ++;
    g_eventLogger->info(
        "             "
        "empty bucket(RNIL) -> active max_acked: %u/%u max_gci: %u/%u",
        Uint32(bucket->m_max_acked_gci >> 32), Uint32(bucket->m_max_acked_gci),
        Uint32(pos.m_max_gci >> 32), Uint32(pos.m_max_gci));
    return;
  }

  jam();
  Uint64 max = m_max_seen_gci;
  if(min > max)
  {
    jam();
    ndbrequire(pos.m_page_id == bucket->m_buffer_tail);
    m_active_buckets.set(buck);
    m_gcp_complete_rep_count ++;
    g_eventLogger->info("             "
                        "empty bucket (%u/%u %u/%u) -> active",
                        Uint32(min >> 32), Uint32(min), Uint32(max >> 32),
                        Uint32(max));
    return;
  }

  jam();
  g_cnt = 0;
  bucket->m_state |= (Bucket::BUCKET_TAKEOVER | Bucket::BUCKET_RESEND);
  bucket->m_switchover_node = get_responsible_node(buck);
  bucket->m_switchover_gci = max;

  m_switchover_buckets.set(buck);
  
  signal->theData[0] = SumaContinueB::RESEND_BUCKET;
  signal->theData[1] = buck;
  signal->theData[2] = (Uint32)(min >> 32);
  signal->theData[3] = 0;
  signal->theData[4] = 0;
  signal->theData[5] = (Uint32)(min & 0xFFFFFFFF);
  signal->theData[6] = 0;
  sendSignal(reference(), GSN_CONTINUEB, signal, 7, JBB);

  g_eventLogger->info("             "
                      "min: %u/%u - max: %u/%u) page: %d", Uint32(min >> 32),
                      Uint32(min), Uint32(max >> 32), Uint32(max),
                      bucket->m_buffer_tail);
  ndbrequire(max >= min);
}

void
Suma::resend_bucket(Signal* signal, Uint32 buck, Uint64 min_gci,
		    Uint32 pos, Uint64 last_gci)
{
  ndbrequire(buck < NO_OF_BUCKETS);
  Bucket* bucket = c_buckets + buck;
  Uint32 tail= bucket->m_buffer_tail;

  Buffer_page* page= c_page_pool.getPtr(tail);
  Uint64 max_gci = page->m_max_gci_lo | (Uint64(page->m_max_gci_hi) << 32);
  Uint32 next_page = page->m_next_page;
  Uint32 *ptr = page->m_data + pos;
  Uint32 *end = page->m_data + page->m_words_used;
  bool delay = false;
  Uint32 next_pos = 0; // Part read of next page

  ndbrequire(tail != RNIL);

  if(tail == bucket->m_buffer_head.m_page_id)
  {
    max_gci= bucket->m_buffer_head.m_max_gci;
    end= page->m_data + bucket->m_buffer_head.m_page_pos;
    next_page= RNIL;

    if(ptr == end)
    {
      delay = true;
      goto next;
    }
  }
  else if(pos == 0 && min_gci > max_gci)
  {
    free_page(tail, page, __LINE__);
    tail = bucket->m_buffer_tail = next_page;
    goto next;
  }
  
#if 0
  for(Uint32 i = 0; i<page->m_words_used; i++)
  {
    printf("%.8x ", page->m_data[i]);
    if(((i + 1) % 8) == 0)
      printf("\n");
  }
  printf("\n");
#endif

  /* Due to use of goto an extra scope is needed to keep declaration of
   * variables near their use.
   */
  {
    Uint32 *src = nullptr;
    Uint32 sz = 0;
    Uint32 part = 0;
    while (ptr < end)
    {
      jam();
      src = ptr;
      Uint32 tmp = *src;
      src++;

      sz = tmp & Buffer_page::SIZE_MASK;
      ptr += sz;

      ndbrequire(sz > 0);
      sz--; // remove *len* part of sz

      part = (tmp >> Buffer_page::PART_NUM_SHIFT) & Buffer_page::PART_NUM_MASK;
      if ((tmp & Buffer_page::SAME_GCI_FLAG) == 0)
      {
        jam();
        ndbrequire(sz >= Buffer_page::GCI_SZ32);
        sz -= Buffer_page::GCI_SZ32;
        Uint32 last_gci_hi = *src;
        src++;
        Uint32 last_gci_lo = *src;
        src++;
        last_gci = last_gci_lo | (Uint64(last_gci_hi) << 32);
      }
      else
      {
        jam();
        ndbrequire(ptr - sz > page->m_data);
      }

      if (last_gci >= min_gci)
      {
        jam();
        // Found data with good gci
        break;
      }
      // Ignore data with old gci
      src = nullptr;
    }

    if (unlikely(src == nullptr))
    {
      jam();
      // no valid data found on tail page
      ndbrequire(ptr == end);
    }
    else if(sz == 0)
    {
      jam();
      ndbrequire(part == 0);

      SubGcpCompleteRep * rep = (SubGcpCompleteRep*)signal->getDataPtrSend();
      Uint32 siglen = SubGcpCompleteRep::SignalLength;

      rep->gci_hi = (Uint32)(last_gci >> 32);
      rep->gci_lo = (Uint32)(last_gci & 0xFFFFFFFF);
      rep->flags = (m_missing_data)
                   ? SubGcpCompleteRep::MISSING_DATA
                   : 0;
      rep->senderRef  = reference();
      rep->gcp_complete_rep_count = 1;

      // Append the sub data stream id for the bucket
      rep->sub_data_streams[0] = get_sub_data_stream(buck);
      rep->flags |= SubGcpCompleteRep::SUB_DATA_STREAMS_IN_SIGNAL;
      siglen ++;

      if (ERROR_INSERTED(13036))
      {
        jam();
        CLEAR_ERROR_INSERT_VALUE;
        g_eventLogger->info("Simulating out of event buffer at node failure");
        rep->flags |= SubGcpCompleteRep::MISSING_DATA;
      }
  
      char buf[NodeBitmask::TextLength + 1];
      c_subscriber_nodes.getText(buf);
      if (g_cnt)
      {      
        jam();
        g_eventLogger->info("resending GCI: %u/%u rows: %d -> %s",
                            Uint32(last_gci >> 32), Uint32(last_gci), g_cnt,
                            buf);
      }
      g_cnt = 0;
      
      NodeReceiverGroup rg(API_CLUSTERMGR, c_subscriber_nodes);
      sendSignal(rg, GSN_SUB_GCP_COMPLETE_REP, signal, siglen, JBB);
    }
    else
    {
      jam();
      ndbrequire(part == 1);

      const uint buffer_header_sz = 7;
      g_cnt++;
      Uint32 subPtrI = src[0];
      Uint32 schemaVersion = src[1];
      Uint32 event = src[2] >> 16;
      Uint32 sz_1 = (src[2]) & 0xFFFF;
      Uint32 any_value = src[3];
      Uint32 transId1 = src[4];
      Uint32 transId2 = src[5];
      Uint32 subAutoIncrement = src[6];
      src += buffer_header_sz;

      ndbassert(sz - buffer_header_sz >= sz_1);
      Uint32* src2;
      Uint32 sz2;
      {
        Uint32* ptr2;
        if (ptr != end)
        {
          jam();
          ptr2 = ptr;
        }
        else
        {
          jam();
          // Second half of data on next page.
          Buffer_page* page= c_page_pool.getPtr(next_page);
          ndbrequire(page->m_words_used > 0);
          ptr2 = page->m_data;
        }
        src2 = ptr2;
        Uint32 tmp2 = *src2;
        src2++;
        sz2 = tmp2 & Buffer_page::SIZE_MASK;
        ndbrequire(sz2 > 0);
        sz2--;
        if (ptr2 != ptr)
        {
          jam();
          // First block on a page always must have gci.
          ndbrequire((tmp2 & Buffer_page::SAME_GCI_FLAG) == 0);
          next_pos = sz2 + 1;
        }
        else
        {
          jam();
          ptr = src2 + sz2;
        }

        part = (tmp2 >> Buffer_page::PART_NUM_SHIFT) &
                Buffer_page::PART_NUM_MASK;
        ndbrequire(part == 2);

        if ((tmp2 & Buffer_page::SAME_GCI_FLAG) == 0)
        {
          jam();
          ndbrequire(sz2 >= Buffer_page::GCI_SZ32);
          sz2 -= Buffer_page::GCI_SZ32;
          Uint32 last_gci_hi = *src2;
          src2++;
          Uint32 last_gci_lo = *src2;
          src2++;
          // Second block must have same gci as previous.
          ndbrequire(last_gci == (last_gci_lo | (Uint64(last_gci_hi) << 32)));
        }
      }
      
      LinearSectionPtr dest_ptr[3];
      LinearSectionPtr lsptr[3];
      lsptr[0].p = src;
      lsptr[0].sz = sz_1;
      lsptr[1].p = src2;
      lsptr[1].sz = sz2;
      lsptr[2].p = src + sz_1;
      lsptr[2].sz = sz - buffer_header_sz - sz_1;
      const Uint32 nptr = reformat(signal, dest_ptr, lsptr);

      Uint32 ptrLen= 0;
      for(Uint32 i =0; i < nptr; i++)
      {
        jam();
        ptrLen+= dest_ptr[i].sz;
      }

      /**
       * Signal to subscriber(s)
       */
      Ptr<Subscription> subPtr;
      subPtr.i = subPtrI;
      if (c_subscriptionPool.getValidPtr(subPtr) &&
          subPtr.p->m_subAutoIncrement == subAutoIncrement)
      {
        /**
         * While the bucket was waiting for resend the subscription could
         * have been released. Thus no certainty that the bucket actually
         * contains a reference to a valid subscription.
         *
         * We check first that the subscription is not currently released.
         * If it is a valid subscription we check that the entry in the
         * bucket belongs to the subscription that wrote it. Each subscription
         * gets a number that together with the i-value will be unique.
         *
         * If it doesn't belong to this subscription we will ignore the
         * entry.
         */
        Ptr<Table> tabPtr;
        tabPtr.i = subPtr.p->m_table_ptrI;
        ndbrequire(c_tablePool.getValidPtr(tabPtr));
        Uint32 table = subPtr.p->m_tableId;
        if (table_version_major(tabPtr.p->m_schemaVersion) ==
            table_version_major(schemaVersion))
        {
          jam();
	  SubTableData * data = (SubTableData*)signal->getDataPtrSend();//trg;
	  data->gci_hi         = (Uint32)(last_gci >> 32);
	  data->gci_lo         = (Uint32)(last_gci & 0xFFFFFFFF);
	  data->tableId        = table;
	  data->requestInfo    = 0;
	  SubTableData::setOperation(data->requestInfo, event);
	  data->flags          = 0;
	  data->anyValue       = any_value;
	  data->totalLen       = ptrLen;
          data->transId1       = transId1;
          data->transId2       = transId2;

          sendBatchedSUB_TABLE_DATA(signal,
                                    subPtr.p->m_subscribers,
                                    dest_ptr,
                                    nptr);
        }
      }
    }
  }

  if (next_pos > 0 || (ptr == end && tail != bucket->m_buffer_head.m_page_id))
  {
    jam();
    /**
     * release...
     */
    ndbassert(tail != bucket->m_buffer_head.m_page_id);
    free_page(tail, page, __LINE__);
    tail = bucket->m_buffer_tail = next_page;
    pos = next_pos;
    if (pos == 0)
    {
      jam();
      last_gci = 0;
    }
  }
  else
  {
    jam();
    pos = Uint32(ptr - page->m_data);
  }
  
next:
  if(tail == RNIL)
  {
    jam();
    bucket->m_state &= ~(Uint32)Bucket::BUCKET_RESEND;
    ndbassert(! (bucket->m_state & Bucket::BUCKET_TAKEOVER));
    g_eventLogger->info("resend done...");
    return;
  }
  
  signal->theData[0] = SumaContinueB::RESEND_BUCKET;
  signal->theData[1] = buck;
  signal->theData[2] = (Uint32)(min_gci >> 32);
  signal->theData[3] = pos;
  signal->theData[4] = (Uint32)(last_gci >> 32);
  signal->theData[5] = (Uint32)(min_gci & 0xFFFFFFFF);
  signal->theData[6] = (Uint32)(last_gci & 0xFFFFFFFF);
  if(!delay)
  {
    jam();
    sendSignal(SUMA_REF, GSN_CONTINUEB, signal, 7, JBB);
  }
  else
  {
    jam();
    sendSignalWithDelay(SUMA_REF, GSN_CONTINUEB, signal, 10, 7);
  }
}

void
Suma::execGCP_PREPARE(Signal *signal)
{
  jamEntry();
  const GCPPrepare *prep = (const GCPPrepare *)signal->getDataPtr();
  m_current_gci = prep->gci_lo | (Uint64(prep->gci_hi) << 32);
}

Uint64
Suma::get_current_gci(Signal*)
{
  return m_current_gci;
}

void
Suma::execCREATE_NODEGROUP_IMPL_REQ(Signal* signal)
{
  CreateNodegroupImplReq reqCopy = *(CreateNodegroupImplReq*)
    signal->getDataPtr();
  CreateNodegroupImplReq *req = &reqCopy;

  Uint32 err = 0;
  Uint32 rt = req->requestType;

  NdbNodeBitmask tmp;
  for (Uint32 i = 0; i<NDB_ARRAY_SIZE(req->nodes) && req->nodes[i]; i++)
  {
    ndbrequire(req->nodes[i] <= MAX_NDB_NODES);
    tmp.set(req->nodes[i]);
  }
  Uint32 cnt = tmp.count();
  Uint32 group = req->nodegroupId;

  switch(rt){
  case CreateNodegroupImplReq::RT_ABORT:
    jam();
    break;
  case CreateNodegroupImplReq::RT_PARSE:
    jam();
    break;
  case CreateNodegroupImplReq::RT_PREPARE:
    jam();
    break;
  case CreateNodegroupImplReq::RT_COMMIT:
    jam();
    break;
  case CreateNodegroupImplReq::RT_COMPLETE:
    jam();
    CRASH_INSERTION(13043);

    Uint64 gci = (Uint64(req->gci_hi) << 32) | req->gci_lo;
    ndbrequire(gci > m_last_complete_gci);

    Uint32 state = 0;
    if (c_nodeGroup != RNIL)
    {
      jam();
      NdbNodeBitmask check = tmp;
      check.bitAND(c_nodes_in_nodegroup_mask);
      ndbrequire(check.isclear());
      ndbrequire(c_nodeGroup != group);
      ndbrequire(cnt == c_nodes_in_nodegroup_mask.count());
      state = Bucket::BUCKET_CREATED_OTHER;
    }
    else if (tmp.get(getOwnNodeId()))
    {
      jam();
      c_nodeGroup = group;
      c_nodes_in_nodegroup_mask.assign(tmp);
      fix_nodegroup();
      state = Bucket::BUCKET_CREATED_SELF;
    }
    if (state != 0)
    {
      for (Uint32 i = 0; i<c_no_of_buckets; i++)
      {
        jam();
        m_switchover_buckets.set(i);
        c_buckets[i].m_switchover_gci = gci - 1; // start from gci
        c_buckets[i].m_state = state | (c_no_of_buckets << 8);
      }
    }
  }

  {
    CreateNodegroupImplConf* conf =
      (CreateNodegroupImplConf*)signal->getDataPtrSend();
    conf->senderRef = reference();
    conf->senderData = req->senderData;
    sendSignal(req->senderRef, GSN_CREATE_NODEGROUP_IMPL_CONF, signal,
               CreateNodegroupImplConf::SignalLength, JBB);
  }
  return;

//error:
  CreateNodegroupImplRef *ref =
    (CreateNodegroupImplRef*)signal->getDataPtrSend();
  ref->senderRef = reference();
  ref->senderData = req->senderData;
  ref->errorCode = err;
  sendSignal(req->senderRef, GSN_CREATE_NODEGROUP_IMPL_REF, signal,
             CreateNodegroupImplRef::SignalLength, JBB);
  return;
}

void
Suma::execDROP_NODEGROUP_IMPL_REQ(Signal* signal)
{
  DropNodegroupImplReq reqCopy = *(DropNodegroupImplReq*)
    signal->getDataPtr();
  DropNodegroupImplReq *req = &reqCopy;

  Uint32 err = 0;
  Uint32 rt = req->requestType;
  Uint32 group = req->nodegroupId;

  switch(rt){
  case DropNodegroupImplReq::RT_ABORT:
    jam();
    break;
  case DropNodegroupImplReq::RT_PARSE:
    jam();
    break;
  case DropNodegroupImplReq::RT_PREPARE:
    jam();
    break;
  case DropNodegroupImplReq::RT_COMMIT:
    jam();
    break;
  case DropNodegroupImplReq::RT_COMPLETE:
    jam();
    CRASH_INSERTION(13043);

    Uint64 gci = (Uint64(req->gci_hi) << 32) | req->gci_lo;
    ndbrequire(gci > m_last_complete_gci);

    Uint32 state;
    if (c_nodeGroup != group)
    {
      jam();
      state = Bucket::BUCKET_DROPPED_OTHER;
      break;
    }
    else
    {
      jam();
      state = Bucket::BUCKET_DROPPED_SELF;
    }

    for (Uint32 i = 0; i<c_no_of_buckets; i++)
    {
      jam();
      m_switchover_buckets.set(i);
      if (c_buckets[i].m_state != 0)
      {
        jamLine(c_buckets[i].m_state);
        g_eventLogger->info("c_buckets[%u].m_state: %u", i,
                            c_buckets[i].m_state);
      }
      ndbrequire(c_buckets[i].m_state == 0); // XXX todo
      c_buckets[i].m_switchover_gci = gci - 1; // start from gci
      c_buckets[i].m_state = state | (c_no_of_buckets << 8);
    }
    break;
  }
  
  {
    DropNodegroupImplConf* conf =
      (DropNodegroupImplConf*)signal->getDataPtrSend();
    conf->senderRef = reference();
    conf->senderData = req->senderData;
    sendSignal(req->senderRef, GSN_DROP_NODEGROUP_IMPL_CONF, signal,
               DropNodegroupImplConf::SignalLength, JBB);
  }
  return;

//error:
  DropNodegroupImplRef *ref =
    (DropNodegroupImplRef*)signal->getDataPtrSend();
  ref->senderRef = reference();
  ref->senderData = req->senderData;
  ref->errorCode = err;
  sendSignal(req->senderRef, GSN_DROP_NODEGROUP_IMPL_REF, signal,
             DropNodegroupImplRef::SignalLength, JBB);
  return;
}

void
Suma::sendPoolShrink(const Uint32 pool_index)
{
  const bool need_send = c_transient_pools_shrinking.get(pool_index) == 0;
  c_transient_pools_shrinking.set(pool_index);
  if (need_send)
  {
    Signal25 signal[1] = {};
    signal->theData[0] = SumaContinueB::SHRINK_TRANSIENT_POOLS;
    signal->theData[1] = pool_index;
    sendSignal(reference(), GSN_CONTINUEB, signal, 2, JBB);
  }
}

void
Suma::shrinkTransientPools(Uint32 pool_index)
{
  ndbrequire(pool_index < c_transient_pool_count);
  ndbrequire(c_transient_pools_shrinking.get(pool_index));
  if (c_transient_pools[pool_index]->rearrange_free_list_and_shrink(1))
  {
    sendPoolShrink(pool_index);
  }
  else
  {
    c_transient_pools_shrinking.clear(pool_index);
  }
}

//template void append(DataBuffer<11>&,SegmentedSectionPtr,SectionSegmentPool&);
<|MERGE_RESOLUTION|>--- conflicted
+++ resolved
@@ -1,6 +1,6 @@
 /*
    Copyright (c) 2003, 2022, Oracle and/or its affiliates.
-   Copyright (c) 2021, 2022, Hopsworks and/or its affiliates.
+   Copyright (c) 2021, 2023, Hopsworks and/or its affiliates.
 
    This program is free software; you can redistribute it and/or modify
    it under the terms of the GNU General Public License, version 2.0,
@@ -2948,13 +2948,6 @@
     if (req->requestInfo & SubSyncReq::RangeScan)
     {
       jam();
-<<<<<<< HEAD
-      ndbrequire(handle.m_cnt > 1)
-      SegmentedSectionPtr ptr;
-      ndbrequire(handle.getSection(ptr, SubSyncReq::TUX_BOUND_INFO));
-      LocalSyncRecordBuffer boundBuf(c_dataBufferPool, syncPtr.p->m_boundInfo);
-      append(boundBuf, ptr, getSectionSegmentPool());
-=======
       if (handle.m_cnt > 1)
       {
         SegmentedSectionPtr ptr;
@@ -2962,7 +2955,6 @@
         LocalSyncRecordBuffer boundBuf(c_dataBufferPool, syncPtr.p->m_boundInfo);
         append(boundBuf, ptr, getSectionSegmentPool());
       }
->>>>>>> cba4419e
     }
     releaseSections(handle);
   }
