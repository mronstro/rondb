--- conflicted
+++ resolved
@@ -10981,13 +10981,8 @@
 
     Transporter *current_trp = multi_trp->get_active_transporter(0);
     TrpId current_trp_id = current_trp->getTransporterIndex();
-<<<<<<< HEAD
     ndbrequire(multi_trp->get_num_active_transporters() == 1);
-    multi_trp->get_callback_obj()->lock_send_transporter(node_id,
-                                                         current_trp_id);
-=======
     multi_trp->get_callback_obj()->lock_send_transporter(current_trp_id);
->>>>>>> 19feac36
 
     Uint32 num_inactive_transporters =
       multi_trp->get_num_inactive_transporters();
@@ -11048,12 +11043,7 @@
                    current_trp_id));
     startChangeNeighbourNode();
     flush_send_buffers();
-<<<<<<< HEAD
     insert_activate_trp(current_trp_id);
-=======
-    /* Either perform send or insert_trp below TODO */
-    multi_trp->get_callback_obj()->unlock_send_transporter(current_trp_id);
->>>>>>> 19feac36
 
     if (ERROR_INSERTED(982))
     {
@@ -11061,8 +11051,7 @@
     }
     multi_trp->switch_active_trp();
     globalTransporterRegistry.insert_node_transporter(node_id, multi_trp);
-    multi_trp->get_callback_obj()->unlock_send_transporter(node_id,
-                                                           current_trp_id);
+    multi_trp->get_callback_obj()->unlock_send_transporter(current_trp_id);
 
     Uint32 num_active_transporters =
       multi_trp->get_num_active_transporters();
@@ -11071,14 +11060,9 @@
       jam();
       Transporter *tmp_trp = multi_trp->get_active_transporter(i);
       TrpId id = tmp_trp->getTransporterIndex();
-<<<<<<< HEAD
-      multi_trp->get_callback_obj()->enable_send_buffer(node_id, id, true);
-      multi_trp->get_callback_obj()->unlock_send_transporter(node_id, id);
+      multi_trp->get_callback_obj()->enable_send_buffer(id, true);
+      multi_trp->get_callback_obj()->unlock_send_transporter(id);
       DEB_MULTI_TRP(("Enable trp %u for node %u", id, node_id));
-=======
-      multi_trp->get_callback_obj()->unlock_send_transporter(id);
-      multi_trp->get_callback_obj()->enable_send_buffer(id);
->>>>>>> 19feac36
     }
     globalTransporterRegistry.unlockMultiTransporters();
 
@@ -11353,13 +11337,8 @@
     TrpId trp_id = tmp_trp->getTransporterIndex();
     tmp_trp->get_callback_obj()->lock_transporter(trp_id);
     tmp_trp->shutdown();
-<<<<<<< HEAD
-    multi_trp->get_callback_obj()->disable_send_buffer(node_id, trp_id, true);
-    tmp_trp->get_callback_obj()->unlock_transporter(node_id, trp_id);
-=======
+    multi_trp->get_callback_obj()->disable_send_buffer(trp_id, true);
     tmp_trp->get_callback_obj()->unlock_transporter(trp_id);
-    multi_trp->get_callback_obj()->disable_send_buffer(trp_id);
->>>>>>> 19feac36
   }
   /**
    * We have now completed the switch to new set of transporters, the
