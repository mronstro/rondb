/*
   Copyright (c) 2003, 2021, Oracle and/or its affiliates.
   Copyright (c) 2021, 2021, Logical Clocks and/or its affiliates.

   This program is free software; you can redistribute it and/or modify
   it under the terms of the GNU General Public License, version 2.0,
   as published by the Free Software Foundation.

   This program is also distributed with certain software (including
   but not limited to OpenSSL) that is licensed under separate terms,
   as designated in a particular file or component or in included license
   documentation.  The authors of MySQL hereby grant you an additional
   permission to link the program and your derivative works with the
   separately licensed software that they have included with MySQL.

   This program is distributed in the hope that it will be useful,
   but WITHOUT ANY WARRANTY; without even the implied warranty of
   MERCHANTABILITY or FITNESS FOR A PARTICULAR PURPOSE.  See the
   GNU General Public License, version 2.0, for more details.

   You should have received a copy of the GNU General Public License
   along with this program; if not, write to the Free Software
   Foundation, Inc., 51 Franklin St, Fifth Floor, Boston, MA 02110-1301  USA
*/

#define QMGR_C
#include "Qmgr.hpp"
#include <pc.hpp>
#include <NdbSleep.h>
#include <NdbTick.h>
#include <signaldata/NodeRecoveryStatusRep.hpp>
#include <signaldata/EventReport.hpp>
#include <signaldata/CloseComReqConf.hpp>
#include <signaldata/StartOrd.hpp>
#include <signaldata/StopReq.hpp>
#include <signaldata/PrepFailReqRef.hpp>
#include <signaldata/NodeFailRep.hpp>
#include <signaldata/ReadNodesConf.hpp>
#include <signaldata/NFCompleteRep.hpp>
#include <signaldata/CheckNodeGroups.hpp>
#include <signaldata/ArbitSignalData.hpp>
#include <signaldata/ApiRegSignalData.hpp>
#include <signaldata/ApiVersion.hpp>
#include <signaldata/BlockCommitOrd.hpp>
#include <signaldata/FailRep.hpp>
#include <signaldata/DisconnectRep.hpp>
#include <signaldata/ApiBroadcast.hpp>
#include <signaldata/Upgrade.hpp>
#include <signaldata/EnableCom.hpp>
#include <signaldata/RouteOrd.hpp>
#include <signaldata/NodePing.hpp>
#include <signaldata/DihRestart.hpp>
#include <signaldata/DumpStateOrd.hpp>
#include <signaldata/IsolateOrd.hpp>
#include <signaldata/ProcessInfoRep.hpp>
#include <signaldata/LocalSysfile.hpp>
#include <signaldata/SyncThreadViaReqConf.hpp>
#include <signaldata/TakeOverTcConf.hpp>
#include <signaldata/TrpKeepAlive.hpp>
#include <signaldata/GetNumMultiTrp.hpp>
#include <signaldata/Activate.hpp>
#include <signaldata/Sync.hpp>
#include <ndb_version.h>
#include <OwnProcessInfo.hpp>
#include <NodeInfo.hpp>
#include <NdbSleep.h>
#include <Configuration.hpp>
#ifdef _WIN32
#include <ws2tcpip.h>
#endif


#include <TransporterRegistry.hpp> // Get connect address

#include "../dbdih/Dbdih.hpp"
#include <EventLogger.hpp>

extern EventLogger * g_eventLogger;
extern NodeBitmask g_not_active_nodes;

#if (defined(VM_TRACE) || defined(ERROR_INSERT))
#define DEBUG_MULTI_SETUP 1
<<<<<<< HEAD
//#define DEBUG_MULTI_TRP 1
=======
#define DEBUG_MULTI_TRP 1
>>>>>>> 2cfe2eb8
//#define DEBUG_STARTUP 1
//#define DEBUG_ARBIT 1
#endif

#ifdef DEBUG_ARBIT
#define DEB_ARBIT(arglist) do { g_eventLogger->info arglist ; } while (0)
#else
#define DEB_ARBIT(arglist) do { } while (0)
#endif

#ifdef DEBUG_MULTI_SETUP
#define DEB_MULTI_SETUP(arglist) do { g_eventLogger->info arglist ; } while (0)
#else
#define DEB_MULTI_SETUP(arglist) do { } while (0)
#endif

#ifdef DEBUG_MULTI_TRP
#define DEB_MULTI_TRP(arglist) do { g_eventLogger->info arglist ; } while (0)
#else
#define DEB_MULTI_TRP(arglist) do { } while (0)
#endif

#ifdef DEBUG_STARTUP
#define DEB_STARTUP(arglist) do { g_eventLogger->info arglist ; } while (0)
#else
#define DEB_STARTUP(arglist) do { } while (0)
#endif

//#define DEBUG_QMGR_START
#ifdef DEBUG_QMGR_START
#include <DebuggerNames.hpp>
#define QMGR_DEBUG(x) ndbout << "QMGR " << __LINE__ << ": " << x << endl
#define DEBUG_START(gsn, node, msg) QMGR_DEBUG(getSignalName(gsn) << " to: " << node << " - " << msg)
#define DEBUG_START2(gsn, rg, msg) { \
  char nodes[NdbNodeBitmask::TextLength + 1]; \
  QMGR_DEBUG(getSignalName(gsn) << " to: " << rg.m_nodes.getText(nodes) << " - " << msg); \
}
#define DEBUG_START3(signal, msg) QMGR_DEBUG(getSignalName(signal->header.theVerId_signalNumber) << " from " << refToNode(signal->getSendersBlockRef()) << " - " << msg);
#else
#define QMGR_DEBUG(x)
#define DEBUG_START(gsn, node, msg)
#define DEBUG_START2(gsn, rg, msg)
#define DEBUG_START3(signal, msg)
#endif

#define JAM_FILE_ID 360


/**
 * QMGR provides the following services:
 *
 * 1) Node id allocation
 * ---------------------
 *    This is a service provided to the Management server when a node is
 *    requesting a config.
 *
 * 2) Heartbeat service for data nodes
 * -----------------------------------
 *    This is a service provided to the upper levels in NDB. When the
 *    heartbeat discovers a failure it will send a FAIL_REP signal to
 *    NDBCNTR.
 *
 * 3) Master assignment
 * --------------------
 *    NDB relies on that a new master can be allocated at each failure
 *    through the usage of an algorithm to calculate the next master.
 *    To handle this nodes are entering the cluster one node at a time.
 *    This gives each node a dynamic node id, the new master is simply
 *    selected as the node with the lowest dynamic id.
 *
 *    When the cluster is started from scratch it is important to select
 *    a master that is actually part of the cluster startup and not
 *    started later through a node restart handling. To handle this
 *    QMGR makes use of the DIH_RESTART service provided by DIH.
 *    This service will provide the GCI that the node can be started
 *    from. This GCI is sent in each CM_REGREQ signal to ensure that
 *    each node can decide whether they should be assigned as master
 *    of the cluster.
 *
 *    In QMGR the master is called President and in DIH, NDBCNTR and DICT
 *    the node is called master node. All these roles are always given
 *    to the same node. Most protocols have a master role and thus most
 *    protocols need to handle master take over.
 *
 * 4) Transactional node failure service
 * -------------------------------------
 *    Whenever a node fails, we need to ensure that all nodes agree on the
 *    failed nodes. To handle this QMGR uses a prepare phase where the
 *    president sends a list of failed nodes, other nodes can add to this
 *    list in which case a new prepare phase is started. After all nodes
 *    have agreed on the list of failed nodes the QMGR president sends a
 *    list of nodes in the COMMIT_FAILREQ signal that specifies which nodes
 *    have failed. This list is then sent up to NDBCNTR that handles the
 *    spreading of this information to all other blocks in the NDB data
 *    node.
 *
 *    The information is also sent to the connected API nodes.
 *
 * 5) Arbitration service
 * ----------------------
 *    In the case where we are not sure if the cluster has been partitioned,
 *    we need to query an arbitrator to decide whether our node should survive
 *    the crash. If no arbitrator is assigned, the node will fail. The
 *    arbitrator must be prepared before the crash happens, the arbitrator
 *    can only be used for one response. After this response a new arbitrator
 *    must be selected.
 *
 *    It is also possible to not use any arbitrator service provided by NDB.
 *    In this case QMGR will write a message to the Cluster log and the
 *    external arbitrator needs to take action and shut down the node that
 *    it wants to not survive.
 *
 * 6) Skip node service
 * --------------------
 *    When starting a data node it is possible to select a set of nodes to not
 *    wait for in cluster restart. These nodes are provided as startup
 *    parameter in ndbmtd/ndbd, --nowait-nodes.
 *
 * 7) Heartbeat service for API nodes
 * ----------------------------------
 *    QMGR sends heartbeat signals to all API nodes connected with some delay.
 *    If API doesn't send any response, it will shut down the API connection.
 *
 * 8) Read nodes service
 * ---------------------
 *    This is used to check nodes in certain situations.
 *
 * 9) Connectivity check service
 * -----------------------------
 *    In the case of node failures we can configure NDB to make a full
 *    connectivity check before deciding which nodes to assign as failed
 *    nodes.
 *
 * 10) Ndbinfo membership table
 * ----------------------------
 *    Reports the current setup of nodes, their dynamic ids and neighbours.
 *
 * 11) Ndbinfo process table
 * -------------------------
 *    Reports various information required to manage NDB Cluster.
 *
 * 12) Isolate node service
 * ------------------------
 *    Connected to the connectivity check service.
 *
 * 13) Global node state service
 * -----------------------------
 *    Service used by many other blocks to inform them of node status.
 *
 * QMGR uses the following services:
 *
 * 1) Connect service
 * ------------------
 *    The transporter will inform QMGR about nodes connected through the
 *    CONNECT_REP signal.
 *
 * 2) Check node group service in DIH
 * ----------------------------------
 *    Used by master assignment service and node failure services.
 *
 * 3) DIH_RESTART service in DIH
 * -----------------------------
 *    See above in master assignment service.
 *
 * 4) Block commit service
 * -----------------------
 *    Block commits when we form a new cluster after node failures.
 *    This service is provided by DIH.
 *
 * 5) Close communication service
 * ------------------------------
 *    We need to inform transporter when a node has failed to ensure
 *    the transporter will close the communication to this node.
 *
 * 6) Enable communication service
 * -------------------------------
 *    We need to enable communication to a node after we finished node
 *    failure handling for a node.
 */

/**
 * c_start.m_gsn = GSN_CM_REGREQ
 *   Possible for all nodes
 *   c_start.m_nodes contains all nodes in config
 *
 * c_start.m_gsn = GSN_CM_NODEINFOREQ;
 *   Set when receiving CM_REGCONF
 *   State possible for starting node only (not in cluster)
 *
 *   c_start.m_nodes contains all node in alive cluster that
 *                   that has not replied to GSN_CM_NODEINFOREQ
 *                   passed by president in GSN_CM_REGCONF
 *
 * c_start.m_gsn = GSN_CM_ADD
 *   Possible for president only
 *   Set when receiving and accepting CM_REGREQ (to include node)
 *
 *   c_start.m_nodes contains all nodes in alive cluster + starting node
 *                   that has not replied to GSN_CM_ADD
 *                   by sending GSN_CM_ACKADD
 *
 * c_start.m_gsn = GSN_CM_NODEINFOCONF
 *   Possible for non presidents only
 *     c_start.m_nodes contains a node that has been accepted by president
 *     but has not connected to us yet
 */

// Signal entries and statement blocks
/* 4  P R O G R A M        */
/*******************************/
/* CMHEART_BEAT               */
/*******************************/
void Qmgr::execCM_HEARTBEAT(Signal* signal) 
{
  NodeRecPtr hbNodePtr;
  jamEntry();
  hbNodePtr.i = signal->theData[0];
  ptrCheckGuard(hbNodePtr, MAX_NDB_NODES, nodeRec);
  set_hb_count(hbNodePtr.i) = 0;
  return;
}//Qmgr::execCM_HEARTBEAT()

/*******************************/
/* CM_NODEINFOREF             */
/*******************************/
void Qmgr::execCM_NODEINFOREF(Signal* signal) 
{
  jamEntry();
  systemErrorLab(signal, __LINE__);
  return;
}//Qmgr::execCM_NODEINFOREF()

/*******************************/
/* CONTINUEB                  */
/*******************************/
void Qmgr::execCONTINUEB(Signal* signal) 
{
  jamEntry();
  const Uint32 tcontinuebType = signal->theData[0];
  const Uint32 tdata0 = signal->theData[1];
  const Uint32 tdata1 = signal->theData[2];
  switch (tcontinuebType) {
  case ZREGREQ_TIMELIMIT:
    jam();
    if (c_start.m_startKey != tdata0 || c_start.m_startNode != tdata1) {
      jam();
      return;
    }//if
    regreqTimeLimitLab(signal);
    break;
  case ZREGREQ_MASTER_TIMELIMIT:
    jam();
    if (c_start.m_startKey != tdata0 || c_start.m_startNode != tdata1) {
      jam();
      return;
    }//if
    //regreqMasterTimeLimitLab(signal);
    failReportLab(signal,
                  c_start.m_startNode,
                  FailRep::ZSTART_IN_REGREQ,
                  getOwnNodeId());
    return;
  case ZTIMER_HANDLING:
    jam();
    timerHandlingLab(signal);
    return;
  case ZARBIT_HANDLING:
    jam();
    runArbitThread(signal);
    return;
  case ZSTART_FAILURE_LIMIT:{
    if (cpresident != ZNIL)
    {
      jam();
      return;
    }
    const NDB_TICKS now = NdbTick_getCurrentTicks();
    const Uint64 elapsed = NdbTick_Elapsed(c_start_election_time,now).milliSec();
    if (c_restartFailureTimeout != Uint32(~0) &&
        elapsed > c_restartFailureTimeout)
    {
      jam();
      BaseString tmp;
      tmp.append("Shutting down node as total restart time exceeds "
		 " StartFailureTimeout as set in config file ");
      if(c_restartFailureTimeout == (Uint32) ~0)
	tmp.append(" 0 (inifinite)");
      else
	tmp.appfmt(" %d", c_restartFailureTimeout);
      
      progError(__LINE__, NDBD_EXIT_SYSTEM_ERROR, tmp.c_str());
    }
    signal->theData[0] = ZSTART_FAILURE_LIMIT;
    sendSignalWithDelay(reference(), GSN_CONTINUEB, signal, 3000, 1);
    return;
  }
  case ZNOTIFY_STATE_CHANGE:
  {
    jam();
    handleStateChange(signal, tdata0);
    return;
  }
  case ZCHECK_MULTI_TRP_CONNECT:
  {
    jam();
    check_connect_multi_transporter(signal, tdata0);
    return;
  }
  case ZRESEND_GET_NUM_MULTI_TRP_REQ:
  {
    jam();
    send_get_num_multi_trp_req(signal, signal->theData[1]);
    return;
  }
  case ZSWITCH_MULTI_TRP:
  {
    jam();
    send_switch_multi_transporter(signal, signal->theData[1], true);
    return;
  }
  case ZSEND_TRP_KEEP_ALIVE:
  {
    jam();
    send_trp_keep_alive(signal);
    return;
  }
  default:
    jam();
    // ZCOULD_NOT_OCCUR_ERROR;
    systemErrorLab(signal, __LINE__);
    return;
  }//switch
  return;
}//Qmgr::execCONTINUEB()


void Qmgr::execDEBUG_SIG(Signal* signal) 
{
  NodeRecPtr debugNodePtr;
  jamEntry();
  debugNodePtr.i = signal->theData[0];
  ptrCheckGuard(debugNodePtr, MAX_NODES, nodeRec);
  return;
}//Qmgr::execDEBUG_SIG()

/*******************************/
/* FAIL_REP                   */
/*******************************/
void Qmgr::execFAIL_REP(Signal* signal) 
{
  const FailRep * const failRep = (FailRep *)&signal->theData[0];
  const NodeId failNodeId = failRep->failNodeId;
  const FailRep::FailCause failCause = (FailRep::FailCause)failRep->failCause; 
  Uint32 failSource = failRep->getFailSourceNodeId(signal->length());
  if (ERROR_INSERT_VALUE >= 951 && ERROR_INSERT_VALUE <= 960)
  {
    CRASH_INSERTION3();
  }
  if (!failSource)
  {
    /* Failure source not included, use sender of signal as 'source' */
    failSource = refToNode(signal->getSendersBlockRef());
  }

  CRASH_INSERTION(948);

  jamEntry();
  failReportLab(signal, failNodeId, failCause, failSource);
  return;
}//Qmgr::execFAIL_REP()

/*******************************/
/* PRES_TOREQ                 */
/*******************************/
void Qmgr::execPRES_TOREQ(Signal* signal) 
{
  jamEntry();
  BlockReference Tblockref = signal->theData[0];
  signal->theData[0] = getOwnNodeId();
  signal->theData[1] = ccommitFailureNr;
  sendSignal(Tblockref, GSN_PRES_TOCONF, signal, 2, JBA);
  return;
}//Qmgr::execPRES_TOREQ()

void 
Qmgr::execREAD_CONFIG_REQ(Signal* signal)
{
  jamEntry();

  const ReadConfigReq * req = (ReadConfigReq*)signal->getDataPtr();

  Uint32 ref = req->senderRef;
  Uint32 senderData = req->senderData;

  const ndb_mgm_configuration_iterator * p = 
    m_ctx.m_config.getOwnConfigIterator();
  ndbrequire(p != 0);

  m_num_multi_trps = 0;
  if (isNdbMt() && globalData.ndbMtSendThreads)
  {
    ndb_mgm_get_int_parameter(p,
                              CFG_DB_NODE_GROUP_TRANSPORTERS,
                              &m_num_multi_trps);
    if (m_num_multi_trps == 0)
    {
      jam();
      /**
       * The default assignment is to use the same number of multi
       * transporters as there are LDM instances in this node.
       * So essentially each LDM thread will have its own transporter
       * to the corresponding LDM thread in the other nodes in the
       * same node group. This will ensure that I can assign the
       * transporter to the send thread the LDM thread assists as
       * well.
       */
      m_num_multi_trps = globalData.ndbMtLqhWorkers;
    }
    else
    {
      jam();
      /**
       * No reason to use more sockets than the maximum threads in one
       * thread group. We select the socket to use based on the
       * instance id of the receiving thread. So if we use more sockets
       * than threads in the largest thread group, there will be unused
       * sockets.
       *
       * So we select the configured number unless the maximum number of
       * LDM and/or TC threads is smaller than this number.
       *
       * We use ndbMtTcWorkers which is equal to ndbMtTcThreads if tc
       * threads are used and otherwise is equal to the number of
       * receive threads with one TC worker per receive thread.
       */
      m_num_multi_trps = MIN(m_num_multi_trps,
                         MAX(globalData.ndbMtLqhWorkers,
                             globalData.ndbMtTcWorkers));
    }
    /**
     * Whatever value this node has choosen, we will never be able to use
     * more transporters than the other node permits as well. This will be
     * established in the setup phase of multi transporters.
     */
  }
  if (m_num_multi_trps == 0)
  {
    jam();
    m_num_multi_trps = 1;
  }
  m_num_multi_trps = MIN(m_num_multi_trps, MAX_NODE_GROUP_TRANSPORTERS);
  g_eventLogger->info("NodeGroupTransporters set to: %u", m_num_multi_trps);
  ReadConfigConf * conf = (ReadConfigConf*)signal->getDataPtrSend();
  conf->senderRef = reference();
  conf->senderData = senderData;
  sendSignal(ref, GSN_READ_CONFIG_CONF, signal, 
	     ReadConfigConf::SignalLength, JBB);
}

void
Qmgr::execSTART_ORD(Signal* signal)
{
  /**
   * Start timer handling 
   */
  const NDB_TICKS now = NdbTick_getCurrentTicks();
  signal->theData[0] = ZTIMER_HANDLING;
  signal->theData[1] = Uint32(now.getUint64() >> 32);
  signal->theData[2] = Uint32(now.getUint64());
  sendSignal(QMGR_REF, GSN_CONTINUEB, signal, 3, JBB);
}

/*
4.2  ADD NODE MODULE*/
/*##########################################################################*/
/*
4.2.1 STTOR     */
/**--------------------------------------------------------------------------
 * Start phase signal, must be handled by all blocks. 
 * QMGR is only interested in the first phase. 
 * During phase one we clear all registered applications. 
 *---------------------------------------------------------------------------*/
/*******************************/
/* STTOR                      */
/*******************************/
void Qmgr::execSTTOR(Signal* signal) 
{
  jamEntry();
  
  switch(signal->theData[1]){
  case 1:
    jam();
    initData(signal);
    g_eventLogger->info("Starting QMGR phase 1");
    c_ndbcntr = (Ndbcntr*)globalData.getBlock(NDBCNTR);
    startphase1(signal);
    recompute_version_info(NodeInfo::DB);
    recompute_version_info(NodeInfo::API);
    recompute_version_info(NodeInfo::MGM);
    return;
  case 3:
    jam();
    break;
  case 7:
    jam();
    if (cpresident == getOwnNodeId())
    {
      jam();
      switch(arbitRec.method){
      case ArbitRec::DISABLED:
        jam();
        break;

      case ArbitRec::METHOD_EXTERNAL:
      case ArbitRec::METHOD_DEFAULT:
        /**
         * Start arbitration thread.  This could be done as soon as
         * we have all nodes (or a winning majority).
         */
        jam();
        handleArbitStart(signal);
        break;
      }
    }
    break;
  case 9:{
    jam();
    /**
     * Enable communication to all API nodes by setting state
     *   to ZFAIL_CLOSING (which will make it auto-open in checkStartInterface)
     */
    if (ERROR_INSERTED(949))
    {
      jam();
      g_eventLogger->info("QMGR : Delaying allow-api-connect processing");
      sendSignalWithDelay(reference(), GSN_STTOR, signal, 1000, 2);
      return;
    }
    c_allow_api_connect = 1;
    NodeRecPtr nodePtr;
    for (nodePtr.i = 1; nodePtr.i < MAX_NODES; nodePtr.i++)
    {
      Uint32 type = getNodeInfo(nodePtr.i).m_type;
      if (type != NodeInfo::API)
        continue;

      ptrAss(nodePtr, nodeRec);
      jam();
      jamLine(Uint16(nodePtr.i));
      if (nodePtr.p->phase == ZAPI_INACTIVE)
      {
        jam();
        set_hb_count(nodePtr.i) = 3;
        nodePtr.p->phase = ZFAIL_CLOSING;
        nodePtr.p->failState = NORMAL;
      }
    }
  }
  }
  
  sendSttorryLab(signal, false);
  return;
}//Qmgr::execSTTOR()

void Qmgr::sendSttorryLab(Signal* signal, bool first_phase)
{
  if (first_phase)
  {
    g_eventLogger->info("Include node protocol completed, phase 1 in QMGR"
                        " completed");
  }
/*****************************/
/*  STTORRY                  */
/*****************************/
  signal->theData[3] = 3;
  signal->theData[4] = 7;
  signal->theData[5] = 9;
  signal->theData[6] = 255;
  sendSignal(NDBCNTR_REF, GSN_STTORRY, signal, 7, JBB);
  return;
}//Qmgr::sendSttorryLab()

void Qmgr::startphase1(Signal* signal) 
{
  jamEntry();

  NodeRecPtr nodePtr;
  nodePtr.i = getOwnNodeId();
  ptrAss(nodePtr, nodeRec);
  nodePtr.p->phase = ZSTARTING;
  DEB_STARTUP(("phase(%u) = ZSTARTING", nodePtr.i));

  DihRestartReq * req = CAST_PTR(DihRestartReq, signal->getDataPtrSend());
  req->senderRef = reference();
  sendSignal(DBDIH_REF, GSN_DIH_RESTARTREQ, signal,
             DihRestartReq::SignalLength, JBB);
  return;
}

void
Qmgr::execDIH_RESTARTREF(Signal*signal)
{
  jamEntry();

  ndbrequire(signal->getNoOfSections() == 1);
  SectionHandle handle(this, signal);
  SegmentedSectionPtr ptr;
  handle.getSection(ptr, 0);
  ndbrequire(ptr.sz <= NdbNodeBitmask::Size);
  c_start.m_no_nodegroup_nodes.clear();
  copy(c_start.m_no_nodegroup_nodes.rep.data, ptr);
  releaseSections(handle);

  g_eventLogger->info("DIH reported initial start, now starting the"
                      " Node Inclusion Protocol");
  c_start.m_latest_gci = 0;
  execCM_INFOCONF(signal);
}

void
Qmgr::execDIH_RESTARTCONF(Signal*signal)
{
  jamEntry();

  ndbrequire(signal->getNoOfSections() == 1);
  SectionHandle handle(this, signal);
  SegmentedSectionPtr ptr;
  handle.getSection(ptr, 0);
  ndbrequire(ptr.sz <= NdbNodeBitmask::Size);
  c_start.m_no_nodegroup_nodes.clear();
  copy(c_start.m_no_nodegroup_nodes.rep.data, ptr);
  releaseSections(handle);

  const DihRestartConf * conf = CAST_CONSTPTR(DihRestartConf,
                                              signal->getDataPtr());
  c_start.m_latest_gci = conf->latest_gci;
  sendReadLocalSysfile(signal);
}

void
Qmgr::sendReadLocalSysfile(Signal *signal)
{
  ReadLocalSysfileReq *req = (ReadLocalSysfileReq*)signal->getDataPtrSend();
  req->userPointer = 0;
  req->userReference = reference();
  sendSignal(NDBCNTR_REF,
             GSN_READ_LOCAL_SYSFILE_REQ,
             signal,
             ReadLocalSysfileReq::SignalLength,
             JBB);
}

void
Qmgr::execREAD_LOCAL_SYSFILE_CONF(Signal *signal)
{
  ReadLocalSysfileConf *conf = (ReadLocalSysfileConf*)signal->getDataPtr();
  if (conf->nodeRestorableOnItsOwn ==
      ReadLocalSysfileReq::NODE_RESTORABLE_ON_ITS_OWN)
  {
    g_eventLogger->info("DIH reported normal start, now starting the"
                        " Node Inclusion Protocol");
  }
  else if (conf->nodeRestorableOnItsOwn ==
           ReadLocalSysfileReq::NODE_NOT_RESTORABLE_ON_ITS_OWN)
  {
    /**
     * We set gci = 1 and rely here on that gci here is simply used
     * as a tool to decide which nodes can be started up on their
     * own and which node to choose as master node. Only nodes
     * where m_latest_gci is set to a real GCI can be choosen as
     * master nodes.
     */
    g_eventLogger->info("Node not restorable on its own, now starting the"
                        " Node Inclusion Protocol");
    c_start.m_latest_gci = ZUNDEFINED_GCI_LIMIT;
  }
  else
  {
    g_eventLogger->info("Node requires initial start, now starting the"
                        " Node Inclusion Protocol");
    c_start.m_latest_gci = 0;
  }
  execCM_INFOCONF(signal);
}

void Qmgr::setHbDelay(UintR aHbDelay)
{
  const NDB_TICKS now = NdbTick_getCurrentTicks();
  hb_send_timer.setDelay(aHbDelay < 10 ? 10 : aHbDelay);
  hb_send_timer.reset(now);
  hb_check_timer.setDelay(aHbDelay < 10 ? 10 : aHbDelay);
  hb_check_timer.reset(now);
}

void Qmgr::setHbApiDelay(UintR aHbApiDelay)
{
  const NDB_TICKS now = NdbTick_getCurrentTicks();
  chbApiDelay = (aHbApiDelay < 100 ? 100 : aHbApiDelay);
  hb_api_timer.setDelay(chbApiDelay);
  hb_api_timer.reset(now);
}

void Qmgr::setArbitTimeout(UintR aArbitTimeout)
{
  arbitRec.timeout = (aArbitTimeout < 10 ? 10 : aArbitTimeout);
}

void Qmgr::setCCDelay(UintR aCCDelay)
{
  const NDB_TICKS now = NdbTick_getCurrentTicks();
  if (aCCDelay == 0)
  {
    /* Connectivity check disabled */
    m_connectivity_check.m_enabled = false;
    m_connectivity_check.m_timer.setDelay(0);
  }
  else
  {
    m_connectivity_check.m_enabled = true;
    m_connectivity_check.m_timer.setDelay(aCCDelay < 10 ? 10 : aCCDelay);
    m_connectivity_check.m_timer.reset(now);
  }
}

void Qmgr::setTrpKeepAliveSendDelay(Uint32 delay)
{
  const NDB_TICKS now = NdbTick_getCurrentTicks();
  ka_send_timer.setDelay(delay);
  ka_send_timer.reset(now);
}

void Qmgr::execCONNECT_REP(Signal* signal)
{
  jamEntry();
  const Uint32 connectedNodeId = signal->theData[0];

  if (ERROR_INSERTED(931))
  {
    jam();
    g_eventLogger->info("Discarding CONNECT_REP(%d)", connectedNodeId);
    infoEvent("Discarding CONNECT_REP(%d)", connectedNodeId);
    return;
  }

  if (ERROR_INSERTED(941) &&
      getNodeInfo(connectedNodeId).getType() == NodeInfo::API)
  {
    jam();
    CLEAR_ERROR_INSERT_VALUE;
    g_eventLogger->info("Discarding one API CONNECT_REP(%d)", connectedNodeId);
    infoEvent("Discarding one API CONNECT_REP(%d)", connectedNodeId);
    return;
  }

  if (c_connectedNodes.get(connectedNodeId) == false)
  {
    jam();
    setNodeInfo(connectedNodeId).m_version = 0;
    setNodeInfo(connectedNodeId).m_mysql_version = 0;
  }

  c_connectedNodes.set(connectedNodeId);
  DEB_STARTUP(("c_connectedNodes(%u) set", connectedNodeId));

  {
    NodeRecPtr connectedNodePtr;
    connectedNodePtr.i = connectedNodeId;
    ptrCheckGuard(connectedNodePtr, MAX_NODES, nodeRec);
    connectedNodePtr.p->m_secret = 0;
  }

  NodeRecPtr myNodePtr;
  myNodePtr.i = getOwnNodeId();
  ptrCheckGuard(myNodePtr, MAX_NODES, nodeRec);
  NodeInfo connectedNodeInfo = getNodeInfo(connectedNodeId);
  switch(myNodePtr.p->phase){
  case ZRUNNING:
    jam();
    if (connectedNodeInfo.getType() == NodeInfo::DB)
    {
      ndbrequire(!c_clusterNodes.get(connectedNodeId));
    }
    break;
  case ZSTARTING:
    jam();
    break;
  case ZPREPARE_FAIL:
  case ZFAIL_CLOSING:
    jam();
    return;
  case ZAPI_ACTIVATION_ONGOING:
    ndbabort();
  case ZAPI_ACTIVE:
    ndbabort();
  case ZAPI_INACTIVE:
    ndbabort();
  case ZINIT:
    ndbrequire(getNodeInfo(connectedNodeId).m_type == NodeInfo::MGM);
    break;
  default:
    ndbabort();
  }

  if (connectedNodeInfo.getType() != NodeInfo::DB)
  {
    jam();
    return;
  }

  switch(c_start.m_gsn){
  case GSN_CM_REGREQ:
    jam();
    sendCmRegReq(signal, connectedNodeId);

    /**
     * We're waiting for CM_REGCONF c_start.m_nodes contains all configured
     *   nodes
     */
    ndbrequire(myNodePtr.p->phase == ZSTARTING);
    ndbrequire(c_start.m_nodes.isWaitingFor(connectedNodeId));
    return;
  case GSN_CM_NODEINFOREQ:
    jam();
    
    if (c_start.m_nodes.isWaitingFor(connectedNodeId))
    {
      jam();
      ndbrequire(getOwnNodeId() != cpresident);
      ndbrequire(myNodePtr.p->phase == ZSTARTING);
      sendCmNodeInfoReq(signal, connectedNodeId, myNodePtr.p);
      return;
    }
    return;
  case GSN_CM_NODEINFOCONF:{
    jam();
    
    ndbrequire(getOwnNodeId() != cpresident);
    ndbrequire(myNodePtr.p->phase == ZRUNNING);
    if (c_start.m_nodes.isWaitingFor(connectedNodeId))
    {
      jam();
      c_start.m_nodes.clearWaitingFor(connectedNodeId);
      c_start.m_gsn = RNIL;
      
      NodeRecPtr addNodePtr;
      addNodePtr.i = connectedNodeId;
      ptrCheckGuard(addNodePtr, MAX_NDB_NODES, nodeRec);
      cmAddPrepare(signal, addNodePtr, myNodePtr.p);
      return;
    }
  }
  default:
    (void)1;
  }
  
  ReadNodesReq *req = (ReadNodesReq *)&signal->theData[0];
  ndbrequire(!c_start.m_nodes.isWaitingFor(connectedNodeId));
  ndbrequire(!c_readnodes_nodes.get(connectedNodeId));
  c_readnodes_nodes.set(connectedNodeId);
  req->myRef = reference();
  req->myVersion = NDB_VERSION_D;
  sendSignal(calcQmgrBlockRef(connectedNodeId),
             GSN_READ_NODESREQ,
             signal,
             ReadNodesReq::SignalLength,
             JBA);
  return;
}//Qmgr::execCONNECT_REP()

void
Qmgr::execREAD_NODESCONF(Signal* signal)
{
  jamEntry();
  if (signal->getNoOfSections() > 0)
  {
    jam();
    const ReadNodesConf * readNodes = (ReadNodesConf *)&signal->theData[0];
    ndbrequire(signal->getNoOfSections() == 1);
    SegmentedSectionPtr ptr;
    SectionHandle handle(this, signal);
    handle.getSection(ptr, 0);
    ndbrequire(ptr.sz == 5 * NdbNodeBitmask::Size);
    copy((Uint32*)&readNodes->definedNodes.rep.data, ptr);
    releaseSections(handle);
  }
  else
  {
    jam();

    /**
     * Handle transformation from old signal format with 5 bitmask with
     * 2 words in each bitmask to 5 bitmasks with 5 words in each bitmask.
     */
    const ReadNodesConf_v1 * readNodes_v1 =
      (ReadNodesConf_v1 *)&signal->theData[0];
    ReadNodesConf * readNodes = (ReadNodesConf *)&signal->theData[0];

    NdbNodeBitmask48 defined48Nodes;
    NdbNodeBitmask48 inactive48Nodes;
    NdbNodeBitmask48 cluster48Nodes;
    NdbNodeBitmask48 starting48Nodes;
    NdbNodeBitmask48 started48Nodes;

    defined48Nodes.assign(NdbNodeBitmask48::Size,
                          readNodes_v1->definedNodes);
    inactive48Nodes.assign(NdbNodeBitmask48::Size,
                           readNodes_v1->inactiveNodes);
    cluster48Nodes.assign(NdbNodeBitmask48::Size,
                          readNodes_v1->clusterNodes);
    starting48Nodes.assign(NdbNodeBitmask48::Size,
                           readNodes_v1->startingNodes);
    started48Nodes.assign(NdbNodeBitmask48::Size,
                          readNodes_v1->startedNodes);

    NdbNodeBitmask clear_bitmask;
    readNodes->definedNodes = clear_bitmask;
    readNodes->inactiveNodes = clear_bitmask;
    readNodes->clusterNodes = clear_bitmask;
    readNodes->startingNodes = clear_bitmask;
    readNodes->startedNodes = clear_bitmask;

    readNodes->definedNodes = defined48Nodes;
    readNodes->inactiveNodes = inactive48Nodes;
    readNodes->clusterNodes = cluster48Nodes;
    readNodes->startingNodes = starting48Nodes;
    readNodes->startedNodes = started48Nodes;
  }

  check_readnodes_reply(signal, 
			refToNode(signal->getSendersBlockRef()),
			GSN_READ_NODESCONF);
}

void
Qmgr::execREAD_NODESREF(Signal* signal)
{
  jamEntry();
  check_readnodes_reply(signal, 
			refToNode(signal->getSendersBlockRef()),
			GSN_READ_NODESREF);
}

/**
 * Heartbeat Inclusion Protocol Handling
 * -------------------------------------
 * The protocol to include our node in the heartbeat protocol starts when
 * we call execCM_INFOCONF. We start by opening communication to all nodes
 * in the cluster. When we start this protocol we don't know anything about
 * which nodes are up and running and we don't which node is currently the
 * president of the heartbeat protocol.
 *
 * For us to be successful with being included in the heartbeat protocol we
 * need to be connected to all nodes currently in the heartbeat protocol. It
 * is important to remember that QMGR sees a node as alive if it is included
 * in the heartbeat protocol. Higher level notions of aliveness is handled
 * primarily by the DBDIH block, but also to some extent by NDBCNTR.
 * 
 * The protocol starts by the new node sending CM_REGREQ to all nodes it is
 * connected to. Only the president will respond to this message. We could
 * have a situation where there currently isn't a president choosen. In this
 * case an election is held whereby a new president is assigned. In the rest
 * of this comment we assume that a president already exists.
 *
 * So if we were connected to the president we will get a response to the
 * CM_REGREQ from the president with CM_REGCONF. The CM_REGCONF contains
 * the set of nodes currently included in the heartbeat protocol.
 *
 * The president will send in parallel to sending CM_REGCONF a CM_ADD(prepare)
 * message to all nodes included in the protocol.
 *
 * When receiving CM_REGCONF the new node will send CM_NODEINFOREQ with
 * information about version of the binary, number of LDM workers and
 * MySQL version of binary.
 *
 * The nodes already included in the heartbeat protocol will wait until it
 * receives both the CM_ADD(prepare) from the president and the
 * CM_NODEINFOREQ from the starting node. When it receives those two
 * messages it will send CM_ACKADD(prepare) to the president and
 * CM_NODEINFOCONF to the starting node with its own node information.
 *
 * When the president received CM_ACKADD(prepare) from all nodes included
 * in the heartbeat protocol then it sends CM_ADD(AddCommit) to all nodes
 * included in the heartbeat protocol.
 * 
 * When the nodes receives CM_ADD(AddCommit) from the president then
 * they will enable communication to the new node and immediately start
 * sending heartbeats to the new node. They will also include the new
 * node in their view of the nodes included in the heartbeat protocol.
 * Next they will send CM_ACKADD(AddCommit) back to the president.
 *
 * When the president has received CM_ACKADD(AddCommit) from all nodes
 * included in the heartbeat protocol then it sends CM_ADD(CommitNew)
 * to the starting node.
 *
 * This is also the point where we report the node as included in the
 * heartbeat protocol to DBDIH as from here the rest of the protocol is
 * only about informing the new node about the outcome of inclusion
 * protocol. When we receive the response to this message the new node
 * can already have proceeded a bit into its restart.
 *
 * The starting node after receiving CM_REGCONF waits for all nodes
 * included in the heartbeat protocol to send CM_NODEINFOCONF and
 * also for receiving the CM_ADD(CommitNew) from the president. When
 * all this have been received the new nodes adds itself and all nodes
 * it have been informed about into its view of the nodes included in
 * the heartbeat protocol and enables communication to all other
 * nodes included therein. Finally it sends CM_ACKADD(CommitNew) to
 * the president.
 *
 * When the president has received CM_ACKADD(CommitNew) from the starting
 * node the inclusion protocol is completed and the president is ready
 * to receive a new node into the cluster.
 *
 * It is the responsibility of the starting nodes to retry after a failed
 * node inclusion, they will do so with 3 seconds delay. This means that
 * at most one node per 3 seconds will normally be added to the cluster.
 * So this phase of adding nodes to the cluster can add up to a little bit
 * more than a minute of delay in a large cluster starting up.
 *
 * We try to depict the above in a graph here as well:
 *
 * New node           Nodes included in the heartbeat protocol        President
 * ----------------------------------------------------------------------------
 * ----CM_REGREQ--------------------->>
 * ----CM_REGREQ---------------------------------------------------------->
 *
 * <----------------CM_REGCONF---------------------------------------------
 *                                   <<------CM_ADD(Prepare)---------------
 *
 * -----CM_NODEINFOREQ--------------->>
 *
 * Nodes included in heartbeat protocol can receive CM_ADD(Prepare) and
 * CM_NODEINFOREQ in any order.
 *
 * <<---CM_NODEINFOCONF-------------- --------CM_ACKADD(Prepare)--------->>
 *
 *                                   <<-------CM_ADD(AddCommit)------------
 *
 * Here nodes enables communication to new node and starts sending heartbeats
 *
 *                                   ---------CM_ACKADD(AddCommit)------->>
 *
 * Here we report to DBDIH about new node included in heartbeat protocol
 * in master node.
 *
 * <----CM_ADD(CommitNew)--------------------------------------------------
 *
 * Here new node enables communication to new nodes and starts sending
 * heartbeat messages.
 *
 * -----CM_ACKADD(CommitNew)---------------------------------------------->
 *
 * Here the president can complete the inclusion protocol and is ready to
 * receive new nodes into the heartbeat protocol.
 */
/*******************************/
/* CM_INFOCONF                */
/*******************************/
void Qmgr::execCM_INFOCONF(Signal* signal) 
{
  /**
   * Open communcation to all DB nodes
   */
  signal->theData[0] = 0; // no answer
  signal->theData[1] = 0; // no id
  signal->theData[2] = NodeInfo::DB;
  sendSignal(TRPMAN_REF, GSN_OPEN_COMORD, signal, 3, JBB);

  cpresident = ZNIL;
  cpresidentAlive = ZFALSE;
  c_start_election_time = NdbTick_getCurrentTicks();
  
  signal->theData[0] = ZSTART_FAILURE_LIMIT;
  sendSignalWithDelay(reference(), GSN_CONTINUEB, signal, 3000, 1);
  
  cmInfoconf010Lab(signal);
  
  return;
}//Qmgr::execCM_INFOCONF()

Uint32 g_start_type = 0;

extern NdbNodeBitmask g_nowait_nodes;
extern NodeBitmask g_not_active_nodes;

void Qmgr::cmInfoconf010Lab(Signal* signal) 
{
  c_start.m_startKey = 0;
  c_start.m_startNode = getOwnNodeId();
  c_start.m_nodes.clearWaitingFor();
  c_start.m_gsn = GSN_CM_REGREQ;
  c_start.m_starting_nodes.clear();
  c_start.m_starting_nodes_w_log.clear();
  c_start.m_regReqReqSent = 0;
  c_start.m_regReqReqRecv = 0;
  c_start.m_skip_nodes = g_nowait_nodes;
  c_start.m_skip_nodes.bitAND(c_definedNodes);
  c_start.m_start_type = g_start_type;

  NodeRecPtr nodePtr;
  cnoOfNodes = 0;
  for (nodePtr.i = 1; nodePtr.i < MAX_NDB_NODES; nodePtr.i++) {
    jam();
    ptrAss(nodePtr, nodeRec);
    
    if(getNodeInfo(nodePtr.i).getType() != NodeInfo::DB)
      continue;

    c_start.m_nodes.setWaitingFor(nodePtr.i);    
    cnoOfNodes++;

    if(!c_connectedNodes.get(nodePtr.i))
      continue;
    
    sendCmRegReq(signal, nodePtr.i);
  }
  
  //----------------------------------------
  /* Wait for a while. When it returns    */
  /* we will check if we got any CM_REGREF*/
  /* or CM_REGREQ (lower nodeid than our  */
  /* own).                                */
  //----------------------------------------
  signal->theData[0] = ZREGREQ_TIMELIMIT;
  signal->theData[1] = c_start.m_startKey;
  signal->theData[2] = c_start.m_startNode;
  sendSignalWithDelay(QMGR_REF, GSN_CONTINUEB, signal, 3000, 3);

  creadyDistCom = ZTRUE;
  return;
}//Qmgr::cmInfoconf010Lab()

void
Qmgr::sendCmRegReq(Signal * signal, Uint32 nodeId)
{
  CmRegReq * req = (CmRegReq *)&signal->theData[0];
  req->blockRef = reference();
  req->nodeId = getOwnNodeId();
  req->version = NDB_VERSION;
  req->mysql_version = NDB_MYSQL_VERSION_D;
  req->latest_gci = c_start.m_latest_gci;
  req->start_type = c_start.m_start_type;
  const Uint32 ref = calcQmgrBlockRef(nodeId);
  /**
   *  Clear the additional bits, see comment above CmRegReq::SignalLength
   *  in CmRegSignalData for details.
   */
  memset(req->unused_words, 0, sizeof(req->unused_words));
  sendSignal(ref, GSN_CM_REGREQ, signal, CmRegReq::SignalLength, JBB);
  DEB_STARTUP(("CM_REGREQ sent to node %u", nodeId));
  DEBUG_START(GSN_CM_REGREQ, nodeId, "");
  
  c_start.m_regReqReqSent++;
}

/*
4.4.11 CM_REGREQ */
/**--------------------------------------------------------------------------
 * If this signal is received someone tries to get registrated. 
 * Only the president have the authority make decisions about new nodes, 
 * so only a president or a node that claims to be the president may send a 
 * reply to this signal. 
 * This signal can occur any time after that STTOR was received. 
 * CPRESIDENT:             Timelimit has expired and someone has 
 *                         decided to enter the president role
 * CPRESIDENT_CANDIDATE:
 *     Assigned when we receive a CM_REGREF, if we got more than one REF 
 *     then we always keep the lowest nodenumber. 
 *     We accept this nodeno as president when our timelimit expires
 * We should consider the following cases: 
 * 1- We are the president. If we are busy by adding new nodes to cluster, 
 *    then we have to refuse this node to be added. 
 *    The refused node will try in ZREFUSE_ADD_TIME seconds again. 
 *    If we are not busy then we confirm
 *
 * 2- We know the president, we dont bother us about this REQ. 
 *    The president has also got this REQ and will take care of it.
 *
 * 3- The president isn't known. An election is currently ongoing.
 *    This election will not be decided until all nodes in the cluster
 *    except those specifically in skip list has been started.
 *    The skip list comes from the startup parameter --nowait-nodes.
 *    So if no one knows the President it means that we are performing
 *    a cluster startup, either initial or a normal System restart of
 *    the cluster.
 *
 *    In this case we wait until all nodes except those in the skip list
 *    have sent CM_REGREQ to us. If this is the case the node with the
 *    lowest node id AND that can start from the highest GCI promotes itself
 *    to President. Since all nodes follow the same algorithm we are certain
 *    that this will bring us to a point where all nodes has the same node
 *    as President.
 *    In addition this election ensures that the President in QMGR is also
 *    selected as Master in NDBCNTR. It should not be possible that
 *    CNTR_START_REQ gets a response where the Master says that it isn't
 *    the master.
 *
 *     To ensure that the President is equal to the Master we send the
 *     start GCI a node can handle in CM_REGREQ. This enables us to elect
 *     a President that can also act as Master for NDBCNTR.
 *--------------------------------------------------------------------------*/
/*******************************/
/* CM_REGREQ                  */
/*******************************/
static
int
check_start_type(Uint32 starting, Uint32 own)
{
  if (starting == (1 << NodeState::ST_INITIAL_START) &&
      ((own & (1 << NodeState::ST_INITIAL_START)) == 0))
  {
    return 1;
  }
  return 0;
}

void Qmgr::execCM_REGREQ(Signal* signal) 
{
  DEBUG_START3(signal, "");

  NodeRecPtr addNodePtr;
  jamEntry();

  CmRegReq * const cmRegReq = (CmRegReq *)&signal->theData[0];
  const BlockReference Tblockref = cmRegReq->blockRef;
  const Uint32 startingVersion = cmRegReq->version;
  Uint32 startingMysqlVersion = cmRegReq->mysql_version;
  addNodePtr.i = cmRegReq->nodeId;
  Uint32 gci = 1;
  Uint32 start_type = ~0;

  if (!c_connectedNodes.get(cmRegReq->nodeId))
  {
    jam();

    /**
     * With ndbmtd, there is a race condition such that
     *   CM_REGREQ can arrive prior to CONNECT_REP
     *   since CONNECT_REP is sent from CMVMI
     *
     * In such cases, ignore the CM_REGREQ which is safe
     *   as it will anyway be resent by starting node
     */
    g_eventLogger->info("discarding CM_REGREQ from %u "
                        "as we're not yet connected (isNdbMt: %u)",
                        cmRegReq->nodeId,
                        (unsigned)isNdbMt());

    return;
  }

  if (signal->getLength() == CmRegReq::SignalLength)
  {
    jam();
    gci = cmRegReq->latest_gci;
    start_type = cmRegReq->start_type;
  }

  if (creadyDistCom == ZFALSE) {
    jam();
    DEB_STARTUP(("Not ready for distributed communication yet"));
    /* NOT READY FOR DISTRIBUTED COMMUNICATION.*/
    return;	     	      	             	      	             
  }//if
  
  if (!ndbCompatible_ndb_ndb(NDB_VERSION, startingVersion)) {
    jam();
    DEB_STARTUP(("Incompatible versions"));
    sendCmRegrefLab(signal, Tblockref, CmRegRef::ZINCOMPATIBLE_VERSION,
                    startingVersion);
    return;
  }

  if (!ndbd_upgrade_ok(startingVersion))
  {
    jam();
    infoEvent("Connection from node %u refused as it's not ok to upgrade from",
              addNodePtr.i);
    sendCmRegrefLab(signal, Tblockref, CmRegRef::ZINCOMPATIBLE_VERSION,
                    startingVersion);
    return;
  }

  if (check_start_type(start_type, c_start.m_start_type))
  {
    jam();
    DEB_STARTUP(("Incompatible start types"));
    sendCmRegrefLab(signal, Tblockref, CmRegRef::ZINCOMPATIBLE_START_TYPE,
                    startingVersion);
    return;
  }
  
  if (cpresident != getOwnNodeId())
  {
    jam();                      

    if (cpresident == ZNIL) 
    {
      /***
       * We don't know the president. 
       * If the node to be added has lower node id 
       * than it will be our president candidate. Set it as 
       * candidate.
       */
      jam(); 
      if (gci != ZUNDEFINED_GCI_LIMIT &&
          (gci > c_start.m_president_candidate_gci || 
	  (gci == c_start.m_president_candidate_gci && 
	   addNodePtr.i < c_start.m_president_candidate)))
      {
	jam();
	c_start.m_president_candidate = addNodePtr.i;
	c_start.m_president_candidate_gci = gci;
        DEB_STARTUP(("President candidate: %u, gci: %u",
                     addNodePtr.i, gci));
      }
      DEB_STARTUP(("Election error to %x", Tblockref));
      sendCmRegrefLab(signal, Tblockref, CmRegRef::ZELECTION,
                      startingVersion);
      return;
    }                          
    
    /**
     * We are not the president.
     * We know the president.
     * President will answer.
     */
    DEB_STARTUP(("Not president error"));
    sendCmRegrefLab(signal, Tblockref, CmRegRef::ZNOT_PRESIDENT,
                    startingVersion);
    return;
  }//if

  if (c_start.m_startNode != 0)
  {
    jam();
    /**
     * President busy by adding another node
    */
    DEB_STARTUP(("Busy president error"));
    sendCmRegrefLab(signal, Tblockref, CmRegRef::ZBUSY_PRESIDENT,
                    startingVersion);
    return;
  }
  
  if (ctoStatus == Q_ACTIVE) 
  {   
    jam();
    /**
     * Active taking over as president
     */
    DEB_STARTUP(("President take over error"));
    sendCmRegrefLab(signal, Tblockref, CmRegRef::ZBUSY_TO_PRES,
                    startingVersion);
    return;
  }//if

  if (getNodeInfo(addNodePtr.i).m_type != NodeInfo::DB) 
  {
    jam(); 
    /** 
     * The new node is not in config file
     */
    DEB_STARTUP(("Not in cfg error"));
    sendCmRegrefLab(signal, Tblockref, CmRegRef::ZNOT_IN_CFG,
                    startingVersion);
    return;
  } 

  if (getNodeState().getSingleUserMode()) 
  {
    /** 
     * The cluster is in single user mode.
     * Data node is not allowed to get added in the cluster 
     * while in single user mode.
     */
    // handle rolling upgrade
    jam();
    DEB_STARTUP(("Single user mode error"));
    sendCmRegrefLab(signal, Tblockref, CmRegRef::ZSINGLE_USER_MODE,
                    startingVersion);
    return;
  }//if

  ptrCheckGuard(addNodePtr, MAX_NDB_NODES, nodeRec);
  Phase phase = addNodePtr.p->phase;
  if (phase != ZINIT)
  {
    jam();
    QMGR_DEBUG("phase = " << phase);
    DEB_STARTUP(("Not dead error"));
    sendCmRegrefLab(signal, Tblockref, CmRegRef::ZNOT_DEAD,
                    startingVersion);
    return;
  }
  
  jam(); 
  /**
   * WE ARE PRESIDENT AND WE ARE NOT BUSY ADDING ANOTHER NODE. 
   * WE WILL TAKE CARE OF THE INCLUSION OF THIS NODE INTO THE CLUSTER.
   * WE NEED TO START TIME SUPERVISION OF THIS. SINCE WE CANNOT STOP 
   * TIMED SIGNAL IF THE INCLUSION IS INTERRUPTED WE IDENTIFY 
   * EACH INCLUSION WITH A UNIQUE IDENTITY. THIS IS CHECKED WHEN 
   * THE SIGNAL ARRIVES. IF IT HAS CHANGED THEN WE SIMPLY IGNORE 
   * THE TIMED SIGNAL. 
   */

  /**
   * Update start record
   */
  c_start.m_startKey++;
  c_start.m_startNode = addNodePtr.i;
  DEB_STARTUP(("Node %u is starting node", addNodePtr.i));
  
  /**
   * Assign dynamic id
   */
  UintR TdynId = (++c_maxDynamicId) & 0xFFFF;
  TdynId |= (addNodePtr.p->hbOrder << 16);
  setNodeInfo(addNodePtr.i).m_version = startingVersion;
  setNodeInfo(addNodePtr.i).m_mysql_version = startingMysqlVersion;
  recompute_version_info(NodeInfo::DB, startingVersion);
  addNodePtr.p->ndynamicId = TdynId;
  
  /**
   * Reply with CM_REGCONF
   */
  CmRegConf * const cmRegConf = (CmRegConf *)&signal->theData[0];
  cmRegConf->presidentBlockRef = reference();
  cmRegConf->presidentNodeId   = getOwnNodeId();
  cmRegConf->presidentVersion  = getNodeInfo(getOwnNodeId()).m_version;
  cmRegConf->presidentMysqlVersion = getNodeInfo(getOwnNodeId()).m_mysql_version;
  cmRegConf->dynamicId         = TdynId;
  const Uint32 packed_nodebitmask_length = c_clusterNodes.getPackedLengthInWords();
#ifdef DEBUG_STARTUP
  {
    char node_mask[NdbNodeBitmask::TextLength + 1];
    c_clusterNodes.getText(node_mask);
    DEB_STARTUP(("Sending CM_REGCONF from president, c_clusterNodes: %s",
                 node_mask));
  }
#endif
  if (ndbd_send_node_bitmask_in_section(startingVersion))
  {
    jam();
    // Send node bitmask in linear section.
    LinearSectionPtr lsptr[3];

    // 8192 is the size of signal->theData array.
    STATIC_ASSERT(CmRegConf::SignalLength_v1 + NdbNodeBitmask::Size <=
                  NDB_ARRAY_SIZE(signal->theData));
    c_clusterNodes.copyto(packed_nodebitmask_length,
                          &signal->theData[CmRegConf::SignalLength_v1]);
    lsptr[0].p = &signal->theData[CmRegConf::SignalLength_v1];
    lsptr[0].sz = packed_nodebitmask_length;

    DEB_STARTUP(("Sending CM_REGCONF to %x", Tblockref));
    sendSignal(Tblockref,
               GSN_CM_REGCONF,
               signal,
               CmRegConf::SignalLength,
               JBA,
               lsptr,
               1);
  }
  else if (packed_nodebitmask_length <= NdbNodeBitmask48::Size)
  {
    jam();
    c_clusterNodes.copyto(NdbNodeBitmask48::Size, cmRegConf->allNdbNodes_v1);
    DEB_STARTUP(("2:Sending CM_REGCONF to %x", Tblockref));
    sendSignal(Tblockref, GSN_CM_REGCONF, signal,
               CmRegConf::SignalLength_v1, JBA);
  }
  else
  {
    infoEvent("Connection from node %u refused as it does not support node "
              "bitmask in signal section.",
              addNodePtr.i);
    DEB_STARTUP(("Incompatible start types"));
    sendCmRegrefLab(signal, Tblockref, CmRegRef::ZINCOMPATIBLE_START_TYPE,
                    startingVersion);
  }
  DEBUG_START(GSN_CM_REGCONF, refToNode(Tblockref), "");

  /**
   * Send CmAdd to all nodes (including starting)
   */
  c_start.m_nodes = c_clusterNodes;
  c_start.m_nodes.setWaitingFor(addNodePtr.i);
  c_start.m_gsn = GSN_CM_ADD;

  NodeReceiverGroup rg(QMGR, c_start.m_nodes);
  CmAdd * const cmAdd = (CmAdd*)signal->getDataPtrSend();
  cmAdd->requestType = CmAdd::Prepare;
  cmAdd->startingNodeId = addNodePtr.i; 
  cmAdd->startingVersion = startingVersion;
  cmAdd->startingMysqlVersion = startingMysqlVersion;
  sendSignal(rg, GSN_CM_ADD, signal, CmAdd::SignalLength, JBA);
  DEBUG_START2(GSN_CM_ADD, rg, "Prepare");
  
  /**
   * Set timer
   */
  return;
  signal->theData[0] = ZREGREQ_MASTER_TIMELIMIT;
  signal->theData[1] = c_start.m_startKey;
  sendSignalWithDelay(QMGR_REF, GSN_CONTINUEB, signal, 30000, 2);

  return;
}//Qmgr::execCM_REGREQ()

void Qmgr::sendCmRegrefLab(Signal* signal, BlockReference TBRef, 
			   CmRegRef::ErrorCode Terror, Uint32 remote_node_version)
{
  const Uint32 remoteNodeVersion = remote_node_version;

  CmRegRef* ref = (CmRegRef*)signal->getDataPtrSend();
  ref->blockRef = reference();
  ref->nodeId = getOwnNodeId();
  ref->errorCode = Terror;
  ref->presidentCandidate = 
    (cpresident == ZNIL ? c_start.m_president_candidate : cpresident);
  ref->candidate_latest_gci = c_start.m_president_candidate_gci;
  ref->latest_gci = c_start.m_latest_gci;
  ref->start_type = c_start.m_start_type;
  Uint32 packed_nodebitmask_length =
      c_start.m_skip_nodes.getPackedLengthInWords();

  if (ndbd_send_node_bitmask_in_section(remoteNodeVersion))
  {
    jam();
    // Send node bitmask in linear section.
    LinearSectionPtr lsptr[3];
    c_start.m_skip_nodes.copyto(packed_nodebitmask_length,
                                &signal->theData[CmRegRef::SignalLength_v1]);
    lsptr[0].p = &signal->theData[CmRegRef::SignalLength_v1];
    lsptr[0].sz = packed_nodebitmask_length;

    sendSignal(TBRef,
               GSN_CM_REGREF,
               signal,
               CmRegRef::SignalLength,
               JBB,
               lsptr,
               1);
  }
  else if (packed_nodebitmask_length <= NdbNodeBitmask48::Size)
  {
    jam();
    c_start.m_skip_nodes.copyto(NdbNodeBitmask48::Size, ref->skip_nodes_v1);
    sendSignal(TBRef, GSN_CM_REGREF, signal,
               CmRegRef::SignalLength_v1, JBB);
  }
  else
  {
    /**
     * Node bitmask cannot be sent to other node since it is longer
     * than two words. We crash if the error is not ZINCOMPATIBLE_VERSION
     * or ZINCOMPATIBLE_START_TYPE since other errors may change the state
     * of qmgr. Also, other errors require us to have the correct bitmask
     * for proper functioning.
     */
    ndbrequire((Terror == CmRegRef::ZINCOMPATIBLE_VERSION) ||
               (Terror == CmRegRef::ZINCOMPATIBLE_START_TYPE));
    memset(ref->skip_nodes_v1, 0, sizeof(ref->skip_nodes_v1));
    sendSignal(TBRef, GSN_CM_REGREF, signal,
               CmRegRef::SignalLength_v1, JBB);
  }
  DEBUG_START(GSN_CM_REGREF, refToNode(TBRef), "");
  return;
}//Qmgr::sendCmRegrefLab()

/*
4.4.11 CM_REGCONF */
/**--------------------------------------------------------------------------
 * President gives permission to a node which wants to join the cluster. 
 * The president will prepare the cluster that a new node will be added to 
 * cluster. When the new node has set up all connections to the cluster, 
 * the president will send commit to all clusternodes so the phase of the 
 * new node can be changed to ZRUNNING. 
 *--------------------------------------------------------------------------*/
/*******************************/
/* CM_REGCONF                 */
/*******************************/
void Qmgr::execCM_REGCONF(Signal* signal) 
{
  DEBUG_START3(signal, "");

  NodeRecPtr myNodePtr;
  NodeRecPtr nodePtr;
  jamEntry();

  CmRegConf * const cmRegConf = (CmRegConf *)&signal->theData[0];

  DEB_STARTUP(("Received CM_REGCONF"));
  NdbNodeBitmask allNdbNodes;
  if (signal->getNoOfSections() >= 1)
  {
    // copy node bitmask to cmRegConf->allNdbNodes from the signal section
    jam();
    ndbrequire(ndbd_send_node_bitmask_in_section(cmRegConf->presidentVersion));
    SectionHandle handle(this, signal);
    SegmentedSectionPtr ptr;
    handle.getSection(ptr, 0);
    ndbrequire(ptr.sz <= NdbNodeBitmask::Size);
    copy(allNdbNodes.rep.data, ptr);
    releaseSections(handle);
  }
  else
  {
    allNdbNodes.assign(NdbNodeBitmask48::Size, cmRegConf->allNdbNodes_v1);
  }

  if (!ndbCompatible_ndb_ndb(NDB_VERSION, cmRegConf->presidentVersion)) {
    jam();
    char buf[128];
    BaseString::snprintf(buf,sizeof(buf), 
			 "incompatible version own=0x%x other=0x%x, "
			 " shutting down", 
			 NDB_VERSION, cmRegConf->presidentVersion);
    progError(__LINE__, NDBD_EXIT_UNSUPPORTED_VERSION, buf);  
    return;
  }

  if (!ndbd_upgrade_ok(cmRegConf->presidentVersion)) {
    jam();
    char buf[128];
    BaseString::snprintf(buf,sizeof(buf),
      "Not okay to upgrade from 0x%x, "
      "shutting down",
      cmRegConf->presidentVersion);
    progError(__LINE__, NDBD_EXIT_UNSUPPORTED_VERSION, buf);
    return;
  }

  myNodePtr.i = getOwnNodeId();
  ptrCheckGuard(myNodePtr, MAX_NDB_NODES, nodeRec);
  
  ndbrequire(c_start.m_gsn == GSN_CM_REGREQ);
  ndbrequire(myNodePtr.p->phase == ZSTARTING);
  
  cpdistref    = cmRegConf->presidentBlockRef;
  cpresident   = cmRegConf->presidentNodeId;
  UintR TdynamicId   = cmRegConf->dynamicId;
  c_maxDynamicId = TdynamicId & 0xFFFF;
  c_clusterNodes.assign(allNdbNodes);

  myNodePtr.p->ndynamicId = TdynamicId;

  // set own MT config here or in REF, and others in CM_NODEINFOREQ/CONF
  setNodeInfo(getOwnNodeId()).m_lqh_workers = globalData.ndbMtLqhWorkers;
  setNodeInfo(getOwnNodeId()).m_query_threads = globalData.ndbMtQueryWorkers;
  setNodeInfo(getOwnNodeId()).m_log_parts = globalData.ndbLogParts;

#ifdef DEBUG_STARTUP
  {
    char node_mask[NdbNodeBitmask::TextLength + 1];
    c_clusterNodes.getText(node_mask);
    DEB_STARTUP(("CM_REGCONF from president: %u, c_clusterNodes: %s",
                cpresident, node_mask));
  }
#endif
/*--------------------------------------------------------------*/
// Send this as an EVENT REPORT to inform about hearing about
// other NDB node proclaiming to be president.
/*--------------------------------------------------------------*/
  signal->theData[0] = NDB_LE_CM_REGCONF;
  signal->theData[1] = getOwnNodeId();
  signal->theData[2] = cpresident;
  signal->theData[3] = TdynamicId;
  sendSignal(CMVMI_REF, GSN_EVENT_REP, signal, 4, JBB);

  for (nodePtr.i = 1; nodePtr.i < MAX_NDB_NODES; nodePtr.i++) {
    if (c_clusterNodes.get(nodePtr.i)){
      jamLine(nodePtr.i);
      ptrAss(nodePtr, nodeRec);

      DEB_MULTI_TRP(("Node %u in ZRUNNING", nodePtr.i));
      ndbrequire(nodePtr.p->phase == ZINIT);
      nodePtr.p->phase = ZRUNNING;
      DEB_STARTUP(("phase(%u) = ZRUNNING", nodePtr.i));

      if(c_connectedNodes.get(nodePtr.i)){
	jam();
	sendCmNodeInfoReq(signal, nodePtr.i, myNodePtr.p);
      }
    }
  }

  c_start.m_gsn = GSN_CM_NODEINFOREQ;
  c_start.m_nodes = c_clusterNodes;

  if (ERROR_INSERTED(937))
  {
    CLEAR_ERROR_INSERT_VALUE;
    signal->theData[0] = 9999;
    sendSignalWithDelay(CMVMI_REF, GSN_NDB_TAMPER, signal, 500, 1);
  }

  return;
}//Qmgr::execCM_REGCONF()

void
Qmgr::check_readnodes_reply(Signal* signal, Uint32 nodeId, Uint32 gsn)
{
  NodeRecPtr myNodePtr;
  myNodePtr.i = getOwnNodeId();
  ptrCheckGuard(myNodePtr, MAX_NDB_NODES, nodeRec);
  
  NodeRecPtr nodePtr;
  nodePtr.i = nodeId;
  ptrCheckGuard(nodePtr, MAX_NDB_NODES, nodeRec);

  ndbrequire(c_readnodes_nodes.get(nodeId));
  ReadNodesConf* conf = (ReadNodesConf*)signal->getDataPtr();
  ReadNodesReq* req = (ReadNodesReq*)signal->getDataPtrSend();
  if (gsn == GSN_READ_NODESREF)
  {
    jam();
retry:
    req->myRef = reference();
    req->myVersion = NDB_VERSION_D;
    sendSignal(calcQmgrBlockRef(nodeId),
               GSN_READ_NODESREQ,
               signal,
               ReadNodesReq::SignalLength,
               JBA);
    return;
  }
  
  if (conf->masterNodeId == ZNIL)
  {
    jam();
    goto retry;
  }
  
  Uint32 president = conf->masterNodeId;
  if (president == cpresident)
  {
    jam();
    c_readnodes_nodes.clear(nodeId);
    return;
  }

  char buf[255];
  BaseString::snprintf(buf, sizeof(buf),
		       "check StartPartialTimeout, "
		       "node %d thinks %d is president, "
		       "I think president is: %d",
		       nodeId, president, cpresident);

  g_eventLogger->info("%s", buf);
  CRASH_INSERTION(933);

  if (getNodeState().startLevel == NodeState::SL_STARTED)
  {
    jam();
    NdbNodeBitmask part = conf->clusterNodes;
    FailRep* rep = (FailRep*)signal->getDataPtrSend();
    rep->failCause = FailRep::ZPARTITIONED_CLUSTER;
    rep->partitioned.president = cpresident;
    memset(rep->partitioned.partition_v1, 0,
           sizeof(rep->partitioned.partition_v1));
    rep->partitioned.partitionFailSourceNodeId = getOwnNodeId();
    Uint32 ref = calcQmgrBlockRef(nodeId);
    Uint32 i = 0;
    /* Send source of event info if a node supports it */
    Uint32 length = FailRep::OrigSignalLength +
        FailRep::PartitionedExtraLength_v1;
    Uint32 packed_bitmask_length = c_clusterNodes.getPackedLengthInWords();

    while((i = part.find(i + 1)) != NdbNodeBitmask::NotFound)
    {
      if (i == nodeId)
	continue;
      rep->failNodeId = i;
      if (ndbd_send_node_bitmask_in_section(getNodeInfo(refToNode(ref)).m_version))
      {
        jam();
        // Send node bitmask in signal section.
        LinearSectionPtr lsptr[3];
        Uint32* temp_buffer = &signal->
            theData[FailRep::SignalLength +
                    FailRep::PartitionedExtraLength_v1];
        c_clusterNodes.copyto(packed_bitmask_length, temp_buffer);
        lsptr[0].p = temp_buffer;
        lsptr[0].sz = c_clusterNodes.getPackedLengthInWords();
        sendSignal(ref,
                   GSN_FAIL_REP,
                   signal,
                   length + FailRep::SourceExtraLength,
                   JBA,
                   lsptr,
                   1);
      }
      else if (packed_bitmask_length <= 2)
      {
        jam();
        c_clusterNodes.copyto(NdbNodeBitmask48::Size, rep->partitioned.partition_v1);
        sendSignal(ref, GSN_FAIL_REP, signal,
                   length + FailRep::SourceExtraLength,
                   JBA);
      }
      else
      {
        ndbabort();
      }
    }
    rep->failNodeId = nodeId;
    
    if (ndbd_send_node_bitmask_in_section(
        getNodeInfo(refToNode(ref)).m_version))
    {
      jam();
      // Send node bitmask in signal section.
      LinearSectionPtr lsptr[3];
      Uint32* temp_buffer = &signal->
          theData[FailRep::SignalLength +
                  FailRep::PartitionedExtraLength_v1];
      c_clusterNodes.copyto(packed_bitmask_length, temp_buffer);
      lsptr[0].p = temp_buffer;
      lsptr[0].sz = c_clusterNodes.getPackedLengthInWords();
      // clear the unused bits
      memset(rep->partitioned.partition_v1, 0,
             sizeof(rep->partitioned.partition_v1));
      sendSignal(ref,
                 GSN_FAIL_REP,
                 signal,
                 length + FailRep::SourceExtraLength,
                 JBA,
                 lsptr,
                 1);
    }
    else if (packed_bitmask_length <= 2)
    {
      jam();
      sendSignal(ref, GSN_FAIL_REP, signal,
                 length + FailRep::SourceExtraLength,
                 JBB);
    }
    else
    {
      ndbabort();
    }
    return;
  }
  
  CRASH_INSERTION(932);
  CRASH_INSERTION(938);

  progError(__LINE__, 
	    NDBD_EXIT_PARTITIONED_SHUTDOWN,
	    buf);
  
  ndbabort();
}

void
Qmgr::sendCmNodeInfoReq(Signal* signal, Uint32 nodeId, const NodeRec * self){
  CmNodeInfoReq * const req = (CmNodeInfoReq*)signal->getDataPtrSend();
  req->nodeId = getOwnNodeId();
  req->dynamicId = self->ndynamicId;
  req->version = getNodeInfo(getOwnNodeId()).m_version;
  req->mysql_version = getNodeInfo(getOwnNodeId()).m_mysql_version;
  req->lqh_workers = getNodeInfo(getOwnNodeId()).m_lqh_workers;
  req->query_threads = getNodeInfo(getOwnNodeId()).m_query_threads;
  req->log_parts = getNodeInfo(getOwnNodeId()).m_log_parts;
  const Uint32 ref = calcQmgrBlockRef(nodeId);
  sendSignal(ref,GSN_CM_NODEINFOREQ, signal, CmNodeInfoReq::SignalLength, JBB);
  DEBUG_START(GSN_CM_NODEINFOREQ, nodeId, "");
}

/*
4.4.11 CM_REGREF */
/**--------------------------------------------------------------------------
 * Only a president or a president candidate can refuse a node to get added to
 * the cluster.
 * Refuse reasons: 
 * ZBUSY         We know that the sender is the president and we have to 
 *               make a new CM_REGREQ.
 * ZNOT_IN_CFG   This node number is not specified in the configfile, 
 *               SYSTEM ERROR
 * ZELECTION     Sender is a president candidate, his timelimit 
 *               hasn't expired so maybe someone else will show up. 
 *               Update the CPRESIDENT_CANDIDATE, then wait for our 
 *               timelimit to expire. 
 *---------------------------------------------------------------------------*/
/*******************************/
/* CM_REGREF                  */
/*******************************/
static
const char *
get_start_type_string(Uint32 st)
{
  static char buf[256];
  
  if (st == 0)
  {
    return "<ANY>";
  }
  else
  {
    buf[0] = 0;
    for(Uint32 i = 0; i<NodeState::ST_ILLEGAL_TYPE; i++)
    {
      if (st & (1 << i))
      {
	if (buf[0])
	  strcat(buf, "/");
	switch(i){
	case NodeState::ST_INITIAL_START:
	  strcat(buf, "inital start");
	  break;
	case NodeState::ST_SYSTEM_RESTART:
	  strcat(buf, "system restart");
	  break;
	case NodeState::ST_NODE_RESTART:
	  strcat(buf, "node restart");
	  break;
	case NodeState::ST_INITIAL_NODE_RESTART:
	  strcat(buf, "initial node restart");
	  break;
	}
      }
    }
    return buf;
  }
}

void Qmgr::execCM_REGREF(Signal* signal) 
{
  jamEntry();

  CmRegRef* ref = (CmRegRef*)signal->getDataPtr();
  UintR TaddNodeno = ref->nodeId;
  ndbrequire(TaddNodeno < MAX_NDB_NODES);

  UintR TrefuseReason = ref->errorCode;
  Uint32 candidate = ref->presidentCandidate;
  Uint32 node_gci = 1;
  Uint32 candidate_gci = 1;
  Uint32 start_type = ~0;
  NdbNodeBitmask skip_nodes;
  DEBUG_START3(signal, TrefuseReason);

  ndbrequire(signal->getLength() >= CmRegRef::SignalLength);
  node_gci = ref->latest_gci;
  candidate_gci = ref->candidate_latest_gci;
  start_type = ref->start_type;

  // check if node bitmask is in signal section
  if (signal->getNoOfSections() >= 1)
  {
    jam();
    ndbrequire(signal->getLength() >= CmRegRef::SignalLength);
    SectionHandle handle(this, signal);
    SegmentedSectionPtr ptr;
    handle.getSection(ptr, 0);

    ndbrequire(ptr.sz <= NdbNodeBitmask::Size);
    copy(skip_nodes.rep.data, ptr);
    releaseSections(handle);
  }
  else
  {
    skip_nodes.assign(NdbNodeBitmask48::Size, ref->skip_nodes_v1);
  }
  
  c_start.m_regReqReqRecv++;

  // Ignore block reference in data[0]
  
  if(candidate != c_start.m_president_candidate)
  {
    jam();
    c_start.m_regReqReqRecv = ~0;
  }
  
  c_start.m_starting_nodes.set(TaddNodeno);
  if (node_gci > ZUNDEFINED_GCI_LIMIT)
  {
    jam();
    c_start.m_starting_nodes_w_log.set(TaddNodeno);
  }
  c_start.m_node_gci[TaddNodeno] = node_gci;

  skip_nodes.bitAND(c_definedNodes);
  c_start.m_skip_nodes.bitOR(skip_nodes);

  // set own MT config here or in CONF, and others in CM_NODEINFOREQ/CONF
  setNodeInfo(getOwnNodeId()).m_lqh_workers = globalData.ndbMtLqhWorkers;
  setNodeInfo(getOwnNodeId()).m_query_threads = globalData.ndbMtQueryWorkers;
  setNodeInfo(getOwnNodeId()).m_log_parts = globalData.ndbLogParts;
  
  char buf[100];
  switch (TrefuseReason) {
  case CmRegRef::ZINCOMPATIBLE_VERSION:
    jam();
    progError(__LINE__, NDBD_EXIT_UNSUPPORTED_VERSION, 
              "incompatible version, "
              "connection refused by running ndb node");
  case CmRegRef::ZINCOMPATIBLE_START_TYPE:
    jam();
    BaseString::snprintf(buf, sizeof(buf),
			 "incompatible start type detected: node %d"
			 " reports %s(%d) my start type: %s(%d)",
			 TaddNodeno,
			 get_start_type_string(start_type), start_type,
			 get_start_type_string(c_start.m_start_type),
			 c_start.m_start_type);
    progError(__LINE__, NDBD_EXIT_SR_RESTARTCONFLICT, buf);
    break;
  case CmRegRef::ZBUSY:
  case CmRegRef::ZBUSY_TO_PRES:
  case CmRegRef::ZBUSY_PRESIDENT:
    jam();
    cpresidentAlive = ZTRUE;
    signal->theData[3] = 0;
    break;
  case CmRegRef::ZNOT_IN_CFG:
    jam();
    progError(__LINE__, NDBD_EXIT_NODE_NOT_IN_CONFIG);
    break;
  case CmRegRef::ZNOT_DEAD:
    jam();
    progError(__LINE__, NDBD_EXIT_NODE_NOT_DEAD);
    break;
  case CmRegRef::ZSINGLE_USER_MODE:
    jam();
    progError(__LINE__, NDBD_EXIT_SINGLE_USER_MODE);
    break;
  /**
   * For generic refuse error.
   * e.g. in online upgrade, we can use this error code instead
   * of the incompatible error code.
   */
  case CmRegRef::ZGENERIC:
    jam();
    progError(__LINE__, NDBD_EXIT_GENERIC);
    break;
  case CmRegRef::ZELECTION:
    jam();
    if (candidate_gci != ZUNDEFINED_GCI_LIMIT &&
        (candidate_gci > c_start.m_president_candidate_gci ||
	 (candidate_gci == c_start.m_president_candidate_gci &&
	 candidate < c_start.m_president_candidate)))
    {
      jam();
      //----------------------------------------
      /* We may already have a candidate      */
      /* choose the lowest nodeno             */
      //----------------------------------------
      signal->theData[3] = 2;
      c_start.m_president_candidate = candidate;
      c_start.m_president_candidate_gci = candidate_gci;
      DEB_STARTUP(("2:President candidate: %u, gci: %u",
                   candidate, candidate_gci));
    } else {
      signal->theData[3] = 4;
    }//if
    break;
  case CmRegRef::ZNOT_PRESIDENT:
    jam();
    cpresidentAlive = ZTRUE;
    signal->theData[3] = 3;
    break;
  default:
    jam();
    signal->theData[3] = 5;
    /*empty*/;
    break;
  }//switch
/*--------------------------------------------------------------*/
// Send this as an EVENT REPORT to inform about hearing about
// other NDB node proclaiming not to be president.
/*--------------------------------------------------------------*/
  signal->theData[0] = NDB_LE_CM_REGREF;
  signal->theData[1] = getOwnNodeId();
  signal->theData[2] = TaddNodeno;
//-----------------------------------------
// signal->theData[3] filled in above
//-----------------------------------------
  sendSignal(CMVMI_REF, GSN_EVENT_REP, signal, 4, JBB);

  if(cpresidentAlive == ZTRUE)
  {
    jam();
    QMGR_DEBUG("cpresidentAlive");
    return;
  }
  
  if(c_start.m_regReqReqSent != c_start.m_regReqReqRecv)
  {
    jam();
    QMGR_DEBUG(c_start.m_regReqReqSent << " != " << c_start.m_regReqReqRecv);
    return;
  }
  
  if(c_start.m_president_candidate != getOwnNodeId())
  {
    jam();
    QMGR_DEBUG("i'm not the candidate");
    return;
  }
  
  /**
   * All connected nodes has agreed
   */
  if(check_startup(signal))
  {
    jam();
    electionWon(signal);
  }
  
  return;
}//Qmgr::execCM_REGREF()

/**
 * This function contains the logic to decide if we won the election.
 * A prerequisite to win an election is that no one is president and
 * that all nodes in the cluster have tried to register (except those
 * nodes in the skip list). We will wait for a time even for the skip
 * nodes. Each node has sent its starting GCI, so we can also ensure
 * that any node elected as President can also act as Master in NDBCNTR.
 */
Uint32
Qmgr::check_startup(Signal* signal)
{
  const NDB_TICKS now  = NdbTick_getCurrentTicks();
  const Uint64 elapsed = NdbTick_Elapsed(c_start_election_time,now).milliSec();
  const Uint64 partitionedTimeout =
    c_restartPartitionedTimeout == Uint32(~0) ? Uint32(~0) :
     (c_restartPartialTimeout + c_restartPartitionedTimeout);

  const bool no_nodegroup_active =
    (c_restartNoNodegroupTimeout != ~Uint32(0)) &&
    (! c_start.m_no_nodegroup_nodes.isclear());

  /**
   * First see if we should wait more...
   */
  NdbNodeBitmask tmp;
  tmp.bitOR(c_start.m_skip_nodes);
  tmp.bitOR(c_start.m_starting_nodes);

  NdbNodeBitmask wait;
  wait.assign(c_definedNodes);
  wait.bitANDC(tmp);

  Uint32 retVal = 0;
  Uint32 incompleteng = MAX_NDB_NODES; // Illegal value
  NdbNodeBitmask report_mask;

  if ((c_start.m_latest_gci == 0) || 
      (c_start.m_start_type == (1 << NodeState::ST_INITIAL_START)))
  {
    if (tmp.equal(c_definedNodes))
    {
      jam();
      signal->theData[1] = 0x8000;
      report_mask.assign(c_definedNodes);
      report_mask.bitANDC(c_start.m_starting_nodes);
      retVal = 1;
      goto start_report;
    }
    else if (no_nodegroup_active)
    {
      jam();
      if (elapsed < c_restartNoNodegroupTimeout)
      {
        jam();
        signal->theData[1] = 6;
        signal->theData[2] = Uint32((c_restartNoNodegroupTimeout - elapsed + 500) / 1000);
        report_mask.assign(wait);
        retVal = 0;
        goto start_report;
      }
      tmp.bitOR(c_start.m_no_nodegroup_nodes);
      if (tmp.equal(c_definedNodes))
      {
        jam();
        signal->theData[1] = 0x8000;
        report_mask.assign(c_definedNodes);
        report_mask.bitANDC(c_start.m_starting_nodes);
        retVal = 1;
        goto start_report;
      }
      else
      {
        jam();
        signal->theData[1] = 1;
        signal->theData[2] = ~0;
        report_mask.assign(wait);
        retVal = 0;
        goto start_report;
      }
    }
    else
    {
      jam();
      signal->theData[1] = 1;
      signal->theData[2] = ~0;
      report_mask.assign(wait);
      retVal = 0;
      goto start_report;
    }
  }

  if (c_restartNoNodegroupTimeout != Uint32(~0) &&
      elapsed >= c_restartNoNodegroupTimeout)
  {
    jam();
    tmp.bitOR(c_start.m_no_nodegroup_nodes);
  }

  {
    jam();
    const bool all = c_start.m_starting_nodes.equal(c_definedNodes);
    CheckNodeGroups* sd = (CheckNodeGroups*)&signal->theData[0];

    {
      /**
       * Check for missing node group directly
       */
      NdbNodeBitmask check;
      check.assign(c_definedNodes);
      check.bitANDC(c_start.m_starting_nodes);     // Keep not connected nodes
      check.bitOR(c_start.m_starting_nodes_w_log); //Add nodes with log
 
      sd->blockRef = reference();
      sd->requestType = CheckNodeGroups::Direct | CheckNodeGroups::ArbitCheck;
      sd->mask = check;
      EXECUTE_DIRECT(DBDIH, GSN_CHECKNODEGROUPSREQ, signal, 
                     CheckNodeGroups::SignalLengthArbitCheckShort);

      if (sd->output == CheckNodeGroups::Lose)
      {
        jam();
        goto missing_nodegroup;
      }
    }

    jam();
    sd->blockRef = reference();
    sd->requestType = CheckNodeGroups::Direct | CheckNodeGroups::ArbitCheck;
    sd->mask = c_start.m_starting_nodes;
    EXECUTE_DIRECT(DBDIH, GSN_CHECKNODEGROUPSREQ, signal, 
                   CheckNodeGroups::SignalLengthArbitCheckShort);
  
    const Uint32 result = sd->output;
  
    sd->blockRef = reference();
    sd->requestType = CheckNodeGroups::Direct | CheckNodeGroups::ArbitCheck;
    sd->mask = c_start.m_starting_nodes_w_log;
    EXECUTE_DIRECT(DBDIH, GSN_CHECKNODEGROUPSREQ, signal, 
                   CheckNodeGroups::SignalLengthArbitCheckShort);
  
    const Uint32 result_w_log = sd->output;

    if (tmp.equal(c_definedNodes))
    {
      /**
       * All nodes (wrt no-wait nodes) has connected...
       *   this means that we will now start or die
       */
      jam();    
      switch(result_w_log)
      {
      case CheckNodeGroups::Lose:
      {
        jam();
        goto missing_nodegroup;
      }
      case CheckNodeGroups::Win:
      {
        jam();
        signal->theData[1] = all ? 0x8001 : 0x8002;
        report_mask.assign(c_definedNodes);
        report_mask.bitANDC(c_start.m_starting_nodes);
        retVal = 1;
        goto check_log;
      }
      case CheckNodeGroups::Partitioning:
      {
        jam();
        ndbrequire(result != CheckNodeGroups::Lose);
        signal->theData[1] = 
          all ? 0x8001 : (result == CheckNodeGroups::Win ? 0x8002 : 0x8003);
        report_mask.assign(c_definedNodes);
        report_mask.bitANDC(c_start.m_starting_nodes);
        retVal = 1;
        goto check_log;
      }
      default:
      {
        ndbabort();
      }
      }
    }
    if (c_restartPartialTimeout == Uint32(~0) ||
        elapsed < c_restartPartialTimeout)
    {
      jam();

      signal->theData[1] = c_restartPartialTimeout == (Uint32) ~0 ? 2 : 3;
      signal->theData[2] =
        c_restartPartialTimeout == Uint32(~0) ?
          Uint32(~0) :
          Uint32((c_restartPartialTimeout - elapsed + 500) / 1000);
      report_mask.assign(wait);
      retVal = 0;

      if (no_nodegroup_active && elapsed < c_restartNoNodegroupTimeout)
      {
        jam();
        signal->theData[1] = 7;
        signal->theData[2] = Uint32((c_restartNoNodegroupTimeout - elapsed + 500) / 1000);
      }
      else if (no_nodegroup_active && elapsed >= c_restartNoNodegroupTimeout)
      {
        jam();
        report_mask.bitANDC(c_start.m_no_nodegroup_nodes);
      }
      goto start_report;
    }
  
    /**
     * Start partial has passed...check for partitioning...
     */  
    switch(result_w_log)
    {
    case CheckNodeGroups::Lose:
    {
      jam();
      goto missing_nodegroup;
    }
    case CheckNodeGroups::Partitioning:
    {
      jam();
      if (elapsed != Uint32(~0) &&
          elapsed < partitionedTimeout &&
          result != CheckNodeGroups::Win)
      {
        jam();
        goto missinglog;
      }
    }
    [[fallthrough]];
    case CheckNodeGroups::Win:
    {
      jam();
      signal->theData[1] = 
        all ? 0x8001 : (result == CheckNodeGroups::Win ? 0x8002 : 0x8003);
      report_mask.assign(c_definedNodes);
      report_mask.bitANDC(c_start.m_starting_nodes);
      retVal = 2;
      goto check_log;
    }
    default:
    {
      ndbabort();
    }
    }
  }

check_log:
  jam();
  {
    Uint32 save[1+1*NdbNodeBitmask::Size];
    memcpy(save, signal->theData, sizeof(save));

    DihRestartReq * req = CAST_PTR(DihRestartReq, signal->getDataPtrSend());
    req->senderRef = 0;
    c_start.m_starting_nodes.copyto(NdbNodeBitmask::Size, req->nodemask);
    memcpy(req->node_gcis, c_start.m_node_gci, 4*MAX_NDB_NODES);
    EXECUTE_DIRECT(DBDIH, GSN_DIH_RESTARTREQ, signal,
		   DihRestartReq::CheckLength);

    incompleteng = signal->theData[0];
    memcpy(signal->theData, save, sizeof(save));

    if (incompleteng != MAX_NDB_NODES)
    {
      jam();
      if (retVal == 1)
      {
	jam();
	goto incomplete_log;
      }
      else if (retVal == 2)
      {
	if (elapsed != Uint32(~0) && elapsed <= partitionedTimeout)
	{
	  jam();
	  goto missinglog;
	}
	else
	{
	  goto incomplete_log;
	}
      }
      ndbabort();
    }
  }
  goto start_report;

missinglog:
  signal->theData[1] = c_restartPartitionedTimeout == Uint32(~0) ? 4 : 5;
  signal->theData[2] = 
    partitionedTimeout == Uint32(~0) ?
      Uint32(~0) : Uint32((partitionedTimeout - elapsed + 500) / 1000);
  infoEvent("partitionedTimeout = %llu, elapsed = %llu", partitionedTimeout, elapsed);
  report_mask.assign(c_definedNodes);
  report_mask.bitANDC(c_start.m_starting_nodes);
  retVal = 0;
  goto start_report;
  
start_report:
  jam();
  {
    Uint32 sz = NdbNodeBitmask::Size;
    signal->theData[0] = NDB_LE_StartReport;
    signal->theData[3] = sz;
    Uint32* ptr = signal->theData+4;
    c_definedNodes.copyto(sz, ptr); ptr += sz;
    c_start.m_starting_nodes.copyto(sz, ptr); ptr += sz;
    c_start.m_skip_nodes.copyto(sz, ptr); ptr += sz;
    report_mask.copyto(sz, ptr); ptr+= sz;
    c_start.m_no_nodegroup_nodes.copyto(sz, ptr); ptr += sz;
    LinearSectionPtr lsptr[3];
    lsptr[0].p = signal->theData;
    lsptr[0].sz = 4 + 5 * NdbNodeBitmask::Size;
    sendSignal(CMVMI_REF, GSN_EVENT_REP, signal, 1, JBB, lsptr, 1);
  }
  return retVal;
  
missing_nodegroup:
  jam();
  {
    const Uint32 extra = 100;
    char buf[2 * (NdbNodeBitmask::TextLength + 1) + extra];
    char mask1[NdbNodeBitmask::TextLength + 1];
    char mask2[NdbNodeBitmask::TextLength + 1];
    c_start.m_starting_nodes.getText(mask1);
    tmp.assign(c_start.m_starting_nodes);
    tmp.bitANDC(c_start.m_starting_nodes_w_log);
    tmp.getText(mask2);
    BaseString::snprintf(buf, sizeof(buf),
			 "Unable to start missing node group! "
			 " starting: %s (missing working fs for: %s)",
			 mask1, mask2);
    CRASH_INSERTION(944);
    progError(__LINE__, NDBD_EXIT_INSUFFICENT_NODES, buf);
    return 0;                                     // Deadcode
  }

incomplete_log:
  jam();
  {
    DihRestartReq * req = (DihRestartReq*)&signal->theData[0];
    for (Uint32 i = 0; i <= incompleteng; i++)
    {
      g_eventLogger->info("Node group GCI = %u for NG %u",
                          req->node_gcis[i],
                          i);
    }
    for (Uint32 i = 1; i < MAX_NDB_NODES; i++)
    {
      if (c_start.m_node_gci[i] != 0)
      {
        g_eventLogger->info("Node GCI = %u for node %u",
                            c_start.m_node_gci[i],
                            i);
      }
    }
    const Uint32 extra = 100;
    char buf[NdbNodeBitmask::TextLength + 1 + extra];
    char mask1[NdbNodeBitmask::TextLength + 1];
    c_start.m_starting_nodes.getText(mask1);
    BaseString::snprintf(buf, sizeof(buf),
			 "Incomplete log for node group: %d! "
			 " starting nodes: %s",
			 incompleteng, mask1);
    CRASH_INSERTION(944);
    progError(__LINE__, NDBD_EXIT_INSUFFICENT_NODES, buf);
    return 0;                                     // Deadcode
  }
}

void
Qmgr::electionWon(Signal* signal)
{
  NodeRecPtr myNodePtr;
  cpresident = getOwnNodeId(); /* This node becomes president. */
  myNodePtr.i = getOwnNodeId();
  ptrCheckGuard(myNodePtr, MAX_NDB_NODES, nodeRec);
  
  myNodePtr.p->phase = ZRUNNING;
  DEB_STARTUP(("phase(%u) = ZRUNNING", myNodePtr.i));
  DEB_MULTI_TRP(("Node %u in ZRUNNING, electionWon", myNodePtr.i));

  cpdistref = reference();
  cneighbourl = ZNIL;
  cneighbourh = ZNIL;
  myNodePtr.p->ndynamicId = 1 | (myNodePtr.p->hbOrder << 16);
  c_maxDynamicId = 1;
  c_clusterNodes.clear();
  c_clusterNodes.set(getOwnNodeId());
  
  cpresidentAlive = ZTRUE;
  NdbTick_Invalidate(&c_start_election_time);
  c_start.reset();

  signal->theData[0] = NDB_LE_CM_REGCONF;
  signal->theData[1] = getOwnNodeId();
  signal->theData[2] = cpresident;
  signal->theData[3] = myNodePtr.p->ndynamicId;
  sendSignal(CMVMI_REF, GSN_EVENT_REP, signal, 4, JBB);

  c_start.m_starting_nodes.clear(getOwnNodeId());
  if (c_start.m_starting_nodes.isclear())
  {
    jam();
    sendSttorryLab(signal, true);
  }
}

/*
4.4.11 CONTINUEB */
/*--------------------------------------------------------------------------*/
/*                                                                          */
/*--------------------------------------------------------------------------*/
/****************************>---------------------------------------------*/
/* CONTINUEB                 >        SENDER: Own block, Own node          */
/****************************>-------+INPUT : TCONTINUEB_TYPE              */
/*--------------------------------------------------------------*/
void Qmgr::regreqTimeLimitLab(Signal* signal) 
{
  if(cpresident == ZNIL)
  {
    if (c_start.m_president_candidate == ZNIL)
    {
      jam();
      c_start.m_president_candidate = getOwnNodeId();
    }
    
    cmInfoconf010Lab(signal);
  }
}//Qmgr::regreqTimelimitLab()

/**---------------------------------------------------------------------------
 * The new node will take care of giving information about own node and ask 
 * all other nodes for nodeinfo. The new node will use CM_NODEINFOREQ for 
 * that purpose. When the setup of connections to all running, the president 
 * will send a commit to all running nodes + the new node 
 * INPUT: NODE_PTR1, must be set as ZNIL if we don't enter CONNECT_NODES) 
 *                   from signal CM_NODEINFOCONF. 
 *---------------------------------------------------------------------------*/
/*******************************/
/* CM_NODEINFOCONF            */
/*******************************/
void Qmgr::execCM_NODEINFOCONF(Signal* signal) 
{
  DEBUG_START3(signal, "");

  jamEntry();

  CmNodeInfoConf * const conf = (CmNodeInfoConf*)signal->getDataPtr();

  const Uint32 nodeId = conf->nodeId;
  const Uint32 dynamicId = conf->dynamicId;
  const Uint32 version = conf->version;
  Uint32 mysql_version = conf->mysql_version;
  Uint32 lqh_workers = conf->lqh_workers;
  Uint32 query_threads = conf->query_threads;
  Uint32 log_parts = conf->log_parts;
  if (signal->length() == CmNodeInfoConf::OldSignalLength)
  {
    query_threads = 0;
    log_parts = lqh_workers;
  }

  NodeRecPtr nodePtr;  
  nodePtr.i = getOwnNodeId();
  ptrAss(nodePtr, nodeRec);  
  ndbrequire(nodePtr.p->phase == ZSTARTING);
  ndbrequire(c_start.m_gsn == GSN_CM_NODEINFOREQ);
  c_start.m_nodes.clearWaitingFor(nodeId);

  /**
   * Update node info
   */
  NodeRecPtr replyNodePtr;
  replyNodePtr.i = nodeId;
  ptrCheckGuard(replyNodePtr, MAX_NDB_NODES, nodeRec);
  replyNodePtr.p->ndynamicId = dynamicId;
  replyNodePtr.p->blockRef = signal->getSendersBlockRef();
  setNodeInfo(replyNodePtr.i).m_version = version;
  setNodeInfo(replyNodePtr.i).m_mysql_version = mysql_version;
  setNodeInfo(replyNodePtr.i).m_lqh_workers = lqh_workers;
  setNodeInfo(replyNodePtr.i).m_query_threads = query_threads;
  setNodeInfo(replyNodePtr.i).m_log_parts = log_parts;

  recompute_version_info(NodeInfo::DB, version);
  
  if(!c_start.m_nodes.done()){
    jam();
    return;
  }

  /**********************************************<*/
  /* Send an ack. back to the president.          */
  /* CM_ACKADD                                    */
  /* The new node has been registered by all      */
  /* running nodes and has stored nodeinfo about  */
  /* all running nodes. The new node has to wait  */
  /* for CM_ADD (commit) from president to become */
  /* a running node in the cluster.               */
  /**********************************************<*/
  sendCmAckAdd(signal, getOwnNodeId(), CmAdd::Prepare);
  return;
}//Qmgr::execCM_NODEINFOCONF()

/**---------------------------------------------------------------------------
 * A new node sends nodeinfo about himself. The new node asks for 
 * corresponding nodeinfo back in the  CM_NODEINFOCONF.  
 *---------------------------------------------------------------------------*/
/*******************************/
/* CM_NODEINFOREQ             */
/*******************************/
void Qmgr::execCM_NODEINFOREQ(Signal* signal) 
{
  jamEntry();

  const Uint32 Tblockref = signal->getSendersBlockRef();
  const Uint32 sig_len = signal->length();

  NodeRecPtr nodePtr;  
  nodePtr.i = getOwnNodeId();
  ptrAss(nodePtr, nodeRec);  
  if(nodePtr.p->phase != ZRUNNING){
    jam();
    signal->theData[0] = reference();
    signal->theData[1] = getOwnNodeId();
    signal->theData[2] = ZNOT_RUNNING;
    sendSignal(Tblockref, GSN_CM_NODEINFOREF, signal, 3, JBB);
    return;
  }

  NodeRecPtr addNodePtr;
  CmNodeInfoReq * const req = (CmNodeInfoReq*)signal->getDataPtr();
  addNodePtr.i = req->nodeId;
  ptrCheckGuard(addNodePtr, MAX_NDB_NODES, nodeRec);
  addNodePtr.p->ndynamicId = req->dynamicId;
  addNodePtr.p->blockRef = signal->getSendersBlockRef();
  setNodeInfo(addNodePtr.i).m_version = req->version;

  Uint32 mysql_version = req->mysql_version;
  setNodeInfo(addNodePtr.i).m_mysql_version = mysql_version;

  Uint32 lqh_workers = req->lqh_workers;
  setNodeInfo(addNodePtr.i).m_lqh_workers = lqh_workers;

  Uint32 query_threads = req->query_threads;
  Uint32 log_parts = req->log_parts;
  if (sig_len == CmNodeInfoReq::OldSignalLength)
  {
    query_threads = 0;
    log_parts = lqh_workers;
  }
  setNodeInfo(addNodePtr.i).m_query_threads = query_threads;
  setNodeInfo(addNodePtr.i).m_log_parts = log_parts;

  c_maxDynamicId = req->dynamicId & 0xFFFF;

  cmAddPrepare(signal, addNodePtr, nodePtr.p);
}//Qmgr::execCM_NODEINFOREQ()

void
Qmgr::cmAddPrepare(Signal* signal, NodeRecPtr nodePtr, const NodeRec * self){
  jam();

  switch(nodePtr.p->phase){
  case ZINIT:
    jam();
    nodePtr.p->phase = ZSTARTING;
    DEB_STARTUP(("2:phase(%u) = ZSTARTING", nodePtr.i));
    return;
  case ZFAIL_CLOSING:
    jam();
    
#if 1
    warningEvent("Received request to incorporate node %u, "
		 "while error handling has not yet completed",
		 nodePtr.i);
    
    ndbrequire(getOwnNodeId() != cpresident);
    ndbrequire(signal->header.theVerId_signalNumber == GSN_CM_ADD);
    c_start.m_nodes.clearWaitingFor();
    c_start.m_nodes.setWaitingFor(nodePtr.i);
    c_start.m_gsn = GSN_CM_NODEINFOCONF;
#else
    warningEvent("Enabling communication to CM_ADD node %u state=%d", 
		 nodePtr.i,
		 nodePtr.p->phase);
    nodePtr.p->phase = ZSTARTING;
    nodePtr.p->failState = NORMAL;
    signal->theData[0] = 0;
    signal->theData[1] = nodePtr.i;
    sendSignal(TRPMAN_REF, GSN_OPEN_COMORD, signal, 2, JBB);
#endif
    return;
  case ZSTARTING:
    break;
  case ZRUNNING:
    ndbabort();
  case ZPREPARE_FAIL:
    ndbabort();
  case ZAPI_ACTIVATION_ONGOING:
    ndbabort();
  case ZAPI_ACTIVE:
    ndbabort();
  case ZAPI_INACTIVE:
    ndbabort();
  }
  
  sendCmAckAdd(signal, nodePtr.i, CmAdd::Prepare);
  sendApiVersionRep(signal, nodePtr);

  /* President have prepared us */
  CmNodeInfoConf * conf = (CmNodeInfoConf*)signal->getDataPtrSend();
  conf->nodeId = getOwnNodeId();
  conf->dynamicId = self->ndynamicId;
  conf->version = getNodeInfo(getOwnNodeId()).m_version;
  conf->mysql_version = getNodeInfo(getOwnNodeId()).m_mysql_version;
  conf->lqh_workers = getNodeInfo(getOwnNodeId()).m_lqh_workers;
  conf->query_threads = getNodeInfo(getOwnNodeId()).m_query_threads;
  conf->log_parts = getNodeInfo(getOwnNodeId()).m_log_parts;
  sendSignal(nodePtr.p->blockRef, GSN_CM_NODEINFOCONF, signal,
	     CmNodeInfoConf::SignalLength, JBB);
  DEBUG_START(GSN_CM_NODEINFOCONF, refToNode(nodePtr.p->blockRef), "");
}

void
Qmgr::sendApiVersionRep(Signal* signal, NodeRecPtr nodePtr)
{
  {
    jam();
    Uint32 ref = calcQmgrBlockRef(nodePtr.i);
    for(Uint32 i = 1; i<MAX_NODES; i++)
    {
      jam();
      Uint32 version = getNodeInfo(i).m_version;
      Uint32 type = getNodeInfo(i).m_type;
      if (type != NodeInfo::DB && version)
      {
	jam();
	signal->theData[0] = i;
	signal->theData[1] = version;
	sendSignal(ref, GSN_NODE_VERSION_REP, signal, 2, JBB);
      }
    }
  }
}

void
Qmgr::sendCmAckAdd(Signal * signal, Uint32 nodeId, CmAdd::RequestType type){
  
  CmAckAdd * cmAckAdd = (CmAckAdd*)signal->getDataPtrSend();
  cmAckAdd->requestType = type;
  cmAckAdd->startingNodeId = nodeId;
  cmAckAdd->senderNodeId = getOwnNodeId();
  sendSignal(cpdistref, GSN_CM_ACKADD, signal, CmAckAdd::SignalLength, JBA);
  DEBUG_START(GSN_CM_ACKADD, cpresident, "");

  switch(type){
  case CmAdd::Prepare:
    return;
  case CmAdd::AddCommit:
  case CmAdd::CommitNew:
    break;
  }

  signal->theData[0] = nodeId;
  EXECUTE_DIRECT(NDBCNTR, GSN_CM_ADD_REP, signal, 1);
  jamEntry();
}

/*
4.4.11 CM_ADD */
/**--------------------------------------------------------------------------
 * Prepare a running node to add a new node to the cluster. The running node 
 * will change phase of the new node fron ZINIT to ZWAITING. The running node 
 * will also mark that we have received a prepare. When the new node has sent 
 * us nodeinfo we can send an acknowledgement back to the president. When all 
 * running nodes has acknowledged the new node, the president will send a 
 * commit and we can change phase of the new node to ZRUNNING. The president 
 * will also send CM_ADD to himself.    
 *---------------------------------------------------------------------------*/
/*******************************/
/* CM_ADD                     */
/*******************************/
void Qmgr::execCM_ADD(Signal* signal) 
{
  NodeRecPtr addNodePtr;
  jamEntry();

  NodeRecPtr nodePtr;
  nodePtr.i = getOwnNodeId();
  ptrCheckGuard(nodePtr, MAX_NDB_NODES, nodeRec);

  CRASH_INSERTION(940);

  CmAdd * const cmAdd = (CmAdd*)signal->getDataPtr();
  const CmAdd::RequestType type = (CmAdd::RequestType)cmAdd->requestType;
  addNodePtr.i = cmAdd->startingNodeId;
  //const Uint32 startingVersion = cmAdd->startingVersion;
  ptrCheckGuard(addNodePtr, MAX_NDB_NODES, nodeRec);

  DEBUG_START3(signal, type);

  if(nodePtr.p->phase == ZSTARTING){
    jam();
    /**
     * We are joining...
     */
    ndbrequire(addNodePtr.i == nodePtr.i);
    switch(type){
    case CmAdd::Prepare:
      ndbrequire(c_start.m_gsn == GSN_CM_NODEINFOREQ);
      /**
       * Wait for CM_NODEINFO_CONF
       */
      return;
    case CmAdd::CommitNew:
      /**
       * Tata. we're in the cluster
       */
      joinedCluster(signal, addNodePtr);
      return;
    case CmAdd::AddCommit:
      ndbabort();
    }
  }

  switch (type) {
  case CmAdd::Prepare:
    cmAddPrepare(signal, addNodePtr, nodePtr.p);
    break;
  case CmAdd::AddCommit:{
    jam();
    ndbrequire(addNodePtr.p->phase == ZSTARTING);
    addNodePtr.p->phase = ZRUNNING;
    DEB_STARTUP(("2:phase(%u) = ZRUNNING", addNodePtr.i));
    DEB_MULTI_TRP(("Node %u in ZRUNNING, AddCommit", addNodePtr.i));
    m_connectivity_check.reportNodeConnect(addNodePtr.i);
    set_hb_count(addNodePtr.i) = 0;
    c_clusterNodes.set(addNodePtr.i);
    findNeighbours(signal, __LINE__);

    /**
     * SEND A HEARTBEAT IMMEDIATELY TO DECREASE THE RISK THAT WE MISS EARLY
     * HEARTBEATS. 
     */
    sendHeartbeat(signal);
    hb_send_timer.reset(NdbTick_getCurrentTicks());

    /**
     *  ENABLE COMMUNICATION WITH ALL BLOCKS WITH THE NEWLY ADDED NODE
     */
    EnableComReq *enableComReq = (EnableComReq *)signal->getDataPtrSend();
    enableComReq->m_senderRef = reference();
    enableComReq->m_senderData = ENABLE_COM_CM_ADD_COMMIT;
    enableComReq->m_enableNodeId = addNodePtr.i;
    sendSignal(TRPMAN_REF, GSN_ENABLE_COMREQ, signal,
               EnableComReq::SignalLength, JBB);
    break;
  }
  case CmAdd::CommitNew:
    jam();
    ndbabort();
  }

}//Qmgr::execCM_ADD()

void
Qmgr::handleEnableComAddCommit(Signal *signal, Uint32 node)
{
  sendCmAckAdd(signal, node, CmAdd::AddCommit);
  if(getOwnNodeId() != cpresident){
    jam();
    c_start.reset();
  }
}

void
Qmgr::execENABLE_COMCONF(Signal *signal)
{
  const EnableComConf *enableComConf =
    (const EnableComConf *)signal->getDataPtr();
  Uint32 state = enableComConf->m_senderData;
  Uint32 node = enableComConf->m_enableNodeId;

  jamEntry();

  switch (state)
  {
    case ENABLE_COM_CM_ADD_COMMIT:
      jam();
      /* Only exactly one node possible here. */
      handleEnableComAddCommit(signal, node);
      break;

    case ENABLE_COM_CM_COMMIT_NEW:
      jam();
      handleEnableComCommitNew(signal);
      break;

    case ENABLE_COM_API_REGREQ:
      jam();
      /* Only exactly one node possible here. */
      handleEnableComApiRegreq(signal, node);
      break;

    default:
      jam();
      ndbabort();
  }
}

void
Qmgr::joinedCluster(Signal* signal, NodeRecPtr nodePtr){
  /**
   * WE HAVE BEEN INCLUDED IN THE CLUSTER WE CAN START BEING PART OF THE 
   * HEARTBEAT PROTOCOL AND WE WILL ALSO ENABLE COMMUNICATION WITH ALL 
   * NODES IN THE CLUSTER.
   */
  DEB_MULTI_TRP(("Node %u in ZRUNNING, AddCommit", nodePtr.i));
  nodePtr.p->phase = ZRUNNING;
  DEB_STARTUP(("3:phase(%u) = ZRUNNING", nodePtr.i));
  set_hb_count(nodePtr.i) = 0;
  findNeighbours(signal, __LINE__);
  c_clusterNodes.set(nodePtr.i);
  c_start.reset();

  /**
   * SEND A HEARTBEAT IMMEDIATELY TO DECREASE THE RISK 
   * THAT WE MISS EARLY HEARTBEATS. 
   */
  sendHeartbeat(signal);
  hb_send_timer.reset(NdbTick_getCurrentTicks());

  /**
   * ENABLE COMMUNICATION WITH ALL BLOCKS IN THE CURRENT CLUSTER AND SET 
   * THE NODES IN THE CLUSTER TO BE RUNNING. 
   */
  EnableComReq *enableComReq = (EnableComReq *)signal->getDataPtrSend();
  enableComReq->m_senderRef = reference();
  enableComReq->m_senderData = ENABLE_COM_CM_COMMIT_NEW;
  enableComReq->m_enableNodeId = 0;
  enableComReq->m_nodeIds.clear();
  jam();
  for (nodePtr.i = 1; nodePtr.i < MAX_NDB_NODES; nodePtr.i++) {
    ptrAss(nodePtr, nodeRec);
    if ((nodePtr.p->phase == ZRUNNING) && (nodePtr.i != getOwnNodeId())) {
      /*-------------------------------------------------------------------*/
      // Enable full communication to all other nodes. Not really necessary 
      // to open communication to ourself.
      /*-------------------------------------------------------------------*/
      jamLine(nodePtr.i);
      enableComReq->m_nodeIds.set(nodePtr.i);
    }//if
  }//for

  if (!enableComReq->m_nodeIds.isclear())
  {
    jam();
    LinearSectionPtr lsptr[3];
    lsptr[0].p = enableComReq->m_nodeIds.rep.data;
    lsptr[0].sz = enableComReq->m_nodeIds.getPackedLengthInWords();
    sendSignal(TRPMAN_REF,
               GSN_ENABLE_COMREQ,
               signal,
               EnableComReq::SignalLength,
               JBB,
               lsptr,
               1);
  }
  else
  {
    handleEnableComCommitNew(signal);
  }
}

void
Qmgr::handleEnableComCommitNew(Signal *signal)
{
  sendSttorryLab(signal, true);
  
  sendCmAckAdd(signal, getOwnNodeId(), CmAdd::CommitNew);
}

/*  4.10.7 CM_ACKADD        - PRESIDENT IS RECEIVER -       */
/*---------------------------------------------------------------------------*/
/* Entry point for an ack add signal. 
 * The TTYPE defines if it is a prepare or a commit.                         */
/*---------------------------------------------------------------------------*/
void Qmgr::execCM_ACKADD(Signal* signal) 
{
  NodeRecPtr addNodePtr;
  NodeRecPtr senderNodePtr;
  jamEntry();

  CmAckAdd * const cmAckAdd = (CmAckAdd*)signal->getDataPtr();
  const CmAdd::RequestType type = (CmAdd::RequestType)cmAckAdd->requestType;
  addNodePtr.i = cmAckAdd->startingNodeId;
  senderNodePtr.i = cmAckAdd->senderNodeId;

  DEBUG_START3(signal, type);

  if (cpresident != getOwnNodeId()) {
    jam();
    /*-----------------------------------------------------------------------*/
    /* IF WE ARE NOT PRESIDENT THEN WE SHOULD NOT RECEIVE THIS MESSAGE.      */
    /*------------------------------------------------------------_----------*/
    warningEvent("Received CM_ACKADD from %d president=%d",
		 senderNodePtr.i, cpresident);
    return;
  }//if

  if (addNodePtr.i != c_start.m_startNode) {
    jam();
    /*----------------------------------------------------------------------*/
    /* THIS IS NOT THE STARTING NODE. WE ARE ACTIVE NOW WITH ANOTHER START. */
    /*----------------------------------------------------------------------*/
    warningEvent("Received CM_ACKADD from %d with startNode=%d != own %d",
		 senderNodePtr.i, addNodePtr.i, c_start.m_startNode);
    return;
  }//if
  
  ndbrequire(c_start.m_gsn == GSN_CM_ADD);
  c_start.m_nodes.clearWaitingFor(senderNodePtr.i);
  if(!c_start.m_nodes.done()){
    jam();
    return;
  }
  
  switch (type) {
  case CmAdd::Prepare:{
    jam();

    /*----------------------------------------------------------------------*/
    /* ALL RUNNING NODES HAVE PREPARED THE INCLUSION OF THIS NEW NODE.      */
    /*----------------------------------------------------------------------*/
    c_start.m_gsn = GSN_CM_ADD;
    c_start.m_nodes = c_clusterNodes;

    CmAdd * const cmAdd = (CmAdd*)signal->getDataPtrSend();
    cmAdd->requestType = CmAdd::AddCommit;
    cmAdd->startingNodeId = addNodePtr.i; 
    cmAdd->startingVersion = getNodeInfo(addNodePtr.i).m_version;
    cmAdd->startingMysqlVersion = getNodeInfo(addNodePtr.i).m_mysql_version;
    NodeReceiverGroup rg(QMGR, c_clusterNodes);
    sendSignal(rg, GSN_CM_ADD, signal, CmAdd::SignalLength, JBA);
    DEBUG_START2(GSN_CM_ADD, rg, "AddCommit");
    return;
  }
  case CmAdd::AddCommit:{
    jam();

    /****************************************/
    /* Send commit to the new node so he    */
    /* will change PHASE into ZRUNNING      */
    /****************************************/
    c_start.m_gsn = GSN_CM_ADD;
    c_start.m_nodes.clearWaitingFor();
    c_start.m_nodes.setWaitingFor(addNodePtr.i);

    CmAdd * const cmAdd = (CmAdd*)signal->getDataPtrSend();
    cmAdd->requestType = CmAdd::CommitNew;
    cmAdd->startingNodeId = addNodePtr.i; 
    cmAdd->startingVersion = getNodeInfo(addNodePtr.i).m_version;
    cmAdd->startingMysqlVersion = getNodeInfo(addNodePtr.i).m_mysql_version;
    sendSignal(calcQmgrBlockRef(addNodePtr.i), GSN_CM_ADD, signal, 
	       CmAdd::SignalLength, JBA);
    DEBUG_START(GSN_CM_ADD, addNodePtr.i, "CommitNew");
    /**
     * Report to DBDIH that a node have been added to the nodes included
     * in the heartbeat protocol.
     */
    InclNodeHBProtocolRep *rep = (InclNodeHBProtocolRep*)signal->getDataPtrSend();
    rep->nodeId = addNodePtr.i;
    EXECUTE_DIRECT(DBDIH, GSN_INCL_NODE_HB_PROTOCOL_REP, signal,
                   InclNodeHBProtocolRep::SignalLength);
    return;
  }
  case CmAdd::CommitNew:
    jam();
    /**
     * Tell arbitration about new node.
     */
    handleArbitNdbAdd(signal, addNodePtr.i);
    c_start.reset();

    if (c_start.m_starting_nodes.get(addNodePtr.i))
    {
      jam();
      c_start.m_starting_nodes.clear(addNodePtr.i);
      if (c_start.m_starting_nodes.isclear())
      {
	jam();
	sendSttorryLab(signal, true);
      }
    }
    return;
  }//switch
  ndbabort();
}//Qmgr::execCM_ACKADD()

/**-------------------------------------------------------------------------
 * WE HAVE BEEN INCLUDED INTO THE CLUSTER. IT IS NOW TIME TO CALCULATE WHICH 
 * ARE OUR LEFT AND RIGHT NEIGHBOURS FOR THE HEARTBEAT PROTOCOL. 
 *--------------------------------------------------------------------------*/
void Qmgr::findNeighbours(Signal* signal, Uint32 from) 
{
  UintR toldLeftNeighbour;
  UintR tfnLeftFound;
  UintR tfnMaxFound;
  UintR tfnMinFound;
  UintR tfnRightFound;
  NodeRecPtr fnNodePtr;
  NodeRecPtr fnOwnNodePtr;

  Uint32 toldRightNeighbour = cneighbourh;
  toldLeftNeighbour = cneighbourl;
  tfnLeftFound = 0;
  tfnMaxFound = 0;
  tfnMinFound = (UintR)-1;
  tfnRightFound = (UintR)-1;
  fnOwnNodePtr.i = getOwnNodeId();
  ptrCheckGuard(fnOwnNodePtr, MAX_NDB_NODES, nodeRec);
  for (fnNodePtr.i = 1; fnNodePtr.i < MAX_NDB_NODES; fnNodePtr.i++) {
    ptrAss(fnNodePtr, nodeRec);
    if (fnNodePtr.i != fnOwnNodePtr.i) {
      jamLine(fnNodePtr.i);
      if (fnNodePtr.p->phase == ZRUNNING) {
        if (tfnMinFound > fnNodePtr.p->ndynamicId) {
          jam();
          tfnMinFound = fnNodePtr.p->ndynamicId;
        }//if
        if (tfnMaxFound < fnNodePtr.p->ndynamicId) {
          jam();
          tfnMaxFound = fnNodePtr.p->ndynamicId;
        }//if
        if (fnOwnNodePtr.p->ndynamicId > fnNodePtr.p->ndynamicId) {
          jam();
          if (fnNodePtr.p->ndynamicId > tfnLeftFound) {
            jam();
            tfnLeftFound = fnNodePtr.p->ndynamicId;
          }//if
        } else {
          jam();
          if (fnNodePtr.p->ndynamicId < tfnRightFound) {
            jam();
            tfnRightFound = fnNodePtr.p->ndynamicId;
          }//if
        }//if
      }//if
    }//if
  }//for
  if (tfnLeftFound == 0) {
    if (tfnMinFound == (UintR)-1) {
      jam();
      cneighbourl = ZNIL;
    } else {
      jam();
      cneighbourl = translateDynamicIdToNodeId(signal, tfnMaxFound);
    }//if
  } else {
    jam();
    cneighbourl = translateDynamicIdToNodeId(signal, tfnLeftFound);
  }//if
  if (tfnRightFound == (UintR)-1) {
    if (tfnMaxFound == 0) {
      jam();
      cneighbourh = ZNIL;
    } else {
      jam();
      cneighbourh = translateDynamicIdToNodeId(signal, tfnMinFound);
    }//if
  } else {
    jam();
    cneighbourh = translateDynamicIdToNodeId(signal, tfnRightFound);
  }//if
  if (toldLeftNeighbour != cneighbourl) {
    jam();
    if (cneighbourl != ZNIL) {
      jam();
      /**-------------------------------------------------------------------*/
      /* WE ARE SUPERVISING A NEW LEFT NEIGHBOUR. WE START WITH ALARM COUNT 
       * EQUAL TO ZERO.
       *---------------------------------------------------------------------*/
      fnNodePtr.i = cneighbourl;
      ptrCheckGuard(fnNodePtr, MAX_NDB_NODES, nodeRec);
      set_hb_count(fnNodePtr.i) = 0;
    }//if
  }//if

  signal->theData[0] = NDB_LE_FIND_NEIGHBOURS;
  signal->theData[1] = getOwnNodeId();
  signal->theData[2] = cneighbourl;
  signal->theData[3] = cneighbourh;
  signal->theData[4] = fnOwnNodePtr.p->ndynamicId;
  UintR Tlen = 5;
  sendSignal(CMVMI_REF, GSN_EVENT_REP, signal, Tlen, JBB);
  g_eventLogger->info("findNeighbours from: %u old (left: %u right: %u) new (%u %u)", 
                      from,
                      toldLeftNeighbour,
                      toldRightNeighbour,
                      cneighbourl,
                      cneighbourh);
}//Qmgr::findNeighbours()

/*
4.10.7 INIT_DATA        */
/*---------------------------------------------------------------------------*/
/*---------------------------------------------------------------------------*/
void Qmgr::initData(Signal* signal) 
{
  // catch-all for missing initializations
  memset(&arbitRec, 0, sizeof(arbitRec));

  /**
   * Timeouts
   */
  const ndb_mgm_configuration_iterator * p = 
    m_ctx.m_config.getOwnConfigIterator();
  ndbrequire(p != 0);
  
  Uint32 hbDBDB = 1500;
  Uint32 arbitTimeout = 1000;
  Uint32 arbitMethod = ARBIT_METHOD_DEFAULT;
  Uint32 ccInterval = 0;
  c_restartPartialTimeout = 30000;
  c_restartPartitionedTimeout = Uint32(~0);
  c_restartFailureTimeout = Uint32(~0);
  c_restartNoNodegroupTimeout = 15000;
  ndb_mgm_get_int_parameter(p, CFG_DB_HEARTBEAT_INTERVAL, &hbDBDB);
  ndb_mgm_get_int_parameter(p, CFG_DB_ARBIT_TIMEOUT, &arbitTimeout);
  ndb_mgm_get_int_parameter(p, CFG_DB_ARBIT_METHOD, &arbitMethod);
  ndb_mgm_get_int_parameter(p, CFG_DB_START_PARTIAL_TIMEOUT, 
			    &c_restartPartialTimeout);
  ndb_mgm_get_int_parameter(p, CFG_DB_START_PARTITION_TIMEOUT,
			    &c_restartPartitionedTimeout);
  ndb_mgm_get_int_parameter(p, CFG_DB_START_NO_NODEGROUP_TIMEOUT,
			    &c_restartNoNodegroupTimeout);
  ndb_mgm_get_int_parameter(p, CFG_DB_START_FAILURE_TIMEOUT,
			    &c_restartFailureTimeout);
  ndb_mgm_get_int_parameter(p, CFG_DB_CONNECT_CHECK_DELAY,
                            &ccInterval);

  if(c_restartPartialTimeout == 0)
  {
    c_restartPartialTimeout = Uint32(~0);
  }

  if (c_restartPartitionedTimeout == 0)
  {
    c_restartPartitionedTimeout = Uint32(~0);
  }

  if (c_restartFailureTimeout == 0)
  {
    c_restartFailureTimeout = Uint32(~0);
  }

  if (c_restartNoNodegroupTimeout == 0)
  {
    c_restartNoNodegroupTimeout = Uint32(~0);
  }

  setHbDelay(hbDBDB);
  setCCDelay(ccInterval);
  setArbitTimeout(arbitTimeout);

  arbitRec.method = (ArbitRec::Method)arbitMethod;
  arbitRec.state = ARBIT_NULL;          // start state for all nodes
  DEB_ARBIT(("Arbit state = ARBIT_INIT init"));
  arbitRec.apiMask[0].clear();          // prepare for ARBIT_CFG

  Uint32 sum = 0;
  ArbitSignalData* const sd = (ArbitSignalData*)&signal->theData[0];
  for (unsigned rank = 1; rank <= 2; rank++) {
    sd->sender = getOwnNodeId();
    sd->code = rank;
    sd->node = 0;
    sd->ticket.clear();
    sd->mask.clear();
    ndb_mgm_configuration_iterator * iter =
      m_ctx.m_config.getClusterConfigIterator();
    for (ndb_mgm_first(iter); ndb_mgm_valid(iter); ndb_mgm_next(iter)) {
      Uint32 tmp = 0;
      if (ndb_mgm_get_int_parameter(iter, CFG_NODE_ARBIT_RANK, &tmp) == 0 && 
	  tmp == rank){
	Uint32 nodeId = 0;
	ndbrequire(!ndb_mgm_get_int_parameter(iter, CFG_NODE_ID, &nodeId));
	sd->mask.set(nodeId);
      }
    }
    sum += sd->mask.count();
    execARBIT_CFG(signal);
  }

  if (arbitRec.method == ArbitRec::METHOD_DEFAULT &&
      sum == 0)
  {
    jam();
    infoEvent("Arbitration disabled, all API nodes have rank 0");
    arbitRec.method = ArbitRec::DISABLED;
  }

  setNodeInfo(getOwnNodeId()).m_version = NDB_VERSION;
  setNodeInfo(getOwnNodeId()).m_mysql_version = NDB_MYSQL_VERSION_D;

  ndb_mgm_configuration_iterator * iter =
    m_ctx.m_config.getClusterConfigIterator();
  for (ndb_mgm_first(iter); ndb_mgm_valid(iter); ndb_mgm_next(iter))
  {
    jam();
    Uint32 nodeId = 0;
    if (ndb_mgm_get_int_parameter(iter, CFG_NODE_ID, &nodeId) == 0)
    {
      jam();
      if (nodeId < MAX_NDB_NODES && getNodeInfo(nodeId).m_type == NodeInfo::DB)
      {
        Uint32 hbOrder = 0;
        ndb_mgm_get_int_parameter(iter, CFG_DB_HB_ORDER, &hbOrder);

        NodeRecPtr nodePtr;
        nodePtr.i = nodeId;
        ptrCheckGuard(nodePtr, MAX_NDB_NODES, nodeRec);
        nodePtr.p->hbOrder = hbOrder;
      }
    }
  }
  int hb_order_error = check_hb_order_config();
  if (hb_order_error == -1)
  {
    char msg[] = "Illegal HeartbeatOrder config, "
                 "all nodes must have non-zero config value";
    progError(__LINE__, NDBD_EXIT_INVALID_CONFIG, msg);
    return;
  }
  if (hb_order_error == -2)
  {
    char msg[] = "Illegal HeartbeatOrder config, "
                 "the nodes must have distinct config values";
    progError(__LINE__, NDBD_EXIT_INVALID_CONFIG, msg);
    return;
  }
  ndbrequire(hb_order_error == 0);
}//Qmgr::initData()

void Qmgr::handle_graceful_shutdown(Signal *signal)
{
  NDB_TICKS now = NdbTick_getCurrentTicks();
  if (m_graceful_shutdown_started)
  {
    Uint32 elapsed = NdbTick_Elapsed(m_graceful_shutdown_start_time, now).seconds();
    if (elapsed > 27)
    {
      jam();
      g_eventLogger->info("We initiated a graceful shutdown after kill -TERM, more than 30"
                          " seconds passed without completion, we stop now");
      childReportSignal(15);
      globalData.theRestartFlag = perform_stop;
    }
    return;
  }
  m_graceful_shutdown_started = true;
  m_graceful_shutdown_start_time = now;
  StopReq* stopReq = (StopReq*)signal->getDataPtrSend();
  stopReq->senderData = 124;
  stopReq->senderRef = RNIL;
  stopReq->requestInfo = 0;
  StopReq::setForceFlag(stopReq->requestInfo, 1);
  stopReq->apiTimeout = 5000;
  stopReq->transactionTimeout = 1000;
  stopReq->readOperationTimeout = 1000;
  stopReq->operationTimeout = 1000;
  stopReq->singleuser = 0;
  sendSignal(NDBCNTR_REF, GSN_STOP_REQ, signal, StopReq::SignalLength, JBB);
}

/**---------------------------------------------------------------------------
 * HERE WE RECEIVE THE JOB TABLE SIGNAL EVERY 10 MILLISECONDS. 
 * WE WILL USE THIS TO CHECK IF IT IS TIME TO CHECK THE NEIGHBOUR NODE. 
 * WE WILL ALSO SEND A SIGNAL TO BLOCKS THAT NEED A TIME SIGNAL AND 
 * DO NOT WANT TO USE JOB TABLE SIGNALS.
 *---------------------------------------------------------------------------*/
void Qmgr::timerHandlingLab(Signal* signal) 
{
  const NDB_TICKS TcurrentTime = NdbTick_getCurrentTicks();
  NodeRecPtr myNodePtr;
  myNodePtr.i = getOwnNodeId();
  ptrCheckGuard(myNodePtr, MAX_NDB_NODES, nodeRec);

  const Uint32 sentHi = signal->theData[1];
  const Uint32 sentLo = signal->theData[2];
  const NDB_TICKS sent((Uint64(sentHi) << 32) | sentLo);
  bool send_hb_always = false;
  
  if (NdbTick_Compare(sent,TcurrentTime) > 0)
  {
    jam();
    const Uint64 backwards = NdbTick_Elapsed(TcurrentTime,sent).milliSec();
    if (backwards > 0) //Ignore sub millisecond backticks
    {
      g_eventLogger->warning("timerHandlingLab, clock ticked backwards: %llu (ms)",
                              backwards);
      send_hb_always = true;
    }
  }
  else
  {
    const Uint64 elapsed = NdbTick_Elapsed(sent,TcurrentTime).milliSec();
    if (elapsed >= 150)
    {
      struct ndb_rusage curr_rusage;
      jam();
      send_hb_always = true;
      bool rusage_worked = true;
      Uint64 exec_time = 0;
      Uint64 sys_time = 0;
      Ndb_GetRUsage(&curr_rusage, false);
      if ((curr_rusage.ru_utime == 0 &&
           curr_rusage.ru_stime == 0) ||
          (m_timer_handling_rusage.ru_utime == 0 &&
           m_timer_handling_rusage.ru_stime == 0))
      {
        jam();
        rusage_worked = false;
      }
      if (rusage_worked)
      {
        exec_time = curr_rusage.ru_utime -
                    m_timer_handling_rusage.ru_utime;
        sys_time = curr_rusage.ru_stime -
                    m_timer_handling_rusage.ru_stime;
      }

      if (elapsed >= 1000)
      {
        if (rusage_worked)
        {
          g_eventLogger->warning("timerHandlingLab, expected 10ms sleep"
                                 ", not scheduled for: %d (ms), "
                                 "exec_time %llu us, sys_time %llu us",
                                 int(elapsed),
                                 exec_time,
                                 sys_time);
        }
        else
        {
          g_eventLogger->warning("timerHandlingLab, expected 10ms sleep"
                              ", not scheduled for: %d (ms)", int(elapsed));
        }
      }
      else
      {
        if (rusage_worked)
        {
          g_eventLogger->info("timerHandlingLab, expected 10ms sleep"
                              ", not scheduled for: %d (ms), "
                              "exec_time %llu us, sys_time %llu us",
                              int(elapsed),
                              exec_time,
                              sys_time);
        }
        else
        {
          g_eventLogger->info("timerHandlingLab, expected 10ms sleep"
                              ", not scheduled for: %d (ms)", int(elapsed));
        }
      }
    }
  }

  if (myNodePtr.p->phase == ZRUNNING) {
    jam();
    /**---------------------------------------------------------------------
     * WE ARE ONLY PART OF HEARTBEAT CLUSTER IF WE ARE UP AND RUNNING. 
     *---------------------------------------------------------------------*/
    if (hb_send_timer.check(TcurrentTime) || send_hb_always)
    {
      /**
       * We send heartbeats once per heartbeat interval and 4 missed heartbeat
       * intervals will cause a failure. If QMGR is not so responsive we're
       * having some sort of overload issue. In this case we will always take
       * the chance to send heartbeats immediately to avoid risking heartbeat
       * failures (send_hb_always == true).
       *
       * Delaying checks of heartbeat timers is much less of a problem.
       */
      jam();
      sendHeartbeat(signal);
      hb_send_timer.reset(TcurrentTime);
    }
    if (likely(! m_connectivity_check.m_active))
    {
      if (hb_check_timer.check(TcurrentTime)) {
        jam();
        checkHeartbeat(signal);
        hb_check_timer.reset(TcurrentTime);
      }
    }
    else
    {
      /* Connectivity check */
      if (m_connectivity_check.m_timer.check(TcurrentTime)) {
        jam();
        checkConnectivityTimeSignal(signal);
        m_connectivity_check.m_timer.reset(TcurrentTime);
      }
    }
  }
  
  if (interface_check_timer.check(TcurrentTime)) {
    jam();
    interface_check_timer.reset(TcurrentTime);
    checkStartInterface(signal, TcurrentTime);
  }

  if (hb_api_timer.check(TcurrentTime)) 
  {
    jam();
    hb_api_timer.reset(TcurrentTime);
    apiHbHandlingLab(signal, TcurrentTime);
  }

  if (ka_send_timer.getDelay() > 0 &&
      ka_send_timer.check(TcurrentTime))
  {
    jam();
    ka_send_timer.reset(TcurrentTime);
    send_trp_keep_alive_start(signal);
  }

  Ndb_GetRUsage(&m_timer_handling_rusage, false);

  if (globalData.theGracefulShutdownFlag)
  {
    jam();
    handle_graceful_shutdown(signal);
  }
  //--------------------------------------------------
  // Resend this signal with 10 milliseconds delay.
  //--------------------------------------------------
  signal->theData[0] = ZTIMER_HANDLING;
  signal->theData[1] = Uint32(TcurrentTime.getUint64() >> 32);
  signal->theData[2] = Uint32(TcurrentTime.getUint64());
  sendSignalWithDelay(QMGR_REF, GSN_CONTINUEB, signal, 10, 3);
  return;
}//Qmgr::timerHandlingLab()

/*---------------------------------------------------------------------------*/
/*       THIS MODULE HANDLES THE SENDING AND RECEIVING OF HEARTBEATS.        */
/*---------------------------------------------------------------------------*/
void Qmgr::sendHeartbeat(Signal* signal) 
{
  NodeRecPtr localNodePtr;
  localNodePtr.i = cneighbourh;
  if (localNodePtr.i == ZNIL) {
    jam();
    /**---------------------------------------------------------------------
     * THERE ARE NO NEIGHBOURS. THIS IS POSSIBLE IF WE ARE THE ONLY NODE IN 
     * THE CLUSTER.IN THIS CASE WE DO NOT NEED TO SEND ANY HEARTBEAT SIGNALS.
     *-----------------------------------------------------------------------*/
    return;
  }//if

  if(ERROR_INSERTED(946))
  {
    NdbSleep_SecSleep(180);
    return;
  }

  ptrCheckGuard(localNodePtr, MAX_NDB_NODES, nodeRec);
  signal->theData[0] = getOwnNodeId();

  sendSignal(localNodePtr.p->blockRef, GSN_CM_HEARTBEAT, signal, 1, JBA);
#ifdef VM_TRACE
  signal->theData[0] = NDB_LE_SentHeartbeat;
  signal->theData[1] = localNodePtr.i;
  sendSignal(CMVMI_REF, GSN_EVENT_REP, signal, 2, JBB);  
#endif
}//Qmgr::sendHeartbeat()

void Qmgr::checkHeartbeat(Signal* signal) 
{
  NodeRecPtr nodePtr;

  nodePtr.i = cneighbourl;
  if (nodePtr.i == ZNIL) {
    jam();
    /**---------------------------------------------------------------------
     * THERE ARE NO NEIGHBOURS. THIS IS POSSIBLE IF WE ARE THE ONLY NODE IN 
     * THE CLUSTER. IN THIS CASE WE DO NOT NEED TO CHECK ANY HEARTBEATS.
     *-----------------------------------------------------------------------*/
    return;
  }//if
  ptrCheckGuard(nodePtr, MAX_NDB_NODES, nodeRec);
  
  set_hb_count(nodePtr.i)++;
  ndbrequire(nodePtr.p->phase == ZRUNNING);
  ndbrequire(getNodeInfo(nodePtr.i).m_type == NodeInfo::DB);

  if (get_hb_count(nodePtr.i) > 2)
  {
    signal->theData[0] = NDB_LE_MissedHeartbeat;
    signal->theData[1] = nodePtr.i;
    signal->theData[2] = get_hb_count(nodePtr.i) - 1;
    sendSignal(CMVMI_REF, GSN_EVENT_REP, signal, 3, JBB);
    g_eventLogger->info("Node %u has heartbeat issues, now at %u",
                        nodePtr.i,
                        get_hb_count(nodePtr.i) - 1);
  }

  if (get_hb_count(nodePtr.i) > 4)
  {
    jam();
    if (m_connectivity_check.getEnabled())
    {
      jam();
      /* Start connectivity check, indicating the cause */
      startConnectivityCheck(signal, FailRep::ZHEARTBEAT_FAILURE, nodePtr.i);
      return;
    }
    else
    {
      /**----------------------------------------------------------------------
       * OUR LEFT NEIGHBOUR HAVE KEPT QUIET FOR THREE CONSECUTIVE HEARTBEAT
       * PERIODS. THUS WE DECLARE HIM DOWN.
       *----------------------------------------------------------------------*/
      signal->theData[0] = NDB_LE_DeadDueToHeartbeat;
      signal->theData[1] = nodePtr.i;
      sendSignal(CMVMI_REF, GSN_EVENT_REP, signal, 2, JBB);

      g_eventLogger->info("Kill Node %u due to heartbeat issues, now at %u",
                          nodePtr.i,
                          get_hb_count(nodePtr.i) - 1);
      failReportLab(signal, nodePtr.i, FailRep::ZHEARTBEAT_FAILURE, getOwnNodeId());
      return;
    }
  }//if
}//Qmgr::checkHeartbeat()

void Qmgr::apiHbHandlingLab(Signal* signal, NDB_TICKS now)
{
  NodeRecPtr TnodePtr;

  jam();
  for (TnodePtr.i = 1; TnodePtr.i < MAX_NODES; TnodePtr.i++) {
    const Uint32 nodeId = TnodePtr.i;
    ptrAss(TnodePtr, nodeRec);
    
    const NodeInfo::NodeType type = getNodeInfo(nodeId).getType();
    if(type == NodeInfo::DB)
      continue;
    
    if(type == NodeInfo::INVALID)
      continue;

    if (c_connectedNodes.get(nodeId))
    {
      jamLine(nodeId);
      set_hb_count(TnodePtr.i)++;

      if (get_hb_count(TnodePtr.i) > 2)
      {
	signal->theData[0] = NDB_LE_MissedHeartbeat;
	signal->theData[1] = nodeId;
	signal->theData[2] = get_hb_count(TnodePtr.i) - 1;
	sendSignal(CMVMI_REF, GSN_EVENT_REP, signal, 3, JBB);
      }

      if (get_hb_count(TnodePtr.i) > 4)
      {
        jam();
	/*------------------------------------------------------------------*/
	/* THE API NODE HAS NOT SENT ANY HEARTBEAT FOR THREE SECONDS.
	 * WE WILL DISCONNECT FROM IT NOW.
	 *------------------------------------------------------------------*/
	/*------------------------------------------------------------------*/
	/* We call node_failed to release all connections for this api node */
	/*------------------------------------------------------------------*/
	signal->theData[0] = NDB_LE_DeadDueToHeartbeat;
	signal->theData[1] = nodeId;
	sendSignal(CMVMI_REF, GSN_EVENT_REP, signal, 2, JBB);

        api_failed(signal, nodeId);
      }//if
    }//if
    else if (TnodePtr.p->phase == ZAPI_INACTIVE &&
             TnodePtr.p->m_secret != 0 &&
             NdbTick_Compare(now,TnodePtr.p->m_alloc_timeout) > 0)
    {
      jam();
      TnodePtr.p->m_secret = 0;
      warningEvent("Releasing node id allocation for node %u",
                   TnodePtr.i);
    }
  }//for
  return;
}//Qmgr::apiHbHandlingLab()

void Qmgr::execACTIVATE_REQ(Signal *signal)
{
  jamEntry();
  NodeRecPtr nodePtr;
  const ActivateReq* const req = (const ActivateReq *)signal->getDataPtr();
  Uint32 nodeId = req->activateNodeId;
  nodePtr.i = nodeId;
  ptrCheckGuard(nodePtr, MAX_NODES, nodeRec);
  if (nodePtr.p->phase == ZFAIL_CLOSING)
  {
    /**
     * QMGR will handle it in checkStartInterfaces as normal restart of
     * API node.
     */
    jam();
    g_eventLogger->debug("ZFAIL_CLOSING state of node %u after activation",
                         nodePtr.i);
    return;
  }
  else if (nodePtr.p->phase == ZINIT || nodePtr.p->phase == ZAPI_INACTIVE)
  {
    jam();
    g_eventLogger->info("Open up communication to node %u after activation",
                        nodePtr.i);
    signal->theData[0] = 0;
    signal->theData[1] = nodePtr.i;
    sendSignal(TRPMAN_REF, GSN_OPEN_COMORD, signal, 2, JBB);
    return;
  }
  g_eventLogger->warning("Activated a node in phase %u",
                         nodePtr.p->phase);
}

void Qmgr::checkStartInterface(Signal* signal, NDB_TICKS now) 
{
  NodeRecPtr nodePtr;
  /*------------------------------------------------------------------------*/
  // This method is called once per second. After a disconnect we wait at 
  // least three seconds before allowing new connects. We will also ensure 
  // that handling of the failure is completed before we allow new connections.
  /*------------------------------------------------------------------------*/
  jam();
  for (nodePtr.i = 1; nodePtr.i < MAX_NODES; nodePtr.i++) {
    ptrAss(nodePtr, nodeRec);
    Uint32 type = getNodeInfo(nodePtr.i).m_type;
    if (nodePtr.p->phase == ZFAIL_CLOSING) {
      jamLine(nodePtr.i);
      set_hb_count(nodePtr.i)++;
      if (c_connectedNodes.get(nodePtr.i)){
        jam();
	/*-------------------------------------------------------------------*/
	// We need to ensure that the connection is not restored until it has 
	// been disconnected for at least three seconds.
	/*-------------------------------------------------------------------*/
        set_hb_count(nodePtr.i) = 0;
      }//if
      if ((get_hb_count(nodePtr.i) > 3)
	  && (nodePtr.p->failState == NORMAL)) {
	/**------------------------------------------------------------------
	 * WE HAVE DISCONNECTED THREE SECONDS AGO. WE ARE NOW READY TO 
	 * CONNECT AGAIN AND ACCEPT NEW REGISTRATIONS FROM THIS NODE. 
	 * WE WILL NOT ALLOW CONNECTIONS OF API NODES UNTIL API FAIL HANDLING 
	 * IS COMPLETE.
	 *-------------------------------------------------------------------*/
        nodePtr.p->failState = NORMAL;
        nodePtr.p->m_secret = 0;
        switch(type){
        case NodeInfo::DB:
          jam();
          nodePtr.p->phase = ZINIT;
          DEB_STARTUP(("2:phase(%u) = ZINIT", nodePtr.i));
          break;
        case NodeInfo::MGM:
          jam();
          nodePtr.p->phase = ZAPI_INACTIVE;
          break;
        case NodeInfo::API:
          jam();
          if (c_allow_api_connect)
          {
            jam();
            nodePtr.p->phase = ZAPI_INACTIVE;
            break;
          }
          else
          {
            /**
             * Dont allow API node to connect before c_allow_api_connect
             */
            jam();
            set_hb_count(nodePtr.i) = 3;
            continue;
          }
        }

        set_hb_count(nodePtr.i) = 0;
        if (!g_not_active_nodes.get(nodePtr.i))
        {
          jam();
          signal->theData[0] = 0;
          signal->theData[1] = nodePtr.i;
          sendSignal(TRPMAN_REF, GSN_OPEN_COMORD, signal, 2, JBB);
        }
      }
      else
      {
        jam();
        if(((get_hb_count(nodePtr.i) + 1) % 30) == 0)
        {
          jam();
	  char buf[256];
          if (getNodeInfo(nodePtr.i).m_type == NodeInfo::DB)
          {
            jam();
            BaseString::snprintf(buf, sizeof(buf),
                                 "Failure handling of node %d has not completed"
                                 " in %d seconds - state = %d",
                                 nodePtr.i,
                                 get_hb_count(nodePtr.i),
                                 nodePtr.p->failState);
            warningEvent("%s", buf);

            /**
             * Also dump DIH nf-state
             */
            signal->theData[0] = DumpStateOrd::DihTcSumaNodeFailCompleted;
            signal->theData[1] = nodePtr.i;
            sendSignal(DBDIH_REF, GSN_DUMP_STATE_ORD, signal, 2, JBB);
          }
          else
          {
            jam();
            BaseString::snprintf(buf, sizeof(buf),
                                 "Failure handling of api %u has not completed"
                                 " in %d seconds - state = %d",
                                 nodePtr.i,
                                 get_hb_count(nodePtr.i),
                                 nodePtr.p->failState);
            warningEvent("%s", buf);
            if (nodePtr.p->failState == WAITING_FOR_API_FAILCONF)
            {
              jam();
              static_assert(NDB_ARRAY_SIZE(nodePtr.p->m_failconf_blocks) == 5, "");
              BaseString::snprintf(buf, sizeof(buf),
                                   "  Waiting for blocks: %u %u %u %u %u",
                                   nodePtr.p->m_failconf_blocks[0],
                                   nodePtr.p->m_failconf_blocks[1],
                                   nodePtr.p->m_failconf_blocks[2],
                                   nodePtr.p->m_failconf_blocks[3],
                                   nodePtr.p->m_failconf_blocks[4]);
              warningEvent("%s", buf);
            }
          }
	}
      }
    }
    else if (type == NodeInfo::DB && nodePtr.p->phase == ZINIT &&
             nodePtr.p->m_secret != 0 &&
             NdbTick_Compare(now,nodePtr.p->m_alloc_timeout) > 0)
    {
      jam();
      nodePtr.p->m_secret = 0;
      warningEvent("Releasing node id allocation for node %u",
                   nodePtr.i);
    }
  }//for
  return;
}//Qmgr::checkStartInterface()

/**-------------------------------------------------------------------------
 * This method is called when a DISCONNECT_REP signal arrived which means that
 * the API node is gone and we want to release resources in TC/DICT blocks.
 *---------------------------------------------------------------------------*/
void Qmgr::sendApiFailReq(Signal* signal, Uint16 failedNodeNo, bool sumaOnly) 
{
  jamEntry();
  signal->theData[0] = failedNodeNo;
  signal->theData[1] = QMGR_REF;

  /* We route the ApiFailReq signals via CMVMI
   * This is done to ensure that they are received after
   * any pending signals from the failed Api node when
   * running ndbmtd, as these signals would be enqueued from
   * the thread running CMVMI
   */
  Uint32 routedSignalSectionI = RNIL;
  ndbrequire(appendToSection(routedSignalSectionI,
                             &signal->theData[0],
                             2));
  SectionHandle handle(this, routedSignalSectionI);

  /* RouteOrd data */
  RouteOrd* routeOrd = (RouteOrd*) &signal->theData[0];
  routeOrd->srcRef = reference();
  routeOrd->gsn = GSN_API_FAILREQ;
  routeOrd->from = failedNodeNo;

  NodeRecPtr failedNodePtr;
  failedNodePtr.i = failedNodeNo;
  ptrCheckGuard(failedNodePtr, MAX_NODES, nodeRec);
  failedNodePtr.p->failState = WAITING_FOR_API_FAILCONF;


  /* Send ROUTE_ORD signals to CMVMI via JBA
   * CMVMI will then immediately send the API_FAILREQ
   * signals to the destination block(s) using JBB
   * These API_FAILREQ signals will be sent *after*
   * any JBB signals enqueued from the failed API
   * by the CMVMI thread.
   */
  if (!sumaOnly)
  {
    jam();
    add_failconf_block(failedNodePtr, DBTC);
    routeOrd->dstRef = DBTC_REF;
    sendSignalNoRelease(TRPMAN_REF, GSN_ROUTE_ORD, signal,
                        RouteOrd::SignalLength,
                        JBA, &handle);

    add_failconf_block(failedNodePtr, DBDICT);
    routeOrd->dstRef = DBDICT_REF;
    sendSignalNoRelease(TRPMAN_REF, GSN_ROUTE_ORD, signal,
                        RouteOrd::SignalLength,
                        JBA, &handle);

    add_failconf_block(failedNodePtr, DBSPJ);
    routeOrd->dstRef = DBSPJ_REF;
    sendSignalNoRelease(TRPMAN_REF, GSN_ROUTE_ORD, signal,
                        RouteOrd::SignalLength,
                        JBA, &handle);
  }

  /* Suma always notified */
  add_failconf_block(failedNodePtr, SUMA);
  routeOrd->dstRef = SUMA_REF;
  sendSignal(TRPMAN_REF, GSN_ROUTE_ORD, signal,
             RouteOrd::SignalLength,
             JBA, &handle);
}//Qmgr::sendApiFailReq()

void Qmgr::execAPI_FAILREQ(Signal* signal)
{
  jamEntry();
  NodeRecPtr failedNodePtr;
  failedNodePtr.i = signal->theData[0];
  // signal->theData[1] == QMGR_REF
  ptrCheckGuard(failedNodePtr, MAX_NODES, nodeRec);

  ndbrequire(getNodeInfo(failedNodePtr.i).getType() != NodeInfo::DB);

  api_failed(signal, signal->theData[0]);
}

void Qmgr::execAPI_FAILCONF(Signal* signal) 
{
  NodeRecPtr failedNodePtr;

  jamEntry();
  failedNodePtr.i = signal->theData[0];  
  ptrCheckGuard(failedNodePtr, MAX_NODES, nodeRec);

  Uint32 block = refToMain(signal->theData[1]);
  if (failedNodePtr.p->failState != WAITING_FOR_API_FAILCONF ||
      !remove_failconf_block(failedNodePtr, block))
  {
    jam();
    char logbuf[512] = "";
    for (Uint32 i = 0;i<NDB_ARRAY_SIZE(failedNodePtr.p->m_failconf_blocks);i++)
    {
      BaseString::snappend(logbuf, 512, "%u ",
                           failedNodePtr.p->m_failconf_blocks[i]);
    }
    g_eventLogger->info(
        "execAPI_FAILCONF from %u failedNodePtr.p->failState = %d blocks: %s",
        block, (Uint32)(failedNodePtr.p->failState), logbuf);
    systemErrorLab(signal, __LINE__);
  }//if

  if (is_empty_failconf_block(failedNodePtr))
  {
    jam();
    /**
     * When we set this state, connection will later be opened
     *   in checkStartInterface
     */
    failedNodePtr.p->failState = NORMAL;

    /**
     * Reset m_version only after all blocks has responded with API_FAILCONF
     *   so that no block risks reading 0 as node-version
     */
    setNodeInfo(failedNodePtr.i).m_version = 0;
    setNodeInfo(failedNodePtr.i).m_mysql_version = 0;
    recompute_version_info(getNodeInfo(failedNodePtr.i).m_type);
  }
  return;
}//Qmgr::execAPI_FAILCONF()

void
Qmgr::add_failconf_block(NodeRecPtr nodePtr, Uint32 block)
{
  // Check that it does not already exists!!
  Uint32 pos = 0;
  for (; pos < NDB_ARRAY_SIZE(nodePtr.p->m_failconf_blocks); pos++)
  {
    jam();
    if (nodePtr.p->m_failconf_blocks[pos] == 0)
    {
      jam();
      break;
    }
    else if (nodePtr.p->m_failconf_blocks[pos] == block)
    {
      jam();
      break;
    }
  }

  ndbrequire(pos != NDB_ARRAY_SIZE(nodePtr.p->m_failconf_blocks));
  ndbassert(nodePtr.p->m_failconf_blocks[pos] != block);
  if (nodePtr.p->m_failconf_blocks[pos] == block)
  {
    jam();
    /**
     * Already in list!!
     */
#ifdef ERROR_INSERT
    ndbabort();
#endif
    return;
  }
  ndbrequire(nodePtr.p->m_failconf_blocks[pos] == 0);
  nodePtr.p->m_failconf_blocks[pos] = block;
}

bool
Qmgr::remove_failconf_block(NodeRecPtr nodePtr, Uint32 block)
{
  // Check that it does exists!!
  Uint32 pos = 0;
  for (; pos < NDB_ARRAY_SIZE(nodePtr.p->m_failconf_blocks); pos++)
  {
    jam();
    if (nodePtr.p->m_failconf_blocks[pos] == 0)
    {
      jam();
      break;
    }
    else if (nodePtr.p->m_failconf_blocks[pos] == block)
    {
      jam();
      break;
    }
  }

  if (pos == NDB_ARRAY_SIZE(nodePtr.p->m_failconf_blocks) ||
      nodePtr.p->m_failconf_blocks[pos] != block)
  {
    jam();
    /**
     * Not found!!
     */
    return false;
  }

  nodePtr.p->m_failconf_blocks[pos] = 0;
  for (pos++; pos < NDB_ARRAY_SIZE(nodePtr.p->m_failconf_blocks); pos++)
  {
    jam();
    nodePtr.p->m_failconf_blocks[pos - 1] = nodePtr.p->m_failconf_blocks[pos];
  }

  return true;
}

bool
Qmgr::is_empty_failconf_block(NodeRecPtr nodePtr) const
{
  return nodePtr.p->m_failconf_blocks[0] == 0;
}

void Qmgr::execNDB_FAILCONF(Signal* signal) 
{
  NodeRecPtr failedNodePtr;
  NodeRecPtr nodePtr;

  jamEntry();
  failedNodePtr.i = signal->theData[0];  

  if (ERROR_INSERTED(930))
  {
    CLEAR_ERROR_INSERT_VALUE;
    infoEvent("Discarding NDB_FAILCONF for %u", failedNodePtr.i);
    return;
  }
  
  ptrCheckGuard(failedNodePtr, MAX_NDB_NODES, nodeRec);
  if (failedNodePtr.p->failState == WAITING_FOR_NDB_FAILCONF)
  {
    g_eventLogger->info("Node %u has completed node fail handling",
                        failedNodePtr.i);
    failedNodePtr.p->failState = NORMAL;
  }
  else
  {
    jam();

    char buf[100];
    BaseString::snprintf(buf, 100, 
			 "Received NDB_FAILCONF for node %u with state: %d %d",
			 failedNodePtr.i,
			 failedNodePtr.p->phase,
			 failedNodePtr.p->failState);
    progError(__LINE__, 0, buf);
    systemErrorLab(signal, __LINE__);
  }//if

  if (cpresident == getOwnNodeId()) 
  {
    jam();
    
    CRASH_INSERTION(936);
  }

  /**
   * Reset node version only after all blocks has handled the failure
   *   so that no block risks reading 0 as node version
   */
  setNodeInfo(failedNodePtr.i).m_version = 0;
  setNodeInfo(failedNodePtr.i).m_mysql_version = 0;
  recompute_version_info(NodeInfo::DB);

  /** 
   * Prepare a NFCompleteRep and send to all connected API's
   * They can then abort all transaction waiting for response from 
   * the failed node
   *
   * NOTE: This is sent from all nodes, as otherwise we would need
   *       take-over if cpresident dies befor sending this
   */
  NFCompleteRep * const nfComp = (NFCompleteRep *)&signal->theData[0];
  nfComp->blockNo = QMGR_REF;
  nfComp->nodeId = getOwnNodeId();
  nfComp->failedNodeId = failedNodePtr.i;
  
  jam();
  for (nodePtr.i = 1; nodePtr.i < MAX_NODES; nodePtr.i++) 
  {
    ptrAss(nodePtr, nodeRec);
    if (nodePtr.p->phase == ZAPI_ACTIVE){
      jamLine(nodePtr.i);
      sendSignal(nodePtr.p->blockRef, GSN_NF_COMPLETEREP, signal, 
                 NFCompleteRep::SignalLength, JBB);
    }//if
  }//for
  return;
}//Qmgr::execNDB_FAILCONF()

void
Qmgr::execNF_COMPLETEREP(Signal* signal)
{
  jamEntry();
  NFCompleteRep rep = *(NFCompleteRep*)signal->getDataPtr();
  if (rep.blockNo != DBTC)
  {
    jam();
    ndbassert(false);
    return;
  }

  /**
   * This is a simple way of having ndbapi to get
   * earlier information that transactions can be aborted
   */
  signal->theData[0] = rep.failedNodeId;
  // The below entries are not used by NdbAPI.
  signal->theData[1] = reference();
  signal->theData[2] = 0; // Unknown failure number
  NodeRecPtr nodePtr;
  for (nodePtr.i = 1; nodePtr.i < MAX_NODES; nodePtr.i++) 
  {
    ptrAss(nodePtr, nodeRec);
    if (nodePtr.p->phase == ZAPI_ACTIVE)
    {
      jamLine(nodePtr.i);
      sendSignal(nodePtr.p->blockRef, GSN_TAKE_OVERTCCONF, signal, 
                 TakeOverTcConf::SignalLength, JBB);
    }//if
  }//for
  return;
}

/*******************************/
/* DISCONNECT_REP             */
/*******************************/
const char *lookupConnectionError(Uint32 err);

void Qmgr::execDISCONNECT_REP(Signal* signal) 
{
  jamEntry();
  const DisconnectRep * const rep = (DisconnectRep *)&signal->theData[0];
  if (ERROR_INSERT_VALUE >= 951 && ERROR_INSERT_VALUE <= 960)
  {
    CRASH_INSERTION3();
  }
  const Uint32 nodeId = rep->nodeId;
  const Uint32 err = rep->err;
  const NodeInfo nodeInfo = getNodeInfo(nodeId);
  c_connectedNodes.clear(nodeId);
  DEB_STARTUP(("connectedNodes(%u) cleared", nodeId));

  if (nodeInfo.getType() == NodeInfo::DB)
  {
    c_readnodes_nodes.clear(nodeId);

    if (ERROR_INSERTED(942))
    {
      g_eventLogger->info("DISCONNECT_REP received from data node %u - crash insertion",
                          nodeId);
      CRASH_INSERTION(942);
    }
  }

  {
    NodeRecPtr disc_nodePtr;
    disc_nodePtr.i = nodeId;
    ptrCheckGuard(disc_nodePtr, MAX_NODES, nodeRec);

    disc_nodePtr.p->m_is_activate_trp_ready_for_me = false;
    disc_nodePtr.p->m_is_activate_trp_ready_for_other = false;
    disc_nodePtr.p->m_is_multi_trp_setup = false;
    disc_nodePtr.p->m_is_freeze_thread_completed = false;
    disc_nodePtr.p->m_is_ready_to_switch_trp = false;
    disc_nodePtr.p->m_is_preparing_switch_trp = false;
    disc_nodePtr.p->m_is_using_multi_trp = false;
    disc_nodePtr.p->m_set_up_multi_trp_started = false;
    disc_nodePtr.p->m_used_num_multi_trps = 0;
    disc_nodePtr.p->m_multi_trp_blockref = 0;
    disc_nodePtr.p->m_check_multi_trp_connect_loop_count = 0;
    disc_nodePtr.p->m_num_activated_trps = 0;
    if (disc_nodePtr.p->m_is_in_same_nodegroup)
    {
      jam();
      DEB_MULTI_TRP(("Change neighbour node setup for node %u",
                     disc_nodePtr.i));
      check_no_multi_trp(signal, disc_nodePtr.i);
      startChangeNeighbourNode();
      setNeighbourNode(disc_nodePtr.i);
      endChangeNeighbourNode();
    }
  }

  NodeRecPtr nodePtr;
  nodePtr.i = getOwnNodeId();
  ptrCheckGuard(nodePtr, MAX_NODES, nodeRec);
 
  char buf[100];
  if (nodeInfo.getType() == NodeInfo::DB &&
      getNodeState().startLevel < NodeState::SL_STARTED)
  {
    jam();
    CRASH_INSERTION(932);
    CRASH_INSERTION(938);
    CRASH_INSERTION(944);
    CRASH_INSERTION(946);
    BaseString::snprintf(buf, 100, "Node %u disconnected in phase: %u",
                         nodeId,
                         nodePtr.p->phase);    
    progError(__LINE__, NDBD_EXIT_SR_OTHERNODEFAILED, buf);
    ndbabort();
  }
  
  if (getNodeInfo(nodeId).getType() != NodeInfo::DB)
  {
    jam();
    api_failed(signal, nodeId);
    return;
  }

  switch(nodePtr.p->phase){
  case ZRUNNING:
    jam();
    break;
  case ZINIT:
    ndbabort();
  case ZSTARTING:
    progError(__LINE__, NDBD_EXIT_CONNECTION_SETUP_FAILED,
	      lookupConnectionError(err));
  case ZPREPARE_FAIL:
    ndbabort();
  case ZFAIL_CLOSING:
    ndbabort();
  case ZAPI_ACTIVATION_ONGOING:
    ndbabort();
  case ZAPI_ACTIVE:
    ndbabort();
  case ZAPI_INACTIVE:
  {
    BaseString::snprintf(buf, 100, "Node %u disconnected", nodeId);    
    progError(__LINE__, NDBD_EXIT_SR_OTHERNODEFAILED, buf);
  }
  }

  if (ERROR_INSERTED(939) && ERROR_INSERT_EXTRA == nodeId)
  {
    g_eventLogger->info(
        "Ignoring DISCONNECT_REP for node %u that was force disconnected",
        nodeId);
    CLEAR_ERROR_INSERT_VALUE;
    return;
  }

  node_failed(signal, nodeId);
}//DISCONNECT_REP

void Qmgr::node_failed(Signal* signal, Uint16 aFailedNode) 
{
  NodeRecPtr failedNodePtr;
  /**------------------------------------------------------------------------
   *   A COMMUNICATION LINK HAS BEEN DISCONNECTED. WE MUST TAKE SOME ACTION
   *   DUE TO THIS.
   *-----------------------------------------------------------------------*/
  failedNodePtr.i = aFailedNode;
  ptrCheckGuard(failedNodePtr, MAX_NODES, nodeRec);
  failedNodePtr.p->m_secret = 0; // Not yet Uint64(rand()) << 32 + rand();

  ndbrequire(getNodeInfo(failedNodePtr.i).getType() == NodeInfo::DB);
  
  /**---------------------------------------------------------------------
   *   THE OTHER NODE IS AN NDB NODE, WE HANDLE IT AS IF A HEARTBEAT 
   *   FAILURE WAS DISCOVERED.
   *---------------------------------------------------------------------*/
  switch(failedNodePtr.p->phase){
  case ZRUNNING:
    jam();
    failReportLab(signal, aFailedNode, FailRep::ZLINK_FAILURE, getOwnNodeId());
    return;
  case ZSTARTING:
    /**
     * bug#42422
     *   Force "real" failure handling
     */
    jam();
    DEB_MULTI_TRP(("Node %u in ZRUNNING, failedNode", failedNodePtr.i));
    failedNodePtr.p->phase = ZRUNNING;
    DEB_STARTUP(("4:phase(%u) = ZRUNNING", failedNodePtr.i));
    failReportLab(signal, aFailedNode, FailRep::ZLINK_FAILURE, getOwnNodeId());
    return;
  case ZFAIL_CLOSING:  // Close already in progress
    jam();
    return;
  case ZPREPARE_FAIL:  // PREP_FAIL already sent CLOSE_COMREQ
    jam();
    return;
  case ZINIT:
  {
    jam();
    /*---------------------------------------------------------------------*/
    // The other node is still not in the cluster but disconnected. 
    // We must restart communication in three seconds.
    /*---------------------------------------------------------------------*/
    failedNodePtr.p->failState = NORMAL;
    failedNodePtr.p->phase = ZFAIL_CLOSING;
    DEB_STARTUP(("phase(%u) = ZFAIL_CLOSING", failedNodePtr.i));
    set_hb_count(failedNodePtr.i) = 0;

    CloseComReqConf * const closeCom = 
      (CloseComReqConf *)&signal->theData[0];

    closeCom->xxxBlockRef = reference();
    closeCom->requestType = CloseComReqConf::RT_NO_REPLY;
    closeCom->failNo      = 0;
    closeCom->noOfNodes   = 1;
    closeCom->failedNodeId = failedNodePtr.i;
    sendSignal(TRPMAN_REF, GSN_CLOSE_COMREQ, signal,
               CloseComReqConf::SignalLength, JBB);
    return;
  }
  case ZAPI_ACTIVE:     // Unexpected states handled in ::api_failed()
    ndbabort();
  case ZAPI_INACTIVE:
    ndbabort();
  case ZAPI_ACTIVATION_ONGOING:
    ndbabort();
  default:
    ndbabort();  // Unhandled state
  }//switch

  return;
}

void
Qmgr::execUPGRADE_PROTOCOL_ORD(Signal* signal)
{
  const UpgradeProtocolOrd* ord = (UpgradeProtocolOrd*)signal->getDataPtr();
  switch(ord->type){
  case UpgradeProtocolOrd::UPO_ENABLE_MICRO_GCP:
    jam();
    m_micro_gcp_enabled = true;
    return;
  }
}

void
Qmgr::api_failed(Signal* signal, Uint32 nodeId)
{
  NodeRecPtr failedNodePtr;
  /**------------------------------------------------------------------------
   *   A COMMUNICATION LINK HAS BEEN DISCONNECTED. WE MUST TAKE SOME ACTION
   *   DUE TO THIS.
   *-----------------------------------------------------------------------*/
  failedNodePtr.i = nodeId;
  ptrCheckGuard(failedNodePtr, MAX_NODES, nodeRec);
  failedNodePtr.p->m_secret = 0; // Not yet Uint64(rand()) << 32 + rand();

  if (failedNodePtr.p->phase == ZFAIL_CLOSING)
  {
    /**
     * Failure handling already in progress
     */
    jam();
    return;
  }

  ndbrequire(failedNodePtr.p->failState == NORMAL);

  /* Send API_FAILREQ to peer QMGR blocks to allow them to disconnect
   * quickly
   * Local application blocks get API_FAILREQ once all pending signals
   * from the failed API have been processed.
   */
  signal->theData[0] = failedNodePtr.i;
  signal->theData[1] = QMGR_REF;
  NodeReceiverGroup rg(QMGR, c_clusterNodes);
  sendSignal(rg, GSN_API_FAILREQ, signal, 2, JBA);
  
  /* Now ask CMVMI to disconnect the node */
  FailState initialState = (failedNodePtr.p->phase == ZAPI_ACTIVE) ?
    WAITING_FOR_CLOSECOMCONF_ACTIVE : 
    WAITING_FOR_CLOSECOMCONF_NOTACTIVE;

  failedNodePtr.p->failState = initialState;
  failedNodePtr.p->phase = ZFAIL_CLOSING;
  set_hb_count(failedNodePtr.i) = 0;

  CloseComReqConf * const closeCom = (CloseComReqConf *)&signal->theData[0];
  closeCom->xxxBlockRef = reference();
  closeCom->requestType = CloseComReqConf::RT_API_FAILURE;
  closeCom->failNo      = 0;
  closeCom->noOfNodes   = 1;
  closeCom->failedNodeId = nodeId;
  ProcessInfo * processInfo = getProcessInfo(nodeId);
  if (processInfo)
  {
    processInfo->invalidate();
  }
  sendSignal(TRPMAN_REF, GSN_CLOSE_COMREQ, signal,
             CloseComReqConf::SignalLength, JBB);
} // api_failed

/**--------------------------------------------------------------------------
 * AN API NODE IS REGISTERING. IF FOR THE FIRST TIME WE WILL ENABLE 
 * COMMUNICATION WITH ALL NDB BLOCKS.
 *---------------------------------------------------------------------------*/
/*******************************/
/* API_REGREQ                 */
/*******************************/
void Qmgr::execAPI_REGREQ(Signal* signal) 
{
  jamEntry();
  
  ApiRegReq* req = (ApiRegReq*)signal->getDataPtr();
  const Uint32 version = req->version;
  const BlockReference ref = req->ref;
  
  Uint32 mysql_version = req->mysql_version;

  NodeRecPtr apiNodePtr;
  apiNodePtr.i = refToNode(ref);
  ptrCheckGuard(apiNodePtr, MAX_NODES, nodeRec);

  if (apiNodePtr.p->phase == ZFAIL_CLOSING)
  {
    jam();
    /**
     * This node is pending CLOSE_COM_CONF
     *   ignore API_REGREQ
     */
    return;
  }

  if (!c_connectedNodes.get(apiNodePtr.i))
  {
    jam();
    /**
     * We have not yet heard execCONNECT_REP
     *   so ignore this until we do...
     */
    return;
  }

#if 0
  g_eventLogger->info("Qmgr::execAPI_REGREQ: Recd API_REGREQ (NodeId=%d)", apiNodePtr.i);
#endif

  bool compatability_check;
  const char * extra = 0;
  NodeInfo::NodeType type= getNodeInfo(apiNodePtr.i).getType();
  switch(type){
  case NodeInfo::API:
    jam();
    compatability_check = ndbCompatible_ndb_api(NDB_VERSION, version);
    break;
  case NodeInfo::MGM:
    compatability_check = ndbCompatible_ndb_mgmt(NDB_VERSION, version);
    break;
  case NodeInfo::DB:
  case NodeInfo::INVALID:
  default:
    sendApiRegRef(signal, ref, ApiRegRef::WrongType);
    infoEvent("Invalid connection attempt with type %d", type);
    return;
  }
  
  if (!ndbd_upgrade_ok(version))
  {
    compatability_check = false;
  }

  if (!compatability_check) {
    jam();
    char buf[NDB_VERSION_STRING_BUF_SZ];
    infoEvent("Connection attempt from %s id=%d with %s "
	      "incompatible with %s%s",
	      type == NodeInfo::API ? "api or mysqld" : "management server",
	      apiNodePtr.i,
	      ndbGetVersionString(version, mysql_version, 0,
                                  buf, 
                                  sizeof(buf)),
	      NDB_VERSION_STRING,
              extra ? extra : "");
    apiNodePtr.p->phase = ZAPI_INACTIVE;
    sendApiRegRef(signal, ref, ApiRegRef::UnsupportedVersion);
    return;
  }

  setNodeInfo(apiNodePtr.i).m_version = version;
  setNodeInfo(apiNodePtr.i).m_mysql_version = mysql_version;
  set_hb_count(apiNodePtr.i) = 0;

  NodeState state = getNodeState();
  if (apiNodePtr.p->phase == ZAPI_INACTIVE)
  {
    apiNodePtr.p->blockRef = ref;
    if ((state.startLevel == NodeState::SL_STARTED ||
         state.getSingleUserMode() ||
         (state.startLevel == NodeState::SL_STARTING &&
          state.starting.startPhase >= 8)))
    {
      jam();
      /**----------------------------------------------------------------------
       * THE API NODE IS REGISTERING. WE WILL ACCEPT IT BY CHANGING STATE AND
       * SENDING A CONFIRM. We set state to ZAPI_ACTIVATION_ONGOING to ensure
       * that we don't send unsolicited API_REGCONF or other things before we
       * actually fully enabled the node for communicating with the new API
       * node. It also avoids sending NODE_FAILREP, NF_COMPLETEREP and
       * TAKE_OVERTCCONF even before the API_REGCONF is sent. We will get a
       * fresh state of the nodes in API_REGCONF which is sufficient, no need
       * to update the API before the API got the initial state.
       *----------------------------------------------------------------------*/
      apiNodePtr.p->phase = ZAPI_ACTIVATION_ONGOING;
      EnableComReq *enableComReq = (EnableComReq *)signal->getDataPtrSend();
      enableComReq->m_senderRef = reference();
      enableComReq->m_senderData = ENABLE_COM_API_REGREQ;
      enableComReq->m_enableNodeId = apiNodePtr.i;
      sendSignal(TRPMAN_REF, GSN_ENABLE_COMREQ, signal,
                 EnableComReq::SignalLength, JBB);
      return;
    }
    /**
     * The node is in some kind of STOPPING state, so we send API_REGCONF even
     * though we've not enabled communication, if the API tries to send
     * anything to us anyways it will simply be ignored since only QMGR will
     * receive signals in this state. The API receives the node states, so it
     * should be able to discover what nodes that it is able to actually use.
     */
  }

  sendApiRegConf(signal, apiNodePtr.i);
}//Qmgr::execAPI_REGREQ()

void
Qmgr::handleEnableComApiRegreq(Signal *signal, Uint32 node)
{
  NodeRecPtr apiNodePtr;
  NodeInfo::NodeType type = getNodeInfo(node).getType();
  Uint32 version = getNodeInfo(node).m_version;
  recompute_version_info(type, version);

  signal->theData[0] = node;
  signal->theData[1] = version;
  NodeReceiverGroup rg(QMGR, c_clusterNodes);
  rg.m_nodes.clear(getOwnNodeId());
  sendSignal(rg, GSN_NODE_VERSION_REP, signal, 2, JBB);

  signal->theData[0] = node;
  EXECUTE_DIRECT(NDBCNTR, GSN_API_START_REP, signal, 1);

  apiNodePtr.i = node;
  ptrCheckGuard(apiNodePtr, MAX_NODES, nodeRec);
  if (apiNodePtr.p->phase == ZAPI_ACTIVATION_ONGOING)
  {
    /**
     * Now we're about to send API_REGCONF to an API node, this means
     * that this node can immediately start communicating to TC, SUMA
     * and so forth. The state also indicates that the API is ready
     * to receive an unsolicited API_REGCONF when the node goes to
     * state SL_STARTED.
     */
    jam();
    apiNodePtr.p->phase = ZAPI_ACTIVE;
    sendApiRegConf(signal, node);
  }
  jam();
  /**
   * Node is no longer in state ZAPI_ACTIVATION_ONGOING, the node must
   * have failed, we can ignore sending API_REGCONF to a failed node.
   */
}

void
Qmgr::execNODE_STARTED_REP(Signal *signal)
{
  NodeRecPtr apiNodePtr;
  for (apiNodePtr.i = 1;
       apiNodePtr.i < MAX_NODES;
       apiNodePtr.i++)
  {
    ptrCheckGuard(apiNodePtr, MAX_NODES, nodeRec);
    NodeInfo::NodeType type = getNodeInfo(apiNodePtr.i).getType();
    if (type != NodeInfo::API)
    {
      /* Not an API node */
      continue;
    }
    if (!c_connectedNodes.get(apiNodePtr.i))
    {
      /* API not connected */
      continue;
    }
    if (apiNodePtr.p->phase != ZAPI_ACTIVE)
    {
      /**
       * The phase variable can be in three states for the API nodes, it can
       * be ZAPI_INACTIVE for an API node that hasn't connected, it can be
       * ZFAIL_CLOSING for an API node that recently failed and is performing
       * failure handling. It can be in the state ZAPI_ACTIVE which it enters
       * upon us receiving an API_REGREQ from the API. So at this point the
       * API is also able to receive an unsolicited API_REGCONF message.
       */
      continue;
    }
    /**
     * We will send an unsolicited API_REGCONF to the API node, this makes the
     * API node aware of our existence much faster (without it can wait up to
     * the lenght of a heartbeat DB-API period. For rolling restarts and other
     * similar actions this can easily cause the API to not have any usable
     * DB connections at all. This unsolicited response minimises this window
     * of unavailability to zero for all practical purposes.
     */
    sendApiRegConf(signal, apiNodePtr.i);
  }
}

void
Qmgr::sendApiRegConf(Signal *signal, Uint32 node)
{
  NodeRecPtr apiNodePtr;
  apiNodePtr.i = node;
  ptrCheckGuard(apiNodePtr, MAX_NODES, nodeRec);
  const BlockReference ref = apiNodePtr.p->blockRef;
  ndbassert(ref != 0);

  ApiRegConf * const apiRegConf = (ApiRegConf *)&signal->theData[0];
  apiRegConf->qmgrRef = reference();
  apiRegConf->apiHeartbeatFrequency = (chbApiDelay / 10);
  apiRegConf->version = NDB_VERSION;
  apiRegConf->mysql_version = NDB_MYSQL_VERSION_D;
  apiRegConf->nodeState = getNodeState();
  {
    NodeRecPtr nodePtr;
    nodePtr.i = getOwnNodeId();
    ptrCheckGuard(nodePtr, MAX_NDB_NODES, nodeRec);
    Uint32 dynamicId = nodePtr.p->ndynamicId;

    if(apiRegConf->nodeState.masterNodeId != getOwnNodeId()){
      jam();
      apiRegConf->nodeState.dynamicId = dynamicId;
    } else {
      apiRegConf->nodeState.dynamicId = (Uint32)(-(Int32)dynamicId);
    }
  }
  NodeVersionInfo info = getNodeVersionInfo();
  apiRegConf->minDbVersion = info.m_type[NodeInfo::DB].m_min_version;
  apiRegConf->minApiVersion = info.m_type[NodeInfo::API].m_min_version;
  apiRegConf->nodeState.m_connected_nodes.assign(c_connectedNodes);
  sendSignal(ref, GSN_API_REGCONF, signal, ApiRegConf::SignalLength, JBB);
}

void
Qmgr::sendVersionedDb(NodeReceiverGroup rg,
		      GlobalSignalNumber gsn, 
		      Signal* signal, 
		      Uint32 length, 
		      JobBufferLevel jbuf,
		      Uint32 minversion)
{
  jam();
  NodeVersionInfo info = getNodeVersionInfo();
  if (info.m_type[NodeInfo::DB].m_min_version >= minversion)
  {
    jam();
    sendSignal(rg, gsn, signal, length, jbuf);
  }
  else
  {
    jam();
    Uint32 i = 0, cnt = 0;
    while((i = rg.m_nodes.find(i + 1)) != NodeBitmask::NotFound)
    {
      jam();
      if (getNodeInfo(i).m_version >= minversion)
      {
	jam();
	cnt++;
	sendSignal(numberToRef(rg.m_block, i), gsn, signal, length, jbuf);
      }
    }
    ndbassert((cnt == 0 && rg.m_nodes.count() == 0) ||
	      (cnt < rg.m_nodes.count()));
  }
}

void
Qmgr::execAPI_VERSION_REQ(Signal * signal) {
  jamEntry();
  ApiVersionReq * const req = (ApiVersionReq *)signal->getDataPtr();

  Uint32 senderRef = req->senderRef;
  Uint32 nodeId = req->nodeId;

  ApiVersionConf * conf = (ApiVersionConf *)req;
  static_assert(sizeof(in6_addr) <= 16,
                "Cannot fit in6_inaddr into ApiVersionConf:m_inet6_addr");
  NodeInfo nodeInfo = getNodeInfo(nodeId);
  conf->m_inet_addr = 0;
  if(nodeInfo.m_connected)
  {
    conf->version = nodeInfo.m_version;
    conf->mysql_version = nodeInfo.m_mysql_version;
    struct in6_addr in= globalTransporterRegistry.get_connect_address(nodeId);
    memcpy(conf->m_inet6_addr, in.s6_addr, sizeof(conf->m_inet6_addr));
    if (IN6_IS_ADDR_V4MAPPED(&in))
    {
      memcpy(&conf->m_inet_addr, &conf->m_inet6_addr[12], sizeof(in_addr));
    }
  }
  else
  {
    conf->version =  0;
    conf->mysql_version =  0;
    memset(conf->m_inet6_addr, 0, sizeof(conf->m_inet6_addr));
  }
  conf->nodeId = nodeId;
  conf->isSingleUser = (nodeId == getNodeState().getSingleUserApi());
  sendSignal(senderRef,
	     GSN_API_VERSION_CONF,
	     signal,
	     ApiVersionConf::SignalLength, JBB);
}

void
Qmgr::execNODE_VERSION_REP(Signal* signal)
{
  jamEntry();
  Uint32 nodeId = signal->theData[0];
  Uint32 version = signal->theData[1];

  if (nodeId < MAX_NODES)
  {
    jam();
    Uint32 type = getNodeInfo(nodeId).m_type;
    setNodeInfo(nodeId).m_version = version;
    recompute_version_info(type, version);
  }
}
 
void
Qmgr::recompute_version_info(Uint32 type, Uint32 version)
{
  NodeVersionInfo& info = setNodeVersionInfo();
  switch(type){
  case NodeInfo::DB:
  case NodeInfo::API:
  case NodeInfo::MGM:
    break;
  default:
    return;
  }
  
  if (info.m_type[type].m_min_version == 0 ||
      version < info.m_type[type].m_min_version)
    info.m_type[type].m_min_version = version;
  if (version > info.m_type[type].m_max_version)
    info.m_type[type].m_max_version = version;
}

void
Qmgr::recompute_version_info(Uint32 type)
{
  switch(type){
  case NodeInfo::DB:
  case NodeInfo::API:
  case NodeInfo::MGM:
    break;
  default:
    return;
  }
  
  Uint32 min = ~0, max = 0;
  Uint32 cnt = type == NodeInfo::DB ? MAX_NDB_NODES : MAX_NODES;
  for (Uint32 i = 1; i<cnt; i++)
  {
    if (getNodeInfo(i).m_type == type)
    {
      Uint32 version = getNodeInfo(i).m_version;
      
      if (version)
      {
	if (version < min)
	  min = version;
	if (version > max)
	  max = version;
      }
    }
  }
  
  NodeVersionInfo& info = setNodeVersionInfo();
  info.m_type[type].m_min_version = min == ~(Uint32)0 ? 0 : min;
  info.m_type[type].m_max_version = max;
}

#if 0
bool
Qmgr::checkAPIVersion(NodeId nodeId, 
		      Uint32 apiVersion, Uint32 ownVersion) const {
  bool ret=true;
  /**
   * First implementation...
   */
  if ((getMajor(apiVersion) < getMajor(ownVersion) ||
       getMinor(apiVersion) < getMinor(ownVersion)) &&
      apiVersion >= API_UPGRADE_VERSION) {
    jam();
    if ( getNodeInfo(nodeId).getType() !=  NodeInfo::MGM ) {
      jam();
      ret = false;
    } else {
      jam();
      /* we have a software upgrade situation, mgmtsrvr should be
       * the highest, let him decide what to do
       */
      ;
    }
  }
  return ret;
}
#endif

void
Qmgr::sendApiRegRef(Signal* signal, Uint32 Tref, ApiRegRef::ErrorCode err){
  ApiRegRef* ref = (ApiRegRef*)signal->getDataPtrSend();
  ref->ref = reference();
  ref->version = NDB_VERSION;
  ref->mysql_version = NDB_MYSQL_VERSION_D;
  ref->errorCode = err;
  sendSignal(Tref, GSN_API_REGREF, signal, ApiRegRef::SignalLength, JBB);
}

/**--------------------------------------------------------------------------
 * A NODE HAS BEEN DECLARED AS DOWN. WE WILL CLOSE THE COMMUNICATION TO THIS 
 * NODE IF NOT ALREADY DONE. IF WE ARE PRESIDENT OR BECOMES PRESIDENT BECAUSE 
 * OF A FAILED PRESIDENT THEN WE WILL TAKE FURTHER ACTION. 
 *---------------------------------------------------------------------------*/
void Qmgr::failReportLab(Signal* signal, Uint16 aFailedNode,
			 FailRep::FailCause aFailCause,
                         Uint16 sourceNode) 
{
  NodeRecPtr nodePtr;
  NodeRecPtr failedNodePtr;
  NodeRecPtr myNodePtr;

  failedNodePtr.i = aFailedNode;
  ptrCheckGuard(failedNodePtr, MAX_NDB_NODES, nodeRec);
  FailRep* rep = (FailRep*)signal->getDataPtr();

  if (check_multi_node_shutdown(signal))
  {
    jam();
    return;
  }

  if (isNodeConnectivitySuspect(sourceNode) &&
      // (! isNodeConnectivitySuspect(aFailedNode)) &&  // TODO : Required?
      ((aFailCause == FailRep::ZCONNECT_CHECK_FAILURE) ||
       (aFailCause == FailRep::ZLINK_FAILURE)))
  {
    jam();
    /* Connectivity related failure report from a node with suspect
     * connectivity, handle differently
     */
    ndbrequire(sourceNode != getOwnNodeId());

    handleFailFromSuspect(signal,
                          aFailCause,
                          aFailedNode,
                          sourceNode);
    return;
  }
  
  if (failedNodePtr.i == getOwnNodeId()) {
    jam();

    Uint32 code = NDBD_EXIT_NODE_DECLARED_DEAD;
    const char * msg = 0;
    // Message buffer for FailRep::ZPARTITIONED_CLUSTER
    static const Uint32 bitmaskTextLen = NdbNodeBitmask::TextLength + 1;
    char extra[2 * bitmaskTextLen + 30];

    switch(aFailCause){
    case FailRep::ZOWN_FAILURE: 
      msg = "Own failure"; 
      break;
    case FailRep::ZOTHER_NODE_WHEN_WE_START: 
    case FailRep::ZOTHERNODE_FAILED_DURING_START:
      msg = "Other node died during start"; 
      break;
    case FailRep::ZIN_PREP_FAIL_REQ:
      msg = "Prep fail";
      break;
    case FailRep::ZSTART_IN_REGREQ:
      msg = "Start timeout";
      break;
    case FailRep::ZHEARTBEAT_FAILURE:
      msg = "Heartbeat failure";
      break;
    case FailRep::ZLINK_FAILURE:
      msg = "Connection failure";
      break;
    case FailRep::ZPARTITIONED_CLUSTER:
    {
      code = NDBD_EXIT_PARTITIONED_SHUTDOWN;
      char buf1[bitmaskTextLen], buf2[bitmaskTextLen];
      c_clusterNodes.getText(buf1);
      if (((signal->getLength()== FailRep::OrigSignalLength + FailRep::PartitionedExtraLength_v1) ||
           (signal->getLength()== FailRep::SignalLength + FailRep::PartitionedExtraLength_v1)) &&
          signal->header.theVerId_signalNumber == GSN_FAIL_REP)
      {
	jam();
	NdbNodeBitmask part;
	Uint32 senderRef = signal->getSendersBlockRef();
	Uint32 senderVersion = getNodeInfo(refToNode(senderRef)).m_version;
	if (signal->getNoOfSections() >= 1)
	{
	  ndbrequire(ndbd_send_node_bitmask_in_section(senderVersion));
	  SectionHandle handle(this, signal);
	  SegmentedSectionPtr ptr;
	  handle.getSection(ptr, 0);

	  ndbrequire(ptr.sz <= NdbNodeBitmask::Size);
          copy(part.rep.data, ptr);

	  releaseSections(handle);
	}
	else
	{
	  part.assign(NdbNodeBitmask48::Size, rep->partitioned.partition_v1);
	}
	part.getText(buf2);
	BaseString::snprintf(extra, sizeof(extra),
			     "Our cluster: %s other cluster: %s",
			     buf1, buf2);
      }
      else
      {
	jam();
	BaseString::snprintf(extra, sizeof(extra),
			     "Our cluster: %s", buf1);
      }
      msg = extra;
      break;
    }
    case FailRep::ZMULTI_NODE_SHUTDOWN:
      msg = "Multi node shutdown";
      break;
    case FailRep::ZCONNECT_CHECK_FAILURE:
      msg = "Connectivity check failure";
      break;
    case FailRep::ZFORCED_ISOLATION:
      msg = "Forced isolation";
      if (ERROR_INSERTED(942))
      {
        g_eventLogger->info("FAIL_REP FORCED_ISOLATION received from data node %u - ignoring.",
                            sourceNode);
        /* Let's wait for remote disconnection */
        return;
      }
      break;
    default:
      msg = "<UNKNOWN>";
    }
    
    CRASH_INSERTION(932);
    CRASH_INSERTION(938);

    char buf[sizeof(extra) + 100];
    BaseString::snprintf(buf, sizeof(buf), 
			 "We(%u) have been declared dead by %u (via %u) reason: %s(%u)",
			 getOwnNodeId(),
                         sourceNode,
			 refToNode(signal->getSendersBlockRef()),
			 msg ? msg : "<Unknown>",
			 aFailCause);
    
    progError(__LINE__, code, buf);
    return;
  }//if
  
  myNodePtr.i = getOwnNodeId();
  ptrCheckGuard(myNodePtr, MAX_NDB_NODES, nodeRec);
  if (myNodePtr.p->phase != ZRUNNING) {
    jam();
    systemErrorLab(signal, __LINE__);
    return;
  }//if

  if (getNodeState().startLevel < NodeState::SL_STARTED)
  {
    jam();
    CRASH_INSERTION(932);
    CRASH_INSERTION(938);
    CRASH_INSERTION(956);
    char buf[100];
    switch(aFailCause)
    {
      case FailRep::ZHEARTBEAT_FAILURE:
        BaseString::snprintf(buf, 100 ,"Our node fails since Node %d had"
                             " heartbeat failure",
                             failedNodePtr.i);
        CRASH_INSERTION(947);
        break;
      default:
        BaseString::snprintf(buf, 100 , "Our node failed since Node %d failed",
                             failedNodePtr.i);
    }
    progError(__LINE__, NDBD_EXIT_SR_OTHERNODEFAILED, buf);
  }

  const NdbNodeBitmask TfailedNodes(cfailedNodes);
  failReport(signal, failedNodePtr.i, (UintR)ZTRUE, aFailCause, sourceNode);

  /**
   * If any node is starting now (c_start.startNode != 0)
   *   include it in nodes handled by sendPrepFailReq
   */
  if (c_start.m_startNode != 0)
  {
    jam();
    cfailedNodes.set(c_start.m_startNode);
  }

  if (cpresident == getOwnNodeId()) {
    jam();
    if (ctoStatus == Q_NOT_ACTIVE) {
      jam();
      /**--------------------------------------------------------------------
       * AS PRESIDENT WE ARE REQUIRED TO START THE EXCLUSION PROCESS SUCH THAT
       * THE APPLICATION SEE NODE FAILURES IN A CONSISTENT ORDER.
       * IF WE HAVE BECOME PRESIDENT NOW (CTO_STATUS = ACTIVE) THEN WE HAVE 
       * TO COMPLETE THE PREVIOUS COMMIT FAILED NODE PROCESS BEFORE STARTING 
       * A NEW.
       * CTO_STATUS = ACTIVE CAN ALSO MEAN THAT WE ARE PRESIDENT AND ARE 
       * CURRENTLY COMMITTING A SET OF NODE CRASHES. IN THIS CASE IT IS NOT 
       * ALLOWED TO START PREPARING NEW NODE CRASHES.
       *---------------------------------------------------------------------*/
      if (!cfailedNodes.equal(TfailedNodes)) {
        jam();
        cfailureNr = cfailureNr + 1;
        for (nodePtr.i = 1;
             nodePtr.i < MAX_NDB_NODES; nodePtr.i++) {
          ptrAss(nodePtr, nodeRec);
          if (nodePtr.p->phase == ZRUNNING) {
            jamLine(nodePtr.i);
            sendPrepFailReq(signal, nodePtr.i);
          }//if
        }//for
      }//if
    }//if
  }
  return;
}//Qmgr::failReportLab()

/**-------------------------------------------------------------------------
 * WE HAVE RECEIVED A PREPARE TO EXCLUDE A NUMBER OF NODES FROM THE CLUSTER.
 * WE WILL FIRST CHECK THAT WE HAVE NOT ANY MORE NODES THAT 
 * WE ALSO HAVE EXCLUDED
 *--------------------------------------------------------------------------*/
/*******************************/
/* PREP_FAILREQ               */
/*******************************/
void Qmgr::execPREP_FAILREQ(Signal* signal) 
{
  NodeRecPtr myNodePtr;
  PrepFailReqRef * const prepFail = (PrepFailReqRef *)&signal->theData[0];
  BlockReference Tblockref  = prepFail->xxxBlockRef;
  Uint16 TfailureNr = prepFail->failNo;
  Uint32 senderRef = signal->getSendersBlockRef();
  Uint32 senderVersion = getNodeInfo(refToNode(senderRef)).m_version;

  jamEntry();

  NdbNodeBitmask nodes;
  if (signal->getNoOfSections() >= 1)
  {
    jam();
    ndbrequire(ndbd_send_node_bitmask_in_section(senderVersion));
    SectionHandle handle(this, signal);
    SegmentedSectionPtr ptr;
    handle.getSection(ptr, 0);
    ndbrequire(ptr.sz <= NdbNodeBitmask::Size);
    copy(nodes.rep.data, ptr);
    releaseSections(handle);
  }
  else
  {
    jam();
    nodes.assign(NdbNodeBitmask48::Size, prepFail->theNodes);
  }
  
  // Clear 'c_start.m_startNode' if it failed.
  if (nodes.get(c_start.m_startNode))
  {
    jam();
    DEB_STARTUP(("Clear c_start.m_startNode"));
    c_start.reset();
  }
  if (c_start.m_gsn == GSN_CM_NODEINFOCONF)
  {
    Uint32 nodeId;
    jam();
    /**
     * This is a very unusual event we are looking for, but still required
     * to be handled. The starting node has connected to the president and
     * managed to start the node inclusion protocol. We received an indication
     * of this from the president. The starting node now however fails before
     * it connected to us, so we need to clear the indication of that we
     * received CM_ADD(Prepare) from president since this belonged to an
     * already cancelled node restart.
     */
    for (nodeId = 1; nodeId < MAX_NDB_NODES; nodeId++)
    {
      if (c_start.m_nodes.isWaitingFor(nodeId) &&
          nodes.get(nodeId))
      {
        jamLine(nodeId);
        /* Found such a condition as described above, clear state */
        c_start.m_gsn = RNIL;
        c_start.m_nodes.clearWaitingFor();
        break;
      }
    }
  }
      
  
  if (check_multi_node_shutdown(signal))
  {
    jam();
    return;
  }

  if (ERROR_INSERTED(941) &&
      getOwnNodeId() == 4 &&
      nodes.get(2))
  {
    /* Insert ERROR_INSERT crash */
    CRASH_INSERTION(941);
  }

  cprepFailedNodes.assign(nodes);
  ndbassert(prepFail->noOfNodes == cprepFailedNodes.count());

  /**
   * Block commit until node failures has stabilized
   *
   * @See RT352
   */
  BlockCommitOrd* const block = (BlockCommitOrd *)&signal->theData[0];
  block->failNo = TfailureNr;
  EXECUTE_DIRECT(DBDIH, GSN_BLOCK_COMMIT_ORD, signal, 
		 BlockCommitOrd::SignalLength);

  myNodePtr.i = getOwnNodeId();
  ptrCheckGuard(myNodePtr, MAX_NDB_NODES, nodeRec);
  if (myNodePtr.p->phase != ZRUNNING) {
    jam();
    systemErrorLab(signal, __LINE__);
    return;
  }//if

  if (getNodeState().startLevel < NodeState::SL_STARTED)
  {
    jam();
    CRASH_INSERTION(932);
    CRASH_INSERTION(938);
    char buf[100];
    BaseString::snprintf(buf, 100, "Node failure during restart");
    progError(__LINE__, NDBD_EXIT_SR_OTHERNODEFAILED, buf);
  }

  for (unsigned nodeId = 1; nodeId < MAX_NDB_NODES; nodeId++)
  {
    if (cprepFailedNodes.get(nodeId))
    {
      jam();
      failReport(signal,
                 nodeId,
                 (UintR)ZFALSE,
                 FailRep::ZIN_PREP_FAIL_REQ,
                 0); /* Source node not required (or known) here */
    }//if
  }//for
  sendCloseComReq(signal, Tblockref, TfailureNr);
  ccommitFailedNodes.clear();
  cprepareFailureNr = TfailureNr;
  return;
}//Qmgr::execPREP_FAILREQ()


void Qmgr::handleApiCloseComConf(Signal* signal)
{
  jam();
  CloseComReqConf * const closeCom = (CloseComReqConf *)&signal->theData[0];

  Uint32 nodeId = closeCom->failedNodeId;
  /* Api failure special case */
  /* Check that *only* 1 *API* node is included in
   * this CLOSE_COM_CONF
   */
  ndbrequire(getNodeInfo(nodeId).getType() != NodeInfo::DB);
  ndbrequire(closeCom->noOfNodes == 1);
      
  /* Now that we know communication from the failed Api has
   * ceased, we can send the required API_FAILREQ signals
   * and continue API failure handling
   */
  NodeRecPtr failedNodePtr;
  failedNodePtr.i = nodeId;
  ptrCheckGuard(failedNodePtr, MAX_NODES, nodeRec);
      
  ndbrequire((failedNodePtr.p->failState == 
              WAITING_FOR_CLOSECOMCONF_ACTIVE) ||
              (failedNodePtr.p->failState ==
               WAITING_FOR_CLOSECOMCONF_NOTACTIVE));
      
  if (failedNodePtr.p->failState == WAITING_FOR_CLOSECOMCONF_ACTIVE)
  {
    /**
     * Inform application blocks TC, DICT, SUMA etc.
     */
    jam();
    sendApiFailReq(signal, nodeId, false); // !sumaOnly
    if(arbitRec.node == nodeId)
    {
      arbitRec.code = ArbitCode::ApiFail;
      handleArbitApiFail(signal, nodeId);
    }
  }
  else
  {
    /**
     * Always inform SUMA
     */
    jam();
    sendApiFailReq(signal, nodeId, true); // sumaOnly
  }
      
  if (getNodeInfo(failedNodePtr.i).getType() == NodeInfo::MGM)
  {
    /**
     * Allow MGM do reconnect "directly"
     */
    jam();
    set_hb_count(failedNodePtr.i) = 3;
  }
      
  /* Handled the single API node failure */
  return;
}

/**---------------------------------------------------------------------------
 * THE CRASHED NODES HAS BEEN EXCLUDED FROM COMMUNICATION. 
 * WE WILL CHECK WHETHER ANY MORE NODES HAVE FAILED DURING THE PREPARE PROCESS.
 * IF SO WE WILL REFUSE THE PREPARE PHASE AND EXPECT A NEW PREPARE MESSAGE 
 * WITH ALL FAILED NODES INCLUDED.
 *---------------------------------------------------------------------------*/
/*******************************/
/* CLOSE_COMCONF              */
/*******************************/
void Qmgr::execCLOSE_COMCONF(Signal* signal) 
{
  jamEntry();

  CloseComReqConf * const closeCom = (CloseComReqConf *)&signal->theData[0];

  Uint32 requestType = closeCom->requestType;

  if (requestType == CloseComReqConf::RT_API_FAILURE)
  {
    jam();
    if (ERROR_INSERTED(945))
    {
      if (arbitRec.code != ArbitCode::WinChoose)
      {
        // Delay API failure handling until arbitration in WinChoose
        sendSignalWithDelay(reference(),
                            GSN_CLOSE_COMCONF,
                            signal,
                            10,
                            signal->getLength());
        return;
      }
      CLEAR_ERROR_INSERT_VALUE;
    }
    handleApiCloseComConf(signal);
    return;
  }

  /* Normal node failure preparation path */
  ndbassert(requestType == CloseComReqConf::RT_NODE_FAILURE);
  BlockReference Tblockref  = closeCom->xxxBlockRef;
  Uint16 TfailureNr = closeCom->failNo;

  if (TfailureNr != cprepareFailureNr)
  {
    /**
     * A new PREP_FAILREQ was already started, so ignore this
     * one, we will soon enough be here again for the new
     * failure and respond to this one instead. If we were to
     * send something, it would be ignored by President anyways.
     */
    jam();
    return;
  }

  UintR tprepFailConf = ZTRUE;

  /* Check whether the set of nodes which have had communications
   * closed is the same as the set of failed nodes.
   * If it is, we can confirm the PREP_FAIL phase for this set 
   * of nodes to the President.
   * If it is not, we Refuse the PREP_FAIL phase for this set
   * of nodes, the President will start a new PREP_FAIL phase
   * for the new set.
   */
  if (!cprepFailedNodes.contains(cfailedNodes)) {
    /* Failed node(s) is missing from the set, we will not
     * confirm this Prepare_Fail phase.
     * Store the node id in the array for later.
     */
    jam();
    tprepFailConf = ZFALSE;
    cprepFailedNodes.bitOR(cfailedNodes);
  }//if
  if (tprepFailConf == ZFALSE) {
    jam();
    /* Inform President that we cannot confirm the PREP_FAIL
     * phase as we are aware of at least one other node
     * failure
     */
    cfailedNodes = cprepFailedNodes;

    sendPrepFailReqRef(signal,
		       Tblockref,
		       GSN_PREP_FAILREF,
		       reference(),
		       TfailureNr,
		       cprepFailedNodes);
  } else {
    /* We have prepared the failure of the requested nodes
     * send confirmation to the president
     */
    jam();
    ccommitFailedNodes = cprepFailedNodes;

    signal->theData[0] = getOwnNodeId();
    signal->theData[1] = TfailureNr;
    sendSignal(Tblockref, GSN_PREP_FAILCONF, signal, 2, JBA);
  }//if
  return;
}//Qmgr::execCLOSE_COMCONF()

/*---------------------------------------------------------------------------*/
/* WE HAVE RECEIVED A CONFIRM OF THAT THIS NODE HAVE PREPARED THE FAILURE.   */
/*---------------------------------------------------------------------------*/
/*******************************/
/* PREP_FAILCONF              */
/*******************************/
void Qmgr::execPREP_FAILCONF(Signal* signal) 
{
  NodeRecPtr nodePtr;
  NodeRecPtr replyNodePtr;
  jamEntry();
  replyNodePtr.i = signal->theData[0];
  Uint16 TfailureNr = signal->theData[1];
  if (TfailureNr != cfailureNr) {
    jam();
    /**----------------------------------------------------------------------
     * WE HAVE ALREADY STARTING A NEW ATTEMPT TO EXCLUDE A NUMBER OF NODES. 
     *  IGNORE
     *----------------------------------------------------------------------*/
    return;
  }//if
  ptrCheckGuard(replyNodePtr, MAX_NDB_NODES, nodeRec);
  replyNodePtr.p->sendPrepFailReqStatus = Q_NOT_ACTIVE;
  for (nodePtr.i = 1; nodePtr.i < MAX_NDB_NODES; nodePtr.i++) {
    ptrAss(nodePtr, nodeRec);
    if (nodePtr.p->phase == ZRUNNING) {
      if (nodePtr.p->sendPrepFailReqStatus == Q_ACTIVE) {
        jamLine(nodePtr.i);
        return;
      }//if
    }//if
  }//for
  /**
   * Check node count and groups and invoke arbitrator if necessary.
   * Continues via sendCommitFailReq() if successful.
   */
  arbitRec.failureNr = cfailureNr;
  const NodeState & s = getNodeState();
  if(s.startLevel == NodeState::SL_STOPPING_3 &&
     s.stopping.systemShutdown)
  {
    jam();
    /**
     * We're performing a system shutdown, 
     * don't let arbitrator shut us down
     */
    return;
  }

  switch(arbitRec.method){
  case ArbitRec::DISABLED:
    jam();
    // No arbitration -> immediately commit the failed nodes
    sendCommitFailReq(signal);
    break;

  case ArbitRec::METHOD_EXTERNAL:
  case ArbitRec::METHOD_DEFAULT:
    jam();
    handleArbitCheck(signal);
    break;

  }
  return;
}//Qmgr::execPREP_FAILCONF()

void
Qmgr::sendCommitFailReq(Signal* signal)
{
  NodeRecPtr nodePtr;
  jam();
  if (arbitRec.failureNr != cfailureNr) {
    jam();
    /**----------------------------------------------------------------------
     * WE HAVE ALREADY STARTING A NEW ATTEMPT TO EXCLUDE A NUMBER OF NODES. 
     *  IGNORE
     *----------------------------------------------------------------------*/
    return;
  }//if
  /**-----------------------------------------------------------------------
   * WE HAVE SUCCESSFULLY PREPARED A SET OF NODE FAILURES. WE WILL NOW COMMIT 
   * THESE NODE FAILURES.
   *-------------------------------------------------------------------------*/
  for (nodePtr.i = 1; nodePtr.i < MAX_NDB_NODES; nodePtr.i++) {
    ptrAss(nodePtr, nodeRec);

#ifdef ERROR_INSERT    
    if (false && ERROR_INSERTED(935) && nodePtr.i == c_error_insert_extra)
    {
      g_eventLogger->info("skipping node %d", c_error_insert_extra);
      CLEAR_ERROR_INSERT_VALUE;
      signal->theData[0] = 9999;
      sendSignalWithDelay(CMVMI_REF, GSN_NDB_TAMPER, signal, 1000, 1);
      continue;
    }
#endif

    if (nodePtr.p->phase == ZRUNNING) {
      jamLine(nodePtr.i);
      nodePtr.p->sendCommitFailReqStatus = Q_ACTIVE;
      signal->theData[0] = cpdistref;
      signal->theData[1] = cfailureNr;
      sendSignal(nodePtr.p->blockRef, GSN_COMMIT_FAILREQ, signal, 2, JBA);
    }//if
  }//for
  ctoStatus = Q_ACTIVE;
  cfailedNodes.clear();
  return;
}//sendCommitFailReq()

/*---------------------------------------------------------------------------*/
/* SOME NODE HAVE DISCOVERED A NODE FAILURE THAT WE HAVE NOT YET DISCOVERED. */
/* WE WILL START ANOTHER ROUND OF PREPARING A SET OF NODE FAILURES.          */
/*---------------------------------------------------------------------------*/
/*******************************/
/* PREP_FAILREF               */
/*******************************/
void Qmgr::execPREP_FAILREF(Signal* signal) 
{
  NodeRecPtr nodePtr;
  jamEntry();

  PrepFailReqRef * const prepFail = (PrepFailReqRef *)&signal->theData[0];

  Uint16 TfailureNr = prepFail->failNo;
  cprepFailedNodes.clear();

  if(signal->getNoOfSections() >= 1)
  {
    jam();
    Uint32 senderRef = signal->getSendersBlockRef();
    Uint32 senderVersion = getNodeInfo(refToNode(senderRef)).m_version;
    ndbrequire(ndbd_send_node_bitmask_in_section(senderVersion));
    SegmentedSectionPtr ptr;
    SectionHandle handle(this, signal);
    handle.getSection(ptr, 0);
    ndbrequire(ptr.sz <= NdbNodeBitmask::Size);
    copy(cprepFailedNodes.rep.data, ptr);
    releaseSections(handle);
  }
  else
  {
    jam();
    cprepFailedNodes.assign(NdbNodeBitmask48::Size, prepFail->theNodes);
  }
  ndbassert(prepFail->noOfNodes == cprepFailedNodes.count());

  if (TfailureNr != cfailureNr) {
    jam();
    /**---------------------------------------------------------------------
     * WE HAVE ALREADY STARTING A NEW ATTEMPT TO EXCLUDE A NUMBER OF NODES. 
     *  IGNORE
     *----------------------------------------------------------------------*/
    return;
  }//if

  cfailedNodes = cprepFailedNodes;

  cfailureNr = cfailureNr + 1;
  // Failure number may not wrap
  ndbrequire(cfailureNr != 0);
  for (nodePtr.i = 1; nodePtr.i < MAX_NDB_NODES; nodePtr.i++) {
    ptrAss(nodePtr, nodeRec);
    if (nodePtr.p->phase == ZRUNNING) {
      jamLine(nodePtr.i);
      sendPrepFailReq(signal, nodePtr.i);
    }//if
  }//for
  return;
}//Qmgr::execPREP_FAILREF()

/*---------------------------------------------------------------------------*/
/*    THE PRESIDENT IS NOW COMMITTING THE PREVIOUSLY PREPARED NODE FAILURE.  */
/*---------------------------------------------------------------------------*/
/***********************/
/* COMMIT_FAILREQ     */
/***********************/
void Qmgr::execCOMMIT_FAILREQ(Signal* signal) 
{
  NodeRecPtr nodePtr;
  jamEntry();

  CRASH_INSERTION(935);

  BlockReference Tblockref = signal->theData[0];
  UintR TfailureNr = signal->theData[1];
  if (Tblockref != cpdistref) {
    jam();
    return;
  }//if

  /**
   * Block commit until node failures has stabilized
   *
   * @See RT352
   */
  UnblockCommitOrd* const unblock = (UnblockCommitOrd *)&signal->theData[0];
  unblock->failNo = TfailureNr;
  EXECUTE_DIRECT(DBDIH, GSN_UNBLOCK_COMMIT_ORD, signal, 
		 UnblockCommitOrd::SignalLength);
  
  if ((ccommitFailureNr != TfailureNr) &&
      (!ccommitFailedNodes.isclear()))
  {
    jam();
    /**-----------------------------------------------------------------------
     * WE ONLY DO THIS PART OF THE COMMIT HANDLING THE FIRST TIME WE HEAR THIS
     * SIGNAL. WE CAN HEAR IT SEVERAL TIMES IF THE PRESIDENTS KEEP FAILING.
     *-----------------------------------------------------------------------*/
    ccommitFailureNr = TfailureNr;
    
    Uint32 nodeFailIndex = TfailureNr % MAX_DATA_NODE_FAILURES;
    NodeFailRec* TnodeFailRec = &nodeFailRec[nodeFailIndex];
    ndbrequire(TnodeFailRec->president == 0);
    TnodeFailRec->failureNr = TfailureNr;
    TnodeFailRec->president = cpresident;
    TnodeFailRec->nodes = ccommitFailedNodes;

    SyncThreadViaReqConf* syncReq =(SyncThreadViaReqConf*)&signal->theData[0];
    syncReq->senderRef = reference();
    syncReq->senderData = TfailureNr;
    syncReq->actionType = SyncThreadViaReqConf::FOR_NODE_FAILREP;
    sendSignal(TRPMAN_REF, GSN_SYNC_THREAD_VIA_REQ, signal,
               SyncThreadViaReqConf::SignalLength, JBA);

    /**--------------------------------------------------------------------
     * WE MUST PREPARE TO ACCEPT THE CRASHED NODE INTO THE CLUSTER AGAIN BY 
     * SETTING UP CONNECTIONS AGAIN AFTER THREE SECONDS OF DELAY.
     *--------------------------------------------------------------------*/
    for (nodePtr.i = 1; nodePtr.i < MAX_NDB_NODES; nodePtr.i++) {
      if (ccommitFailedNodes.get(nodePtr.i)) {
        jamLine(nodePtr.i);
        ptrCheckGuard(nodePtr, MAX_NDB_NODES, nodeRec);
        nodePtr.p->phase = ZFAIL_CLOSING;
        DEB_STARTUP(("2: phase(%u) = ZFAIL_CLOSING", nodePtr.i));
        nodePtr.p->failState = WAITING_FOR_NDB_FAILCONF;
        set_hb_count(nodePtr.i) = 0;
        c_clusterNodes.clear(nodePtr.i);
      }//if
    }//for

    /*----------------------------------------------------------------------*/
    /*       WE INFORM THE API'S WE HAVE CONNECTED ABOUT THE FAILED NODES.  */
    /*----------------------------------------------------------------------*/
    LinearSectionPtr lsptr[3];
    lsptr->p = TnodeFailRec->nodes.rep.data;
    lsptr->sz = TnodeFailRec->nodes.getPackedLengthInWords();

    for (nodePtr.i = 1; nodePtr.i < MAX_NODES; nodePtr.i++) {
      ptrAss(nodePtr, nodeRec);
      if (nodePtr.p->phase == ZAPI_ACTIVE) {
        jamLine(nodePtr.i);

	NodeFailRep * const nodeFail = (NodeFailRep *)&signal->theData[0];

	nodeFail->failNo    = ccommitFailureNr;
	nodeFail->noOfNodes = ccommitFailedNodes.count();

        if (ndbd_send_node_bitmask_in_section(
            getNodeInfo(refToNode(nodePtr.p->blockRef)).m_version))
        {
          sendSignal(nodePtr.p->blockRef, GSN_NODE_FAILREP, signal,
             NodeFailRep::SignalLength, JBB, lsptr, 1);
        }
        else if (lsptr->sz <= NdbNodeBitmask48::Size)
        {
	  TnodeFailRec->nodes.copyto(NdbNodeBitmask48::Size,
	                             nodeFail->theNodes);
          sendSignal(nodePtr.p->blockRef, GSN_NODE_FAILREP, signal,
      		   NodeFailRep::SignalLength_v1, JBB);
        }
        else
        {
          ndbabort();
        }
      }//if
    }//for

    /**
     * Remove committed nodes from failed/prepared
     */
    cfailedNodes.bitANDC(ccommitFailedNodes);
    cprepFailedNodes.bitANDC(ccommitFailedNodes);
    ccommitFailedNodes.clear();
  }//if
  /**-----------------------------------------------------------------------
   * WE WILL ALWAYS ACKNOWLEDGE THE COMMIT EVEN WHEN RECEIVING IT MULTIPLE 
   * TIMES SINCE IT WILL ALWAYS COME FROM A NEW PRESIDENT. 
   *------------------------------------------------------------------------*/
  signal->theData[0] = getOwnNodeId();
  sendSignal(Tblockref, GSN_COMMIT_FAILCONF, signal, 1, JBA);
  return;
}//Qmgr::execCOMMIT_FAILREQ()

void Qmgr::execSYNC_THREAD_VIA_CONF(Signal* signal)
{
  const SyncThreadViaReqConf* syncConf =
    (const SyncThreadViaReqConf*)&signal->theData[0];
  if (syncConf->actionType == SyncThreadViaReqConf::FOR_NODE_FAILREP)
  {
    jam();
    const Uint32 index = syncConf->senderData % MAX_DATA_NODE_FAILURES;
    NodeFailRec* TnodeFailRec = &nodeFailRec[index];
    ndbrequire(TnodeFailRec->president != 0);
    ndbrequire(TnodeFailRec->nodes.count() != 0);
    NodeFailRep* nodeFail = (NodeFailRep*)&signal->theData[0];
    nodeFail->failNo = TnodeFailRec->failureNr;
    nodeFail->masterNodeId = TnodeFailRec->president;
    nodeFail->noOfNodes = TnodeFailRec->nodes.count();

    LinearSectionPtr lsptr[3];
    lsptr->p = TnodeFailRec->nodes.rep.data;
    lsptr->sz = TnodeFailRec->nodes.getPackedLengthInWords();

    TnodeFailRec->president = 0; // Mark entry as unused.

    if (ERROR_INSERTED(936))
    {
      SectionHandle handle(this);
      ndbrequire(import(handle.m_ptr[0], lsptr[0].p, lsptr[0].sz));
      handle.m_cnt = 1;
      sendSignalWithDelay(NDBCNTR_REF, GSN_NODE_FAILREP, signal, 
                          200, NodeFailRep::SignalLength, &handle);
      releaseSections(handle);
    }
    else
    {
      sendSignal(NDBCNTR_REF, GSN_NODE_FAILREP, signal,
                 NodeFailRep::SignalLength, JBA, lsptr, 1);
    }
  }
  else if (syncConf->actionType == SyncThreadViaReqConf::FOR_ACTIVATE_TRP_REQ)
  {
    jam();
    handle_activate_trp_req(signal, syncConf->senderData);
  }
  else
  {
    ndbabort();
  }
}

/*--------------------------------------------------------------------------*/
/* WE HAVE RECEIVED A CONFIRM OF THAT THIS NODE HAVE COMMITTED THE FAILURES.*/
/*--------------------------------------------------------------------------*/
/*******************************/
/* COMMIT_FAILCONF            */
/*******************************/
void Qmgr::execCOMMIT_FAILCONF(Signal* signal) 
{
  NodeRecPtr nodePtr;
  NodeRecPtr replyNodePtr;
  jamEntry();
  replyNodePtr.i = signal->theData[0];

  ptrCheckGuard(replyNodePtr, MAX_NDB_NODES, nodeRec);
  replyNodePtr.p->sendCommitFailReqStatus = Q_NOT_ACTIVE;
  for (nodePtr.i = 1; nodePtr.i < MAX_NDB_NODES; nodePtr.i++) {
    ptrAss(nodePtr, nodeRec);
    if (nodePtr.p->phase == ZRUNNING) {
      if (nodePtr.p->sendCommitFailReqStatus == Q_ACTIVE) {
        jamLine(nodePtr.i);
        return;
      }//if
    }//if
  }//for
  /*-----------------------------------------------------------------------*/
  /*   WE HAVE SUCCESSFULLY COMMITTED A SET OF NODE FAILURES.              */
  /*-----------------------------------------------------------------------*/
  ctoStatus = Q_NOT_ACTIVE;
  if (!cfailedNodes.isclear()) {
    jam();
    /**----------------------------------------------------------------------
     *	A FAILURE OCCURRED IN THE MIDDLE OF THE COMMIT PROCESS. WE ARE NOW 
     *  READY TO START THE FAILED NODE PROCESS FOR THIS NODE.
     *----------------------------------------------------------------------*/
    cfailureNr = cfailureNr + 1;
    for (nodePtr.i = 1; nodePtr.i < MAX_NDB_NODES; nodePtr.i++) {
      ptrAss(nodePtr, nodeRec);
      if (nodePtr.p->phase == ZRUNNING) {
        jamLine(nodePtr.i);
        sendPrepFailReq(signal, nodePtr.i);
      }//if
    }//for
  }//if
  return;
}//Qmgr::execCOMMIT_FAILCONF()

/**--------------------------------------------------------------------------
 * IF THE PRESIDENT FAILS IN THE MIDDLE OF THE COMMIT OF A FAILED NODE THEN 
 * THE NEW PRESIDENT NEEDS TO QUERY THE COMMIT STATUS IN THE RUNNING NODES.
 *---------------------------------------------------------------------------*/
/*******************************/
/* PRES_TOCONF                */
/*******************************/
void Qmgr::execPRES_TOCONF(Signal* signal) 
{
  NodeRecPtr nodePtr;
  NodeRecPtr replyNodePtr;
  jamEntry();
  replyNodePtr.i = signal->theData[0];
  UintR TfailureNr = signal->theData[1];
  if (ctoFailureNr < TfailureNr) {
    jam();
    ctoFailureNr = TfailureNr;
  }//if
  ptrCheckGuard(replyNodePtr, MAX_NDB_NODES, nodeRec);
  replyNodePtr.p->sendPresToStatus = Q_NOT_ACTIVE;
  for (nodePtr.i = 1; nodePtr.i < MAX_NDB_NODES; nodePtr.i++) {
    ptrAss(nodePtr, nodeRec);
    if (nodePtr.p->sendPresToStatus == Q_ACTIVE) {
      jamLine(nodePtr.i);
      return;
    }//if
  }//for
  /*-------------------------------------------------------------------------*/
  /* WE ARE NOW READY TO DISCOVER WHETHER THE FAILURE WAS COMMITTED OR NOT.  */
  /*-------------------------------------------------------------------------*/
  if (ctoFailureNr > ccommitFailureNr) {
    jam();
    for (nodePtr.i = 1; nodePtr.i < MAX_NDB_NODES; nodePtr.i++) {
      ptrAss(nodePtr, nodeRec);
      if (nodePtr.p->phase == ZRUNNING) {
        jamLine(nodePtr.i);
        nodePtr.p->sendCommitFailReqStatus = Q_ACTIVE;
        signal->theData[0] = cpdistref;
        signal->theData[1] = ctoFailureNr;
        sendSignal(nodePtr.p->blockRef, GSN_COMMIT_FAILREQ, signal, 2, JBA);
      }//if
    }//for
    return;
  }//if
  /*-------------------------------------------------------------------------*/
  /*       WE ARE NOW READY TO START THE NEW NODE FAILURE PROCESS.           */
  /*-------------------------------------------------------------------------*/
  ctoStatus = Q_NOT_ACTIVE;
  cfailureNr = cfailureNr + 1;
  for (nodePtr.i = 1; nodePtr.i < MAX_NDB_NODES; nodePtr.i++) {
    ptrAss(nodePtr, nodeRec);
    if (nodePtr.p->phase == ZRUNNING) {
      jamLine(nodePtr.i);
      sendPrepFailReq(signal, nodePtr.i);
    }//if
  }//for
  return;
}//Qmgr::execPRES_TOCONF()

/*--------------------------------------------------------------------------*/
// Provide information about the configured NDB nodes in the system.
/*--------------------------------------------------------------------------*/
void Qmgr::execREAD_NODESREQ(Signal* signal)
{
  jamEntry();

  ReadNodesReq *req = (ReadNodesReq *)&signal->theData[0];
  BlockReference TBref = req->myRef;
  NodeRecPtr nodePtr;
  nodePtr.i = getOwnNodeId();
  ptrCheckGuard(nodePtr, MAX_NDB_NODES, nodeRec);

  NdbNodeBitmask tmp = c_definedNodes;
  tmp.bitANDC(c_clusterNodes);

  Uint32 packed_length1 = c_definedNodes.getPackedLengthInWords();
  Uint32 packed_length2 = c_clusterNodes.getPackedLengthInWords();
  Uint32 packed_length3 = tmp.getPackedLengthInWords();

  if (signal->length() >= ReadNodesReq::SignalLength)
  {
    jam();
    ReadNodesConf * const readNodes = (ReadNodesConf *)&signal->theData[0];

    readNodes->noOfNodes = c_definedNodes.count();
    readNodes->masterNodeId = cpresident;
    readNodes->ndynamicId = nodePtr.p->ndynamicId;

    readNodes->definedNodes = c_definedNodes;
    readNodes->clusterNodes = c_clusterNodes;
    readNodes->inactiveNodes = tmp;
    readNodes->startingNodes.clear();
    readNodes->startedNodes.clear();

    LinearSectionPtr lsptr[3];
    lsptr[0].p = readNodes->definedNodes.rep.data;
    lsptr[0].sz = 5 * NdbNodeBitmask::Size;
    sendSignal(TBref,
               GSN_READ_NODESCONF,
               signal,
               ReadNodesConf::SignalLength,
               JBB,
               lsptr,
               1);
  }
  else if (packed_length1 <= NdbNodeBitmask48::Size &&
           packed_length2 <= NdbNodeBitmask48::Size &&
           packed_length3 <= NdbNodeBitmask48::Size)
  {
    jam();
    ReadNodesConf_v1 * const readNodes = (ReadNodesConf_v1 *)&signal->theData[0];
    readNodes->noOfNodes = c_definedNodes.count();
    readNodes->masterNodeId = cpresident;
    readNodes->ndynamicId = nodePtr.p->ndynamicId;

    c_definedNodes.copyto(NdbNodeBitmask::Size, readNodes->definedNodes);
    c_clusterNodes.copyto(NdbNodeBitmask::Size, readNodes->clusterNodes);
    tmp.copyto(NdbNodeBitmask::Size, readNodes->inactiveNodes);
    NdbNodeBitmask::clear(readNodes->startingNodes);
    NdbNodeBitmask::clear(readNodes->startedNodes);

    sendSignal(TBref, GSN_READ_NODESCONF, signal,
              ReadNodesConf_v1::SignalLength, JBB);
  }
  else
  {
    ndbabort();
  }
}//Qmgr::execREAD_NODESREQ()

void Qmgr::systemErrorBecauseOtherNodeFailed(Signal* signal, Uint32 line,
					     NodeId failedNodeId) {
  jam();

  // Broadcast that this node is failing to other nodes
  failReport(signal, getOwnNodeId(), (UintR)ZTRUE, FailRep::ZOWN_FAILURE, getOwnNodeId());

  char buf[100];
  BaseString::snprintf(buf, 100, 
	   "Node was shutdown during startup because node %d failed",
	   failedNodeId);

  progError(line, NDBD_EXIT_SR_OTHERNODEFAILED, buf);  
}


void Qmgr::systemErrorLab(Signal* signal, Uint32 line, const char * message) 
{
  jam();
  // Broadcast that this node is failing to other nodes
  failReport(signal, getOwnNodeId(), (UintR)ZTRUE, FailRep::ZOWN_FAILURE, getOwnNodeId());

  // If it's known why shutdown occurred
  // an error message has been passed to this function
  progError(line, NDBD_EXIT_NDBREQUIRE, message);  
}//Qmgr::systemErrorLab()


/**---------------------------------------------------------------------------
 * A FAILURE HAVE BEEN DISCOVERED ON A NODE. WE NEED TO CLEAR A 
 * NUMBER OF VARIABLES.
 *---------------------------------------------------------------------------*/
void Qmgr::failReport(Signal* signal,
                      Uint16 aFailedNode,
                      UintR aSendFailRep,
                      FailRep::FailCause aFailCause,
                      Uint16 sourceNode) 
{
  UintR tfrMinDynamicId;
  NodeRecPtr failedNodePtr;
  NodeRecPtr nodePtr;
  NodeRecPtr presidentNodePtr;


  ndbassert((! aSendFailRep) || (sourceNode != 0));

  failedNodePtr.i = aFailedNode;
  ptrCheckGuard(failedNodePtr, MAX_NDB_NODES, nodeRec);
  if (failedNodePtr.p->phase == ZRUNNING) {
    jam();

#ifdef ERROR_INSERT
    if (ERROR_INSERTED(938))
    {
      nodeFailCount++;
      g_eventLogger->info(
          "QMGR : execFAIL_REP(Failed : %u Source : %u  Cause : %u) : "
          "%u nodes have failed",
          aFailedNode, sourceNode, aFailCause, nodeFailCount);
      /* Count DB nodes */
      Uint32 nodeCount = 0;
      for (Uint32 i = 1; i < MAX_NDB_NODES; i++)
      {
        if (getNodeInfo(i).getType() == NODE_TYPE_DB)
          nodeCount++;
      }

      /* When > 25% of cluster has failed, resume communications */
      if (nodeFailCount > (nodeCount / 4))
      {
        g_eventLogger->info(
            "QMGR : execFAIL_REP > 25%% nodes failed, resuming comms");
        Signal save = *signal;
        signal->theData[0] = 9991;
        sendSignal(CMVMI_REF, GSN_DUMP_STATE_ORD, signal, 1, JBB);
        *signal = save;
        nodeFailCount = 0;
        SET_ERROR_INSERT_VALUE(932);
      }
    }
#endif

/* WE ALSO NEED TO ADD HERE SOME CODE THAT GETS OUR NEW NEIGHBOURS. */
    if (cpresident == getOwnNodeId()) {
      jam();
      if (failedNodePtr.p->sendCommitFailReqStatus == Q_ACTIVE) {
        jam();
        signal->theData[0] = failedNodePtr.i;
        sendSignal(QMGR_REF, GSN_COMMIT_FAILCONF, signal, 1, JBA);
      }//if
      if (failedNodePtr.p->sendPresToStatus == Q_ACTIVE) {
        jam();
        signal->theData[0] = failedNodePtr.i;
        signal->theData[1] = ccommitFailureNr;
        sendSignal(QMGR_REF, GSN_PRES_TOCONF, signal, 2, JBA);
      }//if
    }//if
    DEB_STARTUP(("phase(%u) = ZPREPARE_FAIL", failedNodePtr.i));
    failedNodePtr.p->phase = ZPREPARE_FAIL;
    failedNodePtr.p->sendPrepFailReqStatus = Q_NOT_ACTIVE;
    failedNodePtr.p->sendCommitFailReqStatus = Q_NOT_ACTIVE;
    failedNodePtr.p->sendPresToStatus = Q_NOT_ACTIVE;
    set_hb_count(failedNodePtr.i) = 0;
    if (aSendFailRep == ZTRUE) {
      jam();
      if (failedNodePtr.i != getOwnNodeId()) {
        jam();
	FailRep * const failRep = (FailRep *)&signal->theData[0];
        failRep->failNodeId = failedNodePtr.i;
        failRep->failCause = aFailCause;
        failRep->failSourceNodeId = sourceNode;
        sendSignal(failedNodePtr.p->blockRef, GSN_FAIL_REP, signal, 
		   FailRep::SignalLength, JBA);
      }//if
      for (nodePtr.i = 1; nodePtr.i < MAX_NDB_NODES; nodePtr.i++) {
        ptrAss(nodePtr, nodeRec);
        if (nodePtr.p->phase == ZRUNNING) {
          jamLine(nodePtr.i);
	  FailRep * const failRep = (FailRep *)&signal->theData[0];
	  failRep->failNodeId = failedNodePtr.i;
	  failRep->failCause = aFailCause;
          failRep->failSourceNodeId = sourceNode;
          sendSignal(nodePtr.p->blockRef, GSN_FAIL_REP, signal, 
		     FailRep::SignalLength, JBA);
        }//if
      }//for
    }//if
    if (failedNodePtr.i == getOwnNodeId()) {
      jam();
      return;
    }//if

    if (unlikely(m_connectivity_check.reportNodeFailure(failedNodePtr.i)))
    {
      jam();
      connectivityCheckCompleted(signal);
    }

    failedNodePtr.p->ndynamicId = 0;
    findNeighbours(signal, __LINE__);
    if (failedNodePtr.i == cpresident) {
      jam();
      /**--------------------------------------------------------------------
       * IF PRESIDENT HAVE FAILED WE MUST CALCULATE THE NEW PRESIDENT BY 
       * FINDING THE NODE WITH THE MINIMUM DYNAMIC IDENTITY.
       *---------------------------------------------------------------------*/
      tfrMinDynamicId = (UintR)-1;
      for (nodePtr.i = 1; nodePtr.i < MAX_NDB_NODES; nodePtr.i++) {
        ptrAss(nodePtr, nodeRec);
        if (nodePtr.p->phase == ZRUNNING) {
          jamLine(nodePtr.i);
          if ((nodePtr.p->ndynamicId & 0xFFFF) < tfrMinDynamicId) {
            jam();
            tfrMinDynamicId = (nodePtr.p->ndynamicId & 0xFFFF);
            cpresident = nodePtr.i;
          }//if
        }//if
      }//for
      presidentNodePtr.i = cpresident;
      ptrCheckGuard(presidentNodePtr, MAX_NDB_NODES, nodeRec);
      cpdistref = presidentNodePtr.p->blockRef;
      if (cpresident == getOwnNodeId()) {
	CRASH_INSERTION(920);
        cfailureNr = cprepareFailureNr;
        ctoFailureNr = 0;
        ctoStatus = Q_ACTIVE;
        DEB_STARTUP(("2:Clear c_start.m_startNode"));
	c_start.reset(); // Don't take over nodes being started
        if (!ccommitFailedNodes.isclear()) {
          jam();
	  /**-----------------------------------------------------------------
	   * IN THIS SITUATION WE ARE UNCERTAIN OF WHETHER THE NODE FAILURE 
	   * PROCESS WAS COMMITTED. WE NEED TO QUERY THE OTHER NODES ABOUT 
	   * THEIR STATUS.
	   *-----------------------------------------------------------------*/
          for (nodePtr.i = 1; nodePtr.i < MAX_NDB_NODES; 
	       nodePtr.i++) {
            jam();
            ptrAss(nodePtr, nodeRec);
            if (nodePtr.p->phase == ZRUNNING) {
              jam();
              nodePtr.p->sendPresToStatus = Q_ACTIVE;
              signal->theData[0] = cpdistref;
              signal->theData[1] = cprepareFailureNr;
              sendSignal(nodePtr.p->blockRef, GSN_PRES_TOREQ, 
			 signal, 1, JBA);
            }//if
          }//for
        } else {
          jam();
	  /*-----------------------------------------------------------------*/
	  // In this case it could be that a commit process is still ongoing. 
	  // If so we must conclude it as the new master.
	  /*-----------------------------------------------------------------*/
          for (nodePtr.i = 1; nodePtr.i < MAX_NDB_NODES; 
	       nodePtr.i++) {
            ptrAss(nodePtr, nodeRec);
            if (nodePtr.p->phase == ZRUNNING) {
              jamLine(nodePtr.i);
              nodePtr.p->sendCommitFailReqStatus = Q_ACTIVE;
              signal->theData[0] = cpdistref;
              signal->theData[1] = ccommitFailureNr;
              sendSignal(nodePtr.p->blockRef, GSN_COMMIT_FAILREQ, signal, 
			 2, JBA);
            }//if
          }//for
        }//if
      }//if
    }//if
    cfailedNodes.set(failedNodePtr.i);
  }//if
}//Qmgr::failReport()

/*---------------------------------------------------------------------------*/
/*       INPUT:  TTDI_DYN_ID                                                 */
/*       OUTPUT: TTDI_NODE_ID                                                */
/*---------------------------------------------------------------------------*/
Uint16 Qmgr::translateDynamicIdToNodeId(Signal* signal, UintR TdynamicId) 
{
  NodeRecPtr tdiNodePtr;
  Uint16 TtdiNodeId = ZNIL;

  for (tdiNodePtr.i = 1; tdiNodePtr.i < MAX_NDB_NODES; tdiNodePtr.i++) {
    jam();
    ptrAss(tdiNodePtr, nodeRec);
    if (tdiNodePtr.p->ndynamicId == TdynamicId) {
      jam();
      TtdiNodeId = tdiNodePtr.i;
      break;
    }//if
  }//for
  if (TtdiNodeId == ZNIL) {
    jam();
    systemErrorLab(signal, __LINE__);
  }//if
  return TtdiNodeId;
}//Qmgr::translateDynamicIdToNodeId()

/**--------------------------------------------------------------------------
 *       WHEN RECEIVING PREPARE FAILURE REQUEST WE WILL IMMEDIATELY CLOSE
 *       COMMUNICATION WITH ALL THOSE NODES.
 *--------------------------------------------------------------------------*/
void Qmgr::sendCloseComReq(Signal* signal, BlockReference TBRef, Uint16 aFailNo)
{
  jam();
  CloseComReqConf * const closeCom = (CloseComReqConf *)&signal->theData[0];
  
  closeCom->xxxBlockRef = TBRef;
  closeCom->requestType = CloseComReqConf::RT_NODE_FAILURE;
  closeCom->failNo      = aFailNo;
  closeCom->noOfNodes   = cprepFailedNodes.count();
  {
    closeCom->failedNodeId = 0; /* Indicates we're sending bitmask */
    LinearSectionPtr lsptr[3];
    lsptr[0].p = cprepFailedNodes.rep.data;
    lsptr[0].sz = cprepFailedNodes.getPackedLengthInWords();
    sendSignal(TRPMAN_REF,
               GSN_CLOSE_COMREQ,
               signal,
	       CloseComReqConf::SignalLength,
               JBB,
               lsptr,
               1);
  }

}//Qmgr::sendCloseComReq()

void 
Qmgr::sendPrepFailReqRef(Signal* signal, 
			 Uint32 dstBlockRef,
			 GlobalSignalNumber gsn,
			 Uint32 blockRef,
			 Uint32 failNo,
			 const NdbNodeBitmask& nodes)
{
  PrepFailReqRef * const prepFail = (PrepFailReqRef *)&signal->theData[0];
  prepFail->xxxBlockRef = blockRef;
  prepFail->failNo = failNo;
  prepFail->noOfNodes = nodes.count();
  Uint32 packed_length = nodes.getPackedLengthInWords();

  if (ndbd_send_node_bitmask_in_section(
      getNodeInfo(refToNode(dstBlockRef)).m_version))
  {
    Uint32* temp_failed_nodes = &signal->theData[PrepFailReqRef::SignalLength];
    nodes.copyto(NdbNodeBitmask::Size, temp_failed_nodes);
    LinearSectionPtr lsptr[3];
    lsptr[0].p = temp_failed_nodes;
    lsptr[0].sz = packed_length;
    sendSignal(dstBlockRef, gsn, signal, PrepFailReqRef::SignalLength, JBA,
               lsptr, 1);
  }
  else if (packed_length <= NdbNodeBitmask48::Size)
  {
    nodes.copyto(NdbNodeBitmask48::Size, prepFail->theNodes);
    sendSignal(dstBlockRef, gsn, signal, PrepFailReqRef::SignalLength_v1, JBA);
  }
  else
  {
    ndbabort();
  }
}


/**--------------------------------------------------------------------------
 *       SEND PREPARE FAIL REQUEST FROM PRESIDENT.
 *---------------------------------------------------------------------------*/
void Qmgr::sendPrepFailReq(Signal* signal, Uint16 aNode) 
{
  NodeRecPtr sendNodePtr;
  sendNodePtr.i = aNode;
  ptrCheckGuard(sendNodePtr, MAX_NDB_NODES, nodeRec);
  sendNodePtr.p->sendPrepFailReqStatus = Q_ACTIVE;

  sendPrepFailReqRef(signal,
		     sendNodePtr.p->blockRef,
		     GSN_PREP_FAILREQ,
		     reference(),
		     cfailureNr,
		     cfailedNodes);
}//Qmgr::sendPrepFailReq()

/**
 * Arbitration module.  Rest of QMGR calls us only via
 * the "handle" routines.
 */

/**
 * Config signals are logically part of CM_REG.
 */
void
Qmgr::execARBIT_CFG(Signal* signal)
{
  jamEntry();
  ArbitSignalData* sd = (ArbitSignalData*)&signal->theData[0];
  unsigned rank = sd->code;
  ndbrequire(1 <= rank && rank <= 2);
  arbitRec.apiMask[0].bitOR(sd->mask);
  arbitRec.apiMask[rank].assign(sd->mask);
}

/**
 * ContinueB delay (0=JBA 1=JBB)
 */
Uint32 Qmgr::getArbitDelay()
{
  switch (arbitRec.state) {
  case ARBIT_NULL:
    jam();
    break;
  case ARBIT_INIT:
    jam();
    return 100;
  case ARBIT_FIND:
    jam();
    return 100;
  case ARBIT_PREP1:
    jam();
    return 100;
  case ARBIT_PREP2:
    jam();
    return 100;
  case ARBIT_START:
    jam();
    return 100;
  case ARBIT_RUN:
    jam();
    return 1000;
  case ARBIT_CHOOSE:
    jam();
    return 10;
  case ARBIT_CRASH:             // if we could wait
    jam();
    return 100;
  }
  ndbabort();
  return (Uint32)-1;
}

/**
 * Time to wait for reply.  There is only 1 config parameter
 * (timeout for CHOOSE).  XXX The rest are guesses.
 */
Uint32 Qmgr::getArbitTimeout()
{
  switch (arbitRec.state) {
  case ARBIT_NULL:
    jam();
    break;
  case ARBIT_INIT:              // not used
    jam();
    [[fallthrough]];
  case ARBIT_FIND:
    jam();
    /* This timeout will be used only to print out a warning
     * when a suitable arbitrator is not found.
     */
    return 60000;
  case ARBIT_PREP1:
    jam();
    [[fallthrough]];
  case ARBIT_PREP2:
    jam();
    return 1000 + cnoOfNodes * Uint32(hb_send_timer.getDelay());
  case ARBIT_START:
    jam();
    return 1000 + arbitRec.timeout;
  case ARBIT_RUN:               // not used (yet)
    jam();
    return 1000;
  case ARBIT_CHOOSE:
    jam();
    return arbitRec.timeout;
  case ARBIT_CRASH:             // if we could wait
    jam();
    return 100;
  }
  ndbabort();
  return (Uint32)-1;
}

/**
 * Start arbitration thread when we are president and database
 * is opened for the first time.
 *
 * XXX  Do arbitration check just like on node failure.  Since
 * there is no arbitrator yet, must win on counts alone.
 */
void
Qmgr::handleArbitStart(Signal* signal)
{
  jam();
  ndbrequire(cpresident == getOwnNodeId());
  ndbrequire(arbitRec.state == ARBIT_NULL);
  arbitRec.state = ARBIT_INIT;
  DEB_ARBIT(("Arbit state = ARBIT_INIT from NULL"));
  arbitRec.newstate = true;
  startArbitThread(signal);
}

/**
 * Handle API node failure.  Called also by non-president nodes.
 * If we are president go back to INIT state, otherwise to NULL.
 * Start new thread to save time.
 */
void
Qmgr::handleArbitApiFail(Signal* signal, Uint16 nodeId)
{
  if (arbitRec.node != nodeId) {
    jam();
    return;
  }
  reportArbitEvent(signal, NDB_LE_ArbitState);
  arbitRec.node = 0;
  switch (arbitRec.state) {
  case ARBIT_NULL:              // should not happen
    jam();
    break;
  case ARBIT_INIT:
    jam();
    break;
  case ARBIT_FIND:
    jam();
    break;
  case ARBIT_PREP1:		// start from beginning
    jam();
    [[fallthrough]];
  case ARBIT_PREP2:
    jam();
    [[fallthrough]];
  case ARBIT_START:
    jam();
    [[fallthrough]];
  case ARBIT_RUN:
    if (cpresident == getOwnNodeId()) {
      jam();
      arbitRec.state = ARBIT_INIT;
      DEB_ARBIT(("Arbit state = ARBIT_INIT from RUN"));
      arbitRec.newstate = true;
      startArbitThread(signal);
    } else {
      jam();
      arbitRec.state = ARBIT_NULL;
      DEB_ARBIT(("Arbit state = ARBIT_NULL from RUN"));
    }
    break;
  case ARBIT_CHOOSE:		// XXX too late
    jam();
    break;
  case ARBIT_CRASH:
    jam();
    break;
  default:
    ndbabort();
  }
}

/**
 * Handle NDB node add.  Ignore if arbitration thread not yet
 * started.  If PREP is not ready, go back to INIT.  Otherwise
 * the new node gets arbitrator and ticket once we reach RUN state.
 * Start new thread to save time.
 */
void
Qmgr::handleArbitNdbAdd(Signal* signal, Uint16 nodeId)
{
  jam();
  ndbrequire(cpresident == getOwnNodeId());
  switch (arbitRec.state) {
  case ARBIT_NULL:              // before db opened
    jam();
    break;
  case ARBIT_INIT:		// start from beginning
    jam();
    [[fallthrough]];
  case ARBIT_FIND:
    jam();
    [[fallthrough]];
  case ARBIT_PREP1:
    jam();
    [[fallthrough]];
  case ARBIT_PREP2:
    jam();
    arbitRec.state = ARBIT_INIT;
    DEB_ARBIT(("Arbit state = ARBIT_INIT from PREP2"));
    arbitRec.newstate = true;
    startArbitThread(signal);
    break;
  case ARBIT_START:		// process in RUN state
    jam();
    [[fallthrough]];
  case ARBIT_RUN:
    jam();
    arbitRec.newMask.set(nodeId);
    break;
  case ARBIT_CHOOSE:            // XXX too late
    jam();
    break;
  case ARBIT_CRASH:
    jam();
    break;
  default:
    ndbabort();
  }
}

/**
 * Check if current nodeset can survive.  The decision is
 * based on node count, node groups, and on external arbitrator
 * (if we have one).  Always starts a new thread because
 * 1) CHOOSE cannot wait 2) if we are new president we need
 * a thread 3) if we are old president it does no harm.
 *
 * The following logic governs if we will survive or not.
 * 1) If at least one node group is fully dead then we will not survive.
 * 2) If 1) is false AND at least one group is fully alive then we will
 *    survive.
 * 3) If 1) AND 2) is false AND a majority of the previously alive nodes are
 *    dead then we will not survive.
 * 4) If 1) AND 2) AND 3) is false AND a majority of the previously alive
 *    nodes are still alive, then we will survive.
 * 5) If 1) AND 2) AND 3) AND 4) is false then exactly half of the previously
 *    alive nodes are dead and the other half is alive. In this case we will
 *    ask the arbitrator whether we can continue or not. If no arbitrator is
 *    currently selected then we will fail. If an arbitrator exists then it
 *    will respond with either WIN in which case our part of the cluster will
 *    remain alive and LOSE in which case our part of the cluster will not
 *    survive.
 *
 * The number of previously alive nodes are the sum of the currently alive
 * nodes plus the number of nodes currently forming a node set that will
 * die. All other nodes was dead in a previous node fail transaction and are
 * not counted in the number of previously alive nodes.
 */
void
Qmgr::handleArbitCheck(Signal* signal)
{
  jam();
  Uint32 prev_alive_nodes = count_previously_alive_nodes();
  ndbrequire(cpresident == getOwnNodeId());
  NdbNodeBitmask survivorNodes;
  NdbNodeBitmask beforeFailureNodes;
  /**
   * computeArbitNdbMask will only count nodes in the state ZRUNNING, crashed
   * nodes are thus not part of this set of nodes. The method
   * count_previously_alive_nodes counts both nodes in ZRUNNING and in
   * ZPREPARE_FAIL but deducts those that was previously not started to ensure
   * that we don't rely on non-started nodes in our check for whether
   * arbitration is required.
   */
  computeArbitNdbMask(survivorNodes);
  computeBeforeFailNdbMask(beforeFailureNodes);
  {
    jam();
    CheckNodeGroups* sd = (CheckNodeGroups*)&signal->theData[0];
    sd->blockRef = reference();
    sd->requestType = CheckNodeGroups::Direct |
                      CheckNodeGroups::ArbitCheck |
                      CheckNodeGroups::UseBeforeFailMask;
    sd->mask = survivorNodes;
    sd->before_fail_mask = beforeFailureNodes;
    EXECUTE_DIRECT(DBDIH, GSN_CHECKNODEGROUPSREQ, signal, 
		   CheckNodeGroups::SignalLengthArbitCheckLong);
    jamEntry();
    if (ERROR_INSERTED(943))
    {
      ndbout << "Requiring arbitration, even if there is no" 
             << " possible split."<< endl;
      sd->output = CheckNodeGroups::Partitioning;
      DEB_ARBIT(("Arbit state = ARBIT_RUN in 943"));
      arbitRec.state = ARBIT_RUN;
    }
    switch (sd->output) {
    case CheckNodeGroups::Win:
      jam();
      arbitRec.code = ArbitCode::WinGroups;
      break;
    case CheckNodeGroups::Lose:
      jam();
      arbitRec.code = ArbitCode::LoseGroups;
      break;
    case CheckNodeGroups::Partitioning:
      jam();
      arbitRec.code = ArbitCode::Partitioning;
      if (2 * survivorNodes.count() > prev_alive_nodes)
      {
        /**
         * We have lost nodes in all node groups so we are in a
         * potentially partitioned state. If we have the majority
         * of the nodes in this partition we will definitely
         * survive.
         */
        jam();
        arbitRec.code = ArbitCode::WinNodes;
      }
      else if (2 * survivorNodes.count() < prev_alive_nodes)
      {
        jam();
        /**
         * More than half of the live nodes failed and nodes from
         * all node groups failed, we are definitely in a losing
         * streak and we will be part of the failing side. Time
         * to crash.
         */
        arbitRec.code = ArbitCode::LoseNodes;
      }
      else
      {
        jam();
        /**
         * Half of the live nodes failed, we can be in a partitioned
         * state, use the arbitrator to decide what to do next.
         */
      }
      break;
    default:
      ndbabort();
    }
  }
  switch (arbitRec.code) {
  case ArbitCode::LoseNodes:
    jam();
    goto crashme;
  case ArbitCode::LoseGroups:
    jam();
    goto crashme;
  case ArbitCode::WinNodes:
    jam();
    [[fallthrough]];
  case ArbitCode::WinGroups:
    jam();
    if (arbitRec.state == ARBIT_RUN)
    {
      jam();
      break;
    }
    arbitRec.state = ARBIT_INIT;
    DEB_ARBIT(("Arbit state = ARBIT_INIT from non-RUN WinGroups"));
    arbitRec.newstate = true;
    break;
  case ArbitCode::Partitioning:
    if (arbitRec.state == ARBIT_RUN)
    {
      jam();
      arbitRec.state = ARBIT_CHOOSE;
      DEB_ARBIT(("Arbit state = ARBIT_CHOOSE from RUN"));
      arbitRec.newstate = true;
      break;
    }
    if (arbitRec.apiMask[0].count() != 0)
    {
      jam();
      arbitRec.code = ArbitCode::LoseNorun;
    }
    else
    {
      jam();
      arbitRec.code = ArbitCode::LoseNocfg;
    }
    goto crashme;
  default:
  crashme:
    jam();
    arbitRec.state = ARBIT_CRASH;
    DEB_ARBIT(("Arbit state = ARBIT_CRASH"));
    arbitRec.newstate = true;
    break;
  }
  reportArbitEvent(signal, NDB_LE_ArbitResult);
  switch (arbitRec.state) {
  default:
    jam();
    arbitRec.newMask.bitAND(survivorNodes);   // delete failed nodes
    arbitRec.recvMask.bitAND(survivorNodes);
    sendCommitFailReq(signal);          // start commit of failed nodes
    break;
  case ARBIT_CHOOSE:
    jam();
    break;
  case ARBIT_CRASH:
    jam();
    break;
  }
  startArbitThread(signal);
}

/**
 * Start a new continueB thread.  The thread id is incremented
 * so that any old thread will exit.
 */
void
Qmgr::startArbitThread(Signal* signal)
{
  jam();
  ndbrequire(cpresident == getOwnNodeId());
  arbitRec.code = ArbitCode::ThreadStart;
  reportArbitEvent(signal, NDB_LE_ArbitState);
  signal->theData[1] = ++arbitRec.thread;
  runArbitThread(signal);
}

/**
 * Handle arbitration thread.  The initial thread normally ends
 * up in RUN state.  New thread can be started to save time.
 */
void
Qmgr::runArbitThread(Signal* signal)
{
#ifdef DEBUG_ARBIT
  char buf[256];
  NdbNodeBitmask ndbMask;
  char maskbuf[NdbNodeBitmask::TextLength + 1];
  computeArbitNdbMask(ndbMask);
  ndbout << "arbit thread:";
  ndbout << " state=" << arbitRec.state;
  ndbout << " newstate=" << arbitRec.newstate;
  ndbout << " thread=" << arbitRec.thread;
  ndbout << " node=" << arbitRec.node;
  arbitRec.ticket.getText(buf, sizeof(buf));
  ndbout << " ticket=" << buf;
  ndbMask.getText(maskbuf);
  ndbout << " ndbmask=" << maskbuf;
  ndbout << " sendcount=" << arbitRec.sendCount;
  ndbout << " recvcount=" << arbitRec.recvCount;
  arbitRec.recvMask.getText(maskbuf);
  ndbout << " recvmask=" << maskbuf;
  ndbout << " code=" << arbitRec.code;
  ndbout << endl;
#endif
  if (signal->theData[1] != arbitRec.thread) {
    jam();
    return;	        	// old thread dies
  }
  switch (arbitRec.state) {
  case ARBIT_INIT:		// main thread
    jam();
    stateArbitInit(signal);
    break;
  case ARBIT_FIND:
    jam();
    stateArbitFind(signal);
    break;
  case ARBIT_PREP1:
    jam();
    [[fallthrough]];
  case ARBIT_PREP2:
    jam();
    stateArbitPrep(signal);
    break;
  case ARBIT_START:
    jam();
    stateArbitStart(signal);
    break;
  case ARBIT_RUN:
    jam();
    stateArbitRun(signal);
    break;
  case ARBIT_CHOOSE:		// partitition thread
    jam();
    if (ERROR_INSERTED(945) && arbitRec.code == ArbitCode::WinChoose)
    {
      // Delay ARBIT_CHOOSE until NdbAPI node is disconnected
      break;
    }
    stateArbitChoose(signal);
    break;
  case ARBIT_CRASH:
    jam();
    stateArbitCrash(signal);
    break;
  default:
    ndbabort();
  }
  signal->theData[0] = ZARBIT_HANDLING;
  signal->theData[1] = arbitRec.thread;
  signal->theData[2] = arbitRec.state;		// just for signal log
  Uint32 delay = getArbitDelay();
  if (delay == 0) {
    jam();
    sendSignal(QMGR_REF, GSN_CONTINUEB, signal, 3, JBA);
  } else if (delay == 1) {
    jam();
    sendSignal(QMGR_REF, GSN_CONTINUEB, signal, 3, JBB);
  } else {
    jam();
    sendSignalWithDelay(QMGR_REF, GSN_CONTINUEB, signal, delay, 3);
  }//if
}

/**
 * Handle INIT state.  Generate next ticket.  Switch to FIND
 * state without delay.
 */
void
Qmgr::stateArbitInit(Signal* signal)
{
  if (arbitRec.newstate) {
    jam();
    CRASH_INSERTION((Uint32)910 + arbitRec.state);

    arbitRec.node = 0;
    arbitRec.ticket.update();
    arbitRec.newMask.clear();
    arbitRec.code = 0;
    arbitRec.newstate = false;
  }
  arbitRec.setTimestamp();  // Init arbitration timer 
  arbitRec.state = ARBIT_FIND;
  DEB_ARBIT(("Arbit state = ARBIT_FIND"));
  arbitRec.newstate = true;
  stateArbitFind(signal);
}

/**
 * Handle FIND state.  Find first arbitrator which is alive
 * and invoke PREP state without delay.  If none are found,
 * loop in FIND state.  This is forever if no arbitrators
 * are configured (not the normal case).
 *
 * XXX  Add adaptive behaviour to avoid getting stuck on API
 * nodes which are alive but do not respond or die too soon.
 */
void
Qmgr::stateArbitFind(Signal* signal)
{
  if (arbitRec.newstate) {
    jam();
    CRASH_INSERTION((Uint32)910 + arbitRec.state);

    arbitRec.code = 0;
    arbitRec.newstate = false;
  }

  switch (arbitRec.method){
  case ArbitRec::METHOD_EXTERNAL:
  {
    // Don't select any API node as arbitrator
    arbitRec.node = 0;
    arbitRec.state = ARBIT_PREP1;
    DEB_ARBIT(("Arbit state = ARBIT_PREP1"));
    arbitRec.newstate = true;
    stateArbitPrep(signal);
    return;
    break;
  }

  case ArbitRec::METHOD_DEFAULT:
  {
    NodeRecPtr aPtr;
    // Select the best available API node as arbitrator
    for (unsigned rank = 1; rank <= 2; rank++) {
      jam();
      aPtr.i = 0;
      const unsigned stop = NodeBitmask::NotFound;
      while ((aPtr.i = arbitRec.apiMask[rank].find(aPtr.i + 1)) != stop) {
        jam();
        ptrAss(aPtr, nodeRec);
        if (aPtr.p->phase != ZAPI_ACTIVE)
          continue;
        ndbrequire(c_connectedNodes.get(aPtr.i));
        arbitRec.node = aPtr.i;
        arbitRec.state = ARBIT_PREP1;
        DEB_ARBIT(("2:Arbit state = ARBIT_PREP1"));
        arbitRec.newstate = true;
        stateArbitPrep(signal);
        return;
      }
    }

    /* If the president cannot find a suitable arbitrator then
     * it will report this once a minute. Success in finding
     * an arbitrator will be notified when the arbitrator
     * accepts and acks the offer.
    */

    if (arbitRec.getTimediff() > getArbitTimeout()) {
      jam();
      g_eventLogger->warning("Could not find an arbitrator, cluster is not partition-safe");
      warningEvent("Could not find an arbitrator, cluster is not partition-safe");
      arbitRec.setTimestamp();
    }
    return;
    break;
  }

  default:
    ndbabort();
  }
}

/**
 * Handle PREP states.  First round nulls any existing tickets.
 * Second round sends new ticket.  When all confirms have been
 * received invoke START state immediately.
 */
void
Qmgr::stateArbitPrep(Signal* signal)
{
  if (arbitRec.newstate) {
    jam();
    CRASH_INSERTION((Uint32)910 + arbitRec.state);

    arbitRec.sendCount = 0;                     // send all at once
    computeArbitNdbMask(arbitRec.recvMask);     // to send and recv
    arbitRec.recvMask.clear(getOwnNodeId());
    arbitRec.code = 0;
    arbitRec.newstate = false;
  }
  if (! arbitRec.sendCount) {
    jam();
    NodeRecPtr aPtr;
    aPtr.i = 0;
    const unsigned stop = NodeBitmask::NotFound;
    while ((aPtr.i = arbitRec.recvMask.find(aPtr.i + 1)) != stop) {
      jam();
      ptrAss(aPtr, nodeRec);
      ArbitSignalData* sd = (ArbitSignalData*)&signal->theData[0];
      sd->sender = getOwnNodeId();
      if (arbitRec.state == ARBIT_PREP1) {
        jam();
        sd->code = ArbitCode::PrepPart1;
      } else {
        jam();
        sd->code = ArbitCode::PrepPart2;
      }
      sd->node = arbitRec.node;
      sd->ticket = arbitRec.ticket;
      sd->mask.clear();
      sendSignal(aPtr.p->blockRef, GSN_ARBIT_PREPREQ, signal,
        ArbitSignalData::SignalLength, JBB);
    }
    arbitRec.setTimestamp();			// send time
    arbitRec.sendCount = 1;
    return;
  }
  if (arbitRec.code != 0) {			// error
    jam();
    arbitRec.state = ARBIT_INIT;
    DEB_ARBIT(("Arbit state = ARBIT_INIT stateArbitPrep"));
    arbitRec.newstate = true;
    return;
  }
  if (arbitRec.recvMask.count() == 0) {		// recv all
    if (arbitRec.state == ARBIT_PREP1) {
      jam();
      DEB_ARBIT(("Arbit state = ARBIT_PREP2 stateArbitPrep"));
      arbitRec.state = ARBIT_PREP2;
      arbitRec.newstate = true;
    } else {
      jam();
      DEB_ARBIT(("Arbit state = ARBIT_START stateArbitPrep"));
      arbitRec.state = ARBIT_START;
      arbitRec.newstate = true;
      stateArbitStart(signal);
    }
    return;
  }
  if (arbitRec.getTimediff() > getArbitTimeout()) {
    jam();
    arbitRec.state = ARBIT_INIT;
    DEB_ARBIT(("Arbit state = ARBIT_INIT stateArbitPrep"));
    arbitRec.newstate = true;
    return;
  }
}

void
Qmgr::execARBIT_PREPREQ(Signal* signal)
{
  jamEntry();
  ArbitSignalData* sd = (ArbitSignalData*)&signal->theData[0];
  if (getOwnNodeId() == cpresident) {
    jam();
    return;		// wrong state
  }
  if (sd->sender != cpresident) {
    jam();
    return;		// wrong state
  }
  NodeRecPtr aPtr;
  aPtr.i = sd->sender;
  ptrAss(aPtr, nodeRec);
  switch (sd->code) {
  case ArbitCode::PrepPart1:    // zero them just to be sure
    jam();
    arbitRec.node = 0;
    arbitRec.ticket.clear();
    break;
  case ArbitCode::PrepPart2:    // non-president enters RUN state
    jam();
    [[fallthrough]];
  case ArbitCode::PrepAtrun:
    jam();
    arbitRec.node = sd->node;
    arbitRec.ticket = sd->ticket;
    arbitRec.code = sd->code;
    reportArbitEvent(signal, NDB_LE_ArbitState);
    arbitRec.state = ARBIT_RUN;
    arbitRec.newstate = true;
    DEB_ARBIT(("Arbit state = ARBIT_RUN PrepAtRun"));

    // Non-president node logs.
    if (!c_connectedNodes.get(arbitRec.node))
    {
      char buf[20]; // needs 16 + 1 for '\0'
      arbitRec.ticket.getText(buf, sizeof(buf));
      g_eventLogger->warning("President %u proposed disconnected "
                             "node %u as arbitrator [ticket=%s]. "
                             "Cluster may be partially connected. "
                             "Connected nodes: %s",
                             cpresident, arbitRec.node, buf,
                             BaseString::getPrettyTextShort(c_connectedNodes).c_str());

      warningEvent("President %u proposed disconnected node %u "
                   "as arbitrator [ticket %s]",
                   cpresident, arbitRec.node, buf);
      warningEvent("Cluster may be partially connected. Connected nodes: ");

      // Split the connected-node list, since warningEvents are
      // limited to ~24 words / 96 chars
      BaseString tmp(BaseString::getPrettyTextShort(c_connectedNodes).c_str());
      Vector<BaseString> split;
      tmp.split(split, "", 92);
      for(unsigned i = 0; i < split.size(); ++i)
      {
        warningEvent("%s", split[i].c_str());
      }
    }

    if (sd->code == ArbitCode::PrepAtrun) {
      jam();
      return;
    }
    break;
  default:
    jam();
    ndbabort();
  }
  sd->sender = getOwnNodeId();
  sd->code = 0;
  sendSignal(aPtr.p->blockRef, GSN_ARBIT_PREPCONF, signal,
    ArbitSignalData::SignalLength, JBB);
}

void
Qmgr::execARBIT_PREPCONF(Signal* signal)
{
  jamEntry();
  ArbitSignalData* sd = (ArbitSignalData*)&signal->theData[0];
  if (! arbitRec.match(sd)) {
    jam();
    return;		// stray signal
  }
  if (arbitRec.state != ARBIT_PREP1 && arbitRec.state != ARBIT_PREP2) {
    jam();
    return;		// wrong state
  }
  if (! arbitRec.recvMask.get(sd->sender)) {
    jam();
    return;		// wrong state
  }
  arbitRec.recvMask.clear(sd->sender);
  if (arbitRec.code == 0 && sd->code != 0) {
    jam();
    arbitRec.code = sd->code;
  }//if
}

void
Qmgr::execARBIT_PREPREF(Signal* signal)
{
  jamEntry();
  ArbitSignalData* sd = (ArbitSignalData*)&signal->theData[0];
  if (sd->code == 0) {
    jam();
    sd->code = ArbitCode::ErrUnknown;
  }
  execARBIT_PREPCONF(signal);
}

/**
 * Handle START state.  On first call send start request to
 * the chosen arbitrator.  Then wait for a CONF.
 */
void
Qmgr::stateArbitStart(Signal* signal)
{
  if (arbitRec.newstate) {
    jam();
    CRASH_INSERTION((Uint32)910 + arbitRec.state);

    arbitRec.sendCount = 0;
    arbitRec.recvCount = 0;
    arbitRec.code = 0;
    arbitRec.newstate = false;
  }

  switch (arbitRec.method){
  case ArbitRec::METHOD_EXTERNAL:
    jam();
    ndbrequire(arbitRec.node == 0); // No arbitrator selected

    // Don't start arbitrator in API node => ARBIT_RUN
    arbitRec.state = ARBIT_RUN;
    DEB_ARBIT(("Arbit state = ARBIT_RUN stateArbitStart"));
    arbitRec.newstate = true;
    return;
    break;

  case ArbitRec::METHOD_DEFAULT:
    if (! arbitRec.sendCount) {
      jam();
      BlockReference blockRef = calcApiClusterMgrBlockRef(arbitRec.node);
      ArbitSignalData* sd = (ArbitSignalData*)&signal->theData[0];
      sd->sender = getOwnNodeId();
      sd->code = 0;
      sd->node = arbitRec.node;
      sd->ticket = arbitRec.ticket;
      sd->mask.clear();
      sendSignal(blockRef, GSN_ARBIT_STARTREQ, signal,
                 ArbitSignalData::SignalLength, JBB);
      arbitRec.sendCount = 1;
      arbitRec.setTimestamp();		// send time
      return;
    }
    if (arbitRec.recvCount) {
      jam();
      reportArbitEvent(signal, NDB_LE_ArbitState);
      if (arbitRec.code == ArbitCode::ApiStart) {
        jam();
        arbitRec.state = ARBIT_RUN;
        DEB_ARBIT(("Arbit state = ARBIT_RUN stateArbitStart:Default"));
        arbitRec.newstate = true;
        return;
      }
      arbitRec.state = ARBIT_INIT;
      DEB_ARBIT(("Arbit state = ARBIT_INIT stateArbitStart:Default"));
      arbitRec.newstate = true;
      return;
    }
    if (arbitRec.getTimediff() > getArbitTimeout()) {
      jam();
      arbitRec.code = ArbitCode::ErrTimeout;
      reportArbitEvent(signal, NDB_LE_ArbitState);
      arbitRec.state = ARBIT_INIT;
      DEB_ARBIT(("Arbit state = ARBIT_INIT stateArbitStart:Default timeout"));
      arbitRec.newstate = true;
      return;
    }
    break;

  default:
    ndbabort();
  }
}

void
Qmgr::execARBIT_STARTCONF(Signal* signal)
{
  jamEntry();
  ArbitSignalData* sd = (ArbitSignalData*)&signal->theData[0];
  if (! arbitRec.match(sd)) {
    jam();
    return;		// stray signal
  }
  if (arbitRec.state != ARBIT_START) {
    jam();
    return;		// wrong state
  }
  if (arbitRec.recvCount) {
    jam();
    return;		// wrong state
  }
  arbitRec.code = sd->code;
  arbitRec.recvCount = 1;
}

void
Qmgr::execARBIT_STARTREF(Signal* signal)
{
  jamEntry();
  ArbitSignalData* sd = (ArbitSignalData*)&signal->theData[0];
  if (sd->code == 0) {
    jam();
    sd->code = ArbitCode::ErrUnknown;
  }
  execARBIT_STARTCONF(signal);
}

/**
 * Handle RUN state.  Send ticket to any new nodes which have
 * appeared after PREP state.  We don't care about a CONF.
 */
void
Qmgr::stateArbitRun(Signal* signal)
{
  if (arbitRec.newstate) {
    jam();
    CRASH_INSERTION((Uint32)910 + arbitRec.state);

    arbitRec.code = 0;
    arbitRec.newstate = false;
  }
  NodeRecPtr aPtr;
  aPtr.i = 0;
  const unsigned stop = NodeBitmask::NotFound;
  while ((aPtr.i = arbitRec.newMask.find(aPtr.i + 1)) != stop) {
    jam();
    arbitRec.newMask.clear(aPtr.i);
    ptrAss(aPtr, nodeRec);
    ArbitSignalData* sd = (ArbitSignalData*)&signal->theData[0];
    sd->sender = getOwnNodeId();
    sd->code = ArbitCode::PrepAtrun;
    sd->node = arbitRec.node;
    sd->ticket = arbitRec.ticket;
    sd->mask.clear();
    sendSignal(aPtr.p->blockRef, GSN_ARBIT_PREPREQ, signal,
      ArbitSignalData::SignalLength, JBB);
  }
}

/**
 * Handle CHOOSE state.  Entered only from RUN state when
 * there is a possible network partitioning.  Send CHOOSE to
 * the arbitrator.  On win switch to INIT state because a new
 * ticket must be created.
 */
void
Qmgr::stateArbitChoose(Signal* signal)
{
  if (arbitRec.newstate) {
    jam();
    CRASH_INSERTION((Uint32)910 + arbitRec.state);

    arbitRec.sendCount = 0;
    arbitRec.recvCount = 0;
    arbitRec.code = 0;
    arbitRec.newstate = false;
  }

  switch(arbitRec.method){
  case ArbitRec::METHOD_EXTERNAL:
  {
    if (! arbitRec.sendCount) {
      jam();
      ndbrequire(arbitRec.node == 0); // No arbitrator selected
      // Don't send CHOOSE to anyone, just wait for timeout to expire
      arbitRec.sendCount = 1;
      arbitRec.setTimestamp();
      return;
    }

    if (arbitRec.getTimediff() > getArbitTimeout()) {
      jam();
      // Arbitration timeout has expired
      ndbrequire(arbitRec.node == 0); // No arbitrator selected

      NodeBitmask nodes;
      computeArbitNdbMask(nodes);
      arbitRec.code = ArbitCode::WinWaitExternal;
      reportArbitEvent(signal, NDB_LE_ArbitResult, nodes);

      sendCommitFailReq(signal);        // start commit of failed nodes
      arbitRec.state = ARBIT_INIT;
      DEB_ARBIT(("Arbit state = ARBIT_INIT stateArbitChoose"));
      arbitRec.newstate = true;
      return;
    }
    break;
  }

  case ArbitRec::METHOD_DEFAULT:
  {
    if (! arbitRec.sendCount) {
      jam();
      const BlockReference blockRef = calcApiClusterMgrBlockRef(arbitRec.node);
      ArbitSignalData* sd = (ArbitSignalData*)&signal->theData[0];
      sd->sender = getOwnNodeId();
      sd->code = 0;
      sd->node = arbitRec.node;
      sd->ticket = arbitRec.ticket;
      computeArbitNdbMask(sd->mask);
      if (ERROR_INSERTED(943))
      {
        ndbout << "Not sending GSN_ARBIT_CHOOSEREQ, thereby causing" 
               << " arbitration to time out."<< endl;
      }
      else
      {
        sendSignal(blockRef, GSN_ARBIT_CHOOSEREQ, signal,
                   ArbitSignalData::SignalLength, JBA);
      }
      arbitRec.sendCount = 1;
      arbitRec.setTimestamp();		// send time
      return;
    }

    if (arbitRec.recvCount) {
      jam();
      reportArbitEvent(signal, NDB_LE_ArbitResult);
      if (arbitRec.code == ArbitCode::WinChoose) {
        jam();
        sendCommitFailReq(signal);        // start commit of failed nodes
        arbitRec.state = ARBIT_INIT;
        DEB_ARBIT(("Arbit state = ARBIT_INIT stateArbitChoose:Default"));
        arbitRec.newstate = true;
        return;
      }
      arbitRec.state = ARBIT_CRASH;
      DEB_ARBIT(("Arbit state = ARBIT_CRASH stateArbitChoose:Default"));
      arbitRec.newstate = true;
      stateArbitCrash(signal);		// do it at once
      return;
    }

    if (arbitRec.getTimediff() > getArbitTimeout()) {
      jam();
      // Arbitration timeout has expired
      arbitRec.code = ArbitCode::ErrTimeout;
      reportArbitEvent(signal, NDB_LE_ArbitState);
      arbitRec.state = ARBIT_CRASH;
      DEB_ARBIT(("Arbit state = ARBIT_CRASH stateArbitChoose:Def timeout"));
      arbitRec.newstate = true;
      stateArbitCrash(signal);		// do it at once
      return;
    }
    break;
  }

  default:
    ndbabort();
  }
}

void
Qmgr::execARBIT_CHOOSECONF(Signal* signal)
{
  jamEntry();
  ArbitSignalData* sd = (ArbitSignalData*)&signal->theData[0];
  if (!arbitRec.match(sd)) {
    jam();
    return;		// stray signal
  }
  if (arbitRec.state != ARBIT_CHOOSE) {
    jam();
    return;		// wrong state
  }
  if (arbitRec.recvCount) {
    jam();
    return;		// wrong state
  }
  arbitRec.recvCount = 1;
  arbitRec.code = sd->code;
}

void
Qmgr::execARBIT_CHOOSEREF(Signal* signal)
{
  jamEntry();
  ArbitSignalData* sd = (ArbitSignalData*)&signal->theData[0];
  if (sd->code == 0) {
    jam();
    sd->code = ArbitCode::ErrUnknown;
  }
  execARBIT_CHOOSECONF(signal);
}

/**
 * Handle CRASH state.  We must crash immediately.
 * XXX tell other nodes in our party to crash too.
 */
void
Qmgr::stateArbitCrash(Signal* signal)
{
  jam();
  if (arbitRec.newstate) {
    jam();
    CRASH_INSERTION((Uint32)910 + arbitRec.state);
    arbitRec.setTimestamp();
    arbitRec.code = 0;
    arbitRec.newstate = false;
  }
#ifdef ndb_arbit_crash_wait_for_event_report_to_get_out
  if (! (arbitRec.getTimediff() > getArbitTimeout()))
    return;
#endif
  CRASH_INSERTION(932);
  CRASH_INSERTION(938);
  CRASH_INSERTION(943);
  CRASH_INSERTION(944);
  progError(__LINE__, NDBD_EXIT_ARBIT_SHUTDOWN,
            "Arbitrator decided to shutdown this node");
}

/**
 * Arbitrator may inform us that it will exit.  This lets us
 * start looking sooner for a new one.  Handle it like API node
 * failure.
 */
void
Qmgr::execARBIT_STOPREP(Signal* signal)
{
  jamEntry();
  ArbitSignalData* sd = (ArbitSignalData*)&signal->theData[0];
  if (! arbitRec.match(sd)) {
    jam();
    return;		// stray signal
  }
  arbitRec.code = ArbitCode::ApiExit;
  handleArbitApiFail(signal, arbitRec.node);
}

Uint32
Qmgr::count_previously_alive_nodes()
{
  /**
   * This function is called as part of PREP_FAILCONF handling. This
   * means that we are preparing a node failure. This means that
   * NDBCNTR have not yet heard about the node failure and thus we
   * can still use the method is_node_started to see whether the
   * node was fully started before this failure.
   *
   * This method is called as part of arbitration check. A node is
   * only counted as previously alive if the node was fully started.
   *
   * In addition we check that the node is a data node and that the
   * QMGR node state is what we expect it to be if it was previously
   * alive.
   */
  Uint32 count = 0;
  NodeRecPtr aPtr;
  for (aPtr.i = 1; aPtr.i < MAX_NDB_NODES; aPtr.i++)
  {
    ptrAss(aPtr, nodeRec);
    if (getNodeInfo(aPtr.i).getType() == NodeInfo::DB &&
        c_ndbcntr->is_node_started(aPtr.i) &&
        (aPtr.p->phase == ZRUNNING || aPtr.p->phase == ZPREPARE_FAIL))
    {
      jam();
      jamLine(Uint16(aPtr.i));
      count++;
    }
  }
  return count;
}

void
Qmgr::computeArbitNdbMask(NodeBitmaskPOD& aMask)
{
  NodeRecPtr aPtr;
  aMask.clear();
  for (aPtr.i = 1; aPtr.i < MAX_NDB_NODES; aPtr.i++) {
    jam();
    ptrAss(aPtr, nodeRec);
    if (getNodeInfo(aPtr.i).getType() == NodeInfo::DB &&
        aPtr.p->phase == ZRUNNING)
    {
      jam();
      aMask.set(aPtr.i);
    }
  }
}

void
Qmgr::computeArbitNdbMask(NdbNodeBitmaskPOD& aMask)
{
  NodeRecPtr aPtr;
  aMask.clear();
  for (aPtr.i = 1; aPtr.i < MAX_NDB_NODES; aPtr.i++) {
    jam();
    ptrAss(aPtr, nodeRec);
    if (getNodeInfo(aPtr.i).getType() == NodeInfo::DB &&
        aPtr.p->phase == ZRUNNING)
    {
      jam();
      aMask.set(aPtr.i);
    }
  }
}

void
Qmgr::computeBeforeFailNdbMask(NdbNodeBitmaskPOD& aMask)
{
  NodeRecPtr aPtr;
  aMask.clear();
  for (aPtr.i = 1; aPtr.i < MAX_NDB_NODES; aPtr.i++)
  {
    jam();
    ptrAss(aPtr, nodeRec);
    if (getNodeInfo(aPtr.i).getType() == NodeInfo::DB &&
        (aPtr.p->phase == ZRUNNING ||
         aPtr.p->phase == ZPREPARE_FAIL))
    {
      jam();
      aMask.set(aPtr.i);
    }
  }
}

/**
 * Report arbitration event.  We use arbitration signal format
 * where sender (word 0) is event type.
 */
void
Qmgr::reportArbitEvent(Signal* signal, Ndb_logevent_type type,
                       const NodeBitmask mask)
{
  ArbitSignalData* sd = (ArbitSignalData*)&signal->theData[0];
  sd->sender = type;
  sd->code = arbitRec.code | (arbitRec.state << 16);
  sd->node = arbitRec.node;
  sd->ticket = arbitRec.ticket;
  sd->mask = mask;

  // Log to console/stdout
  LogLevel ll;
  ll.setLogLevel(LogLevel::llNodeRestart, 15);
  g_eventLogger->log(type, &signal->theData[0],
                     ArbitSignalData::SignalLength, 0, &ll);

  sendSignal(CMVMI_REF, GSN_EVENT_REP, signal,
    ArbitSignalData::SignalLength, JBB);
}

// end of arbitration module

void
Qmgr::execDUMP_STATE_ORD(Signal* signal)
{
  if (signal->theData[0] == 1)
  {
    unsigned max_nodes = MAX_NDB_NODES;
    if (signal->getLength() == 2)
    {
      max_nodes = signal->theData[1];
      if (max_nodes == 0 || max_nodes >= MAX_NODES)
      {
        max_nodes = MAX_NODES;
      }
      else
      {
        max_nodes++; // Include node id argument in loop
      }
    }
    infoEvent("creadyDistCom = %d, cpresident = %d\n",
	      creadyDistCom, cpresident);
    infoEvent("cpresidentAlive = %d, cpresidentCand = %d (gci: %d)\n",
              cpresidentAlive, 
	      c_start.m_president_candidate, 
	      c_start.m_president_candidate_gci);
    infoEvent("ctoStatus = %d\n", ctoStatus);
    for(Uint32 i = 1; i < max_nodes; i++){
      NodeRecPtr nodePtr;
      nodePtr.i = i;
      ptrCheckGuard(nodePtr, MAX_NODES, nodeRec);
      char buf[100];
      switch(nodePtr.p->phase){
      case ZINIT:
        sprintf(buf, "Node %d: ZINIT(%d)", i, nodePtr.p->phase);
        break;
      case ZSTARTING:
        sprintf(buf, "Node %d: ZSTARTING(%d)", i, nodePtr.p->phase);
        break;
      case ZRUNNING:
        sprintf(buf, "Node %d: ZRUNNING(%d)", i, nodePtr.p->phase);
        break;
      case ZPREPARE_FAIL:
        sprintf(buf, "Node %d: ZPREPARE_FAIL(%d)", i, nodePtr.p->phase);
        break;
      case ZFAIL_CLOSING:
        sprintf(buf, "Node %d: ZFAIL_CLOSING(%d)", i, nodePtr.p->phase);
        break;
      case ZAPI_INACTIVE:
        sprintf(buf, "Node %d: ZAPI_INACTIVE(%d)", i, nodePtr.p->phase);
        break;
      case ZAPI_ACTIVE:
        sprintf(buf, "Node %d: ZAPI_ACTIVE(%d)", i, nodePtr.p->phase);
        break;
      case ZAPI_ACTIVATION_ONGOING:
        sprintf(buf, "Node %d: ZAPI_ACTIVATION_ONGOING(%d)",
                i,
                nodePtr.p->phase);
        break;
      default:
        sprintf(buf, "Node %d: <UNKNOWN>(%d)", i, nodePtr.p->phase);
        break;
      }
      infoEvent("%s", buf);
    }
  }

#ifdef ERROR_INSERT
  if (signal->theData[0] == 935 && signal->getLength() == 2)
  {
    SET_ERROR_INSERT_VALUE(935);
    c_error_insert_extra = signal->theData[1];
  }
#endif

  if (signal->theData[0] == 900 && signal->getLength() == 2)
  {
    g_eventLogger->info("disconnecting %u", signal->theData[1]);
    api_failed(signal, signal->theData[1]);
  }

  if (signal->theData[0] == 908)
  {
    int tag = signal->getLength() < 2 ? -1 : signal->theData[1];
    char buf[8192];
    // for easy grepping in *out.log ...
    strcpy(buf, "HB:");
    if (tag >= 0)
      sprintf(buf+strlen(buf), "%d:", tag);
    sprintf(buf+strlen(buf), " pres:%u", cpresident);
    sprintf(buf+strlen(buf), " own:%u", getOwnNodeId());
    NodeRecPtr myNodePtr;
    myNodePtr.i = getOwnNodeId();
    ptrCheckGuard(myNodePtr, MAX_NDB_NODES, nodeRec);
    sprintf(buf+strlen(buf), " dyn:%u-%u", myNodePtr.p->ndynamicId & 0xFFFF, myNodePtr.p->ndynamicId >> 16);
    sprintf(buf+strlen(buf), " mxdyn:%u", c_maxDynamicId);
    sprintf(buf+strlen(buf), " hb:%u->%u->%u", cneighbourl, getOwnNodeId(), cneighbourh);
    sprintf(buf+strlen(buf), " node:dyn-hi,cfg:");
    NodeRecPtr nodePtr;
    for (nodePtr.i = 1; nodePtr.i < MAX_NDB_NODES; nodePtr.i++)
    {
      ptrAss(nodePtr, nodeRec);
      Uint32 type = getNodeInfo(nodePtr.i).m_type;
      if (type == NodeInfo::DB)
      {
        sprintf(buf+strlen(buf), " %u:%u-%u,%u", nodePtr.i, nodePtr.p->ndynamicId & 0xFFFF, nodePtr.p->ndynamicId >> 16, nodePtr.p->hbOrder);
      }
    }
    ndbout << buf << endl;
  }

#ifdef ERROR_INSERT
  Uint32 dumpCode = signal->theData[0];
  if ((dumpCode == 9992) ||
      (dumpCode == 9993))
  {
    if (signal->getLength() == 2)
    {
      Uint32 nodeId = signal->theData[1];
      Uint32& newNodeId = signal->theData[1];
      Uint32 length = 2;
      assert(257 > MAX_NODES);
      if (nodeId > MAX_NODES)
      {
        const char* type = "None";
        switch (nodeId)
        {
        case 257:
        {
          /* Left (lower) neighbour */
          newNodeId = cneighbourl;
          type = "Left neighbour";
          break;
        }
        case 258:
        {
          /* Right (higher) neighbour */
          newNodeId = cneighbourh;
          type = "Right neighbour";
          break;
        }
        case 259:
        {
          /* President */
          newNodeId = cpresident;
          type = "President";
          break;
        }
        }
        g_eventLogger->info(
            "QMGR : Mapping request on node id %u to node id %u (%s)", nodeId,
            newNodeId, type);
        if (newNodeId != nodeId)
        {
          sendSignal(CMVMI_REF, GSN_DUMP_STATE_ORD, signal, length, JBB);
        }
      }
    }
  }

  if (dumpCode == 9994)
  {
    g_eventLogger->info("setCCDelay(%u)", signal->theData[1]);
    setCCDelay(signal->theData[1]);
    m_connectivity_check.m_enabled = true;
  }
#endif

  if (signal->theData[0] == 939 && signal->getLength() == 2)
  {
    jam();
    Uint32 nodeId = signal->theData[1];
    g_eventLogger->info("Force close communication to %u", nodeId);
    SET_ERROR_INSERT_VALUE2(939, nodeId);
    CloseComReqConf * closeCom = CAST_PTR(CloseComReqConf,
                                          signal->getDataPtrSend());

    closeCom->xxxBlockRef = reference();
    closeCom->requestType = CloseComReqConf::RT_NO_REPLY;
    closeCom->failNo      = 0;
    closeCom->noOfNodes   = 1;
    closeCom->failedNodeId = nodeId;
    sendSignal(TRPMAN_REF, GSN_CLOSE_COMREQ, signal,
               CloseComReqConf::SignalLength, JBB);
  }
}//Qmgr::execDUMP_STATE_ORD()

void
Qmgr::execAPI_BROADCAST_REP(Signal* signal)
{
  jamEntry();
  ApiBroadcastRep api= *(const ApiBroadcastRep*)signal->getDataPtr();

  SectionHandle handle(this, signal);
  Uint32 len = signal->getLength() - ApiBroadcastRep::SignalLength;
  memmove(signal->theData, signal->theData+ApiBroadcastRep::SignalLength, 
	  4*len);
  
  NodeBitmask mask;
  NodeRecPtr nodePtr;
  for (nodePtr.i = 1; nodePtr.i < MAX_NODES; nodePtr.i++) 
  {
    jam();
    ptrAss(nodePtr, nodeRec);
    if (nodePtr.p->phase == ZAPI_ACTIVE && 
	getNodeInfo(nodePtr.i).m_version >= api.minVersion)
    {
      jam();
      mask.set(nodePtr.i);
    }
  }
  
  if (mask.isclear())
  {
    jam();
    releaseSections(handle);
    return;
  }

  NodeReceiverGroup rg(API_CLUSTERMGR, mask);
  sendSignal(rg, api.gsn, signal, len, JBB,
	     &handle);
}

void
Qmgr::execTRP_KEEP_ALIVE(Signal* signal)
{
  /*
   * This signal is sent via explicit transporter and signal may come in other
   * order than other signals from same sender.
   * That is ok since this signal is only there to generate traffic such that
   * connection is not taken as idle connection and disconnected if one run in
   * an environment there connection traffics are monitored and disconnected
   * if idle for too long.
   */
  jamEntry();
}

void
Qmgr::execNODE_FAILREP(Signal * signal)
{
  jamEntry();
  NodeFailRep* nodeFail = (NodeFailRep*)signal->getDataPtr();
  if(signal->getNoOfSections() >= 1)
  {
    ndbrequire(ndbd_send_node_bitmask_in_section(
        getNodeInfo(refToNode(signal->getSendersBlockRef())).m_version));
    SegmentedSectionPtr ptr;
    SectionHandle handle(this, signal);
    handle.getSection(ptr, 0);
    memset(nodeFail->theNodes, 0, sizeof(nodeFail->theNodes));
    copy(nodeFail->theNodes, ptr);
    releaseSections(handle);
  }
  else
  {
    memset(nodeFail->theNodes + NdbNodeBitmask48::Size, 0,
           _NDB_NBM_DIFF_BYTES);
  }

  NdbNodeBitmask allFailed; 
  allFailed.assign(NdbNodeBitmask::Size, nodeFail->theNodes);

  // make sure any distributed signals get acknowledged
  // destructive of the signal
  NdbNodeBitmask failedNodes;
  failedNodes.assign(NdbNodeBitmask::Size, nodeFail->theNodes);
  c_counterMgr.execNODE_FAILREP(signal, failedNodes);
  Uint32 nodeId = 0;
  while (!allFailed.isclear())
  {
    nodeId = allFailed.find(nodeId + 1);
    //ndbrequire(nodeId != Bitmask::NotFound);
    allFailed.clear(nodeId);
    NodeRecPtr nodePtr;
    nodePtr.i = nodeId;
    ptrCheckGuard(nodePtr, MAX_NDB_NODES, nodeRec);
    nodePtr.p->m_is_multi_trp_setup = false;
    nodePtr.p->m_is_ready_to_switch_trp = false;
    nodePtr.p->m_is_freeze_thread_completed = false;
    nodePtr.p->m_is_activate_trp_ready_for_me = false;
    nodePtr.p->m_is_activate_trp_ready_for_other = false;
    nodePtr.p->m_is_preparing_switch_trp = false;
    nodePtr.p->m_is_using_multi_trp = false;
    nodePtr.p->m_set_up_multi_trp_started = false;
    nodePtr.p->m_multi_trp_blockref = 0;
    nodePtr.p->m_used_num_multi_trps = 0;
    nodePtr.p->m_check_multi_trp_connect_loop_count = 0;
    nodePtr.p->m_num_activated_trps = 0;
    nodePtr.p->m_count_multi_trp_ref = 0;
    if (nodePtr.p->m_is_in_same_nodegroup)
    {
      jam();
      check_no_multi_trp(signal, nodePtr.i);
      globalTransporterRegistry.lockMultiTransporters();
      Multi_Transporter *multi_trp =
        globalTransporterRegistry.get_node_multi_transporter(nodePtr.i);
      if (multi_trp && 
          globalTransporterRegistry.get_num_active_transporters(multi_trp) > 1)
      {
        /**
         * The timing of the NODE_FAILREP signal is such that the transporter
         * haven't had time to switch the active transporters yet, we know
         * this will happen, so we switch now to use the old transporter for
         * the neighbour node. The node is currently down, so will have to
         * be setup before it can be used again.
         *
         * We will restore the active transporters to be the multi
         * transporters to enable the transporters to be handled by the
         * disconnect code. This is why it is required to lock the
         * multi transporter mutex while performing this action.
         */
        DEB_MULTI_TRP(("switch_active_trp for node %u's transporter",
                       nodePtr.i));
        globalTransporterRegistry.switch_active_trp(multi_trp);
      }
        
      DEB_MULTI_TRP(("Change neighbour node setup for node %u",
                     nodePtr.i));
      startChangeNeighbourNode();
      setNeighbourNode(nodePtr.i);
      endChangeNeighbourNode();
      globalTransporterRegistry.unlockMultiTransporters();
    }
  }
}

void
Qmgr::execALLOC_NODEID_REQ(Signal * signal)
{
  jamEntry();
  AllocNodeIdReq req = *(AllocNodeIdReq*)signal->getDataPtr();
  Uint32 error = 0;

  NodeRecPtr nodePtr;
  nodePtr.i = req.nodeId;
  if ((nodePtr.i >= MAX_NODES) ||
      ((req.nodeType == NodeInfo::DB) &&
       (nodePtr.i >= MAX_NDB_NODES)))
  {
    /* Ignore messages about nodes not even within range */
    jam();
    return;
  }
  ptrAss(nodePtr, nodeRec);

  if (refToBlock(req.senderRef) != QMGR) // request from management server
  {
    /* master */
    Dbdih *dih = (Dbdih*)globalData.getBlock(DBDIH, instance());
    bool is_dih_master = dih->is_master();
    if (getOwnNodeId() != cpresident || !is_dih_master)
    {
      jam();
      /**
       * Either we are not president which leads to that we are not master
       * in DIH, or we are president but hasn't yet seen our election to
       * master in DIH. Either way we respond with NotMaster, if we are
       * president and not master the response will lead to a retry which
       * is likely to be successful.
       */
      if (getOwnNodeId() == cpresident)
      {
        jam();
        g_eventLogger->debug("President, but not master at ALLOC_NODEID_REQ");
      }
      error = AllocNodeIdRef::NotMaster;
    }
    else if (!opAllocNodeIdReq.m_tracker.done())
    {
      jam();
      error = AllocNodeIdRef::Busy;
    }
    else if (c_connectedNodes.get(req.nodeId))
    {
      jam();
      error = AllocNodeIdRef::NodeConnected;
    }
    else if (nodePtr.p->m_secret != 0)
    {
      jam();
      error = AllocNodeIdRef::NodeReserved;
    }
    else if (req.nodeType != getNodeInfo(req.nodeId).m_type)
    {
      jam();
      error = AllocNodeIdRef::NodeTypeMismatch;
    }
    else if (req.nodeType == NodeInfo::API && c_allow_api_connect == 0)
    {
      jam();
      error = AllocNodeIdRef::NotReady;
    }

    if (error)
    {
      jam();
      g_eventLogger->debug("Alloc node id for node %u failed, err: %u",
                           nodePtr.i,
                           error);
      AllocNodeIdRef * ref = (AllocNodeIdRef*)signal->getDataPtrSend();
      ref->senderRef = reference();
      ref->errorCode = error;
      ref->masterRef = numberToRef(QMGR, cpresident);
      ref->senderData = req.senderData;
      ref->nodeId = req.nodeId;
      sendSignal(req.senderRef, GSN_ALLOC_NODEID_REF, signal,
                 AllocNodeIdRef::SignalLength, JBB);
      return;
    }

    if (ERROR_INSERTED(934) && req.nodeId != getOwnNodeId())
    {
      CRASH_INSERTION(934);
    }

    /**
     * generate secret
     */
    const NDB_TICKS now = NdbTick_getCurrentTicks();
    const Uint32 secret_hi = Uint32(now.getUint64() >> 24);
    const Uint32 secret_lo = Uint32(now.getUint64() << 8) + getOwnNodeId();
    req.secret_hi = secret_hi;
    req.secret_lo = secret_lo;

    if (req.timeout > 60000)
      req.timeout = 60000;

    nodePtr.p->m_secret = (Uint64(secret_hi) << 32) + secret_lo;
    nodePtr.p->m_alloc_timeout = NdbTick_AddMilliseconds(now,req.timeout);

    opAllocNodeIdReq.m_req = req;
    opAllocNodeIdReq.m_error = 0;
    opAllocNodeIdReq.m_connectCount =
      getNodeInfo(refToNode(req.senderRef)).m_connectCount;

    jam();
    AllocNodeIdReq * req2 = (AllocNodeIdReq*)signal->getDataPtrSend();
    * req2 = req;
    req2->senderRef = reference();
    NodeReceiverGroup rg(QMGR, c_clusterNodes);
    RequestTracker & p = opAllocNodeIdReq.m_tracker;
    p.init<AllocNodeIdRef>(c_counterMgr, rg, GSN_ALLOC_NODEID_REF, 0);

    sendSignal(rg, GSN_ALLOC_NODEID_REQ, signal,
               AllocNodeIdReq::SignalLengthQMGR, JBB);
    return;
  }

  /* participant */
  if (c_connectedNodes.get(req.nodeId))
  {
    jam();
    error = AllocNodeIdRef::NodeConnected;
  }
  else if (req.nodeType != getNodeInfo(req.nodeId).m_type)
  {
    jam();
    error = AllocNodeIdRef::NodeTypeMismatch;
  }
  else if ((nodePtr.p->failState != NORMAL) ||
           ((req.nodeType == NodeInfo::DB) &&
            (cfailedNodes.get(nodePtr.i))))
  {
    /**
     * Either the node has committed its node failure in QMGR but not yet
     * completed the node internal node failure handling. Or the node
     * failure commit process is still ongoing in QMGR. We should not
     * allocate a node id in either case.
     */
    jam();
    error = AllocNodeIdRef::NodeFailureHandlingNotCompleted;
  }
  else if (req.nodeType == NodeInfo::API && nodePtr.p->phase != ZAPI_INACTIVE)
  {
    jam();
    if (cpresident != getOwnNodeId() && c_allow_api_connect == 0)
    {
      /**
       * Don't block during NR
       */
      jam();
    }
    else
    {
      jam();
      if (nodePtr.p->phase == ZFAIL_CLOSING)
      {
        /* Occurs during node startup */
        error = AllocNodeIdRef::NodeFailureHandlingNotCompleted;
      }
      else
      {
        error = AllocNodeIdRef::NodeReserved;
      }
    }
  }
#if 0
  /**
   * For now only make "time/secret" based reservation on master
   *   as we otherwise also need to clear it on failure + handle
   *   master failure
   */
  else if (nodePtr.p->m_secret != 0)
  {
    jam();
    error = AllocNodeIdRef::NodeReserved;
  }
#endif

  if (error)
  {
    jam();
    g_eventLogger->info("Alloc nodeid for node %u failed,err: %u",
                        req.nodeId,
                        error);
    AllocNodeIdRef * ref = (AllocNodeIdRef*)signal->getDataPtrSend();
    ref->senderRef = reference();
    ref->errorCode = error;
    ref->senderData = req.senderData;
    ref->nodeId = req.nodeId;
    ref->masterRef = numberToRef(QMGR, cpresident);
    sendSignal(req.senderRef, GSN_ALLOC_NODEID_REF, signal,
               AllocNodeIdRef::SignalLength, JBB);
    return;
  }

  AllocNodeIdConf * conf = (AllocNodeIdConf*)signal->getDataPtrSend();
  conf->senderRef = reference();
  conf->secret_hi = req.secret_hi;
  conf->secret_lo = req.secret_lo;
  sendSignal(req.senderRef, GSN_ALLOC_NODEID_CONF, signal,
             AllocNodeIdConf::SignalLength, JBB);
}

void
Qmgr::execALLOC_NODEID_CONF(Signal * signal)
{
  /* master */

  jamEntry();
  const AllocNodeIdConf * conf = (AllocNodeIdConf*)signal->getDataPtr();
  opAllocNodeIdReq.m_tracker.reportConf(c_counterMgr,
                                        refToNode(conf->senderRef));

  if (signal->getLength() >= AllocNodeIdConf::SignalLength)
  {
    jam();
    if (opAllocNodeIdReq.m_req.secret_hi != conf->secret_hi ||
        opAllocNodeIdReq.m_req.secret_lo != conf->secret_lo)
    {
      jam();
      if (opAllocNodeIdReq.m_error == 0)
      {
        jam();
        opAllocNodeIdReq.m_error = AllocNodeIdRef::Undefined;
      }
    }
  }

  completeAllocNodeIdReq(signal);
}


void
Qmgr::execALLOC_NODEID_REF(Signal * signal)
{
  /* master */

  jamEntry();
  const AllocNodeIdRef * ref = (AllocNodeIdRef*)signal->getDataPtr();

  if (ref->errorCode == AllocNodeIdRef::NF_FakeErrorREF)
  {
    jam();
    if (ref->nodeId == refToNode(ref->senderRef))
    {
      /**
       * The node id we are trying to allocate has responded with a REF,
       * this was sent in response to a node failure, so we are most
       * likely not ready to allocate this node id yet. Report node
       * failure handling not ready yet.
       */
      jam();
      opAllocNodeIdReq.m_tracker.reportRef(c_counterMgr,
                                           refToNode(ref->senderRef));
      if (opAllocNodeIdReq.m_error == 0)
      {
        jam();
        opAllocNodeIdReq.m_error =
          AllocNodeIdRef::NodeFailureHandlingNotCompleted;
      }
    }
    else
    {
      jam();
      opAllocNodeIdReq.m_tracker.ignoreRef(c_counterMgr,
                                           refToNode(ref->senderRef));
    }
  }
  else
  {
    jam();
    opAllocNodeIdReq.m_tracker.reportRef(c_counterMgr,
                                         refToNode(ref->senderRef));
    if (opAllocNodeIdReq.m_error == 0)
    {
      jam();
      opAllocNodeIdReq.m_error = ref->errorCode;
    }
  }
  completeAllocNodeIdReq(signal);
}

void
Qmgr::completeAllocNodeIdReq(Signal *signal)
{
  /* master */

  if (!opAllocNodeIdReq.m_tracker.done())
  {
    jam();
    return;
  }

  if (opAllocNodeIdReq.m_connectCount !=
      getNodeInfo(refToNode(opAllocNodeIdReq.m_req.senderRef)).m_connectCount)
  {
    // management server not same version as the original requester
    jam();
    return;
  }

  if (opAllocNodeIdReq.m_tracker.hasRef())
  {
    jam();

    {
      /**
       * Clear reservation
       */
      NodeRecPtr nodePtr;
      nodePtr.i = opAllocNodeIdReq.m_req.nodeId;
      ptrAss(nodePtr, nodeRec);
      nodePtr.p->m_secret = 0;
    }
    g_eventLogger->info("Alloc node id for node %u failed, err: %u",
                        opAllocNodeIdReq.m_req.nodeId,
                        opAllocNodeIdReq.m_error);

    AllocNodeIdRef * ref = (AllocNodeIdRef*)signal->getDataPtrSend();
    ref->senderRef = reference();
    ref->senderData = opAllocNodeIdReq.m_req.senderData;
    ref->nodeId = opAllocNodeIdReq.m_req.nodeId;
    ref->errorCode = opAllocNodeIdReq.m_error;
    ref->masterRef = numberToRef(QMGR, cpresident);
    ndbassert(AllocNodeIdRef::SignalLength == 5);
    sendSignal(opAllocNodeIdReq.m_req.senderRef, GSN_ALLOC_NODEID_REF, signal,
               AllocNodeIdRef::SignalLength, JBB);
    return;
  }

  jam();

  g_eventLogger->info("Alloc node id for node %u succeeded",
                      opAllocNodeIdReq.m_req.nodeId);
  AllocNodeIdConf * conf = (AllocNodeIdConf*)signal->getDataPtrSend();
  conf->senderRef = reference();
  conf->senderData = opAllocNodeIdReq.m_req.senderData;
  conf->nodeId = opAllocNodeIdReq.m_req.nodeId;
  conf->secret_lo = opAllocNodeIdReq.m_req.secret_lo;
  conf->secret_hi = opAllocNodeIdReq.m_req.secret_hi;
  sendSignal(opAllocNodeIdReq.m_req.senderRef, GSN_ALLOC_NODEID_CONF, signal,
             AllocNodeIdConf::SignalLength, JBB);

  /**
   * We are the master and master DIH wants to keep track of node restart
   * state to be able to control LCP start and stop and also to be able
   * to easily report this state to the user when he asks for it.
   */
  AllocNodeIdRep *rep = (AllocNodeIdRep*)signal->getDataPtrSend();
  rep->nodeId = opAllocNodeIdReq.m_req.nodeId;
  EXECUTE_DIRECT(DBDIH, GSN_ALLOC_NODEID_REP, signal, 
		 AllocNodeIdRep::SignalLength);
}
	
void
Qmgr::execSTOP_REQ(Signal* signal)
{
  jamEntry();

  const StopReq* req = (const StopReq*)signal->getDataPtr();
  c_stopReq.senderRef = req->senderRef;
  c_stopReq.senderData = req->senderData;
  c_stopReq.requestInfo = req->requestInfo;
  c_stopReq.nodes.clear();
  if (signal->getNoOfSections() >= 1)
  {
    jam();
    SectionHandle handle(this, signal);
    SegmentedSectionPtr ptr;
    handle.getSection(ptr, 0);
    ndbrequire(ptr.sz <= NdbNodeBitmask::Size);
    copy(c_stopReq.nodes.rep.data, ptr);
    releaseSections(handle);
  }
  else
  {
    jam();
    c_stopReq.nodes.assign(NdbNodeBitmask48::Size, req->nodes);
  }

  if (c_stopReq.senderRef)
  {
    jam();
    ndbrequire(c_stopReq.nodes.get(getOwnNodeId()));
    
    StopConf *conf = (StopConf*)signal->getDataPtrSend();
    conf->senderData = c_stopReq.senderData;
    conf->nodeState = getOwnNodeId();
    sendSignal(c_stopReq.senderRef, 
	       GSN_STOP_CONF, signal, StopConf::SignalLength, JBA);
  }
}

bool
Qmgr::check_multi_node_shutdown(Signal* signal)
{
  if (c_stopReq.senderRef && 
      c_stopReq.nodes.get(getOwnNodeId()))
  {
    jam();
    if(StopReq::getPerformRestart(c_stopReq.requestInfo))
    {
      jam();
      StartOrd * startOrd = (StartOrd *)&signal->theData[0];
      startOrd->restartInfo = c_stopReq.requestInfo;
      sendSignal(CMVMI_REF, GSN_START_ORD, signal, 2, JBA);
    } else {
      sendSignal(CMVMI_REF, GSN_STOP_ORD, signal, 1, JBA);
    }
    return true;
  }
  return false;
}

int
Qmgr::check_hb_order_config()
{
  m_hb_order_config_used = false;
  Uint32 count = 0;
  Uint32 count_zero = 0;
  NodeRecPtr nodePtr;
  for (nodePtr.i = 1; nodePtr.i < MAX_NDB_NODES; nodePtr.i++)
  {
    ptrAss(nodePtr, nodeRec);
    const NodeInfo& nodeInfo = getNodeInfo(nodePtr.i);
    if (nodeInfo.m_type == NodeInfo::DB)
    {
      count++;
      if (nodePtr.p->hbOrder == 0)
        count_zero++;
    }
  }
  ndbrequire(count != 0); // must have node info
  if (count_zero == count)
  {
    jam();
    return 0; // no hbOrder defined
  }
  if (count_zero != 0)
  {
    jam();
    return -1; // error: not all zero or all nonzero
  }
  for (nodePtr.i = 1; nodePtr.i < MAX_NDB_NODES; nodePtr.i++)
  {
    ptrAss(nodePtr, nodeRec);
    const NodeInfo& nodeInfo = getNodeInfo(nodePtr.i);
    if (nodeInfo.m_type == NodeInfo::DB)
    {
      NodeRecPtr nodePtr2;
      for (nodePtr2.i = nodePtr.i + 1; nodePtr2.i < MAX_NDB_NODES; nodePtr2.i++)
      {
        ptrAss(nodePtr2, nodeRec);
        const NodeInfo& nodeInfo2 = getNodeInfo(nodePtr2.i);
        if (nodeInfo2.m_type == NodeInfo::DB)
        {
          if (nodePtr.i != nodePtr2.i &&
              nodePtr.p->hbOrder == nodePtr2.p->hbOrder)
          {
            jam();
            return -2; // error: duplicate nonzero value
          }
        }
      }
    }
  }
  m_hb_order_config_used = true;
  return 0;
}

static const Uint32 CC_SuspectTicks = 1;
static const Uint32 CC_FailedTicks = 2;

void
Qmgr::startConnectivityCheck(Signal* signal, Uint32 reason, Uint32 causingNode)
{
  jam();
  ndbrequire(m_connectivity_check.getEnabled());

  if (m_connectivity_check.m_active)
  {
    jam();
    /* Connectivity check underway already
     * do nothing
     */
    return;
  }


  m_connectivity_check.m_nodesPinged.clear();

  /* Send NODE_PINGREQ signal to all other running nodes, and
   * initialise connectivity check bitmasks.
   * Note that nodes may already be considered suspect due to
   * a previous connectivity check round.
   */
  Uint32 ownId = getOwnNodeId();
  NodePingReq* pingReq = CAST_PTR(NodePingReq, &signal->theData[0]);
  pingReq->senderData = ++m_connectivity_check.m_currentRound;
  pingReq->senderRef = reference();

  for (Uint32 i=1; i < MAX_NDB_NODES; i++)
  {
    if (i != ownId)
    {
      NodeRec& node = nodeRec[i];
      if (node.phase == ZRUNNING)
      {
        /* If connection was considered ok, treat as unknown,
         * If it was considered slow, continue to treat
         *   as slow
         */
        sendSignal(node.blockRef,
                   GSN_NODE_PING_REQ,
                   signal,
                   NodePingReq::SignalLength,
                   JBA);

        m_connectivity_check.m_nodesPinged.set(i);
      }
    }
  }

  /* Initialise result bitmasks */
  m_connectivity_check.m_nodesWaiting.assign(m_connectivity_check.m_nodesPinged);
  m_connectivity_check.m_nodesFailedDuring.clear();

  /* Ensure only live nodes are considered suspect */
  m_connectivity_check.m_nodesSuspect.bitAND(m_connectivity_check.m_nodesPinged);

  const char* reasonText = "Unknown";
  bool firstTime = true;

  switch(reason)
  {
  case FailRep::ZHEARTBEAT_FAILURE:
    reasonText = "Heartbeat failure";
    break;
  case FailRep::ZCONNECT_CHECK_FAILURE:
    reasonText = "Connectivity check request";
    break;
  default:
    firstTime = false;
    ndbrequire(m_connectivity_check.m_nodesSuspect.count() > 0);
    break;
  }

  if (!m_connectivity_check.m_nodesPinged.isclear())
  {
    jam();
    {
      char buff[NdbNodeBitmask::TextLength + 1];
      m_connectivity_check.m_nodesPinged.getText(buff);
      if (firstTime)
      {
        g_eventLogger->info("QMGR : Starting connectivity check of %u other nodes (%s) due to %s from node %u.",
                            m_connectivity_check.m_nodesPinged.count(),
                            buff,
                            reasonText,
                            causingNode);
      }
      else
      {
        char buff2[NdbNodeBitmask::TextLength + 1];
        m_connectivity_check.m_nodesSuspect.getText(buff2);
        g_eventLogger->info("QMGR : Restarting connectivity check of %u other nodes (%s) due to %u syspect nodes (%s)",
                            m_connectivity_check.m_nodesPinged.count(),
                            buff,
                            m_connectivity_check.m_nodesSuspect.count(),
                            buff2);
      }
    }

    /* Generate cluster log event */
    Uint32 bitmaskSz = NdbNodeBitmask::Size;
    signal->theData[0] = NDB_LE_ConnectCheckStarted;
    signal->theData[1] = m_connectivity_check.m_nodesPinged.count();
    signal->theData[2] = reason;
    signal->theData[3] = causingNode;
    signal->theData[4] = bitmaskSz;
    Uint32* sigPtr = &signal->theData[5];
    m_connectivity_check.m_nodesPinged.copyto(bitmaskSz, sigPtr); sigPtr+= bitmaskSz;
    m_connectivity_check.m_nodesSuspect.copyto(bitmaskSz, sigPtr);

    LinearSectionPtr lsptr[3];
    lsptr[0].p = signal->theData;
    lsptr[0].sz = 5 + 2 * NdbNodeBitmask::Size;
    sendSignal(CMVMI_REF, GSN_EVENT_REP, signal, 1, JBB, lsptr, 1);

    m_connectivity_check.m_active = true;
    m_connectivity_check.m_tick = 0;
    const NDB_TICKS now = NdbTick_getCurrentTicks();
    m_connectivity_check.m_timer.reset(now);
  }
  else
  {
    g_eventLogger->info("QMGR : Connectivity check requested due to %s (from %u) not started as no other running nodes.",
                        reasonText,
                        causingNode);
  }
}

void
Qmgr::execNODE_PINGREQ(Signal* signal)
{
  jamEntry();
  Uint32 ownId = getOwnNodeId();
  const NodePingReq* pingReq = CAST_CONSTPTR(NodePingReq, &signal->theData[0]);
  Uint32 sendersRef = signal->getSendersBlockRef();
  Uint32 sendersNodeId = refToNode(sendersRef);
  Uint32 senderData = pingReq->senderData;

  ndbrequire(sendersNodeId != ownId);

  /* We will start our own connectivity check if necessary
   * before responding with PING_CONF to the requestor.
   * This means that the sending node will receive our PING_REQ
   * before our PING_CONF, which should avoid them starting an
   * unnecessary extra connectivity check round in some cases.
   */
  if (likely(m_connectivity_check.getEnabled()))
  {
    jam();
    /* We have connectivity checking configured */
    if (! m_connectivity_check.m_active)
    {
      jam();

      {
        /* Don't start a new connectivity check if the requesting
         * node has failed from our point of view
         */
        NodeRecPtr nodePtr;
        nodePtr.i = sendersNodeId;
        ptrCheckGuard(nodePtr, MAX_NDB_NODES, nodeRec);
        if (unlikely(nodePtr.p->phase != ZRUNNING))
        {
          jam();

          g_eventLogger->warning("QMGR : Discarding NODE_PINGREQ from non-running node %u (%u)",
                                 sendersNodeId, nodePtr.p->phase);
          return;
        }
      }

      /* Start our own Connectivity Check now indicating reason and causing node */
      startConnectivityCheck(signal, FailRep::ZCONNECT_CHECK_FAILURE, sendersNodeId);
    }
  }
  else
  {
    jam();
    g_eventLogger->warning("QMGR : NODE_PINGREQ received from node %u, but connectivity "
                           "checking not configured on this node.  Ensure all "
                           "nodes have the same configuration for parameter "
                           "ConnectCheckIntervalMillis.",
                           sendersNodeId);
  }

  /* Now respond with NODE_PINGCONF */
  NodePingConf* pingConf = CAST_PTR(NodePingConf, &signal->theData[0]);

  pingConf->senderData = senderData;
  pingConf->senderRef = reference();

  sendSignal(sendersRef,
             GSN_NODE_PING_CONF,
             signal,
             NodePingConf::SignalLength,
             JBA);
}

void
Qmgr::ConnectCheckRec::reportNodeConnect(Uint32 nodeId)
{
  /* Clear any suspicion */
  m_nodesSuspect.clear(nodeId);
}

bool
Qmgr::ConnectCheckRec::reportNodeFailure(Uint32 nodeId)
{
  if (unlikely(m_active))
  {
    m_nodesFailedDuring.set(nodeId);

    if (m_nodesWaiting.get(nodeId))
    {
      /* We were waiting for a NODE_PING_CONF from this node,
       * remove it from the set
       */
      m_nodesWaiting.clear(nodeId);

      return m_nodesWaiting.isclear();
    }
  }
  return false;
}

void
Qmgr::execNODE_PINGCONF(Signal* signal)
{
  jamEntry();

  ndbrequire(m_connectivity_check.getEnabled());

  const NodePingConf* pingConf = CAST_CONSTPTR(NodePingConf, &signal->theData[0]);
  Uint32 sendersBlockRef = signal->getSendersBlockRef();
  Uint32 sendersNodeId = refToNode(sendersBlockRef);
  Uint32 roundNumber = pingConf->senderData;

  ndbrequire(sendersNodeId != getOwnNodeId());
  ndbrequire((m_connectivity_check.m_active)                                || /* Normal */
             (m_connectivity_check.m_nodesWaiting.get(sendersNodeId)          || /* We killed last round */
              m_connectivity_check.m_nodesFailedDuring.get(sendersNodeId)));     /* Someone killed */

  if (unlikely((! m_connectivity_check.m_active) ||
               (roundNumber != m_connectivity_check.m_currentRound)))
  {
    g_eventLogger->warning("QMGR : Received NODEPING_CONF from node %u for round %u, "
                           "but we are %sactive on round %u.  Discarding.",
                           sendersNodeId,
                           roundNumber,
                           ((m_connectivity_check.m_active)?"":"in"),
                           m_connectivity_check.m_currentRound);
    return;
  }

  if (ERROR_INSERTED(938))
  {
    g_eventLogger->info("QMGR : execNODE_PING_CONF() from %u in tick %u",
                        sendersNodeId, m_connectivity_check.m_tick);
  }

  /* Node must have been pinged, we must be waiting for the response,
   * or the node must have already failed
   */
  ndbrequire(m_connectivity_check.m_nodesPinged.get(sendersNodeId));
  ndbrequire(m_connectivity_check.m_nodesWaiting.get(sendersNodeId) ||
             m_connectivity_check.m_nodesFailedDuring.get(sendersNodeId));

  m_connectivity_check.m_nodesWaiting.clear(sendersNodeId);

  if (likely(m_connectivity_check.m_tick < CC_SuspectTicks))
  {
    jam();
    /* Node responded on time, clear any suspicion about it */
    m_connectivity_check.m_nodesSuspect.clear(sendersNodeId);
  }

  if (m_connectivity_check.m_nodesWaiting.isclear())
  {
    jam();
    /* Connectivity check round is now finished */
    connectivityCheckCompleted(signal);
  }
}

void
Qmgr::connectivityCheckCompleted(Signal* signal)
{
  jam();

  m_connectivity_check.m_active = false;

  /* Log the following :
   * Nodes checked
   * Nodes responded ok
   * Nodes responded late (now suspect)
   * Nodes failed to respond.
   * Nodes failed during
   */
  char pinged[NdbNodeBitmask::TextLength + 1];
  char late[NdbNodeBitmask::TextLength + 1];
  char silent[NdbNodeBitmask::TextLength + 1];
  char failed[NdbNodeBitmask::TextLength + 1];

  /* Any 'waiting' nodes have been killed
   * Surviving suspects do not include them.
   */
  NdbNodeBitmask survivingSuspects(m_connectivity_check.m_nodesSuspect);
  survivingSuspects.bitANDC(m_connectivity_check.m_nodesWaiting);

  /* Nodes that failed during the check are also excluded */
  survivingSuspects.bitANDC(m_connectivity_check.m_nodesFailedDuring);

  m_connectivity_check.m_nodesPinged.getText(pinged);
  survivingSuspects.getText(late);
  m_connectivity_check.m_nodesWaiting.getText(silent);
  m_connectivity_check.m_nodesFailedDuring.getText(failed);

  g_eventLogger->info("QMGR : Connectivity check completed, "
                      "%u other nodes checked (%s), "
                      "%u responded on time, "
                      "%u responded late (%s), "
                      "%u no response will be failed (%s), "
                      "%u failed during check (%s)\n",
                      m_connectivity_check.m_nodesPinged.count(),
                      pinged,
                      m_connectivity_check.m_nodesPinged.count() -
                      m_connectivity_check.m_nodesSuspect.count(),
                      survivingSuspects.count(),
                      late,
                      m_connectivity_check.m_nodesWaiting.count(),
                      silent,
                      m_connectivity_check.m_nodesFailedDuring.count(),
                      failed);

  /* Log in Cluster log */
  signal->theData[0] = NDB_LE_ConnectCheckCompleted;
  signal->theData[1] = m_connectivity_check.m_nodesPinged.count();
  signal->theData[2] = survivingSuspects.count();
  signal->theData[3] = m_connectivity_check.m_nodesWaiting.count() +
    m_connectivity_check.m_nodesFailedDuring.count();

  sendSignal(CMVMI_REF, GSN_EVENT_REP, signal, 4, JBB);

  if (survivingSuspects.count() > 0)
  {
    jam();
    /* Still suspect nodes, start another round */
    g_eventLogger->info("QMGR : Starting new connectivity check due to suspect nodes.");
    /* Restart connectivity check, no external reason or cause */
    startConnectivityCheck(signal, 0, 0);
  }
  else
  {
    jam();
    /* No suspect nodes, stop the protocol now */

    g_eventLogger->info("QMGR : All other nodes (%u) connectivity ok.",
                        m_connectivity_check.m_nodesPinged.count() -
                        (m_connectivity_check.m_nodesWaiting.count() +
                         m_connectivity_check.m_nodesFailedDuring.count()));

    /* Send a heartbeat to our right neighbour at this point as a gesture
     * of goodwill
     */
    sendHeartbeat(signal);
    hb_send_timer.reset(NdbTick_getCurrentTicks());
  };
}

void
Qmgr::checkConnectivityTimeSignal(Signal* signal)
{
  /* Executed periodically when a connectivity check is
   * underway.
   * After CC_SuspectTicks have elapsed, any nodes
   * which have not responded are considered
   * 'Suspect'.
   * After CC_FailedTicks have elapsed, any nodes
   * which have not responded are considered
   * to have failed, and failure handling
   * begins.
   */
  jam();

  /* Preconditions, otherwise we shouldn't have been called */
  ndbrequire(m_connectivity_check.getEnabled());
  ndbrequire(m_connectivity_check.m_active);
  ndbrequire(!m_connectivity_check.m_nodesWaiting.isclear());

  m_connectivity_check.m_tick++;

  switch (m_connectivity_check.m_tick)
  {
  case CC_SuspectTicks:
  {
    jam();
    /* Still waiting to hear from some nodes, they are now
     * suspect
     */
    m_connectivity_check.m_nodesSuspect.bitOR(m_connectivity_check.m_nodesWaiting);
    return;
  }
  case CC_FailedTicks:
  {
    jam();
    /* Still waiting to hear from some nodes, they will now
     * be failed
     */
    m_connectivity_check.m_active = false;
    Uint32 nodeId = 0;

    while ((nodeId = m_connectivity_check.m_nodesWaiting.find(nodeId))
           != BitmaskImpl::NotFound)
    {
      jam();
      /* Log failure reason */
      /* Todo : Connectivity Check specific failure log? */
      signal->theData[0] = NDB_LE_DeadDueToHeartbeat;
      signal->theData[1] = nodeId;

      sendSignal(CMVMI_REF, GSN_EVENT_REP, signal, 2, JBB);

      /* Fail the node */
      /* TODO : Consider real time break here */
      failReportLab(signal, nodeId, FailRep::ZCONNECT_CHECK_FAILURE, getOwnNodeId());
      nodeId++;
    }

    /* Now handle the end of the Connectivity Check */
    connectivityCheckCompleted(signal);
  }
  }
}

bool
Qmgr::isNodeConnectivitySuspect(Uint32 nodeId) const
{
  return m_connectivity_check.m_nodesSuspect.get(nodeId);
}

void
Qmgr::handleFailFromSuspect(Signal* signal,
                            Uint32 reason,
                            Uint16 aFailedNode,
                            Uint16 sourceNode)
{
  jam();

  const char* reasonText = "Unknown";

  /* We have received a failure report about some node X from
   * some other node that we consider to have suspect connectivity
   * which may have caused the report.
   *
   * We will 'invert' the sense of this, and handle it as
   * a failure report of the sender, with the same cause.
   */
  switch(reason)
  {
  case FailRep::ZCONNECT_CHECK_FAILURE:
    jam();
    /* Suspect says that connectivity check failed for another node.
     * As suspect has bad connectivity from our point of view, we
     * blame him.
     */
    reasonText = "ZCONNECT_CHECK_FAILURE";
    break;
  case FailRep::ZLINK_FAILURE:
    jam();
    /* Suspect says that link failed for another node.
     * As suspect has bad connectivity from our point of view, we
     * blame her.
     */
    reasonText = "ZLINK_FAILURE";
    break;
  default:
    ndbabort();
  }

  g_eventLogger->warning("QMGR : Received Connectivity failure notification about "
                         "%u from suspect node %u with reason %s.  "
                         "Mapping to failure of %u sourced by me.",
                         aFailedNode, sourceNode, reasonText, sourceNode);

  signal->theData[0] = NDB_LE_NodeFailRejected;
  signal->theData[1] = reason;
  signal->theData[2] = aFailedNode;
  signal->theData[3] = sourceNode;

  sendSignal(CMVMI_REF, GSN_EVENT_REP, signal, 4, JBB);

  failReportLab(signal, sourceNode, (FailRep::FailCause) reason, getOwnNodeId());
}

ProcessInfo *
Qmgr::getProcessInfo(Uint32 nodeId)
{
  ProcessInfo * storedProcessInfo = 0;
  Int16 index = processInfoNodeIndex[nodeId];
  if(index >= 0)
    storedProcessInfo = & receivedProcessInfo[index];
  else if(nodeId == getOwnNodeId())
    storedProcessInfo = getOwnProcessInfo(getOwnNodeId());
  return storedProcessInfo;
}

void
Qmgr::execDBINFO_SCANREQ(Signal *signal)
{
  DbinfoScanReq req= *(DbinfoScanReq*)signal->theData;
  Ndbinfo::Ratelimit rl;

  jamEntry();
  switch(req.tableId) {
  case Ndbinfo::MEMBERSHIP_TABLEID:
  {
    jam();
    Ndbinfo::Row row(signal, req);
    row.write_uint32(getOwnNodeId());
    row.write_uint32(getNodeState().nodeGroup);
    row.write_uint32(cneighbourl);
    row.write_uint32(cneighbourh);
    row.write_uint32(cpresident);

    // President successor
    Uint32 successor = 0;
    {
      NodeRecPtr nodePtr;
      UintR minDynamicId = (UintR)-1;
      for (nodePtr.i = 1; nodePtr.i < MAX_NDB_NODES; nodePtr.i++)
      {
        jam();
        ptrAss(nodePtr, nodeRec);
        if (nodePtr.p->phase == ZRUNNING)
        {
          if ((nodePtr.p->ndynamicId & 0xFFFF) < minDynamicId)
          {
            jam();
            if (cpresident !=  nodePtr.i)
            {
              minDynamicId = (nodePtr.p->ndynamicId & 0xFFFF);
              successor = nodePtr.i;
            }
          }
        }
      }
    }
    row.write_uint32(successor);

    NodeRecPtr myNodePtr;
    myNodePtr.i = getOwnNodeId();
    ptrCheckGuard(myNodePtr, MAX_NDB_NODES, nodeRec);
    row.write_uint32(myNodePtr.p->ndynamicId);

    row.write_uint32(arbitRec.node); // arbitrator

    char ticket[20]; // Need 16 characters + 1 for trailing '\0'
    arbitRec.ticket.getText(ticket, sizeof(ticket));
    row.write_string(ticket);

    row.write_uint32(arbitRec.state);

    // arbitrator connected
    row.write_uint32(c_connectedNodes.get(arbitRec.node));

    // Find potential (rank1 and rank2) arbitrators that are connected.
    NodeRecPtr aPtr;
    // buf_size: Node nr (max 3 chars) and ', '  + trailing '\0'
    const int buf_size = 5 * MAX_NODES + 1;
    char buf[buf_size];

    for (unsigned rank = 1; rank <= 2; rank++)
    {
      jam();
      aPtr.i = 0;
      const unsigned stop = NodeBitmask::NotFound;
      int buf_offset = 0;
      const char* delimiter = "";

      while ((aPtr.i = arbitRec.apiMask[rank].find(aPtr.i + 1)) != stop)
      {
        jam();
        ptrAss(aPtr, nodeRec);
        if (c_connectedNodes.get(aPtr.i))
        {
          buf_offset += BaseString::snprintf(buf + buf_offset,
                                             buf_size - buf_offset,
                                             "%s%u", delimiter, aPtr.i);
          delimiter = ", ";
        }
      }

      if (buf_offset == 0)
        row.write_string("-");
      else
        row.write_string(buf);
    }

    ndbinfo_send_row(signal, req, row, rl);
    break;
  }
  case Ndbinfo::PROCESSES_TABLEID:
  {
    jam();
    for(int i = 1 ; i <= max_api_node_id ; i++)
    {
      NodeInfo nodeInfo = getNodeInfo(i);
      if(nodeInfo.m_connected)
      {
        char version_buffer[NDB_VERSION_STRING_BUF_SZ];
        ndbGetVersionString(nodeInfo.m_version, nodeInfo.m_mysql_version,
                            0, version_buffer, NDB_VERSION_STRING_BUF_SZ);

        ProcessInfo *processInfo = getProcessInfo(i);
        if(processInfo && processInfo->isValid())
        {
          char uri_buffer[512];
          processInfo->getServiceUri(uri_buffer, sizeof(uri_buffer));
          Ndbinfo::Row row(signal, req);
          row.write_uint32(getOwnNodeId());                 // reporting_node_id
          row.write_uint32(i);                              // node_id
          row.write_uint32(nodeInfo.getType());             // node_type
          row.write_string(version_buffer);                 // node_version
          row.write_uint32(processInfo->getPid());          // process_id
          row.write_uint32(processInfo->getAngelPid());     // angel_process_id
          row.write_string(processInfo->getProcessName());  // process_name
          row.write_string(uri_buffer);                     // service_URI
          ndbinfo_send_row(signal, req, row, rl);
        }
        else if(nodeInfo.m_type != NodeInfo::DB &&
                nodeInfo.m_version > 0 &&
                ! ndbd_supports_processinfo(nodeInfo.m_version))
        {
          /* MGM/API node is too old to send ProcessInfoRep, so create a
             fallback-style report */

          struct in6_addr addr= globalTransporterRegistry.get_connect_address(i);
          char service_uri[INET6_ADDRSTRLEN + 6];
          strcpy(service_uri, "ndb://");
          Ndb_inet_ntop(AF_INET6, & addr, service_uri + 6, 46);

          Ndbinfo::Row row(signal, req);
          row.write_uint32(getOwnNodeId());                 // reporting_node_id
          row.write_uint32(i);                              // node_id
          row.write_uint32(nodeInfo.getType());             // node_type
          row.write_string(version_buffer);                 // node_version
          row.write_uint32(0);                              // process_id
          row.write_uint32(0);                              // angel_process_id
          row.write_string("");                             // process_name
          row.write_string(service_uri);                    // service_URI
          ndbinfo_send_row(signal, req, row, rl);
        }
      }
    }
    break;
  }
  default:
    break;
  }
  ndbinfo_send_scan_conf(signal, req, rl);
}


void
Qmgr::execPROCESSINFO_REP(Signal *signal)
{
  jamEntry();
  ProcessInfoRep * report = (ProcessInfoRep *) signal->theData;
  SectionHandle handle(this, signal);
  SegmentedSectionPtr pathSectionPtr, hostSectionPtr;

  ndbrequire(report->node_id < MAX_NODES);
  ProcessInfo * processInfo = getProcessInfo(report->node_id);
  if(processInfo)
  {
    /* Set everything except the connection name and host address */
    processInfo->initializeFromProcessInfoRep(report);

    /* Set the URI path */
    if(handle.getSection(pathSectionPtr, ProcessInfoRep::PathSectionNum))
    {
      processInfo->setUriPath(pathSectionPtr.p->theData);
    }

    /* Set the host address */
    if(handle.getSection(hostSectionPtr, ProcessInfoRep::HostSectionNum))
    {
      processInfo->setHostAddress(hostSectionPtr.p->theData);
    }
    else
    {
      /* Use the address from the transporter registry.
         As implemented below we use setHostAddress() with struct in_addr
         to set an IPv4 address.  An alternate more abstract version
         of ProcessInfo::setHostAddress() is also available, which
         takes a struct sockaddr * and length.
      */
      struct in6_addr addr=
        globalTransporterRegistry.get_connect_address(report->node_id);
      processInfo->setHostAddress(& addr);
    }
  }
  releaseSections(handle);
}

void
Qmgr::execISOLATE_ORD(Signal* signal)
{
  jamEntry();
  
  IsolateOrd* sig = (IsolateOrd*) signal->theData;
  
  ndbrequire(sig->senderRef != 0);
  Uint32 senderNode = refToNode(sig->senderRef);
  Uint32 sz;
  Uint32 num_sections = signal->getNoOfSections();
  SectionHandle handle(this, signal);
  if (ndbd_send_node_bitmask_in_section(getNodeInfo(senderNode).m_version))
  {
    jam();
    ndbrequire(num_sections == 1);
    SegmentedSectionPtr ptr;
    handle.getSection(ptr, 0);
    copy(sig->nodesToIsolate, ptr);
    ndbrequire(ptr.sz <= NdbNodeBitmask::Size);
    sz = ptr.sz;
  }
  else
  {
    jam();
    memset(sig->nodesToIsolate + NdbNodeBitmask48::Size,
           0,
           _NDB_NBM_DIFF_BYTES);
    sz = NdbNodeBitmask::Size;
  }
  NdbNodeBitmask victims;
  memset(&victims, 0, sizeof(victims));
  victims.assign(sz, sig->nodesToIsolate);
  ndbrequire(!victims.isclear());

  switch (sig->isolateStep)
  {
  case IsolateOrd::IS_REQ:
  {
    jam();
    releaseSections(handle);
    /* Initial request, broadcast immediately */

    /* Need to get the set of live nodes to broadcast to */
    NdbNodeBitmask hitmen(c_clusterNodes);

    sig->isolateStep = IsolateOrd::IS_BROADCAST;
    unsigned nodeId = hitmen.find_first();
    do
    {
      jam();
      BlockReference ref = calcQmgrBlockRef(nodeId);
      if (ndbd_send_node_bitmask_in_section(getNodeInfo(nodeId).m_version))
      {
        jam();
        LinearSectionPtr lsptr[3];
        lsptr[0].p = (Uint32*)&victims;
        lsptr[0].sz = victims.getPackedLengthInWords();
        sendSignal(ref,
                   GSN_ISOLATE_ORD,
                   signal,
                   IsolateOrd::SignalLength,
                   JBA,
                   lsptr,
                   1);
      }
      else
      {
        jam();
        ndbrequire(victims.getPackedLengthInWords() <= 2);
        memset(&sig->nodesToIsolate, 0, 8);
        memcpy(&sig->nodesToIsolate,
               &victims,
               4 * victims.getPackedLengthInWords());
        sendSignal(ref,
                   GSN_ISOLATE_ORD,
                   signal,
                   IsolateOrd::SignalLengthWithBitmask48,
                   JBA);
      }
      nodeId = hitmen.find_next(nodeId + 1);
    } while (nodeId != BitmaskImpl::NotFound);

    ndbrequire(!hitmen.isclear()); /* At least me */
    return;
  }
  case IsolateOrd::IS_BROADCAST:
  {
    jam();
    /* Received reqest, delay */
    sig->isolateStep = IsolateOrd::IS_DELAY;
    
    if (sig->delayMillis > 0)
    {
      /* Delay processing until delayMillis passes */
      jam();
      sendSignalWithDelay(reference(),
                          GSN_ISOLATE_ORD, 
                          signal, 
                          sig->delayMillis, 
                          IsolateOrd::SignalLength,
                          &handle);
      return;
    }
  }
  [[fallthrough]];
  case IsolateOrd::IS_DELAY:
  {
    jam();

    releaseSections(handle);
    if (ERROR_INSERTED(942))
    {
      jam();
      g_eventLogger->info("QMGR discarding IsolateRequest");
      return;
    }

    /* Map to FAIL_REP signal(s) */
    Uint32 failSource = refToNode(sig->senderRef);

    unsigned nodeId = victims.find_first();
    do
    {
      jam();

      /* TODO : Consider checking node state and skipping if
       * failing already
       * Consider logging that action is being taken here
       */

      FailRep* failRep = (FailRep*)&signal->theData[0];
      failRep->failNodeId = nodeId;
      failRep->failCause = FailRep::ZFORCED_ISOLATION;
      failRep->failSourceNodeId = failSource;

      sendSignal(reference(), GSN_FAIL_REP, signal, 3, JBA);
      
      nodeId = victims.find_next(nodeId + 1);
    } while (nodeId != BitmaskImpl::NotFound);
    
    /* Fail rep signals are en-route... */
    
    return;
  }
  }

  ndbabort();
}


void
Qmgr::execNODE_STATE_REP(Signal* signal)
{
  jam();
  const NodeState prevState = getNodeState();
  SimulatedBlock::execNODE_STATE_REP(signal);

  /* Check whether we are changing state */
  const Uint32 prevStartLevel = prevState.startLevel;
  const Uint32 newStartLevel = getNodeState().startLevel;

  if (newStartLevel != prevStartLevel)
  {
    jam();
    /* Inform APIs */
    signal->theData[0] = ZNOTIFY_STATE_CHANGE;
    signal->theData[1] = 1;
    sendSignal(reference(), GSN_CONTINUEB, signal, 2, JBB);
  }

  return;
}

void
Qmgr::handleStateChange(Signal* signal, Uint32 nodeToNotify)
{
  jam();
  bool take_a_break = false;

  do
  {
    const NodeInfo::NodeType nt = getNodeInfo(nodeToNotify).getType();

    if (nt == NodeInfo::API ||
        nt == NodeInfo::MGM)
    {
      jam();

      NodeRecPtr notifyNode;
      notifyNode.i = nodeToNotify;
      ptrCheckGuard(notifyNode, MAX_NODES, nodeRec);

      if (notifyNode.p->phase == ZAPI_ACTIVE)
      {
        jam();
        ndbassert(c_connectedNodes.get(nodeToNotify));

        /**
         * Ok, send an unsolicited API_REGCONF to inform
         * the API of the state change
         */
        set_hb_count(nodeToNotify) = 0;
        sendApiRegConf(signal, nodeToNotify);

        take_a_break = true;
      }
    }

    nodeToNotify++;
  } while (nodeToNotify < MAX_NODES &&
           !take_a_break);

  if (nodeToNotify < MAX_NODES)
  {
    jam();
    signal->theData[0] = ZNOTIFY_STATE_CHANGE;
    signal->theData[1] = nodeToNotify;
    sendSignal(reference(), GSN_CONTINUEB, signal, 2, JBB);
  }

  return;
}

/**
 * SET_UP_MULTI_TRP_REQ starts the setup of multi socket transporters
 * that currently is setup between two data nodes in the same node group.
 * This signal is sent in start phase 3 from NDBCNTR  when we are performing
 * an initial start or a cluster restart at a time when we know the version
 * info about other data nodes. For node restarts it is sent later in phase
 * 4 when the master has informed us of the current sysfile. We need to wait
 * for this to ensure that we know the node group information for all nodes.
 * We will only allow one use of SET_UP_MULTI_TRP_REQ per start of a data
 * node. We can still participate in setting up multi sockets after that,
 * but only when another node is starting and requesting us to assist in
 * setting up a multi socket setup.
 *
 * We cannot use multi sockets towards versions before MySQL Cluster
 * 8.0.20.
 *
 * The signal flow to accomplish this setup of multi sockets is the
 * following. It is currently only possible to setup when a node is
 * starting up, but some parts of the code is prepared to also handle
 * this change while the cluster is operational.
 *
 * The protocol below assumes that both node support multi sockets.
 *
 * NDBCNTR/DBDIH          QMGR                              QMGR neighbour
 *    SET_UP_MULTI_TRP_REQ
 *    ------------------->
 *
 * Scenario 1: QMGR Neighbour starts after first QMGR
 *                        GET_NUM_MULTI_TRP_REQ
 *                        ------------------------------------->
 *                        GET_NUM_MULTI_TRP_CONF
 *                        <------------------------------------
 *                     Create multi transporters
 *                     Connect multi transporters
 *
 *                        GET_NUM_MULTI_TRP_REQ
 *                        <------------------------------------
 *                        GET_NUM_MULTI_TRP_CONF
 *                        ------------------------------------>
 *                                                  Create multi transporter
 *                                                  Connect multi transporter
 *                       Multi transporters connect to each other
 *
 * QMGR                                                  QMGR Neighbour
 *     SWITCH_MULTI_TRP_REQ
 *   ---------------------------------------------------------->
 *                                                       When QMGR neighbour
 *                                                       has added to epoll
 *                                                       set.
 *     SWITCH_MULTI_TRP_REQ
 *   <---------------------------------------------------------
 *     SWITCH_MULTI_TRP_CONF
 *   <---------------------------------------------------------
 *     SWITCH_MULTI_TRP_CONF (in response to REQ)
 *   --------------------------------------------------------->
 *     Now both nodes are ready to perform the actual switch over
 *
 *  The node with higher node id will always start the switch over and
 *  this node will always connect all nodes to completion before starting
 *  any switch over. The other node is allowed to start the switch over
 *  if the node is connected and the other requests a switch over.
 *
 * When we start the switch over we will always get a printout of this
 * in the node log.
 *
 *
 *  QMGR               THRMAN Proxy                 THRMAN
 *    FREEZE_THREAD_REQ
 *    ---------------------->
 *                           FREEZE_THREAD_REQ
 *                           -------------------------->>
 *                                                   Freeze all threads
 *                                                   except main thread
 *              FREEZE_ACTION_REQ
 *    <--------------------------------------------------
 *    Switch to using multi transporter sockets
 *
 * At this point the only thread that is active is the main thread.
 * Every other thread is frozen waiting to be woken up when the
 * new multi socket setup is set up. We will send the last signal
 * ACTIVATE_TRP_REQ on the old transporter, before we send that we
 * ensure that we have locked all send transporters and after that
 * we enable the send buffer and after that all signals will be
 * sent on the new multi sockets.
 *
 * QMGR                  THRMAN (main thread)            QMGR Neighbour
 *       ACTIVATE_TRP_REQ
 *   -------------------------------------------------------->
 *       FREEZE_ACTION_CONF
 *   -------------------------->
 *                           unlock all thread
 *                           wait until all threads woken up again
 *       FREEZE_THREAD_CONF
 *   <--------------------------
 *
 * In parallel with the above we will also do the same thing in the
 * neighbour node and this node will initiate the second round of
 * events when we receive the signal ACTIVATE_TRP_REQ.
 *
 * QMGR         TRPMAN Proxy     TRPMAN                  QMGR Neighbour
 *       ACTIVATE_TRP_REQ
 *   <--------------------------------------------------------
 *   SYNC_THREAD_VIA_REQ
 *   --------------->
 *                   SYNC_THREAD_VIA_REQ
 *                   --------------->>                  THRMANs
 *                                    SYNC_THREAD_REQ
 *                                    -------------------->>
 *                                    SYNC_THREAD_CONF
 *                                    <<--------------------
 *                   SYNC_THREAD_VIA_CONF
 *                   <<---------------
 *   SYNC_THREAD_VIA_CONF
 *   <---------------
 *
 * SYNC_THREAD_VIA_REQ/CONF is used to ensure that all receive threads
 * have delivered any signals it has received. Since at this point we
 * haven't activated the new multi sockets, and we have deactivated
 * the old socket, this means that we have a clear signal order in that
 * signal sent on old socket is always delivered to all other threads
 * before any new signal on the new multi socket transporters are
 * delivered.
 *
 *   <---------------
 *     ACTIVATE_TRP_REQ
 *   --------------->-------------->>
 *                                Activate the receive on the
 *                                new transporters
 *     ACTIVATE_TRP_CONF
 *   <<------------------------------
 *     ACTIVATE_TRP_CONF
 *   --------------------------------------------------------->
 *                                                           Here the
 *                                                        switch is completed
 *  After receiving ACTIVATE_TRP_CONF we have no use of the socket anymore
 *  and since the sender obviously has also
 *
 * If more nodes are in node group to also set up we do it after this.
 * Otherwise we are ready.
 *
 *  QMGR                           NDBCNTR/DBDIH
 *      SET_UP_MULTI_TRP_CONF
 *    ------------------------------->
 */
void
Qmgr::execSET_UP_MULTI_TRP_REQ(Signal *signal)
{
  jamEntry();
  if (m_ref_set_up_multi_trp_req != 0)
  {
    jam();
    DEB_MULTI_TRP(("Already handled SET_UP_MULTI_TRP_REQ"));
    sendSignal(signal->theData[0],
               GSN_SET_UP_MULTI_TRP_CONF,
               signal,
               1,
               JBB);
    return;
  }
  m_ref_set_up_multi_trp_req = signal->theData[0];
  m_get_num_multi_trps_sent = 0;
  for (Uint32 node_id = 1; node_id < MAX_NDB_NODES; node_id++)
  {
    NodeRecPtr nodePtr;
    nodePtr.i = node_id;
    ptrAss(nodePtr, nodeRec);
    nodePtr.p->m_used_num_multi_trps = m_num_multi_trps;
    nodePtr.p->m_initial_set_up_multi_trp_done = false;
  }
  DEB_MULTI_TRP(("m_num_multi_trps = %u", m_num_multi_trps));
  bool done = false;
  bool completed = get_num_multi_trps(signal, done);
  if (!completed)
  {
    jam();
    return;
  }
  else
  {
    jam();
    DEB_MULTI_TRP(("m_num_multi_trps == 1, no need to setup multi sockets"));
  }
  complete_multi_trp_setup(signal, done);
}

void
Qmgr::get_node_group_mask(Signal *signal, NdbNodeBitmask& mask)
{
  CheckNodeGroups * sd = (CheckNodeGroups*)signal->getDataPtrSend();
  sd->blockRef = reference();
  sd->requestType =
    CheckNodeGroups::Direct |
    CheckNodeGroups::GetNodeGroupMembers;
  sd->nodeId = getOwnNodeId();
  EXECUTE_DIRECT_MT(DBDIH, GSN_CHECKNODEGROUPSREQ, signal, 
		    CheckNodeGroups::SignalLength, 0);
  jamEntry();
  mask.assign(sd->mask);
  mask.clear(getOwnNodeId());
}

bool
Qmgr::get_num_multi_trps(Signal *signal, bool &done)
{
  jamEntry();
  NdbNodeBitmask mask;
  get_node_group_mask(signal, mask);
  m_get_num_multi_trps_sent++;
  if (m_num_multi_trps == 1)
  {
    jam();
    done = true;
  }
  for (Uint32 node_id = 1; node_id < MAX_NDB_NODES; node_id++)
  {
    if (mask.get(node_id))
    {
      jam();
      jamLine(node_id);
      DEB_MULTI_TRP(("Node %u is in the same node group", node_id));
      NodeRecPtr nodePtr;
      nodePtr.i = node_id;
      ptrAss(nodePtr, nodeRec);
      nodePtr.p->m_is_in_same_nodegroup = true;
      done = true;
      Uint32 version = getNodeInfo(nodePtr.i).m_version;
      if (m_num_multi_trps > 1)
      {
        create_multi_transporter(nodePtr.i);
        if (nodePtr.p->phase == ZRUNNING &&
            ndbd_use_multi_ng_trps(version) &&
            (c_ndbcntr->is_node_started(nodePtr.i) ||
             c_ndbcntr->is_node_starting(nodePtr.i)))
        {
          jam();
          if (ERROR_INSERTED(970))
          {
            NdbSleep_MilliSleep(500);
          }
          nodePtr.p->m_set_up_multi_trp_started = true;
          inc_get_num_multi_trps_sent(nodePtr.i);
          send_get_num_multi_trp_req(signal, node_id);
        }
      }
    }
  }
  m_get_num_multi_trps_sent--;
  return (m_get_num_multi_trps_sent == 0);
}

void
Qmgr::execGET_NUM_MULTI_TRP_REQ(Signal* signal)
{
  jamEntry();
  GetNumMultiTrpReq* req = (GetNumMultiTrpReq*)&signal->theData[0];
  Uint32 sender_node_id = req->nodeId;

  NodeRecPtr nodePtr;
  nodePtr.i = sender_node_id;
  ptrCheckGuard(nodePtr, MAX_NDB_NODES, nodeRec);
  nodePtr.p->m_initial_set_up_multi_trp_done =
    req->initial_set_up_multi_trp_done;
  /*
   * Set used number of multi sockets to be minimum of our own config
   * and the node config of the node contacting us.
   */
  nodePtr.p->m_used_num_multi_trps =
    MIN(req->numMultiTrps, m_num_multi_trps);

  if (m_initial_set_up_multi_trp_done && nodePtr.p->m_used_num_multi_trps > 1)
  {
    /**
     * We passed the startup phase 2 where the connection setup
     * of multi transporters happens normally. So the node sending
     * this message is a new node starting and we're either already
     * started or have passed phase 2 of the startup. We will start
     * enabling communication to this new node.
     *
     * This is only required if we want to use more than one socket.
     */
    jam();
    DEB_MULTI_TRP(("Node %u starting, prepare switch trp using %u trps",
                   sender_node_id,
                   nodePtr.p->m_used_num_multi_trps));
    connect_multi_transporter(signal, sender_node_id);
    if (ERROR_INSERTED(972))
    {
      NdbSleep_MilliSleep(500);
    }
  }
  else
  {
    jam();
    if (ERROR_INSERTED(971))
    {
      NdbSleep_MilliSleep(500);
    }
  }
  if (m_ref_set_up_multi_trp_req != 0)
  {
    jam();
    DEB_MULTI_TRP(("Node %u starting, sent GET_NUM_MULTI_TRP_REQ, get"
                   " num multi %u",
                   sender_node_id,
                   nodePtr.p->m_used_num_multi_trps));
    GetNumMultiTrpConf* conf = (GetNumMultiTrpConf*)signal->getDataPtrSend();
    conf->numMultiTrps = nodePtr.p->m_used_num_multi_trps;
    conf->nodeId = getOwnNodeId();
    conf->initial_set_up_multi_trp_done = m_initial_set_up_multi_trp_done;

    BlockReference ref = calcQmgrBlockRef(sender_node_id);
    sendSignal(ref, GSN_GET_NUM_MULTI_TRP_CONF, signal,
               GetNumMultiTrpConf::SignalLength, JBB);
  }
  else
  {
    jam();
    DEB_MULTI_TRP(("Node %u starting, GET_NUM_MULTI_TRP_REQ sent,"
                   " we're not ready",
                   sender_node_id));
    GetNumMultiTrpRef* ref = (GetNumMultiTrpRef*)signal->getDataPtrSend();
    ref->nodeId = getOwnNodeId();
    ref->errorCode = GetNumMultiTrpRef::NotReadyYet;
    BlockReference block_ref = calcQmgrBlockRef(sender_node_id);
    sendSignal(block_ref, GSN_GET_NUM_MULTI_TRP_REF, signal,
               GetNumMultiTrpRef::SignalLength, JBB);
  }
}

void
Qmgr::execGET_NUM_MULTI_TRP_REF(Signal *signal)
{
  GetNumMultiTrpRef ref = *(GetNumMultiTrpRef*)&signal->theData[0];
  /**
   * The other node is not ready yet, we'll wait for it to become ready before
   * progressing.
   */
  NodeRecPtr nodePtr;
  nodePtr.i = ref.nodeId;
  ptrCheckGuard(nodePtr, MAX_NDB_NODES, nodeRec);
  nodePtr.p->m_count_multi_trp_ref++;
  if (nodePtr.p->m_count_multi_trp_ref > 60)
  {
    jam();
    nodePtr.p->m_count_multi_trp_ref = 0;
    DEB_MULTI_TRP(("GET_NUM_MULTI_TRP_REF 60 times from %u", ref.nodeId));
    ndbassert(false);
    dec_get_num_multi_trps_sent(ref.nodeId);
    complete_multi_trp_setup(signal, false);
    return;
  }
  DEB_MULTI_TRP(("GET_NUM_MULTI_TRP_REF received from %u", ref.nodeId));
  signal->theData[0] = ZRESEND_GET_NUM_MULTI_TRP_REQ;
  signal->theData[1] = ref.nodeId;
  sendSignalWithDelay(reference(), GSN_CONTINUEB, signal, 500, 2);
}

void
Qmgr::complete_multi_trp_setup(Signal *signal, bool set_done)
{
  if (m_get_num_multi_trps_sent == 0)
  {
    jam();
    if (set_done)
    {
      jam();
      m_initial_set_up_multi_trp_done = true;
    }
    sendSignal(m_ref_set_up_multi_trp_req,
               GSN_SET_UP_MULTI_TRP_CONF,
               signal,
               1,
               JBB);
    if (!set_done)
    {
      jam();
      m_ref_set_up_multi_trp_req = 0;
    }
  }
  else
  {
    jam();
  }
}

void
Qmgr::send_get_num_multi_trp_req(Signal *signal, NodeId node_id)
{
  if (m_get_num_multi_trps_sent == 0)
  {
    jam();
    DEB_MULTI_TRP(("We have already completed the SET_UP_MULTI_TRP_REQ"
                   ", no need to continue retrying"));
    complete_multi_trp_setup(signal, false);
    return;
  }
  jam();
  DEB_MULTI_TRP(("Get num multi trp for node %u", node_id));
  GetNumMultiTrpReq* req = (GetNumMultiTrpReq*)signal->getDataPtrSend();
  req->nodeId = getOwnNodeId();
  req->numMultiTrps = m_num_multi_trps;
  req->initial_set_up_multi_trp_done = false;
  BlockReference ref = calcQmgrBlockRef(node_id);
  sendSignal(ref, GSN_GET_NUM_MULTI_TRP_REQ, signal,
             GetNumMultiTrpReq::SignalLength, JBB);
}

void
Qmgr::inc_get_num_multi_trps_sent(NodeId node_id)
{
  NodeRecPtr nodePtr;
  nodePtr.i = node_id;
  ptrCheckGuard(nodePtr, MAX_NDB_NODES, nodeRec);
  ndbrequire(!nodePtr.p->m_is_get_num_multi_trp_active);
  m_get_num_multi_trps_sent++;
  nodePtr.p->m_is_get_num_multi_trp_active = true;
}

void
Qmgr::dec_get_num_multi_trps_sent(NodeId node_id)
{
  NodeRecPtr nodePtr;
  nodePtr.i = node_id;
  ptrCheckGuard(nodePtr, MAX_NDB_NODES, nodeRec);
  ndbrequire(m_get_num_multi_trps_sent > 0);
  ndbrequire(nodePtr.p->m_is_get_num_multi_trp_active);
  m_get_num_multi_trps_sent--;
  nodePtr.p->m_is_get_num_multi_trp_active = false;
}

void
Qmgr::execGET_NUM_MULTI_TRP_CONF(Signal* signal)
{
  /**
   * We receive the number of sockets to use from the other node. Could
   * also be a signal we sent to ourselves if the other node isn't
   * started yet or is running a version not supporting multi sockets.
   * In these cases the number of sockets will always be 1.
   */
  jamEntry();
  CRASH_INSERTION(951);
  GetNumMultiTrpConf* conf = (GetNumMultiTrpConf*)&signal->theData[0];
  Uint32 sender_node_id = conf->nodeId;
  NodeRecPtr nodePtr;
  nodePtr.i = sender_node_id;
  ptrCheckGuard(nodePtr, MAX_NDB_NODES, nodeRec);

  nodePtr.p->m_count_multi_trp_ref = 0;
  Uint32 rec_num_multi_trps = conf->numMultiTrps;
  Uint32 initial_set_up_multi_trp_done = conf->initial_set_up_multi_trp_done;
  ndbrequire(nodePtr.p->m_used_num_multi_trps > 0);
  ndbrequire(rec_num_multi_trps <= m_num_multi_trps);
  /**
   * If the other side cannot handle the number of multi sockets we wanted,
   * we set it to the other sides number instead.
   */
  nodePtr.p->m_used_num_multi_trps =
    MIN(conf->numMultiTrps, nodePtr.p->m_used_num_multi_trps);
  nodePtr.p->m_initial_set_up_multi_trp_done =
    initial_set_up_multi_trp_done;
  dec_get_num_multi_trps_sent(nodePtr.i);
  if (rec_num_multi_trps == 1)
  {
    jam();
    DEB_MULTI_TRP(("No need to setup multi sockets to node %u",
                   nodePtr.i));
    complete_multi_trp_setup(signal, true);
    return;
  }
  DEB_MULTI_TRP(("GET_NUM_MULTI_TRP_CONF received from %u using %u trps",
                 sender_node_id,
                 nodePtr.p->m_used_num_multi_trps));
  jam();
  connect_multi_transporter(signal, nodePtr.i);
  if (ERROR_INSERTED(973))
  {
    NdbSleep_MilliSleep(1500);
  }
}

void
Qmgr::create_multi_transporter(NodeId node_id)
{
  jamEntry();
  DEB_MULTI_TRP(("Create multi trp for node %u", node_id));
  globalTransporterRegistry.createMultiTransporter(node_id,
                                                   m_num_multi_trps);
}

/*
 * TRP_KEEP_ALIVE
 */

void Qmgr::send_trp_keep_alive_start(Signal* signal)
{
  jam();
  c_keepalive_seqnum++;
  if (c_keep_alive_send_in_progress)
  {
    jam();
    g_eventLogger->warning("Sending keep alive messages on all links is slow, "
                           "skipping one round (%u) of sending.",
                           c_keepalive_seqnum);
    return;
  }
  c_keep_alive_send_in_progress = true;
  constexpr Uint32 node_id = 0;
  signal->theData[0] = ZSEND_TRP_KEEP_ALIVE;
  signal->theData[1] = node_id;
  signal->theData[2] = c_keepalive_seqnum;
  send_trp_keep_alive(signal);
}

void Qmgr::send_trp_keep_alive(Signal* signal)
{
  jam();

  Uint32 node_id = signal->theData[1];
  Uint32 keepalive_seqnum = signal->theData[2];

  if ((node_id = c_clusterNodes.find(node_id)) != NdbNodeBitmask::NotFound)
  {
    jam();
    NodeInfo nodeInfo = getNodeInfo(node_id);
    ndbrequire(nodeInfo.m_type == NodeInfo::DB);
    if (node_id != getOwnNodeId() &&
        nodeInfo.m_version != 0 &&
        ndbd_support_trp_keep_alive(nodeInfo.m_version))
    {
      jam();

      const BlockReference qmgr_ref = calcQmgrBlockRef(node_id);

      TrpKeepAlive* sig = reinterpret_cast<TrpKeepAlive*>(signal->theData);
      sig->senderRef = reference();
      sig->keepalive_seqnum = keepalive_seqnum;
      Signal25* signal25 = reinterpret_cast<Signal25*>(signal);
      sendSignalOverAllLinks(qmgr_ref, GSN_TRP_KEEP_ALIVE, signal25, 2, JBB);
    }
    node_id++;
  }

  if (node_id == NdbNodeBitmask::NotFound)
  {
    jam();
    c_keep_alive_send_in_progress = false;
    return;
  }

  signal->theData[0] = ZSEND_TRP_KEEP_ALIVE;
  signal->theData[1] = node_id;
  signal->theData[2] = keepalive_seqnum;
  sendSignal(reference(), GSN_CONTINUEB, signal, 3, JBA);
}

#include "../../../common/transporter/Transporter.hpp"
#include "../../../common/transporter/Multi_Transporter.hpp"

void
Qmgr::connect_multi_transporter(Signal *signal, NodeId node_id)
{
  /**
   * We have created the Multi transporters, now it is time to setup
   * connections to those that are running and also to switch over to
   * using the multi transporter. We currently only perform this as
   * part of startup. This means that if a node is already started
   * it is the responsibility of the starting node always to perform
   * the setup. If both nodes are starting the node with lowest node
   * id is responsible for the setup.
   */
  NodeRecPtr nodePtr;
  nodePtr.i = node_id;
  ptrCheckGuard(nodePtr, MAX_NDB_NODES, nodeRec);
  nodePtr.p->m_check_multi_trp_connect_loop_count = 0;
  nodePtr.p->m_is_preparing_switch_trp = true;
  /**
   * Connect a multi-transporter.
   * For clients this happens by moving the transporters inside the
   * multi-transporter into the allTransporters array. This leads to
   * that they are checked in start_clients_thread. These transporters
   * are special in that they only connect in the CONNECTED state.
   *
   * To differentiate between normal transporters and these transporters
   * that are part of a multi-transporter we have a method called
   * isPartOfMultiTransporter. The method set_part_of_multi_transporter
   * toggles this state, by default it is false.
   *
   * By replacing the position in theNodeIdTransporters with a
   * multi transporter we ensure that connect_server will handle the
   * connection properly.
   *
   * By placing the transporters in the allTransporters array ensures
   * that we connect as clients in start_clients_thread.
   */
  Multi_Transporter *multi_trp =
    globalTransporterRegistry.get_node_multi_transporter(node_id);
  ndbrequire(multi_trp != 0);

  globalTransporterRegistry.lockMultiTransporters();
  multi_trp->set_num_inactive_transporters(
    nodePtr.p->m_used_num_multi_trps);
  Uint32 num_inactive_transporters =
    multi_trp->get_num_inactive_transporters();
  Transporter *current_trp =
    globalTransporterRegistry.get_node_transporter(node_id);
  if (current_trp->isMultiTransporter())
  {
    jam();
    DEB_MULTI_TRP(("Get current trp from multi transporter"));
    ndbrequire(current_trp == multi_trp);
    current_trp = multi_trp->get_active_transporter(0);
    ndbrequire(multi_trp->get_num_active_transporters() == 1);
  }
  DEB_MULTI_TRP(("Base transporter has trp_id: %u",
                 current_trp->getTransporterIndex()));
  int trp_port = current_trp->get_s_port();

  for (Uint32 i = 0; i < num_inactive_transporters; i++)
  {
    /**
     * It is vital that we set the port number in the transporters used
     * by the multi transporter. It is possible that the node comes up
     * with a different port number after a restart. For the first
     * transporter this port number is set in start_clients_thread.
     * Thus before we connect using these transporters we update the
     * port number of those transporters to be the same port number as
     * used by the first transporter.
     */
    jam();
    Transporter *t = multi_trp->get_inactive_transporter(i);
    t->set_s_port(trp_port);
    globalTransporterRegistry.insert_allTransporters(t);
    assign_recv_thread_new_trp(t->getTransporterIndex());
    DEB_MULTI_SETUP(("Insert trp id %u for node %u, mti = %u, server: %u"
                     ", port: %d",
                     t->getTransporterIndex(),
                     node_id,
                     t->get_multi_transporter_instance(),
                     t->isServer,
                     trp_port));
  }
  globalTransporterRegistry.unlockMultiTransporters();
  signal->theData[0] = ZCHECK_MULTI_TRP_CONNECT;
  signal->theData[1] = node_id;
  sendSignalWithDelay(reference(), GSN_CONTINUEB, signal, 10, 2);
}

void
Qmgr::check_connect_multi_transporter(Signal *signal, NodeId node_id)
{
  NodeRecPtr nodePtr;
  nodePtr.i = node_id;
  ptrCheckGuard(nodePtr, MAX_NDB_NODES, nodeRec);
  globalTransporterRegistry.lockMultiTransporters();
  Multi_Transporter *multi_trp =
    globalTransporterRegistry.get_node_multi_transporter(node_id);
  if (nodePtr.p->phase == ZRUNNING)
  {
    jam();
    bool connected = true;
    Uint32 num_inactive_transporters =
      multi_trp->get_num_inactive_transporters();
    for (Uint32 i = 0; i < num_inactive_transporters; i++)
    {
      jam();
      Transporter *tmp_trp = multi_trp->get_inactive_transporter(i);
      bool is_connected = tmp_trp->isConnected();
      if (!is_connected)
      {
        jam();
        connected = false;
        break;
      }
    }
    if (!connected)
    {
      jam();
      globalTransporterRegistry.unlockMultiTransporters();
      nodePtr.p->m_check_multi_trp_connect_loop_count++;
      /**
       * We are only connecting to nodes already connected, thus we
       * should not fail to connect here, just in case something
       * weird happens we will still fail after waiting for
       * 30 minutes (100 * 30 * 60 times sending 10ms delayed signal).
       */
      ndbrequire(nodePtr.p->m_check_multi_trp_connect_loop_count <
                 (100 * 60 * 30));
      signal->theData[0] = ZCHECK_MULTI_TRP_CONNECT;
      signal->theData[1] = node_id;
      sendSignalWithDelay(reference(), GSN_CONTINUEB, signal, 10, 2);
      return;
    }
    DEB_MULTI_TRP(("Multi trp connected for node %u", node_id));
    globalTransporterRegistry.unlockMultiTransporters();
    ndbrequire(nodePtr.p->m_is_multi_trp_setup == false);
    nodePtr.p->m_is_multi_trp_setup = true;
    if (!check_all_multi_trp_nodes_connected())
    {
      jam();
      /* We are not ready to start switch process yet. */
      return;
    }
    if (!select_node_id_for_switch(node_id, true))
    {
      /**
       * We were already busy with a switch, could also be
       * that we didn't find any lower node id to switch to.
       * We will only initiate switch from nodes with lower
       * node ids than our node id.
       *
       * By always selecting the highest node id to start with,
       * we ensure that we select a node that hasn't initiated
       * any switch on their own. Thus we are certain that this
       * node will eventually accept our switch request even if
       * it has to process all the other neighbour nodes before
       * us. This is definitely not an optimal algorithm, but it
       * is safe in that it avoids deadlock that could lead to
       * eternal wait states.
       */
      jam();
      return;
    }
    assign_multi_trps_to_send_threads();
    send_switch_multi_transporter(signal, node_id, false);
    return;
  }
  else
  {
    /**
     * The connection is no longer using the Multi_Transporter object.
     * Can only happen when the connection is broken before we completed
     * the connection setup of all connections. No need to do anything
     * more in this case other than release mutex.
     */
    jam();
    if (ERROR_INSERTED(974))
    {
      NdbSleep_MilliSleep(1500);
    }
    nodePtr.p->m_is_preparing_switch_trp = false;
    globalTransporterRegistry.unlockMultiTransporters();
    check_more_trp_switch_nodes(signal, true);
  }
  return;
}

void
Qmgr::send_switch_multi_transporter(Signal *signal,
                                    NodeId node_id,
                                    bool retry)
{
  NodeRecPtr nodePtr;
  nodePtr.i = node_id;
  ptrCheckGuard(nodePtr, MAX_NDB_NODES, nodeRec);
  jam();
  if (!retry)
  {
    jam();
    ndbrequire(m_current_switch_multi_trp_node == 0);
  }
  else if (m_current_switch_multi_trp_node == node_id)
  {
    jam();
    DEB_MULTI_TRP(("Retry of send SWITCH_MULTI_TRP_REQ to node %u"
                   " not needed since already ongoing",
                   node_id));
    return;
  }
  else if (m_current_switch_multi_trp_node != 0)
  {
    jam();
    DEB_MULTI_TRP(("Retry of send SWITCH_MULTI_TRP_REQ to node %u"
                   " failed since other node already started",
                   node_id));
    return;
  }
  else if (nodePtr.p->m_is_using_multi_trp)
  {
    jam();
    DEB_MULTI_TRP(("Retry of send SWITCH_MULTI_TRP_REQ to node %u"
                   " not needed since already setup",
                   node_id));
    return;
  }
  else
  {
    jam();
    DEB_MULTI_TRP(("Retry of SWITCH_MULTI_TRP_REQ to node %u",
                   node_id));
  }
  m_current_switch_multi_trp_node = node_id;
  nodePtr.p->m_is_ready_to_switch_trp = true;
  g_eventLogger->info("Send SWITCH_MULTI_TRP_REQ to node %u", node_id);
  SwitchMultiTrpReq* req = (SwitchMultiTrpReq*)signal->getDataPtrSend();
  req->nodeId = getOwnNodeId();
  req->senderRef = reference();
  BlockReference ref = calcQmgrBlockRef(node_id);
  sendSignal(ref, GSN_SWITCH_MULTI_TRP_REQ, signal,
             SwitchMultiTrpReq::SignalLength, JBB);
  if (ERROR_INSERTED(978))
  {
    NdbSleep_MilliSleep(1500);
  }
}

void
Qmgr::execSWITCH_MULTI_TRP_REQ(Signal *signal)
{
  SwitchMultiTrpReq* req = (SwitchMultiTrpReq*)&signal->theData[0];
  NodeId node_id = req->nodeId;
  BlockReference block_ref = req->senderRef;
  DEB_MULTI_TRP(("SWITCH_MULTI_TRP_REQ node %u", node_id));
  NodeRecPtr nodePtr;
  nodePtr.i = node_id;
  ptrCheckGuard(nodePtr, MAX_NDB_NODES, nodeRec);
  assign_multi_trps_to_send_threads();

  CRASH_INSERTION(954);
  if (!check_all_multi_trp_nodes_connected())
  {
    jam();
    ndbrequire(m_current_switch_multi_trp_node != node_id);
    g_eventLogger->info("Send SWITCH_MULTI_TRP_REF node %u, not all"
                        " connected yet", node_id);
    SwitchMultiTrpRef *ref = (SwitchMultiTrpRef*)signal->getDataPtrSend();
    ref->nodeId = getOwnNodeId();
    ref->errorCode = SwitchMultiTrpRef::SMTR_NOT_READY_FOR_SWITCH;
    globalData.thePrintFlag = true;
    sendSignal(block_ref, GSN_SWITCH_MULTI_TRP_REF, signal,
               SwitchMultiTrpRef::SignalLength, JBB);
    globalData.thePrintFlag = false;
    return;
  }
  else if (m_current_switch_multi_trp_node != 0 &&
           m_current_switch_multi_trp_node != node_id)
  {
    /**
     * We are already trying to connect multi sockets to another
     * node. We will wait for this to complete before moving
     * on to the next node.
     */
    jam();
    g_eventLogger->info("Send SWITCH_MULTI_TRP_REF node %u, switch ongoing",
                        node_id);
    SwitchMultiTrpRef *ref = (SwitchMultiTrpRef*)signal->getDataPtrSend();
    ref->nodeId = getOwnNodeId();
    ref->errorCode = SwitchMultiTrpRef::SMTR_NOT_READY_FOR_SWITCH;
    globalData.thePrintFlag = true;
    sendSignal(block_ref, GSN_SWITCH_MULTI_TRP_REF, signal,
               SwitchMultiTrpRef::SignalLength, JBB);
    globalData.thePrintFlag = false;
    return;
  }
  if (m_current_switch_multi_trp_node == 0)
  {
    jam();
    /**
     * We haven't selected any node to connect multi sockets to yet.
     * In that case it is safe to answer positively since we know
     * that this cannot cause any deadlock.
     *
     * We will send both SWITCH_MULTI_TRP_REQ and SWITCH_MULTI_TRP_CONF
     * in this case.
     */
    ndbrequire(!nodePtr.p->m_is_ready_to_switch_trp);
    SwitchMultiTrpReq* req = (SwitchMultiTrpReq*)signal->getDataPtrSend();
    req->nodeId = getOwnNodeId();
    req->senderRef = reference();
    BlockReference ref = calcQmgrBlockRef(node_id);
    sendSignal(ref, GSN_SWITCH_MULTI_TRP_REQ, signal,
               SwitchMultiTrpReq::SignalLength, JBB);
  }
  else
  {
    ndbrequire(m_current_switch_multi_trp_node == node_id);
  }
  ndbrequire(nodePtr.p->m_is_multi_trp_setup)
  nodePtr.p->m_is_ready_to_switch_trp = true;
  m_current_switch_multi_trp_node = node_id;
  jam();
  DEB_MULTI_TRP(("Send SWITCH_MULTI_TRP_CONF node %u", node_id));
  if (ERROR_INSERTED(979))
  {
    NdbSleep_MilliSleep(1500);
  }
  SwitchMultiTrpConf *conf = (SwitchMultiTrpConf*)signal->getDataPtrSend();
  conf->nodeId = getOwnNodeId();
  sendSignal(block_ref, GSN_SWITCH_MULTI_TRP_CONF, signal,
             SwitchMultiTrpConf::SignalLength, JBB);
}

void
Qmgr::execSWITCH_MULTI_TRP_CONF(Signal *signal)
{
  /**
   * This signal can get lost if the other node fails and we have
   * already started.
   *
   * The TransporterRegistry will ensure that we switch back to using a
   * single transporter in this case, the DISCONNECT_REP code and the
   * NODE_FAILREP code will ensure that we reset the variables used
   * to setup the multi sockets next time the node starts up.
   */
  jamEntry();
  CRASH_INSERTION(955);
  SwitchMultiTrpConf *conf = (SwitchMultiTrpConf*)&signal->theData[0];
  Uint32 node_id = conf->nodeId;
  NodeRecPtr nodePtr;
  nodePtr.i = node_id;
  ptrCheckGuard(nodePtr, MAX_NDB_NODES, nodeRec);
  ndbrequire(nodePtr.p->m_is_ready_to_switch_trp == true);
  ndbrequire(nodePtr.p->m_is_multi_trp_setup == true);
  DEB_MULTI_TRP(("Recvd SWITCH_MULTI_TRP_CONF node %u", node_id));
  if (ERROR_INSERTED(980))
  {
    NdbSleep_MilliSleep(1500);
  }
  switch_multi_transporter(signal, node_id);
}

void
Qmgr::execSWITCH_MULTI_TRP_REF(Signal *signal)
{
  /**
   * The other node wasn't ready to connect multi sockets to us yet.
   * We will wait for a short time and try again.
   */
  SwitchMultiTrpRef *ref = (SwitchMultiTrpRef*)&signal->theData[0];
  Uint32 node_id = ref->nodeId;
  NodeRecPtr nodePtr;
  nodePtr.i = node_id;
  ptrCheckGuard(nodePtr, MAX_NDB_NODES, nodeRec);
  ndbrequire(m_current_switch_multi_trp_node == node_id);
  ndbrequire(nodePtr.p->m_is_ready_to_switch_trp);
  m_current_switch_multi_trp_node = 0;
  nodePtr.p->m_is_ready_to_switch_trp = false;
  g_eventLogger->info("Recvd SWITCH_MULTI_TRP_REF from node %u", node_id);
  signal->theData[0] = ZSWITCH_MULTI_TRP;
  signal->theData[1] = node_id;
  sendSignalWithDelay(reference(), GSN_CONTINUEB, signal, 1000, 2);
}

void
Qmgr::switch_multi_transporter(Signal *signal, NodeId node_id)
{
  ndbrequire(m_current_switch_multi_trp_node == node_id);
  NodeRecPtr nodePtr;
  nodePtr.i = node_id;
  ptrCheckGuard(nodePtr, MAX_NDB_NODES, nodeRec);
  g_eventLogger->info("Switch to %u multi trp(s) for node %u",
                      nodePtr.p->m_used_num_multi_trps,
                      node_id);
  nodePtr.p->m_is_preparing_switch_trp = false;
  nodePtr.p->m_is_ready_to_switch_trp = false;
  nodePtr.p->m_is_multi_trp_setup = false;
  /**
   * We have now reached the point where it is time to switch the transporter
   * from using the old transporters, currently in the active transporter set.
   * 
   * The switch must be made such that we don't risk changing signal order
   * for signals sent from one thread to another thread in another node.
   *
   * To accomplish this we will ensure that all block threads are blocked
   * in THRMAN. THRMAN exists in each block thread. So a signal to THRMAN
   * in each THRMAN can be used to quickly synchronize all threads in the
   * node and keep them waiting in THRMAN. When all threads have stopped we
   * will also call lockMultiTransporters to avoid the connect threads from
   * interfering in the middle of this change and finally we will lock
   * the send mutex on the node we are changing to ensure that also the
   * send threads avoid interference with this process.
   *
   * At this point also each thread will have flushed the send buffers to
   * ensure that we can ensure that the last signal sent in the node
   * connection is a ACTIVATE_TRP_REQ signal. When the receiver gets this
   * signal he can activate the receiving from the new transporters since
   * we have ensured that no more signals will be received on the old
   * transporters.
   *
   * When all this things have been prepared and the ACTIVATE_TRP_REQ signal
   * is sent, now is the time to switch the active transporters and also
   * to change the MultiTransporter to use the new hash algorithm, this
   * is automatic by changing the number of transporters.
   *
   * We close the original socket when ACTIVATE_TRP_CONF is received from
   * the other side indicating that we are now in communication with the
   * other side over the new transporters.
   */
  FreezeThreadReq* req = CAST_PTR(FreezeThreadReq, signal->getDataPtrSend());
  req->nodeId = node_id;
  req->senderRef = reference();
  sendSignal(THRMAN_REF, GSN_FREEZE_THREAD_REQ, signal,
             FreezeThreadReq::SignalLength, JBA);
  return;
}

void
Qmgr::execFREEZE_ACTION_REQ(Signal *signal)
{
  jamEntry();
  FreezeActionReq *req = (FreezeActionReq*)&signal->theData[0];
  Uint32 node_id = req->nodeId;
  BlockReference ret_ref = req->senderRef;
  CRASH_INSERTION(956);
  if (ERROR_INSERTED(981))
  {
    NdbSleep_MilliSleep(1500);
  }
  /**
   * All threads except our thread is now frozen.
   *
   * Before we send the final signal on the current transporter we switch to
   * having the multi socket transporters as neighbours. By so doing we ensure
   * that the current transporter is inserted into the non-neighbour list when
   * sending the signal. If we would change after the sending we would miss
   * sending this signal since we change to the new neighbour setup after
   * sending, but before we perform the actual send.
   *
   * It is a bit tricky to change the neighbour transporters. We check the
   * neighbour in sendSignal and expect that in do_send that the same
   * neighbour handling is performed. We handle this here by first changing
   * the neighbour setting and next sending the signal. This ensures that
   * the transporter will be handled by non-neighbour handling.
   *
   * We will lock the send to
   * the current transporter to ensure that the transporter will notice when
   * the last signal have been sent. Next we will send the last signal
   * on the the currently active socket. When this signal is sent we will flush
   * the send buffers to ensure that the transporter knows when the last data
   * have been sent. We will then flag to the transporter that it should
   * shutdown the socket for writes. When both sides have performed this
   * action the socket will be closed.
   *
   * These actions will ensure that ACTIVATE_TRP_REQ is the last data
   * received on the current transporter and ensure that from now on
   * all sends are directed to the new set of transporters.
   * To ensure that no other thread is changing the multi transporter
   * setup we will lock the multi transporter mutex while performing
   * these actions. The only other thread that can be active here is
   * the send threads since we blocked all other threads at this point.
   *
   * Next we will release all mutexes and send FREEZE_ACTION_CONF to
   * THRMAN to ensure that things get started again. We will receive
   * FREEZE_THREAD_CONF back from THRMAN when all threads are in action
   * again.
   */
  DEB_MULTI_TRP(("Block threads frozen for node %u", node_id));

  globalTransporterRegistry.lockMultiTransporters();
  Multi_Transporter *multi_trp =
    globalTransporterRegistry.get_node_multi_transporter(node_id);
  if (is_multi_socket_setup_active(node_id, true))
  {
    jam();

    Transporter *current_trp = multi_trp->get_active_transporter(0);
    TrpId current_trp_id = current_trp->getTransporterIndex();
    ndbrequire(multi_trp->get_num_active_transporters() == 1);
    multi_trp->get_callback_obj()->lock_send_transporter(node_id,
                                                         current_trp_id);

    Uint32 num_inactive_transporters =
      multi_trp->get_num_inactive_transporters();
    for (Uint32 i = 0; i < num_inactive_transporters; i++)
    {
      jam();
      Transporter *tmp_trp = multi_trp->get_inactive_transporter(i);
      TrpId trp_id = tmp_trp->getTransporterIndex();
      multi_trp->get_callback_obj()->lock_send_transporter(node_id, trp_id);
    }

    ActivateTrpReq* act_trp_req = CAST_PTR(ActivateTrpReq,
                                           signal->getDataPtrSend());
    act_trp_req->nodeId = getOwnNodeId();
    act_trp_req->numTrps = num_inactive_transporters;
    act_trp_req->senderRef = reference();
    sendSignal(calcQmgrBlockRef(node_id), GSN_ACTIVATE_TRP_REQ, signal,
               ActivateTrpReq::SignalLength, JBB);

    /**
     * We have sent a signal to the node we are setting up the multi
     * transporters to.
     *
     * We have to consider interaction with send threads in this case.
     * If there is no outstanding sends to the transporter, then it is
     * enough to call flush_send_buffers. In this case the variable
     * m_data_available is equal to 0, thus when we reach do_send in
     * this thread we will call insert_trp after we reset the
     * neighbour flag, this means that we will insert the transporter
     * into the list and we will call perform_send eventually.
     *
     * If the m_data_available > 0 then we will be removed from list
     * by calling setNeighbourNode. In this case we have two cases,
     * either the send thread is currently preparing to write,
     * in this case we will send the buffers we flush in
     * flush_send_buffers.
     *
     * However if we find ourselves after the perform_send being called,
     * and we are currently waiting to get the send thread mutex. In both
     * those cases it will be sufficient to simply increment m_data_available.
     *
     * However we still have one issue, this is the case where we are still
     * in the transporter list through insert_trp, since we are removed from
     * this list by calling setNeighbourNode. In this case we need to
     * be inserted into the list using insert_trp. We can check which case
     * we see by using m_thr_no_sender, this is != NO_SEND_THREAD if it
     * isn't currently sending. In this case we increment the
     * m_data_available AND call insert_trp.
     */
    DEB_MULTI_TRP(("Change neighbour node setup for node %u",
                   node_id));
    startChangeNeighbourNode();
    flush_send_buffers();
    insert_activate_trp(current_trp_id);

    if (ERROR_INSERTED(982))
    {
      NdbSleep_MilliSleep(2500);
    }
    multi_trp->switch_active_trp();
    globalTransporterRegistry.insert_node_transporter(node_id, multi_trp);
    multi_trp->get_callback_obj()->unlock_send_transporter(node_id,
                                                           current_trp_id);

    Uint32 num_active_transporters =
      multi_trp->get_num_active_transporters();
    for (Uint32 i = 0; i < num_active_transporters; i++)
    {
      jam();
      Transporter *tmp_trp = multi_trp->get_active_transporter(i);
      TrpId id = tmp_trp->getTransporterIndex();
      multi_trp->get_callback_obj()->enable_send_buffer(node_id, id, true);
      multi_trp->get_callback_obj()->unlock_send_transporter(node_id, id);
    }
    globalTransporterRegistry.unlockMultiTransporters();

    if (ERROR_INSERTED(983))
    {
      NdbSleep_MilliSleep(2500);
    }
    setNeighbourNode(node_id);
    endChangeNeighbourNode();

    if (ERROR_INSERTED(984))
    {
      NdbSleep_MilliSleep(2500);
    }
    DEB_MULTI_TRP(("Now communication is active with node %u using multi trp"
                   ", using %u transporters",
                   node_id,
                   num_active_transporters));
  }
  else
  {
    jam();
    DEB_MULTI_TRP(("Node %u failed when freezing threads", node_id));
    globalTransporterRegistry.unlockMultiTransporters();
  }
  FreezeActionConf *conf =
    CAST_PTR(FreezeActionConf, signal->getDataPtrSend());
  conf->nodeId = node_id;
  sendSignal(ret_ref, GSN_FREEZE_ACTION_CONF, signal,
             FreezeActionConf::SignalLength, JBA);
}

bool
Qmgr::is_multi_socket_setup_active(Uint32 node_id, bool locked)
{
  bool ret_val = false;
  NodeRecPtr nodePtr;
  nodePtr.i = node_id;
  ptrCheckGuard(nodePtr, MAX_NDB_NODES, nodeRec);
  if (!locked)
  {
    globalTransporterRegistry.lockMultiTransporters();
  }
  if (c_connectedNodes.get(node_id) &&
      nodePtr.p->phase == ZRUNNING)
  {
    jam();
    DEB_MULTI_TRP(("Multi socket setup for node %u is active",
                   node_id));
    ret_val = true;
  }
  if (!locked)
  {
    globalTransporterRegistry.unlockMultiTransporters();
  }
  return ret_val;
}

void
Qmgr::execFREEZE_THREAD_CONF(Signal *signal)
{
  FreezeThreadConf *conf = (FreezeThreadConf*)&signal->theData[0];
  Uint32 node_id = conf->nodeId;
  NodeRecPtr nodePtr;
  nodePtr.i = node_id;
  ptrCheckGuard(nodePtr, MAX_NDB_NODES, nodeRec);
  CRASH_INSERTION(957);
  if (is_multi_socket_setup_active(node_id, false))
  {
    jam();
    nodePtr.p->m_is_freeze_thread_completed = true;
    DEB_MULTI_TRP(("Freeze block threads for node %u completed", node_id));
    if (ERROR_INSERTED(985))
    {
      NdbSleep_MilliSleep(1500);
    }
    check_switch_completed(signal, node_id);
  }
  else
  {
    jam();
    DEB_MULTI_TRP(("2:Node %u failed when freezing threads", node_id));
  }
}

void
Qmgr::execACTIVATE_TRP_REQ(Signal *signal)
{
  /**
   * Receiving this signal implies that node sending it is still
   * seen as being up and running.
   */
  jamEntry();
  CRASH_INSERTION(958);
  ActivateTrpReq* req = (ActivateTrpReq*)&signal->theData[0];
  Uint32 node_id = req->nodeId;
  Uint32 num_trps = req->numTrps;
  NodeRecPtr nodePtr;
  nodePtr.i = node_id;
  ptrCheckGuard(nodePtr, MAX_NDB_NODES, nodeRec);
  nodePtr.p->m_multi_trp_blockref = req->senderRef;
  nodePtr.p->m_num_activated_trps = num_trps;
  ndbrequire(num_trps == nodePtr.p->m_used_num_multi_trps);

  if (ERROR_INSERTED(977))
  {
    NdbSleep_MilliSleep(1500);
  }
  SyncThreadViaReqConf *syncReq =
    (SyncThreadViaReqConf*)signal->getDataPtrSend();
  syncReq->senderRef = reference();
  syncReq->senderData = node_id;
  syncReq->actionType = SyncThreadViaReqConf::FOR_ACTIVATE_TRP_REQ;
  sendSignal(TRPMAN_REF, GSN_SYNC_THREAD_VIA_REQ, signal,
             SyncThreadViaReqConf::SignalLength, JBA);
}

void
Qmgr::handle_activate_trp_req(Signal *signal, Uint32 node_id)
{
  jam();
  NodeRecPtr nodePtr;
  nodePtr.i = node_id;
  ptrCheckGuard(nodePtr, MAX_NDB_NODES, nodeRec);
  Uint32 num_trps = nodePtr.p->m_num_activated_trps;
  CRASH_INSERTION(959);
  nodePtr.p->m_num_activated_trps = 0;
  DEB_MULTI_TRP(("Activate receive in multi trp for node %u, from ref: %x",
                 node_id,
                 nodePtr.p->m_multi_trp_blockref));
  globalTransporterRegistry.lockMultiTransporters();
  Multi_Transporter *multi_trp =
    globalTransporterRegistry.get_node_multi_transporter(node_id);
  if (is_multi_socket_setup_active(node_id, true))
  {
    jam();
    Transporter *t;
    ndbrequire(num_trps > 1);
    for (Uint32 i = 0; i < num_trps; i++)
    {
      if (multi_trp->get_num_inactive_transporters() == num_trps)
      {
        jam();
        t = multi_trp->get_inactive_transporter(i);
      }
      else
      {
        jam();
        t = multi_trp->get_active_transporter(i);
        ndbrequire(multi_trp->get_num_active_transporters() == num_trps);
      }
      Uint32 trp_id = t->getTransporterIndex();
      ActivateTrpReq *act_trp_req =
        CAST_PTR(ActivateTrpReq, signal->getDataPtrSend());
      act_trp_req->nodeId = node_id;
      act_trp_req->trpId = trp_id;
      act_trp_req->numTrps = num_trps;
      act_trp_req->senderRef = reference();
      sendSignal(TRPMAN_REF, GSN_ACTIVATE_TRP_REQ, signal,
                 ActivateTrpReq::SignalLength, JBB);
      if (ERROR_INSERTED(986))
      {
        NdbSleep_MilliSleep(500);
      }
    }
  }
  globalTransporterRegistry.unlockMultiTransporters();
}

void
Qmgr::execACTIVATE_TRP_CONF(Signal *signal)
{
  jamEntry();
  ActivateTrpConf *conf = (ActivateTrpConf*)&signal->theData[0];
  Uint32 node_id = conf->nodeId;
  BlockReference sender_ref = conf->senderRef;
  NodeRecPtr nodePtr;
  nodePtr.i = node_id;
  ptrCheckGuard(nodePtr, MAX_NDB_NODES, nodeRec);

  DEB_MULTI_TRP(("ACTIVATE_TRP_CONF(QMGR) own node %u about node %u"
                 ", ref: %x",
                 getOwnNodeId(),
                 node_id,
                 sender_ref));
  if (refToNode(sender_ref) == getOwnNodeId())
  {
    if (is_multi_socket_setup_active(node_id, false))
    {
      jam();
      CRASH_INSERTION(960);
      nodePtr.p->m_num_activated_trps++;
      if (nodePtr.p->m_num_activated_trps < nodePtr.p->m_used_num_multi_trps)
      {
        jam();
        return;
      }
      DEB_MULTI_TRP(("Complete activation recv for multi trp node %u,"
                     " own node: %u",
                     node_id,
                     getOwnNodeId()));
      ndbrequire(nodePtr.p->m_num_activated_trps ==
                 nodePtr.p->m_used_num_multi_trps);
      ActivateTrpConf *conf =
        CAST_PTR(ActivateTrpConf, signal->getDataPtrSend());
      conf->nodeId = getOwnNodeId();
      conf->senderRef = reference();
      BlockReference ref = nodePtr.p->m_multi_trp_blockref;
      nodePtr.p->m_multi_trp_blockref = 0;
      ndbrequire(refToNode(ref) == node_id);
      ndbrequire(refToMain(ref) == QMGR);
      sendSignal(ref, GSN_ACTIVATE_TRP_CONF, signal,
                 ActivateTrpConf::SignalLength, JBB);
      nodePtr.p->m_is_activate_trp_ready_for_me = true;
      if (ERROR_INSERTED(975))
      {
        NdbSleep_MilliSleep(1500);
      }
      check_switch_completed(signal, node_id);
    }
    else
    {
      jam();
      DEB_MULTI_TRP(("Node %u failed in multi trp activation", node_id));
    }
  }
  else
  {
    jam();
    CRASH_INSERTION(952);
    DEB_MULTI_TRP(("Completed activation recv for multi trp node %u",
                   node_id));
    ndbrequire(is_multi_socket_setup_active(node_id, false));
    nodePtr.p->m_is_activate_trp_ready_for_other = true;
    check_switch_completed(signal, node_id);
  }
}

void
Qmgr::check_switch_completed(Signal *signal, NodeId node_id)
{
  NodeRecPtr nodePtr;
  nodePtr.i = node_id;
  ptrCheckGuard(nodePtr, MAX_NDB_NODES, nodeRec);
  if (!(nodePtr.p->m_is_activate_trp_ready_for_other &&
        nodePtr.p->m_is_activate_trp_ready_for_me &&
        nodePtr.p->m_is_freeze_thread_completed))
  {
    jam();
    DEB_MULTI_TRP(("Still waiting for node %u switch to complete", node_id));
    return;
  }

  globalTransporterRegistry.lockMultiTransporters();
  Multi_Transporter *multi_trp =
    globalTransporterRegistry.get_node_multi_transporter(node_id);
  ndbrequire(multi_trp && multi_trp->isMultiTransporter());
  Uint32 num_inactive_transporters =
    multi_trp->get_num_inactive_transporters();
  Transporter *array_trp[MAX_NODE_GROUP_TRANSPORTERS];
  for (Uint32 i = 0; i < num_inactive_transporters; i++)
  {
    jam();
    Transporter *tmp_trp = multi_trp->get_inactive_transporter(i);
    array_trp[i] = tmp_trp;
  }
  globalTransporterRegistry.unlockMultiTransporters();
  for (Uint32 i = 0; i < num_inactive_transporters; i++)
  {
    jam();
    Transporter *tmp_trp = array_trp[i];
    TrpId trp_id = tmp_trp->getTransporterIndex();
    tmp_trp->get_callback_obj()->lock_transporter(node_id, trp_id);
    tmp_trp->shutdown();
    multi_trp->get_callback_obj()->disable_send_buffer(node_id, trp_id, true);
    tmp_trp->get_callback_obj()->unlock_transporter(node_id, trp_id);
  }
  /**
   * We have now completed the switch to new set of transporters, the
   * old set is inactive and will be put back if the node fails. We
   * are now ready to see if any more nodes require attention.
   */
  if (ERROR_INSERTED(976))
  {
    NdbSleep_MilliSleep(1500);
  }
  m_current_switch_multi_trp_node = 0;
  nodePtr.p->m_is_using_multi_trp = true;
  nodePtr.p->m_is_ready_to_switch_trp = false;
  nodePtr.p->m_is_activate_trp_ready_for_me = false;
  nodePtr.p->m_is_activate_trp_ready_for_other = false;
  nodePtr.p->m_is_freeze_thread_completed = false;
  nodePtr.p->m_set_up_multi_trp_started = false;
  g_eventLogger->info("Completed switch to multi trp for node %u", node_id);
  CRASH_INSERTION(953);
  check_more_trp_switch_nodes(signal, false);
}

void
Qmgr::check_more_trp_switch_nodes(Signal* signal, bool node_fail)
{
  if (!check_all_multi_trp_nodes_connected())
  {
    jam();
    /* Still waiting for nodes to complete connect */
    g_eventLogger->info("Still waiting for nodes to complete connect after %s",
                        node_fail ? "node failure" : "completed switch over");
    return;
  }
  NodeId node_id = 0;
  if (select_node_id_for_switch(node_id, false))
  {
    jam();
    send_switch_multi_transporter(signal, node_id, false);
    return;
  }
  if (m_initial_set_up_multi_trp_done)
  {
    jam();
    g_eventLogger->info("Initial setup already done");
    return;
  }
  if (m_get_num_multi_trps_sent != 0)
  {
    jam();
    g_eventLogger->info("Still waiting for GET_NUM_MULTI_TRP_REQ");
    return;
  }
  bool done = true;
  for (Uint32 node_id = 1; node_id < MAX_NDB_NODES; node_id++)
  {
    NodeRecPtr nodePtr;
    nodePtr.i = node_id;
    ptrCheckGuard(nodePtr, MAX_NDB_NODES, nodeRec);
    if (nodePtr.p->m_is_in_same_nodegroup &&
        nodePtr.p->phase == ZRUNNING &&
        nodePtr.p->m_set_up_multi_trp_started &&
        nodePtr.p->m_used_num_multi_trps > 1)
    {
      if (!nodePtr.p->m_is_using_multi_trp)
      {
        jam();
        g_eventLogger->info("Node %u isn't done with multi trp setup yet",
                            nodePtr.i);
        done = false;
      }
    }
  }
  if (done)
  {
    jam();
    g_eventLogger->info("Initial setup of multi trp now done");
    m_initial_set_up_multi_trp_done = true;
    sendSignal(m_ref_set_up_multi_trp_req,
               GSN_SET_UP_MULTI_TRP_CONF,
               signal,
               1,
               JBB);
  }
  else
  {
    g_eventLogger->info("Not done with setup of multi trp yet");
    jam();
  }
}

void
Qmgr::check_no_multi_trp(Signal *signal, NodeId node_id)
{
  NodeRecPtr nodePtr;
  nodePtr.i = node_id;
  ptrCheckGuard(nodePtr, MAX_NDB_NODES, nodeRec);
  if (nodePtr.p->m_is_get_num_multi_trp_active)
  {
    jam();
    dec_get_num_multi_trps_sent(nodePtr.i);
  }
  DEB_MULTI_TRP(("check_no_multi_trp for node %u", node_id));
  if (node_id == m_current_switch_multi_trp_node)
  {
    jam();
    m_current_switch_multi_trp_node = 0;
    check_more_trp_switch_nodes(signal, true);
  }
}

bool
Qmgr::check_all_multi_trp_nodes_connected()
{
  /**
   * Wait for all neighbour nodes to connect all multi transporters
   * before proceeding with the next phase where we start switching
   * to multi transporter setup.
   */
  NodeRecPtr nodePtr;
  for (nodePtr.i = 1; nodePtr.i < MAX_NDB_NODES; nodePtr.i++)
  {
    ptrAss(nodePtr, nodeRec);
    if (nodePtr.p->phase == ZRUNNING &&
        nodePtr.p->m_is_in_same_nodegroup &&
        (nodePtr.p->m_is_preparing_switch_trp ||
         nodePtr.p->m_is_get_num_multi_trp_active))
    {
      /* Neighbour node preparing switch */
      jam();
      jamLine(Uint16(nodePtr.i));
      if (!nodePtr.p->m_is_multi_trp_setup)
      {
        jam();
        /* Still waiting for connections of this node to complete */
        return false;
      }
    }
  }
  jam();
  /* All nodes to connect are done */
  return true;
}

bool
Qmgr::select_node_id_for_switch(NodeId &node_id, bool check_found)
{
  NodeId max_node_id = 0;
  NodeRecPtr nodePtr;
  for (nodePtr.i = 1; nodePtr.i < MAX_NDB_NODES; nodePtr.i++)
  {
    ptrAss(nodePtr, nodeRec);
    if (nodePtr.p->phase == ZRUNNING &&
        nodePtr.p->m_is_in_same_nodegroup &&
        nodePtr.p->m_is_preparing_switch_trp &&
        nodePtr.p->m_is_multi_trp_setup)
    {
      if (nodePtr.i > max_node_id)
      {
        jam();
        jamLine(Uint16(nodePtr.i));
        max_node_id = nodePtr.i;
      }
    }
  }
  ndbrequire((!check_found) || (max_node_id != 0));
  if (m_current_switch_multi_trp_node != 0)
  {
    jam();
    return false;
  }
  if (max_node_id < getOwnNodeId())
  {
    jam();
    return false;
  }
  node_id = max_node_id;
  nodePtr.i = max_node_id;
  ptrCheckGuard(nodePtr, MAX_NDB_NODES, nodeRec);
  ndbrequire(!nodePtr.p->m_is_ready_to_switch_trp);
  jam();
  return true;
}<|MERGE_RESOLUTION|>--- conflicted
+++ resolved
@@ -80,11 +80,7 @@
 
 #if (defined(VM_TRACE) || defined(ERROR_INSERT))
 #define DEBUG_MULTI_SETUP 1
-<<<<<<< HEAD
-//#define DEBUG_MULTI_TRP 1
-=======
 #define DEBUG_MULTI_TRP 1
->>>>>>> 2cfe2eb8
 //#define DEBUG_STARTUP 1
 //#define DEBUG_ARBIT 1
 #endif
