--- conflicted
+++ resolved
@@ -82,7 +82,6 @@
 extern NodeBitmask g_not_active_nodes;
 
 #if (defined(VM_TRACE) || defined(ERROR_INSERT))
-<<<<<<< HEAD
 //#define DEBUG_MULTI_SETUP 1
 //#define DEBUG_MULTI_TRP 1
 //#define DEBUG_STARTUP 1
@@ -94,11 +93,6 @@
 #define DEB_ACTIVATE(arglist) do { g_eventLogger->info arglist ; } while (0)
 #else
 #define DEB_ACTIVATE(arglist) do { } while (0)
-=======
-// #define DEBUG_MULTI_TRP 1
-// #define DEBUG_STARTUP 1
-// #define DEBUG_ARBIT 1
->>>>>>> ee079e5c
 #endif
 
 #ifdef DEBUG_ARBIT
