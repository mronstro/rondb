--- conflicted
+++ resolved
@@ -906,28 +906,18 @@
   RSS_OP_FREE(cnoOfAllocatedFragrec);
 }//Dbacc::releaseFragRecord()
 
-<<<<<<< HEAD
 /* ------------------------------------------------------------------------- */
 /* ADDFRAGTOTAB                                                              */
 /*       DESCRIPTION: PUTS A FRAGMENT ID AND A POINTER TO ITS RECORD INTO    */
 /*                                TABLE ARRRAY OF THE TABLE RECORD.          */
 /* ------------------------------------------------------------------------- */
 bool Dbacc::addfragtotab(Uint64 rootIndex, Uint32 fid) const
-=======
-/* -------------------------------------------------------------------------- */
-/* ADDFRAGTOTAB                                                               */
-/*       DESCRIPTION: PUTS A FRAGMENT ID AND A POINTER TO ITS RECORD INTO     */
-/*                                TABLE ARRAY OF THE TABLE RECORD.            */
-/* -------------------------------------------------------------------------- */
-bool Dbacc::addfragtotab(Uint32 rootIndex, Uint32 fid) const
->>>>>>> a246bad7
 {
   return c_lqh->setAccFragPtrI(tabptr.i,
                                fid,
                                rootIndex);
 }//Dbacc::addfragtotab()
 
-<<<<<<< HEAD
 void Dbacc::drop_fragment_from_table(Uint32 tableId, Uint32 fragId)
 {
   ndbrequire(c_lqh->setAccFragPtrI(tableId,
@@ -961,34 +951,6 @@
 /* ******************------------------------------------------------------- */
 /* ACCSEIZEREQ                                           SEIZE REQ           */
 /* ******************------------------------------+                         */
-=======
-/* --------------------------------------------------------------------------------- */
-/* --------------------------------------------------------------------------------- */
-/* --------------------------------------------------------------------------------- */
-/*                                                                                   */
-/*       END OF ADD/DELETE FRAGMENT MODULE                                           */
-/*                                                                                   */
-/* --------------------------------------------------------------------------------- */
-/* --------------------------------------------------------------------------------- */
-/* --------------------------------------------------------------------------------- */
-/* --------------------------------------------------------------------------------- */
-/* --------------------------------------------------------------------------------- */
-/*                                                                                   */
-/*       CONNECTION MODULE                                                           */
-/*                                                                                   */
-/* --------------------------------------------------------------------------------- */
-/* --------------------------------------------------------------------------------- */
-/* ******************--------------------------------------------------------------- */
-/* ACCSEIZEREQ                                           SEIZE REQ                   */
-/*                                                    SENDER: LQH,    LEVEL B        */
-/*          ENTER ACCSEIZEREQ WITH                                                   */
-/*                    TUSERPTR ,                     CONNECTION PTR OF LQH            */
-/*                    TUSERBLOCKREF                  BLOCK REFERENCE OF LQH          */
-/* ******************--------------------------------------------------------------- */
-/* ******************--------------------------------------------------------------- */
-/* ACCSEIZEREQ                                           SEIZE REQ                   */
-/* ******************------------------------------+                                 */
->>>>>>> a246bad7
 /*   SENDER: LQH,    LEVEL B       */
 void Dbacc::execACCSEIZEREQ(Signal* signal) 
 {
@@ -2472,12 +2434,6 @@
   {
     return true;
   }
-<<<<<<< HEAD
-  OperationrecPtr loPtr;
-  loPtr.i = get_parallel_head(opPtr);
-  ndbrequire(m_curr_acc->oprec_pool.getValidPtr(loPtr));
-  
-=======
 
   // Common case: opPtr is lockOwner or last in ParallelQue.
   // In such cases we can find the lock owner. Used for later
@@ -2506,11 +2462,10 @@
       } else {
         loPtr.i = loPtr.p->prevParallelQue;
       }
-      ndbrequire(oprec_pool.getValidPtr(loPtr));
-    }
-  }
-
->>>>>>> a246bad7
+      ndbrequire(m_curr_acc->oprec_pool.getValidPtr(loPtr));
+    }
+  }
+
   while((loPtr.p->m_op_bits & Operationrec::OP_LOCK_OWNER) == 0 &&
 	loPtr.p->prevSerialQue != RNIL)
   {
@@ -2567,18 +2522,10 @@
     int cnt = 0;
     while (lastP.p->nextParallelQue != RNIL)
     {
-<<<<<<< HEAD
-      Uint32 prev = lastP.i;
-      lastP.i = lastP.p->nextParallelQue;
-      ndbrequire(m_curr_acc->oprec_pool.getValidPtr(lastP));
-      
-      vlqrequire(lastP.p->prevParallelQue == prev);
-
-=======
       if (cnt++ >= maxValidateCount) {
         // Upper limit reached, skip to end
         lastP.i = loPtr.p->m_lo_last_parallel_op_ptr_i;
-        ndbrequire(oprec_pool.getValidPtr(lastP));
+        ndbrequire(m_curr_acc->oprec_pool.getValidPtr(lastP));
         vlqrequire(lastP.p->nextParallelQue == RNIL);
         // Note that 'orlockmode', 'aborting' and 'many' are cumulative.
         // Thus it does not make sense to check lastP after skip.
@@ -2587,10 +2534,9 @@
       } else {
         Uint32 prev = lastP.i;
         lastP.i = lastP.p->nextParallelQue;
-        ndbrequire(oprec_pool.getValidPtr(lastP));
+        ndbrequire(m_curr_acc->oprec_pool.getValidPtr(lastP));
         vlqrequire(lastP.p->prevParallelQue == prev);
       }
->>>>>>> a246bad7
       const Uint32 opbits = lastP.p->m_op_bits;
       many |= loPtr.p->is_same_trans(lastP.p) ? 0 : 1;
       orlockmode |= ((opbits & Operationrec::OP_LOCK_MODE) != 0);
@@ -5711,15 +5657,8 @@
   ndbassert(loPtr.p->m_op_bits & Operationrec::OP_LOCK_OWNER);
   ndbassert(loPtr.p->m_lo_last_parallel_op_ptr_i == nextP.i);
 #endif
-<<<<<<< HEAD
   /* This function is responsible to release ACC fragment mutex */
   startNext(signal, nextP, hash);
-=======
-
-  startNext(signal, nextP);
-  validate_lock_queue(nextP);
-  
->>>>>>> a246bad7
   return;
 }
 
@@ -6102,14 +6041,9 @@
 
   Uint32 opbits = operationRecPtr.p->m_op_bits;
   Uint32 op = opbits & Operationrec::OP_MASK;
-<<<<<<< HEAD
   ndbrequire((opbits & Operationrec::OP_STATE_MASK) ==
               Operationrec::OP_STATE_EXECUTED);
-  ndbassert((opbits & Operationrec::OP_PENDING_ABORT) == 0);
-=======
-  ndbrequire((opbits & Operationrec::OP_STATE_MASK) == Operationrec::OP_STATE_EXECUTED);
   ndbrequire((opbits & Operationrec::OP_PENDING_ABORT) == 0);
->>>>>>> a246bad7
   if ((opbits & Operationrec::OP_COMMIT_DELETE_CHECK) == 0 && 
       (op != ZREAD && op != ZSCAN_OP))
   {
