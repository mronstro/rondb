--- conflicted
+++ resolved
@@ -46,14 +46,10 @@
 #include <signaldata/TransIdAI.hpp>
 #include <KeyDescriptor.hpp>
 #include <signaldata/NodeStateSignalData.hpp>
-<<<<<<< HEAD
-#include <md5_hash.hpp>
+#include <util/rondb_hash.hpp>
 #include <EventLogger.hpp>
 
 extern EventLogger* g_eventLogger;
-=======
-#include <util/rondb_hash.hpp>
->>>>>>> b9b56437
 
 #ifdef VM_TRACE
 #define ACC_DEBUG(x) ndbout << "DBACC: "<< x << endl;
@@ -72,23 +68,20 @@
 
 #if (defined(VM_TRACE) || defined(ERROR_INSERT))
 //#define DO_TRANSIENT_POOL_STAT 1
-<<<<<<< HEAD
 //#define DEBUG_LOCK_TRANS 1
+//#define DEBUG_HASH 1
 #endif
 
 #ifdef DEBUG_LOCK_TRANS
 #define DEB_LOCK_TRANS(arglist) do { g_eventLogger->info arglist ; } while (0)
 #else
 #define DEB_LOCK_TRANS(arglist) do { } while (0)
-=======
-//#define DEBUG_HASH 1
 #endif
 
 #ifdef DEBUG_HASH
 #define DEB_HASH(arglist) do { g_eventLogger->info arglist ; } while (0)
 #else
 #define DEB_HASH(arglist) do { } while (0)
->>>>>>> b9b56437
 #endif
 
 // primary key is stored in TUP
