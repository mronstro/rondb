--- conflicted
+++ resolved
@@ -1,6 +1,6 @@
 /*
    Copyright (c) 2003, 2023, Oracle and/or its affiliates.
-   Copyright (c) 2021, 2023, Hopsworks and/or its affiliates.
+   Copyright (c) 2021, 2024, Hopsworks and/or its affiliates.
 
    This program is free software; you can redistribute it and/or modify
    it under the terms of the GNU General Public License, version 2.0,
@@ -632,7 +632,6 @@
   ErrorReporter::handleAssert(msg, __FILE__, __LINE__);
 }
 
-<<<<<<< HEAD
 Uint32
 SimulatedBlock::map_api_node_to_recv_instance(NodeId node)
 {
@@ -668,12 +667,10 @@
   
 }
 
-=======
 /**
  * ::getSendBufferLevel() is unused.
  * However, it is kept as we expect it to be used in near future in
  * patches fixing overload control and/or transporter ndbinfo tables WLs
->>>>>>> 20884deb
 void
 SimulatedBlock::getSendBufferLevel(TrpId trp_id,
                                    SB_LevelType &level)
