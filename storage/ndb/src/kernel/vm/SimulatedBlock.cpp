--- conflicted
+++ resolved
@@ -1,6 +1,6 @@
 /*
    Copyright (c) 2003, 2021, Oracle and/or its affiliates.
-   Copyright (c) 2021, 2021, Logical Clocks and/or its affiliates.
+   Copyright (c) 2021, 2022, Hopsworks and/or its affiliates.
 
    This program is free software; you can redistribute it and/or modify
    it under the terms of the GNU General Public License, version 2.0,
@@ -1121,10 +1121,6 @@
   signal->header.theSendersBlockRef = reference();
   signal->header.m_noOfSections = 0;
 
-<<<<<<< HEAD
-=======
-  ndbrequire(noOfSections == 0);
->>>>>>> 9e0445ec
   check_sections(signal, noOfSections, 0);
 
   if ((length == 0) || (length > 25) || (recBlock == 0)) {
@@ -1231,10 +1227,6 @@
   Uint32 recNode   = refToNode(ref);
   Uint32 ourProcessor         = globalData.ownId;
   
-<<<<<<< HEAD
-=======
-  ndbrequire(signal->header.m_noOfSections == 0);
->>>>>>> 9e0445ec
   check_sections(signal, signal->header.m_noOfSections, noOfSections);
   
   signal->header.theLength = length;
@@ -1356,10 +1348,6 @@
   Uint32 ourProcessor = globalData.ownId;
   Uint32 recBlock = rg.m_block;
   
-<<<<<<< HEAD
-=======
-  ndbrequire(signal->header.m_noOfSections == 0);
->>>>>>> 9e0445ec
   check_sections(signal, signal->header.m_noOfSections, noOfSections);
   
   signal->header.theLength = length;
@@ -1492,10 +1480,6 @@
   Uint32 recNode   = refToNode(ref);
   Uint32 ourProcessor         = globalData.ownId;
 
-<<<<<<< HEAD
-=======
-  ndbrequire(signal->header.m_noOfSections == 0);
->>>>>>> 9e0445ec
   check_sections(signal, signal->header.m_noOfSections, noOfSections);
 
   signal->header.theLength = length;
@@ -1610,10 +1594,6 @@
   Uint32 ourProcessor = globalData.ownId;
   Uint32 recBlock = rg.m_block;
 
-<<<<<<< HEAD
-=======
-  ndbrequire(signal->header.m_noOfSections == 0);
->>>>>>> 9e0445ec
   check_sections(signal, signal->header.m_noOfSections, noOfSections);
 
   signal->header.theLength = length;
@@ -1753,10 +1733,6 @@
   Uint32 recNode   = refToNode(ref);
   Uint32 ourProcessor         = globalData.ownId;
 
-<<<<<<< HEAD
-=======
-  ndbrequire(signal->header.m_noOfSections == 0);
->>>>>>> 9e0445ec
   check_sections(signal, signal->header.m_noOfSections, noOfSections);
 
   signal->header.theLength = length;
@@ -1881,10 +1857,6 @@
   Uint32 ourProcessor = globalData.ownId;
   Uint32 recBlock = rg.m_block;
 
-<<<<<<< HEAD
-=======
-  ndbrequire(signal->header.m_noOfSections == 0);
->>>>>>> 9e0445ec
   check_sections(signal, signal->header.m_noOfSections, noOfSections);
 
   signal->header.theLength = length;
@@ -2015,10 +1987,6 @@
   
   BlockNumber bnr = refToBlock(ref);
 
-<<<<<<< HEAD
-=======
-  ndbrequire(signal->header.m_noOfSections == 0);
->>>>>>> 9e0445ec
   check_sections(signal, signal->header.m_noOfSections, 0);
   
   signal->header.theLength = length;
@@ -2067,10 +2035,6 @@
     bnr_error();
   }//if
 
-<<<<<<< HEAD
-=======
-  ndbrequire(signal->header.m_noOfSections == 0);
->>>>>>> 9e0445ec
   check_sections(signal, signal->header.m_noOfSections, noOfSections);
 
   signal->header.theLength = length;
