/*
<<<<<<< HEAD
   Copyright (c) 2003, 2024, Oracle and/or its affiliates.
   Copyright (c) 2021, 2023, Hopsworks and/or its affiliates.
=======
   Copyright (c) 2003, 2023, Oracle and/or its affiliates.
   Copyright (c) 2021, 2024, Hopsworks and/or its affiliates.
>>>>>>> e64a25e2

   This program is free software; you can redistribute it and/or modify
   it under the terms of the GNU General Public License, version 2.0,
   as published by the Free Software Foundation.

   This program is designed to work with certain software (including
   but not limited to OpenSSL) that is licensed under separate terms,
   as designated in a particular file or component or in included license
   documentation.  The authors of MySQL hereby grant you an additional
   permission to link the program and your derivative works with the
   separately licensed software that they have either included with
   the program or referenced in the documentation.

   This program is distributed in the hope that it will be useful,
   but WITHOUT ANY WARRANTY; without even the implied warranty of
   MERCHANTABILITY or FITNESS FOR A PARTICULAR PURPOSE.  See the
   GNU General Public License, version 2.0, for more details.

   You should have received a copy of the GNU General Public License
   along with this program; if not, write to the Free Software
   Foundation, Inc., 51 Franklin St, Fifth Floor, Boston, MA 02110-1301  USA
*/

#include <ndb_global.h>
#include "ndb_config.h"
#include "util/require.h"

#include <ErrorHandlingMacros.hpp>
#include <TransporterRegistry.hpp>
#include "Configuration.hpp"
#include "GlobalData.hpp"
#include "portlib/NdbTCP.h"
#include "transporter/TransporterCallback.hpp"

#include <NdbConfig.h>
#include <NdbSpin.h>
#include <ndb_version.h>
#include <ConfigRetriever.hpp>
#include <IPCConfig.hpp>
#include <NdbOut.hpp>
#include <WatchDog.hpp>

#include <kernel_config_parameters.h>
#include <mgmapi_configuration.hpp>

#include <NdbEnv.h>
#include <util/ConfigValues.hpp>

#include "vm/SimBlockList.hpp"
#include <ndbapi_limits.h>
#include "mt.hpp"
#include <dblqh/Dblqh.hpp>
#include <dbacc/Dbacc.hpp>
#include <dbtup/Dbtup.hpp>
#include <dbtux/Dbtux.hpp>
#include <dbtc/Dbtc.hpp>
#include <dbspj/Dbspj.hpp>
#include <dbdih/Dbdih.hpp>
#include <dbdict/Dbdict.hpp>
#include <backup/Backup.hpp>
#include <suma/Suma.hpp>
#include <pgman.hpp>
#include <KeyDescriptor.hpp>


#include "../../common/util/parse_mask.hpp"

#include <EventLogger.hpp>

#define JAM_FILE_ID 301

extern Uint32 g_start_type;

NdbNodeBitmask g_nowait_nodes;
NodeBitmask g_not_active_nodes;

#if (defined(VM_TRACE) || defined(ERROR_INSERT))
//#define DEBUG_AUTOMATIC_MEMORY 1
#endif

#ifdef DEBUG_AUTOMATIC_MEMORY
#define DEB_AUTOMATIC_MEMORY(arglist) do { g_eventLogger->info arglist ; } while (0)
#else
#define DEB_AUTOMATIC_MEMORY(arglist) do { } while (0)
#endif

#define DEFAULT_TC_RESERVED_CONNECT_RECORD 8192

bool
Configuration::init(int _no_start, int _initial,
                    int _initialstart)
{
  // Check the start flag
  if (_no_start)
    globalData.theRestartFlag = initial_state;
  else
    globalData.theRestartFlag = perform_start;

  // Check the initial flag
  if (_initial) _initialStart = true;

  globalData.ownId = 0;

  if (_initialstart) {
    _initialStart = true;
    g_start_type |= (1 << NodeState::ST_INITIAL_START);
  }

  threadIdMutex = NdbMutex_Create();
  if (!threadIdMutex) {
    g_eventLogger->error("Failed to create threadIdMutex");
    return false;
  }
  initThreadArray();
  return true;
}

Configuration::Configuration() {
  _fsPath = 0;
  _backupPath = 0;
  _initialStart = false;
  m_config_retriever = 0;
  m_logLevel = 0;
}

Configuration::~Configuration() {
  if (_fsPath != NULL) free(_fsPath);

  if (_backupPath != NULL) free(_backupPath);

  if (m_config_retriever) {
    delete m_config_retriever;
  }

  if (m_logLevel) {
    delete m_logLevel;
  }
  ndb_mgm_destroy_iterator(m_clusterConfigIter);
}

void Configuration::closeConfiguration(bool end_session) {
  m_config_retriever->end_session(end_session);
  if (m_config_retriever) {
    delete m_config_retriever;
  }
  m_config_retriever = 0;
}

void Configuration::fetch_configuration(
    const char *_connect_string, int force_nodeid, const char *_bind_address,
    NodeId allocated_nodeid, int connect_retries, int connect_delay,
    const char *tls_search_path, int mgm_tls) {
  /**
   * Fetch configuration from management server
   */
  if (m_config_retriever) {
    delete m_config_retriever;
  }

  m_config_retriever =
      new ConfigRetriever(_connect_string, force_nodeid, NDB_VERSION,
                          NDB_MGM_NODE_TYPE_NDB, _bind_address);
  if (!m_config_retriever) {
    ERROR_SET(fatal, NDBD_EXIT_MEMALLOC, "Failed to create ConfigRetriever",
              "");
  }

  if (m_config_retriever->hasError()) {
    ERROR_SET(fatal, NDBD_EXIT_INVALID_CONFIG,
              "Could not initialize handle to management server",
              m_config_retriever->getErrorString());
  }

  m_config_retriever->init_mgm_tls(tls_search_path, Node::Type::DB, mgm_tls);

  if (m_config_retriever->do_connect(connect_retries, connect_delay, 1) == -1) {
    const char *s = m_config_retriever->getErrorString();
    if (s == 0) s = "No error given!";
    /* Set stop on error to true otherwise NDB will
       go into an restart loop...
    */
    ERROR_SET(fatal, NDBD_EXIT_INVALID_CONFIG, "Could not connect to ndb_mgmd",
              s);
  }

  if (allocated_nodeid) {
    // The angel has already allocated the nodeid, no need to
    // allocate it
    globalData.ownId = allocated_nodeid;
  } else {
    const int alloc_retries = 10;
    const int alloc_delay = 3;
    globalData.ownId =
        m_config_retriever->allocNodeId(alloc_retries, alloc_delay);
    if (globalData.ownId == 0) {
      ERROR_SET(fatal, NDBD_EXIT_INVALID_CONFIG, "Unable to alloc node id",
                m_config_retriever->getErrorString());
    }
  }
  assert(globalData.ownId);

  m_clusterConfig = m_config_retriever->getConfig(globalData.ownId);
  if (!m_clusterConfig) {
    const char *s = m_config_retriever->getErrorString();
    if (s == 0) s = "No error given!";

    /* Set stop on error to true otherwise NDB will
       go into an restart loop...
    */

    ERROR_SET(fatal, NDBD_EXIT_INVALID_CONFIG,
              "Could not fetch configuration"
              "/invalid configuration",
              s);
  }

  const ConfigValues &cfg = m_clusterConfig.get()->m_config_values;
  cfg.pack_v1(m_clusterConfigPacked_v1);
  if (OUR_V2_VERSION) {
    cfg.pack_v2(m_clusterConfigPacked_v2);
  }

  {
    Uint32 generation;
    ndb_mgm_configuration_iterator sys_iter(m_clusterConfig.get(),
                                            CFG_SECTION_SYSTEM);
    char sockaddr_buf[512];
    char *sockaddr_string = Ndb_combine_address_port(
        sockaddr_buf, sizeof(sockaddr_buf), m_config_retriever->get_mgmd_host(),
        m_config_retriever->get_mgmd_port());

    if (sys_iter.get(CFG_SYS_CONFIG_GENERATION, &generation)) {
      g_eventLogger->info(
          "Configuration fetched from '%s', unknown generation!!"
          " (likely older ndb_mgmd)",
          sockaddr_string);
    } else {
      g_eventLogger->info("Configuration fetched from '%s', generation: %d",
                          sockaddr_string, generation);
    }
  }

  ndb_mgm_configuration_iterator iter(m_clusterConfig.get(), CFG_SECTION_NODE);
  if (iter.find(CFG_NODE_ID, globalData.ownId)) {
    ERROR_SET(fatal, NDBD_EXIT_INVALID_CONFIG, "Invalid configuration fetched",
              "DB missing");
  }

  if (iter.get(CFG_DB_STOP_ON_ERROR, &_stopOnError)) {
    ERROR_SET(fatal, NDBD_EXIT_INVALID_CONFIG, "Invalid configuration fetched",
              "StopOnError missing");
  }

  Uint32 use_only_ipv4 = 0;
  iter.get(CFG_TCP_ONLY_IPV4, &use_only_ipv4);
  globalData.theUseOnlyIPv4Flag = use_only_ipv4;

  const char * pidfile_dir;
  if(iter.get(CFG_NODE_PIDFILE_DIR, &pidfile_dir) == 0)
  {
    NdbConfig_SetPidfilePath(pidfile_dir);
    g_eventLogger->debug("Using Directory: %s for pid file", pidfile_dir);
  }

  const char * datadir;
  if(iter.get(CFG_NODE_DATADIR, &datadir)){
    ERROR_SET(fatal, NDBD_EXIT_INVALID_CONFIG, "Invalid configuration fetched",
              "DataDir missing");
  }
  NdbConfig_SetPath(datadir);
}

static char *get_and_validate_path(ndb_mgm_configuration_iterator &iter,
                                   Uint32 param, const char *param_string) {
  const char *path = NULL;
  if (iter.get(param, &path)) {
    ERROR_SET(fatal, NDBD_EXIT_INVALID_CONFIG,
              "Invalid configuration fetched missing ", param_string);
  }

  if (path == 0 || strlen(path) == 0) {
    ERROR_SET(
        fatal, NDBD_EXIT_INVALID_CONFIG,
        "Invalid configuration fetched. Configuration does not contain valid ",
        param_string);
  }

  // check that it is pointing on a valid directory
  //
  char buf2[PATH_MAX];
  memset(buf2, 0, sizeof(buf2));
#ifdef _WIN32
  char *szFilePart;
  if (!GetFullPathName(path, sizeof(buf2), buf2, &szFilePart) ||
      (GetFileAttributes(buf2) & FILE_ATTRIBUTE_READONLY))
#else
  if ((::realpath(path, buf2) == NULL) || (::access(buf2, W_OK) != 0))
#endif
  {
    ERROR_SET(fatal, NDBD_EXIT_AFS_INVALIDPATH, path, param_string);
  }

  if (strcmp(&buf2[strlen(buf2) - 1], DIR_SEPARATOR))
    strcat(buf2, DIR_SEPARATOR);

  return strdup(buf2);
}

Uint32
Configuration::get_num_threads()
{
  Uint32 num_ldm_threads = globalData.ndbMtLqhThreads;
  Uint32 num_tc_threads = globalData.ndbMtTcThreads;
  Uint32 num_main_threads = globalData.ndbMtMainThreads;
  Uint32 num_recv_threads = globalData.ndbMtReceiveThreads;
  return num_ldm_threads +
         num_tc_threads +
         num_main_threads +
         num_recv_threads;
}

Uint64
Configuration::get_total_memory(const ndb_mgm_configuration_iterator *p,
                                bool &total_memory_set)
{
  Uint64 total_memory_size = 0;
  ndb_mgm_get_int64_parameter(p,
                              CFG_DB_TOTAL_MEMORY_CONFIG,
                              &total_memory_size);
  if (total_memory_size == 0)
  {
    struct ndb_hwinfo *hwinfo = Ndb_GetHWInfo(false);
    return hwinfo->hw_memory_size;
    total_memory_set = false;
  }
  else
  {
    total_memory_set = true;
    return total_memory_size;
  }
}

void
Configuration::set_not_active_nodes()
{
  const char * msg = "Invalid configuration fetched";
  char buf[255];
  ndb_mgm_configuration_iterator * p = m_clusterConfigIter;

  g_eventLogger->info("Set not active nodes");
  Uint32 nodeNo = 0;
  NodeBitmask nodes;
  for(ndb_mgm_first(p); ndb_mgm_valid(p); ndb_mgm_next(p), nodeNo++)
  {
    Uint32 nodeId;
    Uint32 nodeType;
    
    if(ndb_mgm_get_int_parameter(p, CFG_NODE_ID, &nodeId)){
      ERROR_SET(fatal, NDBD_EXIT_INVALID_CONFIG, msg,
                "Node data (Id) missing");
    }
    
    if(ndb_mgm_get_int_parameter(p, CFG_TYPE_OF_SECTION, &nodeType)){
      ERROR_SET(fatal, NDBD_EXIT_INVALID_CONFIG, msg,
                "Node data (Type) missing");
    }
    
    if(nodeId > MAX_NODES || nodeId == 0){
      BaseString::snprintf(buf, sizeof(buf),
	       "Invalid node id: %d", nodeId);
      ERROR_SET(fatal, NDBD_EXIT_INVALID_CONFIG, msg, buf);
    }
    
    if(nodes.get(nodeId)){
      BaseString::snprintf(buf, sizeof(buf),
                           "Two nodes can not have the same node id: %d",
	                   nodeId);
      ERROR_SET(fatal, NDBD_EXIT_INVALID_CONFIG, msg, buf);
    }
    nodes.set(nodeId);
        
    switch(nodeType){
    case NODE_TYPE_DB:
      if(nodeId > MAX_NDB_NODES){
		  BaseString::snprintf(buf, sizeof(buf),
                  "Maximum node id for a ndb node is: %d", 
		 MAX_NDB_NODES);
	ERROR_SET(fatal, NDBD_EXIT_INVALID_CONFIG, msg, buf);
      }
      break;
    case NODE_TYPE_API:
      break;
    case NODE_TYPE_MGM:
      break;
    default:
      BaseString::snprintf(buf, sizeof(buf),
                           "Unknown node type: %d", nodeType);
      ERROR_SET(fatal, NDBD_EXIT_INVALID_CONFIG, msg, buf);
    }
    Uint32 active_node = 1;
    ndb_mgm_get_int_parameter(p, CFG_NODE_ACTIVE, &active_node);
    if (active_node == 0)
    {
      g_not_active_nodes.set(nodeId);
      if (nodeType == NODE_TYPE_DB)
        g_nowait_nodes.set(nodeId);
      globalTransporterRegistry.set_active_node(nodeId, 0, true);
    }
  }
}

void
Configuration::get_num_nodes(Uint32 &noOfNodes,
                             Uint32 &noOfDBNodes,
                             Uint32 &noOfAPINodes,
                             Uint32 &noOfMGMNodes)
{
  const char * msg = "Invalid configuration fetched";
  char buf[255];
  ndb_mgm_configuration_iterator * p = m_clusterConfigIter;

  Uint32 nodeNo = 0;
  NodeBitmask nodes;
  for(ndb_mgm_first(p); ndb_mgm_valid(p); ndb_mgm_next(p), nodeNo++){
    
    Uint32 nodeId;
    Uint32 nodeType;
    
    if(ndb_mgm_get_int_parameter(p, CFG_NODE_ID, &nodeId)){
      ERROR_SET(fatal, NDBD_EXIT_INVALID_CONFIG, msg,
                "Node data (Id) missing");
    }
    
    if(ndb_mgm_get_int_parameter(p, CFG_TYPE_OF_SECTION, &nodeType)){
      ERROR_SET(fatal, NDBD_EXIT_INVALID_CONFIG, msg,
                "Node data (Type) missing");
    }
    
    if(nodeId > MAX_NODES || nodeId == 0){
      BaseString::snprintf(buf, sizeof(buf),
	       "Invalid node id: %d", nodeId);
      ERROR_SET(fatal, NDBD_EXIT_INVALID_CONFIG, msg, buf);
    }
    
    if(nodes.get(nodeId)){
      BaseString::snprintf(buf, sizeof(buf),
                           "Two node can not have the same node id: %d",
	                   nodeId);
      ERROR_SET(fatal, NDBD_EXIT_INVALID_CONFIG, msg, buf);
    }
    nodes.set(nodeId);
        
    switch(nodeType){
    case NODE_TYPE_DB:
      noOfDBNodes++; // No of NDB processes
      
      if(nodeId > MAX_NDB_NODES){
		  BaseString::snprintf(buf, sizeof(buf),
                  "Maximum node id for a ndb node is: %d", 
		 MAX_NDB_NODES);
	ERROR_SET(fatal, NDBD_EXIT_INVALID_CONFIG, msg, buf);
      }
      break;
    case NODE_TYPE_API:
      noOfAPINodes++; // No of API processes
      break;
    case NODE_TYPE_MGM:
      noOfMGMNodes++; // No of MGM processes
      break;
    default:
      BaseString::snprintf(buf, sizeof(buf),
                           "Unknown node type: %d", nodeType);
      ERROR_SET(fatal, NDBD_EXIT_INVALID_CONFIG, msg, buf);
    }
  }
  noOfNodes = nodeNo;
}

void
Configuration::get_schema_memory(ndb_mgm_configuration_iterator *p,
                                 Uint64 & ret_table_mem)
{
  Uint64 schema_memory = 0;
  Uint32 num_replicas = 2;
  ndb_mgm_get_int_parameter(p, CFG_DB_NO_REPLICAS, &num_replicas);
  Uint32 num_fragments = 0;
  ndb_mgm_get_int_parameter(p, CFG_LQH_FRAG, &num_fragments);
  Uint32 num_tot_fragments = 0;
  ndb_mgm_get_int_parameter(p, CFG_DIH_FRAG_CONNECT, &num_tot_fragments);

  Uint32 noOfNodes = 0;
  Uint32 noOfDBNodes = 0;
  Uint32 noOfAPINodes = 0;
  Uint32 noOfMGMNodes = 0;
  get_num_nodes(noOfNodes,
                noOfDBNodes,
                noOfAPINodes,
                noOfMGMNodes);

  Uint32 num_triggers = globalData.theMaxNoOfTriggers;
  Uint32 num_attributes = globalData.theMaxNoOfAttributes;
  Uint32 num_tables = globalData.theMaxNoOfTables;
  Uint32 num_ordered_indexes = globalData.theMaxNoOfOrderedIndexes;
  Uint32 num_unique_hash_indexes = globalData.theMaxNoOfUniqueHashIndexes;

  Uint32 partitions_per_node = 2;
  ndb_mgm_get_int_parameter(p,
                            CFG_DB_PARTITIONS_PER_NODE,
                            &partitions_per_node);

  Uint64 num_table_objects = Uint64(num_tables) + Uint64(2) +
                             Uint64(num_ordered_indexes) +
                             Uint64(num_unique_hash_indexes);
  Uint64 num_replica_records =
    num_table_objects *
    partitions_per_node *
    num_replicas *
    noOfDBNodes;
  Uint64 num_ldm_threads = Uint64(globalData.ndbMtLqhWorkers);
  Uint64 num_tc_threads = Uint64(globalData.ndbMtTcWorkers);

  DEB_AUTOMATIC_MEMORY(("num_table_objects: %llu, num_attributes: %u",
                        num_table_objects,
                        num_attributes));
  DEB_AUTOMATIC_MEMORY(("num_triggers: %u, num_replica_records: %llu",
                        num_triggers,
                        num_replica_records));
  DEB_AUTOMATIC_MEMORY(("num_tables: %u, num_ordered_indexes: %u",
                        num_tables,
                        num_ordered_indexes));
  DEB_AUTOMATIC_MEMORY(("num_unique_hash_indexes: %u, num_fragments: %u",
                        num_unique_hash_indexes,
                        num_fragments));
  DEB_AUTOMATIC_MEMORY(("num_tot_fragments: %u, num_replicas: %u",
                        num_tot_fragments,
                        num_replicas));

  Uint64 dict_attribute_mem =
    Dbdict::getAttributeRecordSize() * num_attributes;
  Uint64 dict_trigger_mem =
    Dbdict::getTriggerRecordSize() * num_triggers;
  Uint64 dict_table_mem =
    Dbdict::getTableRecordSize() * num_table_objects;
  Uint64 dict_obj_mem =
    (Dbdict::getDictObjectRecordSize() + 8) *
    (num_table_objects + num_triggers);
  Uint64 dict_key_descriptor_mem =
    sizeof(struct KeyDescriptor) * num_table_objects;

  Uint64 dict_mem = dict_attribute_mem +
                    dict_trigger_mem +
                    dict_table_mem +
                    dict_obj_mem +
                    dict_key_descriptor_mem;

  DEB_AUTOMATIC_MEMORY(("DICT Schema Memory %llu MBytes", dict_mem / MBYTE64));
  DEB_AUTOMATIC_MEMORY(("DICT Attribute record size: %zu",
                        Dbdict::getAttributeRecordSize()));
  DEB_AUTOMATIC_MEMORY(("DICT Trigger record size: %zu",
                        Dbdict::getTriggerRecordSize()));
  DEB_AUTOMATIC_MEMORY(("DICT Table record size: %zu",
                        Dbdict::getTableRecordSize()));
  DEB_AUTOMATIC_MEMORY(("DICT Object record size: %zu",
                        Dbdict::getDictObjectRecordSize() + 8));
  DEB_AUTOMATIC_MEMORY(("DICT Key Descriptor size: %zu",
                        sizeof(struct KeyDescriptor)));

  Uint64 acc_table_mem = num_ldm_threads *
    Dbacc::getTableRecordSize() * num_table_objects;
  Uint64 acc_fragment_mem = num_ldm_threads *
    Dbacc::getFragmentRecordSize() * num_fragments;

  Uint64 acc_mem = acc_table_mem + acc_fragment_mem;

  DEB_AUTOMATIC_MEMORY(("ACC Schema Memory %llu MBytes", acc_mem / MBYTE64));
  DEB_AUTOMATIC_MEMORY(("ACC Table record size: %zu",
                        Dbacc::getTableRecordSize()));
  DEB_AUTOMATIC_MEMORY(("ACC Fragment record size: %zu",
                        Dbacc::getFragmentRecordSize()));

  Uint64 lqh_table_mem = num_ldm_threads *
    Dblqh::getTableRecordSize() * num_table_objects;
  Uint64 lqh_fragment_mem = num_ldm_threads *
    Dblqh::getFragmentRecordSize() * num_fragments;

  Uint64 lqh_mem = lqh_table_mem + lqh_fragment_mem;

  DEB_AUTOMATIC_MEMORY(("LQH Schema Memory %llu MBytes", lqh_mem / MBYTE64));
  DEB_AUTOMATIC_MEMORY(("LQH Table record size: %zu",
                        Dblqh::getTableRecordSize()));
  DEB_AUTOMATIC_MEMORY(("LQH Fragment record size: %zu",
                        Dblqh::getFragmentRecordSize()));

  Uint64 tup_table_mem = num_ldm_threads *
    Dbtup::getTableRecordSize() * num_table_objects;
  Uint64 tup_fragment_mem = num_ldm_threads *
    Dbtup::getFragmentRecordSize() * num_fragments;
  Uint64 tup_attribute_mem = num_ldm_threads *
    Dbtup::getAttributeRecordSize() * num_attributes;

  Uint64 tup_mem = tup_table_mem +
                   tup_fragment_mem +
                   tup_attribute_mem;

  DEB_AUTOMATIC_MEMORY(("TUP Schema Memory %llu MBytes", tup_mem / MBYTE64));
  DEB_AUTOMATIC_MEMORY(("TUP Table record size: %zu",
                        Dbtup::getTableRecordSize()));
  DEB_AUTOMATIC_MEMORY(("TUP Fragment record size: %zu",
                        Dbtup::getFragmentRecordSize()));
  DEB_AUTOMATIC_MEMORY(("TUP Attribute record size: %zu",
                        Dbtup::getAttributeRecordSize()));

  Uint64 tux_table_mem = num_ldm_threads *
    Dbtux::getTableRecordSize() * num_table_objects;
  Uint64 tux_fragment_mem = num_ldm_threads *
    Dbtux::getFragmentRecordSize() * num_fragments;
  Uint64 tux_attribute_size =
      (Dbtux::DescHeadSize +
       (4 * Dbtux::KeyTypeSize) +
       (4 * Dbtux::AttributeHeaderSize));
  Uint64 tux_attribute_mem = num_ldm_threads *
    num_table_objects * tux_attribute_size * 4;

  Uint64 tux_mem = tux_table_mem +
                   tux_fragment_mem +
                   tux_attribute_mem;

  DEB_AUTOMATIC_MEMORY(("TUX Schema Memory %llu MBytes", tux_mem / MBYTE64));
  DEB_AUTOMATIC_MEMORY(("TUX Table Memory %llu MBytes",
                        tux_table_mem / MBYTE64));
  DEB_AUTOMATIC_MEMORY(("TUX Fragment Memory %llu MBytes",
                        tux_fragment_mem / MBYTE64));
  DEB_AUTOMATIC_MEMORY(("TUX Attribute Memory %llu MBytes",
                        tux_attribute_mem / MBYTE64));
  DEB_AUTOMATIC_MEMORY(("TUX Table record size: %zu",
                        Dbtux::getTableRecordSize()));
  DEB_AUTOMATIC_MEMORY(("TUX Fragment record size: %zu",
                        Dbtux::getFragmentRecordSize()));
  DEB_AUTOMATIC_MEMORY(("TUX Attribute record size: %llu",
                        tux_attribute_size));

  Uint64 tc_table_mem = num_tc_threads *
    Dbtc::getTableRecordSize() * num_table_objects;
  Uint64 tc_trigger_mem = num_tc_threads *
    Dbtc::getTriggerRecordSize() * num_table_objects;
  Uint64 spj_table_mem = num_tc_threads *
    Dbspj::getTableRecordSize() * num_table_objects;

  Uint64 tc_mem = tc_table_mem + tc_trigger_mem + spj_table_mem;

  DEB_AUTOMATIC_MEMORY(("TC Schema Memory %llu MBytes", tc_mem / MBYTE64));
  DEB_AUTOMATIC_MEMORY(("TC Table record size: %zu",
                        Dbtc::getTableRecordSize()));
  DEB_AUTOMATIC_MEMORY(("TC Trigger record size: %zu",
                        Dbtc::getTriggerRecordSize()));
  DEB_AUTOMATIC_MEMORY(("SPJ Table record size: %zu",
                        Dbspj::getTableRecordSize()));

  Uint64 dih_table_mem =
    Dbdih::getTableRecordSize() * num_table_objects;
  Uint64 dih_fragment_mem =
    Dbdih::getFragmentRecordSize() * num_tot_fragments;
  Uint64 dih_replica_mem =
    Dbdih::getReplicaRecordSize() * num_replica_records;
  Uint64 dih_file_mem =
    Dbdih::getFileRecordSize() * ((2 * num_table_objects) + 2);
  Uint64 dih_page_mem =
    Dbdih::getPageRecordSize() * ZPAGEREC;

  Uint64 dih_mem = dih_table_mem +
                   dih_fragment_mem +
                   dih_replica_mem +
                   dih_file_mem +
                   dih_page_mem;

  DEB_AUTOMATIC_MEMORY(("DIH Schema Memory %llu MBytes", dih_mem / MBYTE64));
  DEB_AUTOMATIC_MEMORY(("DIH Table record size: %zu",
                        Dbdih::getTableRecordSize()));
  DEB_AUTOMATIC_MEMORY(("DIH Fragment record size: %zu",
                        Dbdih::getFragmentRecordSize()));
  DEB_AUTOMATIC_MEMORY(("DIH Replica record size: %zu",
                        Dbdih::getReplicaRecordSize()));
  DEB_AUTOMATIC_MEMORY(("DIH File record size: %zu",
                        Dbdih::getFileRecordSize()));
  DEB_AUTOMATIC_MEMORY(("DIH Page record size: %zu",
                        Dbdih::getPageRecordSize()));
  DEB_AUTOMATIC_MEMORY(("DIH ZPAGEREC: %u", ZPAGEREC));

  Uint64 pgman_table_mem = num_ldm_threads *
    Pgman::getTableRecordSize() * num_table_objects;
  Uint64 pgman_fragment_mem = num_ldm_threads *
    (Pgman::getFragmentRecordSize() + 4) * num_fragments;

  Uint64 pgman_mem = pgman_table_mem + pgman_fragment_mem;

  DEB_AUTOMATIC_MEMORY(("PGMAN Schema Memory %llu MBytes",
                       pgman_mem / MBYTE64));
  DEB_AUTOMATIC_MEMORY(("PGMAN Table record size: %zu",
                        Pgman::getTableRecordSize()));
  DEB_AUTOMATIC_MEMORY(("PGMAN Fragment record size: %zu",
                        Pgman::getFragmentRecordSize()));


  Uint64 suma_table_mem =
    Suma::getTableRecordSize() * num_table_objects;
  Uint32 suma_subscription_mem =
    Suma::getSubscriptionRecordSize() * num_table_objects;
  Uint32 suma_subscriber_mem =
    Suma::getSubscriberRecordSize() * 2 * num_table_objects;
  Uint64 suma_data_buffer_mem =
    Suma::getDataBufferRecordSize() * (num_attributes + 45);

  Uint64 suma_other_mem = suma_subscription_mem +
                          suma_subscriber_mem +
                          suma_data_buffer_mem;
  Uint64 suma_mem = suma_table_mem + suma_other_mem;
                   
  DEB_AUTOMATIC_MEMORY(("SUMA Schema Memory %llu MBytes",
                       suma_mem / MBYTE64));
  DEB_AUTOMATIC_MEMORY(("SUMA Table record size: %zu",
                        Suma::getTableRecordSize()));
  DEB_AUTOMATIC_MEMORY(("SUMA Subscription record size: %zu",
                        Suma::getSubscriptionRecordSize()));
  DEB_AUTOMATIC_MEMORY(("SUMA Subscriber record size: %zu",
                        Suma::getSubscriberRecordSize()));
  DEB_AUTOMATIC_MEMORY(("SUMA DataBuffer record size: %zu",
                        Suma::getDataBufferRecordSize()));

  Uint64 table_mem = dict_table_mem +
                     dict_obj_mem +
                     dict_key_descriptor_mem +
                     acc_table_mem +
                     tup_table_mem +
                     tux_table_mem +
                     tux_attribute_mem +
                     lqh_table_mem +
                     dih_table_mem +
                     dih_file_mem +
                     dih_page_mem +
                     tc_table_mem +
                     spj_table_mem +
                     pgman_table_mem +
                     suma_table_mem;

  DEB_AUTOMATIC_MEMORY(("Table memory %llu MBytes", table_mem / MBYTE64));
  Uint64 fragment_mem = acc_fragment_mem +
                        tup_fragment_mem +
                        lqh_fragment_mem +
                        tux_fragment_mem +
                        dih_fragment_mem +
                        dih_replica_mem +
                        pgman_fragment_mem;
  DEB_AUTOMATIC_MEMORY(("Fragment memory %llu MBytes",
                       fragment_mem / MBYTE64));

  Uint64 attr_mem = dict_attribute_mem +
                    tup_attribute_mem;
  DEB_AUTOMATIC_MEMORY(("Attribute memory %llu MBytes", attr_mem / MBYTE64));

  Uint64 trig_mem = dict_trigger_mem +
                    tc_trigger_mem;
  DEB_AUTOMATIC_MEMORY(("Trigger memory %llu MBytes", trig_mem / MBYTE64));

  Uint64 schema_mem_block = dict_mem +
                            tup_mem +
                            acc_mem +
                            lqh_mem +
                            tux_mem +
                            dih_mem +
                            tc_mem +
                            pgman_mem +
                            suma_mem;
  Uint64 schema_mem_type = table_mem +
                           fragment_mem +
                           trig_mem +
                           attr_mem +
                           suma_other_mem;
                 
  require(schema_mem_block == schema_mem_type);

#define PER_MALLOC_OVERHEAD 16
  Uint64 ldm_fragment_map_size = sizeof(Uint64) +
                                 sizeof(Uint16) +
                                 PER_MALLOC_OVERHEAD;
  ldm_fragment_map_size *= (partitions_per_node * num_replicas);
  ldm_fragment_map_size *= num_table_objects;

  Uint64 dih_fragment_map_size = sizeof(64);
  dih_fragment_map_size *= partitions_per_node;
  dih_fragment_map_size += PER_MALLOC_OVERHEAD;
  dih_fragment_map_size *= num_table_objects;

  Uint64 map_size = ldm_fragment_map_size + dih_fragment_map_size;

  DEB_AUTOMATIC_MEMORY(("Fragment map size %llu MBytes", map_size / MBYTE64));

  ret_table_mem = table_mem;
  Uint64 config_schema_memory = 0;
  ndb_mgm_get_int64_parameter(p,
                              CFG_DB_SCHEMA_MEM,
                              &config_schema_memory);
  if (config_schema_memory != 0)
  {
    globalData.theSchemaMemory = config_schema_memory;
    globalData.theExtraSchemaMemory = 0;
  }
  else
  {
    schema_memory = schema_mem_block - table_mem;
    schema_memory += map_size;
    globalData.theSchemaMemory = schema_memory / 4;
    globalData.theExtraSchemaMemory = schema_memory / 4;
  }
}

Uint64
Configuration::get_backup_schema_memory(ndb_mgm_configuration_iterator *p)
{
  Uint64 backup_schema_memory = 0;
  ndb_mgm_get_int64_parameter(p,
                              CFG_DB_BACKUP_SCHEMA_MEM,
                              &backup_schema_memory);
  if (backup_schema_memory != 0)
  {
    globalData.theBackupSchemaMemory = backup_schema_memory;
    return backup_schema_memory;
  }
  Uint64 num_ldm_threads = Uint64(globalData.ndbMtLqhWorkers);
  Uint32 num_tables = globalData.theMaxNoOfTables;
  Uint32 num_ordered_indexes = globalData.theMaxNoOfOrderedIndexes;
  Uint32 num_unique_hash_indexes = globalData.theMaxNoOfUniqueHashIndexes;

  Uint32 partitions_per_node = 2;
  ndb_mgm_get_int_parameter(p,
                            CFG_DB_PARTITIONS_PER_NODE,
                            &partitions_per_node);

  Uint64 num_table_objects = Uint64(num_tables) + Uint64(2) +
                             Uint64(num_ordered_indexes) +
                             Uint64(num_unique_hash_indexes);
  Uint32 num_fragments = 0;
  ndb_mgm_get_int_parameter(p, CFG_LQH_FRAG, &num_fragments);
  Uint32 num_tot_fragments = 0;
  ndb_mgm_get_int_parameter(p, CFG_DIH_FRAG_CONNECT, &num_tot_fragments);
  Uint32 num_triggers = globalData.theMaxNoOfTriggers;

  Uint64 backup_table_mem = num_ldm_threads *
    (Backup::getTableRecordSize() + 4) * num_table_objects;
  Uint64 backup_fragment_mem = num_ldm_threads *
    Backup::getFragmentRecordSize() * num_tot_fragments;
  Uint64 backup_trigger_mem = num_ldm_threads *
    Backup::getTriggerRecordSize() * num_table_objects * 3;
  Uint64 backup_delete_lcp_file_mem = num_ldm_threads *
    Backup::getDeleteLcpFileRecordSize() * num_fragments;
  Uint64 tup_trigger_mem = num_ldm_threads *
    Dbtup::getTriggerRecordSize() *
    (num_triggers + (3 * num_table_objects));

  Uint64 backup_mem = backup_table_mem +
                      backup_fragment_mem +
                      backup_trigger_mem +
                      backup_delete_lcp_file_mem +
                      tup_trigger_mem;

  DEB_AUTOMATIC_MEMORY(("Backup Schema Memory %llu MBytes", backup_mem / MBYTE64));
  DEB_AUTOMATIC_MEMORY(("Backup Table Memory %llu MBytes",
                        backup_table_mem / MBYTE64));
  DEB_AUTOMATIC_MEMORY(("Backup Fragment Memory %llu MBytes",
                        backup_fragment_mem / MBYTE64));
  DEB_AUTOMATIC_MEMORY(("Backup Trigger Memory %llu MBytes",
                        backup_trigger_mem / MBYTE64));
  DEB_AUTOMATIC_MEMORY(("Backup Delete LCP File Memory %llu MBytes",
                        backup_delete_lcp_file_mem / MBYTE64));
  DEB_AUTOMATIC_MEMORY(("Backup Table record size: %zu",
                        Backup::getTableRecordSize()));
  DEB_AUTOMATIC_MEMORY(("Backup Fragment record size: %zu",
                        Backup::getFragmentRecordSize()));
  DEB_AUTOMATIC_MEMORY(("Backup Trigger record size: %zu",
                        Backup::getTriggerRecordSize()));
  DEB_AUTOMATIC_MEMORY(("Backup DeleteLcpFile record size: %zu",
                        Backup::getDeleteLcpFileRecordSize()));
  DEB_AUTOMATIC_MEMORY(("TUP Trigger record size: %zu",
                        Dbtup::getTriggerRecordSize()));

  globalData.theBackupSchemaMemory = backup_mem;
  return backup_mem;
}

Uint64
Configuration::get_replication_memory(ndb_mgm_configuration_iterator *p)
{
  Uint64 replication_memory = 0;
  ndb_mgm_get_int64_parameter(p, CFG_DB_REPLICATION_MEM, &replication_memory);
  if (replication_memory != 0)
  {
    globalData.theReplicationMemory = replication_memory;
    return replication_memory;
  }
  Uint64 num_ldm_threads = Uint64(globalData.ndbMtLqhWorkers);

  Uint64 suma_buffer_mem =
          Uint64(8) * MBYTE64 * num_ldm_threads;

  globalData.theReplicationMemory = suma_buffer_mem;
  return suma_buffer_mem;
}

Uint64
Configuration::get_and_set_transaction_memory(
                 const ndb_mgm_configuration_iterator *p,
                 Uint64 min_transaction_memory)
{
  Uint64 transaction_memory = 0;
  ndb_mgm_get_int64_parameter(p, CFG_DB_TRANSACTION_MEM, &transaction_memory);
  if (transaction_memory == 0)
  {
    Uint32 num_threads = get_num_threads();
    transaction_memory = Uint64(300) * MBYTE64;
    transaction_memory += (Uint64(num_threads) * Uint64(45) * MBYTE64);
  }
  transaction_memory = MAX(transaction_memory,
                           min_transaction_memory);
  if (transaction_memory == min_transaction_memory)
  {
    g_eventLogger->info("The reserved amount of TransactionMemory"
                        " requires us to increase the size of the "
                        "TransactionMemory");
  }
  globalData.theTransactionMemory = transaction_memory;
  return transaction_memory;
}

Uint64
Configuration::get_and_set_redo_buffer(const ndb_mgm_configuration_iterator *p)
{
  Uint32 redo_buffer = 0;
  Uint32 num_log_parts = 4;
  ndb_mgm_get_int_parameter(p, CFG_DB_NO_REDOLOG_PARTS, &num_log_parts);
  ndb_mgm_get_int_parameter(p, CFG_DB_REDO_BUFFER, &redo_buffer);
  Uint64 redo_buffer64 = Uint64(redo_buffer);
  if (redo_buffer == 0)
  {
    Uint32 num_ldm_threads = globalData.ndbMtLqhWorkers;
    redo_buffer64 = Uint64(num_ldm_threads) * Uint64(32) * MBYTE64;
    redo_buffer64 /= Uint64(num_log_parts);
    redo_buffer64 = MIN(redo_buffer64, Uint64(128) * MBYTE64);
  }
  globalData.theRedoBuffer = redo_buffer64;
  Uint64 ret_size = redo_buffer64 * Uint64(num_log_parts);
  return ret_size;
}

Uint64
Configuration::get_and_set_undo_buffer(const ndb_mgm_configuration_iterator *p)
{
  Uint64 undo_buffer = 0;
  ndb_mgm_get_int64_parameter(p, CFG_DB_UNDO_BUFFER, &undo_buffer);
  if (undo_buffer == 0)
  {
    Uint32 num_ldm_threads = globalData.ndbMtLqhWorkers;
    undo_buffer = Uint64(24) * MBYTE64 * Uint64(num_ldm_threads);
  }
  globalData.theUndoBuffer = undo_buffer;
  return undo_buffer;
}

Uint64
Configuration::get_send_buffer(const ndb_mgm_configuration_iterator *p)
{
  Uint64 mem;
  Uint32 tot_mem = 0;
  ndb_mgm_get_int_parameter(p, CFG_TOTAL_SEND_BUFFER_MEMORY, &tot_mem);
  if (tot_mem)
  {
    mem = (Uint64)tot_mem;
  }
  else
  {
    Uint32 num_threads = get_num_threads();
    mem = globalTransporterRegistry.get_total_max_send_buffer();
    mem += (Uint64(2) * MBYTE64 * num_threads);
  }
  return mem;
}

Uint64
Configuration::get_and_set_long_message_buffer(
                 const ndb_mgm_configuration_iterator *p)
{
  Uint32 long_signal_buffer = 0;
  ndb_mgm_get_int_parameter(p, CFG_DB_LONG_SIGNAL_BUFFER, &long_signal_buffer);
  Uint64 long_signal_buffer64 = Uint64(long_signal_buffer);
  if (long_signal_buffer64 == 0)
  {
    Uint32 num_threads = get_num_threads();
    long_signal_buffer64 = (Uint64(32) * MBYTE64);
    long_signal_buffer64 += (Uint64(num_threads - 1) * Uint64(12) * MBYTE64);
  }
  globalData.theLongSignalMemory = long_signal_buffer64;
  return long_signal_buffer64;
}

Uint64
Configuration::compute_os_overhead(
  Uint64 total_memory,
  const ndb_mgm_configuration_iterator *p)
{
  /**
   * This includes memory used by the OS for all sorts of internal operations.
   * It also includes some free memory that is a safety to ensure that there
   * is some room for small processes to start and do some action on the VM.
   * Also includes buffers for file system access, thus providing fast access
   * to some commonly used files. We provide a bit more space for those things
   * with more threads used.
   *
   * When running ndbmtd in a graphical user environment it is a good idea to
   * use the TotalMemoryConfig variable since this number here is based on
   * running ndbmtd in a VM in the cloud.
   *
   * We remove 1% of the total memory, 100 MBytes per thread, in addition
   * we remove 1.4 GByte to handle smaller VM sizes.
   */
  Uint64 os_static_overhead = 0;
  ndb_mgm_get_int64_parameter(p, CFG_DB_OS_STATIC_OVERHEAD, &os_static_overhead);
  Uint64 os_cpu_overhead = 0;
  ndb_mgm_get_int64_parameter(p, CFG_DB_OS_CPU_OVERHEAD, &os_cpu_overhead);
  if (os_static_overhead == 0)
  {
    os_static_overhead = Uint64(1400) * MBYTE64;
  }
  if (os_cpu_overhead == 0)
  {
    os_cpu_overhead = Uint64(100) * MBYTE64;
  }
  Uint64 reserved_part = total_memory / Uint64(100);
  Uint32 num_threads = get_num_threads();
  os_cpu_overhead *= Uint64(num_threads);
  return os_static_overhead + os_cpu_overhead + reserved_part;
}

Uint64
Configuration::compute_backup_page_memory(
                 const ndb_mgm_configuration_iterator *p)
{
  Uint32 backup_log_buffer = BACKUP_DEFAULT_LOGBUFFER_SIZE;
  ndb_mgm_get_int_parameter(p, CFG_DB_BACKUP_LOG_BUFFER_MEM, &backup_log_buffer);
  backup_log_buffer += BACKUP_DEFAULT_WRITE_SIZE;
  Uint64 lcp_buffer = BACKUP_DEFAULT_BUFFER_SIZE + BACKUP_DEFAULT_WRITE_SIZE;
  lcp_buffer *= ((2 * BackupFormat::NDB_MAX_FILES_PER_LCP) + 1);
  Uint64 per_thread_buffer = lcp_buffer + Uint64(backup_log_buffer);
  per_thread_buffer +=
    ((Backup::NO_OF_PAGES_META_FILE + 9) * GLOBAL_PAGE_SIZE);
  Uint32 num_ldm_threads = globalData.ndbMtLqhWorkers;
  return per_thread_buffer * Uint64(num_ldm_threads);
}

Uint64
Configuration::compute_pack_memory()
{
  Uint32 num_ldm_threads = globalData.ndbMtLqhWorkers;
  Uint32 num_tc_threads = globalData.ndbMtTcWorkers;
  Uint64 ldm_pack_memory = Uint64(num_ldm_threads) * Uint64(8) * MBYTE64;
  Uint64 tc_pack_memory = Uint64(num_tc_threads) * Uint64(11) * MBYTE64;
  return ldm_pack_memory + tc_pack_memory;
}

Uint64
Configuration::compute_fs_memory()
{
  /**
   * Each FS thread allocates:
   * 32 kB read buffer
   * 16 kB write buffer
   * 256 kB inflate/deflate buffer
   * 192 kB stack memory
   * Thus around 512 kB of memory per FS thread.
   * The number of FS threads is a bit dynamic and increases with the
   * number of LDM threads. Around 4-8 threads are added per LDM thread.
   * Thus we add 4 MByte of memory space here for each LDM thread.
   */
  Uint32 num_ldm_threads = globalData.ndbMtLqhWorkers;
  Uint64 size_fs_mem = Uint64(4) * MBYTE64 * Uint64(num_ldm_threads);
  size_fs_mem = MAX(size_fs_mem, Uint64(32) * MBYTE64);
  return size_fs_mem;
}

Uint64
Configuration::get_and_set_shared_global_memory(
                 const ndb_mgm_configuration_iterator *p)
{
  Uint64 shared_global_memory = 0;
  ndb_mgm_get_int64_parameter(p, CFG_DB_SGA, &shared_global_memory);
  if (shared_global_memory == 0)
  {
    Uint32 num_threads = get_num_threads();
    shared_global_memory = Uint64(700) * MBYTE64;
    shared_global_memory += (Uint64(num_threads) * Uint64(50) * MBYTE64);
  }
  globalData.theSharedGlobalMemory = shared_global_memory;
  return shared_global_memory;
}

/*
  Return the value given by specified key in semicolon separated list
  of name=value and name:value pairs which is found before first
  name:value pair

  i.e list looks like
    [name1=value1][;name2=value2][;name3:value3][;name4:value4][;name5=value5]
    ^^^^^^^^^^^^^^^^^^^^^^^^^^^^^
    searches this part of list

  the function will terminate it's search when first name:value pair
  is found

  NOTE! This is anlogue to how the InitialLogFileGroup and
  InitialTablespace strings are parsed in NdbCntrMain.cpp
*/

static
Uint64
parse_size(const char * src)
{
  Uint64 num = 0;
  char * endptr = 0;
  num = strtoll(src, &endptr, 10);

  if (endptr)
  {
    switch(* endptr){
    case 'k':
    case 'K':
      num *= 1024;
      break;
    case 'm':
    case 'M':
      num *= 1024;
      num *= 1024;
      break;
    case 'g':
    case 'G':
      num *= 1024;
      num *= 1024;
      num *= 1024;
      break;
    }
  }
  return num;
}

static void
parse_key_value_before_filespecs(const char *src,
                                 const char* key, Uint64& value)
{
  const size_t keylen = strlen(key);
  BaseString arg(src);
  Vector<BaseString> list;
  arg.split(list, ";");

  for (unsigned i = 0; i < list.size(); i++)
  {
    list[i].trim();
    if (native_strncasecmp(list[i].c_str(), key, keylen) == 0)
    {
      // key found, save its value
      value = parse_size(list[i].c_str() + keylen);
    }

    if (strchr(list[i].c_str(), ':'))
    {
      // found name:value pair, look no further
      return;
    }
  }
}

void
Configuration::assign_default_memory_sizes(
                 const ndb_mgm_configuration_iterator *p,
                 Uint64 min_transaction_memory)
{
  Uint32 long_signal_buffer = 0;
  ndb_mgm_get_int_parameter(p, CFG_DB_LONG_SIGNAL_BUFFER, &long_signal_buffer);
  if (long_signal_buffer == 0)
  {
    long_signal_buffer = Uint64(32) * MBYTE64;
  }
  globalData.theLongSignalMemory = Uint64(long_signal_buffer);

  Uint32 redo_buffer = 0;
  ndb_mgm_get_int_parameter(p, CFG_DB_REDO_BUFFER, &redo_buffer);
  if (redo_buffer == 0)
  {
    redo_buffer = Uint64(16) * MBYTE64;
  }
  globalData.theRedoBuffer = Uint64(redo_buffer);

  Uint64 undo_buffer = 0;
  ndb_mgm_get_int64_parameter(p, CFG_DB_UNDO_BUFFER, &undo_buffer);
  if (undo_buffer == 0)
  {
    const char * lgspec = 0;
    if (!ndb_mgm_get_string_parameter(p,
                                      CFG_DB_DD_LOGFILEGROUP_SPEC,
                                      &lgspec))
    {
      parse_key_value_before_filespecs(lgspec,
                                       "undo_buffer_size=",
                                       undo_buffer);
    }
  }
  globalData.theUndoBuffer = undo_buffer;

  Uint64 shared_global_memory = 0;
  ndb_mgm_get_int64_parameter(p, CFG_DB_SGA, &shared_global_memory);
  if (shared_global_memory == 0)
  {
    shared_global_memory = Uint64(128) * MBYTE64;
  }
  globalData.theSharedGlobalMemory = shared_global_memory;

  Uint64 transaction_memory = 0;
  ndb_mgm_get_int64_parameter(p, CFG_DB_TRANSACTION_MEM, &transaction_memory);
  if (transaction_memory == 0)
  {
    transaction_memory = Uint64(32) * MBYTE64;
  }
  transaction_memory = MAX(transaction_memory,
                           min_transaction_memory);
  globalData.theTransactionMemory = transaction_memory;

  Uint64 schema_memory = 0;
  ndb_mgm_get_int64_parameter(p, CFG_DB_SCHEMA_MEM, &schema_memory);
  if (schema_memory == 0)
  {
    schema_memory = Uint64(16) * MBYTE64;
  }
  globalData.theSchemaMemory = schema_memory;

  Uint64 backup_schema_memory = 0;
  ndb_mgm_get_int64_parameter(p, CFG_DB_BACKUP_SCHEMA_MEM, &backup_schema_memory);
  if (backup_schema_memory == 0)
  {
    backup_schema_memory = Uint64(16) * MBYTE64;
  }
  globalData.theBackupSchemaMemory = backup_schema_memory;

  Uint64 replication_memory = 0;
  ndb_mgm_get_int64_parameter(p, CFG_DB_REPLICATION_MEM, &replication_memory);
  if (replication_memory == 0)
  {
    replication_memory = Uint64(16) * MBYTE64;
  }
  globalData.theReplicationMemory = replication_memory;

  Uint64 data_memory = 0;
  ndb_mgm_get_int64_parameter(p, CFG_DB_DATA_MEM, &data_memory);
  if (data_memory == 0)
  {
    data_memory = Uint64(98) * MBYTE64;
  }
  globalData.theDataMemory = data_memory;

  Uint64 page_cache_size = 0;
  ndb_mgm_get_int64_parameter(p,
                              CFG_DB_DISK_PAGE_BUFFER_MEMORY,
                              &page_cache_size);
  if (page_cache_size == 0)
  {
    page_cache_size = Uint64(64) * MBYTE64;
  }
  globalData.theDiskPageBufferMemory = page_cache_size;
}

Uint64
Configuration::compute_restore_memory()
{
  Uint32 num_restore_threads = globalData.ndbMtQueryWorkers;
  Uint64 restore_memory = Uint64(4) * MBYTE64 * Uint64(num_restore_threads);
  return restore_memory;
}

Uint64
Configuration::compute_static_overhead()
{
  /**
   * Overhead from DBDIH pages, DBINFO, DBUTIL, DBDICT, block overhead
   * 122 MByte from mt.cpp. Schema transaction memory.
   */
  Uint64 static_overhead = Uint64(208) * MBYTE64;
  Uint32 num_threads = get_num_threads();
  static_overhead += // Small memory allocations
    ((num_threads) * MBYTE64);
  Uint32 num_send_threads = globalData.ndbMtSendThreads;
  Uint64 num_all_threads = num_threads + num_send_threads;
  static_overhead += (num_all_threads * 2 * MBYTE64); // Stack memory
  return static_overhead;
}

bool
Configuration::calculate_automatic_memory(ndb_mgm_configuration_iterator *p,
                                          Uint64 min_transaction_memory)
{
  bool total_memory_set = false;
  g_eventLogger->info("Automatic Memory Configuration start");
  Uint64 total_memory = get_total_memory(p, total_memory_set);
  if (total_memory < (Uint64(2048) * MBYTE64))
  {
    g_eventLogger->alert("AutomaticMemoryConfig requires at least 2 GByte of"
                         " available memory");
    return false;
  }
  Uint64 table_memory = 0;
  get_schema_memory(p, table_memory);
  Uint64 schema_memory = globalData.theSchemaMemory;

  Uint64 compute_backup_schema_memory = get_backup_schema_memory(p);
  Uint64 backup_schema_memory = compute_backup_schema_memory / 4;
  
  Uint64 replication_memory = get_replication_memory(p);
  Uint64 transaction_memory =
    get_and_set_transaction_memory(p, min_transaction_memory);
  Uint64 redo_buffer = get_and_set_redo_buffer(p);
  Uint64 undo_buffer = get_and_set_undo_buffer(p);
  Uint64 long_message_buffer = get_and_set_long_message_buffer(p);
  Uint64 compute_job_buffer =
    compute_jb_pages(&globalEmulatorData) * GLOBAL_PAGE_SIZE;
  Uint64 job_buffer = compute_job_buffer / 4;
  Uint64 static_overhead = compute_static_overhead();
  Uint64 os_overhead = 0;
  if (!total_memory_set)
  {
    os_overhead = compute_os_overhead(total_memory, p);
  }
  Uint64 compute_send_buffer = get_send_buffer(p);
  Uint64 send_buffer = compute_send_buffer / 2;
  Uint64 backup_page_memory = compute_backup_page_memory(p);
  Uint64 restore_memory = compute_restore_memory();
  Uint64 pack_memory = compute_pack_memory();
  Uint64 fs_memory = compute_fs_memory();
  Uint64 shared_global_memory = get_and_set_shared_global_memory(p);
  Uint64 extra_shared_global_memory = 0;
  extra_shared_global_memory += (compute_backup_schema_memory / 4);
  extra_shared_global_memory += globalData.theExtraSchemaMemory;
  extra_shared_global_memory += (compute_job_buffer / 4);
  extra_shared_global_memory += (compute_send_buffer / 2);
  shared_global_memory += extra_shared_global_memory;
  Uint64 used_memory =
    schema_memory +
    backup_schema_memory +
    replication_memory +
    transaction_memory +
    redo_buffer +
    undo_buffer +
    long_message_buffer +
    job_buffer +
    send_buffer +
    static_overhead +
    os_overhead +
    backup_page_memory +
    restore_memory +
    pack_memory +
    fs_memory +
    shared_global_memory +
    table_memory;
  g_eventLogger->info("SchemaMemory is %llu MBytes", schema_memory / MBYTE64);
  g_eventLogger->info("BackupSchemaMemory is %llu MBytes",
                      backup_schema_memory / MBYTE64);
  g_eventLogger->info("ReplicationMemory is %llu MBytes",
                      replication_memory / MBYTE64);
  g_eventLogger->info("TransactionMemory is %llu MBytes",
                      transaction_memory / MBYTE64);
  g_eventLogger->info("Redo log buffer size total are %llu MBytes",
                      redo_buffer / MBYTE64);
  g_eventLogger->info("Undo log buffer is %llu MBytes", undo_buffer / MBYTE64);
  g_eventLogger->info("LongMessageBuffer is %llu MBytes, (not in Global Memory)",
                      long_message_buffer / MBYTE64);
  g_eventLogger->info("Send buffer sizes are %llu MBytes",
                      send_buffer / MBYTE64);
  g_eventLogger->info("Job buffer sizes are %llu MBytes",
                      job_buffer / MBYTE64);
  g_eventLogger->info("Static overhead is %llu MBytes, (not in Global Memory)",
                      static_overhead / MBYTE64);
  g_eventLogger->info("OS overhead is %llu MBytes", os_overhead / MBYTE64);
  g_eventLogger->info("Backup Page memory is %llu MBytes, (not in Global Memory)",
                      backup_page_memory / MBYTE64);
  g_eventLogger->info("Restore memory is %llu MBytes",
                      restore_memory / MBYTE64);
  g_eventLogger->info("Packed signal memory is %llu MBytes",
                      pack_memory / MBYTE64);
  g_eventLogger->info("NDBFS memory is %llu MBytes", fs_memory / MBYTE64);
  g_eventLogger->info("Table memory is %llu MBytes, (not in Global Memory)",
                      table_memory / MBYTE64);
  g_eventLogger->info("SharedGlobalMemory is %llu MBytes",
                      shared_global_memory / MBYTE64);
  g_eventLogger->info("Total memory is %llu MBytes", total_memory / MBYTE64);
  g_eventLogger->info("Used memory is %llu MBytes", used_memory / MBYTE64);
  if (used_memory + (Uint64(512) * MBYTE64) >= total_memory)
  {
    /**
     * We require at least 512 MByte for DataMemory and DiskPageBufferMemory
     * to even start in AutomaticMemoryConfig mode.
     */
    g_eventLogger->info("AutomaticMemoryConfig mode requires at least"
                        " 512 MByte of space for DataMemory and"
                        " DiskPageBufferMemory");
    g_eventLogger->alert("Not enough memory using automatic memory config,"
                         " exiting, used memory is %u MBytes, total memory"
                         " is %u MBytes, required memory is %u MBytes",
                         Uint32(used_memory / MBYTE64),
                         Uint32(total_memory / MBYTE64),
                         Uint32((used_memory / MBYTE64) + 512));
    return false;
  }
  Uint64 remaining_memory = total_memory - used_memory;
  g_eventLogger->info("Remaining memory is %llu MBytes",
                      remaining_memory / MBYTE64);
  Uint64 page_cache_size = 0;
  Uint64 data_memory = 0;
  ndb_mgm_get_int64_parameter(p,
                              CFG_DB_DISK_PAGE_BUFFER_MEMORY,
                              &page_cache_size);
  ndb_mgm_get_int64_parameter(p, CFG_DB_DATA_MEM, &data_memory);
  if (page_cache_size == 0)
  {
    if (data_memory == 0)
    {
      data_memory = (Uint64(9) * remaining_memory) / Uint64(10);
      page_cache_size = (Uint64(1) * remaining_memory) / Uint64(10);
    }
    else
    {
      if (data_memory > (remaining_memory - Uint64(64) * MBYTE64))
      {
        g_eventLogger->alert("Not enough memory left for DiskPageBufferMemory,"
                             " exiting");
        return false;
      }
      page_cache_size = remaining_memory - data_memory;
    }
  }
  else
  {
    if (data_memory == 0)
    {
      if (page_cache_size > (remaining_memory - Uint64(512) * MBYTE64))
      {
        g_eventLogger->alert("Not enough memory left for DataMemory, exiting");
        return false;
      }
      data_memory = remaining_memory - page_cache_size;
    }
    else
    {
      if (data_memory + page_cache_size > remaining_memory)
      {
        g_eventLogger->alert("Not enough memory left for DiskPageBufferMemory"
                             " and DataMemory, exiting");
        return false;
      }
    }
  }
  /**
   * Each page in the disk page buffer requires 10 Page_entries in PGMAN.
   * This is part of the Disk Page Buffer Memory. But theDiskPageBufferMemory
   * doesn't take this into account.
   */
  Uint32 num_entries_per_page = 10;
  ndb_mgm_get_int_parameter(p,
                            CFG_DB_DISK_PAGE_BUFFER_ENTRIES,
                            &num_entries_per_page);
  Uint64 page_entry_size = Pgman::getPageEntryRecordSize();
  Uint64 tot_page_cache_size = page_cache_size;
  page_entry_size *= num_entries_per_page;
  page_cache_size *= GLOBAL_PAGE_SIZE;
  page_cache_size /= (GLOBAL_PAGE_SIZE + page_entry_size);
  Uint64 tot_page_entry_size = tot_page_cache_size - page_cache_size;
  DEB_AUTOMATIC_MEMORY(("Page entry size per page is %llu bytes",
                        page_entry_size));

  g_eventLogger->info("Setting DataMemory to %llu MBytes",
                      data_memory / MBYTE64);
  g_eventLogger->info("Setting DiskPageBufferMemory to %llu MBytes",
                      page_cache_size / MBYTE64);
  g_eventLogger->info("%llu MBytes used for Page Entry objects",
                      tot_page_entry_size / MBYTE64);

  globalData.theDataMemory = data_memory;
  globalData.theDiskPageBufferMemory = page_cache_size;
  g_eventLogger->info("Automatic Memory Configuration done");
  return true;
}

Uint32
Configuration::getSharedLdmInstance(Uint32 instance)
{
  if (instance == 0 ||
      instance > globalData.ndbMtLqhWorkers)
    return 0;
  return m_thr_config.get_shared_ldm_instance(instance,
                                              globalData.ndbMtLqhThreads);
}

void
Configuration::setupConfiguration()
{

  DBUG_ENTER("Configuration::setupConfiguration");

  /**
   * Configure transporters
   */
  if (!globalTransporterRegistry.init(globalData.ownId)) {
    ERROR_SET(fatal, NDBD_EXIT_INVALID_CONFIG, "Invalid configuration fetched",
              "Could not init transporter registry");
  }

  if (!IPCConfig::configureTransporters(globalData.ownId, m_clusterConfig.get(),
                                        globalTransporterRegistry)) {
    ERROR_SET(fatal, NDBD_EXIT_INVALID_CONFIG, "Invalid configuration fetched",
              "Could not configure transporters");
  }

  /**
   * Setup cluster configuration for this node
   */
  ndb_mgm_configuration_iterator iter(m_clusterConfig.get(), CFG_SECTION_NODE);
  if (iter.find(CFG_NODE_ID, globalData.ownId)) {
    ERROR_SET(fatal, NDBD_EXIT_INVALID_CONFIG, "Invalid configuration fetched",
              "DB missing");
  }

  unsigned type;
  if (!(iter.get(CFG_TYPE_OF_SECTION, &type) == 0 && type == NODE_TYPE_DB)) {
    ERROR_SET(fatal, NDBD_EXIT_INVALID_CONFIG, "Invalid configuration fetched",
              "I'm wrong type of node");
  }

  /**
   * Iff we use the 'default' (non-mt) send buffer implementation, the
   * send buffers are allocated here.
   */
  if (getNonMTTransporterSendHandle() != NULL) {
    Uint32 total_send_buffer = 0;
    iter.get(CFG_TOTAL_SEND_BUFFER_MEMORY, &total_send_buffer);
    Uint64 extra_send_buffer = 0;
    iter.get(CFG_EXTRA_SEND_BUFFER_MEMORY, &extra_send_buffer);
    getNonMTTransporterSendHandle()->allocate_send_buffers(total_send_buffer,
                                                           extra_send_buffer);
  }

  if (iter.get(CFG_DB_NO_SAVE_MSGS, &_maxErrorLogs)) {
    ERROR_SET(fatal, NDBD_EXIT_INVALID_CONFIG, "Invalid configuration fetched",
              "MaxNoOfSavedMessages missing");
  }

  if (iter.get(CFG_DB_MEMLOCK, &_lockPagesInMainMemory)) {
    ERROR_SET(fatal, NDBD_EXIT_INVALID_CONFIG, "Invalid configuration fetched",
              "LockPagesInMainMemory missing");
  }

  if (iter.get(CFG_DB_WATCHDOG_INTERVAL, &_timeBetweenWatchDogCheck)) {
    ERROR_SET(fatal, NDBD_EXIT_INVALID_CONFIG, "Invalid configuration fetched",
              "TimeBetweenWatchDogCheck missing");
  }

  _schedulerResponsiveness = 5;
  iter.get(CFG_DB_SCHED_RESPONSIVENESS, &_schedulerResponsiveness);

  _schedulerExecutionTimer = 50;
  iter.get(CFG_DB_SCHED_EXEC_TIME, &_schedulerExecutionTimer);

  _schedulerSpinTimer = DEFAULT_SPIN_TIME;
  iter.get(CFG_DB_SCHED_SPIN_TIME, &_schedulerSpinTimer);
  /* Always set SchedulerSpinTimer to 0 on platforms not supporting spin */
  if (!NdbSpin_is_supported()) {
    _schedulerSpinTimer = 0;
  }
  g_eventLogger->info("SchedulerSpinTimer = %u", _schedulerSpinTimer);

  _spinTimePerCall = 1000;
  iter.get(CFG_DB_SPIN_TIME_PER_CALL, &_spinTimePerCall);

  _realtimeScheduler = 0;
  iter.get(CFG_DB_REALTIME_SCHEDULER, &_realtimeScheduler);

  if (iter.get(CFG_DB_WATCHDOG_INTERVAL_INITIAL,
               &_timeBetweenWatchDogCheckInitial)) {
    ERROR_SET(fatal, NDBD_EXIT_INVALID_CONFIG, "Invalid configuration fetched",
              "TimeBetweenWatchDogCheckInitial missing");
  }

#ifdef ERROR_INSERT
  _mixologyLevel = 0;
  iter.get(CFG_MIXOLOGY_LEVEL, &_mixologyLevel);
  if (_mixologyLevel) {
    g_eventLogger->info("Mixology level set to 0x%x", _mixologyLevel);
    globalTransporterRegistry.setMixologyLevel(_mixologyLevel);
  }
#endif

  /**
   * Get paths
   */
  if (_fsPath) free(_fsPath);
  _fsPath =
      get_and_validate_path(iter, CFG_DB_FILESYSTEM_PATH, "FileSystemPath");
  if (_backupPath) free(_backupPath);
  _backupPath =
      get_and_validate_path(iter, CFG_DB_BACKUP_DATADIR, "BackupDataDir");

  if (iter.get(CFG_DB_STOP_ON_ERROR_INSERT, &m_restartOnErrorInsert)) {
    ERROR_SET(fatal, NDBD_EXIT_INVALID_CONFIG, "Invalid configuration fetched",
              "RestartOnErrorInsert missing");
  }

  /**
   * Create the watch dog thread
   */
  {
    if (_timeBetweenWatchDogCheckInitial < _timeBetweenWatchDogCheck)
      _timeBetweenWatchDogCheckInitial = _timeBetweenWatchDogCheck;

    Uint32 t = _timeBetweenWatchDogCheckInitial;
    t = globalEmulatorData.theWatchDog->setCheckInterval(t);
    _timeBetweenWatchDogCheckInitial = t;
  }

  const char *lockmask = 0;
  {
    if (iter.get(CFG_DB_EXECUTE_LOCK_CPU, &lockmask) == 0) {
      int res = m_thr_config.setLockExecuteThreadToCPU(lockmask);
      if (res < 0) {
        // Could not parse LockExecuteThreadToCPU mask
        g_eventLogger->warning(
            "Failed to parse 'LockExecuteThreadToCPU=%s' "
            "(error: %d), ignoring it!",
            lockmask, res);
      }
    }
  }

  {
    Uint32 maintCPU = NO_LOCK_CPU;
    iter.get(CFG_DB_MAINT_LOCK_CPU, &maintCPU);
    if (maintCPU == 65535)
      maintCPU = NO_LOCK_CPU;  // Ignore old default(may come from old mgmd)
    if (maintCPU != NO_LOCK_CPU) m_thr_config.setLockIoThreadsToCPU(maintCPU);
  }

  const char *thrconfigstring = nullptr;
  Uint32 mtthreads = 0;
  Uint32 auto_thread_config = 0;
  Uint32 num_cpus = 0;
  iter.get(CFG_DB_AUTO_THREAD_CONFIG, &auto_thread_config);
  iter.get(CFG_DB_NUM_CPUS, &num_cpus);
  g_eventLogger->info("AutomaticThreadConfig = %u, NumCPUs = %u",
                      auto_thread_config,
                      num_cpus);
  iter.get(CFG_DB_MT_THREADS, &mtthreads);
  iter.get(CFG_DB_MT_THREAD_CONFIG, &thrconfigstring);
<<<<<<< HEAD
  if (auto_thread_config == 0 && thrconfigstring != nullptr &&
      thrconfigstring[0] != 0) {
    int res = m_thr_config.do_parse(thrconfigstring, _realtimeScheduler,
                                    _schedulerSpinTimer);
    if (res != 0) {
=======
  if (auto_thread_config == 0 &&
      thrconfigstring != nullptr && thrconfigstring[0] != 0)
  {
    int res = m_thr_config.do_parse_thrconfig(
        thrconfigstring, _realtimeScheduler, _schedulerSpinTimer);
    if (res != 0)
    {
>>>>>>> e64a25e2
      ERROR_SET(fatal, NDBD_EXIT_INVALID_CONFIG,
                "Invalid configuration fetched, invalid ThreadConfig",
                m_thr_config.getErrorMessage());
    }
  } else {
    if (auto_thread_config != 0) {
      Uint32 num_cpus = 0;
      iter.get(CFG_DB_NUM_CPUS, &num_cpus);
      g_eventLogger->info("Use automatic thread configuration");
<<<<<<< HEAD
      m_thr_config.do_parse(_realtimeScheduler, _schedulerSpinTimer, num_cpus,
                            globalData.ndbRRGroups);
    } else {
=======
      Uint32 use_tc_threads = 1;
      iter.get(CFG_DB_USE_TC_THREADS, &use_tc_threads);
      Uint32 use_ldm_threads = 1;
      iter.get(CFG_DB_USE_LDM_THREADS, &use_ldm_threads);
      m_thr_config.do_parse_auto(_realtimeScheduler,
                                 _schedulerSpinTimer,
                                 num_cpus,
                                 globalData.ndbRRGroups,
                                 use_tc_threads,
                                 use_ldm_threads);
    }
    else
    {
>>>>>>> e64a25e2
      Uint32 classic = 0;
      iter.get(CFG_NDBMT_CLASSIC, &classic);
#ifdef NDB_USE_GET_ENV
      const char *p = NdbEnv_GetEnv("NDB_MT_LQH", (char *)0, 0);
      if (p != 0) {
        if (strstr(p, "NOPLEASE") != 0) classic = 1;
      }
#endif
      Uint32 lqhthreads = 0;
      iter.get(CFG_NDBMT_LQH_THREADS, &lqhthreads);
<<<<<<< HEAD
      int res = m_thr_config.do_parse(mtthreads, lqhthreads, classic,
                                      _realtimeScheduler, _schedulerSpinTimer);
      if (res != 0) {
=======
      int res = m_thr_config.do_parse_classic(mtthreads,
                                              lqhthreads,
                                              classic,
                                              _realtimeScheduler,
                                              _schedulerSpinTimer);
      if (res != 0)
      {
>>>>>>> e64a25e2
        ERROR_SET(fatal, NDBD_EXIT_INVALID_CONFIG,
                  "Invalid configuration fetched, invalid thread configuration",
                  m_thr_config.getErrorMessage());
      }
    }
  }
  if (NdbIsMultiThreaded()) {
    if (thrconfigstring) {
      g_eventLogger->info(
          "ThreadConfig: input: %s LockExecuteThreadToCPU: %s => parsed: %s",
          thrconfigstring, lockmask ? lockmask : "",
          m_thr_config.getConfigString());
    } else if (mtthreads == 0) {
      g_eventLogger->info(
          "Automatic Thread Config: LockExecuteThreadToCPU: %s => parsed: %s",
          lockmask ? lockmask : "", m_thr_config.getConfigString());
    } else {
      g_eventLogger->info(
          "ThreadConfig (old ndb_mgmd) LockExecuteThreadToCPU: %s => parsed: "
          "%s",
          lockmask ? lockmask : "", m_thr_config.getConfigString());
    }
  }

  ConfigValues *cf = ConfigValuesFactory::extractCurrentSection(iter.m_config);

  ndb_mgm_destroy_iterator(m_clusterConfigIter);
  m_clusterConfigIter = ndb_mgm_create_configuration_iterator(
      m_clusterConfig.get(), CFG_SECTION_NODE);

  /**
   * This is parts of get_multithreaded_config
   */
  do {
    globalData.isNdbMt = NdbIsMultiThreaded();
    require(globalData.isNdbMt);

    globalData.ndbMtReceiveThreads =
      m_thr_config.getThreadCount(THRConfig::T_RECV);
    globalData.ndbMtSendThreads =
      m_thr_config.getThreadCount(THRConfig::T_SEND);
<<<<<<< HEAD
    globalData.ndbMtQueryThreads =
      m_thr_config.getThreadCount(THRConfig::T_QUERY);
    if (globalData.ndbMtQueryThreads > 0)
    {
      ERROR_SET(fatal, NDBD_EXIT_INVALID_CONFIG,
               "Invalid configuration fetched. ",
               " Query threads are no longer supported"
               ", instead Query blocks are part of LDM threads,"
               " thus move the query thread instances to LDM threads"
               " and also the CPU bindings should be moved");
    }
    globalData.ndbMtRecoverThreads =
        m_thr_config.getThreadCount(THRConfig::T_RECOVER);
=======
>>>>>>> e64a25e2
    globalData.ndbMtTcThreads = m_thr_config.getThreadCount(THRConfig::T_TC);
    if (globalData.ndbMtTcThreads == 0)
    {
      globalData.ndbMtTcWorkers = globalData.ndbMtReceiveThreads;
    }
    else
    {
      globalData.ndbMtTcWorkers = globalData.ndbMtTcThreads;
    }
    if (globalData.ndbMtReceiveThreads == 0)
    {
      ERROR_SET(fatal, NDBD_EXIT_INVALID_CONFIG,
               "Invalid configuration fetched. ",
                "Setting number of receive threads to 0 isn't allowed");
    }
    /**
     * ndbMtMainThreads is the total number of main and rep threads.
     * There can be 0 or 1 main threads, 0 or 1 rep threads. If there
     * is 0 main threads then the blocks handled by the main thread is
     * handled by the receive thread and so is the rep thread blocks.
     *
     * When there is one main thread, then we will have both the main
     * thread blocks and the rep thread blocks handled by this single
     * main thread. With two main threads we will have one main thread
     * that handles the main thread blocks and one thread handling the
     * rep thread blocks.
     *
     * The nomenclature can be a bit confusing that we have a main thread
     * that is separate from the main threads. So possibly one could have
     * called this variable globalData.ndbMtMainRepThreads instead.
     */
    globalData.ndbMtMainThreads =
        m_thr_config.getThreadCount(THRConfig::T_MAIN) +
        m_thr_config.getThreadCount(THRConfig::T_REP);

    require(globalData.ndbMtMainThreads <= 2);
    globalData.isNdbMtLqh = true;
    {
      if (m_thr_config.getMtClassic())
      {
        ERROR_SET(fatal, NDBD_EXIT_INVALID_CONFIG,
                   "Invalid configuration fetched. ",
                   "Multithreaded classic is no longer supported");
      }
    }
    require(globalData.isNdbMtLqh);

    Uint32 ldm_threads = m_thr_config.getThreadCount(THRConfig::T_LDM);
    Uint32 ldm_workers = ldm_threads;
    if (ldm_threads == 0)
    {
      /**
       * If there are no LDM Threads we will use 1 LDM worker per
       * receive thread.
       */
      ldm_workers = globalData.ndbMtReceiveThreads;
    }

    globalData.ndbMtLqhWorkers = ldm_workers;
    globalData.ndbMtLqhThreads = ldm_threads;
    /**
     * Each block thread will have one Query worker, thus no more
     * any need for recover threads.
     */
    globalData.ndbMtQueryWorkers = ldm_threads +
                                   globalData.ndbMtTcThreads +
                                   globalData.ndbMtMainThreads +
                                   globalData.ndbMtReceiveThreads;

    if (ldm_threads == 0)
    {
      /**
       * With no LDM threads we will only allow them to be combined
       * with receive threads. We will allow 0-2 main threads. These
       * will only handle main thread. Thus receive threads will handle
       * receive, tc and ldm and even query thread work and potentially
       * even sending.
       *
       * With 1 receive thread we will allow for a maximum of 1 main
       * thread.
       */
      if (globalData.ndbMtTcThreads > 0)
      {
        ERROR_SET(fatal, NDBD_EXIT_INVALID_CONFIG,
                  "Invalid configuration fetched. ",
                  "Setting number of ldm threads to 0 must be combined"
                  " with 0 tc threads");
      }
      if (globalData.ndbMtReceiveThreads == 1 &&
          globalData.ndbMtMainThreads > 1)
      {
        ERROR_SET(fatal, NDBD_EXIT_INVALID_CONFIG,
                  "Invalid configuration fetched. ",
                  "No LDM threads with 1 receive thread allows for"
                  " 1 main thread, but no more");
      }
    }

    if ((globalData.ndbMtQueryWorkers) > MAX_NDBMT_QUERY_WORKERS)
    {
      ERROR_SET(fatal, NDBD_EXIT_INVALID_CONFIG,
                "Invalid configuration fetched. ",
                "Query workers can be max 127");
    }
    if (globalData.ndbRRGroups == 0)
    {
      /**
       * ndbRRGroups haven't been set yet, means we didn't use
       * do_parse_auto. Calculate it here.
       */
      globalData.ndbRRGroups = Ndb_GetRRGroups(globalData.ndbMtQueryWorkers);
    }
  } while (0);

  calcSizeAlt(cf);
  set_not_active_nodes();
  DBUG_VOID_RETURN;
}

Uint32
Configuration::getRRGroups(Uint32 thr_no,
                           Uint32 num_ldm_threads,
                           Uint32 num_tc_threads,
                           Uint32 num_recv_threads,
                           Uint32 num_main_threads)
{
  return m_thr_config.getRRGroups(thr_no,
                                  num_ldm_threads,
                                  num_tc_threads,
                                  num_recv_threads,
                                  num_main_threads);
}

void
Configuration::setupMemoryConfiguration(Uint64 min_transaction_memory)
{
  DBUG_ENTER("Configuration::setupMemoryConfiguration");
  ndb_mgm_configuration_iterator * it_p =
    globalEmulatorData.theConfiguration->getOwnConfigIterator();
  Uint32 automatic_memory_config = 1;
  ndb_mgm_get_int_parameter(it_p,
                            CFG_DB_AUTO_MEMORY_CONFIG,
                            &automatic_memory_config);
  if (automatic_memory_config)
  {
    if (!calculate_automatic_memory(it_p, min_transaction_memory))
    {
      ERROR_SET(fatal, NDBD_EXIT_INVALID_CONFIG,
                "Invalid configuration fetched",
                "Could not handle automatic memory config");
      DBUG_VOID_RETURN;
    }
  }
  else
  {
    assign_default_memory_sizes(it_p, min_transaction_memory);
  }
  DBUG_VOID_RETURN;
}

Uint32 Configuration::lockPagesInMainMemory() const {
  return _lockPagesInMainMemory;
}

int Configuration::schedulerExecutionTimer() const {
  return _schedulerExecutionTimer;
}

void Configuration::schedulerExecutionTimer(int value) {
  if (value < 11000) _schedulerExecutionTimer = value;
}

Uint32 Configuration::spinTimePerCall() const { return _spinTimePerCall; }

int Configuration::schedulerSpinTimer() const { return _schedulerSpinTimer; }

void Configuration::schedulerSpinTimer(int value) {
  if (value < 500) value = 500;
  _schedulerSpinTimer = value;
}

bool Configuration::realtimeScheduler() const {
  return (bool)_realtimeScheduler;
}

void 
Configuration::realtimeScheduler(bool realtime_on)
{
   bool old_value = (bool)_realtimeScheduler;
  _realtimeScheduler = (Uint32)realtime_on;
  if (old_value != realtime_on) setAllRealtimeScheduler();
}

int Configuration::timeBetweenWatchDogCheck() const {
  return _timeBetweenWatchDogCheck;
}

void Configuration::timeBetweenWatchDogCheck(int value) {
  _timeBetweenWatchDogCheck = value;
}

int Configuration::maxNoOfErrorLogs() const { return _maxErrorLogs; }

void Configuration::maxNoOfErrorLogs(int val) { _maxErrorLogs = val; }

bool Configuration::stopOnError() const { return _stopOnError; }

void Configuration::stopOnError(bool val) { _stopOnError = val; }

int Configuration::getRestartOnErrorInsert() const {
  return m_restartOnErrorInsert;
}

void Configuration::setRestartOnErrorInsert(int i) {
  m_restartOnErrorInsert = i;
}

#ifdef ERROR_INSERT
Uint32 Configuration::getMixologyLevel() const { return _mixologyLevel; }

void Configuration::setMixologyLevel(Uint32 l) { _mixologyLevel = l; }
#endif

ndb_mgm_configuration_iterator * 
Configuration::getOwnConfigIterator() const {
  return m_ownConfigIterator;
}

const ConfigValues *Configuration::get_own_config_values() {
  return &m_ownConfig->m_config_values;
}

ndb_mgm_configuration_iterator *Configuration::getClusterConfigIterator()
    const {
  return m_clusterConfigIter;
}

Uint32 Configuration::get_config_generation() const {
  Uint32 generation = ~0;
  ndb_mgm_configuration_iterator sys_iter(m_clusterConfig.get(),
                                          CFG_SECTION_SYSTEM);
  sys_iter.get(CFG_SYS_CONFIG_GENERATION, &generation);
  return generation;
}

void
Configuration::calcSizeAlt(ConfigValues * ownConfig)
{
  const char * msg = "Invalid configuration fetched";
  char buf[255];

  /**
   * These initializations are only used for variables that are not present in
   * the configuration we receive from the management server. That will only
   * happen for older management servers that lacks definitions for some
   * variables.
   */
  unsigned int noOfTables = 0;
  unsigned int noOfUniqueHashIndexes = 0;
  unsigned int noOfOrderedIndexes = 0;
  unsigned int noOfTriggers = 0;
  unsigned int noOfReplicas = 0;
  unsigned int noOfDBNodes = 0;
  unsigned int noOfAPINodes = 0;
  unsigned int noOfMGMNodes = 0;
  unsigned int noOfNodes = 0;
  unsigned int noOfAttributes = 0;
  unsigned int noOfOperations = 32768;
  unsigned int noOfLocalOperations = 32;
  unsigned int noOfTransactions = 4096;
  unsigned int noOfScanRecords = 256;
  unsigned int noOfLocalScanRecords = 32;
  unsigned int noBatchSize = 0;
  unsigned int noOfIndexOperations = 8192;
  unsigned int noOfTriggerOperations = 4000;
  unsigned int reservedScanRecords = 256 / 4;
  unsigned int reservedLocalScanRecords = 32 / 4;
  unsigned int reservedOperations = DEFAULT_TC_RESERVED_CONNECT_RECORD;
  unsigned int reservedTransactions = 4096 / 4;
  unsigned int reservedIndexOperations = 8192 / 4;
  unsigned int reservedTriggerOperations = 4000 / 4;
  unsigned int transactionBufferBytes = 1048576;
  unsigned int reservedTransactionBufferBytes = 1048576 / 4;
  unsigned int maxOpsPerTrans = ~(Uint32)0;
  unsigned int classicFragmentation = 0;
  unsigned int partitionsPerNode = 2;
  unsigned int automaticThreadConfig = 1;
  unsigned int automaticMemoryConfig = 1;
  unsigned int max_schema_objects = OLD_NDB_MAX_TABLES;

  m_logLevel = new LogLevel();
  if (!m_logLevel) {
    ERROR_SET(fatal, NDBD_EXIT_MEMALLOC, "Failed to create LogLevel", "");
  }

  struct AttribStorage {
    int paramId;
    Uint32 *storage;
    bool computable;
  };
  AttribStorage tmp[] = {
    { CFG_DB_NO_SCANS, &noOfScanRecords, false },
    { CFG_DB_RESERVED_SCANS, &reservedScanRecords, true },
    { CFG_DB_NO_LOCAL_SCANS, &noOfLocalScanRecords, true },
    { CFG_DB_RESERVED_LOCAL_SCANS, &reservedLocalScanRecords, true },
    { CFG_DB_BATCH_SIZE, &noBatchSize, false },
    { CFG_DB_MAX_NUM_SCHEMA_OBJECTS, &max_schema_objects, false },
    { CFG_DB_NO_TABLES, &noOfTables, false },
    { CFG_DB_NO_ORDERED_INDEXES, &noOfOrderedIndexes, false },
    { CFG_DB_NO_UNIQUE_HASH_INDEXES, &noOfUniqueHashIndexes, false },
    { CFG_DB_NO_TRIGGERS, &noOfTriggers, true },
    { CFG_DB_NO_REPLICAS, &noOfReplicas, false },
    { CFG_DB_NO_ATTRIBUTES, &noOfAttributes, false },
    { CFG_DB_NO_OPS, &noOfOperations, false },
    { CFG_DB_RESERVED_OPS, &reservedOperations, true },
    { CFG_DB_NO_LOCAL_OPS, &noOfLocalOperations, true },
    { CFG_DB_NO_TRANSACTIONS, &noOfTransactions, false },
    { CFG_DB_RESERVED_TRANSACTIONS, &reservedTransactions, true },
    { CFG_DB_MAX_DML_OPERATIONS_PER_TRANSACTION, &maxOpsPerTrans, false },
    { CFG_DB_NO_INDEX_OPS, &noOfIndexOperations, true },
    { CFG_DB_RESERVED_INDEX_OPS, &reservedIndexOperations, true },
    { CFG_DB_NO_TRIGGER_OPS, &noOfTriggerOperations, true },
    { CFG_DB_RESERVED_TRIGGER_OPS, &reservedTriggerOperations, true },
    { CFG_DB_TRANS_BUFFER_MEM, &transactionBufferBytes, false },
    { CFG_DB_RESERVED_TRANS_BUFFER_MEM, &reservedTransactionBufferBytes, true },
    { CFG_DB_CLASSIC_FRAGMENTATION, &classicFragmentation, false },
    { CFG_DB_PARTITIONS_PER_NODE, &partitionsPerNode, false },
    { CFG_DB_AUTO_THREAD_CONFIG, &automaticThreadConfig, false },
    { CFG_DB_AUTO_MEMORY_CONFIG, &automaticMemoryConfig, false },
  };

  ndb_mgm_configuration_iterator db(
      reinterpret_cast<ndb_mgm_configuration *>(ownConfig), 0);

  const int sz = sizeof(tmp) / sizeof(AttribStorage);
  for (int i = 0; i < sz; i++) {
    if (ndb_mgm_get_int_parameter(&db, tmp[i].paramId, tmp[i].storage)) {
      if (tmp[i].computable) {
        *tmp[i].storage = 0;
      } else {
        BaseString::snprintf(buf, sizeof(buf), "ConfigParam: %d not found",
                             tmp[i].paramId);
        ERROR_SET(fatal, NDBD_EXIT_INVALID_CONFIG, msg, buf);
      }
    }
  }

  if (noOfAttributes == 0)
  {
    if (automaticMemoryConfig)
      noOfAttributes = 500000;
    else
      noOfAttributes = 1000;
  }
  globalData.theMaxNoOfAttributes = noOfAttributes;
  if (noOfTriggers == 0)
  {
    if (automaticMemoryConfig)
      noOfTriggers = 200000;
    else
      noOfTriggers = 768;
  }
  globalData.theMaxNoOfTriggers = noOfTriggers;
  if (noOfTables == 0)
  {
    if (automaticMemoryConfig)
      noOfTables = 8000;
    else
      noOfTables = 128;
  }
  globalData.theMaxNoOfTables = noOfTables;
  if (noOfOrderedIndexes == 0)
  {
    if (automaticMemoryConfig)
      noOfOrderedIndexes = 10000;
    else
      noOfOrderedIndexes = 128;
  }
  globalData.theMaxNoOfOrderedIndexes = noOfOrderedIndexes;
  if (noOfUniqueHashIndexes == 0)
  {
    if (automaticMemoryConfig)
      noOfUniqueHashIndexes = 2300;
    else
      noOfUniqueHashIndexes = 64;
  }
  globalData.theMaxNoOfUniqueHashIndexes = noOfUniqueHashIndexes;
  Uint32 noOfMetaTables = globalData.theMaxNoOfTables +
                          globalData.theMaxNoOfOrderedIndexes +
                          globalData.theMaxNoOfUniqueHashIndexes;

  Uint32 ldmInstances = 1;
  if (globalData.isNdbMtLqh) {
    ldmInstances = globalData.ndbMtLqhWorkers;
  }

  Uint32 tcInstances = 1;
  if (globalData.ndbMtTcWorkers > 1)
  {
    tcInstances = globalData.ndbMtTcWorkers;
  }

#define DO_DIV(x, y) (((x) + (y - 1)) / (y))

  for(unsigned j = 0; j<LogLevel::LOGLEVEL_CATEGORIES; j++)
  {
    Uint32 tmp;
    if (!ndb_mgm_get_int_parameter(&db, CFG_MIN_LOGLEVEL + j, &tmp)) {
      m_logLevel->setLogLevel((LogLevel::EventCategory)j, tmp);
    }
  }
  
  get_num_nodes(noOfNodes,
                noOfDBNodes,
                noOfAPINodes,
                noOfMGMNodes);

  noOfMetaTables+= 2; // Add System tables
  noOfAttributes += 9;  // Add System table attributes
  globalData.theMaxNoOfTables += 2;
  globalData.theMaxNoOfAttributes += 9;

  {
    Uint32 neededNoOfTriggers =   /* types: Insert/Update/Delete/Custom */
      3 * noOfUniqueHashIndexes + /* for unique hash indexes, I/U/D */
      3 * NDB_MAX_ACTIVE_EVENTS + /* for events in suma, I/U/D */
      3 * noOfMetaTables +        /* for backup, I/U/D */
      3 * noOfMetaTables +        /* for Fully replicated tables, I/U/D */
      noOfOrderedIndexes;         /* for ordered indexes, C */
    if (noOfTriggers < neededNoOfTriggers)
    {
      noOfTriggers = neededNoOfTriggers;
      globalData.theMaxNoOfTriggers = noOfTriggers;
    }
    g_eventLogger->info("MaxNoOfTriggers set to %u", noOfTriggers);
  }

  
  if (max_schema_objects < noOfMetaTables)
  {
    char reason_msg[256];
    const char *msg = "Schema File Error";
    BaseString::snprintf(reason_msg, sizeof(reason_msg),
      "Trying to start with less schema objects than table objects"
      ", started with %u table objects and a maximum of %u"
      " schema objects in schema file, increase"
      " MaxNoOfSchemaObjects",
      noOfMetaTables,
      max_schema_objects);
    ERROR_SET(fatal,
              NDBD_EXIT_SR_SCHEMAFILE,
              msg,
              reason_msg);
  }

  /**
   * Do size calculations
   */
  ConfigValuesFactory cfg(ownConfig);

  cfg.begin();
  /**
   * Ensure that Backup doesn't fail due to lack of trigger resources
   */
  cfg.put(CFG_TUP_NO_TRIGGERS, noOfTriggers + 3 * noOfMetaTables);

  Uint32 noOfMetaTablesDict= noOfMetaTables;
  {
    /**
     * Dict Size Alt values
     */
    cfg.put(CFG_DICT_ATTRIBUTE, noOfAttributes);

    cfg.put(CFG_DICT_TABLE, noOfMetaTablesDict);
  }

  if (noOfLocalScanRecords == 0) {
    noOfLocalScanRecords =
        tcInstances * ldmInstances * (noOfDBNodes * noOfScanRecords) +
        1 /* NR */ + 1 /* LCP */;
    if (noOfLocalScanRecords > 100000) {
      /**
       * Number of local scan records is clearly very large, this should
       * only happen in very large clusters with lots of data nodes, lots
       * of TC instances, lots of LDM instances. In this case it is highly
       * unlikely that all these resources are allocated simultaneously.
       * It is still possible to set MaxNoOfLocalScanRecords to a higher
       * number if desirable.
       */
      g_eventLogger->info(
          "Capped calculation of local scan records to "
          "100000 from %u, still possible to set"
          " MaxNoOfLocalScans"
          " explicitly to go higher",
          noOfLocalScanRecords);
      noOfLocalScanRecords = 100000;
    }
    if (noOfLocalScanRecords * noBatchSize > 1000000) {
      /**
       * Ensure that we don't use up more than 100 MByte of lock operation
       * records per LDM instance to avoid ridiculous amount of memory
       * allocated for operation records. We keep old numbers in smaller
       * configs for easier upgrades.
       */
      Uint32 oldBatchSize = noBatchSize;
      noBatchSize = 1000000 / noOfLocalScanRecords;
      g_eventLogger->info(
          "Capped BatchSizePerLocalScan to %u from %u to avoid"
          " very large memory allocations"
          ", still possible to set MaxNoOfLocalScans"
          " explicitly to go higher",
          noBatchSize, oldBatchSize);
    }
  }
  cfg.put(CFG_LDM_BATCH_SIZE, noBatchSize);

  if (noOfLocalOperations == 0) {
    if (noOfOperations == 0)
      noOfLocalOperations = 11 * 32768 / 10;
    else
      noOfLocalOperations = (11 * noOfOperations) / 10;
  }

  const Uint32 noOfTCScanRecords = noOfScanRecords;

  // ReservedXXX defaults to 25% of MaxNoOfXXX
  if (reservedScanRecords == 0) {
    reservedScanRecords = noOfScanRecords / 4;
  }
  if (reservedLocalScanRecords == 0)
  {
    /**
     * We allocate 4096 scan records per LDM instance. This affects operation
     * records in LDMs and TC threads. This consumes about 2.5 MByte of storage
     * in LDM threads and 
     */
#if (defined(VM_TRACE)) || (defined(ERROR_INSERT))
    reservedLocalScanRecords = 16;
#else
    reservedLocalScanRecords = 4096 * ldmInstances;
#endif
  }
  if (reservedOperations == 0)
  {
    /**
     * We reserve 50 MByte per LDM instance for use as operation
     * records. The performance drops significantly in using the
     * non-reserved operation records, so we ensure that we use a
     * large portion of the memory for reserved operation records.
     */
    reservedOperations = 2000 * ldmInstances;
  }
  if (reservedTransactions == 0) {
    reservedTransactions = noOfTransactions / 4;
  }
  if (reservedIndexOperations == 0) {
    reservedIndexOperations = noOfIndexOperations / 4;
  }
  if (reservedTriggerOperations == 0) {
    reservedTriggerOperations = noOfTriggerOperations / 4;
  }
  if (reservedTransactionBufferBytes == 0) {
    reservedTransactionBufferBytes = transactionBufferBytes / 4;
  }

  noOfLocalOperations = DO_DIV(noOfLocalOperations, ldmInstances);
  noOfLocalScanRecords = DO_DIV(noOfLocalScanRecords, ldmInstances);

  Uint32 noFragPerTable = 0;
  Uint32 numReplicas = 0;
  Uint32 numFragmentsTotal = 0;
  Uint32 numFragmentsPerNodePerLdm = 0;
  if (classicFragmentation == 0 ||
      automaticThreadConfig == 1)
  {
    numFragmentsPerNodePerLdm =
      partitionsPerNode * noOfMetaTables * noOfReplicas / ldmInstances;
    noFragPerTable= (noOfDBNodes * partitionsPerNode);
    numReplicas = noOfMetaTables *
                  partitionsPerNode *
                  noOfReplicas *
                  noOfDBNodes;
  }
  else
  {
    noFragPerTable= noOfDBNodes * ldmInstances;
    numFragmentsPerNodePerLdm =
      noOfMetaTables * NO_OF_FRAG_PER_NODE * noOfReplicas;
    numReplicas = NO_OF_FRAG_PER_NODE * noOfMetaTables *
	          noOfDBNodes * noOfReplicas * ldmInstances;
  }
  numFragmentsTotal *= noOfNodes;
  {
    Uint32 noOfAccTables = noOfMetaTables /*noOfTables+noOfUniqueHashIndexes*/;
    /**
     * Acc Size Alt values
     */
    // Can keep 65536 pages (= 0.5 GByte)
    cfg.put(CFG_ACC_FRAGMENT, numFragmentsPerNodePerLdm);
    
    /*-----------------------------------------------------------------------*/
    // The extra operation records added are used by the scan and node
    // recovery process.
    // Node recovery process will have its operations dedicated to ensure
    // that they never have a problem with allocation of the operation record.
    // The remainder are allowed for use by the scan processes.
    /*-----------------------------------------------------------------------*/
    /**
     * We add an extra 150 operations, 100 of those are dedicated to DBUTIL
     * interactions and LCP and Backup scans. The remaining 50 are
     * non-dedicated things for local usage.
     */
#define EXTRA_LOCAL_OPERATIONS 150
    Uint32 local_acc_operations = 
#if (defined(VM_TRACE)) || (defined(ERROR_INSERT))
                               16;
#else
                               4096;
#endif
    local_acc_operations = MIN(local_acc_operations, UINT28_MAX);
    cfg.put(CFG_ACC_OP_RECS, local_acc_operations);

#ifdef VM_TRACE
    g_eventLogger->info(
        "reservedOperations: %u, reservedLocalScanRecords: %u,"
        " NODE_RECOVERY_SCAN_OP_RECORDS: %u",
        reservedOperations, reservedLocalScanRecords,
        NODE_RECOVERY_SCAN_OP_RECORDS);
#endif
    Uint32 ldm_reserved_operations =
            (reservedOperations / ldmInstances) + EXTRA_LOCAL_OPERATIONS +
            (reservedLocalScanRecords / ldmInstances) +
            NODE_RECOVERY_SCAN_OP_RECORDS;
    ldm_reserved_operations = MAX(ldm_reserved_operations, noOfLocalOperations);
    ldm_reserved_operations = MIN(ldm_reserved_operations, UINT28_MAX);
    cfg.put(CFG_LDM_RESERVED_OPERATIONS, ldm_reserved_operations);

    cfg.put(CFG_ACC_TABLE, noOfAccTables);
    
    cfg.put(CFG_ACC_RESERVED_SCAN_RECORDS,
            reservedLocalScanRecords / ldmInstances);
    cfg.put(CFG_TUP_RESERVED_SCAN_RECORDS,
            reservedLocalScanRecords / ldmInstances);
    cfg.put(CFG_TUX_RESERVED_SCAN_RECORDS,
            reservedLocalScanRecords / ldmInstances);
    cfg.put(CFG_LQH_RESERVED_SCAN_RECORDS,
            reservedLocalScanRecords / ldmInstances);
  }

  {
    /**
     * Dih Size Alt values
     */

    cfg.put(CFG_DIH_FRAG_CONNECT, 
	    noFragPerTable *  noOfMetaTables);
    
    cfg.put(CFG_DIH_REPLICAS, numReplicas);

    cfg.put(CFG_DIH_TABLE, 
	    noOfMetaTables);
  }
  
  {
    /**
     * Lqh Size Alt values
     */
    cfg.put(CFG_LQH_FRAG, numFragmentsPerNodePerLdm);
    
    cfg.put(CFG_LQH_TABLE, 
	    noOfMetaTables);
  }

  {
    /**
     * Spj Size Alt values
     */
    cfg.put(CFG_SPJ_TABLE, noOfMetaTables);
  }

  {
    /**
     * Tc Size Alt values
     */
    if (maxOpsPerTrans == ~(Uint32)0)
    {
      maxOpsPerTrans = noOfOperations;
    }
    if (maxOpsPerTrans > noOfOperations) {
      BaseString::snprintf(
          buf, sizeof(buf),
          "Config param MaxDMLOperationsPerTransaction(%u) must not be bigger"
          " than available failover records given by "
          "MaxNoOfConcurrentOperations(%u)\n",
          maxOpsPerTrans, noOfOperations);
      ERROR_SET(fatal, NDBD_EXIT_INVALID_CONFIG, msg, buf);
    }

    cfg.put(CFG_TC_MAX_FRAG_LOCATION, UINT32_MAX);
    cfg.put(CFG_TC_RESERVED_FRAG_LOCATION, Uint32(0));

    cfg.put(CFG_TC_MAX_SCAN_FRAGMENT, UINT32_MAX);
    cfg.put(CFG_TC_RESERVED_SCAN_FRAGMENT,
            reservedLocalScanRecords / tcInstances);

    cfg.put(CFG_TC_MAX_SCAN_RECORD, noOfTCScanRecords);
    cfg.put(CFG_TC_RESERVED_SCAN_RECORD, reservedScanRecords / tcInstances);

    cfg.put(CFG_TC_MAX_CONNECT_RECORD, UINT32_MAX);
    cfg.put(CFG_TC_RESERVED_CONNECT_RECORD, reservedOperations / ldmInstances);

    const Uint32 takeOverOperations = noOfOperations +
                                      EXTRA_OPERATIONS_FOR_FIRST_TRANSACTION;
    cfg.put(CFG_TC_MAX_TO_CONNECT_RECORD, takeOverOperations);
    cfg.put(CFG_TC_RESERVED_TO_CONNECT_RECORD, takeOverOperations);

    cfg.put(CFG_TC_MAX_COMMIT_ACK_MARKER, UINT32_MAX);
    cfg.put(CFG_TC_RESERVED_COMMIT_ACK_MARKER,
            reservedTransactions / tcInstances);

    cfg.put(CFG_TC_MAX_TO_COMMIT_ACK_MARKER, Uint32(0));
    cfg.put(CFG_TC_RESERVED_TO_COMMIT_ACK_MARKER, Uint32(0));

    cfg.put(CFG_TC_MAX_INDEX_OPERATION, UINT32_MAX);
    cfg.put(CFG_TC_RESERVED_INDEX_OPERATION,
            reservedIndexOperations / tcInstances);

    cfg.put(CFG_TC_MAX_API_CONNECT_RECORD, UINT32_MAX);
    cfg.put(CFG_TC_RESERVED_API_CONNECT_RECORD,
            reservedTransactions / tcInstances);

    cfg.put(CFG_TC_MAX_TO_API_CONNECT_RECORD, noOfTransactions);
    cfg.put(CFG_TC_RESERVED_TO_API_CONNECT_RECORD,
            reservedTransactions / tcInstances);

    cfg.put(CFG_TC_MAX_CACHE_RECORD, noOfTransactions);
    cfg.put(CFG_TC_RESERVED_CACHE_RECORD, reservedTransactions / tcInstances);

    cfg.put(CFG_TC_MAX_FIRED_TRIGGER_DATA, UINT32_MAX);
    cfg.put(CFG_TC_RESERVED_FIRED_TRIGGER_DATA,
            reservedTriggerOperations / tcInstances);

    cfg.put(CFG_TC_MAX_ATTRIBUTE_BUFFER, UINT32_MAX);
    cfg.put(CFG_TC_RESERVED_ATTRIBUTE_BUFFER,
            reservedTransactionBufferBytes / tcInstances);

    cfg.put(CFG_TC_MAX_COMMIT_ACK_MARKER_BUFFER, UINT32_MAX);
    cfg.put(CFG_TC_RESERVED_COMMIT_ACK_MARKER_BUFFER,
            2 * reservedTransactions / tcInstances);

    cfg.put(CFG_TC_MAX_TO_COMMIT_ACK_MARKER_BUFFER, Uint32(0));
    cfg.put(CFG_TC_RESERVED_TO_COMMIT_ACK_MARKER_BUFFER, Uint32(0));

    cfg.put(CFG_TC_TABLE, noOfMetaTables);
  }

  {
    /**
     * Tup Size Alt values
     */
    cfg.put(CFG_TUP_FRAG, numFragmentsPerNodePerLdm);
    
    cfg.put(CFG_TUP_TABLE, 
	    noOfMetaTables);
  }

  {
    /**
     * Tux Size Alt values
     */
    cfg.put(CFG_TUX_INDEX, 
	    noOfMetaTables /*noOfOrderedIndexes*/);
    
    cfg.put(CFG_TUX_FRAGMENT, numFragmentsPerNodePerLdm);
    
    cfg.put(CFG_TUX_ATTRIBUTE, 
	    noOfMetaTables * 4);
  }

  require(cfg.commit(true));
  m_ownConfig = (ndb_mgm_configuration *)cfg.getConfigValues();
  m_ownConfigIterator = ndb_mgm_create_configuration_iterator(m_ownConfig, 0);
}

void Configuration::setAllRealtimeScheduler() {
  Uint32 i;
  for (i = 0; i < threadInfo.size(); i++) {
    if (threadInfo[i].type != NotInUse) {
      if (setRealtimeScheduler(threadInfo[i].pThread, threadInfo[i].type,
                               _realtimeScheduler, false))
        return;
    }
  }
}

void Configuration::setAllLockCPU(bool exec_thread) {
  Uint32 i;
  for (i = 0; i < threadInfo.size(); i++) {
    if (threadInfo[i].type == NotInUse) continue;

    bool run = (exec_thread && threadInfo[i].type == BlockThread) ||
               (!exec_thread && threadInfo[i].type != BlockThread);

    if (run) {
      setLockCPU(threadInfo[i].pThread, threadInfo[i].type);
    }
  }
}

int Configuration::setRealtimeScheduler(NdbThread *pThread,
                                        enum ThreadTypes type, bool real_time,
                                        bool init) {
  /*
    We ignore thread characteristics on platforms where we cannot
    determine the thread id.
  */
  if (!init || real_time) {
    int error_no;
    bool high_prio = !((type == BlockThread) || (type == ReceiveThread) ||
                       (type == SendThread));
    if ((error_no = NdbThread_SetScheduler(pThread, real_time, high_prio))) {
      // Warning, no permission to set scheduler
      if (init) {
        g_eventLogger->info(
            "Failed to set real-time prio on tid = %d,"
            " error_no = %d",
            NdbThread_GetTid(pThread), error_no);
        abort(); /* Fail on failures at init */
      }
      return 1;
    } else if (init) {
      g_eventLogger->info("Successfully set real-time prio on tid = %d",
                          NdbThread_GetTid(pThread));
    }
  }
  return 0;
}

int Configuration::setLockCPU(NdbThread *pThread, enum ThreadTypes type) {
  int res = 0;
  if (type != BlockThread && type != SendThread && type != ReceiveThread) {
    if (type == NdbfsThread) {
      /*
       * NdbfsThread (IO threads).
       */
      res = m_thr_config.do_bind_io(pThread);
    } else {
      /*
       * WatchDogThread, SocketClientThread, SocketServerThread
       */
      res = m_thr_config.do_bind_watchdog(pThread);
    }
  } else if (!NdbIsMultiThreaded()) {
    BlockNumber list[1];
    list[0] = numberToBlock(TRPMAN, 1);
    res = m_thr_config.do_bind(pThread, list, 1);
  }

  if (res != 0) {
    if (res > 0) {
      g_eventLogger->info("Locked tid = %d to CPU ok",
                          NdbThread_GetTid(pThread));
      return 0;
    } else {
      g_eventLogger->info("Failed to lock tid = %d to CPU, error_no = %d",
                          NdbThread_GetTid(pThread), (-res));
#ifndef HAVE_MAC_OS_X_THREAD_INFO
      abort(); /* We fail when failing to lock to CPUs */
#endif
      return 1;
    }
  }

  return 0;
}

int Configuration::setThreadPrio(NdbThread *pThread, enum ThreadTypes type) {
  int res = 0;
  unsigned thread_prio = 0;
  if (type != BlockThread && type != SendThread && type != ReceiveThread) {
    if (type == NdbfsThread) {
      /*
       * NdbfsThread (IO threads).
       */
      res = m_thr_config.do_thread_prio_io(pThread, thread_prio);
    } else {
      /*
       * WatchDogThread, SocketClientThread, SocketServerThread
       */
      res = m_thr_config.do_thread_prio_watchdog(pThread, thread_prio);
    }
  } else if (!NdbIsMultiThreaded()) {
    BlockNumber list[1];
    list[0] = numberToBlock(TRPMAN, 1);
    res = m_thr_config.do_thread_prio(pThread, list, 1, thread_prio);
  }

  if (res != 0) {
    if (res > 0) {
      g_eventLogger->info("Set thread prio to %u for tid: %d ok", thread_prio,
                          NdbThread_GetTid(pThread));
      return 0;
    } else {
      g_eventLogger->info(
          "Failed to set thread prio to %u for tid: %d,"
          " error_no = %d",
          thread_prio, NdbThread_GetTid(pThread), (-res));
      abort(); /* We fail when failing to set thread prio */
      return 1;
    }
  }
  return 0;
}

bool Configuration::get_io_real_time() const {
  return m_thr_config.do_get_realtime_io();
}

const char *Configuration::get_type_string(enum ThreadTypes type) {
  const char *type_str;
  switch (type) {
    case WatchDogThread:
      type_str = "WatchDogThread";
      break;
    case SocketServerThread:
      type_str = "SocketServerThread";
      break;
    case SocketClientThread:
      type_str = "SocketClientThread";
      break;
    case NdbfsThread:
      type_str = "NdbfsThread";
      break;
    case BlockThread:
      type_str = "BlockThread";
      break;
    case SendThread:
      type_str = "SendThread";
      break;
    case ReceiveThread:
      type_str = "ReceiveThread";
      break;
    default:
      type_str = NULL;
      abort();
  }
  return type_str;
}

Uint32 Configuration::addThread(struct NdbThread *pThread,
                                enum ThreadTypes type, bool single_threaded) {
  const char *type_str;
  Uint32 i;
  NdbMutex_Lock(threadIdMutex);
  for (i = 0; i < threadInfo.size(); i++) {
    if (threadInfo[i].type == NotInUse) break;
  }
  if (i == threadInfo.size()) {
    struct ThreadInfo tmp;
    threadInfo.push_back(tmp);
  }
  threadInfo[i].pThread = pThread;
  threadInfo[i].type = type;
  NdbMutex_Unlock(threadIdMutex);

  type_str = get_type_string(type);

  bool real_time;
  if (single_threaded) {
    setRealtimeScheduler(pThread, type, _realtimeScheduler, true);
  } else if (type == WatchDogThread || type == SocketClientThread ||
             type == SocketServerThread || type == NdbfsThread) {
    if (type != NdbfsThread) {
      /**
       * IO threads are handled internally in NDBFS with
       * regard to setting real time properties on the
       * IO thread.
       *
       * WatchDog, SocketServer and SocketClient have no
       * special handling of real-time breaks since we
       * don't expect these threads to long without
       * breaks.
       */
      real_time = m_thr_config.do_get_realtime_wd();
      setRealtimeScheduler(pThread, type, real_time, true);
    }
    /**
     * main threads are set in ThreadConfig::ipControlLoop
     * as it's handled differently with mt
     */
    setLockCPU(pThread, type);
  }
  /**
   * All other thread types requires special handling of real-time
   * property which is handled in the thread itself for multithreaded
   * nbdmtd process.
   */
  return i;
}

void Configuration::removeThread(struct NdbThread *pThread) {
  NdbMutex_Lock(threadIdMutex);
  for (Uint32 i = 0; i < threadInfo.size(); i++) {
    if (threadInfo[i].pThread == pThread) {
      threadInfo[i].pThread = 0;
      threadInfo[i].type = NotInUse;
      break;
    }
  }
  NdbMutex_Unlock(threadIdMutex);
}

void Configuration::yield_main(Uint32 index, bool start) {
  if (_realtimeScheduler) {
    if (start)
      setRealtimeScheduler(threadInfo[index].pThread, threadInfo[index].type,
                           false, false);
    else
      setRealtimeScheduler(threadInfo[index].pThread, threadInfo[index].type,
                           true, false);
  }
}

void Configuration::initThreadArray() {
  NdbMutex_Lock(threadIdMutex);
  for (Uint32 i = 0; i < threadInfo.size(); i++) {
    threadInfo[i].pThread = 0;
    threadInfo[i].type = NotInUse;
  }
  NdbMutex_Unlock(threadIdMutex);
}

NdbMgmHandle *Configuration::get_mgm_handle_ptr() {
  return m_config_retriever->get_mgmHandlePtr();
}

template class Vector<struct ThreadInfo>;<|MERGE_RESOLUTION|>--- conflicted
+++ resolved
@@ -1,11 +1,6 @@
 /*
-<<<<<<< HEAD
    Copyright (c) 2003, 2024, Oracle and/or its affiliates.
-   Copyright (c) 2021, 2023, Hopsworks and/or its affiliates.
-=======
-   Copyright (c) 2003, 2023, Oracle and/or its affiliates.
    Copyright (c) 2021, 2024, Hopsworks and/or its affiliates.
->>>>>>> e64a25e2
 
    This program is free software; you can redistribute it and/or modify
    it under the terms of the GNU General Public License, version 2.0,
@@ -1667,21 +1662,12 @@
                       num_cpus);
   iter.get(CFG_DB_MT_THREADS, &mtthreads);
   iter.get(CFG_DB_MT_THREAD_CONFIG, &thrconfigstring);
-<<<<<<< HEAD
-  if (auto_thread_config == 0 && thrconfigstring != nullptr &&
-      thrconfigstring[0] != 0) {
-    int res = m_thr_config.do_parse(thrconfigstring, _realtimeScheduler,
-                                    _schedulerSpinTimer);
-    if (res != 0) {
-=======
   if (auto_thread_config == 0 &&
       thrconfigstring != nullptr && thrconfigstring[0] != 0)
   {
     int res = m_thr_config.do_parse_thrconfig(
         thrconfigstring, _realtimeScheduler, _schedulerSpinTimer);
-    if (res != 0)
-    {
->>>>>>> e64a25e2
+    if (res != 0) {
       ERROR_SET(fatal, NDBD_EXIT_INVALID_CONFIG,
                 "Invalid configuration fetched, invalid ThreadConfig",
                 m_thr_config.getErrorMessage());
@@ -1691,11 +1677,6 @@
       Uint32 num_cpus = 0;
       iter.get(CFG_DB_NUM_CPUS, &num_cpus);
       g_eventLogger->info("Use automatic thread configuration");
-<<<<<<< HEAD
-      m_thr_config.do_parse(_realtimeScheduler, _schedulerSpinTimer, num_cpus,
-                            globalData.ndbRRGroups);
-    } else {
-=======
       Uint32 use_tc_threads = 1;
       iter.get(CFG_DB_USE_TC_THREADS, &use_tc_threads);
       Uint32 use_ldm_threads = 1;
@@ -1709,7 +1690,6 @@
     }
     else
     {
->>>>>>> e64a25e2
       Uint32 classic = 0;
       iter.get(CFG_NDBMT_CLASSIC, &classic);
 #ifdef NDB_USE_GET_ENV
@@ -1720,19 +1700,12 @@
 #endif
       Uint32 lqhthreads = 0;
       iter.get(CFG_NDBMT_LQH_THREADS, &lqhthreads);
-<<<<<<< HEAD
-      int res = m_thr_config.do_parse(mtthreads, lqhthreads, classic,
-                                      _realtimeScheduler, _schedulerSpinTimer);
-      if (res != 0) {
-=======
       int res = m_thr_config.do_parse_classic(mtthreads,
                                               lqhthreads,
                                               classic,
                                               _realtimeScheduler,
                                               _schedulerSpinTimer);
-      if (res != 0)
-      {
->>>>>>> e64a25e2
+      if (res != 0) {
         ERROR_SET(fatal, NDBD_EXIT_INVALID_CONFIG,
                   "Invalid configuration fetched, invalid thread configuration",
                   m_thr_config.getErrorMessage());
@@ -1774,22 +1747,6 @@
       m_thr_config.getThreadCount(THRConfig::T_RECV);
     globalData.ndbMtSendThreads =
       m_thr_config.getThreadCount(THRConfig::T_SEND);
-<<<<<<< HEAD
-    globalData.ndbMtQueryThreads =
-      m_thr_config.getThreadCount(THRConfig::T_QUERY);
-    if (globalData.ndbMtQueryThreads > 0)
-    {
-      ERROR_SET(fatal, NDBD_EXIT_INVALID_CONFIG,
-               "Invalid configuration fetched. ",
-               " Query threads are no longer supported"
-               ", instead Query blocks are part of LDM threads,"
-               " thus move the query thread instances to LDM threads"
-               " and also the CPU bindings should be moved");
-    }
-    globalData.ndbMtRecoverThreads =
-        m_thr_config.getThreadCount(THRConfig::T_RECOVER);
-=======
->>>>>>> e64a25e2
     globalData.ndbMtTcThreads = m_thr_config.getThreadCount(THRConfig::T_TC);
     if (globalData.ndbMtTcThreads == 0)
     {
