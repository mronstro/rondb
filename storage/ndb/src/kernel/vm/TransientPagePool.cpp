/*
   Copyright (c) 2017, 2021, Oracle and/or its affiliates.
   Copyright (c) 2021, 2021, Logical Clocks and/or its affiliates.

   This program is free software; you can redistribute it and/or modify
   it under the terms of the GNU General Public License, version 2.0,
   as published by the Free Software Foundation.

   This program is also distributed with certain software (including
   but not limited to OpenSSL) that is licensed under separate terms,
   as designated in a particular file or component or in included license
   documentation.  The authors of MySQL hereby grant you an additional
   permission to link the program and your derivative works with the
   separately licensed software that they have included with MySQL.

   This program is distributed in the hope that it will be useful,
   but WITHOUT ANY WARRANTY; without even the implied warranty of
   MERCHANTABILITY or FITNESS FOR A PARTICULAR PURPOSE.  See the
   GNU General Public License, version 2.0, for more details.

   You should have received a copy of the GNU General Public License
   along with this program; if not, write to the Free Software
   Foundation, Inc., 51 Franklin St, Fifth Floor, Boston, MA 02110-1301  USA
*/

#include "util/require.h"
#include "ndb_limits.h"
#include "ndbd_malloc_impl.hpp"
#include "Pool.hpp"
#include "TransientPagePool.hpp"
#include "debugger/EventLogger.hpp"

#define JAM_FILE_ID 503


TransientPagePool::TransientPagePool()
: m_mem_manager(NULL),
  m_root_page(NULL),
  m_top(RNIL),
  m_type_id(0)
{
}

TransientPagePool::TransientPagePool(Uint32 type_id,
                                     Ndbd_mem_manager* mem_manager)
: m_mem_manager(NULL),
  m_root_page(NULL),
  m_top(RNIL),
  m_type_id(0)
{
  init(type_id, mem_manager);
}


void TransientPagePool::init(Uint32 type_id,
                             Ndbd_mem_manager* mem_manager)
{
  assert(m_mem_manager == NULL);
  assert(m_root_page == NULL);
  assert(m_top == RNIL);
  assert(m_type_id == 0);

  m_type_id = type_id;
  m_mem_manager = mem_manager;

  /**
   * Try allocate one root page, one second level map page.
   */
  Uint32 page_count = 2;
  Uint32 page_number;
  m_mem_manager->alloc_pages(m_type_id,
                             &page_number,
                             &page_count,
                             1,
                             Ndbd_mem_manager::NDB_ZONE_LE_32);

  if (unlikely(page_count == 0))
  {
    return;
  }

  void* p = m_mem_manager->get_page(page_number);
  m_root_page = new (p) MapPage(m_type_id);

  if (unlikely(page_count == 1))
  {
    return;
  }

  (void) new (m_root_page + 1) MapPage(m_type_id);
  m_root_page->set(0, page_number + 1);
}

bool TransientPagePool::seize(Ptr<Page>& p)
{
  Uint32 index = get_next_index(m_top);
  if (unlikely(index == RNIL))
  {
    return false;
  }
  Uint32 page_number;
  void* vpage = m_mem_manager->alloc_page(m_type_id,
                                          &page_number,
                                          Ndbd_mem_manager::NDB_ZONE_LE_32);
  if (unlikely(vpage == NULL))
  {
    return false;
  }
  require(page_number != MapPage::NO_VALUE);
  assert(page_number < RNIL);
  if (unlikely(!set(index, page_number)))
  {
    m_mem_manager->release_page(m_type_id, page_number);
    return false;
  }
  p.i = index;
  p.p = new (vpage) Page;
  assert(m_type_id != 0);
  p.p->m_magic = Magic::make(m_type_id);
  p.p->m_page_id = index;
  return true;
}

bool TransientPagePool::release(Uint32 i)
{
  assert(i == m_top);
  Uint32 page_number = get(i);
  require(page_number != MapPage::NO_VALUE);
  assert(page_number < RNIL);
  require(clear(i));
  m_mem_manager->release_page(m_type_id, page_number);
  shrink();
  return true;
}

bool TransientPagePool::getPtr(Ptr<Page>& p) const
{
  if (unlikely(!getUncheckedPtr(p)))
  {
    return false;
  }
  if (unlikely(!(p.p != NULL && Magic::match(p.p->m_magic, m_type_id))))
  {
    g_eventLogger->info("Magic::match failed in %s: "
                        "type_id %08x rg %u tid %u: "
                        "slot_size -: ptr.i %u: ptr.p %p: "
                        "magic %08x expected %08x",
                        __func__,
                        m_type_id,
                        GET_RG(m_type_id),
                        GET_TID(m_type_id),
                        p.i,
                        p.p,
                        p.p->m_magic,
                        Magic::make(m_type_id));
    require(p.p != NULL && Magic::match(p.p->m_magic, m_type_id));
  }
  return true;
}

Uint64 TransientPagePool::getMemoryNeed(Uint32 pages)
{
  const Uint64 map_pages = 1 + (pages + MapPage::PAGE_WORDS - 1) /
                                   MapPage::PAGE_WORDS;
  return map_pages * sizeof(MapPage);
}

bool TransientPagePool::getUncheckedPtr(Ptr<Page>& p) const
{
  if (unlikely(p.i == RNIL))
  {
    p.p = NULL;
    return false;
  }
  Uint32 page_number = get_valid(p.i);
  if (unlikely(page_number == MapPage::NO_VALUE))
  {
    return false;
  }
  assert(page_number < RNIL);
  void* page = m_mem_manager->get_page(page_number);
  p.p = static_cast<Page*>(page);
  return true;
}

bool TransientPagePool::getValidPtr(Ptr<Page>& p) const
{
  if (unlikely(!getUncheckedPtr(p)))
  {
    return false;
  }
  if (unlikely(p.p == NULL))
  {
    return false;
  }
  return Magic::match(p.p->m_magic, m_type_id);
}

inline
bool TransientPagePool::is_valid_index(Uint32 index)
{
  return (index <= MapPage::MAX_PAGE_ID_2L) &&
         ((index & MapPage::VALUE_INDEX_MASK) <= MapPage::MAX_PAGE_ID_1L);
}

inline
Uint32 TransientPagePool::get_next_index(Uint32 index)
{
  if (unlikely(index == RNIL)) return 0;
#if defined(VM_TRACE) || defined(ERROR_INSERT)
  require(is_valid_index(index));
#endif
  if (likely((index & MapPage::VALUE_INDEX_MASK) != MapPage::MAX_PAGE_ID_1L))
    return index + 1;
<<<<<<< HEAD
  }
  else
  {
    require(low == MapPage::PAGE_WORDS - 1);
  }
  Uint32 high = (index >> MapPage::VALUE_INDEX_BITS) &
                 MapPage::VALUE_INDEX_MASK;

  if (likely(high < MapPage::PAGE_WORDS - 1))
  {
    return (high + 1) << MapPage::VALUE_INDEX_BITS;
  }
  return RNIL;
}

=======
  if (unlikely(index == MapPage::MAX_PAGE_ID_2L)) return RNIL;
  return index + 1 + MapPage::PAGE_ID_GAP;
}

inline
Uint32 TransientPagePool::get_prev_index(Uint32 index)
{
#if defined(VM_TRACE) || defined(ERROR_INSERT)
  require(is_valid_index(index));
#endif
  if (likely((index & MapPage::VALUE_INDEX_MASK) != 0)) return index - 1;
  if (unlikely(index == 0)) return RNIL;
  return index - 1 - MapPage::PAGE_ID_GAP;
}

/*
Uint32 TransientPagePool::get_next_indexes(Uint32 index, Uint32 indexes[], Uint32 n) const
{
  Uint32 i;
  for (i = 0; i < n; i++)
  {
    Uint32 next = get_next_index(index);
    if (unlikely(next == RNIL))
    {
      break;
    }
    indexes[i] = next;
    index = next;
  }
  return i;
}
*/
>>>>>>> 8d8c986e
inline
bool TransientPagePool::set(Uint32 index, Uint32 value)
{
  require(value != MapPage::NO_VALUE);
  assert(value < RNIL);
  assert(index <= get_next_index(m_top));
  require(m_root_page != NULL);

  Uint32 high = (index >> MapPage::VALUE_INDEX_BITS) &
                MapPage::VALUE_INDEX_MASK;
  require(high < MapPage::PAGE_WORDS);

  Uint32 low = index & MapPage::VALUE_INDEX_MASK;
  require(low < MapPage::PAGE_WORDS);

  Uint32 leaf_page_id = m_root_page->get(high);
  MapPage* leaf_page;
  if (unlikely(leaf_page_id == MapPage::NO_VALUE))
  {
    void* p = m_mem_manager->alloc_page(m_type_id,
                                        &leaf_page_id,
                                        Ndbd_mem_manager::NDB_ZONE_LE_32);
    if (unlikely(p == NULL))
    {
      return false;
    }
    require(leaf_page_id != MapPage::NO_VALUE);
    assert(leaf_page_id < RNIL);
    leaf_page = new (p) MapPage(m_type_id);
    m_root_page->set(high, leaf_page_id);
  }
  else
  {
    assert(leaf_page_id < RNIL);
    void* page = m_mem_manager->get_page(leaf_page_id);
    leaf_page = static_cast<MapPage*>(page);
  }
  leaf_page->set(low, value);
  if (m_top == RNIL || index > m_top)
  {
    require(index == get_next_index(m_top));
    m_top = index;
  }
  return true;
}

inline
bool TransientPagePool::clear(Uint32 index)
{
  require(index == m_top); // Can only clear from top
  require(m_top != RNIL && index <= m_top);
  require(m_root_page != NULL);
  Uint32 high = (index >> MapPage::VALUE_INDEX_BITS) & MapPage::VALUE_INDEX_MASK;
  require(high < MapPage::PAGE_WORDS);
  Uint32 leaf_page_id = m_root_page->get(high);
  require(leaf_page_id != MapPage::NO_VALUE);
  assert(leaf_page_id < RNIL);
  void* vpage = m_mem_manager->get_page(leaf_page_id);
  MapPage* leaf_page = static_cast<MapPage*>(vpage);
  Uint32 low = index & MapPage::VALUE_INDEX_MASK;
  require(low < MapPage::PAGE_WORDS);
  leaf_page->set(low, MapPage::NO_VALUE);
  return true;
}

inline
Uint32 TransientPagePool::get(Uint32 index) const
{
  require(m_top != RNIL && index <= m_top);
  require(m_root_page != NULL);
  Uint32 high = (index >> MapPage::VALUE_INDEX_BITS) & MapPage::VALUE_INDEX_MASK;
  require(high < MapPage::PAGE_WORDS);
  Uint32 leaf_page_id = m_root_page->get(high);
  require(leaf_page_id != MapPage::NO_VALUE);
  assert(leaf_page_id < RNIL);
  void* vpage = m_mem_manager->get_page(leaf_page_id);
  MapPage* leaf_page = static_cast<MapPage*>(vpage);
  Uint32 low = index & MapPage::VALUE_INDEX_MASK;
  require(low < MapPage::PAGE_WORDS);
  const Uint32 value = leaf_page->get(low);
  assert(value < RNIL);
  return value;
}

inline
Uint32 TransientPagePool::get_valid(Uint32 index) const
{
  if (unlikely(m_top == RNIL || index > m_top))
  {
    return MapPage::NO_VALUE;
  }
  if (unlikely(m_root_page == NULL))
  {
    return MapPage::NO_VALUE;
  }

  Uint32 high = (index >> MapPage::VALUE_INDEX_BITS) & MapPage::VALUE_INDEX_MASK;
  if (unlikely(high >= MapPage::PAGE_WORDS))
  {
    return MapPage::NO_VALUE;
  }

  Uint32 leaf_page_id = m_root_page->get(high);
  if (unlikely(leaf_page_id == MapPage::NO_VALUE))
  {
    return MapPage::NO_VALUE;
  }

  Uint32 low = index & MapPage::VALUE_INDEX_MASK;
  if (unlikely(low >= MapPage::PAGE_WORDS))
  {
    return MapPage::NO_VALUE;
  }

  void* vpage = m_mem_manager->get_page(leaf_page_id);
  MapPage* leaf_page = static_cast<MapPage*>(vpage);
  return leaf_page->get(low);
}

/*
 * Return true if a map page was removed and the there are a new top that may
 * be removed.
 */
inline
bool TransientPagePool::shrink()
{
  if (unlikely(m_root_page == NULL || m_top == RNIL))
  {
    return false;
  }

  Uint32 index = m_top;
  Uint32 new_top = get_prev_index(index);

  Uint32 high = (index >> MapPage::VALUE_INDEX_BITS) & MapPage::VALUE_INDEX_MASK;
  require(high < MapPage::PAGE_WORDS);
  Uint32 leaf_page_id = m_root_page->get(high);
  require(leaf_page_id != MapPage::NO_VALUE);
  void* vpage = m_mem_manager->get_page(leaf_page_id);
  MapPage* leaf_page = static_cast<MapPage*>(vpage);

  Uint32 low = index & MapPage::VALUE_INDEX_MASK;
  require(low < MapPage::PAGE_WORDS);
  require(leaf_page->get(low) == MapPage::NO_VALUE);

  m_top = new_top;

  if (on_same_map_page(new_top, index)) return false;

  m_mem_manager->release_page(m_type_id, leaf_page_id);
  m_root_page->set(high, MapPage::NO_VALUE);

  if (new_top == RNIL) return false;
  return true;
}

inline TransientPagePool::MapPage::MapPage(Uint32 magic)
{
  static_assert(NO_VALUE == 0);
  /* zero fill both m_reserved and m_values */
  memset(this, 0, sizeof(*this));
  require(magic != 0);
  m_magic = magic;
}

inline Uint32 TransientPagePool::MapPage::get(Uint32 i) const
{
  require(i < PAGE_WORDS);
  return m_values[i];
}

inline void TransientPagePool::MapPage::set(Uint32 i, Uint32 v)
{
  require(i < PAGE_WORDS);
  m_values[i] = v;
}

#ifdef TEST_TRANSIENTPAGEPOOL

#undef JAM_FILE_ID

#include "ndb_types.h"
#include "unittest/mytap/tap.h"

/*
 * Putting actual tests inside Test class to get access to private members of
 * TransientPagePool.
 * class Test is friend of TransientPagePool.
 */

class Test
{
public:
  Test();
};

Test::Test()
{
  // RNIL indicates no pages mapped, first index is 0
  ok1(TransientPagePool::get_next_index(RNIL) == 0);
  ok1(TransientPagePool::get_next_index(0) == 1);
  // 8183 is last valid id on a map page, 8192 is the first id on next page
  ok1(TransientPagePool::get_next_index(8183) == 8192);
  ok1(TransientPagePool::get_next_index(8183 + 8192) == 16384);
  ok1(TransientPagePool::get_next_index(8182 + 8183 * 8192) == (8183 + 8183 * 8192));
  // Last valid id is 8183 + 8183 * 8192, nothing after that.
  ok1(TransientPagePool::get_next_index(8183 + 8183 * 8192) == RNIL);

  // 0 is first valid page id, nothing before that.
  ok1(TransientPagePool::get_prev_index(0) == RNIL);
  ok1(TransientPagePool::get_prev_index(1) == 0);
  ok1(TransientPagePool::get_prev_index(8192) == 8183);
  ok1(TransientPagePool::get_prev_index(16384) == (8183 + 8192));
  ok1(TransientPagePool::get_prev_index(8183 + 8183 * 8192) == (8182 + 8183 * 8192));
}

int main(int argc, char*argv[])
{
  plan(11);

  Test dummy;

  return exit_status();
}

#endif<|MERGE_RESOLUTION|>--- conflicted
+++ resolved
@@ -212,23 +212,6 @@
 #endif
   if (likely((index & MapPage::VALUE_INDEX_MASK) != MapPage::MAX_PAGE_ID_1L))
     return index + 1;
-<<<<<<< HEAD
-  }
-  else
-  {
-    require(low == MapPage::PAGE_WORDS - 1);
-  }
-  Uint32 high = (index >> MapPage::VALUE_INDEX_BITS) &
-                 MapPage::VALUE_INDEX_MASK;
-
-  if (likely(high < MapPage::PAGE_WORDS - 1))
-  {
-    return (high + 1) << MapPage::VALUE_INDEX_BITS;
-  }
-  return RNIL;
-}
-
-=======
   if (unlikely(index == MapPage::MAX_PAGE_ID_2L)) return RNIL;
   return index + 1 + MapPage::PAGE_ID_GAP;
 }
@@ -261,7 +244,7 @@
   return i;
 }
 */
->>>>>>> 8d8c986e
+
 inline
 bool TransientPagePool::set(Uint32 index, Uint32 value)
 {
