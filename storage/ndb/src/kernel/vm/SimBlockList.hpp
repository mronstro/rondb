--- conflicted
+++ resolved
@@ -40,20 +40,11 @@
   void load(EmulatorData &);
   void unload();
 
-<<<<<<< HEAD
   Uint64 getTransactionMemoryNeed(
     const Uint32 dbtc_instance_count,
     const Uint32 ldm_instance_count,
     const ndb_mgm_configuration_iterator * mgm_cfg) const;
 private:
-=======
-  Uint64 getTransactionMemoryNeed(const Uint32 dbtc_instance_count,
-                                  const Uint32 ldm_instance_count,
-                                  const ndb_mgm_configuration_iterator *mgm_cfg,
-                                  const bool use_reserved) const;
-
- private:
->>>>>>> 2bf0f4a5
   int noOfBlocks;
   SimulatedBlock **theList;
 };
