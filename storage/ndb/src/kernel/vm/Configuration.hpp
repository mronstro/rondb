/*
   Copyright (c) 2003, 2023, Oracle and/or its affiliates.
   Copyright (c) 2021, 2023, Hopsworks and/or its affiliates.

   This program is free software; you can redistribute it and/or modify
   it under the terms of the GNU General Public License, version 2.0,
   as published by the Free Software Foundation.

   This program is also distributed with certain software (including
   but not limited to OpenSSL) that is licensed under separate terms,
   as designated in a particular file or component or in included license
   documentation.  The authors of MySQL hereby grant you an additional
   permission to link the program and your derivative works with the
   separately licensed software that they have included with MySQL.

   This program is distributed in the hope that it will be useful,
   but WITHOUT ANY WARRANTY; without even the implied warranty of
   MERCHANTABILITY or FITNESS FOR A PARTICULAR PURPOSE.  See the
   GNU General Public License, version 2.0, for more details.

   You should have received a copy of the GNU General Public License
   along with this program; if not, write to the Free Software
   Foundation, Inc., 51 Franklin St, Fifth Floor, Boston, MA 02110-1301  USA
*/

#ifndef Configuration_H
#define Configuration_H

#include <ndb_global.h>

#include <NdbMutex.h>
#include <NdbThread.h>
#include <kernel_types.h>
#include <mgmapi.h>
#include <util/BaseString.hpp>
#include <util/SparseBitmask.hpp>
#include <util/UtilBuffer.hpp>
#include "mgmcommon/NdbMgm.hpp"
#include "mt_thr_config.hpp"

#define JAM_FILE_ID 276

enum ThreadTypes {
  WatchDogThread = 1,
  SocketServerThread = 2,
  SocketClientThread = 3,
  NdbfsThread = 4,
  BlockThread = 5,
  SendThread = 6,
  ReceiveThread = 7,
  NotInUse = 8
};

#define MAX_NDB_THREADS 256
#define NO_LOCK_CPU 0x10000

struct ThreadInfo {
  enum ThreadTypes type;
  struct NdbThread *pThread;
};

class ConfigRetriever;

class Configuration {
 public:
  Configuration();
  ~Configuration();

  bool init(int _no_start, int _initial, int _initialstart);

  void fetch_configuration(const char *_connect_string, int force_nodeid,
                           const char *_bind_adress, NodeId allocated_nodeid,
                           int connect_retries, int connect_delay);
  void setupConfiguration();
<<<<<<< HEAD
  void setupMemoryConfiguration(Uint64);
  void closeConfiguration(bool end_session= true);
=======
  void closeConfiguration(bool end_session = true);
>>>>>>> 2bf0f4a5

  Uint32 lockPagesInMainMemory() const;

  Uint32 getSharedLdmInstance(Uint32 instance);
  int schedulerExecutionTimer() const;
  void schedulerExecutionTimer(int value);

  int schedulerSpinTimer() const;
  void schedulerSpinTimer(int value);

  Uint32 spinTimePerCall() const;

<<<<<<< HEAD
  Uint32 schedulerResponsiveness() const
  { return _schedulerResponsiveness; }
  void setSchedulerResponsiveness(Uint32 val)
  {
=======
  Uint32 maxSendDelay() const;

  Uint32 schedulerResponsiveness() const { return _schedulerResponsiveness; }
  void setSchedulerResponsiveness(Uint32 val) {
>>>>>>> 2bf0f4a5
    _schedulerResponsiveness = val;
  }

  bool realtimeScheduler() const;
  void realtimeScheduler(bool realtime_on);

  Uint32 executeLockCPU() const;
  void executeLockCPU(Uint32 value);

  Uint32 maintLockCPU() const;
  void maintLockCPU(Uint32 value);

  void setAllRealtimeScheduler();
  void setAllLockCPU(bool exec_thread);
  int setLockCPU(NdbThread *, enum ThreadTypes type);
  int setThreadPrio(NdbThread *, enum ThreadTypes type);
  int setRealtimeScheduler(NdbThread *, enum ThreadTypes type, bool real_time,
                           bool init);
  bool get_io_real_time() const;
  Uint32 addThread(struct NdbThread *, enum ThreadTypes type,
                   bool single_threaded = false);
  void removeThread(struct NdbThread *);
  void yield_main(Uint32 thread_index, bool start);
  void initThreadArray();

  int timeBetweenWatchDogCheck() const;
  void timeBetweenWatchDogCheck(int value);

  int maxNoOfErrorLogs() const;
  void maxNoOfErrorLogs(int val);

  bool stopOnError() const;
  void stopOnError(bool val);

  int getRestartOnErrorInsert() const;
  void setRestartOnErrorInsert(int);

#ifdef ERROR_INSERT
  Uint32 getMixologyLevel() const;
  void setMixologyLevel(Uint32);
#endif

  // Cluster configuration
  const char *fileSystemPath() const;
  const char *backupFilePath() const;

  bool getInitialStart() const { return _initialStart; }

<<<<<<< HEAD
  ndb_mgm_configuration_iterator * getOwnConfigIterator() const;
=======
  const ndb_mgm_configuration_iterator *getOwnConfigIterator() const;
>>>>>>> 2bf0f4a5

  ConfigRetriever *get_config_retriever() { return m_config_retriever; }

  class LogLevel *m_logLevel;
  ndb_mgm_configuration_iterator *getClusterConfigIterator() const;

  ndb_mgm_configuration *getClusterConfig() const {
    return m_clusterConfig.get();
  }
  Uint32 get_config_generation() const;

  THRConfigApplier m_thr_config;

 private:
  friend class Cmvmi;
  friend class Qmgr;

  Uint32 _stopOnError;
  Uint32 m_restartOnErrorInsert;
  Uint32 _maxErrorLogs;
  Uint32 _lockPagesInMainMemory;
  Uint32 _timeBetweenWatchDogCheck;
  Uint32 _schedulerExecutionTimer;
  Uint32 _schedulerSpinTimer;
  Uint32 _spinTimePerCall;
  Uint32 _realtimeScheduler;
  Uint32 _schedulerResponsiveness;
  Uint32 _timeBetweenWatchDogCheckInitial;
#ifdef ERROR_INSERT
  Uint32 _mixologyLevel;
#endif

  Vector<struct ThreadInfo> threadInfo;
  NdbMutex *threadIdMutex;

  ndb_mgm_configuration *m_ownConfig;
  const class ConfigValues *get_own_config_values();
  ndb_mgm::config_ptr m_clusterConfig;
  UtilBuffer m_clusterConfigPacked_v1;
  UtilBuffer m_clusterConfigPacked_v2;

  // Iterator for nodes in the config
  ndb_mgm_configuration_iterator *m_clusterConfigIter{nullptr};
  ndb_mgm_configuration_iterator *m_ownConfigIterator;

  ConfigRetriever *m_config_retriever;

  /**
   * arguments to NDB process
   */
  char *_fsPath;
  char *_backupPath;
  bool _initialStart;

  void calcSizeAlt(class ConfigValues *);
  const char *get_type_string(enum ThreadTypes type);
  bool calculate_automatic_memory(
         ndb_mgm_configuration_iterator *p,
         Uint64 min_transaction_memory);
  void assign_default_memory_sizes(const ndb_mgm_configuration_iterator *p,
                                   Uint64 min_transaction_memory);
  static Uint32 get_num_threads();
  static Uint64 get_total_memory(
                  const ndb_mgm_configuration_iterator *p,
                  bool & total_memory_set);
  void get_schema_memory(ndb_mgm_configuration_iterator *p, Uint64&);
  Uint64 get_backup_schema_memory(ndb_mgm_configuration_iterator *p);
  Uint64 get_replication_memory(ndb_mgm_configuration_iterator *p);
  static Uint64 get_and_set_transaction_memory(
           const ndb_mgm_configuration_iterator *p,
           Uint64 min_transaction_memory);
  static Uint64 get_and_set_redo_buffer(
           const ndb_mgm_configuration_iterator *p);
  static Uint64 get_and_set_undo_buffer(
           const ndb_mgm_configuration_iterator *p);
  static Uint64 get_and_set_long_message_buffer(
           const ndb_mgm_configuration_iterator *p);
  static Uint64 compute_os_overhead(
    Uint64 total_memory,
    const ndb_mgm_configuration_iterator *p);
  static Uint64 compute_static_overhead();
  static Uint64 compute_backup_page_memory(
                  const ndb_mgm_configuration_iterator *p);
  static Uint64 compute_restore_memory();
  static Uint64 compute_pack_memory();
  static Uint64 compute_fs_memory();
  static Uint64 get_and_set_shared_global_memory(
           const ndb_mgm_configuration_iterator *p);
  void set_not_active_nodes();
public:
  static Uint64 get_send_buffer(const ndb_mgm_configuration_iterator *p);
  void get_num_nodes(Uint32 & noOfNodes,
                     Uint32 & noOfDBNodes,
                     Uint32 & noOfAPINodes,
                     Uint32 & noOfMGMNodes);
};

inline const char *Configuration::fileSystemPath() const { return _fsPath; }

inline const char *Configuration::backupFilePath() const { return _backupPath; }

#undef JAM_FILE_ID

#endif<|MERGE_RESOLUTION|>--- conflicted
+++ resolved
@@ -72,12 +72,8 @@
                            const char *_bind_adress, NodeId allocated_nodeid,
                            int connect_retries, int connect_delay);
   void setupConfiguration();
-<<<<<<< HEAD
   void setupMemoryConfiguration(Uint64);
   void closeConfiguration(bool end_session= true);
-=======
-  void closeConfiguration(bool end_session = true);
->>>>>>> 2bf0f4a5
 
   Uint32 lockPagesInMainMemory() const;
 
@@ -90,17 +86,10 @@
 
   Uint32 spinTimePerCall() const;
 
-<<<<<<< HEAD
   Uint32 schedulerResponsiveness() const
   { return _schedulerResponsiveness; }
   void setSchedulerResponsiveness(Uint32 val)
   {
-=======
-  Uint32 maxSendDelay() const;
-
-  Uint32 schedulerResponsiveness() const { return _schedulerResponsiveness; }
-  void setSchedulerResponsiveness(Uint32 val) {
->>>>>>> 2bf0f4a5
     _schedulerResponsiveness = val;
   }
 
@@ -149,11 +138,7 @@
 
   bool getInitialStart() const { return _initialStart; }
 
-<<<<<<< HEAD
   ndb_mgm_configuration_iterator * getOwnConfigIterator() const;
-=======
-  const ndb_mgm_configuration_iterator *getOwnConfigIterator() const;
->>>>>>> 2bf0f4a5
 
   ConfigRetriever *get_config_retriever() { return m_config_retriever; }
 
