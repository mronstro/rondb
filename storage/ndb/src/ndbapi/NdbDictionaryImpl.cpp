--- conflicted
+++ resolved
@@ -1,11 +1,6 @@
 /*
-<<<<<<< HEAD
    Copyright (c) 2003, 2023, Oracle and/or its affiliates.
    Copyright (c) 2021, 2023, Hopsworks and/or its affiliates.
-=======
-   Copyright (c) 2003, 2020, Oracle and/or its affiliates.
-   Copyright (c) 2023, 2023, Hopsworks and/or its affiliates.
->>>>>>> b9b56437
 
    This program is free software; you can redistribute it and/or modify
    it under the terms of the GNU General Public License, version 2.0,
@@ -740,11 +735,8 @@
   m_extra_row_author_bits = 0;
   m_read_backup = 0;
   m_fully_replicated = false;
-<<<<<<< HEAD
   m_use_varsized_disk_data = true;
-=======
   m_use_new_hash_function = ndbd_support_new_hash_function(NDB_VERSION_D);
->>>>>>> b9b56437
 
   NdbMutex_Init(&m_primary_node_mutex);
 #ifdef VM_TRACE
@@ -1077,16 +1069,12 @@
   m_extra_row_author_bits = org.m_extra_row_author_bits;
   m_read_backup = org.m_read_backup;
   m_fully_replicated = org.m_fully_replicated;
-<<<<<<< HEAD
   m_use_varsized_disk_data = org.m_use_varsized_disk_data;
-=======
   m_use_new_hash_function = org.m_use_new_hash_function;
 
   DBUG_PRINT("info", ("NdbTableImpl::assign %u, m_use_new_hash_function: %u",
                        m_primaryTableId,
                        m_use_new_hash_function));
-
->>>>>>> b9b56437
 
   if (m_index != nullptr)
     delete m_index;
@@ -2394,12 +2382,8 @@
   m_type= NdbDictionary::Object::TypeUndefined;
   m_logging= true;
   m_temporary= false;
-<<<<<<< HEAD
   m_table= nullptr;
-=======
-  m_table= NULL;
   m_use_new_hash_function = ndbd_support_new_hash_function(NDB_VERSION_D);
->>>>>>> b9b56437
 }
 
 NdbIndexImpl::~NdbIndexImpl(){
@@ -3997,13 +3981,10 @@
   impl->m_partitionCount = tableDesc->PartitionCount;
   impl->m_fully_replicated =
     tableDesc->FullyReplicatedFlag == 0 ? false : true;
-<<<<<<< HEAD
   impl->m_use_varsized_disk_data =
     tableDesc->UseVarSizedDiskDataFlag == 0 ? false : true;
-=======
   impl->m_use_new_hash_function =
     tableDesc->HashFunctionFlag == 0 ? false : true;
->>>>>>> b9b56437
 
 
   DBUG_PRINT("info", ("parseTableInfo(%u): m_logging: %u, partitionBalance: %d"
@@ -5024,11 +5005,8 @@
   tmpTab->ExtraRowAuthorBits = impl.m_extra_row_author_bits;
   tmpTab->FullyReplicatedFlag = !!impl.m_fully_replicated;
   tmpTab->ReadBackupFlag = !!impl.m_read_backup;
-<<<<<<< HEAD
   tmpTab->UseVarSizedDiskDataFlag = !!impl.m_use_varsized_disk_data;
-=======
   tmpTab->HashFunctionFlag = (impl.m_use_new_hash_function ? 1 : 0);
->>>>>>> b9b56437
   tmpTab->FragmentType = getKernelConstant(impl.m_fragmentType,
  					   fragmentTypeMapping,
 					   DictTabInfo::AllNodesSmallTable);
