/*
   Copyright (c) 2003, 2014, Oracle and/or its affiliates. All rights reserved.

   This program is free software; you can redistribute it and/or modify
   it under the terms of the GNU General Public License as published by
   the Free Software Foundation; version 2 of the License.

   This program is distributed in the hope that it will be useful,
   but WITHOUT ANY WARRANTY; without even the implied warranty of
   MERCHANTABILITY or FITNESS FOR A PARTICULAR PURPOSE.  See the
   GNU General Public License for more details.

   You should have received a copy of the GNU General Public License
   along with this program; if not, write to the Free Software
   Foundation, Inc., 51 Franklin St, Fifth Floor, Boston, MA 02110-1301  USA
*/


#include <ndb_global.h>

#include "API.hpp"
#include "NdbApiSignal.hpp"
#include "NdbImpl.hpp"
#include <ConfigRetriever.hpp>
#include <ndb_limits.h>
#include <NdbOut.hpp>
#include <NdbSleep.h>
#include "ObjectMap.hpp"
#include "NdbUtil.hpp"
#include <NdbEnv.h>

#include <EventLogger.hpp>
extern EventLogger * g_eventLogger;

#ifdef VM_TRACE
static bool g_first_create_ndb = true;
static bool g_force_short_signals = false;
#endif

Ndb::Ndb( Ndb_cluster_connection *ndb_cluster_connection,
	  const char* aDataBase , const char* aSchema)
  : theImpl(NULL)
{
  DBUG_ENTER("Ndb::Ndb()");
  DBUG_PRINT("enter",("Ndb::Ndb this: 0x%lx", (long) this));
  setup(ndb_cluster_connection, aDataBase, aSchema);
  DBUG_VOID_RETURN;
}

void Ndb::setup(Ndb_cluster_connection *ndb_cluster_connection,
	  const char* aDataBase , const char* aSchema)
{
  DBUG_ENTER("Ndb::setup");

  assert(theImpl == NULL);
  theImpl= new NdbImpl(ndb_cluster_connection,*this);
  theDictionary= &(theImpl->m_dictionary);

  thePreparedTransactionsArray= NULL;
  theSentTransactionsArray= NULL;
  theCompletedTransactionsArray= NULL;
  theNoOfPreparedTransactions= 0;
  theNoOfSentTransactions= 0;
  theNoOfCompletedTransactions= 0;
  theRemainingStartTransactions= 0;
  theMaxNoOfTransactions= 0;
  theMinNoOfEventsToWakeUp= 0;
  theTransactionList= NULL;
  theConnectionArray= NULL;
  theConnectionArrayLast= NULL;
  the_last_check_time = NdbTick_CurrentMillisecond();
  theFirstTransId= 0;
  theRestartGCI= 0;
  theNdbBlockNumber= -1;
  theInitState= NotConstructed;

  theNode= 0;
  theFirstTransId= 0;
  theMyRef= 0;

  fullyQualifiedNames = true;

#ifdef POORMANSPURIFY
  cgetSignals =0;
  cfreeSignals = 0;
  cnewSignals = 0;
  creleaseSignals = 0;
#endif

  theError.code = 0;

  theConnectionArray = new NdbConnection * [MAX_NDB_NODES];
  theConnectionArrayLast = new NdbConnection * [MAX_NDB_NODES];
  theCommitAckSignal = NULL;
  theCachedMinDbNodeVersion = 0;
  
  int i;
  for (i = 0; i < MAX_NDB_NODES ; i++) {
    theConnectionArray[i] = NULL;
    theConnectionArrayLast[i] = NULL;
  }//for
  m_sys_tab_0 = NULL;

  theImpl->m_dbname.assign(aDataBase);
  theImpl->m_schemaname.assign(aSchema);
  theImpl->update_prefix();

  // Signal that the constructor has finished OK
  if (theInitState == NotConstructed)
    theInitState = NotInitialised;

  {
    // theImpl->theWaiter.m_mutex must be set before this
    theEventBuffer= new NdbEventBuffer(this);
    if (theEventBuffer == NULL) {
      ndbout_c("Failed NdbEventBuffer()");
      exit(-1);
    }
  }

  theImpl->m_ndb_cluster_connection.link_ndb_object(this);

  DBUG_VOID_RETURN;
}


/*****************************************************************************
 * ~Ndb();
 *
 * Remark:        Disconnect with the database. 
 *****************************************************************************/
Ndb::~Ndb()
{ 
  DBUG_ENTER("Ndb::~Ndb()");
  DBUG_PRINT("enter",("this: 0x%lx", (long) this));

  if (theImpl == NULL)
  {
    /* Help users find their bugs */
    g_eventLogger->warning("Deleting Ndb-object @%p which is already deleted?",
                           this);
    DBUG_VOID_RETURN;
  }

  if (m_sys_tab_0)
    getDictionary()->removeTableGlobal(*m_sys_tab_0, 0);

  if (theImpl->m_ev_op != 0)
  {
    g_eventLogger->warning("Deleting Ndb-object with NdbEventOperation still"
                           " active");
    printf("this: %p NdbEventOperation(s): ", this);
    for (NdbEventOperationImpl *op= theImpl->m_ev_op; op; op=op->m_next)
    {
      printf("%p ", op);
    }
    printf("\n");
    fflush(stdout);
  }

  assert(theImpl->m_ev_op == 0); // user should return NdbEventOperation's
  for (NdbEventOperationImpl *op= theImpl->m_ev_op; op; op=op->m_next)
  {
    if (op->m_state == NdbEventOperation::EO_EXECUTING && op->stop())
      g_eventLogger->error("stopping NdbEventOperation failed in Ndb destructor");
    op->m_magic_number= 0;
  }
  doDisconnect();

  /* Disconnect from transporter to stop signals from coming in */
  theImpl->close();

  delete theEventBuffer;
  theEventBuffer = NULL;

  releaseTransactionArrays();

  delete []theConnectionArray;
<<<<<<< HEAD
  delete []theConnectionArrayLast;
=======
  theConnectionArray = NULL;
  delete []theConnectionArrayLast;
  theConnectionArrayLast = NULL;
>>>>>>> 1f56b8a8
  if(theCommitAckSignal != NULL){
    delete theCommitAckSignal; 
    theCommitAckSignal = NULL;
  }

  theImpl->m_ndb_cluster_connection.unlink_ndb_object(this);

  delete theImpl;
  theImpl = NULL;

#ifdef POORMANSPURIFY
#ifdef POORMANSGUI
  ndbout << "cnewSignals=" << cnewSignals << endl;
  ndbout << "cfreeSignals=" << cfreeSignals << endl;
  ndbout << "cgetSignals=" << cgetSignals << endl;
  ndbout << "creleaseSignals=" << creleaseSignals << endl;
#endif
  // Poor mans purifier
  assert(cnewSignals == cfreeSignals);
  assert(cgetSignals == creleaseSignals);
#endif
  DBUG_VOID_RETURN;
}

NdbWaiter::NdbWaiter(trp_client* clnt)
  : m_clnt(clnt)
{
  m_node = 0;
  m_state = NO_WAIT;
}

NdbWaiter::~NdbWaiter()
{
}

NdbImpl::NdbImpl(Ndb_cluster_connection *ndb_cluster_connection,
		 Ndb& ndb)
  : m_ndb(ndb),
    m_next_ndb_object(0),
    m_prev_ndb_object(0),
    m_ndb_cluster_connection(ndb_cluster_connection->m_impl),
    m_transporter_facade(ndb_cluster_connection->m_impl.m_transporter_facade),
    m_dictionary(ndb),
    theCurrentConnectIndex(0),
    theNdbObjectIdMap(1024,1024),
    theNoOfDBnodes(0),
    theWaiter(this),
    wakeHandler(0),
    m_ev_op(0),
    customData(0)
{
  int i;
  for (i = 0; i < MAX_NDB_NODES; i++) {
    the_release_ind[i] = 0;
  }
  m_optimized_node_selection=
    m_ndb_cluster_connection.m_optimized_node_selection;

  m_systemPrefix.assfmt("%s%c%s%c", NDB_SYSTEM_DATABASE, table_name_separator,
			NDB_SYSTEM_SCHEMA, table_name_separator);

  forceShortRequests = false;

#ifdef VM_TRACE
  if (g_first_create_ndb)
  {
    g_first_create_ndb = false;
    const char* f= NdbEnv_GetEnv("NDB_FORCE_SHORT_REQUESTS", (char*)0, 0);
    if (f != 0 && *f != 0 && *f != '0' && *f != 'n' && *f != 'N')
    {
      g_force_short_signals = true;
    }
  }
  forceShortRequests = g_force_short_signals;
#endif

  for (i = 0; i < Ndb::NumClientStatistics; i++)
    clientStats[i] = 0;
}

NdbImpl::~NdbImpl()
{
}
<|MERGE_RESOLUTION|>--- conflicted
+++ resolved
@@ -176,13 +176,9 @@
   releaseTransactionArrays();
 
   delete []theConnectionArray;
-<<<<<<< HEAD
-  delete []theConnectionArrayLast;
-=======
   theConnectionArray = NULL;
   delete []theConnectionArrayLast;
   theConnectionArrayLast = NULL;
->>>>>>> 1f56b8a8
   if(theCommitAckSignal != NULL){
     delete theCommitAckSignal; 
     theCommitAckSignal = NULL;
