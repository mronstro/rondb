/* Copyright (C) 2003 MySQL AB

   This program is free software; you can redistribute it and/or modify
   it under the terms of the GNU General Public License as published by
   the Free Software Foundation; version 2 of the License.

   This program is distributed in the hope that it will be useful,
   but WITHOUT ANY WARRANTY; without even the implied warranty of
   MERCHANTABILITY or FITNESS FOR A PARTICULAR PURPOSE.  See the
   GNU General Public License for more details.

   You should have received a copy of the GNU General Public License
   along with this program; if not, write to the Free Software
   Foundation, Inc., 59 Temple Place, Suite 330, Boston, MA  02111-1307  USA */

#include <ndb_global.h>
#include <Ndb.hpp>
#include <NdbScanOperation.hpp>
#include <NdbIndexScanOperation.hpp>
#include <NdbTransaction.hpp>
#include "NdbApiSignal.hpp"
#include <NdbOut.hpp>
#include "NdbDictionaryImpl.hpp"
#include <NdbBlob.hpp>
#include <NdbInterpretedCode.hpp>

#include <NdbRecAttr.hpp>
#include <NdbReceiver.hpp>

#include <stdlib.h>
#include <NdbSqlUtil.hpp>
#include <AttributeHeader.hpp>

#include <signaldata/ScanTab.hpp>
#include <signaldata/KeyInfo.hpp>
#include <signaldata/AttrInfo.hpp>
#include <signaldata/TcKeyReq.hpp>

#define DEBUG_NEXT_RESULT 0

NdbScanOperation::NdbScanOperation(Ndb* aNdb, NdbOperation::Type aType) :
  NdbOperation(aNdb, aType),
  m_transConnection(NULL)
{
  theParallelism = 0;
  m_allocated_receivers = 0;
  m_prepared_receivers = 0;
  m_api_receivers = 0;
  m_conf_receivers = 0;
  m_sent_receivers = 0;
  m_receivers = 0;
  m_array = new Uint32[1]; // skip if on delete in fix_receivers
  theSCAN_TABREQ = 0;
  m_executed = false;
  m_scan_buffer= NULL;
  m_scanUsingOldApi= true;
  m_readTuplesCalled= false;
  m_interpretedCodeOldApi= NULL;
}

NdbScanOperation::~NdbScanOperation()
{
  for(Uint32 i = 0; i<m_allocated_receivers; i++){
    m_receivers[i]->release();
    theNdb->releaseNdbScanRec(m_receivers[i]);
  }
  delete[] m_array;
}

void
NdbScanOperation::setErrorCode(int aErrorCode){
  NdbTransaction* tmp = theNdbCon;
  theNdbCon = m_transConnection;
  NdbOperation::setErrorCode(aErrorCode);
  theNdbCon = tmp;
}

void
NdbScanOperation::setErrorCodeAbort(int aErrorCode){
  NdbTransaction* tmp = theNdbCon;
  theNdbCon = m_transConnection;
  NdbOperation::setErrorCodeAbort(aErrorCode);
  theNdbCon = tmp;
}

  
/*****************************************************************************
 * int init();
 *
 * Return Value:  Return 0 : init was successful.
 *                Return -1: In all other case.  
 * Remark:        Initiates operation record after allocation.
 *****************************************************************************/
int
NdbScanOperation::init(const NdbTableImpl* tab, NdbTransaction* myConnection)
{
  m_transConnection = myConnection;

  if(NdbOperation::init(tab, NULL, false) != 0)
    return -1;

  theNdb->theRemainingStartTransactions++; // will be checked in hupp...
  NdbTransaction* aScanConnection = theNdb->hupp(myConnection);
  if (!aScanConnection){
    theNdb->theRemainingStartTransactions--;
    setErrorCodeAbort(theNdb->getNdbError().code);
    return -1;
  }

  // NOTE! The hupped trans becomes the owner of the operation
  theNdbCon= aScanConnection;

  initInterpreter();
  
  theStatus = GetValue;
  theOperationType = OpenScanRequest;
  theNdbCon->theMagicNumber = 0xFE11DF;
  theNoOfTupKeyLeft = tab->m_noOfDistributionKeys;
  m_ordered= false;
  m_descending= false;
  m_read_range_no = 0;
  m_executed = false;
  m_scanUsingOldApi= true;
  m_readTuplesCalled= false;
  m_interpretedCodeOldApi= NULL;
  m_pruneState= SPS_UNKNOWN;

  m_api_receivers_count = 0;
  m_current_api_receiver = 0;
  m_sent_receivers_count = 0;
  m_conf_receivers_count = 0;
  return 0;
}

int
NdbScanOperation::handleScanGetValuesOldApi()
{
  /* Handle old API-defined scan getValue(s) */
  assert(m_scanUsingOldApi);

  if (theReceiver.theFirstRecAttr != NULL) 
  {
    /* theReceiver has a list of RecAttrs which the user
     * wants to read.  Traverse it, adding signals to the
     * request to read them, *similar* to extra GetValue
     * handling, except that we want to use the RecAttrs we've
     * already got.
     * Once these are added to the signal train, all other handling
     * is exactly the same as for normal NdbRecord 'extra GetValues'
     */
    const NdbRecAttr* recAttrToRead = theReceiver.theFirstRecAttr;

    while(recAttrToRead != NULL)
    {
      int res;
      res= insertATTRINFOHdr_NdbRecord(recAttrToRead->theAttrId, 0);
      if (unlikely(res == -1))
        return -1;
      recAttrToRead= recAttrToRead->next();
    }
 
    theInitialReadSize= theTotalCurrAI_Len - AttrInfo::SectionSizeInfoLength;

  }

  return 0;
}

/* Method for adding interpreted code signals to a 
 * scan operation request.
 * Both main program words and subroutine words can 
 * be added in one method as scans do not use 
 * the final update or final read sections.
 */
int
NdbScanOperation::addInterpretedCode()
{
  Uint32 mainProgramWords= 0;
  Uint32 subroutineWords= 0;
  const NdbInterpretedCode* code= m_interpreted_code;

  /* Any disk access? */
  m_no_disk_flag &= 
    !(code->m_flags & NdbInterpretedCode::UsesDisk);


  /* Main program size depends on whether there's subroutines */
  mainProgramWords= code->m_first_sub_instruction_pos ?
    code->m_first_sub_instruction_pos :
    code->m_instructions_length;
  
  int res = insertATTRINFOData_NdbRecord((const char*)code->m_buffer,
                                         mainProgramWords << 2);
  if (res == 0)
  {
    /* Add subroutines, if we have any */
    if (code->m_number_of_subs > 0)
    {
      assert(mainProgramWords > 0);
      assert(code->m_first_sub_instruction_pos > 0);
      
      Uint32 *subroutineStart= 
        &code->m_buffer[ code->m_first_sub_instruction_pos ];
      subroutineWords= 
        code->m_instructions_length -
        code->m_first_sub_instruction_pos;
      
      res = insertATTRINFOData_NdbRecord((const char*) subroutineStart,
                                         subroutineWords << 2);
    }

    /* Update signal section lengths */
    theInterpretedSize= mainProgramWords;
    theSubroutineSize= subroutineWords;
  }

  return res;
}

/* Method for handling scanoptions passed into 
 * NdbTransaction::scanTable or scanIndex
 */
int
NdbScanOperation::handleScanOptions(const ScanOptions *options)
{
  /* Options size has already been checked.
   * scan_flags, parallel and batch have been handled
   * already (see NdbTransaction::scanTable and scanIndex)
   */
  if ((options->optionsPresent & ScanOptions::SO_GETVALUE) &&
      (options->numExtraGetValues > 0))
  {
    if (options->extraGetValues == NULL)
    {
      setErrorCodeAbort(4299);
      /* Incorrect combination of ScanOption flags, 
       * extraGetValues ptr and numExtraGetValues */
      return -1;
    }

    /* Add extra getValue()s */
    for (unsigned int i=0; i < options->numExtraGetValues; i++)
    {
      NdbOperation::GetValueSpec *pvalSpec = &(options->extraGetValues[i]);

      pvalSpec->recAttr=NULL;

      if (pvalSpec->column == NULL)
      {
        setErrorCodeAbort(4295);
        // Column is NULL in Get/SetValueSpec structure
        return -1;
      }

      /* Call internal NdbRecord specific getValue() method
       * Same method handles table scans and index scans
       */
      NdbRecAttr *pra=
        getValue_NdbRecord_scan(&NdbColumnImpl::getImpl(*pvalSpec->column),
                                (char *) pvalSpec->appStorage);
        
      if (pra == NULL)
      {
        return -1;
      }
      
      pvalSpec->recAttr = pra;
    }
  }

  if (options->optionsPresent & ScanOptions::SO_PARTITION_ID)
  {
    /* Should not have any blobs defined at this stage */
    assert(theBlobList == NULL);
    assert(m_pruneState == SPS_UNKNOWN);
    
    /* Only allowed to set partition id for PK ops on UserDefined
     * partitioned tables
     */
    if(unlikely(! (m_attribute_record->flags & 
                   NdbRecord::RecHasUserDefinedPartitioning)))
    {
      /* Explicit partitioning info not allowed for table and operation*/
      setErrorCodeAbort(4546);
      return -1;
    }

    m_pruneState= SPS_FIXED;
    m_pruningKey= options->partitionId;
    
    /* And set the vars in the operation now too */
    theDistributionKey = options->partitionId;
    theDistrKeyIndicator_ = 1;
    assert((m_attribute_record->flags & NdbRecord::RecHasUserDefinedPartitioning) != 0);
    DBUG_PRINT("info", ("NdbScanOperation::handleScanOptions(dist key): %u",
                        theDistributionKey));
  }

  if (options->optionsPresent & ScanOptions::SO_INTERPRETED)
  {
    /* Check the program's for the same table as the
     * operation, within a major version number
     * Perhaps NdbInterpretedCode should not contain the table
     */
    const NdbDictionary::Table* codeTable= 
      options->interpretedCode->getTable();
    if (codeTable != NULL)
    {
      NdbTableImpl* impl= &NdbTableImpl::getImpl(*codeTable);
      
      if ((impl->m_id != (int) m_attribute_record->tableId) ||
          (table_version_major(impl->m_version) != 
           table_version_major(m_attribute_record->tableVersion)))
        return 4524; // NdbInterpretedCode is for different table`
    }

    if ((options->interpretedCode->m_flags & 
         NdbInterpretedCode::Finalised) == 0)
    {
      setErrorCodeAbort(4519);
      return -1; // NdbInterpretedCode::finalise() not called.
    }
    m_interpreted_code= options->interpretedCode;
  }

  /* User's operation 'tag' data. */
  if (options->optionsPresent & ScanOptions::SO_CUSTOMDATA)
  {
    m_customData = options->customData;
  }

  /* Preferred form of partitioning information */
  if (options->optionsPresent & ScanOptions::SO_PART_INFO)
  {
    Uint32 partValue;
    Ndb::PartitionSpec tmpSpec;
    const Ndb::PartitionSpec* pSpec= options->partitionInfo;
    if (unlikely(validatePartInfoPtr(pSpec,
                                     options->sizeOfPartInfo,
                                     tmpSpec) ||
                 getPartValueFromInfo(pSpec,
                                      m_currentTable,
                                      &partValue)))
      return -1;
    
    assert(m_pruneState == SPS_UNKNOWN);
    m_pruneState= SPS_FIXED;
    m_pruningKey= partValue;
    
    theDistributionKey= partValue;
    theDistrKeyIndicator_= 1;
    DBUG_PRINT("info", ("Set distribution key from partition spec to %u",
                        partValue));
  }

  return 0;
}

/**
 * generatePackedReadAIs
 * This method is adds AttrInfos to the current signal train to perform
 * a packed read of the requested columns.
 * It is used by table scan and index scan.
 */
int
NdbScanOperation::generatePackedReadAIs(const NdbRecord *result_record,
                                        bool& haveBlob)
{
  Bitmask<MAXNROFATTRIBUTESINWORDS> readMask;
  Uint32 columnCount= 0;
  Uint32 maxAttrId= 0;

  haveBlob= false;
  
  for (Uint32 i= 0; i<result_record->noOfColumns; i++)
  {
    const NdbRecord::Attr *col= &result_record->columns[i];
    Uint32 attrId= col->attrId;

    assert(!(attrId & AttributeHeader::PSEUDO));

    /* Skip column if result_mask says so and we don't need
     * to read it 
     */
    if (!BitmaskImpl::get(MAXNROFATTRIBUTESINWORDS, m_read_mask, attrId)) 
      continue;

    /* Blob reads are handled with a getValue() in NdbBlob.cpp. */
    if (unlikely(col->flags & NdbRecord::IsBlob))
    {
      m_keyInfo= 1;                         // Need keyinfo for blob scan
      haveBlob= true;
      continue;
    }

    if (col->flags & NdbRecord::IsDisk)
      m_no_disk_flag= false;

    if (attrId > maxAttrId)
      maxAttrId= attrId;

    readMask.set(attrId);
    columnCount++;
  }

  theReceiver.m_record.m_column_count= columnCount;

  int result= 0;

  /* Are there any columns to read via NdbRecord? 
   * Old Api scans, and new Api scans which only read via extra getvalues
   * may have no 'NdbRecord reads'
   */
  if (columnCount > 0)
  {
    bool all= (columnCount == m_currentTable->m_columns.size());
    
    if (all)
      result= insertATTRINFOHdr_NdbRecord(AttributeHeader::READ_ALL, 
                                          columnCount);
    else
    {
      /* How many bitmask words are significant? */
      Uint32 sigBitmaskWords= (maxAttrId>>5) + 1;
      
      result= insertATTRINFOHdr_NdbRecord(AttributeHeader::READ_PACKED, 
                                          sigBitmaskWords << 2);
      if (result != -1)
        result= insertATTRINFOData_NdbRecord((const char*) &readMask.rep.data[0],
                                             sigBitmaskWords << 2); // Bitmask
    }
  }

  return result;
}

/**
 * scanImpl
 * This method is called by scanTableImpl() and scanIndexImpl() and
 * performs most of the signal building tasks that both scan
 * types share
 */
inline int
NdbScanOperation::scanImpl(const NdbScanOperation::ScanOptions *options)
{
  bool haveBlob= false;

  /* Add AttrInfos for packed read of cols in result_record */
  if (generatePackedReadAIs(m_attribute_record, haveBlob) != 0)
    return -1;

  theInitialReadSize= theTotalCurrAI_Len - AttrInfo::SectionSizeInfoLength;

  /* Handle any getValue() calls made against the old API. */
  if (m_scanUsingOldApi)
  {
    if (handleScanGetValuesOldApi() !=0)
      return -1;
  }

  /* Handle scan options - always for old style scan API */
  if (options != NULL)
  {
    if (handleScanOptions(options) != 0)
      return -1;
  }

  /* Get Blob handles unless this is an old Api scan op 
   * For old Api Scan ops, the Blob handles are already
   * set up by the call to getBlobHandle()
   */
  if (unlikely(haveBlob) && !m_scanUsingOldApi)
  {
    if (getBlobHandlesNdbRecord(m_transConnection) == -1)
      return -1;
  }

  /* Add interpreted code words to ATTRINFO signal
   * chain as necessary
   */
  if (m_interpreted_code != NULL)
  {
    if (addInterpretedCode() == -1)
      return -1;
  }
  
  /* Scan is now fully defined, so let's start preparing
   * signals.
   */
  if (prepareSendScan(theNdbCon->theTCConPtr, 
                      theNdbCon->theTransactionId) == -1)
    /* Error code should be set */
    return -1;
  
  return 0;
}

int
NdbScanOperation::handleScanOptionsVersion(const ScanOptions*& optionsPtr, 
                                           Uint32 sizeOfOptions,
                                           ScanOptions& currOptions)
{
  /* Handle different sized ScanOptions */
  if (unlikely((sizeOfOptions !=0) &&
               (sizeOfOptions != sizeof(ScanOptions))))
  {
    /* Different size passed, perhaps it's an old client */
    if (sizeOfOptions == sizeof(ScanOptions_v1))
    {
      const ScanOptions_v1* oldOptions= 
        (const ScanOptions_v1*) optionsPtr;

      /* v1 of ScanOptions, copy into current version
       * structure and update options ptr
       */
      currOptions.optionsPresent= oldOptions->optionsPresent;
      currOptions.scan_flags= oldOptions->scan_flags;
      currOptions.parallel= oldOptions->parallel;
      currOptions.batch= oldOptions->batch;
      currOptions.extraGetValues= oldOptions->extraGetValues;
      currOptions.numExtraGetValues= oldOptions->numExtraGetValues;
      currOptions.partitionId= oldOptions->partitionId;
      currOptions.interpretedCode= oldOptions->interpretedCode;
      currOptions.customData= oldOptions->customData;
      
      /* New fields */
      currOptions.partitionInfo= NULL;
      currOptions.sizeOfPartInfo= 0;
      
      optionsPtr= &currOptions;
    }
    else
    {
      /* No other versions supported currently */
      setErrorCodeAbort(4298);
      /* Invalid or unsupported ScanOptions structure */
      return -1;
    }
  }
  return 0;
}

int
NdbScanOperation::scanTableImpl(const NdbRecord *result_record,
                                NdbOperation::LockMode lock_mode,
                                const unsigned char *result_mask,
                                const NdbScanOperation::ScanOptions *options,
                                Uint32 sizeOfOptions)
{
  int res;
  Uint32 scan_flags = 0;
  Uint32 parallel = 0;
  Uint32 batch = 0;

  ScanOptions currentOptions;

  if (options != NULL)
  {
    if (handleScanOptionsVersion(options, sizeOfOptions, currentOptions))
      return -1;
    
    /* Process some initial ScanOptions - most are 
     * handled later
     */
    if (options->optionsPresent & ScanOptions::SO_SCANFLAGS)
      scan_flags = options->scan_flags;
    if (options->optionsPresent & ScanOptions::SO_PARALLEL)
      parallel = options->parallel;
    if (options->optionsPresent & ScanOptions::SO_BATCH)
      batch = options->batch;
  }
#if 0 // ToDo: this breaks optimize index, but maybe there is a better solution
  if (result_record->flags & NdbRecord::RecIsIndex)
  {
    setErrorCodeAbort(4340);
    return -1;
  }
#endif

  m_attribute_record= result_record;
  m_attribute_record->copyMask(m_read_mask, result_mask);

  /* Process scan definition info */
  res= processTableScanDefs(lock_mode, scan_flags, parallel, batch);
  if (res == -1)
    return -1;

  theStatus= NdbOperation::UseNdbRecord;
  /* Call generic scan code */
  return scanImpl(options);
}


int
NdbScanOperation::getPartValueFromInfo(const Ndb::PartitionSpec* partInfo,
                                       const NdbTableImpl* table,
                                       Uint32* partValue)
{
  switch(partInfo->type)
  {
  case Ndb::PartitionSpec::PS_USER_DEFINED:
  {
    assert(table->m_fragmentType == NdbDictionary::Object::UserDefined);
    *partValue= partInfo->UserDefined.partitionId;
    return 0;
  }

  case Ndb::PartitionSpec::PS_DISTR_KEY_PART_PTR:
  {
    assert(table->m_fragmentType != NdbDictionary::Object::UserDefined);
    Uint32 hashVal;
    int ret= Ndb::computeHash(&hashVal, table, 
                              partInfo->KeyPartPtr.tableKeyParts,
                              partInfo->KeyPartPtr.xfrmbuf, 
                              partInfo->KeyPartPtr.xfrmbuflen);
    if (ret == 0)
    {
      /* We send the hash result here (rather than the partitionId
       * generated by doing some function on the hash)
       * Note that KEY and LINEAR KEY native partitioning hash->partitionId
       * mapping functions are idempotent so that they can be
       * applied multiple times to their result without changing it.  
       * DIH will apply them, so there's no need to also do it here in API, 
       * unless we want to see which physical partition we *think* will 
       * hold the values.
       * Only possible advantage is that we could identify some locality
       * not shown in the hash result.  This is only *safe* for schemes
       * which cannot change the hash->partitionId mapping function
       * online.
       * Can add as an optimisation if necessary.
       */
      *partValue= hashVal;
      return 0;
    }
    else
    {
      setErrorCodeAbort(ret);
      return -1;
    }
  }
  
  case Ndb::PartitionSpec::PS_DISTR_KEY_RECORD:
  {
    assert(table->m_fragmentType != NdbDictionary::Object::UserDefined);
    Uint32 hashVal;
    int ret= Ndb::computeHash(&hashVal,
                              partInfo->KeyRecord.keyRecord,
                              partInfo->KeyRecord.keyRow,
                              partInfo->KeyRecord.xfrmbuf, 
                              partInfo->KeyRecord.xfrmbuflen);
    if (ret == 0)
    {
      /* See comments above about sending hashResult rather than
       * partitionId
       */
      *partValue= hashVal;
      return 0;
    }
    else
    {
      setErrorCodeAbort(ret);
      return -1;
    }
  }
  }
  
  /* 4542 : Unknown partition information type */
  setErrorCodeAbort(4542);
  return -1;
}

/*
  Compare two rows on some prefix of the index.
  This is used to see if we can determine that all rows in an index range scan
  will come from a single fragment (if the two rows bound a single distribution
  key).
 */
static int
compare_index_row_prefix(const NdbRecord *rec,
                         const char *row1,
                         const char *row2,
                         Uint32 prefix_length)
{
  Uint32 i;

  if (row1 == row2) // Easy case with same ptrs
    return 0;

  for (i= 0; i<prefix_length; i++)
  {
    const NdbRecord::Attr *col= &rec->columns[rec->key_indexes[i]];

    bool is_null1= col->is_null(row1);
    bool is_null2= col->is_null(row2);
    if (is_null1)
    {
      if (!is_null2)
        return -1;
      /* Fall-through to compare next one. */
    }
    else
    {
      if (is_null2)
        return 1;

      Uint32 offset= col->offset;
      Uint32 maxSize= col->maxSize;
      const char *ptr1= row1 + offset;
      const char *ptr2= row2 + offset;
      void *info= col->charset_info;
      int res=
        (*col->compare_function)(info, ptr1, maxSize, ptr2, maxSize, true);
      if (res)
      {
        assert(res != NdbSqlUtil::CmpUnknown);
        return res;
      }
    }
  }

  return 0;
}

int
NdbIndexScanOperation::getDistKeyFromRange(const NdbRecord *key_record,
                                           const NdbRecord *result_record,
                                           const char *row,
                                           Uint32* distKey)
{
  const Uint32 MaxKeySizeInLongWords= (NDB_MAX_KEY_SIZE + 7) / 8; 
  Uint64 tmp[ MaxKeySizeInLongWords ];
  char* tmpshrink = (char*)tmp;
  Uint32 tmplen = (Uint32)sizeof(tmp);
  
  /* This can't work for User Defined partitioning */
  assert(key_record->table->m_fragmentType != 
         NdbDictionary::Object::UserDefined);

  Ndb::Key_part_ptr ptrs[NDB_MAX_NO_OF_ATTRIBUTES_IN_KEY+1];
  Uint32 i;
  for (i = 0; i<key_record->distkey_index_length; i++)
  {
    const NdbRecord::Attr *col =
      &key_record->columns[key_record->distkey_indexes[i]];
    if (col->flags & NdbRecord::IsMysqldShrinkVarchar)
    {
      if (tmplen >= 256)
      {
        Uint32 len;
        bool len_ok = col->shrink_varchar(row, len, tmpshrink);
        if (!len_ok)
        {
          /* 4209 : Length parameter in equal/setValue is incorrect */
          setErrorCodeAbort(4209);
          return -1;
        }
        ptrs[i].ptr = tmpshrink;
        tmpshrink += len;
        tmplen -= len;
      }
      else
      {
        /* 4207 : Key size is limited to 4092 bytes */
        setErrorCodeAbort(4207);
        return -1;
      }
    }
    else
    {
      ptrs[i].ptr = row + col->offset;
    }
    ptrs[i].len = col->maxSize;
  }
  ptrs[i].ptr = 0;
  
  Uint32 hashValue;
  int ret = Ndb::computeHash(&hashValue, result_record->table,
                             ptrs, tmpshrink, tmplen);
  if (ret == 0)
  {
    *distKey = hashValue;
    return 0;
  }
  else
  {
#ifdef VM_TRACE
    ndbout << "err: " << ret << endl;
#endif
    setErrorCodeAbort(ret);
    return -1;
  }
}

int
NdbScanOperation::validatePartInfoPtr(const Ndb::PartitionSpec*& partInfo,
                                      Uint32 sizeOfPartInfo,
                                      Ndb::PartitionSpec& tmpSpec)
{  
  if (unlikely(sizeOfPartInfo != sizeof(Ndb::PartitionSpec)))
  {
    if (sizeOfPartInfo == sizeof(Ndb::PartitionSpec_v1))
    {
      const Ndb::PartitionSpec_v1* oldPSpec= 
        (const Ndb::PartitionSpec_v1*) partInfo;
      
      /* Let's upgrade to the latest variant */
      tmpSpec.type= oldPSpec->type;
      if (tmpSpec.type == Ndb::PartitionSpec_v1::PS_USER_DEFINED)
      {
        tmpSpec.UserDefined.partitionId= oldPSpec->UserDefined.partitionId;
      }
      else
      {
        tmpSpec.KeyPartPtr.tableKeyParts= oldPSpec->KeyPartPtr.tableKeyParts;
        tmpSpec.KeyPartPtr.xfrmbuf= oldPSpec->KeyPartPtr.xfrmbuf;
        tmpSpec.KeyPartPtr.xfrmbuflen= oldPSpec->KeyPartPtr.xfrmbuflen;
      }
      
      partInfo= &tmpSpec;
    }
    else
    {
      /* 4545 : Invalid or Unsupported PartitionInfo structure */
      setErrorCodeAbort(4545);
      return -1;
    }
  }
  
  if (partInfo->type != Ndb::PartitionSpec::PS_NONE)
  {
    if (m_pruneState == SPS_FIXED)
    {
      /* 4543 : Duplicate partitioning information supplied */
      setErrorCodeAbort(4543);
      return -1;
    }
    
    if ((partInfo->type == Ndb::PartitionSpec::PS_USER_DEFINED) !=
        ((m_currentTable->m_fragmentType == NdbDictionary::Object::UserDefined)))
    {
      /* Mismatch between type of partitioning info supplied, and table's
       * partitioning type
       */
      /* 4544 : Wrong partitionInfo type for table */
      setErrorCodeAbort(4544);
      return -1;
    }
  }
  else
  {
    /* PartInfo supplied, but set to NONE */
    partInfo= NULL;
  }

  return 0;
}


int
NdbIndexScanOperation::setBound(const NdbRecord* key_record,
                                const IndexBound& bound)
{
  return setBound(key_record, bound, NULL, 0);
}

/** 
 * setBound()
 *
 * This method is called from scanIndex() and setBound().  
 * It adds a bound to an Index Scan.
 * It can be passed extra partitioning information.
 */
int 
NdbIndexScanOperation::setBound(const NdbRecord *key_record,
                                const IndexBound& bound,
                                const Ndb::PartitionSpec* partInfo,
                                Uint32 sizeOfPartInfo)
{
  if (unlikely((theStatus != NdbOperation::UseNdbRecord)))
  {
    setErrorCodeAbort(4284);
    /* Cannot mix NdbRecAttr and NdbRecord methods in one operation */
    return -1;
  }

  if (unlikely(key_record == NULL))
  {
    setErrorCodeAbort(4285);
    /* NULL NdbRecord pointer */
    return -1;
  }

  /* Has the user supplied an open range (no bounds)? */
  const bool openRange= (((bound.low_key == NULL) && 
                          (bound.high_key == NULL)) ||
                         ((bound.low_key_count == 0) && 
                          (bound.high_key_count == 0)));
  
  /* Check the base table's partitioning scheme 
   * (Ordered index itself has 'undefined' fragmentation)
   */
  bool tabHasUserDefPartitioning= (m_currentTable->m_fragmentType == 
                                   NdbDictionary::Object::UserDefined);

  /* Validate explicit partitioning info if it's supplied */
  Ndb::PartitionSpec tmpSpec;
  if (partInfo)
  {
    /* May update the PartInfo ptr */
    if (validatePartInfoPtr(partInfo,
                            sizeOfPartInfo,
                            tmpSpec))
      return -1;
  }

  m_num_bounds++;

  if (unlikely((m_num_bounds > 1) &&
               (m_multi_range == 0)))
  {
    /* > 1 IndexBound, but not MRR */
    setErrorCodeAbort(4509);
    /* Non SF_MultiRange scan cannot have more than one bound */
    return -1;
  }

  Uint32 j;
  Uint32 key_count, common_key_count;
  Uint32 range_no;
  Uint32 bound_head;

  range_no= bound.range_no;
  if (unlikely(range_no > MaxRangeNo))
  {
    setErrorCodeAbort(4286);
    return -1;
  }

  /* Check valid ordering of supplied range numbers */
  if ( m_read_range_no && m_ordered )
  {
    if (unlikely((m_num_bounds > 1) &&
                 (range_no <= m_previous_range_num))) 
    {
      setErrorCodeAbort(4282);
      /* range_no not strictly increasing in ordered multi-range index scan */
      return -1;
    }
    
    m_previous_range_num= range_no;
  }

  key_count= bound.low_key_count;
  common_key_count= key_count;
  if (key_count < bound.high_key_count)
    key_count= bound.high_key_count;
  else
    common_key_count= bound.high_key_count;

  if (unlikely(key_count > key_record->key_index_length))
  {
    /* Too many keys specified for key bound. */
    setErrorCodeAbort(4281);
    return -1;
  }

  /* We need to get a ptr to the first word of this
   * range so that we can set the total length of the range 
   * (and range num) at the end of writing out the range.
   */
  Uint32* firstRangeWord= NULL;
  const Uint32 keyLenBeforeRange= theTupKeyLen;

  if (likely(!openRange))
  {
    /* If low and high key pointers are the same and key counts are
     * the same, we send as an Eq bound to save bandwidth.
     * This will not send an EQ bound if :
     *   - Different numbers of high and low keys are EQ
     *   - High and low keys are EQ, but use different ptrs
     * This could be improved in future with another setBound() variant.
     */
    const bool isEqRange= 
      (bound.low_key == bound.high_key) &&
      (bound.low_key_count == bound.high_key_count) &&
      (bound.low_inclusive && bound.high_inclusive); // Does this matter?
    
    if (isEqRange)
    {
      /* Using BoundEQ will result in bound being sent only once */
      for (j= 0; j<key_count; j++)
      {
        ndbrecord_insert_bound(key_record, key_record->key_indexes[j],
<<<<<<< HEAD
                               bound.low_key, bound_type, firstRangeWord);
=======
                               bound.low_key, BoundEQ);
>>>>>>> 50c0bf5e
      }
    }
    else
    {
      /* Distinct upper and lower bounds, must specify them independently */
      /* Note :  Protocol allows individual columns to be specified as EQ
       * or some prefix of columns.  This is not currently supported from
       * NDBAPI.
       */
      for (j= 0; j<key_count; j++)
      {
<<<<<<< HEAD
        /* Inclusive if defined, or matching rows can include this value */
        bound_type= bound.high_inclusive  || j+1 < bound.high_key_count ?
          BoundGE : BoundGT;
        ndbrecord_insert_bound(key_record, key_record->key_indexes[j],
                               bound.high_key, bound_type, firstRangeWord);
=======
        Uint32 bound_type;
        /* If key is part of lower bound */
        if (bound.low_key && j<bound.low_key_count)
        {
          /* Inclusive if defined, or matching rows can include this value */
          bound_type= bound.low_inclusive  || j+1 < bound.low_key_count ?
            BoundLE : BoundLT;
          ndbrecord_insert_bound(key_record, key_record->key_indexes[j],
                                 bound.low_key, bound_type);
        }
        /* If key is part of upper bound */
        if (bound.high_key && j<bound.high_key_count)
        {
          /* Inclusive if defined, or matching rows can include this value */
          bound_type= bound.high_inclusive  || j+1 < bound.high_key_count ?
            BoundGE : BoundGT;
          ndbrecord_insert_bound(key_record, key_record->key_indexes[j],
                                 bound.high_key, bound_type);
        }
>>>>>>> 50c0bf5e
      }
    }
  }
  else
  {
    /* Open range - all rows must be returned.
     * To encode this, we'll request all rows where the first
     * key column value is >= NULL
     */
    insert_open_bound(key_record, firstRangeWord);
  }

  /* Set the length of this range
   * Length = TupKeyLen@range end - TupKeyLen@ range start
   * Pack into Uint32 with range no and bound type as described 
   * in KeyInfo.hpp
   */
  assert(firstRangeWord != NULL);
  
  bound_head= *firstRangeWord;
  bound_head|=
    (theTupKeyLen - keyLenBeforeRange) << 16 | (range_no << 4);
  *firstRangeWord= bound_head;


  /* Now determine if the scan can (continue to) be pruned to one
   * partition
   * 
   * This can only be the case if 
   *   - There's no overriding partition id/info specified in 
   *     ScanOptions 
   *     AND
   *   - This range scan can be pruned to 1 partition 'value'
   *     AND
   *   - All previous ranges (MRR) were partition pruned 
   *     to the same partition 'value'
   *
   * Where partition 'value' is either a partition id or a hash
   * that maps to one in the kernel.
   */
  if ((m_pruneState == SPS_UNKNOWN) ||      // First range
      (m_pruneState == SPS_ONE_PARTITION))  // Previous ranges are commonly pruned
  {
    bool currRangeHasOnePartVal= false;
    Uint32 currRangePartValue= 0;

    /* Determine whether this range scan can be pruned */
    if (partInfo)
    {
      /* Explicit partitioning info supplied, use it to get a value */
      currRangeHasOnePartVal= true;

      if (getPartValueFromInfo(partInfo,
                               m_attribute_record->table,
                               &currRangePartValue))
      {
        return -1;
      }
    }
    else
    {
      if (likely(!tabHasUserDefPartitioning))
      {
        /* Attempt to get implicit partitioning info from range bounds - 
         * only possible if they are present and bound a single value 
         * of the table's distribution keys
         */
        Uint32 index_distkeys = key_record->m_no_of_distribution_keys;
        Uint32 table_distkeys = m_attribute_record->m_no_of_distribution_keys;
        Uint32 distkey_min= key_record->m_min_distkey_prefix_length;
        if (index_distkeys == table_distkeys &&   // Index has all base table d-keys
            common_key_count >= distkey_min &&    // Bounds have all d-keys
            bound.low_key &&                      // Have both bounds
            bound.high_key &&
            0==compare_index_row_prefix(key_record,     // Both bounds are same
                                        bound.low_key,
                                        bound.high_key,
                                        distkey_min))
        {
          assert(! openRange);
          currRangeHasOnePartVal= true;
          if (getDistKeyFromRange(key_record, m_attribute_record,
                                  bound.low_key,
                                  &currRangePartValue))
            return -1;
        }
      }
    }
     

    /* Determine whether this pruned range fits with any existing
     * range pruning
     * As we can currently only prune a single scan to one partition
     * (Not a set of partitions, or a set of partitions per range)
     * we can only prune if all ranges happen to be prune-able to the
     * same partition.
     * In future perhaps Ndb can be enhanced to support partition sets
     * and/or per-range partition pruning.
     */
    const ScanPruningState prevPruneState= m_pruneState;
    if (currRangeHasOnePartVal)
    {
      if (m_pruneState == SPS_UNKNOWN)
      {
        /* Prune the scan to use this range's partition value */
        m_pruneState= SPS_ONE_PARTITION;
        m_pruningKey= currRangePartValue;
      }
      else
      {
        /* If this range's partition value is the same as the previous
         * ranges then we can stay pruned, otherwise we cannot
         */
        assert(m_pruneState == SPS_ONE_PARTITION);
        if (currRangePartValue != m_pruningKey)
        {
          /* This range is found in a different partition to previous
           * range(s).  We cannot prune this scan.
           */
          m_pruneState= SPS_MULTI_PARTITION;
        }
      }
    }
    else
    {
      /* This range cannot be scanned by scanning a single partition
       * Therefore the scan must scan all partitions
       */
      m_pruneState= SPS_MULTI_PARTITION;
    }

    /* Now modify the SCANTABREQ */
    if (m_pruneState != prevPruneState)
    {
      theDistrKeyIndicator_= (m_pruneState == SPS_ONE_PARTITION);
      theDistributionKey= m_pruningKey;

      ScanTabReq *req= CAST_PTR(ScanTabReq, theSCAN_TABREQ->getDataPtrSend());
      ScanTabReq::setDistributionKeyFlag(req->requestInfo, theDistrKeyIndicator_);
      req->distributionKey= theDistributionKey;
      theSCAN_TABREQ->setLength(ScanTabReq::StaticLength + theDistrKeyIndicator_);
    }
  } // if (m_pruneState == UNKNOWN / SPS_ONE_PARTITION)

  return 0;
} // ::setBound();


int
NdbIndexScanOperation::scanIndexImpl(const NdbRecord *key_record,
                                     const NdbRecord *result_record,
                                     NdbOperation::LockMode lock_mode,
                                     const unsigned char *result_mask,
                                     const NdbIndexScanOperation::IndexBound *bound,
                                     const NdbScanOperation::ScanOptions *options,
                                     Uint32 sizeOfOptions)
{
  int res;
  Uint32 i;
  Uint32 scan_flags = 0;
  Uint32 parallel = 0;
  Uint32 batch = 0;

  ScanOptions currentOptions;

  if (options != NULL)
  {
    if (handleScanOptionsVersion(options, sizeOfOptions, currentOptions))
      return -1;
    
    /* Process some initial ScanOptions here
     * The rest will be handled later
     */
    if (options->optionsPresent & ScanOptions::SO_SCANFLAGS)
      scan_flags = options->scan_flags;
    if (options->optionsPresent & ScanOptions::SO_PARALLEL)
      parallel = options->parallel;
    if (options->optionsPresent & ScanOptions::SO_BATCH)
      batch = options->batch;
  }

  if (!(key_record->flags & NdbRecord::RecHasAllKeys))
  {
    setErrorCodeAbort(4292);
    return -1;
  }

  result_record->copyMask(m_read_mask, result_mask);

  if (scan_flags & (NdbScanOperation::SF_OrderBy | 
                    NdbScanOperation::SF_OrderByFull))
  {
    /**
     * For ordering, we need all keys in the result row.
     *
     * So for each key column, check that it is included in the result
     * NdbRecord.
     */
    Uint32 keymask[MAXNROFATTRIBUTESINWORDS];
    BitmaskImpl::clear(MAXNROFATTRIBUTESINWORDS, keymask);

    for (i = 0; i < key_record->key_index_length; i++)
    {
      Uint32 attrId = key_record->columns[key_record->key_indexes[i]].attrId;
      if (attrId >= result_record->m_attrId_indexes_length ||
          result_record->m_attrId_indexes[attrId] < 0)
      {
        setErrorCodeAbort(4292);
        return -1;
      }

      BitmaskImpl::set(MAXNROFATTRIBUTESINWORDS, keymask, attrId);
    }

    if (scan_flags & NdbScanOperation::SF_OrderByFull)
    {
      BitmaskImpl::bitOR(MAXNROFATTRIBUTESINWORDS, m_read_mask, keymask);
    }
    else if (!BitmaskImpl::contains(MAXNROFATTRIBUTESINWORDS, 
                                    m_read_mask, keymask))
    {
      setErrorCodeAbort(4341);
      return -1;
    }
  }
  
  if (!(key_record->flags & NdbRecord::RecIsIndex))
  {
    setErrorCodeAbort(4283);
    return -1;
  }
  if (result_record->flags & NdbRecord::RecIsIndex)
  {
    setErrorCodeAbort(4340);
    return -1;
  }

  /* Modify NdbScanOperation vars to indicate that we're an 
   * IndexScan
   */
  m_type= NdbOperation::OrderedIndexScan;
  m_currentTable= result_record->table;

  m_key_record = key_record;
  m_attribute_record= result_record;

  res= processIndexScanDefs(lock_mode, scan_flags, parallel, batch);
  if (res==-1)
    return -1;

  /* Fix theStatus as set in processIndexScanDefs(). */
  theStatus= NdbOperation::UseNdbRecord;
  
  /* Call generic scan code */
  res= scanImpl(options);

  if (!res)
  {
    /*
     * Set up first key bound, if present
     * Extra bounds (MRR) can be added later
     */
    if (bound != NULL)
    {
      res= setBound(key_record, *bound);
    }
  }
  
  return res;
} // ::scanIndexImpl();


/* readTuples() method for table scans
 * This method performs minimal validation and initialisation,
 * deferring most of the work to a later call to processTableScanDefs
 * below.
 */
int 
NdbScanOperation::readTuples(NdbScanOperation::LockMode lm,
                             Uint32 scan_flags, 
                             Uint32 parallel,
                             Uint32 batch)
{
  // It is only possible to call readTuples if  readTuples hasn't
  // already been called
  if (m_readTuplesCalled)
  {
    setErrorCode(4605);
    return -1;
  }
  
  /* Save parameters for later */
  m_readTuplesCalled= true;
  m_savedLockModeOldApi= lm;
  m_savedScanFlagsOldApi= scan_flags;
  m_savedParallelOldApi= parallel;
  m_savedBatchOldApi= batch;

  /**
   * Old API always auto-added all key-colums
   */
  if (scan_flags & SF_OrderBy)
    m_savedScanFlagsOldApi |= SF_OrderByFull;

  return 0;
}

/* Most of the scan definition work for old + NdbRecord API scans is done here */
int 
NdbScanOperation::processTableScanDefs(NdbScanOperation::LockMode lm,
                                       Uint32 scan_flags, 
                                       Uint32 parallel,
                                       Uint32 batch)
{
  m_ordered = m_descending = false;
  m_pruneState= SPS_UNKNOWN;
  Uint32 fragCount = m_currentTable->m_fragmentCount;

  assert(fragCount > 0);
  
  if (parallel > fragCount || parallel == 0) {
     parallel = fragCount;
  }

  theNdbCon->theScanningOp = this;
  bool tupScan = (scan_flags & SF_TupScan);

#if 0 // XXX temp for testing
  { char* p = getenv("NDB_USE_TUPSCAN");
    if (p != 0) {
      unsigned n = atoi(p); // 0-10
      if ((unsigned int) (::time(0) % 10) < n) tupScan = true;
    }
  }
#endif
  if (scan_flags & SF_DiskScan)
  {
    tupScan = true;
    m_no_disk_flag = false;
  }
  
  bool rangeScan= false;

  /* NdbRecord defined scan, handle IndexScan specifics */
  if ( (int) m_accessTable->m_indexType ==
       (int) NdbDictionary::Index::OrderedIndex )
  {
    if (m_currentTable == m_accessTable){
      // Old way of scanning indexes, should not be allowed
      m_currentTable = theNdb->theDictionary->
        getTable(m_currentTable->m_primaryTable.c_str());
      assert(m_currentTable != NULL);
    }
    assert (m_currentTable != m_accessTable);
    // Modify operation state
    theStatus = GetValue;
    theOperationType  = OpenRangeScanRequest;
    rangeScan = true;
    tupScan = false;
  }
  
  if (rangeScan && (scan_flags & (SF_OrderBy | SF_OrderByFull)))
    parallel = fragCount; /* Frag count of ordered index ==
                           * Frag count of base table
                           */
  
  theParallelism = parallel;    
  
  if(fix_receivers(parallel) == -1){
    setErrorCodeAbort(4000);
    return -1;
  }
  
  if (theSCAN_TABREQ == NULL) {
    setErrorCodeAbort(4000);
    return -1;
  }//if
  
  theSCAN_TABREQ->setSignal(GSN_SCAN_TABREQ);
  ScanTabReq * req = CAST_PTR(ScanTabReq, theSCAN_TABREQ->getDataPtrSend());
  req->apiConnectPtr = theNdbCon->theTCConPtr;
  req->tableId = m_accessTable->m_id;
  req->tableSchemaVersion = m_accessTable->m_version;
  req->storedProcId = 0xFFFF;
  req->buddyConPtr = theNdbCon->theBuddyConPtr;
  req->spare= 0;
  req->first_batch_size = batch; // Save user specified batch size
  
  Uint32 reqInfo = 0;
  ScanTabReq::setParallelism(reqInfo, parallel);
  ScanTabReq::setScanBatch(reqInfo, 0);
  ScanTabReq::setRangeScanFlag(reqInfo, rangeScan);
  ScanTabReq::setTupScanFlag(reqInfo, tupScan);
  req->requestInfo = reqInfo;

  m_keyInfo = (scan_flags & SF_KeyInfo) ? 1 : 0;
  setReadLockMode(lm);

  Uint64 transId = theNdbCon->getTransactionId();
  req->transId1 = (Uint32) transId;
  req->transId2 = (Uint32) (transId >> 32);

  assert(theSCAN_TABREQ->next() == NULL);
  NdbApiSignal* tSignal= theNdb->getSignal();
  theSCAN_TABREQ->next(tSignal);
  theLastKEYINFO = tSignal;
  
  theKEYINFOptr= tSignal->getDataPtrSend();
  keyInfoRemain= NdbApiSignal::MaxSignalWords;
  theTotalNrOfKeyWordInSignal= 0;

  getFirstATTRINFOScan();
  return 0;
}

int
NdbScanOperation::setInterpretedCode(const NdbInterpretedCode *code)
{
  if (theStatus == NdbOperation::UseNdbRecord)
  {
    setErrorCodeAbort(4284); // Cannot mix NdbRecAttr and NdbRecord methods...
    return -1;
  }

  if ((code->m_flags & NdbInterpretedCode::Finalised) == 0)
  {
    setErrorCodeAbort(4519); //  NdbInterpretedCode::finalise() not called.
    return -1;
  }

  m_interpreted_code= code;
  
  return 0;
}

NdbInterpretedCode*
NdbScanOperation::allocInterpretedCodeOldApi()
{
  /* Should only be called once */
  assert (m_interpretedCodeOldApi == NULL);

  /* Old Api scans only */
  if (! m_scanUsingOldApi)
  {
    /* NdbScanFilter constructor taking NdbOperation is not 
     * supported for NdbRecord
     */
    setErrorCodeAbort(4536);
    return NULL;
  }

  m_interpretedCodeOldApi = new NdbInterpretedCode(m_currentTable->m_facade);

  if (m_interpretedCodeOldApi == NULL)
    setErrorCodeAbort(4000); // Memory allocation error

  return m_interpretedCodeOldApi;
}

void
NdbScanOperation::freeInterpretedCodeOldApi()
{
  if (m_interpretedCodeOldApi != NULL)
  {
    delete m_interpretedCodeOldApi;
    m_interpretedCodeOldApi= NULL;
  }
}


void
NdbScanOperation::setReadLockMode(LockMode lockMode)
{
  bool lockExcl, lockHoldMode, readCommitted;
  switch (lockMode)
  {
    case LM_CommittedRead:
      lockExcl= false;
      lockHoldMode= false;
      readCommitted= true;
      break;
    case LM_SimpleRead:
    case LM_Read:
      lockExcl= false;
      lockHoldMode= true;
      readCommitted= false;
      break;
    case LM_Exclusive:
      lockExcl= true;
      lockHoldMode= true;
      readCommitted= false;
      m_keyInfo= 1;
      break;
    default:
      /* Not supported / invalid. */
      assert(false);
  }
  theLockMode= lockMode;
  ScanTabReq *req= CAST_PTR(ScanTabReq, theSCAN_TABREQ->getDataPtrSend());
  Uint32 reqInfo= req->requestInfo;
  ScanTabReq::setLockMode(reqInfo, lockExcl);
  ScanTabReq::setHoldLockFlag(reqInfo, lockHoldMode);
  ScanTabReq::setReadCommittedFlag(reqInfo, readCommitted);
  req->requestInfo= reqInfo;
}

int
NdbScanOperation::fix_receivers(Uint32 parallel){
  assert(parallel > 0);
  if(parallel > m_allocated_receivers){
    const Uint32 sz = parallel * (4*sizeof(char*)+sizeof(Uint32));

    /* Allocate as Uint64 to ensure proper alignment for pointers. */
    Uint64 * tmp = new Uint64[(sz+7)/8];
    if (tmp == NULL)
    {
      setErrorCodeAbort(4000);
      return -1;
    }
    // Save old receivers
    memcpy(tmp, m_receivers, m_allocated_receivers*sizeof(char*));
    delete[] m_array;
    m_array = (Uint32*)tmp;
    
    m_receivers = (NdbReceiver**)tmp;
    m_api_receivers = m_receivers + parallel;
    m_conf_receivers = m_api_receivers + parallel;
    m_sent_receivers = m_conf_receivers + parallel;
    m_prepared_receivers = (Uint32*)(m_sent_receivers + parallel);

    // Only get/init "new" receivers
    NdbReceiver* tScanRec;
    for (Uint32 i = m_allocated_receivers; i < parallel; i ++) {
      tScanRec = theNdb->getNdbScanRec();
      if (tScanRec == NULL) {
        setErrorCodeAbort(4000);
        return -1;
      }//if
      m_receivers[i] = tScanRec;
      tScanRec->init(NdbReceiver::NDB_SCANRECEIVER, false, this);
    }
    m_allocated_receivers = parallel;
  }
  
  reset_receivers(parallel, 0);
  return 0;
}

/**
 * Move receiver from send array to conf:ed array
 */
void
NdbScanOperation::receiver_delivered(NdbReceiver* tRec){
  if(theError.code == 0){
    if(DEBUG_NEXT_RESULT)
      ndbout_c("receiver_delivered");
    
    Uint32 idx = tRec->m_list_index;
    Uint32 last = m_sent_receivers_count - 1;
    if(idx != last){
      NdbReceiver * move = m_sent_receivers[last];
      m_sent_receivers[idx] = move;
      move->m_list_index = idx;
    }
    m_sent_receivers_count = last;
    
    last = m_conf_receivers_count;
    m_conf_receivers[last] = tRec;
    m_conf_receivers_count = last + 1;
    tRec->m_current_row = 0;
  }
}

/**
 * Remove receiver as it's completed
 */
void
NdbScanOperation::receiver_completed(NdbReceiver* tRec){
  if(theError.code == 0){
    if(DEBUG_NEXT_RESULT)
      ndbout_c("receiver_completed");
    
    Uint32 idx = tRec->m_list_index;
    Uint32 last = m_sent_receivers_count - 1;
    if(idx != last){
      NdbReceiver * move = m_sent_receivers[last];
      m_sent_receivers[idx] = move;
      move->m_list_index = idx;
    }
    m_sent_receivers_count = last;
  }
}

/*****************************************************************************
 * int getFirstATTRINFOScan()
 *
 * Return Value:  Return 0:   Successful
 *                Return -1:  All other cases
 * Parameters:    None:            Only allocate the first signal.
 * Remark:        When a scan is defined we need to use this method instead 
 *                of insertATTRINFO for the first signal. 
 *                This is because we need not to mess up the code in 
 *                insertATTRINFO with if statements since we are not 
 *                interested in the TCKEYREQ signal.
 *****************************************************************************/
int
NdbScanOperation::getFirstATTRINFOScan()
{
  NdbApiSignal* tSignal;

  tSignal = theNdb->getSignal();
  if (tSignal == NULL){
    setErrorCodeAbort(4000);      
    return -1;    
  }

  theAI_LenInCurrAI = AttrInfo::SectionSizeInfoLength;
  theATTRINFOptr = &tSignal->getDataPtrSend()[AttrInfo::SectionSizeInfoLength];
  attrInfoRemain= NdbApiSignal::MaxSignalWords - AttrInfo::SectionSizeInfoLength;
  tSignal->setLength(AttrInfo::SectionSizeInfoLength);
  theFirstATTRINFO = tSignal;
  theCurrentATTRINFO = tSignal;
  theCurrentATTRINFO->next(NULL);

  return 0;
}

int
NdbScanOperation::executeCursor(int nodeId)
{
  /*
   * Call finaliseScanOldApi() for old style scans before
   * proceeding
   */  
  bool locked = false;
  TransporterFacade* tp = theNdb->theImpl->m_transporter_facade;

  int res = 0;
  if (m_scanUsingOldApi && finaliseScanOldApi() == -1)
  {
    res = -1;
    goto done;
  }

  {
    locked = true;
    NdbTransaction * tCon = theNdbCon;
    NdbMutex_Lock(tp->theMutexPtr);
    
    Uint32 seq = tCon->theNodeSequence;
    
    if (tp->get_node_alive(nodeId) &&
        (tp->getNodeSequence(nodeId) == seq)) {
      
      tCon->theMagicNumber = 0x37412619;
      
      if (doSendScan(nodeId) == -1)
      {
        res = -1;
        goto done;
      }
      
      m_executed= true; // Mark operation as executed
    } 
    else
    {
      if (!(tp->get_node_stopping(nodeId) &&
            (tp->getNodeSequence(nodeId) == seq)))
      {
        TRACE_DEBUG("The node is hard dead when attempting to start a scan");
        setErrorCode(4029);
        tCon->theReleaseOnClose = true;
      } 
      else 
      {
        TRACE_DEBUG("The node is stopping when attempting to start a scan");
        setErrorCode(4030);
      }//if
      res = -1;
      tCon->theCommitStatus = NdbTransaction::Aborted;
    }//if
  }

done:
    /**
   * Set pointers correctly
   *   so that nextResult will handle it correctly
   *   even if doSendScan was never called
   *   bug#42454
   */
  m_curr_row = 0;
  m_sent_receivers_count = theParallelism;
  if(m_ordered)
  {
    m_current_api_receiver = theParallelism;
    m_api_receivers_count = theParallelism;
  }

  if (locked)
    NdbMutex_Unlock(tp->theMutexPtr);

  return res;
}


int 
NdbScanOperation::nextResult(bool fetchAllowed, bool forceSend)
{
  /* Defer to NdbRecord implementation, which will copy values
   * out into the user's RecAttr objects.
   */
  const char * dummyOutRowPtr;

  if (unlikely(! m_scanUsingOldApi))
  {
    /* Cannot mix NdbRecAttr and NdbRecord methods in one operation */
    setErrorCode(4284);
    return -1;
  }
    

  return nextResult(&dummyOutRowPtr,
                    fetchAllowed,
                    forceSend);
}

/* nextResult() for NdbRecord operation. */
int
NdbScanOperation::nextResult(const char ** out_row_ptr,
                             bool fetchAllowed, bool forceSend)
{
  int res;

  if ((res = nextResultNdbRecord(*out_row_ptr, fetchAllowed, forceSend)) == 0) {
    NdbBlob* tBlob= theBlobList;
    NdbRecAttr *getvalue_recattr= theReceiver.theFirstRecAttr;
    if (((UintPtr)tBlob | (UintPtr)getvalue_recattr) != 0)
    {
      Uint32 idx= m_current_api_receiver;
      assert(idx < m_api_receivers_count);
      const NdbReceiver *receiver= m_api_receivers[m_current_api_receiver];
      Uint32 pos= 0;

      /* First take care of any getValue(). */
      while (getvalue_recattr != NULL)
      {
        const char *attr_data;
        Uint32 attr_size;
        if (receiver->getScanAttrData(attr_data, attr_size, pos) == -1)
          return -1;
        if (!getvalue_recattr->receive_data((const Uint32 *)attr_data,
                                            attr_size))
          return -1;                            // purecov: deadcode
        getvalue_recattr= getvalue_recattr->next();
      }

      /* Handle blobs. */
      if (tBlob)
      {
        Uint32 infoword;                          // Not used for blobs
        Uint32 key_length;
        const char *key_data;
        res= receiver->get_keyinfo20(infoword, key_length, key_data);
        if (res == -1)
          return -1;

        do
        {
          if (tBlob->atNextResultNdbRecord(key_data, key_length*4) == -1)
            return -1;
          tBlob= tBlob->theNext;
        } while (tBlob != 0);
        /* Flush blob part ops on behalf of user. */
        if (m_transConnection->executePendingBlobOps() == -1)
          return -1;
      }
    }
    return 0;
  }
  return res;
}

int
NdbScanOperation::nextResultNdbRecord(const char * & out_row,
                                      bool fetchAllowed, bool forceSend)
{
  if (m_ordered)
    return ((NdbIndexScanOperation*)this)->next_result_ordered_ndbrecord
      (out_row, fetchAllowed, forceSend);

  /* Return a row immediately if any is available. */
  while (m_current_api_receiver < m_api_receivers_count)
  {
    NdbReceiver *tRec= m_api_receivers[m_current_api_receiver];
    if (tRec->nextResult())
    {
      out_row= tRec->get_row();
      return 0;
    }
    m_current_api_receiver++;
  }

  if (!fetchAllowed)
  {
    /*
      Application wants to be informed that no more rows are available
      immediately.
    */
    return 2;
  }

  /* Now we have to wait for more rows (or end-of-file on all receivers). */
  Uint32 nodeId = theNdbCon->theDBnode;
  TransporterFacade* tp = theNdb->theImpl->m_transporter_facade;
  int retVal= 2;
  Uint32 idx, last;
  /*
    The rest needs to be done under mutex due to synchronization with receiver
    thread.
  */
  PollGuard poll_guard(tp, &theNdb->theImpl->theWaiter,
                       theNdb->theNdbBlockNumber);

  const Uint32 seq= theNdbCon->theNodeSequence;

  if(theError.code)
  {
    goto err4;
  }

  if(seq == tp->getNodeSequence(nodeId) &&
     send_next_scan(m_current_api_receiver, false) == 0)
  {
    idx= m_current_api_receiver;
    last= m_api_receivers_count;
    Uint32 timeout= tp->m_waitfor_timeout;

    do {
      if (theError.code){
        setErrorCode(theError.code);
        return -1;
      }

      Uint32 cnt= m_conf_receivers_count;
      Uint32 sent= m_sent_receivers_count;

      if (cnt > 0)
      {
        /* New receivers with completed batches available. */
        memcpy(m_api_receivers+last, m_conf_receivers, cnt * sizeof(char*));
        last+= cnt;
        m_conf_receivers_count= 0;
      }
      else if (retVal == 2 && sent > 0)
      {
        /* No completed... */
        int ret_code= poll_guard.wait_scan(3*timeout, nodeId, forceSend);
        if (ret_code == 0 && seq == tp->getNodeSequence(nodeId)) {
          continue;
        } else if(ret_code == -1){
          retVal= -1;
        } else {
          idx= last;
          retVal= -2; //return_code;
        }
      }
      else if (retVal == 2)
      {
        /**
         * No completed & no sent -> EndOfData
         */
        theError.code= -1; // make sure user gets error if he tries again
        return 1;
      }

      if (retVal == 0)
        break;

      while (idx < last)
      {
        NdbReceiver* tRec= m_api_receivers[idx];
        if (tRec->nextResult())
        {
          out_row= tRec->get_row();
          retVal= 0;
          break;
        }
        idx++;
      }
    } while(retVal == 2);

    m_api_receivers_count= last;
    m_current_api_receiver= idx;
  } else {
    retVal = -3;
  }

  switch(retVal)
  {
  case 0:
  case 1:
  case 2:
    return retVal;
  case -1:
    setErrorCode(4008); // Timeout
    break;
  case -2:
    setErrorCode(4028); // Node fail
    break;
  case -3: // send_next_scan -> return fail (set error-code self)
    if(theError.code == 0)
      setErrorCode(4028); // seq changed = Node fail
    break;
  case -4:
err4:
    setErrorCode(theError.code);
    break;
  }

  theNdbCon->theTransactionIsStarted= false;
  theNdbCon->theReleaseOnClose= true;
  return -1;
}

int
NdbScanOperation::send_next_scan(Uint32 cnt, bool stopScanFlag)
{
  if(cnt > 0){
    NdbApiSignal tSignal(theNdb->theMyRef);
    tSignal.setSignal(GSN_SCAN_NEXTREQ);
    
    Uint32* theData = tSignal.getDataPtrSend();
    theData[0] = theNdbCon->theTCConPtr;
    theData[1] = stopScanFlag == true ? 1 : 0;
    Uint64 transId = theNdbCon->theTransactionId;
    theData[2] = (Uint32) transId;
    theData[3] = (Uint32) (transId >> 32);
    
    /**
     * Prepare ops
     */
    Uint32 last = m_sent_receivers_count;
    Uint32 * prep_array = (cnt > 21 ? m_prepared_receivers : theData + 4);
    Uint32 sent = 0;
    for(Uint32 i = 0; i<cnt; i++){
      NdbReceiver * tRec = m_api_receivers[i];
      if((prep_array[sent] = tRec->m_tcPtrI) != RNIL)
      {
        m_sent_receivers[last+sent] = tRec;
        tRec->m_list_index = last+sent;
        tRec->prepareSend();
        sent++;
      }
    }
    memmove(m_api_receivers, m_api_receivers+cnt, 
            (theParallelism-cnt) * sizeof(char*));
    
    int ret = 0;
    if(sent)
    {
      Uint32 nodeId = theNdbCon->theDBnode;
      TransporterFacade * tp = theNdb->theImpl->m_transporter_facade;
      if(cnt > 21){
        tSignal.setLength(4);
        LinearSectionPtr ptr[3];
        ptr[0].p = prep_array;
        ptr[0].sz = sent;
        ret = tp->sendSignal(&tSignal, nodeId, ptr, 1);
      } else {
        tSignal.setLength(4+sent);
        ret = tp->sendSignal(&tSignal, nodeId);
      }
    }
    m_sent_receivers_count = last + sent;
    m_api_receivers_count -= cnt;
    m_current_api_receiver = 0;
    
    return ret;
  }
  return 0;
}

int 
NdbScanOperation::prepareSend(Uint32  TC_ConnectPtr, Uint64  TransactionId)
{
  abort();
  return 0;
}

int 
NdbScanOperation::doSend(int ProcessorId)
{
  return 0;
}

void NdbScanOperation::close(bool forceSend, bool releaseOp)
{
  DBUG_ENTER("NdbScanOperation::close");
  DBUG_PRINT("enter", ("this: 0x%lx  tcon: 0x%lx  con: 0x%lx  force: %d  release: %d",
                       (long) this,
                       (long) m_transConnection, (long) theNdbCon,
                       forceSend, releaseOp));

  if(m_transConnection){
    if(DEBUG_NEXT_RESULT)
      ndbout_c("close() theError.code = %d "
               "m_api_receivers_count = %d "
               "m_conf_receivers_count = %d "
               "m_sent_receivers_count = %d",
               theError.code, 
               m_api_receivers_count,
               m_conf_receivers_count,
               m_sent_receivers_count);
    
    TransporterFacade* tp = theNdb->theImpl->m_transporter_facade;
    /*
      The PollGuard has an implicit call of unlock_and_signal through the
      ~PollGuard method. This method is called implicitly by the compiler
      in all places where the object is out of context due to a return,
      break, continue or simply end of statement block
    */
    PollGuard poll_guard(tp, &theNdb->theImpl->theWaiter,
                         theNdb->theNdbBlockNumber);
    close_impl(tp, forceSend, &poll_guard);
  }

  NdbConnection* tCon = theNdbCon;
  NdbConnection* tTransCon = m_transConnection;
  theNdbCon = NULL;
  m_transConnection = NULL;

  if (tTransCon && releaseOp) 
  {
    NdbIndexScanOperation* tOp = (NdbIndexScanOperation*)this;

    bool ret = true;
    if (theStatus != WaitResponse)
    {
      /**
       * Not executed yet
       */
      ret = 
        tTransCon->releaseScanOperation(&tTransCon->m_theFirstScanOperation,
                                        &tTransCon->m_theLastScanOperation,
                                        tOp);
    }
    else
    {
      ret = tTransCon->releaseScanOperation(&tTransCon->m_firstExecutedScanOp,
                                            0, tOp);
    }
    assert(ret);
  }
  
  tCon->theScanningOp = 0;
  theNdb->closeTransaction(tCon);
  theNdb->theRemainingStartTransactions--;
  DBUG_VOID_RETURN;
}

void
NdbScanOperation::execCLOSE_SCAN_REP(){
  m_conf_receivers_count = 0;
  m_sent_receivers_count = 0;
}

void NdbScanOperation::release()
{
  if(theNdbCon != 0 || m_transConnection != 0){
    close();
  }
  for(Uint32 i = 0; i<m_allocated_receivers; i++){
    m_receivers[i]->release();
  }
  if (m_scan_buffer)
  {
    delete[] m_scan_buffer;
    m_scan_buffer= NULL;
  }

  NdbOperation::release();
  
  if(theSCAN_TABREQ)
  {
    theNdb->releaseSignal(theSCAN_TABREQ);
    theSCAN_TABREQ = 0;
  }
}

/*
 * This method finalises an Old API defined scan
 * This is done just prior to scan execution
 * The parameters provided via the RecAttr scan interface are
 * used to create an NdbRecord based scan
 */
int NdbScanOperation::finaliseScanOldApi()
{
  /* For a scan we use an NdbRecord structure for this
   * table, and add the user-requested values in a similar
   * way to the extra GetValues mechanism
   */
  assert(theOperationType == OpenScanRequest ||
         theOperationType == OpenRangeScanRequest);

  /* Prepare ScanOptions structure using saved parameters */
  ScanOptions options;
  options.optionsPresent=(ScanOptions::SO_SCANFLAGS |
                          ScanOptions::SO_PARALLEL |
                          ScanOptions::SO_BATCH);

  options.scan_flags= m_savedScanFlagsOldApi;
  options.parallel= m_savedParallelOldApi;
  options.batch= m_savedBatchOldApi;

  if (theDistrKeyIndicator_ == 1)
  {
    /* User has defined a partition id specifically */
    options.optionsPresent |= ScanOptions::SO_PARTITION_ID;
    options.partitionId= theDistributionKey;
  }

  /* customData or interpretedCode should 
   * already be set in the operation members - no need 
   * to pass in as ScanOptions
   */

  /* Next, call scanTable, passing in some of the 
   * parameters we saved
   * It will look after building the correct signals
   */
  int result= -1;

  const unsigned char* emptyMask= 
    (const unsigned char*) NdbDictionaryImpl::m_emptyMask;

  if (theOperationType == OpenScanRequest)
    /* Create table scan operation with an empty
     * mask for NdbRecord values
     */
    result= scanTableImpl(m_currentTable->m_ndbrecord,
                          m_savedLockModeOldApi,
                          emptyMask,
                          &options,
                          sizeof(ScanOptions));
  else
  {
    assert(theOperationType == OpenRangeScanRequest);
    NdbIndexScanOperation *isop = 
      static_cast<NdbIndexScanOperation*>(this);

    if (isop->currentRangeOldApi != NULL)
    {
      /* Add current bound to bound list */
      if (isop->buildIndexBoundOldApi(0) != 0)
        return -1;
    }
    
    /* If this is an ordered scan, then we need
     * the pk columns in the mask, otherwise we
     * don't
     */
    const unsigned char * resultMask= 
      ((m_savedScanFlagsOldApi & (SF_OrderBy | SF_OrderByFull)) !=0) ? 
      m_accessTable->m_pkMask : 
      emptyMask;

    result= isop->scanIndexImpl(m_accessTable->m_ndbrecord,
                                m_currentTable->m_ndbrecord,
                                m_savedLockModeOldApi,
                                resultMask,
                                NULL, // All bounds added below
                                &options,
                                sizeof(ScanOptions));

    /* Add any bounds that were specified */
    if (isop->firstRangeOldApi != NULL)
    {
      NdbRecAttr* bound= isop->firstRangeOldApi;
      while (bound != NULL)
      {
        if (isop->setBound( m_accessTable->m_ndbrecord,
                            *isop->getIndexBoundFromRecAttr(bound) ) != 0)
          return -1;
        
        bound= bound->next();
      }
    }

    isop->releaseIndexBoundsOldApi();
  }

  /* Free any scan-owned ScanFilter generated InterpretedCode
   * object
   */
  freeInterpretedCodeOldApi();

  return result;
}

/***************************************************************************
int prepareSendScan(Uint32 aTC_ConnectPtr,
                    Uint64 aTransactionId)

Return Value:   Return 0 : preparation of send was succesful.
                Return -1: In all other case.   
Parameters:     aTC_ConnectPtr: the Connect pointer to TC.
                aTransactionId: the Transaction identity of the transaction.
Remark:         Puts the the final data into ATTRINFO signal(s)  after this 
                we know the how many signal to send and their sizes
***************************************************************************/
int NdbScanOperation::prepareSendScan(Uint32 aTC_ConnectPtr,
                                      Uint64 aTransactionId){
  if (theInterpretIndicator != 1 ||
      (theOperationType != OpenScanRequest &&
       theOperationType != OpenRangeScanRequest)) {
    setErrorCodeAbort(4005);
    return -1;
  }

  theErrorLine = 0;

  /* All scans use NdbRecord at this stage */
  assert(m_attribute_record);

  /**
   * Prepare all receivers
   */
  theReceiver.prepareSend();
  bool keyInfo = m_keyInfo;
  Uint32 key_size= keyInfo ? m_attribute_record->m_keyLenInWords : 0;

  /**
   * The number of records sent by each LQH is calculated and the kernel
   * is informed of this number by updating the SCAN_TABREQ signal
   */
  ScanTabReq * req = CAST_PTR(ScanTabReq, theSCAN_TABREQ->getDataPtrSend());
  Uint32 batch_size = req->first_batch_size; // User specified
  Uint32 batch_byte_size, first_batch_size;
  theReceiver.calculate_batch_size(key_size,
                                   theParallelism,
                                   batch_size,
                                   batch_byte_size,
                                   first_batch_size,
                                   m_attribute_record);
  ScanTabReq::setScanBatch(req->requestInfo, batch_size);
  req->batch_byte_size= batch_byte_size;
  req->first_batch_size= first_batch_size;

  /**
   * Set keyinfo, nodisk and distribution key flags in 
   * ScanTabReq
   *  (Always request keyinfo when using blobs)
   */
  Uint32 reqInfo = req->requestInfo;
  ScanTabReq::setKeyinfoFlag(reqInfo, keyInfo);
  ScanTabReq::setNoDiskFlag(reqInfo, m_no_disk_flag);

  /* Set distribution key info if required */
  ScanTabReq::setDistributionKeyFlag(reqInfo, theDistrKeyIndicator_);
  req->requestInfo = reqInfo;
  req->distributionKey= theDistributionKey;
  theSCAN_TABREQ->setLength(ScanTabReq::StaticLength + theDistrKeyIndicator_);

  /* All scans use NdbRecord internally */
  assert(theStatus == UseNdbRecord);
  
  /* Calculate the extra bytes needed per row for extra getValues */
  Uint32 extra_size= 0;
  if (theReceiver.theFirstRecAttr != NULL)
    extra_size= calcGetValueSize();
  
  assert(theParallelism > 0);
  Uint32 rowsize= m_receivers[0]->ndbrecord_rowsize(m_attribute_record,
                                                    key_size,
                                                    m_read_range_no,
                                                    extra_size);
  Uint32 bufsize= batch_size*rowsize;
  char *buf= new char[bufsize*theParallelism];
  if (!buf)
  {
    setErrorCodeAbort(4000); // "Memory allocation error"
    return -1;
  }
  assert(!m_scan_buffer);
  m_scan_buffer= buf;
  
  for (Uint32 i = 0; i<theParallelism; i++)
  {
    m_receivers[i]->do_setup_ndbrecord(m_attribute_record, batch_size,
                                       key_size, m_read_range_no,
                                       rowsize, buf,
                                       theReceiver.m_record.m_column_count);
    buf+= bufsize;
  }

  /* Update ATTRINFO section sizes info */
  if (doSendSetAISectionSizes() == -1)
    return -1;

  return 0;
}

int
NdbScanOperation::doSendSetAISectionSizes()
{
  // Set the scan AI section sizes.
  Uint32* sectionSizesPtr= theFirstATTRINFO->getDataPtrSend();
  *sectionSizesPtr++ = theInitialReadSize;
  *sectionSizesPtr++ = theInterpretedSize;
  *sectionSizesPtr++ = 0; // Update size 
  *sectionSizesPtr++ = 0; // Final read size
  *sectionSizesPtr   = theSubroutineSize;

  return 0;
}

/*
  Compute extra space needed to buffer getValue() results in NdbRecord
  scans.
 */
Uint32
NdbScanOperation::calcGetValueSize()
{
  Uint32 size= 0;
  const NdbRecAttr *ra= theReceiver.theFirstRecAttr;
  while (ra != NULL)
  {
    size+= sizeof(Uint32) + ra->getColumn()->getSizeInBytes();
    ra= ra->next();
  }
  return size;
}





/*****************************************************************************
int doSendScan()

Return Value:   Return >0 : send was succesful, returns number of signals sent
                Return -1: In all other case.   
Parameters:     aProcessorId: Receiving processor node
Remark:         Sends the ATTRINFO signal(s)
*****************************************************************************/
int
NdbScanOperation::doSendScan(int aProcessorId)
{
  if (theInterpretIndicator != 1 ||
      (theOperationType != OpenScanRequest &&
       theOperationType != OpenRangeScanRequest)) {
      setErrorCodeAbort(4005);
      return -1;
  }
  
  assert(theSCAN_TABREQ != NULL);
  
  /* Check that we don't have too much AttrInfo */
  if (unlikely(theTotalCurrAI_Len > ScanTabReq::MaxTotalAttrInfo)) {
    setErrorCode(4257);
    return -1;
  }

  /* SCANTABREQ always has 2 mandatory sections and an optional
   * third section
   * Section 0 : List of receiver Ids NDBAPI has allocated 
   *             for the scan
   * Section 1 : ATTRINFO section
   * Section 2 : Optional KEYINFO section
   */
  GenericSectionPtr secs[3];
  LinearSectionIterator receiverIdIterator(m_prepared_receivers,
                                           theParallelism);
  SignalSectionIterator attrInfoIter(theFirstATTRINFO);
  SignalSectionIterator keyInfoIter(theSCAN_TABREQ->next());

  secs[0].sectionIter= &receiverIdIterator;
  secs[0].sz= theParallelism;

  secs[1].sectionIter= &attrInfoIter;
  secs[1].sz= theTotalCurrAI_Len;

  Uint32 numSections= 2;

  if (theTupKeyLen)
  {
    secs[2].sectionIter= &keyInfoIter;
    secs[2].sz= theTupKeyLen;
    numSections= 3;
  }

  TransporterFacade *tp = theNdb->theImpl->m_transporter_facade;
  
  /* Send Fragmented as SCAN_TABREQ can be large */
  if (tp->sendFragmentedSignal(theSCAN_TABREQ, 
                               aProcessorId, 
                               &secs[0], 
                               numSections) == -1)
  {
    setErrorCode(4002);
    return -1;
  }

  theStatus = WaitResponse;  
  return 1; // 1 signal sent
}//NdbOperation::doSendScan()


/* This method retrieves a pointer to the keyinfo for the current
 * row - it is used when creating a scan takeover operation
 */
int
NdbScanOperation::getKeyFromKEYINFO20(Uint32* data, Uint32 & size)
{
  NdbRecAttr * tRecAttr = m_curr_row;
  if(tRecAttr)
  {
    const Uint32 * src = (Uint32*)tRecAttr->aRef();

    assert(tRecAttr->get_size_in_bytes() > 0);
    assert(tRecAttr->get_size_in_bytes() < 65536);
    const Uint32 len = (tRecAttr->get_size_in_bytes() + 3)/4-1;

    assert(size >= len);
    memcpy(data, src, 4*len);
    size = len;
    return 0;
  }
  return -1;
}

/*****************************************************************************
 * NdbOperation* takeOverScanOp(NdbTransaction* updateTrans);
 *
 * Parameters:     The update transactions NdbTransaction pointer.
 * Return Value:   A reference to the transferred operation object 
 *                   or NULL if no success.
 * Remark:         Take over the scanning transactions NdbOperation 
 *                 object for a tuple to an update transaction, 
 *                 which is the last operation read in nextScanResult()
 *                 (theNdbCon->thePreviousScanRec)
 *
 *     FUTURE IMPLEMENTATION:   (This note was moved from header file.)
 *     In the future, it will even be possible to transfer 
 *     to a NdbTransaction on another Ndb-object.  
 *     In this case the receiving NdbTransaction-object must call 
 *     a method receiveOpFromScan to actually receive the information.  
 *     This means that the updating transactions can be placed
 *     in separate threads and thus increasing the parallelism during
 *     the scan process. 
 ****************************************************************************/
NdbOperation*
NdbScanOperation::takeOverScanOp(OperationType opType, NdbTransaction* pTrans)
{
  if (!m_scanUsingOldApi)
  {
    setErrorCodeAbort(4284);
    return NULL;
  }

  if (!m_keyInfo)
  {
    // Cannot take over lock if no keyinfo was requested
    setErrorCodeAbort(4604);
    return NULL;
  }

  /*
   * Get the Keyinfo from the NdbRecord result row
   */
  Uint32 infoword= 0;
  Uint32 len= 0;
  const char *src= NULL;

  Uint32 idx= m_current_api_receiver;
  if (idx >= m_api_receivers_count)
    return NULL;
  const NdbReceiver *receiver= m_api_receivers[m_current_api_receiver];

  /* Get this row's KeyInfo data */
  int res= receiver->get_keyinfo20(infoword, len, src);
  if (res == -1)
    return NULL;

  NdbOperation * newOp = pTrans->getNdbOperation(m_currentTable);
  if (newOp == NULL){
    return NULL;
  }
  pTrans->theSimpleState = 0;
    
  assert(len > 0);
  assert(len < 16384);

  newOp->theTupKeyLen = len;
  newOp->theOperationType = opType;
  newOp->m_abortOption = AbortOnError;
  switch (opType) {
  case (ReadRequest):
    newOp->theLockMode = theLockMode;
    // Fall through
  case (DeleteRequest):
    newOp->theStatus = GetValue;
    break;
  default:
    newOp->theStatus = SetValue;
  }
  const Uint32 tScanInfo = infoword & 0x3FFFF;
  const Uint32 tTakeOverFragment = infoword >> 20;
  {
    UintR scanInfo = 0;
    TcKeyReq::setTakeOverScanFlag(scanInfo, 1);
    TcKeyReq::setTakeOverScanFragment(scanInfo, tTakeOverFragment);
    TcKeyReq::setTakeOverScanInfo(scanInfo, tScanInfo);
    newOp->theScanInfo = scanInfo;
    newOp->theDistrKeyIndicator_ = 1;
    newOp->theDistributionKey = tTakeOverFragment;
  }
  
  // Copy the first 8 words of key info from KEYINF20 into TCKEYREQ
  TcKeyReq * tcKeyReq = CAST_PTR(TcKeyReq,newOp->theTCREQ->getDataPtrSend());
  Uint32 i = MIN(TcKeyReq::MaxKeyInfo, len);
  memcpy(tcKeyReq->keyInfo, src, 4*i);
  src += i * 4;

  if(i < len){
    NdbApiSignal* tSignal = theNdb->getSignal();
    newOp->theTCREQ->next(tSignal); 
    
    Uint32 left = len - i;
    while(tSignal && left > KeyInfo::DataLength){
      tSignal->setSignal(GSN_KEYINFO);
      tSignal->setLength(KeyInfo::MaxSignalLength);
      KeyInfo * keyInfo = CAST_PTR(KeyInfo, tSignal->getDataPtrSend());
      memcpy(keyInfo->keyData, src, 4 * KeyInfo::DataLength);
      src += 4 * KeyInfo::DataLength;
      left -= KeyInfo::DataLength;
      
      tSignal->next(theNdb->getSignal());
      tSignal = tSignal->next();
      newOp->theLastKEYINFO = tSignal;
    }
    
    if(tSignal && left > 0){
      tSignal->setSignal(GSN_KEYINFO);
      tSignal->setLength(KeyInfo::HeaderLength + left);
      newOp->theLastKEYINFO = tSignal;
      KeyInfo * keyInfo = CAST_PTR(KeyInfo, tSignal->getDataPtrSend());
      memcpy(keyInfo->keyData, src, 4 * left);
    }      
  }
  /* create blob handles automatically for a delete - other ops must
   * create manually
   */
  if (opType == DeleteRequest && m_currentTable->m_noOfBlobs != 0) {
    for (unsigned i = 0; i < m_currentTable->m_columns.size(); i++) {
      NdbColumnImpl* c = m_currentTable->m_columns[i];
      assert(c != 0);
      if (c->getBlobType()) {
        if (newOp->getBlobHandle(pTrans, c) == NULL)
          return NULL;
      }
    }
  }
  
  return newOp;
}

NdbOperation*
NdbScanOperation::takeOverScanOpNdbRecord(OperationType opType,
                                          NdbTransaction* pTrans,
                                          const NdbRecord *record,
                                          char *row,
                                          const unsigned char *mask,
                                          const NdbOperation::OperationOptions *opts,
                                          Uint32 sizeOfOptions)
{
  int res;

  if (!m_attribute_record)
  {
    setErrorCodeAbort(4284);
    return NULL;
  }
  if (!record)
  {
    setErrorCodeAbort(4285);
    return NULL;
  }
  if (!m_keyInfo)
  {
    // Cannot take over lock if no keyinfo was requested
    setErrorCodeAbort(4604);
    return NULL;
  }
  if (record->flags & NdbRecord::RecIsIndex)
  {
    /* result_record must be a base table ndbrecord, not an index ndbrecord */
    setErrorCodeAbort(4340);
    return NULL;
  }

  NdbOperation *op= pTrans->getNdbOperation(record->table, NULL, true);
  if (!op)
    return NULL;

  pTrans->theSimpleState= 0;
  op->theStatus= NdbOperation::UseNdbRecord;
  op->theOperationType= opType;
  op->m_abortOption= AbortOnError;
  op->m_key_record= NULL;       // This means m_key_row has KEYINFO20 data
  op->m_attribute_record= record;
  /*
    The m_key_row pointer is only valid until next call of
    nextResult(fetchAllowed=true). But that is ok, since the lock is also
    only valid until that time, so the application must execute() the new
    operation before then.
   */

  /* Now find the current row, and extract keyinfo. */
  Uint32 idx= m_current_api_receiver;
  if (idx >= m_api_receivers_count)
    return NULL;
  const NdbReceiver *receiver= m_api_receivers[m_current_api_receiver];
  Uint32 infoword;
  res= receiver->get_keyinfo20(infoword, op->m_keyinfo_length, op->m_key_row);
  if (res==-1)
    return NULL;
  Uint32 scanInfo= 0;
  TcKeyReq::setTakeOverScanFlag(scanInfo, 1);
  Uint32 fragment= infoword >> 20;
  TcKeyReq::setTakeOverScanFragment(scanInfo, fragment);
  TcKeyReq::setTakeOverScanInfo(scanInfo, infoword & 0x3FFFF);
  op->theScanInfo= scanInfo;
  op->theDistrKeyIndicator_= 1;
  op->theDistributionKey= fragment;

  op->m_attribute_row= row;
  record->copyMask(op->m_read_mask, mask);

  if (opType == ReadRequest)
  {
    op->theLockMode= theLockMode;
    /*
     * Apart from taking over the row lock, we also support reading again,
     * though typical usage will probably use an empty mask to read nothing.
     */
    op->theReceiver.getValues(record, row);
  }
  else if (opType == DeleteRequest && row != NULL)
  {
    /* Delete with a 'pre-read' - prepare the Receiver */
    op->theReceiver.getValues(record, row);
  }


  /* Handle any OperationOptions */
  if (opts != NULL)
  {
    /* Delegate to static method in NdbOperation */
    Uint32 result = NdbOperation::handleOperationOptions (opType,
                                                          opts,
                                                          sizeOfOptions,
                                                          op);
    if (result != 0)
    {
      setErrorCodeAbort(result);
      return NULL;
    }
  }


  /* Setup Blob handles... */
  switch (opType)
  {
  case ReadRequest:
  case UpdateRequest:
    if (unlikely(record->flags & NdbRecord::RecHasBlob))
    {
      if (op->getBlobHandlesNdbRecord(pTrans) == -1)
        return NULL;
    }
    
    break;

  case DeleteRequest:
    /* Create blob handles if required, to properly delete all blob parts
     * If a pre-delete-read was requested, check that it does not ask for
     * Blob columns to be read.
     */
    if (unlikely(record->flags & NdbRecord::RecTableHasBlob))
    {
      if (op->getBlobHandlesNdbRecordDelete(pTrans,
                                            row != NULL) == -1)
        return NULL;
    }
    break;
  default:
    assert(false);
    return NULL;
  }

  /* Now prepare the signals to be sent...
   */
  int returnCode=op->buildSignalsNdbRecord(pTrans->theTCConPtr, 
                                           pTrans->theTransactionId);

  if (returnCode)
  {
    // buildSignalsNdbRecord should have set the error status
    // So we can return NULL
    return NULL;
  }

  return op;
}

NdbBlob*
NdbScanOperation::getBlobHandle(const char* anAttrName)
{
  const NdbColumnImpl* col= m_currentTable->getColumn(anAttrName);
  
  if (col != NULL)
  {
    /* We need the row KeyInfo for Blobs
     * Old Api scans have saved flags at this point
     */
    if (m_scanUsingOldApi)
      m_savedScanFlagsOldApi|= SF_KeyInfo;
    else
      m_keyInfo= 1;
    
    return NdbOperation::getBlobHandle(m_transConnection, col);
  }
  else
  {
    setErrorCode(4004);
    return NULL;
  }
}

NdbBlob*
NdbScanOperation::getBlobHandle(Uint32 anAttrId)
{
  const NdbColumnImpl* col= m_currentTable->getColumn(anAttrId);
  
  if (col != NULL)
  {
    /* We need the row KeyInfo for Blobs 
     * Old Api scans have saved flags at this point
     */
    if (m_scanUsingOldApi)
      m_savedScanFlagsOldApi|= SF_KeyInfo;
    else
      m_keyInfo= 1;
    
    return NdbOperation::getBlobHandle(m_transConnection, col);
  }
  else
  {
    setErrorCode(4004);
    return NULL;
  }
}

/** 
 * getValue_NdbRecord_scan
 * This variant is called when the ScanOptions::GETVALUE mechanism is
 * used to add extra GetValues to an NdbRecord defined scan.
 * It is not used for supporting old-Api scans
 */
NdbRecAttr*
NdbScanOperation::getValue_NdbRecord_scan(const NdbColumnImpl* attrInfo,
                                          char* aValue)
{
  DBUG_ENTER("NdbScanOperation::getValue_NdbRecord_scan");
  int res;
  NdbRecAttr *ra;
  DBUG_PRINT("info", ("Column: %u", attrInfo->m_attrId));

  m_no_disk_flag &= 
    (attrInfo->m_storageType == NDB_STORAGETYPE_MEMORY);

  res= insertATTRINFOHdr_NdbRecord(attrInfo->m_attrId, 0);
  if (res==-1)
    DBUG_RETURN(NULL);

  theInitialReadSize= theTotalCurrAI_Len - AttrInfo::SectionSizeInfoLength;
  ra= theReceiver.getValue(attrInfo, aValue);
  if (!ra)
  {
    setErrorCodeAbort(4000);
    DBUG_RETURN(NULL);
  }
  theErrorLine++;
  DBUG_RETURN(ra);
}

/**
 * getValue_NdbRecAttr_scan
 * This variant is called when the old Api getValue() method is called
 * against a ScanOperation.  It adds a RecAttr object to the scan.
 * Signals to request that the value be read are added when the old Api
 * scan is finalised.
 * This method is not used to process ScanOptions::GETVALUE extra gets
 */
NdbRecAttr*
NdbScanOperation::getValue_NdbRecAttr_scan(const NdbColumnImpl* attrInfo,
                                           char* aValue)
{
  NdbRecAttr *recAttr= NULL;

  /* Get a RecAttr object, which is linked in to the Receiver's
   * RecAttr linked list, and return to caller
   */
  if (attrInfo != NULL) {
    m_no_disk_flag &= 
      (attrInfo->m_storageType == NDB_STORAGETYPE_MEMORY);
  
    recAttr = theReceiver.getValue(attrInfo, aValue);
    
    if (recAttr != NULL)
      theErrorLine++;
    else {
      /* MEMORY ALLOCATION ERROR */
      setErrorCodeAbort(4000);
    }
  }
  else {
    /* Attribute name or id not found in the table */
    setErrorCodeAbort(4004);
  }

  return recAttr;
}

NdbRecAttr*
NdbScanOperation::getValue_impl(const NdbColumnImpl *attrInfo, char *aValue)
{
  if (theStatus == UseNdbRecord)
    return getValue_NdbRecord_scan(attrInfo, aValue);
  else
    return getValue_NdbRecAttr_scan(attrInfo, aValue);
}

NdbIndexScanOperation::NdbIndexScanOperation(Ndb* aNdb)
  : NdbScanOperation(aNdb, NdbOperation::OrderedIndexScan)
{
  firstRangeOldApi= NULL;
  lastRangeOldApi= NULL;
  currentRangeOldApi= NULL;

}

NdbIndexScanOperation::~NdbIndexScanOperation(){
}

int
NdbIndexScanOperation::setBound(const char* anAttrName, int type, 
                                const void* aValue)
{
  return setBound(m_accessTable->getColumn(anAttrName), type, aValue);
}

int
NdbIndexScanOperation::setBound(Uint32 anAttrId, int type, 
                                const void* aValue)
{
  return setBound(m_accessTable->getColumn(anAttrId), type, aValue);
}

int
NdbIndexScanOperation::equal_impl(const NdbColumnImpl* anAttrObject, 
                                  const char* aValue)
{
  return setBound(anAttrObject, BoundEQ, aValue);
}

NdbRecAttr*
NdbIndexScanOperation::getValue_impl(const NdbColumnImpl* attrInfo, 
                                     char* aValue){
  /* Defer to ScanOperation implementation */
  // TODO : IndexScans always fetch PK columns via their key NdbRecord
  // If the user also requests them, we should avoid fetching them 
  // twice.
  return NdbScanOperation::getValue_impl(attrInfo, aValue);
}


/* Helper for setBound called via the old Api.  
 * Key bound information is stored in the operation for later
 * processing using the normal NdbRecord setBound interface.
 */
int
NdbIndexScanOperation::setBoundHelperOldApi(OldApiBoundInfo& boundInfo,
                                            Uint32 maxKeyRecordBytes,
                                            Uint32 index_attrId,
                                            Uint32 valueLen,
                                            bool inclusive,
                                            Uint32 byteOffset,
                                            Uint32 nullbit_byte_offset,
                                            Uint32 nullbit_bit_in_byte,
                                            const void *aValue)
{
  Uint32 presentBitMask= (1 << (index_attrId & 0x1f));

  if ((boundInfo.keysPresentBitmap & presentBitMask) != 0)
  {
    /* setBound() called twice for same key */
    setErrorCodeAbort(4522);
    return -1;
  }

  /* Set bit in mask for key column presence */
  boundInfo.keysPresentBitmap |= presentBitMask;

  if ((index_attrId + 1) > boundInfo.highestKey)
  {
    // New highest key, check previous keys
    // are non-strict
    if (boundInfo.highestSoFarIsStrict)
    {
      /* Invalid set of range scan bounds */
      setErrorCodeAbort(4259);
      return -1;
    }
    boundInfo.highestKey= (index_attrId + 1);
    boundInfo.highestSoFarIsStrict= !inclusive;
  }
  else
  {
    /* Not highest, key, better not be strict */
    if (!inclusive)
    {
      /* Invalid set of range scan bounds */
      setErrorCodeAbort(4259);
      return -1;
    }
  }

  /* Copy data into correct part of RecAttr */
  assert(byteOffset + valueLen <= maxKeyRecordBytes);

  memcpy(boundInfo.key + byteOffset,
         aValue, 
         valueLen);

  /* Set Null bit */
  bool nullBit=(aValue == NULL);

  boundInfo.key[nullbit_byte_offset]|= 
    (nullBit) << nullbit_bit_in_byte;

  return 0;
}

/*
 * Define bound on index column in range scan.
 */
int
NdbIndexScanOperation::setBound(const NdbColumnImpl* tAttrInfo, 
                                int type, const void* aValue)
{
  if (!tAttrInfo)
  {
    setErrorCodeAbort(4318);    // Invalid attribute
    return -1;
  }
  if (theOperationType == OpenRangeScanRequest &&
      (0 <= type && type <= 4)) 
  {
    const NdbRecord *key_record= m_accessTable->m_ndbrecord;
    const Uint32 maxKeyRecordBytes= key_record->m_row_size;

    Uint32 valueLen = 0;
    if (aValue != NULL)
      if (! tAttrInfo->get_var_length(aValue, valueLen)) {
        /* Length parameter in equal/setValue is incorrect */
        setErrorCodeAbort(4209);
        return -1;
      }
    
    /* Get details of column from NdbRecord */
    Uint32 byteOffset= 0;
    
    /* Get the Attr struct from the key NdbRecord for this index Attr */
    Uint32 attrId= tAttrInfo->m_attrId;

    if (attrId >= key_record->key_index_length)
    {
      /* Attempt to set bound on non key column */
      setErrorCodeAbort(4535);
      return -1;
    }
    Uint32 columnNum= key_record->key_indexes[ attrId ];

    if (columnNum >= key_record->noOfColumns)
    {
      /* Internal error in NdbApi */
      setErrorCodeAbort(4005);
      return -1;
    }

    NdbRecord::Attr attr= key_record->columns[ columnNum ];
    
    byteOffset= attr.offset;
    
    bool inclusive= ! ((type == BoundLT) || (type == BoundGT));

    if (currentRangeOldApi == NULL)
    {
      /* Current bound is undefined, allocate space for definition */
      NdbRecAttr* boundSpace= theNdb->getRecAttr();
      if (boundSpace == NULL)
      {
        /* Memory allocation error */
        setErrorCodeAbort(4000);
        return -1;
      }
      if (boundSpace->setup(sizeof(OldApiScanRangeDefinition) + 
                            (2 * maxKeyRecordBytes) - 1, NULL) != 0)
      {
        theNdb->releaseRecAttr(boundSpace);
        /* Memory allocation error */
        setErrorCodeAbort(4000);
        return -1;
      }
      
      /* Initialise bounds definition info */
      OldApiScanRangeDefinition* boundsDef= 
        (OldApiScanRangeDefinition*) boundSpace->aRef();

      boundsDef->oldBound.lowBound.highestKey = 0;
      boundsDef->oldBound.lowBound.highestSoFarIsStrict = false;
      /* Should be STATIC_ASSERT */
      assert(NDB_MAX_NO_OF_ATTRIBUTES_IN_KEY == 32);
      boundsDef->oldBound.lowBound.keysPresentBitmap = 0;
      
      boundsDef->oldBound.highBound= boundsDef->oldBound.lowBound;
      boundsDef->oldBound.lowBound.key= &boundsDef->space[ 0 ];
      boundsDef->oldBound.highBound.key= &boundsDef->space[ maxKeyRecordBytes ];
      
      currentRangeOldApi= boundSpace;
    }

    OldApiScanRangeDefinition* bounds=
      (OldApiScanRangeDefinition*) currentRangeOldApi->aRef();


    /* Add to lower bound if required */
    if (type == BoundEQ ||
        type == BoundLE ||
        type == BoundLT )
    {
      if (setBoundHelperOldApi(bounds->oldBound.lowBound,
                               maxKeyRecordBytes,
                               tAttrInfo->m_attrId,
                               valueLen,
                               inclusive,
                               byteOffset,
                               attr.nullbit_byte_offset,
                               attr.nullbit_bit_in_byte,
                               aValue) != 0)
        return -1;
    }

    /* Add to upper bound if required */
    if (type == BoundEQ ||
        type == BoundGE ||
        type == BoundGT)
    {
      if (setBoundHelperOldApi(bounds->oldBound.highBound,
                               maxKeyRecordBytes,
                               tAttrInfo->m_attrId,
                               valueLen,
                               inclusive,
                               byteOffset,
                               attr.nullbit_byte_offset,
                               attr.nullbit_bit_in_byte,
                               aValue) != 0)             
        return -1;
    }
    return 0;
  } 
  else {
    /* Can only call setBound/equal() for an NdbIndexScanOperation */
    setErrorCodeAbort(4514);
    return -1;
  }
}


/* Method called just prior to scan execution to initialise
 * the passed in IndexBound for the scan using the information
 * stored by the old API's setBound() call.
 * Return codes 
 *  0 == bound present and built
 *  1 == bound not present
 * -1 == error
 */
int
NdbIndexScanOperation::buildIndexBoundOldApi(int range_no)
{
  IndexBound ib;
  OldApiScanRangeDefinition* boundDef=
    (OldApiScanRangeDefinition*) currentRangeOldApi->aRef();

  int result = 1;
  
  if (boundDef->oldBound.lowBound.highestKey != 0)
  {
    /* Have a low bound 
     * Check that a contiguous set of keys are supplied.
     * Setup low part of IndexBound
     */
    Uint32 expectedValue= (~(Uint32) 0) >> (32 - boundDef->oldBound.lowBound.highestKey);
    
    if (boundDef->oldBound.lowBound.keysPresentBitmap != expectedValue)
    {
      /* Invalid set of range scan bounds */
      setErrorCodeAbort(4259);
      return -1;
    }

    ib.low_key= boundDef->oldBound.lowBound.key;
    ib.low_key_count= boundDef->oldBound.lowBound.highestKey;
    ib.low_inclusive= !boundDef->oldBound.lowBound.highestSoFarIsStrict;
    result= 0;
  }
  else
  {
    ib.low_key= NULL;
    ib.low_key_count= 0;
    ib.low_inclusive= false;
  }

  if (boundDef->oldBound.highBound.highestKey != 0)
  {
    /* Have a high bound 
     * Check that a contiguous set of keys are supplied.
     */
    Uint32 expectedValue= (~(Uint32) 0) >> (32 - boundDef->oldBound.highBound.highestKey);
    
    if (boundDef->oldBound.highBound.keysPresentBitmap != expectedValue)
    {
      /* Invalid set of range scan bounds */
      setErrorCodeAbort(4259);
      return -1;
    }

    ib.high_key= boundDef->oldBound.highBound.key;
    ib.high_key_count= boundDef->oldBound.highBound.highestKey;
    ib.high_inclusive= !boundDef->oldBound.highBound.highestSoFarIsStrict;
    result= 0;
  }
  else
  {
    ib.high_key= NULL;
    ib.high_key_count= 0;
    ib.high_inclusive= false;
  }
  
  ib.range_no= range_no;

  boundDef->ib= ib;

  assert( currentRangeOldApi->next() == NULL );

  if (lastRangeOldApi == NULL)
  {
    /* First bound */
    assert( firstRangeOldApi == NULL );
    firstRangeOldApi= lastRangeOldApi= currentRangeOldApi;
  }
  else 
  {
    /* Other bounds exist, add this to the end of the bounds list */
    assert( firstRangeOldApi != NULL );
    assert( lastRangeOldApi->next() == NULL );
    lastRangeOldApi->next(currentRangeOldApi);
    lastRangeOldApi= currentRangeOldApi;
  }
  
  currentRangeOldApi= NULL;

  return result;
}

const NdbIndexScanOperation::IndexBound* 
NdbIndexScanOperation::getIndexBoundFromRecAttr(NdbRecAttr* recAttr)
{
  return &((OldApiScanRangeDefinition*)recAttr->aRef())->ib;
}
/* Method called to release any resources allocated by the old 
 * Index Scan bound API
 */
void
NdbIndexScanOperation::releaseIndexBoundsOldApi()
{
  NdbRecAttr* bound= firstRangeOldApi;
  while (bound != NULL)
  {
    NdbRecAttr* release= bound;
    bound= bound->next();
    theNdb->releaseRecAttr(release);
  }

  if (currentRangeOldApi != NULL)
    theNdb->releaseRecAttr(currentRangeOldApi);

  firstRangeOldApi= lastRangeOldApi= currentRangeOldApi= NULL;
}


int
NdbIndexScanOperation::ndbrecord_insert_bound(const NdbRecord *key_record,
                                              Uint32 column_index,
                                              const char *row,
                                              Uint32 bound_type,
                                              Uint32*& firstWordOfBound)
{
  char buf[NdbRecord::Attr::SHRINK_VARCHAR_BUFFSIZE];
  const NdbRecord::Attr *column= &key_record->columns[column_index];

  bool is_null= column->is_null(row);
  Uint32 len= 0;
  const void *aValue= row+column->offset;

  if (!is_null)
  {
    bool len_ok;
    /* Support for special mysqld varchar format in keys. */
    if (column->flags & NdbRecord::IsMysqldShrinkVarchar)
    {
      len_ok= column->shrink_varchar(row, len, buf);
      aValue= buf;
    }
    else
    {
      len_ok= column->get_var_length(row, len);
    }
    if (!len_ok) {
      setErrorCodeAbort(4209);
      return -1;
    }
  }

  /* Add bound type */
  if (unlikely(insertKEYINFO_NdbRecord((const char*) &bound_type, 
                                       sizeof(Uint32))))
  {
    /* Some sort of allocation error */
    setErrorCodeAbort(4000);
    return -1;
  }
  
  assert( theKEYINFOptr != NULL );
  /* Grab ptr to first word of this bound if caller wants it */
  if (firstWordOfBound == NULL)
    firstWordOfBound= theKEYINFOptr - 1;

  AttributeHeader ah(column->index_attrId, len);

  /* Add AttrInfo header + data for bound */
  if (unlikely(insertKEYINFO_NdbRecord((const char*) &ah.m_value, 
                                       sizeof(Uint32)) ||
               insertKEYINFO_NdbRecord((const char*) aValue, len) ))
  {
    /* Some sort of allocation error */
    setErrorCodeAbort(4000);
    return -1;
  }
  
  return 0;
}

int
NdbIndexScanOperation::insert_open_bound(const NdbRecord *key_record,
                                         Uint32*& firstWordOfBound)
{
  /* We want to insert an open bound into a scan
   * This is done by requesting all rows with first key column
   * >= NULL (so, confusingly, bound is <= NULL)
   * Sending this as bound info for an open bound allows us to 
   * also send the range number etc so that MRR scans can include
   * open ranges.
   * Note that MRR scans with open ranges are an inefficient use of
   * MRR.  Really the application should realise that all rows are
   * being processed and only fetch them once.
   */
  const Uint32 bound_type= NdbIndexScanOperation::BoundLE;
  
  if (unlikely(insertKEYINFO_NdbRecord((const char*) &bound_type,
                                       sizeof(Uint32))))
  {
    /* Some sort of allocation error */
    setErrorCodeAbort(4000);
    return -1;
  }

  /* Grab ptr to first word of this bound if caller wants it */
  if (firstWordOfBound == NULL)
    firstWordOfBound= theKEYINFOptr - 1;
  
  /* Create NULL attribute header. */
  const NdbRecord::Attr *column= &key_record->columns[0];
  AttributeHeader ah(column->index_attrId, 0);

  if (unlikely(insertKEYINFO_NdbRecord((const char*) &ah.m_value,
                                       sizeof(Uint32))))
  {
    /* Some sort of allocation error */
    setErrorCodeAbort(4000);
    return -1;
  };
  
  return 0;
}

/* IndexScan readTuples - part of old scan API
 * This call does the minimum amount of validation and state
 * storage possible.  Most of the scan initialisation is done
 * later as part of processIndexScanDefs
 */
int
NdbIndexScanOperation::readTuples(LockMode lm,
                                  Uint32 scan_flags,
                                  Uint32 parallel,
                                  Uint32 batch)
{
  /* Defer to Scan Operation's readTuples */
  int res= NdbScanOperation::readTuples(lm, scan_flags, parallel, batch);
  
  /* Set up IndexScan specific members */
  if (res == 0 && 
      ( (int) m_accessTable->m_indexType ==
        (int) NdbDictionary::Index::OrderedIndex))
  {
    if (m_currentTable == m_accessTable){
      // Old way of scanning indexes, should not be allowed
      m_currentTable = theNdb->theDictionary->
        getTable(m_currentTable->m_primaryTable.c_str());
      assert(m_currentTable != NULL);
    }
    assert (m_currentTable != m_accessTable);
    // Modify operation state
    theStatus = GetValue;
    theOperationType  = OpenRangeScanRequest;
  }

  return res;
}

/* Most of the work of Index Scan definition for old and NdbRecord
 * Index scans is done in this method 
 */
int
NdbIndexScanOperation::processIndexScanDefs(LockMode lm,
                                            Uint32 scan_flags,
                                            Uint32 parallel,
                                            Uint32 batch)
{
  const bool order_by = scan_flags & (SF_OrderBy | SF_OrderByFull);
  const bool order_desc = scan_flags & SF_Descending;
  const bool read_range_no = scan_flags & SF_ReadRangeNo;
  m_multi_range = scan_flags & SF_MultiRange;
  
  /* Defer to table scan method */
  int res = NdbScanOperation::processTableScanDefs(lm, 
                                                   scan_flags, 
                                                   parallel, 
                                                   batch);
  if(!res && read_range_no)
  {
    m_read_range_no = 1;
    if (insertATTRINFOHdr_NdbRecord(AttributeHeader::RANGE_NO, 
                                    0) == -1)
      res = -1;
  }
  if (!res)
  {
    /**
     * Note that it is valid to have order_desc true and order_by false.
     *
     * This means that there will be no merge sort among partitions, but
     * each partition will still be returned in descending sort order.
     *
     * This is useful eg. if it is known that the scan spans only one
     * partition.
     */
     if (order_desc) {
       m_descending = true;
       ScanTabReq * req = CAST_PTR(ScanTabReq, theSCAN_TABREQ->getDataPtrSend());
       ScanTabReq::setDescendingFlag(req->requestInfo, true);
     }
     if (order_by) {
       m_ordered = true;
       Uint32 cnt = m_accessTable->getNoOfColumns() - 1;
       m_sort_columns = cnt; // -1 for NDB$NODE
       m_current_api_receiver = m_sent_receivers_count;
       m_api_receivers_count = m_sent_receivers_count;
     }
    
    /* Should always have NdbRecord at this point */
    assert (m_attribute_record);
  }

  m_num_bounds = 0;
  m_previous_range_num = 0;

  return res;
}

int
NdbIndexScanOperation::compare_ndbrecord(const NdbReceiver *r1,
                                         const NdbReceiver *r2) const
{
  Uint32 i;
  int jdir= 1 - 2 * (int)m_descending;
  const NdbRecord *key_record= m_key_record;
  const NdbRecord *result_record= m_attribute_record;

  assert(jdir == 1 || jdir == -1);

  const char *a_row= r1->peek_row();
  const char *b_row= r2->peek_row();

  /* First compare range_no if needed. */
  if (m_read_range_no)
  {
    Uint32 a_range_no= uint4korr(a_row+result_record->m_row_size);
    Uint32 b_range_no= uint4korr(b_row+result_record->m_row_size);
   if (a_range_no != b_range_no)
      return (a_range_no < b_range_no ? -1 : 1);
  }

  for (i= 0; i<key_record->key_index_length; i++)
  {
    const NdbRecord::Attr *key_col =
      &key_record->columns[key_record->key_indexes[i]];
    assert(key_col->attrId < result_record->m_attrId_indexes_length);
    int col_idx = result_record->m_attrId_indexes[key_col->attrId];
    assert(col_idx >= 0);
    assert((Uint32)col_idx < result_record->noOfColumns);
    const NdbRecord::Attr *result_col = &result_record->columns[col_idx];

    bool a_is_null= result_col->is_null(a_row);
    bool b_is_null= result_col->is_null(b_row);
    if (a_is_null)
    {
      if (!b_is_null)
        return -1 * jdir;
    }
    else
    {
      if (b_is_null)
        return 1 * jdir;

      Uint32 offset= result_col->offset;
      Uint32 maxSize= result_col->maxSize;
      const char *a_ptr= a_row + offset;
      const char *b_ptr= b_row + offset;
      void *info= result_col->charset_info;
      int res=
        (*result_col->compare_function)
            (info, a_ptr, maxSize, b_ptr, maxSize, true);
      if (res)
      {
        assert(res != NdbSqlUtil::CmpUnknown);
        return res * jdir;
      }
    }
  }

  return 0;
}

/* This function performs the merge sort of the parallel ordered index scans
 * to produce a single sorted stream of rows to the application.
 *
 * To ensure the correct ordering, before a row can be returned, the function
 * must ensure that all fragments have either returned at least one row, or 
 * indicated that they have no more rows to return.
 *
 * The function maintains an array of receivers, one per fragment, sorted by
 * the relative ordering of their next rows.  Each time a row is taken from 
 * the 'top' receiver, it is re-inserted in the ordered list of receivers
 * which requires O(log2(NumReceivers)) comparisons.
 */
int
NdbIndexScanOperation::next_result_ordered_ndbrecord(const char * & out_row,
                                                     bool fetchAllowed,
                                                     bool forceSend)
{
  Uint32 current;

  /*
    Retrieve more rows if necessary, then sort the array of receivers.

    The special case m_current_api_receiver==theParallelism is for the
    initial call, where we need to wait for and sort all receviers.
  */
  if (m_current_api_receiver==theParallelism ||
      !m_api_receivers[m_current_api_receiver]->nextResult())
  {
    if (!fetchAllowed)
      return 2;                                 // No more data available now

    /* Wait for all receivers to be retrieved. */
    int count= ordered_send_scan_wait_for_all(forceSend);
    if (count == -1)
      return -1;

    /*
      Insert all newly retrieved receivers in sorted array.
      The receivers are left in m_conf_receivers for us to move into place.
    */
    current= m_current_api_receiver;
    for (int i= 0; i < count; i++)
      ordered_insert_receiver(current--, m_conf_receivers[i]);
    m_current_api_receiver= current;
  }
  else
  {
    /*
      Just make sure the first receiver (from which we just returned a row, so
      it may no longer be in the correct sort position) is placed correctly.
    */
    current= m_current_api_receiver;
    ordered_insert_receiver(current + 1, m_api_receivers[current]);
  }

  /* Now just return the next row (if any). */
  if (current < theParallelism && m_api_receivers[current]->nextResult())
  {
    out_row=  m_api_receivers[current]->get_row();
    return 0;
  }
  else
  {
    theError.code= -1;
    return 1;                                   // End-of-file
  }
}

/* Insert a newly fully-retrieved receiver in the correct sorted place. */
void
NdbIndexScanOperation::ordered_insert_receiver(Uint32 start,
                                               NdbReceiver *receiver)
{
  /*
    Binary search to find the position of the first receiver with no rows
    smaller than the first row for this receiver. We need to insert this
    receiver just before that position.
  */
  Uint32 first= start;
  Uint32 last= theParallelism;
  while (first < last)
  {
    Uint32 idx= (first+last)/2;
    int res= compare_ndbrecord(receiver, m_api_receivers[idx]);
    if (res <= 0)
      last= idx;
    else
      first= idx+1;
  }

  /* Move down any receivers that go before this one, then insert it. */
  if (last > start)
    memmove(&m_api_receivers[start-1],
            &m_api_receivers[start],
            (last - start) * sizeof(m_api_receivers[0]));
  m_api_receivers[last-1]= receiver;
}

/*
  This method is called during (NdbRecord) ordered index scans when all rows
  from one batch of one fragment scan are exhausted (identified by
  m_current_api_receiver).

  It sends a SCAN_NEXTREQ signal for the fragment and waits for the batch to
  be fully received.

  As a special case, it is also called at the start of the scan. In this case,
  no signal is sent, it just waits for the initial batch to be fully received
  from all fragments.

  The method returns -1 for error, and otherwise the number of fragments that
  were received (this will be 0 or 1, except for the initial call where it
  will be equal to theParallelism).

  The NdbReceiver object(s) are left in the m_conf_receivers array. Note that
  it is safe to read from m_conf_receivers without mutex protection immediately
  after return from this method; as all fragments are fully received no new
  receivers can enter that array until the next call to this method.
*/
int
NdbIndexScanOperation::ordered_send_scan_wait_for_all(bool forceSend)
{
  TransporterFacade* tp= theNdb->theImpl->m_transporter_facade;

  PollGuard poll_guard(tp, &theNdb->theImpl->theWaiter,
                       theNdb->theNdbBlockNumber);
  if(theError.code)
    return -1;

  Uint32 seq= theNdbCon->theNodeSequence;
  Uint32 nodeId= theNdbCon->theDBnode;
  Uint32 timeout= tp->m_waitfor_timeout;
  if (seq == tp->getNodeSequence(nodeId) &&
      !send_next_scan_ordered(m_current_api_receiver))
  {
    while (m_sent_receivers_count > 0 && !theError.code)
    {
      int ret_code= poll_guard.wait_scan(3*timeout, nodeId, forceSend);
      if (ret_code == 0 && seq == tp->getNodeSequence(nodeId))
        continue;
      if(ret_code == -1){
        setErrorCode(4008);
      } else {
        setErrorCode(4028);
      }
      return -1;
    }

    if(theError.code){
      setErrorCode(theError.code);
      return -1;
    }

    Uint32 new_receivers= m_conf_receivers_count;
    m_conf_receivers_count= 0;
    return new_receivers;
  } else {
    setErrorCode(4028);
    return -1;
  }
}

/*
  This method is used in ordered index scan to acknowledge the reception of
  one batch of fragment scan rows and request the sending of another batch (it
  sends a SCAN_NEXTREQ signal with one scan fragment record pointer).

  It is called with the argument IDX set to the value of
  m_current_api_receiver, the receiver for the fragment scan to acknowledge.
  This receiver is moved from the m_api_receivers array to the
  m_sent_receivers array.

  This method is called with the PollGuard mutex held on the transporter.
*/
int
NdbIndexScanOperation::send_next_scan_ordered(Uint32 idx)
{
  if(idx == theParallelism)
    return 0;
  
  NdbReceiver* tRec = m_api_receivers[idx];
  NdbApiSignal tSignal(theNdb->theMyRef);
  tSignal.setSignal(GSN_SCAN_NEXTREQ);
  
  Uint32 last = m_sent_receivers_count;
  Uint32* theData = tSignal.getDataPtrSend();
  Uint32* prep_array = theData + 4;
  
  m_current_api_receiver = idx + 1;
  if((prep_array[0] = tRec->m_tcPtrI) == RNIL)
  {
    if(DEBUG_NEXT_RESULT)
      ndbout_c("receiver completed, don't send");
    return 0;
  }
  
  theData[0] = theNdbCon->theTCConPtr;
  theData[1] = 0;
  Uint64 transId = theNdbCon->theTransactionId;
  theData[2] = (Uint32) transId;
  theData[3] = (Uint32) (transId >> 32);
  
  /**
   * Prepare ops
   */
  m_sent_receivers[last] = tRec;
  tRec->m_list_index = last;
  tRec->prepareSend();
  m_sent_receivers_count = last + 1;
  
  Uint32 nodeId = theNdbCon->theDBnode;
  TransporterFacade * tp = theNdb->theImpl->m_transporter_facade;
  tSignal.setLength(4+1);
  int ret= tp->sendSignal(&tSignal, nodeId);
  return ret;
}

int
NdbScanOperation::close_impl(TransporterFacade* tp, bool forceSend,
                             PollGuard *poll_guard)
{
  Uint32 seq = theNdbCon->theNodeSequence;
  Uint32 nodeId = theNdbCon->theDBnode;
  
  if(seq != tp->getNodeSequence(nodeId))
  {
    theNdbCon->theReleaseOnClose = true;
    return -1;
  }
  
  Uint32 timeout = tp->m_waitfor_timeout;
  /**
   * Wait for outstanding
   */
  while(theError.code == 0 && m_sent_receivers_count)
  {
    int return_code= poll_guard->wait_scan(3*timeout, nodeId, forceSend);
    switch(return_code){
    case 0:
      break;
    case -1:
      setErrorCode(4008);
    case -2:
      m_api_receivers_count = 0;
      m_conf_receivers_count = 0;
      m_sent_receivers_count = 0;
      theNdbCon->theReleaseOnClose = true;
      return -1;
    }
  }

  if(theError.code)
  {
    m_api_receivers_count = 0;
    m_current_api_receiver = m_ordered ? theParallelism : 0;
  }


  /**
   * move all conf'ed into api
   *   so that send_next_scan can check if they needs to be closed
   */
  Uint32 api = m_api_receivers_count;
  Uint32 conf = m_conf_receivers_count;

  if(m_ordered)
  {
    /**
     * Ordered scan, keep the m_api_receivers "to the right"
     */
    memmove(m_api_receivers, m_api_receivers+m_current_api_receiver, 
            (theParallelism - m_current_api_receiver) * sizeof(char*));
    api = (theParallelism - m_current_api_receiver);
    m_api_receivers_count = api;
  }
  
  if(DEBUG_NEXT_RESULT)
    ndbout_c("close_impl: [order api conf sent curr parr] %d %d %d %d %d %d",
             m_ordered, api, conf, 
             m_sent_receivers_count, m_current_api_receiver, theParallelism);
  
  if(api+conf)
  {
    /**
     * There's something to close
     *   setup m_api_receivers (for send_next_scan)
     */
    memcpy(m_api_receivers+api, m_conf_receivers, conf * sizeof(char*));
    m_api_receivers_count = api + conf;
    m_conf_receivers_count = 0;
  }
  
  // Send close scan
  if(send_next_scan(api+conf, true) == -1)
  {
    theNdbCon->theReleaseOnClose = true;
    return -1;
  }
  
  /**
   * wait for close scan conf
   */
  while(m_sent_receivers_count+m_api_receivers_count+m_conf_receivers_count)
  {
    int return_code= poll_guard->wait_scan(3*timeout, nodeId, forceSend);
    switch(return_code){
    case 0:
      break;
    case -1:
      setErrorCode(4008);
    case -2:
      m_api_receivers_count = 0;
      m_conf_receivers_count = 0;
      m_sent_receivers_count = 0;
      theNdbCon->theReleaseOnClose = true;
      return -1;
    }
  }

  /* Rather nasty way to clean up IndexScan resources if
   * any 
   */
  if (theOperationType == OpenRangeScanRequest)
  {
    NdbIndexScanOperation *isop= 
      reinterpret_cast<NdbIndexScanOperation*> (this);

    /* Release any Index Bound resources */
    isop->releaseIndexBoundsOldApi();
  }

  /* Free any scan-owned ScanFilter generated InterpretedCode
   * object (old Api only)
   */
  freeInterpretedCodeOldApi();

  return 0;
}

void
NdbScanOperation::reset_receivers(Uint32 parallell, Uint32 ordered){
  for(Uint32 i = 0; i<parallell; i++){
    m_receivers[i]->m_list_index = i;
    m_prepared_receivers[i] = m_receivers[i]->getId();
    m_sent_receivers[i] = m_receivers[i];
    m_conf_receivers[i] = 0;
    m_api_receivers[i] = 0;
    m_receivers[i]->prepareSend();
  }
  
  m_api_receivers_count = 0;
  m_current_api_receiver = 0;
  m_sent_receivers_count = 0;
  m_conf_receivers_count = 0;
}

int
NdbIndexScanOperation::end_of_bound(Uint32 no)
{
  DBUG_ENTER("end_of_bound");
  DBUG_PRINT("info", ("Range number %u", no));

  if (! (m_savedScanFlagsOldApi & SF_MultiRange || no == 0))
  {
    setErrorCodeAbort(4509);
    /* Non SF_MultiRange scan cannot have more than one bound */
    return -1;
  }

  if (currentRangeOldApi == NULL)
  {
    setErrorCodeAbort(4259);
    /* Invalid set of range scan bounds */
    return -1;
  }

  /* If it's an ordered scan and we're reading range numbers
   * back then check that range numbers are strictly 
   * increasing
   */
  if ((m_savedScanFlagsOldApi & (SF_OrderBy | SF_OrderByFull)) &&
      (m_savedScanFlagsOldApi & SF_ReadRangeNo))
  {
    Uint32 expectedNum= 0;
    
    if (lastRangeOldApi != NULL)
    {
      assert( firstRangeOldApi != NULL );
      expectedNum = 
        getIndexBoundFromRecAttr(lastRangeOldApi)->range_no + 1;
    }
    
    if (no != expectedNum)
    {
      setErrorCodeAbort(4282);
      /* range_no not strictly increasing in ordered multi-range index scan */
      return -1;
    }
  }
  
  if (buildIndexBoundOldApi(no) != 0)
    return -1;
      
  DBUG_RETURN(0);
}

int
NdbIndexScanOperation::get_range_no()
{
  assert(m_attribute_record);

  if (m_read_range_no)
  {
    Uint32 idx= m_current_api_receiver;
    if (idx >= m_api_receivers_count)
      return -1;
    
    const NdbReceiver *tRec= m_api_receivers[m_current_api_receiver];
    return tRec->get_range_no();
  }
  return -1;
}

const NdbOperation *
NdbScanOperation::lockCurrentTuple(NdbTransaction *takeOverTrans,
                                   const NdbRecord *result_rec,
                                   char *result_row,
                                   const unsigned char *result_mask,
                                   const NdbOperation::OperationOptions *opts,
                                   Uint32 sizeOfOptions)
{
  unsigned char empty_mask[NDB_MAX_ATTRIBUTES_IN_TABLE>>3];
  /* Default is to not read any attributes, just take over the lock. */
  if (!result_row)
  {
    bzero(empty_mask, sizeof(empty_mask));
    result_mask= &empty_mask[0];
  }
  return takeOverScanOpNdbRecord(NdbOperation::ReadRequest, takeOverTrans,
                                 result_rec, result_row, 
                                 result_mask, opts, sizeOfOptions);
}

bool
NdbScanOperation::getPruned() const
{
  /* Note that for old Api scans, the bounds are not added until 
   * execute() time, so this will return false until after execute
   */
  return ((m_pruneState == SPS_ONE_PARTITION) ||
          (m_pruneState == SPS_FIXED));
}
<|MERGE_RESOLUTION|>--- conflicted
+++ resolved
@@ -984,18 +984,14 @@
       (bound.low_key == bound.high_key) &&
       (bound.low_key_count == bound.high_key_count) &&
       (bound.low_inclusive && bound.high_inclusive); // Does this matter?
-    
+
     if (isEqRange)
     {
       /* Using BoundEQ will result in bound being sent only once */
       for (j= 0; j<key_count; j++)
       {
         ndbrecord_insert_bound(key_record, key_record->key_indexes[j],
-<<<<<<< HEAD
-                               bound.low_key, bound_type, firstRangeWord);
-=======
-                               bound.low_key, BoundEQ);
->>>>>>> 50c0bf5e
+                               bound.low_key, BoundEQ, firstRangeWord);
       }
     }
     else
@@ -1007,13 +1003,6 @@
        */
       for (j= 0; j<key_count; j++)
       {
-<<<<<<< HEAD
-        /* Inclusive if defined, or matching rows can include this value */
-        bound_type= bound.high_inclusive  || j+1 < bound.high_key_count ?
-          BoundGE : BoundGT;
-        ndbrecord_insert_bound(key_record, key_record->key_indexes[j],
-                               bound.high_key, bound_type, firstRangeWord);
-=======
         Uint32 bound_type;
         /* If key is part of lower bound */
         if (bound.low_key && j<bound.low_key_count)
@@ -1022,7 +1011,7 @@
           bound_type= bound.low_inclusive  || j+1 < bound.low_key_count ?
             BoundLE : BoundLT;
           ndbrecord_insert_bound(key_record, key_record->key_indexes[j],
-                                 bound.low_key, bound_type);
+                                 bound.low_key, bound_type, firstRangeWord);
         }
         /* If key is part of upper bound */
         if (bound.high_key && j<bound.high_key_count)
@@ -1031,9 +1020,8 @@
           bound_type= bound.high_inclusive  || j+1 < bound.high_key_count ?
             BoundGE : BoundGT;
           ndbrecord_insert_bound(key_record, key_record->key_indexes[j],
-                                 bound.high_key, bound_type);
+                                 bound.high_key, bound_type, firstRangeWord);
         }
->>>>>>> 50c0bf5e
       }
     }
   }
