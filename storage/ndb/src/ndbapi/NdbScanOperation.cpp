/*
   Copyright (c) 2003, 2024, Oracle and/or its affiliates.
   Copyright (c) 2021, 2023, Hopsworks and/or its affiliates.

   This program is free software; you can redistribute it and/or modify
   it under the terms of the GNU General Public License, version 2.0,
   as published by the Free Software Foundation.

   This program is designed to work with certain software (including
   but not limited to OpenSSL) that is licensed under separate terms,
   as designated in a particular file or component or in included license
   documentation.  The authors of MySQL hereby grant you an additional
   permission to link the program and your derivative works with the
   separately licensed software that they have either included with
   the program or referenced in the documentation.

   This program is distributed in the hope that it will be useful,
   but WITHOUT ANY WARRANTY; without even the implied warranty of
   MERCHANTABILITY or FITNESS FOR A PARTICULAR PURPOSE.  See the
   GNU General Public License, version 2.0, for more details.

   You should have received a copy of the GNU General Public License
   along with this program; if not, write to the Free Software
   Foundation, Inc., 51 Franklin St, Fifth Floor, Boston, MA 02110-1301  USA
*/

#include "API.hpp"
#include "util/require.h"

#include <AttributeHeader.hpp>
#include <NdbSqlUtil.hpp>
#include <cstring>

#include <signaldata/AttrInfo.hpp>
#include <signaldata/KeyInfo.hpp>
#include <signaldata/ScanTab.hpp>
#include <signaldata/TcKeyReq.hpp>

#define DEBUG_NEXT_RESULT 0

static const int Err_scanAlreadyComplete = 4120;

NdbScanOperation::NdbScanOperation(Ndb *aNdb, NdbOperation::Type aType)
    : NdbOperation(aNdb, aType), m_transConnection(nullptr) {
  theParallelism = 0;
  m_allocated_receivers = 0;
  m_prepared_receivers = nullptr;
  m_api_receivers = nullptr;
  m_conf_receivers = nullptr;
  m_sent_receivers = nullptr;
  m_receivers = nullptr;
  m_array = new Uint32[1];  // skip if on delete in fix_receivers
  theSCAN_TABREQ = nullptr;
  m_executed = false;
<<<<<<< HEAD
  m_scan_buffer = nullptr;
  m_scanUsingOldApi = true;
  m_scanFinalisedOk = false;
  m_readTuplesCalled = false;
  m_interpretedCodeOldApi = nullptr;
=======
  m_scan_buffer= nullptr;
  m_scanUsingOldApi= true;
  m_scanFinalisedOk= false;
  m_readTuplesCalled= false;
  m_interpretedCodeOldApi= nullptr;
  m_aggregation_code = nullptr;
>>>>>>> e64a25e2
}

NdbScanOperation::~NdbScanOperation() {
  for (Uint32 i = 0; i < m_allocated_receivers; i++) {
    m_receivers[i]->release();
    theNdb->releaseNdbScanRec(m_receivers[i]);
  }
  delete[] m_array;
  assert(m_scan_buffer == nullptr);
}

/*****************************************************************************
 * setErrorCode(int aErrorCode)
 *
 * Use setErrorCode() with errors so that they are mapped to an operation,
 * and propogated to the 'transConnection' as well, unless they are
 * encountered in the asynchronous signal handling part of the scan
 * processing code, in which case the error should be set on
 * 'theError' member variable only.
 *
 *****************************************************************************/
void NdbScanOperation::setErrorCode(int aErrorCode) const {
  NdbScanOperation *pnonConstThis = const_cast<NdbScanOperation *>(this);

  NdbTransaction *tmp = theNdbCon;
  pnonConstThis->theNdbCon = m_transConnection;
  NdbOperation::setErrorCode(aErrorCode);
  pnonConstThis->theNdbCon = tmp;
}

void NdbScanOperation::setErrorCodeAbort(int aErrorCode) const {
  NdbScanOperation *pnonConstThis = const_cast<NdbScanOperation *>(this);

  NdbTransaction *tmp = theNdbCon;
  pnonConstThis->theNdbCon = m_transConnection;
  NdbOperation::setErrorCodeAbort(aErrorCode);
  pnonConstThis->theNdbCon = tmp;
}

/*****************************************************************************
 * int init();
 *
 * Return Value:  Return 0 : init was successful.
 *                Return -1: In all other case.
 * Remark:        Initiates operation record after allocation.
 *****************************************************************************/
int NdbScanOperation::init(const NdbTableImpl *tab,
                           NdbTransaction *myConnection) {
  m_transConnection = myConnection;

  if (NdbOperation::init(tab, myConnection) != 0) return -1;

  initInterpreter();

  theStatus = GetValue;
  theOperationType = OpenScanRequest;
  theNoOfTupKeyLeft = tab->m_noOfDistributionKeys;
  m_ordered = false;
  m_descending = false;
  m_read_range_no = 0;
  m_executed = false;
  m_scanUsingOldApi = true;
  m_scanFinalisedOk = false;
  m_readTuplesCalled = false;
  m_interpretedCodeOldApi = nullptr;
  m_pruneState = SPS_UNKNOWN;

  m_api_receivers_count = 0;
  m_current_api_receiver = 0;
  m_sent_receivers_count = 0;
  m_conf_receivers_count = 0;
  assert(m_scan_buffer == nullptr);

  theNdb->theRemainingStartTransactions++;  // will be checked in hupp...
  NdbTransaction *aScanConnection = theNdb->hupp(myConnection);
  if (!aScanConnection) {
    assert(theNdb->theRemainingStartTransactions > 0);
    theNdb->theRemainingStartTransactions--;
    setErrorCodeAbort(theNdb->getNdbError().code);
    theNdbCon = nullptr;
    return -1;
  }

  // NOTE! The hupped trans becomes the owner of the operation
  theNdbCon = aScanConnection;
  theNdbCon->theMagicNumber = 0xFE11DF;
  return 0;
}

int NdbScanOperation::handleScanGetValuesOldApi() {
  /* Handle old API-defined scan getValue(s) */
  assert(m_scanUsingOldApi);

  if (theReceiver.m_firstRecAttr != nullptr) {
    /* theReceiver has a list of RecAttrs which the user
     * wants to read.  Traverse it, adding signals to the
     * request to read them, *similar* to extra GetValue
     * handling, except that we want to use the RecAttrs we've
     * already got.
     * Once these are added to the signal train, all other handling
     * is exactly the same as for normal NdbRecord 'extra GetValues'
     */
    const NdbRecAttr *recAttrToRead = theReceiver.m_firstRecAttr;

    while (recAttrToRead != nullptr) {
      int res;
      res = insertATTRINFOHdr_NdbRecord(recAttrToRead->theAttrId, 0);
      if (unlikely(res == -1)) return -1;
      recAttrToRead = recAttrToRead->next();
    }

    theInitialReadSize = theTotalCurrAI_Len - AttrInfo::SectionSizeInfoLength;
  }

  return 0;
}

/* Method for adding interpreted code signals to a
 * scan operation request.
 * Both main program words and subroutine words can
 * be added in one method as scans do not use
 * the final update or final read sections.
 */
int NdbScanOperation::addInterpretedCode() {
  Uint32 mainProgramWords = 0;
  Uint32 subroutineWords = 0;
  const NdbInterpretedCode *code = m_interpreted_code;

  /* Any disk access? */
  if (code->m_flags & NdbInterpretedCode::UsesDisk) {
    m_flags &= ~Uint8(OF_NO_DISK);
  }

  /* Main program size depends on whether there's subroutines */
  mainProgramWords = code->m_first_sub_instruction_pos
                         ? code->m_first_sub_instruction_pos
                         : code->m_instructions_length;

  int res = insertATTRINFOData_NdbRecord((const char *)code->m_buffer,
                                         mainProgramWords << 2);
  if (res == 0) {
    /* Add subroutines, if we have any */
    if (code->m_number_of_subs > 0) {
      assert(mainProgramWords > 0);
      assert(code->m_first_sub_instruction_pos > 0);

      Uint32 *subroutineStart =
          &code->m_buffer[code->m_first_sub_instruction_pos];
      subroutineWords =
          code->m_instructions_length - code->m_first_sub_instruction_pos;

      res = insertATTRINFOData_NdbRecord((const char *)subroutineStart,
                                         subroutineWords << 2);
    }

    /* Update signal section lengths */
    theInterpretedSize = mainProgramWords;
    theSubroutineSize = subroutineWords;
  }

  return res;
}

<<<<<<< HEAD
/* Method for handling scanoptions passed into
=======
int NdbScanOperation::addAggregationCode() {
  if (!ndbd_pushdown_aggregation_supported(
          theNdbCon->getNdb()->getMinDbNodeVersion())) {
    setErrorCode(4562);
    return -1;
  }
  const NdbAggregator* code = m_aggregation_code;
  int res = insertATTRINFOData_NdbRecord((const char*)code->buffer(),
                                          code->instructions_length() << 2);
  theAggregationSize = code->instructions_length();
  return res;
}

/* Method for handling scanoptions passed into 
>>>>>>> e64a25e2
 * NdbTransaction::scanTable or scanIndex
 */
int NdbScanOperation::handleScanOptions(const ScanOptions *options) {
  /* Options size has already been checked.
   * scan_flags, parallel and batch have been handled
   * already (see NdbTransaction::scanTable and scanIndex)
   */
  if ((options->optionsPresent & ScanOptions::SO_GETVALUE) &&
      (options->numExtraGetValues > 0)) {
    if (options->extraGetValues == nullptr) {
      setErrorCodeAbort(4299);
      /* Incorrect combination of ScanOption flags,
       * extraGetValues ptr and numExtraGetValues */
      return -1;
    }

    /* Add extra getValue()s */
    for (unsigned int i = 0; i < options->numExtraGetValues; i++) {
      NdbOperation::GetValueSpec *pvalSpec = &(options->extraGetValues[i]);

      pvalSpec->recAttr = nullptr;

      if (pvalSpec->column == nullptr) {
        setErrorCodeAbort(4295);
        // Column is NULL in Get/SetValueSpec structure
        return -1;
      }

      /* Call internal NdbRecord specific getValue() method
       * Same method handles table scans and index scans
       */
      NdbRecAttr *pra =
          getValue_NdbRecord_scan(&NdbColumnImpl::getImpl(*pvalSpec->column),
                                  (char *)pvalSpec->appStorage);

      if (pra == nullptr) {
        return -1;
      }

      pvalSpec->recAttr = pra;
    }
  }

  if (options->optionsPresent & ScanOptions::SO_PARTITION_ID) {
    /* Should not have any blobs defined at this stage */
    assert(theBlobList == nullptr);
    assert(m_pruneState == SPS_UNKNOWN);

    /* Only allowed to set partition id for PK ops on UserDefined
     * partitioned tables
     */
    if (unlikely(!(m_attribute_record->flags &
                   NdbRecord::RecHasUserDefinedPartitioning))) {
      /* Explicit partitioning info not allowed for table and operation*/
      setErrorCodeAbort(4546);
      return -1;
    }

    m_pruneState = SPS_FIXED;
    m_pruningKey = options->partitionId;

    /* And set the vars in the operation now too */
    theDistributionKey = options->partitionId;
    theDistrKeyIndicator_ = 1;
    assert((m_attribute_record->flags &
            NdbRecord::RecHasUserDefinedPartitioning) != 0);
    DBUG_PRINT("info", ("NdbScanOperation::handleScanOptions(dist key): %u",
                        theDistributionKey));
  }

  if (options->optionsPresent & ScanOptions::SO_INTERPRETED) {
    /* Check the program's for the same table as the
     * operation, within a major version number
     * Perhaps NdbInterpretedCode should not contain the table
     */
    const NdbDictionary::Table *codeTable =
        options->interpretedCode->getTable();
    if (codeTable != nullptr) {
      NdbTableImpl *impl = &NdbTableImpl::getImpl(*codeTable);

      if ((impl->m_id != (int)m_attribute_record->tableId) ||
          (table_version_major(impl->m_version) !=
           table_version_major(m_attribute_record->tableVersion)))
        return 4524;  // NdbInterpretedCode is for different table`
    }

    if ((options->interpretedCode->m_flags & NdbInterpretedCode::Finalised) ==
        0) {
      setErrorCodeAbort(4519);
      return -1;  // NdbInterpretedCode::finalise() not called.
    }
    m_interpreted_code = options->interpretedCode;
  }


  /* User's operation 'tag' data. */
  if (options->optionsPresent & ScanOptions::SO_CUSTOMDATA) {
    m_customData = options->customData;
  }

  /* Preferred form of partitioning information */
  if (options->optionsPresent & ScanOptions::SO_PART_INFO) {
    Uint32 partValue = 0;
    Ndb::PartitionSpec tmpSpec;
    const Ndb::PartitionSpec *pSpec = options->partitionInfo;
    if (unlikely(validatePartInfoPtr(pSpec, options->sizeOfPartInfo, tmpSpec) ||
                 getPartValueFromInfo(pSpec, m_currentTable, &partValue)))
      return -1;

    assert(m_pruneState == SPS_UNKNOWN);
    m_pruneState = SPS_FIXED;
    m_pruningKey = partValue;

    theDistributionKey = partValue;
    theDistrKeyIndicator_ = 1;
    DBUG_PRINT("info",
               ("Set distribution key from partition spec to %u", partValue));
  }

  return 0;
}

/**
 * generatePackedReadAIs
 * This method is adds AttrInfos to the current signal train to perform
 * a packed read of the requested columns.
 * It is used by table scan and index scan.
 */
int NdbScanOperation::generatePackedReadAIs(const NdbRecord *result_record,
                                            bool &haveBlob,
                                            const Uint32 *m_read_mask) {
  Bitmask<MAXNROFATTRIBUTESINWORDS> readMask;
  Uint32 columnCount = 0;
  Uint32 maxAttrId = 0;

  haveBlob = false;

  for (Uint32 i = 0; i < result_record->noOfColumns; i++) {
    const NdbRecord::Attr *col = &result_record->columns[i];
    Uint32 attrId = col->attrId;

    assert(!(attrId & AttributeHeader::PSEUDO));

    /* Skip column if result_mask says so and we don't need
     * to read it
     */
    if (!BitmaskImpl::get(MAXNROFATTRIBUTESINWORDS, m_read_mask, attrId))
      continue;

    /* Blob reads are handled with a getValue() in NdbBlob.cpp. */
    if (unlikely(col->flags & NdbRecord::IsBlob)) {
      m_keyInfo = 1;  // Need keyinfo for blob scan
      haveBlob = true;
      continue;
    }

    if (col->flags & NdbRecord::IsDisk) m_flags &= ~Uint8(OF_NO_DISK);

    if (attrId > maxAttrId) maxAttrId = attrId;

    readMask.set(attrId);
    columnCount++;
  }

  int result = 0;

  /* Are there any columns to read via NdbRecord?
   * Old Api scans, and new Api scans which only read via extra getvalues
   * may have no 'NdbRecord reads'
   */
  if (columnCount > 0) {
    bool all = (columnCount == m_currentTable->m_columns.size());

    if (all)
      result =
          insertATTRINFOHdr_NdbRecord(AttributeHeader::READ_ALL, columnCount);
    else {
      /* How many bitmask words are significant? */
      Uint32 sigBitmaskWords = (maxAttrId >> 5) + 1;

      result = insertATTRINFOHdr_NdbRecord(AttributeHeader::READ_PACKED,
                                           sigBitmaskWords << 2);
      if (result != -1)
        result =
            insertATTRINFOData_NdbRecord((const char *)&readMask.rep.data[0],
                                         sigBitmaskWords << 2);  // Bitmask
    }
  }

  return result;
}

/**
 * scanImpl
 * This method is called by scanTableImpl() and scanIndexImpl() and
 * performs most of the signal building tasks that both scan
 * types share
 */
inline int NdbScanOperation::scanImpl(
    const NdbScanOperation::ScanOptions *options, const Uint32 *readMask) {
  bool haveBlob = false;

  /* Add AttrInfos for packed read of cols in result_record */
  if (generatePackedReadAIs(m_attribute_record, haveBlob, readMask) != 0)
    return -1;

  theInitialReadSize = theTotalCurrAI_Len - AttrInfo::SectionSizeInfoLength;

  /* Handle any getValue() calls made against the old API. */
  if (m_scanUsingOldApi) {
    if (handleScanGetValuesOldApi() != 0) return -1;
  }

  /* Handle scan options - always for old style scan API */
  if (options != nullptr) {
    if (handleScanOptions(options) != 0) return -1;
  }

  /* Get Blob handles unless this is an old Api scan op
   * For old Api Scan ops, the Blob handles are already
   * set up by the call to getBlobHandle()
   */
  if (unlikely(haveBlob) && !m_scanUsingOldApi) {
    if (getBlobHandlesNdbRecord(m_transConnection, readMask) == -1) return -1;
  }

  /* Add interpreted code words to ATTRINFO signal
   * chain as necessary
   */
  if (m_interpreted_code != nullptr) {
    if (addInterpretedCode() == -1) return -1;
  }

<<<<<<< HEAD
=======
  /* Add aggregation code words to ATTRINFO signal
   * chain as necessary
   */
  if (m_aggregation_code != nullptr) {
    if (addAggregationCode() == -1) {
      return -1;
    }
  }
  
>>>>>>> e64a25e2
  /* Scan is now fully defined, so let's start preparing
   * signals.
   */
  if (prepareSendScan(theNdbCon->theTCConPtr, theNdbCon->theTransactionId,
                      readMask) == -1)
    /* Error code should be set */
    return -1;

  return 0;
}

int NdbScanOperation::handleScanOptionsVersion(const ScanOptions *&optionsPtr,
                                               Uint32 sizeOfOptions,
                                               ScanOptions &currOptions) {
  /* Handle different sized ScanOptions */
  if (unlikely((sizeOfOptions != 0) &&
               (sizeOfOptions != sizeof(ScanOptions)))) {
    /* Different size passed, perhaps it's an old client */
    if (sizeOfOptions == sizeof(ScanOptions_v1)) {
      const ScanOptions_v1 *oldOptions = (const ScanOptions_v1 *)optionsPtr;

      /* v1 of ScanOptions, copy into current version
       * structure and update options ptr
       */
      currOptions.optionsPresent = oldOptions->optionsPresent;
      currOptions.scan_flags = oldOptions->scan_flags;
      currOptions.parallel = oldOptions->parallel;
      currOptions.batch = oldOptions->batch;
      currOptions.extraGetValues = oldOptions->extraGetValues;
      currOptions.numExtraGetValues = oldOptions->numExtraGetValues;
      currOptions.partitionId = oldOptions->partitionId;
      currOptions.interpretedCode = oldOptions->interpretedCode;
      currOptions.customData = oldOptions->customData;

      /* New fields */
      currOptions.partitionInfo = nullptr;
      currOptions.sizeOfPartInfo = 0;

      optionsPtr = &currOptions;
    } else {
      /* No other versions supported currently */
      setErrorCodeAbort(4298);
      /* Invalid or unsupported ScanOptions structure */
      return -1;
    }
  }
  return 0;
}

int NdbScanOperation::scanTableImpl(
    const NdbRecord *result_record, NdbOperation::LockMode lock_mode,
    const unsigned char *result_mask,
    const NdbScanOperation::ScanOptions *options, Uint32 sizeOfOptions) {
  int res;
  Uint32 scan_flags = 0;
  Uint32 parallel = 0;
  Uint32 batch = 0;

  ScanOptions currentOptions;

  if (options != nullptr) {
    if (handleScanOptionsVersion(options, sizeOfOptions, currentOptions))
      return -1;

    /* Process some initial ScanOptions - most are
     * handled later
     */
    if (options->optionsPresent & ScanOptions::SO_SCANFLAGS)
      scan_flags = options->scan_flags;
    if (options->optionsPresent & ScanOptions::SO_PARALLEL)
      parallel = options->parallel;
    if (options->optionsPresent & ScanOptions::SO_BATCH) batch = options->batch;
  }
#if 0  // ToDo: this breaks optimize index, but maybe there is a better solution
  if (result_record->flags & NdbRecord::RecIsIndex)
  {
    setErrorCodeAbort(4340);
    return -1;
  }
#endif

  m_attribute_record = result_record;
  AttributeMask readMask;
  m_attribute_record->copyMask(readMask.rep.data, result_mask);

  /* Process scan definition info */
  res = processTableScanDefs(lock_mode, scan_flags, parallel, batch);
  if (res == -1) return -1;

  theStatus = NdbOperation::UseNdbRecord;
  /* Call generic scan code */
  return scanImpl(options, readMask.rep.data);
}

int NdbScanOperation::getPartValueFromInfo(const Ndb::PartitionSpec *partInfo,
                                           const NdbTableImpl *table,
                                           Uint32 *partValue) {
  switch (partInfo->type) {
    case Ndb::PartitionSpec::PS_USER_DEFINED: {
      assert(table->m_fragmentType == NdbDictionary::Object::UserDefined);
      *partValue = partInfo->UserDefined.partitionId;
      return 0;
    }

    case Ndb::PartitionSpec::PS_DISTR_KEY_PART_PTR: {
      assert(table->m_fragmentType != NdbDictionary::Object::UserDefined);
      Uint32 hashVal;
      int ret = Ndb::computeHash(
          &hashVal, table, partInfo->KeyPartPtr.tableKeyParts,
          partInfo->KeyPartPtr.xfrmbuf, partInfo->KeyPartPtr.xfrmbuflen);
      if (ret == 0) {
        /* We send the hash result here (rather than the partitionId
         * generated by doing some function on the hash)
         * Note that KEY and LINEAR KEY native partitioning hash->partitionId
         * mapping functions are idempotent so that they can be
         * applied multiple times to their result without changing it.
         * DIH will apply them, so there's no need to also do it here in API,
         * unless we want to see which physical partition we *think* will
         * hold the values.
         * Only possible advantage is that we could identify some locality
         * not shown in the hash result.  This is only *safe* for schemes
         * which cannot change the hash->partitionId mapping function
         * online.
         * Can add as an optimisation if necessary.
         */
        *partValue = hashVal;
        return 0;
      } else {
        setErrorCodeAbort(ret);
        return -1;
      }
    }

    case Ndb::PartitionSpec::PS_DISTR_KEY_RECORD: {
      assert(table->m_fragmentType != NdbDictionary::Object::UserDefined);
      Uint32 hashVal;
      int ret = Ndb::computeHash(
          &hashVal, partInfo->KeyRecord.keyRecord, partInfo->KeyRecord.keyRow,
          partInfo->KeyRecord.xfrmbuf, partInfo->KeyRecord.xfrmbuflen);
      if (ret == 0) {
        /* See comments above about sending hashResult rather than
         * partitionId
         */
        *partValue = hashVal;
        return 0;
      } else {
        setErrorCodeAbort(ret);
        return -1;
      }
    }
  }

  /* 4542 : Unknown partition information type */
  setErrorCodeAbort(4542);
  return -1;
}

/*
  Compare two rows on some prefix of the index.
  This is used to see if we can determine that all rows in an index range scan
  will come from a single fragment (if the two rows bound a single distribution
  key).
 */
static int compare_index_row_prefix(const NdbRecord *rec, const char *row1,
                                    const char *row2, Uint32 prefix_length) {
  Uint32 i;

  if (row1 == row2)  // Easy case with same ptrs
    return 0;

  for (i = 0; i < prefix_length; i++) {
    const NdbRecord::Attr *col = &rec->columns[rec->key_indexes[i]];

    bool is_null1 = col->is_null(row1);
    bool is_null2 = col->is_null(row2);
    if (is_null1) {
      if (!is_null2) return -1;
      /* Fall-through to compare next one. */
    } else {
      if (is_null2) return 1;

      Uint32 offset = col->offset;
      Uint32 maxSize = col->maxSize;
      const char *ptr1 = row1 + offset;
      const char *ptr2 = row2 + offset;

      /*  bug#56853 */
      char buf1[NdbRecord::Attr::SHRINK_VARCHAR_BUFFSIZE];
      char buf2[NdbRecord::Attr::SHRINK_VARCHAR_BUFFSIZE];
      if (col->flags & NdbRecord::IsMysqldShrinkVarchar) {
        Uint32 len1;
        bool ok1 = col->shrink_varchar(row1, len1, buf1);
        require(ok1);
        ptr1 = buf1;
        Uint32 len2;
        bool ok2 = col->shrink_varchar(row2, len2, buf2);
        require(ok2);
        ptr2 = buf2;
      }

      void *info = col->charset_info;
      int res = (*col->compare_function)(info, ptr1, maxSize, ptr2, maxSize);
      if (res) {
        return res;
      }
    }
  }

  return 0;
}

int NdbIndexScanOperation::getDistKeyFromRange(const NdbRecord *key_record,
                                               const NdbRecord *result_record,
                                               const char *row,
                                               Uint32 *distKey) {
  // Note: xfrm:ed key can/will be bigger than MAX_KEY_SIZE_IN_WORDS
  Uint32 xfrmbuf[MAX_KEY_SIZE_IN_WORDS * MAX_XFRM_MULTIPLY];
  char shrinkbuf[NDB_MAX_KEY_SIZE];
  char *tmpshrink = shrinkbuf;
  Uint32 tmplen = (Uint32)sizeof(shrinkbuf);

  /* This can't work for User Defined partitioning */
  assert(key_record->table->m_fragmentType !=
         NdbDictionary::Object::UserDefined);

  Ndb::Key_part_ptr ptrs[NDB_MAX_NO_OF_ATTRIBUTES_IN_KEY + 1];
  Uint32 i;
  for (i = 0; i < key_record->distkey_index_length; i++) {
    const NdbRecord::Attr *col =
        &key_record->columns[key_record->distkey_indexes[i]];
    if (col->flags & NdbRecord::IsMysqldShrinkVarchar) {
      if (tmplen >= 256) {
        Uint32 len;
        bool len_ok = col->shrink_varchar(row, len, tmpshrink);
        if (!len_ok) {
          /* 4209 : Length parameter in equal/setValue is incorrect */
          setErrorCodeAbort(4209);
          return -1;
        }
        ptrs[i].ptr = tmpshrink;
        tmpshrink += len;
        tmplen -= len;
      } else {
        /* 4207 : Key size is limited to 4092 bytes */
        setErrorCodeAbort(4207);
        return -1;
      }
    } else {
      ptrs[i].ptr = row + col->offset;
    }
    ptrs[i].len = col->maxSize;
  }
  ptrs[i].ptr = nullptr;

  Uint32 hashValue;
  int ret = Ndb::computeHash(&hashValue, result_record->table, ptrs, xfrmbuf,
                             sizeof(xfrmbuf));
  if (ret == 0) {
    *distKey = hashValue;
    return 0;
  } else {
#ifdef VM_TRACE
    ndbout << "err: " << ret << endl;
#endif
    setErrorCodeAbort(ret);
    return -1;
  }
}

int NdbScanOperation::validatePartInfoPtr(const Ndb::PartitionSpec *&partInfo,
                                          Uint32 sizeOfPartInfo,
                                          Ndb::PartitionSpec &tmpSpec) {
  if (unlikely(sizeOfPartInfo != sizeof(Ndb::PartitionSpec))) {
    if (sizeOfPartInfo == sizeof(Ndb::PartitionSpec_v1)) {
      const Ndb::PartitionSpec_v1 *oldPSpec =
          (const Ndb::PartitionSpec_v1 *)partInfo;

      /* Let's upgrade to the latest variant */
      tmpSpec.type = oldPSpec->type;
      if (tmpSpec.type == Ndb::PartitionSpec_v1::PS_USER_DEFINED) {
        tmpSpec.UserDefined.partitionId = oldPSpec->UserDefined.partitionId;
      } else {
        tmpSpec.KeyPartPtr.tableKeyParts = oldPSpec->KeyPartPtr.tableKeyParts;
        tmpSpec.KeyPartPtr.xfrmbuf = oldPSpec->KeyPartPtr.xfrmbuf;
        tmpSpec.KeyPartPtr.xfrmbuflen = oldPSpec->KeyPartPtr.xfrmbuflen;
      }

      partInfo = &tmpSpec;
    } else {
      /* 4545 : Invalid or Unsupported PartitionInfo structure */
      setErrorCodeAbort(4545);
      return -1;
    }
  }

  if (partInfo->type != Ndb::PartitionSpec::PS_NONE) {
    if (m_pruneState == SPS_FIXED) {
      /* 4543 : Duplicate partitioning information supplied */
      setErrorCodeAbort(4543);
      return -1;
    }

    if ((partInfo->type == Ndb::PartitionSpec::PS_USER_DEFINED) !=
        ((m_currentTable->m_fragmentType ==
          NdbDictionary::Object::UserDefined))) {
      /* Mismatch between type of partitioning info supplied, and table's
       * partitioning type
       */
      /* 4544 : Wrong partitionInfo type for table */
      setErrorCodeAbort(4544);
      return -1;
    }
  } else {
    /* PartInfo supplied, but set to NONE */
    partInfo = nullptr;
  }

  return 0;
}

int NdbIndexScanOperation::setBound(const NdbRecord *key_record,
                                    const IndexBound &bound) {
  return setBound(key_record, bound, nullptr, 0);
}

/**
 * setBound()
 *
 * This method is called from scanIndex() and setBound().
 * It adds a bound to an Index Scan.
 * It can be passed extra partitioning information.
 */
int NdbIndexScanOperation::setBound(const NdbRecord *key_record,
                                    const IndexBound &bound,
                                    const Ndb::PartitionSpec *partInfo,
                                    Uint32 sizeOfPartInfo) {
  if (unlikely((theStatus != NdbOperation::UseNdbRecord))) {
    setErrorCodeAbort(4284);
    /* Cannot mix NdbRecAttr and NdbRecord methods in one operation */
    return -1;
  }

  if (unlikely(key_record == nullptr)) {
    setErrorCodeAbort(4285);
    /* NULL NdbRecord pointer */
    return -1;
  }

  /* Has the user supplied an open range (no bounds)? */
  const bool openRange =
      (((bound.low_key == nullptr) && (bound.high_key == nullptr)) ||
       ((bound.low_key_count == 0) && (bound.high_key_count == 0)));

  /* Check the base table's partitioning scheme
   * (Ordered index itself has 'undefined' fragmentation)
   */
  bool tabHasUserDefPartitioning =
      (m_currentTable->m_fragmentType == NdbDictionary::Object::UserDefined);

  /* Validate explicit partitioning info if it's supplied */
  Ndb::PartitionSpec tmpSpec;
  if (partInfo) {
    /* May update the PartInfo ptr */
    if (validatePartInfoPtr(partInfo, sizeOfPartInfo, tmpSpec)) return -1;
  }

  m_num_bounds++;

  if (unlikely((m_num_bounds > 1) && (m_multi_range == 0))) {
    /* > 1 IndexBound, but not MRR */
    setErrorCodeAbort(4509);
    /* Non SF_MultiRange scan cannot have more than one bound */
    return -1;
  }

  Uint32 j;
  Uint32 key_count, common_key_count;
  Uint32 range_no;
  Uint32 bound_head;

  range_no = bound.range_no;
  if (unlikely(range_no > MaxRangeNo)) {
    setErrorCodeAbort(4286);
    return -1;
  }

  /* Check valid ordering of supplied range numbers */
  if (m_read_range_no && m_ordered) {
    if (unlikely((m_num_bounds > 1) && (range_no <= m_previous_range_num))) {
      setErrorCodeAbort(4282);
      /* range_no not strictly increasing in ordered multi-range index scan */
      return -1;
    }

    m_previous_range_num = range_no;
  }

  key_count = bound.low_key_count;
  common_key_count = key_count;
  if (key_count < bound.high_key_count)
    key_count = bound.high_key_count;
  else
    common_key_count = bound.high_key_count;

  if (unlikely(key_count > key_record->key_index_length)) {
    /* Too many keys specified for key bound. */
    setErrorCodeAbort(4281);
    return -1;
  }

  /* We need to get a ptr to the first word of this
   * range so that we can set the total length of the range
   * (and range num) at the end of writing out the range.
   */
  Uint32 *firstRangeWord = nullptr;
  const Uint32 keyLenBeforeRange = theTupKeyLen;

  if (likely(!openRange)) {
    /* If low and high key pointers are the same and key counts are
     * the same, we send as an Eq bound to save bandwidth.
     * This will not send an EQ bound if :
     *   - Different numbers of high and low keys are EQ
     *   - High and low keys are EQ, but use different ptrs
     * This could be improved in future with another setBound() variant.
     */
    const bool isEqRange =
        (bound.low_key == bound.high_key) &&
        (bound.low_key_count == bound.high_key_count) &&
        (bound.low_inclusive && bound.high_inclusive);  // Does this matter?

    if (isEqRange) {
      /* Using BoundEQ will result in bound being sent only once */
      for (j = 0; j < key_count; j++) {
        ndbrecord_insert_bound(key_record, key_record->key_indexes[j],
                               bound.low_key, BoundEQ, firstRangeWord);
      }
    } else {
      /* Distinct upper and lower bounds, must specify them independently */
      /* Note :  Protocol allows individual columns to be specified as EQ
       * or some prefix of columns.  This is not currently supported from
       * NDBAPI.
       */
      for (j = 0; j < key_count; j++) {
        Uint32 bound_type;
        /* If key is part of lower bound */
        if (bound.low_key && j < bound.low_key_count) {
          /* Inclusive if defined, or matching rows can include this value */
          bound_type = bound.low_inclusive || j + 1 < bound.low_key_count
                           ? BoundLE
                           : BoundLT;
          ndbrecord_insert_bound(key_record, key_record->key_indexes[j],
                                 bound.low_key, bound_type, firstRangeWord);
        }
        /* If key is part of upper bound */
        if (bound.high_key && j < bound.high_key_count) {
          /* Inclusive if defined, or matching rows can include this value */
          bound_type = bound.high_inclusive || j + 1 < bound.high_key_count
                           ? BoundGE
                           : BoundGT;
          ndbrecord_insert_bound(key_record, key_record->key_indexes[j],
                                 bound.high_key, bound_type, firstRangeWord);
        }
      }
    }
  } else {
    /* Open range - all rows must be returned.
     * To encode this, we'll request all rows where the first
     * key column value is >= NULL
     */
    insert_open_bound(firstRangeWord);
  }

  /* Set the length of this range
   * Length = TupKeyLen@range end - TupKeyLen@ range start
   * Pack into Uint32 with range no and bound type as described
   * in KeyInfo.hpp
   */
  assert(firstRangeWord != nullptr);

  bound_head = *firstRangeWord;
  bound_head |= (theTupKeyLen - keyLenBeforeRange) << 16 | (range_no << 4);
  *firstRangeWord = bound_head;

  /* Now determine if the scan can (continue to) be pruned to one
   * partition
   *
   * This can only be the case if
   *   - There's no overriding partition id/info specified in
   *     ScanOptions
   *     AND
   *   - This range scan can be pruned to 1 partition 'value'
   *     AND
   *   - All previous ranges (MRR) were partition pruned
   *     to the same partition 'value'
   *
   * Where partition 'value' is either a partition id or a hash
   * that maps to one in the kernel.
   */
  if ((m_pruneState == SPS_UNKNOWN) ||  // First range
      (m_pruneState ==
       SPS_ONE_PARTITION))  // Previous ranges are commonly pruned
  {
    bool currRangeHasOnePartVal = false;
    Uint32 currRangePartValue = 0;

    /* Determine whether this range scan can be pruned */
    if (partInfo) {
      /* Explicit partitioning info supplied, use it to get a value */
      currRangeHasOnePartVal = true;

      if (getPartValueFromInfo(partInfo, m_attribute_record->table,
                               &currRangePartValue)) {
        return -1;
      }
    } else {
      if (likely(!tabHasUserDefPartitioning)) {
        /* Attempt to get implicit partitioning info from range bounds -
         * only possible if they are present and bound a single value
         * of the table's distribution keys
         */
        Uint32 index_distkeys = key_record->m_no_of_distribution_keys;
        Uint32 table_distkeys = m_attribute_record->m_no_of_distribution_keys;
        Uint32 distkey_min = key_record->m_min_distkey_prefix_length;
        if (index_distkeys ==
                table_distkeys &&  // Index has all base table d-keys
            common_key_count >= distkey_min &&  // Bounds have all d-keys
            bound.low_key &&                    // Have both bounds
            bound.high_key &&
            0 == compare_index_row_prefix(key_record,  // Both bounds are same
                                          bound.low_key, bound.high_key,
                                          distkey_min)) {
          assert(!openRange);
          currRangeHasOnePartVal = true;
          if (getDistKeyFromRange(key_record, m_attribute_record, bound.low_key,
                                  &currRangePartValue))
            return -1;
        }
      }
    }

    /* Determine whether this pruned range fits with any existing
     * range pruning
     * As we can currently only prune a single scan to one partition
     * (Not a set of partitions, or a set of partitions per range)
     * we can only prune if all ranges happen to be prune-able to the
     * same partition.
     * In future perhaps Ndb can be enhanced to support partition sets
     * and/or per-range partition pruning.
     */
    const ScanPruningState prevPruneState = m_pruneState;
    if (currRangeHasOnePartVal) {
      if (m_pruneState == SPS_UNKNOWN) {
        /* Prune the scan to use this range's partition value */
        m_pruneState = SPS_ONE_PARTITION;
        m_pruningKey = currRangePartValue;
      } else {
        /* If this range's partition value is the same as the previous
         * ranges then we can stay pruned, otherwise we cannot
         */
        assert(m_pruneState == SPS_ONE_PARTITION);
        if (currRangePartValue != m_pruningKey) {
          /* This range is found in a different partition to previous
           * range(s).  We cannot prune this scan.
           */
          m_pruneState = SPS_MULTI_PARTITION;
        }
      }
    } else {
      /* This range cannot be scanned by scanning a single partition
       * Therefore the scan must scan all partitions
       */
      m_pruneState = SPS_MULTI_PARTITION;
    }

    /* Now modify the SCANTABREQ */
    if (m_pruneState != prevPruneState) {
      theDistrKeyIndicator_ = (m_pruneState == SPS_ONE_PARTITION);
      theDistributionKey = m_pruningKey;

      ScanTabReq *req = CAST_PTR(ScanTabReq, theSCAN_TABREQ->getDataPtrSend());
      ScanTabReq::setDistributionKeyFlag(req->requestInfo,
                                         theDistrKeyIndicator_);
      req->distributionKey = theDistributionKey;
      theSCAN_TABREQ->setLength(ScanTabReq::StaticLength +
                                theDistrKeyIndicator_);
    }
  }  // if (m_pruneState == UNKNOWN / SPS_ONE_PARTITION)

  return 0;
}  // ::setBound();

int NdbIndexScanOperation::scanIndexImpl(
    const NdbRecord *key_record, const NdbRecord *result_record,
    NdbOperation::LockMode lock_mode, const unsigned char *result_mask,
    const NdbIndexScanOperation::IndexBound *bound,
    const NdbScanOperation::ScanOptions *options, Uint32 sizeOfOptions) {
  int res;
  Uint32 i;
  Uint32 scan_flags = 0;
  Uint32 parallel = 0;
  Uint32 batch = 0;

  ScanOptions currentOptions;

  if (options != nullptr) {
    if (handleScanOptionsVersion(options, sizeOfOptions, currentOptions))
      return -1;

    /* Process some initial ScanOptions here
     * The rest will be handled later
     */
    if (options->optionsPresent & ScanOptions::SO_SCANFLAGS)
      scan_flags = options->scan_flags;
    if (options->optionsPresent & ScanOptions::SO_PARALLEL)
      parallel = options->parallel;
    if (options->optionsPresent & ScanOptions::SO_BATCH) batch = options->batch;
  }

  if (!(key_record->flags & NdbRecord::RecHasAllKeys)) {
    setErrorCodeAbort(4292);
    return -1;
  }

  AttributeMask readMask;
  result_record->copyMask(readMask.rep.data, result_mask);

  if (scan_flags &
      (NdbScanOperation::SF_OrderBy | NdbScanOperation::SF_OrderByFull)) {
    /**
     * For ordering, we need all keys in the result row.
     *
     * So for each key column, check that it is included in the result
     * NdbRecord.
     */
    Uint32 keymask[MAXNROFATTRIBUTESINWORDS];
    BitmaskImpl::clear(MAXNROFATTRIBUTESINWORDS, keymask);

    for (i = 0; i < key_record->key_index_length; i++) {
      Uint32 attrId = key_record->columns[key_record->key_indexes[i]].attrId;
      if (attrId >= result_record->m_attrId_indexes_length ||
          result_record->m_attrId_indexes[attrId] < 0) {
        setErrorCodeAbort(4292);
        return -1;
      }

      BitmaskImpl::set(MAXNROFATTRIBUTESINWORDS, keymask, attrId);
    }

    if (scan_flags & NdbScanOperation::SF_OrderByFull) {
      BitmaskImpl::bitOR(MAXNROFATTRIBUTESINWORDS, readMask.rep.data, keymask);
    } else if (!BitmaskImpl::contains(MAXNROFATTRIBUTESINWORDS,
                                      readMask.rep.data, keymask)) {
      setErrorCodeAbort(4341);
      return -1;
    }
  }

  if (!(key_record->flags & NdbRecord::RecIsIndex)) {
    setErrorCodeAbort(4283);
    return -1;
  }
  if (result_record->flags & NdbRecord::RecIsIndex) {
    setErrorCodeAbort(4340);
    return -1;
  }

  /* Modify NdbScanOperation vars to indicate that we're an
   * IndexScan
   */
  m_type = NdbOperation::OrderedIndexScan;
  m_currentTable = result_record->table;

  m_key_record = key_record;
  m_attribute_record = result_record;

  res = processIndexScanDefs(lock_mode, scan_flags, parallel, batch);
  if (res == -1) return -1;

  /* Fix theStatus as set in processIndexScanDefs(). */
  theStatus = NdbOperation::UseNdbRecord;

  /* Call generic scan code */
  res = scanImpl(options, readMask.rep.data);

  if (!res) {
    /*
     * Set up first key bound, if present
     * Extra bounds (MRR) can be added later
     */
    if (bound != nullptr) {
      res = setBound(key_record, *bound);
    }
  }

  return res;
}  // ::scanIndexImpl();

/* readTuples() method for table scans
 * This method performs minimal validation and initialisation,
 * deferring most of the work to a later call to processTableScanDefs
 * below.
 */
int NdbScanOperation::readTuples(NdbScanOperation::LockMode lm,
                                 Uint32 scan_flags, Uint32 parallel,
                                 Uint32 batch) {
  // It is only possible to call readTuples if  readTuples hasn't
  // already been called
  if (m_readTuplesCalled) {
    setErrorCode(4605);
    return -1;
  }

  /* Save parameters for later */
  m_readTuplesCalled = true;
  m_savedLockModeOldApi = lm;
  m_savedScanFlagsOldApi = scan_flags;
  m_savedParallelOldApi = parallel;
  m_savedBatchOldApi = batch;

  /**
   * Old API always auto-added all key-colums
   */
  if (scan_flags & SF_OrderBy) m_savedScanFlagsOldApi |= SF_OrderByFull;

  return 0;
}

/* Most of the scan definition work for old + NdbRecord API scans is done here
 */
int NdbScanOperation::processTableScanDefs(NdbScanOperation::LockMode lm,
                                           Uint32 scan_flags, Uint32 parallel,
                                           Uint32 batch) {
  m_ordered = m_descending = false;
  m_pruneState = SPS_UNKNOWN;
  Uint32 fragCount = m_currentTable->m_fragmentCount;

  assert(fragCount > 0);

  if (parallel > fragCount || parallel == 0) {
    parallel = fragCount;
  }

  theNdbCon->theScanningOp = this;
  // The number of acc-scans are limited therefore use tup-scans instead.
  bool tupScan = (scan_flags & SF_TupScan) || true;
#if defined(VM_TRACE)
  if (theNdb->theImpl->forceAccTableScans) {
    tupScan = false;
  }
#endif

#if 0  // XXX temp for testing
  { char* p = getenv("NDB_USE_TUPSCAN");
    if (p != 0) {
      unsigned n = atoi(p); // 0-10
      if ((unsigned int) (::time(0) % 10) < n) tupScan = true;
    }
  }
#endif
  if (scan_flags & SF_DiskScan) {
    tupScan = true;
    m_flags &= ~Uint8(OF_NO_DISK);
  }

  bool rangeScan = false;

  /* NdbRecord defined scan, handle IndexScan specifics */
  if ((int)m_accessTable->m_indexType ==
      (int)NdbDictionary::Index::OrderedIndex) {
    if (m_currentTable == m_accessTable) {
      // Old way of scanning indexes, should not be allowed
      m_currentTable = theNdb->theDictionary->getTable(
          m_currentTable->m_primaryTable.c_str());
      assert(m_currentTable != nullptr);
    }
    assert(m_currentTable != m_accessTable);
    // Modify operation state
    theStatus = GetValue;
    theOperationType = OpenRangeScanRequest;
    rangeScan = true;
    tupScan = false;
  }

  if (rangeScan && (scan_flags & (SF_OrderBy | SF_OrderByFull)))
    parallel = fragCount; /* Frag count of ordered index ==
                           * Frag count of base table
                           */

  theParallelism = parallel;

  if (fix_receivers(parallel) == -1) {
    setErrorCodeAbort(4000);
    return -1;
  }

  if (theSCAN_TABREQ == nullptr) {
    setErrorCodeAbort(4000);
    return -1;
<<<<<<< HEAD
  }  // if
=======
  }//if

  if (m_aggregation_code != nullptr && lm != LM_CommittedRead) {
    setErrorCodeAbort(4561);
    return -1;
  }
>>>>>>> e64a25e2

  theSCAN_TABREQ->setSignal(GSN_SCAN_TABREQ, refToBlock(theNdbCon->m_tcRef));
  ScanTabReq *req = CAST_PTR(ScanTabReq, theSCAN_TABREQ->getDataPtrSend());
  req->apiConnectPtr = theNdbCon->theTCConPtr;
  req->tableId = m_accessTable->m_id;
  req->tableSchemaVersion = m_accessTable->m_version;
  req->storedProcId = 0xFFFF;
  req->buddyConPtr = theNdbCon->theBuddyConPtr;
  req->spare = 0;
  req->first_batch_size = batch;  // Save user specified batch size

  Uint32 reqInfo = 0;
  ScanTabReq::setScanBatch(reqInfo, 0);
  ScanTabReq::setRangeScanFlag(reqInfo, rangeScan);
  ScanTabReq::setTupScanFlag(reqInfo, tupScan);
  req->requestInfo = reqInfo;

  m_keyInfo = (scan_flags & SF_KeyInfo) ? 1 : 0;
  setReadLockMode(lm);

  Uint64 transId = theNdbCon->getTransactionId();
  req->transId1 = (Uint32)transId;
  req->transId2 = (Uint32)(transId >> 32);

  assert(theSCAN_TABREQ->next() == nullptr);
  NdbApiSignal *tSignal = theNdb->getSignal();
  theSCAN_TABREQ->next(tSignal);
  theLastKEYINFO = tSignal;

  theKEYINFOptr = tSignal->getDataPtrSend();
  keyInfoRemain = NdbApiSignal::MaxSignalWords;
  theTotalNrOfKeyWordInSignal = 0;

  getFirstATTRINFOScan();
  return 0;
}

int NdbScanOperation::setInterpretedCode(const NdbInterpretedCode *code) {
  if (theStatus == NdbOperation::UseNdbRecord) {
    setErrorCodeAbort(4284);  // Cannot mix NdbRecAttr and NdbRecord methods...
    return -1;
  }

  if ((code->m_flags & NdbInterpretedCode::Finalised) == 0) {
    setErrorCodeAbort(4519);  //  NdbInterpretedCode::finalise() not called.
    return -1;
  }

  m_interpreted_code = code;

  return 0;
}

NdbInterpretedCode *NdbScanOperation::allocInterpretedCodeOldApi() {
  /* Should only be called once */
  assert(m_interpretedCodeOldApi == nullptr);

  /* Old Api scans only */
  if (!m_scanUsingOldApi) {
    /* NdbScanFilter constructor taking NdbOperation is not
     * supported for NdbRecord
     */
    setErrorCodeAbort(4536);
    return nullptr;
  }

  m_interpretedCodeOldApi = new NdbInterpretedCode(m_currentTable->m_facade);

  if (m_interpretedCodeOldApi == nullptr)
    setErrorCodeAbort(4000);  // Memory allocation error

  return m_interpretedCodeOldApi;
}

void NdbScanOperation::freeInterpretedCodeOldApi() {
  if (m_interpretedCodeOldApi != nullptr) {
    delete m_interpretedCodeOldApi;
    m_interpretedCodeOldApi = nullptr;
  }
}

<<<<<<< HEAD
void NdbScanOperation::setReadLockMode(LockMode lockMode) {
=======
int NdbScanOperation::setAggregationCode(const NdbAggregator *code)
{
  if (theStatus == NdbOperation::UseNdbRecord)
  {
    setErrorCodeAbort(4284); // Cannot mix NdbRecAttr and NdbRecord methods...
    return -1;
  }

  if (code == nullptr || !code->finalized())
  {
    setErrorCodeAbort(4560); //  NdbAggregatior::Finalise() not called.
    return -1;
  }

  m_aggregation_code = const_cast<NdbAggregator*>(code);

  if (code->disk_columns()) {
    m_flags &= ~Uint8(OF_NO_DISK);
  }

  return 0;
}

int NdbScanOperation::DoAggregation() {

  if (m_aggregation_code == nullptr ||
      !m_aggregation_code->finalized())
  {
    setErrorCodeAbort(4560); //  NdbAggregatior::Finalise() not called.
    return -1;
  }

  NdbRecAttr* myRecAttr;
  Uint32 col = 0xFF00;
  myRecAttr = getValue(col);
  if (myRecAttr == nullptr) {
    return -1;
  }

  if (m_transConnection->execute(NdbTransaction::NoCommit) != 0) {
    return -1;
  }

  int check = -1;
  while ((check = nextResult(true)) == 0) {
    // TODO (Zhao) handle return value;
    if (!m_aggregation_code->ProcessRes(myRecAttr->aRef())) {
      return -1;
    }
  }
  if (check < 0) {
    return check;
  }
  m_aggregation_code->PrepareResults();
  return 0;
}

void
NdbScanOperation::setReadLockMode(LockMode lockMode)
{
>>>>>>> e64a25e2
  bool lockExcl, lockHoldMode, readCommitted;
  switch (lockMode) {
    case LM_CommittedRead:
      lockExcl = false;
      lockHoldMode = false;
      readCommitted = true;
      break;
    case LM_SimpleRead:
    case LM_Read:
      lockExcl = false;
      lockHoldMode = true;
      readCommitted = false;
      break;
    case LM_Exclusive:
      lockExcl = true;
      lockHoldMode = true;
      readCommitted = false;
      m_keyInfo = 1;
      break;
    default:
      /* Not supported / invalid. */
      require(false);
      return;
  }
  theLockMode = lockMode;
  ScanTabReq *req = CAST_PTR(ScanTabReq, theSCAN_TABREQ->getDataPtrSend());
  Uint32 reqInfo = req->requestInfo;
  ScanTabReq::setLockMode(reqInfo, lockExcl);
  ScanTabReq::setHoldLockFlag(reqInfo, lockHoldMode);
  ScanTabReq::setReadCommittedFlag(reqInfo, readCommitted);
  req->requestInfo = reqInfo;
}

int NdbScanOperation::fix_receivers(Uint32 parallel) {
  assert(parallel > 0);
  if (parallel > m_allocated_receivers) {
    const Uint32 sz = parallel * (4 * sizeof(char *) + sizeof(Uint32));

    /* Allocate as Uint64 to ensure proper alignment for pointers. */
    Uint64 *tmp = new Uint64[(sz + 7) / 8];
    if (tmp == nullptr) {
      setErrorCodeAbort(4000);
      return -1;
    }
    if (m_allocated_receivers > 0) {
      // Save old receivers
      memcpy(tmp, m_receivers, m_allocated_receivers * sizeof(char *));
    }
    delete[] m_array;
    m_array = (Uint32 *)tmp;

    m_receivers = (NdbReceiver **)tmp;
    m_api_receivers = m_receivers + parallel;
    m_conf_receivers = m_api_receivers + parallel;
    m_sent_receivers = m_conf_receivers + parallel;
    m_prepared_receivers = (Uint32 *)(m_sent_receivers + parallel);

    // Only get/init "new" receivers
    NdbReceiver *tScanRec;
    for (Uint32 i = m_allocated_receivers; i < parallel; i++) {
      tScanRec = theNdb->getNdbScanRec();
      if (tScanRec == nullptr) {
        setErrorCodeAbort(4000);
        return -1;
      }  // if
      m_receivers[i] = tScanRec;
      tScanRec->init(NdbReceiver::NDB_SCANRECEIVER, this);
    }
    m_allocated_receivers = parallel;
  }

  reset_receivers(parallel, 0);
  return 0;
}

/**
 * Move receiver from send array to conf:ed array
 */
void NdbScanOperation::receiver_delivered(NdbReceiver *tRec) {
  if (theError.code == 0) {
    if (DEBUG_NEXT_RESULT) g_eventLogger->info("receiver_delivered");

    Uint32 idx = tRec->m_list_index;
    Uint32 last = m_sent_receivers_count - 1;
    if (idx != last) {
      NdbReceiver *move = m_sent_receivers[last];
      m_sent_receivers[idx] = move;
      move->m_list_index = idx;
    }
    m_sent_receivers_count = last;

    last = m_conf_receivers_count;
    m_conf_receivers[last] = tRec;
    m_conf_receivers_count = last + 1;
  }
}

/**
 * Remove receiver as it's completed
 */
void NdbScanOperation::receiver_completed(NdbReceiver *tRec) {
  if (theError.code == 0) {
    if (DEBUG_NEXT_RESULT) g_eventLogger->info("receiver_completed");

    Uint32 idx = tRec->m_list_index;
    Uint32 last = m_sent_receivers_count - 1;
    if (idx != last) {
      NdbReceiver *move = m_sent_receivers[last];
      m_sent_receivers[idx] = move;
      move->m_list_index = idx;
    }
    m_sent_receivers_count = last;
  }
}

/*****************************************************************************
 * int getFirstATTRINFOScan()
 *
 * Return Value:  Return 0:   Successful
 *                Return -1:  All other cases
 * Parameters:    None:            Only allocate the first signal.
 * Remark:        When a scan is defined we need to use this method instead
 *                of insertATTRINFO for the first signal.
 *                This is because we need not to mess up the code in
 *                insertATTRINFO with if statements since we are not
 *                interested in the TCKEYREQ signal.
 *****************************************************************************/
int NdbScanOperation::getFirstATTRINFOScan() {
  NdbApiSignal *tSignal;

  tSignal = theNdb->getSignal();
  if (tSignal == nullptr) {
    setErrorCodeAbort(4000);
    return -1;
  }

  theAI_LenInCurrAI = AttrInfo::SectionSizeInfoLength;
  theATTRINFOptr = &tSignal->getDataPtrSend()[AttrInfo::SectionSizeInfoLength];
  attrInfoRemain =
      NdbApiSignal::MaxSignalWords - AttrInfo::SectionSizeInfoLength;
  tSignal->setLength(AttrInfo::SectionSizeInfoLength);
  theFirstATTRINFO = tSignal;
  theCurrentATTRINFO = tSignal;
  theCurrentATTRINFO->next(nullptr);

  return 0;
}

int NdbScanOperation::executeCursor(int nodeId) {
  /*
   * Call finaliseScanOldApi() for old style scans before
   * proceeding
   */
  NdbImpl *theImpl = theNdb->theImpl;

  if (!m_scanFinalisedOk) {
    if (theError.code == 0) {
      /* Scan defined but not prepared */
      setErrorCodeAbort(4342);
    }

    return -1;
  }

  {
    NdbTransaction *tCon = theNdbCon;

    Uint32 seq = tCon->theNodeSequence;

    if (theImpl->get_node_alive(nodeId) &&
        (theImpl->getNodeSequence(nodeId) == seq)) {
      tCon->theMagicNumber = tCon->getMagicNumber();

      if (doSendScan(nodeId) == -1) {
        return -1;
      }

      m_executed = true;  // Mark operation as executed

      return 0;
    } else {
      if (!(theImpl->get_node_stopping(nodeId) &&
            (theImpl->getNodeSequence(nodeId) == seq))) {
        TRACE_DEBUG("The node is hard dead when attempting to start a scan");
        setErrorCode(4029);
        tCon->theReleaseOnClose = true;
      } else {
        TRACE_DEBUG("The node is stopping when attempting to start a scan");
        setErrorCode(4030);
      }  // if
      tCon->theCommitStatus = NdbTransaction::Aborted;
      return -1;
    }  // if
  }
}

int NdbScanOperation::nextResult(bool fetchAllowed, bool forceSend) {
  /* Defer to NdbRecord implementation, which will copy values
   * out into the user's RecAttr objects.
   */
  const char *dummyOutRowPtr;

  if (unlikely(!m_scanUsingOldApi)) {
    /* Cannot mix NdbRecAttr and NdbRecord methods in one operation */
    setErrorCode(4284);
    return -1;
  }

  return nextResult(&dummyOutRowPtr, fetchAllowed, forceSend);
}

/* nextResult() for NdbRecord operation. */
int NdbScanOperation::nextResult(const char **out_row_ptr, bool fetchAllowed,
                                 bool forceSend) {
  int res;

  if ((res = nextResultNdbRecord(*out_row_ptr, fetchAllowed, forceSend)) == 0) {
    NdbBlob *tBlob = theBlobList;
    NdbRecAttr *getvalue_recattr = theReceiver.m_firstRecAttr;
    if (((UintPtr)tBlob | (UintPtr)getvalue_recattr) != 0) {
      const Uint32 idx = m_current_api_receiver;
      assert(idx < m_api_receivers_count);
      const NdbReceiver *receiver = m_api_receivers[idx];

      /* First take care of any getValue(). */
      if (getvalue_recattr != nullptr) {
        if (receiver->get_AttrValues(getvalue_recattr) == -1) return -1;
      }

      /* Handle blobs. */
      if (tBlob) {
        Uint32 infoword;  // Not used for blobs
        Uint32 key_length;
        const char *key_data;
        res = receiver->get_keyinfo20(infoword, key_length, key_data);
        if (res == -1) return -1;

        do {
          if (tBlob->atNextResultNdbRecord(key_data, key_length * 4) == -1)
            return -1;
          tBlob = tBlob->theNext;
        } while (tBlob != nullptr);
        /* Flush blob part ops on behalf of user. */
        if (m_transConnection->executePendingBlobOps() == -1) return -1;
      }
    }
    return 0;
  }
  return res;
}

int NdbScanOperation::nextResultCopyOut(char *buffer, bool fetchAllowed,
                                        bool forceSend) {
  const char *data;
  int result;
  if ((result = nextResult(&data, fetchAllowed, forceSend)) == 0) {
    memcpy(buffer, data, m_attribute_record->m_row_size);
  }
  return result;
}

int NdbScanOperation::nextResultNdbRecord(const char *&out_row,
                                          bool fetchAllowed, bool forceSend) {
  if (m_ordered) {
    return ((NdbIndexScanOperation *)this)
        ->next_result_ordered_ndbrecord(out_row, fetchAllowed, forceSend);
  }

  /* Return a row immediately if any is available. */
  while (m_current_api_receiver < m_api_receivers_count) {
    NdbReceiver *tRec = m_api_receivers[m_current_api_receiver];
    out_row = tRec->getNextRow();
    if (out_row != nullptr) {
      return 0;
    }
    m_current_api_receiver++;
  }

  if (!fetchAllowed) {
    /*
      Application wants to be informed that no more rows are available
      immediately.
    */
    return 2;
  }

  /* Now we have to wait for more rows (or end-of-file on all receivers). */
  Uint32 nodeId = theNdbCon->theDBnode;
  NdbImpl *theImpl = theNdb->theImpl;
  Uint32 timeout = theImpl->get_waitfor_timeout();
  int retVal = 2;
  Uint32 idx, last;
  /*
    The rest needs to be done under mutex due to synchronization with receiver
    thread.
  */
  PollGuard poll_guard(*theImpl);

  const Uint32 seq = theNdbCon->theNodeSequence;

  if (theError.code) {
    /**
     * The scan is already complete (Err_scanAlreadyComplete)
     * or is in some error.
     *
     * Either there is a bug in the api application such that
     * it calls nextResult()/nextResultNdbRecord() again
     * after getting return value 1 (meaning end of scan) or
     * -1 (for error).
     *
     * Or an SCAN_TABREF-error have been received into the operation
     * (asynchronously) between calls.
     *
     * In any case, keep and propagate as NdbTransaction error and fail.
     */
    if (theError.code != Err_scanAlreadyComplete) setErrorCode(theError.code);
    return -1;
  }

  if (seq == theImpl->getNodeSequence(nodeId) &&
      send_next_scan(m_current_api_receiver, false) == 0) {
    idx = m_current_api_receiver;
    last = m_api_receivers_count;

    do {
      if (theError.code) {
        setErrorCode(theError.code);
        return -1;
      }

      Uint32 cnt = m_conf_receivers_count;
      Uint32 sent = m_sent_receivers_count;

      if (cnt > 0) {
        /* New receivers with completed batches available. */
        memcpy(m_api_receivers + last, m_conf_receivers, cnt * sizeof(char *));
        last += cnt;
        theImpl->incClientStat(Ndb::ScanBatchCount, cnt);
        m_conf_receivers_count = 0;
        if (sent > 0) {
          theImpl->flush_send_buffers();
        }
      } else if (retVal == 2 && sent > 0) {
        /* No completed... */
        theImpl->incClientStat(Ndb::WaitScanResultCount, 1);
        
        int ret_code= poll_guard.wait_scan(3*timeout,
                                           nodeId,
                                           forceSend,
                                           &theImpl->m_start_time);
        if (ret_code == 0 && seq == theImpl->getNodeSequence(nodeId)) {
          continue;
        } else if (ret_code == -1) {
          retVal = -1;
        } else {
          idx = last;
          retVal = -2;  // return_code;
        }
      } else if (retVal == 2) {
        /**
         * No completed & no sent -> EndOfData
         * Make sure user gets error if he tries again.
         */
        theError.code = Err_scanAlreadyComplete;
        return 1;
      }

      if (retVal == 0) break;

      while (idx < last) {
        NdbReceiver *tRec = m_api_receivers[idx];
        if ((out_row = tRec->getNextRow()) != nullptr) {
          retVal = 0;
          break;
        }
        idx++;
      }
    } while (retVal == 2);

    m_api_receivers_count = last;
    m_current_api_receiver = idx;
  } else {
    retVal = -3;
  }

  switch (retVal) {
    case 0:
    case 1:
    case 2:
      return retVal;
    case -1:
      g_eventLogger->info(
          "NdbScanOperation::nextResultNdbRecord() 1:4008 on connection %d",
          theNdbCon->ptr2int());
      setErrorCode(4008);  // Timeout
      break;
    case -2:
      setErrorCode(4028);  // Node fail
      break;
    case -3:  // send_next_scan -> return fail (set error-code self)
      if (theError.code == 0) setErrorCode(4028);  // seq changed = Node fail
      break;
  }

  theNdbCon->theTransactionIsStarted = false;
  theNdbCon->theReleaseOnClose = true;
  return -1;
}

int NdbScanOperation::send_next_scan(Uint32 cnt, bool stopScanFlag) {
  if (cnt > 0) {
    NdbApiSignal tSignal(theNdb->theMyRef);
    tSignal.setSignal(GSN_SCAN_NEXTREQ, refToBlock(theNdbCon->m_tcRef));

    Uint32 *theData = tSignal.getDataPtrSend();
    theData[0] = theNdbCon->theTCConPtr;
    theData[1] = stopScanFlag == true ? 1 : 0;
    Uint64 transId = theNdbCon->theTransactionId;
    theData[2] = (Uint32)transId;
    theData[3] = (Uint32)(transId >> 32);

    /**
     * Prepare ops
     */
    Uint32 last = m_sent_receivers_count;
    Uint32 *prep_array = (cnt > 21 ? m_prepared_receivers : theData + 4);
    Uint32 sent = 0;
    for (Uint32 i = 0; i < cnt; i++) {
      NdbReceiver *tRec = m_api_receivers[i];
      if ((prep_array[sent] = tRec->m_tcPtrI) != RNIL) {
        m_sent_receivers[last + sent] = tRec;
        tRec->m_list_index = last + sent;
        tRec->prepareSend();
        sent++;
      }
    }
    memmove(m_api_receivers, m_api_receivers + cnt,
            (theParallelism - cnt) * sizeof(char *));

    int ret = 0;
    if (sent) {
      Uint32 nodeId = theNdbCon->theDBnode;
      NdbImpl *impl = theNdb->theImpl;
      if (cnt > 21) {
        tSignal.setLength(ScanNextReq::SignalLength);
        LinearSectionPtr ptr[3];
        ptr[0].p = prep_array;
        ptr[0].sz = sent;
        ret = impl->sendSignal(&tSignal, nodeId, ptr, 1);
      } else {
        tSignal.setLength(ScanNextReq::SignalLength + sent);
        ret = impl->sendSignal(&tSignal, nodeId);
      }
    }
    m_sent_receivers_count = last + sent;
    m_api_receivers_count -= cnt;
    m_current_api_receiver = 0;

    return ret;
  }
  return 0;
}

int NdbScanOperation::prepareSend(Uint32 /*TC_ConnectPtr*/,
                                  Uint64 /*TransactionId*/,
                                  NdbOperation::AbortOption) {
  abort();
  return 0;
}

int NdbScanOperation::doSend(int /*ProcessorId*/) { return 0; }

void NdbScanOperation::close(bool forceSend, bool releaseOp) {
  DBUG_ENTER("NdbScanOperation::close");
  DBUG_PRINT("enter",
             ("this: %p  tcon: %p  con: %p  force: %d  release: %d", this,
              m_transConnection, theNdbCon, forceSend, releaseOp));

  if (theNdbCon != nullptr) {
    if (DEBUG_NEXT_RESULT)
      g_eventLogger->info(
          "NdbScanOperation::close() theError.code = %d "
          "m_api_receivers_count = %d "
          "m_conf_receivers_count = %d "
          "m_sent_receivers_count = %d",
          theError.code, m_api_receivers_count, m_conf_receivers_count,
          m_sent_receivers_count);

    /*
      The PollGuard has an implicit call of unlock_and_signal through the
      ~PollGuard method. This method is called implicitly by the compiler
      in all places where the object is out of context due to a return,
      break, continue or simply end of statement block
    */
    PollGuard poll_guard(*theNdb->theImpl);
    close_impl(forceSend, &poll_guard);
  }

  /* Free buffer used to store scan result set.
   * Result set lifetime ends when the cursor is closed.
   */
  if (m_scan_buffer) {
    delete[] m_scan_buffer;
    m_scan_buffer = nullptr;
  }

  // Keep in local variables, as "this" might be destructed below
  NdbConnection *tCon = theNdbCon;
  NdbConnection *tTransCon = m_transConnection;
  Ndb *tNdb = theNdb;

  theNdbCon = nullptr;
  m_transConnection = nullptr;

  if (tTransCon && releaseOp) {
    NdbIndexScanOperation *tOp = (NdbIndexScanOperation *)this;

    bool ret [[maybe_unused]];
    if (theStatus != WaitResponse) {
      /**
       * Not executed yet
       */
      ret = tTransCon->releaseScanOperation(&tTransCon->m_theFirstScanOperation,
                                            &tTransCon->m_theLastScanOperation,
                                            tOp);
    } else {
      ret = tTransCon->releaseScanOperation(&tTransCon->m_firstExecutedScanOp,
                                            nullptr, tOp);
    }
    assert(ret);
  }

  // Close Txn and release all NdbOps owner by it
  tNdb->closeTransaction(tCon);
  tNdb->theImpl->decClientStat(Ndb::TransCloseCount, 1); /* Correct stats */
  assert(tNdb->theRemainingStartTransactions > 0);
  tNdb->theRemainingStartTransactions--;
  DBUG_VOID_RETURN;
}

void NdbScanOperation::execCLOSE_SCAN_REP() {
  m_conf_receivers_count = 0;
  m_sent_receivers_count = 0;
}

void NdbScanOperation::release() {
  if (theNdbCon != nullptr || m_transConnection != nullptr) {
    close();
  }
  for (Uint32 i = 0; i < m_allocated_receivers; i++) {
    m_receivers[i]->release();
  }
  if (m_scan_buffer) {
    delete[] m_scan_buffer;
    m_scan_buffer = nullptr;
  }

  NdbOperation::release();

  if (theSCAN_TABREQ) {
    theNdb->releaseSignal(theSCAN_TABREQ);
    theSCAN_TABREQ = nullptr;
  }
}

/*
 * This method finalises an Old API defined scan
 * This is done just prior to scan execution
 * The parameters provided via the RecAttr scan interface are
 * used to create an NdbRecord based scan
 */
int NdbScanOperation::finaliseScanOldApi() {
  /* For a scan we use an NdbRecord structure for this
   * table, and add the user-requested values in a similar
   * way to the extra GetValues mechanism
   */
  assert(theOperationType == OpenScanRequest ||
         theOperationType == OpenRangeScanRequest);

  /* Prepare ScanOptions structure using saved parameters */
  ScanOptions options;
  options.optionsPresent = (ScanOptions::SO_SCANFLAGS |
                            ScanOptions::SO_PARALLEL | ScanOptions::SO_BATCH);

  options.scan_flags = m_savedScanFlagsOldApi;
  options.parallel = m_savedParallelOldApi;
  options.batch = m_savedBatchOldApi;

  if (theDistrKeyIndicator_ == 1) {
    /* User has defined a partition id specifically */
    options.optionsPresent |= ScanOptions::SO_PARTITION_ID;
    options.partitionId = theDistributionKey;
  }

  /* customData or interpretedCode should
   * already be set in the operation members - no need
   * to pass in as ScanOptions
   */

  /* Next, call scanTable, passing in some of the
   * parameters we saved
   * It will look after building the correct signals
   */
  int result = -1;

  const unsigned char *emptyMask =
      (const unsigned char *)NdbDictionaryImpl::m_emptyMask;

  if (theOperationType == OpenScanRequest)
    /* Create table scan operation with an empty
     * mask for NdbRecord values
     */
    result = scanTableImpl(m_currentTable->m_ndbrecord, m_savedLockModeOldApi,
                           emptyMask, &options, sizeof(ScanOptions));
  else {
    assert(theOperationType == OpenRangeScanRequest);
    NdbIndexScanOperation *isop = static_cast<NdbIndexScanOperation *>(this);

    if (isop->currentRangeOldApi != nullptr) {
      /* Add current bound to bound list */
      if (isop->buildIndexBoundOldApi(0) != 0) return -1;
    }

    /* If this is an ordered scan, then we need
     * the pk columns in the mask, otherwise we
     * don't
     */
    const unsigned char *resultMask =
        ((m_savedScanFlagsOldApi & (SF_OrderBy | SF_OrderByFull)) != 0)
            ? m_accessTable->m_pkMask
            : emptyMask;

    result = isop->scanIndexImpl(m_accessTable->m_ndbrecord,
                                 m_currentTable->m_ndbrecord,
                                 m_savedLockModeOldApi, resultMask,
                                 nullptr,  // All bounds added below
                                 &options, sizeof(ScanOptions));

    /* Add any bounds that were specified */
    if (isop->firstRangeOldApi != nullptr) {
      NdbRecAttr *bound = isop->firstRangeOldApi;
      while (bound != nullptr) {
        if (isop->setBound(m_accessTable->m_ndbrecord,
                           *isop->getIndexBoundFromRecAttr(bound)) != 0)
          return -1;

        bound = bound->next();
      }
    }

    isop->releaseIndexBoundsOldApi();
  }

  /* Free any scan-owned ScanFilter generated InterpretedCode
   * object
   */
  freeInterpretedCodeOldApi();

  return result;
}

void NdbScanOperation::finaliseScan() {
  int res = 0;
  assert(m_scanFinalisedOk == false);

  if (m_scanUsingOldApi) {
    /* Here we transform an set of scan definitions
     * from the 'old api' into an NdbRecord style
     * scan operation
     */
    res = finaliseScanOldApi();
  }

  /**
   * In all cases, initialise members necessary for correct
   * nextResult() calls even without successful send of
   * the scan...
   * See bug#42545
   */
  m_curr_row = nullptr;
  m_sent_receivers_count = theParallelism;
  if (m_ordered) {
    m_current_api_receiver = theParallelism;
    m_api_receivers_count = theParallelism;
  }

  m_scanFinalisedOk = (res == 0);
}

/***************************************************************************
int prepareSendScan(Uint32 aTC_ConnectPtr,
                    Uint64 aTransactionId,
                    const Uint32 * readMask)

Return Value:   Return 0 : preparation of send was successful.
                Return -1: In all other case.
Parameters:     aTC_ConnectPtr: the Connect pointer to TC.
                aTransactionId: the Transaction identity of the transaction.
Remark:         Puts the the final data into ATTRINFO signal(s)  after this
                we know the how many signal to send and their sizes
***************************************************************************/
int NdbScanOperation::prepareSendScan(Uint32 /*aTC_ConnectPtr*/,
                                      Uint64 /*aTransactionId*/,
                                      const Uint32 *readMask) {
  if (theInterpretIndicator != 1 ||
      (theOperationType != OpenScanRequest &&
       theOperationType != OpenRangeScanRequest)) {
    setErrorCodeAbort(4005);
    return -1;
  }

  theErrorLine = 0;

  /* All scans use NdbRecord at this stage */
  assert(m_attribute_record);

  /**
   * Prepare all receivers
   */
  theReceiver.prepareSend();
  bool keyInfo = m_keyInfo;
  Uint32 key_size = keyInfo ? m_attribute_record->m_keyLenInWords : 0;

  /**
   * Set keyinfo, nodisk and distribution key flags in
   * ScanTabReq
   *  (Always request keyinfo when using blobs)
   */
  ScanTabReq *req = CAST_PTR(ScanTabReq, theSCAN_TABREQ->getDataPtrSend());
  Uint32 reqInfo = req->requestInfo;
  ScanTabReq::setKeyinfoFlag(reqInfo, keyInfo);
  ScanTabReq::setNoDiskFlag(reqInfo, (m_flags & OF_NO_DISK) != 0);
  ScanTabReq::setReadCommittedBaseFlag(reqInfo, theReadCommittedBaseIndicator);

  /* Set distribution key info if required */
  ScanTabReq::setDistributionKeyFlag(reqInfo, theDistrKeyIndicator_);

  /* Set aggregation information */
  if (m_aggregation_code != nullptr) {
    ScanTabReq::setAggregation(reqInfo, 1);
  }
  req->requestInfo = reqInfo;
  req->distributionKey = theDistributionKey;
  theSCAN_TABREQ->setLength(ScanTabReq::StaticLength + theDistrKeyIndicator_);

  /* All scans use NdbRecord internally */
  assert(theStatus == UseNdbRecord);

  /**
   * The number of records sent by each LQH is calculated and the kernel
   * is informed of this number by updating the SCAN_TABREQ signal
   */
  Uint32 batch_size = req->first_batch_size;  // Possibly user specified
  Uint32 batch_byte_size = 0;
  theReceiver.calculate_batch_size(theParallelism, batch_size, batch_byte_size);

  /**
   * Calculate memory req. for the NdbReceiverBuffer and its row buffer:
   *
   * Scan results are stored into a buffer in a 'packed' format
   * by the NdbReceiver. When each row is fetched (made 'current'),
   * NdbReceiver unpack it into a row buffer as specified by the
   * NdbRecord argument (and RecAttrs are put into their destination)
   */
  Uint32 bufsize = 0;
  NdbReceiver::result_bufsize(m_attribute_record, readMask,
                              theReceiver.m_firstRecAttr, key_size,
                              m_read_range_no,
                              false,  // No correlation
                              1, batch_size, batch_byte_size, bufsize);

  assert((bufsize % sizeof(Uint32)) == 0);  // Size returned as Uint32 aligned

  /* Calculate row buffer size, align it for (hopefully) improved memory access.
   */
  Uint32 full_rowsize =
      NdbReceiver::ndbrecord_rowsize(m_attribute_record, m_read_range_no);

  if (m_aggregation_code != nullptr) {
    // In aggregation mode, we redefine the batch
    batch_size = 1;
    batch_byte_size = DEF_AGG_RESULT_BATCH_BYTES;
    bufsize = MAX_AGG_RESULT_BATCH_BYTES;
  }

  /**
   * Allocate total buffers for all fragments in one big chunk.
   * Allocated as Uint32 to fulfill alignment req for NdbReceiveBuffers.
   */
  assert(theParallelism > 0);
  const Uint32 alloc_size =
      ((full_rowsize + bufsize) * theParallelism) / sizeof(Uint32);
  Uint32 *buf = new Uint32[alloc_size];
  DBUG_EXECUTE_IF("ndb_scanbuff_oom", {
    g_eventLogger->info("DBUG_EXECUTE_IF(ndb_scanbuff_oom...");
    delete[] buf;
    buf = nullptr;
  });
  if (!buf) {
    setErrorCodeAbort(4000);  // "Memory allocation error"
    return -1;
  }
  assert(m_scan_buffer == nullptr);
  m_scan_buffer = buf;

  req->batch_byte_size = batch_byte_size;
  req->first_batch_size = batch_size;
  ScanTabReq::setScanBatch(req->requestInfo, batch_size);

  for (Uint32 i = 0; i < theParallelism; i++) {
    m_receivers[i]->do_setup_ndbrecord(m_attribute_record,
                                       reinterpret_cast<char *>(buf),
                                       m_read_range_no, (key_size > 0));
    buf += full_rowsize / sizeof(Uint32);

    NdbReceiverBuffer *recbuf =
        NdbReceiver::initReceiveBuffer(buf, bufsize, batch_size);

    m_receivers[i]->prepareReceive(recbuf);
    buf += bufsize / sizeof(Uint32);
  }

  /* Update ATTRINFO section sizes info */
  if (doSendSetAISectionSizes() == -1) return -1;

  return 0;
}

int NdbScanOperation::doSendSetAISectionSizes() {
  // Set the scan AI section sizes.
  Uint32 *sectionSizesPtr = theFirstATTRINFO->getDataPtrSend();
  *sectionSizesPtr++ = theInitialReadSize;
  *sectionSizesPtr++ = theInterpretedSize;
  *sectionSizesPtr++ = 0;  // Update size
  *sectionSizesPtr++ = 0;  // Final read size
  *sectionSizesPtr = theSubroutineSize;

  return 0;
}

/*****************************************************************************
int doSendScan()

Return Value:   Return >0 : send was successful, returns number of signals sent
                Return -1: In all other case.
Parameters:     aProcessorId: Receiving processor node
Remark:         Sends the ATTRINFO signal(s)
*****************************************************************************/
int NdbScanOperation::doSendScan(int aProcessorId) {
  if (theInterpretIndicator != 1 ||
      (theOperationType != OpenScanRequest &&
       theOperationType != OpenRangeScanRequest)) {
    setErrorCodeAbort(4005);
    return -1;
  }

  assert(theSCAN_TABREQ != nullptr);

  /* Check that we don't have too much AttrInfo */
  if (unlikely(theTotalCurrAI_Len > ScanTabReq::MaxTotalAttrInfo)) {
    setErrorCode(4257);
    return -1;
  }

  /* SCANTABREQ always has 2 mandatory sections and an optional
   * third section
   * Section 0 : List of receiver Ids NDBAPI has allocated
   *             for the scan
   * Section 1 : ATTRINFO section
   * Section 2 : Optional KEYINFO section
   */
  GenericSectionPtr secs[3];
  LinearSectionIterator receiverIdIterator(m_prepared_receivers,
                                           theParallelism);
  SignalSectionIterator attrInfoIter(theFirstATTRINFO);
  SignalSectionIterator keyInfoIter(theSCAN_TABREQ->next());

  secs[0].sectionIter = &receiverIdIterator;
  secs[0].sz = theParallelism;

  secs[1].sectionIter = &attrInfoIter;
  secs[1].sz = theTotalCurrAI_Len;

  Uint32 numSections = 2;

  if (theTupKeyLen) {
    secs[2].sectionIter = &keyInfoIter;
    secs[2].sz = theTupKeyLen;
    numSections = 3;
  }

  NdbImpl *impl = theNdb->theImpl;
  {
    const Ndb::ClientStatistics counterIndex =
        (numSections == 3) ? Ndb::RangeScanCount : Ndb::TableScanCount;
    impl->incClientStat(counterIndex, 1);
    if (getPruned()) impl->incClientStat(Ndb::PrunedScanCount, 1);
  }
  bool forceShort = impl->forceShortRequests;
  bool sendLong = !forceShort;

  if (sendLong) {
    /* Send Fragmented as SCAN_TABREQ can be large */
    if (impl->sendFragmentedSignal(theSCAN_TABREQ, aProcessorId, &secs[0],
                                   numSections) == -1) {
      setErrorCode(4002);
      return -1;
    }
  } else {
    /* Send a 'short' SCANTABREQ - e.g. long SCANTABREQ
     * with signalIds as first section, followed by
     * AttrInfo and KeyInfo trains
     */
    Uint32 attrInfoLen = secs[1].sz;
    Uint32 keyInfoLen = (numSections == 3) ? secs[2].sz : 0;

    ScanTabReq *scanTabReq =
        CAST_PTR(ScanTabReq, theSCAN_TABREQ->getDataPtrSend());

    Uint32 connectPtr = scanTabReq->apiConnectPtr;
    Uint32 transId1 = scanTabReq->transId1;
    Uint32 transId2 = scanTabReq->transId2;

    /* Modify ScanTabReq to carry length of keyinfo and attrinfo */
    scanTabReq->attrLenKeyLen = (keyInfoLen << 16) | attrInfoLen;

    /* Send with receiver Ids as first and only section */
    if (impl->sendSignal(theSCAN_TABREQ, aProcessorId, &secs[0], 1) == -1) {
      setErrorCode(4002);
      return -1;
    }

    if (keyInfoLen) {
      GSIReader keyInfoReader(secs[2].sectionIter);
      theSCAN_TABREQ->theVerId_signalNumber = GSN_KEYINFO;
      KeyInfo *keyInfo = (KeyInfo *)theSCAN_TABREQ->getDataPtrSend();
      keyInfo->connectPtr = connectPtr;
      keyInfo->transId[0] = transId1;
      keyInfo->transId[1] = transId2;

      while (keyInfoLen) {
        Uint32 dataWords = MIN(keyInfoLen, KeyInfo::DataLength);
        keyInfoReader.copyNWords(&keyInfo->keyData[0], dataWords);
        theSCAN_TABREQ->setLength(KeyInfo::HeaderLength + dataWords);

        if (impl->sendSignal(theSCAN_TABREQ, aProcessorId) == -1) {
          setErrorCode(4002);
          return -1;
        }
        keyInfoLen -= dataWords;
      }
    }

    GSIReader attrInfoReader(secs[1].sectionIter);
    theSCAN_TABREQ->theVerId_signalNumber = GSN_ATTRINFO;
    AttrInfo *attrInfo = (AttrInfo *)theSCAN_TABREQ->getDataPtrSend();
    attrInfo->connectPtr = connectPtr;
    attrInfo->transId[0] = transId1;
    attrInfo->transId[1] = transId2;

    while (attrInfoLen) {
      Uint32 dataWords = MIN(attrInfoLen, AttrInfo::DataLength);
      attrInfoReader.copyNWords(&attrInfo->attrData[0], dataWords);
      theSCAN_TABREQ->setLength(AttrInfo::HeaderLength + dataWords);

      if (impl->sendSignal(theSCAN_TABREQ, aProcessorId) == -1) {
        setErrorCode(4002);
        return -1;
      }
      attrInfoLen -= dataWords;
    }
  }

  theStatus = WaitResponse;
  return 1;  // 1 signal sent
}  // NdbOperation::doSendScan()

/* This method retrieves a pointer to the keyinfo for the current
 * row - it is used when creating a scan takeover operation
 */
int NdbScanOperation::getKeyFromKEYINFO20(Uint32 *data, Uint32 &size) {
  NdbRecAttr *tRecAttr = m_curr_row;
  if (tRecAttr) {
    const Uint32 *src = (Uint32 *)tRecAttr->aRef();

    assert(tRecAttr->get_size_in_bytes() > 0);
    assert(tRecAttr->get_size_in_bytes() < 65536);
    const Uint32 len = (tRecAttr->get_size_in_bytes() + 3) / 4 - 1;

    assert(size >= len);
    memcpy(data, src, 4 * len);
    size = len;
    return 0;
  }
  return -1;
}

/*****************************************************************************
 * NdbOperation* takeOverScanOp(NdbTransaction* updateTrans);
 *
 * Parameters:     The update transactions NdbTransaction pointer.
 * Return Value:   A reference to the transferred operation object
 *                   or NULL if no success.
 * Remark:         Take over the scanning transactions NdbOperation
 *                 object for a tuple to an update transaction,
 *                 which is the last operation read in nextScanResult()
 *                 (theNdbCon->thePreviousScanRec)
 *
 *     FUTURE IMPLEMENTATION:   (This note was moved from header file.)
 *     In the future, it will even be possible to transfer
 *     to a NdbTransaction on another Ndb-object.
 *     In this case the receiving NdbTransaction-object must call
 *     a method receiveOpFromScan to actually receive the information.
 *     This means that the updating transactions can be placed
 *     in separate threads and thus increasing the parallelism during
 *     the scan process.
 ****************************************************************************/
NdbOperation *NdbScanOperation::takeOverScanOp(OperationType opType,
                                               NdbTransaction *pTrans) {
  if (!m_scanUsingOldApi) {
    setErrorCodeAbort(4284);
    return nullptr;
  }

  if (!m_keyInfo) {
    // Cannot take over lock if no keyinfo was requested
    setErrorCodeAbort(4604);
    return nullptr;
  }

  /*
   * Get the Keyinfo from the NdbRecord result row
   */
  Uint32 infoword = 0;
  Uint32 len = 0;
  const char *src = nullptr;

  Uint32 idx = m_current_api_receiver;
  if (idx >= m_api_receivers_count) return nullptr;
  const NdbReceiver *receiver = m_api_receivers[m_current_api_receiver];

  /* Get this row's KeyInfo data */
  int res = receiver->get_keyinfo20(infoword, len, src);
  if (res == -1) return nullptr;

  NdbOperation *newOp = pTrans->getNdbOperation(m_currentTable);
  if (newOp == nullptr) {
    return nullptr;
  }
  pTrans->theSimpleState = 0;

  assert(len > 0);
  assert(len < 16384);

  newOp->theTupKeyLen = len;
  newOp->theOperationType = opType;
  newOp->m_abortOption = AbortOnError;
  switch (opType) {
    case (ReadRequest):
      newOp->theLockMode = theLockMode;
      [[fallthrough]];
    case (DeleteRequest):
      newOp->theStatus = GetValue;
      break;
    default:
      newOp->theStatus = SetValue;
  }
  const Uint32 tScanInfo = infoword & 0x3FFFF;
  const Uint32 tTakeOverFragment = infoword >> 20;
  {
    UintR scanInfo = 0;
    TcKeyReq::setTakeOverScanFlag(scanInfo, 1);
    TcKeyReq::setTakeOverScanFragment(scanInfo, tTakeOverFragment);
    TcKeyReq::setTakeOverScanInfo(scanInfo, tScanInfo);
    newOp->theScanInfo = scanInfo;
    newOp->theDistrKeyIndicator_ = 1;
    newOp->theDistributionKey = tTakeOverFragment;
  }

  // Copy the first 8 words of key info from KEYINF20 into TCKEYREQ
  TcKeyReq *tcKeyReq = CAST_PTR(TcKeyReq, newOp->theTCREQ->getDataPtrSend());
  Uint32 i = MIN(TcKeyReq::MaxKeyInfo, len);
  memcpy(tcKeyReq->keyInfo, src, 4 * i);
  src += i * 4;

  if (i < len) {
    NdbApiSignal *tSignal = theNdb->getSignal();
    newOp->theTCREQ->next(tSignal);

    Uint32 left = len - i;
    while (tSignal && left > KeyInfo::DataLength) {
      tSignal->setSignal(GSN_KEYINFO, refToBlock(pTrans->m_tcRef));
      tSignal->setLength(KeyInfo::MaxSignalLength);
      KeyInfo *keyInfo = CAST_PTR(KeyInfo, tSignal->getDataPtrSend());
      memcpy(keyInfo->keyData, src, 4 * KeyInfo::DataLength);
      src += 4 * KeyInfo::DataLength;
      left -= KeyInfo::DataLength;

      tSignal->next(theNdb->getSignal());
      tSignal = tSignal->next();
      newOp->theLastKEYINFO = tSignal;
    }

    if (tSignal && left > 0) {
      tSignal->setSignal(GSN_KEYINFO, refToBlock(pTrans->m_tcRef));
      tSignal->setLength(KeyInfo::HeaderLength + left);
      newOp->theLastKEYINFO = tSignal;
      KeyInfo *keyInfo = CAST_PTR(KeyInfo, tSignal->getDataPtrSend());
      memcpy(keyInfo->keyData, src, 4 * left);
    }
  }
  /* create blob handles automatically for a delete - other ops must
   * create manually
   */
  if (opType == DeleteRequest && m_currentTable->m_noOfBlobs != 0) {
    for (unsigned i = 0; i < m_currentTable->m_columns.size(); i++) {
      NdbColumnImpl *c = m_currentTable->m_columns[i];
      assert(c != nullptr);
      if (c->getBlobType()) {
        if (newOp->getBlobHandle(pTrans, c) == nullptr) return nullptr;
      }
    }
  }

  return newOp;
}

NdbOperation *NdbScanOperation::takeOverScanOpNdbRecord(
    OperationType opType, NdbTransaction *pTrans, const NdbRecord *record,
    char *row, const unsigned char *mask,
    const NdbOperation::OperationOptions *opts, Uint32 sizeOfOptions) {
  int res;

  if (!m_attribute_record) {
    setErrorCodeAbort(4284);
    return nullptr;
  }
  if (!record) {
    setErrorCodeAbort(4285);
    return nullptr;
  }
  if (!m_keyInfo) {
    // Cannot take over lock if no keyinfo was requested
    setErrorCodeAbort(4604);
    return nullptr;
  }
  if (record->flags & NdbRecord::RecIsIndex) {
    /* result_record must be a base table ndbrecord, not an index ndbrecord */
    setErrorCodeAbort(4340);
    return nullptr;
  }
  if (m_blob_lock_upgraded) {
    /* This was really a CommittedRead scan, which does not support
     * lock takeover
     */
    /* takeOverScanOp, to take over a scanned row one must explicitly
     * request keyinfo on readTuples call
     */
    setErrorCodeAbort(4604);
    return nullptr;
  }

  NdbOperation *op = pTrans->getNdbOperation(record->table, nullptr);
  if (!op) return nullptr;

  pTrans->theSimpleState = 0;
  op->theStatus = NdbOperation::UseNdbRecord;
  op->theOperationType = opType;
  op->m_abortOption = AbortOnError;
  op->m_key_record = nullptr;  // This means m_key_row has KEYINFO20 data
  op->m_attribute_record = record;
  /*
    The m_key_row pointer is only valid until next call of
    nextResult(fetchAllowed=true). But that is ok, since the lock is also
    only valid until that time, so the application must execute() the new
    operation before then.
   */

  /* Now find the current row, and extract keyinfo. */
  Uint32 idx = m_current_api_receiver;
  if (idx >= m_api_receivers_count) return nullptr;
  const NdbReceiver *receiver = m_api_receivers[m_current_api_receiver];
  Uint32 infoword;
  res = receiver->get_keyinfo20(infoword, op->m_keyinfo_length, op->m_key_row);
  if (res == -1) return nullptr;
  Uint32 scanInfo = 0;
  TcKeyReq::setTakeOverScanFlag(scanInfo, 1);
  Uint32 fragment = infoword >> 20;
  TcKeyReq::setTakeOverScanFragment(scanInfo, fragment);
  TcKeyReq::setTakeOverScanInfo(scanInfo, infoword & 0x3FFFF);
  op->theScanInfo = scanInfo;
  op->theDistrKeyIndicator_ = 1;
  op->theDistributionKey = fragment;

  op->m_attribute_row = row;
  AttributeMask readMask;
  record->copyMask(readMask.rep.data, mask);

  if (opType == ReadRequest || opType == ReadExclusive) {
    op->theLockMode = theLockMode;
    /*
     * Apart from taking over the row lock, we also support reading again,
     * though typical usage will probably use an empty mask to read nothing.
     */
    op->theReceiver.getValues(record, row);
  } else if (opType == DeleteRequest && row != nullptr) {
    /* Delete with a 'pre-read' - prepare the Receiver */
    op->theReceiver.getValues(record, row);
  }

  /* Handle any OperationOptions */
  if (opts != nullptr) {
    /* Delegate to static method in NdbOperation */
    Uint32 result =
        NdbOperation::handleOperationOptions(opType, opts, sizeOfOptions, op);
    if (result != 0) {
      setErrorCodeAbort(result);
      return nullptr;
    }
  }

  /* Setup Blob handles... */
  switch (opType) {
    case ReadRequest:
    case ReadExclusive:
    case UpdateRequest:
      if (unlikely(record->flags & NdbRecord::RecHasBlob)) {
        if (op->getBlobHandlesNdbRecord(pTrans, readMask.rep.data) == -1)
          return nullptr;
      }

      break;

    case DeleteRequest:
      /* Create blob handles if required, to properly delete all blob parts
       * If a pre-delete-read was requested, check that it does not ask for
       * Blob columns to be read.
       */
      if (unlikely(record->flags & NdbRecord::RecTableHasBlob)) {
        if (op->getBlobHandlesNdbRecordDelete(pTrans, row != nullptr,
                                              readMask.rep.data) == -1)
          return nullptr;
      }
      break;
    default:
      assert(false);
      return nullptr;
  }

  /* Now prepare the signals to be sent...
   */
  int returnCode = op->buildSignalsNdbRecord(
      pTrans->theTCConPtr, pTrans->theTransactionId, readMask.rep.data);

  if (returnCode) {
    // buildSignalsNdbRecord should have set the error status
    // So we can return NULL
    return nullptr;
  }

  return op;
}

NdbBlob *NdbScanOperation::getBlobHandle(const char *anAttrName) {
  const NdbColumnImpl *col = m_currentTable->getColumn(anAttrName);

  if (col != nullptr) {
    /* We need the row KeyInfo for Blobs
     * Old Api scans have saved flags at this point
     */
    if (m_scanUsingOldApi)
      m_savedScanFlagsOldApi |= SF_KeyInfo;
    else
      m_keyInfo = 1;

    return NdbOperation::getBlobHandle(m_transConnection, col);
  } else {
    setErrorCode(4004);
    return nullptr;
  }
}

NdbBlob *NdbScanOperation::getBlobHandle(Uint32 anAttrId) {
  const NdbColumnImpl *col = m_currentTable->getColumn(anAttrId);

  if (col != nullptr) {
    /* We need the row KeyInfo for Blobs
     * Old Api scans have saved flags at this point
     */
    if (m_scanUsingOldApi)
      m_savedScanFlagsOldApi |= SF_KeyInfo;
    else
      m_keyInfo = 1;

    return NdbOperation::getBlobHandle(m_transConnection, col);
  } else {
    setErrorCode(4004);
    return nullptr;
  }
}

/**
 * getValue_NdbRecord_scan
 * This variant is called when the ScanOptions::GETVALUE mechanism is
 * used to add extra GetValues to an NdbRecord defined scan.
 * It is not used for supporting old-Api scans
 */
NdbRecAttr *NdbScanOperation::getValue_NdbRecord_scan(
    const NdbColumnImpl *attrInfo, char *aValue) {
  DBUG_ENTER("NdbScanOperation::getValue_NdbRecord_scan");
  int res;
  NdbRecAttr *ra;
  DBUG_PRINT("info", ("Column: %u", attrInfo->m_attrId));

  if (attrInfo->m_storageType == NDB_STORAGETYPE_DISK) {
    m_flags &= ~Uint8(OF_NO_DISK);
  }

  res = insertATTRINFOHdr_NdbRecord(attrInfo->m_attrId, 0);
  if (res == -1) DBUG_RETURN(nullptr);

  theInitialReadSize = theTotalCurrAI_Len - AttrInfo::SectionSizeInfoLength;
  ra = theReceiver.getValue(attrInfo, aValue);
  if (!ra) {
    setErrorCodeAbort(4000);
    DBUG_RETURN(nullptr);
  }
  theErrorLine++;
  DBUG_RETURN(ra);
}

/**
 * getValue_NdbRecAttr_scan
 * This variant is called when the old Api getValue() method is called
 * against a ScanOperation.  It adds a RecAttr object to the scan.
 * Signals to request that the value be read are added when the old Api
 * scan is finalised.
 * This method is not used to process ScanOptions::GETVALUE extra gets
 */
NdbRecAttr *NdbScanOperation::getValue_NdbRecAttr_scan(
    const NdbColumnImpl *attrInfo, char *aValue) {
  NdbRecAttr *recAttr = nullptr;

  /* Get a RecAttr object, which is linked in to the Receiver's
   * RecAttr linked list, and return to caller
   */
  if (attrInfo != nullptr) {
    if (attrInfo->m_storageType == NDB_STORAGETYPE_DISK) {
      m_flags &= ~Uint8(OF_NO_DISK);
    }

    recAttr = theReceiver.getValue(attrInfo, aValue);

    if (recAttr != nullptr)
      theErrorLine++;
    else {
      /* MEMORY ALLOCATION ERROR */
      setErrorCodeAbort(4000);
    }
<<<<<<< HEAD
  } else {
    /* Attribute name or id not found in the table */
    setErrorCodeAbort(4004);
=======
  }
  else {
    if (m_aggregation_code != nullptr) {
      recAttr = theReceiver.getValue(nullptr, aValue);
    } else {
      /* Attribute name or id not found in the table */
      setErrorCodeAbort(4004);
    }
>>>>>>> e64a25e2
  }

  return recAttr;
}

NdbRecAttr *NdbScanOperation::getValue_impl(const NdbColumnImpl *attrInfo,
                                            char *aValue) {
  if (theStatus == UseNdbRecord)
    return getValue_NdbRecord_scan(attrInfo, aValue);
  else
    return getValue_NdbRecAttr_scan(attrInfo, aValue);
}

NdbIndexScanOperation::NdbIndexScanOperation(Ndb *aNdb)
    : NdbScanOperation(aNdb, NdbOperation::OrderedIndexScan) {
  firstRangeOldApi = nullptr;
  lastRangeOldApi = nullptr;
  currentRangeOldApi = nullptr;
}

NdbIndexScanOperation::~NdbIndexScanOperation() {}

int NdbIndexScanOperation::setBound(const char *anAttrName, int type,
                                    const void *aValue) {
  return setBound(m_accessTable->getColumn(anAttrName), type, aValue);
}

int NdbIndexScanOperation::setBound(Uint32 anAttrId, int type,
                                    const void *aValue) {
  return setBound(m_accessTable->getColumn(anAttrId), type, aValue);
}

int NdbIndexScanOperation::equal_impl(const NdbColumnImpl *anAttrObject,
                                      const char *aValue) {
  return setBound(anAttrObject, BoundEQ, aValue);
}

NdbRecAttr *NdbIndexScanOperation::getValue_impl(const NdbColumnImpl *attrInfo,
                                                 char *aValue) {
  /* Defer to ScanOperation implementation */
  // TODO : IndexScans always fetch PK columns via their key NdbRecord
  // If the user also requests them, we should avoid fetching them
  // twice.
  return NdbScanOperation::getValue_impl(attrInfo, aValue);
}

/* Helper for setBound called via the old Api.
 * Key bound information is stored in the operation for later
 * processing using the normal NdbRecord setBound interface.
 */
int NdbIndexScanOperation::setBoundHelperOldApi(
    OldApiBoundInfo &boundInfo, Uint32 maxKeyRecordBytes [[maybe_unused]],
    Uint32 index_attrId, Uint32 valueLen, bool inclusive, Uint32 byteOffset,
    Uint32 nullbit_byte_offset, Uint32 nullbit_bit_in_byte,
    const void *aValue) {
  Uint32 presentBitMask = (1 << (index_attrId & 0x1f));

  if ((boundInfo.keysPresentBitmap & presentBitMask) != 0) {
    /* setBound() called twice for same key */
    setErrorCodeAbort(4522);
    return -1;
  }

  /* Set bit in mask for key column presence */
  boundInfo.keysPresentBitmap |= presentBitMask;

  if ((index_attrId + 1) > boundInfo.highestKey) {
    // New highest key, check previous keys
    // are non-strict
    if (boundInfo.highestSoFarIsStrict) {
      /* Invalid set of range scan bounds */
      setErrorCodeAbort(4259);
      return -1;
    }
    boundInfo.highestKey = (index_attrId + 1);
    boundInfo.highestSoFarIsStrict = !inclusive;
  } else {
    /* Not highest, key, better not be strict */
    if (!inclusive) {
      /* Invalid set of range scan bounds */
      setErrorCodeAbort(4259);
      return -1;
    }
  }

  if (aValue != nullptr) {
    /* Copy data into correct part of RecAttr */
    assert(valueLen > 0);
    assert(byteOffset + valueLen <= maxKeyRecordBytes);

    memcpy(boundInfo.key + byteOffset, aValue, valueLen);
  } else {
    /* Set Null bit */
    assert(valueLen == 0);
    boundInfo.key[nullbit_byte_offset] |= (1 << nullbit_bit_in_byte);
  }

  return 0;
}

/*
 * Define bound on index column in range scan.
 */
int NdbIndexScanOperation::setBound(const NdbColumnImpl *tAttrInfo, int type,
                                    const void *aValue) {
  if (!tAttrInfo) {
    setErrorCodeAbort(4318);  // Invalid attribute
    return -1;
  }
  if (theOperationType == OpenRangeScanRequest && (0 <= type && type <= 4)) {
    const NdbRecord *key_record = m_accessTable->m_ndbrecord;
    const Uint32 maxKeyRecordBytes = key_record->m_row_size;

    Uint32 valueLen = 0;
    if (aValue != nullptr)
      if (!tAttrInfo->get_var_length(aValue, valueLen)) {
        /* Length parameter in equal/setValue is incorrect */
        setErrorCodeAbort(4209);
        return -1;
      }

    /* Get details of column from NdbRecord */
    Uint32 byteOffset = 0;

    /* Get the Attr struct from the key NdbRecord for this index Attr */
    Uint32 attrId = tAttrInfo->m_attrId;

    if (attrId >= key_record->key_index_length) {
      /* Attempt to set bound on non key column */
      setErrorCodeAbort(4535);
      return -1;
    }
    Uint32 columnNum = key_record->key_indexes[attrId];

    if (columnNum >= key_record->noOfColumns) {
      /* Internal error in NdbApi */
      setErrorCodeAbort(4005);
      return -1;
    }

    NdbRecord::Attr attr = key_record->columns[columnNum];

    byteOffset = attr.offset;

    bool inclusive = !((type == BoundLT) || (type == BoundGT));

    if (currentRangeOldApi == nullptr) {
      /* Current bound is undefined, allocate space for definition */
      NdbRecAttr *boundSpace = theNdb->getRecAttr();
      if (boundSpace == nullptr) {
        /* Memory allocation error */
        setErrorCodeAbort(4000);
        return -1;
      }
      if (boundSpace->setup(
              sizeof(OldApiScanRangeDefinition) + (2 * maxKeyRecordBytes) - 1,
              nullptr) != 0) {
        theNdb->releaseRecAttr(boundSpace);
        /* Memory allocation error */
        setErrorCodeAbort(4000);
        return -1;
      }

      /* Initialise bounds definition info */
      OldApiScanRangeDefinition *boundsDef =
          (OldApiScanRangeDefinition *)boundSpace->aRef();

      boundsDef->oldBound.lowBound.highestKey = 0;
      boundsDef->oldBound.lowBound.highestSoFarIsStrict = false;
      static_assert(NDB_MAX_NO_OF_ATTRIBUTES_IN_KEY == 32);
      boundsDef->oldBound.lowBound.keysPresentBitmap = 0;

      boundsDef->oldBound.highBound = boundsDef->oldBound.lowBound;
      boundsDef->oldBound.lowBound.key = &boundsDef->space[0];
      boundsDef->oldBound.highBound.key = &boundsDef->space[maxKeyRecordBytes];

      currentRangeOldApi = boundSpace;
    }

    OldApiScanRangeDefinition *bounds =
        (OldApiScanRangeDefinition *)currentRangeOldApi->aRef();

    /* Add to lower bound if required */
    if (type == BoundEQ || type == BoundLE || type == BoundLT) {
      if (setBoundHelperOldApi(bounds->oldBound.lowBound, maxKeyRecordBytes,
                               tAttrInfo->m_attrId, valueLen, inclusive,
                               byteOffset, attr.nullbit_byte_offset,
                               attr.nullbit_bit_in_byte, aValue) != 0)
        return -1;
    }

    /* Add to upper bound if required */
    if (type == BoundEQ || type == BoundGE || type == BoundGT) {
      if (setBoundHelperOldApi(bounds->oldBound.highBound, maxKeyRecordBytes,
                               tAttrInfo->m_attrId, valueLen, inclusive,
                               byteOffset, attr.nullbit_byte_offset,
                               attr.nullbit_bit_in_byte, aValue) != 0)
        return -1;
    }
    return 0;
  } else {
    /* Can only call setBound/equal() for an NdbIndexScanOperation */
    setErrorCodeAbort(4514);
    return -1;
  }
}

/* Method called just prior to scan execution to initialise
 * the passed in IndexBound for the scan using the information
 * stored by the old API's setBound() call.
 * Return codes
 *  0 == bound present and built
 *  1 == bound not present
 * -1 == error
 */
int NdbIndexScanOperation::buildIndexBoundOldApi(int range_no) {
  IndexBound ib;
  OldApiScanRangeDefinition *boundDef =
      (OldApiScanRangeDefinition *)currentRangeOldApi->aRef();

  int result = 1;

  if (boundDef->oldBound.lowBound.highestKey != 0) {
    /* Have a low bound
     * Check that a contiguous set of keys are supplied.
     * Setup low part of IndexBound
     */
    Uint32 expectedValue =
        (~(Uint32)0) >> (32 - boundDef->oldBound.lowBound.highestKey);

    if (boundDef->oldBound.lowBound.keysPresentBitmap != expectedValue) {
      /* Invalid set of range scan bounds */
      setErrorCodeAbort(4259);
      return -1;
    }

    ib.low_key = boundDef->oldBound.lowBound.key;
    ib.low_key_count = boundDef->oldBound.lowBound.highestKey;
    ib.low_inclusive = !boundDef->oldBound.lowBound.highestSoFarIsStrict;
    result = 0;
  } else {
    ib.low_key = nullptr;
    ib.low_key_count = 0;
    ib.low_inclusive = false;
  }

  if (boundDef->oldBound.highBound.highestKey != 0) {
    /* Have a high bound
     * Check that a contiguous set of keys are supplied.
     */
    Uint32 expectedValue =
        (~(Uint32)0) >> (32 - boundDef->oldBound.highBound.highestKey);

    if (boundDef->oldBound.highBound.keysPresentBitmap != expectedValue) {
      /* Invalid set of range scan bounds */
      setErrorCodeAbort(4259);
      return -1;
    }

    ib.high_key = boundDef->oldBound.highBound.key;
    ib.high_key_count = boundDef->oldBound.highBound.highestKey;
    ib.high_inclusive = !boundDef->oldBound.highBound.highestSoFarIsStrict;
    result = 0;
  } else {
    ib.high_key = nullptr;
    ib.high_key_count = 0;
    ib.high_inclusive = false;
  }

  ib.range_no = range_no;

  boundDef->ib = ib;

  assert(currentRangeOldApi->next() == nullptr);

  if (lastRangeOldApi == nullptr) {
    /* First bound */
    assert(firstRangeOldApi == nullptr);
    firstRangeOldApi = lastRangeOldApi = currentRangeOldApi;
  } else {
    /* Other bounds exist, add this to the end of the bounds list */
    assert(firstRangeOldApi != nullptr);
    assert(lastRangeOldApi->next() == nullptr);
    lastRangeOldApi->next(currentRangeOldApi);
    lastRangeOldApi = currentRangeOldApi;
  }

  currentRangeOldApi = nullptr;

  return result;
}

const NdbIndexScanOperation::IndexBound *
NdbIndexScanOperation::getIndexBoundFromRecAttr(NdbRecAttr *recAttr) {
  return &((OldApiScanRangeDefinition *)recAttr->aRef())->ib;
}
/* Method called to release any resources allocated by the old
 * Index Scan bound API
 */
void NdbIndexScanOperation::releaseIndexBoundsOldApi() {
  NdbRecAttr *bound = firstRangeOldApi;
  while (bound != nullptr) {
    NdbRecAttr *release = bound;
    bound = bound->next();
    theNdb->releaseRecAttr(release);
  }

  if (currentRangeOldApi != nullptr) theNdb->releaseRecAttr(currentRangeOldApi);

  firstRangeOldApi = lastRangeOldApi = currentRangeOldApi = nullptr;
}

int NdbIndexScanOperation::ndbrecord_insert_bound(const NdbRecord *key_record,
                                                  Uint32 column_index,
                                                  const char *row,
                                                  Uint32 bound_type,
                                                  Uint32 *&firstWordOfBound) {
  char buf[NdbRecord::Attr::SHRINK_VARCHAR_BUFFSIZE];
  const NdbRecord::Attr *column = &key_record->columns[column_index];

  bool is_null = column->is_null(row);
  Uint32 len = 0;
  const void *aValue = row + column->offset;

  if (!is_null) {
    bool len_ok;
    /* Support for special mysqld varchar format in keys. */
    if (column->flags & NdbRecord::IsMysqldShrinkVarchar) {
      len_ok = column->shrink_varchar(row, len, buf);
      aValue = buf;
    } else {
      len_ok = column->get_var_length(row, len);
    }
    if (!len_ok) {
      setErrorCodeAbort(4209);
      return -1;
    }
  }

  /* Add bound type */
  if (unlikely(
          insertKEYINFO_NdbRecord((const char *)&bound_type, sizeof(Uint32)))) {
    /* Some sort of allocation error */
    setErrorCodeAbort(4000);
    return -1;
  }

  assert(theKEYINFOptr != nullptr);
  /* Grab ptr to first word of this bound if caller wants it */
  if (firstWordOfBound == nullptr) firstWordOfBound = theKEYINFOptr - 1;

  AttributeHeader ah(column->index_attrId, len);

  /* Add AttrInfo header + data for bound */
  if (unlikely(
          insertKEYINFO_NdbRecord((const char *)&ah.m_value, sizeof(Uint32)) ||
          insertKEYINFO_NdbRecord((const char *)aValue, len))) {
    /* Some sort of allocation error */
    setErrorCodeAbort(4000);
    return -1;
  }

  return 0;
}

int NdbIndexScanOperation::insert_open_bound(Uint32 *&firstWordOfBound) {
  /* We want to insert an open bound into a scan
   * This is done by requesting all rows with first key column
   * >= NULL (so, confusingly, bound is <= NULL)
   * Sending this as bound info for an open bound allows us to
   * also send the range number etc so that MRR scans can include
   * open ranges.
   * Note that MRR scans with open ranges are an inefficient use of
   * MRR.  Really the application should realise that all rows are
   * being processed and only fetch them once.
   */
  const Uint32 bound_type = NdbIndexScanOperation::BoundLE;

  if (unlikely(
          insertKEYINFO_NdbRecord((const char *)&bound_type, sizeof(Uint32)))) {
    /* Some sort of allocation error */
    setErrorCodeAbort(4000);
    return -1;
  }

  /* Grab ptr to first word of this bound if caller wants it */
  if (firstWordOfBound == nullptr) firstWordOfBound = theKEYINFOptr - 1;

  /*
   * First index attr id is 0.
   * Create NULL attribute header.
   */
  AttributeHeader ah(0, 0);

  if (unlikely(
          insertKEYINFO_NdbRecord((const char *)&ah.m_value, sizeof(Uint32)))) {
    /* Some sort of allocation error */
    setErrorCodeAbort(4000);
    return -1;
  };

  return 0;
}

int NdbIndexScanOperation::getCurrentKeySize() {
  if (unlikely((theStatus != NdbOperation::UseNdbRecord))) {
    setErrorCodeAbort(4284);
    /* Cannot mix NdbRecAttr and NdbRecord methods in one operation */
    return -1;
  }
  return theTupKeyLen;
}

/* IndexScan readTuples - part of old scan API
 * This call does the minimum amount of validation and state
 * storage possible.  Most of the scan initialisation is done
 * later as part of processIndexScanDefs
 */
int NdbIndexScanOperation::readTuples(LockMode lm, Uint32 scan_flags,
                                      Uint32 parallel, Uint32 batch) {
  /* Defer to Scan Operation's readTuples */
  int res = NdbScanOperation::readTuples(lm, scan_flags, parallel, batch);

  /* Set up IndexScan specific members */
  if (res == 0 && ((int)m_accessTable->m_indexType ==
                   (int)NdbDictionary::Index::OrderedIndex)) {
    if (m_currentTable == m_accessTable) {
      // Old way of scanning indexes, should not be allowed
      m_currentTable = theNdb->theDictionary->getTable(
          m_currentTable->m_primaryTable.c_str());
      assert(m_currentTable != nullptr);
    }
    assert(m_currentTable != m_accessTable);
    // Modify operation state
    theStatus = GetValue;
    theOperationType = OpenRangeScanRequest;
  }

  return res;
}

/* Most of the work of Index Scan definition for old and NdbRecord
 * Index scans is done in this method
 */
int NdbIndexScanOperation::processIndexScanDefs(LockMode lm, Uint32 scan_flags,
                                                Uint32 parallel, Uint32 batch) {
  const bool order_by = scan_flags & (SF_OrderBy | SF_OrderByFull);
  const bool order_desc = scan_flags & SF_Descending;
  const bool read_range_no = scan_flags & SF_ReadRangeNo;
  m_multi_range = scan_flags & SF_MultiRange;

  /* Defer to table scan method */
  int res =
      NdbScanOperation::processTableScanDefs(lm, scan_flags, parallel, batch);
  if (!res && read_range_no) {
    m_read_range_no = 1;
    if (insertATTRINFOHdr_NdbRecord(AttributeHeader::RANGE_NO, 0) == -1)
      res = -1;
  }
  if (!res) {
    /**
     * Note that it is valid to have order_desc true and order_by false.
     *
     * This means that there will be no merge sort among partitions, but
     * each partition will still be returned in descending sort order.
     *
     * This is useful eg. if it is known that the scan spans only one
     * partition.
     */
    if (order_desc) {
      m_descending = true;
      ScanTabReq *req = CAST_PTR(ScanTabReq, theSCAN_TABREQ->getDataPtrSend());
      ScanTabReq::setDescendingFlag(req->requestInfo, true);
    }
    if (order_by) {
      m_ordered = true;
      Uint32 cnt = m_accessTable->getNoOfColumns() - 1;
      m_sort_columns = cnt;  // -1 for NDB$NODE
      m_current_api_receiver = m_sent_receivers_count;
      m_api_receivers_count = m_sent_receivers_count;
    }

    /* Should always have NdbRecord at this point */
    assert(m_attribute_record);
  }

  m_num_bounds = 0;
  m_previous_range_num = 0;

  return res;
}

int compare_ndbrecord(const NdbReceiver *r1, const NdbReceiver *r2,
                      const NdbRecord *key_record,
                      const NdbRecord *result_record,
                      const unsigned char *result_mask, bool descending,
                      bool read_range_no) {
  Uint32 i;
  int jdir = 1 - 2 * (int)descending;

  assert(jdir == 1 || jdir == -1);

  const char *a_row = r1->getCurrentRow();
  const char *b_row = r2->getCurrentRow();

  /* First compare range_no if needed. */
  if (read_range_no) {
    const Uint32 a_range_no = r1->get_range_no();
    const Uint32 b_range_no = r2->get_range_no();
    if (a_range_no != b_range_no) return (a_range_no < b_range_no ? -1 : 1);
  }

  for (i = 0; i < key_record->key_index_length; i++) {
    const NdbRecord::Attr *key_col =
        &key_record->columns[key_record->key_indexes[i]];
    assert(key_col->attrId < result_record->m_attrId_indexes_length);
    int col_idx = result_record->m_attrId_indexes[key_col->attrId];
    assert(col_idx >= 0);
    assert((Uint32)col_idx < result_record->noOfColumns);

    /* Might be comparing only a subset of index key columns */
    if (result_mask != nullptr &&
        !(result_mask[col_idx >> 3] & 1 << (col_idx & 7)))
      return 0;  // Column not present -> done

    const NdbRecord::Attr *result_col = &result_record->columns[col_idx];
    bool a_is_null = result_col->is_null(a_row);
    bool b_is_null = result_col->is_null(b_row);
    if (a_is_null) {
      if (!b_is_null) return -1 * jdir;
    } else {
      if (b_is_null) return 1 * jdir;

      Uint32 offset = result_col->offset;
      Uint32 maxSize = result_col->maxSize;
      const char *a_ptr = a_row + offset;
      const char *b_ptr = b_row + offset;
      void *info = result_col->charset_info;
      int res =
          (*result_col->compare_function)(info, a_ptr, maxSize, b_ptr, maxSize);
      if (res) {
        return res * jdir;
      }
    }
  }

  return 0;
}

/* This function performs the merge sort of the parallel ordered index scans
 * to produce a single sorted stream of rows to the application.
 *
 * To ensure the correct ordering, before a row can be returned, the function
 * must ensure that all fragments have either returned at least one row, or
 * indicated that they have no more rows to return.
 *
 * The function maintains an array of receivers, one per fragment, sorted by
 * the relative ordering of their next rows.  Each time a row is taken from
 * the 'top' receiver, it is re-inserted in the ordered list of receivers
 * which requires O(log2(NumReceivers)) comparisons.
 */
int NdbIndexScanOperation::next_result_ordered_ndbrecord(const char *&out_row,
                                                         bool fetchAllowed,
                                                         bool forceSend) {
  Uint32 current;

  /*
    Retrieve more rows if necessary, then sort the array of receivers.

    The special case m_current_api_receiver==theParallelism is for the
    initial call, where we need to wait for and sort all receviers.
  */
  if (m_current_api_receiver == theParallelism ||
      !m_api_receivers[m_current_api_receiver]->getNextRow()) {
    if (!fetchAllowed) return 2;  // No more data available now

    /* Wait for all receivers to be retrieved. */
    int count = ordered_send_scan_wait_for_all(forceSend);
    if (count == -1) return -1;

    /*
      Insert all newly retrieved receivers in sorted array.
      The receivers are left in m_conf_receivers for us to move into place.
    */
    current = m_current_api_receiver;
    for (int i = 0; i < count; i++) {
      const char *nextRow = m_conf_receivers[i]->getNextRow();  // Fetch first
      assert(nextRow != nullptr);
      ((void)nextRow);
      ordered_insert_receiver(current--, m_conf_receivers[i]);
    }
    m_current_api_receiver = current;
    theNdb->theImpl->incClientStat(Ndb::ScanBatchCount, count);
  } else {
    /*
      Just make sure the first receiver (from which we just returned a row, so
      it may no longer be in the correct sort position) is placed correctly.
    */
    current = m_current_api_receiver;
    ordered_insert_receiver(current + 1, m_api_receivers[current]);
  }

  /* Now just return the next row (if any). */
  if (current < theParallelism &&
      (out_row = m_api_receivers[current]->getCurrentRow()) != nullptr) {
    return 0;
  } else {
    theError.code = Err_scanAlreadyComplete;
    return 1;  // End-of-file
  }
}

/* Insert a newly fully-retrieved receiver in the correct sorted place. */
void NdbIndexScanOperation::ordered_insert_receiver(Uint32 start,
                                                    NdbReceiver *receiver) {
  /*
    Binary search to find the position of the first receiver with no rows
    smaller than the first row for this receiver. We need to insert this
    receiver just before that position.
  */
  Uint32 first = start;
  Uint32 last = theParallelism;
  while (first < last) {
    Uint32 idx = (first + last) / 2;
    int res = compare_ndbrecord(receiver, m_api_receivers[idx], m_key_record,
                                m_attribute_record,
                                nullptr,  // Compare all index attrs
                                m_descending, m_read_range_no);
    if (res <= 0)
      last = idx;
    else
      first = idx + 1;
  }

  /* Move down any receivers that go before this one, then insert it. */
  if (last > start)
    memmove(&m_api_receivers[start - 1], &m_api_receivers[start],
            (last - start) * sizeof(m_api_receivers[0]));
  m_api_receivers[last - 1] = receiver;
}

/*
  This method is called during (NdbRecord) ordered index scans when all rows
  from one batch of one fragment scan are exhausted (identified by
  m_current_api_receiver).

  It sends a SCAN_NEXTREQ signal for the fragment and waits for the batch to
  be fully received.

  As a special case, it is also called at the start of the scan. In this case,
  no signal is sent, it just waits for the initial batch to be fully received
  from all fragments.

  The method returns -1 for error, and otherwise the number of fragments that
  were received (this will be 0 or 1, except for the initial call where it
  will be equal to theParallelism).

  The NdbReceiver object(s) are left in the m_conf_receivers array. Note that
  it is safe to read from m_conf_receivers without mutex protection immediately
  after return from this method; as all fragments are fully received no new
  receivers can enter that array until the next call to this method.
*/
int NdbIndexScanOperation::ordered_send_scan_wait_for_all(bool forceSend) {
  NdbImpl *impl = theNdb->theImpl;
  Uint32 timeout = impl->get_waitfor_timeout();

  PollGuard poll_guard(*impl);
  if (theError.code) {
    if (theError.code != Err_scanAlreadyComplete) setErrorCode(theError.code);
    return -1;
  }

  Uint32 seq = theNdbCon->theNodeSequence;
  Uint32 nodeId = theNdbCon->theDBnode;
  if (seq == impl->getNodeSequence(nodeId) &&
      !send_next_scan_ordered(m_current_api_receiver)) {
    impl->incClientStat(Ndb::WaitScanResultCount, 1);
    while (m_sent_receivers_count > 0 && !theError.code) {      
      int ret_code= poll_guard.wait_scan(3*timeout,
                                         nodeId,
                                         forceSend,
                                         &impl->m_start_time);
      if (ret_code == 0 && seq == impl->getNodeSequence(nodeId)) continue;
      if(ret_code == -1) {
        g_eventLogger->info(
            "NdbIndexScanOperation::ordered_send_scan_wait_for_all() "
            "2:4008 on connection %d",
            theNdbCon->ptr2int());
        setErrorCode(4008);
      } else {
        setErrorCode(4028);
      }
      return -1;
    }

    if (theError.code) {
      setErrorCode(theError.code);
      return -1;
    }

    Uint32 new_receivers = m_conf_receivers_count;
    m_conf_receivers_count = 0;
    return new_receivers;
  } else {
    setErrorCode(4028);
    return -1;
  }
}

/*
  This method is used in ordered index scan to acknowledge the reception of
  one batch of fragment scan rows and request the sending of another batch (it
  sends a SCAN_NEXTREQ signal with one scan fragment record pointer).

  It is called with the argument IDX set to the value of
  m_current_api_receiver, the receiver for the fragment scan to acknowledge.
  This receiver is moved from the m_api_receivers array to the
  m_sent_receivers array.

  This method is called with the PollGuard mutex held on the transporter.
*/
int NdbIndexScanOperation::send_next_scan_ordered(Uint32 idx) {
  if (idx == theParallelism) return 0;

  NdbReceiver *tRec = m_api_receivers[idx];
  NdbApiSignal tSignal(theNdb->theMyRef);
  tSignal.setSignal(GSN_SCAN_NEXTREQ, refToBlock(theNdbCon->m_tcRef));

  Uint32 last = m_sent_receivers_count;
  Uint32 *theData = tSignal.getDataPtrSend();
  Uint32 *prep_array = theData + 4;

  m_current_api_receiver = idx + 1;
  if ((prep_array[0] = tRec->m_tcPtrI) == RNIL) {
    if (DEBUG_NEXT_RESULT)
      g_eventLogger->info("receiver completed, don't send");
    return 0;
  }

  theData[0] = theNdbCon->theTCConPtr;
  theData[1] = 0;
  Uint64 transId = theNdbCon->theTransactionId;
  theData[2] = (Uint32)transId;
  theData[3] = (Uint32)(transId >> 32);

  /**
   * Prepare ops
   */
  m_sent_receivers[last] = tRec;
  tRec->m_list_index = last;
  tRec->prepareSend();
  m_sent_receivers_count = last + 1;

  Uint32 nodeId = theNdbCon->theDBnode;
  NdbImpl *impl = theNdb->theImpl;
  tSignal.setLength(ScanNextReq::SignalLength + 1);
  int ret = impl->sendSignal(&tSignal, nodeId);
  return ret;
}

int NdbScanOperation::close_impl(bool forceSend, PollGuard *poll_guard) {
  NdbImpl *impl = theNdb->theImpl;
  Uint32 timeout = impl->get_waitfor_timeout();
  Uint32 seq = theNdbCon->theNodeSequence;
  Uint32 nodeId = theNdbCon->theDBnode;

  /* Rather nasty way to clean up IndexScan resources if
   * any
   */
  if (theOperationType == OpenRangeScanRequest) {
    NdbIndexScanOperation *isop =
        reinterpret_cast<NdbIndexScanOperation *>(this);

    /* Release any Index Bound resources */
    isop->releaseIndexBoundsOldApi();
  }

  /* Free any scan-owned ScanFilter generated InterpretedCode
   * object (old Api only)
   */
  freeInterpretedCodeOldApi();

  if (seq != impl->getNodeSequence(nodeId)) {
    theNdbCon->theReleaseOnClose = true;
    return -1;
  }

  if (!m_executed) {
    /* Nothing sent, nothing to wait for */
    return 0;
  }

  /**
   * Wait for outstanding
   */
  impl->incClientStat(Ndb::WaitScanResultCount, 1);
  while (theError.code == 0 && m_sent_receivers_count) {
    int return_code= poll_guard->wait_scan(3*timeout,
                                           nodeId,
                                           forceSend,
                                           &impl->m_start_time);
    switch (return_code) {
      case 0:
        break;
      case -1:
        g_eventLogger->info(
            "NdbScanOperation::close_impl() 3:4008 on connection %d",
            theNdbCon->ptr2int());
        setErrorCode(4008);
        [[fallthrough]];
      case -2:
        m_api_receivers_count = 0;
        m_conf_receivers_count = 0;
        m_sent_receivers_count = 0;
        theNdbCon->theReleaseOnClose = true;
        return -1;
    }
  }

  if (theError.code) {
    m_api_receivers_count = 0;
    m_current_api_receiver = m_ordered ? theParallelism : 0;
  }

  /**
   * move all conf'ed into api
   *   so that send_next_scan can check if they needs to be closed
   */
  Uint32 api = m_api_receivers_count;
  Uint32 conf = m_conf_receivers_count;

  if (m_ordered) {
    /**
     * Ordered scan, keep the m_api_receivers "to the right"
     */
    memmove(m_api_receivers, m_api_receivers + m_current_api_receiver,
            (theParallelism - m_current_api_receiver) * sizeof(char *));
    api = (theParallelism - m_current_api_receiver);
    m_api_receivers_count = api;
  }

  if (DEBUG_NEXT_RESULT)
    g_eventLogger->info(
        "close_impl: [order api conf sent curr parr] %d %d %d %d %d %d",
        m_ordered, api, conf, m_sent_receivers_count, m_current_api_receiver,
        theParallelism);

  if (api + conf) {
    /**
     * There's something to close
     *   setup m_api_receivers (for send_next_scan)
     */
    memcpy(m_api_receivers + api, m_conf_receivers, conf * sizeof(char *));
    m_api_receivers_count = api + conf;
    m_conf_receivers_count = 0;
  }

  // Send close scan
  if (send_next_scan(api + conf, true) == -1) {
    theNdbCon->theReleaseOnClose = true;
    return -1;
  }

  /**
   * wait for close scan conf
   */
  impl->incClientStat(Ndb::WaitScanResultCount, 1);
  while (m_sent_receivers_count + m_api_receivers_count +
         m_conf_receivers_count) {
    int return_code= poll_guard->wait_scan(3*timeout,
                                           nodeId,
                                           forceSend,
                                           &impl->m_start_time);
    switch (return_code) {
      case 0:
        break;
      case -1:
        g_eventLogger->info(
            "NdbScanOperation::close_impl() 4:4008 on connection %d",
            theNdbCon->ptr2int());
        setErrorCode(4008);
        [[fallthrough]];
      case -2:
        m_api_receivers_count = 0;
        m_conf_receivers_count = 0;
        m_sent_receivers_count = 0;
        theNdbCon->theReleaseOnClose = true;
        return -1;
    }
  }

  return 0;
}

void NdbScanOperation::reset_receivers(Uint32 parallell, Uint32 /*ordered*/) {
  for (Uint32 i = 0; i < parallell; i++) {
    m_receivers[i]->m_list_index = i;
    m_prepared_receivers[i] = m_receivers[i]->getId();
    m_sent_receivers[i] = m_receivers[i];
    m_conf_receivers[i] = nullptr;
    m_api_receivers[i] = nullptr;
    m_receivers[i]->prepareSend();
  }

  m_api_receivers_count = 0;
  m_current_api_receiver = 0;
  m_sent_receivers_count = 0;
  m_conf_receivers_count = 0;
}

int NdbIndexScanOperation::end_of_bound(Uint32 no) {
  DBUG_ENTER("end_of_bound");
  DBUG_PRINT("info", ("Range number %u", no));

  if (!(m_savedScanFlagsOldApi & SF_MultiRange || no == 0)) {
    setErrorCodeAbort(4509);
    /* Non SF_MultiRange scan cannot have more than one bound */
    DBUG_RETURN(-1);
  }

  if (currentRangeOldApi == nullptr) {
    setErrorCodeAbort(4259);
    /* Invalid set of range scan bounds */
    DBUG_RETURN(-1);
  }

  /* If it's an ordered scan and we're reading range numbers
   * back then check that range numbers are strictly
   * increasing
   */
  if ((m_savedScanFlagsOldApi & (SF_OrderBy | SF_OrderByFull)) &&
      (m_savedScanFlagsOldApi & SF_ReadRangeNo)) {
    Uint32 expectedNum = 0;

    if (lastRangeOldApi != nullptr) {
      assert(firstRangeOldApi != nullptr);
      expectedNum = getIndexBoundFromRecAttr(lastRangeOldApi)->range_no + 1;
    }

    if (no != expectedNum) {
      setErrorCodeAbort(4282);
      /* range_no not strictly increasing in ordered multi-range index scan */
      DBUG_RETURN(-1);
    }
  }

  if (buildIndexBoundOldApi(no) != 0) DBUG_RETURN(-1);

  DBUG_RETURN(0);
}

int NdbIndexScanOperation::get_range_no() {
  assert(m_attribute_record);

  if (m_read_range_no) {
    Uint32 idx = m_current_api_receiver;
    if (idx >= m_api_receivers_count) return -1;

    const NdbReceiver *tRec = m_api_receivers[m_current_api_receiver];
    return tRec->get_range_no();
  }
  return -1;
}

const NdbOperation *NdbScanOperation::lockCurrentTuple(
    NdbTransaction *takeOverTrans, const NdbRecord *result_rec,
    char *result_row, const unsigned char *result_mask,
    const NdbOperation::OperationOptions *opts, Uint32 sizeOfOptions) {
  unsigned char empty_mask[NDB_MAX_ATTRIBUTES_IN_TABLE >> 3];
  /* Default is to not read any attributes, just take over the lock. */
  if (!result_row) {
    std::memset(empty_mask, 0, sizeof(empty_mask));
    result_mask = &empty_mask[0];
  }
  OperationType takeoverOpType = NdbOperation::ReadRequest;

  if (theLockMode == LM_Exclusive) {
    takeoverOpType = NdbOperation::ReadExclusive;
  }

  return takeOverScanOpNdbRecord(takeoverOpType, takeOverTrans, result_rec,
                                 result_row, result_mask, opts, sizeOfOptions);
}

bool NdbScanOperation::getPruned() const {
  /* Note that for old Api scans, the bounds are not added until
   * execute() time, so this will return false until after execute
   */
  return ((m_pruneState == SPS_ONE_PARTITION) || (m_pruneState == SPS_FIXED));
}

NdbBlob *NdbScanOperation::getBlobHandle(const char *anAttrName) const {
  return NdbOperation::getBlobHandle(anAttrName);
}

NdbBlob *NdbScanOperation::getBlobHandle(Uint32 anAttrId) const {
  return NdbOperation::getBlobHandle(anAttrId);
}<|MERGE_RESOLUTION|>--- conflicted
+++ resolved
@@ -52,20 +52,12 @@
   m_array = new Uint32[1];  // skip if on delete in fix_receivers
   theSCAN_TABREQ = nullptr;
   m_executed = false;
-<<<<<<< HEAD
   m_scan_buffer = nullptr;
   m_scanUsingOldApi = true;
   m_scanFinalisedOk = false;
   m_readTuplesCalled = false;
   m_interpretedCodeOldApi = nullptr;
-=======
-  m_scan_buffer= nullptr;
-  m_scanUsingOldApi= true;
-  m_scanFinalisedOk= false;
-  m_readTuplesCalled= false;
-  m_interpretedCodeOldApi= nullptr;
   m_aggregation_code = nullptr;
->>>>>>> e64a25e2
 }
 
 NdbScanOperation::~NdbScanOperation() {
@@ -229,9 +221,6 @@
   return res;
 }
 
-<<<<<<< HEAD
-/* Method for handling scanoptions passed into
-=======
 int NdbScanOperation::addAggregationCode() {
   if (!ndbd_pushdown_aggregation_supported(
           theNdbCon->getNdb()->getMinDbNodeVersion())) {
@@ -245,8 +234,7 @@
   return res;
 }
 
-/* Method for handling scanoptions passed into 
->>>>>>> e64a25e2
+/* Method for handling scanoptions passed into
  * NdbTransaction::scanTable or scanIndex
  */
 int NdbScanOperation::handleScanOptions(const ScanOptions *options) {
@@ -480,8 +468,6 @@
     if (addInterpretedCode() == -1) return -1;
   }
 
-<<<<<<< HEAD
-=======
   /* Add aggregation code words to ATTRINFO signal
    * chain as necessary
    */
@@ -491,7 +477,6 @@
     }
   }
   
->>>>>>> e64a25e2
   /* Scan is now fully defined, so let's start preparing
    * signals.
    */
@@ -1290,16 +1275,12 @@
   if (theSCAN_TABREQ == nullptr) {
     setErrorCodeAbort(4000);
     return -1;
-<<<<<<< HEAD
   }  // if
-=======
-  }//if
 
   if (m_aggregation_code != nullptr && lm != LM_CommittedRead) {
     setErrorCodeAbort(4561);
     return -1;
   }
->>>>>>> e64a25e2
 
   theSCAN_TABREQ->setSignal(GSN_SCAN_TABREQ, refToBlock(theNdbCon->m_tcRef));
   ScanTabReq *req = CAST_PTR(ScanTabReq, theSCAN_TABREQ->getDataPtrSend());
@@ -1381,9 +1362,6 @@
   }
 }
 
-<<<<<<< HEAD
-void NdbScanOperation::setReadLockMode(LockMode lockMode) {
-=======
 int NdbScanOperation::setAggregationCode(const NdbAggregator *code)
 {
   if (theStatus == NdbOperation::UseNdbRecord)
@@ -1441,10 +1419,7 @@
   return 0;
 }
 
-void
-NdbScanOperation::setReadLockMode(LockMode lockMode)
-{
->>>>>>> e64a25e2
+void NdbScanOperation::setReadLockMode(LockMode lockMode) {
   bool lockExcl, lockHoldMode, readCommitted;
   switch (lockMode) {
     case LM_CommittedRead:
@@ -2804,20 +2779,13 @@
       /* MEMORY ALLOCATION ERROR */
       setErrorCodeAbort(4000);
     }
-<<<<<<< HEAD
   } else {
-    /* Attribute name or id not found in the table */
-    setErrorCodeAbort(4004);
-=======
-  }
-  else {
     if (m_aggregation_code != nullptr) {
       recAttr = theReceiver.getValue(nullptr, aValue);
     } else {
       /* Attribute name or id not found in the table */
       setErrorCodeAbort(4004);
     }
->>>>>>> e64a25e2
   }
 
   return recAttr;
