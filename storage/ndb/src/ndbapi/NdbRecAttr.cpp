/*
   Copyright (c) 2003, 2024, Oracle and/or its affiliates.

   This program is free software; you can redistribute it and/or modify
   it under the terms of the GNU General Public License, version 2.0,
   as published by the Free Software Foundation.

   This program is designed to work with certain software (including
   but not limited to OpenSSL) that is licensed under separate terms,
   as designated in a particular file or component or in included license
   documentation.  The authors of MySQL hereby grant you an additional
   permission to link the program and your derivative works with the
   separately licensed software that they have either included with
   the program or referenced in the documentation.

   This program is distributed in the hope that it will be useful,
   but WITHOUT ANY WARRANTY; without even the implied warranty of
   MERCHANTABILITY or FITNESS FOR A PARTICULAR PURPOSE.  See the
   GNU General Public License, version 2.0, for more details.

   You should have received a copy of the GNU General Public License
   along with this program; if not, write to the Free Software
   Foundation, Inc., 51 Franklin St, Fifth Floor, Boston, MA 02110-1301  USA
*/

#include <NdbTCP.h>
#include <ndb_global.h>
#include <NdbBlob.hpp>
#include <NdbOut.hpp>
#include <NdbRecAttr.hpp>
#include "NdbDictionaryImpl.hpp"
<<<<<<< HEAD
=======
#include <NdbTCP.h>
#include "AttributeHeader.hpp"
>>>>>>> e64a25e2

NdbRecAttr::NdbRecAttr(Ndb *) {
  theStorageX = nullptr;
  init();
}

NdbRecAttr::~NdbRecAttr() { release(); }

int NdbRecAttr::setup(const class NdbDictionary::Column *col, char *aValue) {
  return setup(&(col->m_impl), aValue);
}

<<<<<<< HEAD
int NdbRecAttr::setup(const NdbColumnImpl *anAttrInfo, char *aValue) {
  Uint32 tAttrSize = anAttrInfo->m_attrSize;
  Uint32 tArraySize = anAttrInfo->m_arraySize;
  Uint32 tAttrByteSize = tAttrSize * tArraySize;

  m_column = anAttrInfo;

  theAttrId = anAttrInfo->m_attrId;
  m_size_in_bytes = -1;  // UNDEFINED
=======
int
NdbRecAttr::setup(const NdbColumnImpl* anAttrInfo, char* aValue)
{
  Uint32 tAttrByteSize = 0;
  if (anAttrInfo != nullptr) {
    Uint32 tAttrSize = anAttrInfo->m_attrSize;
    Uint32 tArraySize = anAttrInfo->m_arraySize;
    tAttrByteSize = tAttrSize * tArraySize;

    m_column = anAttrInfo;

    theAttrId = anAttrInfo->m_attrId;
    m_size_in_bytes = -1; // UNDEFINED
  } else {
    // Moz
    // Aggregation
    tAttrByteSize = MAX_AGG_RESULT_BATCH_BYTES;
    m_column = nullptr;
    theAttrId = AttributeHeader::AGG_RESULT;
    m_size_in_bytes = -1;
  }
>>>>>>> e64a25e2

  return setup(tAttrByteSize, aValue);
}

int NdbRecAttr::setup(Uint32 byteSize, char *aValue) {
  theValue = aValue;
  m_getVarValue = nullptr;  // set in getVarValue() only

  delete[] theStorageX;
  theStorageX = nullptr;

  // Check if application provided pointer should be used
  // NOTE! Neither pointers alignment or length of attribute matters since
  // memcpy() will be used to copy received data there.
  if (aValue != nullptr) {
    theRef = aValue;
    return 0;
  }

  if (byteSize <= 32) {
    theStorage[0] = 0;
    theStorage[1] = 0;
    theStorage[2] = 0;
    theStorage[3] = 0;
    theRef = theStorage;
    return 0;
  }
  Uint32 tSize = (byteSize + 7) >> 3;
  Uint64 *tRef = new Uint64[tSize];
  if (tRef != nullptr) {
    for (Uint32 i = 0; i < tSize; i++) {
      tRef[i] = 0;
    }
    theStorageX = tRef;
    theRef = tRef;
    return 0;
  }
  errno = ENOMEM;
  return -1;
}

NdbRecAttr *NdbRecAttr::clone() const {
  NdbRecAttr *ret = new NdbRecAttr(nullptr);
  if (ret == nullptr) {
    errno = ENOMEM;
    return nullptr;
  }
  ret->theAttrId = theAttrId;
  ret->m_size_in_bytes = m_size_in_bytes;
  ret->m_column = m_column;

  Uint32 n = m_size_in_bytes;
  if (n <= 32) {
    ret->theRef = (char *)&ret->theStorage[0];
    ret->theStorageX = nullptr;
    ret->theValue = nullptr;
  } else {
    ret->theStorageX = new Uint64[((n + 7) >> 3)];
    if (ret->theStorageX == nullptr) {
      delete ret;
      errno = ENOMEM;
      return nullptr;
    }
    ret->theRef = (char *)ret->theStorageX;
    ret->theValue = nullptr;
  }
  memcpy(ret->theRef, theRef, n);
  return ret;
}

bool NdbRecAttr::receive_data(const Uint32 *data32, Uint32 sz) {
  const unsigned char *data = (const unsigned char *)data32;
  if (sz) {
    if (unlikely(m_getVarValue != nullptr)) {
      // ONLY for blob V2 implementation
      assert(m_column->getType() == NdbDictionary::Column::Longvarchar ||
             m_column->getType() == NdbDictionary::Column::Longvarbinary);
      assert(sz >= 2);
      Uint32 len = data[0] + (data[1] << 8);
      assert(len == sz - 2);
      assert(len < (1 << 16));
      *m_getVarValue = len;
      data += 2;
      sz -= 2;
    }

    // Copy received data to destination pointer
    memcpy(theRef, data, sz);

    m_size_in_bytes = sz;
    return true;
  }

  return setNULL();
}

static const NdbRecordPrintFormat default_print_format;

NdbOut &ndbrecattr_print_formatted(NdbOut &out, const NdbRecAttr &r,
                                   const NdbRecordPrintFormat &f) {
  return NdbDictionary::printFormattedValue(
      out, f, r.getColumn(), r.isNULL() == 0 ? r.aRef() : nullptr);
}

NdbOut &operator<<(NdbOut &out, const NdbRecAttr &r) {
  return ndbrecattr_print_formatted(out, r, default_print_format);
}

Int64 NdbRecAttr::int64_value() const {
  Int64 val;
  memcpy(&val, theRef, 8);
  return val;
}

Uint64 NdbRecAttr::u_64_value() const {
  Uint64 val;
  memcpy(&val, theRef, 8);
  return val;
}

float NdbRecAttr::float_value() const {
  float val;
  memcpy(&val, theRef, sizeof(val));
  return val;
}

double NdbRecAttr::double_value() const {
  double val;
  memcpy(&val, theRef, sizeof(val));
  return val;
}

Int32 NdbRecAttr::medium_value() const {
  return sint3korr((unsigned char *)theRef);
}

Uint32 NdbRecAttr::u_medium_value() const {
  return uint3korr((unsigned char *)theRef);
}<|MERGE_RESOLUTION|>--- conflicted
+++ resolved
@@ -29,11 +29,8 @@
 #include <NdbOut.hpp>
 #include <NdbRecAttr.hpp>
 #include "NdbDictionaryImpl.hpp"
-<<<<<<< HEAD
-=======
 #include <NdbTCP.h>
 #include "AttributeHeader.hpp"
->>>>>>> e64a25e2
 
 NdbRecAttr::NdbRecAttr(Ndb *) {
   theStorageX = nullptr;
@@ -46,20 +43,7 @@
   return setup(&(col->m_impl), aValue);
 }
 
-<<<<<<< HEAD
 int NdbRecAttr::setup(const NdbColumnImpl *anAttrInfo, char *aValue) {
-  Uint32 tAttrSize = anAttrInfo->m_attrSize;
-  Uint32 tArraySize = anAttrInfo->m_arraySize;
-  Uint32 tAttrByteSize = tAttrSize * tArraySize;
-
-  m_column = anAttrInfo;
-
-  theAttrId = anAttrInfo->m_attrId;
-  m_size_in_bytes = -1;  // UNDEFINED
-=======
-int
-NdbRecAttr::setup(const NdbColumnImpl* anAttrInfo, char* aValue)
-{
   Uint32 tAttrByteSize = 0;
   if (anAttrInfo != nullptr) {
     Uint32 tAttrSize = anAttrInfo->m_attrSize;
@@ -78,7 +62,6 @@
     theAttrId = AttributeHeader::AGG_RESULT;
     m_size_in_bytes = -1;
   }
->>>>>>> e64a25e2
 
   return setup(tAttrByteSize, aValue);
 }
