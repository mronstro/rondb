/*
   Copyright (c) 2023, Oracle and/or its affiliates.

   This program is free software; you can redistribute it and/or modify
   it under the terms of the GNU General Public License, version 2.0,
   as published by the Free Software Foundation.

   This program is also distributed with certain software (including
   but not limited to OpenSSL) that is licensed under separate terms,
   as designated in a particular file or component or in included license
   documentation.  The authors of MySQL hereby grant you an additional
   permission to link the program and your derivative works with the
   separately licensed software that they have included with MySQL.

   This program is distributed in the hope that it will be useful,
   but WITHOUT ANY WARRANTY; without even the implied warranty of
   MERCHANTABILITY or FITNESS FOR A PARTICULAR PURPOSE.  See the
   GNU General Public License, version 2.0, for more details.

   You should have received a copy of the GNU General Public License
   along with this program; if not, write to the Free Software
   Foundation, Inc., 51 Franklin St, Fifth Floor, Boston, MA 02110-1301  USA
*/

#include <SectionIterators.hpp>
#include "NdbApiSignal.hpp"


/**
 * LinearSectionIterator
 *
 * This is an implementation of GenericSectionIterator
 * that iterates over one linear section of memory.
 * The iterator is used by the transporter at signal
 * send time to obtain all of the relevant words for the
 * signal section
 */
LinearSectionIterator::LinearSectionIterator(const Uint32* _data, Uint32 _len)
{
  data= (_len == 0)? nullptr:_data;
  len= _len;
  read= false;
}

LinearSectionIterator::~LinearSectionIterator()
{}

void
LinearSectionIterator::reset()
{
  /* Reset iterator */
  read= false;
}

const Uint32*
LinearSectionIterator::getNextWords(Uint32& sz)
{
  if (likely(!read))
  {
    read= true;
    sz= len;
    return data;
  }
  sz= 0;
  return nullptr;
}


/**
 * SignalSectionIterator
 *
 * This is an implementation of GenericSectionIterator
 * that uses chained NdbApiSignal objects to store a
 * signal section.
 * The iterator is used by the transporter at signal
 * send time to obtain all of the relevant words for the
 * signal section
 */
SignalSectionIterator::SignalSectionIterator(NdbApiSignal* signal)
{
  firstSignal= currentSignal= signal;
}

SignalSectionIterator::~SignalSectionIterator()
{}

void
SignalSectionIterator::reset()
{
  /* Reset iterator */
  currentSignal= firstSignal;
}

const Uint32*
SignalSectionIterator::getNextWords(Uint32& sz)
{
  if (likely(currentSignal != nullptr))
  {
    NdbApiSignal* signal= currentSignal;
    currentSignal= currentSignal->next();
    sz= signal->getLength();
    return signal->getDataPtrSend();
  }
  sz= 0;
  return nullptr;
}


/**
 * FragmentedSectionIterator
 * -------------------------
 * This class acts as an adapter to a GenericSectionIterator
 * instance, providing a sub-range iterator interface.
 * It is used when long sections of a signal are fragmented
 * across multiple actual signals - the user-supplied
 * GenericSectionIterator is then adapted into a
 * GenericSectionIterator that only returns a subset of
 * the contained words for each signal fragment.
 */

FragmentedSectionIterator::FragmentedSectionIterator(GenericSectionPtr ptr)
{
  realIterator= ptr.sectionIter;
  realIterWords= ptr.sz;
  realCurrPos= 0;
  rangeStart= 0;
  rangeLen= rangeRemain= realIterWords;
  lastReadPtr= nullptr;
  lastReadTotal= 0;
  lastReadAvail= 0;
  moveToPos(0);

  assert(checkInvariants());
}

bool
FragmentedSectionIterator::checkInvariants()
{
  assert( (realIterator != nullptr) || (realIterWords == 0) );
  assert( realCurrPos <= realIterWords );
  assert( rangeStart <= realIterWords );
  assert( (rangeStart+rangeLen) <= realIterWords);
  assert( rangeRemain <= rangeLen );

  /* Can only have a null readptr if nothing is left */
  assert( (lastReadPtr != nullptr) || (lastReadAvail == 0));
  assert( (lastReadPtr != nullptr) || (rangeRemain == 0));

  /* If we have a non-null readptr and some remaining
   * words the readptr must have some words
   */
  assert( (lastReadPtr == nullptr) ||
          ((rangeRemain == 0) || (lastReadTotal != 0)));

  assert (lastReadTotal >= lastReadAvail);
  return true;
}

void FragmentedSectionIterator::moveToPos(Uint32 pos)
{
  assert(pos <= realIterWords);
  if (realIterWords == 0)
  {
    /**
     * Iterator is empty, 'realIterator' could even be nullptr.
     * We are allowed to position at the end only. (With nothing available)
     */
    assert(pos == 0);
    assert(lastReadTotal == 0 && lastReadAvail == 0);
    assert(realCurrPos == 0);
    return;
  }
  if (pos < realCurrPos)
  {
    /* Need to reset, and advance from the start */
    realIterator->reset();
    realCurrPos= 0;
    lastReadPtr= nullptr;
    lastReadTotal= 0;
    lastReadAvail= 0;
  }

  /* Advance until we get a chunk which contains the pos */
  while (pos >= realCurrPos + lastReadTotal)
  {
    realCurrPos+= lastReadTotal;
    lastReadPtr= realIterator->getNextWords(lastReadTotal);
    lastReadAvail = lastReadTotal;
    if (lastReadPtr == nullptr)
    {
      // Advanced past the end
      assert(pos == realIterWords && realCurrPos == realIterWords);
      assert(lastReadAvail == 0);
      return;
    }
  }

  const Uint32 chunkOffset= pos - realCurrPos;
  lastReadAvail = lastReadTotal - chunkOffset;
}

bool
FragmentedSectionIterator::setRange(Uint32 start, Uint32 len)
{
  assert(checkInvariants());
  if (start+len > realIterWords)
    return false;
  moveToPos(start);

  rangeStart= start;
  rangeLen= rangeRemain= len;

  assert(checkInvariants());
  return true;
}


void
FragmentedSectionIterator::reset()
{
  /* Reset iterator to last specified range */
  assert(checkInvariants());
  moveToPos(rangeStart);
  rangeRemain= rangeLen;
  assert(checkInvariants());
}

const Uint32*
FragmentedSectionIterator::getNextWords(Uint32& sz)
{
  assert(checkInvariants());
  const Uint32* currPtr= nullptr;
  sz = 0;

  if (rangeRemain)
  {
    assert(lastReadPtr != nullptr);
    assert(lastReadTotal != 0);

    if (lastReadAvail > 0)
    {
      /* Return remaining unconsumed data in current chunk */
      const Uint32 skip = lastReadTotal - lastReadAvail;
      currPtr = lastReadPtr+skip;
      sz = lastReadAvail;
    }
    else
    {
      /* Read a new chunk, return it as consumed */
      realCurrPos+= lastReadTotal;
      currPtr = lastReadPtr = realIterator->getNextWords(lastReadTotal);
      sz = lastReadAvail = lastReadTotal;
    }

    if (sz > rangeRemain)
    {
      /* What we return may be limited by end-of-range */
      sz = rangeRemain;
    }
    rangeRemain -= sz;
  }
  else
  {
    sz= 0;
  }

  // Assume all returned is consumed, until optional moveToPos()
  lastReadAvail -= sz;
  assert(checkInvariants());
  return currPtr;
}




//////////////////////////////////////////////////
//////////////////////////////////////////////////
//////////////////////////////////////////////////
//////////////////////////////////////////////////
//////////////////// Unit test ///////////////////

#ifdef TEST_SECTIONITERATORS

#include <util/NdbTap.hpp>
#include "NdbApiSignal.hpp"
#include <random.h>


#define VERIFY(x) if ((x) == 0) { printf("VERIFY failed at Line %u : %s\n",__LINE__, #x);  return -1; }

/* Verify that word[n] == bias + n */
int
verifyIteratorContents(GenericSectionIterator& gsi, int dataWords, int bias)
{
  int pos= 0;

  while (pos < dataWords)
  {
    const Uint32* readPtr=NULL;
    Uint32 len= 0;

    readPtr= gsi.getNextWords(len);

    VERIFY(readPtr != NULL);
    VERIFY(len != 0);
    VERIFY(len <= (Uint32) (dataWords - pos));

    for (int j=0; j < (int) len; j++)
      VERIFY(readPtr[j] == (Uint32) (bias ++));

    pos += len;
  }

  return 0;
}

int
checkGenericSectionIterator(GenericSectionIterator& iter, int size, int bias)
{
  /* Verify contents */
  VERIFY(verifyIteratorContents(iter, size, bias) == 0);

  Uint32 sz;

  /* Check that iterator is empty now */
  VERIFY(iter.getNextWords(sz) == NULL);
  VERIFY(sz == 0);

  VERIFY(iter.getNextWords(sz) == NULL);
  VERIFY(sz == 0);

  iter.reset();

  /* Verify reset put us back to the start */
  VERIFY(verifyIteratorContents(iter, size, bias) == 0);

  /* Verify no more words available */
  VERIFY(iter.getNextWords(sz) == NULL);
  VERIFY(sz == 0);

  return 0;
}

Uint32
randRange(Uint32 range)
{
  return ((Uint32) rand()) % range;
}

int
checkIterator(GenericSectionIterator& iter, int size, int bias)
{
  /* Test iterator itself, and then FragmentedSectionIterator
   * adaptation
   */
  VERIFY(checkGenericSectionIterator(iter, size, bias) == 0);

  /* Now we'll test the FragmentedSectionIterator on the iterator
   * we were passed
   */
  const int subranges= 20;

  iter.reset();
  GenericSectionPtr ptr;
  ptr.sz= size;
  ptr.sectionIter= &iter;
  FragmentedSectionIterator fsi(ptr);

  for (int s=0; s< subranges; s++)
  {
    Uint32 start= 0;
    Uint32 len= 0;
    if (size > 0)
    {
      start= randRange(size);
      if (0 != (size-start)) 
        len= randRange(size-start);
    }

    /*
      printf("Range (0-%u) = (%u + %u)\n",
              size, start, len);
    */
    fsi.setRange(start, len);
    VERIFY(checkGenericSectionIterator(fsi, len, bias + start) == 0);
  }

  return 0;
}

int
testLinearSectionIterator()
{
  /* Test Linear section iterator of various
   * lengths with section[n] == bias + n
   */
  const int totalSize= 200000;
  const int bias= 13;

  Uint32 data[totalSize];
  for (int i=0; i<totalSize; i++)
    data[i]= bias + i;

  for (int len= 0; len < 1000; len++)
  {
    LinearSectionIterator something(data, len);

    VERIFY(checkIterator(something, len, bias) == 0);
  }

  return 0;
}

NdbApiSignal*
createSignalChain(NdbApiSignal*& poolHead, int length, int bias)
{
  /* Create signal chain, with word[n] == bias+n */
  NdbApiSignal* chainHead= NULL;
  NdbApiSignal* chainTail= NULL;
  int pos= 0;
<<<<<<< HEAD
  int signals= 0;
  (void)signals;
=======
>>>>>>> 20884deb

  while (pos < length)
  {
    int offset= pos % NdbApiSignal::MaxSignalWords;

    if (offset == 0)
    {
      if (poolHead == NULL)
        return 0;

      NdbApiSignal* newSig= poolHead;
      poolHead= poolHead->next();

      newSig->next(NULL);

      if (chainHead == NULL)
      {
        chainHead= chainTail= newSig;
      }
      else
      {
        chainTail->next(newSig);
        chainTail= newSig;
      }
    }

    chainTail->getDataPtrSend()[offset]= (bias + pos);
    chainTail->setLength(offset + 1);
    pos ++;
  }

  return chainHead;
}

int
testSignalSectionIterator()
{
  /* Create a pool of signals, build
   * signal chains from it, test
   * the iterator against the signal chains
   */
  const int totalNumSignals= 100;
  NdbApiSignal* poolHead= NULL;

  /* Allocate some signals */
  for (int i=0; i < totalNumSignals; i++)
  {
    NdbApiSignal* sig= new NdbApiSignal((BlockReference) 0);

    if (poolHead == NULL)
    {
      poolHead= sig;
      sig->next(NULL);
    }
    else
    {
      sig->next(poolHead);
      poolHead= sig;
    }
  }

  const int bias= 7;
  for (int dataWords= 1;
       dataWords <= (int)(totalNumSignals *
                          NdbApiSignal::MaxSignalWords);
       dataWords ++)
  {
    NdbApiSignal* signalChain= NULL;

    VERIFY((signalChain= createSignalChain(poolHead, dataWords, bias)) != NULL );

    SignalSectionIterator ssi(signalChain);

    VERIFY(checkIterator(ssi, dataWords, bias) == 0);

    /* Now return the signals to the pool */
    while (signalChain != NULL)
    {
      NdbApiSignal* sig= signalChain;
      signalChain= signalChain->next();

      sig->next(poolHead);
      poolHead= sig;
    }
  }

  /* Free signals from pool */
  while (poolHead != NULL)
  {
    NdbApiSignal* sig= poolHead;
    poolHead= sig->next();
    delete(sig);
  }

  return 0;
}


/**
 * Iterator view of a generator
 */
class BufferedGeneratingIterator: public GenericSectionIterator
{
private :
  Uint32* buffer;
  Uint32 buffWords;
  Uint32 len;
  Uint32 pos;
  Uint32 bias;

public :
  BufferedGeneratingIterator(Uint32 _size, Uint32 _bias, Uint32 _buffWords)
  {
    buffWords = _buffWords;
    buffer = (Uint32*) malloc(_buffWords * sizeof(Uint32));
    len = _size;
    bias = _bias;
    pos = 0;
  }

  ~BufferedGeneratingIterator() override
  {
    free(buffer);
  }

  void reset() override
  {
    /* Reset iterator */
    pos = 0;
  }

  const Uint32* getNextWords(Uint32& sz) override
  {
    const Uint32 remain = len - pos;
    const Uint32 chunkSize = MIN(remain, buffWords);

    if (chunkSize)
    {
      /* Generate data in buffer */
      for (Uint32 i = 0; i < chunkSize; i++)
      {
        buffer[i] = bias + pos + i;
      }

      pos += chunkSize;
      sz = chunkSize;
      return buffer;
    }
    sz= 0;
    return nullptr;
  }
};

int
testBufferedGeneratingIterator()
{
  const int totalSize= 50000;
  const int bias= 19;

  for (int buffSize=1; buffSize < 100; buffSize++)
  {
    BufferedGeneratingIterator bgi(totalSize, bias, buffSize);

    VERIFY(checkIterator(bgi, totalSize, bias) == 0);
  }

  return 0;
}


int main()
{
  /* Unit test Section Iterators
   * ----------------------
   * To run this code :
   *  - Config cmake with -DWITH_UNIT_TESTS=ON
   *    -> Build binary SectionIterators-t
   *  - Will be added to unit test tested as part of Pb2
   *  - Or run it manually
   *
   * Will print "OK" in success case
   */

  plan(3); // Number of tests

  ok1(testLinearSectionIterator() == 0);
  ok1(testSignalSectionIterator() == 0);
  ok1(testBufferedGeneratingIterator() == 0);

  return exit_status();
}


#endif<|MERGE_RESOLUTION|>--- conflicted
+++ resolved
@@ -418,11 +418,6 @@
   NdbApiSignal* chainHead= NULL;
   NdbApiSignal* chainTail= NULL;
   int pos= 0;
-<<<<<<< HEAD
-  int signals= 0;
-  (void)signals;
-=======
->>>>>>> 20884deb
 
   while (pos < length)
   {
