/*
   Copyright (c) 2003, 2024, Oracle and/or its affiliates.
   Copyright (c) 2021, 2024, Hopsworks and/or its affiliates.

   This program is free software; you can redistribute it and/or modify
   it under the terms of the GNU General Public License, version 2.0,
   as published by the Free Software Foundation.

   This program is designed to work with certain software (including
   but not limited to OpenSSL) that is licensed under separate terms,
   as designated in a particular file or component or in included license
   documentation.  The authors of MySQL hereby grant you an additional
   permission to link the program and your derivative works with the
   separately licensed software that they have either included with
   the program or referenced in the documentation.

   This program is distributed in the hope that it will be useful,
   but WITHOUT ANY WARRANTY; without even the implied warranty of
   MERCHANTABILITY or FITNESS FOR A PARTICULAR PURPOSE.  See the
   GNU General Public License, version 2.0, for more details.

   You should have received a copy of the GNU General Public License
   along with this program; if not, write to the Free Software
   Foundation, Inc., 51 Franklin St, Fifth Floor, Boston, MA 02110-1301  USA
*/

#include <ndb_global.h>
#include <ndb_limits.h>
#include <util/version.h>

#include <kernel/GlobalSignalNumbers.h>
#include "TransporterFacade.hpp"

#include <NdbSleep.h>
#include <NdbTick.h>
#include <Logger.hpp>
#include <EventLogger.hpp>
#include <IPCConfig.hpp>
#include <NdbOut.hpp>
#include <OwnProcessInfo.hpp>
#include <ProcessInfo.hpp>
#include "ClusterMgr.hpp"
#include "NdbApiSignal.hpp"
#include "ndb_internal.hpp"

#include <signaldata/AlterTable.hpp>
#include <signaldata/ApiRegSignalData.hpp>
#include <signaldata/NFCompleteRep.hpp>
#include <signaldata/NodeFailRep.hpp>
#include <signaldata/ProcessInfoRep.hpp>
#include <signaldata/SumaImpl.hpp>
#include "kernel/signaldata/DumpStateOrd.hpp"
#include "kernel/signaldata/TestOrd.hpp"
#include <signaldata/Activate.hpp>
#include <signaldata/SetHostname.hpp>

#include <mgmapi.h>
#include <mgmapi_config_parameters.h>
#include <EventLogger.hpp>
#include <mgmapi_configuration.hpp>

#if 0
#define DEBUG_FPRINTF(arglist) \
  do {                         \
    fprintf arglist;           \
  } while (0)
#else
#define DEBUG_FPRINTF(a)
#endif

int global_flag_skip_invalidate_cache = 0;
int global_flag_skip_waiting_for_clean_cache = 0;
<<<<<<< HEAD
//#define DEBUG_REG
//
extern "C"
void
error_printer(const char * fmt, ...) __attribute__ ((format (gnu_printf, 1, 2)));

extern "C"
void
error_printer(const char * fmt, ...)
{
  va_list ap;
  char buf[400];

  char timestamp[64];
  time_t now = ::time((time_t*)nullptr);
  Logger::format_timestamp(now, timestamp, sizeof(timestamp));
  va_start(ap, fmt);
  size_t len = BaseString::vsnprintf(buf, sizeof(buf)-1, fmt, ap);
  if (len > sizeof(buf) - 2) len = sizeof(buf) - 2;
  memcpy(&buf[len], "\n", 2);
  fprintf(stderr, "%s:[RonDB] %s", timestamp, buf);
  va_end(ap);
}
=======
// #define DEBUG_REG
>>>>>>> ee079e5c

extern EventLogger *g_eventLogger;

// Just a C wrapper for threadMain
extern "C" void *runClusterMgr_C(void *me) {
  ((ClusterMgr *)me)->threadMain();

  return nullptr;
}

ClusterMgr::ClusterMgr(TransporterFacade & _facade):
  theStop(0),
  m_sent_API_REGREQ_to_myself(false),
  theFacade(_facade),
  theArbitMgr(nullptr),
  m_connect_count(0),
  m_max_api_reg_req_interval(~0),
  noOfAliveNodes(0),
  noOfConnectedNodes(0),
  noOfConnectedDBNodes(0),
  minDbVersion(0),
  minApiVersion(0),
  theClusterMgrThread(nullptr),
  m_process_info(nullptr),
  m_cluster_state(CS_waiting_for_clean_cache),
  m_hbFrequency(0),
  m_error_print(false),
  m_state_changed(true),
  m_ever_connected(false),
  m_node_change_count(0)
{
  DBUG_ENTER("ClusterMgr::ClusterMgr");
  clusterMgrThreadMutex = NdbMutex_Create();
  m_node_state_mutex = NdbMutex_Create();
  waitForHBCond= NdbCondition_Create();
  m_auto_reconnect = -1;

  Uint32 ret = this->open(&theFacade, API_CLUSTERMGR);
  if (unlikely(ret == 0)) {
    fprintf(stderr,
            "%s NDBAPI FATAL ERROR : Failed to register "
            "ClusterMgr! ret: %d\n",
            Logger::Timestamp().c_str(), ret);
    abort();
  }
  DBUG_VOID_RETURN;
}

ClusterMgr::~ClusterMgr() {
  DBUG_ENTER("ClusterMgr::~ClusterMgr");
  assert(theStop == 1);
  if (theArbitMgr != nullptr) {
    delete theArbitMgr;
    theArbitMgr = nullptr;
  }
  NdbCondition_Destroy(waitForHBCond);
  NdbMutex_Destroy(clusterMgrThreadMutex);
  NdbMutex_Destroy(m_node_state_mutex);
  ProcessInfo::release(m_process_info);
  DBUG_VOID_RETURN;
}

/**
 * This method is called from start of cluster connection instance and
 * before we have started any socket services and thus it needs no
 * mutex protection since the ClusterMgr object isn't known by any other
 * thread at this point in time.
 */
void ClusterMgr::configure(Uint32 nodeId, const ndb_mgm_configuration *config) {
  ndb_mgm_configuration_iterator iter(config, CFG_SECTION_NODE);
  for (iter.first(); iter.valid(); iter.next()) {
    Uint32 nodeId = 0;
    if (iter.get(CFG_NODE_ID, &nodeId)) continue;

    // Check array bounds + don't allow node 0 to be touched
    assert(nodeId > 0 && nodeId < MAX_NODES);
    trp_node &theNode = theNodes[nodeId];
    theNode.defined = true;

    unsigned type;
    if (iter.get(CFG_TYPE_OF_SECTION, &type)) continue;

    switch (type) {
      case NODE_TYPE_DB:
        theNode.m_info.m_type = NodeInfo::DB;
        break;
      case NODE_TYPE_API:
        theNode.m_info.m_type = NodeInfo::API;
        break;
      case NODE_TYPE_MGM:
        theNode.m_info.m_type = NodeInfo::MGM;
        break;
      default:
        break;
    }
    Uint32 is_active = 1;
    iter.get(CFG_NODE_ACTIVE, &is_active);
    theNode.m_node_active = (is_active == 1);
  }

  /* Mark all non existing nodes as not defined */
  for (Uint32 i = 0; i < MAX_NODES; i++) {
    if (iter.first()) continue;

    if (iter.find(CFG_NODE_ID, i)) theNodes[i] = Node();
  }

#if 0
  print_nodes("init");
#endif

  // Configure arbitrator
  Uint32 rank = 0;
  iter.first();
  iter.find(CFG_NODE_ID, nodeId);  // let not found in config mean rank=0
  iter.get(CFG_NODE_ARBIT_RANK, &rank);

  if (rank > 0) {
    // The arbitrator should be active
    if (!theArbitMgr) theArbitMgr = new ArbitMgr(*this);
    theArbitMgr->setRank(rank);

    Uint32 delay = 0;
    iter.get(CFG_NODE_ARBIT_DELAY, &delay);
    theArbitMgr->setDelay(delay);
  } else if (theArbitMgr) {
    // No arbitrator should be started
    theArbitMgr->doStop(nullptr);
    delete theArbitMgr;
    theArbitMgr = nullptr;
  }

  // Configure heartbeats.
  unsigned hbFrequency = 0;
  iter.get(CFG_MGMD_MGMD_HEARTBEAT_INTERVAL, &hbFrequency);
  m_hbFrequency = static_cast<Uint32>(hbFrequency);

  // Configure max backoff time for connection attempts to first
  // data node.
  Uint32 backoff_max_time = 0;
  iter.get(CFG_START_CONNECT_BACKOFF_MAX_TIME, &backoff_max_time);
  start_connect_backoff_max_time = backoff_max_time;

  // Configure max backoff time for connection attempts to data
  // nodes.
  backoff_max_time = 0;
  iter.get(CFG_CONNECT_BACKOFF_MAX_TIME, &backoff_max_time);
  connect_backoff_max_time = backoff_max_time;

  theFacade.get_registry()->set_connect_backoff_max_time_in_ms(
      start_connect_backoff_max_time);

  m_process_info = ProcessInfo::forNodeId(nodeId);
}

void ClusterMgr::startThread() {
  DBUG_ENTER("ClusterMgr::startThread");
  /**
   * We use the clusterMgrThreadMutex as a signalling object between this
   * thread and the main thread of the ClusterMgr.
   * The clusterMgrThreadMutex also protects the theStop-variable.
   */
  Guard g(clusterMgrThreadMutex);

  theStop = -1;
  theClusterMgrThread =
      NdbThread_Create(runClusterMgr_C, (void **)this,
                       0,  // default stack size
                       "ndb_clustermgr", NDB_THREAD_PRIO_HIGH);
  if (theClusterMgrThread == nullptr) {
    fprintf(stderr,
            "%s NDBAPI FATAL ERROR : ClusterMgr::startThread:"
            " Failed to create thread for cluster management.\n",
            Logger::Timestamp().c_str());
    abort();
    DBUG_VOID_RETURN;
  }

  Uint32 cnt = 0;
  while (theStop == -1 && cnt < 60) {
    NdbCondition_WaitTimeout(waitForHBCond, clusterMgrThreadMutex, 1000);
  }

  assert(theStop == 0);
  DBUG_VOID_RETURN;
}

void ClusterMgr::doStop() {
  DBUG_ENTER("ClusterMgr::doStop");
  {
    /* Ensure stop is only executed once */
    Guard g(clusterMgrThreadMutex);
    if (theStop == 1) {
      DBUG_VOID_RETURN;
    }
    theStop = 1;
  }

  void *status;
  if (theClusterMgrThread) {
    NdbThread_WaitFor(theClusterMgrThread, &status);
    NdbThread_Destroy(&theClusterMgrThread);
  }

  if (theArbitMgr != nullptr) {
    theArbitMgr->doStop(nullptr);
  }
  {
    /**
     * Need protection against concurrent execution of do_poll in main
     * thread. We cannot rely only on the trp_client lock since it is
     * not supposed to be locked when calling close (it is locked as
     * part of the close logic.
     */
    Guard g(clusterMgrThreadMutex);
    this->close();  // disconnect from TransporterFacade
  }

  DBUG_VOID_RETURN;
}

void ClusterMgr::startup() {
  assert(theStop == -1);
  Uint32 nodeId = getOwnNodeId();
  Node &cm_node = theNodes[nodeId];
  trp_node &theNode = cm_node;
  assert(theNode.defined);

  lock();
  theFacade.startConnecting(nodeId);
  flush_send_buffers();
  unlock();

  // Wait for the async 'connecting' protocol to report 'connected'
  for (Uint32 i = 0; i < 3000; i++) {
    theFacade.request_connection_check();
    prepare_poll();
    do_poll(0);
    complete_poll();

    if (theNode.is_connected()) break;
    NdbSleep_MilliSleep(20);
  }

  assert(theNode.is_connected());
  Guard g(clusterMgrThreadMutex);
  /* Signalling to creating thread that we are done with thread startup */
  theStop = 0;
  NdbCondition_Broadcast(waitForHBCond);
}

void ClusterMgr::threadMain() {
  startup();

  NdbApiSignal signal(numberToRef(API_CLUSTERMGR, theFacade.ownId()));

  signal.theVerId_signalNumber = GSN_API_REGREQ;
  signal.theTrace = 0;
  signal.theLength = ApiRegReq::SignalLength;

  ApiRegReq *req = CAST_PTR(ApiRegReq, signal.getDataPtrSend());
  req->ref = numberToRef(API_CLUSTERMGR, theFacade.ownId());
  req->version = NDB_VERSION;
  req->mysql_version = NDB_MYSQL_VERSION_D;

  NdbApiSignal nodeFail_signal(numberToRef(API_CLUSTERMGR, getOwnNodeId()));
  nodeFail_signal.theVerId_signalNumber = GSN_NODE_FAILREP;
  nodeFail_signal.theReceiversBlockNumber = API_CLUSTERMGR;
  nodeFail_signal.theTrace = 0;
  nodeFail_signal.theLength = NodeFailRep::SignalLengthLong;

  NDB_TICKS now = NdbTick_getCurrentTicks();

  while (!theStop) {
    /* Sleep 1/5 of minHeartBeatInterval between each check */
    const NDB_TICKS before = now;
    for (Uint32 i = 0; i < 5; i++) {
      NdbSleep_MilliSleep(minHeartBeatInterval / 5);
      {
        /**
         * prepare_poll does lock the trp_client and complete_poll
         * releases this lock. This means that this protects
         * against concurrent calls to send signals in ArbitMgr.
         * We do however need to protect also against concurrent
         * close in doStop, so to avoid this problem we need to
         * also lock clusterMgrThreadMutex before we start the
         * poll.
         */
        Guard g(clusterMgrThreadMutex);
        prepare_poll();
        do_poll(0);
        complete_poll();
      }
    }
    now = NdbTick_getCurrentTicks();
    const Uint32 timeSlept = (Uint32)NdbTick_Elapsed(before, now).milliSec();

    lock();
    if (m_cluster_state == CS_waiting_for_clean_cache &&
        theFacade.m_globalDictCache) {
      if (!global_flag_skip_waiting_for_clean_cache) {
        theFacade.m_globalDictCache->lock();
        unsigned sz = theFacade.m_globalDictCache->get_size();
        theFacade.m_globalDictCache->unlock();
        if (sz) {
          unlock();
          continue;
        }
      }
      m_cluster_state = CS_waiting_for_first_connect;
    }

    NodeFailRep *nodeFailRep =
        CAST_PTR(NodeFailRep, nodeFail_signal.getDataPtrSend());
    Uint32 theAllNodes[NodeBitmask::Size];
    nodeFailRep->noOfNodes = 0;
    NodeBitmask::clear(theAllNodes);

    for (int i = 1; i < MAX_NODES; i++) {
      /**
       * Send register request (heartbeat) to all available nodes
       * at specified timing intervals
       */
      const NodeId nodeId = i;
      // Check array bounds + don't allow node 0 to be touched
      assert(nodeId > 0 && nodeId < MAX_NODES);
      Node &cm_node = theNodes[nodeId];
      trp_node &theNode = cm_node;

      if (!theNode.defined) continue;

      if (theNode.is_connected() == false) {
        theFacade.startConnecting(nodeId);
        continue;
      }

      if (!theNode.compatible) {
        continue;
      }

      if (nodeId == getOwnNodeId()) {
        /**
         * Don't send HB to self more than once
         * (once needed to avoid weird special cases in e.g ConfigManager)
         */
        if (m_sent_API_REGREQ_to_myself) {
          continue;
        }
      }

      cm_node.hbCounter += timeSlept;
      if (cm_node.hbCounter >= m_max_api_reg_req_interval ||
          cm_node.hbCounter >= cm_node.hbFrequency) {
        /**
         * It is now time to send a new Heartbeat
         */
        if (cm_node.hbCounter >= cm_node.hbFrequency) {
          cm_node.hbMissed++;
          cm_node.hbCounter = 0;
          if (cm_node.hbMissed >= 2 && cm_node.hbFrequency > 0) {
            g_eventLogger->warning("Node %u missed heartbeat %u from node %u.",
                                   getOwnNodeId(), cm_node.hbMissed, nodeId);
          }
        }

        if (theNode.m_info.m_type != NodeInfo::DB)
          signal.theReceiversBlockNumber = API_CLUSTERMGR;
        else
          signal.theReceiversBlockNumber = QMGR;

#ifdef DEBUG_REG
        g_eventLogger->info("ClusterMgr: Sending API_REGREQ to node %d",
                            (int)nodeId);
#endif
        if (nodeId == getOwnNodeId()) {
          /* Set flag to ensure we only send once to ourself */
          m_sent_API_REGREQ_to_myself = true;
        }
        raw_sendSignal(&signal, nodeId);
      }  // if

      /**
       * Node can be reported as disconnected in two different ways
       * 1 - Node was reported as connected, hbFrequency already configured
       * (arrived as part of an earlier API_REGCONF signal received) but no
       * API_REGCONF arriving for, at least, 4 * hbFrequency millisecond.
       * 2 - Node reported as connected, first API_REGCONF missed for more
       * them maxTimeWithoutFirstApiRegConfMillis / minHeartBeatInterval
       * (60 seconds).
       */
      if ((cm_node.hbMissed == 4 && cm_node.hbFrequency > 0) ||
          (cm_node.hbMissed == maxIntervalsWithoutFirstApiRegConf &&
           cm_node.hbFrequency == 0)) {
        g_eventLogger->error(
            "Node %u disconnecting node %u "
            "due to missed heartbeat",
            getOwnNodeId(), nodeId);
        nodeFailRep->noOfNodes++;
        NodeBitmask::set(theAllNodes, nodeId);
      }
    }
    flush_send_buffers();
    unlock();

    if (nodeFailRep->noOfNodes) {
      lock();
      LinearSectionPtr lsptr[3];
      lsptr[0].p = theAllNodes;
      lsptr[0].sz = NodeBitmask::getPackedLengthInWords(theAllNodes);

      raw_sendSignal(&nodeFail_signal, getOwnNodeId(), lsptr, 1);
      flush_send_buffers();
      unlock();
    }
  }
}

/**
 * We're holding the trp_client lock while performing poll from
 * ClusterMgr. So we always execute all the execSIGNAL-methods in
 * ClusterMgr with protection other methods that use the trp_client
 * lock (reportDisconnect, reportConnect, is_cluster_completely_unavailable,
 * ArbitMgr (sendSignalToQmgr)).
 */
void ClusterMgr::trp_deliver_signal(const NdbApiSignal *sig,
                                    const LinearSectionPtr ptr[3]) {
  const Uint32 gsn = sig->theVerId_signalNumber;
  const Uint32 *theData = sig->getDataPtr();

  switch (gsn) {
    case GSN_ACTIVATE_REQ:
      execACTIVATE_REQ(theData);
      break;

    case GSN_DEACTIVATE_REQ:
      execDEACTIVATE_REQ(theData);
      break;

    case GSN_SET_HOSTNAME_REQ:
      execSET_HOSTNAME_REQ(sig, ptr);
      break;

    case GSN_API_REGREQ:
      execAPI_REGREQ(theData);
      break;

    case GSN_API_REGCONF:
      execAPI_REGCONF(sig, ptr);
      break;

    case GSN_API_REGREF:
      execAPI_REGREF(theData);
      break;

    case GSN_DUMP_STATE_ORD:
      execDUMP_STATE_ORD(sig, ptr);
      break;

    case GSN_NODE_FAILREP:
      execNODE_FAILREP(sig, ptr);
      break;

    case GSN_NF_COMPLETEREP:
      execNF_COMPLETEREP(sig, ptr);
      break;
    case GSN_ARBIT_STARTREQ:
      if (theArbitMgr != nullptr) theArbitMgr->doStart(theData);
      break;

    case GSN_ARBIT_CHOOSEREQ:
      if (theArbitMgr != nullptr) theArbitMgr->doChoose(theData);
      break;

    case GSN_ARBIT_STOPORD:
      if (theArbitMgr != nullptr) theArbitMgr->doStop(theData);
      break;

    case GSN_ALTER_TABLE_REP: {
      if (theFacade.m_globalDictCache == nullptr) break;
      const AlterTableRep *rep = (const AlterTableRep *)theData;
      theFacade.m_globalDictCache->lock();
      theFacade.m_globalDictCache->alter_table_rep(
          (const char *)ptr[0].p, rep->tableId, rep->tableVersion,
          rep->changeType == AlterTableRep::CT_ALTERED);
      theFacade.m_globalDictCache->unlock();
      break;
    }
    case GSN_SUB_GCP_COMPLETE_REP: {
      /**
       * Report
       */
      theFacade.for_each(this, sig, ptr);

      /**
       * Reply
       */
      {
        BlockReference ownRef = numberToRef(API_CLUSTERMGR, theFacade.ownId());
        NdbApiSignal tSignal(*sig);
        Uint32 *send = tSignal.getDataPtrSend();
        memcpy(send, theData, tSignal.getLength() << 2);
        CAST_PTR(SubGcpCompleteAck, send)->rep.senderRef = ownRef;
        Uint32 ref = sig->theSendersBlockRef;
        Uint32 aNodeId = refToNode(ref);
        tSignal.theReceiversBlockNumber = refToBlock(ref);
        tSignal.theVerId_signalNumber = GSN_SUB_GCP_COMPLETE_ACK;
        tSignal.theSendersBlockRef = API_CLUSTERMGR;

        // Send signal without delay, otherwise, Suma buffers may
        // overflow, resulting into the API node being disconnected.
        // SUB_GCP_COMPLETE_ACK will be sent per node per epoch, with
        // minimum interval of TimeBetweenEpochs.
        safe_sendSignal(&tSignal, aNodeId);

        /**
         * Note:
         * After fixing #Bug#22705935 'sendSignal() flush optimization isses',
         * we could likely just as well have used safe_noflush_sendSignal()
         * above. (and several other places) That patch ensures that any
         * buffered signals sent while delivering signals are flushed as soon as
         * we have processed the chunk of signals to be delivered.
         */
      }
      break;
    }
    case GSN_TAKE_OVERTCCONF: {
      /**
       * Report
       */
      theFacade.for_each(this, sig, ptr);
      return;
    }
    case GSN_CLOSE_COMREQ: {
      theFacade.perform_close_clnt(this);
      return;
    }
    case GSN_EXPAND_CLNT: {
      theFacade.expand_clnt();
      return;
    }
    default:
      break;
  }
  return;
}

ClusterMgr::Node::Node() : hbFrequency(0), hbCounter(0), processInfoSent(0) {}

/**
 * recalcMinDbVersion
 *
 * This method is called whenever the 'minimum DB node
 * version' data for the connected DB nodes changes
 * It calculates the minimum version of all the connected
 * DB nodes.
 * This information is cached by Ndb object instances.
 * This information is useful when implementing API compatibility
 * with older DB nodes
 */
void ClusterMgr::recalcMinDbVersion() {
  Uint32 newMinDbVersion = ~(Uint32)0;

  for (Uint32 i = 0; i < MAX_NODES; i++) {
    trp_node &node = theNodes[i];

    if (node.is_connected() && node.is_confirmed() &&
        node.m_info.getType() == NodeInfo::DB) {
      /* Include this node in the set of nodes used to
       * compute the lowest current DB node version
       */
      assert(node.m_info.m_version);

      if (node.minDbVersion < newMinDbVersion) {
        newMinDbVersion = node.minDbVersion;
      }
    }
  }

  /* Now update global min Db version if we have one.
   * Otherwise set it to 0
   */
  newMinDbVersion = (newMinDbVersion == ~(Uint32)0) ? 0 : newMinDbVersion;

  // #ifdef DEBUG_MINVER

#ifdef DEBUG_MINVER
  if (newMinDbVersion != minDbVersion) {
    ndbout << "Previous min Db node version was " << NdbVersion(minDbVersion)
           << " new min is " << NdbVersion(newMinDbVersion) << endl;
  } else {
    ndbout << "MinDbVersion recalculated, but is same : "
           << NdbVersion(minDbVersion) << endl;
  }
#endif

  minDbVersion = newMinDbVersion;
}

/**
 * recalcMinApiVersion
 *
 * This method is called whenever the 'minimum API node
 * version' data for the connected DB nodes changes
 * It calculates the minimum version of all the connected
 * API nodes.
 * This information is cached by Ndb object instances.
 * This information is useful when implementing API compatibility
 * with older API nodes
 */
void ClusterMgr::recalcMinApiVersion() {
  Uint32 newMinApiVersion = ~(Uint32)0;

  for (Uint32 i = 0; i < MAX_NODES; i++) {
    trp_node &node = theNodes[i];

    if (node.is_connected() && node.is_confirmed() &&
        node.m_info.getType() == NodeInfo::DB) {
      /* Include this node in the set of nodes used to
       * compute the lowest current API node version
       */
      assert(node.m_info.m_version);

      if (node.minApiVersion < newMinApiVersion) {
        newMinApiVersion = node.minApiVersion;
      }
    }
  }

  /* Now update global min Api version if we have one.
   * Otherwise set it to 0
   */
  newMinApiVersion = (newMinApiVersion == ~(Uint32)0) ? 0 : newMinApiVersion;

  minApiVersion = newMinApiVersion;
}

void
ClusterMgr::execACTIVATE_REQ(const Uint32 *theData)
{
  const ActivateReq * const activateReq = (const ActivateReq *)&theData[0];
  TransporterRegistry *tr = theFacade.get_registry();
  Uint32 senderRef = activateReq->senderRef;
  Uint32 activateNodeId = activateReq->activateNodeId;
  Uint32 ref = numberToRef(API_CLUSTERMGR, theFacade.ownId());
  NdbApiSignal signal(ref);
  if (activateNodeId > MAX_NODES)
  {
    ActivateRef * const ref_sig =
      CAST_PTR(ActivateRef, signal.getDataPtrSend());
    signal.theVerId_signalNumber   = GSN_ACTIVATE_REF;
    signal.theReceiversBlockNumber = refToMain(senderRef);
    signal.theTrace                = 0;
    signal.theLength               = ActivateRef::SignalLength;
    ref_sig->senderRef = ref;
    ref_sig->senderNodeId = theFacade.ownId();
    ref_sig->activateNodeId = activateNodeId;
    safe_sendSignal(&signal, refToNode(senderRef));
    DEBUG_FPRINTF((stderr, "Send ACTIVATE_REF to %u about node %u",
                   refToNode(senderRef),
                   activateNodeId));
    return;
  }
  /* Perform the actual activation of the node in the transporter setup */
  tr->set_active_node(activateNodeId, 1, false);
  ActivateConf * const conf = CAST_PTR(ActivateConf, signal.getDataPtrSend());
  signal.theVerId_signalNumber   = GSN_ACTIVATE_CONF;
  signal.theReceiversBlockNumber = refToMain(senderRef);
  signal.theTrace                = 0;
  signal.theLength               = ActivateConf::SignalLength;
  conf->senderRef = ref;
  conf->senderNodeId = theFacade.ownId();
  conf->activateNodeId = activateNodeId;
  safe_sendSignal(&signal, refToNode(senderRef));
  DEBUG_FPRINTF((stderr, "Send ACTIVATE_CONF to %u about node %u",
                 refToNode(senderRef),
                 activateNodeId));
}

void
ClusterMgr::execDEACTIVATE_REQ(const Uint32 *theData)
{
  const DeactivateReq * const deactivateReq = (const DeactivateReq *)&theData[0];
  TransporterRegistry *tr = theFacade.get_registry();
  Uint32 senderRef = deactivateReq->senderRef;
  Uint32 deactivateNodeId = deactivateReq->deactivateNodeId;
  Uint32 ref = numberToRef(API_CLUSTERMGR, theFacade.ownId());
  NdbApiSignal signal(ref);
  if (deactivateNodeId > MAX_NODES)
  {
    DeactivateRef * const ref_sig =
      CAST_PTR(DeactivateRef, signal.getDataPtrSend());
    signal.theVerId_signalNumber   = GSN_DEACTIVATE_REF;
    signal.theReceiversBlockNumber = refToMain(senderRef);
    signal.theTrace                = 0;
    signal.theLength               = DeactivateRef::SignalLength;
    ref_sig->senderRef = ref;
    ref_sig->senderNodeId = theFacade.ownId();
    ref_sig->deactivateNodeId = deactivateNodeId;
    safe_sendSignal(&signal, refToNode(senderRef));
    DEBUG_FPRINTF((stderr, "Send DEACTIVATE_REF to %u about node %u",
                   refToNode(senderRef),
                   deactivateNodeId));
    return;
  }
  /* Perform the actual deactivation of the node in the transporter setup */
  tr->set_active_node(deactivateNodeId, 0, false);
  DeactivateConf * const conf = CAST_PTR(DeactivateConf, signal.getDataPtrSend());
  signal.theVerId_signalNumber   = GSN_DEACTIVATE_CONF;
  signal.theReceiversBlockNumber = refToMain(senderRef);
  signal.theTrace                = 0;
  signal.theLength               = DeactivateConf::SignalLength;
  conf->senderRef = ref;
  conf->senderNodeId = theFacade.ownId();
  conf->deactivateNodeId = deactivateNodeId;
  safe_sendSignal(&signal, refToNode(senderRef));
  DEBUG_FPRINTF((stderr, "Send DEACTIVATE_CONF to %u about node %u",
                 refToNode(senderRef),
                 deactivateNodeId));
}

void
ClusterMgr::execSET_HOSTNAME_REQ(const NdbApiSignal* sig,
                                 const LinearSectionPtr ptr[])
{
  TransporterRegistry *tr = theFacade.get_registry();
  const Uint32 * theData = sig->getDataPtr();
  const SetHostnameReq * const setHostnameReq =
    (const SetHostnameReq *)&theData[0];
  Uint32 senderRef = setHostnameReq->senderRef;
  Uint32 changeNodeId = setHostnameReq->changeNodeId;
  bool ok = true;
  if (changeNodeId > MAX_NODES)
  {
    ok = false;
  }
  else
  {
    Uint32 activeFlag = tr->get_active_node(changeNodeId);
    if (activeFlag)
    {
      ok = false;
    }
    else if (ptr[0].sz > 64)
    {
      ok = false;
    }
  }
  Uint32 ref = numberToRef(API_CLUSTERMGR, theFacade.ownId());
  NdbApiSignal signal(ref);
  if (!ok)
  {
    SetHostnameRef * const ref_sig =
      CAST_PTR(SetHostnameRef, signal.getDataPtrSend());
    signal.theVerId_signalNumber   = GSN_SET_HOSTNAME_REF;
    signal.theReceiversBlockNumber = refToMain(senderRef);
    signal.theTrace                = 0;
    signal.theLength               = SetHostnameRef::SignalLength;
    ref_sig->senderRef = ref;
    ref_sig->senderNodeId = theFacade.ownId();
    ref_sig->changeNodeId = changeNodeId;
    safe_sendSignal(&signal, refToNode(senderRef));
    DEBUG_FPRINTF((stderr, "Send SET_HOSTNAME_REF to %u about node %u",
                   refToNode(senderRef),
                   changeNodeId));
    return;
  }
  union
  {
    char hostname_buf[256];
    Uint32 hostname_buf32[64];
  };
  memset(&hostname_buf[0], 0, 256);
  memcpy(&hostname_buf[0], ptr[0].p, 4 * ptr[0].sz);

  /* Perform the actual change of hostname in the transporter setup */
  tr->set_hostname(changeNodeId, &hostname_buf[0]);

  SetHostnameConf * const conf =
    CAST_PTR(SetHostnameConf, signal.getDataPtrSend());
  signal.theVerId_signalNumber   = GSN_SET_HOSTNAME_CONF;
  signal.theReceiversBlockNumber = refToMain(senderRef);
  signal.theTrace                = 0;
  signal.theLength               = SetHostnameConf::SignalLength;
  conf->senderRef = ref;
  conf->senderNodeId = theFacade.ownId();
  conf->changeNodeId = changeNodeId;
  safe_sendSignal(&signal, refToNode(senderRef));
  DEBUG_FPRINTF((stderr, "Send SET_HOSTNAME_CONF to %u about node %u"
                         ", new hostname: %s",
                 refToNode(senderRef),
                 changeNodeId,
                 hostname_buf));
}

/******************************************************************************
 * Send PROCESSINFO_REP
 ******************************************************************************/
void ClusterMgr::sendProcessInfoReport(NodeId nodeId) {
  LinearSectionPtr ptr[3];
  LinearSectionPtr &pathSection = ptr[ProcessInfoRep::PathSectionNum];
  LinearSectionPtr &hostSection = ptr[ProcessInfoRep::HostSectionNum];
  BlockReference ownRef = numberToRef(API_CLUSTERMGR, theFacade.ownId());
  NdbApiSignal signal(ownRef);
  int nsections = 0;
  signal.theVerId_signalNumber = GSN_PROCESSINFO_REP;
  signal.theReceiversBlockNumber = QMGR;
  signal.theTrace = 0;
  signal.theLength = ProcessInfoRep::SignalLength;

  ProcessInfoRep *report = CAST_PTR(ProcessInfoRep, signal.getDataPtrSend());
  m_process_info->buildProcessInfoReport(report);

  const char *uri_path = m_process_info->getUriPath();
  pathSection.p = (const Uint32 *)uri_path;
  pathSection.sz = ProcessInfo::UriPathLengthInWords;
  if (uri_path[0]) {
    nsections = 1;
  }

  const char *hostAddress = m_process_info->getHostAddress();
  if (hostAddress[0]) {
    nsections = 2;
    hostSection.p = (const Uint32 *)hostAddress;
    hostSection.sz = ProcessInfo::AddressStringLengthInWords;
  }
  safe_noflush_sendSignal(&signal, nodeId, ptr, nsections);
}

/******************************************************************************
 * API_REGREQ and friends
 ******************************************************************************/

void ClusterMgr::execAPI_REGREQ(const Uint32 *theData) {
  const ApiRegReq *const apiRegReq = (const ApiRegReq *)&theData[0];
  const NodeId nodeId = refToNode(apiRegReq->ref);

#ifdef DEBUG_REG
  g_eventLogger->info("ClusterMgr: Recd API_REGREQ from node %d", nodeId);
#endif

  assert(nodeId > 0 && nodeId < MAX_NODES);

  Node &cm_node = theNodes[nodeId];
  trp_node &node = cm_node;
  assert(node.defined == true);
  assert(node.is_connected() == true);

  /*
     API nodes send API_REGREQ once to themselves. Other than that, there are
     no API-API heart beats.
  */
  assert(cm_node.m_info.m_type != NodeInfo::API ||
         (nodeId == getOwnNodeId() && !cm_node.is_confirmed()));

  if (node.m_info.m_version != apiRegReq->version) {
    node.m_info.m_version = apiRegReq->version;
    node.m_info.m_mysql_version = apiRegReq->mysql_version;

    if (getMajor(node.m_info.m_version) < getMajor(NDB_VERSION) ||
        getMinor(node.m_info.m_version) < getMinor(NDB_VERSION)) {
      node.compatible = false;
    } else {
      node.compatible = true;
    }
  }

  NdbApiSignal signal(numberToRef(API_CLUSTERMGR, theFacade.ownId()));
  signal.theVerId_signalNumber = GSN_API_REGCONF;
  signal.theReceiversBlockNumber = API_CLUSTERMGR;
  signal.theTrace = 0;
  signal.theLength = ApiRegConf::SignalLength;

  ApiRegConf *const conf = CAST_PTR(ApiRegConf, signal.getDataPtrSend());
  conf->qmgrRef = numberToRef(API_CLUSTERMGR, theFacade.ownId());
  conf->version = NDB_VERSION;
  conf->mysql_version = NDB_MYSQL_VERSION_D;

  /*
    This is the frequency (in centiseonds) at which we want the other node
    to send API_REGREQ messages.
  */
  conf->apiHeartbeatFrequency = m_hbFrequency / 10;

  conf->minDbVersion = 0;
  conf->minApiVersion = 0;
  conf->nodeState = node.m_state;

  DEBUG_FPRINTF((stderr, "set_confirmed on node: %u\n", nodeId));
  node.set_confirmed(true);
  if (safe_sendSignal(&signal, nodeId) != 0) {
    DEBUG_FPRINTF((stderr, "reset_confirmed on node: %u\n", nodeId));
    node.set_confirmed(false);
  }
}

void ClusterMgr::execAPI_REGCONF(const NdbApiSignal *signal,
                                 const LinearSectionPtr ptr[]) {
  const ApiRegConf *apiRegConf =
      CAST_CONSTPTR(ApiRegConf, signal->getDataPtr());
  const NodeId nodeId = refToNode(apiRegConf->qmgrRef);

#ifdef DEBUG_REG
  g_eventLogger->info("ClusterMgr: Recd API_REGCONF from node %d", nodeId);
#endif

  assert(nodeId > 0 && nodeId < MAX_NODES);
  
  Node & cm_node = theNodes[nodeId];
  trp_node & node = cm_node;
  bool prev_compatible = node.compatible;
  assert(node.defined == true);
  assert(node.is_connected() == true);

  if (node.m_info.m_version != apiRegConf->version) {
    node.m_info.m_version = apiRegConf->version;
    node.m_info.m_mysql_version = apiRegConf->mysql_version;

    if (theNodes[theFacade.ownId()].m_info.m_type == NodeInfo::MGM)
      node.compatible =
          ndbCompatible_mgmt_ndb(NDB_VERSION, node.m_info.m_version);
    else
      node.compatible =
          ndbCompatible_api_ndb(NDB_VERSION, node.m_info.m_version);
  }

  DEBUG_FPRINTF((stderr, "2:set_confirmed on node %u\n", nodeId));

  node.set_confirmed(true);

  if (node.minDbVersion != apiRegConf->minDbVersion) {
    node.minDbVersion = apiRegConf->minDbVersion;
    recalcMinDbVersion();
  }

  if (ndbd_send_min_api_version(apiRegConf->mysql_version) &&
      node.minApiVersion != apiRegConf->minApiVersion) {
    node.minApiVersion = apiRegConf->minApiVersion;
    recalcMinApiVersion();
  }

  
  node.m_state = apiRegConf->nodeState;

  if (node.m_info.m_type == NodeInfo::DB) {
    /**
     * Only set DB nodes to "alive"
     */
    if (node.compatible && (node.m_state.startLevel == NodeState::SL_STARTED ||
                            node.m_state.getSingleUserMode()))
    {
      NdbMutex_Lock(m_node_state_mutex);
      if (!get_node_alive(node))
      {
        m_state_changed = true;
        m_node_change_count++;
        if (m_error_print)
        {
          char our_buf[128];
          char node_buf[128];
          const char *started_ptr =
            (node.m_state.startLevel == NodeState::SL_STARTED) ?
              "started" : "in single user mode";
          const char *our_version_ptr =
            ndbGetVersionString(NDB_VERSION,
                                0,
                                nullptr,
                                our_buf,
                                sizeof(our_buf));
          const char *node_version_ptr =
            ndbGetVersionString(node.m_info.m_version,
                                0,
                                nullptr,
                                node_buf,
                                sizeof(node_buf));
          error_printer("(N%u) Node %u is now alive, Our version: %s is compatible"
                        " with node version: %s, node is %s",
                        getOwnNodeId(),
                        nodeId,
                        our_version_ptr,
                        node_version_ptr,
                        started_ptr);
        }
      }
      set_node_alive(node, true);
      NdbMutex_Unlock(m_node_state_mutex);
    }
    else
    {
      NdbMutex_Lock(m_node_state_mutex);
      if (get_node_alive(node))
      {
        m_state_changed = true;
        m_node_change_count++;
        if (m_error_print)
        {
          char our_buf[128];
          char node_buf[128];
          Uint32 startLevel = node.m_state.startLevel;
          const char *compatible_ptr =
            (prev_compatible) ?
              "compatible" : "incompatible";
          const char *our_version_ptr =
            ndbGetVersionString(NDB_VERSION,
                                0,
                                nullptr,
                                our_buf,
                                sizeof(our_buf));
          const char *node_version_ptr =
            ndbGetVersionString(node.m_info.m_version,
                                0,
                                nullptr,
                                node_buf,
                                sizeof(node_buf));
          const char *start_level_ptr =
            (startLevel == NodeState::SL_NOTHING) ? "NOTHING" :
            (startLevel == NodeState::SL_CMVMI) ? "CMVMI started" :
            (startLevel == NodeState::SL_STARTING) ? "STARTING" :
            (startLevel == NodeState::SL_STARTED) ? "STARTED" :
            (startLevel == NodeState::SL_SINGLEUSER) ? "SINGLE USER" :
            (startLevel == NodeState::SL_STOPPING_1) ? "STOPPING_1" :
            (startLevel == NodeState::SL_STOPPING_2) ? "STOPPING_2" :
            (startLevel == NodeState::SL_STOPPING_3) ? "STOPPING_3" :
            (startLevel == NodeState::SL_STOPPING_4) ? "STOPPING_4" :
              "unknown";

          error_printer("(N%u) Node %u is now dead, but connected,"
                        " our version: %s, Node version: %s, "
                        "previously node had a %s version, "
                        "startLevel: %s",
                        getOwnNodeId(),
                        nodeId,
                        our_version_ptr,
                        node_version_ptr,
                        compatible_ptr,
                        start_level_ptr);
        }
      }
      set_node_alive(node, false);
      NdbMutex_Unlock(m_node_state_mutex);
    }
  }

  cm_node.hbMissed = 0;
  cm_node.hbCounter = 0;
  /*
    By convention, conf->apiHeartbeatFrequency is in centiseconds rather than
    milliseconds. See also Qmgr::sendApiRegConf().
   */
  const Int64 freq =
      (static_cast<Int64>(apiRegConf->apiHeartbeatFrequency) * 10) - 50;

  if (freq > UINT_MAX32) {
    // In case of overflow.
    assert(false); /* Note this assert fails on some upgrades... */
    cm_node.hbFrequency = UINT_MAX32;
  } else if (freq < minHeartBeatInterval) {
    /**
     * We use minHeartBeatInterval as a lower limit. This also prevents
     * against underflow.
     */
    cm_node.hbFrequency = minHeartBeatInterval;
  } else {
    cm_node.hbFrequency = static_cast<Uint32>(freq);
  }

  // If responding nodes indicates that it is connected to other
  // nodes, that makes it probable that those nodes are alive and
  // available also for this node.
  for (int db_node_id = 1; db_node_id <= MAX_DATA_NODE_ID; db_node_id++) {
    if (node.m_state.m_connected_nodes.get(db_node_id)) {
      // Tell this nodes start clients thread that db_node_id
      // is up and probable connectable.
      theFacade.theTransporterRegistry->indicate_node_up(db_node_id);
    }
  }

  /* Send ProcessInfo Report to a newly connected DB node */
  if (cm_node.m_info.m_type == NodeInfo::DB &&
      ndbd_supports_processinfo(cm_node.m_info.m_version) &&
      (!cm_node.processInfoSent)) {
    sendProcessInfoReport(nodeId);
    cm_node.processInfoSent = true;
  }

  // Distribute signal to all threads/blocks
  // TODO only if state changed...
  theFacade.for_each(this, signal, ptr);
}

void ClusterMgr::execAPI_REGREF(const Uint32 *theData) {
  const ApiRegRef *ref = (const ApiRegRef *)theData;

  const NodeId nodeId = refToNode(ref->ref);

  assert(nodeId > 0 && nodeId < MAX_NODES);

  Node &cm_node = theNodes[nodeId];
  trp_node &node = cm_node;

  assert(node.is_connected() == true);
  assert(node.defined == true);
  /* Only DB nodes will send API_REGREF */
  assert(node.m_info.getType() == NodeInfo::DB);

  NdbMutex_Lock(m_node_state_mutex);
  if (node.compatible || get_node_alive(node))
  {
    char buf[128];
    const char *version_ptr = ndbGetVersionString(ref->version,
                                                  0,
                                                  nullptr,
                                                  buf,
                                                  sizeof(buf));
    m_state_changed = true;
    m_node_change_count++;
    if (m_error_print)
    {
      error_printer("(N%u) API_REGREF from node %u version %s",
                    getOwnNodeId(),
                    nodeId,
                    version_ptr);
    }
  }
  node.compatible = false;
  set_node_alive(node, false);
  node.m_state = NodeState::SL_NOTHING;
  node.m_info.m_version = ref->version;
  NdbMutex_Unlock(m_node_state_mutex);

  switch (ref->errorCode) {
    case ApiRegRef::WrongType:
      fprintf(stderr,
              "%s NDBAPI FATAL ERROR : Node %d reports that "
              "this node %d should be an NDB node\n",
              Logger::Timestamp().c_str(), nodeId, getOwnNodeId());
      abort();
    case ApiRegRef::UnsupportedVersion:
    default:
      break;
  }
}

void ClusterMgr::execDUMP_STATE_ORD(const NdbApiSignal *signal,
                                    const LinearSectionPtr ptr[]) {
  const Uint32 *data = signal->getDataPtr();
  const Uint32 length = signal->getLength();
  if (length < 1) {
    return;
  }
  switch (data[0]) {
    case DumpStateOrd::CmvmiDummySignal: {
      /* Log in event logger that signal sent by dump command
       * CmvmiSendDummySignal is received.  Include information about
       * signal size and its sections and which node sent it.
       *
       * Use rep node as reporting node, typically a data node.
       */
      const Uint32 rep_node_id = data[1];
      const Uint32 node_id = data[2];
      const Uint32 num_secs = signal->m_noOfSections;
      char msg[24 * 4];
      snprintf(msg, sizeof(msg),
               "Receiving CmvmiDummySignal"
               " (size %u+%u+%u+%u+%u) from %u to %u.",
               length, num_secs, (num_secs > 0) ? ptr[0].sz : 0,
               (num_secs > 1) ? ptr[1].sz : 0, (num_secs > 2) ? ptr[2].sz : 0,
               node_id, getOwnNodeId());
      const Uint32 len = strlen(msg) + 1;
      assert(len <= 24 * 4);
      NdbApiSignal aSignal(numberToRef(API_CLUSTERMGR, getOwnNodeId()));
      aSignal.theTrace = TestOrd::TraceAPI;
      aSignal.theReceiversBlockNumber = CMVMI;
      aSignal.theVerId_signalNumber = GSN_EVENT_REP;
      aSignal.theLength = ((len + 3) / 4) + 1;
      Uint32 *data = aSignal.getDataPtrSend();
      data[0] = NDB_LE_InfoEvent;
      memcpy(&data[1], msg, len);
      safe_sendSignal(&aSignal, rep_node_id);
      return;
    }
    case DumpStateOrd::CmvmiSendDummySignal: {
      /* Send a CmvmiDummySignal to specified node with specified size and
       * sections.  This is used to verify that messages with certain
       * signal sizes and sections can be sent and received.
       *
       * The sending is also logged in event logger.  This log entry should
       * be matched with corresponding log when receiving the
       * CmvmiDummySignal dump command.  See preceding dump command above.
       *
       * args: rep-node dest-node padding frag-size
       *       #secs sec#1-len sec#2-len sec#3-len
       */
      if (length < 5) {
        // Not enough words to send a dummy signal
        return;
      }
      const Uint32 rep_node_id = data[1];
      const Uint32 node_id = data[2];
      const Uint32 fill_word = data[3];
      const Uint32 frag_size = data[4];
      if (frag_size != 0) {
        // Fragmented signals are not supported yet.
        return;
      }
      const Uint32 num_secs = (length > 5) ? data[5] : 0;
      if (num_secs > 3) {
        return;
      }
      LinearSectionPtr ptr[3];
      Uint32 sec_max_len = 0;
      for (Uint32 i = 0; i < num_secs; i++) {
        const Uint32 sec_len = data[6 + i];
        if (sec_len > sec_max_len) {
          sec_max_len = sec_len;
        }
        ptr[i].sz = sec_len;
      }
      Uint32 *dummy_data = new Uint32[sec_max_len];
      for (Uint32 i = 0; i < sec_max_len; i++) {
        dummy_data[i] = fill_word;
      }
      for (Uint32 i = 0; i < num_secs; i++) {
        ptr[i].p = dummy_data;
      }
      for (Uint32 i = num_secs; i < 3; i++) {
        ptr[i].sz = 0;
        ptr[i].p = nullptr;
      }
      NdbApiSignal dummy_signal(numberToRef(API_CLUSTERMGR, getOwnNodeId()));
      Uint32 *dummy_sigdata = dummy_signal.getDataPtrSend();
      dummy_sigdata[0] = DumpStateOrd::CmvmiDummySignal;
      for (Uint32 i = 1; i < length; i++) {
        dummy_sigdata[i] = data[i];
      }
      dummy_sigdata[2] = getOwnNodeId();
      dummy_signal.theVerId_signalNumber = GSN_DUMP_STATE_ORD;
      const trp_node &theNode = theNodes[node_id];
      dummy_signal.theReceiversBlockNumber =
          (theNode.m_info.m_type == NodeInfo::DB) ? CMVMI : API_CLUSTERMGR;
      dummy_signal.theTrace = 0;
      dummy_signal.theLength = length;
      dummy_signal.m_noOfSections = num_secs;
      safe_sendSignal(&dummy_signal, node_id, ptr, num_secs);
      delete[] dummy_data;

      /* Send event log about the sending of CmvmiDummySignal.
       * Use rep node as reporting node, typically a data node.
       */
      char msg[24 * sizeof(Uint32)];
      snprintf(msg, sizeof(msg),
               "Sending CmvmiDummySignal"
               " (size %u+%u+%u+%u+%u) from %u to %u.",
               length, num_secs, ptr[0].sz, ptr[1].sz, ptr[2].sz,
               getOwnNodeId(), node_id);
      const Uint32 len = strlen(msg) + 1;
      assert(len <= 24 * 4);
      NdbApiSignal aSignal(numberToRef(API_CLUSTERMGR, getOwnNodeId()));
      aSignal.theTrace = TestOrd::TraceAPI;
      aSignal.theReceiversBlockNumber = CMVMI;
      aSignal.theVerId_signalNumber = GSN_EVENT_REP;
      aSignal.theLength = (Uint32)((len + 3) / 4) + 1;
      Uint32 *data = aSignal.getDataPtrSend();
      data[0] = NDB_LE_InfoEvent;
      memcpy(&data[1], msg, len);
      safe_sendSignal(&aSignal, rep_node_id);
      return;
    }
    default:
      return;
  }
}

void ClusterMgr::execNF_COMPLETEREP(const NdbApiSignal *signal,
                                    const LinearSectionPtr ptr[3]) {
  const NFCompleteRep *nfComp =
      CAST_CONSTPTR(NFCompleteRep, signal->getDataPtr());
  const NodeId nodeId = nfComp->failedNodeId;
  assert(nodeId > 0 && nodeId < MAX_NODES);

  trp_node &node = theNodes[nodeId];
  if (node.nfCompleteRep == false) {
    node.nfCompleteRep = true;
    theFacade.for_each(this, signal, ptr);
  }
}

/**
 * ::reportConnected() and ::reportDisconnected()
 *
 * Should be called from the client thread being the poll owner,
 * which could either be ClusterMgr itself, or another API client.
 *
 * As ClusterMgr maintains shared global data, updating
 * its connection state needs m_mutex being locked.
 * If ClusterMgr is the poll owner, it already owns that
 * lock, else it has to be locked now.
 */
void ClusterMgr::reportConnected(NodeId nodeId) {
  DBUG_ENTER("ClusterMgr::reportConnected");
  DBUG_PRINT("info", ("nodeId: %u", nodeId));
  assert(theFacade.is_poll_owner_thread());

  if (theFacade.m_poll_owner != this) lock();

  assert(nodeId > 0 && nodeId < MAX_NODES);
  if (nodeId != getOwnNodeId()) {
    noOfConnectedNodes++;
  }

  Node &cm_node = theNodes[nodeId];
  trp_node &theNode = cm_node;

  if (theNode.m_info.m_type == NodeInfo::DB) {
    noOfConnectedDBNodes++;
    if (noOfConnectedDBNodes == 1) {
      // Data node connected, use ConnectBackoffMaxTime
      theFacade.get_registry()->set_connect_backoff_max_time_in_ms(
        connect_backoff_max_time);
    }
    NdbMutex_Lock(m_node_state_mutex);
    m_state_changed = true;
    if (m_error_print)
    {
      error_printer("(N%u) Node %d Connected", getOwnNodeId(), nodeId);
    }
    m_ever_connected = true;
    NdbMutex_Unlock(m_node_state_mutex);
  }

  /**
   * Ensure that we are sending heartbeat every 100 ms
   * until we have got the first reply from NDB providing
   * us with the real time-out period to use.
   */
  cm_node.hbMissed = 0;
  cm_node.hbCounter = 0;
  cm_node.hbFrequency = 0;
  cm_node.processInfoSent = false;

  assert(theNode.is_connected() == false);

  /**
   * make sure the node itself is marked connected even
   * if first API_REGCONF has not arrived
   */
  DEBUG_FPRINTF((stderr, "(%u)theNode.set_connected(true) for node: %u\n",
                 getOwnNodeId(), nodeId));
  theNode.set_connected(true);
  theNode.m_state.m_connected_nodes.set(nodeId);
  theNode.m_info.m_version = 0;
  theNode.compatible = true;
  theNode.nfCompleteRep = true;
  theNode.m_node_fail_rep = false;
  theNode.m_state.startLevel = NodeState::SL_NOTHING;
  theNode.minDbVersion = 0;
  theNode.minApiVersion = 0;

  /**
   * End of protected ClusterMgr updates of shared global data.
   * Informing other API client does not need a global protection
   */
  if (theFacade.m_poll_owner != this) unlock();

  /**
   * We are called by the poll owner (asserted above), so we can
   * tell each API client about the CONNECT_REP ourself.
   */
  NdbApiSignal signal(numberToRef(API_CLUSTERMGR, getOwnNodeId()));
  signal.theVerId_signalNumber = GSN_CONNECT_REP;
  signal.theReceiversBlockNumber = API_CLUSTERMGR;
  signal.theTrace = 0;
  signal.theLength = 1;
  signal.getDataPtrSend()[0] = nodeId;
  theFacade.for_each(this, &signal, nullptr);
  DBUG_VOID_RETURN;
}

void ClusterMgr::reportDisconnected(NodeId nodeId) {
  assert(theFacade.is_poll_owner_thread());
  assert(nodeId > 0 && nodeId < MAX_NODES);
  if (theFacade.m_poll_owner != this)
    lock();

  Node &cm_node = theNodes[nodeId];
  trp_node &theNode = cm_node;

  const bool node_failrep = theNode.m_node_fail_rep;
  const bool node_connected = theNode.is_connected();
  DEBUG_FPRINTF((stderr, "(%u)theNode.set_connected(false) for node: %u\n",
                 getOwnNodeId(), nodeId));
  theNode.set_connected(false);

  /**
   * Remaining processing should only be done if the node
   * actually completed connecting...
   */
  if (unlikely(!node_connected))
  {
    set_node_dead(theNode);
    if (theFacade.m_poll_owner != this)
      unlock();
    return;
  }

  assert(noOfConnectedNodes > 0);

  noOfConnectedNodes--;
  if (noOfConnectedNodes == 0) {
    if (!global_flag_skip_invalidate_cache && theFacade.m_globalDictCache) {
      theFacade.m_globalDictCache->lock();
      theFacade.m_globalDictCache->invalidate_all();
      theFacade.m_globalDictCache->unlock();
      m_connect_count++;
      m_cluster_state = CS_waiting_for_clean_cache;
    }

    if (m_auto_reconnect == 0) {
      theStop = 2;
    }
  }

  if (theNode.m_info.m_type == NodeInfo::DB) {
    assert(noOfConnectedDBNodes > 0);
    noOfConnectedDBNodes--;
    if (noOfConnectedDBNodes == 0) {
      // No data nodes connected, use StartConnectBackoffMaxTime
      theFacade.get_registry()->set_connect_backoff_max_time_in_ms(
        start_connect_backoff_max_time);
    }
    NdbMutex_Lock(m_node_state_mutex);
    if (get_node_alive(theNode))
    {
      m_state_changed = true;
      m_node_change_count++;
    }
    set_node_dead(theNode);
    if (m_error_print)
    {
      error_printer("(N%u) Node %d Disconnected", getOwnNodeId(), nodeId);
    }
    NdbMutex_Unlock(m_node_state_mutex);
  }
  else
  {
    set_node_dead(theNode);
  }

  /**
   * End of protected ClusterMgr updates of shared global data.
   * Informing other API client does not need a global protection
   */
  if (theFacade.m_poll_owner != this) unlock();

  if (node_failrep == false) {
    /**
     * Inform API
     *
     * We are called by the poll owner (asserted above), so we can
     * tell each API client about the NODE_FAILREP ourself.
     */
    NdbApiSignal signal(numberToRef(API_CLUSTERMGR, getOwnNodeId()));
    signal.theVerId_signalNumber = GSN_NODE_FAILREP;
    signal.theReceiversBlockNumber = API_CLUSTERMGR;
    signal.theTrace = 0;
    signal.theLength = NodeFailRep::SignalLengthLong;
    signal.m_noOfSections = 1;

    NodeFailRep *rep = CAST_PTR(NodeFailRep, signal.getDataPtrSend());
    Uint32 theAllNodes[NodeBitmask::Size];
    rep->failNo = 0;
    rep->masterNodeId = 0;
    rep->noOfNodes = 1;
    NodeBitmask::clear(theAllNodes);
    NodeBitmask::set(theAllNodes, nodeId);
    LinearSectionPtr lsptr[3];
    lsptr[0].p = theAllNodes;
    lsptr[0].sz = NodeBitmask::getPackedLengthInWords(theAllNodes);
    execNODE_FAILREP(&signal, lsptr);
  }
}

void ClusterMgr::execNODE_FAILREP(const NdbApiSignal *sig,
                                  const LinearSectionPtr ptr[]) {
  const NodeFailRep *rep = CAST_CONSTPTR(NodeFailRep, sig->getDataPtr());
  NodeBitmask mask;
  if (sig->getLength() == NodeFailRep::SignalLengthLong_v1) {
    mask.assign(NodeBitmask::Size, rep->theAllNodes);
  } else if (sig->getLength() == NodeFailRep::SignalLength_v1) {
    mask.assign(NdbNodeBitmask48::Size, rep->theNodes);
  } else {
    assert(sig->m_noOfSections == 1);
    mask.assign(ptr[0].sz, ptr[0].p);
  }

  NdbApiSignal signal(sig->theSendersBlockRef);
  signal.theVerId_signalNumber = GSN_NODE_FAILREP;
  signal.theReceiversBlockNumber = API_CLUSTERMGR;
  signal.theTrace = 0;
  signal.theLength = NodeFailRep::SignalLengthLong;
  signal.m_noOfSections = 1;

  NodeFailRep *copy = CAST_PTR(NodeFailRep, signal.getDataPtrSend());
  copy->failNo = 0;
  copy->masterNodeId = 0;
  copy->noOfNodes = 0;
  Uint32 theAllNodes[NodeBitmask::Size];
  NodeBitmask::clear(theAllNodes);

  for (Uint32 i = mask.find_first(); i != NodeBitmask::NotFound;
       i = mask.find_next(i + 1)) {
    Node &cm_node = theNodes[i];
    trp_node &theNode = cm_node;

    bool node_failrep = theNode.m_node_fail_rep;
    bool connected = theNode.is_connected();
    NdbMutex_Lock(m_node_state_mutex);
    if (get_node_alive(theNode))
    {
      m_state_changed = true;
      m_node_change_count++;
      if (m_error_print)
      {
        error_printer("(N%u) Node %u is dead due to missed heartbeats",
                      getOwnNodeId(),
                      i);
      }
    }
    set_node_dead(theNode);
    NdbMutex_Unlock(m_node_state_mutex);

    if (node_failrep == false) {
      theNode.m_node_fail_rep = true;
      NodeBitmask::set(theAllNodes, i);
      copy->noOfNodes++;
    }

    if (connected) {
      theFacade.startDisconnecting(i);
    }
  }

  recalcMinDbVersion();
  recalcMinApiVersion();
  if (copy->noOfNodes) {
    LinearSectionPtr lsptr[3];
    lsptr[0].p = theAllNodes;
    lsptr[0].sz = NodeBitmask::getPackedLengthInWords(theAllNodes);
    theFacade.for_each(this, &signal, lsptr);  // report GSN_NODE_FAILREP
  }

  if (noOfAliveNodes == 0) {
    NdbApiSignal signal(numberToRef(API_CLUSTERMGR, getOwnNodeId()));
    signal.theVerId_signalNumber = GSN_NF_COMPLETEREP;
    signal.theReceiversBlockNumber = 0;
    signal.theTrace = 0;
    signal.theLength = NFCompleteRep::SignalLength;

    NFCompleteRep *rep = CAST_PTR(NFCompleteRep, signal.getDataPtrSend());
    rep->blockNo = 0;
    rep->nodeId = getOwnNodeId();
    rep->unused = 0;
    rep->from = __LINE__;

    for (Uint32 i = 1; i < MAX_NODES; i++) {
      trp_node &theNode = theNodes[i];
      if (theNode.defined && theNode.nfCompleteRep == false) {
        rep->failedNodeId = i;
        execNF_COMPLETEREP(&signal, nullptr);
      }
    }
  }
}

void ClusterMgr::set_node_dead(trp_node &theNode) {
  set_node_alive(theNode, false);
  theNode.set_confirmed(false);
  theNode.m_state.m_connected_nodes.clear();
  theNode.m_state.startLevel = NodeState::SL_NOTHING;
  theNode.m_info.m_connectCount++;
  theNode.nfCompleteRep = false;
}

void
ClusterMgr::is_cluster_completely_unavailable(Int32 &error,
                                              Uint32 line)
{
  Uint32 num_defined_nodes = 0;
  Uint32 num_single_user_nodes = 0;
  Uint32 num_stopping_nodes = 0;
  Uint32 num_incompatible_nodes = 0;
  Uint32 num_alive_nodes = 0;
  Uint32 num_starting_nodes = 0;
  Uint32 num_started_nodes = 0;
  /**
   * This method (and several other 'node state getters') allow
   * reading of theNodes[] from multiple block threads while
   * ClusterMgr concurrently updates them. Thus, a mutex should
   * have been expected here. See bug#20391191, and addendum patches
   * to bug#19524096, to understand what prevents us from locking (yet)
   */
  NdbMutex_Lock(m_node_state_mutex);
  for (NodeId n = 1; n < MAX_NDB_NODES ; n++)
  {
    const trp_node& node = theNodes[n];
    if (!node.defined)
    {
      /**
       * Node isn't even part of configuration.
       */
      continue;
    }
    if (node.m_info.m_type != NodeInfo::DB)
    {
      /**
       * Ignore API and MGM nodes
       */
      continue;
    }
    num_defined_nodes++;
    if (node.m_state.startLevel == NodeState::SL_SINGLEUSER)
    {
      num_single_user_nodes++;
      continue;
    }
    if (node.m_state.startLevel > NodeState::SL_SINGLEUSER)
    {
      /**
       * Node is stopping, so isn't available for any transactions,
       * so not available for us to use.
       */
      num_stopping_nodes++;
      continue;
    }
    if (!node.compatible) {
      /**
       * The node isn't compatible with ours, so we can't use it
       */
      num_incompatible_nodes++;
      continue;
    }
    if (node.m_alive)
    {
      num_alive_nodes++;
      continue;
    }
    if (node.m_state.startLevel == NodeState::SL_STARTING)
    {
      num_starting_nodes++;
      continue;
    }
    if (node.m_state.startLevel == NodeState::SL_STARTED)
    {
      num_started_nodes++;
      continue;
    }
  }
  if (num_alive_nodes > 0)
  {
    /**
     * We have alive nodes, but could not find any connection records
     */
    error = 4036;
  }
  else if (num_started_nodes > 0)
  {
    /**
     * We have no alive nodes, but we have started nodes, weird state
     */
    error = 4035;
  }
  else if (num_starting_nodes > 0)
  {
    /**
     * We have nodes that are starting up
     */
    error = 4037;
  }
  else if (num_incompatible_nodes > 0)
  {
    /**
     * We have alive nodes that are using an incompatible version
     */
    error = 4038;
  }
  else if (num_single_user_nodes > 0)
  {
    /**
     * We have alive nodes that are in single user mode.
     */
    error = 4041;
  }
  else if (num_stopping_nodes > 0)
  {
    /**
     * Accessible nodes are shutting down
     */
    error = 4039;
  }
  else if (m_ever_connected)
  {
    /**
     * No data nodes are available, but we have connected at least one
     * node in this cluster. Most likely cluster is down.
     */
    error = 4009;
  }
  else
  {
    /**
     * No data nodes are available and neither have any ever connected.
     * Most likely a firewall problem.
     */
    error = 4040;
  }
  if (m_error_print && m_state_changed)
  {
    m_state_changed = false;
    const char *ever_connected_ptr =
      (m_ever_connected) ?
      "nodes have been connected" : "no node ever connected";
    error_printer("(N%u) Reported %d, line: %u error with %u defined nodes, "
                  " %u alive nodes, %u started"
                  " nodes, %u starting nodes, %u incompatible nodes, "
                  "%u stopping nodes, %u nodes in single user mode, %s",
                  getOwnNodeId(),
                  error,
                  line,
                  num_defined_nodes,
                  num_alive_nodes,
                  num_started_nodes,
                  num_starting_nodes,
                  num_incompatible_nodes,
                  num_stopping_nodes,
                  num_single_user_nodes,
                  ever_connected_ptr);
  }
  NdbMutex_Unlock(m_node_state_mutex);
}

void ClusterMgr::print_nodes(const char *where, NdbOut &out) {
  out << where << " >>" << endl;
  for (NodeId n = 1; n < MAX_NODES; n++) {
    const trp_node node = getNodeInfo(n);
    if (!node.defined) continue;
    out << "node: " << n << endl;
    out << " -";
    out << " connected: " << node.is_connected();
    out << ", compatible: " << node.compatible;
    out << ", nf_complete_rep: " << node.nfCompleteRep;
    out << ", alive: " << node.m_alive;
    out << ", confirmed: " << node.is_confirmed();
    out << endl;

    out << " - " << node.m_info << endl;
    out << " - " << node.m_state << endl;
  }
  out << "<<" << endl;
}

void ClusterMgr::setProcessInfoUri(const char *scheme,
                                   const char *address_string, int port,
                                   const char *path) {
  Guard g(clusterMgrThreadMutex);

  m_process_info->setUriScheme(scheme);
  m_process_info->setHostAddress(address_string);
  m_process_info->setPort(port);
  m_process_info->setUriPath(path);

  /* Set flag to resend ProcessInfo Report */
  for (int i = 1; i < MAX_NODES; i++) {
    Node &node = theNodes[i];
    if (node.is_connected()) node.processInfoSent = false;
  }
}

/******************************************************************************
 * Arbitrator
 ******************************************************************************/
ArbitMgr::ArbitMgr(ClusterMgr &c)
    : m_clusterMgr(c),
      theRank(0),
      theDelay(0),
      theThread(nullptr),
      theInputTimeout(0),
      theInputFull(false),
      theInputBuffer(),
      theState(StateInit),
      theStartReq(),
      theChooseReq1(),
      theChooseReq2(),
      theStopOrd() {
  DBUG_ENTER("ArbitMgr::ArbitMgr");

  theThreadMutex = NdbMutex_Create();
  theInputCond = NdbCondition_Create();
  theInputMutex = NdbMutex_Create();

  DBUG_VOID_RETURN;
}

ArbitMgr::~ArbitMgr() {
  DBUG_ENTER("ArbitMgr::~ArbitMgr");
  NdbMutex_Destroy(theThreadMutex);
  NdbCondition_Destroy(theInputCond);
  NdbMutex_Destroy(theInputMutex);
  DBUG_VOID_RETURN;
}

// Start arbitrator thread.  This is kernel request.
// First stop any previous thread since it is a left-over
// which was never used and which now has wrong ticket.
void ArbitMgr::doStart(const Uint32 *theData) {
  DBUG_ENTER("ArbitMgr::doStart");
  ArbitSignal aSignal;
  NdbMutex_Lock(theThreadMutex);
  if (theThread != nullptr) {
    aSignal.init(GSN_ARBIT_STOPORD, nullptr);
    aSignal.data.code = StopRestart;
    sendSignalToThread(aSignal);
    void *value;
    NdbThread_WaitFor(theThread, &value);
    NdbThread_Destroy(&theThread);
    theState = StateInit;
    theInputFull = false;
  }
  aSignal.init(GSN_ARBIT_STARTREQ, theData);
  sendSignalToThread(aSignal);
  theThread = NdbThread_Create(runArbitMgr_C, (void **)this,
                               0,  // default stack size
                               "ndb_arbitmgr", NDB_THREAD_PRIO_HIGH);
  if (theThread == nullptr) {
    fprintf(stderr,
            "%s NDBAPI FATAL ERROR : ArbitMgr::doStart: Failed to "
            "create thread for arbitration.\n",
            Logger::Timestamp().c_str());
    abort();
  }
  NdbMutex_Unlock(theThreadMutex);
  DBUG_VOID_RETURN;
}

// The "choose me" signal from a candidate.
void ArbitMgr::doChoose(const Uint32 *theData) {
  ArbitSignal aSignal;
  aSignal.init(GSN_ARBIT_CHOOSEREQ, theData);
  sendSignalToThread(aSignal);
}

// Stop arbitrator thread via stop signal from the kernel
// or when exiting API program.
void ArbitMgr::doStop(const Uint32 *theData) {
  DBUG_ENTER("ArbitMgr::doStop");
  ArbitSignal aSignal;
  NdbMutex_Lock(theThreadMutex);
  if (theThread != nullptr) {
    aSignal.init(GSN_ARBIT_STOPORD, theData);
    if (theData == nullptr) {
      aSignal.data.code = StopExit;
    } else {
      aSignal.data.code = StopRequest;
    }
    sendSignalToThread(aSignal);
    void *value;
    NdbThread_WaitFor(theThread, &value);
    NdbThread_Destroy(&theThread);
    theState = StateInit;
  }
  NdbMutex_Unlock(theThreadMutex);
  DBUG_VOID_RETURN;
}

// private methods

extern "C" void *runArbitMgr_C(void *me) {
  ((ArbitMgr *)me)->threadMain();
  return nullptr;
}

void ArbitMgr::sendSignalToThread(ArbitSignal &aSignal) {
#ifdef DEBUG_ARBIT
  char buf[17] = "";
  ndbout << "arbit recv: ";
  ndbout << " gsn=" << aSignal.gsn;
  ndbout << " send=" << aSignal.data.sender;
  ndbout << " code=" << aSignal.data.code;
  ndbout << " node=" << aSignal.data.node;
  ndbout << " ticket=" << aSignal.data.ticket.getText(buf, sizeof(buf));
  ndbout << " mask=" << aSignal.data.mask.getText(buf, sizeof(buf));
  ndbout << endl;
#endif
  aSignal.setTimestamp();  // signal arrival time
  NdbMutex_Lock(theInputMutex);
  while (theInputFull) {
    NdbCondition_WaitTimeout(theInputCond, theInputMutex, 1000);
  }
  theInputBuffer = aSignal;
  theInputFull = true;
  NdbCondition_Signal(theInputCond);
  NdbMutex_Unlock(theInputMutex);
}

void ArbitMgr::threadMain() {
  ArbitSignal aSignal;
  aSignal = theInputBuffer;
  threadStart(aSignal);
  bool stop = false;
  while (!stop) {
    NdbMutex_Lock(theInputMutex);
    while (!theInputFull) {
      NdbCondition_WaitTimeout(theInputCond, theInputMutex, theInputTimeout);
      threadTimeout();
    }
    aSignal = theInputBuffer;
    theInputFull = false;
    NdbCondition_Signal(theInputCond);
    NdbMutex_Unlock(theInputMutex);
    switch (aSignal.gsn) {
      case GSN_ARBIT_CHOOSEREQ:
        threadChoose(aSignal);
        break;
      case GSN_ARBIT_STOPORD:
        stop = true;
        break;
    }
  }
  threadStop(aSignal);
}

// handle events in the thread

void ArbitMgr::threadStart(ArbitSignal &aSignal) {
  theStartReq = aSignal;
  sendStartConf(theStartReq, ArbitCode::ApiStart);
  theState = StateStarted;
  theInputTimeout = 1000;
}

void ArbitMgr::threadChoose(ArbitSignal &aSignal) {
  switch (theState) {
    case StateStarted:  // first REQ
      if (!theStartReq.data.match(aSignal.data)) {
        sendChooseRef(aSignal, ArbitCode::ErrTicket);
        break;
      }
      theChooseReq1 = aSignal;
      if (theDelay == 0) {
        sendChooseConf(aSignal, ArbitCode::WinChoose);
        theState = StateFinished;
        theInputTimeout = 1000;
        break;
      }
      theState = StateChoose1;
      theInputTimeout = 1;
      return;
    case StateChoose1:  // second REQ within Delay
      if (!theStartReq.data.match(aSignal.data)) {
        sendChooseRef(aSignal, ArbitCode::ErrTicket);
        break;
      }
      theChooseReq2 = aSignal;
      theState = StateChoose2;
      theInputTimeout = 1;
      return;
    case StateChoose2:  // too many REQs - refuse all
      if (!theStartReq.data.match(aSignal.data)) {
        sendChooseRef(aSignal, ArbitCode::ErrTicket);
        break;
      }
      sendChooseRef(theChooseReq1, ArbitCode::ErrToomany);
      sendChooseRef(theChooseReq2, ArbitCode::ErrToomany);
      sendChooseRef(aSignal, ArbitCode::ErrToomany);
      theState = StateFinished;
      theInputTimeout = 1000;
      return;
    default:
      sendChooseRef(aSignal, ArbitCode::ErrState);
      break;
  }
}

void ArbitMgr::threadTimeout() {
  switch (theState) {
    case StateStarted:
      break;
    case StateChoose1:
      if (theChooseReq1.getTimediff() < theDelay) break;
      sendChooseConf(theChooseReq1, ArbitCode::WinChoose);
      theState = StateFinished;
      theInputTimeout = 1000;
      break;
    case StateChoose2:
      sendChooseConf(theChooseReq1, ArbitCode::WinChoose);
      sendChooseConf(theChooseReq2, ArbitCode::LoseChoose);
      theState = StateFinished;
      theInputTimeout = 1000;
      break;
    default:
      break;
  }
}

void ArbitMgr::threadStop(ArbitSignal &aSignal) {
  switch (aSignal.data.code) {
    case StopExit:
      switch (theState) {
        case StateStarted:
          sendStopRep(theStartReq, 0);
          break;
        case StateChoose1:  // just in time
          sendChooseConf(theChooseReq1, ArbitCode::WinChoose);
          break;
        case StateChoose2:
          sendChooseConf(theChooseReq1, ArbitCode::WinChoose);
          sendChooseConf(theChooseReq2, ArbitCode::LoseChoose);
          break;
        case StateInit:
        case StateFinished:
          //??
          break;
      }
      break;
    case StopRequest:
      break;
    case StopRestart:
      break;
  }
}

// output routines

void ArbitMgr::sendStartConf(ArbitSignal &aSignal, Uint32 code) {
  ArbitSignal copySignal = aSignal;
  copySignal.gsn = GSN_ARBIT_STARTCONF;
  copySignal.data.code = code;
  sendSignalToQmgr(copySignal);
}

void ArbitMgr::sendChooseConf(ArbitSignal &aSignal, Uint32 code) {
  ArbitSignal copySignal = aSignal;
  copySignal.gsn = GSN_ARBIT_CHOOSECONF;
  copySignal.data.code = code;
  sendSignalToQmgr(copySignal);
}

void ArbitMgr::sendChooseRef(ArbitSignal &aSignal, Uint32 code) {
  ArbitSignal copySignal = aSignal;
  copySignal.gsn = GSN_ARBIT_CHOOSEREF;
  copySignal.data.code = code;
  sendSignalToQmgr(copySignal);
}

void ArbitMgr::sendStopRep(ArbitSignal &aSignal, Uint32 code) {
  ArbitSignal copySignal = aSignal;
  copySignal.gsn = GSN_ARBIT_STOPREP;
  copySignal.data.code = code;
  sendSignalToQmgr(copySignal);
}

/**
 * Send signal to QMGR.  The input includes signal number and
 * signal data.  The signal data is normally a copy of a received
 * signal so it contains expected arbitrator node id and ticket.
 * The sender in signal data is the QMGR node id.
 */
void ArbitMgr::sendSignalToQmgr(ArbitSignal &aSignal) {
  NdbApiSignal signal(numberToRef(API_CLUSTERMGR, m_clusterMgr.getOwnNodeId()));

  signal.theVerId_signalNumber = aSignal.gsn;
  signal.theReceiversBlockNumber = QMGR;
  signal.theTrace = 0;
  signal.theLength = ArbitSignalData::SignalLength;

  ArbitSignalData *sd = CAST_PTR(ArbitSignalData, signal.getDataPtrSend());

  sd->sender = numberToRef(API_CLUSTERMGR, m_clusterMgr.getOwnNodeId());
  sd->code = aSignal.data.code;
  sd->node = aSignal.data.node;
  sd->ticket = aSignal.data.ticket;
  sd->mask = aSignal.data.mask;

#ifdef DEBUG_ARBIT
  char buf[17] = "";
  ndbout << "arbit send: ";
  ndbout << " gsn=" << aSignal.gsn;
  ndbout << " recv=" << aSignal.data.sender;
  ndbout << " code=" << aSignal.data.code;
  ndbout << " node=" << aSignal.data.node;
  ndbout << " ticket=" << aSignal.data.ticket.getText(buf, sizeof(buf));
  ndbout << " mask=" << aSignal.data.mask.getText(buf, sizeof(buf));
  ndbout << endl;
#endif

  {
    m_clusterMgr.lock();
    m_clusterMgr.raw_sendSignal(&signal, aSignal.data.sender);
    m_clusterMgr.flush_send_buffers();
    m_clusterMgr.unlock();
  }
}<|MERGE_RESOLUTION|>--- conflicted
+++ resolved
@@ -70,9 +70,6 @@
 
 int global_flag_skip_invalidate_cache = 0;
 int global_flag_skip_waiting_for_clean_cache = 0;
-<<<<<<< HEAD
-//#define DEBUG_REG
-//
 extern "C"
 void
 error_printer(const char * fmt, ...) __attribute__ ((format (gnu_printf, 1, 2)));
@@ -94,9 +91,7 @@
   fprintf(stderr, "%s:[RonDB] %s", timestamp, buf);
   va_end(ap);
 }
-=======
 // #define DEBUG_REG
->>>>>>> ee079e5c
 
 extern EventLogger *g_eventLogger;
 
