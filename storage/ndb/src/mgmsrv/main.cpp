/*
   Copyright (c) 2003, 2015, Oracle and/or its affiliates. All rights reserved.

   This program is free software; you can redistribute it and/or modify
   it under the terms of the GNU General Public License as published by
   the Free Software Foundation; version 2 of the License.

   This program is distributed in the hope that it will be useful,
   but WITHOUT ANY WARRANTY; without even the implied warranty of
   MERCHANTABILITY or FITNESS FOR A PARTICULAR PURPOSE.  See the
   GNU General Public License for more details.

   You should have received a copy of the GNU General Public License
   along with this program; if not, write to the Free Software
   Foundation, Inc., 51 Franklin St, Fifth Floor, Boston, MA 02110-1301  USA
*/

#include <ndb_global.h>
#include <ndb_opts.h>

#include "MgmtSrvr.hpp"
#include "EventLogger.hpp"
#include "Config.hpp"

#include <version.h>
#include <kernel_types.h>
#include <portlib/ndb_daemon.h>
#include <NdbConfig.h>
#include <NdbSleep.h>
#include <portlib/NdbDir.hpp>
#include <ndb_version.h>
#include <mgmapi_config_parameters.h>
#include <NdbAutoPtr.hpp>
#include <ndb_mgmclient.hpp>

#include <EventLogger.hpp>
extern EventLogger * g_eventLogger;

#if defined VM_TRACE || defined ERROR_INSERT
extern int g_errorInsert;
#endif

const char *load_default_groups[]= { "mysql_cluster","ndb_mgmd",0 };

// copied from mysql.cc to get readline
extern "C" {
#if defined(_WIN32)
#include <conio.h>
#elif !defined(__NETWARE__)
#include <readline.h>
extern "C" int add_history(const char *command); /* From readline directory */
#define HAVE_READLINE
#endif
}

static int 
read_and_execute(Ndb_mgmclient* com, const char * prompt, int _try_reconnect) 
{
  static char *line_read = (char *)NULL;

  /* If the buffer has already been allocated, return the memory
     to the free pool. */
  if (line_read)
  {
    free (line_read);
    line_read = (char *)NULL;
  }
#ifdef HAVE_READLINE
  /* Get a line from the user. */
  line_read = readline (prompt);    
  /* If the line has any text in it, save it on the history. */
  if (line_read && *line_read)
    add_history (line_read);
#else
  static char linebuffer[254];
  fputs(prompt, stdout);
  linebuffer[sizeof(linebuffer)-1]=0;
  line_read = fgets(linebuffer, sizeof(linebuffer)-1, stdin);
  if (line_read == linebuffer) {
    char *q=linebuffer;
    while (*q > 31) q++;
    *q=0;
    line_read= strdup(linebuffer);
  }
#endif
  return com->execute(line_read,_try_reconnect);
}

/* Global variables */
bool g_StopServer= false;
bool g_RestartServer= false;
static MgmtSrvr* mgm;
static MgmtSrvr::MgmtOpts opts;
static const char* opt_logname = "MgmtSrvr";
static const char* opt_nowait_nodes = 0;

static struct my_option my_long_options[] =
{
  NDB_STD_OPTS("ndb_mgmd"),
  { "config-file", 'f', "Specify cluster configuration file",
    (uchar**) &opts.config_filename, (uchar**) &opts.config_filename, 0,
    GET_STR, REQUIRED_ARG, 0, 0, 0, 0, 0, 0 },
  { "print-full-config", 'P', "Print full config and exit",
    (uchar**) &opts.print_full_config, (uchar**) &opts.print_full_config, 0,
    GET_BOOL, NO_ARG, 0, 0, 0, 0, 0, 0 },
  { "daemon", 'd', "Run ndb_mgmd in daemon mode (default)",
    (uchar**) &opts.daemon, (uchar**) &opts.daemon, 0,
    GET_BOOL, NO_ARG, 1, 0, 0, 0, 0, 0 },
  { "interactive", NDB_OPT_NOSHORT,
    "Run interactive. Not supported but provided for testing purposes",
    (uchar**) &opts.interactive, (uchar**) &opts.interactive, 0,
    GET_BOOL, NO_ARG, 0, 0, 0, 0, 0, 0 },
  { "no-nodeid-checks", NDB_OPT_NOSHORT,
    "Do not provide any node id checks",
    (uchar**) &opts.no_nodeid_checks, (uchar**) &opts.no_nodeid_checks, 0,
    GET_BOOL, NO_ARG, 0, 0, 0, 0, 0, 0 },
  { "nodaemon", NDB_OPT_NOSHORT,
    "Don't run as daemon, but don't read from stdin",
    (uchar**) &opts.non_interactive, (uchar**) &opts.non_interactive, 0,
    GET_BOOL, NO_ARG, 0, 0, 0, 0, 0, 0 },
  { "mycnf", NDB_OPT_NOSHORT,
    "Read cluster config from my.cnf",
    (uchar**) &opts.mycnf, (uchar**) &opts.mycnf, 0,
    GET_BOOL, NO_ARG, 0, 0, 0, 0, 0, 0 },
  { "bind-address", NDB_OPT_NOSHORT,
    "Local bind address",
    (uchar**) &opts.bind_address, (uchar**) &opts.bind_address, 0,
    GET_STR, REQUIRED_ARG, 0, 0, 0, 0, 0, 0 },
  { "configdir", NDB_OPT_NOSHORT,
    "Directory for the binary configuration files (alias for --config-dir)",
    (uchar**) &opts.configdir, (uchar**) &opts.configdir, 0,
    GET_STR, REQUIRED_ARG, 0, 0, 0, 0, 0, 0 },
  { "config-dir", NDB_OPT_NOSHORT,
    "Directory for the binary configuration files",
    (uchar**) &opts.configdir, (uchar**) &opts.configdir, 0,
    GET_STR, REQUIRED_ARG, 0, 0, 0, 0, 0, 0 },
  { "config-cache", NDB_OPT_NOSHORT,
    "Enable configuration cache and change management",
    (uchar**) &opts.config_cache, (uchar**) &opts.config_cache, 0,
    GET_BOOL, NO_ARG, 1, 0, 1, 0, 0, 0 },
  { "verbose", 'v',
    "Write more log messages",
    (uchar**) &opts.verbose, (uchar**) &opts.verbose, 0,
    GET_BOOL, NO_ARG, 0, 0, 1, 0, 0, 0 },
  { "reload", NDB_OPT_NOSHORT,
    "Reload config from config.ini or my.cnf if it has changed on startup",
    (uchar**) &opts.reload, (uchar**) &opts.reload, 0,
    GET_BOOL, NO_ARG, 0, 0, 1, 0, 0, 0 },
  { "initial", NDB_OPT_NOSHORT,
    "Delete all binary config files and start from config.ini or my.cnf",
    (uchar**) &opts.initial, (uchar**) &opts.initial, 0,
    GET_BOOL, NO_ARG, 0, 0, 1, 0, 0, 0 },
  { "log-name", NDB_OPT_NOSHORT,
    "Name to use when logging messages for this node",
    (uchar**) &opt_logname, (uchar**) &opt_logname, 0,
    GET_STR, REQUIRED_ARG, 0, 0, 0, 0, 0, 0 },
  { "nowait-nodes", NDB_OPT_NOSHORT,
    "Nodes that will not be waited for during start",
    (uchar**) &opt_nowait_nodes, (uchar**) &opt_nowait_nodes, 0,
    GET_STR, REQUIRED_ARG, 0, 0, 0, 0, 0, 0 },
#if defined VM_TRACE || defined ERROR_INSERT
  { "error-insert", NDB_OPT_NOSHORT,
    "Start with error insert variable set",
    (uchar**) &g_errorInsert, (uchar**) &g_errorInsert, 0,
    GET_INT, REQUIRED_ARG, 0, 0, 0, 0, 0, 0 },
#endif
  { 0, 0, 0, 0, 0, 0, GET_NO_ARG, NO_ARG, 0, 0, 0, 0, 0, 0}
};

static void short_usage_sub(void)
{
  ndb_short_usage_sub(NULL);
  ndb_service_print_options("ndb_mgmd");
}

static void usage()
{
  ndb_usage(short_usage_sub, load_default_groups, my_long_options);
}

static char **defaults_argv;

static void mgmd_exit(int result)
{
  g_eventLogger->close();

  /* Free memory allocated by 'load_defaults' */
  ndb_free_defaults(defaults_argv);

  ndb_end(opt_ndb_endinfo ? MY_CHECK_ERROR | MY_GIVE_INFO : 0);

  ndb_daemon_exit(result);
}

#include "../common/util/parse_mask.hpp"

static int mgmd_main(int argc, char** argv)
{
  NDB_INIT(argv[0]);

  printf("MySQL Cluster Management Server %s\n", NDB_VERSION_STRING);

  ndb_opt_set_usage_funcs(short_usage_sub, usage);

  ndb_load_defaults(NULL, load_default_groups,&argc,&argv);
  defaults_argv= argv; /* Must be freed by 'free_defaults' */

  int ho_error;
#ifndef DBUG_OFF
  opt_debug= IF_WIN("d:t:i:F:o,c:\\ndb_mgmd.trace",
                    "d:t:i:F:o,/tmp/ndb_mgmd.trace");
#endif

  if ((ho_error=handle_options(&argc, &argv, my_long_options,
                               ndb_std_get_one_option)))
    mgmd_exit(ho_error);

  if (opts.interactive ||
      opts.non_interactive ||
      opts.print_full_config) {
    opts.daemon= 0;
  }

  if (opts.mycnf && opts.config_filename)
  {
    fprintf(stderr, "ERROR: Both --mycnf and -f is not supported\n");
    mgmd_exit(1);
  }

  if (opt_nowait_nodes)
  {
    int res = parse_mask(opt_nowait_nodes, opts.nowait_nodes);
    if(res == -2 || (res > 0 && opts.nowait_nodes.get(0)))
    {
      fprintf(stderr, "ERROR: Invalid nodeid specified in nowait-nodes: '%s'\n",
              opt_nowait_nodes);
      mgmd_exit(1);
    }
    else if (res < 0)
    {
      fprintf(stderr, "ERROR: Unable to parse nowait-nodes argument: '%s'\n",
              opt_nowait_nodes);
      mgmd_exit(1);
    }
  }

  /* Setup use of event logger */
  g_eventLogger->setCategory(opt_logname);

  /* Output to console initially */
  g_eventLogger->createConsoleHandler();

#ifdef _WIN32
  /* Output to Windows event log */
  g_eventLogger->createEventLogHandler("MySQL Cluster Management Server");
#endif

  if (opts.verbose)
    g_eventLogger->enable(Logger::LL_ALL); // --verbose turns on everything

  /**
     Install signal handler for SIGPIPE
     Done in TransporterFacade as well.. what about Configretriever?
   */
#if !defined NDB_WIN32
  signal(SIGPIPE, SIG_IGN);
#endif

  while (!g_StopServer)
  {
    mgm= new MgmtSrvr(opts);
    if (mgm == NULL) {
      g_eventLogger->critical("Out of memory, couldn't create MgmtSrvr");
      fprintf(stderr, "CRITICAL: Out of memory, couldn't create MgmtSrvr\n");
      mgmd_exit(1);
    }

    /* Init mgm, load or fetch config */
    if (!mgm->init()) {
      delete mgm;
      mgmd_exit(1);
    }

    if (NdbDir::chdir(NdbConfig_get_path(NULL)) != 0)
    {
      g_eventLogger->warning("Cannot change directory to '%s', error: %d",
                             NdbConfig_get_path(NULL), errno);
      // Ignore error
    }

    if (opts.daemon)
    {
      NodeId localNodeId= mgm->getOwnNodeId();
      if (localNodeId == 0) {
        g_eventLogger->error("Couldn't get own node id");
        fprintf(stderr, "ERROR: Couldn't get own node id\n");
        delete mgm;
        mgmd_exit(1);
      }

      char *lockfile= NdbConfig_PidFileName(localNodeId);
      char *logfile=  NdbConfig_StdoutFileName(localNodeId);
      if (ndb_daemonize(lockfile, logfile))
      {
        g_eventLogger->error("Couldn't start as daemon, error: '%s'",
                             ndb_daemon_error);
        fprintf(stderr, "Couldn't start as daemon, error: '%s' \n",
                ndb_daemon_error);
        mgmd_exit(1);
      }
    }

    /* Start mgm services */
    if (!mgm->start()) {
      delete mgm;
      mgmd_exit(1);
    }

    if (opts.interactive) {
      int port= mgm->getPort();
      BaseString con_str;
      if(opts.bind_address)
        con_str.appfmt("host=%s:%d", opts.bind_address, port);
      else
        con_str.appfmt("localhost:%d", port);
<<<<<<< HEAD
      Ndb_mgmclient com(con_str.c_str(), "ndb_mgm> ", 1);
=======
      Ndb_mgmclient com(con_str.c_str(), 1, 5);
>>>>>>> 997961c0
      while(!g_StopServer){
        if (!read_and_execute(&com, "ndb_mgm> ", 1))
          g_StopServer = true;
      }
    }
    else
    {
      g_eventLogger->info("MySQL Cluster Management Server %s started",
                          NDB_VERSION_STRING);

      while (!g_StopServer)
        NdbSleep_MilliSleep(500);
    }

    g_eventLogger->info("Shutting down server...");
    delete mgm;
    g_eventLogger->info("Shutdown complete");

    if(g_RestartServer){
      g_eventLogger->info("Restarting server...");
      g_RestartServer= g_StopServer= false;
    }
  }

  mgmd_exit(0);
  return 0;
}


static void mgmd_stop(void)
{
  g_StopServer= true;
}


int main(int argc, char** argv)
{
  return ndb_daemon_init(argc, argv, mgmd_main, mgmd_stop,
                         "ndb_mgmd", "MySQL Cluster Management Server");
}<|MERGE_RESOLUTION|>--- conflicted
+++ resolved
@@ -323,11 +323,7 @@
         con_str.appfmt("host=%s:%d", opts.bind_address, port);
       else
         con_str.appfmt("localhost:%d", port);
-<<<<<<< HEAD
-      Ndb_mgmclient com(con_str.c_str(), "ndb_mgm> ", 1);
-=======
-      Ndb_mgmclient com(con_str.c_str(), 1, 5);
->>>>>>> 997961c0
+      Ndb_mgmclient com(con_str.c_str(), "ndb_mgm> ", 1, 5);
       while(!g_StopServer){
         if (!read_and_execute(&com, "ndb_mgm> ", 1))
           g_StopServer = true;
