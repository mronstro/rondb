/* Copyright (c) 2008, 2020, Oracle and/or its affiliates.

   This program is free software; you can redistribute it and/or modify
   it under the terms of the GNU General Public License, version 2.0,
   as published by the Free Software Foundation.

   This program is also distributed with certain software (including
   but not limited to OpenSSL) that is licensed under separate terms,
   as designated in a particular file or component or in included license
   documentation.  The authors of MySQL hereby grant you an additional
   permission to link the program and your derivative works with the
   separately licensed software that they have included with MySQL.

   This program is distributed in the hope that it will be useful,
   but WITHOUT ANY WARRANTY; without even the implied warranty of
   MERCHANTABILITY or FITNESS FOR A PARTICULAR PURPOSE.  See the
   GNU General Public License, version 2.0, for more details.

   You should have received a copy of the GNU General Public License
   along with this program; if not, write to the Free Software
   Foundation, Inc., 51 Franklin St, Fifth Floor, Boston, MA 02110-1301  USA */


#include "ConfigManager.hpp"
#include "MgmtSrvr.hpp"
#include <NdbDir.hpp>

#include <NdbConfig.h>
#include <NdbSleep.h>
#include <kernel/GlobalSignalNumbers.h>
#include <SignalSender.hpp>
#include <NdbApiSignal.hpp>
#include <signaldata/NFCompleteRep.hpp>
#include <signaldata/NodeFailRep.hpp>
#include <signaldata/ApiRegSignalData.hpp>
#include <ndb_version.h>

#include <EventLogger.hpp>
extern EventLogger * g_eventLogger;

extern "C" const char* opt_ndb_connectstring;
extern "C" int opt_ndb_nodeid;

#if defined VM_TRACE || defined ERROR_INSERT
extern int g_errorInsert;
#define ERROR_INSERTED(x) (g_errorInsert == x)
#else
#define ERROR_INSERTED(x) false
#endif

ConfigManager::ConfigManager(const MgmtSrvr::MgmtOpts& opts,
                             const char* configdir) :
  MgmtThread("ConfigManager"),
  m_opts(opts),
  m_facade(NULL),
  m_ss(NULL),
  m_config_mutex(NULL),
  m_config(NULL),
  m_config_retriever(opt_ndb_connectstring,
                     opt_ndb_nodeid,
                     NDB_VERSION,
                     NDB_MGM_NODE_TYPE_MGM,
                     opts.bind_address),
  m_config_state(CS_UNINITIALIZED),
  m_previous_state(CS_UNINITIALIZED),
  m_prepared_config(NULL),
  m_node_id(0),
  m_configdir(configdir)
{
}


ConfigManager::~ConfigManager()
{
  delete m_config;
  delete m_prepared_config;
  if (m_ss)
    delete m_ss;
  NdbMutex_Destroy(m_config_mutex);
}


/**
   alone_on_host

   Check if this is the only node of "type" on
   this host

*/

static bool
alone_on_host(Config* conf,
              Uint32 own_type,
              Uint32 own_nodeid)
{
  ConfigIter iter(conf, CFG_SECTION_NODE);
  for (iter.first(); iter.valid(); iter.next())
  {
    Uint32 type;
    if(iter.get(CFG_TYPE_OF_SECTION, &type) ||
       type != own_type)
    {
      continue;
    }

    Uint32 nodeid;
    if(iter.get(CFG_NODE_ID, &nodeid) ||
       nodeid == own_nodeid)
    {
      continue;
    }

    const char * hostname;
    if(iter.get(CFG_NODE_HOST, &hostname))
    {
      continue;
    }

    if (SocketServer::tryBind(0,hostname))
    {
      // Another MGM node was also setup on this host
      g_eventLogger->debug("Not alone on host %s, node %d "     \
                           "will also run here",
                           hostname, nodeid);
      return false;
    }
  }
  return true;
}


/**
   find_nodeid_from_configdir

   Check if configdir only contains config files
   with one nodeid -> read the latest and confirm
   there should only be one mgm node on this host
*/

NodeId
ConfigManager::find_nodeid_from_configdir(void)
{
  BaseString config_name;
  NdbDir::Iterator iter;

  if (!m_configdir ||
      iter.open(m_configdir) != 0)
  {
    return 0;
  }

  const char* name;
  unsigned found_nodeid= 0;
  unsigned nodeid;
  char extra; // Avoid matching ndb_2_config.bin.2.tmp
  unsigned version, max_version = 0;
  while ((name = iter.next_file()) != NULL)
  {
    if (sscanf(name,
               "ndb_%u_config.bin.%u%c",
               &nodeid, &version, &extra) == 2)
    {
      // ndbout_c("match: %s", name);

      if (nodeid != found_nodeid)
      {
        if (found_nodeid != 0)
        {
          return 0; // Found more than one nodeid
        }
        found_nodeid= nodeid;
      }

      if (version > max_version)
        max_version = version;
    }
  }

  if (max_version == 0)
  {
    return 0;
  }

  config_name.assfmt("%s%sndb_%u_config.bin.%u",
                     m_configdir, DIR_SEPARATOR, found_nodeid, max_version);

  Config* conf;
  if (!(conf = load_saved_config(config_name)))
  {
    return 0;
  }

  if (!m_config_retriever.verifyConfig(conf->m_configValues,
                                       found_nodeid) ||
      !alone_on_host(conf, NDB_MGM_NODE_TYPE_MGM, found_nodeid))
  {
    delete conf;
    return 0;
  }

  delete conf;
  return found_nodeid;
}


/**
   find_own_nodeid

   Return the nodeid of the MGM node
   defined to run on this host

   Return 0 if more than one node is defined
*/

static NodeId
find_own_nodeid(Config* conf)
{
  NodeId found_nodeid= 0;
  ConfigIter iter(conf, CFG_SECTION_NODE);
  for (iter.first(); iter.valid(); iter.next())
  {
    Uint32 type;
    if(iter.get(CFG_TYPE_OF_SECTION, &type) ||
       type != NDB_MGM_NODE_TYPE_MGM)
    {
      continue;
    }

    Uint32 nodeid;
    require(iter.get(CFG_NODE_ID, &nodeid) == 0);

    const char * hostname;
    if(iter.get(CFG_NODE_HOST, &hostname))
    {
      continue;
    }

    if (SocketServer::tryBind(0,hostname))
    {
      // This node is setup to run on this host
      if (found_nodeid == 0)
        found_nodeid = nodeid;
      else
      {
        return 0; // More than one host on this node
      }
    }
  }
  return found_nodeid;
}


NodeId
ConfigManager::find_nodeid_from_config(void)
{
  if (!m_opts.mycnf &&
      !m_opts.config_filename)
  {
    return 0;
  }

  Config* conf = load_config();
  if (conf == NULL)
  {
    return 0;
  }

  NodeId found_nodeid = find_own_nodeid(conf);
  if (found_nodeid == 0 ||
      !m_config_retriever.verifyConfig(conf->m_configValues, found_nodeid))
  {
    delete conf;
    return 0;
  }

  delete conf;
  return found_nodeid;
}


bool
ConfigManager::init_nodeid(void)
{
  DBUG_ENTER("ConfigManager::init_nodeid");

  NodeId nodeid = m_config_retriever.get_configuration_nodeid();
  if (nodeid)
  {
    // Nodeid was specifed on command line or in NDB_CONNECTSTRING
    g_eventLogger->debug("Got nodeid: %d from command line "    \
                         "or NDB_CONNECTSTRING", nodeid);
    m_node_id = nodeid;
    DBUG_RETURN(true);
  }

  nodeid = find_nodeid_from_configdir();
  if (nodeid)
  {
    // Found nodeid by searching in configdir
    g_eventLogger->debug("Got nodeid: %d from searching in configdir",
                         nodeid);
    m_node_id = nodeid;
    DBUG_RETURN(true);
  }

  nodeid = find_nodeid_from_config();
  if (nodeid)
  {
    // Found nodeid by looking in the config given on command line
    g_eventLogger->debug("Got nodeid: %d from config file given "       \
                         "on command line",
                         nodeid);
    m_node_id = nodeid;
    DBUG_RETURN(true);
  }

  // We _could_ try connecting to other running mgmd(s)
  // and fetch our nodeid. But, that introduces a dependency
  // that is not beneficial for a shared nothing cluster, since
  // it might only work when other mgmd(s) are started. If all
  // mgmd(s) is down it would require manual intervention.
  // Better to require the node id to always be specified
  // on the command line(or the above _local_ magic)

  g_eventLogger->error("Could not determine which nodeid to use for "\
                       "this node. Specify it with --ndb-nodeid=<nodeid> "\
                       "on command line");
  DBUG_RETURN(false);
}


static void
reset_dynamic_ports_in_config(const Config* config)
{
  ConfigIter iter(config, CFG_SECTION_CONNECTION);

  for(;iter.valid();iter.next()) {
    Uint32 port;
    require(iter.get(CFG_CONNECTION_SERVER_PORT, &port) == 0);

    if ((int)port < 0)
    {
      port = 0;
      ConfigValues::Iterator i2(config->m_configValues->m_config,
                                iter.m_config);
      require(i2.set(CFG_CONNECTION_SERVER_PORT, port));
    }
  }
}


bool
ConfigManager::init(void)
{
  DBUG_ENTER("ConfigManager::init");

  m_config_mutex = NdbMutex_Create();
  if (!m_config_mutex)
  {
    g_eventLogger->error("Failed to create mutex in ConfigManager!");
    DBUG_RETURN(false);
  }

  require(m_config_state == CS_UNINITIALIZED);

  if (m_config_retriever.hasError())
  {
    g_eventLogger->error("%s", m_config_retriever.getErrorString());
    DBUG_RETURN(false);
  }

  if (!init_nodeid())
    DBUG_RETURN(false);

  if (m_opts.initial)
  {
    /**
     * Verify valid -f before delete_saved_configs()
     */
    Config* conf = load_config();
    if (conf == NULL)
      DBUG_RETURN(false);

    delete conf;

    if (!delete_saved_configs())
      DBUG_RETURN(false);
  }

  if (failed_config_change_exists())
    DBUG_RETURN(false);

  BaseString config_bin_name;
  if (saved_config_exists(config_bin_name))
  {
    Config* conf = NULL;
    if (!(conf = load_saved_config(config_bin_name)))
      DBUG_RETURN(false);

    if (!config_ok(conf))
      DBUG_RETURN(false);

    set_config(conf);
    m_config_state = CS_CONFIRMED;

    g_eventLogger->info("Loaded config from '%s'", config_bin_name.c_str());

    if (m_opts.reload && // --reload
        (m_opts.mycnf || m_opts.config_filename))
    {
      Config* new_conf = load_config();
      if (new_conf == NULL)
        DBUG_RETURN(false);

      /**
       * Add config to set once ConfigManager is fully started
       */
      m_config_change.config_loaded(new_conf);
      g_eventLogger->info("Loaded configuration from '%s', will try "   \
                          "to set it once started",
                          m_opts.mycnf ? "my.cnf" : m_opts.config_filename);
    }
  }
  else
  {
    if (m_opts.mycnf || m_opts.config_filename)
    {
      Config* conf = load_config();
      if (conf == NULL)
        DBUG_RETURN(false);

      if (!config_ok(conf))
        DBUG_RETURN(false);

      /*
        Set this node as primary node for config.ini/my.cnf
        in order to make it possible that make sure an old
        config.ini is only loaded with --force
      */
      if (!conf->setPrimaryMgmNode(m_node_id))
      {
        g_eventLogger->error("Failed to set primary MGM node");
        DBUG_RETURN(false);
      }

      /* Use the initial config for now */
      set_config(conf);

      g_eventLogger->info("Got initial configuration from '%s', will try " \
                          "to set it when all ndb_mgmd(s) started",
                          m_opts.mycnf ? "my.cnf" : m_opts.config_filename);
      m_config_change.m_initial_config = new Config(conf); // Copy config
      m_config_state = CS_INITIAL;

      if (!init_checkers(m_config_change.m_initial_config))
        DBUG_RETURN(false);
    }
    else
    {
      Config* conf = NULL;
      if (!(conf = fetch_config()))
      {
        g_eventLogger->error("Could not fetch config!");
        DBUG_RETURN(false);
      }

      /*
        The fetched config may contain dynamic ports for
        ndbd(s) which have to be reset to 0 before using
        the config
      */
      reset_dynamic_ports_in_config(conf);

      if (!config_ok(conf))
        DBUG_RETURN(false);

      /* Use the fetched config for now */
      set_config(conf);

      if (!m_opts.config_cache)
      {
        assert(!m_configdir); // Running without configdir
        g_eventLogger->info("Fetched configuration, " \
                            "generation: %d, name: '%s'. ",
                            m_config->getGeneration(), m_config->getName());
        DBUG_RETURN(true);
      }

      if (m_config->getGeneration() == 0)
      {
        g_eventLogger->info("Fetched initial configuration, " \
                            "generation: %d, name: '%s'. "\
                            "Will try to set it when all ndb_mgmd(s) started",
                            m_config->getGeneration(), m_config->getName());
        m_config_state= CS_INITIAL;
        m_config_change.m_initial_config = new Config(conf); // Copy config

        if (!init_checkers(m_config_change.m_initial_config))
          DBUG_RETURN(false);
      }
      else
      {
        g_eventLogger->info("Fetched confirmed configuration, " \
                            "generation: %d, name: '%s'. " \
                            "Trying to write it to disk...",
                            m_config->getGeneration(), m_config->getName());
        if (!prepareConfigChange(m_config))
        {
          abortConfigChange();
          g_eventLogger->error("Failed to write the fetched config to disk");
          DBUG_RETURN(false);
        }
        commitConfigChange();
        m_config_state = CS_CONFIRMED;
        g_eventLogger->info("The fetched configuration has been saved!");
      }
    }
  }

  require(m_config_state != CS_UNINITIALIZED);
  DBUG_RETURN(true);
}


bool
ConfigManager::prepareConfigChange(const Config* config)
{
  if (m_prepared_config)
  {
    g_eventLogger->error("Can't prepare configuration change " \
                         "when already prepared");
    return false;
  }

  Uint32 generation= config->getGeneration();
  if (generation == 0)
  {
    g_eventLogger->error("Can't prepare configuration change for "\
                         "configuration with generation 0");
    return false;
  }

  assert(m_node_id);
  m_config_name.assfmt("%s%sndb_%u_config.bin.%u",
                       m_configdir, DIR_SEPARATOR, m_node_id, generation);
  g_eventLogger->debug("Preparing configuration, generation: %d name: %s",
                       generation, m_config_name.c_str());

  /* Check file name is free */
  if (access(m_config_name.c_str(), F_OK) == 0)
  {
    g_eventLogger->error("The file '%s' already exist while preparing",
                         m_config_name.c_str());
    return false;
  }

  /* Pack the config */
  UtilBuffer buf;
  if(!config->pack(buf, OUR_V2_VERSION))
  {
    /* Failed to pack config */
    g_eventLogger->error("Failed to pack configuration while preparing");
    return false;
  }

  /* Write config to temporary file */
  BaseString prep_config_name(m_config_name);
  prep_config_name.append(".tmp");
  FILE * f = fopen(prep_config_name.c_str(), IF_WIN("wbc", "w"));
  if(f == NULL)
  {
    g_eventLogger->error("Failed to open file '%s' while preparing, errno: %d",
                         prep_config_name.c_str(), errno);
    return false;
  }

  if(fwrite(buf.get_data(), 1, buf.length(), f) != (size_t)buf.length())
  {
    g_eventLogger->error("Failed to write file '%s' while preparing, errno: %d",
                         prep_config_name.c_str(), errno);
    fclose(f);
    unlink(prep_config_name.c_str());
    return false;
  }

  if (fflush(f))
  {
    g_eventLogger->error("Failed to flush file '%s' while preparing, errno: %d",
                         prep_config_name.c_str(), errno);
    fclose(f);
    unlink(prep_config_name.c_str());
    return false;
  }

#ifdef _WIN32
  /*
	File is opened with the commit flag "c" so
	that the contents of the file buffer are written
	directly to disk when fflush is called
  */
#else
  if (fsync(fileno(f)))
  {
    g_eventLogger->error("Failed to sync file '%s' while preparing, errno: %d",
                         prep_config_name.c_str(), errno);
    fclose(f);
    unlink(prep_config_name.c_str());
    return false;
  }
#endif
  fclose(f);

  m_prepared_config = new Config(config); // Copy
  g_eventLogger->debug("Configuration prepared");

  return true;
}


void
ConfigManager::commitConfigChange(void)
{
  require(m_prepared_config != 0);

  /* Set new config locally and in all subscribers */
  set_config(m_prepared_config);
  m_prepared_config= NULL;

  /* Rename file to real name */
  require(m_config_name.length());
  BaseString prep_config_name(m_config_name);
  prep_config_name.append(".tmp");
  if(rename(prep_config_name.c_str(), m_config_name.c_str()))
  {
    g_eventLogger->error("rename from '%s' to '%s' failed while committing, " \
                         "errno: %d",
                         prep_config_name.c_str(), m_config_name.c_str(),
                         errno);
    // Crash and leave the prepared config file in place
    abort();
  }
  m_config_name.clear();

  g_eventLogger->info("Configuration %d commited", m_config->getGeneration());
}


static void
check_no_dynamic_ports_in_config(const Config* config)
{
  bool ok = true;
  ConfigIter iter(config, CFG_SECTION_CONNECTION);

  for(;iter.valid();iter.next()) {
    Uint32 n1 = 0;
    Uint32 n2 = 0;
    require(iter.get(CFG_CONNECTION_NODE_1, &n1) == 0 &&
            iter.get(CFG_CONNECTION_NODE_2, &n2) == 0);

    Uint32 port_value;
    require(iter.get(CFG_CONNECTION_SERVER_PORT, &port_value) == 0);

    int port = (int)port_value;
    if (port < 0)
    {
      g_eventLogger->error("INTERNAL ERROR: Found dynamic ports with "
                           "value in config, n1: %d, n2: %d, port: %u",
                           n1, n2, port);
      ok = false;
    }
  }
  require(ok);
}


void
ConfigManager::set_config(Config* new_config)
{
  // Check that config does not contain any dynamic ports
  check_no_dynamic_ports_in_config(new_config);

  delete m_config;
  m_config = new_config;

  // Removed cache of packed config
  m_packed_config_v1.clear();
  m_packed_config_v2.clear();

  for (unsigned i = 0; i < m_subscribers.size(); i++)
    m_subscribers[i]->config_changed(m_node_id, new_config);
}


int
ConfigManager::add_config_change_subscriber(ConfigSubscriber* subscriber)
{
  return m_subscribers.push_back(subscriber);
}


bool
ConfigManager::config_ok(const Config* conf)
{
  assert(m_node_id);
  if (!m_config_retriever.verifyConfig(conf->m_configValues, m_node_id))
  {
    g_eventLogger->error("%s", m_config_retriever.getErrorString());
    return false;
  }

  // Check DataDir exist
  ConfigIter iter(conf, CFG_SECTION_NODE);
  require(iter.find(CFG_NODE_ID, m_node_id) == 0);

  const char *datadir;
  require(iter.get(CFG_NODE_DATADIR, &datadir) == 0);

  if (strcmp(datadir, "") != 0 && // datadir != ""
      access(datadir, F_OK))                 // dir exists
  {
    g_eventLogger->error("Directory '%s' specified with DataDir "  \
                         "in configuration does not exist.",       \
                         datadir);
    return false;
  }
  return true;
}


void
ConfigManager::abortConfigChange(void)
{
  /* Should always succeed */

  /* Remove the prepared file */
  BaseString prep_config_name(m_config_name);
  prep_config_name.append(".tmp");
  unlink(prep_config_name.c_str());
  m_config_name.clear();

  delete m_prepared_config;
  m_prepared_config= NULL;
}



void
ConfigManager::sendConfigChangeImplRef(SignalSender& ss, NodeId nodeId,
                                       ConfigChangeRef::ErrorCode error) const
{
  SimpleSignal ssig;
  ConfigChangeImplRef* const ref =
    CAST_PTR(ConfigChangeImplRef, ssig.getDataPtrSend());
  ref->errorCode = error;

  g_eventLogger->debug("Send CONFIG_CHANGE_IMPL_REF to node: %d, error: %d",
                       nodeId, error);

  ss.sendSignal(nodeId, ssig,
                MGM_CONFIG_MAN, GSN_CONFIG_CHANGE_IMPL_REF,
                ConfigChangeImplRef::SignalLength);
}



void
ConfigManager::execCONFIG_CHANGE_IMPL_REQ(SignalSender& ss, SimpleSignal* sig)
{
  NodeId nodeId = refToNode(sig->header.theSendersBlockRef);
  const ConfigChangeImplReq * const req =
    CAST_CONSTPTR(ConfigChangeImplReq, sig->getDataPtr());

  g_eventLogger->debug("Got CONFIG_CHANGE_IMPL_REQ from node: %d, "\
                       "requestType: %d",
                       nodeId, req->requestType);

  if (!m_defragger.defragment(sig))
    return; // More fragments to come

  const Uint32 version_sending = ss.getNodeInfo(nodeId).m_info.m_version;
  bool v2 = ndb_config_version_v2(version_sending);
  Guard g(m_config_mutex);

  switch(req->requestType){
  case ConfigChangeImplReq::Prepare:{
    if (sig->header.m_noOfSections != 1)
    {
      sendConfigChangeImplRef(ss, nodeId, ConfigChangeRef::NoConfigData);
      return;
    }

    ConfigValuesFactory cf;
    bool ret = v2 ?
      cf.unpack_v2(sig->ptr[0].p, req->length) :
      cf.unpack_v1(sig->ptr[0].p, req->length);

    if (!ret)
    {
      sendConfigChangeImplRef(ss, nodeId, ConfigChangeRef::FailedToUnpack);
      return;
    }

    Config new_config(cf.getConfigValues());
    Uint32 new_generation = new_config.getGeneration();
    Uint32 curr_generation = m_config->getGeneration();
    const char* new_name = new_config.getName();
    const char* curr_name = m_config->getName();

    if (m_config->illegal_change(&new_config))
    {
      sendConfigChangeImplRef(ss, nodeId, ConfigChangeRef::IllegalConfigChange);
      return;
    }

    if (req->initial)
    {
      // Check own state
      if (m_config_state != CS_INITIAL)
      {
        g_eventLogger->warning("Refusing to start initial "             \
                               "configuration change since this node "  \
                               "is not in INITIAL state");
        sendConfigChangeImplRef(ss, nodeId,
                                ConfigChangeRef::IllegalInitialState);
        return;
      }

      // Check generation
      if (new_generation != 0)
      {
        g_eventLogger->warning("Refusing to start initial "             \
                               "configuration change since new "        \
                               "generation is not 0 (new_generation: %d)",
                               new_generation);
        sendConfigChangeImplRef(ss, nodeId,
                                ConfigChangeRef::IllegalInitialGeneration);
        return;
      }
      new_generation = 1;

      // Check config is equal to our initial config
      // but skip check if message is from self...
      if (nodeId != refToNode(ss.getOwnRef()))
      {
        Config new_config_copy(&new_config);
        require(new_config_copy.setName(new_name));
        unsigned exclude[]= {CFG_SECTION_SYSTEM, 0};
        if (!new_config_copy.equal(m_config_change.m_initial_config, exclude))
        {
          BaseString buf;
          g_eventLogger->warning
            ("Refusing to start initial config "                        \
             "change when nodes have different "                        \
             "config\n"                                                 \
             "This is the actual diff:\n%s",
             new_config_copy.diff2str(m_config_change.m_initial_config, buf));
          sendConfigChangeImplRef(ss, nodeId,
                                  ConfigChangeRef::DifferentInitial);
          return;
        }

        /*
          Scrap the new_config, it's been used to check that other node
          started from equal initial config, now it's not needed anymore
        */
        delete m_config_change.m_initial_config;
        m_config_change.m_initial_config = NULL;
      }
    }
    else
    {

      // Check that new config has same primary mgm node as current
      Uint32 curr_primary = m_config->getPrimaryMgmNode();
      Uint32 new_primary = new_config.getPrimaryMgmNode();
      if (new_primary != curr_primary)
      {
        g_eventLogger->warning("Refusing to start configuration change " \
                               "requested by node %d, the new config uses " \
                               "different primary mgm node %d. "      \
                               "Current primary mmgm node is %d.",
                               nodeId, new_primary, curr_primary);
        sendConfigChangeImplRef(ss, nodeId,
                                ConfigChangeRef::NotPrimaryMgmNode);
        return;
      }

      if (new_generation == 0 ||
          new_generation != curr_generation)
      {
        BaseString buf;
        g_eventLogger->warning("Refusing to start config change "     \
                               "requested by node with different "    \
                               "generation: %d. Our generation: %d\n" \
                               "This is the actual diff:\n%s",
                               new_generation, curr_generation,
                               new_config.diff2str(m_config, buf));
        sendConfigChangeImplRef(ss, nodeId, ConfigChangeRef::InvalidGeneration);
        return;
      }
      new_generation++;

      // Check same cluster name
      if (strcmp(new_name, curr_name))
      {
        BaseString buf;
        g_eventLogger->warning("Refusing to start config change "       \
                               "requested by node with different "      \
                               "name: '%s'. Our name: '%s'\n"           \
                               "This is the actual diff:\n%s",
                               new_name, curr_name,
                               new_config.diff2str(m_config, buf));
        sendConfigChangeImplRef(ss, nodeId, ConfigChangeRef::InvalidConfigName);
        return;
      }
    }

    // Set new generation
    if(!new_config.setGeneration(new_generation))
    {
      g_eventLogger->error("Failed to set new generation to %d",
                           new_generation);
      sendConfigChangeImplRef(ss, nodeId, ConfigChangeRef::InternalError);
      return;
    }

    if (!prepareConfigChange(&new_config))
    {
      sendConfigChangeImplRef(ss, nodeId, ConfigChangeRef::PrepareFailed);
      return;
    }
    break;
  }

  case ConfigChangeImplReq::Commit:
    commitConfigChange();

    // All nodes has agreed on config -> CONFIRMED
    m_config_state = CS_CONFIRMED;

    break;

  case ConfigChangeImplReq::Abort:
    abortConfigChange();
    break;

  default:
    g_eventLogger->error("execCONFIG_CHANGE_IMPL_REQ: unhandled state");
    abort();
    break;
  }

  /* Send CONF */
  SimpleSignal ssig;
  ConfigChangeImplConf* const conf =
    CAST_PTR(ConfigChangeImplConf, ssig.getDataPtrSend());
  conf->requestType = req->requestType;

  g_eventLogger->debug("Sending CONFIG_CHANGE_IMPL_CONF to node: %d",
                       nodeId);

  ss.sendSignal(nodeId, ssig,
                MGM_CONFIG_MAN,
                GSN_CONFIG_CHANGE_IMPL_CONF,
                ConfigChangeImplConf::SignalLength);
}


void ConfigManager::set_config_change_state(ConfigChangeState::States state)
{
  if (state == ConfigChangeState::IDLE)
  {
    // Rebuild m_all_mgm so that each node in config is included
    // new mgm nodes might have been added
    assert(m_config_change.m_error == ConfigChangeRef::OK);
    m_config->get_nodemask(m_all_mgm, NDB_MGM_NODE_TYPE_MGM);
  }

  m_config_change.m_state.m_current_state = state;
}


void
ConfigManager::execCONFIG_CHANGE_IMPL_REF(SignalSender& ss, SimpleSignal* sig)
{
  NodeId nodeId = refToNode(sig->header.theSendersBlockRef);
  g_eventLogger->debug("Got CONFIG_CHANGE_IMPL_REF from node: %d", nodeId);

  const ConfigChangeImplRef * const ref =
    CAST_CONSTPTR(ConfigChangeImplRef, sig->getDataPtr());
  g_eventLogger->warning("Node %d refused configuration change, error: %d",
                         nodeId, ref->errorCode);

  /* Remember the original error code */
  if (m_config_change.m_error == 0)
    m_config_change.m_error = (ConfigChangeRef::ErrorCode)ref->errorCode;

  switch(m_config_change.m_state){
  case ConfigChangeState::ABORT:
  case ConfigChangeState::PREPARING:{
    /* Got ref while preparing (or already decided to abort) */
    m_config_change.m_contacted_nodes.clear(nodeId);
    set_config_change_state(ConfigChangeState::ABORT);

    m_waiting_for.clear(nodeId);
    if (!m_waiting_for.isclear())
      return;

    startAbortConfigChange(ss);
    break;
  }
  case ConfigChangeState::COMITTING:
    /* Got ref while comitting, impossible */
    abort();
    break;

  case ConfigChangeState::ABORTING:
    /* Got ref while aborting, impossible */
    abort();
    break;

  default:
    g_eventLogger->error("execCONFIG_CHANGE_IMPL_REF: unhandled state");
    abort();
    break;
  }
}


void
ConfigManager::execCONFIG_CHANGE_IMPL_CONF(SignalSender& ss, SimpleSignal* sig)
{
  NodeId nodeId = refToNode(sig->header.theSendersBlockRef);
  const ConfigChangeImplConf * const conf =
    CAST_CONSTPTR(ConfigChangeImplConf, sig->getDataPtr());
  g_eventLogger->debug("Got CONFIG_CHANGE_IMPL_CONF from node %d", nodeId);

  switch(m_config_change.m_state){
  case ConfigChangeState::PREPARING:{
    require(conf->requestType == ConfigChangeImplReq::Prepare);
    m_waiting_for.clear(nodeId);
    if (!m_waiting_for.isclear())
      return;

    // send to next
    int res = sendConfigChangeImplReq(ss, m_config_change.m_new_config);
    if (res > 0)
    {
      // sent to new node...
      return;
    }
    else if (res < 0)
    {
      // send failed, start abort
      startAbortConfigChange(ss);
      return;
    }

    /**
     * All node has received new config..
     *   ok to delete it...
     */
    delete m_config_change.m_new_config;
    m_config_change.m_new_config = 0;

    /* Send commit to all nodes */
    SimpleSignal ssig;
    ConfigChangeImplReq* const req =
      CAST_PTR(ConfigChangeImplReq, ssig.getDataPtrSend());

    req->requestType = ConfigChangeImplReq::Commit;

    g_eventLogger->debug("Sending CONFIG_CHANGE_IMPL_REQ(commit)");
    require(m_waiting_for.isclear());
    m_waiting_for = ss.broadcastSignal(m_config_change.m_contacted_nodes, ssig,
                                       MGM_CONFIG_MAN,
                                       GSN_CONFIG_CHANGE_IMPL_REQ,
                                       ConfigChangeImplReq::SignalLength);
    if (m_waiting_for.isclear())
      set_config_change_state(ConfigChangeState::IDLE);
    else
      set_config_change_state(ConfigChangeState::COMITTING);
    break;
  }

  case ConfigChangeState::COMITTING:{
    require(conf->requestType == ConfigChangeImplReq::Commit);

    m_waiting_for.clear(nodeId);
    if (!m_waiting_for.isclear())
      return;

    require(m_config_change.m_client_ref != RNIL);
    require(m_config_change.m_error == 0);
    if (m_config_change.m_client_ref == ss.getOwnRef())
    {
      g_eventLogger->info("Config change completed! New generation: %d",
                          m_config->getGeneration());
    }
    else
    {
      /* Send CONF to requestor */
      sendConfigChangeConf(ss, m_config_change.m_client_ref);
    }
    m_config_change.m_client_ref = RNIL;
    set_config_change_state(ConfigChangeState::IDLE);
    break;
  }

  case ConfigChangeState::ABORT:{
    m_waiting_for.clear(nodeId);
    if (!m_waiting_for.isclear())
      return;

    startAbortConfigChange(ss);
    break;
  }

  case ConfigChangeState::ABORTING:{
    m_waiting_for.clear(nodeId);
    if (!m_waiting_for.isclear())
      return;

    require(m_config_change.m_client_ref != RNIL);
    require(m_config_change.m_error);
    if (m_config_change.m_client_ref == ss.getOwnRef())
    {
      g_eventLogger->
        error("Configuration change failed! error: %d '%s'",
              m_config_change.m_error,
              ConfigChangeRef::errorMessage(m_config_change.m_error));
      exit(1);
    }
    else
    {
      /* Send ref to the requestor */
      sendConfigChangeRef(ss, m_config_change.m_client_ref,
                          m_config_change.m_error);
    }
    m_config_change.m_error= ConfigChangeRef::OK;
    m_config_change.m_client_ref = RNIL;
    set_config_change_state(ConfigChangeState::IDLE);
    break;
  }

  default:
    g_eventLogger->error("execCONFIG_CHANGE_IMPL_CONF: unhandled state");
    abort();
    break;
  }
}


void
ConfigManager::sendConfigChangeRef(SignalSender& ss, BlockReference to,
                                   ConfigChangeRef::ErrorCode error) const
{
  NodeId nodeId = refToNode(to);
  SimpleSignal ssig;
  ConfigChangeRef* const ref =
    CAST_PTR(ConfigChangeRef, ssig.getDataPtrSend());
  ref->errorCode = error;

  g_eventLogger->debug("Send CONFIG_CHANGE_REF to node: %d, error: %d",
                       nodeId, error);

  ss.sendSignal(nodeId, ssig, refToBlock(to),
                GSN_CONFIG_CHANGE_REF, ConfigChangeRef::SignalLength);
}


void
ConfigManager::sendConfigChangeConf(SignalSender& ss, BlockReference to) const
{
  NodeId nodeId = refToNode(to);
  SimpleSignal ssig;

  g_eventLogger->debug("Send CONFIG_CHANGE_CONF to node: %d", nodeId);

  ss.sendSignal(nodeId, ssig, refToBlock(to),
                GSN_CONFIG_CHANGE_CONF, ConfigChangeConf::SignalLength);
}


void
ConfigManager::startConfigChange(SignalSender& ss, Uint32 ref)
{
  if (m_config_state == CS_INITIAL)
  {
    g_eventLogger->info("Starting initial configuration change");
  }
  else
  {
    require(m_config_state == CS_CONFIRMED);
    g_eventLogger->info("Starting configuration change, generation: %d",
                        m_config_change.m_new_config->getGeneration());
  }
  m_config_change.m_contacted_nodes.clear();
  m_config_change.m_client_ref = ref;
  if (sendConfigChangeImplReq(ss, m_config_change.m_new_config) <= 0)
  {
    g_eventLogger->error("Failed to start configuration change!");
    exit(1);
  }
}

void
ConfigManager::startAbortConfigChange(SignalSender& ss)
{
  /* Abort all other nodes */
  SimpleSignal ssig;
  ConfigChangeImplReq* const req =
    CAST_PTR(ConfigChangeImplReq, ssig.getDataPtrSend());
  req->requestType = ConfigChangeImplReq::Abort;

  g_eventLogger->debug
    ("Sending CONFIG_CHANGE_IMPL_REQ(abort) to %s",
     BaseString::getPrettyText(m_config_change.m_contacted_nodes).c_str());

  require(m_waiting_for.isclear());
  m_waiting_for = ss.broadcastSignal(m_config_change.m_contacted_nodes, ssig,
                                     MGM_CONFIG_MAN,
                                     GSN_CONFIG_CHANGE_IMPL_REQ,
                                     ConfigChangeImplReq::SignalLength);

  if (m_config_change.m_new_config)
  {
    delete m_config_change.m_new_config;
    m_config_change.m_new_config = 0;
  }

  if (m_waiting_for.isclear())
  {
    /**
     * Send CONFIG_CHANGE_IMPL_CONF (aborting) to self
     */
    m_waiting_for.set(ss.getOwnNodeId());
    ConfigChangeImplConf* const conf =
      CAST_PTR(ConfigChangeImplConf, ssig.getDataPtrSend());
    conf->requestType = ConfigChangeImplReq::Abort;

    ss.sendSignal(ss.getOwnNodeId(), ssig,
                  MGM_CONFIG_MAN,
                  GSN_CONFIG_CHANGE_IMPL_CONF,
                  ConfigChangeImplConf::SignalLength);
  }

  set_config_change_state(ConfigChangeState::ABORTING);
}

int
ConfigManager::sendConfigChangeImplReq(SignalSender& ss, const Config* conf)
{
  require(m_waiting_for.isclear());
  require(m_config_change.m_client_ref != RNIL);

  if (m_config_change.m_contacted_nodes.isclear())
  {
    require(m_config_change.m_state == ConfigChangeState::IDLE);
  }
  else
  {
    require(m_config_change.m_state == ConfigChangeState::PREPARING);
  }

  set_config_change_state(ConfigChangeState::PREPARING);

  NodeBitmask nodes = m_all_mgm;
  nodes.bitANDC(m_config_change.m_contacted_nodes);
  if (nodes.isclear())
  {
    return 0; // all done
  }

  /**
   * Send prepare to all MGM nodes 1 by 1
   *   keep track of which I sent to in m_contacted_nodes
   */
  SimpleSignal ssig;
  Uint32 nodeId = nodes.find(0);

  const Uint32 version_receiving = ss.getNodeInfo(nodeId).m_info.m_version;
  bool v2 = ndb_config_version_v2(version_receiving);

  UtilBuffer buf;
  conf->pack(buf, v2);
  ssig.ptr[0].p = (Uint32*)buf.get_data();
  ssig.ptr[0].sz = (buf.length() + 3) / 4;
  ssig.header.m_noOfSections = 1;

  ConfigChangeImplReq* const req =
    CAST_PTR(ConfigChangeImplReq, ssig.getDataPtrSend());
  req->requestType = ConfigChangeImplReq::Prepare;
  req->initial = (m_config_state == CS_INITIAL);
  req->length = buf.length();

  g_eventLogger->debug("Sending CONFIG_CHANGE_IMPL_REQ(prepare) to %u", nodeId);
  int result = ss.sendFragmentedSignal(nodeId, ssig, MGM_CONFIG_MAN,
                                       GSN_CONFIG_CHANGE_IMPL_REQ,
                                       ConfigChangeImplReq::SignalLength);
  if (result != 0)
  {
    g_eventLogger->warning("Failed to send configuration change "
                           "prepare to node: %d, result: %d",
                           nodeId, result);
    return -1;
  }

  m_waiting_for.set(nodeId);
  m_config_change.m_contacted_nodes.set(nodeId);

  return 1;
}

void
ConfigManager::execCONFIG_CHANGE_REQ(SignalSender& ss, SimpleSignal* sig)
{
  BlockReference from = sig->header.theSendersBlockRef;
  const ConfigChangeReq * const req =
    CAST_CONSTPTR(ConfigChangeReq, sig->getDataPtr());

  if (!m_defragger.defragment(sig))
    return; // More fragments to come

  if (!m_started.equal(m_all_mgm)) // Not all started
  {
    sendConfigChangeRef(ss, from, ConfigChangeRef::NotAllStarted);
    return;
  }

  if (m_all_mgm.find(0) != m_facade->ownId()) // Not the master
  {
    sendConfigChangeRef(ss, from, ConfigChangeRef::NotMaster);
    return;
  }

  if (m_config_change.m_state != ConfigChangeState::IDLE)
  {
    sendConfigChangeRef(ss, from, ConfigChangeRef::ConfigChangeOnGoing);
    return;
  }
  require(m_config_change.m_error == ConfigChangeRef::OK);

  if (sig->header.m_noOfSections != 1)
  {
    sendConfigChangeRef(ss, from, ConfigChangeRef::NoConfigData);
    return;
  }

  NodeId senderNodeId = refToNode(sig->header.theSendersBlockRef);
  const Uint32 version_sending = ss.getNodeInfo(senderNodeId).m_info.m_version;
  bool v2 = ndb_config_version_v2(version_sending);
  ConfigValuesFactory cf;
  bool ret = v2 ?
    cf.unpack_v2(sig->ptr[0].p, req->length) :
    cf.unpack_v1(sig->ptr[0].p, req->length);

  if (!ret)
  {
    sendConfigChangeRef(ss, from, ConfigChangeRef::FailedToUnpack);
    return;
  }

  Config * new_config = new Config(cf.getConfigValues());
  if (!config_ok(new_config))
  {
    g_eventLogger->warning("Refusing to start config change, the config "\
                           "is not ok");
    sendConfigChangeRef(ss, from, ConfigChangeRef::ConfigNotOk);
    delete new_config;
    return;
  }

  m_config_change.m_new_config = new_config;
  startConfigChange(ss, from);

  return;
}


static Uint32
config_check_checksum(const Config* config, bool v2)
{
  Config copy(config);

  // Make constants of a few values in SYSTEM section that are
  // not part of the  checksum used for "config check"
  copy.setName("CHECKSUM");
  copy.setPrimaryMgmNode(0);

  Uint32 checksum = copy.checksum(v2);

  return checksum;
}


void
ConfigManager::execCONFIG_CHECK_REQ(SignalSender& ss, SimpleSignal* sig)
{
  Guard g(m_config_mutex);
  BlockReference from = sig->header.theSendersBlockRef;
  NodeId nodeId = refToNode(from);
  const ConfigCheckReq * const req =
    CAST_CONSTPTR(ConfigCheckReq, sig->getDataPtr());

  const Uint32 version_sending = ss.getNodeInfo(nodeId).m_info.m_version;
  bool v2 = ndb_config_version_v2(version_sending);

  Uint32 other_generation = req->generation;
  ConfigState other_state = (ConfigState)req->state;

  Uint32 generation = m_config->getGeneration();

  if (ERROR_INSERTED(100) && nodeId != ss.getOwnNodeId())
  {
    g_eventLogger->debug("execCONFIG_CHECK_REQ() ERROR_INSERTED(100) => exit()");
    exit(0);
  }

  // checksum
  Uint32 checksum = config_check_checksum(m_config, v2);
  Uint32 other_checksum = req->checksum;
  if (sig->header.theLength == ConfigCheckReq::SignalLengthBeforeChecksum)
  {
    // Other side uses old version without checksum, use our checksum to
    // bypass the checks
    g_eventLogger->debug("Other mgmd does not have checksum, using own");
    other_checksum = checksum;
  }

  if (m_prepared_config || m_config_change.m_new_config)
  {
    g_eventLogger->debug("Got CONFIG_CHECK_REQ from node: %d while "
                         "config change in progress (m_prepared_config). "
                         "Returning incorrect state, causing it to be retried",
                         nodeId);
    sendConfigCheckRef(ss, from, ConfigCheckRef::WrongState,
                       generation, other_generation,
                       m_config_state, CS_UNINITIALIZED);
    return;
  }

  if (m_config_change.m_loaded_config && ss.getOwnNodeId() < nodeId)
  {
    g_eventLogger->debug("Got CONFIG_CHECK_REQ from node: %d while "
                         "having a loaded config (and my node is lower: %d). "
                         "Returning incorrect state, causing it to be retried",
                         nodeId,
                         ss.getOwnNodeId());
    sendConfigCheckRef(ss, from, ConfigCheckRef::WrongState,
                       generation, other_generation,
                       m_config_state, CS_UNINITIALIZED);
    return;
  }

  g_eventLogger->debug("Got CONFIG_CHECK_REQ from node: %d. "
                       "Our generation: %d, other generation: %d, "
                       "our state: %d, other state: %d, "
                       "our checksum: 0x%.8x, other checksum: 0x%.8x",
                       nodeId, generation, other_generation,
                       m_config_state, other_state,
                       checksum, other_checksum);

  switch (m_config_state)
  {
  default:
  case CS_UNINITIALIZED:
    g_eventLogger->error("execCONFIG_CHECK_REQ: unhandled state");
    abort();
    break;

  case CS_INITIAL:
    if (other_state != CS_INITIAL)
    {
      g_eventLogger->warning("Refusing CONFIG_CHECK_REQ from %u, "
                             "  it's not CS_INITIAL (I am). "
                             " Waiting for my check",
                             nodeId);
      sendConfigCheckRef(ss, from, ConfigCheckRef::WrongState,
                         generation, other_generation,
                         m_config_state, other_state);
      return;
    }

    require(generation == 0);
    if (other_generation != generation)
    {
      g_eventLogger->warning("Refusing other node, it has different "   \
                             "generation: %d, expected: %d",
                             other_generation, generation);
      sendConfigCheckRef(ss, from, ConfigCheckRef::WrongGeneration,
                         generation, other_generation,
                         m_config_state, other_state);
      return;
    }

    if (other_checksum != checksum)
    {
      g_eventLogger->warning("Refusing other node, it has different "
                             "checksum: 0x%.8x, expected: 0x%.8x",
                             other_checksum, checksum);
      sendConfigCheckRef(ss, from, ConfigCheckRef::WrongChecksum,
                         generation, other_generation,
                         m_config_state, other_state);
      return;
    }
    break;

  case CS_CONFIRMED:

    if (other_state != CS_CONFIRMED)
    {
      g_eventLogger->warning("Refusing other node, it's in different "  \
                             "state: %d, expected: %d",
                             other_state, m_config_state);
      sendConfigCheckRef(ss, from, ConfigCheckRef::WrongState,
                         generation, other_generation,
                         m_config_state, other_state);
      return;
    }

    if (other_generation == generation)
    {
      // Same generation, make sure it has same checksum
      if (other_checksum != checksum)
      {
        g_eventLogger->warning("Refusing other node, it has different "
                               "checksum: 0x%.8x, expected: 0x%.8x",
                               other_checksum, checksum);
        sendConfigCheckRef(ss, from, ConfigCheckRef::WrongChecksum,
                           generation, other_generation,
                           m_config_state, other_state);
        return;
      }
      // OK!
    }
    else if (other_generation < generation)
    {
      g_eventLogger->warning("Refusing other node, it has lower "       \
                             " generation: %d, expected: %d",
                             other_generation, generation);
      sendConfigCheckRef(ss, from, ConfigCheckRef::WrongGeneration,
                         generation, other_generation,
                         m_config_state, other_state);
      return;
    }
    else
    {
      g_eventLogger->error("Other node has higher generation: %d, this " \
                           "node is out of sync with generation: %d",
                           other_generation, generation);
      exit(1);
    }

    break;
  }

  sendConfigCheckConf(ss, from);
  return;
}


void
ConfigManager::sendConfigCheckReq(SignalSender& ss, NodeBitmask to)
{
  SimpleSignal ssig;
  ConfigCheckReq* const req =
    CAST_PTR(ConfigCheckReq, ssig.getDataPtrSend());

  req->state =        m_config_state;
  req->generation =   m_config->getGeneration();

  g_eventLogger->debug("Sending CONFIG_CHECK_REQ to %s",
                       BaseString::getPrettyText(to).c_str());

  require(m_waiting_for.isclear());

  Uint32 nodeId = to.find(0);
  while (nodeId != to.NotFound)
  {
    const Uint32 version_receiving = ss.getNodeInfo(nodeId).m_info.m_version;
    bool v2 = ndb_config_version_v2(version_receiving);
    req->checksum = config_check_checksum(m_config, v2);
    m_waiting_for.set(nodeId);
    ss.sendSignal(nodeId,
                  ssig,
                  MGM_CONFIG_MAN,
                  GSN_CONFIG_CHECK_REQ,
                  ConfigCheckReq::SignalLength);
    nodeId = to.find(nodeId + 1);
  }
}

static bool
send_config_in_check_ref(Uint32 x)
{
  if (x >= NDB_MAKE_VERSION(7,0,8))
    return true;
  return false;
}

void
ConfigManager::sendConfigCheckRef(SignalSender& ss, BlockReference to,
                                  ConfigCheckRef::ErrorCode error,
                                  Uint32 generation,
                                  Uint32 other_generation,
                                  ConfigState state,
                                  ConfigState other_state) const
{
  int result;
  NodeId nodeId = refToNode(to);
  SimpleSignal ssig;
  ConfigCheckRef* const ref =
    CAST_PTR(ConfigCheckRef, ssig.getDataPtrSend());
  ref->error = error;
  ref->generation = other_generation;
  ref->expected_generation = generation;
  ref->state = other_state;
  ref->expected_state = state;

  g_eventLogger->debug("Send CONFIG_CHECK_REF with error: %d to node: %d",
                       error, nodeId);

  if (!send_config_in_check_ref(ss.getNodeInfo(nodeId).m_info.m_version))
  {
    result = ss.sendSignal(nodeId, ssig, MGM_CONFIG_MAN,
                           GSN_CONFIG_CHECK_REF, ConfigCheckRef::SignalLength);
  }
  else
  {
    const Uint32 version_receiving = ss.getNodeInfo(nodeId).m_info.m_version;
    bool v2 = ndb_config_version_v2(version_receiving);
    UtilBuffer buf;
    m_config->pack(buf, v2);
    ssig.ptr[0].p = (Uint32*)buf.get_data();
    ssig.ptr[0].sz = (buf.length() + 3) / 4;
    ssig.header.m_noOfSections = 1;

    ref->length = buf.length();

    g_eventLogger->debug("Sending CONFIG_CHECK_REF with config");

    result = ss.sendFragmentedSignal(nodeId, ssig, MGM_CONFIG_MAN,
                                    GSN_CONFIG_CHECK_REF,
                                    ConfigCheckRef::SignalLengthWithConfig);
  }

  if (result != 0)
  {
    g_eventLogger->warning("Failed to send CONFIG_CHECK_REF "
                           "to node: %d, result: %d",
                           nodeId, result);
  }
}

void
ConfigManager::sendConfigCheckConf(SignalSender& ss, BlockReference to) const
{
  NodeId nodeId = refToNode(to);
  SimpleSignal ssig;
  ConfigCheckConf* const conf =
    CAST_PTR(ConfigCheckConf, ssig.getDataPtrSend());
  conf->state = m_config_state;
  conf->generation = m_config->getGeneration();

  g_eventLogger->debug("Send CONFIG_CHECK_CONF to node: %d", nodeId);

  ss.sendSignal(nodeId, ssig, MGM_CONFIG_MAN,
                GSN_CONFIG_CHECK_CONF, ConfigCheckConf::SignalLength);
}


void
ConfigManager::execCONFIG_CHECK_CONF(SignalSender& ss, SimpleSignal* sig)
{
  BlockReference from = sig->header.theSendersBlockRef;
  NodeId nodeId = refToNode(from);
  assert(m_waiting_for.get(nodeId));
  m_waiting_for.clear(nodeId);
  m_checked.set(nodeId);

  g_eventLogger->debug("Got CONFIG_CHECK_CONF from node: %d",
                       nodeId);

  return;
}


void
ConfigManager::execCONFIG_CHECK_REF(SignalSender& ss, SimpleSignal* sig)
{
  BlockReference from = sig->header.theSendersBlockRef;
  NodeId nodeId = refToNode(from);
  assert(m_waiting_for.get(nodeId));

  const ConfigCheckRef* const ref =
    CAST_CONSTPTR(ConfigCheckRef, sig->getDataPtr());

  if (!m_defragger.defragment(sig))
    return; // More fragments to come

  g_eventLogger->debug("Got CONFIG_CHECK_REF from node %d, "
                      "error: %d, message: '%s', "
                      "generation: %d, expected generation: %d, "
                      "state: %d, expected state: %d own-state: %u",
                      nodeId, ref->error,
                      ConfigCheckRef::errorMessage(ref->error),
                      ref->generation, ref->expected_generation,
                      ref->state, ref->expected_state,
                      m_config_state);

  assert(ref->generation != ref->expected_generation ||
         ref->state != ref->expected_state ||
         ref->error == ConfigCheckRef::WrongChecksum);
  if((Uint32)m_config_state != ref->state)
  {
    // The config state changed while this check was in the air
    // drop the signal and thus cause it to run again later
    require(!m_checked.get(nodeId));
    m_waiting_for.clear(nodeId);
    return;
  }

  switch(m_config_state)
  {
  default:
  case CS_UNINITIALIZED:
    g_eventLogger->error("execCONFIG_CHECK_REF: unhandled state");
    abort();
    break;

  case CS_INITIAL:
    if (ref->expected_state == CS_CONFIRMED)
    {
      if (sig->header.theLength != ConfigCheckRef::SignalLengthWithConfig)
        break; // No config in the REF -> no action

      // The other node has sent it's config in the signal, use it if equal
      assert(sig->header.m_noOfSections == 1);

      const Uint32 version_sending = ss.getNodeInfo(nodeId).m_info.m_version;
      bool v2 = ndb_config_version_v2(version_sending);
      ConfigValuesFactory cf;
      bool ret = v2 ?
        cf.unpack_v2(sig->ptr[0].p, ref->length) :
        cf.unpack_v1(sig->ptr[0].p, ref->length);
      require(ret);

      Config other_config(cf.getConfigValues());
      assert(other_config.getGeneration() > 0);

      unsigned exclude[]= {CFG_SECTION_SYSTEM, 0};
      if (!other_config.equal(m_config, exclude))
      {
        BaseString buf;
        g_eventLogger->error("This node was started --initial with "
                             "a config which is _not_ equal to the one "
                             "node %d is using. Refusing to start with "
                             "different configurations, diff: \n%s",
                             nodeId,
                             other_config.diff2str(m_config, buf, exclude));
        exit(1);
      }

      g_eventLogger->info("This node was started --inital with "
                          "a config equal to the one node %d is using. "
                          "Will use the config with generation %d "
                          "from node %d!",
                          nodeId, other_config.getGeneration(), nodeId);

      if (! prepareConfigChange(&other_config))
      {
        abortConfigChange();
        g_eventLogger->error("Failed to write the fetched config to disk");
        exit(1);
      }
      commitConfigChange();
      m_config_state = CS_CONFIRMED;
      g_eventLogger->info("The fetched configuration has been saved!");
      m_waiting_for.clear(nodeId);
      m_checked.set(nodeId);
      delete m_config_change.m_initial_config;
      m_config_change.m_initial_config = NULL;
      return;
    }
    break;

  case CS_CONFIRMED:
    if (ref->expected_state == CS_INITIAL)
    {
      g_eventLogger->info("Waiting for peer");
      m_waiting_for.clear(nodeId);
      return;
    }
    break;
  }

  if (ref->error == ConfigCheckRef::WrongChecksum &&
      m_node_id < nodeId)
  {
    g_eventLogger->warning("Ignoring CONFIG_CHECK_REF for wrong checksum "
                           "other node has higher node id and should "
                           "shutdown");
    return;
  }

  g_eventLogger->error("Terminating");
  exit(1);
}

void
ConfigManager::set_facade(TransporterFacade * f)
{
  m_facade = f;
  m_ss = new SignalSender(f,
                          MGM_CONFIG_MAN,  // blockNum
                          true);           // deliverAll
  require(m_ss != 0);
}

bool
ConfigManager::ConfigChange::config_loaded(Config* config)
{
  if (m_loaded_config != 0)
    return false;
  m_loaded_config = config;
  return true;
}

Config*
ConfigManager::prepareLoadedConfig(Config * new_conf)
{
  /* Copy the necessary values from old to new config */
  if (!new_conf->setGeneration(m_config->getGeneration()))
  {
    g_eventLogger->error("Failed to copy generation from old config");
    delete new_conf;
    return 0;
  }

  if (!new_conf->setName(m_config->getName()))
  {
    g_eventLogger->error("Failed to copy name from old config");
    delete new_conf;
    return 0;
  }

  if (!new_conf->setPrimaryMgmNode(m_config->getPrimaryMgmNode()))
  {
    g_eventLogger->error("Failed to copy primary mgm node from old config");
    delete new_conf;
    return 0;
  }

  /* Check if config has changed */
  if (!m_config->equal(new_conf))
  {
    /* Loaded config is different */
    BaseString buf;
    g_eventLogger->info("Detected change of %s on disk, will try to "
                        "set it. "
                        "This is the actual diff:\n%s",
                        m_opts.mycnf ? "my.cnf" : m_opts.config_filename,
                        m_config->diff2str(new_conf, buf));

    return new_conf;
  }
  else
  {
    /* Loaded config was equal to current */
    g_eventLogger->info("Config equal!");
    delete new_conf;
  }
  return 0;
}

void
ConfigManager::run()
{
  assert(m_facade);
  SignalSender & ss = * m_ss;

  if (!m_opts.config_cache)
  {
    /* Stop receiving signals by closing ConfigManager's
       block in TransporterFacade */
    delete m_ss;
    m_ss = NULL;

    /* Confirm the present config, free the space that was allocated for a
       new one, and terminate the manager thread */
    m_config_change.release();
    m_config_state = CS_CONFIRMED;
    ndbout_c("== ConfigManager disabled -- manager thread will exit ==");
    return;
  }

  ss.lock();

  // Build bitmaks of all mgm nodes in config
  m_config->get_nodemask(m_all_mgm, NDB_MGM_NODE_TYPE_MGM);

  // exclude nowait-nodes from config change protcol
  m_all_mgm.bitANDC(m_opts.nowait_nodes);
  m_all_mgm.set(m_facade->ownId()); // Never exclude own node

  start_checkers();

  while (!is_stopped())
  {

    if (m_config_change.m_state == ConfigChangeState::IDLE)
    {
      bool print_state = false;
      if (m_previous_state != m_config_state)
      {
        print_state = true;
        m_previous_state = m_config_state;
      }

      /*
        Check if it's necessary to start something to get
        out of the current state
      */
      switch (m_config_state){

      case CS_UNINITIALIZED:
        abort();
        break;

      case CS_INITIAL:
        /*
          INITIAL => CONFIRMED
          When all mgm nodes has been started and checked that they
          are also in INITIAL, the node with the lowest node id
          will start an initial config change. When completed
          all nodes will be in CONFIRMED
        */

        if (print_state)
          ndbout_c("==INITIAL==");

        if (m_config_change.m_initial_config && // Updated config.ini was found
            m_started.equal(m_all_mgm) &&       // All mgmd started
            m_checked.equal(m_started) &&       // All nodes checked
            m_all_mgm.find(0) == m_facade->ownId()) // Lowest nodeid
        {
          Config* new_conf = m_config_change.m_initial_config;
          m_config_change.m_initial_config = 0;
          m_config_change.m_new_config = new_conf;
          startConfigChange(ss, ss.getOwnRef());
        }
        break;

      case CS_CONFIRMED:
        if (print_state)
          ndbout_c("==CONFIRMED==");

        if (m_config_change.m_loaded_config != 0 &&
            m_config_change.m_new_config == 0    &&
            m_started.equal(m_all_mgm)           &&
            m_checked.equal(m_started))
        {
          Config* new_conf = m_config_change.m_loaded_config;
          m_config_change.m_loaded_config = 0;
          m_config_change.m_new_config = prepareLoadedConfig(new_conf);
        }

        if (m_config_change.m_new_config && // Updated config.ini was found
            m_started.equal(m_all_mgm) &&   // All mgmd started
            m_checked.equal(m_started))     // All nodes checked
        {
          startConfigChange(ss, ss.getOwnRef());
        }

        break;

      default:
        break;
      }

      // Send CHECK_CONFIG to all nodes not yet checked
      if (m_waiting_for.isclear() &&   // Nothing outstanding
          m_prepared_config == 0 &&    //   and no config change ongoing
          !m_checked.equal(m_started)) // Some nodes have not been checked
      {
        NodeBitmask not_checked;
        not_checked.assign(m_started);
        not_checked.bitANDC(m_checked);
        sendConfigCheckReq(ss, not_checked);
      }

      handle_exclude_nodes();
    }

    SimpleSignal *sig = ss.waitFor((Uint32)1000);
    if (!sig)
      continue;

    switch (sig->readSignalNumber()) {

    case GSN_CONFIG_CHANGE_REQ:
      execCONFIG_CHANGE_REQ(ss, sig);
      break;

    case GSN_CONFIG_CHANGE_IMPL_REQ:
      execCONFIG_CHANGE_IMPL_REQ(ss, sig);
      break;

    case GSN_CONFIG_CHANGE_IMPL_REF:
      execCONFIG_CHANGE_IMPL_REF(ss, sig);
      break;

    case GSN_CONFIG_CHANGE_IMPL_CONF:
      execCONFIG_CHANGE_IMPL_CONF(ss, sig);
      break;

    case GSN_NF_COMPLETEREP:{
      const NFCompleteRep * const rep =
        CAST_CONSTPTR(NFCompleteRep, sig->getDataPtr());
      NodeId nodeId= rep->failedNodeId;

      if (!m_all_mgm.get(nodeId)) // Not mgm node
        break;

      ndbout_c("Node %d failed", nodeId);
      m_started.clear(nodeId);
      m_checked.clear(nodeId);
      m_defragger.node_failed(nodeId);

      if (m_config_change.m_state != ConfigChangeState::IDLE)
      {
        g_eventLogger->info("Node %d failed during config change!!",
                            nodeId);
        g_eventLogger->warning("Node failure handling of config "
                               "change protocol not yet implemented!! "
                               "No more configuration changes can occur, "
                               "but the node will continue to serve the "
                               "last good configuration");
        // TODO start take over of config change protocol
      }
      break;
    }

    case GSN_NODE_FAILREP:
      // ignore, NF_COMPLETEREP will come
      break;

    case GSN_API_REGCONF:{
      NodeId nodeId = refToNode(sig->header.theSendersBlockRef);
      if (m_all_mgm.get(nodeId) &&      // Is a mgm node
          !m_started.get(nodeId))       // Not already marked as started
      {
        g_eventLogger->info("Node %d connected", nodeId);
        m_started.set(nodeId);
      }
      break;
    }

    case GSN_CONFIG_CHECK_REQ:
      execCONFIG_CHECK_REQ(ss, sig);
      break;

    case GSN_CONFIG_CHECK_REF:
      execCONFIG_CHECK_REF(ss, sig);
      break;

    case GSN_CONFIG_CHECK_CONF:
      execCONFIG_CHECK_CONF(ss, sig);
      break;

    case GSN_TAKE_OVERTCCONF:
    case GSN_CONNECT_REP:
      break;

    default:
      sig->print();
      g_eventLogger->error("Unknown signal received. SignalNumber: "
                           "%i from (%d, 0x%x)",
                           sig->readSignalNumber(),
                           refToNode(sig->header.theSendersBlockRef),
                           refToBlock(sig->header.theSendersBlockRef));
      abort();
      break;
    }
  }
  stop_checkers();
  ss.unlock();
}


#include "InitConfigFileParser.hpp"

Config*
ConfigManager::load_init_config(const char* config_filename)
{
  InitConfigFileParser parser;
  return parser.parseConfig(config_filename);
}


Config*
ConfigManager::load_init_mycnf(void)
{
  InitConfigFileParser parser;
  return parser.parse_mycnf();
}


Config*
ConfigManager::load_config(const char* config_filename, bool mycnf,
                           BaseString& msg)
{
  Config* new_conf = NULL;
  if (mycnf && (new_conf = load_init_mycnf()) == NULL)
  {
    msg.assign("Could not load configuration from 'my.cnf'");
    return NULL;
  }
  else if (config_filename &&
           (new_conf = load_init_config(config_filename)) == NULL)
  {
    msg.assfmt("Could not load configuration from '%s'",
               config_filename);
    return NULL;
  }

  return new_conf;
}


Config*
ConfigManager::load_config(void) const
{
  BaseString msg;
  Config* new_conf = NULL;
  if ((new_conf = load_config(m_opts.config_filename,
                              m_opts.mycnf, msg)) == NULL)
  {
    g_eventLogger->error(msg);
    return NULL;
  }
  return new_conf;
}


Config*
ConfigManager::fetch_config(void)
{
  DBUG_ENTER("ConfigManager::fetch_config");

  while(true)
  {
    /* Loop until config loaded from other mgmd(s) */
    char buf[128];
    g_eventLogger->info("Trying to get configuration from other mgmd(s) "\
                        "using '%s'...",
                        m_config_retriever.get_connectstring(buf, sizeof(buf)));

    if (m_config_retriever.is_connected() ||
        m_config_retriever.do_connect(30 /* retry */,
                                      1 /* delay */,
                                      0 /* verbose */) == 0)
    {
      g_eventLogger->info("Connected to '%s:%d'...",
                          m_config_retriever.get_mgmd_host(),
                          m_config_retriever.get_mgmd_port());
      break;
    }
  }
  // read config from other management server
  ndb_mgm_configuration * tmp =
    m_config_retriever.getConfig(m_config_retriever.get_mgmHandle());

  // Disconnect from other mgmd
  m_config_retriever.disconnect();

  if (tmp == NULL) {
    g_eventLogger->error("%s", m_config_retriever.getErrorString());
    DBUG_RETURN(NULL);
  }

  DBUG_RETURN(new Config(tmp));
}


static bool
delete_file(const char* file_name)
{
#ifdef _WIN32
  if (DeleteFile(file_name) == 0)
  {
    g_eventLogger->error("Failed to delete file '%s', error: %d",
                         file_name, GetLastError());
    return false;
  }
#else
  if (unlink(file_name) == -1)
  {
    g_eventLogger->error("Failed to delete file '%s', error: %d",
                         file_name, errno);
    return false;
  }
#endif
  return true;
}


bool
ConfigManager::delete_saved_configs(void) const
{
  NdbDir::Iterator iter;

  if (!m_configdir)
  {
    // No configdir -> no files to delete
    return true;
  }

  if (iter.open(m_configdir) != 0)
    return false;

  bool result = true;
  const char* name;
  unsigned nodeid;
  char extra; // Avoid matching ndb_2_config.bin.2.tmp
  BaseString full_name;
  unsigned version;
  while ((name= iter.next_file()) != NULL)
  {
    if (sscanf(name,
               "ndb_%u_config.bin.%u%c",
               &nodeid, &version, &extra) == 2)
    {
      // ndbout_c("match: %s", name);

      if (nodeid != m_node_id)
        continue;

      // Delete the file
      full_name.assfmt("%s%s%s", m_configdir, DIR_SEPARATOR, name);
      g_eventLogger->debug("Deleting binary config file '%s'",
                           full_name.c_str());
      if (!delete_file(full_name.c_str()))
      {
        // Make function return false, but continue and try
        // to delete other files
        result = false;
      }
    }
  }

  return result;
}


bool
ConfigManager::saved_config_exists(BaseString& config_name) const
{
  NdbDir::Iterator iter;

  if (!m_configdir ||
      iter.open(m_configdir) != 0)
    return 0;

  const char* name;
  unsigned nodeid;
  char extra; // Avoid matching ndb_2_config.bin.2.tmp
  unsigned version, max_version= 0;
  while ((name= iter.next_file()) != NULL)
  {
    if (sscanf(name,
               "ndb_%u_config.bin.%u%c",
               &nodeid, &version, &extra) == 2)
    {
      // ndbout_c("match: %s", name);

      if (nodeid != m_node_id)
        continue;

      if (version>max_version)
        max_version= version;
    }
  }

  if (max_version == 0)
    return false;

  config_name.assfmt("%s%sndb_%u_config.bin.%u",
                     m_configdir, DIR_SEPARATOR, m_node_id, max_version);
  return true;
}



bool
ConfigManager::failed_config_change_exists() const
{
  NdbDir::Iterator iter;

  if (!m_configdir ||
      iter.open(m_configdir) != 0)
    return 0;

  const char* name;
  char tmp;
  unsigned nodeid;
  unsigned version;
  while ((name= iter.next_file()) != NULL)
  {
    // Check for a previously failed config
    // change, ie. ndb_<nodeid>_config.bin.X.tmp exist
    if (sscanf(name,
               "ndb_%u_config.bin.%u.tm%c",
               &nodeid, &version, &tmp) == 3 &&
        tmp == 'p')
    {
      if (nodeid != m_node_id)
        continue;

      g_eventLogger->error("Found binary configuration file '%s%s%s' from "
                           "previous failed attempt to change config. This "
                           "error must be manually resolved by removing the "
                           "file(ie. ROLLBACK) or renaming the file to it's "
                           "name without the .tmp extension(ie COMMIT). Make "
                           "sure to check the other nodes so that they all "
                           "have the same configuration generation.",
                           m_configdir, DIR_SEPARATOR, name);
      return true;
    }
  }

  return false;
}


Config*
ConfigManager::load_saved_config(const BaseString& config_name)
{
  struct ndb_mgm_configuration * tmp =
    m_config_retriever.getConfig(config_name.c_str());
  if(tmp == NULL)
  {
    g_eventLogger->error("Failed to load config from '%s', error: '%s'",
                         config_name.c_str(),
                         m_config_retriever.getErrorString());
    return NULL;
  }

  Config* conf = new Config(tmp);
  if (conf == NULL)
    g_eventLogger->error("Failed to load config, out of memory");
  return conf;
}

bool
ConfigManager::get_packed_config(ndb_mgm_node_type nodetype,
                                 BaseString* buf64,
                                 BaseString& error,
                                 bool v2,
                                 Uint32 node_id)
{
  Guard g(m_config_mutex);

  /*
    Only allow the config to be exported if it's been confirmed
    or if another mgmd is asking for it
  */
  switch(m_config_state)
  {
  case CS_INITIAL:
    if (nodetype == NDB_MGM_NODE_TYPE_MGM)
      ; // allow other mgmd to fetch initial configuration
    else
    {
      error.assign("The cluster configuration is not yet confirmed "
                   "by all defined management servers. ");
      if (m_config_change.m_state != ConfigChangeState::IDLE)
      {
        error.append("Initial configuration change is in progress.");
      }
      else
      {
        NodeBitmask not_started(m_all_mgm);
        not_started.bitANDC(m_checked);
        error.append("This management server is still waiting for node ");
        error.append(BaseString::getPrettyText(not_started));
        error.append(" to connect.");
      }
      return false;
    }
    break;

  case CS_CONFIRMED:
    // OK
    break;

  default:
    error.assign("get_packed_config, unknown config state: %d",
                 m_config_state);
     return false;
    break;

  }

  require(m_config != 0);
  if (buf64)
  {
    if (v2)
    {
      if (!m_packed_config_v2.length())
      {
        // No packed config exist, generate a new one
        Config config_copy(m_config);
        if (!m_dynamic_ports.set_in_config(&config_copy))
        {
          error.assign("get_packed_config, failed to set dynamic ports in config");
          return false;
        }
        if (!config_copy.pack64_v2(m_packed_config_v2))
        {
          error.assign("get_packed_config, failed to pack config_copy");
          return false;
        }
      }
      if (node_id != 0)
      {
        NodeBitmask all_mgm;
        m_config->get_nodemask(all_mgm, NDB_MGM_NODE_TYPE_MGM);
        if (all_mgm.get(node_id) == false)
        {
          BaseString tmp;
          Config config_copy(m_config);
          if (config_copy.pack64_v2(tmp, node_id))
          {
            buf64->assign(tmp, tmp.length());
            return true;
          }
        }
      }
<<<<<<< HEAD
      buf64->assign(m_packed_config_v2, m_packed_config_v2.length());
    }
    else
    {
      if (!m_packed_config_v1.length())
=======

      if (!config_copy.pack64(m_packed_config))
>>>>>>> 3e11a1c7
      {
        // No packed config exist, generate a new one
        Config config_copy(m_config);
        if (!m_dynamic_ports.set_in_config(&config_copy))
        {
          error.assign("get_packed_config, failed to set dynamic ports in config");
          return false;
        }
        if (!config_copy.pack64_v1(m_packed_config_v1))
        {
          error.assign("get_packed_config, failed to pack config_copy");
          return false;
        }
      }
      buf64->assign(m_packed_config_v1, m_packed_config_v1.length());
    }
  }
  return true;
}


bool
ConfigManager::init_checkers(const Config* config)
{

  // Init one thread for each other mgmd
  // in the config and check which version it has. If version
  // does not have config manager, set this node to ignore
  // that node in the config change protocol

  BaseString connect_string;
  ConfigIter iter(config, CFG_SECTION_NODE);
  for (iter.first(); iter.valid(); iter.next())
  {

    // Only MGM nodes
    Uint32 type;
    if (iter.get(CFG_TYPE_OF_SECTION, &type) ||
        type != NODE_TYPE_MGM)
      continue;

    // Not this node
    Uint32 nodeid;
    if(iter.get(CFG_NODE_ID, &nodeid) ||
       nodeid == m_node_id)
      continue;

    const char* hostname;
    Uint32 port;
    require(!iter.get(CFG_NODE_HOST, &hostname));
    require(!iter.get(CFG_MGM_PORT, &port));
    connect_string.assfmt("%s:%u",hostname,port);

    ConfigChecker* checker =
      new ConfigChecker(*this, connect_string.c_str(),
                        m_opts.bind_address, nodeid);
    if (!checker)
    {
      g_eventLogger->error("Failed to create ConfigChecker");
      return false;
    }

    if (!checker->init())
      return false;

    m_checkers.push_back(checker);
  }
  return true;
}


void
ConfigManager::start_checkers(void)
{
  for (unsigned i = 0; i < m_checkers.size(); i++)
    m_checkers[i]->start();
}


void
ConfigManager::stop_checkers(void)
{
  for (unsigned i = 0; i < m_checkers.size(); i++)
  {
    ConfigChecker* checker = m_checkers[i];
    ndbout << "stop checker " << i << endl;
    checker->stop();
    delete checker;
  }
}


ConfigManager::ConfigChecker::ConfigChecker(ConfigManager& manager,
                                            const char* connect_string,
                                            const char * bindaddress,
                                            NodeId nodeid) :
  MgmtThread("ConfigChecker"),
  m_manager(manager),
  m_config_retriever(opt_ndb_connectstring, opt_ndb_nodeid, NDB_VERSION,
                     NDB_MGM_NODE_TYPE_MGM, bindaddress),
  m_connect_string(connect_string),
  m_nodeid(nodeid)
{
}


bool
ConfigManager::ConfigChecker::init()
{
  if (m_config_retriever.hasError())
  {
    g_eventLogger->error("%s", m_config_retriever.getErrorString());
    return false;
  }

  return true;
}


void
ConfigManager::ConfigChecker::run()
{
  // Connect to other mgmd inifintely until thread is stopped
  // or connect suceeds
  g_eventLogger->debug("ConfigChecker, connecting to '%s'",
                       m_connect_string.c_str());
  while(m_config_retriever.do_connect(0 /* retry */,
                                      1 /* delay */,
                                      0 /* verbose */) != 0)
  {
    if (is_stopped())
    {
      g_eventLogger->debug("ConfigChecker, thread is stopped");
      return; // Thread is stopped
    }

    NdbSleep_SecSleep(1);
  }

  // Connected
  g_eventLogger->debug("ConfigChecker, connected to '%s'",
                       m_connect_string.c_str());

  // Check version
  int major, minor, build;
  char ver_str[50];
  if (!ndb_mgm_get_version(m_config_retriever.get_mgmHandle(),
                           &major, &minor, &build,
                           sizeof(ver_str), ver_str))
  {
    g_eventLogger->error("Could not get version from mgmd on '%s'",
                         m_connect_string.c_str());
    return;
  }
  g_eventLogger->debug("mgmd on '%s' has version %d.%d.%d",
                       m_connect_string.c_str(), major, minor, build);

  // Versions prior to 7 don't have ConfigManager
  // exclude it from config change protocol
  if (major < 7)
  {
    g_eventLogger->info("Excluding node %d with version %d.%d.%d from "
                        "config change protocol",
                        m_nodeid, major, minor, build);
    m_manager.m_exclude_nodes.push_back(m_nodeid);
  }

  return;
}


void
ConfigManager::handle_exclude_nodes(void)
{

  if (!m_waiting_for.isclear())
    return; // Other things going on

  switch (m_config_state)
  {
  case CS_INITIAL:
    m_exclude_nodes.lock();
    for (unsigned i = 0; i < m_exclude_nodes.size(); i++)
    {
      NodeId nodeid = m_exclude_nodes[i];
      g_eventLogger->debug("Handle exclusion of node %d", nodeid);
      m_all_mgm.clear(nodeid);
    }
    m_exclude_nodes.unlock();
    break;

  default:
    break;
  }
  m_exclude_nodes.clear();

}


static bool
check_dynamic_port_configured(const Config* config,
                              int node1, int node2,
                              BaseString& msg)
{
  ConfigIter iter(config, CFG_SECTION_CONNECTION);

  for(;iter.valid();iter.next()) {
    Uint32 n1, n2;
    if (iter.get(CFG_CONNECTION_NODE_1, &n1) != 0 ||
        iter.get(CFG_CONNECTION_NODE_2, &n2) != 0)
    {
      msg.assign("Could not get node1 or node2 from connection section");
      return false;
    }

    if((n1 == (Uint32)node1 && n2 == (Uint32)node2) ||
       (n1 == (Uint32)node2 && n2 == (Uint32)node1))
      break;
  }
  if(!iter.valid()) {
    msg.assfmt("Unable to find connection between nodes %d -> %d",
               node1, node2);
    return false;
  }

  Uint32 port;
  if(iter.get(CFG_CONNECTION_SERVER_PORT, &port) != 0) {
    msg.assign("Unable to get current value of CFG_CONNECTION_SERVER_PORT");
    return false;
  }

  if (port != 0)
  {
    // Dynamic ports is zero in configuration
    msg.assfmt("Server port for %d -> %d is not marked as dynamic, value: %u",
               node1, node2, port);
    return false;
  }
  return true;
}


bool
ConfigManager::set_dynamic_port(int node1, int node2, int value,
                                BaseString& msg)
{
  MgmtSrvr::DynPortSpec port = { node2, value };

  return set_dynamic_ports(node1, &port, 1, msg);
}


bool
ConfigManager::set_dynamic_ports(int node, MgmtSrvr::DynPortSpec ports[],
                                 unsigned num_ports, BaseString &msg)
{
  Guard g(m_config_mutex);

  // Check that all ports to set are configured as dynamic
  for(unsigned i = 0; i < num_ports; i++)
  {
    const int node2 = ports[i].node;
    if (!check_dynamic_port_configured(m_config,
                                       node, node2, msg))
    {
      return false;
    }
  }

  // Set the dynamic ports
  bool result = true;
  for(unsigned i = 0; i < num_ports; i++)
  {
    const int node2 = ports[i].node;
    const int value = ports[i].port;
    if (!m_dynamic_ports.set(node, node2, value))
    {
      // Failed to set one port, report problem but since it's very unlikley
      // that this step fails, continue and attempt to set remaining ports.
      msg.assfmt("Failed to set dynamic port(s)");
      result =  false;
    }
  }

  // Removed cache of packed config, need to be recreated
  // to include the new dynamic port
  m_packed_config_v1.clear();
  m_packed_config_v2.clear();

  return result;
}


bool
ConfigManager::get_dynamic_port(int node1, int node2, int *value,
                                BaseString& msg) const {

  Guard g(m_config_mutex);
  if (!check_dynamic_port_configured(m_config,
                                     node1, node2, msg))
    return false;

  if (!m_dynamic_ports.get(node1, node2, value))
  {
    msg.assfmt("Could not get dynamic port for %d -> %d", node1, node2);
    return false;
  }
  return true;
}


bool ConfigManager::DynamicPorts::check(int& node1, int& node2) const
{
  // Always use smaller node first
  if (node1 > node2)
  {
    int tmp = node1;
    node1 = node2;
    node2 = tmp;
  }

  // Only NDB nodes can be dynamic port server
  if (node1 <= 0 || node1 >= MAX_NDB_NODES)
    return false;
  if (node2 <= 0 || node2 >= MAX_NODES)
    return false;
  if (node1 == node2)
    return false;

  return true;
}


bool ConfigManager::DynamicPorts::set(int node1, int node2, int port)
{
  if (!check(node1, node2))
    return false;

  if (!m_ports.insert(NodePair(node1, node2), port, true))
    return false;

  return true;
}


bool ConfigManager::DynamicPorts::get(int node1, int node2, int* port) const
{
  if (!check(node1, node2))
    return false;

  int value = 0; // Return 0 if not found
  (void)m_ports.search(NodePair(node1, node2), value);

  *port = (int)value;
  return true;
}


bool
ConfigManager::DynamicPorts::set_in_config(Config* config)
{
  bool result = true;
  ConfigIter iter(config, CFG_SECTION_CONNECTION);

  for(;iter.valid();iter.next()) {
    Uint32 port = 0;
    if (iter.get(CFG_CONNECTION_SERVER_PORT, &port) != 0 ||
        port != 0)
      continue; // Not configured as dynamic port

    Uint32 n1, n2;
    require(iter.get(CFG_CONNECTION_NODE_1, &n1) == 0);
    require(iter.get(CFG_CONNECTION_NODE_2, &n2) == 0);

    int dyn_port;
    if (!get(n1, n2, &dyn_port) || dyn_port == 0)
      continue; // No dynamic port registered

    // Write the dynamic port to config
    port = (Uint32)dyn_port;
    ConfigValues::Iterator i2(config->m_configValues->m_config,
                              iter.m_config);
    if(i2.set(CFG_CONNECTION_SERVER_PORT, port) == false)
      result = false;
  }
  return result;
}


template class Vector<ConfigSubscriber*>;
template class Vector<ConfigManager::ConfigChecker*>;
<|MERGE_RESOLUTION|>--- conflicted
+++ resolved
@@ -2438,16 +2438,11 @@
           }
         }
       }
-<<<<<<< HEAD
       buf64->assign(m_packed_config_v2, m_packed_config_v2.length());
     }
     else
     {
       if (!m_packed_config_v1.length())
-=======
-
-      if (!config_copy.pack64(m_packed_config))
->>>>>>> 3e11a1c7
       {
         // No packed config exist, generate a new one
         Config config_copy(m_config);
