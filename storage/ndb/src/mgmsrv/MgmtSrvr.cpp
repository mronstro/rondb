/*
   Copyright (c) 2003, 2024, Oracle and/or its affiliates.
   Copyright (c) 2021, 2024, Hopsworks and/or its affiliates.

   This program is free software; you can redistribute it and/or modify
   it under the terms of the GNU General Public License, version 2.0,
   as published by the Free Software Foundation.

   This program is designed to work with certain software (including
   but not limited to OpenSSL) that is licensed under separate terms,
   as designated in a particular file or component or in included license
   documentation.  The authors of MySQL hereby grant you an additional
   permission to link the program and your derivative works with the
   separately licensed software that they have either included with
   the program or referenced in the documentation.

   This program is distributed in the hope that it will be useful,
   but WITHOUT ANY WARRANTY; without even the implied warranty of
   MERCHANTABILITY or FITNESS FOR A PARTICULAR PURPOSE.  See the
   GNU General Public License, version 2.0, for more details.

   You should have received a copy of the GNU General Public License
   along with this program; if not, write to the Free Software
   Foundation, Inc., 51 Franklin St, Fifth Floor, Boston, MA 02110-1301  USA
*/

#include <ndb_global.h>
#include <cstring>
#include "openssl/ssl.h"
#include "util/require.h"

#include "ConfigManager.hpp"
#include "Defragger.hpp"
#include "MgmtSrvr.hpp"
#include "Services.hpp"
#include "ndb_mgmd_error.h"

#include <GlobalSignalNumbers.h>
#include <NdbSleep.h>
#include <kernel_types.h>
#include <ndb_version.h>
#include <DebuggerNames.hpp>
#include <EventLogger.hpp>
#include <NdbApiSignal.hpp>
#include <NdbOut.hpp>
#include <OwnProcessInfo.hpp>
#include <logger/ConsoleLogHandler.hpp>
#include <logger/FileLogHandler.hpp>
#include <logger/SysLogHandler.hpp>
#include <portlib/NdbDir.hpp>
#include <signaldata/AllocNodeId.hpp>
#include <signaldata/ApiVersion.hpp>
#include <signaldata/BackupSignalData.hpp>
#include <signaldata/CreateNodegroup.hpp>
#include <signaldata/DropNodegroup.hpp>
#include <signaldata/DumpStateOrd.hpp>
#include <signaldata/EventReport.hpp>
#include <signaldata/EventSubscribeReq.hpp>
#include <signaldata/FsOpenReq.hpp>
#include <signaldata/GetConfig.hpp>
#include <signaldata/NFCompleteRep.hpp>
#include <signaldata/NodeFailRep.hpp>
#include <signaldata/ResumeReq.hpp>
#include <signaldata/SchemaTrans.hpp>
#include <signaldata/SetLogLevelOrd.hpp>
#include <signaldata/StartOrd.hpp>
#include <signaldata/Sync.hpp>
#include <signaldata/Activate.hpp>
#include <signaldata/SetHostname.hpp>
#include <signaldata/TamperOrd.hpp>
#include <signaldata/TestOrd.hpp>
#include "NdbTCP.h"
#include "portlib/ndb_openssl_version.h"
#include "portlib/ndb_sockaddr.h"

#include <NdbConfig.h>
#include <SocketServer.hpp>

#include <ndberror.h>
#include <NdbAutoPtr.hpp>
#include <NdbDir.hpp>

#include <mgmapi.h>
#include <mgmapi_config_parameters.h>
#include <mgmapi_configuration.hpp>

#include <SignalSender.hpp>

#include <LogBuffer.hpp>

int g_errorInsert = 0;
#define ERROR_INSERTED(x) (g_errorInsert == x)

#define INIT_SIGNAL_SENDER(ss, nodeId)           \
  SignalSender ss(theFacade);                    \
  ss.lock(); /* lock will be released on exit */ \
  {                                              \
    int result = okToSendTo(nodeId, true);       \
    if (result != 0) {                           \
      return result;                             \
    }                                            \
  }

<<<<<<< HEAD
#if 0
#define DEBUG_FPRINTF(arglist) do { fprintf arglist ; } while (0)
#else
#define DEBUG_FPRINTF(a)
#endif

void *
MgmtSrvr::logLevelThread_C(void* m)
{
  MgmtSrvr *mgm = (MgmtSrvr*)m;
=======
static constexpr bool openssl_version_ok =
    (OPENSSL_VERSION_NUMBER >= NDB_TLS_MINIMUM_OPENSSL);

void *MgmtSrvr::logLevelThread_C(void *m) {
  MgmtSrvr *mgm = (MgmtSrvr *)m;
>>>>>>> 05e4357f
  mgm->logLevelThreadRun();
  return 0;
}

#ifdef NOT_USED
static NdbOut &operator<<(NdbOut &out, const LogLevel &ll) {
  out << "[LogLevel: ";
  for (size_t i = 0; i < LogLevel::LOGLEVEL_CATEGORIES; i++)
    out << ll.getLogLevel((LogLevel::EventCategory)i) << " ";
  out << "]";
  return out;
}
#endif

void MgmtSrvr::logLevelThreadRun() {
  while (!_isStopThread) {
    Vector<NodeId> failed_started_nodes;
    Vector<EventSubscribeReq> failed_log_level_requests;

    /**
     * Handle started nodes
     */
    m_started_nodes.lock();
    if (m_started_nodes.size() > 0) {
      // calculate max log level
      EventSubscribeReq req;
      {
        LogLevel tmp;
        m_event_listner.lock();
        for (int i = m_event_listner.m_clients.size() - 1; i >= 0; i--)
          tmp.set_max(m_event_listner[i].m_logLevel);
        m_event_listner.unlock();
        req.assign(tmp);
      }
      req.blockRef = _ownReference;
      while (m_started_nodes.size() > 0) {
        Uint32 node = m_started_nodes[0];
        m_started_nodes.erase(0, false);
        m_started_nodes.unlock();

        if (setEventReportingLevelImpl(node, req)) {
          failed_started_nodes.push_back(node);
        } else {
          SetLogLevelOrd ord;
          ord.assign(m_nodeLogLevel[node]);
          setNodeLogLevelImpl(node, ord);
        }
        m_started_nodes.lock();
      }
    }
    m_started_nodes.unlock();

    m_log_level_requests.lock();
    while (m_log_level_requests.size() > 0) {
      EventSubscribeReq req = m_log_level_requests[0];
      m_log_level_requests.erase(0, false);
      m_log_level_requests.unlock();

      if (req.blockRef == 0) {
        req.blockRef = _ownReference;
        if (setEventReportingLevelImpl(0, req)) {
          failed_log_level_requests.push_back(req);
        }
      } else {
        SetLogLevelOrd ord;
        ord.assign(req);
        if (setNodeLogLevelImpl(req.blockRef, ord)) {
          failed_log_level_requests.push_back(req);
        }
      }
      m_log_level_requests.lock();
    }
    m_log_level_requests.unlock();

    if (!ERROR_INSERTED(10000)) m_event_listner.check_listeners();

    Uint32 sleeptime = _logLevelThreadSleep;
    if (failed_started_nodes.size()) {
      m_started_nodes.lock();
      for (Uint32 i = 0; i < failed_started_nodes.size(); i++)
        m_started_nodes.push_back(failed_started_nodes[i], false);
      m_started_nodes.unlock();
      failed_started_nodes.clear();
      sleeptime = 100;
    }

    if (failed_log_level_requests.size()) {
      m_log_level_requests.lock();
      for (Uint32 i = 0; i < failed_log_level_requests.size(); i++)
        m_log_level_requests.push_back(failed_log_level_requests[i], false);
      m_log_level_requests.unlock();
      failed_log_level_requests.clear();
      sleeptime = 100;
    }

    NdbSleep_MilliSleep(sleeptime);
  }
}

static int translateStopRef(Uint32 errCode) {
  switch (errCode) {
    case StopRef::NodeShutdownInProgress:
      return NODE_SHUTDOWN_IN_PROGESS;
      break;
    case StopRef::SystemShutdownInProgress:
      return SYSTEM_SHUTDOWN_IN_PROGRESS;
      break;
    case StopRef::NodeShutdownWouldCauseSystemCrash:
      return NODE_SHUTDOWN_WOULD_CAUSE_SYSTEM_CRASH;
      break;
    case StopRef::UnsupportedNodeShutdown:
      return UNSUPPORTED_NODE_SHUTDOWN;
      break;
  }
  return 4999;
}

MgmtSrvr::MgmtSrvr(const MgmtOpts &opts)
    : m_opts(opts),
      _blockNumber(0),
      _ownNodeId(0),
      m_port(0),
      m_local_config(NULL),
      _ownReference(0),
      m_config_manager(NULL),
      m_tls_search_path(opts.tls_search_path),
      m_client_tls_req(opts.mgm_tls),
      m_need_restart(false),
      theFacade(NULL),
      _isStopThread(false),
      _logLevelThreadSleep(500),
      m_event_listner(this),
      m_master_node(0),
      _logLevelThread(NULL),
      m_version_string(ndbGetOwnVersionString()) {
  DBUG_ENTER("MgmtSrvr::MgmtSrvr");

  m_local_config_mutex = NdbMutex_Create();
  m_reserved_nodes_mutex = NdbMutex_Create();
  if (!m_local_config_mutex || !m_reserved_nodes_mutex) {
    g_eventLogger->error("Failed to create MgmtSrvr mutexes");
    require(false);
  }

  /* Init node arrays */
  for (Uint32 i = 0; i < MAX_NODES; i++) {
    nodeTypes[i] = (enum ndb_mgm_node_type) - 1;
    clear_connect_address_cache(i);
  }

  /* Setup clusterlog as client[0] in m_event_listner */
  {
    Ndb_mgmd_event_service::Event_listener se;
    for (size_t t = 0; t < LogLevel::LOGLEVEL_CATEGORIES; t++) {
      se.m_logLevel.setLogLevel((LogLevel::EventCategory)t, 7);
    }
    se.m_logLevel.setLogLevel(LogLevel::llError, 15);
    se.m_logLevel.setLogLevel(LogLevel::llConnection, 8);
    se.m_logLevel.setLogLevel(LogLevel::llBackup, 15);
    m_event_listner.m_clients.push_back(se);
    m_event_listner.m_logLevel = se.m_logLevel;
  }

  DBUG_VOID_RETURN;
}

/*
  check_configdir

  Make sure configdir exist and try to create it if not

*/

const char *MgmtSrvr::check_configdir() const {
  if (m_opts.configdir && strcmp(m_opts.configdir, MYSQLCLUSTERDIR) != 0) {
    // Specified on command line
    if (access(m_opts.configdir, F_OK)) {
      g_eventLogger->error(
          "Directory '%s' specified with --configdir "
          "does not exist. Either create it or pass "
          "the path to an already existing directory.",
          m_opts.configdir);
      return NULL;
    }
    return m_opts.configdir;
  } else {
    // Compiled in path MYSQLCLUSTERDIR
    if (access(MYSQLCLUSTERDIR, F_OK)) {
      g_eventLogger->info(
          "The default config directory '%s' "
          "does not exist. Trying to create it...",
          MYSQLCLUSTERDIR);

      if (!NdbDir::create(MYSQLCLUSTERDIR) || access(MYSQLCLUSTERDIR, F_OK)) {
        g_eventLogger->error(
            "Could not create directory '%s'. "
            "Either create it manually or "
            "specify a different directory with "
            "--configdir=<path>",
            MYSQLCLUSTERDIR);
        return NULL;
      }

      g_eventLogger->info("Sucessfully created config directory");
    }
    return MYSQLCLUSTERDIR;
  }
}

bool MgmtSrvr::init() {
  DBUG_ENTER("MgmtSrvr::init");

  const char *configdir;

  if (!m_opts.config_cache) {
    g_eventLogger->info(
        "Skipping check of config directory since "
        "config cache is disabled.");
    configdir = NULL;
  } else {
    if (!(configdir = check_configdir())) DBUG_RETURN(false);
  }

  if (!(m_config_manager = new ConfigManager(m_opts, configdir))) {
    g_eventLogger->error("Failed to create ConfigManager");
    DBUG_RETURN(false);
  }

  if (m_config_manager->add_config_change_subscriber(this) < 0) {
    g_eventLogger->error("Failed to add MgmtSrvr as config change subscriber");
    DBUG_RETURN(false);
  }

  if (!m_config_manager->init()) {
    DBUG_RETURN(false);
  }

  /* 'config_changed' should have been called from 'init' */
  require(m_local_config != 0);

  if (m_opts.print_full_config) {
    print_config();
    DBUG_RETURN(false);
  }

  assert(_ownNodeId);

<<<<<<< HEAD
  if (!is_node_active())
  {
    g_eventLogger->error("Failed to start MgmtSrvr as node is deactivated");
    DBUG_RETURN(false);
  }
  DBUG_RETURN(true);
}

bool
MgmtSrvr::is_node_active()
{
  ConfigIter iter(m_local_config, CFG_SECTION_NODE);
  require(iter.find(CFG_NODE_ID, _ownNodeId) == 0);

  unsigned is_active = 1;
  iter.get(CFG_NODE_ACTIVE, &is_active);
  return (bool)is_active;
}

bool
MgmtSrvr::start_transporter(const Config* config)
{
  DBUG_ENTER("MgmtSrvr::start_transporter");

=======
>>>>>>> 05e4357f
  theFacade = new TransporterFacade(0);
  if (theFacade == 0) {
    g_eventLogger->error("Could not create TransporterFacade.");
    DBUG_RETURN(false);
  }

  DBUG_RETURN(true);
}

bool MgmtSrvr::start_transporter(const Config *config) {
  DBUG_ENTER("MgmtSrvr::start_transporter");

  assert(_blockNumber == 0);  // Blocknumber shouldn't been allocated yet

  /*
    Register ourself at TransporterFacade to be able to receive signals
    and to be notified when a database process has died.
  */
  Uint32 res;
  if ((res = open(theFacade)) == 0) {
    g_eventLogger->error("Failed to open block in TransporterFacade");
    theFacade->stop_instance();
    delete theFacade;
    theFacade = 0;
    DBUG_RETURN(false);
  }
  _blockNumber = refToBlock(res);
  assert(_blockNumber > 0);

  /**
   * Need to call ->open() prior to actually starting TF
   */
  m_config_manager->set_facade(theFacade);

  int r = theFacade->start_instance(_ownNodeId, config->m_configuration,
                                    require_cert());
  if (r < 0) {
    require(r != -2); /* TLS certificate required but not found */
    g_eventLogger->error("Failed to start transporter");
    delete theFacade;
    theFacade = 0;
    DBUG_RETURN(false);
  }

  _ownReference = numberToRef(_blockNumber, _ownNodeId);

  /*
    set api reg req frequency quite high:

    100 ms interval to make sure we have fairly up-to-date
    info from the nodes.  This to make sure that this info
    is not dependent on heartbeat settings in the
    configuration
  */
  theFacade->ext_set_max_api_reg_req_interval(100);

  DBUG_RETURN(true);
}

bool MgmtSrvr::get_connection_config(const Config *config) {
  DBUG_ENTER("MgmtSrvr::get_connection_config");

  assert(m_port == 0);
  {
    // Find the portnumber to use for mgm service
    ConfigIter iter(config, CFG_SECTION_NODE);

    if (iter.find(CFG_NODE_ID, _ownNodeId) != 0) {
      g_eventLogger->error("Could not find node %d in config", _ownNodeId);
      DBUG_RETURN(false);
    }

    unsigned type;
    if (iter.get(CFG_TYPE_OF_SECTION, &type) != 0 || type != NODE_TYPE_MGM) {
      g_eventLogger->error("Node %d is not defined as management server",
                           _ownNodeId);
      DBUG_RETURN(false);
    }

    if (iter.get(CFG_MGM_PORT, &m_port) != 0) {
      g_eventLogger->error("PortNumber not defined for node %d", _ownNodeId);
      DBUG_RETURN(false);
    }

    // Find the TLS requirement level
    Uint32 requireCert = 0;
    Uint32 requireTls = 0;

    iter.get(CFG_MGM_REQUIRE_TLS, &requireTls);
    iter.get(CFG_NODE_REQUIRE_CERT, &requireCert);

    if ((requireTls || requireCert) && !openssl_version_ok) {
      g_eventLogger->error(
          "Unsupported OpenSSL 1.0.x. This server does not support TLS.");
      DBUG_RETURN(false);
    }
    m_require_tls = requireTls;
    m_require_cert = requireCert;
  }
  DBUG_RETURN(true);
}

bool MgmtSrvr::start_mgm_service(const Config *config) {
  DBUG_ENTER("MgmtSrvr::start_mgm_service");

  unsigned short port = m_port;
  DBUG_PRINT("info", ("Using port %d", port));
  if (port == 0) {
    g_eventLogger->error(
        "Could not find out which port to use"
        " for management service");
    DBUG_RETURN(false);
  }

  char buf[512];
  char *sockaddr_string =
      Ndb_combine_address_port(buf, sizeof(buf), m_opts.bind_address, port);
  {
    int count = 5;  // no of retries for tryBind

    ndb_sockaddr addr;
    while (Ndb_getAddr(&addr, m_opts.bind_address) == 0) {
      addr.set_port(port);
      if (m_socket_server.tryBind(addr)) break;
      if (--count > 0) {
        NdbSleep_SecSleep(1);
        continue;
      }
      g_eventLogger->error(
          "Unable to bind management service to address %s!\n"
          "Please check if the port is already used,\n"
          "(perhaps a ndb_mgmd is already running),\n"
          "and if you are executing on the correct computer",
          sockaddr_string);
      DBUG_RETURN(false);
    }
  }

  {
    MgmApiService *mapi = new MgmApiService(*this);
    if (mapi == NULL) {
      g_eventLogger->error("Could not allocate MgmApiService");
      DBUG_RETURN(false);
    }

    ndb_sockaddr addr;
    if (m_opts.bind_address && Ndb_getAddr(&addr, m_opts.bind_address)) {
      delete mapi;  // Will be deleted by SocketServer in all other cases
      g_eventLogger->error(
          "Unable to resolve management service address: %s!\n",
          m_opts.bind_address);
      DBUG_RETURN(false);
    }
    addr.set_port(port);
    if (!m_socket_server.setup(mapi, &addr)) {
      delete mapi;  // Will be deleted by SocketServer in all other cases
      g_eventLogger->error(
          "Unable to setup management service port: %s!\n"
          "Please check if the port is already used,\n"
          "(perhaps a ndb_mgmd is already running),\n"
          "and if you are executing on the correct computer",
          sockaddr_string);
      DBUG_RETURN(false);
    }
    port = addr.get_port();

    if (port != m_port) {
      g_eventLogger->error(
          "Couldn't start management service on the "
          "requested port: %d. Got port: %d instead",
          m_port, port);
      DBUG_RETURN(false);
    }
  }
  setOwnProcessInfoPort(port);

  m_socket_server.startServer();

  g_eventLogger->info("Id: %d, Command port: %s", _ownNodeId, sockaddr_string);
  DBUG_RETURN(true);
}

bool MgmtSrvr::start() {
  DBUG_ENTER("MgmtSrvr::start");

  /* Configure TlsKeyManager */
  require(m_tls_search_path);
  theFacade->mgm_configure_tls(m_tls_search_path, m_client_tls_req);

  if (!get_connection_config(m_local_config)) {
    g_eventLogger->error("Shutting down. Failed read config.");
    DBUG_RETURN(false);
  }

  /* Check for required certificate */
  if (require_cert()) {
    TlsKeyManager stubKeyManager;
    stubKeyManager.init(m_tls_search_path, 0, NODE_TYPE_MGM);
    if (!stubKeyManager.ctx()) {
      g_eventLogger->error(
          openssl_version_ok
              ? "This node does not have a valid TLS certificate."
              : "This version of OpenSSL is not supported.");
      DBUG_RETURN(false);
    }
  }

  /* Start transporter */
  if (!start_transporter(m_local_config)) {
    g_eventLogger->error("Failed to start transporter!");
    DBUG_RETURN(false);
  }

  /* Start mgm service */
  if (!start_mgm_service(m_local_config))
  {
    g_eventLogger->error("Failed to start management service!");
    DBUG_RETURN(false);
  }

  g_eventLogger->info(
      require_tls() ? "This server will require all MGM clients to use TLS"
                    : "Not requiring TLS");

  /* Use local MGM port for TransporterRegistry */
  if (!connect_to_self()) {
    g_eventLogger->error("Failed to connect to ourself!");
    DBUG_RETURN(false);
  }

  /* Start config manager */
  if (!m_config_manager->start()) {
    g_eventLogger->error("Failed to start ConfigManager");
    DBUG_RETURN(false);
  }

  /* Loglevel thread */
  assert(_isStopThread == false);
  _logLevelThread = NdbThread_Create(logLevelThread_C, (void **)this,
                                     0,  // default stack size
                                     "MgmtSrvr_Loglevel", NDB_THREAD_PRIO_LOW);

  DBUG_RETURN(true);
}

void MgmtSrvr::configure_eventlogger(const BaseString &logdestination) const {
  // Close old log handlers before creating the new
  g_eventLogger->close();

  Vector<BaseString> logdestinations;
  logdestination.split(logdestinations, ";");

  for (unsigned i = 0; i < logdestinations.size(); i++) {
    // Extract type(everything left of colon)
    Vector<BaseString> v_type_params;
    logdestinations[i].split(v_type_params, ":", 2);
    BaseString type(v_type_params[0]);

    // Extract params(everything right of colon)
    BaseString params;
    if (v_type_params.size() >= 2) params = v_type_params[1];

    LogHandler *handler = nullptr;
    if (type == "FILE") {
      char *default_file_name = NdbConfig_ClusterLogFileName(_ownNodeId);
      handler = new FileLogHandler(default_file_name);
      free(default_file_name);
    } else if (type == "CONSOLE") {
      handler = new ConsoleLogHandler();
    }
#ifndef _WIN32
    else if (type == "SYSLOG") {
      handler = new SysLogHandler();
    }
#endif
    if (handler == NULL) {
      ndbout_c("INTERNAL ERROR: Could not create log handler for: '%s'",
               logdestinations[i].c_str());
      continue;
    }

    if (!handler->parseParams(params)) {
      ndbout_c(
          "Failed to parse parameters for log handler: '%s', error: %d '%s'",
          logdestinations[i].c_str(), handler->getErrorCode(),
          handler->getErrorStr());
      delete handler;
      continue;
    }

    if (!g_eventLogger->addHandler(handler)) {
      ndbout_c("INTERNAL ERROR: Could not add %s log handler",
               handler->handler_type());
      g_eventLogger->error("INTERNAL ERROR: Could not add %s log handler",
                           handler->handler_type());
      delete handler;
      continue;
    }
  }
  g_eventLogger->startAsync();
}

void MgmtSrvr::setClusterLog(const Config *config) {
  assert(_ownNodeId);

  ConfigIter iter(config, CFG_SECTION_NODE);
  require(iter.find(CFG_NODE_ID, _ownNodeId) == 0);

  // Update DataDir from config
  const char *datadir;
  require(iter.get(CFG_NODE_DATADIR, &datadir) == 0);
  NdbConfig_SetPath(datadir);

  const char *pidfile_dir = nullptr;
  if (iter.get(CFG_NODE_PIDFILE_DIR, &pidfile_dir) == 0)
  {
    NdbConfig_SetPidfilePath(pidfile_dir);
    g_eventLogger->debug("Using Directory: %s for pid file", pidfile_dir);
  }

  if (NdbDir::chdir(NdbConfig_get_path(NULL)) != 0)
  {
    g_eventLogger->warning("Cannot change directory to '%s', error: %d",
                           NdbConfig_get_path(NULL), errno);
    // Ignore error
  }

  // Get log destination from config
  BaseString logdest;
  const char *value;
  if (iter.get(CFG_LOG_DESTINATION, &value) == 0) {
    logdest.assign(value);
  }

  bool logdest_configured = true;
  if (logdest.length() == 0 || logdest == "") {
    // No LogDestination set, use default settings
    char *clusterLog = NdbConfig_ClusterLogFileName(_ownNodeId);
    logdest.assfmt("FILE:filename=%s,maxsize=1000000,maxfiles=6", clusterLog);
    free(clusterLog);
    logdest_configured = false;
  }

  configure_eventlogger(logdest);

  if (logdest_configured == false && m_opts.non_interactive) {
    g_eventLogger->createConsoleHandler();
  }

#ifdef _WIN32
  /* Output to Windows event log */
  g_eventLogger->createEventLogHandler("RonDB Management Server");
#endif

  if (m_opts.verbose) g_eventLogger->enable(Logger::LL_DEBUG);
}

void MgmtSrvr::config_changed(NodeId node_id, const Config *new_config) {
  DBUG_ENTER("MgmtSrvr::config_changed");

  Guard g(m_local_config_mutex);

  // Don't allow nodeid to change, once it's been set
  require(_ownNodeId == 0 || _ownNodeId == node_id);

  _ownNodeId = node_id;

  if (m_local_config) delete m_local_config;

  m_local_config = new Config(new_config);  // Copy
  require(m_local_config != 0);

  /* Rebuild node arrays */
  ConfigIter iter(m_local_config, CFG_SECTION_NODE);
  for (Uint32 i = 0; i < MAX_NODES; i++) {
    clear_connect_address_cache(i);

    if (iter.first()) continue;

    if (iter.find(CFG_NODE_ID, i) == 0) {
      unsigned type;
      require(iter.get(CFG_TYPE_OF_SECTION, &type) == 0);

      switch (type) {
        case NODE_TYPE_DB:
          nodeTypes[i] = NDB_MGM_NODE_TYPE_NDB;
          break;
        case NODE_TYPE_API:
          nodeTypes[i] = NDB_MGM_NODE_TYPE_API;
          break;
        case NODE_TYPE_MGM:
          nodeTypes[i] = NDB_MGM_NODE_TYPE_MGM;
          break;
        default:
          break;
      }
    } else {
      nodeTypes[i] = (enum ndb_mgm_node_type) - 1;
    }
  }

  // Setup cluster log
  setClusterLog(m_local_config);

  if (theFacade) {
    if (!theFacade->configure(_ownNodeId, m_local_config->m_configuration)) {
      g_eventLogger->warning(
          "Could not reconfigure everything online, "
          "this node need a restart");
      m_need_restart = true;
    }
  }

  DBUG_VOID_RETURN;
}

bool MgmtSrvr::get_packed_config(ndb_mgm_node_type node_type, BaseString &buf64,
                                 BaseString &error, bool v2, Uint32 node_id) {
  return m_config_manager->get_packed_config(node_type, &buf64, error, v2,
                                             node_id);
}

bool MgmtSrvr::get_packed_config_from_node(NodeId nodeId, BaseString &buf64,
                                           BaseString &error,
                                           bool v2_requester) {
  DBUG_ENTER("get_packed_config_from_node");

  if (nodeId >= MAX_NODES_ID) {
    error.assfmt("Nodeid %d is greater than max nodeid %d. ", nodeId,
                 MAX_NODES_ID);
    DBUG_RETURN(false);
  }

  if (getNodeType(nodeId) == NDB_MGM_NODE_TYPE_UNKNOWN) {
    error.assfmt("Nodeid %d does not exist. ", nodeId);
    DBUG_RETURN(false);
  }

  if (getNodeType(nodeId) != NDB_MGM_NODE_TYPE_NDB) {
    error.assfmt("Node %d is not a data node. ", nodeId);
    DBUG_RETURN(false);
  }

  trp_node node = getNodeInfo(nodeId);

  if (!node.m_alive) {
    error.assfmt("Data node %d is not alive. ", nodeId);
    DBUG_RETURN(false);
  }

  const Uint32 version = node.m_info.m_version;
  bool v2_data_node = ndb_config_version_v2(version);
  INIT_SIGNAL_SENDER(ss, nodeId);

  SimpleSignal ssig;
  GetConfigReq *req = CAST_PTR(GetConfigReq, ssig.getDataPtrSend());
  req->senderRef = ss.getOwnRef();
  req->nodeId = nodeId;

  g_eventLogger->debug("Sending GET_CONFIG_REQ to %d", nodeId);

  ssig.set(ss, TestOrd::TraceAPI, CMVMI, GSN_GET_CONFIG_REQ,
           GetConfigReq::SignalLength);
  if ((ss.sendSignal(nodeId, &ssig)) != SEND_OK) {
    DBUG_RETURN(false);
  }

  Defragger defragger;
  while (true) {
    SimpleSignal *signal = ss.waitFor();
    int gsn = signal->readSignalNumber();

    switch (gsn) {
      case GSN_GET_CONFIG_CONF: {
        if (refToNode(signal->header.theSendersBlockRef) != nodeId) {
          error.assfmt(
              "Internal Error: Reply from wrong node %d, expected from %d. ",
              refToNode(signal->header.theSendersBlockRef), nodeId);
          DBUG_RETURN(false);
        }

        const GetConfigConf *const conf =
            CAST_CONSTPTR(GetConfigConf, signal->getDataPtr());

        if (signal->header.m_noOfSections != 1) {
          error.assfmt(
              "Internal Error: Wrong number of sections %d received, expected "
              "%d. ",
              signal->header.m_noOfSections, 1);
          DBUG_RETURN(false);
        }

        if (defragger.defragment(signal)) {
          ConfigValuesFactory cf;
          if (v2_data_node)
            require(cf.unpack_v2(signal->ptr[0].p, conf->configLength));
          else
            require(cf.unpack_v1(signal->ptr[0].p, conf->configLength));

          Config received_config(cf.getConfigValues());
          bool ret;
          if (v2_requester)
            ret = received_config.pack64_v2(buf64);
          else
            ret = received_config.pack64_v1(buf64);
          if (!ret) {
            error.assign("Failed to pack64");
            DBUG_RETURN(false);
          }
          DBUG_RETURN(true);
        }
        // wait until all fragments are received
        continue;
      }

      case GSN_GET_CONFIG_REF: {
        if (refToNode(ssig.header.theSendersBlockRef) != nodeId) {
          error.assfmt(
              "Internal Error: Reply from wrong node %d, expected from %d. ",
              refToNode(signal->header.theSendersBlockRef), nodeId);
          DBUG_RETURN(false);
        }
        const GetConfigRef *const ref =
            CAST_CONSTPTR(GetConfigRef, signal->getDataPtr());
        error.assfmt(
            "Error in retrieving config from node %d: Internal error: %d",
            nodeId, ref->error);

        DBUG_RETURN(false);
      }

      case GSN_NF_COMPLETEREP: {
        const NFCompleteRep *rep =
            CAST_CONSTPTR(NFCompleteRep, signal->getDataPtr());
        if (rep->failedNodeId == nodeId) {
          error.assfmt("Node %d is not available", nodeId);
          DBUG_RETURN(false);
        }
        continue;
      }

      case GSN_NODE_FAILREP: {
        // Wait until GSN_NODE_COMPLETEREP is received.
        continue;
      }

      case GSN_API_REGCONF:
      case GSN_TAKE_OVERTCCONF:
      case GSN_CONNECT_REP:
        // Ignore
        continue;

      default:
        report_unknown_signal(signal);
        DBUG_RETURN(false);
    }
  }
  // Should never come here
  require(false);
  DBUG_RETURN(false);
}

MgmtSrvr::~MgmtSrvr() {
  /* Stop log level thread */
  void *res = 0;
  _isStopThread = true;

  if (_logLevelThread != NULL) {
    NdbThread_WaitFor(_logLevelThread, &res);
    NdbThread_Destroy(&_logLevelThread);
  }

  /* Stop mgm service, don't allow new connections */
  m_socket_server.stopServer();

  /* Stop all active session */
  if (!m_socket_server.stopSessions(true, 2 * MgmApiSession::SOCKET_TIMEOUT)) {
    g_eventLogger->error(
        "Failed to wait for all sessions to stop, "
        "continuing with shutdown anyway.");
  }

  /* Stop config manager */
  if (m_config_manager != 0) {
    m_config_manager->stop();
    delete m_config_manager;
    m_config_manager = 0;
  }
  /* Stop async log thread */
  g_eventLogger->stopAsync();

  this->close();  // close trp_client before stopping TransporterFacade

  // Stop transporter
  if (theFacade != 0) {
    theFacade->stop_instance();
    delete theFacade;
    theFacade = 0;
  }

  delete m_local_config;

  NdbMutex_Destroy(m_local_config_mutex);
  NdbMutex_Destroy(m_reserved_nodes_mutex);
}

//****************************************************************************
//****************************************************************************

int MgmtSrvr::okToSendTo(NodeId nodeId, bool unCond) 
{
  if (nodeId == 0 || getNodeType(nodeId) != NDB_MGM_NODE_TYPE_NDB)
  {
    return WRONG_PROCESS_TYPE;
  }
  // Check if we have contact with it
  if(unCond)
  {
    if (getNodeInfo(nodeId).is_confirmed())
    {
      DEBUG_FPRINTF((stderr, "okSendTo:is_confirmed(%u)", nodeId));
      return 0;
    }
  }
  else if (getNodeInfo(nodeId).m_alive == true)
  {
    return 0;
  }
  return NO_CONTACT_WITH_PROCESS;
}

void MgmtSrvr::report_unknown_signal(SimpleSignal *signal) {
  signal->print();
  g_eventLogger->error(
      "Unknown signal received. SignalNumber: "
      "%i from (%d, 0x%x)",
      signal->readSignalNumber(), refToNode(signal->header.theSendersBlockRef),
      refToBlock(signal->header.theSendersBlockRef));
  assert(false);
}

/*****************************************************************************
 * Starting and stopping database nodes
 ****************************************************************************/

int 
MgmtSrvr::sendSTART_ORD(int nodeId)
{
  INIT_SIGNAL_SENDER(ss,nodeId);

  g_eventLogger->info("Send START_ORD to node %u", nodeId);
  SimpleSignal ssig;
  StartOrd *const startOrd = CAST_PTR(StartOrd, ssig.getDataPtrSend());
  ssig.set(ss, TestOrd::TraceAPI, CMVMI, GSN_START_ORD, StartOrd::SignalLength);
  startOrd->restartInfo = 0;

  return ss.sendSignal(nodeId, &ssig) == SEND_OK ? 0 : SEND_OR_RECEIVE_FAILED;
}

/*****************************************************************************
 * Version handling
 *****************************************************************************/

void MgmtSrvr::status_api(int nodeId, ndb_mgm_node_status &node_status,
                          Uint32 &version, Uint32 &mysql_version,
                          const char **address, char *addr_buf,
                          size_t addr_buf_size, bool &is_single_user) {
  assert(getNodeType(nodeId) == NDB_MGM_NODE_TYPE_API);
  assert(version == 0 && mysql_version == 0);

  if (sendVersionReq(nodeId, version, mysql_version, address, addr_buf,
                     addr_buf_size, is_single_user) != 0) {
    // Couldn't get version from any NDB node.
    assert(version == 0);
    node_status = NDB_MGM_NODE_STATUS_UNKNOWN;
    return;
  }

  if (version) {
    assert(mysql_version);
    node_status = NDB_MGM_NODE_STATUS_CONNECTED;
  } else {
    assert(mysql_version == 0);
    node_status = NDB_MGM_NODE_STATUS_NO_CONTACT;
  }
  return;
}

int MgmtSrvr::sendVersionReq(int v_nodeId, Uint32 &version,
                             Uint32 &mysql_version, const char **address,
                             char *addr_buf, size_t addr_buf_size,
                             bool &is_single_user) {
  SignalSender ss(theFacade);
  ss.lock();

  SimpleSignal ssig;
  ApiVersionReq *req = CAST_PTR(ApiVersionReq, ssig.getDataPtrSend());
  req->senderRef = ss.getOwnRef();
  req->nodeId = v_nodeId;
  ssig.set(ss, TestOrd::TraceAPI, QMGR, GSN_API_VERSION_REQ,
           ApiVersionReq::SignalLength);

  NodeId nodeId = 0;
  bool do_send = true;
  while (true) {
    if (do_send) {
      nodeId = ss.get_an_alive_node();
      if (nodeId == 0) {
        return NO_CONTACT_WITH_DB_NODES;
      }

      if (ss.sendSignal(nodeId, &ssig) != SEND_OK) {
        return SEND_OR_RECEIVE_FAILED;
      }

      do_send = false;
    }

    SimpleSignal *signal = ss.waitFor();

    switch (signal->readSignalNumber()) {
      case GSN_API_VERSION_CONF: {
        const ApiVersionConf *const conf =
            CAST_CONSTPTR(ApiVersionConf, signal->getDataPtr());

        assert((int)conf->nodeId == v_nodeId);

        version = conf->version;
        mysql_version = conf->mysql_version;
        if (signal->getLength() <= ApiVersionConf::SignalLengthIPv4) {
          ndb_sockaddr in((const in_addr *)&conf->m_inet_addr, 0);
          *address = Ndb_inet_ntop(&in, addr_buf, addr_buf_size);
        } else {
          ndb_sockaddr in((const in6_addr *)&conf->m_inet6_addr, 0);
          *address = Ndb_inet_ntop(&in, addr_buf, addr_buf_size);
        }
        is_single_user = false;
        if (signal->getLength() >
            ApiVersionConf::SignalLengthWithoutSingleUser) {
          // New nodes will return info about single user
          is_single_user = conf->isSingleUser;
        }
        return 0;
      }

      case GSN_NF_COMPLETEREP: {
        const NFCompleteRep *const rep =
            CAST_CONSTPTR(NFCompleteRep, signal->getDataPtr());
        if (rep->failedNodeId == nodeId)
          do_send = true;  // retry with other node
        continue;
      }

      case GSN_NODE_FAILREP: {
        const NodeFailRep *const rep =
            CAST_CONSTPTR(NodeFailRep, signal->getDataPtr());
        Uint32 len = NodeFailRep::getNodeMaskLength(signal->getLength());
        assert(len == NodeBitmask::Size ||
               len == 0);  // only full length in ndbapi
        if (signal->header.m_noOfSections >= 1) {
          len = signal->ptr[0].sz;
          if (BitmaskImpl::safe_get(len, signal->ptr[0].p, nodeId)) {
            do_send = true;
          }
        } else {
          assert(len > 0);
          if (BitmaskImpl::safe_get(len, rep->theAllNodes, nodeId)) {
            do_send = true;  // retry with other node
          }
        }
        continue;
      }
      case GSN_API_REGCONF:
      case GSN_TAKE_OVERTCCONF:
      case GSN_CONNECT_REP:
        // Ignore
        continue;
      default:
        report_unknown_signal(signal);
        return SEND_OR_RECEIVE_FAILED;
    }
  }

  // Should never come here
  require(false);
  return -1;
}


int MgmtSrvr::sendStopMgmd(NodeId nodeId,
			   bool abort,
			   bool stop,
			   bool restart,
			   bool nostart,
			   bool initialStart,
                           bool isShutdown)
{
  const char* hostname;
  Uint32 port;
  BaseString connect_string;

  {
    Guard g(m_local_config_mutex);
    {
      if (isShutdown)
      {
        NodeBitmask active_nodes;
        m_local_config->get_nodemask(active_nodes);
        if (!active_nodes.get(nodeId))
        {
          /* The node is deactivated, no need to shut it down */
          return 0;
        }
      }
      ConfigIter iter(m_local_config, CFG_SECTION_NODE);

      if (iter.first()) return SEND_OR_RECEIVE_FAILED;
      if (iter.find(CFG_NODE_ID, nodeId)) return SEND_OR_RECEIVE_FAILED;
      if (iter.get(CFG_NODE_HOST, &hostname)) return SEND_OR_RECEIVE_FAILED;
    }
    {
      ConfigIter iter(m_local_config, CFG_SECTION_NODE);

      if (iter.first()) return SEND_OR_RECEIVE_FAILED;
      if (iter.find(CFG_NODE_ID, nodeId)) return SEND_OR_RECEIVE_FAILED;
      if (iter.get(CFG_MGM_PORT, &port)) return SEND_OR_RECEIVE_FAILED;
    }
    if (strlen(hostname) == 0) return SEND_OR_RECEIVE_FAILED;
  }
  connect_string.assfmt("%s %u", hostname, port);

  DBUG_PRINT("info", ("connect string: %s", connect_string.c_str()));

  NdbMgmHandle h = ndb_mgm_create_handle();
  if (h && connect_string.length() > 0) {
    ndb_mgm_set_connectstring(h, connect_string.c_str());
    ndb_mgm_set_ssl_ctx(h, ssl_ctx());
    if (ndb_mgm_connect_tls(h, 1, 0, 0, m_client_tls_req)) {
      DBUG_PRINT("info", ("failed ndb_mgm_connect"));
      ndb_mgm_destroy_handle(&h);
      return SEND_OR_RECEIVE_FAILED;
    }
    if (!restart) {
      int nodes[1];
      nodes[0] = (int)nodeId;
      if (ndb_mgm_stop(h, 1, nodes) < 0) {
        ndb_mgm_destroy_handle(&h);
        return SEND_OR_RECEIVE_FAILED;
      }
    } else {
      int nodes[1];
      nodes[0] = (int)nodeId;
      if (ndb_mgm_restart2(h, 1, nodes, initialStart, nostart, abort) < 0) {
        ndb_mgm_destroy_handle(&h);
        return SEND_OR_RECEIVE_FAILED;
      }
    }
  }
  ndb_mgm_destroy_handle(&h);

  return 0;
}

int
MgmtSrvr::set_hostname_request(int nodeId, const char *new_hostname)
{
  DBUG_ENTER("MgmtSrvr::set_hostname_request");
  DBUG_PRINT("enter", ("set_hostname node %d", nodeId));

  SignalSender ss(theFacade);
  SimpleSignal ssig;
  ss.lock(); // lock will be released on exit
  SetHostnameReq* const setHostnameReq = CAST_PTR(SetHostnameReq,
                                            ssig.getDataPtrSend());
  union
  {
    char hostname_buf[256];
    Uint32 hostname_buf32[64];
  };
  memset(&hostname_buf[0], 0, 256);
  strncpy(hostname_buf, new_hostname, 255);
  Uint32 hostname_len = strlen(&hostname_buf[0]);

  ssig.ptr[0].p = &hostname_buf32[0];
  ssig.ptr[0].sz = (hostname_len + 3) / 4;
  ssig.header.m_noOfSections = 1;

  setHostnameReq->senderRef = ss.getOwnRef();
  setHostnameReq->changeNodeId = Uint32(nodeId);

  if (!check_node_support_activate())
  {
    DBUG_RETURN(FAILED_SET_HOSTNAME_REQUEST);
  }
  theFacade->set_hostname(nodeId, &hostname_buf[0]);
  g_eventLogger->info("SET HOSTNAME of Node %u to %s",
                      nodeId,
                      &hostname_buf[0]);
  // send the signals
  int failed = 0;
  NodeBitmask nodes;
  {
    NodeId nodeId = 0;
    while(getNextNodeId(&nodeId, NDB_MGM_NODE_TYPE_NDB))
    {
      if (okToSendTo(nodeId, true) == 0)
      {
        int result = ss.sendFragmentedSignal(nodeId,
                                             ssig,
                                             CMVMI,
                                             GSN_SET_HOSTNAME_REQ,
                                             SetHostnameReq::SignalLength);
        if (result == SEND_OK)
          nodes.set(nodeId);
        else
          failed++;
      }
    }
  }
  if (nodes.isclear() && failed > 0)
  {
    DBUG_RETURN(SEND_OR_RECEIVE_FAILED);
  }
  while (!nodes.isclear())
  {
    SimpleSignal *signal = ss.waitFor();
    int gsn = signal->readSignalNumber();
    switch (gsn) {
    case GSN_SET_HOSTNAME_REF:
    {
      DBUG_RETURN(FAILED_SET_HOSTNAME_REQUEST);
      break;
    }
    case GSN_SET_HOSTNAME_CONF:
    {
      const SetHostnameConf* setHostnameConf = CAST_CONSTPTR(SetHostnameConf,
                                                       signal->getDataPtr());
      assert(setHostnameConf->changeNodeId == Uint32(nodeId));
      assert(setHostnameConf->senderNodeId <= nodes.max_size());
      nodes.clear(setHostnameConf->senderNodeId);
      break;
    }
    case GSN_NF_COMPLETEREP:
    {
      const NFCompleteRep * rep = CAST_CONSTPTR(NFCompleteRep,
                                                signal->getDataPtr());
      if (rep->failedNodeId <= nodes.max_size())
        nodes.clear(rep->failedNodeId); // clear the failed node
      break;
    }
    case GSN_NODE_FAILREP:
    {
      const NodeFailRep * rep = CAST_CONSTPTR(NodeFailRep,
                                              signal->getDataPtr());
      Uint32 len = NodeFailRep::getNodeMaskLength(signal->getLength());
      assert(len == NodeBitmask::Size || // only full length in ndbapi
             len == 0);
      NodeBitmask mask;
      if (signal->header.m_noOfSections >= 1)
      {
        mask.assign(signal->ptr[0].sz, signal->ptr[0].p);
      }
      else
      {
        mask.assign(len, rep->theAllNodes);
      }
      nodes.bitANDC(mask);
      break;
    }
    case GSN_API_REGCONF:
    case GSN_TAKE_OVERTCCONF:
    case GSN_CONNECT_REP:
      continue;
    default:
      report_unknown_signal(signal);
      DBUG_RETURN(SEND_OR_RECEIVE_FAILED);
    }
  }
  DBUG_RETURN(0);
}

NodeId
MgmtSrvr::get_mgm_nodeid_request()
{
  DBUG_ENTER("MgmtSrvr::get_mgm_nodeid_request");
  SignalSender ss(theFacade);
  BlockReference ref = ss.getOwnRef();
  NodeId node_id = refToNode(ref);
  DBUG_RETURN(node_id);
}

bool
MgmtSrvr::check_node_support_activate()
{
  NodeId nodeId = 0;
  while(getNextNodeId(&nodeId, NDB_MGM_NODE_TYPE_NDB))
  {
    if (okToSendTo(nodeId, true) == 0)
    {
      Uint32 version = getNodeInfo(nodeId).m_info.m_version;
      if (!ndbd_support_activate(version))
      {
        return false;
      }
    }
  }
  return true;
}

int
MgmtSrvr::activate_request(int activateNodeId)
{
  DBUG_ENTER("MgmtSrvr::activate_request");
  DBUG_PRINT("enter", ("activate node %d", activateNodeId));

  SignalSender ss(theFacade);
  SimpleSignal ssig;
  ss.lock(); // lock will be released on exit
  ActivateReq* const activateReq = CAST_PTR(ActivateReq,
                                            ssig.getDataPtrSend());
  ssig.set(ss,
           TestOrd::TraceAPI,
           CMVMI,
           GSN_ACTIVATE_REQ,
           ActivateReq::SignalLength);
  activateReq->senderRef = ss.getOwnRef();
  activateReq->activateNodeId = Uint32(activateNodeId);

  if (!check_node_support_activate())
  {
    DBUG_RETURN(FAILED_ACTIVATE_REQUEST);
  }
  // send the signals
  int failed = 0;
  NodeBitmask nodes;
  {
    NodeId nodeId = 0;
    while(getNextNodeId(&nodeId, NDB_MGM_NODE_TYPE_NDB))
    {
      if (okToSendTo(nodeId, true) == 0)
      {
        SendStatus result = ss.sendSignal(nodeId, &ssig);
        if (result == SEND_OK)
          nodes.set(nodeId);
        else
          failed++;
      }
    }
  }
  if (nodes.isclear() && failed > 0)
  {
    DBUG_RETURN(SEND_OR_RECEIVE_FAILED);
  }
  while (!nodes.isclear())
  {
    SimpleSignal *signal = ss.waitFor();
    int gsn = signal->readSignalNumber();
    switch (gsn) {
    case GSN_ACTIVATE_REF:
    {
      DBUG_RETURN(FAILED_ACTIVATE_REQUEST);
      break;
    }
    case GSN_ACTIVATE_CONF:
    {
      const ActivateConf* activateConf = CAST_CONSTPTR(ActivateConf,
                                                       signal->getDataPtr());
      assert(activateConf->activateNodeId == Uint32(activateNodeId));
      assert(activateConf->senderNodeId <= nodes.max_size());
      nodes.clear(activateConf->senderNodeId);
      break;
    }
    case GSN_NF_COMPLETEREP:
    {
      const NFCompleteRep * rep = CAST_CONSTPTR(NFCompleteRep,
                                                signal->getDataPtr());
      if (rep->failedNodeId <= nodes.max_size())
        nodes.clear(rep->failedNodeId); // clear the failed node
      break;
    }
    case GSN_NODE_FAILREP:
    {
      const NodeFailRep * rep = CAST_CONSTPTR(NodeFailRep,
                                              signal->getDataPtr());
      Uint32 len = NodeFailRep::getNodeMaskLength(signal->getLength());
      assert(len == NodeBitmask::Size || // only full length in ndbapi
             len == 0);
      NodeBitmask mask;
      if (signal->header.m_noOfSections >= 1)
      {
        mask.assign(signal->ptr[0].sz, signal->ptr[0].p);
      }
      else
      {
        mask.assign(len, rep->theAllNodes);
      }
      nodes.bitANDC(mask);
      break;
    }
    case GSN_API_REGCONF:
    case GSN_TAKE_OVERTCCONF:
    case GSN_CONNECT_REP:
      continue;
    default:
      report_unknown_signal(signal);
      DBUG_RETURN(SEND_OR_RECEIVE_FAILED);
    }
  }
  DBUG_RETURN(0);
}

int
MgmtSrvr::deactivate_request(int deactivateNodeId)
{
  DBUG_ENTER("MgmtSrvr::deactivate_request");
  DBUG_PRINT("enter", ("deactivate node %d", deactivateNodeId));

  SignalSender ss(theFacade);
  SimpleSignal ssig;
  ss.lock(); // lock will be released on exit
  DeactivateReq* const deactivateReq = CAST_PTR(DeactivateReq,
                                                ssig.getDataPtrSend());
  ssig.set(ss,
           TestOrd::TraceAPI,
           CMVMI,
           GSN_DEACTIVATE_REQ,
           DeactivateReq::SignalLength);
  deactivateReq->senderRef = ss.getOwnRef();
  deactivateReq->deactivateNodeId = Uint32(deactivateNodeId);

  m_config_manager->set_node_failed(deactivateNodeId);

  if (!check_node_support_activate())
  {
    DBUG_RETURN(FAILED_DEACTIVATE_REQUEST);
  }
  // send the signals
  int failed = 0;
  NodeBitmask nodes;
  {
    NodeId nodeId = 0;
    while(getNextNodeId(&nodeId, NDB_MGM_NODE_TYPE_NDB))
    {
      if (okToSendTo(nodeId, true) == 0)
      {
        SendStatus result = ss.sendSignal(nodeId, &ssig);
        if (result == SEND_OK)
          nodes.set(nodeId);
        else
          failed++;
      }
    }
  }
  if (nodes.isclear() && failed > 0)
  {
    DBUG_RETURN(SEND_OR_RECEIVE_FAILED);
  }
  while (!nodes.isclear())
  {
    SimpleSignal *signal = ss.waitFor();
    int gsn = signal->readSignalNumber();
    switch (gsn) {
    case GSN_DEACTIVATE_REF:
    {
      DBUG_RETURN(FAILED_DEACTIVATE_REQUEST);
      break;
    }
    case GSN_DEACTIVATE_CONF:
    {
      const DeactivateConf* deactivateConf = CAST_CONSTPTR(DeactivateConf,
                                                       signal->getDataPtr());
      assert(deactivateConf->deactivateNodeId == Uint32(deactivateNodeId));
      assert(deactivateConf->senderNodeId <= nodes.max_size());
      nodes.clear(deactivateConf->senderNodeId);
      break;
    }
    case GSN_NF_COMPLETEREP:
    {
      const NFCompleteRep * rep = CAST_CONSTPTR(NFCompleteRep,
                                                signal->getDataPtr());
      if (rep->failedNodeId <= nodes.max_size())
        nodes.clear(rep->failedNodeId); // clear the failed node
      break;
    }
    case GSN_NODE_FAILREP:
    {
      const NodeFailRep * rep = CAST_CONSTPTR(NodeFailRep,
                                              signal->getDataPtr());
      Uint32 len = NodeFailRep::getNodeMaskLength(signal->getLength());
      assert(len == NodeBitmask::Size || // only full length in ndbapi
             len == 0);
      NodeBitmask mask;
      if (signal->header.m_noOfSections >= 1)
      {
        mask.assign(signal->ptr[0].sz, signal->ptr[0].p);
      }
      else
      {
        mask.assign(len, rep->theAllNodes);
      }
      nodes.bitANDC(mask);
      break;
    }
    case GSN_API_REGCONF:
    case GSN_TAKE_OVERTCCONF:
    case GSN_CONNECT_REP:
      continue;
    default:
      report_unknown_signal(signal);
      DBUG_RETURN(SEND_OR_RECEIVE_FAILED);
    }
  }
  DBUG_RETURN(0);
}

/**
 * send STOP_REQ to all DB-nodes
 *   and wait for them to stop or refuse
 *
 */
int MgmtSrvr::sendall_STOP_REQ(NodeBitmask &stoppedNodes, bool abort, bool stop,
                               bool restart, bool nostart, bool initialStart) {
  int error = 0;
  DBUG_ENTER("MgmtSrvr::sendall_STOP_REQ");
  DBUG_PRINT("enter", ("abort: %d  stop: %d  restart: %d  "
                       "nostart: %d  initialStart: %d",
                       abort, stop, restart, nostart, initialStart));

  if (ERROR_INSERTED(10006)) {
    /*
     * This error insert is for Bug #11757421. Error
     * 10006 is used to skip the STOP_REQ call sent by
     * the restart command thus ensuring that the nodes
     * do not start the shut down process.
     */
    DBUG_RETURN(error);
  }

  stoppedNodes.clear();

  SignalSender ss(theFacade);
  ss.lock();  // lock will be released on exit

  SimpleSignal ssig;
  StopReq* const stopReq = CAST_PTR(StopReq, ssig.getDataPtrSend());
  ssig.set(ss, TestOrd::TraceAPI, NDBCNTR, GSN_STOP_REQ,StopReq::SignalLength);

  stopReq->requestInfo = 0;
  stopReq->apiTimeout = 5000;
  stopReq->transactionTimeout = 1000;
  stopReq->readOperationTimeout = 1000;
  stopReq->operationTimeout = 1000;
  stopReq->senderData = 12;
  stopReq->senderRef = ss.getOwnRef();
  stopReq->singleuser = 0;
  StopReq::setSystemStop(stopReq->requestInfo, stop);
  StopReq::setPerformRestart(stopReq->requestInfo, restart);
  StopReq::setStopAbort(stopReq->requestInfo, abort);
  StopReq::setNoStart(stopReq->requestInfo, nostart);
  StopReq::setInitialStart(stopReq->requestInfo, initialStart);

  if (ERROR_INSERTED(10007)) {
    /*
     * This error insert is for Bug #11757421. Error
     * 10007 is used to hard code a value of false to
     * the nostart flag in the signal. This ensures
     * that the nodes do not reach NOT_STARTED state.
     */
    StopReq::setNoStart(stopReq->requestInfo, false);
  }

  // send the signals
  int failed = 0;
  NodeBitmask nodes;
  {
    NodeId nodeId = 0;
    while (getNextNodeId(&nodeId, NDB_MGM_NODE_TYPE_NDB)) {
      if (okToSendTo(nodeId, true) == 0) {
        SendStatus result = ss.sendSignal(nodeId, &ssig);
        if (result == SEND_OK)
          nodes.set(nodeId);
        else
          failed++;
      }
    }
  }

  if (nodes.isclear() && failed > 0) {
    DBUG_RETURN(SEND_OR_RECEIVE_FAILED);
  }

  // now wait for the replies
  while (!nodes.isclear()) {
    SimpleSignal *signal = ss.waitFor();
    int gsn = signal->readSignalNumber();
    switch (gsn) {
      case GSN_STOP_REF: {
        const StopRef *const ref = CAST_CONSTPTR(StopRef, signal->getDataPtr());
        const NodeId nodeId = refToNode(signal->header.theSendersBlockRef);
#ifdef VM_TRACE
        ndbout_c("Node %d refused stop", nodeId);
#endif
        assert(nodes.get(nodeId));
        nodes.clear(nodeId);
        error = translateStopRef(ref->errorCode);
        break;
      }
      case GSN_STOP_CONF: {
        const NodeId nodeId = refToNode(signal->header.theSendersBlockRef);
        assert(nodes.get(nodeId));
        nodes.clear(nodeId);
        break;
      }
      case GSN_NF_COMPLETEREP: {
        const NFCompleteRep *rep =
            CAST_CONSTPTR(NFCompleteRep, signal->getDataPtr());
        if (rep->failedNodeId <= nodes.max_size())
          nodes.clear(rep->failedNodeId);  // clear the failed node

        if (rep->failedNodeId <= stoppedNodes.max_size())
          stoppedNodes.set(rep->failedNodeId);
        break;
      }
      case GSN_NODE_FAILREP: {
        const NodeFailRep *rep =
            CAST_CONSTPTR(NodeFailRep, signal->getDataPtr());
        Uint32 len = NodeFailRep::getNodeMaskLength(signal->getLength());
        assert(len == NodeBitmask::Size ||  // only full length in ndbapi
               len == 0);
        NodeBitmask mask;
        if (signal->header.m_noOfSections >= 1) {
          mask.assign(signal->ptr[0].sz, signal->ptr[0].p);
        } else {
          mask.assign(len, rep->theAllNodes);
        }
        nodes.bitANDC(mask);
        stoppedNodes.bitOR(mask);
        break;
      }
      case GSN_API_REGCONF:
      case GSN_TAKE_OVERTCCONF:
      case GSN_CONNECT_REP:
        continue;
      default:
        report_unknown_signal(signal);
        DBUG_RETURN(SEND_OR_RECEIVE_FAILED);
    }
  }

  DBUG_RETURN(error);
}

int MgmtSrvr::guess_master_node(SignalSender &ss) {
  NodeId guess = m_master_node;
  /**
   * First check if m_master_node is started
   */
  if (guess != 0) {
    trp_node node = ss.getNodeInfo(guess);
    if (node.m_state.startLevel == NodeState::SL_STARTED) return guess;
  }

  /**
   * Check started nodes based on dynamicId
   */
  Uint32 min = UINT32_MAX;
  NodeId node_id = 0;
  while (getNextNodeId(&node_id, NDB_MGM_NODE_TYPE_NDB)) {
    trp_node node = ss.getNodeInfo(node_id);
    if (node.m_state.dynamicId < min) {
      if (node.m_state.startLevel == NodeState::SL_STARTED) {
        min = node.m_state.dynamicId;
        guess = node_id;
      }
    }
  }
  // found
  if (min < UINT32_MAX) return guess;

  /**
   * Check confirmed nodes based on dynamicId
   */
  node_id = 0;
  while (getNextNodeId(&node_id, NDB_MGM_NODE_TYPE_NDB)) {
    trp_node node = ss.getNodeInfo(node_id);
    if (node.m_state.dynamicId < min) {
      if (node.is_confirmed()) {
        min = node.m_state.dynamicId;
        guess = node_id;
      }
    }
  }
  // found
  if (min < UINT32_MAX) return guess;

  /**
   * Check any connected node
   */
  node_id = 0;
  while (getNextNodeId(&node_id, NDB_MGM_NODE_TYPE_NDB)) {
    trp_node node = ss.getNodeInfo(node_id);
    if (node.is_connected()) {
      return node_id;
    }
  }

  return 0;  // give up
}

/*
 * Common method for handling all STOP_REQ signalling that
 * is used by Stopping, Restarting and Single user commands
 *
 * In the event that we need to stop a mgmd, we create a mgm
 * client connection to that mgmd and stop it that way.
 * This allows us to stop mgm servers when there isn't any real
 * distributed communication up.
 *
 * node_ids.size()==0 means to stop all DB nodes.
 *                    MGM nodes will *NOT* be stopped.
 *
 * If we work out we should be stopping or restarting ourselves,
 * we return <0 in stopSelf for restart, >0 for stop
 * and 0 for do nothing.
 */

int MgmtSrvr::sendSTOP_REQ(const Vector<NodeId> &node_ids,
                           NodeBitmask &stoppedNodes, bool abort, bool stop,
                           bool restart, bool nostart, bool initialStart,
                           int *stopSelf) {
  int error = 0;
  DBUG_ENTER("MgmtSrvr::sendSTOP_REQ");
  DBUG_PRINT("enter",
             ("no of nodes: %d "
              "abort: %d  stop: %d  restart: %d  "
              "nostart: %d  initialStart: %d",
              node_ids.size(), abort, stop, restart, nostart, initialStart));

  if (ERROR_INSERTED(10006)) {
    /*
     * This error insert is for Bug #11757421. Error
     * 10006 is used to skip the STOP_REQ call sent by
     * the restart command thus ensuring that the node
     * does not start the shut down process.
     */
    DBUG_RETURN(error);
  }

  stoppedNodes.clear();
  *stopSelf = 0;

  NodeBitmask ndb_nodes_to_stop;
  NodeBitmask mgm_nodes_to_stop;

  SignalSender ss(theFacade);
  ss.lock();  // lock will be released on exit

  /**
   * First verify arguments
   */
  for (unsigned i = 0; i < node_ids.size(); i++) {
    switch (getNodeType(node_ids[i])) {
      case NDB_MGM_NODE_TYPE_MGM:
        mgm_nodes_to_stop.set(node_ids[i]);
        break;
      case NDB_MGM_NODE_TYPE_NDB:
        ndb_nodes_to_stop.set(node_ids[i]);
        break;
      default:
        DBUG_RETURN(WRONG_PROCESS_TYPE);
    }
  }

  /**
   * Process ndb_mgmd
   */
  for (Uint32 i = mgm_nodes_to_stop.find(0);
       i != mgm_nodes_to_stop.NotFound;
       i = mgm_nodes_to_stop.find(i + 1))
  {
    if (i != getOwnNodeId())
    {
      error= sendStopMgmd(i, abort, stop, restart,
                          nostart, initialStart, false);
      if (error == 0)
      {
        stoppedNodes.set(i);
      }
    } else {
      g_eventLogger->info("Stopping this node");
      *stopSelf = (restart) ? -1 : 1;
      stoppedNodes.set(i);
    }
  }

  /**
   * Process ndbd
   */
  SimpleSignal ssig;
  StopReq *const stopReq = CAST_PTR(StopReq, ssig.getDataPtrSend());
  ssig.set(ss, TestOrd::TraceAPI, NDBCNTR, GSN_STOP_REQ,
           StopReq::SignalLength_v1);

  stopReq->requestInfo = 0;
  stopReq->apiTimeout = 5000;
  stopReq->transactionTimeout = 1000;
  stopReq->readOperationTimeout = 1000;
  stopReq->operationTimeout = 1000;
  stopReq->senderData = 12;
  stopReq->senderRef = ss.getOwnRef();
  stopReq->singleuser = 0;
  StopReq::setSystemStop(stopReq->requestInfo, stop);
  StopReq::setPerformRestart(stopReq->requestInfo, restart);
  StopReq::setStopAbort(stopReq->requestInfo, abort);
  StopReq::setNoStart(stopReq->requestInfo, nostart);
  StopReq::setInitialStart(stopReq->requestInfo, initialStart);

  if (ERROR_INSERTED(10007)) {
    /*
     * This error insert is for Bug #11757421. Error
     * 10007 is used to hard code a value of false to
     * the nostart flag in the signal. This ensures
     * that the node does not reach NOT_STARTED state.
     */
    StopReq::setNoStart(stopReq->requestInfo, false);
  }

  int use_master_node = 0;
  int do_send = 0;
  Uint32 packed_length = 0;
  if (ndb_nodes_to_stop.count() > 1) {
    do_send = 1;
    use_master_node = 1;
    ndb_nodes_to_stop.copyto(NdbNodeBitmask::Size, stopReq->nodes);
    packed_length = ndb_nodes_to_stop.getPackedLengthInWords();
    StopReq::setStopNodes(stopReq->requestInfo, 1);
  } else if (ndb_nodes_to_stop.count() == 1) {
    Uint32 nodeId = ndb_nodes_to_stop.find(0);
    if (okToSendTo(nodeId, true) == 0) {
      if (ndbd_send_node_bitmask_in_section(
              getNodeInfo(nodeId).m_info.m_version)) {
        ssig.ptr[0].p = stopReq->nodes;
        ssig.ptr[0].sz = packed_length;
        ssig.header.m_noOfSections = 1;
        ssig.header.theLength = StopReq::SignalLength;
      } else {
        assert(packed_length <= NdbNodeBitmask48::Size);
        ssig.header.m_noOfSections = 0;
        ssig.header.theLength = StopReq::SignalLength_v1;
      }

      SendStatus result = ss.sendSignal(nodeId, &ssig);
      if (result != SEND_OK) {
        DBUG_RETURN(SEND_OR_RECEIVE_FAILED);
      }
    } else {
      DBUG_RETURN(SEND_OR_RECEIVE_FAILED);
    }
  }

  // now wait for the replies
  Uint32 sendNodeId = ndb_nodes_to_stop.find(0);
  while (!stoppedNodes.contains(ndb_nodes_to_stop)) {
    if (do_send) {
      assert(use_master_node);
      sendNodeId = guess_master_node(ss);
      if (okToSendTo(sendNodeId, true) != 0) {
        DBUG_RETURN(SEND_OR_RECEIVE_FAILED);
      }

      if (ndbd_send_node_bitmask_in_section(
              getNodeInfo(sendNodeId).m_info.m_version)) {
        ssig.ptr[0].p = stopReq->nodes;
        ssig.ptr[0].sz = packed_length;
        ssig.header.m_noOfSections = 1;
        ssig.header.theLength = StopReq::SignalLength;
      } else {
        assert(packed_length <= NdbNodeBitmask48::Size);
        ssig.header.m_noOfSections = 0;
        ssig.header.theLength = StopReq::SignalLength_v1;
      }

      if (ss.sendSignal(sendNodeId, &ssig) != SEND_OK) {
        DBUG_RETURN(SEND_OR_RECEIVE_FAILED);
      }
      do_send = 0;
    }

    SimpleSignal *signal = ss.waitFor();
    int gsn = signal->readSignalNumber();
    switch (gsn) {
      case GSN_STOP_REF: {
        const StopRef *const ref = CAST_CONSTPTR(StopRef, signal->getDataPtr());
        const NodeId nodeId = refToNode(signal->header.theSendersBlockRef);
        require(nodeId == sendNodeId);
        if (ref->errorCode == StopRef::MultiNodeShutdownNotMaster) {
          assert(use_master_node);
          m_master_node = ref->masterNodeId;
          do_send = 1;
          continue;
        }
        DBUG_RETURN(translateStopRef(ref->errorCode));
        break;
      }
      case GSN_STOP_CONF: {
#ifdef NOT_USED
        const StopConf *const ref =
            CAST_CONSTPTR(StopConf, signal->getDataPtr());
#endif
        const NodeId nodeId = refToNode(signal->header.theSendersBlockRef);
        require(nodeId == sendNodeId);
        stoppedNodes.bitOR(ndb_nodes_to_stop);
        break;
      }
      case GSN_NF_COMPLETEREP: {
        const NFCompleteRep *const rep =
            CAST_CONSTPTR(NFCompleteRep, signal->getDataPtr());
        if (rep->failedNodeId <= stoppedNodes.max_size())
          stoppedNodes.set(rep->failedNodeId);
        break;
      }
      case GSN_NODE_FAILREP: {
        const NodeFailRep *const rep =
            CAST_CONSTPTR(NodeFailRep, signal->getDataPtr());
        Uint32 len = NodeFailRep::getNodeMaskLength(signal->getLength());
        require(len == NodeBitmask::Size ||  // only full length in ndbapi
                len == 0);                   // bitmask sent in signal section
        NodeBitmask mask;
        if (len == 0) {
          mask.assign(signal->ptr[0].sz, signal->ptr[0].p);
        } else {
          mask.assign(len, rep->theAllNodes);
        }
        stoppedNodes.bitOR(mask);
        break;
      }
      case GSN_API_REGCONF:
      case GSN_TAKE_OVERTCCONF:
      case GSN_CONNECT_REP:
        continue;
      default:
        report_unknown_signal(signal);
        DBUG_RETURN(SEND_OR_RECEIVE_FAILED);
    }
  }
  if (error && *stopSelf) {
    *stopSelf = 0;
  }
  DBUG_RETURN(error);
}

/*
 * Stop one nodes
 */

int MgmtSrvr::stopNodes(const Vector<NodeId> &node_ids, int *stopCount,
                        bool abort, bool force, int *stopSelf) {
  if (force || abort)
    ;  // Skip node state checks
  else if (is_any_node_starting()) {
    /* Refuse to stop since some node(s) are starting */
    return OPERATION_NOT_ALLOWED_START_STOP;
  }

  NodeBitmask nodes;
  int ret = 0;
  if (node_ids.size() > 0) {
    ret = sendSTOP_REQ(node_ids, nodes, abort, false, false, false, false,
                       stopSelf);
  } else {
    ret = sendall_STOP_REQ(nodes, abort, false, false, false, false);
  }

  if (stopCount) *stopCount = nodes.count();
  return ret;
}

int MgmtSrvr::shutdownMGM(int *stopCount, bool abort, int *stopSelf) {
  NodeId nodeId = 0;
  int error;

  while(getNextNodeId(&nodeId, NDB_MGM_NODE_TYPE_MGM))
  {
    if(nodeId==getOwnNodeId())
      continue;
    error= sendStopMgmd(nodeId, abort, true, false,
                        false, false, true);
    if (error == 0)
      (*stopCount)++;
  }

  *stopSelf = 1;
  (*stopCount)++;

  return 0;
}

/*
 * Perform DB nodes shutdown.
 * MGM servers are left in their current state
 */

int MgmtSrvr::shutdownDB(int *stopCount, bool abort) {
  NodeBitmask nodes;

  int ret = sendall_STOP_REQ(nodes, abort, true, false, false, false);

  if (stopCount) *stopCount = nodes.count();
  return ret;
}

/*
 * Enter single user mode on all live nodes
 */

int MgmtSrvr::enterSingleUser(int *stopCount, Uint32 apiNodeId) {
  if (getNodeType(apiNodeId) != NDB_MGM_NODE_TYPE_API) return NODE_NOT_API_NODE;

  // Init
  if (stopCount) {
    *stopCount = 0;
  }

  SignalSender ss(theFacade);
  ss.lock();  // lock will be released on exit

  SimpleSignal ssig;
  StopReq *const stopReq = CAST_PTR(StopReq, ssig.getDataPtrSend());
  ssig.set(ss, TestOrd::TraceAPI, NDBCNTR, GSN_STOP_REQ, StopReq::SignalLength);

  stopReq->requestInfo = 0;
  stopReq->apiTimeout = 5000;
  stopReq->transactionTimeout = 1000;
  stopReq->readOperationTimeout = 1000;
  stopReq->operationTimeout = 1000;
  stopReq->senderData = 12;
  stopReq->senderRef = ss.getOwnRef();
  stopReq->singleuser = 1;
  stopReq->singleUserApi = apiNodeId;
  StopReq::setSystemStop(stopReq->requestInfo, false);
  StopReq::setPerformRestart(stopReq->requestInfo, false);
  StopReq::setStopAbort(stopReq->requestInfo, false);

  NodeBitmask nodes;
  {
    NodeId nodeId = 0;
    Uint32 failed = 0;
    while (getNextNodeId(&nodeId, NDB_MGM_NODE_TYPE_NDB)) {
      if (okToSendTo(nodeId, true) == 0) {
        SendStatus result = ss.sendSignal(nodeId, &ssig);
        if (result == SEND_OK)
          nodes.set(nodeId);
        else
          failed++;
      } else {
        failed++;
      }
    }
    if (nodes.isclear()) {
      if (failed) {
        return SEND_OR_RECEIVE_FAILED;
      }
      return NO_CONTACT_WITH_DB_NODES;
    }
  }

  int error = 0;
  int ok = 0;
  while (!nodes.isclear()) {
    SimpleSignal *signal = ss.waitFor();
    int gsn = signal->readSignalNumber();
    switch (gsn) {
      case GSN_STOP_REF: {
        const StopRef *const ref = CAST_CONSTPTR(StopRef, signal->getDataPtr());
        nodes.clear(refToNode(signal->header.theSendersBlockRef));
        error = translateStopRef(ref->errorCode);
        break;
      }
      case GSN_STOP_CONF: {
        ok++;
        nodes.clear(refToNode(signal->header.theSendersBlockRef));
        break;
      }
      case GSN_NF_COMPLETEREP: {
        const NFCompleteRep *rep =
            CAST_CONSTPTR(NFCompleteRep, signal->getDataPtr());
        if (rep->failedNodeId <= nodes.max_size())
          nodes.clear(rep->failedNodeId);
        break;
      }

      case GSN_NODE_FAILREP: {
        const NodeFailRep *rep =
            CAST_CONSTPTR(NodeFailRep, signal->getDataPtr());
        Uint32 len = NodeFailRep::getNodeMaskLength(signal->getLength());
        assert(len == NodeBitmask::Size ||  // only full length in ndbapi
               len == 0);
        NodeBitmask mask;

        if (signal->header.m_noOfSections >= 1) {
          mask.assign(signal->ptr[0].sz, signal->ptr[0].p);
        } else {
          mask.assign(len, rep->theAllNodes);
        }
        nodes.bitANDC(mask);
        break;
      }
      case GSN_API_REGCONF:
      case GSN_TAKE_OVERTCCONF:
      case GSN_CONNECT_REP:
        continue;

      default:
        report_unknown_signal(signal);
        return SEND_OR_RECEIVE_FAILED;
    }
  }

  if (stopCount) {
    *stopCount = ok;
  }

  return error;
}

/*
 * Perform node restart
 */

bool MgmtSrvr::is_any_node_stopping() {
  NodeId nodeId = 0;
  trp_node node;
  while (getNextNodeId(&nodeId, NDB_MGM_NODE_TYPE_NDB)) {
    node = getNodeInfo(nodeId);
    if ((node.m_state.startLevel == NodeState::SL_STOPPING_1) ||
        (node.m_state.startLevel == NodeState::SL_STOPPING_2) ||
        (node.m_state.startLevel == NodeState::SL_STOPPING_3) ||
        (node.m_state.startLevel == NodeState::SL_STOPPING_4))
      return true;  // At least one node was stopping
  }
  return false;  // No node was stopping
}

bool MgmtSrvr::is_any_node_starting() {
  NodeId nodeId = 0;
  trp_node node;
  while (getNextNodeId(&nodeId, NDB_MGM_NODE_TYPE_NDB)) {
    node = getNodeInfo(nodeId);
    if (node.m_state.startLevel == NodeState::SL_STARTING)
      return true;  // At least one node was starting
  }
  return false;  // No node was starting
}

bool MgmtSrvr::is_any_node_alive() {
  NodeId nodeId = 0;
  while (getNextNodeId(&nodeId, NDB_MGM_NODE_TYPE_NDB)) {
    if (getNodeInfo(nodeId).m_alive == true)
      return true;  // At least one node in alive state
  }
  return false;  // No node in alive state
}

bool MgmtSrvr::is_any_node_in_started_state() {
  NodeId nodeId = 0;
  trp_node node;
  while (getNextNodeId(&nodeId, NDB_MGM_NODE_TYPE_NDB)) {
    node = getNodeInfo(nodeId);
    if (node.m_state.startLevel == NodeState::SL_STARTED)
      return true;  // At least one node is in started state
  }
  return false;  // No node is in started state
}

bool MgmtSrvr::are_all_nodes_in_cmvmi_state() {
  NodeId nodeId = 0;
  trp_node node;
  while (getNextNodeId(&nodeId, NDB_MGM_NODE_TYPE_NDB)) {
    node = getNodeInfo(nodeId);
    if (node.m_state.startLevel != NodeState::SL_CMVMI)
      return false;  // At least one node is not in CMVMI state
  }
  return true;  // All nodes are in CMVMI state
}

bool MgmtSrvr::isTimeUp(const NDB_TICKS startTime, const Uint64 delay,
                        const Uint64 sleepInterval) {
  if (NdbTick_Elapsed(startTime, NdbTick_getCurrentTicks()).milliSec() <
      delay) {
    NdbSleep_MilliSleep(sleepInterval);
    return false;
  }
  return true;
}

bool MgmtSrvr::is_cluster_single_user() {
  NodeId nodeId = 0;
  trp_node node;
  while (getNextNodeId(&nodeId, NDB_MGM_NODE_TYPE_NDB)) {
    node = getNodeInfo(nodeId);
    if (node.m_state.startLevel == NodeState::SL_SINGLEUSER)
      return true;  // Cluster is in single user modes
  }
  return false;  // Cluster is not in single user mode
}

int MgmtSrvr::restartNodes(const Vector<NodeId> &node_ids, int *stopCount,
                           bool nostart, bool initialStart, bool abort,
                           bool force, int *stopSelf,
                           unsigned int num_secs_to_wait_for_node) {
  if (is_cluster_single_user()) {
    /*
      Refuse to restart since cluster is in single user mode
      and when the node is restarting it would not be allowed to
      join cluster, see BUG#31056
    */
    return OPERATION_NOT_ALLOWED_START_STOP;
  }

  if (force || abort)
    ;  // Skip node state checks
  else if (is_any_node_starting()) {
    /* Refuse to restart since some node(s) are starting */
    return OPERATION_NOT_ALLOWED_START_STOP;
  }

  NodeBitmask nodes;
  int ret = 0;
  if (node_ids.size() > 0) {
    ret = sendSTOP_REQ(node_ids, nodes, abort, false, true, true, initialStart,
                       stopSelf);
  } else {
    ret = sendall_STOP_REQ(nodes, abort, false, true, true, initialStart);
  }

  if (ret) return ret;

  if (stopCount) *stopCount = nodes.count();

  // start up the nodes again

  /*
   * The wait for all nodes to reach NOT_STARTED state is
   * split into 2 separate checks:
   * 1. Wait for ndbd to start shutting down
   * 2. Wait for ndbd to shutdown and reach NOT_STARTED
   *    state
   *
   * Wait 1: Wait for ndbd to start shutting down. A short
   * wait duration of 12 seconds is being used.
   *
   * During shutdown the nodes traverse the 4 stopping
   * levels namely, SL_STOPPING_1 through SL_STOPPING_4.
   *
   * Thus, waiting for all the nodes to enter one of these
   * levels would be the obvious and intuitive approach for
   * this wait. However, the nodes pass these levels in
   * exec_STOP_REQ before the flow of execution reaches
   * here. An alternate approach adopted here is to check if
   * the nodes leave the SL_STARTED state in the first place.
   * A failure to leave this state would indicate that for
   * some reason the shutdown process failed to start and
   * can be considered the equivalent of checking if the
   * nodes have transitioned to any of the stopping levels.
   *
   * The immediate question that arises is how can one be sure
   * that the nodes have not gone from STARTED -> STOPPED ->
   * STARTED. This scenario is not an issue since we are waiting
   * for NOT_STARTED state and only once that state is reached is
   * the START_ORD fired which makes the node transition from
   * SL_NOTHING to further states.
   *
   * To summarize, the first of the two waits will wait a short
   * (12s) time to check if the shutdown process has been initiated
   * and exit in case any of the nodes have not left the
   * SL_STARTED state.
   */
  Uint64 waitTime = 12000;
  NDB_TICKS startTime = NdbTick_getCurrentTicks();
  bool any_node_in_started_state;
  do {
    /*
     * Check if any of the data nodes are still
     * stuck in STARTED state
     */
    any_node_in_started_state = false;
    for (unsigned i = 0; i < node_ids.size(); i++) {
      NodeId nodeId = node_ids[i];
      /*
       * Check performed only for data nodes
       */
      if (getNodeType(nodeId) == NDB_MGM_NODE_TYPE_NDB) {
        trp_node node = getNodeInfo(nodeId);
        any_node_in_started_state |=
            (node.m_state.startLevel == NodeState::SL_STARTED);
      }
    }
  } while (any_node_in_started_state && !isTimeUp(startTime, waitTime, 100));

  if (any_node_in_started_state) {
    return WAIT_FOR_NDBD_TO_START_SHUTDOWN_FAILED;
  }

  /*
   * Wait 2: Wait for ndbd to shutdown and reach NOT_STARTED state
   *
   * Having confirmed that the shutdown is on its way, the
   * second wait involves simply waiting for the shutdown to complete
   * and the nodes to enter the NOT_STARTED state.
   *
   * Once the nodes reach the NOT_STARTED state, they are ready for the
   * START_ORD signal. It must be noted that while NOT_STARTED state has
   * been mentioned throughout the comments since it is better known from
   * a user's perspective, since we are dealing with data nodes, it is
   * quicker and more efficient to check if the state is SL_CMVMI which is
   * the equivalent of the MGMAPI state of NOT_STARTED.
   *
   * The wait time in this case is the value of num_secs_to_wait_for_node
   */

  startTime = NdbTick_getCurrentTicks();
  waitTime = num_secs_to_wait_for_node * 1000;
  bool all_nodes_in_cmvmi_state;
  do {
    /*
     * Check if all the data nodes are in
     * SL_CMVMI state
     */
    all_nodes_in_cmvmi_state = true;
    for (unsigned i = 0; i < node_ids.size(); i++) {
      NodeId nodeId = node_ids[i];
      if (getNodeType(nodeId) == NDB_MGM_NODE_TYPE_NDB) {
        trp_node node = getNodeInfo(nodeId);
        all_nodes_in_cmvmi_state &=
            (node.m_state.startLevel == NodeState::SL_CMVMI);
      }
    }
  } while (!all_nodes_in_cmvmi_state && !isTimeUp(startTime, waitTime, 1000));

  if (!all_nodes_in_cmvmi_state) {
    return WAIT_FOR_NDBD_SHUTDOWN_FAILED;
  }

  if (nostart) return 0;

  /*
    verify that no nodes are stopping before starting as this would cause
    the starting node to shutdown
  */
  int retry = 600 * 10;
  for (; is_any_node_stopping();) {
    if (--retry) break;
    NdbSleep_MilliSleep(100);
  }

  /*
    start the nodes
  */
  for (unsigned i = 0; i < node_ids.size(); i++) {
    unsigned int loop_count = 0;
    do {
      int result = sendSTART_ORD(node_ids[i]);
      if (result == SEND_OR_RECEIVE_FAILED ||
          result == NO_CONTACT_WITH_PROCESS) {
        if (loop_count >= num_secs_to_wait_for_node) break;
        loop_count++;
        NdbSleep_MilliSleep(1000);
      } else {
        break;
      }
    } while (1);
  }
  return 0;
}

/*
 * Perform restart of all DB nodes
 */

int MgmtSrvr::restartDB(bool nostart, bool initialStart, bool abort,
                        int *stopCount,
                        unsigned int num_secs_to_wait_for_node) {
  NodeBitmask nodes;

  /*
   * Restart cannot be performed without any data nodes being started.
   */
  if (!is_any_node_alive()) {
    return 0;
  }

  int ret = sendall_STOP_REQ(nodes, abort, true, true, true, initialStart);

  if (ret) return ret;

  if (stopCount) *stopCount = nodes.count();

#ifdef VM_TRACE
  ndbout_c("Stopped %d nodes", nodes.count());
#endif

  /*
   * The wait for all nodes to reach NOT_STARTED state is
   * split into 2 separate checks:
   * 1. Wait for ndbd to start shutting down
   * 2. Wait for ndbd to shutdown and reach NOT_STARTED
   *    state
   *
   * Wait 1: Wait for ndbd to start shutting down. A short
   * wait duration of 12 seconds is being used.
   *
   * During shutdown the nodes traverse the 4 stopping
   * levels namely, SL_STOPPING_1 through SL_STOPPING_4.
   *
   * Thus, waiting for all the nodes to enter one of these
   * levels would be the obvious and intuitive approach for
   * this wait. However, the nodes pass these levels in
   * exec_STOP_REQ before the flow of execution reaches
   * here. An alternate approach adopted here is to check if
   * the nodes leave the SL_STARTED state in the first place.
   * A failure to leave this state would indicate that for
   * some reason the shutdown process failed to start and
   * can be considered the equivalent of checking if the
   * nodes have transitioned to any of the stopping levels.
   *
   * The immediate question that arises is how can one be sure
   * that the nodes have not gone from STARTED -> STOPPED ->
   * STARTED. This scenario is not an issue since we are waiting
   * for NOT_STARTED state and only once that state is reached is
   * the START_ORD fired which makes the node transition from
   * SL_NOTHING to further states.
   *
   * To summarize, the first of the two waits will wait a short
   * (12s) time to check if the shutdown process has been initiated
   * and exit in case any of the nodes have not left the
   * SL_STARTED state.
   */
  Uint64 waitTime = 12000;
  NDB_TICKS startTime = NdbTick_getCurrentTicks();

  /*
   * Check if any of the data nodes are still
   * stuck in STARTED state
   */
  while (is_any_node_in_started_state() && !isTimeUp(startTime, waitTime, 100))
    ;

  if (is_any_node_in_started_state()) {
    return WAIT_FOR_NDBD_TO_START_SHUTDOWN_FAILED;
  }

  /*
   * Wait 2: Wait for ndbd to shutdown and reach NOT_STARTED state
   *
   * Having confirmed that the shutdown is on its way, the
   * second wait involves simply waiting for the shutdown to complete
   * and the nodes to enter the NOT_STARTED state.
   *
   * Once the nodes reach the NOT_STARTED state, they are ready for the
   * START_ORD signal. It must be noted that while NOT_STARTED state has
   * been mentioned throughout the comments since it is better known from
   * a user's perspective, since we are dealing with data nodes, it is
   * quicker and more efficient to check if the state is SL_CMVMI which is
   * the equivalent of the MGMAPI state of NOT_STARTED.
   *
   * The wait time in this case is the value of num_secs_to_wait_for_node
   */
  startTime = NdbTick_getCurrentTicks();
  waitTime = num_secs_to_wait_for_node * 1000;
  while (!are_all_nodes_in_cmvmi_state() &&
         !isTimeUp(startTime, waitTime, 1000))
    ;

  if (!are_all_nodes_in_cmvmi_state()) {
    return WAIT_FOR_NDBD_SHUTDOWN_FAILED;
  }

  if (nostart) return 0;

  /**
   * Now we start all database nodes (i.e. we make them non-idle)
   * We ignore the result we get from the start command.
   */
  NodeId nodeId = 0;
  while (getNextNodeId(&nodeId, NDB_MGM_NODE_TYPE_NDB)) {
    if (!nodes.get(nodeId)) continue;
    int result;
    unsigned int loop_count = 0;
    do {
      result = sendSTART_ORD(nodeId);
      if (result != SEND_OR_RECEIVE_FAILED && result != NO_CONTACT_WITH_PROCESS)
        break;
      if (loop_count >= num_secs_to_wait_for_node) break;
      NdbSleep_MilliSleep(1000);
      loop_count++;
    } while (1);
    g_eventLogger->debug("Started node %d with result %d", nodeId, result);
    /**
     * Errors from this call are deliberately ignored.
     * Maybe the user only wanted to restart a subset of the nodes.
     * It is also easy for the user to check which nodes have
     * started and which nodes have not.
     */
  }

  return 0;
}

int MgmtSrvr::exitSingleUser(int *stopCount, bool abort) {
  NodeId nodeId = 0;
  int count = 0;

  SignalSender ss(theFacade);
  ss.lock();  // lock will be released on exit

  SimpleSignal ssig;
  ResumeReq *const resumeReq = CAST_PTR(ResumeReq, ssig.getDataPtrSend());

  ssig.set(ss, TestOrd::TraceAPI, NDBCNTR, GSN_RESUME_REQ,
           ResumeReq::SignalLength);
  resumeReq->senderData = 12;
  resumeReq->senderRef = ss.getOwnRef();

  while (getNextNodeId(&nodeId, NDB_MGM_NODE_TYPE_NDB)) {
    if (okToSendTo(nodeId, true) == 0) {
      SendStatus result = ss.sendSignal(nodeId, &ssig);
      if (result == SEND_OK) count++;
    }
  }

  if (stopCount != 0) *stopCount = count;

  return 0;
}

/*****************************************************************************
 * Status
 ****************************************************************************/

void MgmtSrvr::status_mgmd(NodeId node_id, ndb_mgm_node_status &node_status,
                           Uint32 &version, Uint32 &mysql_version,
                           const char **address, char *addr_buf,
                           size_t addr_buf_size, bool &is_single_user) {
  assert(getNodeType(node_id) == NDB_MGM_NODE_TYPE_MGM);

  if (node_id == getOwnNodeId()) {
    /*
      Special case to get version of own node
      - version and mysql_version is hardcoded
      - address should be the address seen from ndbd(if it's connected)
        else use HostName from config
    */
    Uint32 tmp_version = 0, tmp_mysql_version = 0;
    sendVersionReq(node_id, tmp_version, tmp_mysql_version, address, addr_buf,
                   addr_buf_size, is_single_user);
    // Check that the version returned is equal to compiled in version
    assert(tmp_version == 0 || (tmp_version == NDB_VERSION &&
                                tmp_mysql_version == NDB_MYSQL_VERSION_D));

    version = NDB_VERSION;
    mysql_version = NDB_MYSQL_VERSION_D;
    if (!*address) {
      // No address returned from ndbd -> get HostName from config
      Guard g(m_local_config_mutex);
      ConfigIter iter(m_local_config, CFG_SECTION_NODE);
      require(iter.find(CFG_NODE_ID, node_id) == 0);
      require(iter.get(CFG_NODE_HOST, address) == 0);

      /*
        Try to convert HostName to numerical ip address
        (to get same output as if ndbd had replied)
      */
      ndb_sockaddr addr;
      if (Ndb_getAddr(&addr, *address) == 0) {
        *address = Ndb_inet_ntop(&addr, addr_buf, addr_buf_size);
      }
    }

    node_status = NDB_MGM_NODE_STATUS_CONNECTED;
    return;
  }

  /*
    MGM nodes are connected directly to all other MGM
    node(s), return status as seen by ClusterMgr
  */
  const trp_node node = getNodeInfo(node_id);
  if (node.is_connected()) {
    version = node.m_info.m_version;
    mysql_version = node.m_info.m_mysql_version;
    node_status = NDB_MGM_NODE_STATUS_CONNECTED;
    *address = get_connect_address(node_id, addr_buf, addr_buf_size);
  } else {
    version = 0;
    mysql_version = 0;
    node_status = NDB_MGM_NODE_STATUS_NO_CONTACT;
  }

  return;
}

int MgmtSrvr::status(int nodeId, ndb_mgm_node_status *_status, Uint32 *version,
                     Uint32 *mysql_version, Uint32 *_phase, bool *_system,
                     Uint32 *dynamic, Uint32 *nodegroup, Uint32 *connectCount,
                     const char **address, char *addr_buf, size_t addr_buf_size,
                     bool *is_single_user) {
  switch (getNodeType(nodeId)) {
    case NDB_MGM_NODE_TYPE_API:
      status_api(nodeId, *_status, *version, *mysql_version, address, addr_buf,
                 addr_buf_size, *is_single_user);
      return 0;
      break;

    case NDB_MGM_NODE_TYPE_MGM:
      status_mgmd(nodeId, *_status, *version, *mysql_version, address, addr_buf,
                  addr_buf_size, *is_single_user);
      return 0;
      break;

    case NDB_MGM_NODE_TYPE_NDB:
      break;

    default:
      abort();
      break;
  }

  const trp_node node = getNodeInfo(nodeId);
  assert(getNodeType(nodeId) == NDB_MGM_NODE_TYPE_NDB &&
         node.m_info.getType() == NodeInfo::DB);

  if (!node.is_connected()) {
    *_status = NDB_MGM_NODE_STATUS_NO_CONTACT;
    return 0;
  }

  *version = node.m_info.m_version;
  *mysql_version = node.m_info.m_mysql_version;

  *address = get_connect_address(nodeId, addr_buf, addr_buf_size);

  *dynamic = node.m_state.dynamicId;
  *nodegroup = node.m_state.nodeGroup;
  *connectCount = node.m_info.m_connectCount;

  switch (node.m_state.startLevel) {
    case NodeState::SL_CMVMI:
      *_status = NDB_MGM_NODE_STATUS_NOT_STARTED;
      *_phase = 0;
      return 0;
      break;
    case NodeState::SL_STARTING:
      *_status = NDB_MGM_NODE_STATUS_STARTING;
      *_phase = node.m_state.starting.startPhase;
      return 0;
      break;
    case NodeState::SL_STARTED:
      *_status = NDB_MGM_NODE_STATUS_STARTED;
      *_phase = 0;
      return 0;
      break;
    case NodeState::SL_STOPPING_1:
      *_status = NDB_MGM_NODE_STATUS_SHUTTING_DOWN;
      *_phase = 1;
      *_system = node.m_state.stopping.systemShutdown != 0;
      return 0;
      break;
    case NodeState::SL_STOPPING_2:
      *_status = NDB_MGM_NODE_STATUS_SHUTTING_DOWN;
      *_phase = 2;
      *_system = node.m_state.stopping.systemShutdown != 0;
      return 0;
      break;
    case NodeState::SL_STOPPING_3:
      *_status = NDB_MGM_NODE_STATUS_SHUTTING_DOWN;
      *_phase = 3;
      *_system = node.m_state.stopping.systemShutdown != 0;
      return 0;
      break;
    case NodeState::SL_STOPPING_4:
      *_status = NDB_MGM_NODE_STATUS_SHUTTING_DOWN;
      *_phase = 4;
      *_system = node.m_state.stopping.systemShutdown != 0;
      return 0;
      break;
    case NodeState::SL_SINGLEUSER:
      *_status = NDB_MGM_NODE_STATUS_SINGLEUSER;
      *_phase = 0;
      return 0;
      break;
    default:
      *_status = NDB_MGM_NODE_STATUS_UNKNOWN;
      *_phase = 0;
      return 0;
  }

  return -1;
}

int MgmtSrvr::setEventReportingLevelImpl(int nodeId_arg,
                                         const EventSubscribeReq &ll) {
  SignalSender ss(theFacade);
  NdbNodeBitmask nodes;
  nodes.clear();
  while (1) {
    Uint32 nodeId, max;
    ss.lock();
    SimpleSignal ssig;
    EventSubscribeReq *dst = CAST_PTR(EventSubscribeReq, ssig.getDataPtrSend());
    ssig.set(ss, TestOrd::TraceAPI, CMVMI, GSN_EVENT_SUBSCRIBE_REQ,
             EventSubscribeReq::SignalLength);
    *dst = ll;

    if (nodeId_arg == 0) {
      // all nodes
      nodeId = 1;
      max = MAX_NDB_NODES;
    } else {
      // only one node
      max = nodeId = nodeId_arg;
    }
    // first make sure nodes are sendable
    for (; nodeId <= max; nodeId++) {
      if (nodeTypes[nodeId] != NODE_TYPE_DB) continue;
      if (okToSendTo(nodeId, true)) {
        if (getNodeInfo(nodeId).is_connected() == false) {
          // node not connected we can safely skip this one
          continue;
        }
        // api_reg_conf not received yet, need to retry
        return SEND_OR_RECEIVE_FAILED;
      }
    }

    if (nodeId_arg == 0) {
      // all nodes
      nodeId = 1;
      max = MAX_NDB_NODES;
    } else {
      // only one node
      max = nodeId = nodeId_arg;
    }
    // now send to all sendable nodes nodes
    // note, lock is held, so states have not changed
    for (; (Uint32)nodeId <= max; nodeId++) {
      if (nodeTypes[nodeId] != NODE_TYPE_DB) continue;
      if (getNodeInfo(nodeId).is_connected() == false)
        continue;  // node is not connected, skip
      if (ss.sendSignal(nodeId, &ssig) == SEND_OK)
        nodes.set(nodeId);
      else if (max == nodeId) {
        return SEND_OR_RECEIVE_FAILED;
      }
    }
    break;
  }

  if (nodes.isclear()) {
    return SEND_OR_RECEIVE_FAILED;
  }

  int error = 0;
  while (!nodes.isclear()) {
    Uint32 nodeId;
    SimpleSignal *signal = ss.waitFor();
    int gsn = signal->readSignalNumber();
    nodeId = refToNode(signal->header.theSendersBlockRef);
    switch (gsn) {
      case GSN_EVENT_SUBSCRIBE_CONF: {
        nodes.clear(nodeId);
        break;
      }
      case GSN_EVENT_SUBSCRIBE_REF: {
        nodes.clear(nodeId);
        error = 1;
        break;
      }
        // Since sending okToSend(true),
        // there is no guarantee that NF_COMPLETEREP will come
        // i.e listen also to NODE_FAILREP
      case GSN_NODE_FAILREP: {
        const NodeFailRep *const rep =
            CAST_CONSTPTR(NodeFailRep, signal->getDataPtr());
        Uint32 len = NodeFailRep::getNodeMaskLength(signal->getLength());
        require(len == NodeBitmask::Size ||  // only full length in ndbapi
                len == 0);
        NdbNodeBitmask mask;
        // only care about data nodes
        if (signal->header.m_noOfSections >= 1) {
          mask.assign(signal->ptr[0].sz, signal->ptr[0].p);
        } else {
          mask.assign(NdbNodeBitmask::Size, rep->theNodes);
        }
        nodes.bitANDC(mask);
        break;
      }

      case GSN_NF_COMPLETEREP: {
        const NFCompleteRep *const rep =
            CAST_CONSTPTR(NFCompleteRep, signal->getDataPtr());
        if (rep->failedNodeId <= nodes.max_size())
          nodes.clear(rep->failedNodeId);
        break;
      }
      case GSN_API_REGCONF:
      case GSN_TAKE_OVERTCCONF:
      case GSN_CONNECT_REP:
        continue;
      default:
        report_unknown_signal(signal);
        return SEND_OR_RECEIVE_FAILED;
    }
  }
  if (error) return SEND_OR_RECEIVE_FAILED;
  return 0;
}

//****************************************************************************
//****************************************************************************
int MgmtSrvr::setNodeLogLevelImpl(int nodeId, const SetLogLevelOrd &ll) {
  INIT_SIGNAL_SENDER(ss, nodeId);

  SimpleSignal ssig;
  ssig.set(ss, TestOrd::TraceAPI, CMVMI, GSN_SET_LOGLEVELORD,
           SetLogLevelOrd::SignalLength);
  SetLogLevelOrd *const dst = CAST_PTR(SetLogLevelOrd, ssig.getDataPtrSend());
  *dst = ll;

  return ss.sendSignal(nodeId, &ssig) == SEND_OK ? 0 : SEND_OR_RECEIVE_FAILED;
}

//****************************************************************************
//****************************************************************************

int MgmtSrvr::insertError(int nodeId, int errorNo, Uint32 *extra) {
  BlockNumber block;

  if (errorNo < 0) {
    return INVALID_ERROR_NUMBER;
  }

  SignalSender ss(theFacade);
  ss.lock(); /* lock will be released on exit */

  if (getNodeType(nodeId) == NDB_MGM_NODE_TYPE_NDB) {
    block = CMVMI;
  } else if (nodeId == _ownNodeId) {
    g_errorInsert = errorNo;
    return 0;
  } else if (getNodeType(nodeId) == NDB_MGM_NODE_TYPE_MGM)
    block = _blockNumber;
  else
    return WRONG_PROCESS_TYPE;

  SimpleSignal ssig;
  ssig.set(ss, TestOrd::TraceAPI, block, GSN_TAMPER_ORD,
           TamperOrd::SignalLength);
  TamperOrd *const tamperOrd = CAST_PTR(TamperOrd, ssig.getDataPtrSend());
  tamperOrd->errorNo = errorNo;

  if (extra) {
    ssig.getDataPtrSend()[1] = *extra;
    ssig.header.theLength++;
  }

  int res =
      ss.sendSignal(nodeId, &ssig) == SEND_OK ? 0 : SEND_OR_RECEIVE_FAILED;

  if (res == 0) {
    /**
     * In order to make NDB_TAMPER (almost) synchronous,
     *   make a synchronous request *after* the NDB_TAMPER
     * Add a small sleep as well to raise probability a bit more
     */
    make_sync_req(ss, Uint32(nodeId));
    NdbSleep_MilliSleep(20);
  }

  return res;
}

int MgmtSrvr::startSchemaTrans(SignalSender &ss, NodeId &out_nodeId,
                               Uint32 transId, Uint32 &out_transKey) {
  SimpleSignal ssig;

  ssig.set(ss, 0, DBDICT, GSN_SCHEMA_TRANS_BEGIN_REQ,
           SchemaTransBeginReq::SignalLength);

  SchemaTransBeginReq *req =
      CAST_PTR(SchemaTransBeginReq, ssig.getDataPtrSend());

  req->clientRef = ss.getOwnRef();
  req->transId = transId;
  req->requestInfo = 0;

  NodeId nodeId = ss.get_an_alive_node();

retry:
  if (ss.get_node_alive(nodeId) == false) {
    nodeId = ss.get_an_alive_node();
  }

  if (ss.sendSignal(nodeId, &ssig) != SEND_OK) {
    return SEND_OR_RECEIVE_FAILED;
  }

  while (true) {
    SimpleSignal *signal = ss.waitFor();
    int gsn = signal->readSignalNumber();
    switch (gsn) {
      case GSN_SCHEMA_TRANS_BEGIN_CONF: {
        const SchemaTransBeginConf *conf =
            CAST_CONSTPTR(SchemaTransBeginConf, signal->getDataPtr());
        out_transKey = conf->transKey;
        out_nodeId = nodeId;
        return 0;
      }
      case GSN_SCHEMA_TRANS_BEGIN_REF: {
        const SchemaTransBeginRef *ref =
            CAST_CONSTPTR(SchemaTransBeginRef, signal->getDataPtr());

        switch (ref->errorCode) {
          case SchemaTransBeginRef::NotMaster:
            nodeId = ref->masterNodeId;
            // Fall-through
          case SchemaTransBeginRef::Busy:
          case SchemaTransBeginRef::BusyWithNR:
            goto retry;
          default:
            return ref->errorCode;
        }
      }
      case GSN_NF_COMPLETEREP:
        // ignore
        break;
      case GSN_NODE_FAILREP: {
        const NodeFailRep *const rep =
            CAST_CONSTPTR(NodeFailRep, signal->getDataPtr());
        Uint32 len = NodeFailRep::getNodeMaskLength(signal->getLength());
        assert(len == NodeBitmask::Size ||  // only full length in ndbapi
               len == 0);
        if (signal->header.m_noOfSections >= 1) {
          if (BitmaskImpl::safe_get(
                  NodeBitmask::getPackedLengthInWords(signal->ptr[0].p),
                  signal->ptr[0].p, nodeId)) {
            nodeId++;
            goto retry;
          }
        } else if (BitmaskImpl::safe_get(len, rep->theAllNodes, nodeId)) {
          nodeId++;
          goto retry;
        }
        break;
      }
      case GSN_API_REGCONF:
      case GSN_TAKE_OVERTCCONF:
      case GSN_CONNECT_REP:
        break;
      default:
        report_unknown_signal(signal);
        return SEND_OR_RECEIVE_FAILED;
    }
  }
}

int MgmtSrvr::endSchemaTrans(SignalSender &ss, NodeId nodeId, Uint32 transId,
                             Uint32 transKey, Uint32 flags) {
  SimpleSignal ssig;

  ssig.set(ss, 0, DBDICT, GSN_SCHEMA_TRANS_END_REQ,
           SchemaTransEndReq::SignalLength);

  SchemaTransEndReq *req = CAST_PTR(SchemaTransEndReq, ssig.getDataPtrSend());

  req->clientRef = ss.getOwnRef();
  req->transId = transId;
  req->requestInfo = 0;
  req->transKey = transKey;
  req->flags = flags;

  if (ss.sendSignal(nodeId, &ssig) != SEND_OK) {
    return SEND_OR_RECEIVE_FAILED;
  }

  while (true) {
    SimpleSignal *signal = ss.waitFor();
    int gsn = signal->readSignalNumber();
    switch (gsn) {
      case GSN_SCHEMA_TRANS_END_CONF: {
        return 0;
      }
      case GSN_SCHEMA_TRANS_END_REF: {
        const SchemaTransEndRef *ref =
            CAST_CONSTPTR(SchemaTransEndRef, signal->getDataPtr());
        return ref->errorCode;
      }
      case GSN_NF_COMPLETEREP:
        // ignore
        break;
      case GSN_NODE_FAILREP: {
        const NodeFailRep *const rep =
            CAST_CONSTPTR(NodeFailRep, signal->getDataPtr());
        Uint32 len = NodeFailRep::getNodeMaskLength(signal->getLength());
        assert(len == NodeBitmask::Size ||  // only full length in ndbapi
               len == 0);

        if (signal->header.m_noOfSections >= 1) {
          if (BitmaskImpl::safe_get(
                  NodeBitmask::getPackedLengthInWords(signal->ptr[0].p),
                  signal->ptr[0].p, nodeId)) {
            return -1;
          }
        } else if (BitmaskImpl::safe_get(len, rep->theAllNodes, nodeId)) {
          return -1;
        }
        break;
      }
      case GSN_API_REGCONF:
      case GSN_TAKE_OVERTCCONF:
      case GSN_CONNECT_REP:
        break;
      default:
        report_unknown_signal(signal);
        return SEND_OR_RECEIVE_FAILED;
    }
  }
}

int MgmtSrvr::createNodegroup(int *nodes, int count, int *ng) {
  int res;
  SignalSender ss(theFacade);
  ss.lock();

  Uint32 transId = rand();
  Uint32 transKey;
  NodeId nodeId;

  if ((res = startSchemaTrans(ss, nodeId, transId, transKey))) {
    return res;
  }

  SimpleSignal ssig;
  ssig.set(ss, 0, DBDICT, GSN_CREATE_NODEGROUP_REQ,
           CreateNodegroupReq::SignalLength);

  CreateNodegroupReq *req = CAST_PTR(CreateNodegroupReq, ssig.getDataPtrSend());

  req->transId = transId;
  req->transKey = transKey;
  req->nodegroupId = RNIL;
  req->senderData = 77;
  req->senderRef = ss.getOwnRef();
  std::memset(req->nodes, 0, sizeof(req->nodes));

  if (ng) {
    if (*ng != -1) {
      req->nodegroupId = *ng;
    }
  }
  for (int i = 0; i < count && i < (int)NDB_ARRAY_SIZE(req->nodes); i++) {
    req->nodes[i] = nodes[i];
  }

  if (ss.sendSignal(nodeId, &ssig) != SEND_OK) {
    return SEND_OR_RECEIVE_FAILED;
  }

  bool wait = true;
  while (wait) {
    SimpleSignal *signal = ss.waitFor();
    int gsn = signal->readSignalNumber();
    switch (gsn) {
      case GSN_CREATE_NODEGROUP_CONF: {
        const CreateNodegroupConf *conf =
            CAST_CONSTPTR(CreateNodegroupConf, signal->getDataPtr());

        if (ng) {
          *ng = conf->nodegroupId;
        }

        wait = false;
        break;
      }
      case GSN_CREATE_NODEGROUP_REF: {
        const CreateNodegroupRef *ref =
            CAST_CONSTPTR(CreateNodegroupRef, signal->getDataPtr());
        Uint32 err = ref->errorCode;
        endSchemaTrans(ss, nodeId, transId, transKey,
                       SchemaTransEndReq::SchemaTransAbort);
        return err;
      }
      case GSN_NF_COMPLETEREP:
        // ignore
        break;
      case GSN_NODE_FAILREP: {
        const NodeFailRep *const rep =
            CAST_CONSTPTR(NodeFailRep, signal->getDataPtr());
        Uint32 len = NodeFailRep::getNodeMaskLength(signal->getLength());
        assert(len == NodeBitmask::Size ||  // only full length in ndbapi
               len == 0);

        if (signal->header.m_noOfSections >= 1) {
          if (BitmaskImpl::safe_get(
                  NodeBitmask::getPackedLengthInWords(signal->ptr[0].p),
                  signal->ptr[0].p, nodeId)) {
            return SchemaTransBeginRef::Nodefailure;
          }
        } else if (BitmaskImpl::safe_get(len, rep->theAllNodes, nodeId)) {
          return SchemaTransBeginRef::Nodefailure;
        }
        break;
      }
      case GSN_API_REGCONF:
      case GSN_TAKE_OVERTCCONF:
      case GSN_CONNECT_REP:
        break;
      default:
        report_unknown_signal(signal);
        return SEND_OR_RECEIVE_FAILED;
    }
  }

  return endSchemaTrans(ss, nodeId, transId, transKey, 0);
}

int MgmtSrvr::dropNodegroup(unsigned ng) {
  int res;
  SignalSender ss(theFacade);
  ss.lock();

  Uint32 transId = rand();
  Uint32 transKey;
  NodeId nodeId;

  if ((res = startSchemaTrans(ss, nodeId, transId, transKey))) {
    return res;
  }

  SimpleSignal ssig;
  ssig.set(ss, 0, DBDICT, GSN_DROP_NODEGROUP_REQ,
           DropNodegroupReq::SignalLength);

  DropNodegroupReq *req = CAST_PTR(DropNodegroupReq, ssig.getDataPtrSend());

  req->transId = transId;
  req->transKey = transKey;
  req->nodegroupId = ng;
  req->senderData = 77;
  req->senderRef = ss.getOwnRef();

  if (ss.sendSignal(nodeId, &ssig) != SEND_OK) {
    return SEND_OR_RECEIVE_FAILED;
  }

  bool wait = true;
  while (wait) {
    SimpleSignal *signal = ss.waitFor();
    int gsn = signal->readSignalNumber();
    switch (gsn) {
      case GSN_DROP_NODEGROUP_CONF: {
        wait = false;
        break;
      }
      case GSN_DROP_NODEGROUP_REF: {
        const DropNodegroupRef *ref =
            CAST_CONSTPTR(DropNodegroupRef, signal->getDataPtr());
        endSchemaTrans(ss, nodeId, transId, transKey,
                       SchemaTransEndReq::SchemaTransAbort);
        return ref->errorCode;
      }
      case GSN_NF_COMPLETEREP:
        // ignore
        break;
      case GSN_NODE_FAILREP: {
        const NodeFailRep *const rep =
            CAST_CONSTPTR(NodeFailRep, signal->getDataPtr());
        Uint32 len = NodeFailRep::getNodeMaskLength(signal->getLength());
        assert(len == NodeBitmask::Size ||  // only full length in ndbapi
               len == 0);

        if (signal->header.m_noOfSections >= 1) {
          if (BitmaskImpl::safe_get(
                  NodeBitmask::getPackedLengthInWords(signal->ptr[0].p),
                  signal->ptr[0].p, nodeId)) {
            return SchemaTransBeginRef::Nodefailure;
          }
        } else if (BitmaskImpl::safe_get(len, rep->theAllNodes, nodeId)) {
          return SchemaTransBeginRef::Nodefailure;
        }
        break;
      }
      case GSN_API_REGCONF:
      case GSN_TAKE_OVERTCCONF:
      case GSN_CONNECT_REP:
        break;
      default:
        report_unknown_signal(signal);
        return SEND_OR_RECEIVE_FAILED;
    }
  }

  int ret = endSchemaTrans(ss, nodeId, transId, transKey, 0);
  if (ret == 0) {
    // Check whether nodegroup is dropped using the current cached node states
    bool ng_is_empty = true;
    NodeId node_id = 0;
    while (getNextNodeId(&node_id, NDB_MGM_NODE_TYPE_NDB)) {
      const trp_node &node = getNodeInfo(node_id);
      if (node.is_connected() && node.m_state.nodeGroup == ng) {
        ng_is_empty = false;
        break;
      }
    }
    if (!ng_is_empty) {
      /*
       * Some node is still reported to belong to dropped nodegroup.
       * Wait for 4 heartbeats, when either the heartbeat with new nodegroup
       * information should have arrived, or node should been declared failed.
       */
      NdbSleep_MilliSleep(4 * 100);
    }
  }
  return ret;
}

//****************************************************************************
//****************************************************************************

int MgmtSrvr::setTraceNo(int nodeId, int traceNo) {
  if (traceNo < 0) {
    return INVALID_TRACE_NUMBER;
  }

  INIT_SIGNAL_SENDER(ss, nodeId);

  SimpleSignal ssig;
  ssig.set(ss, TestOrd::TraceAPI, CMVMI, GSN_TEST_ORD, TestOrd::SignalLength);
  TestOrd *const testOrd = CAST_PTR(TestOrd, ssig.getDataPtrSend());
  testOrd->clear();
  // Assume TRACE command causes toggling. Not really defined... ? TODO
  testOrd->setTraceCommand(TestOrd::Toggle,
                           (TestOrd::TraceSpecification)traceNo);

  return ss.sendSignal(nodeId, &ssig) == SEND_OK ? 0 : SEND_OR_RECEIVE_FAILED;
}

//****************************************************************************
//****************************************************************************

int MgmtSrvr::setSignalLoggingMode(int nodeId, LogMode mode,
                                   const Vector<BaseString> &blocks) {
  INIT_SIGNAL_SENDER(ss, nodeId);

  // Convert from MgmtSrvr format...

  TestOrd::Command command;
  if (mode == Off) {
    command = TestOrd::Off;
  } else {
    command = TestOrd::On;
  }

  TestOrd::SignalLoggerSpecification logSpec;
  switch (mode) {
    case In:
      logSpec = TestOrd::InputSignals;
      break;
    case Out:
      logSpec = TestOrd::OutputSignals;
      break;
    case InOut:
      logSpec = TestOrd::InputOutputSignals;
      break;
    case Off:
      // In MgmtSrvr interface it's just possible to switch off all logging,
      // both "in" and "out" (this should probably be changed).
      logSpec = TestOrd::InputOutputSignals;
      break;
    default:
      ndbout_c("Unexpected value %d, MgmtSrvr::setSignalLoggingMode, line %d",
               (unsigned)mode, __LINE__);
      assert(false);
      return -1;
  }

  SimpleSignal ssig;
  ssig.set(ss, TestOrd::TraceAPI, CMVMI, GSN_TEST_ORD, TestOrd::SignalLength);

  TestOrd *const testOrd = CAST_PTR(TestOrd, ssig.getDataPtrSend());
  testOrd->clear();

  if (blocks.size() == 0 || blocks[0] == "ALL") {
    // Logg command for all blocks
    testOrd->addSignalLoggerCommand(command, logSpec);
  } else {
    for (unsigned i = 0; i < blocks.size(); i++) {
      BlockNumber blockNumber = getBlockNo(blocks[i].c_str());
      if (blockNumber == 0) return INVALID_BLOCK_NAME;
      testOrd->addSignalLoggerCommand(blockNumber, command, logSpec);
    }
  }

  return ss.sendSignal(nodeId, &ssig) == SEND_OK ? 0 : SEND_OR_RECEIVE_FAILED;
}

/*****************************************************************************
 * Signal tracing
 *****************************************************************************/
int MgmtSrvr::startSignalTracing(int nodeId) {
  INIT_SIGNAL_SENDER(ss, nodeId);

  SimpleSignal ssig;
  ssig.set(ss, TestOrd::TraceAPI, CMVMI, GSN_TEST_ORD, TestOrd::SignalLength);

  TestOrd *const testOrd = CAST_PTR(TestOrd, ssig.getDataPtrSend());
  testOrd->clear();
  testOrd->setTestCommand(TestOrd::On);

  return ss.sendSignal(nodeId, &ssig) == SEND_OK ? 0 : SEND_OR_RECEIVE_FAILED;
}

int MgmtSrvr::stopSignalTracing(int nodeId) {
  INIT_SIGNAL_SENDER(ss, nodeId);

  SimpleSignal ssig;
  ssig.set(ss, TestOrd::TraceAPI, CMVMI, GSN_TEST_ORD, TestOrd::SignalLength);
  TestOrd *const testOrd = CAST_PTR(TestOrd, ssig.getDataPtrSend());
  testOrd->clear();
  testOrd->setTestCommand(TestOrd::Off);

  return ss.sendSignal(nodeId, &ssig) == SEND_OK ? 0 : SEND_OR_RECEIVE_FAILED;
}

/*****************************************************************************
 * Dump state
 *****************************************************************************/

int MgmtSrvr::dumpState(int nodeId, const char *args) {
  // Convert the space separated args
  // string to an int array
  Uint32 args_array[25];
  Uint32 numArgs = 0;

  const int BufSz = 12; /* 32 bit signed = 10 digits + sign + trailing \0 */
  char buf[BufSz];
  int b = 0;
  std::memset(buf, 0, BufSz);
  for (size_t i = 0; i <= strlen(args); i++) {
    if (b == NDB_ARRAY_SIZE(buf)) {
      return -1;
    }
    if (numArgs == NDB_ARRAY_SIZE(args_array)) {
      return -1;
    }
    if (args[i] == ' ' || args[i] == 0) {
      assert(buf[b] == 0);
      args_array[numArgs] = atoi(buf);
      numArgs++;
      std::memset(buf, 0, BufSz);
      b = 0;
    } else {
      buf[b] = args[i];
      b++;
    }
  }

  return dumpState(nodeId, args_array, numArgs);
}

int MgmtSrvr::dumpState(int nodeId, const Uint32 args[], Uint32 no) {
  if (nodeId == _ownNodeId) {
    return dumpStateSelf(args, no);
  }

  INIT_SIGNAL_SENDER(ss, nodeId);

  const Uint32 len = no > 25 ? 25 : no;

  SimpleSignal ssig;
  DumpStateOrd *const dumpOrd = CAST_PTR(DumpStateOrd, ssig.getDataPtrSend());
  ssig.set(ss, TestOrd::TraceAPI, CMVMI, GSN_DUMP_STATE_ORD, len);
  for (Uint32 i = 0; i < 25; i++) {
    if (i < len)
      dumpOrd->args[i] = args[i];
    else
      dumpOrd->args[i] = 0;
  }

  int res =
      ss.sendSignal(nodeId, &ssig) == SEND_OK ? 0 : SEND_OR_RECEIVE_FAILED;

  if (res == 0) {
    /**
     * In order to make DUMP (almost) synchronous,
     *   make a synchronous request *after* the NDB_TAMPER
     */
    make_sync_req(ss, Uint32(nodeId));
  }

  return res;
}

int MgmtSrvr::dumpStateSelf(const Uint32 args[], Uint32 no) {
  if (no < 1) return -1;

#ifdef ERROR_INSERT
  switch (args[0]) {
    case 9994: {
      /* Transporter send blocking */
      if (no >= 2) {
        Uint32 nodeId = args[1];
        ndbout_c("Blocking send to node %u", nodeId);
        TransporterRegistry *tr = theFacade->get_registry();
        TrpId trpId;
        Uint32 num_ids;
        tr->get_trps_for_node(nodeId, &trpId, num_ids, 1);
        require(num_ids == 1);
        tr->blockSend(*theFacade, trpId);
      }
      break;
    }
    case 9995: {
      /* Transporter send unblocking */
      if (no >= 2) {
        Uint32 nodeId = args[1];
        ndbout_c("Unblocking send to node %u", nodeId);
        TransporterRegistry *tr = theFacade->get_registry();
        TrpId trpId;
        Uint32 num_ids;
        tr->get_trps_for_node(nodeId, &trpId, num_ids, 1);
        require(num_ids == 1);
        tr->unblockSend(*theFacade, trpId);
      }
      break;
    }

    case 9996: {
      /* Sendbuffer consumption */
      if (no >= 2) {
        Uint64 remain_bytes = args[1];
        ndbout_c("Consuming sendbuffer except for %llu bytes", remain_bytes);
        theFacade->consume_sendbuffer(remain_bytes);
      }
      break;
    }
    case 9997: {
      /* Sendbuffer release */
      ndbout_c("Releasing consumed sendbuffer");
      theFacade->release_consumed_sendbuffer();
      break;
    }
    default:;
  }
#endif

  return 0;
}

//****************************************************************************
//****************************************************************************

const char *MgmtSrvr::getErrorText(int errorCode, char *buf, int buf_sz) {
  ndb_error_string(errorCode, buf, buf_sz);
  buf[buf_sz - 1] = 0;
  return buf;
}

void MgmtSrvr::trp_deliver_signal(const NdbApiSignal *signal,
                                  const LinearSectionPtr ptr[3]) {
  int gsn = signal->readSignalNumber();

  switch (gsn) {
    case GSN_EVENT_REP: {
      /**
       * This EVENT_REP receives all infoEvent and eventLog messages that
       * are NOT generated through a DUMP command.
       */
      const Uint32 *data = signal->getDataPtr();
      Uint32 sz = signal->getLength();
      if (signal->getNoOfSections() > 0) {
        /**
         * Data comes in segmented part.
         */
        data = ptr[0].p;
        sz = ptr[0].sz;
      }
      eventReport(signal->getDataPtr(), sz, data);
      break;
    }

    case GSN_NF_COMPLETEREP: {
      const NFCompleteRep *rep =
          CAST_CONSTPTR(NFCompleteRep, signal->getDataPtr());
      /* Clear local nodeid reservation(if any) */
      release_local_nodeid_reservation(rep->failedNodeId);

      clear_connect_address_cache(rep->failedNodeId);
      break;
    }
    case GSN_TAMPER_ORD:
      ndbout << "TAMPER ORD" << endl;
      break;
    case GSN_API_REGCONF:
    case GSN_TAKE_OVERTCCONF:
      break;
    case GSN_CONNECT_REP: {
      const Uint32 nodeId = signal->getDataPtr()[0];

      /*
        Clear local nodeid reservation since nodeid is
        now reserved by a connected transporter
      */
      release_local_nodeid_reservation(nodeId);

      /*
        Clear connect address cache in case there
        is some stale address there
      */
      clear_connect_address_cache(nodeId);

      union {
        Uint32 theData[25];
        EventReport repData;
      };
      EventReport *rep = &repData;
      theData[1] = nodeId;
      rep->setEventType(NDB_LE_Connected);

      if (nodeTypes[nodeId] == NODE_TYPE_DB) {
        m_started_nodes.push_back(nodeId);
      }
      rep->setEventType(NDB_LE_Connected);
      rep->setNodeId(_ownNodeId);
      eventReport(theData, 1, theData);
      return;
    }
    case GSN_NODE_FAILREP: {
      union {
        Uint32 theData[25];
        EventReport repData;
      };
      std::memset(theData, 0, sizeof(theData));
      EventReport *event = &repData;
      event->setEventType(NDB_LE_Disconnected);
      event->setNodeId(_ownNodeId);

      const NodeFailRep *rep = CAST_CONSTPTR(NodeFailRep, signal->getDataPtr());
      Uint32 len = NodeFailRep::getNodeMaskLength(signal->getLength());

      const Uint32 *nbm;
      if (signal->m_noOfSections >= 1) {
        assert(len == 0);
        nbm = ptr[0].p;
        len = ptr[0].sz;
      } else {
        assert(len == NodeBitmask::Size);  // only full length in ndbapi
        nbm = rep->theAllNodes;
      }

      for (Uint32 i = BitmaskImpl::find_first(len, nbm);
           i != BitmaskImpl::NotFound;
           i = BitmaskImpl::find_next(len, nbm, i + 1)) {
        theData[1] = i;
        eventReport(theData, 1, theData);
        g_eventLogger->debug("NODE_FAILREP for node: %u", i);
        m_config_manager->set_node_failed(i);

        /* Clear local nodeid reservation(if any) */
        release_local_nodeid_reservation(i);
        clear_connect_address_cache(i);

        /* Clear m_master_node when master disconnects */
        if (i == m_master_node) {
          m_master_node = 0;
        }
      }
      return;
    }
    case GSN_CLOSE_COMREQ: {
      theFacade->perform_close_clnt(this);
      break;
    }
    default:
      g_eventLogger->error(
          "Unknown signal received. SignalNumber: "
          "%i from (%d, 0x%x)",
          gsn, refToNode(signal->theSendersBlockRef),
          refToBlock(signal->theSendersBlockRef));
      assert(false);
  }
}

void MgmtSrvr::trp_node_status(Uint32 nodeId, Uint32 _event) {}

enum ndb_mgm_node_type MgmtSrvr::getNodeType(NodeId nodeId) const {
  if (nodeId >= MAX_NODES) return (enum ndb_mgm_node_type) - 1;

  return nodeTypes[nodeId];
}

const char *MgmtSrvr::get_connect_address(NodeId node_id, char *addr_buf,
                                          size_t addr_buf_size) {
  assert(node_id < NDB_ARRAY_SIZE(m_connect_address));

  if (m_connect_address[node_id].is_unspecified()) {
    // No cached connect address available
    const trp_node &node = getNodeInfo(node_id);
    if (node.is_connected()) {
      // Cache the connect address, it's valid until
      // node disconnects
      m_connect_address[node_id] = theFacade->ext_get_connect_address(node_id);
    }
  }

  // Return the cached connect address
  return Ndb_inet_ntop(&m_connect_address[node_id], addr_buf, addr_buf_size);
}

void MgmtSrvr::clear_connect_address_cache(NodeId nodeid) {
  assert(nodeid < NDB_ARRAY_SIZE(m_connect_address));
  if (nodeid < NDB_ARRAY_SIZE(m_connect_address)) {
    m_connect_address[nodeid] = ndb_sockaddr();
  }
}

/***************************************************************************
 * Alloc nodeid
 ***************************************************************************/

MgmtSrvr::NodeIdReservations::NodeIdReservations()
    : m_reservations()  // zero fill using value initialization
{}

void MgmtSrvr::NodeIdReservations::check_array(NodeId n) const {
  assert(n < NDB_ARRAY_SIZE(m_reservations));
}

bool MgmtSrvr::NodeIdReservations::get(NodeId n) const {
  check_array(n);

  return (m_reservations[n].m_timeout != 0);
}

void MgmtSrvr::NodeIdReservations::set(NodeId n, unsigned timeout) {
  check_array(n);

  Reservation &r = m_reservations[n];
  // Don't allow double set
  assert(r.m_timeout == 0 && !NdbTick_IsValid(r.m_start));

  r.m_timeout = timeout;
  r.m_start = NdbTick_getCurrentTicks();
}

BaseString MgmtSrvr::NodeIdReservations::pretty_str() const {
  const char *sep = "";
  BaseString str;
  for (size_t i = 0; i < NDB_ARRAY_SIZE(m_reservations); i++) {
    const Reservation &r = m_reservations[i];
    if (r.m_timeout) {
      str.appfmt("%s%u", sep, (unsigned)i);
      sep = ",";
    }
  }
  return str;
}

void MgmtSrvr::NodeIdReservations::clear(NodeId n) {
  check_array(n);

  Reservation &r = m_reservations[n];
  // Don't allow double clear
  assert(r.m_timeout != 0 && NdbTick_IsValid(r.m_start));

  r.m_timeout = 0;
  NdbTick_Invalidate(&r.m_start);
}

bool MgmtSrvr::NodeIdReservations::has_timedout(NodeId n, NDB_TICKS now) const {
  check_array(n);

  const Reservation &r = m_reservations[n];
  if (r.m_timeout && NdbTick_Elapsed(r.m_start, now).milliSec() > r.m_timeout)
    return true;
  return false;
}

void MgmtSrvr::release_local_nodeid_reservation(NodeId nodeid) {
  NdbMutex_Lock(m_reserved_nodes_mutex);
  if (m_reserved_nodes.get(nodeid)) {
    g_eventLogger->debug("Releasing local reservation for nodeid %d", nodeid);
    m_reserved_nodes.clear(nodeid);
  }
  NdbMutex_Unlock(m_reserved_nodes_mutex);
}

int MgmtSrvr::alloc_node_id_req(NodeId free_node_id,
                                enum ndb_mgm_node_type type,
                                Uint32 timeout_ms) {
  bool first_attempt = true;
  SignalSender ss(theFacade);
  ss.lock();  // lock will be released on exit

  SimpleSignal ssig;
  AllocNodeIdReq *req = CAST_PTR(AllocNodeIdReq, ssig.getDataPtrSend());
  ssig.set(ss, TestOrd::TraceAPI, QMGR, GSN_ALLOC_NODEID_REQ,
           AllocNodeIdReq::SignalLength);

  req->senderRef = ss.getOwnRef();
  req->senderData = 19;
  req->nodeId = free_node_id;
  req->nodeType = type;
  req->timeout = timeout_ms;

  int do_send = 1;
  NodeId nodeId = 0;
  while (1)
  {
    NodeBitmask active_nodes;
    {
      Guard g(m_local_config_mutex);
      m_local_config->get_nodemask(active_nodes);
    }
    if (nodeId == 0)
    {
      bool next;
      while ((next = getNextNodeId(&nodeId, NDB_MGM_NODE_TYPE_NDB)) == true &&
             getNodeInfo(nodeId).is_confirmed() == false)
        ;
      if (!next) return NO_CONTACT_WITH_DB_NODES;
      do_send = 1;
    }
    if (free_node_id != 0)
    {
      if (!active_nodes.get(free_node_id))
      {
        g_eventLogger->info("Node %u is currently deactivated", free_node_id);
        return NODE_CURRENTLY_DEACTIVATED;
      }
    }
    if (do_send)
    {
      g_eventLogger->info("Sending ALLOC_NODE_ID_REQ to node %u", nodeId);
      if (ss.sendSignal(nodeId, &ssig) != SEND_OK)
        return SEND_OR_RECEIVE_FAILED;
      do_send = 0;
    }

    SimpleSignal *signal = ss.waitFor();

    int gsn = signal->readSignalNumber();
    switch (gsn) {
      case GSN_ALLOC_NODEID_CONF: {
#ifdef NOT_USED
        const AllocNodeIdConf *const conf =
            CAST_CONSTPTR(AllocNodeIdConf, signal->getDataPtr());
#endif
        g_eventLogger->info("Alloc node id %u succeeded", free_node_id);
        return 0;
      }
      case GSN_ALLOC_NODEID_REF: {
        const AllocNodeIdRef *const ref =
            CAST_CONSTPTR(AllocNodeIdRef, signal->getDataPtr());
        if (ref->errorCode == AllocNodeIdRef::NotMaster &&
            refToNode(ref->masterRef) == 0xFFFF) {
          /*
            This data node is not aware of who is the president (yet)
            and thus cannot allocate nodeids.
            If all data nodes are in the same state, then there's
            effectively 'no contact'.
            However, some other data nodes might be 'up' (node(s) in
            NOT_STARTED state).
          */
          bool next;
          while ((next = getNextNodeId(&nodeId, NDB_MGM_NODE_TYPE_NDB)) ==
                     true &&
                 getNodeInfo(nodeId).is_confirmed() == false)
            ;
          if (!next) {
            /* No viable node(s) */
            g_eventLogger->info(
                "Alloc node id %u rejected, no new president yet",
                free_node_id);
            return NO_CONTACT_WITH_DB_NODES;
          }

          /* Found another node, try to allocate a nodeid from it */
          do_send = 1;
          continue;
        }

        if (ref->errorCode == AllocNodeIdRef::NotReady) {
          g_eventLogger->info(
              "Alloc node id %u request rejected, cluster not ready yet",
              free_node_id);
          return NO_CONTACT_WITH_DB_NODES;
        }

        const bool refFromMaster = (refToNode(ref->masterRef) == nodeId);
        if (ref->errorCode == AllocNodeIdRef::NotMaster ||
            ref->errorCode == AllocNodeIdRef::Busy ||
            ref->errorCode == AllocNodeIdRef::NodeFailureHandlingNotCompleted) {
          do_send = 1;
          nodeId = refToNode(ref->masterRef);
          if (!getNodeInfo(nodeId).is_confirmed()) nodeId = 0;
          if (first_attempt && (ref->errorCode != AllocNodeIdRef::NotMaster)) {
            first_attempt = false;
            g_eventLogger->info(
                "Alloc node id %u rejected with error code %u, will retry",
                free_node_id, ref->errorCode);
          }
          /* sleep for a while before retrying */
          ss.unlock();
          if (ref->errorCode == AllocNodeIdRef::Busy) {
            NdbSleep_MilliSleep(100);
          } else if (ref->errorCode == AllocNodeIdRef::NotMaster) {
            if (refFromMaster) {
              /* AllocNodeIdReq sent to master node, but master not ready
               * to alloc node ID. Sleep before retrying. */
              NdbSleep_SecSleep(1);
            } else {
              /* AllocNodeIdReq sent to non-master node, retry by sending
               * AllocNodeIdReq to ref->masterRef. No sleep before retrying */
            }
          } else /* AllocNodeIdRef::NodeFailureHandlingNotCompleted */
          {
            NdbSleep_SecSleep(1);
          }
          ss.lock();
          continue;
        }
        return ref->errorCode;
      }
      case GSN_NF_COMPLETEREP: {
        continue;
      }
      case GSN_NODE_FAILREP: {
        /**
         * ok to trap using NODE_FAILREP
         *   as we don't really wait on anything interesting
         */
        const NodeFailRep *const rep =
            CAST_CONSTPTR(NodeFailRep, signal->getDataPtr());
        Uint32 len = NodeFailRep::getNodeMaskLength(signal->getLength());
        const Uint32 *nbm;
        if (signal->header.m_noOfSections >= 1) {
          assert(len == 0);
          nbm = signal->ptr[0].p;
          len = signal->ptr[0].sz;
        } else {
          assert(len == NodeBitmask::Size);  // only full length in ndbapi
          nbm = rep->theAllNodes;
        }

        if (BitmaskImpl::safe_get(len, nbm, nodeId)) {
          do_send = 1;
          nodeId = 0;
        }
        continue;
      }
      case GSN_API_REGCONF:
      case GSN_TAKE_OVERTCCONF:
      case GSN_CONNECT_REP:
        continue;
      default:
        report_unknown_signal(signal);
        return SEND_OR_RECEIVE_FAILED;
    }
  }
  return 0;
}

enum class HostnameMatch {
  no_match,        // failure: hostname does not match socket address
  ok_exact_match,  // success: exact match
  ok_wildcard,     // success: match not required
};

static HostnameMatch match_hostname(const ndb_sockaddr *client_addr,
                                    const char *config_hostname) {
  if (config_hostname == nullptr || config_hostname[0] == 0) {
    return HostnameMatch::ok_wildcard;
  }

  // Check if the configured hostname can be resolved.
  // NOTE! Without this step it's not possible to:
  // - try to bind() the socket (since that requires resolve)
  // - compare the resolved address with the clients.
  ndb_sockaddr resolved_addr;
  if (Ndb_getAddr(&resolved_addr, config_hostname) != 0)
    return HostnameMatch::no_match;

  // Special case for client connecting on loopback address, check if it
  // can use this hostname by trying to bind the configured hostname. If this
  // process can bind it also means the client can use it (is on same machine).
  if (client_addr->is_loopback()) {
    if (SocketServer::tryBind(resolved_addr)) {
      // Match clients connecting on loopback address by trying to bind the
      // configured hostname, if it binds the client could use it as well.
      return HostnameMatch::ok_exact_match;
    }
    return HostnameMatch::no_match;
  }

  // Bitwise comparison of the two IPv6 addresses
  if (!client_addr->has_same_addr(resolved_addr))
    return HostnameMatch::no_match;

  return HostnameMatch::ok_exact_match;
}

/**
   @brief Build list of nodes in configuration

   @param node_id 0 for any, otherwise a specific node id
   @param type  Type of nodes to list (MGM/DATA/API)
   @param config_nodes List of nodes
   @param error_code Error code
   @param error_string Error string
   @return true if list was filled properly, false otherwise
 */
bool MgmtSrvr::build_node_type_list_from_config(
    NodeId node_id, ndb_mgm_node_type type, Vector<ConfigNode> &config_nodes,
    int &error_code, BaseString &error_string) const {
  Guard g(m_local_config_mutex);

  ConfigIter iter(m_local_config, CFG_SECTION_NODE);
  for (iter.first(); iter.valid(); iter.next()) {
    // Check current nodeid, the caller either asks to find any
    // nodeid (nodeid=0) or a specific node (nodeid=x)
    unsigned current_node_id;
    require(iter.get(CFG_NODE_ID, &current_node_id) == 0);
    if (node_id && node_id != current_node_id) continue;

    // Check the optional Dedicated setting
    unsigned dedicated_node = 0;
    iter.get(CFG_NODE_DEDICATED, &dedicated_node);
    if (dedicated_node && current_node_id != node_id) {
      // This node id is only handed out if explicitly requested.
      continue;
    }

    // Check type of node, the caller will ask for API, MGM or NDB
    unsigned current_node_type;
    require(iter.get(CFG_TYPE_OF_SECTION, &current_node_type) == 0);
    if (current_node_type != (unsigned)type) {
      if (node_id) {
        // Caller asked for this exact nodeid, but it is not the correct type.
        BaseString type_string, current_type_string;
        const char *alias, *str = nullptr;
        alias = ndb_mgm_get_node_type_alias_string(type, &str);
        type_string.assfmt("%s(%s)", alias, str);
        alias = ndb_mgm_get_node_type_alias_string(
            (enum ndb_mgm_node_type)current_node_type, &str);
        current_type_string.assfmt("%s(%s)", alias, str);
        error_string.appfmt("Id %d configured as %s, connect attempted as %s.",
                            node_id, current_type_string.c_str(),
                            type_string.c_str());
        error_code = NDB_MGM_ALLOCID_CONFIG_MISMATCH;
        return false;
      }
      continue;
    }

    // Get configured HostName of this node
    const char *config_hostname;
    require(iter.get(CFG_NODE_HOST, &config_hostname) == 0);

    if (config_nodes.push_back({current_node_id, config_hostname}) != 0) {
      error_string.assfmt("Failed to build config_nodes list");
      error_code = NDB_MGM_ALLOCID_ERROR;
      return false;
    }
  }
  return true;
}

/**
   Given a list of nodes from config, find all that match the
   supplied client address and (optional) node id

   @param node_id If non zero then specifies required nodeid.  Can only be
                  one match.
                  If zero then any nodeid matches, return all.
   @param type Type of node being matched (DB|MGMD|API)
   @param client_addr Address client is connecting from
   @param config_nodes List of nodes matching type from config
   @param node_matches Output list of nodes matching client address
 */
void MgmtSrvr::match_client_addr_to_config_nodes(
    NodeId node_id, ndb_mgm_node_type type, const ndb_sockaddr *client_addr,
    const Vector<ConfigNode> &config_nodes,
    Vector<PossibleNode> &node_matches) {
  /**
   * Examine every candidate node from config to see if it can
   * be a match for the connecting client's address.
   *
   * If node_id is specified then we return the first match.
   * If node_id is not specified then all matches are returned
   *
   * Types of config vs client address match :
   *   Wildcard match : Config has no address - matches anything
   *   Exact match    : Config has address which matches client's when
   *                    resolved (can also be loopback)
   *   No match       : Config has address which does not match client's
   *                    when resolved.
   *
   * The resulting vector of matching nodes can be length :
   *   0  No config nodes match client address
   *   1  One config node matches client address
   *  >1  Multiple config nodes match client address
   *      Exact matches are placed first in the Vector
   */

  for (unsigned i = 0; i < config_nodes.size(); i++) {
    const ConfigNode &node = config_nodes[i];

    // Get current nodeid
    const unsigned current_node_id = node.nodeid;

    // Get configured HostName of this node
    const char *config_hostname = node.hostname.c_str();

    // Check if the connecting clients address matches the configured hostname
    const HostnameMatch matchType =
        match_hostname(client_addr, config_hostname);
    switch (matchType) {
      case HostnameMatch::no_match:
        /* Config address not resolvable or resolvable and
         * - Client address is loopback but we cannot bind the config address
         * - Client address and resolved config are not IPv6 equal
         */
        DEBUG_FPRINTF((stderr, "nodeid: %u, no match\n", id));
        break;

      case HostnameMatch::ok_wildcard:
        /* Config hostname is null or empty */
        node_matches.push_back({current_node_id, "", false});
        break;

      case HostnameMatch::ok_exact_match: {
        /* Config address resolvable
         * - Client address is loopback and we can bind the config address
         * - Client address and resolved config are IPv6 equal
         */
        unsigned int pos = 0;
        DEBUG_FPRINTF((stderr, "nodeid: %u, match\n", id));
        // Insert this node into the list ahead of the non-exact matches
        for (; pos < node_matches.size() && node_matches[pos].exact_match;
             pos++)
          ;
        node_matches.push({current_node_id, config_hostname, true}, pos);
        break;
      }
    }

    if (node_id) break; /* Found the only match */
  }
}

int MgmtSrvr::try_alloc(NodeId id, ndb_mgm_node_type type, Uint32 timeout_ms,
                        int &error_code, BaseString &error_string) {
  assert(type == NDB_MGM_NODE_TYPE_NDB || type == NDB_MGM_NODE_TYPE_API);

  const NDB_TICKS start = NdbTick_getCurrentTicks();
  while (true) {
    int res = alloc_node_id_req(id, type, timeout_ms);
    if (res == 0) {
      /* Node id allocation succeeded */
      g_eventLogger->debug("Allocated nodeid %u in cluster", id);
      assert(id > 0);
      return id;
    }
    if (res == NO_CONTACT_WITH_DB_NODES &&
        type == NDB_MGM_NODE_TYPE_API)
    {
      const Uint64 retry_timeout = 3000; // milliseconds
      const NDB_TICKS now = NdbTick_getCurrentTicks();
      const Uint64 elapsed = NdbTick_Elapsed(start, now).milliSec();
      if (elapsed > retry_timeout) {
        /*
          Have waited long enough time for data nodes to
          decide on a master, return error
        */
        g_eventLogger->debug(
            "Unable to allocate nodeid %u for API node "
            "in cluster (retried during %u milliseconds)",
            id, (unsigned)elapsed);
        error_string.appfmt("No contact with data nodes to get node id %u", id);
        error_code = NDB_MGM_ALLOCID_ERROR;
        return -1;
      }

      g_eventLogger->debug("Retrying allocation of nodeid %u...", id);
      NdbSleep_MilliSleep(1000);
      continue;
    }

    if (res == NO_CONTACT_WITH_DB_NODES && type == NDB_MGM_NODE_TYPE_NDB) {
      /*
        No reply from data node(s) -> use the requested nodeid
        so that data node can start
      */
      g_eventLogger->debug(
          "Nodeid %u for data node reserved locally "
          "since cluster was not available ",
          id);
      return id;
    }
    if (res == NODE_CURRENTLY_DEACTIVATED)
    {
      g_eventLogger->debug("Nodeid %u for data node not active currently", id);
      error_string.appfmt("Nodeid %u currently deactive", id);
      error_code = NDB_MGM_ALLOCID_ERROR;
      return -1;
    }

    /* Unspecified error */
    return 0;
  }

  assert(false);  // Never reached
  return 0;
}

/**
 * try_alloc_from_list
 *
 * returns :
 *    0 : Nodeid allocated
 *   -1 : Nodeid not available
 *   -2 : No contact with cluster
 */
int
MgmtSrvr::try_alloc_from_list(NodeId& nodeid,
                              ndb_mgm_node_type type,
                              Uint32 timeout_ms,
                              const Vector<PossibleNode>& nodes,
                              int& error_code,
                              BaseString& error_string)
{
  NodeBitmask active_nodes;
  {
    Guard g(m_local_config_mutex);
    m_local_config->get_nodemask(active_nodes);
  }
  for (unsigned i = 0; i < nodes.size(); i++)
  {
    const unsigned id= nodes[i].id;
    if (theFacade->ext_isConnected(id))
    {
      // Node is already reserved(connected via transporter)
      continue;
    }
    if (!active_nodes.get(id))
    {
      /* Node is deactivated, so not to be choosen as a free node id */
      continue;
    }

    NdbMutex_Lock(m_reserved_nodes_mutex);
    if (m_reserved_nodes.get(id)) {
      // Node is already reserved(locally in this node)
      NdbMutex_Unlock(m_reserved_nodes_mutex);
      continue;
    }

    /*
      Reserve the nodeid locally while checking if it can
      be allocated in the data nodes
    */
    m_reserved_nodes.set(id, timeout_ms);

    NdbMutex_Unlock(m_reserved_nodes_mutex);
    int res = try_alloc(id, type, timeout_ms, error_code, error_string);
    if (res > 0) {
      // Nodeid allocation succeeded
      nodeid = id;

      if (type == NDB_MGM_NODE_TYPE_API) {
        /*
          Release the local reservation(which was set to avoid that
          more than one thread asked for same nodeid) since it's
          now reserved in data node
        */
        release_local_nodeid_reservation(id);
      }

      return 0; /* Nodeid allocated */
    }

    /* Release the local reservation */
    release_local_nodeid_reservation(id);

    if (res < 0) {
      // Don't try any more nodes from the list
      return -2; /* No contact with cluster */
    }
  }
  return -1; /* Nodeid not available */
}

bool MgmtSrvr::alloc_node_id_impl(NodeId &nodeid, enum ndb_mgm_node_type type,
                                  const ndb_sockaddr *client_addr,
                                  int &error_code, BaseString &error_string,
                                  Uint32 timeout_s) {
  if (m_opts.no_nodeid_checks) {
    if (nodeid == 0) {
      error_string.appfmt(
          "no-nodeid-checks set in management server. "
          "node id must be set explicitly in connectstring");
      error_code = NDB_MGM_ALLOCID_CONFIG_MISMATCH;
      return false;
    }
    return true;
  }
  /* Don't allow allocation of this ndb_mgmd's nodeid */
  assert(_ownNodeId);
  if (nodeid == _ownNodeId) {
    // Fatal error
    error_code = NDB_MGM_ALLOCID_CONFIG_MISMATCH;
    if (type != NDB_MGM_NODE_TYPE_MGM) {
      /**
       * be backwards compatible wrt error messages
       */
      BaseString type_string, type_c_string;
      const char *alias, *str = nullptr;
      alias = ndb_mgm_get_node_type_alias_string(type, &str);
      type_string.assfmt("%s(%s)", alias, str);
      alias = ndb_mgm_get_node_type_alias_string(NDB_MGM_NODE_TYPE_MGM, &str);
      type_c_string.assfmt("%s(%s)", alias, str);
      error_string.appfmt("Id %d configured as %s, connect attempted as %s.",
                          nodeid, type_c_string.c_str(), type_string.c_str());
    } else {
      error_string.appfmt("Id %d is already allocated by this ndb_mgmd",
                          nodeid);
    }
    return false;
  }

  /* Make sure that config is confirmed before allocating nodeid */
  Uint32 timeout_ms = timeout_s * 1000;
  {
    const NDB_TICKS start = NdbTick_getCurrentTicks();
    BaseString getconfig_message;
    while (!m_config_manager->get_packed_config(type, 0, getconfig_message,
                                                true, nodeid)) {
      const NDB_TICKS now = NdbTick_getCurrentTicks();
      if (NdbTick_Elapsed(start, now).milliSec() > timeout_ms) {
        error_code = NDB_MGM_ALLOCID_ERROR;
        error_string.append(
            "Unable to allocate nodeid as configuration"
            " not yet confirmed");
        return false;
      }

      NdbSleep_MilliSleep(20);
    }
  }

  // Build list of nodes matching (type[, nodeid]), from configuration,
  // this is done as a separate step in order to hold the config mutex
  // only for a short time and also avoid holding it while resolving
  // addresses.
  Vector<ConfigNode> config_nodes;
  if (!build_node_type_list_from_config(nodeid, type, config_nodes, error_code,
                                        error_string)) {
    assert(error_string.length() > 0);
    return false;
  }

  if (config_nodes.size() == 0) {
    /* No nodes in config matching type [and nodeid] */
    error_code = NDB_MGM_ALLOCID_CONFIG_MISMATCH;
    if (nodeid != 0) {
      error_string.appfmt("No node defined with id=%d in config file.", nodeid);
      return false;
    } else {
      error_string.append("No nodes defined in config file.");
      return false;
    }
  }

  /* Choose subset of candidates matching client address */
  Vector<PossibleNode> nodes;
  match_client_addr_to_config_nodes(nodeid, type, client_addr, config_nodes,
                                    nodes);

  if (nodes.size() == 0) {
    /**
     * No candidate node ids matched client address
     *
     * This could indicate :
     *   1 Temporary name resolution misalignment
     *   2 Permanent name resolution misalignment
     *   3 Attempt to connect from incorrect location
     *
     * To cover case 1, a temporary 'retry' error is returned rather
     * than a permanent error.
     */
    error_code = NDB_MGM_ALLOCID_CONFIG_RETRY;
    char addr_buf[NDB_ADDR_STRLEN];
    char *addr_str = Ndb_inet_ntop(client_addr, addr_buf, sizeof(addr_buf));

    if (nodeid != 0) {
      // Append error describing which host the faulty connection was from
      error_string.appfmt("Connection with id %d done from host ip %s,", nodeid,
                          addr_str);

      // Append error describing which was the expected host
      ndb_sockaddr config_addr;
      assert(config_nodes.size() == 1); /* Single matching nodeid from config */
      const char *config_hostname = config_nodes[0].hostname.c_str();
      int r_config_addr = Ndb_getAddr(&config_addr, config_hostname);
      char *addr_str = Ndb_inet_ntop(&config_addr, addr_buf, sizeof(addr_buf));
      error_string.appfmt(" not matching expected %s(%s).", config_hostname,
                          r_config_addr ? "lookup failed" : addr_str);
    } else {
      /* nodeid == 0 */
      error_string.appfmt(
          "Connection done from host ip %s, not matching any (resolved) "
          "configured address.",
          (client_addr) ? addr_str : "");
    }

    return false;
  }

  if (nodeid != 0)
  {
    NodeBitmask active_nodes;
    {
      Guard g(m_local_config_mutex);
      m_local_config->get_nodemask(active_nodes);
    }
    if (!active_nodes.get(nodeid))
    {
      g_eventLogger->debug("Nodeid %u deactivated, failed to alloc id",
                           nodeid);
      error_code = NDB_MGM_ALLOCID_ERROR;
      error_string.appfmt("Unable to allocate nodeid %u as node is"
                          " currently deactivated",
                          nodeid);
      return false;
    }
  }

  // Print list of possible nodes
  for (unsigned i = 0; i < nodes.size(); i++) {
    const PossibleNode &node = nodes[i];
    g_eventLogger->debug(" [%u]: %u, '%s', %d", (unsigned)i, node.id,
                         node.host.c_str(), node.exact_match);
  }

  // nodes.size() == 0 handled above
  assert(nodes.size() != 0);

  if (type == NDB_MGM_NODE_TYPE_MGM && nodes.size() > 1) {
    // mgmt server may only have one match
    error_string.appfmt(
        "Ambiguous node id's %d and %d. "
        "Suggest specifying node id in connectstring, "
        "or specifying unique host names in config file.",
        nodes[0].id, nodes[1].id);
    error_code = NDB_MGM_ALLOCID_CONFIG_MISMATCH;
    return false;
  }

  /* Check timeout of nodeid reservations for NDB */
  if (type == NDB_MGM_NODE_TYPE_NDB) {
    const NDB_TICKS now = NdbTick_getCurrentTicks();
    for (unsigned i = 0; i < nodes.size(); i++) {
      const NodeId ndb_nodeid = nodes[i].id;
      {
        Guard g(m_reserved_nodes_mutex);
        if (!m_reserved_nodes.has_timedout(ndb_nodeid, now)) continue;
      }

      // Found a timedout reservation
      if (theFacade->ext_isConnected(ndb_nodeid))
        continue;  // Still connected, ignore the timeout

      g_eventLogger->warning(
          "Found timedout nodeid reservation for %u, "
          "releasing it",
          ndb_nodeid);

      // Clear the reservation
      release_local_nodeid_reservation(ndb_nodeid);
    }
  }

  const int try_alloc_rc = try_alloc_from_list(nodeid, type, timeout_ms, nodes,
                                               error_code, error_string);
  if (try_alloc_rc == 0) {
    if (type == NDB_MGM_NODE_TYPE_NDB) {
      /* Be ready to accept connections from this node */
      theFacade->ext_doConnect(nodeid);
    }

    return true;
  }

  if (try_alloc_rc == -1) {
    /*
      there are nodes with correct type available but
      allocation failed for some reason
    */
    if (nodeid) {
      if (error_code == 0) {
        error_string.appfmt("Id %d already allocated by another node.", nodeid);
      }
    } else {
      if (error_code == 0) {
        const char *alias, *str = nullptr;
        alias = ndb_mgm_get_node_type_alias_string(type, &str);
        error_string.appfmt("No free node id found for %s(%s).", alias, str);
      }
    }
    error_code = NDB_MGM_ALLOCID_ERROR;
  } else {
    assert(try_alloc_rc == -2); /* No contact with cluster */
    error_string.assfmt("Cluster not ready for nodeid allocation.");
  }
  return false;
}

bool MgmtSrvr::alloc_node_id(NodeId &nodeid, enum ndb_mgm_node_type type,
                             const ndb_sockaddr *client_addr, int &error_code,
                             BaseString &error_string, bool log_event,
                             Uint32 timeout_s) {
  char addr_buf[NDB_ADDR_STRLEN];
  const char *type_str = ndb_mgm_get_node_type_string(type);
  char *addr_str = Ndb_inet_ntop(client_addr, addr_buf, sizeof(addr_buf));

  error_code = 0;
  g_eventLogger->debug(
      "Trying to allocate nodeid for %s"
      "(nodeid: %u, type: %s)",
      addr_str, (unsigned)nodeid, type_str);

  DEBUG_FPRINTF((stderr, "Allocate nodeid %u for %s type: %s\n",
                 (unsigned)nodeid,
                 addr_str,
                 type_str));

  if (alloc_node_id_impl(nodeid, type, client_addr, error_code, error_string,
                         timeout_s)) {
    g_eventLogger->info("Nodeid %u allocated for %s at %s", (unsigned)nodeid,
                        type_str, addr_str);
    return true;
  }

  if (!log_event) return false;

  g_eventLogger->warning(
      "Unable to allocate nodeid for %s at %s. "
      "Returned error: '%s'",
      type_str, addr_str, error_string.c_str());

  return false;
}

bool MgmtSrvr::getNextNodeId(NodeId *nodeId,
                             enum ndb_mgm_node_type type) const {
  NodeId tmp = *nodeId;

  tmp++;
  while (nodeTypes[tmp] != type && tmp < MAX_NODES) tmp++;

  if (tmp == MAX_NODES) {
    return false;
  }

  *nodeId = tmp;
  return true;
}

#include "Services.hpp"

void MgmtSrvr::eventReport(const Uint32 *theSignalData, Uint32 len,
                           const Uint32 *theData) {
  const EventReport *const eventReport = (const EventReport *)&theSignalData[0];

  NodeId nodeId = eventReport->getNodeId();
  Ndb_logevent_type type = eventReport->getEventType();
  // Log event
  g_eventLogger->log(type, theData, len, nodeId,
                     &m_event_listner[0].m_logLevel);
  m_event_listner.log(type, theData, len, nodeId);
}

/***************************************************************************
 * Backup
 ***************************************************************************/

int MgmtSrvr::startBackup(Uint32 &backupId, int waitCompleted,
                          Uint32 input_backupId, Uint32 backuppoint,
                          const char *encryption_password,
                          Uint32 password_length) {
  SignalSender ss(theFacade);
  ss.lock();  // lock will be released on exit

  NodeId nodeId = guess_master_node(ss);

  SimpleSignal ssig;
  BackupReq *req = CAST_PTR(BackupReq, ssig.getDataPtrSend());
  EncryptionKeyMaterial epd;
  /*
   * Single-threaded backup.  Set instance key 1.  In the kernel
   * this maps to main instance 0 or worker instance 1 (if MT LQH).
   */
  BlockNumber backupBlockNo = numberToBlock(BACKUP, 1);
  if (input_backupId > 0) {
    ssig.set(ss, TestOrd::TraceAPI, backupBlockNo, GSN_BACKUP_REQ,
             BackupReq::SignalLength);
    req->inputBackupId = input_backupId;
  } else
    ssig.set(ss, TestOrd::TraceAPI, backupBlockNo, GSN_BACKUP_REQ,
             BackupReq::SignalLength - 1);

  req->senderData = 19;
  req->backupDataLen = 0;
  assert(waitCompleted < 3);
  req->flags = waitCompleted & 0x3;
  if (backuppoint == 1) req->flags |= BackupReq::USE_UNDO_LOG;

  if (encryption_password != nullptr) {
    if (ndbd_support_backup_file_encryption(
            getNodeInfo(nodeId).m_info.m_version)) {
      epd.length = password_length;
      Uint32 section_size;
      if (ndbd_support_encryption_key_material(
              getNodeInfo(nodeId).m_info.m_version)) {
        if (password_length > epd.MAX_LENGTH)
          return BackupRef::EncryptionPasswordTooLong;
        memcpy(epd.data, encryption_password, password_length);
        section_size = epd.get_needed_words();
      } else {
        /*
         * For sending to old data nodes, version 8.0.28 and older, password
         * need to be null-terminated, and also need to have a nul in position
         * MAX_BACKUP_ENCRYPTION_PASSWORD_LENGTH.
         * And the section size must be exact
         * MAX_BACKUP_ENCRYPTION_PASSWORD_LENGTH + 8 bytes.
         */
        if (password_length > MAX_BACKUP_ENCRYPTION_PASSWORD_LENGTH)
          return BackupRef::EncryptionPasswordTooLong;
        memcpy(epd.data, encryption_password, password_length + 1);
        epd.data[MAX_BACKUP_ENCRYPTION_PASSWORD_LENGTH] = 0;

        section_size =
            ndb_ceil_div(4 + MAX_BACKUP_ENCRYPTION_PASSWORD_LENGTH + 4, 4);
      }

      ssig.ptr[0].p = (Uint32 *)&epd;
      ssig.ptr[0].sz = section_size;
      ssig.header.m_noOfSections = 1;
      req->flags |= BackupReq::ENCRYPTED_BACKUP;
    } else {
      return BackupRef::EncryptionNotSupported;
    }
  }

  int do_send = 1;
  while (1) {
    if (do_send) {
      nodeId = guess_master_node(ss);

      if (waitCompleted == 0 && ndbd_start_backup_nowait_reply(
                                    getNodeInfo(nodeId).m_info.m_version)) {
        req->flags |= BackupReq::NOWAIT_REPLY;
      } else {
        req->flags &= ~((Uint32)BackupReq::NOWAIT_REPLY);
      }

      if (ss.sendSignal(nodeId, &ssig) != SEND_OK) {
        return SEND_OR_RECEIVE_FAILED;
      }
      if (waitCompleted == 0 && !ndbd_start_backup_nowait_reply(
                                    getNodeInfo(nodeId).m_info.m_version)) {
        return 0;
      }
      do_send = 0;
    }
    SimpleSignal *signal = ss.waitFor();

    int gsn = signal->readSignalNumber();
    switch (gsn) {
      case GSN_BACKUP_CONF: {
        /*
         * BACKUP NOWAIT case.
         * BACKUP_CONF received from Backup. It is only used to confirm that
         * the node is the master node and the backup can proceed.
         * No more feedback expected from data node in this case.
         */
        if (waitCompleted == 0) {
          return 0;
        }

        /*
         * BACKUP WAIT case.
         */
        const BackupConf *const conf =
            CAST_CONSTPTR(BackupConf, signal->getDataPtr());
#ifdef VM_TRACE
        ndbout_c("Backup(%d) master is %d", conf->backupId,
                 refToNode(signal->header.theSendersBlockRef));
#endif
        backupId = conf->backupId;
        if (waitCompleted == 1) return 0;
        // wait for next signal
        break;
      }
      case GSN_BACKUP_COMPLETE_REP: {
        const BackupCompleteRep *const rep =
            CAST_CONSTPTR(BackupCompleteRep, signal->getDataPtr());
#ifdef VM_TRACE
        ndbout_c("Backup(%d) completed", rep->backupId);
#endif
        backupId = rep->backupId;
        return 0;
      }
      case GSN_BACKUP_REF: {
        const BackupRef *const ref =
            CAST_CONSTPTR(BackupRef, signal->getDataPtr());
        if (ref->errorCode == BackupRef::IAmNotMaster) {
          m_master_node = nodeId = refToNode(ref->masterRef);
#ifdef VM_TRACE
          ndbout_c("I'm not master resending to %d", nodeId);
#endif
          do_send = 1;  // try again
          if (!getNodeInfo(nodeId).m_alive) m_master_node = nodeId = 0;
          continue;
        }
        return ref->errorCode;
      }
      case GSN_BACKUP_ABORT_REP: {
        const BackupAbortRep *const rep =
            CAST_CONSTPTR(BackupAbortRep, signal->getDataPtr());
#ifdef VM_TRACE
        ndbout_c("Backup %d aborted", rep->backupId);
#endif
        return rep->reason;
      }
      case GSN_NF_COMPLETEREP: {
        const NFCompleteRep *const rep =
            CAST_CONSTPTR(NFCompleteRep, signal->getDataPtr());
#ifdef VM_TRACE
        ndbout_c("Node %d fail completed", rep->failedNodeId);
#endif
        if (rep->failedNodeId == nodeId || waitCompleted == 1) return 1326;
        // wait for next signal
        // master node will report aborted backup
        break;
      }
      case GSN_NODE_FAILREP: {
        const NodeFailRep *const rep =
            CAST_CONSTPTR(NodeFailRep, signal->getDataPtr());
        Uint32 len = NodeFailRep::getNodeMaskLength(signal->getLength());
        const Uint32 *nbm;
        if (signal->header.m_noOfSections >= 1) {
          assert(len == 0);
          nbm = signal->ptr[0].p;
          len = signal->ptr[0].sz;
        } else {
          assert(len == NodeBitmask::Size);  // only full length in ndbapi
          nbm = rep->theAllNodes;
        }

        if (BitmaskImpl::safe_get(len, nbm, nodeId) || waitCompleted == 1)
          return 1326;
        // wait for next signal
        // master node will report aborted backup
        break;
      }
      case GSN_API_REGCONF:
      case GSN_TAKE_OVERTCCONF:
      case GSN_CONNECT_REP:
        continue;
      default:
        report_unknown_signal(signal);
        return SEND_OR_RECEIVE_FAILED;
    }
  }
}

int MgmtSrvr::abortBackup(Uint32 backupId) {
  SignalSender ss(theFacade);
  ss.lock();  // lock will be released on exit

  bool next;
  NodeId nodeId = 0;
  while ((next = getNextNodeId(&nodeId, NDB_MGM_NODE_TYPE_NDB)) == true &&
         getNodeInfo(nodeId).m_alive == false)
    ;

  if (!next) {
    return NO_CONTACT_WITH_DB_NODES;
  }

  SimpleSignal ssig;

  AbortBackupOrd *ord = CAST_PTR(AbortBackupOrd, ssig.getDataPtrSend());
  /*
   * Single-threaded backup.  Set instance key 1.  In the kernel
   * this maps to main instance 0 or worker instance 1 (if MT LQH).
   */
  BlockNumber backupBlockNo = numberToBlock(BACKUP, 1);
  ssig.set(ss, TestOrd::TraceAPI, backupBlockNo, GSN_ABORT_BACKUP_ORD,
           AbortBackupOrd::SignalLength);

  ord->requestType = AbortBackupOrd::ClientAbort;
  ord->senderData = 19;
  ord->backupId = backupId;

  return ss.sendSignal(nodeId, &ssig) == SEND_OK ? 0 : SEND_OR_RECEIVE_FAILED;
}

int MgmtSrvr::setDbParameter(int node, int param, const char *value,
                             BaseString &msg) {
  Guard g(m_local_config_mutex);

  /**
   * Check parameter
   */
  ConfigIter iter(m_local_config, CFG_SECTION_NODE);
  if (iter.first() != 0) {
    msg.assign("Unable to find node section (iter.first())");
    return -1;
  }

  Uint32 type = NODE_TYPE_DB + 1;
  if (node != 0) {
    // Set parameter only in the specified node
    if (iter.find(CFG_NODE_ID, node) != 0) {
      msg.assign("Unable to find node (iter.find())");
      return -1;
    }
    if (iter.get(CFG_TYPE_OF_SECTION, &type) != 0) {
      msg.assign("Unable to get node type(iter.get(CFG_TYPE_OF_SECTION))");
      return -1;
    }
  } else {
    // Set parameter in all DB nodes
    do {
      if (iter.get(CFG_TYPE_OF_SECTION, &type) != 0) {
        msg.assign("Unable to get node type(iter.get(CFG_TYPE_OF_SECTION))");
        return -1;
      }
      if (type == NODE_TYPE_DB) break;
    } while (iter.next() == 0);
  }

  if (type != NODE_TYPE_DB) {
    msg.assfmt("Invalid node type or no such node (%d %d)", type, NODE_TYPE_DB);
    return -1;
  }

  int p_type = 0;
  unsigned val_32 = 0;
  Uint64 val_64 = 0;
  const char * val_char = nullptr;
  do {
    if(iter.get(param, &val_32) == 0){
      val_32 = atoi(value);
      break;
    }

    p_type++;
    if (iter.get(param, &val_64) == 0) {
      val_64 = my_strtoll(value, 0, 10);
      break;
    }
    p_type++;
    if (iter.get(param, &val_char) == 0) {
      val_char = value;
      break;
    }
    msg.assign("Could not get parameter");
    return -1;
  } while (0);

  bool res = false;
  do {
    int ret = iter.get(CFG_TYPE_OF_SECTION, &type);
    assert(ret == 0);

    if (type != NODE_TYPE_DB) continue;

    Uint32 node = 0;
    ret = iter.get(CFG_NODE_ID, &node);
    assert(ret == 0);

    ConfigValues::Iterator i2(m_local_config->m_configuration->m_config_values,
                              iter.m_config);
    switch (p_type) {
      case 0:
        res = i2.set(param, val_32);
        ndbout_c("Updating node %d param: %d to %d", node, param, val_32);
        break;
      case 1:
        res = i2.set(param, val_64);
        ndbout_c("Updating node %d param: %d to %u", node, param, val_32);
        break;
      case 2:
        res = i2.set(param, val_char);
        ndbout_c("Updating node %d param: %d to %s", node, param, val_char);
        break;
      default:
        require(false);
    }
    require(res);
  } while (node == 0 && iter.next() == 0);

  msg.assign("Success");
  return 0;
}

int MgmtSrvr::setConnectionDbParameter(int node1, int node2, int param,
                                       int value, BaseString &msg) {
  DBUG_ENTER("MgmtSrvr::setConnectionDbParameter");
  DBUG_PRINT("enter", ("node1: %d, node2: %d, param: %d, value: %d", node1,
                       node2, param, value));

  // This function only supports setting dynamic ports
  if (param != CFG_CONNECTION_SERVER_PORT) {
    msg.assign("Only param CFG_CONNECTION_SERVER_PORT can be set");
    DBUG_RETURN(-1);
  }

  if (!m_config_manager->set_dynamic_port(node1, node2, value, msg))
    DBUG_RETURN(-1);

  DBUG_PRINT("exit", ("Set parameter(%d) to %d for %d -> %d", param, value,
                      node1, node2));
  DBUG_RETURN(1);
}

bool MgmtSrvr::setDynamicPorts(int node, DynPortSpec ports[],
                               unsigned num_ports, BaseString &msg) {
  return m_config_manager->set_dynamic_ports(node, ports, num_ports, msg);
}

int MgmtSrvr::getConnectionDbParameter(int node1, int node2, int param,
                                       int *value, BaseString &msg) {
  DBUG_ENTER("MgmtSrvr::getConnectionDbParameter");
  DBUG_PRINT("enter", ("node1: %d, node2: %d, param: %d", node1, node2, param));

  // This function only supports asking about dynamic ports
  if (param != CFG_CONNECTION_SERVER_PORT) {
    msg.assign("Only param CFG_CONNECTION_SERVER_PORT can be retrieved");
    DBUG_RETURN(-1);
  }

  if (!m_config_manager->get_dynamic_port(node1, node2, value, msg))
    DBUG_RETURN(-1);

  DBUG_PRINT("exit", ("Return parameter(%d): %u for %d -> %d, msg: %s", param,
                      *value, node1, node2, msg.c_str()));
  DBUG_RETURN(1);
}

bool MgmtSrvr::transporter_connect(NdbSocket &&socket, BaseString &msg,
                                   bool &log_failure) {
  DBUG_ENTER("MgmtSrvr::transporter_connect");
  TransporterRegistry *tr = theFacade->get_registry();
  if (!tr->connect_server(std::move(socket), msg, log_failure)) {
    DBUG_RETURN(false);
  }

  /**
   * TransporterRegistry::update_connections() is responsible
   * for doing the final step of bringing the connection into
   * CONNECTED state when it detects it 'isConnected()'.
   * This is required due to all such state changes has to
   * be synchroniced with ::performReceive().
   * To speed up CONNECTED detection, we request it to
   * happen ASAP. (There is no guarantee when it happen though)
   */
  theFacade->request_connection_check();
  DBUG_RETURN(true);
}

bool MgmtSrvr::connect_to_self() {
  BaseString buf;
  NdbMgmHandle mgm_handle = ndb_mgm_create_handle();

  buf.assfmt("%s %u", m_opts.bind_address ? m_opts.bind_address : "localhost",
             m_port);
  ndb_mgm_set_connectstring(mgm_handle, buf.c_str());

  ndb_mgm_set_ssl_ctx(mgm_handle, ssl_ctx());
  if (ndb_mgm_connect_tls(mgm_handle, 0, 0, 0, m_client_tls_req) < 0) {
    g_eventLogger->warning("%d %s", ndb_mgm_get_latest_error(mgm_handle),
                           ndb_mgm_get_latest_error_desc(mgm_handle));
    ndb_mgm_destroy_handle(&mgm_handle);
    return false;
  }
  // TransporterRegistry now owns the handle and will destroy it.
  theFacade->get_registry()->set_mgm_handle(mgm_handle);

  return true;
}

bool MgmtSrvr::change_config(Config &new_config, BaseString &msg) {
  SignalSender ss(theFacade);
  ss.lock();

  NodeBitmask mgm_nodes;
  {
    Guard g(m_local_config_mutex);
    m_local_config->get_nodemask(mgm_nodes, NDB_MGM_NODE_TYPE_MGM);
  }

  NodeId nodeId = ss.find_confirmed_node(mgm_nodes);
  if (nodeId == 0) {
    msg = "INTERNAL ERROR Could not find any mgmd!";
    return false;
  }

  bool v2;
  {
    const trp_node node = ss.getNodeInfo(nodeId);
    v2 = ndb_config_version_v2(node.m_info.m_version);
  }
  SimpleSignal ssig;
  UtilBuffer buf;
  new_config.pack(buf, v2);
  ssig.ptr[0].p = (Uint32 *)buf.get_data();
  ssig.ptr[0].sz = (buf.length() + 3) / 4;
  ssig.header.m_noOfSections = 1;

  ConfigChangeReq *req = CAST_PTR(ConfigChangeReq, ssig.getDataPtrSend());
  req->length = buf.length();

  if (ss.sendFragmentedSignal(nodeId, ssig, MGM_CONFIG_MAN,
                              GSN_CONFIG_CHANGE_REQ,
                              ConfigChangeReq::SignalLength) != 0) {
    msg.assfmt(
        "Could not start configuration change, send to "
        "node %d failed",
        nodeId);
    return false;
  }
  mgm_nodes.clear(nodeId);

  bool done = false;
  while (!done) {
    SimpleSignal *signal = ss.waitFor();

    switch (signal->readSignalNumber()) {
      case GSN_CONFIG_CHANGE_CONF:
        done = true;
        break;
      case GSN_CONFIG_CHANGE_REF: {
        const ConfigChangeRef *const ref =
            CAST_CONSTPTR(ConfigChangeRef, signal->getDataPtr());
        g_eventLogger->debug("Got CONFIG_CHANGE_REF, error: %d",
                             ref->errorCode);
        switch (ref->errorCode) {
          case ConfigChangeRef::NotMaster: {
            // Retry with next node if any
            NodeId nodeId = ss.find_confirmed_node(mgm_nodes);
            if (nodeId == 0) {
              msg = "INTERNAL ERROR Could not find any mgmd!";
              return false;
            }
            {
              const trp_node node = ss.getNodeInfo(nodeId);
              bool v2_new = ndb_config_version_v2(node.m_info.m_version);
              if (v2 != v2_new) {
                /**
                 * Free old buffer and create a new one.
                 */
                buf.assign(nullptr, 0);
                require(new_config.pack(buf, v2_new));
                v2 = v2_new;
              }
            }
            req->length = buf.length();
            ssig.ptr[0].p = (Uint32 *)buf.get_data();
            ssig.ptr[0].sz = (buf.length() + 3) / 4;
            ssig.header.m_noOfSections = 1;
            if (ss.sendFragmentedSignal(nodeId, ssig, MGM_CONFIG_MAN,
                                        GSN_CONFIG_CHANGE_REQ,
                                        ConfigChangeReq::SignalLength) != 0) {
              msg.assfmt(
                  "Could not start configuration change, send to "
                  "node %d failed",
                  nodeId);
              return false;
            }
            mgm_nodes.clear(nodeId);
            break;
          }

          default:
            msg = ConfigChangeRef::errorMessage(ref->errorCode);
            return false;
        }

        break;
      }

      case GSN_API_REGCONF:
      case GSN_TAKE_OVERTCCONF:
      case GSN_CONNECT_REP:
        // Ignore;
        break;

      case GSN_NODE_FAILREP:
        // ignore, NF_COMPLETEREP will come
        break;

      case GSN_NF_COMPLETEREP: {
        NodeId nodeId = refToNode(signal->header.theSendersBlockRef);
        msg.assign("Node %d failed during configuration change", nodeId);
        return false;
        break;
      }

      default:
        report_unknown_signal(signal);
        return false;
    }
  }
  g_eventLogger->info("Config change completed");
  return true;
}

void MgmtSrvr::print_config(const char *section_filter, NodeId nodeid_filter,
                            const char *param_filter, NdbOut &out) {
  Guard g(m_local_config_mutex);
  m_local_config->print(section_filter, nodeid_filter, param_filter, out);
}

bool MgmtSrvr::reload_config(const char *config_filename, bool mycnf,
                             BaseString &msg) {
  if (config_filename && mycnf) {
    msg = "ERROR: Both mycnf and config_filename is not supported";
    return false;
  }

  if (config_filename) {
    if (m_opts.mycnf) {
      msg.assfmt(
          "ERROR: Can't switch to use config.ini '%s' when "
          "node was started from my.cnf",
          config_filename);
      return false;
    }
  } else {
    if (mycnf) {
      // Reload from my.cnf
      if (!m_opts.mycnf) {
        if (m_opts.config_filename) {
          msg.assfmt(
              "ERROR: Can't switch to use my.cnf when "
              "node was started from '%s'",
              m_opts.config_filename);
          return false;
        }
      }
    } else {
      /* No config file name supplied and not told to use mycnf */
      if (m_opts.config_filename) {
        g_eventLogger->info("No config file name supplied, using '%s'",
                            m_opts.config_filename);
        config_filename = m_opts.config_filename;
      } else {
        msg = "ERROR: Neither config file name or mycnf available";
        return false;
      }
    }
  }

  Config *new_conf_ptr = ConfigManager::load_config(
      config_filename, mycnf, msg, m_opts.cluster_config_suffix);
  if (new_conf_ptr == nullptr) return false;
  Config new_conf(new_conf_ptr);

  {
    Guard g(m_local_config_mutex);

    /* Copy the necessary values from old to new config */
    if (!new_conf.setGeneration(m_local_config->getGeneration()) ||
        !new_conf.setName(m_local_config->getName()) ||
        !new_conf.setPrimaryMgmNode(m_local_config->getPrimaryMgmNode())) {
      msg = "Failed to initialize reloaded config";
      return false;
    }
  }

  if (!change_config(new_conf, msg)) return false;
  return true;
}

void MgmtSrvr::show_variables(NdbOut &out) {
  out << "daemon: " << yes_no(m_opts.daemon) << endl;
  out << "non_interactive: " << yes_no(m_opts.non_interactive) << endl;
  out << "interactive: " << yes_no(m_opts.interactive) << endl;
  out << "config_filename: " << str_null(m_opts.config_filename) << endl;
  out << "mycnf: " << yes_no(m_opts.mycnf) << endl;
  out << "bind_address: " << str_null(m_opts.bind_address) << endl;
  out << "no_nodeid_checks: " << yes_no(m_opts.no_nodeid_checks) << endl;
  out << "print_full_config: " << yes_no(m_opts.print_full_config) << endl;
  out << "configdir: " << str_null(m_opts.configdir) << endl;
  out << "config_cache: " << yes_no(m_opts.config_cache) << endl;
  out << "verbose: " << yes_no(m_opts.verbose) << endl;
  out << "reload: " << yes_no(m_opts.reload) << endl;

  out << "nodeid: " << _ownNodeId << endl;
  out << "blocknumber: " << hex << _blockNumber << endl;
  out << "own_reference: " << hex << _ownReference << endl;
  out << "port: " << m_port << endl;
  out << "need_restart: " << m_need_restart << endl;
  out << "is_stop_thread: " << _isStopThread << endl;
  out << "log_level_thread_sleep: " << _logLevelThreadSleep << endl;
  out << "master_node: " << m_master_node << endl;
}

void MgmtSrvr::make_sync_req(SignalSender &ss, Uint32 nodeId) {
  /**
   * This subroutine is used to make a async request(error insert/dump)
   *   "more" synchronous, i.e increasing the likelihood that
   *   the async request has really reached the destination
   *   before returning to the api
   *
   * I.e it's a work-around...
   *
   */
  SimpleSignal ssig;
  SyncReq *req = CAST_PTR(SyncReq, ssig.getDataPtrSend());
  req->senderRef = ss.getOwnRef();
  req->senderData = 12;
  req->prio = 1;  // prio b
  ssig.set(ss, TestOrd::TraceAPI, CMVMI, GSN_SYNC_REQ, SyncReq::SignalLength);

  if (ss.sendSignal(nodeId, &ssig) != SEND_OK) {
    return;
  }

  while (true) {
    SimpleSignal *signal = ss.waitFor();

    int gsn = signal->readSignalNumber();
    switch (gsn) {
      case GSN_SYNC_REF:
      case GSN_SYNC_CONF:
        return;

      case GSN_NF_COMPLETEREP: {
        const NFCompleteRep *const rep =
            CAST_CONSTPTR(NFCompleteRep, signal->getDataPtr());
        if (rep->failedNodeId == nodeId) return;
        break;
      }

      case GSN_NODE_FAILREP: {
        const NodeFailRep *const rep =
            CAST_CONSTPTR(NodeFailRep, signal->getDataPtr());
        Uint32 len = NodeFailRep::getNodeMaskLength(signal->getLength());
        const Uint32 *nbm;
        if (signal->header.m_noOfSections >= 1) {
          assert(len == 0);
          nbm = signal->ptr[0].p;
          len = signal->ptr[0].sz;
        } else {
          assert(len == NodeBitmask::Size);  // only full length in ndbapi
          nbm = rep->theAllNodes;
        }

        if (BitmaskImpl::safe_get(len, nbm, nodeId)) return;
        break;
      }
      case GSN_API_REGCONF:
      case GSN_TAKE_OVERTCCONF:
      case GSN_CONNECT_REP:
        break;
      default:
        return;
    }
  }
}

bool MgmtSrvr::request_events(NdbNodeBitmask nodes, Uint32 reports_per_node,
                              Uint32 dump_type, Vector<SimpleSignal> &events) {
  int nodes_counter[MAX_NDB_NODES];
#ifndef NDEBUG
  NdbNodeBitmask save = nodes;
#endif
  SignalSender ss(theFacade);
  ss.lock();

  // Send the dump command to all requested NDB nodes
  const bool all = nodes.isclear();
  for (int i = 1; i < MAX_NDB_NODES; i++) {
    // Check if node should be involved
    if (!all && !nodes.get(i)) continue;

    // Only request from confirmed DB nodes
    const trp_node node = ss.getNodeInfo(i);
    if (node.m_info.getType() != NodeInfo::DB || !node.is_confirmed()) {
      nodes.clear(i);
      continue;
    }

    SimpleSignal ssig;
    DumpStateOrd *const dumpOrd = (DumpStateOrd *)ssig.getDataPtrSend();

    dumpOrd->args[0] = dump_type;
    dumpOrd->args[1] = ss.getOwnRef();  // Return to sender

    if (ss.sendSignal(i, ssig, CMVMI, GSN_DUMP_STATE_ORD, 2) == SEND_OK) {
      nodes.set(i);
      nodes_counter[i] = (int)reports_per_node;
    }
  }

  while (true) {
    // Check if all nodes are done
    if (nodes.isclear()) break;

    SimpleSignal *signal = ss.waitFor();
    switch (signal->readSignalNumber()) {
      case GSN_EVENT_REP: {
        /**
         * This EVENT_REP receives all infoEvent and eventLog messages that
         * ARE generated through a DUMP command.
         */
        const NodeId nodeid = refToNode(signal->header.theSendersBlockRef);
        const EventReport *const event =
            (const EventReport *)signal->getDataPtr();

        if (!nodes.get(nodeid)) {
          // The reporting node was not expected
#ifndef NDEBUG
          ndbout_c("nodeid: %u", nodeid);
          ndbout_c("save: %s", BaseString::getPrettyText(save).c_str());
#endif
          assert(false);
          return false;
        }

        if (event->getEventType() == NDB_LE_SavedEvent &&
            signal->getDataPtr()[1] == 0) {
          nodes_counter[nodeid] = 1;
        } else {
          // Save signal
          events.push_back(SimpleSignal(*signal));
        }

        // Check if node is done
        nodes_counter[nodeid]--;
        if (nodes_counter[nodeid] == 0) nodes.clear(nodeid);

        break;
      }

      case GSN_NODE_FAILREP: {
        const NodeFailRep *const rep =
            (const NodeFailRep *)signal->getDataPtr();
        const Uint32 *theNodes = NULL;
        if (signal->header.m_noOfSections >= 1) {
          theNodes = signal->ptr[0].p;
        } else {
          theNodes = rep->theNodes;
        }
        // only care about data-nodes
        for (NodeId i = 1; i < MAX_NDB_NODES; i++) {
          if (NdbNodeBitmask::get(theNodes, i)) {
            nodes.clear(i);

            // Remove any previous reports from this node
            // it should not be reported
            for (unsigned j = 0; j < events.size(); j++) {
              const SimpleSignal &ssig = events[j];
              const NodeId nodeid = refToNode(ssig.header.theSendersBlockRef);
              if (nodeid == i) {
                events.erase(j);
                j--;
              }
            }
          }
        }
        break;
      }

      default:
        // Ignore all other signals
        break;
    }
  }
  ss.unlock();

  return true;
}

void MgmtSrvr::tls_stat_increment(unsigned int idx) {
  if (idx < sizeof(m_tls_stats)) m_tls_stats[idx]++;
}

void MgmtSrvr::tls_stat_decrement(unsigned int idx) {
  if (idx < sizeof(m_tls_stats)) m_tls_stats[idx]--;
}

template class MutexVector<NodeId>;
template class MutexVector<Ndb_mgmd_event_service::Event_listener>;
template class Vector<EventSubscribeReq>;
template class MutexVector<EventSubscribeReq>;
template class Vector<Vector<BaseString>>;
template class Vector<MgmtSrvr::PossibleNode>;
template class Vector<Defragger::DefragBuffer *>;<|MERGE_RESOLUTION|>--- conflicted
+++ resolved
@@ -101,24 +101,17 @@
     }                                            \
   }
 
-<<<<<<< HEAD
 #if 0
 #define DEBUG_FPRINTF(arglist) do { fprintf arglist ; } while (0)
 #else
 #define DEBUG_FPRINTF(a)
 #endif
 
-void *
-MgmtSrvr::logLevelThread_C(void* m)
-{
-  MgmtSrvr *mgm = (MgmtSrvr*)m;
-=======
 static constexpr bool openssl_version_ok =
     (OPENSSL_VERSION_NUMBER >= NDB_TLS_MINIMUM_OPENSSL);
 
 void *MgmtSrvr::logLevelThread_C(void *m) {
   MgmtSrvr *mgm = (MgmtSrvr *)m;
->>>>>>> 05e4357f
   mgm->logLevelThreadRun();
   return 0;
 }
@@ -366,12 +359,18 @@
 
   assert(_ownNodeId);
 
-<<<<<<< HEAD
   if (!is_node_active())
   {
     g_eventLogger->error("Failed to start MgmtSrvr as node is deactivated");
     DBUG_RETURN(false);
   }
+
+  theFacade = new TransporterFacade(0);
+  if (theFacade == 0) {
+    g_eventLogger->error("Could not create TransporterFacade.");
+    DBUG_RETURN(false);
+  }
+
   DBUG_RETURN(true);
 }
 
@@ -384,22 +383,6 @@
   unsigned is_active = 1;
   iter.get(CFG_NODE_ACTIVE, &is_active);
   return (bool)is_active;
-}
-
-bool
-MgmtSrvr::start_transporter(const Config* config)
-{
-  DBUG_ENTER("MgmtSrvr::start_transporter");
-
-=======
->>>>>>> 05e4357f
-  theFacade = new TransporterFacade(0);
-  if (theFacade == 0) {
-    g_eventLogger->error("Could not create TransporterFacade.");
-    DBUG_RETURN(false);
-  }
-
-  DBUG_RETURN(true);
 }
 
 bool MgmtSrvr::start_transporter(const Config *config) {
