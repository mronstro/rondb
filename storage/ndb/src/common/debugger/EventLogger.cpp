--- conflicted
+++ resolved
@@ -97,7 +97,6 @@
 void getRestartAction(Uint32 action, BaseString &str) {
   if (action == 0) return;
   str.appfmt(", restarting");
-<<<<<<< HEAD
   if (action & 2)
     str.appfmt(", no start");
   if (action & 4)
@@ -110,13 +109,6 @@
                              const Uint32 *theData,
                              Uint32 /*len*/)
 {
-=======
-  if (action & 2) str.appfmt(", no start");
-  if (action & 4) str.appfmt(", initial");
-}
-void getTextNDBStopCompleted(char *m_text, size_t m_text_len,
-                             const Uint32 *theData, Uint32 /*len*/) {
->>>>>>> 2bf0f4a5
   BaseString action_str("");
   BaseString signum_str("");
   getRestartAction(theData[1], action_str);
