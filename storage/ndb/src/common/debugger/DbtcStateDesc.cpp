/*
   Copyright (c) 2011, 2023, Oracle and/or its affiliates.
   Copyright (c) 2022, 2023, Hopsworks and/or its affiliates.

   This program is free software; you can redistribute it and/or modify
   it under the terms of the GNU General Public License, version 2.0,
   as published by the Free Software Foundation.

   This program is also distributed with certain software (including
   but not limited to OpenSSL) that is licensed under separate terms,
   as designated in a particular file or component or in included license
   documentation.  The authors of MySQL hereby grant you an additional
   permission to link the program and your derivative works with the
   separately licensed software that they have included with MySQL.

   This program is distributed in the hope that it will be useful,
   but WITHOUT ANY WARRANTY; without even the implied warranty of
   MERCHANTABILITY or FITNESS FOR A PARTICULAR PURPOSE.  See the
   GNU General Public License, version 2.0, for more details.

   You should have received a copy of the GNU General Public License
   along with this program; if not, write to the Free Software
   Foundation, Inc., 51 Franklin St, Fifth Floor, Boston, MA 02110-1301  USA
*/

#include "kernel/DbtcState.hpp"
#include "kernel/statedesc.hpp"

#define JAM_FILE_ID 351

#define SDESC(a, b, c) \
  { (unsigned)dbtc_apiconnect_state::a, #a, b, c }

/**
 * Value
 * Friendly name
 * Description
 */
<<<<<<< HEAD
struct ndbkernel_state_desc g_dbtc_apiconnect_state_desc[] =
{
  SDESC(CS_CONNECTED, "Connected",
        "An allocated idle transaction object"),
  SDESC(CS_DISCONNECTED, "Disconnected",
        "An unallocated connection object"),
  SDESC(CS_STARTED, "Started", "A started transaction"),
  SDESC(CS_RECEIVING, "Receiving", "A transaction receiving operations"),
  SDESC(CS_RESTART, "", ""),
  SDESC(CS_ABORTING, "Aborting", "A transaction aborting"),
  SDESC(CS_COMPLETING, "Completing", "A transaction completing"),
  SDESC(CS_COMPLETE_SENT, "Completing", "A transaction completing"),
  SDESC(CS_PREPARE_TO_COMMIT, "", ""),
  SDESC(CS_COMMIT_SENT, "Committing", "A transaction committing"),
  SDESC(CS_START_COMMITTING, "", ""),
  SDESC(CS_COMMITTING, "Committing", "A transaction committing"),
  SDESC(CS_REC_COMMITTING, "", ""),
  SDESC(CS_WAIT_ABORT_CONF, "Aborting", ""),
  SDESC(CS_WAIT_COMPLETE_CONF, "Completing", ""),
  SDESC(CS_WAIT_COMMIT_CONF, "Committing", ""),
  SDESC(CS_FAIL_ABORTING, "TakeOverAborting", ""),
  SDESC(CS_FAIL_ABORTED, "TakeOverAborting", ""),
  SDESC(CS_FAIL_PREPARED, "", ""),
  SDESC(CS_FAIL_COMMITTING, "TakeOverCommitting", ""),
  SDESC(CS_FAIL_COMMITTED, "TakeOverCommitting", ""),
  SDESC(CS_FAIL_COMPLETED, "TakeOverCompleting", ""),
  SDESC(CS_START_SCAN, "Scanning", ""),
  SDESC(CS_SEND_FIRE_TRIG_REQ, "Precomitting", ""),
  SDESC(CS_WAIT_FIRE_TRIG_REQ, "Precomitting", ""),
  SDESC(CS_RELEASE, "Releasing objects", ""),
  { 0, nullptr, nullptr, nullptr }
};
=======
struct ndbkernel_state_desc g_dbtc_apiconnect_state_desc[] = {
    SDESC(CS_CONNECTED, "Connected", "An allocated idle transaction object"),
    SDESC(CS_DISCONNECTED, "Disconnected", "An unallocated connection object"),
    SDESC(CS_STARTED, "Started", "A started transaction"),
    SDESC(CS_RECEIVING, "Receiving", "A transaction receiving operations"),
    SDESC(CS_RESTART, "", ""),
    SDESC(CS_ABORTING, "Aborting", "A transaction aborting"),
    SDESC(CS_COMPLETING, "Completing", "A transaction completing"),
    SDESC(CS_COMPLETE_SENT, "Completing", "A transaction completing"),
    SDESC(CS_PREPARE_TO_COMMIT, "", ""),
    SDESC(CS_COMMIT_SENT, "Committing", "A transaction committing"),
    SDESC(CS_START_COMMITTING, "", ""),
    SDESC(CS_COMMITTING, "Committing", "A transaction committing"),
    SDESC(CS_REC_COMMITTING, "", ""),
    SDESC(CS_WAIT_ABORT_CONF, "Aborting", ""),
    SDESC(CS_WAIT_COMPLETE_CONF, "Completing", ""),
    SDESC(CS_WAIT_COMMIT_CONF, "Committing", ""),
    SDESC(CS_FAIL_ABORTING, "TakeOverAborting", ""),
    SDESC(CS_FAIL_ABORTED, "TakeOverAborting", ""),
    SDESC(CS_FAIL_PREPARED, "", ""),
    SDESC(CS_FAIL_COMMITTING, "TakeOverCommitting", ""),
    SDESC(CS_FAIL_COMMITTED, "TakeOverCommitting", ""),
    SDESC(CS_FAIL_COMPLETED, "TakeOverCompleting", ""),
    SDESC(CS_START_SCAN, "Scanning", ""),
    SDESC(CS_SEND_FIRE_TRIG_REQ, "Precomitting", ""),
    SDESC(CS_WAIT_FIRE_TRIG_REQ, "Precomitting", ""),
    {0, nullptr, nullptr, nullptr}};
>>>>>>> 2bf0f4a5
<|MERGE_RESOLUTION|>--- conflicted
+++ resolved
@@ -36,7 +36,6 @@
  * Friendly name
  * Description
  */
-<<<<<<< HEAD
 struct ndbkernel_state_desc g_dbtc_apiconnect_state_desc[] =
 {
   SDESC(CS_CONNECTED, "Connected",
@@ -68,33 +67,4 @@
   SDESC(CS_WAIT_FIRE_TRIG_REQ, "Precomitting", ""),
   SDESC(CS_RELEASE, "Releasing objects", ""),
   { 0, nullptr, nullptr, nullptr }
-};
-=======
-struct ndbkernel_state_desc g_dbtc_apiconnect_state_desc[] = {
-    SDESC(CS_CONNECTED, "Connected", "An allocated idle transaction object"),
-    SDESC(CS_DISCONNECTED, "Disconnected", "An unallocated connection object"),
-    SDESC(CS_STARTED, "Started", "A started transaction"),
-    SDESC(CS_RECEIVING, "Receiving", "A transaction receiving operations"),
-    SDESC(CS_RESTART, "", ""),
-    SDESC(CS_ABORTING, "Aborting", "A transaction aborting"),
-    SDESC(CS_COMPLETING, "Completing", "A transaction completing"),
-    SDESC(CS_COMPLETE_SENT, "Completing", "A transaction completing"),
-    SDESC(CS_PREPARE_TO_COMMIT, "", ""),
-    SDESC(CS_COMMIT_SENT, "Committing", "A transaction committing"),
-    SDESC(CS_START_COMMITTING, "", ""),
-    SDESC(CS_COMMITTING, "Committing", "A transaction committing"),
-    SDESC(CS_REC_COMMITTING, "", ""),
-    SDESC(CS_WAIT_ABORT_CONF, "Aborting", ""),
-    SDESC(CS_WAIT_COMPLETE_CONF, "Completing", ""),
-    SDESC(CS_WAIT_COMMIT_CONF, "Committing", ""),
-    SDESC(CS_FAIL_ABORTING, "TakeOverAborting", ""),
-    SDESC(CS_FAIL_ABORTED, "TakeOverAborting", ""),
-    SDESC(CS_FAIL_PREPARED, "", ""),
-    SDESC(CS_FAIL_COMMITTING, "TakeOverCommitting", ""),
-    SDESC(CS_FAIL_COMMITTED, "TakeOverCommitting", ""),
-    SDESC(CS_FAIL_COMPLETED, "TakeOverCompleting", ""),
-    SDESC(CS_START_SCAN, "Scanning", ""),
-    SDESC(CS_SEND_FIRE_TRIG_REQ, "Precomitting", ""),
-    SDESC(CS_WAIT_FIRE_TRIG_REQ, "Precomitting", ""),
-    {0, nullptr, nullptr, nullptr}};
->>>>>>> 2bf0f4a5
+};