/*
<<<<<<< HEAD
   Copyright (c) 2003, 2022, Oracle and/or its affiliates.
   Copyright (c) 2021, 2023, Hopsworks and/or its affiliates.
=======
   Copyright (c) 2003, 2023, Oracle and/or its affiliates.
>>>>>>> 40072376

   This program is free software; you can redistribute it and/or modify
   it under the terms of the GNU General Public License, version 2.0,
   as published by the Free Software Foundation.

   This program is also distributed with certain software (including
   but not limited to OpenSSL) that is licensed under separate terms,
   as designated in a particular file or component or in included license
   documentation.  The authors of MySQL hereby grant you an additional
   permission to link the program and your derivative works with the
   separately licensed software that they have included with MySQL.

   This program is distributed in the hope that it will be useful,
   but WITHOUT ANY WARRANTY; without even the implied warranty of
   MERCHANTABILITY or FITNESS FOR A PARTICULAR PURPOSE.  See the
   GNU General Public License, version 2.0, for more details.

   You should have received a copy of the GNU General Public License
   along with this program; if not, write to the Free Software
   Foundation, Inc., 51 Franklin St, Fifth Floor, Boston, MA 02110-1301  USA
*/

#include <ndb_global.h>

#include "SignalLoggerManager.hpp"
#include "TransporterDefinitions.hpp"
#include <GlobalSignalNumbers.h>
#include <DebuggerNames.hpp>
#include <NdbTick.h>
#include <NdbEnv.h>
#include <EventLogger.hpp>

#ifdef VM_TRACE_TIME
static char* mytime()
{
  Uint64 t = NdbTick_CurrentMillisecond();
  uint s = (t / 1000) % 3600;
  uint ms = t % 1000;
  static char buf[100];
  sprintf(buf, "%u.%03u", s, ms);
  return buf;
}
#endif
SignalLoggerManager::SignalLoggerManager()
{
  for (int i = 0; i < NO_OF_BLOCKS; i++){
      logModes[i] = 0;
  }
  outputStream = nullptr;
  m_ownNodeId = 0;
  m_logDistributed = false;

  // using mutex avoids MT log mixups but has some serializing effect
  m_mutex = nullptr;

#ifdef NDB_USE_GET_ENV
  const char* p = NdbEnv_GetEnv("NDB_SIGNAL_LOG_MUTEX", (char*)0, 0);
  if (p != 0 && strchr("1Y", p[0]) != 0)
    m_mutex = NdbMutex_Create();
#endif
}

SignalLoggerManager::~SignalLoggerManager()
{
  if(outputStream != nullptr){
    fflush(outputStream);
    fclose(outputStream);
    outputStream = nullptr;
  }
  if (m_mutex != nullptr) {
    NdbMutex_Destroy(m_mutex);
    m_mutex = nullptr;
  }
}

FILE *
SignalLoggerManager::setOutputStream(FILE * output)
{
  if (outputStream != nullptr)
  {
    lock();
    fflush(outputStream);
    unlock();
  }

  FILE * out = outputStream;
  outputStream = output;
  return out;
}

FILE *
SignalLoggerManager::getOutputStream() const
{
  return outputStream;
}

void
SignalLoggerManager::flushSignalLog()
{
  if (outputStream != nullptr)
  {
    lock();
    fflush(outputStream);
    unlock();
  }
}

void
SignalLoggerManager::setTrace(unsigned long trace)
{
  traceId = trace;
}

unsigned long
SignalLoggerManager::getTrace() const
{
  return traceId;
}

void
SignalLoggerManager::setOwnNodeId(int nodeId){
  m_ownNodeId = nodeId;
}
  
void
SignalLoggerManager::setLogDistributed(bool val){
  m_logDistributed = val;
}

static int
getParameter(char *blocks[NO_OF_BLOCKS], const char * par, const char * line)
{
  const char * loc = strstr(line, par);
  if(loc == nullptr)
    return 0;

  loc += strlen(par);

  int found = 0;

  char * copy = strdup(loc);
  char * tmp = copy;
  bool done = false;
  while(!done){
    int len = (int)strcspn(tmp, ", ;:\0");
    if(len == 0)
      done = true;
    else {
      if(* (tmp + len) != ',')
	done = true;
      * (tmp + len) = 0;
      blocks[found] = strdup(tmp);
      found ++;
      tmp += (len + 1);
    } 
  }
  free(copy);
  return found;
}


#define SLM_OFF    0
#define SLM_ON     1
#define SLM_TOGGLE 2

int
SignalLoggerManager::log(LogMode logMode, const char * params)
{
  char * blocks[NO_OF_BLOCKS];
  const int count = getParameter(blocks, "BLOCK=", params);
  
  int cnt = 0;
  if(count == 0 ||
     (count == 1 && !strcmp(blocks[0], "ALL")))
  {
    // Inform all blocks about the new log mode
    for (int number = 0; number < NO_OF_BLOCKS; ++number)
      cnt += log(SLM_ON, MIN_BLOCK_NO + number, logMode);
  }
  else
  {
    // Inform only specified blocks about the new log mode
    for (int i = 0; i < count; ++i)
    {
      BlockNumber bno = getBlockNo(blocks[i]);
      if (bno == 0)
      {
        // Could not find any block with matching name
        g_eventLogger->info(
            "Could not turn on signal logging for unknown block '%s'",
            blocks[i]);
        continue;
      }
      cnt += log(SLM_ON, bno, logMode);
    }
  }
  for(int i = 0; i<count; i++){
    free(blocks[i]);
  }

  return cnt;
}

int
SignalLoggerManager::log(int cmd, BlockNumber bno, LogMode logMode)
{
  // Make sure bno is valid range
  assert(bno >= MIN_BLOCK_NO && bno <= MAX_BLOCK_NO);

  // Convert bno to index into logModes
  const size_t index = bno-MIN_BLOCK_NO;
  assert(index < NDB_ARRAY_SIZE(logModes));

  switch(cmd){
  case SLM_ON:
    logModes[index] |= logMode;
    return 1;
    break;
  case SLM_OFF:
    logModes[index] &= (~logMode);
    return 1;
    break;
  case SLM_TOGGLE:
    logModes[index] ^= logMode;
    return 1;
    break;
  }
  return 0;
}

int
SignalLoggerManager::logOn(bool allBlocks, BlockNumber bno, LogMode logMode)
{
  if(!allBlocks){
    return log(SLM_ON, bno, logMode);
  } 
  int cnt = 0;
  for(unsigned int i = MIN_BLOCK_NO; i <= MAX_BLOCK_NO; i++)
    cnt += log(SLM_ON, i, logMode);
  return cnt;
}

int
SignalLoggerManager::logOff(bool allBlocks, BlockNumber bno, LogMode logMode)
{
  if(!allBlocks){
    return log(SLM_OFF, bno, logMode);
  } 
  int cnt = 0;
  for(unsigned int i = MIN_BLOCK_NO; i <= MAX_BLOCK_NO; i++)
    cnt += log(SLM_OFF, i, logMode);
  return cnt;

}

int
SignalLoggerManager::logToggle(bool allBlocks, BlockNumber bno, LogMode logMode)
{
  if(!allBlocks){
    return log(SLM_TOGGLE, bno, logMode);
  } 
  int cnt = 0;
  for(unsigned int i = MIN_BLOCK_NO; i <= MAX_BLOCK_NO; i++)
    cnt += log(SLM_TOGGLE, i, logMode);
  return cnt;
}

void
SignalLoggerManager::executeDirect(const SignalHeader& sh, 
				   Uint8 prio,  // in-out flag
				   const Uint32 * theData, Uint32 node)
{
  Uint32 trace = sh.theTrace;
  Uint32 senderBlockNo = refToBlock(sh.theSendersBlockRef);
  Uint32 receiverBlockNo = sh.theReceiversBlockNumber;
  
  if(outputStream != nullptr && 
     (traceId == 0 || traceId == trace) &&
     (logMatch(senderBlockNo, LogOut) || logMatch(receiverBlockNo, LogIn))){
    lock();
    const char* inOutStr = prio == 0 ? "In" : "Out";
#ifdef VM_TRACE_TIME
    fprintf(outputStream, "---- Direct --- Signal --- %s - %s ----\n", inOutStr, mytime());
#else
    fprintf(outputStream, "---- Direct --- Signal --- %s ----------------\n", inOutStr);
#endif
    // XXX pass in/out to print* function somehow
    printSignalHeader(outputStream, sh, 0, node, true);
    printSignalData(outputStream, sh, theData);
    unlock();
  }
}

/**
 * For input signals
 */
void
SignalLoggerManager::executeSignal(const SignalHeader& sh, Uint8 prio, 
				   const Uint32 * theData, Uint32 node,
                                   const SegmentedSectionPtr ptr[3], Uint32 secs)
{
  Uint32 trace = sh.theTrace;
  //Uint32 senderBlockNo = refToBlock(sh.theSendersBlockRef);
  Uint32 receiverBlockNo = sh.theReceiversBlockNumber;
  Uint32 senderNode = refToNode(sh.theSendersBlockRef);

  if(outputStream != nullptr && 
     (traceId == 0 || traceId == trace) &&
     (logMatch(receiverBlockNo, LogOut) ||
      (m_logDistributed && m_ownNodeId != senderNode))){
    lock();
#ifdef VM_TRACE_TIME
    fprintf(outputStream, "---- Received - Signal - %s ----\n", mytime());
#else
    fprintf(outputStream, "---- Received - Signal ----------------\n");
#endif

    printSignalHeader(outputStream, sh, prio, node, true);
    printSignalData(outputStream, sh, theData);
    for (unsigned i = 0; i < secs; i++)
      printSegmentedSection(outputStream, sh, ptr, i);
    unlock();
  }
}

void
SignalLoggerManager::executeSignal(const SignalHeader& sh, Uint8 prio, 
				   const Uint32 * theData, Uint32 node,
                                   const LinearSectionPtr ptr[3], Uint32 secs)
{
  Uint32 trace = sh.theTrace;
  //Uint32 senderBlockNo = refToBlock(sh.theSendersBlockRef);
  Uint32 receiverBlockNo = sh.theReceiversBlockNumber;
  Uint32 senderNode = refToNode(sh.theSendersBlockRef);

  if(outputStream != nullptr && 
     (traceId == 0 || traceId == trace) &&
     (logMatch(receiverBlockNo, LogOut) ||
      (m_logDistributed && m_ownNodeId != senderNode))){
    lock();
#ifdef VM_TRACE_TIME
    fprintf(outputStream, "---- Received - Signal - %s ----\n", mytime());
#else
    fprintf(outputStream, "---- Received - Signal ----------------\n");
#endif

    printSignalHeader(outputStream, sh, prio, node, true);
    printSignalData(outputStream, sh, theData);
    for (unsigned i = 0; i < secs; i++)
      printLinearSection(outputStream, sh, ptr, i);
    unlock();
  }
}

/**
 * For output signals
 */
void
SignalLoggerManager::sendSignal(const SignalHeader& sh,
                                Uint8 prio,
				const Uint32 * theData, Uint32 node,
                                const LinearSectionPtr ptr[3], Uint32 secs)
{
  Uint32 trace = sh.theTrace;
  Uint32 senderBlockNo = refToBlock(sh.theSendersBlockRef);
  //Uint32 receiverBlockNo = sh.theReceiversBlockNumber;

  if(outputStream != nullptr && 
     (traceId == 0 || traceId == trace) &&
     (logMatch(senderBlockNo, LogOut) ||
      (m_logDistributed && m_ownNodeId != node))){
    lock();
#ifdef VM_TRACE_TIME
    fprintf(outputStream, "---- Send ----- Signal - %s ----\n", mytime());
#else
    fprintf(outputStream, "---- Send ----- Signal ----------------\n");
#endif

    printSignalHeader(outputStream, sh, prio, node, false);
    printSignalData(outputStream, sh, theData);
    for (unsigned i = 0; i < secs; i++)
      printLinearSection(outputStream, sh, ptr, i);
    unlock();
  }
}

/**
 * For output signals
 */
void
SignalLoggerManager::sendSignal(const SignalHeader& sh, Uint8 prio, 
				const Uint32 * theData, Uint32 node,
                                const SegmentedSectionPtr ptr[3], Uint32 secs)
{
  Uint32 trace = sh.theTrace;
  Uint32 senderBlockNo = refToBlock(sh.theSendersBlockRef);
  //Uint32 receiverBlockNo = sh.theReceiversBlockNumber;

  if(outputStream != nullptr && 
     (traceId == 0 || traceId == trace) &&
     (logMatch(senderBlockNo, LogOut) ||
      (m_logDistributed && m_ownNodeId != node))){
    lock();
#ifdef VM_TRACE_TIME
    fprintf(outputStream, "---- Send ----- Signal - %s ----\n", mytime());
#else
    fprintf(outputStream, "---- Send ----- Signal ----------------\n");
#endif

    printSignalHeader(outputStream, sh, prio, node, false);
    printSignalData(outputStream, sh, theData);
    for (unsigned i = 0; i < secs; i++)
      printSegmentedSection(outputStream, sh, ptr, i);
    unlock();
  }
}

void
SignalLoggerManager::sendSignal(const SignalHeader& sh,
                                Uint8 prio,
				const Uint32 * theData, Uint32 node,
                                const GenericSectionPtr ptr[3], Uint32 secs)
{
  Uint32 trace = sh.theTrace;
  Uint32 senderBlockNo = refToBlock(sh.theSendersBlockRef);
  //Uint32 receiverBlockNo = sh.theReceiversBlockNumber;

  if(outputStream != nullptr && 
     (traceId == 0 || traceId == trace) &&
     (logMatch(senderBlockNo, LogOut) ||
      (m_logDistributed && m_ownNodeId != node))){
    lock();
#ifdef VM_TRACE_TIME
    fprintf(outputStream, "---- Send ----- Signal - %s ----\n", mytime());
#else
    fprintf(outputStream, "---- Send ----- Signal ----------------\n");
#endif

    printSignalHeader(outputStream, sh, prio, node, false);
    printSignalData(outputStream, sh, theData);
    for (unsigned i = 0; i < secs; i++)
      printGenericSection(outputStream, sh, ptr, i);
    unlock();
  }
}

void
SignalLoggerManager::sendSignalWithDelay(Uint32 delayInMilliSeconds,
					 const SignalHeader & sh, Uint8 prio, 
					 const Uint32 * theData, Uint32 node,
                                         const SegmentedSectionPtr ptr[3], Uint32 secs)
{
  Uint32 trace = sh.theTrace;
  Uint32 senderBlockNo = refToBlock(sh.theSendersBlockRef);
  //Uint32 receiverBlockNo = sh.theReceiversBlockNumber;

  if(outputStream != nullptr && 
     (traceId == 0 || traceId == trace) &&
     logMatch(senderBlockNo, LogOut)){
    lock();
#ifdef VM_TRACE_TIME
    fprintf(outputStream, 
	    "---- Send ----- Signal (%d ms) %s\n", 
	    delayInMilliSeconds, 
	    mytime());
#else
    fprintf(outputStream, "---- Send delay Signal (%d ms) ----------\n", 
	    delayInMilliSeconds);
#endif

    printSignalHeader(outputStream, sh, prio, node, false);    
    printSignalData(outputStream, sh, theData);
    for (unsigned i = 0; i < secs; i++)
      printSegmentedSection(outputStream, sh, ptr, i);
    unlock();
  }
}

/**
 * Generic messages in the signal log
 */
void
SignalLoggerManager::log(BlockNumber bno, const char * msg, ...)
{
  // Normalise blocknumber for use in logModes array
  const BlockNumber bno2 = bno - MIN_BLOCK_NO;
  assert(bno2<NO_OF_BLOCKS);

  if(outputStream != nullptr &&
     logModes[bno2] != LogOff){
    lock();
    va_list ap;
    va_start(ap, msg);
    fprintf(outputStream, "%s: ", getBlockName(bno, "API"));
    vfprintf(outputStream, msg, ap);
    fprintf(outputStream, "\n");
    va_end(ap);
    unlock();
  }
}

static inline bool
isSysBlock(BlockNumber block, Uint32 gsn)
{
  if (block != 0)
    return false;
  switch (gsn) {
  case GSN_START_ORD:
    return true; // first sig
  case GSN_CONNECT_REP:
  case GSN_DISCONNECT_REP:
  case GSN_EVENT_REP:
    return true; // transporter
  case GSN_STOP_FOR_CRASH:
    return true; // mt scheduler
  }
  return false;
}

static inline bool
isApiBlock(BlockNumber block)
{
  return block >= 0x8000 || block == 4002 || block == 2047;
}

void 
SignalLoggerManager::printSignalHeader(FILE * output, 
				       const SignalHeader & sh,
				       Uint8 prio, 
				       Uint32 node,
				       bool printReceiversSignalId)
{
  const char* const dummy_block_name = "UUNET";

  bool receiverIsApi = isApiBlock(sh.theReceiversBlockNumber);
  Uint32 receiverBlockNo;
  Uint32 receiverInstanceNo;
  if (!receiverIsApi) {
    receiverBlockNo = blockToMain(sh.theReceiversBlockNumber);
    receiverInstanceNo = blockToInstance(sh.theReceiversBlockNumber);
  } else {
    receiverBlockNo = sh.theReceiversBlockNumber;
    receiverInstanceNo = 0;
  }
  Uint32 receiverProcessor = node;

  Uint32 gsn = sh.theVerId_signalNumber;

  Uint32 sbref = sh.theSendersBlockRef;
  bool senderIsSys = isSysBlock(refToBlock(sbref), gsn);
  bool senderIsApi = isApiBlock(refToBlock(sbref));
  Uint32 senderBlockNo;
  Uint32 senderInstanceNo;
  if (!senderIsSys && !senderIsApi) {
    senderBlockNo = refToMain(sbref);
    senderInstanceNo = refToInstance(sbref);
  } else {
    senderBlockNo = refToBlock(sbref);
    senderInstanceNo = 0;
  }
  Uint32 senderProcessor = refToNode(sbref);

  Uint32 length = sh.theLength;
  Uint32 trace = sh.theTrace;
  Uint32 rSigId = sh.theSignalId;
  Uint32 sSigId = sh.theSendersSignalId;
  Uint32 send_thread_id = sh.theSenderThreadId;
  Uint32 send_thread_signal_id = sh.theThreadSenderSignalId;

  const char * signalName = getSignalName(gsn);
  const char * rBlockName =
    receiverIsApi ? "API" :
    getBlockName(receiverBlockNo, dummy_block_name);
  const char * sBlockName =
    senderIsSys ? "SYS" :
    senderIsApi ? "API" :
    getBlockName(senderBlockNo, dummy_block_name);

  char rInstanceText[20];
  char sInstanceText[20];
  rInstanceText[0] = 0;
  sInstanceText[0] = 0;
  if (receiverInstanceNo != 0)
    sprintf(rInstanceText, "/%u", (uint)receiverInstanceNo);
  if (senderInstanceNo != 0)
    sprintf(sInstanceText, "/%u", (uint)senderInstanceNo);

  // If you change the print format, then update the legend in
  // ErrorReporter::WriteMessage to match.
  fprintf(output, "r.bn: %d%s \"%s\", r.nodeId: %d, "
          , receiverBlockNo, rInstanceText, rBlockName, receiverProcessor);
  if (printReceiversSignalId)
<<<<<<< HEAD
    fprintf(output, "r.sigId: H\'%.8x, ", rSigId);
  fprintf(output,
          "r.gsn: %d, r.sn: \"%s\"\n",
          gsn, signalName);
  fprintf(output,
	  "s.bn: %d%s \"%s\", s.nodeId: %d, s.sigId: H\'%.8x",
	  senderBlockNo, sInstanceText, sBlockName, senderProcessor, sSigId);
  if (receiverProcessor == senderProcessor)
    fprintf(output, ", s.threadId: %u, s.threadSigId: H\'%.8x",
            send_thread_id, send_thread_signal_id);
  fprintf(output, "\nprio: %s, length: %d, trace: %d, #sec: %d, fragInfo: %d\n",
          prio == 1 ? "JBB" : "JBA", length, trace, sh.m_noOfSections,
          sh.m_fragmentInfo);
=======
    fprintf(output, 
	    "r.bn: %d%s \"%s\", r.proc: %d, r.sigId: %u gsn: %d \"%s\" prio: %d\n"
	    ,receiverBlockNo, rInstanceText, rBlockName, receiverProcessor,
            rSigId, gsn, signalName, prio);
  else 
    fprintf(output,
	    "r.bn: %d%s \"%s\", r.proc: %d, gsn: %d \"%s\" prio: %d\n",
	    receiverBlockNo, rInstanceText, rBlockName, receiverProcessor,
            gsn, signalName, prio);
  
  fprintf(output, 
	  "s.bn: %d%s \"%s\", s.proc: %d, s.sigId: %u length: %d trace: %d "
	  "#sec: %d fragInf: %d\n",
	  senderBlockNo, sInstanceText, sBlockName, senderProcessor,
          sSigId, length, trace, sh.m_noOfSections, sh.m_fragmentInfo);
>>>>>>> 40072376

  //assert(strcmp(rBlockName, dummy_block_name) != 0);
  //assert(strcmp(sBlockName, dummy_block_name) != 0);
}

void
SignalLoggerManager::printSignalData(FILE * output, 
				     const SignalHeader & sh,
				     const Uint32 * signalData)
{
  Uint32 len = sh.theLength;
  SignalDataPrintFunction printFunction = 
    findPrintFunction(sh.theVerId_signalNumber);
  
  bool ok = false;      // done with printing
  if(printFunction != nullptr){
    ok = (* printFunction)(output, signalData, len,
                           isApiBlock(sh.theReceiversBlockNumber)
                           ? sh.theReceiversBlockNumber
                           : blockToMain(sh.theReceiversBlockNumber));
  }
  if(!ok){
    printHex(output, signalData, len, "");
  }
}

void SignalLoggerManager::printLinearSection(FILE* output,
                                             const SignalHeader& /*sh*/,
                                             const LinearSectionPtr ptr[3],
                                             unsigned i)
{
  fprintf(output, "SECTION %u type=linear", i);
  if (i >= 3) {
    fprintf(output, " *** invalid ***\n");
    return;
  }
  const Uint32 len = ptr[i].sz;
  const Uint32 * data = ptr[i].p;
  Uint32 pos = 0;
  fprintf(output, " size=%u\n", (unsigned)len);
  while (pos < len) {
    printDataWord(output, pos, data[pos]);
  }
  if (len > 0)
    putc('\n', output);
}

void SignalLoggerManager::printGenericSection(FILE* output,
                                              const SignalHeader& /*sh*/,
                                              const GenericSectionPtr ptr[3],
                                              unsigned i)
{
  fprintf(output, "SECTION %u type=generic", i);
  if (i >= 3) {
    fprintf(output, " *** invalid ***\n");
    return;
  }
  const Uint32 len = ptr[i].sz;
  Uint32 pos = 0;
  Uint32 chunksz = 0;
  fprintf(output, " size=%u\n", (unsigned)len);
  while (pos < len) {
    const Uint32* data= ptr[i].sectionIter->getNextWords(chunksz);
    Uint32 i=0;
    while (i < chunksz)
      printDataWord(output, pos, data[i++]);
  }
  if (len > 0)
    putc('\n', output);
}


void
SignalLoggerManager::printDataWord(FILE * output, Uint32 & pos, const Uint32 data)
{
  const char* const hex = "0123456789abcdef";
  if (pos > 0 && pos % 7 == 0)
    putc('\n', output);
  putc(' ', output);
  putc('H', output);
  putc('\'', output);
  for (int i = 7; i >= 0; i--)
    putc(hex[(data >> (i << 2)) & 0xf], output);
  pos++;
}<|MERGE_RESOLUTION|>--- conflicted
+++ resolved
@@ -1,10 +1,6 @@
 /*
-<<<<<<< HEAD
-   Copyright (c) 2003, 2022, Oracle and/or its affiliates.
+   Copyright (c) 2003, 2023, Oracle and/or its affiliates.
    Copyright (c) 2021, 2023, Hopsworks and/or its affiliates.
-=======
-   Copyright (c) 2003, 2023, Oracle and/or its affiliates.
->>>>>>> 40072376
 
    This program is free software; you can redistribute it and/or modify
    it under the terms of the GNU General Public License, version 2.0,
@@ -597,37 +593,25 @@
   fprintf(output, "r.bn: %d%s \"%s\", r.nodeId: %d, "
           , receiverBlockNo, rInstanceText, rBlockName, receiverProcessor);
   if (printReceiversSignalId)
-<<<<<<< HEAD
-    fprintf(output, "r.sigId: H\'%.8x, ", rSigId);
-  fprintf(output,
-          "r.gsn: %d, r.sn: \"%s\"\n",
-          gsn, signalName);
-  fprintf(output,
-	  "s.bn: %d%s \"%s\", s.nodeId: %d, s.sigId: H\'%.8x",
-	  senderBlockNo, sInstanceText, sBlockName, senderProcessor, sSigId);
+    fprintf(output, 
+	    "r.bn: %d%s \"%s\", r.proc: %d, r.sigId: %u gsn: %d \"%s\" prio: %s\n"
+	    ,receiverBlockNo, rInstanceText, rBlockName, receiverProcessor,
+            rSigId, gsn, signalName, (prio == 1) ? "JBB" : "JBA");
+  else 
+    fprintf(output,
+	    "r.bn: %d%s \"%s\", r.proc: %d, gsn: %d \"%s\" prio: %s\n",
+	    receiverBlockNo, rInstanceText, rBlockName, receiverProcessor,
+            gsn, signalName, (prio == 1) ? "JBB" : "JBA");
+  
   if (receiverProcessor == senderProcessor)
     fprintf(output, ", s.threadId: %u, s.threadSigId: H\'%.8x",
             send_thread_id, send_thread_signal_id);
-  fprintf(output, "\nprio: %s, length: %d, trace: %d, #sec: %d, fragInfo: %d\n",
-          prio == 1 ? "JBB" : "JBA", length, trace, sh.m_noOfSections,
-          sh.m_fragmentInfo);
-=======
-    fprintf(output, 
-	    "r.bn: %d%s \"%s\", r.proc: %d, r.sigId: %u gsn: %d \"%s\" prio: %d\n"
-	    ,receiverBlockNo, rInstanceText, rBlockName, receiverProcessor,
-            rSigId, gsn, signalName, prio);
-  else 
-    fprintf(output,
-	    "r.bn: %d%s \"%s\", r.proc: %d, gsn: %d \"%s\" prio: %d\n",
-	    receiverBlockNo, rInstanceText, rBlockName, receiverProcessor,
-            gsn, signalName, prio);
-  
+
   fprintf(output, 
 	  "s.bn: %d%s \"%s\", s.proc: %d, s.sigId: %u length: %d trace: %d "
 	  "#sec: %d fragInf: %d\n",
 	  senderBlockNo, sInstanceText, sBlockName, senderProcessor,
           sSigId, length, trace, sh.m_noOfSections, sh.m_fragmentInfo);
->>>>>>> 40072376
 
   //assert(strcmp(rBlockName, dummy_block_name) != 0);
   //assert(strcmp(sBlockName, dummy_block_name) != 0);
