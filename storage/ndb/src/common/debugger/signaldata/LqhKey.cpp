--- conflicted
+++ resolved
@@ -1,10 +1,6 @@
 /*
-<<<<<<< HEAD
-   Copyright (c) 2003, 2021, Oracle and/or its affiliates.
-   Copyright (c) 2021, 2021, Logical Clocks and/or its affiliates.
-=======
    Copyright (c) 2003, 2022, Oracle and/or its affiliates.
->>>>>>> fbdaa4de
+   Copyright (c) 2021, 2022, Hopsworks and/or its affiliates.
 
    This program is free software; you can redistribute it and/or modify
    it under the terms of the GNU General Public License, version 2.0,
@@ -224,9 +220,11 @@
   return true;
 }
 
-<<<<<<< HEAD
-bool
-printLQHKEYCONF(FILE * output, const Uint32 * theData, Uint32 len, Uint16 receiverBlockNo){
+bool printLQHKEYCONF(FILE *output,
+                     const Uint32 *theData,
+                     Uint32 len,
+                     Uint16 /*receiverBlockNo*/)
+{
 //  const LqhKeyConf * const sig = (LqhKeyConf *) theData;
   printHex(output, theData, len, "Signal data:");
   // If you change this function, be sure to update printPACKED_SIGNAL as well
@@ -234,40 +232,12 @@
   return true;
 }
 
-bool
-printLQHKEYREF(FILE * output, const Uint32 * theData, Uint32 len, Uint16 receiverBlockNo){
-//  const LqhKeyRef * const sig = (LqhKeyRef *) theData;
-  printHex(output, theData, len, "Signal data:");
-=======
-bool printLQHKEYCONF(FILE *output,
-                     const Uint32 *theData,
-                     Uint32 len,
-                     Uint16 /*receiverBlockNo*/)
-{
-  //  const LqhKeyConf * const sig = (const LqhKeyConf *) theData;
-
-  fprintf(output, "Signal data: ");
-  Uint32 i = 0;
-  while (i < len)
-    fprintf(output, "H\'%.8x ", theData[i++]);
-  fprintf(output,"\n");
-  
-  return true;
-}
-
 bool printLQHKEYREF(FILE *output,
                     const Uint32 *theData,
                     Uint32 len,
                     Uint16 /*receiverBlockNo*/)
 {
-  //  const LqhKeyRef * const sig = (const LqhKeyRef *) theData;
-
-  fprintf(output, "Signal data: ");
-  Uint32 i = 0;
-  while (i < len)
-    fprintf(output, "H\'%.8x ", theData[i++]);
-  fprintf(output,"\n");
-  
->>>>>>> fbdaa4de
+//  const LqhKeyRef * const sig = (LqhKeyRef *) theData;
+  printHex(output, theData, len, "Signal data:");
   return true;
 }