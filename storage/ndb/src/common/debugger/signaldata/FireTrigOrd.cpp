--- conflicted
+++ resolved
@@ -70,7 +70,6 @@
             sig->m_gci_lo, sig->m_hashValue, sig->m_any_value);
   } else {
     fprintf(output, " Unexpected length\n");
-<<<<<<< HEAD
     if (len > 8)
     {
       fprintf(output, " -- Variable data --\n");
@@ -78,26 +77,6 @@
       Uint32 remain = len - 8;
       const Uint32* data = &theData[8];
       printHex(output, data, remain, "");
-=======
-    if (len > 8) {
-      fprintf(output, " -- Variable data -- \n");
-
-      Uint32 remain = len - 8;
-      const Uint32 *data = &theData[8];
-      while (remain >= 7) {
-        fprintf(output,
-                " H\'%.8x H\'%.8x H\'%.8x H\'%.8x H\'%.8x H\'%.8x H\'%.8x\n",
-                data[0], data[1], data[2], data[3], data[4], data[5], data[6]);
-        remain -= 7;
-        data += 7;
-      }
-      if (remain > 0) {
-        for (Uint32 i = 0; i < remain; i++) {
-          fprintf(output, " H\'%.8x", data[i]);
-        }
-        fprintf(output, "\n");
-      }
->>>>>>> 2bf0f4a5
     }
   }
 
