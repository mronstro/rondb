/*
   Copyright (c) 2003, 2023, Oracle and/or its affiliates.
   Copyright (c) 2021, 2023, Hopsworks and/or its affiliates.

   This program is free software; you can redistribute it and/or modify
   it under the terms of the GNU General Public License, version 2.0,
   as published by the Free Software Foundation.

   This program is also distributed with certain software (including
   but not limited to OpenSSL) that is licensed under separate terms,
   as designated in a particular file or component or in included license
   documentation.  The authors of MySQL hereby grant you an additional
   permission to link the program and your derivative works with the
   separately licensed software that they have included with MySQL.

   This program is distributed in the hope that it will be useful,
   but WITHOUT ANY WARRANTY; without even the implied warranty of
   MERCHANTABILITY or FITNESS FOR A PARTICULAR PURPOSE.  See the
   GNU General Public License, version 2.0, for more details.

   You should have received a copy of the GNU General Public License
   along with this program; if not, write to the Free Software
   Foundation, Inc., 51 Franklin St, Fifth Floor, Boston, MA 02110-1301  USA
*/

#include <signaldata/LqhFrag.hpp>

<<<<<<< HEAD
bool printLQHFRAGREQ(FILE* output,
                     const Uint32* theData,
                     Uint32 /* len */,
                     Uint16 /*recB*/)
{
  const LqhFragReq* sig = (const LqhFragReq*)theData;
  
  fprintf(output, " senderData: %d senderRef: %x",
	  sig->senderData, sig->senderRef);
=======
bool printLQH_FRAG_REQ(FILE *output, const Uint32 *theData, Uint32 len,
                       Uint16 /*recB*/) {
  if (len < LqhFragReq::SignalLength) {
    assert(false);
    return false;
  }

  const LqhFragReq *sig = (const LqhFragReq *)theData;

  fprintf(output, " senderData: %d senderRef: %x", sig->senderData,
          sig->senderRef);
>>>>>>> 2bf0f4a5
  fprintf(output, " tableId: %d fragmentId: %d", sig->tableId, sig->fragmentId);
  fprintf(output, " localKeyLength: %d maxLoadFactor: %d minLoadFactor: %d\n",
          sig->localKeyLength, sig->maxLoadFactor, sig->minLoadFactor);
  fprintf(output, " kValue: %d lh3DistrBits: %d lh3PageBits: %d\n", sig->kValue,
          sig->lh3DistrBits, sig->lh3PageBits);

  fprintf(output, " keyLength: %d\n", sig->keyLength);

  fprintf(output, " maxRowsLow/High: %u/%u  minRowsLow/High: %u/%u\n",
          sig->maxRowsLow, sig->maxRowsHigh, sig->minRowsLow, sig->minRowsHigh);
  fprintf(output, " nextLCP: %d logPartId: %u tablespace_id: %u\n",
          sig->nextLCP, sig->logPartId, sig->tablespace_id);
  fprintf(output, " tableVersion: %u startGci: %u, reqinfo: %x\n",
          sig->tableVersion, sig->startGci, sig->requestInfo);
  fprintf(output, " changeMask: %x, partitionId: %u, createGci: %u\n",
          sig->changeMask, sig->partitionId, sig->createGci);
  fprintf(output, " nodeFragmentCount: %u\n", sig->nodeFragCount);
  return true;
}
<<<<<<< HEAD

bool printLQHFRAGCONF(FILE* output,
                      const Uint32* theData,
                      Uint32 /*len*/,
                      Uint16 /*rec*/)
{
  const LqhFragConf* sig = (const LqhFragConf*)theData;
  
  fprintf(output, " senderData: %d lqhFragPtr: %d\n",
	  sig->senderData, sig->lqhFragPtr);
  return true;
}

bool printLQHFRAGREF(FILE* output,
                     const Uint32* theData,
                     Uint32 /*len*/,
                     Uint16 /*rec*/)
{
  const LqhFragRef* sig = (const LqhFragRef*)theData;
  
  fprintf(output, " senderData: %d errorCode: %d\n",
	  sig->senderData, sig->errorCode);
=======
bool printLQH_FRAG_CONF(FILE *output, const Uint32 *theData, Uint32 len,
                        Uint16 /*rec*/) {
  if (len < LqhFragConf::SignalLength) {
    assert(false);
    return false;
  }

  const LqhFragConf *sig = (const LqhFragConf *)theData;

  fprintf(output, " senderData: %d lqhFragPtr: %d\n", sig->senderData,
          sig->lqhFragPtr);
  return true;
}

bool printLQH_FRAG_REF(FILE *output, const Uint32 *theData, Uint32 len,
                       Uint16 /*rec*/) {
  if (len < LqhFragRef::SignalLength) {
    assert(false);
    return false;
  }

  const LqhFragRef *sig = (const LqhFragRef *)theData;

  fprintf(output, " senderData: %d errorCode: %d\n", sig->senderData,
          sig->errorCode);
>>>>>>> 2bf0f4a5
  return true;
}<|MERGE_RESOLUTION|>--- conflicted
+++ resolved
@@ -25,7 +25,6 @@
 
 #include <signaldata/LqhFrag.hpp>
 
-<<<<<<< HEAD
 bool printLQHFRAGREQ(FILE* output,
                      const Uint32* theData,
                      Uint32 /* len */,
@@ -35,19 +34,6 @@
   
   fprintf(output, " senderData: %d senderRef: %x",
 	  sig->senderData, sig->senderRef);
-=======
-bool printLQH_FRAG_REQ(FILE *output, const Uint32 *theData, Uint32 len,
-                       Uint16 /*recB*/) {
-  if (len < LqhFragReq::SignalLength) {
-    assert(false);
-    return false;
-  }
-
-  const LqhFragReq *sig = (const LqhFragReq *)theData;
-
-  fprintf(output, " senderData: %d senderRef: %x", sig->senderData,
-          sig->senderRef);
->>>>>>> 2bf0f4a5
   fprintf(output, " tableId: %d fragmentId: %d", sig->tableId, sig->fragmentId);
   fprintf(output, " localKeyLength: %d maxLoadFactor: %d minLoadFactor: %d\n",
           sig->localKeyLength, sig->maxLoadFactor, sig->minLoadFactor);
@@ -67,7 +53,6 @@
   fprintf(output, " nodeFragmentCount: %u\n", sig->nodeFragCount);
   return true;
 }
-<<<<<<< HEAD
 
 bool printLQHFRAGCONF(FILE* output,
                       const Uint32* theData,
@@ -90,32 +75,5 @@
   
   fprintf(output, " senderData: %d errorCode: %d\n",
 	  sig->senderData, sig->errorCode);
-=======
-bool printLQH_FRAG_CONF(FILE *output, const Uint32 *theData, Uint32 len,
-                        Uint16 /*rec*/) {
-  if (len < LqhFragConf::SignalLength) {
-    assert(false);
-    return false;
-  }
-
-  const LqhFragConf *sig = (const LqhFragConf *)theData;
-
-  fprintf(output, " senderData: %d lqhFragPtr: %d\n", sig->senderData,
-          sig->lqhFragPtr);
-  return true;
-}
-
-bool printLQH_FRAG_REF(FILE *output, const Uint32 *theData, Uint32 len,
-                       Uint16 /*rec*/) {
-  if (len < LqhFragRef::SignalLength) {
-    assert(false);
-    return false;
-  }
-
-  const LqhFragRef *sig = (const LqhFragRef *)theData;
-
-  fprintf(output, " senderData: %d errorCode: %d\n", sig->senderData,
-          sig->errorCode);
->>>>>>> 2bf0f4a5
   return true;
 }