/*
   Copyright (c) 2003, 2023, Oracle and/or its affiliates.
<<<<<<< HEAD
   Copyright (c) 2021, 2023, Hopsworks and/or its affiliates.
=======
>>>>>>> 057f5c95

   This program is free software; you can redistribute it and/or modify
   it under the terms of the GNU General Public License, version 2.0,
   as published by the Free Software Foundation.

   This program is also distributed with certain software (including
   but not limited to OpenSSL) that is licensed under separate terms,
   as designated in a particular file or component or in included license
   documentation.  The authors of MySQL hereby grant you an additional
   permission to link the program and your derivative works with the
   separately licensed software that they have included with MySQL.

   This program is distributed in the hope that it will be useful,
   but WITHOUT ANY WARRANTY; without even the implied warranty of
   MERCHANTABILITY or FITNESS FOR A PARTICULAR PURPOSE.  See the
   GNU General Public License, version 2.0, for more details.

   You should have received a copy of the GNU General Public License
   along with this program; if not, write to the Free Software
   Foundation, Inc., 51 Franklin St, Fifth Floor, Boston, MA 02110-1301  USA
*/

#include "ndb_config.h"
#include "util/require.h"
#include <ndb_global.h>
#include <cstring>
#include <optional>
#include <time.h>

#include "ConfigInfo.hpp"
#include <mgmapi_config_parameters.h>
#include <ndb_limits.h>
#include "InitConfigFileParser.hpp"
#include "m_string.h"
#include <Bitmask.hpp>
#include <ndb_opts.h>
#include <ndb_version.h>
#include "portlib/ndb_sockaddr.h"
#include <portlib/ndb_localtime.h>
#include <NdbTCP.h>

#define KEY_INTERNAL 0
#define MAX_INT_RNIL 0xfffffeff
#define MAX_INT32 0xffffffff
#define MAX_PORT_NO 65535

#define _STR_VALUE(x) #x
#define STR_VALUE(x) _STR_VALUE(x)

/****************************************************************************
 * Section names
 ****************************************************************************/

#define DB_TOKEN_PRINT  "ndbd(DB)"
#define MGM_TOKEN_PRINT "ndb_mgmd(MGM)"
#define API_TOKEN_PRINT "mysqld(API)"

#define DB_TOKEN "DB"
#define MGM_TOKEN "MGM"
#define API_TOKEN "API"

const ConfigInfo::AliasPair
ConfigInfo::m_sectionNameAliases[]={
  {API_TOKEN, "MYSQLD"},
  {DB_TOKEN,  "NDBD"},
  {MGM_TOKEN, "NDB_MGMD"},
  {nullptr, nullptr}
};

// Also defines the order used in print_impl()/print()/print_xml().
const char* 
ConfigInfo::m_sectionNames[]={
  "SYSTEM",
  "COMPUTER",

  API_TOKEN,
  MGM_TOKEN,
  DB_TOKEN,

  "TCP",
  "SHM"
};
const int ConfigInfo::m_noOfSectionNames = 
sizeof(m_sectionNames)/sizeof(char*);

/****************************************************************************
 * Section Rules declarations
 ****************************************************************************/
static bool transformComputer(InitConfigFileParser::Context & ctx, const char *);
static bool transformSystem(InitConfigFileParser::Context & ctx, const char *);
static bool transformNode(InitConfigFileParser::Context & ctx, const char *);
static bool checkConnectionSupport(InitConfigFileParser::Context & ctx, const char *);
static bool transformConnection(InitConfigFileParser::Context & ctx, const char *);
static bool uniqueConnection(InitConfigFileParser::Context & ctx, const char *);
static bool applyDefaultValues(InitConfigFileParser::Context & ctx, const char *);
static bool checkMandatory(InitConfigFileParser::Context & ctx, const char *);
static bool fixPortNumber(InitConfigFileParser::Context & ctx, const char *);
static bool fixShmKey(InitConfigFileParser::Context & ctx, const char *);
static bool checkDbConstraints(InitConfigFileParser::Context & ctx, const char *);
static bool checkConnectionConstraints(InitConfigFileParser::Context &, const char *);
static bool fixNodeHostname(InitConfigFileParser::Context & ctx, const char * data);
static bool fixHostname(InitConfigFileParser::Context & ctx, const char * data);
static bool fixNodeId(InitConfigFileParser::Context & ctx, const char * data);
static bool fixDeprecated(InitConfigFileParser::Context & ctx, const char *);
static bool fixFileSystemPath(InitConfigFileParser::Context & ctx, const char * data);
static bool fixBackupDataDir(InitConfigFileParser::Context & ctx, const char * data);
static bool fixShmUniqueId(InitConfigFileParser::Context & ctx, const char * data);
static bool checkLocalhostHostnameMix(InitConfigFileParser::Context & ctx, const char * data);
static bool checkThreadPrioSpec(InitConfigFileParser::Context & ctx, const char * data);
static bool checkThreadConfig(InitConfigFileParser::Context & ctx, const char * data);

const ConfigInfo::SectionRule 
ConfigInfo::m_SectionRules[] = {
  { "SYSTEM", transformSystem, nullptr },
  { "COMPUTER", transformComputer, nullptr },

  { DB_TOKEN,   transformNode, nullptr },
  { API_TOKEN,  transformNode, nullptr },
  { MGM_TOKEN,  transformNode, nullptr },

  { MGM_TOKEN,  fixShmUniqueId, nullptr },

  { "TCP",  checkConnectionSupport, nullptr },
  { "SHM",  checkConnectionSupport, nullptr },

  { "TCP",  transformConnection, nullptr },
  { "SHM",  transformConnection, nullptr },
  
  { DB_TOKEN,   fixNodeHostname, nullptr },
  { API_TOKEN,  fixNodeHostname, nullptr },
  { MGM_TOKEN,  fixNodeHostname, nullptr },

  { "TCP",  fixNodeId, "NodeId1" },
  { "TCP",  fixNodeId, "NodeId2" },
  { "SHM",  fixNodeId, "NodeId1" },
  { "SHM",  fixNodeId, "NodeId2" },
  
  { "TCP",  uniqueConnection, "TCP" },
  { "SHM",  uniqueConnection, "SHM" },

  { "TCP",  fixHostname, "HostName1" },
  { "TCP",  fixHostname, "HostName2" },
  { "SHM",  fixHostname, "HostName1" },
  { "SHM",  fixHostname, "HostName2" },
  { "SHM",  fixHostname, "HostName1" },
  { "SHM",  fixHostname, "HostName2" },

  { "TCP",  fixPortNumber, nullptr }, // has to come after fixHostName
  { "SHM",  fixPortNumber, nullptr }, // has to come after fixHostName

  { "*",    applyDefaultValues, "user" },
  { "*",    fixDeprecated, nullptr },
  { "*",    applyDefaultValues, "system" },

  { "SHM",  fixShmKey, nullptr }, // has to come after apply default values

  { DB_TOKEN,   checkLocalhostHostnameMix, nullptr },
  { API_TOKEN,  checkLocalhostHostnameMix, nullptr },
  { MGM_TOKEN,  checkLocalhostHostnameMix, nullptr },

  { DB_TOKEN,   fixFileSystemPath, nullptr },
  { DB_TOKEN,   fixBackupDataDir, nullptr },

  { DB_TOKEN,   checkDbConstraints, nullptr },
  { DB_TOKEN,   checkThreadConfig, nullptr },

  { API_TOKEN, checkThreadPrioSpec, nullptr },
  { MGM_TOKEN, checkThreadPrioSpec, nullptr },

  { "TCP",  checkConnectionConstraints, nullptr },
  { "SHM",  checkConnectionConstraints, nullptr },

  { "*",    checkMandatory, nullptr }
};
const int ConfigInfo::m_NoOfRules = sizeof(m_SectionRules)/sizeof(SectionRule);

/****************************************************************************
 * Config Rules declarations
 ****************************************************************************/
static bool add_system_section(Vector<ConfigInfo::ConfigRuleSection>&sections,
                               struct InitConfigFileParser::Context &ctx,
                               const char * rule_data);
static bool sanity_checks(Vector<ConfigInfo::ConfigRuleSection>&sections, 
			  struct InitConfigFileParser::Context &ctx, 
			  const char * rule_data);
static bool add_node_connections(Vector<ConfigInfo::ConfigRuleSection>&sections, 
				 struct InitConfigFileParser::Context &ctx, 
				 const char * rule_data);
static bool check_node_vs_replicas(Vector<ConfigInfo::ConfigRuleSection>&sections, 
			    struct InitConfigFileParser::Context &ctx, 
			    const char * rule_data);
static bool check_mutually_exclusive(Vector<ConfigInfo::ConfigRuleSection>&sections, 
                                     struct InitConfigFileParser::Context &ctx, 
                                     const char * rule_data);
static bool validate_unique_mgm_ports(Vector<ConfigInfo::ConfigRuleSection>& sections,
                                      struct InitConfigFileParser::Context& ctx,
                                      const char* rule_data);


static bool saveSectionsInConfigValues(Vector<ConfigInfo::ConfigRuleSection>&,
                                       struct InitConfigFileParser::Context &,
                                       const char * rule_data);

const ConfigInfo::ConfigRule 
ConfigInfo::m_ConfigRules[] = {
  { add_system_section, nullptr },
  { sanity_checks, nullptr },
  { add_node_connections, nullptr },
  { check_node_vs_replicas, nullptr },
  { check_mutually_exclusive, nullptr },
  { validate_unique_mgm_ports, nullptr },
  { saveSectionsInConfigValues, "SYSTEM,Node,Connection" },
  { nullptr, nullptr }
};
	  
struct DeprecationTransform {
  const char * m_section;
  const char * m_oldName;
  const char * m_newName;
  double m_add;
  double m_mul;
};

static
const DeprecationTransform f_deprecation[] = {
  { nullptr, nullptr, nullptr, 0, 0}
};

static
const ConfigInfo::Typelib arbit_method_typelib[] = {
  { "Disabled", ARBIT_METHOD_DISABLED },
  { "Default", ARBIT_METHOD_DEFAULT },
  { "WaitExternal", ARBIT_METHOD_WAITEXTERNAL },
  { nullptr, 0 }
};

static
const ConfigInfo::Typelib default_operation_redo_problem_action_typelib [] = {
  { "abort", OPERATION_REDO_PROBLEM_ACTION_ABORT },
  { "queue", OPERATION_REDO_PROBLEM_ACTION_QUEUE },
  { nullptr, 0 }
};

/**
 * The default constructors create objects with suitable values for the
 * configuration parameters. 
 *
 * Some are however given the value MANDATORY which means that the value
 * must be specified in the configuration file. 
 *
 * Min and max values are also given for some parameters.
 * - Attr1:  Name in file (initial config file)
 * - Attr2:  Name in prop (properties object)
 * - Attr3:  Name of Section (in init config file)
 * - Attr4:  Updateable
 * - Attr5:  Type of parameter (INT or BOOL)
 * - Attr6:  Default Value (number only)
 * - Attr7:  Min value
 * - Attr8:  Max value
 * 
 * Parameter constraints are coded in file Config.cpp.
 *
 * *******************************************************************
 * Parameters used under development should be marked "NOTIMPLEMENTED"
 * *******************************************************************
 */

const ConfigInfo::ParamInfo ConfigInfo::m_ParamInfo[] = {

  /****************************************************************************
   * COMPUTER
   ***************************************************************************/
  {
    KEY_INTERNAL,
    "COMPUTER",
    "COMPUTER",
    "Computer section",
    ConfigInfo::CI_INTERNAL,
    false,
    ConfigInfo::CI_SECTION,
    nullptr,
    nullptr, nullptr },
  
  {
    KEY_INTERNAL,
    "Id",
    "COMPUTER",
    "Name of computer",
    ConfigInfo::CI_USED,
    false,
    ConfigInfo::CI_STRING,
    MANDATORY,
    nullptr, nullptr },

  {
    KEY_INTERNAL,
    "HostName",
    "COMPUTER",
    "Hostname of computer (e.g. mysql.com)",
    ConfigInfo::CI_USED,
    false,
    ConfigInfo::CI_STRING,
    MANDATORY,
    nullptr, nullptr },
  
  /****************************************************************************
   * SYSTEM
   ***************************************************************************/
  {
    CFG_SECTION_SYSTEM,
    "SYSTEM",
    "SYSTEM",
    "System section",
    ConfigInfo::CI_USED,
    false,
    ConfigInfo::CI_SECTION,
    (const char *)CFG_SECTION_SYSTEM,
    nullptr, nullptr },

  {
    CFG_SYS_NAME,
    "Name",
    "SYSTEM",
    "Name of system (RonDB)",
    ConfigInfo::CI_USED,
    false,
    ConfigInfo::CI_STRING,
    MANDATORY,
    nullptr, nullptr },
  
  {
    CFG_SYS_PRIMARY_MGM_NODE,
    "PrimaryMGMNode",
    "SYSTEM",
    "Node id of Primary " MGM_TOKEN_PRINT " node",
    ConfigInfo::CI_USED,
    false,
    ConfigInfo::CI_INT,
    "0",
    "0",
    STR_VALUE(MAX_INT_RNIL) },

  /***************************************************************************
   * DB
   ***************************************************************************/

  {
    CFG_SYS_CONFIG_GENERATION,
    "ConfigGenerationNumber",
    "SYSTEM",
    "Configuration generation number",
    ConfigInfo::CI_USED,
    false,
    ConfigInfo::CI_INT,
    "0",
    "0",
    STR_VALUE(MAX_INT_RNIL) },

  /***************************************************************************
   * DB
   ***************************************************************************/
  {
    CFG_SECTION_NODE,
    DB_TOKEN,
    DB_TOKEN,
    "[DB] section",
    ConfigInfo::CI_USED,
    false,
    ConfigInfo::CI_SECTION,
    (const char *)NODE_TYPE_DB,
    nullptr, nullptr
  },

  {
    CFG_DB_SUBSCRIPTIONS,
    "MaxNoOfSubscriptions",
    DB_TOKEN,
    "Max no of subscriptions (default 0 == MaxNoOfTables)",
    ConfigInfo::CI_USED,
    false,
    ConfigInfo::CI_INT,
    "0",
    "0",
    STR_VALUE(MAX_INT_RNIL) },

  {
    CFG_DB_CLASSIC_FRAGMENTATION,
    "ClassicFragmentation",
    DB_TOKEN,
    "Use classic fragmentation technique",
    ConfigInfo::CI_USED,
    false,
    ConfigInfo::CI_BOOL,
    "false",
    "false",
    "true" },

  {
    CFG_DB_SUBSCRIBERS,
    "MaxNoOfSubscribers",
    DB_TOKEN,
    "Max no of subscribers "
    "(default 0 == 2 * MaxNoOfTables + 2 * 'number of API nodes')",
    ConfigInfo::CI_USED,
    false,
    ConfigInfo::CI_INT,
    "0",
    "0",
    STR_VALUE(MAX_INT_RNIL) },

  {
    CFG_DB_SUB_OPERATIONS,
    "MaxNoOfConcurrentSubOperations",
    DB_TOKEN,
    "Max no of concurrent subscriber operations",
    ConfigInfo::CI_USED,
    false,
    ConfigInfo::CI_INT,
    "256",
    "0",
    STR_VALUE(MAX_INT_RNIL) },

  {
    CFG_TCP_ONLY_IPV4,
    "UseOnlyIPv4",
    DB_TOKEN,
    "Use only IPv4 sockets if true",
    ConfigInfo::CI_USED,
    false,
    ConfigInfo::CI_BOOL,
    "false",
    "false",
    "true"},

  {
    CFG_DB_TCPBIND_INADDR_ANY,
    "TcpBind_INADDR_ANY",
    DB_TOKEN,
    "Bind IP_ADDR_ANY so that connections can be made from anywhere (for autogenerated connections)",
    ConfigInfo::CI_USED,
    false,
    ConfigInfo::CI_BOOL,
    "false",
    "false",
    "true"},

  {
    CFG_NODE_HOST,
    "HostName",
    DB_TOKEN,
    "Name of computer for this node",
    ConfigInfo::CI_USED,
    false,
    ConfigInfo::CI_STRING,
    "localhost",
    nullptr, nullptr },

  {
    CFG_NODE_ACTIVE,
    "NodeActive",
    DB_TOKEN,
    "NodeActive set to false means that the node isn't currently active"
    ", this means that the node will not start and cannot be introduced"
    " into the cluster until this variable is set to true for the node",
    ConfigInfo::CI_USED,
    false,
    ConfigInfo::CI_BOOL,
    "true",
    "false",
    "true" },

  {
    CFG_NODE_DEDICATED,
    "Dedicated",
    DB_TOKEN,
    "The node id for this node will only be handed out to connections that "
    "explicitly request it. Data nodes that request 'any' nodeid will not be "
    "able to use this one. Can be used when HostName is not enough to "
    "distinguish different processes, and one runs several data nodes on same "
    "host. There is typically no need to use this option since ven if one run "
    "several data nodes on same host it is enough to always use --ndb-nodeid "
    "option when starting data nodes even without this option. ",
    ConfigInfo::CI_USED,
    false,
    ConfigInfo::CI_BOOL,
    "false",
    "false",
    "true" },

  {
    CFG_NODE_SYSTEM,
    "System",
    DB_TOKEN,
    "Name of system for this node",
    ConfigInfo::CI_INTERNAL,
    false,
    ConfigInfo::CI_STRING,
    nullptr,
    nullptr, nullptr },

  {
    CFG_NODE_ID,
    "NodeId",
    DB_TOKEN,
    "Number identifying the database node (" DB_TOKEN_PRINT ")",
    ConfigInfo::CI_USED,
    false,
    ConfigInfo::CI_INT,
    MANDATORY,
    "1",
    STR_VALUE(MAX_DATA_NODE_ID) },

  {
    CFG_DB_SERVER_PORT,
    "ServerPort",
    DB_TOKEN,
    "Port used to setup transporter for incoming connections from API nodes",
    ConfigInfo::CI_USED,
    false,
    ConfigInfo::CI_INT,
    nullptr,
    "1",
    STR_VALUE(MAX_PORT_NO) },

  {
    CFG_DB_NO_REPLICAS,
    "NoOfReplicas",
    DB_TOKEN,
    "Number of copies of all data in the database (1-4)",
    ConfigInfo::CI_USED,
    CI_RESTART_SYSTEM | CI_RESTART_INITIAL,
    ConfigInfo::CI_INT,
    "2",
    "1",
    "4" },

  {
    CFG_DB_NODE_GROUP_TRANSPORTERS,
    "NodeGroupTransporters",
    DB_TOKEN,
    "Number of transporters to use between nodes in same node group",
    ConfigInfo::CI_USED,
    false,
    ConfigInfo::CI_INT,
    "0",
    "0",
    STR_VALUE(MAX_NODE_GROUP_TRANSPORTERS) },

  {
    CFG_DB_NO_ATTRIBUTES,
    "MaxNoOfAttributes",
    DB_TOKEN,
    "Total number of attributes stored in database. I.e. sum over all tables",
    ConfigInfo::CI_USED,
    false,
    ConfigInfo::CI_INT,
    "0",
    "32",
    STR_VALUE(MAX_INT_RNIL) },
  
  {
    CFG_DB_NO_TABLES,
    "MaxNoOfTables",
    DB_TOKEN,
    "Total number of tables stored in the database",
    ConfigInfo::CI_USED,
    false,
    ConfigInfo::CI_INT,
    "0",
    "8",
    STR_VALUE(NDB_MAX_TABLES) },
  
  {
    CFG_DB_NO_ORDERED_INDEXES,
    "MaxNoOfOrderedIndexes",
    DB_TOKEN,
    "Total number of ordered indexes that can be defined in the system",
    ConfigInfo::CI_USED,
    false,
    ConfigInfo::CI_INT,
    "0",
    "0",
    STR_VALUE(MAX_INT_RNIL) },

  {
    CFG_DB_NO_UNIQUE_HASH_INDEXES,
    "MaxNoOfUniqueHashIndexes",
    DB_TOKEN,
    "Total number of unique hash indexes that can be defined in the system",
    ConfigInfo::CI_USED,
    false,
    ConfigInfo::CI_INT,
    "0",
    "0",
    STR_VALUE(MAX_INT_RNIL) },

  {
    CFG_DB_NO_INDEX_OPS,
    "MaxNoOfConcurrentIndexOperations",
    DB_TOKEN,
    "TransactionMemory",
    ConfigInfo::CI_DEPRECATED,
    false,
    ConfigInfo::CI_INT,
    "8K",
    "0",
    STR_VALUE(MAX_INT_RNIL) 
   },

  {
    CFG_DB_NO_TRIGGERS,
    "MaxNoOfTriggers",
    DB_TOKEN,
    "Total number of triggers that can be defined in the system",
    ConfigInfo::CI_USED,
    false,
    ConfigInfo::CI_INT,
    "0",
    "0",
    STR_VALUE(MAX_INT_RNIL) },

  {
    CFG_DB_NO_TRIGGER_OPS,
    "MaxNoOfFiredTriggers",
    DB_TOKEN,
    "TransactionMemory",
    ConfigInfo::CI_DEPRECATED,
    false,
    ConfigInfo::CI_INT,
    "4000",
    "0",
    STR_VALUE(MAX_INT_RNIL) },

  {
    KEY_INTERNAL,
    "ExecuteOnComputer",
    DB_TOKEN,
    "HostName",
    ConfigInfo::CI_DEPRECATED,
    false,
    ConfigInfo::CI_STRING,
    nullptr,
    nullptr, nullptr },
  
  {
    CFG_DB_NO_SAVE_MSGS,
    "MaxNoOfSavedMessages",
    DB_TOKEN,
    "Max number of error messages in error log and max number of trace files",
    ConfigInfo::CI_USED,
    0,
    ConfigInfo::CI_INT,
    "25",
    "0",
    STR_VALUE(MAX_INT_RNIL) },

  {
    CFG_DB_EXECUTE_LOCK_CPU,
    "LockExecuteThreadToCPU",
    DB_TOKEN,
    "CPU list indicating which CPU will run the execution thread(s)",
    ConfigInfo::CI_USED,
    0,
    ConfigInfo::CI_BITMASK,
    nullptr,
    nullptr,
    "65535"
  },

  {
    CFG_DB_MAINT_LOCK_CPU,
    "LockMaintThreadsToCPU",
    DB_TOKEN,
    "CPU ID indicating which CPU will run the maintenance threads",
    ConfigInfo::CI_USED,
    0,
    ConfigInfo::CI_INT,
    nullptr,
    "0",
    "65535" },

  {
    CFG_DB_REALTIME_SCHEDULER,
    "RealtimeScheduler",
    DB_TOKEN,
    "If yes, then RonDB threads will be scheduled as real-time threads",
    ConfigInfo::CI_USED,
    0,
    ConfigInfo::CI_BOOL,
    "false",
    "false",
    "true" },

  {
    CFG_DB_USE_SHM,
    "UseShm",
    DB_TOKEN,
    "Use shared memory transporter on same host",
    ConfigInfo::CI_USED,
    0,
    ConfigInfo::CI_BOOL,
    "false",
    "false",
    "true" },

  {
    CFG_DB_MEMLOCK,
    "LockPagesInMainMemory",
    DB_TOKEN,
    "If set to yes, then RonDB data will not be swapped out to disk",
    ConfigInfo::CI_USED,
    0,
    ConfigInfo::CI_INT,
    "0",
    "0",
    "2" },

  {
    CFG_DB_WATCHDOG_INTERVAL,
    "TimeBetweenWatchDogCheck",
    DB_TOKEN,
    "Time between execution checks inside a database node",
    ConfigInfo::CI_USED,
    0,
    ConfigInfo::CI_INT,
    "6000",
    "70",
    STR_VALUE(MAX_INT_RNIL) },

  {
    CFG_DB_SCHED_EXEC_TIME,
    "SchedulerExecutionTimer",
    DB_TOKEN,
    "Number of microseconds to execute in scheduler before sending",
    ConfigInfo::CI_USED,
    false,
    ConfigInfo::CI_INT,
    "50",
    "0",
    "11000" },

  {
    CFG_DB_MAX_SEND_DELAY,
    "MaxSendDelay",
    DB_TOKEN,
    "Max number of microseconds to delay sending in ndbmtd",
    ConfigInfo::CI_DEPRECATED,
    false,
    ConfigInfo::CI_INT,
    "0",
    "0",
    "11000" },

  {
    CFG_DB_SCHED_SPIN_TIME,
    "SchedulerSpinTimer",
    DB_TOKEN,
    "Number of microseconds to execute in scheduler before sleeping",
    ConfigInfo::CI_USED,
    false,
    ConfigInfo::CI_INT,
    "0",
    "0",
    "500" },

  {
    /**
     * Allowed values are:
     * StaticSpinning
     *   Use traditional static spinning based on configuration.
     *
     * CostBasedSpinning
     *   Use adaptive spinning, allow overhead of 200% and max
     *   spintime of 100 us. This gives some benefits on VMs
     *   even in shared environment although it pays a small
     *   cost for improved latency.
     *
     * LatencyOptimisedSpinning
     *   Use adaptive spinning, allow overhead of 1000% and
     *   max spintime of 200 us. This mode means spinning at a
     *   fairly high cost, but still limited. This mode can
     *   be used when latency is important, but it one still
     *   attempts to have reasonable limits on CPU usage.
     *
     * DatabaseMachineSpinning
     *   Use adaptive spinning, allow overhead of 10000% and
     *   max spintime of 500 us. This mode means spinning
     *   all the time except when we are idle. Use this when
     *   latency is vital and no other users exists on the
     *   machine or at least the CPUs used by the data node.
     */
    CFG_DB_SPIN_METHOD,
    "SpinMethod",
    DB_TOKEN,
    "Spin method used by data node",
    ConfigInfo::CI_USED,
    false,
    ConfigInfo::CI_STRING,
    "LatencyOptimisedSpinning", nullptr, nullptr },

  {
    CFG_DB_SCHED_RESPONSIVENESS,
    "SchedulerResponsiveness",
    DB_TOKEN,
    "Value between 0 and 10, high means very responsive, low means throughput-optimised",
    ConfigInfo::CI_USED,
    false,
    ConfigInfo::CI_INT,
    "9",
    "0",
    "10" },

  {
    CFG_DB_SCHED_SCAN_PRIORITY,
    "__sched_scan_priority",
    DB_TOKEN,
    "Number of rows scanned per real-time break, higher value gives higher prio to scans",
    ConfigInfo::CI_USED,
    false,
    ConfigInfo::CI_INT,
    "16",
    "1",
    "16" },

  {
    CFG_DB_DISK_DATA_FORMAT,
    "__disk_data_format",
    DB_TOKEN,
    "0: Use old v1 format, 1: Use new v2 format",
    ConfigInfo::CI_USED,
    false,
    ConfigInfo::CI_INT,
    "1",
    "0",
    "1" },

  {
    CFG_DB_WATCHDOG_INTERVAL_INITIAL,
    "TimeBetweenWatchDogCheckInitial",
    DB_TOKEN,
    "Time between execution checks inside a database node in the early start phases when memory is allocated",
    ConfigInfo::CI_USED,
    0,
    ConfigInfo::CI_INT,
    "6000",
    "70",
    STR_VALUE(MAX_INT_RNIL) },

  {
    CFG_DB_WATCHDOG_IMMEDIATE_KILL,
    "WatchDogImmediateKill",
    DB_TOKEN,
    "Kill threads immediately at watchdog issue",
    ConfigInfo::CI_USED,
    0,
    ConfigInfo::CI_BOOL,
    "false",
    "false",
    "true"},

  {
    CFG_DB_STOP_ON_ERROR,
    "StopOnError",
    DB_TOKEN,
    "If set to N, " DB_TOKEN_PRINT " automatically restarts/recovers in case of node failure",
    ConfigInfo::CI_USED,
    0,
    ConfigInfo::CI_BOOL,
    "true",
    "false",
    "true" },

  { 
    CFG_DB_STOP_ON_ERROR_INSERT,
    "RestartOnErrorInsert",
    DB_TOKEN,
    "NdbRestartType value. 0: NRT_Default, 1:NRT_NoStart_Restart, 2: NRT_DoStart_Restart, 3: NRT_NoStart_InitialStart, 4: NRT_DoStart_InitialStart",
    ConfigInfo::CI_INTERNAL,
    0,
    ConfigInfo::CI_INT,
    "2",
    "0",
    "4" },
  
  {
    CFG_DB_NO_OPS,
    "MaxNoOfConcurrentOperations",
    DB_TOKEN,
    "Max number of operation records in transaction coordinator",
    ConfigInfo::CI_USED,
    false,
    ConfigInfo::CI_INT,
    "32k",
    "32",
    STR_VALUE(MAX_INT_RNIL) },

  {
    CFG_DB_MAX_DML_OPERATIONS_PER_TRANSACTION,
    "MaxDMLOperationsPerTransaction",
    DB_TOKEN,
    "Max DML-operations in one transaction",
    ConfigInfo::CI_USED,
    false,
    ConfigInfo::CI_INT,
    STR_VALUE(MAX_INT32),
    "32",
    STR_VALUE(MAX_INT32)
  },

  {
    CFG_DB_NO_LOCAL_OPS,
    "MaxNoOfLocalOperations",
    DB_TOKEN,
    "TransactionMemory",
    ConfigInfo::CI_DEPRECATED,
    false,
    ConfigInfo::CI_INT,
    nullptr,
    "32",
    STR_VALUE(MAX_INT_RNIL) },

  {
    CFG_DB_NO_LOCAL_SCANS,
    "MaxNoOfLocalScans",
    DB_TOKEN,
    "TransactionMemory",
    ConfigInfo::CI_DEPRECATED,
    false,
    ConfigInfo::CI_INT,
    nullptr,
    "32",
    STR_VALUE(MAX_INT_RNIL) },

  {
    CFG_DB_BATCH_SIZE,
    "BatchSizePerLocalScan",
    DB_TOKEN,
    "Used to calculate the number of lock records for scan with hold lock",
    ConfigInfo::CI_USED,
    false,
    ConfigInfo::CI_INT,
    STR_VALUE(DEF_BATCH_SIZE),
    "1",
    STR_VALUE(MAX_PARALLEL_OP_PER_SCAN) },

  {
    CFG_DB_NO_TRANSACTIONS,
    "MaxNoOfConcurrentTransactions",
    DB_TOKEN,
    "Max number of transaction executing concurrently on the " DB_TOKEN_PRINT " node",
    ConfigInfo::CI_USED,
    false,
    ConfigInfo::CI_INT,
    "4096",
    "32",
    STR_VALUE(MAX_INT_RNIL) },

  {
    CFG_DB_NO_SCANS,
    "MaxNoOfConcurrentScans",
    DB_TOKEN,
    "Max number of scans executing concurrently on the " DB_TOKEN_PRINT " node",
    ConfigInfo::CI_USED,
    false,
    ConfigInfo::CI_INT,
    "256",
    "2",
    "500" },

  {
    CFG_DB_TRANS_BUFFER_MEM,
    "TransactionBufferMemory",
    DB_TOKEN,
    "Dynamic buffer space (in bytes) for key and attribute data allocated for each " DB_TOKEN_PRINT " node",
    ConfigInfo::CI_USED,
    false,
    ConfigInfo::CI_INT,
    "1M",
    "1K",
    STR_VALUE(MAX_INT_RNIL) },
 
  {
    CFG_DB_INDEX_MEM,
    "IndexMemory",
    DB_TOKEN,
    "Number bytes on each " DB_TOKEN_PRINT " node allocated for storing indexes",
    ConfigInfo::CI_DEPRECATED,
    false,
    ConfigInfo::CI_INT64,
    "0M",
    "1M",
    "1024G" },

  {
    CFG_DB_DATA_MEM,
    "DataMemory",
    DB_TOKEN,
    "Number bytes on each " DB_TOKEN_PRINT " node allocated for storing data",
    ConfigInfo::CI_USED,
    false,
    ConfigInfo::CI_INT64,
    "0",
    "1M",
    "16384G" },

  {
    CFG_DB_AUTO_MEMORY_CONFIG,
    "AutomaticMemoryConfig",
    DB_TOKEN,
    "Memory configuration fully automated",
    ConfigInfo::CI_USED,
    false,
    ConfigInfo::CI_BOOL,
    "true",
    "false",
    "true" },

  {
    CFG_DB_TOTAL_MEMORY_CONFIG,
    "TotalMemoryConfig",
    DB_TOKEN,
    "Specific amount of memory used",
    ConfigInfo::CI_USED,
    false,
    ConfigInfo::CI_INT64,
    "0",
    "2G",
    "65536G" },

  {
    CFG_DB_TRANSACTION_MEM,
    "TransactionMemory",
    DB_TOKEN,
    "Number bytes on each " DB_TOKEN_PRINT " node allocated for operations",
    ConfigInfo::CI_USED,
    false,
    ConfigInfo::CI_INT64,
    "0",
    "0",
    "65536G" },

  {
    CFG_DB_SCHEMA_MEM,
    "SchemaMemory",
    DB_TOKEN,
    "Number bytes on each " DB_TOKEN_PRINT " node allocated for schema"
    " objects",
    ConfigInfo::CI_USED,
    false,
    ConfigInfo::CI_INT64,
    "0",
    "0",
    "16384G" },

  {
    CFG_DB_BACKUP_SCHEMA_MEM,
    "BackupSchemaMemory",
    DB_TOKEN,
    "Number bytes on each " DB_TOKEN_PRINT " node allocated for backup"
    " objects",
    ConfigInfo::CI_USED,
    false,
    ConfigInfo::CI_INT64,
    "0",
    "0",
    "16384G" },

  {
    CFG_DB_REPLICATION_MEM,
    "ReplicationMemory",
    DB_TOKEN,
    "Number bytes on each " DB_TOKEN_PRINT " node allocated for replication"
    " events"
    " objects",
    ConfigInfo::CI_USED,
    false,
    ConfigInfo::CI_INT64,
    "0",
    "0",
    "16384G" },

  {
    CFG_DB_UNDO_INDEX_BUFFER,
    "UndoIndexBuffer",
    DB_TOKEN,
    "",
    ConfigInfo::CI_DEPRECATED,
    false,
    ConfigInfo::CI_INT,
    "2M",
    "1M",
    STR_VALUE(MAX_INT_RNIL)},

  {
    CFG_DB_UNDO_DATA_BUFFER,
    "UndoDataBuffer",
    DB_TOKEN,
    "",
    ConfigInfo::CI_DEPRECATED,
    false,
    ConfigInfo::CI_INT,
    "16M",
    "1M",
    STR_VALUE(MAX_INT_RNIL)},

  {
    CFG_DB_REDO_BUFFER,
    "RedoBuffer",
    DB_TOKEN,
    "Number bytes on each " DB_TOKEN_PRINT " node allocated for writing REDO logs",
    ConfigInfo::CI_USED,
    false,
    ConfigInfo::CI_INT,
    "0",
    "1M",
    STR_VALUE(MAX_INT_RNIL)},

  {
    CFG_DB_UNDO_BUFFER,
    "UndoBuffer",
    DB_TOKEN,
    "Number bytes on each " DB_TOKEN_PRINT " node allocated for writing UNDO logs",
    ConfigInfo::CI_USED,
    false,
    ConfigInfo::CI_INT64,
    "0",
    "1M",
    "16G" },

  {
    CFG_DB_LONG_SIGNAL_BUFFER,
    "LongMessageBuffer",
    DB_TOKEN,
    "Number bytes on each " DB_TOKEN_PRINT " node allocated for internal long messages",
    ConfigInfo::CI_USED,
    false,
    ConfigInfo::CI_INT,
    "0",
    "512k",
    STR_VALUE(MAX_INT_RNIL)},

  {
    CFG_DB_DISK_PAGE_BUFFER_MEMORY,
    "DiskPageBufferMemory",
    DB_TOKEN,
    "Number bytes on each " DB_TOKEN_PRINT " node allocated for disk page buffer cache",
    ConfigInfo::CI_USED,
    false,
    ConfigInfo::CI_INT64,
    "0",
    "4M",
    "65536G" },

  {
    CFG_DB_SGA,
    "SharedGlobalMemory",
    DB_TOKEN,
    "Total number bytes on each " DB_TOKEN_PRINT " node allocated for any use",
    ConfigInfo::CI_USED,
    false,
    ConfigInfo::CI_INT64,
    "0",
    "0",
    "65536G" }, // 32k pages * 32-bit i value

  {
    CFG_DB_LOW_LATENCY,
    "LowLatency",
    DB_TOKEN,
    "Optimise transactions for low latency",
    ConfigInfo::CI_USED,
    false,
    ConfigInfo::CI_BOOL,
    "false",
    "false",
    "true" },
 
  {
    CFG_DB_START_PARTIAL_TIMEOUT,
    "StartPartialTimeout",
    DB_TOKEN,
    "Time to wait before trying to start wo/ all nodes. 0=Wait forever",
    ConfigInfo::CI_USED,
    0,
    ConfigInfo::CI_INT,
    "30000",
    "0",
    STR_VALUE(MAX_INT_RNIL) },

  {
    CFG_DB_START_PARTITION_TIMEOUT,
    "StartPartitionedTimeout",
    DB_TOKEN,
    "Time to wait before trying to start partitioned. 0=Wait forever",
    ConfigInfo::CI_USED,
    0,
    ConfigInfo::CI_INT,
    "0",
    "0",
    STR_VALUE(MAX_INT_RNIL) },
  
  {
    CFG_DB_START_FAILURE_TIMEOUT,
    "StartFailureTimeout",
    DB_TOKEN,
    "Time to wait before terminating. 0=Wait forever",
    ConfigInfo::CI_USED,
    0,
    ConfigInfo::CI_INT,
    "0",
    "0",
    STR_VALUE(MAX_INT_RNIL) },

  {
    CFG_DB_START_NO_NODEGROUP_TIMEOUT,
    "StartNoNodegroupTimeout",
    DB_TOKEN,
    "Time to wait for nodes wo/ nodegroup before trying to start (0=forever)",
    ConfigInfo::CI_USED,
    0,
    ConfigInfo::CI_INT,
    "15000",
    "0",
    STR_VALUE(MAX_INT_RNIL) },

  {
    CFG_DB_HEARTBEAT_INTERVAL,
    "HeartbeatIntervalDbDb",
    DB_TOKEN,
    "Time between " DB_TOKEN_PRINT "-" DB_TOKEN_PRINT " heartbeats. " DB_TOKEN_PRINT " considered dead after 3 missed HBs",
    ConfigInfo::CI_USED,
    0,
    ConfigInfo::CI_INT,
#if NDB_VERSION_D < NDB_MAKE_VERSION(7,2,0)
    "1500",
#else
    "5000",
#endif
    "10",
    STR_VALUE(MAX_INT_RNIL) },

  {
    CFG_DB_TRP_KEEP_ALIVE_SEND_INTERVAL,
    "KeepAliveSendInterval",
    DB_TOKEN,
    "Time between sending keep alive signals on " DB_TOKEN_PRINT "-" DB_TOKEN_PRINT " links",
    ConfigInfo::CI_USED,
    0,
    ConfigInfo::CI_INT,
    "60000",
    "0",
    STR_VALUE(MAX_INT_RNIL) },

  {
    CFG_DB_CONNECT_CHECK_DELAY,
    "ConnectCheckIntervalDelay",
    DB_TOKEN,
    "Time between " DB_TOKEN_PRINT " connectivity check stages.  " DB_TOKEN_PRINT " considered suspect after 1 and dead after 2 intervals.",
    ConfigInfo::CI_USED,
    0,
    ConfigInfo::CI_INT,
    "0",
    "0",
    STR_VALUE(MAX_INT_RNIL) },

  {
    CFG_DB_API_HEARTBEAT_INTERVAL,
    "HeartbeatIntervalDbApi",
    DB_TOKEN,
    "Time between " API_TOKEN_PRINT "-" DB_TOKEN_PRINT " heartbeats. " API_TOKEN_PRINT " connection closed after 3 missed HBs",
    ConfigInfo::CI_USED,
    0,
    ConfigInfo::CI_INT,
    "1500",
    "100",
    STR_VALUE(MAX_INT_RNIL) },

  {
    CFG_DB_LCP_INTERVAL,
    "TimeBetweenLocalCheckpoints",
    DB_TOKEN,
    "Time between taking snapshots of the database (expressed in 2log of bytes)",
    ConfigInfo::CI_USED,
    0,
    ConfigInfo::CI_INT,
    "20",
    "0",
    "31" },

  {
    CFG_DB_GCP_INTERVAL,
    "TimeBetweenGlobalCheckpoints",
    DB_TOKEN,
    "Time between doing group commit of transactions to disk",
    ConfigInfo::CI_USED,
    0,
    ConfigInfo::CI_INT,
    "2000",
    "20",
    "32000" },
  {
    CFG_DB_GCP_TIMEOUT,
    "TimeBetweenGlobalCheckpointsTimeout",
    DB_TOKEN,
    "Minimum timeout for group commit of transactions to disk",
    /*
      Actual timeout may be higher, as there must be sufficient time to 
      correctly detect node failures, such that these are not reported as GCP 
      stop.
    */
    ConfigInfo::CI_USED,
    0,
    ConfigInfo::CI_INT,
    "120000",
    "3000",
    STR_VALUE(MAX_INT_RNIL) },

  {
    CFG_DB_TRANS_ERROR_LOGLEVEL,
    "__TransactionErrorLogLevel",
    DB_TOKEN,
    "Transaction timeout logging level\n"
    "When to log : \n"
    "  0x0000 Not at all\n"
    "  0x0001 Always\n"
    "  0x0002 Only for deferred constraints\n"
    "What to log : \n"
    "  0x0100 Transaction aborts\n"
    "  0x0200 Transaction timeouts (TC)\n"
    "  0x0400 Transaction timeouts (TC+LDM)\n",
    ConfigInfo::CI_USED,
    false,
    ConfigInfo::CI_INT,
    "0", // Default
    "0",
    STR_VALUE(MAX_INT32)
  },

  {
    CFG_DB_MICRO_GCP_INTERVAL,
    "TimeBetweenEpochs",
    DB_TOKEN,
    "Time between epochs (syncronization used e.g for replication)",
    ConfigInfo::CI_USED,
    0,
    ConfigInfo::CI_INT,
    "100",
    "0",
    "32000" },

  {
    CFG_DB_MICRO_GCP_TIMEOUT,
    "TimeBetweenEpochsTimeout",
    DB_TOKEN,
    "Timeout for time between epochs.  Exceeding will cause node shutdown.",
    ConfigInfo::CI_USED,
    0,
    ConfigInfo::CI_INT,
#if NDB_VERSION_D < NDB_MAKE_VERSION(7,2,0)
    "4000",
#else
    "0",
#endif
    "0",
    "256000" },

  {
    CFG_DB_MAX_BUFFERED_EPOCHS,
    "MaxBufferedEpochs",
    DB_TOKEN,
    "Allowed numbered of epochs that a subscribing node can lag behind (unprocessed epochs).  Exceeding will cause lagging subscribers to be disconnected.",
    ConfigInfo::CI_USED,
    0,
    ConfigInfo::CI_INT,
    "100",
    "1",
    "100000" },

  {
    CFG_DB_MAX_BUFFERED_EPOCH_BYTES,
    "MaxBufferedEpochBytes",
    DB_TOKEN,
    "Max number of bytes available for buffering epochs.",
    ConfigInfo::CI_USED,
    0,
    ConfigInfo::CI_INT,
    "500M",
    "26214400",
    STR_VALUE(MAX_INT_RNIL) },

  {
    CFG_DB_PARTITIONS_PER_NODE,
    "PartitionsPerNode",
    DB_TOKEN,
    "Partitions per node created for tables",
    ConfigInfo::CI_USED,
    0,
    ConfigInfo::CI_INT,
    "2",
    "1",
    STR_VALUE(NDB_MAX_LOG_PARTS)
  },

  {
    CFG_DB_NO_REDOLOG_PARTS,
    "NoOfFragmentLogParts",
    DB_TOKEN,
    "Number of file groups of redo log files belonging to " DB_TOKEN_PRINT " node",
    ConfigInfo::CI_USED,
    CI_RESTART_INITIAL,
    ConfigInfo::CI_INT,
    STR_VALUE(NDB_DEFAULT_LOG_PARTS),
    "4",
    STR_VALUE(NDB_MAX_LOG_PARTS)
  },

  {
    CFG_DB_NO_REDOLOG_FILES,
    "NoOfFragmentLogFiles",
    DB_TOKEN,
    "No of Redo log files in each of the file group belonging to " DB_TOKEN_PRINT " node",
    ConfigInfo::CI_USED,
    CI_RESTART_INITIAL,
    ConfigInfo::CI_INT,
    "16",
    "3",
    STR_VALUE(MAX_INT_RNIL) },

  {
    CFG_DB_REDOLOG_FILE_SIZE,
    "FragmentLogFileSize",
    DB_TOKEN,
    "Size of each Redo log file",
    ConfigInfo::CI_USED,
    CI_RESTART_INITIAL,
    ConfigInfo::CI_INT,
    "1G",
    "4M",
    "1G" },

  {
    CFG_DB_INIT_REDO,
    "InitFragmentLogFiles",
    DB_TOKEN,
    "Initialize fragment logfiles (sparse/full)",
    ConfigInfo::CI_USED,
    CI_RESTART_INITIAL,
    ConfigInfo::CI_STRING,
    "sparse",
    nullptr, nullptr },

  {
    CFG_DB_THREAD_POOL,
    "DiskIOThreadPool",
    DB_TOKEN,
    "No of unbound threads for file access (currently only for DD)",
    ConfigInfo::CI_USED,
    false,
    ConfigInfo::CI_INT,
    "8",
    "0",  
    STR_VALUE(MAX_INT_RNIL) },

  {
    CFG_DB_MAX_OPEN_FILES,
    "MaxNoOfOpenFiles",
    DB_TOKEN,
    "Max number of files open per " DB_TOKEN_PRINT " node.(One thread is created per file)",
    ConfigInfo::CI_USED,
    false,
    ConfigInfo::CI_INT,
    nullptr,
    "20",
    STR_VALUE(MAX_INT_RNIL) },
  
  {
    CFG_DB_INITIAL_OPEN_FILES,
    "InitialNoOfOpenFiles",
    DB_TOKEN,
    "Initial number of files open per " DB_TOKEN_PRINT " node.(One thread is created per file)",
    ConfigInfo::CI_USED,
    false,
    ConfigInfo::CI_INT,
    "27",
    "20",
    STR_VALUE(MAX_INT_RNIL) },
  
  {
    CFG_DB_TRANSACTION_CHECK_INTERVAL,
    "TimeBetweenInactiveTransactionAbortCheck",
    DB_TOKEN,
    "Time between inactive transaction checks",
    ConfigInfo::CI_USED,
    0,
    ConfigInfo::CI_INT,
    "1000",
    "1000",
    STR_VALUE(MAX_INT_RNIL) },
  
  {
    CFG_DB_TRANSACTION_INACTIVE_TIMEOUT,
    "TransactionInactiveTimeout",
    DB_TOKEN,
    "Time application can wait before executing another transaction part (ms).\n"
    "This is the time the transaction coordinator waits for the application\n"
    "to execute or send another part (query, statement) of the transaction.\n"
    "If the application takes too long time, the transaction gets aborted.\n"
    "Timeout set to 0 means that we don't timeout at all on application wait.\n"
    "Default is set to around 40 days",
    ConfigInfo::CI_USED,
    0,
    ConfigInfo::CI_INT,
    "3600000",
    "0",
    STR_VALUE(MAX_INT_RNIL) },

  {
    CFG_DB_TRANSACTION_DEADLOCK_TIMEOUT,
    "TransactionDeadlockDetectionTimeout",
    DB_TOKEN,
    "Time transaction can be executing in a DB node (ms).\n"
    "This is the time the transaction coordinator waits for each database node\n"
    "of the transaction to execute a request. If the database node takes too\n"
    "long time, the transaction gets aborted.",
    ConfigInfo::CI_USED,
    0,
    ConfigInfo::CI_INT,
    "1200",
    "50",
    STR_VALUE(MAX_INT_RNIL) },

  {
    CFG_DB_DISCLESS,
    "Diskless",
    DB_TOKEN,
    "Run wo/ disk",
    ConfigInfo::CI_USED,
    CI_RESTART_INITIAL | CI_RESTART_SYSTEM,
    ConfigInfo::CI_BOOL,
    "false",
    "false",
    "true"},

  {
    CFG_DB_ARBIT_TIMEOUT,
    "ArbitrationTimeout",
    DB_TOKEN,
    "Max time (milliseconds) database partion waits for arbitration signal",
    ConfigInfo::CI_USED,
    false,
    ConfigInfo::CI_INT,
#if NDB_VERSION_D < NDB_MAKE_VERSION(7,2,0)
    "3000",
#else
    "7500",
#endif
    "10",
    STR_VALUE(MAX_INT_RNIL) },

  {
    CFG_DB_ARBIT_METHOD,
    "Arbitration",
    DB_TOKEN,
    "How to perform arbitration to avoid split-brain issue when node(s) fail",
    ConfigInfo::CI_USED,
    false,
    ConfigInfo::CI_ENUM,
    "Default", /* Default value */
    (const char*)arbit_method_typelib,
    nullptr
  },

  {
    CFG_NODE_DATADIR,
    "DataDir",
    DB_TOKEN,
    "Data directory for this node",
    ConfigInfo::CI_USED,
    CI_CHECK_WRITABLE | CI_RESTART_INITIAL,
    ConfigInfo::CI_STRING,
    ".",
    nullptr, nullptr },

  {
    CFG_NODE_PIDFILE_DIR,
    "FileSystemPathPidfile",
    DB_TOKEN,
    "Path to directory where the " DB_TOKEN_PRINT " node stores its pid file",
    ConfigInfo::CI_USED,
    CI_CHECK_WRITABLE | CI_RESTART_INITIAL,
    ConfigInfo::CI_STRING,
    0,
    0, 0 },

  {
    CFG_DB_FILESYSTEM_PATH,
    "FileSystemPath",
    DB_TOKEN,
    "Path to directory where the " DB_TOKEN_PRINT " node stores its data (directory must exist)",
    ConfigInfo::CI_USED,
    CI_CHECK_WRITABLE | CI_RESTART_INITIAL,
    ConfigInfo::CI_STRING,
    nullptr,
    nullptr, nullptr },

  {
    CFG_LOGLEVEL_STARTUP,
    "LogLevelStartup",
    DB_TOKEN,
    "Node startup info printed on stdout",
    ConfigInfo::CI_USED,
    false,
    ConfigInfo::CI_INT,
    "1",
    "0",
    "15" },
  
  {
    CFG_LOGLEVEL_SHUTDOWN,
    "LogLevelShutdown",
    DB_TOKEN,
    "Node shutdown info printed on stdout",
    ConfigInfo::CI_USED,
    false,
    ConfigInfo::CI_INT,
    "0",
    "0",
    "15" },

  {
    CFG_LOGLEVEL_STATISTICS,
    "LogLevelStatistic",
    DB_TOKEN,
    "Transaction, operation, transporter info printed on stdout",
    ConfigInfo::CI_USED,
    false,
    ConfigInfo::CI_INT,
    "0",
    "0",
    "15" },

  {
    CFG_LOGLEVEL_CHECKPOINT,
    "LogLevelCheckpoint",
    DB_TOKEN,
    "Local and Global checkpoint info printed on stdout",
    ConfigInfo::CI_USED,
    false,
    ConfigInfo::CI_INT,
    "0",
    "0",
    "15" },

  {
    CFG_LOGLEVEL_NODERESTART,
    "LogLevelNodeRestart",
    DB_TOKEN,
    "Node restart, node failure info printed on stdout",
    ConfigInfo::CI_USED,
    false,
    ConfigInfo::CI_INT,
    "0",
    "0",
    "15" },

  {
    CFG_LOGLEVEL_CONNECTION,
    "LogLevelConnection",
    DB_TOKEN,
    "Node connect/disconnect info printed on stdout",
    ConfigInfo::CI_USED,
    false,
    ConfigInfo::CI_INT,
    "0",
    "0",
    "15" },

  {
    CFG_LOGLEVEL_CONGESTION,
    "LogLevelCongestion",
    DB_TOKEN,
    "Congestion info printed on stdout",
    ConfigInfo::CI_USED,
    false,
    ConfigInfo::CI_INT,
    "0",
    "0",
    "15" },

  {
    CFG_LOGLEVEL_ERROR,
    "LogLevelError",
    DB_TOKEN,
    "Transporter, heartbeat errors printed on stdout",
    ConfigInfo::CI_USED,
    false,
    ConfigInfo::CI_INT,
    "0",
    "0",
    "15" },

  {
    CFG_LOGLEVEL_INFO,
    "LogLevelInfo",
    DB_TOKEN,
    "Heartbeat and log info printed on stdout",
    ConfigInfo::CI_USED,
    false,
    ConfigInfo::CI_INT,
    "0",
    "0",
    "15" },

  /**
   * Backup
   */
  { 
    CFG_DB_PARALLEL_BACKUPS,
    "ParallelBackups",
    DB_TOKEN,
    "Maximum number of parallel backups",
    ConfigInfo::CI_NOTIMPLEMENTED,
    false,
    ConfigInfo::CI_INT,
    "1",
    "1",
    "1" },
  
  {
    CFG_DB_ENABLE_MT_BACKUP,
    "EnableMultithreadedBackup",
    DB_TOKEN,
    "Enable multi-threaded backup. If the cluster config permits, i.e. if"
    " all nodes have at least 2 LDMs, all the LDM threads will participate"
    " in backup. The backup will be written in the mt-backup file format,"
    " which consists of one subdirectory per LDM thread, where"
    " each subdirectory contains Ctl, Data and Log backup files.",
    ConfigInfo::CI_USED,
    0,
    ConfigInfo::CI_INT,
    "1",
    "0",
    "1"
  },

  { 
    CFG_DB_BACKUP_DATADIR,
    "BackupDataDir",
    DB_TOKEN,
    "Path to where to store backups",
    ConfigInfo::CI_USED,
    CI_CHECK_WRITABLE | CI_RESTART_INITIAL,
    ConfigInfo::CI_STRING,
    nullptr,
    nullptr, nullptr },
  
  { 
    CFG_DB_DISK_SYNCH_SIZE,
    "DiskSyncSize",
    DB_TOKEN,
    "Data written to a file before a synch is forced",
    ConfigInfo::CI_USED,
    false,
    ConfigInfo::CI_INT,
    "4M",
    "32k",
    STR_VALUE(MAX_INT_RNIL) },
  
  {
    CFG_DB_MIN_DISK_WRITE_SPEED,
    "MinDiskWriteSpeed",
    DB_TOKEN,
    "Minimum bytes per second allowed to be written by LCP and backup",
    ConfigInfo::CI_USED,
    false,
    ConfigInfo::CI_INT64,
    "2M",
    "1M",
    "1024G" },
  
  {
    CFG_DB_MAX_DISK_WRITE_SPEED,
    "MaxDiskWriteSpeed",
    DB_TOKEN,
    "Maximum bytes per second allowed to be written by LCP and backup"
    " when no restarts are ongoing",
    ConfigInfo::CI_USED,
    false,
    ConfigInfo::CI_INT64,
    "4M",
    "1M",
    "1024G" },

  {
    CFG_DB_MAX_DISK_WRITE_SPEED_OTHER_NODE_RESTART,
    "MaxDiskWriteSpeedOtherNodeRestart",
    DB_TOKEN,
    "Maximum bytes per second allowed to be written by LCP and backup"
    " when another node is restarting",
    ConfigInfo::CI_USED,
    false,
    ConfigInfo::CI_INT64,
    "50M",
    "1M",
    "1024G" },
 
  {
    CFG_DB_MAX_DISK_WRITE_SPEED_OWN_RESTART,
    "MaxDiskWriteSpeedOwnRestart",
    DB_TOKEN,
    "Maximum bytes per second allowed to be written by LCP and backup"
    " when our node is restarting",
    ConfigInfo::CI_USED,
    false,
    ConfigInfo::CI_INT64,
    "200M",
    "1M",
    "1024G" },

  {
    CFG_DB_BACKUP_DISK_WRITE_PCT,
    "BackupDiskWriteSpeedPct",
    DB_TOKEN,
    "Percentage of MaxDiskWriteSpeed to reserve for Backup, including "
    "the Backup log",
    ConfigInfo::CI_USED,
    false,
    ConfigInfo::CI_INT,
    "50",
    "0",
    "90" },
  
  { 
    CFG_DB_BACKUP_MEM,
    "BackupMemory",
    DB_TOKEN,
    "sum of hardcoded BackupDataBufferSize(=2MB) and BackupLogBufferSize",
    ConfigInfo::CI_DEPRECATED,
    false,
    ConfigInfo::CI_INT,
    "32M", // sum of BackupDataBufferSize and BackupLogBufferSize
    "0",
    STR_VALUE(MAX_INT_RNIL) },
  
  { 
    CFG_DB_BACKUP_DATA_BUFFER_MEM,
    "BackupDataBufferSize",
    DB_TOKEN,
    "hardcoded value of 2MB",
    ConfigInfo::CI_DEPRECATED,
    false,
    ConfigInfo::CI_INT,
    "1M",
    "512K",
    STR_VALUE(MAX_INT_RNIL) },

  { 
    CFG_DB_BACKUP_LOG_BUFFER_MEM,
    "BackupLogBufferSize",
    DB_TOKEN,
    "Default size of logbuffer for a backup (in bytes)",
    ConfigInfo::CI_USED,
    false,
    ConfigInfo::CI_INT,
    "16M",
    "2M",
    STR_VALUE(MAX_INT_RNIL) },

  { 
    CFG_DB_BACKUP_WRITE_SIZE,
    "BackupWriteSize",
    DB_TOKEN,
    "hardcoded value of 256 KB",
    ConfigInfo::CI_DEPRECATED,
    false,
    ConfigInfo::CI_INT,
    "256K",
    "32K",
    STR_VALUE(MAX_INT_RNIL) },

  { 
    CFG_DB_BACKUP_MAX_WRITE_SIZE,
    "BackupMaxWriteSize",
    DB_TOKEN,
    "hardcoded value of 2MB",
    ConfigInfo::CI_DEPRECATED,
    false,
    ConfigInfo::CI_INT,
    "1M",
    "256K",
    STR_VALUE(MAX_INT_RNIL) },

  { 
    CFG_DB_STRING_MEMORY,
    "StringMemory",
    DB_TOKEN,
    "Default size of string memory (1-100 -> %of max, >100 -> actual bytes)",
    ConfigInfo::CI_USED,
    false,
    ConfigInfo::CI_INT,
    STR_VALUE(DEFAULT_STRING_MEMORY),
    "0",
    STR_VALUE(MAX_INT_RNIL) },

  { 
    CFG_DB_MAX_ALLOCATE,
    "MaxAllocate",
    DB_TOKEN,
    "",
    ConfigInfo::CI_DEPRECATED,
    false,
    ConfigInfo::CI_INT,
    "32M",
    "1M",
    "1G" },

  { 
    CFG_DB_MEMREPORT_FREQUENCY,
    "MemReportFrequency",
    DB_TOKEN,
    "Frequency of mem reports in seconds, 0 = only when passing %-limits",
    ConfigInfo::CI_USED,
    false,
    ConfigInfo::CI_INT,
    "0",
    "0",
    STR_VALUE(MAX_INT_RNIL) },
  
  { 
    CFG_DB_BACKUP_REPORT_FREQUENCY,
    "BackupReportFrequency",
    DB_TOKEN,
    "Frequency of backup status reports during backup in seconds",
    ConfigInfo::CI_USED,
    false,
    ConfigInfo::CI_INT,
    "0",
    "0",
    STR_VALUE(MAX_INT_RNIL) },

   {
    CFG_DB_STARTUP_REPORT_FREQUENCY,
    "StartupStatusReportFrequency",
    DB_TOKEN,
    "Frequency of various status reports during startup in seconds",
    ConfigInfo::CI_USED,
    false,
    ConfigInfo::CI_INT,
    "0",
    "0",
    STR_VALUE(MAX_INT_RNIL) },
 
  {
    CFG_DB_O_DIRECT_SYNC_FLAG,
    "ODirectSyncFlag",
    DB_TOKEN,
    "O_DIRECT writes are treated as sync:ed writes",
    ConfigInfo::CI_USED,
    false,
    ConfigInfo::CI_BOOL,
    "false",
    "false",
    "true"},

  {
    CFG_DB_O_DIRECT,
    "ODirect",
    DB_TOKEN,
    "Use O_DIRECT file write/read when possible",
    ConfigInfo::CI_USED,
    false,
    ConfigInfo::CI_BOOL,
    "false",
    "false",
    "true"},

  {
    CFG_DB_COMPRESSED_BACKUP,
    "CompressedBackup",
    DB_TOKEN,
    "Use zlib to compress BACKUPs as they are written",
    ConfigInfo::CI_USED,
    0,
    ConfigInfo::CI_BOOL,
    "false",
    "false",
    "true"},
  {
    CFG_DB_COMPRESSED_LCP,
    "CompressedLCP",
    DB_TOKEN,
    "Write compressed LCPs using zlib",
    ConfigInfo::CI_USED,
    CI_RESTART_INITIAL,
    ConfigInfo::CI_BOOL,
    "false",
    "false",
    "true"},

  {
    CFG_DB_REQUIRE_ENCRYPTED_BACKUP,
    "RequireEncryptedBackup",
    DB_TOKEN,
    "If set to one only encrypted backups are allowed. If zero both encrypted "
    "and unencrypted backups are allowed.",
    ConfigInfo::CI_USED,
    0,
    ConfigInfo::CI_INT,
    "0",
    "0",
    "1"},

  {
    CFG_DB_ENCRYPTED_FILE_SYSTEM,
    "EncryptedFileSystem",
    DB_TOKEN,
    "Encryption of local checkpoint and table space files.",
    ConfigInfo::CI_USED,
    CI_RESTART_INITIAL,
    ConfigInfo::CI_INT,
    "0",
    "0",
    "1"},

  {
    CFG_EXTRA_SEND_BUFFER_MEMORY,
    "ExtraSendBufferMemory",
    DB_TOKEN,
    "Extra send buffer memory to use for send buffers in all transporters",
    ConfigInfo::CI_USED,
    false,
    ConfigInfo::CI_INT64,
    "0",
    "0",
    "32G"
  },

  {
    CFG_TOTAL_SEND_BUFFER_MEMORY,
    "TotalSendBufferMemory",
    DB_TOKEN,
    "Total memory to use for send buffers in all transporters",
    ConfigInfo::CI_USED,
    false,
    ConfigInfo::CI_INT,
    "0",
    "256K",
    STR_VALUE(MAX_INT_RNIL)
  },

  {
    CFG_LOCATION_DOMAIN_ID,
    "LocationDomainId",
    DB_TOKEN,
    "LocationDomainId for node",
    ConfigInfo::CI_USED,
    false,
    ConfigInfo::CI_INT,
    nullptr,
    "0",
    "16"
  },

  {
    CFG_DB_NODEGROUP,
    "Nodegroup",
    DB_TOKEN,
    "Nodegroup for node, only used during initial cluster start",
    ConfigInfo::CI_USED,
    false,
    ConfigInfo::CI_INT,
    nullptr,
    "0",
    STR_VALUE(NDB_NO_NODEGROUP)
  },

  {
    CFG_DB_AUTO_THREAD_CONFIG,
    "AutomaticThreadConfig",
    DB_TOKEN,
    "Use automatic thread configuration, overrides MaxNoOfExecutionThreads",
    ConfigInfo::CI_USED,
    CI_RESTART_SYSTEM | CI_RESTART_INITIAL,
    ConfigInfo::CI_BOOL,
    "true",
    "false",
    "true"
  },

  {
    CFG_DB_NUM_CPUS,
    "NumCPUs",
    DB_TOKEN,
    "Hard coded number of CPUs to use in automatic thread configuration",
    ConfigInfo::CI_USED,
    CI_RESTART_SYSTEM | CI_RESTART_INITIAL,
    ConfigInfo::CI_INT,
    "0",
    "0",
    STR_VALUE(MAX_USED_NUM_CPUS)
  },

  {
    CFG_DB_MT_THREADS,
    "MaxNoOfExecutionThreads",
    DB_TOKEN,
    "For ndbmtd, specify max no of execution threads",
    ConfigInfo::CI_USED,
    CI_RESTART_SYSTEM | CI_RESTART_INITIAL,
    ConfigInfo::CI_INT,
    "0",
    "2",
#if NDB_VERSION_D < NDB_MAKE_VERSION(7,2,0)
    "8"
#else
    /**
     * NOTE: The actual maximum number of threads is 98...
     *   but that config is so weird so it's only possible to get
     *   by using ThreadConfig
     */
    "72"
#endif
  },

  {
    CFG_NDBMT_LQH_WORKERS,
    "__ndbmt_lqh_workers",
    DB_TOKEN,
    "For ndbmtd specify no of lqh workers",
    ConfigInfo::CI_USED,
    false,
    ConfigInfo::CI_INT,
    nullptr,
    "1",
    "4"
  },

  {
    CFG_NDBMT_LQH_THREADS,
    "__ndbmt_lqh_threads",
    DB_TOKEN,
    "For ndbmtd specify no of lqh threads",
    ConfigInfo::CI_USED,
    false,
    ConfigInfo::CI_INT,
    nullptr,
    "1",
    "4"
  },
  
  {
    CFG_NDBMT_CLASSIC,
    "__ndbmt_classic",
    DB_TOKEN,
    "For ndbmtd use mt-classic",
    ConfigInfo::CI_USED,
    false,
    ConfigInfo::CI_BOOL,
    nullptr,
    "false",
    "true"
  },

  {
    CFG_DB_MT_THREAD_CONFIG,
    "ThreadConfig",
    DB_TOKEN,
    "Thread configuration",
    ConfigInfo::CI_USED,
    CI_RESTART_SYSTEM | CI_RESTART_INITIAL,
    ConfigInfo::CI_STRING,
    nullptr,
    nullptr,
    nullptr
  },

  {
    CFG_DB_DD_FILESYSTEM_PATH,
    "FileSystemPathDD",
    DB_TOKEN,
    "Path to directory where the " DB_TOKEN_PRINT " node stores its disk-data/undo-files",
    ConfigInfo::CI_USED,
    CI_CHECK_WRITABLE | CI_RESTART_INITIAL,
    ConfigInfo::CI_STRING,
    nullptr,
    nullptr, nullptr },

  {
    CFG_DB_DD_DATAFILE_PATH,
    "FileSystemPathDataFiles",
    DB_TOKEN,
    "Path to directory where the " DB_TOKEN_PRINT " node stores its disk-data-files",
    ConfigInfo::CI_USED,
    CI_CHECK_WRITABLE | CI_RESTART_INITIAL,
    ConfigInfo::CI_STRING,
    nullptr,
    nullptr, nullptr },

  {
    CFG_DB_DD_UNDOFILE_PATH,
    "FileSystemPathUndoFiles",
    DB_TOKEN,
    "Path to directory where the " DB_TOKEN_PRINT " node stores its disk-undo-files",
    ConfigInfo::CI_USED,
    CI_CHECK_WRITABLE | CI_RESTART_INITIAL,
    ConfigInfo::CI_STRING,
    nullptr,
    nullptr, nullptr },

  {
    CFG_DB_DD_LOGFILEGROUP_SPEC,
    "InitialLogfileGroup",
    DB_TOKEN,
    "Logfile group that will be created during initial start",
    ConfigInfo::CI_USED,
    CI_RESTART_SYSTEM | CI_RESTART_INITIAL,
    ConfigInfo::CI_STRING,
    nullptr,
    nullptr, nullptr },

  {
    CFG_DB_DD_TABLEPACE_SPEC,
    "InitialTablespace",
    DB_TOKEN,
    "Tablespace that will be created during initial start",
    ConfigInfo::CI_USED,
    CI_RESTART_SYSTEM | CI_RESTART_INITIAL,
    ConfigInfo::CI_STRING,
    nullptr,
    nullptr, nullptr },

  {
    CFG_DB_LCP_TRY_LOCK_TIMEOUT,
    "MaxLCPStartDelay",
    DB_TOKEN,
    "Time in seconds that LCP will poll for checkpoint mutex, before putting it self in lock-queue",
    ConfigInfo::CI_USED,
    false,
    ConfigInfo::CI_INT,
    "0",
    "0",
    "600" },

// 7.0 NodeGroup -> initial, system

  {
    CFG_DB_MT_BUILD_INDEX,
    "BuildIndexThreads",
    DB_TOKEN,
    "No of threads to use for building ordered indexes during system/node restart",
    ConfigInfo::CI_USED,
    false,
    ConfigInfo::CI_INT,
    "128",
    "0",
    "128" },

  {
    CFG_DB_HB_ORDER,
    "HeartbeatOrder",
    DB_TOKEN,
    "Heartbeat circle is ordered by the given values "
    "which must be non-zero and distinct",
    ConfigInfo::CI_USED,
    false,
    ConfigInfo::CI_INT,
    "0",
    "0",
    "65535" },

  {
    CFG_DB_DICT_TRACE,
    "DictTrace",
    DB_TOKEN,
    "Tracelevel for ndbd's dictionary",
    ConfigInfo::CI_USED,
    false,
    ConfigInfo::CI_INT,
    nullptr,
    "0",
    "100" },

  {
    CFG_DB_MAX_START_FAIL,
    "MaxStartFailRetries",
    DB_TOKEN,
    "Maximum retries when Ndbd fails in startup, requires StopOnError=0.  "
    "0 is infinite.",
    ConfigInfo::CI_USED,
    false,
    ConfigInfo::CI_INT,
    "3",                      /* Default */
    "0",                      /* Min */
    STR_VALUE(MAX_INT_RNIL)   /* Max */
  },

  {
    CFG_DB_START_FAIL_DELAY_SECS,
    "StartFailRetryDelay",
    DB_TOKEN,
    "Delay in seconds after start failure prior to retry.  "
    "Requires StopOnError= 0",
    ConfigInfo::CI_USED,
    false,
    ConfigInfo::CI_INT,
    "0",                     /* Default */
    "0",                     /* Min */
    STR_VALUE(MAX_INT_RNIL)  /* Max */
  },

  {
    CFG_DB_EVENTLOG_BUFFER_SIZE,
    "EventLogBufferSize",
    DB_TOKEN,
    "Size of circular buffer of ndb_logevent (inside datanodes)",
    ConfigInfo::CI_USED,
    false,
    ConfigInfo::CI_INT,
    "8192",                  /* Default */
    "0",                     /* Min */
    "64k"                    /* Max : There is no flow control...so set limit*/
  },

  {
    CFG_DB_NUMA,
    "Numa",
    DB_TOKEN,
    "Enable/disable numa support (currently linux only)",
    ConfigInfo::CI_USED,
    false,
    ConfigInfo::CI_INT,
    "1",                     /* Interleave on all numa nodes */
    "0",                     /* Min (no numa action at all)  */
    "1"                      /* Max */
  },

  {
    CFG_DB_REDO_OVERCOMMIT_LIMIT,
    "RedoOverCommitLimit",
    DB_TOKEN,
    "Limit for how long it will take to flush current "
    "RedoBuffer before action is taken (in seconds)",
    ConfigInfo::CI_USED,
    false,
    ConfigInfo::CI_INT,
    "20",                    /* Default */
    "1",                     /* Min */
    STR_VALUE(MAX_INT_RNIL)  /* Max */
  },

  {
    CFG_DB_REDO_OVERCOMMIT_COUNTER,
    "RedoOverCommitCounter",
    DB_TOKEN,
    "If RedoOverCommitLimit has been reached RedoOverCommitCounter"
    " in a row times, transactions will be aborted",
    ConfigInfo::CI_USED,
    false,
    ConfigInfo::CI_INT,
    "3",                     /* Default */
    "1",                     /* Min */
    STR_VALUE(MAX_INT_RNIL)  /* Max */
  },

  {
    CFG_DB_LATE_ALLOC,
    "LateAlloc",
    DB_TOKEN,
    "Allocate memory after connection to ndb_mgmd has been established",
    ConfigInfo::CI_USED,
    false,
    ConfigInfo::CI_INT,
    "1",
    "0",                     /* Min */
    "1"                      /* Max */
  },

  {
    CFG_DB_PARALLEL_COPY_THREADS,
    "MaxParallelCopyInstances",
    DB_TOKEN,
    "Number of parallel copies during node restarts, 0 means default",
    ConfigInfo::CI_USED,
    false,
    ConfigInfo::CI_INT,
    "0",
    "0",                     /* Min */
    "64"                      /* Max */
  },


  {
    CFG_DB_2PASS_INR,
    "TwoPassInitialNodeRestartCopy",
    DB_TOKEN,
    "Copy data in 2 passes for initial node restart, "
    "this enables multi-threaded-ordered index build for initial node restart",
    ConfigInfo::CI_USED,
    false,
    ConfigInfo::CI_BOOL,
    "true",
    "false",                     /* Min */
    "true"                       /* Max */
  },

  {
    CFG_DB_PARALLEL_SCANS_PER_FRAG,
    "MaxParallelScansPerFragment",
    DB_TOKEN,
    "Max parallel scans per fragment (tup or tux). If this limit is reached "
    " scans will be serialized using a queue.",
    ConfigInfo::CI_USED,
    false,
    ConfigInfo::CI_INT,
#if NDB_VERSION_D < NDB_MAKE_VERSION(7,2,0)
    "32",
#else
    "256",
#endif
    "1",                         /* Min */
    STR_VALUE(MAX_INT_RNIL)      /* Max */
  },

  /* ordered index stats */

  {
    CFG_DB_INDEX_STAT_AUTO_CREATE,
    "IndexStatAutoCreate",
    DB_TOKEN,
    "Make create index also create initial index stats",
    ConfigInfo::CI_USED,
    0,
    ConfigInfo::CI_INT,
    "1",
    "0",
    "1"
  },

  {
    CFG_DB_INDEX_STAT_AUTO_UPDATE,
    "IndexStatAutoUpdate",
    DB_TOKEN,
    "Monitor each index for changes and trigger automatic stats updates."
    " See IndexStatTrigger options",
    ConfigInfo::CI_USED,
    0,
    ConfigInfo::CI_INT,
    "1",
    "0",
    "1"
  },

  {
    CFG_DB_INDEX_STAT_SAVE_SIZE,
    "IndexStatSaveSize",
    DB_TOKEN,
    "Maximum bytes allowed for the saved stats of one index."
    " At least 1 sample is produced regardless of size limit."
    " The size is scaled up by a factor from IndexStatSaveScale."
    " The value affects size of stats saved in NDB system tables"
    " and in mysqld memory cache",
    ConfigInfo::CI_USED,
    0,
    ConfigInfo::CI_INT,
    "32768",
    "0",
    STR_VALUE(MAX_INT_RNIL)
  },

  {
    CFG_DB_INDEX_STAT_SAVE_SCALE,
    "IndexStatSaveScale",
    DB_TOKEN,
    "Factor to scale up IndexStatSaveSize for a large index."
    " Given in units of 0.01."
    " Multiplied by a logarithmic index size."
    " Value 0 disables scaling",
    ConfigInfo::CI_USED,
    0,
    ConfigInfo::CI_INT,
    "100",
    "0",
    STR_VALUE(MAX_INT_RNIL)
  },

  {
    CFG_DB_INDEX_STAT_TRIGGER_PCT,
    "IndexStatTriggerPct",
    DB_TOKEN,
    "Percent change (in DML ops) to schedule index stats update."
    " The value is scaled down by a factor from IndexStatTriggerScale."
    " Value 0 disables the trigger",
    ConfigInfo::CI_USED,
    0,
    ConfigInfo::CI_INT,
    "100",
    "0",
    STR_VALUE(MAX_INT_RNIL)
  },

  {
    CFG_DB_INDEX_STAT_TRIGGER_SCALE,
    "IndexStatTriggerScale",
    DB_TOKEN,
    "Factor to scale down IndexStatTriggerPct for a large index."
    " Given in units of 0.01."
    " Multiplied by a logarithmic index size."
    " Value 0 disables scaling",
    ConfigInfo::CI_USED,
    0,
    ConfigInfo::CI_INT,
    "100",
    "0",
    STR_VALUE(MAX_INT_RNIL)
  },

  {
    CFG_DB_INDEX_STAT_UPDATE_DELAY,
    "IndexStatUpdateDelay",
    DB_TOKEN,
    "Minimum delay in seconds between automatic index stats updates"
    " for a given index."
    " Value 0 means no delay",
    ConfigInfo::CI_USED,
    0,
    ConfigInfo::CI_INT,
    "60",
    "0",
    STR_VALUE(MAX_INT_RNIL)
  },

  {
    CFG_DB_CRASH_ON_CORRUPTED_TUPLE,
    "CrashOnCorruptedTuple",
    DB_TOKEN,
    "To be failfast or not, when checksum indicates corruption.",
    ConfigInfo::CI_USED,
    false,
    ConfigInfo::CI_BOOL,
#if NDB_VERSION_D < NDB_MAKE_VERSION(7,2,1)
    "false",
#else
    "true",
#endif
    "false",
    "true"},


  {
    CFG_DB_FREE_PCT,
    "MinFreePct",
    DB_TOKEN,
    "Keep 5% of database free to ensure that we don't get out of memory during restart",
    ConfigInfo::CI_USED,
    false,
    ConfigInfo::CI_INT,
    "5",
    "0",
    "20"
  },

  {
    CFG_DEFAULT_HASHMAP_SIZE,
    "DefaultHashmapSize",
    DB_TOKEN,
    "Hashmap size to use for new tables.  Normally this should be left unset, "
    "but can be set to aid downgrade to older versions not supporting as big "
    "hashmaps as current version or to use special hashmap size to gain "
    "better balance for some number of nodes and ldm-threads.",
    ConfigInfo::CI_USED,
    false,
    ConfigInfo::CI_INT,
    "0",
    "0",
    STR_VALUE(NDB_DEFAULT_HASHMAP_BUCKETS)
  },

  {
    CFG_DB_LCP_SCAN_WATCHDOG_LIMIT,
    "LcpScanProgressTimeout",
    DB_TOKEN,
    "Maximum time a local checkpoint fragment scan can be stalled for.  "
    "If this is exceeded, the node will shutdown to ensure systemwide "
    "LCP progress.  Warnings are periodically emitted when a fragment scan "
    "stalls for more than one third of this time.  0 indicates no time limit.",
    ConfigInfo::CI_USED,
    false,
    ConfigInfo::CI_INT,
    "180",
    "0",
    STR_VALUE(MAX_INT_RNIL)
  },

  {
    CFG_DB_MAX_DD_LATENCY,
    "MaxDiskDataLatency",
    DB_TOKEN,
    "Maximum allowed mean latency of disk access in milliseconds."
    "When this limit is reached we will start aborting transactions"
    " to decrease pressure on IO susbsystem. 0 means this check is"
    " not active",
    ConfigInfo::CI_USED,
    false,
    ConfigInfo::CI_INT,
    "0",
    "0",
    "8000"
  },

  {
    CFG_DB_DD_USING_SAME_DISK,
    "DiskDataUsingSameDisk",
    DB_TOKEN,
    "Set this to false if Disk data tablespaces uses their own disk"
    " drives. This means that we can push checkpoints to tablespaces"
    " at a higher rate than if disk drives are shared.",
    ConfigInfo::CI_USED,
    false,
    ConfigInfo::CI_BOOL,
    "true",
    "false",
    "true"
  },

  {
    CFG_DB_DISK_PAGE_BUFFER_ENTRIES,
    "DiskPageBufferEntries",
    DB_TOKEN,
    "Determines number of unique disk page requests to allocate. "
    "Specified as multiple of number of buffer pages "
    "i.e. number of 32k pages in DiskPageBufferMemory. "
    "Each entry takes about 100 bytes. "
    "Large disk data transactions "
    "may require increasing the default.",
    ConfigInfo::CI_USED,
    false,
    ConfigInfo::CI_INT,
    "10",
    "1",
    STR_VALUE(MAX_INT32)
  },

  {
    CFG_DB_ENABLE_REDO_CONTROL,
    "EnableRedoControl",
    DB_TOKEN,
    "Enable adaptive speed of checkpointing to control REDO log usage",
    ConfigInfo::CI_USED,
    0,
    ConfigInfo::CI_BOOL,
    "true",
    "false",
    "true"
  },

  {
    CFG_DB_ENABLE_PARTIAL_LCP,
    "EnablePartialLcp",
    DB_TOKEN,
    "Enable partial LCP, this means a checkpoint only writes the difference"
    " to the last LCP plus some parts that are fully checkpointed. If this"
    " isn't enabled then all LCPs are writing a full checkpoint.",
    ConfigInfo::CI_USED,
    0,
    ConfigInfo::CI_BOOL,
    "true",
    "false",
    "true"
  },

  {
    CFG_DB_RECOVERY_WORK,
    "RecoveryWork",
    DB_TOKEN,
    "Percentage of storage overhead for LCP files, increasing the value"
    " means less work in normal operation and more at recovery, decreasing"
    " it means more work in normal operation and less work in recovery",
    ConfigInfo::CI_USED,
    0,
    ConfigInfo::CI_INT,
    "60",
    "25",
    "100"
  },

  {
    CFG_DB_INSERT_RECOVERY_WORK,
    "InsertRecoveryWork",
    DB_TOKEN,
    "Percentage of RecoveryWork used for inserted rows, setting this high"
    " increases the writes during LCPs and decreases the total LCP size, "
    "setting it lower means we are writing less during LCPs but will "
    "eventually have a larger LCP size and thus also longer recovery"
    " for a period of time.",
    ConfigInfo::CI_USED,
    0,
    ConfigInfo::CI_INT,
    "40",
    "0",
    "70"
  },

  {
    CFG_DB_AT_RESTART_SKIP_INDEXES,
    "__at_restart_skip_indexes",
    DB_TOKEN,
    "Ignore all index and foreign key info on the node "
    "at (non-initial) restart.  "
    "This is a one-time recovery option for a non-startable database.  "
    "Carefully consult documentation before using.",
    ConfigInfo::CI_USED,
    0,
    ConfigInfo::CI_BOOL,
    "false",
    "false",
    "true"
  },

  {
    CFG_DB_AT_RESTART_SKIP_FKS,
    "__at_restart_skip_fks",
    DB_TOKEN,
    "Ignore all foreign key info on the node "
    "at (non-initial) restart.  "
    "This is a one-time recovery option for a non-startable database.  "
    "Carefully consult documentation before using.",
    ConfigInfo::CI_USED,
    0,
    ConfigInfo::CI_BOOL,
    "false",
    "false",
    "true"
  },
  {
    CFG_MIXOLOGY_LEVEL,
    "__debug_mixology_level",
    DB_TOKEN,
    "Artificial signal flow mixing to expose bugs.",
    ConfigInfo::CI_USED,
    false,
    ConfigInfo::CI_INT,
    "0",
    "0",
    STR_VALUE(MAX_INT_RNIL)
  },

  {
    CFG_DB_AT_RESTART_SUBSCRIBER_CONNECT_TIMEOUT,
    "RestartSubscriberConnectTimeout",
    DB_TOKEN,
    "On node restart the time that a data node will wait for "
    "subscribing Api nodes to connect.  If it expires, missing "
    "Api nodes will be disconnected from the cluster.  A zero "
    "value means that timeout is disabled.  Even if unit is "
    "milliseconds the actual resolution of timeout will be "
    "seconds.",
    ConfigInfo::CI_USED,
    false,
    ConfigInfo::CI_INT,
    "120000",
    "0",
    STR_VALUE(MAX_INT_RNIL)
  },

  {
    CFG_DB_UI_BUILD_MAX_BATCHSIZE,
    "MaxUIBuildBatchSize",
    DB_TOKEN,
    "Max scan batch size to use for building unique indexes.  "
    "Increasing this may speed up unique index builds, at the "
    "risk of greater impact to ongoing traffic.",
    ConfigInfo::CI_USED,
    false,
    ConfigInfo::CI_INT,
    "64",
    "16",
    "512"
  },

  {
    CFG_DB_FK_BUILD_MAX_BATCHSIZE,
    "MaxFKBuildBatchSize",
    DB_TOKEN,
    "Max scan batch size to use for building foreign keys.  "
    "Increasing this may speed up foreign key builds, at the "
    "risk of greater impact to ongoing traffic.",
    ConfigInfo::CI_USED,
    false,
    ConfigInfo::CI_INT,
    "64",
    "16",
    "512"
  },

  {
    CFG_DB_REORG_BUILD_MAX_BATCHSIZE,
    "MaxReorgBuildBatchSize",
    DB_TOKEN,
    "Max scan batch size to use for reorganising table partitions.  "
    "Increasing this may speed up reorganisation of table partitions, at the "
    "risk of greater impact to ongoing traffic.",
    ConfigInfo::CI_USED,
    false,
    ConfigInfo::CI_INT,
    "64",
    "16",
    "512"
  },

  {
    CFG_DB_RESERVED_INDEX_OPS,
    "ReservedConcurrentIndexOperations",
    DB_TOKEN,
    "Number of simultaneous index operations that have dedicated resources on one " DB_TOKEN_PRINT " node",
    ConfigInfo::CI_USED,
    false,
    ConfigInfo::CI_INT,
    "0", // "2K",
    "0",
    STR_VALUE(MAX_INT_RNIL)
  },

  {
    CFG_DB_RESERVED_TRIGGER_OPS,
    "ReservedFiredTriggers",
    DB_TOKEN,
    "Number of triggers that have dedicated resources on one " DB_TOKEN_PRINT " node",
    ConfigInfo::CI_USED,
    false,
    ConfigInfo::CI_INT,
    "0", // "1000",
    "0",
    STR_VALUE(MAX_INT_RNIL)
  },

  {
    CFG_DB_RESERVED_OPS,
    "ReservedConcurrentOperations",
    DB_TOKEN,
    "Number of simultaneous operation that have dedicated resources in transaction coordinators on one " DB_TOKEN_PRINT " node",
    ConfigInfo::CI_USED,
    false,
    ConfigInfo::CI_INT,
    "0", // "32k",
    "0",
    STR_VALUE(MAX_INT_RNIL)
  },

  {
    CFG_DB_RESERVED_LOCAL_SCANS,
    "ReservedLocalScans",
    DB_TOKEN,
    "Number of simultaneous fragment scans that have dedicated resources on one " DB_TOKEN_PRINT " node",
    ConfigInfo::CI_USED,
    false,
    ConfigInfo::CI_INT,
    "0",
    "0",
    STR_VALUE(MAX_INT_RNIL)
  },

  {
    CFG_DB_RESERVED_TRANSACTIONS,
    "ReservedConcurrentTransactions",
    DB_TOKEN,
    "Number of simultaneous transactions that have dedicated resources on one " DB_TOKEN_PRINT " node",
    ConfigInfo::CI_USED,
    false,
    ConfigInfo::CI_INT,
    "0", // "1024",
    "0",
    STR_VALUE(MAX_INT_RNIL)
  },

  {
    CFG_DB_RESERVED_SCANS,
    "ReservedConcurrentScans",
    DB_TOKEN,
    "Number of simultaneous scans that have dedicated resources on one " DB_TOKEN_PRINT " node",
    ConfigInfo::CI_USED,
    false,
    ConfigInfo::CI_INT,
    "0", // "64",
    "0",
    "500"
  },

  {
    CFG_DB_RESERVED_TRANS_BUFFER_MEM,
    "ReservedTransactionBufferMemory",
    DB_TOKEN,
    "Dynamic buffer space (in bytes) for key and attribute data allocated for each " DB_TOKEN_PRINT " node",
    ConfigInfo::CI_USED,
    false,
    ConfigInfo::CI_INT,
    "0", // "256K",
    "0",
    STR_VALUE(MAX_INT_RNIL)
  },

  /***************************************************************************
   * API
   ***************************************************************************/
  {
    CFG_SECTION_NODE,
    API_TOKEN,
    API_TOKEN,
    "Node section",
    ConfigInfo::CI_USED,
    false,
    ConfigInfo::CI_SECTION,
    (const char *)NODE_TYPE_API, 
    nullptr, nullptr
  },

  {
    KEY_INTERNAL,
    "wan",
    API_TOKEN,
    "Use WAN TCP setting as default",
    ConfigInfo::CI_USED,
    false,
    ConfigInfo::CI_BOOL,
    "false",
    "false",
    "true"
  },
  
  {
    CFG_NODE_HOST,
    "HostName",
    API_TOKEN,
    "Name of computer for this node",
    ConfigInfo::CI_USED,
    false,
    ConfigInfo::CI_STRING,
    "",
    nullptr, nullptr },

  {
    CFG_NODE_ACTIVE,
    "NodeActive",
    API_TOKEN,
    "NodeActive set to false means that the node isn't currently active"
    ", this means that the node will not start and cannot be introduced"
    " into the cluster until this variable is set to true for the node",
    ConfigInfo::CI_USED,
    false,
    ConfigInfo::CI_BOOL,
    "true",
    "false",
    "true" },

  {
    CFG_NODE_DEDICATED,
    "Dedicated",
    API_TOKEN,
    "The node id for this node will only be handed out to connections that "
    "explicitly request it. Api client that request 'any' nodeid will not be "
    "able to use this one. Can be used when HostName is not enough to "
    "distinguish different processes, and one runs a server process like "
    "mysqld on same host as some other ndb client programs and want to avoid "
    "the client program steal a node id dedicated to mysqld while the mysqld "
    "is not connected.",
    ConfigInfo::CI_USED,
    false,
    ConfigInfo::CI_BOOL,
    "false",
    "false",
    "true" },

  {
    CFG_NODE_SYSTEM,
    "System",
    API_TOKEN,
    "Name of system for this node",
    ConfigInfo::CI_INTERNAL,
    false,
    ConfigInfo::CI_STRING,
    nullptr,
    nullptr, nullptr },

  {
    CFG_NODE_ID,
    "NodeId",
    API_TOKEN,
    "Number identifying application node (" API_TOKEN_PRINT ")",
    ConfigInfo::CI_USED,
    false,
    ConfigInfo::CI_INT,
    MANDATORY,
    "1",
    STR_VALUE(MAX_NODES_ID) },

  {
    KEY_INTERNAL,
    "ExecuteOnComputer",
    API_TOKEN,
    "HostName",
    ConfigInfo::CI_DEPRECATED,
    false,
    ConfigInfo::CI_STRING,
    nullptr,
    nullptr, nullptr },

  {
    CFG_NODE_ARBIT_RANK,
    "ArbitrationRank",
    API_TOKEN,
    "If 0, then " API_TOKEN_PRINT " is not arbitrator. Kernel selects arbitrators in order 1, 2",
    ConfigInfo::CI_USED,
    false,
    ConfigInfo::CI_INT,
    "0",
    "0",
    "2" },

  {
    CFG_NODE_ARBIT_DELAY,
    "ArbitrationDelay",
    API_TOKEN,
    "When asked to arbitrate, arbitrator waits this long before voting (msec)",
    ConfigInfo::CI_USED,
    0,
    ConfigInfo::CI_INT,
    "0",
    "0",
    STR_VALUE(MAX_INT_RNIL) },

  {
    CFG_MAX_SCAN_BATCH_SIZE,
    "MaxScanBatchSize",
    "API",
    "The maximum collective batch size for one scan",
    ConfigInfo::CI_USED,
    false,
    ConfigInfo::CI_INT,
    STR_VALUE(MAX_SCAN_BATCH_SIZE),
    "32k",
    "16M" },
  
  {
    CFG_BATCH_BYTE_SIZE,
    "BatchByteSize",
    "API",
    "The default batch size in bytes",
    ConfigInfo::CI_USED,
    false,
    ConfigInfo::CI_INT,
    STR_VALUE(SCAN_BATCH_SIZE),
    "1k",
    "1M" },

  {
    CFG_BATCH_SIZE,
    "BatchSize",
    "API",
    "The default batch size in number of records",
    ConfigInfo::CI_USED,
    false,
    ConfigInfo::CI_INT,
    STR_VALUE(DEF_BATCH_SIZE),
    "1",
    STR_VALUE(MAX_PARALLEL_OP_PER_SCAN) },

  {
    KEY_INTERNAL,
    "ConnectionMap",
    "API",
    "Specifies which DB nodes to connect",
    ConfigInfo::CI_USED,
    false,
    ConfigInfo::CI_STRING,
    nullptr,
    nullptr,
    nullptr
  },

  {
    CFG_EXTRA_SEND_BUFFER_MEMORY,
    "ExtraSendBufferMemory",
    API_TOKEN,
    "Extra send buffer memory to use for send buffers in all transporters",
    ConfigInfo::CI_USED,
    false,
    ConfigInfo::CI_INT64,
    "0",
    "0",
    "32G"
  },

  {
    CFG_TOTAL_SEND_BUFFER_MEMORY,
    "TotalSendBufferMemory",
    "API",
    "Total memory to use for send buffers in all transporters",
    ConfigInfo::CI_USED,
    false,
    ConfigInfo::CI_INT,
    "0",
    "256K",
    STR_VALUE(MAX_INT_RNIL)
  },

  {
    CFG_LOCATION_DOMAIN_ID,
    "LocationDomainId",
    API_TOKEN,
    "LocationDomainId for node",
    ConfigInfo::CI_USED,
    false,
    ConfigInfo::CI_INT,
    nullptr,
    "0",
    "16"
  },

  {
    CFG_AUTO_RECONNECT,
    "AutoReconnect",
    "API",
    "Specifies if an api node should reconnect when fully disconnected from cluster",
    ConfigInfo::CI_USED,
    false,
    ConfigInfo::CI_BOOL,
    "true",
    "false",
    "true"
  },

  {
    CFG_HB_THREAD_PRIO,
    "HeartbeatThreadPriority",
    API_TOKEN,
    "Specify thread properties of heartbeat thread",
    ConfigInfo::CI_USED,
    0,
    ConfigInfo::CI_STRING,
    nullptr, nullptr, nullptr },

  {
    CFG_DEFAULT_OPERATION_REDO_PROBLEM_ACTION,
    "DefaultOperationRedoProblemAction",
    API_TOKEN,
    "If Redo-log is having problem, should operation default "
    "(unless overridden on transaction/operation level) abort "
    "or be put on queue",
    ConfigInfo::CI_USED,
    false,
    ConfigInfo::CI_ENUM,
#if NDB_VERSION_D < NDB_MAKE_VERSION(7,2,0)
    "abort", /* Default value */
#else
    "queue", /* Default value */
#endif
    (const char*)default_operation_redo_problem_action_typelib,
    nullptr
  },

  {
    CFG_DEFAULT_HASHMAP_SIZE,
    "DefaultHashmapSize",
    API_TOKEN,
    "Hashmap size to use for new tables.  Normally this should be left unset, "
    "but can be set to aid downgrade to older versions not supporting as big "
    "hashmaps as current version or to use special hashmap size to gain "
    "better balance for some number of nodes and ldm-threads.",
    ConfigInfo::CI_USED,
    false,
    ConfigInfo::CI_INT,
    "0",
    "0",
    STR_VALUE(NDB_DEFAULT_HASHMAP_BUCKETS)
  },
  {
    CFG_MIXOLOGY_LEVEL,
    "__debug_mixology_level",
    API_TOKEN,
    "Artificial signal flow mixing to expose bugs.",
    ConfigInfo::CI_USED,
    false,
    ConfigInfo::CI_INT,
    "0",
    "0",
    STR_VALUE(MAX_INT_RNIL)
  },

  {
    CFG_CONNECT_BACKOFF_MAX_TIME,
    "ConnectBackoffMaxTime",
    "API",
    "Specifies the longest time between connection attempts to a "
    "data node from an api node in milliseconds (with "
    "approximately 100ms resolution).  Note that this excludes "
    "any time while a connection attempt are underway, which in "
    "worst case can take several seconds.  To disable the backoff "
    "set it to zero.",
    ConfigInfo::CI_USED,
    false,
    ConfigInfo::CI_INT,
    "1500",
    "0",
    STR_VALUE(MAX_INT_RNIL)
  },

  {
    CFG_START_CONNECT_BACKOFF_MAX_TIME,
    "StartConnectBackoffMaxTime",
    "API",
    "This has the same meaning as ConnectBackoffMaxTime, but "
    "is used instead of it while no data nodes are connected to "
    "the API node.",
    ConfigInfo::CI_USED,
    false,
    ConfigInfo::CI_INT,
    "0",
    "0",
    STR_VALUE(MAX_INT_RNIL)
  },

  {
    CFG_API_VERBOSE,
    "ApiVerbose",
    "API",
    "Tracelevel for API nodes.",
    ConfigInfo::CI_USED,
    false,
    ConfigInfo::CI_INT,
    nullptr,
    "0",
    "100"
  },

  {
    CFG_TCP_ONLY_IPV4,
    "UseOnlyIPv4",
    API_TOKEN,
    "Use only IPv4 sockets if true",
    ConfigInfo::CI_USED,
    false,
    ConfigInfo::CI_BOOL,
    "false",
    "false",
    "true"},

  /****************************************************************************
   * MGM
   ***************************************************************************/
  {
    CFG_SECTION_NODE,
    MGM_TOKEN,
    MGM_TOKEN,
    "Node section",
    ConfigInfo::CI_USED,
    false,
    ConfigInfo::CI_SECTION,
    (const char *)NODE_TYPE_MGM, 
    nullptr, nullptr
  },

  {
    KEY_INTERNAL,
    "wan",
    MGM_TOKEN,
    "Use WAN TCP setting as default",
    ConfigInfo::CI_USED,
    false,
    ConfigInfo::CI_BOOL,
    "false",
    "false",
    "true"
  },
  
  {
    CFG_NODE_HOST,
    "HostName",
    MGM_TOKEN,
    "Name of computer for this node",
    ConfigInfo::CI_USED,
    false,
    ConfigInfo::CI_STRING,
    "",
    nullptr, nullptr },

  {
    CFG_NODE_ACTIVE,
    "NodeActive",
    MGM_TOKEN,
    "NodeActive set to false means that the node isn't currently active"
    ", this means that the node will not start and cannot be introduced"
    " into the cluster until this variable is set to true for the node",
    ConfigInfo::CI_USED,
    false,
    ConfigInfo::CI_BOOL,
    "true",
    "false",
    "true" },

  {
    CFG_NODE_DEDICATED,
    "Dedicated",
    MGM_TOKEN,
    "The node id for this node will only be handed out to connections that "
    "explicitly request it. Management servers that request 'any' nodeid will "
    "not be able to use this one. Can be used when HostName is not enough to "
    "distinguish different processes, and one runs several management "
    "servers on same host, which should typically only be the case in test "
    "clusters.",
    ConfigInfo::CI_USED,
    false,
    ConfigInfo::CI_BOOL,
    "false",
    "false",
    "true" },

  {
    CFG_NODE_DATADIR,
    "DataDir",
    MGM_TOKEN,
    "Data directory for this node",
    ConfigInfo::CI_USED,
    CI_CHECK_WRITABLE,
    ConfigInfo::CI_STRING,
    "",
    nullptr, nullptr },

  {
    CFG_NODE_PIDFILE_DIR,
    "FileSystemPathPidfile",
    MGM_TOKEN,
    "Path to directory where the " DB_TOKEN_PRINT " node stores its pid file",
    ConfigInfo::CI_USED,
    CI_CHECK_WRITABLE,
    ConfigInfo::CI_STRING,
    0,
    0, 0 },

  {
    CFG_NODE_SYSTEM,
    "System",
    MGM_TOKEN,
    "Name of system for this node",
    ConfigInfo::CI_INTERNAL,
    false,
    ConfigInfo::CI_STRING,
    nullptr,
    nullptr, nullptr },

  {
    CFG_NODE_ID,
    "NodeId",
    MGM_TOKEN,
    "Number identifying the management server node (" MGM_TOKEN_PRINT ")",
    ConfigInfo::CI_USED,
    false,
    ConfigInfo::CI_INT,
    MANDATORY,
    "1",
    STR_VALUE(MAX_NODES_ID) },
  
  {
    CFG_LOG_DESTINATION,
    "LogDestination",
    MGM_TOKEN,
    "String describing where logmessages are sent",
    ConfigInfo::CI_USED,
    false,
    ConfigInfo::CI_STRING,
    nullptr,
    nullptr, nullptr },
  
  {
    KEY_INTERNAL,
    "ExecuteOnComputer",
    MGM_TOKEN,
    "HostName",
    ConfigInfo::CI_DEPRECATED,
    false,
    ConfigInfo::CI_STRING,
    nullptr,
    nullptr, nullptr },

  {
    CFG_MGM_PORT,
    "PortNumber",
    MGM_TOKEN,
    "Port number to give commands to/fetch configurations from management server",
    ConfigInfo::CI_USED,
    false,
    ConfigInfo::CI_INT,
    STR_VALUE(NDB_PORT),
    "0",
    STR_VALUE(MAX_PORT_NO) },

  {
    KEY_INTERNAL,
    "PortNumberStats",
    MGM_TOKEN,
    "Port number used to get statistical information from a management server",
    ConfigInfo::CI_USED,
    false,
    ConfigInfo::CI_INT,
    nullptr,
    "0",
    STR_VALUE(MAX_PORT_NO) },

  {
    CFG_NODE_ARBIT_RANK,
    "ArbitrationRank",
    MGM_TOKEN,
    "If 0, then " MGM_TOKEN_PRINT " is not arbitrator. Kernel selects arbitrators in order 1, 2",
    ConfigInfo::CI_USED,
    false,
    ConfigInfo::CI_INT,
    "1",
    "0",
    "2" },

  {
    CFG_NODE_ARBIT_DELAY,
    "ArbitrationDelay",
    MGM_TOKEN,
    "",
    ConfigInfo::CI_USED,
    false,
    ConfigInfo::CI_INT,
    "0",
    "0",
    STR_VALUE(MAX_INT_RNIL) },

  {
    CFG_EXTRA_SEND_BUFFER_MEMORY,
    "ExtraSendBufferMemory",
    MGM_TOKEN,
    "Extra send buffer memory to use for send buffers in all transporters",
    ConfigInfo::CI_USED,
    false,
    ConfigInfo::CI_INT64,
    "0",
    "0",
    "32G"
  },

  {
    CFG_TOTAL_SEND_BUFFER_MEMORY,
    "TotalSendBufferMemory",
    MGM_TOKEN,
    "Total memory to use for send buffers in all transporters",
    ConfigInfo::CI_USED,
    false,
    ConfigInfo::CI_INT,
    "0",
    "256K",
    STR_VALUE(MAX_INT_RNIL)
  },

  {
    CFG_LOCATION_DOMAIN_ID,
    "LocationDomainId",
    MGM_TOKEN,
    "LocationDomainId for node",
    ConfigInfo::CI_USED,
    false,
    ConfigInfo::CI_INT,
    nullptr,
    "0",
    "16"
  },

  {
    CFG_HB_THREAD_PRIO,
    "HeartbeatThreadPriority",
    MGM_TOKEN,
    "Specify thread properties of heartbeat thread",
    ConfigInfo::CI_USED,
    0,
    ConfigInfo::CI_STRING,
    nullptr, nullptr, nullptr
  },

  {
    CFG_MGMD_MGMD_HEARTBEAT_INTERVAL,
    "HeartbeatIntervalMgmdMgmd",
    MGM_TOKEN,
    "Time between " MGM_TOKEN_PRINT "-" MGM_TOKEN_PRINT " heartbeats. " 
    MGM_TOKEN_PRINT " considered dead after 3 missed HBs",
    ConfigInfo::CI_USED,
    0,
    ConfigInfo::CI_INT,
    "1500",
    "100",
    STR_VALUE(MAX_INT_RNIL) },

  {
    CFG_MIXOLOGY_LEVEL,
    "__debug_mixology_level",
    MGM_TOKEN,
    "Artificial signal flow mixing to expose bugs.",
    ConfigInfo::CI_USED,
    false,
    ConfigInfo::CI_INT,
    "0",
    "0",
    STR_VALUE(MAX_INT_RNIL)
  },

  /****************************************************************************
   * TCP
   ***************************************************************************/
  {
    CFG_SECTION_CONNECTION,
    "TCP",
    "TCP",
    "Connection section",
    ConfigInfo::CI_USED,
    false,
    ConfigInfo::CI_SECTION,
    (const char *)CONNECTION_TYPE_TCP, 
    nullptr, nullptr
  },

  {
    CFG_CONNECTION_HOSTNAME_1,
    "HostName1",
    "TCP",
    "Name/IP of computer on one side of the connection",
    ConfigInfo::CI_USED,
    false,
    ConfigInfo::CI_STRING,
    nullptr,
    nullptr, nullptr },

  {
    CFG_CONNECTION_HOSTNAME_2,
    "HostName2",
    "TCP",
    "Name/IP of computer on one side of the connection",
    ConfigInfo::CI_USED,
    false,
    ConfigInfo::CI_STRING,
    nullptr,
    nullptr, nullptr },

  {
    CFG_CONNECTION_NODE_1,
    "NodeId1",
    "TCP",
    "Id of node (" DB_TOKEN_PRINT ", " API_TOKEN_PRINT " or " MGM_TOKEN_PRINT ") on one side of the connection",
    ConfigInfo::CI_USED,
    false,
    ConfigInfo::CI_STRING,
    MANDATORY,
    nullptr, nullptr },

  {
    CFG_CONNECTION_NODE_2,
    "NodeId2",
    "TCP",
    "Id of node (" DB_TOKEN_PRINT ", " API_TOKEN_PRINT " or " MGM_TOKEN_PRINT ") on one side of the connection",
    ConfigInfo::CI_USED,
    false,
    ConfigInfo::CI_STRING,
    MANDATORY,
    nullptr, nullptr },

  {
    CFG_CONNECTION_GROUP,
    "Group",
    "TCP",
    "",
    ConfigInfo::CI_USED,
    false,
    ConfigInfo::CI_INT,
    "55",
    "0", "200" },

  {
    CFG_CONNECTION_NODE_ID_SERVER,
    "NodeIdServer",
    "TCP",
    "",
    ConfigInfo::CI_USED,
    false,
    ConfigInfo::CI_INT,
    MANDATORY,
    "1", "63" },

  {
    CFG_CONNECTION_SEND_SIGNAL_ID,
    "SendSignalId",
    "TCP",
    "Sends id in each signal.  Used in trace files.",
    ConfigInfo::CI_USED,
    false,
    ConfigInfo::CI_BOOL,
    "true",
    "false",
    "true" },


  {
    CFG_CONNECTION_CHECKSUM,
    "Checksum",
    "TCP",
    "If checksum is enabled, all signals between nodes are checked for errors",
    ConfigInfo::CI_USED,
    false,
    ConfigInfo::CI_BOOL,
    "false",
    "false",
    "true" },

  {
    CFG_CONNECTION_PRESEND_CHECKSUM,
    "PreSendChecksum",
    "TCP",
    "If PreSendChecksum AND Checksum are enabled,\n"
    "pre-send checksum checks are done, and\n"
    "all signals between nodes are checked for errors",
    ConfigInfo::CI_USED,
    false,
    ConfigInfo::CI_BOOL,
    "false",
    "false",
    "true" },

  {
    CFG_CONNECTION_SERVER_PORT,
    "PortNumber",
    "TCP",
    "PortNumber to be used by data nodes while connecting the transporters",
    ConfigInfo::CI_INTERNAL,
    false,
    ConfigInfo::CI_INT,
    "0",
    "0",
    STR_VALUE(MAX_PORT_NO) },

  {
    CFG_TCP_SEND_BUFFER_SIZE,
    "SendBufferMemory",
    "TCP",
    "Bytes of buffer for signals sent from this node",
    ConfigInfo::CI_USED,
    false,
    ConfigInfo::CI_INT,
    "8M",
    "64K",
    STR_VALUE(MAX_INT_RNIL) },

  {
    CFG_TCP_SPINTIME,
    "TcpSpintime",
    "TCP",
    "Number of microseconds to spin before going to sleep when receiving",
    ConfigInfo::CI_USED,
    false,
    ConfigInfo::CI_INT,
    "0",
    "0",
    "2000"
  },

  {
    CFG_TCP_RECEIVE_BUFFER_SIZE,
    "ReceiveBufferMemory",
    "TCP",
    "Bytes of buffer for signals received by this node",
    ConfigInfo::CI_USED,
    false,
    ConfigInfo::CI_INT,
    "2M",
    "16K",
    STR_VALUE(MAX_INT_RNIL) },

  {
    CFG_TCP_PROXY,
    "Proxy",
    "TCP",
    "",
    ConfigInfo::CI_USED,
    false,
    ConfigInfo::CI_STRING,
    nullptr,
    nullptr, nullptr },

  {
    CFG_CONNECTION_NODE_1_SYSTEM,
    "NodeId1_System",
    "TCP",
    "System for node 1 in connection",
    ConfigInfo::CI_INTERNAL,
    false,
    ConfigInfo::CI_STRING,
    nullptr,
    nullptr, nullptr },

  {
    CFG_CONNECTION_NODE_2_SYSTEM,
    "NodeId2_System",
    "TCP",
    "System for node 2 in connection",
    ConfigInfo::CI_INTERNAL,
    false,
    ConfigInfo::CI_STRING,
    nullptr,
    nullptr, nullptr },

  {
    CFG_TCP_SND_BUF_SIZE,
    "TCP_SND_BUF_SIZE",
    "TCP",
    "Value used for SO_SNDBUF",
    ConfigInfo::CI_USED,
    false,
    ConfigInfo::CI_INT,
    "1M",
    "0", 
    "2G"
  },

  {
    CFG_TCP_RCV_BUF_SIZE,
    "TCP_RCV_BUF_SIZE",
    "TCP",
    "Value used for SO_RCVBUF",
    ConfigInfo::CI_USED,
    false,
    ConfigInfo::CI_INT,
    "1M",
    "0", 
    "2G" 
  },
  
  {
    CFG_TCP_MAXSEG_SIZE,
    "TCP_MAXSEG_SIZE",
    "TCP",
    "Value used for TCP_MAXSEG",
    ConfigInfo::CI_USED,
    false,
    ConfigInfo::CI_INT,
    "0",
    "0", 
    "2G" 
  },

  {
    CFG_TCP_BIND_INADDR_ANY,
    "TcpBind_INADDR_ANY",
    "TCP",
    "Bind InAddrAny instead of hostname for server part of connection",
    ConfigInfo::CI_USED,
    false,
    ConfigInfo::CI_BOOL,
    "false",
    "false", "true" },

  {
    CFG_CONNECTION_OVERLOAD,
    "OverloadLimit",
    "TCP",
    "Number of unsent bytes that must be in the send buffer before the\n"
    "connection is considered overloaded",
    ConfigInfo::CI_USED,
    false,
    ConfigInfo::CI_INT,
    "0",
    "0",
    STR_VALUE(MAX_INT_RNIL)
  },

  {
     CFG_CONNECTION_UNRES_HOSTS,
     "AllowUnresolvedHostnames",
     "TCP",
     "Allow startup to continue with unresolved hostnames in configuration",
     ConfigInfo::CI_USED,
     false,
     ConfigInfo::CI_BOOL,
     "false",
     "false", "true"
   },

  {
      CFG_CONNECTION_PREFER_IP_VER,
      "PreferIPVersion",
      "TCP",
      "Indicate DNS resolver preference for IP version 4 or 6 ",
      ConfigInfo::CI_USED,
      false,
      ConfigInfo::CI_INT,
      "4", "4", "6"   // default=4, min=4, max=6
  },

  /****************************************************************************
   * SHM
   ***************************************************************************/
  {
    CFG_SECTION_CONNECTION,
    "SHM",
    "SHM",
    "Connection section",
    ConfigInfo::CI_USED,
    false,
    ConfigInfo::CI_SECTION,
    (const char *)CONNECTION_TYPE_SHM, 
    nullptr, nullptr },

  {
    CFG_CONNECTION_HOSTNAME_1,
    "HostName1",
    "SHM",
    "Name/IP of computer on one side of the connection",
    ConfigInfo::CI_USED,
    false,
    ConfigInfo::CI_STRING,
    nullptr,
    nullptr, nullptr },

  {
    CFG_CONNECTION_HOSTNAME_2,
    "HostName2",
    "SHM",
    "Name/IP of computer on one side of the connection",
    ConfigInfo::CI_USED,
    false,
    ConfigInfo::CI_STRING,
    nullptr,
    nullptr, nullptr },

  {
    CFG_CONNECTION_SERVER_PORT,
    "PortNumber",
    "SHM",
    "PortNumber to be used by data nodes while connecting the transporters",
    ConfigInfo::CI_INTERNAL,
    false,
    ConfigInfo::CI_INT,
    "0",
    "0", 
    STR_VALUE(MAX_PORT_NO) },

  {
    CFG_SHM_SIGNUM,
    "Signum",
    "SHM",
    "Signum ignored, deprecated",
    ConfigInfo::CI_DEPRECATED,
    false,
    ConfigInfo::CI_INT,
    nullptr,
    "0", 
    STR_VALUE(MAX_INT_RNIL) },

  {
    CFG_CONNECTION_NODE_1,
    "NodeId1",
    "SHM",
    "Id of node (" DB_TOKEN_PRINT ", " API_TOKEN_PRINT " or " MGM_TOKEN_PRINT ") on one side of the connection",
    ConfigInfo::CI_USED,
    false,
    ConfigInfo::CI_STRING,
    MANDATORY,
    nullptr, nullptr },
  
  {
    CFG_CONNECTION_NODE_2,
    "NodeId2",
    "SHM",
    "Id of node (" DB_TOKEN_PRINT ", " API_TOKEN_PRINT " or " MGM_TOKEN_PRINT ") on one side of the connection",
    ConfigInfo::CI_USED,
    false,
    ConfigInfo::CI_STRING,
    MANDATORY,
    nullptr, nullptr },
  
  {
    CFG_CONNECTION_GROUP,
    "Group",
    "SHM",
    "",
    ConfigInfo::CI_USED,
    false,
    ConfigInfo::CI_INT,
    "35",
    "0", "200" },

  {
    CFG_CONNECTION_NODE_ID_SERVER,
    "NodeIdServer",
    "SHM",
    "",
    ConfigInfo::CI_USED,
    false,
    ConfigInfo::CI_INT,
    MANDATORY,
    "1", "63" },

  {
    CFG_CONNECTION_SEND_SIGNAL_ID,
    "SendSignalId",
    "SHM",
    "Sends id in each signal.  Used in trace files.",
    ConfigInfo::CI_USED,
    false,
    ConfigInfo::CI_BOOL,
    "false",
    "false",
    "true" },
  
  
  {
    CFG_CONNECTION_CHECKSUM,
    "Checksum",
    "SHM",
    "If checksum is enabled, all signals between nodes are checked for errors",
    ConfigInfo::CI_USED,
    false,
    ConfigInfo::CI_BOOL,
    "true",
    "false",
    "true" },

  {
    CFG_CONNECTION_PRESEND_CHECKSUM,
    "PreSendChecksum",
    "SHM",
    "If PreSendChecksum AND Checksum are enabled,\n"
    "pre-send checksum checks are done, and\n"
    "all signals between nodes are checked for errors",
    ConfigInfo::CI_USED,
    false,
    ConfigInfo::CI_BOOL,
    "false",
    "false",
    "true" },
  
  {
    CFG_SHM_KEY,
    "ShmKey",
    "SHM",
    "A shared memory key",
    ConfigInfo::CI_USED,
    false,
    ConfigInfo::CI_INT,
    nullptr,
    "0",
    STR_VALUE(MAX_INT_RNIL) },
  
  {
    CFG_SHM_BUFFER_MEM,
    "ShmSize",
    "SHM",
    "Size of shared memory segment",
    ConfigInfo::CI_USED,
    false,
    ConfigInfo::CI_INT,
    "4M",
    "64K",
    STR_VALUE(MAX_INT_RNIL) },

  {
    CFG_CONNECTION_NODE_1_SYSTEM,
    "NodeId1_System",
    "SHM",
    "System for node 1 in connection",
    ConfigInfo::CI_INTERNAL,
    false,
    ConfigInfo::CI_STRING,
    nullptr,
    nullptr, nullptr },

  {
    CFG_CONNECTION_NODE_2_SYSTEM,
    "NodeId2_System",
    "SHM",
    "System for node 2 in connection",
    ConfigInfo::CI_INTERNAL,
    false,
    ConfigInfo::CI_STRING,
    nullptr,
    nullptr, nullptr },

  {
    CFG_CONNECTION_OVERLOAD,
    "OverloadLimit",
    "SHM",
    "Number of unsent bytes that must be in the send buffer before the\n"
    "connection is considered overloaded",
    ConfigInfo::CI_USED,
    false,
    ConfigInfo::CI_INT,
    "0",
    "0",
    STR_VALUE(MAX_INT_RNIL)
  },

  {
    CFG_SHM_SPINTIME,
    "ShmSpintime",
    "SHM",
    "Number of microseconds to spin before going to sleep when receiving",
    ConfigInfo::CI_USED,
    false,
    ConfigInfo::CI_INT,
    "0",
    "0",
    "2000"
  },

  {
    CFG_SHM_SEND_BUFFER_SIZE,
    "SendBufferMemory",
    "SHM",
    "Bytes of buffer for signals sent from this node",
    ConfigInfo::CI_USED,
    false,
    ConfigInfo::CI_INT,
    "8M",
    "64K",
    STR_VALUE(MAX_INT_RNIL)
  },

  /****************************************************************************
   * SCI (Deprecated now)
   ***************************************************************************/
  {
    CFG_SECTION_CONNECTION,
    "SCI",
    "SCI",
    "SCI not supported",
    ConfigInfo::CI_DEPRECATED,
    false,
    ConfigInfo::CI_SECTION,
    (const char *)CONNECTION_TYPE_SCI,
    nullptr, nullptr
  },

  {
    CFG_CONNECTION_NODE_1,
    "NodeId1",
    "SCI",
    "SCI not supported",
    ConfigInfo::CI_DEPRECATED,
    false,
    ConfigInfo::CI_STRING,
    MANDATORY,
    nullptr, nullptr },

  {
    CFG_CONNECTION_NODE_2,
    "NodeId2",
    "SCI",
    "SCI not supported",
    ConfigInfo::CI_DEPRECATED,
    false,
    ConfigInfo::CI_STRING,
    MANDATORY,
    nullptr, nullptr },

  {
    CFG_CONNECTION_GROUP,
    "Group",
    "SCI",
    "SCI not supported",
    ConfigInfo::CI_DEPRECATED,
    false,
    ConfigInfo::CI_INT,
    "15",
    "0", "200" },

  {
    CFG_CONNECTION_NODE_ID_SERVER,
    "NodeIdServer",
    "SCI",
    "SCI not supported",
    ConfigInfo::CI_DEPRECATED,
    false,
    ConfigInfo::CI_INT,
    MANDATORY,
    "1", "63" },

  {
    CFG_CONNECTION_HOSTNAME_1,
    "HostName1",
    "SCI",
    "SCI not supported",
    ConfigInfo::CI_DEPRECATED,
    false,
    ConfigInfo::CI_STRING,
    nullptr,
    nullptr, nullptr },

  {
    CFG_CONNECTION_HOSTNAME_2,
    "HostName2",
    "SCI",
    "SCI not supported",
    ConfigInfo::CI_DEPRECATED,
    false,
    ConfigInfo::CI_STRING,
    nullptr,
    nullptr, nullptr },

  {
    CFG_CONNECTION_SERVER_PORT,
    "PortNumber",
    "SCI",
    "PortNumber to be used by data nodes while connecting the transporters",
    ConfigInfo::CI_INTERNAL,
    false,
    ConfigInfo::CI_INT,
    "0",
    "0",
    STR_VALUE(MAX_PORT_NO) },

  {
    CFG_SCI_HOST1_ID_0,
    "Host1SciId0",
    "SCI",
    "SCI not supported",
    ConfigInfo::CI_DEPRECATED,
    false,
    ConfigInfo::CI_INT,
    MANDATORY,
    "0",
    STR_VALUE(MAX_INT_RNIL) },

  {
    CFG_SCI_HOST1_ID_1,
    "Host1SciId1",
    "SCI",
    "SCI not supported",
    ConfigInfo::CI_DEPRECATED,
    false,
    ConfigInfo::CI_INT,
    "0",
    "0",
    STR_VALUE(MAX_INT_RNIL) },

  {
    CFG_SCI_HOST2_ID_0,
    "Host2SciId0",
    "SCI",
    "SCI not supported",
    ConfigInfo::CI_DEPRECATED,
    false,
    ConfigInfo::CI_INT,
    MANDATORY,
    "0",
    STR_VALUE(MAX_INT_RNIL) },

  {
    CFG_SCI_HOST2_ID_1,
    "Host2SciId1",
    "SCI",
    "SCI not supported",
    ConfigInfo::CI_DEPRECATED,
    false,
    ConfigInfo::CI_INT,
    "0",
    "0",
    STR_VALUE(MAX_INT_RNIL) },

  {
    CFG_CONNECTION_SEND_SIGNAL_ID,
    "SendSignalId",
    "SCI",
    "SCI not supported",
    ConfigInfo::CI_DEPRECATED,
    false,
    ConfigInfo::CI_BOOL,
    "true",
    "false",
    "true" },

  {
    CFG_CONNECTION_CHECKSUM,
    "Checksum",
    "SCI",
    "SCI not supported",
    ConfigInfo::CI_DEPRECATED,
    false,
    ConfigInfo::CI_BOOL,
    "false",
    "false",
    "true" },

  {
    CFG_CONNECTION_PRESEND_CHECKSUM,
    "PreSendChecksum",
    "SCI",
    "SCI not supported",
    ConfigInfo::CI_DEPRECATED,
    false,
    ConfigInfo::CI_BOOL,
    "false",
    "false",
    "true" },

  {
    CFG_SCI_SEND_LIMIT,
    "SendLimit",
    "SCI",
    "SCI not supported",
    ConfigInfo::CI_DEPRECATED,
    false,
    ConfigInfo::CI_INT,
    "8K",
    "128",
    "32K" },

  {
    CFG_SCI_BUFFER_MEM,
    "SharedBufferSize",
    "SCI",
    "SCI not supported",
    ConfigInfo::CI_DEPRECATED,
    false,
    ConfigInfo::CI_INT,
    "1M",
    "64K",
    STR_VALUE(MAX_INT_RNIL) },

  {
    CFG_CONNECTION_NODE_1_SYSTEM,
    "NodeId1_System",
    "SCI",
    "System for node 1 in connection",
    ConfigInfo::CI_INTERNAL,
    false,
    ConfigInfo::CI_STRING,
    nullptr,
    nullptr, nullptr },

  {
    CFG_CONNECTION_NODE_2_SYSTEM,
    "NodeId2_System",
    "SCI",
    "System for node 2 in connection",
    ConfigInfo::CI_INTERNAL,
    false,
    ConfigInfo::CI_STRING,
    nullptr,
    nullptr, nullptr },

  {
    CFG_CONNECTION_OVERLOAD,
    "OverloadLimit",
    "SCI",
    "SCI not supported",
    ConfigInfo::CI_DEPRECATED,
    false,
    ConfigInfo::CI_INT,
    "0",
    "0",
    STR_VALUE(MAX_INT_RNIL)
  }
};

const int ConfigInfo::m_NoOfParams = sizeof(m_ParamInfo) / sizeof(ParamInfo);

/****************************************************************************
 * Ctor
 ****************************************************************************/
#undef require
#define require(x) require_exit_or_core(x, -1)

ConfigInfo::ConfigInfo()
  : m_info(true), m_systemDefaults(true)
{
  int i;
  Properties *section;
  const Properties *oldpinfo;

  for (i=0; i<m_NoOfParams; i++) {
    const ParamInfo & param = m_ParamInfo[i];
    Uint64 default_uint64;
    bool   default_bool;
    
    // Create new section if it did not exist
    if (!m_info.getCopy(param._section, &section)) {
      Properties newsection(true);
      m_info.put(param._section, &newsection);

      // Get copy of section
      m_info.getCopy(param._section, &section);
    }

    // Create pinfo (parameter info) entry 
    Properties pinfo(true); 
    pinfo.put("Id",          param._paramId);
    pinfo.put("Fname",       param._fname);

    /*
      Check that flags are set according to current rules
    */
    const Uint32 flags = param._flags;
    const Uint32 allowed_flags = (CI_ONLINE_UPDATEABLE | CI_CHECK_WRITABLE |
                                  CI_RESTART_SYSTEM | CI_RESTART_INITIAL);
    // Check that no other flags then the defined are set
    require((flags & ~allowed_flags) == 0);

    if (flags & CI_ONLINE_UPDATEABLE)
    {
      // Check that online updateable parameter does
      // not have any CI_RESTART_* flag(s)
      require((flags & CI_RESTART_INITIAL) == 0 &&
              (flags & CI_RESTART_SYSTEM) == 0);

      // Currently no online updatable parameters have been implemented
      require(false);
    }

    // only DB nodes should have CI_RESTART_*
    if ((flags & CI_RESTART_INITIAL) || (flags & CI_RESTART_SYSTEM))
      require(strcmp(param._section, DB_TOKEN) == 0);

    pinfo.put("Flags", flags);

    pinfo.put("Type",        param._type);

    // Check that status is an enum and not used as a bitmask
    const Status status = param._status;
    require(status == CI_USED ||
            status == CI_EXPERIMENTAL ||
            status == CI_DEPRECATED ||
            status == CI_NOTIMPLEMENTED ||
            status == CI_INTERNAL);
    pinfo.put("Status", status);

    // Check description
    const char* desc = param._description;
    if (status == CI_DEPRECATED)
    {
      // The description of a deprecated parameter may be the name
      // of another parameter to use or NULL(in such case use empty
      // string as description)
      if (desc == nullptr)
        desc = "";
    }
    else
    {
      // The description may not be NULL
      require(desc);
    }
    pinfo.put("Description", desc);

    switch (param._type) {
      case CI_BOOL:
      {
	bool tmp_bool;
	require(InitConfigFileParser::convertStringToBool(param._min, tmp_bool));
	pinfo.put64("Min", tmp_bool);
	require(InitConfigFileParser::convertStringToBool(param._max, tmp_bool));
	pinfo.put64("Max", tmp_bool);

        if(param._default == MANDATORY)
          pinfo.put("Mandatory", (Uint32)1);
        else if(param._default)
        {
          require(InitConfigFileParser::convertStringToBool(param._default,
                                                            tmp_bool));
          pinfo.put("Default", tmp_bool);
        }

	break;
      }
      case CI_INT:
      case CI_INT64:
      {
	Uint64 tmp_uint64;
	require(InitConfigFileParser::convertStringToUint64(param._min, tmp_uint64));
	pinfo.put64("Min", tmp_uint64);
	require(InitConfigFileParser::convertStringToUint64(param._max, tmp_uint64));
	pinfo.put64("Max", tmp_uint64);

        if(param._default == MANDATORY)
          pinfo.put("Mandatory", (Uint32)1);
        else if(param._default)
        {
          require(InitConfigFileParser::convertStringToUint64(param._default,
                                                              tmp_uint64));
          pinfo.put64("Default", tmp_uint64);
        }
	break;
      }
      case CI_SECTION:
	pinfo.put("SectionType", (Uint32)UintPtr(param._default));
	break;
      case CI_ENUM:
      {
       assert(param._min); // Enums typelib pointer is stored in _min
       assert(param._max == nullptr); // Enums can't have max

       // Check that enum values start at 0 and are consecutively
       // ascending for easier reverse engineering from value to string
       Uint32 i = 0;
       for (const Typelib* entry = ConfigInfo::getTypelibPtr(param);
            entry->name != nullptr; entry++)
       {
         require(i++ == entry->value);
       }

        Properties values(true); // case insensitive
        // Put the list of allowed enum values in pinfo
        for (const Typelib* entry = ConfigInfo::getTypelibPtr(param);
             entry->name != nullptr; entry++)
          values.put(entry->name, entry->value);
        require(pinfo.put("values", &values));

        if(param._default == MANDATORY)
          pinfo.put("Mandatory", (Uint32)1);
        else if(param._default)
        {
          /*
            Map default value of enum from string to int since
            enum is stored as int internally
          */
          Uint32 default_value;
          require(values.get(param._default, &default_value));
          require(pinfo.put("Default", default_value));

          /* Also store the default as string */
          require(pinfo.put("DefaultString", param._default));
        }
        break;
      }
      case CI_STRING:
        assert(param._min == nullptr); // String can't have min value
        assert(param._max == nullptr); // String can't have max value

        if(param._default == MANDATORY)
          pinfo.put("Mandatory", (Uint32)1);
        else if(param._default)
          pinfo.put("Default", param._default);
	break;

      case CI_BITMASK:
        assert(param._min == nullptr); // Bitmask can't have min value

	Uint64 tmp_uint64;
	require(InitConfigFileParser::convertStringToUint64(param._max,
                                                            tmp_uint64));
	pinfo.put64("Max", tmp_uint64);

        if(param._default == MANDATORY)
          pinfo.put("Mandatory", (Uint32)1);
        else if(param._default)
          pinfo.put("Default", param._default);
        break;
    }

    // Check that pinfo is really new
    if (section->get(param._fname, &oldpinfo)) {
      ndbout << "Error: Parameter " << param._fname
	     << " defined twice in section " << param._section
	     << "." << endl;
      require(false);
    }
    
    // Add new pinfo to section
    section->put(param._fname, &pinfo);

    // Replace section with modified section
    m_info.put(param._section, section, true);
    delete section;
    
    if(param._type != ConfigInfo::CI_SECTION){
      Properties * p;
      if(!m_systemDefaults.getCopy(param._section, &p)){
	p = new Properties(true);
      }
      if(param._default &&
	 param._default != MANDATORY){
	switch (param._type)
        {
	  case CI_SECTION:
	    break;
	  case CI_STRING:
          case CI_BITMASK:
	    require(p->put(param._fname, param._default));
	    break;
	  case CI_BOOL:
	    {
	      require(InitConfigFileParser::convertStringToBool(param._default, default_bool));
	      require(p->put(param._fname, default_bool));

	      break;
	    }
	  case CI_INT:
	  case CI_INT64:
	    {
	      require(InitConfigFileParser::convertStringToUint64(param._default, default_uint64));
	      require(p->put64(param._fname, Uint64(default_uint64)));
	      break;
	    }
          case CI_ENUM:
          {
            /*
              Map default value of enum from string to int since
              enum is stored as int internally
            */
            Uint32 default_value;
            require(verify_enum(getInfo(param._section),
                                param._fname, param._default,
                                default_value));
            require(p->put(param._fname, default_value));
            break;
          }

	}
      }
      require(m_systemDefaults.put(param._section, p, true));
      delete p;
    }
  }
  
  for (i=0; i<m_NoOfParams; i++) {
    if(m_ParamInfo[i]._section == nullptr){
      ndbout << "Check that each entry has a section failed." << endl;
      ndbout << "Parameter \"" << m_ParamInfo[i]._fname << endl; 
      ndbout << "Edit file " << __FILE__ << "." << endl;
      require(false);
    }
    
    if(m_ParamInfo[i]._type == ConfigInfo::CI_SECTION)
      continue;

    const Properties * p = getInfo(m_ParamInfo[i]._section);
    if (!p || !p->contains(m_ParamInfo[i]._fname)) {
      ndbout << "Check that each pname has an fname failed." << endl;
      ndbout << "Parameter \"" << m_ParamInfo[i]._fname 
	     << "\" does not exist in section \"" 
	     << m_ParamInfo[i]._section << "\"." << endl;
      ndbout << "Edit file " << __FILE__ << "." << endl;
      require(false);
    }
   }

}

/****************************************************************************
 * Getters
 ****************************************************************************/
inline void warning(const char * src, const char * arg){
  ndbout << "Illegal call to ConfigInfo::" << src << "() - " << arg << endl;
  require(false);
}

const Properties * 
ConfigInfo::getInfo(const char * section) const {
  const Properties * p;
  if(!m_info.get(section, &p)){
    return nullptr;
    //    warning("getInfo", section);
  }
  return p;
}

const Properties * 
ConfigInfo::getDefaults(const char * section) const {
  const Properties * p;
  if(!m_systemDefaults.get(section, &p)){
    return nullptr;
    //warning("getDefaults", section);
  }
  return p;
}

static
Uint64
getInfoInt(const Properties * section, 
	   const char* fname, const char * type){
  Uint32 val32;
  const Properties * p;
  if (section->get(fname, &p) && p->get(type, &val32)) {
    return val32;
  }

  Uint64 val64;
  if(p && p->get(type, &val64)){
    return val64;
  }
  
  section->print();
  if(section->get(fname, &p)){
    p->print();
  }

  warning(type, fname);
  return 0;
}

static
const char *
getInfoString(const Properties * section, 
	      const char* fname, const char * type){
  const char* val = nullptr;
  const Properties * p;
  if (section->get(fname, &p) && p->get(type, &val)) {
    return val;
  }
  warning(type, fname);
  return val;
}

Uint64
ConfigInfo::getMax(const Properties * section, const char* fname) const {
  return getInfoInt(section, fname, "Max");
}

Uint64
ConfigInfo::getMin(const Properties * section, const char* fname) const {
  return getInfoInt(section, fname, "Min");
}

Uint64
ConfigInfo::getDefault(const Properties * section, const char* fname) const {
  return getInfoInt(section, fname, "Default");
}

const char*
ConfigInfo::getDefaultString(const Properties * section,
                             const char* fname) const
{
  switch (getType(section, fname))
  {
  case ConfigInfo::CI_BITMASK:
  case ConfigInfo::CI_STRING:
    return getInfoString(section, fname, "Default");

  case ConfigInfo::CI_ENUM:
  {
    /*
      Default value for enum are stored as int internally
      but also stores the original string, use different
      key to get at the default value as string
     */
    return getInfoString(section, fname, "DefaultString");
  }

  default:
    require(false);
  }

  return nullptr;
}

bool
ConfigInfo::hasDefault(const Properties * section, const char* fname) const {
  const Properties * p;
  require(section->get(fname, &p));
  return p->contains("Default");
}

bool
ConfigInfo::getMandatory(const Properties * section, const char* fname) const {
  const Properties * p;
  require(section->get(fname, &p));
  return p->contains("Mandatory");
}

const char*
ConfigInfo::getDescription(const Properties * section,
                           const char* fname) const {
  return getInfoString(section, fname, "Description");
}

bool
ConfigInfo::isSection(const char * section) const {
  for (int i = 0; i<m_noOfSectionNames; i++) {
    if(!native_strcasecmp(section, m_sectionNames[i])) return true;
  }
  return false;
}

const char*
ConfigInfo::nameToAlias(const char * name) {
  for (int i = 0; m_sectionNameAliases[i].name != nullptr; i++)
    if(!native_strcasecmp(name, m_sectionNameAliases[i].name))
      return m_sectionNameAliases[i].alias;
  return nullptr;
}

const char*
ConfigInfo::getAlias(const char * section) {
  for (int i = 0; m_sectionNameAliases[i].name != nullptr; i++)
    if(!native_strcasecmp(section, m_sectionNameAliases[i].alias))
      return m_sectionNameAliases[i].name;
  return nullptr;
}

const char*
ConfigInfo::sectionName(Uint32 section_type, Uint32 type) const {

  switch (section_type){
  case CFG_SECTION_SYSTEM:
    return "SYSTEM";
    break;

  case CFG_SECTION_NODE:
    switch(type){
    case NODE_TYPE_DB:
      return DB_TOKEN_PRINT;
      break;
    case NODE_TYPE_MGM:
      return MGM_TOKEN_PRINT;
      break;
    case NODE_TYPE_API:
      return API_TOKEN_PRINT;
      break;
    default:
      assert(false);
      break;
    }
    break;

  case CFG_SECTION_CONNECTION:
    switch(type){
    case CONNECTION_TYPE_TCP:
      return "TCP";
      break;
    case CONNECTION_TYPE_SHM:
      return "SHM";
      break;
    default:
      assert(false);
      break;
    }
    break;

  default:
    assert(false);
    break;
  }

  return "<unknown section>";
}

const ConfigInfo::AliasPair
section2PrimaryKeys[]={
  {API_TOKEN, "NodeId"},
  {DB_TOKEN,  "NodeId"},
  {MGM_TOKEN, "NodeId"},
  {"TCP", "NodeId1,NodeId2"},
  {"SHM", "NodeId1,NodeId2"},
  {nullptr, nullptr}
};

static const char*
sectionPrimaryKeys(const char * name) {
  for (int i = 0; section2PrimaryKeys[i].name != nullptr; i++)
    if(!native_strcasecmp(name, section2PrimaryKeys[i].name))
      return section2PrimaryKeys[i].alias;
  return nullptr;
}

bool
ConfigInfo::verify(const Properties * section, const char* fname, 
		   Uint64 value) const {
  Uint64 min, max;

  min = getInfoInt(section, fname, "Min");
  max = getInfoInt(section, fname, "Max");
  if(min > max){
    warning("verify", fname);
  }
  if (value >= min && value <= max)
    return true;
  else 
    return false;
}


bool
ConfigInfo::verify_enum(const Properties * section, const char* fname,
                        const char* value, Uint32& value_int) const {
  const Properties * p;
  const Properties * values;
  require(section->get(fname, &p));
  require(p->get("values", &values));

  if (values->get(value, &value_int))
    return true;
  return false;
}


/*
 * Get allowed values for enum parameters in a space separated list.
 *
 * It returns values in order of increasing numerical value to make it possible
 * to map numerical value to string value.
 *
 * At least in the cases there enum values are consecutive and zero based,
 * which is the case for ConfigInfo.
 */

void
ConfigInfo::get_enum_values(const Properties * section, const char* fname,
                      BaseString& list) const {
  const Properties * p;
  const Properties * values;
  require(section->get(fname, &p));
  require(p->get("values", &values));

  const char* separator = "";
  Properties::Iterator it(values);
  Vector<const char*> enum_names;
  const char* fill = nullptr;
  unsigned cnt [[maybe_unused]] = 0;
  for (const char* name = it.first(); name != nullptr; name = it.next())
  {
    Uint32 val;
    values->get(name, &val);
    enum_names.set(name, val, fill);
    cnt++;
  }
  // Enum values should be consecutive starting at zero.
  assert(enum_names.size() == cnt);
  for (unsigned i = 0; i < enum_names.size(); i++)
  {
    if (enum_names[i] == nullptr)
    {
      continue;
    }
    list.appfmt("%s%s", separator, enum_names[i]);
    separator = " ";
  }
}


ConfigInfo::Type 
ConfigInfo::getType(const Properties * section, const char* fname) const {
  return (ConfigInfo::Type) getInfoInt(section, fname, "Type");
}

ConfigInfo::Status
ConfigInfo::getStatus(const Properties * section, const char* fname) const {
  return (ConfigInfo::Status) getInfoInt(section, fname, "Status");
}

Uint32
ConfigInfo::getFlags(const Properties* section, const char* fname) const {
  return (Uint32)getInfoInt(section, fname, "Flags");
}

/****************************************************************************
 * Printers
 ****************************************************************************/

class ConfigPrinter {
protected:
  FILE* m_out;
public:
  ConfigPrinter(FILE* out = stdout) :
    m_out(out)
    {}
  virtual ~ConfigPrinter() {}

  virtual void start() {}
  virtual void end() {}

  virtual void section_start(const char* /*name*/,
                             const char* /*alias*/,
                             const char* /*primarykeys*/ = nullptr)
  {
  }
  virtual void section_end(const char* /*name*/) {}

  virtual void parameter(const char* /*section_name*/,
                         const Properties* /*section*/,
                         const char* /*param_name*/,
                         const ConfigInfo& /*info*/)
  {
  }
};


class PrettyPrinter : public ConfigPrinter {
public:
  PrettyPrinter(FILE* out = stdout) : ConfigPrinter(out) {}
  ~PrettyPrinter() override {}

  void section_start(const char* name,
                     const char*,
                     const char* = nullptr) override
  {
    fprintf(m_out, "****** %s ******\n\n", name);
  }

  void parameter(const char*,
                 const Properties* section,
                 const char* param_name,
                 const ConfigInfo& info) override
  {
    // Don't print deprecated parameters
    const Uint32 status = info.getStatus(section, param_name);
    if (status == ConfigInfo::CI_DEPRECATED)
      return;

    switch (info.getType(section, param_name)) {
    case ConfigInfo::CI_BOOL:
      fprintf(m_out, "%s (Boolean value)\n", param_name);
      fprintf(m_out, "%s\n", info.getDescription(section, param_name));

      if (info.getMandatory(section, param_name))
        fprintf(m_out, "MANDATORY (Legal values: Y, N)\n");
      else if (info.hasDefault(section, param_name))
      {
        if (info.getDefault(section, param_name) == 0)
          fprintf(m_out, "Default: N (Legal values: Y, N)\n");
        else if (info.getDefault(section, param_name) == 1)
          fprintf(m_out, "Default: Y (Legal values: Y, N)\n");
        else
          fprintf(m_out, "UNKNOWN\n");
      }
      break;

    case ConfigInfo::CI_INT:
    case ConfigInfo::CI_INT64:
      fprintf(m_out, "%s (Non-negative Integer)\n", param_name);
      fprintf(m_out, "%s\n", info.getDescription(section, param_name));
      if (info.getMandatory(section, param_name))
        fprintf(m_out, "MANDATORY (");
      else if (info.hasDefault(section, param_name))
        fprintf(m_out, "Default: %llu (",
                info.getDefault(section, param_name));
      else
        fprintf(m_out, "(");
      fprintf(m_out, "Min: %llu, ", info.getMin(section, param_name));
      fprintf(m_out, "Max: %llu)\n", info.getMax(section, param_name));
      break;

    case ConfigInfo::CI_BITMASK:
    case ConfigInfo::CI_ENUM:
    case ConfigInfo::CI_STRING:
      fprintf(m_out, "%s (String)\n", param_name);
      fprintf(m_out, "%s\n", info.getDescription(section, param_name));
      if (info.getMandatory(section, param_name))
        fprintf(m_out, "MANDATORY\n");
      else if (info.hasDefault(section, param_name))
        fprintf(m_out, "Default: %s\n",
              info.getDefaultString(section, param_name));
      break;
    case ConfigInfo::CI_SECTION:
      return;
    }

    Uint32 flags = info.getFlags(section, param_name);
    bool comma = false;
    bool new_line_needed = false;
    if (flags & ConfigInfo::CI_CHECK_WRITABLE)
    {
      comma= true;
      new_line_needed = true;
      fprintf(m_out, "writable");
    }
    if (flags & ConfigInfo::CI_RESTART_SYSTEM)
    {
      if (comma)
        fprintf(m_out, ", system");
      else
      {
        comma = true;
        fprintf(m_out, "system");
      }
      new_line_needed = true;
    }
    if (flags & ConfigInfo::CI_RESTART_INITIAL)
    {
      if (comma)
        fprintf(m_out, ", initial");
      else
      {
        comma = true;
        fprintf(m_out, "initial");
      }
      new_line_needed = true;
    }
    if (new_line_needed)
      fprintf(m_out, "\n");
    fprintf(m_out, "\n");
  }
};


class XMLPrinter : public ConfigPrinter {
  int m_indent;

  void print_xml(const char* name, const Properties& pairs,
                 bool close = true) {
    const char* value;
    Properties::Iterator it(&pairs);
    for (int i= 0; i < m_indent; i++)
      fprintf(m_out, "  ");
    fprintf(m_out, "<%s", name);
    for (const char* name = it.first(); name != nullptr; name = it.next()) {
      require(pairs.get(name, &value));
      fprintf(m_out, " %s=\"%s\"", name, value);
    }
    if (close)
      fprintf(m_out, "/");
    fprintf(m_out, ">\n");
  }

public:
  XMLPrinter(FILE* out = stdout) : ConfigPrinter(out), m_indent(0) {}
  ~XMLPrinter() override {
    assert(m_indent == 0);
  }

  void start() override {
    BaseString buf;
    Properties pairs;
    pairs.put("protocolversion", "1");
    pairs.put("ndbversionstring", ndbGetOwnVersionString());
    Uint32 ndbversion = ndbGetOwnVersion();
    buf.assfmt("%u", ndbversion);
    pairs.put("ndbversion", buf.c_str());
    buf.assfmt("%u", ndbGetMajor(ndbversion));
    pairs.put("ndbversionmajor", buf.c_str());
    buf.assfmt("%u", ndbGetMinor(ndbversion));
    pairs.put("ndbversionminor", buf.c_str());
    buf.assfmt("%u", ndbGetBuild(ndbversion));
    pairs.put("ndbversionbuild", buf.c_str());

    print_xml("configvariables", pairs, false);
    m_indent++;
  }
  void end() override {
    m_indent--;
    Properties pairs;
    print_xml("/configvariables", pairs, false);
  }

  void section_start(const char* name, const char* alias,
                     const char* primarykeys = nullptr) override {
    Properties pairs;
    pairs.put("name", alias ? alias : name);
    if (primarykeys)
      pairs.put("primarykeys", primarykeys);
    print_xml("section", pairs, false);
    m_indent++;
  }
  void section_end(const char*) override
  {
    m_indent--;
    Properties pairs;
    print_xml("/section", pairs, false);
  }

  void parameter(const char*,
                 const Properties* section,
                 const char* param_name,
                 const ConfigInfo& info) override
  {
    BaseString buf;
    Properties pairs;
    pairs.put("name", param_name);
    pairs.put("comment", info.getDescription(section, param_name));

    const ConfigInfo::Type param_type = info.getType(section, param_name);
    switch (param_type) {
    case ConfigInfo::CI_BOOL:
      pairs.put("type", "bool");

      if (info.getMandatory(section, param_name))
        pairs.put("mandatory", "true");
      else if (info.hasDefault(section, param_name))
      {
        if (info.getDefault(section, param_name) == 0)
          pairs.put("default", "false");
        else if (info.getDefault(section, param_name) == 1)
          pairs.put("default", "true");
      }
      break;

    case ConfigInfo::CI_INT:
    case ConfigInfo::CI_INT64:
      pairs.put("type", "unsigned");

      if (info.getMandatory(section, param_name))
        pairs.put("mandatory", "true");
      else if (info.hasDefault(section, param_name))
      {
        buf.assfmt("%llu", info.getDefault(section, param_name));
        pairs.put("default", buf.c_str());
      }
      buf.assfmt("%llu", info.getMin(section, param_name));
      pairs.put("min", buf.c_str());
      buf.assfmt("%llu", info.getMax(section, param_name));
      pairs.put("max", buf.c_str());
    break;

    case ConfigInfo::CI_BITMASK:
    case ConfigInfo::CI_ENUM:
    case ConfigInfo::CI_STRING:
      pairs.put("type", "string");

      if (info.getMandatory(section, param_name))
        pairs.put("mandatory", "true");
      else if (info.hasDefault(section, param_name))
        pairs.put("default", info.getDefaultString(section, param_name));

      if (param_type == ConfigInfo::CI_ENUM)
      {
        // Concatenate the allowed enum values to a space separated string
        info.get_enum_values(section, param_name, buf);
        require(pairs.put("allowed_values", buf.c_str()));
      }
      break;

    case ConfigInfo::CI_SECTION:
      return; // Don't print anything for the section itself
    }

    // Get "check" flag(s)
    Uint32 flags = info.getFlags(section, param_name);
    buf.clear();
    if (flags & ConfigInfo::CI_CHECK_WRITABLE)
      buf.append("writable");

    if (buf.length())
      pairs.put("check", buf.c_str());

    // Get "restart" flag
    if (flags & ConfigInfo::CI_RESTART_SYSTEM)
      pairs.put("restart", "system");

    // Get "initial" flag
    if (flags & ConfigInfo::CI_RESTART_INITIAL)
      pairs.put("initial", "true");

    // Get "supported" flag
    const Uint32 status = info.getStatus(section, param_name);
    buf.clear();
    if (status == ConfigInfo::CI_EXPERIMENTAL)
      buf.append("experimental");

    if (buf.length())
      pairs.put("supported", buf.c_str());

    if (status == ConfigInfo::CI_DEPRECATED)
      pairs.put("deprecated", "true");

    print_xml("param", pairs);
  }
};

void ConfigInfo::print(const char* section) const {
  PrettyPrinter pretty_printer;
  print_impl(section, pretty_printer);
}

void ConfigInfo::print_xml(const char* section) const {
  XMLPrinter xml_printer;
  print_impl(section, xml_printer);
}


bool
ConfigInfo::is_internal_section(const Properties* sec) const
{
  /* Check if the section is marked as internal */
  Properties::Iterator it(sec);
  for (const char* n = it.first(); n != nullptr; n = it.next()) {
    if (getStatus(sec, n) == ConfigInfo::CI_INTERNAL &&
        getType(sec, n) == ConfigInfo:: CI_SECTION)
      return true;
  }
  return false;
}


void ConfigInfo::print_impl(const char* section_filter,
                            ConfigPrinter& printer) const {
  printer.start();
  /* Iterate through all sections */
  for (int i = 0; i < m_noOfSectionNames; i++)
  {
    const char* s = m_sectionNames[i];
    if (section_filter && strcmp(section_filter, s))
      continue; // Skip this section

    const Properties * sec = getInfo(s);
    if (sec == nullptr)
    {
      // There was no such section
      continue;
    }

    if (is_internal_section(sec))
      continue; // Skip whole section

    const char* section_alias = nameToAlias(s);
    printer.section_start(s, section_alias, sectionPrimaryKeys(s));
 
    /* Iterate through all parameters in section */
    Properties::Iterator it(sec);
    for (const char* n = it.first(); n != nullptr; n = it.next()) {
      // Skip entries with different F- and P-names
      if (getStatus(sec, n) == ConfigInfo::CI_INTERNAL) continue;
      if (getStatus(sec, n) == ConfigInfo::CI_NOTIMPLEMENTED) continue;
      printer.parameter(s, sec, n, *this);
    }
    printer.section_end(s);

    // Print [<section> DEFAULT] for all sections but SYSTEM
    if (strcmp(s, "SYSTEM") == 0)
      continue; // Skip SYSTEM section

    BaseString default_section_name;
    default_section_name.assfmt("%s %s",
                                section_alias ? section_alias : s,
                                "DEFAULT");
    printer.section_start(s, default_section_name.c_str());

    /* Iterate through all parameters in section */
    for (const char* n = it.first(); n != nullptr; n = it.next()) {
      // Skip entries with different F- and P-names
      if (getStatus(sec, n) == ConfigInfo::CI_INTERNAL) continue;
      if (getStatus(sec, n) == ConfigInfo::CI_NOTIMPLEMENTED) continue;
      printer.parameter(s, sec, n, *this);
    }
    printer.section_end(s);

  }
  printer.end();
}



/****************************************************************************
 * Section Rules
 ****************************************************************************/

/**
 * Node rule: Add "Type" and update "NoOfNodes"
 */
bool transformNode(InitConfigFileParser::Context& ctx, const char*)
{
  Uint32 id, line;
  if(!ctx.m_currentSection->get("NodeId", &id) && !ctx.m_currentSection->get("Id", &id)){
    Uint32 nextNodeId= 1;
    ctx.m_userProperties.get("NextNodeId", &nextNodeId);
    id= nextNodeId;
    while (ctx.m_userProperties.get("AllocatedNodeId_", id, &line))
      id++;
    if (id != nextNodeId)
    {
      fprintf(stderr,"Cluster configuration warning line %d: "
	       "Could not use next node id %d for section [%s], "
	       "using next unused node id %d.\n",
	       ctx.m_sectionLineno, nextNodeId, ctx.fname, id);
    }
    ctx.m_currentSection->put("NodeId", id);
  } else if(ctx.m_userProperties.get("AllocatedNodeId_", id, &line)) {
    ctx.reportError("Duplicate nodeid in section "
		    "[%s] starting at line: %d. Previously used on line %d.",
		    ctx.fname, ctx.m_sectionLineno, line);
    return false;
  }

  if(id >= MAX_NODES)
  {
    ctx.reportError("too many nodes configured, only up to %d nodes supported.",
            MAX_NODES);
    return false;
  } 

  // next node id _always_ next numbers after last used id
  ctx.m_userProperties.put("NextNodeId", id+1, true);

  ctx.m_userProperties.put("AllocatedNodeId_", id, ctx.m_sectionLineno);
  BaseString::snprintf(ctx.pname, sizeof(ctx.pname), "Node_%d", id);
  
  ctx.m_currentSection->put("Type", ctx.fname);

  Uint32 nodes = 0;
  ctx.m_userProperties.get("NoOfNodes", &nodes);
  ctx.m_userProperties.put("NoOfNodes", ++nodes, true);

  /**
   * Update count (per type)
   */
  nodes = 0;
  ctx.m_userProperties.get(ctx.fname, &nodes);
  ctx.m_userProperties.put(ctx.fname, ++nodes, true);

  // Store the node id if this a MGM for later validations
  if (strcmp(ctx.fname, MGM_TOKEN) == 0) {
    ctx.m_userProperties.put("mgmd_nodeid", nodes, id);
  }

  return true;
}

static bool checkLocalhostHostnameMix(InitConfigFileParser::Context& ctx,
                                      const char*)
{
  DBUG_ENTER("checkLocalhostHostnameMix");
  const char * hostname= nullptr;
  ctx.m_currentSection->get("HostName", &hostname);
  if (hostname == nullptr || hostname[0] == 0)
    DBUG_RETURN(true);

  Uint32 localhost_used= 0;
  if(!strcmp(hostname, "localhost") ||
     !strcmp(hostname, "127.0.0.1") ||
     !strcmp(hostname, "::1")){
    localhost_used= 1;
    ctx.m_userProperties.put("$computer-localhost-used", localhost_used);
    if(!ctx.m_userProperties.get("$computer-localhost", &hostname))
      DBUG_RETURN(true);
  } else {
    ctx.m_userProperties.get("$computer-localhost-used", &localhost_used);
    ctx.m_userProperties.put("$computer-localhost", hostname);
  }

  if (localhost_used) {
    ctx.reportError("Mixing of localhost (default for [NDBD]HostName) with other hostname(%s) is illegal",
		    hostname);
    DBUG_RETURN(false);
  }

  DBUG_RETURN(true);
}

bool fixNodeHostname(InitConfigFileParser::Context& ctx, const char*)
{
  const char * hostname;
  DBUG_ENTER("fixNodeHostname");

  if (ctx.m_currentSection->get("HostName", &hostname))
    DBUG_RETURN(checkLocalhostHostnameMix(ctx,nullptr));

  const char * compId;
  if(!ctx.m_currentSection->get("ExecuteOnComputer", &compId))
    DBUG_RETURN(true);
  
  const Properties * computer;
  char tmp[255];
  BaseString::snprintf(tmp, sizeof(tmp), "Computer_%s", compId);
  if(!ctx.m_config->get(tmp, &computer)){
    ctx.reportError("Computer \"%s\" not declared"
		    "- [%s] starting at line: %d",
		    compId, ctx.fname, ctx.m_sectionLineno);
    DBUG_RETURN(false);
  }
  
  if(!computer->get("HostName", &hostname)){
    ctx.reportError("HostName missing in [COMPUTER] (Id: %s) "
		    " - [%s] starting at line: %d",
		    compId, ctx.fname, ctx.m_sectionLineno);
    DBUG_RETURN(false);
  }
  
  require(ctx.m_currentSection->put("HostName", hostname));
  DBUG_RETURN(checkLocalhostHostnameMix(ctx,nullptr));
}

bool fixFileSystemPath(InitConfigFileParser::Context& ctx, const char*)
{
  DBUG_ENTER("fixFileSystemPath");

  const char * path;
  if (ctx.m_currentSection->get("FileSystemPath", &path))
    DBUG_RETURN(true);

  if (ctx.m_currentSection->get("DataDir", &path)) {
    require(ctx.m_currentSection->put("FileSystemPath", path));
    DBUG_RETURN(true);
  }

  require(false);
  DBUG_RETURN(false);
}

bool fixBackupDataDir(InitConfigFileParser::Context& ctx, const char*)
{
  const char * path;
  if (ctx.m_currentSection->get("BackupDataDir", &path))
    return true;

  if (ctx.m_currentSection->get("FileSystemPath", &path)) {
    require(ctx.m_currentSection->put("BackupDataDir", path));
    return true;
  }

  require(false);
  return false;
}

/**
 * Connection rule: Check support of connection
 */
bool checkConnectionSupport(InitConfigFileParser::Context& ctx, const char*)
{
  int error= 0;
  if (native_strcasecmp("TCP",ctx.fname) == 0)
  {
    // always enabled
  }
  else if (native_strcasecmp("SHM",ctx.fname) == 0)
  {
    // always enabled
  }

  if (error)
  {
    ctx.reportError("Binary not compiled with this connection support, "
		    "[%s] starting at line: %d",
		    ctx.fname, ctx.m_sectionLineno);
    return false;
  }
  return true;
}

/**
 * Connection rule: Update "NoOfConnections"
 */
bool transformConnection(InitConfigFileParser::Context& ctx, const char*)
{
  Uint32 connections = 0;
  ctx.m_userProperties.get("NoOfConnections", &connections);
  BaseString::snprintf(ctx.pname, sizeof(ctx.pname), "Connection_%d", connections);
  ctx.m_userProperties.put("NoOfConnections", ++connections, true);
  
  ctx.m_currentSection->put("Type", ctx.fname);
  return true;
}

/**
 * System rule: Just add it
 */
bool transformSystem(InitConfigFileParser::Context& ctx, const char*)
{
  const char * name;
  if(!ctx.m_currentSection->get("Name", &name)){
    ctx.reportError("Mandatory parameter Name missing from section "
		    "[%s] starting at line: %d",
		    ctx.fname, ctx.m_sectionLineno);
    return false;
  }
  ctx.m_currentSection->put("Type", ctx.fname);
  
  return true;
}

/**
 * Computer rule: Update "NoOfComputers", add "Type"
 */
bool transformComputer(InitConfigFileParser::Context& ctx, const char*)
{
  const char * id;
  if(!ctx.m_currentSection->get("Id", &id)){
    ctx.reportError("Mandatory parameter Id missing from section "
		    "[%s] starting at line: %d",
		    ctx.fname, ctx.m_sectionLineno);
    return false;
  }
  BaseString::snprintf(ctx.pname, sizeof(ctx.pname), "Computer_%s", id);
  
  Uint32 computers = 0;
  ctx.m_userProperties.get("NoOfComputers", &computers);
  ctx.m_userProperties.put("NoOfComputers", ++computers, true);
  
  const char * hostname = nullptr;
  ctx.m_currentSection->get("HostName", &hostname);
  if(!hostname){
    return true;
  }
  
  return checkLocalhostHostnameMix(ctx,nullptr);
}

/**
 * Apply default values
 */
void 
applyDefaultValues(InitConfigFileParser::Context & ctx,
		   const Properties * defaults)
{
  DBUG_ENTER("applyDefaultValues");
  if(defaults != nullptr){
    Properties::Iterator it(defaults);

    for(const char * name = it.first(); name != nullptr; name = it.next()){
      (void) ctx.m_info->getStatus(ctx.m_currentInfo, name);
      if(!ctx.m_currentSection->contains(name)){
	switch (ctx.m_info->getType(ctx.m_currentInfo, name)){
	case ConfigInfo::CI_ENUM:
	case ConfigInfo::CI_INT:
	case ConfigInfo::CI_BOOL:{
	  Uint32 val = 0;
	  require(defaults->get(name, &val));
	  ctx.m_currentSection->put(name, val);
          DBUG_PRINT("info",("%s=%d #default",name,val));
	  break;
	}
	case ConfigInfo::CI_INT64:{
	  Uint64 val = 0;
	  require(defaults->get(name, &val));
	  ctx.m_currentSection->put64(name, val);
          DBUG_PRINT("info",("%s=%lld #default",name,val));
	  break;
	}
        case ConfigInfo::CI_BITMASK:
	case ConfigInfo::CI_STRING:{
	  const char * val;
	  require(defaults->get(name, &val));
	  ctx.m_currentSection->put(name, val);
          DBUG_PRINT("info",("%s=%s #default",name,val));
	  break;
	}
	case ConfigInfo::CI_SECTION:
	  break;
        }
      }
#ifndef NDEBUG
      else
      {
        switch (ctx.m_info->getType(ctx.m_currentInfo, name)){
        case ConfigInfo::CI_ENUM:
        case ConfigInfo::CI_INT:
        case ConfigInfo::CI_BOOL:{
          Uint32 val = 0;
          require(ctx.m_currentSection->get(name, &val));
          DBUG_PRINT("info",("%s=%d",name,val));
          break;
        }
        case ConfigInfo::CI_INT64:{
          Uint64 val = 0;
          require(ctx.m_currentSection->get(name, &val));
          DBUG_PRINT("info",("%s=%lld",name,val));
          break;
        }
        case ConfigInfo::CI_BITMASK:
        case ConfigInfo::CI_STRING:{
          const char * val;
          require(ctx.m_currentSection->get(name, &val));
          DBUG_PRINT("info",("%s=%s",name,val));
          break;
        }
        case ConfigInfo::CI_SECTION:
          break;
        }
      }
#endif
    }
  }
  DBUG_VOID_RETURN;
}

bool
applyDefaultValues(InitConfigFileParser::Context & ctx, const char * data){
  
  if(strcmp(data, "user") == 0)
    applyDefaultValues(ctx, ctx.m_userDefaults);
  else if (strcmp(data, "system") == 0)
    applyDefaultValues(ctx, ctx.m_systemDefaults);
  else 
    return false;

  return true;
}

/**
 * Check that a section contains all MANDATORY parameters
 */
bool checkMandatory(InitConfigFileParser::Context& ctx, const char*)
{
  Properties::Iterator it(ctx.m_currentInfo);
  for(const char * name = it.first(); name != nullptr; name = it.next()){
    const Properties * info = nullptr;
    require(ctx.m_currentInfo->get(name, &info));
    Uint32 val;
    if(info->get("Mandatory", &val)){
      const char * fname;
      require(info->get("Fname", &fname));
      if(!ctx.m_currentSection->contains(fname)){
	ctx.reportError("Mandatory parameter %s missing from section "
			"[%s] starting at line: %d",
			fname, ctx.fname, ctx.m_sectionLineno);
	return false;
      }
    }
  }
  return true;
}

/**
 * Connection rule: Fix node id
 *
 * Transform a string "NodeidX" (e.g. "uppsala.32") 
 * into a Uint32 "NodeIdX" (e.g. 32) and a string "SystemX" (e.g. "uppsala").
 */
static bool fixNodeId(InitConfigFileParser::Context & ctx, const char * data)
{
  char buf[] = "NodeIdX";  buf[6] = data[sizeof("NodeI")];
  char sysbuf[] = "SystemX";  sysbuf[6] = data[sizeof("NodeI")];
  const char* nodeId;
  if(!ctx.m_currentSection->get(buf, &nodeId))
  {
    ctx.reportError("Mandatory parameter %s missing from section"
                    "[%s] starting at line: %d",
                    buf, ctx.fname, ctx.m_sectionLineno);
    return false;
  }

  BaseString str(nodeId);
  Vector<BaseString> token_list;
  int tokens = str.split(token_list, ".", 2);

  Uint32 id;

  if (tokens == 0)
  {
    ctx.reportError("Value for mandatory parameter %s missing from section "
                    "[%s] starting at line: %d",
                    buf, ctx.fname, ctx.m_sectionLineno);
    return false;
  }

  const char* token1 = token_list[0].c_str();
  if (tokens == 1) {                // Only a number given
    errno = 0;
    char* p;
    id = strtol(token1, &p, 10);
    if (errno != 0 || id <= 0x0  || id > MAX_NODES)
    {
      ctx.reportError("Illegal value for mandatory parameter %s from section "
                    "[%s] starting at line: %d",
                    buf, ctx.fname, ctx.m_sectionLineno);
      return false;
    }
    require(ctx.m_currentSection->put(buf, id, true));
  } else {                             // A pair given (e.g. "uppsala.32")
    assert(tokens == 2 && token_list.size() == 2);
    const char* token2 = token_list[1].c_str();

    errno = 0;
    char* p;
    id = strtol(token2, &p, 10);
    if (errno != 0 || id <= 0x0  || id > MAX_NODES)
    {
      ctx.reportError("Illegal value for mandatory parameter %s from section "
                    "[%s] starting at line: %d",
                    buf, ctx.fname, ctx.m_sectionLineno);
      return false;
    }
    require(ctx.m_currentSection->put(buf, id, true));
    require(ctx.m_currentSection->put(sysbuf, token1));
  }
  return true;
}

/**
 * Connection rule: Fix hostname
 * 
 * Unless Hostname is not already specified, do steps:
 * -# Via Connection's NodeId lookup Node
 * -# Via Node's ExecuteOnComputer lookup Hostname
 * -# Add HostName to Connection
 */
static bool
fixHostname(InitConfigFileParser::Context & ctx, const char * data){
  
  char buf[] = "NodeIdX"; buf[6] = data[sizeof("HostNam")];
  
  if(!ctx.m_currentSection->contains(data)){
    Uint32 id = 0;
    require(ctx.m_currentSection->get(buf, &id));
    
    const Properties * node;
    if(!ctx.m_config->get("Node", id, &node))
    {
      ctx.reportError("Unknown node: \"%d\" specified in connection "
		      "[%s] starting at line: %d",
		      id, ctx.fname, ctx.m_sectionLineno);
      return false;
    }
    
    const char * hostname;
    require(node->get("HostName", &hostname));
    require(ctx.m_currentSection->put(data, hostname));
  }
  return true;
}

/**
 * Connection rule: Fix port number (using a port number adder)
 */
static bool fixPortNumber(InitConfigFileParser::Context& ctx, const char*)
{
  DBUG_ENTER("fixPortNumber");

  Uint32 id1, id2;
  const char *hostName1;
  const char *hostName2;
  require(ctx.m_currentSection->get("NodeId1", &id1));
  require(ctx.m_currentSection->get("NodeId2", &id2));
  require(ctx.m_currentSection->get("HostName1", &hostName1));
  require(ctx.m_currentSection->get("HostName2", &hostName2));
  DBUG_PRINT("info",("NodeId1=%d HostName1=\"%s\"",id1,hostName1));
  DBUG_PRINT("info",("NodeId2=%d HostName2=\"%s\"",id2,hostName2));

  const Properties *node1, *node2;
  require(ctx.m_config->get("Node", id1, &node1));
  require(ctx.m_config->get("Node", id2, &node2));

  const char *type1, *type2;
  require(node1->get("Type", &type1));
  require(node2->get("Type", &type2));

  /* add NodeIdServer info */
  {
    Uint32 nodeIdServer = id1 < id2 ? id1 : id2;
    if(strcmp(type1, API_TOKEN) == 0 || strcmp(type2, MGM_TOKEN) == 0)
      nodeIdServer = id2;
    else if(strcmp(type2, API_TOKEN) == 0 || strcmp(type1, MGM_TOKEN) == 0)
      nodeIdServer = id1;
    ctx.m_currentSection->put("NodeIdServer", nodeIdServer);

    if (id2 == nodeIdServer) {
      {
	const char *tmp= hostName1;
	hostName1= hostName2;
	hostName2= tmp;
      }
      {
	Uint32 tmp= id1;
	id1= id2;
	id2= tmp;
      }
      {
	const Properties *tmp= node1;
	node1= node2;
	node2= tmp;
      }
      {
	const char *tmp= type1;
	type1= type2;
	type2= tmp;
      }
    }
  }

  BaseString hostname(hostName1);
  
  if (hostname.c_str()[0] == 0) {
    ctx.reportError("Hostname required on nodeid %d since it will "
		    "act as server.", id1);
    DBUG_RETURN(false);
  }

  Uint32 bindAnyAddr = 0;
  node1->get("TcpBind_INADDR_ANY", &bindAnyAddr);
  if (bindAnyAddr)
  {
    ctx.m_currentSection->put("TcpBind_INADDR_ANY", 1, true);
  }
  
  Uint32 port= 0;
  if(strcmp(type1, MGM_TOKEN)==0)
    node1->get("PortNumber",&port);
  else if(strcmp(type2, MGM_TOKEN)==0)
    node2->get("PortNumber",&port);

  if (!port && 
      !node1->get("ServerPort", &port) &&
      !ctx.m_userProperties.get("ServerPort_", id1, &port))
  {
    Uint32 base= 0;
    /*
     * If the connection doesn't involve an mgm server,
     * and a default port number has been set, behave the old
     * way of allocating port numbers for transporters.
     */
    if(ctx.m_userDefaults && ctx.m_userDefaults->get("PortNumber", &base))
    {
      Uint32 adder= 0;
      {
	BaseString server_port_adder(hostname);
	server_port_adder.append("_ServerPortAdder");
	ctx.m_userProperties.get(server_port_adder.c_str(), &adder);
	ctx.m_userProperties.put(server_port_adder.c_str(), adder+1, true);
      }

      port= base + adder;
      ctx.m_userProperties.put("ServerPort_", id1, port);
    }
  }

  require(ctx.m_currentSection->contains("PortNumber") == false);
  ctx.m_currentSection->put("PortNumber", port);

  DBUG_PRINT("info", ("connection %d-%d port %d host %s",
		      id1, id2, port, hostname.c_str()));

  DBUG_RETURN(true);
}

static bool fixShmUniqueId(InitConfigFileParser::Context& ctx, const char*)
{
  DBUG_ENTER("fixShmUniqueId");
  Uint32 nodes= 0;
  ctx.m_userProperties.get(ctx.fname, &nodes);
  if (nodes == 1) // first management server
  {
    Uint32 portno= NDB_PORT;
    ctx.m_currentSection->get("PortNumber", &portno);
    ctx.m_userProperties.put("ShmUniqueId", portno);
  }
  DBUG_RETURN(true);
}

static 
bool 
fixShmKey(InitConfigFileParser::Context & ctx, const char *)
{
  DBUG_ENTER("fixShmKey");
  {
    Uint32 id1= 0, id2= 0, key= 0;
    require(ctx.m_currentSection->get("NodeId1", &id1));
    require(ctx.m_currentSection->get("NodeId2", &id2));
    if(!ctx.m_currentSection->get("ShmKey", &key))
    {
      require(ctx.m_userProperties.get("ShmUniqueId", &key));
      key= key << 16 | (id1 > id2 ? id1 << 8 | id2 : id2 << 8 | id1);
      ctx.m_currentSection->put("ShmKey", key);
      DBUG_PRINT("info",("Added ShmKey=0x%x", key));
    }
  }
  DBUG_RETURN(true);
}

/**
 * DB Node rule: Check various constraints
 */
#define CHECK_RESERVED_LESS_THAN_OR_EQUAL_TO_MAX_NO_OF(name)           \
  if (Reserved##name > MaxNoOf##name)                                  \
  {                                                                    \
    ctx.reportError("Reserved" #name " must be less than or equal to " \
		    "MaxNoOf" #name " - [%s] starting at line: %d",    \
		    ctx.fname, ctx.m_sectionLineno);                   \
    ok = false;                                                        \
  }

static bool
checkDbConstraints(InitConfigFileParser::Context & ctx, const char *)
{
  bool ok = true;

  Uint32 MaxDMLOperationsPerTransaction = ~Uint32(0);
  Uint32 MaxNoOfConcurrentIndexOperations = 0;
  Uint32 MaxNoOfConcurrentOperations = 0;
  Uint32 MaxNoOfConcurrentScans = 0;
  Uint32 MaxNoOfConcurrentTransactions = 0;
  Uint32 MaxNoOfFiredTriggers = 0;
  Uint32 MaxNoOfLocalScans = 0;
  Uint32 ReservedConcurrentIndexOperations = 0;
  Uint32 ReservedConcurrentOperations = 0;
  Uint32 ReservedConcurrentScans = 0;
  Uint32 ReservedConcurrentTransactions = 0;
  Uint32 ReservedFiredTriggers = 0;
  Uint32 ReservedLocalScans = 0;

  ctx.m_currentSection->get("MaxDMLOperationsPerTransaction", &MaxDMLOperationsPerTransaction);
  ctx.m_currentSection->get("MaxNoOfConcurrentIndexOperations", &MaxNoOfConcurrentIndexOperations);
  ctx.m_currentSection->get("MaxNoOfConcurrentOperations", &MaxNoOfConcurrentOperations);
  ctx.m_currentSection->get("MaxNoOfConcurrentScans", &MaxNoOfConcurrentScans);
  ctx.m_currentSection->get("MaxNoOfConcurrentTransactions", &MaxNoOfConcurrentTransactions);
  ctx.m_currentSection->get("MaxNoOfFiredTriggers", &MaxNoOfFiredTriggers);
  ctx.m_currentSection->get("MaxNoOfLocalScans", &MaxNoOfLocalScans);
  ctx.m_currentSection->get("ReservedConcurrentIndexOperations", &ReservedConcurrentIndexOperations);
  ctx.m_currentSection->get("ReservedConcurrentOperations", &ReservedConcurrentOperations);
  ctx.m_currentSection->get("ReservedConcurrentScans", &ReservedConcurrentScans);
  ctx.m_currentSection->get("ReservedConcurrentTransactions", &ReservedConcurrentTransactions);
  ctx.m_currentSection->get("ReservedFiredTriggers", &ReservedFiredTriggers);
  ctx.m_currentSection->get("ReservedLocalScans", &ReservedLocalScans);
  
  if (MaxDMLOperationsPerTransaction != ~Uint32(0) &&
      MaxNoOfConcurrentOperations < MaxDMLOperationsPerTransaction)
  {
    ctx.reportError("MaxDMLOperationsPerTransaction must not be greater than "
		    "MaxNoOfConcurrentOperations - [%s] starting at line: %d",
		    ctx.fname, ctx.m_sectionLineno);
    ok = false;
  }

  if (MaxNoOfConcurrentOperations < MaxNoOfConcurrentTransactions)
  {
    ctx.reportError("MaxNoOfConcurrentOperations must be greater than "
		    "MaxNoOfConcurrentTransactions - [%s] starting at line: %d",
		    ctx.fname, ctx.m_sectionLineno);
    ok = false;
  }

  CHECK_RESERVED_LESS_THAN_OR_EQUAL_TO_MAX_NO_OF(ConcurrentIndexOperations);
  CHECK_RESERVED_LESS_THAN_OR_EQUAL_TO_MAX_NO_OF(ConcurrentOperations);
  CHECK_RESERVED_LESS_THAN_OR_EQUAL_TO_MAX_NO_OF(ConcurrentScans);
  CHECK_RESERVED_LESS_THAN_OR_EQUAL_TO_MAX_NO_OF(ConcurrentTransactions);
  CHECK_RESERVED_LESS_THAN_OR_EQUAL_TO_MAX_NO_OF(FiredTriggers);
  CHECK_RESERVED_LESS_THAN_OR_EQUAL_TO_MAX_NO_OF(LocalScans);

  Uint32 replicas = 0, otherReplicas;
  ctx.m_currentSection->get("NoOfReplicas", &replicas);
  if (ctx.m_userProperties.get("NoOfReplicas", &otherReplicas))
  {
    if (replicas != otherReplicas)
    {
      ctx.reportError("NoOfReplicas defined differently on different nodes"
		      " - [%s] starting at line: %d",
		      ctx.fname, ctx.m_sectionLineno);
      ok = false;
    }
  }
  else
  {
    ctx.m_userProperties.put("NoOfReplicas", replicas);
  }

  /**
   * In kernel, will calculate the MaxNoOfMeataTables use the following sum:
   * Uint32 noOfMetaTables = noOfTables + noOfOrderedIndexes + 
   *                         noOfUniqueHashIndexes + 2
   * 2 is the number of the SysTables.
   * So must check that the sum doesn't exceed the max value of Uint32.
   */
  Uint32 noOfTables = 0,
         noOfOrderedIndexes = 0,
         noOfUniqueHashIndexes = 0;
  ctx.m_currentSection->get("MaxNoOfTables", &noOfTables);
  ctx.m_currentSection->get("MaxNoOfOrderedIndexes", &noOfOrderedIndexes);
  ctx.m_currentSection->get("MaxNoOfUniqueHashIndexes", &noOfUniqueHashIndexes);

  Uint64 sum= (Uint64)noOfTables + noOfOrderedIndexes + noOfUniqueHashIndexes;
  
  if (sum > ((Uint32)~0 - 2))
  {
    ctx.reportError("The sum of MaxNoOfTables, MaxNoOfOrderedIndexes and"
		    " MaxNoOfUniqueHashIndexes must not exceed %u - [%s]"
                    " starting at line: %d",
		    ((Uint32)~0 - 2), ctx.fname, ctx.m_sectionLineno);
    ok = false;
  } 

  return ok;
}

#include <NdbThread.h>

static
bool
checkThreadPrioSpec(InitConfigFileParser::Context & ctx, const char * unused)
{
  (void)unused;
  const char * spec = nullptr;
  if (ctx.m_currentSection->get("HeartbeatThreadPriority", &spec))
  {
    int ret = NdbThread_SetHighPrioProperties(spec);
    NdbThread_SetHighPrioProperties(nullptr); // reset
    if (ret)
    {
      ctx.reportError("Unable to parse HeartbeatThreadPriority: %s", spec);
      return false;
    }
    return true;
  }
  return true;
}

#include "mgmcommon/thr_config.hpp"

static bool
check_2n_number_less_32(Uint32 num)
{
  switch (num)
  {
    case 0:
    case 1:
    case 2:
    case 4:
    case 6:
    case 8:
    case 10:
    case 12:
    case 16:
    case 20:
    case 24:
    case 32:
      return true;
    default:
      return false;
  }
  return false;
}

static
bool
checkThreadConfig(InitConfigFileParser::Context & ctx, const char * unused)
{
  (void)unused;
  Uint32 maxExecuteThreads = 0;
  Uint32 lqhThreads = 0;
  Uint32 classic = 0;
  Uint32 ndbLogParts = 0;
  Uint32 realtimeScheduler = 0;
  Uint32 spinTimer = 0;
  Uint32 auto_thread_config = 0;
  const char * thrconfig = nullptr;
  const char * locktocpu = nullptr;

  THRConfig tmp;
  if (ctx.m_currentSection->get("LockExecuteThreadToCPU", &locktocpu))
  {
    tmp.setLockExecuteThreadToCPU(locktocpu);
  }

  ctx.m_currentSection->get("AutomaticThreadConfig", &auto_thread_config);
  ctx.m_currentSection->get("MaxNoOfExecutionThreads", &maxExecuteThreads);
  ctx.m_currentSection->get("__ndbmt_lqh_threads", &lqhThreads);
  ctx.m_currentSection->get("__ndbmt_classic", &classic);
  ctx.m_currentSection->get("NoOfFragmentLogParts", &ndbLogParts);
  ctx.m_currentSection->get("RealtimeScheduler", &realtimeScheduler);
  ctx.m_currentSection->get("SchedulerSpinTimer", &spinTimer);

  if (!check_2n_number_less_32(lqhThreads))
  {
    ctx.reportError("NumLqhThreads must be 0,1,2,4,6,8,10,12,16,20,24 or 32");
    return false;
  }
  if (!check_2n_number_less_32(ndbLogParts) ||
      ndbLogParts < 4)
  {
    ctx.reportError("NoOfLogParts must be 4,6,8,10,12,16,20,24 or 32");
    return false;
  }
  if (auto_thread_config)
  {
    ;
  }
  else if (ctx.m_currentSection->get("ThreadConfig", &thrconfig))
  {
    int ret = tmp.do_parse(thrconfig, realtimeScheduler, spinTimer);
    if (ret)
    {
      ctx.reportError("Unable to parse ThreadConfig: %s",
                      tmp.getErrorMessage());
      return false;
    }

    if (maxExecuteThreads)
    {
      ctx.reportWarning("ThreadConfig overrides MaxNoOfExecutionThreads");
    }

    if (lqhThreads)
    {
      ctx.reportWarning("ThreadConfig overrides __ndbmt_lqh_threads");
    }

    if (classic)
    {
      ctx.reportWarning("ThreadConfig overrides __ndbmt_classic");
    }
  }
  else if (maxExecuteThreads || lqhThreads || classic)
  {
    int ret = tmp.do_parse(
        maxExecuteThreads, lqhThreads, classic, realtimeScheduler, spinTimer);
    if (ret)
    {
      ctx.reportError("Unable to set thread configuration: %s",
                      tmp.getErrorMessage());
      return false;
    }
  }

  if (tmp.getInfoMessage())
  {
    ctx.reportWarning("%s", tmp.getInfoMessage());
  }

  if (auto_thread_config == 0 && thrconfig == nullptr)
  {
    ctx.m_currentSection->put("ThreadConfig", tmp.getConfigString());
  }

  return true;
}

/**
 * Connection rule: Check various constraints
 */
static bool
checkConnectionConstraints(InitConfigFileParser::Context & ctx, const char *){

  Uint32 id1 = 0, id2 = 0;
  ctx.m_currentSection->get("NodeId1", &id1);
  ctx.m_currentSection->get("NodeId2", &id2);
  
  if(id1 == id2){
    ctx.reportError("Illegal connection from node to itself"
		    " - [%s] starting at line: %d",
		    ctx.fname, ctx.m_sectionLineno);
    return false;
  }

  const Properties * node1;
  if(!ctx.m_config->get("Node", id1, &node1)){
    ctx.reportError("Connection refering to undefined node: %d"
		    " - [%s] starting at line: %d",
		    id1, ctx.fname, ctx.m_sectionLineno);
    return false;
  }

  const Properties * node2;
  if(!ctx.m_config->get("Node", id2, &node2)){
    ctx.reportError("Connection refering to undefined node: %d"
		    " - [%s] starting at line: %d",
		    id2, ctx.fname, ctx.m_sectionLineno);
    return false;
  }

  const char * type1;
  const char * type2;
  require(node1->get("Type", &type1));
  require(node2->get("Type", &type2));

  /**
   * Report error if the following are true
   * -# None of the nodes is of type DB
   * -# Not both of them are MGMs
   */
  if((strcmp(type1, DB_TOKEN) != 0 && strcmp(type2, DB_TOKEN) != 0) &&
     !(strcmp(type1, MGM_TOKEN) == 0 && strcmp(type2, MGM_TOKEN) == 0))
  {
    ctx.reportError("Invalid connection between node %d (%s) and node %d (%s)"
		    " - [%s] starting at line: %d",
		    id1, type1, id2, type2, 
		    ctx.fname, ctx.m_sectionLineno);
    return false;
  }

  return true;
}

/**
 * Connection rule: allow only one connection between each node pair.
 */
static bool
uniqueConnection(InitConfigFileParser::Context & ctx, const char * data)
{
  Uint32 lo_node, hi_node;
  BaseString key;       /* Properties key to identify this link */
  BaseString defn;      /* Value stored at key (used in error msgs) */
  
  /* This rule runs *after* fixNodeId, so it is guaranteed that the 
   NodeId1 and NodeId2 properties exist and contain integers */  
  require(ctx.m_currentSection->get("NodeId1", &lo_node) == true);
  require(ctx.m_currentSection->get("NodeId2", &hi_node) == true);
  
  if(lo_node > hi_node) /* sort the node ids, low-node-first */
  {
    const Uint32 tmp_node = hi_node;
    hi_node = lo_node;
    lo_node = tmp_node;
  }
  
  key.assfmt("Link_%d_%d", lo_node, hi_node);
  
  /* The property must not already exist */
  if(ctx.m_userProperties.contains(key.c_str()))
  {
    const char * old_defn;
    if(ctx.m_userProperties.get(key.c_str(), &old_defn))    
      ctx.reportError("%s connection is a duplicate of the existing %s",
                      data, old_defn);
    return false;
  }
  
  /* Set the unique link identifier property */
  defn.assfmt("%s link from line %d", data, ctx.m_sectionLineno);
  ctx.m_userProperties.put(key.c_str(), defn.c_str());
  
  return true;
}

static
bool
transform(InitConfigFileParser::Context & ctx,
	  Properties & dst, 
	  const char * oldName,
	  const char * newName,
	  double add, double mul){
  
  if(ctx.m_currentSection->contains(newName)){
    ctx.reportError("Both %s and %s specified"
		    " - [%s] starting at line: %d",
		    oldName, newName,
		    ctx.fname, ctx.m_sectionLineno);
    return false;
  }
  
  PropertiesType oldType;
  require(ctx.m_currentSection->getTypeOf(oldName, &oldType));
  ConfigInfo::Type newType = ctx.m_info->getType(ctx.m_currentInfo, newName);  

  if(!((oldType == PropertiesType_Uint32 || oldType == PropertiesType_Uint64) 
       && (newType == ConfigInfo::CI_INT || newType == ConfigInfo::CI_INT64 || newType == ConfigInfo::CI_BOOL))){
    ndbout << "oldType: " << (int)oldType << ", newType: " << (int)newType << endl;
    ctx.reportError("Unable to handle type conversion w.r.t deprecation %s %s"
		    "- [%s] starting at line: %d",
		    oldName, newName,
		    ctx.fname, ctx.m_sectionLineno);
    return false;
  }
  Uint64 oldVal;
  require(ctx.m_currentSection->get(oldName, &oldVal));

  Uint64 newVal = (Uint64)((Int64)oldVal * mul + add);
  if(!ctx.m_info->verify(ctx.m_currentInfo, newName, newVal)){
    ctx.reportError("Unable to handle deprecation, new value not within bounds"
		    "%s %s - [%s] starting at line: %d",
		    oldName, newName,
		    ctx.fname, ctx.m_sectionLineno);
    return false;
  }

  if(newType == ConfigInfo::CI_INT || newType == ConfigInfo::CI_BOOL){
    require(dst.put(newName, (Uint32)newVal));
  } else if(newType == ConfigInfo::CI_INT64) {
    require(dst.put64(newName, newVal));    
  }
  return true;
}

static bool fixDeprecated(InitConfigFileParser::Context& ctx, const char*)
{
  const char * name;
  /**
   * Transform old values to new values
   * Transform new values to old values (backward compatible)
   */
  Properties tmp(true);
  Properties::Iterator it(ctx.m_currentSection);
  for (name = it.first(); name != nullptr; name = it.next()) {
    const DeprecationTransform * p = &f_deprecation[0];
    while(p->m_section != nullptr){
      if(strcmp(p->m_section, ctx.fname) == 0){
	double mul = p->m_mul;
	double add = p->m_add;
	if(native_strcasecmp(name, p->m_oldName) == 0){
	  if(!transform(ctx, tmp, name, p->m_newName, add, mul)){
	    return false;
	  }
	} else if(native_strcasecmp(name, p->m_newName) == 0) {
	  if(!transform(ctx, tmp, name, p->m_oldName, -add/mul,1.0/mul)){
	    return false;
	  }
	}
      }
      p++;
    }
  }
  
  Properties::Iterator it2(&tmp);
  for (name = it2.first(); name != nullptr; name = it2.next()) {
    PropertiesType type;
    require(tmp.getTypeOf(name, &type));
    switch(type){
    case PropertiesType_Uint32:{
      Uint32 val;
      require(tmp.get(name, &val));
      require(ctx.m_currentSection->put(name, val));
      break;
    }
    case PropertiesType_char:{
      const char * val;
      require(tmp.get(name, &val));
      require(ctx.m_currentSection->put(name, val));
      break;
    }
    case PropertiesType_Uint64:{
      Uint64 val;
      require(tmp.get(name, &val));
      require(ctx.m_currentSection->put64(name, val));
      break;
    }
    case PropertiesType_Properties:
    default:
      require(false);
    }
  }
  return true;
}

static bool saveInConfigValues(InitConfigFileParser::Context& ctx, const char*)
{
  const Properties * sec;
  if(!ctx.m_currentInfo->get(ctx.fname, &sec)){
    require(false);
    return false;
  }
  
  do {
    const char *secName;
    Uint32 id, status, typeVal;
    require(sec->get("Fname", &secName));
    require(sec->get("Id", &id));
    require(sec->get("Status", &status));
    require(sec->get("SectionType", &typeVal));
    
    if(id == KEY_INTERNAL || status == ConfigInfo::CI_INTERNAL){
      ndbout_c("skipping section %s", ctx.fname);
      break;
    }

    Uint32 no = 0;
    ctx.m_userProperties.get("$Section", id, &no);
    ctx.m_userProperties.put("$Section", id, no+1, true);

    ctx.m_configValues.createSection(id, typeVal);
    Properties::Iterator it(ctx.m_currentSection);
    for (const char* n = it.first(); n != nullptr; n = it.next()) {
      const Properties * info;
      if(!ctx.m_currentInfo->get(n, &info))
	continue;

      id = 0;
      info->get("Id", &id);
      
      if(id == KEY_INTERNAL)
	continue;

      bool ok = true;
      PropertiesType type;
      require(ctx.m_currentSection->getTypeOf(n, &type));
      switch(type){
      case PropertiesType_Uint32:{
	Uint32 val;
	require(ctx.m_currentSection->get(n, &val));
	ok = ctx.m_configValues.put(id, val);
	break;
      }
      case PropertiesType_Uint64:{
	Uint64 val;
	require(ctx.m_currentSection->get(n, &val));
	ok = ctx.m_configValues.put64(id, val);
	break;
      }
      case PropertiesType_char:{
	const char * val;
	require(ctx.m_currentSection->get(n, &val));
	ok = ctx.m_configValues.put(id, val);
	break;
      }
      default:
	require(false);
      }
      require(ok);
    }
    ctx.m_configValues.closeSection();
  } while(0);
  return true;
}

static bool add_system_section(Vector<ConfigInfo::ConfigRuleSection>& sections,
                               struct InitConfigFileParser::Context& ctx,
                               const char*)
{
  if (!ctx.m_config->contains("SYSTEM")) {
    ConfigInfo::ConfigRuleSection s;

    // Generate a unique name for this new cluster
    time_t now;
    time(&now);

    tm tm_buf;
    ndb_localtime_r(&now, &tm_buf);

    char name_buf[18];
    BaseString::snprintf(name_buf, sizeof(name_buf),
                         "MC_%d%.2d%.2d%.2d%.2d%.2d",
                         tm_buf.tm_year + 1900,
                         tm_buf.tm_mon + 1,
                         tm_buf.tm_mday,
                         tm_buf.tm_hour,
                         tm_buf.tm_min,
                         tm_buf.tm_sec);

    s.m_sectionType = BaseString("SYSTEM");
    s.m_sectionData = new Properties(true);
    s.m_sectionData->put("Name", name_buf);
    s.m_sectionData->put("Type", "SYSTEM");

    // ndbout_c("Generated new SYSTEM section with name '%s'", name_buf);

    sections.push_back(s);
  }
  return true;
}

static bool sanity_checks(Vector<ConfigInfo::ConfigRuleSection>&,
                          struct InitConfigFileParser::Context& ctx,
                          const char*)
{
  Uint32 db_nodes = 0;
  Uint32 mgm_nodes = 0;
  Uint32 api_nodes = 0;
  if (!ctx.m_userProperties.get("DB", &db_nodes)) {
    ctx.reportError("At least one database node (ndbd) should be defined in config file");
    return false;
  }
  if (!ctx.m_userProperties.get("MGM", &mgm_nodes)) {
    ctx.reportError("At least one management server node (ndb_mgmd) should be defined in config file");
    return false;
  }
  if (!ctx.m_userProperties.get("API", &api_nodes)) {
    ctx.reportError("At least one application node (for the mysqld) should be defined in config file");
    return false;
  }
  return true;
}

static
int
check_connection(struct InitConfigFileParser::Context &ctx,
		 const char * map,
		 Uint32 nodeId1, const char * hostname,
		 Uint32 nodeId2)
{
  Bitmask<(MAX_NODES+31)/32> bitmap;

  BaseString str(map);
  Vector<BaseString> arr;
  str.split(arr, ",");
  for (Uint32 i = 0; i<arr.size(); i++)
  {
    char *endptr = nullptr;
    long val = strtol(arr[i].c_str(), &endptr, 10);
    if (*endptr)
    {
      ctx.reportError("Unable to parse ConnectionMap(\"%s\" for "
		      "node: %d, hostname: %s",
		      map, nodeId1, hostname);
      return -1;
    }
    if (! (val > 0 && val < MAX_NDB_NODES))
    {
      ctx.reportError("Invalid node in in ConnectionMap(\"%s\" for "
		      "node: %d, hostname: %s",
		      map, nodeId1, hostname);
      return -1;
    }
    bitmap.set(val);
  }
  return bitmap.get(nodeId2);
}

static
bool
add_a_connection(Vector<ConfigInfo::ConfigRuleSection>&sections,
		 struct InitConfigFileParser::Context &ctx,
		 Uint32 nodeId1, Uint32 nodeId2, bool use_shm)
{
  int ret;
  ConfigInfo::ConfigRuleSection s;
  const char * map = nullptr;
  const char *hostname1= nullptr, *hostname2= nullptr;
  const Properties *tmp;
  
  Uint32 wan = 0;
  Uint32 location_domain1 = 0;
  Uint32 location_domain2 = 0;
  require(ctx.m_config->get("Node", nodeId1, &tmp));
  tmp->get("HostName", &hostname1);
  tmp->get("LocationDomainId", &location_domain1);
  if (!wan)
  {
    tmp->get("wan", &wan);
  }

  if (tmp->get("ConnectionMap", &map))
  {
    if ((ret = check_connection(ctx, map, nodeId1, hostname1, nodeId2)) != 1)
    {
      return ret == 0 ? true : false;
    }
  }

  require(ctx.m_config->get("Node", nodeId2, &tmp));
  tmp->get("HostName", &hostname2);
  tmp->get("LocationDomainId", &location_domain2);
  if (!wan)
  {
    tmp->get("wan", &wan);
  }

  if (!wan)
  {
    if (location_domain1 != 0 &&
        location_domain2 != 0 &&
        location_domain1 !=
          location_domain2)
    {
      wan = 1;
    }
  }
  
  if (tmp->get("ConnectionMap", &map))
  {
    if ((ret = check_connection(ctx, map, nodeId2, hostname2, nodeId1)) != 1)
    {
      return ret == 0 ? true : false;
    }
  }
  
  char buf[16];
  s.m_sectionData= new Properties(true);
  BaseString::snprintf(buf, sizeof(buf), "%u", nodeId1);
  s.m_sectionData->put("NodeId1", buf);
  BaseString::snprintf(buf, sizeof(buf), "%u", nodeId2);
  s.m_sectionData->put("NodeId2", buf);

  if (use_shm &&
      hostname1 && hostname1[0] &&
      hostname2 && hostname2[0] &&
      strcmp(hostname1,hostname2) == 0)
  {
    s.m_sectionType= BaseString("SHM");
    DBUG_PRINT("info",("adding SHM connection %d %d",nodeId1,nodeId2));
  }
  else
  {
    s.m_sectionType= BaseString("TCP");
    DBUG_PRINT("info",("adding TCP connection %d %d",nodeId1,nodeId2));

    if (wan)
    {
      s.m_sectionData->put("TCP_RCV_BUF_SIZE", 4194304);
      s.m_sectionData->put("TCP_SND_BUF_SIZE", 4194304);
      s.m_sectionData->put("TCP_MAXSEG_SIZE", 61440);
    }
  }
  
  sections.push_back(s);
  return true;
}

static bool add_node_connections(
    Vector<ConfigInfo::ConfigRuleSection>& sections,
    struct InitConfigFileParser::Context& ctx,
    const char*)
{
  DBUG_ENTER("add_node_connections");
  Uint32 i;
  Properties * props= ctx.m_config;
  Properties p_connections(true);

  for (i = 0;; i++){
    const Properties * tmp;
    Uint32 nodeId1, nodeId2;

    if(!props->get("Connection", i, &tmp)) break;

    if(!tmp->get("NodeId1", &nodeId1)) continue;
    if(!tmp->get("NodeId2", &nodeId2)) continue;
    p_connections.put("", nodeId1 + (nodeId2<<16), nodeId1);
    p_connections.put("", nodeId2 + (nodeId1<<16), nodeId2);
  }

  Uint32 nNodes;
  ctx.m_userProperties.get("NoOfNodes", &nNodes);

  Properties p_db_nodes(true);
  Properties p_api_nodes(true);
  Properties p_mgm_nodes(true);

  Uint32 i_db= 0, i_api= 0, i_mgm= 0, n;
  for (i= 0, n= 0; n < nNodes; i++){
    const Properties * tmp;
    if(!props->get("Node", i, &tmp)) continue;
    n++;

    const char * type;
    if(!tmp->get("Type", &type)) continue;

    if (strcmp(type,DB_TOKEN) == 0)
    {
      p_db_nodes.put("", i_db++, i);
    }
    else if (strcmp(type,API_TOKEN) == 0)
      p_api_nodes.put("", i_api++, i);
    else if (strcmp(type,MGM_TOKEN) == 0)
      p_mgm_nodes.put("", i_mgm++, i);
  }

  Uint32 nodeId1, nodeId2, dummy;

  // DB -> DB
  for (i= 0; p_db_nodes.get("", i, &nodeId1); i++){
    for (Uint32 j= i+1;; j++){
      if(!p_db_nodes.get("", j, &nodeId2)) break;
      if(!p_connections.get("", nodeId1+(nodeId2<<16), &dummy)) 
      {
	if (!add_a_connection(sections,ctx,nodeId1,nodeId2,false))
	  goto err;
      }
    }
  }

  // API -> DB
  for (i= 0; p_api_nodes.get("", i, &nodeId1); i++)
  {
    for (Uint32 j= 0; p_db_nodes.get("", j, &nodeId2); j++)
    {
      Uint32 use_shm = 0;
      {
        const Properties *shm_check;
        if (props->get("Node", nodeId2, &shm_check))
        {
          shm_check->get("UseShm", &use_shm);
        }
      }
      if(!p_connections.get("", nodeId1+(nodeId2<<16), &dummy))
      {
	if (!add_a_connection(sections,
                              ctx,
                              nodeId1,
                              nodeId2,
                              (bool)use_shm))
	  goto err;
      }
    }
  }

  // MGM -> DB
  for (i= 0; p_mgm_nodes.get("", i, &nodeId1); i++)
  {
    for (Uint32 j= 0; p_db_nodes.get("", j, &nodeId2); j++)
    {
      if(!p_connections.get("", nodeId1+(nodeId2<<16), &dummy))
      {
	if (!add_a_connection(sections,ctx,nodeId1,nodeId2,0))
	  goto err;
      }
    }
  }

  // MGM -> MGM
  for (i= 0; p_mgm_nodes.get("", i, &nodeId1); i++){
    for (Uint32 j= i+1;; j++){
      if(!p_mgm_nodes.get("", j, &nodeId2)) break;
      if(!p_connections.get("", nodeId1+(nodeId2<<16), &dummy))
      {
	if (!add_a_connection(sections,ctx,nodeId1,nodeId2,0))
	  goto err;
     }
    }
  }

  DBUG_RETURN(true);
err:
  DBUG_RETURN(false);
}

static bool check_node_vs_replicas(Vector<ConfigInfo::ConfigRuleSection>&,
                                   struct InitConfigFileParser::Context& ctx,
                                   const char*)
{
  Uint32 i, n;
  Uint32 n_nodes;
  Uint32 replicas= 0;
  Uint32 db_host_count= 0;
  bool  with_arbitration_rank= false;
  ctx.m_userProperties.get("NoOfNodes", &n_nodes);
  ctx.m_userProperties.get("NoOfReplicas", &replicas);

  /**
   * For replicas=1, Number of Datanodes allowed < Maximum Nodegroups
   */
  if (replicas == 1)
  {
    Uint32 n_db_nodes;
    require(ctx.m_userProperties.get("DB", &n_db_nodes));
    if (n_db_nodes > MAX_NDB_NODE_GROUPS)
    {
      ctx.reportError(
          "Too many Datanodes(%d) for replicas=1, Max Nodes allowed: %d",
          n_db_nodes, MAX_NDB_NODE_GROUPS);
      return false;
    }
  }

  /**
   * Register user supplied values
   */
  Uint8 ng_cnt[MAX_NDB_NODE_GROUPS];
  Bitmask<(MAX_NDB_NODES+31)/32> nodes_wo_ng;
  std::memset(ng_cnt, 0, sizeof(ng_cnt));

  for (i= 0, n= 0; n < n_nodes; i++)
  {
    const Properties * tmp;
    if(!ctx.m_config->get("Node", i, &tmp)) continue;
    n++;

    const char * type;
    if(!tmp->get("Type", &type)) continue;

    if (strcmp(type,DB_TOKEN) == 0)
    {
      Uint32 id;
      tmp->get("NodeId", &id);

      Uint32 ng;
      if (tmp->get("Nodegroup", &ng))
      {
        if (ng == NDB_NO_NODEGROUP)
        {
          continue;
        }
        else if (ng >= MAX_NDB_NODE_GROUPS)
        {
          ctx.reportError(
              "Invalid nodegroup %u for node %u, Max nodegroups allowed: %d",
              ng, id, MAX_NDB_NODE_GROUPS);
          return false;
        }
        ng_cnt[ng]++;
      }
      else
      {
        nodes_wo_ng.set(i);
      }
    }
  }

  /**
   * Auto-assign nodegroups if user didn't
   */
  Uint32 next_ng = 0;
  for (;ng_cnt[next_ng] >= replicas; next_ng++);
  for (i = nodes_wo_ng.find(0); i!=BitmaskImpl::NotFound;
       i = nodes_wo_ng.find(i + 1))
  {
    Properties* tmp = nullptr;
    ctx.m_config->getCopy("Node", i, &tmp);

    tmp->put("Nodegroup", next_ng, true);
    ctx.m_config->put("Node", i, tmp, true);
    ng_cnt[next_ng]++;

    Uint32 id;
    tmp->get("NodeId", &id);

    for (;ng_cnt[next_ng] >= replicas; next_ng++);

    delete tmp;
  }

  /**
   * Check node vs replicas
   */
  for (i = 0; i<MAX_NDB_NODE_GROUPS; i++)
  {
    if (ng_cnt[i] != 0 && ng_cnt[i] != (Uint8)replicas)
    {
      ctx.reportError("Nodegroup %u has %u members, NoOfReplicas=%u",
                      i, ng_cnt[i], replicas);
      return false;
    }
  }

  // check that node groups and arbitrators are ok
  // just issue warning if not
  if(replicas > 1){
    Properties p_db_hosts(true); // store hosts which db nodes run on
    Properties p_arbitrators(true); // store hosts which arbitrators run on
    // arbitrator should not run together with db node on same host
    Uint32 group= 0, i_group= 0;
    BaseString node_group_warning, arbitration_warning;
    const char *arbit_warn_fmt=
      "\n  arbitrator with id %d and db node with id %d on same host %s";
    const char *arbit_warn_fmt2=
      "\n  arbitrator with id %d has no hostname specified";

    ctx.m_userProperties.get("NoOfNodes", &n_nodes);
    for (i= 0, n= 0; n < n_nodes; i++){
      const Properties * tmp;
      if(!ctx.m_config->get("Node", i, &tmp)) continue;
      n++;

      const char * type;
      if(!tmp->get("Type", &type)) continue;

      const char* host= nullptr;
      tmp->get("HostName", &host);

      if (strcmp(type,DB_TOKEN) == 0)
      { 
        { 
          Uint32 ii; 
          if (!p_db_hosts.get(host,&ii)) 
            db_host_count++; 
          p_db_hosts.put(host,i); 
          if (p_arbitrators.get(host,&ii)) 
          { 
            arbitration_warning.appfmt(arbit_warn_fmt, ii, i, host); 
            p_arbitrators.remove(host); // only one warning per db node 
          } 
        } 
        { 
          unsigned j; 
          BaseString str, str2; 
          str.assfmt("#group%d_",group); 
          p_db_hosts.put(str.c_str(),i_group,host); 
          str2.assfmt("##group%d_",group); 
          p_db_hosts.put(str2.c_str(),i_group,i); 
          for (j= 0; j < i_group; j++) 
          { 
            const char *other_host; 
            p_db_hosts.get(str.c_str(),j,&other_host); 
            if (strcmp(host,other_host) == 0) { 
              unsigned int other_i, c= 0; 
              p_db_hosts.get(str2.c_str(),j,&other_i); 
              p_db_hosts.get(str.c_str(),&c); 
              if (c == 0) // first warning in this node group 
                node_group_warning.appfmt("  Node group %d", group); 
              c|= 1 << j; 
              p_db_hosts.put(str.c_str(),c); 
              node_group_warning.appfmt(",\n    db node with id %d and id %d " 
              "on same host %s", other_i, i, host); 
            } 
          } 
          i_group++; 
          assert(i_group <= replicas); 
          if (i_group == replicas) 
          { 
            unsigned c= 0; 
            p_db_hosts.get(str.c_str(),&c); 
            if (c+1 == (1u << (replicas-1))) // all nodes on same machine 
              node_group_warning.append(".\n    Host failure will " 
              "cause complete cluster shutdown."); 
            else if (c > 0) 
              node_group_warning.append(".\n    Host failure may " 
              "cause complete cluster shutdown."); 
            group++; 
            i_group= 0; 
          } 
        }
      }
      else if (strcmp(type,API_TOKEN) == 0 ||
	       strcmp(type,MGM_TOKEN) == 0)
      { 
        Uint32 rank; 
        if(tmp->get("ArbitrationRank", &rank) && rank > 0) 
        { 
          with_arbitration_rank = true;  //check whether MGM or API node configured with rank >0 
          if(host && host[0] != 0) 
          { 
            Uint32 ii; 
            p_arbitrators.put(host,i); 
            if (p_db_hosts.get(host,&ii)) 
            { 
              arbitration_warning.appfmt(arbit_warn_fmt, i, ii, host); 
            } 
          } 
          else 
          { 
            arbitration_warning.appfmt(arbit_warn_fmt2, i); 
          } 
        }
      }
    }
    if (db_host_count > 1 && node_group_warning.length() > 0)
      ctx.reportWarning("Cluster configuration warning:\n%s",node_group_warning.c_str());
    if (!with_arbitration_rank) 
    {
      ctx.reportWarning("Cluster configuration warning:" 
         "\n  Neither %s nor %s nodes are configured with arbitrator,"
         "\n  may cause complete cluster shutdown in case of host failure.", 
         MGM_TOKEN, API_TOKEN);
    }
    if (db_host_count > 1 && arbitration_warning.length() > 0)
      ctx.reportWarning("Cluster configuration warning:%s%s",arbitration_warning.c_str(),
	       "\n  Running arbitrator on the same host as a database node may"
	       "\n  cause complete cluster shutdown in case of host failure.");
  }
  return true;
}

static bool check_mutually_exclusive(Vector<ConfigInfo::ConfigRuleSection>&,
                                     struct InitConfigFileParser::Context& ctx,
                                     const char*)
{
  /* This rule checks for configuration settings that are 
   * mutually exclusive and rejects them
   */

  //ctx.m_userProperties.print(stderr);

  Uint32 numNodes, n;
  ctx.m_userProperties.get("NoOfNodes", &numNodes);
  
  for (n=0; n < numNodes; n++)
  {
    const Properties* nodeProperties;
    if (!ctx.m_config->get("Node", n, &nodeProperties)) continue;

    //nodeProperties->print(stderr);

    const char* nodeType;
    if (unlikely(!nodeProperties->get("Type", &nodeType)))
    {
      ctx.reportError("Missing nodeType for node %u", n);
      return false;
    }
    
    if (strcmp(nodeType,DB_TOKEN) == 0)
    {
      {
        /* StopOnError related cross-checks */ 
        Uint32 stopOnError;
        Uint32 maxStartFailRetries;
        Uint32 startFailRetryDelay;
        
        if (unlikely(!nodeProperties->get("StopOnError", &stopOnError)))
        {
          ctx.reportError("Missing StopOnError setting for node %u", n);
          return false;
        }
        
        if (unlikely(!nodeProperties->get("MaxStartFailRetries", &maxStartFailRetries)))
        {
          ctx.reportError("Missing MaxStartFailRetries setting");
          return false;
        }
        
        if (unlikely(!nodeProperties->get("StartFailRetryDelay", &startFailRetryDelay)))
        {
          ctx.reportError("Missing StartFailRetryDelay setting");
          return false;
        }
    
        if (unlikely(((stopOnError != 0) &&
                      ((maxStartFailRetries != 3) ||
                       (startFailRetryDelay != 0)))))
        {
          ctx.reportError("Non default settings for MaxStartFailRetries "
                          "or StartFailRetryDelay with StopOnError != 0");
          return false;
        }
      }
    } /* DB_TOKEN */
  } /* for nodes */

  return true;
}

static bool validate_unique_mgm_ports(Vector<ConfigInfo::ConfigRuleSection>&,
                                      struct InitConfigFileParser::Context& ctx,
                                      const char*)
{
  /* This rule checks for unique ports in mgm config for nodes on
   * same Host.
   */
  Uint32 num_mgm_nodes;
  require(ctx.m_userProperties.get("MGM", &num_mgm_nodes));

  Uint32 allow_unresolved = false;
  const Properties* tcpProperties;
  if (ctx.m_defaults->get("TCP", &tcpProperties)) {
    tcpProperties->get("AllowUnresolvedHostnames", &allow_unresolved);
  }

  /* Map to maintain "ip:port -> nodeId" mapping */
  std::unordered_map<std::string, Uint32> ip_map;

  /* Loop through mgmd nodes */
  for (Uint32 n = 1; n <= num_mgm_nodes; n++) {
    Uint32 nodeId;
    require(ctx.m_userProperties.get("mgmd_nodeid", n, &nodeId));

    const Properties* nodeProperties;
    require(ctx.m_config->get("Node", nodeId, &nodeProperties));

    const char* hostname;
    Uint32 port;
    Uint32 nodeActive = 1;
    require(nodeProperties->get("HostName", &hostname));
    require(nodeProperties->get("PortNumber", &port));
    require(nodeProperties->get("NodeActive", &nodeActive));

    if (!nodeActive)
    {
      // Ignore deactivated nodes, they can have fake hostnames at this point.
      continue;
    }
    // Get ipv4/ipv6 address string from the hostname.
    std::string addr_str(hostname);
    ndb_sockaddr addr;
    if (Ndb_getAddr(&addr, hostname) != 0) {
      if (!allow_unresolved) {
        ctx.reportError("Could not resolve hostname [node %d]: %s", nodeId,
                        hostname);
        return false;
      }
      ctx.reportWarning("Could not resolve hostname [node %d]: %s", nodeId,
                        hostname);
    }

    if (!allow_unresolved) {
      char addr_buf[NDB_ADDR_STRLEN];
      addr_str = Ndb_inet_ntop(&addr, addr_buf, sizeof(addr_buf));
    }

    // Create ipkey: <ip_string>:<port>
    std::string ipkey = addr_str + ":" + std::to_string(port);

    /* Check if ipkey is already present in map. */
    if (ip_map.find(ipkey) != ip_map.end()) {
      ctx.reportError(
          "Same port number is specified for management nodes %d and %d (or) "
          "they both are using the default port number on same host %s.",
          ip_map.at(ipkey), nodeId, hostname);
      return false;
    }
    ip_map.insert({ipkey, nodeId});
  }

  return true;
}

ConfigInfo::ParamInfoIter::ParamInfoIter(const ConfigInfo& info,
                                         Uint32 section,
                                         Uint32 section_type) :
  m_info(info),
  m_section_name(nullptr),
  m_curr_param(0)
{
  /* Find the section's name */
  for (int j=0; j<info.m_NoOfParams; j++) {
    const ConfigInfo::ParamInfo & param = info.m_ParamInfo[j];
    if (param._type == ConfigInfo::CI_SECTION &&
        param._paramId == section &&
        (section_type == ~(Uint32)0 || 
         ConfigInfo::getSectionType(param) == section_type))
    {
      m_section_name= param._section;
      return;
    }
  }
  abort();
}


const ConfigInfo::ParamInfo*
ConfigInfo::ParamInfoIter::next(void) {
  assert(m_curr_param < m_info.m_NoOfParams);
  do {
    /*  Loop through the parameter and return a pointer to the next found */
    const ConfigInfo::ParamInfo* param = &m_info.m_ParamInfo[m_curr_param++];
    if (strcmp(param->_section, m_section_name) == 0 &&
        param->_type != ConfigInfo::CI_SECTION)
      return param;
  }
  while (m_curr_param<m_info.m_NoOfParams);

  return nullptr;
}


static bool
is_name_in_list(const char* name, Vector<BaseString>& list)
{
  for (Uint32 i = 0; i<list.size(); i++)
  {
    if (strstr(name, list[i].c_str()))
      return true;
  }
  return false;
}

static bool saveSectionsInConfigValues(
    Vector<ConfigInfo::ConfigRuleSection>&,
    struct InitConfigFileParser::Context& ctx,
    const char* rule_data)
{
  if (rule_data == nullptr)
    return true;

  BaseString sections(rule_data);
  Vector<BaseString> list;
  sections.split(list, ",");

  Properties::Iterator it(ctx.m_config);

  {
    // Estimate size of Properties when saved as ConfigValues
    // and expand ConfigValues to that size in order to avoid
    // the need of allocating memory and copying from new to old
    Uint32 keys [[maybe_unused]] = 0;
    Uint64 data_sz [[maybe_unused]] = 0;
    for (const char * name = it.first(); name != nullptr; name = it.next())
    {
      PropertiesType pt;
      if (is_name_in_list(name, list) &&
          ctx.m_config->getTypeOf(name, &pt) &&
          pt == PropertiesType_Properties)
      {
        const Properties* tmp;
        require(ctx.m_config->get(name, &tmp) != 0);

        keys += 2; // openSection(key + no)
        keys += 1; // CFG_TYPE_OF_SECTION

        Properties::Iterator it2(tmp);
        for (const char * name2 = it2.first(); name2 != nullptr; name2 = it2.next())
        {
          keys++;
          require(tmp->getTypeOf(name2, &pt) != 0);
          switch(pt){
          case PropertiesType_char:
            const char* value;
            require(tmp->get(name2, &value) != 0);
            data_sz += 1 + ((strlen(value) + 3) / 4);
            break;

          case PropertiesType_Uint32:
            data_sz += 1;
            break;

          case PropertiesType_Uint64:
            data_sz += 2;
            break;

          case PropertiesType_Properties:
          default:
            require(false);
            break;
          }
        }
      }
    }

    assert(data_sz >> 32 == 0);
  }

  require(ctx.m_configValues.begin());
  for (const char * name = it.first(); name != nullptr; name = it.next())
  {
    PropertiesType pt;
    if (is_name_in_list(name, list) &&
        ctx.m_config->getTypeOf(name, &pt) &&
        pt == PropertiesType_Properties)
    {
      const char * type;
      const Properties* tmp;
      require(ctx.m_config->get(name, &tmp) != 0);
      require(tmp->get("Type", &type) != 0);
      require((ctx.m_currentInfo = ctx.m_info->getInfo(type)) != nullptr);
      ctx.m_currentSection = const_cast<Properties*>(tmp);
      BaseString::snprintf(ctx.fname, sizeof(ctx.fname), "%s", type);
      saveInConfigValues(ctx, nullptr);
    }
  }
  require(ctx.m_configValues.commit(false));
  return true;
}

std::optional<BaseString> ConfigInfo::normalizeParamValue(
    const ConfigInfo::ParamInfo& pinfo, const char* str)
{
  switch (pinfo._type)
  {
  case ConfigInfo::CI_BOOL:
  {
    bool tmp_bool;
    // convertStringToBool also handles numeric 0 and 1
    if (!InitConfigFileParser::convertStringToBool(str, tmp_bool))
      return {};
    if (tmp_bool) return {"1"};
    else return {"0"};
  }
  case ConfigInfo::CI_INT:
  case ConfigInfo::CI_INT64:
  {
    Uint64 tmp_uint64;
    if (!InitConfigFileParser::convertStringToUint64(str, tmp_uint64))
      return {};
    char suffix[2] = { '\0', '\0' };
    if (tmp_uint64 == 0) { /* no suffix */ }
    else if (tmp_uint64 % (1024 * 1024 * 1024) == 0)
    {
      suffix[0] = 'G';
      tmp_uint64 /= (1024 * 1024 * 1024);
    }
    else if (tmp_uint64 % (1024 * 1024) == 0)
    {
      suffix[0] = 'M';
      tmp_uint64 /= (1024 * 1024);
    }
    else if (tmp_uint64 % 1024 == 0)
    {
      suffix[0] = 'K';
      tmp_uint64 /= 1024;
    }
    BaseString ret;
    ret.assfmt("%ju%s", uintmax_t{tmp_uint64}, suffix);
    return {ret};
  }
  case ConfigInfo::CI_BITMASK:
  case ConfigInfo::CI_STRING:
  {
    return {str};
  }
  case ConfigInfo::CI_ENUM:
  {
    Uint64 tmp_uint64;
    if (!InitConfigFileParser::convertStringToUint64(str, tmp_uint64))
    {
      bool found = false;
      for (const ConfigInfo::Typelib* entry = ConfigInfo::getTypelibPtr(pinfo);
           entry->name != nullptr; entry++)
      {
        if (native_strcasecmp(entry->name, str) == 0)
        {
          found = true;
          tmp_uint64 = entry->value;
          break;
        }
      }
      if (!found) return {};
    }
    for (const ConfigInfo::Typelib* entry = ConfigInfo::getTypelibPtr(pinfo);
         entry->name != nullptr; entry++)
    {
      if (tmp_uint64 == entry->value)
        return {entry->name};
    }
    return {};
  }
  case ConfigInfo::CI_SECTION:
  default:
    return {};
  }
}

template class Vector<ConfigInfo::ConfigRuleSection>;<|MERGE_RESOLUTION|>--- conflicted
+++ resolved
@@ -1,9 +1,6 @@
 /*
    Copyright (c) 2003, 2023, Oracle and/or its affiliates.
-<<<<<<< HEAD
    Copyright (c) 2021, 2023, Hopsworks and/or its affiliates.
-=======
->>>>>>> 057f5c95
 
    This program is free software; you can redistribute it and/or modify
    it under the terms of the GNU General Public License, version 2.0,
