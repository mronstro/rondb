/*
   Copyright (c) 2004, 2023, Oracle and/or its affiliates.
   Copyright (c) 2022, 2023, Hopsworks and/or its affiliates.

   This program is free software; you can redistribute it and/or modify
   it under the terms of the GNU General Public License, version 2.0,
   as published by the Free Software Foundation.

   This program is also distributed with certain software (including
   but not limited to OpenSSL) that is licensed under separate terms,
   as designated in a particular file or component or in included license
   documentation.  The authors of MySQL hereby grant you an additional
   permission to link the program and your derivative works with the
   separately licensed software that they have included with MySQL.

   This program is distributed in the hope that it will be useful,
   but WITHOUT ANY WARRANTY; without even the implied warranty of
   MERCHANTABILITY or FITNESS FOR A PARTICULAR PURPOSE.  See the
   GNU General Public License, version 2.0, for more details.

   You should have received a copy of the GNU General Public License
   along with this program; if not, write to the Free Software
   Foundation, Inc., 51 Franklin St, Fifth Floor, Boston, MA 02110-1301  USA
*/


#include <ndb_global.h>

#include <cassert>

#include "EventLogger.hpp"
#include "SocketClient.hpp"
#include "SocketAuthenticator.hpp"
#include "portlib/ndb_socket_poller.h"
#include "portlib/NdbTCP.h"

#if 0
#define DEBUG_FPRINTF(arglist) do { fprintf arglist ; } while (0)
#define HAVE_DEBUG_FPRINTF 1
#else
#define DEBUG_FPRINTF(a)
#define HAVE_DEBUG_FPRINTF 0
#endif

SocketClient::SocketClient(SocketAuthenticator *sa) :
  m_connect_timeout_millisec(0),// Blocking connect by default
  m_last_used_port(0),
  m_auth(sa)
{
  ndb_socket_initialize(&m_sockfd);
}

SocketClient::~SocketClient()
{
  if (ndb_socket_valid(m_sockfd))
    ndb_socket_close(m_sockfd);
  if (m_auth)
    delete m_auth;
}

bool
SocketClient::init(int af, bool use_only_ipv4)
{
  m_use_only_ipv4 = use_only_ipv4;
  assert(!ndb_socket_valid(m_sockfd));
  if (ndb_socket_valid(m_sockfd))
    ndb_socket_close(m_sockfd);

  if (use_only_ipv4)
  {
    af = AF_INET;
  }
  m_sockfd= ndb_socket_create(af);
  if (!ndb_socket_valid(m_sockfd)) {
    return false;
  }
  DBUG_PRINT("info",("NDB_SOCKET: %s", ndb_socket_to_string(m_sockfd).c_str()));
  DEBUG_FPRINTF((stderr, "client init NDB_SOCKET: %s\n",
                 ndb_socket_to_string(m_sockfd).c_str()));
  return true;
}

int
SocketClient::bind(ndb_sockaddr local)
{
  const bool no_local_port = (local.get_port() == 0);

  if (!ndb_socket_valid(m_sockfd))
    return -1;

  {
    // Try to bind to the same port as last successful connect instead of
    // any ephemeral port. Intention is to reuse any previous TIME_WAIT TCB
    local.set_port(m_last_used_port);
  }

  if (ndb_socket_reuseaddr(m_sockfd, true) == -1)
  {
    int ret = ndb_socket_errno();
    ndb_socket_close(m_sockfd);
    ndb_socket_invalidate(&m_sockfd);
    return ret;
  }

  while (ndb_bind(m_sockfd, &local) == -1)
  {
    if (no_local_port && m_last_used_port != 0)
    {
      // Failed to bind same port as last, retry with any
      // ephemeral port(as originally requested)
      m_last_used_port = 0; // Reset last used port
      local.set_port(0); // Try bind with any port
      continue;
    }

    int ret = ndb_socket_errno();
    ndb_socket_close(m_sockfd);
    ndb_socket_invalidate(&m_sockfd);
    return ret;
  }

  return 0;
}

#ifdef _WIN32
#define NONBLOCKERR(E) (E!=SOCKET_EAGAIN && E!=SOCKET_EWOULDBLOCK)
#else
#define NONBLOCKERR(E) (E!=EINPROGRESS)
#endif

NdbSocket
SocketClient::connect(ndb_sockaddr server_addr)
{
  if (!ndb_socket_valid(m_sockfd))
    return{};

  // Reset last used port(in case connect fails)
  m_last_used_port = 0;

  // Set socket non blocking
  if (ndb_socket_nonblock(m_sockfd, true) < 0)
  {
    DEBUG_FPRINTF((stderr, "Failed to set socket nonblocking in connect\n"));
    ndb_socket_close(m_sockfd);
    ndb_socket_invalidate(&m_sockfd);
    return{};
  }

  if (server_addr.need_dual_stack())
  {
    [[maybe_unused]] bool ok = ndb_socket_dual_stack(m_sockfd, 1);
  }

  // Start non blocking connect
<<<<<<< HEAD
  DEBUG_FPRINTF((stderr, "Connect TCP\n"));
=======
#if HAVE_DEBUG_FPRINTF
  char server_addrstr[NDB_ADDR_STRLEN];
  Ndb_inet_ntop(&server_addr, server_addrstr, sizeof(server_addrstr));
#endif
  DEBUG_FPRINTF((stderr, "Connect to %s port %d\n", server_addrstr,
                 server_addr.get_port()));
>>>>>>> 20884deb
  int r = ndb_connect(m_sockfd, &server_addr);
  if (r == 0)
    goto done; // connected immediately.

  if (r < 0 && NONBLOCKERR(ndb_socket_errno())) {
    // Start of non blocking connect failed
    DEBUG_FPRINTF((stderr, "Failed to connect_inet in connect\n"));
    ndb_socket_close(m_sockfd);
    ndb_socket_invalidate(&m_sockfd);
    return{};
  }

  if (ndb_poll(m_sockfd, true, true,
               m_connect_timeout_millisec > 0 ?
               m_connect_timeout_millisec : -1) <= 0)
  {
    // Nothing has happened on the socket after timeout
    // or an error occurred
    ndb_socket_close(m_sockfd);
    ndb_socket_invalidate(&m_sockfd);
    return{};
  }

  // Activity detected on the socket

  {
    // Check socket level error code
    int so_error = 0;
    if (ndb_getsockopt(m_sockfd, SOL_SOCKET, SO_ERROR, &so_error) < 0)
    {
      DEBUG_FPRINTF((stderr, "Failed to set sockopt in connect\n"));
      ndb_socket_close(m_sockfd);
      ndb_socket_invalidate(&m_sockfd);
      return{};
    }

    if (so_error)
    {
      DEBUG_FPRINTF((stderr, "so_error: %d in connect\n", so_error));
      ndb_socket_close(m_sockfd);
      ndb_socket_invalidate(&m_sockfd);
      return{};
    }
  }

done:
  if (ndb_socket_nonblock(m_sockfd, false) < 0)
  {
    DEBUG_FPRINTF((stderr, "ndb_socket_nonblock failed in connect\n"));
    ndb_socket_close(m_sockfd);
    ndb_socket_invalidate(&m_sockfd);
    return{};
  }

  // Remember the local port used for this connection
  assert(m_last_used_port == 0);
  ndb_socket_get_port(m_sockfd, &m_last_used_port);

  // Transfer the fd to the NdbSocket
  NdbSocket secureSocket{m_sockfd};
  ndb_socket_invalidate(&m_sockfd);
  return secureSocket;
}

int
SocketClient::authenticate(const NdbSocket & secureSocket)
{
  assert(m_auth);
  int r = m_auth->client_authenticate(secureSocket);
  if (r != SocketAuthenticator::AuthOk)
  {
    secureSocket.shutdown(); // Make it unusable, caller should close
  }
  return r;
}<|MERGE_RESOLUTION|>--- conflicted
+++ resolved
@@ -1,6 +1,6 @@
 /*
    Copyright (c) 2004, 2023, Oracle and/or its affiliates.
-   Copyright (c) 2022, 2023, Hopsworks and/or its affiliates.
+   Copyright (c) 2022, 2024, Hopsworks and/or its affiliates.
 
    This program is free software; you can redistribute it and/or modify
    it under the terms of the GNU General Public License, version 2.0,
@@ -152,16 +152,12 @@
   }
 
   // Start non blocking connect
-<<<<<<< HEAD
-  DEBUG_FPRINTF((stderr, "Connect TCP\n"));
-=======
 #if HAVE_DEBUG_FPRINTF
   char server_addrstr[NDB_ADDR_STRLEN];
   Ndb_inet_ntop(&server_addr, server_addrstr, sizeof(server_addrstr));
 #endif
   DEBUG_FPRINTF((stderr, "Connect to %s port %d\n", server_addrstr,
                  server_addr.get_port()));
->>>>>>> 20884deb
   int r = ndb_connect(m_sockfd, &server_addr);
   if (r == 0)
     goto done; // connected immediately.
