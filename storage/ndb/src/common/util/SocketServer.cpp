/*
<<<<<<< HEAD
   Copyright (c) 2003, 2021, Oracle and/or its affiliates.
=======
   Copyright (c) 2003, 2020, Oracle and/or its affiliates. All rights reserved.
   Copyright (c) 2022, 2022, Hopsworks and/or its affiliates.
>>>>>>> 23307de1

   This program is free software; you can redistribute it and/or modify
   it under the terms of the GNU General Public License, version 2.0,
   as published by the Free Software Foundation.

   This program is also distributed with certain software (including
   but not limited to OpenSSL) that is licensed under separate terms,
   as designated in a particular file or component or in included license
   documentation.  The authors of MySQL hereby grant you an additional
   permission to link the program and your derivative works with the
   separately licensed software that they have included with MySQL.

   This program is distributed in the hope that it will be useful,
   but WITHOUT ANY WARRANTY; without even the implied warranty of
   MERCHANTABILITY or FITNESS FOR A PARTICULAR PURPOSE.  See the
   GNU General Public License, version 2.0, for more details.

   You should have received a copy of the GNU General Public License
   along with this program; if not, write to the Free Software
   Foundation, Inc., 51 Franklin St, Fifth Floor, Boston, MA 02110-1301  USA
*/


#include <ndb_global.h>

#include <SocketServer.hpp>

#include <NdbTCP.h>
#include <NdbOut.hpp>
#include <NdbThread.h>
#include <NdbSleep.h>
#include <NdbTick.h>
#include "ndb_socket.h"
#include <OwnProcessInfo.hpp>
#include <EventLogger.hpp>

#if 0
#define DEBUG_FPRINTF(arglist) do { fprintf arglist ; } while (0)
#else
#define DEBUG_FPRINTF(a)
#endif

SocketServer::SocketServer(unsigned maxSessions) :
  m_sessions(10),
  m_services(5),
  m_maxSessions(maxSessions),
  m_use_only_ipv4(false),
  m_stopThread(false),
  m_thread(0)
{
}

SocketServer::~SocketServer() {
  unsigned i;
  for(i = 0; i<m_sessions.size(); i++){
    Session* session= m_sessions[i].m_session;
    assert(session->m_refCount == 0);
    delete session;
  }
  for(i = 0; i<m_services.size(); i++){
    if(ndb_socket_valid(m_services[i].m_socket))
      ndb_socket_close(m_services[i].m_socket);
    delete m_services[i].m_service;
  }
}

<<<<<<< HEAD
bool SocketServer::tryBind(unsigned short port, const char* intface,
                           char* error, size_t error_size) {
  struct sockaddr_in6 servaddr;
  memset(&servaddr, 0, sizeof(servaddr));
  servaddr.sin6_family = AF_INET6;
  servaddr.sin6_addr = in6addr_any;
  servaddr.sin6_port = htons(port);

  if(intface != 0){
    if(Ndb_getInAddr6(&servaddr.sin6_addr, intface))
=======

bool
SocketServer::tryBind(unsigned short port,
                      bool use_only_ipv4,
                      const char * intface)
{
  if (!use_only_ipv4)
  {
    struct sockaddr_in6 servaddr;
    memset(&servaddr, 0, sizeof(servaddr));
    servaddr.sin6_family = AF_INET6;
    servaddr.sin6_addr = in6addr_any;
    servaddr.sin6_port = htons(port);

    if (intface != 0)
    {
      if(Ndb_getInAddr6(&servaddr.sin6_addr, intface))
        return false;
    }

    const NDB_SOCKET_TYPE sock =
        ndb_socket_create_dual_stack(SOCK_STREAM, 0);
    if (!ndb_socket_valid(sock))
>>>>>>> 23307de1
      return false;

    DBUG_PRINT("info",("NDB_SOCKET: " MY_SOCKET_FORMAT,
                       MY_SOCKET_FORMAT_VALUE(sock)));

    if (ndb_socket_reuseaddr(sock, true) == -1)
    {
      ndb_socket_close(sock);
      return false;
    }

<<<<<<< HEAD
  if (ndb_socket_configure_reuseaddr(sock, true) == -1)
  {
=======
    if (ndb_bind_inet(sock, &servaddr) == -1) {
      ndb_socket_close(sock);
      return false;
    }
>>>>>>> 23307de1
    ndb_socket_close(sock);
  }
  else
  {
    struct sockaddr_in servaddr;
    memset(&servaddr, 0, sizeof(servaddr));
    servaddr.sin_family = AF_INET;
    servaddr.sin_addr.s_addr = htonl(INADDR_ANY);
    servaddr.sin_port = htons(port);

<<<<<<< HEAD
  if (ndb_bind_inet(sock, &servaddr) == -1) {
    if (error != NULL) {
      int err_code = ndb_socket_errno();
      snprintf(error, error_size, "%d '%s'", err_code,
               ndb_socket_err_message(err_code).c_str());
=======
    if (intface != 0)
    {
      if(Ndb_getInAddr(&servaddr.sin_addr, intface))
        return false;
    }

    const NDB_SOCKET_TYPE sock =
        ndb_socket_create(AF_INET, SOCK_STREAM, 0);
    if (!ndb_socket_valid(sock))
      return false;

    DBUG_PRINT("info",("NDB_SOCKET: " MY_SOCKET_FORMAT,
                       MY_SOCKET_FORMAT_VALUE(sock)));

    if (ndb_socket_reuseaddr(sock, true) == -1)
    {
      ndb_socket_close(sock);
      return false;
    }

    if (ndb_bind_inet4(sock, &servaddr) == -1) {
      ndb_socket_close(sock);
      return false;
>>>>>>> 23307de1
    }
    ndb_socket_close(sock);
  }

  return true;
}

#define MAX_SOCKET_SERVER_TCP_BACKLOG 64
bool
SocketServer::setup(SocketServer::Service * service,
        unsigned short * port,
        const char * intface){
  DBUG_ENTER("SocketServer::setup");
  DBUG_PRINT("enter",("interface=%s, port=%u", intface, *port));
  NDB_SOCKET_TYPE sock;
  if (!m_use_only_ipv4)
  {
    struct sockaddr_in6 servaddr;
    memset(&servaddr, 0, sizeof(servaddr));
    servaddr.sin6_family = AF_INET6;
    servaddr.sin6_addr = in6addr_any;
    servaddr.sin6_port = htons(*port);

    if(intface != 0)
    {
      if (Ndb_getInAddr6(&servaddr.sin6_addr, intface))
        DBUG_RETURN(false);
    }

    sock = ndb_socket_create_dual_stack(SOCK_STREAM, 0);
    if (!ndb_socket_valid(sock))
    {
      DBUG_PRINT("error",("socket() - %d - %s",
        socket_errno, strerror(socket_errno)));
      DBUG_RETURN(false);
    }

    DBUG_PRINT("info",("NDB_SOCKET: " MY_SOCKET_FORMAT,
                       MY_SOCKET_FORMAT_VALUE(sock)));

    if (ndb_socket_reuseaddr(sock, true) == -1)
    {
      DBUG_PRINT("error",("setsockopt() - %d - %s",
        errno, strerror(errno)));
      ndb_socket_close(sock);
      DBUG_RETURN(false);
    }

    if (ndb_bind_inet(sock, &servaddr) == -1) {
      DBUG_PRINT("error",("bind() - %d - %s",
        socket_errno, strerror(socket_errno)));
      ndb_socket_close(sock);
      DBUG_RETURN(false);
    }

    /* Get the address and port we bound to */
    struct sockaddr_in6 serv_addr;
    ndb_socket_len_t addr_len = sizeof(serv_addr);
    if(ndb_getsockname(sock, (struct sockaddr *) &serv_addr, &addr_len))
    {
      ndbout_c("An error occurred while trying to find out what"
         " port we bound to. Error: %d - %s",
               ndb_socket_errno(), strerror(ndb_socket_errno()));
      ndb_socket_close(sock);
      DBUG_RETURN(false);
    }
    *port = ntohs(serv_addr.sin6_port);
    setOwnProcessInfoServerAddress((sockaddr*)& serv_addr);

<<<<<<< HEAD
  /* Get the address and port we bound to */
  struct sockaddr_in6 serv_addr;
  ndb_socket_len_t addr_len = sizeof(serv_addr);
  if(ndb_getsockname(sock, (struct sockaddr *) &serv_addr, &addr_len))
  {
    g_eventLogger->info(
        "An error occurred while trying to find out what port we bound to."
        " Error: %d - %s",
        ndb_socket_errno(), strerror(ndb_socket_errno()));
    ndb_socket_close(sock);
    DBUG_RETURN(false);
=======
>>>>>>> 23307de1
  }
  else
  {
    struct sockaddr_in servaddr;
    memset(&servaddr, 0, sizeof(servaddr));
    servaddr.sin_family = AF_INET;
    servaddr.sin_addr.s_addr = htonl(INADDR_ANY);
    servaddr.sin_port = htons(*port);

    if(intface != 0)
    {
      if (Ndb_getInAddr(&servaddr.sin_addr, intface))
        DBUG_RETURN(false);
    }

    sock = ndb_socket_create(AF_INET, SOCK_STREAM, 0);
    if (!ndb_socket_valid(sock))
    {
      DBUG_PRINT("error",("socket() - %d - %s",
        socket_errno, strerror(socket_errno)));
      DBUG_RETURN(false);
    }

    DBUG_PRINT("info",("NDB_SOCKET: " MY_SOCKET_FORMAT,
                       MY_SOCKET_FORMAT_VALUE(sock)));

    if (ndb_socket_reuseaddr(sock, true) == -1)
    {
      DBUG_PRINT("error",("setsockopt() - %d - %s",
        errno, strerror(errno)));
      ndb_socket_close(sock);
      DBUG_RETURN(false);
    }

    if (ndb_bind_inet4(sock, &servaddr) == -1) {
      DBUG_PRINT("error",("bind() - %d - %s",
        socket_errno, strerror(socket_errno)));
      ndb_socket_close(sock);
      DBUG_RETURN(false);
    }

    /* Get the address and port we bound to */
    struct sockaddr_in serv_addr;
    ndb_socket_len_t addr_len = sizeof(serv_addr);
    if(ndb_getsockname(sock, (struct sockaddr *) &serv_addr, &addr_len))
    {
      ndbout_c("An error occurred while trying to find out what"
         " port we bound to. Error: %d - %s",
               ndb_socket_errno(), strerror(ndb_socket_errno()));
      ndb_socket_close(sock);
      DBUG_RETURN(false);
    }
    *port = ntohs(serv_addr.sin_port);
    setOwnProcessInfoServerAddress4((sockaddr*)& serv_addr);
  }
  DBUG_PRINT("info",("bound to %u", *port));

  if (ndb_listen(sock, m_maxSessions > MAX_SOCKET_SERVER_TCP_BACKLOG ?
                      MAX_SOCKET_SERVER_TCP_BACKLOG : m_maxSessions) == -1)
  {
    DBUG_PRINT("error",("listen() - %d - %s",
      socket_errno, strerror(socket_errno)));
    ndb_socket_close(sock);
    DBUG_RETURN(false);
  }

  DEBUG_FPRINTF((stderr, "Listening on port: %u\n",
                (Uint32)*port));

  ServiceInstance i;
  i.m_socket = sock;
  i.m_service = service;
  m_services.push_back(i);

  // Increase size to allow polling all listening ports
  m_services_poller.set_max_count(m_services.size());

  DBUG_RETURN(true);
}


bool
SocketServer::doAccept()
{
  m_services.lock();

  m_services_poller.clear();
  for (unsigned i = 0; i < m_services.size(); i++)
  {
    m_services_poller.add(m_services[i].m_socket, true, false, true);
  }
  assert(m_services.size() == m_services_poller.count());

  const int accept_timeout_ms = 1000;
  const int ret = m_services_poller.poll(accept_timeout_ms);
  if (ret < 0)
  {
    // Error occurred, indicate error to caller by returning false
    m_services.unlock();
    return false;
  }

  if (ret == 0)
  {
    // Timeout occurred
    m_services.unlock();
    return true;
  }

  bool result = true;
  for (unsigned i = 0; i < m_services_poller.count(); i++)
  {
    const bool has_read = m_services_poller.has_read(i);

    if (!has_read)
      continue; // Ignore events where read flag wasn't set

    ServiceInstance & si = m_services[i];
    assert(m_services_poller.is_socket_equal(i, si.m_socket));

    const NDB_SOCKET_TYPE childSock = ndb_accept(si.m_socket, 0, 0);
    if (!ndb_socket_valid(childSock))
    {
      // Could not 'accept' socket(maybe at max fds), indicate error
      // to caller by returning false
      result = false;
      continue;
    }

    SessionInstance s;
    s.m_service = si.m_service;
    s.m_session = si.m_service->newSession(childSock);
    if (s.m_session != 0)
    {
      m_session_mutex.lock();
      m_sessions.push_back(s);
      startSession(m_sessions.back());
      m_session_mutex.unlock();
    }
  }

  m_services.unlock();
  return result;
}

extern "C"
void* 
socketServerThread_C(void* _ss){
  SocketServer * ss = (SocketServer *)_ss;
  ss->doRun();
  return 0;
}

struct NdbThread*
SocketServer::startServer()
{
  m_threadLock.lock();
  if(m_thread == 0 && m_stopThread == false)
  {
    m_thread = NdbThread_Create(socketServerThread_C,
				(void**)this,
                                0, // default stack size
				"NdbSockServ",
				NDB_THREAD_PRIO_LOW);
  }
  m_threadLock.unlock();
  return m_thread;
}

void
SocketServer::stopServer(){
  m_threadLock.lock();
  if(m_thread != 0){
    m_stopThread = true;
    
    void * res;
    NdbThread_WaitFor(m_thread, &res);
    NdbThread_Destroy(&m_thread);
    m_thread = 0;
  }
  m_threadLock.unlock();
}

void
SocketServer::doRun(){

  while(!m_stopThread){
    m_session_mutex.lock();
    checkSessionsImpl();
    m_session_mutex.unlock();

    if(m_sessions.size() >= m_maxSessions){
      // Don't accept more connections yet
      DEBUG_FPRINTF((stderr, "Too many connections\n"));
      NdbSleep_MilliSleep(200);
      continue;
    }

    if (!doAccept()){
      // accept failed, step back
      DEBUG_FPRINTF((stderr, "Accept failed\n"));
      NdbSleep_MilliSleep(200);
    }
  }
}

void
SocketServer::startSession(SessionInstance & si){
  si.m_thread = NdbThread_Create(sessionThread_C,
				 (void**)si.m_session,
                                 0, // default stack size
				 "NdbSock_Session",
				 NDB_THREAD_PRIO_LOW);
}

void
SocketServer::foreachSession(void (*func)(SocketServer::Session*, void *),
                             void *data)
{
  // Build a list of pointers to all active sessions
  // and increase refcount on the sessions
  m_session_mutex.lock();
  Vector<Session*> session_pointers(m_sessions.size());
  for(unsigned i= 0; i < m_sessions.size(); i++){
    Session* session= m_sessions[i].m_session;
    session_pointers.push_back(session);
    session->m_refCount++;
  }
  m_session_mutex.unlock();

  // Call the function on each session
  for(unsigned i= 0; i < session_pointers.size(); i++){
    (*func)(session_pointers[i], data);
  }

  // Release the sessions pointers and any stopped sessions
  m_session_mutex.lock();
  for(unsigned i= 0; i < session_pointers.size(); i++){
    Session* session= session_pointers[i];
    assert(session->m_refCount > 0);
    session->m_refCount--;
  }
  checkSessionsImpl();
  m_session_mutex.unlock();
}

void
SocketServer::checkSessions()
{
  m_session_mutex.lock();
  checkSessionsImpl();
  m_session_mutex.unlock();  
}

void
SocketServer::checkSessionsImpl()
{
  for(int i = m_sessions.size() - 1; i >= 0; i--)
  {
    if(m_sessions[i].m_session->m_thread_stopped &&
       (m_sessions[i].m_session->m_refCount == 0))
    {
      if(m_sessions[i].m_thread != 0)
      {
	void* ret;
	NdbThread_WaitFor(m_sessions[i].m_thread, &ret);
	NdbThread_Destroy(&m_sessions[i].m_thread);
      }
      m_sessions[i].m_session->stopSession();
      delete m_sessions[i].m_session;
      m_sessions.erase(i);
    }
  }
}

bool
SocketServer::stopSessions(bool wait, unsigned wait_timeout){
  int i;
  m_session_mutex.lock();
  for(i = m_sessions.size() - 1; i>=0; i--)
  {
    m_sessions[i].m_session->stopSession();
  }
  m_session_mutex.unlock();
  
  for(i = m_services.size() - 1; i>=0; i--)
    m_services[i].m_service->stopSessions();
  
  if(!wait)
    return false; // No wait

  const NDB_TICKS start = NdbTick_getCurrentTicks();
  m_session_mutex.lock();
  while(m_sessions.size() > 0){
    checkSessionsImpl();
    m_session_mutex.unlock();

    if (wait_timeout > 0 &&
        NdbTick_Elapsed(start,NdbTick_getCurrentTicks()).milliSec() > wait_timeout)
      return false; // Wait abandoned

    NdbSleep_MilliSleep(100);
    m_session_mutex.lock();
  }
  m_session_mutex.unlock();
  return true; // All sessions gone
}


/***** Session code ******/

extern "C"
void* 
sessionThread_C(void* _sc){
  SocketServer::Session * si = (SocketServer::Session *)_sc;

  assert(si->m_thread_stopped == false);

  if(!si->m_stop)
    si->runSession();
  else
  {
    ndb_socket_close(si->m_socket);
    ndb_socket_invalidate(&si->m_socket);
  }

  // Mark the thread as stopped to allow the
  // session resources to be released
  si->m_thread_stopped = true;
  return 0;
}

template class MutexVector<SocketServer::ServiceInstance>;
template class Vector<SocketServer::SessionInstance>;
template class Vector<SocketServer::Session*>;<|MERGE_RESOLUTION|>--- conflicted
+++ resolved
@@ -1,10 +1,6 @@
 /*
-<<<<<<< HEAD
    Copyright (c) 2003, 2021, Oracle and/or its affiliates.
-=======
-   Copyright (c) 2003, 2020, Oracle and/or its affiliates. All rights reserved.
    Copyright (c) 2022, 2022, Hopsworks and/or its affiliates.
->>>>>>> 23307de1
 
    This program is free software; you can redistribute it and/or modify
    it under the terms of the GNU General Public License, version 2.0,
@@ -71,23 +67,11 @@
   }
 }
 
-<<<<<<< HEAD
-bool SocketServer::tryBind(unsigned short port, const char* intface,
-                           char* error, size_t error_size) {
-  struct sockaddr_in6 servaddr;
-  memset(&servaddr, 0, sizeof(servaddr));
-  servaddr.sin6_family = AF_INET6;
-  servaddr.sin6_addr = in6addr_any;
-  servaddr.sin6_port = htons(port);
-
-  if(intface != 0){
-    if(Ndb_getInAddr6(&servaddr.sin6_addr, intface))
-=======
-
-bool
-SocketServer::tryBind(unsigned short port,
-                      bool use_only_ipv4,
-                      const char * intface)
+bool SocketServer::tryBind(unsigned short port,
+                           bool use_only_ipv4,
+                           const char* intface,
+                           char* error,
+                           size_t error_size)
 {
   if (!use_only_ipv4)
   {
@@ -106,27 +90,26 @@
     const NDB_SOCKET_TYPE sock =
         ndb_socket_create_dual_stack(SOCK_STREAM, 0);
     if (!ndb_socket_valid(sock))
->>>>>>> 23307de1
       return false;
 
     DBUG_PRINT("info",("NDB_SOCKET: " MY_SOCKET_FORMAT,
                        MY_SOCKET_FORMAT_VALUE(sock)));
 
-    if (ndb_socket_reuseaddr(sock, true) == -1)
+    if (ndb_socket_configure_reuseaddr(sock, true) == -1)
     {
       ndb_socket_close(sock);
       return false;
     }
 
-<<<<<<< HEAD
-  if (ndb_socket_configure_reuseaddr(sock, true) == -1)
-  {
-=======
     if (ndb_bind_inet(sock, &servaddr) == -1) {
+      if (error != NULL) {
+        int err_code = ndb_socket_errno();
+        snprintf(error, error_size, "%d '%s'", err_code,
+                 ndb_socket_err_message(err_code).c_str());
+      }
       ndb_socket_close(sock);
       return false;
     }
->>>>>>> 23307de1
     ndb_socket_close(sock);
   }
   else
@@ -137,13 +120,6 @@
     servaddr.sin_addr.s_addr = htonl(INADDR_ANY);
     servaddr.sin_port = htons(port);
 
-<<<<<<< HEAD
-  if (ndb_bind_inet(sock, &servaddr) == -1) {
-    if (error != NULL) {
-      int err_code = ndb_socket_errno();
-      snprintf(error, error_size, "%d '%s'", err_code,
-               ndb_socket_err_message(err_code).c_str());
-=======
     if (intface != 0)
     {
       if(Ndb_getInAddr(&servaddr.sin_addr, intface))
@@ -158,20 +134,23 @@
     DBUG_PRINT("info",("NDB_SOCKET: " MY_SOCKET_FORMAT,
                        MY_SOCKET_FORMAT_VALUE(sock)));
 
-    if (ndb_socket_reuseaddr(sock, true) == -1)
+    if (ndb_socket_configure_reuseaddr(sock, true) == -1)
     {
       ndb_socket_close(sock);
       return false;
     }
 
     if (ndb_bind_inet4(sock, &servaddr) == -1) {
+      if (error != NULL) {
+        int err_code = ndb_socket_errno();
+        snprintf(error, error_size, "%d '%s'", err_code,
+                 ndb_socket_err_message(err_code).c_str());
+      }
       ndb_socket_close(sock);
       return false;
->>>>>>> 23307de1
     }
     ndb_socket_close(sock);
   }
-
   return true;
 }
 
@@ -228,29 +207,15 @@
     ndb_socket_len_t addr_len = sizeof(serv_addr);
     if(ndb_getsockname(sock, (struct sockaddr *) &serv_addr, &addr_len))
     {
-      ndbout_c("An error occurred while trying to find out what"
-         " port we bound to. Error: %d - %s",
-               ndb_socket_errno(), strerror(ndb_socket_errno()));
+      g_eventLogger->info(
+          "An error occurred while trying to find out what port we bound to."
+          " Error: %d - %s",
+          ndb_socket_errno(), strerror(ndb_socket_errno()));
       ndb_socket_close(sock);
       DBUG_RETURN(false);
     }
     *port = ntohs(serv_addr.sin6_port);
     setOwnProcessInfoServerAddress((sockaddr*)& serv_addr);
-
-<<<<<<< HEAD
-  /* Get the address and port we bound to */
-  struct sockaddr_in6 serv_addr;
-  ndb_socket_len_t addr_len = sizeof(serv_addr);
-  if(ndb_getsockname(sock, (struct sockaddr *) &serv_addr, &addr_len))
-  {
-    g_eventLogger->info(
-        "An error occurred while trying to find out what port we bound to."
-        " Error: %d - %s",
-        ndb_socket_errno(), strerror(ndb_socket_errno()));
-    ndb_socket_close(sock);
-    DBUG_RETURN(false);
-=======
->>>>>>> 23307de1
   }
   else
   {
@@ -297,9 +262,10 @@
     ndb_socket_len_t addr_len = sizeof(serv_addr);
     if(ndb_getsockname(sock, (struct sockaddr *) &serv_addr, &addr_len))
     {
-      ndbout_c("An error occurred while trying to find out what"
-         " port we bound to. Error: %d - %s",
-               ndb_socket_errno(), strerror(ndb_socket_errno()));
+      g_eventLogger->info(
+        "An error occurred while trying to find out what port we bound to."
+        " Error: %d - %s",
+        ndb_socket_errno(), strerror(ndb_socket_errno()));
       ndb_socket_close(sock);
       DBUG_RETURN(false);
     }
