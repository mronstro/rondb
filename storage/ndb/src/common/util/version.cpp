--- conflicted
+++ resolved
@@ -45,7 +45,6 @@
                              sizeof(ndb_version_string_buf));
 }
 
-<<<<<<< HEAD
 extern "C"
 const char * ndbGetVersionString(Uint32 version, Uint32 mysql_version,
                                  const char * status,
@@ -129,19 +128,6 @@
                getBuild(version),
                tmp);
     }
-=======
-extern "C" const char *ndbGetVersionString(Uint32 version, Uint32 mysql_version,
-                                           const char *status, char *buf,
-                                           unsigned sz) {
-  const char *tmp = (status == nullptr) ? "" : status;
-  if (mysql_version) {
-    snprintf(buf, sz, "mysql-%d.%d.%d ndb-%d.%d.%d%s", getMajor(mysql_version),
-             getMinor(mysql_version), getBuild(mysql_version),
-             getMajor(version), getMinor(version), getBuild(version), tmp);
-  } else {
-    snprintf(buf, sz, "ndb-%d.%d.%d%s", getMajor(version), getMinor(version),
-             getBuild(version), tmp);
->>>>>>> 2bf0f4a5
   }
   return buf;
 }
@@ -165,7 +151,6 @@
 };
 
 struct NdbUpGradeCompatible ndbCompatibleTable_full[] = {
-<<<<<<< HEAD
   { MAKE_VERSION(22,10,NDB_VERSION_BUILD),MAKE_VERSION(21,4,9), UG_Range },
   { 0, 0, UG_Null }
 };
@@ -182,75 +167,6 @@
 	 getMajor(ndbGetOwnVersion()),
 	 getMinor(ndbGetOwnVersion()),
 	 getBuild(ndbGetOwnVersion()));
-=======
-    {MAKE_VERSION(8, 0, NDB_VERSION_BUILD), MAKE_VERSION(7, 0, 0),
-     UG_Range}, /* 7.0 <-> 8.0 */
-    {MAKE_VERSION(7, 6, NDB_VERSION_BUILD), MAKE_VERSION(7, 0, 0),
-     UG_Range}, /* 7.0 <-> 7.6 */
-    {MAKE_VERSION(7, 5, NDB_VERSION_BUILD), MAKE_VERSION(7, 0, 0),
-     UG_Range}, /* 7.0 <-> 7.5 */
-    {MAKE_VERSION(7, 4, NDB_VERSION_BUILD), MAKE_VERSION(7, 0, 0),
-     UG_Range}, /* 7.0 <-> 7.4 */
-
-    {MAKE_VERSION(7, 3, NDB_VERSION_BUILD), MAKE_VERSION(7, 3, 0), UG_Range},
-    {MAKE_VERSION(7, 3, NDB_VERSION_BUILD), MAKE_VERSION(7, 2, 0), UG_Range},
-    {MAKE_VERSION(7, 3, NDB_VERSION_BUILD), MAKE_VERSION(7, 1, 0), UG_Range},
-    {MAKE_VERSION(7, 3, NDB_VERSION_BUILD), MAKE_VERSION(7, 0, 0), UG_Range},
-
-    {MAKE_VERSION(7, 2, NDB_VERSION_BUILD), MAKE_VERSION(7, 2, 0), UG_Range},
-    {MAKE_VERSION(7, 2, NDB_VERSION_BUILD), MAKE_VERSION(7, 1, 0), UG_Range},
-    {MAKE_VERSION(7, 2, NDB_VERSION_BUILD), MAKE_VERSION(7, 0, 0), UG_Range},
-
-    {MAKE_VERSION(7, 1, NDB_VERSION_BUILD), MAKE_VERSION(7, 1, 0),
-     UG_Range}, /* From 7.1+ */
-    {MAKE_VERSION(7, 1, NDB_VERSION_BUILD), MAKE_VERSION(7, 0, 0),
-     UG_Range}, /* From 7.0+ */
-    {MAKE_VERSION(7, 1, NDB_VERSION_BUILD), MAKE_VERSION(6, 4, 0),
-     UG_Range}, /* From 6.4+ */
-    {MAKE_VERSION(7, 1, NDB_VERSION_BUILD), NDBD_MAX_RECVBYTESIZE_32K,
-     UG_Range}, /* From 6.3.X + */
-    {MAKE_VERSION(7, 0, NDB_VERSION_BUILD), MAKE_VERSION(7, 0, 0), UG_Range},
-    {MAKE_VERSION(7, 0, NDB_VERSION_BUILD), MAKE_VERSION(6, 4, 0), UG_Range},
-    /* Can only upgrade to 6.4.X+ from versions >= 6.3.17 due to change
-     * in Transporter maximum sent message size
-     */
-    {MAKE_VERSION(7, 0, NDB_VERSION_BUILD), NDBD_MAX_RECVBYTESIZE_32K,
-     UG_Range},
-    {MAKE_VERSION(6, 3, NDB_VERSION_BUILD), MAKE_VERSION(6, 2, 1), UG_Range},
-
-    {MAKE_VERSION(6, 2, NDB_VERSION_BUILD), MAKE_VERSION(6, 2, 1), UG_Range},
-    {MAKE_VERSION(6, 2, 0), MAKE_VERSION(6, 2, 0), UG_Range},
-
-    {MAKE_VERSION(6, 2, NDB_VERSION_BUILD), MAKE_VERSION(6, 1, 19), UG_Range},
-    {MAKE_VERSION(6, 1, NDB_VERSION_BUILD), MAKE_VERSION(6, 1, 6), UG_Range},
-    /* var page reference 32bit->64bit making 6.1.6 not backwards compatible */
-    /* ndb_apply_status table changed, and no compatibility code written */
-    {MAKE_VERSION(6, 1, 4), MAKE_VERSION(6, 1, 2), UG_Range},
-    {MAKE_VERSION(5, 1, NDB_VERSION_BUILD), MAKE_VERSION(5, 1, 0), UG_Range},
-
-    {MAKE_VERSION(5, 1, NDB_VERSION_BUILD), MAKE_VERSION(5, 1, 18), UG_Range},
-    {MAKE_VERSION(5, 1, 17), MAKE_VERSION(5, 1, 0), UG_Range},
-
-    {MAKE_VERSION(5, 0, NDB_VERSION_BUILD), MAKE_VERSION(5, 0, 12), UG_Range},
-    {MAKE_VERSION(5, 0, 11), MAKE_VERSION(5, 0, 2), UG_Range},
-    {MAKE_VERSION(4, 1, NDB_VERSION_BUILD), MAKE_VERSION(4, 1, 15), UG_Range},
-    {MAKE_VERSION(4, 1, 14), MAKE_VERSION(4, 1, 10), UG_Range},
-    {MAKE_VERSION(4, 1, 10), MAKE_VERSION(4, 1, 9), UG_Exact},
-    {MAKE_VERSION(4, 1, 9), MAKE_VERSION(4, 1, 8), UG_Exact},
-    {MAKE_VERSION(3, 5, 2), MAKE_VERSION(3, 5, 1), UG_Exact},
-    {0, 0, UG_Null}};
-
-struct NdbUpGradeCompatible ndbCompatibleTable_upgrade[] = {
-    {MAKE_VERSION(5, 0, 12), MAKE_VERSION(5, 0, 11), UG_Exact},
-    {MAKE_VERSION(5, 0, 2), MAKE_VERSION(4, 1, 8), UG_Exact},
-    {MAKE_VERSION(4, 1, 15), MAKE_VERSION(4, 1, 14), UG_Exact},
-    {MAKE_VERSION(3, 5, 4), MAKE_VERSION(3, 5, 3), UG_Exact},
-    {0, 0, UG_Null}};
-
-extern "C" void ndbPrintVersion() {
-  printf("Version: %u.%u.%u\n", getMajor(ndbGetOwnVersion()),
-         getMinor(ndbGetOwnVersion()), getBuild(ndbGetOwnVersion()));
->>>>>>> 2bf0f4a5
 }
 
 extern "C" Uint32 ndbGetOwnVersion() { return NDB_VERSION_D; }
@@ -289,7 +205,6 @@
   return ndbSearchUpgradeCompatibleTable(ownVersion, otherVersion, table);
 }
 
-<<<<<<< HEAD
 static
 int
 ndbCompatible_dict(Uint32 ownVersion, Uint32 otherVersion)
@@ -312,9 +227,6 @@
 int
 ndbCompatible_full(Uint32 ownVersion, Uint32 otherVersion)
 {
-=======
-static int ndbCompatible_full(Uint32 ownVersion, Uint32 otherVersion) {
->>>>>>> 2bf0f4a5
   return ndbCompatible(ownVersion, otherVersion, ndbCompatibleTable_full);
 }
 
@@ -323,7 +235,6 @@
   return ndbCompatible(ownVersion, otherVersion, ndbCompatibleTable_upgrade);
 }
 
-<<<<<<< HEAD
 extern "C"
 int
 ndbCompatible_ndb_backup(Uint32 ownVersion, Uint32 otherVersion)
@@ -342,9 +253,6 @@
 int
 ndbCompatible_mgmt_ndb(Uint32 ownVersion, Uint32 otherVersion)
 {
-=======
-extern "C" int ndbCompatible_mgmt_ndb(Uint32 ownVersion, Uint32 otherVersion) {
->>>>>>> 2bf0f4a5
   return ndbCompatible_upgrade(ownVersion, otherVersion);
 }
 
@@ -352,16 +260,11 @@
   return ndbCompatible_upgrade(ownVersion, otherVersion);
 }
 
-<<<<<<< HEAD
 extern "C"
 int
 ndbCompatible_ndb_mgmt(Uint32 ownVersion, Uint32 otherVersion)
 {
   return ndbCompatible_upgrade(ownVersion, otherVersion);
-=======
-extern "C" int ndbCompatible_ndb_mgmt(Uint32 ownVersion, Uint32 otherVersion) {
-  return ndbCompatible_full(ownVersion, otherVersion);
->>>>>>> 2bf0f4a5
 }
 
 extern "C" int ndbCompatible_api_mgmt(Uint32 ownVersion, Uint32 otherVersion) {
