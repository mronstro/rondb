/*
   Copyright (c) 2003, 2023, Oracle and/or its affiliates.
   Copyright (c) 2023, 2023, Hopsworks and/or its affiliates.

   This program is free software; you can redistribute it and/or modify
   it under the terms of the GNU General Public License, version 2.0,
   as published by the Free Software Foundation.

   This program is also distributed with certain software (including
   but not limited to OpenSSL) that is licensed under separate terms,
   as designated in a particular file or component or in included license
   documentation.  The authors of MySQL hereby grant you an additional
   permission to link the program and your derivative works with the
   separately licensed software that they have included with MySQL.

   This program is distributed in the hope that it will be useful,
   but WITHOUT ANY WARRANTY; without even the implied warranty of
   MERCHANTABILITY or FITNESS FOR A PARTICULAR PURPOSE.  See the
   GNU General Public License, version 2.0, for more details.

   You should have received a copy of the GNU General Public License
   along with this program; if not, write to the Free Software
   Foundation, Inc., 51 Franklin St, Fifth Floor, Boston, MA 02110-1301  USA
*/

#include <cstring>

#include <ndb_global.h>
#include <BaseString.hpp>

BaseString::BaseString() {
  m_chr = new char[1];
  if (m_chr == nullptr) {
    errno = ENOMEM;
    m_len = 0;
    return;
  }
  m_chr[0] = 0;
  m_len = 0;
}

BaseString::BaseString(const char *s) {
  if (s == nullptr) {
    m_chr = nullptr;
    m_len = 0;
    return;
  }
  const size_t n = strlen(s);
  m_chr = new char[n + 1];
  if (m_chr == nullptr) {
    errno = ENOMEM;
    m_len = 0;
    return;
  }
  memcpy(m_chr, s, n + 1);
  m_len = (unsigned)n;
}

BaseString::BaseString(const char *s, size_t n) {
  if (s == nullptr || n == 0) {
    m_chr = nullptr;
    m_len = 0;
    return;
  }
  m_chr = new char[n + 1];
  if (m_chr == nullptr) {
    errno = ENOMEM;
    m_len = 0;
    return;
  }
  memcpy(m_chr, s, n);
  m_chr[n] = 0;
  m_len = (unsigned)n;
}

BaseString::BaseString(const BaseString &str) {
  const char *const s = str.m_chr;
  const size_t n = str.m_len;
  if (s == nullptr) {
    m_chr = nullptr;
    m_len = 0;
    return;
  }
  char *t = new char[n + 1];
  if (t == nullptr) {
    errno = ENOMEM;
    m_chr = nullptr;
    m_len = 0;
    return;
  }
  memcpy(t, s, n + 1);
  m_chr = t;
  m_len = (unsigned)n;
}

BaseString::~BaseString() { delete[] m_chr; }

<<<<<<< HEAD
BaseString&
BaseString::assign(const char* s)
{
    if (s == nullptr)
    {
      if (m_chr)
        delete[] m_chr;
      m_chr = nullptr;
      m_len = 0;
      return *this;
    }
    size_t n = strlen(s);
    char* t = new char[n + 1];
    if (t)
    {
      memcpy(t, s, n + 1);
    }
    else
    {
      errno = ENOMEM;
      n = 0;
    }
    if (m_chr != nullptr)
      delete[] m_chr;
    m_chr = t;
    m_len = (unsigned)n;
=======
BaseString &BaseString::assign(const char *s) {
  if (s == nullptr) {
    if (m_chr) delete[] m_chr;
    m_chr = nullptr;
    m_len = 0;
>>>>>>> 2bf0f4a5
    return *this;
  }
  size_t n = strlen(s);
  char *t = new char[n + 1];
  if (t) {
    memcpy(t, s, n + 1);
  } else {
    errno = ENOMEM;
    n = 0;
  }
  delete[] m_chr;
  m_chr = t;
  m_len = (unsigned)n;
  return *this;
}

BaseString &BaseString::assign(char c) { return assign(1, c); }

BaseString &BaseString::assign(size_t n, char c) {
  if (m_len != n) {
    if (n >= UINT_MAX) {
      errno = EINVAL;
      return *this;
    }
    char *new_chr = new (std::nothrow) char[n + 1];
    if (new_chr == nullptr) {
      errno = ENOMEM;
      return *this;
    }
    delete[] m_chr;
    m_chr = new_chr;
    m_len = n;
  }
  memset(m_chr, c, n);
  m_chr[n] = '\0';
  return *this;
}

BaseString &BaseString::assign(const char *s, size_t n) {
  char *t = new char[n + 1];
  if (t) {
    memcpy(t, s, n);
    t[n] = 0;
  } else {
    errno = ENOMEM;
    n = 0;
  }
  delete[] m_chr;
  m_chr = t;
  m_len = (unsigned)n;
  return *this;
}

BaseString &BaseString::assign(const BaseString &str, size_t n) {
  if (n > str.m_len) n = str.m_len;
  return assign(str.m_chr, n);
}

BaseString &BaseString::append(const char *s) {
  if (s == nullptr) return *this;

  size_t n = strlen(s);
  char *t = new char[m_len + n + 1];
  if (t) {
    memcpy(t, m_chr, m_len);
    memcpy(t + m_len, s, n + 1);
  } else {
    errno = ENOMEM;
    m_len = 0;
    n = 0;
  }
  delete[] m_chr;
  m_chr = t;
  m_len += (unsigned)n;
  return *this;
}

BaseString &BaseString::append(char c) { return append(1, c); }

BaseString &BaseString::append(size_t n, char c) {
  if (n == 0) return *this;
  unsigned old_len = m_len;
  const size_t new_len = old_len + n;
  if (new_len >= UINT_MAX) {
    errno = EINVAL;
    return *this;
  }
  char *new_chr = new (std::nothrow) char[new_len + 1];
  if (new_chr == nullptr) {
    errno = ENOMEM;
    return *this;
  }

  memcpy(new_chr, m_chr, old_len);
  memset(new_chr + old_len, c, n);
  new_chr[new_len] = '\0';
  delete[] m_chr;
  m_chr = new_chr;
  m_len = new_len;
  return *this;
}

BaseString &BaseString::append(const BaseString &str) {
  return append(str.m_chr);
}

BaseString &BaseString::append(const Vector<BaseString> &vector,
                               const BaseString &separator) {
  for (unsigned i = 0; i < vector.size(); i++) {
    append(vector[i]);
    if (i < vector.size() - 1) append(separator);
  }
  return *this;
}

BaseString &BaseString::assfmt(const char *fmt, ...) {
  char buf[1];
  va_list ap;
  int l;

  /* Figure out how long the formatted string will be. A small temporary
   * buffer is used, because I don't trust all implementations to work
   * when called as vsnprintf(NULL, 0, ...).
   */
  va_start(ap, fmt);
  l = std::vsnprintf(buf, sizeof(buf), fmt, ap) + 1;
  va_end(ap);
  if (l > (int)m_len) {
    char *t = new char[l];
    if (t == nullptr) {
      errno = ENOMEM;
      return *this;
    }
    delete[] m_chr;
    m_chr = t;
  }
  va_start(ap, fmt);
  l = std::vsnprintf(m_chr, l, fmt, ap);
  assert(l == (int)strlen(m_chr));
  va_end(ap);
  m_len = (unsigned)strlen(m_chr);
  return *this;
}

BaseString &BaseString::appfmt(const char *fmt, ...) {
  char buf[1];
  va_list ap;
  int l;

  /* Figure out how long the formatted string will be. A small temporary
   * buffer is used, because I don't trust all implementations to work
   * when called as vsnprintf(NULL, 0, ...).
   */
  va_start(ap, fmt);
  l = std::vsnprintf(buf, sizeof(buf), fmt, ap) + 1;
  va_end(ap);
  char *tmp = new char[l];
  if (tmp == nullptr) {
    errno = ENOMEM;
    return *this;
  }
  va_start(ap, fmt);
  std::vsnprintf(tmp, l, fmt, ap);
  va_end(ap);
  append(tmp);
  delete[] tmp;
  return *this;
}

BaseString &BaseString::operator=(const BaseString &str) {
  if (this != &str) {
    this->assign(str);
  }
  return *this;
}

int BaseString::split(Vector<BaseString> &v, const BaseString &separator,
                      int maxSize) const {
  char *str = strdup(m_chr);
  int i, start, len, num = 0;
  len = (int)strlen(str);
  for (start = i = 0;
       (i <= len) && ((maxSize < 0) || ((int)v.size() <= maxSize - 1)); i++) {
    if (strchr(separator.c_str(), str[i]) || i == len) {
      if (maxSize < 0 || (int)v.size() < maxSize - 1) str[i] = '\0';
      v.push_back(BaseString(str + start));
      num++;
      start = i + 1;
    }
  }
  free(str);

  return num;
}

bool BaseString::splitKeyValue(BaseString &key, BaseString &value) const {
  for (Uint32 i = 0; i < length(); i++) {
    if (m_chr[i] == '=') {
      if (i == 0)
        key = BaseString();
      else
        key = BaseString(m_chr, i);

      value = BaseString(m_chr + i + 1);
      return true;
    }
  }
  return false;
}

int BaseString::splitWithQuotedStrings(Vector<BaseString> &v,
                                       const BaseString &separator,
                                       int maxSize) const {
  char *str = strdup(m_chr);
  int i, start, len, num = 0;
  len = (int)strlen(str);
  const char *opening_quote = nullptr;

  for (start = i = 0;
       (i <= len) && ((maxSize < 0) || ((int)v.size() <= maxSize - 1)); i++) {
    if (str[i] != '\0') {
      const char *curr_quote = strchr("'\"", str[i]);
      if (curr_quote != nullptr) {
        if (opening_quote == nullptr) {
          // Opening quote found, ignore separator till closing quote is found
          opening_quote = curr_quote;
        } else if (*opening_quote == *curr_quote) {
          // Closing quote found, check for separator from now
          opening_quote = nullptr;
        }
        continue;
      }
    }
    if ((strchr(separator.c_str(), str[i]) && (opening_quote == nullptr)) ||
        (i == len)) {
      if ((maxSize < 0) || ((int)v.size() < (maxSize - 1))) str[i] = '\0';
      v.push_back(BaseString(str + start));
      num++;
      start = i + 1;
    }
  }
  free(str);

  return num;
}

ssize_t BaseString::indexOf(char c, size_t pos) const {
  if (pos >= m_len) return -1;

  char *p = strchr(m_chr + pos, c);
  if (p == nullptr) return -1;
  return (ssize_t)(p - m_chr);
}

ssize_t BaseString::indexOf(const char *needle, size_t pos) const {
  if (pos >= m_len) return -1;

  char *p = strstr(m_chr + pos, needle);
  if (p == nullptr) return -1;
  return (ssize_t)(p - m_chr);
}

ssize_t BaseString::lastIndexOf(char c) const {
  char *p;
  p = strrchr(m_chr, c);
  if (p == nullptr) return -1;
  return (ssize_t)(p - m_chr);
}

bool BaseString::starts_with(const BaseString &str) const {
  if (str.m_len > m_len) return false;
  return std::strncmp(m_chr, str.m_chr, str.m_len) == 0;
}

bool BaseString::starts_with(const char *str) const {
  const char *p = m_chr;
  const char *q = str;
  while (*q != 0 && *p != 0 && *p == *q) {
    p++;
    q++;
  }
  return *q == 0;
}

BaseString BaseString::substr(ssize_t start, ssize_t stop) const {
  if (stop < 0) stop = length();
  ssize_t len = stop - start;
  if (len <= 0) return BaseString("");
  BaseString s;
  s.assign(m_chr + start, len);
  return s;
}

static bool iswhite(char c) {
  switch (c) {
    case ' ':
    case '\t':
      return true;
    default:
      return false;
  }
  /* NOTREACHED */
}

char **BaseString::argify(const char *argv0, const char *src) {
  Vector<char *> vargv;

  if (argv0 != nullptr) {
    char *t = strdup(argv0);
    if (t == nullptr) {
      errno = ENOMEM;
      return nullptr;
    }
    if (vargv.push_back(t)) {
      free(t);
      return nullptr;
    }
  }

  char *tmp = new char[strlen(src) + 1];
  if (tmp == nullptr) {
    for (unsigned i = 0; i < vargv.size(); i++) free(vargv[i]);
    errno = ENOMEM;
    return nullptr;
  }
  char *dst = tmp;
  const char *end = src + strlen(src);
  /* Copy characters from src to destination, while compacting them
   * so that all whitespace is compacted and replaced by a NUL-byte.
   * At the same time, add pointers to strings in the vargv vector.
   * When whitespace is detected, the characters '"' and '\' are honored,
   * to make it possible to give arguments containing whitespace.
   * The semantics of '"' and '\' match that of most Unix shells.
   */
  while (src < end && *src) {
    /* Skip initial whitespace */
    while (src < end && *src && iswhite(*src)) src++;

    char *begin = dst;
    while (src < end && *src) {
      /* Handle '"' quotation */
      if (*src == '"') {
        src++;
        while (src < end && *src && *src != '"') {
          if (*src == '\\') src++;
          *dst++ = *src++;
        }
        src++;
        if (src >= end) goto end;
      }

      /* Handle '\' */
      if (*src == '\\')
        src++;
      else if (iswhite(*src))
        break;

      /* Actually copy characters */
      *dst++ = *src++;
    }

    /* Make sure the string is properly terminated */
    *dst++ = '\0';
    src++;

    {
      char *t = strdup(begin);
      if (t == nullptr) {
        delete[] tmp;
        for (unsigned i = 0; i < vargv.size(); i++) free(vargv[i]);
        errno = ENOMEM;
        return nullptr;
      }
      if (vargv.push_back(t)) {
        free(t);
        delete[] tmp;
        for (unsigned i = 0; i < vargv.size(); i++) free(vargv[i]);
        return nullptr;
      }
    }
  }
end:

  delete[] tmp;
  if (vargv.push_back(NULL)) {
    for (unsigned i = 0; i < vargv.size(); i++) free(vargv[i]);
    return nullptr;
  }

  /* Convert the C++ Vector into a C-vector of strings, suitable for
   * calling execv().
   */
  char **argv = (char **)malloc(sizeof(*argv) * (vargv.size()));
  if (argv == nullptr) {
    for (unsigned i = 0; i < vargv.size(); i++) free(vargv[i]);
    errno = ENOMEM;
    return nullptr;
  }

  for (unsigned i = 0; i < vargv.size(); i++) {
    argv[i] = vargv[i];
  }

  return argv;
}

BaseString &BaseString::trim(const char *delim) {
  trim(m_chr, delim);
  m_len = (unsigned)strlen(m_chr);
  return *this;
}

char *BaseString::trim(char *str, const char *delim) {
  int len = (int)strlen(str) - 1;
  for (; len > 0 && strchr(delim, str[len]); len--)
    ;

  int pos = 0;
  for (; pos <= len && strchr(delim, str[pos]); pos++)
    ;

  if (pos > len) {
    str[0] = 0;
    return nullptr;
  } else {
    memmove(str, &str[pos], len - pos + 1);
    str[len - pos + 1] = 0;
  }

  return str;
}

int BaseString::vsnprintf(char *str, size_t size, const char *format,
                          va_list ap) {
  return (std::vsnprintf(str, size, format, ap));
}

int BaseString::snprintf(char *str, size_t size, const char *format, ...) {
  va_list ap;
  va_start(ap, format);
  int ret = std::vsnprintf(str, size, format, ap);
  va_end(ap);
  return (ret);
}

int BaseString::snappend(char *str, size_t size, const char *format, ...) {
  size_t n = strlen(str);
  if (n >= size - 1) return -1;
  va_list ap;
  va_start(ap, format);
  int ret = std::vsnprintf(str + n, size - n, format, ap);
  va_end(ap);
  return (ret);
}

BaseString BaseString::getText(unsigned size, const Uint32 data[]) {
  BaseString to;
  char *buf = (char *)malloc(32 * size + 1);
  if (buf) {
    BitmaskImpl::getText(size, data, buf);
    to.append(buf);
    free(buf);
  }
  return to;
}

BaseString BaseString::getPrettyText(unsigned size, const Uint32 data[]) {
  const char *delimiter = "";
  unsigned found = 0;
  const unsigned MAX_BITS = sizeof(Uint32) * 8 * size;
  BaseString to;
  for (unsigned i = 0; i < MAX_BITS; i++) {
    if (BitmaskImpl::get(size, data, i)) {
      to.appfmt("%s%d", delimiter, i);
      found++;
      if (found < BitmaskImpl::count(size, data) - 1)
        delimiter = ", ";
      else
        delimiter = " and ";
    }
  }
  return to;
}

BaseString BaseString::getPrettyTextShort(unsigned size, const Uint32 data[]) {
  const char *delimiter = "";
  const unsigned MAX_BITS = sizeof(Uint32) * 8 * size;
  BaseString to;
  for (unsigned i = 0; i < MAX_BITS; i++) {
    if (BitmaskImpl::get(size, data, i)) {
      to.appfmt("%s%d", delimiter, i);
      delimiter = ",";
    }
  }
  return to;
}

const void *BaseString_get_key(const void *key, size_t *key_length) {
  const BaseString *str = (const BaseString *)key;
  *key_length = str->length();
  return str->c_str();
}

size_t BaseString::hexdump(char *buf, size_t len, const Uint32 *wordbuf,
                           size_t numwords) {
  /**
   * If not all words are printed end with "...\n".
   * Words are written as "H'11223344 ", 11 character each.
   */
  size_t offset = 0;
  size_t words_to_dump = numwords;
  const size_t max_words_to_dump = (len - 5) / 11;
  if (words_to_dump > max_words_to_dump) {
    words_to_dump = max_words_to_dump;
  }
  for (size_t i = 0; i < words_to_dump; i++) {
    // Write at most 6 words per line
    char sep = (i % 6 == 5) ? '\n' : ' ';
    assert(offset + 11 < len);
    int n = BaseString::snprintf(buf + offset, len - offset, "H'%08x%c",
                                 wordbuf[i], sep);
    assert(n == 11);
    offset += n;
  }
  if (words_to_dump < numwords) {
    assert(offset + 4 < len);
    int n = BaseString::snprintf(buf + offset, len - offset, "...\n");
    assert(n == 4);
    offset += n;
  } else {
    assert(offset + 1 < len);
    int n = BaseString::snprintf(buf + offset, len - offset, "\n");
    assert(n == 1);
    offset += n;
  }
  return offset;
}

#ifdef TEST_BASESTRING

#include <NdbTap.hpp>

TAPTEST(BaseString) {
  BaseString s("abc");
  BaseString t(s);
  s.assign("def");
  t.append("123");
  OK(s == "def");
  OK(t == "abc123");
  s.assign(3, 'a');
  s.append(2, 'b');
  OK(s == "aaabb");
  s.assign("");
  t.assign("");
  for (unsigned i = 0; i < 1000; i++) {
    s.append("xyz");
    t.assign(s);
    OK(strlen(t.c_str()) % 3 == 0);
  }

  {
    BaseString s(":123:abc:;:foo:");
    Vector<BaseString> v;
    OK(s.split(v, ":;") == 7);

    OK(v[0] == "");
    OK(v[1] == "123");
    OK(v[2] == "abc");
    OK(v[3] == "");
    OK(v[4] == "");
    OK(v[5] == "foo");
    OK(v[6] == "");
  }

  {
    BaseString s(":123:abc:foo:bar");
    Vector<BaseString> v;
    OK(s.split(v, ":;", 4) == 4);

    OK(v[0] == "");
    OK(v[1] == "123");
    OK(v[2] == "abc");
    OK(v[3] == "foo:bar");

    BaseString n;
    n.append(v, "()");
    OK(n == "()123()abc()foo:bar");
    n = "";
    n.append(v);
    OK(n == " 123 abc foo:bar");
  }

  {
    OK(BaseString("hamburger").substr(4, 2) == "");
    OK(BaseString("hamburger").substr(3) == "burger");
    OK(BaseString("hamburger").substr(4, 8) == "urge");
    OK(BaseString("smiles").substr(1, 5) == "mile");
    OK(BaseString("012345").indexOf('2') == 2);
    OK(BaseString("hej").indexOf('X') == -1);
  }

  {
    BaseString base("123abcdef");
    BaseString sub("123abc");
    OK(base.starts_with(sub) == true);

    BaseString base1("123abc");
    BaseString sub1("123abcdef");
    OK(base1.starts_with(sub1) == false);

    BaseString base2("123abcdef");
    BaseString sub2("");
    OK(base2.starts_with(sub2) == true);

    BaseString base3("");
    BaseString sub3("123abcdef");
    OK(base3.starts_with(sub3) == false);

    OK(base.starts_with("123abc") == true);
    OK(base1.starts_with("123abcdef") == false);
    OK(base2.starts_with("") == true);
    OK(base3.starts_with("123abcdef") == false);
  }

  {
    OK(BaseString(" 1").trim(" ") == "1");
    OK(BaseString("1 ").trim(" ") == "1");
    OK(BaseString(" 1 ").trim(" ") == "1");
    OK(BaseString("abc\t\n\r kalleabc\t\r\n").trim("abc\t\r\n ") == "kalle");
    OK(BaseString(" ").trim(" ") == "");
  }

  // Tests for BUG#38662
  BaseString s2(nullptr);
  BaseString s3;
  BaseString s4("elf");

  OK(s3.append((const char *)nullptr) == "");
  OK(s4.append((const char *)nullptr) == "elf");
  OK(s4.append(s3) == "elf");
  OK(s4.append(s2) == "elf");
  OK(s4.append(s4) == "elfelf");

  OK(s3.assign((const char *)nullptr).c_str() == nullptr);
  OK(s4.assign((const char *)nullptr).c_str() == nullptr);
  OK(s4.assign(s4).c_str() == nullptr);

  // tests for Bug #45733 Cluster with more than 4 storage node
  for (int i = 0; i < 20; i++) {
#define BIG_ASSFMT_OK(X)                        \
  do {                                          \
    u_int x = (X);                              \
    OK(s2.assfmt("%*s", x, "Z").length() == x); \
  } while (0)
    BIG_ASSFMT_OK(8);
    BIG_ASSFMT_OK(511);
    BIG_ASSFMT_OK(512);
    BIG_ASSFMT_OK(513);
    BIG_ASSFMT_OK(1023);
    BIG_ASSFMT_OK(1024);
    BIG_ASSFMT_OK(1025);
    BIG_ASSFMT_OK(20 * 1024 * 1024);
  }

  {
    printf("Testing splitWithQuotedStrings\n");
    Vector<BaseString> v;

    BaseString("key=value").splitWithQuotedStrings(v, "=");
    OK(v[0] == "key");
    v.clear();

    BaseString("abcdef=\"ghi\"").splitWithQuotedStrings(v, "=");
    OK(v[0] == "abcdef");
    v.clear();

    BaseString("abc=\"de=f\"").splitWithQuotedStrings(v, "=");
    OK(v[1] == "\"de=f\"");
    v.clear();

    BaseString("abc=\"\"de=f\"\"").splitWithQuotedStrings(v, "=");
    OK(v[1] == "\"\"de");
    v.clear();

    BaseString("abc=\"\'de=f\'\"").splitWithQuotedStrings(v, "=");
    OK(v[1] == "\"\'de=f\'\"");
    v.clear();
  }

  {
    printf("Testing snappend\n");
    char strnbuf[10];
    strnbuf[0] = '\0';

    BaseString::snappend(strnbuf, 10, "123");
    OK(!strncmp(strnbuf, "123", 10));
    BaseString::snappend(strnbuf, 10, "4567");
    OK(!strncmp(strnbuf, "1234567", 10));
    BaseString::snappend(strnbuf, 10, "89");
    OK(!strncmp(strnbuf, "123456789", 10));
    BaseString::snappend(strnbuf, 10, "extra");
    OK(!strncmp(strnbuf, "123456789", 10));
  }
  return 1;  // OK
}

#endif

template class Vector<BaseString>;<|MERGE_RESOLUTION|>--- conflicted
+++ resolved
@@ -29,45 +29,45 @@
 #include <BaseString.hpp>
 
 BaseString::BaseString() {
-  m_chr = new char[1];
+    m_chr = new char[1];
   if (m_chr == nullptr) {
-    errno = ENOMEM;
+      errno = ENOMEM;
+      m_len = 0;
+      return;
+    }
+    m_chr[0] = 0;
     m_len = 0;
-    return;
-  }
-  m_chr[0] = 0;
-  m_len = 0;
 }
 
 BaseString::BaseString(const char *s) {
   if (s == nullptr) {
+      m_chr = nullptr;
+      m_len = 0;
+      return;
+    }
+    const size_t n = strlen(s);
+    m_chr = new char[n + 1];
+  if (m_chr == nullptr) {
+      errno = ENOMEM;
+      m_len = 0;
+      return;
+    }
+    memcpy(m_chr, s, n + 1);
+    m_len = (unsigned)n;
+}
+
+BaseString::BaseString(const char *s, size_t n) {
+  if (s == nullptr || n == 0) {
     m_chr = nullptr;
     m_len = 0;
     return;
   }
-  const size_t n = strlen(s);
   m_chr = new char[n + 1];
   if (m_chr == nullptr) {
     errno = ENOMEM;
     m_len = 0;
     return;
   }
-  memcpy(m_chr, s, n + 1);
-  m_len = (unsigned)n;
-}
-
-BaseString::BaseString(const char *s, size_t n) {
-  if (s == nullptr || n == 0) {
-    m_chr = nullptr;
-    m_len = 0;
-    return;
-  }
-  m_chr = new char[n + 1];
-  if (m_chr == nullptr) {
-    errno = ENOMEM;
-    m_len = 0;
-    return;
-  }
   memcpy(m_chr, s, n);
   m_chr[n] = 0;
   m_len = (unsigned)n;
@@ -75,46 +75,38 @@
 
 BaseString::BaseString(const BaseString &str) {
   const char *const s = str.m_chr;
-  const size_t n = str.m_len;
+    const size_t n = str.m_len;
   if (s == nullptr) {
-    m_chr = nullptr;
-    m_len = 0;
-    return;
-  }
+      m_chr = nullptr;
+      m_len = 0;
+      return;
+    }
   char *t = new char[n + 1];
   if (t == nullptr) {
-    errno = ENOMEM;
-    m_chr = nullptr;
-    m_len = 0;
-    return;
-  }
-  memcpy(t, s, n + 1);
-  m_chr = t;
-  m_len = (unsigned)n;
+      errno = ENOMEM;
+      m_chr = nullptr;
+      m_len = 0;
+      return;
+    }
+    memcpy(t, s, n + 1);
+    m_chr = t;
+    m_len = (unsigned)n;
 }
 
 BaseString::~BaseString() { delete[] m_chr; }
 
-<<<<<<< HEAD
-BaseString&
-BaseString::assign(const char* s)
-{
-    if (s == nullptr)
-    {
-      if (m_chr)
-        delete[] m_chr;
+BaseString &BaseString::assign(const char *s) {
+  if (s == nullptr) {
+    if (m_chr) delete[] m_chr;
       m_chr = nullptr;
       m_len = 0;
       return *this;
     }
     size_t n = strlen(s);
-    char* t = new char[n + 1];
-    if (t)
-    {
+  char *t = new char[n + 1];
+  if (t) {
       memcpy(t, s, n + 1);
-    }
-    else
-    {
+  } else {
       errno = ENOMEM;
       n = 0;
     }
@@ -122,27 +114,7 @@
       delete[] m_chr;
     m_chr = t;
     m_len = (unsigned)n;
-=======
-BaseString &BaseString::assign(const char *s) {
-  if (s == nullptr) {
-    if (m_chr) delete[] m_chr;
-    m_chr = nullptr;
-    m_len = 0;
->>>>>>> 2bf0f4a5
     return *this;
-  }
-  size_t n = strlen(s);
-  char *t = new char[n + 1];
-  if (t) {
-    memcpy(t, s, n + 1);
-  } else {
-    errno = ENOMEM;
-    n = 0;
-  }
-  delete[] m_chr;
-  m_chr = t;
-  m_len = (unsigned)n;
-  return *this;
 }
 
 BaseString &BaseString::assign(char c) { return assign(1, c); }
@@ -170,40 +142,40 @@
 BaseString &BaseString::assign(const char *s, size_t n) {
   char *t = new char[n + 1];
   if (t) {
-    memcpy(t, s, n);
-    t[n] = 0;
+      memcpy(t, s, n);
+      t[n] = 0;
   } else {
-    errno = ENOMEM;
-    n = 0;
-  }
-  delete[] m_chr;
-  m_chr = t;
-  m_len = (unsigned)n;
-  return *this;
+      errno = ENOMEM;
+      n = 0;
+    }
+    delete[] m_chr;
+    m_chr = t;
+    m_len = (unsigned)n;
+    return *this;
 }
 
 BaseString &BaseString::assign(const BaseString &str, size_t n) {
   if (n > str.m_len) n = str.m_len;
-  return assign(str.m_chr, n);
+    return assign(str.m_chr, n);
 }
 
 BaseString &BaseString::append(const char *s) {
   if (s == nullptr) return *this;
 
-  size_t n = strlen(s);
+    size_t n = strlen(s);
   char *t = new char[m_len + n + 1];
   if (t) {
-    memcpy(t, m_chr, m_len);
-    memcpy(t + m_len, s, n + 1);
+      memcpy(t, m_chr, m_len);
+      memcpy(t + m_len, s, n + 1);
   } else {
-    errno = ENOMEM;
-    m_len = 0;
-    n = 0;
-  }
-  delete[] m_chr;
-  m_chr = t;
-  m_len += (unsigned)n;
-  return *this;
+      errno = ENOMEM;
+      m_len = 0;
+      n = 0;
+    }
+    delete[] m_chr;
+    m_chr = t;
+    m_len += (unsigned)n;
+    return *this;
 }
 
 BaseString &BaseString::append(char c) { return append(1, c); }
@@ -232,96 +204,96 @@
 }
 
 BaseString &BaseString::append(const BaseString &str) {
-  return append(str.m_chr);
+    return append(str.m_chr);
 }
 
 BaseString &BaseString::append(const Vector<BaseString> &vector,
-                               const BaseString &separator) {
+		   const BaseString &separator) {
   for (unsigned i = 0; i < vector.size(); i++) {
-    append(vector[i]);
+	append(vector[i]);
     if (i < vector.size() - 1) append(separator);
-  }
-  return *this;
+    }
+    return *this;
 }
 
 BaseString &BaseString::assfmt(const char *fmt, ...) {
-  char buf[1];
-  va_list ap;
-  int l;
-
-  /* Figure out how long the formatted string will be. A small temporary
-   * buffer is used, because I don't trust all implementations to work
-   * when called as vsnprintf(NULL, 0, ...).
-   */
-  va_start(ap, fmt);
-  l = std::vsnprintf(buf, sizeof(buf), fmt, ap) + 1;
-  va_end(ap);
+    char buf[1];
+    va_list ap;
+    int l;
+
+    /* Figure out how long the formatted string will be. A small temporary
+     * buffer is used, because I don't trust all implementations to work
+     * when called as vsnprintf(NULL, 0, ...).
+     */
+    va_start(ap, fmt);
+    l = std::vsnprintf(buf, sizeof(buf), fmt, ap) + 1;
+    va_end(ap);
   if (l > (int)m_len) {
-    char *t = new char[l];
+        char *t = new char[l];
     if (t == nullptr) {
+          errno = ENOMEM;
+          return *this;
+        }
+	delete[] m_chr;
+	m_chr = t;
+    }
+    va_start(ap, fmt);
+    l = std::vsnprintf(m_chr, l, fmt, ap);
+    assert(l == (int)strlen(m_chr));
+    va_end(ap);
+    m_len = (unsigned)strlen(m_chr);
+    return *this;
+}
+
+BaseString &BaseString::appfmt(const char *fmt, ...) {
+    char buf[1];
+    va_list ap;
+    int l;
+
+    /* Figure out how long the formatted string will be. A small temporary
+     * buffer is used, because I don't trust all implementations to work
+     * when called as vsnprintf(NULL, 0, ...).
+     */
+    va_start(ap, fmt);
+    l = std::vsnprintf(buf, sizeof(buf), fmt, ap) + 1;
+    va_end(ap);
+    char *tmp = new char[l];
+  if (tmp == nullptr) {
       errno = ENOMEM;
       return *this;
     }
-    delete[] m_chr;
-    m_chr = t;
-  }
-  va_start(ap, fmt);
-  l = std::vsnprintf(m_chr, l, fmt, ap);
-  assert(l == (int)strlen(m_chr));
-  va_end(ap);
-  m_len = (unsigned)strlen(m_chr);
-  return *this;
-}
-
-BaseString &BaseString::appfmt(const char *fmt, ...) {
-  char buf[1];
-  va_list ap;
-  int l;
-
-  /* Figure out how long the formatted string will be. A small temporary
-   * buffer is used, because I don't trust all implementations to work
-   * when called as vsnprintf(NULL, 0, ...).
-   */
-  va_start(ap, fmt);
-  l = std::vsnprintf(buf, sizeof(buf), fmt, ap) + 1;
-  va_end(ap);
-  char *tmp = new char[l];
-  if (tmp == nullptr) {
-    errno = ENOMEM;
+    va_start(ap, fmt);
+    std::vsnprintf(tmp, l, fmt, ap);
+    va_end(ap);
+    append(tmp);
+    delete[] tmp;
     return *this;
-  }
-  va_start(ap, fmt);
-  std::vsnprintf(tmp, l, fmt, ap);
-  va_end(ap);
-  append(tmp);
-  delete[] tmp;
-  return *this;
 }
 
 BaseString &BaseString::operator=(const BaseString &str) {
-  if (this != &str) {
-    this->assign(str);
-  }
-  return *this;
+    if (this != &str) {
+	this->assign(str);
+    }
+    return *this;
 }
 
 int BaseString::split(Vector<BaseString> &v, const BaseString &separator,
-                      int maxSize) const {
-  char *str = strdup(m_chr);
-  int i, start, len, num = 0;
-  len = (int)strlen(str);
+		  int maxSize) const {
+    char *str = strdup(m_chr);
+    int i, start, len, num = 0;
+    len = (int)strlen(str);
   for (start = i = 0;
        (i <= len) && ((maxSize < 0) || ((int)v.size() <= maxSize - 1)); i++) {
     if (strchr(separator.c_str(), str[i]) || i == len) {
       if (maxSize < 0 || (int)v.size() < maxSize - 1) str[i] = '\0';
       v.push_back(BaseString(str + start));
-      num++;
+	    num++;
       start = i + 1;
-    }
-  }
-  free(str);
-
-  return num;
+	}
+    }
+    free(str);
+
+    return num;
 }
 
 bool BaseString::splitKeyValue(BaseString &key, BaseString &value) const {
@@ -340,7 +312,7 @@
 }
 
 int BaseString::splitWithQuotedStrings(Vector<BaseString> &v,
-                                       const BaseString &separator,
+      const BaseString &separator,
                                        int maxSize) const {
   char *str = strdup(m_chr);
   int i, start, len, num = 0;
@@ -424,141 +396,141 @@
 
 static bool iswhite(char c) {
   switch (c) {
-    case ' ':
-    case '\t':
-      return true;
-    default:
-      return false;
+  case ' ':
+  case '\t':
+    return true;
+  default:
+    return false;
   }
   /* NOTREACHED */
 }
 
 char **BaseString::argify(const char *argv0, const char *src) {
-  Vector<char *> vargv;
-
+    Vector<char *> vargv;
+    
   if (argv0 != nullptr) {
-    char *t = strdup(argv0);
+      char *t = strdup(argv0);
     if (t == nullptr) {
-      errno = ENOMEM;
-      return nullptr;
-    }
+        errno = ENOMEM;
+        return nullptr;
+      }
     if (vargv.push_back(t)) {
-      free(t);
-      return nullptr;
-    }
-  }
-
+        free(t);
+        return nullptr;
+      }
+    }
+    
   char *tmp = new char[strlen(src) + 1];
   if (tmp == nullptr) {
     for (unsigned i = 0; i < vargv.size(); i++) free(vargv[i]);
-    errno = ENOMEM;
-    return nullptr;
-  }
-  char *dst = tmp;
-  const char *end = src + strlen(src);
-  /* Copy characters from src to destination, while compacting them
-   * so that all whitespace is compacted and replaced by a NUL-byte.
-   * At the same time, add pointers to strings in the vargv vector.
-   * When whitespace is detected, the characters '"' and '\' are honored,
-   * to make it possible to give arguments containing whitespace.
-   * The semantics of '"' and '\' match that of most Unix shells.
-   */
+      errno = ENOMEM;
+      return nullptr;
+    }
+    char *dst = tmp;
+    const char *end = src + strlen(src);
+    /* Copy characters from src to destination, while compacting them
+     * so that all whitespace is compacted and replaced by a NUL-byte.
+     * At the same time, add pointers to strings in the vargv vector.
+     * When whitespace is detected, the characters '"' and '\' are honored,
+     * to make it possible to give arguments containing whitespace.
+     * The semantics of '"' and '\' match that of most Unix shells.
+     */
   while (src < end && *src) {
-    /* Skip initial whitespace */
+	/* Skip initial whitespace */
     while (src < end && *src && iswhite(*src)) src++;
-
-    char *begin = dst;
+	
+	char *begin = dst;
     while (src < end && *src) {
-      /* Handle '"' quotation */
+	    /* Handle '"' quotation */
       if (*src == '"') {
-        src++;
+			src++;
         while (src < end && *src && *src != '"') {
           if (*src == '\\') src++;
-          *dst++ = *src++;
+		    *dst++ = *src++;
+		}
+		src++;
+        if (src >= end) goto end;
+	    }
+	    
+	    /* Handle '\' */
+      if (*src == '\\')
+		src++;
+      else if (iswhite(*src))
+		break;
+
+	    /* Actually copy characters */
+	    *dst++ = *src++;
+	}
+	
+	/* Make sure the string is properly terminated */
+	*dst++ = '\0';
+	src++;
+
+        {
+          char *t = strdup(begin);
+      if (t == nullptr) {
+            delete[] tmp;
+        for (unsigned i = 0; i < vargv.size(); i++) free(vargv[i]);
+            errno = ENOMEM;
+            return nullptr;
+          }
+      if (vargv.push_back(t)) {
+            free(t);
+            delete[] tmp;
+        for (unsigned i = 0; i < vargv.size(); i++) free(vargv[i]);
+            return nullptr;
+          }
         }
-        src++;
-        if (src >= end) goto end;
-      }
-
-      /* Handle '\' */
-      if (*src == '\\')
-        src++;
-      else if (iswhite(*src))
-        break;
-
-      /* Actually copy characters */
-      *dst++ = *src++;
-    }
-
-    /* Make sure the string is properly terminated */
-    *dst++ = '\0';
-    src++;
-
-    {
-      char *t = strdup(begin);
-      if (t == nullptr) {
-        delete[] tmp;
-        for (unsigned i = 0; i < vargv.size(); i++) free(vargv[i]);
-        errno = ENOMEM;
-        return nullptr;
-      }
-      if (vargv.push_back(t)) {
-        free(t);
-        delete[] tmp;
-        for (unsigned i = 0; i < vargv.size(); i++) free(vargv[i]);
-        return nullptr;
-      }
-    }
-  }
+    }
 end:
-
-  delete[] tmp;
+    
+    delete[] tmp;
   if (vargv.push_back(NULL)) {
     for (unsigned i = 0; i < vargv.size(); i++) free(vargv[i]);
-    return nullptr;
-  }
-
-  /* Convert the C++ Vector into a C-vector of strings, suitable for
-   * calling execv().
-   */
-  char **argv = (char **)malloc(sizeof(*argv) * (vargv.size()));
+      return nullptr;
+    }
+    
+    /* Convert the C++ Vector into a C-vector of strings, suitable for
+     * calling execv().
+     */
+    char **argv = (char **)malloc(sizeof(*argv) * (vargv.size()));
   if (argv == nullptr) {
     for (unsigned i = 0; i < vargv.size(); i++) free(vargv[i]);
-    errno = ENOMEM;
-    return nullptr;
-  }
-
+        errno = ENOMEM;
+	return nullptr;
+    }
+    
   for (unsigned i = 0; i < vargv.size(); i++) {
-    argv[i] = vargv[i];
-  }
-
-  return argv;
+	argv[i] = vargv[i];
+    }
+    
+    return argv;
 }
 
 BaseString &BaseString::trim(const char *delim) {
-  trim(m_chr, delim);
-  m_len = (unsigned)strlen(m_chr);
+    trim(m_chr, delim);
+    m_len = (unsigned)strlen(m_chr);
   return *this;
 }
 
 char *BaseString::trim(char *str, const char *delim) {
-  int len = (int)strlen(str) - 1;
+    int len = (int)strlen(str) - 1;
   for (; len > 0 && strchr(delim, str[len]); len--)
-    ;
-
-  int pos = 0;
+      ;
+
+    int pos = 0;
   for (; pos <= len && strchr(delim, str[pos]); pos++)
-    ;
+      ;
 
   if (pos > len) {
-    str[0] = 0;
-    return nullptr;
-  } else {
-    memmove(str, &str[pos], len - pos + 1);
+	str[0] = 0;
+	return nullptr;
+    } else {
+	memmove(str, &str[pos], len - pos + 1);
     str[len - pos + 1] = 0;
-  }
-
-  return str;
+    }
+    
+    return str;
 }
 
 int BaseString::vsnprintf(char *str, size_t size, const char *format,
@@ -672,109 +644,109 @@
 #include <NdbTap.hpp>
 
 TAPTEST(BaseString) {
-  BaseString s("abc");
-  BaseString t(s);
-  s.assign("def");
-  t.append("123");
-  OK(s == "def");
-  OK(t == "abc123");
-  s.assign(3, 'a');
-  s.append(2, 'b');
-  OK(s == "aaabb");
-  s.assign("");
-  t.assign("");
-  for (unsigned i = 0; i < 1000; i++) {
-    s.append("xyz");
-    t.assign(s);
-    OK(strlen(t.c_str()) % 3 == 0);
-  }
-
-  {
-    BaseString s(":123:abc:;:foo:");
-    Vector<BaseString> v;
-    OK(s.split(v, ":;") == 7);
-
-    OK(v[0] == "");
-    OK(v[1] == "123");
-    OK(v[2] == "abc");
-    OK(v[3] == "");
-    OK(v[4] == "");
-    OK(v[5] == "foo");
-    OK(v[6] == "");
-  }
-
-  {
-    BaseString s(":123:abc:foo:bar");
-    Vector<BaseString> v;
-    OK(s.split(v, ":;", 4) == 4);
-
-    OK(v[0] == "");
-    OK(v[1] == "123");
-    OK(v[2] == "abc");
-    OK(v[3] == "foo:bar");
-
-    BaseString n;
-    n.append(v, "()");
-    OK(n == "()123()abc()foo:bar");
-    n = "";
-    n.append(v);
-    OK(n == " 123 abc foo:bar");
-  }
-
-  {
+    BaseString s("abc");
+    BaseString t(s);
+    s.assign("def");
+    t.append("123");
+    OK(s == "def");
+    OK(t == "abc123");
+    s.assign(3, 'a');
+    s.append(2, 'b');
+    OK(s == "aaabb");
+    s.assign("");
+    t.assign("");
+    for (unsigned i = 0; i < 1000; i++) {
+	s.append("xyz");
+	t.assign(s);
+	OK(strlen(t.c_str()) % 3 == 0);
+    }
+
+    {
+	BaseString s(":123:abc:;:foo:");
+	Vector<BaseString> v;
+	OK(s.split(v, ":;") == 7);
+
+	OK(v[0] == "");
+	OK(v[1] == "123");
+	OK(v[2] == "abc");
+	OK(v[3] == "");
+	OK(v[4] == "");
+	OK(v[5] == "foo");
+	OK(v[6] == "");
+    }
+
+    {
+	BaseString s(":123:abc:foo:bar");
+	Vector<BaseString> v;
+	OK(s.split(v, ":;", 4) == 4);
+
+	OK(v[0] == "");
+	OK(v[1] == "123");
+	OK(v[2] == "abc");
+	OK(v[3] == "foo:bar");
+
+	BaseString n;
+	n.append(v, "()");
+	OK(n == "()123()abc()foo:bar");
+	n = "";
+	n.append(v);
+	OK(n == " 123 abc foo:bar");
+    }
+
+    {
     OK(BaseString("hamburger").substr(4, 2) == "");
-    OK(BaseString("hamburger").substr(3) == "burger");
+	OK(BaseString("hamburger").substr(3) == "burger");
     OK(BaseString("hamburger").substr(4, 8) == "urge");
     OK(BaseString("smiles").substr(1, 5) == "mile");
-    OK(BaseString("012345").indexOf('2') == 2);
-    OK(BaseString("hej").indexOf('X') == -1);
-  }
-
-  {
-    BaseString base("123abcdef");
-    BaseString sub("123abc");
-    OK(base.starts_with(sub) == true);
-
-    BaseString base1("123abc");
-    BaseString sub1("123abcdef");
-    OK(base1.starts_with(sub1) == false);
-
-    BaseString base2("123abcdef");
-    BaseString sub2("");
-    OK(base2.starts_with(sub2) == true);
-
-    BaseString base3("");
-    BaseString sub3("123abcdef");
-    OK(base3.starts_with(sub3) == false);
-
-    OK(base.starts_with("123abc") == true);
-    OK(base1.starts_with("123abcdef") == false);
-    OK(base2.starts_with("") == true);
-    OK(base3.starts_with("123abcdef") == false);
-  }
-
-  {
-    OK(BaseString(" 1").trim(" ") == "1");
-    OK(BaseString("1 ").trim(" ") == "1");
-    OK(BaseString(" 1 ").trim(" ") == "1");
-    OK(BaseString("abc\t\n\r kalleabc\t\r\n").trim("abc\t\r\n ") == "kalle");
-    OK(BaseString(" ").trim(" ") == "");
-  }
-
-  // Tests for BUG#38662
-  BaseString s2(nullptr);
-  BaseString s3;
-  BaseString s4("elf");
+	OK(BaseString("012345").indexOf('2') == 2);
+	OK(BaseString("hej").indexOf('X') == -1);
+    }
+
+    {
+      BaseString base("123abcdef");
+      BaseString sub("123abc");
+      OK(base.starts_with(sub) == true);
+
+      BaseString base1("123abc");
+      BaseString sub1("123abcdef");
+      OK(base1.starts_with(sub1) == false);
+
+      BaseString base2("123abcdef");
+      BaseString sub2("");
+      OK(base2.starts_with(sub2) == true);
+
+      BaseString base3("");
+      BaseString sub3("123abcdef");
+      OK(base3.starts_with(sub3) == false);
+
+      OK(base.starts_with("123abc") == true);
+      OK(base1.starts_with("123abcdef") == false);
+      OK(base2.starts_with("") == true);
+      OK(base3.starts_with("123abcdef") == false);
+    }
+
+    {
+	OK(BaseString(" 1").trim(" ") == "1");
+	OK(BaseString("1 ").trim(" ") == "1");
+	OK(BaseString(" 1 ").trim(" ") == "1");
+	OK(BaseString("abc\t\n\r kalleabc\t\r\n").trim("abc\t\r\n ") == "kalle");
+	OK(BaseString(" ").trim(" ") == "");
+    }
+
+    // Tests for BUG#38662
+    BaseString s2(nullptr);
+    BaseString s3;
+    BaseString s4("elf");
 
   OK(s3.append((const char *)nullptr) == "");
   OK(s4.append((const char *)nullptr) == "elf");
-  OK(s4.append(s3) == "elf");
-  OK(s4.append(s2) == "elf");
-  OK(s4.append(s4) == "elfelf");
+    OK(s4.append(s3) == "elf");
+    OK(s4.append(s2) == "elf");
+    OK(s4.append(s4) == "elfelf");
 
   OK(s3.assign((const char *)nullptr).c_str() == nullptr);
   OK(s4.assign((const char *)nullptr).c_str() == nullptr);
-  OK(s4.assign(s4).c_str() == nullptr);
+    OK(s4.assign(s4).c_str() == nullptr);
 
   // tests for Bug #45733 Cluster with more than 4 storage node
   for (int i = 0; i < 20; i++) {
@@ -783,56 +755,56 @@
     u_int x = (X);                              \
     OK(s2.assfmt("%*s", x, "Z").length() == x); \
   } while (0)
-    BIG_ASSFMT_OK(8);
-    BIG_ASSFMT_OK(511);
-    BIG_ASSFMT_OK(512);
-    BIG_ASSFMT_OK(513);
-    BIG_ASSFMT_OK(1023);
-    BIG_ASSFMT_OK(1024);
-    BIG_ASSFMT_OK(1025);
+      BIG_ASSFMT_OK(8);
+      BIG_ASSFMT_OK(511);
+      BIG_ASSFMT_OK(512);
+      BIG_ASSFMT_OK(513);
+      BIG_ASSFMT_OK(1023);
+      BIG_ASSFMT_OK(1024);
+      BIG_ASSFMT_OK(1025);
     BIG_ASSFMT_OK(20 * 1024 * 1024);
-  }
-
-  {
-    printf("Testing splitWithQuotedStrings\n");
-    Vector<BaseString> v;
-
-    BaseString("key=value").splitWithQuotedStrings(v, "=");
-    OK(v[0] == "key");
-    v.clear();
-
-    BaseString("abcdef=\"ghi\"").splitWithQuotedStrings(v, "=");
-    OK(v[0] == "abcdef");
-    v.clear();
-
-    BaseString("abc=\"de=f\"").splitWithQuotedStrings(v, "=");
-    OK(v[1] == "\"de=f\"");
-    v.clear();
-
-    BaseString("abc=\"\"de=f\"\"").splitWithQuotedStrings(v, "=");
-    OK(v[1] == "\"\"de");
-    v.clear();
-
-    BaseString("abc=\"\'de=f\'\"").splitWithQuotedStrings(v, "=");
-    OK(v[1] == "\"\'de=f\'\"");
-    v.clear();
-  }
-
-  {
-    printf("Testing snappend\n");
-    char strnbuf[10];
-    strnbuf[0] = '\0';
-
-    BaseString::snappend(strnbuf, 10, "123");
-    OK(!strncmp(strnbuf, "123", 10));
-    BaseString::snappend(strnbuf, 10, "4567");
-    OK(!strncmp(strnbuf, "1234567", 10));
-    BaseString::snappend(strnbuf, 10, "89");
-    OK(!strncmp(strnbuf, "123456789", 10));
-    BaseString::snappend(strnbuf, 10, "extra");
-    OK(!strncmp(strnbuf, "123456789", 10));
-  }
-  return 1;  // OK
+    }
+
+    {
+      printf("Testing splitWithQuotedStrings\n");
+      Vector<BaseString> v;
+
+      BaseString("key=value").splitWithQuotedStrings(v, "=");
+      OK(v[0] == "key");
+      v.clear();
+
+      BaseString("abcdef=\"ghi\"").splitWithQuotedStrings(v, "=");
+      OK(v[0] == "abcdef");
+      v.clear();
+
+      BaseString("abc=\"de=f\"").splitWithQuotedStrings(v, "=");
+      OK(v[1] == "\"de=f\"");
+      v.clear();
+
+      BaseString("abc=\"\"de=f\"\"").splitWithQuotedStrings(v, "=");
+      OK(v[1] == "\"\"de");
+      v.clear();
+
+      BaseString("abc=\"\'de=f\'\"").splitWithQuotedStrings(v, "=");
+      OK(v[1] == "\"\'de=f\'\"");
+      v.clear();
+    }
+
+    {
+      printf("Testing snappend\n");
+      char strnbuf[10];
+      strnbuf[0] = '\0';
+
+      BaseString::snappend(strnbuf, 10, "123");
+      OK(!strncmp(strnbuf, "123", 10));
+      BaseString::snappend(strnbuf, 10, "4567");
+      OK(!strncmp(strnbuf, "1234567", 10));
+      BaseString::snappend(strnbuf, 10, "89");
+      OK(!strncmp(strnbuf, "123456789", 10));
+      BaseString::snappend(strnbuf, 10, "extra");
+      OK(!strncmp(strnbuf, "123456789", 10));
+    }
+    return 1; // OK
 }
 
 #endif
