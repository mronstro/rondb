/*
   Copyright (c) 2003, 2023, Oracle and/or its affiliates.
   Copyright (c) 2021, 2023, Hopsworks and/or its affiliates.

   This program is free software; you can redistribute it and/or modify
   it under the terms of the GNU General Public License, version 2.0,
   as published by the Free Software Foundation.

   This program is also distributed with certain software (including
   but not limited to OpenSSL) that is licensed under separate terms,
   as designated in a particular file or component or in included license
   documentation.  The authors of MySQL hereby grant you an additional
   permission to link the program and your derivative works with the
   separately licensed software that they have included with MySQL.

   This program is distributed in the hope that it will be useful,
   but WITHOUT ANY WARRANTY; without even the implied warranty of
   MERCHANTABILITY or FITNESS FOR A PARTICULAR PURPOSE.  See the
   GNU General Public License, version 2.0, for more details.

   You should have received a copy of the GNU General Public License
   along with this program; if not, write to the Free Software
   Foundation, Inc., 51 Franklin St, Fifth Floor, Boston, MA 02110-1301  USA
*/

#ifndef Transporter_H
#define Transporter_H

#include <ndb_global.h>

#include <EventLogger.hpp>
#include <SocketClient.hpp>

#include <TransporterRegistry.hpp>
#include <TransporterCallback.hpp>
#include "TransporterDefinitions.hpp"
#include "Packer.hpp"

#include <NdbMutex.h>
#include <NdbThread.h>

#include "portlib/ndb_sockaddr.h"
#include "portlib/ndb_socket.h"
#include "util/NdbSocket.h"

#define DISCONNECT_ERRNO(e, sz) ( \
                (sz == 0) || \
                 (!((sz == -1) && \
                  ((e == SOCKET_EAGAIN) || \
                   (e == SOCKET_EWOULDBLOCK) || \
                   (e == SOCKET_EINTR)))))

class Transporter {
  friend class TransporterRegistry;
  friend class Multi_Transporter;
  friend class Qmgr;
public:
  virtual bool initTransporter() = 0;

  /**
   * Destructor
   */
  virtual ~Transporter();


  /**
   * Disconnect node/socket
   */
  bool do_disconnect(int err, bool send_source);

  /**
   * Clear any data buffered in the transporter.
   * Should only be called in a disconnected state.
   */
  virtual void resetBuffers() {}

  /**
   * Is this transporter part of a multi transporter.
   * It is a real transporter, but can be connected
   * when the node is in the state connected.
   */
  virtual bool isPartOfMultiTransporter()
  {
    return (m_multi_transporter_instance != 0);
  }

  Uint32 get_multi_transporter_instance()
  {
    return m_multi_transporter_instance;
  }
  virtual bool isMultiTransporter()
  {
    return false;
  }

  void set_multi_transporter_instance(Uint32 val)
  {
    m_multi_transporter_instance = val;
  }

  virtual Uint64 get_bytes_sent() const
  {
    return m_bytes_sent;
  }

  virtual Uint64 get_bytes_received() const
  {
    return m_bytes_received;
  }

  /**
   * In most cases we use only one transporter per node connection.
   * But in cases where the transporter is heavily loaded we can
   * have multiple transporters to send for one node connection.
   * In this case theNodeIdTransporters points to a Multi_Transporter
   * object that has implemented a hash algorithm for
   * get_send_transporter based on sending thread and receiving
   * thread.
   */
  virtual Transporter* get_send_transporter(Uint32 recBlock[[maybe_unused]],
                                            Uint32 sendBlock[[maybe_unused]])
  {
    return this;
  }

  /**
   * None blocking
   *    Use isConnected() to check status
   */
<<<<<<< HEAD
  virtual bool connect_client(bool);
  bool connect_client(NdbSocket &);
  bool connect_client(ndb_socket_t fd) {
    NdbSocket socket(fd, NdbSocket::From::Existing);
    return connect_client(socket);
  }
  bool connect_server(NdbSocket & socket, BaseString& errormsg);
=======
  virtual bool connect_client();
  bool connect_client(NdbSocket&&);
  bool connect_client_mgm(int);
  bool connect_server(NdbSocket&& socket, BaseString& errormsg);
>>>>>>> 20884deb

  /**
   * Returns socket used (sockets are used for all transporters to ensure
   * we can wake up also shared memory transporters and other types of
   * transporters in consistent manner.
   */
  ndb_socket_t getSocket() const;

  /**
   * Blocking
   */
  void doDisconnect();

  void forceUnsafeDisconnect();

  /**
   * Are we currently connected
   */
  bool isConnected() const;
  
  /**
   * Remote Node Id
   */
  NodeId getRemoteNodeId() const;

  /**
   * Index into allTransporters array.
   */
  TrpId getTransporterIndex() const;
  void setTransporterIndex(TrpId);
  /**
   * Local (own) Node Id
   */
  NodeId getLocalNodeId() const;

  /**
   * Get port we're connecting to (signed)
   */
  int get_s_port() const {
    return m_s_port;
  }
  
  /**
   * Set port to connect to (signed)
   */
  void set_s_port(int port) {
    m_s_port = port;
  }

  void update_status_overloaded(Uint32 used)
  {
    m_transporter_registry.set_status_overloaded(remoteNodeId,
                                                 used >= m_overload_limit);
    m_transporter_registry.set_status_slowdown(remoteNodeId,
                                               used >= m_slowdown_limit);
  }

  virtual bool doSend(bool need_wakeup = true) = 0;

  /* Get the configured maximum send buffer usage. */
  Uint32 get_max_send_buffer() { return m_max_send_buffer; }

  Uint32 get_connect_count() { return m_connect_count; }

  void inc_overload_count() { m_overload_count++; }
  Uint32 get_overload_count() { return m_overload_count; }
  void inc_slowdown_count() { m_slowdown_count++; }
  Uint32 get_slowdown_count() { return m_slowdown_count; }
  void set_recv_thread_idx (Uint32 recv_thread_idx)
  {
    m_recv_thread_idx = recv_thread_idx;
  }
  void set_transporter_active(bool active)
  {
    m_is_active = active;
  }
  bool get_transporter_active()
  {
    return m_is_active;
  }
  Uint32 get_recv_thread_idx() { return m_recv_thread_idx; }

  TransporterType getTransporterType() const;

  /**
   * Only applies to TCP transporter, abort on any other object.
   * Used as part of shutting down transporter when switching to
   * multi socket setup.
   * Shut down only for writes when all data have been sent.
   */
  virtual void shutdown() { abort();}

  void set_hostname(const char* new_hostname)
  {
    memcpy(&remoteHostName, new_hostname, 256);
  }
  bool is_server() { return isServerCurr;}
protected:
  Transporter(TransporterRegistry &,
              TrpId transporter_index,
	      TransporterType,
	      const char *lHostName,
	      const char *rHostName, 
	      int s_port,
	      bool isMgmConnection,
	      NodeId lNodeId,
	      NodeId rNodeId,
	      NodeId serverNodeId,
	      int byteorder, 
	      bool compression, 
	      bool checksum, 
	      bool signalId,
              Uint32 max_send_buffer,
              bool _presend_checksum,
              Uint32 spintime);

  virtual bool configure(const TransporterConfiguration* conf);
  virtual bool configure_derived(const TransporterConfiguration* conf) = 0;

  /**
   * Blocking, for max timeOut milli seconds
   *   Returns true if connect succeeded
   */
  virtual bool connect_server_impl(NdbSocket&&) = 0;
  virtual bool connect_client_impl(NdbSocket&&) = 0;
  virtual int pre_connect_options(ndb_socket_t) { return 0;}
  
  /**
   * Disconnects the Transporter, possibly blocking.
   * releaseAfterDisconnect() need to be called when
   * DISCONNECTED state is confirmed.
   */
  virtual void disconnectImpl();

  /**
   * Release any resources held by a DISCONNECTED Transporter.
   */
  virtual void releaseAfterDisconnect();

  /**
   * Remote host name/and address
   */
  char remoteHostName[256];
  char localHostName[256];

  int m_s_port;

  Uint32 m_spintime;
  Uint32 get_spintime()
  {
    return m_spintime;
  }
  const NodeId remoteNodeId;
  const NodeId localNodeId;

  TrpId m_transporter_index;
  const bool isServer;
  bool isServerCurr;

  bool m_use_only_ipv4;
  void set_use_only_ipv4(bool use_only_ipv4)
  {
    m_use_only_ipv4 = use_only_ipv4;
  }
  bool get_use_only_ipv4()
  {
    return m_use_only_ipv4;
  }

  int byteOrder;
  bool compressionUsed;
  bool checksumUsed;
  bool check_send_checksum;
  bool signalIdUsed;
  Packer m_packer;  
  Uint32 m_max_send_buffer;
  /* Overload limit, as configured with the OverloadLimit config parameter. */
  Uint32 m_overload_limit;
  Uint32 m_slowdown_limit;
  void resetCounters();
  Uint64 m_bytes_sent;
  Uint64 m_bytes_received;
  Uint32 m_connect_count;
  Uint32 m_overload_count;
  Uint32 m_slowdown_count;

  // Sending/Receiving socket used by both client and server
  NdbSocket theSocket;
private:
  SocketClient *m_socket_client;
  ndb_sockaddr m_connect_address;

  virtual bool send_is_possible(int timeout_millisec) const = 0;
  virtual bool send_limit_reached(int bufsize) = 0;

  void update_connect_state(bool connected);

public:
  bool is_mgm_connection() { return isMgmConnection;}

protected:
  /**
   * means that we transform an MGM connection into
   * a transporter connection
   */
  bool isMgmConnection;

  Uint32 m_multi_transporter_instance;
  Uint32 m_recv_thread_idx;
  bool m_is_active;

  Uint32 m_os_max_iovec;
  Uint32 m_timeOutMillis;
  bool m_connected;     // Are we connected
  TransporterType m_type;

  /**
   * Statistics
   */
  Uint32 reportFreq;
  Uint32 receiveCount;
  Uint64 receiveSize;
  Uint32 sendCount;
  Uint64 sendSize;

  TransporterRegistry &m_transporter_registry;
  TransporterCallback *get_callback_obj() { return m_transporter_registry.callbackObj; }
  void report_error(enum TransporterError err, const char *info = nullptr)
    { m_transporter_registry.report_error(remoteNodeId, err, info); }

  Uint32 fetch_send_iovec_data(struct iovec dst[], Uint32 cnt);
  void iovec_data_sent(int nBytesSent);

  void set_get(ndb_socket_t fd,
               int level,
               int optval,
               const char *optname, 
               int val);
  /*
   * Keep checksum state for Protocol6 messages over a byte stream.
   */
  class checksum_state {
    enum cs_states
    {
      CS_INIT,
      CS_MSG_CHECK,
      CS_MSG_NOCHECK
    };
    cs_states state;
    Uint32 chksum; // of already sent bytes, rotated so next byte to process matches first byte of chksum
    Uint16 pending; // remaining bytes before state change
  public:
    bool computev(const struct iovec *iov, int iovcnt, size_t bytecnt = SIZE_T_MAX);
    checksum_state(): state(CS_INIT), chksum(0), pending(4) {}
    void init() { state = CS_INIT; chksum = 0; pending = 4; }
  private:
    bool compute(const void* bytes, size_t len);
    void dumpBadChecksumInfo(Uint32 inputSum,
                             Uint32 badSum,
                             size_t offset,
                             Uint32 remaining,
                             const void* buf,
                             size_t len) const;

    static_assert(MAX_SEND_MESSAGE_BYTESIZE == (Uint16)MAX_SEND_MESSAGE_BYTESIZE);
    static_assert(SIZE_T_MAX == (size_t)SIZE_T_MAX);
  };
  checksum_state send_checksum_state;
};

inline
ndb_socket_t
Transporter::getSocket() const {
  return theSocket.ndb_socket();
}

inline
TransporterType
Transporter::getTransporterType() const
{
  return m_type;
}

inline
bool
Transporter::isConnected() const {
  return m_connected;
}

inline
NodeId
Transporter::getRemoteNodeId() const {
  return remoteNodeId;
}

inline
TrpId
Transporter::getTransporterIndex() const {
  return m_transporter_index;
}

inline
void
Transporter::setTransporterIndex(TrpId val)
{
  m_transporter_index = val;
}

inline
NodeId
Transporter::getLocalNodeId() const {
  return localNodeId;
}

/**
 * Get data to send (in addition to data possibly remaining from previous
 * partial send).
 */
inline
Uint32
Transporter::fetch_send_iovec_data(struct iovec dst[], Uint32 cnt)
{
  return get_callback_obj()->get_bytes_to_send_iovec(m_transporter_index,
                                                     dst,
                                                     cnt);
}

inline
void
Transporter::iovec_data_sent(int nBytesSent)
{
  Uint32 used_bytes = get_callback_obj()->bytes_sent(m_transporter_index,
                                                     nBytesSent);
  update_status_overloaded(used_bytes);
}

inline
bool
Transporter::checksum_state::compute(const void* buf, size_t len)
{
  const Uint32 inputSum = chksum;
  Uint32 off = 0;
  unsigned char* psum = static_cast<unsigned char*>(static_cast<void*>(&chksum));
  const unsigned char* bytes = static_cast<const unsigned char*>(buf);

  while (off < len)
  {
    const Uint32 available = len - off;
    switch (state)
    {
    case CS_INIT:
    {
      assert(pending <= 4);
      assert(chksum == 0 || pending < 4);
      const Uint32 nb = MIN(pending, available);
      memcpy(psum + (4-pending), bytes + off, nb);
      off+= nb;
      pending-= nb;

      if (pending == 0)
      {
        /* Msg header word 0 complete, parse to determine msg length */
        assert(Protocol6::getMessageLength(chksum) <= (MAX_SEND_MESSAGE_BYTESIZE >> 2));
        assert(Protocol6::getMessageLength(chksum) >= 2);
        pending = (Protocol6::getMessageLength(chksum) * 4) - 4; /* Word 0 eaten */
        state = (Protocol6::getCheckSumIncluded(chksum)? CS_MSG_CHECK : CS_MSG_NOCHECK);
      }
      break;
    }
    case CS_MSG_CHECK:
    case CS_MSG_NOCHECK:
    {
      if (available < pending)
      {
        /* Only part of current msg body present */
        if (state == CS_MSG_CHECK)
        {
          /* Add available content to the checksum */
          chksum = computeXorChecksumBytes(bytes + off, available, chksum);
        }
        off += available;
        pending -= available;
      }
      else
      {
        /* All of current msg body present, consume and check it */
        if (state == CS_MSG_CHECK)
        {
          chksum = computeXorChecksumBytes(bytes + off, pending, chksum);
          if (chksum != 0)
          {
            dumpBadChecksumInfo(inputSum,
                                chksum,
                                off,
                                pending,
                                buf,
                                len);
            return false;
          }
        }
        off += pending;

        /* Now we are ready for the next msg */
        pending = 4;
        state = CS_INIT;
      }
      break;
    }
    }
  } // while (off < len)

  return true;
}


inline
bool
Transporter::checksum_state::computev(const struct iovec *iov, int iovcnt, size_t bytecnt)
{
  // bytecnt is SIZE_T_MAX implies use all iovec
  size_t off = 0;
  bool ok = true;
  for(int iovi = 0; ok && bytecnt > off && iovi < iovcnt; iovi ++)
  {
    int nb = iov[iovi].iov_len;
    if (bytecnt < off + nb)
    {
      nb = bytecnt - off;
    }
    if (!compute(iov[iovi].iov_base, nb))
    {
      g_eventLogger->info(
          "Transporter::checksum_state::computev() failed on IOV %u/%u "
          "byteCount %llu off %llu nb %u",
          iovi, iovcnt, Uint64(bytecnt), Uint64(off), nb);
      /* TODO : Dump more IOV + bytecnt details */
      return false;
    }
    off += nb;
  }
  if (bytecnt != SIZE_T_MAX && bytecnt != off)
  {
    g_eventLogger->info(
        "Transporter::checksum_state::computev() failed : "
        "bytecnt %llu off %llu",
        Uint64(bytecnt), Uint64(off));
    ok = false;
  }
  return ok;
}

#endif // Define of Transporter_H<|MERGE_RESOLUTION|>--- conflicted
+++ resolved
@@ -1,6 +1,6 @@
 /*
    Copyright (c) 2003, 2023, Oracle and/or its affiliates.
-   Copyright (c) 2021, 2023, Hopsworks and/or its affiliates.
+   Copyright (c) 2021, 2024, Hopsworks and/or its affiliates.
 
    This program is free software; you can redistribute it and/or modify
    it under the terms of the GNU General Public License, version 2.0,
@@ -127,20 +127,10 @@
    * None blocking
    *    Use isConnected() to check status
    */
-<<<<<<< HEAD
   virtual bool connect_client(bool);
-  bool connect_client(NdbSocket &);
-  bool connect_client(ndb_socket_t fd) {
-    NdbSocket socket(fd, NdbSocket::From::Existing);
-    return connect_client(socket);
-  }
-  bool connect_server(NdbSocket & socket, BaseString& errormsg);
-=======
-  virtual bool connect_client();
   bool connect_client(NdbSocket&&);
   bool connect_client_mgm(int);
   bool connect_server(NdbSocket&& socket, BaseString& errormsg);
->>>>>>> 20884deb
 
   /**
    * Returns socket used (sockets are used for all transporters to ensure
