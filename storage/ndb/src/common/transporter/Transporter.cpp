/*
   Copyright (c) 2003, 2024, Oracle and/or its affiliates.
   Copyright (c) 2021, 2024, Hopsworks and/or its affiliates.

   This program is free software; you can redistribute it and/or modify
   it under the terms of the GNU General Public License, version 2.0,
   as published by the Free Software Foundation.

   This program is designed to work with certain software (including
   but not limited to OpenSSL) that is licensed under separate terms,
   as designated in a particular file or component or in included license
   documentation.  The authors of MySQL hereby grant you an additional
   permission to link the program and your derivative works with the
   separately licensed software that they have either included with
   the program or referenced in the documentation.

   This program is distributed in the hope that it will be useful,
   but WITHOUT ANY WARRANTY; without even the implied warranty of
   MERCHANTABILITY or FITNESS FOR A PARTICULAR PURPOSE.  See the
   GNU General Public License, version 2.0, for more details.

   You should have received a copy of the GNU General Public License
   along with this program; if not, write to the Free Software
   Foundation, Inc., 51 Franklin St, Fifth Floor, Boston, MA 02110-1301  USA
*/

#include "Transporter.hpp"
#include <NdbSleep.h>
#include <InputStream.hpp>
#include <OutputStream.hpp>
#include <SocketAuthenticator.hpp>
#include <TransporterCallback.hpp>
#include <TransporterRegistry.hpp>
#include "TransporterInternalDefinitions.hpp"
#include "ndb_config.h"
#include "portlib/NdbTCP.h"
#include "portlib/ndb_sockaddr.h"
#include "util/cstrbuf.h"
#include "util/require.h"

#include <EventLogger.hpp>

#if 0
#define DEBUG_FPRINTF(arglist) \
  do {                         \
    fprintf arglist;           \
  } while (0)
#else
#define DEBUG_FPRINTF(a)
#endif

// #define DEBUG_MULTI_TRP 1

#ifdef DEBUG_MULTI_TRP
#define DEB_MULTI_TRP(arglist)   \
  do {                           \
    g_eventLogger->info arglist; \
  } while (0)
#else
#define DEB_MULTI_TRP(arglist) \
  do {                         \
  } while (0)
#endif

Transporter::Transporter(TransporterRegistry &t_reg, TrpId transporter_index,
                         TransporterType _type, const char *lHostName,
                         const char *rHostName, int s_port,
                         bool _isMgmConnection, NodeId lNodeId, NodeId rNodeId,
                         NodeId serverNodeId, int _byteorder, bool _compression,
                         bool _checksum, bool _signalId, Uint32 max_send_buffer,
                         bool _presend_checksum, Uint32 spintime)
    : m_s_port(s_port),
      m_spintime(spintime),
      remoteNodeId(rNodeId),
      localNodeId(lNodeId),
      m_transporter_index(transporter_index),
      isServer(lNodeId == serverNodeId),
      m_packer(_signalId, _checksum),
      m_max_send_buffer(max_send_buffer),
      m_overload_limit(0xFFFFFFFF),
      m_slowdown_limit(0xFFFFFFFF),
      m_bytes_sent(0),
      m_bytes_received(0),
      m_connect_count(0),
      m_overload_count(0),
      m_slowdown_count(0),
      m_send_buffer_alloc_bytes(0),
      m_send_buffer_max_alloc_bytes(0),
      m_send_buffer_used_bytes(0),
      m_send_buffer_max_used_bytes(0),
      isMgmConnection(_isMgmConnection),
      m_connected(false),
      m_type(_type),
      m_require_tls(false),
      m_encrypted(false),
      reportFreq(4096),
      receiveCount(0),
      receiveSize(0),
      sendCount(0),
      sendSize(0),
      m_transporter_registry(t_reg) {
  DBUG_ENTER("Transporter::Transporter");

  // Initialize member variables
  m_multi_transporter_instance = 0;
  m_recv_thread_idx = 0;
  m_is_active = true;
  isServerCurr = isServer;
  m_use_only_ipv4 = false;

  assert(rHostName);
  if (rHostName && strlen(rHostName) > 0) {
    if (cstrbuf_copy(remoteHostName, rHostName) == 1) {
      ndbout << "Unable to setup transporter. Node " << rNodeId
             << " had a too long hostname '" << rHostName
             << "'. Update configuration." << endl;
      exit(-1);
    }
  } else {
    if (!isServer) {
      g_eventLogger->info(
          "Unable to setup transporter. Node %u must have hostname."
          " Update configuration.",
          rNodeId);
      exit(-1);
    }
    remoteHostName[0] = 0;
  }
  if (cstrbuf_copy(localHostName, lHostName) == 1) {
    ndbout << "Unable to setup transporter. Node " << lNodeId
           << " had a too long hostname '" << lHostName
           << "'. Update configuration." << endl;
    exit(-1);
  }

  DBUG_PRINT("info", ("rId=%d lId=%d isServer=%d rHost=%s lHost=%s s_port=%d",
                      remoteNodeId, localNodeId, isServer, remoteHostName,
                      localHostName, s_port));

  byteOrder = _byteorder;
  compressionUsed = _compression;
  checksumUsed = _checksum;
  check_send_checksum = _presend_checksum;
  signalIdUsed = _signalId;

  m_timeOutMillis = 3000;

  if (isServer)
    m_socket_client = nullptr;
  else {
    m_socket_client = new SocketClient(new SocketAuthSimple());
    m_socket_client->set_connect_timeout(m_timeOutMillis);
  }

  m_os_max_iovec = 16;
#if defined(_SC_IOV_MAX) && defined(HAVE_SYSCONF)
  long res = sysconf(_SC_IOV_MAX);
  if (res != (long)-1) {
    m_os_max_iovec = (Uint32)res;
  }
#endif

  DBUG_VOID_RETURN;
}

void Transporter::use_tls_client_auth() {
  delete m_socket_client;
  SocketAuthTls *authTls =
      new SocketAuthTls(&m_transporter_registry.m_tls_keys, m_require_tls);
  m_socket_client = new SocketClient(authTls);
  m_socket_client->set_connect_timeout(m_timeOutMillis);
}

Transporter::~Transporter() { delete m_socket_client; }

bool Transporter::start_disconnecting(int err, bool send_source) {
  DEB_MULTI_TRP(("Disconnecting trp_id %u for node %u", getTransporterIndex(),
                 remoteNodeId));
  return m_transporter_registry.start_disconnecting(getTransporterIndex(), err,
                                                    send_source);
}

bool Transporter::configure(const TransporterConfiguration *conf) {
  if (configure_derived(conf) && conf->s_port == m_s_port &&
      conf->requireTls == m_require_tls &&
      strcmp(conf->remoteHostName, remoteHostName) == 0 &&
      strcmp(conf->localHostName, localHostName) == 0 &&
      conf->remoteNodeId == remoteNodeId && conf->localNodeId == localNodeId &&
      (conf->serverNodeId == conf->localNodeId) == isServer &&
      conf->checksum == checksumUsed &&
      conf->preSendChecksum == check_send_checksum &&
      conf->signalId == signalIdUsed &&
      conf->isMgmConnection == isMgmConnection && conf->type == m_type)
    return true;  // No change
  return false;   // Can't reconfigure
}

void Transporter::update_connect_state(bool connected) {
  assert(connected != m_connected);
  m_connected = connected;
}

bool Transporter::connect_server(NdbSocket &&sockfd, BaseString &msg) {
  // all initial negotiation is done in TransporterRegistry::connect_server
  DBUG_ENTER("Transporter::connect_server");

  if (m_connected) {
    msg.assfmt("line: %u : already connected ??", __LINE__);
    DEBUG_FPRINTF((stderr, "Transporter already connected\n"));
    DBUG_RETURN(false);
  }

  // Cache the connect address
  ndb_socket_connect_address(sockfd.ndb_socket(), &m_connect_address);

  if (!connect_server_impl(std::move(sockfd))) {
    msg.assfmt("line: %u : connect_server_impl failed", __LINE__);
    DEBUG_FPRINTF((stderr, "connect_server_impl failed\n"));
    DBUG_RETURN(false);
  }

#ifdef DEBUG_FPRINTF
  if (isPartOfMultiTransporter()) {
    DEBUG_FPRINTF((stderr, "connect_server node_id: %u, trp_id: %u\n",
                   getRemoteNodeId(), getTransporterIndex()));
  }
#endif
  m_connect_count++;
  resetCounters();

  update_connect_state(true);
  isServerCurr = true;
  DBUG_RETURN(true);
}

inline static void tls_error(int code) {
  g_eventLogger->error("TLS error %d '%s'", code, TlsKeyError::message(code));
}

bool Transporter::connect_client_mgm(int port) {
  require(!isPartOfMultiTransporter());
  NdbSocket secureSocket =
      m_transporter_registry.connect_ndb_mgmd(remoteHostName, port);
  return connect_client(std::move(secureSocket));
}

bool
Transporter::connect_client(bool multi_connection)
{
  NdbSocket secureSocket;
  DBUG_ENTER("Transporter::connect_client");

  if (m_connected) {
    DBUG_RETURN(true);
  }

  int port = m_s_port;
  if (port < 0) {
    // The port number is stored as negative to indicate it's a port number
    // which the server side setup dynamically and thus was communicated
    // to the client via the ndb_mgmd.
    // Reverse the negative port number to get the connectable port
    port = -port;
  }

<<<<<<< HEAD
  if (!m_transporter_registry.get_active_node(getRemoteNodeId()) &&
      !multi_connection)
  {
    DEBUG_FPRINTF((stderr, "connect_client failed, node %u active = %u\n",
                  getRemoteNodeId(),
                  m_transporter_registry.get_active_node(getRemoteNodeId())));
    DBUG_RETURN(false);
  }

  if(isMgmConnection)
  {
    DEBUG_FPRINTF((stderr, "connect_ndb_mgmd to host: %s on port: %d\n",
                   remoteHostName,
                   port));
    return connect_client_mgm(port);
=======
  if (isMgmConnection) {
    DBUG_RETURN(connect_client_mgm(port));
>>>>>>> 05e4357f
  } else {
    ndb_sockaddr local;
    if (strlen(localHostName) > 0) {
      if (Ndb_getAddr(&local, localHostName)) {
        DEBUG_FPRINTF((stderr, "connect_client lookup '%s' failed, node: %u\n",
                       localHostName, getRemoteNodeId()));
        DBUG_RETURN(false);
      }
    }

    ndb_sockaddr remote_addr;
    if (Ndb_getAddr(&remote_addr, remoteHostName)) {
      DEBUG_FPRINTF((stderr,
                     "connect_client lookup remote '%s' failed, node: %u\n",
                     remoteHostName, getRemoteNodeId()));
      DBUG_RETURN(false);
    }
    remote_addr.set_port(port);
    if (!m_socket_client->init(m_use_only_ipv4, remote_addr.get_address_family()))
    {
      DEBUG_FPRINTF((stderr, "m_socket_client->init failed, node: %u\n",
                     getRemoteNodeId()));
      DBUG_RETURN(false);
    }

    if (pre_connect_options(m_socket_client->m_sockfd) != 0) {
      DEBUG_FPRINTF((stderr, "pre_connect_options failed, node: %u\n",
                     getRemoteNodeId()));
      DBUG_RETURN(false);
    }

    if (strlen(localHostName) > 0) {
      if (m_socket_client->bind(local) != 0) {
        DEBUG_FPRINTF((stderr, "m_socket_client->bind failed, node: %u\n",
                       getRemoteNodeId()));
        DBUG_RETURN(false);
      }
    }
    DEBUG_FPRINTF((stderr, "m_socket_client->connect to %s\n",
                   remoteHostName));

    secureSocket = m_socket_client->connect(remote_addr);
    if (!secureSocket.is_valid()) {
      DBUG_RETURN(false);
    }

    /** Socket Authentication */
    int auth = m_socket_client->authenticate(secureSocket);
    g_eventLogger->debug("Transporter client auth result: %d [%s]", auth,
                         SocketAuthenticator::error(auth));
    if (auth < SocketAuthenticator::AuthOk) {
      secureSocket.close();
      DBUG_RETURN(false);
    }

    if (auth == SocketAuthTls::negotiate_tls_ok)  // Initiate TLS
    {
      struct ssl_ctx_st *ctx = m_transporter_registry.m_tls_keys.ctx();
      struct ssl_st *ssl = NdbSocket::get_client_ssl(ctx);
      if (ssl == nullptr) {
        tls_error(TlsKeyError::no_local_cert);
        secureSocket.close();
        DBUG_RETURN(false);
      }
      if (!secureSocket.associate(ssl)) {
        tls_error(TlsKeyError::openssl_error);
        NdbSocket::free_ssl(ssl);
        secureSocket.close();
        DBUG_RETURN(false);
      }
      if (!secureSocket.do_tls_handshake()) {
        tls_error(TlsKeyError::authentication_failure);
        // secureSocket closed by do_tls_handshake
        DBUG_RETURN(false);
      }

      /* Certificate Authorization */
      auth =
          TlsKeyManager::check_server_host_auth(secureSocket, remoteHostName);
      if (auth) {
        tls_error(auth);
        secureSocket.close();
        DBUG_RETURN(false);
      }
    }
  }

  DBUG_RETURN(connect_client(std::move(secureSocket)));
}

bool Transporter::connect_client(NdbSocket &&socket) {
  DBUG_ENTER("Transporter::connect_client(sockfd)");

  if (m_connected) {
    DBUG_PRINT("error", ("Already connected"));
    DEBUG_FPRINTF((stderr, "Already connected\n"));
    socket.close();
    DBUG_RETURN(true);
  }

  if (!socket.is_valid()) {
    DBUG_PRINT("error", ("Socket %s is not valid", socket.to_string().c_str()));
    DEBUG_FPRINTF((stderr, "Socket not valid\n"));
    DBUG_RETURN(false);
  }

  DBUG_PRINT("info",("server port: %d, isMgmConnection: %d",
                     m_s_port, isMgmConnection));
  DEBUG_FPRINTF((stderr, "server port: %d, isMgmConnection: %d\n",
                 m_s_port, isMgmConnection));

  /**
   * Send "hello"
   *
   * We can add more optional parameters here, so long as the
   * receiver can safely ignore them, and the string does
   * not get longer than the max size allowed by supported
   * receivers - see below.
   *
   * Currently have
   *   nodeId      0..255   :  3 chars
   *   space                :  1 char
   *   type          0..4   :  1 char
   *   space                :  1 char
   *   nodeId      0..255   :  3 chars
   *   space                :  1 char
   *   instance id  0..32   :  2 chars
   *   ------------------------------
   *   total                : 12 chars
   */
  char helloBuf[256];
  const int helloLen = BaseString::snprintf(
      helloBuf, sizeof(helloBuf), "%d %d %d %d", localNodeId, m_type,
      remoteNodeId, m_multi_transporter_instance);
  if (helloLen < 0) {
    DBUG_PRINT("error", ("Failed to buffer hello %d", helloLen));
    socket.close();
    DBUG_RETURN(false);
  }
  /**
   * Received in TransporterRegistry::connect_server()
   * with tight limit up to 8.0.20.
   * When servers older than 8.0.20 are no longer supported
   * the higher limit can be used.
   */
  const int OldMaxHandshakeBytesLimit = 23; /* 24 - 1 for \n */
  if (unlikely(helloLen > OldMaxHandshakeBytesLimit)) {
    /* Cannot send this many bytes to older versions */
    g_eventLogger->info("Failed handshake string length %u : \"%s\"", helloLen,
                        helloBuf);
    abort();
  }

  DBUG_PRINT("info", ("Sending hello : %s", helloBuf));
  DEBUG_FPRINTF((stderr, "Sending hello : %s\n", helloBuf));

  SocketOutputStream s_output(socket);
  if (s_output.println("%s", helloBuf) < 0) {
    DBUG_PRINT("error", ("Send of 'hello' failed"));
    socket.close();
    DBUG_RETURN(false);
  }

  // Read reply
  DBUG_PRINT("info", ("Reading reply"));
  char buf[256];
  SocketInputStream s_input(socket);
  if (s_input.gets(buf, 256) == nullptr) {
    DBUG_PRINT("error", ("Failed to read reply"));
    DEBUG_FPRINTF((stderr, "Failed to read reply\n"));
    socket.close();
    DBUG_RETURN(false);
  }

  // Parse reply
  int nodeId, remote_transporter_type = -1;
  int r = sscanf(buf, "%d %d", &nodeId, &remote_transporter_type);
  switch (r) {
  case 2:
    break;
  default:
    DBUG_PRINT("error", ("Failed to parse reply"));
    DEBUG_FPRINTF((stderr, "Failed to parse reply\n"));
    socket.close();
    DBUG_RETURN(false);
  }

  DBUG_PRINT("info", ("nodeId=%d remote_transporter_type=%d", nodeId,
                      remote_transporter_type));

  // Check nodeid
  if (nodeId != remoteNodeId) {
    g_eventLogger->error("Connected to wrong nodeid: %d, expected: %d", nodeId,
                         remoteNodeId);
    socket.close();
    DBUG_RETURN(false);
  }

  // Check transporter type
  if (remote_transporter_type != -1 && remote_transporter_type != m_type) {
    g_eventLogger->error(
        "Connection to node: %d uses different transporter "
        "type: %d, expected type: %d",
        nodeId, remote_transporter_type, m_type);
    socket.close();
    DBUG_RETURN(false);
  }

  if (!m_transporter_registry.get_active_node(remoteNodeId))
  {
    g_eventLogger->error("Connection to node: %d refused since node"
                         " is not active", remoteNodeId);
    socket.close();
    DBUG_RETURN(false);
  }
  // Cache the connect address
  ndb_socket_connect_address(socket.ndb_socket(), &m_connect_address);

  if (! connect_client_impl(std::move(socket)))
  {
    DEBUG_FPRINTF((stderr, "connect_client_impl failed\n"));
    DBUG_RETURN(false);
  }

  m_connect_count++;
  resetCounters();

#ifdef DEBUG_FPRINTF
  if (isPartOfMultiTransporter()) {
    DEBUG_FPRINTF(
        (stderr, "connect_client multi trp node: %u\n", getRemoteNodeId()));
  }
#endif
  update_connect_state(true);
  DBUG_RETURN(true);
}

void Transporter::doDisconnect() {
  if (!m_connected) {
    return;
  }
  isServerCurr = isServer;
  disconnectImpl();             // Do the disconnect
  update_connect_state(false);  // Announce disconnect
}

void Transporter::disconnectImpl() {
  assert(theSocket.is_valid());
  if (theSocket.is_valid()) {
    DEB_MULTI_TRP(("Shutdown socket for trp %u", getTransporterIndex()));
    if (theSocket.shutdown() < 0) {
      // Do we care about shutdown failures? It might fail due to e.g.
      // connection already terminated by other peer.
      report_error(TE_ERROR_CLOSING_SOCKET);
    }
  }
}

/**
 * releaseAfterDisconnect() is assumed to be called when TR has this
 * Transporter in the DISCONNECTED state -> There are no other concurrent
 * send/receive activity on it, thus held resources can be released without
 * lock and concerns for thread safety.
 */
void Transporter::releaseAfterDisconnect() {
  assert(!isConnected());
  theSocket.close();
}

void Transporter::resetCounters() {
  m_bytes_sent = 0;
  m_bytes_received = 0;
  m_overload_count = 0;
  m_slowdown_count = 0;
  m_send_buffer_alloc_bytes = 0;
  m_send_buffer_max_alloc_bytes = 0;
  m_send_buffer_used_bytes = 0;
  m_send_buffer_max_used_bytes = 0;
}

void Transporter::checksum_state::dumpBadChecksumInfo(
    Uint32 inputSum, Uint32 badSum, size_t offset, Uint32 sig_remaining,
    const void *buf, size_t len) const {
  /* Timestamped event showing issue, followed by details */
  g_eventLogger->error(
      "Transporter::checksum_state::compute() failed with sum 0x%x", badSum);
  g_eventLogger->info("Input sum 0x%x compute offset %llu len %u  bufflen %llu",
                      inputSum, Uint64(offset), sig_remaining, Uint64(len));
  /* Next dump buf content, with word alignment
   * Buffer is a byte aligned window on signals made of words
   * remaining bytes to end of multiple-of-word sized signal
   * indicates where word alignmnent boundaries are
   */
  {
    Uint32 pos = 0;
    Uint32 buf_remain = Uint32(len);
    const char *data = (const char *)buf;
    const Uint32 firstWordBytes = Uint32((offset + sig_remaining) & 3);
    if (firstWordBytes && (buf_remain >= firstWordBytes)) {
      /* Partial first word */
      Uint32 word = 0;
      memcpy(&word, data, firstWordBytes);
      g_eventLogger->info("-%4x  : 0x%08x", 4 - firstWordBytes, word);
      buf_remain -= firstWordBytes;
      pos += firstWordBytes;
    }

    char logbuf[MAX_LOG_MESSAGE_SIZE] = "";

    if (buf_remain)
      BaseString::snappend(logbuf, sizeof(logbuf), " %4x  : ", pos);

    while (buf_remain > 4) {
      Uint32 word;
      memcpy(&word, data + pos, 4);
      pos += 4;
      buf_remain -= 4;
      BaseString::snappend(logbuf, sizeof(logbuf), "0x%08x ", word);
      if (((pos + firstWordBytes) % 24) == 0) {
        g_eventLogger->info("%s", logbuf);

        logbuf[0] = '\0';
        BaseString::snappend(logbuf, sizeof(logbuf), " %4x  : ", pos);
      }
    }
    if (buf_remain > 0) {
      /* Partial last word */
      Uint32 word = 0;
      memcpy(&word, data + pos, buf_remain);
      g_eventLogger->info("%s 0x%08x", logbuf, word);
    }
  }
}

void Transporter::set_get(ndb_socket_t fd, int level, int optval,
                          const char *optname [[maybe_unused]], int val) {
  int actual = 0, defval = 0;

  ndb_getsockopt(fd, level, optval, &defval);

  if (ndb_setsockopt(fd, level, optval, &val) < 0) {
#ifdef DEBUG_TRANSPORTER
    g_eventLogger->error("setsockopt(%s, %d) errno: %d %s", optname, val, errno,
                         strerror(errno));
#endif
  }

  if ((ndb_getsockopt(fd, level, optval, &actual) == 0) && actual != val) {
#ifdef DEBUG_TRANSPORTER
    g_eventLogger->error("setsockopt(%s, %d) - actual %d default: %d", optname,
                         val, actual, defval);
#endif
  }
}<|MERGE_RESOLUTION|>--- conflicted
+++ resolved
@@ -263,7 +263,6 @@
     port = -port;
   }
 
-<<<<<<< HEAD
   if (!m_transporter_registry.get_active_node(getRemoteNodeId()) &&
       !multi_connection)
   {
@@ -273,16 +272,11 @@
     DBUG_RETURN(false);
   }
 
-  if(isMgmConnection)
-  {
+  if (isMgmConnection) {
     DEBUG_FPRINTF((stderr, "connect_ndb_mgmd to host: %s on port: %d\n",
                    remoteHostName,
                    port));
-    return connect_client_mgm(port);
-=======
-  if (isMgmConnection) {
     DBUG_RETURN(connect_client_mgm(port));
->>>>>>> 05e4357f
   } else {
     ndb_sockaddr local;
     if (strlen(localHostName) > 0) {
