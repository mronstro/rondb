/*
   Copyright (c) 2003, 2021, Oracle and/or its affiliates.
   Copyright (c) 2021, 2021, Logical Clocks and/or its affiliates.

   This program is free software; you can redistribute it and/or modify
   it under the terms of the GNU General Public License, version 2.0,
   as published by the Free Software Foundation.

   This program is also distributed with certain software (including
   but not limited to OpenSSL) that is licensed under separate terms,
   as designated in a particular file or component or in included license
   documentation.  The authors of MySQL hereby grant you an additional
   permission to link the program and your derivative works with the
   separately licensed software that they have included with MySQL.

   This program is distributed in the hope that it will be useful,
   but WITHOUT ANY WARRANTY; without even the implied warranty of
   MERCHANTABILITY or FITNESS FOR A PARTICULAR PURPOSE.  See the
   GNU General Public License, version 2.0, for more details.

   You should have received a copy of the GNU General Public License
   along with this program; if not, write to the Free Software
   Foundation, Inc., 51 Franklin St, Fifth Floor, Boston, MA 02110-1301  USA
*/

#include <ndb_global.h>

#include <TransporterRegistry.hpp>
#include "TransporterInternalDefinitions.hpp"

#include "Transporter.hpp"
#include <SocketAuthenticator.hpp>
#include "BlockNumbers.h"

#include "TCP_Transporter.hpp"
#include "Multi_Transporter.hpp"
#include "Loopback_Transporter.hpp"

#ifdef NDB_SHM_TRANSPORTER_SUPPORTED
#include "SHM_Transporter.hpp"
#endif

#include "NdbOut.hpp"
#include <NdbSleep.h>
#include <NdbMutex.h>
#include <NdbSpin.h>
#include <InputStream.hpp>
#include <OutputStream.hpp>
#include <socket_io.h>

#include <mgmapi/mgmapi.h>
#include <mgmapi_internal.h>
#include <mgmapi/mgmapi_debug.h>

#include <EventLogger.hpp>

#if 0
#define DEBUG_FPRINTF(arglist) do { fprintf arglist ; } while (0)
#else
#define DEBUG_FPRINTF(a)
#endif

/**
 * There is a requirement in the Transporter design that
 * ::performReceive() and ::update_connections()
 * on the same 'TransporterReceiveHandle' should not be 
 * run concurrently. class TransporterReceiveWatchdog provides a
 * simple mechanism to assert that this rule is followed.
 * Does nothing if NDEBUG is defined (in production code)
 */
class TransporterReceiveWatchdog
{
public:
#ifdef NDEBUG
  TransporterReceiveWatchdog(TransporterReceiveHandle& recvdata)
  {}

#else
  TransporterReceiveWatchdog(TransporterReceiveHandle& recvdata)
    : m_recvdata(recvdata)
  {
    assert(m_recvdata.m_active == false);
    m_recvdata.m_active = true;
  }

  ~TransporterReceiveWatchdog()
  {
    assert(m_recvdata.m_active == true);
    m_recvdata.m_active = false;
  }

private:
  TransporterReceiveHandle& m_recvdata;
#endif
};


struct in6_addr
TransporterRegistry::get_connect_address(NodeId node_id) const
{
  return theNodeIdTransporters[node_id]->m_connect_address;
}

Uint64
TransporterRegistry::get_bytes_sent(NodeId node_id) const
{
  return theNodeIdTransporters[node_id]->get_bytes_sent();
}

Uint64
TransporterRegistry::get_bytes_received(NodeId node_id) const
{
  return theNodeIdTransporters[node_id]->get_bytes_received();
}

SocketServer::Session * TransporterService::newSession(NDB_SOCKET_TYPE sockfd)
{
  DBUG_ENTER("SocketServer::Session * TransporterService::newSession");
  DEBUG_FPRINTF((stderr, "New session created\n"));
  if (m_auth && !m_auth->server_authenticate(sockfd))
  {
    DEBUG_FPRINTF((stderr, "Failed to authenticate new session\n"));
    ndb_socket_close_with_reset(sockfd, true); // Close with reset
    DBUG_RETURN(0);
  }

  BaseString msg;
  bool close_with_reset = true;
  bool log_failure = false;
  if (!m_transporter_registry->connect_server(sockfd,
                                              msg,
                                              close_with_reset,
                                              log_failure))
  {
    DEBUG_FPRINTF((stderr, "New session failed in connect_server\n"));
    ndb_socket_close_with_reset(sockfd, close_with_reset);
    if (log_failure)
    {
      g_eventLogger->warning("TR : %s", msg.c_str());
    }
    DBUG_RETURN(0);
  }

  DBUG_RETURN(0);
}

TransporterReceiveData::TransporterReceiveData()
  : m_transporters(),
    m_recv_transporters(),
    m_has_data_transporters(),
    m_bad_data_transporters(),
    m_last_trp_id(0)
{
  /**
   * With multi receiver threads
   *   an interface to reassign these is needed...
   */
  m_transporters.set();            // Handle all
  m_transporters.clear(Uint32(0)); // Except wakeup socket...

#if defined(HAVE_EPOLL_CREATE)
  m_epoll_fd = -1;
  m_epoll_events = 0;
#endif
}

bool
TransporterReceiveData::init(unsigned maxTransporters)
{
  maxTransporters += 1; /* wakeup socket */
  m_spintime = 0;
  m_total_spintime = 0;
#if defined(HAVE_EPOLL_CREATE)
  m_epoll_fd = epoll_create(maxTransporters);
  if (m_epoll_fd == -1)
  {
    perror("epoll_create failed... falling back to select!");
    goto fallback;
  }
  m_epoll_events = new struct epoll_event[maxTransporters];
  if (m_epoll_events == 0)
  {
    perror("Failed to alloc epoll-array... falling back to select!");
    close(m_epoll_fd);
    m_epoll_fd = -1;
    goto fallback;
  }
  memset(m_epoll_events, 0, maxTransporters * sizeof(struct epoll_event));
  return true;
fallback:
#endif
  return m_socket_poller.set_max_count(maxTransporters);
}

bool
TransporterReceiveData::epoll_add(Transporter *t)
{
  assert(m_transporters.get(t->getTransporterIndex()));
#if defined(HAVE_EPOLL_CREATE)
  if (m_epoll_fd != -1)
  {
    bool add = true;
    struct epoll_event event_poll;
    memset(&event_poll, 0, sizeof(event_poll));
    NDB_SOCKET_TYPE sock_fd = t->getSocket();
    int node_id = t->getRemoteNodeId();
    int op = EPOLL_CTL_ADD;
    int ret_val, error;

    if (!ndb_socket_valid(sock_fd))
      return false;

    event_poll.data.u32 = t->getTransporterIndex();
    event_poll.events = EPOLLIN;
    ret_val = epoll_ctl(m_epoll_fd, op, sock_fd.fd, &event_poll);
    if (!ret_val)
      goto ok;
    error= errno;
    if (error == ENOENT && !add)
    {
      /*
       * Could be that socket was closed premature to this call.
       * Not a problem that this occurs.
       */
      goto ok;
    }
    if (!add || (add && (error != ENOMEM)))
    {
      /*
       * Serious problems, we are either using wrong parameters,
       * have permission problems or the socket doesn't support
       * epoll!!
       */
      g_eventLogger->info("Failed to %s epollfd: %u fd " MY_SOCKET_FORMAT
                          " node %u to epoll-set,"
                          " errno: %u %s",
                          add ? "ADD" : "DEL", m_epoll_fd,
                          MY_SOCKET_FORMAT_VALUE(sock_fd), node_id, error,
                          strerror(error));
      abort();
    }
    g_eventLogger->info("We lacked memory to add the socket for node id %u",
                        node_id);
    return false;
  }

ok:
#endif
  return true;
}

TransporterReceiveData::~TransporterReceiveData()
{
#if defined(HAVE_EPOLL_CREATE)
  if (m_epoll_fd != -1)
  {
    close(m_epoll_fd);
    m_epoll_fd = -1;
  }

  if (m_epoll_events)
  {
    delete [] m_epoll_events;
    m_epoll_events = 0;
  }
#endif
}

TransporterRegistry::TransporterRegistry(TransporterCallback *callback,
                                         TransporterReceiveHandle *recvHandle,
                                         unsigned _maxTransporters) :
  callbackObj(callback),
  receiveHandle(recvHandle),
  m_mgm_handle(0),
  sendCounter(1),
  localNodeId(0),
  maxTransporters(_maxTransporters),
  nTransporters(0),
  nMultiTransporters(0),
  nTCPTransporters(0), nSHMTransporters(0),
  connectBackoffMaxTime(0),
  m_transp_count(1),
  m_total_max_send_buffer(0)
{
  if (receiveHandle != 0)
  {
    receiveHandle->nTCPTransporters = 0;
    receiveHandle->nSHMTransporters = 0;
  }
  DBUG_ENTER("TransporterRegistry::TransporterRegistry");

  allTransporters     = new Transporter*      [maxTransporters];
  theTCPTransporters  = new TCP_Transporter * [maxTransporters];
#ifdef NDB_SHM_TRANSPORTER_SUPPORTED
  theSHMTransporters  = new SHM_Transporter * [maxTransporters];
#endif
  theTransporterTypes = new TransporterType   [MAX_NODES];
  theNodeIdTransporters = new Transporter   * [MAX_NODES];
  theMultiTransporters = new Multi_Transporter * [MAX_NODES];
  performStates       = new PerformState      [MAX_NODES];
  nodeActiveStates    = new bool              [MAX_NODES];
  ioStates            = new IOState           [MAX_NODES]; 
  peerUpIndicators    = new bool              [maxTransporters];
  connectingTime      = new Uint32            [maxTransporters];
  m_disconnect_errnum = new int               [maxTransporters];
  m_disconnect_enomem_error = new Uint32      [maxTransporters];
  m_error_states      = new ErrorState        [maxTransporters];

  m_has_extra_wakeup_socket = false;

#ifdef ERROR_INSERT
  m_blocked.clear();
  m_blocked_trp.clear();
  m_blocked_disconnected.clear();
  m_sendBlocked.clear();

  m_mixology_level = 0;
#endif

  // Initialize the transporter arrays
  ErrorState default_error_state = { TE_NO_ERROR, (const char *)~(UintPtr)0 };
  for (unsigned i = 0; i < MAX_NODES; i++)
  {
    theNodeIdTransporters[i] = NULL;
    theMultiTransporters[i] = NULL;
    performStates[i]      = DISCONNECTED;
    nodeActiveStates[i]   = true;
    ioStates[i]           = NoHalt;
    peerUpIndicators[i]   = true; // Assume all nodes are up, will be
                                  // cleared at first connect attempt
    connectingTime[i]     = 0;
    m_disconnect_errnum[i]= 0;
    m_disconnect_enomem_error[i] = 0;
    m_error_states[i]     = default_error_state;
  }
  for (unsigned i = 0; i < maxTransporters; i++)
  {
    allTransporters[i]    = NULL;
    theTCPTransporters[i] = NULL;
#ifdef NDB_SHM_TRANSPORTER_SUPPORTED
    theSHMTransporters[i] = NULL;
#endif
  }
  theMultiTransporterMutex = NdbMutex_Create();
  DBUG_VOID_RETURN;
}

void TransporterRegistry::set_mgm_handle(NdbMgmHandle h)
{
  DBUG_ENTER("TransporterRegistry::set_mgm_handle");
  if (m_mgm_handle)
    ndb_mgm_destroy_handle(&m_mgm_handle);
  m_mgm_handle= h;
  ndb_mgm_set_timeout(m_mgm_handle, 5000);
#ifndef NDEBUG
  if (h)
  {
    char buf[256];
    DBUG_PRINT("info",("handle set with connectstring: %s",
		       ndb_mgm_get_connectstring(h,buf, sizeof(buf))));
  }
  else
  {
    DBUG_PRINT("info",("handle set to NULL"));
  }
#endif
  DBUG_VOID_RETURN;
}

TransporterRegistry::~TransporterRegistry()
{
  DBUG_ENTER("TransporterRegistry::~TransporterRegistry");
 
  disconnectAll(); 
  removeAll();
  
  delete[] allTransporters;
  delete[] theTCPTransporters;
#ifdef NDB_SHM_TRANSPORTER_SUPPORTED
  delete[] theSHMTransporters;
#endif
  delete[] theTransporterTypes;
  delete[] theMultiTransporters;
  delete[] theNodeIdTransporters;
  delete[] performStates;
  delete[] nodeActiveStates;
  delete[] ioStates;
  delete[] peerUpIndicators;
  delete[] connectingTime;
  delete[] m_disconnect_errnum;
  delete[] m_disconnect_enomem_error;
  delete[] m_error_states;

  if (m_mgm_handle)
    ndb_mgm_destroy_handle(&m_mgm_handle);

  if (m_has_extra_wakeup_socket)
  {
    ndb_socket_close(m_extra_wakeup_sockets[0]);
    ndb_socket_close(m_extra_wakeup_sockets[1]);
  }
  NdbMutex_Destroy(theMultiTransporterMutex);
  DBUG_VOID_RETURN;
}

void
TransporterRegistry::removeAll()
{
  for (Uint32 i = 0; i < nTCPTransporters; i++)
  {
    delete theTCPTransporters[i];
  }
#ifdef NDB_SHM_TRANSPORTER_SUPPORTED
  for (Uint32 i = 0; i < nSHMTransporters; i++)
  {
    delete theSHMTransporters[i];
  }
#endif
  for (Uint32 i = 0; i < nMultiTransporters; i++)
  {
    delete theMultiTransporters[i];
  }
  nTransporters = 0;
  nTCPTransporters = 0;
  nSHMTransporters = 0;
  nMultiTransporters = 0;
}

void
TransporterRegistry::disconnectAll(){
  DEBUG_FPRINTF((stderr, "(%u)doDisconnect(all), line: %d\n",
               localNodeId, __LINE__));
  for (Uint32 i = 0; i < nTCPTransporters; i++)
  {
    theTCPTransporters[i]->doDisconnect();
  }
#ifdef NDB_SHM_TRANSPORTER_SUPPORTED
  for (Uint32 i = 0; i < nSHMTransporters; i++)
  {
    theSHMTransporters[i]->doDisconnect();
  }
#endif
}

bool
TransporterRegistry::init(NodeId nodeId) {
  DBUG_ENTER("TransporterRegistry::init");
  assert(localNodeId == 0 ||
         localNodeId == nodeId);

  localNodeId = nodeId;

  DEBUG("TransporterRegistry started node: " << localNodeId);

  if (receiveHandle)
  {
    if (!init(* receiveHandle))
      DBUG_RETURN(false);
  }

  DBUG_RETURN(true);
}

bool
TransporterRegistry::init(TransporterReceiveHandle& recvhandle)
{
  recvhandle.nTCPTransporters = nTCPTransporters;
  recvhandle.nSHMTransporters = nSHMTransporters;
  return recvhandle.init(maxTransporters);
}

void
TransporterRegistry::set_hostname(Uint32 nodeId,
                                  const char *new_hostname)
{
  for (Uint32 i = 0; i < nTCPTransporters; i++)
  {
    if (theTCPTransporters[i]->remoteNodeId == nodeId)
    {
      theTCPTransporters[i]->set_hostname(new_hostname);
    }
  }
#ifdef NDB_SHM_TRANSPORTER_SUPPORTED
  for (Uint32 i = 0; i < nSHMTransporters; i++)
  {
    if (theSHMTransporters[i]->remoteNodeId == nodeId)
    {
      theSHMTransporters[i]->set_hostname(new_hostname);
    }
  }
#endif
}

bool
TransporterRegistry::connect_server(NDB_SOCKET_TYPE sockfd,
                                    BaseString & msg,
                                    bool& close_with_reset,
                                    bool& log_failure)
{
  DBUG_ENTER("TransporterRegistry::connect_server(sockfd)");

  log_failure = true;

  // Read "hello" that consists of node id and other info
  // from client
  SocketInputStream s_input(sockfd);
  char buf[256]; // <int> <int> <int> <int> <..expansion..>
  if (s_input.gets(buf, sizeof(buf)) == 0) {
    /* Could be spurious connection, need not log */
    log_failure = false;
    msg.assfmt("Ignored connection attempt as failed to "
               "read 'hello' from client");
    DBUG_PRINT("error", ("%s", msg.c_str()));
    DEBUG_FPRINTF((stderr, "%s", msg.c_str()));
    DBUG_RETURN(false);
  }

  int nodeId;
  int remote_transporter_type;
  int serverNodeId = -1;
  int multi_transporter_instance = -1;
  int r= sscanf(buf, "%d %d %d %d",
                &nodeId,
                &remote_transporter_type,
                &serverNodeId,
                &multi_transporter_instance);
  switch (r) {
  case 4:
    /* Latest version client */
    break;
  case 3:
    /* Older client, sending just nodeid, transporter type, serverNodeId */
    break;
  case 2:
    /* Older client, sending just nodeid and transporter type */
    break;
  default:
    /* Could be spurious connection, need not log */
    log_failure = false;
    msg.assfmt("Ignored connection attempt as failed to "
               "parse 'hello' from client.  >%s<", buf);
    DBUG_PRINT("error", ("%s", msg.c_str()));
    DEBUG_FPRINTF((stderr, "%s", msg.c_str()));
    DBUG_RETURN(false);
  }

  DBUG_PRINT("info", ("Client hello, nodeId: %d transporter type: %d "
                      "server nodeid %d instance %d",
		      nodeId,
                      remote_transporter_type,
                      serverNodeId,
                      multi_transporter_instance));
  /*
  DEBUG_FPRINTF((stderr, "Client hello, nodeId: %d transporter type: %d "
                         "server nodeid %d instance %d",
		         nodeId,
                         remote_transporter_type,
                         serverNodeId,
                         multi_transporter_instace));
  */

  // Check that nodeid is in range before accessing the arrays
  if (nodeId < 0 ||
      nodeId > (int)MAX_NODES)
  {
    /* Strange, log it */
    msg.assfmt("Ignored connection attempt as client "
               "nodeid %u out of range", nodeId);
    DBUG_PRINT("error", ("%s", msg.c_str()));
    DBUG_RETURN(false);
  }
  if (!nodeActiveStates[nodeId])
  {
    msg.assfmt("Ignored connection attempt as client "
               "nodeid %u is not active", nodeId);
    DBUG_PRINT("error", ("%s", msg.c_str()));
    DBUG_RETURN(false);
  }
  lockMultiTransporters();
  // Check that transporter is allocated
  Transporter *t= theNodeIdTransporters[nodeId];
  if (t == 0)
  {
    unlockMultiTransporters();
    /* Strange, log it */
    msg.assfmt("Ignored connection attempt as client "
               "nodeid %u is undefined.",
               nodeId);
    DBUG_PRINT("error", ("%s", msg.c_str()));
    DBUG_RETURN(false);
  }

  // Check transporter type
  if (remote_transporter_type != t->m_type &&
      t->m_type != tt_Multi_TRANSPORTER) // Checked later
  {
    unlockMultiTransporters();
    /* Strange, log it */
    msg.assfmt("Connection attempt from client node %u failed as transporter "
               "type %u is not as expected %u.",
               nodeId,
               remote_transporter_type,
               t->m_type);
    DBUG_RETURN(false);
  }

  // Check that the serverNodeId is correct
  if (serverNodeId != -1)
  {
    /* Check that incoming connection was meant for us */
    if (serverNodeId != t->getLocalNodeId())
    {
      unlockMultiTransporters();
      /* Strange, log it */
      msg.assfmt("Ignored connection attempt as client "
                 "node %u attempting to connect to node %u, "
                 "but this is node %u.",
                 nodeId,
                 serverNodeId,
                 t->getLocalNodeId());
      DBUG_PRINT("error", ("%s", msg.c_str()));
      DBUG_RETURN(false);
    }
  }

  bool correct_state = false;
  Multi_Transporter *multi_trp =
    get_node_multi_transporter(nodeId);
  if (multi_trp &&
      multi_transporter_instance > 0)
  {
    /* Specific path for non-zero multi transporter instances */
    DEBUG_FPRINTF((stderr, "connect_server multi trp, node %u instance %u\n",
                   t->getRemoteNodeId(),
                   multi_transporter_instance));

    if (performStates[nodeId] == TransporterRegistry::CONNECTED)
    {
      /**
       * The connection is ok if the following is true:
       * 1) The transporter is a Multi_Transporter object
       * 2) The instance exists as inactive transporter
       * 3) The inactive instance referred to isn't already
       *    connected
       *
       * If this all are true we will replace the multi transporter
       * instance with the transporter instance to connect in this
       * instance.
       */
      if ((multi_transporter_instance - 1) <
           int(multi_trp->get_num_inactive_transporters()))
      {
        Transporter *inst_trp =
          multi_trp->get_inactive_transporter(multi_transporter_instance - 1);

        /* Check type now that we have the actual instance */
        if (remote_transporter_type == inst_trp->m_type)
        {
          if (!inst_trp->isConnected())
          {
            /**
             * Continue connection setup with
             * multi-transporter specific instance
             */
            correct_state = true;
            t = inst_trp;
          }
          else
          {
            /* Strange, log it */
            msg.assfmt("Ignored connection attempt from node %u as multi "
                       "transporter instance %u already connected.",
                       nodeId,
                       multi_transporter_instance);
          }
        }
        else
        {
          /* Strange, log it */
          msg.assfmt("Ignored multi transporter connection attempt "
                     "from node %u instance %u as transporter "
                     "type %u is not as expected %u",
                     nodeId,
                     multi_transporter_instance,
                     remote_transporter_type,
                     inst_trp->m_type);
        }
      }
      else
      {
        /* Strange, log it */
        msg.assfmt("Ignored connection attempt from node %u as multi "
                   "transporter instance %u is not in range.",
                   nodeId,
                   multi_transporter_instance);
      }
    }
  }
  else
  {
    /**
     * Normal connection setup
     * Sub cases :
     *   Normal setup for non-multi trp        : multi = 0, instance = 0
     *   Normal setup from non-multi trp from
     *     old version                         : multi = 0, instance = -1
     *   Normal setup for multi trp instance 0 : multi = 1, instance = 0
     *   Normal setup from for multi trp
     *     from old version                    : multi = 1, instance = -1
     *
     * Not supported :
     *   multi = 0, instance > 0               : Invalid
     */
    if (!multi_trp)
    {
      if (multi_transporter_instance > 0)
      {
        unlockMultiTransporters();
        /* Strange, log it */
        msg.assfmt("Ignored connection attempt from node %u as multi "
                   "transporter instance %d specified for non multi-transporter",
                   nodeId, multi_transporter_instance);
        DBUG_RETURN(false);
      }
    }
    else
    {
      /* multi_trp */
      require(multi_transporter_instance <= 0);

      /* Continue connection setup with specific instance 0 */
      require(multi_trp->get_num_active_transporters() == 1);
      t = multi_trp->get_active_transporter(0);
    }

    /**
     * Normal connection setup requires state to be in CONNECTING
     */
    if (performStates[nodeId] == TransporterRegistry::CONNECTING)
    {
      correct_state = true;
    }
    else
    {
      msg.assfmt("Ignored connection attempt as this node "
                 "is not expecting a connection from node %u. "
                 "State %u",
                 nodeId,
                 performStates[nodeId]);

      /**
       * This is expected if the transporter state is DISCONNECTED,
       * otherwise it's a bit strange
       */
      log_failure = (performStates[nodeId] != TransporterRegistry::DISCONNECTED);

      DEBUG_FPRINTF((stderr, "%s", msg.c_str()));
    }
  }
  unlockMultiTransporters();

  // Check that the transporter should be connecting
  if (!correct_state)
  {
    DBUG_PRINT("error", ("Transporter for node id %d in wrong state %s",
                         nodeId, msg.c_str()));
    /*
    DEBUG_FPRINTF((stderr, "Transporter for node id %d in wrong state %s\n",
                           nodeId, msg.c_str()));
    */

    // Avoid TIME_WAIT on server by requesting client to close connection
    SocketOutputStream s_output(sockfd);
    if (s_output.println("BYE") < 0)
    {
      // Failed to request client close
      DBUG_PRINT("error", ("Failed to send client BYE"));
      DBUG_RETURN(false);
    }

    // Wait for to close connection by reading EOF(i.e read returns 0)
    const int read_eof_timeout = 1000; // Fairly short timeout
    if (read_socket(sockfd, read_eof_timeout,
                    buf, sizeof(buf)) == 0)
    {
      // Client gracefully closed connection, turn off close_with_reset
      close_with_reset = false;
      DBUG_RETURN(false);
    }

    // Failed to request client close
    DBUG_RETURN(false);
  }

  // Send reply to client
  SocketOutputStream s_output(sockfd);
  if (s_output.println("%d %d", t->getLocalNodeId(), t->m_type) < 0)
  {
    /* Strange, log it */
    msg.assfmt("Connection attempt failed due to error sending "
               "reply to client node %u",
               nodeId);
    DBUG_PRINT("error", ("%s", msg.c_str()));
    DBUG_RETURN(false);
  }

  // Setup transporter (transporter responsible for closing sockfd)
  DEBUG_FPRINTF((stderr, "connect_server for trp_id %u\n",
                 t->getTransporterIndex()));
  DBUG_RETURN(t->connect_server(sockfd, msg));
}

void
TransporterRegistry::insert_allTransporters(Transporter *t)
{
  TrpId trp_id = t->getTransporterIndex();
  if (trp_id == 0)
  {
    nTransporters++;
    require(allTransporters[nTransporters] == 0);
    allTransporters[nTransporters] = t;
    t->setTransporterIndex(nTransporters);
  }
  else
  {
    require(allTransporters[trp_id] == 0);
    allTransporters[trp_id] = t;
  }
}

void
TransporterRegistry::remove_allTransporters(Transporter *t)
{
  TrpId trp_id = t->getTransporterIndex();
  if (trp_id == 0)
  {
    return;
  }
  else if (t == allTransporters[trp_id])
  {
    DEBUG_FPRINTF((stderr,
                   "remove trp_id %u for node %u from allTransporters\n",
                   trp_id,
                   t->getRemoteNodeId()));
    allTransporters[trp_id] = 0;
  }
}

void
TransporterRegistry::insert_node_transporter(NodeId node_id, Transporter *t)
{
  theNodeIdTransporters[node_id] = t;
}

void
TransporterRegistry::lockMultiTransporters()
{
  NdbMutex_Lock(theMultiTransporterMutex);
}

void
TransporterRegistry::unlockMultiTransporters()
{
  NdbMutex_Unlock(theMultiTransporterMutex);
}

Uint32
TransporterRegistry::get_num_multi_transporters()
{
  return nMultiTransporters;
}

Multi_Transporter*
TransporterRegistry::get_multi_transporter(Uint32 index)
{
  require(index < nMultiTransporters);
  return theMultiTransporters[index];
}

bool
TransporterRegistry::configureTransporter(TransporterConfiguration *config)
{
  NodeId remoteNodeId = config->remoteNodeId;

  assert(localNodeId);
  assert(config->localNodeId == localNodeId);

  if (remoteNodeId > MAX_NODES)
    return false;

  Transporter* t = theNodeIdTransporters[remoteNodeId];
  if(t != NULL)
  {
    // Transporter already exist, try to reconfigure it
    require(!t->isMultiTransporter());
    require(!t->isPartOfMultiTransporter());
    return t->configure(config);
  }

  DEBUG("Configuring transporter from " << localNodeId
	<< " to " << remoteNodeId);

  switch (config->type){
  case tt_TCP_TRANSPORTER:
    return createTCPTransporter(config);
  case tt_SHM_TRANSPORTER:
    return createSHMTransporter(config);
  default:
    abort();
    break;
  }
  return false;
}

bool
TransporterRegistry::createMultiTransporter(Uint32 node_id, Uint32 num_trps)
{
  Multi_Transporter *multi_trp = 0;
  lockMultiTransporters();
  Transporter *base_trp = theNodeIdTransporters[node_id];
  require(!base_trp->isMultiTransporter());
  require(!base_trp->isPartOfMultiTransporter());
  multi_trp = new Multi_Transporter(*this, base_trp);
  theMultiTransporters[nMultiTransporters] = multi_trp;
  nMultiTransporters++;
  Uint32 nodeId = base_trp->getRemoteNodeId();
  TransporterType type = theTransporterTypes[nodeId];
  for (Uint32 i = 0; i < num_trps; i++)
  {
    if (type == tt_TCP_TRANSPORTER)
    {
      TCP_Transporter *tcp_trp = (TCP_Transporter*)base_trp;
      TCP_Transporter *new_trp = new TCP_Transporter(*this, tcp_trp);
      require(new_trp->initTransporter());
      multi_trp->add_not_used_trp(new_trp);
      new_trp->set_multi_transporter_instance(i + 1);
      theTCPTransporters[nTCPTransporters++] = new_trp;
    }
#ifdef NDB_SHM_TRANSPORTER_SUPPORTED
    else if (type == tt_SHM_TRANSPORTER)
    {
      SHM_Transporter *shm_trp = (SHM_Transporter*)base_trp;
      SHM_Transporter *new_trp = new SHM_Transporter(*this, shm_trp);
      require(new_trp->initTransporter());
      multi_trp->add_not_used_trp(new_trp);
      new_trp->set_multi_transporter_instance(i + 1);
      theSHMTransporters[nSHMTransporters++] = new_trp;
    }
#endif
    else
    {
      require(false);
    }
  }
  multi_trp->add_active_trp(base_trp);
  unlockMultiTransporters();
  return true;
}

bool
TransporterRegistry::createTCPTransporter(TransporterConfiguration *config) {

  TCP_Transporter * t = 0;
  /* Don't use index 0, special use case for extra  transporters */
  config->transporterIndex = nTransporters + 1;
  if (config->remoteNodeId == config->localNodeId)
  {
    t = new Loopback_Transporter(* this, config);
  }
  else
  {
    t = new TCP_Transporter(*this, config);
  }

  if (t == NULL)
    return false;
  else if (!t->initTransporter())
  {
    delete t;
    return false;
  }

  // Put the transporter in the transporter arrays
  nTransporters++;
  allTransporters[nTransporters]            = t;
  theTCPTransporters[nTCPTransporters]      = t;
  theNodeIdTransporters[t->getRemoteNodeId()] = t;
  theTransporterTypes[t->getRemoteNodeId()] = tt_TCP_TRANSPORTER;
  performStates[t->getRemoteNodeId()]       = DISCONNECTED;
  nTCPTransporters++;
  m_total_max_send_buffer += t->get_max_send_buffer();
  return true;
}

bool
TransporterRegistry::createSHMTransporter(TransporterConfiguration *config)
{
#ifdef NDB_SHM_TRANSPORTER_SUPPORTED
  DBUG_ENTER("TransporterRegistry::createTransporter SHM");

  /* Don't use index 0, special use case for extra  transporters */
  config->transporterIndex = nTransporters + 1;

  SHM_Transporter * t = new SHM_Transporter(*this,
                                            config->transporterIndex,
					    config->localHostName,
					    config->remoteHostName,
					    config->s_port,
					    config->isMgmConnection,
					    localNodeId,
					    config->remoteNodeId,
					    config->serverNodeId,
					    config->checksum,
					    config->signalId,
					    config->shm.shmKey,
					    config->shm.shmSize,
					    config->preSendChecksum,
                                            config->shm.shmSpintime,
                                            config->shm.sendBufferSize);
  if (t == NULL)
    return false;

  // Put the transporter in the transporter arrays
  nTransporters++;
  allTransporters[nTransporters]            = t;
  theSHMTransporters[nSHMTransporters]      = t;
  theNodeIdTransporters[t->getRemoteNodeId()]     = t;
  theTransporterTypes[t->getRemoteNodeId()] = tt_SHM_TRANSPORTER;
  performStates[t->getRemoteNodeId()]       = DISCONNECTED;
  
  nSHMTransporters++;
  m_total_max_send_buffer += t->get_max_send_buffer();

  DBUG_RETURN(true);
#else
  ndbout_c("Shared memory transporters not supported on Windows");
  return false;
#endif
}

/**
 * prepareSend() - queue a signal for later asynchronous sending.
 *
 * A successfull prepareSend() only guarantee that the signal has been
 * stored in some send buffers. Normally it will later be sent, but could
 * also be discarded if the transporter *later* disconnects.
 *
 * Signal memory is allocated with the implementation dependent
 * ::getWritePtr(). On multithreaded implementations, allocation may
 * take place in thread-local buffer pools which is later 'flushed'
 * to a global send buffer.
 *
 * Asynchronous to prepareSend() there may be Transporters
 * (dis)connecting which are signaled to the upper layers by calling
 * disable_/enable_send_buffers().
 *
 * The 'sendHandle' interface has the method ::isSendEnabled() which
 * provides us with a way to check whether communication with a node
 * is possible. Depending on the sendHandle implementation, 
 * isSendEnabled() may either have a 'synchronized' or 'optimistic'
 * implementation:
 *  - A (thread-) 'synchronized' implementation guarantee that the
 *    send buffers really are enabled, both thread local and global,
 *    at the time of send buffer allocation. (May disconnect later though)
 *  - An 'optimistic' implementation does not really know whether the
 *    send buffers are (globally) enabled. Send buffers may always be
 *    allocated and possibly silently discarded later.
 *    (SEND_DISCONNECTED will never be returned)
 *
 * The trp_client implementation is 'synchronized', while the mt-/non-mt
 * data node implementation is not. Note that a 'SEND_DISCONNECTED'
 * and 'SEND_BLOCKED' return has always been handled as an 'OK' on 
 * the data nodes. So not being able to detect 'SEND_DISCONNECTED'
 * should not matter.
 *
 * Note that sending behaves differently wrt disconnect / reconnect
 * synching compared to 'receive'. Receiver side *is* synchroinized with
 * the receiver transporter disconnect / reconnect by both requiring the
 * 'poll-right'. Thus receiver logic may check Transporter::isConnected()
 * directly.
 *
 * See further comments as part of ::performReceive().
 */
template <typename AnySectionArg>
SendStatus
TransporterRegistry::prepareSendTemplate(
                                 TransporterSendBufferHandle *sendHandle,
                                 const SignalHeader * signalHeader,
                                 Uint8 prio,
                                 const Uint32 * signalData,
                                 NodeId nodeId,
                                 Transporter *t,
                                 AnySectionArg section)
{
  assert(t != nullptr);
  if(
    likely((ioStates[nodeId] != HaltOutput) && (ioStates[nodeId] != HaltIO)) || 
           (signalHeader->theReceiversBlockNumber == QMGR) ||
           (signalHeader->theReceiversBlockNumber == API_CLUSTERMGR))
  {
    if (likely(sendHandle->isSendEnabled(nodeId)))
    {
      const Uint32 lenBytes = t->m_packer.getMessageLength(signalHeader, section.m_ptr);
      if (likely(lenBytes <= MAX_SEND_MESSAGE_BYTESIZE))
      {
        TrpId trp_id = t->getTransporterIndex();
        SendStatus error = SEND_OK;
	Uint32 *insertPtr = getWritePtr(sendHandle,
                                        t,
                                        trp_id,
                                        lenBytes,
                                        prio,
                                        &error);
        if (likely(insertPtr != nullptr))
	{
	  t->m_packer.pack(insertPtr, prio, signalHeader, signalData, section);
	  updateWritePtr(sendHandle, t, trp_id, lenBytes, prio);
	  return SEND_OK;
	}
        if (unlikely(error == SEND_MESSAGE_TOO_BIG))
        {
          g_eventLogger->info("Send message too big");
	  return SEND_MESSAGE_TOO_BIG;
        }
        set_status_overloaded(nodeId, true);
        const int sleepTime = 2;

	/**
	 * @note: on linux/i386 the granularity is 10ms
	 *        so sleepTime = 2 generates a 10 ms sleep.
	 */
	for (int i = 0; i < 100; i++)
	{
	  NdbSleep_MilliSleep(sleepTime);
          /* FC : Consider counting sleeps here */
	  insertPtr = getWritePtr(sendHandle,
                                  t,
                                  trp_id,
                                  lenBytes,
                                  prio,
                                  &error);
	  if (likely(insertPtr != nullptr))
	  {
	    t->m_packer.pack(insertPtr, prio, signalHeader, signalData, section);
	    updateWritePtr(sendHandle, t, trp_id, lenBytes, prio);
	    DEBUG_FPRINTF((stderr, "TE_SEND_BUFFER_FULL\n"));
	    /**
	     * Send buffer full, but resend works
	     */
	    report_error(nodeId, TE_SEND_BUFFER_FULL);
	    return SEND_OK;
	  }
          if (unlikely(error == SEND_MESSAGE_TOO_BIG))
          {
            g_eventLogger->info("Send message too big");
	    return SEND_MESSAGE_TOO_BIG;
          }
	}

	WARNING("Signal to " << nodeId << " lost(buffer)");
	DEBUG_FPRINTF((stderr, "TE_SIGNAL_LOST_SEND_BUFFER_FULL\n"));
	report_error(nodeId, TE_SIGNAL_LOST_SEND_BUFFER_FULL);
	return SEND_BUFFER_FULL;
      }
      else
      {
        g_eventLogger->info("Send message too big: length %u", lenBytes);
	return SEND_MESSAGE_TOO_BIG;
      }
    }
    else
    {
#ifdef ERROR_INSERT
      if (m_blocked.get(nodeId))
      {
        /* Looks like it disconnected while blocked.  We'll pretend
         * not to notice for now
         */
        WARNING("Signal to " << nodeId << " discarded as node blocked + disconnected");
        return SEND_OK;
      }
#endif
      DEBUG("Signal to " << nodeId << " lost(disconnect) ");
      return SEND_DISCONNECTED;
    }
  }
  else
  {
    DEBUG("Discarding message to block: " 
	  << signalHeader->theReceiversBlockNumber 
	  << " node: " << nodeId);
    
    return SEND_BLOCKED;
  }
}


Transporter*
TransporterRegistry::prepareSend_getTransporter(
                                const SignalHeader *signalHeader,
                                NodeId nodeId,
                                TrpId &trp_id,
                                SendStatus& status)
{
  Transporter *node_trp = theNodeIdTransporters[nodeId];
  if (unlikely(node_trp == NULL))
  {
    DEBUG("Discarding message to unknown node: " << nodeId);
    status = SEND_UNKNOWN_NODE;
    return nullptr;
  }
  assert(!node_trp->isPartOfMultiTransporter());
  Transporter *t;
  t = node_trp->get_send_transporter(signalHeader->theReceiversBlockNumber,
                                     signalHeader->theSendersBlockRef);
  assert(!t->isMultiTransporter());
  require(t->get_transporter_active());
  trp_id = t->getTransporterIndex();
  if (unlikely(trp_id == 0))
  {
    /**
     * Can happen in disconnect situations, node is disconnected, so send
     * to it is successful since the node won't be there to receive the
     * message.
     */
    DEBUG("Discarding message due to trp_id = 0");
    status = SEND_OK;
    return nullptr;
  }
  return t;
}

SendStatus
TransporterRegistry::prepareSend(TransporterSendBufferHandle *sendHandle,
                                 const SignalHeader *signalHeader,
                                 Uint8 prio,
                                 const Uint32 *signalData,
                                 NodeId nodeId,
                                 TrpId &trp_id,
                                 const LinearSectionPtr ptr[3])
{
  SendStatus status;
  Transporter *t = prepareSend_getTransporter(signalHeader, nodeId, trp_id,
                                              status);
  if (unlikely(t == nullptr))
    return status;

  const Packer::LinearSectionArg section(ptr);
  return prepareSendTemplate(sendHandle,
                             signalHeader,
                             prio,
                             signalData,
                             nodeId,
                             t,
                             section);
}


SendStatus
TransporterRegistry::prepareSend(TransporterSendBufferHandle *sendHandle,
                                 const SignalHeader *signalHeader,
                                 Uint8 prio,
                                 const Uint32 *signalData,
                                 NodeId nodeId,
                                 TrpId &trp_id,
                                 class SectionSegmentPool &thePool,
                                 const SegmentedSectionPtr ptr[3])
{
  SendStatus status;
  Transporter *t = prepareSend_getTransporter(signalHeader, nodeId, trp_id,
                                              status);
  if (unlikely(t == nullptr))
    return status;

  const Packer::SegmentedSectionArg section(thePool,ptr);
  return prepareSendTemplate(sendHandle,
                             signalHeader,
                             prio,
                             signalData,
                             nodeId,
                             t,
                             section);
}


SendStatus
TransporterRegistry::prepareSend(TransporterSendBufferHandle *sendHandle,
                                 const SignalHeader *signalHeader,
                                 Uint8 prio,
                                 const Uint32 *signalData,
                                 NodeId nodeId,
                                 const GenericSectionPtr ptr[3])
{
  TrpId trp_id = 0;
  SendStatus status;
  Transporter *t = prepareSend_getTransporter(signalHeader, nodeId, trp_id,
                                              status);
  if (unlikely(t == nullptr))
    return status;

  const Packer::GenericSectionArg section(ptr);
  return prepareSendTemplate(sendHandle,
                             signalHeader,
                             prio,
                             signalData,
                             nodeId,
                             t,
                             section);
}

SendStatus
TransporterRegistry::prepareSendOverAllLinks(
                                 TransporterSendBufferHandle *sendHandle,
                                 const SignalHeader *signalHeader,
                                 Uint8 prio,
                                 const Uint32 *signalData,
                                 NodeId nodeId,
                                 TrpBitmask &trp_ids)
{
  // node_trp handling copied from first part of prepareSend_getTransporter
  Transporter *node_trp = theNodeIdTransporters[nodeId];
  if (unlikely(node_trp == NULL))
  {
    DEBUG("Discarding message to unknown node: " << nodeId);
    return SEND_UNKNOWN_NODE;
  }
  assert(!node_trp->isPartOfMultiTransporter());

  LinearSectionPtr ptr[3];
  require(signalHeader->m_noOfSections == 0);
  const Packer::LinearSectionArg section(ptr);

  if (!node_trp->isMultiTransporter())
  {
    Transporter *t = node_trp;
    // t handling copied from second part of prepareSend_getTransporter
    TrpId trp_id = t->getTransporterIndex();
    if (unlikely(trp_id == 0))
    {
      /**
       * Can happen in disconnect situations, node is disconnected, so send
       * to it is successful since the node won't be there to receive the
       * message.
       */
      DEBUG("Discarding message due to trp_id = 0");
      return SEND_OK;
    }
    require(t->get_transporter_active());

    SendStatus status = prepareSendTemplate(sendHandle,
                                            signalHeader,
                                            prio,
                                            signalData,
                                            nodeId,
                                            t,
                                            section);

    if (likely(status == SEND_OK))
    {
      require(trp_id < MAX_NTRANSPORTERS);
      trp_ids.set(trp_id);
    }
    return status;
  }
  else
  {
    Multi_Transporter *multi_trp = get_node_multi_transporter(nodeId);
    require(multi_trp == node_trp);

    SendStatus return_status = SEND_OK;
    Uint32 num_trps = multi_trp->get_num_active_transporters();
    for (Uint32 i = 0; i < num_trps; i++)
    {
      Transporter *t = multi_trp->get_active_transporter(i);
      require(t != nullptr);
      const TrpId trp_id = t->getTransporterIndex();
      if (unlikely(trp_id == 0))
        continue;
      SendStatus status = prepareSendTemplate(sendHandle,
                                              signalHeader,
                                              prio,
                                              signalData,
                                              nodeId,
                                              t,
                                              section);
      if (likely(status == SEND_OK))
      {
        require(trp_id < MAX_NTRANSPORTERS);
        trp_ids.set(trp_id);
      }
      else if (status != SEND_BLOCKED && status != SEND_DISCONNECTED)
      {
        /*
         * Treat SEND_BLOCKED and SEND_DISCONNECTED as SEND_OK.
         * Else take the last bad status returned.
         */
        return_status = status;
      }
    }
    return return_status;
  }
}

bool
TransporterRegistry::setup_recv_wakeup_socket(
  TransporterReceiveHandle& recvdata)
{
  assert(receiveHandle == 0);

  if (recvdata.m_has_extra_wakeup_socket)
  {
    return true;
  }

  assert(!recvdata.m_transporters.get(0));

  if (ndb_socketpair(recvdata.m_extra_wakeup_sockets))
  {
    perror("socketpair failed!");
    return false;
  }

  if (!TCP_Transporter::setSocketNonBlocking(
         recvdata.m_extra_wakeup_sockets[0]) ||
      !TCP_Transporter::setSocketNonBlocking(
         recvdata.m_extra_wakeup_sockets[1]))
  {
    goto err;
  }

#if defined(HAVE_EPOLL_CREATE)
  if (recvdata.m_epoll_fd != -1)
  {
    int sock = recvdata.m_extra_wakeup_sockets[0].fd;
    struct epoll_event event_poll;
    memset(&event_poll, 0, sizeof(event_poll));
    event_poll.data.u32 = 0;
    event_poll.events = EPOLLIN;
    int ret_val = epoll_ctl(recvdata.m_epoll_fd, EPOLL_CTL_ADD, sock,
                            &event_poll);
    if (ret_val != 0)
    {
      int error= errno;
      fprintf(stderr, "Failed to add extra sock %u to epoll-set: %u\n",
              sock, error);
      fflush(stderr);
      goto err;
    }
  }
#endif
  recvdata.m_has_extra_wakeup_socket = true;
  recvdata.m_transporters.set(Uint32(0));
  return true;

err:
  ndb_socket_close(recvdata.m_extra_wakeup_sockets[0]);
  ndb_socket_close(recvdata.m_extra_wakeup_sockets[1]);
  ndb_socket_invalidate(recvdata.m_extra_wakeup_sockets+0);
  ndb_socket_invalidate(recvdata.m_extra_wakeup_sockets+1);
  perror("setup_recv_wakeup_socket failed!");
  return false;
}

bool
TransporterRegistry::setup_wakeup_socket(TransporterReceiveHandle& recvdata)
{
  assert((receiveHandle == &recvdata) || (receiveHandle == 0));

  if (m_has_extra_wakeup_socket)
  {
    return true;
  }

  assert(!recvdata.m_transporters.get(0));

  if (ndb_socketpair(m_extra_wakeup_sockets))
  {
    perror("socketpair failed!");
    return false;
  }

  if (!TCP_Transporter::setSocketNonBlocking(m_extra_wakeup_sockets[0]) ||
      !TCP_Transporter::setSocketNonBlocking(m_extra_wakeup_sockets[1]))
  {
    goto err;
  }

#if defined(HAVE_EPOLL_CREATE)
  if (recvdata.m_epoll_fd != -1)
  {
    int sock = m_extra_wakeup_sockets[0].fd;
    struct epoll_event event_poll;
    memset(&event_poll, 0, sizeof(event_poll));
    event_poll.data.u32 = 0;
    event_poll.events = EPOLLIN;
    int ret_val = epoll_ctl(recvdata.m_epoll_fd, EPOLL_CTL_ADD, sock,
                            &event_poll);
    if (ret_val != 0)
    {
      int error= errno;
      g_eventLogger->info("Failed to add extra sock %u to epoll-set: %u", sock,
                          error);
      goto err;
    }
  }
#endif
  m_has_extra_wakeup_socket = true;
  recvdata.m_transporters.set(Uint32(0));
  return true;

err:
  ndb_socket_close(m_extra_wakeup_sockets[0]);
  ndb_socket_close(m_extra_wakeup_sockets[1]);
  ndb_socket_invalidate(m_extra_wakeup_sockets+0);
  ndb_socket_invalidate(m_extra_wakeup_sockets+1);
  return false;
}

void
TransporterRegistry::wakeup()
{
  if (m_has_extra_wakeup_socket)
  {
    static char c = 37;
    ndb_send(m_extra_wakeup_sockets[1], &c, 1, 0);
  }
}

void
TransporterRegistry::wakeup(TransporterReceiveHandle *recvdata)
{
  if (recvdata->m_has_extra_wakeup_socket)
  {
    static char c = 37;
    ndb_send(recvdata->m_extra_wakeup_sockets[1], &c, 1, 0);
  }
}

Uint32
TransporterRegistry::check_TCP(TransporterReceiveHandle& recvdata,
                               Uint32 timeOutMillis)
{
  Uint32 retVal = 0;
#if defined(HAVE_EPOLL_CREATE)
  if (likely(recvdata.m_epoll_fd != -1))
  {
    int tcpReadSelectReply = 0;
    Uint32 num_trps = nTCPTransporters + nSHMTransporters +
                      (m_has_extra_wakeup_socket ? 1 : 0) +
                      (recvdata.m_has_extra_wakeup_socket ? 1 : 0);

    assert(num_trps <= (nTCPTransporters + nSHMTransporters + 1));

    if (num_trps)
    {
      tcpReadSelectReply = epoll_wait(recvdata.m_epoll_fd,
                                      recvdata.m_epoll_events,
                                      num_trps, timeOutMillis);
      retVal = tcpReadSelectReply;
    }

    int num_socket_events = tcpReadSelectReply;
    if (num_socket_events > 0)
    {
      for (int i = 0; i < num_socket_events; i++)
      {
        const Uint32 trpid = recvdata.m_epoll_events[i].data.u32;
        /**
         * check that it's assigned to "us"
         */
        assert(recvdata.m_transporters.get(trpid));

        recvdata.m_recv_transporters.set(trpid);
      }
    }
    else if (num_socket_events < 0)
    {
      assert(errno == EINTR);
    }
  }
  else
#endif
  {
    retVal = poll_TCP(timeOutMillis, recvdata);
  }
  return retVal;
}

Uint32
TransporterRegistry::poll_SHM(TransporterReceiveHandle& recvdata,
                              NDB_TICKS start_poll,
                              Uint32 micros_to_poll)
{
  Uint32 res;
  Uint64 micros_passed;
  do
  {
    bool any_connected = false;
    res = poll_SHM(recvdata, any_connected);
    if (res || !any_connected)
    {
      /**
       * If data found or no SHM transporter connected there is no
       * reason to continue spinning.
       */
      break;
    }
    NDB_TICKS now = NdbTick_getCurrentTicks();
    micros_passed =
      NdbTick_Elapsed(start_poll, now).microSec();
  } while (micros_passed < Uint64(micros_to_poll));
  return res;
}

Uint32
TransporterRegistry::poll_SHM(TransporterReceiveHandle& recvdata,
                              bool &any_connected)
{
  assert((receiveHandle == &recvdata) || (receiveHandle == 0));

  Uint32 retVal = 0;
  any_connected = false;
#ifdef NDB_SHM_TRANSPORTER_SUPPORTED
  for (Uint32 i = 0; i < recvdata.nSHMTransporters; i++)
  {
    SHM_Transporter * t = theSHMTransporters[i];
    Uint32 node_id = t->getRemoteNodeId();
    Uint32 trp_id = t->getTransporterIndex();

    if (!recvdata.m_transporters.get(trp_id))
      continue;

    if (t->isConnected() && is_connected(node_id))
    {
      any_connected = true;
      if (t->hasDataToRead())
      {
        recvdata.m_has_data_transporters.set(trp_id);
        retVal = 1;
      }
    }
  }
#endif
  return retVal;
}

Uint32
TransporterRegistry::spin_check_transporters(
                          TransporterReceiveHandle& recvdata)
{
  Uint32 res = 0;
#ifdef NDB_SHM_TRANSPORTER_SUPPORTED
  Uint64 micros_passed = 0;
  bool any_connected = false;
  Uint64 spintime = Uint64(recvdata.m_spintime);

  if (spintime == 0)
  {
    return res;
  }
  NDB_TICKS start = NdbTick_getCurrentTicks();
  do
  {
    {
      res = poll_SHM(recvdata, any_connected);
      if (res || !any_connected)
        break;
    }
    if (res || !any_connected)
      break;
    res = check_TCP(recvdata, 0);
    if (res)
      break;
#ifdef NDB_HAVE_CPU_PAUSE
    NdbSpin();
#endif
    NDB_TICKS now = NdbTick_getCurrentTicks();
    micros_passed =
      NdbTick_Elapsed(start, now).microSec();
  } while (micros_passed < Uint64(recvdata.m_spintime));
  recvdata.m_total_spintime += micros_passed;
#endif
  return res;
}

Uint32
TransporterRegistry::pollReceive(Uint32 timeOutMillis,
                                 TransporterReceiveHandle& recvdata)
{
  bool sleep_state_set = false;
  assert((receiveHandle == &recvdata) || (receiveHandle == 0));

  Uint32 retVal = 0;

  /**
   * If any transporters have left-over data that was not fully executed in
   * last loop, don't wait and return 'data available' even if nothing new
   */
  if (!recvdata.m_has_data_transporters.isclear())
  {
    timeOutMillis = 0;
    retVal = 1;
  }
#ifdef NDB_SHM_TRANSPORTER_SUPPORTED
  if (recvdata.nSHMTransporters > 0)
  {
    /**
     * We start by checking shared memory transporters without
     * any mutexes or other protection. If we find something to
     * read we will set timeout to 0 and check the TCP transporters
     * before returning.
     */
    bool any_connected = false;
    Uint32 res = poll_SHM(recvdata, any_connected);
    if(res)
    {
      retVal |= res;
      timeOutMillis = 0;
    }
    else if (timeOutMillis > 0 && any_connected)
    {
      /**
       * We are preparing to wait for socket events. We will start by
       * polling for a configurable amount of microseconds before we
       * go to sleep. We will check both shared memory transporters and
       * TCP transporters in this period. We will check shared memory
       * transporter four times and then check TCP transporters in a
       * loop.
       *
       * After this polling period, if we are still waiting for data
       * we will prepare to go to sleep by informing the other side
       * that we are going to sleep.
       *
       * To do this we first grab the mutex used by the sender
       * to check for sleep/awake state, next we poll the shared
       * memory holding this mutex. If this check also returns
       * without finding any data we set the state to sleep,
       * release the mutex and go to sleep (on an epoll/poll)
       * that can be woken up by incoming data or a wakeup byte
       * sent to SHM transporter.
       */
      res = spin_check_transporters(recvdata);
      if (res)
      {
        retVal |= res;
        timeOutMillis = 0;
      }
      else
      {
        int res = reset_shm_awake_state(recvdata, sleep_state_set);
        if (res || !sleep_state_set)
        {
          /**
           * If sleep_state_set is false here it means that the
           * all SHM transporters were disconnected. Alternatively
           * there was data available on all the connected SHM
           * transporters. Read the data from TCP transporters and
           * return.
           */
          retVal |= 1;
          timeOutMillis = 0;
        }
      }
    }
  }
#endif
  retVal |= check_TCP(recvdata, timeOutMillis);
#ifdef NDB_SHM_TRANSPORTER_SUPPORTED
  if (recvdata.nSHMTransporters > 0)
  {
    /**
     * If any SHM transporter was put to sleep above we will
     * set all connected SHM transporters to awake now.
     */
    if (sleep_state_set)
    {
      set_shm_awake_state(recvdata);
    }
    bool any_connected = false;
    int res = poll_SHM(recvdata, any_connected);
    retVal |= res;
  }
#endif
  return retVal;
}

/**
 * Every time a SHM transporter is sending data and wants the other side
 * to wake up to handle the data, it follows this procedure.
 * 1) Write the data in shared memory
 * 2) Acquire the mutex protecting the awake flag on the receive side.
 * 3) Read flag
 * 4) Release mutex
 * 5.1) If flag says that receiver is awake we're done
 * 5.2) If flag says that receiver is asleep we will send a byte on the
 *      transporter socket for the SHM transporter to wake up the other
 *      side.
 *
 * The reset_shm_awake_state is called right before we are going to go
 * to sleep. To ensure that we don't miss any signals from the other
 * side we will first check if there is data available on shared memory.
 * We first grab the mutex before checking this. If no data is available
 * we can proceed to go to sleep after setting the flag to indicate that
 * we are asleep. The above procedure used when sending means that we
 * know that the sender will always know the correct state. The only
 * error in this is that the sender might think that we are asleep when
 * we actually is still on our way to go to sleep. In this case no harm
 * has been done since the only thing that have happened is that one byte
 * is sent on the SHM socket that wasn't absolutely needed.
 */
int
TransporterRegistry::reset_shm_awake_state(TransporterReceiveHandle& recvdata,
                                       bool& sleep_state_set)
{
  int res = 0;
#ifdef NDB_SHM_TRANSPORTER_SUPPORTED
  for (Uint32 i = 0; i < recvdata.nSHMTransporters; i++)
  {
    SHM_Transporter * t = theSHMTransporters[i];
    Uint32 node_id = t->getRemoteNodeId();
    Uint32 trp_id = t->getTransporterIndex();

    if (!recvdata.m_transporters.get(trp_id))
      continue;

    if (t->isConnected())
    {
      t->lock_mutex();
      if (is_connected(node_id))
      {
        if (t->hasDataToRead())
        {
          recvdata.m_has_data_transporters.set(trp_id);
          res = 1;
        }
        else
        {
          sleep_state_set = true;
          t->set_awake_state(0);
        }
      }
      t->unlock_mutex();
    }
  }
#endif
  return res;
}

/**
 * We have been sleeping for a while, before proceeding we need to set
 * the flag to awake in the shared memory. This will flag to all other
 * nodes using shared memory to communicate that we're awake and don't
 * need any socket communication to wake up.
 */
void
TransporterRegistry::set_shm_awake_state(TransporterReceiveHandle& recvdata)
{
#ifdef NDB_SHM_TRANSPORTER_SUPPORTED
  for (Uint32 i = 0; i < recvdata.nSHMTransporters; i++)
  {
    SHM_Transporter * t = theSHMTransporters[i];
    Uint32 id = t->getTransporterIndex();

    if (!recvdata.m_transporters.get(id))
      continue;
    if (t->isConnected())
    {
      t->lock_mutex();
      t->set_awake_state(1);
      t->unlock_mutex();
    }
  }
#endif
}

/**
 * We do not want to hold any transporter locks during select(), so there
 * is no protection against a disconnect closing the socket during this call.
 *
 * That does not matter, at most we will get a spurious wakeup on the wrong
 * socket, which will be handled correctly in performReceive() (which _is_
 * protected by transporter locks on upper layer).
 */
Uint32
TransporterRegistry::poll_TCP(Uint32 timeOutMillis,
                              TransporterReceiveHandle& recvdata)
{
  assert((receiveHandle == &recvdata) || (receiveHandle == 0));

  recvdata.m_socket_poller.clear();

  bool extra_socket = m_has_extra_wakeup_socket;
  if (extra_socket && recvdata.m_transporters.get(0))
  {
    const NDB_SOCKET_TYPE socket = m_extra_wakeup_sockets[0];
    assert(&recvdata == receiveHandle); // not used by ndbmtd...

    // Poll the wakup-socket for read
    recvdata.m_socket_poller.add(socket, true, false, false);
  }
  if (recvdata.m_has_extra_wakeup_socket &&
      recvdata.m_transporters.get(0))
  {
    const NDB_SOCKET_TYPE socket = recvdata.m_extra_wakeup_sockets[0];
    assert(receiveHandle == 0);
    assert(!extra_socket);
    extra_socket = true;
    // Poll the wakup-socket for read
    recvdata.m_socket_poller.add(socket, true, false, false);
  }

  Uint16 idx[MAX_NTRANSPORTERS];
  Uint32 i = 0;
  for (; i < recvdata.nTCPTransporters; i++)
  {
    TCP_Transporter * t = theTCPTransporters[i];
    const NDB_SOCKET_TYPE socket = t->getSocket();
    Uint32 node_id = t->getRemoteNodeId();
    Uint32 trp_id = t->getTransporterIndex();

    idx[i] = maxTransporters + 1;
    if (!recvdata.m_transporters.get(trp_id))
      continue;

    if (is_connected(node_id) && t->isConnected() && ndb_socket_valid(socket))
    {
      idx[i] = recvdata.m_socket_poller.add(socket, true, false, false);
    }
  }

#ifdef NDB_SHM_TRANSPORTER_SUPPORTED
  for (Uint32 j = 0; j < recvdata.nSHMTransporters; j++)
  {
    /**
     * We need to listen to socket also for shared memory transporters.
     * These sockets are used as a wakeup mechanism, so we're not sending
     * any data in it. But we need a socket to be able to wake up things
     * when the receiver is not awake and we've only sent data on shared
     * memory transporter.
     */
    SHM_Transporter * t = theSHMTransporters[j];
    const NDB_SOCKET_TYPE socket = t->getSocket();
    Uint32 node_id = t->getRemoteNodeId();
    Uint32 trp_id = t->getTransporterIndex();
    idx[i] = maxTransporters + 1;
    if (!recvdata.m_transporters.get(trp_id))
    {
      i++;
      continue;
    }
    if (is_connected(node_id) && t->isConnected() && ndb_socket_valid(socket))
    {
      idx[i] = recvdata.m_socket_poller.add(socket, true, false, false);
    }
    i++;
  }
#endif
  int tcpReadSelectReply = recvdata.m_socket_poller.poll_unsafe(timeOutMillis);

  if (tcpReadSelectReply > 0)
  {
    if (extra_socket)
    {
      if (recvdata.m_socket_poller.has_read(0))
      {
        assert(recvdata.m_transporters.get(0));
        recvdata.m_recv_transporters.set((Uint32)0);
      }
    }
    i = 0;
    for (; i < recvdata.nTCPTransporters; i++)
    {
      TCP_Transporter * t = theTCPTransporters[i];
      if (idx[i] != maxTransporters + 1)
      {
        Uint32 trp_id = t->getTransporterIndex();
        if (recvdata.m_socket_poller.has_read(idx[i]))
        {
          recvdata.m_recv_transporters.set(trp_id);
        }
      }
    }
#ifdef NDB_SHM_TRANSPORTER_SUPPORTED
    for (Uint32 j = 0; j < recvdata.nSHMTransporters; j++)
    {
      /**
       * If a shared memory transporter have data on its socket we
       * will get it now, the data is only an indication for us to
       * wake up, so we're not interested in the data as such.
       * But to integrate it with epoll handling we will read it
       * in performReceive still.
       */
      SHM_Transporter * t = theSHMTransporters[j];
      if (idx[i] != maxTransporters + 1)
      {
        Uint32 trp_id = t->getTransporterIndex();
        if (recvdata.m_socket_poller.has_read(idx[i]))
          recvdata.m_recv_transporters.set(trp_id);
      }
      i++;
    }
#endif
  }

  return tcpReadSelectReply;
}

void
TransporterRegistry::set_recv_thread_idx(Transporter *t,
                                         Uint32 recv_thread_idx)
{
  t->set_recv_thread_idx(recv_thread_idx);
}

/**
 * Receive from the set of transporters in the bitmask
 * 'recvdata.m_transporters'. These has been polled by 
 * ::pollReceive() which recorded transporters with 
 * available data in the subset 'recvdata.m_recv_transporters'.
 *
 * In multi-threaded datanodes, there might be multiple 
 * receiver threads, each serving a disjunct set of
 * 'm_transporters'.
 *
 * Single-threaded datanodes does all ::performReceive
 * from the scheduler main-loop, and thus it will handle
 * all 'm_transporters'.
 *
 * Clients has to aquire a 'poll right' (see TransporterFacade)
 * which gives it the right to temporarily acts as a receive 
 * thread with the right to poll *all* transporters.
 *
 * Reception takes place on a set of transporters knowing to be in a
 * 'CONNECTED' state. Transporters can (asynch) become 'DISCONNECTING' 
 * while we performReceive(). There is *no* mutex lock protecting
 * 'disconnecting' from being started while we are in the receive-loop!
 * However, the contents of the buffers++  should still be in a 
 * consistent state, such that the current receive can complete
 * without failures. 
 *
 * With regular intervals we have to ::update_connections()
 * in order to bring DISCONNECTING transporters into
 * a DISCONNECTED state. At earlies at this point, resources
 * used by performReceive() may be reset or released.
 * A transporter should be brought to the DISCONNECTED state
 * before it can reconnect again. (Note: There is a break of
 * this rule in ::do_connect, see own note here)
 *
 * To not interfere with ::poll- or ::performReceive(),
 * ::update_connections() has to be synched with with these
 * methods. Either by being run within the same
 * receive thread (dataNodes), or protected by the 'poll rights'.
 *
 * In case we were unable to receive due to job buffers being full.
 * Returns 0 when receive succeeded from all Transporters having data,
 * else 1.
 */
Uint32
TransporterRegistry::performReceive(TransporterReceiveHandle& recvdata,
                                    Uint32 recv_thread_idx)
{
  (void)recv_thread_idx;
  TransporterReceiveWatchdog guard(recvdata);
  assert((receiveHandle == &recvdata) || (receiveHandle == 0));
  bool stopReceiving = false;

  if (recvdata.m_recv_transporters.get(0))
  {
    assert(recvdata.m_transporters.get(0));
    recvdata.m_recv_transporters.clear(Uint32(0));
    if (&recvdata != receiveHandle)
    {
      consume_extra_sockets(recvdata);
    }
    else
    {
      consume_extra_sockets();
    }
  }

#ifdef ERROR_INSERT
  if (!m_blocked_trp.isclear())
  {
    /* Exclude receive from blocked sockets. */
    recvdata.m_recv_transporters.bitANDC(m_blocked_trp);

    if (recvdata.m_recv_transporters.isclear()  &&
        recvdata.m_has_data_transporters.isclear())
    {
        /* poll sees data, but we want to ignore for now
         * sleep a little to avoid busy loop
         */
      NdbSleep_MilliSleep(1);
    }
  }
#endif

  /**
   * m_recv_transporters set indicates that there might be data
   * available on the socket used by the transporter. The
   * doReceive call will read the socket. For TCP transporters
   * the doReceive call will return an indication if there is
   * data to receive on socket. This will set m_has_data_transporters.
   * For SHM transporter the socket is only used to send wakeup
   * bytes. The m_has_data_transporters bitmap was set already in
   * pollReceive for SHM transporters.
<<<<<<< HEAD
   *
   * 
=======
   */
  for(Uint32 trp_id = recvdata.m_recv_transporters.find_first();
      trp_id != BitmaskImpl::NotFound;
      trp_id = recvdata.m_recv_transporters.find_next(trp_id + 1))
  {
    Transporter *transp = allTransporters[trp_id];
    if (unlikely(transp == nullptr))
    {
      recvdata.m_recv_transporters.clear(trp_id);
      recvdata.m_has_data_transporters.clear(trp_id);
      continue;
    }
    NodeId node_id = transp->getRemoteNodeId();
    if (transp->getTransporterType() == tt_TCP_TRANSPORTER)
    {
      TCP_Transporter * t = (TCP_Transporter*)transp;
      assert(recvdata.m_transporters.get(trp_id));
      assert(recv_thread_idx == transp->get_recv_thread_idx());

      /**
       * First check connection 'is CONNECTED.
       * A connection can only be set into, or taken out of, is_connected'
       * state by ::update_connections(). See comment there about 
       * synchronication between ::update_connections() and 
       * performReceive()
       *
       * Transporter::isConnected() state my change asynch.
       * A mismatch between the TransporterRegistry::is_connected(),
       * and Transporter::isConnected() state is possible, and indicate 
       * that a change is underway. (Completed by update_connections())
       */
      if (is_connected(node_id))
      {
        if (t->isConnected())
        {
          int nBytes = t->doReceive(recvdata);
          if (nBytes > 0)
          {
            recvdata.transporter_recv_from(node_id);
            recvdata.m_has_data_transporters.set(trp_id);
          }
        }
      }
    }
    else
    {
#ifdef NDB_SHM_TRANSPORTER_SUPPORTED
      require(transp->getTransporterType() == tt_SHM_TRANSPORTER);
      SHM_Transporter * t = (SHM_Transporter*)transp;
      assert(recvdata.m_transporters.get(trp_id));
      if (is_connected(node_id) && t->isConnected())
      {
        t->doReceive();
        /**
         * Ignore any data we read, the data wasn't collected by the
         * shared memory transporter, it was simply read and thrown
         * away, it is only a wakeup call to send data over the socket
         * for shared memory transporters.
         */
      }
#else
      require(false);
#endif
    }
  }
  recvdata.m_recv_transporters.clear();

  /**
>>>>>>> 84e6f6b5
   * Unpack data either received above or pending from prev rounds.
   * For the Shared memory transporter m_has_data_transporters can
   * be set in pollReceive as well.
   *
   * TCP Transporter
   * ---------------
   * Data to be processed at this stage is in the Transporter 
   * receivebuffer. The data *is received*, and will stay in
   * the  receiveBuffer even if a disconnect is started during
   * unpack. 
   * When ::update_connection() finaly completes the disconnect,
   * (synced with ::performReceive()), 'm_has_data_transporters'
   * will be cleared, which will terminate further unpacking.
   *
   * NOTE:
   *  Without reading inconsistent date, we could have removed
   *  the 'connected' checks below, However, there is a requirement
   *  in the CLOSE_COMREQ/CONF protocol between TRPMAN and QMGR
   *  that no signals arrives from disconnecting nodes after a
   *  CLOSE_COMCONF was sent. For the moment the risk of taking
   *  advantage of this small optimization is not worth the risk.
   */
  TrpBitmask handle_trps(recvdata.m_recv_transporters);
  bool stop_unpacking = false;
  handle_trps.bitOR(recvdata.m_has_data_transporters);
  Uint32 last_trp_id = 0;
  Uint32 trp_id = recvdata.m_last_trp_id;
  while ((trp_id = handle_trps.find_next(trp_id + 1)) !=
	 BitmaskImpl::NotFound)
  {
    bool hasdata = false;
    Transporter * t = (Transporter*)allTransporters[trp_id];
    if (unlikely(t == nullptr))
    {
      recvdata.m_has_data_transporters.clear(trp_id);
      continue;
    }
    NodeId node_id = t->getRemoteNodeId();

    assert(recvdata.m_transporters.get(trp_id));
    assert(recv_thread_idx == t->get_recv_thread_idx());

    /**
     * First check connection 'is CONNECTED.
     * A connection can only be set into, or taken out of, is_connected'
     * state by ::update_connections(). See comment there about 
     * synchronication between ::update_connections() and 
     * performReceive()
     *
     * Transporter::isConnected() state my change asynch.
     * A mismatch between the TransporterRegistry::is_connected(),
     * and Transporter::isConnected() state is possible, and indicate 
     * that a change is underway. (Completed by update_connections())
     */
    if (likely(is_connected(node_id) && t->isConnected()))
    {
      if (unlikely(stop_unpacking || recvdata.checkJobBuffer()))
      {
        if (recvdata.m_recv_transporters.get(trp_id))
        {
          if (t->getTransporterType() == tt_TCP_TRANSPORTER)
          {
            TCP_Transporter *t_tcp = (TCP_Transporter*)t;
            int nBytes = t_tcp->doReceive(recvdata);
            if (nBytes > 0)
            {
              recvdata.transporter_recv_from(node_id);
              recvdata.m_has_data_transporters.set(trp_id);
            }
          }
          else
          {
#ifdef NDB_SHM_TRANSPORTER_SUPPORTED
            require(t->getTransporterType() == tt_SHM_TRANSPORTER);
            SHM_Transporter * t_shm = (SHM_Transporter*)t;
            t_shm->doReceive();
            recvdata.transporter_recv_from(node_id);
            recvdata.m_has_data_transporters.set(trp_id);
#else
              require(false);
#endif
          }
          /**
           * At job buffer full we read all transporters into read buffer
           * to make use of read buffers to avoid that the link is shut
           * down due to no response from receiver.
           *
           * We flag with m_has_data_transporters that we should unpack
           * data from this transporter.
           */
          if (!stop_unpacking)
          {
            /**
             * After discovering a Job buffer full condition we will continue
             * to read all transporters, but we will not check the job buffer
             * full condition again until we return to this loop for another
             * attempt. This new attempt will start from where we previously
             * stopped. This means we have to step back one transporter.
             */
            stop_unpacking = true;
            last_trp_id = trp_id - 1;
          }
        }
        continue;
      }
      /**
       * We will handle the read buffer, thus clear the m_recv_transporters
       * bitmap for this transporter.
       */
      if (t->getTransporterType() == tt_TCP_TRANSPORTER)
      {
        TCP_Transporter *t_tcp = (TCP_Transporter*)t;
        int nBytes = 0;
        if (likely(recvdata.m_recv_transporters.get(trp_id)))
        {
          nBytes = t_tcp->doReceive(recvdata);
        }
        if (likely(nBytes > 0 ||
                   recvdata.m_has_data_transporters.get(trp_id)))
        {
          Uint32 * ptr;
          recvdata.transporter_recv_from(node_id);
          Uint32 sz = t_tcp->getReceiveData(&ptr);
          Uint32 szUsed = unpack(recvdata,
                                 ptr,
                                 sz,
                                 node_id,
                                 ioStates[node_id],
                                 stopReceiving);
          if (likely(szUsed))
          {
            t_tcp->updateReceiveDataPtr(szUsed);
            hasdata = t_tcp->hasReceiveData();
          }
          // else, we didn't unpack anything:
          //   Avail ReceiveData to short to be useful, need to
          //   receive more before we can resume this transporter.
        }
      }
      else
      {
#ifdef NDB_SHM_TRANSPORTER_SUPPORTED
        require(t->getTransporterType() == tt_SHM_TRANSPORTER);
        SHM_Transporter *t_shm = (SHM_Transporter*)t;
        if (likely(recvdata.m_recv_transporters.get(trp_id)))
        {
          t_shm->doReceive();
          /**
           * Ignore any data we read, the data wasn't collected by the
           * shared memory transporter, it was simply read and thrown
           * away, it is only a wakeup call to send data over the socket
           * for shared memory transporters.
           */
        }
        Uint32 * readPtr, * eodPtr, * endPtr;
        t_shm->getReceivePtr(&readPtr, &eodPtr, &endPtr);
        recvdata.transporter_recv_from(node_id);
        Uint32 *newPtr = unpack(recvdata,
                                readPtr,
                                eodPtr,
                                endPtr,
                                node_id,
                                ioStates[node_id],
                                stopReceiving);
        t_shm->updateReceivePtr(recvdata, newPtr);
        /**
         * Set hasdata dependent on if data is still available in
         * transporter to ensure we follow rules about setting
         * m_has_data_transporters when returning from performReceive.
         */
        hasdata = t_shm->hasDataToRead();
#else
        require(false);
#endif
      }
    }
    // If transporter still have data, make sure that it's remember to next time
    recvdata.m_has_data_transporters.set(trp_id, hasdata);
    recvdata.m_recv_transporters.clear(trp_id);

    if (unlikely(stopReceiving))
    {
      last_trp_id = trp_id;
      stop_unpacking = true;
    }
  }
  recvdata.m_last_trp_id = last_trp_id;
  return 0;
}

void
TransporterRegistry::consume_extra_sockets()
{
  char buf[4096];
  ssize_t ret;
  int err;
  NDB_SOCKET_TYPE sock = m_extra_wakeup_sockets[0];
  do
  {
    ret = ndb_recv(sock, buf, sizeof(buf), 0);
    err = ndb_socket_errno();
  } while (ret == sizeof(buf) || (ret == -1 && err == EINTR));

  /* Notify upper layer of explicit wakeup */
  callbackObj->reportWakeup();
}

void
TransporterRegistry::consume_extra_sockets(TransporterReceiveHandle &recvdata)
{
  char buf[4096];
  ssize_t ret;
  int err;
  NDB_SOCKET_TYPE sock = recvdata.m_extra_wakeup_sockets[0];
  do
  {
    ret = ndb_recv(sock, buf, sizeof(buf), 0);
    err = ndb_socket_errno();
  } while (ret == sizeof(buf) || (ret == -1 && err == EINTR));
}

/**
 * performSend() - Call physical transporters to 'doSend'
 * of previously prepareSend() signals.
 *
 * The doSend() implementations will call
 * TransporterCallback::get_bytes_to_send_iovec() to fetch
 * any available data from the send buffer.
 *
 * *This* ^^ is the synch point where we under mutex protection
 * may check for specific nodes being disconnected/disabled.
 * For disabled nodes we may drain the send buffers instead of
 * returning anything from get_bytes_to_send_iovec().
 * Also see comments for prepareSend() above.
 *
 * Note that since disconnection may happen asynch from other
 * threads, we can not reliably check the 'connected' state
 * before doSend(). Instead we must require that the 
 * TransporterCallback implementation provide necessary locking
 * of get_bytes_to_send() vs enable/disable of send buffers.
 *
 * Returns:
 *   true if anything still remains to be sent.
 *   Will require another ::performSend()
 *
 *   false: if nothing more remains, either due to
 *   the send buffers being empty, we succeeded
 *   sending everything, or we found the node to be
 *   disconnected and thus discarded the contents.
 */
bool
TransporterRegistry::performSendNode(NodeId nodeId, bool need_wakeup)
{
  Transporter *t = get_node_transporter(nodeId);
  if (t != NULL)
  {
#ifdef ERROR_INSERT
    if (m_sendBlocked.get(nodeId))
    {
      return true;
    }
#endif
    return t->doSend(need_wakeup);
  }
  return false;
}

bool
TransporterRegistry::performSend(TrpId trp_id, bool need_wakeup)
{
  Transporter *t = get_transporter(trp_id);
  if (t != NULL)
  {
#ifdef ERROR_INSERT
    NodeId nodeId = t->getRemoteNodeId();
    if (m_sendBlocked.get(nodeId))
    {
      return true;
    }
#endif
    return t->doSend(need_wakeup);
  }
  return false;
}

void
TransporterRegistry::performSend()
{
  Uint32 i; 
  sendCounter = 1;

  lockMultiTransporters();
  for (i = m_transp_count; i < (nTransporters + 1); i++) 
  {
    Transporter *t = allTransporters[i];
    if (t != NULL
#ifdef ERROR_INSERT
        && !m_sendBlocked.get(t->getRemoteNodeId())
#endif
        )
    {
      t->doSend();
    }
  }
  for (i = 1; i < m_transp_count && i < (nTransporters + 1); i++) 
  {
    Transporter *t = allTransporters[i];
    if (t != NULL
#ifdef ERROR_INSERT
        && !m_sendBlocked.get(t->getRemoteNodeId())
#endif
        )
    {
      t->doSend();
    }
  }
  m_transp_count++;
  if (m_transp_count == (nTransporters + 1))
    m_transp_count = 1;
  unlockMultiTransporters();
}

#ifdef DEBUG_TRANSPORTER
void
TransporterRegistry::printState()
{
  ndbout << "-- TransporterRegistry -- " << endl << endl
         << "Transporters = " << nTransporters << endl;
  for(Uint32 i = 0; i < maxTransporters; i++)
  {
    if (allTransporters[i] != NULL)
    {
      const NodeId remoteNodeId = allTransporters[i]->getRemoteNodeId();
      ndbout << "Transporter: " << remoteNodeId 
             << " PerformState: " << performStates[remoteNodeId]
             << " IOState: " << ioStates[remoteNodeId] << endl;
    }
  }
}
#else
void
TransporterRegistry::printState()
{
}
#endif

#ifdef ERROR_INSERT
bool
TransporterRegistry::isBlocked(NodeId nodeId)
{
  return m_blocked.get(nodeId);
}

void
TransporterRegistry::blockReceive(TransporterReceiveHandle& recvdata,
                                  NodeId nodeId)
{
  TrpId ids[MAX_NODE_GROUP_TRANSPORTERS];
  Uint32 num_ids;
  lockMultiTransporters();
  get_trps_for_node(nodeId, ids, num_ids, MAX_NODE_GROUP_TRANSPORTERS);

  assert((receiveHandle == &recvdata) || (receiveHandle == 0));
  for (Uint32 i = 0; i < num_ids; i++)
  {
    Uint32 trp_id = ids[i];
    if (recvdata.m_transporters.get(trp_id))
      m_blocked_trp.set(trp_id);
  }
  /* Check that node is not already blocked?
   * Stop pulling from its socket (but track received data etc)
   */
  /* Shouldn't already be blocked with data */
  bool last_call = true;
  for (Uint32 i = 0; i < num_ids; i++)
  {
    Uint32 trp_id = ids[i];
    if (!m_blocked_trp.get(trp_id))
      last_call = false;
  }
  if (last_call)
    m_blocked.set(nodeId);
  unlockMultiTransporters();
}

void
TransporterRegistry::unblockReceive(TransporterReceiveHandle& recvdata,
                                    NodeId nodeId)
{
  TrpId ids[MAX_NODE_GROUP_TRANSPORTERS];
  Uint32 num_ids;
  lockMultiTransporters();
  get_trps_for_node(nodeId, ids, num_ids, MAX_NODE_GROUP_TRANSPORTERS);

  assert((receiveHandle == &recvdata) || (receiveHandle == 0));
  for (Uint32 i = 0; i < num_ids; i++)
  {
    Uint32 trp_id = ids[i];
    if (recvdata.m_transporters.get(trp_id))
    {
      assert(m_blocked_trp.get(trp_id));
      assert(!recvdata.m_has_data_transporters.get(trp_id));
      m_blocked_trp.clear(trp_id);
    }
  }
  bool last_call = true;
  for (Uint32 i = 0; i < num_ids; i++)
  {
    Uint32 trp_id = ids[i];
    if (m_blocked_trp.get(trp_id))
    {
      last_call = false;
    }
  }

  /* Check that node is blocked?
   * Resume pulling from its socket
   * Ensure in-flight data is processed if there was some
   */
  if (last_call)
    m_blocked.clear(nodeId);
  unlockMultiTransporters();
  if (m_blocked_disconnected.get(nodeId))
  {
    /* Process disconnect notification/handling now */
    report_disconnect(recvdata, nodeId, m_disconnect_errors[nodeId]);
  }
  if (last_call)
  {
    lockMultiTransporters();
    m_blocked_disconnected.clear(nodeId);
    unlockMultiTransporters();
  }
}

bool
TransporterRegistry::isSendBlocked(NodeId nodeId) const
{
  return m_sendBlocked.get(nodeId);
}

void
TransporterRegistry::blockSend(TransporterReceiveHandle& recvdata,
                               NodeId nodeId)
{
#ifdef VM_TRACE
  TrpId trp_ids[MAX_NODE_GROUP_TRANSPORTERS];
  Uint32 num_ids;
  lockMultiTransporters();
  get_trps_for_node(nodeId, trp_ids, num_ids, MAX_NODE_GROUP_TRANSPORTERS);
  unlockMultiTransporters();
#endif
  assert((receiveHandle == &recvdata) || (receiveHandle == 0));
  m_sendBlocked.set(nodeId);
}

void
TransporterRegistry::unblockSend(TransporterReceiveHandle& recvdata,
                                 NodeId nodeId)
{
#ifdef VM_TRACE
  TrpId trp_ids[MAX_NODE_GROUP_TRANSPORTERS];
  Uint32 num_ids;
  lockMultiTransporters();
  get_trps_for_node(nodeId, trp_ids, num_ids, MAX_NODE_GROUP_TRANSPORTERS);
  unlockMultiTransporters();
#endif
  assert((receiveHandle == &recvdata) || (receiveHandle == 0));
  m_sendBlocked.clear(nodeId);
}

#endif

#ifdef ERROR_INSERT
Uint32
TransporterRegistry::getMixologyLevel() const
{
  return m_mixology_level;
}

extern Uint32 MAX_RECEIVED_SIGNALS;  /* Packer.cpp */

#define MIXOLOGY_MIX_INCOMING_SIGNALS 4

void
TransporterRegistry::setMixologyLevel(Uint32 l)
{
  m_mixology_level = l;
  
  if (m_mixology_level & MIXOLOGY_MIX_INCOMING_SIGNALS)
  {
    g_eventLogger->info("MIXOLOGY_MIX_INCOMING_SIGNALS on");
    /* Max one signal per transporter */
    MAX_RECEIVED_SIGNALS = 1;
  }

  /* TODO : Add mixing of Send from NdbApi / MGMD */
}
#endif

IOState
TransporterRegistry::ioState(NodeId nodeId) const { 
  return ioStates[nodeId]; 
}

void
TransporterRegistry::setIOState(NodeId nodeId, IOState state) {
  if (ioStates[nodeId] == state)
    return;

  DEBUG("TransporterRegistry::setIOState("
        << nodeId << ", " << state << ")");

  ioStates[nodeId] = state;
}

extern "C" void *
run_start_clients_C(void * me)
{
  ((TransporterRegistry*) me)->start_clients_thread();
  return 0;
}

/**
 * This method is used to initiate connection, called from the TRPMAN block.
 *
 * This works asynchronously, no actions are taken directly in the calling
 * thread.
 */
void
TransporterRegistry::do_connect(NodeId node_id)
{
  PerformState &curr_state = performStates[node_id];
  switch(curr_state){
  case DISCONNECTED:
    break;
  case CONNECTED:
    return;
  case CONNECTING:
    return;
  case DISCONNECTING:
    /**
     * NOTE (Need future work)
     * Going directly from DISCONNECTING to CONNECTING creates
     * a possible race with ::update_connections(): It will
     * see either of the *ING states, and bring the connection
     * into CONNECTED or *DISCONNECTED* state. Furthermore, the
     * state may be overwritten to CONNECTING by this method.
     * We should probably have waited for DISCONNECTED state,
     * before allowing reCONNECTING ....
     */
    //assert(false);
    break;
  }
  DEBUG_FPRINTF((stderr, "(%u)REG:do_connect(%u)\n", localNodeId, node_id));
  DBUG_ENTER("TransporterRegistry::do_connect");
  DBUG_PRINT("info",("performStates[%d]=CONNECTING",node_id));

  Transporter * t = theNodeIdTransporters[node_id];
  if (t != NULL)
  {
    if (t->isMultiTransporter())
    {
      Multi_Transporter *multi_trp = (Multi_Transporter*)t;
      require(multi_trp->get_num_active_transporters() == 1);
      t = multi_trp->get_active_transporter(0);
    }
    require(!t->isPartOfMultiTransporter());
    require(!t->isMultiTransporter());
    DEBUG_FPRINTF((stderr, "(%u)REG:resetBuffers(%u)\n",
                           localNodeId, node_id));
    t->resetBuffers();
  }
 
  DEBUG_FPRINTF((stderr, "(%u)performStates[%u] = CONNECTING\n",
                 localNodeId, node_id));
  curr_state= CONNECTING;
  DBUG_VOID_RETURN;
}

/**
 * This method is used to initiate disconnect from TRPMAN. It is also called
 * from the TCP/SHM transporter in case of an I/O error on the socket.
 *
 * This works asynchronously, similar to do_connect().
 */
bool
TransporterRegistry::do_disconnect(NodeId node_id,
                                   int errnum,
                                   bool send_source)
{
  DEBUG_FPRINTF((stderr, "(%u)REG:do_disconnect(%u, %d)\n",
                         localNodeId, node_id, errnum));
  PerformState &curr_state = performStates[node_id];
  switch(curr_state){
  case DISCONNECTED:
  {
    return true;
  }
  case CONNECTED:
  {
    break;
  }
  case CONNECTING:
    /**
     * This is a correct transition. But it should only occur for nodes
     * that lack resources, e.g. lack of shared memory resources to
     * setup the transporter. Therefore we assert here to get a simple
     * handling of test failures such that we can fix the test config.
     */
    //assert(false);
    break;
  case DISCONNECTING:
  {
    return true;
  }
  }
  if (errnum == ENOENT)
  {
    m_disconnect_enomem_error[node_id]++;
    if (m_disconnect_enomem_error[node_id] < 10)
    {
      NdbSleep_MilliSleep(40);
      g_eventLogger->info("Socket error %d on nodeId: %u in state: %u",
                          errnum, node_id, (Uint32)curr_state);
      return false;
    }
  }
  if (errnum == 0)
  {
    g_eventLogger->info("Node %u disconnected in state: %d",
                        node_id, (int)curr_state);
  }
  else
  {
    g_eventLogger->info("Node %u disconnected in %s with errnum: %d"
                        " in state: %d",
                        node_id,
                        send_source ? "send" : "recv",
                        errnum,
                        (int)curr_state);
  }
  DBUG_ENTER("TransporterRegistry::do_disconnect");
  DBUG_PRINT("info",("performStates[%d]=DISCONNECTING",node_id));
  curr_state= DISCONNECTING;
  DEBUG_FPRINTF((stderr, "(%u)performStates[%u] = DISCONNECTING\n",
                 localNodeId, node_id));
  m_disconnect_errnum[node_id] = errnum;
  DBUG_RETURN(false);
}

/**
 * report_connect() / report_disconnect()
 *
 * Connect or disconnect the 'TransporterReceiveHandle' and 
 * enable/disable the send buffers.
 *
 * To prevent races wrt poll/receive of data, these methods must
 * either be called from the same (receive-)thread as performReceive(),
 * or by the (API) client holding the poll-right.
 *
 * The send buffers needs similar protection against concurent
 * enable/disable of the same send buffers. Thus the sender
 * side is also handled here.
 */
void
TransporterRegistry::report_connect(TransporterReceiveHandle& recvdata,
                                    NodeId node_id)
{
  Transporter *t = theNodeIdTransporters[node_id];
  if (t->isMultiTransporter())
  {
    Multi_Transporter *multi_trp = (Multi_Transporter*)t;
    require(multi_trp->get_num_active_transporters() == 1);
    t = multi_trp->get_active_transporter(0);
  }
  require(!t->isMultiTransporter());
  require(!t->isPartOfMultiTransporter());
  Uint32 id = t->getTransporterIndex();
  DEBUG_FPRINTF((stderr, "(%u)REG:report_connect(%u)\n",
                         localNodeId, node_id));
  assert((receiveHandle == &recvdata) || (receiveHandle == 0));
  assert(recvdata.m_transporters.get(id));

  DBUG_ENTER("TransporterRegistry::report_connect");
  DBUG_PRINT("info",("performStates[%d]=CONNECTED",node_id));

  if (recvdata.epoll_add(t))
  {
    callbackObj->enable_send_buffer(node_id, id, false);
    DEBUG_FPRINTF((stderr, "(%u)performStates[%u] = CONNECTED\n",
                   localNodeId, node_id));
    performStates[node_id] = CONNECTED;
    recvdata.reportConnect(node_id);
    DBUG_VOID_RETURN;
  }

  /**
   * Failed to add to epoll_set...
   *   disconnect it (this is really really bad)
   */
  DEBUG_FPRINTF((stderr, "(%u)performStates[%u] = DISCONNECTING\n",
                 localNodeId, node_id));
  performStates[node_id] = DISCONNECTING;
  DBUG_VOID_RETURN;
}

Multi_Transporter*
TransporterRegistry::get_node_multi_transporter(NodeId node_id)
{
  Uint32 i;
  Uint32 num_multi_transporters = get_num_multi_transporters();
  for (i = 0; i < num_multi_transporters; i++)
  {
    Multi_Transporter *multi_trp = get_multi_transporter(i);
    if (multi_trp->getRemoteNodeId() == node_id)
    {
      return multi_trp;
    }
  }
  return (Multi_Transporter*)0;

}

void
TransporterRegistry::report_disconnect(TransporterReceiveHandle& recvdata,
                                       NodeId node_id, int errnum)
{
  DEBUG_FPRINTF((stderr, "(%u)REG:report_disconnect(%u, %d)\n",
                         localNodeId, node_id, errnum));
  assert((receiveHandle == &recvdata) || (receiveHandle == 0));

  DBUG_ENTER("TransporterRegistry::report_disconnect");
  DBUG_PRINT("info",("performStates[%d]=DISCONNECTED",node_id));

#ifdef ERROR_INSERT
  if (m_blocked.get(node_id))
  {
    /* We are simulating real latency, so control events experience
     * it too
     */
    m_blocked_disconnected.set(node_id);
    m_disconnect_errors[node_id] = errnum;
    DBUG_VOID_RETURN;
  }
#endif

  /**
   * No one else should be using the transporter now,
   * reset its send buffer and recvdata.
   *
   * Note that we may 'do_disconnect' due to transporter failure,
   * while trying to 'CONNECTING'. This cause a transition
   * from CONNECTING to DISCONNECTING without first being CONNECTED.
   * Thus there can be multiple reset & disable of the buffers (below)
   * without being 'enabled' inbetween.
   */
  TrpId trp_ids[MAX_NODE_GROUP_TRANSPORTERS];
  Uint32 num_ids;
  lockMultiTransporters();
  get_trps_for_node(node_id, trp_ids, num_ids, MAX_NODE_GROUP_TRANSPORTERS);

  bool ready_to_disconnect = true;
  Transporter *node_trp = theNodeIdTransporters[node_id];
  for (Uint32 i = 0; i < num_ids; i++)
  {
    Uint32 trp_id = trp_ids[i];
    DEBUG_FPRINTF((stderr, "trp_id = %u, node_id = %u\n", trp_id, node_id));
    if (recvdata.m_transporters.get(trp_id))
    {
      /**
       * disable_send_buffer ensures that no more signals will be sent
       * to the disconnected node. Every time we collect data for sending
       * we will check the send buffer enabled flag holding the m_send_lock
       * thereby ensuring that after the disable_send_buffer method is
       * called no more signals are sent.
       */
      callbackObj->disable_send_buffer(node_id, trp_id, false);
      recvdata.m_recv_transporters.clear(trp_id);
      recvdata.m_has_data_transporters.clear(trp_id);
    }
    else
    {
      /**
       * Transporter is handled by another receive thread. If the
       * transporter is still in the allTransporters array it means
       * that we haven't called report_disconnect in this receive
       * thread yet. Thus we are not yet ready to disconnect.
       */
      require(node_trp->isMultiTransporter());
      if (allTransporters[trp_id] != 0)
      {
        ready_to_disconnect = false;
        DEBUG_FPRINTF((stderr, "trp_id = %u, node_id = %u,"
                               " ready_to_disconnect = false\n",
                               trp_id, node_id));
      }
    }
  }
  if (node_trp->isMultiTransporter())
  {
    /**
     * Switch back to having only one active transporter which is the
     * original TCP or SHM transporter. We only handle the single
     * transporter case when setting up a new connection. We can
     * only move from single transporter to multi transporter when
     * the transporter is connected.
     */
    Multi_Transporter *multi_trp = (Multi_Transporter*)node_trp;
    for (Uint32 i = 0; i < num_ids; i++)
    {
      Uint32 trp_id = trp_ids[i];
      if (recvdata.m_transporters.get(trp_id))
      {
        /**
         * Remove the transporter from the set of transporters handled in
         * this receive thread.
         *
         * Removing it from this bitmask means that the receive thread
         * will ignore this transporter when receiving and polling.
         */
        DEBUG_FPRINTF((stderr, "trp_id = %u, node_id = %u,"
                               " multi remove_all\n",
                               trp_id, node_id));
        Transporter *t = multi_trp->get_active_transporter(i);
        t->doDisconnect();
        if (t->isPartOfMultiTransporter())
        {
          require(num_ids > 1);
          remove_allTransporters(t);
        }
        else
        {
          require(num_ids == 1);
          Uint32 num_multi_trps = multi_trp->get_num_inactive_transporters();
          for (Uint32 i = 0; i < num_multi_trps; i++)
          {
            Transporter *remove_trp = multi_trp->get_inactive_transporter(i);
            TrpId remove_trp_id = remove_trp->getTransporterIndex();
            if (remove_trp_id != 0)
            {
              NodeId remove_node_id = remove_trp->getRemoteNodeId();
              require(node_id == remove_node_id);
              callbackObj->disable_send_buffer(node_id, remove_trp_id, false);
              remove_trp->doDisconnect();
              remove_allTransporters(remove_trp);
            }
          }
        }
      }
    }
    if (ready_to_disconnect)
    {
      /**
       * All multi transporter objects for this node have been removed
       * from being handled by any receive thread. We set the single
       * transporter used for setup of connections to be handled by
       * this receive thread. This assignment means that we can get
       * an unbalanced load on receive threads. However normally the
       * transporters should return to using multiple transporters as
       * soon as the connection is setup again. So this imbalance should
       * be temporary.
       */
      DEBUG_FPRINTF((stderr, "node_id = %u, new_node_trp\n",
                     node_id));
      if (multi_trp->get_num_active_transporters() > 1)
      {
        /**
         * Multi socket setup is in use, thus switch to single transporter.
         * In rare situations we can still have data to send on base
         * transporter, so need to remove the send buffer before
         * disconnecting. Also ensure that connection is dropped here.
         */
        multi_trp->switch_active_trp();
        Transporter *base_trp = multi_trp->get_active_transporter(0);
        NodeId base_node_id = base_trp->getRemoteNodeId();
        TrpId base_trp_id = base_trp->getTransporterIndex();
        require(base_node_id == node_id);
        callbackObj->disable_send_buffer(node_id, base_trp_id, false);
        base_trp->doDisconnect();
      }
    }
  }
  else
  {
    Multi_Transporter *multi_trp = get_node_multi_transporter(node_id);
    (void)multi_trp;
    DEBUG_FPRINTF((stderr, "node_id = %u, multi_trp not %s\n",
                   node_id, multi_trp == 0 ? "existing" : "active"));
  }
  recvdata.m_bad_data_transporters.clear(node_id);
  recvdata.m_last_trp_id = 0;
  if (ready_to_disconnect)
  {
    DEBUG_FPRINTF((stderr, "(%u)performStates[%u] = DISCONNECTED\n",
                   localNodeId, node_id));
    performStates[node_id] = DISCONNECTED;
    recvdata.reportDisconnect(node_id, errnum);
  }
  unlockMultiTransporters();
  DBUG_VOID_RETURN;
}

/**
 * We only call TransporterCallback::reportError() from
 * TransporterRegistry::update_connections().
 *
 * In other places we call this method to enqueue the error that will later be
 * picked up by update_connections().
 */
void
TransporterRegistry::report_error(NodeId nodeId, TransporterError errorCode,
                                  const char *errorInfo)
{
  DEBUG_FPRINTF((stderr, "(%u)REG:report_error(%u, %d, %s\n",
                         localNodeId, nodeId, (int)errorCode, errorInfo));
  if (m_error_states[nodeId].m_code == TE_NO_ERROR &&
      m_error_states[nodeId].m_info == (const char *)~(UintPtr)0)
  {
    m_error_states[nodeId].m_code = errorCode;
    m_error_states[nodeId].m_info = errorInfo;
  }
}

/**
 * Data node transporter model (ndbmtd)
 * ------------------------------------
 * The concurrency protection of transporters uses a number of mutexes
 * together with some things that can only happen in a single thread.
 * To explain this we will consider send and receive separately.
 * We also need to consider multi socket transporters distinctively since
 * they add another layer to the concurrency model.
 *
 * Each transporter is protected by two mutexes. One to protect send and
 * one to protect receives. Actually the send mutex is divided into two
 * mutexes as well.
 *
 * Starting with send when we send a signal we write it only in thread-local
 * buffers at first. Next at regular times we move them to buffers per
 * transporter. To move them from these thread-local buffers to the
 * transporter buffers requires acquiring the send buffer mutex. This
 * activity is normally called flush buffers.
 *
 * Next the transporter buffers are sent, this requires holding the
 * buffer mutex as well as the send mutex when moving the buffers to the
 * transporter. While sending only the send mutex is required. This mutex
 * is held also when performing the send call on the transporter.
 *
 * The selection of the transporter to send to next is handled by a
 * a global send thread mutex. This mutex ensures that we send 50% of the
 * time to our neighbour nodes (data nodes within the same nodegroup) and
 * 50% to the rest of the nodes in the cluster. Thus we give much higher
 * priority to messages performing write transactions in the cluster as
 * well as local reads within the same nodegroup.
 *
 * For receive we use a model where a transporter is only handled by one
 * receive thread. This thread has its own mutex to protect against
 * interaction with other threads for transporter connect and disconnect.
 * This mutex is held while calling performReceive. performReceive
 * receives data from those transporters that signalled that data was
 * available in pollReceive. The mutex isn't held while calling pollReceive.
 *
 * Connect of the transporter requires not so much protection. Nothing
 * will be received until we add the transporter to the epoll set (even
 * shared memory transporters use epoll sets (implemented using poll in
 * non-Linux platforms). The epoll_add call happens in the receive thread
 * owning the transporter, thus no call to pollReceive will happen on the
 * transporter while we are calling update_connections where the
 * report_connect is called from when a connect has happened.
 *
 * After adding the transporter to the epoll set we enable the send
 * buffers, this uses both the send mutex and the send buffer mutex
 * on the transporter.
 *
 * Finally a signal is sent to TRPMAN in the receive thread (actually
 * the same thread where the update_connections is sent from. This signal
 * is simply sent onwards to QMGR plus some logging of the connection
 * event.
 *
 * CONNECT_REP in QMGR updates the node information and initiates the
 * CM_REGREQ protocol for data nodes and API_REGREQ for API nodes to
 * include the node in an organised manner. At this point only QMGR
 * is allowed to receive signals from the node. QMGR will allow for
 * any block to communicate with the node when finishing the
 * registration.
 *
 * The actual connect logic happens in start_clients_thread that
 * executes in a single thread that handles all client connect setup.
 * This thread regularly wakes up and calls connect on transporters
 * not yet connected. It has backoff logic to ensure these connects
 * don't happen too often. It will only perform this connect client
 * attempts when the node is in the state CONNECTING. The QMGR code
 * will ensure that we set this state when we are ready to include
 * the node into the cluster again. After a node failure we have to
 * handle the node failure to completion before we allow the node
 * to reenter the cluster.
 *
 * Connecting a client requires both a connection to be setup, in
 * addition the client and the server must execute an authentication
 * protocol and a protocol where we signal what type of transporter
 * that is connecting.
 *
 * The server port to connect the client is either provided by the
 * configuration (recommended in any scenario where firewalls exists)
 * in the network. If not configured the server uses a dynamic port
 * and informs the management server about this port number.
 *
 * When the client has successfully connected and the authentication
 * protocol is successfully completed and the information about the
 * transporter type is sent, then we will set the transporter state
 * to connected. This will be picked up by update_connections that
 * will perform the logic above.
 *
 * When the connection has been successfully completed we set the
 * variable theSocket in the transporter. To ensure that we don't
 * call any socket actions on a socket we already closed we protect
 * this assignment with both the send mutex and the receive mutex.
 *
 * The actual network logic used by the start_clients_thread is
 * found in the SocketClient class.
 *
 * Similar logic exists also for transporters where the node is the
 * server part. As part of starting the data node we setup a socket
 * which we bind to the hostname and server port to use for this
 * data node. Next we will start to listen for connect attempts by
 * clients.
 *
 * When a client attempts to connect we will see this through the
 * accept call on the socket. The verification of this client
 * attempt is handled by the newSession call. For data nodes
 * this is the newSession here in TransporterRegistry.cpp.
 * This method will first handle the authentication protocol where
 * the client follows the NDB connect setup protocol to verify that
 * it is an NDB connection being setup. Next we call connect_server
 * in the TransporterRegistry.
 *
 * connect_server will receive information about node id, transporter type
 * that will enable it to verify that the connect is ok to perform at the
 * moment. It is very normal that there are many attempts to connect that
 * are unsuccessful since the API nodes are not allowed to connect until
 * the data node is started and they will regularly attempt to connect
 * while the data node is starting.
 *
 * When the connect has been successfully setup we will use the same logic
 * as for clients where we set theSocket and set the transporter state to
 * connected to ensure that update_connections will see the new
 * connection. So there is a lot of logic to setup the connections, but
 * really only the setting of theSocket requires mutex protection.
 *
 * Disconnects can be discovered by both the send logic as well as the
 * receive logic when calling socket send and socket recv. In both cases
 * the transporter will call do_disconnect. The only action here is to
 * set the state to DISCONNECTING (no action if already set or the state
 * is already set to DISCONNECTED). While calling this function we can
 * either hold the send mutex or the receive mutex. But none of these
 * are needed since we only set the DISCONNECTING state. This state
 * change will be picked up by start_clients_thread (note that it will
 * be picked by this method independent of if it connected as a client
 * or as a server. This method will call doDisconnect on the transporter.
 * This method will update the state and next it will call
 * disconnectImpl on the transporter that will close the socket and
 * ensure that the variable theSocket no longer points to a valid
 * socket. This is again protected by the send mutex and the receive
 * mutex to ensure that it doesn't happen while we are calling any
 * send or recv calls. Here we will also close the socket.
 *
 * Setting the state to not connected in doDisconnect will flag to
 * update_connections that it should call report_disconnect. This
 * call will disable the send buffer (holding the send mutex and
 * send buffer mutex), it will also clear bitmasks for the transporter
 * used by the receive thread. It requires no mutex to protect these
 * changes since they are performed in the receive thread that is
 * responsible for receiving on this transporter. The call can be
 * performed in all receive threads, but will be ignored by any
 * receive thread not responsible for it.
 *
 * Next it will call reportDisconnect that will send a signal
 * DISCONNECT_REP to our TRPMAN instance. This signal will be
 * sent to QMGR, the disconnect event will be logged and we will
 * send a signal to CMVMI to cancel subscriptions for the node.
 *
 * QMGR will update node state information and will initiate
 * node failure handling if not already started.
 *
 * QMGR will control when it is ok to communicate with the node
 * using CLOSE_COMREQ and OPEN_COMREQ calls to TRPMAN.
 *
 * Closing the communication to a node can also be initiated from
 * receiving a signal from another node that the node is dead.
 * In this case QMGR will send CLOSE_COMREQ to TRPMAN instances and
 * TRPMAN will set the IO state to HaltIO to ensure no more signals
 * are handled and it will call do_disconnect in TransporterRegistry
 * to ensure that the above close sequence is called although the
 * transporters are still functional.
 *
 * Introducing multi transporters
 * ------------------------------
 * To enable higher communication throughput between data nodes it is
 * possible to setup multiple transporters for communicating with another
 * data node. Currently this feature only allows for multiple transporters
 * when communicating within the same node group. There is no principal
 * problem with multiple transporters for other communication between
 * data nodes as well. For API nodes we already have the ability to
 * use multiple transporters from an application program by using
 * multiple node ids. Thus it is not necessary to add multiple
 * transporters to communicate with API nodes.
 *
 * The connect process cannot use multiple transporters. The reason is
 * that we cannot be certain that the connecting node supports multiple
 * transporters between two data nodes. We can only check this once the
 * connection is setup.
 *
 * This means that the change from a single socket to multiple sockets
 * is handled when the node is in a connected state and thus traffic
 * between the nodes is happening as we setup the multi socket setup.
 *
 * Given that multiple transporters can only be used between data nodes
 * we don't need to handle the Shared memory transporter as used for
 * multiple transporters since Shared memory transporter can only be
 * used to communicate between data nodes and API nodes.
 *
 * Thus multiple transporters is only handled by TCP transporters.
 *
 * Additionally to setup multiple transporters we need to know which
 * nodes are part of the same node group. This information is available
 * already in start phase 3 for initial starts and for cluster restarts.
 * For node restarts and initial node restarts we will wait until start
 * phase 4 to setup multiple transporters. In addition we have the case
 * where node groups are added while nodes are up and running, in this
 * case the nodes in the new node group will setup multiple transporters
 * when the new node group creation is committed.
 * 
 * The setup logic for multiple transporters is described in detail in
 * QmgrMain.cpp. Here we will focus on how it changes the connect/disconnect
 * logic and what concurrency protection is required to handle the
 * multiple transporters.
 *
 * We introduce a new mutex that is locked by calling lockMultiTransporters
 * and unlocked through the call unlockMultiTransporters. This mutex should
 * always be taken before any other mutex is acquired to avoid deadlocks.
 *
 * During setup we communicate between the nodes in the same nodegroup to
 * decide on the number of multi sockets to use for one transporter. The
 * multiple transporters are handled also by a new Transporter class called
 * Multi_Transporter. When the change is performed to use multi transporters
 * this transporter is placed into the node transporter array. It is never
 * removed from this array even after a node failure.
 *
 * When we setup the multi transporters we assign them to different recv
 * threads. We also ensure that the port number is copied from the base
 * transporter to the new multi transporters to ensure that we use the
 * dynamic port number for a new node after a restart.
 *
 * The way to activate the connect of the multiple transporters happens by
 * inserting them into the allTransporters array. By inserting them into
 * this array they will be handled by the start_clients_thread.
 *
 * The protocol to setup a multi transporter is slightly different since we
 * need to know the node id, transporter type and additionally the instance
 * number of the transporter being setup in the connection. To accept a
 * connection we must be in the CONNECTED state for the node and the instance
 * number must exist in the multi transporter and must not be already
 * connected.
 *
 * Next step is to perform switch activity, when we agreed with the other
 * node on to perform this action we will send a crucial signal
 * ACTIVATE_TRP_REQ. This signal will be sent on the base transporter.
 * Immediately after sending this signal we will switch to using multi
 * transporters.
 *
 * Before sending this signal we ensure that the only thread active is the
 * main thread and we lock all send mutex for both the base transporter
 * and the new multi transporters. We perform this by a new set of
 * signals to freeze threads.
 *
 * When receiving this signal in the other node we need to use
 * SYNC_THREAD_VIA_REQ. This ensures that all signals sent using the
 * base transporter have been executed before we start executing the
 * signals arriving on the new multi transporters. This ensures that
 * we always keep signal order even in the context of changing
 * the number of transporters for a node.
 *
 * After this we will send the activation request for each new transporter
 * to each of the TRPMAN instances. When this request arrives the new
 * transporter will be added to the epoll set of the receive thread. So
 * from here on the signals sent after the ACTIVATE_TRP_REQ signal can
 * be processed in the receiving node. When all ACTIVATE_TRP_REQ have
 * been processed we can send ACTIVATE_TRP_CONF to the requesting node.
 * If we have received ACTIVATE_TRP_CONF from the other node and we
 * have received ACTIVATE_TRP_REQ from the other node, then we are ready
 * to close the socket of the base transporter. While doing this we call
 * lockMultiTransporters and we lock both the send mutex and the receive
 * thread mutex to ensure that we don't interact with any socket calls
 * when performing this action. At this point we also disable the send
 * buffer of the base transporter.
 *
 * At this point the switch to the multi transporter setup is completed.
 * If we are performing a restart during this setup and the other node
 * crashes we will also crash since we are in a restart. So only when
 * we are switching while we are up will this be an issue. When switching
 * and being up we must handle crashes in all phases of the setup.
 * We have added a test case that both tests crashes in all phases as
 * well as long sleeps in all phases.
 *
 * Closing the base transporter will cause do_disconnect to be called
 * on this transporter while the node is still up. Thus we have to
 * handle this call separately for non-active connections. This should
 * only happen in the receive thread, so we don't take the send
 * mutex before changing theSocket here. Since the transporter isn't
 * active it should not perform any send activity here.
 *
 *
 * Disconnects when using multi transporters still happens through the
 * do_disconnect call, either activated by an error on any of the multi
 * sockets or activated by blocks discovering a failed node. This means
 * that performStates for the node is set to DISCONNECTING. This will
 * trigger call to doDisconnect from start_clients_thread for each of
 * the multi transporters and thus every multi transporter will have
 * the disconnectImpl method called on the transporter.
 *
 * This in turn will lead to that update_connections will call
 * report_disconnect for each of the multi transporters.
 *
 * The report_disconnect will discover that a multi transporter is
 * involved. It will disable send buffers and receive thread bitmasks
 * will be cleared. It will remove the multi transporter from the
 * allTransporters array. This is synchronized by acquiring the
 * lockMultiTransporters before these actions.
 *
 * It is possible to arrive here after the switch to multi transporter
 * still having data in the send buffer (still waiting to send the
 * ACTIVATE_TRP_REQ signal). This case must be handled by calling
 * disable send buffer as well as calling doDisconnect on the
 * base transporter that we already switched away from, otherwise these
 * send buffers will remain when starting the node up again and cause
 * a crash.
 *
 * As part of report_disconnect we will check if all multi transporters
 * have been handled by report_disconnect, we check this by looking into
 * allTransporters array to see if we removed the transporter from this
 * array for all multi transporters. If all have been removed we switch
 * back to the base transporter as the active transporter.
 *
 * If the failure happens before we switch to the multi transporters we will
 * disable send buffer and call doDisconnect also on the multi transporters
 * just in case.
 *
 * Finally when all multi transporters have been handled and we have
 * switched back to the base transporter we will send the DISCONNECT_REP
 * signal through the reportDisconnect call in the receive thread.
 *
 * After this we are again ready to setup the multi transporter again
 * after node failure handling have completed.
 *
 * No special handling of epoll sets (and poll sets in non-Linux platforms)
 * is required since the sockets are removed from those sets when the
 * socket is closed.
 *
 * update_connections()
 * --------------------
 * update_connections(), together with the thread running in
 * start_clients_thread(), handle the state changes for transporters as they
 * connect and disconnect.
 *
 * update_connections on a specific set of recvdata *must not* be run
 * concurrently with :performReceive() on the same recvdata. Thus,
 * it must either be called from the same (receive-)thread as
 * performReceive(), or protected by aquiring the (client) poll rights.
 */
Uint32
TransporterRegistry::update_connections(TransporterReceiveHandle& recvdata,
                                        Uint32 max_spintime)
{
  Uint32 spintime = 0;
  TransporterReceiveWatchdog guard(recvdata);
  assert((receiveHandle == &recvdata) || (receiveHandle == 0));

  for (Uint32 i = 1; i < (nTransporters + 1); i++)
  {
    require(i < MAX_NTRANSPORTERS);
    Transporter * t = allTransporters[i];
    if (!t)
      continue;

    const NodeId nodeId = t->getRemoteNodeId();
    if (!recvdata.m_transporters.get(i))
      continue;

    TransporterError code = m_error_states[nodeId].m_code;
    const char *info = m_error_states[nodeId].m_info;
    if (code != TE_NO_ERROR && info != (const char *)~(UintPtr)0)
    {
      if (performStates[nodeId] == CONNECTING)
      {
        g_eventLogger->info(
            "update_connections while CONNECTING, nodeId:%d, error:%d", nodeId,
            code);
        /* Failed during CONNECTING -> we are still DISCONNECTED */
        assert(!t->isConnected());
        assert(false);
        performStates[nodeId] = DISCONNECTED;
      }

      recvdata.reportError(nodeId, code, info);
      m_error_states[nodeId].m_code = TE_NO_ERROR;
      m_error_states[nodeId].m_info = (const char *)~(UintPtr)0;
    }

    switch(performStates[nodeId]){
    case CONNECTED:
#ifdef NDB_SHM_TRANSPORTER_SUPPORTED
      if (t->getTransporterType() == tt_SHM_TRANSPORTER)
      {
        SHM_Transporter *shm_trp = (SHM_Transporter*)t;
        spintime = MAX(spintime, shm_trp->get_spintime());
      }
#endif
      break;
    case DISCONNECTED:
      break;
    case CONNECTING:
      if(t->isConnected())
	report_connect(recvdata, nodeId);
      break;
    case DISCONNECTING:
      if(!t->isConnected())
	report_disconnect(recvdata, nodeId, m_disconnect_errnum[nodeId]);
      break;
    }
  }
  recvdata.nTCPTransporters = nTCPTransporters;
  recvdata.nSHMTransporters = nSHMTransporters;
  recvdata.m_spintime = MIN(spintime, max_spintime);
  return spintime; //Inform caller of spintime calculated on this level
}

/**
 * Run as own thread
 * Possible blocking parts of transporter connect and diconnect
 * is supposed to be handled here.
 */
void
TransporterRegistry::start_clients_thread()
{
  int persist_mgm_count= 0;
  DBUG_ENTER("TransporterRegistry::start_clients_thread");
  while (m_run_start_clients_thread) {
    NdbSleep_MilliSleep(100);
    persist_mgm_count++;
    if(persist_mgm_count==50)
    {
      ndb_mgm_check_connection(m_mgm_handle);
      persist_mgm_count= 0;
    }
    lockMultiTransporters();
    for (Uint32 i = 1;
         i < (nTransporters +1) && m_run_start_clients_thread;
         i++)
    {
      require(i < MAX_NTRANSPORTERS);
      Transporter * t = allTransporters[i];
      if (!t)
	continue;

      const NodeId nodeId = t->getRemoteNodeId();
      switch(performStates[nodeId]){
      case CONNECTING:
      {
        if (t->isPartOfMultiTransporter())
        {
          break;
        }
        if (!get_active_node(nodeId))
        {
          continue;
        }
        if (!t->isConnected() && !t->isServer)
        {
          if (get_and_clear_node_up_indicator(nodeId))
          {
            // Other node have indicated that node nodeId is up, try connect
            // now and restart backoff sequence
            backoff_reset_connecting_time(nodeId);
          }
          if (!backoff_update_and_check_time_for_connect(nodeId))
          {
            // Skip connect this time
            continue;
          }

	  bool connected= false;
	  /**
	   * First, we try to connect (if we have a port number).
	   */

	  if (t->get_s_port())
          {
            DBUG_PRINT("info", ("connecting to node %d using port %d",
                                nodeId, t->get_s_port()));
            unlockMultiTransporters();
            connected= t->connect_client(false);
            lockMultiTransporters();
          }

	  /**
	   * If dynamic, get the port for connecting from the management server
	   */
	  if (!connected && t->get_s_port() <= 0) // Port is dynamic
          {
	    int server_port= 0;
	    struct ndb_mgm_reply mgm_reply;
            unlockMultiTransporters();

            DBUG_PRINT("info", ("connection to node %d should use "
                                "dynamic port",
                                nodeId));

	    if(!ndb_mgm_is_connected(m_mgm_handle))
	      ndb_mgm_connect(m_mgm_handle, 0, 0, 0);

	    if(ndb_mgm_is_connected(m_mgm_handle))
	    {
              DBUG_PRINT("info", ("asking mgmd which port to use for node %d",
                                  nodeId));

              const int res=
		ndb_mgm_get_connection_int_parameter(m_mgm_handle,
						     t->getRemoteNodeId(),
						     t->getLocalNodeId(),
						     CFG_CONNECTION_SERVER_PORT,
						     &server_port,
						     &mgm_reply);

	      DBUG_PRINT("info",("Got dynamic port %d for %d -> %d (ret: %d)",
				 server_port,t->getRemoteNodeId(),
				 t->getLocalNodeId(),res));
	      if( res >= 0 )
	      {
                DBUG_PRINT("info", ("got port %d to use for connection to %d",
                                    server_port, nodeId));

		if (server_port != 0)
                {
                  if (t->get_s_port() != server_port)
                  {
                    // Got a different port number, reset backoff
                    backoff_reset_connecting_time(nodeId);
                  }
                  // Save the new port number
		  t->set_s_port(server_port);
                }
                else
                {
                  // Got port number 0, port is not known.  Keep the old.
                }
	      }
	      else if(ndb_mgm_is_connected(m_mgm_handle))
	      {
                DBUG_PRINT("info", ("Failed to get dynamic port, res: %d",
                                    res));
                g_eventLogger->info("Failed to get dynamic port, res: %d",
                                    res);
		ndb_mgm_disconnect(m_mgm_handle);
	      }
	      else
	      {
                DBUG_PRINT("info", ("mgmd close connection early"));
                g_eventLogger->info
                  ("Management server closed connection early. "
                   "It is probably being shut down (or has problems). "
                   "We will retry the connection. %d %s %s line: %d",
                   ndb_mgm_get_latest_error(m_mgm_handle),
                   ndb_mgm_get_latest_error_desc(m_mgm_handle),
                   ndb_mgm_get_latest_error_msg(m_mgm_handle),
                   ndb_mgm_get_latest_error_line(m_mgm_handle)
                   );
	      }
	    }
	    /** else
	     * We will not be able to get a new port unless
	     * the m_mgm_handle is connected. Note that not
	     * being connected is an ok state, just continue
	     * until it is able to connect. Continue using the
	     * old port until we can connect again and get a
	     * new port.
	     */
            lockMultiTransporters();
	  }
	}
	break;
      }
      case DISCONNECTING:
	if(t->isConnected())
        {
          DEBUG_FPRINTF((stderr, "(%u)doDisconnect(%u), line: %u\n",
                         localNodeId, t->getRemoteNodeId(), __LINE__));
	  t->doDisconnect();
        }
	break;
      case DISCONNECTED:
      {
        if (t->isConnected())
        {
          g_eventLogger->warning("Found connection to %u in state DISCONNECTED "
                                 " while being connected, disconnecting!",
                                 t->getRemoteNodeId());
          DEBUG_FPRINTF((stderr, "(%u)doDisconnect(%u), line: %u\n",
                         localNodeId, t->getRemoteNodeId(), __LINE__));
          t->doDisconnect();
        }
        break;
      }
      case CONNECTED:
      {
        if (t->isPartOfMultiTransporter() &&
            !t->isConnected() &&
            !t->isServer)
        {
          require(t->get_s_port());
          DBUG_PRINT("info", ("connecting multi-transporter to node %d"
                     " using port %d",
                     nodeId,
                     t->get_s_port()));
          unlockMultiTransporters();
          t->connect_client(true);
          DEBUG_FPRINTF((stderr, "Connect client of trp id %u, res: %u\n",
                        t->getTransporterIndex(),
                        t->isConnected()));
          lockMultiTransporters();
        }
      }
      default:
	break;
      }
    }
    unlockMultiTransporters();
  }
  DBUG_VOID_RETURN;
}

struct NdbThread*
TransporterRegistry::start_clients()
{
  m_run_start_clients_thread= true;
  m_start_clients_thread= NdbThread_Create(run_start_clients_C,
					   (void**)this,
                                           0, // default stack size
					   "ndb_start_clients",
					   NDB_THREAD_PRIO_LOW);
  if (m_start_clients_thread == 0)
  {
    m_run_start_clients_thread= false;
  }
  return m_start_clients_thread;
}

bool
TransporterRegistry::stop_clients()
{
  if (m_start_clients_thread) {
    m_run_start_clients_thread= false;
    void* status;
    NdbThread_WaitFor(m_start_clients_thread, &status);
    NdbThread_Destroy(&m_start_clients_thread);
  }
  return true;
}

void
TransporterRegistry::add_transporter_interface(NodeId remoteNodeId,
					       const char *interf, 
					       int s_port)
{
  DBUG_ENTER("TransporterRegistry::add_transporter_interface");
  DBUG_PRINT("enter",("interface=%s, s_port= %d", interf, s_port));
  if (interf && strlen(interf) == 0)
    interf= 0;

  for (unsigned i= 0; i < m_transporter_interface.size(); i++)
  {
    Transporter_interface &tmp= m_transporter_interface[i];
    if (s_port != tmp.m_s_service_port || tmp.m_s_service_port==0)
      continue;
    if (interf != 0 && tmp.m_interface != 0 &&
	strcmp(interf, tmp.m_interface) == 0)
    {
      DBUG_VOID_RETURN; // found match, no need to insert
    }
    if (interf == 0 && tmp.m_interface == 0)
    {
      DBUG_VOID_RETURN; // found match, no need to insert
    }
  }
  Transporter_interface t;
  t.m_remote_nodeId= remoteNodeId;
  t.m_s_service_port= s_port;
  t.m_interface= interf;
  m_transporter_interface.push_back(t);
  DBUG_PRINT("exit",("interface and port added"));
  DBUG_VOID_RETURN;
}

bool
TransporterRegistry::start_service(SocketServer& socket_server)
{
  DBUG_ENTER("TransporterRegistry::start_service");
  if (m_transporter_interface.size() > 0 &&
      localNodeId == 0)
  {
    g_eventLogger->error("INTERNAL ERROR: not initialized");
    DBUG_RETURN(false);
  }

  for (unsigned i= 0; i < m_transporter_interface.size(); i++)
  {
    Transporter_interface &t= m_transporter_interface[i];

    unsigned short port= (unsigned short)t.m_s_service_port;
    if(t.m_s_service_port<0)
      port= -t.m_s_service_port; // is a dynamic port
    TransporterService *transporter_service =
      new TransporterService(new SocketAuthSimple("ndbd", "ndbd passwd"));
    if(!socket_server.setup(transporter_service,
			    &port, t.m_interface))
    {
      DBUG_PRINT("info", ("Trying new port"));
      port= 0;
      if(t.m_s_service_port>0
	 || !socket_server.setup(transporter_service,
				 &port, t.m_interface))
      {
	/*
	 * If it wasn't a dynamically allocated port, or
	 * our attempts at getting a new dynamic port failed
	 */

        char buf[512];
        char* sockaddr_string =
            Ndb_combine_address_port(buf,
                                     sizeof(buf),
                                     t.m_interface,
                                     t.m_s_service_port);
        g_eventLogger->error("Unable to setup transporter service port: %s!\n"
                             "Please check if the port is already used,\n"
                             "(perhaps the node is already running)",
                             sockaddr_string);

	delete transporter_service;
	DBUG_RETURN(false);
      }
    }
    t.m_s_service_port= (t.m_s_service_port<=0)?-port:port; // -`ve if dynamic
    DBUG_PRINT("info", ("t.m_s_service_port = %d",t.m_s_service_port));
    transporter_service->setTransporterRegistry(this);
  }
  DBUG_RETURN(true);
}

void
TransporterRegistry::startReceiving()
{
  DBUG_ENTER("TransporterRegistry::startReceiving");

#ifdef NDB_SHM_TRANSPORTER_SUPPORTED
  m_shm_own_pid = getpid();
#endif
  DBUG_VOID_RETURN;
}

void
TransporterRegistry::stopReceiving(){
}

void
TransporterRegistry::startSending(){
}

void
TransporterRegistry::stopSending(){
}

NdbOut & operator <<(NdbOut & out, SignalHeader & sh){
  out << "-- Signal Header --" << endl;
  out << "theLength:    " << sh.theLength << endl;
  out << "gsn:          " << sh.theVerId_signalNumber << endl;
  out << "recBlockNo:   " << sh.theReceiversBlockNumber << endl;
  out << "sendBlockRef: " << sh.theSendersBlockRef << endl;
  out << "sendersSig:   " << sh.theSendersSignalId << endl;
  out << "theSignalId:  " << sh.theSignalId << endl;
  out << "trace:        " << (int)sh.theTrace << endl;
  return out;
} 

int
TransporterRegistry::get_transporter_count() const
{
  assert(nTransporters > 0);
  return nTransporters;
}

bool
TransporterRegistry::is_shm_transporter(TrpId trp_id)
{
  assert(trp_id < maxTransporters);
  Transporter *trp = allTransporters[trp_id];
  if (trp->getTransporterType() == tt_SHM_TRANSPORTER)
    return true;
  else
    return false;
}

NodeId
TransporterRegistry::get_node_id_trp(TrpId trp_id) const
{
  assert(trp_id < MAX_NTRANSPORTERS);
  return allTransporters[trp_id]->getRemoteNodeId();
}

Transporter*
TransporterRegistry::get_transporter(TrpId trp_id) const
{
  assert(trp_id < MAX_NTRANSPORTERS);
  return allTransporters[trp_id];
}

Transporter*
TransporterRegistry::get_node_transporter(NodeId nodeId) const
{
  assert(nodeId <= MAX_NODES);
  return theNodeIdTransporters[nodeId];
}

bool TransporterRegistry::connect_client(NdbMgmHandle *h)
{
  DBUG_ENTER("TransporterRegistry::connect_client(NdbMgmHandle)");

  Uint32 mgm_nodeid= ndb_mgm_get_mgmd_nodeid(*h);

  if(!mgm_nodeid)
  {
    g_eventLogger->error("%s: %d", __FILE__, __LINE__);
    return false;
  }
  Transporter * t = theNodeIdTransporters[mgm_nodeid];
  if (!t)
  {
    g_eventLogger->error("%s: %d", __FILE__, __LINE__);
    return false;
  }

  if (t->isMultiTransporter())
  {
    Multi_Transporter *multi_trp = (Multi_Transporter*)t;
    require(multi_trp->get_num_active_transporters() == 1);
    t = multi_trp->get_active_transporter(0);
  }
  require(!t->isMultiTransporter());
  require(!t->isPartOfMultiTransporter());
  bool res = t->connect_client(connect_ndb_mgmd(h));
  if (res == true)
  {
    DEBUG_FPRINTF((stderr, "(%u)performStates[%u] = DISCONNECTING,"
                   " connect_client\n", localNodeId, mgm_nodeid));
    performStates[mgm_nodeid] = TransporterRegistry::CONNECTING;
  }
  DBUG_RETURN(res);
}


bool TransporterRegistry::report_dynamic_ports(NdbMgmHandle h) const
{
  // Fill array of nodeid/port pairs for those ports which are dynamic
  unsigned num_ports = 0;
  ndb_mgm_dynamic_port ports[MAX_NODES];
  for(unsigned i = 0; i < m_transporter_interface.size(); i++)
  {
    const Transporter_interface& ti = m_transporter_interface[i];
    if (ti.m_s_service_port >= 0)
      continue; // Not a dynamic port

    assert(num_ports < NDB_ARRAY_SIZE(ports));
    ports[num_ports].nodeid = ti.m_remote_nodeId;
    ports[num_ports].port = ti.m_s_service_port;
    num_ports++;
  }

  if (num_ports == 0)
  {
    // No dynamic ports in use, nothing to report
    return true;
  }

  // Send array of nodeid/port pairs to mgmd
  if (ndb_mgm_set_dynamic_ports(h, localNodeId,
                                ports, num_ports) < 0)
  {
    g_eventLogger->error("Failed to register dynamic ports, error: %d  - '%s'",
                         ndb_mgm_get_latest_error(h),
                         ndb_mgm_get_latest_error_desc(h));
    return false;
  }

  return true;
}


/**
 * Given a connected NdbMgmHandle, turns it into a transporter
 * and returns the socket.
 */
NDB_SOCKET_TYPE TransporterRegistry::connect_ndb_mgmd(NdbMgmHandle *h)
{
  NDB_SOCKET_TYPE sockfd;
  ndb_socket_invalidate(&sockfd);

  DBUG_ENTER("TransporterRegistry::connect_ndb_mgmd(NdbMgmHandle)");

  if ( h==NULL || *h == NULL )
  {
    g_eventLogger->error("Mgm handle is NULL (%s:%d)", __FILE__, __LINE__);
    DBUG_RETURN(sockfd);
  }

  if (!report_dynamic_ports(*h))
  {
    ndb_mgm_destroy_handle(h);
    DBUG_RETURN(sockfd);
  }

  /**
   * convert_to_transporter also disposes of the handle (i.e. we don't leak
   * memory here.
   */
  DBUG_PRINT("info", ("Converting handle to transporter"));
  sockfd= ndb_mgm_convert_to_transporter(h);
  if (!ndb_socket_valid(sockfd))
  {
    g_eventLogger->error("Failed to convert to transporter (%s: %d)",
                         __FILE__, __LINE__);
    ndb_mgm_destroy_handle(h);
  }
  DBUG_RETURN(sockfd);
}

/**
 * Given a SocketClient, creates a NdbMgmHandle, turns it into a transporter
 * and returns the socket.
 */
NDB_SOCKET_TYPE
TransporterRegistry::connect_ndb_mgmd(const char* server_name,
                                      unsigned short server_port)
{
  NdbMgmHandle h= ndb_mgm_create_handle();
  NDB_SOCKET_TYPE s;
  ndb_socket_invalidate(&s);

  DBUG_ENTER("TransporterRegistry::connect_ndb_mgmd(SocketClient)");

  if ( h == NULL )
  {
    DBUG_RETURN(s);
  }

  /**
   * Set connectstring
   */
  {
    BaseString cs;
    cs.assfmt("%s %u", server_name, server_port);
    ndb_mgm_set_connectstring(h, cs.c_str());
  }

  if(ndb_mgm_connect(h, 0, 0, 0)<0)
  {
    DBUG_PRINT("info", ("connection to mgmd failed"));
    ndb_mgm_destroy_handle(&h);
    DBUG_RETURN(s);
  }

  DBUG_RETURN(connect_ndb_mgmd(&h));
}

/**
 * The calls below are used by all implementations: NDB API, ndbd and
 * ndbmtd. The calls to handle->getWritePtr, handle->updateWritePtr
 * are handled by special implementations for NDB API, ndbd and
 * ndbmtd.
 */

Uint32 *
TransporterRegistry::getWritePtr(TransporterSendBufferHandle *handle,
                                 Transporter* t,
                                 Uint32 trp_id,
                                 Uint32 lenBytes,
                                 Uint32 prio,
                                 SendStatus *error)
{
  NodeId nodeId = t->getRemoteNodeId();
  Uint32 *insertPtr = handle->getWritePtr(nodeId,
                                          trp_id,
                                          lenBytes,
                                          prio,
                                          t->get_max_send_buffer(),
                                          error);

  if (unlikely(insertPtr == nullptr && *error != SEND_MESSAGE_TOO_BIG))
  {
    //-------------------------------------------------
    // Buffer was completely full. We have severe problems.
    // We will attempt to wait for a small time
    //-------------------------------------------------
    if (t->send_is_possible(10))
    {
      //-------------------------------------------------
      // Send is possible after the small timeout.
      //-------------------------------------------------
      if (!handle->forceSend(nodeId, trp_id))
      {
	return 0;
      }
      else
      {
	//-------------------------------------------------
	// Since send was successful we will make a renewed
	// attempt at inserting the signal into the buffer.
	//-------------------------------------------------
        insertPtr = handle->getWritePtr(nodeId,
                                        trp_id,
                                        lenBytes,
                                        prio,
                                        t->get_max_send_buffer(),
                                        error);
      }//if
    }
    else
    {
      return 0;
    }//if
  }
  return insertPtr;
}

void
TransporterRegistry::updateWritePtr(TransporterSendBufferHandle *handle,
                                    Transporter* t,
                                    Uint32 trp_id,
                                    Uint32 lenBytes,
                                    Uint32 prio)
{
  NodeId nodeId = t->getRemoteNodeId();
  Uint32 used = handle->updateWritePtr(nodeId, trp_id, lenBytes, prio);
  t->update_status_overloaded(used);

  if (t->send_limit_reached(used))
  {
    //-------------------------------------------------
    // Buffer is full and we are ready to send. We will
    // not wait since the signal is already in the buffer.
    // Force flag set has the same indication that we
    // should always send. If it is not possible to send
    // we will not worry since we will soon be back for
    // a renewed trial.
    //-------------------------------------------------
    if (t->send_is_possible(0))
    {
      //-------------------------------------------------
      // Send was possible, attempt at a send.
      //-------------------------------------------------
      handle->forceSend(nodeId, trp_id);
    }//if
  }
}
	   
void 
TransporterRegistry::inc_overload_count(Uint32 nodeId)
{
  assert(nodeId < MAX_NODES);
  assert(theNodeIdTransporters[nodeId] != NULL);
  theNodeIdTransporters[nodeId]->inc_overload_count();
}

void 
TransporterRegistry::inc_slowdown_count(Uint32 nodeId)
{
  assert(nodeId < MAX_NODES);
  assert(theNodeIdTransporters[nodeId] != NULL);
  theNodeIdTransporters[nodeId]->inc_slowdown_count();
}

Uint32
TransporterRegistry::get_overload_count(Uint32 nodeId)
{
  assert(nodeId < MAX_NODES);
  assert(theNodeIdTransporters[nodeId] != NULL);
  return theNodeIdTransporters[nodeId]->get_overload_count();
}

Uint32
TransporterRegistry::get_slowdown_count(Uint32 nodeId)
{
  assert(nodeId < MAX_NODES);
  assert(theNodeIdTransporters[nodeId] != NULL);
  return theNodeIdTransporters[nodeId]->get_slowdown_count();
}

Uint32
TransporterRegistry::get_connect_count(Uint32 nodeId)
{
  assert(nodeId < MAX_NODES);
  assert(theNodeIdTransporters[nodeId] != NULL);
  return theNodeIdTransporters[nodeId]->get_connect_count();
}

void
TransporterRegistry::get_trps_for_node(Uint32 nodeId,
                                       TrpId *trp_ids,
                                       Uint32 &num_ids,
                                       Uint32 max_size)
{
  Transporter *t = theNodeIdTransporters[nodeId];
  if (!t)
  {
    num_ids = 0;
  }
  else if (t->isMultiTransporter())
  {
    Multi_Transporter *multi_trp = (Multi_Transporter*)t;
    num_ids = multi_trp->get_num_active_transporters();
    num_ids = MIN(num_ids, max_size);
    for (Uint32 i = 0; i < num_ids; i++)
    {
      Transporter* tmp_trp = multi_trp->get_active_transporter(i);
      trp_ids[i] = tmp_trp->getTransporterIndex();
      require(trp_ids[i] != 0);
    }
  }
  else
  {
    num_ids = 1;
    trp_ids[0] = t->getTransporterIndex();
    require(trp_ids[0] != 0);
  }
  require(max_size >= 1);
}

TrpId
TransporterRegistry::getTransporterIndex(Transporter* t)
{
  return t->getTransporterIndex();
}

bool
TransporterRegistry::isMultiTransporter(Transporter* t)
{
  return t->isMultiTransporter();
}

void
TransporterRegistry::switch_active_trp(Multi_Transporter *t)
{
  require(t->isMultiTransporter());
  t->switch_active_trp();
}

Uint32
TransporterRegistry::get_num_active_transporters(Multi_Transporter *t)
{
  require(t->isMultiTransporter());
  {
    return t->get_num_active_transporters();
  }
}

bool
TransporterRegistry::get_active_node(Uint32 node_id)
{
  return nodeActiveStates[node_id];
}

void
TransporterRegistry::set_active_node(Uint32 node_id, Uint32 active)
{
  if (active == 0)
  {
    /**
     * We are setting the state of the node to not be
     * active.
     *
     * This can happen as part of startup, but can also happen
     * as a result of a command to the MGM client while the
     * node is in the active state, but the node must first
     * reach the state DISCONNECTED.
     */
    nodeActiveStates[node_id] = false;
  }
  else
  {
    /**
     * Setting the state back to Node being Active can only be done
     * through an operation while the node is operational.
     */
    nodeActiveStates[node_id] = true;
  }
}

/**
 * We calculate the risk level for a send buffer.
 * The primary instrument is the current size of
 * the node send buffer. However if the total
 * buffer for all send buffers is also close to
 * empty, then we will adjust the node send
 * buffer size for this. In this manner a very
 * contested total buffer will also slow down
 * the entire node operation.
 */
void
calculate_send_buffer_level(Uint64 node_send_buffer_size,
                            Uint64 total_send_buffer_size,
                            Uint64 total_used_send_buffer_size,
                            Uint32 num_threads,
                            SB_LevelType &level)
{
  Uint64 percentage =
    (total_used_send_buffer_size * 100) / total_send_buffer_size;

  if (percentage < 90)
  {
    ;
  }
  else if (percentage < 95)
  {
    node_send_buffer_size *= 2;
  }
  else if (percentage < 97)
  {
    node_send_buffer_size *= 4;
  }
  else if (percentage < 98)
  {
    node_send_buffer_size *= 8;
  }
  else if (percentage < 99)
  {
    node_send_buffer_size *= 16;
  }
  else
  {
    level = SB_CRITICAL_LEVEL;
    return;
  }
  
  if (node_send_buffer_size < 128 * 1024)
  {
    level = SB_NO_RISK_LEVEL;
    return;
  }
  else if (node_send_buffer_size < 256 * 1024)
  {
    level = SB_LOW_LEVEL;
    return;
  }
  else if (node_send_buffer_size < 384 * 1024)
  {
    level = SB_MEDIUM_LEVEL;
    return;
  }
  else if (node_send_buffer_size < 1024 * 1024)
  {
    level = SB_HIGH_LEVEL;
    return;
  }
  else if (node_send_buffer_size < 2 * 1024 * 1024)
  {
    level = SB_RISK_LEVEL;
    return;
  }
  else
  {
    level = SB_CRITICAL_LEVEL;
    return;
  }
}

template class Vector<TransporterRegistry::Transporter_interface>;<|MERGE_RESOLUTION|>--- conflicted
+++ resolved
@@ -1,6 +1,6 @@
 /*
    Copyright (c) 2003, 2021, Oracle and/or its affiliates.
-   Copyright (c) 2021, 2021, Logical Clocks and/or its affiliates.
+   Copyright (c) 2021, 2022, Logical Clocks and/or its affiliates.
 
    This program is free software; you can redistribute it and/or modify
    it under the terms of the GNU General Public License, version 2.0,
@@ -2104,79 +2104,8 @@
    * For SHM transporter the socket is only used to send wakeup
    * bytes. The m_has_data_transporters bitmap was set already in
    * pollReceive for SHM transporters.
-<<<<<<< HEAD
    *
    * 
-=======
-   */
-  for(Uint32 trp_id = recvdata.m_recv_transporters.find_first();
-      trp_id != BitmaskImpl::NotFound;
-      trp_id = recvdata.m_recv_transporters.find_next(trp_id + 1))
-  {
-    Transporter *transp = allTransporters[trp_id];
-    if (unlikely(transp == nullptr))
-    {
-      recvdata.m_recv_transporters.clear(trp_id);
-      recvdata.m_has_data_transporters.clear(trp_id);
-      continue;
-    }
-    NodeId node_id = transp->getRemoteNodeId();
-    if (transp->getTransporterType() == tt_TCP_TRANSPORTER)
-    {
-      TCP_Transporter * t = (TCP_Transporter*)transp;
-      assert(recvdata.m_transporters.get(trp_id));
-      assert(recv_thread_idx == transp->get_recv_thread_idx());
-
-      /**
-       * First check connection 'is CONNECTED.
-       * A connection can only be set into, or taken out of, is_connected'
-       * state by ::update_connections(). See comment there about 
-       * synchronication between ::update_connections() and 
-       * performReceive()
-       *
-       * Transporter::isConnected() state my change asynch.
-       * A mismatch between the TransporterRegistry::is_connected(),
-       * and Transporter::isConnected() state is possible, and indicate 
-       * that a change is underway. (Completed by update_connections())
-       */
-      if (is_connected(node_id))
-      {
-        if (t->isConnected())
-        {
-          int nBytes = t->doReceive(recvdata);
-          if (nBytes > 0)
-          {
-            recvdata.transporter_recv_from(node_id);
-            recvdata.m_has_data_transporters.set(trp_id);
-          }
-        }
-      }
-    }
-    else
-    {
-#ifdef NDB_SHM_TRANSPORTER_SUPPORTED
-      require(transp->getTransporterType() == tt_SHM_TRANSPORTER);
-      SHM_Transporter * t = (SHM_Transporter*)transp;
-      assert(recvdata.m_transporters.get(trp_id));
-      if (is_connected(node_id) && t->isConnected())
-      {
-        t->doReceive();
-        /**
-         * Ignore any data we read, the data wasn't collected by the
-         * shared memory transporter, it was simply read and thrown
-         * away, it is only a wakeup call to send data over the socket
-         * for shared memory transporters.
-         */
-      }
-#else
-      require(false);
-#endif
-    }
-  }
-  recvdata.m_recv_transporters.clear();
-
-  /**
->>>>>>> 84e6f6b5
    * Unpack data either received above or pending from prev rounds.
    * For the Shared memory transporter m_has_data_transporters can
    * be set in pollReceive as well.
@@ -2211,6 +2140,7 @@
     Transporter * t = (Transporter*)allTransporters[trp_id];
     if (unlikely(t == nullptr))
     {
+      recvdata.m_recv_transporters.clear(trp_id);
       recvdata.m_has_data_transporters.clear(trp_id);
       continue;
     }
