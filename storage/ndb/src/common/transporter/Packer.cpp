/*
   Copyright (c) 2003, 2023, Oracle and/or its affiliates.
   Copyright (c) 2021, 2023, Hopsworks and/or its affiliates.

   This program is free software; you can redistribute it and/or modify
   it under the terms of the GNU General Public License, version 2.0,
   as published by the Free Software Foundation.

   This program is also distributed with certain software (including
   but not limited to OpenSSL) that is licensed under separate terms,
   as designated in a particular file or component or in included license
   documentation.  The authors of MySQL hereby grant you an additional
   permission to link the program and your derivative works with the
   separately licensed software that they have included with MySQL.

   This program is distributed in the hope that it will be useful,
   but WITHOUT ANY WARRANTY; without even the implied warranty of
   MERCHANTABILITY or FITNESS FOR A PARTICULAR PURPOSE.  See the
   GNU General Public License, version 2.0, for more details.

   You should have received a copy of the GNU General Public License
   along with this program; if not, write to the Free Software
   Foundation, Inc., 51 Franklin St, Fifth Floor, Boston, MA 02110-1301  USA
*/

#include <ndb_global.h>

#include <RefConvert.hpp>
#include <TransporterCallback.hpp>
#include <TransporterRegistry.hpp>
#include "BaseString.hpp"
#include "BlockNumbers.h"
#include "EventLogger.hpp"
#include "Packer.hpp"

#ifdef ERROR_INSERT
Uint32 MAX_RECEIVED_SIGNALS = 1024;
#else
#define MAX_RECEIVED_SIGNALS 1024
#endif

<<<<<<< HEAD

void
TransporterRegistry::dump_and_report_bad_message(const char file[], unsigned line,
                          TransporterReceiveHandle & recvHandle,
                          SignalHeader & sig_header,
                          Uint32 * readPtr,
                          size_t sizeInWords,
                          NodeId remoteNodeId,
                          IOState state,
                          TransporterError errorCode)
{
=======
void TransporterRegistry::dump_and_report_bad_message(
    const char file[], unsigned line, TransporterReceiveHandle &recvHandle,
    Uint32 *readPtr, size_t sizeInWords, NodeId remoteNodeId, IOState state,
    TransporterError errorCode) {
>>>>>>> 2bf0f4a5
  report_error(remoteNodeId, errorCode);

  g_eventLogger->error("Last signal: GSN: %u, RecBlock: %u, "
                       "SendBlockRef: %x, Length: %u, "
                       "SenderSignalId: %u, SignalId: %u"
                       ", trace: %u, num_sections: %u"
                       ", fragInfo: %u",
                       sig_header.theVerId_signalNumber,
                       sig_header.theReceiversBlockNumber,
                       sig_header.theSendersBlockRef,
                       sig_header.theLength,
                       sig_header.theSendersSignalId,
                       sig_header.theSignalId,
                       sig_header.theTrace,
                       sig_header.m_noOfSections,
                       sig_header.m_fragmentInfo);

  char msg[MAX_LOG_MESSAGE_SIZE];
  const size_t sz = sizeof(msg);
  Uint32 nextMsgOffset = Protocol6::getMessageLength(*readPtr);
  if (sizeInWords >= nextMsgOffset) {
    nextMsgOffset = 0;
  }

  {
    size_t offs = 0;
    ssize_t nb;
    nb = BaseString::snprintf(msg + offs, sz - offs, "%s: %u: ", file, line);
    if (nb < 0) goto log_it;
    offs += nb;

    // Get error message for errorCode
    LogLevel::EventCategory cat;
    Uint32 threshold;
    Logger::LoggerLevel severity;
    EventLogger::EventTextFunction textF;
    if (EventLoggerBase::event_lookup(NDB_LE_TransporterError, cat, threshold,
                                      severity, textF) != 0)
      goto log_it;
    Uint32 TE_words[3] = {0, remoteNodeId, (Uint32)errorCode};
    g_eventLogger->getText(msg + offs, sz - offs, textF, TE_words, 3);
    nb = strlen(msg + offs);
    if (nb < 0) goto log_it;
    offs += nb;

    const bool bad_data = recvHandle.m_bad_data_transporters.get(remoteNodeId);
    nb = BaseString::snprintf(msg + offs, sz - offs,
                              "\n"
                              "PerformState %u: IOState %u: bad_data %u\n"
                              "ptr %p: size %u bytes\n",
                              performStates[remoteNodeId], state, bad_data,
                              readPtr, (unsigned)(sizeInWords * 4));
    if (nb < 0) goto log_it;
    offs += nb;
    size_t reserve;
    if (!nextMsgOffset) {
      // If next message won't be dumped, print as much as possible
      // from start of buffer.
      reserve = 0;
    } else {
      // Keep some space for dumping next message, about 10 words
      // plus 6 preceding words.
      reserve = 200;
    }
    nb = BaseString::hexdump(msg + offs, sz - offs - reserve, readPtr,
                             sizeInWords);
    if (nb < 0) goto log_it;
    offs += nb;
    if (nextMsgOffset) {
      // Always print some words preceding next message. But assume
      // at least 60 words will be printed for current message.
      if (nextMsgOffset > 60) {
        nb = BaseString::snprintf(msg + offs, sz - offs, "Before next ptr %p\n",
                                  readPtr + nextMsgOffset - 6);
        if (nb < 0) goto log_it;
        offs += nb;
        nb = BaseString::hexdump(msg + offs, sz - offs,
                                 readPtr + nextMsgOffset - 6, 6);
        offs += nb;
      }
      // Dump words for next message.
      nb = BaseString::snprintf(msg + offs, sz - offs, "Next ptr %p\n",
                                readPtr + nextMsgOffset);
      if (nb < 0) goto log_it;
      offs += nb;
      nb = BaseString::hexdump(msg + offs, sz - offs, readPtr + nextMsgOffset,
                               sizeInWords - nextMsgOffset);
      if (nb < 0) goto log_it;
      offs += nb;
    }
  }

log_it:
  g_eventLogger->error("%s", msg);
  recvHandle.m_bad_data_transporters.set(remoteNodeId);
}

static inline bool unpack_one(Uint32 *(&readPtr), Uint32 *eodPtr,
                              Uint32 *endPtr, Uint8(&prio),
                              SignalHeader(&signalHeader),
                              Uint32 *(&signalData), LinearSectionPtr ptr[],
                              TransporterError(&errorCode)) {
  Uint32 word1 = readPtr[0];
  Uint32 word2 = readPtr[1];
  Uint32 word3 = readPtr[2];

  if (unlikely(!Protocol6::verifyByteOrder(word1, MY_OWN_BYTE_ORDER))) {
    errorCode = TE_UNSUPPORTED_BYTE_ORDER;
    return false;
  }

  if (unlikely(Protocol6::getCompressed(word1))) {
    errorCode = TE_COMPRESSED_UNSUPPORTED;
    return false;
  }

  const Uint16 messageLen32 = Protocol6::getMessageLength(word1);

  if (unlikely(messageLen32 == 0 ||
               messageLen32 > (MAX_RECV_MESSAGE_BYTESIZE >> 2))) {
    DEBUG("Message Size = " << messageLen32 << " words");
    errorCode = TE_INVALID_MESSAGE_LENGTH;
    return false;
  }  // if

  if (unlikely(eodPtr < readPtr + messageLen32)) {
    errorCode = TE_NO_ERROR;
    return false;
  }  // if

  if (unlikely(Protocol6::getCheckSumIncluded(word1))) {
    const Uint32 tmpLen = messageLen32 - 1;
    const Uint32 checkSumSent = readPtr[tmpLen];
    const Uint32 checkSumComputed = computeChecksum(&readPtr[0], tmpLen);

    if (unlikely(checkSumComputed != checkSumSent)) {
      errorCode = TE_INVALID_CHECKSUM;
      return false;
    }  // if
  }    // if

  signalData = &readPtr[3];

  readPtr += messageLen32;

  Protocol6::createSignalHeader(&signalHeader, word1, word2, word3);

  prio = Protocol6::getPrio(word1);

  if (Protocol6::getSignalIdIncluded(word1) == 0) {
    signalHeader.theSendersSignalId = ~0;
  } else {
    signalHeader.theSendersSignalId = *signalData;
    signalData++;
  }  // if
  signalHeader.theSignalId = ~0;

  Uint32 *sectionPtr = signalData + signalHeader.theLength;
  Uint32 *sectionData = sectionPtr + signalHeader.m_noOfSections;
  for (Uint32 i = 0; i < signalHeader.m_noOfSections; i++) {
    Uint32 sz = *sectionPtr;
    ptr[i].sz = sz;
    ptr[i].p = sectionData;

    sectionPtr++;
    sectionData += sz;
  }

  if (Protocol6::getCheckSumIncluded(word1)) {
    sectionData++;
  }
  if (sectionData != readPtr) {
    readPtr -= messageLen32;
    errorCode = TE_INVALID_MESSAGE_LENGTH;
    return false;
  }

  /* check if next message is possible before delivery */
  if (endPtr > readPtr) {  // check next message word1
    Uint32 word1 = *readPtr;
    // check byte order
    if (unlikely(!Protocol6::verifyByteOrder(word1, MY_OWN_BYTE_ORDER))) {
      errorCode = TE_UNSUPPORTED_BYTE_ORDER;
      return false;
    }
    if (unlikely(Protocol6::getCompressed(word1))) {
      errorCode = TE_COMPRESSED_UNSUPPORTED;
      return false;
    }
    // check message size
    const Uint16 messageLen32 = Protocol6::getMessageLength(word1);
    if (unlikely(messageLen32 == 0 ||
                 messageLen32 > (MAX_RECV_MESSAGE_BYTESIZE >> 2))) {
      DEBUG("Message Size = " << messageLen32);
      errorCode = TE_INVALID_MESSAGE_LENGTH;
      return false;
    }  // if
  }

  return true;
}

Uint32 TransporterRegistry::unpack(TransporterReceiveHandle &recvHandle,
                                   Uint32 *readPtr, Uint32 sizeOfData,
                                   NodeId remoteNodeId, IOState state,
                                   bool &stopReceiving) {
  assert(stopReceiving == false);
  // If bad data detected in  previous run
  // skip all further data
  if (unlikely(recvHandle.m_bad_data_transporters.get(remoteNodeId))) {
    return sizeOfData;
  }

  Uint8 prio;
  SignalHeader signalHeader;
  Uint32 *signalData;
  LinearSectionPtr ptr[3];
  TransporterError errorCode = TE_NO_ERROR;

  Uint32 *const sodPtr = readPtr;
  Uint32 *const eodPtr = readPtr + (sizeOfData >> 2);
  Uint32 loop_count = 0;
  bool doStopReceiving = false;

  if (likely(state == NoHalt || state == HaltOutput)) {
    while ((eodPtr >= readPtr + (1 + (sizeof(Protocol6) >> 2))) &&
           (loop_count < MAX_RECEIVED_SIGNALS) && doStopReceiving == false &&
           unpack_one(readPtr, eodPtr, eodPtr, prio, signalHeader, signalData,
                      ptr, errorCode)) {
      loop_count++;

      Uint32 sBlockNum = signalHeader.theSendersBlockRef;
      sBlockNum = numberToRef(sBlockNum, remoteNodeId);
      signalHeader.theSendersBlockRef = sBlockNum;
      doStopReceiving = recvHandle.deliver_signal(&signalHeader, prio,
                                                  errorCode, signalData, ptr);

    }  // while
  } else {
    /** state = HaltIO || state == HaltInput */

    while ((eodPtr >= readPtr + (1 + (sizeof(Protocol6) >> 2))) &&
           (loop_count < MAX_RECEIVED_SIGNALS) && doStopReceiving == false &&
           unpack_one(readPtr, eodPtr, eodPtr, prio, signalHeader, signalData,
                      ptr, errorCode)) {
      loop_count++;

      Uint32 rBlockNum = signalHeader.theReceiversBlockNumber;

      if (rBlockNum == QMGR) {
        Uint32 sBlockNum = signalHeader.theSendersBlockRef;
        sBlockNum = numberToRef(sBlockNum, remoteNodeId);
        signalHeader.theSendersBlockRef = sBlockNum;

        doStopReceiving = recvHandle.deliver_signal(&signalHeader, prio,
                                                    errorCode, signalData, ptr);
      } else {
<<<<<<< HEAD
	DEBUG("prepareReceive(...) - Discarding message to block: "
	      << rBlockNum << " from Node: " << remoteNodeId);
      }//if
    }//while
  }//if

  if (errorCode != TE_NO_ERROR)
  {
    dump_and_report_bad_message(
            __FILE__,
            __LINE__,
            recvHandle,
            signalHeader,
            readPtr,
            eodPtr - readPtr,
            remoteNodeId,
            state,
            errorCode);
=======
        DEBUG("prepareReceive(...) - Discarding message to block: "
              << rBlockNum << " from Node: " << remoteNodeId);
      }  // if
    }    // while
  }      // if

  if (errorCode != TE_NO_ERROR) {
    dump_and_report_bad_message(__FILE__, __LINE__, recvHandle, readPtr,
                                eodPtr - readPtr, remoteNodeId, state,
                                errorCode);
>>>>>>> 2bf0f4a5
    g_eventLogger->info("Loop count:%u", loop_count);
  }

  stopReceiving = doStopReceiving;
  return (readPtr - sodPtr) * sizeof(Uint32);
}

Uint32 *TransporterRegistry::unpack(TransporterReceiveHandle &recvHandle,
                                    Uint32 *readPtr, Uint32 *eodPtr,
                                    Uint32 *endPtr, NodeId remoteNodeId,
                                    IOState state, bool &stopReceiving) {
  assert(stopReceiving == false);

  // If bad data detected in previous run
  // skip all further data
  if (unlikely(recvHandle.m_bad_data_transporters.get(remoteNodeId))) {
    return eodPtr;
  }

  Uint8 prio;
  SignalHeader signalHeader;
  Uint32 *signalData;
  LinearSectionPtr ptr[3];
  TransporterError errorCode = TE_NO_ERROR;

  Uint32 loop_count = 0;
  bool doStopReceiving = false;

  /**
   * We will read past the endPtr, but never beyond the eodPtr. We will only
   * read one signal beyond the end and then we stop.
   */
  if (likely(state == NoHalt || state == HaltOutput)) {
    while ((readPtr < endPtr) &&
           (eodPtr >= readPtr + (1 + (sizeof(Protocol6) >> 2))) &&
           (loop_count < MAX_RECEIVED_SIGNALS) && doStopReceiving == false &&
           unpack_one(readPtr, eodPtr, endPtr, prio, signalHeader, signalData,
                      ptr, errorCode)) {
      loop_count++;

      Uint32 sBlockNum = signalHeader.theSendersBlockRef;
      sBlockNum = numberToRef(sBlockNum, remoteNodeId);
      signalHeader.theSendersBlockRef = sBlockNum;

      doStopReceiving = recvHandle.deliver_signal(&signalHeader, prio,
                                                  errorCode, signalData, ptr);

    }  // while
  } else {
    /** state = HaltIO || state == HaltInput */

    while ((readPtr < endPtr) &&
           (eodPtr >= readPtr + (1 + (sizeof(Protocol6) >> 2))) &&
           (loop_count < MAX_RECEIVED_SIGNALS) && doStopReceiving == false &&
           unpack_one(readPtr, eodPtr, endPtr, prio, signalHeader, signalData,
                      ptr, errorCode)) {
      loop_count++;

      Uint32 rBlockNum = signalHeader.theReceiversBlockNumber;

<<<<<<< HEAD
      if(rBlockNum == QMGR){
	Uint32 sBlockNum = signalHeader.theSendersBlockRef;
	sBlockNum = numberToRef(sBlockNum, remoteNodeId);
	signalHeader.theSendersBlockRef = sBlockNum;
=======
      if (rBlockNum == 252) {
        Uint32 sBlockNum = signalHeader.theSendersBlockRef;
        sBlockNum = numberToRef(sBlockNum, remoteNodeId);
        signalHeader.theSendersBlockRef = sBlockNum;
>>>>>>> 2bf0f4a5

        doStopReceiving = recvHandle.deliver_signal(&signalHeader, prio,
                                                    errorCode, signalData, ptr);
      } else {
<<<<<<< HEAD
	DEBUG("prepareReceive(...) - Discarding message to block: "
	      << rBlockNum << " from Node: " << remoteNodeId);
      }//if
    }//while
  }//if

  if (errorCode != TE_NO_ERROR)
  {
    dump_and_report_bad_message(
      __FILE__,
      __LINE__,
      recvHandle,
      signalHeader,
      readPtr,
      eodPtr - readPtr,
      remoteNodeId,
      state,
      errorCode);
=======
        DEBUG("prepareReceive(...) - Discarding message to block: "
              << rBlockNum << " from Node: " << remoteNodeId);
      }  // if
    }    // while
  }      // if

  if (errorCode != TE_NO_ERROR) {
    dump_and_report_bad_message(__FILE__, __LINE__, recvHandle, readPtr,
                                eodPtr - readPtr, remoteNodeId, state,
                                errorCode);
>>>>>>> 2bf0f4a5
  }

  stopReceiving = doStopReceiving;
  return readPtr;
}

Packer::Packer(bool signalId, bool checksum)
    : preComputedWord1(0),
      checksumUsed(checksum ? 1 : 0),
      signalIdUsed(signalId ? 1 : 0) {
  Protocol6::setByteOrder(preComputedWord1, MY_OWN_BYTE_ORDER);
  Protocol6::setSignalIdIncluded(preComputedWord1, signalIdUsed);
  Protocol6::setCheckSumIncluded(preComputedWord1, checksumUsed);
  Protocol6::setCompressed(preComputedWord1, 0);
}

static inline void import(Uint32 *&insertPtr, const LinearSectionPtr &ptr) {
  const Uint32 sz = ptr.sz;
  memcpy(insertPtr, ptr.p, 4 * sz);
  insertPtr += sz;
}

static inline void importGeneric(Uint32 *&insertPtr,
                                 const GenericSectionPtr &ptr) {
  /* Use the section iterator to obtain the words in this section */
  Uint32 remain = ptr.sz;

  while (remain > 0) {
    Uint32 len = 0;
    const Uint32 *next = ptr.sectionIter->getNextWords(len);

    assert(len <= remain);
    assert(next != nullptr);

    memcpy(insertPtr, next, 4 * len);
    insertPtr += len;
    remain -= len;
  }

  /* Check that there were no more words available from the
   * Signal iterator
   */
  assert(ptr.sectionIter->getNextWords(remain) == nullptr);
}

void copy(Uint32 *&insertPtr, class SectionSegmentPool &,
          const SegmentedSectionPtr &ptr);

/**
 * Define the different variants of import of 'AnySectionArg'
 * which the Packer::pack() template may be called with.
 */
static inline void import(Uint32 *&insertPtr, Uint32 no_segs,
                          Packer::LinearSectionArg section) {
  Uint32 *szPtr = insertPtr;
  insertPtr += no_segs;

  for (Uint32 i = 0; i < no_segs; i++) {
    szPtr[i] = section.m_ptr[i].sz;
    import(insertPtr, section.m_ptr[i]);
  }
}

static inline void import(Uint32 *&insertPtr, Uint32 no_segs,
                          Packer::GenericSectionArg section) {
  Uint32 *szPtr = insertPtr;
  insertPtr += no_segs;

  for (Uint32 i = 0; i < no_segs; i++) {
    szPtr[i] = section.m_ptr[i].sz;
    importGeneric(insertPtr, section.m_ptr[i]);
  }
}

static inline void import(Uint32 *&insertPtr, Uint32 no_segs,
                          Packer::SegmentedSectionArg section) {
  Uint32 *szPtr = insertPtr;
  insertPtr += no_segs;

  for (Uint32 i = 0; i < no_segs; i++) {
    szPtr[i] = section.m_ptr[i].sz;
    copy(insertPtr, section.m_pool, section.m_ptr[i]);
  }
}

/////////////////

template <typename AnySectionArg>
inline void Packer::pack(Uint32 *insertPtr, Uint32 prio,
                         const SignalHeader *header, const Uint32 *theData,
                         AnySectionArg section) const {
  Uint32 i;

  const Uint32 dataLen32 = header->theLength;
  const Uint32 no_segs = header->m_noOfSections;

  Uint32 len32 = dataLen32 + no_segs + checksumUsed + signalIdUsed +
                 (sizeof(Protocol6) / 4);

  for (i = 0; i < no_segs; i++) {
    len32 += section.m_ptr[i].sz;
  }

  /**
   * Do insert of data
   */
  Uint32 word1 = preComputedWord1;
  Uint32 word2 = 0;
  Uint32 word3 = 0;

  Protocol6::setPrio(word1, prio);
  Protocol6::setMessageLength(word1, len32);
  Protocol6::createProtocol6Header(word1, word2, word3, header);

  insertPtr[0] = word1;
  insertPtr[1] = word2;
  insertPtr[2] = word3;

  Uint32 *tmpInsertPtr = &insertPtr[3];

  if (signalIdUsed) {
    *tmpInsertPtr = header->theSignalId;
    tmpInsertPtr++;
  }

  memcpy(tmpInsertPtr, theData, 4 * dataLen32);
  tmpInsertPtr += dataLen32;

  import(tmpInsertPtr, no_segs, section);

  /**
   * 'unlikely checksum' as we want a fast path for the default
   * of checksum not being used. If enabling checksum we are prepared
   * to pay the cost of the extra overhead.
   */
  if (unlikely(checksumUsed)) {
    *tmpInsertPtr = computeChecksum(&insertPtr[0], len32 - 1);
  }
}

// Instantiate the templated ::pack() variants
template void Packer::pack<Packer::LinearSectionArg>(
    Uint32 *insertPtr, Uint32 prio, const SignalHeader *header,
    const Uint32 *theData, LinearSectionArg section) const;

template void Packer::pack<Packer::GenericSectionArg>(
    Uint32 *insertPtr, Uint32 prio, const SignalHeader *header,
    const Uint32 *theData, GenericSectionArg section) const;

template void Packer::pack<Packer::SegmentedSectionArg>(
    Uint32 *insertPtr, Uint32 prio, const SignalHeader *header,
    const Uint32 *theData, SegmentedSectionArg section) const;

/**
 * Find longest data size that does not exceed given maximum, and does not
 * cause individual signals to be split.
 *
 * Used by SHM_Transporter, as it is designed to send data in Signal chunks,
 * not bytes or words.
 */
Uint32 TransporterRegistry::unpack_length_words(const Uint32 *readPtr,
                                                Uint32 maxWords,
                                                bool extra_signal) {
  Uint32 wordLength = 0;

  /**
   * We come here in a number of situations:
   * 1) extra_signal true, in this case maxWords refers to the boundary we
   *    are allowed to pass with last signal. So here we want to return
   *    with at least maxWords, never less.
   *
   * 2) extra_signal false AND maxWords == all data in segment.
   *    In this case we always expect to return maxWords.
   *
   * 3) extra_signal false AND maxWords == remaining buffer space.
   *    In this case we will return up to maxWords, never more,
   *    and sometimes less.
   *
   * We have no information about whether we are 2) or 3) here.
   */
  while (wordLength < maxWords) {
    Uint32 word1 = readPtr[wordLength];
    Uint16 messageLen32 = Protocol6::getMessageLength(word1);
    if (wordLength + messageLen32 > maxWords) {
      if (extra_signal) {
        wordLength += messageLen32;
      }
      break;
    }
    wordLength += messageLen32;
  }
  assert(((wordLength < maxWords) && !extra_signal) ||
         ((wordLength > maxWords) && extra_signal) || (wordLength == maxWords));
  return wordLength;
}<|MERGE_RESOLUTION|>--- conflicted
+++ resolved
@@ -39,7 +39,6 @@
 #define MAX_RECEIVED_SIGNALS 1024
 #endif
 
-<<<<<<< HEAD
 
 void
 TransporterRegistry::dump_and_report_bad_message(const char file[], unsigned line,
@@ -51,12 +50,6 @@
                           IOState state,
                           TransporterError errorCode)
 {
-=======
-void TransporterRegistry::dump_and_report_bad_message(
-    const char file[], unsigned line, TransporterReceiveHandle &recvHandle,
-    Uint32 *readPtr, size_t sizeInWords, NodeId remoteNodeId, IOState state,
-    TransporterError errorCode) {
->>>>>>> 2bf0f4a5
   report_error(remoteNodeId, errorCode);
 
   g_eventLogger->error("Last signal: GSN: %u, RecBlock: %u, "
@@ -314,7 +307,6 @@
         doStopReceiving = recvHandle.deliver_signal(&signalHeader, prio,
                                                     errorCode, signalData, ptr);
       } else {
-<<<<<<< HEAD
 	DEBUG("prepareReceive(...) - Discarding message to block: "
 	      << rBlockNum << " from Node: " << remoteNodeId);
       }//if
@@ -333,18 +325,6 @@
             remoteNodeId,
             state,
             errorCode);
-=======
-        DEBUG("prepareReceive(...) - Discarding message to block: "
-              << rBlockNum << " from Node: " << remoteNodeId);
-      }  // if
-    }    // while
-  }      // if
-
-  if (errorCode != TE_NO_ERROR) {
-    dump_and_report_bad_message(__FILE__, __LINE__, recvHandle, readPtr,
-                                eodPtr - readPtr, remoteNodeId, state,
-                                errorCode);
->>>>>>> 2bf0f4a5
     g_eventLogger->info("Loop count:%u", loop_count);
   }
 
@@ -405,22 +385,14 @@
 
       Uint32 rBlockNum = signalHeader.theReceiversBlockNumber;
 
-<<<<<<< HEAD
       if(rBlockNum == QMGR){
 	Uint32 sBlockNum = signalHeader.theSendersBlockRef;
 	sBlockNum = numberToRef(sBlockNum, remoteNodeId);
 	signalHeader.theSendersBlockRef = sBlockNum;
-=======
-      if (rBlockNum == 252) {
-        Uint32 sBlockNum = signalHeader.theSendersBlockRef;
-        sBlockNum = numberToRef(sBlockNum, remoteNodeId);
-        signalHeader.theSendersBlockRef = sBlockNum;
->>>>>>> 2bf0f4a5
 
         doStopReceiving = recvHandle.deliver_signal(&signalHeader, prio,
                                                     errorCode, signalData, ptr);
       } else {
-<<<<<<< HEAD
 	DEBUG("prepareReceive(...) - Discarding message to block: "
 	      << rBlockNum << " from Node: " << remoteNodeId);
       }//if
@@ -439,18 +411,6 @@
       remoteNodeId,
       state,
       errorCode);
-=======
-        DEBUG("prepareReceive(...) - Discarding message to block: "
-              << rBlockNum << " from Node: " << remoteNodeId);
-      }  // if
-    }    // while
-  }      // if
-
-  if (errorCode != TE_NO_ERROR) {
-    dump_and_report_bad_message(__FILE__, __LINE__, recvHandle, readPtr,
-                                eodPtr - readPtr, remoteNodeId, state,
-                                errorCode);
->>>>>>> 2bf0f4a5
   }
 
   stopReceiving = doStopReceiving;
