/*
   Copyright (c) 2003, 2023, Oracle and/or its affiliates.
   Copyright (c) 2021, 2023, Hopsworks and/or its affiliates.

   This program is free software; you can redistribute it and/or modify
   it under the terms of the GNU General Public License, version 2.0,
   as published by the Free Software Foundation.

   This program is also distributed with certain software (including
   but not limited to OpenSSL) that is licensed under separate terms,
   as designated in a particular file or component or in included license
   documentation.  The authors of MySQL hereby grant you an additional
   permission to link the program and your derivative works with the
   separately licensed software that they have included with MySQL.

   This program is distributed in the hope that it will be useful,
   but WITHOUT ANY WARRANTY; without even the implied warranty of
   MERCHANTABILITY or FITNESS FOR A PARTICULAR PURPOSE.  See the
   GNU General Public License, version 2.0, for more details.

   You should have received a copy of the GNU General Public License
   along with this program; if not, write to the Free Software
   Foundation, Inc., 51 Franklin St, Fifth Floor, Boston, MA 02110-1301  USA
*/

#include <ndb_global.h>

#include <RefConvert.hpp>
#include <TransporterCallback.hpp>
#include <TransporterRegistry.hpp>
#include "BaseString.hpp"
#include "BlockNumbers.h"
#include "EventLogger.hpp"
#include "Packer.hpp"

#ifdef ERROR_INSERT
Uint32 MAX_RECEIVED_SIGNALS = 1024;
#else
#define MAX_RECEIVED_SIGNALS 1024
#endif

<<<<<<< HEAD

void
TransporterRegistry::dump_and_report_bad_message(const char file[], unsigned line,
                          TransporterReceiveHandle & recvHandle,
                          SignalHeader & sig_header,
                          Uint32 * readPtr,
                          size_t sizeInWords,
                          NodeId remoteNodeId,
                          IOState state,
                          TransporterError errorCode)
{
  report_error(remoteNodeId, errorCode);
=======
void TransporterRegistry::dump_and_report_bad_message(
    const char file[], unsigned line, TransporterReceiveHandle &recvHandle,
    Uint32 *readPtr, size_t sizeInWords, NodeId remoteNodeId, TrpId trpId,
    IOState state, TransporterError errorCode) {
  report_error(trpId, errorCode);
>>>>>>> 49ef33f7

  g_eventLogger->error("Last signal: GSN: %u, RecBlock: %u, "
                       "SendBlockRef: %x, Length: %u, "
                       "SenderSignalId: %u, SignalId: %u"
                       ", trace: %u, num_sections: %u"
                       ", fragInfo: %u",
                       sig_header.theVerId_signalNumber,
                       sig_header.theReceiversBlockNumber,
                       sig_header.theSendersBlockRef,
                       sig_header.theLength,
                       sig_header.theSendersSignalId,
                       sig_header.theSignalId,
                       sig_header.theTrace,
                       sig_header.m_noOfSections,
                       sig_header.m_fragmentInfo);

  char msg[MAX_LOG_MESSAGE_SIZE];
  const size_t sz = sizeof(msg);
  Uint32 nextMsgOffset = Protocol6::getMessageLength(*readPtr);
  if (sizeInWords >= nextMsgOffset) {
    nextMsgOffset = 0;
  }

  {
    size_t offs = 0;
    ssize_t nb;
    nb = BaseString::snprintf(msg + offs, sz - offs, "%s: %u: ", file, line);
    if (nb < 0) goto log_it;
    offs += nb;

    // Get error message for errorCode
    LogLevel::EventCategory cat;
    Uint32 threshold;
    Logger::LoggerLevel severity;
    EventLogger::EventTextFunction textF;
    if (EventLoggerBase::event_lookup(NDB_LE_TransporterError, cat, threshold,
                                      severity, textF) != 0)
      goto log_it;
    Uint32 TE_words[3] = {0, remoteNodeId, (Uint32)errorCode};
    g_eventLogger->getText(msg + offs, sz - offs, textF, TE_words, 3);
    nb = strlen(msg + offs);
    if (nb < 0) goto log_it;
    offs += nb;

    const bool bad_data = recvHandle.m_bad_data_transporters.get(trpId);
    nb = BaseString::snprintf(msg + offs, sz - offs,
                              "\n"
                              "PerformState %u: IOState %u: bad_data %u\n"
                              "ptr %p: size %u bytes\n",
                              performStates[trpId], state, bad_data, readPtr,
                              (unsigned)(sizeInWords * 4));
    if (nb < 0) goto log_it;
    offs += nb;
    size_t reserve;
    if (!nextMsgOffset) {
      // If next message won't be dumped, print as much as possible
      // from start of buffer.
      reserve = 0;
    } else {
      // Keep some space for dumping next message, about 10 words
      // plus 6 preceding words.
      reserve = 200;
    }
    nb = BaseString::hexdump(msg + offs, sz - offs - reserve, readPtr,
                             sizeInWords);
    if (nb < 0) goto log_it;
    offs += nb;
    if (nextMsgOffset) {
      // Always print some words preceding next message. But assume
      // at least 60 words will be printed for current message.
      if (nextMsgOffset > 60) {
        nb = BaseString::snprintf(msg + offs, sz - offs, "Before next ptr %p\n",
                                  readPtr + nextMsgOffset - 6);
        if (nb < 0) goto log_it;
        offs += nb;
        nb = BaseString::hexdump(msg + offs, sz - offs,
                                 readPtr + nextMsgOffset - 6, 6);
        offs += nb;
      }
      // Dump words for next message.
      nb = BaseString::snprintf(msg + offs, sz - offs, "Next ptr %p\n",
                                readPtr + nextMsgOffset);
      if (nb < 0) goto log_it;
      offs += nb;
      nb = BaseString::hexdump(msg + offs, sz - offs, readPtr + nextMsgOffset,
                               sizeInWords - nextMsgOffset);
      if (nb < 0) goto log_it;
      offs += nb;
    }
  }

log_it:
  g_eventLogger->error("%s", msg);
  recvHandle.m_bad_data_transporters.set(trpId);
}

static inline bool unpack_one(Uint32 *(&readPtr), Uint32 *eodPtr,
                              Uint32 *endPtr, Uint8(&prio),
                              SignalHeader(&signalHeader),
                              Uint32 *(&signalData), LinearSectionPtr ptr[],
                              TransporterError(&errorCode)) {
  Uint32 word1 = readPtr[0];
  Uint32 word2 = readPtr[1];
  Uint32 word3 = readPtr[2];

  if (unlikely(!Protocol6::verifyByteOrder(word1, MY_OWN_BYTE_ORDER))) {
    errorCode = TE_UNSUPPORTED_BYTE_ORDER;
    return false;
  }

  if (unlikely(Protocol6::getCompressed(word1))) {
    errorCode = TE_COMPRESSED_UNSUPPORTED;
    return false;
  }

  const Uint16 messageLen32 = Protocol6::getMessageLength(word1);

  if (unlikely(messageLen32 == 0 ||
               messageLen32 > (MAX_RECV_MESSAGE_BYTESIZE >> 2))) {
    DEBUG("Message Size = " << messageLen32 << " words");
    errorCode = TE_INVALID_MESSAGE_LENGTH;
    return false;
  }  // if

  if (unlikely(eodPtr < readPtr + messageLen32)) {
    errorCode = TE_NO_ERROR;
    return false;
  }  // if

  if (unlikely(Protocol6::getCheckSumIncluded(word1))) {
    const Uint32 tmpLen = messageLen32 - 1;
    const Uint32 checkSumSent = readPtr[tmpLen];
    const Uint32 checkSumComputed = computeChecksum(&readPtr[0], tmpLen);

    if (unlikely(checkSumComputed != checkSumSent)) {
      errorCode = TE_INVALID_CHECKSUM;
      return false;
    }  // if
  }    // if

  signalData = &readPtr[3];

  readPtr += messageLen32;

  Protocol6::createSignalHeader(&signalHeader, word1, word2, word3);

  prio = Protocol6::getPrio(word1);

  if (Protocol6::getSignalIdIncluded(word1) == 0) {
    signalHeader.theSendersSignalId = ~0;
  } else {
    signalHeader.theSendersSignalId = *signalData;
    signalData++;
  }  // if
  signalHeader.theSignalId = ~0;

  Uint32 *sectionPtr = signalData + signalHeader.theLength;
  Uint32 *sectionData = sectionPtr + signalHeader.m_noOfSections;
  for (Uint32 i = 0; i < signalHeader.m_noOfSections; i++) {
    Uint32 sz = *sectionPtr;
    ptr[i].sz = sz;
    ptr[i].p = sectionData;

    sectionPtr++;
    sectionData += sz;
  }

  if (Protocol6::getCheckSumIncluded(word1)) {
    sectionData++;
  }
  if (sectionData != readPtr) {
    readPtr -= messageLen32;
    errorCode = TE_INVALID_MESSAGE_LENGTH;
    return false;
  }

  /* check if next message is possible before delivery */
  if (endPtr > readPtr) {  // check next message word1
    Uint32 word1 = *readPtr;
    // check byte order
    if (unlikely(!Protocol6::verifyByteOrder(word1, MY_OWN_BYTE_ORDER))) {
      errorCode = TE_UNSUPPORTED_BYTE_ORDER;
      return false;
    }
    if (unlikely(Protocol6::getCompressed(word1))) {
      errorCode = TE_COMPRESSED_UNSUPPORTED;
      return false;
    }
    // check message size
    const Uint16 messageLen32 = Protocol6::getMessageLength(word1);
    if (unlikely(messageLen32 == 0 ||
                 messageLen32 > (MAX_RECV_MESSAGE_BYTESIZE >> 2))) {
      DEBUG("Message Size = " << messageLen32);
      errorCode = TE_INVALID_MESSAGE_LENGTH;
      return false;
    }  // if
  }

  return true;
}

Uint32 TransporterRegistry::unpack(TransporterReceiveHandle &recvHandle,
                                   Uint32 *readPtr, Uint32 sizeOfData,
                                   NodeId remoteNodeId, TrpId trpId,
                                   bool &stopReceiving) {
  assert(stopReceiving == false);
  const IOState state = ioStates[trpId];

  // If bad data detected in previous run
  // skip all further data
  if (unlikely(recvHandle.m_bad_data_transporters.get(trpId))) {
    return sizeOfData;
  }

  Uint8 prio;
  SignalHeader signalHeader;
  Uint32 *signalData;
  LinearSectionPtr ptr[3];
  TransporterError errorCode = TE_NO_ERROR;

  Uint32 *const sodPtr = readPtr;
  Uint32 *const eodPtr = readPtr + (sizeOfData >> 2);
  Uint32 loop_count = 0;
  bool doStopReceiving = false;

  if (likely(!(state & HaltInput))) {
    while ((eodPtr >= readPtr + (1 + (sizeof(Protocol6) >> 2))) &&
           (loop_count < MAX_RECEIVED_SIGNALS) && doStopReceiving == false &&
           unpack_one(readPtr, eodPtr, eodPtr, prio, signalHeader, signalData,
                      ptr, errorCode)) {
      loop_count++;

      Uint32 sBlockNum = signalHeader.theSendersBlockRef;
      sBlockNum = numberToRef(sBlockNum, remoteNodeId);
      signalHeader.theSendersBlockRef = sBlockNum;
      doStopReceiving = recvHandle.deliver_signal(&signalHeader, prio,
                                                  errorCode, signalData, ptr);

    }  // while
  } else {
    /** state has 'HaltInput' */

    while ((eodPtr >= readPtr + (1 + (sizeof(Protocol6) >> 2))) &&
           (loop_count < MAX_RECEIVED_SIGNALS) && doStopReceiving == false &&
           unpack_one(readPtr, eodPtr, eodPtr, prio, signalHeader, signalData,
                      ptr, errorCode)) {
      loop_count++;

      Uint32 rBlockNum = signalHeader.theReceiversBlockNumber;

      if (rBlockNum == QMGR) {  // QMGR==252
        Uint32 sBlockNum = signalHeader.theSendersBlockRef;
        sBlockNum = numberToRef(sBlockNum, remoteNodeId);
        signalHeader.theSendersBlockRef = sBlockNum;

        doStopReceiving = recvHandle.deliver_signal(&signalHeader, prio,
                                                    errorCode, signalData, ptr);
      } else {
<<<<<<< HEAD
	DEBUG("prepareReceive(...) - Discarding message to block: "
	      << rBlockNum << " from Node: " << remoteNodeId);
      }//if
    }//while
  }//if

  if (errorCode != TE_NO_ERROR)
  {
    dump_and_report_bad_message(
            __FILE__,
            __LINE__,
            recvHandle,
            signalHeader,
            readPtr,
            eodPtr - readPtr,
            remoteNodeId,
            state,
            errorCode);
=======
        DEBUG("prepareReceive(...) - Discarding message to block: "
              << rBlockNum << " from Node: " << remoteNodeId);
      }  // if
    }    // while
  }      // if

  if (errorCode != TE_NO_ERROR) {
    dump_and_report_bad_message(__FILE__, __LINE__, recvHandle, readPtr,
                                eodPtr - readPtr, remoteNodeId, trpId, state,
                                errorCode);
>>>>>>> 49ef33f7
    g_eventLogger->info("Loop count:%u", loop_count);
  }

  stopReceiving = doStopReceiving;
  return (readPtr - sodPtr) * sizeof(Uint32);
}

Uint32 *TransporterRegistry::unpack(TransporterReceiveHandle &recvHandle,
                                    Uint32 *readPtr, Uint32 *eodPtr,
                                    Uint32 *endPtr, NodeId remoteNodeId,
                                    TrpId trpId, bool &stopReceiving) {
  assert(stopReceiving == false);
  const IOState state = ioStates[trpId];

  // If bad data detected in previous run
  // skip all further data
  if (unlikely(recvHandle.m_bad_data_transporters.get(trpId))) {
    return eodPtr;
  }

  Uint8 prio;
  SignalHeader signalHeader;
  Uint32 *signalData;
  LinearSectionPtr ptr[3];
  TransporterError errorCode = TE_NO_ERROR;

  Uint32 loop_count = 0;
  bool doStopReceiving = false;

  /**
   * We will read past the endPtr, but never beyond the eodPtr. We will only
   * read one signal beyond the end and then we stop.
   */
  if (likely(!(state & HaltInput))) {
    while ((readPtr < endPtr) &&
           (eodPtr >= readPtr + (1 + (sizeof(Protocol6) >> 2))) &&
           (loop_count < MAX_RECEIVED_SIGNALS) && doStopReceiving == false &&
           unpack_one(readPtr, eodPtr, endPtr, prio, signalHeader, signalData,
                      ptr, errorCode)) {
      loop_count++;

      Uint32 sBlockNum = signalHeader.theSendersBlockRef;
      sBlockNum = numberToRef(sBlockNum, remoteNodeId);
      signalHeader.theSendersBlockRef = sBlockNum;

      doStopReceiving = recvHandle.deliver_signal(&signalHeader, prio,
                                                  errorCode, signalData, ptr);

    }  // while
  } else {
    /** state has 'HaltInput' */

    while ((readPtr < endPtr) &&
           (eodPtr >= readPtr + (1 + (sizeof(Protocol6) >> 2))) &&
           (loop_count < MAX_RECEIVED_SIGNALS) && doStopReceiving == false &&
           unpack_one(readPtr, eodPtr, endPtr, prio, signalHeader, signalData,
                      ptr, errorCode)) {
      loop_count++;

      Uint32 rBlockNum = signalHeader.theReceiversBlockNumber;

<<<<<<< HEAD
      if(rBlockNum == QMGR){
	Uint32 sBlockNum = signalHeader.theSendersBlockRef;
	sBlockNum = numberToRef(sBlockNum, remoteNodeId);
	signalHeader.theSendersBlockRef = sBlockNum;
=======
      if (rBlockNum == QMGR) {  // QMGR==252
        Uint32 sBlockNum = signalHeader.theSendersBlockRef;
        sBlockNum = numberToRef(sBlockNum, remoteNodeId);
        signalHeader.theSendersBlockRef = sBlockNum;
>>>>>>> 49ef33f7

        doStopReceiving = recvHandle.deliver_signal(&signalHeader, prio,
                                                    errorCode, signalData, ptr);
      } else {
<<<<<<< HEAD
	DEBUG("prepareReceive(...) - Discarding message to block: "
	      << rBlockNum << " from Node: " << remoteNodeId);
      }//if
    }//while
  }//if

  if (errorCode != TE_NO_ERROR)
  {
    dump_and_report_bad_message(
      __FILE__,
      __LINE__,
      recvHandle,
      signalHeader,
      readPtr,
      eodPtr - readPtr,
      remoteNodeId,
      state,
      errorCode);
=======
        DEBUG("prepareReceive(...) - Discarding message to block: "
              << rBlockNum << " from Node: " << remoteNodeId);
      }  // if
    }    // while
  }      // if

  if (errorCode != TE_NO_ERROR) {
    dump_and_report_bad_message(__FILE__, __LINE__, recvHandle, readPtr,
                                eodPtr - readPtr, remoteNodeId, trpId, state,
                                errorCode);
>>>>>>> 49ef33f7
  }

  stopReceiving = doStopReceiving;
  return readPtr;
}

Packer::Packer(bool signalId, bool checksum)
    : preComputedWord1(0),
      checksumUsed(checksum ? 1 : 0),
      signalIdUsed(signalId ? 1 : 0) {
  Protocol6::setByteOrder(preComputedWord1, MY_OWN_BYTE_ORDER);
  Protocol6::setSignalIdIncluded(preComputedWord1, signalIdUsed);
  Protocol6::setCheckSumIncluded(preComputedWord1, checksumUsed);
  Protocol6::setCompressed(preComputedWord1, 0);
}

static inline void import(Uint32 *&insertPtr, const LinearSectionPtr &ptr) {
  const Uint32 sz = ptr.sz;
  memcpy(insertPtr, ptr.p, 4 * sz);
  insertPtr += sz;
}

static inline void importGeneric(Uint32 *&insertPtr,
                                 const GenericSectionPtr &ptr) {
  /* Use the section iterator to obtain the words in this section */
  Uint32 remain = ptr.sz;

  while (remain > 0) {
    Uint32 len = 0;
    const Uint32 *next = ptr.sectionIter->getNextWords(len);

    assert(len <= remain);
    assert(next != nullptr);

    memcpy(insertPtr, next, 4 * len);
    insertPtr += len;
    remain -= len;
  }

  /* Check that there were no more words available from the
   * Signal iterator
   */
  assert(ptr.sectionIter->getNextWords(remain) == nullptr);
}

void copy(Uint32 *&insertPtr, class SectionSegmentPool &,
          const SegmentedSectionPtr &ptr);

/**
 * Define the different variants of import of 'AnySectionArg'
 * which the Packer::pack() template may be called with.
 */
static inline void import(Uint32 *&insertPtr, Uint32 no_segs,
                          Packer::LinearSectionArg section) {
  Uint32 *szPtr = insertPtr;
  insertPtr += no_segs;

  for (Uint32 i = 0; i < no_segs; i++) {
    szPtr[i] = section.m_ptr[i].sz;
    import(insertPtr, section.m_ptr[i]);
  }
}

static inline void import(Uint32 *&insertPtr, Uint32 no_segs,
                          Packer::GenericSectionArg section) {
  Uint32 *szPtr = insertPtr;
  insertPtr += no_segs;

  for (Uint32 i = 0; i < no_segs; i++) {
    szPtr[i] = section.m_ptr[i].sz;
    importGeneric(insertPtr, section.m_ptr[i]);
  }
}

static inline void import(Uint32 *&insertPtr, Uint32 no_segs,
                          Packer::SegmentedSectionArg section) {
  Uint32 *szPtr = insertPtr;
  insertPtr += no_segs;

  for (Uint32 i = 0; i < no_segs; i++) {
    szPtr[i] = section.m_ptr[i].sz;
    copy(insertPtr, section.m_pool, section.m_ptr[i]);
  }
}

/////////////////

template <typename AnySectionArg>
inline void Packer::pack(Uint32 *insertPtr, Uint32 prio,
                         const SignalHeader *header, const Uint32 *theData,
                         AnySectionArg section) const {
  Uint32 i;

  const Uint32 dataLen32 = header->theLength;
  const Uint32 no_segs = header->m_noOfSections;

  Uint32 len32 = dataLen32 + no_segs + checksumUsed + signalIdUsed +
                 (sizeof(Protocol6) / 4);

  for (i = 0; i < no_segs; i++) {
    len32 += section.m_ptr[i].sz;
  }

  /**
   * Do insert of data
   */
  Uint32 word1 = preComputedWord1;
  Uint32 word2 = 0;
  Uint32 word3 = 0;

  Protocol6::setPrio(word1, prio);
  Protocol6::setMessageLength(word1, len32);
  Protocol6::createProtocol6Header(word1, word2, word3, header);

  insertPtr[0] = word1;
  insertPtr[1] = word2;
  insertPtr[2] = word3;

  Uint32 *tmpInsertPtr = &insertPtr[3];

  if (signalIdUsed) {
    *tmpInsertPtr = header->theSignalId;
    tmpInsertPtr++;
  }

  memcpy(tmpInsertPtr, theData, 4 * dataLen32);
  tmpInsertPtr += dataLen32;

  import(tmpInsertPtr, no_segs, section);

  /**
   * 'unlikely checksum' as we want a fast path for the default
   * of checksum not being used. If enabling checksum we are prepared
   * to pay the cost of the extra overhead.
   */
  if (unlikely(checksumUsed)) {
    *tmpInsertPtr = computeChecksum(&insertPtr[0], len32 - 1);
  }
}

// Instantiate the templated ::pack() variants
template void Packer::pack<Packer::LinearSectionArg>(
    Uint32 *insertPtr, Uint32 prio, const SignalHeader *header,
    const Uint32 *theData, LinearSectionArg section) const;

template void Packer::pack<Packer::GenericSectionArg>(
    Uint32 *insertPtr, Uint32 prio, const SignalHeader *header,
    const Uint32 *theData, GenericSectionArg section) const;

template void Packer::pack<Packer::SegmentedSectionArg>(
    Uint32 *insertPtr, Uint32 prio, const SignalHeader *header,
    const Uint32 *theData, SegmentedSectionArg section) const;

/**
 * Find longest data size that does not exceed given maximum, and does not
 * cause individual signals to be split.
 *
 * Used by SHM_Transporter, as it is designed to send data in Signal chunks,
 * not bytes or words.
 */
Uint32 TransporterRegistry::unpack_length_words(const Uint32 *readPtr,
                                                Uint32 maxWords,
                                                bool extra_signal) {
  Uint32 wordLength = 0;

  /**
   * We come here in a number of situations:
   * 1) extra_signal true, in this case maxWords refers to the boundary we
   *    are allowed to pass with last signal. So here we want to return
   *    with at least maxWords, never less.
   *
   * 2) extra_signal false AND maxWords == all data in segment.
   *    In this case we always expect to return maxWords.
   *
   * 3) extra_signal false AND maxWords == remaining buffer space.
   *    In this case we will return up to maxWords, never more,
   *    and sometimes less.
   *
   * We have no information about whether we are 2) or 3) here.
   */
  while (wordLength < maxWords) {
    Uint32 word1 = readPtr[wordLength];
    Uint16 messageLen32 = Protocol6::getMessageLength(word1);
    if (wordLength + messageLen32 > maxWords) {
      if (extra_signal) {
        wordLength += messageLen32;
      }
      break;
    }
    wordLength += messageLen32;
  }
  assert(((wordLength < maxWords) && !extra_signal) ||
         ((wordLength > maxWords) && extra_signal) || (wordLength == maxWords));
  return wordLength;
}<|MERGE_RESOLUTION|>--- conflicted
+++ resolved
@@ -1,6 +1,6 @@
 /*
    Copyright (c) 2003, 2023, Oracle and/or its affiliates.
-   Copyright (c) 2021, 2023, Hopsworks and/or its affiliates.
+   Copyright (c) 2021, 2024, Hopsworks and/or its affiliates.
 
    This program is free software; you can redistribute it and/or modify
    it under the terms of the GNU General Public License, version 2.0,
@@ -39,8 +39,6 @@
 #define MAX_RECEIVED_SIGNALS 1024
 #endif
 
-<<<<<<< HEAD
-
 void
 TransporterRegistry::dump_and_report_bad_message(const char file[], unsigned line,
                           TransporterReceiveHandle & recvHandle,
@@ -48,17 +46,11 @@
                           Uint32 * readPtr,
                           size_t sizeInWords,
                           NodeId remoteNodeId,
+                          TrpId trpId,
                           IOState state,
                           TransporterError errorCode)
 {
-  report_error(remoteNodeId, errorCode);
-=======
-void TransporterRegistry::dump_and_report_bad_message(
-    const char file[], unsigned line, TransporterReceiveHandle &recvHandle,
-    Uint32 *readPtr, size_t sizeInWords, NodeId remoteNodeId, TrpId trpId,
-    IOState state, TransporterError errorCode) {
   report_error(trpId, errorCode);
->>>>>>> 49ef33f7
 
   g_eventLogger->error("Last signal: GSN: %u, RecBlock: %u, "
                        "SendBlockRef: %x, Length: %u, "
@@ -317,7 +309,6 @@
         doStopReceiving = recvHandle.deliver_signal(&signalHeader, prio,
                                                     errorCode, signalData, ptr);
       } else {
-<<<<<<< HEAD
 	DEBUG("prepareReceive(...) - Discarding message to block: "
 	      << rBlockNum << " from Node: " << remoteNodeId);
       }//if
@@ -334,20 +325,9 @@
             readPtr,
             eodPtr - readPtr,
             remoteNodeId,
+            trpId,
             state,
             errorCode);
-=======
-        DEBUG("prepareReceive(...) - Discarding message to block: "
-              << rBlockNum << " from Node: " << remoteNodeId);
-      }  // if
-    }    // while
-  }      // if
-
-  if (errorCode != TE_NO_ERROR) {
-    dump_and_report_bad_message(__FILE__, __LINE__, recvHandle, readPtr,
-                                eodPtr - readPtr, remoteNodeId, trpId, state,
-                                errorCode);
->>>>>>> 49ef33f7
     g_eventLogger->info("Loop count:%u", loop_count);
   }
 
@@ -409,22 +389,14 @@
 
       Uint32 rBlockNum = signalHeader.theReceiversBlockNumber;
 
-<<<<<<< HEAD
-      if(rBlockNum == QMGR){
-	Uint32 sBlockNum = signalHeader.theSendersBlockRef;
-	sBlockNum = numberToRef(sBlockNum, remoteNodeId);
-	signalHeader.theSendersBlockRef = sBlockNum;
-=======
       if (rBlockNum == QMGR) {  // QMGR==252
         Uint32 sBlockNum = signalHeader.theSendersBlockRef;
         sBlockNum = numberToRef(sBlockNum, remoteNodeId);
         signalHeader.theSendersBlockRef = sBlockNum;
->>>>>>> 49ef33f7
 
         doStopReceiving = recvHandle.deliver_signal(&signalHeader, prio,
                                                     errorCode, signalData, ptr);
       } else {
-<<<<<<< HEAD
 	DEBUG("prepareReceive(...) - Discarding message to block: "
 	      << rBlockNum << " from Node: " << remoteNodeId);
       }//if
@@ -441,20 +413,9 @@
       readPtr,
       eodPtr - readPtr,
       remoteNodeId,
+      trpId,
       state,
       errorCode);
-=======
-        DEBUG("prepareReceive(...) - Discarding message to block: "
-              << rBlockNum << " from Node: " << remoteNodeId);
-      }  // if
-    }    // while
-  }      // if
-
-  if (errorCode != TE_NO_ERROR) {
-    dump_and_report_bad_message(__FILE__, __LINE__, recvHandle, readPtr,
-                                eodPtr - readPtr, remoteNodeId, trpId, state,
-                                errorCode);
->>>>>>> 49ef33f7
   }
 
   stopReceiving = doStopReceiving;
