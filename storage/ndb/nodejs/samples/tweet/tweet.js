--- conflicted
+++ resolved
@@ -8,7 +8,7 @@
 'use strict';
 
 var http = require('http'), assert = require('assert'), url = require('url'),
-    jones = require('database-jones'),
+    jones  = require('database-jones'),
     udebug = unified_debug.getLogger("tweet.js"),
     adapter = process.env.JONES_ADAPTER || "ndb",
     deployment = process.env.JONES_DEPLOYMENT || "test", mainLoopComplete,
@@ -17,12 +17,12 @@
 //////////////////////////////////////////
 /*  User Domain Object Constructors.
 
-    These can be called in two different ways: first, by user code,
+    These can be called in two different ways: first, by user code, 
     where they might take function arguments.  But secondly, when the
-    mapping layer reads a row of a mapped table from the database,
+    mapping layer reads a row of a mapped table from the database, 
     it calls the constructor *with no arguments*.
-
-    So the constructors must test whether the first argument === undefined.
+    
+    So the constructors must test whether the first argument === undefined. 
     If the constructor fails to do this, and overwrites the value just read
     from the database, the read operation will fail with error WCTOR.
 */
@@ -37,8 +37,8 @@
         for (p in properties) {
           if (properties.hasOwnProperty(p)) {
             this[p] = properties[p];
-          }
         }
+      }
       } catch (e) {
         console.log(e);
       }
@@ -79,18 +79,18 @@
   return this.follower + " follows " + this.followed;
 };
 
-// OperationResponder is a common interface over
+// OperationResponder is a common interface over 
 // two sorts of responses (console and HTTP)
 
 function ConsoleOperationResponder(operation) {
   udebug.log("new ConsoleOperationResponder");
-  this.operation = operation;
-  this.error = false;
+  this.operation  = operation;
+  this.error      = false;
 }
 
 ConsoleOperationResponder.prototype.setError = function(e) {
-  this.error = e;
-  udebug.log(e.stack);
+ this.error = e;
+ udebug.log(e.stack);
 };
 
 ConsoleOperationResponder.prototype.write = function(x) {
@@ -103,18 +103,18 @@
   } else {
     console.log("Success", this.operation.result);
   }
-  this.operation.session.close(mainLoopComplete);
+    this.operation.session.close(mainLoopComplete);
 };
 
 
 function HttpOperationResponder(operation, httpResponse) {
   udebug.log("new HttpOperationResponder");
-  this.operation = operation;
+  this.operation    = operation;
   this.httpResponse = httpResponse;
-  this.statusCode = 200;
-}
-
-HttpOperationResponder.prototype.setError = function(e) {
+  this.statusCode   = 200;
+}
+
+HttpOperationResponder.prototype.setError = function(e) { 
   this.statusCode = 500;
   this.operation.result = e;
 };
@@ -129,11 +129,11 @@
   this.write("\n");
   this.httpResponse.end();
   this.operation.session.close();
-};
+}; 
 
 // ======== Callbacks run at various phases of a database operation ======= //
 
-/* mainLoopComplete() callback.  This runs after the single operation
+/* mainLoopComplete() callback.  This runs after the single operation 
    given on the command line, or after the web server has shut down.
 */
 function mainLoopComplete() {
@@ -151,7 +151,7 @@
 }
 
 
-/* extractTags() returns arrays of #hashtags and @mentions present in a message
+/* extractTags() returns arrays of #hashtags and @mentions present in a message 
  */
 function extractTags(message) {
   var words, word, tags, tag;
@@ -192,32 +192,32 @@
 //
 // All actions (insert, delete, start the http server) are represented
 // by instances of Operation.
-//
+// 
 // Each instance has several properties defined in the Operation constructor,
-// and a run() method.
+// and a run() method.  
 //
 // A multi-step operation might have additional properties used to pass data
 // from one step to the next
 ////////////////////////////////
 
 function Operation() {
-  this.run = {};            // a run() method
-  this.session = {};        // This will be set in onOpenSession
-  this.responder = {};      // OperationResponder for this operation
-  this.result = {};         // Result object to be returned to the user
-  this.data = {};           // HTTP POST data
-  this.isServer = false;    // True only for the start-HTTP-server operation
-  this.queryClass = null;   // Mapped class to use in creating a query
-  this.queryParams = null;  // Parameters to use for query
+  this.run          = {};    // a run() method
+  this.session      = {};    // This will be set in onOpenSession
+  this.responder    = {};    // OperationResponder for this operation
+  this.result       = {};    // Result object to be returned to the user
+  this.data         = {};    // HTTP POST data
+  this.isServer     = false; // True only for the start-HTTP-server operation
+  this.queryClass   = null;  // Mapped class to use in creating a query
+  this.queryParams  = null;  // Parameters to use for query
 
   /* Functions closed over self */
   var self = this;
-
+  
   this.setResult = function(value) {
     udebug.log("Operation setResult", value);
     self.result = value;
   };
-
+  
   this.onComplete = function() {
     udebug.log("Operation onComplete");
     self.responder.close();
@@ -226,12 +226,12 @@
   this.onError = function(error) {
     udebug.log("Operation onError");
     self.responder.setError(error);
-    self.responder.close();
-  };
-
-  this.buildQuery = buildQueryEqual;
-
-  this.onQueryResults = function(error, results) {
+    self.responder.close();  
+  };
+
+  this.buildQuery = buildQueryEqual; 
+
+  this.onQueryResults = function(error, results) { 
     if (error) {
       self.onError(error);
     } else {
@@ -258,11 +258,11 @@
 // verb; noun and parameters are separated by slashes in the URL.
 
 
-/* Add a user
+/* Add a user 
  */
 function AddUserOperation(params, data) {
   var author = new Author(params[0], data);
-  Operation.call(this); /* inherit */
+  Operation.call(this);    /* inherit */
 
   this.run = function(session) {
     session.persist(author)
@@ -281,8 +281,8 @@
    This calls find(), then stores the result in self.object
 */
 function LookupUserOperation(params, data) {
-  Operation.call(this); /* inherit */
-
+  Operation.call(this);    /* inherit */
+  
   this.run = function(session) {
     session.find(Author, params[0])
         .then(this.setResult)
@@ -294,10 +294,10 @@
 
 /* Delete a user, with cascading delete of tweets, mentions, and follows
  */
-function DeleteUserOperation(params, data) {
-  Operation.call(this); /* inherit */
+function DeleteUserOperation(params, data) { 
+  Operation.call(this);    /* inherit */
   var author_name = params[0];
-
+  
   this.run = function(session) {
     session.remove(Author, author_name)
         .then(function() {
@@ -312,15 +312,15 @@
 
 /* Insert a tweet.
      - Start a transaction.
-     - Persist the tweet.  After persist, the tweet's auto-increment id
+     - Persist the tweet.  After persist, the tweet's auto-increment id 
        is available (and will be used by the HashtagEntry and Mention
    constructors).
      - Create & persist #hashtag & @user records (all in a single batch).
      - Increment the author's tweet count.
-     - Then commit the transaction.
+     - Then commit the transaction. 
 */
 function InsertTweetOperation(params, data) {
-  Operation.call(this); /* inherit */
+  Operation.call(this);    /* inherit */
 
   var message = data;
   var authorName = params[0];
@@ -328,47 +328,47 @@
 
   this.run = function(
       session) { /* Start here */
-                 function createTagEntries() {
-                   udebug.log("onTweetCreateTagEntries");
-                   var batch, tags, tag, tagEntry;
+    function createTagEntries() {
+      udebug.log("onTweetCreateTagEntries");
+      var batch, tags, tag, tagEntry;
 
                    /* Store all #hashtag and @mention entries in a single batch
                     */
 
-                   tags = extractTags(message);
-                   batch = session.createBatch();
-
-                   tag = tags.hash.pop();  // # hashtags
+      tags = extractTags(message);
+      batch = session.createBatch();
+
+      tag = tags.hash.pop();   // # hashtags
                    while (tag !== undefined) {
-                     tagEntry = new HashtagEntry(tag, tweet);
-                     batch.persist(tagEntry);
-                     tag = tags.hash.pop();
-                   }
-
-                   tag = tags.at.pop();  // @ mentions
+        tagEntry = new HashtagEntry(tag, tweet);
+        batch.persist(tagEntry);
+        tag = tags.hash.pop(); 
+      }
+      
+      tag = tags.at.pop();   // @ mentions
                    while (tag !== undefined) {
-                     tagEntry = new Mention(tag, tweet);
-                     batch.persist(tagEntry);
-                     tag = tags.at.pop();
-                   }
-
-                   return batch.execute();
-                 }
-
-                 function incrementTweetCount(author) {
-                   author.tweet_count++;
-                   return session.save(author);
-                 }
-
-                 function commitOnSuccess(value) {
-                   return session.currentTransaction().commit();
-                 }
-
-                 function rollbackOnError(err) {
-                   return session.currentTransaction().rollback();
-                 }
-
-                 session.currentTransaction().begin();
+        tagEntry = new Mention(tag, tweet);
+        batch.persist(tagEntry);
+        tag = tags.at.pop();
+      }
+
+      return batch.execute();    
+    }
+
+    function incrementTweetCount(author) {
+      author.tweet_count++;
+      return session.save(author);
+    }
+  
+    function commitOnSuccess(value) {
+      return session.currentTransaction().commit(); 
+    }
+
+    function rollbackOnError(err) {
+      return session.currentTransaction().rollback();
+    }
+
+    session.currentTransaction().begin();
                  session.persist(tweet)
                      .then(function() {
                        return session.find(Author, authorName);
@@ -390,8 +390,8 @@
 /* Delete a tweet.
    Relies on cascading delete to remove hashtag entries.
 */
-function DeleteTweetOperation(params, data) {
-  Operation.call(this); /* inherit */
+function DeleteTweetOperation(params, data) { 
+  Operation.call(this);    /* inherit */
   var tweet_id = params[0];
 
   this.run = function(session) {
@@ -424,7 +424,7 @@
  */
 function FollowOperation(params, data) {
   Operation.call(this);
-
+  
   this.run = function(session) {
     var record = new Follow(params[0], params[1]);
     session.persist(record)
@@ -442,7 +442,7 @@
 /* Who follows a user?
  */
 function FollowersOperation(params, data) {
-  Operation.call(this);
+  Operation.call(this);  
   this.queryClass = Follow;
   this.queryParams = {"followed": params[0]};
   this.run = this.buildQueryAndPresentResults;
@@ -453,7 +453,7 @@
 /* Whom does a user follow?
  */
 function FollowingOperation(params, data) {
-  Operation.call(this);
+  Operation.call(this);  
   this.queryClass = Follow;
   this.queryParams = {"follower": params[0]};
   this.run = this.buildQueryAndPresentResults;
@@ -492,7 +492,7 @@
 TweetsByUserOperation.signature = ["get", "tweets-by", "<user_name>"];
 
 
-/* Common callback for @user and #hashtag queries
+/* Common callback for @user and #hashtag queries 
  */
 function fetchTweetsInBatch(operation, scanResults) {
   var batch, r;
@@ -503,7 +503,7 @@
       resultData.push(tweet);
     }
   }
-
+  
   batch = operation.session.createBatch();
   if (scanResults.length) {
     r = scanResults.shift();
@@ -545,7 +545,7 @@
   this.queryClass = Mention;
   this.queryParams = {"at_user": tag, "order": "desc", "limit": 20};
   this.onQueryResults = fetchTweets(this);
-  this.run = this.buildQueryAndPresentResults;
+  this.run = this.buildQueryAndPresentResults; 
 }
 TweetsAtUserOperation.signature = ["get", "tweets-at", "<user_name>"];
 
@@ -560,25 +560,25 @@
   }
   this.queryClass = HashtagEntry;
   this.queryParams = {"hashtag": tag, "order": "desc", "limit": 20};
-  this.onQueryResults = fetchTweets(this);
-  this.run = this.buildQueryAndPresentResults;
+  this.onQueryResults = fetchTweets(this);  
+  this.run = this.buildQueryAndPresentResults; 
 }
 TweetsByHashtagOperation.signature = ["get", "tweets-about", "<hashtag>"];
 
 
-/* The web server Operation is just slightly different;
-   it defines isServer = true,
+/* The web server Operation is just slightly different; 
+   it defines isServer = true, 
    and it defines a runServer() method, which takes the SessionFactory.
 */
 function RunWebServerOperation(cli_params, cli_data) {
   var port = cli_params[0];
   var sessionFactory;
   this.isServer = true;
-
+  
   function serverRequestLoop(request, response) {
     var params, data;
 
-    function hangup(code) {
+    function hangup(code) { 
       response.statusCode = code;
       response.end();
     }
@@ -598,7 +598,7 @@
     data = "";
     params = url.parse(request.url).pathname.split("/");
     params.shift();
-
+    
     request.setEncoding('utf8mb3');
     function gatherData(chunk) {
       data += chunk;
@@ -606,11 +606,11 @@
     request.on('data', gatherData);
     request.on('end', runOperation);
   }
-
+  
   this.runServer = function(_sessionFactory) {
     sessionFactory = _sessionFactory;
     http.createServer(serverRequestLoop).listen(port);
-    console.log("Server started on port", port);
+    console.log("Server started on port", port);  
   };
 }
 RunWebServerOperation.signature = ["start", "server", "<server_port_number>"];
@@ -618,7 +618,7 @@
 
 function HelpOperation(params, data) {
   Operation.call(this);
-
+  
   this.run = function() {
     this.responder.write(operationMap.http_help);
     this.responder.close();
@@ -641,18 +641,18 @@
       opConstructor.call(operation, params, data);
     }
   }
-
+  
   return operation;
 }
 
 
-function get_cmdline_args() {
+function get_cmdline_args() { 
   var i, val, verb, operation;
   var cmdList = [];
-<<<<<<< HEAD
   var usageMessage = 
     "Usage: node tweet {options} {command} {command arguments}\n" +
-    "         -a <adapter>:  run using the named adapter (default: "+adapter+")\n"+
+      "         -a <adapter>:  run using the named adapter (default: " +
+      adapter + ")\n" +
     "         -h or --help: print this message\n" +
     "         -d or --debug: set the debug flag\n" +
     "               --detail: set the detail debug flag\n" +
@@ -661,22 +661,7 @@
     "\n" +
     "  COMMANDS:\n" + operationMap.cli_help;
   
-  for(i = 2; i < process.argv.length ; i++) {
-=======
-  var usageMessage =
-      "Usage: node tweet {options} {command} {command arguments}\n" +
-      "         -a <adapter>:  run using the named adapter (default: " +
-      adapter + ")\n" +
-      "         -h or --help: print this message\n" +
-      "         -d or --debug: set the debug flag\n" +
-      "               --detail: set the detail debug flag\n" +
-      "               -df <file>: enable debug output from <file>\n" +
-      "         -E or --deployment <name>: use deployment <name> (default: test) \n" +
-      "\n" +
-      "  COMMANDS:\n" + operationMap.cli_help;
-
   for (i = 2; i < process.argv.length; i++) {
->>>>>>> 2bf0f4a5
     val = process.argv[i];
     switch (val) {
       case '-a':
@@ -708,14 +693,14 @@
 
   if (cmdList.length) {
     verb = cmdList.shift();
-    /* Use final command line argument as "data" */
+    /* Use final command line argument as "data" */    
     operation = parse_command(verb, cmdList, cmdList[cmdList.length - 1]);
   }
 
   if (operation) {
     return operation;
   }
-
+   
   console.log(usageMessage);
   process.exit(1);
 }
@@ -730,12 +715,12 @@
   } else {
     operation.responder = new ConsoleOperationResponder(operation);
     sessionFactory.openSession().then(function(session) {
-      onOpenSession(session, operation);
+      onOpenSession(session, operation); 
     }, console.trace);
   }
 }
 
-var allOperations = [
+var allOperations = [ 
   AddUserOperation, LookupUserOperation, DeleteUserOperation,
   InsertTweetOperation, ReadTweetOperation, DeleteTweetOperation,
   FollowOperation, FollowersOperation, FollowingOperation,
@@ -750,7 +735,7 @@
   operationMap.http_help = "";
   operationMap
       .verbs = {"get": {}, "post": {}, "put": {}, "delete": {}, "start": {}};
-
+  
   for (idx in allOperations) {
     if (allOperations.hasOwnProperty(idx)) {
       sig = allOperations[idx].signature;
@@ -777,7 +762,7 @@
 /* Connection Properties */
 dbProperties = new jones.ConnectionProperties(adapter, deployment);
 
-mappings = [];  // an array of mapped constructors
+mappings = [];   // an array of mapped constructors
 
 // Create a TableMapping for Author
 authorMapping = new jones.TableMapping('author');
