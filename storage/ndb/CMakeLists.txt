--- conflicted
+++ resolved
@@ -1,9 +1,4 @@
-<<<<<<< HEAD
-# Copyright (c) 2008, 2013, Oracle and/or its affiliates. All rights reserved.  #
-=======
-# Copyright (c) 2008, 2014, Oracle and/or its affiliates. All rights reserved.
-#
->>>>>>> f5ca01f3
+# Copyright (c) 2008, 2014, Oracle and/or its affiliates. All rights reserved.  #
 # This program is free software; you can redistribute it and/or modify
 # it under the terms of the GNU General Public License as published by
 # the Free Software Foundation; version 2 of the License.
@@ -57,25 +52,11 @@
 
 # Temporarily remove -Werror from compiler flags until
 # storage/ndb/ can be built with it
-<<<<<<< HEAD
 IF(CMAKE_C_FLAGS)
-  STRING(REPLACE "-Werror" "" CMAKE_C_FLAGS ${CMAKE_C_FLAGS})
+  STRING(REGEX REPLACE "-Werror( |$)" "" CMAKE_C_FLAGS "${CMAKE_C_FLAGS}")
 ENDIF()
 IF(CMAKE_CXX_FLAGS)
-  STRING(REPLACE "-Werror" "" CMAKE_CXX_FLAGS ${CMAKE_CXX_FLAGS})
-=======
-STRING(REGEX REPLACE "-Werror( |$)" "" CMAKE_C_FLAGS "${CMAKE_C_FLAGS}")
-STRING(REGEX REPLACE "-Werror( |$)" "" CMAKE_CXX_FLAGS "${CMAKE_CXX_FLAGS}")
-
-
-IF (MYSQL_VERSION_ID LESS 50500)
-  # Use same compiler defines as MySQL Server for debug compile
-  MESSAGE(STATUS "Setting same debug compile defines")
-  SET(CMAKE_CXX_FLAGS_DEBUG
-      "${CMAKE_CXX_FLAGS_DEBUG} -DSAFEMALLOC -DSAFE_MUTEX")
-  SET(CMAKE_C_FLAGS_DEBUG
-      "${CMAKE_C_FLAGS_DEBUG} -DSAFEMALLOC -DSAFE_MUTEX")
->>>>>>> f5ca01f3
+  STRING(REGEX REPLACE "-Werror( |$)" "" CMAKE_CXX_FLAGS "${CMAKE_CXX_FLAGS}")
 ENDIF()
 
 # Disable specific types of warnings for storage/ndb
