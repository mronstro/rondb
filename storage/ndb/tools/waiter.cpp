/*
   Copyright (c) 2004, 2010, Oracle and/or its affiliates. All rights reserved.

   This program is free software; you can redistribute it and/or modify
   it under the terms of the GNU General Public License as published by
   the Free Software Foundation; version 2 of the License.

   This program is distributed in the hope that it will be useful,
   but WITHOUT ANY WARRANTY; without even the implied warranty of
   MERCHANTABILITY or FITNESS FOR A PARTICULAR PURPOSE.  See the
   GNU General Public License for more details.

   You should have received a copy of the GNU General Public License
   along with this program; if not, write to the Free Software
   Foundation, Inc., 51 Franklin St, Fifth Floor, Boston, MA 02110-1301  USA
*/

#include <time.h>
#include <ndb_global.h>
#include <ndb_opts.h>

#include <mgmapi.h>
#include <NdbMain.h>
#include <NdbOut.hpp>
#include <NdbSleep.h>
#include <NdbTick.h>

#include <NDBT.hpp>

#include <kernel/NodeBitmask.hpp>

static int
waitClusterStatus(const char* _addr, ndb_mgm_node_status _status);

static int _no_contact = 0;
static int _not_started = 0;
static int _single_user = 0;
static int _timeout = 120;
static const char* _wait_nodes = 0;
static const char* _nowait_nodes = 0;
static NdbNodeBitmask nowait_nodes_bitmask;

const char *load_default_groups[]= { "mysql_cluster",0 };

static struct my_option my_long_options[] =
{
  NDB_STD_OPTS("ndb_waiter"),
  { "no-contact", 'n', "Wait for cluster no contact",
    (uchar**) &_no_contact, (uchar**) &_no_contact, 0,
    GET_BOOL, NO_ARG, 0, 0, 0, 0, 0, 0 }, 
  { "not-started", NDB_OPT_NOSHORT, "Wait for cluster not started",
    (uchar**) &_not_started, (uchar**) &_not_started, 0,
    GET_BOOL, NO_ARG, 0, 0, 0, 0, 0, 0 }, 
  { "single-user", NDB_OPT_NOSHORT,
    "Wait for cluster to enter single user mode",
    (uchar**) &_single_user, (uchar**) &_single_user, 0,
    GET_BOOL, NO_ARG, 0, 0, 0, 0, 0, 0 }, 
  { "timeout", 't', "Timeout to wait in seconds",
    (uchar**) &_timeout, (uchar**) &_timeout, 0,
    GET_INT, REQUIRED_ARG, 120, 0, 0, 0, 0, 0 }, 
  { "wait-nodes", 'w', "Node ids to wait on, e.g. '1,2-4'",
    (uchar**) &_wait_nodes, (uchar**) &_wait_nodes, 0,
    GET_STR, REQUIRED_ARG, 0, 0, 0, 0, 0, 0 },
  { "nowait-nodes", NDB_OPT_NOSHORT,
    "Nodes that will not be waited for, e.g. '2,3,4-7'",
    (uchar**) &_nowait_nodes, (uchar**) &_nowait_nodes, 0,
    GET_STR, REQUIRED_ARG, 0, 0, 0, 0, 0, 0 },
  { 0, 0, 0, 0, 0, 0, GET_NO_ARG, NO_ARG, 0, 0, 0, 0, 0, 0}
};

static void short_usage_sub(void)
{
  ndb_short_usage_sub(NULL);
}

static void usage()
{
  ndb_usage(short_usage_sub, load_default_groups, my_long_options);
}

extern "C"
void catch_signal(int signum)
{
}

#include "../src/common/util/parse_mask.hpp"

int main(int argc, char** argv){
  NDB_INIT(argv[0]);
  ndb_opt_set_usage_funcs(short_usage_sub, usage);
  ndb_load_defaults(NULL,load_default_groups,&argc,&argv);

#ifndef DBUG_OFF
  opt_debug= "d:t:O,/tmp/ndb_waiter.trace";
#endif

#ifndef _WIN32
  // Catching signal to allow testing of EINTR safeness
  // with "while killall -USR1 ndbwaiter; do true; done"
  signal(SIGUSR1, catch_signal);
#endif

  if (handle_options(&argc, &argv, my_long_options,
                     ndb_std_get_one_option))
    return NDBT_ProgramExit(NDBT_WRONGARGS);

  const char* connect_string = argv[0];
  if (connect_string == 0)
    connect_string = opt_ndb_connectstring;

  enum ndb_mgm_node_status wait_status;
  if (_no_contact)
  {
    wait_status= NDB_MGM_NODE_STATUS_NO_CONTACT;
  }
  else if (_not_started)
  {
    wait_status= NDB_MGM_NODE_STATUS_NOT_STARTED;
  }
  else if (_single_user)
  {
    wait_status= NDB_MGM_NODE_STATUS_SINGLEUSER;
  }
  else 
  {
    wait_status= NDB_MGM_NODE_STATUS_STARTED;
  }

  if (_nowait_nodes)
  {
    int res = parse_mask(_nowait_nodes, nowait_nodes_bitmask);
    if(res == -2 || (res > 0 && nowait_nodes_bitmask.get(0)))
    {
      ndbout_c("Invalid nodeid specified in nowait-nodes: %s", 
               _nowait_nodes);
      exit(-1);
    }
    else if (res < 0)
    {
      ndbout_c("Unable to parse nowait-nodes argument: %s",
               _nowait_nodes);
      exit(-1);
    }
  }

  if (_wait_nodes)
  {
    if (_nowait_nodes)
    {
      ndbout_c("Can not set both wait-nodes and nowait-nodes.");
      exit(-1);
    }

    int res = parse_mask(_wait_nodes, nowait_nodes_bitmask);
    if (res == -2 || (res > 0 && nowait_nodes_bitmask.get(0)))
    {
      ndbout_c("Invalid nodeid specified in wait-nodes: %s",
               _wait_nodes);
      exit(-1);
    }
    else if (res < 0)
    {
      ndbout_c("Unable to parse wait-nodes argument: %s",
               _wait_nodes);
      exit(-1);
    }

    // Don't wait for any other nodes than the ones we have set explicitly
    nowait_nodes_bitmask.bitNOT();
  }

  if (waitClusterStatus(connect_string, wait_status) != 0)
    return NDBT_ProgramExit(NDBT_FAILED);
  return NDBT_ProgramExit(NDBT_OK);
}

#define MGMERR(h) \
  ndbout << "latest_error="<<ndb_mgm_get_latest_error(h) \
	 << ", line="<<ndb_mgm_get_latest_error_line(h) \
	 << endl;

NdbMgmHandle handle= NULL;

Vector<ndb_mgm_node_state> ndbNodes;

int 
getStatus(){
  int retries = 0;
  struct ndb_mgm_cluster_state * status;
  struct ndb_mgm_node_state * node;
  
  ndbNodes.clear();

  while(retries < 10){
    status = ndb_mgm_get_status(handle);
    if (status == NULL){
      ndbout << "status==NULL, retries="<<retries<<endl;
      MGMERR(handle);
      retries++;
      ndb_mgm_disconnect(handle);
      if (ndb_mgm_connect(handle,0,0,1)) {
        MGMERR(handle);
        g_err  << "Reconnect failed" << endl;
        break;
      }
      continue;
    }
    int count = status->no_of_nodes;
    for (int i = 0; i < count; i++){
      node = &status->node_states[i];      
      switch(node->node_type){
      case NDB_MGM_NODE_TYPE_NDB:
        if (!nowait_nodes_bitmask.get(node->node_id))
          ndbNodes.push_back(*node);
	break;
      case NDB_MGM_NODE_TYPE_MGM:
        /* Don't care about MGM nodes */
	break;
      case NDB_MGM_NODE_TYPE_API:
        /* Don't care about API nodes */
	break;
      default:
	if(node->node_status == NDB_MGM_NODE_STATUS_UNKNOWN ||
	   node->node_status == NDB_MGM_NODE_STATUS_NO_CONTACT){
	  retries++;
	  ndbNodes.clear();
	  free(status); 
	  status = NULL;
          count = 0;

	  ndbout << "kalle"<< endl;
	  break;
	}
	abort();
	break;
      }
    }
    if(status == 0){
      ndbout << "status == 0" << endl;
      continue;
    }
    free(status);
    return 0;
  }

  return -1;
}

char*
getTimeAsString(char* pStr)
{
  time_t now;
  now= ::time((time_t*)NULL);

  struct tm* tm_now;
#ifdef NDB_WIN32
  tm_now = localtime(&now);
#else
  tm_now = ::localtime(&now); //uses the "current" timezone
#endif

  BaseString::snprintf(pStr, 9,
	   "%02d:%02d:%02d",
	   tm_now->tm_hour,
	   tm_now->tm_min,
	   tm_now->tm_sec);

  return pStr;
}

static int
waitClusterStatus(const char* _addr,
		  ndb_mgm_node_status _status)
{
  int _startphase = -1;

#ifndef NDB_WIN
  /* Ignore SIGPIPE */
  signal(SIGPIPE, SIG_IGN);
#endif

  handle = ndb_mgm_create_handle();
  if (handle == NULL){
    g_err << "Could not create ndb_mgm handle" << endl;
    return -1;
  }
  g_info << "Connecting to mgmsrv at " << _addr << endl;
  if (ndb_mgm_set_connectstring(handle, _addr))
  {
    MGMERR(handle);
    g_err  << "Connectstring " << _addr << " invalid" << endl;
    return -1;
  }
  if (ndb_mgm_connect(handle,0,0,1)) {
    MGMERR(handle);
    g_err  << "Connection to " << _addr << " failed" << endl;
    return -1;
  }

  int attempts = 0;
  int resetAttempts = 0;
  const int MAX_RESET_ATTEMPTS = 10;
  bool allInState = false;

  Uint64 time_now = NdbTick_CurrentMillisecond();
  Uint64 timeout_time = time_now + 1000 * _timeout;

  while (allInState == false){
    if (_timeout > 0 && time_now > timeout_time){
      /**
       * Timeout has expired waiting for the nodes to enter
       * the state we want
       */
      bool waitMore = false;
      /**
       * Make special check if we are waiting for
       * cluster to become started
       */
<<<<<<< HEAD
      if(_status == NDB_MGM_NODE_STATUS_STARTED){
	waitMore = true;
	/**
	 * First check if any node is not starting
	 * then it's no idea to wait anymore
	 */
	for (unsigned n = 0; n < ndbNodes.size(); n++){
	  if (ndbNodes[n].node_status != NDB_MGM_NODE_STATUS_STARTED &&
	      ndbNodes[n].node_status != NDB_MGM_NODE_STATUS_STARTING)
	    waitMore = false;

	}
=======
      if(_status == NDB_MGM_NODE_STATUS_STARTED)
      {
        waitMore = true;
        /**
         * First check if any node is not starting
         * then it's no idea to wait anymore
         */
        for (unsigned n = 0; n < ndbNodes.size(); n++)
        {
          if (ndbNodes[n].node_status != NDB_MGM_NODE_STATUS_STARTED &&
              ndbNodes[n].node_status != NDB_MGM_NODE_STATUS_STARTING)
          {
            waitMore = false;
            break;
          }
        }
>>>>>>> d4012067
      }

      if (!waitMore || resetAttempts > MAX_RESET_ATTEMPTS){
	g_err << "waitNodeState("
	      << ndb_mgm_get_node_status_string(_status)
	      <<", "<<_startphase<<")"
	      << " timeout after " << attempts << " attempts" << endl;
	return -1;
      }

      g_err << "waitNodeState("
	    << ndb_mgm_get_node_status_string(_status)
	    <<", "<<_startphase<<")"
	    << " resetting timeout "
	    << resetAttempts << endl;

      timeout_time = time_now + 1000 * _timeout;

      resetAttempts++;
    }

    if (attempts > 0)
      NdbSleep_MilliSleep(100);
    if (getStatus() != 0){
      return -1;
    }

    /* Assume all nodes are in state(if there is any) */
    allInState = (ndbNodes.size() > 0);

    /* Loop through all nodes and check their state */
    for (unsigned n = 0; n < ndbNodes.size(); n++) {
      ndb_mgm_node_state* ndbNode = &ndbNodes[n];

      assert(ndbNode != NULL);

      g_info << "Node " << ndbNode->node_id << ": "
	     << ndb_mgm_get_node_status_string(ndbNode->node_status)<< endl;

      if (ndbNode->node_status !=  _status)
	  allInState = false;
    }

    if (!allInState) {
      char time[9];
      g_info << "[" << getTimeAsString(time) << "] "
             << "Waiting for cluster enter state "
             << ndb_mgm_get_node_status_string(_status) << endl;
    }

    attempts++;
    
    time_now = NdbTick_CurrentMillisecond();
  }
  return 0;
}

template class Vector<ndb_mgm_node_state>;<|MERGE_RESOLUTION|>--- conflicted
+++ resolved
@@ -316,20 +316,6 @@
        * Make special check if we are waiting for
        * cluster to become started
        */
-<<<<<<< HEAD
-      if(_status == NDB_MGM_NODE_STATUS_STARTED){
-	waitMore = true;
-	/**
-	 * First check if any node is not starting
-	 * then it's no idea to wait anymore
-	 */
-	for (unsigned n = 0; n < ndbNodes.size(); n++){
-	  if (ndbNodes[n].node_status != NDB_MGM_NODE_STATUS_STARTED &&
-	      ndbNodes[n].node_status != NDB_MGM_NODE_STATUS_STARTING)
-	    waitMore = false;
-
-	}
-=======
       if(_status == NDB_MGM_NODE_STATUS_STARTED)
       {
         waitMore = true;
@@ -346,7 +332,6 @@
             break;
           }
         }
->>>>>>> d4012067
       }
 
       if (!waitMore || resetAttempts > MAX_RESET_ATTEMPTS){
