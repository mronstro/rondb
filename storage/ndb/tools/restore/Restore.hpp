/*
   Copyright (c) 2003, 2023, Oracle and/or its affiliates.

   This program is free software; you can redistribute it and/or modify
   it under the terms of the GNU General Public License, version 2.0,
   as published by the Free Software Foundation.

   This program is also distributed with certain software (including
   but not limited to OpenSSL) that is licensed under separate terms,
   as designated in a particular file or component or in included license
   documentation.  The authors of MySQL hereby grant you an additional
   permission to link the program and your derivative works with the
   separately licensed software that they have included with MySQL.

   This program is distributed in the hope that it will be useful,
   but WITHOUT ANY WARRANTY; without even the implied warranty of
   MERCHANTABILITY or FITNESS FOR A PARTICULAR PURPOSE.  See the
   GNU General Public License, version 2.0, for more details.

   You should have received a copy of the GNU General Public License
   along with this program; if not, write to the Free Software
   Foundation, Inc., 51 Franklin St, Fifth Floor, Boston, MA 02110-1301  USA
*/

// Restore

#ifndef RESTORE_H
#define RESTORE_H

#include <ndb_global.h>
#include <NdbApi.hpp>
#include <NdbOut.hpp>
#include <util/UtilBuffer.hpp>
#include "../src/kernel/blocks/backup/BackupFormat.hpp"
#include "my_byteorder.h"
#include "portlib/ndb_compiler.h"
#include "portlib/ndb_file.h"
#include "util/ndbxfrm_file.h"

#include <NdbMutex.h>
#include <ndb_limits.h>
#include <ndb_version.h>
#include <version.h>

#define NDB_RESTORE_STAGING_SUFFIX "$ST"
#ifdef ERROR_INSERT
#define NDB_RESTORE_ERROR_INSERT_SMALL_BUFFER 1
#define NDB_RESTORE_ERROR_INSERT_SKIP_ROWS 2
#define NDB_RESTORE_ERROR_INSERT_FAIL_REPLAY_LOG 3
#define NDB_RESTORE_ERROR_INSERT_FAIL_RESTORE_TUPLE 4

#endif

enum TableChangesMask {
  /**
   * Allow attribute type promotion
   */
  TCM_ATTRIBUTE_PROMOTION = 0x1,

  /**
   * Allow missing columns
   */
  TCM_EXCLUDE_MISSING_COLUMNS = 0x2,

  /**
   * Allow attribute type demotion and integral signed/unsigned type changes.
   */
  TCM_ATTRIBUTE_DEMOTION = 0x4,

  /**
   * Allow changes to the set of keys in the primary key
   */
  TCM_ALLOW_PK_CHANGES = 0x8,

  /**
   * Ignore log entries updating an extended pk column
   */
  TCM_IGNORE_EXTENDED_PK_UPDATES = 0x10
};

/**
 * ColumnTransform
 *
 * Interface for classes implementing a transform on a column
 */

class ColumnTransform {
 public:
  ColumnTransform() {}
  virtual ~ColumnTransform() {}

  /**
   * apply
   *
   * apply the transform, returning a pointer to the
   * result in dst_data.
   *
   * col       : The type of the column which is to be transformed
   * src_data  : Pointer to the data to transform
   *             NULL indicates a null value
   * dst_data  : Pointer to a pointer to the output data
   *
   * returns
   *   true : Transform was successful
   *  false : Transform failed
   */
  virtual bool apply(const NdbDictionary::Column *col, const void *src_data,
                     void **dst_data) = 0;
};

typedef NdbDictionary::Table NDBTAB;
typedef NdbDictionary::Column NDBCOL;
typedef void *(*AttrConvertFunc)(const void *old_data, void *parameter,
                                 bool &truncated);

struct AttributeData {
  bool null;
  Uint32 size;
  union {
    Int8 *int8_value;
    Uint8 *u_int8_value;

    Int16 *int16_value;
    Uint16 *u_int16_value;

    Int32 *int32_value;
    Uint32 *u_int32_value;

    Int64 *int64_value;
    Uint64 *u_int64_value;

    char *string_value;

    void *void_value;
  };
};

struct AttributeDesc {
  // private:
  friend class TupleS;
  friend class TableS;
  friend class RestoreDataIterator;
  friend class RestoreMetaData;
  friend class AttributeS;
  Uint32 size;  // bits
  Uint32 arraySize;
  Uint32 attrId;
  NdbDictionary::Column *m_column;

  bool m_exclude;
  Uint32 m_nullBitIndex;
  AttrConvertFunc convertFunc;
  ColumnTransform *transform;
  void *parameter;
  Uint32 parameterSz;
  bool truncation_detected;
  bool staging;

 public:
  AttributeDesc(NdbDictionary::Column *column);
  ~AttributeDesc();

  Uint32 getSizeInWords() const { return (size * arraySize + 31) / 32; }
  Uint32 getSizeInBytes() const {
    assert(size >= 8);
    return (size / 8) * arraySize;
  }
};  // AttributeDesc

class AttributeS {
 public:
  AttributeDesc *Desc;
  AttributeData Data;
  void printAttributeValue() const;
};

class TupleS {
 private:
  friend class RestoreDataIterator;

  class TableS *m_currentTable;
  AttributeData *allAttrData;
  bool prepareRecord(TableS &);

 public:
  TupleS() {
    m_currentTable = 0;
    allAttrData = 0;
  }
  ~TupleS() {
    if (allAttrData) delete[] allAttrData;
  }
  TupleS(const TupleS &tuple);  // disable copy constructor
  TupleS &operator=(const TupleS &tuple);
  int getNoOfAttributes() const;
  TableS *getTable() const;
  AttributeDesc *getDesc(int i) const;
  AttributeData *getData(int i) const;
};  // class TupleS

struct FragmentInfo {
  Uint32 fragmentNo;
  Uint64 noOfRecords;
  Uint32 filePosLow;
  Uint32 filePosHigh;
  bool sliceSkip;
};

class TableS {
  friend class TupleS;
  friend class RestoreMetaData;
  friend class RestoreDataIterator;

  Uint32 schemaVersion;
  Uint32 backupVersion;
  Vector<AttributeDesc *> allAttributesDesc;
  Vector<AttributeDesc *> m_fixedKeys;
  // Vector<AttributeDesc *> m_variableKey;
  Vector<AttributeDesc *> m_fixedAttribs;
  Vector<AttributeDesc *> m_variableAttribs;

  Uint32 m_noOfNullable;
  Uint32 m_nullBitmaskSize;

  AttributeDesc *m_auto_val_attrib;
  Uint64 m_max_auto_val;

  bool m_isSysTable;
  bool m_isSYSTAB_0;
  bool m_broken;

  TableS *m_main_table;
  Uint32 m_main_column_id;
  Uint32 m_local_id;
  bool m_has_blobs;

  Uint64 m_noOfRecords;
  Vector<FragmentInfo *> m_fragmentInfo;

  Vector<TableS *> m_blobTables;

  void createAttr(NdbDictionary::Column *column);

 public:
  class NdbDictionary::Table *m_dictTable;
  TableS(Uint32 version, class NdbTableImpl *dictTable);
  ~TableS();

  Uint32 getTableId() const { return m_dictTable->getTableId(); }
  Uint32 getLocalId() const { return m_local_id; }
  Uint64 getNoOfRecords() const { return m_noOfRecords; }
  /*
  void setMysqlTableName(char * tableName) {
    strpcpy(mysqlTableName, tableName);
  }

  char *
  void setMysqlDatabaseName(char * databaseName) {
    strpcpy(mysqlDatabaseName, databaseName);
  }

  table.setMysqlDatabaseName(database);
  */
  void setBackupVersion(Uint32 version) { backupVersion = version; }

  Uint32 getBackupVersion() const { return backupVersion; }

  const char *getTableName() const { return m_dictTable->getName(); }

  int getNoOfAttributes() const { return allAttributesDesc.size(); }

  bool have_auto_inc() const { return m_auto_val_attrib != 0; }

  bool have_auto_inc(Uint32 id) const {
    return (m_auto_val_attrib ? m_auto_val_attrib->attrId == id : false);
  }

  bool get_auto_data(const TupleS &tuple, Uint32 *syskey, Uint64 *nextid) const;

  /**
   * Get attribute descriptor
   */
  const AttributeDesc *operator[](int attributeId) const {
    return allAttributesDesc[attributeId];
  }

  AttributeDesc *getAttributeDesc(int attributeId) const {
    return allAttributesDesc[attributeId];
  }

  bool getSysTable() const { return m_isSysTable; }

  const TableS *getMainTable() const { return m_main_table; }

  Uint32 getMainColumnId() const { return m_main_column_id; }

  TableS &operator=(TableS &org);

  bool isSYSTAB_0() const { return m_isSYSTAB_0; }

  /**
   * isBlobRelated
   * Returns true if a table contains blobs, or is
   * a Blob parts table
   */
  bool isBlobRelated() const { return (m_has_blobs || m_main_table != NULL); }

  inline bool isBroken() const {
    return m_broken || (m_main_table && m_main_table->isBroken());
  }

  void setSliceSkipFlag(int fragmentId, bool value) {
    for (Uint32 i = 0; i < m_fragmentInfo.size(); i++) {
      if (m_fragmentInfo[i]->fragmentNo == (Uint32)fragmentId) {
        m_fragmentInfo[i]->sliceSkip = value;
        return;
      }
    }
    ndbout_c("setSkipFlag() Error looking up info for fragment %u on table %s",
             fragmentId, m_dictTable->getName());
    abort();
  }

  bool getSliceSkipFlag(int fragmentId) const {
    for (Uint32 i = 0; i < m_fragmentInfo.size(); i++) {
      if (m_fragmentInfo[i]->fragmentNo == (Uint32)fragmentId) {
        return m_fragmentInfo[i]->sliceSkip;
      }
    }
    ndbout_c("getSkipFlag() Error looking up info for fragment %u on table %s",
             fragmentId, m_dictTable->getName());
    abort();
    return false;
  }

  const Vector<TableS *> getBlobTables() { return m_blobTables; }

  bool m_staging;
  BaseString m_stagingName;
  NdbDictionary::Table *m_stagingTable;
  int m_stagingFlags;

  bool m_pk_extended;
  const NdbDictionary::Index *m_pk_index;
};  // TableS;

class RestoreLogIterator;

class BackupFile {
 protected:
  ndb_file m_file;
  ndbxfrm_file m_xfile;

  char m_path[PATH_MAX];
  char m_fileName[PATH_MAX];
  bool m_hostByteOrder;
  BackupFormat::FileHeader m_fileHeader;
  BackupFormat::FileHeader m_expectedFileHeader;

  Uint32 m_nodeId;

  void *m_buffer;
  void *m_buffer_ptr;
  Uint32 m_buffer_sz;
  Uint32 m_buffer_data_left;
#ifdef ERROR_INSERT
  unsigned m_error_insert;
#endif
  Uint64 m_file_size;
  Uint64 m_file_pos;

  UtilBuffer m_twiddle_buffer;

  bool m_is_undolog;
  void (*free_data_callback)(void *);
  void *m_ctx;  // context for callback function

  virtual void reset_buffers() {}

  // In case of multiple backup parts, each backup part is
  // identified by a unique part ID, which is m_part_id.
  Uint32 m_part_id;
  Uint32 m_part_count;

  /* Get registered consumers to finish up with buffers
   * Then reset them */
  void flush_and_reset_buffers() {
    if (free_data_callback) {
      (*free_data_callback)(m_ctx);
    }
    reset_buffers();
  }

  bool openFile();
  void setCtlFile(Uint32 nodeId, Uint32 backupId, const char *path);
  void setDataFile(const BackupFile &bf, Uint32 no);
  void setLogFile(const BackupFile &bf, Uint32 no);

  int buffer_get_ptr(void **p_buf_ptr, Uint32 size, Uint32 nmemb);
  int buffer_read(void *ptr, Uint32 size, Uint32 nmemb);
  int buffer_get_ptr_ahead(void **p_buf_ptr, Uint32 size, Uint32 nmemb);
  int buffer_read_ahead(void *ptr, Uint32 size, Uint32 nmemb);

  void setName(const char *path, const char *name);

  BackupFile(void (*free_data_callback)(void *) = 0, void *ctx = 0);
  virtual ~BackupFile();

 public:
  bool readHeader();
  bool validateFooter();
  bool validateBackupFile();

  const char *getPath() const { return m_path; }
  const char *getFilename() const { return m_fileName; }
  Uint32 getNodeId() const { return m_nodeId; }
  const BackupFormat::FileHeader &getFileHeader() const { return m_fileHeader; }
  bool Twiddle(const AttributeDesc *const attr_desc, AttributeData *attr_data);

  Uint64 get_file_size() const { return m_file_size; }
  /**
   * get_file_size() and get_file_pos() are used to calculate restore
   * progress percentage and works fine in normal mode.
   *
   * But, when compressed backup is enabled, m_file_pos gives the current file
   * position in uncompressed state and m_file_size gives the backup file size
   * in compressed state.
   * This parameter also works when compressed backup is disabled.
   */
  Uint64 get_file_pos() const { return m_xfile.get_file_pos(); }
#ifdef ERROR_INSERT
  void error_insert(unsigned int code);
#endif
  static const Uint32 BUFFER_SIZE = 128 * 1024;

 private:
  void twiddle_atribute(const AttributeDesc *const attr_desc,
                        AttributeData *attr_data);
};

struct DictObject {
  Uint32 m_objType;
  void *m_objPtr;
};

class RestoreMetaData : public BackupFile {
  Vector<TableS *> allTables;
  bool readMetaFileHeader();
  bool readMetaTableDesc();
  bool markSysTables();
  bool fixBlobs();

  bool readGCPEntry();
  bool readFragmentInfo();
  Uint32 readMetaTableList();

  Uint32 m_startGCP;
  Uint32 m_stopGCP;

  bool parseTableDescriptor(const Uint32 *data, Uint32 len);

  Vector<DictObject> m_objects;

 public:
  RestoreMetaData(const char *path, Uint32 nodeId, Uint32 bNo, Uint32 partId,
                  Uint32 partCount);
  ~RestoreMetaData() override;

  int loadContent();

  Uint32 getNoOfTables() const { return allTables.size(); }

  const TableS *operator[](int i) const { return allTables[i]; }
  TableS *operator[](int i) { return allTables[i]; }
  TableS *getTable(Uint32 tableId) const;

  Uint32 getNoOfObjects() const { return m_objects.size(); }
  Uint32 getObjType(Uint32 i) const { return m_objects[i].m_objType; }
  void *getObjPtr(Uint32 i) const { return m_objects[i].m_objPtr; }

  Uint32 getStartGCP() const;
  Uint32 getStopGCP() const;
  Uint32 getNdbVersion() const { return m_fileHeader.NdbVersion; }
};  // RestoreMetaData

class RestoreDataIterator : public BackupFile {
  const RestoreMetaData &m_metaData;
  Uint32 m_count;
  TableS *m_currentTable;
  TupleS m_tuple;

 public:
  // Constructor
  RestoreDataIterator(const RestoreMetaData &,
                      void (*free_data_callback)(void *), void *);
  ~RestoreDataIterator() override;

  // Read data file fragment header
  bool readFragmentHeader(int &res, Uint32 *fragmentId);
  bool validateFragmentFooter();
  bool validateRestoreDataIterator();

  const TupleS *getNextTuple(int &res, const bool skipFragment);
  TableS *getCurrentTable();

 private:
  /**
   * Methods related to storage used for column values which
   * consumers cannot read directly from the file buffer
   */
  void calc_row_extra_storage_words(const TableS *tableSpec);
  void alloc_extra_storage(Uint32 words);
  void free_extra_storage();
  void reset_extra_storage();
  void check_extra_storage();
  Uint32 *get_extra_storage(Uint32 len);
  Uint32 get_free_extra_storage() const;

  Uint32 m_row_max_extra_wordlen;
  Uint32 *m_extra_storage_ptr;
  Uint32 *m_extra_storage_curr_ptr;
  Uint32 m_extra_storage_wordlen;

  /* Are there column transforms for the current table */
  bool m_current_table_has_transforms;

 protected:
  void reset_buffers() override { reset_extra_storage(); }

  int readTupleData_old(Uint32 *buf_ptr, Uint32 dataLength);
  int readTupleData_packed(Uint32 *buf_ptr, Uint32 dataLength);

  int readVarData(Uint32 *buf_ptr, Uint32 *ptr, Uint32 dataLength);
  int readVarData_drop6(Uint32 *buf_ptr, Uint32 *ptr, Uint32 dataLength);
};

class LogEntry {
 public:
  enum EntryType { LE_INSERT, LE_DELETE, LE_UPDATE };
  Uint32 m_frag_id;
  EntryType m_type;
  TableS *m_table;
  Vector<AttributeS *> m_values;
  Vector<AttributeS *> m_values_e;
  AttributeS *add_attr() {
    AttributeS *attr;
    if (m_values_e.size() > 0) {
      attr = m_values_e[m_values_e.size() - 1];
      m_values_e.erase(m_values_e.size() - 1);
    } else {
      attr = new AttributeS;
    }
    m_values.push_back(attr);
    return attr;
  }
  void clear() {
    for (Uint32 i = 0; i < m_values.size(); i++)
      m_values_e.push_back(m_values[i]);
    m_values.clear();
  }
  LogEntry() {}
  ~LogEntry() {
    Uint32 i;
    for (i = 0; i < m_values.size(); i++) delete m_values[i];
    for (i = 0; i < m_values_e.size(); i++) delete m_values_e[i];
  }
  Uint32 size() const { return m_values.size(); }
  const AttributeS *operator[](int i) const { return m_values[i]; }
  void printSqlLog() const;
};

class RestoreLogIterator : public BackupFile {
  /* The BackupFile buffer need to be big enough for biggest log entry data,
   * not including log entry header.
   * No harm in require space for a few extra words to header too.
   */
  static_assert(BackupFile::BUFFER_SIZE >=
                BackupFormat::LogFile::LogEntry::MAX_SIZE);

 private:
  const RestoreMetaData &m_metaData;

  Uint32 m_count;
  Uint32 m_last_gci;
  LogEntry m_logEntry;
  static const Uint32 RowBuffWords =
      MAX_TUPLE_SIZE_IN_WORDS + MAX_ATTRIBUTES_IN_TABLE;
  Uint32 m_rowBuff[RowBuffWords];
  Uint32 m_rowBuffIndex;

 public:
  RestoreLogIterator(const RestoreMetaData &);
  ~RestoreLogIterator() override {}

  bool isSnapshotstartBackup() { return m_is_undolog; }
  const LogEntry *getNextLogEntry(int &res);
};

class RestoreLogger {
 public:
  RestoreLogger();
  ~RestoreLogger();
  void log_info(const char *fmt, ...) ATTRIBUTE_FORMAT(printf, 2, 3);
  void log_debug(const char *fmt, ...) ATTRIBUTE_FORMAT(printf, 2, 3);
  void log_error(const char *fmt, ...) ATTRIBUTE_FORMAT(printf, 2, 3);
  void setThreadPrefix(const char *prefix);
  const char *getThreadPrefix() const;
  void set_print_timestamp(bool print_TS);
  bool get_print_timestamp();
<<<<<<< HEAD
=======

 private:
>>>>>>> 2bf0f4a5
  NdbMutex *m_mutex;
private:
  char timestamp[64];
  bool print_timestamp;
};

<<<<<<< HEAD
NdbOut& operator<<(NdbOut& ndbout, const TableS&);
NdbOut& operator<<(NdbOut& ndbout, const TupleS&);
NdbOut& operator<<(NdbOut& ndbout, const LogEntry&);
NdbOut& operator<<(NdbOut& ndbout, const RestoreMetaData&);
NdbOut& operator<<(NdbOut& ndbout, const AttributeS&);
=======
NdbOut &operator<<(NdbOut &ndbout, const TableS &);
NdbOut &operator<<(NdbOut &ndbout, const TupleS &);
NdbOut &operator<<(NdbOut &ndbout, const LogEntry &);
NdbOut &operator<<(NdbOut &ndbout, const RestoreMetaData &);
>>>>>>> 2bf0f4a5

bool readSYSTAB_0(const TupleS &tup, Uint32 *syskey, Uint64 *nextid);

#endif<|MERGE_RESOLUTION|>--- conflicted
+++ resolved
@@ -607,29 +607,17 @@
   const char *getThreadPrefix() const;
   void set_print_timestamp(bool print_TS);
   bool get_print_timestamp();
-<<<<<<< HEAD
-=======
-
- private:
->>>>>>> 2bf0f4a5
   NdbMutex *m_mutex;
 private:
   char timestamp[64];
   bool print_timestamp;
 };
 
-<<<<<<< HEAD
 NdbOut& operator<<(NdbOut& ndbout, const TableS&);
 NdbOut& operator<<(NdbOut& ndbout, const TupleS&);
 NdbOut& operator<<(NdbOut& ndbout, const LogEntry&);
 NdbOut& operator<<(NdbOut& ndbout, const RestoreMetaData&);
 NdbOut& operator<<(NdbOut& ndbout, const AttributeS&);
-=======
-NdbOut &operator<<(NdbOut &ndbout, const TableS &);
-NdbOut &operator<<(NdbOut &ndbout, const TupleS &);
-NdbOut &operator<<(NdbOut &ndbout, const LogEntry &);
-NdbOut &operator<<(NdbOut &ndbout, const RestoreMetaData &);
->>>>>>> 2bf0f4a5
 
 bool readSYSTAB_0(const TupleS &tup, Uint32 *syskey, Uint64 *nextid);
 
