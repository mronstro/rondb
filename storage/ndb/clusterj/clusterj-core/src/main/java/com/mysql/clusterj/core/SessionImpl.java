--- conflicted
+++ resolved
@@ -1,9 +1,5 @@
 /*
-<<<<<<< HEAD
    Copyright (c) 2009, 2022, Oracle and/or its affiliates.
-=======
-   Copyright (c) 2009, 2017, Oracle and/or its affiliates.
->>>>>>> d1ed6c86
    Copyright (c) 2020, 2022, Hopsworks and/or its affiliates.
 
    This program is free software; you can redistribute it and/or modify
