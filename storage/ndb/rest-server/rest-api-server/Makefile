--- conflicted
+++ resolved
@@ -1,5 +1,5 @@
 # This file is part of the RonDB REST API Server
-# Copyright (c) 2023 Hopsworks AB
+# Copyright (c) 2023, 2024 Hopsworks AB
 #
 # This program is free software: you can redistribute it and/or modify
 # it under the terms of the GNU General Public License as published by
@@ -47,12 +47,7 @@
 endif
 
 #CGO_LDFLAGS
-<<<<<<< HEAD
-#MY_CGO_LDFLAGS?="-g -O3 -L${RDRS_LIB_DIR}/ -Wl,--allow-multiple-definition,-rpath,../lib -Wl,-rpath,${RDRS_LIB_DIR}  -lrdrclient"
-MY_CGO_LDFLAGS?="-g -O3 -L${RDRS_LIB_DIR}/ -Wl,-rpath,../lib -Wl,-rpath,${RDRS_LIB_DIR}  -lrdrclient"
-=======
 MY_CGO_LDFLAGS := "-g -O3 -L${RDRS_LIB_DIR}/ -Wl,-rpath,../lib${ALLOW_MULTIPLE_DEFINITION} -Wl,-rpath,${RDRS_LIB_DIR}  -lrdrclient"
->>>>>>> 64123201
 
 all: rdrs
 
