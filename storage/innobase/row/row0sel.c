--- conflicted
+++ resolved
@@ -4297,15 +4297,12 @@
 			ut_ad(index != clust_index);
 			ut_ad(!dict_index_is_clust(index));
 
-<<<<<<< HEAD
-			get_clust_rec = TRUE;
-			goto idx_cond_check;
-=======
 			if (!lock_sec_rec_cons_read_sees(
 				    rec, trx->read_view)) {
-				goto requires_clust_rec;
-			}
->>>>>>> 84157055
+
+				get_clust_rec = TRUE;
+				goto idx_cond_check;
+			}
 		}
 	}
 
