/*****************************************************************************

Copyright (c) 1996, 2012, Oracle and/or its affiliates. All Rights Reserved.

This program is free software; you can redistribute it and/or modify it under
the terms of the GNU General Public License as published by the Free Software
Foundation; version 2 of the License.

This program is distributed in the hope that it will be useful, but WITHOUT
ANY WARRANTY; without even the implied warranty of MERCHANTABILITY or FITNESS
FOR A PARTICULAR PURPOSE. See the GNU General Public License for more details.

You should have received a copy of the GNU General Public License along with
this program; if not, write to the Free Software Foundation, Inc.,
51 Franklin Street, Suite 500, Boston, MA 02110-1335 USA

*****************************************************************************/

/**************************************************//**
@file row/row0upd.cc
Update of a row

Created 12/27/1996 Heikki Tuuri
*******************************************************/

#include "row0upd.h"

#ifdef UNIV_NONINL
#include "row0upd.ic"
#endif

#include "ha_prototypes.h"
#include "dict0dict.h"
#include "trx0undo.h"
#include "rem0rec.h"
#ifndef UNIV_HOTBACKUP
#include "dict0boot.h"
#include "dict0crea.h"
#include "mach0data.h"
#include "btr0btr.h"
#include "btr0cur.h"
#include "que0que.h"
#include "row0ext.h"
#include "row0ins.h"
#include "row0log.h"
#include "row0row.h"
#include "row0sel.h"
#include "rem0cmp.h"
#include "lock0lock.h"
#include "log0log.h"
#include "pars0sym.h"
#include "eval0eval.h"
#include "buf0lru.h"


/* What kind of latch and lock can we assume when the control comes to
   -------------------------------------------------------------------
an update node?
--------------
Efficiency of massive updates would require keeping an x-latch on a
clustered index page through many updates, and not setting an explicit
x-lock on clustered index records, as they anyway will get an implicit
x-lock when they are updated. A problem is that the read nodes in the
graph should know that they must keep the latch when passing the control
up to the update node, and not set any record lock on the record which
will be updated. Another problem occurs if the execution is stopped,
as the kernel switches to another query thread, or the transaction must
wait for a lock. Then we should be able to release the latch and, maybe,
acquire an explicit x-lock on the record.
	Because this seems too complicated, we conclude that the less
efficient solution of releasing all the latches when the control is
transferred to another node, and acquiring explicit x-locks, is better. */

/* How is a delete performed? If there is a delete without an
explicit cursor, i.e., a searched delete, there are at least
two different situations:
the implicit select cursor may run on (1) the clustered index or
on (2) a secondary index. The delete is performed by setting
the delete bit in the record and substituting the id of the
deleting transaction for the original trx id, and substituting a
new roll ptr for previous roll ptr. The old trx id and roll ptr
are saved in the undo log record. Thus, no physical changes occur
in the index tree structure at the time of the delete. Only
when the undo log is purged, the index records will be physically
deleted from the index trees.

The query graph executing a searched delete would consist of
a delete node which has as a subtree a select subgraph.
The select subgraph should return a (persistent) cursor
in the clustered index, placed on page which is x-latched.
The delete node should look for all secondary index records for
this clustered index entry and mark them as deleted. When is
the x-latch freed? The most efficient way for performing a
searched delete is obviously to keep the x-latch for several
steps of query graph execution. */

/*************************************************************************
IMPORTANT NOTE: Any operation that generates redo MUST check that there
is enough space in the redo log before for that operation. This is
done by calling log_free_check(). The reason for checking the
availability of the redo log space before the start of the operation is
that we MUST not hold any synchonization objects when performing the
check.
If you make a change in this module make sure that no codepath is
introduced where a call to log_free_check() is bypassed. */

/***********************************************************//**
Checks if an update vector changes some of the first ordering fields of an
index record. This is only used in foreign key checks and we can assume
that index does not contain column prefixes.
@return	TRUE if changes */
static
ibool
row_upd_changes_first_fields_binary(
/*================================*/
	dtuple_t*	entry,	/*!< in: old value of index entry */
	dict_index_t*	index,	/*!< in: index of entry */
	const upd_t*	update,	/*!< in: update vector for the row */
	ulint		n);	/*!< in: how many first fields to check */


/*********************************************************************//**
Checks if index currently is mentioned as a referenced index in a foreign
key constraint.

NOTE that since we do not hold dict_operation_lock when leaving the
function, it may be that the referencing table has been dropped when
we leave this function: this function is only for heuristic use!

@return TRUE if referenced */
static
ibool
row_upd_index_is_referenced(
/*========================*/
	dict_index_t*	index,	/*!< in: index */
	trx_t*		trx)	/*!< in: transaction */
{
	dict_table_t*	table		= index->table;
	dict_foreign_t*	foreign;
	ibool		froze_data_dict	= FALSE;
	ibool		is_referenced	= FALSE;

	if (!UT_LIST_GET_FIRST(table->referenced_list)) {

		return(FALSE);
	}

	if (trx->dict_operation_lock_mode == 0) {
		row_mysql_freeze_data_dictionary(trx);
		froze_data_dict = TRUE;
	}

	foreign = UT_LIST_GET_FIRST(table->referenced_list);

	while (foreign) {
		if (foreign->referenced_index == index) {

			is_referenced = TRUE;
			goto func_exit;
		}

		foreign = UT_LIST_GET_NEXT(referenced_list, foreign);
	}

func_exit:
	if (froze_data_dict) {
		row_mysql_unfreeze_data_dictionary(trx);
	}

	return(is_referenced);
}

/*********************************************************************//**
Checks if possible foreign key constraints hold after a delete of the record
under pcur.

NOTE that this function will temporarily commit mtr and lose the
pcur position!

@return	DB_SUCCESS or an error code */
static __attribute__((nonnull, warn_unused_result))
dberr_t
row_upd_check_references_constraints(
/*=================================*/
	upd_node_t*	node,	/*!< in: row update node */
	btr_pcur_t*	pcur,	/*!< in: cursor positioned on a record; NOTE: the
				cursor position is lost in this function! */
	dict_table_t*	table,	/*!< in: table in question */
	dict_index_t*	index,	/*!< in: index of the cursor */
	ulint*		offsets,/*!< in/out: rec_get_offsets(pcur.rec, index) */
	que_thr_t*	thr,	/*!< in: query thread */
	mtr_t*		mtr)	/*!< in: mtr */
{
	dict_foreign_t*	foreign;
	mem_heap_t*	heap;
	dtuple_t*	entry;
	trx_t*		trx;
	const rec_t*	rec;
	ulint		n_ext;
	dberr_t		err;
	ibool		got_s_lock	= FALSE;

	if (UT_LIST_GET_FIRST(table->referenced_list) == NULL) {

		return(DB_SUCCESS);
	}

	trx = thr_get_trx(thr);

	rec = btr_pcur_get_rec(pcur);
	ut_ad(rec_offs_validate(rec, index, offsets));

	heap = mem_heap_create(500);

	entry = row_rec_to_index_entry(rec, index, offsets, &n_ext, heap);

	mtr_commit(mtr);

	DEBUG_SYNC_C("foreign_constraint_check_for_update");

	mtr_start(mtr);

	if (trx->dict_operation_lock_mode == 0) {
		got_s_lock = TRUE;

		row_mysql_freeze_data_dictionary(trx);
	}

run_again:
	foreign = UT_LIST_GET_FIRST(table->referenced_list);

	while (foreign) {
		/* Note that we may have an update which updates the index
		record, but does NOT update the first fields which are
		referenced in a foreign key constraint. Then the update does
		NOT break the constraint. */

		if (foreign->referenced_index == index
		    && (node->is_delete
			|| row_upd_changes_first_fields_binary(
				entry, index, node->update,
				foreign->n_fields))) {
			dict_table_t*	foreign_table = foreign->foreign_table;

			dict_table_t*	ref_table = NULL;

			if (foreign_table == NULL) {

				ref_table = dict_table_open_on_name(
					foreign->foreign_table_name_lookup,
					FALSE, FALSE, DICT_ERR_IGNORE_NONE);
			}

			if (foreign_table) {
				os_inc_counter(dict_sys->mutex,
					       foreign_table
					       ->n_foreign_key_checks_running);
			}

			/* NOTE that if the thread ends up waiting for a lock
			we will release dict_operation_lock temporarily!
			But the counter on the table protects 'foreign' from
			being dropped while the check is running. */

			err = row_ins_check_foreign_constraint(
				FALSE, foreign, table, entry, thr);

			if (foreign_table) {
				os_dec_counter(dict_sys->mutex,
					       foreign_table
					       ->n_foreign_key_checks_running);
			}

			if (ref_table != NULL) {
				dict_table_close(ref_table, FALSE, FALSE);
			}

			/* Some table foreign key dropped, try again */
			if (err == DB_DICT_CHANGED) {
				goto run_again;
			} else if (err != DB_SUCCESS) {
				goto func_exit;
			}
		}

		foreign = UT_LIST_GET_NEXT(referenced_list, foreign);
	}

	err = DB_SUCCESS;

func_exit:
	if (got_s_lock) {
		row_mysql_unfreeze_data_dictionary(trx);
	}

	mem_heap_free(heap);

	DEBUG_SYNC_C("foreign_constraint_check_for_update_done");

	return(err);
}

/*********************************************************************//**
Creates an update node for a query graph.
@return	own: update node */
UNIV_INTERN
upd_node_t*
upd_node_create(
/*============*/
	mem_heap_t*	heap)	/*!< in: mem heap where created */
{
	upd_node_t*	node;

	node = static_cast<upd_node_t*>(
		mem_heap_alloc(heap, sizeof(upd_node_t)));

	node->common.type = QUE_NODE_UPDATE;

	node->state = UPD_NODE_UPDATE_CLUSTERED;
	node->in_mysql_interface = FALSE;

	node->row = NULL;
	node->ext = NULL;
	node->upd_row = NULL;
	node->upd_ext = NULL;
	node->index = NULL;
	node->update = NULL;

	node->foreign = NULL;
	node->cascade_heap = NULL;
	node->cascade_node = NULL;

	node->select = NULL;

	node->heap = mem_heap_create(128);
	node->magic_n = UPD_NODE_MAGIC_N;

	node->cmpl_info = 0;

	return(node);
}
#endif /* !UNIV_HOTBACKUP */

/*********************************************************************//**
Updates the trx id and roll ptr field in a clustered index record in database
recovery. */
UNIV_INTERN
void
row_upd_rec_sys_fields_in_recovery(
/*===============================*/
	rec_t*		rec,	/*!< in/out: record */
	page_zip_des_t*	page_zip,/*!< in/out: compressed page, or NULL */
	const ulint*	offsets,/*!< in: array returned by rec_get_offsets() */
	ulint		pos,	/*!< in: TRX_ID position in rec */
	trx_id_t	trx_id,	/*!< in: transaction id */
	roll_ptr_t	roll_ptr)/*!< in: roll ptr of the undo log record */
{
	ut_ad(rec_offs_validate(rec, NULL, offsets));

	if (page_zip) {
		page_zip_write_trx_id_and_roll_ptr(
			page_zip, rec, offsets, pos, trx_id, roll_ptr);
	} else {
		byte*	field;
		ulint	len;

		field = rec_get_nth_field(rec, offsets, pos, &len);
		ut_ad(len == DATA_TRX_ID_LEN);
#if DATA_TRX_ID + 1 != DATA_ROLL_PTR
# error "DATA_TRX_ID + 1 != DATA_ROLL_PTR"
#endif
		trx_write_trx_id(field, trx_id);
		trx_write_roll_ptr(field + DATA_TRX_ID_LEN, roll_ptr);
	}
}

#ifndef UNIV_HOTBACKUP
/*********************************************************************//**
Sets the trx id or roll ptr field of a clustered index entry. */
UNIV_INTERN
void
row_upd_index_entry_sys_field(
/*==========================*/
	dtuple_t*	entry,	/*!< in/out: index entry, where the memory
				buffers for sys fields are already allocated:
				the function just copies the new values to
				them */
	dict_index_t*	index,	/*!< in: clustered index */
	ulint		type,	/*!< in: DATA_TRX_ID or DATA_ROLL_PTR */
	ib_uint64_t	val)	/*!< in: value to write */
{
	dfield_t*	dfield;
	byte*		field;
	ulint		pos;

	ut_ad(dict_index_is_clust(index));

	pos = dict_index_get_sys_col_pos(index, type);

	dfield = dtuple_get_nth_field(entry, pos);
	field = static_cast<byte*>(dfield_get_data(dfield));

	if (type == DATA_TRX_ID) {
		trx_write_trx_id(field, val);
	} else {
		ut_ad(type == DATA_ROLL_PTR);
		trx_write_roll_ptr(field, val);
	}
}

/***********************************************************//**
Returns TRUE if row update changes size of some field in index or if some
field to be updated is stored externally in rec or update.
@return TRUE if the update changes the size of some field in index or
the field is external in rec or update */
UNIV_INTERN
ibool
row_upd_changes_field_size_or_external(
/*===================================*/
	dict_index_t*	index,	/*!< in: index */
	const ulint*	offsets,/*!< in: rec_get_offsets(rec, index) */
	const upd_t*	update)	/*!< in: update vector */
{
	const upd_field_t*	upd_field;
	const dfield_t*		new_val;
	ulint			old_len;
	ulint			new_len;
	ulint			n_fields;
	ulint			i;

	ut_ad(rec_offs_validate(NULL, index, offsets));
	n_fields = upd_get_n_fields(update);

	for (i = 0; i < n_fields; i++) {
		upd_field = upd_get_nth_field(update, i);

		new_val = &(upd_field->new_val);
		new_len = dfield_get_len(new_val);

		if (dfield_is_null(new_val) && !rec_offs_comp(offsets)) {
			/* A bug fixed on Dec 31st, 2004: we looked at the
			SQL NULL size from the wrong field! We may backport
			this fix also to 4.0. The merge to 5.0 will be made
			manually immediately after we commit this to 4.1. */

			new_len = dict_col_get_sql_null_size(
				dict_index_get_nth_col(index,
						       upd_field->field_no),
				0);
		}

		old_len = rec_offs_nth_size(offsets, upd_field->field_no);

		if (rec_offs_comp(offsets)
		    && rec_offs_nth_sql_null(offsets,
					     upd_field->field_no)) {
			/* Note that in the compact table format, for a
			variable length field, an SQL NULL will use zero
			bytes in the offset array at the start of the physical
			record, but a zero-length value (empty string) will
			use one byte! Thus, we cannot use update-in-place
			if we update an SQL NULL varchar to an empty string! */

			old_len = UNIV_SQL_NULL;
		}

		if (dfield_is_ext(new_val) || old_len != new_len
		    || rec_offs_nth_extern(offsets, upd_field->field_no)) {

			return(TRUE);
		}
	}

	return(FALSE);
}

/***********************************************************//**
Returns true if row update contains disowned external fields.
@return true if the update contains disowned external fields. */
UNIV_INTERN
bool
row_upd_changes_disowned_external(
/*==============================*/
	const upd_t*	update)	/*!< in: update vector */
{
	const upd_field_t*	upd_field;
	const dfield_t*		new_val;
	ulint			new_len;
	ulint                   n_fields;
	ulint			i;

	n_fields = upd_get_n_fields(update);

	for (i = 0; i < n_fields; i++) {
		const byte*	field_ref;

		upd_field = upd_get_nth_field(update, i);
		new_val = &(upd_field->new_val);
		new_len = dfield_get_len(new_val);

		if (!dfield_is_ext(new_val)) {
			continue;
		}

		ut_ad(new_len >= BTR_EXTERN_FIELD_REF_SIZE);

		field_ref = static_cast<const byte*>(dfield_get_data(new_val))
			    + new_len - BTR_EXTERN_FIELD_REF_SIZE;

		if (field_ref[BTR_EXTERN_LEN] & BTR_EXTERN_OWNER_FLAG) {
			return(true);
		}
	}

	return(false);
}
#endif /* !UNIV_HOTBACKUP */

/***********************************************************//**
Replaces the new column values stored in the update vector to the
record given. No field size changes are allowed. This function is
usually invoked on a clustered index. The only use case for a
secondary index is row_ins_sec_index_entry_by_modify() or its
counterpart in ibuf_insert_to_index_page(). */
UNIV_INTERN
void
row_upd_rec_in_place(
/*=================*/
	rec_t*		rec,	/*!< in/out: record where replaced */
	dict_index_t*	index,	/*!< in: the index the record belongs to */
	const ulint*	offsets,/*!< in: array returned by rec_get_offsets() */
	const upd_t*	update,	/*!< in: update vector */
	page_zip_des_t*	page_zip)/*!< in: compressed page with enough space
				available, or NULL */
{
	const upd_field_t*	upd_field;
	const dfield_t*		new_val;
	ulint			n_fields;
	ulint			i;

	ut_ad(rec_offs_validate(rec, index, offsets));

	if (rec_offs_comp(offsets)) {
		rec_set_info_bits_new(rec, update->info_bits);
	} else {
		rec_set_info_bits_old(rec, update->info_bits);
	}

	n_fields = upd_get_n_fields(update);

	for (i = 0; i < n_fields; i++) {
#ifdef UNIV_BLOB_DEBUG
		btr_blob_dbg_t	b;
		const byte*	field_ref	= NULL;
#endif /* UNIV_BLOB_DEBUG */

		upd_field = upd_get_nth_field(update, i);
		new_val = &(upd_field->new_val);
		ut_ad(!dfield_is_ext(new_val) ==
		      !rec_offs_nth_extern(offsets, upd_field->field_no));
#ifdef UNIV_BLOB_DEBUG
		if (dfield_is_ext(new_val)) {
			ulint	len;
			field_ref = rec_get_nth_field(rec, offsets, i, &len);
			ut_a(len != UNIV_SQL_NULL);
			ut_a(len >= BTR_EXTERN_FIELD_REF_SIZE);
			field_ref += len - BTR_EXTERN_FIELD_REF_SIZE;

			b.ref_page_no = page_get_page_no(page_align(rec));
			b.ref_heap_no = page_rec_get_heap_no(rec);
			b.ref_field_no = i;
			b.blob_page_no = mach_read_from_4(
				field_ref + BTR_EXTERN_PAGE_NO);
			ut_a(b.ref_field_no >= index->n_uniq);
			btr_blob_dbg_rbt_delete(index, &b, "upd_in_place");
		}
#endif /* UNIV_BLOB_DEBUG */

		rec_set_nth_field(rec, offsets, upd_field->field_no,
				  dfield_get_data(new_val),
				  dfield_get_len(new_val));

#ifdef UNIV_BLOB_DEBUG
		if (dfield_is_ext(new_val)) {
			b.blob_page_no = mach_read_from_4(
				field_ref + BTR_EXTERN_PAGE_NO);
			b.always_owner = b.owner = !(field_ref[BTR_EXTERN_LEN]
						     & BTR_EXTERN_OWNER_FLAG);
			b.del = rec_get_deleted_flag(
				rec, rec_offs_comp(offsets));

			btr_blob_dbg_rbt_insert(index, &b, "upd_in_place");
		}
#endif /* UNIV_BLOB_DEBUG */
	}

	if (page_zip) {
		page_zip_write_rec(page_zip, rec, index, offsets, 0);
	}
}

#ifndef UNIV_HOTBACKUP
/*********************************************************************//**
Writes into the redo log the values of trx id and roll ptr and enough info
to determine their positions within a clustered index record.
@return	new pointer to mlog */
UNIV_INTERN
byte*
row_upd_write_sys_vals_to_log(
/*==========================*/
	dict_index_t*	index,	/*!< in: clustered index */
	trx_id_t	trx_id,	/*!< in: transaction id */
	roll_ptr_t	roll_ptr,/*!< in: roll ptr of the undo log record */
	byte*		log_ptr,/*!< pointer to a buffer of size > 20 opened
				in mlog */
	mtr_t*		mtr __attribute__((unused))) /*!< in: mtr */
{
	ut_ad(dict_index_is_clust(index));
	ut_ad(mtr);

	log_ptr += mach_write_compressed(log_ptr,
					 dict_index_get_sys_col_pos(
						 index, DATA_TRX_ID));

	trx_write_roll_ptr(log_ptr, roll_ptr);
	log_ptr += DATA_ROLL_PTR_LEN;

	log_ptr += mach_ull_write_compressed(log_ptr, trx_id);

	return(log_ptr);
}
#endif /* !UNIV_HOTBACKUP */

/*********************************************************************//**
Parses the log data of system field values.
@return	log data end or NULL */
UNIV_INTERN
byte*
row_upd_parse_sys_vals(
/*===================*/
	byte*		ptr,	/*!< in: buffer */
	byte*		end_ptr,/*!< in: buffer end */
	ulint*		pos,	/*!< out: TRX_ID position in record */
	trx_id_t*	trx_id,	/*!< out: trx id */
	roll_ptr_t*	roll_ptr)/*!< out: roll ptr */
{
	ptr = mach_parse_compressed(ptr, end_ptr, pos);

	if (ptr == NULL) {

		return(NULL);
	}

	if (end_ptr < ptr + DATA_ROLL_PTR_LEN) {

		return(NULL);
	}

	*roll_ptr = trx_read_roll_ptr(ptr);
	ptr += DATA_ROLL_PTR_LEN;

	ptr = mach_ull_parse_compressed(ptr, end_ptr, trx_id);

	return(ptr);
}

#ifndef UNIV_HOTBACKUP
/***********************************************************//**
Writes to the redo log the new values of the fields occurring in the index. */
UNIV_INTERN
void
row_upd_index_write_log(
/*====================*/
	const upd_t*	update,	/*!< in: update vector */
	byte*		log_ptr,/*!< in: pointer to mlog buffer: must
				contain at least MLOG_BUF_MARGIN bytes
				of free space; the buffer is closed
				within this function */
	mtr_t*		mtr)	/*!< in: mtr into whose log to write */
{
	const upd_field_t*	upd_field;
	const dfield_t*		new_val;
	ulint			len;
	ulint			n_fields;
	byte*			buf_end;
	ulint			i;

	n_fields = upd_get_n_fields(update);

	buf_end = log_ptr + MLOG_BUF_MARGIN;

	mach_write_to_1(log_ptr, update->info_bits);
	log_ptr++;
	log_ptr += mach_write_compressed(log_ptr, n_fields);

	for (i = 0; i < n_fields; i++) {

#if MLOG_BUF_MARGIN <= 30
# error "MLOG_BUF_MARGIN <= 30"
#endif

		if (log_ptr + 30 > buf_end) {
			mlog_close(mtr, log_ptr);

			log_ptr = mlog_open(mtr, MLOG_BUF_MARGIN);
			buf_end = log_ptr + MLOG_BUF_MARGIN;
		}

		upd_field = upd_get_nth_field(update, i);

		new_val = &(upd_field->new_val);

		len = dfield_get_len(new_val);

		log_ptr += mach_write_compressed(log_ptr, upd_field->field_no);
		log_ptr += mach_write_compressed(log_ptr, len);

		if (len != UNIV_SQL_NULL) {
			if (log_ptr + len < buf_end) {
				memcpy(log_ptr, dfield_get_data(new_val), len);

				log_ptr += len;
			} else {
				mlog_close(mtr, log_ptr);

				mlog_catenate_string(
					mtr,
					static_cast<byte*>(
						dfield_get_data(new_val)),
					len);

				log_ptr = mlog_open(mtr, MLOG_BUF_MARGIN);
				buf_end = log_ptr + MLOG_BUF_MARGIN;
			}
		}
	}

	mlog_close(mtr, log_ptr);
}
#endif /* !UNIV_HOTBACKUP */

/*********************************************************************//**
Parses the log data written by row_upd_index_write_log.
@return	log data end or NULL */
UNIV_INTERN
byte*
row_upd_index_parse(
/*================*/
	byte*		ptr,	/*!< in: buffer */
	byte*		end_ptr,/*!< in: buffer end */
	mem_heap_t*	heap,	/*!< in: memory heap where update vector is
				built */
	upd_t**		update_out)/*!< out: update vector */
{
	upd_t*		update;
	upd_field_t*	upd_field;
	dfield_t*	new_val;
	ulint		len;
	ulint		n_fields;
	ulint		info_bits;
	ulint		i;

	if (end_ptr < ptr + 1) {

		return(NULL);
	}

	info_bits = mach_read_from_1(ptr);
	ptr++;
	ptr = mach_parse_compressed(ptr, end_ptr, &n_fields);

	if (ptr == NULL) {

		return(NULL);
	}

	update = upd_create(n_fields, heap);
	update->info_bits = info_bits;

	for (i = 0; i < n_fields; i++) {
		ulint	field_no;
		upd_field = upd_get_nth_field(update, i);
		new_val = &(upd_field->new_val);

		ptr = mach_parse_compressed(ptr, end_ptr, &field_no);

		if (ptr == NULL) {

			return(NULL);
		}

		upd_field->field_no = field_no;

		ptr = mach_parse_compressed(ptr, end_ptr, &len);

		if (ptr == NULL) {

			return(NULL);
		}

		if (len != UNIV_SQL_NULL) {

			if (end_ptr < ptr + len) {

				return(NULL);
			}

			dfield_set_data(new_val,
					mem_heap_dup(heap, ptr, len), len);
			ptr += len;
		} else {
			dfield_set_null(new_val);
		}
	}

	*update_out = update;

	return(ptr);
}

#ifndef UNIV_HOTBACKUP
/***************************************************************//**
Builds an update vector from those fields which in a secondary index entry
differ from a record that has the equal ordering fields. NOTE: we compare
the fields as binary strings!
@return	own: update vector of differing fields */
UNIV_INTERN
upd_t*
row_upd_build_sec_rec_difference_binary(
/*====================================*/
	const rec_t*	rec,	/*!< in: secondary index record */
	dict_index_t*	index,	/*!< in: index */
	const ulint*	offsets,/*!< in: rec_get_offsets(rec, index) */
	const dtuple_t*	entry,	/*!< in: entry to insert */
	mem_heap_t*	heap)	/*!< in: memory heap from which allocated */
{
	upd_field_t*	upd_field;
	const dfield_t*	dfield;
	const byte*	data;
	ulint		len;
	upd_t*		update;
	ulint		n_diff;
	ulint		i;

	/* This function is used only for a secondary index */
	ut_a(!dict_index_is_clust(index));
	ut_ad(rec_offs_validate(rec, index, offsets));
	ut_ad(rec_offs_n_fields(offsets) == dtuple_get_n_fields(entry));
	ut_ad(!rec_offs_any_extern(offsets));

	update = upd_create(dtuple_get_n_fields(entry), heap);

	n_diff = 0;

	for (i = 0; i < dtuple_get_n_fields(entry); i++) {

		data = rec_get_nth_field(rec, offsets, i, &len);

		dfield = dtuple_get_nth_field(entry, i);

		/* NOTE that it may be that len != dfield_get_len(dfield) if we
		are updating in a character set and collation where strings of
		different length can be equal in an alphabetical comparison,
		and also in the case where we have a column prefix index
		and the last characters in the index field are spaces; the
		latter case probably caused the assertion failures reported at
		row0upd.cc line 713 in versions 4.0.14 - 4.0.16. */

		/* NOTE: we compare the fields as binary strings!
		(No collation) */

		if (!dfield_data_is_binary_equal(dfield, len, data)) {

			upd_field = upd_get_nth_field(update, n_diff);

			dfield_copy(&(upd_field->new_val), dfield);

			upd_field_set_field_no(upd_field, i, index, NULL);

			n_diff++;
		}
	}

	update->n_fields = n_diff;

	return(update);
}

/***************************************************************//**
Builds an update vector from those fields, excluding the roll ptr and
trx id fields, which in an index entry differ from a record that has
the equal ordering fields. NOTE: we compare the fields as binary strings!
@return own: update vector of differing fields, excluding roll ptr and
trx id */
UNIV_INTERN
const upd_t*
row_upd_build_difference_binary(
/*============================*/
	dict_index_t*	index,	/*!< in: clustered index */
	const dtuple_t*	entry,	/*!< in: entry to insert */
	const rec_t*	rec,	/*!< in: clustered index record */
	const ulint*	offsets,/*!< in: rec_get_offsets(rec,index), or NULL */
	bool		no_sys,	/*!< in: skip the system columns
				DB_TRX_ID and DB_ROLL_PTR */
	trx_t*		trx,	/*!< in: transaction */
	mem_heap_t*	heap)	/*!< in: memory heap from which allocated */
{
	upd_field_t*	upd_field;
	const dfield_t*	dfield;
	const byte*	data;
	ulint		len;
	upd_t*		update;
	ulint		n_diff;
	ulint		trx_id_pos;
	ulint		i;
	ulint		offsets_[REC_OFFS_NORMAL_SIZE];
	rec_offs_init(offsets_);

	/* This function is used only for a clustered index */
	ut_a(dict_index_is_clust(index));

	update = upd_create(dtuple_get_n_fields(entry), heap);

	n_diff = 0;

	trx_id_pos = dict_index_get_sys_col_pos(index, DATA_TRX_ID);
	ut_ad(dict_index_get_sys_col_pos(index, DATA_ROLL_PTR)
	      == trx_id_pos + 1);

	if (!offsets) {
		offsets = rec_get_offsets(rec, index, offsets_,
					  ULINT_UNDEFINED, &heap);
	} else {
		ut_ad(rec_offs_validate(rec, index, offsets));
	}

	for (i = 0; i < dtuple_get_n_fields(entry); i++) {

		data = rec_get_nth_field(rec, offsets, i, &len);

		dfield = dtuple_get_nth_field(entry, i);

		/* NOTE: we compare the fields as binary strings!
		(No collation) */

		if (no_sys && (i == trx_id_pos || i == trx_id_pos + 1)) {

			continue;
		}

		if (!dfield_is_ext(dfield)
		    != !rec_offs_nth_extern(offsets, i)
		    || !dfield_data_is_binary_equal(dfield, len, data)) {

			upd_field = upd_get_nth_field(update, n_diff);

			dfield_copy(&(upd_field->new_val), dfield);

			upd_field_set_field_no(upd_field, i, index, trx);

			n_diff++;
		}
	}

	update->n_fields = n_diff;

	return(update);
}

/***********************************************************//**
Fetch a prefix of an externally stored column.  This is similar
to row_ext_lookup(), but the row_ext_t holds the old values
of the column and must not be poisoned with the new values.
@return	BLOB prefix */
static
byte*
row_upd_ext_fetch(
/*==============*/
	const byte*	data,		/*!< in: 'internally' stored part of the
					field containing also the reference to
					the external part */
	ulint		local_len,	/*!< in: length of data, in bytes */
	ulint		zip_size,	/*!< in: nonzero=compressed BLOB
					page size, zero for uncompressed
					BLOBs */
	ulint*		len,		/*!< in: length of prefix to fetch;
					out: fetched length of the prefix */
	mem_heap_t*	heap)		/*!< in: heap where to allocate */
{
	byte*	buf = static_cast<byte*>(mem_heap_alloc(heap, *len));

	*len = btr_copy_externally_stored_field_prefix(
		buf, *len, zip_size, data, local_len);

	/* We should never update records containing a half-deleted BLOB. */
	ut_a(*len);

	return(buf);
}

/***********************************************************//**
Replaces the new column value stored in the update vector in
the given index entry field. */
static
void
row_upd_index_replace_new_col_val(
/*==============================*/
	dfield_t*		dfield,	/*!< in/out: data field
					of the index entry */
	const dict_field_t*	field,	/*!< in: index field */
	const dict_col_t*	col,	/*!< in: field->col */
	const upd_field_t*	uf,	/*!< in: update field */
	mem_heap_t*		heap,	/*!< in: memory heap for allocating
					and copying the new value */
	ulint			zip_size)/*!< in: compressed page
					 size of the table, or 0 */
{
	ulint		len;
	const byte*	data;

	dfield_copy_data(dfield, &uf->new_val);

	if (dfield_is_null(dfield)) {
		return;
	}

	len = dfield_get_len(dfield);
	data = static_cast<const byte*>(dfield_get_data(dfield));

	if (field->prefix_len > 0) {
		ibool		fetch_ext = dfield_is_ext(dfield)
			&& len < (ulint) field->prefix_len
			+ BTR_EXTERN_FIELD_REF_SIZE;

		if (fetch_ext) {
			ulint	l = len;

			len = field->prefix_len;

			data = row_upd_ext_fetch(data, l, zip_size,
						 &len, heap);
		}

		len = dtype_get_at_most_n_mbchars(col->prtype,
						  col->mbminmaxlen,
						  field->prefix_len, len,
						  (const char*) data);

		dfield_set_data(dfield, data, len);

		if (!fetch_ext) {
			dfield_dup(dfield, heap);
		}

		return;
	}

	switch (uf->orig_len) {
		byte*	buf;
	case BTR_EXTERN_FIELD_REF_SIZE:
		/* Restore the original locally stored
		part of the column.  In the undo log,
		InnoDB writes a longer prefix of externally
		stored columns, so that column prefixes
		in secondary indexes can be reconstructed. */
		dfield_set_data(dfield,
				data + len - BTR_EXTERN_FIELD_REF_SIZE,
				BTR_EXTERN_FIELD_REF_SIZE);
		dfield_set_ext(dfield);
		/* fall through */
	case 0:
		dfield_dup(dfield, heap);
		break;
	default:
		/* Reconstruct the original locally
		stored part of the column.  The data
		will have to be copied. */
		ut_a(uf->orig_len > BTR_EXTERN_FIELD_REF_SIZE);
		buf = static_cast<byte*>(mem_heap_alloc(heap, uf->orig_len));

		/* Copy the locally stored prefix. */
		memcpy(buf, data,
		       uf->orig_len - BTR_EXTERN_FIELD_REF_SIZE);

		/* Copy the BLOB pointer. */
		memcpy(buf + uf->orig_len - BTR_EXTERN_FIELD_REF_SIZE,
		       data + len - BTR_EXTERN_FIELD_REF_SIZE,
		       BTR_EXTERN_FIELD_REF_SIZE);

		dfield_set_data(dfield, buf, uf->orig_len);
		dfield_set_ext(dfield);
		break;
	}
}

/***********************************************************//**
Replaces the new column values stored in the update vector to the index entry
given. */
UNIV_INTERN
void
row_upd_index_replace_new_col_vals_index_pos(
/*=========================================*/
	dtuple_t*	entry,	/*!< in/out: index entry where replaced;
				the clustered index record must be
				covered by a lock or a page latch to
				prevent deletion (rollback or purge) */
	dict_index_t*	index,	/*!< in: index; NOTE that this may also be a
				non-clustered index */
	const upd_t*	update,	/*!< in: an update vector built for the index so
				that the field number in an upd_field is the
				index position */
	ibool		order_only,
				/*!< in: if TRUE, limit the replacement to
				ordering fields of index; note that this
				does not work for non-clustered indexes. */
	mem_heap_t*	heap)	/*!< in: memory heap for allocating and
				copying the new values */
{
	ulint		i;
	ulint		n_fields;
	const ulint	zip_size	= dict_table_zip_size(index->table);

	ut_ad(index);

	dtuple_set_info_bits(entry, update->info_bits);

	if (order_only) {
		n_fields = dict_index_get_n_unique(index);
	} else {
		n_fields = dict_index_get_n_fields(index);
	}

	for (i = 0; i < n_fields; i++) {
		const dict_field_t*	field;
		const dict_col_t*	col;
		const upd_field_t*	uf;

		field = dict_index_get_nth_field(index, i);
		col = dict_field_get_col(field);
		uf = upd_get_field_by_field_no(update, i);

		if (uf) {
			row_upd_index_replace_new_col_val(
				dtuple_get_nth_field(entry, i),
				field, col, uf, heap, zip_size);
		}
	}
}

/***********************************************************//**
Replaces the new column values stored in the update vector to the index entry
given. */
UNIV_INTERN
void
row_upd_index_replace_new_col_vals(
/*===============================*/
	dtuple_t*	entry,	/*!< in/out: index entry where replaced;
				the clustered index record must be
				covered by a lock or a page latch to
				prevent deletion (rollback or purge) */
	dict_index_t*	index,	/*!< in: index; NOTE that this may also be a
				non-clustered index */
	const upd_t*	update,	/*!< in: an update vector built for the
				CLUSTERED index so that the field number in
				an upd_field is the clustered index position */
	mem_heap_t*	heap)	/*!< in: memory heap for allocating and
				copying the new values */
{
	ulint			i;
	const dict_index_t*	clust_index
		= dict_table_get_first_index(index->table);
	const ulint		zip_size
		= dict_table_zip_size(index->table);

	dtuple_set_info_bits(entry, update->info_bits);

	for (i = 0; i < dict_index_get_n_fields(index); i++) {
		const dict_field_t*	field;
		const dict_col_t*	col;
		const upd_field_t*	uf;

		field = dict_index_get_nth_field(index, i);
		col = dict_field_get_col(field);
		uf = upd_get_field_by_field_no(
			update, dict_col_get_clust_pos(col, clust_index));

		if (uf) {
			row_upd_index_replace_new_col_val(
				dtuple_get_nth_field(entry, i),
				field, col, uf, heap, zip_size);
		}
	}
}

/***********************************************************//**
Replaces the new column values stored in the update vector. */
UNIV_INTERN
void
row_upd_replace(
/*============*/
	dtuple_t*		row,	/*!< in/out: row where replaced,
					indexed by col_no;
					the clustered index record must be
					covered by a lock or a page latch to
					prevent deletion (rollback or purge) */
	row_ext_t**		ext,	/*!< out, own: NULL, or externally
					stored column prefixes */
	const dict_index_t*	index,	/*!< in: clustered index */
	const upd_t*		update,	/*!< in: an update vector built for the
					clustered index */
	mem_heap_t*		heap)	/*!< in: memory heap */
{
	ulint			col_no;
	ulint			i;
	ulint			n_cols;
	ulint			n_ext_cols;
	ulint*			ext_cols;
	const dict_table_t*	table;

	ut_ad(row);
	ut_ad(ext);
	ut_ad(index);
	ut_ad(dict_index_is_clust(index));
	ut_ad(update);
	ut_ad(heap);

	n_cols = dtuple_get_n_fields(row);
	table = index->table;
	ut_ad(n_cols == dict_table_get_n_cols(table));

	ext_cols = static_cast<ulint*>(
		mem_heap_alloc(heap, n_cols * sizeof *ext_cols));

	n_ext_cols = 0;

	dtuple_set_info_bits(row, update->info_bits);

	for (col_no = 0; col_no < n_cols; col_no++) {

		const dict_col_t*	col
			= dict_table_get_nth_col(table, col_no);
		const ulint		clust_pos
			= dict_col_get_clust_pos(col, index);
		dfield_t*		dfield;

		if (UNIV_UNLIKELY(clust_pos == ULINT_UNDEFINED)) {

			continue;
		}

		dfield = dtuple_get_nth_field(row, col_no);

		for (i = 0; i < upd_get_n_fields(update); i++) {

			const upd_field_t*	upd_field
				= upd_get_nth_field(update, i);

			if (upd_field->field_no != clust_pos) {

				continue;
			}

			dfield_copy_data(dfield, &upd_field->new_val);
			break;
		}

		if (dfield_is_ext(dfield) && col->ord_part) {
			ext_cols[n_ext_cols++] = col_no;
		}
	}

	if (n_ext_cols) {
		*ext = row_ext_create(n_ext_cols, ext_cols, table->flags, row,
				      heap);
	} else {
		*ext = NULL;
	}
}

/***********************************************************//**
Checks if an update vector changes an ordering field of an index record.

This function is fast if the update vector is short or the number of ordering
fields in the index is small. Otherwise, this can be quadratic.
NOTE: we compare the fields as binary strings!
@return TRUE if update vector changes an ordering field in the index record */
UNIV_INTERN
ibool
row_upd_changes_ord_field_binary_func(
/*==================================*/
	dict_index_t*	index,	/*!< in: index of the record */
	const upd_t*	update,	/*!< in: update vector for the row; NOTE: the
				field numbers in this MUST be clustered index
				positions! */
#ifdef UNIV_DEBUG
	const que_thr_t*thr,	/*!< in: query thread */
#endif /* UNIV_DEBUG */
	const dtuple_t*	row,	/*!< in: old value of row, or NULL if the
				row and the data values in update are not
				known when this function is called, e.g., at
				compile time */
	const row_ext_t*ext)	/*!< NULL, or prefixes of the externally
				stored columns in the old row */
{
	ulint			n_unique;
	ulint			i;
	const dict_index_t*	clust_index;

	ut_ad(index);
	ut_ad(update);
	ut_ad(thr);
	ut_ad(thr->graph);
	ut_ad(thr->graph->trx);

	n_unique = dict_index_get_n_unique(index);

	clust_index = dict_table_get_first_index(index->table);

	for (i = 0; i < n_unique; i++) {

		const dict_field_t*	ind_field;
		const dict_col_t*	col;
		ulint			col_no;
		const upd_field_t*	upd_field;
		const dfield_t*		dfield;
		dfield_t		dfield_ext;
		ulint			dfield_len;
		const byte*		buf;

		ind_field = dict_index_get_nth_field(index, i);
		col = dict_field_get_col(ind_field);
		col_no = dict_col_get_no(col);

		upd_field = upd_get_field_by_field_no(
			update, dict_col_get_clust_pos(col, clust_index));

		if (upd_field == NULL) {
			continue;
		}

		if (row == NULL) {
			ut_ad(ext == NULL);
			return(TRUE);
		}

		dfield = dtuple_get_nth_field(row, col_no);

		/* This treatment of column prefix indexes is loosely
		based on row_build_index_entry(). */

		if (UNIV_LIKELY(ind_field->prefix_len == 0)
		    || dfield_is_null(dfield)) {
			/* do nothing special */
		} else if (ext) {
			/* Silence a compiler warning without
			silencing a Valgrind error. */
			dfield_len = 0;
			UNIV_MEM_INVALID(&dfield_len, sizeof dfield_len);
			/* See if the column is stored externally. */
			buf = row_ext_lookup(ext, col_no, &dfield_len);

			ut_ad(col->ord_part);

			if (UNIV_LIKELY_NULL(buf)) {
				if (UNIV_UNLIKELY(buf == field_ref_zero)) {
					/* The externally stored field
					was not written yet. This
					record should only be seen by
					recv_recovery_rollback_active(),
					when the server had crashed before
					storing the field. */
					ut_ad(thr->graph->trx->is_recovered);
					ut_ad(trx_is_recv(thr->graph->trx));
					return(TRUE);
				}

				goto copy_dfield;
			}
		} else if (dfield_is_ext(dfield)) {
			dfield_len = dfield_get_len(dfield);
			ut_a(dfield_len > BTR_EXTERN_FIELD_REF_SIZE);
			dfield_len -= BTR_EXTERN_FIELD_REF_SIZE;
			ut_a(dict_index_is_clust(index)
			     || ind_field->prefix_len <= dfield_len);

			buf = static_cast<byte*>(dfield_get_data(dfield));
copy_dfield:
			ut_a(dfield_len > 0);
			dfield_copy(&dfield_ext, dfield);
			dfield_set_data(&dfield_ext, buf, dfield_len);
			dfield = &dfield_ext;
		}

		if (!dfield_datas_are_binary_equal(
			    dfield, &upd_field->new_val,
			    ind_field->prefix_len)) {

			return(TRUE);
		}
	}

	return(FALSE);
}

/***********************************************************//**
Checks if an update vector changes an ordering field of an index record.
NOTE: we compare the fields as binary strings!
@return TRUE if update vector may change an ordering field in an index
record */
UNIV_INTERN
ibool
row_upd_changes_some_index_ord_field_binary(
/*========================================*/
	const dict_table_t*	table,	/*!< in: table */
	const upd_t*		update)	/*!< in: update vector for the row */
{
	upd_field_t*	upd_field;
	dict_index_t*	index;
	ulint		i;

	index = dict_table_get_first_index(table);

	for (i = 0; i < upd_get_n_fields(update); i++) {

		upd_field = upd_get_nth_field(update, i);

		if (dict_field_get_col(dict_index_get_nth_field(
					       index, upd_field->field_no))
		    ->ord_part) {

			return(TRUE);
		}
	}

	return(FALSE);
}

/***********************************************************//**
Checks if an FTS Doc ID column is affected by an UPDATE.
@return whether the Doc ID column is changed */
UNIV_INTERN
bool
row_upd_changes_doc_id(
/*===================*/
	dict_table_t*	table,		/*!< in: table */
	upd_field_t*	upd_field)	/*!< in: field to check */
{
	ulint		col_no;
	dict_index_t*	clust_index;
	fts_t*		fts = table->fts;

	clust_index = dict_table_get_first_index(table);

	/* Convert from index-specific column number to table-global
	column number. */
	col_no = dict_index_get_nth_col_no(clust_index, upd_field->field_no);

	return(col_no == fts->doc_col);
}
/***********************************************************//**
Checks if an FTS indexed column is affected by an UPDATE.
@return offset within fts_t::indexes if FTS indexed column updated else
ULINT_UNDEFINED */
UNIV_INTERN
ulint
row_upd_changes_fts_column(
/*=======================*/
	dict_table_t*	table,		/*!< in: table */
	upd_field_t*	upd_field)	/*!< in: field to check */
{
	ulint		col_no;
	dict_index_t*	clust_index;
	fts_t*		fts = table->fts;

	clust_index = dict_table_get_first_index(table);

	/* Convert from index-specific column number to table-global
	column number. */
	col_no = dict_index_get_nth_col_no(clust_index, upd_field->field_no);

	return(dict_table_is_fts_column(fts->indexes, col_no));
}

/***********************************************************//**
Checks if an update vector changes some of the first ordering fields of an
index record. This is only used in foreign key checks and we can assume
that index does not contain column prefixes.
@return	TRUE if changes */
static
ibool
row_upd_changes_first_fields_binary(
/*================================*/
	dtuple_t*	entry,	/*!< in: index entry */
	dict_index_t*	index,	/*!< in: index of entry */
	const upd_t*	update,	/*!< in: update vector for the row */
	ulint		n)	/*!< in: how many first fields to check */
{
	ulint		n_upd_fields;
	ulint		i, j;
	dict_index_t*	clust_index;

	ut_ad(update && index);
	ut_ad(n <= dict_index_get_n_fields(index));

	n_upd_fields = upd_get_n_fields(update);
	clust_index = dict_table_get_first_index(index->table);

	for (i = 0; i < n; i++) {

		const dict_field_t*	ind_field;
		const dict_col_t*	col;
		ulint			col_pos;

		ind_field = dict_index_get_nth_field(index, i);
		col = dict_field_get_col(ind_field);
		col_pos = dict_col_get_clust_pos(col, clust_index);

		ut_a(ind_field->prefix_len == 0);

		for (j = 0; j < n_upd_fields; j++) {

			upd_field_t*	upd_field
				= upd_get_nth_field(update, j);

			if (col_pos == upd_field->field_no
			    && !dfield_datas_are_binary_equal(
				    dtuple_get_nth_field(entry, i),
				    &upd_field->new_val, 0)) {

				return(TRUE);
			}
		}
	}

	return(FALSE);
}

/*********************************************************************//**
Copies the column values from a record. */
UNIV_INLINE
void
row_upd_copy_columns(
/*=================*/
	rec_t*		rec,	/*!< in: record in a clustered index */
	const ulint*	offsets,/*!< in: array returned by rec_get_offsets() */
	sym_node_t*	column)	/*!< in: first column in a column list, or
				NULL */
{
	byte*	data;
	ulint	len;

	while (column) {
		data = rec_get_nth_field(rec, offsets,
					 column->field_nos[SYM_CLUST_FIELD_NO],
					 &len);
		eval_node_copy_and_alloc_val(column, data, len);

		column = UT_LIST_GET_NEXT(col_var_list, column);
	}
}

/*********************************************************************//**
Calculates the new values for fields to update. Note that row_upd_copy_columns
must have been called first. */
UNIV_INLINE
void
row_upd_eval_new_vals(
/*==================*/
	upd_t*	update)	/*!< in/out: update vector */
{
	que_node_t*	exp;
	upd_field_t*	upd_field;
	ulint		n_fields;
	ulint		i;

	n_fields = upd_get_n_fields(update);

	for (i = 0; i < n_fields; i++) {
		upd_field = upd_get_nth_field(update, i);

		exp = upd_field->exp;

		eval_exp(exp);

		dfield_copy_data(&(upd_field->new_val), que_node_get_val(exp));
	}
}

/***********************************************************//**
Stores to the heap the row on which the node->pcur is positioned. */
static
void
row_upd_store_row(
/*==============*/
	upd_node_t*	node)	/*!< in: row update node */
{
	dict_index_t*	clust_index;
	rec_t*		rec;
	mem_heap_t*	heap		= NULL;
	row_ext_t**	ext;
	ulint		offsets_[REC_OFFS_NORMAL_SIZE];
	const ulint*	offsets;
	rec_offs_init(offsets_);

	ut_ad(node->pcur->latch_mode != BTR_NO_LATCHES);

	if (node->row != NULL) {
		mem_heap_empty(node->heap);
	}

	clust_index = dict_table_get_first_index(node->table);

	rec = btr_pcur_get_rec(node->pcur);

	offsets = rec_get_offsets(rec, clust_index, offsets_,
				  ULINT_UNDEFINED, &heap);

	if (dict_table_get_format(node->table) >= UNIV_FORMAT_B) {
		/* In DYNAMIC or COMPRESSED format, there is no prefix
		of externally stored columns in the clustered index
		record. Build a cache of column prefixes. */
		ext = &node->ext;
	} else {
		/* REDUNDANT and COMPACT formats store a local
		768-byte prefix of each externally stored column.
		No cache is needed. */
		ext = NULL;
		node->ext = NULL;
	}

	node->row = row_build(ROW_COPY_DATA, clust_index, rec, offsets,
			      NULL, NULL, NULL, ext, node->heap);
	if (node->is_delete) {
		node->upd_row = NULL;
		node->upd_ext = NULL;
	} else {
		node->upd_row = dtuple_copy(node->row, node->heap);
		row_upd_replace(node->upd_row, &node->upd_ext,
				clust_index, node->update, node->heap);
	}

	if (UNIV_LIKELY_NULL(heap)) {
		mem_heap_free(heap);
	}
}

/***********************************************************//**
Updates a secondary index entry of a row.
@return DB_SUCCESS if operation successfully completed, else error
code or DB_LOCK_WAIT */
static __attribute__((nonnull, warn_unused_result))
dberr_t
row_upd_sec_index_entry(
/*====================*/
	upd_node_t*	node,	/*!< in: row update node */
	que_thr_t*	thr)	/*!< in: query thread */
{
	mtr_t			mtr;
	const rec_t*		rec;
	btr_pcur_t		pcur;
	mem_heap_t*		heap;
	dtuple_t*		entry;
	dict_index_t*		index;
	btr_cur_t*		btr_cur;
	ibool			referenced;
	dberr_t			err	= DB_SUCCESS;
	trx_t*			trx	= thr_get_trx(thr);
	ulint			mode;
	enum row_search_result	search_result;

	ut_ad(trx->id);

	index = node->index;

	referenced = row_upd_index_is_referenced(index, trx);

	heap = mem_heap_create(1024);

	/* Build old index entry */
	entry = row_build_index_entry(node->row, node->ext, index, heap);
	ut_a(entry);

	log_free_check();

#ifdef UNIV_DEBUG
	/* Work around Bug#14626800 ASSERTION FAILURE IN DEBUG_SYNC().
	Once it is fixed, remove the 'ifdef', 'if' and this comment. */
	if (!trx->ddl) {
		DEBUG_SYNC_C_IF_THD(trx->mysql_thd,
				    "before_row_upd_sec_index_entry");
	}
#endif /* UNIV_DEBUG */

	mtr_start(&mtr);

	if (*index->name == TEMP_INDEX_PREFIX) {
		/* The index->online_status may change if the
		index->name starts with TEMP_INDEX_PREFIX (meaning
		that the index is or was being created online). It is
		protected by index->lock. */

		mtr_s_lock(dict_index_get_lock(index), &mtr);

		switch (dict_index_get_online_status(index)) {
		case ONLINE_INDEX_COMPLETE:
			/* This is a normal index. Do not log anything.
			Perform the update on the index tree directly. */
			break;
		case ONLINE_INDEX_CREATION:
			/* Log a DELETE and optionally INSERT. */
			row_log_online_op(index, entry, 0);

			if (!node->is_delete) {
				mem_heap_empty(heap);
				entry = row_build_index_entry(
					node->upd_row, node->upd_ext,
					index, heap);
				ut_a(entry);
				row_log_online_op(index, entry, trx->id);
			}
			/* fall through */
		case ONLINE_INDEX_ABORTED:
		case ONLINE_INDEX_ABORTED_DROPPED:
			mtr_commit(&mtr);
			goto func_exit;
		}

		/* We can only buffer delete-mark operations if there
		are no foreign key constraints referring to the index. */
		mode = referenced
			? BTR_MODIFY_LEAF | BTR_ALREADY_S_LATCHED
			: BTR_MODIFY_LEAF | BTR_ALREADY_S_LATCHED
			| BTR_DELETE_MARK;
	} else {
		/* For secondary indexes,
		index->online_status==ONLINE_INDEX_CREATION unless
		index->name starts with TEMP_INDEX_PREFIX. */
		ut_ad(!dict_index_is_online_ddl(index));

		/* We can only buffer delete-mark operations if there
		are no foreign key constraints referring to the index. */
		mode = referenced
			? BTR_MODIFY_LEAF
			: BTR_MODIFY_LEAF | BTR_DELETE_MARK;
	}

	/* Set the query thread, so that ibuf_insert_low() will be
	able to invoke thd_get_trx(). */
	btr_pcur_get_btr_cur(&pcur)->thr = thr;

<<<<<<< HEAD
	/* We can only try to use the insert/delete buffer to buffer
	delete-mark operations if the index we're modifying has no foreign
	key constraints referring to it + index doesn't belong to temp-table */
	if (referenced || dict_table_is_temporary(index->table)) {
		mode = BTR_MODIFY_LEAF | BTR_ALREADY_S_LATCHED;
	} else {
		mode = BTR_MODIFY_LEAF
			| BTR_ALREADY_S_LATCHED
			| BTR_DELETE_MARK;
	}

=======
>>>>>>> 5e61b658
	search_result = row_search_index_entry(index, entry, mode,
					       &pcur, &mtr);

	btr_cur = btr_pcur_get_btr_cur(&pcur);

	rec = btr_cur_get_rec(btr_cur);

	switch (search_result) {
	case ROW_NOT_DELETED_REF:	/* should only occur for BTR_DELETE */
		ut_error;
		break;
	case ROW_BUFFERED:
		/* Entry was delete marked already. */
		break;

	case ROW_NOT_FOUND:
		if (*index->name == TEMP_INDEX_PREFIX) {
			/* When online CREATE INDEX copied the update
			that we already made to the clustered index,
			and completed the secondary index creation
			before we got here, the old secondary index
			record would not exist. The CREATE INDEX
			should be waiting for a MySQL meta-data lock
			upgrade at least until this UPDATE
			returns. After that point, the
			TEMP_INDEX_PREFIX would be dropped from the
			index name in commit_inplace_alter_table(). */
			break;
		}

		fputs("InnoDB: error in sec index entry update in\n"
		      "InnoDB: ", stderr);
		dict_index_name_print(stderr, trx, index);
		fputs("\n"
		      "InnoDB: tuple ", stderr);
		dtuple_print(stderr, entry);
		fputs("\n"
		      "InnoDB: record ", stderr);
		rec_print(stderr, rec, index);
		putc('\n', stderr);
		trx_print(stderr, trx, 0);
		fputs("\n"
		      "InnoDB: Submit a detailed bug report"
		      " to http://bugs.mysql.com\n", stderr);
		ut_ad(0);
		break;
	case ROW_FOUND:
		/* Delete mark the old index record; it can already be
		delete marked if we return after a lock wait in
		row_ins_sec_index_entry() below */
		if (!rec_get_deleted_flag(
			    rec, dict_table_is_comp(index->table))) {
			err = btr_cur_del_mark_set_sec_rec(
				0, btr_cur, TRUE, thr, &mtr);

			if (err == DB_SUCCESS && referenced) {

				ulint*	offsets;

				offsets = rec_get_offsets(
					rec, index, NULL, ULINT_UNDEFINED,
					&heap);

				/* NOTE that the following call loses
				the position of pcur ! */
				err = row_upd_check_references_constraints(
					node, &pcur, index->table,
					index, offsets, thr, &mtr);
			}
		}
		break;
	}

	btr_pcur_close(&pcur);
	mtr_commit(&mtr);

	if (node->is_delete || err != DB_SUCCESS) {

		goto func_exit;
	}

	mem_heap_empty(heap);

	/* Build a new index entry */
	entry = row_build_index_entry(node->upd_row, node->upd_ext,
				      index, heap);
	ut_a(entry);

	/* Insert new index entry */
	err = row_ins_sec_index_entry(index, entry, thr);

func_exit:
	mem_heap_free(heap);

	return(err);
}

/***********************************************************//**
Updates the secondary index record if it is changed in the row update or
deletes it if this is a delete.
@return DB_SUCCESS if operation successfully completed, else error
code or DB_LOCK_WAIT */
static __attribute__((nonnull, warn_unused_result))
dberr_t
row_upd_sec_step(
/*=============*/
	upd_node_t*	node,	/*!< in: row update node */
	que_thr_t*	thr)	/*!< in: query thread */
{
	ut_ad((node->state == UPD_NODE_UPDATE_ALL_SEC)
	      || (node->state == UPD_NODE_UPDATE_SOME_SEC));
	ut_ad(!dict_index_is_clust(node->index));

	if (node->state == UPD_NODE_UPDATE_ALL_SEC
	    || row_upd_changes_ord_field_binary(node->index, node->update,
						thr, node->row, node->ext)) {
		return(row_upd_sec_index_entry(node, thr));
	}

	return(DB_SUCCESS);
}

#ifdef UNIV_DEBUG
# define row_upd_clust_rec_by_insert_inherit(rec,offsets,entry,update)	\
	row_upd_clust_rec_by_insert_inherit_func(rec,offsets,entry,update)
#else /* UNIV_DEBUG */
# define row_upd_clust_rec_by_insert_inherit(rec,offsets,entry,update)	\
	row_upd_clust_rec_by_insert_inherit_func(entry,update)
#endif /* UNIV_DEBUG */
/*******************************************************************//**
Mark non-updated off-page columns inherited when the primary key is
updated. We must mark them as inherited in entry, so that they are not
freed in a rollback. A limited version of this function used to be
called btr_cur_mark_dtuple_inherited_extern().
@return TRUE if any columns were inherited */
static __attribute__((warn_unused_result))
ibool
row_upd_clust_rec_by_insert_inherit_func(
/*=====================================*/
#ifdef UNIV_DEBUG
	const rec_t*	rec,	/*!< in: old record, or NULL */
	const ulint*	offsets,/*!< in: rec_get_offsets(rec), or NULL */
#endif /* UNIV_DEBUG */
	dtuple_t*	entry,	/*!< in/out: updated entry to be
				inserted into the clustered index */
	const upd_t*	update)	/*!< in: update vector */
{
	ibool	inherit	= FALSE;
	ulint	i;

	ut_ad(!rec == !offsets);
	ut_ad(!rec || rec_offs_any_extern(offsets));

	for (i = 0; i < dtuple_get_n_fields(entry); i++) {
		dfield_t*	dfield	= dtuple_get_nth_field(entry, i);
		byte*		data;
		ulint		len;

		ut_ad(!offsets
		      || !rec_offs_nth_extern(offsets, i)
		      == !dfield_is_ext(dfield)
		      || upd_get_field_by_field_no(update, i));
		if (!dfield_is_ext(dfield)
		    || upd_get_field_by_field_no(update, i)) {
			continue;
		}

#ifdef UNIV_DEBUG
		if (UNIV_LIKELY(rec != NULL)) {
			const byte* rec_data
				= rec_get_nth_field(rec, offsets, i, &len);
			ut_ad(len == dfield_get_len(dfield));
			ut_ad(len != UNIV_SQL_NULL);
			ut_ad(len >= BTR_EXTERN_FIELD_REF_SIZE);

			rec_data += len - BTR_EXTERN_FIELD_REF_SIZE;

			/* The pointer must not be zero. */
			ut_ad(memcmp(rec_data, field_ref_zero,
				     BTR_EXTERN_FIELD_REF_SIZE));
			/* The BLOB must be owned. */
			ut_ad(!(rec_data[BTR_EXTERN_LEN]
				& BTR_EXTERN_OWNER_FLAG));
		}
#endif /* UNIV_DEBUG */

		len = dfield_get_len(dfield);
		ut_a(len != UNIV_SQL_NULL);
		ut_a(len >= BTR_EXTERN_FIELD_REF_SIZE);

		data = static_cast<byte*>(dfield_get_data(dfield));

		data += len - BTR_EXTERN_FIELD_REF_SIZE;
		/* The pointer must not be zero. */
		ut_a(memcmp(data, field_ref_zero, BTR_EXTERN_FIELD_REF_SIZE));
		/* The BLOB must be owned. */
		ut_a(!(data[BTR_EXTERN_LEN] & BTR_EXTERN_OWNER_FLAG));

		data[BTR_EXTERN_LEN] |= BTR_EXTERN_INHERITED_FLAG;
		/* The BTR_EXTERN_INHERITED_FLAG only matters in
		rollback. Purge will always free the extern fields of
		a delete-marked row. */

		inherit = TRUE;
	}

	return(inherit);
}

/***********************************************************//**
Marks the clustered index record deleted and inserts the updated version
of the record to the index. This function should be used when the ordering
fields of the clustered index record change. This should be quite rare in
database applications.
@return DB_SUCCESS if operation successfully completed, else error
code or DB_LOCK_WAIT */
static __attribute__((nonnull, warn_unused_result))
dberr_t
row_upd_clust_rec_by_insert(
/*========================*/
	upd_node_t*	node,	/*!< in/out: row update node */
	dict_index_t*	index,	/*!< in: clustered index of the record */
	que_thr_t*	thr,	/*!< in: query thread */
	ibool		referenced,/*!< in: TRUE if index may be referenced in
				a foreign key constraint */
	mtr_t*		mtr)	/*!< in/out: mtr; gets committed here */
{
	mem_heap_t*	heap;
	btr_pcur_t*	pcur;
	btr_cur_t*	btr_cur;
	trx_t*		trx;
	dict_table_t*	table;
	dtuple_t*	entry;
	dberr_t		err;
	ibool		change_ownership	= FALSE;
	rec_t*		rec;
	ulint*		offsets			= NULL;

	ut_ad(node);
	ut_ad(dict_index_is_clust(index));

	trx = thr_get_trx(thr);
	table = node->table;
	pcur = node->pcur;
	btr_cur	= btr_pcur_get_btr_cur(pcur);

	heap = mem_heap_create(1000);

	entry = row_build_index_entry(node->upd_row, node->upd_ext,
				      index, heap);
	ut_a(entry);

	row_upd_index_entry_sys_field(entry, index, DATA_TRX_ID, trx->id);

	switch (node->state) {
	default:
		ut_error;
	case UPD_NODE_INSERT_BLOB:
		/* A lock wait occurred in row_ins_clust_index_entry() in
		the previous invocation of this function. Mark the
		off-page columns in the entry inherited. */

		change_ownership = row_upd_clust_rec_by_insert_inherit(
			NULL, NULL, entry, node->update);
		ut_a(change_ownership);
		/* fall through */
	case UPD_NODE_INSERT_CLUSTERED:
		/* A lock wait occurred in row_ins_clust_index_entry() in
		the previous invocation of this function. */
		break;
	case UPD_NODE_UPDATE_CLUSTERED:
		/* This is the first invocation of the function where
		we update the primary key.  Delete-mark the old record
		in the clustered index and prepare to insert a new entry. */
		rec = btr_cur_get_rec(btr_cur);
		offsets = rec_get_offsets(rec, index, NULL,
					  ULINT_UNDEFINED, &heap);
		ut_ad(page_rec_is_user_rec(rec));

		err = btr_cur_del_mark_set_clust_rec(
			btr_cur_get_block(btr_cur), rec, index, offsets,
			thr, mtr);
		if (err != DB_SUCCESS) {
err_exit:
			mtr_commit(mtr);
			mem_heap_free(heap);
			return(err);
		}

		/* If the the new row inherits externally stored
		fields (off-page columns a.k.a. BLOBs) from the
		delete-marked old record, mark them disowned by the
		old record and owned by the new entry. */

		if (rec_offs_any_extern(offsets)) {
			change_ownership = row_upd_clust_rec_by_insert_inherit(
				rec, offsets, entry, node->update);

			if (change_ownership) {
				btr_pcur_store_position(pcur, mtr);
			}
		}

		if (referenced) {
			/* NOTE that the following call loses
			the position of pcur ! */

			err = row_upd_check_references_constraints(
				node, pcur, table, index, offsets, thr, mtr);

			if (err != DB_SUCCESS) {
				goto err_exit;
			}
		}
	}

	mtr_commit(mtr);

	err = row_ins_clust_index_entry(
		index, entry, thr,
		node->upd_ext ? node->upd_ext->n_ext : 0);
	node->state = change_ownership
		? UPD_NODE_INSERT_BLOB
		: UPD_NODE_INSERT_CLUSTERED;

	if (err == DB_SUCCESS && change_ownership) {
		/* Mark the non-updated fields disowned by the old record. */

		/* NOTE: this transaction has an x-lock on the record
		and therefore other transactions cannot modify the
		record when we have no latch on the page. In addition,
		we assume that other query threads of the same
		transaction do not modify the record in the meantime.
		Therefore we can assert that the restoration of the
		cursor succeeds. */

		mtr_start(mtr);

		if (!btr_pcur_restore_position(BTR_MODIFY_LEAF, pcur, mtr)) {
			ut_error;
		}

		rec = btr_cur_get_rec(btr_cur);
		offsets = rec_get_offsets(rec, index, offsets,
					  ULINT_UNDEFINED, &heap);
		ut_ad(page_rec_is_user_rec(rec));
		ut_ad(rec_get_deleted_flag(rec, rec_offs_comp(offsets)));

		btr_cur_disown_inherited_fields(
			btr_cur_get_page_zip(btr_cur),
			rec, index, offsets, node->update, mtr);

		/* It is not necessary to call row_log_table for
		this, because during online table rebuild, purge will
		not free any BLOBs in the table, whether or not they
		are owned by the clustered index record. */

		mtr_commit(mtr);
	}

	mem_heap_free(heap);

	return(err);
}

/***********************************************************//**
Updates a clustered index record of a row when the ordering fields do
not change.
@return DB_SUCCESS if operation successfully completed, else error
code or DB_LOCK_WAIT */
static __attribute__((nonnull, warn_unused_result))
dberr_t
row_upd_clust_rec(
/*==============*/
	upd_node_t*	node,	/*!< in: row update node */
	dict_index_t*	index,	/*!< in: clustered index */
	ulint*		offsets,/*!< in: rec_get_offsets() on node->pcur */
	mem_heap_t**	offsets_heap,
				/*!< in/out: memory heap, can be emptied */
	que_thr_t*	thr,	/*!< in: query thread */
	mtr_t*		mtr)	/*!< in: mtr; gets committed here */
{
	mem_heap_t*	heap		= NULL;
	big_rec_t*	big_rec		= NULL;
	btr_pcur_t*	pcur;
	btr_cur_t*	btr_cur;
	dberr_t		err;
	const dtuple_t*	rebuilt_old_pk	= NULL;

	ut_ad(node);
	ut_ad(dict_index_is_clust(index));

	pcur = node->pcur;
	btr_cur = btr_pcur_get_btr_cur(pcur);

	ut_ad(btr_cur_get_index(btr_cur) == index);
	ut_ad(!rec_get_deleted_flag(btr_cur_get_rec(btr_cur),
				    dict_table_is_comp(index->table)));
	ut_ad(rec_offs_validate(btr_cur_get_rec(btr_cur), index, offsets));

	if (dict_index_is_online_ddl(index)) {
		rebuilt_old_pk = row_log_table_get_pk(
			btr_cur_get_rec(btr_cur), index, offsets, &heap);
	}

	/* Try optimistic updating of the record, keeping changes within
	the page; we do not check locks because we assume the x-lock on the
	record to update */

	if (node->cmpl_info & UPD_NODE_NO_SIZE_CHANGE) {
		err = btr_cur_update_in_place(
			BTR_NO_LOCKING_FLAG, btr_cur,
			offsets, node->update,
			node->cmpl_info, thr, thr_get_trx(thr)->id, mtr);
	} else {
		err = btr_cur_optimistic_update(
			BTR_NO_LOCKING_FLAG, btr_cur,
			&offsets, offsets_heap, node->update,
			node->cmpl_info, thr, thr_get_trx(thr)->id, mtr);
	}

	if (err == DB_SUCCESS && dict_index_is_online_ddl(index)) {
		row_log_table_update(btr_cur_get_rec(btr_cur),
				     index, offsets, rebuilt_old_pk);
	}

	mtr_commit(mtr);

	if (UNIV_LIKELY(err == DB_SUCCESS)) {

		goto func_exit;
	}

	if (buf_LRU_buf_pool_running_out()) {

		err = DB_LOCK_TABLE_FULL;
		goto func_exit;
	}
	/* We may have to modify the tree structure: do a pessimistic descent
	down the index tree */

	mtr_start(mtr);

	/* NOTE: this transaction has an s-lock or x-lock on the record and
	therefore other transactions cannot modify the record when we have no
	latch on the page. In addition, we assume that other query threads of
	the same transaction do not modify the record in the meantime.
	Therefore we can assert that the restoration of the cursor succeeds. */

	ut_a(btr_pcur_restore_position(BTR_MODIFY_TREE, pcur, mtr));

	ut_ad(!rec_get_deleted_flag(btr_pcur_get_rec(pcur),
				    dict_table_is_comp(index->table)));

	if (!heap) {
		heap = mem_heap_create(1024);
	}

	err = btr_cur_pessimistic_update(
		BTR_NO_LOCKING_FLAG | BTR_KEEP_POS_FLAG, btr_cur,
		&offsets, offsets_heap, heap, &big_rec,
		node->update, node->cmpl_info,
		thr, thr_get_trx(thr)->id, mtr);
	if (big_rec) {
		ut_a(err == DB_SUCCESS);
		/* Write out the externally stored
		columns while still x-latching
		index->lock and block->lock. Allocate
		pages for big_rec in the mtr that
		modified the B-tree, but be sure to skip
		any pages that were freed in mtr. We will
		write out the big_rec pages before
		committing the B-tree mini-transaction. If
		the system crashes so that crash recovery
		will not replay the mtr_commit(&mtr), the
		big_rec pages will be left orphaned until
		the pages are allocated for something else.

		TODO: If the allocation extends the tablespace, it
		will not be redo logged, in either mini-transaction.
		Tablespace extension should be redo-logged in the
		big_rec mini-transaction, so that recovery will not
		fail when the big_rec was written to the extended
		portion of the file, in case the file was somehow
		truncated in the crash. */

		DEBUG_SYNC_C("before_row_upd_extern");
		err = btr_store_big_rec_extern_fields(
			index, btr_cur_get_block(btr_cur),
			btr_cur_get_rec(btr_cur), offsets,
			big_rec, mtr, BTR_STORE_UPDATE);
		DEBUG_SYNC_C("after_row_upd_extern");
		/* If writing big_rec fails (for example, because of
		DB_OUT_OF_FILE_SPACE), the record will be corrupted.
		Even if we did not update any externally stored
		columns, our update could cause the record to grow so
		that a non-updated column was selected for external
		storage. This non-update would not have been written
		to the undo log, and thus the record cannot be rolled
		back.

		However, because we have not executed mtr_commit(mtr)
		yet, the update will not be replayed in crash
		recovery, and the following assertion failure will
		effectively "roll back" the operation. */
		ut_a(err == DB_SUCCESS);
	}

	if (err == DB_SUCCESS && dict_index_is_online_ddl(index)) {
		row_log_table_update(btr_cur_get_rec(btr_cur),
				     index, offsets, rebuilt_old_pk);
	}

	mtr_commit(mtr);
func_exit:
	if (heap) {
		mem_heap_free(heap);
	}

	if (big_rec) {
		dtuple_big_rec_free(big_rec);
	}

	return(err);
}

/***********************************************************//**
Delete marks a clustered index record.
@return	DB_SUCCESS if operation successfully completed, else error code */
static __attribute__((nonnull, warn_unused_result))
dberr_t
row_upd_del_mark_clust_rec(
/*=======================*/
	upd_node_t*	node,	/*!< in: row update node */
	dict_index_t*	index,	/*!< in: clustered index */
	ulint*		offsets,/*!< in/out: rec_get_offsets() for the
				record under the cursor */
	que_thr_t*	thr,	/*!< in: query thread */
	ibool		referenced,
				/*!< in: TRUE if index may be referenced in
				a foreign key constraint */
	mtr_t*		mtr)	/*!< in: mtr; gets committed here */
{
	btr_pcur_t*	pcur;
	btr_cur_t*	btr_cur;
	dberr_t		err;

	ut_ad(node);
	ut_ad(dict_index_is_clust(index));
	ut_ad(node->is_delete);

	pcur = node->pcur;
	btr_cur = btr_pcur_get_btr_cur(pcur);

	/* Store row because we have to build also the secondary index
	entries */

	row_upd_store_row(node);

	/* Mark the clustered index record deleted; we do not have to check
	locks, because we assume that we have an x-lock on the record */

	err = btr_cur_del_mark_set_clust_rec(
		btr_cur_get_block(btr_cur), btr_cur_get_rec(btr_cur),
		index, offsets, thr, mtr);
	if (err == DB_SUCCESS && referenced) {
		/* NOTE that the following call loses the position of pcur ! */

		err = row_upd_check_references_constraints(
			node, pcur, index->table, index, offsets, thr, mtr);
	}

	mtr_commit(mtr);

	return(err);
}

/***********************************************************//**
Updates the clustered index record.
@return DB_SUCCESS if operation successfully completed, DB_LOCK_WAIT
in case of a lock wait, else error code */
static __attribute__((nonnull, warn_unused_result))
dberr_t
row_upd_clust_step(
/*===============*/
	upd_node_t*	node,	/*!< in: row update node */
	que_thr_t*	thr)	/*!< in: query thread */
{
	dict_index_t*	index;
	btr_pcur_t*	pcur;
	ibool		success;
	dberr_t		err;
	mtr_t		mtr;
	rec_t*		rec;
	mem_heap_t*	heap	= NULL;
	ulint		offsets_[REC_OFFS_NORMAL_SIZE];
	ulint*		offsets;
	ibool		referenced;
	rec_offs_init(offsets_);

	index = dict_table_get_first_index(node->table);

	referenced = row_upd_index_is_referenced(index, thr_get_trx(thr));

	pcur = node->pcur;

	/* We have to restore the cursor to its position */

	mtr_start(&mtr);

	/* If the restoration does not succeed, then the same
	transaction has deleted the record on which the cursor was,
	and that is an SQL error. If the restoration succeeds, it may
	still be that the same transaction has successively deleted
	and inserted a record with the same ordering fields, but in
	that case we know that the transaction has at least an
	implicit x-lock on the record. */

	ut_a(pcur->rel_pos == BTR_PCUR_ON);

	ulint	mode;

#ifdef UNIV_DEBUG
	/* Work around Bug#14626800 ASSERTION FAILURE IN DEBUG_SYNC().
	Once it is fixed, remove the 'ifdef', 'if' and this comment. */
	if (!thr_get_trx(thr)->ddl) {
		DEBUG_SYNC_C_IF_THD(
			thr_get_trx(thr)->mysql_thd,
			"innodb_row_upd_clust_step_enter");
	}
#endif /* UNIV_DEBUG */

	if (dict_index_is_online_ddl(index)) {
		ut_ad(node->table->id != DICT_INDEXES_ID);
		mode = BTR_MODIFY_LEAF | BTR_ALREADY_S_LATCHED;
		mtr_s_lock(dict_index_get_lock(index), &mtr);
	} else {
		mode = BTR_MODIFY_LEAF;
	}

	success = btr_pcur_restore_position(mode, pcur, &mtr);

	if (!success) {
		err = DB_RECORD_NOT_FOUND;

		mtr_commit(&mtr);

		return(err);
	}

	/* If this is a row in SYS_INDEXES table of the data dictionary,
	then we have to free the file segments of the index tree associated
	with the index */

	if (node->is_delete && node->table->id == DICT_INDEXES_ID) {

		ut_ad(!dict_index_is_online_ddl(index));

		dict_drop_index_tree_step(btr_pcur_get_rec(pcur), &mtr);

		mtr_commit(&mtr);

		mtr_start(&mtr);

		success = btr_pcur_restore_position(BTR_MODIFY_LEAF, pcur,
						    &mtr);
		if (!success) {
			err = DB_ERROR;

			mtr_commit(&mtr);

			return(err);
		}
	}

	rec = btr_pcur_get_rec(pcur);
	offsets = rec_get_offsets(rec, index, offsets_,
				  ULINT_UNDEFINED, &heap);

	if (!node->has_clust_rec_x_lock) {
		err = lock_clust_rec_modify_check_and_lock(
			0, btr_pcur_get_block(pcur),
			rec, index, offsets, thr);
		if (err != DB_SUCCESS) {
			mtr_commit(&mtr);
			goto exit_func;
		}
	}

	/* NOTE: the following function calls will also commit mtr */

	if (node->is_delete) {
		err = row_upd_del_mark_clust_rec(
			node, index, offsets, thr, referenced, &mtr);

		if (err == DB_SUCCESS) {
			node->state = UPD_NODE_UPDATE_ALL_SEC;
			node->index = dict_table_get_next_index(index);
		}

		goto exit_func;
	}

	/* If the update is made for MySQL, we already have the update vector
	ready, else we have to do some evaluation: */

	if (UNIV_UNLIKELY(!node->in_mysql_interface)) {
		/* Copy the necessary columns from clust_rec and calculate the
		new values to set */
		row_upd_copy_columns(rec, offsets,
				     UT_LIST_GET_FIRST(node->columns));
		row_upd_eval_new_vals(node->update);
	}

	if (node->cmpl_info & UPD_NODE_NO_ORD_CHANGE) {

		err = row_upd_clust_rec(
			node, index, offsets, &heap, thr, &mtr);
		goto exit_func;
	}

	row_upd_store_row(node);

	if (row_upd_changes_ord_field_binary(index, node->update, thr,
					     node->row, node->ext)) {

		/* Update causes an ordering field (ordering fields within
		the B-tree) of the clustered index record to change: perform
		the update by delete marking and inserting.

		TODO! What to do to the 'Halloween problem', where an update
		moves the record forward in index so that it is again
		updated when the cursor arrives there? Solution: the
		read operation must check the undo record undo number when
		choosing records to update. MySQL solves now the problem
		externally! */

		err = row_upd_clust_rec_by_insert(
			node, index, thr, referenced, &mtr);

		if (err != DB_SUCCESS) {

			goto exit_func;
		}

		node->state = UPD_NODE_UPDATE_ALL_SEC;
	} else {
		err = row_upd_clust_rec(
			node, index, offsets, &heap, thr, &mtr);

		if (err != DB_SUCCESS) {

			goto exit_func;
		}

		node->state = UPD_NODE_UPDATE_SOME_SEC;
	}

	node->index = dict_table_get_next_index(index);

exit_func:
	if (heap) {
		mem_heap_free(heap);
	}
	return(err);
}

/***********************************************************//**
Updates the affected index records of a row. When the control is transferred
to this node, we assume that we have a persistent cursor which was on a
record, and the position of the cursor is stored in the cursor.
@return DB_SUCCESS if operation successfully completed, else error
code or DB_LOCK_WAIT */
static __attribute__((nonnull, warn_unused_result))
dberr_t
row_upd(
/*====*/
	upd_node_t*	node,	/*!< in: row update node */
	que_thr_t*	thr)	/*!< in: query thread */
{
	dberr_t		err	= DB_SUCCESS;

	ut_ad(node && thr);

	if (UNIV_LIKELY(node->in_mysql_interface)) {

		/* We do not get the cmpl_info value from the MySQL
		interpreter: we must calculate it on the fly: */

		if (node->is_delete
		    || row_upd_changes_some_index_ord_field_binary(
			    node->table, node->update)) {
			node->cmpl_info = 0;
		} else {
			node->cmpl_info = UPD_NODE_NO_ORD_CHANGE;
		}
	}

	switch (node->state) {
	case UPD_NODE_UPDATE_CLUSTERED:
	case UPD_NODE_INSERT_CLUSTERED:
	case UPD_NODE_INSERT_BLOB:
		log_free_check();
		err = row_upd_clust_step(node, thr);

		if (err != DB_SUCCESS) {

			return(err);
		}
	}

	if (node->index == NULL
	    || (!node->is_delete
		&& (node->cmpl_info & UPD_NODE_NO_ORD_CHANGE))) {

		return(DB_SUCCESS);
	}

#ifdef UNIV_DEBUG
	/* Work around Bug#14626800 ASSERTION FAILURE IN DEBUG_SYNC().
	Once it is fixed, remove the 'ifdef', 'if' and this comment. */
	if (!thr_get_trx(thr)->ddl) {
		DEBUG_SYNC_C_IF_THD(thr_get_trx(thr)->mysql_thd,
				    "after_row_upd_clust");
	}
#endif /* UNIV_DEBUG */

	DBUG_EXECUTE_IF("row_upd_skip_sec", node->index = NULL;);

	do {
		/* Skip corrupted index */
		dict_table_skip_corrupt_index(node->index);

		if (!node->index) {
			break;
		}

		if (node->index->type != DICT_FTS) {
			err = row_upd_sec_step(node, thr);

			if (err != DB_SUCCESS) {

				return(err);
			}
		}

		node->index = dict_table_get_next_index(node->index);
	} while (node->index != NULL);

	ut_ad(err == DB_SUCCESS);

	/* Do some cleanup */

	if (node->row != NULL) {
		node->row = NULL;
		node->ext = NULL;
		node->upd_row = NULL;
		node->upd_ext = NULL;
		mem_heap_empty(node->heap);
	}

	node->state = UPD_NODE_UPDATE_CLUSTERED;

	return(err);
}

/***********************************************************//**
Updates a row in a table. This is a high-level function used in SQL execution
graphs.
@return	query thread to run next or NULL */
UNIV_INTERN
que_thr_t*
row_upd_step(
/*=========*/
	que_thr_t*	thr)	/*!< in: query thread */
{
	upd_node_t*	node;
	sel_node_t*	sel_node;
	que_node_t*	parent;
	dberr_t		err		= DB_SUCCESS;
	trx_t*		trx;

	ut_ad(thr);

	trx = thr_get_trx(thr);

	trx_start_if_not_started_xa(trx);

	node = static_cast<upd_node_t*>(thr->run_node);

	sel_node = node->select;

	parent = que_node_get_parent(node);

	ut_ad(que_node_get_type(node) == QUE_NODE_UPDATE);

	if (thr->prev_node == parent) {
		node->state = UPD_NODE_SET_IX_LOCK;
	}

	if (node->state == UPD_NODE_SET_IX_LOCK) {

		if (!node->has_clust_rec_x_lock) {
			/* It may be that the current session has not yet
			started its transaction, or it has been committed: */

			err = lock_table(0, node->table, LOCK_IX, thr);

			if (err != DB_SUCCESS) {

				goto error_handling;
			}
		}

		node->state = UPD_NODE_UPDATE_CLUSTERED;

		if (node->searched_update) {
			/* Reset the cursor */
			sel_node->state = SEL_NODE_OPEN;

			/* Fetch a row to update */

			thr->run_node = sel_node;

			return(thr);
		}
	}

	/* sel_node is NULL if we are in the MySQL interface */

	if (sel_node && (sel_node->state != SEL_NODE_FETCH)) {

		if (!node->searched_update) {
			/* An explicit cursor should be positioned on a row
			to update */

			ut_error;

			err = DB_ERROR;

			goto error_handling;
		}

		ut_ad(sel_node->state == SEL_NODE_NO_MORE_ROWS);

		/* No more rows to update, or the select node performed the
		updates directly in-place */

		thr->run_node = parent;

		return(thr);
	}

	/* DO THE CHECKS OF THE CONSISTENCY CONSTRAINTS HERE */

	err = row_upd(node, thr);

error_handling:
	trx->error_state = err;

	if (err != DB_SUCCESS) {
		return(NULL);
	}

	/* DO THE TRIGGER ACTIONS HERE */

	if (node->searched_update) {
		/* Fetch next row to update */

		thr->run_node = sel_node;
	} else {
		/* It was an explicit cursor update */

		thr->run_node = parent;
	}

	node->state = UPD_NODE_UPDATE_CLUSTERED;

	return(thr);
}
#endif /* !UNIV_HOTBACKUP */<|MERGE_RESOLUTION|>--- conflicted
+++ resolved
@@ -1727,7 +1727,7 @@
 
 		/* We can only buffer delete-mark operations if there
 		are no foreign key constraints referring to the index. */
-		mode = referenced
+		mode = (referenced || dict_table_is_temporary(index->table))
 			? BTR_MODIFY_LEAF | BTR_ALREADY_S_LATCHED
 			: BTR_MODIFY_LEAF | BTR_ALREADY_S_LATCHED
 			| BTR_DELETE_MARK;
@@ -1739,7 +1739,7 @@
 
 		/* We can only buffer delete-mark operations if there
 		are no foreign key constraints referring to the index. */
-		mode = referenced
+		mode = (referenced || dict_table_is_temporary(index->table))
 			? BTR_MODIFY_LEAF
 			: BTR_MODIFY_LEAF | BTR_DELETE_MARK;
 	}
@@ -1748,20 +1748,6 @@
 	able to invoke thd_get_trx(). */
 	btr_pcur_get_btr_cur(&pcur)->thr = thr;
 
-<<<<<<< HEAD
-	/* We can only try to use the insert/delete buffer to buffer
-	delete-mark operations if the index we're modifying has no foreign
-	key constraints referring to it + index doesn't belong to temp-table */
-	if (referenced || dict_table_is_temporary(index->table)) {
-		mode = BTR_MODIFY_LEAF | BTR_ALREADY_S_LATCHED;
-	} else {
-		mode = BTR_MODIFY_LEAF
-			| BTR_ALREADY_S_LATCHED
-			| BTR_DELETE_MARK;
-	}
-
-=======
->>>>>>> 5e61b658
 	search_result = row_search_index_entry(index, entry, mode,
 					       &pcur, &mtr);
 
