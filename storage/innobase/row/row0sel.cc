--- conflicted
+++ resolved
@@ -175,17 +175,11 @@
 				must be protected by a page s-latch
 @param[in]	clust_index	clustered index
 @param[in]	thr		query thread
-<<<<<<< HEAD
-@return true if the secondary record is equal to the corresponding
-fields in the clustered record, when compared with collation;
-FALSE if not equal or if the clustered record has been marked for deletion */
-=======
 @param[out]	is_equal	set to true if the secondary record is equal to the
 				corresponding fields in the clustered record, when compared with
 				collation; false if not equal or if the clustered record has been
 				marked for deletion; only valid if DB_SUCCESS was returned
 @return DB_SUCCESS or error code */
->>>>>>> 30953a09
 static
 dberr_t
 row_sel_sec_rec_is_for_clust_rec(
