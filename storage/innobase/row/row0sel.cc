/*****************************************************************************

Copyright (c) 1997, 2017, Oracle and/or its affiliates. All Rights Reserved.
Copyright (c) 2008, Google Inc.

Portions of this file contain modifications contributed and copyrighted by
Google, Inc. Those modifications are gratefully acknowledged and are described
briefly in the InnoDB documentation. The contributions by Google are
incorporated with their permission, and subject to the conditions contained in
the file COPYING.Google.

This program is free software; you can redistribute it and/or modify it under
the terms of the GNU General Public License as published by the Free Software
Foundation; version 2 of the License.

This program is distributed in the hope that it will be useful, but WITHOUT
ANY WARRANTY; without even the implied warranty of MERCHANTABILITY or FITNESS
FOR A PARTICULAR PURPOSE. See the GNU General Public License for more details.

You should have received a copy of the GNU General Public License along with
this program; if not, write to the Free Software Foundation, Inc.,
51 Franklin Street, Suite 500, Boston, MA 02110-1335 USA

*****************************************************************************/

/***************************************************//**
@file row/row0sel.cc
Select

Created 12/19/1997 Heikki Tuuri
*******************************************************/

#include "row0sel.h"

#include <sys/types.h>

#include "btr0btr.h"
#include "btr0cur.h"
#include "btr0sea.h"
#include "buf0lru.h"
#include "dict0boot.h"
#include "dict0dict.h"
#include "eval0eval.h"
#include "gis0rtree.h"
#include "ha_innodb.h"
#include "ha_prototypes.h"
#include "handler.h"
#include "lob0lob.h"
#include "lock0lock.h"
#include "mach0data.h"
#include "my_dbug.h"
#include "my_inttypes.h"
#include "pars0pars.h"
#include "pars0sym.h"
#include "que0que.h"
#include "read0read.h"
#include "record_buffer.h"
#include "rem0cmp.h"
#include "row0mysql.h"
#include "row0row.h"
#include "row0upd.h"
#include "row0vers.h"
#include "srv0mon.h"
#include "trx0trx.h"
#include "trx0undo.h"
#include "ut0new.h"

/* Maximum number of rows to prefetch; MySQL interface has another parameter */
#define SEL_MAX_N_PREFETCH	16

/* Number of rows fetched, after which to start prefetching; MySQL interface
has another parameter */
#define SEL_PREFETCH_LIMIT	1

/* When a select has accessed about this many pages, it returns control back
to que_run_threads: this is to allow canceling runaway queries */

#define SEL_COST_LIMIT	100

/* Flags for search shortcut */
#define SEL_FOUND	0
#define	SEL_EXHAUSTED	1
#define SEL_RETRY	2

/********************************************************************//**
Returns TRUE if the user-defined column in a secondary index record
is alphabetically the same as the corresponding BLOB column in the clustered
index record.
NOTE: the comparison is NOT done as a binary comparison, but character
fields are compared with collation!
@return TRUE if the columns are equal */
static
ibool
row_sel_sec_rec_is_for_blob(
/*========================*/
	ulint		mtype,		/*!< in: main type */
	ulint		prtype,		/*!< in: precise type */
	ulint		mbminmaxlen,	/*!< in: minimum and maximum length of
					a multi-byte character */
	const byte*	clust_field,	/*!< in: the locally stored part of
					the clustered index column, including
					the BLOB pointer; the clustered
					index record must be covered by
					a lock or a page latch to protect it
					against deletion (rollback or purge) */
	ulint		clust_len,	/*!< in: length of clust_field */
	const byte*	sec_field,	/*!< in: column in secondary index */
	ulint		sec_len,	/*!< in: length of sec_field */
	ulint		prefix_len,	/*!< in: index column prefix length
					in bytes */
	dict_table_t*	table)		/*!< in: table */
{
	ulint	len;
	byte	buf[REC_VERSION_56_MAX_INDEX_COL_LEN];

	/* This function should never be invoked on tables in
	ROW_FORMAT=REDUNDANT or ROW_FORMAT=COMPACT, because they
	should always contain enough prefix in the clustered index record. */
	ut_ad(dict_table_has_atomic_blobs(table));
	ut_a(clust_len >= BTR_EXTERN_FIELD_REF_SIZE);
	ut_ad(prefix_len >= sec_len);
	ut_ad(prefix_len > 0);
	ut_a(prefix_len <= sizeof buf);

	if (!memcmp(clust_field + clust_len - BTR_EXTERN_FIELD_REF_SIZE,
		    field_ref_zero, BTR_EXTERN_FIELD_REF_SIZE)) {
		/* The externally stored field was not written yet.
		This record should only be seen by
		trx_rollback_or_clean_all_recovered() or any
		TRX_ISO_READ_UNCOMMITTED transactions. */
		return(FALSE);
	}

	len = lob::btr_copy_externally_stored_field_prefix(
		buf, prefix_len, dict_tf_get_page_size(table->flags),
		clust_field, dict_table_is_sdi(table->id), clust_len);

	if (len == 0) {
		/* The BLOB was being deleted as the server crashed.
		There should not be any secondary index records
		referring to this clustered index record, because
		btr_free_externally_stored_field() is called after all
		secondary index entries of the row have been purged. */
		return(FALSE);
	}

	len = dtype_get_at_most_n_mbchars(prtype, mbminmaxlen,
					  prefix_len, len, (const char*) buf);

	/* We are testing for equality; ASC/DESC does not matter. */
	return(!cmp_data_data(mtype, prtype, true,
			      buf, len, sec_field, sec_len));
}

/** Returns TRUE if the user-defined column values in a secondary index record
are alphabetically the same as the corresponding columns in the clustered
index record.
NOTE: the comparison is NOT done as a binary comparison, but character
fields are compared with collation!
@param[in]	sec_rec		secondary index record
@param[in]	sec_index	secondary index
@param[in]	clust_rec	clustered index record;
				must be protected by a page s-latch
@param[in]	clust_index	clustered index
@param[in]	thr		query thread
@return TRUE if the secondary record is equal to the corresponding
fields in the clustered record, when compared with collation;
FALSE if not equal or if the clustered record has been marked for deletion */
static
ibool
row_sel_sec_rec_is_for_clust_rec(
	const rec_t*	sec_rec,
	dict_index_t*	sec_index,
	const rec_t*	clust_rec,
	dict_index_t*	clust_index,
	que_thr_t*	thr)
{
	const byte*	sec_field;
	ulint		sec_len;
	const byte*	clust_field;
	ulint		n;
	ulint		i;
	mem_heap_t*	heap		= NULL;
	ulint		clust_offsets_[REC_OFFS_NORMAL_SIZE];
	ulint		sec_offsets_[REC_OFFS_SMALL_SIZE];
	ulint*		clust_offs	= clust_offsets_;
	ulint*		sec_offs	= sec_offsets_;
	ibool		is_equal	= TRUE;

	rec_offs_init(clust_offsets_);
	rec_offs_init(sec_offsets_);

	if (rec_get_deleted_flag(clust_rec,
				 dict_table_is_comp(clust_index->table))) {

		/* The clustered index record is delete-marked;
		it is not visible in the read view.  Besides,
		if there are any externally stored columns,
		some of them may have already been purged. */
		return(FALSE);
	}

	heap = mem_heap_create(256);

	clust_offs = rec_get_offsets(clust_rec, clust_index, clust_offs,
				     ULINT_UNDEFINED, &heap);
	sec_offs = rec_get_offsets(sec_rec, sec_index, sec_offs,
				   ULINT_UNDEFINED, &heap);

	n = dict_index_get_n_ordering_defined_by_user(sec_index);

	for (i = 0; i < n; i++) {
		const dict_field_t*	ifield;
		const dict_col_t*	col;
		ulint			clust_pos = 0;
		ulint			clust_len;
		ulint			len;
		row_ext_t*		ext;

		ifield = sec_index->get_field(i);
		col = ifield->col;

		/* For virtual column, its value will need to be
		reconstructed from base column in cluster index */
		if (col->is_virtual()) {
			const dict_v_col_t*	v_col;
			const dtuple_t*         row;
			dfield_t*		vfield;

			v_col = reinterpret_cast<const dict_v_col_t*>(col);

			row = row_build(ROW_COPY_POINTERS,
					clust_index, clust_rec,
					clust_offs,
					NULL, NULL, NULL, &ext, heap);

			vfield = innobase_get_computed_value(
					row, v_col, clust_index,
					&heap, NULL, NULL,
					thr_get_trx(thr)->mysql_thd,
					thr->prebuilt->m_mysql_table, NULL,
					NULL, NULL);

			clust_len = vfield->len;
			clust_field = static_cast<byte*>(vfield->data);

		} else {
			clust_pos = dict_col_get_clust_pos(col, clust_index);

			clust_field = rec_get_nth_field(
				clust_rec, clust_offs, clust_pos, &clust_len);
		}

		sec_field = rec_get_nth_field(sec_rec, sec_offs, i, &sec_len);

		len = clust_len;

		if (ifield->prefix_len > 0 && len != UNIV_SQL_NULL
		    && sec_len != UNIV_SQL_NULL && !col->is_virtual()) {

			if (rec_offs_nth_extern(clust_offs, clust_pos)) {
				len -= BTR_EXTERN_FIELD_REF_SIZE;
			}

			len = dtype_get_at_most_n_mbchars(
				col->prtype, col->mbminmaxlen,
				ifield->prefix_len, len, (char*) clust_field);

			if (rec_offs_nth_extern(clust_offs, clust_pos)
			    && len < sec_len) {
				if (!row_sel_sec_rec_is_for_blob(
					    col->mtype, col->prtype,
					    col->mbminmaxlen,
					    clust_field, clust_len,
					    sec_field, sec_len,
					    ifield->prefix_len,
					    clust_index->table)) {
					goto inequal;
				}

				continue;
			}
		}

		/* For spatial index, the first field is MBR, we check
		if the MBR is equal or not. */
		if (dict_index_is_spatial(sec_index) && i == 0) {
			rtr_mbr_t	tmp_mbr;
			rtr_mbr_t	sec_mbr;
			byte*		dptr =
				const_cast<byte*>(clust_field);

			ut_ad(clust_len != UNIV_SQL_NULL);

			/* For externally stored field, we need to get full
			geo data to generate the MBR for comparing. */
			if (rec_offs_nth_extern(clust_offs, clust_pos)) {
				dptr = lob::btr_copy_externally_stored_field(
					&clust_len, dptr,
					dict_tf_get_page_size(
						sec_index->table->flags),
					len,
					dict_index_is_sdi(sec_index),
					heap);
			}

			get_mbr_from_store(dptr, static_cast<uint>(clust_len),
					   SPDIMS,
					   reinterpret_cast<double*>(&tmp_mbr));
			rtr_read_mbr(sec_field, &sec_mbr);

			if (!mbr_equal_cmp(&sec_mbr, &tmp_mbr, 0)) {
				is_equal = FALSE;
				goto func_exit;
			}
		} else {

			/* We are testing for equality; ASC/DESC does not
			matter */
			if (0 != cmp_data_data(col->mtype, col->prtype, true,
					       clust_field, len, sec_field,
					       sec_len)) {
inequal:
				is_equal = FALSE;
				goto func_exit;
			}
		}
	}

func_exit:
	if (UNIV_LIKELY_NULL(heap)) {
		mem_heap_free(heap);
	}
	return(is_equal);
}

/*********************************************************************//**
Creates a select node struct.
@return own: select node struct */
sel_node_t*
sel_node_create(
/*============*/
	mem_heap_t*	heap)	/*!< in: memory heap where created */
{
	sel_node_t*	node;

	node = static_cast<sel_node_t*>(
		mem_heap_alloc(heap, sizeof(sel_node_t)));

	node->common.type = QUE_NODE_SELECT;
	node->state = SEL_NODE_OPEN;

	node->plans = NULL;

	return(node);
}

/*********************************************************************//**
Frees the memory private to a select node when a query graph is freed,
does not free the heap where the node was originally created. */
void
sel_node_free_private(
/*==================*/
	sel_node_t*	node)	/*!< in: select node struct */
{
	ulint	i;
	plan_t*	plan;

	if (node->plans != NULL) {
		for (i = 0; i < node->n_tables; i++) {
			plan = sel_node_get_nth_plan(node, i);

			btr_pcur_close(&(plan->pcur));
			btr_pcur_close(&(plan->clust_pcur));

			if (plan->old_vers_heap) {
				mem_heap_free(plan->old_vers_heap);
			}
		}
	}
}

/*********************************************************************//**
Evaluates the values in a select list. If there are aggregate functions,
their argument value is added to the aggregate total. */
UNIV_INLINE
void
sel_eval_select_list(
/*=================*/
	sel_node_t*	node)	/*!< in: select node */
{
	que_node_t*	exp;

	exp = node->select_list;

	while (exp) {
		eval_exp(exp);

		exp = que_node_get_next(exp);
	}
}

/*********************************************************************//**
Assigns the values in the select list to the possible into-variables in
SELECT ... INTO ... */
UNIV_INLINE
void
sel_assign_into_var_values(
/*=======================*/
	sym_node_t*	var,	/*!< in: first variable in a list of
				variables */
	sel_node_t*	node)	/*!< in: select node */
{
	que_node_t*	exp;

	if (var == NULL) {

		return;
	}

	for (exp = node->select_list;
	     var != 0;
	     var = static_cast<sym_node_t*>(que_node_get_next(var))) {

		ut_ad(exp);

		eval_node_copy_val(var->alias, exp);

		exp = que_node_get_next(exp);
	}
}

/*********************************************************************//**
Resets the aggregate value totals in the select list of an aggregate type
query. */
UNIV_INLINE
void
sel_reset_aggregate_vals(
/*=====================*/
	sel_node_t*	node)	/*!< in: select node */
{
	func_node_t*	func_node;

	ut_ad(node->is_aggregate);

	for (func_node = static_cast<func_node_t*>(node->select_list);
	     func_node != 0;
	     func_node = static_cast<func_node_t*>(
		     	que_node_get_next(func_node))) {

		eval_node_set_int_val(func_node, 0);
	}

	node->aggregate_already_fetched = FALSE;
}

/*********************************************************************//**
Copies the input variable values when an explicit cursor is opened. */
UNIV_INLINE
void
row_sel_copy_input_variable_vals(
/*=============================*/
	sel_node_t*	node)	/*!< in: select node */
{
	sym_node_t*	var;

	var = UT_LIST_GET_FIRST(node->copy_variables);

	while (var) {
		eval_node_copy_val(var, var->alias);

		var->indirection = NULL;

		var = UT_LIST_GET_NEXT(col_var_list, var);
	}
}

/*********************************************************************//**
Fetches the column values from a record. */
static
void
row_sel_fetch_columns(
/*==================*/
	dict_index_t*	index,	/*!< in: record index */
	const rec_t*	rec,	/*!< in: record in a clustered or non-clustered
				index; must be protected by a page latch */
	const ulint*	offsets,/*!< in: rec_get_offsets(rec, index) */
	sym_node_t*	column)	/*!< in: first column in a column list, or
				NULL */
{
	dfield_t*	val;
	ulint		index_type;
	ulint		field_no;
	const byte*	data;
	ulint		len;

	ut_ad(rec_offs_validate(rec, index, offsets));

	if (index->is_clustered()) {
		index_type = SYM_CLUST_FIELD_NO;
	} else {
		index_type = SYM_SEC_FIELD_NO;
	}

	while (column) {
		mem_heap_t*	heap = NULL;
		ibool		needs_copy;

		field_no = column->field_nos[index_type];

		if (field_no != ULINT_UNDEFINED) {

			if (UNIV_UNLIKELY(rec_offs_nth_extern(offsets,
							      field_no))) {

				/* Copy an externally stored field to the
				temporary heap, if possible. */

				heap = mem_heap_create(1);

				data = lob::btr_rec_copy_externally_stored_field(
					rec, offsets,
					dict_table_page_size(index->table),
					field_no, &len,
					dict_index_is_sdi(index), heap);

				/* data == NULL means that the
				externally stored field was not
				written yet. This record
				should only be seen by
				trx_rollback_or_clean_all_recovered() or any
				TRX_ISO_READ_UNCOMMITTED
				transactions. The InnoDB SQL parser
				(the sole caller of this function)
				does not implement READ UNCOMMITTED,
				and it is not involved during rollback. */
				ut_a(data);
				ut_a(len != UNIV_SQL_NULL);

				needs_copy = TRUE;
			} else {
				data = rec_get_nth_field(rec, offsets,
							 field_no, &len);

				needs_copy = column->copy_val;
			}

			if (needs_copy) {
				eval_node_copy_and_alloc_val(column, data,
							     len);
			} else {
				val = que_node_get_val(column);
				dfield_set_data(val, data, len);
			}

			if (UNIV_LIKELY_NULL(heap)) {
				mem_heap_free(heap);
			}
		}

		column = UT_LIST_GET_NEXT(col_var_list, column);
	}
}

/*********************************************************************//**
Allocates a prefetch buffer for a column when prefetch is first time done. */
static
void
sel_col_prefetch_buf_alloc(
/*=======================*/
	sym_node_t*	column)	/*!< in: symbol table node for a column */
{
	sel_buf_t*	sel_buf;
	ulint		i;

	ut_ad(que_node_get_type(column) == QUE_NODE_SYMBOL);

	column->prefetch_buf = static_cast<sel_buf_t*>(
		ut_malloc_nokey(SEL_MAX_N_PREFETCH * sizeof(sel_buf_t)));

	for (i = 0; i < SEL_MAX_N_PREFETCH; i++) {
		sel_buf = column->prefetch_buf + i;

		sel_buf->data = NULL;
		sel_buf->len = 0;
		sel_buf->val_buf_size = 0;
	}
}

/*********************************************************************//**
Frees a prefetch buffer for a column, including the dynamically allocated
memory for data stored there. */
void
sel_col_prefetch_buf_free(
/*======================*/
	sel_buf_t*	prefetch_buf)	/*!< in, own: prefetch buffer */
{
	sel_buf_t*	sel_buf;
	ulint		i;

	for (i = 0; i < SEL_MAX_N_PREFETCH; i++) {
		sel_buf = prefetch_buf + i;

		if (sel_buf->val_buf_size > 0) {

			ut_free(sel_buf->data);
		}
	}

	ut_free(prefetch_buf);
}

/*********************************************************************//**
Pops the column values for a prefetched, cached row from the column prefetch
buffers and places them to the val fields in the column nodes. */
static
void
sel_dequeue_prefetched_row(
/*=======================*/
	plan_t*	plan)	/*!< in: plan node for a table */
{
	sym_node_t*	column;
	sel_buf_t*	sel_buf;
	dfield_t*	val;
	byte*		data;
	ulint		len;
	ulint		val_buf_size;

	ut_ad(plan->n_rows_prefetched > 0);

	column = UT_LIST_GET_FIRST(plan->columns);

	while (column) {
		val = que_node_get_val(column);

		if (!column->copy_val) {
			/* We did not really push any value for the
			column */

			ut_ad(!column->prefetch_buf);
			ut_ad(que_node_get_val_buf_size(column) == 0);
			ut_d(dfield_set_null(val));

			goto next_col;
		}

		ut_ad(column->prefetch_buf);
		ut_ad(!dfield_is_ext(val));

		sel_buf = column->prefetch_buf + plan->first_prefetched;

		data = sel_buf->data;
		len = sel_buf->len;
		val_buf_size = sel_buf->val_buf_size;

		/* We must keep track of the allocated memory for
		column values to be able to free it later: therefore
		we swap the values for sel_buf and val */

		sel_buf->data = static_cast<byte*>(dfield_get_data(val));
		sel_buf->len = dfield_get_len(val);
		sel_buf->val_buf_size = que_node_get_val_buf_size(column);

		dfield_set_data(val, data, len);
		que_node_set_val_buf_size(column, val_buf_size);
next_col:
		column = UT_LIST_GET_NEXT(col_var_list, column);
	}

	plan->n_rows_prefetched--;

	plan->first_prefetched++;
}

/*********************************************************************//**
Pushes the column values for a prefetched, cached row to the column prefetch
buffers from the val fields in the column nodes. */
UNIV_INLINE
void
sel_enqueue_prefetched_row(
/*=======================*/
	plan_t*	plan)	/*!< in: plan node for a table */
{
	sym_node_t*	column;
	sel_buf_t*	sel_buf;
	dfield_t*	val;
	byte*		data;
	ulint		len;
	ulint		pos;
	ulint		val_buf_size;

	if (plan->n_rows_prefetched == 0) {
		pos = 0;
		plan->first_prefetched = 0;
	} else {
		pos = plan->n_rows_prefetched;

		/* We have the convention that pushing new rows starts only
		after the prefetch stack has been emptied: */

		ut_ad(plan->first_prefetched == 0);
	}

	plan->n_rows_prefetched++;

	ut_ad(pos < SEL_MAX_N_PREFETCH);

	for (column = UT_LIST_GET_FIRST(plan->columns);
	     column != 0;
	     column = UT_LIST_GET_NEXT(col_var_list, column)) {

		if (!column->copy_val) {
			/* There is no sense to push pointers to database
			page fields when we do not keep latch on the page! */
			continue;
		}

		if (!column->prefetch_buf) {
			/* Allocate a new prefetch buffer */

			sel_col_prefetch_buf_alloc(column);
		}

		sel_buf = column->prefetch_buf + pos;

		val = que_node_get_val(column);

		data = static_cast<byte*>(dfield_get_data(val));
		len = dfield_get_len(val);
		val_buf_size = que_node_get_val_buf_size(column);

		/* We must keep track of the allocated memory for
		column values to be able to free it later: therefore
		we swap the values for sel_buf and val */

		dfield_set_data(val, sel_buf->data, sel_buf->len);
		que_node_set_val_buf_size(column, sel_buf->val_buf_size);

		sel_buf->data = data;
		sel_buf->len = len;
		sel_buf->val_buf_size = val_buf_size;
	}
}

/*********************************************************************//**
Builds a previous version of a clustered index record for a consistent read
@return DB_SUCCESS or error code */
static MY_ATTRIBUTE((warn_unused_result))
dberr_t
row_sel_build_prev_vers(
/*====================*/
	ReadView*	read_view,	/*!< in: read view */
	dict_index_t*	index,		/*!< in: plan node for table */
	rec_t*		rec,		/*!< in: record in a clustered index */
	ulint**		offsets,	/*!< in/out: offsets returned by
					rec_get_offsets(rec, plan->index) */
	mem_heap_t**	offset_heap,	/*!< in/out: memory heap from which
					the offsets are allocated */
	mem_heap_t**    old_vers_heap,  /*!< out: old version heap to use */
	rec_t**		old_vers,	/*!< out: old version, or NULL if the
					record does not exist in the view:
					i.e., it was freshly inserted
					afterwards */
	mtr_t*		mtr)		/*!< in: mtr */
{
	dberr_t	err;

	if (*old_vers_heap) {
		mem_heap_empty(*old_vers_heap);
	} else {
		*old_vers_heap = mem_heap_create(512);
	}

	err = row_vers_build_for_consistent_read(
		rec, mtr, index, offsets, read_view, offset_heap,
		*old_vers_heap, old_vers, NULL);
	return(err);
}

/*********************************************************************//**
Builds the last committed version of a clustered index record for a
semi-consistent read. */
static
void
row_sel_build_committed_vers_for_mysql(
/*===================================*/
	dict_index_t*	clust_index,	/*!< in: clustered index */
	row_prebuilt_t*	prebuilt,	/*!< in: prebuilt struct */
	const rec_t*	rec,		/*!< in: record in a clustered index */
	ulint**		offsets,	/*!< in/out: offsets returned by
					rec_get_offsets(rec, clust_index) */
	mem_heap_t**	offset_heap,	/*!< in/out: memory heap from which
					the offsets are allocated */
	const rec_t**	old_vers,	/*!< out: old version, or NULL if the
					record does not exist in the view:
					i.e., it was freshly inserted
					afterwards */
	const dtuple_t**vrow,		/*!< out: to be filled with old virtual
					column version if any */
	mtr_t*		mtr)		/*!< in: mtr */
{
	if (prebuilt->old_vers_heap) {
		mem_heap_empty(prebuilt->old_vers_heap);
	} else {
		prebuilt->old_vers_heap = mem_heap_create(
			rec_offs_size(*offsets));
	}

	row_vers_build_for_semi_consistent_read(
		rec, mtr, clust_index, offsets, offset_heap,
		prebuilt->old_vers_heap, old_vers, vrow);
}

/*********************************************************************//**
Tests the conditions which determine when the index segment we are searching
through has been exhausted.
@return TRUE if row passed the tests */
UNIV_INLINE
ibool
row_sel_test_end_conds(
/*===================*/
	plan_t*	plan)	/*!< in: plan for the table; the column values must
			already have been retrieved and the right sides of
			comparisons evaluated */
{
	func_node_t*	cond;

	/* All conditions in end_conds are comparisons of a column to an
	expression */

	for (cond = UT_LIST_GET_FIRST(plan->end_conds);
	     cond != 0;
	     cond = UT_LIST_GET_NEXT(cond_list, cond)) {

		/* Evaluate the left side of the comparison, i.e., get the
		column value if there is an indirection */

		eval_sym(static_cast<sym_node_t*>(cond->args));

		/* Do the comparison */

		if (!eval_cmp(cond)) {

			return(FALSE);
		}
	}

	return(TRUE);
}

/*********************************************************************//**
Tests the other conditions.
@return TRUE if row passed the tests */
UNIV_INLINE
ibool
row_sel_test_other_conds(
/*=====================*/
	plan_t*	plan)	/*!< in: plan for the table; the column values must
			already have been retrieved */
{
	func_node_t*	cond;

	cond = UT_LIST_GET_FIRST(plan->other_conds);

	while (cond) {
		eval_exp(cond);

		if (!eval_node_get_ibool_val(cond)) {

			return(FALSE);
		}

		cond = UT_LIST_GET_NEXT(cond_list, cond);
	}

	return(TRUE);
}

/*********************************************************************//**
Retrieves the clustered index record corresponding to a record in a
non-clustered index. Does the necessary locking.
@return DB_SUCCESS or error code */
static MY_ATTRIBUTE((warn_unused_result))
dberr_t
row_sel_get_clust_rec(
/*==================*/
	sel_node_t*	node,	/*!< in: select_node */
	plan_t*		plan,	/*!< in: plan node for table */
	rec_t*		rec,	/*!< in: record in a non-clustered index */
	que_thr_t*	thr,	/*!< in: query thread */
	rec_t**		out_rec,/*!< out: clustered record or an old version of
				it, NULL if the old version did not exist
				in the read view, i.e., it was a fresh
				inserted version */
	mtr_t*		mtr)	/*!< in: mtr used to get access to the
				non-clustered record; the same mtr is used to
				access the clustered index */
{
	dict_index_t*	index;
	rec_t*		clust_rec;
	rec_t*		old_vers;
	dberr_t		err;
	mem_heap_t*	heap		= NULL;
	ulint		offsets_[REC_OFFS_NORMAL_SIZE];
	ulint*		offsets		= offsets_;
	rec_offs_init(offsets_);

	*out_rec = NULL;

	offsets = rec_get_offsets(rec,
				  btr_pcur_get_btr_cur(&plan->pcur)->index,
				  offsets, ULINT_UNDEFINED, &heap);

	row_build_row_ref_fast(plan->clust_ref, plan->clust_map, rec, offsets);

	index = plan->table->first_index();

	btr_pcur_open_with_no_init(index, plan->clust_ref, PAGE_CUR_LE,
				   BTR_SEARCH_LEAF, &plan->clust_pcur,
				   0, mtr);

	clust_rec = btr_pcur_get_rec(&(plan->clust_pcur));

	/* Note: only if the search ends up on a non-infimum record is the
	low_match value the real match to the search tuple */

	if (!page_rec_is_user_rec(clust_rec)
	    || btr_pcur_get_low_match(&(plan->clust_pcur))
	    < dict_index_get_n_unique(index)) {

		ut_a(rec_get_deleted_flag(rec,
					  dict_table_is_comp(plan->table)));
		ut_a(node->read_view);

		/* In a rare case it is possible that no clust rec is found
		for a delete-marked secondary index record: if in row0umod.cc
		in row_undo_mod_remove_clust_low() we have already removed
		the clust rec, while purge is still cleaning and removing
		secondary index records associated with earlier versions of
		the clustered index record. In that case we know that the
		clustered index record did not exist in the read view of
		trx. */

		goto func_exit;
	}

	offsets = rec_get_offsets(clust_rec, index, offsets,
				  ULINT_UNDEFINED, &heap);

	if (!node->read_view) {
		/* Try to place a lock on the index record */

		ulint	lock_type;
		trx_t*	trx;

		trx = thr_get_trx(thr);

		lock_type = trx->skip_gap_locks()
			? LOCK_REC_NOT_GAP : LOCK_ORDINARY;

		err = lock_clust_rec_read_check_and_lock(
			0, btr_pcur_get_block(&plan->clust_pcur),
			clust_rec, index, offsets, SELECT_ORDINARY,
			static_cast<lock_mode>(node->row_lock_mode),
			lock_type,
			thr);

		switch (err) {
		case DB_SUCCESS:
		case DB_SUCCESS_LOCKED_REC:
			/* Declare the variable uninitialized in Valgrind.
			It should be set to DB_SUCCESS at func_exit. */
			UNIV_MEM_INVALID(&err, sizeof err);
			break;
		default:
			goto err_exit;
		}
	} else {
		/* This is a non-locking consistent read: if necessary, fetch
		a previous version of the record */

		old_vers = NULL;

		if (!lock_clust_rec_cons_read_sees(clust_rec, index, offsets,
						   node->read_view)) {

			err = row_sel_build_prev_vers(
				node->read_view, index, clust_rec,
				&offsets, &heap, &plan->old_vers_heap,
				&old_vers, mtr);

			if (err != DB_SUCCESS) {

				goto err_exit;
			}

			clust_rec = old_vers;

			if (clust_rec == NULL) {
				goto func_exit;
			}
		}

		/* If we had to go to an earlier version of row or the
		secondary index record is delete marked, then it may be that
		the secondary index record corresponding to clust_rec
		(or old_vers) is not rec; in that case we must ignore
		such row because in our snapshot rec would not have existed.
		Remember that from rec we cannot see directly which transaction
		id corresponds to it: we have to go to the clustered index
		record. A query where we want to fetch all rows where
		the secondary index value is in some interval would return
		a wrong result if we would not drop rows which we come to
		visit through secondary index records that would not really
		exist in our snapshot. */

		if ((old_vers
		     || rec_get_deleted_flag(rec, dict_table_is_comp(
						     plan->table)))
		    && !row_sel_sec_rec_is_for_clust_rec(rec, plan->index,
							 clust_rec, index,
							 thr)) {
			goto func_exit;
		}
	}

	/* Fetch the columns needed in test conditions.  The clustered
	index record is protected by a page latch that was acquired
	when plan->clust_pcur was positioned.  The latch will not be
	released until mtr_commit(mtr). */

	ut_ad(!rec_get_deleted_flag(clust_rec, rec_offs_comp(offsets)));
	row_sel_fetch_columns(index, clust_rec, offsets,
			      UT_LIST_GET_FIRST(plan->columns));
	*out_rec = clust_rec;
func_exit:
	err = DB_SUCCESS;
err_exit:
	if (UNIV_LIKELY_NULL(heap)) {
		mem_heap_free(heap);
	}
	return(err);
}

/** Sets a lock on a page of R-Tree record. This is all or none action,
mostly due to we cannot reposition a record in R-Tree (with the
nature of splitting)
@param[in]	pcur		cursor
@param[in]	first_rec	record
@param[in]	index		index
@param[in]	offsets		rec_get_offsets(rec, index)
@param[in]	sel_mode	select mode: SELECT_ORDINARY,
				SELECT_SKIP_LOKCED, or SELECT_NO_WAIT
@param[in]	mode		lock mode
@param[in]	type		LOCK_ORDINARY, LOCK_GAP, or LOC_REC_NOT_GAP
@param[in]	thr		query thread
@param[in]	mtr		mtr
@return DB_SUCCESS, DB_SUCCESS_LOCKED_REC, or error code */
UNIV_INLINE
dberr_t
sel_set_rtr_rec_lock(
	btr_pcur_t*		pcur,
	const rec_t*		first_rec,
	dict_index_t*		index,
	const ulint*		offsets,
	select_mode		sel_mode,
	ulint			mode,
	ulint			type,
	que_thr_t*		thr,
	mtr_t*			mtr)
{
	matched_rec_t*  match = pcur->btr_cur.rtr_info->matches;
	mem_heap_t*     heap = NULL;
	dberr_t		err = DB_SUCCESS;
	trx_t*		trx = thr_get_trx(thr);
	buf_block_t*	cur_block = btr_pcur_get_block(pcur);
	ulint           offsets_[REC_OFFS_NORMAL_SIZE];
	ulint*          my_offsets = const_cast<ulint*>(offsets);
	rec_t*		rec = const_cast<rec_t*>(first_rec);
	rtr_rec_vector*	match_rec;
	rtr_rec_vector::iterator end;

	rec_offs_init(offsets_);

	if (match->locked || page_rec_is_supremum(first_rec)) {
		return(DB_SUCCESS_LOCKED_REC);
	}

	ut_ad(page_align(first_rec) == cur_block->frame);
	ut_ad(match->valid);

	rw_lock_x_lock(&(match->block.lock));
retry:
	cur_block = btr_pcur_get_block(pcur);
        ut_ad(rw_lock_own(&(match->block.lock), RW_LOCK_X)
              || rw_lock_own(&(match->block.lock), RW_LOCK_S));
	ut_ad(page_is_leaf(buf_block_get_frame(cur_block)));

	err = lock_sec_rec_read_check_and_lock(
		0, cur_block, rec, index, my_offsets, sel_mode,
		static_cast<lock_mode>(mode), type, thr);

	switch (err) {
	case DB_SUCCESS:
	case DB_SUCCESS_LOCKED_REC:
	case DB_SKIP_LOCKED:
		goto lock_match;

	case DB_LOCK_WAIT:
re_scan:
		mtr_commit(mtr);
		trx->error_state = err;
		que_thr_stop_for_mysql(thr);
		thr->lock_state = QUE_THR_LOCK_ROW;
		if (row_mysql_handle_errors(
			&err, trx, thr, NULL)) {
			thr->lock_state = QUE_THR_LOCK_NOLOCK;
			mtr_start(mtr);

			mutex_enter(&match->rtr_match_mutex);
			if (!match->valid && match->matched_recs->empty()) {
				mutex_exit(&match->rtr_match_mutex);
				err = DB_RECORD_NOT_FOUND;
				goto func_end;
			}
			mutex_exit(&match->rtr_match_mutex);

			page_no_t	page_no = page_get_page_no(
						btr_pcur_get_page(pcur));
			page_id_t	page_id(dict_index_get_space(index),
						page_no);

			cur_block = buf_page_get_gen(
				page_id, dict_table_page_size(index->table),
				RW_X_LATCH, NULL, BUF_GET,
				__FILE__, __LINE__, mtr);
		} else {
			mtr_start(mtr);
			goto func_end;
		}

		DEBUG_SYNC_C("rtr_set_lock_wait");

		if (!match->valid) {
			/* Page got deleted */
			mtr_commit(mtr);
			mtr_start(mtr);
			err = DB_RECORD_NOT_FOUND;
			goto func_end;
		}

		match->matched_recs->clear();

		rtr_cur_search_with_match(
			cur_block, index,
			pcur->btr_cur.rtr_info->search_tuple,
			pcur->btr_cur.rtr_info->search_mode,
			&pcur->btr_cur.page_cur,
			pcur->btr_cur.rtr_info);

		if (!page_is_leaf(buf_block_get_frame(cur_block))) {
			/* Page got splitted and promoted (only for
			root page it is possible).  Release the
			page and ask for a re-search */
			mtr_commit(mtr);
			mtr_start(mtr);
			err = DB_RECORD_NOT_FOUND;
			goto func_end;
		}

		rec = btr_pcur_get_rec(pcur);
		my_offsets = offsets_;
		my_offsets = rec_get_offsets(rec, index, my_offsets,
					     ULINT_UNDEFINED, &heap);

		/* No match record */
		if (page_rec_is_supremum(rec) || !match->valid) {
			mtr_commit(mtr);
			mtr_start(mtr);
			err = DB_RECORD_NOT_FOUND;
			goto func_end;
		}

		goto retry;

	default:
		goto func_end;
	}

lock_match:
	my_offsets = offsets_;
	match_rec = match->matched_recs;
	end = match_rec->end();

	for (rtr_rec_vector::iterator it = match_rec->begin();
	     it != end; ++it) {
		dberr_t		err2;
		rtr_rec_t*	rtr_rec = &(*it);

		my_offsets = rec_get_offsets(
				rtr_rec->r_rec, index, my_offsets,
				ULINT_UNDEFINED, &heap);

		err2 = lock_sec_rec_read_check_and_lock(
			0, &match->block, rtr_rec->r_rec, index, my_offsets,
			sel_mode, static_cast<lock_mode>(mode), type, thr);

		switch (err2) {
		case DB_SUCCESS:
		case DB_SUCCESS_LOCKED_REC:
			rtr_rec->locked = true;
			break;

		case DB_LOCK_WAIT:
			goto re_scan;

		case DB_SKIP_LOCKED:
			break;

		default:
			err = err2;
			goto func_end;
		}
	}

	match->locked = true;


func_end:
	rw_lock_x_unlock(&(match->block.lock));
	if (heap != NULL) {
		mem_heap_free(heap);
	}

	ut_ad(err != DB_LOCK_WAIT);

	return(err);
}

/** Sets a lock on a record.
mostly due to we cannot reposition a record in R-Tree (with the
nature of splitting)
@param[in]	pcur		cursor
@param[in]	rec		record
@param[in]	index		index
@param[in]	offsets		rec_get_offsets(rec, index)
@param[in]	sel_mode	select mode: SELECT_ORDINARY,
				SELECT_SKIP_LOKCED, or SELECT_NO_WAIT
@param[in]	mode		lock mode
@param[in]	type		LOCK_ORDINARY, LOCK_GAP, or LOC_REC_NOT_GAP
@param[in]	thr		query thread
@param[in]	mtr		mtr
@return DB_SUCCESS, DB_SUCCESS_LOCKED_REC, or error code */
UNIV_INLINE
dberr_t
sel_set_rec_lock(
	btr_pcur_t*		pcur,
	const rec_t*		rec,
	dict_index_t*		index,
	const ulint*		offsets,
	select_mode		sel_mode,
	ulint			mode,
	ulint			type,
	que_thr_t*		thr,
	mtr_t*			mtr)
{
	trx_t*			trx;
	dberr_t			err = DB_SUCCESS;
	const buf_block_t*	block;

	block = btr_pcur_get_block(pcur);

	trx = thr_get_trx(thr);

	if (UT_LIST_GET_LEN(trx->lock.trx_locks) > 10000) {
		if (buf_LRU_buf_pool_running_out()) {

			return(DB_LOCK_TABLE_FULL);
		}
	}

	if (index->is_clustered()) {
		err = lock_clust_rec_read_check_and_lock(
			0, block, rec, index, offsets, sel_mode,
			static_cast<lock_mode>(mode), type, thr);
	} else {

		if (dict_index_is_spatial(index)) {
			if (type == LOCK_GAP || type == LOCK_ORDINARY) {
				ut_ad(0);
				ib::error() << "Incorrectly request GAP lock "
					"on RTree";
				return(DB_SUCCESS);
			}
			err = sel_set_rtr_rec_lock(
				pcur, rec, index, offsets,
				sel_mode, mode, type, thr, mtr);
		} else {
			err = lock_sec_rec_read_check_and_lock(
				0, block, rec, index, offsets, sel_mode,
				static_cast<lock_mode>(mode), type, thr);
		}
	}

	return(err);
}

/*********************************************************************//**
Opens a pcur to a table index. */
static
void
row_sel_open_pcur(
/*==============*/
	plan_t*		plan,		/*!< in: table plan */
	ibool		search_latch_locked,
					/*!< in: TRUE if the thread currently
					has the search latch locked in
					s-mode */
	mtr_t*		mtr)		/*!< in: mtr */
{
	dict_index_t*	index;
	func_node_t*	cond;
	que_node_t*	exp;
	ulint		n_fields;
	ulint		has_search_latch = 0;	/* RW_S_LATCH or 0 */
	ulint		i;

	if (search_latch_locked) {
		has_search_latch = RW_S_LATCH;
	}

	index = plan->index;

	/* Calculate the value of the search tuple: the exact match columns
	get their expressions evaluated when we evaluate the right sides of
	end_conds */

	cond = UT_LIST_GET_FIRST(plan->end_conds);

	while (cond) {
		eval_exp(que_node_get_next(cond->args));

		cond = UT_LIST_GET_NEXT(cond_list, cond);
	}

	if (plan->tuple) {
		n_fields = dtuple_get_n_fields(plan->tuple);

		if (plan->n_exact_match < n_fields) {
			/* There is a non-exact match field which must be
			evaluated separately */

			eval_exp(plan->tuple_exps[n_fields - 1]);
		}

		for (i = 0; i < n_fields; i++) {
			exp = plan->tuple_exps[i];

			dfield_copy_data(dtuple_get_nth_field(plan->tuple, i),
					 que_node_get_val(exp));
		}

		/* Open pcur to the index */

		btr_pcur_open_with_no_init(index, plan->tuple, plan->mode,
					   BTR_SEARCH_LEAF, &plan->pcur,
					   has_search_latch, mtr);
	} else {
		/* Open the cursor to the start or the end of the index
		(FALSE: no init) */

		btr_pcur_open_at_index_side(plan->asc, index, BTR_SEARCH_LEAF,
					    &(plan->pcur), false, 0, mtr);
	}

	ut_ad(plan->n_rows_prefetched == 0);
	ut_ad(plan->n_rows_fetched == 0);
	ut_ad(plan->cursor_at_end == FALSE);

	plan->pcur_is_open = TRUE;
}

/*********************************************************************//**
Restores a stored pcur position to a table index.
@return TRUE if the cursor should be moved to the next record after we
return from this function (moved to the previous, in the case of a
descending cursor) without processing again the current cursor
record */
static
ibool
row_sel_restore_pcur_pos(
/*=====================*/
	plan_t*		plan,	/*!< in: table plan */
	mtr_t*		mtr)	/*!< in: mtr */
{
	ibool	equal_position;
	ulint	relative_position;

	ut_ad(!plan->cursor_at_end);

	relative_position = btr_pcur_get_rel_pos(&(plan->pcur));

	equal_position = btr_pcur_restore_position(BTR_SEARCH_LEAF,
						   &(plan->pcur), mtr);

	/* If the cursor is traveling upwards, and relative_position is

	(1) BTR_PCUR_BEFORE: this is not allowed, as we did not have a lock
	yet on the successor of the page infimum;
	(2) BTR_PCUR_AFTER: btr_pcur_restore_position placed the cursor on the
	first record GREATER than the predecessor of a page supremum; we have
	not yet processed the cursor record: no need to move the cursor to the
	next record;
	(3) BTR_PCUR_ON: btr_pcur_restore_position placed the cursor on the
	last record LESS or EQUAL to the old stored user record; (a) if
	equal_position is FALSE, this means that the cursor is now on a record
	less than the old user record, and we must move to the next record;
	(b) if equal_position is TRUE, then if
	plan->stored_cursor_rec_processed is TRUE, we must move to the next
	record, else there is no need to move the cursor. */

	if (plan->asc) {
		if (relative_position == BTR_PCUR_ON) {

			if (equal_position) {

				return(plan->stored_cursor_rec_processed);
			}

			return(TRUE);
		}

		ut_ad(relative_position == BTR_PCUR_AFTER
		      || relative_position == BTR_PCUR_AFTER_LAST_IN_TREE);

		return(FALSE);
	}

	/* If the cursor is traveling downwards, and relative_position is

	(1) BTR_PCUR_BEFORE: btr_pcur_restore_position placed the cursor on
	the last record LESS than the successor of a page infimum; we have not
	processed the cursor record: no need to move the cursor;
	(2) BTR_PCUR_AFTER: btr_pcur_restore_position placed the cursor on the
	first record GREATER than the predecessor of a page supremum; we have
	processed the cursor record: we should move the cursor to the previous
	record;
	(3) BTR_PCUR_ON: btr_pcur_restore_position placed the cursor on the
	last record LESS or EQUAL to the old stored user record; (a) if
	equal_position is FALSE, this means that the cursor is now on a record
	less than the old user record, and we need not move to the previous
	record; (b) if equal_position is TRUE, then if
	plan->stored_cursor_rec_processed is TRUE, we must move to the previous
	record, else there is no need to move the cursor. */

	if (relative_position == BTR_PCUR_BEFORE
	    || relative_position == BTR_PCUR_BEFORE_FIRST_IN_TREE) {

		return(FALSE);
	}

	if (relative_position == BTR_PCUR_ON) {

		if (equal_position) {

			return(plan->stored_cursor_rec_processed);
		}

		return(FALSE);
	}

	ut_ad(relative_position == BTR_PCUR_AFTER
	      || relative_position == BTR_PCUR_AFTER_LAST_IN_TREE);

	return(TRUE);
}

/*********************************************************************//**
Resets a plan cursor to a closed state. */
UNIV_INLINE
void
plan_reset_cursor(
/*==============*/
	plan_t*	plan)	/*!< in: plan */
{
	plan->pcur_is_open = FALSE;
	plan->cursor_at_end = FALSE;
	plan->n_rows_fetched = 0;
	plan->n_rows_prefetched = 0;
}

/*********************************************************************//**
Tries to do a shortcut to fetch a clustered index record with a unique key,
using the hash index if possible (not always).
@return SEL_FOUND, SEL_EXHAUSTED, SEL_RETRY */
static
ulint
row_sel_try_search_shortcut(
/*========================*/
	sel_node_t*	node,	/*!< in: select node for a consistent read */
	plan_t*		plan,	/*!< in: plan for a unique search in clustered
				index */
	ibool		search_latch_locked,
				/*!< in: whether the search holds latch on
				search system. */
	mtr_t*		mtr)	/*!< in: mtr */
{
	dict_index_t*	index;
	rec_t*		rec;
	mem_heap_t*	heap		= NULL;
	ulint		offsets_[REC_OFFS_NORMAL_SIZE];
	ulint*		offsets		= offsets_;
	ulint		ret;
	rec_offs_init(offsets_);

	index = plan->index;

	ut_ad(node->read_view);
	ut_ad(plan->unique_search);
	ut_ad(!plan->must_get_clust);
#ifdef UNIV_DEBUG
	if (search_latch_locked) {
		ut_ad(rw_lock_own(btr_get_search_latch(index), RW_LOCK_S));
	}
#endif /* UNIV_DEBUG */

	row_sel_open_pcur(plan, search_latch_locked, mtr);

	rec = btr_pcur_get_rec(&(plan->pcur));

	if (!page_rec_is_user_rec(rec)) {

		return(SEL_RETRY);
	}

	ut_ad(plan->mode == PAGE_CUR_GE);

	/* As the cursor is now placed on a user record after a search with
	the mode PAGE_CUR_GE, the up_match field in the cursor tells how many
	fields in the user record matched to the search tuple */

	if (btr_pcur_get_up_match(&(plan->pcur)) < plan->n_exact_match) {

		return(SEL_EXHAUSTED);
	}

	/* This is a non-locking consistent read: if necessary, fetch
	a previous version of the record */

	offsets = rec_get_offsets(rec, index, offsets, ULINT_UNDEFINED, &heap);

	if (index->is_clustered()) {
		if (!lock_clust_rec_cons_read_sees(rec, index, offsets,
						   node->read_view)) {
			ret = SEL_RETRY;
			goto func_exit;
		}
	} else if (!srv_read_only_mode
		   && !lock_sec_rec_cons_read_sees(
			rec, index, node->read_view)) {

		ret = SEL_RETRY;
		goto func_exit;
	}

	/* Test the deleted flag. */

	if (rec_get_deleted_flag(rec, dict_table_is_comp(plan->table))) {

		ret = SEL_EXHAUSTED;
		goto func_exit;
	}

	/* Fetch the columns needed in test conditions.  The index
	record is protected by a page latch that was acquired when
	plan->pcur was positioned.  The latch will not be released
	until mtr_commit(mtr). */

	row_sel_fetch_columns(index, rec, offsets,
			      UT_LIST_GET_FIRST(plan->columns));

	/* Test the rest of search conditions */

	if (!row_sel_test_other_conds(plan)) {

		ret = SEL_EXHAUSTED;
		goto func_exit;
	}

	ut_ad(plan->pcur.latch_mode == BTR_SEARCH_LEAF);

	plan->n_rows_fetched++;
	ret = SEL_FOUND;
func_exit:
	if (UNIV_LIKELY_NULL(heap)) {
		mem_heap_free(heap);
	}
	return(ret);
}

/*********************************************************************//**
Performs a select step.
@return DB_SUCCESS or error code */
static MY_ATTRIBUTE((warn_unused_result))
dberr_t
row_sel(
/*====*/
	sel_node_t*	node,	/*!< in: select node */
	que_thr_t*	thr)	/*!< in: query thread */
{
	dict_index_t*	index;
	plan_t*		plan;
	mtr_t		mtr;
	ibool		moved;
	rec_t*		rec;
	rec_t*		old_vers;
	rec_t*		clust_rec;
	ibool		search_latch_locked;
	ibool		consistent_read;

	/* The following flag becomes TRUE when we are doing a
	consistent read from a non-clustered index and we must look
	at the clustered index to find out the previous delete mark
	state of the non-clustered record: */

	ibool		cons_read_requires_clust_rec	= FALSE;
	ulint		cost_counter			= 0;
	ibool		cursor_just_opened;
	ibool		must_go_to_next;
	ibool		mtr_has_extra_clust_latch	= FALSE;
	/* TRUE if the search was made using
	a non-clustered index, and we had to
	access the clustered record: now &mtr
	contains a clustered index latch, and
	&mtr must be committed before we move
	to the next non-clustered record */
	ulint		found_flag;
	dberr_t		err;
	mem_heap_t*	heap				= NULL;
	ulint		offsets_[REC_OFFS_NORMAL_SIZE];
	ulint*		offsets				= offsets_;
	rec_offs_init(offsets_);

	ut_ad(thr->run_node == node);

	search_latch_locked = FALSE;

	if (node->read_view) {
		/* In consistent reads, we try to do with the hash index and
		not to use the buffer page get. This is to reduce memory bus
		load resulting from semaphore operations. The search latch
		will be s-locked when we access an index with a unique search
		condition, but not locked when we access an index with a
		less selective search condition. */

		consistent_read = TRUE;
	} else {
		consistent_read = FALSE;
	}

table_loop:
	/* TABLE LOOP
	----------
	This is the outer major loop in calculating a join. We come here when
	node->fetch_table changes, and after adding a row to aggregate totals
	and, of course, when this function is called. */

	ut_ad(mtr_has_extra_clust_latch == FALSE);

	plan = sel_node_get_nth_plan(node, node->fetch_table);
	index = plan->index;

	if (plan->n_rows_prefetched > 0) {
		sel_dequeue_prefetched_row(plan);

		goto next_table_no_mtr;
	}

	if (plan->cursor_at_end) {
		/* The cursor has already reached the result set end: no more
		rows to process for this table cursor, as also the prefetch
		stack was empty */

		ut_ad(plan->pcur_is_open);

		goto table_exhausted_no_mtr;
	}

	/* Open a cursor to index, or restore an open cursor position */

	mtr_start(&mtr);

	if (consistent_read && plan->unique_search && !plan->pcur_is_open
	    && !plan->must_get_clust
	    && !plan->table->big_rows) {
		if (!search_latch_locked) {
			rw_lock_s_lock(btr_get_search_latch(index));

			search_latch_locked = TRUE;
		} else if (rw_lock_get_writer(btr_get_search_latch(index))
				== RW_LOCK_X_WAIT) {

			/* There is an x-latch request waiting: release the
			s-latch for a moment; as an s-latch here is often
			kept for some 10 searches before being released,
			a waiting x-latch request would block other threads
			from acquiring an s-latch for a long time, lowering
			performance significantly in multiprocessors. */

			rw_lock_s_unlock(btr_get_search_latch(index));
			rw_lock_s_lock(btr_get_search_latch(index));
		}

		found_flag = row_sel_try_search_shortcut(node, plan,
							 search_latch_locked,
							 &mtr);

		if (found_flag == SEL_FOUND) {

			goto next_table;

		} else if (found_flag == SEL_EXHAUSTED) {

			goto table_exhausted;
		}

		ut_ad(found_flag == SEL_RETRY);

		plan_reset_cursor(plan);

		mtr_commit(&mtr);
		mtr_start(&mtr);
	}

	if (search_latch_locked) {
		rw_lock_s_unlock(btr_get_search_latch(index));

		search_latch_locked = FALSE;
	}

	if (!plan->pcur_is_open) {
		/* Evaluate the expressions to build the search tuple and
		open the cursor */

		row_sel_open_pcur(plan, search_latch_locked, &mtr);

		cursor_just_opened = TRUE;

		/* A new search was made: increment the cost counter */
		cost_counter++;
	} else {
		/* Restore pcur position to the index */

		must_go_to_next = row_sel_restore_pcur_pos(plan, &mtr);

		cursor_just_opened = FALSE;

		if (must_go_to_next) {
			/* We have already processed the cursor record: move
			to the next */

			goto next_rec;
		}
	}

rec_loop:
	/* RECORD LOOP
	-----------
	In this loop we use pcur and try to fetch a qualifying row, and
	also fill the prefetch buffer for this table if n_rows_fetched has
	exceeded a threshold. While we are inside this loop, the following
	holds:
	(1) &mtr is started,
	(2) pcur is positioned and open.

	NOTE that if cursor_just_opened is TRUE here, it means that we came
	to this point right after row_sel_open_pcur. */

	ut_ad(mtr_has_extra_clust_latch == FALSE);

	rec = btr_pcur_get_rec(&(plan->pcur));

	/* PHASE 1: Set a lock if specified */

	if (!node->asc && cursor_just_opened
	    && !page_rec_is_supremum(rec)) {

		/* Do not support "descending search" for Spatial index */
		ut_ad(!dict_index_is_spatial(index));

		/* When we open a cursor for a descending search, we must set
		a next-key lock on the successor record: otherwise it would
		be possible to insert new records next to the cursor position,
		and it might be that these new records should appear in the
		search result set, resulting in the phantom problem. */

		if (!consistent_read) {

			rec_t*	next_rec = page_rec_get_next(rec);
			ulint	lock_type;
			trx_t*	trx;

			trx = thr_get_trx(thr);

			offsets = rec_get_offsets(next_rec, index, offsets,
						  ULINT_UNDEFINED, &heap);

			if (trx->skip_gap_locks()) {

				if (page_rec_is_supremum(next_rec)) {

					goto skip_lock;
				}

				lock_type = LOCK_REC_NOT_GAP;
			} else {
				lock_type = LOCK_ORDINARY;
			}

			err = sel_set_rec_lock(&plan->pcur,
					       next_rec, index, offsets,
					       SELECT_ORDINARY,
					       node->row_lock_mode,
					       lock_type, thr, &mtr);

			switch (err) {
			case DB_SUCCESS_LOCKED_REC:
				err = DB_SUCCESS;
			case DB_SUCCESS:
				break;
			default:
				/* Note that in this case we will store in pcur
				the PREDECESSOR of the record we are waiting
				the lock for */
				goto lock_wait_or_error;
			}
		}
	}

skip_lock:
	if (page_rec_is_infimum(rec)) {

		/* The infimum record on a page cannot be in the result set,
		and neither can a record lock be placed on it: we skip such
		a record. We also increment the cost counter as we may have
		processed yet another page of index. */

		cost_counter++;

		goto next_rec;
	}

	if (!consistent_read) {
		/* Try to place a lock on the index record */

		ulint	lock_type;
		trx_t*	trx;

		offsets = rec_get_offsets(rec, index, offsets,
					  ULINT_UNDEFINED, &heap);

		trx = thr_get_trx(thr);

		if (trx->skip_gap_locks() || dict_index_is_spatial(index)) {

			if (page_rec_is_supremum(rec)) {

				goto next_rec;
			}

			lock_type = LOCK_REC_NOT_GAP;
		} else {
			lock_type = LOCK_ORDINARY;
		}

		err = sel_set_rec_lock(&plan->pcur,
				       rec, index, offsets, SELECT_ORDINARY,
				       node->row_lock_mode, lock_type,
				       thr, &mtr);

		switch (err) {
		case DB_SUCCESS_LOCKED_REC:
			err = DB_SUCCESS;
		case DB_SUCCESS:
			break;
		default:
			goto lock_wait_or_error;
		}
	}

	if (page_rec_is_supremum(rec)) {

		/* A page supremum record cannot be in the result set: skip
		it now when we have placed a possible lock on it */

		goto next_rec;
	}

	ut_ad(page_rec_is_user_rec(rec));

	if (cost_counter > SEL_COST_LIMIT) {

		/* Now that we have placed the necessary locks, we can stop
		for a while and store the cursor position; NOTE that if we
		would store the cursor position BEFORE placing a record lock,
		it might happen that the cursor would jump over some records
		that another transaction could meanwhile insert adjacent to
		the cursor: this would result in the phantom problem. */

		goto stop_for_a_while;
	}

	/* PHASE 2: Check a mixed index mix id if needed */

	if (plan->unique_search && cursor_just_opened) {

		ut_ad(plan->mode == PAGE_CUR_GE);

		/* As the cursor is now placed on a user record after a search
		with the mode PAGE_CUR_GE, the up_match field in the cursor
		tells how many fields in the user record matched to the search
		tuple */

		if (btr_pcur_get_up_match(&(plan->pcur))
		    < plan->n_exact_match) {
			goto table_exhausted;
		}

		/* Ok, no need to test end_conds or mix id */

	}

	/* We are ready to look at a possible new index entry in the result
	set: the cursor is now placed on a user record */

	/* PHASE 3: Get previous version in a consistent read */

	cons_read_requires_clust_rec = FALSE;
	offsets = rec_get_offsets(rec, index, offsets, ULINT_UNDEFINED, &heap);

	if (consistent_read) {
		/* This is a non-locking consistent read: if necessary, fetch
		a previous version of the record */

		if (index->is_clustered()) {

			if (!lock_clust_rec_cons_read_sees(
					rec, index, offsets, node->read_view)) {

				err = row_sel_build_prev_vers(
					node->read_view, index, rec,
					&offsets, &heap, &plan->old_vers_heap,
					&old_vers, &mtr);

				if (err != DB_SUCCESS) {

					goto lock_wait_or_error;
				}

				if (old_vers == NULL) {
					/* The record does not exist
					in our read view. Skip it, but
					first attempt to determine
					whether the index segment we
					are searching through has been
					exhausted. */

					offsets = rec_get_offsets(
						rec, index, offsets,
						ULINT_UNDEFINED, &heap);

					/* Fetch the columns needed in
					test conditions. The clustered
					index record is protected by a
					page latch that was acquired
					by row_sel_open_pcur() or
					row_sel_restore_pcur_pos().
					The latch will not be released
					until mtr_commit(mtr). */

					row_sel_fetch_columns(
						index, rec, offsets,
						UT_LIST_GET_FIRST(
							plan->columns));

					if (!row_sel_test_end_conds(plan)) {

						goto table_exhausted;
					}

					goto next_rec;
				}

				rec = old_vers;
			}
		} else if (!srv_read_only_mode
			   && !lock_sec_rec_cons_read_sees(
				   rec, index, node->read_view)) {

			cons_read_requires_clust_rec = TRUE;
		}
	}

	/* PHASE 4: Test search end conditions and deleted flag */

	/* Fetch the columns needed in test conditions.  The record is
	protected by a page latch that was acquired by
	row_sel_open_pcur() or row_sel_restore_pcur_pos().  The latch
	will not be released until mtr_commit(mtr). */

	row_sel_fetch_columns(index, rec, offsets,
			      UT_LIST_GET_FIRST(plan->columns));

	/* Test the selection end conditions: these can only contain columns
	which already are found in the index, even though the index might be
	non-clustered */

	if (plan->unique_search && cursor_just_opened) {

		/* No test necessary: the test was already made above */

	} else if (!row_sel_test_end_conds(plan)) {

		goto table_exhausted;
	}

	if (rec_get_deleted_flag(rec, dict_table_is_comp(plan->table))
	    && !cons_read_requires_clust_rec) {

		/* The record is delete marked: we can skip it if this is
		not a consistent read which might see an earlier version
		of a non-clustered index record */

		if (plan->unique_search) {

			goto table_exhausted;
		}

		goto next_rec;
	}

	/* PHASE 5: Get the clustered index record, if needed and if we did
	not do the search using the clustered index */

	if (plan->must_get_clust || cons_read_requires_clust_rec) {

		/* It was a non-clustered index and we must fetch also the
		clustered index record */

		err = row_sel_get_clust_rec(node, plan, rec, thr, &clust_rec,
					    &mtr);
		mtr_has_extra_clust_latch = TRUE;

		if (err != DB_SUCCESS) {

			goto lock_wait_or_error;
		}

		/* Retrieving the clustered record required a search:
		increment the cost counter */

		cost_counter++;

		if (clust_rec == NULL) {
			/* The record did not exist in the read view */
			ut_ad(consistent_read);

			goto next_rec;
		}

		if (rec_get_deleted_flag(clust_rec,
					 dict_table_is_comp(plan->table))) {

			/* The record is delete marked: we can skip it */

			goto next_rec;
		}

		if (node->can_get_updated) {

			btr_pcur_store_position(&(plan->clust_pcur), &mtr);
		}
	}

	/* PHASE 6: Test the rest of search conditions */

	if (!row_sel_test_other_conds(plan)) {

		if (plan->unique_search) {

			goto table_exhausted;
		}

		goto next_rec;
	}

	/* PHASE 7: We found a new qualifying row for the current table; push
	the row if prefetch is on, or move to the next table in the join */

	plan->n_rows_fetched++;

	ut_ad(plan->pcur.latch_mode == BTR_SEARCH_LEAF);

	if ((plan->n_rows_fetched <= SEL_PREFETCH_LIMIT)
	    || plan->unique_search || plan->no_prefetch
	    || plan->table->big_rows) {

		/* No prefetch in operation: go to the next table */

		goto next_table;
	}

	sel_enqueue_prefetched_row(plan);

	if (plan->n_rows_prefetched == SEL_MAX_N_PREFETCH) {

		/* The prefetch buffer is now full */

		sel_dequeue_prefetched_row(plan);

		goto next_table;
	}

next_rec:
	ut_ad(!search_latch_locked);

	if (mtr_has_extra_clust_latch) {

		/* We must commit &mtr if we are moving to the next
		non-clustered index record, because we could break the
		latching order if we would access a different clustered
		index page right away without releasing the previous. */

		goto commit_mtr_for_a_while;
	}

	if (node->asc) {
		moved = btr_pcur_move_to_next(&(plan->pcur), &mtr);
	} else {
		moved = btr_pcur_move_to_prev(&(plan->pcur), &mtr);
	}

	if (!moved) {

		goto table_exhausted;
	}

	cursor_just_opened = FALSE;

	/* END OF RECORD LOOP
	------------------ */
	goto rec_loop;

next_table:
	/* We found a record which satisfies the conditions: we can move to
	the next table or return a row in the result set */

	ut_ad(btr_pcur_is_on_user_rec(&plan->pcur));

	if (plan->unique_search && !node->can_get_updated) {

		plan->cursor_at_end = TRUE;
	} else {
		ut_ad(!search_latch_locked);

		plan->stored_cursor_rec_processed = TRUE;

		btr_pcur_store_position(&(plan->pcur), &mtr);
	}

	mtr_commit(&mtr);

	mtr_has_extra_clust_latch = FALSE;

next_table_no_mtr:
	/* If we use 'goto' to this label, it means that the row was popped
	from the prefetched rows stack, and &mtr is already committed */

	if (node->fetch_table + 1 == node->n_tables) {

		sel_eval_select_list(node);

		if (node->is_aggregate) {

			goto table_loop;
		}

		sel_assign_into_var_values(node->into_list, node);

		thr->run_node = que_node_get_parent(node);

		err = DB_SUCCESS;
		goto func_exit;
	}

	node->fetch_table++;

	/* When we move to the next table, we first reset the plan cursor:
	we do not care about resetting it when we backtrack from a table */

	plan_reset_cursor(sel_node_get_nth_plan(node, node->fetch_table));

	goto table_loop;

table_exhausted:
	/* The table cursor pcur reached the result set end: backtrack to the
	previous table in the join if we do not have cached prefetched rows */

	plan->cursor_at_end = TRUE;

	mtr_commit(&mtr);

	mtr_has_extra_clust_latch = FALSE;

	if (plan->n_rows_prefetched > 0) {
		/* The table became exhausted during a prefetch */

		sel_dequeue_prefetched_row(plan);

		goto next_table_no_mtr;
	}

table_exhausted_no_mtr:
	if (node->fetch_table == 0) {
		err = DB_SUCCESS;

		if (node->is_aggregate && !node->aggregate_already_fetched) {

			node->aggregate_already_fetched = TRUE;

			sel_assign_into_var_values(node->into_list, node);

			thr->run_node = que_node_get_parent(node);
		} else {
			node->state = SEL_NODE_NO_MORE_ROWS;

			thr->run_node = que_node_get_parent(node);
		}

		goto func_exit;
	}

	node->fetch_table--;

	goto table_loop;

stop_for_a_while:
	/* Return control for a while to que_run_threads, so that runaway
	queries can be canceled. NOTE that when we come here, we must, in a
	locking read, have placed the necessary (possibly waiting request)
	record lock on the cursor record or its successor: when we reposition
	the cursor, this record lock guarantees that nobody can meanwhile have
	inserted new records which should have appeared in the result set,
	which would result in the phantom problem. */

	ut_ad(!search_latch_locked);

	plan->stored_cursor_rec_processed = FALSE;
	btr_pcur_store_position(&(plan->pcur), &mtr);

	mtr_commit(&mtr);

#ifdef UNIV_DEBUG
	{
		btrsea_sync_check	check(true);

		ut_ad(!sync_check_iterate(check));
	}
#endif /* UNIV_DEBUG */

	err = DB_SUCCESS;
	goto func_exit;

commit_mtr_for_a_while:
	/* Stores the cursor position and commits &mtr; this is used if
	&mtr may contain latches which would break the latching order if
	&mtr would not be committed and the latches released. */

	plan->stored_cursor_rec_processed = TRUE;

	ut_ad(!search_latch_locked);
	btr_pcur_store_position(&(plan->pcur), &mtr);

	mtr_commit(&mtr);

	mtr_has_extra_clust_latch = FALSE;

#ifdef UNIV_DEBUG
	{
		dict_sync_check	check(true);

		ut_ad(!sync_check_iterate(check));
	}
#endif /* UNIV_DEBUG */

	goto table_loop;

lock_wait_or_error:
	/* See the note at stop_for_a_while: the same holds for this case */

	ut_ad(!btr_pcur_is_before_first_on_page(&plan->pcur) || !node->asc);
	ut_ad(!search_latch_locked);

	plan->stored_cursor_rec_processed = FALSE;
	btr_pcur_store_position(&(plan->pcur), &mtr);

	mtr_commit(&mtr);

#ifdef UNIV_DEBUG
	{
		dict_sync_check	check(true);

		ut_ad(!sync_check_iterate(check));
	}
#endif /* UNIV_DEBUG */

func_exit:
	if (search_latch_locked) {
		rw_lock_s_unlock(btr_get_search_latch(index));
	}

	if (heap != NULL) {
		mem_heap_free(heap);
	}
	return(err);
}

/**********************************************************************//**
Performs a select step. This is a high-level function used in SQL execution
graphs.
@return query thread to run next or NULL */
que_thr_t*
row_sel_step(
/*=========*/
	que_thr_t*	thr)	/*!< in: query thread */
{
	sel_node_t*	node;

	ut_ad(thr);

	node = static_cast<sel_node_t*>(thr->run_node);

	ut_ad(que_node_get_type(node) == QUE_NODE_SELECT);

	/* If this is a new time this node is executed (or when execution
	resumes after wait for a table intention lock), set intention locks
	on the tables, or assign a read view */

	if (node->into_list && (thr->prev_node == que_node_get_parent(node))) {

		node->state = SEL_NODE_OPEN;
	}

	if (node->state == SEL_NODE_OPEN) {

		/* It may be that the current session has not yet started
		its transaction, or it has been committed: */

		trx_start_if_not_started_xa(thr_get_trx(thr), false);

		plan_reset_cursor(sel_node_get_nth_plan(node, 0));

		if (node->consistent_read) {
			/* Assign a read view for the query */
			trx_assign_read_view(thr_get_trx(thr));

			if (thr_get_trx(thr)->read_view != NULL) {
				node->read_view = thr_get_trx(thr)->read_view;
			} else {
				node->read_view = NULL;
			}

		} else {
			sym_node_t*	table_node;
			lock_mode	i_lock_mode;

			if (node->set_x_locks) {
				i_lock_mode = LOCK_IX;
			} else {
				i_lock_mode = LOCK_IS;
			}

			for (table_node = node->table_list;
			     table_node != 0;
			     table_node = static_cast<sym_node_t*>(
					que_node_get_next(table_node))) {

				dberr_t	err = lock_table(
					0, table_node->table, i_lock_mode,
					thr);

				if (err != DB_SUCCESS) {
					trx_t*	trx;

					trx = thr_get_trx(thr);
					trx->error_state = err;

					return(NULL);
				}
			}
		}

		/* If this is an explicit cursor, copy stored procedure
		variable values, so that the values cannot change between
		fetches (currently, we copy them also for non-explicit
		cursors) */

		if (node->explicit_cursor
		    && UT_LIST_GET_FIRST(node->copy_variables)) {

			row_sel_copy_input_variable_vals(node);
		}

		node->state = SEL_NODE_FETCH;
		node->fetch_table = 0;

		if (node->is_aggregate) {
			/* Reset the aggregate total values */
			sel_reset_aggregate_vals(node);
		}
	}

	dberr_t	err = row_sel(node, thr);

	/* NOTE! if queries are parallelized, the following assignment may
	have problems; the assignment should be made only if thr is the
	only top-level thr in the graph: */

	thr->graph->last_sel_node = node;

	if (err != DB_SUCCESS) {
		thr_get_trx(thr)->error_state = err;

		return(NULL);
	}

	return(thr);
}

/**********************************************************************//**
Performs a fetch for a cursor.
@return query thread to run next or NULL */
que_thr_t*
fetch_step(
/*=======*/
	que_thr_t*	thr)	/*!< in: query thread */
{
	sel_node_t*	sel_node;
	fetch_node_t*	node;

	ut_ad(thr);

	node = static_cast<fetch_node_t*>(thr->run_node);
	sel_node = node->cursor_def;

	ut_ad(que_node_get_type(node) == QUE_NODE_FETCH);

	if (thr->prev_node != que_node_get_parent(node)) {

		if (sel_node->state != SEL_NODE_NO_MORE_ROWS) {

			if (node->into_list) {
				sel_assign_into_var_values(node->into_list,
							   sel_node);
			} else {
				ibool ret = (*node->func->func)(
					sel_node, node->func->arg);

				if (!ret) {
					sel_node->state
						 = SEL_NODE_NO_MORE_ROWS;
				}
			}
		}

		thr->run_node = que_node_get_parent(node);

		return(thr);
	}

	/* Make the fetch node the parent of the cursor definition for
	the time of the fetch, so that execution knows to return to this
	fetch node after a row has been selected or we know that there is
	no row left */

	sel_node->common.parent = node;

	if (sel_node->state == SEL_NODE_CLOSED) {
		ib::error() << "fetch called on a closed cursor";

		thr_get_trx(thr)->error_state = DB_ERROR;

		return(NULL);
	}

	thr->run_node = sel_node;

	return(thr);
}

/****************************************************************//**
Converts a key value stored in MySQL format to an Innobase dtuple. The last
field of the key value may be just a prefix of a fixed length field: hence
the parameter key_len. But currently we do not allow search keys where the
last field is only a prefix of the full key field len and print a warning if
such appears. A counterpart of this function is
ha_innobase::store_key_val_for_row() in ha_innodb.cc. */
void
row_sel_convert_mysql_key_to_innobase(
/*==================================*/
	dtuple_t*	tuple,		/*!< in/out: tuple where to build;
					NOTE: we assume that the type info
					in the tuple is already according
					to index! */
	byte*		buf,		/*!< in: buffer to use in field
					conversions; NOTE that dtuple->data
					may end up pointing inside buf so
					do not discard that buffer while
					the tuple is being used. See
					row_mysql_store_col_in_innobase_format()
					in the case of DATA_INT */
	ulint		buf_len,	/*!< in: buffer length */
	dict_index_t*	index,		/*!< in: index of the key value */
	const byte*	key_ptr,	/*!< in: MySQL key value */
	ulint		key_len,	/*!< in: MySQL key value length */
	trx_t*		trx)		/*!< in: transaction */
{
	byte*		original_buf	= buf;
	const byte*	original_key_ptr = key_ptr;
	dict_field_t*	field;
	dfield_t*	dfield;
	ulint		data_offset;
	ulint		data_len;
	ulint		data_field_len;
	ibool		is_null;
	const byte*	key_end;
	ulint		n_fields = 0;

	/* For documentation of the key value storage format in MySQL, see
	ha_innobase::store_key_val_for_row() in ha_innodb.cc. */

	key_end = key_ptr + key_len;

	/* Permit us to access any field in the tuple (ULINT_MAX): */

	dtuple_set_n_fields(tuple, ULINT_MAX);

	dfield = dtuple_get_nth_field(tuple, 0);
	field = index->get_field(0);

	if (UNIV_UNLIKELY(dfield_get_type(dfield)->mtype == DATA_SYS)) {
		/* A special case: we are looking for a position in the
		generated clustered index which InnoDB automatically added
		to a table with no primary key: the first and the only
		ordering column is ROW_ID which InnoDB stored to the key_ptr
		buffer. */

		ut_a(key_len == DATA_ROW_ID_LEN);

		dfield_set_data(dfield, key_ptr, DATA_ROW_ID_LEN);

		dtuple_set_n_fields(tuple, 1);

		return;
	}

	while (key_ptr < key_end) {

		ulint	type = dfield_get_type(dfield)->mtype;
		ut_a(field->col->mtype == type);

		data_offset = 0;
		is_null = FALSE;

		if (!(dfield_get_type(dfield)->prtype & DATA_NOT_NULL)) {
			/* The first byte in the field tells if this is
			an SQL NULL value */

			data_offset = 1;

			if (*key_ptr != 0) {
				dfield_set_null(dfield);

				is_null = TRUE;
			}
		}

		/* Calculate data length and data field total length */
		if (DATA_LARGE_MTYPE(type) || DATA_GEOMETRY_MTYPE(type)) {

			/* For R-tree index, data length should be the
			total size of the wkb data.*/
			if (dict_index_is_spatial(index)) {
				ut_ad(DATA_GEOMETRY_MTYPE(type));
				data_len = key_len;
				data_field_len = data_offset + data_len;
			} else {
				/* The key field is a column prefix of a BLOB
				or TEXT, except DATA_POINT of GEOMETRY. */

				ut_a(field->prefix_len > 0
				     || DATA_POINT_MTYPE(type));

				/* MySQL stores the actual data length to the
				first 2 bytes after the optional SQL NULL
				marker byte. The storage format is
				little-endian, that is, the most significant
				byte at a higher address. In UTF-8, MySQL
				seems to reserve field->prefix_len bytes for
				storing this field in the key value buffer,
				even though the actual value only takes data
				len bytes from the start.
				For POINT of GEOMETRY, which has no prefix
				because it's now a fixed length type in
				InnoDB, we have to get DATA_POINT_LEN bytes,
				which is original prefix length of POINT. */

				data_len = key_ptr[data_offset]
					   + 256 * key_ptr[data_offset + 1];
				data_field_len = data_offset + 2
						 + (type == DATA_POINT
						    ? DATA_POINT_LEN
						    : field->prefix_len);

				data_offset += 2;

				/* Now that we know the length, we store the
				column value like it would be a fixed char
				field */
			}


		} else if (field->prefix_len > 0) {
			/* Looks like MySQL pads unused end bytes in the
			prefix with space. Therefore, also in UTF-8, it is ok
			to compare with a prefix containing full prefix_len
			bytes, and no need to take at most prefix_len / 3
			UTF-8 characters from the start.
			If the prefix is used as the upper end of a LIKE
			'abc%' query, then MySQL pads the end with chars
			0xff. TODO: in that case does it any harm to compare
			with the full prefix_len bytes. How do characters
			0xff in UTF-8 behave? */

			data_len = field->prefix_len;
			data_field_len = data_offset + data_len;
		} else {
			data_len = dfield_get_type(dfield)->len;
			data_field_len = data_offset + data_len;
		}

		if ((dtype_get_mysql_type(dfield_get_type(dfield))
		     == DATA_MYSQL_TRUE_VARCHAR)
		    && (type != DATA_INT)) {
			/* In a MySQL key value format, a true VARCHAR is
			always preceded by 2 bytes of a length field.
			dfield_get_type(dfield)->len returns the maximum
			'payload' len in bytes. That does not include the
			2 bytes that tell the actual data length.

			We added the check != DATA_INT to make sure we do
			not treat MySQL ENUM or SET as a true VARCHAR! */

			data_len += 2;
			data_field_len += 2;
		}

		/* Storing may use at most data_len bytes of buf */

		if (UNIV_LIKELY(!is_null)) {
			buf = row_mysql_store_col_in_innobase_format(
					dfield, buf,
					FALSE, /* MySQL key value format col */
					key_ptr + data_offset, data_len,
					dict_table_is_comp(index->table));
			ut_a(buf <= original_buf + buf_len);
		}

		key_ptr += data_field_len;

		if (UNIV_UNLIKELY(key_ptr > key_end)) {
			/* The last field in key was not a complete key field
			but a prefix of it.

			Print a warning about this! HA_READ_PREFIX_LAST does
			not currently work in InnoDB with partial-field key
			value prefixes. Since MySQL currently uses a padding
			trick to calculate LIKE 'abc%' type queries there
			should never be partial-field prefixes in searches. */

			ib::warn() << "Using a partial-field key prefix in"
				" search, index " << index->name
				<< " of table " << index->table->name
				<< ". Last data field length "
				<< data_field_len << " bytes, key ptr now"
				" exceeds key end by " << (key_ptr - key_end)
				<< " bytes. Key value in the MySQL format:";

			ut_print_buf(stderr, original_key_ptr, key_len);
			putc('\n', stderr);

			if (!is_null) {
				ulint	len = dfield_get_len(dfield);
				dfield_set_len(dfield, len
					       - (ulint) (key_ptr - key_end));
			}
			ut_ad(0);
		}

		n_fields++;
		field++;
		dfield++;
	}

	ut_a(buf <= original_buf + buf_len);

	/* We set the length of tuple to n_fields: we assume that the memory
	area allocated for it is big enough (usually bigger than n_fields). */

	dtuple_set_n_fields(tuple, n_fields);
}

/**************************************************************//**
Stores the row id to the prebuilt struct. */
static
void
row_sel_store_row_id_to_prebuilt(
/*=============================*/
	row_prebuilt_t*		prebuilt,	/*!< in/out: prebuilt */
	const rec_t*		index_rec,	/*!< in: record */
	const dict_index_t*	index,		/*!< in: index of the record */
	const ulint*		offsets)	/*!< in: rec_get_offsets
						(index_rec, index) */
{
	const byte*	data;
	ulint		len;

	ut_ad(rec_offs_validate(index_rec, index, offsets));

	data = rec_get_nth_field(
		index_rec, offsets, index->get_sys_col_pos(DATA_ROW_ID), &len);

	if (UNIV_UNLIKELY(len != DATA_ROW_ID_LEN)) {

		ib::error() << "Row id field is wrong length " << len << " in"
			" index " << index->name
			<< " of table " << index->table->name
			<< ", Field number "
			<< index->get_sys_col_pos(DATA_ROW_ID)
			<< ", record:";

		rec_print_new(stderr, index_rec, offsets);
		putc('\n', stderr);
		ut_error;
	}

	ut_memcpy(prebuilt->row_id, data, len);
}

#ifdef UNIV_DEBUG
/** Convert a non-SQL-NULL field from Innobase format to MySQL format. */
# define row_sel_field_store_in_mysql_format(dest,templ,idx,field,src,len,sec) \
	row_sel_field_store_in_mysql_format_func(dest,templ,idx,field,src,len,sec)
#else /* UNIV_DEBUG */
/** Convert a non-SQL-NULL field from Innobase format to MySQL format. */
# define row_sel_field_store_in_mysql_format(dest,templ,idx,field,src,len,sec) \
	row_sel_field_store_in_mysql_format_func(dest,templ,src,len)
#endif /* UNIV_DEBUG */

/** Stores a non-SQL-NULL field in the MySQL format. The counterpart of this
function is row_mysql_store_col_in_innobase_format() in row0mysql.cc.
@param[in,out] dest		buffer where to store; NOTE
				that BLOBs are not in themselves stored
				here: the caller must allocate and copy
				the BLOB into buffer before, and pass
				the pointer to the BLOB in 'data'
@param[in]	templ		MySQL column template. Its following fields
				are referenced: type, is_unsigned, mysql_col_len,
				mbminlen, mbmaxlen
@param[in]	index		InnoDB index
@param[in]	field_no	templ->rec_field_no or templ->clust_rec_field_no
				or templ->icp_rec_field_no
@param[in]	data		data to store
@param[in]	len		length of the data
@param[in]	sec_field	secondary index field no if the secondary index
				record but the prebuilt template is in
				clustered index format and used only for end
				range comparison. */
void
row_sel_field_store_in_mysql_format_func(
	byte*				dest,
	const mysql_row_templ_t*	templ,
#ifdef UNIV_DEBUG
	const dict_index_t*		index,
	ulint				field_no,
#endif /* UNIV_DEBUG */
	const byte*			data,
	ulint				len
#ifdef UNIV_DEBUG
	,ulint				sec_field
#endif /* UNIV_DEBUG */
	)
{
	byte*			ptr;
#ifdef UNIV_DEBUG
	const dict_field_t*	field
		= templ->is_virtual ? NULL : index->get_field(field_no);

	bool	clust_templ_for_sec = (sec_field != ULINT_UNDEFINED);
#endif /* UNIV_DEBUG */

	ut_ad(len != UNIV_SQL_NULL);
	UNIV_MEM_ASSERT_RW(data, len);
	UNIV_MEM_ASSERT_W(dest, templ->mysql_col_len);
	UNIV_MEM_INVALID(dest, templ->mysql_col_len);

	switch (templ->type) {
		const byte*	field_end;
		byte*		pad;
	case DATA_INT:
		/* Convert integer data from Innobase to a little-endian
		format, sign bit restored to normal */

		ptr = dest + len;

		for (;;) {
			ptr--;
			*ptr = *data;
			if (ptr == dest) {
				break;
			}
			data++;
		}

		if (!templ->is_unsigned) {
			dest[len - 1] = (byte) (dest[len - 1] ^ 128);
		}

		ut_ad(templ->mysql_col_len == len);
		break;

	case DATA_VARCHAR:
	case DATA_VARMYSQL:
	case DATA_BINARY:
		field_end = dest + templ->mysql_col_len;

		if (templ->mysql_type == DATA_MYSQL_TRUE_VARCHAR) {
			/* This is a >= 5.0.3 type true VARCHAR. Store the
			length of the data to the first byte or the first
			two bytes of dest. */

			dest = row_mysql_store_true_var_len(
				dest, len, templ->mysql_length_bytes);
			/* Copy the actual data. Leave the rest of the
			buffer uninitialized. */
			memcpy(dest, data, len);
			break;
		}

		/* Copy the actual data */
		ut_memcpy(dest, data, len);

		/* Pad with trailing spaces. */

		pad = dest + len;

		ut_ad(templ->mbminlen <= templ->mbmaxlen);

		/* We treat some Unicode charset strings specially. */
		switch (templ->mbminlen) {
		case 4:
			/* InnoDB should never have stripped partial
			UTF-32 characters. */
			ut_a(!(len & 3));
			break;
		case 2:
			/* A space char is two bytes,
			0x0020 in UCS2 and UTF-16 */

			if (UNIV_UNLIKELY(len & 1)) {
				/* A 0x20 has been stripped from the column.
				Pad it back. */

				if (pad < field_end) {
					*pad++ = 0x20;
				}
			}
		}

		row_mysql_pad_col(templ->mbminlen, pad, field_end - pad);
		break;

	case DATA_BLOB:
		/* Store a pointer to the BLOB buffer to dest: the BLOB was
		already copied to the buffer in row_sel_store_mysql_rec */

		row_mysql_store_blob_ref(dest, templ->mysql_col_len, data,
					 len);
		break;

	case DATA_POINT:
	case DATA_VAR_POINT:
	case DATA_GEOMETRY:
		/* We store all geometry data as BLOB data at server layer. */
		row_mysql_store_geometry(dest, templ->mysql_col_len, data, len);
		break;

	case DATA_MYSQL:
		memcpy(dest, data, len);

		ut_ad(templ->mysql_col_len >= len);
		ut_ad(templ->mbmaxlen >= templ->mbminlen);

		/* If field_no equals to templ->icp_rec_field_no,
		we are examining a row pointed by "icp_rec_field_no".
		There is possibility that icp_rec_field_no refers to
		a field in a secondary index while templ->rec_field_no
		points to field in a primary index. The length
		should still be equal, unless the field pointed
		by icp_rec_field_no has a prefix */
		ut_ad(templ->mbmaxlen > templ->mbminlen
		      || templ->mysql_col_len == len
		      || (field_no == templ->icp_rec_field_no
			  && field->prefix_len > 0));

		/* The following assertion would fail for old tables
		containing UTF-8 ENUM columns due to Bug #9526. */
		ut_ad(!templ->mbmaxlen
		      || !(templ->mysql_col_len % templ->mbmaxlen));
		ut_ad(len * templ->mbmaxlen >= templ->mysql_col_len
		      || (field_no == templ->icp_rec_field_no
			  && field->prefix_len > 0));
		ut_ad(templ->is_virtual
		      || !(field->prefix_len % templ->mbmaxlen));

		if (templ->mbminlen == 1 && templ->mbmaxlen != 1) {
			/* Pad with spaces. This undoes the stripping
			done in row0mysql.cc, function
			row_mysql_store_col_in_innobase_format(). */

			memset(dest + len, 0x20, templ->mysql_col_len - len);
		}
		break;

	default:
#ifdef UNIV_DEBUG
	case DATA_SYS_CHILD:
	case DATA_SYS:
		/* These column types should never be shipped to MySQL. */
		ut_ad(0);

	case DATA_CHAR:
	case DATA_FIXBINARY:
	case DATA_FLOAT:
	case DATA_DOUBLE:
	case DATA_DECIMAL:
		/* Above are the valid column types for MySQL data. */
#endif /* UNIV_DEBUG */

		/* If sec_field value is present then mapping of
		secondary index records to clustered index template
		happens for end range comparison. So length can
		vary according to secondary index record length. */
		ut_ad((templ->is_virtual && !field)
		      || (field && field->prefix_len
				? field->prefix_len == len
				: clust_templ_for_sec ?
					1 : templ->mysql_col_len == len));
		memcpy(dest, data, len);
	}
}

#ifdef UNIV_DEBUG
/** Convert a field from Innobase format to MySQL format. */
# define row_sel_store_mysql_field(m,p,r,i,o,f,t,s) \
	row_sel_store_mysql_field_func(m,p,r,i,o,f,t,s)
#else /* UNIV_DEBUG */
/** Convert a field from Innobase format to MySQL format. */
# define row_sel_store_mysql_field(m,p,r,i,o,f,t,s) \
	row_sel_store_mysql_field_func(m,p,r,o,f,t,s)
#endif /* UNIV_DEBUG */
/** Convert a field in the Innobase format to a field in the MySQL format.
@param[out]	mysql_rec		record in the MySQL format
@param[in,out]	prebuilt		prebuilt struct
@param[in]	rec			InnoDB record; must be protected
					by a page latch
@param[in]	index			index of rec
@param[in]	offsets			array returned by rec_get_offsets()
@param[in]	field_no		templ->rec_field_no or
					templ->clust_rec_field_no
					or templ->icp_rec_field_no
					or sec field no if clust_templ_for_sec
					is TRUE
@param[in]	templ			row template
@param[in]	sec_field_no		secondary index field no if the
					secondary index record but the
					prebuilt template is in clustered index
					format and used only for end
					range comparison. */
static MY_ATTRIBUTE((warn_unused_result))
ibool
row_sel_store_mysql_field_func(
	byte*			mysql_rec,
	row_prebuilt_t*		prebuilt,
	const rec_t*		rec,
#ifdef UNIV_DEBUG
	const dict_index_t*	index,
#endif /* UNIV_DEBUG */
	const ulint*		offsets,
	ulint			field_no,
	const mysql_row_templ_t*templ,
	ulint			sec_field_no)
{
	DBUG_ENTER("row_sel_store_mysql_field_func");

	const byte*	data;
	ulint		len;
	ulint		clust_field_no = 0;
	bool		clust_templ_for_sec = (sec_field_no != ULINT_UNDEFINED);

	ut_ad(prebuilt->default_rec);
	ut_ad(templ);
	ut_ad(templ >= prebuilt->mysql_template);
	ut_ad(templ < &prebuilt->mysql_template[prebuilt->n_template]);
	ut_ad(clust_templ_for_sec
	      || field_no == templ->clust_rec_field_no
	      || field_no == templ->rec_field_no
	      || field_no == templ->icp_rec_field_no);
	ut_ad(rec_offs_validate(rec,
		clust_templ_for_sec == true ? prebuilt->index : index, offsets));

	/* If sec_field_no is present then extract the data from record
	using secondary field no. */
	if (clust_templ_for_sec) {
		clust_field_no = field_no;
		field_no = sec_field_no;
	}

	if (UNIV_UNLIKELY(rec_offs_nth_extern(offsets, field_no))) {

		mem_heap_t*	heap;
		/* Copy an externally stored field to a temporary heap */

		ut_a(!prebuilt->trx->has_search_latch);
		ut_ad(field_no == templ->clust_rec_field_no);
		ut_ad(templ->type != DATA_POINT);

		if (DATA_LARGE_MTYPE(templ->type)) {
			if (prebuilt->blob_heap == NULL) {
				prebuilt->blob_heap = mem_heap_create(
					UNIV_PAGE_SIZE);
			}

			heap = prebuilt->blob_heap;
		} else {
			heap = mem_heap_create(UNIV_PAGE_SIZE);
		}

		/* NOTE: if we are retrieving a big BLOB, we may
		already run out of memory in the next call, which
		causes an assert */

		data = lob::btr_rec_copy_externally_stored_field(
			rec, offsets,
			dict_table_page_size(prebuilt->table),
			field_no, &len, dict_index_is_sdi(index), heap);

		if (UNIV_UNLIKELY(!data)) {
			/* The externally stored field was not written
			yet. This record should only be seen by
			trx_rollback_or_clean_all_recovered() or any
			TRX_ISO_READ_UNCOMMITTED transactions. */

			if (heap != prebuilt->blob_heap) {
				mem_heap_free(heap);
			}

			ut_a(prebuilt->trx->isolation_level
			     == TRX_ISO_READ_UNCOMMITTED);
			DBUG_RETURN(FALSE);
		}

		ut_a(len != UNIV_SQL_NULL);

		row_sel_field_store_in_mysql_format(
			mysql_rec + templ->mysql_col_offset,
			templ, index, field_no, data, len, ULINT_UNDEFINED);

		if (heap != prebuilt->blob_heap) {
			mem_heap_free(heap);
		}
	} else {
		/* Field is stored in the row. */

		data = rec_get_nth_field(rec, offsets, field_no, &len);

		if (len == UNIV_SQL_NULL) {
			/* MySQL assumes that the field for an SQL
			NULL value is set to the default value. */
			ut_ad(templ->mysql_null_bit_mask);

			UNIV_MEM_ASSERT_RW(prebuilt->default_rec
					   + templ->mysql_col_offset,
					   templ->mysql_col_len);
			mysql_rec[templ->mysql_null_byte_offset]
				|= (byte) templ->mysql_null_bit_mask;
			memcpy(mysql_rec + templ->mysql_col_offset,
			       (const byte*) prebuilt->default_rec
			       + templ->mysql_col_offset,
			       templ->mysql_col_len);
			DBUG_RETURN(TRUE);
		}

		if (DATA_LARGE_MTYPE(templ->type)
		    || DATA_GEOMETRY_MTYPE(templ->type)) {

			/* It is a BLOB field locally stored in the
			InnoDB record: we MUST copy its contents to
			prebuilt->blob_heap here because
			row_sel_field_store_in_mysql_format() stores a
			pointer to the data, and the data passed to us
			will be invalid as soon as the
			mini-transaction is committed and the page
			latch on the clustered index page is
			released.
			For DATA_POINT, it's stored like CHAR in InnoDB,
			but it should be a BLOB field in MySQL layer. So we
			still treated it as BLOB here. */

			if (prebuilt->blob_heap == NULL) {
				prebuilt->blob_heap = mem_heap_create(
					UNIV_PAGE_SIZE);
				DBUG_PRINT("anna", ("blob_heap allocated: %p",
						    prebuilt->blob_heap));
			}

			data = static_cast<byte*>(
				mem_heap_dup(prebuilt->blob_heap, data, len));
		}

		/* Reassign the clustered index field no. */
		if (clust_templ_for_sec) {
			field_no = clust_field_no;
		}

		row_sel_field_store_in_mysql_format(
			mysql_rec + templ->mysql_col_offset,
			templ, index, field_no, data, len, sec_field_no);
	}

	ut_ad(len != UNIV_SQL_NULL);

	if (templ->mysql_null_bit_mask) {
		/* It is a nullable column with a non-NULL
		value */
		mysql_rec[templ->mysql_null_byte_offset]
			&= ~(byte) templ->mysql_null_bit_mask;
	}

	DBUG_RETURN(TRUE);
}

/** Convert a row in the Innobase format to a row in the MySQL format.
Note that the template in prebuilt may advise us to copy only a few
columns to mysql_rec, other columns are left blank. All columns may not
be needed in the query.
@param[out]	mysql_rec		row in the MySQL format
@param[in]	prebuilt		prebuilt structure
@param[in]	rec			Innobase record in the index
					which was described in prebuilt's
					template, or in the clustered index;
					must be protected by a page latch
@param[in]	vrow			virtual columns
@param[in]	rec_clust		TRUE if rec is in the clustered index
					instead of prebuilt->index
@param[in]	index			index of rec
@param[in]	offsets			array returned by rec_get_offsets(rec)
@param[in]	clust_templ_for_sec	TRUE if rec belongs to secondary index
					but the prebuilt->template is in
					clustered index format and it
					is used only for end range comparison
@return TRUE on success, FALSE if not all columns could be retrieved */
static MY_ATTRIBUTE((warn_unused_result))
ibool
row_sel_store_mysql_rec(
	byte*		mysql_rec,
	row_prebuilt_t*	prebuilt,
	const rec_t*	rec,
	const dtuple_t*	vrow,
	ibool		rec_clust,
	const dict_index_t* index,
	const ulint*	offsets,
	bool		clust_templ_for_sec)
{
	ulint			i;
	std::vector<ulint>	template_col;

	DBUG_ENTER("row_sel_store_mysql_rec");

	ut_ad(rec_clust || index == prebuilt->index);
	ut_ad(!rec_clust || index->is_clustered());

	if (UNIV_LIKELY_NULL(prebuilt->blob_heap)) {
		row_mysql_prebuilt_free_blob_heap(prebuilt);
	}

	if (clust_templ_for_sec) {
		/* Store all clustered index field of
		secondary index record. */
		for (i = 0; i < dict_index_get_n_fields(
				prebuilt->index); i++) {
			ulint	sec_field = dict_index_get_nth_field_pos(
				index, prebuilt->index, i);
			template_col.push_back(sec_field);
		}
	}

	for (i = 0; i < prebuilt->n_template; i++) {
		const mysql_row_templ_t*templ = &prebuilt->mysql_template[i];

		if (templ->is_virtual && index->is_clustered()) {

			/* Skip virtual columns if it is not a covered
			search or virtual key read is not requested. */
			if (!dict_index_has_virtual(prebuilt->index)
			    || (!prebuilt->read_just_key
				&& !prebuilt->m_read_virtual_key)
			    || !rec_clust) {
				continue;
			}

			dict_v_col_t*   col;
			col = dict_table_get_nth_v_col(
				index->table, templ->clust_rec_field_no);

			ut_ad(vrow);

			const dfield_t* dfield = dtuple_get_nth_v_field(
				vrow, col->v_pos);

			/* If this is a partitioned table, it might request
			InnoDB to fill out virtual column data for serach
			index key values while other non key columns are also
			getting selected. The non-key virtual columns may
			not be materialized and we should skip them. */
			if (dfield_get_type(dfield)->mtype == DATA_MISSING) {

				ut_ad(prebuilt->m_read_virtual_key);

				/* If it is part of index key the data should
				have been materialized. */
				ut_ad(prebuilt->index->get_col_pos(col->v_pos,
					false, true) == ULINT_UNDEFINED);

				continue;
			}

			if (dfield->len == UNIV_SQL_NULL) {
				mysql_rec[templ->mysql_null_byte_offset]
				|= (byte) templ->mysql_null_bit_mask;
				memcpy(mysql_rec
				+ templ->mysql_col_offset,
				(const byte*) prebuilt->default_rec
				+ templ->mysql_col_offset,
				templ->mysql_col_len);
			} else {
				row_sel_field_store_in_mysql_format(
				mysql_rec + templ->mysql_col_offset,
				templ, index, templ->clust_rec_field_no,
				(const byte*)dfield->data, dfield->len,
				ULINT_UNDEFINED);
				if (templ->mysql_null_bit_mask) {
					mysql_rec[
					templ->mysql_null_byte_offset]
					&= ~(byte) templ->mysql_null_bit_mask;
				}
			}

			continue;
		}

		ulint		field_no
			= rec_clust
			? templ->clust_rec_field_no
			: templ->rec_field_no;

		ulint		sec_field_no = ULINT_UNDEFINED;

		/* We should never deliver column prefixes to MySQL,
		except for evaluating innobase_index_cond(). */
		ut_ad(index->get_field(field_no)->prefix_len == 0);

		if (clust_templ_for_sec) {

			std::vector<ulint>::iterator	it;

			it = std::find(template_col.begin(),
				       template_col.end(), field_no);

			if (it == template_col.end()) {
				continue;
			}

			ut_ad(templ->rec_field_no == templ->clust_rec_field_no);

			sec_field_no = it - template_col.begin();
		}

		if (!row_sel_store_mysql_field(mysql_rec, prebuilt,
					       rec, index, offsets,
					       field_no, templ,
					       sec_field_no)) {

			DBUG_RETURN(FALSE);
		}
	}

	/* FIXME: We only need to read the doc_id if an FTS indexed
	column is being updated.
	NOTE, the record can be cluster or secondary index record.
	if secondary index is used then FTS_DOC_ID column should be part
	of this index. */
	if (dict_table_has_fts_index(prebuilt->table)) {
		if (index->is_clustered()
		    || prebuilt->fts_doc_id_in_read_set) {
			prebuilt->fts_doc_id = fts_get_doc_id_from_rec(
				prebuilt->table, rec, index, NULL);
		}
	}

	DBUG_RETURN(TRUE);
}

/*********************************************************************//**
Builds a previous version of a clustered index record for a consistent read
@return DB_SUCCESS or error code */
static MY_ATTRIBUTE((warn_unused_result))
dberr_t
row_sel_build_prev_vers_for_mysql(
/*==============================*/
	ReadView*	read_view,	/*!< in: read view */
	dict_index_t*	clust_index,	/*!< in: clustered index */
	row_prebuilt_t*	prebuilt,	/*!< in: prebuilt struct */
	const rec_t*	rec,		/*!< in: record in a clustered index */
	ulint**		offsets,	/*!< in/out: offsets returned by
					rec_get_offsets(rec, clust_index) */
	mem_heap_t**	offset_heap,	/*!< in/out: memory heap from which
					the offsets are allocated */
	rec_t**		old_vers,	/*!< out: old version, or NULL if the
					record does not exist in the view:
					i.e., it was freshly inserted
					afterwards */
	const dtuple_t**vrow,		/*!< out: dtuple to hold old virtual
					column data */
	mtr_t*		mtr)		/*!< in: mtr */
{
	dberr_t	err;

	if (prebuilt->old_vers_heap) {
		mem_heap_empty(prebuilt->old_vers_heap);
	} else {
		prebuilt->old_vers_heap = mem_heap_create(200);
	}

	err = row_vers_build_for_consistent_read(
		rec, mtr, clust_index, offsets, read_view, offset_heap,
		prebuilt->old_vers_heap, old_vers, vrow);
	return(err);
}

/*********************************************************************//**
Retrieves the clustered index record corresponding to a record in a
non-clustered index. Does the necessary locking. Used in the MySQL
interface.
@return DB_SUCCESS, DB_SUCCESS_LOCKED_REC, or error code */
static MY_ATTRIBUTE((warn_unused_result))
dberr_t
row_sel_get_clust_rec_for_mysql(
/*============================*/
	row_prebuilt_t*	prebuilt,/*!< in: prebuilt struct in the handle */
	dict_index_t*	sec_index,/*!< in: secondary index where rec resides */
	const rec_t*	rec,	/*!< in: record in a non-clustered index; if
				this is a locking read, then rec is not
				allowed to be delete-marked, and that would
				not make sense either */
	que_thr_t*	thr,	/*!< in: query thread */
	const rec_t**	out_rec,/*!< out: clustered record or an old version of
				it, NULL if the old version did not exist
				in the read view, i.e., it was a fresh
				inserted version */
	ulint**		offsets,/*!< in: offsets returned by
				rec_get_offsets(rec, sec_index);
				out: offsets returned by
				rec_get_offsets(out_rec, clust_index) */
	mem_heap_t**	offset_heap,/*!< in/out: memory heap from which
				the offsets are allocated */
	const dtuple_t**vrow,	/*!< out: virtual column to fill */
	mtr_t*		mtr)	/*!< in: mtr used to get access to the
				non-clustered record; the same mtr is used to
				access the clustered index */
{
	dict_index_t*	clust_index;
	const rec_t*	clust_rec;
	rec_t*		old_vers;
	dberr_t		err;
	trx_t*		trx;

	*out_rec = NULL;
	trx = thr_get_trx(thr);

	row_build_row_ref_in_tuple(prebuilt->clust_ref, rec,
				   sec_index, *offsets, trx);

	clust_index = sec_index->table->first_index();

	btr_pcur_open_with_no_init(clust_index, prebuilt->clust_ref,
				   PAGE_CUR_LE, BTR_SEARCH_LEAF,
				   prebuilt->clust_pcur, 0, mtr);

	clust_rec = btr_pcur_get_rec(prebuilt->clust_pcur);

	prebuilt->clust_pcur->trx_if_known = trx;

	/* Note: only if the search ends up on a non-infimum record is the
	low_match value the real match to the search tuple */

	if (!page_rec_is_user_rec(clust_rec)
	    || btr_pcur_get_low_match(prebuilt->clust_pcur)
	    < dict_index_get_n_unique(clust_index)) {
		btr_cur_t*	btr_cur = btr_pcur_get_btr_cur(prebuilt->pcur);

		/* If this is a spatial index scan, and we are reading
		from a shadow buffer, the record could be already
		deleted (due to rollback etc.). So get the original
		page and verify that */
		if  (dict_index_is_spatial(sec_index)
		     && btr_cur->rtr_info->matches
		     && (page_align(rec)
			== btr_cur->rtr_info->matches->block.frame
			|| rec != btr_pcur_get_rec(prebuilt->pcur))) {
#ifdef UNIV_DEBUG
			rtr_info_t*	rtr_info = btr_cur->rtr_info;
			mutex_enter(&rtr_info->matches->rtr_match_mutex);
			/* The page could be deallocated (by rollback etc.) */
			if (!rtr_info->matches->valid) {
				mutex_exit(&rtr_info->matches->rtr_match_mutex);
				clust_rec = NULL;

                                err = DB_SUCCESS;
                                goto func_exit;
			}
			mutex_exit(&rtr_info->matches->rtr_match_mutex);

			if (rec_get_deleted_flag(rec,
                                          dict_table_is_comp(sec_index->table))
                                  && prebuilt->select_lock_type == LOCK_NONE) {

				clust_rec = NULL;

				err = DB_SUCCESS;
				goto func_exit;
			}

			if (rec != btr_pcur_get_rec(prebuilt->pcur)) {
				clust_rec = NULL;

                                err = DB_SUCCESS;
                                goto func_exit;
			}

			page_no_t	page_no = page_get_page_no(
						btr_pcur_get_page(
							prebuilt->pcur));

			page_id_t	page_id(dict_index_get_space(sec_index),
						page_no);

			buf_block_t*	block = buf_page_get_gen(
				page_id,
				dict_table_page_size(sec_index->table),
				RW_NO_LATCH, NULL, BUF_GET,
				__FILE__, __LINE__, mtr);

			mem_heap_t*	heap = mem_heap_create(256);
			dtuple_t*       tuple = dict_index_build_data_tuple(
				sec_index, const_cast<rec_t*>(rec),
				dict_index_get_n_fields(sec_index), heap);;
			page_cur_t     page_cursor;

		        ulint		low_match = page_cur_search(
						block, sec_index, tuple,
						PAGE_CUR_LE, &page_cursor);

			ut_ad(low_match < dtuple_get_n_fields_cmp(tuple));
			mem_heap_free(heap);
			clust_rec = NULL;

			err = DB_SUCCESS;
			goto func_exit;
#endif /* UNIV_DEBUG */
		} else if (!rec_get_deleted_flag(rec,
					  dict_table_is_comp(sec_index->table))
		    || prebuilt->select_lock_type != LOCK_NONE) {
			/* In a rare case it is possible that no clust
			rec is found for a delete-marked secondary index
			record: if in row0umod.cc in
			row_undo_mod_remove_clust_low() we have already removed
			the clust rec, while purge is still cleaning and
			removing secondary index records associated with
			earlier versions of the clustered index record.
			In that case we know that the clustered index
			record did not exist in the read view of trx. */
			ib::error() << "Clustered record for sec rec not found"
				" index " << sec_index->name
				<< " of table " << sec_index->table->name;

			fputs("InnoDB: sec index record ", stderr);
			rec_print(stderr, rec, sec_index);
			fputs("\n"
			      "InnoDB: clust index record ", stderr);
			rec_print(stderr, clust_rec, clust_index);
			putc('\n', stderr);
			trx_print(stderr, trx, 600);
			fputs("\n"
			      "InnoDB: Submit a detailed bug report"
			      " to http://bugs.mysql.com\n", stderr);
			ut_ad(0);
		}

		clust_rec = NULL;

		err = DB_SUCCESS;
		goto func_exit;
	}

	*offsets = rec_get_offsets(clust_rec, clust_index, *offsets,
				   ULINT_UNDEFINED, offset_heap);

	if (prebuilt->select_lock_type != LOCK_NONE) {
		/* Try to place a lock on the index record; we are searching
		the clust rec with a unique condition, hence
		we set a LOCK_REC_NOT_GAP type lock */

		err = lock_clust_rec_read_check_and_lock(
			0, btr_pcur_get_block(prebuilt->clust_pcur),
			clust_rec, clust_index, *offsets,
			prebuilt->select_mode,
			static_cast<lock_mode>(prebuilt->select_lock_type),
			LOCK_REC_NOT_GAP,
			thr);

		switch (err) {
		case DB_SUCCESS:
		case DB_SUCCESS_LOCKED_REC:
			break;
		default:
			goto err_exit;
		}
	} else {
		/* This is a non-locking consistent read: if necessary, fetch
		a previous version of the record */

		old_vers = NULL;

		/* If the isolation level allows reading of uncommitted data,
		then we never look for an earlier version */

		if (trx->isolation_level > TRX_ISO_READ_UNCOMMITTED
		    && !lock_clust_rec_cons_read_sees(
			    clust_rec, clust_index, *offsets,
			    trx_get_read_view(trx))) {

			/* The following call returns 'offsets' associated with
			'old_vers' */
			err = row_sel_build_prev_vers_for_mysql(
				trx->read_view, clust_index, prebuilt,
				clust_rec, offsets, offset_heap, &old_vers,
				vrow, mtr);

			if (err != DB_SUCCESS || old_vers == NULL) {

				goto err_exit;
			}

			clust_rec = old_vers;
		}

		/* If we had to go to an earlier version of row or the
		secondary index record is delete marked, then it may be that
		the secondary index record corresponding to clust_rec
		(or old_vers) is not rec; in that case we must ignore
		such row because in our snapshot rec would not have existed.
		Remember that from rec we cannot see directly which transaction
		id corresponds to it: we have to go to the clustered index
		record. A query where we want to fetch all rows where
		the secondary index value is in some interval would return
		a wrong result if we would not drop rows which we come to
		visit through secondary index records that would not really
		exist in our snapshot. */

		/* And for spatial index, since the rec is from shadow buffer,
		so we need to check if it's exactly match the clust_rec. */
		if (clust_rec
		    && (old_vers
			|| trx->isolation_level <= TRX_ISO_READ_UNCOMMITTED
			|| dict_index_is_spatial(sec_index)
			|| rec_get_deleted_flag(rec, dict_table_is_comp(
							sec_index->table)))
		    && !row_sel_sec_rec_is_for_clust_rec(
			    rec, sec_index, clust_rec, clust_index, thr)) {
			clust_rec = NULL;
		}

		err = DB_SUCCESS;
	}

func_exit:
	*out_rec = clust_rec;

	/* Store the current position if select_lock_type is not
	LOCK_NONE or if we are scanning using InnoDB APIs */
	if (prebuilt->select_lock_type != LOCK_NONE
	    || prebuilt->innodb_api) {
		/* We may use the cursor in update or in unlock_row():
		store its position */

		btr_pcur_store_position(prebuilt->clust_pcur, mtr);
	}

err_exit:
	return(err);
}

/********************************************************************//**
Restores cursor position after it has been stored. We have to take into
account that the record cursor was positioned on may have been deleted.
Then we may have to move the cursor one step up or down.
@return TRUE if we may need to process the record the cursor is now
positioned on (i.e. we should not go to the next record yet) */
static
ibool
sel_restore_position_for_mysql(
/*===========================*/
	ibool*		same_user_rec,	/*!< out: TRUE if we were able to restore
					the cursor on a user record with the
					same ordering prefix in in the
					B-tree index */
	ulint		latch_mode,	/*!< in: latch mode wished in
					restoration */
	btr_pcur_t*	pcur,		/*!< in: cursor whose position
					has been stored */
	ibool		moves_up,	/*!< in: TRUE if the cursor moves up
					in the index */
	mtr_t*		mtr)		/*!< in: mtr; CAUTION: may commit
					mtr temporarily! */
{
	ibool		success;

	success = btr_pcur_restore_position(latch_mode, pcur, mtr);

	*same_user_rec = success;

	ut_ad(!success || pcur->rel_pos == BTR_PCUR_ON);
#ifdef UNIV_DEBUG
	if (pcur->pos_state == BTR_PCUR_IS_POSITIONED_OPTIMISTIC) {
		ut_ad(pcur->rel_pos == BTR_PCUR_BEFORE
		      || pcur->rel_pos == BTR_PCUR_AFTER);
	} else {
		ut_ad(pcur->pos_state == BTR_PCUR_IS_POSITIONED);
		ut_ad((pcur->rel_pos == BTR_PCUR_ON)
		      == btr_pcur_is_on_user_rec(pcur));
	}
#endif /* UNIV_DEBUG */

	/* The position may need be adjusted for rel_pos and moves_up. */

	switch (pcur->rel_pos) {
	case BTR_PCUR_ON:
		if (!success && moves_up) {
next:
			btr_pcur_move_to_next(pcur, mtr);
			return(TRUE);
		}
		return(!success);
	case BTR_PCUR_AFTER_LAST_IN_TREE:
	case BTR_PCUR_BEFORE_FIRST_IN_TREE:
		return(TRUE);
	case BTR_PCUR_AFTER:
		/* positioned to record after pcur->old_rec. */
		pcur->pos_state = BTR_PCUR_IS_POSITIONED;
prev:
		if (btr_pcur_is_on_user_rec(pcur) && !moves_up) {
			btr_pcur_move_to_prev(pcur, mtr);
		}
		return(TRUE);
	case BTR_PCUR_BEFORE:
		/* For non optimistic restoration:
		The position is now set to the record before pcur->old_rec.

		For optimistic restoration:
		The position also needs to take the previous search_mode into
		consideration. */

		switch (pcur->pos_state) {
		case BTR_PCUR_IS_POSITIONED_OPTIMISTIC:
			pcur->pos_state = BTR_PCUR_IS_POSITIONED;
			if (pcur->search_mode == PAGE_CUR_GE) {
				/* Positioned during Greater or Equal search
				with BTR_PCUR_BEFORE. Optimistic restore to
				the same record. If scanning for lower then
				we must move to previous record.
				This can happen with:
				HANDLER READ idx a = (const);
				HANDLER READ idx PREV; */
				goto prev;
			}
			return(TRUE);
		case BTR_PCUR_IS_POSITIONED:
			if (moves_up && btr_pcur_is_on_user_rec(pcur)) {
				goto next;
			}
			return(TRUE);
		case BTR_PCUR_WAS_POSITIONED:
		case BTR_PCUR_NOT_POSITIONED:
			break;
		}
	}
	ut_ad(0);
	return(TRUE);
}

/********************************************************************//**
Copies a cached field for MySQL from the fetch cache. */
static
void
row_sel_copy_cached_field_for_mysql(
/*================================*/
	byte*			buf,	/*!< in/out: row buffer */
	const byte*		cache,	/*!< in: cached row */
	const mysql_row_templ_t*templ)	/*!< in: column template */
{
	ulint	len;

	buf += templ->mysql_col_offset;
	cache += templ->mysql_col_offset;

	UNIV_MEM_ASSERT_W(buf, templ->mysql_col_len);

	if (templ->mysql_type == DATA_MYSQL_TRUE_VARCHAR
	    && (templ->type != DATA_INT)) {
		/* Check for != DATA_INT to make sure we do
		not treat MySQL ENUM or SET as a true VARCHAR!
		Find the actual length of the true VARCHAR field. */
		row_mysql_read_true_varchar(
			&len, cache, templ->mysql_length_bytes);
		len += templ->mysql_length_bytes;
		UNIV_MEM_INVALID(buf, templ->mysql_col_len);
	} else {
		len = templ->mysql_col_len;
	}

	ut_memcpy(buf, cache, len);
}

/** Copy used fields from cached row.
Copy cache record field by field, don't touch fields that
are not covered by current key.
@param[out]	buf		Where to copy the MySQL row.
@param[in]	cached_rec	What to copy (in MySQL row format).
@param[in]	prebuilt	prebuilt struct. */
void
row_sel_copy_cached_fields_for_mysql(
	byte*		buf,
	const byte*	cached_rec,
	row_prebuilt_t*	prebuilt)
{
	const mysql_row_templ_t*templ;
	ulint			i;
	for (i = 0; i < prebuilt->n_template; i++) {
		templ = prebuilt->mysql_template + i;

		/* Skip virtual columns */
		if (templ->is_virtual) {
			continue;
		}

		row_sel_copy_cached_field_for_mysql(
			buf, cached_rec, templ);
		/* Copy NULL bit of the current field from cached_rec
		to buf */
		if (templ->mysql_null_bit_mask) {
			buf[templ->mysql_null_byte_offset]
				^= (buf[templ->mysql_null_byte_offset]
				    ^ cached_rec[templ->mysql_null_byte_offset])
				& (byte) templ->mysql_null_bit_mask;
		}
	}
}

/** Get the record buffer provided by the server, if there is one.
@param	prebuilt	prebuilt struct
@return the record buffer, or nullptr if none was provided */
static Record_buffer* row_sel_get_record_buffer(const row_prebuilt_t* prebuilt)
{
	if (prebuilt->m_mysql_handler == nullptr) {
		return nullptr;
	}
	return prebuilt->m_mysql_handler->ha_get_record_buffer();
}

/********************************************************************//**
Pops a cached row for MySQL from the fetch cache. */
UNIV_INLINE
void
row_sel_dequeue_cached_row_for_mysql(
/*=================================*/
	byte*		buf,		/*!< in/out: buffer where to copy the
					row */
	row_prebuilt_t*	prebuilt)	/*!< in: prebuilt struct */
{
	ulint			i;
	const mysql_row_templ_t*templ;
	const byte*		cached_rec;
	ut_ad(prebuilt->n_fetch_cached > 0);
	ut_ad(prebuilt->mysql_prefix_len <= prebuilt->mysql_row_len);

	UNIV_MEM_ASSERT_W(buf, prebuilt->mysql_row_len);

	/* The row is cached in the server-provided buffer, if there
	is one. If not, get it from our own prefetch cache.*/
	const auto record_buffer = row_sel_get_record_buffer(prebuilt);
	cached_rec = record_buffer ?
		record_buffer->record(prebuilt->fetch_cache_first) :
		prebuilt->fetch_cache[prebuilt->fetch_cache_first];

	if (UNIV_UNLIKELY(prebuilt->keep_other_fields_on_keyread)) {
		row_sel_copy_cached_fields_for_mysql(buf, cached_rec, prebuilt);
	} else if (prebuilt->mysql_prefix_len > 63) {
		/* The record is long. Copy it field by field, in case
		there are some long VARCHAR column of which only a
		small length is being used. */
		UNIV_MEM_INVALID(buf, prebuilt->mysql_prefix_len);

		/* First copy the NULL bits. */
		ut_memcpy(buf, cached_rec, prebuilt->null_bitmap_len);
		/* Then copy the requested fields. */

		for (i = 0; i < prebuilt->n_template; i++) {
			templ = prebuilt->mysql_template + i;

			/* Skip virtual columns */
			if (templ->is_virtual
			    && !(dict_index_has_virtual(prebuilt->index)
				 && prebuilt->read_just_key)) {
				continue;
			}

			row_sel_copy_cached_field_for_mysql(
				buf, cached_rec, templ);
		}
	} else {
		ut_memcpy(buf, cached_rec, prebuilt->mysql_prefix_len);
	}

	prebuilt->n_fetch_cached--;
	prebuilt->fetch_cache_first++;

	if (prebuilt->n_fetch_cached == 0) {
		/* All the prefetched records have been returned.
		Rewind so that we can insert records at the beginning
		of the prefetch cache or record buffer. */
		prebuilt->fetch_cache_first = 0;
		if (record_buffer != nullptr) {
			record_buffer->clear();
		}
	}
}

/********************************************************************//**
Initialise the prefetch cache. */
UNIV_INLINE
void
row_sel_prefetch_cache_init(
/*========================*/
	row_prebuilt_t*	prebuilt)	/*!< in/out: prebuilt struct */
{
	ulint	i;
	ulint	sz;
	byte*	ptr;

	/* We use our own prefetch cache only if the server didn't
	provide one. */
	ut_ad(row_sel_get_record_buffer(prebuilt) == nullptr);

	/* Reserve space for the magic number. */
	sz = UT_ARR_SIZE(prebuilt->fetch_cache) * (prebuilt->mysql_row_len + 8);
	ptr = static_cast<byte*>(ut_malloc_nokey(sz));

	for (i = 0; i < UT_ARR_SIZE(prebuilt->fetch_cache); i++) {

		/* A user has reported memory corruption in these
		buffers in Linux. Put magic numbers there to help
		to track a possible bug. */

		mach_write_to_4(ptr, ROW_PREBUILT_FETCH_MAGIC_N);
		ptr += 4;

		prebuilt->fetch_cache[i] = ptr;
		ptr += prebuilt->mysql_row_len;

		mach_write_to_4(ptr, ROW_PREBUILT_FETCH_MAGIC_N);
		ptr += 4;
	}
}

/********************************************************************//**
Get the last fetch cache buffer from the queue.
@return pointer to buffer. */
UNIV_INLINE
byte*
row_sel_fetch_last_buf(
/*===================*/
	row_prebuilt_t*	prebuilt)	/*!< in/out: prebuilt struct */
{
	const auto record_buffer = row_sel_get_record_buffer(prebuilt);

	ut_ad(!prebuilt->templ_contains_blob);
	if (record_buffer == nullptr) {
		ut_ad(prebuilt->n_fetch_cached < MYSQL_FETCH_CACHE_SIZE);
	} else {
		ut_ad(prebuilt->mysql_prefix_len <=
		      record_buffer->record_size());
		ut_ad(record_buffer->records() == prebuilt->n_fetch_cached);
	}

	if (record_buffer == nullptr && prebuilt->fetch_cache[0] == nullptr) {
		/* Allocate memory for the fetch cache */
		ut_ad(prebuilt->n_fetch_cached == 0);

		row_sel_prefetch_cache_init(prebuilt);
	}

	/* Use the server-provided buffer if there is one. Otherwise,
	use our own prefetch buffer. */
	byte* buf = record_buffer ?
		record_buffer->add_record() :
		prebuilt->fetch_cache[prebuilt->n_fetch_cached];

	ut_ad(prebuilt->fetch_cache_first == 0);
	UNIV_MEM_INVALID(buf, record_buffer ?
			 record_buffer->record_size() :
			 prebuilt->mysql_row_len);

	return(buf);
}

/********************************************************************//**
Pushes a row for MySQL to the fetch cache. */
UNIV_INLINE
void
row_sel_enqueue_cache_row_for_mysql(
/*================================*/
	byte*		mysql_rec,	/*!< in/out: MySQL record */
	row_prebuilt_t*	prebuilt)	/*!< in/out: prebuilt struct */
{
	/* For non ICP code path the row should already exist in the
	next fetch cache slot. */

	if (prebuilt->idx_cond) {
		byte*	dest = row_sel_fetch_last_buf(prebuilt);

		ut_memcpy(dest, mysql_rec, prebuilt->mysql_prefix_len);
	}

	++prebuilt->n_fetch_cached;
}

/*********************************************************************//**
Tries to do a shortcut to fetch a clustered index record with a unique key,
using the hash index if possible (not always). We assume that the search
mode is PAGE_CUR_GE, it is a consistent read, there is a read view in trx,
btr search latch has been locked in S-mode if AHI is enabled.
@return SEL_FOUND, SEL_EXHAUSTED, SEL_RETRY */
static
ulint
row_sel_try_search_shortcut_for_mysql(
/*==================================*/
	const rec_t**	out_rec,/*!< out: record if found */
	row_prebuilt_t*	prebuilt,/*!< in: prebuilt struct */
	ulint**		offsets,/*!< in/out: for rec_get_offsets(*out_rec) */
	mem_heap_t**	heap,	/*!< in/out: heap for rec_get_offsets() */
	mtr_t*		mtr)	/*!< in: started mtr */
{
	dict_index_t*	index		= prebuilt->index;
	const dtuple_t*	search_tuple	= prebuilt->search_tuple;
	btr_pcur_t*	pcur		= prebuilt->pcur;
	trx_t*		trx		= prebuilt->trx;
	const rec_t*	rec;

	ut_ad(index->is_clustered());
	ut_ad(!prebuilt->templ_contains_blob);

	btr_pcur_open_with_no_init(index, search_tuple, PAGE_CUR_GE,
				   BTR_SEARCH_LEAF, pcur,
				   (trx->has_search_latch)
				    ? RW_S_LATCH
				    : 0,
				   mtr);
	rec = btr_pcur_get_rec(pcur);

	if (!page_rec_is_user_rec(rec)) {

		return(SEL_RETRY);
	}

	/* As the cursor is now placed on a user record after a search with
	the mode PAGE_CUR_GE, the up_match field in the cursor tells how many
	fields in the user record matched to the search tuple */

	if (btr_pcur_get_up_match(pcur) < dtuple_get_n_fields(search_tuple)) {

		return(SEL_EXHAUSTED);
	}

	/* This is a non-locking consistent read: if necessary, fetch
	a previous version of the record */

	*offsets = rec_get_offsets(rec, index, *offsets,
				   ULINT_UNDEFINED, heap);

	if (!lock_clust_rec_cons_read_sees(
			rec, index, *offsets, trx_get_read_view(trx))) {

		return(SEL_RETRY);
	}

	if (rec_get_deleted_flag(rec, dict_table_is_comp(index->table))) {

		return(SEL_EXHAUSTED);
	}

	*out_rec = rec;

	return(SEL_FOUND);
}

/*********************************************************************//**
Check a pushed-down index condition.
@return ICP_NO_MATCH, ICP_MATCH, or ICP_OUT_OF_RANGE */
static
ICP_RESULT
row_search_idx_cond_check(
/*======================*/
	byte*			mysql_rec,	/*!< out: record
						in MySQL format (invalid unless
						prebuilt->idx_cond == true and
						we return ICP_MATCH) */
	row_prebuilt_t*		prebuilt,	/*!< in/out: prebuilt struct
						for the table handle */
	const rec_t*		rec,		/*!< in: InnoDB record */
	const ulint*		offsets)	/*!< in: rec_get_offsets() */
{
	ICP_RESULT	result;
	ulint		i;

	ut_ad(rec_offs_validate(rec, prebuilt->index, offsets));

	if (!prebuilt->idx_cond) {
		return(ICP_MATCH);
	}

	MONITOR_INC(MONITOR_ICP_ATTEMPTS);

	/* Convert to MySQL format those fields that are needed for
	evaluating the index condition. */

	if (UNIV_LIKELY_NULL(prebuilt->blob_heap)) {
		mem_heap_empty(prebuilt->blob_heap);
	}

	for (i = 0; i < prebuilt->idx_cond_n_cols; i++) {
		const mysql_row_templ_t*templ = &prebuilt->mysql_template[i];

		/* Skip virtual columns */
		if (templ->is_virtual) {
			continue;
		}

		if (!row_sel_store_mysql_field(mysql_rec, prebuilt,
					       rec, prebuilt->index, offsets,
					       templ->icp_rec_field_no,
					       templ, ULINT_UNDEFINED)) {
			return(ICP_NO_MATCH);
		}
	}

	/* We assume that the index conditions on
	case-insensitive columns are case-insensitive. The
	case of such columns may be wrong in a secondary
	index, if the case of the column has been updated in
	the past, or a record has been deleted and a record
	inserted in a different case. */
	result = innobase_index_cond(prebuilt->m_mysql_handler);
	switch (result) {
	case ICP_MATCH:
		/* Convert the remaining fields to MySQL format.
		If this is a secondary index record, we must defer
		this until we have fetched the clustered index record. */
		if (!prebuilt->need_to_access_clustered
		    || prebuilt->index->is_clustered()) {
			if (!row_sel_store_mysql_rec(
				    mysql_rec, prebuilt, rec, NULL, FALSE,
				    prebuilt->index, offsets, false)) {
				ut_ad(prebuilt->index->is_clustered());
				return(ICP_NO_MATCH);
			}
		}
		MONITOR_INC(MONITOR_ICP_MATCH);
		return(result);
	case ICP_NO_MATCH:
		MONITOR_INC(MONITOR_ICP_NO_MATCH);
		return(result);
	case ICP_OUT_OF_RANGE:
		MONITOR_INC(MONITOR_ICP_OUT_OF_RANGE);
		const auto record_buffer = row_sel_get_record_buffer(prebuilt);
		if (record_buffer) {
			record_buffer->set_out_of_range(true);
		}
		return(result);
	}

	ut_error;
	return(result);
}

/** Check the pushed-down end-range condition to avoid extra traversal
if records are not with in view and also to avoid prefetching too
many records into the record buffer.
@param[in]	mysql_rec	record in MySQL format
@param[in,out]	handler		the MySQL handler performing the scan
@param[in,out]	record_buffer	the record buffer we are reading into
				or it can be NULL
@retval true	if the row in \a mysql_rec is out of range
@retval false	if the row in \a mysql_rec is in range */
static
bool
row_search_end_range_check(
	const byte*	mysql_rec,
	ha_innobase*	handler,
	Record_buffer*	record_buffer)
{
	if (handler->end_range &&
	    handler->compare_key_in_buffer(mysql_rec) > 0) {

		if (record_buffer != NULL) {
			record_buffer->set_out_of_range(true);
		}

		return(true);
	}

	return(false);
}

/** Traverse to next/previous record.
@param[in]	moves_up	if true, move to next record else previous
@param[in]	match_mode	0 or ROW_SEL_EXACT or ROW_SEL_EXACT_PREFIX
@param[in,out]	pcur		cursor to record
@param[in]	mtr		mini transaction

@return DB_SUCCESS or error code */
static
dberr_t
row_search_traverse(
	bool		moves_up,
	ulint		match_mode,
	btr_pcur_t*	pcur,
	mtr_t*		mtr)
{
	dberr_t		err = DB_SUCCESS;

	if (moves_up) {
		if (!btr_pcur_move_to_next(pcur, mtr)) {
			err = (match_mode != 0)
				? DB_RECORD_NOT_FOUND : DB_END_OF_INDEX;
			return(err);
		}
	} else {
		if (!btr_pcur_move_to_prev(pcur, mtr)) {
			err = (match_mode != 0)
				? DB_RECORD_NOT_FOUND : DB_END_OF_INDEX;
			return(err);
		}
	}

	return(err);
}

/** Searches for rows in the database using cursor.
Function is for temporary tables that are not shared accross connections
and so lot of complexity is reduced especially locking and transaction related.
The cursor is an iterator over the table/index.

@param[out]	buf		buffer for the fetched row in MySQL format
@param[in]	mode		search mode PAGE_CUR_L
@param[in,out]	prebuilt	prebuilt struct for the table handler;
				this contains the info to search_tuple,
				index; if search tuple contains 0 field then
				we position the cursor at start or the end of
				index, depending on 'mode'
@param[in]	match_mode	0 or ROW_SEL_EXACT or ROW_SEL_EXACT_PREFIX
@param[in]	direction	0 or ROW_SEL_NEXT or ROW_SEL_PREV;
				Note: if this is != 0, then prebuilt must has a
				pcur with stored position! In opening of a
				cursor 'direction' should be 0.
@return DB_SUCCESS or error code */
dberr_t
row_search_no_mvcc(
	byte*		buf,
	page_cur_mode_t	mode,
	row_prebuilt_t*	prebuilt,
	ulint		match_mode,
	ulint		direction)
{
	dict_index_t*	index		= prebuilt->index;
	const dtuple_t*	search_tuple	= prebuilt->search_tuple;
	btr_pcur_t*	pcur		= prebuilt->pcur;

	const rec_t*	result_rec	= NULL;
	const rec_t*	clust_rec	= NULL;

	dberr_t		err		= DB_SUCCESS;

	mem_heap_t*	heap		= NULL;
	ulint		offsets_[REC_OFFS_NORMAL_SIZE];
	ulint*		offsets		= offsets_;
	rec_offs_init(offsets_);
	ut_ad(index && pcur && search_tuple);

	/* Step-0: Re-use the cached mtr. */
<<<<<<< HEAD
	mtr_t*		mtr = &index->last_sel_cur->mtr;
	dict_index_t*	clust_index = index->table->first_index();
=======
	mtr_t*		mtr;
	dict_index_t*	clust_index = dict_table_get_first_index(index->table);
>>>>>>> 906f7fa2

	if(!index->last_sel_cur) {
		dict_allocate_mem_intrinsic_cache(index);
	}

	mtr = &index->last_sel_cur->mtr;

	/* Step-1: Build the select graph. */
	if (direction == 0 && prebuilt->sel_graph == NULL) {
		row_prebuild_sel_graph(prebuilt);
	}

	que_thr_t*	thr = que_fork_get_first_thr(prebuilt->sel_graph);

	bool		moves_up;

	if (direction == 0) {

		if (mode == PAGE_CUR_GE || mode == PAGE_CUR_G) {
			moves_up = true;
		} else {
			moves_up = false;
		}

	} else if (direction == ROW_SEL_NEXT) {
		moves_up = true;
	} else {
		moves_up = false;
	}

	/* Step-2: Open or Restore the cursor.
	If search key is specified, cursor is open using the key else
	cursor is open to return all the records. */
	if (direction != 0) {
		if (prebuilt->m_temp_read_shared
		    && !prebuilt->m_temp_tree_modified) {

			if (!mtr->is_active()) {
				mtr_start(mtr);
			}

			/* This is an intrinsic table shared read, so we
			do not rely on index->last_sel_cur, instead we rely
			on "prebuilt->pcur", which supposes to position on
			last read position for each read session. */
			ut_ad(pcur->pos_state ==  BTR_PCUR_IS_POSITIONED);
			err = row_search_traverse(
				moves_up, match_mode, pcur, mtr);

			if (err != DB_SUCCESS) {
				return(err); /* purecov: inspected */
			}
		} else if (index->last_sel_cur->invalid
			   || prebuilt->m_temp_tree_modified) {

			/* Index tree has changed and so active cached cursor
			is no more valid. Re-set it based on the last selected
			position. */
			index->last_sel_cur->release();
                        /* FIXME: this could come from a rnd_pos(), we will
			need to adjust the search mode */
                        if (prebuilt->m_temp_tree_modified) {
				if (direction == ROW_SEL_NEXT
				    && pcur->search_mode == PAGE_CUR_GE) {
					pcur->search_mode = PAGE_CUR_G;
				}
				prebuilt->m_temp_tree_modified = false;
                        }
			mtr_start(mtr);

			dict_disable_redo_if_temporary(index->table, mtr);

			mem_heap_t*	heap = mem_heap_create(256);
			dtuple_t*	tuple;

			tuple = dict_index_build_data_tuple(
				index, pcur->old_rec,
				pcur->old_n_fields, heap);

			btr_pcur_open_with_no_init(
				index, tuple, pcur->search_mode,
				BTR_SEARCH_LEAF, pcur, 0, mtr);

			mem_heap_free(heap);
		} else {
			/* Restore the cursor for reading next record from cache
			information. */
			ut_ad(index->last_sel_cur->rec != NULL);
			pcur->btr_cur.page_cur.rec = index->last_sel_cur->rec;
			pcur->btr_cur.page_cur.block =
				index->last_sel_cur->block;

			err = row_search_traverse(
				moves_up, match_mode, pcur, mtr);
			if (err != DB_SUCCESS) {
				return(err);
			}
		}
	} else {
		/* There could be previous uncommitted transaction if SELECT
		is operation as part of SELECT (IF NOT FOUND) INSERT
		(IF DUPLICATE) UPDATE plan. */
		index->last_sel_cur->release();

		/* Capture table snapshot in form of trx-id. */
		index->trx_id = dict_table_get_curr_table_sess_trx_id(
			index->table);

		/* Fresh search commences. */
		mtr_start(mtr);
		dict_disable_redo_if_temporary(index->table, mtr);

		if (dtuple_get_n_fields(search_tuple) > 0) {

			btr_pcur_open_with_no_init(
				index, search_tuple, mode, BTR_SEARCH_LEAF,
				pcur, 0, mtr);

		} else if (mode == PAGE_CUR_G || mode == PAGE_CUR_L) {

			btr_pcur_open_at_index_side(
				mode == PAGE_CUR_G, index, BTR_SEARCH_LEAF,
				pcur, false, 0, mtr);

		}
	}

	/* Step-3: Traverse the records filtering non-qualifiying records. */
	for (/* No op */;
	     err == DB_SUCCESS;
	     err = row_search_traverse(moves_up, match_mode, pcur, mtr)) {

		const rec_t*	rec = btr_pcur_get_rec(pcur);

		if (page_rec_is_infimum(rec)
		    || page_rec_is_supremum(rec)
		    || rec_get_deleted_flag(
			rec, dict_table_is_comp(index->table))) {

			/* The infimum record on a page cannot be in the
			result set, and neither can a record lock be placed on
			it: we skip such a record. */
			continue;
		}

		offsets = rec_get_offsets(
			rec, index, offsets, ULINT_UNDEFINED, &heap);

		/* Note that we cannot trust the up_match value in the cursor
		at this place because we can arrive here after moving the
		cursor! Thus we have to recompare rec and search_tuple to
		determine if they match enough. */
		if (match_mode == ROW_SEL_EXACT) {
			/* Test if the index record matches completely to
			search_tuple in prebuilt: if not, then we return with
			DB_RECORD_NOT_FOUND */
			if (0 != cmp_dtuple_rec(search_tuple, rec, index,
						offsets)) {
				err = DB_RECORD_NOT_FOUND;
				break;
			}
		} else if (match_mode == ROW_SEL_EXACT_PREFIX) {
			if (!cmp_dtuple_is_prefix_of_rec(
				search_tuple, rec, index, offsets)) {
				err = DB_RECORD_NOT_FOUND;
				break;
			}
		}

		/* Get the clustered index. We always need clustered index
		record for snapshort verification. */
		if (index != clust_index) {

			err = row_sel_get_clust_rec_for_mysql(
				prebuilt, index, rec, thr, &clust_rec,
				&offsets, &heap, NULL, mtr);

			if (err != DB_SUCCESS) {
				break;
			}

			if (rec_get_deleted_flag(
				clust_rec, dict_table_is_comp(index->table))) {

				/* The record is delete marked in clustered
				index. We can skip this record. */
				continue;
			}

			result_rec = clust_rec;
		} else {
			result_rec = rec;
		}

		/* Step-4: Cache the row-id of selected row to prebuilt cache.*/
		if (prebuilt->clust_index_was_generated) {
			row_sel_store_row_id_to_prebuilt(
				prebuilt, result_rec, clust_index, offsets);
		}

		/* Step-5: Convert selected record to MySQL format and
		store it. */
		if (prebuilt->template_type == ROW_MYSQL_DUMMY_TEMPLATE) {

			const rec_t*	ret_rec =
				(index != clust_index
				 && prebuilt->need_to_access_clustered)
				? result_rec : rec;

			offsets = rec_get_offsets(ret_rec, index, offsets,
						  ULINT_UNDEFINED, &heap);

			memcpy(buf + 4, ret_rec - rec_offs_extra_size(offsets),
			rec_offs_size(offsets));

			mach_write_to_4(buf, rec_offs_extra_size(offsets) + 4);

		} else if (!row_sel_store_mysql_rec(
				buf, prebuilt, result_rec, NULL, TRUE,
				clust_index, offsets, false)) {
			err = DB_ERROR;
			break;
		}

		/* Step-6: Store cursor position to fetch next record.
		MySQL calls this function iteratively get_next(), get_next()
		fashion. */
		ut_ad(err == DB_SUCCESS);
		index->last_sel_cur->rec = btr_pcur_get_rec(pcur);
		index->last_sel_cur->block = btr_pcur_get_block(pcur);

		/* This is needed in order to restore the cursor if index
		structure changes while SELECT is still active. */
		pcur->old_rec = dict_index_copy_rec_order_prefix(
			index, rec, &pcur->old_n_fields,
			&pcur->old_rec_buf, &pcur->buf_size);

		break;
	}

	if (err != DB_SUCCESS) {
		index->last_sel_cur->release();
	}

	if (heap != NULL) {
		mem_heap_free(heap);
	}
	return(err);
}

/** Extract virtual column data from a virtual index record and fill a dtuple
@param[in]	rec		the virtual (secondary) index record
@param[in]	index		the virtual index
@param[in,out]	vrow		the dtuple where data extract to
@param[in]	heap		memory heap to allocate memory
*/
static
void
row_sel_fill_vrow(
	const rec_t*		rec,
	dict_index_t*		index,
	const dtuple_t**	vrow,
	mem_heap_t*		heap)
{
	ulint           offsets_[REC_OFFS_NORMAL_SIZE];
	ulint*		offsets	= offsets_;
	rec_offs_init(offsets_);

	ut_ad(!(*vrow));

	offsets = rec_get_offsets(rec, index, offsets,
				  ULINT_UNDEFINED, &heap);

	*vrow = dtuple_create_with_vcol(
		heap, 0, dict_table_get_n_v_cols(index->table));

	/* Initialize all virtual row's mtype to DATA_MISSING */
	dtuple_init_v_fld(*vrow);

	for (ulint i = 0; i < dict_index_get_n_fields(index); i++) {
		const dict_field_t*	field;
		const dict_col_t*	col;

		field = index->get_field(i);
		col = field->col;

		if (col->is_virtual()) {
			const byte*	data;
			ulint		len;

			data = rec_get_nth_field(rec, offsets, i, &len);

			const dict_v_col_t*     vcol = reinterpret_cast<
				const dict_v_col_t*>(col);

			dfield_t* dfield = dtuple_get_nth_v_field(
				*vrow, vcol->v_pos);
			dfield_set_data(dfield, data, len);
			col->copy_type(dfield_get_type(dfield));
		}
	}
}

/** Searches for rows in the database using cursor.
Function is mainly used for tables that are shared accorss connection and
so it employs technique that can help re-construct the rows that
transaction is suppose to see.
It also has optimization such as pre-caching the rows, using AHI, etc.

@param[out]	buf		buffer for the fetched row in MySQL format
@param[in]	mode		search mode PAGE_CUR_L
@param[in,out]	prebuilt	prebuilt struct for the table handler;
				this contains the info to search_tuple,
				index; if search tuple contains 0 field then
				we position the cursor at start or the end of
				index, depending on 'mode'
@param[in]	match_mode	0 or ROW_SEL_EXACT or ROW_SEL_EXACT_PREFIX
@param[in]	direction	0 or ROW_SEL_NEXT or ROW_SEL_PREV;
				Note: if this is != 0, then prebuilt must has a
				pcur with stored position! In opening of a
				cursor 'direction' should be 0.
@return DB_SUCCESS or error code */
dberr_t
row_search_mvcc(
	byte*		buf,
	page_cur_mode_t	mode,
	row_prebuilt_t*	prebuilt,
	ulint		match_mode,
	ulint		direction)
{
	DBUG_ENTER("row_search_mvcc");

	dict_index_t*	index		= prebuilt->index;
	ibool		comp		= dict_table_is_comp(index->table);
	const dtuple_t*	search_tuple	= prebuilt->search_tuple;
	btr_pcur_t*	pcur		= prebuilt->pcur;
	trx_t*		trx		= prebuilt->trx;
	dict_index_t*	clust_index;
	que_thr_t*	thr;
	const rec_t*	prev_rec = NULL;
	const rec_t*	rec = NULL;
	byte*		end_range_cache = NULL;
	const dtuple_t*	prev_vrow = NULL;
	const dtuple_t*	vrow = NULL;
	const rec_t*	result_rec = NULL;
	const rec_t*	clust_rec;
	dberr_t		err				= DB_SUCCESS;
	ibool		unique_search			= FALSE;
	ibool		mtr_has_extra_clust_latch	= FALSE;
	ibool		moves_up			= FALSE;
	bool		set_also_gap_locks		= true;
	/* if the query is a plain locking SELECT, and the isolation level
	is <= TRX_ISO_READ_COMMITTED, then this is set to FALSE */
	ibool		did_semi_consistent_read	= FALSE;
	/* if the returned record was locked and we did a semi-consistent
	read (fetch the newest committed version), then this is set to
	TRUE */
	ulint		next_offs;
	ibool		same_user_rec 			= FALSE;
	mtr_t		mtr;
	mem_heap_t*	heap				= NULL;
	ulint		offsets_[REC_OFFS_NORMAL_SIZE];
	ulint*		offsets				= offsets_;
	ibool		table_lock_waited		= FALSE;
	byte*		next_buf			= 0;
	bool		spatial_search			= false;
	ulint		end_loop			= 0;

	rec_offs_init(offsets_);

	ut_ad(index && pcur && search_tuple);
	ut_a(prebuilt->magic_n == ROW_PREBUILT_ALLOCATED);
	ut_a(prebuilt->magic_n2 == ROW_PREBUILT_ALLOCATED);
	ut_a(!trx->has_search_latch);

	/* We don't support FTS queries from the HANDLER interfaces, because
	we implemented FTS as reversed inverted index with auxiliary tables.
	So anything related to traditional index query would not apply to
	it. */
	if (prebuilt->index->type & DICT_FTS) {
		DBUG_RETURN(DB_END_OF_INDEX);
	}

#ifdef UNIV_DEBUG
	{
		btrsea_sync_check	check(trx->has_search_latch);
		ut_ad(!sync_check_iterate(check));
	}
#endif /* UNIV_DEBUG */

	if (dict_table_is_discarded(prebuilt->table)) {

		DBUG_RETURN(DB_TABLESPACE_DELETED);

	} else if (prebuilt->table->ibd_file_missing) {

		DBUG_RETURN(DB_TABLESPACE_NOT_FOUND);

	} else if (!prebuilt->index_usable) {

		DBUG_RETURN(DB_MISSING_HISTORY);

	} else if (prebuilt->index->is_corrupted()) {

		DBUG_RETURN(DB_CORRUPTION);
	}

	/* We need to get the virtual column values stored in secondary
	index key, if this is covered index scan or virtual key read is
	requested. */
	bool    need_vrow = dict_index_has_virtual(prebuilt->index)
		&& (prebuilt->read_just_key
		    || prebuilt->m_read_virtual_key);

	/* Reset the new record lock info if trx_t::allow_semi_consistent().
	Then we are able to remove the record locks set here on an
	individual row. */
	prebuilt->new_rec_locks = 0;

	/*-------------------------------------------------------------*/
	/* PHASE 1: Try to pop the row from the record buffer or from
	the prefetch cache */

	const auto record_buffer = row_sel_get_record_buffer(prebuilt);

	if (UNIV_UNLIKELY(direction == 0)) {
		trx->op_info = "starting index read";

		prebuilt->n_rows_fetched = 0;
		prebuilt->n_fetch_cached = 0;
		prebuilt->fetch_cache_first = 0;
		if (record_buffer != nullptr) {
			record_buffer->reset();
		}

		if (prebuilt->sel_graph == NULL) {
			/* Build a dummy select query graph */
			row_prebuild_sel_graph(prebuilt);
		}
	} else {
		trx->op_info = "fetching rows";

		if (prebuilt->n_rows_fetched == 0) {
			prebuilt->fetch_direction = direction;
		}

		if (UNIV_UNLIKELY(direction != prebuilt->fetch_direction)) {
			if (UNIV_UNLIKELY(prebuilt->n_fetch_cached > 0)) {
				ut_error;
				/* TODO: scrollable cursor: restore cursor to
				the place of the latest returned row,
				or better: prevent caching for a scroll
				cursor! */
			}

			prebuilt->n_rows_fetched = 0;
			prebuilt->n_fetch_cached = 0;
			prebuilt->fetch_cache_first = 0;

			/* A record buffer is not used for scroll cursors.
			Otherwise, it would have to be reset here too. */
			ut_ad(record_buffer == nullptr);

		} else if (UNIV_LIKELY(prebuilt->n_fetch_cached > 0)) {
			row_sel_dequeue_cached_row_for_mysql(buf, prebuilt);

			prebuilt->n_rows_fetched++;

			err = DB_SUCCESS;
			goto func_exit;
		} else if (prebuilt->m_end_range == true) {
			prebuilt->m_end_range = false;
			err = DB_RECORD_NOT_FOUND;
			goto func_exit;
		}

		/* The prefetch cache is exhausted, so fetch_cache_first
		should point to the beginning of the cache. */
		ut_ad(prebuilt->fetch_cache_first == 0);

		if (record_buffer != nullptr &&
		    record_buffer->is_out_of_range()) {

			/* The previous returned row was popped from
			the fetch cache, but the end of the range was
			reached while filling the cache, so there are
			no more rows to put into the cache. */

			err = DB_RECORD_NOT_FOUND;
			goto func_exit;
		}

		prebuilt->n_rows_fetched++;

		if (prebuilt->n_rows_fetched > 1000000000) {
			/* Prevent wrap-over */
			prebuilt->n_rows_fetched = 500000000;
		}

		mode = pcur->search_mode;
	}

	/* In a search where at most one record in the index may match, we
	can use a LOCK_REC_NOT_GAP type record lock when locking a
	non-delete-marked matching record.

	Note that in a unique secondary index there may be different
	delete-marked versions of a record where only the primary key
	values differ: thus in a secondary index we must use next-key
	locks when locking delete-marked records. */

	if (match_mode == ROW_SEL_EXACT
	    && dict_index_is_unique(index)
	    && dtuple_get_n_fields(search_tuple)
	    == dict_index_get_n_unique(index)
	    && (index->is_clustered()
		|| !dtuple_contains_null(search_tuple))) {

		/* Note above that a UNIQUE secondary index can contain many
		rows with the same key value if one of the columns is the SQL
		null. A clustered index under MySQL can never contain null
		columns because we demand that all the columns in primary key
		are non-null. */

		unique_search = TRUE;

		/* Even if the condition is unique, MySQL seems to try to
		retrieve also a second row if a primary key contains more than
		1 column. Return immediately if this is not a HANDLER
		command. */

		if (UNIV_UNLIKELY(direction != 0
				  && !prebuilt->used_in_HANDLER)) {

			err = DB_RECORD_NOT_FOUND;
			goto func_exit;
		}
	}

	/* We don't support sequencial scan for Rtree index, because it
	is no meaning to do so. */
	if (dict_index_is_spatial(index)
		&& !RTREE_SEARCH_MODE(mode)) {
		err = DB_END_OF_INDEX;
		goto func_exit;
	}

	mtr_start(&mtr);

	/*-------------------------------------------------------------*/
	/* PHASE 2: Try fast adaptive hash index search if possible */

	/* Next test if this is the special case where we can use the fast
	adaptive hash index to try the search. Since we must release the
	search system latch when we retrieve an externally stored field, we
	cannot use the adaptive hash index in a search in the case the row
	may be long and there may be externally stored fields */

	if (UNIV_UNLIKELY(direction == 0)
	    && unique_search
	    && btr_search_enabled
	    && index->is_clustered()
	    && !prebuilt->templ_contains_blob
	    && !prebuilt->used_in_HANDLER
	    && (prebuilt->mysql_row_len < UNIV_PAGE_SIZE / 8)
	    && !prebuilt->innodb_api) {

		mode = PAGE_CUR_GE;

		if (trx->mysql_n_tables_locked == 0
		    && !prebuilt->ins_sel_stmt
		    && prebuilt->select_lock_type == LOCK_NONE
		    && trx->isolation_level > TRX_ISO_READ_UNCOMMITTED
		    && MVCC::is_view_active(trx->read_view)) {

			/* This is a SELECT query done as a consistent read,
			and the read view has already been allocated:
			let us try a search shortcut through the hash
			index.
			NOTE that we must also test that
			mysql_n_tables_locked == 0, because this might
			also be INSERT INTO ... SELECT ... or
			CREATE TABLE ... SELECT ... . Our algorithm is
			NOT prepared to inserts interleaved with the SELECT,
			and if we try that, we can deadlock on the adaptive
			hash index semaphore! */

			ut_a(!trx->has_search_latch);
			rw_lock_s_lock(btr_get_search_latch(index));
			trx->has_search_latch = true;

			switch (row_sel_try_search_shortcut_for_mysql(
					&rec, prebuilt, &offsets, &heap,
					&mtr)) {
			case SEL_FOUND:
				/* At this point, rec is protected by
				a page latch that was acquired by
				row_sel_try_search_shortcut_for_mysql().
				The latch will not be released until
				mtr_commit(&mtr). */
				ut_ad(!rec_get_deleted_flag(rec, comp));

				if (prebuilt->idx_cond) {
					switch (row_search_idx_cond_check(
							buf, prebuilt,
							rec, offsets)) {
					case ICP_NO_MATCH:
					case ICP_OUT_OF_RANGE:
						goto shortcut_mismatch;
					case ICP_MATCH:
						goto shortcut_match;
					}
				}

				if (!row_sel_store_mysql_rec(
					    buf, prebuilt,
					    rec, NULL, FALSE, index,
					    offsets, false)) {
					/* Only fresh inserts may contain
					incomplete externally stored
					columns. Pretend that such
					records do not exist. Such
					records may only be accessed
					at the READ UNCOMMITTED
					isolation level or when
					rolling back a recovered
					transaction. Rollback happens
					at a lower level, not here. */

					/* Proceed as in case SEL_RETRY. */
					break;
				}

			shortcut_match:
				mtr_commit(&mtr);

				/* NOTE that we do NOT store the cursor
				position */

				err = DB_SUCCESS;

				rw_lock_s_unlock(btr_get_search_latch(index));
				trx->has_search_latch = false;

				goto func_exit;

			case SEL_EXHAUSTED:
			shortcut_mismatch:
				mtr_commit(&mtr);

				err = DB_RECORD_NOT_FOUND;

				rw_lock_s_unlock(btr_get_search_latch(index));
				trx->has_search_latch = false;

				/* NOTE that we do NOT store the cursor
				position */

				goto func_exit;

			case SEL_RETRY:
				break;

			default:
				ut_ad(0);
			}

			mtr_commit(&mtr);
			mtr_start(&mtr);

                        rw_lock_s_unlock(btr_get_search_latch(index));
                        trx->has_search_latch = false;
		}
	}

	/*-------------------------------------------------------------*/
	/* PHASE 3: Open or restore index cursor position */

	spatial_search = dict_index_is_spatial(index)
			 && mode >= PAGE_CUR_CONTAIN;

	/* The state of a running trx can only be changed by the
	thread that is currently serving the transaction. Because we
	are that thread, we can read trx->state without holding any
	mutex. */
	ut_ad(prebuilt->sql_stat_start || trx->state == TRX_STATE_ACTIVE);

	ut_ad(!trx_is_started(trx) || trx->state == TRX_STATE_ACTIVE);

	ut_ad(prebuilt->sql_stat_start
	      || prebuilt->select_lock_type != LOCK_NONE
	      || MVCC::is_view_active(trx->read_view)
	      || srv_read_only_mode);

	trx_start_if_not_started(trx, false);

	if (prebuilt->table->is_dd_table
	    || (trx->skip_gap_locks()
	        && prebuilt->select_lock_type != LOCK_NONE
	        && trx->mysql_thd != NULL
	        && thd_is_select(trx->mysql_thd))) {
		/* It is a plain locking SELECT and the isolation
		level is low: do not lock gaps */

		/* Reads on DD tables dont require gap-locks as serializability
		between different DDL statements is achieved using
		metadata locks */
		set_also_gap_locks = false;
	}

	/* Note that if the search mode was GE or G, then the cursor
	naturally moves upward (in fetch next) in alphabetical order,
	otherwise downward */

	if (direction == 0) {

		if (mode == PAGE_CUR_GE
		    || mode == PAGE_CUR_G
		    || mode >= PAGE_CUR_CONTAIN) {

			moves_up = TRUE;
		}

	} else if (direction == ROW_SEL_NEXT) {

		moves_up = TRUE;
	}

	thr = que_fork_get_first_thr(prebuilt->sel_graph);

	que_thr_move_to_run_state_for_mysql(thr, trx);

	clust_index = index->table->first_index();

	/* Do some start-of-statement preparations */

	if (!prebuilt->sql_stat_start) {
		/* No need to set an intention lock or assign a read view */

		if (!MVCC::is_view_active(trx->read_view)
		    && !srv_read_only_mode
		    && prebuilt->select_lock_type == LOCK_NONE) {

			ib::error() << "MySQL is trying to perform a"
				" consistent read but the read view is not"
				" assigned!";
			trx_print(stderr, trx, 600);
			fputc('\n', stderr);
			ut_error;
		}
	} else if (prebuilt->select_lock_type == LOCK_NONE) {
		/* This is a consistent read */
		/* Assign a read view for the query */

		if (!srv_read_only_mode) {
			trx_assign_read_view(trx);
		}

		prebuilt->sql_stat_start = FALSE;
	} else {
wait_table_again:
		err = lock_table(0, index->table,
				 prebuilt->select_lock_type == LOCK_S
				 ? LOCK_IS : LOCK_IX, thr);

		if (err != DB_SUCCESS) {

			table_lock_waited = TRUE;
			goto lock_table_wait;
		}
		prebuilt->sql_stat_start = FALSE;
	}

	/* Open or restore index cursor position */

	if (UNIV_LIKELY(direction != 0)) {
		if (spatial_search) {
			/* R-Tree access does not need to do
			cursor position and resposition */
			goto next_rec;
		}

		ibool	need_to_process = sel_restore_position_for_mysql(
			&same_user_rec, BTR_SEARCH_LEAF,
			pcur, moves_up, &mtr);

		if (UNIV_UNLIKELY(need_to_process)) {
			if (UNIV_UNLIKELY(prebuilt->row_read_type
					  == ROW_READ_DID_SEMI_CONSISTENT)) {
				/* We did a semi-consistent read,
				but the record was removed in
				the meantime. */
				prebuilt->row_read_type
					= ROW_READ_TRY_SEMI_CONSISTENT;
			}
		} else if (UNIV_LIKELY(prebuilt->row_read_type
				       != ROW_READ_DID_SEMI_CONSISTENT)) {

			/* The cursor was positioned on the record
			that we returned previously.  If we need
			to repeat a semi-consistent read as a
			pessimistic locking read, the record
			cannot be skipped. */

			goto next_rec;
		}

	} else if (dtuple_get_n_fields(search_tuple) > 0) {
		pcur->btr_cur.thr = thr;

		if (dict_index_is_spatial(index)) {
			bool	need_pred_lock = set_also_gap_locks
				&& !trx->skip_gap_locks()
				&& prebuilt->select_lock_type != LOCK_NONE;

			if (!prebuilt->rtr_info) {
				prebuilt->rtr_info = rtr_create_rtr_info(
					need_pred_lock, true,
					btr_pcur_get_btr_cur(pcur), index);
				prebuilt->rtr_info->search_tuple = search_tuple;
				prebuilt->rtr_info->search_mode = mode;
				rtr_info_update_btr(btr_pcur_get_btr_cur(pcur),
						    prebuilt->rtr_info);
			} else {
				rtr_info_reinit_in_cursor(
					btr_pcur_get_btr_cur(pcur),
					index, need_pred_lock);
				prebuilt->rtr_info->search_tuple = search_tuple;
				prebuilt->rtr_info->search_mode = mode;
			}
		}

		btr_pcur_open_with_no_init(index, search_tuple, mode,
					   BTR_SEARCH_LEAF,
					   pcur, 0, &mtr);

		pcur->trx_if_known = trx;

		rec = btr_pcur_get_rec(pcur);

		if (!moves_up
		    && !page_rec_is_supremum(rec)
		    && set_also_gap_locks
		    && !trx->skip_gap_locks()
		    && prebuilt->select_lock_type != LOCK_NONE
		    && !dict_index_is_spatial(index)) {

			/* Try to place a gap lock on the next index record
			to prevent phantoms in ORDER BY ... DESC queries */
			const rec_t*	next_rec = page_rec_get_next_const(rec);

			offsets = rec_get_offsets(next_rec, index, offsets,
						  ULINT_UNDEFINED, &heap);
			err = sel_set_rec_lock(pcur,
					       next_rec, index, offsets,
					       prebuilt->select_mode,
					       prebuilt->select_lock_type,
					       LOCK_GAP, thr, &mtr);

			switch (err) {
			case DB_SUCCESS_LOCKED_REC:
				err = DB_SUCCESS;
			case DB_SUCCESS:
				break;
			case DB_SKIP_LOCKED:
			case DB_LOCK_NOWAIT:
				ut_ad(0);
				goto next_rec;
			default:
				goto lock_wait_or_error;
			}
		}
	} else if (mode == PAGE_CUR_G || mode == PAGE_CUR_L) {
		btr_pcur_open_at_index_side(
			mode == PAGE_CUR_G, index, BTR_SEARCH_LEAF,
			pcur, false, 0, &mtr);
	}

rec_loop:
	DEBUG_SYNC_C("row_search_rec_loop");
	if (trx_is_interrupted(trx)) {
		if (!spatial_search) {
			btr_pcur_store_position(pcur, &mtr);
		}
		err = DB_INTERRUPTED;
		goto normal_return;
	}

	/*-------------------------------------------------------------*/
	/* PHASE 4: Look for matching records in a loop */

	rec = btr_pcur_get_rec(pcur);

	ut_ad(!!page_rec_is_comp(rec) == comp);

	if (page_rec_is_infimum(rec)) {

		/* The infimum record on a page cannot be in the result set,
		and neither can a record lock be placed on it: we skip such
		a record. */

		prev_rec = NULL;
		goto next_rec;
	}

	if (page_rec_is_supremum(rec)) {

		/** Compare the last record of the page with end range
		passed to InnoDB when there is no ICP and number of
		loops in row_search_mvcc for rows found but not
		reporting due to search views etc. */
		if (prev_rec != NULL
		    && prebuilt->m_mysql_handler->end_range != NULL
		    && prebuilt->idx_cond == false && end_loop >= 100) {

			dict_index_t*	key_index = prebuilt->index;
			bool		clust_templ_for_sec = false;

			if (end_range_cache == NULL) {
				end_range_cache = static_cast<byte*>(
					ut_malloc_nokey(prebuilt->mysql_row_len));
			}

			if (index != clust_index
			    && prebuilt->need_to_access_clustered) {
				/** Secondary index record but the template
				based on PK. */
				key_index = clust_index;
				clust_templ_for_sec = true;
			}

			/** Create offsets based on prebuilt index. */
			offsets = rec_get_offsets(prev_rec, prebuilt->index,
					offsets, ULINT_UNDEFINED, &heap);

			if (row_sel_store_mysql_rec(
				end_range_cache, prebuilt, prev_rec, prev_vrow,
				clust_templ_for_sec, key_index, offsets,
				clust_templ_for_sec)) {

				if (row_search_end_range_check(
					end_range_cache,
					prebuilt->m_mysql_handler,
					record_buffer)) {

					/** In case of prebuilt->fetch,
					set the error in prebuilt->end_range. */
					if (prebuilt->n_fetch_cached > 0) {
						prebuilt->m_end_range = true;
					}

					err = DB_RECORD_NOT_FOUND;
					goto normal_return;
				}
			}
		}


		if (set_also_gap_locks
		    && !trx->skip_gap_locks()
		    && prebuilt->select_lock_type != LOCK_NONE
		    && !dict_index_is_spatial(index)) {

			/* Try to place a lock on the index record */

			offsets = rec_get_offsets(rec, index, offsets,
						  ULINT_UNDEFINED, &heap);
			err = sel_set_rec_lock(pcur,
					       rec, index, offsets,
					       prebuilt->select_mode,
					       prebuilt->select_lock_type,
					       LOCK_ORDINARY, thr, &mtr);

			switch (err) {
			case DB_SUCCESS_LOCKED_REC:
				err = DB_SUCCESS;
			case DB_SUCCESS:
				break;
			case DB_SKIP_LOCKED:
			case DB_LOCK_NOWAIT:
				ut_ad(0);
			default:
				goto lock_wait_or_error;
			}
		}

		/* A page supremum record cannot be in the result set: skip
		it now that we have placed a possible lock on it */

		prev_rec = NULL;
		goto next_rec;
	}

	/*-------------------------------------------------------------*/
	/* Do sanity checks in case our cursor has bumped into page
	corruption */

	if (comp) {
		next_offs = rec_get_next_offs(rec, TRUE);
		if (UNIV_UNLIKELY(next_offs < PAGE_NEW_SUPREMUM)) {

			goto wrong_offs;
		}
	} else {
		next_offs = rec_get_next_offs(rec, FALSE);
		if (UNIV_UNLIKELY(next_offs < PAGE_OLD_SUPREMUM)) {

			goto wrong_offs;
		}
	}

	if (UNIV_UNLIKELY(next_offs >= UNIV_PAGE_SIZE - PAGE_DIR)) {

wrong_offs:
		if (srv_force_recovery == 0 || moves_up == FALSE) {
			ib::error() << "Rec address "
				<< static_cast<const void*>(rec)
				<< ", buf block fix count "
				<< btr_cur_get_block(
					btr_pcur_get_btr_cur(pcur))->page
					.buf_fix_count;

			ib::error() << "Index corruption: rec offs "
				<< page_offset(rec) << " next offs "
				<< next_offs << ", page no "
				<< page_get_page_no(page_align(rec))
				<< ", index " << index->name
				<< " of table " << index->table->name
				<< ". Run CHECK TABLE. You may need to"
				" restore from a backup, or dump + drop +"
				" reimport the table.";
			ut_ad(0);
			err = DB_CORRUPTION;

			goto lock_wait_or_error;
		} else {
			/* The user may be dumping a corrupt table. Jump
			over the corruption to recover as much as possible. */

			ib::info() << "Index corruption: rec offs "
				<< page_offset(rec) << " next offs "
				<< next_offs << ", page no "
				<< page_get_page_no(page_align(rec))
				<< ", index " << index->name
				<< " of table " << index->table->name
				<< ". We try to skip the rest of the page.";

			btr_pcur_move_to_last_on_page(pcur, &mtr);

			prev_rec = NULL;
			goto next_rec;
		}
	}
	/*-------------------------------------------------------------*/

	/* Calculate the 'offsets' associated with 'rec' */

	ut_ad(fil_page_index_page_check(btr_pcur_get_page(pcur)));
	ut_ad(btr_page_get_index_id(btr_pcur_get_page(pcur)) == index->id);

	offsets = rec_get_offsets(rec, index, offsets, ULINT_UNDEFINED, &heap);

	if (UNIV_UNLIKELY(srv_force_recovery > 0)) {
		if (!rec_validate(rec, offsets)
		    || !btr_index_rec_validate(rec, index, FALSE)) {

			ib::info() << "Index corruption: rec offs "
				<< page_offset(rec) << " next offs "
				<< next_offs << ", page no "
				<< page_get_page_no(page_align(rec))
				<< ", index " << index->name
				<< " of table " << index->table->name
				<< ". We try to skip the record.";

			prev_rec = NULL;
			goto next_rec;
		}
	}

	prev_rec = rec;

	/* Note that we cannot trust the up_match value in the cursor at this
	place because we can arrive here after moving the cursor! Thus
	we have to recompare rec and search_tuple to determine if they
	match enough. */

	if (match_mode == ROW_SEL_EXACT) {
		/* Test if the index record matches completely to search_tuple
		in prebuilt: if not, then we return with DB_RECORD_NOT_FOUND */

		/* fputs("Comparing rec and search tuple\n", stderr); */

		if (0 != cmp_dtuple_rec(search_tuple, rec, index, offsets)) {

			if (set_also_gap_locks
			    && !trx->skip_gap_locks()
			    && prebuilt->select_lock_type != LOCK_NONE
			    && !dict_index_is_spatial(index)) {

				err = sel_set_rec_lock(
					pcur,
					rec, index, offsets,
					prebuilt->select_mode,
					prebuilt->select_lock_type, LOCK_GAP,
					thr, &mtr);

				switch (err) {
				case DB_SUCCESS_LOCKED_REC:
				case DB_SUCCESS:
					break;
				case DB_SKIP_LOCKED:
				case DB_LOCK_NOWAIT:
					ut_ad(0);
				default:
					goto lock_wait_or_error;
				}
			}

			btr_pcur_store_position(pcur, &mtr);

			/* The found record was not a match, but may be used
			as NEXT record (index_next). Set the relative position
			to BTR_PCUR_BEFORE, to reflect that the position of
			the persistent cursor is before the found/stored row
			(pcur->old_rec). */
			ut_ad(pcur->rel_pos == BTR_PCUR_ON);
			pcur->rel_pos = BTR_PCUR_BEFORE;

			err = DB_RECORD_NOT_FOUND;
			goto normal_return;
		}

	} else if (match_mode == ROW_SEL_EXACT_PREFIX) {

		if (!cmp_dtuple_is_prefix_of_rec(
			    search_tuple, rec, index, offsets)) {

			if (set_also_gap_locks
			    && !trx->skip_gap_locks()
			    && prebuilt->select_lock_type != LOCK_NONE
			    && !dict_index_is_spatial(index)) {

				err = sel_set_rec_lock(
					pcur,
					rec, index, offsets,
					prebuilt->select_mode,
					prebuilt->select_lock_type, LOCK_GAP,
					thr, &mtr);

				switch (err) {
				case DB_SUCCESS_LOCKED_REC:
				case DB_SUCCESS:
					break;
				case DB_SKIP_LOCKED:
				case DB_LOCK_NOWAIT:
					ut_ad(0);
				default:
					goto lock_wait_or_error;
				}
			}

			btr_pcur_store_position(pcur, &mtr);

			/* The found record was not a match, but may be used
			as NEXT record (index_next). Set the relative position
			to BTR_PCUR_BEFORE, to reflect that the position of
			the persistent cursor is before the found/stored row
			(pcur->old_rec). */
			ut_ad(pcur->rel_pos == BTR_PCUR_ON);
			pcur->rel_pos = BTR_PCUR_BEFORE;

			err = DB_RECORD_NOT_FOUND;
			goto normal_return;
		}
	}

	/* We are ready to look at a possible new index entry in the result
	set: the cursor is now placed on a user record */

	if (prebuilt->select_lock_type != LOCK_NONE) {
		/* Try to place a lock on the index record; note that delete
		marked records are a special case in a unique search. If there
		is a non-delete marked record, then it is enough to lock its
		existence with LOCK_REC_NOT_GAP. */

		ulint	lock_type;

		if (!set_also_gap_locks
		    || trx->skip_gap_locks()
		    || (unique_search && !rec_get_deleted_flag(rec, comp))
		    || dict_index_is_spatial(index)) {

			goto no_gap_lock;
		} else {
			lock_type = LOCK_ORDINARY;
		}

		/* If we are doing a 'greater or equal than a primary key
		value' search from a clustered index, and we find a record
		that has that exact primary key value, then there is no need
		to lock the gap before the record, because no insert in the
		gap can be in our search range. That is, no phantom row can
		appear that way.

		An example: if col1 is the primary key, the search is WHERE
		col1 >= 100, and we find a record where col1 = 100, then no
		need to lock the gap before that record. */

		if (index == clust_index
		    && mode == PAGE_CUR_GE
		    && direction == 0
		    && dtuple_get_n_fields_cmp(search_tuple)
		    == dict_index_get_n_unique(index)
		    && 0 == cmp_dtuple_rec(
				search_tuple, rec, index, offsets)) {
no_gap_lock:
			lock_type = LOCK_REC_NOT_GAP;
		}

		err = sel_set_rec_lock(pcur,
				       rec, index, offsets,
				       prebuilt->select_mode,
				       prebuilt->select_lock_type,
				       lock_type, thr, &mtr);

		switch (err) {
			const rec_t*	old_vers;
		case DB_SUCCESS_LOCKED_REC:
			if (trx->allow_semi_consistent()) {
				/* Note that a record of
				prebuilt->index was locked. */
				prebuilt->new_rec_locks = 1;
			}
			err = DB_SUCCESS;
		case DB_SUCCESS:
			break;
		case DB_SKIP_LOCKED:
			goto next_rec;
		case DB_LOCK_WAIT:
			/* Lock wait for R-tree should already
			be handled in sel_set_rtr_rec_lock() */
			ut_ad(!dict_index_is_spatial(index));
			/* Never unlock rows that were part of a conflict. */
			prebuilt->new_rec_locks = 0;

			if (UNIV_LIKELY(prebuilt->row_read_type
					!= ROW_READ_TRY_SEMI_CONSISTENT)
			    || unique_search
			    || index != clust_index) {

				goto lock_wait_or_error;
			}

			/* The following call returns 'offsets'
			associated with 'old_vers' */
			row_sel_build_committed_vers_for_mysql(
				clust_index, prebuilt, rec,
				&offsets, &heap, &old_vers, need_vrow ? &vrow : NULL,
			        &mtr);

			/* Check whether it was a deadlock or not, if not
			a deadlock and the transaction had to wait then
			release the lock it is waiting on. */

			err = lock_trx_handle_wait(trx);

			switch (err) {
			case DB_SUCCESS:
				/* The lock was granted while we were
				searching for the last committed version.
				Do a normal locking read. */

				offsets = rec_get_offsets(
					rec, index, offsets, ULINT_UNDEFINED,
					&heap);
				goto locks_ok;
			case DB_DEADLOCK:
				goto lock_wait_or_error;
			case DB_LOCK_WAIT:
				ut_ad(!dict_index_is_spatial(index));
				err = DB_SUCCESS;
				break;
			default:
				ut_error;
			}

			if (old_vers == NULL) {
				/* The row was not yet committed */

				goto next_rec;
			}

			did_semi_consistent_read = TRUE;
			rec = old_vers;
			prev_rec = rec;
			break;
		case DB_RECORD_NOT_FOUND:
			if (dict_index_is_spatial(index)) {
				goto next_rec;
			} else {
				goto lock_wait_or_error;
			}

		default:

			goto lock_wait_or_error;
		}
	} else {
		/* This is a non-locking consistent read: if necessary, fetch
		a previous version of the record */

		if (trx->isolation_level == TRX_ISO_READ_UNCOMMITTED) {

			/* Do nothing: we let a non-locking SELECT read the
			latest version of the record */

		} else if (index == clust_index) {

			/* Fetch a previous version of the row if the current
			one is not visible in the snapshot; if we have a very
			high force recovery level set, we try to avoid crashes
			by skipping this lookup */

			if (srv_force_recovery < 5
			    && !lock_clust_rec_cons_read_sees(
				    rec, index, offsets,
				    trx_get_read_view(trx))) {

				rec_t*	old_vers;
				/* The following call returns 'offsets'
				associated with 'old_vers' */
				err = row_sel_build_prev_vers_for_mysql(
					trx->read_view, clust_index,
					prebuilt, rec, &offsets, &heap,
					&old_vers, need_vrow ? &vrow : NULL,
					&mtr);

				if (err != DB_SUCCESS) {

					goto lock_wait_or_error;
				}

				if (old_vers == NULL) {
					/* The row did not exist yet in
					the read view */

					goto next_rec;
				}

				rec = old_vers;
				prev_rec = rec;
			}
		} else {
			/* We are looking into a non-clustered index,
			and to get the right version of the record we
			have to look also into the clustered index: this
			is necessary, because we can only get the undo
			information via the clustered index record. */

			ut_ad(!index->is_clustered());

			if (!srv_read_only_mode
			    && !lock_sec_rec_cons_read_sees(
					rec, index, trx->read_view)) {
				/* We should look at the clustered index.
				However, as this is a non-locking read,
				we can skip the clustered index lookup if
				the condition does not match the secondary
				index entry. */
				switch (row_search_idx_cond_check(
						buf, prebuilt, rec, offsets)) {
				case ICP_NO_MATCH:
					goto next_rec;
				case ICP_OUT_OF_RANGE:
					err = DB_RECORD_NOT_FOUND;
					goto idx_cond_failed;
				case ICP_MATCH:
					goto requires_clust_rec;
				}

				ut_error;
			}
		}
	}

locks_ok:
	/* NOTE that at this point rec can be an old version of a clustered
	index record built for a consistent read. We cannot assume after this
	point that rec is on a buffer pool page. Functions like
	page_rec_is_comp() cannot be used! */

	if (rec_get_deleted_flag(rec, comp)) {

		/* The record is delete-marked: we can skip it */

		if (trx->allow_semi_consistent()
		    && prebuilt->select_lock_type != LOCK_NONE
		    && !did_semi_consistent_read) {

			/* No need to keep a lock on a delete-marked record
			if we do not want to use next-key locking. */

			row_unlock_for_mysql(prebuilt, TRUE);
		}

		/* This is an optimization to skip setting the next key lock
		on the record that follows this delete-marked record. This
		optimization works because of the unique search criteria
		which precludes the presence of a range lock between this
		delete marked record and the record following it.

		For now this is applicable only to clustered indexes while
		doing a unique search except for HANDLER queries because
		HANDLER allows NEXT and PREV even in unique search on
		clustered index. There is scope for further optimization
		applicable to unique secondary indexes. Current behaviour is
		to widen the scope of a lock on an already delete marked record
		if the same record is deleted twice by the same transaction */
		if (index == clust_index && unique_search
		    && !prebuilt->used_in_HANDLER) {

			err = DB_RECORD_NOT_FOUND;

			goto normal_return;
		}

		goto next_rec;
	}

	/* Check if the record matches the index condition. */
	switch (row_search_idx_cond_check(buf, prebuilt, rec, offsets)) {
	case ICP_NO_MATCH:
		if (did_semi_consistent_read) {
			row_unlock_for_mysql(prebuilt, TRUE);
		}
		goto next_rec;
	case ICP_OUT_OF_RANGE:
		err = DB_RECORD_NOT_FOUND;
		goto idx_cond_failed;
	case ICP_MATCH:
		break;
	}

	/* Get the clustered index record if needed, if we did not do the
	search using the clustered index. */

	if (index != clust_index && prebuilt->need_to_access_clustered) {

requires_clust_rec:
		ut_ad(index != clust_index);
		/* We use a 'goto' to the preceding label if a consistent
		read of a secondary index record requires us to look up old
		versions of the associated clustered index record. */

		ut_ad(rec_offs_validate(rec, index, offsets));

		/* It was a non-clustered index and we must fetch also the
		clustered index record */

		mtr_has_extra_clust_latch = TRUE;

		ut_ad(!vrow);
		/* The following call returns 'offsets' associated with
		'clust_rec'. Note that 'clust_rec' can be an old version
		built for a consistent read. */

		err = row_sel_get_clust_rec_for_mysql(prebuilt, index, rec,
						      thr, &clust_rec,
						      &offsets, &heap,
						      need_vrow ? &vrow : NULL,
						      &mtr);
		switch (err) {
		case DB_SUCCESS:
			if (clust_rec == NULL) {
				/* The record did not exist in the read view */
				ut_ad(prebuilt->select_lock_type == LOCK_NONE
				      || dict_index_is_spatial(index));

				goto next_rec;
			}
			break;
		case DB_SKIP_LOCKED:
			goto next_rec;
		case DB_SUCCESS_LOCKED_REC:
			ut_a(clust_rec != NULL);
			if (trx->allow_semi_consistent()) {
				/* Note that the clustered index record
				was locked. */
				prebuilt->new_rec_locks = 2;
			}
			err = DB_SUCCESS;
			break;
		default:
			vrow = NULL;
			goto lock_wait_or_error;
		}

		if (rec_get_deleted_flag(clust_rec, comp)) {

			/* The record is delete marked: we can skip it */

			if (trx->allow_semi_consistent()
			    && prebuilt->select_lock_type != LOCK_NONE) {

				/* No need to keep a lock on a delete-marked
				record if we do not want to use next-key
				locking. */

				row_unlock_for_mysql(prebuilt, TRUE);
			}

			goto next_rec;
		}

		if (need_vrow && !vrow) {
			if (!heap) {
				heap = mem_heap_create(100);
			}
			row_sel_fill_vrow(rec, index, &vrow, heap);
		}

		result_rec = clust_rec;
		ut_ad(rec_offs_validate(result_rec, clust_index, offsets));

		if (prebuilt->idx_cond) {
			/* Convert the record to MySQL format. We were
			unable to do this in row_search_idx_cond_check(),
			because the condition is on the secondary index
			and the requested column is in the clustered index.
			We convert all fields, including those that
			may have been used in ICP, because the
			secondary index may contain a column prefix
			rather than the full column. Also, as noted
			in Bug #56680, the column in the secondary
			index may be in the wrong case, and the
			authoritative case is in result_rec, the
			appropriate version of the clustered index record. */
			if (!row_sel_store_mysql_rec(
				    buf, prebuilt, result_rec, vrow,
				    TRUE, clust_index, offsets, false)) {
				goto next_rec;
			}
		}
	} else {
		result_rec = rec;
	}

	/* We found a qualifying record 'result_rec'. At this point,
	'offsets' are associated with 'result_rec'. */

	ut_ad(rec_offs_validate(result_rec,
				result_rec != rec ? clust_index : index,
				offsets));
	ut_ad(!rec_get_deleted_flag(result_rec, comp));

	/* If we cannot prefetch records, we should not have a record buffer.
	See ha_innobase::ha_is_record_buffer_wanted(). */
	ut_ad(prebuilt->can_prefetch_records() || record_buffer == nullptr);

	/* Decide whether to prefetch extra rows.
	At this point, the clustered index record is protected
	by a page latch that was acquired when pcur was positioned.
	The latch will not be released until mtr_commit(&mtr). */

	if (record_buffer != nullptr ||
	    ((match_mode == ROW_SEL_EXACT
	      || prebuilt->n_rows_fetched >= MYSQL_FETCH_CACHE_THRESHOLD)
	     && prebuilt->can_prefetch_records())) {

		/* Inside an update, for example, we do not cache rows,
		since we may use the cursor position to do the actual
		update, that is why we require ...lock_type == LOCK_NONE.
		Since we keep space in prebuilt only for the BLOBs of
		a single row, we cannot cache rows in the case there
		are BLOBs in the fields to be fetched. In HANDLER (note:
		the HANDLER statement, not the handler class) we do
		not cache rows because there the cursor is a scrollable
		cursor. */

		const auto max_rows_to_cache = record_buffer ?
			record_buffer->max_records() : MYSQL_FETCH_CACHE_SIZE;
		ut_a(prebuilt->n_fetch_cached < max_rows_to_cache);

		/* We only convert from InnoDB row format to MySQL row
		format when ICP is disabled. */

		if (!prebuilt->idx_cond) {

			/* We use next_buf to track the allocation of buffers
			where we store and enqueue the buffers for our
			pre-fetch optimisation.

			If next_buf == 0 then we store the converted record
			directly into the MySQL record buffer (buf). If it is
			!= 0 then we allocate a pre-fetch buffer and store the
			converted record there.

			If the conversion fails and the MySQL record buffer
			was not written to then we reset next_buf so that
			we can re-use the MySQL record buffer in the next
			iteration. */
			byte* prev_buf = next_buf;

			next_buf = next_buf
				 ? row_sel_fetch_last_buf(prebuilt) : buf;

			if (!row_sel_store_mysql_rec(
				next_buf, prebuilt, result_rec, vrow,
				result_rec != rec,
				result_rec != rec ? clust_index : index,
				offsets, false)) {

				if (next_buf == buf) {
					ut_a(prebuilt->n_fetch_cached == 0);
					next_buf = 0;
				}

				/* Only fresh inserts may contain incomplete
				externally stored columns. Pretend that such
				records do not exist. Such records may only be
				accessed at the READ UNCOMMITTED isolation
				level or when rolling back a recovered
				transaction. Rollback happens at a lower
				level, not here. */
				goto next_rec;
			}

			/* If we are filling a server-provided buffer, and the
			server has pushed down an end range condition, evaluate
			the condition to prevent that we read too many rows. */
			if (record_buffer != nullptr &&
			    row_search_end_range_check(
				    next_buf, prebuilt->m_mysql_handler,
				    record_buffer)) {
				if (next_buf != buf) {
					record_buffer->remove_last();
				}
				next_buf = prev_buf;
				err = DB_RECORD_NOT_FOUND;
				goto normal_return;
			}

			if (next_buf != buf) {
				row_sel_enqueue_cache_row_for_mysql(
					next_buf, prebuilt);
			}
		} else {
			row_sel_enqueue_cache_row_for_mysql(buf, prebuilt);
		}

		if (prebuilt->n_fetch_cached < max_rows_to_cache) {
			goto next_rec;
		}

	} else {
		/* We cannot use a record buffer for this scan, so assert that
		we don't have one. If we have a record buffer here,
		ha_innobase::is_record_buffer_wanted() should be updated so
		that a buffer is not allocated unnecessarily. */
		ut_ad(record_buffer == nullptr);

		if (UNIV_UNLIKELY
		    (prebuilt->template_type == ROW_MYSQL_DUMMY_TEMPLATE)) {
			/* CHECK TABLE: fetch the row */

			if (result_rec != rec
			    && !prebuilt->need_to_access_clustered) {
				/* We used 'offsets' for the clust
				rec, recalculate them for 'rec' */
				offsets = rec_get_offsets(rec, index, offsets,
							  ULINT_UNDEFINED,
							  &heap);
				result_rec = rec;
			}

			memcpy(buf + 4, result_rec
			       - rec_offs_extra_size(offsets),
			       rec_offs_size(offsets));
			mach_write_to_4(buf,
					rec_offs_extra_size(offsets) + 4);
		} else if (!prebuilt->idx_cond && !prebuilt->innodb_api) {
			/* The record was not yet converted to MySQL format. */
			if (!row_sel_store_mysql_rec(
				    buf, prebuilt, result_rec, vrow,
				    result_rec != rec,
				    result_rec != rec ? clust_index : index,
				    offsets, false)) {
				/* Only fresh inserts may contain
				incomplete externally stored
				columns. Pretend that such records do
				not exist. Such records may only be
				accessed at the READ UNCOMMITTED
				isolation level or when rolling back a
				recovered transaction. Rollback
				happens at a lower level, not here. */
				goto next_rec;
			}
		}

		if (prebuilt->clust_index_was_generated) {
			row_sel_store_row_id_to_prebuilt(
				prebuilt, result_rec,
				result_rec == rec ? index : clust_index,
				offsets);
		}
	}

	/* From this point on, 'offsets' are invalid. */

	/* We have an optimization to save CPU time: if this is a consistent
	read on a unique condition on the clustered index, then we do not
	store the pcur position, because any fetch next or prev will anyway
	return 'end of file'. Exceptions are locking reads and the MySQL
	HANDLER command where the user can move the cursor with PREV or NEXT
	even after a unique search. */

	err = DB_SUCCESS;

idx_cond_failed:
	if (!unique_search
	    || !index->is_clustered()
	    || direction != 0
	    || prebuilt->select_lock_type != LOCK_NONE
	    || prebuilt->used_in_HANDLER
	    || prebuilt->innodb_api) {

		/* Inside an update always store the cursor position */

		if (!spatial_search) {
			btr_pcur_store_position(pcur, &mtr);
		}

		if (prebuilt->innodb_api) {
			prebuilt->innodb_api_rec = result_rec;
		}
	}

	goto normal_return;

next_rec:

	if (end_loop >= 99
	    && need_vrow && vrow == NULL && prev_rec != NULL) {

		if (!heap) {
			heap = mem_heap_create(100);
		}

		prev_vrow = NULL;
		row_sel_fill_vrow(prev_rec, index, &prev_vrow, heap);
	} else {
		prev_vrow = vrow;
	}

	end_loop++;

	/* Reset the old and new "did semi-consistent read" flags. */
	if (UNIV_UNLIKELY(prebuilt->row_read_type
			  == ROW_READ_DID_SEMI_CONSISTENT)) {
		prebuilt->row_read_type = ROW_READ_TRY_SEMI_CONSISTENT;
	}
	did_semi_consistent_read = FALSE;
	prebuilt->new_rec_locks = 0;
	vrow = NULL;

	/*-------------------------------------------------------------*/
	/* PHASE 5: Move the cursor to the next index record */

	/* NOTE: For moves_up==FALSE, the mini-transaction will be
	committed and restarted every time when switching b-tree
	pages. For moves_up==TRUE in index condition pushdown, we can
	scan an entire secondary index tree within a single
	mini-transaction. As long as the prebuilt->idx_cond does not
	match, we do not need to consult the clustered index or
	return records to MySQL, and thus we can avoid repositioning
	the cursor. What prevents us from buffer-fixing all leaf pages
	within the mini-transaction is the btr_leaf_page_release()
	call in btr_pcur_move_to_next_page(). Only the leaf page where
	the cursor is positioned will remain buffer-fixed.
	For R-tree spatial search, we also commit the mini-transaction
	each time  */

	if (mtr_has_extra_clust_latch || spatial_search) {
		/* If we have extra cluster latch, we must commit
		mtr if we are moving to the next non-clustered
		index record, because we could break the latching
		order if we would access a different clustered
		index page right away without releasing the previous. */

		/* No need to do store restore for R-tree */
		if (!spatial_search) {
			btr_pcur_store_position(pcur, &mtr);
		}

		mtr_commit(&mtr);
		mtr_has_extra_clust_latch = FALSE;

		mtr_start(&mtr);

		if (!spatial_search
		    && sel_restore_position_for_mysql(&same_user_rec,
						   BTR_SEARCH_LEAF,
						   pcur, moves_up, &mtr)) {
			goto rec_loop;
		}
	}

	if (moves_up) {
		bool	 move;

		if (spatial_search) {
			move = rtr_pcur_move_to_next(
				search_tuple, mode,
				prebuilt->select_mode,
				pcur, 0, &mtr);
		} else {
			move = btr_pcur_move_to_next(pcur, &mtr);
		}

		if (!move) {
not_moved:
			if (!spatial_search) {
				btr_pcur_store_position(pcur, &mtr);
			}

			if (match_mode != 0) {
				err = DB_RECORD_NOT_FOUND;
			} else {
				err = DB_END_OF_INDEX;
			}

			goto normal_return;
		}
	} else {
		if (UNIV_UNLIKELY(!btr_pcur_move_to_prev(pcur, &mtr))) {
			goto not_moved;
		}
	}

	goto rec_loop;

lock_wait_or_error:
	/* Reset the old and new "did semi-consistent read" flags. */
	if (UNIV_UNLIKELY(prebuilt->row_read_type
			  == ROW_READ_DID_SEMI_CONSISTENT)) {
		prebuilt->row_read_type = ROW_READ_TRY_SEMI_CONSISTENT;
	}
	did_semi_consistent_read = FALSE;

	/*-------------------------------------------------------------*/
	if (!dict_index_is_spatial(index)) {
		btr_pcur_store_position(pcur, &mtr);
	}

lock_table_wait:
	mtr_commit(&mtr);
	mtr_has_extra_clust_latch = FALSE;

	trx->error_state = err;

	/* The following is a patch for MySQL */

	if (thr->is_active) {
		que_thr_stop_for_mysql(thr);
	}

	thr->lock_state = QUE_THR_LOCK_ROW;

	if (row_mysql_handle_errors(&err, trx, thr, NULL)) {
		/* It was a lock wait, and it ended */

		thr->lock_state = QUE_THR_LOCK_NOLOCK;
		mtr_start(&mtr);

		/* Table lock waited, go try to obtain table lock
		again */
		if (table_lock_waited) {
			table_lock_waited = FALSE;

			goto wait_table_again;
		}

		if (!dict_index_is_spatial(index)) {
			sel_restore_position_for_mysql(
				&same_user_rec, BTR_SEARCH_LEAF, pcur,
				moves_up, &mtr);
		}

		if (!same_user_rec && trx->allow_semi_consistent()) {

			/* Since we were not able to restore the cursor
			on the same user record, we cannot use
			row_unlock_for_mysql() to unlock any records, and
			we must thus reset the new rec lock info. Since
			in lock0lock.cc we have blocked the inheriting of gap
			X-locks, we actually do not have any new record locks
			set in this case.

			Note that if we were able to restore on the 'same'
			user record, it is still possible that we were actually
			waiting on a delete-marked record, and meanwhile
			it was removed by purge and inserted again by some
			other user. But that is no problem, because in
			rec_loop we will again try to set a lock, and
			new_rec_lock_info in trx will be right at the end. */

			prebuilt->new_rec_locks = 0;
		}

		mode = pcur->search_mode;

		goto rec_loop;
	}

	thr->lock_state = QUE_THR_LOCK_NOLOCK;

	goto func_exit;

normal_return:
	/*-------------------------------------------------------------*/
	que_thr_stop_for_mysql_no_error(thr, trx);

	mtr_commit(&mtr);

	/* Rollback blocking transactions from hit list for high priority
	transaction, if any. We should not be holding latches here as
	we are going to rollback the blocking transactions. */
	if (!trx->hit_list.empty()) {

		ut_ad(trx_is_high_priority(trx));
		trx_kill_blocking(trx);
	}

	DEBUG_SYNC_C("row_search_for_mysql_before_return");

	if (prebuilt->idx_cond != 0) {

		/* When ICP is active we don't write to the MySQL buffer
		directly, only to buffers that are enqueued in the pre-fetch
		queue. We need to dequeue the first buffer and copy the contents
		to the record buffer that was passed in by MySQL. */

		if (prebuilt->n_fetch_cached > 0) {
			row_sel_dequeue_cached_row_for_mysql(buf, prebuilt);
			err = DB_SUCCESS;
		}

	} else if (next_buf != 0) {

		/* We may or may not have enqueued some buffers to the
		pre-fetch queue, but we definitely wrote to the record
		buffer passed to use by MySQL. */

		DEBUG_SYNC_C("row_search_cached_row");
		err = DB_SUCCESS;
	}

#ifdef UNIV_DEBUG
	if (dict_index_is_spatial(index) && err != DB_SUCCESS
	    && err != DB_END_OF_INDEX && err != DB_INTERRUPTED) {
		rtr_node_path_t*	path = pcur->btr_cur.rtr_info->path;

		ut_ad(path->empty());
	}
#endif

func_exit:
	trx->op_info = "";

	if (end_range_cache != NULL) {
		ut_free(end_range_cache);
	}

	if (heap != NULL) {
		mem_heap_free(heap);
	}

	/* Set or reset the "did semi-consistent read" flag on return.
	The flag did_semi_consistent_read is set if and only if
	the record being returned was fetched with a semi-consistent read. */
	ut_ad(prebuilt->row_read_type != ROW_READ_WITH_LOCKS
	      || !did_semi_consistent_read);

	if (prebuilt->row_read_type != ROW_READ_WITH_LOCKS) {
		if (did_semi_consistent_read) {
			prebuilt->row_read_type = ROW_READ_DID_SEMI_CONSISTENT;
		} else {
			prebuilt->row_read_type = ROW_READ_TRY_SEMI_CONSISTENT;
		}
	}

#ifdef UNIV_DEBUG
	{
		btrsea_sync_check	check(trx->has_search_latch);

		ut_ad(!sync_check_iterate(check));
	}
#endif /* UNIV_DEBUG */

	DEBUG_SYNC_C("innodb_row_search_for_mysql_exit");

	ut_a(!trx->has_search_latch);

	DBUG_RETURN(err);
}

/********************************************************************//**
Count rows in a R-Tree leaf level.
@return DB_SUCCESS if successful */
dberr_t
row_count_rtree_recs(
/*=================*/
	row_prebuilt_t*	prebuilt,	/*!< in: prebuilt struct for the
					table handle; this contains the info
					of search_tuple, index; if search
					tuple contains 0 fields then we
					position the cursor at the start or
					the end of the index, depending on
					'mode' */
	ulint*		n_rows)		/*!< out: number of entries
					seen in the consistent read */
{
	dict_index_t*	index		= prebuilt->index;
	dberr_t		ret		= DB_SUCCESS;
	mtr_t		mtr;
	mem_heap_t*	heap;
	dtuple_t*	entry;
	dtuple_t*	search_entry	= prebuilt->search_tuple;
	ulint		entry_len;
	ulint		i;
	byte*		buf;

	ut_a(dict_index_is_spatial(index));

	*n_rows = 0;

	heap = mem_heap_create(256);

	/* Build a search tuple. */
	entry_len = dict_index_get_n_fields(index);
	entry = dtuple_create(heap, entry_len);

	for (i = 0; i < entry_len; i++) {
		const dict_field_t*	ind_field = index->get_field(i);
		const dict_col_t*	col
			= ind_field->col;
		dfield_t*		dfield
			= dtuple_get_nth_field(entry, i);

		if (i == 0) {
			double*	mbr;
			double	tmp_mbr[SPDIMS * 2];

			dfield->type.mtype = DATA_GEOMETRY;
			dfield->type.prtype |= DATA_GIS_MBR;

			/* Allocate memory for mbr field */
			mbr = static_cast<double*>
				(mem_heap_alloc(heap, DATA_MBR_LEN));

			/* Set mbr field data. */
			dfield_set_data(dfield, mbr, DATA_MBR_LEN);

			for (uint j = 0; j < SPDIMS; j++) {
				tmp_mbr[j * 2] = DBL_MAX;
				tmp_mbr[j * 2 + 1] = -DBL_MAX;
			}
			dfield_write_mbr(dfield, tmp_mbr);
			continue;
		}

		dfield->type.mtype = col->mtype;
		dfield->type.prtype = col->prtype;

	}

	prebuilt->search_tuple = entry;

	ulint bufsize = ut_max(UNIV_PAGE_SIZE, prebuilt->mysql_row_len);
	buf = static_cast<byte*>(ut_malloc_nokey(bufsize));

	ulint cnt = 1000;

	ret = row_search_for_mysql(buf, PAGE_CUR_WITHIN, prebuilt, 0, 0);
loop:
	/* Check thd->killed every 1,000 scanned rows */
	if (--cnt == 0) {
		if (trx_is_interrupted(prebuilt->trx)) {
			ret = DB_INTERRUPTED;
			goto func_exit;
		}
		cnt = 1000;
	}

	switch (ret) {
	case DB_SUCCESS:
		break;
	case DB_DEADLOCK:
	case DB_LOCK_TABLE_FULL:
	case DB_LOCK_WAIT_TIMEOUT:
	case DB_INTERRUPTED:
		goto func_exit;
	default:
		/* fall through (this error is ignored by CHECK TABLE) */
	case DB_END_OF_INDEX:
		ret = DB_SUCCESS;
func_exit:
		prebuilt->search_tuple = search_entry;
		ut_free(buf);
		mem_heap_free(heap);

		return(ret);
	}

	*n_rows = *n_rows + 1;

	ret = row_search_for_mysql(
		buf, PAGE_CUR_WITHIN, prebuilt, 0, ROW_SEL_NEXT);

	goto loop;
}

/*******************************************************************//**
Checks if MySQL at the moment is allowed for this table to retrieve a
consistent read result, or store it to the query cache.
@return TRUE if storing or retrieving from the query cache is permitted */
ibool
row_search_check_if_query_cache_permitted(
/*======================================*/
	trx_t*		trx,		/*!< in: transaction object */
	const char*	norm_name)	/*!< in: concatenation of database name,
					'/' char, table name */
{
	dict_table_t*	table;
	ibool		ret	= FALSE;

	table = dict_table_open_on_name(
		norm_name, FALSE, FALSE, DICT_ERR_IGNORE_NONE);

	if (table == NULL) {

		return(FALSE);
	}

	/* Start the transaction if it is not started yet */

	trx_start_if_not_started(trx, false);

	/* If there are locks on the table or some trx has invalidated the
	cache before this transaction started then this transaction cannot
	read/write from/to the cache.

	If a read view has not been created for the transaction then it doesn't
	really matter what this transactin sees. If a read view was created
	then the view low_limit_id is the max trx id that this transaction
	saw at the time of the read view creation.  */

	if (lock_table_get_n_locks(table) == 0
	    && ((trx->id != 0 && trx->id >= table->query_cache_inv_id)
		|| !MVCC::is_view_active(trx->read_view)
		|| trx->read_view->low_limit_id()
		>= table->query_cache_inv_id)) {

		ret = TRUE;

		/* If the isolation level is high, assign a read view for the
		transaction if it does not yet have one */

		if (trx->isolation_level >= TRX_ISO_REPEATABLE_READ
		    && !srv_read_only_mode
		    && !MVCC::is_view_active(trx->read_view)) {

			trx_sys->mvcc->view_open(trx->read_view, trx);
		}
	}

	dict_table_close(table, FALSE, FALSE);

	return(ret);
}

/*******************************************************************//**
Read the AUTOINC column from the current row. If the value is less than
0 and the type is not unsigned then we reset the value to 0.
@return value read from the column */
static
ib_uint64_t
row_search_autoinc_read_column(
/*===========================*/
	dict_index_t*	index,		/*!< in: index to read from */
	const rec_t*	rec,		/*!< in: current rec */
	ulint		col_no,		/*!< in: column number */
	ulint		mtype,		/*!< in: column main type */
	ibool		unsigned_type)	/*!< in: signed or unsigned flag */
{
	ulint		len;
	const byte*	data;
	ib_uint64_t	value;
	mem_heap_t*	heap = NULL;
	ulint		offsets_[REC_OFFS_NORMAL_SIZE];
	ulint*		offsets	= offsets_;

	rec_offs_init(offsets_);

	offsets = rec_get_offsets(rec, index, offsets, col_no + 1, &heap);

	if (rec_offs_nth_sql_null(offsets, col_no)) {
		/* There is no non-NULL value in the auto-increment column. */
		value = 0;
		goto func_exit;
	}

	data = rec_get_nth_field(rec, offsets, col_no, &len);

	value = row_parse_int(data, len, mtype, unsigned_type);

func_exit:
	if (UNIV_LIKELY_NULL(heap)) {
		mem_heap_free(heap);
	}

	return(value);
}

/** Get the maximum and non-delete-marked record in an index.
@param[in]	index	index tree
@param[in,out]	mtr	mini-transaction (may be committed and restarted)
@return maximum record, page s-latched in mtr
@retval NULL if there are no records, or if all of them are delete-marked */
static
const rec_t*
row_search_get_max_rec(
	dict_index_t*	index,
	mtr_t*		mtr)
{
	btr_pcur_t	pcur;
	const rec_t*	rec;

	/* Open at the high/right end (false), and init cursor */
	btr_pcur_open_at_index_side(
		false, index, BTR_SEARCH_LEAF, &pcur, true, 0, mtr);

	do {
		const page_t*	page;

		page = btr_pcur_get_page(&pcur);
		rec = page_find_rec_last_not_deleted(page);

		if (page_rec_is_user_rec(rec)) {
			break;
		} else {
			rec = NULL;
		}
		btr_pcur_move_before_first_on_page(&pcur);
	} while (btr_pcur_move_to_prev(&pcur, mtr));

	btr_pcur_close(&pcur);

	return(rec);
}

/*******************************************************************//**
Read the max AUTOINC value from an index.
@return DB_SUCCESS if all OK else error code, DB_RECORD_NOT_FOUND if
column name can't be found in index */
dberr_t
row_search_max_autoinc(
/*===================*/
	dict_index_t*	index,		/*!< in: index to search */
	const char*	col_name,	/*!< in: name of autoinc column */
	ib_uint64_t*	value)		/*!< out: AUTOINC value read */
{
	dict_field_t*	dfield = index->get_field(0);
	dberr_t		error = DB_SUCCESS;
	*value = 0;

	if (strcmp(col_name, dfield->name) != 0) {
		error = DB_RECORD_NOT_FOUND;
	} else {
		mtr_t		mtr;
		const rec_t*	rec;

		mtr_start(&mtr);

		rec = row_search_get_max_rec(index, &mtr);

		if (rec != NULL) {
			ibool unsigned_type = (
				dfield->col->prtype & DATA_UNSIGNED);

			*value = row_search_autoinc_read_column(
				index, rec, 0,
				dfield->col->mtype, unsigned_type);
		}

		mtr_commit(&mtr);
	}

	return(error);
}<|MERGE_RESOLUTION|>--- conflicted
+++ resolved
@@ -4238,13 +4238,8 @@
 	ut_ad(index && pcur && search_tuple);
 
 	/* Step-0: Re-use the cached mtr. */
-<<<<<<< HEAD
-	mtr_t*		mtr = &index->last_sel_cur->mtr;
+	mtr_t*		mtr;
 	dict_index_t*	clust_index = index->table->first_index();
-=======
-	mtr_t*		mtr;
-	dict_index_t*	clust_index = dict_table_get_first_index(index->table);
->>>>>>> 906f7fa2
 
 	if(!index->last_sel_cur) {
 		dict_allocate_mem_intrinsic_cache(index);
