--- conflicted
+++ resolved
@@ -3043,11 +3043,9 @@
 
 		ut_free(path);
 
-<<<<<<< HEAD
-		if (err == DB_SUCCESS && compression != NULL) {
-=======
-		} else if (compression != NULL && compression[0] != '\0') {
->>>>>>> 5707b21c
+		if (err == DB_SUCCESS
+		    && compression != NULL
+		    && compression[0] != '\0') {
 
 			ut_ad(!dict_table_in_shared_tablespace(table));
 
