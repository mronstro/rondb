/*****************************************************************************

Copyright (c) 1996, 2014, Oracle and/or its affiliates. All Rights Reserved.

This program is free software; you can redistribute it and/or modify it under
the terms of the GNU General Public License as published by the Free Software
Foundation; version 2 of the License.

This program is distributed in the hope that it will be useful, but WITHOUT
ANY WARRANTY; without even the implied warranty of MERCHANTABILITY or FITNESS
FOR A PARTICULAR PURPOSE. See the GNU General Public License for more details.

You should have received a copy of the GNU General Public License along with
this program; if not, write to the Free Software Foundation, Inc.,
51 Franklin Street, Suite 500, Boston, MA 02110-1335 USA

*****************************************************************************/

/**************************************************//**
@file row/row0ins.cc
Insert into a table

Created 4/20/1996 Heikki Tuuri
*******************************************************/

#include "ha_prototypes.h"

#include "row0ins.h"

#ifdef UNIV_NONINL
#include "row0ins.ic"
#endif

#include "dict0dict.h"
#include "dict0boot.h"
#include "trx0rec.h"
#include "trx0undo.h"
#include "btr0btr.h"
#include "btr0cur.h"
#include "mach0data.h"
#include "que0que.h"
#include "row0upd.h"
#include "row0sel.h"
#include "row0row.h"
#include "row0log.h"
#include "rem0cmp.h"
#include "lock0lock.h"
#include "log0log.h"
#include "eval0eval.h"
#include "data0data.h"
#include "usr0sess.h"
#include "buf0lru.h"
#include "fts0fts.h"
#include "fts0types.h"

/*************************************************************************
IMPORTANT NOTE: Any operation that generates redo MUST check that there
is enough space in the redo log before for that operation. This is
done by calling log_free_check(). The reason for checking the
availability of the redo log space before the start of the operation is
that we MUST not hold any synchonization objects when performing the
check.
If you make a change in this module make sure that no codepath is
introduced where a call to log_free_check() is bypassed. */

/*********************************************************************//**
Creates an insert node struct.
@return own: insert node struct */

ins_node_t*
ins_node_create(
/*============*/
	ulint		ins_type,	/*!< in: INS_VALUES, ... */
	dict_table_t*	table,		/*!< in: table where to insert */
	mem_heap_t*	heap)		/*!< in: mem heap where created */
{
	ins_node_t*	node;

	node = static_cast<ins_node_t*>(
		mem_heap_alloc(heap, sizeof(ins_node_t)));

	node->common.type = QUE_NODE_INSERT;

	node->ins_type = ins_type;

	node->state = INS_NODE_SET_IX_LOCK;
	node->table = table;
	node->index = NULL;
	node->entry = NULL;

	node->select = NULL;

	node->trx_id = 0;

	node->entry_sys_heap = mem_heap_create(128);

	node->magic_n = INS_NODE_MAGIC_N;

	return(node);
}

/***********************************************************//**
Creates an entry template for each index of a table. */
static
void
ins_node_create_entry_list(
/*=======================*/
	ins_node_t*	node)	/*!< in: row insert node */
{
	dict_index_t*	index;
	dtuple_t*	entry;

	ut_ad(node->entry_sys_heap);

	UT_LIST_INIT(node->entry_list, &dtuple_t::tuple_list);

	/* We will include all indexes (include those corrupted
	secondary indexes) in the entry list. Filteration of
	these corrupted index will be done in row_ins() */

	for (index = dict_table_get_first_index(node->table);
	     index != 0;
	     index = dict_table_get_next_index(index)) {

		entry = row_build_index_entry(
			node->row, NULL, index, node->entry_sys_heap);

		UT_LIST_ADD_LAST(node->entry_list, entry);
	}
}

/*****************************************************************//**
Adds system field buffers to a row. */
static
void
row_ins_alloc_sys_fields(
/*=====================*/
	ins_node_t*	node)	/*!< in: insert node */
{
	dtuple_t*		row;
	dict_table_t*		table;
	mem_heap_t*		heap;
	const dict_col_t*	col;
	dfield_t*		dfield;
	byte*			ptr;

	row = node->row;
	table = node->table;
	heap = node->entry_sys_heap;

	ut_ad(row && table && heap);
	ut_ad(dtuple_get_n_fields(row) == dict_table_get_n_cols(table));

	/* 1. Allocate buffer for row id */

	col = dict_table_get_sys_col(table, DATA_ROW_ID);

	dfield = dtuple_get_nth_field(row, dict_col_get_no(col));

	ptr = static_cast<byte*>(mem_heap_zalloc(heap, DATA_ROW_ID_LEN));

	dfield_set_data(dfield, ptr, DATA_ROW_ID_LEN);

	node->row_id_buf = ptr;

	/* 3. Allocate buffer for trx id */

	col = dict_table_get_sys_col(table, DATA_TRX_ID);

	dfield = dtuple_get_nth_field(row, dict_col_get_no(col));
	ptr = static_cast<byte*>(mem_heap_zalloc(heap, DATA_TRX_ID_LEN));

	dfield_set_data(dfield, ptr, DATA_TRX_ID_LEN);

	node->trx_id_buf = ptr;

	/* 4. Allocate buffer for roll ptr */

	col = dict_table_get_sys_col(table, DATA_ROLL_PTR);

	dfield = dtuple_get_nth_field(row, dict_col_get_no(col));
	ptr = static_cast<byte*>(mem_heap_zalloc(heap, DATA_ROLL_PTR_LEN));

	dfield_set_data(dfield, ptr, DATA_ROLL_PTR_LEN);
}

/*********************************************************************//**
Sets a new row to insert for an INS_DIRECT node. This function is only used
if we have constructed the row separately, which is a rare case; this
function is quite slow. */

void
ins_node_set_new_row(
/*=================*/
	ins_node_t*	node,	/*!< in: insert node */
	dtuple_t*	row)	/*!< in: new row (or first row) for the node */
{
	node->state = INS_NODE_SET_IX_LOCK;
	node->index = NULL;
	node->entry = NULL;

	node->row = row;

	mem_heap_empty(node->entry_sys_heap);

	/* Create templates for index entries */

	ins_node_create_entry_list(node);

	/* Allocate from entry_sys_heap buffers for sys fields */

	row_ins_alloc_sys_fields(node);

	/* As we allocated a new trx id buf, the trx id should be written
	there again: */

	node->trx_id = 0;
}

/*******************************************************************//**
Does an insert operation by updating a delete-marked existing record
in the index. This situation can occur if the delete-marked record is
kept in the index for consistent reads.
@return DB_SUCCESS or error code */
static __attribute__((nonnull, warn_unused_result))
dberr_t
row_ins_sec_index_entry_by_modify(
/*==============================*/
	ulint		flags,	/*!< in: undo logging and locking flags */
	ulint		mode,	/*!< in: BTR_MODIFY_LEAF or BTR_MODIFY_TREE,
				depending on whether mtr holds just a leaf
				latch or also a tree latch */
	btr_cur_t*	cursor,	/*!< in: B-tree cursor */
	ulint**		offsets,/*!< in/out: offsets on cursor->page_cur.rec */
	mem_heap_t*	offsets_heap,
				/*!< in/out: memory heap that can be emptied */
	mem_heap_t*	heap,	/*!< in/out: memory heap */
	const dtuple_t*	entry,	/*!< in: index entry to insert */
	que_thr_t*	thr,	/*!< in: query thread */
	mtr_t*		mtr)	/*!< in: mtr; must be committed before
				latching any further pages */
{
	big_rec_t*	dummy_big_rec;
	upd_t*		update;
	rec_t*		rec;
	dberr_t		err;

	rec = btr_cur_get_rec(cursor);

	ut_ad(!dict_index_is_clust(cursor->index));
	ut_ad(rec_offs_validate(rec, cursor->index, *offsets));
	ut_ad(!entry->info_bits);

	/* We know that in the alphabetical ordering, entry and rec are
	identified. But in their binary form there may be differences if
	there are char fields in them. Therefore we have to calculate the
	difference. */

	update = row_upd_build_sec_rec_difference_binary(
		rec, cursor->index, *offsets, entry, heap);

	if (!rec_get_deleted_flag(rec, rec_offs_comp(*offsets))) {
		/* We should never insert in place of a record that
		has not been delete-marked. The only exception is when
		online CREATE INDEX copied the changes that we already
		made to the clustered index, and completed the
		secondary index creation before we got here. In this
		case, the change would already be there. The CREATE
		INDEX should be waiting for a MySQL meta-data lock
		upgrade at least until this INSERT or UPDATE
		returns. After that point, the TEMP_INDEX_PREFIX
		would be dropped from the index name in
		commit_inplace_alter_table(). */
		ut_a(update->n_fields == 0);
		ut_a(*cursor->index->name == TEMP_INDEX_PREFIX);
		ut_ad(!dict_index_is_online_ddl(cursor->index));
		return(DB_SUCCESS);
	}

	if (mode == BTR_MODIFY_LEAF) {
		/* Try an optimistic updating of the record, keeping changes
		within the page */

		/* TODO: pass only *offsets */
		err = btr_cur_optimistic_update(
			flags | BTR_KEEP_SYS_FLAG, cursor,
			offsets, &offsets_heap, update, 0, thr,
			thr_get_trx(thr)->id, mtr);
		switch (err) {
		case DB_OVERFLOW:
		case DB_UNDERFLOW:
		case DB_ZIP_OVERFLOW:
			err = DB_FAIL;
		default:
			break;
		}
	} else {
		ut_a(mode == BTR_MODIFY_TREE);
		if (buf_LRU_buf_pool_running_out()) {

			return(DB_LOCK_TABLE_FULL);
		}

		err = btr_cur_pessimistic_update(
			flags | BTR_KEEP_SYS_FLAG, cursor,
			offsets, &offsets_heap,
			heap, &dummy_big_rec, update, 0,
			thr, thr_get_trx(thr)->id, mtr);
		ut_ad(!dummy_big_rec);
	}

	return(err);
}

/*******************************************************************//**
Does an insert operation by delete unmarking and updating a delete marked
existing record in the index. This situation can occur if the delete marked
record is kept in the index for consistent reads.
@return DB_SUCCESS, DB_FAIL, or error code */
static __attribute__((nonnull, warn_unused_result))
dberr_t
row_ins_clust_index_entry_by_modify(
/*================================*/
	ulint		flags,	/*!< in: undo logging and locking flags */
	ulint		mode,	/*!< in: BTR_MODIFY_LEAF or BTR_MODIFY_TREE,
				depending on whether mtr holds just a leaf
				latch or also a tree latch */
	btr_cur_t*	cursor,	/*!< in: B-tree cursor */
	ulint**		offsets,/*!< out: offsets on cursor->page_cur.rec */
	mem_heap_t**	offsets_heap,
				/*!< in/out: pointer to memory heap that can
				be emptied, or NULL */
	mem_heap_t*	heap,	/*!< in/out: memory heap */
	big_rec_t**	big_rec,/*!< out: possible big rec vector of fields
				which have to be stored externally by the
				caller */
	const dtuple_t*	entry,	/*!< in: index entry to insert */
	que_thr_t*	thr,	/*!< in: query thread */
	mtr_t*		mtr)	/*!< in: mtr; must be committed before
				latching any further pages */
{
	const rec_t*	rec;
	const upd_t*	update;
	dberr_t		err;

	ut_ad(dict_index_is_clust(cursor->index));

	*big_rec = NULL;

	rec = btr_cur_get_rec(cursor);

	ut_ad(rec_get_deleted_flag(rec,
				   dict_table_is_comp(cursor->index->table)));

	/* Build an update vector containing all the fields to be modified;
	NOTE that this vector may NOT contain system columns trx_id or
	roll_ptr */

	update = row_upd_build_difference_binary(
		cursor->index, entry, rec, NULL, true,
		thr_get_trx(thr), heap);
	if (mode != BTR_MODIFY_TREE) {
		ut_ad((mode & ~BTR_ALREADY_S_LATCHED) == BTR_MODIFY_LEAF);

		/* Try optimistic updating of the record, keeping changes
		within the page */

		err = btr_cur_optimistic_update(
			flags, cursor, offsets, offsets_heap, update, 0, thr,
			thr_get_trx(thr)->id, mtr);
		switch (err) {
		case DB_OVERFLOW:
		case DB_UNDERFLOW:
		case DB_ZIP_OVERFLOW:
			err = DB_FAIL;
		default:
			break;
		}
	} else {
		if (buf_LRU_buf_pool_running_out()) {

			return(DB_LOCK_TABLE_FULL);

		}
		err = btr_cur_pessimistic_update(
			flags | BTR_KEEP_POS_FLAG,
			cursor, offsets, offsets_heap, heap,
			big_rec, update, 0, thr, thr_get_trx(thr)->id, mtr);
	}

	return(err);
}

/*********************************************************************//**
Returns TRUE if in a cascaded update/delete an ancestor node of node
updates (not DELETE, but UPDATE) table.
@return TRUE if an ancestor updates table */
static
ibool
row_ins_cascade_ancestor_updates_table(
/*===================================*/
	que_node_t*	node,	/*!< in: node in a query graph */
	dict_table_t*	table)	/*!< in: table */
{
	que_node_t*	parent;

	for (parent = que_node_get_parent(node);
	     que_node_get_type(parent) == QUE_NODE_UPDATE;
	     parent = que_node_get_parent(parent)) {

		upd_node_t*	upd_node;

		upd_node = static_cast<upd_node_t*>(parent);

		if (upd_node->table == table && upd_node->is_delete == FALSE) {

			return(TRUE);
		}
	}

	return(FALSE);
}

/*********************************************************************//**
Returns the number of ancestor UPDATE or DELETE nodes of a
cascaded update/delete node.
@return number of ancestors */
static __attribute__((nonnull, warn_unused_result))
ulint
row_ins_cascade_n_ancestors(
/*========================*/
	que_node_t*	node)	/*!< in: node in a query graph */
{
	que_node_t*	parent;
	ulint		n_ancestors = 0;

	for (parent = que_node_get_parent(node);
	     que_node_get_type(parent) == QUE_NODE_UPDATE;
	     parent = que_node_get_parent(parent)) {

		n_ancestors++;
	}

	return(n_ancestors);
}

/******************************************************************//**
Calculates the update vector node->cascade->update for a child table in
a cascaded update.
@return number of fields in the calculated update vector; the value
can also be 0 if no foreign key fields changed; the returned value is
ULINT_UNDEFINED if the column type in the child table is too short to
fit the new value in the parent table: that means the update fails */
static __attribute__((nonnull, warn_unused_result))
ulint
row_ins_cascade_calc_update_vec(
/*============================*/
	upd_node_t*	node,		/*!< in: update node of the parent
					table */
	dict_foreign_t*	foreign,	/*!< in: foreign key constraint whose
					type is != 0 */
	mem_heap_t*	heap,		/*!< in: memory heap to use as
					temporary storage */
	trx_t*		trx,		/*!< in: update transaction */
	ibool*		fts_col_affected,
					/*!< out: is FTS column affected */
	upd_node_t*	cascade)	/*!< in: cascade update node */
{
	dict_table_t*	table		= foreign->foreign_table;
	dict_index_t*	index		= foreign->foreign_index;
	upd_t*		update;
	dict_table_t*	parent_table;
	dict_index_t*	parent_index;
	upd_t*		parent_update;
	ulint		n_fields_updated;
	ulint		parent_field_no;
	ulint		i;
	ulint		j;
	ibool		doc_id_updated = FALSE;
	ulint		doc_id_pos = 0;
	doc_id_t	new_doc_id = FTS_NULL_DOC_ID;

	ut_a(node);
	ut_a(foreign);
	ut_a(cascade);
	ut_a(table);
	ut_a(index);

	/* Calculate the appropriate update vector which will set the fields
	in the child index record to the same value (possibly padded with
	spaces if the column is a fixed length CHAR or FIXBINARY column) as
	the referenced index record will get in the update. */

	parent_table = node->table;
	ut_a(parent_table == foreign->referenced_table);
	parent_index = foreign->referenced_index;
	parent_update = node->update;

	update = cascade->update;

	update->info_bits = 0;
	update->n_fields = foreign->n_fields;

	n_fields_updated = 0;

	*fts_col_affected = FALSE;

	if (table->fts) {
		doc_id_pos = dict_table_get_nth_col_pos(
			table, table->fts->doc_col);
	}

	for (i = 0; i < foreign->n_fields; i++) {

		parent_field_no = dict_table_get_nth_col_pos(
			parent_table,
			dict_index_get_nth_col_no(parent_index, i));

		for (j = 0; j < parent_update->n_fields; j++) {
			const upd_field_t*	parent_ufield
				= &parent_update->fields[j];

			if (parent_ufield->field_no == parent_field_no) {

				ulint			min_size;
				const dict_col_t*	col;
				ulint			ufield_len;
				upd_field_t*		ufield;

				col = dict_index_get_nth_col(index, i);

				/* A field in the parent index record is
				updated. Let us make the update vector
				field for the child table. */

				ufield = update->fields + n_fields_updated;

				ufield->field_no
					= dict_table_get_nth_col_pos(
					table, dict_col_get_no(col));

				ufield->orig_len = 0;
				ufield->exp = NULL;

				ufield->new_val = parent_ufield->new_val;
				ufield_len = dfield_get_len(&ufield->new_val);

				/* Clear the "external storage" flag */
				dfield_set_len(&ufield->new_val, ufield_len);

				/* Do not allow a NOT NULL column to be
				updated as NULL */

				if (dfield_is_null(&ufield->new_val)
				    && (col->prtype & DATA_NOT_NULL)) {

					return(ULINT_UNDEFINED);
				}

				/* If the new value would not fit in the
				column, do not allow the update */

				if (!dfield_is_null(&ufield->new_val)
				    && dtype_get_at_most_n_mbchars(
					col->prtype, col->mbminmaxlen,
					col->len,
					ufield_len,
					static_cast<char*>(
						dfield_get_data(
							&ufield->new_val)))
				    < ufield_len) {

					return(ULINT_UNDEFINED);
				}

				/* If the parent column type has a different
				length than the child column type, we may
				need to pad with spaces the new value of the
				child column */

				min_size = dict_col_get_min_size(col);

				/* Because UNIV_SQL_NULL (the marker
				of SQL NULL values) exceeds all possible
				values of min_size, the test below will
				not hold for SQL NULL columns. */

				if (min_size > ufield_len) {

					byte*	pad;
					ulint	pad_len;
					byte*	padded_data;
					ulint	mbminlen;

					padded_data = static_cast<byte*>(
						mem_heap_alloc(
							heap, min_size));

					pad = padded_data + ufield_len;
					pad_len = min_size - ufield_len;

					memcpy(padded_data,
					       dfield_get_data(&ufield
							       ->new_val),
					       ufield_len);

					mbminlen = dict_col_get_mbminlen(col);

					ut_ad(!(ufield_len % mbminlen));
					ut_ad(!(min_size % mbminlen));

					if (mbminlen == 1
					    && dtype_get_charset_coll(
						    col->prtype)
					    == DATA_MYSQL_BINARY_CHARSET_COLL) {
						/* Do not pad BINARY columns */
						return(ULINT_UNDEFINED);
					}

					row_mysql_pad_col(mbminlen,
							  pad, pad_len);
					dfield_set_data(&ufield->new_val,
							padded_data, min_size);
				}

				/* Check whether the current column has
				FTS index on it */
				if (table->fts
				    && dict_table_is_fts_column(
					table->fts->indexes,
					dict_col_get_no(col))
					!= ULINT_UNDEFINED) {
					*fts_col_affected = TRUE;
				}

				/* If Doc ID is updated, check whether the
				Doc ID is valid */
				if (table->fts
				    && ufield->field_no == doc_id_pos) {
					doc_id_t	n_doc_id;

					n_doc_id =
						table->fts->cache->next_doc_id;

					new_doc_id = fts_read_doc_id(
						static_cast<const byte*>(
							dfield_get_data(
							&ufield->new_val)));

					if (new_doc_id <= 0) {
						ib_logf(IB_LOG_LEVEL_ERROR,
							"FTS Doc ID"
							" must be larger than"
							" 0");
						return(ULINT_UNDEFINED);
					}

					if (new_doc_id < n_doc_id) {
						ib_logf(IB_LOG_LEVEL_ERROR,
							"FTS Doc ID"
							" must be larger than"
							" " IB_ID_FMT " for"
							" table %s",
							n_doc_id -1,
							ut_get_name(
								trx, TRUE,
								table->name).c_str());

						return(ULINT_UNDEFINED);
					}

					*fts_col_affected = TRUE;
					doc_id_updated = TRUE;
				}

				n_fields_updated++;
			}
		}
	}

	/* Generate a new Doc ID if FTS index columns get updated */
	if (table->fts && *fts_col_affected) {
		if (DICT_TF2_FLAG_IS_SET(table, DICT_TF2_FTS_HAS_DOC_ID)) {
			doc_id_t	doc_id;
                        upd_field_t*	ufield;

			ut_ad(!doc_id_updated);
			ufield = update->fields + n_fields_updated;
			fts_get_next_doc_id(table, &trx->fts_next_doc_id);
			doc_id = fts_update_doc_id(table, ufield,
						   &trx->fts_next_doc_id);
			n_fields_updated++;
			fts_trx_add_op(trx, table, doc_id, FTS_INSERT, NULL);
		} else  {
			if (doc_id_updated) {
				ut_ad(new_doc_id);
				fts_trx_add_op(trx, table, new_doc_id,
					       FTS_INSERT, NULL);
			} else {
				std::string	str = ut_get_name(
							trx, TRUE, table->name);
				ib_logf(IB_LOG_LEVEL_ERROR,
					"FTS Doc ID must be updated along with"
					" FTS indexed column for table %s",
					str.c_str());
				return(ULINT_UNDEFINED);
			}
		}
	}

	update->n_fields = n_fields_updated;

	return(n_fields_updated);
}

/*********************************************************************//**
Set detailed error message associated with foreign key errors for
the given transaction. */
static
void
row_ins_set_detailed(
/*=================*/
	trx_t*		trx,		/*!< in: transaction */
	dict_foreign_t*	foreign)	/*!< in: foreign key constraint */
{
	ut_ad(!srv_read_only_mode);

	mutex_enter(&srv_misc_tmpfile_mutex);
	rewind(srv_misc_tmpfile);

	if (os_file_set_eof(srv_misc_tmpfile)) {
		ut_print_name(srv_misc_tmpfile, trx, TRUE,
			      foreign->foreign_table_name);
		dict_print_info_on_foreign_key_in_create_format(
			srv_misc_tmpfile, trx, foreign, FALSE);
		trx_set_detailed_error_from_file(trx, srv_misc_tmpfile);
	} else {
		trx_set_detailed_error(trx, "temp file operation failed");
	}

	mutex_exit(&srv_misc_tmpfile_mutex);
}

/*********************************************************************//**
Acquires dict_foreign_err_mutex, rewinds dict_foreign_err_file
and displays information about the given transaction.
The caller must release dict_foreign_err_mutex. */
static
void
row_ins_foreign_trx_print(
/*======================*/
	trx_t*	trx)	/*!< in: transaction */
{
	ulint	n_rec_locks;
	ulint	n_trx_locks;
	ulint	heap_size;

	if (srv_read_only_mode) {
		return;
	}

	lock_mutex_enter();
	n_rec_locks = lock_number_of_rows_locked(&trx->lock);
	n_trx_locks = UT_LIST_GET_LEN(trx->lock.trx_locks);
	heap_size = mem_heap_get_size(trx->lock.lock_heap);
	lock_mutex_exit();

	trx_sys_mutex_enter();

	mutex_enter(&dict_foreign_err_mutex);
	rewind(dict_foreign_err_file);
	ut_print_timestamp(dict_foreign_err_file);
	fputs(" Transaction:\n", dict_foreign_err_file);

	trx_print_low(dict_foreign_err_file, trx, 600,
		      n_rec_locks, n_trx_locks, heap_size);

	trx_sys_mutex_exit();

	ut_ad(mutex_own(&dict_foreign_err_mutex));
}

/*********************************************************************//**
Reports a foreign key error associated with an update or a delete of a
parent table index entry. */
static
void
row_ins_foreign_report_err(
/*=======================*/
	const char*	errstr,		/*!< in: error string from the viewpoint
					of the parent table */
	que_thr_t*	thr,		/*!< in: query thread whose run_node
					is an update node */
	dict_foreign_t*	foreign,	/*!< in: foreign key constraint */
	const rec_t*	rec,		/*!< in: a matching index record in the
					child table */
	const dtuple_t*	entry)		/*!< in: index entry in the parent
					table */
{
	if (srv_read_only_mode) {
		return;
	}

	FILE*	ef	= dict_foreign_err_file;
	trx_t*	trx	= thr_get_trx(thr);

	row_ins_set_detailed(trx, foreign);

	row_ins_foreign_trx_print(trx);

	fputs("Foreign key constraint fails for table ", ef);
	ut_print_name(ef, trx, TRUE, foreign->foreign_table_name);
	fputs(":\n", ef);
	dict_print_info_on_foreign_key_in_create_format(ef, trx, foreign,
							TRUE);
	putc('\n', ef);
	fputs(errstr, ef);
	fputs(" in parent table, in index ", ef);
	ut_print_name(ef, trx, FALSE, foreign->referenced_index->name);
	if (entry) {
		fputs(" tuple:\n", ef);
		dtuple_print(ef, entry);
	}
	fputs("\nBut in child table ", ef);
	ut_print_name(ef, trx, TRUE, foreign->foreign_table_name);
	fputs(", in index ", ef);
	ut_print_name(ef, trx, FALSE, foreign->foreign_index->name);
	if (rec) {
		fputs(", there is a record:\n", ef);
		rec_print(ef, rec, foreign->foreign_index);
	} else {
		fputs(", the record is not available\n", ef);
	}
	putc('\n', ef);

	mutex_exit(&dict_foreign_err_mutex);
}

/*********************************************************************//**
Reports a foreign key error to dict_foreign_err_file when we are trying
to add an index entry to a child table. Note that the adding may be the result
of an update, too. */
static
void
row_ins_foreign_report_add_err(
/*===========================*/
	trx_t*		trx,		/*!< in: transaction */
	dict_foreign_t*	foreign,	/*!< in: foreign key constraint */
	const rec_t*	rec,		/*!< in: a record in the parent table:
					it does not match entry because we
					have an error! */
	const dtuple_t*	entry)		/*!< in: index entry to insert in the
					child table */
{
	if (srv_read_only_mode) {
		return;
	}

	FILE*	ef	= dict_foreign_err_file;

	row_ins_set_detailed(trx, foreign);

	row_ins_foreign_trx_print(trx);

	fputs("Foreign key constraint fails for table ", ef);
	ut_print_name(ef, trx, TRUE, foreign->foreign_table_name);
	fputs(":\n", ef);
	dict_print_info_on_foreign_key_in_create_format(ef, trx, foreign,
							TRUE);
	fputs("\nTrying to add in child table, in index ", ef);
	ut_print_name(ef, trx, FALSE, foreign->foreign_index->name);
	if (entry) {
		fputs(" tuple:\n", ef);
		/* TODO: DB_TRX_ID and DB_ROLL_PTR may be uninitialized.
		It would be better to only display the user columns. */
		dtuple_print(ef, entry);
	}
	fputs("\nBut in parent table ", ef);
	ut_print_name(ef, trx, TRUE, foreign->referenced_table_name);
	fputs(", in index ", ef);
	ut_print_name(ef, trx, FALSE, foreign->referenced_index->name);
	fputs(",\nthe closest match we can find is record:\n", ef);
	if (rec && page_rec_is_supremum(rec)) {
		/* If the cursor ended on a supremum record, it is better
		to report the previous record in the error message, so that
		the user gets a more descriptive error message. */
		rec = page_rec_get_prev_const(rec);
	}

	if (rec) {
		rec_print(ef, rec, foreign->referenced_index);
	}
	putc('\n', ef);

	mutex_exit(&dict_foreign_err_mutex);
}

/*********************************************************************//**
Invalidate the query cache for the given table. */
static
void
row_ins_invalidate_query_cache(
/*===========================*/
	que_thr_t*	thr,		/*!< in: query thread whose run_node
					is an update node */
	const char*	name)		/*!< in: table name prefixed with
					database name and a '/' character */
{
	char*	buf;
	char*	ptr;
	ulint	len = strlen(name) + 1;

	buf = mem_strdupl(name, len);

	ptr = strchr(buf, '/');
	ut_a(ptr);
	*ptr = '\0';

	innobase_invalidate_query_cache(thr_get_trx(thr), buf, len);
	ut_free(buf);
}

/*********************************************************************//**
Perform referential actions or checks when a parent row is deleted or updated
and the constraint had an ON DELETE or ON UPDATE condition which was not
RESTRICT.
@return DB_SUCCESS, DB_LOCK_WAIT, or error code */
static __attribute__((nonnull, warn_unused_result))
dberr_t
row_ins_foreign_check_on_constraint(
/*================================*/
	que_thr_t*	thr,		/*!< in: query thread whose run_node
					is an update node */
	dict_foreign_t*	foreign,	/*!< in: foreign key constraint whose
					type is != 0 */
	btr_pcur_t*	pcur,		/*!< in: cursor placed on a matching
					index record in the child table */
	dtuple_t*	entry,		/*!< in: index entry in the parent
					table */
	mtr_t*		mtr)		/*!< in: mtr holding the latch of pcur
					page */
{
	upd_node_t*	node;
	upd_node_t*	cascade;
	dict_table_t*	table		= foreign->foreign_table;
	dict_index_t*	index;
	dict_index_t*	clust_index;
	dtuple_t*	ref;
	const rec_t*	rec;
	const rec_t*	clust_rec;
	const buf_block_t* clust_block;
	upd_t*		update;
	ulint		n_to_update;
	dberr_t		err;
	ulint		i;
	trx_t*		trx;
	mem_heap_t*	tmp_heap	= NULL;
	doc_id_t	doc_id = FTS_NULL_DOC_ID;
	ibool		fts_col_affacted = FALSE;

	DBUG_ENTER("row_ins_foreign_check_on_constraint");
	ut_a(thr);
	ut_a(foreign);
	ut_a(pcur);
	ut_a(mtr);

	trx = thr_get_trx(thr);

	/* Since we are going to delete or update a row, we have to invalidate
	the MySQL query cache for table. A deadlock of threads is not possible
	here because the caller of this function does not hold any latches with
	the sync0mutex.h rank above the lock_sys_t::mutex. The query cache mutex
	has a rank just above the lock_sys_t::mutex. */

	row_ins_invalidate_query_cache(thr, table->name);

	node = static_cast<upd_node_t*>(thr->run_node);

	if (node->is_delete && 0 == (foreign->type
				     & (DICT_FOREIGN_ON_DELETE_CASCADE
					| DICT_FOREIGN_ON_DELETE_SET_NULL))) {

		row_ins_foreign_report_err("Trying to delete",
					   thr, foreign,
					   btr_pcur_get_rec(pcur), entry);

		DBUG_RETURN(DB_ROW_IS_REFERENCED);
	}

	if (!node->is_delete && 0 == (foreign->type
				      & (DICT_FOREIGN_ON_UPDATE_CASCADE
					 | DICT_FOREIGN_ON_UPDATE_SET_NULL))) {

		/* This is an UPDATE */

		row_ins_foreign_report_err("Trying to update",
					   thr, foreign,
					   btr_pcur_get_rec(pcur), entry);

		DBUG_RETURN(DB_ROW_IS_REFERENCED);
	}

	cascade = row_create_update_node_for_mysql(table, node->cascade_heap);
	que_node_set_parent(cascade, node);

	/* For the cascaded operation, all the update nodes are allocated in
	the same heap.  All the update nodes will point to the same heap.
	This heap is owned by the first update node. And it must be freed
	only in the first update node */
	cascade->cascade_heap = node->cascade_heap;
	cascade->cascade_upd_nodes = node->cascade_upd_nodes;
	cascade->processed_cascades = node->processed_cascades;

	cascade->table = table;

	cascade->foreign = foreign;

	if (node->is_delete
	    && (foreign->type & DICT_FOREIGN_ON_DELETE_CASCADE)) {
		cascade->is_delete = TRUE;
	} else {
		cascade->is_delete = FALSE;

		if (foreign->n_fields > cascade->update_n_fields) {
			/* We have to make the update vector longer */

			cascade->update = upd_create(foreign->n_fields,
						     node->cascade_heap);
			cascade->update_n_fields = foreign->n_fields;
		}
	}

	/* We do not allow cyclic cascaded updating (DELETE is allowed,
	but not UPDATE) of the same table, as this can lead to an infinite
	cycle. Check that we are not updating the same table which is
	already being modified in this cascade chain. We have to check
	this also because the modification of the indexes of a 'parent'
	table may still be incomplete, and we must avoid seeing the indexes
	of the parent table in an inconsistent state! */

	if (!cascade->is_delete
	    && row_ins_cascade_ancestor_updates_table(cascade, table)) {

		/* We do not know if this would break foreign key
		constraints, but play safe and return an error */

		err = DB_ROW_IS_REFERENCED;

		row_ins_foreign_report_err(
			"Trying an update, possibly causing a cyclic"
			" cascaded update\n"
			"in the child table,", thr, foreign,
			btr_pcur_get_rec(pcur), entry);

		goto nonstandard_exit_func;
	}

	if (row_ins_cascade_n_ancestors(cascade) >= FK_MAX_CASCADE_DEL) {
		err = DB_FOREIGN_EXCEED_MAX_CASCADE;

		row_ins_foreign_report_err(
			"Trying a too deep cascaded delete or update\n",
			thr, foreign, btr_pcur_get_rec(pcur), entry);

		goto nonstandard_exit_func;
	}

	index = btr_pcur_get_btr_cur(pcur)->index;

	ut_a(index == foreign->foreign_index);

	rec = btr_pcur_get_rec(pcur);

	tmp_heap = mem_heap_create(256);

	if (dict_index_is_clust(index)) {
		/* pcur is already positioned in the clustered index of
		the child table */

		clust_index = index;
		clust_rec = rec;
		clust_block = btr_pcur_get_block(pcur);
	} else {
		/* We have to look for the record in the clustered index
		in the child table */

		clust_index = dict_table_get_first_index(table);

		ref = row_build_row_ref(ROW_COPY_POINTERS, index, rec,
					tmp_heap);
		btr_pcur_open_with_no_init(clust_index, ref,
					   PAGE_CUR_LE, BTR_SEARCH_LEAF,
					   cascade->pcur, 0, mtr);

		clust_rec = btr_pcur_get_rec(cascade->pcur);
		clust_block = btr_pcur_get_block(cascade->pcur);

		if (!page_rec_is_user_rec(clust_rec)
		    || btr_pcur_get_low_match(cascade->pcur)
		    < dict_index_get_n_unique(clust_index)) {

			ib_logf(IB_LOG_LEVEL_ERROR,
				"In cascade of a foreign key op"
				" index %s of table %s",
				ut_get_name(trx, FALSE, index->name).c_str(),
				ut_get_name(trx, TRUE,
					    index->table_name).c_str());

			fputs("InnoDB: record ", stderr);
			rec_print(stderr, rec, index);
			fputs("\n"
			      "InnoDB: clustered record ", stderr);
			rec_print(stderr, clust_rec, clust_index);
			fputs("\n"
			      "InnoDB: Submit a detailed bug report to"
			      " http://bugs.mysql.com\n", stderr);
			ut_ad(0);
			err = DB_SUCCESS;

			goto nonstandard_exit_func;
		}
	}

	/* Set an X-lock on the row to delete or update in the child table */

	err = lock_table(0, table, LOCK_IX, thr);

	if (err == DB_SUCCESS) {
		/* Here it suffices to use a LOCK_REC_NOT_GAP type lock;
		we already have a normal shared lock on the appropriate
		gap if the search criterion was not unique */

		err = lock_clust_rec_read_check_and_lock_alt(
			0, clust_block, clust_rec, clust_index,
			LOCK_X, LOCK_REC_NOT_GAP, thr);
	}

	if (err != DB_SUCCESS) {

		goto nonstandard_exit_func;
	}

	if (rec_get_deleted_flag(clust_rec, dict_table_is_comp(table))) {
		/* This can happen if there is a circular reference of
		rows such that cascading delete comes to delete a row
		already in the process of being delete marked */
		err = DB_SUCCESS;

		goto nonstandard_exit_func;
	}


	if (table->fts) {
		doc_id = fts_get_doc_id_from_rec(table, clust_rec, tmp_heap);
	}

	if (node->is_delete
	    ? (foreign->type & DICT_FOREIGN_ON_DELETE_SET_NULL)
	    : (foreign->type & DICT_FOREIGN_ON_UPDATE_SET_NULL)) {

		/* Build the appropriate update vector which sets
		foreign->n_fields first fields in rec to SQL NULL */

		update = cascade->update;

		update->info_bits = 0;
		update->n_fields = foreign->n_fields;
		UNIV_MEM_INVALID(update->fields,
				 update->n_fields * sizeof *update->fields);

		for (i = 0; i < foreign->n_fields; i++) {
			upd_field_t*	ufield = &update->fields[i];

			ufield->field_no = dict_table_get_nth_col_pos(
				table,
				dict_index_get_nth_col_no(index, i));
			ufield->orig_len = 0;
			ufield->exp = NULL;
			dfield_set_null(&ufield->new_val);

			if (table->fts && dict_table_is_fts_column(
				table->fts->indexes,
				dict_index_get_nth_col_no(index, i))
				!= ULINT_UNDEFINED) {
				fts_col_affacted = TRUE;
			}
		}

		if (fts_col_affacted) {
			fts_trx_add_op(trx, table, doc_id, FTS_DELETE, NULL);
		}
	} else if (table->fts && cascade->is_delete) {
		/* DICT_FOREIGN_ON_DELETE_CASCADE case */
		for (i = 0; i < foreign->n_fields; i++) {
			if (table->fts && dict_table_is_fts_column(
				table->fts->indexes,
				dict_index_get_nth_col_no(index, i))
				!= ULINT_UNDEFINED) {
				fts_col_affacted = TRUE;
			}
		}

		if (fts_col_affacted) {
			fts_trx_add_op(trx, table, doc_id, FTS_DELETE, NULL);
		}
	}

	if (!node->is_delete
	    && (foreign->type & DICT_FOREIGN_ON_UPDATE_CASCADE)) {

		/* Build the appropriate update vector which sets changing
		foreign->n_fields first fields in rec to new values */

		n_to_update = row_ins_cascade_calc_update_vec(
			node, foreign, cascade->cascade_heap,
			trx, &fts_col_affacted, cascade);

		if (n_to_update == ULINT_UNDEFINED) {
			err = DB_ROW_IS_REFERENCED;

			row_ins_foreign_report_err(
				"Trying a cascaded update where the"
				" updated value in the child\n"
				"table would not fit in the length"
				" of the column, or the value would\n"
				"be NULL and the column is"
				" declared as not NULL in the child table,",
				thr, foreign, btr_pcur_get_rec(pcur), entry);

			goto nonstandard_exit_func;
		}

		if (cascade->update->n_fields == 0) {

			/* The update does not change any columns referred
			to in this foreign key constraint: no need to do
			anything */

			err = DB_SUCCESS;

			goto nonstandard_exit_func;
		}

		/* Mark the old Doc ID as deleted */
		if (fts_col_affacted) {
			ut_ad(table->fts);
			fts_trx_add_op(trx, table, doc_id, FTS_DELETE, NULL);
		}
	}

	/* Store pcur position and initialize or store the cascade node
	pcur stored position */

	btr_pcur_store_position(pcur, mtr);

	if (index == clust_index) {
		btr_pcur_copy_stored_position(cascade->pcur, pcur);
	} else {
		btr_pcur_store_position(cascade->pcur, mtr);
	}

	mtr_commit(mtr);

	ut_a(cascade->pcur->rel_pos == BTR_PCUR_ON);

	cascade->state = UPD_NODE_UPDATE_CLUSTERED;

	node->cascade_upd_nodes->push_back(cascade);

	os_inc_counter(dict_sys->mutex, table->n_foreign_key_checks_running);

	ut_ad(foreign->foreign_table->n_foreign_key_checks_running > 0);

	/* Release the data dictionary latch for a while, so that we do not
	starve other threads from doing CREATE TABLE etc. if we have a huge
	cascaded operation running. The counter n_foreign_key_checks_running
	will prevent other users from dropping or ALTERing the table when we
	release the latch. */

	row_mysql_unfreeze_data_dictionary(thr_get_trx(thr));

	DEBUG_SYNC_C("innodb_dml_cascade_dict_unfreeze");

	row_mysql_freeze_data_dictionary(thr_get_trx(thr));

	mtr_start(mtr);

	/* Restore pcur position */

	btr_pcur_restore_position(BTR_SEARCH_LEAF, pcur, mtr);

	if (tmp_heap) {
		mem_heap_free(tmp_heap);
	}

	DBUG_RETURN(err);

nonstandard_exit_func:
	que_graph_free_recursive(cascade);

	if (tmp_heap) {
		mem_heap_free(tmp_heap);
	}

	btr_pcur_store_position(pcur, mtr);

	mtr_commit(mtr);
	mtr_start(mtr);

	btr_pcur_restore_position(BTR_SEARCH_LEAF, pcur, mtr);

	DBUG_RETURN(err);
}

/*********************************************************************//**
Sets a shared lock on a record. Used in locking possible duplicate key
records and also in checking foreign key constraints.
@return DB_SUCCESS, DB_SUCCESS_LOCKED_REC, or error code */
static
dberr_t
row_ins_set_shared_rec_lock(
/*========================*/
	ulint			type,	/*!< in: LOCK_ORDINARY, LOCK_GAP, or
					LOCK_REC_NOT_GAP type lock */
	const buf_block_t*	block,	/*!< in: buffer block of rec */
	const rec_t*		rec,	/*!< in: record */
	dict_index_t*		index,	/*!< in: index */
	const ulint*		offsets,/*!< in: rec_get_offsets(rec, index) */
	que_thr_t*		thr)	/*!< in: query thread */
{
	dberr_t	err;

	ut_ad(rec_offs_validate(rec, index, offsets));

	if (dict_index_is_clust(index)) {
		err = lock_clust_rec_read_check_and_lock(
			0, block, rec, index, offsets, LOCK_S, type, thr);
	} else {
		err = lock_sec_rec_read_check_and_lock(
			0, block, rec, index, offsets, LOCK_S, type, thr);
	}

	return(err);
}

/*********************************************************************//**
Sets a exclusive lock on a record. Used in locking possible duplicate key
records
@return DB_SUCCESS, DB_SUCCESS_LOCKED_REC, or error code */
static
dberr_t
row_ins_set_exclusive_rec_lock(
/*===========================*/
	ulint			type,	/*!< in: LOCK_ORDINARY, LOCK_GAP, or
					LOCK_REC_NOT_GAP type lock */
	const buf_block_t*	block,	/*!< in: buffer block of rec */
	const rec_t*		rec,	/*!< in: record */
	dict_index_t*		index,	/*!< in: index */
	const ulint*		offsets,/*!< in: rec_get_offsets(rec, index) */
	que_thr_t*		thr)	/*!< in: query thread */
{
	dberr_t	err;

	ut_ad(rec_offs_validate(rec, index, offsets));

	if (dict_index_is_clust(index)) {
		err = lock_clust_rec_read_check_and_lock(
			0, block, rec, index, offsets, LOCK_X, type, thr);
	} else {
		err = lock_sec_rec_read_check_and_lock(
			0, block, rec, index, offsets, LOCK_X, type, thr);
	}

	return(err);
}

/* Decrement a counter in the destructor. */
class ib_dec_in_dtor {
public:
	ib_dec_in_dtor(ib_mutex_t& m, ulint& c): mutex(m), counter(c) {}
	~ib_dec_in_dtor() {
		os_dec_counter(mutex,counter);
	}
private:
	ib_mutex_t&	mutex;
	ulint&		counter;
};

/***************************************************************//**
Checks if foreign key constraint fails for an index entry. Sets shared locks
which lock either the success or the failure of the constraint. NOTE that
the caller must have a shared latch on dict_operation_lock.
@return DB_SUCCESS, DB_NO_REFERENCED_ROW, or DB_ROW_IS_REFERENCED */

dberr_t
row_ins_check_foreign_constraint(
/*=============================*/
	ibool		check_ref,/*!< in: TRUE if we want to check that
				the referenced table is ok, FALSE if we
				want to check the foreign key table */
	dict_foreign_t*	foreign,/*!< in: foreign constraint; NOTE that the
				tables mentioned in it must be in the
				dictionary cache if they exist at all */
	dict_table_t*	table,	/*!< in: if check_ref is TRUE, then the foreign
				table, else the referenced table */
	dtuple_t*	entry,	/*!< in: index entry for index */
	que_thr_t*	thr)	/*!< in: query thread */
{
	dberr_t		err;
	upd_node_t*	upd_node;
	dict_table_t*	check_table;
	dict_index_t*	check_index;
	ulint		n_fields_cmp;
	btr_pcur_t	pcur;
	int		cmp;
	mtr_t		mtr;
	trx_t*		trx		= thr_get_trx(thr);
	mem_heap_t*	heap		= NULL;
	ulint		offsets_[REC_OFFS_NORMAL_SIZE];
	ulint*		offsets		= offsets_;

	DBUG_ENTER("row_ins_check_foreign_constraint");

	rec_offs_init(offsets_);

run_again:
#ifdef UNIV_SYNC_DEBUG
	ut_ad(rw_lock_own(&dict_operation_lock, RW_LOCK_S));
#endif /* UNIV_SYNC_DEBUG */

	err = DB_SUCCESS;

	if (trx->check_foreigns == FALSE) {
		/* The user has suppressed foreign key checks currently for
		this session */
		goto exit_func;
	}

	/* If any of the foreign key fields in entry is SQL NULL, we
	suppress the foreign key check: this is compatible with Oracle,
	for example */
	for (ulint i = 0; i < foreign->n_fields; i++) {
		if (dfield_is_null(dtuple_get_nth_field(entry, i))) {
			goto exit_func;
		}
	}

	if (que_node_get_type(thr->run_node) == QUE_NODE_UPDATE) {
		upd_node = static_cast<upd_node_t*>(thr->run_node);

		if (!(upd_node->is_delete) && upd_node->foreign == foreign) {
			/* If a cascaded update is done as defined by a
			foreign key constraint, do not check that
			constraint for the child row. In ON UPDATE CASCADE
			the update of the parent row is only half done when
			we come here: if we would check the constraint here
			for the child row it would fail.

			A QUESTION remains: if in the child table there are
			several constraints which refer to the same parent
			table, we should merge all updates to the child as
			one update? And the updates can be contradictory!
			Currently we just perform the update associated
			with each foreign key constraint, one after
			another, and the user has problems predicting in
			which order they are performed. */

			goto exit_func;
		}
	}

	if (check_ref) {
		check_table = foreign->referenced_table;
		check_index = foreign->referenced_index;
	} else {
		check_table = foreign->foreign_table;
		check_index = foreign->foreign_index;
	}

	if (check_table == NULL
	    || check_table->ibd_file_missing
	    || check_index == NULL) {

		if (!srv_read_only_mode && check_ref) {
			FILE*	ef = dict_foreign_err_file;

			row_ins_set_detailed(trx, foreign);

			row_ins_foreign_trx_print(trx);

			fputs("Foreign key constraint fails for table ", ef);
			ut_print_name(ef, trx, TRUE,
				      foreign->foreign_table_name);
			fputs(":\n", ef);
			dict_print_info_on_foreign_key_in_create_format(
				ef, trx, foreign, TRUE);
			fputs("\nTrying to add to index ", ef);
			ut_print_name(ef, trx, FALSE,
				      foreign->foreign_index->name);
			fputs(" tuple:\n", ef);
			dtuple_print(ef, entry);
			fputs("\nBut the parent table ", ef);
			ut_print_name(ef, trx, TRUE,
				      foreign->referenced_table_name);
			fputs("\nor its .ibd file does"
			      " not currently exist!\n", ef);
			mutex_exit(&dict_foreign_err_mutex);

			err = DB_NO_REFERENCED_ROW;
		}

		goto exit_func;
	}

	if (check_table != table) {
		/* We already have a LOCK_IX on table, but not necessarily
		on check_table */

		err = lock_table(0, check_table, LOCK_IS, thr);

		if (err != DB_SUCCESS) {

			goto do_possible_lock_wait;
		}
	}

	mtr_start(&mtr);

	/* Store old value on n_fields_cmp */

	n_fields_cmp = dtuple_get_n_fields_cmp(entry);

	dtuple_set_n_fields_cmp(entry, foreign->n_fields);

	btr_pcur_open(check_index, entry, PAGE_CUR_GE,
		      BTR_SEARCH_LEAF, &pcur, &mtr);

	/* Scan index records and check if there is a matching record */

	do {
		const rec_t*		rec = btr_pcur_get_rec(&pcur);
		const buf_block_t*	block = btr_pcur_get_block(&pcur);

		if (page_rec_is_infimum(rec)) {

			continue;
		}

		offsets = rec_get_offsets(rec, check_index,
					  offsets, ULINT_UNDEFINED, &heap);

		if (page_rec_is_supremum(rec)) {

			err = row_ins_set_shared_rec_lock(LOCK_ORDINARY, block,
							  rec, check_index,
							  offsets, thr);
			switch (err) {
			case DB_SUCCESS_LOCKED_REC:
			case DB_SUCCESS:
				continue;
			default:
				goto end_scan;
			}
		}

		cmp = cmp_dtuple_rec(entry, rec, offsets);

		if (cmp == 0) {
			if (rec_get_deleted_flag(rec,
						 rec_offs_comp(offsets))) {
				err = row_ins_set_shared_rec_lock(
					LOCK_ORDINARY, block,
					rec, check_index, offsets, thr);
				switch (err) {
				case DB_SUCCESS_LOCKED_REC:
				case DB_SUCCESS:
					break;
				default:
					goto end_scan;
				}
			} else {
				/* Found a matching record. Lock only
				a record because we can allow inserts
				into gaps */

				err = row_ins_set_shared_rec_lock(
					LOCK_REC_NOT_GAP, block,
					rec, check_index, offsets, thr);

				switch (err) {
				case DB_SUCCESS_LOCKED_REC:
				case DB_SUCCESS:
					break;
				default:
					goto end_scan;
				}

				if (check_ref) {
					err = DB_SUCCESS;

					goto end_scan;
				} else if (foreign->type != 0) {
					/* There is an ON UPDATE or ON DELETE
					condition: check them in a separate
					function */

					err = row_ins_foreign_check_on_constraint(
						thr, foreign, &pcur, entry,
						&mtr);
					if (err != DB_SUCCESS) {
						/* Since reporting a plain
						"duplicate key" error
						message to the user in
						cases where a long CASCADE
						operation would lead to a
						duplicate key in some
						other table is very
						confusing, map duplicate
						key errors resulting from
						FK constraints to a
						separate error code. */

						if (err == DB_DUPLICATE_KEY) {
							err = DB_FOREIGN_DUPLICATE_KEY;
						}

						goto end_scan;
					}

					/* row_ins_foreign_check_on_constraint
					may have repositioned pcur on a
					different block */
					block = btr_pcur_get_block(&pcur);
				} else {
					row_ins_foreign_report_err(
						"Trying to delete or update",
						thr, foreign, rec, entry);

					err = DB_ROW_IS_REFERENCED;
					goto end_scan;
				}
			}
		} else {
			ut_a(cmp < 0);

			err = row_ins_set_shared_rec_lock(
				LOCK_GAP, block,
				rec, check_index, offsets, thr);

			switch (err) {
			case DB_SUCCESS_LOCKED_REC:
			case DB_SUCCESS:
				if (check_ref) {
					err = DB_NO_REFERENCED_ROW;
					row_ins_foreign_report_add_err(
						trx, foreign, rec, entry);
				} else {
					err = DB_SUCCESS;
				}
			default:
				break;
			}

			goto end_scan;
		}
	} while (btr_pcur_move_to_next(&pcur, &mtr));

	if (check_ref) {
		row_ins_foreign_report_add_err(
			trx, foreign, btr_pcur_get_rec(&pcur), entry);
		err = DB_NO_REFERENCED_ROW;
	} else {
		err = DB_SUCCESS;
	}

end_scan:
	btr_pcur_close(&pcur);

	mtr_commit(&mtr);

	/* Restore old value */
	dtuple_set_n_fields_cmp(entry, n_fields_cmp);

do_possible_lock_wait:
	if (err == DB_LOCK_WAIT) {
		bool		verified = false;

		/* An object that will correctly decrement the FK check counter
		when it goes out of this scope. */
		ib_dec_in_dtor	dec(dict_sys->mutex,
				    check_table->n_foreign_key_checks_running);

		trx->error_state = err;

		que_thr_stop_for_mysql(thr);

		thr->lock_state = QUE_THR_LOCK_ROW;

		/* To avoid check_table being dropped, increment counter */
		os_inc_counter(dict_sys->mutex,
			       check_table->n_foreign_key_checks_running);

		lock_wait_suspend_thread(thr);

		thr->lock_state = QUE_THR_LOCK_NOLOCK;

		DBUG_PRINT("to_be_dropped", ("table: %s", check_table->name));
		if (check_table->to_be_dropped) {
			/* The table is being dropped. We shall timeout
			this operation */
			err = DB_LOCK_WAIT_TIMEOUT;

			goto exit_func;
		}

		/* We had temporarily released dict_operation_lock in
		above lock sleep wait, now we have the lock again, and
		we will need to re-check whether the foreign key has been
		dropped. We only need to verify if the table is referenced
		table case (check_ref == 0), since MDL lock will prevent
		concurrent DDL and DML on the same table */
		if (!check_ref) {
			for (const dict_foreign_t* check_foreign
				= UT_LIST_GET_FIRST( table->referenced_list);
			     check_foreign;
			     check_foreign = UT_LIST_GET_NEXT(
					referenced_list, check_foreign)) {
				if (check_foreign == foreign) {
					verified = true;
					break;
				}
			}
		} else {
			verified = true;
		}

		if (!verified) {
			err = DB_DICT_CHANGED;
		} else if (trx->error_state == DB_SUCCESS) {
			goto run_again;
		} else {
			err = trx->error_state;
		}
	}

exit_func:
	if (UNIV_LIKELY_NULL(heap)) {
		mem_heap_free(heap);
	}
	DBUG_RETURN(err);
}

/***************************************************************//**
Checks if foreign key constraints fail for an index entry. If index
is not mentioned in any constraint, this function does nothing,
Otherwise does searches to the indexes of referenced tables and
sets shared locks which lock either the success or the failure of
a constraint.
@return DB_SUCCESS or error code */
static __attribute__((nonnull, warn_unused_result))
dberr_t
row_ins_check_foreign_constraints(
/*==============================*/
	dict_table_t*	table,	/*!< in: table */
	dict_index_t*	index,	/*!< in: index */
	dtuple_t*	entry,	/*!< in: index entry for index */
	que_thr_t*	thr)	/*!< in: query thread */
{
	dict_foreign_t*	foreign;
	dberr_t		err;
	trx_t*		trx;
	ibool		got_s_lock	= FALSE;

	trx = thr_get_trx(thr);

	foreign = UT_LIST_GET_FIRST(table->foreign_list);

	DEBUG_SYNC_C_IF_THD(thr_get_trx(thr)->mysql_thd,
			    "foreign_constraint_check_for_ins");

	while (foreign) {
		if (foreign->foreign_index == index) {
			dict_table_t*	ref_table = NULL;
			dict_table_t*	referenced_table
						= foreign->referenced_table;

			if (referenced_table == NULL) {

				ref_table = dict_table_open_on_name(
					foreign->referenced_table_name_lookup,
					FALSE, FALSE, DICT_ERR_IGNORE_NONE);
			}

			if (0 == trx->dict_operation_lock_mode) {
				got_s_lock = TRUE;

				row_mysql_freeze_data_dictionary(trx);
			}

			/* NOTE that if the thread ends up waiting for a lock
			we will release dict_operation_lock temporarily!
			But the counter on the table protects the referenced
			table from being dropped while the check is running. */

			err = row_ins_check_foreign_constraint(
				TRUE, foreign, table, entry, thr);

			DBUG_EXECUTE_IF("row_ins_dict_change_err",
					err = DB_DICT_CHANGED;);

			if (got_s_lock) {
				row_mysql_unfreeze_data_dictionary(trx);
			}

			if (ref_table != NULL) {
				dict_table_close(ref_table, FALSE, FALSE);
			}

			if (err != DB_SUCCESS) {

				return(err);
			}
		}

		foreign = UT_LIST_GET_NEXT(foreign_list, foreign);
	}

	return(DB_SUCCESS);
}

/***************************************************************//**
Checks if a unique key violation to rec would occur at the index entry
insert.
@return TRUE if error */
static
ibool
row_ins_dupl_error_with_rec(
/*========================*/
	const rec_t*	rec,	/*!< in: user record; NOTE that we assume
				that the caller already has a record lock on
				the record! */
	const dtuple_t*	entry,	/*!< in: entry to insert */
	dict_index_t*	index,	/*!< in: index */
	const ulint*	offsets)/*!< in: rec_get_offsets(rec, index) */
{
	ulint	matched_fields;
	ulint	n_unique;
	ulint	i;

	ut_ad(rec_offs_validate(rec, index, offsets));

	n_unique = dict_index_get_n_unique(index);

	matched_fields = 0;

	cmp_dtuple_rec_with_match(entry, rec, offsets, &matched_fields);

	if (matched_fields < n_unique) {

		return(FALSE);
	}

	/* In a unique secondary index we allow equal key values if they
	contain SQL NULLs */

	if (!dict_index_is_clust(index)) {

		for (i = 0; i < n_unique; i++) {
			if (dfield_is_null(dtuple_get_nth_field(entry, i))) {

				return(FALSE);
			}
		}
	}

	return(!rec_get_deleted_flag(rec, rec_offs_comp(offsets)));
}

/***************************************************************//**
Scans a unique non-clustered index at a given index entry to determine
whether a uniqueness violation has occurred for the key value of the entry.
Set shared locks on possible duplicate records.
@return DB_SUCCESS, DB_DUPLICATE_KEY, or DB_LOCK_WAIT */
static __attribute__((nonnull, warn_unused_result))
dberr_t
row_ins_scan_sec_index_for_duplicate(
/*=================================*/
	ulint		flags,	/*!< in: undo logging and locking flags */
	dict_index_t*	index,	/*!< in: non-clustered unique index */
	dtuple_t*	entry,	/*!< in: index entry */
	que_thr_t*	thr,	/*!< in: query thread */
	bool		s_latch,/*!< in: whether index->lock is being held */
	mtr_t*		mtr,	/*!< in/out: mini-transaction */
	mem_heap_t*	offsets_heap)
				/*!< in/out: memory heap that can be emptied */
{
	ulint		n_unique;
	int		cmp;
	ulint		n_fields_cmp;
	btr_pcur_t	pcur;
	dberr_t		err		= DB_SUCCESS;
	ulint		allow_duplicates;
	ulint*		offsets		= NULL;
	DBUG_ENTER("row_ins_scan_sec_index_for_duplicate");


#ifdef UNIV_SYNC_DEBUG
	ut_ad(s_latch == rw_lock_own(&index->lock, RW_LOCK_S));
#endif /* UNIV_SYNC_DEBUG */

	n_unique = dict_index_get_n_unique(index);

	/* If the secondary index is unique, but one of the fields in the
	n_unique first fields is NULL, a unique key violation cannot occur,
	since we define NULL != NULL in this case */

	for (ulint i = 0; i < n_unique; i++) {
		if (UNIV_SQL_NULL == dfield_get_len(
			    dtuple_get_nth_field(entry, i))) {

			DBUG_RETURN(DB_SUCCESS);
		}
	}

	/* Store old value on n_fields_cmp */

	n_fields_cmp = dtuple_get_n_fields_cmp(entry);

	dtuple_set_n_fields_cmp(entry, n_unique);

	btr_pcur_open(index, entry, PAGE_CUR_GE,
		      s_latch
		      ? BTR_SEARCH_LEAF | BTR_ALREADY_S_LATCHED
		      : BTR_SEARCH_LEAF,
		      &pcur, mtr);

	allow_duplicates = thr_get_trx(thr)->duplicates;

	/* Scan index records and check if there is a duplicate */

	do {
		const rec_t*		rec	= btr_pcur_get_rec(&pcur);
		const buf_block_t*	block	= btr_pcur_get_block(&pcur);
		ulint			lock_type;

		if (page_rec_is_infimum(rec)) {

			continue;
		}

		offsets = rec_get_offsets(rec, index, offsets,
					  ULINT_UNDEFINED, &offsets_heap);

		/* If the transaction isolation level is no stronger than
		READ COMMITTED, then avoid gap locks. */
		if (!page_rec_is_supremum(rec)
		    && thr_get_trx(thr)->isolation_level
					<= TRX_ISO_READ_COMMITTED) {
			lock_type = LOCK_REC_NOT_GAP;
		} else {
			lock_type = LOCK_ORDINARY;
		}

		if (flags & BTR_NO_LOCKING_FLAG) {
			/* Set no locks when applying log
			in online table rebuild. */
		} else if (allow_duplicates) {

			/* If the SQL-query will update or replace
			duplicate key we will take X-lock for
			duplicates ( REPLACE, LOAD DATAFILE REPLACE,
			INSERT ON DUPLICATE KEY UPDATE). */

			err = row_ins_set_exclusive_rec_lock(
				lock_type, block, rec, index, offsets, thr);
		} else {

			err = row_ins_set_shared_rec_lock(
				lock_type, block, rec, index, offsets, thr);
		}

		switch (err) {
		case DB_SUCCESS_LOCKED_REC:
			err = DB_SUCCESS;
		case DB_SUCCESS:
			break;
		default:
			goto end_scan;
		}

		if (page_rec_is_supremum(rec)) {

			continue;
		}

		cmp = cmp_dtuple_rec(entry, rec, offsets);

		if (cmp == 0) {
			if (row_ins_dupl_error_with_rec(rec, entry,
							index, offsets)) {
				err = DB_DUPLICATE_KEY;

				thr_get_trx(thr)->error_info = index;

				/* If the duplicate is on hidden FTS_DOC_ID,
				state so in the error log */
				if (DICT_TF2_FLAG_IS_SET(
					index->table,
					DICT_TF2_FTS_HAS_DOC_ID)
				    && strcmp(index->name,
					      FTS_DOC_ID_INDEX_NAME) == 0) {
					ib_logf(IB_LOG_LEVEL_ERROR,
						"Duplicate FTS_DOC_ID value"
						" on table %s",
						index->table->name);
				}

				goto end_scan;
			}
		} else {
			ut_a(cmp < 0);
			goto end_scan;
		}
	} while (btr_pcur_move_to_next(&pcur, mtr));

end_scan:
	/* Restore old value */
	dtuple_set_n_fields_cmp(entry, n_fields_cmp);

	DBUG_RETURN(err);
}

/** Checks for a duplicate when the table is being rebuilt online.
@retval DB_SUCCESS when no duplicate is detected
@retval DB_SUCCESS_LOCKED_REC when rec is an exact match of entry or
a newer version of entry (the entry should not be inserted)
@retval DB_DUPLICATE_KEY when entry is a duplicate of rec */
static __attribute__((nonnull, warn_unused_result))
dberr_t
row_ins_duplicate_online(
/*=====================*/
	ulint		n_uniq,	/*!< in: offset of DB_TRX_ID */
	const dtuple_t*	entry,	/*!< in: entry that is being inserted */
	const rec_t*	rec,	/*!< in: clustered index record */
	ulint*		offsets)/*!< in/out: rec_get_offsets(rec) */
{
	ulint	fields	= 0;

	/* During rebuild, there should not be any delete-marked rows
	in the new table. */
	ut_ad(!rec_get_deleted_flag(rec, rec_offs_comp(offsets)));
	ut_ad(dtuple_get_n_fields_cmp(entry) == n_uniq);

	/* Compare the PRIMARY KEY fields and the
	DB_TRX_ID, DB_ROLL_PTR. */
	cmp_dtuple_rec_with_match_low(
		entry, rec, offsets, n_uniq + 2, &fields);

	if (fields < n_uniq) {
		/* Not a duplicate. */
		return(DB_SUCCESS);
	}

	if (fields == n_uniq + 2) {
		/* rec is an exact match of entry. */
		return(DB_SUCCESS_LOCKED_REC);
	}

	return(DB_DUPLICATE_KEY);
}

/** Checks for a duplicate when the table is being rebuilt online.
@retval DB_SUCCESS when no duplicate is detected
@retval DB_SUCCESS_LOCKED_REC when rec is an exact match of entry or
a newer version of entry (the entry should not be inserted)
@retval DB_DUPLICATE_KEY when entry is a duplicate of rec */
static __attribute__((nonnull, warn_unused_result))
dberr_t
row_ins_duplicate_error_in_clust_online(
/*====================================*/
	ulint		n_uniq,	/*!< in: offset of DB_TRX_ID */
	const dtuple_t*	entry,	/*!< in: entry that is being inserted */
	const btr_cur_t*cursor,	/*!< in: cursor on insert position */
	ulint**		offsets,/*!< in/out: rec_get_offsets(rec) */
	mem_heap_t**	heap)	/*!< in/out: heap for offsets */
{
	dberr_t		err	= DB_SUCCESS;
	const rec_t*	rec	= btr_cur_get_rec(cursor);

	if (cursor->low_match >= n_uniq && !page_rec_is_infimum(rec)) {
		*offsets = rec_get_offsets(rec, cursor->index, *offsets,
					   ULINT_UNDEFINED, heap);
		err = row_ins_duplicate_online(n_uniq, entry, rec, *offsets);
		if (err != DB_SUCCESS) {
			return(err);
		}
	}

	rec = page_rec_get_next_const(btr_cur_get_rec(cursor));

	if (cursor->up_match >= n_uniq && !page_rec_is_supremum(rec)) {
		*offsets = rec_get_offsets(rec, cursor->index, *offsets,
					   ULINT_UNDEFINED, heap);
		err = row_ins_duplicate_online(n_uniq, entry, rec, *offsets);
	}

	return(err);
}

/***************************************************************//**
Checks if a unique key violation error would occur at an index entry
insert. Sets shared locks on possible duplicate records. Works only
for a clustered index!
@retval DB_SUCCESS if no error
@retval DB_DUPLICATE_KEY if error,
@retval DB_LOCK_WAIT if we have to wait for a lock on a possible duplicate
record
@retval DB_SUCCESS_LOCKED_REC if an exact match of the record was found
in online table rebuild (flags & (BTR_KEEP_SYS_FLAG | BTR_NO_LOCKING_FLAG)) */
static __attribute__((nonnull, warn_unused_result))
dberr_t
row_ins_duplicate_error_in_clust(
/*=============================*/
	ulint		flags,	/*!< in: undo logging and locking flags */
	btr_cur_t*	cursor,	/*!< in: B-tree cursor */
	const dtuple_t*	entry,	/*!< in: entry to insert */
	que_thr_t*	thr,	/*!< in: query thread */
	mtr_t*		mtr)	/*!< in: mtr */
{
	dberr_t	err;
	rec_t*	rec;
	ulint	n_unique;
	trx_t*	trx		= thr_get_trx(thr);
	mem_heap_t*heap		= NULL;
	ulint	offsets_[REC_OFFS_NORMAL_SIZE];
	ulint*	offsets		= offsets_;
	rec_offs_init(offsets_);

	UT_NOT_USED(mtr);

	ut_ad(dict_index_is_clust(cursor->index));

	/* NOTE: For unique non-clustered indexes there may be any number
	of delete marked records with the same value for the non-clustered
	index key (remember multiversioning), and which differ only in
	the row refererence part of the index record, containing the
	clustered index key fields. For such a secondary index record,
	to avoid race condition, we must FIRST do the insertion and after
	that check that the uniqueness condition is not breached! */

	/* NOTE: A problem is that in the B-tree node pointers on an
	upper level may match more to the entry than the actual existing
	user records on the leaf level. So, even if low_match would suggest
	that a duplicate key violation may occur, this may not be the case. */

	n_unique = dict_index_get_n_unique(cursor->index);

	if (cursor->low_match >= n_unique) {

		rec = btr_cur_get_rec(cursor);

		if (!page_rec_is_infimum(rec)) {
			offsets = rec_get_offsets(rec, cursor->index, offsets,
						  ULINT_UNDEFINED, &heap);

			ulint lock_type;

			lock_type =
				trx->isolation_level <= TRX_ISO_READ_COMMITTED
				? LOCK_REC_NOT_GAP : LOCK_ORDINARY;

			/* We set a lock on the possible duplicate: this
			is needed in logical logging of MySQL to make
			sure that in roll-forward we get the same duplicate
			errors as in original execution */

			if (flags & BTR_NO_LOCKING_FLAG) {
				/* Do nothing if no-locking is set */
				err = DB_SUCCESS;
			} else if (trx->duplicates) {

				/* If the SQL-query will update or replace
				duplicate key we will take X-lock for
				duplicates ( REPLACE, LOAD DATAFILE REPLACE,
				INSERT ON DUPLICATE KEY UPDATE). */

				err = row_ins_set_exclusive_rec_lock(
					lock_type,
					btr_cur_get_block(cursor),
					rec, cursor->index, offsets, thr);
			} else {

				err = row_ins_set_shared_rec_lock(
					lock_type,
					btr_cur_get_block(cursor), rec,
					cursor->index, offsets, thr);
			}

			switch (err) {
			case DB_SUCCESS_LOCKED_REC:
			case DB_SUCCESS:
				break;
			default:
				goto func_exit;
			}

			if (row_ins_dupl_error_with_rec(
				    rec, entry, cursor->index, offsets)) {
duplicate:
				trx->error_info = cursor->index;
				err = DB_DUPLICATE_KEY;
				goto func_exit;
			}
		}
	}

	if (cursor->up_match >= n_unique) {

		rec = page_rec_get_next(btr_cur_get_rec(cursor));

		if (!page_rec_is_supremum(rec)) {
			offsets = rec_get_offsets(rec, cursor->index, offsets,
						  ULINT_UNDEFINED, &heap);

			if (trx->duplicates) {

				/* If the SQL-query will update or replace
				duplicate key we will take X-lock for
				duplicates ( REPLACE, LOAD DATAFILE REPLACE,
				INSERT ON DUPLICATE KEY UPDATE). */

				err = row_ins_set_exclusive_rec_lock(
					LOCK_REC_NOT_GAP,
					btr_cur_get_block(cursor),
					rec, cursor->index, offsets, thr);
			} else {

				err = row_ins_set_shared_rec_lock(
					LOCK_REC_NOT_GAP,
					btr_cur_get_block(cursor),
					rec, cursor->index, offsets, thr);
			}

			switch (err) {
			case DB_SUCCESS_LOCKED_REC:
			case DB_SUCCESS:
				break;
			default:
				goto func_exit;
			}

			if (row_ins_dupl_error_with_rec(
				    rec, entry, cursor->index, offsets)) {
				goto duplicate;
			}
		}

		/* This should never happen */
		ut_error;
	}

	err = DB_SUCCESS;
func_exit:
	if (UNIV_LIKELY_NULL(heap)) {
		mem_heap_free(heap);
	}
	return(err);
}

/***************************************************************//**
Checks if an index entry has long enough common prefix with an
existing record so that the intended insert of the entry must be
changed to a modify of the existing record. In the case of a clustered
index, the prefix must be n_unique fields long. In the case of a
secondary index, all fields must be equal.  InnoDB never updates
secondary index records in place, other than clearing or setting the
delete-mark flag. We could be able to update the non-unique fields
of a unique secondary index record by checking the cursor->up_match,
but we do not do so, because it could have some locking implications.
@return TRUE if the existing record should be updated; FALSE if not */
UNIV_INLINE
ibool
row_ins_must_modify_rec(
/*====================*/
	const btr_cur_t*	cursor)	/*!< in: B-tree cursor */
{
	/* NOTE: (compare to the note in row_ins_duplicate_error_in_clust)
	Because node pointers on upper levels of the B-tree may match more
	to entry than to actual user records on the leaf level, we
	have to check if the candidate record is actually a user record.
	A clustered index node pointer contains index->n_unique first fields,
	and a secondary index node pointer contains all index fields. */

	return(cursor->low_match
	       >= dict_index_get_n_unique_in_tree(cursor->index)
	       && !page_rec_is_infimum(btr_cur_get_rec(cursor)));
}

/***************************************************************//**
Tries to insert an entry into a clustered index, ignoring foreign key
constraints. If a record with the same unique key is found, the other
record is necessarily marked deleted by a committed transaction, or a
unique key violation error occurs. The delete marked record is then
updated to an existing record, and we must write an undo log record on
the delete marked record.
@retval DB_SUCCESS on success
@retval DB_LOCK_WAIT on lock wait when !(flags & BTR_NO_LOCKING_FLAG)
@retval DB_FAIL if retry with BTR_MODIFY_TREE is needed
@return error code */

dberr_t
row_ins_clust_index_entry_low(
/*==========================*/
	ulint		flags,	/*!< in: undo logging and locking flags */
	ulint		mode,	/*!< in: BTR_MODIFY_LEAF or BTR_MODIFY_TREE,
				depending on whether we wish optimistic or
				pessimistic descent down the index tree */
	dict_index_t*	index,	/*!< in: clustered index */
	ulint		n_uniq,	/*!< in: 0 or index->n_uniq */
	dtuple_t*	entry,	/*!< in/out: index entry to insert */
	ulint		n_ext,	/*!< in: number of externally stored columns */
	que_thr_t*	thr)	/*!< in: query thread */
{
	btr_cur_t	cursor;
	ulint*		offsets		= NULL;
	dberr_t		err;
	big_rec_t*	big_rec		= NULL;
	mtr_t		mtr;
	mem_heap_t*	offsets_heap	= NULL;

	DBUG_ENTER("row_ins_clust_index_entry_low");

	ut_ad(dict_index_is_clust(index));
	ut_ad(!dict_index_is_unique(index)
	      || n_uniq == dict_index_get_n_unique(index));
	ut_ad(!n_uniq || n_uniq == dict_index_get_n_unique(index));
	ut_ad(!thr_get_trx(thr)->in_rollback);

	mtr_start(&mtr);

	/* Disable REDO logging as lifetime of temp-tables is limited to
	server or connection lifetime and so REDO information is not needed
	on restart for recovery.
	Disable locking as temp-tables are not shared across connection. */
	dict_disable_redo_if_temporary(index->table, &mtr);
	if (dict_table_is_temporary(index->table)) {
		flags |= BTR_NO_LOCKING_FLAG;
	}

	if (mode == BTR_MODIFY_LEAF && dict_index_is_online_ddl(index)) {
		mode = BTR_MODIFY_LEAF | BTR_ALREADY_S_LATCHED;
		mtr_s_lock(dict_index_get_lock(index), &mtr);
	}

	cursor.thr = thr;

	/* Note that we use PAGE_CUR_LE as the search mode, because then
	the function will return in both low_match and up_match of the
	cursor sensible values */

	btr_cur_search_to_nth_level(index, 0, entry, PAGE_CUR_LE, mode,
				    &cursor, 0, __FILE__, __LINE__, &mtr);

#ifdef UNIV_DEBUG
	{
		page_t*	page = btr_cur_get_page(&cursor);
		rec_t*	first_rec = page_rec_get_next(
			page_get_infimum_rec(page));

		ut_ad(page_rec_is_supremum(first_rec)
		      || rec_get_n_fields(first_rec, index)
		      == dtuple_get_n_fields(entry));
	}
#endif

	if (n_uniq && (cursor.up_match >= n_uniq
		       || cursor.low_match >= n_uniq)) {

		if (flags
		    == (BTR_CREATE_FLAG | BTR_NO_LOCKING_FLAG
			| BTR_NO_UNDO_LOG_FLAG | BTR_KEEP_SYS_FLAG)) {
			/* Set no locks when applying log
			in online table rebuild. Only check for duplicates. */
			err = row_ins_duplicate_error_in_clust_online(
				n_uniq, entry, &cursor,
				&offsets, &offsets_heap);

			switch (err) {
			case DB_SUCCESS:
				break;
			default:
				ut_ad(0);
				/* fall through */
			case DB_SUCCESS_LOCKED_REC:
			case DB_DUPLICATE_KEY:
				thr_get_trx(thr)->error_info = cursor.index;
			}
		} else {
			/* Note that the following may return also
			DB_LOCK_WAIT */

			err = row_ins_duplicate_error_in_clust(
				flags, &cursor, entry, thr, &mtr);
		}

		if (err != DB_SUCCESS) {
err_exit:
			mtr_commit(&mtr);
			goto func_exit;
		}
	}

	if (row_ins_must_modify_rec(&cursor)) {
		/* There is already an index entry with a long enough common
		prefix, we must convert the insert into a modify of an
		existing record */
		mem_heap_t*	entry_heap	= mem_heap_create(1024);

		err = row_ins_clust_index_entry_by_modify(
			flags, mode, &cursor, &offsets, &offsets_heap,
			entry_heap, &big_rec, entry, thr, &mtr);

		rec_t*		rec		= btr_cur_get_rec(&cursor);

		if (big_rec) {
			ut_a(err == DB_SUCCESS);
			/* Write out the externally stored
			columns while still x-latching
			index->lock and block->lock. Allocate
			pages for big_rec in the mtr that
			modified the B-tree, but be sure to skip
			any pages that were freed in mtr. We will
			write out the big_rec pages before
			committing the B-tree mini-transaction. If
			the system crashes so that crash recovery
			will not replay the mtr_commit(&mtr), the
			big_rec pages will be left orphaned until
			the pages are allocated for something else.

			TODO: If the allocation extends the
			tablespace, it will not be redo
			logged, in either mini-transaction.
			Tablespace extension should be
			redo-logged in the big_rec
			mini-transaction, so that recovery
			will not fail when the big_rec was
			written to the extended portion of the
			file, in case the file was somehow
			truncated in the crash. */

			DEBUG_SYNC_C_IF_THD(
				thr_get_trx(thr)->mysql_thd,
				"before_row_ins_upd_extern");
			err = btr_store_big_rec_extern_fields(
				index, btr_cur_get_block(&cursor),
				rec, offsets, big_rec, &mtr,
				BTR_STORE_INSERT_UPDATE);
			DEBUG_SYNC_C_IF_THD(
				thr_get_trx(thr)->mysql_thd,
				"after_row_ins_upd_extern");
			/* If writing big_rec fails (for
			example, because of DB_OUT_OF_FILE_SPACE),
			the record will be corrupted. Even if
			we did not update any externally
			stored columns, our update could cause
			the record to grow so that a
			non-updated column was selected for
			external storage. This non-update
			would not have been written to the
			undo log, and thus the record cannot
			be rolled back.

			However, because we have not executed
			mtr_commit(mtr) yet, the update will
			not be replayed in crash recovery, and
			the following assertion failure will
			effectively "roll back" the operation. */
			ut_a(err == DB_SUCCESS);
			dtuple_big_rec_free(big_rec);
		}

		if (err == DB_SUCCESS && dict_index_is_online_ddl(index)) {
			row_log_table_insert(rec, index, offsets);
		}

		mtr_commit(&mtr);
		mem_heap_free(entry_heap);
	} else {
		rec_t*	insert_rec;

		if (mode != BTR_MODIFY_TREE) {
			ut_ad((mode & ~BTR_ALREADY_S_LATCHED)
			      == BTR_MODIFY_LEAF);
			err = btr_cur_optimistic_insert(
				flags, &cursor, &offsets, &offsets_heap,
				entry, &insert_rec, &big_rec,
				n_ext, thr, &mtr);
		} else {
			if (buf_LRU_buf_pool_running_out()) {

				err = DB_LOCK_TABLE_FULL;
				goto err_exit;
			}

			DEBUG_SYNC_C("before_insert_pessimitic_row_ins_clust");

			err = btr_cur_optimistic_insert(
				flags, &cursor,
				&offsets, &offsets_heap,
				entry, &insert_rec, &big_rec,
				n_ext, thr, &mtr);

			if (err == DB_FAIL) {
				err = btr_cur_pessimistic_insert(
					flags, &cursor,
					&offsets, &offsets_heap,
					entry, &insert_rec, &big_rec,
					n_ext, thr, &mtr);
			}
		}

		if (UNIV_LIKELY_NULL(big_rec)) {
			mtr_commit(&mtr);

			/* Online table rebuild could read (and
			ignore) the incomplete record at this point.
			If online rebuild is in progress, the
			row_ins_index_entry_big_rec() will write log. */

			DBUG_EXECUTE_IF(
				"row_ins_extern_checkpoint",
				log_make_checkpoint_at(
					LSN_MAX, TRUE););
			err = row_ins_index_entry_big_rec(
				entry, big_rec, offsets, &offsets_heap, index,
				thr_get_trx(thr)->mysql_thd,
				__FILE__, __LINE__);
			dtuple_convert_back_big_rec(index, entry, big_rec);
		} else {
			if (err == DB_SUCCESS
			    && dict_index_is_online_ddl(index)) {
				row_log_table_insert(
					insert_rec, index, offsets);
			}

			mtr_commit(&mtr);
		}
	}

func_exit:
	if (offsets_heap) {
		mem_heap_free(offsets_heap);
	}

	DBUG_RETURN(err);
}

/***************************************************************//**
Starts a mini-transaction and checks if the index will be dropped.
@return true if the index is to be dropped */
static __attribute__((nonnull, warn_unused_result))
bool
row_ins_sec_mtr_start_and_check_if_aborted(
/*=======================================*/
	mtr_t*		mtr,	/*!< out: mini-transaction */
	dict_index_t*	index,	/*!< in/out: secondary index */
	bool		check,	/*!< in: whether to check */
	ulint		search_mode)
				/*!< in: flags */
{
	ut_ad(!dict_index_is_clust(index));

	mtr_start(mtr);
	dict_disable_redo_if_temporary(index->table, mtr);

	if (!check) {
		return(false);
	}

	if (search_mode & BTR_ALREADY_S_LATCHED) {
		mtr_s_lock(dict_index_get_lock(index), mtr);
	} else {
		mtr_sx_lock(dict_index_get_lock(index), mtr);
	}

	switch (index->online_status) {
	case ONLINE_INDEX_ABORTED:
	case ONLINE_INDEX_ABORTED_DROPPED:
		ut_ad(*index->name == TEMP_INDEX_PREFIX);
		return(true);
	case ONLINE_INDEX_COMPLETE:
		return(false);
	case ONLINE_INDEX_CREATION:
		break;
	}

	ut_error;
	return(true);
}

/***************************************************************//**
Tries to insert an entry into a secondary index. If a record with exactly the
same fields is found, the other record is necessarily marked deleted.
It is then unmarked. Otherwise, the entry is just inserted to the index.
@retval DB_SUCCESS on success
@retval DB_LOCK_WAIT on lock wait when !(flags & BTR_NO_LOCKING_FLAG)
@retval DB_FAIL if retry with BTR_MODIFY_TREE is needed
@return error code */

dberr_t
row_ins_sec_index_entry_low(
/*========================*/
	ulint		flags,	/*!< in: undo logging and locking flags */
	ulint		mode,	/*!< in: BTR_MODIFY_LEAF or BTR_MODIFY_TREE,
				depending on whether we wish optimistic or
				pessimistic descent down the index tree */
	dict_index_t*	index,	/*!< in: secondary index */
	mem_heap_t*	offsets_heap,
				/*!< in/out: memory heap that can be emptied */
	mem_heap_t*	heap,	/*!< in/out: memory heap */
	dtuple_t*	entry,	/*!< in/out: index entry to insert */
	trx_id_t	trx_id,	/*!< in: PAGE_MAX_TRX_ID during
				row_log_table_apply(), or 0 */
	que_thr_t*	thr)	/*!< in: query thread */
{
	DBUG_ENTER("row_ins_sec_index_entry_low");

	btr_cur_t	cursor;
	ulint		search_mode	= mode;
	dberr_t		err		= DB_SUCCESS;
	ulint		n_unique;
	mtr_t		mtr;
	ulint*		offsets	= NULL;

	ut_ad(!dict_index_is_clust(index));
	ut_ad(mode == BTR_MODIFY_LEAF || mode == BTR_MODIFY_TREE);

	cursor.thr = thr;
	ut_ad(thr_get_trx(thr)->id != 0);

	mtr_start(&mtr);

	/* Disable REDO logging as lifetime of temp-tables is limited to
	server or connection lifetime and so REDO information is not needed
	on restart for recovery.
	Disable locking as temp-tables are not shared across connection. */
	dict_disable_redo_if_temporary(index->table, &mtr);
	if (dict_table_is_temporary(index->table)) {
		flags |= BTR_NO_LOCKING_FLAG;
	}

	/* Disable insert buffering for temp-table indexes */
	if (!dict_table_is_temporary(index->table)) {
		search_mode |= BTR_INSERT;
	}

	/* Ensure that we acquire index->lock when inserting into an
	index with index->online_status == ONLINE_INDEX_COMPLETE, but
	could still be subject to rollback_inplace_alter_table().
	This prevents a concurrent change of index->online_status.
	The memory object cannot be freed as long as we have an open
	reference to the table, or index->table->n_ref_count > 0. */
	const bool check = *index->name == TEMP_INDEX_PREFIX;
	if (check) {
		DEBUG_SYNC_C("row_ins_sec_index_enter");
		if (mode == BTR_MODIFY_LEAF) {
			search_mode |= BTR_ALREADY_S_LATCHED;
			mtr_s_lock(dict_index_get_lock(index), &mtr);
		} else {
			mtr_sx_lock(dict_index_get_lock(index), &mtr);
		}

		if (row_log_online_op_try(
			    index, entry, thr_get_trx(thr)->id)) {
			goto func_exit;
		}
	}

	/* Note that we use PAGE_CUR_LE as the search mode, because then
	the function will return in both low_match and up_match of the
	cursor sensible values */

	if (!thr_get_trx(thr)->check_unique_secondary) {
		search_mode |= BTR_IGNORE_SEC_UNIQUE;
	}

	btr_cur_search_to_nth_level(index, 0, entry, PAGE_CUR_LE,
				    search_mode,
				    &cursor, 0, __FILE__, __LINE__, &mtr);

	if (cursor.flag == BTR_CUR_INSERT_TO_IBUF) {
		/* The insert was buffered during the search: we are done */
		goto func_exit;
	}

#ifdef UNIV_DEBUG
	{
		page_t*	page = btr_cur_get_page(&cursor);
		rec_t*	first_rec = page_rec_get_next(
			page_get_infimum_rec(page));

		ut_ad(page_rec_is_supremum(first_rec)
		      || rec_get_n_fields(first_rec, index)
		      == dtuple_get_n_fields(entry));
	}
#endif

	n_unique = dict_index_get_n_unique(index);

	if (dict_index_is_unique(index)
	    && (cursor.low_match >= n_unique || cursor.up_match >= n_unique)) {
		mtr_commit(&mtr);

		DEBUG_SYNC_C("row_ins_sec_index_unique");

		if (row_ins_sec_mtr_start_and_check_if_aborted(
			    &mtr, index, check, search_mode)) {
			goto func_exit;
		}

		err = row_ins_scan_sec_index_for_duplicate(
			flags, index, entry, thr, check, &mtr, offsets_heap);

		mtr_commit(&mtr);

		switch (err) {
		case DB_SUCCESS:
			break;
		case DB_DUPLICATE_KEY:
			if (*index->name == TEMP_INDEX_PREFIX) {
				ut_ad(!thr_get_trx(thr)
				      ->dict_operation_lock_mode);
				mutex_enter(&dict_sys->mutex);
				dict_set_corrupted_index_cache_only(
					index, index->table);
				mutex_exit(&dict_sys->mutex);
				/* Do not return any error to the
				caller. The duplicate will be reported
				by ALTER TABLE or CREATE UNIQUE INDEX.
				Unfortunately we cannot report the
				duplicate key value to the DDL thread,
				because the altered_table object is
				private to its call stack. */
				err = DB_SUCCESS;
			}
			/* fall through */
		default:
			DBUG_RETURN(err);
		}

		if (row_ins_sec_mtr_start_and_check_if_aborted(
			    &mtr, index, check, search_mode)) {
			goto func_exit;
		}

		/* We did not find a duplicate and we have now
		locked with s-locks the necessary records to
		prevent any insertion of a duplicate by another
		transaction. Let us now reposition the cursor and
		continue the insertion. */

		btr_cur_search_to_nth_level(
			index, 0, entry, PAGE_CUR_LE,
			search_mode & ~(BTR_INSERT | BTR_IGNORE_SEC_UNIQUE),
			&cursor, 0, __FILE__, __LINE__, &mtr);
	}

	if (dict_index_is_unique(index)
	    && thr_get_trx(thr)->duplicates
	    && thr_get_trx(thr)->isolation_level >= TRX_ISO_REPEATABLE_READ) {

		/* When using the REPLACE statement or ON DUPLICATE clause, a
		gap lock is taken on the position of the to-be-inserted record,
		to avoid other concurrent transactions from inserting the same
		record. */

		dberr_t	err;
		const rec_t* rec = page_rec_get_next_const(
			btr_cur_get_rec(&cursor));

		ut_ad(!page_rec_is_infimum(rec));

		offsets = rec_get_offsets(rec, index, offsets,
					  ULINT_UNDEFINED, &offsets_heap);

		err = row_ins_set_exclusive_rec_lock(
			LOCK_GAP, btr_cur_get_block(&cursor), rec,
			index, offsets, thr);

		switch (err) {
		case DB_SUCCESS:
		case DB_SUCCESS_LOCKED_REC:
			if (thr_get_trx(thr)->error_state != DB_DUPLICATE_KEY) {
				break;
			}
			/* Fall through (skip actual insert) after we have
			successfully acquired the gap lock. */
		default:
			goto func_exit;
		}
	}

	ut_ad(thr_get_trx(thr)->error_state == DB_SUCCESS);

	if (row_ins_must_modify_rec(&cursor)) {
		/* There is already an index entry with a long enough common
		prefix, we must convert the insert into a modify of an
		existing record */
		offsets = rec_get_offsets(
			btr_cur_get_rec(&cursor), index, offsets,
			ULINT_UNDEFINED, &offsets_heap);

		err = row_ins_sec_index_entry_by_modify(
			flags, mode, &cursor, &offsets,
			offsets_heap, heap, entry, thr, &mtr);
	} else {
		rec_t*		insert_rec;
		big_rec_t*	big_rec;

		if (mode == BTR_MODIFY_LEAF) {
			err = btr_cur_optimistic_insert(
				flags, &cursor, &offsets, &offsets_heap,
				entry, &insert_rec,
				&big_rec, 0, thr, &mtr);
		} else {
			ut_ad(mode == BTR_MODIFY_TREE);
			if (buf_LRU_buf_pool_running_out()) {

				err = DB_LOCK_TABLE_FULL;
				goto func_exit;
			}

			err = btr_cur_optimistic_insert(
				flags, &cursor,
				&offsets, &offsets_heap,
				entry, &insert_rec,
				&big_rec, 0, thr, &mtr);
			if (err == DB_FAIL) {
				err = btr_cur_pessimistic_insert(
					flags, &cursor,
					&offsets, &offsets_heap,
					entry, &insert_rec,
					&big_rec, 0, thr, &mtr);
			}
		}

		if (err == DB_SUCCESS && trx_id) {
			page_update_max_trx_id(
				btr_cur_get_block(&cursor),
				btr_cur_get_page_zip(&cursor),
				trx_id, &mtr);
		}

		ut_ad(!big_rec);
	}

func_exit:
	mtr_commit(&mtr);
	DBUG_RETURN(err);
}

/***************************************************************//**
Tries to insert the externally stored fields (off-page columns)
of a clustered index entry.
@return DB_SUCCESS or DB_OUT_OF_FILE_SPACE */

dberr_t
row_ins_index_entry_big_rec_func(
/*=============================*/
	const dtuple_t*		entry,	/*!< in/out: index entry to insert */
	const big_rec_t*	big_rec,/*!< in: externally stored fields */
	ulint*			offsets,/*!< in/out: rec offsets */
	mem_heap_t**		heap,	/*!< in/out: memory heap */
	dict_index_t*		index,	/*!< in: index */
	const char*		file,	/*!< in: file name of caller */
#ifndef DBUG_OFF
	const void*		thd,    /*!< in: connection, or NULL */
#endif /* DBUG_OFF */
	ulint			line)	/*!< in: line number of caller */
{
	mtr_t		mtr;
	btr_cur_t	cursor;
	rec_t*		rec;
	dberr_t		error;

	ut_ad(dict_index_is_clust(index));

	DEBUG_SYNC_C_IF_THD(thd, "before_row_ins_extern_latch");

	mtr_start(&mtr);
	dict_disable_redo_if_temporary(index->table, &mtr);

	btr_cur_search_to_nth_level(index, 0, entry, PAGE_CUR_LE,
				    BTR_MODIFY_TREE, &cursor, 0,
				    file, line, &mtr);
	rec = btr_cur_get_rec(&cursor);
	offsets = rec_get_offsets(rec, index, offsets,
				  ULINT_UNDEFINED, heap);

	DEBUG_SYNC_C_IF_THD(thd, "before_row_ins_extern");
	error = btr_store_big_rec_extern_fields(
		index, btr_cur_get_block(&cursor),
		rec, offsets, big_rec, &mtr, BTR_STORE_INSERT);
	DEBUG_SYNC_C_IF_THD(thd, "after_row_ins_extern");

	if (error == DB_SUCCESS
	    && dict_index_is_online_ddl(index)) {
		row_log_table_insert(rec, index, offsets);
	}

	mtr_commit(&mtr);

	return(error);
}

/***************************************************************//**
Inserts an entry into a clustered index. Tries first optimistic,
then pessimistic descent down the tree. If the entry matches enough
to a delete marked record, performs the insert by updating or delete
unmarking the delete marked record.
@return DB_SUCCESS, DB_LOCK_WAIT, DB_DUPLICATE_KEY, or some other error code */

dberr_t
row_ins_clust_index_entry(
/*======================*/
	dict_index_t*	index,	/*!< in: clustered index */
	dtuple_t*	entry,	/*!< in/out: index entry to insert */
	que_thr_t*	thr,	/*!< in: query thread */
	ulint		n_ext)	/*!< in: number of externally stored columns */
{
	dberr_t	err;
	ulint	n_uniq;

	DBUG_ENTER("row_ins_clust_index_entry");

	if (UT_LIST_GET_FIRST(index->table->foreign_list)) {
		err = row_ins_check_foreign_constraints(
			index->table, index, entry, thr);
		if (err != DB_SUCCESS) {

			DBUG_RETURN(err);
		}
	}

	n_uniq = dict_index_is_unique(index) ? index->n_uniq : 0;

	/* Try first optimistic descent to the B-tree */

	log_free_check();

	err = row_ins_clust_index_entry_low(
		0, BTR_MODIFY_LEAF, index, n_uniq, entry, n_ext, thr);

	DEBUG_SYNC_C_IF_THD(thr_get_trx(thr)->mysql_thd,
			    "after_row_ins_clust_index_entry_leaf");

	if (err != DB_FAIL) {
		DEBUG_SYNC_C("row_ins_clust_index_entry_leaf_after");
		DBUG_RETURN(err);
	}

	/* Try then pessimistic descent to the B-tree */

	log_free_check();

	DBUG_RETURN(row_ins_clust_index_entry_low(
		       0, BTR_MODIFY_TREE, index, n_uniq, entry, n_ext, thr));
}

/***************************************************************//**
Inserts an entry into a secondary index. Tries first optimistic,
then pessimistic descent down the tree. If the entry matches enough
to a delete marked record, performs the insert by updating or delete
unmarking the delete marked record.
@return DB_SUCCESS, DB_LOCK_WAIT, DB_DUPLICATE_KEY, or some other error code */

dberr_t
row_ins_sec_index_entry(
/*====================*/
	dict_index_t*	index,	/*!< in: secondary index */
	dtuple_t*	entry,	/*!< in/out: index entry to insert */
	que_thr_t*	thr)	/*!< in: query thread */
{
	dberr_t		err;
	mem_heap_t*	offsets_heap;
	mem_heap_t*	heap;

	if (UT_LIST_GET_FIRST(index->table->foreign_list)) {
		err = row_ins_check_foreign_constraints(index->table, index,
							entry, thr);
		if (err != DB_SUCCESS) {

			return(err);
		}
	}

	ut_ad(thr_get_trx(thr)->id != 0);

	offsets_heap = mem_heap_create(1024);
	heap = mem_heap_create(1024);

	/* Try first optimistic descent to the B-tree */

	log_free_check();

	err = row_ins_sec_index_entry_low(
		0, BTR_MODIFY_LEAF, index, offsets_heap, heap, entry, 0, thr);
	if (err == DB_FAIL) {
		mem_heap_empty(heap);

		/* Try then pessimistic descent to the B-tree */

		log_free_check();

		err = row_ins_sec_index_entry_low(
			0, BTR_MODIFY_TREE, index,
			offsets_heap, heap, entry, 0, thr);
	}

	mem_heap_free(heap);
	mem_heap_free(offsets_heap);
	return(err);
}

/***************************************************************//**
Inserts an index entry to index. Tries first optimistic, then pessimistic
descent down the tree. If the entry matches enough to a delete marked record,
performs the insert by updating or delete unmarking the delete marked
record.
@return DB_SUCCESS, DB_LOCK_WAIT, DB_DUPLICATE_KEY, or some other error code */
static
dberr_t
row_ins_index_entry(
/*================*/
	dict_index_t*	index,	/*!< in: index */
	dtuple_t*	entry,	/*!< in/out: index entry to insert */
	que_thr_t*	thr)	/*!< in: query thread */
{
<<<<<<< HEAD
	ut_ad(thr_get_trx(thr)->id != 0);
=======
	DBUG_EXECUTE_IF("row_ins_index_entry_timeout", {
			DBUG_SET("-d,row_ins_index_entry_timeout");
			return(DB_LOCK_WAIT);});
>>>>>>> d55d58d3

	if (dict_index_is_clust(index)) {
		return(row_ins_clust_index_entry(index, entry, thr, 0));
	} else {
		return(row_ins_sec_index_entry(index, entry, thr));
	}
}

/***********************************************************//**
Sets the values of the dtuple fields in entry from the values of appropriate
columns in row. */
static __attribute__((nonnull))
void
row_ins_index_entry_set_vals(
/*=========================*/
	dict_index_t*	index,	/*!< in: index */
	dtuple_t*	entry,	/*!< in: index entry to make */
	const dtuple_t*	row)	/*!< in: row */
{
	ulint	n_fields;
	ulint	i;

	n_fields = dtuple_get_n_fields(entry);

	for (i = 0; i < n_fields; i++) {
		dict_field_t*	ind_field;
		dfield_t*	field;
		const dfield_t*	row_field;
		ulint		len;

		field = dtuple_get_nth_field(entry, i);
		ind_field = dict_index_get_nth_field(index, i);
		row_field = dtuple_get_nth_field(row, ind_field->col->ind);
		len = dfield_get_len(row_field);

		/* Check column prefix indexes */
		if (ind_field->prefix_len > 0
		    && dfield_get_len(row_field) != UNIV_SQL_NULL) {

			const	dict_col_t*	col
				= dict_field_get_col(ind_field);

			len = dtype_get_at_most_n_mbchars(
				col->prtype, col->mbminmaxlen,
				ind_field->prefix_len,
				len,
				static_cast<const char*>(
					dfield_get_data(row_field)));

			ut_ad(!dfield_is_ext(row_field));
		}

		dfield_set_data(field, dfield_get_data(row_field), len);
		if (dfield_is_ext(row_field)) {
			ut_ad(dict_index_is_clust(index));
			dfield_set_ext(field);
		}
	}
}

/***********************************************************//**
Inserts a single index entry to the table.
@return DB_SUCCESS if operation successfully completed, else error
code or DB_LOCK_WAIT */
static __attribute__((nonnull, warn_unused_result))
dberr_t
row_ins_index_entry_step(
/*=====================*/
	ins_node_t*	node,	/*!< in: row insert node */
	que_thr_t*	thr)	/*!< in: query thread */
{
	dberr_t	err;

	DBUG_ENTER("row_ins_index_entry_step");

	ut_ad(dtuple_check_typed(node->row));

	row_ins_index_entry_set_vals(node->index, node->entry, node->row);

	ut_ad(dtuple_check_typed(node->entry));

	err = row_ins_index_entry(node->index, node->entry, thr);

	DEBUG_SYNC_C_IF_THD(thr_get_trx(thr)->mysql_thd,
			    "after_row_ins_index_entry_step");

	DBUG_RETURN(err);
}

/***********************************************************//**
Allocates a row id for row and inits the node->index field. */
UNIV_INLINE
void
row_ins_alloc_row_id_step(
/*======================*/
	ins_node_t*	node)	/*!< in: row insert node */
{
	row_id_t	row_id;

	ut_ad(node->state == INS_NODE_ALLOC_ROW_ID);

	if (dict_index_is_unique(dict_table_get_first_index(node->table))) {

		/* No row id is stored if the clustered index is unique */

		return;
	}

	/* Fill in row id value to row */

	row_id = dict_sys_get_new_row_id();

	dict_sys_write_row_id(node->row_id_buf, row_id);
}

/***********************************************************//**
Gets a row to insert from the values list. */
UNIV_INLINE
void
row_ins_get_row_from_values(
/*========================*/
	ins_node_t*	node)	/*!< in: row insert node */
{
	que_node_t*	list_node;
	dfield_t*	dfield;
	dtuple_t*	row;
	ulint		i;

	/* The field values are copied in the buffers of the select node and
	it is safe to use them until we fetch from select again: therefore
	we can just copy the pointers */

	row = node->row;

	i = 0;
	list_node = node->values_list;

	while (list_node) {
		eval_exp(list_node);

		dfield = dtuple_get_nth_field(row, i);
		dfield_copy_data(dfield, que_node_get_val(list_node));

		i++;
		list_node = que_node_get_next(list_node);
	}
}

/***********************************************************//**
Gets a row to insert from the select list. */
UNIV_INLINE
void
row_ins_get_row_from_select(
/*========================*/
	ins_node_t*	node)	/*!< in: row insert node */
{
	que_node_t*	list_node;
	dfield_t*	dfield;
	dtuple_t*	row;
	ulint		i;

	/* The field values are copied in the buffers of the select node and
	it is safe to use them until we fetch from select again: therefore
	we can just copy the pointers */

	row = node->row;

	i = 0;
	list_node = node->select->select_list;

	while (list_node) {
		dfield = dtuple_get_nth_field(row, i);
		dfield_copy_data(dfield, que_node_get_val(list_node));

		i++;
		list_node = que_node_get_next(list_node);
	}
}

/***********************************************************//**
Inserts a row to a table.
@return DB_SUCCESS if operation successfully completed, else error
code or DB_LOCK_WAIT */
static __attribute__((nonnull, warn_unused_result))
dberr_t
row_ins(
/*====*/
	ins_node_t*	node,	/*!< in: row insert node */
	que_thr_t*	thr)	/*!< in: query thread */
{
	dberr_t	err;
	dict_index_t *index_dup = 0;

	DBUG_ENTER("row_ins");

	DBUG_PRINT("row_ins", ("table: %s", node->table->name));

	if (node->state == INS_NODE_ALLOC_ROW_ID) {

		row_ins_alloc_row_id_step(node);

		node->index = dict_table_get_first_index(node->table);
		node->entry = UT_LIST_GET_FIRST(node->entry_list);

		if (node->ins_type == INS_SEARCHED) {

			row_ins_get_row_from_select(node);

		} else if (node->ins_type == INS_VALUES) {

			row_ins_get_row_from_values(node);
		}

		node->state = INS_NODE_INSERT_ENTRIES;
	}

	ut_ad(node->state == INS_NODE_INSERT_ENTRIES);

	while (node->index != NULL) {
		if (node->index->type != DICT_FTS) {
			err = row_ins_index_entry_step(node, thr);

			switch (err) {
			case DB_SUCCESS:
				break;
			case DB_DUPLICATE_KEY:
				ut_ad(dict_index_is_unique(node->index));

				if (thr_get_trx(thr)->isolation_level
				    >= TRX_ISO_REPEATABLE_READ
				    && thr_get_trx(thr)->duplicates) {

					/* When we are in REPLACE statement or
					INSERT ..  ON DUPLICATE UPDATE
					statement, we process all the
					unique secondary indexes, even after we
					encounter a duplicate error. This is
					done to take necessary gap locks in
					secondary indexes to block concurrent
					transactions from inserting the
					searched records. */
					if (!index_dup) {
						/* Save 1st dup error. Ignore
						subsequent dup errors. */
						index_dup = node->index;
						thr_get_trx(thr)->error_state
							= DB_DUPLICATE_KEY;
					}
					break;
				}
				// fall through
			default:
				DBUG_RETURN(err);
			}
		}

		node->index = dict_table_get_next_index(node->index);
		node->entry = UT_LIST_GET_NEXT(tuple_list, node->entry);

		DBUG_EXECUTE_IF(
			"row_ins_skip_sec",
			node->index = NULL; node->entry = NULL; break;);

		/* Skip corrupted secondary index and its entry */
		while (node->index && dict_index_is_corrupted(node->index)) {

			node->index = dict_table_get_next_index(node->index);
			node->entry = UT_LIST_GET_NEXT(tuple_list, node->entry);
		}

		/* After encountering a duplicate key error, we process
		remaining indexes just to place gap locks and no actual
		insertion will take place.  These gap locks are needed
		only for unique indexes.  So skipping non-unique indexes. */
		if (index_dup) {
			while (node->index
			       && !dict_index_is_unique(node->index)) {

				node->index = dict_table_get_next_index(
					node->index);
				node->entry = UT_LIST_GET_NEXT(tuple_list,
							       node->entry);
			}
		}
	}

	ut_ad(node->entry == NULL);

	thr_get_trx(thr)->error_info = index_dup;
	node->state = INS_NODE_ALLOC_ROW_ID;

	DBUG_RETURN(index_dup ? DB_DUPLICATE_KEY : DB_SUCCESS);
}

/***********************************************************//**
Inserts a row to a table. This is a high-level function used in SQL execution
graphs.
@return query thread to run next or NULL */

que_thr_t*
row_ins_step(
/*=========*/
	que_thr_t*	thr)	/*!< in: query thread */
{
	ins_node_t*	node;
	que_node_t*	parent;
	sel_node_t*	sel_node;
	trx_t*		trx;
	dberr_t		err;

	ut_ad(thr);

	trx = thr_get_trx(thr);

	trx_start_if_not_started_xa(trx, true);

	node = static_cast<ins_node_t*>(thr->run_node);

	ut_ad(que_node_get_type(node) == QUE_NODE_INSERT);

	parent = que_node_get_parent(node);
	sel_node = node->select;

	if (thr->prev_node == parent) {
		node->state = INS_NODE_SET_IX_LOCK;
	}

	/* If this is the first time this node is executed (or when
	execution resumes after wait for the table IX lock), set an
	IX lock on the table and reset the possible select node. MySQL's
	partitioned table code may also call an insert within the same
	SQL statement AFTER it has used this table handle to do a search.
	This happens, for example, when a row update moves it to another
	partition. In that case, we have already set the IX lock on the
	table during the search operation, and there is no need to set
	it again here. But we must write trx->id to node->trx_id_buf. */

	trx_write_trx_id(node->trx_id_buf, trx->id);

	if (node->state == INS_NODE_SET_IX_LOCK) {

		node->state = INS_NODE_ALLOC_ROW_ID;

		/* It may be that the current session has not yet started
		its transaction, or it has been committed: */

		if (trx->id == node->trx_id) {
			/* No need to do IX-locking */

			goto same_trx;
		}

		err = lock_table(0, node->table, LOCK_IX, thr);

		DBUG_EXECUTE_IF("ib_row_ins_ix_lock_wait",
				err = DB_LOCK_WAIT;);

		if (err != DB_SUCCESS) {

			goto error_handling;
		}

		node->trx_id = trx->id;
same_trx:
		if (node->ins_type == INS_SEARCHED) {
			/* Reset the cursor */
			sel_node->state = SEL_NODE_OPEN;

			/* Fetch a row to insert */

			thr->run_node = sel_node;

			return(thr);
		}
	}

	if ((node->ins_type == INS_SEARCHED)
	    && (sel_node->state != SEL_NODE_FETCH)) {

		ut_ad(sel_node->state == SEL_NODE_NO_MORE_ROWS);

		/* No more rows to insert */
		thr->run_node = parent;

		return(thr);
	}

	/* DO THE CHECKS OF THE CONSISTENCY CONSTRAINTS HERE */

	err = row_ins(node, thr);

error_handling:
	trx->error_state = err;

	if (err != DB_SUCCESS) {
		/* err == DB_LOCK_WAIT or SQL error detected */
		return(NULL);
	}

	/* DO THE TRIGGER ACTIONS HERE */

	if (node->ins_type == INS_SEARCHED) {
		/* Fetch a row to insert */

		thr->run_node = sel_node;
	} else {
		thr->run_node = que_node_get_parent(node);
	}

	return(thr);
}<|MERGE_RESOLUTION|>--- conflicted
+++ resolved
@@ -3036,13 +3036,11 @@
 	dtuple_t*	entry,	/*!< in/out: index entry to insert */
 	que_thr_t*	thr)	/*!< in: query thread */
 {
-<<<<<<< HEAD
 	ut_ad(thr_get_trx(thr)->id != 0);
-=======
+
 	DBUG_EXECUTE_IF("row_ins_index_entry_timeout", {
 			DBUG_SET("-d,row_ins_index_entry_timeout");
 			return(DB_LOCK_WAIT);});
->>>>>>> d55d58d3
 
 	if (dict_index_is_clust(index)) {
 		return(row_ins_clust_index_entry(index, entry, thr, 0));
