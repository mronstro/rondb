--- conflicted
+++ resolved
@@ -116,7 +116,6 @@
 #ifdef UNIV_DEBUG
   success =
 #endif /* UNIV_DEBUG */
-<<<<<<< HEAD
       btr_pcur_restore_position(mode, pcur, mtr);
 
   ut_ad(success);
@@ -132,6 +131,10 @@
     *rebuilt_old_pk = NULL;
   }
 
+  /* Update would release the implicit lock. Must convert to
+  explicit lock before applying update undo.*/
+  row_convert_impl_to_expl_if_needed(btr_cur, node);
+
   if (mode != BTR_MODIFY_TREE) {
     ut_ad((mode & ~BTR_ALREADY_S_LATCHED) == BTR_MODIFY_LEAF);
 
@@ -151,52 +154,6 @@
   }
 
   return err;
-=======
-	btr_pcur_restore_position(mode, pcur, mtr);
-
-	ut_ad(success);
-	ut_ad(rec_get_trx_id(btr_cur_get_rec(btr_cur),
-			     btr_cur_get_index(btr_cur))
-	      == thr_get_trx(thr)->id);
-
-	if (mode != BTR_MODIFY_LEAF
-	    && dict_index_is_online_ddl(btr_cur_get_index(btr_cur))) {
-		*rebuilt_old_pk = row_log_table_get_pk(
-			btr_cur_get_rec(btr_cur),
-			btr_cur_get_index(btr_cur), NULL, sys, &heap);
-	} else {
-		*rebuilt_old_pk = NULL;
-	}
-
-	/* Update would release the implicit lock. Must convert to
-	explicit lock before applying update undo.*/
-	row_convert_impl_to_expl_if_needed(btr_cur, node);
-
-	if (mode != BTR_MODIFY_TREE) {
-		ut_ad((mode & ~BTR_ALREADY_S_LATCHED) == BTR_MODIFY_LEAF);
-
-		err = btr_cur_optimistic_update(
-			BTR_NO_LOCKING_FLAG | BTR_NO_UNDO_LOG_FLAG
-			| BTR_KEEP_SYS_FLAG,
-			btr_cur, offsets, offsets_heap,
-			node->update, node->cmpl_info,
-			thr, thr_get_trx(thr)->id, mtr);
-	} else {
-		big_rec_t*	dummy_big_rec;
-
-		err = btr_cur_pessimistic_update(
-			BTR_NO_LOCKING_FLAG
-			| BTR_NO_UNDO_LOG_FLAG
-			| BTR_KEEP_SYS_FLAG,
-			btr_cur, offsets, offsets_heap, heap,
-			&dummy_big_rec, node->update,
-			node->cmpl_info, thr, thr_get_trx(thr)->id, mtr);
-
-		ut_a(!dummy_big_rec);
-	}
-
-	return(err);
->>>>>>> f3cc0aeb
 }
 
 /** Purges a clustered index record after undo if possible.
@@ -210,7 +167,6 @@
     mtr_t *mtr,        /*!< in/out: mini-transaction */
     ulint mode)        /*!< in: BTR_MODIFY_LEAF or BTR_MODIFY_TREE */
 {
-<<<<<<< HEAD
   btr_cur_t *btr_cur;
   dberr_t err;
   ulint trx_id_offset;
@@ -261,8 +217,6 @@
   than the rolling-back one. */
   ut_ad(rec_get_deleted_flag(btr_cur_get_rec(btr_cur),
                              dict_table_is_comp(node->table)));
-
-  row_convert_impl_to_expl_if_needed(btr_cur, node);
 
   if (mode == BTR_MODIFY_LEAF) {
     err = btr_cur_optimistic_delete(btr_cur, 0, mtr) ? DB_SUCCESS : DB_FAIL;
@@ -285,86 +239,6 @@
   }
 
   return (err);
-=======
-	btr_cur_t*	btr_cur;
-	dberr_t		err;
-	ulint		trx_id_offset;
-
-	ut_ad(node->rec_type == TRX_UNDO_UPD_DEL_REC);
-
-	/* Find out if the record has been purged already
-	or if we can remove it. */
-
-	if (!btr_pcur_restore_position(mode, &node->pcur, mtr)
-	    || row_vers_must_preserve_del_marked(node->new_trx_id,
-						 node->table->name,
-						 mtr)) {
-
-		return(DB_SUCCESS);
-	}
-
-	btr_cur = btr_pcur_get_btr_cur(&node->pcur);
-
-	trx_id_offset = btr_cur_get_index(btr_cur)->trx_id_offset;
-
-	if (!trx_id_offset) {
-		mem_heap_t*	heap	= NULL;
-		ulint		trx_id_col;
-		const ulint*	offsets;
-		ulint		len;
-
-		trx_id_col = dict_index_get_sys_col_pos(
-			btr_cur_get_index(btr_cur), DATA_TRX_ID);
-		ut_ad(trx_id_col > 0);
-		ut_ad(trx_id_col != ULINT_UNDEFINED);
-
-		offsets = rec_get_offsets(
-			btr_cur_get_rec(btr_cur), btr_cur_get_index(btr_cur),
-			NULL, trx_id_col + 1, &heap);
-
-		trx_id_offset = rec_get_nth_field_offs(
-			offsets, trx_id_col, &len);
-		ut_ad(len == DATA_TRX_ID_LEN);
-		mem_heap_free(heap);
-	}
-
-	if (trx_read_trx_id(btr_cur_get_rec(btr_cur) + trx_id_offset)
-	    != node->new_trx_id) {
-		/* The record must have been purged and then replaced
-		with a different one. */
-		return(DB_SUCCESS);
-	}
-
-	/* We are about to remove an old, delete-marked version of the
-	record that may have been delete-marked by a different transaction
-	than the rolling-back one. */
-	ut_ad(rec_get_deleted_flag(btr_cur_get_rec(btr_cur),
-				   dict_table_is_comp(node->table)));
-
-	if (mode == BTR_MODIFY_LEAF) {
-		err = btr_cur_optimistic_delete(btr_cur, 0, mtr)
-			? DB_SUCCESS
-			: DB_FAIL;
-	} else {
-		ut_ad(mode == (BTR_MODIFY_TREE | BTR_LATCH_FOR_DELETE));
-
-		/* This operation is analogous to purge, we can free also
-		inherited externally stored fields.
-		We can also assume that the record was complete
-		(including BLOBs), because it had been delete-marked
-		after it had been completely inserted. Therefore, we
-		are passing rollback=false, just like purge does. */
-
-		btr_cur_pessimistic_delete(&err, FALSE, btr_cur, 0,
-					   false, mtr);
-
-		/* The delete operation may fail if we have little
-		file space left: TODO: easiest to crash the database
-		and restart with more file space */
-	}
-
-	return(err);
->>>>>>> f3cc0aeb
 }
 
 /** Undoes a modify in a clustered index record. Sets also the node state for
@@ -374,7 +248,6 @@
     row_undo_mod_clust(undo_node_t *node, /*!< in: row undo node */
                        que_thr_t *thr)    /*!< in: query thread */
 {
-<<<<<<< HEAD
   btr_pcur_t *pcur;
   mtr_t mtr;
   dberr_t err;
@@ -458,6 +331,8 @@
 
   btr_pcur_commit_specify_mtr(pcur, &mtr);
 
+  DEBUG_SYNC_C("ib_undo_mod_before_remove_clust");
+
   if (err == DB_SUCCESS && node->rec_type == TRX_UNDO_UPD_DEL_REC) {
     mtr_start(&mtr);
 
@@ -493,145 +368,6 @@
   }
   mem_heap_free(heap);
   return (err);
-=======
-	btr_pcur_t*	pcur;
-	mtr_t		mtr;
-	dberr_t		err;
-	dict_index_t*	index;
-	bool		online;
-
-	ut_ad(thr_get_trx(thr) == node->trx);
-	ut_ad(node->trx->dict_operation_lock_mode);
-	ut_ad(node->trx->in_rollback);
-	ut_ad(rw_lock_own(dict_operation_lock, RW_LOCK_S)
-	      || rw_lock_own(dict_operation_lock, RW_LOCK_X));
-
-	log_free_check();
-	pcur = &node->pcur;
-	index = btr_cur_get_index(btr_pcur_get_btr_cur(pcur));
-
-	mtr_start(&mtr);
-	mtr.set_named_space(index->space);
-	dict_disable_redo_if_temporary(index->table, &mtr);
-
-	online = dict_index_is_online_ddl(index);
-	if (online) {
-		ut_ad(node->trx->dict_operation_lock_mode != RW_X_LATCH);
-		mtr_s_lock(dict_index_get_lock(index), &mtr);
-	}
-
-	mem_heap_t*	heap		= mem_heap_create(1024);
-	mem_heap_t*	offsets_heap	= NULL;
-	ulint*		offsets		= NULL;
-	const dtuple_t*	rebuilt_old_pk;
-	byte		sys[DATA_TRX_ID_LEN + DATA_ROLL_PTR_LEN];
-
-	/* Try optimistic processing of the record, keeping changes within
-	the index page */
-
-	err = row_undo_mod_clust_low(node, &offsets, &offsets_heap,
-				     heap, &rebuilt_old_pk, sys,
-				     thr, &mtr, online
-				     ? BTR_MODIFY_LEAF | BTR_ALREADY_S_LATCHED
-				     : BTR_MODIFY_LEAF);
-
-	if (err != DB_SUCCESS) {
-		btr_pcur_commit_specify_mtr(pcur, &mtr);
-
-		/* We may have to modify tree structure: do a pessimistic
-		descent down the index tree */
-
-		mtr_start(&mtr);
-		mtr.set_named_space(index->space);
-		dict_disable_redo_if_temporary(index->table, &mtr);
-
-		err = row_undo_mod_clust_low(
-			node, &offsets, &offsets_heap,
-			heap, &rebuilt_old_pk, sys,
-			thr, &mtr, BTR_MODIFY_TREE);
-		ut_ad(err == DB_SUCCESS || err == DB_OUT_OF_FILE_SPACE);
-	}
-
-	/* Online rebuild cannot be initiated while we are holding
-	dict_operation_lock and index->lock. (It can be aborted.) */
-	ut_ad(online || !dict_index_is_online_ddl(index));
-
-	if (err == DB_SUCCESS && online) {
-
-		ut_ad(rw_lock_own_flagged(
-				&index->lock,
-				RW_LOCK_FLAG_S | RW_LOCK_FLAG_X
-				| RW_LOCK_FLAG_SX));
-
-		switch (node->rec_type) {
-		case TRX_UNDO_DEL_MARK_REC:
-			row_log_table_insert(
-				btr_pcur_get_rec(pcur), node->row,
-				index, offsets);
-			break;
-		case TRX_UNDO_UPD_EXIST_REC:
-			row_log_table_update(
-				btr_pcur_get_rec(pcur), index, offsets,
-				rebuilt_old_pk, node->undo_row, node->row);
-			break;
-		case TRX_UNDO_UPD_DEL_REC:
-			row_log_table_delete(
-				btr_pcur_get_rec(pcur), node->row,
-				index, offsets, sys);
-			break;
-		default:
-			ut_ad(0);
-			break;
-		}
-	}
-
-	ut_ad(rec_get_trx_id(btr_pcur_get_rec(pcur), index)
-	      == node->new_trx_id);
-
-	btr_pcur_commit_specify_mtr(pcur, &mtr);
-
-	DEBUG_SYNC_C("ib_undo_mod_before_remove_clust");
-
-	if (err == DB_SUCCESS && node->rec_type == TRX_UNDO_UPD_DEL_REC) {
-
-		mtr_start(&mtr);
-		mtr.set_named_space(index->space);
-		dict_disable_redo_if_temporary(index->table, &mtr);
-
-		/* It is not necessary to call row_log_table,
-		because the record is delete-marked and would thus
-		be omitted from the rebuilt copy of the table. */
-		err = row_undo_mod_remove_clust_low(
-			node, &mtr, BTR_MODIFY_LEAF);
-		if (err != DB_SUCCESS) {
-			btr_pcur_commit_specify_mtr(pcur, &mtr);
-
-			/* We may have to modify tree structure: do a
-			pessimistic descent down the index tree */
-
-			mtr_start(&mtr);
-			mtr.set_named_space(index->space);
-			dict_disable_redo_if_temporary(index->table, &mtr);
-
-			err = row_undo_mod_remove_clust_low(
-				node, &mtr,
-				BTR_MODIFY_TREE | BTR_LATCH_FOR_DELETE);
-
-			ut_ad(err == DB_SUCCESS
-			      || err == DB_OUT_OF_FILE_SPACE);
-		}
-
-		btr_pcur_commit_specify_mtr(pcur, &mtr);
-	}
-
-	node->state = UNDO_NODE_FETCH_NEXT;
-
-	if (offsets_heap) {
-		mem_heap_free(offsets_heap);
-	}
-	mem_heap_free(heap);
-	return(err);
->>>>>>> f3cc0aeb
 }
 
 /** Delete marks or removes a secondary index entry if found.
@@ -645,7 +381,6 @@
         ulint mode)          /*!< in: latch mode BTR_MODIFY_LEAF or
                              BTR_MODIFY_TREE */
 {
-<<<<<<< HEAD
   btr_pcur_t pcur;
   btr_cur_t *btr_cur;
   ibool success;
@@ -655,6 +390,7 @@
   mtr_t mtr_vers;
   row_search_result search_result;
   ibool modify_leaf = false;
+  ulint rec_deleted;
 
   log_free_check();
 
@@ -732,6 +468,17 @@
       btr_pcur_restore_position(BTR_SEARCH_LEAF, &(node->pcur), &mtr_vers);
   ut_a(success);
 
+  /* If the key is delete marked then the statement could not modify the
+  key yet and the transaction has no implicit lock on it. We must convert
+  to explicit lock if and only if we are the transaction which has implicit
+  lock on it.Note that it is still ok to purge the delete mark key if it
+  is purgeable.*/
+  rec_deleted = rec_get_deleted_flag(btr_pcur_get_rec(&pcur),
+                                     dict_table_is_comp(index->table));
+  if (rec_deleted == 0) {
+    row_convert_impl_to_expl_if_needed(btr_cur, node);
+  }
+
   old_has = row_vers_old_has_index_entry(FALSE, btr_pcur_get_rec(&(node->pcur)),
                                          &mtr_vers, index, entry, 0, 0);
   if (old_has) {
@@ -742,15 +489,12 @@
     /* Remove the index record */
 
     if (dict_index_is_spatial(index)) {
-      rec_t *rec = btr_pcur_get_rec(&pcur);
-      if (rec_get_deleted_flag(rec, dict_table_is_comp(index->table))) {
+      if (rec_deleted) {
         ib::error(ER_IB_MSG_1038) << "Record found in index " << index->name
                                   << " is deleted marked"
                                      " on rollback update.";
       }
     }
-
-    row_convert_impl_to_expl_if_needed(btr_cur, node);
 
     if (modify_leaf) {
       success = btr_cur_optimistic_delete(btr_cur, 0, &mtr);
@@ -774,149 +518,6 @@
   }
 
   btr_pcur_commit_specify_mtr(&(node->pcur), &mtr_vers);
-=======
-	btr_pcur_t		pcur;
-	btr_cur_t*		btr_cur;
-	ibool			success;
-	ibool			old_has;
-	dberr_t			err	= DB_SUCCESS;
-	mtr_t			mtr;
-	mtr_t			mtr_vers;
-	row_search_result	search_result;
-	ibool			modify_leaf = false;
-	ulint			rec_deleted;
-
-	log_free_check();
-	mtr_start(&mtr);
-	mtr.set_named_space(index->space);
-	dict_disable_redo_if_temporary(index->table, &mtr);
-
-	if (mode == BTR_MODIFY_LEAF) {
-		modify_leaf = true;
-	}
-
-	if (!index->is_committed()) {
-		/* The index->online_status may change if the index is
-		or was being created online, but not committed yet. It
-		is protected by index->lock. */
-		if (mode == BTR_MODIFY_LEAF) {
-			mode = BTR_MODIFY_LEAF | BTR_ALREADY_S_LATCHED;
-			mtr_s_lock(dict_index_get_lock(index), &mtr);
-		} else {
-			ut_ad(mode == (BTR_MODIFY_TREE | BTR_LATCH_FOR_DELETE));
-			mtr_sx_lock(dict_index_get_lock(index), &mtr);
-		}
-
-		if (row_log_online_op_try(index, entry, 0)) {
-			goto func_exit_no_pcur;
-		}
-	} else {
-		/* For secondary indexes,
-		index->online_status==ONLINE_INDEX_COMPLETE if
-		index->is_committed(). */
-		ut_ad(!dict_index_is_online_ddl(index));
-	}
-
-	btr_cur = btr_pcur_get_btr_cur(&pcur);
-
-	if (dict_index_is_spatial(index)) {
-		if (mode & BTR_MODIFY_LEAF) {
-			btr_cur->thr = thr;
-			mode |= BTR_RTREE_DELETE_MARK;
-		}
-		mode |= BTR_RTREE_UNDO_INS;
-	}
-
-	search_result = row_search_index_entry(index, entry, mode,
-					       &pcur, &mtr);
-
-	switch (UNIV_EXPECT(search_result, ROW_FOUND)) {
-	case ROW_NOT_FOUND:
-		/* In crash recovery, the secondary index record may
-		be missing if the UPDATE did not have time to insert
-		the secondary index records before the crash.  When we
-		are undoing that UPDATE in crash recovery, the record
-		may be missing.
-
-		In normal processing, if an update ends in a deadlock
-		before it has inserted all updated secondary index
-		records, then the undo will not find those records. */
-		goto func_exit;
-	case ROW_FOUND:
-		break;
-	case ROW_BUFFERED:
-	case ROW_NOT_DELETED_REF:
-		/* These are invalid outcomes, because the mode passed
-		to row_search_index_entry() did not include any of the
-		flags BTR_INSERT, BTR_DELETE, or BTR_DELETE_MARK. */
-		ut_error;
-	}
-
-	/* We should remove the index record if no prior version of the row,
-	which cannot be purged yet, requires its existence. If some requires,
-	we should delete mark the record. */
-
-	mtr_start(&mtr_vers);
-
-	success = btr_pcur_restore_position(BTR_SEARCH_LEAF, &(node->pcur),
-					    &mtr_vers);
-	ut_a(success);
-
-	old_has = row_vers_old_has_index_entry(FALSE,
-					       btr_pcur_get_rec(&(node->pcur)),
-					       &mtr_vers, index, entry,
-					       0, 0);
-
-	/* If the key is delete marked then the statement could not modify the
-	key yet and the transaction has no implicit lock on it. We must convert
-	to explicit lock if and only if we are the transaction which has implicit
-	lock on it.Note that it is still ok to purge the delete mark key if it is
-	purgeable.*/
-	rec_deleted = rec_get_deleted_flag(btr_pcur_get_rec(&pcur),
-                                                 dict_table_is_comp(index->table));
-	if (rec_deleted == 0) {
-		row_convert_impl_to_expl_if_needed(btr_cur, node);
-	}
-
-	if (old_has) {
-		err = btr_cur_del_mark_set_sec_rec(BTR_NO_LOCKING_FLAG,
-						   btr_cur, TRUE, thr, &mtr);
-		ut_ad(err == DB_SUCCESS);
-	} else {
-		/* Remove the index record */
-		if (dict_index_is_spatial(index)) {
-			if (rec_deleted) {
-				ib::error() << "Record found in index "
-					<< index->name << " is deleted marked"
-					" on rollback update.";
-			}
-		}
-
-
-		if (modify_leaf) {
-			success = btr_cur_optimistic_delete(btr_cur, 0, &mtr);
-			if (success) {
-				err = DB_SUCCESS;
-			} else {
-				err = DB_FAIL;
-			}
-		} else {
-			/* Passing rollback=false,
-			because we are deleting a secondary index record:
-			the distinction only matters when deleting a
-			record that contains externally stored columns. */
-			ut_ad(!dict_index_is_clust(index));
-			btr_cur_pessimistic_delete(&err, FALSE, btr_cur, 0,
-						   false, &mtr);
-
-			/* The delete operation may fail if we have little
-			file space left: TODO: easiest to crash the database
-			and restart with more file space */
-		}
-	}
-
-	btr_pcur_commit_specify_mtr(&(node->pcur), &mtr_vers);
->>>>>>> f3cc0aeb
 
 func_exit:
   btr_pcur_close(&pcur);
