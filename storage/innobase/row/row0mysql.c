--- conflicted
+++ resolved
@@ -2023,13 +2023,10 @@
 	que_run_threads()) and thus index->table_name is not available. */
 	table_name = mem_strdup(index->table_name);
 
-<<<<<<< HEAD
+	table = dict_table_open_on_name_no_stats(table_name, TRUE,
+						 DICT_ERR_IGNORE_NONE);
+
 	trx_start_if_not_started_xa(trx);
-=======
-	table = dict_table_get_low(table_name);
-
-	trx_start_if_not_started(trx);
->>>>>>> bd708b42
 
 	/* Check that the same column does not appear twice in the index.
 	Starting from 4.0.14, InnoDB should be able to cope with that, but
@@ -2096,6 +2093,7 @@
 	que_graph_free((que_t*) que_node_get_parent(thr));
 
 error_handling:
+	dict_table_close(table, TRUE);
 
 	if (err != DB_SUCCESS) {
 		/* We have special error handling here */
