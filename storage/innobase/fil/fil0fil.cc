/*****************************************************************************

Copyright (c) 1995, 2014, Oracle and/or its affiliates. All Rights Reserved.

This program is free software; you can redistribute it and/or modify it under
the terms of the GNU General Public License as published by the Free Software
Foundation; version 2 of the License.

This program is distributed in the hope that it will be useful, but WITHOUT
ANY WARRANTY; without even the implied warranty of MERCHANTABILITY or FITNESS
FOR A PARTICULAR PURPOSE. See the GNU General Public License for more details.

You should have received a copy of the GNU General Public License along with
this program; if not, write to the Free Software Foundation, Inc.,
51 Franklin Street, Suite 500, Boston, MA 02110-1335 USA

*****************************************************************************/

/**************************************************//**
@file fil/fil0fil.cc
The tablespace memory cache

Created 10/25/1995 Heikki Tuuri
*******************************************************/

#include "ha_prototypes.h"

#include "fil0fil.h"
#include "mem0mem.h"
#include "hash0hash.h"
#include "os0file.h"
#include "mach0data.h"
#include "buf0buf.h"
#include "buf0flu.h"
#include "log0recv.h"
#include "fsp0fsp.h"
#include "srv0srv.h"
#include "srv0start.h"
#include "mtr0log.h"
#include "dict0dict.h"
#include "page0page.h"
#include "page0zip.h"
#include "trx0sys.h"
#include "btr0btr.h"
#include "dict0boot.h"
#include "row0mysql.h"
#include "row0trunc.h"
#ifndef UNIV_HOTBACKUP
# include "buf0lru.h"
# include "ibuf0ibuf.h"
# include "sync0sync.h"
# include "os0event.h"
#else /* !UNIV_HOTBACKUP */
# include "srv0srv.h"
#endif /* !UNIV_HOTBACKUP */
#include "fsp0file.h"
#include "fsp0sysspace.h"

/*
		IMPLEMENTATION OF THE TABLESPACE MEMORY CACHE
		=============================================

The tablespace cache is responsible for providing fast read/write access to
tablespaces and logs of the database. File creation and deletion is done
in other modules which know more of the logic of the operation, however.

A tablespace consists of a chain of files. The size of the files does not
have to be divisible by the database block size, because we may just leave
the last incomplete block unused. When a new file is appended to the
tablespace, the maximum size of the file is also specified. At the moment,
we think that it is best to extend the file to its maximum size already at
the creation of the file, because then we can avoid dynamically extending
the file when more space is needed for the tablespace.

A block's position in the tablespace is specified with a 32-bit unsigned
integer. The files in the chain are thought to be catenated, and the block
corresponding to an address n is the nth block in the catenated file (where
the first block is named the 0th block, and the incomplete block fragments
at the end of files are not taken into account). A tablespace can be extended
by appending a new file at the end of the chain.

Our tablespace concept is similar to the one of Oracle.

To acquire more speed in disk transfers, a technique called disk striping is
sometimes used. This means that logical block addresses are divided in a
round-robin fashion across several disks. Windows NT supports disk striping,
so there we do not need to support it in the database. Disk striping is
implemented in hardware in RAID disks. We conclude that it is not necessary
to implement it in the database. Oracle 7 does not support disk striping,
either.

Another trick used at some database sites is replacing tablespace files by
raw disks, that is, the whole physical disk drive, or a partition of it, is
opened as a single file, and it is accessed through byte offsets calculated
from the start of the disk or the partition. This is recommended in some
books on database tuning to achieve more speed in i/o. Using raw disk
certainly prevents the OS from fragmenting disk space, but it is not clear
if it really adds speed. We measured on the Pentium 100 MHz + NT + NTFS file
system + EIDE Conner disk only a negligible difference in speed when reading
from a file, versus reading from a raw disk.

To have fast access to a tablespace or a log file, we put the data structures
to a hash table. Each tablespace and log file is given an unique 32-bit
identifier.

Some operating systems do not support many open files at the same time,
though NT seems to tolerate at least 900 open files. Therefore, we put the
open files in an LRU-list. If we need to open another file, we may close the
file at the end of the LRU-list. When an i/o-operation is pending on a file,
the file cannot be closed. We take the file nodes with pending i/o-operations
out of the LRU-list and keep a count of pending operations. When an operation
completes, we decrement the count and return the file node to the LRU-list if
the count drops to zero. */

/** When mysqld is run, the default directory "." is the mysqld datadir,
but in the MySQL Embedded Server Library and ibbackup it is not the default
directory, and we must set the base file path explicitly */
const char*	fil_path_to_mysql_datadir	= ".";

/** Common InnoDB file extentions */
const char* dot_ext[] = { "", ".ibd", ".isl", ".cfg" };

/** The number of fsyncs done to the log */
ulint	fil_n_log_flushes			= 0;

/** Number of pending redo log flushes */
ulint	fil_n_pending_log_flushes		= 0;
/** Number of pending tablespace flushes */
ulint	fil_n_pending_tablespace_flushes	= 0;

/** Number of files currently open */
ulint	fil_n_file_opened			= 0;

/** The null file address */
fil_addr_t	fil_addr_null = {FIL_NULL, 0};

/** File node of a tablespace or the log data space */
struct fil_node_t {
	fil_space_t*	space;	/*!< backpointer to the space where this node
				belongs */
	char*		name;	/*!< path to the file */
	bool		is_open;/*!< true if file is open */
	os_file_t	handle;	/*!< OS handle to the file, if file open */
	os_event_t	sync_event;/*!< Condition event to group and
				serialize calls to fsync */
	bool		is_raw_disk;/*!< true if the 'file' is actually a raw
				device or a raw disk partition */
	ulint		size;	/*!< size of the file in database pages, 0 if
				not known yet; the possible last incomplete
				megabyte may be ignored if space == 0 */
	ulint		n_pending;
				/*!< count of pending i/o's on this file;
				closing of the file is not allowed if
				this is > 0 */
	ulint		n_pending_flushes;
				/*!< count of pending flushes on this file;
				closing of the file is not allowed if
				this is > 0 */
	bool		being_extended;
				/*!< true if the node is currently
				being extended. */
	ib_int64_t	modification_counter;/*!< when we write to the file we
				increment this by one */
	ib_int64_t	flush_counter;/*!< up to what
				modification_counter value we have
				flushed the modifications to disk */
	UT_LIST_NODE_T(fil_node_t) chain;
				/*!< link field for the file chain */
	UT_LIST_NODE_T(fil_node_t) LRU;
				/*!< link field for the LRU list */
	ulint		magic_n;/*!< FIL_NODE_MAGIC_N */
};

/** Value of fil_node_t::magic_n */
#define	FIL_NODE_MAGIC_N	89389

/** Tablespace or log data space: let us call them by a common name space */
struct fil_space_t {
	char*		name;	/*!< space name = the path to the first file in
				it */
	ulint		id;	/*!< space id */
	ib_int64_t	tablespace_version;
				/*!< in DISCARD/IMPORT this timestamp
				is used to check if we should ignore
				an insert buffer merge request for a
				page because it actually was for the
				previous incarnation of the space */
	lsn_t		max_lsn;
				/*!< LSN of the most recent fil_names_dirty().
				Reset to 0 by fil_names_clear().
				Protected by log_sys->mutex and
				sometimes by fil_system->mutex:

				Updates from nonzero to nonzero
				are only protected by log_sys->mutex.

				Updates between 0 and nonzero are
				protected by log_sys->mutex and
				fil_system->mutex.

				If and only if this is nonzero, the
				tablespace will be in named_spaces,
				which is protected by fil_system->mutex. */
	bool		stop_ios;/*!< true if we want to rename the
				.ibd file of tablespace and want to
				stop temporarily posting of new i/o
				requests on the file */
	bool		stop_new_ops;
				/*!< we set this true when we start
				deleting a single-table tablespace.
				When this is set following new ops
				are not allowed:
				* read IO request
				* ibuf merge
				* file flush
				Note that we can still possibly have
				new write operations because we don't
				check this flag when doing flush
				batches. */
	bool		is_being_truncated;
				/*!< this is set to true when we prepare to
				truncate a single-table tablespace and its
				.ibd file */
	fil_type_t	purpose;/*!< purpose */
	UT_LIST_BASE_NODE_T(fil_node_t) chain;
				/*!< base node for the file chain */
	ulint		size;	/*!< space size in pages; 0 if a single-table
				tablespace whose size we do not know yet;
				last incomplete megabytes in data files may be
				ignored if space == 0 */
	ulint		flags;	/*!< tablespace flags; see
				fsp_flags_is_valid(),
				page_size_t(ulint) (constructor) */
	ulint		n_reserved_extents;
				/*!< number of reserved free extents for
				ongoing operations like B-tree page split */
	ulint		n_pending_flushes; /*!< this is positive when flushing
				the tablespace to disk; dropping of the
				tablespace is forbidden if this is positive */
	ulint		n_pending_ops;/*!< this is positive when we
				have pending operations against this
				tablespace. The pending operations can
				be ibuf merges or lock validation code
				trying to read a block.
				Dropping of the tablespace is forbidden
				if this is positive */
	hash_node_t	hash;	/*!< hash chain node */
	hash_node_t	name_hash;/*!< hash chain the name_hash table */
#ifndef UNIV_HOTBACKUP
	rw_lock_t	latch;	/*!< latch protecting the file space storage
				allocation */
#endif /* !UNIV_HOTBACKUP */
	UT_LIST_NODE_T(fil_space_t) unflushed_spaces;
				/*!< list of spaces with at least one unflushed
				file we have written to */
	UT_LIST_NODE_T(fil_space_t) named_spaces;
				/*!< list of spaces for which MLOG_FILE_NAME
				records have been issued */
	bool		is_in_unflushed_spaces;
				/*!< true if this space is currently in
				unflushed_spaces */
	UT_LIST_NODE_T(fil_space_t) space_list;
				/*!< list of all spaces */
	ulint		magic_n;/*!< FIL_SPACE_MAGIC_N */
};

/** Value of fil_space_t::magic_n */
#define	FIL_SPACE_MAGIC_N	89472

/** The tablespace memory cache; also the totality of logs (the log
data space) is stored here; below we talk about tablespaces, but also
the ib_logfiles form a 'space' and it is handled here */
struct fil_system_t {
#ifndef UNIV_HOTBACKUP
	ib_mutex_t	mutex;		/*!< The mutex protecting the cache */
#endif /* !UNIV_HOTBACKUP */
	hash_table_t*	spaces;		/*!< The hash table of spaces in the
					system; they are hashed on the space
					id */
	hash_table_t*	name_hash;	/*!< hash table based on the space
					name */
	UT_LIST_BASE_NODE_T(fil_node_t) LRU;
					/*!< base node for the LRU list of the
					most recently used open files with no
					pending i/o's; if we start an i/o on
					the file, we first remove it from this
					list, and return it to the start of
					the list when the i/o ends;
					log files and the system tablespace are
					not put to this list: they are opened
					after the startup, and kept open until
					shutdown */
	UT_LIST_BASE_NODE_T(fil_space_t) unflushed_spaces;
					/*!< base node for the list of those
					tablespaces whose files contain
					unflushed writes; those spaces have
					at least one file node where
					modification_counter > flush_counter */
	ulint		n_open;		/*!< number of files currently open */
	ulint		max_n_open;	/*!< n_open is not allowed to exceed
					this */
	ib_int64_t	modification_counter;/*!< when we write to a file we
					increment this by one */
	ulint		max_assigned_id;/*!< maximum space id in the existing
					tables, or assigned during the time
					mysqld has been up; at an InnoDB
					startup we scan the data dictionary
					and set here the maximum of the
					space id's of the tables there */
	ib_int64_t	tablespace_version;
					/*!< a counter which is incremented for
					every space object memory creation;
					every space mem object gets a
					'timestamp' from this; in DISCARD/
					IMPORT this is used to check if we
					should ignore an insert buffer merge
					request */
	UT_LIST_BASE_NODE_T(fil_space_t) space_list;
					/*!< list of all file spaces */
	UT_LIST_BASE_NODE_T(fil_space_t) named_spaces;
					/*!< list of all file spaces
					for which a MLOG_FILE_NAME
					record has been written since
					the latest redo log checkpoint */
	bool		space_id_reuse_warned;
					/* !< true if fil_space_create()
					has issued a warning about
					potential space_id reuse */
};

/** The tablespace memory cache. This variable is NULL before the module is
initialized. */
static fil_system_t*	fil_system	= NULL;

#ifdef UNIV_HOTBACKUP
static ulint	srv_data_read;
static ulint	srv_data_written;
#endif /* UNIV_HOTBACKUP */

/** Determine if (i) is a user tablespace id or not. */
# define fil_is_user_tablespace_id(i)		\
	(((i) > srv_undo_tablespaces_open)	\
	 && ((i) != srv_tmp_space.space_id()))

/** Determine if user has explicitly disabled fsync(). */
#ifndef _WIN32
# define fil_buffering_disabled(s)	\
	((s)->purpose == FIL_TYPE_TABLESPACE	\
	 && srv_unix_file_flush_method	\
	 == SRV_UNIX_O_DIRECT_NO_FSYNC)
#else /* _WIN32 */
# define fil_buffering_disabled(s)	(0)
#endif /* __WIN32 */

#ifdef UNIV_DEBUG
/** Try fil_validate() every this many times */
# define FIL_VALIDATE_SKIP	17

/******************************************************************//**
Checks the consistency of the tablespace cache some of the time.
@return true if ok or the check was skipped */
static
bool
fil_validate_skip(void)
/*===================*/
{
	/** The fil_validate() call skip counter. Use a signed type
	because of the race condition below. */
	static int fil_validate_count = FIL_VALIDATE_SKIP;

	/* There is a race condition below, but it does not matter,
	because this call is only for heuristic purposes. We want to
	reduce the call frequency of the costly fil_validate() check
	in debug builds. */
	if (--fil_validate_count > 0) {
		return(true);
	}

	fil_validate_count = FIL_VALIDATE_SKIP;
	return(fil_validate());
}
#endif /* UNIV_DEBUG */

/********************************************************************//**
Determines if a file node belongs to the least-recently-used list.
@return true if the file belongs to fil_system->LRU mutex. */
UNIV_INLINE
bool
fil_space_belongs_in_lru(
/*=====================*/
	const fil_space_t*	space)	/*!< in: file space */
{
	switch (space->purpose) {
	case FIL_TYPE_LOG:
		return(false);
	case FIL_TYPE_TABLESPACE:
	case FIL_TYPE_TEMPORARY:
		return(fil_is_user_tablespace_id(space->id));
	}

	ut_ad(0);
	return(false);
}

/********************************************************************//**
NOTE: you must call fil_mutex_enter_and_prepare_for_io() first!

Prepares a file node for i/o. Opens the file if it is closed. Updates the
pending i/o's field in the node and the system appropriately. Takes the node
off the LRU list if it is in the LRU list. The caller must hold the fil_sys
mutex.
@return false if the file can't be opened, otherwise true */
static
bool
fil_node_prepare_for_io(
/*====================*/
	fil_node_t*	node,	/*!< in: file node */
	fil_system_t*	system,	/*!< in: tablespace memory cache */
	fil_space_t*	space);	/*!< in: space */
/********************************************************************//**
Updates the data structures when an i/o operation finishes. Updates the
pending i/o's field in the node appropriately. */
static
void
fil_node_complete_io(
/*=================*/
	fil_node_t*	node,	/*!< in: file node */
	fil_system_t*	system,	/*!< in: tablespace memory cache */
	ulint		type);	/*!< in: OS_FILE_WRITE or OS_FILE_READ; marks
				the node as modified if
				type == OS_FILE_WRITE */

/** Reads data from a space to a buffer. Remember that the possible incomplete
blocks at the end of file are ignored: they are not taken into account when
calculating the byte offset within a space.
@param[in]	page_id		page id
@param[in]	page_size	page size
@param[in]	byte_offset	remainder of offset in bytes; in aio this
must be divisible by the OS block size
@param[in]	len		how many bytes to read; this must not cross a
file boundary; in aio this must be a block size multiple
@param[in,out]	buf		buffer where to store data read; in aio this
must be appropriately aligned
@return DB_SUCCESS, or DB_TABLESPACE_DELETED if we are trying to do
i/o on a tablespace which does not exist */
UNIV_INLINE
dberr_t
fil_read(
	const page_id_t&	page_id,
	const page_size_t&	page_size,
	ulint			byte_offset,
	ulint			len,
	void*			buf)
{
	return(fil_io(OS_FILE_READ, true, page_id, page_size,
		      byte_offset, len, buf, NULL));
}

/** Writes data to a space from a buffer. Remember that the possible incomplete
blocks at the end of file are ignored: they are not taken into account when
calculating the byte offset within a space.
@param[in]	page_id		page id
@param[in]	page_size	page size
@param[in]	byte_offset	remainder of offset in bytes; in aio this
must be divisible by the OS block size
@param[in]	len		how many bytes to write; this must not cross
a file boundary; in aio this must be a block size multiple
@param[in]	buf		buffer from which to write; in aio this must
be appropriately aligned
@return DB_SUCCESS, or DB_TABLESPACE_DELETED if we are trying to do
i/o on a tablespace which does not exist */
UNIV_INLINE
dberr_t
fil_write(
	const page_id_t&	page_id,
	const page_size_t&	page_size,
	ulint			byte_offset,
	ulint			len,
	void*			buf)
{
	ut_ad(!srv_read_only_mode);

	return(fil_io(OS_FILE_WRITE, true, page_id, page_size,
		      byte_offset, len, buf, NULL));
}

/*******************************************************************//**
Returns the table space by a given id, NULL if not found. */
UNIV_INLINE
fil_space_t*
fil_space_get_by_id(
/*================*/
	ulint	id)	/*!< in: space id */
{
	fil_space_t*	space;

	ut_ad(mutex_own(&fil_system->mutex));

	HASH_SEARCH(hash, fil_system->spaces, id,
		    fil_space_t*, space,
		    ut_ad(space->magic_n == FIL_SPACE_MAGIC_N),
		    space->id == id);

	return(space);
}

/*******************************************************************//**
Returns the table space by a given name, NULL if not found. */
UNIV_INLINE
fil_space_t*
fil_space_get_by_name(
/*==================*/
	const char*	name)	/*!< in: space name */
{
	fil_space_t*	space;
	ulint		fold;

	ut_ad(mutex_own(&fil_system->mutex));

	fold = ut_fold_string(name);

	HASH_SEARCH(name_hash, fil_system->name_hash, fold,
		    fil_space_t*, space,
		    ut_ad(space->magic_n == FIL_SPACE_MAGIC_N),
		    !strcmp(name, space->name));

	return(space);
}

#ifndef UNIV_HOTBACKUP
/*******************************************************************//**
Returns the version number of a tablespace, -1 if not found.
@return version number, -1 if the tablespace does not exist in the
memory cache */

ib_int64_t
fil_space_get_version(
/*==================*/
	ulint	id)	/*!< in: space id */
{
	fil_space_t*	space;
	ib_int64_t	version		= -1;

	ut_ad(fil_system);

	mutex_enter(&fil_system->mutex);

	space = fil_space_get_by_id(id);

	if (space != NULL) {
		version = space->tablespace_version;
	}

	mutex_exit(&fil_system->mutex);

	return(version);
}

/** Returns the latch of a file space.
@param[in]	id	space id
@param[out]	flags	tablespace flags
@return latch protecting storage allocation */
rw_lock_t*
fil_space_get_latch(
	ulint	id,
	ulint*	flags)
{
	fil_space_t*	space;

	ut_ad(fil_system);

	mutex_enter(&fil_system->mutex);

	space = fil_space_get_by_id(id);

	ut_a(space);

	if (flags) {
		*flags = space->flags;
	}

	mutex_exit(&fil_system->mutex);

	return(&(space->latch));
}

/** Gets the type of a file space.
@param[in]	id	tablespace identifier
@return file type */

fil_type_t
fil_space_get_type(
	ulint	id)
{
	fil_space_t*	space;

	ut_ad(fil_system);

	mutex_enter(&fil_system->mutex);

	space = fil_space_get_by_id(id);

	ut_a(space);

	mutex_exit(&fil_system->mutex);

	return(space->purpose);
}

/** @brief Note that a tablespace has been imported.
It is initially marked as FIL_TYPE_IMPORT so that no logging is
done during the import process when the space ID is stamped to each page.
Now we change it to FIL_SPACE_TABLESPACE to start redo and undo logging.
NOTE: temporary tablespaces are never imported.
@param[in] id tablespace identifier */

void
fil_space_set_imported(
	ulint		id)
{
	fil_space_t*	space;

	ut_ad(fil_system);

	mutex_enter(&fil_system->mutex);

	space = fil_space_get_by_id(id);

	ut_a(space);
	ut_ad(space->purpose == FIL_TYPE_IMPORT);
	space->purpose = FIL_TYPE_TABLESPACE;

	mutex_exit(&fil_system->mutex);
}
#endif /* !UNIV_HOTBACKUP */

/**********************************************************************//**
Checks if all the file nodes in a space are flushed. The caller must hold
the fil_system mutex.
@return true if all are flushed */
static
bool
fil_space_is_flushed(
/*=================*/
	fil_space_t*	space)	/*!< in: space */
{
	fil_node_t*	node;

	ut_ad(mutex_own(&fil_system->mutex));

	node = UT_LIST_GET_FIRST(space->chain);

	while (node) {
		if (node->modification_counter > node->flush_counter) {

			ut_ad(!fil_buffering_disabled(space));
			return(false);
		}

		node = UT_LIST_GET_NEXT(chain, node);
	}

	return(true);
}

#if !defined(NO_FALLOCATE) && defined(UNIV_LINUX)

#include <sys/ioctl.h>
/** FusionIO atomic write control info */
#define DFS_IOCTL_ATOMIC_WRITE_SET	_IOW(0x95, 2, uint)

/**
Try and enable FusionIO atomic writes.
@param[in] file		OS file handle
@return true if successful */

bool
fil_fusionio_enable_atomic_write(os_file_t file)
{
	if (srv_unix_file_flush_method == SRV_UNIX_O_DIRECT) {

		uint	atomic = 1;

		ut_a(file != -1);

		if (ioctl(file, DFS_IOCTL_ATOMIC_WRITE_SET, &atomic) != -1) {

			return(true);
		}
	}

	return(false);
}
#endif /* !NO_FALLOCATE && UNIV_LINUX */

/** Append a file to the chain of files of a space.
@param[in]	name	file name of a file that is not open
@param[in]	size	file size in entire database blocks
@param[in,out]	space	tablespace from fil_space_create()
@param[in]	is_raw	whether this is a raw device or partition
@return pointer to the file name, or NULL on error */

char*
fil_node_create(
	const char*	name,
	ulint		size,
	fil_space_t*	space,
	bool		is_raw)
{
	fil_node_t*	node;

	ut_ad(name != NULL);
	ut_ad(fil_system != NULL);

	if (space == NULL) {
		return(NULL);
	}

	node = static_cast<fil_node_t*>(ut_zalloc(sizeof(fil_node_t)));

	node->name = mem_strdup(name);

	ut_a(!is_raw || srv_start_raw_disk_in_use);

	node->sync_event = os_event_create("fsync_event");
	node->is_raw_disk = is_raw;
	node->size = size;
	node->magic_n = FIL_NODE_MAGIC_N;

	space->size += size;

	node->space = space;

	UT_LIST_ADD_LAST(space->chain, node);

	return(node->name);
}

/********************************************************************//**
Opens a file of a node of a tablespace. The caller must own the fil_system
mutex.
@return false if the file can't be opened, otherwise true */
static
bool
fil_node_open_file(
/*===============*/
	fil_node_t*	node,	/*!< in: file node */
	fil_system_t*	system,	/*!< in: tablespace memory cache */
	fil_space_t*	space)	/*!< in: space */
{
	os_offset_t	size_bytes;
	bool		success;
	byte*		buf2;
	byte*		page;
	ulint		space_id;
	ulint		flags;
	ulint		min_size;
	bool		read_only_mode;

	ut_ad(mutex_own(&(system->mutex)));
	ut_a(node->n_pending == 0);
	ut_a(!node->is_open);

	read_only_mode = fsp_is_system_temporary(space->id)
			 ? false : srv_read_only_mode;

	if (node->size == 0) {
		/* It must be a single-table tablespace and we do not know the
		size of the file yet. First we open the file in the normal
		mode, no async I/O here, for simplicity. Then do some checks,
		and close the file again.
		NOTE that we could not use the simple file read function
		os_file_read() in Windows to read from a file opened for
		async I/O! */

		node->handle = os_file_create_simple_no_error_handling(
			innodb_data_file_key, node->name, OS_FILE_OPEN,
			OS_FILE_READ_ONLY, read_only_mode, &success);
		if (!success) {
			/* The following call prints an error message */
			os_file_get_last_error(true);

			ib_logf(IB_LOG_LEVEL_WARN, "Cannot open '%s'."
				" Have you deleted .ibd files under a"
				" running mysqld server?",
				node->name);

			return(false);
		}

		size_bytes = os_file_get_size(node->handle);
		ut_a(size_bytes != (os_offset_t) -1);
#ifdef UNIV_HOTBACKUP
		if (space->id == 0) {
			node->size = (ulint) (size_bytes / UNIV_PAGE_SIZE);
			os_file_close(node->handle);
			goto add_size;
		}
#endif /* UNIV_HOTBACKUP */
		ut_a(space->purpose != FIL_TYPE_LOG);
		ut_a(fil_is_user_tablespace_id(space->id));

		/* Read the first page of the tablespace */

		buf2 = static_cast<byte*>(ut_malloc(2 * UNIV_PAGE_SIZE));
		/* Align the memory for file i/o if we might have O_DIRECT
		set */
		page = static_cast<byte*>(ut_align(buf2, UNIV_PAGE_SIZE));

		success = os_file_read(node->handle, page, 0, UNIV_PAGE_SIZE);
		space_id = fsp_header_get_space_id(page);
		flags = fsp_header_get_flags(page);

		::ut_free(buf2);

		/* Close the file now that we have read the space id from it */

		os_file_close(node->handle);

		const page_size_t	page_size(flags);

		min_size = FIL_IBD_FILE_INITIAL_SIZE * page_size.physical();

		if (size_bytes < min_size) {
			ib_logf(IB_LOG_LEVEL_ERROR,
				"The size of single-table tablespace file %s,"
				" is only " UINT64PF ", should be at least %lu!",
				node->name, size_bytes, min_size);

			ut_error;
		}

		if (UNIV_UNLIKELY(space_id != space->id)) {
			ib_logf(IB_LOG_LEVEL_FATAL,
				"Tablespace id is %lu in the data"
				" dictionary but in file %s it is %lu!",
				space->id, node->name, space_id);
		}

		if (UNIV_UNLIKELY(space_id == ULINT_UNDEFINED
				  || space_id == 0)) {
			ib_logf(IB_LOG_LEVEL_FATAL,
				"Tablespace id %lu in file %s is not sensible",
				(ulong) space_id, node->name);
		}

		const page_size_t	space_page_size(space->flags);

		if (!page_size.equals_to(space_page_size)) {
			ib_logf(IB_LOG_LEVEL_FATAL,
				"Tablespace file %s has page size "
				"(physical=" ULINTPF ", logical=" ULINTPF ") "
				"(flags=0x%lx) but the data "
				"dictionary expects page size "
				"(physical=" ULINTPF ", logical=" ULINTPF ") "
				"(flags=0x%lx)!",
				node->name,
				page_size.physical(),
				page_size.logical(),
				flags,
				space_page_size.physical(),
				space_page_size.logical(),
				space->flags);
		}

		if (UNIV_UNLIKELY(space->flags != flags)) {
			ib_logf(IB_LOG_LEVEL_FATAL,
				"Table flags are 0x%lx in the"
				" data dictionary but the flags in file"
				" %s are 0x%lx!",
				space->flags, node->name, flags);
		}

		if (size_bytes >= 1024 * 1024) {
			/* Truncate the size to whole megabytes. */
			size_bytes = ut_2pow_round(size_bytes, 1024 * 1024);
		}

		node->size = (ulint) (size_bytes / page_size.physical());

#ifdef UNIV_HOTBACKUP
add_size:
#endif /* UNIV_HOTBACKUP */
		space->size += node->size;
	}

	/* printf("Opening file %s\n", node->name); */

	/* Open the file for reading and writing, in Windows normally in the
	unbuffered async I/O mode, though global variables may make
	os_file_create() to fall back to the normal file I/O mode. */

	if (space->purpose == FIL_TYPE_LOG) {
		node->handle = os_file_create(
			innodb_log_file_key, node->name, OS_FILE_OPEN,
			OS_FILE_AIO, OS_LOG_FILE, read_only_mode, &success);
	} else if (node->is_raw_disk) {
		node->handle = os_file_create(
			innodb_data_file_key, node->name, OS_FILE_OPEN_RAW,
			OS_FILE_AIO, OS_DATA_FILE, read_only_mode, &success);
	} else {
		node->handle = os_file_create(
			innodb_data_file_key, node->name, OS_FILE_OPEN,
			OS_FILE_AIO, OS_DATA_FILE, read_only_mode, &success);
	}

	ut_a(success);

	node->is_open = true;

	system->n_open++;
	fil_n_file_opened++;

	if (fil_space_belongs_in_lru(space)) {

		/* Put the node to the LRU list */
		UT_LIST_ADD_FIRST(system->LRU, node);
	}

	return(true);
}

/**********************************************************************//**
Closes a file. */
static
void
fil_node_close_file(
/*================*/
	fil_node_t*	node,	/*!< in: file node */
	fil_system_t*	system)	/*!< in: tablespace memory cache */
{
	bool	ret;

	ut_ad(node && system);
	ut_ad(mutex_own(&(system->mutex)));
	ut_a(node->is_open);
	ut_a(node->n_pending == 0);
	ut_a(node->n_pending_flushes == 0);
	ut_a(!node->being_extended);
#ifndef UNIV_HOTBACKUP
	ut_a(node->modification_counter == node->flush_counter
	     || node->space->purpose == FIL_TYPE_TEMPORARY
	     || srv_fast_shutdown == 2);
#endif /* !UNIV_HOTBACKUP */

	ret = os_file_close(node->handle);
	ut_a(ret);

	/* printf("Closing file %s\n", node->name); */

	node->is_open = false;
	ut_a(system->n_open > 0);
	system->n_open--;
	fil_n_file_opened--;

	if (fil_space_belongs_in_lru(node->space)) {

		ut_a(UT_LIST_GET_LEN(system->LRU) > 0);

		/* The node is in the LRU list, remove it */
		UT_LIST_REMOVE(system->LRU, node);
	}
}

/********************************************************************//**
Tries to close a file in the LRU list. The caller must hold the fil_sys
mutex.
@return true if success, false if should retry later; since i/o's
generally complete in < 100 ms, and as InnoDB writes at most 128 pages
from the buffer pool in a batch, and then immediately flushes the
files, there is a good chance that the next time we find a suitable
node from the LRU list */
static
bool
fil_try_to_close_file_in_LRU(
/*=========================*/
	bool	print_info)	/*!< in: if true, prints information why it
				cannot close a file */
{
	fil_node_t*	node;

	ut_ad(mutex_own(&fil_system->mutex));

	if (print_info) {
		ib_logf(IB_LOG_LEVEL_INFO,
			"fil_sys open file LRU len %lu",
			(ulong) UT_LIST_GET_LEN(fil_system->LRU));
	}

	for (node = UT_LIST_GET_LAST(fil_system->LRU);
	     node != NULL;
	     node = UT_LIST_GET_PREV(LRU, node)) {

		if (node->modification_counter == node->flush_counter
		    && node->n_pending_flushes == 0
		    && !node->being_extended) {

			fil_node_close_file(node, fil_system);

			return(true);
		}

		if (!print_info) {
			continue;
		}

		if (node->n_pending_flushes > 0) {
			ib_logf(IB_LOG_LEVEL_INFO,
				"Cannot close file %s, because"
				" n_pending_flushes %lu",
				node->name,
				(ulong) node->n_pending_flushes);
		}

		if (node->modification_counter != node->flush_counter) {
			ib_logf(IB_LOG_LEVEL_INFO,
				"Cannot close file %s, because"
				" mod_count %ld != fl_count %ld",
				node->name,
				(long) node->modification_counter,
				(long) node->flush_counter);

		}

		if (node->being_extended) {
			ib_logf(IB_LOG_LEVEL_INFO,
				"Cannot close file %s, because it is being"
				" extended", node->name);
		}
	}

	return(false);
}

/*******************************************************************//**
Reserves the fil_system mutex and tries to make sure we can open at least one
file while holding it. This should be called before calling
fil_node_prepare_for_io(), because that function may need to open a file. */
static
void
fil_mutex_enter_and_prepare_for_io(
/*===============================*/
	ulint	space_id)	/*!< in: space id */
{
	fil_space_t*	space;
	bool		success;
	bool		print_info	= false;
	ulint		count		= 0;
	ulint		count2		= 0;

retry:
	mutex_enter(&fil_system->mutex);

	if (space_id == 0 || space_id >= SRV_LOG_SPACE_FIRST_ID) {
		/* We keep log files and system tablespace files always open;
		this is important in preventing deadlocks in this module, as
		a page read completion often performs another read from the
		insert buffer. The insert buffer is in tablespace 0, and we
		cannot end up waiting in this function. */

		return;
	}

	space = fil_space_get_by_id(space_id);

	if (space != NULL && space->stop_ios) {
		/* We are going to do a rename file and want to stop new i/o's
		for a while */

		if (count2 > 20000) {
			ib_logf(IB_LOG_LEVEL_WARN,
				"Tablespace %s has i/o ops stopped for a long"
				" time %lu", space->name, (ulong) count2);
		}

		mutex_exit(&fil_system->mutex);

#ifndef UNIV_HOTBACKUP

		/* Wake the i/o-handler threads to make sure pending
		i/o's are performed */
		os_aio_simulated_wake_handler_threads();

		/* The sleep here is just to give IO helper threads a
		bit of time to do some work. It is not required that
		all IO related to the tablespace being renamed must
		be flushed here as we do fil_flush() in
		fil_rename_tablespace() as well. */
		os_thread_sleep(20000);

#endif /* UNIV_HOTBACKUP */

		/* Flush tablespaces so that we can close modified
		files in the LRU list */
		fil_flush_file_spaces(FIL_TYPE_TABLESPACE);

		os_thread_sleep(20000);

		count2++;

		goto retry;
	}

	if (fil_system->n_open < fil_system->max_n_open) {

		return;
	}

	/* If the file is already open, no need to do anything; if the space
	does not exist, we handle the situation in the function which called
	this function */

	if (space == NULL || UT_LIST_GET_FIRST(space->chain)->is_open) {

		return;
	}

	if (count > 1) {
		print_info = true;
	}

	/* Too many files are open, try to close some */
close_more:
	success = fil_try_to_close_file_in_LRU(print_info);

	if (success && fil_system->n_open >= fil_system->max_n_open) {

		goto close_more;
	}

	if (fil_system->n_open < fil_system->max_n_open) {
		/* Ok */

		return;
	}

	if (count >= 2) {
		ib_logf(IB_LOG_LEVEL_WARN,
			"Too many (%lu) files stay open while the maximum"
			" allowed value would be %lu. You may need to raise"
			" the value of innodb_open_files in my.cnf.",
			(ulong) fil_system->n_open,
			(ulong) fil_system->max_n_open);

		return;
	}

	mutex_exit(&fil_system->mutex);

#ifndef UNIV_HOTBACKUP
	/* Wake the i/o-handler threads to make sure pending i/o's are
	performed */
	os_aio_simulated_wake_handler_threads();

	os_thread_sleep(20000);
#endif
	/* Flush tablespaces so that we can close modified files in the LRU
	list */

	fil_flush_file_spaces(FIL_TYPE_TABLESPACE);

	count++;

	goto retry;
}

/*******************************************************************//**
Frees a file node object from a tablespace memory cache. */
static
void
fil_node_free(
/*==========*/
	fil_node_t*	node,	/*!< in, own: file node */
	fil_system_t*	system,	/*!< in: tablespace memory cache */
	fil_space_t*	space)	/*!< in: space where the file node is chained */
{
	ut_ad(node && system && space);
	ut_ad(mutex_own(&(system->mutex)));
	ut_a(node->magic_n == FIL_NODE_MAGIC_N);
	ut_a(node->n_pending == 0);
	ut_a(!node->being_extended);

	if (node->is_open) {
		/* We fool the assertion in fil_node_close_file() to think
		there are no unflushed modifications in the file */

		node->modification_counter = node->flush_counter;
		os_event_set(node->sync_event);

		if (fil_buffering_disabled(space)) {

			ut_ad(!space->is_in_unflushed_spaces);
			ut_ad(fil_space_is_flushed(space));

		} else if (space->is_in_unflushed_spaces
			   && fil_space_is_flushed(space)) {

			space->is_in_unflushed_spaces = false;

			UT_LIST_REMOVE(system->unflushed_spaces, space);
		}

		fil_node_close_file(node, system);
	}

	space->size -= node->size;

	UT_LIST_REMOVE(space->chain, node);

	os_event_destroy(node->sync_event);
	::ut_free(node->name);
	::ut_free(node);
}

/** Frees a space object from the tablespace memory cache.
Closes the files in the chain but does not delete them.
There must not be any pending i/o's or flushes on the files.
@param[in]	id		tablespace identifier
@param[in]	x_latched	whether the caller holds X-mode space->latch
@return true if success */
static
bool
fil_space_free_low(
	ulint		id,
	bool		x_latched)
{
	ut_ad(mutex_own(&fil_system->mutex));

	fil_space_t*	space = fil_space_get_by_id(id);

	if (space == NULL) {
		ib_logf(IB_LOG_LEVEL_ERROR,
			"Trying to remove tablespace " ULINTPF
			" from the cache but it is not there.",
			id);

		return(false);
	}

	HASH_DELETE(fil_space_t, hash, fil_system->spaces, id, space);

	fil_space_t*	fnamespace = fil_space_get_by_name(space->name);

	ut_a(space == fnamespace);

	HASH_DELETE(fil_space_t, name_hash, fil_system->name_hash,
		    ut_fold_string(space->name), space);

	if (space->is_in_unflushed_spaces) {

		ut_ad(!fil_buffering_disabled(space));
		space->is_in_unflushed_spaces = false;

		UT_LIST_REMOVE(fil_system->unflushed_spaces, space);
	}

	/* Could fil_names_dirty() access a tablespace that is being
	freed or has been freed here? The answer is no:
	fil_names_write() will check space->stop_new_ops,
	and return NULL if it was set. Thus, fil_names_dirty() would
	not be invoked if we are preparing to drop a tablespace. */
	if (space->max_lsn != 0) {
		UT_LIST_REMOVE(fil_system->named_spaces, space);
	}

	UT_LIST_REMOVE(fil_system->space_list, space);

	ut_a(space->magic_n == FIL_SPACE_MAGIC_N);
	ut_a(space->n_pending_flushes == 0);

	for (fil_node_t* fil_node = UT_LIST_GET_FIRST(space->chain);
	     fil_node != NULL;
	     fil_node = UT_LIST_GET_FIRST(space->chain)) {

		fil_node_free(fil_node, fil_system, space);
	}

	ut_a(UT_LIST_GET_LEN(space->chain) == 0);

	if (x_latched) {
		rw_lock_x_unlock(&space->latch);
	}

	rw_lock_free(&space->latch);

	ut_free(space->name);
	ut_free(space);

	return(true);
}

/** Frees a space object from the tablespace memory cache.
Closes the files in the chain but does not delete them.
There must not be any pending i/o's or flushes on the files.
@param[in]	id		tablespace identifier
@param[in]	x_latched	whether the caller holds X-mode space->latch
@return true if success */

bool
fil_space_free(
	ulint		id,
	bool		x_latched)
{
	mutex_enter(&fil_system->mutex);
	const bool freed = fil_space_free_low(id, x_latched);
	mutex_exit(&fil_system->mutex);
	return(freed);
}

/** Create a space memory object and put it to the fil_system hash table.
Error messages are issued to the server log.
@param[in]	name	tablespace name
@param[in]	id	tablespace identifier
@param[in]	flags	tablespace flags
@param[in]	purpose	tablespace purpose
@return pointer to created tablespace, to be filled in with fil_node_create()
@retval NULL on failure (such as when the same tablespace exists) */

fil_space_t*
fil_space_create(
	const char*	name,
	ulint		id,
	ulint		flags,
	fil_type_t	purpose)
{
	fil_space_t*	space;

	ut_ad(fil_system);
	ut_ad(fsp_flags_is_valid(flags));

	DBUG_EXECUTE_IF("fil_space_create_failure", return(NULL););

	mutex_enter(&fil_system->mutex);

	/* Look for a matching tablespace. */
	space = fil_space_get_by_name(name);

	if (space != NULL) {
		mutex_exit(&fil_system->mutex);
		ib_logf(IB_LOG_LEVEL_WARN,
			"Tablespace '%s' exists in the cache"
			" with id " ULINTPF " != " ULINTPF,
			name, space->id, id);
		return(NULL);
	}

	space = fil_space_get_by_id(id);

	if (space != NULL) {
		ib_logf(IB_LOG_LEVEL_ERROR,
			"Trying to add tablespace '%s' with id " ULINTPF
			" to the tablespace memory cache, but tablespace '%s'"
			" already exists in the cache!",
			name, id, space->name);

		mutex_exit(&fil_system->mutex);
		return(NULL);
	}

	space = static_cast<fil_space_t*>(ut_zalloc(sizeof(*space)));

	space->id = id;
	space->name = mem_strdup(name);

	UT_LIST_INIT(space->chain, &fil_node_t::chain);

	fil_system->tablespace_version++;
	space->tablespace_version = fil_system->tablespace_version;

	if ((purpose == FIL_TYPE_TABLESPACE || purpose == FIL_TYPE_TEMPORARY)
	    && !recv_recovery_on
	    && id > fil_system->max_assigned_id) {

		if (!fil_system->space_id_reuse_warned) {
			fil_system->space_id_reuse_warned = true;

			ib_logf(IB_LOG_LEVEL_WARN,
				"Allocated tablespace %lu, old maximum was %lu",
				(ulong) id,
				(ulong) fil_system->max_assigned_id);
		}

		fil_system->max_assigned_id = id;
	}

	space->purpose = purpose;
	space->flags = flags;

	space->magic_n = FIL_SPACE_MAGIC_N;

	rw_lock_create(fil_space_latch_key, &space->latch, SYNC_FSP);

	HASH_INSERT(fil_space_t, hash, fil_system->spaces, id, space);

	HASH_INSERT(fil_space_t, name_hash, fil_system->name_hash,
		    ut_fold_string(name), space);

	UT_LIST_ADD_LAST(fil_system->space_list, space);

	if (id < SRV_LOG_SPACE_FIRST_ID && id > fil_system->max_assigned_id) {

		fil_system->max_assigned_id = id;
	}

	mutex_exit(&fil_system->mutex);

	return(space);
}

/*******************************************************************//**
Assigns a new space id for a new single-table tablespace. This works simply by
incrementing the global counter. If 4 billion id's is not enough, we may need
to recycle id's.
@return true if assigned, false if not */

bool
fil_assign_new_space_id(
/*====================*/
	ulint*	space_id)	/*!< in/out: space id */
{
	ulint	id;
	bool	success;

	mutex_enter(&fil_system->mutex);

	id = *space_id;

	if (id < fil_system->max_assigned_id) {
		id = fil_system->max_assigned_id;
	}

	id++;

	if (id > (SRV_LOG_SPACE_FIRST_ID / 2) && (id % 1000000UL == 0)) {
		ib_logf(IB_LOG_LEVEL_WARN,
			"You are running out of new single-table tablespace"
			" id's. Current counter is %lu and it must not exceed"
			" %lu! To reset the counter to zero you have to dump"
			" all your tables and recreate the whole InnoDB"
			" installation.",
			(ulong) id,
			(ulong) SRV_LOG_SPACE_FIRST_ID);
	}

	success = (id < SRV_LOG_SPACE_FIRST_ID);

	if (success) {
		*space_id = fil_system->max_assigned_id = id;
	} else {
		ib_logf(IB_LOG_LEVEL_WARN,
			"You have run out of single-table tablespace id's!"
			" Current counter is %lu. To reset the counter to zero"
			" you have to dump all your tables and"
			" recreate the whole InnoDB installation.",
			(ulong) id);
		*space_id = ULINT_UNDEFINED;
	}

	mutex_exit(&fil_system->mutex);

	return(success);
}

/*******************************************************************//**
Returns a pointer to the fil_space_t that is in the memory cache
associated with a space id. The caller must lock fil_system->mutex.
@return file_space_t pointer, NULL if space not found */
UNIV_INLINE
fil_space_t*
fil_space_get_space(
/*================*/
	ulint	id)	/*!< in: space id */
{
	fil_space_t*	space;
	fil_node_t*	node;

	ut_ad(fil_system);

	space = fil_space_get_by_id(id);
	if (space == NULL || space->size != 0) {
		return(space);
	}

	switch (space->purpose) {
	case FIL_TYPE_LOG:
		break;
	case FIL_TYPE_TEMPORARY:
	case FIL_TYPE_TABLESPACE:
		ut_a(id != 0);

		mutex_exit(&fil_system->mutex);

		/* It is possible that the space gets evicted at this point
		before the fil_mutex_enter_and_prepare_for_io() acquires
		the fil_system->mutex. Check for this after completing the
		call to fil_mutex_enter_and_prepare_for_io(). */
		fil_mutex_enter_and_prepare_for_io(id);

		/* We are still holding the fil_system->mutex. Check if
		the space is still in memory cache. */
		space = fil_space_get_by_id(id);
		if (space == NULL) {
			return(NULL);
		}

		/* The following code must change when InnoDB supports
		multiple datafiles per tablespace. */
		ut_a(1 == UT_LIST_GET_LEN(space->chain));

		node = UT_LIST_GET_FIRST(space->chain);

		/* It must be a single-table tablespace and we have not opened
		the file yet; the following calls will open it and update the
		size fields */

		if (!fil_node_prepare_for_io(node, fil_system, space)) {
			/* The single-table tablespace can't be opened,
			because the ibd file is missing. */
			return(NULL);
		}
		fil_node_complete_io(node, fil_system, OS_FILE_READ);
	}

	return(space);
}

/*******************************************************************//**
Returns the path from the first fil_node_t found for the space ID sent.
The caller is responsible for freeing the memory allocated here for the
value returned.
@return own: A copy of fil_node_t::path, NULL if space ID is zero
or not found. */

char*
fil_space_get_first_path(
/*=====================*/
	ulint		id)	/*!< in: space id */
{
	fil_space_t*	space;
	fil_node_t*	node;
	char*		path;

	ut_ad(fil_system);
	ut_a(id);

	fil_mutex_enter_and_prepare_for_io(id);

	space = fil_space_get_space(id);

	if (space == NULL) {
		mutex_exit(&fil_system->mutex);

		return(NULL);
	}

	ut_ad(mutex_own(&fil_system->mutex));

	node = UT_LIST_GET_FIRST(space->chain);

	path = mem_strdup(node->name);

	mutex_exit(&fil_system->mutex);

	return(path);
}

/*******************************************************************//**
Returns the size of the space in pages. The tablespace must be cached in the
memory cache.
@return space size, 0 if space not found */

ulint
fil_space_get_size(
/*===============*/
	ulint	id)	/*!< in: space id */
{
	fil_space_t*	space;
	ulint		size;

	ut_ad(fil_system);
	mutex_enter(&fil_system->mutex);

	space = fil_space_get_space(id);

	size = space ? space->size : 0;

	mutex_exit(&fil_system->mutex);

	return(size);
}

/*******************************************************************//**
Returns the flags of the space. The tablespace must be cached
in the memory cache.
@return flags, ULINT_UNDEFINED if space not found */

ulint
fil_space_get_flags(
/*================*/
	ulint	id)	/*!< in: space id */
{
	fil_space_t*	space;
	ulint		flags;

	ut_ad(fil_system);

	if (!id) {
		return(0);
	}

	mutex_enter(&fil_system->mutex);

	space = fil_space_get_space(id);

	if (space == NULL) {
		mutex_exit(&fil_system->mutex);

		return(ULINT_UNDEFINED);
	}

	flags = space->flags;

	mutex_exit(&fil_system->mutex);

	return(flags);
}

/** Returns the page size of the space and whether it is compressed or not.
The tablespace must be cached in the memory cache.
@param[in]	id	space id
@param[out]	found	true if tablespace was found
@return page size */
const page_size_t
fil_space_get_page_size(
	ulint	id,
	bool*	found)
{
	const ulint	flags = fil_space_get_flags(id);

	if (flags == ULINT_UNDEFINED) {
		*found = false;
		return(page_size_t(0, 0, false));
	}

	*found = true;

	if (id == 0) {
		/* fil_space_get_flags() always returns flags=0 for space=0 */
		ut_ad(flags == 0);
		return(univ_page_size);
	}

	return(page_size_t(flags));
}

/*******************************************************************//**
Checks if the pair space, page_no refers to an existing page in a tablespace
file space. The tablespace must be cached in the memory cache.
@return true if the address is meaningful */

bool
fil_check_adress_in_tablespace(
/*===========================*/
	ulint	id,	/*!< in: space id */
	ulint	page_no)/*!< in: page number */
{
	return(fil_space_get_size(id) > page_no);
}

/****************************************************************//**
Initializes the tablespace memory cache. */

void
fil_init(
/*=====*/
	ulint	hash_size,	/*!< in: hash table size */
	ulint	max_n_open)	/*!< in: max number of open files */
{
	ut_a(fil_system == NULL);

	ut_a(hash_size > 0);
	ut_a(max_n_open > 0);

	fil_system = static_cast<fil_system_t*>(
		ut_zalloc(sizeof(*fil_system)));

	mutex_create("fil_system", &fil_system->mutex);

	fil_system->spaces = hash_create(hash_size);
	fil_system->name_hash = hash_create(hash_size);

	UT_LIST_INIT(fil_system->LRU, &fil_node_t::LRU);
	UT_LIST_INIT(fil_system->space_list, &fil_space_t::space_list);
	UT_LIST_INIT(fil_system->unflushed_spaces,
		     &fil_space_t::unflushed_spaces);
	UT_LIST_INIT(fil_system->named_spaces, &fil_space_t::named_spaces);

	fil_system->max_n_open = max_n_open;
}

/*******************************************************************//**
Opens all log files and system tablespace data files. They stay open until the
database server shutdown. This should be called at a server startup after the
space objects for the log and the system tablespace have been created. The
purpose of this operation is to make sure we never run out of file descriptors
if we need to read from the insert buffer or to write to the log. */

void
fil_open_log_and_system_tablespace_files(void)
/*==========================================*/
{
	fil_space_t*	space;

	mutex_enter(&fil_system->mutex);

	for (space = UT_LIST_GET_FIRST(fil_system->space_list);
	     space != NULL;
	     space = UT_LIST_GET_NEXT(space_list, space)) {

		fil_node_t*	node;

		if (fil_space_belongs_in_lru(space)) {

			continue;
		}

		for (node = UT_LIST_GET_FIRST(space->chain);
		     node != NULL;
		     node = UT_LIST_GET_NEXT(chain, node)) {

			if (!node->is_open) {
				if (!fil_node_open_file(node, fil_system,
							space)) {
					/* This func is called during server's
					startup. If some file of log or system
					tablespace is missing, the server
					can't start successfully. So we should
					assert for it. */
					ut_a(0);
				}
			}

			if (fil_system->max_n_open < 10 + fil_system->n_open) {

				ib_logf(IB_LOG_LEVEL_WARN,
					"You must raise the value of"
					" innodb_open_files in my.cnf!"
					" Remember that InnoDB keeps all"
					" log files and all system"
					" tablespace files open"
					" for the whole time mysqld is"
					" running, and needs to open also"
					" some .ibd files if the"
					" file-per-table storage model is used."
					" Current open files %lu, max allowed"
					" open files %lu.",
					(ulong) fil_system->n_open,
					(ulong) fil_system->max_n_open);
			}
		}
	}

	mutex_exit(&fil_system->mutex);
}

/*******************************************************************//**
Closes all open files. There must not be any pending i/o's or not flushed
modifications in the files. */

void
fil_close_all_files(void)
/*=====================*/
{
	fil_space_t*	space;

	mutex_enter(&fil_system->mutex);

	space = UT_LIST_GET_FIRST(fil_system->space_list);

	while (space != NULL) {
		fil_node_t*	node;
		fil_space_t*	prev_space = space;

		for (node = UT_LIST_GET_FIRST(space->chain);
		     node != NULL;
		     node = UT_LIST_GET_NEXT(chain, node)) {

			if (node->is_open) {
				fil_node_close_file(node, fil_system);
			}
		}

		space = UT_LIST_GET_NEXT(space_list, space);

		fil_space_free_low(prev_space->id, false);
	}

	mutex_exit(&fil_system->mutex);
}

/*******************************************************************//**
Closes the redo log files. There must not be any pending i/o's or not
flushed modifications in the files. */

void
fil_close_log_files(
/*================*/
	bool	free)	/*!< in: whether to free the memory object */
{
	fil_space_t*	space;

	mutex_enter(&fil_system->mutex);

	space = UT_LIST_GET_FIRST(fil_system->space_list);

	while (space != NULL) {
		fil_node_t*	node;
		fil_space_t*	prev_space = space;

		if (space->purpose != FIL_TYPE_LOG) {
			space = UT_LIST_GET_NEXT(space_list, space);
			continue;
		}

		for (node = UT_LIST_GET_FIRST(space->chain);
		     node != NULL;
		     node = UT_LIST_GET_NEXT(chain, node)) {

			if (node->is_open) {
				fil_node_close_file(node, fil_system);
			}
		}

		space = UT_LIST_GET_NEXT(space_list, space);

		if (free) {
			fil_space_free_low(prev_space->id, false);
		}
	}

	mutex_exit(&fil_system->mutex);
}

/*******************************************************************//**
Sets the max tablespace id counter if the given number is bigger than the
previous value. */

void
fil_set_max_space_id_if_bigger(
/*===========================*/
	ulint	max_id)	/*!< in: maximum known id */
{
	if (max_id >= SRV_LOG_SPACE_FIRST_ID) {
		ib_logf(IB_LOG_LEVEL_FATAL,
			"Max tablespace id is too high, %lu",
			(ulong) max_id);
	}

	mutex_enter(&fil_system->mutex);

	if (fil_system->max_assigned_id < max_id) {

		fil_system->max_assigned_id = max_id;
	}

	mutex_exit(&fil_system->mutex);
}

/****************************************************************//**
Writes the flushed lsn and the latest archived log number to the page header
of the first page of a data file of the system tablespace (space 0),
which is uncompressed. */
static __attribute__((warn_unused_result))
dberr_t
fil_write_lsn_and_arch_no_to_file(
/*==============================*/
	ulint	space,		/*!< in: space to write to */
	ulint	sum_of_sizes,	/*!< in: combined size of previous files
				in space, in database pages */
	lsn_t	lsn,		/*!< in: lsn to write */
	ulint	arch_log_no __attribute__((unused)))
				/*!< in: archived log number to write */
{
	byte*	buf1;
	byte*	buf;
	dberr_t	err;

	buf1 = static_cast<byte*>(ut_malloc(2 * UNIV_PAGE_SIZE));
	buf = static_cast<byte*>(ut_align(buf1, UNIV_PAGE_SIZE));

	const page_id_t	page_id(space, sum_of_sizes);

	err = fil_read(page_id, univ_page_size, 0, univ_page_size.physical(),
		       buf);

	if (err == DB_SUCCESS) {
		mach_write_to_8(buf + FIL_PAGE_FILE_FLUSH_LSN, lsn);

		err = fil_write(page_id, univ_page_size, 0,
				univ_page_size.physical(), buf);
	}

	::ut_free(buf1);

	return(err);
}

/****************************************************************//**
Writes the flushed lsn and the latest archived log number to the page
header of the first page of each data file in the system tablespace.
@return DB_SUCCESS or error number */

dberr_t
fil_write_flushed_lsn_to_data_files(
/*================================*/
	lsn_t	lsn,		/*!< in: lsn to write */
	ulint	arch_log_no)	/*!< in: latest archived log file number */
{
	mutex_enter(&fil_system->mutex);

	for (fil_space_t* space = UT_LIST_GET_FIRST(fil_system->space_list);
	     space != NULL;
	     space = UT_LIST_GET_NEXT(space_list, space)) {

		/* We only write the lsn to all existing data files which have
		been open during the lifetime of the mysqld process; they are
		represented by the space objects in the tablespace memory
		cache. Note that all data files in the system tablespace 0
		and the UNDO log tablespaces (if separate) are always open. */

		if (space->purpose == FIL_TYPE_TABLESPACE
		    && !fil_is_user_tablespace_id(space->id)) {
			ulint	sum_of_sizes = 0;

			for (fil_node_t* node = UT_LIST_GET_FIRST(space->chain);
			     node != NULL;
			     node = UT_LIST_GET_NEXT(chain, node)) {

				dberr_t		err;

				mutex_exit(&fil_system->mutex);

				err = fil_write_lsn_and_arch_no_to_file(
					space->id, sum_of_sizes, lsn,
					arch_log_no);

				if (err != DB_SUCCESS) {

					return(err);
				}

				mutex_enter(&fil_system->mutex);

				sum_of_sizes += node->size;
			}
		}
	}

	mutex_exit(&fil_system->mutex);

	return(DB_SUCCESS);
}

/*================ SINGLE-TABLE TABLESPACES ==========================*/

#ifndef UNIV_HOTBACKUP
/*******************************************************************//**
Increments the count of pending operation, if space is not being deleted
or truncated.
@return	true if being deleted/truncated, and operations should be skipped */

bool
fil_inc_pending_ops(
/*================*/
	ulint	id)	/*!< in: space id */
{
	fil_space_t*	space;

	mutex_enter(&fil_system->mutex);

	space = fil_space_get_by_id(id);

	if (space == NULL) {
		ib_logf(IB_LOG_LEVEL_ERROR,
			"Trying to do an operation on a dropped tablespace."
			" Name: %s,  Space ID: %lu",
			space->name, ulong(id));
	}

	bool skip_inc_pending_ops = (space == NULL
				     || space->stop_new_ops
				     || space->is_being_truncated);
	if (!skip_inc_pending_ops) {
		space->n_pending_ops++;
	}

	mutex_exit(&fil_system->mutex);

	return(skip_inc_pending_ops);
}

/*******************************************************************//**
Decrements the count of pending operations. */

void
fil_decr_pending_ops(
/*=================*/
	ulint	id)	/*!< in: space id */
{
	fil_space_t*	space;

	mutex_enter(&fil_system->mutex);

	space = fil_space_get_by_id(id);

	if (space == NULL) {
		ib_logf(IB_LOG_LEVEL_ERROR,
			"Decrementing pending operation"
			" of a dropped tablespace %lu",
			(ulong) id);
	}

	if (space != NULL) {
		space->n_pending_ops--;
	}

	mutex_exit(&fil_system->mutex);
}
#endif /* !UNIV_HOTBACKUP */

/********************************************************//**
Creates the database directory for a table if it does not exist yet. */

void
fil_create_directory_for_tablename(
/*===============================*/
	const char*	name)	/*!< in: name in the standard
				'databasename/tablename' format */
{
	const char*	namend;
	char*		path;
	ulint		len;

	len = ::strlen(fil_path_to_mysql_datadir);
	namend = strchr(name, '/');
	ut_a(namend);
	path = static_cast<char*>(ut_malloc(len + (namend - name) + 2));

	memcpy(path, fil_path_to_mysql_datadir, len);
	path[len] = '/';
	memcpy(path + len + 1, name, namend - name);
	path[len + (namend - name) + 1] = 0;

	os_normalize_path_for_win(path);

	bool	success = os_file_create_directory(path, false);
	ut_a(success);

	::ut_free(path);
}

#ifndef UNIV_HOTBACKUP
/** Write a log record about an operation on a tablespace file.
@param[in]	type		MLOG_FILE_NAME or MLOG_FILE_DELETE
or MLOG_FILE_RENAME2
@param[in]	space_id	tablespace identifier
@param[in]	first_page_no	first page number in the file
@param[in]	path		file path
@param[in]	new_path	if type is MLOG_FILE_RENAME2, the new name
@param[in,out]	mtr		mini-transaction */
static
void
fil_op_write_log(
	mlog_id_t	type,
	ulint		space_id,
	ulint		first_page_no,
	const char*	path,
	const char*	new_path,
	mtr_t*		mtr)
{
	byte*		log_ptr;
	ulint		len;

	/* TODO: support user-created multi-file tablespaces */
	ut_ad(first_page_no == 0);
	/* fil_name_parse() requires this */
	ut_ad(strchr(path, OS_PATH_SEPARATOR) != NULL);
	ut_ad(strstr(path, DOT_IBD) != NULL);
	ut_ad(strstr(path, DOT_IBD)[4] == 0);

	log_ptr = mlog_open(mtr, 11 + 2 + 1);

	if (log_ptr == NULL) {
		/* Logging in mtr is switched off during crash recovery:
		in that case mlog_open returns NULL */
		return;
	}

	log_ptr = mlog_write_initial_log_record_low(
		type, space_id, first_page_no, log_ptr, mtr);

	/* Let us store the strings as null-terminated for easier readability
	and handling */

	len = strlen(path) + 1;

	mach_write_to_2(log_ptr, len);
	log_ptr += 2;
	mlog_close(mtr, log_ptr);

	mlog_catenate_string(
		mtr, reinterpret_cast<const byte*>(path), len);

	switch (type) {
	case MLOG_FILE_RENAME2:
		ut_ad(strchr(new_path, OS_PATH_SEPARATOR) != NULL);
		len = strlen(new_path) + 1;
		log_ptr = mlog_open(mtr, 2 + len);
		ut_a(log_ptr);
		mach_write_to_2(log_ptr, len);
		log_ptr += 2;
		mlog_close(mtr, log_ptr);

		mlog_catenate_string(
			mtr, reinterpret_cast<const byte*>(new_path), len);
		break;
	case MLOG_FILE_NAME:
	case MLOG_FILE_DELETE:
		break;
	default:
		ut_ad(0);
	}
}

/** Write MLOG_FILE_NAME for a file.
@param[in]	space_id	tablespace id
@param[in]	first_page_no	first page number in the file
@param[in]	name		tablespace file name
@param[in,out]	mtr		mini-transaction */
static
void
fil_name_write(
	ulint		space_id,
	ulint		first_page_no,
	const char*	name,
	mtr_t*		mtr)
{
	fil_op_write_log(
		MLOG_FILE_NAME, space_id, first_page_no, name, NULL, mtr);
}

/** Write MLOG_FILE_NAME for a file.
@param[in]	space		tablespace
@param[in]	first_page_no	first page number in the file
@param[in]	file		tablespace file
@param[in,out]	mtr		mini-transaction */
static
void
fil_name_write(
	const fil_space_t*	space,
	ulint			first_page_no,
	const fil_node_t*	file,
	mtr_t*			mtr)
{
	fil_name_write(space->id, first_page_no, file->name, mtr);
}
#endif

/********************************************************//**
Recreates table indexes by applying
TRUNCATE log record during recovery.
@return DB_SUCCESS or error code */

dberr_t
fil_recreate_table(
/*===============*/
	ulint		space_id,	/*!< in: space id */
	ulint		format_flags,	/*!< in: page format */
	ulint		flags,		/*!< in: tablespace flags */
	const char*	name,		/*!< in: table name */
	truncate_t&	truncate)	/*!< in: The information of
					TRUNCATE log record */
{
	dberr_t			err = DB_SUCCESS;
	bool			found;
	const page_size_t	page_size(fil_space_get_page_size(space_id,
								  &found));

	if (!found) {
		ib_logf(IB_LOG_LEVEL_INFO,
			"Missing .ibd file for table '%s' with tablespace %lu",
			name, space_id);
		return(DB_ERROR);
	}

	ut_ad(!truncate_t::s_fix_up_active);
	truncate_t::s_fix_up_active = true;

	/* Step-1: Scan for active indexes from REDO logs and drop
	all the indexes using low level function that take root_page_no
	and space-id. */
	truncate.drop_indexes(space_id);

	/* Step-2: Scan for active indexes and re-create them. */
	err = truncate.create_indexes(
		name, space_id, page_size, flags, format_flags);
	if (err != DB_SUCCESS) {
		ib_logf(IB_LOG_LEVEL_INFO,
			"Failed to create indexes for the table '%s' with"
			" tablespace %lu while fixing up truncate action",
			name, space_id);
		return(err);
	}

	truncate_t::s_fix_up_active = false;

	return(err);
}

/********************************************************//**
Recreates the tablespace and table indexes by applying
TRUNCATE log record during recovery.
@return DB_SUCCESS or error code */

dberr_t
fil_recreate_tablespace(
/*====================*/
	ulint		space_id,	/*!< in: space id */
	ulint		format_flags,	/*!< in: page format */
	ulint		flags,		/*!< in: tablespace flags */
	const char*	name,		/*!< in: table name */
	truncate_t&	truncate,	/*!< in: The information of
					TRUNCATE log record */
	lsn_t		recv_lsn)	/*!< in: the end LSN of
						the log record */
{
	dberr_t		err = DB_SUCCESS;
	mtr_t		mtr;

	ut_ad(!truncate_t::s_fix_up_active);
	truncate_t::s_fix_up_active = true;

	/* Step-1: Invalidate buffer pool pages belonging to the tablespace
	to re-create. */
	buf_LRU_flush_or_remove_pages(space_id, BUF_REMOVE_ALL_NO_WRITE, 0);

	/* Remove all insert buffer entries for the tablespace */
	ibuf_delete_for_discarded_space(space_id);

	/* Step-2: truncate tablespace (reset the size back to original or
	default size) of tablespace. */
	err = truncate.truncate(
		space_id, truncate.get_dir_path(), name, flags, true);

	if (err != DB_SUCCESS) {

		ib_logf(IB_LOG_LEVEL_INFO,
			"Cannot access .ibd file for table '%s' with"
			" tablespace %lu while truncating", name, space_id);
		return(DB_ERROR);
	}

	bool			found;
	const page_size_t&	page_size =
		fil_space_get_page_size(space_id, &found);

	if (!found) {
		ib_logf(IB_LOG_LEVEL_INFO,
			"Missing .ibd file for table '%s' with tablespace %lu",
			name, space_id);
		return(DB_ERROR);
	}

	/* Step-3: Initialize Header. */
	if (page_size.is_compressed()) {
		byte*	buf;
		page_t*	page;

		buf = static_cast<byte*>(ut_zalloc(3 * UNIV_PAGE_SIZE));

		/* Align the memory for file i/o */
		page = static_cast<byte*>(ut_align(buf, UNIV_PAGE_SIZE));

		flags = fsp_flags_set_page_size(flags, UNIV_PAGE_SIZE);

		fsp_header_init_fields(page, space_id, flags);

		mach_write_to_4(
			page + FIL_PAGE_ARCH_LOG_NO_OR_SPACE_ID, space_id);

		page_zip_des_t  page_zip;
		page_zip_set_size(&page_zip, page_size.physical());
		page_zip.data = page + UNIV_PAGE_SIZE;

#ifdef UNIV_DEBUG
		page_zip.m_start =
#endif /* UNIV_DEBUG */
		page_zip.m_end = page_zip.m_nonempty = page_zip.n_blobs = 0;
		buf_flush_init_for_writing(
			page, &page_zip, 0, fsp_is_checksum_disabled(space_id));

		err = fil_write(page_id_t(space_id, 0), page_size, 0,
				page_size.physical(), page_zip.data);

		::ut_free(buf);

		if (err != DB_SUCCESS) {
			ib_logf(IB_LOG_LEVEL_INFO,
				"Failed to clean header of the table '%s' with"
				" tablespace %lu", name, space_id);
			return(err);
		}
	}

	mtr_start(&mtr);
	/* Don't log the operation while fixing up table truncate operation
	as crash at this level can still be sustained with recovery restarting
	from last checkpoint. */
	mtr_set_log_mode(&mtr, MTR_LOG_NO_REDO);

	/* Initialize the first extent descriptor page and
	the second bitmap page for the new tablespace. */
	fsp_header_init(space_id, FIL_IBD_FILE_INITIAL_SIZE, &mtr);
	mtr_commit(&mtr);

	/* Step-4: Re-Create Indexes to newly re-created tablespace.
	This operation will restore tablespace back to what it was
	when it was created during CREATE TABLE. */
	err = truncate.create_indexes(
		name, space_id, page_size, flags, format_flags);
	if (err != DB_SUCCESS) {
		return(err);
	}

	/* Step-5: Write new created pages into ibd file handle and
	flush it to disk for the tablespace, in case i/o-handler thread
	deletes the bitmap page from buffer. */
	mtr_start(&mtr);

	mtr_set_log_mode(&mtr, MTR_LOG_NO_REDO);

	mutex_enter(&fil_system->mutex);

	fil_space_t*	space = fil_space_get_by_id(space_id);

	mutex_exit(&fil_system->mutex);

	fil_node_t*	node = UT_LIST_GET_FIRST(space->chain);

	for (ulint page_no = 0; page_no < node->size; ++page_no) {

		const page_id_t	cur_page_id(space_id, page_no);

		buf_block_t*	block = buf_page_get(cur_page_id, page_size,
						     RW_X_LATCH, &mtr);

		byte*	page = buf_block_get_frame(block);

		if (!fsp_flags_is_compressed(flags)) {

			ut_ad(!page_size.is_compressed());

			buf_flush_init_for_writing(
				page, NULL, recv_lsn,
				fsp_is_checksum_disabled(space_id));

			err = fil_write(cur_page_id, page_size, 0,
					page_size.physical(), page);
		} else {
			ut_ad(page_size.is_compressed());

			/* We don't want to rewrite empty pages. */

			if (fil_page_get_type(page) != 0) {
				page_zip_des_t*  page_zip =
					buf_block_get_page_zip(block);

				buf_flush_init_for_writing(
					page, page_zip, recv_lsn,
					fsp_is_checksum_disabled(space_id));

				err = fil_write(cur_page_id, page_size, 0,
						page_size.physical(),
						page_zip->data);
			} else {
#ifdef UNIV_DEBUG
				const byte*	data = block->page.zip.data;

				/* Make sure that the page is really empty */
				for (ulint i = 0;
				     i < page_size.physical();
				     ++i) {

					ut_a(data[i] == 0);
				}
#endif /* UNIV_DEBUG */
			}
		}

		if (err != DB_SUCCESS) {
			ib_logf(IB_LOG_LEVEL_INFO,
				"Cannot write page %lu into a .ibd file for"
				" table '%s' with tablespace %lu",
				page_no, name, space_id);
		}
	}

	mtr_commit(&mtr);

	truncate_t::s_fix_up_active = false;

	return(err);
}

/** Parse the body of a log record written about a file operation.

If desired, also replays the delete or rename operation if the .ibd file
exists and the space id in it matches.

Note that ibbackup --apply-log sets fil_path_to_mysql_datadir to point to the
datadir that we should use in replaying the file operations.

InnoDB recovery does not replay MLOG_FILE_DELETE; MySQL Enterprise Backup does.

@param[in]	type		redo log entry type
@param[in]	ptr		redo log record body
@param[in]	end_ptr		end of buffer
@param[in]	space_id	tablespace identifier
@param[in]	replay		whether to apply the record
@return end of log record, or NULL if the record was not completely
contained between ptr and end_ptr */

byte*
fil_op_log_parse_or_replay(
	mlog_id_t	type,
	byte*		ptr,
	const byte*	end_ptr,
	ulint		space_id,
	bool		replay)
{
	const char*	name;
	ulint		name_len;
#ifdef UNIV_HOTBACKUP
	ulint		tablespace_flags = 0;
#endif /* UNIV_HOTBACKUP */
	ulint		new_name_len;
	const char*	new_name = NULL;

	/* Step-1: Parse the log records. */

	/* Step-1a: Parse flags and name of table.
	Other fields (type, space-id, page-no) are parsed before
	invocation of this function */
	if (end_ptr < ptr + 2) {
		return(NULL);
	}

	name_len = mach_read_from_2(ptr);
	ptr += 2;
	if (end_ptr < ptr + name_len) {
		return(NULL);
	}

	name = (const char*) ptr;
	ptr += name_len;
	ut_ad(::strlen(name) == name_len - 1);
	ut_ad(!is_predefined_tablespace(space_id));

	/* In normal MySQL crash recovery we only replay
	MLOG_FILE_RENAME2 operations. When applying the InnoDB redo log
	to a hot backup in MySQL Enterprise Backup, we will replay all
	file operations if recv_replay_file_ops holds. */

	/* Let us try to perform the file operation, if sensible. Note that
	ibbackup has at this stage already read in all space id info to the
	fil0fil.cc data structures.

	NOTE that our algorithm is not guaranteed to work correctly if there
	were renames of tables during the backup. See ibbackup code for more
	on the problem. */

	switch (type) {
		fil_space_t*	space;
	case MLOG_FILE_RENAME2:
		if (end_ptr < ptr + 2) {
			return(NULL);
		}

		new_name_len = mach_read_from_2(ptr);
		ptr += 2;

		if (end_ptr < ptr + new_name_len) {
			return(NULL);
		}

		new_name = (const char*) ptr;
		ptr += new_name_len;
		ut_ad(::strlen(new_name) == new_name_len - 1);

		if (!replay) {
			return(ptr);
		}
#ifdef UNIV_HOTBACKUP
		if (!recv_replay_file_ops) {
			return(ptr);
		}
#endif /* UNIV_HOTBACKUP */
		/* In order to replay the rename, the following must hold:
		* The new name is not already used.
		* A tablespace is open in memory with the old name.
		* The space ID for that tablepace matches this log entry.
		This will prevent unintended renames during recovery. */
		mutex_enter(&fil_system->mutex);
		space = fil_space_get_by_id(space_id);
		mutex_exit(&fil_system->mutex);

		if (space != NULL && space->id == space_id
		    && !strcmp(name, UT_LIST_GET_FIRST(space->chain)->name)) {
			/* Create the database directory for the new name, if
			it does not exist yet */

			const char*	namend	= strrchr(
				new_name, OS_PATH_SEPARATOR);
			ut_a(namend);
			char*		dir	= static_cast<char*>(
				ut_malloc(namend - new_name + 1));

			memcpy(dir, new_name, namend - new_name);
			dir[namend - new_name] = 0;
			bool		success	= os_file_create_directory(
				dir, false);
			ut_a(success);
			ulint		dirlen	= 0;

			if (const char* dirend = strrchr(dir,
							 OS_PATH_SEPARATOR)) {
				dirlen = dirend - dir + 1;
			}

			ut_free(dir);

			char*		new_table = mem_strdupl(
				new_name + dirlen,
				strlen(new_name + dirlen)
				- 4 /* remove ".ibd" */);

			ut_ad(new_table[namend - new_name - dirlen]
			      == OS_PATH_SEPARATOR);
#if OS_PATH_SEPARATOR != '/'
			new_table[namend - new_name - dirlen] = '/';
#endif

			/* New path must not exist. */
			bool		exists;
			os_file_type_t	ftype;

			if (!os_file_status(new_name, &exists, &ftype)
			    || exists) {
				ib_logf(IB_LOG_LEVEL_ERROR,
					"Cannot replay rename '%s' to '%s'"
					" for space ID " ULINTPF
					" because the target file exists."
					" Remove either file and try again.",
					name, new_name, space_id);
				exit(1);
			}

			if (!fil_rename_tablespace(
				    space_id, name, new_table, new_name)) {
				ut_error;
			}

			ut_free(new_table);
		}

		return(ptr);

	case MLOG_FILE_DELETE:
#ifdef UNIV_HOTBACKUP
		if (replay && recv_replay_file_ops
		    && fil_tablespace_exists_in_mem(space_id)) {
			dberr_t	err = fil_delete_tablespace(
				space_id, BUF_REMOVE_FLUSH_NO_WRITE);
			ut_a(err == DB_SUCCESS);
		}
#endif /* UNIV_HOTBACKUP */
		break;

	default:
		ut_error;
	}

	return(ptr);
}

/** File operations for tablespace */
enum fil_operation_t {
	FIL_OPERATION_DELETE,	/*!< delete a single-table tablespace */
	FIL_OPERATION_CLOSE,	/*!< close a single-table tablespace */
	FIL_OPERATION_TRUNCATE	/*!< truncate a single-table tablespace */
};

/*******************************************************************//**
Check for change buffer merges.
@return 0 if no merges else count + 1. */
static
ulint
fil_ibuf_check_pending_ops(
/*=======================*/
	fil_space_t*	space,	/*!< in/out: Tablespace to check */
	ulint		count)	/*!< in: number of attempts so far */
{
	ut_ad(mutex_own(&fil_system->mutex));

	if (space != 0 && space->n_pending_ops != 0) {

		if (count > 5000) {
			ib_logf(IB_LOG_LEVEL_WARN,
				"Trying to close/delete/truncate tablespace"
				" '%s' but there are %lu pending change"
				" buffer merges on it.",
				space->name,
				(ulong) space->n_pending_ops);
		}

		return(count + 1);
	}

	return(0);
}

/*******************************************************************//**
Check for pending IO.
@return 0 if no pending else count + 1. */
static
ulint
fil_check_pending_io(
/*=================*/
	fil_operation_t	operation,	/*!< in: File operation */
	fil_space_t*	space,		/*!< in/out: Tablespace to check */
	fil_node_t**	node,		/*!< out: Node in space list */
	ulint		count)		/*!< in: number of attempts so far */
{
	ut_ad(mutex_own(&fil_system->mutex));
	ut_a(space->n_pending_ops == 0);

	switch (operation) {
	case FIL_OPERATION_DELETE:
	case FIL_OPERATION_CLOSE:
		break;
	case FIL_OPERATION_TRUNCATE:
		space->is_being_truncated = true;
		break;
	}

	/* The following code must change when InnoDB supports
	multiple datafiles per tablespace. */
	ut_a(UT_LIST_GET_LEN(space->chain) == 1);

	*node = UT_LIST_GET_FIRST(space->chain);

	if (space->n_pending_flushes > 0 || (*node)->n_pending > 0) {

		ut_a(!(*node)->being_extended);

		if (count > 1000) {
			ib_logf(IB_LOG_LEVEL_WARN,
				"Trying to delete/close/truncate tablespace"
				" '%s' but there are %lu flushes"
				" and %lu pending i/o's on it.",
				space->name,
				(ulong) space->n_pending_flushes,
				(ulong) (*node)->n_pending);
		}

		return(count + 1);
	}

	return(0);
}

/*******************************************************************//**
Check pending operations on a tablespace.
@return DB_SUCCESS or error failure. */
static
dberr_t
fil_check_pending_operations(
/*=========================*/
	ulint		id,		/*!< in: space id */
	fil_operation_t	operation,	/*!< in: File operation */
	fil_space_t**	space,		/*!< out: tablespace instance
					in memory */
	char**		path)		/*!< out/own: tablespace path */
{
	ulint		count = 0;

	ut_a(!is_system_tablespace(id));
	ut_ad(space);

	*space = 0;

	mutex_enter(&fil_system->mutex);
	fil_space_t* sp = fil_space_get_by_id(id);
	if (sp) {
		sp->stop_new_ops = true;
	}
	mutex_exit(&fil_system->mutex);

	/* Check for pending change buffer merges. */

	do {
		mutex_enter(&fil_system->mutex);

		sp = fil_space_get_by_id(id);

		count = fil_ibuf_check_pending_ops(sp, count);

		mutex_exit(&fil_system->mutex);

		if (count > 0) {
			os_thread_sleep(20000);
		}

	} while (count > 0);

	/* Check for pending IO. */

	*path = 0;

	do {
		mutex_enter(&fil_system->mutex);

		sp = fil_space_get_by_id(id);

		if (sp == NULL) {
			mutex_exit(&fil_system->mutex);
			return(DB_TABLESPACE_NOT_FOUND);
		}

		fil_node_t*	node;

		count = fil_check_pending_io(operation, sp, &node, count);

		if (count == 0) {
			*path = mem_strdup(node->name);
		}

		mutex_exit(&fil_system->mutex);

		if (count > 0) {
			os_thread_sleep(20000);
		}

	} while (count > 0);

	ut_ad(sp);

	*space = sp;
	return(DB_SUCCESS);
}

/*******************************************************************//**
Closes a single-table tablespace. The tablespace must be cached in the
memory cache. Free all pages used by the tablespace.
@return DB_SUCCESS or error */

dberr_t
fil_close_tablespace(
/*=================*/
	trx_t*		trx,	/*!< in/out: Transaction covering the close */
	ulint		id)	/*!< in: space id */
{
	char*		path = 0;
	fil_space_t*	space = 0;
	dberr_t		err;

	ut_a(!is_system_tablespace(id));

	err = fil_check_pending_operations(id, FIL_OPERATION_CLOSE,
					   &space, &path);

	if (err != DB_SUCCESS) {
		return(err);
	}

	ut_a(space);
	ut_a(path != 0);

	rw_lock_x_lock(&space->latch);

#ifndef UNIV_HOTBACKUP
	/* Invalidate in the buffer pool all pages belonging to the
	tablespace. Since we have set space->stop_new_ops = true, readahead
	or ibuf merge can no longer read more pages of this tablespace to the
	buffer pool. Thus we can clean the tablespace out of the buffer pool
	completely and permanently. The flag stop_new_ops also prevents
	fil_flush() from being applied to this tablespace. */

	buf_LRU_flush_or_remove_pages(id, BUF_REMOVE_FLUSH_WRITE, trx);
#endif /* UNIV_HOTBACKUP */

	/* If the free is successful, the X lock will be released before
	the space memory data structure is freed. */

	if (!fil_space_free(id, true)) {
		rw_lock_x_unlock(&space->latch);
		err = DB_TABLESPACE_NOT_FOUND;
	} else {
		err = DB_SUCCESS;
	}

	/* If it is a delete then also delete any generated files, otherwise
	when we drop the database the remove directory will fail. */

	char*	cfg_name = fil_make_filepath(path, NULL, CFG, false);
	if (cfg_name != NULL) {
		os_file_delete_if_exists(innodb_data_file_key, cfg_name, NULL);
		::ut_free(cfg_name);
	}

	::ut_free(path);

	return(err);
}

/*******************************************************************//**
Deletes a single-table tablespace. The tablespace must be cached in the
memory cache.
@return DB_SUCCESS or error */

dberr_t
fil_delete_tablespace(
/*==================*/
	ulint		id,		/*!< in: space id */
	buf_remove_t	buf_remove)	/*!< in: specify the action to take
					on the tables pages in the buffer
					pool */
{
	char*		path = 0;
	fil_space_t*	space = 0;

	ut_a(!is_system_tablespace(id));

	dberr_t err = fil_check_pending_operations(
		id, FIL_OPERATION_DELETE, &space, &path);

	if (err != DB_SUCCESS) {

		ib_logf(IB_LOG_LEVEL_ERROR,
			"Cannot delete tablespace %lu because it is not"
			" found in the tablespace memory cache.",
			(ulong) id);

		return(err);
	}

	ut_a(space);
	ut_a(path != 0);

	/* Important: We rely on the data dictionary mutex to ensure
	that a race is not possible here. It should serialize the tablespace
	drop/free. We acquire an X latch only to avoid a race condition
	when accessing the tablespace instance via:

	  fsp_get_available_space_in_free_extents().

	There our main motivation is to reduce the contention on the
	dictionary mutex. */

	rw_lock_x_lock(&space->latch);

#ifndef UNIV_HOTBACKUP
	/* IMPORTANT: Because we have set space::stop_new_ops there
	can't be any new ibuf merges, reads or flushes. We are here
	because node::n_pending was zero above. However, it is still
	possible to have pending read and write requests:

	A read request can happen because the reader thread has
	gone through the ::stop_new_ops check in buf_page_init_for_read()
	before the flag was set and has not yet incremented ::n_pending
	when we checked it above.

	A write request can be issued any time because we don't check
	the ::stop_new_ops flag when queueing a block for write.

	We deal with pending write requests in the following function
	where we'd minimally evict all dirty pages belonging to this
	space from the flush_list. Not that if a block is IO-fixed
	we'll wait for IO to complete.

	To deal with potential read requests by checking the
	::stop_new_ops flag in fil_io() */

	buf_LRU_flush_or_remove_pages(id, buf_remove, 0);

#endif /* !UNIV_HOTBACKUP */

	/* If it is a delete then also delete any generated files, otherwise
	when we drop the database the remove directory will fail. */
	{
#ifdef UNIV_HOTBACKUP
		/* When replaying the operation in MySQL Enterprise
		Backup, we do not try to write any log record. */
#else /* UNIV_HOTBACKUP */
		/* Before deleting the file, write a log record about
		it, so that InnoDB crash recovery will expect the file
		to be gone. */
		mtr_t		mtr;

		mtr_start(&mtr);
		fil_op_write_log(MLOG_FILE_DELETE, id, 0, path, NULL, &mtr);
		mtr_commit(&mtr);
		/* Even if we got killed shortly after deleting the
		tablespace file, the record must have already been
		written to the redo log. */
		log_write_up_to(mtr.commit_lsn(), true);
#endif /* UNIV_HOTBACKUP */

		char*	cfg_name = fil_make_filepath(path, NULL, CFG, false);
		if (cfg_name != NULL) {
			os_file_delete_if_exists(innodb_data_file_key, cfg_name, NULL);
			::ut_free(cfg_name);
		}
	}

	/* Delete the link file pointing to the ibd file we are deleting. */
	if (FSP_FLAGS_HAS_DATA_DIR(space->flags)) {
		RemoteDatafile::delete_link_file(space->name);
	}

	mutex_enter(&fil_system->mutex);

	/* Double check the sanity of pending ops after reacquiring
	the fil_system::mutex. */
	if (fil_space_get_by_id(id)) {
		ut_a(space->n_pending_ops == 0);
		ut_a(UT_LIST_GET_LEN(space->chain) == 1);
		fil_node_t* node = UT_LIST_GET_FIRST(space->chain);
		ut_a(node->n_pending == 0);
	}

	if (!fil_space_free_low(id, true)) {
		err = DB_TABLESPACE_NOT_FOUND;
	}

	mutex_exit(&fil_system->mutex);

	if (err != DB_SUCCESS) {
		rw_lock_x_unlock(&space->latch);
	} else if (!os_file_delete(innodb_data_file_key, path)
		   && !os_file_delete_if_exists(
			innodb_data_file_key, path, NULL)) {

		/* Note: This is because we have removed the
		tablespace instance from the cache. */

		err = DB_IO_ERROR;
	}

	::ut_free(path);

	return(err);
}

/** Check if an index tree is freed by checking a descriptor bit of
index root page.
@param[in]	space_id	space id
@param[in]	root_page_no	root page no of an index tree
@param[in]	page_size	page size
@return true if the index tree is freed */
bool
fil_index_tree_is_freed(
	ulint			space_id,
	ulint			root_page_no,
	const page_size_t&	page_size)
{
	rw_lock_t*	latch;
	mtr_t		mtr;
	xdes_t*		descr;

	latch = fil_space_get_latch(space_id, NULL);

	mtr_start(&mtr);
	mtr_x_lock(latch, &mtr);

	descr = xdes_get_descriptor(space_id, root_page_no, page_size, &mtr);

	if (descr == NULL
	    || (descr != NULL
		&& xdes_get_bit(descr, XDES_FREE_BIT,
			root_page_no % FSP_EXTENT_SIZE)) == TRUE) {

		mtr_commit(&mtr);
		/* The tree has already been freed */
		return(true);
	}
	mtr_commit(&mtr);

	return(false);
}

/*******************************************************************//**
Prepare for truncating a single-table tablespace.
1) Check pending operations on a tablespace;
2) Remove all insert buffer entries for the tablespace;
@return DB_SUCCESS or error */

dberr_t
fil_prepare_for_truncate(
/*=====================*/
	ulint	id)		/*!< in: space id */
{
	char*		path = 0;
	fil_space_t*	space = 0;

	ut_a(!is_system_tablespace(id));

	dberr_t	err = fil_check_pending_operations(
		id, FIL_OPERATION_TRUNCATE, &space, &path);

	::ut_free(path);

	if (err == DB_TABLESPACE_NOT_FOUND) {
		ib_logf(IB_LOG_LEVEL_ERROR,
			"Cannot truncate tablespace %lu because it is"
			" not found in the tablespace memory cache.",
			(ulong) id);
	}

	return(err);
}

/**********************************************************************//**
Reinitialize the original tablespace header with the same space id
for single tablespace */

void
fil_reinit_space_header(
/*====================*/
	ulint		id,	/*!< in: space id */
	ulint		size)	/*!< in: size in blocks */
{
	ut_a(!is_system_tablespace(id));

	/* Invalidate in the buffer pool all pages belonging
	to the tablespace */
	buf_LRU_flush_or_remove_pages(id, BUF_REMOVE_ALL_NO_WRITE, 0);

	/* Remove all insert buffer entries for the tablespace */
	ibuf_delete_for_discarded_space(id);

	mutex_enter(&fil_system->mutex);

	fil_space_t*	space = fil_space_get_by_id(id);

	/* The following code must change when InnoDB supports
	multiple datafiles per tablespace. */
	ut_a(UT_LIST_GET_LEN(space->chain) == 1);

	fil_node_t*	node = UT_LIST_GET_FIRST(space->chain);

	space->size = node->size = size;

	mutex_exit(&fil_system->mutex);

	mtr_t	mtr;

	mtr_start(&mtr);
	mtr.set_named_space(id);

	fsp_header_init(id, size, &mtr);

	mtr_commit(&mtr);
}

/*******************************************************************//**
Returns true if a single-table tablespace is being deleted.
@return true if being deleted */

bool
fil_tablespace_is_being_deleted(
/*============================*/
	ulint		id)	/*!< in: space id */
{
	fil_space_t*	space;
	bool		is_being_deleted;

	mutex_enter(&fil_system->mutex);

	space = fil_space_get_by_id(id);

	ut_a(space != NULL);

	is_being_deleted = (space->stop_new_ops && !space->is_being_truncated);

	mutex_exit(&fil_system->mutex);

	return(is_being_deleted);
}

#ifndef UNIV_HOTBACKUP
/*******************************************************************//**
Discards a single-table tablespace. The tablespace must be cached in the
memory cache. Discarding is like deleting a tablespace, but

 1. We do not drop the table from the data dictionary;

 2. We remove all insert buffer entries for the tablespace immediately;
    in DROP TABLE they are only removed gradually in the background;

 3. Free all the pages in use by the tablespace.
@return DB_SUCCESS or error */

dberr_t
fil_discard_tablespace(
/*===================*/
	ulint	id)	/*!< in: space id */
{
	dberr_t	err;

	switch (err = fil_delete_tablespace(id, BUF_REMOVE_ALL_NO_WRITE)) {
	case DB_SUCCESS:
		break;

	case DB_IO_ERROR:
		ib_logf(IB_LOG_LEVEL_WARN,
			"While deleting tablespace %lu in DISCARD TABLESPACE."
			" File rename/delete failed: %s",
			(ulong) id, ut_strerr(err));
		break;

	case DB_TABLESPACE_NOT_FOUND:
		ib_logf(IB_LOG_LEVEL_WARN,
			"Cannot delete tablespace %lu in DISCARD"
			" TABLESPACE. %s",
			(ulong) id, ut_strerr(err));
		break;

	default:
		ut_error;
	}

	/* Remove all insert buffer entries for the tablespace */

	ibuf_delete_for_discarded_space(id);

	return(err);
}
#endif /* !UNIV_HOTBACKUP */

/*******************************************************************//**
Renames the memory cache structures of a single-table tablespace.
@return true if success */
static
bool
fil_rename_tablespace_in_mem(
/*=========================*/
	fil_space_t*	space,	/*!< in: tablespace memory object */
	fil_node_t*	node,	/*!< in: file node of that tablespace */
	const char*	new_name,	/*!< in: new name */
	const char*	new_path)	/*!< in: new file path */
{
	fil_space_t*	space2;
	const char*	old_name	= space->name;

	ut_ad(mutex_own(&fil_system->mutex));

	space2 = fil_space_get_by_name(old_name);
	if (space != space2) {
		ib_logf(IB_LOG_LEVEL_ERROR,
			"Cannot find %s in tablespace memory cache",
			old_name);

		return(false);
	}

	space2 = fil_space_get_by_name(new_name);
	if (space2 != NULL) {
		ib_logf(IB_LOG_LEVEL_ERROR,
			"%s is already in tablespace memory cache",
			new_name);

		return(false);
	}

	HASH_DELETE(fil_space_t, name_hash, fil_system->name_hash,
		    ut_fold_string(space->name), space);
	::ut_free(space->name);
	::ut_free(node->name);

	space->name = mem_strdup(new_name);
	node->name = mem_strdup(new_path);

	HASH_INSERT(fil_space_t, name_hash, fil_system->name_hash,
		    ut_fold_string(space->name), space);
	return(true);
}

/*******************************************************************//**
Allocates and builds a file name from a path, a table or tablespace name
and a suffix. The string must be freed by caller with ut_free().
@param[in] path NULL or the direcory path or the full path and filename.
@param[in] name NULL if path is full, or Table/Tablespace name
@param[in] suffix NULL or the file extention to use.
@param[in] trim_name true if the last name on the path should be trimmed.
@return own: file name */

char*
fil_make_filepath(
	const char*	path,
	const char*	name,
	ib_extention	ext,
	bool		trim_name)
{
	/* The path may contain the basename of the file, if so we do not
	need the name.  If the path is NULL, we can use the default path,
	but there needs to be a name. */
	ut_ad(path != NULL || name != NULL);

	/* If we are going to strip a name off the path, there better be a
	path and a new name to put back on. */
	ut_ad(!trim_name || (path != NULL && name != NULL));

	ulint	len		= 0;	/* current length */
	ulint	path_len	= (path ? ::strlen(path)
				  : ::strlen(fil_path_to_mysql_datadir));
	ulint	name_len	= (name ? ::strlen(name) : 0);
	const char* suffix	= dot_ext[ext];
	ulint	suffix_len	= ::strlen(suffix);
	ulint	full_len	= path_len + 1 + name_len + suffix_len + 1;

	char*	full_name = static_cast<char*>(ut_malloc(full_len));
	if (full_name == NULL) {
		return NULL;
	}

	::memcpy(full_name, (path ? path : fil_path_to_mysql_datadir),
		 path_len);
	len = path_len;
	full_name[len] = '\0';

	os_normalize_path_for_win(full_name);

	if (trim_name) {
		/* Find the offset of the last DIR separator and set it to
		null in order to strip off the old basename from this path. */
		char* last_dir_sep = strrchr(full_name, OS_PATH_SEPARATOR);
		if (last_dir_sep) {
			last_dir_sep[0] = '\0';
			len = ::strlen(full_name);
		}
	}

	if (name != NULL) {
		if (len && full_name[len - 1] != OS_PATH_SEPARATOR) {
			/* Add a DIR separator */
			full_name[len] = OS_PATH_SEPARATOR;
			full_name[len + 1] = '\0';
			len++;
		}

		::memcpy(&full_name[len], name, name_len);
		len += name_len;
		full_name[len] = '\0';

		/* The name might be like "dbname/tablename".
		So we have to do this again. */
		os_normalize_path_for_win(full_name);
	}

	/* Make sure that the specified suffix is at the end of the filepath
	string provided. This assumes that the suffix starts with '.'.
	If the first char of the suffix is found in the filepath at the same
	length as the suffix from the end, then we will assume that there is
	a previous suffix that needs to be replaced. */
	if (suffix != NULL) {
		ut_ad(len < full_len);  /* Need room for the trailing null byte. */

		if ((len > suffix_len)
		   && (full_name[len - suffix_len] == suffix[0])) {
			/* Another suffix exists, make it the one requested. */
			memcpy(&full_name[len - suffix_len], suffix, suffix_len);

		} else {
			/* No previous suffix, add it. */
			ut_ad(len + suffix_len < full_len);
			memcpy(&full_name[len], suffix, suffix_len);
			full_name[len + suffix_len] = '\0';
		}
	}

	return(full_name);
}

/** Rename a single-table tablespace.
The tablespace must exist in the memory cache.
@param[in]	id		tablespace identifier
@param[in]	old_path	old file name
@param[in]	new_name	new table name in the
databasename/tablename format
@param[in]	new_path_in	new file name,
or NULL if it is located in the normal data directory
@return true if success */

bool
fil_rename_tablespace(
	ulint		id,
	const char*	old_path,
	const char*	new_name,
	const char*	new_path_in)
{
	bool		sleep		= false;
	bool		flush		= false;
	fil_space_t*	space;
	fil_node_t*	node;
	ulint		count		= 0;
	char*		old_name	= NULL;
	const char*	new_path	= new_path_in;
	ut_a(id != 0);

	if (new_path == NULL) {
		new_path = fil_make_filepath(NULL, new_name, IBD, false);
	}

	ut_ad(strchr(new_name, '/') != NULL);
	ut_ad(strchr(new_path, OS_PATH_SEPARATOR) != NULL);
retry:
	count++;

	if (!(count % 1000)) {
		ib_logf(IB_LOG_LEVEL_WARN,
			"Problems renaming %s to %s, " ULINTPF " iterations",
			old_path, new_path, count);
	}

	mutex_enter(&fil_system->mutex);

	space = fil_space_get_by_id(id);

	bool success = false;

	DBUG_EXECUTE_IF("fil_rename_tablespace_failure_1", space = NULL; );

	if (space == NULL) {
		ib_logf(IB_LOG_LEVEL_ERROR,
			"Cannot find space id " ULINTPF " in the tablespace"
			" memory cache, though the file '%s' in a"
			" rename operation should have that id.",
			id, old_path);
		goto func_exit;
	}

	if (count > 25000) {
		space->stop_ios = false;
		goto func_exit;
	}

	/* We temporarily close the .ibd file because we do not trust that
	operating systems can rename an open file. For the closing we have to
	wait until there are no pending i/o's or flushes on the file. */

	space->stop_ios = true;

	/* The following code must change when InnoDB supports
	multiple datafiles per tablespace. */
	ut_a(UT_LIST_GET_LEN(space->chain) == 1);
	node = UT_LIST_GET_FIRST(space->chain);

	if (node->n_pending > 0
	    || node->n_pending_flushes > 0
	    || node->being_extended) {
		/* There are pending i/o's or flushes or the file is
		currently being extended, sleep for a while and
		retry */
		sleep = true;

	} else if (node->modification_counter > node->flush_counter) {
		/* Flush the space */
		sleep = flush = true;

	} else if (node->is_open) {
		/* Close the file */

		fil_node_close_file(node, fil_system);
	}

	if (sleep) {

		mutex_exit(&fil_system->mutex);

		os_thread_sleep(20000);

		if (flush) {
			fil_flush(id);
		}

		sleep = flush = false;
		goto retry;
	}

	old_name = mem_strdup(space->name);

	/* Rename the tablespace and the node in the memory cache */
	success = fil_rename_tablespace_in_mem(
		space, node, new_name, new_path);

	if (success) {

		DBUG_EXECUTE_IF("fil_rename_tablespace_failure_2",
			goto skip_second_rename; );

		success = os_file_rename(
			innodb_data_file_key, old_path, new_path);

		DBUG_EXECUTE_IF("fil_rename_tablespace_failure_2",
skip_second_rename:
			success = false; );

		if (!success) {
			/* We have to revert the changes we made
			to the tablespace memory cache */

			bool	reverted = fil_rename_tablespace_in_mem(
				space, node, old_name, old_path);

			ut_a(reverted);
		}
	}

	ut_free(old_name);
	space->stop_ios = false;

func_exit:
	mutex_exit(&fil_system->mutex);

#ifndef UNIV_HOTBACKUP
	if (success && !recv_recovery_on) {
		mtr_t		mtr;

		mtr_start(&mtr);
		fil_op_write_log(MLOG_FILE_RENAME2, id, 0, old_path, new_path,
				 &mtr);
		fil_name_write(id, 0, new_path, &mtr);
		mtr_commit(&mtr);
	}
#endif /* !UNIV_HOTBACKUP */

	if (new_path != new_path_in) {
		ut_free(const_cast<char*>(new_path));
	}

	return(success);
}

/*******************************************************************//**
Creates a new single-table tablespace to a database directory of MySQL.
Database directories are under the 'datadir' of MySQL. The datadir is the
directory of a running mysqld program. We can refer to it by simply the
path '.'. Tables created with CREATE TEMPORARY TABLE we place in the temp
dir of the mysqld server.

@return DB_SUCCESS or error code */

dberr_t
fil_create_new_single_table_tablespace(
/*===================================*/
	ulint		space_id,	/*!< in: space id */
	const char*	tablename,	/*!< in: the table name in the usual
					databasename/tablename format
					of InnoDB */
	const char*	dir_path,	/*!< in: NULL or a dir path */
	ulint		flags,		/*!< in: tablespace flags */
	ulint		flags2,		/*!< in: table flags2 */
	ulint		size)		/*!< in: the initial size of the
					tablespace file in pages,
					must be >= FIL_IBD_FILE_INITIAL_SIZE */
{
	os_file_t	file;
	dberr_t		err;
	byte*		buf2;
	byte*		page;
	char*		path;
	bool		success;
	bool		is_temp = !!(flags2 & DICT_TF2_TEMPORARY);
	bool		has_data_dir = FSP_FLAGS_HAS_DATA_DIR(flags);
	fil_space_t*	space = NULL;

	ut_ad(!is_system_tablespace(space_id));
	ut_ad(!srv_read_only_mode);
	ut_a(space_id < SRV_LOG_SPACE_FIRST_ID);
	ut_a(size >= FIL_IBD_FILE_INITIAL_SIZE);
	ut_a(fsp_flags_is_valid(flags));

	if (is_temp) {
		/* Temporary table filepath */
		ut_ad(dir_path);
		path = fil_make_filepath(dir_path, NULL, IBD, false);
	} else if (has_data_dir) {
		ut_ad(dir_path);
		path = fil_make_filepath(dir_path, tablename, IBD, true);

		/* Since this tablespace file will be created in a
		remote directory, let's create the subdirectories
		in the path, if they are not there already. */
		success = os_file_create_subdirs_if_needed(path);
		if (!success) {
			ut_free(path);
			return(DB_ERROR);
		}
	} else {
		path = fil_make_filepath(NULL, tablename, IBD, false);
	}

	if (path == NULL) {
		return(DB_OUT_OF_MEMORY);
	}

	file = os_file_create(
		innodb_data_file_key, path,
		OS_FILE_CREATE | OS_FILE_ON_ERROR_NO_EXIT,
		OS_FILE_NORMAL,
		OS_DATA_FILE,
		srv_read_only_mode,
		&success);

	if (!success) {
		/* The following call will print an error message */
		ulint	error = os_file_get_last_error(true);

		ib_logf(IB_LOG_LEVEL_ERROR,
			"Cannot create file '%s'", path);

		if (error == OS_FILE_ALREADY_EXISTS) {
			ib_logf(IB_LOG_LEVEL_ERROR,
				"The file '%s' already exists though the"
				" corresponding table did not exist"
				" in the InnoDB data dictionary."
				" Have you moved InnoDB .ibd files"
				" around without using the SQL commands"
				" DISCARD TABLESPACE and IMPORT TABLESPACE,"
				" or did mysqld crash in the middle of"
				" CREATE TABLE?"
				" You can resolve the problem by removing"
				" the file '%s' under the 'datadir' of MySQL.",
				path, path);

			ut_free(path);
			return(DB_TABLESPACE_EXISTS);
		}

		if (error == OS_FILE_DISK_FULL) {
			ut_free(path);
			return(DB_OUT_OF_FILE_SPACE);
		}

		ut_free(path);
		return(DB_ERROR);
	}

#if !defined(NO_FALLOCATE) && defined(UNIV_LINUX)
	if (fil_fusionio_enable_atomic_write(file)) {

		/* This is required by FusionIO HW/Firmware */
		int	ret = posix_fallocate(file, 0, size * UNIV_PAGE_SIZE);

		if (ret != 0) {

			ib_logf(IB_LOG_LEVEL_ERROR,
				"posix_fallocate(): Failed to preallocate"
				" data for file %s, desired size %lu."
				" Operating system error number %d. Check"
				" that the disk is not full or a disk quota"
				" exceeded. Some operating system error"
				" numbers are described at " REFMAN
				" operating-system-error-codes.html",
				path,
				(ulong) size * UNIV_PAGE_SIZE,
				ret);

			success = false;
		} else {
			success = true;
		}
	} else {

		success = os_file_set_size(path, file, size * UNIV_PAGE_SIZE);
	}
#else
	success = os_file_set_size(path, file, size * UNIV_PAGE_SIZE);
#endif /* !NO_FALLOCATE && UNIV_LINUX */

	if (!success) {
		os_file_close(file);
		os_file_delete(innodb_data_file_key, path);
		ut_free(path);
		return(DB_OUT_OF_FILE_SPACE);
	}

	/* printf("Creating tablespace %s id %lu\n", path, space_id); */

	/* We have to write the space id to the file immediately and flush the
	file to disk. This is because in crash recovery we must be aware what
	tablespaces exist and what are their space id's, so that we can apply
	the log records to the right file. It may take quite a while until
	buffer pool flush algorithms write anything to the file and flush it to
	disk. If we would not write here anything, the file would be filled
	with zeros from the call of os_file_set_size(), until a buffer pool
	flush would write to it. */

	buf2 = static_cast<byte*>(ut_malloc(3 * UNIV_PAGE_SIZE));
	/* Align the memory for file i/o if we might have O_DIRECT set */
	page = static_cast<byte*>(ut_align(buf2, UNIV_PAGE_SIZE));

	memset(page, '\0', UNIV_PAGE_SIZE);

	/* Add the UNIV_PAGE_SIZE to the table flags and write them to the
	tablespace header. */
	flags = fsp_flags_set_page_size(flags, UNIV_PAGE_SIZE);
	fsp_header_init_fields(page, space_id, flags);
	mach_write_to_4(page + FIL_PAGE_ARCH_LOG_NO_OR_SPACE_ID, space_id);

	const page_size_t	page_size(flags);

	if (!page_size.is_compressed()) {
		buf_flush_init_for_writing(
			page, NULL, 0, fsp_is_checksum_disabled(space_id));
		success = os_file_write(path, file, page, 0,
					page_size.physical());
	} else {
		page_zip_des_t	page_zip;

		page_zip_set_size(&page_zip, page_size.physical());
		page_zip.data = page + UNIV_PAGE_SIZE;
#ifdef UNIV_DEBUG
		page_zip.m_start =
#endif /* UNIV_DEBUG */
			page_zip.m_end = page_zip.m_nonempty =
			page_zip.n_blobs = 0;

		buf_flush_init_for_writing(
			page, &page_zip, 0, fsp_is_checksum_disabled(space_id));
		success = os_file_write(path, file, page_zip.data, 0,
					page_size.physical());
	}

	::ut_free(buf2);

	if (!success) {
		ib_logf(IB_LOG_LEVEL_ERROR,
			"Could not write the first page to tablespace '%s'",
			path);
		os_file_close(file);
		os_file_delete(innodb_data_file_key, path);
		ut_free(path);
		return(DB_ERROR);
	}

	success = os_file_flush(file);

	if (!success) {
		ib_logf(IB_LOG_LEVEL_ERROR,
			"File flush of tablespace '%s' failed", path);
		os_file_close(file);
		os_file_delete(innodb_data_file_key, path);
		ut_free(path);
		return(DB_ERROR);
	}

	if (has_data_dir) {
		/* Now that the IBD file is created, make the ISL file. */
		err = RemoteDatafile::create_link_file(tablename, path);
		if (err != DB_SUCCESS) {
			os_file_close(file);
			os_file_delete(innodb_data_file_key, path);
			ut_free(path);
			return(err);
		}
	}

	space = fil_space_create(tablename, space_id, flags, is_temp
				 ? FIL_TYPE_TEMPORARY : FIL_TYPE_TABLESPACE);

	if (!fil_node_create(path, size, space, false)) {
		err = DB_ERROR;
		goto error_exit_1;
	}

#ifndef UNIV_HOTBACKUP
	if (!is_temp) {
		mtr_t		mtr;

		mtr_start(&mtr);
		fil_name_write(space, 0, UT_LIST_GET_FIRST(space->chain),
			       &mtr);
		mtr_commit(&mtr);
	}
#endif
	err = DB_SUCCESS;

	/* Error code is set.  Cleanup the various variables used.
	These labels reflect the order in which variables are assigned or
	actions are done. */
error_exit_1:
	if (has_data_dir && err != DB_SUCCESS) {
		RemoteDatafile::delete_link_file(tablename);
	}

	os_file_close(file);
	if (err != DB_SUCCESS) {
		os_file_delete(innodb_data_file_key, path);
	}

	::ut_free(path);

	return(err);
}

#ifndef UNIV_HOTBACKUP
/********************************************************************//**
Tries to open a single-table tablespace and optionally checks that the
space id in it is correct. If this does not succeed, print an error message
to the .err log. This function is used to open a tablespace when we start
mysqld after the dictionary has been booted, and also in IMPORT TABLESPACE.

NOTE that we assume this operation is used either at the database startup
or under the protection of the dictionary mutex, so that two users cannot
race here. This operation does not leave the file associated with the
tablespace open, but closes it after we have looked at the space id in it.

If the validate boolean is set, we read the first page of the file and
check that the space id in the file is what we expect. We assume that
this function runs much faster if no check is made, since accessing the
file inode probably is much faster (the OS caches them) than accessing
the first page of the file.  This boolean may be initially false, but if
a remote tablespace is found it will be changed to true.

If the fix_dict boolean is set, then it is safe to use an internal SQL
statement to update the dictionary tables if they are incorrect.

@param[in] validate True if we should validate the tablespace.
@param[in] fix_dict True if the dictionary is available to be fixed.
@param[in] purpose FIL_TYPE_TABLESPACE or FIL_TYPE_TEMPORARY
@param[in] id Tablespace ID
@param[in] flags Tablespace flags
@param[in] tablename Table name in the databasename/tablename format.
@param[in] path_in Tablespace filepath if found in SYS_DATAFILES
@return DB_SUCCESS or error code */

dberr_t
fil_open_single_table_tablespace(
	bool		validate,
	bool		fix_dict,
	fil_type_t	purpose,
	ulint		id,
	ulint		flags,
	const char*	tablename,
	const char*	path_in)
{
	dberr_t		err = DB_SUCCESS;
	bool		dict_filepath_same_as_default = false;
	bool		link_file_found = false;
	bool		link_file_is_bad = false;
	Datafile	df_default;	/* default location */
	Datafile	df_dict;	/* dictionary location */
	RemoteDatafile	df_remote;	/* remote location */
	ulint		tablespaces_found = 0;
	ulint		valid_tablespaces_found = 0;

#ifdef UNIV_SYNC_DEBUG
	ut_ad(!fix_dict || rw_lock_own(&dict_operation_lock, RW_LOCK_X));
#endif /* UNIV_SYNC_DEBUG */

	ut_ad(!fix_dict || mutex_own(&(dict_sys->mutex)));
	ut_ad(purpose == FIL_TYPE_TABLESPACE || purpose == FIL_TYPE_TEMPORARY);

	if (!fsp_flags_is_valid(flags)) {
		return(DB_CORRUPTION);
	}

	df_default.init(tablename, 0, 0);
	df_dict.init(tablename, 0, 0);
	df_remote.init(tablename, 0, 0);

	/* Discover the correct filepath.  We will always look for an ibd
	in the default location. If it is remote, it should not be here. */
	df_default.make_filepath(NULL);

	/* The path_in was read from SYS_DATAFILES. */
	if (path_in) {
		if (df_default.same_filepath_as(path_in)) {
			dict_filepath_same_as_default = true;
		} else {
			df_dict.set_filepath(path_in);
			/* possibility of multiple files. */
			validate = true;
		}
	}

	if (df_remote.open_read_only(true) == DB_SUCCESS) {
		ut_ad(df_remote.is_open());

		/* A link file was found. MySQL does not allow a DATA
		DIRECTORY to be the same as the default filepath.
		This could happen if the link file was edited directly.*/
		if (df_default.same_filepath_as(df_remote.filepath())) {
			ib_logf(IB_LOG_LEVEL_ERROR,
				"Link files should not refer to files in"
				" the default location. Please delete %s"
				" or change the remote file it refers to.",
				df_remote.link_filepath());
			return(DB_CORRUPTION);
		}

		validate = true;	/* possibility of multiple files. */
		tablespaces_found++;
		link_file_found = true;

		/* If there was a filepath found in SYS_DATAFILES,
		we hope it was the same as this remote.filepath found
		in the ISL file. */
		if (df_dict.filepath()
		    && 0 == strcmp(df_dict.filepath(), df_remote.filepath())) {
			df_remote.close();
			tablespaces_found--;
		}
	}

	/* Attempt to open the tablespace at the dictionary filepath. */
	if (df_dict.open_read_only(true) == DB_SUCCESS) {
		ut_ad(df_dict.is_open());
		validate = true;	/* possibility of multiple files. */
		tablespaces_found++;
	}

	/* Always look for a file at the default location. */
	ut_a(df_default.filepath());
	if (df_default.open_read_only(true) == DB_SUCCESS) {
		ut_ad(df_default.is_open());
		tablespaces_found++;
	}

#if !defined(NO_FALLOCATE) && defined(UNIV_LINUX)
	if (!srv_use_doublewrite_buf) {
		fil_fusionio_enable_atomic_write(df_default.handle());

	}
#endif /* !NO_FALLOCATE && UNIV_LINUX */

	/*  We have now checked all possible tablespace locations and
	have a count of how many we found.  If things are normal, we
	only found 1. */
	if (!validate && tablespaces_found == 1) {
		goto skip_validate;
	}

	/* Read and validate the first page of these three tablespace
	locations, if found. */
	valid_tablespaces_found +=
		(df_remote.validate_to_dd(id, flags) == DB_SUCCESS) ? 1 : 0;

	valid_tablespaces_found +=
		(df_default.validate_to_dd(id, flags) == DB_SUCCESS) ? 1 : 0;

	valid_tablespaces_found +=
		(df_dict.validate_to_dd(id, flags) == DB_SUCCESS) ? 1 : 0;

	/* Make sense of these three possible locations.
	First, bail out if no tablespace files were found. */
	if (valid_tablespaces_found == 0) {
		/* The following call prints an error message */
		os_file_get_last_error(true);

		ib_logf(IB_LOG_LEVEL_ERROR,
			"Could not find a valid tablespace file for '%s'. %s",
			tablename, TROUBLESHOOT_DATADICT_MSG);

		return(DB_CORRUPTION);
	}

	/* Do not open any tablespaces if more than one tablespace with
	the correct space ID and flags were found. */
	if (tablespaces_found > 1) {
		ib_logf(IB_LOG_LEVEL_ERROR,
			"A tablespace for %s has been found in"
			" multiple places;", tablename);
		if (df_default.is_open()) {
			ib_logf(IB_LOG_LEVEL_ERROR,
				"Default location; %s, LSN=" LSN_PF
				", Space ID=%lu, Flags=%lu",
				df_default.filepath(),
				df_default.flushed_lsn(),
				(ulong) df_default.space_id(),
				(ulong) df_default.flags());
		}
		if (df_remote.is_open()) {
			ib_logf(IB_LOG_LEVEL_ERROR,
				"Remote location; %s, LSN=" LSN_PF
				", Space ID=%lu, Flags=%lu",
				df_remote.filepath(), df_remote.flushed_lsn(),
				(ulong) df_remote.space_id(),
				(ulong) df_remote.flags());
		}
		if (df_dict.is_open()) {
			ib_logf(IB_LOG_LEVEL_ERROR,
				"Dictionary location; %s, LSN=" LSN_PF
				", Space ID=%lu, Flags=%lu",
				df_dict.filepath(), df_dict.flushed_lsn(),
				(ulong) df_dict.space_id(),
				(ulong) df_dict.flags());
		}

		/* Force-recovery will allow some tablespaces to be
		skipped by REDO if there was more than one file found.
		Unlike during the REDO phase of recovery, we now know
		if the tablespace is valid according to the dictionary,
		which was not available then. So if we did not force
		recovery and there is only one good tablespace, ignore
		any bad tablespaces. */
		if (valid_tablespaces_found > 1 || srv_force_recovery > 0) {
			ib_logf(IB_LOG_LEVEL_ERROR,
				"Will not open the tablespace for '%s'",
				tablename);

			/* If the file is not open it cannot be valid. */
			ut_ad(df_default.is_open() || !df_default.is_valid());
			ut_ad(df_dict.is_open()    || !df_dict.is_valid());
			ut_ad(df_remote.is_open()  || !df_remote.is_valid());

			/* Having established that, this is an easy way to
			look for corrupted data files. */
			if (df_default.is_open() != df_default.is_valid()
			    || df_dict.is_open() != df_dict.is_valid()
			    || df_remote.is_open() != df_remote.is_valid()) {
				return(DB_CORRUPTION);
			}
			return(DB_ERROR);
		}

		/* There is only one valid tablespace found and we did
		not use srv_force_recovery during REDO.  Use this one
		tablespace and clean up invalid tablespace pointers */
		if (df_default.is_open() && !df_default.is_valid()) {
			df_default.close();
			tablespaces_found--;
		}
		if (df_dict.is_open() && !df_dict.is_valid()) {
			df_dict.close();
			/* Leave dict.filepath so that SYS_DATAFILES
			can be corrected below. */
			tablespaces_found--;
		}
		if (df_remote.is_open() && !df_remote.is_valid()) {
			df_remote.close();
			tablespaces_found--;
			link_file_is_bad = true;
		}
	}

	/* At this point, there should be only one filepath. */
	ut_a(tablespaces_found == 1);
	ut_a(valid_tablespaces_found == 1);

	/* Only fix the dictionary at startup when there is only one thread.
	Calls to dict_load_table() can be done while holding other latches. */
	if (!fix_dict) {
		goto skip_validate;
	}

	/* We may need to change what is stored in SYS_DATAFILES or
	SYS_TABLESPACES or adjust the link file.
	Since a failure to update SYS_TABLESPACES or SYS_DATAFILES does
	not prevent opening and using the single_table_tablespace either
	this time or the next, we do not check the return code or fail
	to open the tablespace. But dict_update_filepath() will issue a
	warning to the log. */
	if (df_dict.filepath()) {
		if (df_remote.is_open()) {
			dict_update_filepath(id, df_remote.filepath());

		} else if (df_default.is_open()) {
			dict_update_filepath(id, df_default.filepath());
			if (link_file_is_bad) {
				RemoteDatafile::delete_link_file(tablename);
			}

		} else if (!link_file_found || link_file_is_bad) {
			ut_ad(df_dict.is_open());
			/* Fix the link file if we got our filepath
			from the dictionary but a link file did not
			exist or it did not point to a valid file. */
			RemoteDatafile::delete_link_file(tablename);
			RemoteDatafile::create_link_file(
				tablename, df_dict.filepath());
		}

	} else if (df_remote.is_open()) {
		if (dict_filepath_same_as_default) {
			dict_update_filepath(id, df_remote.filepath());

		} else if (path_in == NULL) {
			/* SYS_DATAFILES record for this space ID
			was not found. */
			dict_insert_tablespace_and_filepath(
				id, tablename, df_remote.filepath(), flags);
		}
	}

skip_validate:
	if (err == DB_SUCCESS) {
		fil_space_t*	space	= fil_space_create(
			tablename, id, flags, purpose);
		/* We do not measure the size of the file, that is why
		we pass the 0 below */

		if (!fil_node_create(
			    df_remote.is_open() ? df_remote.filepath() :
			    df_dict.is_open() ? df_dict.filepath() :
			    df_default.filepath(), 0, space, false)) {
			err = DB_ERROR;
		}
	}

	return(err);
}
#endif /* !UNIV_HOTBACKUP */

#ifdef UNIV_HOTBACKUP
/*******************************************************************//**
Allocates a file name for an old version of a single-table tablespace.
The string must be freed by caller with ut_free()!
@return own: file name */
static
char*
fil_make_ibbackup_old_name(
/*=======================*/
	const char*	name)		/*!< in: original file name */
{
	static const char suffix[] = "_ibbackup_old_vers_";
	char*	path;
	ulint	len	= ::strlen(name);

	path = static_cast<char*>(ut_malloc(len + (15 + sizeof suffix)));

	memcpy(path, name, len);
	memcpy(path + len, suffix, (sizeof suffix) - 1);
	ut_sprintf_timestamp_without_extra_chars(
		path + len + ((sizeof suffix) - 1));
	return(path);
}
#endif /* UNIV_HOTBACKUP */

/** Looks for a pre-existing fil_space_t with the given tablespace ID
and, if found, returns the name and filepath in newly allocated buffers
that the caller must free.
@param[in]	space_id	The tablespace ID to search for.
@param[out]	name		Name of the tablespace found.
@param[out]	filepath	The filepath of the first datafile for the
tablespace.
@return true if tablespace is found, false if not. */

bool
fil_space_read_name_and_filepath(
	ulint	space_id,
	char**	name,
	char**	filepath)
{
	bool	success = false;
	*name = NULL;
	*filepath = NULL;

	mutex_enter(&fil_system->mutex);

	fil_space_t*	space = fil_space_get_by_id(space_id);

	if (space != NULL) {
		*name = mem_strdup(space->name);

		fil_node_t* node = UT_LIST_GET_FIRST(space->chain);
		*filepath = mem_strdup(node->name);

		success = true;
	}

	mutex_exit(&fil_system->mutex);

	return(success);
}

/** Convert a file name to a tablespace name.
@param[in]	filename	directory/databasename/tablename.ibd
@param[in]	filename_len	length of the file name, in bytes
@return database/tablename string, to be freed with ut_free() */
static
char*
fil_path_to_space_name(
	const char*	filename,
	ulint		filename_len)
{
	/* Strip the file name prefix and suffix, leaving
	only databasename/tablename. */
	const char*	end		= filename + filename_len;
#ifdef HAVE_MEMRCHR
	const char*	tablename	= 1 + static_cast<const char*>(
		memrchr(filename, OS_PATH_SEPARATOR,
			filename_len));
	const char*	dbname		= 1 + static_cast<const char*>(
		memrchr(filename, OS_PATH_SEPARATOR,
			tablename - filename - 1));
#else /* HAVE_MEMRCHR */
	const char*	tablename	= filename;
	const char*	dbname		= NULL;

	while (const char* t = static_cast<const char*>(
		       memchr(tablename, OS_PATH_SEPARATOR,
			      end - tablename))) {
		dbname = tablename;
		tablename = t + 1;
	}
#endif /* HAVE_MEMRCHR */

	ut_ad(dbname != NULL);
	ut_ad(tablename > dbname);
	ut_ad(tablename < end);
	ut_ad(end - tablename > 4);
	ut_ad(memcmp(end - 4, DOT_IBD, 4) == 0);

	char*	name = mem_strdupl(dbname, end - dbname - 4);

	ut_ad(name[tablename - dbname - 1] == OS_PATH_SEPARATOR);
#if OS_PATH_SEPARATOR != '/'
	/* space->name uses '/', not OS_PATH_SEPARATOR. */
	name[tablename - dbname - 1] = '/';
#endif

	return(name);
}

/** Open a tablespace file and add it to the InnoDB data structures.
@param[in]	space_id	tablespace ID
@param[in]	filename	path/to/databasename/tablename.ibd
@param[in]	filename_len	the length of the filename, in bytes
@param[out]	space		the tablespace, or NULL on error
@return status of the operation */

enum fil_load_status
fil_load_single_table_tablespace(
	ulint		space_id,
	const char*	filename,
	ulint		filename_len,
	fil_space_t*&	space)
{
	Datafile	file;

	file.init(fil_path_to_space_name(filename, filename_len),
		  mem_strdupl(filename, filename_len), 0, 0);

	/* If the space is already in the file system cache with the
	correct space ID, then there is nothing to do. */
	mutex_enter(&fil_system->mutex);
	space = fil_space_get_by_name(file.name());
	mutex_exit(&fil_system->mutex);

	if (space != NULL) {
		if (space->id != space_id) {
			ib_logf(IB_LOG_LEVEL_INFO,
				"Ignoring data file '%s' with space ID "
				ULINTPF ","
				" which used to be space ID " ULINTPF ".",
				filename, space->id, space_id);
			space = NULL;
		}

		return(space != NULL ? FIL_LOAD_OK : FIL_LOAD_ID_CHANGED);
	}

	if (file.open_read_only(false) != DB_SUCCESS) {
		return(FIL_LOAD_NOT_FOUND);
	}

	ut_ad(file.is_open());

	os_offset_t	size;

	/* Read and validate the first page of the tablespace */
	switch (file.validate_for_recovery()) {
		os_offset_t	minimum_size;
	case DB_SUCCESS:
		if (file.space_id() != space_id) {
			ib_logf(IB_LOG_LEVEL_INFO,
				"Ignoring data file '%s' with"
				" space ID " ULINTPF ","
				" which used to be"
				" space ID " ULINTPF ".",
				filename, file.space_id(), space_id);
			return(FIL_LOAD_ID_CHANGED);
		}

		/* Get and test the file size. */
		size = os_file_get_size(file.handle());

		/* Every .ibd file is created >= 4 pages in size. Smaller files
		cannot be ok. */
		minimum_size = FIL_IBD_FILE_INITIAL_SIZE * UNIV_PAGE_SIZE;

		if (size == static_cast<os_offset_t>(-1)) {
			/* The following call prints an error message */
			os_file_get_last_error(true);

			ib_logf(IB_LOG_LEVEL_ERROR,
				"Could not measure the size of single-table"
				" tablespace file '%s'", filename);
		} else if (size < minimum_size) {
#ifndef UNIV_HOTBACKUP
			ib_logf(IB_LOG_LEVEL_ERROR,
				"The size of single-table tablespace file '%s'"
				" is only " UINT64PF
				", should be at least " UINT64PF "!",
				filename, size, minimum_size);
#else
			/* In MEB, we work around this error. */
			file.set_space_id(ULINT_UNDEFINED);
			file.set_flags(0);
			break;
#endif /* !UNIV_HOTBACKUP */
		} else {
			/* Everything is fine so far. */
			break;
		}

		/* Fall through to error handling */

	case DB_TABLESPACE_EXISTS:
		return(FIL_LOAD_INVALID);

	default:
		return(FIL_LOAD_NOT_FOUND);
	}

	ut_ad(space == NULL);

#ifdef UNIV_HOTBACKUP
	if (file.space_id() == ULINT_UNDEFINED || file.space_id() == 0) {
		char*	new_path;

		ib_logf(IB_LOG_LEVEL_INFO,
			"Renaming tablespace '%s' of id " ULINTPF ", to"
			" %s_ibbackup_old_vers_<timestamp> because its size"
			INT64PF " is too small (< 4 pages 16 kB each), or the"
			" space id in the file header is not sensible. This can"
			" happen in an ibbackup run, and is not dangerous.",
			filename, file.space_id(), file.name(), size);
		file.close();

		new_path = fil_make_ibbackup_old_name(filename);

		bool	success = os_file_rename(
			innodb_data_file_key, filename, new_path);

		ut_a(success);

		::ut_free(new_path);

		return(FIL_LOAD_ID_CHANGED);
	}

	/* A backup may contain the same space several times, if the space got
	renamed at a sensitive time. Since it is enough to have one version of
	the space, we rename the file if a space with the same space id
	already exists in the tablespace memory cache. We rather rename the
	file than delete it, because if there is a bug, we do not want to
	destroy valuable data. */

	mutex_enter(&fil_system->mutex);
	space = fil_space_get_by_id(space_id);
	mutex_exit(&fil_system->mutex);

	if (space != NULL) {
		ib_logf(IB_LOG_LEVEL_INFO,
			"Renaming data file '%s' with space ID " ULINTPF " to"
			" %s_ibbackup_old_vers_<timestamp> because space %s"
			" with the same id was scanned earlier. This can happen"
			" if you have renamed tables during an ibbackup run.",
			filename, space_id, file.name(), space->name);
		file.close();

		char*	new_path = fil_make_ibbackup_old_name(filename);

		bool	success = os_file_rename(
			innodb_data_file_key, filename, new_path);

		ut_a(success);

		::ut_free(new_path);
		return(FIL_LOAD_OK);
	}
#endif /* UNIV_HOTBACKUP */

	space = fil_space_create(
		file.name(), space_id, file.flags(), FIL_TYPE_TABLESPACE);

	if (space == NULL) {
		return(FIL_LOAD_INVALID);
	}

	ut_ad(space->id == file.space_id());
	ut_ad(space->id == space_id);

	/* We do not use the size information we have about the file, because
	the rounding formula for extents and pages is somewhat complex; we
	let fil_node_open() do that task. */

	if (!fil_node_create(filename, 0, space, false)) {
		ut_error;
	}

	return(FIL_LOAD_OK);
}

/***********************************************************************//**
A fault-tolerant function that tries to read the next file name in the
directory. We retry 100 times if os_file_readdir_next_file() returns -1. The
idea is to read as much good data as we can and jump over bad data.
@return 0 if ok, -1 if error even after the retries, 1 if at the end
of the directory */

int
fil_file_readdir_next_file(
/*=======================*/
	dberr_t*	err,	/*!< out: this is set to DB_ERROR if an error
				was encountered, otherwise not changed */
	const char*	dirname,/*!< in: directory name or path */
	os_file_dir_t	dir,	/*!< in: directory stream */
	os_file_stat_t*	info)	/*!< in/out: buffer where the
				info is returned */
{
	for (ulint i = 0; i < 100; i++) {
		int	ret = os_file_readdir_next_file(dirname, dir, info);

		if (ret != -1) {

			return(ret);
		}

		ib_logf(IB_LOG_LEVEL_ERROR,
			"os_file_readdir_next_file() returned -1 in"
			" directory %s, crash recovery may have failed"
			" for some .ibd files!", dirname);

		*err = DB_ERROR;
	}

	return(-1);
}

/*******************************************************************//**
Returns true if a single-table tablespace does not exist in the memory cache,
or is being deleted there.
@return true if does not exist or is being deleted */

bool
fil_tablespace_deleted_or_being_deleted_in_mem(
/*===========================================*/
	ulint		id,	/*!< in: space id */
	ib_int64_t	version)/*!< in: tablespace_version should be this; if
				you pass -1 as the value of this, then this
				parameter is ignored */
{
	bool already_deleted = false;
	bool being_deleted = false;

	fil_space_t*	space;

	ut_ad(fil_system);

	mutex_enter(&fil_system->mutex);

	space = fil_space_get_by_id(id);

	already_deleted = (space == NULL
			   || (space->stop_new_ops
			       && !space->is_being_truncated));

	if (!already_deleted) {
		being_deleted = (version != ib_int64_t(-1)
				 && space->tablespace_version != version);
	}

	mutex_exit(&fil_system->mutex);

	return(already_deleted || being_deleted);
}

/*******************************************************************//**
Returns true if a single-table tablespace exists in the memory cache.
@return true if exists */

bool
fil_tablespace_exists_in_mem(
/*=========================*/
	ulint	id)	/*!< in: space id */
{
	fil_space_t*	space;

	ut_ad(fil_system);

	mutex_enter(&fil_system->mutex);

	space = fil_space_get_by_id(id);

	mutex_exit(&fil_system->mutex);

	return(space != NULL);
}

/*******************************************************************//**
Report that a tablespace for a table was not found. */
static
void
fil_report_missing_tablespace(
/*===========================*/
	const char*	name,			/*!< in: table name */
	ulint		space_id)		/*!< in: table's space id */
{
	char	index_name[MAX_FULL_NAME_LEN + 1];

	innobase_format_name(index_name, sizeof(index_name), name, TRUE);

	ib_logf(IB_LOG_LEVEL_ERROR,
		"Table %s in the InnoDB data dictionary has tablespace id %lu,"
		" but tablespace with that id or name does not exist. Have"
		" you deleted or moved .ibd files? This may also be a table"
		" created with CREATE TEMPORARY TABLE whose .ibd and .frm"
		" files MySQL automatically removed, but the table still"
		" exists in the InnoDB internal data dictionary.",
		name, space_id);
}

/*******************************************************************//**
Returns true if a matching tablespace exists in the InnoDB tablespace memory
cache. Note that if we have not done a crash recovery at the database startup,
there may be many tablespaces which are not yet in the memory cache.
@return true if a matching tablespace exists in the memory cache */

bool
fil_space_for_table_exists_in_mem(
/*==============================*/
	ulint		id,		/*!< in: space id */
	const char*	name,		/*!< in: table name used in
					fil_space_create().  Either the
					standard 'dbname/tablename' format
					or table->dir_path_of_temp_table */
	bool		print_error_if_does_not_exist,
					/*!< in: print detailed error
					information to the .err log if a
					matching tablespace is not found from
					memory */
	bool		adjust_space,	/*!< in: whether to adjust space id
					when find table space mismatch */
	mem_heap_t*	heap,		/*!< in: heap memory */
	table_id_t	table_id)	/*!< in: table id */
{
	fil_space_t*	fnamespace;
	fil_space_t*	space;

	ut_ad(fil_system);

	mutex_enter(&fil_system->mutex);

	/* Look if there is a space with the same id */

	space = fil_space_get_by_id(id);

	/* Look if there is a space with the same name; the name is the
	directory path from the datadir to the file */

	fnamespace = fil_space_get_by_name(name);
	if (space && space == fnamespace) {
		/* Found */

		mutex_exit(&fil_system->mutex);

		return(true);
	}

	/* Info from "fnamespace" comes from the ibd file itself, it can
	be different from data obtained from System tables since it is
	not transactional. If adjust_space is set, and the mismatching
	space are between a user table and its temp table, we shall
	adjust the ibd file name according to system table info */
	if (adjust_space
	    && space != NULL
	    && row_is_mysql_tmp_table_name(space->name)
	    && !row_is_mysql_tmp_table_name(name)) {

		mutex_exit(&fil_system->mutex);

		DBUG_EXECUTE_IF("ib_crash_before_adjust_fil_space",
				DBUG_SUICIDE(););

		if (fnamespace) {
			const char*	tmp_name;

			tmp_name = dict_mem_create_temporary_tablename(
				heap, name, table_id);

			fil_rename_tablespace(
				fnamespace->id,
				UT_LIST_GET_FIRST(fnamespace->chain)->name,
				tmp_name, NULL);
		}

		DBUG_EXECUTE_IF("ib_crash_after_adjust_one_fil_space",
				DBUG_SUICIDE(););

		fil_rename_tablespace(
			id, UT_LIST_GET_FIRST(space->chain)->name,
			name, NULL);

		DBUG_EXECUTE_IF("ib_crash_after_adjust_fil_space",
				DBUG_SUICIDE(););

		mutex_enter(&fil_system->mutex);
		fnamespace = fil_space_get_by_name(name);
		ut_ad(space == fnamespace);
		mutex_exit(&fil_system->mutex);

		return(true);
	}

	if (!print_error_if_does_not_exist) {

		mutex_exit(&fil_system->mutex);

		return(false);
	}

	if (space == NULL) {
		if (fnamespace == NULL) {
			if (print_error_if_does_not_exist) {
				fil_report_missing_tablespace(name, id);
			}
		} else {
			ib_logf(IB_LOG_LEVEL_ERROR,
				"Table %s in InnoDB data dictionary has"
				" tablespace id %lu, but a tablespace with"
				" that id does not exist. There is a tablespace"
				" of name %s and id %lu, though. Have you"
				" deleted or moved .ibd files?",
				name, (ulong) id, fnamespace->name,
				(ulong) fnamespace->id);
		}
error_exit:
		ib_logf(IB_LOG_LEVEL_WARN, "%s", TROUBLESHOOT_DATADICT_MSG);

		mutex_exit(&fil_system->mutex);

		return(false);
	}

	if (0 != strcmp(space->name, name)) {
		ib_logf(IB_LOG_LEVEL_ERROR,
			"Table %s in InnoDB data dictionary has tablespace id"
			" %lu, but the tablespace with that id has name %s."
			" Have you deleted or moved .ibd files?",
			name, (ulong) id, space->name);

		if (fnamespace != NULL) {
			ib_logf(IB_LOG_LEVEL_ERROR,
				"There is a tablespace with the right name:"
				" %s, but its id is %lu.",
				fnamespace->name, (ulong) fnamespace->id);
		}

		goto error_exit;
	}

	mutex_exit(&fil_system->mutex);

	return(false);
}

/*******************************************************************//**
Checks if a single-table tablespace for a given table name exists in the
tablespace memory cache.
@return space id, ULINT_UNDEFINED if not found */

ulint
fil_get_space_id_for_table(
/*=======================*/
	const char*	tablename)	/*!< in: table name in the standard
				'databasename/tablename' format */
{
	fil_space_t*	fnamespace;
	ulint		id		= ULINT_UNDEFINED;

	ut_ad(fil_system);

	mutex_enter(&fil_system->mutex);

	/* Look if there is a space with the same name. */

	fnamespace = fil_space_get_by_name(tablename);

	if (fnamespace) {
		id = fnamespace->id;
	}

	mutex_exit(&fil_system->mutex);

	return(id);
}

/**
Fill pages with NULs
@param[in] node		File node
@param[in] page_size	Page size
@param[in] start	Offset from the start of the file in bytes
@param[in] len		Length in bytes
@return true on success */
static
bool
fil_write_zeros(
	const fil_node_t*	node,
	const ulint		page_size,
	const os_offset_t	start,
	const ulint		len)
{
	ut_a(len > 0);

	ulint	n_bytes = ut_min(1024 * 1024, len);
	byte*	ptr = reinterpret_cast<byte*>(ut_zalloc(n_bytes + page_size));
	byte*	buf = reinterpret_cast<byte*>(ut_align(ptr, page_size));

	os_offset_t		offset = start;
	const os_offset_t	end = start + len;

	while (offset < end) {

		bool	success;

#ifdef UNIV_HOTBACKUP
		success = os_file_write(
			node->name, node->handle, buf, offset, n_bytes);
#else
		success = os_aio(
			OS_FILE_WRITE, OS_AIO_SYNC, node->name,
			node->handle, buf, offset, n_bytes, NULL, NULL);
#endif /* UNIV_HOTBACKUP */

		if (!success) {
			return(false);
		}

		offset += n_bytes;

		n_bytes = ut_min(n_bytes, end - offset);

		DBUG_EXECUTE_IF("ib_crash_during_tablespace_extension",
				DBUG_SUICIDE(););
	}

	::ut_free(ptr);

	return(true);
}

/**********************************************************************//**
Tries to extend a data file so that it would accommodate the number of pages
given. The tablespace must be cached in the memory cache. If the space is big
enough already, does nothing.
@return true if success */

bool
fil_extend_space_to_desired_size(
/*=============================*/
	ulint*	actual_size,	/*!< out: size of the space after extension;
				if we ran out of disk space this may be lower
				than the desired size */
	ulint	space_id,	/*!< in: space id */
	ulint	size_after_extend)/*!< in: desired size in pages after the
				extension; if the current space size is bigger
				than this already, the function does nothing */
{
	/* In read-only mode we allow write to shared temporary tablespace
	as intrinsic table created by Optimizer reside in this tablespace. */
	ut_ad(!srv_read_only_mode || fsp_is_system_temporary(space_id));

retry:
	bool		success = true;

	fil_mutex_enter_and_prepare_for_io(space_id);
	fil_space_t*	space = fil_space_get_by_id(space_id);

	if (space->size >= size_after_extend) {
		/* Space already big enough */

		*actual_size = space->size;

		mutex_exit(&fil_system->mutex);

		return(true);
	}

	const ulint	page_size = page_size_t(space->flags).physical();
	fil_node_t*	node = UT_LIST_GET_LAST(space->chain);

	if (!node->being_extended) {
		/* Mark this node as undergoing extension. This flag
		is used by other threads to wait for the extension
		opereation to finish. */
		node->being_extended = true;
	} else {
		/* Another thread is currently extending the file. Wait
		for it to finish.  It'd have been better to use an event
		driven mechanism but the entire module is peppered with
		polling code. */

		mutex_exit(&fil_system->mutex);
		os_thread_sleep(100000);
		goto retry;
	}

	if (!fil_node_prepare_for_io(node, fil_system, space)) {
		/* The tablespace data file, such as .ibd file, is missing */
		node->being_extended = false;
		mutex_exit(&fil_system->mutex);

		return(false);
	}

	/* At this point it is safe to release fil_system mutex. No
	other thread can rename, delete or close the file because
	we have set the node->being_extended flag. */
	mutex_exit(&fil_system->mutex);

	/* Note: This code is going to be executed independent of FusionIO HW
	if the OS supports posix_fallocate() */

	ut_ad(size_after_extend > space->size);

	os_offset_t	node_start = os_file_get_size(node->handle);
	ut_a(node_start != (os_offset_t) -1);

	/* Number of physical pages in the node/file */
	ulint		n_node_physical_pages = node_start / page_size;

	/* Number of pages to extend in the node/file */
	lint		n_node_extend;

	n_node_extend = size_after_extend - space->size;
	ut_a(n_node_extend >= 0);

	ulint		pages_added;

	/* If we already have enough physical pages to satisfy the
	extend request on the node then ignore it */
	if (node->size + n_node_extend > n_node_physical_pages) {

		DBUG_EXECUTE_IF("ib_crash_during_tablespace_extension",
				DBUG_SUICIDE(););

		os_offset_t	len;

		len = ((node->size + n_node_extend) * page_size) - node_start;

#if !defined(NO_FALLOCATE) && defined(UNIV_LINUX)
		/* This is required by FusionIO HW/Firmware */
		int	ret = posix_fallocate(node->handle, node_start, len);

		if (ret != 0) {
			ib_logf(IB_LOG_LEVEL_ERROR,
				"posix_fallocate(): Failed to preallocate"
				" data for file %s, desired size %lu bytes."
				" Operating system error number %d. Check"
				" that the disk is not full or a disk quota"
				" exceeded. Some operating system error"
				" numbers are described at " REFMAN ""
				" operating-system-error-codes.html",
				node->name, (ulong) len, ret);

			success = false;
		}
#endif /* NO_FALLOCATE || !UNIV_LINUX */

<<<<<<< HEAD
#ifdef UNIV_HOTBACKUP
		success = os_file_write(node->name, node->handle, buf,
					offset, page_size * n_pages);
#else
		success = os_aio(OS_FILE_WRITE, OS_AIO_SYNC,
				 node->name, node->handle, buf,
				 offset, page_size * n_pages,
				 fsp_is_system_temporary(space_id)
				 ? false : srv_read_only_mode,
				 NULL, NULL);
#endif /* UNIV_HOTBACKUP */
=======
>>>>>>> 791b6dda
		if (success) {
			success = fil_write_zeros(
				node, page_size, node_start, len);

			if (!success) {
				ib_logf(IB_LOG_LEVEL_WARN,
					"Error while writing %lu zeroes to %s"
					" starting at offset %lu",
					len, node->name, (ulint) node_start);
			}
		}

		/* Check how many pages actually added */
		os_offset_t	end = os_file_get_size(node->handle);
		ut_a(end != (os_offset_t) -1 && end >= node_start);

		os_has_said_disk_full = !(success = (end == node_start + len));

		pages_added = (end - node_start) / page_size;

	} else {
		success = true;
		pages_added = n_node_extend;
		os_has_said_disk_full = FALSE;
	}

	mutex_enter(&fil_system->mutex);

	ut_a(node->being_extended);

	space->size += pages_added;
	node->size += pages_added;
	node->being_extended = false;

	fil_node_complete_io(node, fil_system, OS_FILE_WRITE);

	*actual_size = space->size;

#ifndef UNIV_HOTBACKUP
	/* Keep the last data file size info up to date, rounded to
	full megabytes */
	ulint	pages_per_mb = (1024 * 1024) / page_size;
	ulint	size_in_pages = ((node->size / pages_per_mb) * pages_per_mb);

	if (space_id == srv_sys_space.space_id()) {
		srv_sys_space.set_last_file_size(size_in_pages);
	} else if (fsp_is_system_temporary(space_id)) {
		srv_tmp_space.set_last_file_size(size_in_pages);
	}
#endif /* !UNIV_HOTBACKUP */

	mutex_exit(&fil_system->mutex);

	fil_flush(space_id);

	return(success);
}

#ifdef UNIV_HOTBACKUP
/********************************************************************//**
Extends all tablespaces to the size stored in the space header. During the
ibbackup --apply-log phase we extended the spaces on-demand so that log records
could be applied, but that may have left spaces still too small compared to
the size stored in the space header. */

void
fil_extend_tablespaces_to_stored_len(void)
/*======================================*/
{
	byte*		buf;
	ulint		actual_size;
	ulint		size_in_header;
	dberr_t		error;
	bool		success;

	buf = ut_malloc(UNIV_PAGE_SIZE);

	mutex_enter(&fil_system->mutex);

	for (fil_space_t* space = UT_LIST_GET_FIRST(fil_system->space_list);
	     space != NULL;
	     space = UT_LIST_GET_NEXT(space_list, space)) {

		ut_a(space->purpose == FIL_TYPE_TABLESPACE);

		mutex_exit(&fil_system->mutex); /* no need to protect with a
					      mutex, because this is a
					      single-threaded operation */
		error = fil_read(
			page_id_t(space->id, 0),
			page_size_t(space->flags),
			0, univ_page_size.physical(), buf);

		ut_a(error == DB_SUCCESS);

		size_in_header = fsp_get_size_low(buf);

		success = fil_extend_space_to_desired_size(
			&actual_size, space->id, size_in_header);
		if (!success) {
			ib_logf(IB_LOG_LEVEL_ERROR,
				"Could not extend the tablespace of %s"
				" to the size stored in header, %lu pages;"
				" size after extension %lu pages. Check that"
				" you have free disk space and retry!",
				space->name, size_in_header, actual_size);
			ut_a(success);
		}

		mutex_enter(&fil_system->mutex);
	}

	mutex_exit(&fil_system->mutex);

	::ut_free(buf);
}
#endif

/*========== RESERVE FREE EXTENTS (for a B-tree split, for example) ===*/

/*******************************************************************//**
Tries to reserve free extents in a file space.
@return true if succeed */

bool
fil_space_reserve_free_extents(
/*===========================*/
	ulint	id,		/*!< in: space id */
	ulint	n_free_now,	/*!< in: number of free extents now */
	ulint	n_to_reserve)	/*!< in: how many one wants to reserve */
{
	fil_space_t*	space;
	bool		success;

	ut_ad(fil_system);

	mutex_enter(&fil_system->mutex);

	space = fil_space_get_by_id(id);

	ut_a(space);

	if (space->n_reserved_extents + n_to_reserve > n_free_now) {
		success = false;
	} else {
		space->n_reserved_extents += n_to_reserve;
		success = true;
	}

	mutex_exit(&fil_system->mutex);

	return(success);
}

/*******************************************************************//**
Releases free extents in a file space. */

void
fil_space_release_free_extents(
/*===========================*/
	ulint	id,		/*!< in: space id */
	ulint	n_reserved)	/*!< in: how many one reserved */
{
	fil_space_t*	space;

	ut_ad(fil_system);

	mutex_enter(&fil_system->mutex);

	space = fil_space_get_by_id(id);

	ut_a(space);
	ut_a(space->n_reserved_extents >= n_reserved);

	space->n_reserved_extents -= n_reserved;

	mutex_exit(&fil_system->mutex);
}

/*******************************************************************//**
Gets the number of reserved extents. If the database is silent, this number
should be zero. */

ulint
fil_space_get_n_reserved_extents(
/*=============================*/
	ulint	id)		/*!< in: space id */
{
	fil_space_t*	space;
	ulint		n;

	ut_ad(fil_system);

	mutex_enter(&fil_system->mutex);

	space = fil_space_get_by_id(id);

	ut_a(space);

	n = space->n_reserved_extents;

	mutex_exit(&fil_system->mutex);

	return(n);
}

/*============================ FILE I/O ================================*/

/********************************************************************//**
NOTE: you must call fil_mutex_enter_and_prepare_for_io() first!

Prepares a file node for i/o. Opens the file if it is closed. Updates the
pending i/o's field in the node and the system appropriately. Takes the node
off the LRU list if it is in the LRU list. The caller must hold the fil_sys
mutex.
@return false if the file can't be opened, otherwise true */
static
bool
fil_node_prepare_for_io(
/*====================*/
	fil_node_t*	node,	/*!< in: file node */
	fil_system_t*	system,	/*!< in: tablespace memory cache */
	fil_space_t*	space)	/*!< in: space */
{
	ut_ad(node && system && space);
	ut_ad(mutex_own(&(system->mutex)));

	if (system->n_open > system->max_n_open + 5) {
		ib_logf(IB_LOG_LEVEL_WARN,
			"Open files %lu exceeds the limit %lu",
			ulong(system->n_open),
			ulong(system->max_n_open));
	}

	if (!node->is_open) {
		/* File is closed: open it */
		ut_a(node->n_pending == 0);

		if (!fil_node_open_file(node, system, space)) {
			return(false);
		}
	}

	if (node->n_pending == 0 && fil_space_belongs_in_lru(space)) {
		/* The node is in the LRU list, remove it */

		ut_a(UT_LIST_GET_LEN(system->LRU) > 0);

		UT_LIST_REMOVE(system->LRU, node);
	}

	node->n_pending++;

	return(true);
}

/********************************************************************//**
Updates the data structures when an i/o operation finishes. Updates the
pending i/o's field in the node appropriately. */
static
void
fil_node_complete_io(
/*=================*/
	fil_node_t*	node,	/*!< in: file node */
	fil_system_t*	system,	/*!< in: tablespace memory cache */
	ulint		type)	/*!< in: OS_FILE_WRITE or OS_FILE_READ; marks
				the node as modified if
				type == OS_FILE_WRITE */
{
	ut_ad(mutex_own(&system->mutex));
	ut_a(node->n_pending > 0);

	--node->n_pending;

	if (type == OS_FILE_WRITE) {
		ut_ad(!srv_read_only_mode
		      || fsp_is_system_temporary(node->space->id));
		system->modification_counter++;
		node->modification_counter = system->modification_counter;

		if (fil_buffering_disabled(node->space)) {

			/* We don't need to keep track of unflushed
			changes as user has explicitly disabled
			buffering. */
			ut_ad(!node->space->is_in_unflushed_spaces);
			node->flush_counter = node->modification_counter;

		} else if (!node->space->is_in_unflushed_spaces) {

			node->space->is_in_unflushed_spaces = true;

			UT_LIST_ADD_FIRST(
				system->unflushed_spaces, node->space);
		}
	}

	if (node->n_pending == 0 && fil_space_belongs_in_lru(node->space)) {

		/* The node must be put back to the LRU list */
		UT_LIST_ADD_FIRST(system->LRU, node);
	}
}

/********************************************************************//**
Report information about an invalid page access. */
static
void
fil_report_invalid_page_access(
/*===========================*/
	ulint		block_offset,	/*!< in: block offset */
	ulint		space_id,	/*!< in: space id */
	const char*	space_name,	/*!< in: space name */
	ulint		byte_offset,	/*!< in: byte offset */
	ulint		len,		/*!< in: I/O length */
	ulint		type)		/*!< in: I/O type */
{
	ib_logf(IB_LOG_LEVEL_ERROR,
		"Trying to access page number %lu in space %lu, space name %s,"
		" which is outside the tablespace bounds. Byte offset %lu,"
		" len %lu, i/o type %lu. If you get this error at mysqld"
		" startup, please check that your my.cnf matches the ibdata"
		" files that you have in the MySQL server.",
		(ulong) block_offset, (ulong) space_id, space_name,
		(ulong) byte_offset, (ulong) len, (ulong) type);
}

/** Reads or writes data. This operation could be asynchronous (aio).
@param[in]	type		OS_FILE_READ or OS_FILE_WRITE, ORed to
OS_FILE_LOG, if a log i/o and ORed to OS_AIO_SIMULATED_WAKE_LATER if
simulated aio and we want to post a batch of IOs; NOTE that a simulated
batch may introduce hidden chances of deadlocks, because IOs are not
actually handled until all have been posted: use with great caution!
@param[in]	sync		true if synchronous aio is desired
@param[in]	page_id		page id
@param[in]	page_size	page size
@param[in]	byte_offset	remainder of offset in bytes; in aio this
must be divisible by the OS block size
@param[in]	len		how many bytes to read or write; this must
not cross a file boundary; in aio this must be a block size multiple
@param[in,out]	buf		buffer where to store read data or from where
to write; in aio this must be appropriately aligned
@param[in]	message		message for aio handler if non-sync aio used,
else ignored
@return DB_SUCCESS, DB_TABLESPACE_DELETED or DB_TABLESPACE_TRUNCATED
if we are trying to do i/o on a tablespace which does not exist */
dberr_t
fil_io(
	ulint			type,
	bool			sync,
	const page_id_t&	page_id,
	const page_size_t&	page_size,
	ulint			byte_offset,
	ulint			len,
	void*			buf,
	void*			message)
{
	ulint		mode;
	fil_space_t*	space;
	fil_node_t*	node;
	bool		ret;
	ulint		is_log;
	ulint		wake_later;
	os_offset_t	offset;
	ulint		ignore_nonexistent_pages;

	is_log = type & OS_FILE_LOG;
	type = type & ~OS_FILE_LOG;

	wake_later = type & OS_AIO_SIMULATED_WAKE_LATER;
	type = type & ~OS_AIO_SIMULATED_WAKE_LATER;

	ignore_nonexistent_pages = type & BUF_READ_IGNORE_NONEXISTENT_PAGES;
	type &= ~BUF_READ_IGNORE_NONEXISTENT_PAGES;

	ut_ad(byte_offset < UNIV_PAGE_SIZE);
	ut_ad(!page_size.is_compressed() || byte_offset == 0);
	ut_ad(buf);
	ut_ad(len > 0);
	ut_ad(UNIV_PAGE_SIZE == (ulong)(1 << UNIV_PAGE_SIZE_SHIFT));
#if (1 << UNIV_PAGE_SIZE_SHIFT_MAX) != UNIV_PAGE_SIZE_MAX
# error "(1 << UNIV_PAGE_SIZE_SHIFT_MAX) != UNIV_PAGE_SIZE_MAX"
#endif
#if (1 << UNIV_PAGE_SIZE_SHIFT_MIN) != UNIV_PAGE_SIZE_MIN
# error "(1 << UNIV_PAGE_SIZE_SHIFT_MIN) != UNIV_PAGE_SIZE_MIN"
#endif
	ut_ad(fil_validate_skip());
#ifndef UNIV_HOTBACKUP
	/* ibuf bitmap pages must be read in the sync aio mode: */
	ut_ad(recv_no_ibuf_operations
	      || type == OS_FILE_WRITE
	      || !ibuf_bitmap_page(page_id, page_size)
	      || sync
	      || is_log);
	if (sync) {
		mode = OS_AIO_SYNC;
	} else if (is_log) {
		mode = OS_AIO_LOG;
	} else if (type == OS_FILE_READ
		   && !recv_no_ibuf_operations
		   && ibuf_page(page_id, page_size, NULL)) {
		mode = OS_AIO_IBUF;
	} else {
		mode = OS_AIO_NORMAL;
	}
#else /* !UNIV_HOTBACKUP */
	ut_a(sync);
	mode = OS_AIO_SYNC;
#endif /* !UNIV_HOTBACKUP */

	if (type == OS_FILE_READ) {
		srv_stats.data_read.add(len);
	} else if (type == OS_FILE_WRITE) {
		ut_ad(!srv_read_only_mode
		      || fsp_is_system_temporary(page_id.space()));
		srv_stats.data_written.add(len);
	}

	/* Reserve the fil_system mutex and make sure that we can open at
	least one file while holding it, if the file is not already open */

	fil_mutex_enter_and_prepare_for_io(page_id.space());

	space = fil_space_get_by_id(page_id.space());

	/* If we are deleting a tablespace we don't allow any read
	operations on that. However, we do allow write operations. */
	if (space == NULL
	    || (type == OS_FILE_READ
		&& space->stop_new_ops && !space->is_being_truncated)) {
		mutex_exit(&fil_system->mutex);

		ib_logf(IB_LOG_LEVEL_ERROR,
			"Trying to do i/o to a tablespace which does "
			"not exist. i/o type %lu, space id " UINT32PF ", "
			"page no. " UINT32PF ", i/o length %lu bytes",
			(ulong) type, page_id.space(), page_id.page_no(),
			(ulong) len);

		return(DB_TABLESPACE_DELETED);
	}

	ut_ad(mode != OS_AIO_IBUF
	      || space->purpose == FIL_TYPE_TABLESPACE
	      || space->purpose == FIL_TYPE_TEMPORARY);

	node = UT_LIST_GET_FIRST(space->chain);

	ulint	cur_page_no = page_id.page_no();

	for (;;) {
		if (node == NULL) {
			if (ignore_nonexistent_pages != 0) {
				mutex_exit(&fil_system->mutex);
				return(DB_ERROR);
			}

			fil_report_invalid_page_access(
				cur_page_no, page_id.space(),
				space->name, byte_offset, len, type);

			ut_error;

		} else if (fil_is_user_tablespace_id(space->id)
			   && node->size == 0) {

			/* We do not know the size of a single-table tablespace
			before we open the file */
			break;
		} else if (node->size > cur_page_no) {
			/* Found! */
			break;
		} else {
			if (space->id != srv_sys_space.space_id()
			    && UT_LIST_GET_LEN(space->chain) == 1
			    && (srv_is_tablespace_truncated(space->id)
				|| space->is_being_truncated)
			    && type == OS_FILE_READ) {
				/* Handle page which is outside the truncated
				tablespace bounds when recovering from a crash
				happened during a truncation */
				mutex_exit(&fil_system->mutex);
				return(DB_TABLESPACE_TRUNCATED);
			}

			cur_page_no -= node->size;

			node = UT_LIST_GET_NEXT(chain, node);
		}
	}

	/* Open file if closed */
	if (!fil_node_prepare_for_io(node, fil_system, space)) {
		if ((space->purpose == FIL_TYPE_TABLESPACE
		     || space->purpose == FIL_TYPE_TEMPORARY)
		    && fil_is_user_tablespace_id(space->id)) {
			mutex_exit(&fil_system->mutex);

			ib_logf(IB_LOG_LEVEL_ERROR,
				"Trying to do i/o to a tablespace which "
				"exists without .ibd data file. "
				"i/o type %lu, space id " UINT32PF
				", page no " ULINTPF ", "
				"i/o length %lu bytes",
				(ulint) type,
				page_id.space(),
				cur_page_no,
				(ulint) len);

			return(DB_TABLESPACE_DELETED);
		}

		/* The tablespace is for log. Currently, we just assert here
		to prevent handling errors along the way fil_io returns.
		Also, if the log files are missing, it would be hard to
		promise the server can continue running. */
		ut_a(0);
	}

	/* Check that at least the start offset is within the bounds of a
	single-table tablespace, including rollback tablespaces. */
	if (node->size <= cur_page_no
	    && space->id != 0
	    && (space->purpose == FIL_TYPE_TABLESPACE
		|| space->purpose == FIL_TYPE_TEMPORARY)) {

		fil_report_invalid_page_access(
			cur_page_no, page_id.space(),
			space->name, byte_offset, len, type);

		ut_error;
	}

	/* Now we have made the changes in the data structures of fil_system */
	mutex_exit(&fil_system->mutex);

	/* Calculate the low 32 bits and the high 32 bits of the file offset */

	if (!page_size.is_compressed()) {
		offset = ((os_offset_t) cur_page_no
			  << UNIV_PAGE_SIZE_SHIFT) + byte_offset;

		ut_a(node->size - cur_page_no
		     >= ((byte_offset + len + (UNIV_PAGE_SIZE - 1))
			 / UNIV_PAGE_SIZE));
	} else {
		ulint	size_shift;

		switch (page_size.physical()) {
		case 1024: size_shift = 10; break;
		case 2048: size_shift = 11; break;
		case 4096: size_shift = 12; break;
		case 8192: size_shift = 13; break;
		case 16384: size_shift = 14; break;
		default: ut_error;
		}

		offset = ((os_offset_t) cur_page_no << size_shift)
			+ byte_offset;

		ut_a(node->size - cur_page_no
		     >= (len + (page_size.physical() - 1))
		     / page_size.physical());
	}

	/* Do aio */

	ut_a(byte_offset % OS_FILE_LOG_BLOCK_SIZE == 0);
	ut_a((len % OS_FILE_LOG_BLOCK_SIZE) == 0);

#ifdef UNIV_HOTBACKUP
	/* In ibbackup do normal i/o, not aio */
	if (type == OS_FILE_READ) {
		ret = os_file_read(node->handle, buf, offset, len);
	} else {
		ut_ad(!srv_read_only_mode);
		ret = os_file_write(node->name, node->handle, buf,
				    offset, len);
	}
#else
	/* Queue the aio request */
	ret = os_aio(type, mode | wake_later, node->name,
		     node->handle, buf, offset, len,
		     fsp_is_system_temporary(page_id.space())
		     ? false : srv_read_only_mode,
		     node, message);
#endif /* UNIV_HOTBACKUP */
	ut_a(ret);

	if (mode == OS_AIO_SYNC) {
		/* The i/o operation is already completed when we return from
		os_aio: */

		mutex_enter(&fil_system->mutex);

		fil_node_complete_io(node, fil_system, type);

		mutex_exit(&fil_system->mutex);

		ut_ad(fil_validate_skip());
	}

	return(DB_SUCCESS);
}

#ifndef UNIV_HOTBACKUP
/**********************************************************************//**
Waits for an aio operation to complete. This function is used to write the
handler for completed requests. The aio array of pending requests is divided
into segments (see os0file.cc for more info). The thread specifies which
segment it wants to wait for. */

void
fil_aio_wait(
/*=========*/
	ulint	segment)	/*!< in: the number of the segment in the aio
				array to wait for */
{
	bool		ret;
	fil_node_t*	fil_node;
	void*		message;
	ulint		type;

	ut_ad(fil_validate_skip());

	if (srv_use_native_aio) {
		srv_set_io_thread_op_info(segment, "native aio handle");
#ifdef WIN_ASYNC_IO
		ret = os_aio_windows_handle(
			segment, 0, &fil_node, &message, &type);
#elif defined(LINUX_NATIVE_AIO)
		ret = os_aio_linux_handle(
			segment, &fil_node, &message, &type);
#else
		ut_error;
		ret = 0; /* Eliminate compiler warning */
#endif /* WIN_ASYNC_IO */
	} else {
		srv_set_io_thread_op_info(segment, "simulated aio handle");

		ret = os_aio_simulated_handle(
			segment, &fil_node, &message, &type);
	}

	ut_a(ret);
	if (fil_node == NULL) {
		ut_ad(srv_shutdown_state == SRV_SHUTDOWN_EXIT_THREADS);
		return;
	}

	srv_set_io_thread_op_info(segment, "complete io for fil node");

	mutex_enter(&fil_system->mutex);

	fil_node_complete_io(fil_node, fil_system, type);

	mutex_exit(&fil_system->mutex);

	ut_ad(fil_validate_skip());

	/* Do the i/o handling */
	/* IMPORTANT: since i/o handling for reads will read also the insert
	buffer in tablespace 0, you have to be very careful not to introduce
	deadlocks in the i/o system. We keep tablespace 0 data files always
	open, and use a special i/o thread to serve insert buffer requests. */

	switch (fil_node->space->purpose) {
	case FIL_TYPE_TABLESPACE:
	case FIL_TYPE_TEMPORARY:
		srv_set_io_thread_op_info(segment, "complete io for buf page");
		buf_page_io_complete(static_cast<buf_page_t*>(message));
		return;
	case FIL_TYPE_LOG:
		srv_set_io_thread_op_info(segment, "complete io for log");
		log_io_complete(static_cast<log_group_t*>(message));
		return;
	}

	ut_ad(0);
}
#endif /* UNIV_HOTBACKUP */

/**********************************************************************//**
Flushes to disk possible writes cached by the OS. If the space does not exist
or is being dropped, does not do anything. */

void
fil_flush(
/*======*/
	ulint	space_id)	/*!< in: file space id (this can be a group of
				log files or a tablespace of the database) */
{
	fil_space_t*	space;
	fil_node_t*	node;
	os_file_t	file;

	mutex_enter(&fil_system->mutex);

	space = fil_space_get_by_id(space_id);

	if (!space
	    || space->purpose == FIL_TYPE_TEMPORARY
	    || space->stop_new_ops
	    || space->is_being_truncated) {
		mutex_exit(&fil_system->mutex);

		return;
	}

	if (fil_buffering_disabled(space)) {

		/* No need to flush. User has explicitly disabled
		buffering. */
		ut_ad(!space->is_in_unflushed_spaces);
		ut_ad(fil_space_is_flushed(space));
		ut_ad(space->n_pending_flushes == 0);

#ifdef UNIV_DEBUG
		for (node = UT_LIST_GET_FIRST(space->chain);
		     node != NULL;
		     node = UT_LIST_GET_NEXT(chain, node)) {
			ut_ad(node->modification_counter
			      == node->flush_counter);
			ut_ad(node->n_pending_flushes == 0);
		}
#endif /* UNIV_DEBUG */

		mutex_exit(&fil_system->mutex);
		return;
	}

	space->n_pending_flushes++;	/*!< prevent dropping of the space while
					we are flushing */
	for (node = UT_LIST_GET_FIRST(space->chain);
	     node != NULL;
	     node = UT_LIST_GET_NEXT(chain, node)) {

		ib_int64_t old_mod_counter = node->modification_counter;;

		if (old_mod_counter <= node->flush_counter) {
			continue;
		}

		ut_a(node->is_open);

		switch (space->purpose) {
		case FIL_TYPE_TEMPORARY:
			ut_ad(0); // we already checked for this
		case FIL_TYPE_TABLESPACE:
			fil_n_pending_tablespace_flushes++;
			break;
		case FIL_TYPE_LOG:
			fil_n_pending_log_flushes++;
			fil_n_log_flushes++;
			break;
		}
#ifdef _WIN32
		if (node->is_raw_disk) {

			goto skip_flush;
		}
#endif /* _WIN32 */
retry:
		if (node->n_pending_flushes > 0) {
			/* We want to avoid calling os_file_flush() on
			the file twice at the same time, because we do
			not know what bugs OS's may contain in file
			i/o */

			ib_int64_t sig_count =
				os_event_reset(node->sync_event);

			mutex_exit(&fil_system->mutex);

			os_event_wait_low(node->sync_event, sig_count);

			mutex_enter(&fil_system->mutex);

			if (node->flush_counter >= old_mod_counter) {

				goto skip_flush;
			}

			goto retry;
		}

		ut_a(node->is_open);
		file = node->handle;
		node->n_pending_flushes++;

		mutex_exit(&fil_system->mutex);

		os_file_flush(file);

		mutex_enter(&fil_system->mutex);

		os_event_set(node->sync_event);

		node->n_pending_flushes--;
skip_flush:
		if (node->flush_counter < old_mod_counter) {
			node->flush_counter = old_mod_counter;

			if (space->is_in_unflushed_spaces
			    && fil_space_is_flushed(space)) {

				space->is_in_unflushed_spaces = false;

				UT_LIST_REMOVE(
					fil_system->unflushed_spaces,
					space);
			}
		}

		switch (space->purpose) {
		case FIL_TYPE_TEMPORARY:
			ut_ad(0); // we already checked for this
		case FIL_TYPE_TABLESPACE:
			fil_n_pending_tablespace_flushes--;
			continue;
		case FIL_TYPE_LOG:
			fil_n_pending_log_flushes--;
			continue;
		}

		ut_ad(0);
	}

	space->n_pending_flushes--;

	mutex_exit(&fil_system->mutex);
}

/** Flush to disk the writes in file spaces of the given type
possibly cached by the OS.
@param[in]	purpose	FIL_TYPE_TABLESPACE or FIL_TYPE_LOG */

void
fil_flush_file_spaces(
	fil_type_t	purpose)
{
	fil_space_t*	space;
	ulint*		space_ids;
	ulint		n_space_ids;

	ut_ad(purpose == FIL_TYPE_TABLESPACE || purpose == FIL_TYPE_LOG);

	mutex_enter(&fil_system->mutex);

	n_space_ids = UT_LIST_GET_LEN(fil_system->unflushed_spaces);
	if (n_space_ids == 0) {

		mutex_exit(&fil_system->mutex);
		return;
	}

	/* Assemble a list of space ids to flush.  Previously, we
	traversed fil_system->unflushed_spaces and called UT_LIST_GET_NEXT()
	on a space that was just removed from the list by fil_flush().
	Thus, the space could be dropped and the memory overwritten. */
	space_ids = static_cast<ulint*>(
		ut_malloc(n_space_ids * sizeof *space_ids));

	n_space_ids = 0;

	for (space = UT_LIST_GET_FIRST(fil_system->unflushed_spaces);
	     space;
	     space = UT_LIST_GET_NEXT(unflushed_spaces, space)) {

		if (space->purpose == purpose
		    && !space->stop_new_ops
		    && !space->is_being_truncated) {

			space_ids[n_space_ids++] = space->id;
		}
	}

	mutex_exit(&fil_system->mutex);

	/* Flush the spaces.  It will not hurt to call fil_flush() on
	a non-existing space id. */
	for (ulint i = 0; i < n_space_ids; i++) {

		fil_flush(space_ids[i]);
	}

	::ut_free(space_ids);
}

/** Functor to validate the space list. */
struct	Check {
	void	operator()(const fil_node_t* elem)
	{
		ut_a(elem->is_open || !elem->n_pending);
	}
};

/******************************************************************//**
Checks the consistency of the tablespace cache.
@return true if ok */

bool
fil_validate(void)
/*==============*/
{
	fil_space_t*	space;
	fil_node_t*	fil_node;
	ulint		n_open		= 0;

	mutex_enter(&fil_system->mutex);

	/* Look for spaces in the hash table */

	for (ulint i = 0; i < hash_get_n_cells(fil_system->spaces); i++) {

		for (space = static_cast<fil_space_t*>(
				HASH_GET_FIRST(fil_system->spaces, i));
		     space != 0;
		     space = static_cast<fil_space_t*>(
				HASH_GET_NEXT(hash, space))) {

			UT_LIST_VALIDATE(space->chain, Check());

			for (fil_node = UT_LIST_GET_FIRST(space->chain);
			     fil_node != 0;
			     fil_node = UT_LIST_GET_NEXT(chain, fil_node)) {

				if (fil_node->n_pending > 0) {
					ut_a(fil_node->is_open);
				}

				if (fil_node->is_open) {
					n_open++;
				}
			}
		}
	}

	ut_a(fil_system->n_open == n_open);

	UT_LIST_CHECK(fil_system->LRU);

	for (fil_node = UT_LIST_GET_FIRST(fil_system->LRU);
	     fil_node != 0;
	     fil_node = UT_LIST_GET_NEXT(LRU, fil_node)) {

		ut_a(fil_node->n_pending == 0);
		ut_a(!fil_node->being_extended);
		ut_a(fil_node->is_open);
		ut_a(fil_space_belongs_in_lru(fil_node->space));
	}

	mutex_exit(&fil_system->mutex);

	return(true);
}

/********************************************************************//**
Returns true if file address is undefined.
@return true if undefined */

bool
fil_addr_is_null(
/*=============*/
	fil_addr_t	addr)	/*!< in: address */
{
	return(addr.page == FIL_NULL);
}

/********************************************************************//**
Get the predecessor of a file page.
@return FIL_PAGE_PREV */

ulint
fil_page_get_prev(
/*==============*/
	const byte*	page)	/*!< in: file page */
{
	return(mach_read_from_4(page + FIL_PAGE_PREV));
}

/********************************************************************//**
Get the successor of a file page.
@return FIL_PAGE_NEXT */

ulint
fil_page_get_next(
/*==============*/
	const byte*	page)	/*!< in: file page */
{
	return(mach_read_from_4(page + FIL_PAGE_NEXT));
}

/*********************************************************************//**
Sets the file page type. */

void
fil_page_set_type(
/*==============*/
	byte*	page,	/*!< in/out: file page */
	ulint	type)	/*!< in: type */
{
	ut_ad(page);

	mach_write_to_2(page + FIL_PAGE_TYPE, type);
}

/*********************************************************************//**
Gets the file page type.
@return type; NOTE that if the type has not been written to page, the
return value not defined */

ulint
fil_page_get_type(
/*==============*/
	const byte*	page)	/*!< in: file page */
{
	ut_ad(page);

	return(mach_read_from_2(page + FIL_PAGE_TYPE));
}

/****************************************************************//**
Closes the tablespace memory cache. */

void
fil_close(void)
/*===========*/
{
	hash_table_free(fil_system->spaces);

	hash_table_free(fil_system->name_hash);

	ut_a(UT_LIST_GET_LEN(fil_system->LRU) == 0);
	ut_a(UT_LIST_GET_LEN(fil_system->unflushed_spaces) == 0);
	ut_a(UT_LIST_GET_LEN(fil_system->space_list) == 0);

	mutex_free(&fil_system->mutex);

	::ut_free(fil_system);

	fil_system = NULL;
}

/********************************************************************//**
Initializes a buffer control block when the buf_pool is created. */
static
void
fil_buf_block_init(
/*===============*/
	buf_block_t*	block,		/*!< in: pointer to control block */
	byte*		frame)		/*!< in: pointer to buffer frame */
{
	UNIV_MEM_DESC(frame, UNIV_PAGE_SIZE);

	block->frame = frame;

	block->page.io_fix = BUF_IO_NONE;
	/* There are assertions that check for this. */
	block->page.buf_fix_count = 1;
	block->page.state = BUF_BLOCK_READY_FOR_USE;

	page_zip_des_init(&block->page.zip);
}

struct fil_iterator_t {
	os_file_t	file;			/*!< File handle */
	const char*	filepath;		/*!< File path name */
	os_offset_t	start;			/*!< From where to start */
	os_offset_t	end;			/*!< Where to stop */
	os_offset_t	file_size;		/*!< File size in bytes */
	ulint		page_size;		/*!< Page size */
	ulint		n_io_buffers;		/*!< Number of pages to use
						for IO */
	byte*		io_buffer;		/*!< Buffer to use for IO */
};

/********************************************************************//**
TODO: This can be made parallel trivially by chunking up the file and creating
a callback per thread. . Main benefit will be to use multiple CPUs for
checksums and compressed tables. We have to do compressed tables block by
block right now. Secondly we need to decompress/compress and copy too much
of data. These are CPU intensive.

Iterate over all the pages in the tablespace.
@param iter Tablespace iterator
@param block block to use for IO
@param callback Callback to inspect and update page contents
@retval DB_SUCCESS or error code */
static
dberr_t
fil_iterate(
/*========*/
	const fil_iterator_t&	iter,
	buf_block_t*		block,
	PageCallback&		callback)
{
	os_offset_t		offset;
	ulint			page_no = 0;
	ulint			space_id = callback.get_space_id();
	ulint			n_bytes = iter.n_io_buffers * iter.page_size;

	ut_ad(!srv_read_only_mode);

	/* TODO: For compressed tables we do a lot of useless
	copying for non-index pages. Unfortunately, it is
	required by buf_zip_decompress() */

	for (offset = iter.start; offset < iter.end; offset += n_bytes) {

		byte*		io_buffer = iter.io_buffer;

		block->frame = io_buffer;

		if (callback.get_page_size().is_compressed()) {
			page_zip_des_init(&block->page.zip);
			page_zip_set_size(&block->page.zip, iter.page_size);

			block->page.size.copy_from(
				page_size_t(iter.page_size,
					    univ_page_size.logical(),
					    true));

			block->page.zip.data = block->frame + UNIV_PAGE_SIZE;
			ut_d(block->page.zip.m_external = true);
			ut_ad(iter.page_size
			      == callback.get_page_size().physical());

			/* Zip IO is done in the compressed page buffer. */
			io_buffer = block->page.zip.data;
		} else {
			io_buffer = iter.io_buffer;
		}

		/* We have to read the exact number of bytes. Otherwise the
		InnoDB IO functions croak on failed reads. */

		n_bytes = static_cast<ulint>(
			ut_min(static_cast<os_offset_t>(n_bytes),
			       iter.end - offset));

		ut_ad(n_bytes > 0);
		ut_ad(!(n_bytes % iter.page_size));

		if (!os_file_read(iter.file, io_buffer, offset,
				  (ulint) n_bytes)) {

			ib_logf(IB_LOG_LEVEL_ERROR, "os_file_read() failed");

			return(DB_IO_ERROR);
		}

		bool		updated = false;
		os_offset_t	page_off = offset;
		ulint		n_pages_read = (ulint) n_bytes / iter.page_size;

		for (ulint i = 0; i < n_pages_read; ++i) {

			buf_block_set_file_page(
				block, page_id_t(space_id, page_no++));

			dberr_t	err;

			if ((err = callback(page_off, block)) != DB_SUCCESS) {

				return(err);

			} else if (!updated) {
				updated = buf_block_get_state(block)
					== BUF_BLOCK_FILE_PAGE;
			}

			buf_block_set_state(block, BUF_BLOCK_NOT_USED);
			buf_block_set_state(block, BUF_BLOCK_READY_FOR_USE);

			page_off += iter.page_size;
			block->frame += iter.page_size;
		}

		/* A page was updated in the set, write back to disk. */
		if (updated
		    && !os_file_write(
				iter.filepath, iter.file, io_buffer,
				offset, (ulint) n_bytes)) {

			ib_logf(IB_LOG_LEVEL_ERROR, "os_file_write() failed");

			return(DB_IO_ERROR);
		}
	}

	return(DB_SUCCESS);
}

/********************************************************************//**
Iterate over all the pages in the tablespace.
@param table the table definiton in the server
@param n_io_buffers number of blocks to read and write together
@param callback functor that will do the page updates
@return DB_SUCCESS or error code */

dberr_t
fil_tablespace_iterate(
/*===================*/
	dict_table_t*	table,
	ulint		n_io_buffers,
	PageCallback&	callback)
{
	dberr_t		err;
	os_file_t	file;
	char*		filepath;
	bool		success;

	ut_a(n_io_buffers > 0);
	ut_ad(!srv_read_only_mode);

	DBUG_EXECUTE_IF("ib_import_trigger_corruption_1",
			return(DB_CORRUPTION););

	/* Make sure the data_dir_path is set. */
	dict_get_and_save_data_dir_path(table, false);

	if (DICT_TF_HAS_DATA_DIR(table->flags)) {
		ut_a(table->data_dir_path);

		filepath = fil_make_filepath(
			table->data_dir_path, table->name, IBD, true);
	} else {
		filepath = fil_make_filepath(
			NULL, table->name, IBD, false);
	}

	if (filepath == NULL) {
		return(DB_OUT_OF_MEMORY);
	}

	file = os_file_create_simple_no_error_handling(
		innodb_data_file_key, filepath,
		OS_FILE_OPEN, OS_FILE_READ_WRITE, srv_read_only_mode, &success);

	DBUG_EXECUTE_IF("fil_tablespace_iterate_failure",
	{
		static bool once;

		if (!once || ut_rnd_interval(0, 10) == 5) {
			once = true;
			success = false;
			os_file_close(file);
		}
	});

	if (!success) {
		/* The following call prints an error message */
		os_file_get_last_error(true);

		ib_logf(IB_LOG_LEVEL_ERROR,
			"Trying to import a tablespace, but could not"
			" open the tablespace file %s", filepath);

		::ut_free(filepath);

		return(DB_TABLESPACE_NOT_FOUND);

	} else {
		err = DB_SUCCESS;
	}

	callback.set_file(filepath, file);

	os_offset_t	file_size = os_file_get_size(file);
	ut_a(file_size != (os_offset_t) -1);

	/* The block we will use for every physical page */
	buf_block_t*	block;

	block = reinterpret_cast<buf_block_t*>(ut_zalloc(sizeof(*block)));

	mutex_create("buf_block_mutex", &block->mutex);

	/* Allocate a page to read in the tablespace header, so that we
	can determine the page size and zip size (if it is compressed).
	We allocate an extra page in case it is a compressed table. One
	page is to ensure alignement. */

	void*	page_ptr = ut_malloc(3 * UNIV_PAGE_SIZE);
	byte*	page = static_cast<byte*>(ut_align(page_ptr, UNIV_PAGE_SIZE));

	fil_buf_block_init(block, page);

	/* Read the first page and determine the page and zip size. */

	if (!os_file_read(file, page, 0, UNIV_PAGE_SIZE)) {

		err = DB_IO_ERROR;

	} else if ((err = callback.init(file_size, block)) == DB_SUCCESS) {
		fil_iterator_t	iter;

		iter.file = file;
		iter.start = 0;
		iter.end = file_size;
		iter.filepath = filepath;
		iter.file_size = file_size;
		iter.n_io_buffers = n_io_buffers;
		iter.page_size = callback.get_page_size().physical();

		/* Compressed pages can't be optimised for block IO for now.
		We do the IMPORT page by page. */

		if (callback.get_page_size().is_compressed()) {
			iter.n_io_buffers = 1;
			ut_a(iter.page_size
			     == callback.get_page_size().physical());
		}

		/** Add an extra page for compressed page scratch area. */

		void*	io_buffer = ut_malloc(
			(2 + iter.n_io_buffers) * UNIV_PAGE_SIZE);

		iter.io_buffer = static_cast<byte*>(
			ut_align(io_buffer, UNIV_PAGE_SIZE));

		err = fil_iterate(iter, block, callback);

		::ut_free(io_buffer);
	}

	if (err == DB_SUCCESS) {

		ib_logf(IB_LOG_LEVEL_INFO, "Sync to disk");

		if (!os_file_flush(file)) {
			ib_logf(IB_LOG_LEVEL_INFO, "os_file_flush() failed!");
			err = DB_IO_ERROR;
		} else {
			ib_logf(IB_LOG_LEVEL_INFO, "Sync to disk - done!");
		}
	}

	os_file_close(file);

	::ut_free(page_ptr);
	::ut_free(filepath);

	mutex_free(&block->mutex);

	::ut_free(block);

	return(err);
}

/** Set the tablespace table size.
@param[in]	page	a page belonging to the tablespace */
void
PageCallback::set_page_size(
	const buf_frame_t*	page) UNIV_NOTHROW
{
	m_page_size.copy_from(fsp_header_get_page_size(page));
}

/********************************************************************//**
Delete the tablespace file and any related files like .cfg.
This should not be called for temporary tables.
@param[in] ibd_filepath File path of the IBD tablespace */

void
fil_delete_file(
/*============*/
	const char*	ibd_filepath)
{
	/* Force a delete of any stale .ibd files that are lying around. */

	ib_logf(IB_LOG_LEVEL_INFO, "Deleting %s", ibd_filepath);

	os_file_delete_if_exists(innodb_data_file_key, ibd_filepath, NULL);

	char*	cfg_filepath = fil_make_filepath(
		ibd_filepath, NULL, CFG, false);
	if (cfg_filepath != NULL) {
		os_file_delete_if_exists(
			innodb_data_file_key, cfg_filepath, NULL);
		::ut_free(cfg_filepath);
	}
}

/**
Iterate over all the spaces in the space list and fetch the
tablespace names. It will return a copy of the name that must be
freed by the caller using: delete[].
@return DB_SUCCESS if all OK. */

dberr_t
fil_get_space_names(
/*================*/
	space_name_list_t&	space_name_list)
				/*!< in/out: List to append to */
{
	fil_space_t*	space;
	dberr_t		err = DB_SUCCESS;

	mutex_enter(&fil_system->mutex);

	for (space = UT_LIST_GET_FIRST(fil_system->space_list);
	     space != NULL;
	     space = UT_LIST_GET_NEXT(space_list, space)) {

		if (space->purpose == FIL_TYPE_TABLESPACE) {
			ulint	len;
			char*	name;

			len = ::strlen(space->name);
			name = new(std::nothrow) char[len + 1];

			if (name == 0) {
				/* Caller to free elements allocated so far. */
				err = DB_OUT_OF_MEMORY;
				break;
			}

			memcpy(name, space->name, len);
			name[len] = 0;

			space_name_list.push_back(name);
		}
	}

	mutex_exit(&fil_system->mutex);

	return(err);
}

/** Generate redo log for swapping two .ibd files
@param[in]	old_table	old table
@param[in]	new_table	new table
@param[in]	tmp_name	temporary table name
@param[in,out]	mtr		mini-transaction
@return	whether the operation succeeded */

bool
fil_mtr_rename_log(
	const dict_table_t*	old_table,
	const dict_table_t*	new_table,
	const char*		tmp_name,
	mtr_t*			mtr)
{
	const char*	old_dir = DICT_TF_HAS_DATA_DIR(old_table->flags)
		? old_table->data_dir_path
		: NULL;
	const char*	new_dir = DICT_TF_HAS_DATA_DIR(new_table->flags)
		? new_table->data_dir_path
		: NULL;

	char*		old_path = fil_make_filepath(
		new_dir, old_table->name, IBD, false);
	char*		new_path = fil_make_filepath(
		new_dir, new_table->name, IBD, false);
	char*		tmp_path = fil_make_filepath(
		old_dir, tmp_name, IBD, false);

	if (!old_path || !new_path || !tmp_path) {
		ut_free(old_path);
		ut_free(new_path);
		ut_free(tmp_path);
		return(false);
	}

	if (!is_system_tablespace(old_table->space)) {
		ut_ad(!is_predefined_tablespace(old_table->space));
		fil_op_write_log(MLOG_FILE_RENAME2, old_table->space, 0,
				 old_path, tmp_path, mtr);
		fil_name_write(old_table->space, 0, tmp_path, mtr);
	}

	if (!is_system_tablespace(new_table->space)) {
		ut_ad(!is_predefined_tablespace(new_table->space));
		fil_op_write_log(MLOG_FILE_RENAME2, new_table->space, 0,
				 new_path, old_path, mtr);
		fil_name_write(new_table->space, 0, old_path, mtr);
	}

	ut_free(old_path);
	ut_free(new_path);
	ut_free(tmp_path);
	return(true);
}

/** Write a MLOG_FILE_NAME record.
@param[in]	space	tablespace
@param[in,out]	mtr	mini-transaction */
static
void
fil_names_write_low(
	const fil_space_t*	space,
	mtr_t*			mtr)
{
	ut_ad(!is_predefined_tablespace(space->id));

	ulint	first_page_no = 0;

	for (const fil_node_t* file = UT_LIST_GET_FIRST(space->chain);
	     file != NULL;
	     file = UT_LIST_GET_NEXT(chain, file)) {
		fil_name_write(space, first_page_no, file, mtr);
		first_page_no += file->size;
	}
}

/** Write a MLOG_FILE_NAME record for a non-predefined tablespace.
@param[in]	space_id	tablespace identifier
@param[in,out]	mtr		mini-transaction
@return	tablespace */

fil_space_t*
fil_names_write(
	ulint		space_id,
	mtr_t*		mtr)
{
	mutex_enter(&fil_system->mutex);
	fil_space_t*	space	= fil_space_get_by_id(space_id);
	ut_ad(space != NULL);
	ut_ad(space->purpose == FIL_TYPE_TABLESPACE);
	const bool	skip	= space == NULL
		|| (space->stop_new_ops && !space->is_being_truncated);
	mutex_exit(&fil_system->mutex);

	if (skip) {
		/* This should be prevented by meta-data locks
		or transactional locks on tables or tablespaces. */
		ut_ad(0);
		space = NULL;
	} else {
		fil_names_write_low(space, mtr);
	}

	return(space);
}


/** Note that a non-predefined persistent tablespace has been modified.
@param[in,out]	space	tablespace
@return whether this is the first dirtying since fil_names_clear() */

bool
fil_names_dirty(
	fil_space_t*	space)
{
	ut_ad(log_mutex_own());
	ut_ad(!is_predefined_tablespace(space->id));

	/* This is the only place where max_lsn can be updated
	from 0 to nonzero. These changes are protected by
	log_sys->mutex. */
	const bool	was_clean	= space->max_lsn == 0;

	if (was_clean) {
		/* This should only happen once for each tablespace
		after a log checkpoint. */
		mutex_enter(&fil_system->mutex);
		/* Setting max_lsn to nonzero or back to 0
		should be protected by log_sys->mutex, which
		we are holding. Thus, it must still be 0. */
		ut_ad(space->max_lsn == 0);
		UT_LIST_ADD_LAST(fil_system->named_spaces, space);
		mutex_exit(&fil_system->mutex);
	}

	ut_ad(space->max_lsn <= log_sys->lsn);
	space->max_lsn = log_sys->lsn;

	return(was_clean);
}

/** On a log checkpoint, reset fil_names_dirty() flags
and write out MLOG_FILE_NAME and MLOG_CHECKPOINT if needed.
@param[ịn]	lsn		checkpoint LSN
@param[in]	do_write	whether to always write MLOG_CHECKPOINT
@return whether anything was written to the redo log
@retval false	if no flags were set and nothing written
@retval true	if anything was written to the redo log */

bool
fil_names_clear(
	lsn_t	lsn,
	bool	do_write)
{
	mtr_t	mtr;

	ut_ad(log_mutex_own());

	mtr.start();

	mutex_enter(&fil_system->mutex);

	for (fil_space_t* space = UT_LIST_GET_FIRST(fil_system->named_spaces);
	     space != NULL; ) {
		fil_space_t*	next = UT_LIST_GET_NEXT(named_spaces, space);

		ut_ad(space->max_lsn > 0);
		if (space->max_lsn < lsn) {
			/* The tablespace was last dirtied before the
			checkpoint LSN. Remove it from the list, so
			that if the tablespace is not going to be
			modified any more, subsequent checkpoints will
			avoid calling fil_names_write_low() on it. */
			space->max_lsn = 0;
			UT_LIST_REMOVE(fil_system->named_spaces, space);
		}

		/* max_lsn is the last LSN where fil_names_dirty() was
		called. If we kept track of "min_lsn" (the first LSN
		where max_lsn turned nonzero), we could avoid the
		fil_names_write_low() call if min_lsn > lsn. */

		fil_names_write_low(space, &mtr);
		do_write = true;

		space = next;
	}

	mutex_exit(&fil_system->mutex);

	if (do_write) {
		mtr.commit_checkpoint();
	} else {
		ut_ad(!mtr.has_modifications());
		mtr.commit();
	}

	return(do_write);
}

/**
Truncate a single-table tablespace. The tablespace must be cached
in the memory cache.
@param space_id			space id
@param dir_path			directory path
@param tablename		the table name in the usual
				databasename/tablename format of InnoDB
@param flags			tablespace flags
@param trunc_to_default		truncate to default size if tablespace
				is being newly re-initialized.
@return DB_SUCCESS or error */
dberr_t
truncate_t::truncate(
/*=================*/
	ulint		space_id,
	const char*	dir_path,
	const char*	tablename,
	ulint		flags,
	bool		trunc_to_default)
{
	dberr_t		err = DB_SUCCESS;
	char*		path;
	bool		has_data_dir = FSP_FLAGS_HAS_DATA_DIR(flags);

	ut_a(!is_system_tablespace(space_id));

	if (has_data_dir) {
		ut_ad(dir_path != NULL);

		path = fil_make_filepath(dir_path, tablename, IBD, true);

	} else {
		path = fil_make_filepath(NULL, tablename, IBD, false);
	}

	if (path == NULL) {
		return(DB_OUT_OF_MEMORY);
	}

	mutex_enter(&fil_system->mutex);

	fil_space_t*	space = fil_space_get_by_id(space_id);

	/* The following code must change when InnoDB supports
	multiple datafiles per tablespace. */
	ut_a(UT_LIST_GET_LEN(space->chain) == 1);

	fil_node_t*	node = UT_LIST_GET_FIRST(space->chain);

	if (trunc_to_default) {
		space->size = node->size = FIL_IBD_FILE_INITIAL_SIZE;
	}

	const bool already_open = node->is_open;

	if (!already_open) {

		bool	ret;

		node->handle = os_file_create_simple_no_error_handling(
			innodb_data_file_key, path, OS_FILE_OPEN,
			OS_FILE_READ_WRITE,
			fsp_is_system_temporary(space_id)
			? false : srv_read_only_mode, &ret);

		if (!ret) {

			ib_logf(IB_LOG_LEVEL_ERROR,
				"Failed to open tablespace file %s.", path);

			::ut_free(path);

			return(DB_ERROR);
		}

		node->is_open = true;
	}

	os_offset_t	trunc_size = trunc_to_default
		? FIL_IBD_FILE_INITIAL_SIZE
		: space->size;

	const bool success = os_file_truncate(
		path, node->handle, trunc_size * UNIV_PAGE_SIZE);

	if (!success) {

		ib_logf(IB_LOG_LEVEL_ERROR,
			"Cannot truncate file %s in TRUNCATE TABLESPACE.",
			path);

		err = DB_ERROR;
	}

	space->stop_new_ops = false;
	space->is_being_truncated = false;

	mutex_exit(&fil_system->mutex);

	/* If we opened the file in this function, close it. */
	if (!already_open) {
		bool	closed = os_file_close(node->handle);

		if (!closed) {

			ib_logf(IB_LOG_LEVEL_ERROR,
				"Failed to close tablespace file %s.", path);

			err = DB_ERROR;
		} else {
			node->is_open = false;
		}
	}

	::ut_free(path);

	return(err);
}

/* Unit Tests */
#ifdef UNIV_COMPILE_TEST_FUNCS
#define MF  fil_make_filepath
#define DISPLAY ib_logf(IB_LOG_LEVEL_INFO, "%s", path)
void
test_make_filepath()
{
	char* path;
	const char* long_path =
		"this/is/a/very/long/path/including/a/very/"
		"looooooooooooooooooooooooooooooooooooooooooooooooo"
		"oooooooooooooooooooooooooooooooooooooooooooooooooo"
		"oooooooooooooooooooooooooooooooooooooooooooooooooo"
		"oooooooooooooooooooooooooooooooooooooooooooooooooo"
		"oooooooooooooooooooooooooooooooooooooooooooooooooo"
		"oooooooooooooooooooooooooooooooooooooooooooooooooo"
		"oooooooooooooooooooooooooooooooooooooooooooooooooo"
		"oooooooooooooooooooooooooooooooooooooooooooooooooo"
		"oooooooooooooooooooooooooooooooooooooooooooooooooo"
		"oooooooooooooooooooooooooooooooooooooooooooooooong"
		"/folder/name";
	path = MF("/this/is/a/path/with/a/filename", NULL, IBD, false); DISPLAY;
	path = MF("/this/is/a/path/with/a/filename", NULL, ISL, false); DISPLAY;
	path = MF("/this/is/a/path/with/a/filename", NULL, CFG, false); DISPLAY;
	path = MF("/this/is/a/path/with/a/filename.ibd", NULL, IBD, false); DISPLAY;
	path = MF("/this/is/a/path/with/a/filename.ibd", NULL, IBD, false); DISPLAY;
	path = MF("/this/is/a/path/with/a/filename.dat", NULL, IBD, false); DISPLAY;
	path = MF(NULL, "tablespacename", NO_EXT, false); DISPLAY;
	path = MF(NULL, "tablespacename", IBD, false); DISPLAY;
	path = MF(NULL, "dbname/tablespacename", NO_EXT, false); DISPLAY;
	path = MF(NULL, "dbname/tablespacename", IBD, false); DISPLAY;
	path = MF(NULL, "dbname/tablespacename", ISL, false); DISPLAY;
	path = MF(NULL, "dbname/tablespacename", CFG, false); DISPLAY;
	path = MF(NULL, "dbname\\tablespacename", NO_EXT, false); DISPLAY;
	path = MF(NULL, "dbname\\tablespacename", IBD, false); DISPLAY;
	path = MF("/this/is/a/path", "dbname/tablespacename", IBD, false); DISPLAY;
	path = MF("/this/is/a/path", "dbname/tablespacename", IBD, true); DISPLAY;
	path = MF("./this/is/a/path", "dbname/tablespacename.ibd", IBD, true); DISPLAY;
	path = MF("this\\is\\a\\path", "dbname/tablespacename", IBD, true); DISPLAY;
	path = MF("/this/is/a/path", "dbname\\tablespacename", IBD, true); DISPLAY;
	path = MF(long_path, NULL, IBD, false); DISPLAY;
	path = MF(long_path, "tablespacename", IBD, false); DISPLAY;
	path = MF(long_path, "tablespacename", IBD, true); DISPLAY;
}
#endif /* UNIV_COMPILE_TEST_FUNCS */
/* @} */<|MERGE_RESOLUTION|>--- conflicted
+++ resolved
@@ -4616,6 +4616,8 @@
 @param[in] page_size	Page size
 @param[in] start	Offset from the start of the file in bytes
 @param[in] len		Length in bytes
+@param[in] read_only_mode
+			if true, then read only mode checks are enforced.
 @return true on success */
 static
 bool
@@ -4623,7 +4625,8 @@
 	const fil_node_t*	node,
 	const ulint		page_size,
 	const os_offset_t	start,
-	const ulint		len)
+	const ulint		len,
+	const bool		read_only_mode)
 {
 	ut_a(len > 0);
 
@@ -4644,7 +4647,8 @@
 #else
 		success = os_aio(
 			OS_FILE_WRITE, OS_AIO_SYNC, node->name,
-			node->handle, buf, offset, n_bytes, NULL, NULL);
+			node->handle, buf, offset, n_bytes, read_only_mode,
+			NULL, NULL);
 #endif /* UNIV_HOTBACKUP */
 
 		if (!success) {
@@ -4782,23 +4786,11 @@
 		}
 #endif /* NO_FALLOCATE || !UNIV_LINUX */
 
-<<<<<<< HEAD
-#ifdef UNIV_HOTBACKUP
-		success = os_file_write(node->name, node->handle, buf,
-					offset, page_size * n_pages);
-#else
-		success = os_aio(OS_FILE_WRITE, OS_AIO_SYNC,
-				 node->name, node->handle, buf,
-				 offset, page_size * n_pages,
-				 fsp_is_system_temporary(space_id)
-				 ? false : srv_read_only_mode,
-				 NULL, NULL);
-#endif /* UNIV_HOTBACKUP */
-=======
->>>>>>> 791b6dda
 		if (success) {
 			success = fil_write_zeros(
-				node, page_size, node_start, len);
+				node, page_size, node_start, len,
+				(fsp_is_system_temporary(space_id)
+				? false : srv_read_only_mode));
 
 			if (!success) {
 				ib_logf(IB_LOG_LEVEL_WARN,
@@ -5371,7 +5363,8 @@
 	if (type == OS_FILE_READ) {
 		ret = os_file_read(node->handle, buf, offset, len);
 	} else {
-		ut_ad(!srv_read_only_mode);
+		ut_ad(!srv_read_only_mode
+		      || fsp_is_system_temporary(page_id.space()));
 		ret = os_file_write(node->name, node->handle, buf,
 				    offset, len);
 	}
