--- conflicted
+++ resolved
@@ -2916,12 +2916,8 @@
 	fold = ut_fold_binary(data, len);
 
 	hash += (fold / (CHAR_BIT * sizeof *hash)) % size;
-<<<<<<< HEAD
-	bitmask = (ulint) 1 << (fold % (CHAR_BIT * sizeof(*hash)));
-=======
 	bitmask = static_cast<ulint>(
 		1 << (fold % (CHAR_BIT * sizeof(*hash))));
->>>>>>> da5f9af9
 
 	if (*hash & bitmask) {
 
@@ -3938,11 +3934,7 @@
 /********************************************************************//**
 During merge, inserts to an index page a secondary index entry extracted
 from the insert buffer.
-<<<<<<< HEAD
-@return newly inserted record */
-=======
 @return	newly inserted record */
->>>>>>> da5f9af9
 static __attribute__((nonnull))
 rec_t*
 ibuf_insert_to_index_page_low(
