--- conflicted
+++ resolved
@@ -2673,8 +2673,8 @@
 	fts_ast_node_t*		term_node = NULL;
 
 	if (node->type == FTS_AST_TEXT) {
-		phrase.f_str = node->text.ptr;
-		phrase.f_len = ut_strlen(reinterpret_cast<char*>(node->text.ptr));
+		phrase.f_str = node->text.ptr->str;
+		phrase.f_len = node->text.ptr->len;
 		len = phrase.f_len;
 	} else {
 		ut_ad(node->type == FTS_AST_PARSER_PHRASE_LIST);
@@ -2715,9 +2715,8 @@
 			}
 
 			ut_a(term_node->type == FTS_AST_TERM);
-			result_str.f_str = term_node->term.ptr;
-			result_str.f_len =
-				ut_strlen(reinterpret_cast<char*>(term_node->term.ptr));
+			result_str.f_str = term_node->term.ptr->str;
+			result_str.f_len = term_node->term.ptr->len;
 			result_str.f_n_char = fts_get_token_size(
 				query->fts_index_table.charset,
 				reinterpret_cast<char*>(result_str.f_str),
@@ -3050,12 +3049,7 @@
 
 	switch (node->type) {
 	case FTS_AST_TEXT:
-<<<<<<< HEAD
 	case FTS_AST_PARSER_PHRASE_LIST:
-=======
-		token.f_str = node->text.ptr->str;
-		token.f_len = node->text.ptr->len;
->>>>>>> 4b4cfa5a
 
 		if (query->oper == FTS_EXIST) {
 			ut_ad(query->intersection == NULL);
@@ -3397,6 +3391,7 @@
 	to assign the frequency on search string behalf. */
 	if (query->cur_node->type == FTS_AST_TERM
 	    && query->cur_node->term.wildcard) {
+
 		term.f_len = query->cur_node->term.ptr->len;
 		ut_ad(FTS_MAX_WORD_LEN >= term.f_len);
 		memcpy(term.f_str, query->cur_node->term.ptr->str, term.f_len);
