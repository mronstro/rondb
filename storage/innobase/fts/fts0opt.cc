/*****************************************************************************

Copyright (c) 2007, 2024, Oracle and/or its affiliates.

This program is free software; you can redistribute it and/or modify it under
the terms of the GNU General Public License, version 2.0, as published by the
Free Software Foundation.

This program is designed to work with certain software (including
but not limited to OpenSSL) that is licensed under separate terms,
as designated in a particular file or component or in included license
documentation.  The authors of MySQL hereby grant you an additional
permission to link the program and your derivative works with the
separately licensed software that they have either included with
the program or referenced in the documentation.

This program is distributed in the hope that it will be useful, but WITHOUT
ANY WARRANTY; without even the implied warranty of MERCHANTABILITY or FITNESS
FOR A PARTICULAR PURPOSE. See the GNU General Public License, version 2.0,
for more details.

You should have received a copy of the GNU General Public License along with
this program; if not, write to the Free Software Foundation, Inc.,
51 Franklin St, Fifth Floor, Boston, MA 02110-1301  USA

*****************************************************************************/

/** @file fts/fts0opt.cc
 Full Text Search optimize thread

 Created 2007/03/27 Sunny Bains
 Completed 2011/7/10 Sunny and Jimmy Yang

 ***********************************************************************/

#include <math.h>
#include <stdlib.h>
#include <sys/types.h>
#include <time.h>
#include <zlib.h>

#include "current_thd.h"
#include "dict0dd.h"
#include "fts0fts.h"
#include "fts0opt.h"
#include "fts0priv.h"
#include "fts0types.h"
#include "ha_prototypes.h"
#include "os0thread-create.h"
#include "que0types.h"
#include "row0sel.h"
#include "sql_thd_internal_api.h"
#include "srv0start.h"
#include "ut0list.h"
#include "ut0wqueue.h"

struct CHARSET_INFO;

/** The FTS optimize thread's work queue. */
static ib_wqueue_t *fts_optimize_wq;

/** Time to wait for a message. */
constexpr std::chrono::seconds FTS_QUEUE_WAIT{5};

/** Default optimize interval. */
constexpr std::chrono::minutes FTS_OPTIMIZE_INTERVAL{5};

/** Server is shutting down, so does we exiting the optimize thread */
static bool fts_opt_start_shutdown = false;

/** Initial size of nodes in fts_word_t. */
static const ulint FTS_WORD_NODES_INIT_SIZE = 64;

/** Last time we did check whether system need a sync */
static std::chrono::steady_clock::time_point last_check_sync_time;

#if 0
/** Check each table in round robin to see whether they'd
need to be "optimized" */
static  ulint   fts_optimize_sync_iterator = 0;
#endif

/** State of a table within the optimization sub system. */
enum fts_state_t {
  FTS_STATE_LOADED,
  FTS_STATE_RUNNING,
  FTS_STATE_SUSPENDED,
  FTS_STATE_DONE,
  FTS_STATE_EMPTY
};

/** FTS optimize thread message types. */
enum fts_msg_type_t {
  FTS_MSG_START, /*!< Start optimizing thread */

  FTS_MSG_PAUSE, /*!< Pause optimizing thread */

  FTS_MSG_STOP, /*!< Stop optimizing and exit thread */

  FTS_MSG_ADD_TABLE, /*!< Add table to the optimize thread's
                     work queue */

  FTS_MSG_OPTIMIZE_TABLE, /*!< Optimize a table */

  FTS_MSG_DEL_TABLE, /*!< Remove a table from the optimize
                     threads work queue */
  FTS_MSG_SYNC_TABLE /*!< Sync fts cache of a table */
};

/** Compressed list of words that have been read from FTS INDEX
that needs to be optimized. */
struct fts_zip_t {
  /** Status of (un)/zip operation */
  lint status;

  /** Number of words compressed */
  ulint n_words;

  /** Size of a block in bytes */
  ulint block_sz;

  /** Vector of compressed blocks */
  ib_vector_t *blocks;

  /** Heap to use for allocations */
  ib_alloc_t *heap_alloc;

  /** Offset into blocks */
  ulint pos;

  /** Offset of last block in the blocks array that is of size
  block_sz. Blocks beyond this offset are of size FTS_MAX_WORD_LEN */
  ulint last_big_block;

  /** ZLib state */
  z_streamp zp;

  /** The value of the last word read from the FTS INDEX table.
  This is used to discard duplicates (UTF-8 string) */
  fts_string_t word;

  /** Maximum number of words to read in one pass */
  ulint max_words;

  /** Did the last pass compress all remaining words in index? */
  bool index_scan_complete;
};

/** Prepared statemets used during optimize */
struct fts_optimize_graph_t {
  /** Delete a word from FTS INDEX */
  que_t *delete_nodes_graph;
  /** Insert a word into FTS INDEX */
  que_t *write_nodes_graph;
  /** COMMIT a transaction */
  que_t *commit_graph;
  /** Read the nodes from FTS_INDEX */
  que_t *read_nodes_graph;
};

/** Used by fts_optimize() to store state. */
struct fts_optimize_t {
  /** The transaction used for all SQL */
  trx_t *trx;

  /** Heap to use for allocations */
  ib_alloc_t *self_heap;

  /** FTS table name prefix */
  char *name_prefix;

  /** Common table definition */
  fts_table_t fts_index_table;

  /** Common table definition */
  fts_table_t fts_common_table;

  /** Table that has to be queried */
  dict_table_t *table;

  /** The FTS index to be optimized */
  dict_index_t *index;

  /** doc ids to delete, we check against this vector and purge the
  matching entries during the optimizing process. The vector entries
  are sorted on doc id */
  fts_doc_ids_t *to_delete;

  /** Offset within to_delete vector, this is used to keep track of where
  we are up to in the vector */
  ulint del_pos;

  /** true when optimize finishes */
  bool done;

  /** Word + Nodes read from FTS_INDEX, it contains instances of fts_word_t */
  ib_vector_t *words;

  /** Words read from the FTS_INDEX */
  fts_zip_t *zip;

  /** Prepared statements used during optimize */
  fts_optimize_graph_t graph;

  /** Number of FTS indexes that have been optimized */
  ulint n_completed;

  /** BEING_DELETED list regenerated */
  bool del_list_regenerated;
};

/** Used by the optimize, to keep state during compacting nodes. */
struct fts_encode_t {
  doc_id_t src_last_doc_id; /*!< Last doc id read from src node */
  byte *src_ilist_ptr;      /*!< Current ptr within src ilist */
};

/** We use this information to determine when to start the optimize
cycle for a table. */
struct fts_slot_t {
  table_id_t table_id = 0; /*!< Table id */

  fts_state_t state = FTS_STATE_LOADED; /*!< State of this slot */

  ulint added = 0; /*!< Number of doc ids added since the
               last time this table was optimized */

  ulint deleted = 0; /*!< Number of doc ids deleted since the
                 last time this table was optimized */

  std::chrono::steady_clock::time_point
      last_run{}; /*!< Time last run completed */

  std::chrono::steady_clock::time_point
      completed{}; /*!< Optimize finish time */

  std::chrono::seconds interval_time{0}; /*!< Minimum time to wait before
                         optimizing the table again. */
};

/** A table remove message for the FTS optimize thread. */
struct fts_msg_id_t {
  table_id_t table_id; /*!< The table to remove */
};

/** The FTS optimize message work queue message type. */
struct fts_msg_t {
  fts_msg_type_t type; /*!< Message type */

  void *ptr; /*!< The message contents */

  mem_heap_t *heap; /*!< The heap used to allocate this
                    message, the message consumer will
                    free the heap. */
};

/** The number of words to read and optimize in a single pass. */
ulong fts_num_word_optimize;

// FIXME
bool fts_enable_diag_print;

/** ZLib compressed block size.*/
static ulint FTS_ZIP_BLOCK_SIZE = 1024;

/** The amount of time optimizing in a single pass. */
static std::chrono::milliseconds fts_optimize_time_limit{0};

/** It's defined in fts0fts.cc  */
extern const char *fts_common_tables[];

/** SQL Statement for changing state of rows to be deleted from FTS Index. */
static const char *fts_init_delete_sql =
    "BEGIN\n"
    "\n"
    "INSERT INTO $being_deleted\n"
    "SELECT doc_id FROM $deleted;\n"
    "\n"
    "INSERT INTO $being_deleted_cache\n"
    "SELECT doc_id FROM $deleted_cache;\n";

static const char *fts_delete_doc_ids_sql =
    "BEGIN\n"
    "\n"
    "DELETE FROM $deleted WHERE doc_id = :doc_id1;\n"
    "DELETE FROM $deleted_cache WHERE doc_id = :doc_id2;\n";

static const char *fts_end_delete_sql =
    "BEGIN\n"
    "\n"
    "DELETE FROM $being_deleted;\n"
    "DELETE FROM $being_deleted_cache;\n";

/** Initialize fts_zip_t. */
static void fts_zip_initialize(
    fts_zip_t *zip) /*!< out: zip instance to initialize */
{
  zip->pos = 0;
  zip->n_words = 0;

  zip->status = Z_OK;

  zip->last_big_block = 0;

  zip->word.f_len = 0;
  memset(zip->word.f_str, 0, FTS_MAX_WORD_LEN);

  ib_vector_reset(zip->blocks);

  memset(zip->zp, 0, sizeof(*zip->zp));

  zip->index_scan_complete = false;
}

/** Create an instance of fts_zip_t.
 @return a new instance of fts_zip_t */
static fts_zip_t *fts_zip_create(mem_heap_t *heap, /*!< in: heap */
                                 ulint block_sz, /*!< in: size of a zip block.*/
                                 ulint max_words) /*!< in: max words to read */
{
  fts_zip_t *zip;

  zip = static_cast<fts_zip_t *>(mem_heap_zalloc(heap, sizeof(*zip)));

  zip->word.f_str =
      static_cast<byte *>(mem_heap_zalloc(heap, FTS_MAX_WORD_LEN + 1));

  zip->block_sz = block_sz;

  zip->heap_alloc = ib_heap_allocator_create(heap);

  zip->blocks = ib_vector_create(zip->heap_alloc, sizeof(void *), 128);

  zip->max_words = max_words;

  zip->zp = static_cast<z_stream *>(mem_heap_zalloc(heap, sizeof(*zip->zp)));

  return (zip);
}

/** Initialize an instance of fts_zip_t. */
static void fts_zip_init(

    fts_zip_t *zip) /*!< in: zip instance to init */
{
  memset(zip->zp, 0, sizeof(*zip->zp));

  zip->word.f_len = 0;
  *zip->word.f_str = '\0';
}

/** Create a fts_optimizer_word_t instance.
 @return new instance */
static fts_word_t *fts_word_init(
    fts_word_t *word, /*!< in: word to initialize */
    byte *utf8,       /*!< in: UTF-8 string */
    ulint len)        /*!< in: length of string in bytes */
{
  mem_heap_t *heap = mem_heap_create(sizeof(fts_node_t), UT_LOCATION_HERE);

  memset(word, 0, sizeof(*word));

  word->text.f_len = len;
  word->text.f_str = static_cast<byte *>(mem_heap_alloc(heap, len + 1));

  /* Need to copy the NUL character too. */
  memcpy(word->text.f_str, utf8, word->text.f_len);
  word->text.f_str[word->text.f_len] = 0;

  word->heap_alloc = ib_heap_allocator_create(heap);

  word->nodes = ib_vector_create(word->heap_alloc, sizeof(fts_node_t),
                                 FTS_WORD_NODES_INIT_SIZE);

  return (word);
}

/** Read the FTS INDEX row.
 @return fts_node_t instance */
static fts_node_t *fts_optimize_read_node(fts_word_t *word, /*!< in: */
                                          que_node_t *exp)  /*!< in: */
{
  int i;
  fts_node_t *node =
      static_cast<fts_node_t *>(ib_vector_push(word->nodes, nullptr));

  /* Start from 1 since the first node has been read by the caller */
  for (i = 1; exp; exp = que_node_get_next(exp), ++i) {
    dfield_t *dfield = que_node_get_val(exp);
    byte *data = static_cast<byte *>(dfield_get_data(dfield));
    ulint len = dfield_get_len(dfield);

    ut_a(len != UNIV_SQL_NULL);

    /* Note: The column numbers below must match the SELECT */
    switch (i) {
      case 1: /* DOC_COUNT */
        node->doc_count = mach_read_from_4(data);
        break;

      case 2: /* FIRST_DOC_ID */
        node->first_doc_id = fts_read_doc_id(data);
        break;

      case 3: /* LAST_DOC_ID */
        node->last_doc_id = fts_read_doc_id(data);
        break;

      case 4: /* ILIST */
        node->ilist_size_alloc = node->ilist_size = len;
        node->ilist = static_cast<byte *>(
            ut::malloc_withkey(UT_NEW_THIS_FILE_PSI_KEY, len));
        if (len > 0) memcpy(node->ilist, data, len);
        break;

      default:
        ut_error;
    }
  }

  /* Make sure all columns were read. */
  ut_a(i == 5);

  return (node);
}

/** Callback function to fetch the rows in an FTS INDEX record.
 @return always returns non-NULL */
bool fts_optimize_index_fetch_node(
    void *row,      /*!< in: sel_node_t* */
    void *user_arg) /*!< in: pointer to ib_vector_t */
{
  fts_word_t *word;
  sel_node_t *sel_node = static_cast<sel_node_t *>(row);
  fts_fetch_t *fetch = static_cast<fts_fetch_t *>(user_arg);
  ib_vector_t *words = static_cast<ib_vector_t *>(fetch->read_arg);
  que_node_t *exp = sel_node->select_list;
  dfield_t *dfield = que_node_get_val(exp);
  void *data = dfield_get_data(dfield);
  ulint dfield_len = dfield_get_len(dfield);
  fts_node_t *node;
  bool is_word_init = false;

  ut_a(dfield_len <= FTS_MAX_WORD_LEN);

  if (ib_vector_size(words) == 0) {
    word = static_cast<fts_word_t *>(ib_vector_push(words, nullptr));
    fts_word_init(word, (byte *)data, dfield_len);
    is_word_init = true;
  }

  word = static_cast<fts_word_t *>(ib_vector_last(words));

  if (dfield_len != word->text.f_len ||
      memcmp(word->text.f_str, data, dfield_len)) {
    word = static_cast<fts_word_t *>(ib_vector_push(words, nullptr));
    fts_word_init(word, (byte *)data, dfield_len);
    is_word_init = true;
  }

  node = fts_optimize_read_node(word, que_node_get_next(exp));

  fetch->total_memory += node->ilist_size;
  if (is_word_init) {
    fetch->total_memory += sizeof(fts_word_t) + sizeof(ib_alloc_t) +
                           sizeof(ib_vector_t) + dfield_len +
                           sizeof(fts_node_t) * FTS_WORD_NODES_INIT_SIZE;
  } else if (ib_vector_size(words) > FTS_WORD_NODES_INIT_SIZE) {
    fetch->total_memory += sizeof(fts_node_t);
  }

  if (fetch->total_memory >= fts_result_cache_limit) {
    return false;
  }

  return true;
}

/** Read the rows from the FTS inde.
 @return DB_SUCCESS or error code */
dberr_t fts_index_fetch_nodes(
    trx_t *trx,               /*!< in: transaction */
    que_t **graph,            /*!< in: prepared statement */
    fts_table_t *fts_table,   /*!< in: table of the FTS INDEX */
    const fts_string_t *word, /*!< in: the word to fetch */
    fts_fetch_t *fetch)       /*!< in: fetch callback.*/
{
  pars_info_t *info;
  dberr_t error;
  char table_name[MAX_FULL_NAME_LEN];

  trx->op_info = "fetching FTS index nodes";

  if (*graph) {
    info = (*graph)->info;
  } else {
    ulint selected;

    info = pars_info_create();

    ut_a(fts_table->type == FTS_INDEX_TABLE);

    selected = fts_select_index(fts_table->charset, word->f_str, word->f_len);

    fts_table->suffix = fts_get_suffix(selected);

    fts_get_table_name(fts_table, table_name);

    pars_info_bind_id(info, true, "table_name", table_name);
  }

  pars_info_bind_function(info, "my_func", fetch->read_record, fetch);
  pars_info_bind_varchar_literal(info, "word", word->f_str, word->f_len);

  if (!*graph) {
    *graph = fts_parse_sql(fts_table, info,
                           "DECLARE FUNCTION my_func;\n"
                           "DECLARE CURSOR c IS"
                           " SELECT word, doc_count, first_doc_id, last_doc_id,"
                           " ilist\n"
                           " FROM $table_name\n"
                           " WHERE word LIKE :word\n"
                           " ORDER BY first_doc_id;\n"
                           "BEGIN\n"
                           "\n"
                           "OPEN c;\n"
                           "WHILE 1 = 1 LOOP\n"
                           "  FETCH c INTO my_func();\n"
                           "  IF c % NOTFOUND THEN\n"
                           "    EXIT;\n"
                           "  END IF;\n"
                           "END LOOP;\n"
                           "CLOSE c;");
  }

  for (;;) {
    error = fts_eval_sql(trx, *graph);

    if (error == DB_SUCCESS) {
      fts_sql_commit(trx);

      break; /* Exit the loop. */
    } else {
      fts_sql_rollback(trx);

      if (error == DB_LOCK_WAIT_TIMEOUT) {
        ib::warn(ER_IB_MSG_486) << "lock wait timeout reading"
                                   " FTS index. Retrying!";

        trx->error_state = DB_SUCCESS;
      } else {
        ib::error(ER_IB_MSG_487)
            << "(" << ut_strerr(error) << ") while reading FTS index.";

        break; /* Exit the loop. */
      }
    }
  }

  return (error);
}

<<<<<<< HEAD
/** Read a word */
static bool fts_zip_read_word(fts_zip_t *zip,     /*!< in: Zip state + data */
                              fts_string_t *word) /*!< out: uncompressed word */
=======
/** Extract a given number of bytes into a buffer */
static bool fts_zip_extract_bytes(fts_zip_t *zip, /*!< in: Zip state + data */
                                  byte *buf, /*!< out: buffer to be filled */
                                  unsigned int size) /*!< in: size of buffer */
>>>>>>> 66cc7556
{
  bool complete = false;
  zip->zp->next_out = buf;
  zip->zp->avail_out = size;
  void *null = nullptr;
  int flush = Z_NO_FLUSH;
<<<<<<< HEAD

  /* Either there was an error or we are at the Z_STREAM_END. */
  if (zip->status != Z_OK) {
    return false;
  }

  zip->zp->next_out = reinterpret_cast<byte *>(&len);
  zip->zp->avail_out = sizeof(len);

=======
>>>>>>> 66cc7556
  while (zip->status == Z_OK && zip->zp->avail_out > 0) {
    /* Finished decompressing block. */
    if (zip->zp->avail_in == 0) {
      /* Free the block that's been decompressed. */
      if (zip->pos > 0) {
        ulint prev = zip->pos - 1;

        ut_a(zip->pos < ib_vector_size(zip->blocks));

        ut::free(ib_vector_getp(zip->blocks, prev));
        ib_vector_set(zip->blocks, prev, &null);
      }

      /* Any more blocks to decompress. */
      if (zip->pos < ib_vector_size(zip->blocks)) {
        zip->zp->next_in =
            static_cast<byte *>(ib_vector_getp(zip->blocks, zip->pos));

        if (zip->pos > zip->last_big_block) {
          zip->zp->avail_in = FTS_MAX_WORD_LEN;
        } else {
          zip->zp->avail_in = static_cast<uInt>(zip->block_sz);
        }

        ++zip->pos;
      } else {
        flush = Z_FINISH;
      }
    }

    switch (zip->status = inflate(zip->zp, flush)) {
      case Z_OK:
        if (zip->zp->avail_out == 0) {
          complete = true;
        }
        break;

      case Z_STREAM_END:
        if (zip->zp->avail_out == 0) {
          complete = true;
        }

        [[fallthrough]];
      case Z_BUF_ERROR: /* No progress possible. */
        inflateEnd(zip->zp);
        /* All blocks must be freed at end of inflate. */
        for (ulint i = 0; i < ib_vector_size(zip->blocks); ++i) {
          if (ib_vector_getp(zip->blocks, i)) {
            ut::free(ib_vector_getp(zip->blocks, i));
            ib_vector_set(zip->blocks, i, &null);
          }
        }
        break;

      case Z_STREAM_ERROR:
      default:
        ut_error;
    }
  }

  return complete;
}

/** Read a word */
static bool fts_zip_read_word(fts_zip_t *zip,     /*!< in: Zip state + data */
                              fts_string_t *word) /*!< out: uncompressed word */
{
  /* Either there was an error or we are at the Z_STREAM_END. */
  if (zip->status != Z_OK) {
    return false;
  }

<<<<<<< HEAD
  if (zip->status == Z_OK || zip->status == Z_STREAM_END) {
    ut_ad(word->f_len == strlen((char *)ptr));
    return true;
  } else {
    return false;
  }
=======
  ushort len = 0;

  const bool have_len =
      fts_zip_extract_bytes(zip, reinterpret_cast<byte *>(&len), sizeof(len));

  if (!have_len) {
    return false;
  }

  ut_a(len <= FTS_MAX_WORD_LEN);

  word->f_len = len;
  const bool have_word = fts_zip_extract_bytes(zip, word->f_str, len);
  ut_ad(have_word);

  word->f_str[len] = 0;
  ut_ad(word->f_len == strlen((char *)word->f_str));

  return have_word;
>>>>>>> 66cc7556
}

/** Callback function to fetch and compress the word in an FTS
 INDEX record.
 @return false on EOF */
static bool fts_fetch_index_words(
    void *row,      /*!< in: sel_node_t* */
    void *user_arg) /*!< in: pointer to ib_vector_t */
{
  sel_node_t *sel_node = static_cast<sel_node_t *>(row);
  fts_zip_t *zip = static_cast<fts_zip_t *>(user_arg);
  que_node_t *exp = sel_node->select_list;
  dfield_t *dfield = que_node_get_val(exp);
  ushort len = static_cast<ushort>(dfield_get_len(dfield));
  void *data = dfield_get_data(dfield);

  /* Skip the duplicate words. */
  if (zip->word.f_len == static_cast<ulint>(len) &&
      !memcmp(zip->word.f_str, data, len)) {
    return true;
  }

  ut_a(len <= FTS_MAX_WORD_LEN);

  memcpy(zip->word.f_str, data, len);
  zip->word.f_len = len;

  ut_a(zip->zp->avail_in == 0);
  ut_a(zip->zp->next_in == nullptr);

  /* The string is prefixed by len. */
  zip->zp->next_in = reinterpret_cast<byte *>(&len);
  zip->zp->avail_in = sizeof(len);

  /* Compress the word, create output blocks as necessary. */
  while (zip->zp->avail_in > 0) {
    /* No space left in output buffer, create a new one. */
    if (zip->zp->avail_out == 0) {
      byte *block;

      block = static_cast<byte *>(
          ut::malloc_withkey(UT_NEW_THIS_FILE_PSI_KEY, zip->block_sz));

      ib_vector_push(zip->blocks, &block);

      zip->zp->next_out = block;
      zip->zp->avail_out = static_cast<uInt>(zip->block_sz);
    }

    switch (zip->status = deflate(zip->zp, Z_NO_FLUSH)) {
      case Z_OK:
        if (zip->zp->avail_in == 0) {
          zip->zp->next_in = static_cast<byte *>(data);
          zip->zp->avail_in = len;
          ut_a(len <= FTS_MAX_WORD_LEN);
          len = 0;
        }
        break;

      case Z_STREAM_END:
      case Z_BUF_ERROR:
      case Z_STREAM_ERROR:
      default:
        ut_error;
        break;
    }
  }

  /* All data should have been compressed. */
  ut_a(zip->zp->avail_in == 0);
  zip->zp->next_in = nullptr;

  ++zip->n_words;

  return zip->n_words >= zip->max_words ? false : true;
}

/** Finish Zip deflate. */
static void fts_zip_deflate_end(
    fts_zip_t *zip) /*!< in: instance that should be closed*/
{
  ut_a(zip->zp->avail_in == 0);
  ut_a(zip->zp->next_in == nullptr);

  zip->status = deflate(zip->zp, Z_FINISH);

  ut_a(ib_vector_size(zip->blocks) > 0);
  zip->last_big_block = ib_vector_size(zip->blocks) - 1;

  /* Allocate smaller block(s), since this is trailing data. */
  while (zip->status == Z_OK) {
    byte *block;

    ut_a(zip->zp->avail_out == 0);

    block = static_cast<byte *>(
        ut::malloc_withkey(UT_NEW_THIS_FILE_PSI_KEY, FTS_MAX_WORD_LEN + 1));

    ib_vector_push(zip->blocks, &block);

    zip->zp->next_out = block;
    zip->zp->avail_out = FTS_MAX_WORD_LEN;

    zip->status = deflate(zip->zp, Z_FINISH);
  }

  ut_a(zip->status == Z_STREAM_END);

  zip->status = deflateEnd(zip->zp);
  ut_a(zip->status == Z_OK);

  /* Reset the ZLib data structure. */
  memset(zip->zp, 0, sizeof(*zip->zp));
}

/** Read the words from the FTS INDEX.
 @return DB_SUCCESS if all OK, DB_TABLE_NOT_FOUND if no more indexes
         to search else error code */
[[nodiscard]] static dberr_t fts_index_fetch_words(
    fts_optimize_t *optim,    /*!< in: optimize scratch pad */
    const fts_string_t *word, /*!< in: get words greater than this
                               word */
    ulint n_words)            /*!< in: max words to read */
{
  pars_info_t *info;
  que_t *graph;
  dberr_t error = DB_SUCCESS;
  mem_heap_t *heap = static_cast<mem_heap_t *>(optim->self_heap->arg);
  bool inited = false;

  optim->trx->op_info = "fetching FTS index words";

  if (optim->zip == nullptr) {
    optim->zip = fts_zip_create(heap, FTS_ZIP_BLOCK_SIZE, n_words);
  } else {
    fts_zip_initialize(optim->zip);
  }

  fts_zip_t *zip = optim->zip;

  /* 'aux index' for these variables means 0-based ordinal of an FTS aux table;
  each FTS index is represented by FTS_NUM_AUX_INDEX (6) aux tables:
  *_aux_idx==0 means 1st table, 1 means 2nd table etc. */
  auto selected_aux_idx = fts_select_index(optim->fts_index_table.charset,
                                           word->f_str, word->f_len);

  ut_a(optim->zip->n_words == 0);
  ut_a(n_words > 0);
  /* Iterate over aux tables starting with table for last word
  previous tables were covered by previous OPTIMIZE passes.
  Word limit is checked after fetching all words from an aux table:
  this means we can go over the limit, but ensures that either all
  instances of a given word were fetched, or none were. */
  for (; selected_aux_idx < FTS_NUM_AUX_INDEX && optim->zip->n_words < n_words;
       ++selected_aux_idx) {
    char table_name[MAX_FULL_NAME_LEN];

    optim->fts_index_table.suffix = fts_get_suffix(selected_aux_idx);

    info = pars_info_create();

    pars_info_bind_function(info, "my_func", fts_fetch_index_words, optim->zip);

    pars_info_bind_varchar_literal(info, "word", word->f_str, word->f_len);

    fts_get_table_name(&optim->fts_index_table, table_name);
    pars_info_bind_id(info, true, "table_name", table_name);

    graph = fts_parse_sql(&optim->fts_index_table, info,
                          "DECLARE FUNCTION my_func;\n"
                          "DECLARE CURSOR c IS"
                          " SELECT word\n"
                          " FROM $table_name\n"
                          " WHERE word > :word\n"
                          " ORDER BY word;\n"
                          "BEGIN\n"
                          "\n"
                          "OPEN c;\n"
                          "WHILE 1 = 1 LOOP\n"
                          "  FETCH c INTO my_func();\n"
                          "  IF c % NOTFOUND THEN\n"
                          "    EXIT;\n"
                          "  END IF;\n"
                          "END LOOP;\n"
                          "CLOSE c;");

    zip = optim->zip;

    for (;;) {
      int err;

      if (!inited && ((err = deflateInit(zip->zp, 9)) != Z_OK)) {
        ib::error(ER_IB_MSG_488) << "ZLib deflateInit() failed: " << err;

        error = DB_ERROR;
        break;
      } else {
        inited = true;
        error = fts_eval_sql(optim->trx, graph);
      }

      if (error == DB_SUCCESS) {
        // FIXME fts_sql_commit(optim->trx);
        break;
      } else {
        // FIXME fts_sql_rollback(optim->trx);

        if (error == DB_LOCK_WAIT_TIMEOUT) {
          ib::warn(ER_IB_MSG_489) << "Lock wait timeout"
                                     " reading document. Retrying!";

          /* We need to reset the ZLib state. */
          inited = false;
          deflateEnd(zip->zp);
          fts_zip_init(zip);

          optim->trx->error_state = DB_SUCCESS;
        } else {
          ib::error(ER_IB_MSG_490)
              << "(" << ut_strerr(error) << ") while reading document.";

          break; /* Exit the loop. */
        }
      }
    }

    fts_que_graph_free(graph);
  }

  if (selected_aux_idx == FTS_NUM_AUX_INDEX) {
    zip->index_scan_complete = true;
  }

  if (error == DB_SUCCESS && zip->status == Z_OK && zip->n_words > 0) {
    /* All data should have been read. */
    ut_a(zip->zp->avail_in == 0);

    fts_zip_deflate_end(zip);
  } else {
    deflateEnd(zip->zp);
  }

  return (error);
}

/** Callback function to fetch the doc id from the record.
 @return always returns true */
static bool fts_fetch_doc_ids(void *row,      /*!< in: sel_node_t* */
                              void *user_arg) /*!< in: pointer to ib_vector_t */
{
  que_node_t *exp;
  int i = 0;
  sel_node_t *sel_node = static_cast<sel_node_t *>(row);
  fts_doc_ids_t *fts_doc_ids = static_cast<fts_doc_ids_t *>(user_arg);
  fts_update_t *update = static_cast<fts_update_t *>(
      ib_vector_push(fts_doc_ids->doc_ids, nullptr));

  for (exp = sel_node->select_list; exp; exp = que_node_get_next(exp), ++i) {
    dfield_t *dfield = que_node_get_val(exp);
    void *data = dfield_get_data(dfield);
    ulint len = dfield_get_len(dfield);

    ut_a(len != UNIV_SQL_NULL);

    /* Note: The column numbers below must match the SELECT. */
    switch (i) {
      case 0: /* DOC_ID */
        update->fts_indexes = nullptr;
        update->doc_id = fts_read_doc_id(static_cast<byte *>(data));
        break;

      default:
        ut_error;
    }
  }

  return true;
}

/** Read the rows from a FTS common auxiliary table.
 @return DB_SUCCESS or error code */
dberr_t fts_table_fetch_doc_ids(
    trx_t *trx,             /*!< in: transaction */
    fts_table_t *fts_table, /*!< in: table */
    fts_doc_ids_t *doc_ids) /*!< in: For collecting doc ids */
{
  dberr_t error;
  que_t *graph;
  pars_info_t *info = pars_info_create();
  bool alloc_bk_trx = false;
  char table_name[MAX_FULL_NAME_LEN];

  ut_a(fts_table->suffix != nullptr);
  ut_a(fts_table->type == FTS_COMMON_TABLE);

  if (!trx) {
    trx = trx_allocate_for_background();
    alloc_bk_trx = true;
  }

  trx->op_info = "fetching FTS doc ids";

  pars_info_bind_function(info, "my_func", fts_fetch_doc_ids, doc_ids);

  fts_get_table_name(fts_table, table_name);
  pars_info_bind_id(info, true, "table_name", table_name);

  graph = fts_parse_sql(fts_table, info,
                        "DECLARE FUNCTION my_func;\n"
                        "DECLARE CURSOR c IS"
                        " SELECT doc_id FROM $table_name;\n"
                        "BEGIN\n"
                        "\n"
                        "OPEN c;\n"
                        "WHILE 1 = 1 LOOP\n"
                        "  FETCH c INTO my_func();\n"
                        "  IF c % NOTFOUND THEN\n"
                        "    EXIT;\n"
                        "  END IF;\n"
                        "END LOOP;\n"
                        "CLOSE c;");

  error = fts_eval_sql(trx, graph);

  que_graph_free(graph);

  if (error == DB_SUCCESS) {
    fts_sql_commit(trx);

    ib_vector_sort(doc_ids->doc_ids, fts_update_doc_id_cmp);
  } else {
    fts_sql_rollback(trx);
  }

  if (alloc_bk_trx) {
    trx_free_for_background(trx);
  }

  return (error);
}

/** Do a binary search for a doc id in the array
 @return +ve index if found -ve index where it should be inserted
         if not found */
int fts_bsearch(fts_update_t *array, /*!< in: array to sort */
                int lower,           /*!< in: the array lower bound */
                int upper,           /*!< in: the array upper bound */
                doc_id_t doc_id)     /*!< in: the doc id to search for */
{
  int orig_size = upper;

  if (upper == 0) {
    /* Nothing to search */
    return (-1);
  } else {
    while (lower < upper) {
      int i = (lower + upper) >> 1;

      if (doc_id > array[i].doc_id) {
        lower = i + 1;
      } else if (doc_id < array[i].doc_id) {
        upper = i - 1;
      } else {
        return (i); /* Found. */
      }
    }
  }

  if (lower == upper && lower < orig_size) {
    if (doc_id == array[lower].doc_id) {
      return (lower);
    } else if (lower == 0) {
      return (-1);
    }
  }

  /* Not found. */
  return ((lower == 0) ? -1 : -(lower));
}

/** Search in the to delete array whether any of the doc ids within
 the [first, last] range are to be deleted
 @return +ve index if found -ve index where it should be inserted
         if not found */
static int fts_optimize_lookup(
    ib_vector_t *doc_ids,  /*!< in: array to search */
    ulint lower,           /*!< in: lower limit of array */
    doc_id_t first_doc_id, /*!< in: doc id to lookup */
    doc_id_t last_doc_id)  /*!< in: doc id to lookup */
{
  int pos;
  int upper = static_cast<int>(ib_vector_size(doc_ids));
  fts_update_t *array = (fts_update_t *)doc_ids->data;

  pos = fts_bsearch(array, static_cast<int>(lower), upper, first_doc_id);

  ut_a(abs(pos) <= upper + 1);

  if (pos < 0) {
    int i = abs(pos);

    /* If i is 1, it could be first_doc_id is less than
    either the first or second array item, do a
    double check */
    if (i == 1 && array[0].doc_id <= last_doc_id &&
        first_doc_id < array[0].doc_id) {
      pos = 0;
    } else if (i < upper && array[i].doc_id <= last_doc_id) {
      /* Check if the "next" doc id is within the
      first & last doc id of the node. */
      pos = i;
    }
  }

  return (pos);
}

/** Encode the word pos list into the node
 @return DB_SUCCESS or error code*/
static dberr_t fts_optimize_encode_node(
    fts_node_t *node,  /*!< in: node to fill*/
    doc_id_t doc_id,   /*!< in: doc id to encode */
    fts_encode_t *enc) /*!< in: encoding state.*/
{
  byte *dst;
  ulint enc_len;
  ulint pos_enc_len;
  doc_id_t doc_id_delta;
  dberr_t error = DB_SUCCESS;
  byte *src = enc->src_ilist_ptr;

  if (node->first_doc_id == 0) {
    ut_a(node->last_doc_id == 0);

    node->first_doc_id = doc_id;
  }

  /* Calculate the space required to store the ilist. */
  ut_ad(doc_id > node->last_doc_id);
  doc_id_delta = doc_id - node->last_doc_id;
  enc_len = fts_get_encoded_len(static_cast<ulint>(doc_id_delta));

  /* Calculate the size of the encoded pos array. */
  while (*src) {
    fts_decode_vlc(&src);
  }

  /* Skip the 0x00 byte at the end of the word positions list. */
  ++src;

  /* Number of encoded pos bytes to copy. */
  pos_enc_len = src - enc->src_ilist_ptr;

  /* Total number of bytes required for copy. */
  enc_len += pos_enc_len;

  /* Check we have enough space in the destination buffer for
  copying the document word list. */
  if (!node->ilist) {
    ulint new_size;

    ut_a(node->ilist_size == 0);

    new_size = enc_len > FTS_ILIST_MAX_SIZE ? enc_len : FTS_ILIST_MAX_SIZE;

    node->ilist = static_cast<byte *>(
        ut::malloc_withkey(UT_NEW_THIS_FILE_PSI_KEY, new_size));
    node->ilist_size_alloc = new_size;

  } else if ((node->ilist_size + enc_len) > node->ilist_size_alloc) {
    ulint new_size = node->ilist_size + enc_len;
    byte *ilist = static_cast<byte *>(
        ut::malloc_withkey(UT_NEW_THIS_FILE_PSI_KEY, new_size));

    memcpy(ilist, node->ilist, node->ilist_size);

    ut::free(node->ilist);

    node->ilist = ilist;
    node->ilist_size_alloc = new_size;
  }

  src = enc->src_ilist_ptr;
  dst = node->ilist + node->ilist_size;

  /* Encode the doc id. Cast to ulint, the delta should be small and
  therefore no loss of precision. */
  dst += fts_encode_int((ulint)doc_id_delta, dst);

  /* Copy the encoded pos array. */
  memcpy(dst, src, pos_enc_len);

  node->last_doc_id = doc_id;

  /* Data copied up to here. */
  node->ilist_size += enc_len;
  enc->src_ilist_ptr += pos_enc_len;

  ut_a(node->ilist_size <= node->ilist_size_alloc);

  return (error);
}

/** Optimize the data contained in a node.
 @return DB_SUCCESS or error code*/
static dberr_t fts_optimize_node(
    ib_vector_t *del_vec, /*!< in: vector of doc ids to delete*/
    int *del_pos,         /*!< in: offset into above vector */
    fts_node_t *dst_node, /*!< in: node to fill*/
    fts_node_t *src_node, /*!< in: source node for data*/
    fts_encode_t *enc)    /*!< in: encoding state */
{
  ulint copied;
  dberr_t error = DB_SUCCESS;
  doc_id_t doc_id = enc->src_last_doc_id;

  if (!enc->src_ilist_ptr) {
    enc->src_ilist_ptr = src_node->ilist;
  }

  copied = enc->src_ilist_ptr - src_node->ilist;

  /* While there is data in the source node and space to copy
  into in the destination node. */
  while (copied < src_node->ilist_size &&
         dst_node->ilist_size < FTS_ILIST_MAX_SIZE) {
    doc_id_t delta;
    doc_id_t del_doc_id = FTS_NULL_DOC_ID;

    delta = fts_decode_vlc(&enc->src_ilist_ptr);

  test_again:
    /* Check whether the doc id is in the delete list, if
    so then we skip the entries but we need to track the
    delta for decoding the entries following this document's
    entries. */
    if (*del_pos >= 0 && *del_pos < (int)ib_vector_size(del_vec)) {
      fts_update_t *update;

      update = (fts_update_t *)ib_vector_get(del_vec, *del_pos);

      del_doc_id = update->doc_id;
    }

    if (enc->src_ilist_ptr == src_node->ilist && doc_id == 0) {
      ut_a(delta == src_node->first_doc_id);
    }

    doc_id += delta;

    if (del_doc_id > 0 && doc_id == del_doc_id) {
      ++*del_pos;

      /* Skip the entries for this document. */
      while (*enc->src_ilist_ptr) {
        fts_decode_vlc(&enc->src_ilist_ptr);
      }

      /* Skip the end of word position marker. */
      ++enc->src_ilist_ptr;

    } else {
      /* DOC ID already becomes larger than
      del_doc_id, check the next del_doc_id */
      if (del_doc_id > 0 && doc_id > del_doc_id) {
        del_doc_id = 0;
        ++*del_pos;
        delta = 0;
        goto test_again;
      }

      /* Decode and copy the word positions into
      the dest node. */
      fts_optimize_encode_node(dst_node, doc_id, enc);

      ++dst_node->doc_count;

      ut_a(dst_node->last_doc_id == doc_id);
    }

    /* Bytes copied so for from source. */
    copied = enc->src_ilist_ptr - src_node->ilist;
  }

  if (copied >= src_node->ilist_size) {
    ut_a(doc_id == src_node->last_doc_id);
  }

  enc->src_last_doc_id = doc_id;

  return (error);
}

/** Determine the starting pos within the deleted doc id vector for a word.
 @return delete position */
[[nodiscard]] static int fts_optimize_deleted_pos(
    fts_optimize_t *optim, /*!< in: optimize state data */
    fts_word_t *word)      /*!< in: the word data to check */
{
  int del_pos;
  ib_vector_t *del_vec = optim->to_delete->doc_ids;

  /* Get the first and last dict ids for the word, we will use
  these values to determine which doc ids need to be removed
  when we coalesce the nodes. This way we can reduce the number
  of elements that need to be searched in the deleted doc ids
  vector and secondly we can remove the doc ids during the
  coalescing phase. */
  if (ib_vector_size(del_vec) > 0) {
    fts_node_t *node;
    doc_id_t last_id;
    doc_id_t first_id;
    ulint size = ib_vector_size(word->nodes);

    node = (fts_node_t *)ib_vector_get(word->nodes, 0);
    first_id = node->first_doc_id;

    node = (fts_node_t *)ib_vector_get(word->nodes, size - 1);
    last_id = node->last_doc_id;

    ut_a(first_id <= last_id);

    del_pos = fts_optimize_lookup(del_vec, optim->del_pos, first_id, last_id);
  } else {
    del_pos = -1; /* Note that there is nothing to delete. */
  }

  return (del_pos);
}

#define FTS_DEBUG_PRINT
/** Compact the nodes for a word, we also remove any doc ids during the
 compaction pass.
 @return DB_SUCCESS or error code.*/
static ib_vector_t *fts_optimize_word(
    fts_optimize_t *optim, /*!< in: optimize state data */
    fts_word_t *word)      /*!< in: the word to optimize */
{
  fts_encode_t enc;
  ib_vector_t *nodes;
  ulint i = 0;
  int del_pos;
  fts_node_t *dst_node = nullptr;
  ib_vector_t *del_vec = optim->to_delete->doc_ids;
  ulint size = ib_vector_size(word->nodes);

  del_pos = fts_optimize_deleted_pos(optim, word);
  nodes = ib_vector_create(word->heap_alloc, sizeof(*dst_node), 128);

  enc.src_last_doc_id = 0;
  enc.src_ilist_ptr = nullptr;

  if (fts_enable_diag_print) {
    word->text.f_str[word->text.f_len] = 0;
    ib::info(ER_IB_MSG_491)
        << "FTS_OPTIMIZE: optimize \"" << word->text.f_str << "\"";
  }

  while (i < size) {
    ulint copied;
    fts_node_t *src_node;

    src_node = (fts_node_t *)ib_vector_get(word->nodes, i);

    if (dst_node == nullptr || dst_node->last_doc_id > src_node->first_doc_id) {
      dst_node = static_cast<fts_node_t *>(ib_vector_push(nodes, nullptr));
      memset(dst_node, 0, sizeof(*dst_node));
    }

    /* Copy from the src to the dst node. */
    fts_optimize_node(del_vec, &del_pos, dst_node, src_node, &enc);

    ut_a(enc.src_ilist_ptr != nullptr);

    /* Determine the number of bytes copied to dst_node. */
    copied = enc.src_ilist_ptr - src_node->ilist;

    /* Can't copy more than what's in the vlc array. */
    ut_a(copied <= src_node->ilist_size);

    /* We are done with this node release the resources. */
    if (copied == src_node->ilist_size) {
      enc.src_last_doc_id = 0;
      enc.src_ilist_ptr = nullptr;

      ut::free(src_node->ilist);

      src_node->ilist = nullptr;
      src_node->ilist_size = src_node->ilist_size_alloc = 0;

      src_node = nullptr;

      ++i; /* Get next source node to OPTIMIZE. */
    }

    if (dst_node->ilist_size >= FTS_ILIST_MAX_SIZE || i >= size) {
      dst_node = nullptr;
    }
  }

  /* All dst nodes created should have been added to the vector. */
  ut_a(dst_node == nullptr);

  /* Return the OPTIMIZED nodes. */
  return (nodes);
}

/** Update the FTS index table. This is a delete followed by an insert.
 @return DB_SUCCESS or error code */
[[nodiscard]] static dberr_t fts_optimize_write_word(
    trx_t *trx,             /*!< in: transaction */
    fts_table_t *fts_table, /*!< in: table of FTS index */
    fts_string_t *word,     /*!< in: word data to write */
    ib_vector_t *nodes)     /*!< in: the nodes to write */
{
  ulint i;
  pars_info_t *info;
  que_t *graph;
  ulint selected;
  dberr_t error = DB_SUCCESS;
  char table_name[MAX_FULL_NAME_LEN];

  info = pars_info_create();

  ut_ad(fts_table->charset);

  if (fts_enable_diag_print) {
    ib::info(ER_IB_MSG_492)
        << "FTS_OPTIMIZE: processed \"" << word->f_str << "\"";
  }

  pars_info_bind_varchar_literal(info, "word", word->f_str, word->f_len);

  selected = fts_select_index(fts_table->charset, word->f_str, word->f_len);

  fts_table->suffix = fts_get_suffix(selected);
  fts_get_table_name(fts_table, table_name);
  pars_info_bind_id(info, true, "table_name", table_name);

  graph = fts_parse_sql(fts_table, info,
                        "BEGIN DELETE FROM $table_name WHERE word = :word;");

  error = fts_eval_sql(trx, graph);

  if (error != DB_SUCCESS) {
    ib::error(ER_IB_MSG_493) << "(" << ut_strerr(error)
                             << ") during optimize,"
                                " when deleting a word from the FTS index.";
  }

  fts_que_graph_free(graph);
  graph = nullptr;

  /* Even if the operation needs to be rolled back and redone,
  we iterate over the nodes in order to free the ilist. */
  for (i = 0; i < ib_vector_size(nodes); ++i) {
    fts_node_t *node = (fts_node_t *)ib_vector_get(nodes, i);

    if (error == DB_SUCCESS) {
      /* Skip empty node. */
      if (node->ilist == nullptr) {
        ut_ad(node->ilist_size == 0);
        continue;
      }

      error = fts_write_node(trx, &graph, fts_table, word, node);

      if (error != DB_SUCCESS) {
        ib::error(ER_IB_MSG_494) << "(" << ut_strerr(error)
                                 << ")"
                                    " during optimize, while adding a"
                                    " word to the FTS index.";
      }
    }

    ut::free(node->ilist);
    node->ilist = nullptr;
    node->ilist_size = node->ilist_size_alloc = 0;
  }

  if (graph != nullptr) {
    fts_que_graph_free(graph);
  }

  return (error);
}

/** Free fts_optimizer_word_t instanace.*/
void fts_word_free(fts_word_t *word) /*!< in: instance to free.*/
{
  mem_heap_t *heap = static_cast<mem_heap_t *>(word->heap_alloc->arg);

#ifdef UNIV_DEBUG
  memset(word, 0, sizeof(*word));
#endif /* UNIV_DEBUG */

  mem_heap_free(heap);
}

/** Optimize the word ilist and rewrite data to the FTS index.
 @return status one of RESTART, EXIT, ERROR */
[[nodiscard]] static dberr_t fts_optimize_compact(
    fts_optimize_t *optim, /*!< in: optimize state data */
    dict_index_t *index,   /*!< in: current FTS being optimized */
    std::chrono::steady_clock::time_point
        start_time) /*!< in: optimize start time */
{
  ulint i;
  dberr_t error = DB_SUCCESS;
  ulint size = ib_vector_size(optim->words);

  for (i = 0; i < size && error == DB_SUCCESS && !optim->done; ++i) {
    fts_word_t *word;
    ib_vector_t *nodes;
    trx_t *trx = optim->trx;

    word = (fts_word_t *)ib_vector_get(optim->words, i);

    /* nodes is allocated from the word heap and will be destroyed
    when the word is freed. We however have to be careful about
    the ilist, that needs to be freed explicitly. */
    nodes = fts_optimize_word(optim, word);

    /* Update the data on disk. */
    error = fts_optimize_write_word(trx, &optim->fts_index_table, &word->text,
                                    nodes);

    if (error == DB_SUCCESS) {
      /* Write the last word optimized to the config table,
      we use this value for restarting optimize. */
      error = fts_config_set_index_value(optim->trx, index,
                                         FTS_LAST_OPTIMIZED_WORD, &word->text);
    }

    /* Free the word that was optimized. */
    fts_word_free(word);

    if (fts_optimize_time_limit > std::chrono::seconds::zero() &&
        std::chrono::steady_clock::now() - start_time >
            fts_optimize_time_limit) {
      optim->done = true;
    }
  }

  return (error);
}

/** Create an instance of fts_optimize_t. Also create a new
 background transaction.*/
static fts_optimize_t *fts_optimize_create(
    dict_table_t *table) /*!< in: table with FTS indexes */
{
  fts_optimize_t *optim;
  mem_heap_t *heap = mem_heap_create(128, UT_LOCATION_HERE);

  optim = (fts_optimize_t *)mem_heap_zalloc(heap, sizeof(*optim));

  optim->self_heap = ib_heap_allocator_create(heap);

  optim->to_delete = fts_doc_ids_create();

  optim->words = ib_vector_create(optim->self_heap, sizeof(fts_word_t), 256);

  optim->table = table;

  optim->trx = trx_allocate_for_background();

  optim->fts_common_table.parent = table->name.m_name;
  optim->fts_common_table.table_id = table->id;
  optim->fts_common_table.type = FTS_COMMON_TABLE;
  optim->fts_common_table.table = table;

  optim->fts_index_table.parent = table->name.m_name;
  optim->fts_index_table.table_id = table->id;
  optim->fts_index_table.type = FTS_INDEX_TABLE;
  optim->fts_index_table.table = table;

  /* The common prefix for all this parent table's aux tables. */
  optim->name_prefix = fts_get_table_name_prefix(&optim->fts_common_table);

  return (optim);
}

#ifdef FTS_OPTIMIZE_DEBUG
/** Get optimize start time of an FTS index.
 @return DB_SUCCESS if all OK else error code */
[[nodiscard]] static dberr_t fts_optimize_get_index_start_time(
    trx_t *trx,            /*!< in: transaction */
    dict_index_t *index,   /*!< in: FTS index */
    ib_time_t *start_time) /*!< out: time in secs */
{
  return (fts_config_get_index_ulint(trx, index, FTS_OPTIMIZE_START_TIME,
                                     (ulint *)start_time));
}

/** Set the optimize start time of an FTS index.
 @return DB_SUCCESS if all OK else error code */
[[nodiscard]] static dberr_t fts_optimize_set_index_start_time(
    trx_t *trx,           /*!< in: transaction */
    dict_index_t *index,  /*!< in: FTS index */
    ib_time_t start_time) /*!< in: start time */
{
  return (fts_config_set_index_ulint(trx, index, FTS_OPTIMIZE_START_TIME,
                                     (ulint)start_time));
}

/** Get optimize end time of an FTS index.
 @return DB_SUCCESS if all OK else error code */
[[nodiscard]] static dberr_t fts_optimize_get_index_end_time(
    trx_t *trx,          /*!< in: transaction */
    dict_index_t *index, /*!< in: FTS index */
    ib_time_t *end_time) /*!< out: time in secs */
{
  return (fts_config_get_index_ulint(trx, index, FTS_OPTIMIZE_END_TIME,
                                     (ulint *)end_time));
}

/** Set the optimize end time of an FTS index.
 @return DB_SUCCESS if all OK else error code */
[[nodiscard]] static dberr_t fts_optimize_set_index_end_time(
    trx_t *trx,          /*!< in: transaction */
    dict_index_t *index, /*!< in: FTS index */
    ib_time_t end_time)  /*!< in: end time */
{
  return (fts_config_set_index_ulint(trx, index, FTS_OPTIMIZE_END_TIME,
                                     (ulint)end_time));
}
#endif

/** Free the optimize prepared statements.*/
static void fts_optimize_graph_free(
    fts_optimize_graph_t *graph) /*!< in/out: The graph instances
                                 to free */
{
  if (graph->commit_graph) {
    que_graph_free(graph->commit_graph);
    graph->commit_graph = nullptr;
  }

  if (graph->write_nodes_graph) {
    que_graph_free(graph->write_nodes_graph);
    graph->write_nodes_graph = nullptr;
  }

  if (graph->delete_nodes_graph) {
    que_graph_free(graph->delete_nodes_graph);
    graph->delete_nodes_graph = nullptr;
  }

  if (graph->read_nodes_graph) {
    que_graph_free(graph->read_nodes_graph);
    graph->read_nodes_graph = nullptr;
  }
}

/** Free all optimize resources. */
static void fts_optimize_free(
    fts_optimize_t *optim) /*!< in: table with on FTS index */
{
  mem_heap_t *heap = static_cast<mem_heap_t *>(optim->self_heap->arg);

  trx_free_for_background(optim->trx);

  fts_doc_ids_free(optim->to_delete);
  fts_optimize_graph_free(&optim->graph);

  ut::free(optim->name_prefix);

  /* This will free the heap from which optim itself was allocated. */
  mem_heap_free(heap);
}

/** Get the max time optimize should run.
 @return max optimize time limit. */
static std::chrono::seconds fts_optimize_get_time_limit(
    trx_t *trx,             /*!< in: transaction */
    fts_table_t *fts_table) /*!< in: aux table */
{
  ulint time_limit = 0;

  fts_config_get_ulint(trx, fts_table, FTS_OPTIMIZE_LIMIT_IN_SECS,
                       (ulint *)&time_limit);

  return std::chrono::seconds{time_limit};
}

/** Run OPTIMIZE on the given table. Note: this can take a very long time
 (hours). */
static void fts_optimize_words(
    fts_optimize_t *optim, /*!< in: optimize instance */
    dict_index_t *index,   /*!< in: current FTS being optimized */
    fts_string_t *word)    /*!< in: the starting word to optimize */
{
  fts_fetch_t fetch;
  que_t *graph = nullptr;
  CHARSET_INFO *charset = optim->fts_index_table.charset;

  ut_a(!optim->done);

  /* Get the time limit from the config table. */
  fts_optimize_time_limit =
      fts_optimize_get_time_limit(optim->trx, &optim->fts_common_table);

  const auto start_time = std::chrono::steady_clock::now();

  /* Setup the callback to use for fetching the word ilist etc. */
  fetch.read_arg = optim->words;
  fetch.read_record = fts_optimize_index_fetch_node;

  while (!optim->done) {
    dberr_t error;
    trx_t *trx = optim->trx;
    ulint selected;

    ut_a(ib_vector_size(optim->words) == 0);

    selected = fts_select_index(charset, word->f_str, word->f_len);

    /* Read the index records to optimize. */
    fetch.total_memory = 0;

    error = fts_index_fetch_nodes(trx, &graph, &optim->fts_index_table, word,
                                  &fetch);
    ut_ad(fetch.total_memory < fts_result_cache_limit);

    if (error == DB_SUCCESS) {
      /* There must be some nodes to read. */
      ut_a(ib_vector_size(optim->words) > 0);

      /* Optimize the nodes that were read and write
      back to DB. */
      error = fts_optimize_compact(optim, index, start_time);

      if (error == DB_SUCCESS) {
        fts_sql_commit(optim->trx);
      } else {
        fts_sql_rollback(optim->trx);
      }
    }

    ib_vector_reset(optim->words);

    if (error == DB_SUCCESS) {
      if (!optim->done) {
        if (!fts_zip_read_word(optim->zip, word)) {
          optim->done = true;
        } else if (selected !=
                       fts_select_index(charset, word->f_str, word->f_len) &&
                   graph) {
          fts_que_graph_free(graph);
          graph = nullptr;
        }
      }
    } else if (error == DB_LOCK_WAIT_TIMEOUT) {
      ib::warn(ER_IB_MSG_495) << "Lock wait timeout during optimize."
                                 " Retrying!";

      trx->error_state = DB_SUCCESS;
    } else if (error == DB_DEADLOCK) {
      ib::warn(ER_IB_MSG_496) << "Deadlock during optimize. Retrying!";

      trx->error_state = DB_SUCCESS;
    } else {
      optim->done = true; /* Exit the loop. */
    }
  }

  if (graph != nullptr) {
    fts_que_graph_free(graph);
  }
}

/** Optimize is complete. Set the completion time, and reset the optimize
 start string for this FTS index to "".
 @return DB_SUCCESS if all OK */
[[nodiscard]] static dberr_t fts_optimize_index_completed(
    fts_optimize_t *optim, /*!< in: optimize instance */
    dict_index_t *index)   /*!< in: table with one FTS index */
{
  fts_string_t word;
  dberr_t error;
  byte buf[sizeof(ulint)];
#ifdef FTS_OPTIMIZE_DEBUG
  ib_time_t end_time = ut_time();

  error = fts_optimize_set_index_end_time(optim->trx, index, end_time);
#endif

  /* If we've reached the end of the index then set the start
  word to the empty string. */

  word.f_len = 0;
  word.f_str = buf;
  *word.f_str = '\0';

  error = fts_config_set_index_value(optim->trx, index, FTS_LAST_OPTIMIZED_WORD,
                                     &word);

  if (error != DB_SUCCESS) {
    ib::error(ER_IB_MSG_497) << "(" << ut_strerr(error)
                             << ") while updating"
                                " last optimized word!";
  }

  return (error);
}

/** Read the list of words from the FTS auxiliary index that will be
 optimized in this pass.
 @return DB_SUCCESS if all OK */
[[nodiscard]] static dberr_t fts_optimize_index_read_words(
    fts_optimize_t *optim, /*!< in: optimize instance */
    dict_index_t *index)   /*!< in: table with one FTS index */
{
  dberr_t error = DB_SUCCESS;

  fts_string_t word;
  byte str[FTS_MAX_WORD_LEN + 1];

  /* We need to read the last word optimized so that we start from
  the next word. */
  word.f_str = str;

  /* We set the length of word to the size of str since we
  need to pass the max len info to the fts_get_config_value() function. */
  word.f_len = sizeof(str) - 1;

  if (optim->del_list_regenerated) {
    word.f_len = 0;
  } else {
    /* Get the last word that was optimized from
    the config table. */
    error = fts_config_get_index_value(optim->trx, index,
                                       FTS_LAST_OPTIMIZED_WORD, &word);
  }

  /* If record not found then we start from the top. */
  if (error == DB_RECORD_NOT_FOUND) {
    word.f_len = 0;
    error = DB_SUCCESS;
  }

  if (error == DB_SUCCESS) {
    error = fts_index_fetch_words(optim, &word, fts_num_word_optimize);
  }

  return (error);
}

/** Run OPTIMIZE on the given FTS index. Note: this can take a very long
 time (hours).
 @return DB_SUCCESS if all OK */
[[nodiscard]] static dberr_t fts_optimize_index(
    fts_optimize_t *optim, /*!< in: optimize instance */
    dict_index_t *index)   /*!< in: table with one FTS index */
{
  /* Set the current index that we have to optimize. */
  optim->fts_index_table.index_id = index->id;
  optim->fts_index_table.charset = fts_index_get_charset(index);

  optim->done = false; /* Optimize until !done */

  /* Read the words that will be optimized in this pass. */
  if (const auto error = fts_optimize_index_read_words(optim, index);
      error != DB_SUCCESS) {
    return error;
  }

  int zip_error;

  ut_a(optim->zip->pos == 0);
  ut_a(optim->zip->zp->total_in == 0);
  ut_a(optim->zip->zp->total_out == 0);

  zip_error = inflateInit(optim->zip->zp);
  ut_a(zip_error == Z_OK);

  /* Buffer for uncompressing words */
  fts_string_t word;
  byte str[FTS_MAX_WORD_LEN + 1];
  word.f_len = 0;
  word.f_str = str;

  /* Read the first word to optimize from the Zip buffer. */
  if (!fts_zip_read_word(optim->zip, &word)) {
    optim->done = true;
  } else {
    fts_optimize_words(optim, index, &word);
  }

  /* If all remaining words in index have been read in this pass, perform
  final actions to complete the index optimization. */
  if (optim->zip->index_scan_complete) {
    if (const auto error = fts_optimize_index_completed(optim, index);
        error != DB_SUCCESS) {
      return error;
    }

    ++optim->n_completed;
  }

  return DB_SUCCESS;
}

/** Delete the document ids in the delete, and delete cache tables.
 @return DB_SUCCESS if all OK */
[[nodiscard]] static dberr_t fts_optimize_purge_deleted_doc_ids(
    fts_optimize_t *optim) /*!< in: optimize instance */
{
  ulint i;
  pars_info_t *info;
  que_t *graph;
  fts_update_t *update;
  doc_id_t write_doc_id;
  dberr_t error = DB_SUCCESS;
  char deleted[MAX_FULL_NAME_LEN];
  char deleted_cache[MAX_FULL_NAME_LEN];
  dict_table_t *deleted_tbl = nullptr;
  dict_table_t *deleted_cache_tbl = nullptr;
  MDL_ticket *deleted_cache_mdl = nullptr;
  MDL_ticket *deleted_mdl = nullptr;
  THD *thd = current_thd;

  info = pars_info_create();

  ut_a(ib_vector_size(optim->to_delete->doc_ids) > 0);

  update =
      static_cast<fts_update_t *>(ib_vector_get(optim->to_delete->doc_ids, 0));

  /* Convert to "storage" byte order. */
  fts_write_doc_id((byte *)&write_doc_id, update->doc_id);

  /* This is required for the SQL parser to work. It must be able
  to find the following variables. So we do it twice. */
  fts_bind_doc_id(info, "doc_id1", &write_doc_id);
  fts_bind_doc_id(info, "doc_id2", &write_doc_id);

  /* Make sure the following two names are consistent with the name
  used in the fts_delete_doc_ids_sql */
  optim->fts_common_table.suffix = FTS_SUFFIX_DELETED;
  fts_get_table_name(&optim->fts_common_table, deleted);
  pars_info_bind_id(info, true, FTS_SUFFIX_DELETED, deleted);

  optim->fts_common_table.suffix = FTS_SUFFIX_DELETED_CACHE;
  fts_get_table_name(&optim->fts_common_table, deleted_cache);
  pars_info_bind_id(info, true, FTS_SUFFIX_DELETED_CACHE, deleted_cache);

  deleted_tbl = dd_table_open_on_name(thd, &deleted_mdl, deleted, false,
                                      DICT_ERR_IGNORE_NONE);

  if (deleted_tbl == nullptr) {
    goto func_exit;
  }

  deleted_cache_tbl = dd_table_open_on_name(
      thd, &deleted_cache_mdl, deleted_cache, false, DICT_ERR_IGNORE_NONE);

  if (deleted_cache_tbl == nullptr) {
    goto func_exit;
  }

  graph = fts_parse_sql(nullptr, info, fts_delete_doc_ids_sql);

  /* Delete the doc ids that were copied at the start. */
  for (i = 0; i < ib_vector_size(optim->to_delete->doc_ids); ++i) {
    update = static_cast<fts_update_t *>(
        ib_vector_get(optim->to_delete->doc_ids, i));

    /* Convert to "storage" byte order. */
    fts_write_doc_id((byte *)&write_doc_id, update->doc_id);

    fts_bind_doc_id(info, "doc_id1", &write_doc_id);

    fts_bind_doc_id(info, "doc_id2", &write_doc_id);

    error = fts_eval_sql(optim->trx, graph);

    // FIXME: Check whether delete actually succeeded!
    if (error != DB_SUCCESS) {
      fts_sql_rollback(optim->trx);
      break;
    }
  }

  fts_que_graph_free(graph);

func_exit:
  if (deleted_cache_tbl != nullptr) {
    dd_table_close(deleted_cache_tbl, thd, &deleted_cache_mdl, false);
  }

  if (deleted_tbl != nullptr) {
    dd_table_close(deleted_tbl, thd, &deleted_mdl, false);
  }

  return (error);
}

/** Delete the document ids in the pending delete, and delete tables.
 @return DB_SUCCESS if all OK */
[[nodiscard]] static dberr_t fts_optimize_purge_deleted_doc_id_snapshot(
    fts_optimize_t *optim) /*!< in: optimize instance */
{
  dberr_t error = DB_SUCCESS;
  que_t *graph;
  pars_info_t *info;
  char being_deleted[MAX_FULL_NAME_LEN];
  char being_deleted_cache[MAX_FULL_NAME_LEN];
  MDL_ticket *being_deleted_mdl = nullptr;
  MDL_ticket *being_deleted_cache_mdl = nullptr;
  dict_table_t *being_deleted_cache_tbl = nullptr;
  dict_table_t *being_deleted_tbl = nullptr;
  THD *thd = current_thd;

  info = pars_info_create();

  /* Make sure the following two names are consistent with the name
  used in the fts_end_delete_sql */
  optim->fts_common_table.suffix = FTS_SUFFIX_BEING_DELETED;
  fts_get_table_name(&optim->fts_common_table, being_deleted);
  pars_info_bind_id(info, true, FTS_SUFFIX_BEING_DELETED, being_deleted);

  optim->fts_common_table.suffix = FTS_SUFFIX_BEING_DELETED_CACHE;
  fts_get_table_name(&optim->fts_common_table, being_deleted_cache);
  pars_info_bind_id(info, true, FTS_SUFFIX_BEING_DELETED_CACHE,
                    being_deleted_cache);

  being_deleted_tbl = dd_table_open_on_name(
      thd, &being_deleted_mdl, being_deleted, false, DICT_ERR_IGNORE_NONE);

  if (being_deleted_tbl == nullptr) {
    error = DB_ERROR;
    goto func_exit;
  }

  being_deleted_cache_tbl =
      dd_table_open_on_name(thd, &being_deleted_cache_mdl, being_deleted_cache,
                            false, DICT_ERR_IGNORE_NONE);

  if (being_deleted_cache_tbl == nullptr) {
    error = DB_ERROR;
    goto func_exit;
  }

  /* Delete the doc ids that were copied to delete pending state at
  the start of optimize. */
  graph = fts_parse_sql(nullptr, info, fts_end_delete_sql);

  error = fts_eval_sql(optim->trx, graph);
  fts_que_graph_free(graph);

func_exit:
  if (being_deleted_cache_tbl != nullptr) {
    dd_table_close(being_deleted_cache_tbl, thd, &being_deleted_cache_mdl,
                   false);
  }

  if (being_deleted_tbl != nullptr) {
    dd_table_close(being_deleted_tbl, thd, &being_deleted_mdl, false);
  }

  return (error);
}

/** Copy the deleted doc ids that will be purged during this optimize run
 to the being deleted FTS auxiliary tables. The transaction is committed
 upon successful copy and rolled back on DB_DUPLICATE_KEY error.
 @return DB_SUCCESS if all OK */
static ulint fts_optimize_being_deleted_count(
    fts_optimize_t *optim) /*!< in: optimize instance */
{
  fts_table_t fts_table;

  FTS_INIT_FTS_TABLE(&fts_table, FTS_SUFFIX_BEING_DELETED, FTS_COMMON_TABLE,
                     optim->table);

  return (fts_get_rows_count(&fts_table));
}

/** Copy the deleted doc ids that will be purged during this optimize run
 to the being deleted FTS auxiliary tables. The transaction is committed
 upon successful copy and rolled back on DB_DUPLICATE_KEY error.
 @return DB_SUCCESS if all OK */
[[nodiscard]] static dberr_t fts_optimize_create_deleted_doc_id_snapshot(
    fts_optimize_t *optim) /*!< in: optimize instance */
{
  dberr_t error = DB_SUCCESS;
  que_t *graph;
  pars_info_t *info;
  char being_deleted[MAX_FULL_NAME_LEN];
  char deleted[MAX_FULL_NAME_LEN];
  char being_deleted_cache[MAX_FULL_NAME_LEN];
  char deleted_cache[MAX_FULL_NAME_LEN];
  dict_table_t *being_deleted_tbl = nullptr;
  dict_table_t *deleted_tbl = nullptr;
  dict_table_t *being_deleted_cache_tbl = nullptr;
  dict_table_t *deleted_cache_tbl = nullptr;
  MDL_ticket *being_deleted_mdl = nullptr;
  MDL_ticket *deleted_mdl = nullptr;
  MDL_ticket *being_deleted_cache_mdl = nullptr;
  MDL_ticket *deleted_cache_mdl = nullptr;
  THD *thd = current_thd;

  info = pars_info_create();

  /* Make sure the following four names are consistent with the name
  used in the fts_init_delete_sql */
  optim->fts_common_table.suffix = FTS_SUFFIX_BEING_DELETED;
  fts_get_table_name(&optim->fts_common_table, being_deleted);
  pars_info_bind_id(info, true, FTS_SUFFIX_BEING_DELETED, being_deleted);

  being_deleted_tbl = dd_table_open_on_name(
      thd, &being_deleted_mdl, being_deleted, false, DICT_ERR_IGNORE_NONE);

  if (being_deleted_tbl == nullptr) {
    goto func_exit;
  }

  optim->fts_common_table.suffix = FTS_SUFFIX_DELETED;
  fts_get_table_name(&optim->fts_common_table, deleted);
  pars_info_bind_id(info, true, FTS_SUFFIX_DELETED, deleted);

  deleted_tbl = dd_table_open_on_name(thd, &deleted_mdl, deleted, false,
                                      DICT_ERR_IGNORE_NONE);

  if (deleted_tbl == nullptr) {
    goto func_exit;
  }

  optim->fts_common_table.suffix = FTS_SUFFIX_BEING_DELETED_CACHE;
  fts_get_table_name(&optim->fts_common_table, being_deleted_cache);
  pars_info_bind_id(info, true, FTS_SUFFIX_BEING_DELETED_CACHE,
                    being_deleted_cache);

  being_deleted_cache_tbl =
      dd_table_open_on_name(thd, &being_deleted_cache_mdl, being_deleted_cache,
                            false, DICT_ERR_IGNORE_NONE);

  if (being_deleted_cache_tbl == nullptr) {
    goto func_exit;
  }

  optim->fts_common_table.suffix = FTS_SUFFIX_DELETED_CACHE;
  fts_get_table_name(&optim->fts_common_table, deleted_cache);
  pars_info_bind_id(info, true, FTS_SUFFIX_DELETED_CACHE, deleted_cache);

  deleted_cache_tbl = dd_table_open_on_name(
      thd, &deleted_cache_mdl, deleted_cache, false, DICT_ERR_IGNORE_NONE);

  if (deleted_cache_tbl == nullptr) {
    goto func_exit;
  }

  /* Move doc_ids that are to be deleted to state being deleted. */
  graph = fts_parse_sql(nullptr, info, fts_init_delete_sql);

  error = fts_eval_sql(optim->trx, graph);

  fts_que_graph_free(graph);

  if (error != DB_SUCCESS) {
    fts_sql_rollback(optim->trx);
  } else {
    fts_sql_commit(optim->trx);
  }

  optim->del_list_regenerated = true;

func_exit:
  if (being_deleted_tbl != nullptr) {
    dd_table_close(being_deleted_tbl, thd, &being_deleted_mdl, false);
  }

  if (deleted_tbl != nullptr) {
    dd_table_close(deleted_tbl, thd, &deleted_mdl, false);
  }

  if (being_deleted_cache_tbl != nullptr) {
    dd_table_close(being_deleted_cache_tbl, thd, &being_deleted_cache_mdl,
                   false);
  }

  if (deleted_cache_tbl != nullptr) {
    dd_table_close(deleted_cache_tbl, thd, &deleted_cache_mdl, false);
  }

  return (error);
}

/** Read in the document ids that are to be purged during optimize. The
 transaction is committed upon successfully read.
 @return DB_SUCCESS if all OK */
[[nodiscard]] static dberr_t fts_optimize_read_deleted_doc_id_snapshot(
    fts_optimize_t *optim) /*!< in: optimize instance */
{
  dberr_t error;

  optim->fts_common_table.suffix = FTS_SUFFIX_BEING_DELETED;

  /* Read the doc_ids to delete. */
  error = fts_table_fetch_doc_ids(optim->trx, &optim->fts_common_table,
                                  optim->to_delete);

  if (error == DB_SUCCESS) {
    optim->fts_common_table.suffix = FTS_SUFFIX_BEING_DELETED;

    /* Read additional doc_ids to delete. */
    error = fts_table_fetch_doc_ids(optim->trx, &optim->fts_common_table,
                                    optim->to_delete);
  }

  if (error != DB_SUCCESS) {
    fts_doc_ids_free(optim->to_delete);
    optim->to_delete = nullptr;
  }

  return (error);
}

/** Optimize all the FTS indexes, skipping those that have already been
 optimized, since the FTS auxiliary indexes are not guaranteed to be
 of the same cardinality.
 @return DB_SUCCESS if all OK */
[[nodiscard]] static dberr_t fts_optimize_indexes(
    fts_optimize_t *optim) /*!< in: optimize instance */
{
  ulint i;
  dberr_t error = DB_SUCCESS;
  fts_t *fts = optim->table->fts;

  /* Optimize the FTS indexes. */
  for (i = 0; i < ib_vector_size(fts->indexes); ++i) {
    dict_index_t *index;

#ifdef FTS_OPTIMIZE_DEBUG
    ib_time_t end_time;
    ib_time_t start_time;

    /* Get the start and end optimize times for this index. */
    error = fts_optimize_get_index_start_time(optim->trx, index, &start_time);

    if (error != DB_SUCCESS) {
      break;
    }

    error = fts_optimize_get_index_end_time(optim->trx, index, &end_time);

    if (error != DB_SUCCESS) {
      break;
    }

    /* Start time will be 0 only for the first time or after
    completing the optimization of all FTS indexes. */
    if (start_time == 0) {
      start_time = ut_time();

      error = fts_optimize_set_index_start_time(optim->trx, index, start_time);
    }

    /* Check if this index needs to be optimized or not. */
    if (ut_difftime(end_time, start_time) < 0) {
      error = fts_optimize_index(optim, index);

      if (error != DB_SUCCESS) {
        break;
      }
    } else {
      ++optim->n_completed;
    }
#endif
    index = static_cast<dict_index_t *>(ib_vector_getp(fts->indexes, i));
    error = fts_optimize_index(optim, index);
  }

  if (error == DB_SUCCESS) {
    fts_sql_commit(optim->trx);
  } else {
    fts_sql_rollback(optim->trx);
  }

  return (error);
}

/** Cleanup the snapshot tables and the master deleted table.
 @return DB_SUCCESS if all OK */
[[nodiscard]] static dberr_t fts_optimize_purge_snapshot(
    fts_optimize_t *optim) /*!< in: optimize instance */
{
  dberr_t error;

  /* Delete the doc ids from the master deleted tables, that were
  in the snapshot that was taken at the start of optimize. */
  error = fts_optimize_purge_deleted_doc_ids(optim);

  if (error == DB_SUCCESS) {
    /* Destroy the deleted doc id snapshot. */
    error = fts_optimize_purge_deleted_doc_id_snapshot(optim);
  }

  if (error == DB_SUCCESS) {
    fts_sql_commit(optim->trx);
  } else {
    fts_sql_rollback(optim->trx);
  }

  return (error);
}

/** Reset the start time to 0 so that a new optimize can be started.
 @return DB_SUCCESS if all OK */
[[nodiscard]] static dberr_t fts_optimize_reset_start_time(
    fts_optimize_t *optim) /*!< in: optimize instance */
{
  dberr_t error = DB_SUCCESS;
#ifdef FTS_OPTIMIZE_DEBUG
  fts_t *fts = optim->table->fts;

  /* Optimization should have been completed for all indexes. */
  ut_a(optim->n_completed == ib_vector_size(fts->indexes));

  for (uint i = 0; i < ib_vector_size(fts->indexes); ++i) {
    dict_index_t *index;

    ib_time_t start_time = 0;

    /* Reset the start time to 0 for this index. */
    error = fts_optimize_set_index_start_time(optim->trx, index, start_time);

    index = static_cast<dict_index_t *>(ib_vector_getp(fts->indexes, i));
  }
#endif

  if (error == DB_SUCCESS) {
    fts_sql_commit(optim->trx);
  } else {
    fts_sql_rollback(optim->trx);
  }

  return (error);
}

/** Run OPTIMIZE on the given table by a background thread.
 @return DB_SUCCESS if all OK */
static dberr_t fts_optimize_table_bk(
    fts_slot_t *slot) /*!< in: table to optimize */
{
  dberr_t error = DB_SUCCESS;

  /* Avoid optimizing tables that were optimized recently. */
  if (slot->last_run != std::chrono::steady_clock::time_point{} &&
      std::chrono::steady_clock::now() - slot->last_run < slot->interval_time) {
    return (DB_SUCCESS);

  } else {
    dict_table_t *table = nullptr;
    MDL_ticket *mdl = nullptr;
    THD *thd = current_thd;

    table = dd_table_open_on_id(slot->table_id, thd, &mdl, false, true);

    if (table != nullptr) {
      fts_t *fts = table->fts;

      if (fts != nullptr && fts->cache != nullptr &&
          fts->cache->deleted >= FTS_OPTIMIZE_THRESHOLD) {
        error = fts_optimize_table(table);

        if (error == DB_SUCCESS) {
          slot->state = FTS_STATE_DONE;
          slot->last_run = {};
          slot->completed = std::chrono::steady_clock::now();
        }
      }

      dd_table_close(table, thd, &mdl, false);
    }
  }

  /* Note time this run completed. */
  slot->last_run = std::chrono::steady_clock::now();

  return (error);
}
/** Run OPTIMIZE on the given table.
 @return DB_SUCCESS if all OK */
dberr_t fts_optimize_table(dict_table_t *table) /*!< in: table to optimize */
{
  dberr_t error = DB_SUCCESS;
  fts_optimize_t *optim = nullptr;
  fts_t *fts = table->fts;

  if (fts_enable_diag_print) {
    ib::info(ER_IB_MSG_498) << "FTS start optimize " << table->name;
  }

  optim = fts_optimize_create(table);

  // FIXME: Call this only at the start of optimize, currently we
  // rely on DB_DUPLICATE_KEY to handle corrupting the snapshot.

  /* Check whether there are still records in BEING_DELETED table */
  if (fts_optimize_being_deleted_count(optim) == 0) {
    /* Take a snapshot of the deleted document ids, they are copied
    to the BEING_ tables. */
    error = fts_optimize_create_deleted_doc_id_snapshot(optim);
  }

  /* A duplicate error is OK, since we don't erase the
  doc ids from the being deleted state until all FTS
  indexes have been optimized. */
  if (error == DB_DUPLICATE_KEY) {
    error = DB_SUCCESS;
  }

  if (error == DB_SUCCESS) {
    /* These document ids will be filtered out during the
    index optimization phase. They are in the snapshot that we
    took above, at the start of the optimize. */
    error = fts_optimize_read_deleted_doc_id_snapshot(optim);

    if (error == DB_SUCCESS) {
      /* Commit the read of being deleted
      doc ids transaction. */
      fts_sql_commit(optim->trx);

      /* We would do optimization only if there
      are deleted records to be cleaned up */
      if (ib_vector_size(optim->to_delete->doc_ids) > 0) {
        error = fts_optimize_indexes(optim);
      }

    } else {
      ut_a(optim->to_delete == nullptr);
    }

    /* Only after all indexes have been optimized can we
    delete the (snapshot) doc ids in the pending delete,
    and master deleted tables. */
    if (error == DB_SUCCESS &&
        optim->n_completed == ib_vector_size(fts->indexes)) {
      if (fts_enable_diag_print) {
        ib::info(ER_IB_MSG_499) << "FTS_OPTIMIZE: Completed"
                                   " Optimize, cleanup DELETED table";
      }

      if (ib_vector_size(optim->to_delete->doc_ids) > 0) {
        /* Purge the doc ids that were in the
        snapshot from the snapshot tables and
        the master deleted table. */
        error = fts_optimize_purge_snapshot(optim);
      }

      if (error == DB_SUCCESS) {
        /* Reset the start time of all the FTS indexes
        so that optimize can be restarted. */
        error = fts_optimize_reset_start_time(optim);
      }
    }
  }

  fts_optimize_free(optim);

  if (fts_enable_diag_print) {
    ib::info(ER_IB_MSG_500) << "FTS end optimize " << table->name;
  }

  return (error);
}

/** Add the table to add to the OPTIMIZER's list.
 @return new message instance */
static fts_msg_t *fts_optimize_create_msg(
    fts_msg_type_t type, /*!< in: type of message */
    void *ptr)           /*!< in: message payload */
{
  mem_heap_t *heap;
  fts_msg_t *msg;

  heap = mem_heap_create(sizeof(*msg) + sizeof(ib_list_node_t) + 16,
                         UT_LOCATION_HERE);
  msg = static_cast<fts_msg_t *>(mem_heap_alloc(heap, sizeof(*msg)));

  msg->ptr = ptr;
  msg->type = type;
  msg->heap = heap;

  return (msg);
}

/** Add the table to add to the OPTIMIZER's list. */
void fts_optimize_add_table(dict_table_t *table) /*!< in: table to add */
{
  fts_msg_t *msg;
  fts_msg_id_t *add;

  if (!fts_optimize_wq) {
    return;
  }

  /* Make sure table with FTS index cannot be evicted */
  dict_table_prevent_eviction(table);

  msg = fts_optimize_create_msg(FTS_MSG_ADD_TABLE, nullptr);

  add = static_cast<fts_msg_id_t *>(mem_heap_alloc(msg->heap, sizeof(*add)));

  add->table_id = table->id;
  msg->ptr = add;

  ib_wqueue_add(fts_optimize_wq, msg, msg->heap);
}

#if 0
/**********************************************************************//**
Optimize a table. */
static
void
fts_optimize_do_table(
        dict_table_t*   table)                  /*!< in: table to optimize */
{
        fts_msg_t*      msg;

        /* Optimizer thread could be shutdown */
        if (!fts_optimize_wq) {
                return;
        }

        msg = fts_optimize_create_msg(FTS_MSG_OPTIMIZE_TABLE, table);

        ib_wqueue_add(fts_optimize_wq, msg, msg->heap);
}
#endif

/** Remove the table from the OPTIMIZER's list. We do wait for
 acknowledgement from the consumer of the message. */
void fts_optimize_remove_table(dict_table_t *table) /*!< in: table to remove */
{
  fts_msg_t *msg;
  fts_msg_id_t *remove;

  /* if the optimize system not yet initialized, return */
  if (!fts_optimize_wq) {
    return;
  }

  /* FTS optimizer thread is already exited */
  if (fts_opt_start_shutdown) {
    ib::info(ER_IB_MSG_501) << "Try to remove table " << table->name
                            << " after FTS optimize thread exiting.";
    return;
  }

  msg = fts_optimize_create_msg(FTS_MSG_DEL_TABLE, nullptr);

  remove =
      static_cast<fts_msg_id_t *>(mem_heap_alloc(msg->heap, sizeof(*remove)));

  remove->table_id = table->id;
  msg->ptr = remove;

  ib_wqueue_add(fts_optimize_wq, msg, msg->heap);
}

/** Send sync fts cache for the table.
@param[in]      table   table to sync */
void fts_optimize_request_sync_table(dict_table_t *table) {
  fts_msg_t *msg;
  table_id_t *table_id;

  /* if the optimize system not yet initialized, return */
  if (!fts_optimize_wq) {
    return;
  }

  /* FTS optimizer thread is already exited */
  if (fts_opt_start_shutdown) {
    ib::info(ER_IB_MSG_502) << "Try to sync table " << table->name
                            << " after FTS optimize thread exiting.";
    return;
  }

  msg = fts_optimize_create_msg(FTS_MSG_SYNC_TABLE, nullptr);

  table_id =
      static_cast<table_id_t *>(mem_heap_alloc(msg->heap, sizeof(table_id_t)));
  *table_id = table->id;
  msg->ptr = table_id;

  ib_wqueue_add(fts_optimize_wq, msg, msg->heap);
  DBUG_EXECUTE_IF(
      "fts_optimize_wq_count_check",
      if (ib_wqueue_get_count(fts_optimize_wq) > 1000) { DBUG_SUICIDE(); });
}

/** Find the slot for a particular table.
 @return slot if found else NULL. */
static fts_slot_t *fts_optimize_find_slot(
    ib_vector_t *tables, /*!< in: vector of tables */
    table_id_t table_id) /*!< in: table id to find */
{
  ulint i;

  for (i = 0; i < ib_vector_size(tables); ++i) {
    fts_slot_t *slot;

    slot = static_cast<fts_slot_t *>(ib_vector_get(tables, i));

    if (slot->table_id == table_id) {
      return (slot);
    }
  }

  return (nullptr);
}

/** Start optimizing table. */
static void fts_optimize_start_table(
    ib_vector_t *tables, /*!< in/out: vector of tables */
    dict_table_t *table) /*!< in: table to optimize */
{
  fts_slot_t *slot;

  slot = fts_optimize_find_slot(tables, table->id);

  if (slot == nullptr) {
    ib::error(ER_IB_MSG_503) << "Table " << table->name
                             << " not registered"
                                " with the optimize thread.";
  } else {
    slot->last_run = {};
    slot->completed = {};
  }
}

/** Add the table to the vector if it doesn't already exist. */
static bool fts_optimize_new_table(
    ib_vector_t *tables, /*!< in/out: vector of tables */
    fts_msg_id_t *msg)   /*!< in: table to delete */
{
  ulint i;
  fts_slot_t *slot;
  ulint empty_slot = ULINT_UNDEFINED;
  table_id_t table_id = msg->table_id;

  /* Search for duplicates, also find a free slot if one exists. */
  for (i = 0; i < ib_vector_size(tables); ++i) {
    slot = static_cast<fts_slot_t *>(ib_vector_get(tables, i));

    if (slot->state == FTS_STATE_EMPTY) {
      empty_slot = i;
    } else if (slot->table_id == table_id) {
      /* Already exists in our optimize queue. */
      return false;
    }
  }

  /* Reuse old slot. */
  if (empty_slot != ULINT_UNDEFINED) {
    slot = static_cast<fts_slot_t *>(ib_vector_get(tables, empty_slot));

    ut_a(slot->state == FTS_STATE_EMPTY);

  } else { /* Create a new slot. */

    slot = static_cast<fts_slot_t *>(ib_vector_push(tables, nullptr));
  }

  // We need to initialize a temporary to work around a gcc12 bug.
  fts_slot_t tmp{};
  *slot = tmp;

  slot->table_id = table_id;
  slot->state = FTS_STATE_LOADED;
  slot->interval_time = FTS_OPTIMIZE_INTERVAL;

  return true;
}

/** Remove the table from the vector if it exists. */
static bool fts_optimize_del_table(
    ib_vector_t *tables, /*!< in/out: vector of tables */
    fts_msg_id_t *msg)   /*!< in: table to delete */
{
  ulint i;
  table_id_t table_id = msg->table_id;

  for (i = 0; i < ib_vector_size(tables); ++i) {
    fts_slot_t *slot;

    slot = static_cast<fts_slot_t *>(ib_vector_get(tables, i));

    if (slot->state != FTS_STATE_EMPTY && slot->table_id == table_id) {
      if (fts_enable_diag_print) {
        ib::info(ER_IB_MSG_504) << "FTS Optimize Removing table " << table_id;
      }

      slot->state = FTS_STATE_EMPTY;

      return true;
    }
  }

  return false;
}

/** Calculate how many of the registered tables need to be optimized.
 @return no. of tables to optimize */
static ulint fts_optimize_how_many(
    const ib_vector_t *tables) /*!< in: registered tables
                               vector*/
{
  ulint i;
  ulint n_tables = 0;

  const auto current_time = std::chrono::steady_clock::now();

  for (i = 0; i < ib_vector_size(tables); ++i) {
    const fts_slot_t *slot;

    slot = static_cast<const fts_slot_t *>(ib_vector_get_const(tables, i));

    switch (slot->state) {
      case FTS_STATE_DONE:
      case FTS_STATE_LOADED:
        ut_a(slot->completed <= current_time);

        /* Skip slots that have been optimized recently. */
        if (current_time - slot->completed >= slot->interval_time) {
          ++n_tables;
        }
        break;

      case FTS_STATE_RUNNING:
        ut_a(slot->last_run <= current_time);

        if (current_time - slot->last_run > slot->interval_time) {
          ++n_tables;
        }
        break;

        /* Slots in a state other than the above
        are ignored. */
      case FTS_STATE_EMPTY:
      case FTS_STATE_SUSPENDED:
        break;
    }
  }

  return (n_tables);
}

/** Check if the total memory used by all FTS table exceeds the maximum limit.
 @return true if a sync is needed, false otherwise */
static bool fts_is_sync_needed(const ib_vector_t *tables) /*!< in: registered
                                                          tables vector*/
{
  ulint total_memory = 0;
  const auto time_diff =
      std::chrono::steady_clock::now() - last_check_sync_time;

  if (fts_need_sync || time_diff < std::chrono::seconds{5}) {
    return (false);
  }

  last_check_sync_time = std::chrono::steady_clock::now();

  dict_sys_mutex_enter();

  for (ulint i = 0; i < ib_vector_size(tables); ++i) {
    const fts_slot_t *slot;
    dict_table_t *table = nullptr;

    slot = static_cast<const fts_slot_t *>(ib_vector_get_const(tables, i));

    if (slot->state != FTS_STATE_EMPTY) {
      table = dd_table_open_on_id_in_mem(slot->table_id, true);

      if (table != nullptr && table->fts != nullptr &&
          table->fts->cache != nullptr) {
        total_memory += table->fts->cache->total_size;
      }

      if (table != nullptr) {
        dict_table_close(table, true, false);
      }

      if (total_memory > fts_max_total_cache_size) {
        dict_sys_mutex_exit();
        return (true);
      }
    }
  }

  dict_sys_mutex_exit();
  return (false);
}

#if 0
/*********************************************************************//**
Check whether a table needs to be optimized. */
static
void
fts_optimize_need_sync(
        ib_vector_t*    tables) /*!< in: list of tables */
{
        dict_table_t*   table = NULL;
        fts_slot_t*     slot;
        ulint           num_table = ib_vector_size(tables);

        if (!num_table) {
                return;
        }

        if (fts_optimize_sync_iterator >= num_table) {
                fts_optimize_sync_iterator = 0;
        }

        slot = ib_vector_get(tables, fts_optimize_sync_iterator);
        table = slot->table;

        if (!table) {
                return;
        }

        ut_ad(table->fts);

        if (table->fts->cache) {
                ulint   deleted = table->fts->cache->deleted;

                if (table->fts->cache->added
                    >= fts_optimize_add_threshold) {
                        fts_sync_table(table);
                } else if (deleted >= fts_optimize_delete_threshold) {
                        fts_optimize_do_table(table);

                        mutex_enter(&table->fts->cache->deleted_lock);
                        table->fts->cache->deleted -= deleted;
                        mutex_exit(&table->fts->cache->deleted_lock);
                }
        }

        fts_optimize_sync_iterator++;

        return;
}
#endif

/** Sync fts cache of a table
@param[in]      table_id        table id */
void fts_optimize_sync_table(table_id_t table_id) {
  dict_table_t *table = nullptr;
  MDL_ticket *mdl = nullptr;
  THD *thd = current_thd;

  table = dd_table_open_on_id(table_id, thd, &mdl, false, true);

  if (table) {
    if (dict_table_has_fts_index(table) && table->fts->cache) {
      fts_sync_table(table, true, false, true);
    }

    dd_table_close(table, thd, &mdl, false);
  }
}

/** Optimize all FTS tables. */
static void fts_optimize_thread(ib_wqueue_t *wq) {
  mem_heap_t *heap;
  ib_vector_t *tables;
  ib_alloc_t *heap_alloc;
  ulint current = 0;
  bool done = false;
  ulint n_tables = 0;
  ulint n_optimize = 0;

  ut_ad(!srv_read_only_mode);

  THD *thd = create_internal_thd();

  heap = mem_heap_create(sizeof(dict_table_t *) * 64, UT_LOCATION_HERE);
  heap_alloc = ib_heap_allocator_create(heap);

  tables = ib_vector_create(heap_alloc, sizeof(fts_slot_t), 4);

  while (!done) {
    /* If there is no message in the queue and we have tables
    to optimize then optimize the tables. */

    if (!done && ib_wqueue_is_empty(wq) && n_tables > 0 && n_optimize > 0) {
      fts_slot_t *slot;

      ut_a(ib_vector_size(tables) > 0);

      slot = static_cast<fts_slot_t *>(ib_vector_get(tables, current));

      /* Handle the case of empty slots. */
      if (slot->state != FTS_STATE_EMPTY) {
        slot->state = FTS_STATE_RUNNING;

        fts_optimize_table_bk(slot);
      }

      ++current;

      /* Wrap around the counter. */
      if (current >= ib_vector_size(tables)) {
        n_optimize = fts_optimize_how_many(tables);

        current = 0;
      }

    } else if (n_optimize == 0 || !ib_wqueue_is_empty(wq)) {
      fts_msg_t *msg;

      msg = static_cast<fts_msg_t *>(ib_wqueue_timedwait(wq, FTS_QUEUE_WAIT));

      /* Timeout ? */
      if (msg == nullptr) {
        if (fts_is_sync_needed(tables)) {
          fts_need_sync = true;
        }

        continue;
      }

      switch (msg->type) {
        case FTS_MSG_START:
          break;

        case FTS_MSG_PAUSE:
          break;

        case FTS_MSG_STOP:
          done = true;
          break;

        case FTS_MSG_ADD_TABLE:
          ut_a(!done);
          if (fts_optimize_new_table(tables,
                                     static_cast<fts_msg_id_t *>(msg->ptr))) {
            ++n_tables;
          }
          break;

        case FTS_MSG_OPTIMIZE_TABLE:
          if (!done) {
            fts_optimize_start_table(tables,
                                     static_cast<dict_table_t *>(msg->ptr));
          }
          break;

        case FTS_MSG_DEL_TABLE:
          if (fts_optimize_del_table(tables,
                                     static_cast<fts_msg_id_t *>(msg->ptr))) {
            --n_tables;
          }

          break;

        case FTS_MSG_SYNC_TABLE:
          fts_optimize_sync_table(*static_cast<table_id_t *>(msg->ptr));
          break;

        default:
          ut_error;
      }

      mem_heap_free(msg->heap);

      if (!done) {
        n_optimize = fts_optimize_how_many(tables);
      } else {
        n_optimize = 0;
      }
    }
  }

  /* Server is being shutdown, sync the data from FTS cache to disk
  if needed */
  if (n_tables > 0) {
    ulint i;

    for (i = 0; i < ib_vector_size(tables); i++) {
      fts_slot_t *slot;

      slot = static_cast<fts_slot_t *>(ib_vector_get(tables, i));

      if (slot->state != FTS_STATE_EMPTY) {
        fts_optimize_sync_table(slot->table_id);
      }
    }
  }

  ib_vector_free(tables);

  ib::info(ER_IB_MSG_505) << "FTS optimize thread exiting.";

  destroy_internal_thd(thd);
}

/** Startup the optimize thread and create the work queue. */
void fts_optimize_init(void) {
  ut_ad(!srv_read_only_mode);

  /* For now we only support one optimize thread. */
  ut_a(fts_optimize_wq == nullptr);

  fts_optimize_wq = ib_wqueue_create();
  ut_a(fts_optimize_wq != nullptr);
  last_check_sync_time = std::chrono::steady_clock::now();

  srv_threads.m_fts_optimize = os_thread_create(
      fts_optimize_thread_key, 0, fts_optimize_thread, fts_optimize_wq);

  srv_threads.m_fts_optimize.start();
}

/** Shutdown fts optimize thread. */
void fts_optimize_shutdown() {
  ut_ad(!srv_read_only_mode);

  fts_msg_t *msg;

  /* If there is an ongoing activity on dictionary, such as
  srv_master_evict_from_table_cache(), wait for it */
  dict_mutex_enter_for_mysql();

  /* Tells FTS optimizer system that we are exiting from
  optimizer thread, message send their after will not be
  processed */
  fts_opt_start_shutdown = true;
  dict_mutex_exit_for_mysql();

  /* We tell the OPTIMIZE thread to switch to state done, we
  can't delete the work queue here because the add thread needs
  deregister the FTS tables. */

  msg = fts_optimize_create_msg(FTS_MSG_STOP, nullptr);

  ib_wqueue_add(fts_optimize_wq, msg, msg->heap);

  srv_threads.m_fts_optimize.join();

  ib_wqueue_free(fts_optimize_wq);
  fts_optimize_wq = nullptr;
}<|MERGE_RESOLUTION|>--- conflicted
+++ resolved
@@ -560,34 +560,16 @@
   return (error);
 }
 
-<<<<<<< HEAD
-/** Read a word */
-static bool fts_zip_read_word(fts_zip_t *zip,     /*!< in: Zip state + data */
-                              fts_string_t *word) /*!< out: uncompressed word */
-=======
 /** Extract a given number of bytes into a buffer */
 static bool fts_zip_extract_bytes(fts_zip_t *zip, /*!< in: Zip state + data */
                                   byte *buf, /*!< out: buffer to be filled */
                                   unsigned int size) /*!< in: size of buffer */
->>>>>>> 66cc7556
 {
   bool complete = false;
   zip->zp->next_out = buf;
   zip->zp->avail_out = size;
   void *null = nullptr;
   int flush = Z_NO_FLUSH;
-<<<<<<< HEAD
-
-  /* Either there was an error or we are at the Z_STREAM_END. */
-  if (zip->status != Z_OK) {
-    return false;
-  }
-
-  zip->zp->next_out = reinterpret_cast<byte *>(&len);
-  zip->zp->avail_out = sizeof(len);
-
-=======
->>>>>>> 66cc7556
   while (zip->status == Z_OK && zip->zp->avail_out > 0) {
     /* Finished decompressing block. */
     if (zip->zp->avail_in == 0) {
@@ -595,7 +577,7 @@
       if (zip->pos > 0) {
         ulint prev = zip->pos - 1;
 
-        ut_a(zip->pos < ib_vector_size(zip->blocks));
+        ut_a_lt(zip->pos, ib_vector_size(zip->blocks));
 
         ut::free(ib_vector_getp(zip->blocks, prev));
         ib_vector_set(zip->blocks, prev, &null);
@@ -660,14 +642,6 @@
     return false;
   }
 
-<<<<<<< HEAD
-  if (zip->status == Z_OK || zip->status == Z_STREAM_END) {
-    ut_ad(word->f_len == strlen((char *)ptr));
-    return true;
-  } else {
-    return false;
-  }
-=======
   ushort len = 0;
 
   const bool have_len =
@@ -677,17 +651,16 @@
     return false;
   }
 
-  ut_a(len <= FTS_MAX_WORD_LEN);
+  ut_a_le(len, FTS_MAX_WORD_LEN);
 
   word->f_len = len;
   const bool have_word = fts_zip_extract_bytes(zip, word->f_str, len);
   ut_ad(have_word);
 
   word->f_str[len] = 0;
-  ut_ad(word->f_len == strlen((char *)word->f_str));
+  ut_ad_eq(word->f_len, strlen((char *)word->f_str));
 
   return have_word;
->>>>>>> 66cc7556
 }
 
 /** Callback function to fetch and compress the word in an FTS
