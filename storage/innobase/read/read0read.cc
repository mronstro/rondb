--- conflicted
+++ resolved
@@ -218,14 +218,10 @@
 		return;
 	}
 
-<<<<<<< HEAD
-	ut_ad(trx_sys_mutex_own());
-=======
 	/** Keep a minimum threshold */
 	if (n < MIN_TRX_IDS) {
 		n = MIN_TRX_IDS;
 	}
->>>>>>> a85718d9
 
 	value_type*	p = m_ptr;
 
@@ -297,12 +293,7 @@
 {
 	ut_ad(value > 0);
 
-<<<<<<< HEAD
-	ut_ad(trx_sys_mutex_own());
-	ut_ad(read_view_validate(view));
-=======
 	reserve(size() + 1);
->>>>>>> a85718d9
 
 	if (empty() || back() < value) {
 		push_back(value);
@@ -356,15 +347,8 @@
 	UT_LIST_INIT(m_free, &ReadView::m_view_list);
 	UT_LIST_INIT(m_views, &ReadView::m_view_list);
 
-<<<<<<< HEAD
-	void	operator()(const trx_t* trx)
-	{
-		ut_ad(trx_sys_mutex_own());
-		ut_ad(trx->in_rw_trx_list);
-=======
 	for (ulint i = 0; i < size; ++i) {
 		ReadView*	view = new(std::nothrow) ReadView();
->>>>>>> a85718d9
 
 		if (view == NULL) {
 			ib_logf(IB_LOG_LEVEL_FATAL,
@@ -452,14 +436,10 @@
 point in time are seen in the view.
 @param id		Creator transaction id */
 
-<<<<<<< HEAD
-	ut_ad(trx_sys_mutex_own());
-=======
 void
 ReadView::prepare(trx_id_t id)
 {
 	ut_ad(mutex_own(&trx_sys->mutex));
->>>>>>> a85718d9
 
 	m_creator_trx_id = id;
 
@@ -531,23 +511,15 @@
 MVCC::view_release(ReadView*& view)
 {
 	ut_ad(!srv_read_only_mode);
-	ut_ad(mutex_own(&trx_sys->mutex));
+	ut_ad(trx_sys_mutex_own());
 
 	intptr_t	p = reinterpret_cast<intptr_t>(view);
 
-<<<<<<< HEAD
-	trx_sys_mutex_enter();
-=======
 	ut_a(p & 0x1);
->>>>>>> a85718d9
 
 	view = reinterpret_cast<ReadView*>(p & ~1);
 
-<<<<<<< HEAD
-	trx_sys_mutex_exit();
-=======
 	ut_ad(view->m_closed);
->>>>>>> a85718d9
 
 	/** RW transactions should not free their views here. Their views
 	should freed using view_close_view() */
@@ -571,13 +543,9 @@
 {
 	ut_ad(!srv_read_only_mode);
 
-<<<<<<< HEAD
-	trx_sys_mutex_enter();
-=======
 	/** If no new RW transaction has been started since the last view
 	was created then reuse the the existing view. */
 	if (view != NULL) {
->>>>>>> a85718d9
 
 		intptr_t	p = reinterpret_cast<intptr_t>(view);
 
@@ -585,9 +553,6 @@
 
 		ut_ad(view->m_closed);
 
-<<<<<<< HEAD
-		trx_sys_mutex_exit();
-=======
 		/* NOTE: This can be optimised further, for now we only
 		resuse the view iff there are no active RW transactions.
 
@@ -608,7 +573,6 @@
 		}
 
 		mutex_enter(&trx_sys->mutex);
->>>>>>> a85718d9
 
 		UT_LIST_REMOVE(m_views, view);
 
@@ -631,12 +595,8 @@
 		ut_ad(validate());
 	}
 
-<<<<<<< HEAD
 	trx_sys_mutex_exit();
-=======
-	mutex_exit(&trx_sys->mutex);
-}
->>>>>>> a85718d9
+}
 
 /**
 Get the oldest (active) view in the system. 
@@ -694,7 +654,7 @@
 void
 ReadView::copy_complete()
 {
-	ut_ad(!mutex_own(&trx_sys->mutex));
+	ut_ad(!trx_sys_mutex_own());
 
 	if (m_creator_trx_id > 0) {
 		m_ids.insert(m_creator_trx_id);
@@ -731,14 +691,14 @@
 
 		view->prepare(0);
 
-		mutex_exit(&trx_sys->mutex);
+		trx_sys_mutex_exit();
 
 		view->complete();
 
 	} else {
 		view->copy_prepare(*oldest_view);
 
-		mutex_exit(&trx_sys->mutex);
+		trx_sys_mutex_exit();
 
 		view->copy_complete();
 	}
@@ -750,7 +710,7 @@
 ulint
 MVCC::size() const
 {
-	mutex_enter(&trx_sys->mutex);
+	trx_sys_mutex_enter();
 
 	ulint	size = 0;
 
@@ -763,7 +723,7 @@
 		}
 	}
 
-	mutex_exit(&trx_sys->mutex);
+	trx_sys_mutex_exit();
 
 	return(size);
 }
