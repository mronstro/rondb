--- conflicted
+++ resolved
@@ -1249,16 +1249,8 @@
 
 	srv_start_has_been_called = TRUE;
 
-<<<<<<< HEAD
-	srv_is_being_started = TRUE;
-=======
-#ifdef UNIV_DEBUG
-	log_do_write = TRUE;
-#endif /* UNIV_DEBUG */
-	/*	yydebug = TRUE; */
-
 	srv_is_being_started = true;
->>>>>>> 6742fde1
+
 	srv_startup_is_before_trx_rollback_phase = TRUE;
 
 #ifdef _WIN32
