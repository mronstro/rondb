/*****************************************************************************

Copyright (c) 1997, 2015, Oracle and/or its affiliates. All Rights Reserved.

This program is free software; you can redistribute it and/or modify it under
the terms of the GNU General Public License as published by the Free Software
Foundation; version 2 of the License.

This program is distributed in the hope that it will be useful, but WITHOUT
ANY WARRANTY; without even the implied warranty of MERCHANTABILITY or FITNESS
FOR A PARTICULAR PURPOSE. See the GNU General Public License for more details.

You should have received a copy of the GNU General Public License along with
this program; if not, write to the Free Software Foundation, Inc.,
51 Franklin Street, Suite 500, Boston, MA 02110-1335 USA

*****************************************************************************/

/**************************************************//**
@file ha/hash0hash.cc
The simple hash table utility

Created 5/20/1997 Heikki Tuuri
*******************************************************/

#include "hash0hash.h"

#ifdef UNIV_NONINL
#include "hash0hash.ic"
#endif /* UNIV_NOINL */

#include "mem0mem.h"
#include "sync0sync.h"

#ifndef UNIV_HOTBACKUP

/************************************************************//**
<<<<<<< HEAD
=======
Reserves the mutex for a fold value in a hash table. */
void
hash_mutex_enter(
/*=============*/
	hash_table_t*	table,	/*!< in: hash table */
	ulint		fold)	/*!< in: fold */
{
	ut_ad(table->type == HASH_TABLE_SYNC_MUTEX);
	mutex_enter(hash_get_mutex(table, fold));
}

/************************************************************//**
Releases the mutex for a fold value in a hash table. */
void
hash_mutex_exit(
/*============*/
	hash_table_t*	table,	/*!< in: hash table */
	ulint		fold)	/*!< in: fold */
{
	ut_ad(table->type == HASH_TABLE_SYNC_MUTEX);
	mutex_exit(hash_get_mutex(table, fold));
}

/************************************************************//**
Reserves all the mutexes of a hash table, in an ascending order. */
void
hash_mutex_enter_all(
/*=================*/
	hash_table_t*	table)	/*!< in: hash table */
{
	ut_ad(table->type == HASH_TABLE_SYNC_MUTEX);

	for (ulint i = 0; i < table->n_sync_obj; i++) {

		mutex_enter(table->sync_obj.mutexes + i);
	}
}

/************************************************************//**
Releases all the mutexes of a hash table. */
void
hash_mutex_exit_all(
/*================*/
	hash_table_t*	table)	/*!< in: hash table */
{
	ut_ad(table->type == HASH_TABLE_SYNC_MUTEX);

	for (ulint i = 0; i < table->n_sync_obj; i++) {

		mutex_exit(table->sync_obj.mutexes + i);
	}
}

/************************************************************//**
Releases all but the passed in mutex of a hash table. */
void
hash_mutex_exit_all_but(
/*====================*/
	hash_table_t*	table,		/*!< in: hash table */
	ib_mutex_t*	keep_mutex)	/*!< in: mutex to keep */
{
	ulint	i;

	ut_ad(table->type == HASH_TABLE_SYNC_MUTEX);
	for (i = 0; i < table->n_sync_obj; i++) {

		ib_mutex_t* mutex = table->sync_obj.mutexes + i;
		if (keep_mutex != mutex) {
			mutex_exit(mutex);
		}
	}

	ut_ad(mutex_own(keep_mutex));
}

/************************************************************//**
s-lock a lock for a fold value in a hash table. */
void
hash_lock_s(
/*========*/
	hash_table_t*	table,	/*!< in: hash table */
	ulint		fold)	/*!< in: fold */
{

	rw_lock_t* lock = hash_get_lock(table, fold);

	ut_ad(table->type == HASH_TABLE_SYNC_RW_LOCK);
	ut_ad(lock);

	ut_ad(!rw_lock_own(lock, RW_LOCK_S));
	ut_ad(!rw_lock_own(lock, RW_LOCK_X));

	rw_lock_s_lock(lock);
}

/************************************************************//**
x-lock a lock for a fold value in a hash table. */
void
hash_lock_x(
/*========*/
	hash_table_t*	table,	/*!< in: hash table */
	ulint		fold)	/*!< in: fold */
{

	rw_lock_t* lock = hash_get_lock(table, fold);

	ut_ad(table->type == HASH_TABLE_SYNC_RW_LOCK);
	ut_ad(lock);

	ut_ad(!rw_lock_own(lock, RW_LOCK_S));
	ut_ad(!rw_lock_own(lock, RW_LOCK_X));

	rw_lock_x_lock(lock);
}

/************************************************************//**
unlock an s-lock for a fold value in a hash table. */
void
hash_unlock_s(
/*==========*/

	hash_table_t*	table,	/*!< in: hash table */
	ulint		fold)	/*!< in: fold */
{

	rw_lock_t* lock = hash_get_lock(table, fold);

	ut_ad(table->type == HASH_TABLE_SYNC_RW_LOCK);
	ut_ad(lock);

	ut_ad(rw_lock_own(lock, RW_LOCK_S));

	rw_lock_s_unlock(lock);
}

/************************************************************//**
unlock x-lock for a fold value in a hash table. */
void
hash_unlock_x(
/*==========*/
	hash_table_t*	table,	/*!< in: hash table */
	ulint		fold)	/*!< in: fold */
{
	rw_lock_t* lock = hash_get_lock(table, fold);

	ut_ad(table->type == HASH_TABLE_SYNC_RW_LOCK);
	ut_ad(lock);

	ut_ad(rw_lock_own(lock, RW_LOCK_X));

	rw_lock_x_unlock(lock);
}

/************************************************************//**
>>>>>>> 426742a5
Reserves all the locks of a hash table, in an ascending order. */
void
hash_lock_x_all(
/*============*/
	hash_table_t*	table)	/*!< in: hash table */
{
	ut_ad(table->type == HASH_TABLE_SYNC_RW_LOCK);

	for (ulint i = 0; i < table->n_sync_obj; i++) {

		rw_lock_t* lock = table->sync_obj.rw_locks + i;

		ut_ad(!rw_lock_own(lock, RW_LOCK_S));
		ut_ad(!rw_lock_own(lock, RW_LOCK_X));

		rw_lock_x_lock(lock);
	}
}

/************************************************************//**
Releases all the locks of a hash table, in an ascending order. */
void
hash_unlock_x_all(
/*==============*/
	hash_table_t*	table)	/*!< in: hash table */
{
	ut_ad(table->type == HASH_TABLE_SYNC_RW_LOCK);

	for (ulint i = 0; i < table->n_sync_obj; i++) {

		rw_lock_t* lock = table->sync_obj.rw_locks + i;

		ut_ad(rw_lock_own(lock, RW_LOCK_X));

		rw_lock_x_unlock(lock);
	}
}

/************************************************************//**
Releases all but passed in lock of a hash table, */
void
hash_unlock_x_all_but(
/*==================*/
	hash_table_t*	table,		/*!< in: hash table */
	rw_lock_t*	keep_lock)	/*!< in: lock to keep */
{
	ut_ad(table->type == HASH_TABLE_SYNC_RW_LOCK);

	for (ulint i = 0; i < table->n_sync_obj; i++) {

		rw_lock_t* lock = table->sync_obj.rw_locks + i;

		ut_ad(rw_lock_own(lock, RW_LOCK_X));

		if (keep_lock != lock) {
			rw_lock_x_unlock(lock);
		}
	}
}

#endif /* !UNIV_HOTBACKUP */

/*************************************************************//**
Creates a hash table with >= n array cells. The actual number of cells is
chosen to be a prime number slightly bigger than n.
@return own: created table */
hash_table_t*
hash_create(
/*========*/
	ulint	n)	/*!< in: number of array cells */
{
	hash_cell_t*	array;
	ulint		prime;
	hash_table_t*	table;

	prime = ut_find_prime(n);

	table = static_cast<hash_table_t*>(
		ut_malloc_nokey(sizeof(hash_table_t)));

	array = static_cast<hash_cell_t*>(
		ut_malloc_nokey(sizeof(hash_cell_t) * prime));

	/* The default type of hash_table is HASH_TABLE_SYNC_NONE i.e.:
	the caller is responsible for access control to the table. */
	table->type = HASH_TABLE_SYNC_NONE;
	table->array = array;
	table->n_cells = prime;
#ifndef UNIV_HOTBACKUP
# if defined UNIV_AHI_DEBUG || defined UNIV_DEBUG
	table->adaptive = FALSE;
# endif /* UNIV_AHI_DEBUG || UNIV_DEBUG */
	table->n_sync_obj = 0;
	table->sync_obj.mutexes = NULL;
	table->heaps = NULL;
#endif /* !UNIV_HOTBACKUP */
	table->heap = NULL;
	ut_d(table->magic_n = HASH_TABLE_MAGIC_N);

	/* Initialize the cell array */
	hash_table_clear(table);

	return(table);
}

/*************************************************************//**
Frees a hash table. */
void
hash_table_free(
/*============*/
	hash_table_t*	table)	/*!< in, own: hash table */
{
	ut_ad(table->magic_n == HASH_TABLE_MAGIC_N);

	ut_free(table->array);
	ut_free(table);
}

#ifndef UNIV_HOTBACKUP
/*************************************************************//**
Creates a sync object array to protect a hash table.
::sync_obj can be mutexes or rw_locks depening on the type of
hash table. */
void
hash_create_sync_obj(
/*=================*/
	hash_table_t*		table,	/*!< in: hash table */
	enum hash_table_sync_t	type,	/*!< in: HASH_TABLE_SYNC_MUTEX
					or HASH_TABLE_SYNC_RW_LOCK */
	latch_id_t		id,	/*!< in: latch ID */
	ulint			n_sync_obj)/*!< in: number of sync objects,
					must be a power of 2 */
{
	ut_a(n_sync_obj > 0);
	ut_a(ut_is_2pow(n_sync_obj));
	ut_ad(table->magic_n == HASH_TABLE_MAGIC_N);

	table->type = type;

	switch (table->type) {
	case HASH_TABLE_SYNC_MUTEX:
		table->sync_obj.mutexes = static_cast<ib_mutex_t*>(
			ut_malloc_nokey(n_sync_obj * sizeof(ib_mutex_t)));

		for (ulint i = 0; i < n_sync_obj; i++) {
			mutex_create(id, table->sync_obj.mutexes + i);
		}

		break;

	case HASH_TABLE_SYNC_RW_LOCK: {

		latch_level_t	level = sync_latch_get_level(id);

		ut_a(level != SYNC_UNKNOWN);

		table->sync_obj.rw_locks = static_cast<rw_lock_t*>(
			ut_malloc_nokey(n_sync_obj * sizeof(rw_lock_t)));

		for (ulint i = 0; i < n_sync_obj; i++) {
			rw_lock_create(hash_table_locks_key,
			     table->sync_obj.rw_locks + i, level);
		}

		break;
	}

	case HASH_TABLE_SYNC_NONE:
		ut_error;
	}

	table->n_sync_obj = n_sync_obj;
}
#endif /* !UNIV_HOTBACKUP */<|MERGE_RESOLUTION|>--- conflicted
+++ resolved
@@ -35,163 +35,6 @@
 #ifndef UNIV_HOTBACKUP
 
 /************************************************************//**
-<<<<<<< HEAD
-=======
-Reserves the mutex for a fold value in a hash table. */
-void
-hash_mutex_enter(
-/*=============*/
-	hash_table_t*	table,	/*!< in: hash table */
-	ulint		fold)	/*!< in: fold */
-{
-	ut_ad(table->type == HASH_TABLE_SYNC_MUTEX);
-	mutex_enter(hash_get_mutex(table, fold));
-}
-
-/************************************************************//**
-Releases the mutex for a fold value in a hash table. */
-void
-hash_mutex_exit(
-/*============*/
-	hash_table_t*	table,	/*!< in: hash table */
-	ulint		fold)	/*!< in: fold */
-{
-	ut_ad(table->type == HASH_TABLE_SYNC_MUTEX);
-	mutex_exit(hash_get_mutex(table, fold));
-}
-
-/************************************************************//**
-Reserves all the mutexes of a hash table, in an ascending order. */
-void
-hash_mutex_enter_all(
-/*=================*/
-	hash_table_t*	table)	/*!< in: hash table */
-{
-	ut_ad(table->type == HASH_TABLE_SYNC_MUTEX);
-
-	for (ulint i = 0; i < table->n_sync_obj; i++) {
-
-		mutex_enter(table->sync_obj.mutexes + i);
-	}
-}
-
-/************************************************************//**
-Releases all the mutexes of a hash table. */
-void
-hash_mutex_exit_all(
-/*================*/
-	hash_table_t*	table)	/*!< in: hash table */
-{
-	ut_ad(table->type == HASH_TABLE_SYNC_MUTEX);
-
-	for (ulint i = 0; i < table->n_sync_obj; i++) {
-
-		mutex_exit(table->sync_obj.mutexes + i);
-	}
-}
-
-/************************************************************//**
-Releases all but the passed in mutex of a hash table. */
-void
-hash_mutex_exit_all_but(
-/*====================*/
-	hash_table_t*	table,		/*!< in: hash table */
-	ib_mutex_t*	keep_mutex)	/*!< in: mutex to keep */
-{
-	ulint	i;
-
-	ut_ad(table->type == HASH_TABLE_SYNC_MUTEX);
-	for (i = 0; i < table->n_sync_obj; i++) {
-
-		ib_mutex_t* mutex = table->sync_obj.mutexes + i;
-		if (keep_mutex != mutex) {
-			mutex_exit(mutex);
-		}
-	}
-
-	ut_ad(mutex_own(keep_mutex));
-}
-
-/************************************************************//**
-s-lock a lock for a fold value in a hash table. */
-void
-hash_lock_s(
-/*========*/
-	hash_table_t*	table,	/*!< in: hash table */
-	ulint		fold)	/*!< in: fold */
-{
-
-	rw_lock_t* lock = hash_get_lock(table, fold);
-
-	ut_ad(table->type == HASH_TABLE_SYNC_RW_LOCK);
-	ut_ad(lock);
-
-	ut_ad(!rw_lock_own(lock, RW_LOCK_S));
-	ut_ad(!rw_lock_own(lock, RW_LOCK_X));
-
-	rw_lock_s_lock(lock);
-}
-
-/************************************************************//**
-x-lock a lock for a fold value in a hash table. */
-void
-hash_lock_x(
-/*========*/
-	hash_table_t*	table,	/*!< in: hash table */
-	ulint		fold)	/*!< in: fold */
-{
-
-	rw_lock_t* lock = hash_get_lock(table, fold);
-
-	ut_ad(table->type == HASH_TABLE_SYNC_RW_LOCK);
-	ut_ad(lock);
-
-	ut_ad(!rw_lock_own(lock, RW_LOCK_S));
-	ut_ad(!rw_lock_own(lock, RW_LOCK_X));
-
-	rw_lock_x_lock(lock);
-}
-
-/************************************************************//**
-unlock an s-lock for a fold value in a hash table. */
-void
-hash_unlock_s(
-/*==========*/
-
-	hash_table_t*	table,	/*!< in: hash table */
-	ulint		fold)	/*!< in: fold */
-{
-
-	rw_lock_t* lock = hash_get_lock(table, fold);
-
-	ut_ad(table->type == HASH_TABLE_SYNC_RW_LOCK);
-	ut_ad(lock);
-
-	ut_ad(rw_lock_own(lock, RW_LOCK_S));
-
-	rw_lock_s_unlock(lock);
-}
-
-/************************************************************//**
-unlock x-lock for a fold value in a hash table. */
-void
-hash_unlock_x(
-/*==========*/
-	hash_table_t*	table,	/*!< in: hash table */
-	ulint		fold)	/*!< in: fold */
-{
-	rw_lock_t* lock = hash_get_lock(table, fold);
-
-	ut_ad(table->type == HASH_TABLE_SYNC_RW_LOCK);
-	ut_ad(lock);
-
-	ut_ad(rw_lock_own(lock, RW_LOCK_X));
-
-	rw_lock_x_unlock(lock);
-}
-
-/************************************************************//**
->>>>>>> 426742a5
 Reserves all the locks of a hash table, in an ascending order. */
 void
 hash_lock_x_all(
