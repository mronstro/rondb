/*****************************************************************************

Copyright (c) 1996, 2018, Oracle and/or its affiliates. All Rights Reserved.

This program is free software; you can redistribute it and/or modify it under
the terms of the GNU General Public License, version 2.0, as published by the
Free Software Foundation.

This program is also distributed with certain software (including but not
limited to OpenSSL) that is licensed under separate terms, as designated in a
particular file or component or in included license documentation. The authors
of MySQL hereby grant you an additional permission to link the program and
your derivative works with the separately licensed software that they have
included with MySQL.

This program is distributed in the hope that it will be useful, but WITHOUT
ANY WARRANTY; without even the implied warranty of MERCHANTABILITY or FITNESS
FOR A PARTICULAR PURPOSE. See the GNU General Public License, version 2.0,
for more details.

You should have received a copy of the GNU General Public License along with
this program; if not, write to the Free Software Foundation, Inc.,
51 Franklin St, Fifth Floor, Boston, MA 02110-1301  USA

*****************************************************************************/

/** @file que/que0que.cc
 Query graph

 Created 5/27/1996 Heikki Tuuri
 *******************************************************/

#include <stddef.h>

#include "dict0crea.h"
#include "eval0eval.h"
#include "eval0proc.h"
#include "ha_prototypes.h"
#include "lock0lock.h"
#include "log0log.h"
#include "pars0types.h"
#include "que0que.h"
#include "row0ins.h"
#include "row0purge.h"
#include "row0sel.h"
#include "row0undo.h"
#include "row0upd.h"
#include "trx0roll.h"
#include "trx0trx.h"
#include "usr0sess.h"

#include "my_dbug.h"

/* Short introduction to query graphs
   ==================================

A query graph consists of nodes linked to each other in various ways. The
execution starts at que_run_threads() which takes a que_thr_t parameter.
que_thr_t contains two fields that control query graph execution: run_node
and prev_node. run_node is the next node to execute and prev_node is the
last node executed.

Each node has a pointer to a 'next' statement, i.e., its brother, and a
pointer to its parent node. The next pointer is NULL in the last statement
of a block.

Loop nodes contain a link to the first statement of the enclosed statement
list. While the loop runs, que_thr_step() checks if execution to the loop
node came from its parent or from one of the statement nodes in the loop. If
it came from the parent of the loop node it starts executing the first
statement node in the loop. If it came from one of the statement nodes in
the loop, then it checks if the statement node has another statement node
following it, and runs it if so.

To signify loop ending, the loop statements (see e.g. while_step()) set
que_thr_t->run_node to the loop node's parent node. This is noticed on the
next call of que_thr_step() and execution proceeds to the node pointed to by
the loop node's 'next' pointer.

For example, the code:

X := 1;
WHILE X < 5 LOOP
 X := X + 1;
 X := X + 1;
X := 5

will result in the following node hierarchy, with the X-axis indicating
'next' links and the Y-axis indicating parent/child links:

A - W - A
    |
    |
    A - A

A = assign_node_t, W = while_node_t. */

/* How a stored procedure containing COMMIT or ROLLBACK commands
is executed?

The commit or rollback can be seen as a subprocedure call.

When the transaction starts to handle a rollback or commit.
It builds a query graph which, when executed, will roll back
or commit the incomplete transaction. The transaction
is moved to the TRX_QUE_ROLLING_BACK or TRX_QUE_COMMITTING state.
If specified, the SQL cursors opened by the transaction are closed.
When the execution of the graph completes, it is like returning
from a subprocedure: the query thread which requested the operation
starts running again. */

/** Moves a thread from another state to the QUE_THR_RUNNING state. Increments
 the n_active_thrs counters of the query graph and transaction.
 ***NOTE***: This is the only function in which such a transition is allowed
 to happen! */
static void que_thr_move_to_run_state(
    que_thr_t *thr); /*!< in: an query thread */

/** Creates a query graph fork node.
 @return own: fork node */
que_fork_t *que_fork_create(
    que_t *graph,       /*!< in: graph, if NULL then this
                        fork node is assumed to be the
                        graph root */
    que_node_t *parent, /*!< in: parent node */
    ulint fork_type,    /*!< in: fork type */
    mem_heap_t *heap)   /*!< in: memory heap where created */
{
  que_fork_t *fork;

  ut_ad(heap);

  fork = static_cast<que_fork_t *>(mem_heap_zalloc(heap, sizeof(*fork)));

  fork->heap = heap;

  fork->fork_type = fork_type;

  fork->common.parent = parent;

  fork->common.type = QUE_NODE_FORK;

  fork->state = QUE_FORK_COMMAND_WAIT;

  fork->graph = (graph != NULL) ? graph : fork;

  UT_LIST_INIT(fork->thrs, &que_thr_t::thrs);

  return (fork);
}

/** Creates a query graph thread node.
@param[in]	parent		parent node, i.e., a fork node
@param[in]	heap		memory heap where created
@param[in]	prebuilt	row prebuilt structure
@return own: query thread node */
que_thr_t *que_thr_create(que_fork_t *parent, mem_heap_t *heap,
                          row_prebuilt_t *prebuilt) {
  que_thr_t *thr;

  ut_ad(parent != NULL);
  ut_ad(heap != NULL);

  thr = static_cast<que_thr_t *>(mem_heap_zalloc(heap, sizeof(*thr)));

  thr->graph = parent->graph;

  thr->common.parent = parent;

  thr->magic_n = QUE_THR_MAGIC_N;

  thr->common.type = QUE_NODE_THR;

  thr->state = QUE_THR_COMMAND_WAIT;

  thr->lock_state = QUE_THR_LOCK_NOLOCK;

  thr->prebuilt = prebuilt;

  UT_LIST_ADD_LAST(parent->thrs, thr);

  return (thr);
}

/** Moves a suspended query thread to the QUE_THR_RUNNING state and may release
 a worker thread to execute it. This function should be used to end
 the wait state of a query thread waiting for a lock or a stored procedure
 completion.
 @return the query thread that needs to be released. */
que_thr_t *que_thr_end_lock_wait(
    trx_t *trx) /*!< in: transaction with que_state in
                QUE_THR_LOCK_WAIT */
{
  que_thr_t *thr;
  ibool was_active;

  ut_ad(lock_mutex_own());
  ut_ad(trx_mutex_own(trx));

  thr = trx->lock.wait_thr;

  ut_ad(thr != NULL);

  ut_ad(trx->lock.que_state == TRX_QUE_LOCK_WAIT);
  /* In MySQL this is the only possible state here */
  ut_a(thr->state == QUE_THR_LOCK_WAIT);

  was_active = thr->is_active;

  que_thr_move_to_run_state(thr);

  trx->lock.que_state = TRX_QUE_RUNNING;

  trx->lock.wait_thr = NULL;

  /* In MySQL we let the OS thread (not just the query thread) to wait
  for the lock to be released: */

  return ((!was_active && thr != NULL) ? thr : NULL);
}

/** Inits a query thread for a command. */
UNIV_INLINE
void que_thr_init_command(que_thr_t *thr) /*!< in: query thread */
{
  thr->run_node = thr;
  thr->prev_node = thr->common.parent;

  que_thr_move_to_run_state(thr);
}

/** Round robin scheduler.
 @return a query thread of the graph moved to QUE_THR_RUNNING state, or
 NULL; the query thread should be executed by que_run_threads by the
 caller */
que_thr_t *que_fork_scheduler_round_robin(
    que_fork_t *fork, /*!< in: a query fork */
    que_thr_t *thr)   /*!< in: current pos */
{
  trx_mutex_enter(fork->trx);

  /* If no current, start first available. */
  if (thr == NULL) {
    thr = UT_LIST_GET_FIRST(fork->thrs);
  } else {
    thr = UT_LIST_GET_NEXT(thrs, thr);
  }

  if (thr) {
    fork->state = QUE_FORK_ACTIVE;

    fork->last_sel_node = NULL;

    switch (thr->state) {
      case QUE_THR_COMMAND_WAIT:
      case QUE_THR_COMPLETED:
        ut_a(!thr->is_active);
        que_thr_init_command(thr);
        break;

      case QUE_THR_SUSPENDED:
      case QUE_THR_LOCK_WAIT:
      default:
        ut_error;
    }
  }

  trx_mutex_exit(fork->trx);

  return (thr);
}

/** Starts execution of a command in a query fork. Picks a query thread which
 is not in the QUE_THR_RUNNING state and moves it to that state. If none
 can be chosen, a situation which may arise in parallelized fetches, NULL
 is returned.
 @return a query thread of the graph moved to QUE_THR_RUNNING state, or
 NULL; the query thread should be executed by que_run_threads by the
 caller */
que_thr_t *que_fork_start_command(que_fork_t *fork) /*!< in: a query fork */
{
  que_thr_t *thr;
  que_thr_t *suspended_thr = NULL;
  que_thr_t *completed_thr = NULL;

  fork->state = QUE_FORK_ACTIVE;

  fork->last_sel_node = NULL;

  suspended_thr = NULL;
  completed_thr = NULL;

  /* Choose the query thread to run: usually there is just one thread,
  but in a parallelized select, which necessarily is non-scrollable,
  there may be several to choose from */

  /* First we try to find a query thread in the QUE_THR_COMMAND_WAIT
  state. Then we try to find a query thread in the QUE_THR_SUSPENDED
  state, finally we try to find a query thread in the QUE_THR_COMPLETED
  state */

  /* We make a single pass over the thr list within which we note which
  threads are ready to run. */
  for (thr = UT_LIST_GET_FIRST(fork->thrs); thr != NULL;
       thr = UT_LIST_GET_NEXT(thrs, thr)) {
    switch (thr->state) {
      case QUE_THR_COMMAND_WAIT:

        /* We have to send the initial message to query thread
        to start it */

        que_thr_init_command(thr);

        return (thr);

      case QUE_THR_SUSPENDED:
        /* In this case the execution of the thread was
        suspended: no initial message is needed because
        execution can continue from where it was left */
        if (!suspended_thr) {
          suspended_thr = thr;
        }

        break;

      case QUE_THR_COMPLETED:
        if (!completed_thr) {
          completed_thr = thr;
        }

        break;

      case QUE_THR_RUNNING:
      case QUE_THR_LOCK_WAIT:
      case QUE_THR_PROCEDURE_WAIT:
        ut_error;
    }
  }

  if (suspended_thr) {
    thr = suspended_thr;
    que_thr_move_to_run_state(thr);

  } else if (completed_thr) {
    thr = completed_thr;
    que_thr_init_command(thr);
  } else {
    ut_error;
  }

  return (thr);
}

/** Calls que_graph_free_recursive for statements in a statement list. */
static void que_graph_free_stat_list(
    que_node_t *node) /*!< in: first query graph node in the list */
{
  while (node) {
    que_graph_free_recursive(node);

    node = que_node_get_next(node);
  }
}

/** Frees a query graph, but not the heap where it was created. Does not free
 explicit cursor declarations, they are freed in que_graph_free. */
void que_graph_free_recursive(que_node_t *node) /*!< in: query graph node */
{
  que_fork_t *fork;
  que_thr_t *thr;
  undo_node_t *undo;
  sel_node_t *sel;
  ins_node_t *ins;
  upd_node_t *upd;
  purge_node_t *purge;

  DBUG_ENTER("que_graph_free_recursive");

  if (node == NULL) {
    DBUG_VOID_RETURN;
  }

  DBUG_PRINT("que_graph_free_recursive",
             ("node: %p, type: %lu", node, que_node_get_type(node)));

  switch (que_node_get_type(node)) {
    case QUE_NODE_FORK:
      fork = static_cast<que_fork_t *>(node);

      thr = UT_LIST_GET_FIRST(fork->thrs);

      while (thr) {
        que_graph_free_recursive(thr);

        thr = UT_LIST_GET_NEXT(thrs, thr);
      }

      break;
    case QUE_NODE_THR:

      thr = static_cast<que_thr_t *>(node);

      ut_a(thr->magic_n == QUE_THR_MAGIC_N);

      thr->magic_n = QUE_THR_MAGIC_FREED;

      que_graph_free_recursive(thr->child);

      break;

    case QUE_NODE_UNDO:
      undo = static_cast<undo_node_t *>(node);

      /* Free the heap memory. */
      mem_heap_free(undo->heap);
      break;

    case QUE_NODE_SELECT:

      sel = static_cast<sel_node_t *>(node);

      sel_node_free_private(sel);

      break;
    case QUE_NODE_INSERT:

      ins = static_cast<ins_node_t *>(node);

      que_graph_free_recursive(ins->select);
      ins->select = NULL;

      if (ins->entry_sys_heap != NULL) {
        mem_heap_free(ins->entry_sys_heap);
        ins->entry_sys_heap = NULL;
      }

      break;
    case QUE_NODE_PURGE:
      purge = static_cast<purge_node_t *>(node);

      mem_heap_free(purge->heap);

      break;

    case QUE_NODE_UPDATE:
      upd = static_cast<upd_node_t *>(node);

      if (upd->in_mysql_interface) {
        btr_pcur_free_for_mysql(upd->pcur);
        upd->in_mysql_interface = FALSE;
      }

      que_graph_free_recursive(upd->cascade_node);
      if (upd->cascade_heap) {
        mem_heap_free(upd->cascade_heap);
        upd->cascade_heap = NULL;
      }

      que_graph_free_recursive(upd->select);
      upd->select = NULL;

      if (upd->heap != NULL) {
        mem_heap_free(upd->heap);
        upd->heap = NULL;
      }

      break;
    case QUE_NODE_PROC:
      que_graph_free_stat_list(((proc_node_t *)node)->stat_list);

      break;
    case QUE_NODE_IF:
      que_graph_free_stat_list(((if_node_t *)node)->stat_list);
      que_graph_free_stat_list(((if_node_t *)node)->else_part);
      que_graph_free_stat_list(((if_node_t *)node)->elsif_list);

      break;
    case QUE_NODE_ELSIF:
      que_graph_free_stat_list(((elsif_node_t *)node)->stat_list);

      break;
    case QUE_NODE_WHILE:
      que_graph_free_stat_list(((while_node_t *)node)->stat_list);

      break;
    case QUE_NODE_FOR:
      que_graph_free_stat_list(((for_node_t *)node)->stat_list);

      break;

    case QUE_NODE_ASSIGNMENT:
    case QUE_NODE_EXIT:
    case QUE_NODE_RETURN:
    case QUE_NODE_COMMIT:
    case QUE_NODE_ROLLBACK:
    case QUE_NODE_LOCK:
    case QUE_NODE_FUNC:
    case QUE_NODE_ORDER:
    case QUE_NODE_OPEN:
    case QUE_NODE_FETCH:
      /* No need to do anything */

      break;
    default:
      ut_error;
  }

  DBUG_VOID_RETURN;
}

/** Frees a query graph. */
void que_graph_free(
    que_t *graph) /*!< in: query graph; we assume that the memory
                  heap where this graph was created is private
                  to this graph: if not, then use
                  que_graph_free_recursive and free the heap
                  afterwards! */
{
  ut_ad(graph);
  ut_ad(!mutex_own(&dict_sys->mutex));

  if (graph->sym_tab) {
    /* The following call frees dynamic memory allocated
    for variables etc. during execution. Frees also explicit
    cursor definitions. */

    sym_tab_free_private(graph->sym_tab);
  }

  if (graph->info && graph->info->graph_owns_us) {
    pars_info_free(graph->info);
  }

  que_graph_free_recursive(graph);

  mem_heap_free(graph->heap);
}

/** Performs an execution step on a thr node.
 @return query thread to run next, or NULL if none */
static que_thr_t *que_thr_node_step(
    que_thr_t *thr) /*!< in: query thread where run_node must
                    be the thread node itself */
{
  ut_ad(thr->run_node == thr);

  if (thr->prev_node == thr->common.parent) {
    /* If control to the node came from above, it is just passed
    on */

    thr->run_node = thr->child;

    return (thr);
  }

  trx_mutex_enter(thr_get_trx(thr));

  if (que_thr_peek_stop(thr)) {
    trx_mutex_exit(thr_get_trx(thr));

    return (thr);
  }

  /* Thread execution completed */

  thr->state = QUE_THR_COMPLETED;

  trx_mutex_exit(thr_get_trx(thr));

  return (NULL);
}

/** Moves a thread from another state to the QUE_THR_RUNNING state. Increments
 the n_active_thrs counters of the query graph and transaction if thr was
 not active.
 ***NOTE***: This and ..._mysql are  the only functions in which such a
 transition is allowed to happen! */
static void que_thr_move_to_run_state(
    que_thr_t *thr) /*!< in: an query thread */
{
  ut_ad(thr->state != QUE_THR_RUNNING);

  if (!thr->is_active) {
    trx_t *trx;

    trx = thr_get_trx(thr);

    thr->graph->n_active_thrs++;

    trx->lock.n_active_thrs++;

    thr->is_active = TRUE;
  }

  thr->state = QUE_THR_RUNNING;
}

/** Stops a query thread if graph or trx is in a state requiring it. The
 conditions are tested in the order (1) graph, (2) trx.
 @return true if stopped */
ibool que_thr_stop(que_thr_t *thr) /*!< in: query thread */
{
  que_t *graph;
  trx_t *trx = thr_get_trx(thr);

  graph = thr->graph;

  ut_ad(trx_mutex_own(trx));

  if (graph->state == QUE_FORK_COMMAND_WAIT) {
    thr->state = QUE_THR_SUSPENDED;

  } else if (trx->lock.que_state == TRX_QUE_LOCK_WAIT) {
    trx->lock.wait_thr = thr;
    thr->state = QUE_THR_LOCK_WAIT;

  } else if (trx->duplicates && trx->error_state == DB_DUPLICATE_KEY) {
    return (FALSE);

<<<<<<< HEAD
  } else if (trx->error_state != DB_SUCCESS &&
             trx->error_state != DB_LOCK_WAIT) {
    /* Error handling built for the MySQL interface */
    thr->state = QUE_THR_COMPLETED;

  } else if (graph->fork_type == QUE_FORK_ROLLBACK) {
    thr->state = QUE_THR_SUSPENDED;
  } else {
    ut_ad(graph->state == QUE_FORK_ACTIVE);

    return (FALSE);
  }
=======
	} else if (trx->error_state != DB_SUCCESS
		   && trx->error_state != DB_LOCK_WAIT) {
>>>>>>> 8dda4da3

  return (TRUE);
}

/** Decrements the query thread reference counts in the query graph and the
 transaction.
 *** NOTE ***:
 This and que_thr_stop_for_mysql are the only functions where the reference
 count can be decremented and this function may only be called from inside
 que_run_threads! These restrictions exist to make the rollback code easier
 to maintain. */
static void que_thr_dec_refer_count(
    que_thr_t *thr,       /*!< in: query thread */
    que_thr_t **next_thr) /*!< in/out: next query thread to run;
                          if the value which is passed in is
                          a pointer to a NULL pointer, then the
                          calling function can start running
                          a new query thread */
{
  trx_t *trx;
  que_fork_t *fork;

  trx = thr_get_trx(thr);

  ut_a(thr->is_active);
  ut_ad(trx_mutex_own(trx));

  if (thr->state == QUE_THR_RUNNING) {
    if (!que_thr_stop(thr)) {
      ut_a(next_thr != NULL && *next_thr == NULL);

      /* The reason for the thr suspension or wait was
      already canceled before we came here: continue
      running the thread.

      This is also possible because in trx_commit_step() we
      assume a single query thread. We set the query thread
      state to QUE_THR_RUNNING. */

      /* fprintf(stderr,
              "Wait already ended: trx: %p\n", trx); */

      /* Normally srv_suspend_mysql_thread resets
      the state to DB_SUCCESS before waiting, but
      in this case we have to do it here,
      otherwise nobody does it. */

      trx->error_state = DB_SUCCESS;

      *next_thr = thr;

      return;
    }
  }

  fork = static_cast<que_fork_t *>(thr->common.parent);

  --trx->lock.n_active_thrs;

  --fork->n_active_thrs;

  thr->is_active = FALSE;
}

/** A patch for MySQL used to 'stop' a dummy query thread used in MySQL. The
 query thread is stopped and made inactive, except in the case where
 it was put to the lock wait state in lock0lock.cc, but the lock has already
 been granted or the transaction chosen as a victim in deadlock resolution. */
void que_thr_stop_for_mysql(que_thr_t *thr) /*!< in: query thread */
{
  trx_t *trx;

  trx = thr_get_trx(thr);

  trx_mutex_enter(trx);

  if (thr->state == QUE_THR_RUNNING) {
    if (trx->error_state != DB_SUCCESS && trx->error_state != DB_LOCK_WAIT) {
      /* Error handling built for the MySQL interface */
      thr->state = QUE_THR_COMPLETED;
    } else {
      /* It must have been a lock wait but the lock was
      already released, or this transaction was chosen
      as a victim in selective deadlock resolution */

      trx_mutex_exit(trx);

      return;
    }
  }

  ut_ad(thr->is_active == TRUE);
  ut_ad(trx->lock.n_active_thrs == 1);
  ut_ad(thr->graph->n_active_thrs == 1);

  thr->is_active = FALSE;
  thr->graph->n_active_thrs--;

  trx->lock.n_active_thrs--;

  trx_mutex_exit(trx);
}

/** Moves a thread from another state to the QUE_THR_RUNNING state. Increments
 the n_active_thrs counters of the query graph and transaction if thr was
 not active. */
void que_thr_move_to_run_state_for_mysql(
    que_thr_t *thr, /*!< in: an query thread */
    trx_t *trx)     /*!< in: transaction */
{
  ut_a(thr->magic_n == QUE_THR_MAGIC_N);

  if (!thr->is_active) {
    thr->graph->n_active_thrs++;

    trx->lock.n_active_thrs++;

    thr->is_active = TRUE;
  }

  thr->state = QUE_THR_RUNNING;
}

/** A patch for MySQL used to 'stop' a dummy query thread used in MySQL
 select, when there is no error or lock wait. */
void que_thr_stop_for_mysql_no_error(que_thr_t *thr, /*!< in: query thread */
                                     trx_t *trx)     /*!< in: transaction */
{
  ut_ad(thr->state == QUE_THR_RUNNING);
  ut_ad(thr->is_active == TRUE);
  ut_ad(trx->lock.n_active_thrs == 1);
  ut_ad(thr->graph->n_active_thrs == 1);
  ut_a(thr->magic_n == QUE_THR_MAGIC_N);

  thr->state = QUE_THR_COMPLETED;

  thr->is_active = FALSE;
  thr->graph->n_active_thrs--;

  trx->lock.n_active_thrs--;
}

/** Get the first containing loop node (e.g. while_node_t or for_node_t) for the
 given node, or NULL if the node is not within a loop.
 @return containing loop node, or NULL. */
que_node_t *que_node_get_containing_loop_node(que_node_t *node) /*!< in: node */
{
  ut_ad(node);

  for (;;) {
    ulint type;

    node = que_node_get_parent(node);

    if (!node) {
      break;
    }

    type = que_node_get_type(node);

    if ((type == QUE_NODE_FOR) || (type == QUE_NODE_WHILE)) {
      break;
    }
  }

  return (node);
}

#ifdef UNIV_DEBUG
/** Gets information of an SQL query graph node.
@return type description */
static MY_ATTRIBUTE((warn_unused_result)) const char *que_node_type_string(
    const que_node_t *node) /*!< in: query graph node */
{
  switch (que_node_get_type(node)) {
    case QUE_NODE_SELECT:
      return ("SELECT");
    case QUE_NODE_INSERT:
      return ("INSERT");
    case QUE_NODE_UPDATE:
      return ("UPDATE");
    case QUE_NODE_WHILE:
      return ("WHILE");
    case QUE_NODE_ASSIGNMENT:
      return ("ASSIGNMENT");
    case QUE_NODE_IF:
      return ("IF");
    case QUE_NODE_FETCH:
      return ("FETCH");
    case QUE_NODE_OPEN:
      return ("OPEN");
    case QUE_NODE_PROC:
      return ("STORED PROCEDURE");
    case QUE_NODE_FUNC:
      return ("FUNCTION");
    case QUE_NODE_LOCK:
      return ("LOCK");
    case QUE_NODE_THR:
      return ("QUERY THREAD");
    case QUE_NODE_COMMIT:
      return ("COMMIT");
    case QUE_NODE_UNDO:
      return ("UNDO ROW");
    case QUE_NODE_PURGE:
      return ("PURGE ROW");
    case QUE_NODE_ROLLBACK:
      return ("ROLLBACK");
    case QUE_NODE_FOR:
      return ("FOR LOOP");
    case QUE_NODE_RETURN:
      return ("RETURN");
    case QUE_NODE_EXIT:
      return ("EXIT");
    default:
      ut_ad(0);
      return ("UNKNOWN NODE TYPE");
  }
}
#endif /* UNIV_DEBUG */

/** Performs an execution step on a query thread.
 @return query thread to run next: it may differ from the input
 parameter if, e.g., a subprocedure call is made */
UNIV_INLINE
que_thr_t *que_thr_step(que_thr_t *thr) /*!< in: query thread */
{
  que_node_t *node;
  que_thr_t *old_thr;
  trx_t *trx;
  ulint type;

  trx = thr_get_trx(thr);

  ut_ad(thr->state == QUE_THR_RUNNING);
  ut_a(trx->error_state == DB_SUCCESS);

  thr->resource++;

  node = thr->run_node;
  type = que_node_get_type(node);

  old_thr = thr;

  DBUG_PRINT("ib_que", ("Execute %u (%s) at %p", unsigned(type),
                        que_node_type_string(node), (const void *)node));

  if (type & QUE_NODE_CONTROL_STAT) {
    if ((thr->prev_node != que_node_get_parent(node)) &&
        que_node_get_next(thr->prev_node)) {
      /* The control statements, like WHILE, always pass the
      control to the next child statement if there is any
      child left */

      thr->run_node = que_node_get_next(thr->prev_node);

    } else if (type == QUE_NODE_IF) {
      if_step(thr);
    } else if (type == QUE_NODE_FOR) {
      for_step(thr);
    } else if (type == QUE_NODE_PROC) {
      /* We can access trx->undo_no without reserving
      trx->undo_mutex, because there cannot be active query
      threads doing updating or inserting at the moment! */

      if (thr->prev_node == que_node_get_parent(node)) {
        trx->last_sql_stat_start.least_undo_no = trx->undo_no;
      }

      proc_step(thr);
    } else if (type == QUE_NODE_WHILE) {
      while_step(thr);
    } else {
      ut_error;
    }
  } else if (type == QUE_NODE_ASSIGNMENT) {
    assign_step(thr);
  } else if (type == QUE_NODE_SELECT) {
    thr = row_sel_step(thr);
  } else if (type == QUE_NODE_INSERT) {
    thr = row_ins_step(thr);
  } else if (type == QUE_NODE_UPDATE) {
    thr = row_upd_step(thr);
  } else if (type == QUE_NODE_FETCH) {
    thr = fetch_step(thr);
  } else if (type == QUE_NODE_OPEN) {
    thr = open_step(thr);
  } else if (type == QUE_NODE_FUNC) {
    proc_eval_step(thr);

  } else if (type == QUE_NODE_LOCK) {
    ut_error;
  } else if (type == QUE_NODE_THR) {
    thr = que_thr_node_step(thr);
  } else if (type == QUE_NODE_COMMIT) {
    thr = trx_commit_step(thr);
  } else if (type == QUE_NODE_UNDO) {
    thr = row_undo_step(thr);
  } else if (type == QUE_NODE_PURGE) {
    thr = row_purge_step(thr);
  } else if (type == QUE_NODE_RETURN) {
    thr = return_step(thr);
  } else if (type == QUE_NODE_EXIT) {
    thr = exit_step(thr);
  } else if (type == QUE_NODE_ROLLBACK) {
    thr = trx_rollback_step(thr);
  } else {
    ut_error;
  }

  if (type == QUE_NODE_EXIT) {
    old_thr->prev_node = que_node_get_containing_loop_node(node);
  } else {
    old_thr->prev_node = node;
  }

  if (thr) {
    ut_a(thr_get_trx(thr)->error_state == DB_SUCCESS);
  }

  return (thr);
}

/** Run a query thread until it finishes or encounters e.g. a lock wait. */
static void que_run_threads_low(que_thr_t *thr) /*!< in: query thread */
{
  trx_t *trx;
  que_thr_t *next_thr;

  ut_ad(thr->state == QUE_THR_RUNNING);
  ut_a(thr_get_trx(thr)->error_state == DB_SUCCESS);
  ut_ad(!trx_mutex_own(thr_get_trx(thr)));

  /* cumul_resource counts how much resources the OS thread (NOT the
  query thread) has spent in this function */

  trx = thr_get_trx(thr);

  do {
    /* Check that there is enough space in the log to accommodate
    possible log entries by this query step; if the operation can
    touch more than about 4 pages, checks must be made also within
    the query step! */

    log_free_check();

    /* Perform the actual query step: note that the query thread
    may change if, e.g., a subprocedure call is made */

    /*-------------------------*/
    next_thr = que_thr_step(thr);
    /*-------------------------*/

    trx_mutex_enter(trx);

    ut_a(next_thr == NULL || trx->error_state == DB_SUCCESS);

    if (next_thr != thr) {
      ut_a(next_thr == NULL);

      /* This can change next_thr to a non-NULL value
      if there was a lock wait that already completed. */

      que_thr_dec_refer_count(thr, &next_thr);

      if (next_thr != NULL) {
        thr = next_thr;
      }
    }

    ut_ad(trx == thr_get_trx(thr));

    trx_mutex_exit(trx);

  } while (next_thr != NULL);
}

/** Run a query thread. Handles lock waits. */
void que_run_threads(que_thr_t *thr) /*!< in: query thread */
{
  ut_ad(!trx_mutex_own(thr_get_trx(thr)));

loop:
  ut_a(thr_get_trx(thr)->error_state == DB_SUCCESS);

  que_run_threads_low(thr);

  switch (thr->state) {
    case QUE_THR_RUNNING:
      /* There probably was a lock wait, but it already ended
      before we came here: continue running thr */

      goto loop;

    case QUE_THR_LOCK_WAIT:
      lock_wait_suspend_thread(thr);

      trx_mutex_enter(thr_get_trx(thr));

      ut_a(thr_get_trx(thr)->id != 0);

      if (thr_get_trx(thr)->error_state != DB_SUCCESS) {
        /* thr was chosen as a deadlock victim or there was
        a lock wait timeout */

        que_thr_dec_refer_count(thr, NULL);
        trx_mutex_exit(thr_get_trx(thr));
        break;
      }

      trx_mutex_exit(thr_get_trx(thr));
      goto loop;

    case QUE_THR_COMPLETED:
    case QUE_THR_COMMAND_WAIT:
      /* Do nothing */
      break;

    default:
      ut_error;
  }
}

/** Evaluate the given SQL.
 @return error code or DB_SUCCESS */
dberr_t que_eval_sql(pars_info_t *info, /*!< in: info struct, or NULL */
                     const char *sql,   /*!< in: SQL string */
                     ibool reserve_dict_mutex,
                     /*!< in: if TRUE, acquire/release
                     dict_sys->mutex around call to pars_sql. */
                     trx_t *trx) /*!< in: trx */
{
  que_thr_t *thr;
  que_t *graph;

  DBUG_ENTER("que_eval_sql");
  DBUG_PRINT("que_eval_sql", ("query: %s", sql));

  ut_a(trx->error_state == DB_SUCCESS);

  mutex_enter(&pars_mutex);

  graph = pars_sql(info, sql);

  mutex_exit(&pars_mutex);

  graph->trx = trx;
  trx->graph = NULL;

  graph->fork_type = QUE_FORK_MYSQL_INTERFACE;

  ut_a(thr = que_fork_start_command(graph));

  que_run_threads(thr);

  que_graph_free(graph);

  ut_a(trx->error_state != 0);

  DBUG_RETURN(trx->error_state);
}

/** Initialise the query sub-system. */
void que_init(void) { /* No op */
}

/** Close the query sub-system. */
void que_close(void) { /* No op */
}<|MERGE_RESOLUTION|>--- conflicted
+++ resolved
@@ -614,10 +614,6 @@
     trx->lock.wait_thr = thr;
     thr->state = QUE_THR_LOCK_WAIT;
 
-  } else if (trx->duplicates && trx->error_state == DB_DUPLICATE_KEY) {
-    return (FALSE);
-
-<<<<<<< HEAD
   } else if (trx->error_state != DB_SUCCESS &&
              trx->error_state != DB_LOCK_WAIT) {
     /* Error handling built for the MySQL interface */
@@ -630,10 +626,6 @@
 
     return (FALSE);
   }
-=======
-	} else if (trx->error_state != DB_SUCCESS
-		   && trx->error_state != DB_LOCK_WAIT) {
->>>>>>> 8dda4da3
 
   return (TRUE);
 }
