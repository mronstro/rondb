--- conflicted
+++ resolved
@@ -6042,9 +6042,9 @@
   };
 
   auto success = [&]() -> bool {
-    ut_d(mutex_enter(&dict_sys->mutex));
+    ut_d(dict_sys_mutex_enter());
     ut_d(dict_table_check_for_dup_indexes(m_prebuilt->table, CHECK_PARTIAL_OK));
-    ut_d(mutex_exit(&dict_sys->mutex));
+    ut_d(dict_sys_mutex_exit());
     /* prebuilt->table->n_ref_count can be anything here,
     given that we hold at most a shared lock on the table. */
     return all_ok();
@@ -6165,7 +6165,6 @@
     /* After an error, remove all those index definitions
     from the dictionary which were defined. */
 
-<<<<<<< HEAD
     switch (err) {
       case DB_SUCCESS:
         return success();
@@ -6178,37 +6177,6 @@
           table. Either way, we should be seeing and
           reporting a bogus duplicate key error. */
         } else if (m_prebuilt->trx->error_key_num == 0) {
-=======
-  switch (error) {
-    KEY *dup_key;
-  all_done:
-  case DB_SUCCESS:
-    ut_d(dict_sys_mutex_enter());
-    ut_d(dict_table_check_for_dup_indexes(m_prebuilt->table, CHECK_PARTIAL_OK));
-    ut_d(dict_sys_mutex_exit());
-    /* prebuilt->table->n_ref_count can be anything here,
-    given that we hold at most a shared lock on the table. */
-    goto ok_exit;
-    case DB_DUPLICATE_KEY:
-      if (m_prebuilt->trx->error_key_num == ULINT_UNDEFINED ||
-          ha_alter_info->key_count == 0) {
-        /* This should be the hidden index on
-        FTS_DOC_ID, or there is no PRIMARY KEY in the
-        table. Either way, we should be seeing and
-        reporting a bogus duplicate key error. */
-        dup_key = nullptr;
-      } else if (m_prebuilt->trx->error_key_num == 0) {
-        dup_key =
-            &ha_alter_info->key_info_buffer[m_prebuilt->trx->error_key_num];
-      } else {
-        /* Check if there is generated cluster index column */
-        if (ctx->num_to_add_index > ha_alter_info->key_count) {
-          assert(m_prebuilt->trx->error_key_num <= ha_alter_info->key_count);
-          dup_key = &ha_alter_info
-                         ->key_info_buffer[m_prebuilt->trx->error_key_num - 1];
-        } else {
-          assert(m_prebuilt->trx->error_key_num < ha_alter_info->key_count);
->>>>>>> 49fbe198
           dup_key =
               &ha_alter_info->key_info_buffer[m_prebuilt->trx->error_key_num];
         } else {
