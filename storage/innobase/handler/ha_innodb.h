/*****************************************************************************

Copyright (c) 2000, 2013, Oracle and/or its affiliates. All Rights Reserved.

This program is free software; you can redistribute it and/or modify it under
the terms of the GNU General Public License as published by the Free Software
Foundation; version 2 of the License.

This program is distributed in the hope that it will be useful, but WITHOUT
ANY WARRANTY; without even the implied warranty of MERCHANTABILITY or FITNESS
FOR A PARTICULAR PURPOSE. See the GNU General Public License for more details.

You should have received a copy of the GNU General Public License along with
this program; if not, write to the Free Software Foundation, Inc.,
51 Franklin Street, Suite 500, Boston, MA 02110-1335 USA

*****************************************************************************/

/*
  This file is based on ha_berkeley.h of MySQL distribution

  This file defines the InnoDB handler: the interface between MySQL and
  InnoDB
*/

#include "dict0stats.h"

/* Structure defines translation table between mysql index and InnoDB
index structures */
struct innodb_idx_translate_t {
	ulint		index_count;	/*!< number of valid index entries
					in the index_mapping array */
	ulint		array_size;	/*!< array size of index_mapping */
	dict_index_t**	index_mapping;	/*!< index pointer array directly
					maps to index in InnoDB from MySQL
					array index */
};


/** InnoDB table share */
typedef struct st_innobase_share {
	THR_LOCK		lock;		/*!< MySQL lock protecting
						this structure */
	const char*		table_name;	/*!< InnoDB table name */
	uint			use_count;	/*!< reference count,
						incremented in get_share()
						and decremented in
						free_share() */
	void*			table_name_hash;/*!< hash table chain node */
	innodb_idx_translate_t	idx_trans_tbl;	/*!< index translation
						table between MySQL and
						InnoDB */
} INNOBASE_SHARE;


/** Prebuilt structures in an InnoDB table handle used within MySQL */
struct row_prebuilt_t;

/** The class defining a handle to an InnoDB table */
class ha_innobase: public handler
{
	row_prebuilt_t*	prebuilt;	/*!< prebuilt struct in InnoDB, used
					to save CPU time with prebuilt data
					structures*/
	THD*		user_thd;	/*!< the thread handle of the user
					currently using the handle; this is
					set in external_lock function */
	THR_LOCK_DATA	lock;
	INNOBASE_SHARE*	share;		/*!< information for MySQL
					table locking */

	uchar*		upd_buf;	/*!< buffer used in updates */
	ulint		upd_buf_size;	/*!< the size of upd_buf in bytes */
	uchar		srch_key_val1[MAX_KEY_LENGTH + MAX_REF_PARTS*2];
	uchar		srch_key_val2[MAX_KEY_LENGTH + MAX_REF_PARTS*2];
					/*!< buffers used in converting
					search key values from MySQL format
					to InnoDB format. For each column
					2 bytes are used to store length,
					hence MAX_REF_PARTS*2. */
	Table_flags	int_table_flags;
	uint		primary_key;
	ulong		start_of_scan;	/*!< this is set to 1 when we are
					starting a table scan but have not
					yet fetched any row, else 0 */
	uint		last_match_mode;/* match mode of the latest search:
					ROW_SEL_EXACT, ROW_SEL_EXACT_PREFIX,
					or undefined */
	uint		num_write_row;	/*!< number of write_row() calls */

	uint store_key_val_for_row(uint keynr, char* buff, uint buff_len,
                                   const uchar* record);
	inline void update_thd(THD* thd);
	void update_thd();
	int change_active_index(uint keynr);
	int general_fetch(uchar* buf, uint direction, uint match_mode);
	dberr_t innobase_lock_autoinc();
	ulonglong innobase_peek_autoinc();
	dberr_t innobase_set_max_autoinc(ulonglong auto_inc);
	dberr_t innobase_reset_autoinc(ulonglong auto_inc);
	dberr_t innobase_get_autoinc(ulonglong* value);
	void innobase_initialize_autoinc();
	dict_index_t* innobase_get_index(uint keynr);

	/* Init values for the class: */
 public:
	ha_innobase(handlerton *hton, TABLE_SHARE *table_arg);
	~ha_innobase();
	/*
	  Get the row type from the storage engine.  If this method returns
	  ROW_TYPE_NOT_USED, the information in HA_CREATE_INFO should be used.
	*/
	enum row_type get_row_type() const;

	const char* table_type() const;
	const char* index_type(uint key_number);
	const char** bas_ext() const;
	Table_flags table_flags() const;
	ulong index_flags(uint idx, uint part, bool all_parts) const;
	uint max_supported_keys() const;
	uint max_supported_key_length() const;
	uint max_supported_key_part_length() const;
	const key_map* keys_to_use_for_scanning();

	int open(const char *name, int mode, uint test_if_locked);
	handler* clone(const char *name, MEM_ROOT *mem_root);
	int close(void);
	double scan_time();
	double read_time(uint index, uint ranges, ha_rows rows);
	longlong get_memory_buffer_size() const;

	int write_row(uchar * buf);
	int update_row(const uchar * old_data, uchar * new_data);
	int delete_row(const uchar * buf);
	bool was_semi_consistent_read();
	void try_semi_consistent_read(bool yes);
	void unlock_row();

	int index_init(uint index, bool sorted);
	int index_end();
	int index_read(uchar * buf, const uchar * key,
		uint key_len, enum ha_rkey_function find_flag);
	int index_read_idx(uchar * buf, uint index, const uchar * key,
			   uint key_len, enum ha_rkey_function find_flag);
	int index_read_last(uchar * buf, const uchar * key, uint key_len);
	int index_next(uchar * buf);
	int index_next_same(uchar * buf, const uchar *key, uint keylen);
	int index_prev(uchar * buf);
	int index_first(uchar * buf);
	int index_last(uchar * buf);

	int rnd_init(bool scan);
	int rnd_end();
	int rnd_next(uchar *buf);
	int rnd_pos(uchar * buf, uchar *pos);

	int ft_init();
	void ft_end();
	FT_INFO *ft_init_ext(uint flags, uint inx, String* key);
	int ft_read(uchar* buf);

	void position(const uchar *record);
	int info(uint);
	int analyze(THD* thd,HA_CHECK_OPT* check_opt);
	int optimize(THD* thd,HA_CHECK_OPT* check_opt);
	int discard_or_import_tablespace(my_bool discard);
	int extra(enum ha_extra_function operation);
	int reset();
	int external_lock(THD *thd, int lock_type);
	int transactional_table_lock(THD *thd, int lock_type);
	int start_stmt(THD *thd, thr_lock_type lock_type);
	void position(uchar *record);
	ha_rows records();
	ha_rows records_in_range(uint inx, key_range *min_key, key_range
								*max_key);
	ha_rows estimate_rows_upper_bound();

	void update_create_info(HA_CREATE_INFO* create_info);
	int parse_table_name(const char*name,
			     HA_CREATE_INFO* create_info,
			     ulint flags,
			     ulint flags2,
			     char* norm_name,
			     char* temp_path,
			     char* remote_path);
	int create(const char *name, register TABLE *form,
					HA_CREATE_INFO *create_info);
	int truncate();
	int delete_table(const char *name);
	int rename_table(const char* from, const char* to);
	int check(THD* thd, HA_CHECK_OPT* check_opt);
	char* update_table_comment(const char* comment);
	char* get_foreign_key_create_info();
	int get_foreign_key_list(THD *thd, List<FOREIGN_KEY_INFO> *f_key_list);
	int get_parent_foreign_key_list(THD *thd,
					List<FOREIGN_KEY_INFO> *f_key_list);
	bool can_switch_engines();
	uint referenced_by_foreign_key();
	void free_foreign_key_create_info(char* str);
	THR_LOCK_DATA **store_lock(THD *thd, THR_LOCK_DATA **to,
					enum thr_lock_type lock_type);
	void init_table_handle_for_HANDLER();
        virtual void get_auto_increment(ulonglong offset, ulonglong increment,
                                        ulonglong nb_desired_values,
                                        ulonglong *first_value,
                                        ulonglong *nb_reserved_values);
	int reset_auto_increment(ulonglong value);

	virtual bool get_error_message(int error, String *buf);
	virtual bool get_foreign_dup_key(char*, uint, char*, uint);
	uint8 table_cache_type();
	/*
	  ask handler about permission to cache table during query registration
	*/
	my_bool register_query_cache_table(THD *thd, char *table_key,
					   uint key_length,
					   qc_engine_callback *call_back,
					   ulonglong *engine_data);
	static const char *get_mysql_bin_log_name();
	static ulonglong get_mysql_bin_log_pos();
	bool primary_key_is_clustered();
	int cmp_ref(const uchar *ref1, const uchar *ref2);
	/** On-line ALTER TABLE interface @see handler0alter.cc @{ */

	/** Check if InnoDB supports a particular alter table in-place
	@param altered_table TABLE object for new version of table.
	@param ha_alter_info Structure describing changes to be done
	by ALTER TABLE and holding data used during in-place alter.

	@retval HA_ALTER_INPLACE_NOT_SUPPORTED Not supported
	@retval HA_ALTER_INPLACE_NO_LOCK Supported
	@retval HA_ALTER_INPLACE_SHARED_LOCK_AFTER_PREPARE
						Supported, but requires lock
						during main phase and exclusive
						lock during prepare phase.
	@retval HA_ALTER_INPLACE_NO_LOCK_AFTER_PREPARE
						Supported, prepare phase
						requires exclusive lock.
	*/
	enum_alter_inplace_result check_if_supported_inplace_alter(
		TABLE*			altered_table,
		Alter_inplace_info*	ha_alter_info);
	/** Allows InnoDB to update internal structures with concurrent
	writes blocked (provided that check_if_supported_inplace_alter()
	did not return HA_ALTER_INPLACE_NO_LOCK).
	This will be invoked before inplace_alter_table().

	@param altered_table TABLE object for new version of table.
	@param ha_alter_info Structure describing changes to be done
	by ALTER TABLE and holding data used during in-place alter.

	@retval true Failure
	@retval false Success
	*/
	bool prepare_inplace_alter_table(
		TABLE*			altered_table,
		Alter_inplace_info*	ha_alter_info);

	/** Alter the table structure in-place with operations
	specified using HA_ALTER_FLAGS and Alter_inplace_information.
	The level of concurrency allowed during this operation depends
	on the return value from check_if_supported_inplace_alter().

	@param altered_table TABLE object for new version of table.
	@param ha_alter_info Structure describing changes to be done
	by ALTER TABLE and holding data used during in-place alter.

	@retval true Failure
	@retval false Success
	*/
	bool inplace_alter_table(
		TABLE*			altered_table,
		Alter_inplace_info*	ha_alter_info);

	/** Commit or rollback the changes made during
	prepare_inplace_alter_table() and inplace_alter_table() inside
	the storage engine. Note that the allowed level of concurrency
	during this operation will be the same as for
	inplace_alter_table() and thus might be higher than during
	prepare_inplace_alter_table(). (E.g concurrent writes were
	blocked during prepare, but might not be during commit).
	@param altered_table TABLE object for new version of table.
	@param ha_alter_info Structure describing changes to be done
	by ALTER TABLE and holding data used during in-place alter.
	@param commit true => Commit, false => Rollback.
	@retval true Failure
	@retval false Success
	*/
	bool commit_inplace_alter_table(
		TABLE*			altered_table,
		Alter_inplace_info*	ha_alter_info,
		bool			commit);
	/** @} */
	bool check_if_incompatible_data(HA_CREATE_INFO *info,
					uint table_changes);
private:
	/** Builds a 'template' to the prebuilt struct.

	The template is used in fast retrieval of just those column
	values MySQL needs in its processing.
	@param whole_row true if access is needed to a whole row,
	false if accessing individual fields is enough */
	void build_template(bool whole_row);
	/** Resets a query execution 'template'.
	@see build_template() */
	inline void reset_template();

	int info_low(uint, bool);

public:
	/** @name Multi Range Read interface @{ */

	/** Initialize multi range read @see DsMrr_impl::dsmrr_init
	@param seq
	@param seq_init_param
	@param n_ranges
	@param mode
	@param buf */
	int multi_range_read_init(RANGE_SEQ_IF* seq,
				  void* seq_init_param,
				  uint n_ranges, uint mode,
				  HANDLER_BUFFER* buf);
	/** Process next multi range read @see DsMrr_impl::dsmrr_next
	@param range_info */
	int multi_range_read_next(char** range_info);

	/** Initialize multi range read and get information.
	@see ha_myisam::multi_range_read_info_const
	@see DsMrr_impl::dsmrr_info_const
	@param keyno
	@param seq
	@param seq_init_param
	@param n_ranges
	@param bufsz
	@param flags
	@param cost */
	ha_rows multi_range_read_info_const(uint keyno, RANGE_SEQ_IF* seq,
					   void* seq_init_param,
					   uint n_ranges, uint* bufsz,
					   uint* flags, Cost_estimate* cost);
	/** Initialize multi range read and get information.
	@see DsMrr_impl::dsmrr_info
	@param keyno
	@param seq
	@param seq_init_param
	@param n_ranges
	@param bufsz
	@param flags
	@param cost */
	ha_rows multi_range_read_info(uint keyno, uint n_ranges, uint keys,
				      uint* bufsz, uint* flags,
				      Cost_estimate* cost);

	/** Attempt to push down an index condition.
	@param[in] keyno MySQL key number
	@param[in] idx_cond Index condition to be checked
	@return idx_cond if pushed; NULL if not pushed */
	class Item* idx_cond_push(uint keyno, class Item* idx_cond);

private:
	/** The multi range read session object */
	DsMrr_impl ds_mrr;
	/* @} */
};

/* Some accessor functions which the InnoDB plugin needs, but which
can not be added to mysql/plugin.h as part of the public interface;
the definitions are bracketed with #ifdef INNODB_COMPATIBILITY_HOOKS */

#ifndef INNODB_COMPATIBILITY_HOOKS
#error InnoDB needs MySQL to be built with #define INNODB_COMPATIBILITY_HOOKS
#endif

LEX_CSTRING thd_query_string(MYSQL_THD thd);

extern "C" {

CHARSET_INFO *thd_charset(MYSQL_THD thd);

/** Check if a user thread is a replication slave thread
@param thd user thread
@retval 0 the user thread is not a replication slave thread
@retval 1 the user thread is a replication slave thread */
int thd_slave_thread(const MYSQL_THD thd);

/** Check if a user thread is running a non-transactional update
@param thd user thread
@retval 0 the user thread is not running a non-transactional update
@retval 1 the user thread is running a non-transactional update */
int thd_non_transactional_update(const MYSQL_THD thd);

/** Get the user thread's binary logging format
@param thd user thread
@return Value to be used as index into the binlog_format_names array */
int thd_binlog_format(const MYSQL_THD thd);

<<<<<<< HEAD
/** Mark transaction to rollback and mark error as fatal to a sub-statement.
@param thd Thread handle
@param all TRUE <=> rollback main transaction. */
void thd_mark_transaction_to_rollback(MYSQL_THD thd, bool all);

=======
>>>>>>> 871dd169
/** Check if binary logging is filtered for thread's current db.
@param thd Thread handle
@retval 1 the query is not filtered, 0 otherwise. */
bool thd_binlog_filter_ok(const MYSQL_THD thd);

/** Check if the query may generate row changes which may end up in the binary.
@param thd Thread handle
@retval 1 the query may generate row changes, 0 otherwise.
*/
bool thd_sqlcom_can_generate_row_events(const MYSQL_THD thd);

/** Gets information on the durability property requested by a thread.
@param thd Thread handle
@return a durability property. */
enum durability_properties thd_get_durability_property(const MYSQL_THD thd);

/** Get the auto_increment_offset auto_increment_increment.
@param thd Thread object
@param off auto_increment_offset
@param inc auto_increment_increment */
void thd_get_autoinc(const MYSQL_THD thd, ulong* off, ulong* inc)
__attribute__((nonnull));

/** Is strict sql_mode set.
@param thd Thread object
@return True if sql_mode has strict mode (all or trans), false otherwise. */
bool thd_is_strict_mode(const MYSQL_THD thd)
__attribute__((nonnull));
} /* extern "C" */

struct trx_t;

extern const struct _ft_vft ft_vft_result;

/* Structure Returned by ha_innobase::ft_init_ext() */
typedef struct new_ft_info
{
	struct _ft_vft		*please;
	struct _ft_vft_ext	*could_you;
	row_prebuilt_t*		ft_prebuilt;
	fts_result_t*		ft_result;
} NEW_FT_INFO;

/*********************************************************************//**
Allocates an InnoDB transaction for a MySQL handler object.
@return InnoDB transaction handle */
trx_t*
innobase_trx_allocate(
/*==================*/
	MYSQL_THD	thd);	/*!< in: user thread handle */

/*********************************************************************//**
This function checks each index name for a table against reserved
system default primary index name 'GEN_CLUST_INDEX'. If a name
matches, this function pushes an warning message to the client,
and returns true.
@return true if the index name matches the reserved name */

bool
innobase_index_name_is_reserved(
/*============================*/
	THD*		thd,		/*!< in/out: MySQL connection */
	const KEY*	key_info,	/*!< in: Indexes to be created */
	ulint		num_of_keys)	/*!< in: Number of indexes to
					be created. */
	__attribute__((nonnull, warn_unused_result));

/*****************************************************************//**
Determines InnoDB table flags.
@retval true if successful, false if error */

bool
innobase_table_flags(
/*=================*/
	const TABLE*		form,		/*!< in: table */
	const HA_CREATE_INFO*	create_info,	/*!< in: information
						on table columns and indexes */
	THD*			thd,		/*!< in: connection */
	bool			use_file_per_table,/*!< in: whether to create
						outside system tablespace */
	ulint*			flags,		/*!< out: DICT_TF flags */
	ulint*			flags2)		/*!< out: DICT_TF2 flags */
	__attribute__((nonnull, warn_unused_result));

/*****************************************************************//**
Validates the create options. We may build on this function
in future. For now, it checks two specifiers:
KEY_BLOCK_SIZE and ROW_FORMAT
If innodb_strict_mode is not set then this function is a no-op
@return NULL if valid, string if not. */

const char*
create_options_are_invalid(
/*=======================*/
	THD*		thd,		/*!< in: connection thread. */
	HA_CREATE_INFO*	create_info,	/*!< in: create info. */
	bool		use_file_per_table)/*!< in: srv_file_per_table */
	__attribute__((nonnull, warn_unused_result));

/*********************************************************************//**
Retrieve the FTS Relevance Ranking result for doc with doc_id
of prebuilt->fts_doc_id
@return the relevance ranking value */

float
innobase_fts_retrieve_ranking(
/*==========================*/
	FT_INFO*	fts_hdl);	/*!< in: FTS handler */

/*********************************************************************//**
Find and Retrieve the FTS Relevance Ranking result for doc with doc_id
of prebuilt->fts_doc_id
@return the relevance ranking value */

float
innobase_fts_find_ranking(
/*======================*/
	FT_INFO*	fts_hdl,	/*!< in: FTS handler */
	uchar*		record,		/*!< in: Unused */
	uint		len);		/*!< in: Unused */
/*********************************************************************//**
Free the memory for the FTS handler */

void
innobase_fts_close_ranking(
/*=======================*/
	FT_INFO*	fts_hdl)	/*!< in: FTS handler */
	__attribute__((nonnull));
/*****************************************************************//**
Initialize the table FTS stopword list
@return TRUE if success */

ibool
innobase_fts_load_stopword(
/*=======================*/
	dict_table_t*	table,		/*!< in: Table has the FTS */
	trx_t*		trx,		/*!< in: transaction */
	THD*		thd)		/*!< in: current thread */
	__attribute__((nonnull(1,3), warn_unused_result));

/** Some defines for innobase_fts_check_doc_id_index() return value */
enum fts_doc_id_index_enum {
	FTS_INCORRECT_DOC_ID_INDEX,
	FTS_EXIST_DOC_ID_INDEX,
	FTS_NOT_EXIST_DOC_ID_INDEX
};

/*******************************************************************//**
Check whether the table has a unique index with FTS_DOC_ID_INDEX_NAME
on the Doc ID column.
@return the status of the FTS_DOC_ID index */

enum fts_doc_id_index_enum
innobase_fts_check_doc_id_index(
/*============================*/
	const dict_table_t*	table,		/*!< in: table definition */
	const TABLE*		altered_table,	/*!< in: MySQL table
						that is being altered */
	ulint*			fts_doc_col_no)	/*!< out: The column number for
						Doc ID */
	__attribute__((warn_unused_result));

/*******************************************************************//**
Check whether the table has a unique index with FTS_DOC_ID_INDEX_NAME
on the Doc ID column in MySQL create index definition.
@return FTS_EXIST_DOC_ID_INDEX if there exists the FTS_DOC_ID index,
FTS_INCORRECT_DOC_ID_INDEX if the FTS_DOC_ID index is of wrong format */

enum fts_doc_id_index_enum
innobase_fts_check_doc_id_index_in_def(
/*===================================*/
	ulint		n_key,		/*!< in: Number of keys */
	const KEY*	key_info)	/*!< in: Key definitions */
	__attribute__((nonnull, warn_unused_result));

/***********************************************************************
@return version of the extended FTS API */
uint
innobase_fts_get_version();

/***********************************************************************
@return Which part of the extended FTS API is supported */
ulonglong
innobase_fts_flags();

/***********************************************************************
Find and Retrieve the FTS doc_id for the current result row
@return the document ID */
ulonglong
innobase_fts_retrieve_docid(
/*============================*/
	FT_INFO_EXT*	fts_hdl);	/*!< in: FTS handler */

/***********************************************************************
Find and retrieve the size of the current result
@return number of matching rows */
ulonglong
innobase_fts_count_matches(
/*============================*/
	FT_INFO_EXT*	fts_hdl);	/*!< in: FTS handler */

/** "GEN_CLUST_INDEX" is the name reserved for InnoDB default
system clustered index when there is no primary key. */
extern const char innobase_index_reserve_name[];

/*********************************************************************//**
Copy table flags from MySQL's HA_CREATE_INFO into an InnoDB table object.
Those flags are stored in .frm file and end up in the MySQL table object,
but are frequently used inside InnoDB so we keep their copies into the
InnoDB table object. */

void
innobase_copy_frm_flags_from_create_info(
/*=====================================*/
	dict_table_t*		innodb_table,	/*!< in/out: InnoDB table */
	const HA_CREATE_INFO*	create_info);	/*!< in: create info */

/*********************************************************************//**
Copy table flags from MySQL's TABLE_SHARE into an InnoDB table object.
Those flags are stored in .frm file and end up in the MySQL table object,
but are frequently used inside InnoDB so we keep their copies into the
InnoDB table object. */

void
innobase_copy_frm_flags_from_table_share(
/*=====================================*/
	dict_table_t*		innodb_table,	/*!< in/out: InnoDB table */
	const TABLE_SHARE*	table_share);	/*!< in: table share */<|MERGE_RESOLUTION|>--- conflicted
+++ resolved
@@ -394,14 +394,6 @@
 @return Value to be used as index into the binlog_format_names array */
 int thd_binlog_format(const MYSQL_THD thd);
 
-<<<<<<< HEAD
-/** Mark transaction to rollback and mark error as fatal to a sub-statement.
-@param thd Thread handle
-@param all TRUE <=> rollback main transaction. */
-void thd_mark_transaction_to_rollback(MYSQL_THD thd, bool all);
-
-=======
->>>>>>> 871dd169
 /** Check if binary logging is filtered for thread's current db.
 @param thd Thread handle
 @retval 1 the query is not filtered, 0 otherwise. */
