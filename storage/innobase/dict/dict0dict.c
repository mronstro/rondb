--- conflicted
+++ resolved
@@ -512,19 +512,12 @@
 ULINT_UNDEFINED if not contained */
 UNIV_INTERN
 ulint
-<<<<<<< HEAD
-dict_index_get_nth_col_pos(
-/*=======================*/
-	const dict_index_t*	index,	/*!< in: index */
-	ulint			n)	/*!< in: column number */
-=======
 dict_index_get_nth_col_or_prefix_pos(
 /*=================================*/
 	const dict_index_t*	index,		/*!< in: index */
 	ulint			n,		/*!< in: column number */
 	ibool			inc_prefix)	/*!< in: TRUE=consider
 						column prefixes too */
->>>>>>> adda25c7
 {
 	const dict_field_t*	field;
 	const dict_col_t*	col;
@@ -733,19 +726,11 @@
 /*===========*/
 {
 	int	i;
-<<<<<<< HEAD
 
 	dict_sys = mem_zalloc(sizeof(dict_sys_t));
 
 	mutex_create(dict_sys_mutex_key, &dict_sys->mutex, SYNC_DICT);
 
-=======
-
-	dict_sys = mem_zalloc(sizeof(dict_sys_t));
-
-	mutex_create(dict_sys_mutex_key, &dict_sys->mutex, SYNC_DICT);
-
->>>>>>> adda25c7
 	dict_sys->table_hash = hash_create(buf_pool_get_curr_size()
 					   / (DICT_POOL_PER_TABLE_HASH
 					      * UNIV_WORD_SIZE));
@@ -782,21 +767,12 @@
 	ut_a(table->can_be_evicted);
 
 	UT_LIST_REMOVE(table_LRU, dict_sys->table_LRU, table);
-<<<<<<< HEAD
 
 	UT_LIST_ADD_FIRST(table_LRU, dict_sys->table_LRU, table);
 
 	ut_ad(dict_lru_validate());
 }
 
-=======
-
-	UT_LIST_ADD_FIRST(table_LRU, dict_sys->table_LRU, table);
-
-	ut_ad(dict_lru_validate());
-}
-
->>>>>>> adda25c7
 /**********************************************************************//**
 Returns a table object and increments its open handle count.
 @return	table, NULL if does not exist */
@@ -856,11 +832,7 @@
 		/* If table->ibd_file_missing == TRUE, this will
 		print an error message and return without doing
 		anything. */
-<<<<<<< HEAD
-		dict_update_statistics(table);
-=======
 		dict_stats_update(table, DICT_STATS_FETCH, dict_locked);
->>>>>>> adda25c7
 	}
 
 	return(table);
@@ -1020,7 +992,6 @@
 		    table);
 
 	table->can_be_evicted = can_be_evicted;
-<<<<<<< HEAD
 
 	if (table->can_be_evicted) {
 		UT_LIST_ADD_FIRST(table_LRU, dict_sys->table_LRU, table);
@@ -1091,287 +1062,6 @@
 			drops to zero.
 
 			See also: dict_index_remove_from_cache_low() */
-
-			if (btr_search_info_get_ref_count(info) > 0) {
-				return(FALSE);
-			}
-		}
-
-		return(TRUE);
-	}
-
-	return(FALSE);
-}
-
-/**********************************************************************//**
-Make room in the table cache by evicting an unused table. The unused table
-should not be part of FK relationship and currently not used in any user
-transaction. There is no guarantee that it will remove a table.
-@return number of tables evicted. If the number of tables in the dict_LRU
-is less than max_tables it will not do anything. */
-UNIV_INTERN
-ulint
-dict_make_room_in_cache(
-/*====================*/
-	ulint		max_tables,	/*!< in: max tables allowed in cache */
-	ulint		pct_check)	/*!< in: max percent to check */
-{
-	ulint		i;
-	ulint		len;
-	dict_table_t*	table;
-	ulint		check_up_to;
-	ulint		n_evicted = 0;
-
-	ut_a(pct_check > 0);
-	ut_a(pct_check <= 100);
-	ut_ad(mutex_own(&dict_sys->mutex));
-#ifdef UNIV_SYNC_DEBUG
-	ut_ad(rw_lock_own(&dict_operation_lock, RW_LOCK_EX));
-#endif /* UNIV_SYNC_DEBUG */
-	ut_ad(dict_lru_validate());
-
-	i = len = UT_LIST_GET_LEN(dict_sys->table_LRU);
-
-	if (len < max_tables) {
-		return(0);
-	}
-
-	check_up_to = len - ((len * pct_check) / 100);
-
-	/* Check for overflow */
-	ut_a(i == 0 || check_up_to <= i);
-
-	/* Find a suitable candidate to evict from the cache. Don't scan the
-	entire LRU list. Only scan pct_check list entries. */
-
-	for (table = UT_LIST_GET_LAST(dict_sys->table_LRU);
-	     table != NULL
-	     && i > check_up_to
-	     && (len - n_evicted) > max_tables;
-	     --i) {
-
-		dict_table_t*	prev_table;
-
-	        prev_table = UT_LIST_GET_PREV(table_LRU, table);
-
-		if (dict_table_can_be_evicted(table)) {
-
-			dict_table_remove_from_cache_low(table, TRUE);
-
-			++n_evicted;
-		}
-
-		table = prev_table;
-	}
-
-	return(n_evicted);
-}
-
-/**********************************************************************//**
-Move a table to the non-LRU list from the LRU list. */
-UNIV_INTERN
-void
-dict_table_move_from_lru_to_non_lru(
-/*================================*/
-	dict_table_t*	table)	/*!< in: table to move from LRU to non-LRU */
-{
-	ut_ad(mutex_own(&dict_sys->mutex));
-	ut_ad(dict_lru_find_table(table));
-
-	ut_a(table->can_be_evicted);
-
-	UT_LIST_REMOVE(table_LRU, dict_sys->table_LRU, table);
-
-	UT_LIST_ADD_LAST(table_LRU, dict_sys->table_non_LRU, table);
-
-	table->can_be_evicted = FALSE;
-}
-
-/**********************************************************************//**
-Move a table to the LRU list from the non-LRU list. */
-UNIV_INTERN
-void
-dict_table_move_from_non_lru_to_lru(
-/*================================*/
-	dict_table_t*	table)	/*!< in: table to move from non-LRU to LRU */
-{
-	ut_ad(mutex_own(&dict_sys->mutex));
-	ut_ad(dict_non_lru_find_table(table));
-
-	ut_a(!table->can_be_evicted);
-
-	UT_LIST_REMOVE(table_LRU, dict_sys->table_non_LRU, table);
-
-	UT_LIST_ADD_LAST(table_LRU, dict_sys->table_LRU, table);
-
-	table->can_be_evicted = TRUE;
-}
-
-/**********************************************************************//**
-Looks for an index with the given id given a table instance.
-@return	index or NULL */
-static
-dict_index_t*
-dict_table_find_index_on_id(
-/*========================*/
-	const dict_table_t*	table,	/*!< in: table instance */
-	index_id_t		id)	/*!< in: index id */
-{
-	dict_index_t*	index;
-
-	for (index = dict_table_get_first_index(table);
-	     index != NULL;
-	     index = dict_table_get_next_index(index)) {
-
-		if (id == index->id) {
-			/* Found */
-
-			return(index);
-		}
-	}
-
-	return(NULL);
-}
-
-/**********************************************************************//**
-Looks for an index with the given id. NOTE that we do not reserve
-the dictionary mutex: this function is for emergency purposes like
-printing info of a corrupt database page!
-@return	index or NULL if not found in cache */
-UNIV_INTERN
-dict_index_t*
-dict_index_find_on_id_low(
-/*======================*/
-	index_id_t	id)	/*!< in: index id */
-{
-	dict_table_t*	table;
-
-	for (table = UT_LIST_GET_FIRST(dict_sys->table_LRU);
-	     table != NULL;
-	     table = UT_LIST_GET_NEXT(table_LRU, table)) {
-
-		dict_index_t*	index = dict_table_find_index_on_id(table, id);
-
-		if (index != NULL) {
-			return(index);
-		}
-	}
-
-	for (table = UT_LIST_GET_FIRST(dict_sys->table_non_LRU);
-	     table != NULL;
-	     table = UT_LIST_GET_NEXT(table_LRU, table)) {
-
-		dict_index_t*	index = dict_table_find_index_on_id(table, id);
-
-		if (index != NULL) {
-			return(index);
-		}
-	}
-=======
-
-	if (table->can_be_evicted) {
-		UT_LIST_ADD_FIRST(table_LRU, dict_sys->table_LRU, table);
-	} else {
-		UT_LIST_ADD_FIRST(table_LRU, dict_sys->table_non_LRU, table);
-	}
-
-	ut_ad(dict_lru_validate());
-
-	dict_sys->size += mem_heap_get_size(table->heap)
-		+ strlen(table->name) + 1;
-}
-
-/**********************************************************************//**
-Test whether a table can be evicted from the LRU cache.
-@return TRUE if table can be evicted. */
-static
-ibool
-dict_table_can_be_evicted(
-/*======================*/
-	const dict_table_t*	table)		/*!< in: table to test */
-{
-	ut_ad(mutex_own(&dict_sys->mutex));
-#ifdef UNIV_SYNC_DEBUG
-	ut_ad(rw_lock_own(&dict_operation_lock, RW_LOCK_EX));
-#endif /* UNIV_SYNC_DEBUG */
-
-	ut_a(table->can_be_evicted);
-	ut_a(UT_LIST_GET_LEN(table->foreign_list) == 0);
-	ut_a(UT_LIST_GET_LEN(table->referenced_list) == 0);
-
-	if (table->n_ref_count == 0) {
-		dict_index_t*	index;
-
-		/* The transaction commit and rollback are called from
-		outside the handler interface. This means that there is
-		a window where the table->n_ref_count can be zero but
-		the table instance is in "use". */
-
-		mutex_enter(&kernel_mutex);
-
-		if (UT_LIST_GET_LEN(table->locks) != 0
-		    || table->n_rec_locks != 0) {
-
-			mutex_exit(&kernel_mutex);
-
-			return(FALSE);
-		}
-
-		ut_ad(lock_table_has_locks(table) == NULL);
->>>>>>> adda25c7
-
-		mutex_exit(&kernel_mutex);
-
-<<<<<<< HEAD
-/**********************************************************************//**
-Renames a table object.
-@return	TRUE if success */
-UNIV_INTERN
-ibool
-dict_table_rename_in_cache(
-/*=======================*/
-	dict_table_t*	table,		/*!< in/out: table */
-	const char*	new_name,	/*!< in: new name */
-	ibool		rename_also_foreigns)/*!< in: in ALTER TABLE we want
-					to preserve the original table name
-					in constraints which reference it */
-{
-	dict_foreign_t*	foreign;
-	dict_index_t*	index;
-	ulint		fold;
-	char		old_name[MAX_TABLE_NAME_LEN + 1];
-=======
-		for (index = dict_table_get_first_index(table);
-		     index != NULL;
-		     index = dict_table_get_next_index(index)) {
-
-			btr_search_t*	info = index->search_info;
->>>>>>> adda25c7
-
-			/* We are not allowed to free the in-memory index
-			struct dict_index_t until all entries in the adaptive
-			hash index that point to any of the page belonging to
-			his b-tree index are dropped. This is so because
-			dropping of these entries require access to
-			dict_index_t struct. To avoid such scenario we keep
-			a count of number of such pages in the search_info and
-			only free the dict_index_t struct when this count
-			drops to zero.
-
-<<<<<<< HEAD
-	/* store the old/current name to an automatic variable */
-	if (strlen(table->name) + 1 <= sizeof(old_name)) {
-		memcpy(old_name, table->name, strlen(table->name) + 1);
-	} else {
-		ut_print_timestamp(stderr);
-		fprintf(stderr, "InnoDB: too long table name: '%s', "
-			"max length is %d\n", table->name,
-			MAX_TABLE_NAME_LEN);
-		ut_error;
-	}
-=======
-			See also: dict_index_remove_from_cache_low() */
->>>>>>> adda25c7
 
 			if (btr_search_info_get_ref_count(info) > 0) {
 				return(FALSE);
@@ -1881,15 +1571,9 @@
 		ut_ad(dict_non_lru_find_table(table));
 		UT_LIST_REMOVE(table_LRU, dict_sys->table_non_LRU, table);
 	}
-<<<<<<< HEAD
 
 	ut_ad(dict_lru_validate());
 
-=======
-
-	ut_ad(dict_lru_validate());
-
->>>>>>> adda25c7
 	size = mem_heap_get_size(table->heap) + strlen(table->name) + 1;
 
 	ut_ad(dict_sys->size >= size);
@@ -2275,8 +1959,6 @@
 #if DICT_TF_FORMAT_ZIP != DICT_TF_FORMAT_MAX
 # error "DICT_TF_FORMAT_ZIP != DICT_TF_FORMAT_MAX"
 #endif
-<<<<<<< HEAD
-=======
 	}
 
 	for (i = 0; i < n_ord; i++) {
@@ -2310,43 +1992,6 @@
 
 			break;
 		}
->>>>>>> adda25c7
-	}
-
-undo_size_ok:
-	/* Flag the ordering columns */
-
-	for (i = 0; i < n_ord; i++) {
-		const dict_field_t*	field
-			= dict_index_get_nth_field(new_index, i);
-		const dict_col_t*	col
-			= dict_field_get_col(field);
-
-		/* In dtuple_convert_big_rec(), variable-length columns
-		that are longer than BTR_EXTERN_FIELD_REF_SIZE * 2
-		may be chosen for external storage.  If the column appears
-		in an ordering column of an index, a longer prefix of
-		REC_MAX_INDEX_COL_LEN will be copied to the undo log
-		by trx_undo_page_report_modify() and
-		trx_undo_page_fetch_ext().  It suffices to check the
-		capacity of the undo log whenever new_index includes
-		a column prefix on a column that may be stored externally. */
-
-		if (field->prefix_len /* prefix index */
-		    && !col->ord_part /* not yet ordering column */
-		    && !dict_col_get_fixed_size(col, TRUE) /* variable-length */
-		    && dict_col_get_max_size(col)
-		    > BTR_EXTERN_FIELD_REF_SIZE * 2 /* long enough */) {
-
-			if (dict_index_too_big_for_undo(table, new_index)) {
-				/* An undo log record might not fit in
-				a single page.  Refuse to create this index. */
-
-				goto too_big;
-			}
-
-			break;
-		}
 	}
 
 undo_size_ok:
@@ -2377,9 +2022,6 @@
 		new_index->stat_n_diff_key_vals = mem_heap_alloc(
 			new_index->heap,
 			(1 + dict_index_get_n_unique(new_index))
-<<<<<<< HEAD
-			* sizeof(ib_int64_t));
-=======
 			* sizeof(*new_index->stat_n_diff_key_vals));
 
 		new_index->stat_n_sample_sizes = mem_heap_alloc(
@@ -2387,7 +2029,6 @@
 			(1 + dict_index_get_n_unique(new_index))
 			* sizeof(*new_index->stat_n_sample_sizes));
 
->>>>>>> adda25c7
 		/* Give some sensible values to stat_n_... in case we do
 		not calculate statistics quickly enough */
 
@@ -2957,7 +2598,6 @@
 	}
 
 	return(NULL);
-<<<<<<< HEAD
 }
 
 /*********************************************************************//**
@@ -2993,43 +2633,6 @@
 }
 
 /*********************************************************************//**
-=======
-}
-
-/*********************************************************************//**
-Checks if a index is defined for a foreign key constraint. Index is a part
-of a foreign key constraint if the index is referenced by foreign key
-or index is a foreign key index.
-@return pointer to foreign key struct if index is defined for foreign
-key, otherwise NULL */
-UNIV_INTERN
-dict_foreign_t*
-dict_table_get_foreign_constraint(
-/*==============================*/
-	dict_table_t*	table,	/*!< in: InnoDB table */
-	dict_index_t*	index)	/*!< in: InnoDB index */
-{
-	dict_foreign_t*	foreign;
-
-	ut_ad(index != NULL);
-	ut_ad(table != NULL);
-
-	for (foreign = UT_LIST_GET_FIRST(table->foreign_list);
-	     foreign;
-	     foreign = UT_LIST_GET_NEXT(foreign_list, foreign)) {
-
-		if (foreign->foreign_index == index
-		    || foreign->referenced_index == index) {
-
-			return(foreign);
-		}
-	}
-
-	return(NULL);
-}
-
-/*********************************************************************//**
->>>>>>> adda25c7
 Frees a foreign key struct. */
 static
 void
@@ -4765,17 +4368,10 @@
 	index_id_t	index_id)	/*!< in: index id */
 {
 	ut_ad(mutex_own(&(dict_sys->mutex)));
-<<<<<<< HEAD
 
 	return(dict_index_find_on_id_low(index_id));
 }
 
-=======
-
-	return(dict_index_find_on_id_low(index_id));
-}
-
->>>>>>> adda25c7
 #if defined UNIV_DEBUG || defined UNIV_BUF_DEBUG
 /**********************************************************************//**
 Returns an index object if it is found in the dictionary cache.
@@ -5000,121 +4596,6 @@
 	return(sum);
 }
 
-<<<<<<< HEAD
-/*********************************************************************//**
-Calculates new estimates for table and index statistics. The statistics
-are used in query optimization. */
-UNIV_INTERN
-void
-dict_update_statistics_low(
-/*=======================*/
-	dict_table_t*	table,		/*!< in/out: table */
-	ibool		has_dict_mutex __attribute__((unused)))
-					/*!< in: TRUE if the caller has the
-					dictionary mutex */
-{
-	dict_index_t*	index;
-	ulint		sum_of_index_sizes	= 0;
-
-	if (table->ibd_file_missing) {
-		ut_print_timestamp(stderr);
-		fprintf(stderr,
-			"  InnoDB: cannot calculate statistics for table %s\n"
-			"InnoDB: because the .ibd file is missing.  For help,"
-			" please refer to\n"
-			"InnoDB: " REFMAN "innodb-troubleshooting.html\n",
-			table->name);
-
-		return;
-	}
-
-	/* Find out the sizes of the indexes and how many different values
-	for the key they approximately have */
-
-	index = dict_table_get_first_index(table);
-
-	if (index == NULL) {
-		/* Table definition is corrupt */
-
-		return;
-	}
-
-
-	do {
-		if (UNIV_LIKELY
-		    (srv_force_recovery < SRV_FORCE_NO_IBUF_MERGE
-		     || (srv_force_recovery < SRV_FORCE_NO_LOG_REDO
-			 && dict_index_is_clust(index)))) {
-			ulint	size;
-			size = btr_get_size(index, BTR_TOTAL_SIZE);
-
-			index->stat_index_size = size;
-
-			sum_of_index_sizes += size;
-
-			size = btr_get_size(index, BTR_N_LEAF_PAGES);
-
-			if (size == 0) {
-				/* The root node of the tree is a leaf */
-				size = 1;
-			}
-
-			index->stat_n_leaf_pages = size;
-
-			btr_estimate_number_of_different_key_vals(index);
-		} else {
-			/* If we have set a high innodb_force_recovery
-			level, do not calculate statistics, as a badly
-			corrupted index can cause a crash in it.
-			Initialize some bogus index cardinality
-			statistics, so that the data can be queried in
-			various means, also via secondary indexes. */
-			ulint	i;
-
-			sum_of_index_sizes++;
-			index->stat_index_size = index->stat_n_leaf_pages = 1;
-
-			for (i = dict_index_get_n_unique(index); i; ) {
-				index->stat_n_diff_key_vals[i--] = 1;
-			}
-		}
-
-		index = dict_table_get_next_index(index);
-	} while (index);
-
-	index = dict_table_get_first_index(table);
-
-	dict_index_stat_mutex_enter(index);
-
-	table->stat_n_rows = index->stat_n_diff_key_vals[
-		dict_index_get_n_unique(index)];
-
-	dict_index_stat_mutex_exit(index);
-
-	table->stat_clustered_index_size = index->stat_index_size;
-
-	table->stat_sum_of_other_index_sizes = sum_of_index_sizes
-		- index->stat_index_size;
-
-	table->stat_initialized = TRUE;
-
-	table->stat_modified_counter = 0;
-}
-
-/*********************************************************************//**
-Calculates new estimates for table and index statistics. The statistics
-are used in query optimization. */
-UNIV_INTERN
-void
-dict_update_statistics(
-/*===================*/
-	dict_table_t*	table)	/*!< in/out: table */
-{
-	dict_update_statistics_low(table, FALSE);
-}
-
-=======
->>>>>>> adda25c7
 /**********************************************************************//**
 Prints info of a foreign key constraint. */
 static
@@ -5716,8 +5197,6 @@
 }
 #endif /* UNIV_DEBUG */
 
-<<<<<<< HEAD
-=======
 /*********************************************************************//**
 Checks whether a table exists and whether it has the given structure.
 The table must have the same number of columns with the same names and
@@ -5869,7 +5348,6 @@
 }
 /* @} */
 
->>>>>>> adda25c7
 /**********************************************************************//**
 Closes the data dictionary module. */
 UNIV_INTERN
