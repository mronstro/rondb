/*****************************************************************************

Copyright (c) 1996, 2010, Oracle and/or its affiliates. All Rights Reserved.

This program is free software; you can redistribute it and/or modify it under
the terms of the GNU General Public License as published by the Free Software
Foundation; version 2 of the License.

This program is distributed in the hope that it will be useful, but WITHOUT
ANY WARRANTY; without even the implied warranty of MERCHANTABILITY or FITNESS
FOR A PARTICULAR PURPOSE. See the GNU General Public License for more details.

You should have received a copy of the GNU General Public License along with
this program; if not, write to the Free Software Foundation, Inc., 59 Temple
Place, Suite 330, Boston, MA 02111-1307 USA

*****************************************************************************/

/******************************************************************//**
@file dict/dict0dict.c
Data dictionary system

Created 1/8/1996 Heikki Tuuri
***********************************************************************/

#include "dict0dict.h"

#ifdef UNIV_NONINL
#include "dict0dict.ic"
#include "dict0priv.ic"
#endif

/** dummy index for ROW_FORMAT=REDUNDANT supremum and infimum records */
UNIV_INTERN dict_index_t*	dict_ind_redundant;
/** dummy index for ROW_FORMAT=COMPACT supremum and infimum records */
UNIV_INTERN dict_index_t*	dict_ind_compact;

#ifndef UNIV_HOTBACKUP
#include "buf0buf.h"
#include "data0type.h"
#include "mach0data.h"
#include "dict0boot.h"
#include "dict0mem.h"
#include "dict0crea.h"
#include "trx0undo.h"
#include "btr0btr.h"
#include "btr0cur.h"
#include "btr0sea.h"
#include "page0zip.h"
#include "page0page.h"
#include "pars0pars.h"
#include "pars0sym.h"
#include "que0que.h"
#include "rem0cmp.h"
#include "row0merge.h"
#include "m_ctype.h" /* my_isspace() */
#include "ha_prototypes.h" /* innobase_strcasecmp() */
#include "srv0mon.h"
#include "srv0start.h"
#ifdef UNIV_DEBUG
#include "lock0lock.h"
#endif /* UNIV_DEBUG */
#include "dict0priv.h"

#include <ctype.h>

/** the dictionary system */
UNIV_INTERN dict_sys_t*	dict_sys	= NULL;

/** @brief the data dictionary rw-latch protecting dict_sys

table create, drop, etc. reserve this in X-mode; implicit or
backround operations purge, rollback, foreign key checks reserve this
in S-mode; we cannot trust that MySQL protects implicit or background
operations a table drop since MySQL does not know of them; therefore
we need this; NOTE: a transaction which reserves this must keep book
on the mode in trx_struct::dict_operation_lock_mode */
UNIV_INTERN rw_lock_t	dict_operation_lock;

/* Keys to register rwlocks and mutexes with performance schema */
#ifdef UNIV_PFS_RWLOCK
UNIV_INTERN mysql_pfs_key_t	dict_operation_lock_key;
UNIV_INTERN mysql_pfs_key_t	index_tree_rw_lock_key;
#endif /* UNIV_PFS_RWLOCK */

#ifdef UNIV_PFS_MUTEX
UNIV_INTERN mysql_pfs_key_t	dict_sys_mutex_key;
UNIV_INTERN mysql_pfs_key_t	dict_foreign_err_mutex_key;
#endif /* UNIV_PFS_MUTEX */

#define	DICT_HEAP_SIZE		100	/*!< initial memory heap size when
					creating a table or index object */
#define DICT_POOL_PER_TABLE_HASH 512	/*!< buffer pool max size per table
					hash table fixed size in bytes */
#define DICT_POOL_PER_VARYING	4	/*!< buffer pool max size per data
					dictionary varying size in bytes */

/** Identifies generated InnoDB foreign key names */
static char	dict_ibfk[] = "_ibfk_";

/** array of rw locks protecting
dict_table_t::stat_initialized
dict_table_t::stat_n_rows (*)
dict_table_t::stat_clustered_index_size
dict_table_t::stat_sum_of_other_index_sizes
dict_table_t::stat_modified_counter (*)
dict_table_t::indexes*::stat_n_diff_key_vals[]
dict_table_t::indexes*::stat_index_size
dict_table_t::indexes*::stat_n_leaf_pages
(*) those are not always protected for performance reasons */
#define DICT_TABLE_STATS_LATCHES_SIZE	64
static rw_lock_t	dict_table_stats_latches[DICT_TABLE_STATS_LATCHES_SIZE];

/*******************************************************************//**
Tries to find column names for the index and sets the col field of the
index.
@return TRUE if the column names were found */
static
ibool
dict_index_find_cols(
/*=================*/
	dict_table_t*	table,	/*!< in: table */
	dict_index_t*	index);	/*!< in: index */
/*******************************************************************//**
Builds the internal dictionary cache representation for a clustered
index, containing also system fields not defined by the user.
@return	own: the internal representation of the clustered index */
static
dict_index_t*
dict_index_build_internal_clust(
/*============================*/
	const dict_table_t*	table,	/*!< in: table */
	dict_index_t*		index);	/*!< in: user representation of
					a clustered index */
/*******************************************************************//**
Builds the internal dictionary cache representation for a non-clustered
index, containing also system fields not defined by the user.
@return	own: the internal representation of the non-clustered index */
static
dict_index_t*
dict_index_build_internal_non_clust(
/*================================*/
	const dict_table_t*	table,	/*!< in: table */
	dict_index_t*		index);	/*!< in: user representation of
					a non-clustered index */
/**********************************************************************//**
Removes a foreign constraint struct from the dictionary cache. */
static
void
dict_foreign_remove_from_cache(
/*===========================*/
	dict_foreign_t*	foreign);	/*!< in, own: foreign constraint */
/**********************************************************************//**
Prints a column data. */
static
void
dict_col_print_low(
/*===============*/
	const dict_table_t*	table,	/*!< in: table */
	const dict_col_t*	col);	/*!< in: column */
/**********************************************************************//**
Prints an index data. */
static
void
dict_index_print_low(
/*=================*/
	dict_index_t*	index);	/*!< in: index */
/**********************************************************************//**
Prints a field data. */
static
void
dict_field_print_low(
/*=================*/
	const dict_field_t*	field);	/*!< in: field */
/*********************************************************************//**
Frees a foreign key struct. */
static
void
dict_foreign_free(
/*==============*/
	dict_foreign_t*	foreign);	/*!< in, own: foreign key struct */

/**********************************************************************//**
Removes an index from the dictionary cache. */
static
void
dict_index_remove_from_cache_low(
/*=============================*/
	dict_table_t*	table,		/*!< in/out: table */
	dict_index_t*	index,		/*!< in, own: index */
	ibool		lru_evict);	/*!< in: TRUE if page being evicted
					to make room in the table LRU list */
/**********************************************************************//**
Removes a table object from the dictionary cache. */
static
void
dict_table_remove_from_cache_low(
/*=============================*/
	dict_table_t*	table,		/*!< in, own: table */
	ibool		lru_evict);	/*!< in: TRUE if evicting from LRU */
#ifdef UNIV_DEBUG
/**********************************************************************//**
Validate the dictionary table LRU list.
@return TRUE if validate OK */
UNIV_INTERN
ibool
dict_lru_validate(void);
/*===================*/
/**********************************************************************//**
Check if table is in the dictionary table LRU list.
@return TRUE if table found */
UNIV_INTERN
ibool
dict_lru_find_table(
/*================*/
	const dict_table_t*	find_table);	/*!< in: table to find */
/**********************************************************************//**
Check if a table exists in the dict table non-LRU list.
@return TRUE if table found */
static
ibool
dict_non_lru_find_table(
/*====================*/
	const dict_table_t*	find_table);	/*!< in: table to find */
#endif /* UNIV_DEBUG */

/* Stream for storing detailed information about the latest foreign key
and unique key errors */
UNIV_INTERN FILE*	dict_foreign_err_file		= NULL;
/* mutex protecting the foreign and unique error buffers */
UNIV_INTERN mutex_t	dict_foreign_err_mutex;

/******************************************************************//**
Makes all characters in a NUL-terminated UTF-8 string lower case. */
UNIV_INTERN
void
dict_casedn_str(
/*============*/
	char*	a)	/*!< in/out: string to put in lower case */
{
	innobase_casedn_str(a);
}

/********************************************************************//**
Checks if the database name in two table names is the same.
@return	TRUE if same db name */
UNIV_INTERN
ibool
dict_tables_have_same_db(
/*=====================*/
	const char*	name1,	/*!< in: table name in the form
				dbname '/' tablename */
	const char*	name2)	/*!< in: table name in the form
				dbname '/' tablename */
{
	for (; *name1 == *name2; name1++, name2++) {
		if (*name1 == '/') {
			return(TRUE);
		}
		ut_a(*name1); /* the names must contain '/' */
	}
	return(FALSE);
}

/********************************************************************//**
Return the end of table name where we have removed dbname and '/'.
@return	table name */
UNIV_INTERN
const char*
dict_remove_db_name(
/*================*/
	const char*	name)	/*!< in: table name in the form
				dbname '/' tablename */
{
	const char*	s = strchr(name, '/');
	ut_a(s);

	return(s + 1);
}

/********************************************************************//**
Get the database name length in a table name.
@return	database name length */
UNIV_INTERN
ulint
dict_get_db_name_len(
/*=================*/
	const char*	name)	/*!< in: table name in the form
				dbname '/' tablename */
{
	const char*	s;
	s = strchr(name, '/');
	ut_a(s);
	return(s - name);
}

/********************************************************************//**
Reserves the dictionary system mutex for MySQL. */
UNIV_INTERN
void
dict_mutex_enter_for_mysql(void)
/*============================*/
{
	mutex_enter(&(dict_sys->mutex));
}

/********************************************************************//**
Releases the dictionary system mutex for MySQL. */
UNIV_INTERN
void
dict_mutex_exit_for_mysql(void)
/*===========================*/
{
	mutex_exit(&(dict_sys->mutex));
}

/** Get the latch that protects the stats of a given table */
#define GET_TABLE_STATS_LATCH(table) \
	(&dict_table_stats_latches[ut_fold_ull(table->id) \
				   % DICT_TABLE_STATS_LATCHES_SIZE])

/**********************************************************************//**
Lock the appropriate latch to protect a given table's statistics.
table->id is used to pick the corresponding latch from a global array of
latches. */
UNIV_INTERN
void
dict_table_stats_lock(
/*==================*/
	const dict_table_t*	table,		/*!< in: table */
	ulint			latch_mode)	/*!< in: RW_S_LATCH or
						RW_X_LATCH */
{
	ut_ad(table != NULL);
	ut_ad(table->magic_n == DICT_TABLE_MAGIC_N);

	switch (latch_mode) {
	case RW_S_LATCH:
		rw_lock_s_lock(GET_TABLE_STATS_LATCH(table));
		break;
	case RW_X_LATCH:
		rw_lock_x_lock(GET_TABLE_STATS_LATCH(table));
		break;
	case RW_NO_LATCH:
		/* fall through */
	default:
		ut_error;
	}
}

/**********************************************************************//**
Unlock the latch that has been locked by dict_table_stats_lock() */
UNIV_INTERN
void
dict_table_stats_unlock(
/*====================*/
	const dict_table_t*	table,		/*!< in: table */
	ulint			latch_mode)	/*!< in: RW_S_LATCH or
						RW_X_LATCH */
{
	ut_ad(table != NULL);
	ut_ad(table->magic_n == DICT_TABLE_MAGIC_N);

	switch (latch_mode) {
	case RW_S_LATCH:
		rw_lock_s_unlock(GET_TABLE_STATS_LATCH(table));
		break;
	case RW_X_LATCH:
		rw_lock_x_unlock(GET_TABLE_STATS_LATCH(table));
		break;
	case RW_NO_LATCH:
		/* fall through */
	default:
		ut_error;
	}
}

/********************************************************************//**
Decrements the count of open handles to a table. */
UNIV_INTERN
void
dict_table_close(
/*=============*/
	dict_table_t*	table,		/*!< in/out: table */
	ibool		dict_locked)	/*!< in: TRUE=data dictionary locked */
{
	if (!dict_locked) {
		mutex_enter(&dict_sys->mutex);
	}

	ut_ad(mutex_own(&dict_sys->mutex));
	ut_a(table->n_ref_count > 0);

	--table->n_ref_count;

	ut_ad(dict_lru_validate());

#ifdef UNIV_DEBUG
	if (table->can_be_evicted) {
		ut_ad(dict_lru_find_table(table));
	} else {
		ut_ad(dict_non_lru_find_table(table));
	}
#endif /* UNIV_DEBUG */

	if (!dict_locked) {
		mutex_exit(&dict_sys->mutex);
	}
}
#endif /* !UNIV_HOTBACKUP */

/**********************************************************************//**
Returns a column's name.
@return column name. NOTE: not guaranteed to stay valid if table is
modified in any way (columns added, etc.). */
UNIV_INTERN
const char*
dict_table_get_col_name(
/*====================*/
	const dict_table_t*	table,	/*!< in: table */
	ulint			col_nr)	/*!< in: column number */
{
	ulint		i;
	const char*	s;

	ut_ad(table);
	ut_ad(col_nr < table->n_def);
	ut_ad(table->magic_n == DICT_TABLE_MAGIC_N);

	s = table->col_names;
	if (s) {
		for (i = 0; i < col_nr; i++) {
			s += strlen(s) + 1;
		}
	}

	return(s);
}

#ifndef UNIV_HOTBACKUP
/********************************************************************//**
Acquire the autoinc lock. */
UNIV_INTERN
void
dict_table_autoinc_lock(
/*====================*/
	dict_table_t*	table)	/*!< in/out: table */
{
	mutex_enter(&table->autoinc_mutex);
}

/********************************************************************//**
Unconditionally set the autoinc counter. */
UNIV_INTERN
void
dict_table_autoinc_initialize(
/*==========================*/
	dict_table_t*	table,	/*!< in/out: table */
	ib_uint64_t	value)	/*!< in: next value to assign to a row */
{
	ut_ad(mutex_own(&table->autoinc_mutex));

	table->autoinc = value;
}

/********************************************************************//**
Reads the next autoinc value (== autoinc counter value), 0 if not yet
initialized.
@return	value for a new row, or 0 */
UNIV_INTERN
ib_uint64_t
dict_table_autoinc_read(
/*====================*/
	const dict_table_t*	table)	/*!< in: table */
{
	ut_ad(mutex_own(&table->autoinc_mutex));

	return(table->autoinc);
}

/********************************************************************//**
Updates the autoinc counter if the value supplied is greater than the
current value. */
UNIV_INTERN
void
dict_table_autoinc_update_if_greater(
/*=================================*/

	dict_table_t*	table,	/*!< in/out: table */
	ib_uint64_t	value)	/*!< in: value which was assigned to a row */
{
	ut_ad(mutex_own(&table->autoinc_mutex));

	if (value > table->autoinc) {

		table->autoinc = value;
	}
}

/********************************************************************//**
Release the autoinc lock. */
UNIV_INTERN
void
dict_table_autoinc_unlock(
/*======================*/
	dict_table_t*	table)	/*!< in/out: table */
{
	mutex_exit(&table->autoinc_mutex);
}

/**********************************************************************//**
Looks for an index with the given table and index id.
Note: Does not reserve the dictionary mutex.
@return	index or NULL if not found in cache */
UNIV_INTERN
dict_index_t*
dict_index_get_on_id_low(
/*=====================*/
	dict_table_t*	table,	/*!< in: table */
	index_id_t	id)	/*!< in: index id */
{
	dict_index_t*	index;

	for (index = dict_table_get_first_index(table);
	     index != NULL;
	     index = dict_table_get_next_index(index)) {

		if (id == index->id) {
			/* Found */

			return(index);
		}
	}

	return(NULL);
}
#endif /* !UNIV_HOTBACKUP */

/********************************************************************//**
Looks for column n in an index.
@return position in internal representation of the index;
ULINT_UNDEFINED if not contained */
UNIV_INTERN
ulint
dict_index_get_nth_col_pos(
/*=======================*/
	const dict_index_t*	index,	/*!< in: index */
	ulint			n)	/*!< in: column number */
{
	const dict_field_t*	field;
	const dict_col_t*	col;
	ulint			pos;
	ulint			n_fields;

	ut_ad(index);
	ut_ad(index->magic_n == DICT_INDEX_MAGIC_N);

	col = dict_table_get_nth_col(index->table, n);

	if (dict_index_is_clust(index)) {

		return(dict_col_get_clust_pos(col, index));
	}

	n_fields = dict_index_get_n_fields(index);

	for (pos = 0; pos < n_fields; pos++) {
		field = dict_index_get_nth_field(index, pos);

		if (col == field->col && field->prefix_len == 0) {

			return(pos);
		}
	}

	return(ULINT_UNDEFINED);
}

#ifndef UNIV_HOTBACKUP
/********************************************************************//**
Returns TRUE if the index contains a column or a prefix of that column.
@return	TRUE if contains the column or its prefix */
UNIV_INTERN
ibool
dict_index_contains_col_or_prefix(
/*==============================*/
	const dict_index_t*	index,	/*!< in: index */
	ulint			n)	/*!< in: column number */
{
	const dict_field_t*	field;
	const dict_col_t*	col;
	ulint			pos;
	ulint			n_fields;

	ut_ad(index);
	ut_ad(index->magic_n == DICT_INDEX_MAGIC_N);

	if (dict_index_is_clust(index)) {

		return(TRUE);
	}

	col = dict_table_get_nth_col(index->table, n);

	n_fields = dict_index_get_n_fields(index);

	for (pos = 0; pos < n_fields; pos++) {
		field = dict_index_get_nth_field(index, pos);

		if (col == field->col) {

			return(TRUE);
		}
	}

	return(FALSE);
}

/********************************************************************//**
Looks for a matching field in an index. The column has to be the same. The
column in index must be complete, or must contain a prefix longer than the
column in index2. That is, we must be able to construct the prefix in index2
from the prefix in index.
@return position in internal representation of the index;
ULINT_UNDEFINED if not contained */
UNIV_INTERN
ulint
dict_index_get_nth_field_pos(
/*=========================*/
	const dict_index_t*	index,	/*!< in: index from which to search */
	const dict_index_t*	index2,	/*!< in: index */
	ulint			n)	/*!< in: field number in index2 */
{
	const dict_field_t*	field;
	const dict_field_t*	field2;
	ulint			n_fields;
	ulint			pos;

	ut_ad(index);
	ut_ad(index->magic_n == DICT_INDEX_MAGIC_N);

	field2 = dict_index_get_nth_field(index2, n);

	n_fields = dict_index_get_n_fields(index);

	for (pos = 0; pos < n_fields; pos++) {
		field = dict_index_get_nth_field(index, pos);

		if (field->col == field2->col
		    && (field->prefix_len == 0
			|| (field->prefix_len >= field2->prefix_len
			    && field2->prefix_len != 0))) {

			return(pos);
		}
	}

	return(ULINT_UNDEFINED);
}

/**********************************************************************//**
Returns a table object based on table id.
@return	table, NULL if does not exist */
UNIV_INTERN
dict_table_t*
dict_table_open_on_id(
/*==================*/
	table_id_t	table_id,	/*!< in: table id */
	ibool		dict_locked)	/*!< in: TRUE=data dictionary locked */
{
	dict_table_t*	table;

	if (!dict_locked) {
		mutex_enter(&dict_sys->mutex);
	}

	ut_ad(mutex_own(&dict_sys->mutex));

	table = dict_table_open_on_id_low(table_id);

	if (table != NULL) {

		if (table->can_be_evicted) {
			dict_move_to_mru(table);
		}

		++table->n_ref_count;
	}

	if (!dict_locked) {
		mutex_exit(&dict_sys->mutex);
	}

	return(table);
}

/********************************************************************//**
Looks for column n position in the clustered index.
@return	position in internal representation of the clustered index */
UNIV_INTERN
ulint
dict_table_get_nth_col_pos(
/*=======================*/
	const dict_table_t*	table,	/*!< in: table */
	ulint			n)	/*!< in: column number */
{
	return(dict_index_get_nth_col_pos(dict_table_get_first_index(table),
					  n));
}

/********************************************************************//**
Checks if a column is in the ordering columns of the clustered index of a
table. Column prefixes are treated like whole columns.
@return	TRUE if the column, or its prefix, is in the clustered key */
UNIV_INTERN
ibool
dict_table_col_in_clustered_key(
/*============================*/
	const dict_table_t*	table,	/*!< in: table */
	ulint			n)	/*!< in: column number */
{
	const dict_index_t*	index;
	const dict_field_t*	field;
	const dict_col_t*	col;
	ulint			pos;
	ulint			n_fields;

	ut_ad(table);

	col = dict_table_get_nth_col(table, n);

	index = dict_table_get_first_index(table);

	n_fields = dict_index_get_n_unique(index);

	for (pos = 0; pos < n_fields; pos++) {
		field = dict_index_get_nth_field(index, pos);

		if (col == field->col) {

			return(TRUE);
		}
	}

	return(FALSE);
}

/**********************************************************************//**
Inits the data dictionary module. */
UNIV_INTERN
void
dict_init(void)
/*===========*/
{
	int	i;

	dict_sys = mem_zalloc(sizeof(dict_sys_t));

	mutex_create(dict_sys_mutex_key, &dict_sys->mutex, SYNC_DICT);

	dict_sys->table_hash = hash_create(buf_pool_get_curr_size()
					   / (DICT_POOL_PER_TABLE_HASH
					      * UNIV_WORD_SIZE));
	dict_sys->table_id_hash = hash_create(buf_pool_get_curr_size()
					      / (DICT_POOL_PER_TABLE_HASH
						 * UNIV_WORD_SIZE));
	rw_lock_create(dict_operation_lock_key,
		       &dict_operation_lock, SYNC_DICT_OPERATION);

	dict_foreign_err_file = os_file_create_tmpfile();
	ut_a(dict_foreign_err_file);

	mutex_create(dict_foreign_err_mutex_key,
		     &dict_foreign_err_mutex, SYNC_ANY_LATCH);

	for (i = 0; i < DICT_TABLE_STATS_LATCHES_SIZE; i++) {
		rw_lock_create(PFS_NOT_INSTRUMENTED,
			       &dict_table_stats_latches[i], SYNC_INDEX_TREE);
	}
}

/**********************************************************************//**
Move to the most recently used segment of the LRU list. */
UNIV_INTERN
void
dict_move_to_mru(
/*=============*/
	dict_table_t*	table)		/*!< in: table to move to MRU */
{
	ut_ad(mutex_own(&dict_sys->mutex));
	ut_ad(dict_lru_validate());
	ut_ad(dict_lru_find_table(table));

	ut_a(table->can_be_evicted);

	UT_LIST_REMOVE(table_LRU, dict_sys->table_LRU, table);

	UT_LIST_ADD_FIRST(table_LRU, dict_sys->table_LRU, table);

	ut_ad(dict_lru_validate());
}

/**********************************************************************//**
Returns a table object and increments its open handle count.
@return	table, NULL if does not exist */
static
dict_table_t*
dict_table_open_on_name_low(
/*========================*/
	const char*	table_name,	/*!< in: table name */
	ibool		dict_locked)	/*!< in: TRUE=data dictionary locked */
{
	dict_table_t*	table;

	if (!dict_locked) {
		mutex_enter(&(dict_sys->mutex));
	}

	ut_ad(mutex_own(&dict_sys->mutex));

	table = dict_table_get_low(table_name);

	if (table != NULL) {

		if (table->can_be_evicted) {
			dict_move_to_mru(table);
		}

		++table->n_ref_count;
	}

	ut_ad(dict_lru_validate());

<<<<<<< HEAD
	if (!dict_locked) {
		mutex_exit(&(dict_sys->mutex));
=======
	if (table != NULL) {
		/* If table->ibd_file_missing == TRUE, this will
		print an error message and return without doing
		anything. */
		dict_update_statistics(table, TRUE /* only update stats
				       if they have not been initialized */);
>>>>>>> 62f1d17b
	}

	return(table);
}

/**********************************************************************//**
Returns a table object and increment its open handle count.
NOTE! This is a high-level function to be used mainly from outside the
'dict' directory. Inside this directory dict_table_get_low
is usually the appropriate function.
@return	table, NULL if does not exist */
UNIV_INTERN
dict_table_t*
dict_table_open_on_name(
/*====================*/
	const char*	table_name,	/*!< in: table name */
	ibool		dict_locked)	/*!< in: TRUE=data dictionary locked */
{
	dict_table_t*	table;

	table = dict_table_open_on_name_low(table_name, dict_locked);

	if (table != NULL && !table->stat_initialized) {
		/* If table->ibd_file_missing == TRUE, this will
		print an error message and return without doing
		anything. */
		dict_update_statistics(table);
	}

	return(table);
}

/**********************************************************************//**
Returns a table object and increment its open handle count. Table
statistics will not be updated if they are not initialized.
Call this function when dropping a table.
@return	table, NULL if does not exist */
UNIV_INTERN
dict_table_t*
dict_table_open_on_name_no_stats(
/*=============================*/
	const char*	table_name,	/*!< in: table name */
	ibool		dict_locked)	/*!< in: TRUE=data dictionary locked */
{
	return(dict_table_open_on_name_low(table_name, dict_locked));
}

#endif /* !UNIV_HOTBACKUP */

/**********************************************************************//**
Adds system columns to a table object. */
UNIV_INTERN
void
dict_table_add_system_columns(
/*==========================*/
	dict_table_t*	table,	/*!< in/out: table */
	mem_heap_t*	heap)	/*!< in: temporary heap */
{
	ut_ad(table);
	ut_ad(table->n_def == table->n_cols - DATA_N_SYS_COLS);
	ut_ad(table->magic_n == DICT_TABLE_MAGIC_N);
	ut_ad(!table->cached);

	/* NOTE: the system columns MUST be added in the following order
	(so that they can be indexed by the numerical value of DATA_ROW_ID,
	etc.) and as the last columns of the table memory object.
	The clustered index will not always physically contain all
	system columns. */

	dict_mem_table_add_col(table, heap, "DB_ROW_ID", DATA_SYS,
			       DATA_ROW_ID | DATA_NOT_NULL,
			       DATA_ROW_ID_LEN);
#if DATA_ROW_ID != 0
#error "DATA_ROW_ID != 0"
#endif
	dict_mem_table_add_col(table, heap, "DB_TRX_ID", DATA_SYS,
			       DATA_TRX_ID | DATA_NOT_NULL,
			       DATA_TRX_ID_LEN);
#if DATA_TRX_ID != 1
#error "DATA_TRX_ID != 1"
#endif
	dict_mem_table_add_col(table, heap, "DB_ROLL_PTR", DATA_SYS,
			       DATA_ROLL_PTR | DATA_NOT_NULL,
			       DATA_ROLL_PTR_LEN);
#if DATA_ROLL_PTR != 2
#error "DATA_ROLL_PTR != 2"
#endif

	/* This check reminds that if a new system column is added to
	the program, it should be dealt with here */
#if DATA_N_SYS_COLS != 3
#error "DATA_N_SYS_COLS != 3"
#endif
}

#ifndef UNIV_HOTBACKUP
/**********************************************************************//**
Adds a table object to the dictionary cache. */
UNIV_INTERN
void
dict_table_add_to_cache(
/*====================*/
	dict_table_t*	table,		/*!< in: table */
	ibool		can_be_evicted,	/*!< in: TRUE if can be evicted */
	mem_heap_t*	heap)		/*!< in: temporary heap */
{
	ulint	fold;
	ulint	id_fold;
	ulint	i;
	ulint	row_len;

	ut_ad(dict_lru_validate());

	/* The lower limit for what we consider a "big" row */
#define BIG_ROW_SIZE 1024

	ut_ad(mutex_own(&(dict_sys->mutex)));

	dict_table_add_system_columns(table, heap);

	table->cached = TRUE;

	fold = ut_fold_string(table->name);
	id_fold = ut_fold_ull(table->id);

	row_len = 0;
	for (i = 0; i < table->n_def; i++) {
		ulint	col_len = dict_col_get_max_size(
			dict_table_get_nth_col(table, i));

		row_len += col_len;

		/* If we have a single unbounded field, or several gigantic
		fields, mark the maximum row size as BIG_ROW_SIZE. */
		if (row_len >= BIG_ROW_SIZE || col_len >= BIG_ROW_SIZE) {
			row_len = BIG_ROW_SIZE;

			break;
		}
	}

	table->big_rows = row_len >= BIG_ROW_SIZE;

	/* Look for a table with the same name: error if such exists */
	{
		dict_table_t*	table2;
		HASH_SEARCH(name_hash, dict_sys->table_hash, fold,
			    dict_table_t*, table2, ut_ad(table2->cached),
			    ut_strcmp(table2->name, table->name) == 0);
		ut_a(table2 == NULL);

#ifdef UNIV_DEBUG
		/* Look for the same table pointer with a different name */
		HASH_SEARCH_ALL(name_hash, dict_sys->table_hash,
				dict_table_t*, table2, ut_ad(table2->cached),
				table2 == table);
		ut_ad(table2 == NULL);
#endif /* UNIV_DEBUG */
	}

	/* Look for a table with the same id: error if such exists */
	{
		dict_table_t*	table2;
		HASH_SEARCH(id_hash, dict_sys->table_id_hash, id_fold,
			    dict_table_t*, table2, ut_ad(table2->cached),
			    table2->id == table->id);
		ut_a(table2 == NULL);

#ifdef UNIV_DEBUG
		/* Look for the same table pointer with a different id */
		HASH_SEARCH_ALL(id_hash, dict_sys->table_id_hash,
				dict_table_t*, table2, ut_ad(table2->cached),
				table2 == table);
		ut_ad(table2 == NULL);
#endif /* UNIV_DEBUG */
	}

	/* Add table to hash table of tables */
	HASH_INSERT(dict_table_t, name_hash, dict_sys->table_hash, fold,
		    table);

	/* Add table to hash table of tables based on table id */
	HASH_INSERT(dict_table_t, id_hash, dict_sys->table_id_hash, id_fold,
		    table);

	table->can_be_evicted = can_be_evicted;

	if (table->can_be_evicted) {
		UT_LIST_ADD_FIRST(table_LRU, dict_sys->table_LRU, table);
	} else {
		UT_LIST_ADD_FIRST(table_LRU, dict_sys->table_non_LRU, table);
	}

	ut_ad(dict_lru_validate());

	dict_sys->size += mem_heap_get_size(table->heap)
		+ strlen(table->name) + 1;
}

/**********************************************************************//**
Test whether a table can be evicted from the LRU cache.
@return TRUE if table can be evicted. */
static
ibool
dict_table_can_be_evicted(
/*======================*/
	const dict_table_t*	table)		/*!< in: table to test */
{
	ut_ad(mutex_own(&dict_sys->mutex));
#ifdef UNIV_SYNC_DEBUG
	ut_ad(rw_lock_own(&dict_operation_lock, RW_LOCK_EX));
#endif /* UNIV_SYNC_DEBUG */

	ut_a(table->can_be_evicted);
	ut_a(UT_LIST_GET_LEN(table->foreign_list) == 0);
	ut_a(UT_LIST_GET_LEN(table->referenced_list) == 0);

	if (table->n_ref_count == 0) {
		dict_index_t*	index;

		/* The transaction commit and rollback are called from
		outside the handler interface. This means that there is
		a window where the table->n_ref_count can be zero but
		the table instance is in "use". */

		mutex_enter(&kernel_mutex);

		if (UT_LIST_GET_LEN(table->locks) != 0
		    || table->n_rec_locks != 0) {

			mutex_exit(&kernel_mutex);

			return(FALSE);
		}

		ut_ad(lock_table_has_locks(table) == NULL);

		mutex_exit(&kernel_mutex);

		for (index = dict_table_get_first_index(table);
		     index != NULL;
		     index = dict_table_get_next_index(index)) {

			btr_search_t*	info = index->search_info;

			/* We are not allowed to free the in-memory index
			struct dict_index_t until all entries in the adaptive
			hash index that point to any of the page belonging to
			his b-tree index are dropped. This is so because
			dropping of these entries require access to
			dict_index_t struct. To avoid such scenario we keep
			a count of number of such pages in the search_info and
			only free the dict_index_t struct when this count
			drops to zero.

			See also: dict_index_remove_from_cache_low() */

			if (btr_search_info_get_ref_count(info) > 0) {
				return(FALSE);
			}
		}

		return(TRUE);
	}

	return(FALSE);
}

/**********************************************************************//**
Make room in the table cache by evicting an unused table. The unused table
should not be part of FK relationship and currently not used in any user
transaction. There is no guarantee that it will remove a table.
@return number of tables evicted. If the number of tables in the dict_LRU
is less than max_tables it will not do anything. */
UNIV_INTERN
ulint
dict_make_room_in_cache(
/*====================*/
	ulint		max_tables,	/*!< in: max tables allowed in cache */
	ulint		pct_check)	/*!< in: max percent to check */
{
	ulint		i;
	ulint		len;
	dict_table_t*	table;
	ulint		check_up_to;
	ulint		n_evicted = 0;

	ut_a(pct_check > 0);
	ut_a(pct_check <= 100);
	ut_ad(mutex_own(&dict_sys->mutex));
#ifdef UNIV_SYNC_DEBUG
	ut_ad(rw_lock_own(&dict_operation_lock, RW_LOCK_EX));
#endif /* UNIV_SYNC_DEBUG */
	ut_ad(dict_lru_validate());

	i = len = UT_LIST_GET_LEN(dict_sys->table_LRU);

	if (len < max_tables) {
		return(0);
	}

	check_up_to = len - ((len * pct_check) / 100);

	/* Check for overflow */
	ut_a(i == 0 || check_up_to <= i);

	/* Find a suitable candidate to evict from the cache. Don't scan the
	entire LRU list. Only scan pct_check list entries. */

	for (table = UT_LIST_GET_LAST(dict_sys->table_LRU);
	     table != NULL
	     && i > check_up_to
	     && (len - n_evicted) > max_tables;
	     --i) {

		dict_table_t*	prev_table;

	        prev_table = UT_LIST_GET_PREV(table_LRU, table);

		if (dict_table_can_be_evicted(table)) {

			dict_table_remove_from_cache_low(table, TRUE);

			++n_evicted;
		}

		table = prev_table;
	}

	return(n_evicted);
}

/**********************************************************************//**
Move a table to the non-LRU list from the LRU list. */
UNIV_INTERN
void
dict_table_move_from_lru_to_non_lru(
/*================================*/
	dict_table_t*	table)	/*!< in: table to move from LRU to non-LRU */
{
	ut_ad(mutex_own(&dict_sys->mutex));
	ut_ad(dict_lru_find_table(table));

	ut_a(table->can_be_evicted);

	UT_LIST_REMOVE(table_LRU, dict_sys->table_LRU, table);

	UT_LIST_ADD_LAST(table_LRU, dict_sys->table_non_LRU, table);

	table->can_be_evicted = FALSE;
}

/**********************************************************************//**
Move a table to the LRU list from the non-LRU list. */
UNIV_INTERN
void
dict_table_move_from_non_lru_to_lru(
/*================================*/
	dict_table_t*	table)	/*!< in: table to move from non-LRU to LRU */
{
	ut_ad(mutex_own(&dict_sys->mutex));
	ut_ad(dict_non_lru_find_table(table));

	ut_a(!table->can_be_evicted);

	UT_LIST_REMOVE(table_LRU, dict_sys->table_non_LRU, table);

	UT_LIST_ADD_LAST(table_LRU, dict_sys->table_LRU, table);

	table->can_be_evicted = TRUE;
}

/**********************************************************************//**
Looks for an index with the given id given a table instance.
@return	index or NULL */
static
dict_index_t*
dict_table_find_index_on_id(
/*========================*/
	const dict_table_t*	table,	/*!< in: table instance */
	index_id_t		id)	/*!< in: index id */
{
	dict_index_t*	index;

	for (index = dict_table_get_first_index(table);
	     index != NULL;
	     index = dict_table_get_next_index(index)) {

		if (id == index->id) {
			/* Found */

			return(index);
		}
	}

	return(NULL);
}

/**********************************************************************//**
Looks for an index with the given id. NOTE that we do not reserve
the dictionary mutex: this function is for emergency purposes like
printing info of a corrupt database page!
@return	index or NULL if not found in cache */
UNIV_INTERN
dict_index_t*
dict_index_find_on_id_low(
/*======================*/
	index_id_t	id)	/*!< in: index id */
{
	dict_table_t*	table;

	for (table = UT_LIST_GET_FIRST(dict_sys->table_LRU);
	     table != NULL;
	     table = UT_LIST_GET_NEXT(table_LRU, table)) {

		dict_index_t*	index = dict_table_find_index_on_id(table, id);

		if (index != NULL) {
			return(index);
		}
	}

	for (table = UT_LIST_GET_FIRST(dict_sys->table_non_LRU);
	     table != NULL;
	     table = UT_LIST_GET_NEXT(table_LRU, table)) {

		dict_index_t*	index = dict_table_find_index_on_id(table, id);

		if (index != NULL) {
			return(index);
		}
	}

	return(NULL);
}

/**********************************************************************//**
Renames a table object.
@return	TRUE if success */
UNIV_INTERN
ibool
dict_table_rename_in_cache(
/*=======================*/
	dict_table_t*	table,		/*!< in/out: table */
	const char*	new_name,	/*!< in: new name */
	ibool		rename_also_foreigns)/*!< in: in ALTER TABLE we want
					to preserve the original table name
					in constraints which reference it */
{
	dict_foreign_t*	foreign;
	dict_index_t*	index;
	ulint		fold;
	char		old_name[MAX_TABLE_NAME_LEN + 1];

	ut_ad(table);
	ut_ad(mutex_own(&(dict_sys->mutex)));

	/* store the old/current name to an automatic variable */
	if (strlen(table->name) + 1 <= sizeof(old_name)) {
		memcpy(old_name, table->name, strlen(table->name) + 1);
	} else {
		ut_print_timestamp(stderr);
		fprintf(stderr, "InnoDB: too long table name: '%s', "
			"max length is %d\n", table->name,
			MAX_TABLE_NAME_LEN);
		ut_error;
	}

	fold = ut_fold_string(new_name);

	/* Look for a table with the same name: error if such exists */
	{
		dict_table_t*	table2;
		HASH_SEARCH(name_hash, dict_sys->table_hash, fold,
			    dict_table_t*, table2, ut_ad(table2->cached),
			    (ut_strcmp(table2->name, new_name) == 0));
		if (UNIV_LIKELY_NULL(table2)) {
			ut_print_timestamp(stderr);
			fputs("  InnoDB: Error: dictionary cache"
			      " already contains a table ", stderr);
			ut_print_name(stderr, NULL, TRUE, new_name);
			fputs("\n"
			      "InnoDB: cannot rename table ", stderr);
			ut_print_name(stderr, NULL, TRUE, old_name);
			putc('\n', stderr);
			return(FALSE);
		}
	}

	/* If the table is stored in a single-table tablespace, rename the
	.ibd file */

	if (table->space != 0) {
		if (table->dir_path_of_temp_table != NULL) {
			ut_print_timestamp(stderr);
			fputs("  InnoDB: Error: trying to rename a"
			      " TEMPORARY TABLE ", stderr);
			ut_print_name(stderr, NULL, TRUE, old_name);
			fputs(" (", stderr);
			ut_print_filename(stderr,
					  table->dir_path_of_temp_table);
			fputs(" )\n", stderr);
			return(FALSE);
		} else if (!fil_rename_tablespace(old_name, table->space,
						  new_name)) {
			return(FALSE);
		}
	}

	/* Remove table from the hash tables of tables */
	HASH_DELETE(dict_table_t, name_hash, dict_sys->table_hash,
		    ut_fold_string(old_name), table);

	if (strlen(new_name) > strlen(table->name)) {
		/* We allocate MAX_TABLE_NAME_LEN+1 bytes here to avoid
		memory fragmentation, we assume a repeated calls of
		ut_realloc() with the same size do not cause fragmentation */
		ut_a(strlen(new_name) <= MAX_TABLE_NAME_LEN);
		table->name = ut_realloc(table->name, MAX_TABLE_NAME_LEN + 1);
	}
	memcpy(table->name, new_name, strlen(new_name) + 1);

	/* Add table to hash table of tables */
	HASH_INSERT(dict_table_t, name_hash, dict_sys->table_hash, fold,
		    table);

	dict_sys->size += strlen(new_name) - strlen(old_name);
	ut_a(dict_sys->size > 0);

	/* Update the table_name field in indexes */
	index = dict_table_get_first_index(table);

	while (index != NULL) {
		index->table_name = table->name;

		index = dict_table_get_next_index(index);
	}

	if (!rename_also_foreigns) {
		/* In ALTER TABLE we think of the rename table operation
		in the direction table -> temporary table (#sql...)
		as dropping the table with the old name and creating
		a new with the new name. Thus we kind of drop the
		constraints from the dictionary cache here. The foreign key
		constraints will be inherited to the new table from the
		system tables through a call of dict_load_foreigns. */

		/* Remove the foreign constraints from the cache */
		foreign = UT_LIST_GET_LAST(table->foreign_list);

		while (foreign != NULL) {
			dict_foreign_remove_from_cache(foreign);
			foreign = UT_LIST_GET_LAST(table->foreign_list);
		}

		/* Reset table field in referencing constraints */

		foreign = UT_LIST_GET_FIRST(table->referenced_list);

		while (foreign != NULL) {
			foreign->referenced_table = NULL;
			foreign->referenced_index = NULL;

			foreign = UT_LIST_GET_NEXT(referenced_list, foreign);
		}

		/* Make the list of referencing constraints empty */

		UT_LIST_INIT(table->referenced_list);

		return(TRUE);
	}

	/* Update the table name fields in foreign constraints, and update also
	the constraint id of new format >= 4.0.18 constraints. Note that at
	this point we have already changed table->name to the new name. */

	foreign = UT_LIST_GET_FIRST(table->foreign_list);

	while (foreign != NULL) {
		if (ut_strlen(foreign->foreign_table_name)
		    < ut_strlen(table->name)) {
			/* Allocate a longer name buffer;
			TODO: store buf len to save memory */

			foreign->foreign_table_name
				= mem_heap_alloc(foreign->heap,
						 ut_strlen(table->name) + 1);
		}

		strcpy(foreign->foreign_table_name, table->name);

		if (strchr(foreign->id, '/')) {
			ulint	db_len;
			char*	old_id;

			/* This is a >= 4.0.18 format id */

			old_id = mem_strdup(foreign->id);

			if (ut_strlen(foreign->id) > ut_strlen(old_name)
			    + ((sizeof dict_ibfk) - 1)
			    && !memcmp(foreign->id, old_name,
				       ut_strlen(old_name))
			    && !memcmp(foreign->id + ut_strlen(old_name),
				       dict_ibfk, (sizeof dict_ibfk) - 1)) {

				/* This is a generated >= 4.0.18 format id */

				if (strlen(table->name) > strlen(old_name)) {
					foreign->id = mem_heap_alloc(
						foreign->heap,
						strlen(table->name)
						+ strlen(old_id) + 1);
				}

				/* Replace the prefix 'databasename/tablename'
				with the new names */
				strcpy(foreign->id, table->name);
				strcat(foreign->id,
				       old_id + ut_strlen(old_name));
			} else {
				/* This is a >= 4.0.18 format id where the user
				gave the id name */
				db_len = dict_get_db_name_len(table->name) + 1;

				if (dict_get_db_name_len(table->name)
				    > dict_get_db_name_len(foreign->id)) {

					foreign->id = mem_heap_alloc(
						foreign->heap,
						db_len + strlen(old_id) + 1);
				}

				/* Replace the database prefix in id with the
				one from table->name */

				ut_memcpy(foreign->id, table->name, db_len);

				strcpy(foreign->id + db_len,
				       dict_remove_db_name(old_id));
			}

			mem_free(old_id);
		}

		foreign = UT_LIST_GET_NEXT(foreign_list, foreign);
	}

	foreign = UT_LIST_GET_FIRST(table->referenced_list);

	while (foreign != NULL) {
		if (ut_strlen(foreign->referenced_table_name)
		    < ut_strlen(table->name)) {
			/* Allocate a longer name buffer;
			TODO: store buf len to save memory */

			foreign->referenced_table_name = mem_heap_alloc(
				foreign->heap, strlen(table->name) + 1);
		}

		strcpy(foreign->referenced_table_name, table->name);

		foreign = UT_LIST_GET_NEXT(referenced_list, foreign);
	}

	return(TRUE);
}

/**********************************************************************//**
Change the id of a table object in the dictionary cache. This is used in
DISCARD TABLESPACE. */
UNIV_INTERN
void
dict_table_change_id_in_cache(
/*==========================*/
	dict_table_t*	table,	/*!< in/out: table object already in cache */
	table_id_t	new_id)	/*!< in: new id to set */
{
	ut_ad(table);
	ut_ad(mutex_own(&(dict_sys->mutex)));
	ut_ad(table->magic_n == DICT_TABLE_MAGIC_N);

	/* Remove the table from the hash table of id's */

	HASH_DELETE(dict_table_t, id_hash, dict_sys->table_id_hash,
		    ut_fold_ull(table->id), table);
	table->id = new_id;

	/* Add the table back to the hash table */
	HASH_INSERT(dict_table_t, id_hash, dict_sys->table_id_hash,
		    ut_fold_ull(table->id), table);
}

/**********************************************************************//**
Removes a table object from the dictionary cache. */
static
void
dict_table_remove_from_cache_low(
/*=============================*/
	dict_table_t*	table,		/*!< in, own: table */
	ibool		lru_evict)	/*!< in: TRUE if table being evicted
					to make room in the table LRU list */
{
	dict_foreign_t*	foreign;
	dict_index_t*	index;
	ulint		size;

	ut_ad(table);
	ut_ad(dict_lru_validate());
	ut_a(table->n_ref_count == 0);
	ut_a(table->n_rec_locks == 0);
	ut_ad(mutex_own(&(dict_sys->mutex)));
	ut_ad(table->magic_n == DICT_TABLE_MAGIC_N);

#if 0
	fputs("Removing table ", stderr);
	ut_print_name(stderr, table->name, ULINT_UNDEFINED);
	fputs(" from dictionary cache\n", stderr);
#endif

	/* Remove the foreign constraints from the cache */

	for (foreign = UT_LIST_GET_LAST(table->foreign_list);
	     foreign != NULL;
	     foreign = UT_LIST_GET_LAST(table->foreign_list)) {

		dict_foreign_remove_from_cache(foreign);
	}

	/* Reset table field in referencing constraints */

	for (foreign = UT_LIST_GET_FIRST(table->referenced_list);
	     foreign != NULL;
	     foreign = UT_LIST_GET_NEXT(referenced_list, foreign)) {

		foreign->referenced_table = NULL;
		foreign->referenced_index = NULL;
	}

	/* Remove the indexes from the cache */

	for (index = UT_LIST_GET_LAST(table->indexes);
	     index != NULL;
	     index = UT_LIST_GET_LAST(table->indexes)) {

		dict_index_remove_from_cache_low(table, index, lru_evict);
	}

	/* Remove table from the hash tables of tables */

	HASH_DELETE(dict_table_t, name_hash, dict_sys->table_hash,
		    ut_fold_string(table->name), table);

	HASH_DELETE(dict_table_t, id_hash, dict_sys->table_id_hash,
		    ut_fold_ull(table->id), table);

	/* Remove table from LRU or non-LRU list. */
	if (table->can_be_evicted) {
		ut_ad(dict_lru_find_table(table));
		UT_LIST_REMOVE(table_LRU, dict_sys->table_LRU, table);
	} else {
		ut_ad(dict_non_lru_find_table(table));
		UT_LIST_REMOVE(table_LRU, dict_sys->table_non_LRU, table);
	}

	ut_ad(dict_lru_validate());

	size = mem_heap_get_size(table->heap) + strlen(table->name) + 1;

	ut_ad(dict_sys->size >= size);

	dict_sys->size -= size;

	dict_mem_table_free(table);
}

/**********************************************************************//**
Removes a table object from the dictionary cache. */
UNIV_INTERN
void
dict_table_remove_from_cache(
/*=========================*/
	dict_table_t*	table)	/*!< in, own: table */
{
	dict_table_remove_from_cache_low(table, FALSE);
}

/****************************************************************//**
If the given column name is reserved for InnoDB system columns, return
TRUE.
@return	TRUE if name is reserved */
UNIV_INTERN
ibool
dict_col_name_is_reserved(
/*======================*/
	const char*	name)	/*!< in: column name */
{
	/* This check reminds that if a new system column is added to
	the program, it should be dealt with here. */
#if DATA_N_SYS_COLS != 3
#error "DATA_N_SYS_COLS != 3"
#endif

	static const char*	reserved_names[] = {
		"DB_ROW_ID", "DB_TRX_ID", "DB_ROLL_PTR"
	};

	ulint			i;

	for (i = 0; i < UT_ARR_SIZE(reserved_names); i++) {
		if (innobase_strcasecmp(name, reserved_names[i]) == 0) {

			return(TRUE);
		}
	}

	return(FALSE);
}

/****************************************************************//**
If an undo log record for this table might not fit on a single page,
return TRUE.
@return	TRUE if the undo log record could become too big */
static
ibool
dict_index_too_big_for_undo(
/*========================*/
	const dict_table_t*	table,		/*!< in: table */
	const dict_index_t*	new_index)	/*!< in: index */
{
	/* Make sure that all column prefixes will fit in the undo log record
	in trx_undo_page_report_modify() right after trx_undo_page_init(). */

	ulint			i;
	const dict_index_t*	clust_index
		= dict_table_get_first_index(table);
	ulint			undo_page_len
		= TRX_UNDO_PAGE_HDR - TRX_UNDO_PAGE_HDR_SIZE
		+ 2 /* next record pointer */
		+ 1 /* type_cmpl */
		+ 11 /* trx->undo_no */ + 11 /* table->id */
		+ 1 /* rec_get_info_bits() */
		+ 11 /* DB_TRX_ID */
		+ 11 /* DB_ROLL_PTR */
		+ 10 + FIL_PAGE_DATA_END /* trx_undo_left() */
		+ 2/* pointer to previous undo log record */;

	if (UNIV_UNLIKELY(!clust_index)) {
		ut_a(dict_index_is_clust(new_index));
		clust_index = new_index;
	}

	/* Add the size of the ordering columns in the
	clustered index. */
	for (i = 0; i < clust_index->n_uniq; i++) {
		const dict_col_t*	col
			= dict_index_get_nth_col(clust_index, i);

		/* Use the maximum output size of
		mach_write_compressed(), although the encoded
		length should always fit in 2 bytes. */
		undo_page_len += 5 + dict_col_get_max_size(col);
	}

	/* Add the old values of the columns to be updated.
	First, the amount and the numbers of the columns.
	These are written by mach_write_compressed() whose
	maximum output length is 5 bytes.  However, given that
	the quantities are below REC_MAX_N_FIELDS (10 bits),
	the maximum length is 2 bytes per item. */
	undo_page_len += 2 * (dict_table_get_n_cols(table) + 1);

	for (i = 0; i < clust_index->n_def; i++) {
		const dict_col_t*	col
			= dict_index_get_nth_col(clust_index, i);
		ulint			max_size
			= dict_col_get_max_size(col);
		ulint			fixed_size
			= dict_col_get_fixed_size(col,
						  dict_table_is_comp(table));

		if (fixed_size) {
			/* Fixed-size columns are stored locally. */
			max_size = fixed_size;
		} else if (max_size <= BTR_EXTERN_FIELD_REF_SIZE * 2) {
			/* Short columns are stored locally. */
		} else if (!col->ord_part) {
			/* See if col->ord_part would be set
			because of new_index. */
			ulint	j;

			for (j = 0; j < new_index->n_uniq; j++) {
				if (dict_index_get_nth_col(
					    new_index, j) == col) {

					goto is_ord_part;
				}
			}

			/* This is not an ordering column in any index.
			Thus, it can be stored completely externally. */
			max_size = BTR_EXTERN_FIELD_REF_SIZE;
		} else {
is_ord_part:
			/* This is an ordering column in some index.
			A long enough prefix must be written to the
			undo log.  See trx_undo_page_fetch_ext(). */

			if (max_size > REC_MAX_INDEX_COL_LEN) {
				max_size = REC_MAX_INDEX_COL_LEN;
			}

			max_size += BTR_EXTERN_FIELD_REF_SIZE;
		}

		undo_page_len += 5 + max_size;
	}

	return(undo_page_len >= UNIV_PAGE_SIZE);
}

/****************************************************************//**
If a record of this index might not fit on a single B-tree page,
return TRUE.
@return	TRUE if the index record could become too big */
static
ibool
dict_index_too_big_for_tree(
/*========================*/
	const dict_table_t*	table,		/*!< in: table */
	const dict_index_t*	new_index)	/*!< in: index */
{
	ulint	zip_size;
	ulint	comp;
	ulint	i;
	/* maximum possible storage size of a record */
	ulint	rec_max_size;
	/* maximum allowed size of a record on a leaf page */
	ulint	page_rec_max;
	/* maximum allowed size of a node pointer record */
	ulint	page_ptr_max;

	comp = dict_table_is_comp(table);
	zip_size = dict_table_zip_size(table);

	if (zip_size && zip_size < UNIV_PAGE_SIZE) {
		/* On a compressed page, two records must fit in the
		uncompressed page modification log.  On compressed
		pages with zip_size == UNIV_PAGE_SIZE, this limit will
		never be reached. */
		ut_ad(comp);
		/* The maximum allowed record size is the size of
		an empty page, minus a byte for recoding the heap
		number in the page modification log.  The maximum
		allowed node pointer size is half that. */
		page_rec_max = page_zip_empty_size(new_index->n_fields,
						   zip_size) - 1;
		page_ptr_max = page_rec_max / 2;
		/* On a compressed page, there is a two-byte entry in
		the dense page directory for every record.  But there
		is no record header. */
		rec_max_size = 2;
	} else {
		/* The maximum allowed record size is half a B-tree
		page.  No additional sparse page directory entry will
		be generated for the first few user records. */
		page_rec_max = page_get_free_space_of_empty(comp) / 2;
		page_ptr_max = page_rec_max;
		/* Each record has a header. */
		rec_max_size = comp
			? REC_N_NEW_EXTRA_BYTES
			: REC_N_OLD_EXTRA_BYTES;
	}

	if (comp) {
		/* Include the "null" flags in the
		maximum possible record size. */
		rec_max_size += UT_BITS_IN_BYTES(new_index->n_nullable);
	} else {
		/* For each column, include a 2-byte offset and a
		"null" flag.  The 1-byte format is only used in short
		records that do not contain externally stored columns.
		Such records could never exceed the page limit, even
		when using the 2-byte format. */
		rec_max_size += 2 * new_index->n_fields;
	}

	/* Compute the maximum possible record size. */
	for (i = 0; i < new_index->n_fields; i++) {
		const dict_field_t*	field
			= dict_index_get_nth_field(new_index, i);
		const dict_col_t*	col
			= dict_field_get_col(field);
		ulint			field_max_size;
		ulint			field_ext_max_size;

		/* In dtuple_convert_big_rec(), variable-length columns
		that are longer than BTR_EXTERN_FIELD_REF_SIZE * 2
		may be chosen for external storage.

		Fixed-length columns, and all columns of secondary
		index records are always stored inline. */

		/* Determine the maximum length of the index field.
		The field_ext_max_size should be computed as the worst
		case in rec_get_converted_size_comp() for
		REC_STATUS_ORDINARY records. */

		field_max_size = dict_col_get_fixed_size(col, comp);
		if (field_max_size) {
			/* dict_index_add_col() should guarantee this */
			ut_ad(!field->prefix_len
			      || field->fixed_len == field->prefix_len);
			/* Fixed lengths are not encoded
			in ROW_FORMAT=COMPACT. */
			field_ext_max_size = 0;
			goto add_field_size;
		}

		field_max_size = dict_col_get_max_size(col);
		field_ext_max_size = field_max_size < 256 ? 1 : 2;

		if (field->prefix_len) {
			if (field->prefix_len < field_max_size) {
				field_max_size = field->prefix_len;
			}
		} else if (field_max_size > BTR_EXTERN_FIELD_REF_SIZE * 2
			   && dict_index_is_clust(new_index)) {

			/* In the worst case, we have a locally stored
			column of BTR_EXTERN_FIELD_REF_SIZE * 2 bytes.
			The length can be stored in one byte.  If the
			column were stored externally, the lengths in
			the clustered index page would be
			BTR_EXTERN_FIELD_REF_SIZE and 2. */
			field_max_size = BTR_EXTERN_FIELD_REF_SIZE * 2;
			field_ext_max_size = 1;
		}

		if (comp) {
			/* Add the extra size for ROW_FORMAT=COMPACT.
			For ROW_FORMAT=REDUNDANT, these bytes were
			added to rec_max_size before this loop. */
			rec_max_size += field_ext_max_size;
		}
add_field_size:
		rec_max_size += field_max_size;

		/* Check the size limit on leaf pages. */
		if (UNIV_UNLIKELY(rec_max_size >= page_rec_max)) {

			return(TRUE);
		}

		/* Check the size limit on non-leaf pages.  Records
		stored in non-leaf B-tree pages consist of the unique
		columns of the record (the key columns of the B-tree)
		and a node pointer field.  When we have processed the
		unique columns, rec_max_size equals the size of the
		node pointer record minus the node pointer column. */
		if (i + 1 == dict_index_get_n_unique_in_tree(new_index)
		    && rec_max_size + REC_NODE_PTR_SIZE >= page_ptr_max) {

			return(TRUE);
		}
	}

	return(FALSE);
}

/**********************************************************************//**
Adds an index to the dictionary cache.
@return	DB_SUCCESS, DB_TOO_BIG_RECORD, or DB_CORRUPTION */
UNIV_INTERN
ulint
dict_index_add_to_cache(
/*====================*/
	dict_table_t*	table,	/*!< in: table on which the index is */
	dict_index_t*	index,	/*!< in, own: index; NOTE! The index memory
				object is freed in this function! */
	ulint		page_no,/*!< in: root page number of the index */
	ibool		strict)	/*!< in: TRUE=refuse to create the index
				if records could be too big to fit in
				an B-tree page */
{
	dict_index_t*	new_index;
	ulint		n_ord;
	ulint		i;

	ut_ad(index);
	ut_ad(mutex_own(&(dict_sys->mutex)));
	ut_ad(index->n_def == index->n_fields);
	ut_ad(index->magic_n == DICT_INDEX_MAGIC_N);

	ut_ad(mem_heap_validate(index->heap));
	ut_a(!dict_index_is_clust(index)
	     || UT_LIST_GET_LEN(table->indexes) == 0);

	if (!dict_index_find_cols(table, index)) {

		dict_mem_index_free(index);
		return(DB_CORRUPTION);
	}

	/* Build the cache internal representation of the index,
	containing also the added system fields */

	if (dict_index_is_clust(index)) {
		new_index = dict_index_build_internal_clust(table, index);
	} else {
		new_index = dict_index_build_internal_non_clust(table, index);
	}

	/* Set the n_fields value in new_index to the actual defined
	number of fields in the cache internal representation */

	new_index->n_fields = new_index->n_def;

	if (strict && dict_index_too_big_for_tree(table, new_index)) {
too_big:
		dict_mem_index_free(new_index);
		dict_mem_index_free(index);
		return(DB_TOO_BIG_RECORD);
	}

	if (UNIV_UNLIKELY(index->type & DICT_UNIVERSAL)) {
		n_ord = new_index->n_fields;
	} else {
		n_ord = new_index->n_uniq;
	}

	switch (dict_table_get_format(table)) {
	case DICT_TF_FORMAT_51:
		/* ROW_FORMAT=REDUNDANT and ROW_FORMAT=COMPACT store
		prefixes of externally stored columns locally within
		the record.  There are no special considerations for
		the undo log record size. */
		goto undo_size_ok;

	case DICT_TF_FORMAT_ZIP:
		/* In ROW_FORMAT=DYNAMIC and ROW_FORMAT=COMPRESSED,
		column prefix indexes require that prefixes of
		externally stored columns are written to the undo log.
		This may make the undo log record bigger than the
		record on the B-tree page.  The maximum size of an
		undo log record is the page size.  That must be
		checked for below. */
		break;

#if DICT_TF_FORMAT_ZIP != DICT_TF_FORMAT_MAX
# error "DICT_TF_FORMAT_ZIP != DICT_TF_FORMAT_MAX"
#endif
	}

	for (i = 0; i < n_ord; i++) {
		const dict_field_t*	field
			= dict_index_get_nth_field(new_index, i);
		const dict_col_t*	col
			= dict_field_get_col(field);

		/* In dtuple_convert_big_rec(), variable-length columns
		that are longer than BTR_EXTERN_FIELD_REF_SIZE * 2
		may be chosen for external storage.  If the column appears
		in an ordering column of an index, a longer prefix of
		REC_MAX_INDEX_COL_LEN will be copied to the undo log
		by trx_undo_page_report_modify() and
		trx_undo_page_fetch_ext().  It suffices to check the
		capacity of the undo log whenever new_index includes
		a column prefix on a column that may be stored externally. */

		if (field->prefix_len /* prefix index */
		    && !col->ord_part /* not yet ordering column */
		    && !dict_col_get_fixed_size(col, TRUE) /* variable-length */
		    && dict_col_get_max_size(col)
		    > BTR_EXTERN_FIELD_REF_SIZE * 2 /* long enough */) {

			if (dict_index_too_big_for_undo(table, new_index)) {
				/* An undo log record might not fit in
				a single page.  Refuse to create this index. */

				goto too_big;
			}

			break;
		}
	}

undo_size_ok:
	/* Flag the ordering columns */

	for (i = 0; i < n_ord; i++) {

		dict_index_get_nth_field(new_index, i)->col->ord_part = 1;
	}

	/* Add the new index as the last index for the table */

	UT_LIST_ADD_LAST(indexes, table->indexes, new_index);
	new_index->table = table;
	new_index->table_name = table->name;

	new_index->search_info = btr_search_info_create(new_index->heap);

	new_index->stat_index_size = 1;
	new_index->stat_n_leaf_pages = 1;

	new_index->page = page_no;
	rw_lock_create(index_tree_rw_lock_key, &new_index->lock,
		       SYNC_INDEX_TREE);

	if (!UNIV_UNLIKELY(new_index->type & DICT_UNIVERSAL)) {

		new_index->stat_n_diff_key_vals = mem_heap_alloc(
			new_index->heap,
			(1 + dict_index_get_n_unique(new_index))
			* sizeof(ib_int64_t));
		/* Give some sensible values to stat_n_... in case we do
		not calculate statistics quickly enough */

		for (i = 0; i <= dict_index_get_n_unique(new_index); i++) {

			new_index->stat_n_diff_key_vals[i] = 100;
		}
	}

	dict_sys->size += mem_heap_get_size(new_index->heap);

	dict_mem_index_free(index);

	return(DB_SUCCESS);
}

/**********************************************************************//**
Removes an index from the dictionary cache. */
static
void
dict_index_remove_from_cache_low(
/*=============================*/
	dict_table_t*	table,		/*!< in/out: table */
	dict_index_t*	index,		/*!< in, own: index */
	ibool		lru_evict)	/*!< in: TRUE if index being evicted
					to make room in the table LRU list */
{
	ulint		size;
	ulint		retries = 0;
	btr_search_t*	info;

	ut_ad(table && index);
	ut_ad(table->magic_n == DICT_TABLE_MAGIC_N);
	ut_ad(index->magic_n == DICT_INDEX_MAGIC_N);
	ut_ad(mutex_own(&(dict_sys->mutex)));

	/* We always create search info whether or not adaptive
	hash index is enabled or not. */
	info = index->search_info;
	ut_ad(info);

	/* We are not allowed to free the in-memory index struct
	dict_index_t until all entries in the adaptive hash index
	that point to any of the page belonging to his b-tree index
	are dropped. This is so because dropping of these entries
	require access to dict_index_t struct. To avoid such scenario
	We keep a count of number of such pages in the search_info and
	only free the dict_index_t struct when this count drops to
	zero. See also: dict_table_can_be_evicted() */

	do {
		ulint ref_count = btr_search_info_get_ref_count(info);

		if (ref_count == 0) {
			break;
		}

		/* Sleep for 10ms before trying again. */
		os_thread_sleep(10000);
		++retries;

		if (retries % 500 == 0) {
			/* No luck after 5 seconds of wait. */
			fprintf(stderr, "InnoDB: Error: Waited for"
					" %lu secs for hash index"
					" ref_count (%lu) to drop"
					" to 0.\n"
					"index: \"%s\""
					" table: \"%s\"\n",
					retries/100,
					ref_count,
					index->name,
					table->name);
		}

		/* To avoid a hang here we commit suicide if the
		ref_count doesn't drop to zero in 600 seconds. */
		if (retries >= 60000) {
			ut_error;
		}
	} while (srv_shutdown_state == SRV_SHUTDOWN_NONE || !lru_evict);

	rw_lock_free(&index->lock);

	/* Remove the index from the list of indexes of the table */
	UT_LIST_REMOVE(indexes, table->indexes, index);

	size = mem_heap_get_size(index->heap);

	ut_ad(dict_sys->size >= size);

	dict_sys->size -= size;

	dict_mem_index_free(index);
}

/**********************************************************************//**
Removes an index from the dictionary cache. */
UNIV_INTERN
void
dict_index_remove_from_cache(
/*=========================*/
	dict_table_t*	table,	/*!< in/out: table */
	dict_index_t*	index)	/*!< in, own: index */
{
	dict_index_remove_from_cache_low(table, index, FALSE);
}

/*******************************************************************//**
Tries to find column names for the index and sets the col field of the
index.
@return TRUE if the column names were found */
static
ibool
dict_index_find_cols(
/*=================*/
	dict_table_t*	table,	/*!< in: table */
	dict_index_t*	index)	/*!< in: index */
{
	ulint		i;

	ut_ad(table && index);
	ut_ad(table->magic_n == DICT_TABLE_MAGIC_N);
	ut_ad(mutex_own(&(dict_sys->mutex)));

	for (i = 0; i < index->n_fields; i++) {
		ulint		j;
		dict_field_t*	field = dict_index_get_nth_field(index, i);

		for (j = 0; j < table->n_cols; j++) {
			if (!strcmp(dict_table_get_col_name(table, j),
				    field->name)) {
				field->col = dict_table_get_nth_col(table, j);

				goto found;
			}
		}

#ifdef UNIV_DEBUG
		/* It is an error not to find a matching column. */
		fputs("InnoDB: Error: no matching column for ", stderr);
		ut_print_name(stderr, NULL, FALSE, field->name);
		fputs(" in ", stderr);
		dict_index_name_print(stderr, NULL, index);
		fputs("!\n", stderr);
#endif /* UNIV_DEBUG */
		return(FALSE);

found:
		;
	}

	return(TRUE);
}
#endif /* !UNIV_HOTBACKUP */

/*******************************************************************//**
Adds a column to index. */
UNIV_INTERN
void
dict_index_add_col(
/*===============*/
	dict_index_t*		index,		/*!< in/out: index */
	const dict_table_t*	table,		/*!< in: table */
	dict_col_t*		col,		/*!< in: column */
	ulint			prefix_len)	/*!< in: column prefix length */
{
	dict_field_t*	field;
	const char*	col_name;

	col_name = dict_table_get_col_name(table, dict_col_get_no(col));

	dict_mem_index_add_field(index, col_name, prefix_len);

	field = dict_index_get_nth_field(index, index->n_def - 1);

	field->col = col;
	field->fixed_len = (unsigned int) dict_col_get_fixed_size(
		col, dict_table_is_comp(table));

	if (prefix_len && field->fixed_len > prefix_len) {
		field->fixed_len = (unsigned int) prefix_len;
	}

	/* Long fixed-length fields that need external storage are treated as
	variable-length fields, so that the extern flag can be embedded in
	the length word. */

	if (field->fixed_len > DICT_MAX_INDEX_COL_LEN) {
		field->fixed_len = 0;
	}
#if DICT_MAX_INDEX_COL_LEN != 768
	/* The comparison limit above must be constant.  If it were
	changed, the disk format of some fixed-length columns would
	change, which would be a disaster. */
# error "DICT_MAX_INDEX_COL_LEN != 768"
#endif

	if (!(col->prtype & DATA_NOT_NULL)) {
		index->n_nullable++;
	}
}

#ifndef UNIV_HOTBACKUP
/*******************************************************************//**
Copies fields contained in index2 to index1. */
static
void
dict_index_copy(
/*============*/
	dict_index_t*		index1,	/*!< in: index to copy to */
	dict_index_t*		index2,	/*!< in: index to copy from */
	const dict_table_t*	table,	/*!< in: table */
	ulint			start,	/*!< in: first position to copy */
	ulint			end)	/*!< in: last position to copy */
{
	dict_field_t*	field;
	ulint		i;

	/* Copy fields contained in index2 */

	for (i = start; i < end; i++) {

		field = dict_index_get_nth_field(index2, i);
		dict_index_add_col(index1, table, field->col,
				   field->prefix_len);
	}
}

/*******************************************************************//**
Copies types of fields contained in index to tuple. */
UNIV_INTERN
void
dict_index_copy_types(
/*==================*/
	dtuple_t*		tuple,		/*!< in/out: data tuple */
	const dict_index_t*	index,		/*!< in: index */
	ulint			n_fields)	/*!< in: number of
						field types to copy */
{
	ulint		i;

	if (UNIV_UNLIKELY(index->type & DICT_UNIVERSAL)) {
		dtuple_set_types_binary(tuple, n_fields);

		return;
	}

	for (i = 0; i < n_fields; i++) {
		const dict_field_t*	ifield;
		dtype_t*		dfield_type;

		ifield = dict_index_get_nth_field(index, i);
		dfield_type = dfield_get_type(dtuple_get_nth_field(tuple, i));
		dict_col_copy_type(dict_field_get_col(ifield), dfield_type);
	}
}

/*******************************************************************//**
Copies types of columns contained in table to tuple and sets all
fields of the tuple to the SQL NULL value.  This function should
be called right after dtuple_create(). */
UNIV_INTERN
void
dict_table_copy_types(
/*==================*/
	dtuple_t*		tuple,	/*!< in/out: data tuple */
	const dict_table_t*	table)	/*!< in: table */
{
	ulint		i;

	for (i = 0; i < dtuple_get_n_fields(tuple); i++) {

		dfield_t*	dfield	= dtuple_get_nth_field(tuple, i);
		dtype_t*	dtype	= dfield_get_type(dfield);

		dfield_set_null(dfield);
		dict_col_copy_type(dict_table_get_nth_col(table, i), dtype);
	}
}

/*******************************************************************//**
Builds the internal dictionary cache representation for a clustered
index, containing also system fields not defined by the user.
@return	own: the internal representation of the clustered index */
static
dict_index_t*
dict_index_build_internal_clust(
/*============================*/
	const dict_table_t*	table,	/*!< in: table */
	dict_index_t*		index)	/*!< in: user representation of
					a clustered index */
{
	dict_index_t*	new_index;
	dict_field_t*	field;
	ulint		fixed_size;
	ulint		trx_id_pos;
	ulint		i;
	ibool*		indexed;

	ut_ad(table && index);
	ut_ad(dict_index_is_clust(index));
	ut_ad(mutex_own(&(dict_sys->mutex)));
	ut_ad(table->magic_n == DICT_TABLE_MAGIC_N);

	/* Create a new index object with certainly enough fields */
	new_index = dict_mem_index_create(table->name,
					  index->name, table->space,
					  index->type,
					  index->n_fields + table->n_cols);

	/* Copy other relevant data from the old index struct to the new
	struct: it inherits the values */

	new_index->n_user_defined_cols = index->n_fields;

	new_index->id = index->id;

	/* Copy the fields of index */
	dict_index_copy(new_index, index, table, 0, index->n_fields);

	if (UNIV_UNLIKELY(index->type & DICT_UNIVERSAL)) {
		/* No fixed number of fields determines an entry uniquely */

		new_index->n_uniq = REC_MAX_N_FIELDS;

	} else if (dict_index_is_unique(index)) {
		/* Only the fields defined so far are needed to identify
		the index entry uniquely */

		new_index->n_uniq = new_index->n_def;
	} else {
		/* Also the row id is needed to identify the entry */
		new_index->n_uniq = 1 + new_index->n_def;
	}

	new_index->trx_id_offset = 0;

	if (!dict_index_is_ibuf(index)) {
		/* Add system columns, trx id first */

		trx_id_pos = new_index->n_def;

#if DATA_ROW_ID != 0
# error "DATA_ROW_ID != 0"
#endif
#if DATA_TRX_ID != 1
# error "DATA_TRX_ID != 1"
#endif
#if DATA_ROLL_PTR != 2
# error "DATA_ROLL_PTR != 2"
#endif

		if (!dict_index_is_unique(index)) {
			dict_index_add_col(new_index, table,
					   dict_table_get_sys_col(
						   table, DATA_ROW_ID),
					   0);
			trx_id_pos++;
		}

		dict_index_add_col(new_index, table,
				   dict_table_get_sys_col(table, DATA_TRX_ID),
				   0);

		dict_index_add_col(new_index, table,
				   dict_table_get_sys_col(table,
							  DATA_ROLL_PTR),
				   0);

		for (i = 0; i < trx_id_pos; i++) {

			fixed_size = dict_col_get_fixed_size(
				dict_index_get_nth_col(new_index, i),
				dict_table_is_comp(table));

			if (fixed_size == 0) {
				new_index->trx_id_offset = 0;

				break;
			}

			if (dict_index_get_nth_field(new_index, i)->prefix_len
			    > 0) {
				new_index->trx_id_offset = 0;

				break;
			}

			new_index->trx_id_offset += (unsigned int) fixed_size;
		}

	}

	/* Remember the table columns already contained in new_index */
	indexed = mem_zalloc(table->n_cols * sizeof *indexed);

	/* Mark the table columns already contained in new_index */
	for (i = 0; i < new_index->n_def; i++) {

		field = dict_index_get_nth_field(new_index, i);

		/* If there is only a prefix of the column in the index
		field, do not mark the column as contained in the index */

		if (field->prefix_len == 0) {

			indexed[field->col->ind] = TRUE;
		}
	}

	/* Add to new_index non-system columns of table not yet included
	there */
	for (i = 0; i + DATA_N_SYS_COLS < (ulint) table->n_cols; i++) {

		dict_col_t*	col = dict_table_get_nth_col(table, i);
		ut_ad(col->mtype != DATA_SYS);

		if (!indexed[col->ind]) {
			dict_index_add_col(new_index, table, col, 0);
		}
	}

	mem_free(indexed);

	ut_ad(dict_index_is_ibuf(index)
	      || (UT_LIST_GET_LEN(table->indexes) == 0));

	new_index->cached = TRUE;

	return(new_index);
}

/*******************************************************************//**
Builds the internal dictionary cache representation for a non-clustered
index, containing also system fields not defined by the user.
@return	own: the internal representation of the non-clustered index */
static
dict_index_t*
dict_index_build_internal_non_clust(
/*================================*/
	const dict_table_t*	table,	/*!< in: table */
	dict_index_t*		index)	/*!< in: user representation of
					a non-clustered index */
{
	dict_field_t*	field;
	dict_index_t*	new_index;
	dict_index_t*	clust_index;
	ulint		i;
	ibool*		indexed;

	ut_ad(table && index);
	ut_ad(!dict_index_is_clust(index));
	ut_ad(mutex_own(&(dict_sys->mutex)));
	ut_ad(table->magic_n == DICT_TABLE_MAGIC_N);

	/* The clustered index should be the first in the list of indexes */
	clust_index = UT_LIST_GET_FIRST(table->indexes);

	ut_ad(clust_index);
	ut_ad(dict_index_is_clust(clust_index));
	ut_ad(!(clust_index->type & DICT_UNIVERSAL));

	/* Create a new index */
	new_index = dict_mem_index_create(
		table->name, index->name, index->space, index->type,
		index->n_fields + 1 + clust_index->n_uniq);

	/* Copy other relevant data from the old index
	struct to the new struct: it inherits the values */

	new_index->n_user_defined_cols = index->n_fields;

	new_index->id = index->id;

	/* Copy fields from index to new_index */
	dict_index_copy(new_index, index, table, 0, index->n_fields);

	/* Remember the table columns already contained in new_index */
	indexed = mem_zalloc(table->n_cols * sizeof *indexed);

	/* Mark the table columns already contained in new_index */
	for (i = 0; i < new_index->n_def; i++) {

		field = dict_index_get_nth_field(new_index, i);

		/* If there is only a prefix of the column in the index
		field, do not mark the column as contained in the index */

		if (field->prefix_len == 0) {

			indexed[field->col->ind] = TRUE;
		}
	}

	/* Add to new_index the columns necessary to determine the clustered
	index entry uniquely */

	for (i = 0; i < clust_index->n_uniq; i++) {

		field = dict_index_get_nth_field(clust_index, i);

		if (!indexed[field->col->ind]) {
			dict_index_add_col(new_index, table, field->col,
					   field->prefix_len);
		}
	}

	mem_free(indexed);

	if (dict_index_is_unique(index)) {
		new_index->n_uniq = index->n_fields;
	} else {
		new_index->n_uniq = new_index->n_def;
	}

	/* Set the n_fields value in new_index to the actual defined
	number of fields */

	new_index->n_fields = new_index->n_def;

	new_index->cached = TRUE;

	return(new_index);
}

/*====================== FOREIGN KEY PROCESSING ========================*/

/*********************************************************************//**
Checks if a table is referenced by foreign keys.
@return	TRUE if table is referenced by a foreign key */
UNIV_INTERN
ibool
dict_table_is_referenced_by_foreign_key(
/*====================================*/
	const dict_table_t*	table)	/*!< in: InnoDB table */
{
	return(UT_LIST_GET_LEN(table->referenced_list) > 0);
}

/*********************************************************************//**
Check if the index is referenced by a foreign key, if TRUE return foreign
else return NULL
@return pointer to foreign key struct if index is defined for foreign
key, otherwise NULL */
UNIV_INTERN
dict_foreign_t*
dict_table_get_referenced_constraint(
/*=================================*/
	dict_table_t*	table,	/*!< in: InnoDB table */
	dict_index_t*	index)	/*!< in: InnoDB index */
{
	dict_foreign_t*	foreign;

	ut_ad(index != NULL);
	ut_ad(table != NULL);

	for (foreign = UT_LIST_GET_FIRST(table->referenced_list);
	     foreign;
	     foreign = UT_LIST_GET_NEXT(referenced_list, foreign)) {

		if (foreign->referenced_index == index) {

			return(foreign);
		}
	}

	return(NULL);
}

/*********************************************************************//**
Checks if a index is defined for a foreign key constraint. Index is a part
of a foreign key constraint if the index is referenced by foreign key
or index is a foreign key index.
@return pointer to foreign key struct if index is defined for foreign
key, otherwise NULL */
UNIV_INTERN
dict_foreign_t*
dict_table_get_foreign_constraint(
/*==============================*/
	dict_table_t*	table,	/*!< in: InnoDB table */
	dict_index_t*	index)	/*!< in: InnoDB index */
{
	dict_foreign_t*	foreign;

	ut_ad(index != NULL);
	ut_ad(table != NULL);

	for (foreign = UT_LIST_GET_FIRST(table->foreign_list);
	     foreign;
	     foreign = UT_LIST_GET_NEXT(foreign_list, foreign)) {

		if (foreign->foreign_index == index
		    || foreign->referenced_index == index) {

			return(foreign);
		}
	}

	return(NULL);
}

/*********************************************************************//**
Frees a foreign key struct. */
static
void
dict_foreign_free(
/*==============*/
	dict_foreign_t*	foreign)	/*!< in, own: foreign key struct */
{
	mem_heap_free(foreign->heap);
}

/**********************************************************************//**
Removes a foreign constraint struct from the dictionary cache. */
static
void
dict_foreign_remove_from_cache(
/*===========================*/
	dict_foreign_t*	foreign)	/*!< in, own: foreign constraint */
{
	ut_ad(mutex_own(&(dict_sys->mutex)));
	ut_a(foreign);

	if (foreign->referenced_table) {
		UT_LIST_REMOVE(referenced_list,
			       foreign->referenced_table->referenced_list,
			       foreign);
	}

	if (foreign->foreign_table) {
		UT_LIST_REMOVE(foreign_list,
			       foreign->foreign_table->foreign_list,
			       foreign);
	}

	dict_foreign_free(foreign);
}

/**********************************************************************//**
Looks for the foreign constraint from the foreign and referenced lists
of a table.
@return	foreign constraint */
static
dict_foreign_t*
dict_foreign_find(
/*==============*/
	dict_table_t*	table,	/*!< in: table object */
	const char*	id)	/*!< in: foreign constraint id */
{
	dict_foreign_t*	foreign;

	ut_ad(mutex_own(&(dict_sys->mutex)));

	foreign = UT_LIST_GET_FIRST(table->foreign_list);

	while (foreign) {
		if (ut_strcmp(id, foreign->id) == 0) {

			return(foreign);
		}

		foreign = UT_LIST_GET_NEXT(foreign_list, foreign);
	}

	foreign = UT_LIST_GET_FIRST(table->referenced_list);

	while (foreign) {
		if (ut_strcmp(id, foreign->id) == 0) {

			return(foreign);
		}

		foreign = UT_LIST_GET_NEXT(referenced_list, foreign);
	}

	return(NULL);
}

/*********************************************************************//**
Tries to find an index whose first fields are the columns in the array,
in the same order and is not marked for deletion and is not the same
as types_idx.
@return	matching index, NULL if not found */
static
dict_index_t*
dict_foreign_find_index(
/*====================*/
	dict_table_t*	table,	/*!< in: table */
	const char**	columns,/*!< in: array of column names */
	ulint		n_cols,	/*!< in: number of columns */
	dict_index_t*	types_idx, /*!< in: NULL or an index to whose types the
				   column types must match */
	ibool		check_charsets,
				/*!< in: whether to check charsets.
				only has an effect if types_idx != NULL */
	ulint		check_null)
				/*!< in: nonzero if none of the columns must
				be declared NOT NULL */
{
	dict_index_t*	index;

	index = dict_table_get_first_index(table);

	while (index != NULL) {
		/* Ignore matches that refer to the same instance
		or the index is to be dropped */
		if (index->to_be_dropped || types_idx == index) {

			goto next_rec;

		} else if (dict_index_get_n_fields(index) >= n_cols) {
			ulint		i;

			for (i = 0; i < n_cols; i++) {
				dict_field_t*	field;
				const char*	col_name;

				field = dict_index_get_nth_field(index, i);

				col_name = dict_table_get_col_name(
					table, dict_col_get_no(field->col));

				if (field->prefix_len != 0) {
					/* We do not accept column prefix
					indexes here */

					break;
				}

				if (0 != innobase_strcasecmp(columns[i],
							     col_name)) {
					break;
				}

				if (check_null
				    && (field->col->prtype & DATA_NOT_NULL)) {

					return(NULL);
				}

				if (types_idx && !cmp_cols_are_equal(
					    dict_index_get_nth_col(index, i),
					    dict_index_get_nth_col(types_idx,
								   i),
					    check_charsets)) {

					break;
				}
			}

			if (i == n_cols) {
				/* We found a matching index */

				return(index);
			}
		}

next_rec:
		index = dict_table_get_next_index(index);
	}

	return(NULL);
}

/**********************************************************************//**
Find an index that is equivalent to the one passed in and is not marked
for deletion.
@return	index equivalent to foreign->foreign_index, or NULL */
UNIV_INTERN
dict_index_t*
dict_foreign_find_equiv_index(
/*==========================*/
	dict_foreign_t*	foreign)/*!< in: foreign key */
{
	ut_a(foreign != NULL);

	/* Try to find an index which contains the columns as the
	first fields and in the right order, and the types are the
	same as in foreign->foreign_index */

	return(dict_foreign_find_index(
		       foreign->foreign_table,
		       foreign->foreign_col_names, foreign->n_fields,
		       foreign->foreign_index, TRUE, /* check types */
		       FALSE/* allow columns to be NULL */));
}

/**********************************************************************//**
Returns an index object by matching on the name and column names and
if more than one index matches return the index with the max id
@return	matching index, NULL if not found */
UNIV_INTERN
dict_index_t*
dict_table_get_index_by_max_id(
/*===========================*/
	dict_table_t*	table,	/*!< in: table */
	const char*	name,	/*!< in: the index name to find */
	const char**	columns,/*!< in: array of column names */
	ulint		n_cols)	/*!< in: number of columns */
{
	dict_index_t*	index;
	dict_index_t*	found;

	found = NULL;
	index = dict_table_get_first_index(table);

	while (index != NULL) {
		if (ut_strcmp(index->name, name) == 0
		    && dict_index_get_n_ordering_defined_by_user(index)
		    == n_cols) {

			ulint		i;

			for (i = 0; i < n_cols; i++) {
				dict_field_t*	field;
				const char*	col_name;

				field = dict_index_get_nth_field(index, i);

				col_name = dict_table_get_col_name(
					table, dict_col_get_no(field->col));

				if (0 != innobase_strcasecmp(
					    columns[i], col_name)) {

					break;
				}
			}

			if (i == n_cols) {
				/* We found a matching index, select
				the index with the higher id*/

				if (!found || index->id > found->id) {

					found = index;
				}
			}
		}

		index = dict_table_get_next_index(index);
	}

	return(found);
}

/**********************************************************************//**
Report an error in a foreign key definition. */
static
void
dict_foreign_error_report_low(
/*==========================*/
	FILE*		file,	/*!< in: output stream */
	const char*	name)	/*!< in: table name */
{
	rewind(file);
	ut_print_timestamp(file);
	fprintf(file, " Error in foreign key constraint of table %s:\n",
		name);
}

/**********************************************************************//**
Report an error in a foreign key definition. */
static
void
dict_foreign_error_report(
/*======================*/
	FILE*		file,	/*!< in: output stream */
	dict_foreign_t*	fk,	/*!< in: foreign key constraint */
	const char*	msg)	/*!< in: the error message */
{
	mutex_enter(&dict_foreign_err_mutex);
	dict_foreign_error_report_low(file, fk->foreign_table_name);
	fputs(msg, file);
	fputs(" Constraint:\n", file);
	dict_print_info_on_foreign_key_in_create_format(file, NULL, fk, TRUE);
	putc('\n', file);
	if (fk->foreign_index) {
		fputs("The index in the foreign key in table is ", file);
		ut_print_name(file, NULL, FALSE, fk->foreign_index->name);
		fputs("\n"
		      "See " REFMAN "innodb-foreign-key-constraints.html\n"
		      "for correct foreign key definition.\n",
		      file);
	}
	mutex_exit(&dict_foreign_err_mutex);
}

/**********************************************************************//**
Adds a foreign key constraint object to the dictionary cache. May free
the object if there already is an object with the same identifier in.
At least one of the foreign table and the referenced table must already
be in the dictionary cache!
@return	DB_SUCCESS or error code */
UNIV_INTERN
ulint
dict_foreign_add_to_cache(
/*======================*/
	dict_foreign_t*	foreign,	/*!< in, own: foreign key constraint */
	ibool		check_charsets)	/*!< in: TRUE=check charset
					compatibility */
{
	dict_table_t*	for_table;
	dict_table_t*	ref_table;
	dict_foreign_t*	for_in_cache		= NULL;
	dict_index_t*	index;
	ibool		added_to_referenced_list= FALSE;
	FILE*		ef			= dict_foreign_err_file;

	ut_ad(mutex_own(&(dict_sys->mutex)));

	for_table = dict_table_check_if_in_cache_low(
		foreign->foreign_table_name);

	ref_table = dict_table_check_if_in_cache_low(
		foreign->referenced_table_name);
	ut_a(for_table || ref_table);

	if (for_table) {
		for_in_cache = dict_foreign_find(for_table, foreign->id);
	}

	if (!for_in_cache && ref_table) {
		for_in_cache = dict_foreign_find(ref_table, foreign->id);
	}

	if (for_in_cache) {
		/* Free the foreign object */
		mem_heap_free(foreign->heap);
	} else {
		for_in_cache = foreign;
	}

	if (for_in_cache->referenced_table == NULL && ref_table) {
		index = dict_foreign_find_index(
			ref_table,
			for_in_cache->referenced_col_names,
			for_in_cache->n_fields, for_in_cache->foreign_index,
			check_charsets, FALSE);

		if (index == NULL) {
			dict_foreign_error_report(
				ef, for_in_cache,
				"there is no index in referenced table"
				" which would contain\n"
				"the columns as the first columns,"
				" or the data types in the\n"
				"referenced table do not match"
				" the ones in table.");

			if (for_in_cache == foreign) {
				mem_heap_free(foreign->heap);
			}

			return(DB_CANNOT_ADD_CONSTRAINT);
		}

		for_in_cache->referenced_table = ref_table;
		for_in_cache->referenced_index = index;
		UT_LIST_ADD_LAST(referenced_list,
				 ref_table->referenced_list,
				 for_in_cache);
		added_to_referenced_list = TRUE;
	}

	if (for_in_cache->foreign_table == NULL && for_table) {
		index = dict_foreign_find_index(
			for_table,
			for_in_cache->foreign_col_names,
			for_in_cache->n_fields,
			for_in_cache->referenced_index, check_charsets,
			for_in_cache->type
			& (DICT_FOREIGN_ON_DELETE_SET_NULL
			   | DICT_FOREIGN_ON_UPDATE_SET_NULL));

		if (index == NULL) {
			dict_foreign_error_report(
				ef, for_in_cache,
				"there is no index in the table"
				" which would contain\n"
				"the columns as the first columns,"
				" or the data types in the\n"
				"table do not match"
				" the ones in the referenced table\n"
				"or one of the ON ... SET NULL columns"
				" is declared NOT NULL.");

			if (for_in_cache == foreign) {
				if (added_to_referenced_list) {
					UT_LIST_REMOVE(
						referenced_list,
						ref_table->referenced_list,
						for_in_cache);
				}

				mem_heap_free(foreign->heap);
			}

			return(DB_CANNOT_ADD_CONSTRAINT);
		}

		for_in_cache->foreign_table = for_table;
		for_in_cache->foreign_index = index;
		UT_LIST_ADD_LAST(foreign_list,
				 for_table->foreign_list,
				 for_in_cache);
	}

	/* We need to move the table to the non-LRU end of the table LRU
	list. Otherwise it will be evicted from the cache. */

	if (ref_table != NULL && ref_table->can_be_evicted) {
		dict_table_move_from_lru_to_non_lru(ref_table);
	}

	if (for_table != NULL && for_table->can_be_evicted) {
		dict_table_move_from_lru_to_non_lru(for_table);
	}

	ut_ad(dict_lru_validate());

	return(DB_SUCCESS);
}

/*********************************************************************//**
Scans from pointer onwards. Stops if is at the start of a copy of
'string' where characters are compared without case sensitivity, and
only outside `` or "" quotes. Stops also at NUL.
@return	scanned up to this */
static
const char*
dict_scan_to(
/*=========*/
	const char*	ptr,	/*!< in: scan from */
	const char*	string)	/*!< in: look for this */
{
	char	quote	= '\0';

	for (; *ptr; ptr++) {
		if (*ptr == quote) {
			/* Closing quote character: do not look for
			starting quote or the keyword. */
			quote = '\0';
		} else if (quote) {
			/* Within quotes: do nothing. */
		} else if (*ptr == '`' || *ptr == '"') {
			/* Starting quote: remember the quote character. */
			quote = *ptr;
		} else {
			/* Outside quotes: look for the keyword. */
			ulint	i;
			for (i = 0; string[i]; i++) {
				if (toupper((int)(unsigned char)(ptr[i]))
				    != toupper((int)(unsigned char)
					       (string[i]))) {
					goto nomatch;
				}
			}
			break;
nomatch:
			;
		}
	}

	return(ptr);
}

/*********************************************************************//**
Accepts a specified string. Comparisons are case-insensitive.
@return if string was accepted, the pointer is moved after that, else
ptr is returned */
static
const char*
dict_accept(
/*========*/
	struct charset_info_st*	cs,/*!< in: the character set of ptr */
	const char*	ptr,	/*!< in: scan from this */
	const char*	string,	/*!< in: accept only this string as the next
				non-whitespace string */
	ibool*		success)/*!< out: TRUE if accepted */
{
	const char*	old_ptr = ptr;
	const char*	old_ptr2;

	*success = FALSE;

	while (my_isspace(cs, *ptr)) {
		ptr++;
	}

	old_ptr2 = ptr;

	ptr = dict_scan_to(ptr, string);

	if (*ptr == '\0' || old_ptr2 != ptr) {
		return(old_ptr);
	}

	*success = TRUE;

	return(ptr + ut_strlen(string));
}

/*********************************************************************//**
Scans an id. For the lexical definition of an 'id', see the code below.
Strips backquotes or double quotes from around the id.
@return	scanned to */
static
const char*
dict_scan_id(
/*=========*/
	struct charset_info_st*	cs,/*!< in: the character set of ptr */
	const char*	ptr,	/*!< in: scanned to */
	mem_heap_t*	heap,	/*!< in: heap where to allocate the id
				(NULL=id will not be allocated, but it
				will point to string near ptr) */
	const char**	id,	/*!< out,own: the id; NULL if no id was
				scannable */
	ibool		table_id,/*!< in: TRUE=convert the allocated id
				as a table name; FALSE=convert to UTF-8 */
	ibool		accept_also_dot)
				/*!< in: TRUE if also a dot can appear in a
				non-quoted id; in a quoted id it can appear
				always */
{
	char		quote	= '\0';
	ulint		len	= 0;
	const char*	s;
	char*		str;
	char*		dst;

	*id = NULL;

	while (my_isspace(cs, *ptr)) {
		ptr++;
	}

	if (*ptr == '\0') {

		return(ptr);
	}

	if (*ptr == '`' || *ptr == '"') {
		quote = *ptr++;
	}

	s = ptr;

	if (quote) {
		for (;;) {
			if (!*ptr) {
				/* Syntax error */
				return(ptr);
			}
			if (*ptr == quote) {
				ptr++;
				if (*ptr != quote) {
					break;
				}
			}
			ptr++;
			len++;
		}
	} else {
		while (!my_isspace(cs, *ptr) && *ptr != '(' && *ptr != ')'
		       && (accept_also_dot || *ptr != '.')
		       && *ptr != ',' && *ptr != '\0') {

			ptr++;
		}

		len = ptr - s;
	}

	if (UNIV_UNLIKELY(!heap)) {
		/* no heap given: id will point to source string */
		*id = s;
		return(ptr);
	}

	if (quote) {
		char*	d;
		str = d = mem_heap_alloc(heap, len + 1);
		while (len--) {
			if ((*d++ = *s++) == quote) {
				s++;
			}
		}
		*d++ = 0;
		len = d - str;
		ut_ad(*s == quote);
		ut_ad(s + 1 == ptr);
	} else {
		str = mem_heap_strdupl(heap, s, len);
	}

	if (!table_id) {
convert_id:
		/* Convert the identifier from connection character set
		to UTF-8. */
		len = 3 * len + 1;
		*id = dst = mem_heap_alloc(heap, len);

		innobase_convert_from_id(cs, dst, str, len);
	} else if (!strncmp(str, srv_mysql50_table_name_prefix,
			    sizeof srv_mysql50_table_name_prefix)) {
		/* This is a pre-5.1 table name
		containing chars other than [A-Za-z0-9].
		Discard the prefix and use raw UTF-8 encoding. */
		str += sizeof srv_mysql50_table_name_prefix;
		len -= sizeof srv_mysql50_table_name_prefix;
		goto convert_id;
	} else {
		/* Encode using filename-safe characters. */
		len = 5 * len + 1;
		*id = dst = mem_heap_alloc(heap, len);

		innobase_convert_from_table_id(cs, dst, str, len);
	}

	return(ptr);
}

/*********************************************************************//**
Tries to scan a column name.
@return	scanned to */
static
const char*
dict_scan_col(
/*==========*/
	struct charset_info_st*	cs,	/*!< in: the character set of ptr */
	const char*		ptr,	/*!< in: scanned to */
	ibool*			success,/*!< out: TRUE if success */
	dict_table_t*		table,	/*!< in: table in which the column is */
	const dict_col_t**	column,	/*!< out: pointer to column if success */
	mem_heap_t*		heap,	/*!< in: heap where to allocate */
	const char**		name)	/*!< out,own: the column name;
					NULL if no name was scannable */
{
	ulint		i;

	*success = FALSE;

	ptr = dict_scan_id(cs, ptr, heap, name, FALSE, TRUE);

	if (*name == NULL) {

		return(ptr);	/* Syntax error */
	}

	if (table == NULL) {
		*success = TRUE;
		*column = NULL;
	} else {
		for (i = 0; i < dict_table_get_n_cols(table); i++) {

			const char*	col_name = dict_table_get_col_name(
				table, i);

			if (0 == innobase_strcasecmp(col_name, *name)) {
				/* Found */

				*success = TRUE;
				*column = dict_table_get_nth_col(table, i);
				strcpy((char*) *name, col_name);

				break;
			}
		}
	}

	return(ptr);
}

/*********************************************************************//**
Scans a table name from an SQL string.
@return	scanned to */
static
const char*
dict_scan_table_name(
/*=================*/
	struct charset_info_st*	cs,/*!< in: the character set of ptr */
	const char*	ptr,	/*!< in: scanned to */
	dict_table_t**	table,	/*!< out: table object or NULL */
	const char*	name,	/*!< in: foreign key table name */
	ibool*		success,/*!< out: TRUE if ok name found */
	mem_heap_t*	heap,	/*!< in: heap where to allocate the id */
	const char**	ref_name)/*!< out,own: the table name;
				NULL if no name was scannable */
{
	const char*	database_name	= NULL;
	ulint		database_name_len = 0;
	const char*	table_name	= NULL;
	ulint		table_name_len;
	const char*	scan_name;
	char*		ref;

	*success = FALSE;
	*table = NULL;

	ptr = dict_scan_id(cs, ptr, heap, &scan_name, TRUE, FALSE);

	if (scan_name == NULL) {

		return(ptr);	/* Syntax error */
	}

	if (*ptr == '.') {
		/* We scanned the database name; scan also the table name */

		ptr++;

		database_name = scan_name;
		database_name_len = strlen(database_name);

		ptr = dict_scan_id(cs, ptr, heap, &table_name, TRUE, FALSE);

		if (table_name == NULL) {

			return(ptr);	/* Syntax error */
		}
	} else {
		/* To be able to read table dumps made with InnoDB-4.0.17 or
		earlier, we must allow the dot separator between the database
		name and the table name also to appear within a quoted
		identifier! InnoDB used to print a constraint as:
		... REFERENCES `databasename.tablename` ...
		starting from 4.0.18 it is
		... REFERENCES `databasename`.`tablename` ... */
		const char* s;

		for (s = scan_name; *s; s++) {
			if (*s == '.') {
				database_name = scan_name;
				database_name_len = s - scan_name;
				scan_name = ++s;
				break;/* to do: multiple dots? */
			}
		}

		table_name = scan_name;
	}

	if (database_name == NULL) {
		/* Use the database name of the foreign key table */

		database_name = name;
		database_name_len = dict_get_db_name_len(name);
	}

	table_name_len = strlen(table_name);

	/* Copy database_name, '/', table_name, '\0' */
	ref = mem_heap_alloc(heap, database_name_len + table_name_len + 2);
	memcpy(ref, database_name, database_name_len);
	ref[database_name_len] = '/';
	memcpy(ref + database_name_len + 1, table_name, table_name_len + 1);
#ifndef __WIN__
	if (srv_lower_case_table_names) {
#endif /* !__WIN__ */
		/* The table name is always put to lower case on Windows. */
		innobase_casedn_str(ref);
#ifndef __WIN__
	}
#endif /* !__WIN__ */

	*success = TRUE;
	*ref_name = ref;
	*table = dict_table_get_low(ref);

	return(ptr);
}

/*********************************************************************//**
Skips one id. The id is allowed to contain also '.'.
@return	scanned to */
static
const char*
dict_skip_word(
/*===========*/
	struct charset_info_st*	cs,/*!< in: the character set of ptr */
	const char*	ptr,	/*!< in: scanned to */
	ibool*		success)/*!< out: TRUE if success, FALSE if just spaces
				left in string or a syntax error */
{
	const char*	start;

	*success = FALSE;

	ptr = dict_scan_id(cs, ptr, NULL, &start, FALSE, TRUE);

	if (start) {
		*success = TRUE;
	}

	return(ptr);
}

/*********************************************************************//**
Removes MySQL comments from an SQL string. A comment is either
(a) '#' to the end of the line,
(b) '--[space]' to the end of the line, or
(c) '[slash][asterisk]' till the next '[asterisk][slash]' (like the familiar
C comment syntax).
@return own: SQL string stripped from comments; the caller must free
this with mem_free()! */
static
char*
dict_strip_comments(
/*================*/
	const char*	sql_string,	/*!< in: SQL string */
	size_t		sql_length)	/*!< in: length of sql_string */
{
	char*		str;
	const char*	sptr;
	const char*	eptr	= sql_string + sql_length;
	char*		ptr;
	/* unclosed quote character (0 if none) */
	char		quote	= 0;

	str = mem_alloc(sql_length + 1);

	sptr = sql_string;
	ptr = str;

	for (;;) {
scan_more:
		if (sptr >= eptr || *sptr == '\0') {
end_of_string:
			*ptr = '\0';

			ut_a(ptr <= str + sql_length);

			return(str);
		}

		if (*sptr == quote) {
			/* Closing quote character: do not look for
			starting quote or comments. */
			quote = 0;
		} else if (quote) {
			/* Within quotes: do not look for
			starting quotes or comments. */
		} else if (*sptr == '"' || *sptr == '`' || *sptr == '\'') {
			/* Starting quote: remember the quote character. */
			quote = *sptr;
		} else if (*sptr == '#'
			   || (sptr[0] == '-' && sptr[1] == '-'
			       && sptr[2] == ' ')) {
			for (;;) {
				if (++sptr >= eptr) {
					goto end_of_string;
				}

				/* In Unix a newline is 0x0A while in Windows
				it is 0x0D followed by 0x0A */

				switch (*sptr) {
				case (char) 0X0A:
				case (char) 0x0D:
				case '\0':
					goto scan_more;
				}
			}
		} else if (!quote && *sptr == '/' && *(sptr + 1) == '*') {
			sptr += 2;
			for (;;) {
				if (sptr >= eptr) {
					goto end_of_string;
				}

				switch (*sptr) {
				case '\0':
					goto scan_more;
				case '*':
					if (sptr[1] == '/') {
						sptr += 2;
						goto scan_more;
					}
				}

				sptr++;
			}
		}

		*ptr = *sptr;

		ptr++;
		sptr++;
	}
}

/*********************************************************************//**
Finds the highest [number] for foreign key constraints of the table. Looks
only at the >= 4.0.18-format id's, which are of the form
databasename/tablename_ibfk_[number].
@return	highest number, 0 if table has no new format foreign key constraints */
static
ulint
dict_table_get_highest_foreign_id(
/*==============================*/
	dict_table_t*	table)	/*!< in: table in the dictionary memory cache */
{
	dict_foreign_t*	foreign;
	char*		endp;
	ulint		biggest_id	= 0;
	ulint		id;
	ulint		len;

	ut_a(table);

	len = ut_strlen(table->name);
	foreign = UT_LIST_GET_FIRST(table->foreign_list);

	while (foreign) {
		if (ut_strlen(foreign->id) > ((sizeof dict_ibfk) - 1) + len
		    && 0 == ut_memcmp(foreign->id, table->name, len)
		    && 0 == ut_memcmp(foreign->id + len,
				      dict_ibfk, (sizeof dict_ibfk) - 1)
		    && foreign->id[len + ((sizeof dict_ibfk) - 1)] != '0') {
			/* It is of the >= 4.0.18 format */

			id = strtoul(foreign->id + len
				     + ((sizeof dict_ibfk) - 1),
				     &endp, 10);
			if (*endp == '\0') {
				ut_a(id != biggest_id);

				if (id > biggest_id) {
					biggest_id = id;
				}
			}
		}

		foreign = UT_LIST_GET_NEXT(foreign_list, foreign);
	}

	return(biggest_id);
}

/*********************************************************************//**
Reports a simple foreign key create clause syntax error. */
static
void
dict_foreign_report_syntax_err(
/*===========================*/
	const char*	name,		/*!< in: table name */
	const char*	start_of_latest_foreign,
					/*!< in: start of the foreign key clause
					in the SQL string */
	const char*	ptr)		/*!< in: place of the syntax error */
{
	FILE*	ef = dict_foreign_err_file;

	mutex_enter(&dict_foreign_err_mutex);
	dict_foreign_error_report_low(ef, name);
	fprintf(ef, "%s:\nSyntax error close to:\n%s\n",
		start_of_latest_foreign, ptr);
	mutex_exit(&dict_foreign_err_mutex);
}

/*********************************************************************//**
Scans a table create SQL string and adds to the data dictionary the foreign
key constraints declared in the string. This function should be called after
the indexes for a table have been created. Each foreign key constraint must
be accompanied with indexes in both participating tables. The indexes are
allowed to contain more fields than mentioned in the constraint.
@return	error code or DB_SUCCESS */
static
ulint
dict_create_foreign_constraints_low(
/*================================*/
	trx_t*		trx,	/*!< in: transaction */
	mem_heap_t*	heap,	/*!< in: memory heap */
	struct charset_info_st*	cs,/*!< in: the character set of sql_string */
	const char*	sql_string,
				/*!< in: CREATE TABLE or ALTER TABLE statement
				where foreign keys are declared like:
				FOREIGN KEY (a, b) REFERENCES table2(c, d),
				table2 can be written also with the database
				name before it: test.table2; the default
				database is the database of parameter name */
	const char*	name,	/*!< in: table full name in the normalized form
				database_name/table_name */
	ibool		reject_fks)
				/*!< in: if TRUE, fail with error code
				DB_CANNOT_ADD_CONSTRAINT if any foreign
				keys are found. */
{
	dict_table_t*	table;
	dict_table_t*	referenced_table;
	dict_table_t*	table_to_alter;
	ulint		highest_id_so_far	= 0;
	dict_index_t*	index;
	dict_foreign_t*	foreign;
	const char*	ptr			= sql_string;
	const char*	start_of_latest_foreign	= sql_string;
	FILE*		ef			= dict_foreign_err_file;
	const char*	constraint_name;
	ibool		success;
	ulint		error;
	const char*	ptr1;
	const char*	ptr2;
	ulint		i;
	ulint		j;
	ibool		is_on_delete;
	ulint		n_on_deletes;
	ulint		n_on_updates;
	const dict_col_t*columns[500];
	const char*	column_names[500];
	const char*	referenced_table_name;

	ut_ad(mutex_own(&(dict_sys->mutex)));

	table = dict_table_get_low(name);

	if (table == NULL) {
		mutex_enter(&dict_foreign_err_mutex);
		dict_foreign_error_report_low(ef, name);
		fprintf(ef,
			"Cannot find the table in the internal"
			" data dictionary of InnoDB.\n"
			"Create table statement:\n%s\n", sql_string);
		mutex_exit(&dict_foreign_err_mutex);

		return(DB_ERROR);
	}

	/* First check if we are actually doing an ALTER TABLE, and in that
	case look for the table being altered */

	ptr = dict_accept(cs, ptr, "ALTER", &success);

	if (!success) {

		goto loop;
	}

	ptr = dict_accept(cs, ptr, "TABLE", &success);

	if (!success) {

		goto loop;
	}

	/* We are doing an ALTER TABLE: scan the table name we are altering */

	ptr = dict_scan_table_name(cs, ptr, &table_to_alter, name,
				   &success, heap, &referenced_table_name);
	if (!success) {
		fprintf(stderr,
			"InnoDB: Error: could not find"
			" the table being ALTERED in:\n%s\n",
			sql_string);

		return(DB_ERROR);
	}

	/* Starting from 4.0.18 and 4.1.2, we generate foreign key id's in the
	format databasename/tablename_ibfk_[number], where [number] is local
	to the table; look for the highest [number] for table_to_alter, so
	that we can assign to new constraints higher numbers. */

	/* If we are altering a temporary table, the table name after ALTER
	TABLE does not correspond to the internal table name, and
	table_to_alter is NULL. TODO: should we fix this somehow? */

	if (table_to_alter == NULL) {
		highest_id_so_far = 0;
	} else {
		highest_id_so_far = dict_table_get_highest_foreign_id(
			table_to_alter);
	}

	/* Scan for foreign key declarations in a loop */
loop:
	/* Scan either to "CONSTRAINT" or "FOREIGN", whichever is closer */

	ptr1 = dict_scan_to(ptr, "CONSTRAINT");
	ptr2 = dict_scan_to(ptr, "FOREIGN");

	constraint_name = NULL;

	if (ptr1 < ptr2) {
		/* The user may have specified a constraint name. Pick it so
		that we can store 'databasename/constraintname' as the id of
		of the constraint to system tables. */
		ptr = ptr1;

		ptr = dict_accept(cs, ptr, "CONSTRAINT", &success);

		ut_a(success);

		if (!my_isspace(cs, *ptr) && *ptr != '"' && *ptr != '`') {
			goto loop;
		}

		while (my_isspace(cs, *ptr)) {
			ptr++;
		}

		/* read constraint name unless got "CONSTRAINT FOREIGN" */
		if (ptr != ptr2) {
			ptr = dict_scan_id(cs, ptr, heap,
					   &constraint_name, FALSE, FALSE);
		}
	} else {
		ptr = ptr2;
	}

	if (*ptr == '\0') {
		/* The proper way to reject foreign keys for temporary
		tables would be to split the lexing and syntactical
		analysis of foreign key clauses from the actual adding
		of them, so that ha_innodb.cc could first parse the SQL
		command, determine if there are any foreign keys, and
		if so, immediately reject the command if the table is a
		temporary one. For now, this kludge will work. */
		if (reject_fks && (UT_LIST_GET_LEN(table->foreign_list) > 0)) {

			return(DB_CANNOT_ADD_CONSTRAINT);
		}

		/**********************************************************/
		/* The following call adds the foreign key constraints
		to the data dictionary system tables on disk */

		error = dict_create_add_foreigns_to_dictionary(
			highest_id_so_far, table, trx);
		return(error);
	}

	start_of_latest_foreign = ptr;

	ptr = dict_accept(cs, ptr, "FOREIGN", &success);

	if (!success) {
		goto loop;
	}

	if (!my_isspace(cs, *ptr)) {
		goto loop;
	}

	ptr = dict_accept(cs, ptr, "KEY", &success);

	if (!success) {
		goto loop;
	}

	ptr = dict_accept(cs, ptr, "(", &success);

	if (!success) {
		/* MySQL allows also an index id before the '('; we
		skip it */
		ptr = dict_skip_word(cs, ptr, &success);

		if (!success) {
			dict_foreign_report_syntax_err(
				name, start_of_latest_foreign, ptr);

			return(DB_CANNOT_ADD_CONSTRAINT);
		}

		ptr = dict_accept(cs, ptr, "(", &success);

		if (!success) {
			/* We do not flag a syntax error here because in an
			ALTER TABLE we may also have DROP FOREIGN KEY abc */

			goto loop;
		}
	}

	i = 0;

	/* Scan the columns in the first list */
col_loop1:
	ut_a(i < (sizeof column_names) / sizeof *column_names);
	ptr = dict_scan_col(cs, ptr, &success, table, columns + i,
			    heap, column_names + i);
	if (!success) {
		mutex_enter(&dict_foreign_err_mutex);
		dict_foreign_error_report_low(ef, name);
		fprintf(ef, "%s:\nCannot resolve column name close to:\n%s\n",
			start_of_latest_foreign, ptr);
		mutex_exit(&dict_foreign_err_mutex);

		return(DB_CANNOT_ADD_CONSTRAINT);
	}

	i++;

	ptr = dict_accept(cs, ptr, ",", &success);

	if (success) {
		goto col_loop1;
	}

	ptr = dict_accept(cs, ptr, ")", &success);

	if (!success) {
		dict_foreign_report_syntax_err(
			name, start_of_latest_foreign, ptr);
		return(DB_CANNOT_ADD_CONSTRAINT);
	}

	/* Try to find an index which contains the columns
	as the first fields and in the right order */

	index = dict_foreign_find_index(table, column_names, i,
					NULL, TRUE, FALSE);

	if (!index) {
		mutex_enter(&dict_foreign_err_mutex);
		dict_foreign_error_report_low(ef, name);
		fputs("There is no index in table ", ef);
		ut_print_name(ef, NULL, TRUE, name);
		fprintf(ef, " where the columns appear\n"
			"as the first columns. Constraint:\n%s\n"
			"See " REFMAN "innodb-foreign-key-constraints.html\n"
			"for correct foreign key definition.\n",
			start_of_latest_foreign);
		mutex_exit(&dict_foreign_err_mutex);

		return(DB_CANNOT_ADD_CONSTRAINT);
	}
	ptr = dict_accept(cs, ptr, "REFERENCES", &success);

	if (!success || !my_isspace(cs, *ptr)) {
		dict_foreign_report_syntax_err(
			name, start_of_latest_foreign, ptr);
		return(DB_CANNOT_ADD_CONSTRAINT);
	}

	/* Let us create a constraint struct */

	foreign = dict_mem_foreign_create();

	if (constraint_name) {
		ulint	db_len;

		/* Catenate 'databasename/' to the constraint name specified
		by the user: we conceive the constraint as belonging to the
		same MySQL 'database' as the table itself. We store the name
		to foreign->id. */

		db_len = dict_get_db_name_len(table->name);

		foreign->id = mem_heap_alloc(
			foreign->heap, db_len + strlen(constraint_name) + 2);

		ut_memcpy(foreign->id, table->name, db_len);
		foreign->id[db_len] = '/';
		strcpy(foreign->id + db_len + 1, constraint_name);
	}

	foreign->foreign_table = table;
	foreign->foreign_table_name = mem_heap_strdup(foreign->heap,
						      table->name);
	foreign->foreign_index = index;
	foreign->n_fields = (unsigned int) i;
	foreign->foreign_col_names = mem_heap_alloc(foreign->heap,
						    i * sizeof(void*));
	for (i = 0; i < foreign->n_fields; i++) {
		foreign->foreign_col_names[i] = mem_heap_strdup(
			foreign->heap,
			dict_table_get_col_name(table,
						dict_col_get_no(columns[i])));
	}

	ptr = dict_scan_table_name(cs, ptr, &referenced_table, name,
				   &success, heap, &referenced_table_name);

	/* Note that referenced_table can be NULL if the user has suppressed
	checking of foreign key constraints! */

	if (!success || (!referenced_table && trx->check_foreigns)) {
		dict_foreign_free(foreign);

		mutex_enter(&dict_foreign_err_mutex);
		dict_foreign_error_report_low(ef, name);
		fprintf(ef, "%s:\nCannot resolve table name close to:\n"
			"%s\n",
			start_of_latest_foreign, ptr);
		mutex_exit(&dict_foreign_err_mutex);

		return(DB_CANNOT_ADD_CONSTRAINT);
	}

	ptr = dict_accept(cs, ptr, "(", &success);

	if (!success) {
		dict_foreign_free(foreign);
		dict_foreign_report_syntax_err(name, start_of_latest_foreign,
					       ptr);
		return(DB_CANNOT_ADD_CONSTRAINT);
	}

	/* Scan the columns in the second list */
	i = 0;

col_loop2:
	ptr = dict_scan_col(cs, ptr, &success, referenced_table, columns + i,
			    heap, column_names + i);
	i++;

	if (!success) {
		dict_foreign_free(foreign);

		mutex_enter(&dict_foreign_err_mutex);
		dict_foreign_error_report_low(ef, name);
		fprintf(ef, "%s:\nCannot resolve column name close to:\n"
			"%s\n",
			start_of_latest_foreign, ptr);
		mutex_exit(&dict_foreign_err_mutex);

		return(DB_CANNOT_ADD_CONSTRAINT);
	}

	ptr = dict_accept(cs, ptr, ",", &success);

	if (success) {
		goto col_loop2;
	}

	ptr = dict_accept(cs, ptr, ")", &success);

	if (!success || foreign->n_fields != i) {
		dict_foreign_free(foreign);

		dict_foreign_report_syntax_err(name, start_of_latest_foreign,
					       ptr);
		return(DB_CANNOT_ADD_CONSTRAINT);
	}

	n_on_deletes = 0;
	n_on_updates = 0;

scan_on_conditions:
	/* Loop here as long as we can find ON ... conditions */

	ptr = dict_accept(cs, ptr, "ON", &success);

	if (!success) {

		goto try_find_index;
	}

	ptr = dict_accept(cs, ptr, "DELETE", &success);

	if (!success) {
		ptr = dict_accept(cs, ptr, "UPDATE", &success);

		if (!success) {
			dict_foreign_free(foreign);

			dict_foreign_report_syntax_err(
				name, start_of_latest_foreign, ptr);
			return(DB_CANNOT_ADD_CONSTRAINT);
		}

		is_on_delete = FALSE;
		n_on_updates++;
	} else {
		is_on_delete = TRUE;
		n_on_deletes++;
	}

	ptr = dict_accept(cs, ptr, "RESTRICT", &success);

	if (success) {
		goto scan_on_conditions;
	}

	ptr = dict_accept(cs, ptr, "CASCADE", &success);

	if (success) {
		if (is_on_delete) {
			foreign->type |= DICT_FOREIGN_ON_DELETE_CASCADE;
		} else {
			foreign->type |= DICT_FOREIGN_ON_UPDATE_CASCADE;
		}

		goto scan_on_conditions;
	}

	ptr = dict_accept(cs, ptr, "NO", &success);

	if (success) {
		ptr = dict_accept(cs, ptr, "ACTION", &success);

		if (!success) {
			dict_foreign_free(foreign);
			dict_foreign_report_syntax_err(
				name, start_of_latest_foreign, ptr);

			return(DB_CANNOT_ADD_CONSTRAINT);
		}

		if (is_on_delete) {
			foreign->type |= DICT_FOREIGN_ON_DELETE_NO_ACTION;
		} else {
			foreign->type |= DICT_FOREIGN_ON_UPDATE_NO_ACTION;
		}

		goto scan_on_conditions;
	}

	ptr = dict_accept(cs, ptr, "SET", &success);

	if (!success) {
		dict_foreign_free(foreign);
		dict_foreign_report_syntax_err(name, start_of_latest_foreign,
					       ptr);
		return(DB_CANNOT_ADD_CONSTRAINT);
	}

	ptr = dict_accept(cs, ptr, "NULL", &success);

	if (!success) {
		dict_foreign_free(foreign);
		dict_foreign_report_syntax_err(name, start_of_latest_foreign,
					       ptr);
		return(DB_CANNOT_ADD_CONSTRAINT);
	}

	for (j = 0; j < foreign->n_fields; j++) {
		if ((dict_index_get_nth_col(foreign->foreign_index, j)->prtype)
		    & DATA_NOT_NULL) {

			/* It is not sensible to define SET NULL
			if the column is not allowed to be NULL! */

			dict_foreign_free(foreign);

			mutex_enter(&dict_foreign_err_mutex);
			dict_foreign_error_report_low(ef, name);
			fprintf(ef, "%s:\n"
				"You have defined a SET NULL condition"
				" though some of the\n"
				"columns are defined as NOT NULL.\n",
				start_of_latest_foreign);
			mutex_exit(&dict_foreign_err_mutex);

			return(DB_CANNOT_ADD_CONSTRAINT);
		}
	}

	if (is_on_delete) {
		foreign->type |= DICT_FOREIGN_ON_DELETE_SET_NULL;
	} else {
		foreign->type |= DICT_FOREIGN_ON_UPDATE_SET_NULL;
	}

	goto scan_on_conditions;

try_find_index:
	if (n_on_deletes > 1 || n_on_updates > 1) {
		/* It is an error to define more than 1 action */

		dict_foreign_free(foreign);

		mutex_enter(&dict_foreign_err_mutex);
		dict_foreign_error_report_low(ef, name);
		fprintf(ef, "%s:\n"
			"You have twice an ON DELETE clause"
			" or twice an ON UPDATE clause.\n",
			start_of_latest_foreign);
		mutex_exit(&dict_foreign_err_mutex);

		return(DB_CANNOT_ADD_CONSTRAINT);
	}

	/* Try to find an index which contains the columns as the first fields
	and in the right order, and the types are the same as in
	foreign->foreign_index */

	if (referenced_table) {
		index = dict_foreign_find_index(referenced_table,
						column_names, i,
						foreign->foreign_index,
						TRUE, FALSE);
		if (!index) {
			dict_foreign_free(foreign);
			mutex_enter(&dict_foreign_err_mutex);
			dict_foreign_error_report_low(ef, name);
			fprintf(ef, "%s:\n"
				"Cannot find an index in the"
				" referenced table where the\n"
				"referenced columns appear as the"
				" first columns, or column types\n"
				"in the table and the referenced table"
				" do not match for constraint.\n"
				"Note that the internal storage type of"
				" ENUM and SET changed in\n"
				"tables created with >= InnoDB-4.1.12,"
				" and such columns in old tables\n"
				"cannot be referenced by such columns"
				" in new tables.\n"
				"See " REFMAN
				"innodb-foreign-key-constraints.html\n"
				"for correct foreign key definition.\n",
				start_of_latest_foreign);
			mutex_exit(&dict_foreign_err_mutex);

			return(DB_CANNOT_ADD_CONSTRAINT);
		}
	} else {
		ut_a(trx->check_foreigns == FALSE);
		index = NULL;
	}

	foreign->referenced_index = index;
	foreign->referenced_table = referenced_table;

	foreign->referenced_table_name
		= mem_heap_strdup(foreign->heap, referenced_table_name);

	foreign->referenced_col_names = mem_heap_alloc(foreign->heap,
						       i * sizeof(void*));
	for (i = 0; i < foreign->n_fields; i++) {
		foreign->referenced_col_names[i]
			= mem_heap_strdup(foreign->heap, column_names[i]);
	}

	/* We found an ok constraint definition: add to the lists */

	UT_LIST_ADD_LAST(foreign_list, table->foreign_list, foreign);

	if (referenced_table) {
		UT_LIST_ADD_LAST(referenced_list,
				 referenced_table->referenced_list,
				 foreign);
	}

	goto loop;
}

/*********************************************************************//**
Scans a table create SQL string and adds to the data dictionary the foreign
key constraints declared in the string. This function should be called after
the indexes for a table have been created. Each foreign key constraint must
be accompanied with indexes in both participating tables. The indexes are
allowed to contain more fields than mentioned in the constraint.
@return	error code or DB_SUCCESS */
UNIV_INTERN
ulint
dict_create_foreign_constraints(
/*============================*/
	trx_t*		trx,		/*!< in: transaction */
	const char*	sql_string,	/*!< in: table create statement where
					foreign keys are declared like:
					FOREIGN KEY (a, b) REFERENCES
					table2(c, d), table2 can be written
					also with the database
					name before it: test.table2; the
					default database id the database of
					parameter name */
	size_t		sql_length,	/*!< in: length of sql_string */
	const char*	name,		/*!< in: table full name in the
					normalized form
					database_name/table_name */
	ibool		reject_fks)	/*!< in: if TRUE, fail with error
					code DB_CANNOT_ADD_CONSTRAINT if
					any foreign keys are found. */
{
	char*			str;
	ulint			err;
	mem_heap_t*		heap;

	ut_a(trx);
	ut_a(trx->mysql_thd);

	str = dict_strip_comments(sql_string, sql_length);
	heap = mem_heap_create(10000);

	err = dict_create_foreign_constraints_low(
		trx, heap, innobase_get_charset(trx->mysql_thd), str, name,
		reject_fks);

	mem_heap_free(heap);
	mem_free(str);

	return(err);
}

/**********************************************************************//**
Parses the CONSTRAINT id's to be dropped in an ALTER TABLE statement.
@return DB_SUCCESS or DB_CANNOT_DROP_CONSTRAINT if syntax error or the
constraint id does not match */
UNIV_INTERN
ulint
dict_foreign_parse_drop_constraints(
/*================================*/
	mem_heap_t*	heap,			/*!< in: heap from which we can
						allocate memory */
	trx_t*		trx,			/*!< in: transaction */
	dict_table_t*	table,			/*!< in: table */
	ulint*		n,			/*!< out: number of constraints
						to drop */
	const char***	constraints_to_drop)	/*!< out: id's of the
						constraints to drop */
{
	dict_foreign_t*		foreign;
	ibool			success;
	char*			str;
	size_t			len;
	const char*		ptr;
	const char*		id;
	FILE*			ef	= dict_foreign_err_file;
	struct charset_info_st*	cs;

	ut_a(trx);
	ut_a(trx->mysql_thd);

	cs = innobase_get_charset(trx->mysql_thd);

	*n = 0;

	*constraints_to_drop = mem_heap_alloc(heap, 1000 * sizeof(char*));

	ptr = innobase_get_stmt(trx->mysql_thd, &len);

	str = dict_strip_comments(ptr, len);

	ptr = str;

	ut_ad(mutex_own(&(dict_sys->mutex)));
loop:
	ptr = dict_scan_to(ptr, "DROP");

	if (*ptr == '\0') {
		mem_free(str);

		return(DB_SUCCESS);
	}

	ptr = dict_accept(cs, ptr, "DROP", &success);

	if (!my_isspace(cs, *ptr)) {

		goto loop;
	}

	ptr = dict_accept(cs, ptr, "FOREIGN", &success);

	if (!success || !my_isspace(cs, *ptr)) {

		goto loop;
	}

	ptr = dict_accept(cs, ptr, "KEY", &success);

	if (!success) {

		goto syntax_error;
	}

	ptr = dict_scan_id(cs, ptr, heap, &id, FALSE, TRUE);

	if (id == NULL) {

		goto syntax_error;
	}

	ut_a(*n < 1000);
	(*constraints_to_drop)[*n] = id;
	(*n)++;

	/* Look for the given constraint id */

	foreign = UT_LIST_GET_FIRST(table->foreign_list);

	while (foreign != NULL) {
		if (0 == strcmp(foreign->id, id)
		    || (strchr(foreign->id, '/')
			&& 0 == strcmp(id,
				       dict_remove_db_name(foreign->id)))) {
			/* Found */
			break;
		}

		foreign = UT_LIST_GET_NEXT(foreign_list, foreign);
	}

	if (foreign == NULL) {
		mutex_enter(&dict_foreign_err_mutex);
		rewind(ef);
		ut_print_timestamp(ef);
		fputs(" Error in dropping of a foreign key constraint"
		      " of table ", ef);
		ut_print_name(ef, NULL, TRUE, table->name);
		fputs(",\n"
		      "in SQL command\n", ef);
		fputs(str, ef);
		fputs("\nCannot find a constraint with the given id ", ef);
		ut_print_name(ef, NULL, FALSE, id);
		fputs(".\n", ef);
		mutex_exit(&dict_foreign_err_mutex);

		mem_free(str);

		return(DB_CANNOT_DROP_CONSTRAINT);
	}

	goto loop;

syntax_error:
	mutex_enter(&dict_foreign_err_mutex);
	rewind(ef);
	ut_print_timestamp(ef);
	fputs(" Syntax error in dropping of a"
	      " foreign key constraint of table ", ef);
	ut_print_name(ef, NULL, TRUE, table->name);
	fprintf(ef, ",\n"
		"close to:\n%s\n in SQL command\n%s\n", ptr, str);
	mutex_exit(&dict_foreign_err_mutex);

	mem_free(str);

	return(DB_CANNOT_DROP_CONSTRAINT);
}

/*==================== END OF FOREIGN KEY PROCESSING ====================*/

/**********************************************************************//**
Returns an index object if it is found in the dictionary cache.
Assumes that dict_sys->mutex is already being held.
@return	index, NULL if not found */
UNIV_INTERN
dict_index_t*
dict_index_get_if_in_cache_low(
/*===========================*/
	index_id_t	index_id)	/*!< in: index id */
{
	ut_ad(mutex_own(&(dict_sys->mutex)));

	return(dict_index_find_on_id_low(index_id));
}

#if defined UNIV_DEBUG || defined UNIV_BUF_DEBUG
/**********************************************************************//**
Returns an index object if it is found in the dictionary cache.
@return	index, NULL if not found */
UNIV_INTERN
dict_index_t*
dict_index_get_if_in_cache(
/*=======================*/
	index_id_t	index_id)	/*!< in: index id */
{
	dict_index_t*	index;

	if (dict_sys == NULL) {
		return(NULL);
	}

	mutex_enter(&(dict_sys->mutex));

	index = dict_index_get_if_in_cache_low(index_id);

	mutex_exit(&(dict_sys->mutex));

	return(index);
}
#endif /* UNIV_DEBUG || UNIV_BUF_DEBUG */

#ifdef UNIV_DEBUG
/**********************************************************************//**
Checks that a tuple has n_fields_cmp value in a sensible range, so that
no comparison can occur with the page number field in a node pointer.
@return	TRUE if ok */
UNIV_INTERN
ibool
dict_index_check_search_tuple(
/*==========================*/
	const dict_index_t*	index,	/*!< in: index tree */
	const dtuple_t*		tuple)	/*!< in: tuple used in a search */
{
	ut_a(index);
	ut_a(dtuple_get_n_fields_cmp(tuple)
	     <= dict_index_get_n_unique_in_tree(index));
	return(TRUE);
}
#endif /* UNIV_DEBUG */

/**********************************************************************//**
Builds a node pointer out of a physical record and a page number.
@return	own: node pointer */
UNIV_INTERN
dtuple_t*
dict_index_build_node_ptr(
/*======================*/
	const dict_index_t*	index,	/*!< in: index */
	const rec_t*		rec,	/*!< in: record for which to build node
					pointer */
	ulint			page_no,/*!< in: page number to put in node
					pointer */
	mem_heap_t*		heap,	/*!< in: memory heap where pointer
					created */
	ulint			level)	/*!< in: level of rec in tree:
					0 means leaf level */
{
	dtuple_t*	tuple;
	dfield_t*	field;
	byte*		buf;
	ulint		n_unique;

	if (UNIV_UNLIKELY(index->type & DICT_UNIVERSAL)) {
		/* In a universal index tree, we take the whole record as
		the node pointer if the record is on the leaf level,
		on non-leaf levels we remove the last field, which
		contains the page number of the child page */

		ut_a(!dict_table_is_comp(index->table));
		n_unique = rec_get_n_fields_old(rec);

		if (level > 0) {
			ut_a(n_unique > 1);
			n_unique--;
		}
	} else {
		n_unique = dict_index_get_n_unique_in_tree(index);
	}

	tuple = dtuple_create(heap, n_unique + 1);

	/* When searching in the tree for the node pointer, we must not do
	comparison on the last field, the page number field, as on upper
	levels in the tree there may be identical node pointers with a
	different page number; therefore, we set the n_fields_cmp to one
	less: */

	dtuple_set_n_fields_cmp(tuple, n_unique);

	dict_index_copy_types(tuple, index, n_unique);

	buf = mem_heap_alloc(heap, 4);

	mach_write_to_4(buf, page_no);

	field = dtuple_get_nth_field(tuple, n_unique);
	dfield_set_data(field, buf, 4);

	dtype_set(dfield_get_type(field), DATA_SYS_CHILD, DATA_NOT_NULL, 4);

	rec_copy_prefix_to_dtuple(tuple, rec, index, n_unique, heap);
	dtuple_set_info_bits(tuple, dtuple_get_info_bits(tuple)
			     | REC_STATUS_NODE_PTR);

	ut_ad(dtuple_check_typed(tuple));

	return(tuple);
}

/**********************************************************************//**
Copies an initial segment of a physical record, long enough to specify an
index entry uniquely.
@return	pointer to the prefix record */
UNIV_INTERN
rec_t*
dict_index_copy_rec_order_prefix(
/*=============================*/
	const dict_index_t*	index,	/*!< in: index */
	const rec_t*		rec,	/*!< in: record for which to
					copy prefix */
	ulint*			n_fields,/*!< out: number of fields copied */
	byte**			buf,	/*!< in/out: memory buffer for the
					copied prefix, or NULL */
	ulint*			buf_size)/*!< in/out: buffer size */
{
	ulint		n;

	UNIV_PREFETCH_R(rec);

	if (UNIV_UNLIKELY(index->type & DICT_UNIVERSAL)) {
		ut_a(!dict_table_is_comp(index->table));
		n = rec_get_n_fields_old(rec);
	} else {
		n = dict_index_get_n_unique_in_tree(index);
	}

	*n_fields = n;
	return(rec_copy_prefix_to_buf(rec, index, n, buf, buf_size));
}

/**********************************************************************//**
Builds a typed data tuple out of a physical record.
@return	own: data tuple */
UNIV_INTERN
dtuple_t*
dict_index_build_data_tuple(
/*========================*/
	dict_index_t*	index,	/*!< in: index tree */
	rec_t*		rec,	/*!< in: record for which to build data tuple */
	ulint		n_fields,/*!< in: number of data fields */
	mem_heap_t*	heap)	/*!< in: memory heap where tuple created */
{
	dtuple_t*	tuple;

	ut_ad(dict_table_is_comp(index->table)
	      || n_fields <= rec_get_n_fields_old(rec));

	tuple = dtuple_create(heap, n_fields);

	dict_index_copy_types(tuple, index, n_fields);

	rec_copy_prefix_to_dtuple(tuple, rec, index, n_fields, heap);

	ut_ad(dtuple_check_typed(tuple));

	return(tuple);
}

/*********************************************************************//**
Calculates the minimum record length in an index. */
UNIV_INTERN
ulint
dict_index_calc_min_rec_len(
/*========================*/
	const dict_index_t*	index)	/*!< in: index */
{
	ulint	sum	= 0;
	ulint	i;
	ulint	comp	= dict_table_is_comp(index->table);

	if (comp) {
		ulint nullable = 0;
		sum = REC_N_NEW_EXTRA_BYTES;
		for (i = 0; i < dict_index_get_n_fields(index); i++) {
			const dict_col_t*	col
				= dict_index_get_nth_col(index, i);
			ulint	size = dict_col_get_fixed_size(col, comp);
			sum += size;
			if (!size) {
				size = col->len;
				sum += size < 128 ? 1 : 2;
			}
			if (!(col->prtype & DATA_NOT_NULL)) {
				nullable++;
			}
		}

		/* round the NULL flags up to full bytes */
		sum += UT_BITS_IN_BYTES(nullable);

		return(sum);
	}

	for (i = 0; i < dict_index_get_n_fields(index); i++) {
		sum += dict_col_get_fixed_size(
			dict_index_get_nth_col(index, i), comp);
	}

	if (sum > 127) {
		sum += 2 * dict_index_get_n_fields(index);
	} else {
		sum += dict_index_get_n_fields(index);
	}

	sum += REC_N_OLD_EXTRA_BYTES;

	return(sum);
}

/*********************************************************************//**
Calculates new estimates for table and index statistics. The statistics
are used in query optimization. */
UNIV_INTERN
void
dict_update_statistics_low(
/*=======================*/
	dict_table_t*	table,		/*!< in/out: table */
	ibool		only_calc_if_missing_stats,/*!< in: only
					update/recalc the stats if they have
					not been initialized yet, otherwise
					do nothing */
	ibool		has_dict_mutex __attribute__((unused)))
					/*!< in: TRUE if the caller has the
					dictionary mutex */
{
	dict_index_t*	index;
	ulint		sum_of_index_sizes	= 0;

	if (table->ibd_file_missing) {
		ut_print_timestamp(stderr);
		fprintf(stderr,
			"  InnoDB: cannot calculate statistics for table %s\n"
			"InnoDB: because the .ibd file is missing.  For help,"
			" please refer to\n"
			"InnoDB: " REFMAN "innodb-troubleshooting.html\n",
			table->name);

		return;
	}

	/* Find out the sizes of the indexes and how many different values
	for the key they approximately have */

	index = dict_table_get_first_index(table);

	if (index == NULL) {
		/* Table definition is corrupt */

		return;
	}

	dict_table_stats_lock(table, RW_X_LATCH);

	if (only_calc_if_missing_stats && table->stat_initialized) {
		dict_table_stats_unlock(table, RW_X_LATCH);
		return;
	}

	do {
		if (UNIV_LIKELY
		    (srv_force_recovery < SRV_FORCE_NO_IBUF_MERGE
		     || (srv_force_recovery < SRV_FORCE_NO_LOG_REDO
			 && dict_index_is_clust(index)))) {
			ulint	size;
			size = btr_get_size(index, BTR_TOTAL_SIZE);

			index->stat_index_size = size;

			sum_of_index_sizes += size;

			size = btr_get_size(index, BTR_N_LEAF_PAGES);

			if (size == 0) {
				/* The root node of the tree is a leaf */
				size = 1;
			}

			index->stat_n_leaf_pages = size;

			btr_estimate_number_of_different_key_vals(index);
		} else {
			/* If we have set a high innodb_force_recovery
			level, do not calculate statistics, as a badly
			corrupted index can cause a crash in it.
			Initialize some bogus index cardinality
			statistics, so that the data can be queried in
			various means, also via secondary indexes. */
			ulint	i;

			sum_of_index_sizes++;
			index->stat_index_size = index->stat_n_leaf_pages = 1;

			for (i = dict_index_get_n_unique(index); i; ) {
				index->stat_n_diff_key_vals[i--] = 1;
			}
		}

		index = dict_table_get_next_index(index);
	} while (index);

	index = dict_table_get_first_index(table);

	table->stat_n_rows = index->stat_n_diff_key_vals[
		dict_index_get_n_unique(index)];

	table->stat_clustered_index_size = index->stat_index_size;

	table->stat_sum_of_other_index_sizes = sum_of_index_sizes
		- index->stat_index_size;

	table->stat_initialized = TRUE;

	table->stat_modified_counter = 0;

	dict_table_stats_unlock(table, RW_X_LATCH);
}

/*********************************************************************//**
Calculates new estimates for table and index statistics. The statistics
are used in query optimization. */
UNIV_INTERN
void
dict_update_statistics(
/*===================*/
	dict_table_t*	table,	/*!< in/out: table */
	ibool		only_calc_if_missing_stats)/*!< in: only
					update/recalc the stats if they have
					not been initialized yet, otherwise
					do nothing */
{
	dict_update_statistics_low(table, only_calc_if_missing_stats, FALSE);
}

/**********************************************************************//**
Prints info of a foreign key constraint. */
static
void
dict_foreign_print_low(
/*===================*/
	dict_foreign_t*	foreign)	/*!< in: foreign key constraint */
{
	ulint	i;

	ut_ad(mutex_own(&(dict_sys->mutex)));

	fprintf(stderr, "  FOREIGN KEY CONSTRAINT %s: %s (",
		foreign->id, foreign->foreign_table_name);

	for (i = 0; i < foreign->n_fields; i++) {
		fprintf(stderr, " %s", foreign->foreign_col_names[i]);
	}

	fprintf(stderr, " )\n"
		"             REFERENCES %s (",
		foreign->referenced_table_name);

	for (i = 0; i < foreign->n_fields; i++) {
		fprintf(stderr, " %s", foreign->referenced_col_names[i]);
	}

	fputs(" )\n", stderr);
}

/**********************************************************************//**
Prints a table data. */
UNIV_INTERN
void
dict_table_print(
/*=============*/
	dict_table_t*	table)	/*!< in: table */
{
	mutex_enter(&(dict_sys->mutex));
	dict_table_print_low(table);
	mutex_exit(&(dict_sys->mutex));
}

/**********************************************************************//**
Prints a table data when we know the table name. */
UNIV_INTERN
void
dict_table_print_by_name(
/*=====================*/
	const char*	name)	/*!< in: table name */
{
	dict_table_t*	table;

	mutex_enter(&(dict_sys->mutex));

	table = dict_table_get_low(name);

	ut_a(table);

	dict_table_print_low(table);
	mutex_exit(&(dict_sys->mutex));
}

/**********************************************************************//**
Prints a table data. */
UNIV_INTERN
void
dict_table_print_low(
/*=================*/
	dict_table_t*	table)	/*!< in: table */
{
	dict_index_t*	index;
	dict_foreign_t*	foreign;
	ulint		i;

	ut_ad(mutex_own(&(dict_sys->mutex)));

	dict_update_statistics_low(table,
				   FALSE /* update even if initialized */,
				   TRUE /* we have the dict mutex */);

	dict_table_stats_lock(table, RW_S_LATCH);

	fprintf(stderr,
		"--------------------------------------\n"
		"TABLE: name %s, id %llu, flags %lx, columns %lu,"
		" indexes %lu, appr.rows %lu\n"
		"  COLUMNS: ",
		table->name,
		(ullint) table->id,
		(ulong) table->flags,
		(ulong) table->n_cols,
		(ulong) UT_LIST_GET_LEN(table->indexes),
		(ulong) table->stat_n_rows);

	for (i = 0; i < (ulint) table->n_cols; i++) {
		dict_col_print_low(table, dict_table_get_nth_col(table, i));
		fputs("; ", stderr);
	}

	putc('\n', stderr);

	index = UT_LIST_GET_FIRST(table->indexes);

	while (index != NULL) {
		dict_index_print_low(index);
		index = UT_LIST_GET_NEXT(indexes, index);
	}

	dict_table_stats_unlock(table, RW_S_LATCH);

	foreign = UT_LIST_GET_FIRST(table->foreign_list);

	while (foreign != NULL) {
		dict_foreign_print_low(foreign);
		foreign = UT_LIST_GET_NEXT(foreign_list, foreign);
	}

	foreign = UT_LIST_GET_FIRST(table->referenced_list);

	while (foreign != NULL) {
		dict_foreign_print_low(foreign);
		foreign = UT_LIST_GET_NEXT(referenced_list, foreign);
	}
}

/**********************************************************************//**
Prints a column data. */
static
void
dict_col_print_low(
/*===============*/
	const dict_table_t*	table,	/*!< in: table */
	const dict_col_t*	col)	/*!< in: column */
{
	dtype_t	type;

	ut_ad(mutex_own(&(dict_sys->mutex)));

	dict_col_copy_type(col, &type);
	fprintf(stderr, "%s: ", dict_table_get_col_name(table,
							dict_col_get_no(col)));

	dtype_print(&type);
}

/**********************************************************************//**
Prints an index data. */
static
void
dict_index_print_low(
/*=================*/
	dict_index_t*	index)	/*!< in: index */
{
	ib_int64_t	n_vals;
	ulint		i;

	ut_ad(mutex_own(&(dict_sys->mutex)));

	if (index->n_user_defined_cols > 0) {
		n_vals = index->stat_n_diff_key_vals[
			index->n_user_defined_cols];
	} else {
		n_vals = index->stat_n_diff_key_vals[1];
	}

	fprintf(stderr,
		"  INDEX: name %s, id %llu, fields %lu/%lu,"
		" uniq %lu, type %lu\n"
		"   root page %lu, appr.key vals %lu,"
		" leaf pages %lu, size pages %lu\n"
		"   FIELDS: ",
		index->name,
		(ullint) index->id,
		(ulong) index->n_user_defined_cols,
		(ulong) index->n_fields,
		(ulong) index->n_uniq,
		(ulong) index->type,
		(ulong) index->page,
		(ulong) n_vals,
		(ulong) index->stat_n_leaf_pages,
		(ulong) index->stat_index_size);

	for (i = 0; i < index->n_fields; i++) {
		dict_field_print_low(dict_index_get_nth_field(index, i));
	}

	putc('\n', stderr);

#ifdef UNIV_BTR_PRINT
	btr_print_size(index);

	btr_print_index(index, 7);
#endif /* UNIV_BTR_PRINT */
}

/**********************************************************************//**
Prints a field data. */
static
void
dict_field_print_low(
/*=================*/
	const dict_field_t*	field)	/*!< in: field */
{
	ut_ad(mutex_own(&(dict_sys->mutex)));

	fprintf(stderr, " %s", field->name);

	if (field->prefix_len != 0) {
		fprintf(stderr, "(%lu)", (ulong) field->prefix_len);
	}
}

/**********************************************************************//**
Outputs info on a foreign key of a table in a format suitable for
CREATE TABLE. */
UNIV_INTERN
void
dict_print_info_on_foreign_key_in_create_format(
/*============================================*/
	FILE*		file,		/*!< in: file where to print */
	trx_t*		trx,		/*!< in: transaction */
	dict_foreign_t*	foreign,	/*!< in: foreign key constraint */
	ibool		add_newline)	/*!< in: whether to add a newline */
{
	const char*	stripped_id;
	ulint	i;

	if (strchr(foreign->id, '/')) {
		/* Strip the preceding database name from the constraint id */
		stripped_id = foreign->id + 1
			+ dict_get_db_name_len(foreign->id);
	} else {
		stripped_id = foreign->id;
	}

	putc(',', file);

	if (add_newline) {
		/* SHOW CREATE TABLE wants constraints each printed nicely
		on its own line, while error messages want no newlines
		inserted. */
		fputs("\n ", file);
	}

	fputs(" CONSTRAINT ", file);
	ut_print_name(file, trx, FALSE, stripped_id);
	fputs(" FOREIGN KEY (", file);

	for (i = 0;;) {
		ut_print_name(file, trx, FALSE, foreign->foreign_col_names[i]);
		if (++i < foreign->n_fields) {
			fputs(", ", file);
		} else {
			break;
		}
	}

	fputs(") REFERENCES ", file);

	if (dict_tables_have_same_db(foreign->foreign_table_name,
				     foreign->referenced_table_name)) {
		/* Do not print the database name of the referenced table */
		ut_print_name(file, trx, TRUE,
			      dict_remove_db_name(
				      foreign->referenced_table_name));
	} else {
		ut_print_name(file, trx, TRUE,
			      foreign->referenced_table_name);
	}

	putc(' ', file);
	putc('(', file);

	for (i = 0;;) {
		ut_print_name(file, trx, FALSE,
			      foreign->referenced_col_names[i]);
		if (++i < foreign->n_fields) {
			fputs(", ", file);
		} else {
			break;
		}
	}

	putc(')', file);

	if (foreign->type & DICT_FOREIGN_ON_DELETE_CASCADE) {
		fputs(" ON DELETE CASCADE", file);
	}

	if (foreign->type & DICT_FOREIGN_ON_DELETE_SET_NULL) {
		fputs(" ON DELETE SET NULL", file);
	}

	if (foreign->type & DICT_FOREIGN_ON_DELETE_NO_ACTION) {
		fputs(" ON DELETE NO ACTION", file);
	}

	if (foreign->type & DICT_FOREIGN_ON_UPDATE_CASCADE) {
		fputs(" ON UPDATE CASCADE", file);
	}

	if (foreign->type & DICT_FOREIGN_ON_UPDATE_SET_NULL) {
		fputs(" ON UPDATE SET NULL", file);
	}

	if (foreign->type & DICT_FOREIGN_ON_UPDATE_NO_ACTION) {
		fputs(" ON UPDATE NO ACTION", file);
	}
}

/**********************************************************************//**
Outputs info on foreign keys of a table. */
UNIV_INTERN
void
dict_print_info_on_foreign_keys(
/*============================*/
	ibool		create_table_format, /*!< in: if TRUE then print in
				a format suitable to be inserted into
				a CREATE TABLE, otherwise in the format
				of SHOW TABLE STATUS */
	FILE*		file,	/*!< in: file where to print */
	trx_t*		trx,	/*!< in: transaction */
	dict_table_t*	table)	/*!< in: table */
{
	dict_foreign_t*	foreign;

	mutex_enter(&(dict_sys->mutex));

	foreign = UT_LIST_GET_FIRST(table->foreign_list);

	if (foreign == NULL) {
		mutex_exit(&(dict_sys->mutex));

		return;
	}

	while (foreign != NULL) {
		if (create_table_format) {
			dict_print_info_on_foreign_key_in_create_format(
				file, trx, foreign, TRUE);
		} else {
			ulint	i;
			fputs("; (", file);

			for (i = 0; i < foreign->n_fields; i++) {
				if (i) {
					putc(' ', file);
				}

				ut_print_name(file, trx, FALSE,
					      foreign->foreign_col_names[i]);
			}

			fputs(") REFER ", file);
			ut_print_name(file, trx, TRUE,
				      foreign->referenced_table_name);
			putc('(', file);

			for (i = 0; i < foreign->n_fields; i++) {
				if (i) {
					putc(' ', file);
				}
				ut_print_name(
					file, trx, FALSE,
					foreign->referenced_col_names[i]);
			}

			putc(')', file);

			if (foreign->type == DICT_FOREIGN_ON_DELETE_CASCADE) {
				fputs(" ON DELETE CASCADE", file);
			}

			if (foreign->type == DICT_FOREIGN_ON_DELETE_SET_NULL) {
				fputs(" ON DELETE SET NULL", file);
			}

			if (foreign->type & DICT_FOREIGN_ON_DELETE_NO_ACTION) {
				fputs(" ON DELETE NO ACTION", file);
			}

			if (foreign->type & DICT_FOREIGN_ON_UPDATE_CASCADE) {
				fputs(" ON UPDATE CASCADE", file);
			}

			if (foreign->type & DICT_FOREIGN_ON_UPDATE_SET_NULL) {
				fputs(" ON UPDATE SET NULL", file);
			}

			if (foreign->type & DICT_FOREIGN_ON_UPDATE_NO_ACTION) {
				fputs(" ON UPDATE NO ACTION", file);
			}
		}

		foreign = UT_LIST_GET_NEXT(foreign_list, foreign);
	}

	mutex_exit(&(dict_sys->mutex));
}

/********************************************************************//**
Displays the names of the index and the table. */
UNIV_INTERN
void
dict_index_name_print(
/*==================*/
	FILE*			file,	/*!< in: output stream */
	trx_t*			trx,	/*!< in: transaction */
	const dict_index_t*	index)	/*!< in: index to print */
{
	fputs("index ", file);
	ut_print_name(file, trx, FALSE, index->name);
	fputs(" of table ", file);
	ut_print_name(file, trx, TRUE, index->table_name);
}
#endif /* !UNIV_HOTBACKUP */

/**********************************************************************//**
Inits dict_ind_redundant and dict_ind_compact. */
UNIV_INTERN
void
dict_ind_init(void)
/*===============*/
{
	dict_table_t*		table;

	/* create dummy table and index for REDUNDANT infimum and supremum */
	table = dict_mem_table_create("SYS_DUMMY1", DICT_HDR_SPACE, 1, 0);
	dict_mem_table_add_col(table, NULL, NULL, DATA_CHAR,
			       DATA_ENGLISH | DATA_NOT_NULL, 8);

	dict_ind_redundant = dict_mem_index_create("SYS_DUMMY1", "SYS_DUMMY1",
						   DICT_HDR_SPACE, 0, 1);
	dict_index_add_col(dict_ind_redundant, table,
			   dict_table_get_nth_col(table, 0), 0);
	dict_ind_redundant->table = table;

	/* create dummy table and index for COMPACT infimum and supremum */
	table = dict_mem_table_create("SYS_DUMMY2",
				      DICT_HDR_SPACE, 1, DICT_TF_COMPACT);
	dict_mem_table_add_col(table, NULL, NULL, DATA_CHAR,
			       DATA_ENGLISH | DATA_NOT_NULL, 8);
	dict_ind_compact = dict_mem_index_create("SYS_DUMMY2", "SYS_DUMMY2",
						 DICT_HDR_SPACE, 0, 1);
	dict_index_add_col(dict_ind_compact, table,
			   dict_table_get_nth_col(table, 0), 0);
	dict_ind_compact->table = table;

	/* avoid ut_ad(index->cached) in dict_index_get_n_unique_in_tree */
	dict_ind_redundant->cached = dict_ind_compact->cached = TRUE;
}

/**********************************************************************//**
Frees dict_ind_redundant and dict_ind_compact. */
static
void
dict_ind_free(void)
/*===============*/
{
	dict_table_t*	table;

	table = dict_ind_compact->table;
	dict_mem_index_free(dict_ind_compact);
	dict_ind_compact = NULL;
	dict_mem_table_free(table);

	table = dict_ind_redundant->table;
	dict_mem_index_free(dict_ind_redundant);
	dict_ind_redundant = NULL;
	dict_mem_table_free(table);
}

#ifndef UNIV_HOTBACKUP
/**********************************************************************//**
Get index by name
@return	index, NULL if does not exist */
UNIV_INTERN
dict_index_t*
dict_table_get_index_on_name(
/*=========================*/
	dict_table_t*	table,	/*!< in: table */
	const char*	name)	/*!< in: name of the index to find */
{
	dict_index_t*	index;

	index = dict_table_get_first_index(table);

	while (index != NULL) {
		if (ut_strcmp(index->name, name) == 0) {

			return(index);
		}

		index = dict_table_get_next_index(index);
	}

	return(NULL);

}

/**********************************************************************//**
Replace the index passed in with another equivalent index in the tables
foreign key list. */
UNIV_INTERN
void
dict_table_replace_index_in_foreign_list(
/*=====================================*/
	dict_table_t*	table,  /*!< in/out: table */
	dict_index_t*	index)	/*!< in: index to be replaced */
{
	dict_foreign_t*	foreign;

	for (foreign = UT_LIST_GET_FIRST(table->foreign_list);
	     foreign;
	     foreign = UT_LIST_GET_NEXT(foreign_list, foreign)) {

		if (foreign->foreign_index == index) {
			dict_index_t*	new_index
				= dict_foreign_find_equiv_index(foreign);
			ut_a(new_index);

			foreign->foreign_index = new_index;
		}
	}
}

/**********************************************************************//**
In case there is more than one index with the same name return the index
with the min(id).
@return	index, NULL if does not exist */
UNIV_INTERN
dict_index_t*
dict_table_get_index_on_name_and_min_id(
/*=====================================*/
	dict_table_t*	table,	/*!< in: table */
	const char*	name)	/*!< in: name of the index to find */
{
	dict_index_t*	index;
	dict_index_t*	min_index; /* Index with matching name and min(id) */

	min_index = NULL;
	index = dict_table_get_first_index(table);

	while (index != NULL) {
		if (ut_strcmp(index->name, name) == 0) {
			if (!min_index || index->id < min_index->id) {

				min_index = index;
			}
		}

		index = dict_table_get_next_index(index);
	}

	return(min_index);

}

#ifdef UNIV_DEBUG
/**********************************************************************//**
Check for duplicate index entries in a table [using the index name] */
UNIV_INTERN
void
dict_table_check_for_dup_indexes(
/*=============================*/
	const dict_table_t*	table,	/*!< in: Check for dup indexes
					in this table */
	ibool			tmp_ok)	/*!< in: TRUE=allow temporary
					index names */
{
	/* Check for duplicates, ignoring indexes that are marked
	as to be dropped */

	const dict_index_t*	index1;
	const dict_index_t*	index2;

	ut_ad(mutex_own(&dict_sys->mutex));

	/* The primary index _must_ exist */
	ut_a(UT_LIST_GET_LEN(table->indexes) > 0);

	index1 = UT_LIST_GET_FIRST(table->indexes);

	do {
		ut_ad(tmp_ok || *index1->name != TEMP_INDEX_PREFIX);

		index2 = UT_LIST_GET_NEXT(indexes, index1);

		while (index2) {

			if (!index2->to_be_dropped) {
				ut_ad(ut_strcmp(index1->name, index2->name));
			}

			index2 = UT_LIST_GET_NEXT(indexes, index2);
		}

		index1 = UT_LIST_GET_NEXT(indexes, index1);
	} while (index1);
}
#endif /* UNIV_DEBUG */

/**********************************************************************//**
Closes the data dictionary module. */
UNIV_INTERN
void
dict_close(void)
/*============*/
{
	ulint	i;

	/* Free the hash elements. We don't remove them from the table
	because we are going to destroy the table anyway. */
	for (i = 0; i < hash_get_n_cells(dict_sys->table_hash); i++) {
		dict_table_t*	table;

		table = HASH_GET_FIRST(dict_sys->table_hash, i);

		while (table) {
			dict_table_t*	prev_table = table;

			table = HASH_GET_NEXT(name_hash, prev_table);
#ifdef UNIV_DEBUG
			ut_a(prev_table->magic_n == DICT_TABLE_MAGIC_N);
#endif
			/* Acquire only because it's a pre-condition. */
			mutex_enter(&dict_sys->mutex);

			dict_table_remove_from_cache(prev_table);

			mutex_exit(&dict_sys->mutex);
		}
	}

	hash_table_free(dict_sys->table_hash);

	/* The elements are the same instance as in dict_sys->table_hash,
	therefore we don't delete the individual elements. */
	hash_table_free(dict_sys->table_id_hash);

	dict_ind_free();

	mutex_free(&dict_sys->mutex);

	rw_lock_free(&dict_operation_lock);
	memset(&dict_operation_lock, 0x0, sizeof(dict_operation_lock));

	mutex_free(&dict_foreign_err_mutex);

	mem_free(dict_sys);
	dict_sys = NULL;

	for (i = 0; i < DICT_TABLE_STATS_LATCHES_SIZE; i++) {
		rw_lock_free(&dict_table_stats_latches[i]);
	}
}
#endif /* !UNIV_HOTBACKUP */

#ifdef UNIV_DEBUG
/**********************************************************************//**
Validate the dictionary table LRU list.
@return TRUE if valid  */
UNIV_INTERN
ibool
dict_lru_validate(void)
/*===================*/
{
	dict_table_t*	table;

	ut_ad(mutex_own(&dict_sys->mutex));

	for (table = UT_LIST_GET_FIRST(dict_sys->table_LRU);
	     table != NULL;
	     table = UT_LIST_GET_NEXT(table_LRU, table)) {

		ut_a(table->can_be_evicted);
	}

	for (table = UT_LIST_GET_FIRST(dict_sys->table_non_LRU);
	     table != NULL;
	     table = UT_LIST_GET_NEXT(table_LRU, table)) {

		ut_a(!table->can_be_evicted);
	}

	return(TRUE);
}

/**********************************************************************//**
Check if a table exists in the dict table LRU list.
@return TRUE if table found in LRU list */
UNIV_INTERN
ibool
dict_lru_find_table(
/*================*/
	const dict_table_t*	find_table)	/*!< in: table to find */
{
	dict_table_t*		table;

	ut_ad(find_table != NULL);
	ut_ad(mutex_own(&dict_sys->mutex));

	for (table = UT_LIST_GET_FIRST(dict_sys->table_LRU);
	     table != NULL;
	     table = UT_LIST_GET_NEXT(table_LRU, table)) {

		ut_a(table->can_be_evicted);

		if (table == find_table) {
			return(TRUE);
		}
	}

	return(FALSE);
}

/**********************************************************************//**
Check if a table exists in the dict table non-LRU list.
@return TRUE if table found in non-LRU list */
static
ibool
dict_non_lru_find_table(
/*====================*/
	const dict_table_t*	find_table)	/*!< in: table to find */
{
	dict_table_t*		table;

	ut_ad(find_table != NULL);
	ut_ad(mutex_own(&dict_sys->mutex));

	for (table = UT_LIST_GET_FIRST(dict_sys->table_non_LRU);
	     table != NULL;
	     table = UT_LIST_GET_NEXT(table_LRU, table)) {

		ut_a(!table->can_be_evicted);

		if (table == find_table) {
			return(TRUE);
		}
	}

	return(FALSE);
}
#endif /* UNIV_DEBUG */<|MERGE_RESOLUTION|>--- conflicted
+++ resolved
@@ -831,44 +831,36 @@
 
 	ut_ad(dict_lru_validate());
 
-<<<<<<< HEAD
 	if (!dict_locked) {
 		mutex_exit(&(dict_sys->mutex));
-=======
+	}
+
+	return(table);
+}
+
+/**********************************************************************//**
+Returns a table object and increment its open handle count.
+NOTE! This is a high-level function to be used mainly from outside the
+'dict' directory. Inside this directory dict_table_get_low
+is usually the appropriate function.
+@return	table, NULL if does not exist */
+UNIV_INTERN
+dict_table_t*
+dict_table_open_on_name(
+/*====================*/
+	const char*	table_name,	/*!< in: table name */
+	ibool		dict_locked)	/*!< in: TRUE=data dictionary locked */
+{
+	dict_table_t*	table;
+
+	table = dict_table_open_on_name_low(table_name, dict_locked);
+
 	if (table != NULL) {
 		/* If table->ibd_file_missing == TRUE, this will
 		print an error message and return without doing
 		anything. */
 		dict_update_statistics(table, TRUE /* only update stats
 				       if they have not been initialized */);
->>>>>>> 62f1d17b
-	}
-
-	return(table);
-}
-
-/**********************************************************************//**
-Returns a table object and increment its open handle count.
-NOTE! This is a high-level function to be used mainly from outside the
-'dict' directory. Inside this directory dict_table_get_low
-is usually the appropriate function.
-@return	table, NULL if does not exist */
-UNIV_INTERN
-dict_table_t*
-dict_table_open_on_name(
-/*====================*/
-	const char*	table_name,	/*!< in: table name */
-	ibool		dict_locked)	/*!< in: TRUE=data dictionary locked */
-{
-	dict_table_t*	table;
-
-	table = dict_table_open_on_name_low(table_name, dict_locked);
-
-	if (table != NULL && !table->stat_initialized) {
-		/* If table->ibd_file_missing == TRUE, this will
-		print an error message and return without doing
-		anything. */
-		dict_update_statistics(table);
 	}
 
 	return(table);
