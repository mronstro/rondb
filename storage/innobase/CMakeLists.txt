--- conflicted
+++ resolved
@@ -218,11 +218,7 @@
 SET(INNOBASE_SOURCES	btr/btr0btr.c btr/btr0cur.c btr/btr0pcur.c btr/btr0sea.c
 			buf/buf0buddy.c buf/buf0buf.c buf/buf0flu.c buf/buf0lru.c buf/buf0rea.c
 			data/data0data.c data/data0type.c
-<<<<<<< HEAD
-			dict/dict0boot.c dict/dict0crea.c dict/dict0dict.c dict/dict0load.c dict/dict0mem.c
-=======
 			dict/dict0boot.c dict/dict0crea.c dict/dict0dict.c dict/dict0load.c dict/dict0mem.c dict/dict0stats.c
->>>>>>> adda25c7
 			dyn/dyn0dyn.c
 			eval/eval0eval.c eval/eval0proc.c
 			fil/fil0fil.c
