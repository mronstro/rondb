--- conflicted
+++ resolved
@@ -1,7 +1,6 @@
 /*****************************************************************************
 
-<<<<<<< HEAD
-Copyright (c) 1995, 2022, Oracle and/or its affiliates.
+Copyright (c) 1995, 2023, Oracle and/or its affiliates.
 
 This program is free software; you can redistribute it and/or modify it under
 the terms of the GNU General Public License, version 2.0, as published by the
@@ -18,32 +17,6 @@
 ANY WARRANTY; without even the implied warranty of MERCHANTABILITY or FITNESS
 FOR A PARTICULAR PURPOSE. See the GNU General Public License, version 2.0,
 for more details.
-=======
-Copyright (c) 1995, 2023, Oracle and/or its affiliates.
-Copyright (c) 2009, Google Inc.
-
-Portions of this file contain modifications contributed and copyrighted by
-Google, Inc. Those modifications are gratefully acknowledged and are described
-briefly in the InnoDB documentation. The contributions by Google are
-incorporated with their permission, and subject to the conditions contained in
-the file COPYING.Google.
-
-This program is free software; you can redistribute it and/or modify
-it under the terms of the GNU General Public License, version 2.0,
-as published by the Free Software Foundation.
-
-This program is also distributed with certain software (including
-but not limited to OpenSSL) that is licensed under separate terms,
-as designated in a particular file or component or in included license
-documentation.  The authors of MySQL hereby grant you an additional
-permission to link the program and your derivative works with the
-separately licensed software that they have included with MySQL.
-
-This program is distributed in the hope that it will be useful,
-but WITHOUT ANY WARRANTY; without even the implied warranty of
-MERCHANTABILITY or FITNESS FOR A PARTICULAR PURPOSE.  See the
-GNU General Public License, version 2.0, for more details.
->>>>>>> 7e1ce704
 
 You should have received a copy of the GNU General Public License along with
 this program; if not, write to the Free Software Foundation, Inc.,
