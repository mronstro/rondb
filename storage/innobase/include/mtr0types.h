--- conflicted
+++ resolved
@@ -233,20 +233,15 @@
 	/** Table is being truncated. (Marked only for file-per-table) */
 	MLOG_TRUNCATE = 60,
 
-<<<<<<< HEAD
-	/** log for some persistent dynamic metadata change */
-	MLOG_TABLE_DYNAMIC_META = 61,
-
-	/** biggest value (used in assertions) */
-	MLOG_BIGGEST_TYPE = MLOG_TABLE_DYNAMIC_META
-=======
 	/** notify that an index tree is being loaded without writing
 	redo log about individual pages */
 	MLOG_INDEX_LOAD = 61,
 
+	/** log for some persistent dynamic metadata change */
+	MLOG_TABLE_DYNAMIC_META = 62,
+
 	/** biggest value (used in assertions) */
-	MLOG_BIGGEST_TYPE = MLOG_INDEX_LOAD
->>>>>>> 90d8e9f5
+	MLOG_BIGGEST_TYPE = MLOG_TABLE_DYNAMIC_META
 };
 
 /* @} */
