/*****************************************************************************

Copyright (c) 1995, 2017, Oracle and/or its affiliates. All Rights Reserved.

This program is free software; you can redistribute it and/or modify it under
the terms of the GNU General Public License as published by the Free Software
Foundation; version 2 of the License.

This program is distributed in the hope that it will be useful, but WITHOUT
ANY WARRANTY; without even the implied warranty of MERCHANTABILITY or FITNESS
FOR A PARTICULAR PURPOSE. See the GNU General Public License for more details.

You should have received a copy of the GNU General Public License along with
this program; if not, write to the Free Software Foundation, Inc.,
51 Franklin Street, Suite 500, Boston, MA 02110-1335 USA

*****************************************************************************/

/**************************************************//**
@file include/fil0fil.h
The low-level file system

Created 10/25/1995 Heikki Tuuri
*******************************************************/

#ifndef fil0fil_h
#define fil0fil_h

#include "univ.i"

#include "log0recv.h"
#include "dict0types.h"
#include "page0size.h"
#include "fil0types.h"
#ifndef UNIV_HOTBACKUP
# include "ibuf0types.h"
#endif /* !UNIV_HOTBACKUP */
#include "ut0new.h"

#include "sql/dd/object_id.h"

#include <list>
#include <vector>

extern const char general_space_name[];
extern volatile bool	recv_recovery_on;

#ifdef UNIV_HOTBACKUP
# include<unordered_set>
using	Dir_set = std::unordered_set<std::string>;
extern Dir_set	rem_gen_ts_dirs;
extern bool	replay_in_datadir;
#endif /* UNIV_HOTBACKUP */

// Forward declaration
struct trx_t;
class page_id_t;

using Filenames = std::vector<std::string, ut_allocator<std::string>>;
using Space_ids = std::vector<space_id_t, ut_allocator<space_id_t>>;

/** File types */
enum fil_type_t : uint8_t {
	/** temporary tablespace (temporary undo log or tables) */
	FIL_TYPE_TEMPORARY = 1,
	/** a tablespace that is being imported (no logging until finished) */
	FIL_TYPE_IMPORT = 2,
	/** persistent tablespace (for system, undo log or tables) */
	FIL_TYPE_TABLESPACE = 4,
	/** redo log covering changes to files of FIL_TYPE_TABLESPACE */
	FIL_TYPE_LOG = 8
};

/** Result of comparing a path. */
enum class Fil_state  {
	/** The path matches what was found during the scan. */
	MATCHES,

	/** No MLOG_FILE_DELETE record and the file could not be found. */
	MISSING,

	/** A MLOG_FILE_DELETE was found, file was deleted. */
	DELETED,

	/** Space ID matches but the paths don't match. */
	MOVED,

	/** Tablespace and/or filename was renamed. The DDL log will handle
	this case. */
	RENAMED
};

/** Check if fil_type is any of FIL_TYPE_TEMPORARY, FIL_TYPE_IMPORT
or FIL_TYPE_TABLESPACE.
@param[in]	type	variable of type fil_type_t
@return true if any of FIL_TYPE_TEMPORARY, FIL_TYPE_IMPORT
or FIL_TYPE_TABLESPACE */
inline
bool
fil_type_is_data(fil_type_t type)
{
	return(type == FIL_TYPE_TEMPORARY
	       || type == FIL_TYPE_IMPORT
	       || type == FIL_TYPE_TABLESPACE);
}

struct fil_space_t;

/** File node of a tablespace or the log data space */
struct fil_node_t {

	using List_node = UT_LIST_NODE_T(fil_node_t);

	/** tablespace containing this file */
	fil_space_t*		space;

	/** file name; protected by Fil_shard::m_mutex and log_sys->mutex. */
	char*			name;

	/** whether this file is open. Note: We set the is_open flag after
	we increase the write the MLOG_FILE_OPEN record to redo log. Therefore
	we increment the in_use reference count before setting the OPEN flag. */
	bool			is_open;

	/** file handle (valid if is_open) */
	pfs_os_file_t		handle;

	/** event that groups and serializes calls to fsync */
	os_event_t		sync_event;

	/** whether the file actually is a raw device or disk partition */
	bool			is_raw_disk;

	/** size of the file in database pages (0 if not known yet);
	the possible last incomplete megabyte may be ignored
	if space->id == 0 */
	page_no_t		size;

	/** initial size of the file in database pages;
	FIL_IBD_FILE_INITIAL_SIZE by default */
	page_no_t		init_size;

	/** maximum size of the file in database pages */
	page_no_t		max_size;

	/** count of pending i/o's; is_open must be true if nonzero */
	size_t			n_pending;

	/** count of pending flushes; is_open must be true if nonzero */
	size_t			n_pending_flushes;

	/** e.g., when a file is being extended or just opened. */
	size_t			in_use;

	/** number of writes to the file since the system was started */
	int64_t			modification_counter;

	/** the modification_counter of the latest flush to disk */
	int64_t			flush_counter;

	/** link to the fil_system->LRU list (keeping track of open files) */
	List_node		LRU;

	/** whether the file system of this file supports PUNCH HOLE */
	bool			punch_hole;

	/** block size to use for punching holes */
	size_t			block_size;

	/** whether atomic write is enabled for this file */
	bool			atomic_write;

	/** FIL_NODE_MAGIC_N */
	size_t			magic_n;
};

/** Tablespace or log data space */
struct fil_space_t {

	using List_node = UT_LIST_NODE_T(fil_space_t);
	using Files = std::vector<fil_node_t, ut_allocator<fil_node_t>>;

	/** Tablespace name */
	char*			name;

	/** Tablespace ID */
	space_id_t		id;

	/** LSN of the most recent fil_names_write_if_was_clean().
	Reset to 0 by fil_names_clear().  Protected by log_sys->mutex.
	If and only if this is nonzero, the tablespace will be in
	named_spaces. */
	lsn_t			max_lsn;

	/** True if we want to rename the .ibd file of tablespace and
	want to stop temporarily posting of new i/o requests on the file */
	bool			stop_ios;

	/** We set this true when we start deleting a single-table
	tablespace.  When this is set following new ops are not allowed:
	* read IO request
	* ibuf merge
	* file flush
	Note that we can still possibly have new write operations because we
	don't check this flag when doing flush batches. */
	bool			stop_new_ops;

#ifdef UNIV_DEBUG
	/** Reference count for operations who want to skip redo log in
	the file space in order to make fsp_space_modify_check pass. */
	ulint			redo_skipped_count;
#endif /* UNIV_DEBUG */

	/** Purpose */
	fil_type_t		purpose;

	/** Files attached to this tablespace. Note: Only the system tablespace
	can have multiple files, this is a legacy issue. */
	Files			files;

	/** Tablespace file size in pages; 0 if not known yet */
	page_no_t		size;

	/** FSP_SIZE in the tablespace header; 0 if not known yet */
	page_no_t		size_in_header;

	/** Length of the FSP_FREE list */
	uint32_t		free_len;

	/** Contents of FSP_FREE_LIMIT */
	page_no_t		free_limit;

	/** Tablespace flags; see fsp_flags_is_valid() and
	page_size_t(ulint) (constructor).
	This is protected by space->latch and tablespace MDL */
	uint32_t		flags;

	/** Number of reserved free extents for ongoing operations like
	B-tree page split */
	uint32_t		n_reserved_extents;

	/** This is positive when flushing the tablespace to disk;
	dropping of the tablespace is forbidden if this is positive */
	uint32_t		n_pending_flushes;

	/** This is positive when we have pending operations against this
	tablespace. The pending operations can be ibuf merges or lock
	validation code trying to read a block.  Dropping of the tablespace
	is forbidden if this is positive.  Protected by Fil_shard::m_mutex. */
	uint32_t		n_pending_ops;

#ifndef UNIV_HOTBACKUP
	/** Latch protecting the file space storage allocation */
	rw_lock_t		latch;
#endif /* !UNIV_HOTBACKUP */

	/** List of spaces with at least one unflushed file we have
	written to */
	List_node		unflushed_spaces;

	/** true if this space is currently in unflushed_spaces */
	bool			is_in_unflushed_spaces;

	/** Compression algorithm */
	Compression::Type	compression_type;

	/** Encryption algorithm */
	Encryption::Type	encryption_type;

	/** Encrypt key */
	byte			encryption_key[ENCRYPTION_KEY_LEN];

	/** Encrypt key length*/
	ulint			encryption_klen;

	/** Encrypt initial vector */
	byte			encryption_iv[ENCRYPTION_KEY_LEN];

	/** Release the reserved free extents.
	@param[in]	n_reserved	number of reserved extents */
	void release_free_extents(ulint n_reserved);

	/** FIL_SPACE_MAGIC_N */
	ulint			magic_n;

	/** System tablespace */
	static fil_space_t*	s_sys_space;

	/** Redo log tablespace */
	static fil_space_t*	s_redo_space;

#ifdef UNIV_DEBUG
	/** Print the extent descriptor pages of this tablespace into
	the given output stream.
	@param[in]	out	the output stream.
	@return	the output stream. */
	std::ostream& print_xdes_pages(std::ostream& out) const;

	/** Print the extent descriptor pages of this tablespace into
	the given file.
	@param[in]	filename	the output file name. */
	void print_xdes_pages(const char* filename) const;
#endif /* UNIV_DEBUG */
};

/** Value of fil_space_t::magic_n */
constexpr size_t FIL_SPACE_MAGIC_N = 89472;

/** Value of fil_node_t::magic_n */
constexpr size_t FIL_NODE_MAGIC_N = 89389;

/** Common InnoDB file extentions */
enum ib_file_suffix {
	NO_EXT = 0,
	IBD = 1,
	CFG = 2,
	CFP = 3
};

extern const char* dot_ext[];

#define DOT_IBD dot_ext[IBD]
#define DOT_CFG dot_ext[CFG]
#define DOT_CFP dot_ext[CFP]

#ifdef _WIN32
/* Initialization of m_abs_path() produces warning C4351:
"new behavior: elements of array '...' will be default initialized."
See https://msdn.microsoft.com/en-us/library/1ywe7hcy.aspx */
#pragma warning(disable:4351)
#endif /* _WIN32 */

/** Wrapper for a path to a directory that may or may not exist. */
class Fil_path {
public:
	/** schema '/' table separator */
	static constexpr auto	DB_SEPARATOR = '/';

	/** OS specific path separator. */
	static constexpr auto	OS_SEPARATOR = OS_PATH_SEPARATOR;

	/** Directory separators that are supported. */
#if defined(__SUNPRO_CC)
	static char*		SEPARATOR;
	static char*		DOT_SLASH;
	static char*		DOT_DOT_SLASH;
#else
	static constexpr auto	SEPARATOR = "\\/";
# ifdef _WIN32
	static constexpr auto	DOT_SLASH = ".\\";
	static constexpr auto	DOT_DOT_SLASH = "..\\";
# else
	static constexpr auto	DOT_SLASH = "./";
	static constexpr auto	DOT_DOT_SLASH = "../";
# endif /* _WIN32 */

#endif /* __SUNPRO_CC */

	/** Default constructor. Defaults to MySQL_datadir_path.  */
	Fil_path();

	/** Constructor
	@param[in]	path		Path, not necessarily NUL terminated
					It's the callers responsibility to
					ensure that the path is normalized.
	@param[in]	len		Length of path */
	Fil_path(const char* path, size_t len);

	/** Constructor
	@param[in]	path	pathname (may also include the file basename)
					It's the callers responsibility to
					ensure that the path is normalized. */
	explicit Fil_path(const std::string& path);

	/** Destructor */
	~Fil_path();

	/** Implicit type conversion
	@return pointer to m_path.c_str() */
	operator const char*() const
	{
		return(m_path.c_str());
	}

	/** Explicit type conversion
	@return pointer to m_path.c_str() */
	const char* operator()() const
	{
		return(m_path.c_str());
	}

	/** @return the value of m_path */
	const std::string& path() const
		MY_ATTRIBUTE((warn_unused_result))
	{
		return(m_path);
	}

	/** @return the length of m_path */
	size_t len() const
		MY_ATTRIBUTE((warn_unused_result))
	{
		return(m_path.length());
	}

	/** @return the length of m_abs_path */
	size_t abs_len() const
		MY_ATTRIBUTE((warn_unused_result))
	{
		return(m_abs_path.length());
	}

	/** Determine if this path is equal to the other path.
	@param[in]	lhs		Path to compare to
	@return true if the paths are the same */
	bool operator==(const Fil_path& lhs) const
	{
		return(m_path.compare(lhs.m_path));
	}

	/** Check if m_path is the same as path.
	@param[in]	path	directory path to compare to
	@return true if m_path is the same as path */
	bool is_same_as(const std::string& path) const
		MY_ATTRIBUTE((warn_unused_result))
	{
		if (m_path.empty() || path.empty()) {
			return(false);
		}

		return(m_abs_path == get_real_path(path));
	}

	/** Check if m_path is the parent of name.
	@param[in]	name		Path to compare to
	@return true if m_path is an ancestor of name */
	bool is_ancestor(const std::string& name) const
		MY_ATTRIBUTE((warn_unused_result))
	{
		if (m_path.empty() || name.empty()) {
			return(false);
		}

		return(is_ancestor(m_abs_path, name));
	}

	/** Check if m_path is the parent of other.m_path.
	@param[in]	other		Path to compare to
	@return true if m_path is an ancestor of name */
	bool is_ancestor(const Fil_path& other) const
		MY_ATTRIBUTE((warn_unused_result))
	{
		if (m_path.empty() || other.m_path.empty()) {
			return(false);
		}

		return(is_ancestor(m_abs_path, other.m_abs_path));
	}

	/** @return true if m_path exists and is a file. */
	bool is_file_and_exists() const
		MY_ATTRIBUTE((warn_unused_result));

	/** @return true if m_path exists and is a directory. */
	bool is_directory_and_exists() const
		MY_ATTRIBUTE((warn_unused_result));

	/** Return the absolute path */
	const std::string& abs_path() const
		MY_ATTRIBUTE((warn_unused_result))
	{
		return(m_abs_path);
	}

	/** @return true if the path is an absolute path. */
	bool is_absolute_path() const
		MY_ATTRIBUTE((warn_unused_result))
	{
		if (m_path.empty()) {
			return(false);
		}

		return(is_absolute_path(m_path));
	}

	/** This validation is only for ':'.
	@return true if the path is valid. */
	bool is_valid() const
		MY_ATTRIBUTE((warn_unused_result));

	/** Remove quotes e.g., 'a;b' or "a;b" -> a;b.
	Assumes matching quotes.
	@return pathspec with the quotes stripped */
	static std::string parse(const char* pathspec)
	{
		std::string	path(pathspec);

		ut_ad(!path.empty());

		if (path.size() >= 2
		    && (path.front() == '\'' || path.back() == '"')) {

			path.erase(0, 1);

			if (path.back() == '\'' || path.back() == '"') {

				path.erase(path.size() - 1);
			}
		}

		return(path);
	}

	/** Convert the paths into absolute paths and compare them. The
	paths to compare must be valid paths, otherwise the result is
	undefined.
	@param[in]	lhs		Filename to compare
	@param[in]	rhs		Filename to compare
	@return true if they are the same */
	static bool equal(const std::string& lhs, const std::string& rhs)
		MY_ATTRIBUTE((warn_unused_result))
	{
		Fil_path	path1(lhs);
		Fil_path	path2(rhs);

		return(path1.abs_path().compare(path2.abs_path()) == 0);
	}

	/** Determine if a path is an absolute path or not.
	@param[in]	path		OS directory or file path to evaluate
	@retval true if an absolute path
	@retval false if a relative path */
	static bool is_absolute_path(const std::string& path)
		MY_ATTRIBUTE((warn_unused_result))
	{
		if (path.empty()) {

			return(false);

		} else if (path.at(0) == '\\' || path.at(0) == '/') {

			/* Any string that starts with an OS_SEPARATOR is
			an absolute path. This includes any OS and even
			paths like "\\Host\share" on Windows. */

			return(true);
		}
#ifdef _WIN32
		/* Windows may have an absolute path like 'A:\' */
		if (path.length() >= 3
		    && isalpha(path.at(0))
		    && path.at(1) == ':'
		    && (path.at(2) == '\\' || path.at(2) == '/')) {

			return(true);
		}
#endif /* _WIN32 */

		return(false);
	}

	/* Check if the path is prefixed with pattern.
	@return true if prefix matches */
	static bool has_prefix(
		const std::string&	path,
		const std::string	prefix)
		MY_ATTRIBUTE((warn_unused_result))
	{
		return(path.size() >= prefix.size()
		       && std::equal(
			       prefix.begin(), prefix.end(), path.begin()));
	}

	/** Normalizes a directory path for the current OS:
	On Windows, we convert '/' to '\', else we convert '\' to '/'.
	@param[in,out]	path	Directory and file path */
	static void normalize(std::string& path)
	{
		for (auto& c : path) {
			if (c == OS_PATH_SEPARATOR_ALT) {
				c = OS_SEPARATOR;
			}
		}
	}

	/** Normalizes a directory path for the current OS:
	On Windows, we convert '/' to '\', else we convert '\' to '/'.
	@param[in,out]	path	A NUL terminated path */
	static void normalize(char* path)
	{
		for (auto ptr = path; *ptr; ++ptr) {

			if (*ptr == OS_PATH_SEPARATOR_ALT) {
				*ptr = OS_SEPARATOR;
			}
		}
	}

	/** @return true if the path exists and is a file . */
	static os_file_type_t get_file_type(const std::string& path)
		MY_ATTRIBUTE((warn_unused_result));

	/** Get the real path for a directory or a file name, useful for
	comparing symlinked files.
	@param[in]	path		Directory or filename
	@return the absolute path of dir + filename, or "" on error.  */
	static std::string get_real_path(const std::string&path)
		MY_ATTRIBUTE((warn_unused_result));

	/** Check if lhs is the ancestor of rhs. If the two paths are the
	same it will return false.
	@param[in]	lhs		Parent path to check
	@param[in]	rhs		Descendent path to check
	@return true if lhs is an ancestor of rhs */
	static bool is_ancestor(const std::string& lhs, const std::string& rhs)
		MY_ATTRIBUTE((warn_unused_result))
	{
		if (lhs.empty()
		    || rhs.empty()
		    || rhs.length() <= lhs.length()) {

			return(false);
		}

		return(std::equal(lhs.begin(), lhs.end(), rhs.begin()));
	}

	/** Check if the name is an undo tablespace name.
	@param[in]	name		Tablespace name
	@return true if it is an undo tablespace name */
	static bool is_undo_tablespace_name(const std::string& name)
		MY_ATTRIBUTE((warn_unused_result));

	/** Check if the file has the .ibd suffix
	@param[in]	path		Filename to check
	@return true if it has the the ".ibd" suffix. */
	static bool has_ibd_suffix(const std::string& path)
	{
		static const char	suffix[] = ".ibd";
		static constexpr auto	len = sizeof(suffix) - 1;

		return(path.size() >= len
		       && path.compare(path.size() - len, len, suffix) == 0);
	}

	/** Check if a character is a path separator ('\' or '/')
	@param[in]	c		Character to check
	@return true if it is a separator */
	static bool is_separator(char c)
	{
		return(c == '\\' || c == '/');
	}

	/** Allocate and build a file name from a path, a table or
	tablespace name and a suffix.
	@param[in]	path_in		nullptr or the direcory path or
					the full path and filename
	@param[in]	name_in		nullptr if path is full, or
					Table/Tablespace name
	@param[in]	ext		the file extension to use
	@param[in]      trim            whether last name on the path should
					be trimmed
	@return own: file name; must be freed by ut_free() */
	static char* make(
		const std::string&	path_in,
		const std::string&	name_in,
		ib_file_suffix		ext,
		bool			trim = false)
		MY_ATTRIBUTE((warn_unused_result));

	/** Allocate and build a CFG file name from a path.
	@param[in]	path_in		Full path to the filename
	@return own: file name; must be freed by ut_free() */
	static char* make_cfg(const std::string& path_in)
		MY_ATTRIBUTE((warn_unused_result))
	{
		return(make(path_in, "", CFG));
	}

	/** Allocate and build a CFP file name from a path.
	@param[in]	path_in		Full path to the filename
	@return own: file name; must be freed by ut_free() */
	static char* make_cfp(const std::string& path_in)
		MY_ATTRIBUTE((warn_unused_result))
	{
		return(make(path_in, "", CFP));
	}

	/** Allocate and build a file name from a path, a table or
	tablespace name and a suffix.
	@param[in]	path_in		nullptr or the direcory path or
					the full path and filename
	@param[in]	name_in		nullptr if path is full, or
					Table/Tablespace name
	@return own: file name; must be freed by ut_free() */
	static char* make_ibd(
		const std::string&	path_in,
		const std::string&	name_in)
		MY_ATTRIBUTE((warn_unused_result))
	{
		return(make(path_in, name_in, IBD));
	}

	/** Allocate and build a file name from a path, a table or
	tablespace name and a suffix.
	@param[in]	name_in		Table/Tablespace name
	@return own: file name; must be freed by ut_free() */
	static char* make_ibd_from_table_name(const std::string& name_in)
		MY_ATTRIBUTE((warn_unused_result))
	{
		return(make("", name_in, IBD));
	}

	/** Create an IBD path name after replacing the basename in an old path
	with a new basename.  The old_path is a full path name including the
	extension.  The tablename is in the normal form "schema/tablename".
	@param[in]	path_in			Pathname
	@param[in]	name_in			Contains new base name
	@return new full pathname */
	static std::string make_new_ibd(
		const std::string&	path_in,
		const std::string&	name_in)
		MY_ATTRIBUTE((warn_unused_result));

	/** This function reduces a null-terminated full remote path name
	into the path that is sent by MySQL for DATA DIRECTORY clause.
	It replaces the 'databasename/tablename.ibd' found at the end of the
	path with just 'tablename'.

	Since the result is always smaller than the path sent in, no new
	memory is allocated. The caller should allocate memory for the path
	sent in. This function manipulates that path in place. If the path
	format is not as expected, set data_dir_path to "" and return.

	The result is used to inform a SHOW CREATE TABLE command.
	@param[in,out]	data_dir_path	Full path/data_dir_path */
	static void make_data_dir_path(char* data_dir_path);

	/** @return the null path */
	static const Fil_path& null()
		MY_ATTRIBUTE((warn_unused_result))
	{
		return(s_null_path);
	}

#ifndef UNIV_HOTBACKUP
	/** Check if the filepath provided is in a valid placement.
	1) File-per-table must be in a dir named for the schema.
	2) File-per-table must not be in the datadir.
	3) General tablespace must no be under the datadir.
	@param[in]	space_name	tablespace name
	@param[in]	path		filepath to validate
	@retval true if the filepath is a valid datafile location */
	static bool is_valid_location(
		const char*		space_name,
		const std::string&	path);

	/** Convert filename to the file system charset format.
	@param[in,out]	name		Filename to convert */
	static void convert_to_filename_charset(std::string& name);
#endif /* !UNIV_HOTBACKUP */

protected:
	/** Path to a file or directory. */
	std::string		m_path;

	/** A full absolute path to the same file. */
	std::string		m_abs_path;

	/** Empty (null) path. */
	static Fil_path		s_null_path;
};

/** The MySQL server --datadir value */
extern Fil_path	MySQL_datadir_path;

/** Initial size of a single-table tablespace in pages */
<<<<<<< HEAD
constexpr size_t	FIL_IBD_FILE_INITIAL_SIZE = 5;
=======
#define FIL_IBD_FILE_INITIAL_SIZE	7
#define FIL_IBD_FILE_INITIAL_SIZE_5_7	6
>>>>>>> 1f42d3d9

/** 'null' (undefined) page offset in the context of file spaces */
constexpr page_no_t	FIL_NULL = std::numeric_limits<page_no_t>::max();

/** Maximum Page Number, one less than FIL_NULL */
constexpr page_no_t	PAGE_NO_MAX = std::numeric_limits<page_no_t>::max() - 1;

/** Unknown space id */
constexpr space_id_t	SPACE_UNKNOWN = std::numeric_limits<space_id_t>::max();

/* Space address data type; this is intended to be used when
addresses accurate to a byte are stored in file pages. If the page part
of the address is FIL_NULL, the address is considered undefined. */

/** 'type' definition in C: an address stored in a file page is a
string of bytes */
using fil_faddr_t = byte;

/** File space address */
struct fil_addr_t {

	/* Default constructor */
	fil_addr_t() : page(FIL_NULL), boffset(0) {}

	/** Constructor
	@param[in]	p	Logical page number
	@param[in]	boff	Offset within the page */
	fil_addr_t(page_no_t p, uint32_t boff) : page(p), boffset(boff) {}

	/** Compare to instances
	@param[in]	rhs	Instance to compare with
	@return true if the page number and page offset are equal */
	bool is_equal(const fil_addr_t& rhs) const
	{
		return(page == rhs.page && boffset == rhs.boffset);
	}

	/** Check if the file address is null.
	@return true if null */
	bool is_null() const
	{
		return(page == FIL_NULL && boffset == 0);
	}

	/** Print a string representation.
	@param[in,out]	out		Stream to write to */
	std::ostream& print(std::ostream& out) const
	{
		out
			<< "[fil_addr_t: page=" << page << ", boffset="
			<< boffset << "]";

		return(out);
	}

	/** Page number within a space */
	page_no_t	page;

	/** Byte offset within the page */
	uint32_t	boffset;
};

/* For printing fil_addr_t to a stream.
@param[in,out]	out		Stream to write to
@param[in]	obj		fil_addr_t instance to write */
inline
std::ostream&
operator<<(std::ostream& out, const fil_addr_t&	obj)
{
	return(obj.print(out));
}

/** The null file address */
extern fil_addr_t	fil_addr_null;

using page_type_t = uint16_t;

/** File page types (values of FIL_PAGE_TYPE) @{ */
/** B-tree node */
constexpr page_type_t FIL_PAGE_INDEX = 17855;

/** R-tree node */
constexpr page_type_t FIL_PAGE_RTREE = 17854;

/** Tablespace SDI Index page */
constexpr page_type_t FIL_PAGE_SDI = 17853;

/** Undo log page */
constexpr page_type_t FIL_PAGE_UNDO_LOG = 2;

/** Index node */
constexpr page_type_t FIL_PAGE_INODE = 3;

/** Insert buffer free list */
constexpr page_type_t FIL_PAGE_IBUF_FREE_LIST = 4;

/* File page types introduced in MySQL/InnoDB 5.1.7 */
/** Freshly allocated page */
constexpr page_type_t FIL_PAGE_TYPE_ALLOCATED = 0;

/** Insert buffer bitmap */
constexpr page_type_t FIL_PAGE_IBUF_BITMAP = 5;

/** System page */
constexpr page_type_t FIL_PAGE_TYPE_SYS = 6;

/** Transaction system data */
constexpr page_type_t FIL_PAGE_TYPE_TRX_SYS = 7;

/** File space header */
constexpr page_type_t FIL_PAGE_TYPE_FSP_HDR = 8;

/** Extent descriptor page */
constexpr page_type_t FIL_PAGE_TYPE_XDES = 9;

/** Uncompressed BLOB page */
constexpr page_type_t FIL_PAGE_TYPE_BLOB = 10;

/** First compressed BLOB page */
constexpr page_type_t FIL_PAGE_TYPE_ZBLOB = 11;

/** Subsequent compressed BLOB page */
constexpr page_type_t FIL_PAGE_TYPE_ZBLOB2 = 12;

/** In old tablespaces, garbage in FIL_PAGE_TYPE is replaced with
this value when flushing pages. */
constexpr page_type_t FIL_PAGE_TYPE_UNKNOWN = 13;

/** Compressed page */
constexpr page_type_t FIL_PAGE_COMPRESSED = 14;

/** Encrypted page */
constexpr page_type_t FIL_PAGE_ENCRYPTED = 15;

/** Compressed and Encrypted page */
constexpr page_type_t FIL_PAGE_COMPRESSED_AND_ENCRYPTED = 16;

/** Encrypted R-tree page */
constexpr page_type_t FIL_PAGE_ENCRYPTED_RTREE = 17;

/** Uncompressed SDI BLOB page */
constexpr page_type_t FIL_PAGE_SDI_BLOB = 18;

/** Commpressed SDI BLOB page */
constexpr page_type_t FIL_PAGE_SDI_ZBLOB = 19;

/** Available for future use */
constexpr page_type_t FIL_PAGE_TYPE_UNUSED = 20;

/** Rollback Segment Array page */
constexpr page_type_t FIL_PAGE_TYPE_RSEG_ARRAY = 21;

/** Index pages of uncompressed LOB */
constexpr page_type_t FIL_PAGE_TYPE_LOB_INDEX = 22;

/** Data pages of uncompressed LOB */
constexpr page_type_t FIL_PAGE_TYPE_LOB_DATA = 23;

/** The first page of an uncompressed LOB */
constexpr page_type_t FIL_PAGE_TYPE_LOB_FIRST = 24;

/** The first page of a compressed LOB */
constexpr page_type_t FIL_PAGE_TYPE_ZLOB_FIRST = 25;

/** Data pages of compressed LOB */
constexpr page_type_t FIL_PAGE_TYPE_ZLOB_DATA = 26;

/** Index pages of compressed LOB. This page contains an array of
z_index_entry_t objects.*/
constexpr page_type_t FIL_PAGE_TYPE_ZLOB_INDEX = 27;

/** Fragment pages of compressed LOB. */
constexpr page_type_t FIL_PAGE_TYPE_ZLOB_FRAG = 28;

/** Index pages of fragment pages (compressed LOB). */
constexpr page_type_t FIL_PAGE_TYPE_ZLOB_FRAG_ENTRY = 29;

/** Used by i_s.cc to index into the text description. */
constexpr page_type_t FIL_PAGE_TYPE_LAST = FIL_PAGE_TYPE_ZLOB_FRAG_ENTRY;

/** Check whether the page type is index (Btree or Rtree or SDI) type */
#define fil_page_type_is_index(page_type)                          \
	(page_type == FIL_PAGE_INDEX || page_type == FIL_PAGE_SDI  \
	 || page_type == FIL_PAGE_RTREE)

/** Check whether the page is index page (either regular Btree index or Rtree
index */
#define fil_page_index_page_check(page)                         \
        fil_page_type_is_index(fil_page_get_type(page))

/** The number of fsyncs done to the log */
extern ulint	fil_n_log_flushes;

/** Number of pending redo log flushes */
extern ulint	fil_n_pending_log_flushes;
/** Number of pending tablespace flushes */
extern ulint	fil_n_pending_tablespace_flushes;

/** Number of files currently open */
extern ulint	fil_n_file_opened;

/** Look up a tablespace.
The caller should hold an InnoDB table lock or a MDL that prevents
the tablespace from being dropped during the operation,
or the caller should be in single-threaded crash recovery mode
(no user connections that could drop tablespaces).
If this is not the case, fil_space_acquire() and fil_space_release()
should be used instead.
@param[in]	space_id	Tablespace ID
@return tablespace, or nullptr if not found */
fil_space_t*
fil_space_get(space_id_t space_id)
	MY_ATTRIBUTE((warn_unused_result));

#ifndef UNIV_HOTBACKUP
/** Returns the latch of a file space.
@param[in]	space_id	Tablespace ID
@param[out]	flags	tablespace flags
@return latch protecting storage allocation */
rw_lock_t*
fil_space_get_latch(space_id_t id, ulint* flags)
	MY_ATTRIBUTE((warn_unused_result));

# ifdef UNIV_DEBUG
/** Gets the type of a file space.
@param[in]	space_id	Tablespace ID
@return file type */
fil_type_t
fil_space_get_type(space_id_t space_id)
	MY_ATTRIBUTE((warn_unused_result));
# endif /* UNIV_DEBUG */

/** Note that a tablespace has been imported.
It is initially marked as FIL_TYPE_IMPORT so that no logging is
done during the import process when the space ID is stamped to each page.
Now we change it to FIL_SPACE_TABLESPACE to start redo and undo logging.
NOTE: temporary tablespaces are never imported.
@param[in]	space_id	Tablespace ID */
void
fil_space_set_imported(space_id_t space_id);
#endif /* !UNIV_HOTBACKUP */

/** Append a file to the chain of files of a space.
@param[in]	name		file name of a file that is not open
@param[in]	size		file size in entire database blocks
@param[in,out]	space		tablespace from fil_space_create()
@param[in]	is_raw		whether this is a raw device or partition
@param[in]	atomic_write	true if atomic write enabled
@param[in]	max_pages	maximum number of pages in file
@return pointer to the file name
@retval nullptr if error */
char*
fil_node_create(
	const char*	name,
	page_no_t	size,
	fil_space_t*	space,
	bool		is_raw,
	bool		atomic_write,
	page_no_t	max_pages = PAGE_NO_MAX)
	MY_ATTRIBUTE((warn_unused_result));

/** Create a space memory object and put it to the fil_system hash table.
The tablespace name is independent from the tablespace file-name.
Error messages are issued to the server log.
@param[in]	name		Tablespace name
@param[in]	space_id	Tablespace ID
@param[in]	flags		tablespace flags
@param[in]	purpose		tablespace purpose
@return pointer to created tablespace, to be filled in with fil_node_create()
@retval nullptr on failure (such as when the same tablespace exists) */
fil_space_t*
fil_space_create(
	const char*	name,
	space_id_t	space_id,
	ulint		flags,
	fil_type_t	purpose)
	MY_ATTRIBUTE((warn_unused_result));

/** Assigns a new space id for a new single-table tablespace.
This works simply by incrementing the global counter. If 4 billion id's
is not enough, we may need to recycle id's.
@param[in,out]	space_id		New space ID
@return true if assigned, false if not */
bool
fil_assign_new_space_id(space_id_t* space_id)
	MY_ATTRIBUTE((warn_unused_result));

/** Returns the path from the first fil_node_t found with this space ID.
The caller is responsible for freeing the memory allocated here for the
value returned.
@param[in]	space_id	Tablespace ID
@return own: A copy of fil_node_t::path, nullptr if space ID is zero
	or not found. */
char*
fil_space_get_first_path(space_id_t space_id)
	MY_ATTRIBUTE((warn_unused_result));

/** Returns the size of the space in pages. The tablespace must be cached
in the memory cache.
@param[in]	space_id	Tablespace ID
@return space size, 0 if space not found */
page_no_t
fil_space_get_size(space_id_t space_id)
	MY_ATTRIBUTE((warn_unused_result));

/** Returns the flags of the space. The tablespace must be cached
in the memory cache.
@param[in]	space_id	Tablespace ID for which to get the flags
@return flags, ULINT_UNDEFINED if space not found */
ulint
fil_space_get_flags(space_id_t space_id)
	MY_ATTRIBUTE((warn_unused_result));

/** Sets the flags of the tablespace. The tablespace must be locked
in MDL_EXCLUSIVE MODE.
@param[in]	space		tablespace in-memory struct
@param[in]	flags		tablespace flags */
void
fil_space_set_flags(
	fil_space_t*	space,
	ulint		flags);

/** Open each file of a tablespace if not already open.
@param[in]	space_id	Tablespace ID
@retval	true	if all file nodes were opened
@retval	false	on failure */
bool
fil_space_open(space_id_t space_id)
	MY_ATTRIBUTE((warn_unused_result));

/** Close each file of a tablespace if open.
@param[in]	space_id	Tablespace ID */
void
fil_space_close(space_id_t space_id);

/** Returns the page size of the space and whether it is compressed or not.
The tablespace must be cached in the memory cache.
@param[in]	space_id	Tablespace ID
@param[out]	found		true if tablespace was found
@return page size */
const page_size_t
fil_space_get_page_size(
	space_id_t	space_id,
	bool*		found)
	MY_ATTRIBUTE((warn_unused_result));

/** Initializes the tablespace memory cache.
@param[in]	max_n_open	Max number of open files. */
void
fil_init(ulint max_n_open);

/** Initializes the tablespace memory cache. */
void
fil_close();

/** Opens all log files and system tablespace data files.
They stay open until the database server shutdown. This should be called
at a server startup after the space objects for the log and the system
tablespace have been created. The purpose of this operation is to make
sure we never run out of file descriptors if we need to read from the
insert buffer or to write to the log. */
void
fil_open_log_and_system_tablespace_files();

/** Closes all open files. There must not be any pending i/o's or not flushed
modifications in the files. */
void
fil_close_all_files();

/** Closes the redo log files. There must not be any pending i/o's or not
flushed modifications in the files.
@param[in]	free_all	Whether to free the instances. */
void
fil_close_log_files(bool free_all);

/** Iterate over the files in all the tablespaces. */
class Fil_iterator {
public:
	using Function = std::function<dberr_t(fil_node_t*)>;

	/** For each data file, exclude redo log files.
	@param[in]	include_log	include files, if true
	@param[in]	f		Callback */
	template<typename F>
	static dberr_t for_each_file(bool include_log, F&& f)
	{
		return(iterate(include_log, [=](fil_node_t* file)
		{
			return(f(file));
		}));
	}

	/** Iterate over the spaces and file lists.
	@param[in]	include_log	if true then fetch log files too
	@param[in,out]	f		Callback */
	static dberr_t iterate(bool include_log, Function&& f);
};

/** Sets the max tablespace id counter if the given number is bigger than the
previous value.
@param[in]	max_id		Maximum known tablespace ID */
void
fil_set_max_space_id_if_bigger(space_id_t max_id);

#ifndef UNIV_HOTBACKUP
/** Write the flushed LSN to the page header of the first page in the
system tablespace.
@param[in]	lsn		Flushed LSN
@return DB_SUCCESS or error number */
dberr_t
fil_write_flushed_lsn(lsn_t lsn)
	MY_ATTRIBUTE((warn_unused_result));

#else /* !UNIV_HOTBACKUP */
/** Extends all tablespaces to the size stored in the space header. During the
mysqlbackup --apply-log phase we extended the spaces on-demand so that log
records could be applied, but that may have left spaces still too small
compared to the size stored in the space header. */
void
meb_extend_tablespaces_to_stored_len();

/** Process a file name passed as an input
@param[in]	name		absolute path of tablespace file
@param[in]	space_id	the tablespace ID */
void
meb_fil_name_process(
	const char*	name,
	space_id_t	space_id);

#endif /* !UNIV_HOTBACKUP */

/** Acquire a tablespace when it could be dropped concurrently.
Used by background threads that do not necessarily hold proper locks
for concurrency control.
@param[in]	space_id	Tablespace ID
@return the tablespace, or nullptr if missing or being deleted */
fil_space_t*
fil_space_acquire(space_id_t space_id)
	MY_ATTRIBUTE((warn_unused_result));

/** Acquire a tablespace that may not exist.
Used by background threads that do not necessarily hold proper locks
for concurrency control.
@param[in]	space_id	Tablespace ID
@return the tablespace, or nullptr if missing or being deleted */
fil_space_t*
fil_space_acquire_silent(space_id_t space_id)
	MY_ATTRIBUTE((warn_unused_result));

/** Release a tablespace acquired with fil_space_acquire().
@param[in,out]	space		Tablespace to release  */
void
fil_space_release(fil_space_t* space);

/** Fetch the file name opened for a space_id during recovery
from the file map.
@param[in]	space_id	Undo tablespace ID
@return file name that was opened, empty string if space ID not found. */
std::string
fil_system_open_fetch(space_id_t space_id)
	MY_ATTRIBUTE((warn_unused_result));

/** Truncate the tablespace to needed size.
@param[in]	space_id	Id of tablespace to truncate
@param[in]	size_in_pages	Truncate size.
@return true if truncate was successful. */
bool
fil_truncate_tablespace(
	space_id_t	space_id,
	page_no_t	size_in_pages)
	MY_ATTRIBUTE((warn_unused_result));

/** Closes a single-table tablespace. The tablespace must be cached in the
memory cache. Free all pages used by the tablespace.
@param[in,out]	trx		Transaction covering the close
@param[in]	space_id	Tablespace ID
@return DB_SUCCESS or error */
dberr_t
fil_close_tablespace(trx_t* trx, space_id_t space_id)
	MY_ATTRIBUTE((warn_unused_result));

/** Discards a single-table tablespace. The tablespace must be cached in the
memory cache. Discarding is like deleting a tablespace, but

 1. We do not drop the table from the data dictionary;

 2. We remove all insert buffer entries for the tablespace immediately;
    in DROP TABLE they are only removed gradually in the background;

 3. When the user does IMPORT TABLESPACE, the tablespace will have the
    same id as it originally had.

 4. Free all the pages in use by the tablespace if rename=true.
@param[in]	space_id	Tablespace ID
@return DB_SUCCESS or error */
dberr_t
fil_discard_tablespace(space_id_t space_id)
	MY_ATTRIBUTE((warn_unused_result));

/** Test if a tablespace file can be renamed to a new filepath by checking
if that the old filepath exists and the new filepath does not exist.
@param[in]	space_id	Tablespace ID
@param[in]	old_path	Old filepath
@param[in]	new_path	New filepath
@param[in]	is_discarded	Whether the tablespace is discarded
@return innodb error code */
dberr_t
fil_rename_tablespace_check(
	space_id_t	space_id,
	const char*	old_path,
	const char*	new_path,
	bool		is_discarded)
	MY_ATTRIBUTE((warn_unused_result));

/** Rename a single-table tablespace.
The tablespace must exist in the memory cache.
@param[in]	space_id	Tablespace ID
@param[in]	old_path	Old file name
@param[in]	new_name	New tablespace name in the schema/name format
@param[in]	new_path_in	New file name, or nullptr if it is located in
				The normal data directory
@return true if success */
bool
fil_rename_tablespace(
	space_id_t	space_id,
	const char*	old_path,
	const char*	new_name,
	const char*	new_path_in)
	MY_ATTRIBUTE((warn_unused_result));

/** Create a tablespace file.
@param[in]	space_id	Tablespace ID
@param[in]	name		Tablespace name in dbname/tablename format.
				For general tablespaces, the 'dbname/' part
				may be missing.
@param[in]	path		Path and filename of the datafile to create.
@param[in]	flags		Tablespace flags
@param[in]	size		Initial size of the tablespace file in pages,
				must be >= FIL_IBD_FILE_INITIAL_SIZE
@return DB_SUCCESS or error code */
dberr_t
fil_ibd_create(
	space_id_t	space_id,
	const char*	name,
	const char*	path,
	ulint		flags,
	page_no_t	size)
	MY_ATTRIBUTE((warn_unused_result));

/** Deletes an IBD tablespace, either general or single-table.
The tablespace must be cached in the memory cache. This will delete the
datafile, fil_space_t & fil_node_t entries from the file_system_t cache.
@param[in]	space_id	Tablespace ID
@param[in]	buf_remove	Specify the action to take on the pages
for this table in the buffer pool.
@return DB_SUCCESS, DB_TABLESPCE_NOT_FOUND or DB_IO_ERROR */
dberr_t
fil_delete_tablespace(
	space_id_t	space_id,
	buf_remove_t	buf_remove)
	MY_ATTRIBUTE((warn_unused_result));

/** Open a single-table tablespace and optionally check the space id is
right in it. If not successful, print an error message to the error log. This
function is used to open a tablespace when we start up mysqld, and also in
IMPORT TABLESPACE.
NOTE that we assume this operation is used either at the database startup
or under the protection of the dictionary mutex, so that two users cannot
race here.

The fil_node_t::handle will not be left open.

@param[in]	validate	whether we should validate the tablespace
				(read the first page of the file and
				check that the space id in it matches id)
@param[in]	purpose		FIL_TYPE_TABLESPACE or FIL_TYPE_TEMPORARY
@param[in]	space_id	Tablespace ID
@param[in]	flags		tablespace flags
@param[in]	space_name	tablespace name of the datafile
				If file-per-table, it is the table name in the
				databasename/tablename format
@param[in]	table_name	table name in case need to build filename from it
@param[in]	path_in		expected filepath, usually read from dictionary
@param[in]	strict		whether to report error when open ibd failed
@param[in]	old_space	whether it is a 5.7 tablespace opening
				by upgrade
@return DB_SUCCESS or error code */
dberr_t
fil_ibd_open(
	bool		validate,
	fil_type_t	purpose,
	space_id_t	space_id,
	ulint		flags,
	const char*	space_name,
	const char*	table_name,
	const char*	path_in,
	bool		strict,
	bool		old_space)
	MY_ATTRIBUTE((warn_unused_result));

/** Returns true if a matching tablespace exists in the InnoDB tablespace
memory cache.
@param[in]	space_id	Tablespace ID
@param[in]	name		Tablespace name used in
				fil_space_create().
@param[in]	print_err	detailed error information to the
				error log if a matching tablespace is
				not found from memory.
@param[in]	adjust_space	Whether to adjust spaceid on mismatch
@param[in]	heap		Heap memory
@param[in]	table_id	table id
@return true if a matching tablespace exists in the memory cache */
bool
fil_space_exists_in_mem(
	space_id_t	space_id,
	const char*	name,
	bool		print_err,
	bool		adjust_space,
	mem_heap_t*	heap,
	table_id_t	table_id)
	MY_ATTRIBUTE((warn_unused_result));

/** Extends all tablespaces to the size stored in the space header. During the
mysqlbackup --apply-log phase we extended the spaces on-demand so that log
records could be appllied, but that may have left spaces still too small
compared to the size stored in the space header. */
void
fil_extend_tablespaces_to_stored_len();

/** Try to extend a tablespace if it is smaller than the specified size.
@param[in,out]	space		Tablespace ID
@param[in]	size		desired size in pages
@return whether the tablespace is at least as big as requested */
bool
fil_space_extend(
	fil_space_t*	space,
	page_no_t	size)
	MY_ATTRIBUTE((warn_unused_result));

/** Tries to reserve free extents in a file space.
@param[in]	space_id	Tablespace ID
@param[in]	n_free_now	Number of free extents now
@param[in]	n_to_reserve	How many one wants to reserve
@return true if succeed */
bool
fil_space_reserve_free_extents(
	space_id_t	space_id,
	ulint		n_free_now,
	ulint		n_to_reserve)
	MY_ATTRIBUTE((warn_unused_result));

/** Releases free extents in a file space.
@param[in]	space_id	Tablespace ID
@param[in]	n_reserved	How many were reserved */
void
fil_space_release_free_extents(
	space_id_t	space_id,
	ulint		n_reserved);

/** Gets the number of reserved extents. If the database is silent, this
number should be zero.
@param[in]	space_id	Tablespace ID
@return the number of reserved extents */
ulint
fil_space_get_n_reserved_extents(space_id_t space_id)
	MY_ATTRIBUTE((warn_unused_result));

/** Read or write redo log data (synchronous buffered IO).
@param[in]	type		IO context
@param[in]	page_id		where to read or write
@param[in]	page_size	page size
@param[in]	byte_offset	remainder of offset in bytes
@param[in]	len		this must not cross a file boundary;
@param[in,out]	buf		buffer where to store read data or from where
				to write
@retval DB_SUCCESS if all OK */
dberr_t
fil_redo_io(
	const IORequest&	type,
	const page_id_t&	page_id,
	const page_size_t&	page_size,
	ulint			byte_offset,
	ulint			len,
	void*			buf)
	MY_ATTRIBUTE((warn_unused_result));

/** Read or write data.
@param[in]	type		IO context
@param[in]	sync		If true then do synchronous IO
@param[in]	page_id		page id
@param[in]	page_size	page size
@param[in]	byte_offset	remainder of offset in bytes; in aio this
				must be divisible by the OS block size
@param[in]	len		how many bytes to read or write; this must
				not cross a file boundary; in aio this must
				be a block size multiple
@param[in,out]	buf		buffer where to store read data or from where
				to write; in aio this must be appropriately
				aligned
@param[in]	message		message for aio handler if !sync, else ignored
@return error code
@retval DB_SUCCESS on success
@retval DB_TABLESPACE_DELETED if the tablespace does not exist */
dberr_t
fil_io(
	const IORequest&	type,
	bool			sync,
	const page_id_t&	page_id,
	const page_size_t&	page_size,
	ulint			byte_offset,
	ulint			len,
	void*			buf,
	void*			message)
	MY_ATTRIBUTE((warn_unused_result));

/** Waits for an aio operation to complete. This function is used to write the
handler for completed requests. The aio array of pending requests is divided
into segments (see os0file.cc for more info). The thread specifies which
segment it wants to wait for.
@param[in]	segment		The number of the segment in the AIO array
				to wait for */
void
fil_aio_wait(ulint	segment);

/** Flushes to disk possible writes cached by the OS. If the space does
not exist or is being dropped, does not do anything.
@param[in]	space_id	Tablespace ID (this can be a group of log files
				or a tablespace of the database) */
void
fil_flush(space_id_t space_id);

/** Flush to disk the writes in file spaces of the given type
possibly cached by the OS. */
void
fil_flush_file_redo();

/** Flush to disk the writes in file spaces of the given type
possibly cached by the OS.
@param[in]	purpose		FIL_TYPE_TABLESPACE or FIL_TYPE_LOG, can
				be ORred. */
void
fil_flush_file_spaces(uint8_t purpose);

#ifdef UNIV_DEBUG
/** Checks the consistency of the tablespace cache.
@return true if ok */
bool
fil_validate();
#endif /* UNIV_DEBUG */

/** Returns true if file address is undefined.
@param[in]	addr		File address to check
@return true if undefined */
bool
fil_addr_is_null(const fil_addr_t& addr)
	MY_ATTRIBUTE((warn_unused_result));

/** Get the predecessor of a file page.
@param[in]	page		File page
@return FIL_PAGE_PREV */
page_no_t
fil_page_get_prev(const byte* page)
	MY_ATTRIBUTE((warn_unused_result));

/** Get the successor of a file page.
@param[in]	page		File page
@return FIL_PAGE_NEXT */
page_no_t
fil_page_get_next(const byte* page)
	MY_ATTRIBUTE((warn_unused_result));

/** Sets the file page type.
@param[in,out]	page		File page
@param[in]	type		File page type to set */
void
fil_page_set_type(byte* page, ulint type);

/** Reset the page type.
Data files created before MySQL 5.1 may contain garbage in FIL_PAGE_TYPE.
In MySQL 3.23.53, only undo log pages and index pages were tagged.
Any other pages were written with uninitialized bytes in FIL_PAGE_TYPE.
@param[in]	page_id		page number
@param[in,out]	page		page with invalid FIL_PAGE_TYPE
@param[in]	type		expected page type
@param[in,out]	mtr		mini-transaction */
void
fil_page_reset_type(
	const page_id_t&	page_id,
	byte*			page,
	ulint			type,
	mtr_t*			mtr);

/** Get the file page type.
@param[in]	page		File page
@return page type */
inline
page_type_t
fil_page_get_type(
	const byte*	page)
{
	return(static_cast<page_type_t>(
			mach_read_from_2(page + FIL_PAGE_TYPE)));
}
/** Check (and if needed, reset) the page type.
Data files created before MySQL 5.1 may contain
garbage in the FIL_PAGE_TYPE field.
In MySQL 3.23.53, only undo log pages and index pages were tagged.
Any other pages were written with uninitialized bytes in FIL_PAGE_TYPE.
@param[in]	page_id		page number
@param[in,out]	page		page with possibly invalid FIL_PAGE_TYPE
@param[in]	type		expected page type
@param[in,out]	mtr		mini-transaction */
inline
void
fil_page_check_type(
	const page_id_t&	page_id,
	byte*			page,
	ulint			type,
	mtr_t*			mtr)
{
	ulint	page_type = fil_page_get_type(page);

	if (page_type != type) {
		fil_page_reset_type(page_id, page, type, mtr);
	}
}

/** Check (and if needed, reset) the page type.
Data files created before MySQL 5.1 may contain
garbage in the FIL_PAGE_TYPE field.
In MySQL 3.23.53, only undo log pages and index pages were tagged.
Any other pages were written with uninitialized bytes in FIL_PAGE_TYPE.
@param[in,out]	block		block with possibly invalid FIL_PAGE_TYPE
@param[in]	type		expected page type
@param[in,out]	mtr		mini-transaction */
#define fil_block_check_type(block, type, mtr)				\
	fil_page_check_type(block->page.id, block->frame, type, mtr)

#ifdef UNIV_DEBUG
/** Increase redo skipped of a tablespace.
@param[in]	space_id	Tablespace ID */
void
fil_space_inc_redo_skipped_count(space_id_t space_id);

/** Decrease redo skipped of a tablespace.
@param[in]	space_id	Tablespace ID */
void
fil_space_dec_redo_skipped_count(space_id_t space_id);

/** Check whether a single-table tablespace is redo skipped.
@param[in]	space_id	Tablespace ID
@return true if redo skipped */
bool
fil_space_is_redo_skipped(space_id_t space_id)
	MY_ATTRIBUTE((warn_unused_result));
#endif /* UNIV_DEBUG */

/** Delete the tablespace file and any related files like .cfg.
This should not be called for temporary tables.
@param[in]	path		File path of the tablespace
@return true on success */
bool
fil_delete_file(const char* path)
	MY_ATTRIBUTE((warn_unused_result));

/** Callback functor. */
struct PageCallback {

	/** Default constructor */
	PageCallback()
		:
		m_page_size(0, 0, false),
		m_filepath() UNIV_NOTHROW {}

	virtual ~PageCallback() UNIV_NOTHROW {}

	/** Called for page 0 in the tablespace file at the start.
	@param file_size size of the file in bytes
	@param block contents of the first page in the tablespace file
	@retval DB_SUCCESS or error code. */
	virtual dberr_t init(
		os_offset_t		file_size,
		const buf_block_t*	block)
		MY_ATTRIBUTE((warn_unused_result))
		UNIV_NOTHROW = 0;

	/** Called for every page in the tablespace. If the page was not
	updated then its state must be set to BUF_PAGE_NOT_USED. For
	compressed tables the page descriptor memory will be at offset:
	block->frame + UNIV_PAGE_SIZE;
	@param offset physical offset within the file
	@param block block read from file, note it is not from the buffer pool
	@retval DB_SUCCESS or error code. */
	virtual dberr_t operator()(
		os_offset_t	offset,
		buf_block_t*	block)
		MY_ATTRIBUTE((warn_unused_result))
		UNIV_NOTHROW = 0;

	/** Set the name of the physical file and the file handle that is used
	to open it for the file that is being iterated over.
	@param filename then physical name of the tablespace file.
	@param file OS file handle */
	void set_file(const char* filename, pfs_os_file_t file) UNIV_NOTHROW
	{
		m_file = file;
		m_filepath = filename;
	}

	/** @return the space id of the tablespace */
	virtual space_id_t get_space_id() const
		MY_ATTRIBUTE((warn_unused_result))
		UNIV_NOTHROW = 0;

	/**
	@retval the space flags of the tablespace being iterated over */
	virtual ulint get_space_flags() const
		MY_ATTRIBUTE((warn_unused_result))
		UNIV_NOTHROW = 0;

	/** Set the tablespace table size.
	@param[in] page a page belonging to the tablespace */
	void set_page_size(const buf_frame_t* page) UNIV_NOTHROW;

	/** The compressed page size
	@return the compressed page size */
	const page_size_t& get_page_size() const
		MY_ATTRIBUTE((warn_unused_result))
	{
		return(m_page_size);
	}

	/** The tablespace page size. */
	page_size_t		m_page_size;

	/** File handle to the tablespace */
	pfs_os_file_t		m_file;

	/** Physical file path. */
	const char*		m_filepath;

	// Disable copying
	PageCallback(PageCallback&&) = delete;
	PageCallback(const PageCallback&) = delete;
	PageCallback& operator=(const PageCallback&) = delete;
};

/** Iterate over all the pages in the tablespace.
@param table the table definiton in the server
@param n_io_buffers number of blocks to read and write together
@param callback functor that will do the page updates
@return DB_SUCCESS or error code */
dberr_t
fil_tablespace_iterate(
	dict_table_t*		table,
	ulint			n_io_buffers,
	PageCallback&		callback)
	MY_ATTRIBUTE((warn_unused_result));

/** Looks for a pre-existing fil_space_t with the given tablespace ID
and, if found, returns the name and filepath in newly allocated buffers that
the caller must free.
@param[in] space_id The tablespace ID to search for.
@param[out] name Name of the tablespace found.
@param[out] filepath The filepath of the first datafile for thtablespace found.
@return true if tablespace is found, false if not. */
bool
fil_space_read_name_and_filepath(
	space_id_t	space_id,
	char**		name,
	char**		filepath)
	MY_ATTRIBUTE((warn_unused_result));

/** Convert a file name to a tablespace name.
@param[in]	filename	directory/databasename/tablename.ibd
@return database/tablename string, to be freed with ut_free() */
char*
fil_path_to_space_name(const char* filename)
	MY_ATTRIBUTE((warn_unused_result));

/** Returns the space ID based on the tablespace name.
The tablespace must be found in the tablespace memory cache.
This call is made from external to this module, so the mutex is not owned.
@param[in]	name		Tablespace name
@return space ID if tablespace found, SPACE_UNKNOWN if space not. */
space_id_t
fil_space_get_id_by_name(const char* name)
	MY_ATTRIBUTE((warn_unused_result));

/** Check if swapping two .ibd files can be done without failure
@param[in]	old_table	old table
@param[in]	new_table	new table
@param[in]	tmp_name	temporary table name
@return innodb error code */
dberr_t
fil_rename_precheck(
	const dict_table_t*	old_table,
	const dict_table_t*	new_table,
	const char*		tmp_name)
	MY_ATTRIBUTE((warn_unused_result));

/** Set the compression type for the tablespace of a table
@param[in]	table		Table that should be compressesed
@param[in]	algorithm	Text representation of the algorithm
@return DB_SUCCESS or error code */
dberr_t
fil_set_compression(
	dict_table_t*	table,
	const char*	algorithm)
	MY_ATTRIBUTE((warn_unused_result));

/** Get the compression type for the tablespace
@param[in]	space_id	Space ID to check
@return the compression algorithm */
Compression::Type
fil_get_compression(space_id_t space_id)
	MY_ATTRIBUTE((warn_unused_result));

/** Set encryption.
@param[in,out]	req_type	IO request
@param[in]	page_id		Page address for IO
@param[in,out]	space		Tablespace instance */
void
fil_io_set_encryption(
	IORequest&		req_type,
	const page_id_t&	page_id,
	fil_space_t*		space);

/** Set the encryption type for the tablespace
@param[in] space_id		Space ID of tablespace for which to set
@param[in] algorithm		Encryption algorithm
@param[in] key			Encryption key
@param[in] iv			Encryption iv
@return DB_SUCCESS or error code */
dberr_t
fil_set_encryption(
	space_id_t		space_id,
	Encryption::Type	algorithm,
	byte*			key,
	byte*			iv)
	MY_ATTRIBUTE((warn_unused_result));

/** @return true if the re-encrypt success */
bool
fil_encryption_rotate()
	MY_ATTRIBUTE((warn_unused_result));

/** During crash recovery, open a tablespace if it had not been opened
yet, to get valid size and flags.
@param[in,out]	space		Tablespace instance */
inline
void
fil_space_open_if_needed(fil_space_t* space)
{
	if (space->size == 0) {
		/* Initially, size and flags will be set to 0,
		until the files are opened for the first time.
		fil_space_get_size() will open the file
		and adjust the size and flags. */
		page_no_t	size = fil_space_get_size(space->id);

		ut_a(size == space->size);
	}
}

#if !defined(NO_FALLOCATE) && defined(UNIV_LINUX)
/**
Try and enable FusionIO atomic writes.
@param[in] file		OS file handle
@return true if successful */
bool
fil_fusionio_enable_atomic_write(pfs_os_file_t file)
	MY_ATTRIBUTE((warn_unused_result));
#endif /* !NO_FALLOCATE && UNIV_LINUX */

/** Note that the file system where the file resides doesn't support PUNCH HOLE
@param[in,out]	file		File node to set */
void fil_no_punch_hole(fil_node_t* file);

#ifdef UNIV_ENABLE_UNIT_TEST_MAKE_FILEPATH
void test_make_filepath();
#endif /* UNIV_ENABLE_UNIT_TEST_MAKE_FILEPATH */

/** @return the system tablespace instance */
#define fil_space_get_sys_space() (fil_space_t::s_sys_space)

/** Redo a tablespace create
@param[in]	ptr		redo log record
@param[in]	end		end of the redo log buffer
@param[in]	page_id		Tablespace Id and first page in file
@param[in]	parsed_bytes	Number of bytes parsed so far
@return pointer to next redo log record
@retval nullptr if this log record was truncated */
byte*
fil_tablespace_redo_create(
	byte*		ptr,
	const byte*	end,
	const page_id_t&page_id,
	ulint		parsed_bytes)
	MY_ATTRIBUTE((warn_unused_result));

/** Redo a tablespace drop
@param[in]	ptr		redo log record
@param[in]	end		end of the redo log buffer
@param[in]	page_id		Tablespace Id and first page in file
@param[in]	parsed_bytes	Number of bytes parsed so far
@return pointer to next redo log record
@retval nullptr if this log record was truncated */
byte*
fil_tablespace_redo_delete(
	byte*		ptr,
	const byte*	end,
	const page_id_t&page_id,
	ulint		parsed_bytes)
	MY_ATTRIBUTE((warn_unused_result));

/** Redo a tablespace rename
@param[in]	ptr		redo log record
@param[in]	end		end of the redo log buffer
@param[in]	page_id		Tablespace Id and first page in file
@param[in]	parsed_bytes	Number of bytes parsed so far
@return pointer to next redo log record
@retval nullptr if this log record was truncated */
byte*
fil_tablespace_redo_rename(
	byte*		ptr,
	const byte*	end,
	const page_id_t&page_id,
	ulint		parsed_bytes)
	MY_ATTRIBUTE((warn_unused_result));

/** Parse and process an encryption redo record.
@param[in]	ptr		redo log record
@param[in]	end		end of the redo log buffer
@param[in]	space_id	the tablespace ID
@return log record end, nullptr if not a complete record */
byte*
fil_tablespace_redo_encryption(
	byte*		ptr,
	const byte*	end,
	space_id_t	space_id)
	MY_ATTRIBUTE((warn_unused_result));

/** Read the tablespace id to path mapping from the file
@param[in]	recovery	true if called from crash recovery */
void
fil_tablespace_open_init_for_recovery(bool recovery);

/** Lookup the space ID.
@param[in]	space_id	Tablespace ID to lookup
@return true if space ID is known and open */
bool
fil_tablespace_lookup_for_recovery(space_id_t space_id)
	MY_ATTRIBUTE((warn_unused_result));

/** Lookup the tablespace ID and return the path to the file. The filename
is ignored when testing for equality. Only the path up to the file name is
considered for matching: e.g. ./test/a.ibd == ./test/b.ibd.
@param[in]	dd_object_id	Server DD tablespace ID
@param[in]	space_id	Tablespace ID to lookup
@param[in]	space_name	Tablespace name
@param[in]	old_path	Path in the data dictionary
@param[out]	new_path	New path if scanned path not equal to path
@return status of the match. */
Fil_state
fil_tablespace_path_equals(
	dd::Object_id	dd_object_id,
	space_id_t	space_id,
	const char*	space_name,
	std::string	old_path,
	std::string*	new_path)
	MY_ATTRIBUTE((warn_unused_result));

/** This function should be called after recovery has completed.
Check for tablespace files for which we did not see any MLOG_FILE_DELETE
or MLOG_FILE_RENAME record. These could not be recovered
@return true if there were some filenames missing for which we had to
ignore redo log records during the apply phase */
bool
fil_check_missing_tablespaces()
	MY_ATTRIBUTE((warn_unused_result));

/** Discover tablespaces by reading the header from .ibd files.
@param[in]	directories	Directories to scan
@return DB_SUCCESS if all goes well */
dberr_t
fil_scan_for_tablespaces(const std::string& directories);

/** Open the tabelspace and also get the tablespace filenames, space_id must
already be known.
@param[in]	space_id	Tablespace ID to lookup
@return true if open was successful */
bool
fil_tablespace_open_for_recovery(space_id_t space_id)
	MY_ATTRIBUTE((warn_unused_result));

/** Callback to check tablespace size with space header size and extend
Caller must own the Fil_shard mutex that the file belongs to.
@param[in]	file	file node
@return	error code */
dberr_t
fil_check_extend_space(fil_node_t* file)
	MY_ATTRIBUTE((warn_unused_result));

/** Replay a file rename operation for ddl replay.
@param[in]	page_id		Space ID and first page number in the file
@param[in]	old_name	old file name
@param[in]	new_name	new file name
@return	whether the operation was successfully applied
(the name did not exist, or new_name did not exist and
name was successfully renamed to new_name)  */
bool
fil_op_replay_rename_for_ddl(
	const page_id_t&	page_id,
	const char*		old_name,
	const char*		new_name);

/** Free the Tablespace_files instance.
@param[in]	read_only_mode	true if InnoDB is started in read only mode.
@return DB_SUCCESS if all OK */
dberr_t
fil_open_for_business(bool read_only_mode)
	MY_ATTRIBUTE((warn_unused_result));

/** Check if a path is known to InnoDB.
@param[in]	path		Path to check
@return true if path is known to InnoDB */
bool
fil_check_path(const std::string& path)
	MY_ATTRIBUTE((warn_unused_result));

/** Get the list of directories that InnoDB will search on startup.
@return the list of directories 'dir1;dir2;....;dirN' */
std::string
fil_get_dirs()
	MY_ATTRIBUTE((warn_unused_result));

/** Rename a tablespace by its name only
@param[in]	old_name	old tablespace name
@param[in]	new_name	new tablespace name
@return DB_SUCCESS on success */
dberr_t
fil_rename_tablespace_by_name(
        const char*	old_name,
        const char*     new_name)
	MY_ATTRIBUTE((warn_unused_result));

/** Free the data structures required for recovery. */
void
fil_free_scanned_files();

/** Update the tablespace name. Incase, the new name
and old name are same, no update done.
@param[in,out]	space		tablespace object on which name
				will be updated
@param[in]	name		new name for tablespace */
void
fil_space_update_name(fil_space_t* space, const char* name);

#endif /* fil0fil_h */<|MERGE_RESOLUTION|>--- conflicted
+++ resolved
@@ -775,12 +775,8 @@
 extern Fil_path	MySQL_datadir_path;
 
 /** Initial size of a single-table tablespace in pages */
-<<<<<<< HEAD
-constexpr size_t	FIL_IBD_FILE_INITIAL_SIZE = 5;
-=======
-#define FIL_IBD_FILE_INITIAL_SIZE	7
-#define FIL_IBD_FILE_INITIAL_SIZE_5_7	6
->>>>>>> 1f42d3d9
+constexpr size_t	FIL_IBD_FILE_INITIAL_SIZE = 7;
+constexpr size_t	FIL_IBD_FILE_INITIAL_SIZE_5_7 = 6;
 
 /** 'null' (undefined) page offset in the context of file spaces */
 constexpr page_no_t	FIL_NULL = std::numeric_limits<page_no_t>::max();
