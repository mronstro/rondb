/*****************************************************************************

Copyright (c) 1996, 2011, Oracle and/or its affiliates. All Rights Reserved.

This program is free software; you can redistribute it and/or modify it under
the terms of the GNU General Public License as published by the Free Software
Foundation; version 2 of the License.

This program is distributed in the hope that it will be useful, but WITHOUT
ANY WARRANTY; without even the implied warranty of MERCHANTABILITY or FITNESS
FOR A PARTICULAR PURPOSE. See the GNU General Public License for more details.

You should have received a copy of the GNU General Public License along with
this program; if not, write to the Free Software Foundation, Inc., 59 Temple
Place, Suite 330, Boston, MA 02111-1307 USA

*****************************************************************************/

/**************************************************//**
@file include/trx0sys.h
Transaction system

Created 3/26/1996 Heikki Tuuri
*******************************************************/

#ifndef trx0sys_h
#define trx0sys_h

#include "univ.i"

#include "trx0types.h"
#include "fsp0types.h"
#include "fil0fil.h"
#include "buf0buf.h"
#ifndef UNIV_HOTBACKUP
#include "mtr0mtr.h"
#include "ut0byte.h"
#include "mem0mem.h"
#include "sync0sync.h"
#include "ut0lst.h"
#include "ut0bh.h"
#include "read0types.h"
#include "page0types.h"
#include "ut0bh.h"

/** In a MySQL replication slave, in crash recovery we store the master log
file name and position here. */
/* @{ */
/** Master binlog file name */
extern char		trx_sys_mysql_master_log_name[];
/** Master binlog file position.  We have successfully got the updates
up to this position.  -1 means that no crash recovery was needed, or
there was no master log position info inside InnoDB.*/
extern ib_int64_t	trx_sys_mysql_master_log_pos;
/* @} */

/** If this MySQL server uses binary logging, after InnoDB has been inited
and if it has done a crash recovery, we store the binlog file name and position
here. */
/* @{ */
/** Binlog file name */
extern char		trx_sys_mysql_bin_log_name[];
/** Binlog file position, or -1 if unknown */
extern ib_int64_t	trx_sys_mysql_bin_log_pos;
/* @} */

/** The transaction system */
extern trx_sys_t*	trx_sys;

/** Doublewrite system */
extern trx_doublewrite_t*	trx_doublewrite;
/** The following is set to TRUE when we are upgrading from pre-4.1
format data files to the multiple tablespaces format data files */
extern ibool			trx_doublewrite_must_reset_space_ids;
/** Set to TRUE when the doublewrite buffer is being created */
extern ibool			trx_doublewrite_buf_is_being_created;
/** The following is TRUE when we are using the database in the
post-4.1 format, i.e., we have successfully upgraded, or have created
a new database installation */
extern ibool			trx_sys_multiple_tablespace_format;

/****************************************************************//**
Creates the doublewrite buffer to a new InnoDB installation. The header of the
doublewrite buffer is placed on the trx system header page. */
UNIV_INTERN
void
trx_sys_create_doublewrite_buf(void);
/*================================*/
/****************************************************************//**
At a database startup initializes the doublewrite buffer memory structure if
we already have a doublewrite buffer created in the data files. If we are
upgrading to an InnoDB version which supports multiple tablespaces, then this
function performs the necessary update operations. If we are in a crash
recovery, this function uses a possible doublewrite buffer to restore
half-written pages in the data files. */
UNIV_INTERN
void
trx_sys_doublewrite_init_or_restore_pages(
/*======================================*/
	ibool	restore_corrupt_pages);	/*!< in: TRUE=restore pages */
/****************************************************************//**
Marks the trx sys header when we have successfully upgraded to the >= 4.1.x
multiple tablespace format. */
UNIV_INTERN
void
trx_sys_mark_upgraded_to_multiple_tablespaces(void);
/*===============================================*/
/****************************************************************//**
Determines if a page number is located inside the doublewrite buffer.
@return TRUE if the location is inside the two blocks of the
doublewrite buffer */
UNIV_INTERN
ibool
trx_doublewrite_page_inside(
/*========================*/
	ulint	page_no);	/*!< in: page number */
/***************************************************************//**
Checks if a page address is the trx sys header page.
@return	TRUE if trx sys header page */
UNIV_INLINE
ibool
trx_sys_hdr_page(
/*=============*/
	ulint	space,	/*!< in: space */
	ulint	page_no);/*!< in: page number */
/*****************************************************************//**
Creates and initializes the central memory structures for the transaction
system. This is called when the database is started. 
@return min binary heap of rsegs to purge */
UNIV_INTERN
ib_bh_t*
trx_sys_init_at_db_start(void);
/*==========================*/
/*****************************************************************//**
Creates the trx_sys instance and initializes ib_bh, lock and
read_view_mutex. */
UNIV_INTERN
void
trx_sys_create(void);
/*================*/
/*****************************************************************//**
Creates and initializes the transaction system at the database creation. */
UNIV_INTERN
void
trx_sys_create_sys_pages(void);
/*==========================*/
/****************************************************************//**
Looks for a free slot for a rollback segment in the trx system file copy.
@return	slot index or ULINT_UNDEFINED if not found */
UNIV_INTERN
ulint
trx_sysf_rseg_find_free(
/*====================*/
	mtr_t*		mtr);		/*!< in: mtr */
/***************************************************************//**
Gets the pointer in the nth slot of the rseg array.
@return	pointer to rseg object, NULL if slot not in use */
UNIV_INLINE
trx_rseg_t*
trx_sys_get_nth_rseg(
/*=================*/
	trx_sys_t*	sys,	/*!< in: trx system */
	ulint		n);	/*!< in: index of slot */
/***************************************************************//**
Sets the pointer in the nth slot of the rseg array. */
UNIV_INLINE
void
trx_sys_set_nth_rseg(
/*=================*/
	trx_sys_t*	sys,	/*!< in/out: trx system */
	ulint		n,	/*!< in: index of slot */
	trx_rseg_t*	rseg);	/*!< in: pointer to rseg object, NULL if slot
				not in use */
/**********************************************************************//**
Gets a pointer to the transaction system file copy and x-locks its page.
@return	pointer to system file copy, page x-locked */
UNIV_INLINE
trx_sysf_t*
trx_sysf_get(
/*=========*/
	mtr_t*	mtr);	/*!< in: mtr */
/*****************************************************************//**
Gets the space of the nth rollback segment slot in the trx system
file copy.
@return	space id */
UNIV_INLINE
ulint
trx_sysf_rseg_get_space(
/*====================*/
	trx_sysf_t*	sys_header,	/*!< in: trx sys file copy */
	ulint		i,		/*!< in: slot index == rseg id */
	mtr_t*		mtr);		/*!< in: mtr */
/*****************************************************************//**
Gets the page number of the nth rollback segment slot in the trx system
file copy.
@return	page number, FIL_NULL if slot unused */
UNIV_INLINE
ulint
trx_sysf_rseg_get_page_no(
/*======================*/
	trx_sysf_t*	sys_header,	/*!< in: trx sys file copy */
	ulint		i,		/*!< in: slot index == rseg id */
	mtr_t*		mtr);		/*!< in: mtr */
/*****************************************************************//**
Sets the space id of the nth rollback segment slot in the trx system
file copy. */
UNIV_INLINE
void
trx_sysf_rseg_set_space(
/*====================*/
	trx_sysf_t*	sys_header,	/*!< in: trx sys file copy */
	ulint		i,		/*!< in: slot index == rseg id */
	ulint		space,		/*!< in: space id */
	mtr_t*		mtr);		/*!< in: mtr */
/*****************************************************************//**
Sets the page number of the nth rollback segment slot in the trx system
file copy. */
UNIV_INLINE
void
trx_sysf_rseg_set_page_no(
/*======================*/
	trx_sysf_t*	sys_header,	/*!< in: trx sys file copy */
	ulint		i,		/*!< in: slot index == rseg id */
	ulint		page_no,	/*!< in: page number, FIL_NULL if
					the slot is reset to unused */
	mtr_t*		mtr);		/*!< in: mtr */
/*****************************************************************//**
Allocates a new transaction id.
@return	new, allocated trx id */
UNIV_INLINE
trx_id_t
trx_sys_get_new_trx_id(void);
/*========================*/
/*****************************************************************//**
Determines the maximum transaction id.
@return maximum currently allocated trx id; will be stale after the
next call to trx_sys_get_new_trx_id() */
UNIV_INLINE
trx_id_t
trx_sys_get_max_trx_id(void);
/*========================*/
#endif /* !UNIV_HOTBACKUP */
/*****************************************************************//**
Writes a trx id to an index page. In case that the id size changes in
some future version, this function should be used instead of
mach_write_... */
UNIV_INLINE
void
trx_write_trx_id(
/*=============*/
	byte*		ptr,	/*!< in: pointer to memory where written */
	trx_id_t	id);	/*!< in: id */
#ifndef UNIV_HOTBACKUP
/*****************************************************************//**
Reads a trx id from an index page. In case that the id size changes in
some future version, this function should be used instead of
mach_read_...
@return	id */
UNIV_INLINE
trx_id_t
trx_read_trx_id(
/*============*/
	const byte*	ptr);	/*!< in: pointer to memory from where to read */
/****************************************************************//**
Looks for the trx handle with the given id in trx_list.
The caller must be holding trx_sys->lock.
@return	the trx handle or NULL if not found;
the pointer must not be dereferenced unless lock_sys->mutex was
acquired before calling this function and is still being held */
UNIV_INLINE
trx_t*
trx_get_on_id(
/*==========*/
	trx_id_t	trx_id);/*!< in: trx id to search for */
/****************************************************************//**
Returns the minimum trx id in trx list. This is the smallest id for which
the trx can possibly be active. (But, you must look at the trx->lock.state
to find out if the minimum trx id transaction itself is active, or already
committed.). The caller must be holding the trx_sys_t::lock in shared mode.
@return	the minimum trx id, or trx_sys->max_trx_id if the trx list is empty */
UNIV_INLINE
trx_id_t
trx_list_get_min_trx_id_low(void);
/*=============================*/
/****************************************************************//**
Returns the minimum trx id in trx list. This is the smallest id for which
the trx can possibly be active. (But, you must look at the trx->state to
find out if the minimum trx id transaction itself is active, or already
committed.)
@return	the minimum trx id, or trx_sys->max_trx_id if the trx list is empty */
UNIV_INLINE
trx_id_t
trx_list_get_min_trx_id(void);
/*=========================*/
/****************************************************************//**
Checks if a transaction with the given id is active. Caller must hold
trx_sys->lock in shared mode. If the caller is not holding
lock_sys->mutex, the transaction may already have been committed.
@return	transaction instance if active, or NULL;
the pointer must not be dereferenced unless lock_sys->mutex was
acquired before calling this function and is still being held */
UNIV_INLINE
trx_t*
trx_is_active_low(
/*==============*/
	trx_id_t	trx_id,		/*!< in: trx id of the transaction */
	ibool*		corrupt);	/*!< in: NULL or pointer to a flag
					that will be set if corrupt */
/****************************************************************//**
Checks if a transaction with the given id is active. If the caller is
not holding lock_sys->mutex, the transaction may already have been
committed.
@return	transaction instance if active, or NULL;
the pointer must not be dereferenced unless lock_sys->mutex was
acquired before calling this function and is still being held */
UNIV_INLINE
trx_t*
trx_is_active(
/*==========*/
	trx_id_t	trx_id,		/*!< in: trx id of the transaction */
	ibool*		corrupt);	/*!< in: NULL or pointer to a flag
					that will be set if corrupt */
#ifdef UNIV_DEBUG
/****************************************************************//**
Checks that trx is in the trx list.
@return	TRUE if is in */
UNIV_INTERN
ibool
trx_in_trx_list(
/*============*/
<<<<<<< HEAD
	const trx_t*	in_trx);/*!< in: transaction */
#endif /* UNIV_DEBUG */
=======
	trx_t*	in_trx);/*!< in: trx */
/***********************************************************//**
Assert that a transaction has been recovered.
@return TRUE */
UNIV_INLINE
ibool
trx_assert_recovered(
/*=================*/
	trx_id_t	trx_id)		/*!< in: transaction identifier */
	__attribute__((warn_unused_result));
>>>>>>> 83c98589
/*****************************************************************//**
Updates the offset information about the end of the MySQL binlog entry
which corresponds to the transaction just being committed. In a MySQL
replication slave updates the latest master binlog position up to which
replication has proceeded. */
UNIV_INTERN
void
trx_sys_update_mysql_binlog_offset(
/*===============================*/
	const char*	file_name,/*!< in: MySQL log file name */
	ib_int64_t	offset,	/*!< in: position in that log file */
	ulint		field,	/*!< in: offset of the MySQL log info field in
				the trx sys header */
	mtr_t*		mtr);	/*!< in: mtr */
/*****************************************************************//**
Prints to stderr the MySQL binlog offset info in the trx system header if
the magic number shows it valid. */
UNIV_INTERN
void
trx_sys_print_mysql_binlog_offset(void);
/*===================================*/
/*****************************************************************//**
Prints to stderr the MySQL master log offset info in the trx system header if
the magic number shows it valid. */
UNIV_INTERN
void
trx_sys_print_mysql_master_log_pos(void);
/*====================================*/
/*****************************************************************//**
Initializes the tablespace tag system. */
UNIV_INTERN
void
trx_sys_file_format_init(void);
/*==========================*/
/*****************************************************************//**
Closes the tablespace tag system. */
UNIV_INTERN
void
trx_sys_file_format_close(void);
/*===========================*/
/********************************************************************//**
Tags the system table space with minimum format id if it has not been
tagged yet.
WARNING: This function is only called during the startup and AFTER the
redo log application during recovery has finished. */
UNIV_INTERN
void
trx_sys_file_format_tag_init(void);
/*==============================*/
/*****************************************************************//**
Shutdown/Close the transaction system. */
UNIV_INTERN
void
trx_sys_close(void);
/*===============*/
/*****************************************************************//**
Get the name representation of the file format from its id.
@return	pointer to the name */
UNIV_INTERN
const char*
trx_sys_file_format_id_to_name(
/*===========================*/
	const ulint	id);		/*!< in: id of the file format */
/*****************************************************************//**
Set the file format id unconditionally except if it's already the
same value.
@return	TRUE if value updated */
UNIV_INTERN
ibool
trx_sys_file_format_max_set(
/*========================*/
	ulint		format_id,	/*!< in: file format id */
	const char**	name);		/*!< out: max file format name or
					NULL if not needed. */
/*********************************************************************
Creates the rollback segments */
UNIV_INTERN
void
trx_sys_create_rsegs(
/*=================*/
	ulint	n_rsegs);	/*!< number of rollback segments to create */
/*****************************************************************//**
Get the number of transaction in the system, independent of their state.
@return count of transactions in trx_sys_t::trx_list */
UNIV_INLINE
ulint
trx_sys_get_n_trx(void);
/*===================*/

/*********************************************************************
Check if there are any active (non-prepared) transactions.
@return total number of active transactions or 0 if none */
UNIV_INTERN
ulint
trx_sys_any_active_transactions(void);
/*=================================*/
#else /* !UNIV_HOTBACKUP */
/*****************************************************************//**
Prints to stderr the MySQL binlog info in the system header if the
magic number shows it valid. */
UNIV_INTERN
void
trx_sys_print_mysql_binlog_offset_from_page(
/*========================================*/
	const byte*	page);	/*!< in: buffer containing the trx
				system header page, i.e., page number
				TRX_SYS_PAGE_NO in the tablespace */
/*****************************************************************//**
Reads the file format id from the first system table space file.
Even if the call succeeds and returns TRUE, the returned format id
may be ULINT_UNDEFINED signalling that the format id was not present
in the data file.
@return TRUE if call succeeds */
UNIV_INTERN
ibool
trx_sys_read_file_format_id(
/*========================*/
	const char *pathname,	/*!< in: pathname of the first system
				table space file */
	ulint *format_id);	/*!< out: file format of the system table
				space */
/*****************************************************************//**
Reads the file format id from the given per-table data file.
@return TRUE if call succeeds */
UNIV_INTERN
ibool
trx_sys_read_pertable_file_format_id(
/*=================================*/
	const char *pathname,	/*!< in: pathname of a per-table
				datafile */
	ulint *format_id);	/*!< out: file format of the per-table
				data file */
#endif /* !UNIV_HOTBACKUP */
/*****************************************************************//**
Get the name representation of the file format from its id.
@return	pointer to the max format name */
UNIV_INTERN
const char*
trx_sys_file_format_max_get(void);
/*=============================*/
/*****************************************************************//**
Check for the max file format tag stored on disk.
@return	DB_SUCCESS or error code */
UNIV_INTERN
ulint
trx_sys_file_format_max_check(
/*==========================*/
	ulint		max_format_id);	/*!< in: the max format id to check */
/********************************************************************//**
Update the file format tag in the system tablespace only if the given
format id is greater than the known max id.
@return	TRUE if format_id was bigger than the known max id */
UNIV_INTERN
ibool
trx_sys_file_format_max_upgrade(
/*============================*/
	const char**	name,		/*!< out: max file format name */
	ulint		format_id);	/*!< in: file format identifier */
/*****************************************************************//**
Get the name representation of the file format from its id.
@return	pointer to the name */
UNIV_INTERN
const char*
trx_sys_file_format_id_to_name(
/*===========================*/
	const ulint	id);	/*!< in: id of the file format */

#ifdef UNIV_DEBUG
/*************************************************************//**
Validate the trx_sys_t::trx_list. */
UNIV_INTERN
ibool
trx_sys_validate_trx_list(void);
/*===========================*/
#endif /* UNIV_DEBUG */

/* The automatically created system rollback segment has this id */
#define TRX_SYS_SYSTEM_RSEG_ID	0

/* Space id and page no where the trx system file copy resides */
#define	TRX_SYS_SPACE	0	/* the SYSTEM tablespace */
#include "fsp0fsp.h"
#define	TRX_SYS_PAGE_NO	FSP_TRX_SYS_PAGE_NO

/* The offset of the transaction system header on the page */
#define	TRX_SYS		FSEG_PAGE_DATA

/** Transaction system header */
/*------------------------------------------------------------- @{ */
#define	TRX_SYS_TRX_ID_STORE	0	/*!< the maximum trx id or trx
					number modulo
					TRX_SYS_TRX_ID_UPDATE_MARGIN
					written to a file page by any
					transaction; the assignment of
					transaction ids continues from
					this number rounded up by
					TRX_SYS_TRX_ID_UPDATE_MARGIN
					plus
					TRX_SYS_TRX_ID_UPDATE_MARGIN
					when the database is
					started */
#define TRX_SYS_FSEG_HEADER	8	/*!< segment header for the
					tablespace segment the trx
					system is created into */
#define	TRX_SYS_RSEGS		(8 + FSEG_HEADER_SIZE)
					/*!< the start of the array of
					rollback segment specification
					slots */
/*------------------------------------------------------------- @} */

/* Max number of rollback segments: the number of segment specification slots
in the transaction system array; rollback segment id must fit in one (signed)
byte, therefore 128; each slot is currently 8 bytes in size. If you want
to raise the level to 256 then you will need to fix some assertions that
impose the 7 bit restriction. e.g., mach_write_to_3() */
#define	TRX_SYS_N_RSEGS			128
/* Originally, InnoDB defined TRX_SYS_N_RSEGS as 256 but created only one
rollback segment.  It initialized some arrays with this number of entries.
We must remember this limit in order to keep file compatibility. */
#define TRX_SYS_OLD_N_RSEGS		256

/** Maximum length of MySQL binlog file name, in bytes.
@see trx_sys_mysql_master_log_name
@see trx_sys_mysql_bin_log_name */
#define TRX_SYS_MYSQL_LOG_NAME_LEN	512
/** Contents of TRX_SYS_MYSQL_LOG_MAGIC_N_FLD */
#define TRX_SYS_MYSQL_LOG_MAGIC_N	873422344

#if UNIV_PAGE_SIZE < 4096
# error "UNIV_PAGE_SIZE < 4096"
#endif
/** The offset of the MySQL replication info in the trx system header;
this contains the same fields as TRX_SYS_MYSQL_LOG_INFO below */
#define TRX_SYS_MYSQL_MASTER_LOG_INFO	(UNIV_PAGE_SIZE - 2000)

/** The offset of the MySQL binlog offset info in the trx system header */
#define TRX_SYS_MYSQL_LOG_INFO		(UNIV_PAGE_SIZE - 1000)
#define	TRX_SYS_MYSQL_LOG_MAGIC_N_FLD	0	/*!< magic number which is
						TRX_SYS_MYSQL_LOG_MAGIC_N
						if we have valid data in the
						MySQL binlog info */
#define TRX_SYS_MYSQL_LOG_OFFSET_HIGH	4	/*!< high 4 bytes of the offset
						within that file */
#define TRX_SYS_MYSQL_LOG_OFFSET_LOW	8	/*!< low 4 bytes of the offset
						within that file */
#define TRX_SYS_MYSQL_LOG_NAME		12	/*!< MySQL log file name */

/** Doublewrite buffer */
/* @{ */
/** The offset of the doublewrite buffer header on the trx system header page */
#define TRX_SYS_DOUBLEWRITE		(UNIV_PAGE_SIZE - 200)
/*-------------------------------------------------------------*/
#define TRX_SYS_DOUBLEWRITE_FSEG	0	/*!< fseg header of the fseg
						containing the doublewrite
						buffer */
#define TRX_SYS_DOUBLEWRITE_MAGIC	FSEG_HEADER_SIZE
						/*!< 4-byte magic number which
						shows if we already have
						created the doublewrite
						buffer */
#define TRX_SYS_DOUBLEWRITE_BLOCK1	(4 + FSEG_HEADER_SIZE)
						/*!< page number of the
						first page in the first
						sequence of 64
						(= FSP_EXTENT_SIZE) consecutive
						pages in the doublewrite
						buffer */
#define TRX_SYS_DOUBLEWRITE_BLOCK2	(8 + FSEG_HEADER_SIZE)
						/*!< page number of the
						first page in the second
						sequence of 64 consecutive
						pages in the doublewrite
						buffer */
#define TRX_SYS_DOUBLEWRITE_REPEAT	12	/*!< we repeat
						TRX_SYS_DOUBLEWRITE_MAGIC,
						TRX_SYS_DOUBLEWRITE_BLOCK1,
						TRX_SYS_DOUBLEWRITE_BLOCK2
						so that if the trx sys
						header is half-written
						to disk, we still may
						be able to recover the
						information */
/** If this is not yet set to TRX_SYS_DOUBLEWRITE_SPACE_ID_STORED_N,
we must reset the doublewrite buffer, because starting from 4.1.x the
space id of a data page is stored into
FIL_PAGE_ARCH_LOG_NO_OR_SPACE_NO. */
#define TRX_SYS_DOUBLEWRITE_SPACE_ID_STORED (24 + FSEG_HEADER_SIZE)

/*-------------------------------------------------------------*/
/** Contents of TRX_SYS_DOUBLEWRITE_MAGIC */
#define TRX_SYS_DOUBLEWRITE_MAGIC_N	536853855
/** Contents of TRX_SYS_DOUBLEWRITE_SPACE_ID_STORED */
#define TRX_SYS_DOUBLEWRITE_SPACE_ID_STORED_N 1783657386

/** Size of the doublewrite block in pages */
#define TRX_SYS_DOUBLEWRITE_BLOCK_SIZE	FSP_EXTENT_SIZE
/* @} */

/** File format tag */
/* @{ */
/** The offset of the file format tag on the trx system header page
(TRX_SYS_PAGE_NO of TRX_SYS_SPACE) */
#define TRX_SYS_FILE_FORMAT_TAG		(UNIV_PAGE_SIZE - 16)

/** Contents of TRX_SYS_FILE_FORMAT_TAG when valid. The file format
identifier is added to this constant. */
#define TRX_SYS_FILE_FORMAT_TAG_MAGIC_N_LOW	3645922177UL
/** Contents of TRX_SYS_FILE_FORMAT_TAG+4 when valid */
#define TRX_SYS_FILE_FORMAT_TAG_MAGIC_N_HIGH	2745987765UL
/** Contents of TRX_SYS_FILE_FORMAT_TAG when valid. The file format
identifier is added to this 64-bit constant. */
#define TRX_SYS_FILE_FORMAT_TAG_MAGIC_N					\
	((ib_uint64_t) TRX_SYS_FILE_FORMAT_TAG_MAGIC_N_HIGH << 32	\
	 | TRX_SYS_FILE_FORMAT_TAG_MAGIC_N_LOW)
/* @} */

#ifndef UNIV_HOTBACKUP
/** Doublewrite control struct */
struct trx_doublewrite_struct{
	mutex_t	mutex;		/*!< mutex protecting the first_free field and
				write_buf */
	ulint	block1;		/*!< the page number of the first
				doublewrite block (64 pages) */
	ulint	block2;		/*!< page number of the second block */
	ulint	first_free;	/*!< first free position in write_buf measured
				in units of UNIV_PAGE_SIZE */
	byte*	write_buf;	/*!< write buffer used in writing to the
				doublewrite buffer, aligned to an
				address divisible by UNIV_PAGE_SIZE
				(which is required by Windows aio) */
	byte*	write_buf_unaligned;
				/*!< pointer to write_buf, but unaligned */
	buf_page_t**
		buf_block_arr;	/*!< array to store pointers to the buffer
				blocks which have been cached to write_buf */
};

/** The transaction system central memory data structure. */
struct trx_sys_struct{

	rw_lock_t	lock;		/*!< read-write lock protecting most
					fields in this structure except when
					noted otherwise */
	ulint		n_mysql_trx;	/*!< Number of transactions currently
					allocated for MySQL */
	ulint		n_prepared_trx;	/*!< Number of transactions currently
					in the XA PREPARED state */
	trx_id_t	max_trx_id;	/*!< The smallest number not yet
					assigned as a transaction id or
					transaction number */
	UT_LIST_BASE_NODE_T(trx_t) trx_list;
					/*!< List of active and committed in
					memory transactions, sorted on trx id,
					biggest first */
	UT_LIST_BASE_NODE_T(trx_t) mysql_trx_list;
					/*!< List of transactions created
					for MySQL */
	trx_rseg_t*	rseg_array[TRX_SYS_N_RSEGS];
					/*!< Pointer array to rollback
					segments; NULL if slot not in use;
					created and destroyed in
					single-threaded mode; not protected
					by any mutex, because it is read-only
					during multi-threaded operation */
	ulint		rseg_history_len;/*!< Length of the TRX_RSEG_HISTORY
					list (update undo logs for committed
					transactions), protected by
					rseg->mutex */
	mutex_t		read_view_mutex;/*!< Protects the view_list */
	UT_LIST_BASE_NODE_T(read_view_t) view_list;
					/*!< List of read views sorted
					on trx no, biggest first */
};

/** When a trx id which is zero modulo this number (which must be a power of
two) is assigned, the field TRX_SYS_TRX_ID_STORE on the transaction system
page is updated */
#define TRX_SYS_TRX_ID_WRITE_MARGIN	256
#endif /* !UNIV_HOTBACKUP */

#ifndef UNIV_NONINL
#include "trx0sys.ic"
#endif

#endif<|MERGE_RESOLUTION|>--- conflicted
+++ resolved
@@ -328,11 +328,8 @@
 ibool
 trx_in_trx_list(
 /*============*/
-<<<<<<< HEAD
-	const trx_t*	in_trx);/*!< in: transaction */
-#endif /* UNIV_DEBUG */
-=======
-	trx_t*	in_trx);/*!< in: trx */
+	const trx_t*	in_trx)		/*!< in: transaction */
+	__attribute__((nonnull, warn_unused_result));
 /***********************************************************//**
 Assert that a transaction has been recovered.
 @return TRUE */
@@ -342,7 +339,7 @@
 /*=================*/
 	trx_id_t	trx_id)		/*!< in: transaction identifier */
 	__attribute__((warn_unused_result));
->>>>>>> 83c98589
+#endif /* UNIV_DEBUG */
 /*****************************************************************//**
 Updates the offset information about the end of the MySQL binlog entry
 which corresponds to the transaction just being committed. In a MySQL
