<<<<<<< HEAD
=======
/*****************************************************************************

Copyright (c) 1995, 2013, Oracle and/or its affiliates. All Rights Reserved.

This program is free software; you can redistribute it and/or modify it under
the terms of the GNU General Public License as published by the Free Software
Foundation; version 2 of the License.

This program is distributed in the hope that it will be useful, but WITHOUT
ANY WARRANTY; without even the implied warranty of MERCHANTABILITY or FITNESS
FOR A PARTICULAR PURPOSE. See the GNU General Public License for more details.

You should have received a copy of the GNU General Public License along with
this program; if not, write to the Free Software Foundation, Inc.,
51 Franklin Street, Suite 500, Boston, MA 02110-1335 USA

*****************************************************************************/

/**************************************************//**
@file include/os0sync.ic
The interface to the operating system synchronization primitives.

Created 9/6/1995 Heikki Tuuri
*******************************************************/

#ifdef _WIN32
#include <winbase.h>
#endif

/**********************************************************//**
Acquires ownership of a fast mutex.
@return	0 if success, != 0 if was reserved by another thread */
UNIV_INLINE
ulint
os_fast_mutex_trylock(
/*==================*/
	os_fast_mutex_t*	fast_mutex)	/*!< in: mutex to acquire */
{
	fast_mutex_t*	mutex = &fast_mutex->mutex;

#ifdef _WIN32
	return(!TryEnterCriticalSection(mutex));
#else
	/* NOTE that the MySQL my_pthread.h redefines pthread_mutex_trylock
	so that it returns 0 on success. In the operating system
	libraries, HP-UX-10.20 follows the old Posix 1003.4a Draft 4 and
	returns 1 on success (but MySQL remaps that to 0), while Linux,
	FreeBSD, Solaris, AIX, Tru64 Unix, HP-UX-11.0 return 0 on success. */

	return((ulint) pthread_mutex_trylock(mutex));
#endif
}

#ifdef UNIV_PFS_MUTEX
/*********************************************************//**
NOTE! Please use the corresponding macro os_fast_mutex_init(), not directly
this function!
A wrapper function for os_fast_mutex_init_func(). Initializes an operating
system fast mutex semaphore. */
UNIV_INLINE
void
pfs_os_fast_mutex_init(
/*===================*/
	PSI_mutex_key		key,		/*!< in: Performance Schema
						key */
	os_fast_mutex_t*	fast_mutex)	/*!< out: fast mutex */
{
#ifdef HAVE_PSI_MUTEX_INTERFACE
	fast_mutex->pfs_psi = PSI_MUTEX_CALL(init_mutex)(key, &fast_mutex->mutex);
#else
	fast_mutex->pfs_psi = NULL;
#endif

	os_fast_mutex_init_func(&fast_mutex->mutex);
}
/******************************************************************//**
NOTE! Please use the corresponding macro os_fast_mutex_free(), not directly
this function!
Wrapper function for pfs_os_fast_mutex_free(). Also destroys the performance
schema probes when freeing the mutex */
UNIV_INLINE
void
pfs_os_fast_mutex_free(
/*===================*/
	os_fast_mutex_t*	fast_mutex)  /*!< in/out: mutex */
{
#ifdef HAVE_PSI_MUTEX_INTERFACE
	if (fast_mutex->pfs_psi != NULL)
		PSI_MUTEX_CALL(destroy_mutex)(fast_mutex->pfs_psi);
#endif
	fast_mutex->pfs_psi = NULL;

	os_fast_mutex_free_func(&fast_mutex->mutex);
}
/**********************************************************//**
NOTE! Please use the corresponding macro os_fast_mutex_lock, not directly
this function!
Wrapper function of os_fast_mutex_lock_func. Acquires ownership of a fast
mutex. */
UNIV_INLINE
void
pfs_os_fast_mutex_lock(
/*===================*/
	os_fast_mutex_t*	fast_mutex,	/*!< in/out: mutex to acquire */
	const char*		file_name,	/*!< in: file name where
						 locked */
	ulint			line)		/*!< in: line where locked */
{
#ifdef HAVE_PSI_MUTEX_INTERFACE
	if (fast_mutex->pfs_psi != NULL)
	{
		PSI_mutex_locker* 	locker;
		PSI_mutex_locker_state	state;

		locker = PSI_MUTEX_CALL(start_mutex_wait)(&state, fast_mutex->pfs_psi,
			PSI_MUTEX_LOCK, file_name, line);

		os_fast_mutex_lock_func(&fast_mutex->mutex);

		if (locker != NULL)
			PSI_MUTEX_CALL(end_mutex_wait)(locker, 0);
	}
	else
#endif
	{
		os_fast_mutex_lock_func(&fast_mutex->mutex);
	}

	return;
}
/**********************************************************//**
NOTE! Please use the corresponding macro os_fast_mutex_unlock, not directly
this function!
Wrapper function of os_fast_mutex_unlock_func. Releases ownership of a
fast mutex. */
UNIV_INLINE
void
pfs_os_fast_mutex_unlock(
/*=====================*/
	os_fast_mutex_t*	fast_mutex)	/*!< in/out: mutex to release */
{
#ifdef HAVE_PSI_MUTEX_INTERFACE
	if (fast_mutex->pfs_psi != NULL)
		PSI_MUTEX_CALL(unlock_mutex)(fast_mutex->pfs_psi);
#endif

	os_fast_mutex_unlock_func(&fast_mutex->mutex);
}
#endif /* UNIV_PFS_MUTEX */

#ifdef HAVE_WINDOWS_ATOMICS

/* Use inline functions to make 64 and 32 bit versions of windows atomic
functions so that typecasts are evaluated at compile time. Take advantage
that lint is either __int64 or long int and windows atomic functions work
on __int64 and LONG */

/**********************************************************//**
Atomic compare and exchange of unsigned integers.
@return value found before the exchange.
If it is not equal to old_value the exchange did not happen. */
UNIV_INLINE
lint
win_cmp_and_xchg_lint(
/*==================*/
	volatile lint*	ptr,		/*!< in/out: source/destination */
	lint		new_val,	/*!< in: exchange value */
	lint		old_val)	/*!< in: value to compare to */
{
# ifdef _WIN64
	return(InterlockedCompareExchange64(ptr, new_val, old_val));
# else
	return(InterlockedCompareExchange(ptr, new_val, old_val));
# endif
}

/**********************************************************//**
Atomic addition of signed integers.
@return Initial value of the variable pointed to by ptr */
UNIV_INLINE
lint
win_xchg_and_add(
/*=============*/
	volatile lint*	ptr,	/*!< in/out: address of destination */
	lint		val)	/*!< in: number to be added */
{
#ifdef _WIN64
	return(InterlockedExchangeAdd64(ptr, val));
#else
	return(InterlockedExchangeAdd(ptr, val));
#endif
}

/**********************************************************//**
Atomic compare and exchange of unsigned integers.
@return value found before the exchange.
If it is not equal to old_value the exchange did not happen. */
UNIV_INLINE
ulint
win_cmp_and_xchg_ulint(
/*===================*/
	volatile ulint*	ptr,		/*!< in/out: source/destination */
	ulint		new_val,	/*!< in: exchange value */
	ulint		old_val)	/*!< in: value to compare to */
{
	return((ulint) win_cmp_and_xchg_lint(
		(volatile lint*) ptr,
		(lint) new_val,
		(lint) old_val));
}

/**********************************************************//**
Atomic compare and exchange of 32-bit unsigned integers.
@return value found before the exchange.
If it is not equal to old_value the exchange did not happen. */
UNIV_INLINE
DWORD
win_cmp_and_xchg_dword(
/*===================*/
	volatile DWORD*	ptr,		/*!< in/out: source/destination */
	DWORD		new_val,	/*!< in: exchange value */
	DWORD		old_val)	/*!< in: value to compare to */
{
	ut_ad(sizeof(DWORD) == sizeof(LONG));	/* We assume this. */
	return(InterlockedCompareExchange(
		(volatile LONG*) ptr,
		(LONG) new_val,
		(LONG) old_val));
}

#endif /* HAVE_WINDOWS_ATOMICS */
>>>>>>> 3931a372
<|MERGE_RESOLUTION|>--- conflicted
+++ resolved
@@ -1,5 +1,3 @@
-<<<<<<< HEAD
-=======
 /*****************************************************************************
 
 Copyright (c) 1995, 2013, Oracle and/or its affiliates. All Rights Reserved.
@@ -23,212 +21,4 @@
 The interface to the operating system synchronization primitives.
 
 Created 9/6/1995 Heikki Tuuri
-*******************************************************/
-
-#ifdef _WIN32
-#include <winbase.h>
-#endif
-
-/**********************************************************//**
-Acquires ownership of a fast mutex.
-@return	0 if success, != 0 if was reserved by another thread */
-UNIV_INLINE
-ulint
-os_fast_mutex_trylock(
-/*==================*/
-	os_fast_mutex_t*	fast_mutex)	/*!< in: mutex to acquire */
-{
-	fast_mutex_t*	mutex = &fast_mutex->mutex;
-
-#ifdef _WIN32
-	return(!TryEnterCriticalSection(mutex));
-#else
-	/* NOTE that the MySQL my_pthread.h redefines pthread_mutex_trylock
-	so that it returns 0 on success. In the operating system
-	libraries, HP-UX-10.20 follows the old Posix 1003.4a Draft 4 and
-	returns 1 on success (but MySQL remaps that to 0), while Linux,
-	FreeBSD, Solaris, AIX, Tru64 Unix, HP-UX-11.0 return 0 on success. */
-
-	return((ulint) pthread_mutex_trylock(mutex));
-#endif
-}
-
-#ifdef UNIV_PFS_MUTEX
-/*********************************************************//**
-NOTE! Please use the corresponding macro os_fast_mutex_init(), not directly
-this function!
-A wrapper function for os_fast_mutex_init_func(). Initializes an operating
-system fast mutex semaphore. */
-UNIV_INLINE
-void
-pfs_os_fast_mutex_init(
-/*===================*/
-	PSI_mutex_key		key,		/*!< in: Performance Schema
-						key */
-	os_fast_mutex_t*	fast_mutex)	/*!< out: fast mutex */
-{
-#ifdef HAVE_PSI_MUTEX_INTERFACE
-	fast_mutex->pfs_psi = PSI_MUTEX_CALL(init_mutex)(key, &fast_mutex->mutex);
-#else
-	fast_mutex->pfs_psi = NULL;
-#endif
-
-	os_fast_mutex_init_func(&fast_mutex->mutex);
-}
-/******************************************************************//**
-NOTE! Please use the corresponding macro os_fast_mutex_free(), not directly
-this function!
-Wrapper function for pfs_os_fast_mutex_free(). Also destroys the performance
-schema probes when freeing the mutex */
-UNIV_INLINE
-void
-pfs_os_fast_mutex_free(
-/*===================*/
-	os_fast_mutex_t*	fast_mutex)  /*!< in/out: mutex */
-{
-#ifdef HAVE_PSI_MUTEX_INTERFACE
-	if (fast_mutex->pfs_psi != NULL)
-		PSI_MUTEX_CALL(destroy_mutex)(fast_mutex->pfs_psi);
-#endif
-	fast_mutex->pfs_psi = NULL;
-
-	os_fast_mutex_free_func(&fast_mutex->mutex);
-}
-/**********************************************************//**
-NOTE! Please use the corresponding macro os_fast_mutex_lock, not directly
-this function!
-Wrapper function of os_fast_mutex_lock_func. Acquires ownership of a fast
-mutex. */
-UNIV_INLINE
-void
-pfs_os_fast_mutex_lock(
-/*===================*/
-	os_fast_mutex_t*	fast_mutex,	/*!< in/out: mutex to acquire */
-	const char*		file_name,	/*!< in: file name where
-						 locked */
-	ulint			line)		/*!< in: line where locked */
-{
-#ifdef HAVE_PSI_MUTEX_INTERFACE
-	if (fast_mutex->pfs_psi != NULL)
-	{
-		PSI_mutex_locker* 	locker;
-		PSI_mutex_locker_state	state;
-
-		locker = PSI_MUTEX_CALL(start_mutex_wait)(&state, fast_mutex->pfs_psi,
-			PSI_MUTEX_LOCK, file_name, line);
-
-		os_fast_mutex_lock_func(&fast_mutex->mutex);
-
-		if (locker != NULL)
-			PSI_MUTEX_CALL(end_mutex_wait)(locker, 0);
-	}
-	else
-#endif
-	{
-		os_fast_mutex_lock_func(&fast_mutex->mutex);
-	}
-
-	return;
-}
-/**********************************************************//**
-NOTE! Please use the corresponding macro os_fast_mutex_unlock, not directly
-this function!
-Wrapper function of os_fast_mutex_unlock_func. Releases ownership of a
-fast mutex. */
-UNIV_INLINE
-void
-pfs_os_fast_mutex_unlock(
-/*=====================*/
-	os_fast_mutex_t*	fast_mutex)	/*!< in/out: mutex to release */
-{
-#ifdef HAVE_PSI_MUTEX_INTERFACE
-	if (fast_mutex->pfs_psi != NULL)
-		PSI_MUTEX_CALL(unlock_mutex)(fast_mutex->pfs_psi);
-#endif
-
-	os_fast_mutex_unlock_func(&fast_mutex->mutex);
-}
-#endif /* UNIV_PFS_MUTEX */
-
-#ifdef HAVE_WINDOWS_ATOMICS
-
-/* Use inline functions to make 64 and 32 bit versions of windows atomic
-functions so that typecasts are evaluated at compile time. Take advantage
-that lint is either __int64 or long int and windows atomic functions work
-on __int64 and LONG */
-
-/**********************************************************//**
-Atomic compare and exchange of unsigned integers.
-@return value found before the exchange.
-If it is not equal to old_value the exchange did not happen. */
-UNIV_INLINE
-lint
-win_cmp_and_xchg_lint(
-/*==================*/
-	volatile lint*	ptr,		/*!< in/out: source/destination */
-	lint		new_val,	/*!< in: exchange value */
-	lint		old_val)	/*!< in: value to compare to */
-{
-# ifdef _WIN64
-	return(InterlockedCompareExchange64(ptr, new_val, old_val));
-# else
-	return(InterlockedCompareExchange(ptr, new_val, old_val));
-# endif
-}
-
-/**********************************************************//**
-Atomic addition of signed integers.
-@return Initial value of the variable pointed to by ptr */
-UNIV_INLINE
-lint
-win_xchg_and_add(
-/*=============*/
-	volatile lint*	ptr,	/*!< in/out: address of destination */
-	lint		val)	/*!< in: number to be added */
-{
-#ifdef _WIN64
-	return(InterlockedExchangeAdd64(ptr, val));
-#else
-	return(InterlockedExchangeAdd(ptr, val));
-#endif
-}
-
-/**********************************************************//**
-Atomic compare and exchange of unsigned integers.
-@return value found before the exchange.
-If it is not equal to old_value the exchange did not happen. */
-UNIV_INLINE
-ulint
-win_cmp_and_xchg_ulint(
-/*===================*/
-	volatile ulint*	ptr,		/*!< in/out: source/destination */
-	ulint		new_val,	/*!< in: exchange value */
-	ulint		old_val)	/*!< in: value to compare to */
-{
-	return((ulint) win_cmp_and_xchg_lint(
-		(volatile lint*) ptr,
-		(lint) new_val,
-		(lint) old_val));
-}
-
-/**********************************************************//**
-Atomic compare and exchange of 32-bit unsigned integers.
-@return value found before the exchange.
-If it is not equal to old_value the exchange did not happen. */
-UNIV_INLINE
-DWORD
-win_cmp_and_xchg_dword(
-/*===================*/
-	volatile DWORD*	ptr,		/*!< in/out: source/destination */
-	DWORD		new_val,	/*!< in: exchange value */
-	DWORD		old_val)	/*!< in: value to compare to */
-{
-	ut_ad(sizeof(DWORD) == sizeof(LONG));	/* We assume this. */
-	return(InterlockedCompareExchange(
-		(volatile LONG*) ptr,
-		(LONG) new_val,
-		(LONG) old_val));
-}
-
-#endif /* HAVE_WINDOWS_ATOMICS */
->>>>>>> 3931a372
+*******************************************************/