--- conflicted
+++ resolved
@@ -92,100 +92,6 @@
 /*============================*/
 	const char*	name);	/*!< in: database name which ends to '/' */
 
-<<<<<<< HEAD
-=======
-/********************************************************************//**
-Loads a table column definition from a SYS_COLUMNS record to
-dict_table_t.
-@return error message, or NULL on success */
-const char*
-dict_load_column_low(
-/*=================*/
-	dict_table_t*	table,		/*!< in/out: table, could be NULL
-					if we just populate a dict_column_t
-					struct with information from
-					a SYS_COLUMNS record */
-	mem_heap_t*	heap,		/*!< in/out: memory heap
-					for temporary storage */
-	dict_col_t*	column,		/*!< out: dict_column_t to fill,
-					or NULL if table != NULL */
-	table_id_t*	table_id,	/*!< out: table id */
-	const char**	col_name,	/*!< out: column name */
-	const rec_t*	rec,		/*!< in: SYS_COLUMNS record */
-	ulint*		nth_v_col);	/*!< out: if not NULL, this
-					records the "n" of "nth" virtual
-					column */
-
-/** Loads a virtual column "mapping" (to base columns) information
-from a SYS_VIRTUAL record
-@param[in,out]	table		table
-@param[in,out]	heap		memory heap
-@param[in,out]	column		mapped base column's dict_column_t
-@param[in,out]	table_id	table id
-@param[in,out]	pos		virtual column position
-@param[in,out]	base_pos	base column position
-@param[in]	rec		SYS_VIRTUAL record
-@return error message, or NULL on success */
-const char*
-dict_load_virtual_low(
-	dict_table_t*   table,
-	mem_heap_t*     heap,
-	dict_col_t**    column,
-	table_id_t*     table_id,
-	ulint*		pos,
-	ulint*		base_pos,
-	const rec_t*    rec);
-/********************************************************************//**
-Loads an index definition from a SYS_INDEXES record to dict_index_t.
-If allocate=TRUE, we will create a dict_index_t structure and fill it
-accordingly. If allocated=FALSE, the dict_index_t will be supplied by
-the caller and filled with information read from the record.  @return
-error message, or NULL on success */
-const char*
-dict_load_index_low(
-/*================*/
-	byte*		table_id,	/*!< in/out: table id (8 bytes),
-					an "in" value if allocate=TRUE
-					and "out" when allocate=FALSE */
-	const char*	table_name,	/*!< in: table name */
-	mem_heap_t*	heap,		/*!< in/out: temporary memory heap */
-	const rec_t*	rec,		/*!< in: SYS_INDEXES record */
-	ibool		allocate,	/*!< in: TRUE=allocate *index,
-					FALSE=fill in a pre-allocated
-					*index */
-	dict_index_t**	index);		/*!< out,own: index, or NULL */
-/********************************************************************//**
-Loads an index field definition from a SYS_FIELDS record to
-dict_index_t.
-@return error message, or NULL on success */
-const char*
-dict_load_field_low(
-/*================*/
-	byte*		index_id,	/*!< in/out: index id (8 bytes)
-					an "in" value if index != NULL
-					and "out" if index == NULL */
-	dict_index_t*	index,		/*!< in/out: index, could be NULL
-					if we just populate a dict_field_t
-					struct with information from
-					a SYS_FIELDS record */
-	dict_field_t*	sys_field,	/*!< out: dict_field_t to be
-					filled */
-	ulint*		pos,		/*!< out: Field position */
-	byte*		last_index_id,	/*!< in: last index id */
-	mem_heap_t*	heap,		/*!< in/out: memory heap
-					for temporary storage */
-	const rec_t*	rec);		/*!< in: SYS_FIELDS record */
-/********************************************************************//**
-Using the table->heap, copy the null-terminated filepath into
-table->data_dir_path and put a null byte before the extension.
-This allows SHOW CREATE TABLE to return the correct DATA DIRECTORY path.
-Make this data directory path only if it has not yet been saved. */
-void
-dict_save_data_dir_path(
-/*====================*/
-	dict_table_t*	table,		/*!< in/out: table */
-	char*		filepath);	/*!< in: filepath of tablespace */
-
 /** Get the first filepath from SYS_DATAFILES for a given space_id.
 @param[in]	space_id	Tablespace ID
 @return First filepath (caller must invoke ut_free() on it)
@@ -194,7 +100,6 @@
 dict_get_first_path(
 	ulint	space_id);
 
->>>>>>> 2a71a18b
 /** Make sure the data_file_name is saved in dict_table_t if needed.
 Try to read it from the fil_system first, then from SYS_DATAFILES.
 @param[in]	table		Table object
