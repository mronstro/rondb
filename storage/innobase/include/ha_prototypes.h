/*****************************************************************************

Copyright (c) 2006, 2015, Oracle and/or its affiliates. All Rights Reserved.

This program is free software; you can redistribute it and/or modify it under
the terms of the GNU General Public License as published by the Free Software
Foundation; version 2 of the License.

This program is distributed in the hope that it will be useful, but WITHOUT
ANY WARRANTY; without even the implied warranty of MERCHANTABILITY or FITNESS
FOR A PARTICULAR PURPOSE. See the GNU General Public License for more details.

You should have received a copy of the GNU General Public License along with
this program; if not, write to the Free Software Foundation, Inc.,
51 Franklin Street, Suite 500, Boston, MA 02110-1335 USA

*****************************************************************************/

/*******************************************************************//**
@file include/ha_prototypes.h
Prototypes for global functions in ha_innodb.cc that are called by
InnoDB C code.

NOTE: This header is intended to insulate InnoDB from SQL names and functions.
Do not include any headers other than univ.i into this unless they are very
simple headers.
************************************************************************/

#ifndef HA_INNODB_PROTOTYPES_H
#define HA_INNODB_PROTOTYPES_H

#include "univ.i"

#if !defined UNIV_HOTBACKUP

/* Forward declarations */
class THD;
typedef struct charset_info_st CHARSET_INFO;

/*******************************************************************//**
Formats the raw data in "data" (in InnoDB on-disk format) that is of
type DATA_(CHAR|VARCHAR|MYSQL|VARMYSQL) using "charset_coll" and writes
the result to "buf". The result is converted to "system_charset_info".
Not more than "buf_size" bytes are written to "buf".
The result is always NUL-terminated (provided buf_size > 0) and the
number of bytes that were written to "buf" is returned (including the
terminating NUL).
@return number of bytes that were written */
ulint
innobase_raw_format(
/*================*/
	const char*	data,		/*!< in: raw data */
	ulint		data_len,	/*!< in: raw data length
					in bytes */
	ulint		charset_coll,	/*!< in: charset collation */
	char*		buf,		/*!< out: output buffer */
	ulint		buf_size);	/*!< in: output buffer size
					in bytes */

/*****************************************************************//**
Invalidates the MySQL query cache for the table. */
void
innobase_invalidate_query_cache(
/*============================*/
	trx_t*		trx,		/*!< in: transaction which
					modifies the table */
	const char*	full_name,	/*!< in: concatenation of
					database name, path separator,
					table name, null char NUL;
					NOTE that in Windows this is
					always in LOWER CASE! */
	ulint		full_name_len);	/*!< in: full name length where
					also the null chars count */

/** Quote a standard SQL identifier like tablespace, index or column name.
@param[in]	file	output stream
@param[in]	trx	InnoDB transaction, or NULL
@param[in]	id	identifier to quote */
void
innobase_quote_identifier(
	FILE*		file,
	trx_t*		trx,
	const char*	id);

/** Quote an standard SQL identifier like tablespace, index or column name.
Return the string as an std:string object.
@param[in]	trx	InnoDB transaction, or NULL
@param[in]	id	identifier to quote
@return a std::string with id properly quoted. */
std::string
innobase_quote_identifier(
	trx_t*		trx,
	const char*	id);

/*****************************************************************//**
Convert a table name to the MySQL system_charset_info (UTF-8).
@return pointer to the end of buf */
char*
innobase_convert_name(
/*==================*/
	char*		buf,	/*!< out: buffer for converted identifier */
	ulint		buflen,	/*!< in: length of buf, in bytes */
	const char*	id,	/*!< in: table name to convert */
	ulint		idlen,	/*!< in: length of id, in bytes */
	THD*		thd);	/*!< in: MySQL connection thread, or NULL */

/******************************************************************//**
Returns true if the thread is the replication thread on the slave
server. Used in srv_conc_enter_innodb() to determine if the thread
should be allowed to enter InnoDB - the replication thread is treated
differently than other threads. Also used in
srv_conc_force_exit_innodb().
@return true if thd is the replication thread */
ibool
thd_is_replication_slave_thread(
/*============================*/
	THD*	thd);	/*!< in: thread handle */

/******************************************************************//**
Returns true if the transaction this thread is processing has edited
non-transactional tables. Used by the deadlock detector when deciding
which transaction to rollback in case of a deadlock - we try to avoid
rolling back transactions that have edited non-transactional tables.
@return true if non-transactional tables have been edited */
ibool
thd_has_edited_nontrans_tables(
/*===========================*/
	THD*	thd);	/*!< in: thread handle */

/*************************************************************//**
Prints info of a THD object (== user session thread) to the given file. */
void
innobase_mysql_print_thd(
/*=====================*/
	FILE*	f,		/*!< in: output stream */
	THD*	thd,		/*!< in: pointer to a MySQL THD object */
	uint	max_query_len);	/*!< in: max query length to print, or 0 to
				   use the default max length */

/** Converts a MySQL type to an InnoDB type. Note that this function returns
the 'mtype' of InnoDB. InnoDB differentiates between MySQL's old <= 4.1
VARCHAR and the new true VARCHAR in >= 5.0.3 by the 'prtype'.
@param[out]	unsigned_flag		DATA_UNSIGNED if an 'unsigned type';
at least ENUM and SET, and unsigned integer types are 'unsigned types'
@param[in]	f			MySQL Field
@return DATA_BINARY, DATA_VARCHAR, ... */
ulint
get_innobase_type_from_mysql_type(
	ulint*			unsigned_flag,
	const void*		field);

/******************************************************************//**
Get the variable length bounds of the given character set. */
void
innobase_get_cset_width(
/*====================*/
	ulint	cset,		/*!< in: MySQL charset-collation code */
	ulint*	mbminlen,	/*!< out: minimum length of a char (in bytes) */
	ulint*	mbmaxlen);	/*!< out: maximum length of a char (in bytes) */

/******************************************************************//**
Compares NUL-terminated UTF-8 strings case insensitively.
@return 0 if a=b, <0 if a<b, >1 if a>b */
int
innobase_strcasecmp(
/*================*/
	const char*	a,	/*!< in: first string to compare */
	const char*	b);	/*!< in: second string to compare */

/******************************************************************//**
<<<<<<< HEAD
Strip dir name from a full path name and return only its file name.
=======
Compares NUL-terminated UTF-8 strings case insensitively. The
second string contains wildcards.
@return 0 if a match is found, 1 if not */
int
innobase_wildcasecmp(
/*=================*/
	const char*	a,	/*!< in: string to compare */
	const char*	b);	/*!< in: wildcard string to compare */

/** Strip dir name from a full path name and return only the file name
@param[in]	path_name	full path name
>>>>>>> 2614033c
@return file name or "null" if no file name */
const char*
innobase_basename(
	const char*	path_name);

/******************************************************************//**
Returns true if the thread is executing a SELECT statement.
@return true if thd is executing SELECT */
ibool
thd_is_select(
/*==========*/
	const THD*	thd);	/*!< in: thread handle */

/******************************************************************//**
Converts an identifier to a table name. */
void
innobase_convert_from_table_id(
/*===========================*/
	const CHARSET_INFO*	cs,	/*!< in: the 'from' character set */
	char*			to,	/*!< out: converted identifier */
	const char*		from,	/*!< in: identifier to convert */
	ulint			len);	/*!< in: length of 'to', in bytes; should
					be at least 5 * strlen(to) + 1 */
/******************************************************************//**
Converts an identifier to UTF-8. */
void
innobase_convert_from_id(
/*=====================*/
	const CHARSET_INFO*	cs,	/*!< in: the 'from' character set */
	char*			to,	/*!< out: converted identifier */
	const char*		from,	/*!< in: identifier to convert */
	ulint			len);	/*!< in: length of 'to', in bytes;
					should be at least 3 * strlen(to) + 1 */
/******************************************************************//**
Makes all characters in a NUL-terminated UTF-8 string lower case. */
void
innobase_casedn_str(
/*================*/
	char*	a);	/*!< in/out: string to put in lower case */

/**********************************************************************//**
Determines the connection character set.
@return connection character set */
const CHARSET_INFO*
innobase_get_charset(
/*=================*/
	THD*	thd);	/*!< in: MySQL thread handle */

/** Determines the current SQL statement.
Thread unsafe, can only be called from the thread owning the THD.
@param[in]	thd	MySQL thread handle
@param[out]	length	Length of the SQL statement
@return			SQL statement string */
const char*
innobase_get_stmt_unsafe(
	THD*	thd,
	size_t*	length);

/** Determines the current SQL statement.
Thread safe, can be called from any thread as the string is copied
into the provided buffer.
@param[in]	thd	MySQL thread handle
@param[out]	buf	Buffer containing SQL statement
@param[in]	buflen	Length of provided buffer
@return			Length of the SQL statement */
size_t
innobase_get_stmt_safe(
	THD*	thd,
	char*	buf,
	size_t	buflen);

/******************************************************************//**
This function is used to find the storage length in bytes of the first n
characters for prefix indexes using a multibyte character set. The function
finds charset information and returns length of prefix_len characters in the
index field in bytes.
@return number of bytes occupied by the first n characters */
ulint
innobase_get_at_most_n_mbchars(
/*===========================*/
	ulint charset_id,	/*!< in: character set id */
	ulint prefix_len,	/*!< in: prefix length in bytes of the index
				(this has to be divided by mbmaxlen to get the
				number of CHARACTERS n in the prefix) */
	ulint data_len,		/*!< in: length of the string in bytes */
	const char* str);	/*!< in: character string */

/******************************************************************//**
Returns true if the thread supports XA,
global value of innodb_supports_xa if thd is NULL.
@return true if thd supports XA */
ibool
thd_supports_xa(
/*============*/
	THD*	thd);	/*!< in: thread handle, or NULL to query
			the global innodb_supports_xa */

/******************************************************************//**
Returns the lock wait timeout for the current connection.
@return the lock wait timeout, in seconds */
ulong
thd_lock_wait_timeout(
/*==================*/
	THD*	thd);	/*!< in: thread handle, or NULL to query
			the global innodb_lock_wait_timeout */
/******************************************************************//**
Add up the time waited for the lock for the current query. */
void
thd_set_lock_wait_time(
/*===================*/
	THD*	thd,	/*!< in/out: thread handle */
	ulint	value);	/*!< in: time waited for the lock */

/**********************************************************************//**
Get the current setting of the table_cache_size global parameter. We do
a dirty read because for one there is no synchronization object and
secondly there is little harm in doing so even if we get a torn read.
@return SQL statement string */
ulint
innobase_get_table_cache_size(void);
/*===============================*/

/**********************************************************************//**
Get the current setting of the lower_case_table_names global parameter from
mysqld.cc. We do a dirty read because for one there is no synchronization
object and secondly there is little harm in doing so even if we get a torn
read.
@return value of lower_case_table_names */
ulint
innobase_get_lower_case_table_names(void);
/*=====================================*/

/******************************************************************//**
compare two character string case insensitively according to their charset. */
int
innobase_fts_text_case_cmp(
/*=======================*/
	const void*	cs,		/*!< in: Character set */
	const void*	p1,		/*!< in: key */
	const void*	p2);		/*!< in: node */

/******************************************************************//**
Returns true if transaction should be flagged as read-only.
@return true if the thd is marked as read-only */
bool
thd_trx_is_read_only(
/*=================*/
	THD*	thd);	/*!< in/out: thread handle */

/**
Check if the transaction can be rolled back
@param[in] requestor	Session requesting the lock
@param[in] holder	Session that holds the lock
@return the session that will be rolled back, null don't care */

THD*
thd_trx_arbitrate(THD* requestor, THD* holder);

/**
@param[in] thd		Session to check
@return the priority */

int
thd_trx_priority(THD* thd);

/******************************************************************//**
Check if the transaction is an auto-commit transaction. TRUE also
implies that it is a SELECT (read-only) transaction.
@return true if the transaction is an auto commit read-only transaction. */
ibool
thd_trx_is_auto_commit(
/*===================*/
	THD*	thd);	/*!< in: thread handle, or NULL */

/******************************************************************//**
Get the thread start time.
@return the thread start time in seconds since the epoch. */
ulint
thd_start_time_in_secs(
/*===================*/
	THD*	thd);	/*!< in: thread handle, or NULL */

/*****************************************************************//**
A wrapper function of innobase_convert_name(), convert a table name
to the MySQL system_charset_info (UTF-8) and quote it if needed.
@return pointer to the end of buf */
void
innobase_format_name(
/*==================*/
	char*		buf,	/*!< out: buffer for converted identifier */
	ulint		buflen,	/*!< in: length of buf, in bytes */
	const char*	name);	/*!< in: table name to format */

/** Corresponds to Sql_condition:enum_warning_level. */
enum ib_log_level_t {
	IB_LOG_LEVEL_INFO,
	IB_LOG_LEVEL_WARN,
	IB_LOG_LEVEL_ERROR,
	IB_LOG_LEVEL_FATAL
};

/******************************************************************//**
Use this when the args are first converted to a formatted string and then
passed to the format string from errmsg-utf8.txt. The error message format
must be: "Some string ... %s".

Push a warning message to the client, it is a wrapper around:

void push_warning_printf(
	THD *thd, Sql_condition::enum_warning_level level,
	uint code, const char *format, ...);
*/
void
ib_errf(
/*====*/
	THD*		thd,		/*!< in/out: session */
	ib_log_level_t	level,		/*!< in: warning level */
	ib_uint32_t	code,		/*!< MySQL error code */
	const char*	format,		/*!< printf format */
	...)				/*!< Args */
	__attribute__((format(printf, 4, 5)));

/******************************************************************//**
Use this when the args are passed to the format string from
errmsg-utf8.txt directly as is.

Push a warning message to the client, it is a wrapper around:

void push_warning_printf(
	THD *thd, Sql_condition::enum_warning_level level,
	uint code, const char *format, ...);
*/
void
ib_senderrf(
/*========*/
	THD*		thd,		/*!< in/out: session */
	ib_log_level_t	level,		/*!< in: warning level */
	ib_uint32_t	code,		/*!< MySQL error code */
	...);				/*!< Args */

extern const char* 	TROUBLESHOOTING_MSG;
extern const char* 	TROUBLESHOOT_DATADICT_MSG;
extern const char* 	BUG_REPORT_MSG;
extern const char* 	FORCE_RECOVERY_MSG;
extern const char*      ERROR_CREATING_MSG;
extern const char*      OPERATING_SYSTEM_ERROR_MSG;
extern const char*      FOREIGN_KEY_CONSTRAINTS_MSG;
extern const char*      SET_TRANSACTION_MSG;
extern const char*      INNODB_PARAMETERS_MSG;

/******************************************************************//**
Returns the NUL terminated value of glob_hostname.
@return pointer to glob_hostname. */
const char*
server_get_hostname();
/*=================*/

/******************************************************************//**
Get the error message format string.
@return the format string or 0 if not found. */
const char*
innobase_get_err_msg(
/*=================*/
	int	error_code);	/*!< in: MySQL error code */

/*********************************************************************//**
Compute the next autoinc value.

For MySQL replication the autoincrement values can be partitioned among
the nodes. The offset is the start or origin of the autoincrement value
for a particular node. For n nodes the increment will be n and the offset
will be in the interval [1, n]. The formula tries to allocate the next
value for a particular node.

Note: This function is also called with increment set to the number of
values we want to reserve for multi-value inserts e.g.,

	INSERT INTO T VALUES(), (), ();

innobase_next_autoinc() will be called with increment set to 3 where
autoinc_lock_mode != TRADITIONAL because we want to reserve 3 values for
the multi-value INSERT above.
@return the next value */
ulonglong
innobase_next_autoinc(
/*==================*/
	ulonglong	current,	/*!< in: Current value */
	ulonglong	need,		/*!< in: count of values needed */
	ulonglong	step,		/*!< in: AUTOINC increment step */
	ulonglong	offset,		/*!< in: AUTOINC offset */
	ulonglong	max_value)	/*!< in: max value for type */
	__attribute__((pure, warn_unused_result));

/**********************************************************************
Check if the length of the identifier exceeds the maximum allowed.
The input to this function is an identifier in charset my_charset_filename.
return true when length of identifier is too long. */
my_bool
innobase_check_identifier_length(
/*=============================*/
	const char*	id);	/* in: identifier to check.  it must belong
				to charset my_charset_filename */

/**********************************************************************
Converts an identifier from my_charset_filename to UTF-8 charset. */
uint
innobase_convert_to_system_charset(
/*===============================*/
	char*		to,		/* out: converted identifier */
	const char*	from,		/* in: identifier to convert */
	ulint		len,		/* in: length of 'to', in bytes */
	uint*		errors);	/* out: error return */

/**********************************************************************
Converts an identifier from my_charset_filename to UTF-8 charset. */
uint
innobase_convert_to_filename_charset(
/*=================================*/
	char*		to,	/* out: converted identifier */
	const char*	from,	/* in: identifier to convert */
	ulint		len);	/* in: length of 'to', in bytes */

/*************************************************************//**
InnoDB index push-down condition check defined in ha_innodb.cc
@return ICP_NO_MATCH, ICP_MATCH, or ICP_OUT_OF_RANGE */

#include <my_icp.h>

ICP_RESULT
innobase_index_cond(
/*================*/
	void*	file)	/*!< in/out: pointer to ha_innobase */
	__attribute__((warn_unused_result));

/******************************************************************//**
Gets information on the durability property requested by thread.
Used when writing either a prepare or commit record to the log
buffer.
@return the durability property. */

#include <dur_prop.h>

enum durability_properties
thd_requested_durability(
/*=====================*/
	const THD* thd)	/*!< in: thread handle */
	__attribute__((warn_unused_result));

#endif /* !UNIV_HOTBACKUP */

#endif /* HA_INNODB_PROTOTYPES_H */<|MERGE_RESOLUTION|>--- conflicted
+++ resolved
@@ -167,22 +167,8 @@
 	const char*	a,	/*!< in: first string to compare */
 	const char*	b);	/*!< in: second string to compare */
 
-/******************************************************************//**
-<<<<<<< HEAD
-Strip dir name from a full path name and return only its file name.
-=======
-Compares NUL-terminated UTF-8 strings case insensitively. The
-second string contains wildcards.
-@return 0 if a match is found, 1 if not */
-int
-innobase_wildcasecmp(
-/*=================*/
-	const char*	a,	/*!< in: string to compare */
-	const char*	b);	/*!< in: wildcard string to compare */
-
 /** Strip dir name from a full path name and return only the file name
 @param[in]	path_name	full path name
->>>>>>> 2614033c
 @return file name or "null" if no file name */
 const char*
 innobase_basename(
