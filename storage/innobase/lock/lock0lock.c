/*****************************************************************************

Copyright (c) 1996, 2011, Oracle and/or its affiliates. All Rights Reserved.

This program is free software; you can redistribute it and/or modify it under
the terms of the GNU General Public License as published by the Free Software
Foundation; version 2 of the License.

This program is distributed in the hope that it will be useful, but WITHOUT
ANY WARRANTY; without even the implied warranty of MERCHANTABILITY or FITNESS
FOR A PARTICULAR PURPOSE. See the GNU General Public License for more details.

You should have received a copy of the GNU General Public License along with
this program; if not, write to the Free Software Foundation, Inc., 59 Temple
Place, Suite 330, Boston, MA 02111-1307 USA

*****************************************************************************/

/**************************************************//**
@file lock/lock0lock.c
The transaction lock system

Created 5/7/1996 Heikki Tuuri
*******************************************************/

#define LOCK_MODULE_IMPLEMENTATION

#include "lock0lock.h"
#include "lock0priv.h"

#ifdef UNIV_NONINL
#include "lock0lock.ic"
#include "lock0priv.ic"
#endif

#include "ha_prototypes.h"
#include "usr0sess.h"
#include "trx0purge.h"
#include "dict0mem.h"
#include "trx0sys.h"
#include "pars0pars.h" /* pars_complete_graph_for_exec() */
#include "que0que.h" /* que_node_get_parent() */
#include "row0mysql.h" /* row_mysql_handle_errors() */
#include "row0sel.h" /* sel_node_create(), sel_node_struct */
#include "row0types.h" /* sel_node_t */
#include "srv0mon.h"

/* Restricts the length of search we will do in the waits-for
graph of transactions */
#define LOCK_MAX_N_STEPS_IN_DEADLOCK_CHECK 1000000

/* Restricts the recursion depth of the search we will do in the waits-for
graph of transactions */
#define LOCK_MAX_DEPTH_IN_DEADLOCK_CHECK 200

/* When releasing transaction locks, this specifies how often we release
the lock mutex for a moment to give also others access to it */

#define LOCK_RELEASE_INTERVAL		1000

/* Safety margin when creating a new record lock: this many extra records
can be inserted to the page without need to create a lock with a bigger
bitmap */

#define LOCK_PAGE_BITMAP_MARGIN		64

/* An explicit record lock affects both the record and the gap before it.
An implicit x-lock does not affect the gap, it only locks the index
record from read or update.

If a transaction has modified or inserted an index record, then
it owns an implicit x-lock on the record. On a secondary index record,
a transaction has an implicit x-lock also if it has modified the
clustered index record, the max trx id of the page where the secondary
index record resides is >= trx id of the transaction (or database recovery
is running), and there are no explicit non-gap lock requests on the
secondary index record.

This complicated definition for a secondary index comes from the
implementation: we want to be able to determine if a secondary index
record has an implicit x-lock, just by looking at the present clustered
index record, not at the historical versions of the record. The
complicated definition can be explained to the user so that there is
nondeterminism in the access path when a query is answered: we may,
or may not, access the clustered index record and thus may, or may not,
bump into an x-lock set there.

Different transaction can have conflicting locks set on the gap at the
same time. The locks on the gap are purely inhibitive: an insert cannot
be made, or a select cursor may have to wait if a different transaction
has a conflicting lock on the gap. An x-lock on the gap does not give
the right to insert into the gap.

An explicit lock can be placed on a user record or the supremum record of
a page. The locks on the supremum record are always thought to be of the gap
type, though the gap bit is not set. When we perform an update of a record
where the size of the record changes, we may temporarily store its explicit
locks on the infimum record of the page, though the infimum otherwise never
carries locks.

A waiting record lock can also be of the gap type. A waiting lock request
can be granted when there is no conflicting mode lock request by another
transaction ahead of it in the explicit lock queue.

In version 4.0.5 we added yet another explicit lock type: LOCK_REC_NOT_GAP.
It only locks the record it is placed on, not the gap before the record.
This lock type is necessary to emulate an Oracle-like READ COMMITTED isolation
level.

-------------------------------------------------------------------------
RULE 1: If there is an implicit x-lock on a record, and there are non-gap
-------
lock requests waiting in the queue, then the transaction holding the implicit
x-lock also has an explicit non-gap record x-lock. Therefore, as locks are
released, we can grant locks to waiting lock requests purely by looking at
the explicit lock requests in the queue.

RULE 3: Different transactions cannot have conflicting granted non-gap locks
-------
on a record at the same time. However, they can have conflicting granted gap
locks.
RULE 4: If a there is a waiting lock request in a queue, no lock request,
-------
gap or not, can be inserted ahead of it in the queue. In record deletes
and page splits new gap type locks can be created by the database manager
for a transaction, and without rule 4, the waits-for graph of transactions
might become cyclic without the database noticing it, as the deadlock check
is only performed when a transaction itself requests a lock!
-------------------------------------------------------------------------

An insert is allowed to a gap if there are no explicit lock requests by
other transactions on the next record. It does not matter if these lock
requests are granted or waiting, gap bit set or not, with the exception
that a gap type request set by another transaction to wait for
its turn to do an insert is ignored. On the other hand, an
implicit x-lock by another transaction does not prevent an insert, which
allows for more concurrency when using an Oracle-style sequence number
generator for the primary key with many transactions doing inserts
concurrently.

A modify of a record is allowed if the transaction has an x-lock on the
record, or if other transactions do not have any non-gap lock requests on the
record.

A read of a single user record with a cursor is allowed if the transaction
has a non-gap explicit, or an implicit lock on the record, or if the other
transactions have no x-lock requests on the record. At a page supremum a
read is always allowed.

In summary, an implicit lock is seen as a granted x-lock only on the
record, not on the gap. An explicit lock with no gap bit set is a lock
both on the record and the gap. If the gap bit is set, the lock is only
on the gap. Different transaction cannot own conflicting locks on the
record at the same time, but they may own conflicting locks on the gap.
Granted locks on a record give an access right to the record, but gap type
locks just inhibit operations.

NOTE: Finding out if some transaction has an implicit x-lock on a secondary
index record can be cumbersome. We may have to look at previous versions of
the corresponding clustered index record to find out if a delete marked
secondary index record was delete marked by an active transaction, not by
a committed one.

FACT A: If a transaction has inserted a row, it can delete it any time
without need to wait for locks.

PROOF: The transaction has an implicit x-lock on every index record inserted
for the row, and can thus modify each record without the need to wait. Q.E.D.

FACT B: If a transaction has read some result set with a cursor, it can read
it again, and retrieves the same result set, if it has not modified the
result set in the meantime. Hence, there is no phantom problem. If the
biggest record, in the alphabetical order, touched by the cursor is removed,
a lock wait may occur, otherwise not.

PROOF: When a read cursor proceeds, it sets an s-lock on each user record
it passes, and a gap type s-lock on each page supremum. The cursor must
wait until it has these locks granted. Then no other transaction can
have a granted x-lock on any of the user records, and therefore cannot
modify the user records. Neither can any other transaction insert into
the gaps which were passed over by the cursor. Page splits and merges,
and removal of obsolete versions of records do not affect this, because
when a user record or a page supremum is removed, the next record inherits
its locks as gap type locks, and therefore blocks inserts to the same gap.
Also, if a page supremum is inserted, it inherits its locks from the successor
record. When the cursor is positioned again at the start of the result set,
the records it will touch on its course are either records it touched
during the last pass or new inserted page supremums. It can immediately
access all these records, and when it arrives at the biggest record, it
notices that the result set is complete. If the biggest record was removed,
lock wait can occur because the next record only inherits a gap type lock,
and a wait may be needed. Q.E.D. */

/* If an index record should be changed or a new inserted, we must check
the lock on the record or the next. When a read cursor starts reading,
we will set a record level s-lock on each record it passes, except on the
initial record on which the cursor is positioned before we start to fetch
records. Our index tree search has the convention that the B-tree
cursor is positioned BEFORE the first possibly matching record in
the search. Optimizations are possible here: if the record is searched
on an equality condition to a unique key, we could actually set a special
lock on the record, a lock which would not prevent any insert before
this record. In the next key locking an x-lock set on a record also
prevents inserts just before that record.
	There are special infimum and supremum records on each page.
A supremum record can be locked by a read cursor. This records cannot be
updated but the lock prevents insert of a user record to the end of
the page.
	Next key locks will prevent the phantom problem where new rows
could appear to SELECT result sets after the select operation has been
performed. Prevention of phantoms ensures the serilizability of
transactions.
	What should we check if an insert of a new record is wanted?
Only the lock on the next record on the same page, because also the
supremum record can carry a lock. An s-lock prevents insertion, but
what about an x-lock? If it was set by a searched update, then there
is implicitly an s-lock, too, and the insert should be prevented.
What if our transaction owns an x-lock to the next record, but there is
a waiting s-lock request on the next record? If this s-lock was placed
by a read cursor moving in the ascending order in the index, we cannot
do the insert immediately, because when we finally commit our transaction,
the read cursor should see also the new inserted record. So we should
move the read cursor backward from the next record for it to pass over
the new inserted record. This move backward may be too cumbersome to
implement. If we in this situation just enqueue a second x-lock request
for our transaction on the next record, then the deadlock mechanism
notices a deadlock between our transaction and the s-lock request
transaction. This seems to be an ok solution.
	We could have the convention that granted explicit record locks,
lock the corresponding records from changing, and also lock the gaps
before them from inserting. A waiting explicit lock request locks the gap
before from inserting. Implicit record x-locks, which we derive from the
transaction id in the clustered index record, only lock the record itself
from modification, not the gap before it from inserting.
	How should we store update locks? If the search is done by a unique
key, we could just modify the record trx id. Otherwise, we could put a record
x-lock on the record. If the update changes ordering fields of the
clustered index record, the inserted new record needs no record lock in
lock table, the trx id is enough. The same holds for a secondary index
record. Searched delete is similar to update.

PROBLEM:
What about waiting lock requests? If a transaction is waiting to make an
update to a record which another modified, how does the other transaction
know to send the end-lock-wait signal to the waiting transaction? If we have
the convention that a transaction may wait for just one lock at a time, how
do we preserve it if lock wait ends?

PROBLEM:
Checking the trx id label of a secondary index record. In the case of a
modification, not an insert, is this necessary? A secondary index record
is modified only by setting or resetting its deleted flag. A secondary index
record contains fields to uniquely determine the corresponding clustered
index record. A secondary index record is therefore only modified if we
also modify the clustered index record, and the trx id checking is done
on the clustered index record, before we come to modify the secondary index
record. So, in the case of delete marking or unmarking a secondary index
record, we do not have to care about trx ids, only the locks in the lock
table must be checked. In the case of a select from a secondary index, the
trx id is relevant, and in this case we may have to search the clustered
index record.

PROBLEM: How to update record locks when page is split or merged, or
--------------------------------------------------------------------
a record is deleted or updated?
If the size of fields in a record changes, we perform the update by
a delete followed by an insert. How can we retain the locks set or
waiting on the record? Because a record lock is indexed in the bitmap
by the heap number of the record, when we remove the record from the
record list, it is possible still to keep the lock bits. If the page
is reorganized, we could make a table of old and new heap numbers,
and permute the bitmaps in the locks accordingly. We can add to the
table a row telling where the updated record ended. If the update does
not require a reorganization of the page, we can simply move the lock
bits for the updated record to the position determined by its new heap
number (we may have to allocate a new lock, if we run out of the bitmap
in the old one).
	A more complicated case is the one where the reinsertion of the
updated record is done pessimistically, because the structure of the
tree may change.

PROBLEM: If a supremum record is removed in a page merge, or a record
---------------------------------------------------------------------
removed in a purge, what to do to the waiting lock requests? In a split to
the right, we just move the lock requests to the new supremum. If a record
is removed, we could move the waiting lock request to its inheritor, the
next record in the index. But, the next record may already have lock
requests on its own queue. A new deadlock check should be made then. Maybe
it is easier just to release the waiting transactions. They can then enqueue
new lock requests on appropriate records.

PROBLEM: When a record is inserted, what locks should it inherit from the
-------------------------------------------------------------------------
upper neighbor? An insert of a new supremum record in a page split is
always possible, but an insert of a new user record requires that the upper
neighbor does not have any lock requests by other transactions, granted or
waiting, in its lock queue. Solution: We can copy the locks as gap type
locks, so that also the waiting locks are transformed to granted gap type
locks on the inserted record. */

/* LOCK COMPATIBILITY MATRIX
 *    IS IX S  X  AI
 * IS +	 +  +  -  +
 * IX +	 +  -  -  +
 * S  +	 -  +  -  -
 * X  -	 -  -  -  -
 * AI +	 +  -  -  -
 *
 * Note that for rows, InnoDB only acquires S or X locks.
 * For tables, InnoDB normally acquires IS or IX locks.
 * S or X table locks are only acquired for LOCK TABLES.
 * Auto-increment (AI) locks are needed because of
 * statement-level MySQL binlog.
 * See also lock_mode_compatible().
 */
static const byte lock_compatibility_matrix[5][5] = {
 /**         IS     IX       S     X       AI */
 /* IS */ {  TRUE,  TRUE,  TRUE,  FALSE,  TRUE},
 /* IX */ {  TRUE,  TRUE,  FALSE, FALSE,  TRUE},
 /* S  */ {  TRUE,  FALSE, TRUE,  FALSE,  FALSE},
 /* X  */ {  FALSE, FALSE, FALSE, FALSE,  FALSE},
 /* AI */ {  TRUE,  TRUE,  FALSE, FALSE,  FALSE}
};

/* STRONGER-OR-EQUAL RELATION (mode1=row, mode2=column)
 *    IS IX S  X  AI
 * IS +  -  -  -  -
 * IX +  +  -  -  -
 * S  +  -  +  -  -
 * X  +  +  +  +  +
 * AI -  -  -  -  +
 * See lock_mode_stronger_or_eq().
 */
static const byte lock_strength_matrix[5][5] = {
 /**         IS     IX       S     X       AI */
 /* IS */ {  TRUE,  FALSE, FALSE,  FALSE, FALSE},
 /* IX */ {  TRUE,  TRUE,  FALSE, FALSE,  FALSE},
 /* S  */ {  TRUE,  FALSE, TRUE,  FALSE,  FALSE},
 /* X  */ {  TRUE,  TRUE,  TRUE,  TRUE,   TRUE},
 /* AI */ {  FALSE, FALSE, FALSE, FALSE,  TRUE}
};

/** The count of the types of locks. */
static const ulint	lock_types = UT_ARR_SIZE(lock_compatibility_matrix);

#ifdef UNIV_PFS_MUTEX
/* Key to register mutex with performance schema */
UNIV_INTERN mysql_pfs_key_t	lock_sys_mutex_key;
/* Key to register mutex with performance schema */
UNIV_INTERN mysql_pfs_key_t	lock_sys_wait_mutex_key;
#endif /* UNIV_PFS_MUTEX */

#ifdef UNIV_DEBUG
UNIV_INTERN ibool	lock_print_waits	= FALSE;

/*********************************************************************//**
Validates the lock system.
@return	TRUE if ok */
static
ibool
lock_validate(void);
/*===============*/

/*********************************************************************//**
Validates the record lock queues on a page.
@return	TRUE if ok */
static
ibool
lock_rec_validate_page(
/*===================*/
	const buf_block_t*	block)	/*!< in: buffer block */
	__attribute__((nonnull, warn_unused_result));
#endif /* UNIV_DEBUG */

/* The lock system */
UNIV_INTERN lock_sys_t*	lock_sys	= NULL;

/* We store info on the latest deadlock error to this buffer. InnoDB
Monitor will then fetch it and print */
UNIV_INTERN ibool	lock_deadlock_found = FALSE;
static FILE*		lock_latest_err_file;

/* Flags for recursive deadlock search */
enum lock_victim_enum {
	LOCK_VICTIM_NONE,
	LOCK_VICTIM_IS_START,
	LOCK_VICTIM_IS_OTHER,
	LOCK_VICTIM_EXCEED_MAX_DEPTH
};

typedef enum lock_victim_enum lock_victim_t;

/********************************************************************//**
Checks if a lock request results in a deadlock.
@return TRUE if a deadlock was detected and we chose trx as a victim;
FALSE if no deadlock, or there was a deadlock, but we chose other
transaction(s) as victim(s) */
static
ibool
lock_deadlock_occurs(
/*=================*/
	lock_t*	lock,	/*!< in: lock the transaction is requesting */
	trx_t*	trx);	/*!< in: transaction */
/********************************************************************//**
Looks recursively for a deadlock.
@return LOCK_VICTIM_NONE if no deadlock found, LOCK_VICTIM_IS_START
if there was a deadlock and we chose 'start' as the victim,
LOCK_VICTIM_IS_OTHER if a deadlock was found and we chose some other
trx as a victim: we must do the search again in this last case because
there may be another deadlock!  LOCK_EXCEED_MAX_DEPTH if the lock search
exceeds max steps or max depth. */
static
lock_victim_t
lock_deadlock_recursive(
/*====================*/
	trx_t*	start,		/*!< in: recursion starting point */
	trx_t*	trx,		/*!< in: a transaction waiting for a lock */
	lock_t*	wait_lock,	/*!< in:  lock that is waiting to be granted */
	ulint*	cost,		/*!< in/out: number of calculation steps thus
				far: if this exceeds LOCK_MAX_N_STEPS_...
				we return LOCK_VICTIM_EXCEED_MAX_DEPTH */
	ulint	depth,		/*!< in: recursion depth: if this exceeds
				LOCK_MAX_DEPTH_IN_DEADLOCK_CHECK, we
				return LOCK_VICTIM_EXCEED_MAX_DEPTH */
	const ib_uint64_t
		mark_start);	/*!< in: Value of lock_mark_count at the start
				of the deadlock check. */

/*********************************************************************//**
Gets the nth bit of a record lock.
@return	TRUE if bit set also if i == ULINT_UNDEFINED return FALSE*/
UNIV_INLINE
ibool
lock_rec_get_nth_bit(
/*=================*/
	const lock_t*	lock,	/*!< in: record lock */
	ulint		i)	/*!< in: index of the bit */
{
	const byte*	b;

	ut_ad(lock);
	ut_ad(lock_get_type_low(lock) == LOCK_REC);

	if (i >= lock->un_member.rec_lock.n_bits) {

		return(FALSE);
	}

	b = ((const byte*) &lock[1]) + (i / 8);

	return(1 & *b >> (i % 8));
}

/*********************************************************************//**
Reports that a transaction id is insensible, i.e., in the future. */
UNIV_INTERN
void
lock_report_trx_id_insanity(
/*========================*/
	trx_id_t	trx_id,		/*!< in: trx id */
	const rec_t*	rec,		/*!< in: user record */
	dict_index_t*	index,		/*!< in: index */
	const ulint*	offsets,	/*!< in: rec_get_offsets(rec, index) */
	trx_id_t	max_trx_id)	/*!< in: trx_sys_get_max_trx_id() */
{
	ut_print_timestamp(stderr);
	fputs("  InnoDB: Error: transaction id associated with record\n",
	      stderr);
	rec_print_new(stderr, rec, offsets);
	fputs("InnoDB: in ", stderr);
	dict_index_name_print(stderr, NULL, index);
	fprintf(stderr, "\n"
		"InnoDB: is " TRX_ID_FMT " which is higher than the"
		" global trx id counter " TRX_ID_FMT "!\n"
		"InnoDB: The table is corrupt. You have to do"
		" dump + drop + reimport.\n",
		(ullint) trx_id, (ullint) max_trx_id);
}

/*********************************************************************//**
Checks that a transaction id is sensible, i.e., not in the future.
@return	TRUE if ok */
static
ibool
lock_check_trx_id_sanity(
/*=====================*/
	trx_id_t	trx_id,		/*!< in: trx id */
	const rec_t*	rec,		/*!< in: user record */
	dict_index_t*	index,		/*!< in: index */
	const ulint*	offsets)	/*!< in: rec_get_offsets(rec, index) */
{
	ibool		is_ok;
	trx_id_t	max_trx_id;

	ut_ad(rec_offs_validate(rec, index, offsets));

	max_trx_id = trx_sys_get_max_trx_id();
	is_ok = trx_id < max_trx_id;

	if (UNIV_UNLIKELY(!is_ok)) {
		lock_report_trx_id_insanity(trx_id,
					    rec, index, offsets, max_trx_id);
	}

	return(is_ok);
}

/*********************************************************************//**
Checks that a record is seen in a consistent read.
@return TRUE if sees, or FALSE if an earlier version of the record
should be retrieved */
UNIV_INTERN
ibool
lock_clust_rec_cons_read_sees(
/*==========================*/
	const rec_t*	rec,	/*!< in: user record which should be read or
				passed over by a read cursor */
	dict_index_t*	index,	/*!< in: clustered index */
	const ulint*	offsets,/*!< in: rec_get_offsets(rec, index) */
	read_view_t*	view)	/*!< in: consistent read view */
{
	trx_id_t	trx_id;

	ut_ad(dict_index_is_clust(index));
	ut_ad(page_rec_is_user_rec(rec));
	ut_ad(rec_offs_validate(rec, index, offsets));

	/* NOTE that we call this function while holding the search
	system latch. */

	trx_id = row_get_rec_trx_id(rec, index, offsets);

	return(read_view_sees_trx_id(view, trx_id));
}

/*********************************************************************//**
Checks that a non-clustered index record is seen in a consistent read.

NOTE that a non-clustered index page contains so little information on
its modifications that also in the case FALSE, the present version of
rec may be the right, but we must check this from the clustered index
record.

@return TRUE if certainly sees, or FALSE if an earlier version of the
clustered index record might be needed */
UNIV_INTERN
ulint
lock_sec_rec_cons_read_sees(
/*========================*/
	const rec_t*		rec,	/*!< in: user record which
					should be read or passed over
					by a read cursor */
	const read_view_t*	view)	/*!< in: consistent read view */
{
	trx_id_t	max_trx_id;

	ut_ad(page_rec_is_user_rec(rec));

	/* NOTE that we might call this function while holding the search
	system latch. */

	if (recv_recovery_is_on()) {

		return(FALSE);
	}

	max_trx_id = page_get_max_trx_id(page_align(rec));
	ut_ad(max_trx_id);

	return(max_trx_id < view->up_limit_id);
}

/*********************************************************************//**
Creates the lock system at database start. */
UNIV_INTERN
void
lock_sys_create(
/*============*/
	ulint	n_cells)	/*!< in: number of slots in lock hash table */
{
	ulint	lock_sys_sz;

	srv_n_lock_wait_count = 0;
	srv_n_lock_wait_time = 0;
	srv_n_lock_max_wait_time = 0;
	srv_lock_timeout_active = FALSE;
	srv_n_lock_wait_current_count = 0;

	lock_sys_sz = sizeof(*lock_sys)
		+ OS_THREAD_MAX_N * sizeof(srv_slot_t);

	lock_sys = mem_zalloc(lock_sys_sz);

	lock_sys->waiting_threads = (srv_slot_t*) &lock_sys[1];

	lock_sys->last_slot = lock_sys->waiting_threads;

	mutex_create(lock_sys_mutex_key, &lock_sys->mutex, SYNC_LOCK_SYS);

	mutex_create(lock_sys_wait_mutex_key,
		     &lock_sys->wait_mutex, SYNC_LOCK_WAIT_SYS);

	lock_sys->rec_hash = hash_create(n_cells);

	lock_latest_err_file = os_file_create_tmpfile();
	ut_a(lock_latest_err_file);

	srv_timeout_event = os_event_create(NULL);
}

/*********************************************************************//**
Closes the lock system at database shutdown. */
UNIV_INTERN
void
lock_sys_close(void)
/*================*/
{
	if (lock_latest_err_file != NULL) {
		fclose(lock_latest_err_file);
		lock_latest_err_file = NULL;
	}

	hash_table_free(lock_sys->rec_hash);

	mutex_free(&lock_sys->mutex);
	mutex_free(&lock_sys->wait_mutex);

	mem_free(lock_sys);

	lock_sys = NULL;
}

/*********************************************************************//**
Gets the size of a lock struct.
@return	size in bytes */
UNIV_INTERN
ulint
lock_get_size(void)
/*===============*/
{
	return((ulint)sizeof(lock_t));
}

/*********************************************************************//**
Gets the mode of a lock.
@return	mode */
UNIV_INLINE
enum lock_mode
lock_get_mode(
/*==========*/
	const lock_t*	lock)	/*!< in: lock */
{
	ut_ad(lock);

	return(lock->type_mode & LOCK_MODE_MASK);
}

/*********************************************************************//**
Gets the wait flag of a lock.
@return	LOCK_WAIT if waiting, 0 if not */
UNIV_INLINE
ulint
lock_get_wait(
/*==========*/
	const lock_t*	lock)	/*!< in: lock */
{
	ut_ad(lock);

	return(lock->type_mode & LOCK_WAIT);
}

/*********************************************************************//**
Gets the source table of an ALTER TABLE transaction.  The table must be
covered by an IX or IS table lock.
@return the source table of transaction, if it is covered by an IX or
IS table lock; dest if there is no source table, and NULL if the
transaction is locking more than two tables or an inconsistency is
found */
UNIV_INTERN
dict_table_t*
lock_get_src_table(
/*===============*/
	trx_t*		trx,	/*!< in: transaction */
	dict_table_t*	dest,	/*!< in: destination of ALTER TABLE */
	enum lock_mode*	mode)	/*!< out: lock mode of the source table */
{
	dict_table_t*	src;
	lock_t*		lock;

	ut_ad(!lock_mutex_own());

	src = NULL;
	*mode = LOCK_NONE;

	/* The trx mutex protects the trx_locks for our purposes.
	Other transactions could want to convert one of our implicit
	record locks to an explicit one. For that, they would need our
	trx mutex. Waiting locks can be removed while only holding
	lock_sys->mutex, but this is a running transaction and cannot
	thus be holding any waiting locks. */
	trx_mutex_enter(trx);

	for (lock = UT_LIST_GET_FIRST(trx->lock.trx_locks);
	     lock != NULL;
	     lock = UT_LIST_GET_NEXT(trx_locks, lock)) {
		lock_table_t*	tab_lock;
		enum lock_mode	lock_mode;
		if (!(lock_get_type_low(lock) & LOCK_TABLE)) {
			/* We are only interested in table locks. */
			continue;
		}
		tab_lock = &lock->un_member.tab_lock;
		if (dest == tab_lock->table) {
			/* We are not interested in the destination table. */
			continue;
		} else if (!src) {
			/* This presumably is the source table. */
			src = tab_lock->table;
			if (UT_LIST_GET_LEN(src->locks) != 1
			    || UT_LIST_GET_FIRST(src->locks) != lock) {
				/* We only support the case when
				there is only one lock on this table. */
				src = NULL;
				goto func_exit;
			}
		} else if (src != tab_lock->table) {
			/* The transaction is locking more than
			two tables (src and dest): abort */
			src = NULL;
			goto func_exit;
		}

		/* Check that the source table is locked by
		LOCK_IX or LOCK_IS. */
		lock_mode = lock_get_mode(lock);
		if (lock_mode == LOCK_IX || lock_mode == LOCK_IS) {
			if (*mode != LOCK_NONE && *mode != lock_mode) {
				/* There are multiple locks on src. */
				src = NULL;
				goto func_exit;
			}
			*mode = lock_mode;
		}
	}

	if (!src) {
		/* No source table lock found: flag the situation to caller */
		src = dest;
	}

func_exit:
	trx_mutex_exit(trx);
	return(src);
}

/*********************************************************************//**
Determine if the given table is exclusively "owned" by the given
transaction, i.e., transaction holds LOCK_IX and possibly LOCK_AUTO_INC
on the table.
@return TRUE if table is only locked by trx, with LOCK_IX, and
possibly LOCK_AUTO_INC */
UNIV_INTERN
ibool
lock_is_table_exclusive(
/*====================*/
	const dict_table_t*	table,	/*!< in: table */
	const trx_t*		trx)	/*!< in: transaction */
{
	const lock_t*	lock;
	ibool		ok	= FALSE;

	ut_ad(table);
	ut_ad(trx);

	lock_mutex_enter();

	for (lock = UT_LIST_GET_FIRST(table->locks);
	     lock != NULL;
	     lock = UT_LIST_GET_NEXT(locks, &lock->un_member.tab_lock)) {
		if (lock->trx != trx) {
			/* A lock on the table is held
			by some other transaction. */
			goto not_ok;
		}

		if (!(lock_get_type_low(lock) & LOCK_TABLE)) {
			/* We are interested in table locks only. */
			continue;
		}

		switch (lock_get_mode(lock)) {
		case LOCK_IX:
			ok = TRUE;
			break;
		case LOCK_AUTO_INC:
			/* It is allowed for trx to hold an
			auto_increment lock. */
			break;
		default:
not_ok:
			/* Other table locks than LOCK_IX are not allowed. */
			ok = FALSE;
			goto func_exit;
		}
	}

func_exit:
	lock_mutex_exit();

	return(ok);
}

/*********************************************************************//**
Sets the wait flag of a lock and the back pointer in trx to lock. */
UNIV_INLINE
void
lock_set_lock_and_trx_wait(
/*=======================*/
	lock_t*	lock,	/*!< in: lock */
	trx_t*	trx)	/*!< in/out: trx */
{
	ut_ad(lock);
	ut_ad(lock->trx == trx);
	ut_ad(trx->lock.wait_lock == NULL);
	ut_ad(lock_mutex_own());
	ut_ad(trx_mutex_own(trx));

	trx->lock.wait_lock = lock;
	lock->type_mode |= LOCK_WAIT;
}

/**********************************************************************//**
The back pointer to a waiting lock request in the transaction is set to NULL
and the wait bit in lock type_mode is reset. */
UNIV_INLINE
void
lock_reset_lock_and_trx_wait(
/*=========================*/
	lock_t*	lock)	/*!< in/out: record lock */
{
	ut_ad(lock->trx->lock.wait_lock == lock);
	ut_ad(lock_get_wait(lock));
	ut_ad(lock_mutex_own());

	/* Reset the back pointer in trx to this waiting lock request */

	lock->trx->lock.wait_lock = NULL;
	lock->type_mode &= ~LOCK_WAIT;
}

/*********************************************************************//**
Gets the gap flag of a record lock.
@return	LOCK_GAP or 0 */
UNIV_INLINE
ulint
lock_rec_get_gap(
/*=============*/
	const lock_t*	lock)	/*!< in: record lock */
{
	ut_ad(lock);
	ut_ad(lock_get_type_low(lock) == LOCK_REC);

	return(lock->type_mode & LOCK_GAP);
}

/*********************************************************************//**
Gets the LOCK_REC_NOT_GAP flag of a record lock.
@return	LOCK_REC_NOT_GAP or 0 */
UNIV_INLINE
ulint
lock_rec_get_rec_not_gap(
/*=====================*/
	const lock_t*	lock)	/*!< in: record lock */
{
	ut_ad(lock);
	ut_ad(lock_get_type_low(lock) == LOCK_REC);

	return(lock->type_mode & LOCK_REC_NOT_GAP);
}

/*********************************************************************//**
Gets the waiting insert flag of a record lock.
@return	LOCK_INSERT_INTENTION or 0 */
UNIV_INLINE
ulint
lock_rec_get_insert_intention(
/*==========================*/
	const lock_t*	lock)	/*!< in: record lock */
{
	ut_ad(lock);
	ut_ad(lock_get_type_low(lock) == LOCK_REC);

	return(lock->type_mode & LOCK_INSERT_INTENTION);
}

/*********************************************************************//**
Calculates if lock mode 1 is stronger or equal to lock mode 2.
@return	nonzero if mode1 stronger or equal to mode2 */
UNIV_INLINE
ulint
lock_mode_stronger_or_eq(
/*=====================*/
	enum lock_mode	mode1,	/*!< in: lock mode */
	enum lock_mode	mode2)	/*!< in: lock mode */
{
	ut_ad((ulint) mode1 < lock_types);
	ut_ad((ulint) mode2 < lock_types);

	return(lock_strength_matrix[mode1][mode2]);
}

/*********************************************************************//**
Calculates if lock mode 1 is compatible with lock mode 2.
@return	nonzero if mode1 compatible with mode2 */
UNIV_INLINE
ulint
lock_mode_compatible(
/*=================*/
	enum lock_mode	mode1,	/*!< in: lock mode */
	enum lock_mode	mode2)	/*!< in: lock mode */
{
	ut_ad((ulint) mode1 < lock_types);
	ut_ad((ulint) mode2 < lock_types);

	return(lock_compatibility_matrix[mode1][mode2]);
}

/*********************************************************************//**
Checks if a lock request for a new lock has to wait for request lock2.
@return	TRUE if new lock has to wait for lock2 to be removed */
UNIV_INLINE
ibool
lock_rec_has_to_wait(
/*=================*/
	const trx_t*	trx,	/*!< in: trx of new lock */
	ulint		type_mode,/*!< in: precise mode of the new lock
				to set: LOCK_S or LOCK_X, possibly
				ORed to LOCK_GAP or LOCK_REC_NOT_GAP,
				LOCK_INSERT_INTENTION */
	const lock_t*	lock2,	/*!< in: another record lock; NOTE that
				it is assumed that this has a lock bit
				set on the same record as in the new
				lock we are setting */
	ibool lock_is_on_supremum)  /*!< in: TRUE if we are setting the
				lock on the 'supremum' record of an
				index page: we know then that the lock
				request is really for a 'gap' type lock */
{
	ut_ad(trx && lock2);
	ut_ad(lock_get_type_low(lock2) == LOCK_REC);

	if (trx != lock2->trx
	    && !lock_mode_compatible(LOCK_MODE_MASK & type_mode,
				     lock_get_mode(lock2))) {

		/* We have somewhat complex rules when gap type record locks
		cause waits */

		if ((lock_is_on_supremum || (type_mode & LOCK_GAP))
		    && !(type_mode & LOCK_INSERT_INTENTION)) {

			/* Gap type locks without LOCK_INSERT_INTENTION flag
			do not need to wait for anything. This is because
			different users can have conflicting lock types
			on gaps. */

			return(FALSE);
		}

		if (!(type_mode & LOCK_INSERT_INTENTION)
		    && lock_rec_get_gap(lock2)) {

			/* Record lock (LOCK_ORDINARY or LOCK_REC_NOT_GAP
			does not need to wait for a gap type lock */

			return(FALSE);
		}

		if ((type_mode & LOCK_GAP)
		    && lock_rec_get_rec_not_gap(lock2)) {

			/* Lock on gap does not need to wait for
			a LOCK_REC_NOT_GAP type lock */

			return(FALSE);
		}

		if (lock_rec_get_insert_intention(lock2)) {

			/* No lock request needs to wait for an insert
			intention lock to be removed. This is ok since our
			rules allow conflicting locks on gaps. This eliminates
			a spurious deadlock caused by a next-key lock waiting
			for an insert intention lock; when the insert
			intention lock was granted, the insert deadlocked on
			the waiting next-key lock.

			Also, insert intention locks do not disturb each
			other. */

			return(FALSE);
		}

		return(TRUE);
	}

	return(FALSE);
}

/*********************************************************************//**
Checks if a lock request lock1 has to wait for request lock2.
@return	TRUE if lock1 has to wait for lock2 to be removed */
UNIV_INTERN
ibool
lock_has_to_wait(
/*=============*/
	const lock_t*	lock1,	/*!< in: waiting lock */
	const lock_t*	lock2)	/*!< in: another lock; NOTE that it is
				assumed that this has a lock bit set
				on the same record as in lock1 if the
				locks are record locks */
{
	ut_ad(lock1 && lock2);

	if (lock1->trx != lock2->trx
	    && !lock_mode_compatible(lock_get_mode(lock1),
				     lock_get_mode(lock2))) {
		if (lock_get_type_low(lock1) == LOCK_REC) {
			ut_ad(lock_get_type_low(lock2) == LOCK_REC);

			/* If this lock request is for a supremum record
			then the second bit on the lock bitmap is set */

			return(lock_rec_has_to_wait(lock1->trx,
						    lock1->type_mode, lock2,
						    lock_rec_get_nth_bit(
							    lock1, 1)));
		}

		return(TRUE);
	}

	return(FALSE);
}

/*============== RECORD LOCK BASIC FUNCTIONS ============================*/

/*********************************************************************//**
Gets the number of bits in a record lock bitmap.
@return	number of bits */
UNIV_INLINE
ulint
lock_rec_get_n_bits(
/*================*/
	const lock_t*	lock)	/*!< in: record lock */
{
	return(lock->un_member.rec_lock.n_bits);
}

/**********************************************************************//**
Sets the nth bit of a record lock to TRUE. */
UNIV_INLINE
void
lock_rec_set_nth_bit(
/*=================*/
	lock_t*	lock,	/*!< in: record lock */
	ulint	i)	/*!< in: index of the bit */
{
	ulint	byte_index;
	ulint	bit_index;

	ut_ad(lock);
	ut_ad(lock_get_type_low(lock) == LOCK_REC);
	ut_ad(i < lock->un_member.rec_lock.n_bits);

	byte_index = i / 8;
	bit_index = i % 8;

	((byte*) &lock[1])[byte_index] |= 1 << bit_index;
}

/**********************************************************************//**
Looks for a set bit in a record lock bitmap. Returns ULINT_UNDEFINED,
if none found.
@return bit index == heap number of the record, or ULINT_UNDEFINED if
none found */
UNIV_INTERN
ulint
lock_rec_find_set_bit(
/*==================*/
	const lock_t*	lock)	/*!< in: record lock with at least one bit set */
{
	ulint	i;

	for (i = 0; i < lock_rec_get_n_bits(lock); i++) {

		if (lock_rec_get_nth_bit(lock, i)) {

			return(i);
		}
	}

	return(ULINT_UNDEFINED);
}

/**********************************************************************//**
Resets the nth bit of a record lock. */
UNIV_INLINE
void
lock_rec_reset_nth_bit(
/*===================*/
	lock_t*	lock,	/*!< in: record lock */
	ulint	i)	/*!< in: index of the bit which must be set to TRUE
			when this function is called */
{
	ulint	byte_index;
	ulint	bit_index;

	ut_ad(lock);
	ut_ad(lock_get_type_low(lock) == LOCK_REC);
	ut_ad(i < lock->un_member.rec_lock.n_bits);

	byte_index = i / 8;
	bit_index = i % 8;

	((byte*) &lock[1])[byte_index] &= ~(1 << bit_index);
}

/*********************************************************************//**
Gets the first or next record lock on a page.
@return	next lock, NULL if none exists */
UNIV_INLINE
const lock_t*
lock_rec_get_next_on_page_const(
/*============================*/
	const lock_t*	lock)	/*!< in: a record lock */
{
	ulint	space;
	ulint	page_no;

	ut_ad(lock_mutex_own());
	ut_ad(lock_get_type_low(lock) == LOCK_REC);

	space = lock->un_member.rec_lock.space;
	page_no = lock->un_member.rec_lock.page_no;

	for (;;) {
		lock = HASH_GET_NEXT(hash, lock);

		if (!lock) {

			break;
		}

		if ((lock->un_member.rec_lock.space == space)
		    && (lock->un_member.rec_lock.page_no == page_no)) {

			break;
		}
	}

	return(lock);
}

/*********************************************************************//**
Gets the first or next record lock on a page.
@return	next lock, NULL if none exists */
UNIV_INLINE
lock_t*
lock_rec_get_next_on_page(
/*======================*/
	lock_t*	lock)	/*!< in: a record lock */
{
	return((lock_t*) lock_rec_get_next_on_page_const(lock));
}

/*********************************************************************//**
Gets the first record lock on a page, where the page is identified by its
file address.
@return	first lock, NULL if none exists */
UNIV_INLINE
lock_t*
lock_rec_get_first_on_page_addr(
/*============================*/
	ulint	space,	/*!< in: space */
	ulint	page_no)/*!< in: page number */
{
	lock_t*	lock;

	ut_ad(lock_mutex_own());

	for (lock = HASH_GET_FIRST(lock_sys->rec_hash,
				   lock_rec_hash(space, page_no));
	      lock != NULL;
	      lock = HASH_GET_NEXT(hash, lock)) {

		if (lock->un_member.rec_lock.space == space
		    && lock->un_member.rec_lock.page_no == page_no) {

			break;
		}
	}

	return(lock);
}

/*********************************************************************//**
Determines if there are explicit record locks on a page.
@return	an explicit record lock on the page, or NULL if there are none */
UNIV_INTERN
lock_t*
lock_rec_expl_exist_on_page(
/*========================*/
	ulint	space,	/*!< in: space id */
	ulint	page_no)/*!< in: page number */
{
	lock_t*	lock;

	lock_mutex_enter();
	lock = lock_rec_get_first_on_page_addr(space, page_no);
	lock_mutex_exit();

	return(lock);
}

/*********************************************************************//**
Gets the first record lock on a page, where the page is identified by a
pointer to it.
@return	first lock, NULL if none exists */
UNIV_INLINE
lock_t*
lock_rec_get_first_on_page(
/*=======================*/
	const buf_block_t*	block)	/*!< in: buffer block */
{
	ulint	hash;
	lock_t*	lock;
	ulint	space	= buf_block_get_space(block);
	ulint	page_no	= buf_block_get_page_no(block);

	ut_ad(lock_mutex_own());

	hash = buf_block_get_lock_hash_val(block);

	for (lock = HASH_GET_FIRST(lock_sys->rec_hash, hash);
	     lock != NULL;
	     lock = HASH_GET_NEXT(hash, lock)) {

		if ((lock->un_member.rec_lock.space == space)
		    && (lock->un_member.rec_lock.page_no == page_no)) {

			break;
		}
	}

	return(lock);
}

/*********************************************************************//**
Gets the next explicit lock request on a record.
@return	next lock, NULL if none exists or if heap_no == ULINT_UNDEFINED */
UNIV_INLINE
lock_t*
lock_rec_get_next(
/*==============*/
	ulint	heap_no,/*!< in: heap number of the record */
	lock_t*	lock)	/*!< in: lock */
{
	ut_ad(lock_mutex_own());

	do {
		ut_ad(lock_get_type_low(lock) == LOCK_REC);
		lock = lock_rec_get_next_on_page(lock);
	} while (lock && !lock_rec_get_nth_bit(lock, heap_no));

	return(lock);
}

/*********************************************************************//**
Gets the next explicit lock request on a record.
@return	next lock, NULL if none exists or if heap_no == ULINT_UNDEFINED */
UNIV_INLINE
const lock_t*
lock_rec_get_next_const(
/*====================*/
	ulint		heap_no,/*!< in: heap number of the record */
	const lock_t*	lock)	/*!< in: lock */
{
	return(lock_rec_get_next(heap_no, (lock_t*) lock));
}

/*********************************************************************//**
Gets the first explicit lock request on a record.
@return	first lock, NULL if none exists */
UNIV_INLINE
lock_t*
lock_rec_get_first(
/*===============*/
	const buf_block_t*	block,	/*!< in: block containing the record */
	ulint			heap_no)/*!< in: heap number of the record */
{
	lock_t*	lock;

	ut_ad(lock_mutex_own());

	for (lock = lock_rec_get_first_on_page(block); lock;
	     lock = lock_rec_get_next_on_page(lock)) {
		if (lock_rec_get_nth_bit(lock, heap_no)) {
			break;
		}
	}

	return(lock);
}

/*********************************************************************//**
Resets the record lock bitmap to zero. NOTE: does not touch the wait_lock
pointer in the transaction! This function is used in lock object creation
and resetting. */
static
void
lock_rec_bitmap_reset(
/*==================*/
	lock_t*	lock)	/*!< in: record lock */
{
	ulint	n_bytes;

	ut_ad(lock_get_type_low(lock) == LOCK_REC);

	/* Reset to zero the bitmap which resides immediately after the lock
	struct */

	n_bytes = lock_rec_get_n_bits(lock) / 8;

	ut_ad((lock_rec_get_n_bits(lock) % 8) == 0);

	memset(&lock[1], 0, n_bytes);
}

/*********************************************************************//**
Copies a record lock to heap.
@return	copy of lock */
static
lock_t*
lock_rec_copy(
/*==========*/
	const lock_t*	lock,	/*!< in: record lock */
	mem_heap_t*	heap)	/*!< in: memory heap */
{
	ulint	size;

	ut_ad(lock_get_type_low(lock) == LOCK_REC);

	size = sizeof(lock_t) + lock_rec_get_n_bits(lock) / 8;

	return(mem_heap_dup(heap, lock, size));
}

/*********************************************************************//**
Gets the previous record lock set on a record.
@return	previous lock on the same record, NULL if none exists */
UNIV_INTERN
const lock_t*
lock_rec_get_prev(
/*==============*/
	const lock_t*	in_lock,/*!< in: record lock */
	ulint		heap_no)/*!< in: heap number of the record */
{
	lock_t*	lock;
	ulint	space;
	ulint	page_no;
	lock_t*	found_lock	= NULL;

	ut_ad(lock_mutex_own());
	ut_ad(lock_get_type_low(in_lock) == LOCK_REC);

	space = in_lock->un_member.rec_lock.space;
	page_no = in_lock->un_member.rec_lock.page_no;

	for (lock = lock_rec_get_first_on_page_addr(space, page_no);
	     /* No op */;
	     lock = lock_rec_get_next_on_page(lock)) {

		ut_ad(lock);

		if (lock == in_lock) {

			return(found_lock);
		}

		if (lock_rec_get_nth_bit(lock, heap_no)) {

			found_lock = lock;
		}
	}
}

/*============= FUNCTIONS FOR ANALYZING TABLE LOCK QUEUE ================*/

/*********************************************************************//**
Checks if a transaction has the specified table lock, or stronger. This
function should only be called by the thread that owns the transaction.
@return	lock or NULL */
UNIV_INLINE
const lock_t*
lock_table_has(
/*===========*/
	const trx_t*		trx,	/*!< in: transaction */
	const dict_table_t*	table,	/*!< in: table */
	enum lock_mode		mode)	/*!< in: lock mode */
{
	lint			i;

	if (ib_vector_is_empty(trx->lock.table_locks)) {
		return(NULL);
	}

	/* Look for stronger locks the same trx already has on the table */

	for (i = ib_vector_size(trx->lock.table_locks) - 1; i >= 0; --i) {
		const lock_t*	lock;
		enum lock_mode	lock_mode;

		lock = ib_vector_get(trx->lock.table_locks, i);

		if (lock == NULL) {
			continue;
		}

		lock_mode = lock_get_mode(lock);

		ut_ad(trx == lock->trx);
		ut_ad(lock_get_type_low(lock) & LOCK_TABLE);
		ut_ad(lock->un_member.tab_lock.table != NULL);

		if (table == lock->un_member.tab_lock.table
		    && lock_mode_stronger_or_eq(lock_mode, mode)) {

			ut_ad(!lock_get_wait(lock));

			return(lock);
		}
	}

	return(NULL);
}

/*============= FUNCTIONS FOR ANALYZING RECORD LOCK QUEUE ================*/

/*********************************************************************//**
Checks if a transaction has a GRANTED explicit lock on rec stronger or equal
to precise_mode.
@return	lock or NULL */
UNIV_INLINE
const lock_t*
lock_rec_has_expl(
/*==============*/
	ulint			precise_mode,/*!< in: LOCK_S or LOCK_X
					possibly ORed to LOCK_GAP or
					LOCK_REC_NOT_GAP, for a
					supremum record we regard this
					always a gap type request */
	const buf_block_t*	block,	/*!< in: buffer block containing
					the record */
	ulint			heap_no,/*!< in: heap number of the record */
	const trx_t*		trx)	/*!< in: transaction */
{
	const lock_t*	lock;

	ut_ad(lock_mutex_own());
	ut_ad((precise_mode & LOCK_MODE_MASK) == LOCK_S
	      || (precise_mode & LOCK_MODE_MASK) == LOCK_X);
	ut_ad(!(precise_mode & LOCK_INSERT_INTENTION));

	for (lock = lock_rec_get_first(block, heap_no);
	     lock != NULL;
	     lock = lock_rec_get_next_const(heap_no, lock)) {

		if (lock->trx == trx
		    && lock_mode_stronger_or_eq(lock_get_mode(lock),
						precise_mode & LOCK_MODE_MASK)
		    && !lock_get_wait(lock)
		    && (!lock_rec_get_rec_not_gap(lock)
			|| (precise_mode & LOCK_REC_NOT_GAP)
			|| heap_no == PAGE_HEAP_NO_SUPREMUM)
		    && (!lock_rec_get_gap(lock)
			|| (precise_mode & LOCK_GAP)
			|| heap_no == PAGE_HEAP_NO_SUPREMUM)
		    && (!lock_rec_get_insert_intention(lock))) {

			return(lock);
		}
	}

	return(NULL);
}

#ifdef UNIV_DEBUG
/*********************************************************************//**
Checks if some other transaction has a lock request in the queue.
@return	lock or NULL */
static
const lock_t*
lock_rec_other_has_expl_req(
/*========================*/
	enum lock_mode		mode,	/*!< in: LOCK_S or LOCK_X */
	ulint			gap,	/*!< in: LOCK_GAP if also gap
					locks are taken into account,
					or 0 if not */
	ulint			wait,	/*!< in: LOCK_WAIT if also
					waiting locks are taken into
					account, or 0 if not */
	const buf_block_t*	block,	/*!< in: buffer block containing
					the record */
	ulint			heap_no,/*!< in: heap number of the record */
	const trx_t*		trx)	/*!< in: transaction, or NULL if
					requests by all transactions
					are taken into account */
{
	const lock_t*	lock;

	ut_ad(lock_mutex_own());
	ut_ad(mode == LOCK_X || mode == LOCK_S);
	ut_ad(gap == 0 || gap == LOCK_GAP);
	ut_ad(wait == 0 || wait == LOCK_WAIT);

	for (lock = lock_rec_get_first(block, heap_no);
	     lock != NULL;
	     lock = lock_rec_get_next_const(heap_no, lock)) {

		if (lock->trx != trx
		    && (gap
			|| !(lock_rec_get_gap(lock)
			     || heap_no == PAGE_HEAP_NO_SUPREMUM))
		    && (wait || !lock_get_wait(lock))
		    && lock_mode_stronger_or_eq(lock_get_mode(lock), mode)) {

			return(lock);
		}
	}

	return(NULL);
}
#endif /* UNIV_DEBUG */

/*********************************************************************//**
Checks if some other transaction has a conflicting explicit lock request
in the queue, so that we have to wait.
@return	lock or NULL */
static
const lock_t*
lock_rec_other_has_conflicting(
/*===========================*/
	enum lock_mode		mode,	/*!< in: LOCK_S or LOCK_X,
					possibly ORed to LOCK_GAP or
					LOC_REC_NOT_GAP,
					LOCK_INSERT_INTENTION */
	const buf_block_t*	block,	/*!< in: buffer block containing
					the record */
	ulint			heap_no,/*!< in: heap number of the record */
	const trx_t*		trx)	/*!< in: our transaction */
{
	const lock_t*		lock;
	ibool			is_supremum;

	ut_ad(lock_mutex_own());

	is_supremum = (heap_no == PAGE_HEAP_NO_SUPREMUM);

	for (lock = lock_rec_get_first(block, heap_no);
	     lock != NULL;
	     lock = lock_rec_get_next_const(heap_no, lock)) {

		if (lock_rec_has_to_wait(trx, mode, lock, is_supremum)) {
			return(lock);
		}
	}

	return(NULL);
}

/*********************************************************************//**
Looks for a suitable type record lock struct by the same trx on the same page.
This can be used to save space when a new record lock should be set on a page:
no new struct is needed, if a suitable old is found.
@return	lock or NULL */
UNIV_INLINE
lock_t*
lock_rec_find_similar_on_page(
/*==========================*/
	ulint		type_mode,	/*!< in: lock type_mode field */
	ulint		heap_no,	/*!< in: heap number of the record */
	lock_t*		lock,		/*!< in: lock_rec_get_first_on_page() */
	const trx_t*	trx)		/*!< in: transaction */
{
	ut_ad(lock_mutex_own());

	for (/* No op */;
	     lock != NULL;
	     lock = lock_rec_get_next_on_page(lock)) {

		if (lock->trx == trx
		    && lock->type_mode == type_mode
		    && lock_rec_get_n_bits(lock) > heap_no) {

			return(lock);
		}
	}

	return(NULL);
}

/*********************************************************************//**
Checks if some transaction has an implicit x-lock on a record in a secondary
index.
@return	transaction id of the transaction which has the x-lock, or 0;
NOTE that this function can return false positives but never false
negatives. The caller must confirm all positive results by calling
trx_is_active(). */
static
trx_id_t
lock_sec_rec_some_has_impl(
/*=======================*/
	const rec_t*	rec,	/*!< in: user record */
	dict_index_t*	index,	/*!< in: secondary index */
	const ulint*	offsets)/*!< in: rec_get_offsets(rec, index) */
{
	trx_id_t	trx_id;
	trx_id_t	max_trx_id;
	const page_t*	page = page_align(rec);

#ifdef UNIV_SYNC_DEBUG
	ut_ad(!rw_lock_own(&trx_sys->lock, RW_LOCK_SHARED));
#endif /* UNIV_SYNC_DEBUG */
	ut_ad(!lock_mutex_own());
	ut_ad(!dict_index_is_clust(index));
	ut_ad(page_rec_is_user_rec(rec));
	ut_ad(rec_offs_validate(rec, index, offsets));

	max_trx_id = page_get_max_trx_id(page);

	/* Some transaction may have an implicit x-lock on the record only
	if the max trx id for the page >= min trx id for the trx list, or
	database recovery is running. We do not write the changes of a page
	max trx id to the log, and therefore during recovery, this value
	for a page may be incorrect. */

	if (max_trx_id < trx_list_get_min_trx_id() && !recv_recovery_is_on()) {

		trx_id = 0;

	} else if (!lock_check_trx_id_sanity(max_trx_id, rec, index, offsets)) {

		buf_page_print(page, 0);

		/* The page is corrupt: try to avoid a crash by returning 0 */
		trx_id = 0;

	/* In this case it is possible that some transaction has an implicit
	x-lock. We have to look in the clustered index. */

	} else {
		trx_id = row_vers_impl_x_locked(rec, index, offsets);
	}

	return(trx_id);
}

/*********************************************************************//**
Return approximate number or record locks (bits set in the bitmap) for
this transaction. Since delete-marked records may be removed, the
record count will not be precise.
The caller must be holding lock_sys->mutex. */
UNIV_INTERN
ulint
lock_number_of_rows_locked(
/*=======================*/
	const trx_lock_t*	trx_lock)	/*!< in: transaction locks */
{
	const lock_t*	lock;
	ulint		n_records = 0;

	ut_ad(lock_mutex_own());

	for (lock = UT_LIST_GET_FIRST(trx_lock->trx_locks);
	     lock != NULL;
	     lock = UT_LIST_GET_NEXT(trx_locks, lock)) {

		if (lock_get_type_low(lock) == LOCK_REC) {
			ulint	n_bit;
			ulint	n_bits = lock_rec_get_n_bits(lock);

			for (n_bit = 0; n_bit < n_bits; n_bit++) {
				if (lock_rec_get_nth_bit(lock, n_bit)) {
					n_records++;
				}
			}
		}
	}

	return(n_records);
}

/*============== RECORD LOCK CREATION AND QUEUE MANAGEMENT =============*/

/*********************************************************************//**
Creates a new record lock and inserts it to the lock queue. Does NOT check
for deadlocks or lock compatibility!
@return	created lock */
static
lock_t*
lock_rec_create(
/*============*/
	ulint			type_mode,/*!< in: lock mode and wait
					flag, type is ignored and
					replaced by LOCK_REC */
	const buf_block_t*	block,	/*!< in: buffer block containing
					the record */
	ulint			heap_no,/*!< in: heap number of the record */
	dict_index_t*		index,	/*!< in: index of record */
	trx_t*			trx,	/*!< in/out: transaction */
	ibool			caller_owns_trx_mutex)
					/*!< in: TRUE if caller owns
					trx mutex */
{
	lock_t*		lock;
	ulint		page_no;
	ulint		space;
	ulint		n_bits;
	ulint		n_bytes;
	const page_t*	page;

	ut_ad(lock_mutex_own());
	ut_ad(caller_owns_trx_mutex == trx_mutex_own(trx));

	space = buf_block_get_space(block);
	page_no	= buf_block_get_page_no(block);
	page = block->frame;

	ut_ad(!!page_is_comp(page) == dict_table_is_comp(index->table));

	/* If rec is the supremum record, then we reset the gap and
	LOCK_REC_NOT_GAP bits, as all locks on the supremum are
	automatically of the gap type */

	if (UNIV_UNLIKELY(heap_no == PAGE_HEAP_NO_SUPREMUM)) {
		ut_ad(!(type_mode & LOCK_REC_NOT_GAP));

		type_mode = type_mode & ~(LOCK_GAP | LOCK_REC_NOT_GAP);
	}

	/* Make lock bitmap bigger by a safety margin */
	n_bits = page_dir_get_n_heap(page) + LOCK_PAGE_BITMAP_MARGIN;
	n_bytes = 1 + n_bits / 8;

	lock = mem_heap_alloc(trx->lock.lock_heap, sizeof(lock_t) + n_bytes);

	lock->trx = trx;

	lock->type_mode = (type_mode & ~LOCK_TYPE_MASK) | LOCK_REC;
	lock->index = index;

	lock->un_member.rec_lock.space = space;
	lock->un_member.rec_lock.page_no = page_no;
	lock->un_member.rec_lock.n_bits = n_bytes * 8;

	/* Reset to zero the bitmap which resides immediately after the
	lock struct */

	lock_rec_bitmap_reset(lock);

	/* Set the bit corresponding to rec */
	lock_rec_set_nth_bit(lock, heap_no);

	index->table->n_rec_locks++;

	ut_ad(index->table->n_ref_count > 0 || !index->table->can_be_evicted);

	HASH_INSERT(lock_t, hash, lock_sys->rec_hash,
		    lock_rec_fold(space, page_no), lock);

	if (!caller_owns_trx_mutex) {
		trx_mutex_enter(trx);
	}
	ut_ad(trx_mutex_own(trx));

	if (UNIV_UNLIKELY(type_mode & LOCK_WAIT)) {

		lock_set_lock_and_trx_wait(lock, trx);
	}

	UT_LIST_ADD_LAST(trx_locks, trx->lock.trx_locks, lock);

	if (!caller_owns_trx_mutex) {
		trx_mutex_exit(trx);
	}

	MONITOR_INC(MONITOR_RECLOCK_CREATED);
	MONITOR_INC(MONITOR_NUM_RECLOCK);

	return(lock);
}

/*********************************************************************//**
Enqueues a waiting request for a lock which cannot be granted immediately.
Checks for deadlocks.
@return DB_LOCK_WAIT, DB_DEADLOCK, or DB_QUE_THR_SUSPENDED, or
DB_SUCCESS_LOCKED_REC; DB_SUCCESS_LOCKED_REC means that
there was a deadlock, but another transaction was chosen as a victim,
and we got the lock immediately: no need to wait then */
static
enum db_err
lock_rec_enqueue_waiting(
/*=====================*/
	ulint			type_mode,/*!< in: lock mode this
					transaction is requesting:
					LOCK_S or LOCK_X, possibly
					ORed with LOCK_GAP or
					LOCK_REC_NOT_GAP, ORed with
					LOCK_INSERT_INTENTION if this
					waiting lock request is set
					when performing an insert of
					an index record */
	const buf_block_t*	block,	/*!< in: buffer block containing
					the record */
	ulint			heap_no,/*!< in: heap number of the record */
	dict_index_t*		index,	/*!< in: index of record */
	que_thr_t*		thr)	/*!< in: query thread */
{
	lock_t*	lock;
	trx_t*	trx;

	ut_ad(lock_mutex_own());

	trx = thr_get_trx(thr);

	ut_ad(trx_mutex_own(trx));

	/* Test if there already is some other reason to suspend thread:
	we do not enqueue a lock request if the query thread should be
	stopped anyway */

	if (que_thr_stop(thr)) {
		ut_error;

		return(DB_QUE_THR_SUSPENDED);
	}

	switch (trx_get_dict_operation(trx)) {
	case TRX_DICT_OP_NONE:
		break;
	case TRX_DICT_OP_TABLE:
	case TRX_DICT_OP_INDEX:
		ut_print_timestamp(stderr);
		fputs("  InnoDB: Error: a record lock wait happens"
		      " in a dictionary operation!\n"
		      "InnoDB: ", stderr);
		dict_index_name_print(stderr, trx, index);
		fputs(".\n"
		      "InnoDB: Submit a detailed bug report"
		      " to http://bugs.mysql.com\n",
		      stderr);
	}

	/* Enqueue the lock request that will wait to be granted, note that
	we already own the trx mutex. */
	lock = lock_rec_create(
		type_mode | LOCK_WAIT, block, heap_no, index, trx, TRUE);

	/* Check if a deadlock occurs: if yes, remove the lock request and
	return an error code */
	if (UNIV_UNLIKELY(lock_deadlock_occurs(lock, trx))) {

		lock_reset_lock_and_trx_wait(lock);
		lock_rec_reset_nth_bit(lock, heap_no);

		return(DB_DEADLOCK);
	}

	/* If there was a deadlock but we chose another transaction as a
	victim, it is possible that we already have the lock now granted! */

	if (trx->lock.wait_lock == NULL) {

		return(DB_SUCCESS_LOCKED_REC);
	}

	trx->lock.que_state = TRX_QUE_LOCK_WAIT;

	trx->lock.was_chosen_as_deadlock_victim = FALSE;
	trx->lock.wait_started = ut_time();

	ut_a(que_thr_stop(thr));

#ifdef UNIV_DEBUG
	if (lock_print_waits) {
		fprintf(stderr, "Lock wait for trx " TRX_ID_FMT " in index ",
			(ullint) trx->id);
		ut_print_name(stderr, trx, FALSE, index->name);
	}
#endif /* UNIV_DEBUG */

	MONITOR_INC(MONITOR_LOCKREC_WAIT);

	return(DB_LOCK_WAIT);
}

/*********************************************************************//**
Adds a record lock request in the record queue. The request is normally
added as the last in the queue, but if there are no waiting lock requests
on the record, and the request to be added is not a waiting request, we
can reuse a suitable record lock object already existing on the same page,
just setting the appropriate bit in its bitmap. This is a low-level function
which does NOT check for deadlocks or lock compatibility!
@return	lock where the bit was set */
static
lock_t*
lock_rec_add_to_queue(
/*==================*/
	ulint			type_mode,/*!< in: lock mode, wait, gap
					etc. flags; type is ignored
					and replaced by LOCK_REC */
	const buf_block_t*	block,	/*!< in: buffer block containing
					the record */
	ulint			heap_no,/*!< in: heap number of the record */
	dict_index_t*		index,	/*!< in: index of record */
	trx_t*			trx,	/*!< in/out: transaction */
	ibool			caller_owns_trx_mutex)
					/*!< in: TRUE if caller owns the
					transaction mutex */
{
	lock_t*	lock;
	lock_t*	first_lock;

	ut_ad(lock_mutex_own());
	ut_ad(caller_owns_trx_mutex == trx_mutex_own(trx));
#ifdef UNIV_DEBUG
	switch (type_mode & LOCK_MODE_MASK) {
	case LOCK_X:
	case LOCK_S:
		break;
	default:
		ut_error;
	}

	if (!(type_mode & (LOCK_WAIT | LOCK_GAP))) {
		enum lock_mode	mode = (type_mode & LOCK_MODE_MASK) == LOCK_S
			? LOCK_X
			: LOCK_S;
		const lock_t*	other_lock
			= lock_rec_other_has_expl_req(mode, 0, LOCK_WAIT,
						      block, heap_no, trx);
		ut_a(!other_lock);
	}
#endif /* UNIV_DEBUG */

	type_mode |= LOCK_REC;

	/* If rec is the supremum record, then we can reset the gap bit, as
	all locks on the supremum are automatically of the gap type, and we
	try to avoid unnecessary memory consumption of a new record lock
	struct for a gap type lock */

	if (UNIV_UNLIKELY(heap_no == PAGE_HEAP_NO_SUPREMUM)) {
		ut_ad(!(type_mode & LOCK_REC_NOT_GAP));

		/* There should never be LOCK_REC_NOT_GAP on a supremum
		record, but let us play safe */

		type_mode = type_mode & ~(LOCK_GAP | LOCK_REC_NOT_GAP);
	}

	/* Look for a waiting lock request on the same record or on a gap */

	for (first_lock = lock = lock_rec_get_first_on_page(block);
	     lock != NULL;
	     lock = lock_rec_get_next_on_page(lock)) {

		if (lock_get_wait(lock)
		    && lock_rec_get_nth_bit(lock, heap_no)) {

			goto somebody_waits;
		}
	}

	if (UNIV_LIKELY(!(type_mode & LOCK_WAIT))) {

		/* Look for a similar record lock on the same page:
		if one is found and there are no waiting lock requests,
		we can just set the bit */

		lock = lock_rec_find_similar_on_page(
			type_mode, heap_no, first_lock, trx);

		if (lock) {

			lock_rec_set_nth_bit(lock, heap_no);

			return(lock);
		}
	}

somebody_waits:
	return(lock_rec_create(
			type_mode, block, heap_no, index, trx,
			caller_owns_trx_mutex));
}

/** Record locking request status */
enum lock_rec_req_status {
	/** Failed to acquire a lock */
	LOCK_REC_FAIL,
	/** Succeeded in acquiring a lock (implicit or already acquired) */
	LOCK_REC_SUCCESS,
	/** Explicitly created a new lock */
	LOCK_REC_SUCCESS_CREATED
};

/*********************************************************************//**
This is a fast routine for locking a record in the most common cases:
there are no explicit locks on the page, or there is just one lock, owned
by this transaction, and of the right type_mode. This is a low-level function
which does NOT look at implicit locks! Checks lock compatibility within
explicit locks. This function sets a normal next-key lock, or in the case of
a page supremum record, a gap type lock.
@return whether the locking succeeded */
UNIV_INLINE
enum lock_rec_req_status
lock_rec_lock_fast(
/*===============*/
	ibool			impl,	/*!< in: if TRUE, no lock is set
					if no wait is necessary: we
					assume that the caller will
					set an implicit lock */
	ulint			mode,	/*!< in: lock mode: LOCK_X or
					LOCK_S possibly ORed to either
					LOCK_GAP or LOCK_REC_NOT_GAP */
	const buf_block_t*	block,	/*!< in: buffer block containing
					the record */
	ulint			heap_no,/*!< in: heap number of record */
	dict_index_t*		index,	/*!< in: index of record */
	que_thr_t*		thr)	/*!< in: query thread */
{
	lock_t*			lock;
	trx_t*			trx;
	enum lock_rec_req_status status = LOCK_REC_SUCCESS;

	ut_ad(lock_mutex_own());
	ut_ad((LOCK_MODE_MASK & mode) != LOCK_S
	      || lock_table_has(thr_get_trx(thr), index->table, LOCK_IS));
	ut_ad((LOCK_MODE_MASK & mode) != LOCK_X
	      || lock_table_has(thr_get_trx(thr), index->table, LOCK_IX));
	ut_ad((LOCK_MODE_MASK & mode) == LOCK_S
	      || (LOCK_MODE_MASK & mode) == LOCK_X);
	ut_ad(mode - (LOCK_MODE_MASK & mode) == LOCK_GAP
	      || mode - (LOCK_MODE_MASK & mode) == 0
	      || mode - (LOCK_MODE_MASK & mode) == LOCK_REC_NOT_GAP);

	lock = lock_rec_get_first_on_page(block);

	trx = thr_get_trx(thr);

	if (lock == NULL) {
		if (!impl) {
			/* Note that we don't own the trx mutex. */
			lock = lock_rec_create(
				mode, block, heap_no, index, trx, FALSE);

		}
		status = LOCK_REC_SUCCESS_CREATED;
	} else {
		trx_mutex_enter(trx);

		if (lock_rec_get_next_on_page(lock)
		     || lock->trx != trx
		     || lock->type_mode != (mode | LOCK_REC)
		     || lock_rec_get_n_bits(lock) <= heap_no) {

			status = LOCK_REC_FAIL;
		} else if (!impl) {
			/* If the nth bit of the record lock is already set
			then we do not set a new lock bit, otherwise we do
			set */
			if (!lock_rec_get_nth_bit(lock, heap_no)) {
				lock_rec_set_nth_bit(lock, heap_no);
				status = LOCK_REC_SUCCESS_CREATED;
			}
		}

		trx_mutex_exit(trx);
	}

	return(status);
}

/*********************************************************************//**
This is the general, and slower, routine for locking a record. This is a
low-level function which does NOT look at implicit locks! Checks lock
compatibility within explicit locks. This function sets a normal next-key
lock, or in the case of a page supremum record, a gap type lock.
@return	DB_SUCCESS, DB_SUCCESS_LOCKED_REC, DB_LOCK_WAIT, DB_DEADLOCK,
or DB_QUE_THR_SUSPENDED */
static
enum db_err
lock_rec_lock_slow(
/*===============*/
	ibool			impl,	/*!< in: if TRUE, no lock is set
					if no wait is necessary: we
					assume that the caller will
					set an implicit lock */
	ulint			mode,	/*!< in: lock mode: LOCK_X or
					LOCK_S possibly ORed to either
					LOCK_GAP or LOCK_REC_NOT_GAP */
	const buf_block_t*	block,	/*!< in: buffer block containing
					the record */
	ulint			heap_no,/*!< in: heap number of record */
	dict_index_t*		index,	/*!< in: index of record */
	que_thr_t*		thr)	/*!< in: query thread */
{
	trx_t*			trx;
	enum db_err		err = DB_SUCCESS;

	ut_ad(lock_mutex_own());
	ut_ad((LOCK_MODE_MASK & mode) != LOCK_S
	      || lock_table_has(thr_get_trx(thr), index->table, LOCK_IS));
	ut_ad((LOCK_MODE_MASK & mode) != LOCK_X
	      || lock_table_has(thr_get_trx(thr), index->table, LOCK_IX));
	ut_ad((LOCK_MODE_MASK & mode) == LOCK_S
	      || (LOCK_MODE_MASK & mode) == LOCK_X);
	ut_ad(mode - (LOCK_MODE_MASK & mode) == LOCK_GAP
	      || mode - (LOCK_MODE_MASK & mode) == 0
	      || mode - (LOCK_MODE_MASK & mode) == LOCK_REC_NOT_GAP);

	trx = thr_get_trx(thr);

	trx_mutex_enter(trx);

	if (lock_rec_has_expl(mode, block, heap_no, trx)) {
		/* The trx already has a strong enough lock on rec: do
		nothing */

	} else if (lock_rec_other_has_conflicting(mode, block, heap_no, trx)) {

		/* If another transaction has a non-gap conflicting request in
		the queue, as this transaction does not have a lock strong
		enough already granted on the record, we have to wait. */

		err = lock_rec_enqueue_waiting(mode, block, heap_no,
						index, thr);
	} else if (!impl) {
		/* Set the requested lock on the record, note that we already
		own the transaction mutex. */

		lock_rec_add_to_queue(
			LOCK_REC | mode, block, heap_no, index, trx, TRUE);

		err = DB_SUCCESS_LOCKED_REC;
	}

	trx_mutex_exit(trx);

	return(err);
}

/*********************************************************************//**
Tries to lock the specified record in the mode requested. If not immediately
possible, enqueues a waiting lock request. This is a low-level function
which does NOT look at implicit locks! Checks lock compatibility within
explicit locks. This function sets a normal next-key lock, or in the case
of a page supremum record, a gap type lock.
@return	DB_SUCCESS, DB_SUCCESS_LOCKED_REC, DB_LOCK_WAIT, DB_DEADLOCK,
or DB_QUE_THR_SUSPENDED */
static
enum db_err
lock_rec_lock(
/*==========*/
	ibool			impl,	/*!< in: if TRUE, no lock is set
					if no wait is necessary: we
					assume that the caller will
					set an implicit lock */
	ulint			mode,	/*!< in: lock mode: LOCK_X or
					LOCK_S possibly ORed to either
					LOCK_GAP or LOCK_REC_NOT_GAP */
	const buf_block_t*	block,	/*!< in: buffer block containing
					the record */
	ulint			heap_no,/*!< in: heap number of record */
	dict_index_t*		index,	/*!< in: index of record */
	que_thr_t*		thr)	/*!< in: query thread */
{
	ut_ad(lock_mutex_own());
	ut_ad((LOCK_MODE_MASK & mode) != LOCK_S
	      || lock_table_has(thr_get_trx(thr), index->table, LOCK_IS));
	ut_ad((LOCK_MODE_MASK & mode) != LOCK_X
	      || lock_table_has(thr_get_trx(thr), index->table, LOCK_IX));
	ut_ad((LOCK_MODE_MASK & mode) == LOCK_S
	      || (LOCK_MODE_MASK & mode) == LOCK_X);
	ut_ad(mode - (LOCK_MODE_MASK & mode) == LOCK_GAP
	      || mode - (LOCK_MODE_MASK & mode) == LOCK_REC_NOT_GAP
	      || mode - (LOCK_MODE_MASK & mode) == 0);

	/* We try a simplified and faster subroutine for the most
	common cases */
	switch (lock_rec_lock_fast(impl, mode, block, heap_no, index, thr)) {
	case LOCK_REC_SUCCESS:
		return(DB_SUCCESS);
	case LOCK_REC_SUCCESS_CREATED:
		return(DB_SUCCESS_LOCKED_REC);
	case LOCK_REC_FAIL:
		return(lock_rec_lock_slow(impl, mode, block,
					  heap_no, index, thr));
	}

	ut_error;
	return(DB_ERROR);
}

/*********************************************************************//**
Checks if a waiting record lock request still has to wait in a queue.
@return	TRUE if still has to wait */
static
ibool
lock_rec_has_to_wait_in_queue(
/*==========================*/
	const lock_t*	wait_lock)	/*!< in: waiting record lock */
{
	const lock_t*	lock;
	ulint		space;
	ulint		page_no;
	ulint		heap_no;
	ulint		bit_mask;
	ulint		bit_offset;

	ut_ad(lock_mutex_own());
	ut_ad(lock_get_wait(wait_lock));
	ut_ad(lock_get_type_low(wait_lock) == LOCK_REC);

	space = wait_lock->un_member.rec_lock.space;
	page_no = wait_lock->un_member.rec_lock.page_no;
	heap_no = lock_rec_find_set_bit(wait_lock);

	bit_offset = heap_no / 8;
	bit_mask = 1 << (heap_no % 8);

	for (lock = lock_rec_get_first_on_page_addr(space, page_no);
	     lock != wait_lock;
	     lock = lock_rec_get_next_on_page_const(lock)) {

		const byte*	p = (const byte*) &lock[1];

		if (heap_no < lock_rec_get_n_bits(lock)
		    && (p[bit_offset] & bit_mask)
		    && lock_has_to_wait(wait_lock, lock)) {

			return(TRUE);
		}
	}

	return(FALSE);
}

/*************************************************************//**
Grants a lock to a waiting lock request and releases the waiting transaction.
The caller must hold lock_sys->mutex but not lock->trx->mutex. */
static
void
lock_grant(
/*=======*/
	lock_t*	lock)	/*!< in/out: waiting lock request */
{
	ut_ad(lock_mutex_own());

	lock_reset_lock_and_trx_wait(lock);
	trx_mutex_enter(lock->trx);

	if (lock_get_mode(lock) == LOCK_AUTO_INC) {
		dict_table_t*	table = lock->un_member.tab_lock.table;

		if (UNIV_UNLIKELY(table->autoinc_trx == lock->trx)) {
			fprintf(stderr,
				"InnoDB: Error: trx already had"
				" an AUTO-INC lock!\n");
		} else {
			table->autoinc_trx = lock->trx;

			ib_vector_push(lock->trx->autoinc_locks, lock);
		}
	}

#ifdef UNIV_DEBUG
	if (lock_print_waits) {
		fprintf(stderr, "Lock wait for trx " TRX_ID_FMT " ends\n",
			(ullint) lock->trx->id);
	}
#endif /* UNIV_DEBUG */

	/* If we are resolving a deadlock by choosing another transaction
	as a victim, then our original transaction may not be in the
	TRX_QUE_LOCK_WAIT state, and there is no need to end the lock wait
	for it */

	if (lock->trx->lock.que_state == TRX_QUE_LOCK_WAIT) {
		que_thr_t*	thr;

		thr = que_thr_end_lock_wait(lock->trx);

		if (thr != NULL) {
			lock_wait_release_thread_if_suspended(thr);
		}
	}

	trx_mutex_exit(lock->trx);
}

/*************************************************************//**
Cancels a waiting record lock request and releases the waiting transaction
that requested it. NOTE: does NOT check if waiting lock requests behind this
one can now be granted! */
static
void
lock_rec_cancel(
/*============*/
	lock_t*	lock)	/*!< in: waiting record lock request */
{
	que_thr_t*	thr;

	ut_ad(lock_mutex_own());
	ut_ad(lock_get_type_low(lock) == LOCK_REC);

	/* Reset the bit (there can be only one set bit) in the lock bitmap */
	lock_rec_reset_nth_bit(lock, lock_rec_find_set_bit(lock));

	/* Reset the wait flag and the back pointer to lock in trx */

	lock_reset_lock_and_trx_wait(lock);

	/* The following function releases the trx from lock wait */

	trx_mutex_enter(lock->trx);

	thr = que_thr_end_lock_wait(lock->trx);

	if (thr != NULL) {
		lock_wait_release_thread_if_suspended(thr);
	}

	trx_mutex_exit(lock->trx);
}

/*************************************************************//**
Removes a record lock request, waiting or granted, from the queue and
grants locks to other transactions in the queue if they now are entitled
to a lock. NOTE: all record locks contained in in_lock are removed. */
static
void
lock_rec_dequeue_from_page(
/*=======================*/
	lock_t*		in_lock)	/*!< in: record lock object: all
					record locks which are contained in
					this lock object are removed;
					transactions waiting behind will
					get their lock requests granted,
					if they are now qualified to it */
{
	ulint		space;
	ulint		page_no;
	lock_t*		lock;
	trx_lock_t*	trx_lock;

	ut_ad(lock_mutex_own());
	ut_ad(lock_get_type_low(in_lock) == LOCK_REC);
	/* We may or may not be holding in_lock->trx->mutex here. */

	trx_lock = &in_lock->trx->lock;

	space = in_lock->un_member.rec_lock.space;
	page_no = in_lock->un_member.rec_lock.page_no;

	in_lock->index->table->n_rec_locks--;

	HASH_DELETE(lock_t, hash, lock_sys->rec_hash,
		    lock_rec_fold(space, page_no), in_lock);

	UT_LIST_REMOVE(trx_locks, trx_lock->trx_locks, in_lock);

	MONITOR_INC(MONITOR_RECLOCK_REMOVED);
	MONITOR_DEC(MONITOR_NUM_RECLOCK);

	/* Check if waiting locks in the queue can now be granted: grant
	locks if there are no conflicting locks ahead. */

	for (lock = lock_rec_get_first_on_page_addr(space, page_no);
	     lock != NULL;
	     lock = lock_rec_get_next_on_page(lock)) {

		if (lock_get_wait(lock)
		    && !lock_rec_has_to_wait_in_queue(lock)) {

			/* Grant the lock */
			ut_ad(lock->trx != in_lock->trx);
			lock_grant(lock);
		}
	}
}

/*************************************************************//**
Removes a record lock request, waiting or granted, from the queue. */
static
void
lock_rec_discard(
/*=============*/
	lock_t*		in_lock)	/*!< in: record lock object: all
					record locks which are contained
					in this lock object are removed */
{
	ulint		space;
	ulint		page_no;
	trx_lock_t*	trx_lock;

	ut_ad(lock_mutex_own());
	ut_ad(lock_get_type_low(in_lock) == LOCK_REC);

	trx_lock = &in_lock->trx->lock;

	space = in_lock->un_member.rec_lock.space;
	page_no = in_lock->un_member.rec_lock.page_no;

	in_lock->index->table->n_rec_locks--;

	HASH_DELETE(lock_t, hash, lock_sys->rec_hash,
		    lock_rec_fold(space, page_no), in_lock);

	UT_LIST_REMOVE(trx_locks, trx_lock->trx_locks, in_lock);

	MONITOR_INC(MONITOR_RECLOCK_REMOVED);
	MONITOR_DEC(MONITOR_NUM_RECLOCK);
}

/*************************************************************//**
Removes record lock objects set on an index page which is discarded. This
function does not move locks, or check for waiting locks, therefore the
lock bitmaps must already be reset when this function is called. */
static
void
lock_rec_free_all_from_discard_page(
/*================================*/
	const buf_block_t*	block)	/*!< in: page to be discarded */
{
	ulint	space;
	ulint	page_no;
	lock_t*	lock;
	lock_t*	next_lock;

	ut_ad(lock_mutex_own());

	space = buf_block_get_space(block);
	page_no = buf_block_get_page_no(block);

	lock = lock_rec_get_first_on_page_addr(space, page_no);

	while (lock != NULL) {
		ut_ad(lock_rec_find_set_bit(lock) == ULINT_UNDEFINED);
		ut_ad(!lock_get_wait(lock));

		next_lock = lock_rec_get_next_on_page(lock);

		lock_rec_discard(lock);

		lock = next_lock;
	}
}

/*============= RECORD LOCK MOVING AND INHERITING ===================*/

/*************************************************************//**
Resets the lock bits for a single record. Releases transactions waiting for
lock requests here. */
static
void
lock_rec_reset_and_release_wait(
/*============================*/
	const buf_block_t*	block,	/*!< in: buffer block containing
					the record */
	ulint			heap_no)/*!< in: heap number of record */
{
	lock_t*	lock;

	ut_ad(lock_mutex_own());

	for (lock = lock_rec_get_first(block, heap_no);
	     lock != NULL;
	     lock = lock_rec_get_next(heap_no, lock)) {

		if (lock_get_wait(lock)) {
			lock_rec_cancel(lock);
		} else {
			lock_rec_reset_nth_bit(lock, heap_no);
		}
	}
}

/*************************************************************//**
Makes a record to inherit the locks (except LOCK_INSERT_INTENTION type)
of another record as gap type locks, but does not reset the lock bits of
the other record. Also waiting lock requests on rec are inherited as
GRANTED gap locks. */
static
void
lock_rec_inherit_to_gap(
/*====================*/
	const buf_block_t*	heir_block,	/*!< in: block containing the
						record which inherits */
	const buf_block_t*	block,		/*!< in: block containing the
						record from which inherited;
						does NOT reset the locks on
						this record */
	ulint			heir_heap_no,	/*!< in: heap_no of the
						inheriting record */
	ulint			heap_no)	/*!< in: heap_no of the
						donating record */
{
	lock_t*	lock;

	ut_ad(lock_mutex_own());

	/* If srv_locks_unsafe_for_binlog is TRUE or session is using
	READ COMMITTED isolation level, we do not want locks set
	by an UPDATE or a DELETE to be inherited as gap type locks. But we
	DO want S-locks set by a consistency constraint to be inherited also
	then. */

	for (lock = lock_rec_get_first(block, heap_no);
	     lock != NULL;
	     lock = lock_rec_get_next(heap_no, lock)) {

		if (!lock_rec_get_insert_intention(lock)
		    && !((srv_locks_unsafe_for_binlog
			  || lock->trx->isolation_level
			  <= TRX_ISO_READ_COMMITTED)
			 && lock_get_mode(lock) == LOCK_X)) {

			lock_rec_add_to_queue(
				LOCK_REC | LOCK_GAP | lock_get_mode(lock),
				heir_block, heir_heap_no, lock->index,
				lock->trx, FALSE);
		}
	}
}

/*************************************************************//**
Makes a record to inherit the gap locks (except LOCK_INSERT_INTENTION type)
of another record as gap type locks, but does not reset the lock bits of the
other record. Also waiting lock requests are inherited as GRANTED gap locks. */
static
void
lock_rec_inherit_to_gap_if_gap_lock(
/*================================*/
	const buf_block_t*	block,		/*!< in: buffer block */
	ulint			heir_heap_no,	/*!< in: heap_no of
						record which inherits */
	ulint			heap_no)	/*!< in: heap_no of record
						from which inherited;
						does NOT reset the locks
						on this record */
{
	lock_t*	lock;

	lock_mutex_enter();

	for (lock = lock_rec_get_first(block, heap_no);
	     lock != NULL;
	     lock = lock_rec_get_next(heap_no, lock)) {

		if (!lock_rec_get_insert_intention(lock)
		    && (heap_no == PAGE_HEAP_NO_SUPREMUM
			|| !lock_rec_get_rec_not_gap(lock))) {

			lock_rec_add_to_queue(
				LOCK_REC | LOCK_GAP | lock_get_mode(lock),
				block, heir_heap_no, lock->index,
				lock->trx, FALSE);
		}
	}

	lock_mutex_exit();
}

/*************************************************************//**
Moves the locks of a record to another record and resets the lock bits of
the donating record. */
static
void
lock_rec_move(
/*==========*/
	const buf_block_t*	receiver,	/*!< in: buffer block containing
						the receiving record */
	const buf_block_t*	donator,	/*!< in: buffer block containing
						the donating record */
	ulint			receiver_heap_no,/*!< in: heap_no of the record
						which gets the locks; there
						must be no lock requests
						on it! */
	ulint			donator_heap_no)/*!< in: heap_no of the record
						which gives the locks */
{
	lock_t*	lock;

	ut_ad(lock_mutex_own());

	ut_ad(lock_rec_get_first(receiver, receiver_heap_no) == NULL);

	for (lock = lock_rec_get_first(donator, donator_heap_no);
	     lock != NULL;
	     lock = lock_rec_get_next(donator_heap_no, lock)) {

		const ulint	type_mode = lock->type_mode;

		lock_rec_reset_nth_bit(lock, donator_heap_no);

		if (UNIV_UNLIKELY(type_mode & LOCK_WAIT)) {
			lock_reset_lock_and_trx_wait(lock);
		}

		/* Note that we FIRST reset the bit, and then set the lock:
		the function works also if donator == receiver */

		lock_rec_add_to_queue(
			type_mode, receiver, receiver_heap_no,
			lock->index, lock->trx, FALSE);
	}

	ut_ad(lock_rec_get_first(donator, donator_heap_no) == NULL);
}

/*************************************************************//**
Updates the lock table when we have reorganized a page. NOTE: we copy
also the locks set on the infimum of the page; the infimum may carry
locks if an update of a record is occurring on the page, and its locks
were temporarily stored on the infimum. */
UNIV_INTERN
void
lock_move_reorganize_page(
/*======================*/
	const buf_block_t*	block,	/*!< in: old index page, now
					reorganized */
	const buf_block_t*	oblock)	/*!< in: copy of the old, not
					reorganized page */
{
	lock_t*		lock;
	UT_LIST_BASE_NODE_T(lock_t)	old_locks;
	mem_heap_t*	heap		= NULL;
	ulint		comp;

	lock_mutex_enter();

	lock = lock_rec_get_first_on_page(block);

	if (lock == NULL) {
		lock_mutex_exit();

		return;
	}

	heap = mem_heap_create(256);

	/* Copy first all the locks on the page to heap and reset the
	bitmaps in the original locks; chain the copies of the locks
	using the trx_locks field in them. */

	UT_LIST_INIT(old_locks);

	do {
		/* Make a copy of the lock */
		lock_t*	old_lock = lock_rec_copy(lock, heap);

		UT_LIST_ADD_LAST(trx_locks, old_locks, old_lock);

		/* Reset bitmap of lock */
		lock_rec_bitmap_reset(lock);

		if (lock_get_wait(lock)) {

			lock_reset_lock_and_trx_wait(lock);
		}

		lock = lock_rec_get_next_on_page(lock);
	} while (lock != NULL);

	comp = page_is_comp(block->frame);
	ut_ad(comp == page_is_comp(oblock->frame));

	for (lock = UT_LIST_GET_FIRST(old_locks); lock;
	     lock = UT_LIST_GET_NEXT(trx_locks, lock)) {
		/* NOTE: we copy also the locks set on the infimum and
		supremum of the page; the infimum may carry locks if an
		update of a record is occurring on the page, and its locks
		were temporarily stored on the infimum */
		page_cur_t	cur1;
		page_cur_t	cur2;

		page_cur_set_before_first(block, &cur1);
		page_cur_set_before_first(oblock, &cur2);

		/* Set locks according to old locks */
		for (;;) {
			ulint	old_heap_no;
			ulint	new_heap_no;

			ut_ad(comp || !memcmp(page_cur_get_rec(&cur1),
					      page_cur_get_rec(&cur2),
					      rec_get_data_size_old(
						      page_cur_get_rec(
							      &cur2))));
			if (UNIV_LIKELY(comp)) {
				old_heap_no = rec_get_heap_no_new(
					page_cur_get_rec(&cur2));
				new_heap_no = rec_get_heap_no_new(
					page_cur_get_rec(&cur1));
			} else {
				old_heap_no = rec_get_heap_no_old(
					page_cur_get_rec(&cur2));
				new_heap_no = rec_get_heap_no_old(
					page_cur_get_rec(&cur1));
			}

			if (lock_rec_get_nth_bit(lock, old_heap_no)) {

				/* Clear the bit in old_lock. */
				ut_d(lock_rec_reset_nth_bit(lock,
							    old_heap_no));

				/* NOTE that the old lock bitmap could be too
				small for the new heap number! */

				lock_rec_add_to_queue(
					lock->type_mode, block, new_heap_no,
					lock->index, lock->trx, FALSE);

				/* if (new_heap_no == PAGE_HEAP_NO_SUPREMUM
				&& lock_get_wait(lock)) {
				fprintf(stderr,
				"---\n--\n!!!Lock reorg: supr type %lu\n",
				lock->type_mode);
				} */
			}

			if (UNIV_UNLIKELY
			    (new_heap_no == PAGE_HEAP_NO_SUPREMUM)) {

				ut_ad(old_heap_no == PAGE_HEAP_NO_SUPREMUM);
				break;
			}

			page_cur_move_to_next(&cur1);
			page_cur_move_to_next(&cur2);
		}

#ifdef UNIV_DEBUG
		{
			ulint	i = lock_rec_find_set_bit(lock);

			/* Check that all locks were moved. */
			if (UNIV_UNLIKELY(i != ULINT_UNDEFINED)) {
				fprintf(stderr,
					"lock_move_reorganize_page():"
					" %lu not moved in %p\n",
					(ulong) i, (void*) lock);
				ut_error;
			}
		}
#endif /* UNIV_DEBUG */
	}

	lock_mutex_exit();

	mem_heap_free(heap);

#ifdef UNIV_DEBUG_LOCK_VALIDATE
	ut_ad(lock_rec_validate_page(block));
#endif
}

/*************************************************************//**
Moves the explicit locks on user records to another page if a record
list end is moved to another page. */
UNIV_INTERN
void
lock_move_rec_list_end(
/*===================*/
	const buf_block_t*	new_block,	/*!< in: index page to move to */
	const buf_block_t*	block,		/*!< in: index page */
	const rec_t*		rec)		/*!< in: record on page: this
						is the first record moved */
{
	lock_t*		lock;
	const ulint	comp	= page_rec_is_comp(rec);

	lock_mutex_enter();

	/* Note: when we move locks from record to record, waiting locks
	and possible granted gap type locks behind them are enqueued in
	the original order, because new elements are inserted to a hash
	table to the end of the hash chain, and lock_rec_add_to_queue
	does not reuse locks if there are waiters in the queue. */

	for (lock = lock_rec_get_first_on_page(block); lock;
	     lock = lock_rec_get_next_on_page(lock)) {
		page_cur_t	cur1;
		page_cur_t	cur2;
		const ulint	type_mode = lock->type_mode;

		page_cur_position(rec, block, &cur1);

		if (page_cur_is_before_first(&cur1)) {
			page_cur_move_to_next(&cur1);
		}

		page_cur_set_before_first(new_block, &cur2);
		page_cur_move_to_next(&cur2);

		/* Copy lock requests on user records to new page and
		reset the lock bits on the old */

		while (!page_cur_is_after_last(&cur1)) {
			ulint	heap_no;

			if (comp) {
				heap_no = rec_get_heap_no_new(
					page_cur_get_rec(&cur1));
			} else {
				heap_no = rec_get_heap_no_old(
					page_cur_get_rec(&cur1));
				ut_ad(!memcmp(page_cur_get_rec(&cur1),
					 page_cur_get_rec(&cur2),
					 rec_get_data_size_old(
						 page_cur_get_rec(&cur2))));
			}

			if (lock_rec_get_nth_bit(lock, heap_no)) {
				lock_rec_reset_nth_bit(lock, heap_no);

				if (UNIV_UNLIKELY(type_mode & LOCK_WAIT)) {
					lock_reset_lock_and_trx_wait(lock);
				}

				if (comp) {
					heap_no = rec_get_heap_no_new(
						page_cur_get_rec(&cur2));
				} else {
					heap_no = rec_get_heap_no_old(
						page_cur_get_rec(&cur2));
				}

				lock_rec_add_to_queue(
					type_mode, new_block, heap_no,
					lock->index, lock->trx, FALSE);
			}

			page_cur_move_to_next(&cur1);
			page_cur_move_to_next(&cur2);
		}
	}

	lock_mutex_exit();

#ifdef UNIV_DEBUG_LOCK_VALIDATE
	ut_ad(lock_rec_validate_page(block));
	ut_ad(lock_rec_validate_page(new_block));
#endif
}

/*************************************************************//**
Moves the explicit locks on user records to another page if a record
list start is moved to another page. */
UNIV_INTERN
void
lock_move_rec_list_start(
/*=====================*/
	const buf_block_t*	new_block,	/*!< in: index page to
						move to */
	const buf_block_t*	block,		/*!< in: index page */
	const rec_t*		rec,		/*!< in: record on page:
						this is the first
						record NOT copied */
	const rec_t*		old_end)	/*!< in: old
						previous-to-last
						record on new_page
						before the records
						were copied */
{
	lock_t*		lock;
	const ulint	comp	= page_rec_is_comp(rec);

	ut_ad(block->frame == page_align(rec));
	ut_ad(new_block->frame == page_align(old_end));

	lock_mutex_enter();

	for (lock = lock_rec_get_first_on_page(block); lock;
	     lock = lock_rec_get_next_on_page(lock)) {
		page_cur_t	cur1;
		page_cur_t	cur2;
		const ulint	type_mode = lock->type_mode;

		page_cur_set_before_first(block, &cur1);
		page_cur_move_to_next(&cur1);

		page_cur_position(old_end, new_block, &cur2);
		page_cur_move_to_next(&cur2);

		/* Copy lock requests on user records to new page and
		reset the lock bits on the old */

		while (page_cur_get_rec(&cur1) != rec) {
			ulint	heap_no;

			if (comp) {
				heap_no = rec_get_heap_no_new(
					page_cur_get_rec(&cur1));
			} else {
				heap_no = rec_get_heap_no_old(
					page_cur_get_rec(&cur1));
				ut_ad(!memcmp(page_cur_get_rec(&cur1),
					      page_cur_get_rec(&cur2),
					      rec_get_data_size_old(
						      page_cur_get_rec(
							      &cur2))));
			}

			if (lock_rec_get_nth_bit(lock, heap_no)) {
				lock_rec_reset_nth_bit(lock, heap_no);

				if (UNIV_UNLIKELY(type_mode & LOCK_WAIT)) {
					lock_reset_lock_and_trx_wait(lock);
				}

				if (comp) {
					heap_no = rec_get_heap_no_new(
						page_cur_get_rec(&cur2));
				} else {
					heap_no = rec_get_heap_no_old(
						page_cur_get_rec(&cur2));
				}

				lock_rec_add_to_queue(
					type_mode, new_block, heap_no,
					lock->index, lock->trx, FALSE);
			}

			page_cur_move_to_next(&cur1);
			page_cur_move_to_next(&cur2);
		}

#ifdef UNIV_DEBUG
		if (page_rec_is_supremum(rec)) {
			ulint	i;

			for (i = PAGE_HEAP_NO_USER_LOW;
			     i < lock_rec_get_n_bits(lock); i++) {
				if (UNIV_UNLIKELY
				    (lock_rec_get_nth_bit(lock, i))) {

					fprintf(stderr,
						"lock_move_rec_list_start():"
						" %lu not moved in %p\n",
						(ulong) i, (void*) lock);
					ut_error;
				}
			}
		}
#endif /* UNIV_DEBUG */
	}

	lock_mutex_exit();

#ifdef UNIV_DEBUG_LOCK_VALIDATE
	ut_ad(lock_rec_validate_page(block));
#endif
}

/*************************************************************//**
Updates the lock table when a page is split to the right. */
UNIV_INTERN
void
lock_update_split_right(
/*====================*/
	const buf_block_t*	right_block,	/*!< in: right page */
	const buf_block_t*	left_block)	/*!< in: left page */
{
	ulint	heap_no = lock_get_min_heap_no(right_block);

	lock_mutex_enter();

	/* Move the locks on the supremum of the left page to the supremum
	of the right page */

	lock_rec_move(right_block, left_block,
		      PAGE_HEAP_NO_SUPREMUM, PAGE_HEAP_NO_SUPREMUM);

	/* Inherit the locks to the supremum of left page from the successor
	of the infimum on right page */

	lock_rec_inherit_to_gap(left_block, right_block,
				PAGE_HEAP_NO_SUPREMUM, heap_no);

	lock_mutex_exit();
}

/*************************************************************//**
Updates the lock table when a page is merged to the right. */
UNIV_INTERN
void
lock_update_merge_right(
/*====================*/
	const buf_block_t*	right_block,	/*!< in: right page to
						which merged */
	const rec_t*		orig_succ,	/*!< in: original
						successor of infimum
						on the right page
						before merge */
	const buf_block_t*	left_block)	/*!< in: merged index
						page which will be
						discarded */
{
	lock_mutex_enter();

	/* Inherit the locks from the supremum of the left page to the
	original successor of infimum on the right page, to which the left
	page was merged */

	lock_rec_inherit_to_gap(right_block, left_block,
				page_rec_get_heap_no(orig_succ),
				PAGE_HEAP_NO_SUPREMUM);

	/* Reset the locks on the supremum of the left page, releasing
	waiting transactions */

	lock_rec_reset_and_release_wait(left_block,
					PAGE_HEAP_NO_SUPREMUM);

	lock_rec_free_all_from_discard_page(left_block);

	lock_mutex_exit();
}

/*************************************************************//**
Updates the lock table when the root page is copied to another in
btr_root_raise_and_insert. Note that we leave lock structs on the
root page, even though they do not make sense on other than leaf
pages: the reason is that in a pessimistic update the infimum record
of the root page will act as a dummy carrier of the locks of the record
to be updated. */
UNIV_INTERN
void
lock_update_root_raise(
/*===================*/
	const buf_block_t*	block,	/*!< in: index page to which copied */
	const buf_block_t*	root)	/*!< in: root page */
{
	lock_mutex_enter();

	/* Move the locks on the supremum of the root to the supremum
	of block */

	lock_rec_move(block, root,
		      PAGE_HEAP_NO_SUPREMUM, PAGE_HEAP_NO_SUPREMUM);
	lock_mutex_exit();
}

/*************************************************************//**
Updates the lock table when a page is copied to another and the original page
is removed from the chain of leaf pages, except if page is the root! */
UNIV_INTERN
void
lock_update_copy_and_discard(
/*=========================*/
	const buf_block_t*	new_block,	/*!< in: index page to
						which copied */
	const buf_block_t*	block)		/*!< in: index page;
						NOT the root! */
{
	lock_mutex_enter();

	/* Move the locks on the supremum of the old page to the supremum
	of new_page */

	lock_rec_move(new_block, block,
		      PAGE_HEAP_NO_SUPREMUM, PAGE_HEAP_NO_SUPREMUM);
	lock_rec_free_all_from_discard_page(block);

	lock_mutex_exit();
}

/*************************************************************//**
Updates the lock table when a page is split to the left. */
UNIV_INTERN
void
lock_update_split_left(
/*===================*/
	const buf_block_t*	right_block,	/*!< in: right page */
	const buf_block_t*	left_block)	/*!< in: left page */
{
	ulint	heap_no = lock_get_min_heap_no(right_block);

	lock_mutex_enter();

	/* Inherit the locks to the supremum of the left page from the
	successor of the infimum on the right page */

	lock_rec_inherit_to_gap(left_block, right_block,
				PAGE_HEAP_NO_SUPREMUM, heap_no);

	lock_mutex_exit();
}

/*************************************************************//**
Updates the lock table when a page is merged to the left. */
UNIV_INTERN
void
lock_update_merge_left(
/*===================*/
	const buf_block_t*	left_block,	/*!< in: left page to
						which merged */
	const rec_t*		orig_pred,	/*!< in: original predecessor
						of supremum on the left page
						before merge */
	const buf_block_t*	right_block)	/*!< in: merged index page
						which will be discarded */
{
	const rec_t*	left_next_rec;

	ut_ad(left_block->frame == page_align(orig_pred));

	lock_mutex_enter();

	left_next_rec = page_rec_get_next_const(orig_pred);

	if (!page_rec_is_supremum(left_next_rec)) {

		/* Inherit the locks on the supremum of the left page to the
		first record which was moved from the right page */

		lock_rec_inherit_to_gap(left_block, left_block,
					page_rec_get_heap_no(left_next_rec),
					PAGE_HEAP_NO_SUPREMUM);

		/* Reset the locks on the supremum of the left page,
		releasing waiting transactions */

		lock_rec_reset_and_release_wait(left_block,
						PAGE_HEAP_NO_SUPREMUM);
	}

	/* Move the locks from the supremum of right page to the supremum
	of the left page */

	lock_rec_move(left_block, right_block,
		      PAGE_HEAP_NO_SUPREMUM, PAGE_HEAP_NO_SUPREMUM);

	lock_rec_free_all_from_discard_page(right_block);

	lock_mutex_exit();
}

/*************************************************************//**
Resets the original locks on heir and replaces them with gap type locks
inherited from rec. */
UNIV_INTERN
void
lock_rec_reset_and_inherit_gap_locks(
/*=================================*/
	const buf_block_t*	heir_block,	/*!< in: block containing the
						record which inherits */
	const buf_block_t*	block,		/*!< in: block containing the
						record from which inherited;
						does NOT reset the locks on
						this record */
	ulint			heir_heap_no,	/*!< in: heap_no of the
						inheriting record */
	ulint			heap_no)	/*!< in: heap_no of the
						donating record */
{
	lock_mutex_enter();

	lock_rec_reset_and_release_wait(heir_block, heir_heap_no);

	lock_rec_inherit_to_gap(heir_block, block, heir_heap_no, heap_no);

	lock_mutex_exit();
}

/*************************************************************//**
Updates the lock table when a page is discarded. */
UNIV_INTERN
void
lock_update_discard(
/*================*/
	const buf_block_t*	heir_block,	/*!< in: index page
						which will inherit the locks */
	ulint			heir_heap_no,	/*!< in: heap_no of the record
						which will inherit the locks */
	const buf_block_t*	block)		/*!< in: index page
						which will be discarded */
{
	const page_t*	page = block->frame;
	const rec_t*	rec;
	ulint		heap_no;

	lock_mutex_enter();

	if (!lock_rec_get_first_on_page(block)) {
		/* No locks exist on page, nothing to do */

		lock_mutex_exit();

		return;
	}

	/* Inherit all the locks on the page to the record and reset all
	the locks on the page */

	if (page_is_comp(page)) {
		rec = page + PAGE_NEW_INFIMUM;

		do {
			heap_no = rec_get_heap_no_new(rec);

			lock_rec_inherit_to_gap(heir_block, block,
						heir_heap_no, heap_no);

			lock_rec_reset_and_release_wait(block, heap_no);

			rec = page + rec_get_next_offs(rec, TRUE);
		} while (heap_no != PAGE_HEAP_NO_SUPREMUM);
	} else {
		rec = page + PAGE_OLD_INFIMUM;

		do {
			heap_no = rec_get_heap_no_old(rec);

			lock_rec_inherit_to_gap(heir_block, block,
						heir_heap_no, heap_no);

			lock_rec_reset_and_release_wait(block, heap_no);

			rec = page + rec_get_next_offs(rec, FALSE);
		} while (heap_no != PAGE_HEAP_NO_SUPREMUM);
	}

	lock_rec_free_all_from_discard_page(block);

	lock_mutex_exit();
}

/*************************************************************//**
Updates the lock table when a new user record is inserted. */
UNIV_INTERN
void
lock_update_insert(
/*===============*/
	const buf_block_t*	block,	/*!< in: buffer block containing rec */
	const rec_t*		rec)	/*!< in: the inserted record */
{
	ulint	receiver_heap_no;
	ulint	donator_heap_no;

	ut_ad(block->frame == page_align(rec));

	/* Inherit the gap-locking locks for rec, in gap mode, from the next
	record */

	if (page_rec_is_comp(rec)) {
		receiver_heap_no = rec_get_heap_no_new(rec);
		donator_heap_no = rec_get_heap_no_new(
			page_rec_get_next_low(rec, TRUE));
	} else {
		receiver_heap_no = rec_get_heap_no_old(rec);
		donator_heap_no = rec_get_heap_no_old(
			page_rec_get_next_low(rec, FALSE));
	}

	lock_rec_inherit_to_gap_if_gap_lock(
		block, receiver_heap_no, donator_heap_no);
}

/*************************************************************//**
Updates the lock table when a record is removed. */
UNIV_INTERN
void
lock_update_delete(
/*===============*/
	const buf_block_t*	block,	/*!< in: buffer block containing rec */
	const rec_t*		rec)	/*!< in: the record to be removed */
{
	const page_t*	page = block->frame;
	ulint		heap_no;
	ulint		next_heap_no;

	ut_ad(page == page_align(rec));

	if (page_is_comp(page)) {
		heap_no = rec_get_heap_no_new(rec);
		next_heap_no = rec_get_heap_no_new(page
						   + rec_get_next_offs(rec,
								       TRUE));
	} else {
		heap_no = rec_get_heap_no_old(rec);
		next_heap_no = rec_get_heap_no_old(page
						   + rec_get_next_offs(rec,
								       FALSE));
	}

	lock_mutex_enter();

	/* Let the next record inherit the locks from rec, in gap mode */

	lock_rec_inherit_to_gap(block, block, next_heap_no, heap_no);

	/* Reset the lock bits on rec and release waiting transactions */

	lock_rec_reset_and_release_wait(block, heap_no);

	lock_mutex_exit();
}

/*********************************************************************//**
Stores on the page infimum record the explicit locks of another record.
This function is used to store the lock state of a record when it is
updated and the size of the record changes in the update. The record
is moved in such an update, perhaps to another page. The infimum record
acts as a dummy carrier record, taking care of lock releases while the
actual record is being moved. */
UNIV_INTERN
void
lock_rec_store_on_page_infimum(
/*===========================*/
	const buf_block_t*	block,	/*!< in: buffer block containing rec */
	const rec_t*		rec)	/*!< in: record whose lock state
					is stored on the infimum
					record of the same page; lock
					bits are reset on the
					record */
{
	ulint	heap_no = page_rec_get_heap_no(rec);

	ut_ad(block->frame == page_align(rec));

	lock_mutex_enter();

	lock_rec_move(block, block, PAGE_HEAP_NO_INFIMUM, heap_no);

	lock_mutex_exit();
}

/*********************************************************************//**
Restores the state of explicit lock requests on a single record, where the
state was stored on the infimum of the page. */
UNIV_INTERN
void
lock_rec_restore_from_page_infimum(
/*===============================*/
	const buf_block_t*	block,	/*!< in: buffer block containing rec */
	const rec_t*		rec,	/*!< in: record whose lock state
					is restored */
	const buf_block_t*	donator)/*!< in: page (rec is not
					necessarily on this page)
					whose infimum stored the lock
					state; lock bits are reset on
					the infimum */
{
	ulint	heap_no = page_rec_get_heap_no(rec);

	lock_mutex_enter();

	lock_rec_move(block, donator, heap_no, PAGE_HEAP_NO_INFIMUM);

	lock_mutex_exit();
}

/*=========== DEADLOCK CHECKING ======================================*/

/*********************************************************************//**
rewind(3) the file used for storing the latest detected deadlock and
print a heading message to stderr if printing of all deadlocks to stderr
is enabled. */
UNIV_INLINE
void
lock_deadlock_start_print()
/*=======================*/
{
	ut_ad(lock_mutex_own());

	rewind(lock_latest_err_file);
	ut_print_timestamp(lock_latest_err_file);

	if (srv_print_all_deadlocks) {
		fprintf(stderr, "InnoDB: transactions deadlock detected, "
			"dumping detailed information.\n");
		ut_print_timestamp(stderr);
	}
}

/*********************************************************************//**
Print a message to the deadlock file and possibly to stderr. */
UNIV_INLINE
void
lock_deadlock_fputs(
/*================*/
	const char*	msg)	/*!< in: message to print */
{
	fputs(msg, lock_latest_err_file);

	if (srv_print_all_deadlocks) {
		fputs(msg, stderr);
	}
}

/*********************************************************************//**
Print transaction data to the deadlock file and possibly to stderr. */
UNIV_INLINE
void
lock_deadlock_trx_print(
/*====================*/
	const trx_t*	trx,		/*!< in: transaction */
	ulint		max_query_len)	/*!< in: max query length to print,
					or 0 to use the default max length */
{
	ulint	n_lock_rec;
	ulint	n_lock_struct;
	ulint	heap_size;

	ut_ad(lock_mutex_own());

	n_lock_rec = lock_number_of_rows_locked(&trx->lock);
	n_lock_struct = UT_LIST_GET_LEN(trx->lock.trx_locks);
	heap_size = mem_heap_get_size(trx->lock.lock_heap);

	rw_lock_s_lock(&trx_sys->lock);

	trx_print_low(lock_latest_err_file, trx, max_query_len,
		      n_lock_rec, n_lock_struct, heap_size);

	if (srv_print_all_deadlocks) {
		trx_print_low(stderr, trx, max_query_len,
			      n_lock_rec, n_lock_struct, heap_size);
	}

	rw_lock_s_unlock(&trx_sys->lock);
}

/*********************************************************************//**
Print lock data to the deadlock file and possibly to stderr. */
UNIV_INLINE
void
lock_deadlock_lock_print(
/*=====================*/
	const lock_t*	lock)	/*!< in: record or table type lock */
{
	if (lock_get_type_low(lock) == LOCK_REC) {
		lock_rec_print(lock_latest_err_file, lock);

		if (srv_print_all_deadlocks) {
			lock_rec_print(stderr, lock);
		}
	} else {
		lock_table_print(lock_latest_err_file, lock);

		if (srv_print_all_deadlocks) {
			lock_table_print(stderr, lock);
		}
	}
}

/** Used in deadlock tracking. Protected by lock_sys->mutex. */
static ib_uint64_t	lock_mark_counter = 0;

/********************************************************************//**
Checks if a lock request results in a deadlock.
@return TRUE if a deadlock was detected and we chose trx as a victim;
FALSE if no deadlock, or there was a deadlock, but we chose other
transaction(s) as victim(s) */
static
ibool
lock_deadlock_occurs(
/*=================*/
	lock_t*	lock,	/*!< in: lock the transaction is requesting */
	trx_t*	trx)	/*!< in/out: transaction */
{
	ulint		cost	= 0;

	ut_ad(trx);
	ut_ad(lock);
	ut_ad(lock_mutex_own());
	ut_ad(trx_mutex_own(trx));
	ut_ad(trx->in_trx_list);

retry:
	/* We check that adding this trx to the waits-for graph
	does not produce a cycle. First mark all active transactions
	with 0: */

	switch (lock_deadlock_recursive(
		trx, trx, lock, &cost, 0, lock_mark_counter)) {

	case LOCK_VICTIM_IS_OTHER:
		/* We chose some other trx as a victim: retry if there still
		is a deadlock */
		goto retry;

	case LOCK_VICTIM_EXCEED_MAX_DEPTH:
		/* Release the mutex to obey the latching order.
		This is safe, because lock_deadlock_occurs() is invoked
		when a lock wait is enqueued for the currently running
		transaction. Because trx is a running transaction
		(it is not currently suspended because of a lock wait),
		its state can only be changed by this thread, which is
		currently associated with the transaction. */
		trx_mutex_exit(trx);

		/* If the lock search exceeds the max step
		or the max depth, the current trx will be
		the victim. Print its information. */
		lock_deadlock_start_print();

		lock_deadlock_fputs(
			"TOO DEEP OR LONG SEARCH IN THE LOCK TABLE"
			" WAITS-FOR GRAPH, WE WILL ROLL BACK"
			" FOLLOWING TRANSACTION \n\n"
			"*** TRANSACTION:\n");

		lock_deadlock_trx_print(trx, 3000);

		lock_deadlock_fputs(
			"*** WAITING FOR THIS LOCK TO BE GRANTED:\n");

		lock_deadlock_lock_print(lock);

		trx_mutex_enter(trx);
		break;

	case LOCK_VICTIM_IS_START:
		lock_deadlock_fputs("*** WE ROLL BACK TRANSACTION (2)\n");
		break;

	case LOCK_VICTIM_NONE:
		/* No deadlock detected */
		ut_ad(trx_mutex_own(trx));
		ut_ad(lock_mutex_own());
		return(FALSE);
	}

	lock_deadlock_found = TRUE;

	ut_ad(trx_mutex_own(trx));
	ut_ad(lock_mutex_own());

	return(TRUE);
}

/********************************************************************//**
Looks recursively for a deadlock.
@return LOCK_VICTIM_NONE if no deadlock found, LOCK_VICTIM_IS_START
if there was a deadlock and we chose 'start' as the victim,
LOCK_VICTIM_IS_OTHER if a deadlock was found and we chose some other
trx as a victim: we must do the search again in this last case because
there may be another deadlock!  LOCK_EXCEED_MAX_DEPTH if the lock search
exceeds max steps or max depth. */
static
lock_victim_t
lock_deadlock_recursive(
/*====================*/
	trx_t*	start,		/*!< in: recursion starting point */
	trx_t*	trx,		/*!< in: a transaction waiting for a lock */
	lock_t*	wait_lock,	/*!< in: lock that is waiting to be granted */
	ulint*	cost,		/*!< in/out: number of calculation steps thus
				far: if this exceeds LOCK_MAX_N_STEPS_...
				we return LOCK_VICTIM_EXCEED_MAX_DEPTH */
	ulint	depth,		/*!< in: recursion depth: if this exceeds
				LOCK_MAX_DEPTH_IN_DEADLOCK_CHECK, we
				return LOCK_VICTIM_EXCEED_MAX_DEPTH */
	const ib_uint64_t
		mark_start)	/*!< in: Value of lock_mark_count at the start
				of the deadlock check. */
{
	lock_victim_t	ret;
	lock_t*		lock;
	ulint		heap_no		= ULINT_UNDEFINED;

	ut_a(trx);
	ut_a(start);
	ut_a(wait_lock);
	ut_ad(lock_mutex_own());
	ut_ad(trx->in_trx_list);
	ut_ad(mark_start <= lock_mark_counter);

	if (trx->lock.deadlock_mark > mark_start) {
		/* We have already exhaustively searched the subtree starting
		from this trx */

		return(LOCK_VICTIM_NONE);
	}

	(*cost)++;

	if (lock_get_type_low(wait_lock) == LOCK_REC) {
		ulint		space;
		ulint		page_no;

		heap_no = lock_rec_find_set_bit(wait_lock);
		ut_a(heap_no != ULINT_UNDEFINED);

		space = wait_lock->un_member.rec_lock.space;
		page_no = wait_lock->un_member.rec_lock.page_no;

		lock = lock_rec_get_first_on_page_addr(space, page_no);

		ut_ad(lock != NULL);

	} else {
		lock = wait_lock;
	}

	/* Look at the locks ahead of wait_lock in the lock queue */

	for (;;) {
		/* Get previous table lock. */
		if (heap_no == ULINT_UNDEFINED) {

			lock = UT_LIST_GET_PREV(
				un_member.tab_lock.locks, lock);
		}

		if (lock == NULL || lock == wait_lock) {
			/* We can mark this subtree as searched */
			ut_a(trx->lock.deadlock_mark <= mark_start);
			trx->lock.deadlock_mark = ++lock_mark_counter;

			/* We are not prepared for an overflow. This 64-bit
			counter should never wrap around. At 10^9 increments
			per second, it would take 10^3 years of uptime. */

			ut_a(lock_mark_counter > 0);

			return(LOCK_VICTIM_NONE);
		}

		if (lock_has_to_wait(wait_lock, lock)) {

			trx_t*	lock_trx;

			ibool	too_far
				= depth > LOCK_MAX_DEPTH_IN_DEADLOCK_CHECK
				|| *cost > LOCK_MAX_N_STEPS_IN_DEADLOCK_CHECK;

			lock_trx = lock->trx;

			if (lock_trx == start) {

				trx_mutex_exit(start);

				/* We came back to the recursion starting
				point: a deadlock detected; or we have
				searched the waits-for graph too long */

				lock_deadlock_start_print();

				lock_deadlock_fputs("\n*** (1) TRANSACTION:\n");

				lock_deadlock_trx_print(wait_lock->trx, 3000);

				lock_deadlock_fputs(
					"*** (1) WAITING FOR THIS LOCK"
					" TO BE GRANTED:\n");

				lock_deadlock_lock_print(wait_lock);

				lock_deadlock_fputs("*** (2) TRANSACTION:\n");

				lock_deadlock_trx_print(lock->trx, 3000);

				lock_deadlock_fputs(
					"*** (2) HOLDS THE LOCK(S):\n");

				lock_deadlock_lock_print(lock);

				lock_deadlock_fputs(
					"*** (2) WAITING FOR THIS LOCK"
					" TO BE GRANTED:\n");

				lock_deadlock_lock_print(start->lock.wait_lock);
#ifdef UNIV_DEBUG
				if (lock_print_waits) {
					fputs("Deadlock detected\n",
					      stderr);
				}
#endif /* UNIV_DEBUG */
				MONITOR_INC(MONITOR_DEADLOCK);

				if (trx_weight_ge(wait_lock->trx, start)) {
					/* Our recursion starting point
					transaction is 'smaller', let us
					choose 'start' as the victim and roll
					back it */

					trx_mutex_enter(start);

					return(LOCK_VICTIM_IS_START);
				}

				lock_deadlock_found = TRUE;

				/* Let us choose the transaction of wait_lock
				as a victim to try to avoid deadlocking our
				recursion starting point transaction */

				lock_deadlock_fputs(
					"*** WE ROLL BACK TRANSACTION (1)\n");

				trx_mutex_enter(wait_lock->trx);
				wait_lock->trx->lock
					.was_chosen_as_deadlock_victim = TRUE;

				lock_cancel_waiting_and_release(wait_lock);
				trx_mutex_exit(wait_lock->trx);

				trx_mutex_enter(start);

				/* Since trx and wait_lock are no longer
				in the waits-for graph, we can return FALSE;
				note that our selective algorithm can choose
				several transactions as victims, but still
				we may end up rolling back also the recursion
				starting point transaction! */

				return(LOCK_VICTIM_IS_OTHER);
			}

			if (too_far) {

#ifdef UNIV_DEBUG
				if (lock_print_waits) {
					fputs("Deadlock search exceeds"
					      " max steps or depth.\n",
					      stderr);
				}
#endif /* UNIV_DEBUG */
				/* The information about transaction/lock
				to be rolled back is available in the top
				level. Do not print anything here. */
				return(LOCK_VICTIM_EXCEED_MAX_DEPTH);
			}

			if (lock_trx->lock.que_state == TRX_QUE_LOCK_WAIT) {

				/* Another trx ahead has requested lock	in an
				incompatible mode, and is itself waiting for
				a lock */

				ret = lock_deadlock_recursive(
					start, lock_trx,
					lock_trx->lock.wait_lock,
					cost, depth + 1, mark_start);

				if (ret != LOCK_VICTIM_NONE) {

					return(ret);
				}
			}
		}
		/* Get the next record lock to check. */
		if (heap_no != ULINT_UNDEFINED) {

			ut_a(lock != NULL);

			lock = lock_rec_get_next(heap_no, lock);
		}
	}/* end of the 'for (;;)'-loop */
}

/*========================= TABLE LOCKS ==============================*/

/*********************************************************************//**
Creates a table lock object and adds it as the last in the lock queue
of the table. Does NOT check for deadlocks or lock compatibility.
@return	own: new lock object */
UNIV_INLINE
lock_t*
lock_table_create(
/*==============*/
	dict_table_t*	table,	/*!< in/out: database table
				in dictionary cache */
	ulint		type_mode,/*!< in: lock mode possibly ORed with
				LOCK_WAIT */
	trx_t*		trx)	/*!< in: trx */
{
	lock_t*	lock;

	ut_ad(table && trx);
	ut_ad(lock_mutex_own());
	ut_ad(trx_mutex_own(trx));

	if ((type_mode & LOCK_MODE_MASK) == LOCK_AUTO_INC) {
		++table->n_waiting_or_granted_auto_inc_locks;
	}

	/* For AUTOINC locking we reuse the lock instance only if
	there is no wait involved else we allocate the waiting lock
	from the transaction lock heap. */
	if (type_mode == LOCK_AUTO_INC) {

		lock = table->autoinc_lock;

		table->autoinc_trx = trx;

		ib_vector_push(trx->autoinc_locks, lock);
	} else {
		lock = mem_heap_alloc(trx->lock.lock_heap, sizeof(*lock));
	}

	lock->type_mode = type_mode | LOCK_TABLE;
	lock->trx = trx;

	lock->un_member.tab_lock.table = table;

	ut_ad(table->n_ref_count > 0 || !table->can_be_evicted);

	UT_LIST_ADD_LAST(trx_locks, trx->lock.trx_locks, lock);
	UT_LIST_ADD_LAST(un_member.tab_lock.locks, table->locks, lock);

	if (UNIV_UNLIKELY(type_mode & LOCK_WAIT)) {

		lock_set_lock_and_trx_wait(lock, trx);
	}

	ib_vector_push(lock->trx->lock.table_locks, lock);

	MONITOR_INC(MONITOR_TABLELOCK_CREATED);
	MONITOR_INC(MONITOR_NUM_TABLELOCK);

	return(lock);
}

/*************************************************************//**
Pops autoinc lock requests from the transaction's autoinc_locks. We
handle the case where there are gaps in the array and they need to
be popped off the stack. */
UNIV_INLINE
void
lock_table_pop_autoinc_locks(
/*=========================*/
	trx_t*	trx)	/*!< in/out: transaction that owns the AUTOINC locks */
{
	ut_ad(lock_mutex_own());
	ut_ad(!ib_vector_is_empty(trx->autoinc_locks));

	/* Skip any gaps, gaps are NULL lock entries in the
	trx->autoinc_locks vector. */

	do {
		ib_vector_pop(trx->autoinc_locks);

		if (ib_vector_is_empty(trx->autoinc_locks)) {
			return;
		}

	} while (ib_vector_get_last(trx->autoinc_locks) == NULL);
}

/*************************************************************//**
Removes an autoinc lock request from the transaction's autoinc_locks. */
UNIV_INLINE
void
lock_table_remove_autoinc_lock(
/*===========================*/
	lock_t*	lock,	/*!< in: table lock */
	trx_t*	trx)	/*!< in/out: transaction that owns the lock */
{
	lock_t*	autoinc_lock;
	lint	i = ib_vector_size(trx->autoinc_locks) - 1;

	ut_ad(lock_mutex_own());
	ut_ad(lock_get_mode(lock) == LOCK_AUTO_INC);
	ut_ad(lock_get_type_low(lock) & LOCK_TABLE);
	ut_ad(!ib_vector_is_empty(trx->autoinc_locks));

	/* With stored functions and procedures the user may drop
	a table within the same "statement". This special case has
	to be handled by deleting only those AUTOINC locks that were
	held by the table being dropped. */

	autoinc_lock = ib_vector_get(trx->autoinc_locks, i);

	/* This is the default fast case. */

	if (autoinc_lock == lock) {
		lock_table_pop_autoinc_locks(trx);
	} else {
		/* The last element should never be NULL */
		ut_a(autoinc_lock != NULL);

		/* Handle freeing the locks from within the stack. */

		while (--i >= 0) {
			autoinc_lock = ib_vector_get(trx->autoinc_locks, i);

			if (UNIV_LIKELY(autoinc_lock == lock)) {
				ib_vector_set(trx->autoinc_locks, i, NULL);
				return;
			}
		}

		/* Must find the autoinc lock. */
		ut_error;
	}
}

/*************************************************************//**
Removes a table lock request from the queue and the trx list of locks;
this is a low-level function which does NOT check if waiting requests
can now be granted. */
UNIV_INLINE
void
lock_table_remove_low(
/*==================*/
	lock_t*	lock)	/*!< in/out: table lock */
{
	trx_t*		trx;
	dict_table_t*	table;

	ut_ad(lock_mutex_own());

	trx = lock->trx;
	table = lock->un_member.tab_lock.table;

	/* Remove the table from the transaction's AUTOINC vector, if
	the lock that is being released is an AUTOINC lock. */
	if (lock_get_mode(lock) == LOCK_AUTO_INC) {

		/* The table's AUTOINC lock can get transferred to
		another transaction before we get here. */
		if (table->autoinc_trx == trx) {
			table->autoinc_trx = NULL;
		}

		/* The locks must be freed in the reverse order from
		the one in which they were acquired. This is to avoid
		traversing the AUTOINC lock vector unnecessarily.

		We only store locks that were granted in the
		trx->autoinc_locks vector (see lock_table_create()
		and lock_grant()). Therefore it can be empty and we
		need to check for that. */

		if (!lock_get_wait(lock)
		    && !ib_vector_is_empty(trx->autoinc_locks)) {

			lock_table_remove_autoinc_lock(lock, trx);
		}

		ut_a(table->n_waiting_or_granted_auto_inc_locks > 0);
		table->n_waiting_or_granted_auto_inc_locks--;
	}

	UT_LIST_REMOVE(trx_locks, trx->lock.trx_locks, lock);
	UT_LIST_REMOVE(un_member.tab_lock.locks, table->locks, lock);

	MONITOR_INC(MONITOR_TABLELOCK_REMOVED);
	MONITOR_DEC(MONITOR_NUM_TABLELOCK);
}

/*********************************************************************//**
Enqueues a waiting request for a table lock which cannot be granted
immediately. Checks for deadlocks.
@return DB_LOCK_WAIT, DB_DEADLOCK, or DB_QUE_THR_SUSPENDED, or
DB_SUCCESS; DB_SUCCESS means that there was a deadlock, but another
transaction was chosen as a victim, and we got the lock immediately:
no need to wait then */
static
ulint
lock_table_enqueue_waiting(
/*=======================*/
	ulint		mode,	/*!< in: lock mode this transaction is
				requesting */
	dict_table_t*	table,	/*!< in/out: table */
	que_thr_t*	thr)	/*!< in: query thread */
{
	lock_t*	lock;
	trx_t*	trx;

	ut_ad(lock_mutex_own());

	trx = thr_get_trx(thr);
	ut_ad(trx_mutex_own(trx));

	/* Test if there already is some other reason to suspend thread:
	we do not enqueue a lock request if the query thread should be
	stopped anyway */

	if (que_thr_stop(thr)) {
		ut_error;

		return(DB_QUE_THR_SUSPENDED);
	}

	switch (trx_get_dict_operation(trx)) {
	case TRX_DICT_OP_NONE:
		break;
	case TRX_DICT_OP_TABLE:
	case TRX_DICT_OP_INDEX:
		ut_print_timestamp(stderr);
		fputs("  InnoDB: Error: a table lock wait happens"
		      " in a dictionary operation!\n"
		      "InnoDB: Table name ", stderr);
		ut_print_name(stderr, trx, TRUE, table->name);
		fputs(".\n"
		      "InnoDB: Submit a detailed bug report"
		      " to http://bugs.mysql.com\n",
		      stderr);
	}

	/* Enqueue the lock request that will wait to be granted */

	lock = lock_table_create(table, mode | LOCK_WAIT, trx);

	/* Check if a deadlock occurs: if yes, remove the lock request and
	return an error code */

	if (lock_deadlock_occurs(lock, trx)) {

		/* The order here is important, we don't want to
		lose the state of the lock before calling remove. */
		lock_table_remove_low(lock);
		lock_reset_lock_and_trx_wait(lock);

		return(DB_DEADLOCK);
	}

	if (trx->lock.wait_lock == NULL) {
		/* Deadlock resolution chose another transaction as a victim,
		and we accidentally got our lock granted! */

		return(DB_SUCCESS);
	}

	trx->lock.que_state = TRX_QUE_LOCK_WAIT;

	trx->lock.wait_started = ut_time();
	trx->lock.was_chosen_as_deadlock_victim = FALSE;

	ut_a(que_thr_stop(thr));

	MONITOR_INC(MONITOR_TABLELOCK_WAIT);

	return(DB_LOCK_WAIT);
}

/*********************************************************************//**
Checks if other transactions have an incompatible mode lock request in
the lock queue.
@return	lock or NULL */
UNIV_INLINE
const lock_t*
lock_table_other_has_incompatible(
/*==============================*/
	const trx_t*		trx,	/*!< in: transaction, or NULL if all
					transactions should be included */
	ulint			wait,	/*!< in: LOCK_WAIT if also
					waiting locks are taken into
					account, or 0 if not */
	const dict_table_t*	table,	/*!< in: table */
	enum lock_mode		mode)	/*!< in: lock mode */
{
	const lock_t*	lock;

	ut_ad(lock_mutex_own());

	for (lock = UT_LIST_GET_LAST(table->locks);
	     lock != NULL;
	     lock = UT_LIST_GET_PREV(un_member.tab_lock.locks, lock)) {

		if (lock->trx != trx
		    && !lock_mode_compatible(lock_get_mode(lock), mode)
		    && (wait || !lock_get_wait(lock))) {

			return(lock);
		}
	}

	return(NULL);
}

/*********************************************************************//**
Locks the specified database table in the mode given. If the lock cannot
be granted immediately, the query thread is put to wait.
@return	DB_SUCCESS, DB_LOCK_WAIT, DB_DEADLOCK, or DB_QUE_THR_SUSPENDED */
UNIV_INTERN
ulint
lock_table(
/*=======*/
	ulint		flags,	/*!< in: if BTR_NO_LOCKING_FLAG bit is set,
				does nothing */
	dict_table_t*	table,	/*!< in/out: database table
				in dictionary cache */
	enum lock_mode	mode,	/*!< in: lock mode */
	que_thr_t*	thr)	/*!< in: query thread */
{
	trx_t*		trx;
	ulint		err;
	const lock_t*	lock;

	ut_ad(table && thr);

	if (flags & BTR_NO_LOCKING_FLAG) {

		return(DB_SUCCESS);
	}

	ut_a(flags == 0);

	trx = thr_get_trx(thr);

	/* Look for equal or stronger locks the same trx already
	has on the table. No need to acquire the lock mutex here
	because only this transacton can add/access table locks
	to/from trx_t::table_locks. */

	if (lock_table_has(trx, table, mode)) {

		return(DB_SUCCESS);
	}

	lock_mutex_enter();

	/* We have to check if the new lock is compatible with any locks
	other transactions have in the table lock queue. */

	lock = lock_table_other_has_incompatible(trx, LOCK_WAIT, table, mode);

	trx_mutex_enter(trx);

	/* Another trx has a request on the table in an incompatible
	mode: this trx may have to wait */

	if (lock != NULL) {
		err = lock_table_enqueue_waiting(mode | flags, table, thr);
	} else {
		lock_table_create(table, mode | flags, trx);

		ut_a(!flags || mode == LOCK_S || mode == LOCK_X);

		err = DB_SUCCESS;
	}

	lock_mutex_exit();

	trx_mutex_exit(trx);

	return(err);
}

/*********************************************************************//**
Checks if a waiting table lock request still has to wait in a queue.
@return	TRUE if still has to wait */
static
ibool
lock_table_has_to_wait_in_queue(
/*============================*/
	const lock_t*	wait_lock)	/*!< in: waiting table lock */
{
	const dict_table_t*	table;
	const lock_t*		lock;

	ut_ad(lock_mutex_own());
	ut_ad(lock_get_wait(wait_lock));

	table = wait_lock->un_member.tab_lock.table;

	for (lock = UT_LIST_GET_FIRST(table->locks);
	     lock != wait_lock;
	     lock = UT_LIST_GET_NEXT(un_member.tab_lock.locks, lock)) {

		if (lock_has_to_wait(wait_lock, lock)) {

			return(TRUE);
		}
	}

	return(FALSE);
}

/*************************************************************//**
Removes a table lock request, waiting or granted, from the queue and grants
locks to other transactions in the queue, if they now are entitled to a
lock. */
static
void
lock_table_dequeue(
/*===============*/
	lock_t*	in_lock)/*!< in/out: table lock object; transactions waiting
			behind will get their lock requests granted, if
			they are now qualified to it */
{
	lock_t*	lock;

	ut_ad(lock_mutex_own());
	ut_a(lock_get_type_low(in_lock) == LOCK_TABLE);

	lock = UT_LIST_GET_NEXT(un_member.tab_lock.locks, in_lock);

	lock_table_remove_low(in_lock);

	/* Check if waiting locks in the queue can now be granted: grant
	locks if there are no conflicting locks ahead. */

	for (/* No op */;
	     lock != NULL;
	     lock = UT_LIST_GET_NEXT(un_member.tab_lock.locks, lock)) {

		if (lock_get_wait(lock)
		    && !lock_table_has_to_wait_in_queue(lock)) {

			/* Grant the lock */
			ut_ad(in_lock->trx != lock->trx);
			lock_grant(lock);
		}
	}
}

/*=========================== LOCK RELEASE ==============================*/

/*************************************************************//**
Removes a granted record lock of a transaction from the queue and grants
locks to other transactions waiting in the queue if they now are entitled
to a lock. */
UNIV_INTERN
void
lock_rec_unlock(
/*============*/
	trx_t*			trx,	/*!< in/out: transaction that has
					set a record lock */
	const buf_block_t*	block,	/*!< in: buffer block containing rec */
	const rec_t*		rec,	/*!< in: record */
	enum lock_mode		lock_mode)/*!< in: LOCK_S or LOCK_X */
{
	lock_t*		first_lock;
	lock_t*		lock;
	ulint		heap_no;
	const char*	stmt;
	size_t		stmt_len;

	ut_ad(trx);
	ut_ad(rec);
	ut_ad(block->frame == page_align(rec));
	ut_ad(!trx->lock.wait_lock);
	ut_ad(trx_state_eq(trx, TRX_STATE_ACTIVE));

	heap_no = page_rec_get_heap_no(rec);

	lock_mutex_enter();
	trx_mutex_enter(trx);

	first_lock = lock_rec_get_first(block, heap_no);

	/* Find the last lock with the same lock_mode and transaction
	on the record. */

	for (lock = first_lock; lock != NULL;
	     lock = lock_rec_get_next(heap_no, lock)) {
		if (lock->trx == trx && lock_get_mode(lock) == lock_mode) {
			goto released;
		}
	}

	lock_mutex_exit();
	trx_mutex_exit(trx);

	stmt = innobase_get_stmt(trx->mysql_thd, &stmt_len);
	ut_print_timestamp(stderr);
	fprintf(stderr,
		" InnoDB: Error: unlock row could not"
		" find a %lu mode lock on the record\n",
		(ulong) lock_mode);
	ut_print_timestamp(stderr);
	fprintf(stderr, " InnoDB: current statement: %.*s\n",
		(int) stmt_len, stmt);

	return;

released:
	ut_a(!lock_get_wait(lock));
	lock_rec_reset_nth_bit(lock, heap_no);

	/* Check if we can now grant waiting lock requests */

	for (lock = first_lock; lock != NULL;
	     lock = lock_rec_get_next(heap_no, lock)) {
		if (lock_get_wait(lock)
		    && !lock_rec_has_to_wait_in_queue(lock)) {

			/* Grant the lock */
			ut_ad(trx != lock->trx);
			lock_grant(lock);
		}
	}

	lock_mutex_exit();
	trx_mutex_exit(trx);
}

/*********************************************************************//**
Releases transaction locks, and releases possible other transactions waiting
because of these locks. */
static
void
lock_release(
/*=========*/
	trx_t*	trx)	/*!< in/out: transaction */
{
	lock_t*		lock;
	ulint		count = 0;
	trx_id_t	max_trx_id;

	ut_ad(lock_mutex_own());
	ut_ad(!trx_mutex_own(trx));

	max_trx_id = trx_sys_get_max_trx_id();

	for (lock = UT_LIST_GET_LAST(trx->lock.trx_locks);
	     lock != NULL;
	     lock = UT_LIST_GET_LAST(trx->lock.trx_locks)) {

		if (lock_get_type_low(lock) == LOCK_REC) {
			lock_rec_dequeue_from_page(lock);

		} else {
			ut_ad(lock_get_type_low(lock) & LOCK_TABLE);

			if (lock_get_mode(lock) != LOCK_IS
			    && trx->undo_no != 0) {

				/* The trx may have modified the table. We
				block the use of the MySQL query cache for
				all currently active transactions. */

				lock->un_member.tab_lock.table
					->query_cache_inv_trx_id = max_trx_id;
			}

			lock_table_dequeue(lock);
		}

		if (count == LOCK_RELEASE_INTERVAL) {
			/* Release the  mutex for a while, so that we
			do not monopolize it */

			lock_mutex_exit();

			lock_mutex_enter();

			count = 0;
		}

		++count;
	}

	/* We don't remove the locks one by one from the vector for
	efficiency reasons. We simply reset it because we would have
	released all the locks anyway. */

	ib_vector_reset(trx->lock.table_locks);

	ut_a(UT_LIST_GET_LEN(trx->lock.trx_locks) == 0);
	ut_a(ib_vector_is_empty(trx->autoinc_locks));
	ut_a(ib_vector_is_empty(trx->lock.table_locks));

	mem_heap_empty(trx->lock.lock_heap);
}

/* True if a lock mode is S or X */
#define IS_LOCK_S_OR_X(lock) \
	(lock_get_mode(lock) == LOCK_S \
	 || lock_get_mode(lock) == LOCK_X)

/*********************************************************************//**
Removes table locks of the transaction on a table to be dropped. */
static
void
lock_trx_table_locks_remove(
/*========================*/
	const lock_t*	lock_to_remove)		/*!< in: lock to remove */
{
	lint		i;
	trx_t*		trx = lock_to_remove->trx;

	ut_ad(lock_mutex_own());

	trx_mutex_enter(trx);

	for (i = ib_vector_size(trx->lock.table_locks) - 1; i >= 0; --i) {
		const lock_t*	lock;

		lock = ib_vector_get(trx->lock.table_locks, i);

		if (lock == NULL) {
			continue;
		}

		ut_a(trx == lock->trx);
		ut_a(lock_get_type_low(lock) & LOCK_TABLE);
		ut_a(lock->un_member.tab_lock.table != NULL);

		if (lock == lock_to_remove) {
			ib_vector_set(trx->lock.table_locks, i, NULL);
			trx_mutex_exit(trx);
			return;
		}
	}

	trx_mutex_exit(trx);

	/* Lock must exist in the vector. */
	ut_error;
}

/*********************************************************************//**
Removes locks of a transaction on a table to be dropped.
If remove_also_table_sx_locks is TRUE then table-level S and X locks are
also removed in addition to other table-level and record-level locks.
No lock that is going to be removed is allowed to be a wait lock. */
static
void
lock_remove_all_on_table_for_trx(
/*=============================*/
	dict_table_t*	table,			/*!< in: table to be dropped */
	trx_t*		trx,			/*!< in: a transaction */
	ibool		remove_also_table_sx_locks)/*!< in: also removes
						table S and X locks */
{
	lock_t*		lock;
	lock_t*		prev_lock;

	ut_ad(lock_mutex_own());

	for (lock = UT_LIST_GET_LAST(trx->lock.trx_locks);
	     lock != NULL;
	     lock = prev_lock) {

		prev_lock = UT_LIST_GET_PREV(trx_locks, lock);

		if (lock_get_type_low(lock) == LOCK_REC
		    && lock->index->table == table) {
			ut_a(!lock_get_wait(lock));

			lock_rec_discard(lock);
		} else if (lock_get_type_low(lock) & LOCK_TABLE
			   && lock->un_member.tab_lock.table == table
			   && (remove_also_table_sx_locks
			       || !IS_LOCK_S_OR_X(lock))) {

			ut_a(!lock_get_wait(lock));

			lock_trx_table_locks_remove(lock);
			lock_table_remove_low(lock);
		}
	}
}

/*******************************************************************//**
Remove any explicit record locks held by recovering transactions on
the table.
@return number of recovered transactions examined */
static
ulint
lock_remove_recovered_trx_record_locks(
/*===================================*/
	dict_table_t*	table)	/*!< in: check if there are any locks
				held on records in this table or on the
				table itself */
{
	trx_t*		trx;
	ulint		n_recovered_trx = 0;

	ut_a(table != NULL);
	ut_ad(lock_mutex_own());

	rw_lock_s_lock(&trx_sys->lock);

	for (trx = UT_LIST_GET_FIRST(trx_sys->trx_list);
	     trx != NULL;
	     trx = UT_LIST_GET_NEXT(trx_list, trx)) {

		lock_t*	lock;
		lock_t*	next_lock;

		ut_ad(trx->in_trx_list);

		if (!trx->is_recovered) {
			continue;
		}

		/* Because we are holding the lock_sys->mutex,
		implicit locks cannot be converted to explicit ones
		while we are scanning the explicit locks. */

		for (lock = UT_LIST_GET_FIRST(trx->lock.trx_locks);
		     lock != NULL;
		     lock = next_lock) {

			ut_a(lock->trx == trx);

			/* Recovered transactions can't wait on a lock. */

			ut_a(!lock_get_wait(lock));

			/* Recovered transactions don't have any
			table level locks. */

			ut_a(lock_get_type_low(lock) == LOCK_REC);

			next_lock = UT_LIST_GET_NEXT(trx_locks, lock);

			if (lock->index->table == table) {
				lock_rec_discard(lock);
			}
		}

		++n_recovered_trx;
	}

	rw_lock_s_unlock(&trx_sys->lock);

	return(n_recovered_trx);
}

/*********************************************************************//**
Removes locks on a table to be dropped or truncated.
If remove_also_table_sx_locks is TRUE then table-level S and X locks are
also removed in addition to other table-level and record-level locks.
No lock, that is going to be removed, is allowed to be a wait lock. */
UNIV_INTERN
void
lock_remove_all_on_table(
/*=====================*/
	dict_table_t*	table,			/*!< in: table to be dropped
						or truncated */
	ibool		remove_also_table_sx_locks)/*!< in: also removes
						table S and X locks */
{
	lock_t*		lock;

	lock_mutex_enter();

	for (lock = UT_LIST_GET_FIRST(table->locks);
	     lock != NULL;
	     /* No op */) {

		lock_t*	prev_lock;

		prev_lock = UT_LIST_GET_PREV(un_member.tab_lock.locks, lock);

		/* If we should remove all locks (remove_also_table_sx_locks
		is TRUE), or if the lock is not table-level S or X lock,
		then check we are not going to remove a wait lock. */
		if (remove_also_table_sx_locks
		    || !(lock_get_type(lock) == LOCK_TABLE
			 && IS_LOCK_S_OR_X(lock))) {

			ut_a(!lock_get_wait(lock));
		}

		lock_remove_all_on_table_for_trx(
			table, lock->trx, remove_also_table_sx_locks);

		if (prev_lock == NULL) {
			if (lock == UT_LIST_GET_FIRST(table->locks)) {
				/* lock was not removed, pick its successor */
				lock = UT_LIST_GET_NEXT(
					un_member.tab_lock.locks, lock);
			} else {
				/* lock was removed, pick the first one */
				lock = UT_LIST_GET_FIRST(table->locks);
			}
		} else if (UT_LIST_GET_NEXT(un_member.tab_lock.locks,
					    prev_lock) != lock) {
			/* If lock was removed by
			lock_remove_all_on_table_for_trx() then pick the
			successor of prev_lock ... */
			lock = UT_LIST_GET_NEXT(
				un_member.tab_lock.locks, prev_lock);
		} else {
			/* ... otherwise pick the successor of lock. */
			lock = UT_LIST_GET_NEXT(
				un_member.tab_lock.locks, lock);
		}
	}

	/* Note: Recovered transactions don't have table level IX or IS locks
	but can have implicit record locks that have been converted to explicit
	record locks. Such record locks cannot be freed by traversing the
	transaction lock list in dict_table_t (as above). */

	if (!lock_sys->rollback_complete
	    && lock_remove_recovered_trx_record_locks(table) == 0) {

		lock_sys->rollback_complete = TRUE;
	}

	lock_mutex_exit();
}

/*===================== VALIDATION AND DEBUGGING  ====================*/

/*********************************************************************//**
Prints info of a table lock. */
UNIV_INTERN
void
lock_table_print(
/*=============*/
	FILE*		file,	/*!< in: file where to print */
	const lock_t*	lock)	/*!< in: table type lock */
{
	ut_ad(lock_mutex_own());
	ut_a(lock_get_type_low(lock) == LOCK_TABLE);

	fputs("TABLE LOCK table ", file);
	ut_print_name(file, lock->trx, TRUE,
		      lock->un_member.tab_lock.table->name);
	fprintf(file, " trx id " TRX_ID_FMT, (ullint) lock->trx->id);

	if (lock_get_mode(lock) == LOCK_S) {
		fputs(" lock mode S", file);
	} else if (lock_get_mode(lock) == LOCK_X) {
		fputs(" lock mode X", file);
	} else if (lock_get_mode(lock) == LOCK_IS) {
		fputs(" lock mode IS", file);
	} else if (lock_get_mode(lock) == LOCK_IX) {
		fputs(" lock mode IX", file);
	} else if (lock_get_mode(lock) == LOCK_AUTO_INC) {
		fputs(" lock mode AUTO-INC", file);
	} else {
		fprintf(file, " unknown lock mode %lu",
			(ulong) lock_get_mode(lock));
	}

	if (lock_get_wait(lock)) {
		fputs(" waiting", file);
	}

	putc('\n', file);
}

/*********************************************************************//**
Prints info of a record lock. */
UNIV_INTERN
void
lock_rec_print(
/*===========*/
	FILE*		file,	/*!< in: file where to print */
	const lock_t*	lock)	/*!< in: record type lock */
{
	const buf_block_t*	block;
	ulint			space;
	ulint			page_no;
	ulint			i;
	mtr_t			mtr;
	mem_heap_t*		heap		= NULL;
	ulint			offsets_[REC_OFFS_NORMAL_SIZE];
	ulint*			offsets		= offsets_;
	rec_offs_init(offsets_);

	ut_ad(lock_mutex_own());
	ut_a(lock_get_type_low(lock) == LOCK_REC);

	space = lock->un_member.rec_lock.space;
	page_no = lock->un_member.rec_lock.page_no;

	fprintf(file, "RECORD LOCKS space id %lu page no %lu n bits %lu ",
		(ulong) space, (ulong) page_no,
		(ulong) lock_rec_get_n_bits(lock));
	dict_index_name_print(file, lock->trx, lock->index);
	fprintf(file, " trx id " TRX_ID_FMT, (ullint) lock->trx->id);

	if (lock_get_mode(lock) == LOCK_S) {
		fputs(" lock mode S", file);
	} else if (lock_get_mode(lock) == LOCK_X) {
		fputs(" lock_mode X", file);
	} else {
		ut_error;
	}

	if (lock_rec_get_gap(lock)) {
		fputs(" locks gap before rec", file);
	}

	if (lock_rec_get_rec_not_gap(lock)) {
		fputs(" locks rec but not gap", file);
	}

	if (lock_rec_get_insert_intention(lock)) {
		fputs(" insert intention", file);
	}

	if (lock_get_wait(lock)) {
		fputs(" waiting", file);
	}

	mtr_start(&mtr);

	putc('\n', file);

	block = buf_page_try_get(space, page_no, &mtr);

	for (i = 0; i < lock_rec_get_n_bits(lock); ++i) {

		if (!lock_rec_get_nth_bit(lock, i)) {
			continue;
		}

		fprintf(file, "Record lock, heap no %lu", (ulong) i);

		if (block) {
			const rec_t*	rec;

			rec = page_find_rec_with_heap_no(
				buf_block_get_frame(block), i);

			offsets = rec_get_offsets(
				rec, lock->index, offsets,
				ULINT_UNDEFINED, &heap);

			putc(' ', file);
			rec_print_new(file, rec, offsets);
		}

		putc('\n', file);
	}

	mtr_commit(&mtr);
	if (UNIV_LIKELY_NULL(heap)) {
		mem_heap_free(heap);
	}
}

#ifdef UNIV_DEBUG
/* Print the number of lock structs from lock_print_info_summary() only
in non-production builds for performance reasons, see
http://bugs.mysql.com/36942 */
#define PRINT_NUM_OF_LOCK_STRUCTS
#endif /* UNIV_DEBUG */

#ifdef PRINT_NUM_OF_LOCK_STRUCTS
/*********************************************************************//**
Calculates the number of record lock structs in the record lock hash table.
@return	number of record locks */
static
ulint
lock_get_n_rec_locks(void)
/*======================*/
{
	lock_t*	lock;
	ulint	n_locks	= 0;
	ulint	i;

	ut_ad(lock_mutex_own());

	for (i = 0; i < hash_get_n_cells(lock_sys->rec_hash); i++) {

		lock = HASH_GET_FIRST(lock_sys->rec_hash, i);

		while (lock) {
			n_locks++;

			lock = HASH_GET_NEXT(hash, lock);
		}
	}

	return(n_locks);
}
#endif /* PRINT_NUM_OF_LOCK_STRUCTS */

/*********************************************************************//**
Prints info of locks for all transactions.
@return FALSE if not able to obtain lock mutex
and exits without printing info */
UNIV_INTERN
ibool
lock_print_info_summary(
/*====================*/
	FILE*	file,	/*!< in: file where to print */
	ibool   nowait)	/*!< in: whether to wait for the lock mutex */
{
	/* if nowait is FALSE, wait on the lock mutex,
	otherwise return immediately if fail to obtain the
	mutex. */
	if (!nowait) {
		lock_mutex_enter();
	} else if (lock_mutex_enter_nowait()) {
		fputs("FAIL TO OBTAIN LOCK MUTEX, "
		      "SKIP LOCK INFO PRINTING\n", file);
		return(FALSE);
	}

	if (lock_deadlock_found) {
		fputs("------------------------\n"
		      "LATEST DETECTED DEADLOCK\n"
		      "------------------------\n", file);

		ut_copy_file(file, lock_latest_err_file);
	}

	fputs("------------\n"
	      "TRANSACTIONS\n"
	      "------------\n", file);

	fprintf(file, "Trx id counter " TRX_ID_FMT "\n",
		(ullint) trx_sys_get_max_trx_id());

	fprintf(file,
		"Purge done for trx's n:o < " TRX_ID_FMT
		" undo n:o < " TRX_ID_FMT "\n",
		(ullint) purge_sys->iter.trx_no,
		(ullint) purge_sys->iter.undo_no);

	fprintf(file,
		"History list length %lu\n",
		(ulong) trx_sys->rseg_history_len);

#ifdef PRINT_NUM_OF_LOCK_STRUCTS
	fprintf(file,
		"Total number of lock structs in row lock hash table %lu\n",
		(ulong) lock_get_n_rec_locks());
#endif /* PRINT_NUM_OF_LOCK_STRUCTS */
	return(TRUE);
}

/*********************************************************************//**
Prints info of locks for each transaction. This function assumes that the
caller holds the lock mutex and more importantly it will release the lock
mutex on behalf of the caller. (This should be fixed in the future). */
UNIV_INTERN
void
lock_print_info_all_transactions(
/*=============================*/
	FILE*	file)	/*!< in: file where to print */
{
	const lock_t*	lock;
	ibool		load_page_first = TRUE;
	ulint		nth_trx		= 0;
	ulint		nth_lock	= 0;
	ulint		i;
	mtr_t		mtr;
	const trx_t*	trx;

	fprintf(file, "LIST OF TRANSACTIONS FOR EACH SESSION:\n");

	ut_ad(lock_mutex_own());

	rw_lock_s_lock(&trx_sys->lock);

	/* First print info on non-active transactions */

	for (trx = UT_LIST_GET_FIRST(trx_sys->mysql_trx_list);
	     trx != NULL;
	     trx = UT_LIST_GET_NEXT(mysql_trx_list, trx)) {

		ut_ad(trx->in_mysql_trx_list);

		/* trx->state cannot change from or to NOT_STARTED
		while we are holding the trx_sys->lock. It may change
		from ACTIVE to PREPARED, but it may not change to
		COMMITTED, because we are holding the lock_sys->mutex. */
		if (trx_state_eq(trx, TRX_STATE_NOT_STARTED)) {
			fputs("---", file);
			trx_print_latched(file, trx, 600);
		}
	}

loop:
	/* Since we temporarily release lock_sys->mutex and
	trx_sys->lock when reading a database page in below,
	variable trx may be obsolete now and we must loop
	through the trx list to get probably the same trx,
	or some other trx. */

	for (trx = UT_LIST_GET_FIRST(trx_sys->trx_list), i = 0;
	     trx && (i < nth_trx);
	     trx = UT_LIST_GET_NEXT(trx_list, trx), i++) {
		ut_ad(trx->in_trx_list);
	}

	if (trx == NULL) {

		lock_mutex_exit();
		rw_lock_s_unlock(&trx_sys->lock);

		ut_ad(lock_validate());

		return;
	}

	ut_ad(trx->in_trx_list);

	if (nth_lock == 0) {
		fputs("---", file);

		trx_print_latched(file, trx, 600);

		if (trx->read_view) {
			fprintf(file,
				"Trx read view will not see trx with"
				" id >= " TRX_ID_FMT
				", sees < " TRX_ID_FMT "\n",
				(ullint) trx->read_view->low_limit_id,
				(ullint) trx->read_view->up_limit_id);
		}

		if (trx->lock.que_state == TRX_QUE_LOCK_WAIT) {

			fprintf(file,
				"------- TRX HAS BEEN WAITING %lu SEC"
				" FOR THIS LOCK TO BE GRANTED:\n",
				(ulong) difftime(ut_time(),
						 trx->lock.wait_started));

			if (lock_get_type_low(trx->lock.wait_lock) == LOCK_REC) {
				lock_rec_print(file, trx->lock.wait_lock);
			} else {
				lock_table_print(file, trx->lock.wait_lock);
			}

			fputs("------------------\n", file);
		}
	}

	if (!srv_print_innodb_lock_monitor) {
		nth_trx++;
		goto loop;
	}

	i = 0;

	/* Look at the note about the trx loop above why we loop here:
	lock may be an obsolete pointer now. */

	lock = UT_LIST_GET_FIRST(trx->lock.trx_locks);

	while (lock && (i < nth_lock)) {
		lock = UT_LIST_GET_NEXT(trx_locks, lock);
		i++;
	}

	if (lock == NULL) {
		nth_trx++;
		nth_lock = 0;

		goto loop;
	}

	if (lock_get_type_low(lock) == LOCK_REC) {
		if (load_page_first) {
			ulint	space	= lock->un_member.rec_lock.space;
			ulint	zip_size= fil_space_get_zip_size(space);
			ulint	page_no = lock->un_member.rec_lock.page_no;

			if (UNIV_UNLIKELY(zip_size == ULINT_UNDEFINED)) {

				/* It is a single table tablespace and
				the .ibd file is missing (TRUNCATE
				TABLE probably stole the locks): just
				print the lock without attempting to
				load the page in the buffer pool. */

				fprintf(file, "RECORD LOCKS on"
					" non-existing space %lu\n",
					(ulong) space);
				goto print_rec;
			}

			lock_mutex_exit();
			rw_lock_s_unlock(&trx_sys->lock);

			mtr_start(&mtr);

			buf_page_get_with_no_latch(
				space, zip_size, page_no, &mtr);

			mtr_commit(&mtr);

			load_page_first = FALSE;

			lock_mutex_enter();

			rw_lock_s_lock(&trx_sys->lock);

			goto loop;
		}

print_rec:
		lock_rec_print(file, lock);
	} else {
		ut_ad(lock_get_type_low(lock) & LOCK_TABLE);

		lock_table_print(file, lock);
	}

	load_page_first = TRUE;

	nth_lock++;

	if (nth_lock >= 10) {
		fputs("10 LOCKS PRINTED FOR THIS TRX:"
		      " SUPPRESSING FURTHER PRINTS\n",
		      file);

		nth_trx++;
		nth_lock = 0;
	}

	goto loop;
}

#ifdef UNIV_DEBUG
/*********************************************************************//**
Find the the lock in the trx_t::trx_lock_t::table_locks vector.
@return TRUE if found */
static
ibool
lock_trx_table_locks_find(
/*======================*/
	trx_t*		trx,		/*!< in: trx to validate */
	const lock_t*	find_lock)	/*!< in: lock to find */
{
	lint		i;
	ibool		found = FALSE;

	trx_mutex_enter(trx);

	for (i = ib_vector_size(trx->lock.table_locks) - 1; i >= 0; --i) {
		const lock_t*	lock;

		lock = ib_vector_get(trx->lock.table_locks, i);

		if (lock == NULL) {
			continue;
		} else if (lock == find_lock) {
			/* Can't be duplicates. */
			ut_a(!found);
			found = TRUE;
		}

		ut_a(trx == lock->trx);
		ut_a(lock_get_type_low(lock) & LOCK_TABLE);
		ut_a(lock->un_member.tab_lock.table != NULL);
	}

	trx_mutex_exit(trx);

	return(found);
}

/*********************************************************************//**
Validates the lock queue on a table.
@return	TRUE if ok */
static
ibool
lock_table_queue_validate(
/*======================*/
	const dict_table_t*	table)	/*!< in: table */
{
	const lock_t*	lock;

	ut_ad(lock_mutex_own());
#ifdef UNIV_SYNC_DEBUG
	ut_ad(rw_lock_own(&trx_sys->lock, RW_LOCK_SHARED));
#endif /* UNIV_SYNC_DEBUG */

	for (lock = UT_LIST_GET_FIRST(table->locks);
	     lock != NULL;
	     lock = UT_LIST_GET_NEXT(un_member.tab_lock.locks, lock)) {

		/* lock->trx->state cannot change from or to NOT_STARTED
		while we are holding the trx_sys->lock. It may change
		from ACTIVE to PREPARED, but it may not change to
		COMMITTED, because we are holding the lock_sys->mutex. */
		ut_ad(trx_assert_started(lock->trx));

		if (!lock_get_wait(lock)) {

			ut_a(!lock_table_other_has_incompatible(
				     lock->trx, 0, table,
				     lock_get_mode(lock)));
		} else {

			ut_a(lock_table_has_to_wait_in_queue(lock));
		}

		ut_a(lock_trx_table_locks_find(lock->trx, lock));
	}

	return(TRUE);
}

/*********************************************************************//**
Validates the lock queue on a single record.
@return	TRUE if ok */
static
ibool
lock_rec_queue_validate(
/*====================*/
	ibool			locked_lock_trx_sys,
					/*!< in: if the caller holds
					both the lock mutex and
					trx_sys_t->lock. */
	const buf_block_t*	block,	/*!< in: buffer block containing rec */
	const rec_t*		rec,	/*!< in: record to look at */
	const dict_index_t*	index,	/*!< in: index, or NULL if not known */
	const ulint*		offsets)/*!< in: rec_get_offsets(rec, index) */
{
	const trx_t*	impl_trx;
	const lock_t*	lock;
	ulint		heap_no;

	ut_a(rec);
	ut_a(block->frame == page_align(rec));
	ut_ad(rec_offs_validate(rec, index, offsets));
	ut_ad(!page_rec_is_comp(rec) == !rec_offs_comp(offsets));
	ut_ad(lock_mutex_own() == locked_lock_trx_sys);
#ifdef UNIV_SYNC_DEBUG
	ut_ad(rw_lock_own(&trx_sys->lock, RW_LOCK_SHARED)
	      == locked_lock_trx_sys);
#endif /* UNIV_SYNC_DEBUG */

	heap_no = page_rec_get_heap_no(rec);

	if (!locked_lock_trx_sys) {
		lock_mutex_enter();
		rw_lock_s_lock(&trx_sys->lock);
	}

	if (!page_rec_is_user_rec(rec)) {

		for (lock = lock_rec_get_first(block, heap_no);
		     lock != NULL;
		     lock = lock_rec_get_next_const(heap_no, lock)) {

			ut_a(trx_in_trx_list(lock->trx));

			if (lock_get_wait(lock)) {
				ut_a(lock_rec_has_to_wait_in_queue(lock));
			}

			if (index) {
				ut_a(lock->index == index);
			}
		}

		goto func_exit;
	}

	if (!index);
	else if (dict_index_is_clust(index)) {
		trx_id_t	trx_id;

		/* Unlike the non-debug code, this invariant can only succeed
		if the check and assertion are covered by the lock mutex. */

		trx_id = lock_clust_rec_some_has_impl(rec, index, offsets);
		impl_trx = trx_is_active_low(trx_id, NULL);

		ut_ad(lock_mutex_own());
		/* impl_trx cannot be committed until lock_mutex_exit()
		because lock_trx_release_locks() acquires lock_sys->mutex */

		if (impl_trx != NULL
		    && lock_rec_other_has_expl_req(LOCK_S, 0, LOCK_WAIT,
						   block, heap_no, impl_trx)) {

			ut_a(lock_rec_has_expl(LOCK_X | LOCK_REC_NOT_GAP,
					       block, heap_no, impl_trx));
		}
	}

	for (lock = lock_rec_get_first(block, heap_no);
	     lock != NULL;
	     lock = lock_rec_get_next_const(heap_no, lock)) {

		ut_a(trx_in_trx_list(lock->trx));

		if (index) {
			ut_a(lock->index == index);
		}

		if (!lock_rec_get_gap(lock) && !lock_get_wait(lock)) {

			enum lock_mode	mode;

			if (lock_get_mode(lock) == LOCK_S) {
				mode = LOCK_X;
			} else {
				mode = LOCK_S;
			}
			ut_a(!lock_rec_other_has_expl_req(
				     mode, 0, 0, block, heap_no, lock->trx));

		} else if (lock_get_wait(lock) && !lock_rec_get_gap(lock)) {

			ut_a(lock_rec_has_to_wait_in_queue(lock));
		}
	}

func_exit:
	if (!locked_lock_trx_sys) {
		lock_mutex_exit();
		rw_lock_s_unlock(&trx_sys->lock);
	}

	return(TRUE);
}

/*********************************************************************//**
Validates the record lock queues on a page.
@return	TRUE if ok */
static
ibool
lock_rec_validate_page(
/*===================*/
	const buf_block_t*	block)	/*!< in: buffer block */
{
	const lock_t*	lock;
	const rec_t*	rec;
	ulint		nth_lock	= 0;
	ulint		nth_bit		= 0;
	ulint		i;
	mem_heap_t*	heap		= NULL;
	ulint		offsets_[REC_OFFS_NORMAL_SIZE];
	ulint*		offsets		= offsets_;
	rec_offs_init(offsets_);

<<<<<<< HEAD
	ut_ad(lock_mutex_own());
#ifdef UNIV_SYNC_DEBUG
	ut_ad(rw_lock_own(&trx_sys->lock, RW_LOCK_SHARED));
#endif /* UNIV_SYNC_DEBUG */
=======
	ut_ad(!mutex_own(&kernel_mutex));
	ut_ad(buf_block_get_state(block) == BUF_BLOCK_FILE_PAGE);
>>>>>>> d03b74e5

	lock_mutex_enter_kernel();
loop:
	lock = lock_rec_get_first_on_page_addr(buf_block_get_space(block),
					       buf_block_get_page_no(block));

	if (!lock) {
		goto function_exit;
	}

#if defined UNIV_DEBUG_FILE_ACCESSES || defined UNIV_DEBUG
	ut_a(!block->page.file_page_was_freed);
#endif

	for (i = 0; i < nth_lock; i++) {

		lock = lock_rec_get_next_on_page_const(lock);

		if (!lock) {
			goto function_exit;
		}
	}

	ut_a(trx_in_trx_list(lock->trx));

# ifdef UNIV_SYNC_DEBUG
	/* Only validate the record queues when this thread is not
	holding a space->latch.  Deadlocks are possible due to
	latching order violation when UNIV_DEBUG is defined while
	UNIV_SYNC_DEBUG is not. */
	if (!sync_thread_levels_contains(SYNC_FSP))
# endif /* UNIV_SYNC_DEBUG */
	for (i = nth_bit; i < lock_rec_get_n_bits(lock); i++) {

		if (i == 1 || lock_rec_get_nth_bit(lock, i)) {

			rec = page_find_rec_with_heap_no(block->frame, i);
			ut_a(rec);
			offsets = rec_get_offsets(rec, lock->index, offsets,
						  ULINT_UNDEFINED, &heap);
#if 0
			fprintf(stderr,
				"Validating %u %u\n",
				block->page.space, block->page.offset);
#endif
			/* If this thread is holding the file space
			latch (fil_space_t::latch), the following
			check WILL break the latching order and may
			cause a deadlock of threads. */

			lock_rec_queue_validate(
				TRUE, block, rec, lock->index, offsets);

			nth_bit = i + 1;

			goto loop;
		}
	}

	nth_bit = 0;
	nth_lock++;

	goto loop;

function_exit:
	lock_mutex_exit_kernel();

	if (UNIV_LIKELY_NULL(heap)) {
		mem_heap_free(heap);
	}
	return(TRUE);
}

<<<<<<< HEAD
#ifdef UNIV_DEBUG_LOCK_VALIDATE
/*********************************************************************//**
Validates the record lock queues on a page.
@return	TRUE if ok */
static
ibool
lock_rec_validate_page(
/*===================*/
	const buf_block_t*	block)	/*!< in: buffer block */
{
	ibool	valid;

	lock_mutex_enter();
	rw_lock_s_lock(&trx_sys->lock);
	valid = lock_rec_validate_page_low(block);
	lock_mutex_exit();
	rw_lock_s_unlock(&trx_sys->lock);

	return(valid);
}
#endif /* UNIV_DEBUG_LOCK_VALIDATE */

=======
>>>>>>> d03b74e5
/*********************************************************************//**
Validates the lock system.
@return	TRUE if ok */
static
ibool
lock_validate(void)
/*===============*/
{
	const lock_t*	lock;
	const trx_t*	trx;
	ulint		i;

	lock_mutex_enter();

	rw_lock_s_lock(&trx_sys->lock);

	for (trx = UT_LIST_GET_FIRST(trx_sys->trx_list);
	     trx != NULL;
	     trx = UT_LIST_GET_NEXT(trx_list, trx)) {

		ut_ad(trx->in_trx_list);

		for (lock = UT_LIST_GET_FIRST(trx->lock.trx_locks);
		     lock != NULL;
		     lock = UT_LIST_GET_NEXT(trx_locks, lock)) {

			if (lock_get_type_low(lock) & LOCK_TABLE) {

				lock_table_queue_validate(
					lock->un_member.tab_lock.table);
			}
		}
	}

	for (i = 0; i < hash_get_n_cells(lock_sys->rec_hash); i++) {
		ulint		space;
		ulint		page_no;
		ib_uint64_t	limit	= 0;

		for (;;) {
			mtr_t		mtr;
			buf_block_t*	block;

			for (lock = HASH_GET_FIRST(lock_sys->rec_hash, i);
			     lock != NULL;
			     lock = HASH_GET_NEXT(hash, lock)) {

				ut_a(trx_in_trx_list(lock->trx));

				space = lock->un_member.rec_lock.space;
				page_no = lock->un_member.rec_lock.page_no;

				if (ut_ull_create(space, page_no) > limit) {
					break;
				}
			}

			if (!lock) {

				break;
			}

			lock_mutex_exit_kernel();

			/* The lock and the block that it is referring
			to may be freed at this point. We pass
			BUF_GET_POSSIBLY_FREED to skip a debug check.
			If the lock exists in lock_rec_validate_page()
			we assert !block->page.file_page_was_freed. */

			mtr_start(&mtr);
			block = buf_page_get_gen(
				space, fil_space_get_zip_size(space),
				page_no, RW_X_LATCH, NULL,
				BUF_GET_POSSIBLY_FREED,
				__FILE__, __LINE__, &mtr);
			buf_block_dbg_add_level(block, SYNC_NO_ORDER_CHECK);

			ut_ad(lock_rec_validate_page(block));
			mtr_commit(&mtr);

			limit++;

			lock_mutex_enter_kernel();
		}
	}

	lock_mutex_exit();

	rw_lock_s_unlock(&trx_sys->lock);

	return(TRUE);
}
#endif /* UNIV_DEBUG */
/*============ RECORD LOCK CHECKS FOR ROW OPERATIONS ====================*/

/*********************************************************************//**
Checks if locks of other transactions prevent an immediate insert of
a record. If they do, first tests if the query thread should anyway
be suspended for some reason; if not, then puts the transaction and
the query thread to the lock wait state and inserts a waiting request
for a gap x-lock to the lock queue.
@return	DB_SUCCESS, DB_LOCK_WAIT, DB_DEADLOCK, or DB_QUE_THR_SUSPENDED */
UNIV_INTERN
ulint
lock_rec_insert_check_and_lock(
/*===========================*/
	ulint		flags,	/*!< in: if BTR_NO_LOCKING_FLAG bit is
				set, does nothing */
	const rec_t*	rec,	/*!< in: record after which to insert */
	buf_block_t*	block,	/*!< in/out: buffer block of rec */
	dict_index_t*	index,	/*!< in: index */
	que_thr_t*	thr,	/*!< in: query thread */
	mtr_t*		mtr,	/*!< in/out: mini-transaction */
	ibool*		inherit)/*!< out: set to TRUE if the new
				inserted record maybe should inherit
				LOCK_GAP type locks from the successor
				record */
{
	const rec_t*	next_rec;
	trx_t*		trx;
	lock_t*		lock;
	ulint		err;
	ulint		next_rec_heap_no;

	ut_ad(block->frame == page_align(rec));

	if (flags & BTR_NO_LOCKING_FLAG) {

		return(DB_SUCCESS);
	}

	trx = thr_get_trx(thr);
	next_rec = page_rec_get_next_const(rec);
	next_rec_heap_no = page_rec_get_heap_no(next_rec);

	lock_mutex_enter();
	/* Because this code is invoked for a running transaction by
	the thread that is serving the transaction, it is not necessary
	to hold trx->mutex here. */

	/* When inserting a record into an index, the table must be at
	least IX-locked or we must be building an index, in which case
	the table must be at least S-locked. */
	ut_ad(lock_table_has(trx, index->table, LOCK_IX)
	      || (*index->name == TEMP_INDEX_PREFIX
		  && lock_table_has(trx, index->table, LOCK_S)));

	lock = lock_rec_get_first(block, next_rec_heap_no);

	if (UNIV_LIKELY(lock == NULL)) {
		/* We optimize CPU time usage in the simplest case */

		lock_mutex_exit();

		if (!dict_index_is_clust(index)) {
			/* Update the page max trx id field */
			page_update_max_trx_id(block,
					       buf_block_get_page_zip(block),
					       trx->id, mtr);
		}

		*inherit = FALSE;

		return(DB_SUCCESS);
	}

	*inherit = TRUE;

	/* If another transaction has an explicit lock request which locks
	the gap, waiting or granted, on the successor, the insert has to wait.

	An exception is the case where the lock by the another transaction
	is a gap type lock which it placed to wait for its turn to insert. We
	do not consider that kind of a lock conflicting with our insert. This
	eliminates an unnecessary deadlock which resulted when 2 transactions
	had to wait for their insert. Both had waiting gap type lock requests
	on the successor, which produced an unnecessary deadlock. */

	if (lock_rec_other_has_conflicting(
		    LOCK_X | LOCK_GAP | LOCK_INSERT_INTENTION,
		    block, next_rec_heap_no, trx)) {

		/* Note that we may get DB_SUCCESS also here! */
		trx_mutex_enter(trx);
		err = lock_rec_enqueue_waiting(LOCK_X | LOCK_GAP
					       | LOCK_INSERT_INTENTION,
					       block, next_rec_heap_no,
					       index, thr);
		trx_mutex_exit(trx);
	} else {
		err = DB_SUCCESS;
	}

	lock_mutex_exit();

	switch (err) {
	case DB_SUCCESS_LOCKED_REC:
		err = DB_SUCCESS;
		/* fall through */
	case DB_SUCCESS:
		if (dict_index_is_clust(index)) {
			break;
		}
		/* Update the page max trx id field */
		page_update_max_trx_id(block,
				       buf_block_get_page_zip(block),
				       trx->id, mtr);
	}

#ifdef UNIV_DEBUG
	{
		mem_heap_t*	heap		= NULL;
		ulint		offsets_[REC_OFFS_NORMAL_SIZE];
		const ulint*	offsets;
		rec_offs_init(offsets_);

		offsets = rec_get_offsets(next_rec, index, offsets_,
					  ULINT_UNDEFINED, &heap);

		ut_ad(lock_rec_queue_validate(
				FALSE, block, next_rec, index, offsets));

		if (UNIV_LIKELY_NULL(heap)) {
			mem_heap_free(heap);
		}
	}
#endif /* UNIV_DEBUG */

	return(err);
}

/*********************************************************************//**
If a transaction has an implicit x-lock on a record, but no explicit x-lock
set on the record, sets one for it. */
static
void
lock_rec_convert_impl_to_expl(
/*==========================*/
	const buf_block_t*	block,	/*!< in: buffer block of rec */
	const rec_t*		rec,	/*!< in: user record on page */
	dict_index_t*		index,	/*!< in: index of record */
	const ulint*		offsets)/*!< in: rec_get_offsets(rec, index) */
{
	trx_id_t		trx_id;

	ut_ad(!lock_mutex_own());
	ut_ad(page_rec_is_user_rec(rec));
	ut_ad(rec_offs_validate(rec, index, offsets));
	ut_ad(!page_rec_is_comp(rec) == !rec_offs_comp(offsets));

	if (dict_index_is_clust(index)) {
		trx_id = lock_clust_rec_some_has_impl(rec, index, offsets);
		/* The clustered index record was last modified by
		this transaction. The transaction may have been
		committed a long time ago. */
	} else {
		trx_id = lock_sec_rec_some_has_impl(rec, index, offsets);
		/* The transaction can be committed before the
		trx_is_active(trx_id, NULL) check below, because we are not
		holding lock_mutex. */
	}

	if (trx_id != 0) {
		trx_t*	impl_trx;
		ulint	heap_no = page_rec_get_heap_no(rec);

		lock_mutex_enter();

		/* If the transaction is still active and has no
		explicit x-lock set on the record, set one for it */

		impl_trx = trx_is_active(trx_id, NULL);

		/* impl_trx cannot be committed until lock_mutex_exit()
		because lock_trx_release_locks() acquires lock_sys->mutex */

		if (impl_trx != NULL
		    && !lock_rec_has_expl(LOCK_X | LOCK_REC_NOT_GAP, block,
				       heap_no, impl_trx)) {

			lock_rec_add_to_queue(
				LOCK_REC | LOCK_X | LOCK_REC_NOT_GAP,
				block, heap_no, index, impl_trx, FALSE);
		}

		lock_mutex_exit();
	}
}

/*********************************************************************//**
Checks if locks of other transactions prevent an immediate modify (update,
delete mark, or delete unmark) of a clustered index record. If they do,
first tests if the query thread should anyway be suspended for some
reason; if not, then puts the transaction and the query thread to the
lock wait state and inserts a waiting request for a record x-lock to the
lock queue.
@return	DB_SUCCESS, DB_LOCK_WAIT, DB_DEADLOCK, or DB_QUE_THR_SUSPENDED */
UNIV_INTERN
ulint
lock_clust_rec_modify_check_and_lock(
/*=================================*/
	ulint			flags,	/*!< in: if BTR_NO_LOCKING_FLAG
					bit is set, does nothing */
	const buf_block_t*	block,	/*!< in: buffer block of rec */
	const rec_t*		rec,	/*!< in: record which should be
					modified */
	dict_index_t*		index,	/*!< in: clustered index */
	const ulint*		offsets,/*!< in: rec_get_offsets(rec, index) */
	que_thr_t*		thr)	/*!< in: query thread */
{
	ulint	err;
	ulint	heap_no;

	ut_ad(rec_offs_validate(rec, index, offsets));
	ut_ad(dict_index_is_clust(index));
	ut_ad(block->frame == page_align(rec));

	if (flags & BTR_NO_LOCKING_FLAG) {

		return(DB_SUCCESS);
	}

	heap_no = rec_offs_comp(offsets)
		? rec_get_heap_no_new(rec)
		: rec_get_heap_no_old(rec);

	/* If a transaction has no explicit x-lock set on the record, set one
	for it */

	lock_rec_convert_impl_to_expl(block, rec, index, offsets);

	lock_mutex_enter();

	ut_ad(lock_table_has(thr_get_trx(thr), index->table, LOCK_IX));

	err = lock_rec_lock(TRUE, LOCK_X | LOCK_REC_NOT_GAP,
			    block, heap_no, index, thr);

	MONITOR_INC(MONITOR_NUM_RECLOCK_REQ);

	lock_mutex_exit();

	ut_ad(lock_rec_queue_validate(FALSE, block, rec, index, offsets));

	if (UNIV_UNLIKELY(err == DB_SUCCESS_LOCKED_REC)) {
		err = DB_SUCCESS;
	}

	return(err);
}

/*********************************************************************//**
Checks if locks of other transactions prevent an immediate modify (delete
mark or delete unmark) of a secondary index record.
@return	DB_SUCCESS, DB_LOCK_WAIT, DB_DEADLOCK, or DB_QUE_THR_SUSPENDED */
UNIV_INTERN
ulint
lock_sec_rec_modify_check_and_lock(
/*===============================*/
	ulint		flags,	/*!< in: if BTR_NO_LOCKING_FLAG
				bit is set, does nothing */
	buf_block_t*	block,	/*!< in/out: buffer block of rec */
	const rec_t*	rec,	/*!< in: record which should be
				modified; NOTE: as this is a secondary
				index, we always have to modify the
				clustered index record first: see the
				comment below */
	dict_index_t*	index,	/*!< in: secondary index */
	que_thr_t*	thr,	/*!< in: query thread */
	mtr_t*		mtr)	/*!< in/out: mini-transaction */
{
	ulint	err;
	ulint	heap_no;

	ut_ad(!dict_index_is_clust(index));
	ut_ad(block->frame == page_align(rec));

	if (flags & BTR_NO_LOCKING_FLAG) {

		return(DB_SUCCESS);
	}

	heap_no = page_rec_get_heap_no(rec);

	/* Another transaction cannot have an implicit lock on the record,
	because when we come here, we already have modified the clustered
	index record, and this would not have been possible if another active
	transaction had modified this secondary index record. */

	lock_mutex_enter();

	ut_ad(lock_table_has(thr_get_trx(thr), index->table, LOCK_IX));

	err = lock_rec_lock(TRUE, LOCK_X | LOCK_REC_NOT_GAP,
			    block, heap_no, index, thr);

	MONITOR_INC(MONITOR_NUM_RECLOCK_REQ);

	lock_mutex_exit();

#ifdef UNIV_DEBUG
	{
		mem_heap_t*	heap		= NULL;
		ulint		offsets_[REC_OFFS_NORMAL_SIZE];
		const ulint*	offsets;
		rec_offs_init(offsets_);

		offsets = rec_get_offsets(rec, index, offsets_,
					  ULINT_UNDEFINED, &heap);

		ut_ad(lock_rec_queue_validate(
			FALSE, block, rec, index, offsets));

		if (UNIV_LIKELY_NULL(heap)) {
			mem_heap_free(heap);
		}
	}
#endif /* UNIV_DEBUG */

	if (err == DB_SUCCESS || err == DB_SUCCESS_LOCKED_REC) {
		/* Update the page max trx id field */
		/* It might not be necessary to do this if
		err == DB_SUCCESS (no new lock created),
		but it should not cost too much performance. */
		page_update_max_trx_id(block,
				       buf_block_get_page_zip(block),
				       thr_get_trx(thr)->id, mtr);
		err = DB_SUCCESS;
	}

	return(err);
}

/*********************************************************************//**
Like lock_clust_rec_read_check_and_lock(), but reads a
secondary index record.
@return	DB_SUCCESS, DB_SUCCESS_LOCKED_REC, DB_LOCK_WAIT, DB_DEADLOCK,
or DB_QUE_THR_SUSPENDED */
UNIV_INTERN
enum db_err
lock_sec_rec_read_check_and_lock(
/*=============================*/
	ulint			flags,	/*!< in: if BTR_NO_LOCKING_FLAG
					bit is set, does nothing */
	const buf_block_t*	block,	/*!< in: buffer block of rec */
	const rec_t*		rec,	/*!< in: user record or page
					supremum record which should
					be read or passed over by a
					read cursor */
	dict_index_t*		index,	/*!< in: secondary index */
	const ulint*		offsets,/*!< in: rec_get_offsets(rec, index) */
	enum lock_mode		mode,	/*!< in: mode of the lock which
					the read cursor should set on
					records: LOCK_S or LOCK_X; the
					latter is possible in
					SELECT FOR UPDATE */
	ulint			gap_mode,/*!< in: LOCK_ORDINARY, LOCK_GAP, or
					LOCK_REC_NOT_GAP */
	que_thr_t*		thr)	/*!< in: query thread */
{
	enum db_err	err;
	ulint		heap_no;

	ut_ad(!dict_index_is_clust(index));
	ut_ad(block->frame == page_align(rec));
	ut_ad(page_rec_is_user_rec(rec) || page_rec_is_supremum(rec));
	ut_ad(rec_offs_validate(rec, index, offsets));
	ut_ad(mode == LOCK_X || mode == LOCK_S);

	if (flags & BTR_NO_LOCKING_FLAG) {

		return(DB_SUCCESS);
	}

	heap_no = page_rec_get_heap_no(rec);

	/* Some transaction may have an implicit x-lock on the record only
	if the max trx id for the page >= min trx id for the trx list or a
	database recovery is running. */

	if ((page_get_max_trx_id(block->frame) >= trx_list_get_min_trx_id()
	     || recv_recovery_is_on())
	    && !page_rec_is_supremum(rec)) {

		lock_rec_convert_impl_to_expl(block, rec, index, offsets);
	}

	lock_mutex_enter();

	ut_ad(mode != LOCK_X
	      || lock_table_has(thr_get_trx(thr), index->table, LOCK_IX));
	ut_ad(mode != LOCK_S
	      || lock_table_has(thr_get_trx(thr), index->table, LOCK_IS));

	err = lock_rec_lock(FALSE, mode | gap_mode,
			    block, heap_no, index, thr);

	MONITOR_INC(MONITOR_NUM_RECLOCK_REQ);

	lock_mutex_exit();

	ut_ad(lock_rec_queue_validate(FALSE, block, rec, index, offsets));

	return(err);
}

/*********************************************************************//**
Checks if locks of other transactions prevent an immediate read, or passing
over by a read cursor, of a clustered index record. If they do, first tests
if the query thread should anyway be suspended for some reason; if not, then
puts the transaction and the query thread to the lock wait state and inserts a
waiting request for a record lock to the lock queue. Sets the requested mode
lock on the record.
@return	DB_SUCCESS, DB_SUCCESS_LOCKED_REC, DB_LOCK_WAIT, DB_DEADLOCK,
or DB_QUE_THR_SUSPENDED */
UNIV_INTERN
enum db_err
lock_clust_rec_read_check_and_lock(
/*===============================*/
	ulint			flags,	/*!< in: if BTR_NO_LOCKING_FLAG
					bit is set, does nothing */
	const buf_block_t*	block,	/*!< in: buffer block of rec */
	const rec_t*		rec,	/*!< in: user record or page
					supremum record which should
					be read or passed over by a
					read cursor */
	dict_index_t*		index,	/*!< in: clustered index */
	const ulint*		offsets,/*!< in: rec_get_offsets(rec, index) */
	enum lock_mode		mode,	/*!< in: mode of the lock which
					the read cursor should set on
					records: LOCK_S or LOCK_X; the
					latter is possible in
					SELECT FOR UPDATE */
	ulint			gap_mode,/*!< in: LOCK_ORDINARY, LOCK_GAP, or
					LOCK_REC_NOT_GAP */
	que_thr_t*		thr)	/*!< in: query thread */
{
	enum db_err	err;
	ulint		heap_no;

	ut_ad(dict_index_is_clust(index));
	ut_ad(block->frame == page_align(rec));
	ut_ad(page_rec_is_user_rec(rec) || page_rec_is_supremum(rec));
	ut_ad(gap_mode == LOCK_ORDINARY || gap_mode == LOCK_GAP
	      || gap_mode == LOCK_REC_NOT_GAP);
	ut_ad(rec_offs_validate(rec, index, offsets));

	if (flags & BTR_NO_LOCKING_FLAG) {

		return(DB_SUCCESS);
	}

	heap_no = page_rec_get_heap_no(rec);

	if (UNIV_LIKELY(heap_no != PAGE_HEAP_NO_SUPREMUM)) {

		lock_rec_convert_impl_to_expl(block, rec, index, offsets);
	}

	lock_mutex_enter();

	ut_ad(mode != LOCK_X
	      || lock_table_has(thr_get_trx(thr), index->table, LOCK_IX));
	ut_ad(mode != LOCK_S
	      || lock_table_has(thr_get_trx(thr), index->table, LOCK_IS));

	err = lock_rec_lock(FALSE, mode | gap_mode, block, heap_no, index, thr);

	MONITOR_INC(MONITOR_NUM_RECLOCK_REQ);

	lock_mutex_exit();

	ut_ad(lock_rec_queue_validate(FALSE, block, rec, index, offsets));

	return(err);
}
/*********************************************************************//**
Checks if locks of other transactions prevent an immediate read, or passing
over by a read cursor, of a clustered index record. If they do, first tests
if the query thread should anyway be suspended for some reason; if not, then
puts the transaction and the query thread to the lock wait state and inserts a
waiting request for a record lock to the lock queue. Sets the requested mode
lock on the record. This is an alternative version of
lock_clust_rec_read_check_and_lock() that does not require the parameter
"offsets".
@return	DB_SUCCESS, DB_LOCK_WAIT, DB_DEADLOCK, or DB_QUE_THR_SUSPENDED */
UNIV_INTERN
ulint
lock_clust_rec_read_check_and_lock_alt(
/*===================================*/
	ulint			flags,	/*!< in: if BTR_NO_LOCKING_FLAG
					bit is set, does nothing */
	const buf_block_t*	block,	/*!< in: buffer block of rec */
	const rec_t*		rec,	/*!< in: user record or page
					supremum record which should
					be read or passed over by a
					read cursor */
	dict_index_t*		index,	/*!< in: clustered index */
	enum lock_mode		mode,	/*!< in: mode of the lock which
					the read cursor should set on
					records: LOCK_S or LOCK_X; the
					latter is possible in
					SELECT FOR UPDATE */
	ulint			gap_mode,/*!< in: LOCK_ORDINARY, LOCK_GAP, or
					LOCK_REC_NOT_GAP */
	que_thr_t*		thr)	/*!< in: query thread */
{
	mem_heap_t*	tmp_heap	= NULL;
	ulint		offsets_[REC_OFFS_NORMAL_SIZE];
	ulint*		offsets		= offsets_;
	ulint		err;
	rec_offs_init(offsets_);

	offsets = rec_get_offsets(rec, index, offsets,
				  ULINT_UNDEFINED, &tmp_heap);
	err = lock_clust_rec_read_check_and_lock(flags, block, rec, index,
						 offsets, mode, gap_mode, thr);
	if (tmp_heap) {
		mem_heap_free(tmp_heap);
	}

	if (UNIV_UNLIKELY(err == DB_SUCCESS_LOCKED_REC)) {
		err = DB_SUCCESS;
	}

	return(err);
}

/*******************************************************************//**
Release the last lock from the transaction's autoinc locks. */
UNIV_INLINE
void
lock_release_autoinc_last_lock(
/*===========================*/
	ib_vector_t*	autoinc_locks)	/*!< in/out: vector of AUTOINC locks */
{
	ulint		last;
	lock_t*		lock;

	ut_ad(lock_mutex_own());
	ut_a(!ib_vector_is_empty(autoinc_locks));

	/* The lock to be release must be the last lock acquired. */
	last = ib_vector_size(autoinc_locks) - 1;
	lock = ib_vector_get(autoinc_locks, last);

	/* Should have only AUTOINC locks in the vector. */
	ut_a(lock_get_mode(lock) == LOCK_AUTO_INC);
	ut_a(lock_get_type(lock) == LOCK_TABLE);

	ut_a(lock->un_member.tab_lock.table != NULL);

	/* This will remove the lock from the trx autoinc_locks too. */
	lock_table_dequeue(lock);

	/* Remove from the table vector too. */
	lock_trx_table_locks_remove(lock);
}

/*******************************************************************//**
Check if a transaction holds any autoinc locks.
@return TRUE if the transaction holds any AUTOINC locks. */
static
ibool
lock_trx_holds_autoinc_locks(
/*=========================*/
	const trx_t*	trx)		/*!< in: transaction */
{
	ut_a(trx->autoinc_locks != NULL);

	return(!ib_vector_is_empty(trx->autoinc_locks));
}

/*******************************************************************//**
Release all the transaction's autoinc locks. */
static
void
lock_release_autoinc_locks(
/*=======================*/
	trx_t*		trx)		/*!< in/out: transaction */
{
	ut_ad(lock_mutex_own());
	/* If this is invoked for a running transaction by the thread
	that is serving the transaction, then it is not necessary to
	hold trx->mutex here. */

	ut_a(trx->autoinc_locks != NULL);

	/* We release the locks in the reverse order. This is to
	avoid searching the vector for the element to delete at
	the lower level. See (lock_table_remove_low()) for details. */
	while (!ib_vector_is_empty(trx->autoinc_locks)) {

		/* lock_table_remove_low() will also remove the lock from
		the transaction's autoinc_locks vector. */
		lock_release_autoinc_last_lock(trx->autoinc_locks);
	}

	/* Should release all locks. */
	ut_a(ib_vector_is_empty(trx->autoinc_locks));
}

/*******************************************************************//**
Gets the type of a lock. Non-inline version for using outside of the
lock module.
@return	LOCK_TABLE or LOCK_REC */
UNIV_INTERN
ulint
lock_get_type(
/*==========*/
	const lock_t*	lock)	/*!< in: lock */
{
	return(lock_get_type_low(lock));
}

/*******************************************************************//**
Gets the id of the transaction owning a lock.
@return	transaction id */
UNIV_INTERN
trx_id_t
lock_get_trx_id(
/*============*/
	const lock_t*	lock)	/*!< in: lock */
{
	return(lock->trx->id);
}

/*******************************************************************//**
Gets the mode of a lock in a human readable string.
The string should not be free()'d or modified.
@return	lock mode */
UNIV_INTERN
const char*
lock_get_mode_str(
/*==============*/
	const lock_t*	lock)	/*!< in: lock */
{
	ibool	is_gap_lock;

	is_gap_lock = lock_get_type_low(lock) == LOCK_REC
		&& lock_rec_get_gap(lock);

	switch (lock_get_mode(lock)) {
	case LOCK_S:
		if (is_gap_lock) {
			return("S,GAP");
		} else {
			return("S");
		}
	case LOCK_X:
		if (is_gap_lock) {
			return("X,GAP");
		} else {
			return("X");
		}
	case LOCK_IS:
		if (is_gap_lock) {
			return("IS,GAP");
		} else {
			return("IS");
		}
	case LOCK_IX:
		if (is_gap_lock) {
			return("IX,GAP");
		} else {
			return("IX");
		}
	case LOCK_AUTO_INC:
		return("AUTO_INC");
	default:
		return("UNKNOWN");
	}
}

/*******************************************************************//**
Gets the type of a lock in a human readable string.
The string should not be free()'d or modified.
@return	lock type */
UNIV_INTERN
const char*
lock_get_type_str(
/*==============*/
	const lock_t*	lock)	/*!< in: lock */
{
	switch (lock_get_type_low(lock)) {
	case LOCK_REC:
		return("RECORD");
	case LOCK_TABLE:
		return("TABLE");
	default:
		return("UNKNOWN");
	}
}

/*******************************************************************//**
Gets the table on which the lock is.
@return	table */
UNIV_INLINE
dict_table_t*
lock_get_table(
/*===========*/
	const lock_t*	lock)	/*!< in: lock */
{
	switch (lock_get_type_low(lock)) {
	case LOCK_REC:
		return(lock->index->table);
	case LOCK_TABLE:
		return(lock->un_member.tab_lock.table);
	default:
		ut_error;
		return(NULL);
	}
}

/*******************************************************************//**
Gets the id of the table on which the lock is.
@return	id of the table */
UNIV_INTERN
table_id_t
lock_get_table_id(
/*==============*/
	const lock_t*	lock)	/*!< in: lock */
{
	dict_table_t*	table;

	table = lock_get_table(lock);

	return(table->id);
}

/*******************************************************************//**
Gets the name of the table on which the lock is.
The string should not be free()'d or modified.
@return	name of the table */
UNIV_INTERN
const char*
lock_get_table_name(
/*================*/
	const lock_t*	lock)	/*!< in: lock */
{
	dict_table_t*	table;

	table = lock_get_table(lock);

	return(table->name);
}

/*******************************************************************//**
For a record lock, gets the index on which the lock is.
@return	index */
UNIV_INTERN
const dict_index_t*
lock_rec_get_index(
/*===============*/
	const lock_t*	lock)	/*!< in: lock */
{
	ut_a(lock_get_type_low(lock) == LOCK_REC);

	return(lock->index);
}

/*******************************************************************//**
For a record lock, gets the name of the index on which the lock is.
The string should not be free()'d or modified.
@return	name of the index */
UNIV_INTERN
const char*
lock_rec_get_index_name(
/*====================*/
	const lock_t*	lock)	/*!< in: lock */
{
	ut_a(lock_get_type_low(lock) == LOCK_REC);

	return(lock->index->name);
}

/*******************************************************************//**
For a record lock, gets the tablespace number on which the lock is.
@return	tablespace number */
UNIV_INTERN
ulint
lock_rec_get_space_id(
/*==================*/
	const lock_t*	lock)	/*!< in: lock */
{
	ut_a(lock_get_type_low(lock) == LOCK_REC);

	return(lock->un_member.rec_lock.space);
}

/*******************************************************************//**
For a record lock, gets the page number on which the lock is.
@return	page number */
UNIV_INTERN
ulint
lock_rec_get_page_no(
/*=================*/
	const lock_t*	lock)	/*!< in: lock */
{
	ut_a(lock_get_type_low(lock) == LOCK_REC);

	return(lock->un_member.rec_lock.page_no);
}

/*********************************************************************//**
Cancels a waiting lock request and releases possible other transactions
waiting behind it. */
UNIV_INTERN
void
lock_cancel_waiting_and_release(
/*============================*/
	lock_t*	lock)	/*!< in/out: waiting lock request */
{
	que_thr_t*	thr;

	ut_ad(lock_mutex_own());
	ut_ad(trx_mutex_own(lock->trx));

	if (lock_get_type_low(lock) == LOCK_REC) {

		lock_rec_dequeue_from_page(lock);
	} else {
		ut_ad(lock_get_type_low(lock) & LOCK_TABLE);

		if (lock->trx->autoinc_locks != NULL) {
			/* Release the transaction's AUTOINC locks. */
			lock_release_autoinc_locks(lock->trx);
		}

		lock_table_dequeue(lock);
	}

	/* Reset the wait flag and the back pointer to lock in trx. */

	lock_reset_lock_and_trx_wait(lock);

	/* The following function releases the trx from lock wait. */

	thr = que_thr_end_lock_wait(lock->trx);

	if (thr != NULL) {
		lock_wait_release_thread_if_suspended(thr);
	}
}

/*********************************************************************//**
Unlocks AUTO_INC type locks that were possibly reserved by a trx. This
function should be called at the the end of an SQL statement, by the
connection thread that owns the transaction (trx->mysql_thd). */
UNIV_INTERN
void
lock_unlock_table_autoinc(
/*======================*/
	trx_t*	trx)	/*!< in/out: transaction */
{
	ut_ad(!lock_mutex_own());
	ut_ad(!trx_mutex_own(trx));
	ut_ad(!trx->lock.wait_lock);
	/* This can be invoked on NOT_STARTED, ACTIVE, PREPARED,
	but not COMMITTED transactions. */
	ut_ad(trx_state_eq(trx, TRX_STATE_NOT_STARTED)
	      || !trx_state_eq(trx, TRX_STATE_COMMITTED_IN_MEMORY));

	/* This function is invoked for a running transaction by the
	thread that is serving the transaction. Therefore it is not
	necessary to hold trx->mutex here. */

	if (lock_trx_holds_autoinc_locks(trx)) {
		lock_mutex_enter();

		lock_release_autoinc_locks(trx);

		lock_mutex_exit();
	}
}

/*********************************************************************//**
Releases a transaction's locks, and releases possible other transactions
waiting because of these locks. Change the state of the transaction to
TRX_STATE_COMMITTED_IN_MEMORY. */
UNIV_INTERN
void
lock_trx_release_locks(
/*===================*/
	trx_t*	trx)	/*!< in/out: transaction */
{
	if (UNIV_UNLIKELY(trx_state_eq(trx, TRX_STATE_PREPARED))) {
		rw_lock_x_lock(&trx_sys->lock);
		ut_a(trx_sys->n_prepared_trx > 0);
		trx_sys->n_prepared_trx--;
		rw_lock_x_unlock(&trx_sys->lock);
	} else {
		ut_ad(trx_state_eq(trx, TRX_STATE_ACTIVE));
	}

	/* The transition of trx->state to TRX_STATE_COMMITTED_IN_MEMORY
	is protected by both the lock_sys->mutex and the trx->mutex. */
	lock_mutex_enter();
	trx_mutex_enter(trx);

	/* The following assignment makes the transaction committed in memory
	and makes its changes to data visible to other transactions.
	NOTE that there is a small discrepancy from the strict formal
	visibility rules here: a human user of the database can see
	modifications made by another transaction T even before the necessary
	log segment has been flushed to the disk. If the database happens to
	crash before the flush, the user has seen modifications from T which
	will never be a committed transaction. However, any transaction T2
	which sees the modifications of the committing transaction T, and
	which also itself makes modifications to the database, will get an lsn
	larger than the committing transaction T. In the case where the log
	flush fails, and T never gets committed, also T2 will never get
	committed. */

	/*--------------------------------------*/
	trx->state = TRX_STATE_COMMITTED_IN_MEMORY;
	/*--------------------------------------*/

	/* If the background thread trx_rollback_or_clean_recovered()
	is still active then there is a chance that the rollback
	thread may see this trx as COMMITTED_IN_MEMORY and goes ahead
	to clean it up calling trx_cleanup_at_db_startup(). This can
	happen in the case we are committing a trx here that is left
	in PREPARED state during the crash. Note that commit of the
	rollback of a PREPARED trx happens in the recovery thread
	while the rollback of other transactions happen in the
	background thread. To avoid this race we unconditionally unset
	the is_recovered flag. */

	trx->is_recovered = FALSE;

	trx_mutex_exit(trx);

	lock_release(trx);

	lock_mutex_exit();
}

/*********************************************************************//**
Check whether the transaction has already been rolled back because it
was selected as a deadlock victim, or if it has to wait then cancel
the wait lock.
@return DB_DEADLOCK, DB_LOCK_WAIT or DB_SUCCESS */
UNIV_INTERN
enum db_err
lock_trx_handle_wait(
/*=================*/
	trx_t*	trx)	/*!< in/out: trx lock state */
{
	enum db_err	err;

	lock_mutex_enter();

	trx_mutex_enter(trx);

	if (trx->lock.was_chosen_as_deadlock_victim) {
		err = DB_DEADLOCK;
	} else if (trx->lock.wait_lock != NULL) {
		lock_cancel_waiting_and_release(trx->lock.wait_lock);
		err = DB_LOCK_WAIT;
	} else {
		/* The lock was probably granted before we got here. */
		err = DB_SUCCESS;
	}

	lock_mutex_exit();
	trx_mutex_exit(trx);

	return(err);
}

/*********************************************************************//**
Get the number of locks on a table.
@return number of locks */
UNIV_INTERN
ulint
lock_table_get_n_locks(
/*===================*/
	const dict_table_t*	table)	/*!< in: table */
{
	ulint		n_table_locks;

	lock_mutex_enter();

	n_table_locks = UT_LIST_GET_LEN(table->locks);

	lock_mutex_exit();

	return(n_table_locks);
}

#ifdef UNIV_DEBUG
/*******************************************************************//**
Do an exhaustive check for any locks (table or rec) against the table.
@return	lock if found */
static
lock_t*
lock_table_locks_check(
/*===================*/
	const dict_table_t*	table)	/*!< in: check if there are any locks
					held on records in this table or on the
					table itself */
{
	trx_t*			trx;

	ut_a(table != NULL);
	ut_ad(lock_mutex_own());

	rw_lock_s_lock(&trx_sys->lock);

	for (trx = UT_LIST_GET_FIRST(trx_sys->trx_list);
	     trx != NULL;
	     trx = UT_LIST_GET_NEXT(trx_list, trx)) {

		lock_t*	lock;

		for (lock = UT_LIST_GET_FIRST(trx->lock.trx_locks);
		     lock != NULL;
		     lock = UT_LIST_GET_NEXT(trx_locks, lock)) {

			ut_a(lock->trx == trx);

			if (lock_get_type_low(lock) == LOCK_REC) {
				if (lock->index->table == table) {
					return(lock);
				}
			} else if (lock->un_member.tab_lock.table == table) {
				return(lock);
			}
		}
	}

	rw_lock_s_unlock(&trx_sys->lock);

	return(NULL);
}
#endif /* UNIV_DEBUG */

/*******************************************************************//**
Check if there are any locks (table or rec) against table.
@return	TRUE if table has either table or record locks. */
UNIV_INTERN
ibool
lock_table_has_locks(
/*=================*/
	const dict_table_t*	table)	/*!< in: check if there are any locks
					held on records in this table or on the
					table itself */
{
#ifdef UNIV_DEBUG
	lock_t*		lock;
#endif /* UNIV_DEBUG */
	ibool		has_locks;

	lock_mutex_enter();

	ut_d(lock = lock_table_locks_check(table));

	has_locks = UT_LIST_GET_LEN(table->locks) > 0 || table->n_rec_locks > 0;

	ut_ad((lock != NULL) == has_locks);

	lock_mutex_exit();

	return(has_locks);
}<|MERGE_RESOLUTION|>--- conflicted
+++ resolved
@@ -5235,17 +5235,14 @@
 	ulint*		offsets		= offsets_;
 	rec_offs_init(offsets_);
 
-<<<<<<< HEAD
-	ut_ad(lock_mutex_own());
+	ut_ad(!lock_mutex_own());
 #ifdef UNIV_SYNC_DEBUG
-	ut_ad(rw_lock_own(&trx_sys->lock, RW_LOCK_SHARED));
+	ut_ad(!rw_lock_own(&trx_sys->lock, RW_LOCK_SHARED));
+	ut_ad(!rw_lock_own(&trx_sys->lock, RW_LOCK_EX));
 #endif /* UNIV_SYNC_DEBUG */
-=======
-	ut_ad(!mutex_own(&kernel_mutex));
-	ut_ad(buf_block_get_state(block) == BUF_BLOCK_FILE_PAGE);
->>>>>>> d03b74e5
-
-	lock_mutex_enter_kernel();
+
+	lock_mutex_enter();
+	rw_lock_s_lock(&trx_sys->lock);
 loop:
 	lock = lock_rec_get_first_on_page_addr(buf_block_get_space(block),
 					       buf_block_get_page_no(block));
@@ -5309,7 +5306,8 @@
 	goto loop;
 
 function_exit:
-	lock_mutex_exit_kernel();
+	lock_mutex_exit();
+	rw_lock_s_unlock(&trx_sys->lock);
 
 	if (UNIV_LIKELY_NULL(heap)) {
 		mem_heap_free(heap);
@@ -5317,31 +5315,6 @@
 	return(TRUE);
 }
 
-<<<<<<< HEAD
-#ifdef UNIV_DEBUG_LOCK_VALIDATE
-/*********************************************************************//**
-Validates the record lock queues on a page.
-@return	TRUE if ok */
-static
-ibool
-lock_rec_validate_page(
-/*===================*/
-	const buf_block_t*	block)	/*!< in: buffer block */
-{
-	ibool	valid;
-
-	lock_mutex_enter();
-	rw_lock_s_lock(&trx_sys->lock);
-	valid = lock_rec_validate_page_low(block);
-	lock_mutex_exit();
-	rw_lock_s_unlock(&trx_sys->lock);
-
-	return(valid);
-}
-#endif /* UNIV_DEBUG_LOCK_VALIDATE */
-
-=======
->>>>>>> d03b74e5
 /*********************************************************************//**
 Validates the lock system.
 @return	TRUE if ok */
@@ -5404,7 +5377,8 @@
 				break;
 			}
 
-			lock_mutex_exit_kernel();
+			lock_mutex_exit();
+			rw_lock_s_unlock(&trx_sys->lock);
 
 			/* The lock and the block that it is referring
 			to may be freed at this point. We pass
@@ -5425,7 +5399,8 @@
 
 			limit++;
 
-			lock_mutex_enter_kernel();
+			lock_mutex_enter();
+			rw_lock_s_lock(&trx_sys->lock);
 		}
 	}
 
