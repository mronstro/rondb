/*****************************************************************************

Copyright (c) 1995, 2010, Innobase Oy. All Rights Reserved.
Copyright (c) 2008, Google Inc.

Portions of this file contain modifications contributed and copyrighted by
Google, Inc. Those modifications are gratefully acknowledged and are described
briefly in the InnoDB documentation. The contributions by Google are
incorporated with their permission, and subject to the conditions contained in
the file COPYING.Google.

This program is free software; you can redistribute it and/or modify it under
the terms of the GNU General Public License as published by the Free Software
Foundation; version 2 of the License.

This program is distributed in the hope that it will be useful, but WITHOUT
ANY WARRANTY; without even the implied warranty of MERCHANTABILITY or FITNESS
FOR A PARTICULAR PURPOSE. See the GNU General Public License for more details.

You should have received a copy of the GNU General Public License along with
this program; if not, write to the Free Software Foundation, Inc., 59 Temple
Place, Suite 330, Boston, MA 02111-1307 USA

*****************************************************************************/

/**************************************************//**
@file buf/buf0buf.c
The database buffer buf_pool

Created 11/5/1995 Heikki Tuuri
*******************************************************/

#include "buf0buf.h"

#ifdef UNIV_NONINL
#include "buf0buf.ic"
#endif

#include "mem0mem.h"
#include "btr0btr.h"
#include "fil0fil.h"
#ifndef UNIV_HOTBACKUP
#include "buf0buddy.h"
#include "lock0lock.h"
#include "btr0sea.h"
#include "ibuf0ibuf.h"
#include "trx0undo.h"
#include "log0log.h"
#endif /* !UNIV_HOTBACKUP */
#include "srv0srv.h"
#include "dict0dict.h"
#include "log0recv.h"
#include "page0zip.h"
<<<<<<< HEAD
=======
#include "srv0mon.h"
>>>>>>> fad01fbe

/*
		IMPLEMENTATION OF THE BUFFER POOL
		=================================

Performance improvement:
------------------------
Thread scheduling in NT may be so slow that the OS wait mechanism should
not be used even in waiting for disk reads to complete.
Rather, we should put waiting query threads to the queue of
waiting jobs, and let the OS thread do something useful while the i/o
is processed. In this way we could remove most OS thread switches in
an i/o-intensive benchmark like TPC-C.

A possibility is to put a user space thread library between the database
and NT. User space thread libraries might be very fast.

SQL Server 7.0 can be configured to use 'fibers' which are lightweight
threads in NT. These should be studied.

		Buffer frames and blocks
		------------------------
Following the terminology of Gray and Reuter, we call the memory
blocks where file pages are loaded buffer frames. For each buffer
frame there is a control block, or shortly, a block, in the buffer
control array. The control info which does not need to be stored
in the file along with the file page, resides in the control block.

		Buffer pool struct
		------------------
The buffer buf_pool contains a single mutex which protects all the
control data structures of the buf_pool. The content of a buffer frame is
protected by a separate read-write lock in its control block, though.
These locks can be locked and unlocked without owning the buf_pool->mutex.
The OS events in the buf_pool struct can be waited for without owning the
buf_pool->mutex.

The buf_pool->mutex is a hot-spot in main memory, causing a lot of
memory bus traffic on multiprocessor systems when processors
alternately access the mutex. On our Pentium, the mutex is accessed
maybe every 10 microseconds. We gave up the solution to have mutexes
for each control block, for instance, because it seemed to be
complicated.

A solution to reduce mutex contention of the buf_pool->mutex is to
create a separate mutex for the page hash table. On Pentium,
accessing the hash table takes 2 microseconds, about half
of the total buf_pool->mutex hold time.

		Control blocks
		--------------

The control block contains, for instance, the bufferfix count
which is incremented when a thread wants a file page to be fixed
in a buffer frame. The bufferfix operation does not lock the
contents of the frame, however. For this purpose, the control
block contains a read-write lock.

The buffer frames have to be aligned so that the start memory
address of a frame is divisible by the universal page size, which
is a power of two.

We intend to make the buffer buf_pool size on-line reconfigurable,
that is, the buf_pool size can be changed without closing the database.
Then the database administarator may adjust it to be bigger
at night, for example. The control block array must
contain enough control blocks for the maximum buffer buf_pool size
which is used in the particular database.
If the buf_pool size is cut, we exploit the virtual memory mechanism of
the OS, and just refrain from using frames at high addresses. Then the OS
can swap them to disk.

The control blocks containing file pages are put to a hash table
according to the file address of the page.
We could speed up the access to an individual page by using
"pointer swizzling": we could replace the page references on
non-leaf index pages by direct pointers to the page, if it exists
in the buf_pool. We could make a separate hash table where we could
chain all the page references in non-leaf pages residing in the buf_pool,
using the page reference as the hash key,
and at the time of reading of a page update the pointers accordingly.
Drawbacks of this solution are added complexity and,
possibly, extra space required on non-leaf pages for memory pointers.
A simpler solution is just to speed up the hash table mechanism
in the database, using tables whose size is a power of 2.

		Lists of blocks
		---------------

There are several lists of control blocks.

The free list (buf_pool->free) contains blocks which are currently not
used.

The common LRU list contains all the blocks holding a file page
except those for which the bufferfix count is non-zero.
The pages are in the LRU list roughly in the order of the last
access to the page, so that the oldest pages are at the end of the
list. We also keep a pointer to near the end of the LRU list,
which we can use when we want to artificially age a page in the
buf_pool. This is used if we know that some page is not needed
again for some time: we insert the block right after the pointer,
causing it to be replaced sooner than would normally be the case.
Currently this aging mechanism is used for read-ahead mechanism
of pages, and it can also be used when there is a scan of a full
table which cannot fit in the memory. Putting the pages near the
end of the LRU list, we make sure that most of the buf_pool stays
in the main memory, undisturbed.

The unzip_LRU list contains a subset of the common LRU list.  The
blocks on the unzip_LRU list hold a compressed file page and the
corresponding uncompressed page frame.  A block is in unzip_LRU if and
only if the predicate buf_page_belongs_to_unzip_LRU(&block->page)
holds.  The blocks in unzip_LRU will be in same order as they are in
the common LRU list.  That is, each manipulation of the common LRU
list will result in the same manipulation of the unzip_LRU list.

The chain of modified blocks (buf_pool->flush_list) contains the blocks
holding file pages that have been modified in the memory
but not written to disk yet. The block with the oldest modification
which has not yet been written to disk is at the end of the chain.
<<<<<<< HEAD
The access to this list is protected by flush_list_mutex.
=======
The access to this list is protected by buf_pool->flush_list_mutex.
>>>>>>> fad01fbe

The chain of unmodified compressed blocks (buf_pool->zip_clean)
contains the control blocks (buf_page_t) of those compressed pages
that are not in buf_pool->flush_list and for which no uncompressed
page has been allocated in the buffer pool.  The control blocks for
uncompressed pages are accessible via buf_block_t objects that are
reachable via buf_pool->chunks[].

The chains of free memory blocks (buf_pool->zip_free[]) are used by
the buddy allocator (buf0buddy.c) to keep track of currently unused
memory blocks of size sizeof(buf_page_t)..UNIV_PAGE_SIZE / 2.  These
blocks are inside the UNIV_PAGE_SIZE-sized memory blocks of type
BUF_BLOCK_MEMORY that the buddy allocator requests from the buffer
pool.  The buddy allocator is solely used for allocating control
blocks for compressed pages (buf_page_t) and compressed page frames.

		Loading a file page
		-------------------

First, a victim block for replacement has to be found in the
buf_pool. It is taken from the free list or searched for from the
end of the LRU-list. An exclusive lock is reserved for the frame,
the io_fix field is set in the block fixing the block in buf_pool,
and the io-operation for loading the page is queued. The io-handler thread
releases the X-lock on the frame and resets the io_fix field
when the io operation completes.

A thread may request the above operation using the function
buf_page_get(). It may then continue to request a lock on the frame.
The lock is granted when the io-handler releases the x-lock.

		Read-ahead
		----------

The read-ahead mechanism is intended to be intelligent and
isolated from the semantically higher levels of the database
index management. From the higher level we only need the
information if a file page has a natural successor or
predecessor page. On the leaf level of a B-tree index,
these are the next and previous pages in the natural
order of the pages.

Let us first explain the read-ahead mechanism when the leafs
of a B-tree are scanned in an ascending or descending order.
When a read page is the first time referenced in the buf_pool,
the buffer manager checks if it is at the border of a so-called
linear read-ahead area. The tablespace is divided into these
areas of size 64 blocks, for example. So if the page is at the
border of such an area, the read-ahead mechanism checks if
all the other blocks in the area have been accessed in an
ascending or descending order. If this is the case, the system
looks at the natural successor or predecessor of the page,
checks if that is at the border of another area, and in this case
issues read-requests for all the pages in that area. Maybe
we could relax the condition that all the pages in the area
have to be accessed: if data is deleted from a table, there may
appear holes of unused pages in the area.

A different read-ahead mechanism is used when there appears
to be a random access pattern to a file.
If a new page is referenced in the buf_pool, and several pages
of its random access area (for instance, 32 consecutive pages
in a tablespace) have recently been referenced, we may predict
that the whole area may be needed in the near future, and issue
the read requests for the whole area.
*/

#ifndef UNIV_HOTBACKUP
/** Value in microseconds */
static const int WAIT_FOR_READ	= 5000;
/** Number of attemtps made to read in a page in the buffer pool */
static const ulint BUF_PAGE_READ_MAX_RETRIES = 100;

<<<<<<< HEAD
/** The buffer buf_pool of the database */
UNIV_INTERN buf_pool_t*	buf_pool_ptr[MAX_BUFFER_POOLS];
=======
/** The buffer pools of the database */
UNIV_INTERN buf_pool_t*	buf_pool_ptr;
>>>>>>> fad01fbe

#if defined UNIV_DEBUG || defined UNIV_BUF_DEBUG
static ulint	buf_dbg_counter	= 0; /*!< This is used to insert validation
					operations in execution in the
					debug version */
#endif /* UNIV_DEBUG || UNIV_BUF_DEBUG */
#ifdef UNIV_DEBUG
/** If this is set TRUE, the program prints info whenever
read-ahead or flush occurs */
UNIV_INTERN ibool		buf_debug_prints = FALSE;
#endif /* UNIV_DEBUG */

#ifdef UNIV_PFS_RWLOCK
/* Keys to register buffer block related rwlocks and mutexes with
performance schema */
UNIV_INTERN mysql_pfs_key_t	buf_block_lock_key;
# ifdef UNIV_SYNC_DEBUG
UNIV_INTERN mysql_pfs_key_t	buf_block_debug_latch_key;
# endif /* UNIV_SYNC_DEBUG */
#endif /* UNIV_PFS_RWLOCK */

#ifdef UNIV_PFS_MUTEX
UNIV_INTERN mysql_pfs_key_t	buffer_block_mutex_key;
UNIV_INTERN mysql_pfs_key_t	buf_pool_mutex_key;
UNIV_INTERN mysql_pfs_key_t	buf_pool_zip_mutex_key;
UNIV_INTERN mysql_pfs_key_t	flush_list_mutex_key;
#endif /* UNIV_PFS_MUTEX */

#if defined UNIV_PFS_MUTEX || defined UNIV_PFS_RWLOCK
# ifndef PFS_SKIP_BUFFER_MUTEX_RWLOCK

/* Buffer block mutexes and rwlocks can be registered
in one group rather than individually. If PFS_GROUP_BUFFER_SYNC
is defined, register buffer block mutex and rwlock
in one group after their initialization. */
#  define PFS_GROUP_BUFFER_SYNC

/* This define caps the number of mutexes/rwlocks can
be registered with performance schema. Developers can
modify this define if necessary. Please note, this would
be effective only if PFS_GROUP_BUFFER_SYNC is defined. */
#  define PFS_MAX_BUFFER_MUTEX_LOCK_REGISTER	ULINT_MAX

# endif /* !PFS_SKIP_BUFFER_MUTEX_RWLOCK */
#endif /* UNIV_PFS_MUTEX || UNIV_PFS_RWLOCK */

/** A chunk of buffers.  The buffer pool is allocated in chunks. */
struct buf_chunk_struct{
	ulint		mem_size;	/*!< allocated size of the chunk */
	ulint		size;		/*!< size of frames[] and blocks[] */
	void*		mem;		/*!< pointer to the memory area which
					was allocated for the frames */
	buf_block_t*	blocks;		/*!< array of buffer control blocks */
};
#endif /* !UNIV_HOTBACKUP */

<<<<<<< HEAD
=======
/** Macro to determine whether the read of write counter is used depending
on the io_type */
#define MONITOR_RW_COUNTER(io_type, counter)		\
	((io_type == BUF_IO_READ)			\
	 ? (counter##_READ)				\
	 : (counter##_WRITTEN))

>>>>>>> fad01fbe
/********************************************************************//**
Gets the smallest oldest_modification lsn for any page in the pool. Returns
zero if all modified pages have been flushed to disk.
@return oldest modification in pool, zero if none */
UNIV_INTERN
ib_uint64_t
buf_pool_get_oldest_modification(void)
/*==================================*/
{
	ulint		i;
	buf_page_t*	bpage;
	ib_uint64_t	lsn = 0;
	ib_uint64_t	oldest_lsn = 0;

	/* When we traverse all the flush lists we don't want another
	thread to add a dirty page to any flush list. */
	log_flush_order_mutex_enter();

	for (i = 0; i < srv_buf_pool_instances; i++) {
		buf_pool_t*	buf_pool;

		buf_pool = buf_pool_from_array(i);

		buf_flush_list_mutex_enter(buf_pool);

		bpage = UT_LIST_GET_LAST(buf_pool->flush_list);

		if (bpage != NULL) {
			ut_ad(bpage->in_flush_list);
			lsn = bpage->oldest_modification;
		}

		buf_flush_list_mutex_exit(buf_pool);

		if (!oldest_lsn || oldest_lsn > lsn) {
			oldest_lsn = lsn;
		}
	}

	log_flush_order_mutex_exit();

	/* The returned answer may be out of date: the flush_list can
	change after the mutex has been released. */

	return(oldest_lsn);
}

/********************************************************************//**
Get total buffer pool statistics. */
UNIV_INTERN
void
buf_get_total_list_len(
/*===================*/
	ulint*		LRU_len,	/*!< out: length of all LRU lists */
	ulint*		free_len,	/*!< out: length of all free lists */
	ulint*		flush_list_len)	/*!< out: length of all flush lists */
{
	ulint		i;

	*LRU_len = 0;
	*free_len = 0;
	*flush_list_len = 0;

	for (i = 0; i < srv_buf_pool_instances; i++) {
		buf_pool_t*	buf_pool;

		buf_pool = buf_pool_from_array(i);
		*LRU_len += UT_LIST_GET_LEN(buf_pool->LRU);
		*free_len += UT_LIST_GET_LEN(buf_pool->free);
		*flush_list_len += UT_LIST_GET_LEN(buf_pool->flush_list);
	}
}

/********************************************************************//**
Get total buffer pool statistics. */
UNIV_INTERN
void
buf_get_total_stat(
/*===============*/
	buf_pool_stat_t*	tot_stat)	/*!< out: buffer pool stats */
{
	ulint			i;

	memset(tot_stat, 0, sizeof(*tot_stat));

	for (i = 0; i < srv_buf_pool_instances; i++) {
		buf_pool_stat_t*buf_stat;
		buf_pool_t*	buf_pool;

		buf_pool = buf_pool_from_array(i);

		buf_stat = &buf_pool->stat;
		tot_stat->n_page_gets += buf_stat->n_page_gets;
		tot_stat->n_pages_read += buf_stat->n_pages_read;
		tot_stat->n_pages_written += buf_stat->n_pages_written;
		tot_stat->n_pages_created += buf_stat->n_pages_created;
		tot_stat->n_ra_pages_read += buf_stat->n_ra_pages_read;
		tot_stat->n_ra_pages_evicted += buf_stat->n_ra_pages_evicted;
		tot_stat->n_pages_made_young += buf_stat->n_pages_made_young;

		tot_stat->n_pages_not_made_young +=
			buf_stat->n_pages_not_made_young;
	}
}

/********************************************************************//**
Allocates a buffer block.
@return own: the allocated block, in state BUF_BLOCK_MEMORY */
UNIV_INTERN
buf_block_t*
buf_block_alloc(
/*============*/
	buf_pool_t*	buf_pool,	/*!< in: buffer pool instance */
	ulint		zip_size)	/*!< in: compressed page size in bytes,
					or 0 if uncompressed tablespace */
{
	buf_block_t*	block;
	ulint		index;
	static ulint	buf_pool_index;

	if (buf_pool == NULL) {
		/* We are allocating memory from any buffer pool, ensure
		we spread the grace on all buffer pool instances. */
		index = buf_pool_index++ % srv_buf_pool_instances;
		buf_pool = buf_pool_from_array(index);
	}

	block = buf_LRU_get_free_block(buf_pool, zip_size);

	buf_block_set_state(block, BUF_BLOCK_MEMORY);

	return(block);
}

/********************************************************************//**
Calculates a page checksum which is stored to the page when it is written
to a file. Note that we must be careful to calculate the same value on
32-bit and 64-bit architectures.
@return	checksum */
UNIV_INTERN
ulint
buf_calc_page_new_checksum(
/*=======================*/
	const byte*	page)	/*!< in: buffer page */
{
	ulint checksum;

	/* Since the field FIL_PAGE_FILE_FLUSH_LSN, and in versions <= 4.1.x
	..._ARCH_LOG_NO, are written outside the buffer pool to the first
	pages of data files, we have to skip them in the page checksum
	calculation.
	We must also skip the field FIL_PAGE_SPACE_OR_CHKSUM where the
	checksum is stored, and also the last 8 bytes of page because
	there we store the old formula checksum. */

	checksum = ut_fold_binary(page + FIL_PAGE_OFFSET,
				  FIL_PAGE_FILE_FLUSH_LSN - FIL_PAGE_OFFSET)
		+ ut_fold_binary(page + FIL_PAGE_DATA,
				 UNIV_PAGE_SIZE - FIL_PAGE_DATA
				 - FIL_PAGE_END_LSN_OLD_CHKSUM);
	checksum = checksum & 0xFFFFFFFFUL;

	return(checksum);
}

/********************************************************************//**
In versions < 4.0.14 and < 4.1.1 there was a bug that the checksum only
looked at the first few bytes of the page. This calculates that old
checksum.
NOTE: we must first store the new formula checksum to
FIL_PAGE_SPACE_OR_CHKSUM before calculating and storing this old checksum
because this takes that field as an input!
@return	checksum */
UNIV_INTERN
ulint
buf_calc_page_old_checksum(
/*=======================*/
	const byte*	page)	/*!< in: buffer page */
{
	ulint checksum;

	checksum = ut_fold_binary(page, FIL_PAGE_FILE_FLUSH_LSN);

	checksum = checksum & 0xFFFFFFFFUL;

	return(checksum);
}

/********************************************************************//**
Checks if a page is corrupt.
@return	TRUE if corrupted */
UNIV_INTERN
ibool
buf_page_is_corrupted(
/*==================*/
	const byte*	read_buf,	/*!< in: a database page */
	ulint		zip_size)	/*!< in: size of compressed page;
					0 for uncompressed pages */
{
	ulint		checksum_field;
	ulint		old_checksum_field;

	if (UNIV_LIKELY(!zip_size)
	    && memcmp(read_buf + FIL_PAGE_LSN + 4,
		      read_buf + UNIV_PAGE_SIZE
		      - FIL_PAGE_END_LSN_OLD_CHKSUM + 4, 4)) {

		/* Stored log sequence numbers at the start and the end
		of page do not match */

		return(TRUE);
	}

#ifndef UNIV_HOTBACKUP
	if (recv_lsn_checks_on) {
		ib_uint64_t	current_lsn;

		if (log_peek_lsn(&current_lsn)
		    && UNIV_UNLIKELY
		    (current_lsn
		     < mach_read_from_8(read_buf + FIL_PAGE_LSN))) {
			ut_print_timestamp(stderr);

			fprintf(stderr,
				"  InnoDB: Error: page %lu log sequence number"
				" %llu\n"
				"InnoDB: is in the future! Current system "
				"log sequence number %llu.\n"
				"InnoDB: Your database may be corrupt or "
				"you may have copied the InnoDB\n"
				"InnoDB: tablespace but not the InnoDB "
				"log files. See\n"
				"InnoDB: " REFMAN "forcing-recovery.html\n"
				"InnoDB: for more information.\n",
				(ulong) mach_read_from_4(read_buf
							 + FIL_PAGE_OFFSET),
				mach_read_from_8(read_buf + FIL_PAGE_LSN),
				current_lsn);
		}
	}
#endif

	/* If we use checksums validation, make additional check before
	returning TRUE to ensure that the checksum is not equal to
	BUF_NO_CHECKSUM_MAGIC which might be stored by InnoDB with checksums
	disabled. Otherwise, skip checksum calculation and return FALSE */

	if (UNIV_LIKELY(srv_use_checksums)) {
		checksum_field = mach_read_from_4(read_buf
						  + FIL_PAGE_SPACE_OR_CHKSUM);

		if (UNIV_UNLIKELY(zip_size)) {
			return(checksum_field != BUF_NO_CHECKSUM_MAGIC
			       && checksum_field
			       != page_zip_calc_checksum(read_buf, zip_size));
		}

		old_checksum_field = mach_read_from_4(
			read_buf + UNIV_PAGE_SIZE
			- FIL_PAGE_END_LSN_OLD_CHKSUM);

		/* There are 2 valid formulas for old_checksum_field:

		1. Very old versions of InnoDB only stored 8 byte lsn to the
		start and the end of the page.

		2. Newer InnoDB versions store the old formula checksum
		there. */

		if (old_checksum_field != mach_read_from_4(read_buf
							   + FIL_PAGE_LSN)
		    && old_checksum_field != BUF_NO_CHECKSUM_MAGIC
		    && old_checksum_field
		    != buf_calc_page_old_checksum(read_buf)) {

			return(TRUE);
		}

		/* InnoDB versions < 4.0.14 and < 4.1.1 stored the space id
		(always equal to 0), to FIL_PAGE_SPACE_OR_CHKSUM */

		if (checksum_field != 0
		    && checksum_field != BUF_NO_CHECKSUM_MAGIC
		    && checksum_field
		    != buf_calc_page_new_checksum(read_buf)) {

			return(TRUE);
		}
	}

	return(FALSE);
}

/********************************************************************//**
Prints a page to stderr. */
UNIV_INTERN
void
buf_page_print(
/*===========*/
	const byte*	read_buf,	/*!< in: a database page */
	ulint		zip_size)	/*!< in: compressed page size, or
				0 for uncompressed pages */
{
#ifndef UNIV_HOTBACKUP
	dict_index_t*	index;
#endif /* !UNIV_HOTBACKUP */
	ulint		checksum;
	ulint		old_checksum;
	ulint		size	= zip_size;

	if (!size) {
		size = UNIV_PAGE_SIZE;
	}

	ut_print_timestamp(stderr);
	fprintf(stderr, "  InnoDB: Page dump in ascii and hex (%lu bytes):\n",
		(ulong) size);
	ut_print_buf(stderr, read_buf, size);
	fputs("\nInnoDB: End of page dump\n", stderr);

	if (zip_size) {
		/* Print compressed page. */

		switch (fil_page_get_type(read_buf)) {
		case FIL_PAGE_TYPE_ZBLOB:
		case FIL_PAGE_TYPE_ZBLOB2:
			checksum = srv_use_checksums
				? page_zip_calc_checksum(read_buf, zip_size)
				: BUF_NO_CHECKSUM_MAGIC;
			ut_print_timestamp(stderr);
			fprintf(stderr,
				"  InnoDB: Compressed BLOB page"
				" checksum %lu, stored %lu\n"
				"InnoDB: Page lsn %lu %lu\n"
				"InnoDB: Page number (if stored"
				" to page already) %lu,\n"
				"InnoDB: space id (if stored"
				" to page already) %lu\n",
				(ulong) checksum,
				(ulong) mach_read_from_4(
					read_buf + FIL_PAGE_SPACE_OR_CHKSUM),
				(ulong) mach_read_from_4(
					read_buf + FIL_PAGE_LSN),
				(ulong) mach_read_from_4(
					read_buf + (FIL_PAGE_LSN + 4)),
				(ulong) mach_read_from_4(
					read_buf + FIL_PAGE_OFFSET),
				(ulong) mach_read_from_4(
					read_buf
					+ FIL_PAGE_ARCH_LOG_NO_OR_SPACE_ID));
			return;
		default:
			ut_print_timestamp(stderr);
			fprintf(stderr,
				"  InnoDB: unknown page type %lu,"
				" assuming FIL_PAGE_INDEX\n",
				fil_page_get_type(read_buf));
			/* fall through */
		case FIL_PAGE_INDEX:
			checksum = srv_use_checksums
				? page_zip_calc_checksum(read_buf, zip_size)
				: BUF_NO_CHECKSUM_MAGIC;

			ut_print_timestamp(stderr);
			fprintf(stderr,
				"  InnoDB: Compressed page checksum %lu,"
				" stored %lu\n"
				"InnoDB: Page lsn %lu %lu\n"
				"InnoDB: Page number (if stored"
				" to page already) %lu,\n"
				"InnoDB: space id (if stored"
				" to page already) %lu\n",
				(ulong) checksum,
				(ulong) mach_read_from_4(
					read_buf + FIL_PAGE_SPACE_OR_CHKSUM),
				(ulong) mach_read_from_4(
					read_buf + FIL_PAGE_LSN),
				(ulong) mach_read_from_4(
					read_buf + (FIL_PAGE_LSN + 4)),
				(ulong) mach_read_from_4(
					read_buf + FIL_PAGE_OFFSET),
				(ulong) mach_read_from_4(
					read_buf
					+ FIL_PAGE_ARCH_LOG_NO_OR_SPACE_ID));
			return;
		case FIL_PAGE_TYPE_XDES:
			/* This is an uncompressed page. */
			break;
		}
	}

	checksum = srv_use_checksums
		? buf_calc_page_new_checksum(read_buf) : BUF_NO_CHECKSUM_MAGIC;
	old_checksum = srv_use_checksums
		? buf_calc_page_old_checksum(read_buf) : BUF_NO_CHECKSUM_MAGIC;

	ut_print_timestamp(stderr);
	fprintf(stderr,
		"  InnoDB: Page checksum %lu, prior-to-4.0.14-form"
		" checksum %lu\n"
		"InnoDB: stored checksum %lu, prior-to-4.0.14-form"
		" stored checksum %lu\n"
		"InnoDB: Page lsn %lu %lu, low 4 bytes of lsn"
		" at page end %lu\n"
		"InnoDB: Page number (if stored to page already) %lu,\n"
		"InnoDB: space id (if created with >= MySQL-4.1.1"
		" and stored already) %lu\n",
		(ulong) checksum, (ulong) old_checksum,
		(ulong) mach_read_from_4(read_buf + FIL_PAGE_SPACE_OR_CHKSUM),
		(ulong) mach_read_from_4(read_buf + UNIV_PAGE_SIZE
					 - FIL_PAGE_END_LSN_OLD_CHKSUM),
		(ulong) mach_read_from_4(read_buf + FIL_PAGE_LSN),
		(ulong) mach_read_from_4(read_buf + FIL_PAGE_LSN + 4),
		(ulong) mach_read_from_4(read_buf + UNIV_PAGE_SIZE
					 - FIL_PAGE_END_LSN_OLD_CHKSUM + 4),
		(ulong) mach_read_from_4(read_buf + FIL_PAGE_OFFSET),
		(ulong) mach_read_from_4(read_buf
					 + FIL_PAGE_ARCH_LOG_NO_OR_SPACE_ID));

#ifndef UNIV_HOTBACKUP
	if (mach_read_from_2(read_buf + TRX_UNDO_PAGE_HDR + TRX_UNDO_PAGE_TYPE)
	    == TRX_UNDO_INSERT) {
		fprintf(stderr,
			"InnoDB: Page may be an insert undo log page\n");
	} else if (mach_read_from_2(read_buf + TRX_UNDO_PAGE_HDR
				    + TRX_UNDO_PAGE_TYPE)
		   == TRX_UNDO_UPDATE) {
		fprintf(stderr,
			"InnoDB: Page may be an update undo log page\n");
	}
#endif /* !UNIV_HOTBACKUP */

	switch (fil_page_get_type(read_buf)) {
		index_id_t	index_id;
	case FIL_PAGE_INDEX:
		index_id = btr_page_get_index_id(read_buf);
		fprintf(stderr,
			"InnoDB: Page may be an index page where"
			" index id is %llu\n",
			(ullint) index_id);
#ifndef UNIV_HOTBACKUP
		index = dict_index_find_on_id_low(index_id);
		if (index) {
			fputs("InnoDB: (", stderr);
			dict_index_name_print(stderr, NULL, index);
			fputs(")\n", stderr);
		}
#endif /* !UNIV_HOTBACKUP */
		break;
	case FIL_PAGE_INODE:
		fputs("InnoDB: Page may be an 'inode' page\n", stderr);
		break;
	case FIL_PAGE_IBUF_FREE_LIST:
		fputs("InnoDB: Page may be an insert buffer free list page\n",
		      stderr);
		break;
	case FIL_PAGE_TYPE_ALLOCATED:
		fputs("InnoDB: Page may be a freshly allocated page\n",
		      stderr);
		break;
	case FIL_PAGE_IBUF_BITMAP:
		fputs("InnoDB: Page may be an insert buffer bitmap page\n",
		      stderr);
		break;
	case FIL_PAGE_TYPE_SYS:
		fputs("InnoDB: Page may be a system page\n",
		      stderr);
		break;
	case FIL_PAGE_TYPE_TRX_SYS:
		fputs("InnoDB: Page may be a transaction system page\n",
		      stderr);
		break;
	case FIL_PAGE_TYPE_FSP_HDR:
		fputs("InnoDB: Page may be a file space header page\n",
		      stderr);
		break;
	case FIL_PAGE_TYPE_XDES:
		fputs("InnoDB: Page may be an extent descriptor page\n",
		      stderr);
		break;
	case FIL_PAGE_TYPE_BLOB:
		fputs("InnoDB: Page may be a BLOB page\n",
		      stderr);
		break;
	case FIL_PAGE_TYPE_ZBLOB:
	case FIL_PAGE_TYPE_ZBLOB2:
		fputs("InnoDB: Page may be a compressed BLOB page\n",
		      stderr);
		break;
	}
}

#ifndef UNIV_HOTBACKUP

# ifdef PFS_GROUP_BUFFER_SYNC
/********************************************************************//**
This function registers mutexes and rwlocks in buffer blocks with
performance schema. If PFS_MAX_BUFFER_MUTEX_LOCK_REGISTER is
defined to be a value less than chunk->size, then only mutexes
and rwlocks in the first PFS_MAX_BUFFER_MUTEX_LOCK_REGISTER
blocks are registered. */
static
void
pfs_register_buffer_block(
/*======================*/
	buf_chunk_t*	chunk)		/*!< in/out: chunk of buffers */
{
	ulint		i;
	ulint		num_to_register;
	buf_block_t*    block;

	block = chunk->blocks;

	num_to_register = ut_min(chunk->size,
				 PFS_MAX_BUFFER_MUTEX_LOCK_REGISTER);

	for (i = 0; i < num_to_register; i++) {
		mutex_t*	mutex;
		rw_lock_t*	rwlock;

#  ifdef UNIV_PFS_MUTEX
		mutex = &block->mutex;
		ut_a(!mutex->pfs_psi);
		mutex->pfs_psi = (PSI_server)
			? PSI_server->init_mutex(buffer_block_mutex_key, mutex)
			: NULL;
#  endif /* UNIV_PFS_MUTEX */

#  ifdef UNIV_PFS_RWLOCK
		rwlock = &block->lock;
		ut_a(!rwlock->pfs_psi);
		rwlock->pfs_psi = (PSI_server)
			? PSI_server->init_rwlock(buf_block_lock_key, rwlock)
			: NULL;
#  endif /* UNIV_PFS_RWLOCK */
		block++;
	}
}
# endif /* PFS_GROUP_BUFFER_SYNC */

/********************************************************************//**
Initializes a buffer control block when the buf_pool is created. */
static
void
buf_block_init(
/*===========*/
	buf_pool_t*	buf_pool,	/*!< in: buffer pool instance */
	buf_block_t*	block,		/*!< in: pointer to control block */
	byte*		frame)		/*!< in: pointer to buffer frame */
{
	UNIV_MEM_DESC(frame, UNIV_PAGE_SIZE, block);

	block->frame = frame;

<<<<<<< HEAD
	block->page.buf_pool = buf_pool;
=======
	block->page.buf_pool_index = buf_pool_index(buf_pool);
>>>>>>> fad01fbe
	block->page.state = BUF_BLOCK_NOT_USED;
	block->page.buf_fix_count = 0;
	block->page.io_fix = BUF_IO_NONE;

	block->modify_clock = 0;

#ifdef UNIV_DEBUG_FILE_ACCESSES
	block->page.file_page_was_freed = FALSE;
#endif /* UNIV_DEBUG_FILE_ACCESSES */

	block->check_index_page_at_flush = FALSE;
	block->index = NULL;

	block->is_hashed = FALSE;

#ifdef UNIV_DEBUG
	block->page.in_page_hash = FALSE;
	block->page.in_zip_hash = FALSE;
	block->page.in_flush_list = FALSE;
	block->page.in_free_list = FALSE;
	block->page.in_LRU_list = FALSE;
	block->in_unzip_LRU_list = FALSE;
#endif /* UNIV_DEBUG */
#if defined UNIV_AHI_DEBUG || defined UNIV_DEBUG
	block->n_pointers = 0;
#endif /* UNIV_AHI_DEBUG || UNIV_DEBUG */
	page_zip_des_init(&block->page.zip);

#if defined PFS_SKIP_BUFFER_MUTEX_RWLOCK || defined PFS_GROUP_BUFFER_SYNC
	/* If PFS_SKIP_BUFFER_MUTEX_RWLOCK is defined, skip registration
	of buffer block mutex/rwlock with performance schema. If
	PFS_GROUP_BUFFER_SYNC is defined, skip the registration
	since buffer block mutex/rwlock will be registered later in
	pfs_register_buffer_block() */

	mutex_create(PFS_NOT_INSTRUMENTED, &block->mutex, SYNC_BUF_BLOCK);
	rw_lock_create(PFS_NOT_INSTRUMENTED, &block->lock, SYNC_LEVEL_VARYING);
#else /* PFS_SKIP_BUFFER_MUTEX_RWLOCK || PFS_GROUP_BUFFER_SYNC */
	mutex_create(buffer_block_mutex_key, &block->mutex, SYNC_BUF_BLOCK);
	rw_lock_create(buf_block_lock_key, &block->lock, SYNC_LEVEL_VARYING);
#endif /* PFS_SKIP_BUFFER_MUTEX_RWLOCK || PFS_GROUP_BUFFER_SYNC */

	ut_ad(rw_lock_validate(&(block->lock)));

#ifdef UNIV_SYNC_DEBUG
	rw_lock_create(buf_block_debug_latch_key,
		       &block->debug_latch, SYNC_NO_ORDER_CHECK);
#endif /* UNIV_SYNC_DEBUG */
}

/********************************************************************//**
Allocates a chunk of buffer frames.
@return	chunk, or NULL on failure */
static
buf_chunk_t*
buf_chunk_init(
/*===========*/
	buf_pool_t*	buf_pool,	/*!< in: buffer pool instance */
	buf_chunk_t*	chunk,		/*!< out: chunk of buffers */
	ulint		mem_size)	/*!< in: requested size in bytes */
{
	buf_block_t*	block;
	byte*		frame;
	ulint		i;

	/* Round down to a multiple of page size,
	although it already should be. */
	mem_size = ut_2pow_round(mem_size, UNIV_PAGE_SIZE);
	/* Reserve space for the block descriptors. */
	mem_size += ut_2pow_round((mem_size / UNIV_PAGE_SIZE) * (sizeof *block)
				  + (UNIV_PAGE_SIZE - 1), UNIV_PAGE_SIZE);

	chunk->mem_size = mem_size;
	chunk->mem = os_mem_alloc_large(&chunk->mem_size);

	if (UNIV_UNLIKELY(chunk->mem == NULL)) {

		return(NULL);
	}

	/* Allocate the block descriptors from
	the start of the memory block. */
	chunk->blocks = chunk->mem;

	/* Align a pointer to the first frame.  Note that when
	os_large_page_size is smaller than UNIV_PAGE_SIZE,
	we may allocate one fewer block than requested.  When
	it is bigger, we may allocate more blocks than requested. */

	frame = ut_align(chunk->mem, UNIV_PAGE_SIZE);
	chunk->size = chunk->mem_size / UNIV_PAGE_SIZE
		- (frame != chunk->mem);

	/* Subtract the space needed for block descriptors. */
	{
		ulint	size = chunk->size;

		while (frame < (byte*) (chunk->blocks + size)) {
			frame += UNIV_PAGE_SIZE;
			size--;
		}

		chunk->size = size;
	}

	/* Init block structs and assign frames for them. Then we
	assign the frames to the first blocks (we already mapped the
	memory above). */

	block = chunk->blocks;

	for (i = chunk->size; i--; ) {

		buf_block_init(buf_pool, block, frame);

#ifdef HAVE_purify
		/* Wipe contents of frame to eliminate a Purify warning */
		memset(block->frame, '\0', UNIV_PAGE_SIZE);
#endif
		/* Add the block to the free list */
		UT_LIST_ADD_LAST(list, buf_pool->free, (&block->page));

		ut_d(block->page.in_free_list = TRUE);
		ut_ad(buf_pool_from_block(block) == buf_pool);

		block++;
		frame += UNIV_PAGE_SIZE;
	}

#ifdef PFS_GROUP_BUFFER_SYNC
	pfs_register_buffer_block(chunk);
#endif
	return(chunk);
}

#ifdef UNIV_DEBUG
/*********************************************************************//**
Finds a block in the given buffer chunk that points to a
given compressed page.
@return	buffer block pointing to the compressed page, or NULL */
static
buf_block_t*
buf_chunk_contains_zip(
/*===================*/
	buf_chunk_t*	chunk,	/*!< in: chunk being checked */
	const void*	data)	/*!< in: pointer to compressed page */
{
	buf_block_t*	block;
	ulint		i;

	block = chunk->blocks;

	for (i = chunk->size; i--; block++) {
		if (block->page.zip.data == data) {

			return(block);
		}
	}

	return(NULL);
}

/*********************************************************************//**
Finds a block in the buffer pool that points to a
given compressed page.
@return	buffer block pointing to the compressed page, or NULL */
UNIV_INTERN
buf_block_t*
buf_pool_contains_zip(
/*==================*/
	buf_pool_t*	buf_pool,	/*!< in: buffer pool instance */
	const void*	data)		/*!< in: pointer to compressed page */
{
	ulint		n;
	buf_chunk_t*	chunk = buf_pool->chunks;

	ut_ad(buf_pool);
	ut_ad(buf_pool_mutex_own(buf_pool));
	for (n = buf_pool->n_chunks; n--; chunk++) {

		buf_block_t* block = buf_chunk_contains_zip(chunk, data);

		if (block) {
			return(block);
		}
	}

	return(NULL);
}
#endif /* UNIV_DEBUG */

/*********************************************************************//**
Checks that all file pages in the buffer chunk are in a replaceable state.
@return	address of a non-free block, or NULL if all freed */
static
const buf_block_t*
buf_chunk_not_freed(
/*================*/
	buf_chunk_t*	chunk)	/*!< in: chunk being checked */
{
	buf_block_t*	block;
	ulint		i;

	block = chunk->blocks;

	for (i = chunk->size; i--; block++) {
		ibool	ready;

		switch (buf_block_get_state(block)) {
		case BUF_BLOCK_ZIP_FREE:
		case BUF_BLOCK_ZIP_PAGE:
		case BUF_BLOCK_ZIP_DIRTY:
			/* The uncompressed buffer pool should never
			contain compressed block descriptors. */
			ut_error;
			break;
		case BUF_BLOCK_NOT_USED:
		case BUF_BLOCK_READY_FOR_USE:
		case BUF_BLOCK_MEMORY:
		case BUF_BLOCK_REMOVE_HASH:
			/* Skip blocks that are not being used for
			file pages. */
			break;
		case BUF_BLOCK_FILE_PAGE:
			mutex_enter(&block->mutex);
			ready = buf_flush_ready_for_replace(&block->page);
			mutex_exit(&block->mutex);

			if (!ready) {

				return(block);
			}

			break;
		}
	}

	return(NULL);
}

/*********************************************************************//**
Checks that all blocks in the buffer chunk are in BUF_BLOCK_NOT_USED state.
@return	TRUE if all freed */
static
ibool
buf_chunk_all_free(
/*===============*/
	const buf_chunk_t*	chunk)	/*!< in: chunk being checked */
{
	const buf_block_t*	block;
	ulint			i;

	block = chunk->blocks;

	for (i = chunk->size; i--; block++) {

		if (buf_block_get_state(block) != BUF_BLOCK_NOT_USED) {

			return(FALSE);
		}
	}

	return(TRUE);
}

/********************************************************************//**
Frees a chunk of buffer frames. */
static
void
buf_chunk_free(
/*===========*/
	buf_pool_t*	buf_pool,	/*!< in: buffer pool instance */
	buf_chunk_t*	chunk)		/*!< out: chunk of buffers */
{
	buf_block_t*		block;
	const buf_block_t*	block_end;

	ut_ad(buf_pool_mutex_own(buf_pool));

	block_end = chunk->blocks + chunk->size;

	for (block = chunk->blocks; block < block_end; block++) {
		ut_a(buf_block_get_state(block) == BUF_BLOCK_NOT_USED);
		ut_a(!block->page.zip.data);

		ut_ad(!block->page.in_LRU_list);
		ut_ad(!block->in_unzip_LRU_list);
		ut_ad(!block->page.in_flush_list);
		/* Remove the block from the free list. */
		ut_ad(block->page.in_free_list);
		UT_LIST_REMOVE(list, buf_pool->free, (&block->page));

		/* Free the latches. */
		mutex_free(&block->mutex);
		rw_lock_free(&block->lock);
#ifdef UNIV_SYNC_DEBUG
		rw_lock_free(&block->debug_latch);
#endif /* UNIV_SYNC_DEBUG */
		UNIV_MEM_UNDESC(block);
	}

	os_mem_free_large(chunk->mem, chunk->mem_size);
}

/********************************************************************//**
Set buffer pool size variables after resizing it */
static
void
buf_pool_set_sizes(void)
/*====================*/
{
	ulint	i;
	ulint	curr_size = 0;

	buf_pool_mutex_enter_all();

	for (i = 0; i < srv_buf_pool_instances; i++) {
		buf_pool_t*	buf_pool;

		buf_pool = buf_pool_from_array(i);
		curr_size += buf_pool->curr_pool_size;
	}

	srv_buf_pool_curr_size = curr_size;
	srv_buf_pool_old_size = srv_buf_pool_size;

	buf_pool_mutex_exit_all();
}

/********************************************************************//**
Initialize a buffer pool instance.
@return DB_SUCCESS if all goes well. */
UNIV_INTERN
ulint
buf_pool_init_instance(
/*===================*/
	buf_pool_t*	buf_pool,	/*!< in: buffer pool instance */
	ulint		buf_pool_size,	/*!< in: size in bytes */
	ulint		instance_no)	/*!< in: id of the instance */
{
	ulint		i;
	buf_chunk_t*	chunk;

	/* 1. Initialize general fields
	------------------------------- */
	mutex_create(buf_pool_mutex_key,
		     &buf_pool->mutex, SYNC_BUF_POOL);
	mutex_create(buf_pool_zip_mutex_key,
		     &buf_pool->zip_mutex, SYNC_BUF_BLOCK);

	buf_pool_mutex_enter(buf_pool);

	if (buf_pool_size > 0) {
		buf_pool->n_chunks = 1;
		buf_pool->chunks = chunk = mem_zalloc(sizeof *chunk);

		UT_LIST_INIT(buf_pool->free);

		if (!buf_chunk_init(buf_pool, chunk, buf_pool_size)) {
			mem_free(chunk);
			mem_free(buf_pool);

			buf_pool_mutex_exit(buf_pool);

			return(DB_ERROR);
		}

		buf_pool->instance_no = instance_no;
		buf_pool->old_pool_size = buf_pool_size;
		buf_pool->curr_size = chunk->size;
		buf_pool->curr_pool_size = buf_pool->curr_size * UNIV_PAGE_SIZE;

		/* Number of mutexes portecting page_hash must be a
		power of two */
		srv_n_page_hash_mutexes =
				 ut_2_power_up(srv_n_page_hash_mutexes);
		ut_a(srv_n_page_hash_mutexes != 0);
		ut_a(srv_n_page_hash_mutexes <= MAX_PAGE_HASH_MUTEXES);

		buf_pool->page_hash = ha_create(2 * buf_pool->curr_size,
						srv_n_page_hash_mutexes,
						MEM_HEAP_FOR_PAGE_HASH,
						SYNC_BUF_PAGE_HASH);

		buf_pool->zip_hash = hash_create(2 * buf_pool->curr_size);

		buf_pool->last_printout_time = ut_time();
	}
	/* 2. Initialize flushing fields
	-------------------------------- */

	mutex_create(flush_list_mutex_key, &buf_pool->flush_list_mutex,
		     SYNC_BUF_FLUSH_LIST);

	for (i = BUF_FLUSH_LRU; i < BUF_FLUSH_N_TYPES; i++) {
		buf_pool->no_flush[i] = os_event_create(NULL);
	}

	/* 3. Initialize LRU fields
	--------------------------- */

	/* All fields are initialized by mem_zalloc(). */

	buf_pool_mutex_exit(buf_pool);

	return(DB_SUCCESS);
}

/********************************************************************//**
free one buffer pool instance */
static
void
buf_pool_free_instance(
/*===================*/
	buf_pool_t*	buf_pool)	/* in,own: buffer pool instance
					to free */
{
	buf_chunk_t*	chunk;
	buf_chunk_t*	chunks;

	chunks = buf_pool->chunks;
	chunk = chunks + buf_pool->n_chunks;

	while (--chunk >= chunks) {
		/* Bypass the checks of buf_chunk_free(), since they
		would fail at shutdown. */
		os_mem_free_large(chunk->mem, chunk->mem_size);
	}

	mem_free(buf_pool->chunks);
	ha_clear(buf_pool->page_hash);
	hash_table_free(buf_pool->page_hash);
	hash_table_free(buf_pool->zip_hash);
<<<<<<< HEAD
	mem_free(buf_pool);
	buf_pool = NULL;
=======
>>>>>>> fad01fbe
}

/********************************************************************//**
Creates the buffer pool.
@return	DB_SUCCESS if success, DB_ERROR if not enough memory or error */
UNIV_INTERN
ulint
buf_pool_init(
/*==========*/
	ulint	total_size,	/*!< in: size of the total pool in bytes */
	ulint	n_instances)	/*!< in: number of instances */
{
<<<<<<< HEAD
	ulint	i;

	/* We create an extra buffer pool instance, this instance is used
	for flushing the flush lists, to keep track of n_flush for all
	the buffer pools and also used as a waiting object during flushing. */
	for (i = 0; i < n_instances; i++) {
		buf_pool_t*	ptr;
		ulint		size;

		ptr = mem_zalloc(sizeof(*ptr));

		size = total_size / n_instances;

		buf_pool_ptr[i] = ptr;

		if (buf_pool_init_instance(ptr, size, i) != DB_SUCCESS) {

			mem_free(buf_pool_ptr[i]);

=======
	ulint		i;
	const ulint	size	= total_size / n_instances;

	ut_ad(n_instances > 0);
	ut_ad(n_instances <= MAX_BUFFER_POOLS);
	ut_ad(n_instances == srv_buf_pool_instances);

	/* We create an extra buffer pool instance, this instance is used
	for flushing the flush lists, to keep track of n_flush for all
	the buffer pools and also used as a waiting object during flushing. */
	buf_pool_ptr = mem_zalloc(n_instances * sizeof *buf_pool_ptr);

	for (i = 0; i < n_instances; i++) {
		buf_pool_t*	ptr	= &buf_pool_ptr[i];

		if (buf_pool_init_instance(ptr, size, i) != DB_SUCCESS) {

>>>>>>> fad01fbe
			/* Free all the instances created so far. */
			buf_pool_free(i);

			return(DB_ERROR);
		}
	}

	buf_pool_set_sizes();
	buf_LRU_old_ratio_update(100 * 3/ 8, FALSE);

	btr_search_sys_create(buf_pool_get_curr_size() / sizeof(void*) / 64);
<<<<<<< HEAD

	return(DB_SUCCESS);
}

/********************************************************************//**
Frees the buffer pool at shutdown.  This must not be invoked before
freeing all mutexes. */
UNIV_INTERN
void
buf_pool_free(
/*==========*/
	ulint	n_instances)	/*!< in: numbere of instances to free */
{
	ulint	i;

	for (i = 0; i < n_instances; i++) {
		buf_pool_free_instance(buf_pool_from_array(i));
		buf_pool_ptr[i] = NULL;
	}
}

/********************************************************************//**
Drops adaptive hash index for a buffer pool instance. */
static
void
buf_pool_drop_hash_index_instance(
/*==============================*/
	buf_pool_t*	buf_pool,		/*!< in: buffer pool instance */
	ibool*		released_search_latch)	/*!< out: flag for signalling
						whether the search latch was
						released */
{
	buf_chunk_t*	chunks	= buf_pool->chunks;
	buf_chunk_t*	chunk	= chunks + buf_pool->n_chunks;

	while (--chunk >= chunks) {
		ulint		i;
		buf_block_t*	block	= chunk->blocks;

		for (i = chunk->size; i--; block++) {
			/* block->is_hashed cannot be modified
			when we have an x-latch on btr_search_latch;
			see the comment in buf0buf.h */
			
			if (!block->is_hashed) {
				continue;
			}
			
			/* To follow the latching order, we
			have to release btr_search_latch
			before acquiring block->latch. */
			rw_lock_x_unlock(&btr_search_latch);
			/* When we release the search latch,
			we must rescan all blocks, because
			some may become hashed again. */
			*released_search_latch = TRUE;
			
			rw_lock_x_lock(&block->lock);
			
			/* This should be guaranteed by the
			callers, which will be holding
			btr_search_enabled_mutex. */
			ut_ad(!btr_search_enabled);
			
			/* Because we did not buffer-fix the
			block by calling buf_block_get_gen(),
			it is possible that the block has been
			allocated for some other use after
			btr_search_latch was released above.
			We do not care which file page the
			block is mapped to.  All we want to do
			is to drop any hash entries referring
			to the page. */
			
			/* It is possible that
			block->page.state != BUF_FILE_PAGE.
			Even that does not matter, because
			btr_search_drop_page_hash_index() will
			check block->is_hashed before doing
			anything.  block->is_hashed can only
			be set on uncompressed file pages. */
			
			btr_search_drop_page_hash_index(block);
			
			rw_lock_x_unlock(&block->lock);
			
			rw_lock_x_lock(&btr_search_latch);
			
			ut_ad(!btr_search_enabled);
		}
	}
}
 
/********************************************************************//**
Drops the adaptive hash index.  To prevent a livelock, this function
is only to be called while holding btr_search_latch and while
btr_search_enabled == FALSE. */
UNIV_INTERN
void
buf_pool_drop_hash_index(void)
/*==========================*/
{
	ibool		released_search_latch;

#ifdef UNIV_SYNC_DEBUG
	ut_ad(rw_lock_own(&btr_search_latch, RW_LOCK_EX));
#endif /* UNIV_SYNC_DEBUG */
	ut_ad(!btr_search_enabled);

	do {
 		ulint	i;

		released_search_latch = FALSE;

		for (i = 0; i < srv_buf_pool_instances; i++) {
 			buf_pool_t*	buf_pool;

			buf_pool = buf_pool_from_array(i);

			buf_pool_drop_hash_index_instance(
				buf_pool, &released_search_latch);
		}

	} while (released_search_latch);
}

/********************************************************************//**
Relocate a buffer control block.  Relocates the block on the LRU list
and in buf_pool->page_hash.  Does not relocate bpage->list.
The caller must take care of relocating bpage->list. */
UNIV_INTERN
void
buf_relocate(
/*=========*/
	buf_page_t*	bpage,	/*!< in/out: control block being relocated;
				buf_page_get_state(bpage) must be
				BUF_BLOCK_ZIP_DIRTY or BUF_BLOCK_ZIP_PAGE */
	buf_page_t*	dpage)	/*!< in/out: destination control block */
{
	buf_page_t*	b;
	ulint		fold;
	buf_pool_t*	buf_pool = buf_pool_from_bpage(bpage);

	fold = buf_page_address_fold(bpage->space, bpage->offset);

	ut_ad(buf_pool_mutex_own(buf_pool));
	ut_ad(buf_page_hash_mutex_own(buf_pool, bpage));
	ut_ad(mutex_own(buf_page_get_mutex(bpage)));
	ut_a(buf_page_get_io_fix(bpage) == BUF_IO_NONE);
	ut_a(bpage->buf_fix_count == 0);
	ut_ad(bpage->in_LRU_list);
	ut_ad(!bpage->in_zip_hash);
	ut_ad(bpage->in_page_hash);
	ut_ad(bpage == buf_page_hash_get_low(buf_pool,
					     bpage->space,
					     bpage->offset,
					     fold));

	ut_ad(!buf_pool_watch_is_sentinel(buf_pool, bpage));
#ifdef UNIV_DEBUG
	switch (buf_page_get_state(bpage)) {
	case BUF_BLOCK_ZIP_FREE:
	case BUF_BLOCK_NOT_USED:
	case BUF_BLOCK_READY_FOR_USE:
	case BUF_BLOCK_FILE_PAGE:
	case BUF_BLOCK_MEMORY:
	case BUF_BLOCK_REMOVE_HASH:
		ut_error;
	case BUF_BLOCK_ZIP_DIRTY:
	case BUF_BLOCK_ZIP_PAGE:
		break;
	}
#endif /* UNIV_DEBUG */

	memcpy(dpage, bpage, sizeof *dpage);

	ut_d(bpage->in_LRU_list = FALSE);
	ut_d(bpage->in_page_hash = FALSE);

	/* relocate buf_pool->LRU */
	b = UT_LIST_GET_PREV(LRU, bpage);
	UT_LIST_REMOVE(LRU, buf_pool->LRU, bpage);

	if (b) {
		UT_LIST_INSERT_AFTER(LRU, buf_pool->LRU, b, dpage);
	} else {
		UT_LIST_ADD_FIRST(LRU, buf_pool->LRU, dpage);
	}

	if (UNIV_UNLIKELY(buf_pool->LRU_old == bpage)) {
		buf_pool->LRU_old = dpage;
#ifdef UNIV_LRU_DEBUG
		/* buf_pool->LRU_old must be the first item in the LRU list
		whose "old" flag is set. */
		ut_a(buf_pool->LRU_old->old);
		ut_a(!UT_LIST_GET_PREV(LRU, buf_pool->LRU_old)
		     || !UT_LIST_GET_PREV(LRU, buf_pool->LRU_old)->old);
		ut_a(!UT_LIST_GET_NEXT(LRU, buf_pool->LRU_old)
		     || UT_LIST_GET_NEXT(LRU, buf_pool->LRU_old)->old);
	} else {
		/* Check that the "old" flag is consistent in
		the block and its neighbours. */
		buf_page_set_old(dpage, buf_page_is_old(dpage));
#endif /* UNIV_LRU_DEBUG */
	}

	ut_d(UT_LIST_VALIDATE(LRU, buf_page_t, buf_pool->LRU,
			      ut_ad(ut_list_node_313->in_LRU_list)));

	/* relocate buf_pool->page_hash */
	HASH_DELETE(buf_page_t, hash, buf_pool->page_hash, fold, bpage);
	HASH_INSERT(buf_page_t, hash, buf_pool->page_hash, fold, dpage);
}

/********************************************************************//**
Shrinks a buffer pool instance. */
static
void
buf_pool_shrink_instance(
/*=====================*/
	buf_pool_t*	buf_pool,	/*!< in: buffer pool instance */
	ulint		chunk_size)	/*!< in: number of pages to remove */
{
	buf_chunk_t*	chunks;
	buf_chunk_t*	chunk;
	ulint		max_size;
	ulint		max_free_size;
	buf_chunk_t*	max_chunk;
	buf_chunk_t*	max_free_chunk;

	ut_ad(!buf_pool_mutex_own(buf_pool));

try_again:
	btr_search_disable(); /* Empty the adaptive hash index again */
	buf_pool_mutex_enter(buf_pool);

shrink_again:
	if (buf_pool->n_chunks <= 1) {

		/* Cannot shrink if there is only one chunk */
		goto func_done;
	}

	/* Search for the largest free chunk
	not larger than the size difference */
	chunks = buf_pool->chunks;
	chunk = chunks + buf_pool->n_chunks;
	max_size = max_free_size = 0;
	max_chunk = max_free_chunk = NULL;

	while (--chunk >= chunks) {
		if (chunk->size <= chunk_size
		    && chunk->size > max_free_size) {
			if (chunk->size > max_size) {
				max_size = chunk->size;
				max_chunk = chunk;
			}

			if (buf_chunk_all_free(chunk)) {
				max_free_size = chunk->size;
				max_free_chunk = chunk;
			}
		}
	}

	if (!max_free_size) {

		ulint		dirty	= 0;
		ulint		nonfree	= 0;
		buf_block_t*	block;
		buf_block_t*	bend;

		/* Cannot shrink: try again later
		(do not assign srv_buf_pool_old_size) */
		if (!max_chunk) {

			goto func_exit;
		}

		block = max_chunk->blocks;
		bend = block + max_chunk->size;

		/* Move the blocks of chunk to the end of the
		LRU list and try to flush them. */
		for (; block < bend; block++) {
			switch (buf_block_get_state(block)) {
			case BUF_BLOCK_NOT_USED:
				continue;
			case BUF_BLOCK_FILE_PAGE:
				break;
			default:
				nonfree++;
				continue;
			}

			mutex_enter(&block->mutex);
			/* The following calls will temporarily
			release block->mutex and buf_pool->mutex.
			Therefore, we have to always retry,
			even if !dirty && !nonfree. */

			if (!buf_flush_ready_for_replace(&block->page)) {

				buf_LRU_make_block_old(&block->page);
				mutex_exit(&block->mutex);
				dirty++;
			} else {
				mutex_exit(&block->mutex);
				if (buf_LRU_free_block(&block->page,
						       TRUE, NULL)
				   != BUF_LRU_FREED) {
					nonfree++;
				}
			}
		}

		buf_pool_mutex_exit(buf_pool);

		/* Request for a flush of the chunk if it helps.
		Do not flush if there are non-free blocks, since
		flushing will not make the chunk freeable. */
		if (nonfree) {
			/* Avoid busy-waiting. */
			os_thread_sleep(100000);
		} else if (dirty
			   && buf_flush_LRU(buf_pool, dirty)
			      == ULINT_UNDEFINED) {

			buf_flush_wait_batch_end(buf_pool, BUF_FLUSH_LRU);
		}

		goto try_again;
	}

	max_size = max_free_size;
	max_chunk = max_free_chunk;

	buf_pool->old_pool_size = buf_pool->curr_pool_size;

	/* Rewrite buf_pool->chunks.  Copy everything but max_chunk. */
	chunks = mem_alloc((buf_pool->n_chunks - 1) * sizeof *chunks);
	memcpy(chunks, buf_pool->chunks,
	       (max_chunk - buf_pool->chunks) * sizeof *chunks);
	memcpy(chunks + (max_chunk - buf_pool->chunks),
	       max_chunk + 1,
	       buf_pool->chunks + buf_pool->n_chunks
	       - (max_chunk + 1));
	ut_a(buf_pool->curr_size > max_chunk->size);
	buf_pool->curr_size -= max_chunk->size;
	buf_pool->curr_pool_size = buf_pool->curr_size * UNIV_PAGE_SIZE;
	chunk_size -= max_chunk->size;
	buf_chunk_free(buf_pool, max_chunk);
	mem_free(buf_pool->chunks);
	buf_pool->chunks = chunks;
	buf_pool->n_chunks--;

	/* Allow a slack of one megabyte. */
	if (chunk_size > 1048576 / UNIV_PAGE_SIZE) {

		goto shrink_again;
	}
	goto func_exit;

func_done:
	buf_pool->old_pool_size = buf_pool->curr_pool_size;
func_exit:
	buf_pool_mutex_exit(buf_pool);
	btr_search_enable();
}

/********************************************************************//**
Shrinks the buffer pool. */
static
void
buf_pool_shrink(
/*============*/
	ulint	chunk_size)	/*!< in: number of pages to remove */
{
	ulint	i;

	for (i = 0; i < srv_buf_pool_instances; i++) {
		buf_pool_t*	buf_pool;
		ulint		instance_chunk_size;

		instance_chunk_size = chunk_size / srv_buf_pool_instances;
		buf_pool = buf_pool_from_array(i);
		buf_pool_shrink_instance(buf_pool, instance_chunk_size);
	}

	buf_pool_set_sizes();
}

/********************************************************************//**
Rebuild buf_pool->page_hash for a buffer pool instance. */
static
void
buf_pool_page_hash_rebuild_instance(
/*================================*/
	buf_pool_t*	buf_pool)		/*!< in: buffer pool instance */
{
	ulint		i;
	buf_page_t*	b;
	buf_chunk_t*	chunk;
	ulint		n_chunks;
	hash_table_t*	zip_hash;
	hash_table_t*	page_hash;

	buf_pool_mutex_enter(buf_pool);

	hash_mutex_enter_all(buf_pool->page_hash);

	/* Free, create, and populate the hash table. */
	ha_clear(buf_pool->page_hash);

	/*FIXME: This is broken. When we free the hash_table we
	free the mutex array as well. We either have to have a
	mechanism where it is guaranteed that nobody will try to
	acquire any of the page_hash mutexes or think some other
	way to implement this. It doesn't matter as of now because
	buffer pool resize code is not used currently. */
	hash_table_free(buf_pool->page_hash);

	ut_a(srv_n_page_hash_mutexes != 0);
	ut_a(srv_n_page_hash_mutexes <= MAX_PAGE_HASH_MUTEXES);

	buf_pool->page_hash = page_hash
			    = ha_create(2 * buf_pool->curr_size,
					srv_n_page_hash_mutexes,
					MEM_HEAP_FOR_PAGE_HASH,
					SYNC_BUF_PAGE_HASH);

	zip_hash = hash_create(2 * buf_pool->curr_size);

	HASH_MIGRATE(buf_pool->zip_hash, zip_hash, buf_page_t, hash,
		     BUF_POOL_ZIP_FOLD_BPAGE);

	hash_table_free(buf_pool->zip_hash);
	buf_pool->zip_hash = zip_hash;

	/* Insert the uncompressed file pages to buf_pool->page_hash. */

	chunk = buf_pool->chunks;
	n_chunks = buf_pool->n_chunks;

	for (i = 0; i < n_chunks; i++, chunk++) {
		ulint		j;
		buf_block_t*	block = chunk->blocks;

		for (j = 0; j < chunk->size; j++, block++) {
			if (buf_block_get_state(block)
			    == BUF_BLOCK_FILE_PAGE) {
				ut_ad(!block->page.in_zip_hash);
				ut_ad(block->page.in_page_hash);

				HASH_INSERT(buf_page_t, hash, page_hash,
					    buf_page_address_fold(
						    block->page.space,
						    block->page.offset),
					    &block->page);
			}
		}
	}

	/* Insert the compressed-only pages to buf_pool->page_hash.
	All such blocks are either in buf_pool->zip_clean or
	in buf_pool->flush_list. */

	for (b = UT_LIST_GET_FIRST(buf_pool->zip_clean); b;
	     b = UT_LIST_GET_NEXT(list, b)) {
		ut_a(buf_page_get_state(b) == BUF_BLOCK_ZIP_PAGE);
		ut_ad(!b->in_flush_list);
		ut_ad(b->in_LRU_list);
		ut_ad(b->in_page_hash);
		ut_ad(!b->in_zip_hash);

		HASH_INSERT(buf_page_t, hash, page_hash,
			    buf_page_address_fold(b->space, b->offset), b);
	}

	buf_flush_list_mutex_enter(buf_pool);
	for (b = UT_LIST_GET_FIRST(buf_pool->flush_list); b;
	     b = UT_LIST_GET_NEXT(list, b)) {
		ut_ad(b->in_flush_list);
		ut_ad(b->in_LRU_list);
		ut_ad(b->in_page_hash);
		ut_ad(!b->in_zip_hash);

		switch (buf_page_get_state(b)) {
		case BUF_BLOCK_ZIP_DIRTY:
			HASH_INSERT(buf_page_t, hash, page_hash,
				    buf_page_address_fold(b->space,
							  b->offset), b);
			break;
		case BUF_BLOCK_FILE_PAGE:
			/* uncompressed page */
			break;
		case BUF_BLOCK_ZIP_FREE:
		case BUF_BLOCK_ZIP_PAGE:
		case BUF_BLOCK_NOT_USED:
		case BUF_BLOCK_READY_FOR_USE:
		case BUF_BLOCK_MEMORY:
		case BUF_BLOCK_REMOVE_HASH:
			ut_error;
			break;
		}
	}

	hash_mutex_exit_all(buf_pool->page_hash);
	buf_flush_list_mutex_exit(buf_pool);
	buf_pool_mutex_exit(buf_pool);
}

/********************************************************************
Determine if a block is a sentinel for a buffer pool watch.
@return	TRUE if a sentinel for a buffer pool watch, FALSE if not */
UNIV_INTERN
ibool
buf_pool_watch_is_sentinel(
/*=======================*/
	buf_pool_t*		buf_pool,	/*!< buffer pool instance */
	const buf_page_t*	bpage)		/*!< in: block */
{
#ifdef UNIV_DEBUG
	/* We must also own the appropriate hash_bucket mutex. */
	ulint	 fold = buf_page_address_fold(bpage->space,
					      bpage->offset);
	mutex_t* hash_mutex = buf_page_hash_mutex_get(buf_pool, fold);
	ut_ad(mutex_own(hash_mutex));
#endif
	ut_ad(buf_page_in_file(bpage));

	if (bpage < &buf_pool->watch[0]
	    || bpage >= &buf_pool->watch[BUF_POOL_WATCH_SIZE]) {

		ut_ad(buf_page_get_state(bpage) != BUF_BLOCK_ZIP_PAGE
		      || bpage->zip.data != NULL);

		return(FALSE);
	}

	ut_ad(buf_page_get_state(bpage) == BUF_BLOCK_ZIP_PAGE);
	ut_ad(!bpage->in_zip_hash);
	ut_ad(bpage->in_page_hash);
	ut_ad(bpage->zip.data == NULL);
	ut_ad(bpage->buf_fix_count > 0);
	return(TRUE);
}

/****************************************************************//**
Add watch for the given page to be read in. Caller must have
appropriate hash_mutex for the bpage. This function may release the
hash_mutex and reacquire it.
@return NULL if watch set, block if the page is in the buffer pool */
UNIV_INTERN
buf_page_t*
buf_pool_watch_set(
/*===============*/
	ulint	space,	/*!< in: space id */
	ulint	offset,	/*!< in: page number */
	ulint	fold)	/*!< in: buf_page_address_fold(space, offset) */
{
	buf_page_t*	bpage;
	ulint		i;
	buf_pool_t*	buf_pool = buf_pool_get(space, offset);
	mutex_t*	hash_mutex;

	hash_mutex = buf_page_hash_mutex_get(buf_pool, fold);

	ut_ad(mutex_own(hash_mutex));

	bpage = buf_page_hash_get_low(buf_pool, space, offset, fold);

	if (UNIV_LIKELY_NULL(bpage)) {
page_found:
		if (!buf_pool_watch_is_sentinel(buf_pool, bpage)) {
			/* The page was loaded meanwhile. */
			return(bpage);
		}
		/* Add to an existing watch. */
		bpage->buf_fix_count++;
		return(NULL);
	}

	/* From this point this function becomes fairly heavy in terms
	of latching. We acquire the buf_pool mutex as well as all the
	hash_mutexes. buf_pool mutex is needed because any changes to
	the page_hash must be covered by it and hash_mutexes are needed
	because we don't want to read any stale information in
	buf_pool_watch[]. However, it is not in the critical code path
	as this function will be called only by the purge thread. */


	/* To obey latching order first release the hash_mutex. */
	mutex_exit(hash_mutex);

	buf_pool_mutex_enter(buf_pool);
	hash_mutex_enter_all(buf_pool->page_hash);

	/* We have to recheck that the page
	was not loaded or a watch set by some other
	purge thread. This is because of the small
	time window between when we release the
	hash_mutex to acquire buf_pool mutex above. */

	bpage = buf_page_hash_get_low(buf_pool, space, offset, fold);
	if (UNIV_LIKELY_NULL(bpage)) {
		buf_pool_mutex_exit(buf_pool);
		hash_mutex_exit_all_but(buf_pool->page_hash, hash_mutex);
		goto page_found;
	}

	for (i = 0; i < BUF_POOL_WATCH_SIZE; i++) {
		bpage = &buf_pool->watch[i];

		ut_ad(bpage->access_time == 0);
		ut_ad(bpage->newest_modification == 0);
		ut_ad(bpage->oldest_modification == 0);
		ut_ad(bpage->zip.data == NULL);
		ut_ad(!bpage->in_zip_hash);

		switch (bpage->state) {
		case BUF_BLOCK_POOL_WATCH:
			ut_ad(!bpage->in_page_hash);
			ut_ad(bpage->buf_fix_count == 0);

			/* bpage is pointing to buf_pool_watch[],
			which is protected by buf_pool_mutex.
			Normally, buf_page_t objects are protected by
			buf_block_t::mutex or buf_pool->zip_mutex or both. */

			bpage->state = BUF_BLOCK_ZIP_PAGE;
			bpage->space = space;
			bpage->offset = offset;
			bpage->buf_fix_count = 1;

			ut_d(bpage->in_page_hash = TRUE);
			HASH_INSERT(buf_page_t, hash, buf_pool->page_hash,
				    fold, bpage);

			buf_pool_mutex_exit(buf_pool);
			/* Once the sentinel is in the page_hash we can
			safely release all mutexes except just the
			relevant hash_mutex */
			hash_mutex_exit_all_but(buf_pool->page_hash,
						hash_mutex);

			return(NULL);
		case BUF_BLOCK_ZIP_PAGE:
			ut_ad(bpage->in_page_hash);
			ut_ad(bpage->buf_fix_count > 0);
			break;
		default:
			ut_error;
		}
	}

	/* Allocation failed.  Either the maximum number of purge
	threads should never exceed BUF_POOL_WATCH_SIZE, or this code
	should be modified to return a special non-NULL value and the
	caller should purge the record directly. */
	ut_error;

	/* Fix compiler warning */
	return(NULL);
}

/********************************************************************//**
Rebuild buf_pool->page_hash. */
static
void
buf_pool_page_hash_rebuild(void)
/*============================*/
{
	ulint   i;

	for (i = 0; i < srv_buf_pool_instances; i++) {
		buf_pool_page_hash_rebuild_instance(buf_pool_from_array(i));
	}
}

/********************************************************************//**
Increase the buffer pool size of one buffer pool instance. */
static
void
buf_pool_increase_instance(
/*=======================*/
	buf_pool_t*	buf_pool,	/*!< in: buffer pool instane */
	ulint		change_size)	/*!< in: new size of the pool */
{
	buf_chunk_t*	chunks;
	buf_chunk_t*	chunk;

	buf_pool_mutex_enter(buf_pool);
	chunks = mem_alloc((buf_pool->n_chunks + 1) * sizeof *chunks);

	memcpy(chunks, buf_pool->chunks, buf_pool->n_chunks * sizeof *chunks);

	chunk = &chunks[buf_pool->n_chunks];

	if (!buf_chunk_init(buf_pool, chunk, change_size)) {
		mem_free(chunks);
	} else {
		buf_pool->old_pool_size = buf_pool->curr_pool_size;
		buf_pool->curr_size += chunk->size;
		buf_pool->curr_pool_size = buf_pool->curr_size * UNIV_PAGE_SIZE;
		mem_free(buf_pool->chunks);
		buf_pool->chunks = chunks;
		buf_pool->n_chunks++;
	}

	buf_pool_mutex_exit(buf_pool);
}

/********************************************************************//**
Increase the buffer pool size. */
static
void
buf_pool_increase(
/*==============*/
	ulint   change_size)
{
	ulint   i;

	for (i = 0; i < srv_buf_pool_instances; i++) {
		buf_pool_increase_instance(
			buf_pool_from_array(i),
			change_size / srv_buf_pool_instances);
	}

	buf_pool_set_sizes();
}

/********************************************************************//**
Resizes the buffer pool. */
UNIV_INTERN
void
buf_pool_resize(void)
/*=================*/
{
	ulint	change_size;
	ulint	min_change_size = 1048576 * srv_buf_pool_instances;

	buf_pool_mutex_enter_all();
  
  	if (srv_buf_pool_old_size == srv_buf_pool_size) {
  
		buf_pool_mutex_exit_all();

  		return;

  	} else if (srv_buf_pool_curr_size + min_change_size
		   > srv_buf_pool_size) {
  
		change_size = (srv_buf_pool_curr_size - srv_buf_pool_size)
			    / UNIV_PAGE_SIZE;

		buf_pool_mutex_exit_all();
  
  		/* Disable adaptive hash indexes and empty the index
  		in order to free up memory in the buffer pool chunks. */
		buf_pool_shrink(change_size);

	} else if (srv_buf_pool_curr_size + min_change_size
		   < srv_buf_pool_size) {
 
  		/* Enlarge the buffer pool by at least one megabyte */
  
		change_size = srv_buf_pool_size - srv_buf_pool_curr_size;

		buf_pool_mutex_exit_all();

		buf_pool_increase(change_size);
	} else {
		srv_buf_pool_size = srv_buf_pool_old_size;

		buf_pool_mutex_exit_all();

		return;
	}
  
  	buf_pool_page_hash_rebuild();
}
 
/****************************************************************//**
Remove the sentinel block for the watch before replacing it with a real block.
buf_page_watch_clear() or buf_page_watch_occurred() will notice that
the block has been replaced with the real block.
@return reference count, to be added to the replacement block */
static
void
buf_pool_watch_remove(
/*==================*/
	buf_pool_t*	buf_pool,	/*!< buffer pool instance */
	ulint		fold,		/*!< in: buf_page_address_fold(
					space, offset) */
	buf_page_t*	watch)		/*!< in/out: sentinel for watch */
{
#ifdef UNIV_DEBUG
	/* We must also own the appropriate hash_bucket mutex. */
	mutex_t* hash_mutex = buf_page_hash_mutex_get(buf_pool, fold);
	ut_ad(mutex_own(hash_mutex));
#endif

	ut_ad(buf_pool_mutex_own(buf_pool));

	HASH_DELETE(buf_page_t, hash, buf_pool->page_hash, fold, watch);
	ut_d(watch->in_page_hash = FALSE);
	watch->buf_fix_count = 0;
	watch->state = BUF_BLOCK_POOL_WATCH;
}

/****************************************************************//**
Stop watching if the page has been read in.
buf_pool_watch_set(space,offset) must have returned NULL before. */
UNIV_INTERN
void
buf_pool_watch_unset(
/*=================*/
	ulint	space,	/*!< in: space id */
	ulint	offset)	/*!< in: page number */
{
	buf_page_t*	bpage;
	buf_pool_t*	buf_pool = buf_pool_get(space, offset);
	ulint		fold = buf_page_address_fold(space, offset);
	mutex_t*	hash_mutex = buf_page_hash_mutex_get(buf_pool,
							     fold);

	/* We only need to have buf_pool mutex in case where we end
	up calling buf_pool_watch_remove but to obey latching order
	we acquire it here before acquiring hash_mutex. This should
	not cause too much grief as this function is only ever
	called from the purge thread. */
	buf_pool_mutex_enter(buf_pool);

	mutex_enter(hash_mutex);

	bpage = buf_page_hash_get_low(buf_pool, space, offset, fold);
	/* The page must exist because buf_pool_watch_set()
	increments buf_fix_count. */
	ut_a(bpage);

	if (UNIV_UNLIKELY(!buf_pool_watch_is_sentinel(buf_pool, bpage))) {
		mutex_t* mutex = buf_page_get_mutex(bpage);

		mutex_enter(mutex);
		ut_a(bpage->buf_fix_count > 0);
		bpage->buf_fix_count--;
		mutex_exit(mutex);
	} else {
		ut_a(bpage->buf_fix_count > 0);

		if (UNIV_LIKELY(!--bpage->buf_fix_count)) {
			buf_pool_watch_remove(buf_pool, fold, bpage);
		}
	}

	buf_pool_mutex_exit(buf_pool);
	mutex_exit(hash_mutex);
}

/****************************************************************//**
Check if the page has been read in.
This may only be called after buf_pool_watch_set(space,offset)
has returned NULL and before invoking buf_pool_watch_unset(space,offset).
@return	FALSE if the given page was not read in, TRUE if it was */
UNIV_INTERN
ibool
buf_pool_watch_occurred(
/*====================*/
	ulint	space,	/*!< in: space id */
	ulint	offset)	/*!< in: page number */
{
	ibool		ret;
	buf_page_t*	bpage;
	buf_pool_t*	buf_pool = buf_pool_get(space, offset);
	ulint		fold	= buf_page_address_fold(space, offset);
	mutex_t*	hash_mutex = buf_page_hash_mutex_get(buf_pool,
							     fold);

	mutex_enter(hash_mutex);

	bpage = buf_page_hash_get_low(buf_pool, space, offset, fold);
	/* The page must exist because buf_pool_watch_set()
	increments buf_fix_count. */
	ut_a(bpage);
	ret = !buf_pool_watch_is_sentinel(buf_pool, bpage);
	mutex_exit(hash_mutex);

	return(ret);
}

/********************************************************************//**
Moves a page to the start of the buffer pool LRU list. This high-level
function can be used to prevent an important page from slipping out of
the buffer pool. */
UNIV_INTERN
void
buf_page_make_young(
/*================*/
	buf_page_t*	bpage)	/*!< in: buffer block of a file page */
{
	buf_pool_t*	buf_pool = buf_pool_from_bpage(bpage);

	buf_pool_mutex_enter(buf_pool);

	ut_a(buf_page_in_file(bpage));

	buf_LRU_make_block_young(bpage);

	buf_pool_mutex_exit(buf_pool);
}

/********************************************************************//**
Sets the time of the first access of a page and moves a page to the
start of the buffer pool LRU list if it is too old.  This high-level
function can be used to prevent an important page from slipping
out of the buffer pool. */
static
void
buf_page_set_accessed_make_young(
/*=============================*/
	buf_page_t*	bpage,		/*!< in/out: buffer block of a
					file page */
	unsigned	access_time)	/*!< in: bpage->access_time
					read under mutex protection,
					or 0 if unknown */
{
	buf_pool_t*	buf_pool = buf_pool_from_bpage(bpage);

	ut_ad(!buf_pool_mutex_own(buf_pool));
	ut_a(buf_page_in_file(bpage));

	if (buf_page_peek_if_too_old(bpage)) {
		buf_pool_mutex_enter(buf_pool);
		buf_LRU_make_block_young(bpage);
		buf_pool_mutex_exit(buf_pool);
	} else if (!access_time) {
		ulint	time_ms = ut_time_ms();
		buf_pool_mutex_enter(buf_pool);
		buf_page_set_accessed(bpage, time_ms);
		buf_pool_mutex_exit(buf_pool);
	}
}

/********************************************************************//**
Resets the check_index_page_at_flush field of a page if found in the buffer
pool. */
UNIV_INTERN
void
buf_reset_check_index_page_at_flush(
/*================================*/
	ulint	space,	/*!< in: space id */
	ulint	offset)	/*!< in: page number */
{
	buf_block_t*	block;
	buf_pool_t*	buf_pool = buf_pool_get(space, offset);
	mutex_t*	hash_mutex;

	block = buf_block_hash_get(buf_pool, space, offset, &hash_mutex);

	if (block) {
		if (buf_block_get_state(block) == BUF_BLOCK_FILE_PAGE) {
			ut_ad(!buf_pool_watch_is_sentinel(buf_pool,
							  &block->page));
			block->check_index_page_at_flush = FALSE;
		}

		mutex_exit(hash_mutex);
	}
}

/********************************************************************//**
Returns the current state of is_hashed of a page. FALSE if the page is
not in the pool. NOTE that this operation does not fix the page in the
pool if it is found there.
@return	TRUE if page hash index is built in search system */
UNIV_INTERN
ibool
buf_page_peek_if_search_hashed(
/*===========================*/
	ulint	space,	/*!< in: space id */
	ulint	offset)	/*!< in: page number */
{
	buf_block_t*	block;
	ibool		is_hashed;
	buf_pool_t*	buf_pool = buf_pool_get(space, offset);
	mutex_t*	hash_mutex;

	block = buf_block_hash_get(buf_pool, space, offset, &hash_mutex);

	if (!block || buf_block_get_state(block) != BUF_BLOCK_FILE_PAGE) {
		is_hashed = FALSE;
	} else {
		ut_ad(!buf_pool_watch_is_sentinel(buf_pool, &block->page));
		is_hashed = block->is_hashed;
	}

	if (block) {
		mutex_exit(hash_mutex);
	}

	return(is_hashed);
}

#ifdef UNIV_DEBUG_FILE_ACCESSES
/********************************************************************//**
Sets file_page_was_freed TRUE if the page is found in the buffer pool.
This function should be called when we free a file page and want the
debug version to check that it is not accessed any more unless
reallocated.
@return	control block if found in page hash table, otherwise NULL */
UNIV_INTERN
buf_page_t*
buf_page_set_file_page_was_freed(
/*=============================*/
	ulint	space,	/*!< in: space id */
	ulint	offset)	/*!< in: page number */
{
	buf_page_t*	bpage;
	buf_pool_t*	buf_pool = buf_pool_get(space, offset);
	mutex_t*	hash_mutex;

	bpage = buf_page_hash_get(buf_pool, space, offset, &hash_mutex);

	if (bpage) {
		ut_ad(!buf_pool_watch_is_sentinel(buf_pool, bpage));
		bpage->file_page_was_freed = TRUE;
		mutex_exit(hash_mutex);
	}

	return(bpage);
}

/********************************************************************//**
Sets file_page_was_freed FALSE if the page is found in the buffer pool.
This function should be called when we free a file page and want the
debug version to check that it is not accessed any more unless
reallocated.
@return	control block if found in page hash table, otherwise NULL */
UNIV_INTERN
buf_page_t*
buf_page_reset_file_page_was_freed(
/*===============================*/
	ulint	space,	/*!< in: space id */
	ulint	offset)	/*!< in: page number */
{
	buf_page_t*	bpage;
	buf_pool_t*	buf_pool = buf_pool_get(space, offset);
	mutex_t*	hash_mutex;

	bpage = buf_page_hash_get(buf_pool, space, offset, &hash_mutex);

	if (bpage) {
		ut_ad(!buf_pool_watch_is_sentinel(buf_pool, bpage));
		bpage->file_page_was_freed = FALSE;
		mutex_exit(hash_mutex);
	}

	return(bpage);
}
#endif /* UNIV_DEBUG_FILE_ACCESSES */

/********************************************************************//**
Attempts to discard the uncompressed frame of a compressed page. The
caller should not be holding any mutexes when this function is called.
@return	TRUE if successful, FALSE otherwise. */
static
void
buf_block_try_discard_uncompressed(
/*===============================*/
	ulint		space,	/*!< in: space id */
	ulint		offset)	/*!< in: page number */
{
	buf_page_t*	bpage;
	buf_pool_t*	buf_pool = buf_pool_get(space, offset);

	/* Since we need to acquire buf_pool mutex to discard
	the uncompressed frame and because page_hash mutex resides
	below buf_pool mutex in sync ordering therefore we must
	first release the page_hash mutex. This means that the
	block in question can move out of page_hash. Therefore
	we need to check again if the block is still in page_hash. */
	buf_pool_mutex_enter(buf_pool);

	bpage = buf_page_hash_get(buf_pool, space, offset, NULL);

	if (bpage) {
		buf_LRU_free_block(bpage, FALSE, NULL);
	}

	buf_pool_mutex_exit(buf_pool);
}

/********************************************************************//**
Get read access to a compressed page (usually of type
FIL_PAGE_TYPE_ZBLOB or FIL_PAGE_TYPE_ZBLOB2).
The page must be released with buf_page_release_zip().
NOTE: the page is not protected by any latch.  Mutual exclusion has to
be implemented at a higher level.  In other words, all possible
accesses to a given page through this function must be protected by
the same set of mutexes or latches.
@return	pointer to the block */
UNIV_INTERN
buf_page_t*
buf_page_get_zip(
/*=============*/
	ulint		space,	/*!< in: space id */
	ulint		zip_size,/*!< in: compressed page size */
	ulint		offset)	/*!< in: page number */
{
	buf_page_t*	bpage;
	mutex_t*	block_mutex;
	mutex_t*	hash_mutex;
	ibool		discard_attempted = FALSE;
	ibool		must_read;
	unsigned	access_time;
	buf_pool_t*	buf_pool = buf_pool_get(space, offset);

#ifndef UNIV_LOG_DEBUG
	ut_ad(!ibuf_inside());
#endif
	buf_pool->stat.n_page_gets++;

	for (;;) {
lookup:

		/* The following call will also grab the page_hash
		mutex if the page is found. */
		bpage = buf_page_hash_get(buf_pool, space, offset,
					  &hash_mutex);
		if (bpage) {
			ut_ad(!buf_pool_watch_is_sentinel(buf_pool, bpage));
			break;
		}

		/* Page not in buf_pool: needs to be read from file */

		ut_ad(!hash_mutex);
		buf_read_page(space, zip_size, offset);

#if defined UNIV_DEBUG || defined UNIV_BUF_DEBUG
		ut_a(++buf_dbg_counter % 37 || buf_validate());
#endif /* UNIV_DEBUG || UNIV_BUF_DEBUG */
	}

	ut_ad(buf_page_hash_mutex_own(buf_pool, bpage));

	if (UNIV_UNLIKELY(!bpage->zip.data)) {
		/* There is no compressed page. */
err_exit:
		mutex_exit(hash_mutex);
		return(NULL);
	}

	ut_ad(!buf_pool_watch_is_sentinel(buf_pool, bpage));

	switch (buf_page_get_state(bpage)) {
	case BUF_BLOCK_NOT_USED:
	case BUF_BLOCK_READY_FOR_USE:
	case BUF_BLOCK_MEMORY:
	case BUF_BLOCK_REMOVE_HASH:
	case BUF_BLOCK_ZIP_FREE:
		break;
	case BUF_BLOCK_ZIP_PAGE:
	case BUF_BLOCK_ZIP_DIRTY:
		block_mutex = &buf_pool->zip_mutex;
		mutex_enter(block_mutex);
		bpage->buf_fix_count++;
		goto got_block;
	case BUF_BLOCK_FILE_PAGE:
		/* Discard the uncompressed page frame if possible. */
		if (!discard_attempted) {
			mutex_exit(hash_mutex);
			buf_block_try_discard_uncompressed(space,
							   offset);
			discard_attempted = TRUE;
			goto lookup;
		}

		block_mutex = &((buf_block_t*) bpage)->mutex;
		mutex_enter(block_mutex);
		buf_block_buf_fix_inc((buf_block_t*) bpage,
				      __FILE__, __LINE__);
		goto got_block;
	}

	ut_error;
	goto err_exit;

got_block:
	must_read = buf_page_get_io_fix(bpage) == BUF_IO_READ;
	access_time = buf_page_is_accessed(bpage);

	mutex_exit(hash_mutex);
	mutex_exit(block_mutex);

	buf_page_set_accessed_make_young(bpage, access_time);

#ifdef UNIV_DEBUG_FILE_ACCESSES
	ut_a(!bpage->file_page_was_freed);
#endif

#if defined UNIV_DEBUG || defined UNIV_BUF_DEBUG
	ut_a(++buf_dbg_counter % 5771 || buf_validate());
	ut_a(bpage->buf_fix_count > 0);
	ut_a(buf_page_in_file(bpage));
#endif /* UNIV_DEBUG || UNIV_BUF_DEBUG */

	if (must_read) {
		/* Let us wait until the read operation
		completes */

		for (;;) {
			enum buf_io_fix	io_fix;

			mutex_enter(block_mutex);
			io_fix = buf_page_get_io_fix(bpage);
			mutex_exit(block_mutex);

			if (io_fix == BUF_IO_READ) {

				os_thread_sleep(WAIT_FOR_READ);
			} else {
				break;
			}
		}
	}

#ifdef UNIV_IBUF_COUNT_DEBUG
	ut_a(ibuf_count_get(buf_page_get_space(bpage),
			    buf_page_get_page_no(bpage)) == 0);
#endif
	return(bpage);
}

/********************************************************************//**
Initialize some fields of a control block. */
UNIV_INLINE
void
buf_block_init_low(
/*===============*/
	buf_block_t*	block)	/*!< in: block to init */
{
	block->check_index_page_at_flush = FALSE;
	block->index		= NULL;

	block->n_hash_helps	= 0;
	block->is_hashed	= FALSE;
	block->n_fields		= 1;
	block->n_bytes		= 0;
	block->left_side	= TRUE;
}
#endif /* !UNIV_HOTBACKUP */

/********************************************************************//**
Decompress a block.
@return	TRUE if successful */
UNIV_INTERN
ibool
buf_zip_decompress(
/*===============*/
	buf_block_t*	block,	/*!< in/out: block */
	ibool		check)	/*!< in: TRUE=verify the page checksum */
{
	const byte*	frame		= block->page.zip.data;
	ulint		stamp_checksum	= mach_read_from_4(
		frame + FIL_PAGE_SPACE_OR_CHKSUM);

	ut_ad(buf_block_get_zip_size(block));
	ut_a(buf_block_get_space(block) != 0);

	if (UNIV_LIKELY(check && stamp_checksum != BUF_NO_CHECKSUM_MAGIC)) {
		ulint	calc_checksum	= page_zip_calc_checksum(
			frame, page_zip_get_size(&block->page.zip));

		if (UNIV_UNLIKELY(stamp_checksum != calc_checksum)) {
			ut_print_timestamp(stderr);
			fprintf(stderr,
				"  InnoDB: compressed page checksum mismatch"
				" (space %u page %u): %lu != %lu\n",
				block->page.space, block->page.offset,
				stamp_checksum, calc_checksum);
			return(FALSE);
		}
	}

	switch (fil_page_get_type(frame)) {
	case FIL_PAGE_INDEX:
		if (page_zip_decompress(&block->page.zip,
					block->frame, TRUE)) {
			return(TRUE);
		}

		fprintf(stderr,
			"InnoDB: unable to decompress space %lu page %lu\n",
			(ulong) block->page.space,
			(ulong) block->page.offset);
		return(FALSE);

	case FIL_PAGE_TYPE_ALLOCATED:
	case FIL_PAGE_INODE:
	case FIL_PAGE_IBUF_BITMAP:
	case FIL_PAGE_TYPE_FSP_HDR:
	case FIL_PAGE_TYPE_XDES:
	case FIL_PAGE_TYPE_ZBLOB:
	case FIL_PAGE_TYPE_ZBLOB2:
		/* Copy to uncompressed storage. */
		memcpy(block->frame, frame,
		       buf_block_get_zip_size(block));
		return(TRUE);
	}

	ut_print_timestamp(stderr);
	fprintf(stderr,
		"  InnoDB: unknown compressed page"
		" type %lu\n",
		fil_page_get_type(frame));
	return(FALSE);
}

#ifndef UNIV_HOTBACKUP
/*******************************************************************//**
Gets the block to whose frame the pointer is pointing to if found
in this buffer pool instance.
@return	pointer to block */
UNIV_INTERN
buf_block_t*
buf_block_align_instance(
/*=====================*/
 	buf_pool_t*	buf_pool,	/*!< in: buffer in which the block
					resides */
	const byte*	ptr)		/*!< in: pointer to a frame */
{
	buf_chunk_t*	chunk;
	ulint		i;

	/* TODO: protect buf_pool->chunks with a mutex (it will
	currently remain constant after buf_pool_init()) */
	for (chunk = buf_pool->chunks, i = buf_pool->n_chunks; i--; chunk++) {
		lint	offs = ptr - chunk->blocks->frame;

		if (UNIV_UNLIKELY(offs < 0)) {

			continue;
		}

		offs >>= UNIV_PAGE_SIZE_SHIFT;

		if (UNIV_LIKELY((ulint) offs < chunk->size)) {
			buf_block_t*	block = &chunk->blocks[offs];

			/* The function buf_chunk_init() invokes
			buf_block_init() so that block[n].frame ==
			block->frame + n * UNIV_PAGE_SIZE.  Check it. */
			ut_ad(block->frame == page_align(ptr));
#ifdef UNIV_DEBUG
			/* A thread that updates these fields must
			hold buf_pool->mutex and block->mutex.  Acquire
			only the latter. */
			mutex_enter(&block->mutex);

			switch (buf_block_get_state(block)) {
			case BUF_BLOCK_ZIP_FREE:
			case BUF_BLOCK_ZIP_PAGE:
			case BUF_BLOCK_ZIP_DIRTY:
				/* These types should only be used in
				the compressed buffer pool, whose
				memory is allocated from
				buf_pool->chunks, in UNIV_PAGE_SIZE
				blocks flagged as BUF_BLOCK_MEMORY. */
				ut_error;
				break;
			case BUF_BLOCK_NOT_USED:
			case BUF_BLOCK_READY_FOR_USE:
			case BUF_BLOCK_MEMORY:
				/* Some data structures contain
				"guess" pointers to file pages.  The
				file pages may have been freed and
				reused.  Do not complain. */
				break;
			case BUF_BLOCK_REMOVE_HASH:
				/* buf_LRU_block_remove_hashed_page()
				will overwrite the FIL_PAGE_OFFSET and
				FIL_PAGE_ARCH_LOG_NO_OR_SPACE_ID with
				0xff and set the state to
				BUF_BLOCK_REMOVE_HASH. */
				ut_ad(page_get_space_id(page_align(ptr))
				      == 0xffffffff);
				ut_ad(page_get_page_no(page_align(ptr))
				      == 0xffffffff);
				break;
			case BUF_BLOCK_FILE_PAGE:
				ut_ad(block->page.space
				      == page_get_space_id(page_align(ptr)));
				ut_ad(block->page.offset
				      == page_get_page_no(page_align(ptr)));
				break;
			}

			mutex_exit(&block->mutex);
#endif /* UNIV_DEBUG */

			return(block);
		}
	}

	return(NULL);
}

/*******************************************************************//**
Gets the block to whose frame the pointer is pointing to.
@return	pointer to block, never NULL */
UNIV_INTERN
buf_block_t*
buf_block_align(
/*============*/
	const byte*	ptr)	/*!< in: pointer to a frame */
{
	ulint		i;

	for (i = 0; i < srv_buf_pool_instances; i++) {
		buf_block_t*	block;

		block = buf_block_align_instance(
			buf_pool_from_array(i), ptr);
		if (block) {
			return(block);
		}
	}

	/* The block should always be found. */
	ut_error;
	return(NULL);
}

/********************************************************************//**
Find out if a pointer belongs to a buf_block_t. It can be a pointer to
the buf_block_t itself or a member of it. This functions checks one of
the buffer pool instances.
@return	TRUE if ptr belongs to a buf_block_t struct */
static
ibool
buf_pointer_is_block_field_instance(
/*================================*/
	buf_pool_t*	buf_pool,	/*!< in: buffer pool instance */
	const void*	ptr)		/*!< in: pointer not dereferenced */
{
	const buf_chunk_t*		chunk	= buf_pool->chunks;
	const buf_chunk_t* const	echunk	= chunk + buf_pool->n_chunks;

	/* TODO: protect buf_pool->chunks with a mutex (it will
	currently remain constant after buf_pool_init()) */
	while (chunk < echunk) {
		if (ptr >= (void *)chunk->blocks
		    && ptr < (void *)(chunk->blocks + chunk->size)) {

			return(TRUE);
		}

		chunk++;
	}

	return(FALSE);
}

/********************************************************************//**
Find out if a pointer belongs to a buf_block_t. It can be a pointer to
the buf_block_t itself or a member of it
@return	TRUE if ptr belongs to a buf_block_t struct */
UNIV_INTERN
ibool
buf_pointer_is_block_field(
/*=======================*/
	const void*	ptr)	/*!< in: pointer not dereferenced */
{
	ulint	i;

	for (i = 0; i < srv_buf_pool_instances; i++) {
		ibool	found;

		found = buf_pointer_is_block_field_instance(
			buf_pool_from_array(i), ptr);
		if (found) {
			return(TRUE);
		}
	}

	return(FALSE);
}

/********************************************************************//**
Find out if a buffer block was created by buf_chunk_init().
@return	TRUE if "block" has been added to buf_pool->free by buf_chunk_init() */
static
ibool
buf_block_is_uncompressed(
/*======================*/
	buf_pool_t*		buf_pool,	/*!< in: buffer pool instance */
	const buf_block_t*	block)		/*!< in: pointer to block,
						not dereferenced */
{
	if (UNIV_UNLIKELY((((ulint) block) % sizeof *block) != 0)) {
		/* The pointer should be aligned. */
		return(FALSE);
	}

	return(buf_pointer_is_block_field_instance(buf_pool, (void *)block));
}

=======

	return(DB_SUCCESS);
}

/********************************************************************//**
Frees the buffer pool at shutdown.  This must not be invoked before
freeing all mutexes. */
UNIV_INTERN
void
buf_pool_free(
/*==========*/
	ulint	n_instances)	/*!< in: numbere of instances to free */
{
	ulint	i;

	for (i = 0; i < n_instances; i++) {
		buf_pool_free_instance(buf_pool_from_array(i));
	}

	mem_free(buf_pool_ptr);
	buf_pool_ptr = NULL;
}

/********************************************************************//**
Drops adaptive hash index for a buffer pool instance. */
static
void
buf_pool_drop_hash_index_instance(
/*==============================*/
	buf_pool_t*	buf_pool,		/*!< in: buffer pool instance */
	ibool*		released_search_latch)	/*!< out: flag for signalling
						whether the search latch was
						released */
{
	buf_chunk_t*	chunks	= buf_pool->chunks;
	buf_chunk_t*	chunk	= chunks + buf_pool->n_chunks;

	while (--chunk >= chunks) {
		ulint		i;
		buf_block_t*	block	= chunk->blocks;

		for (i = chunk->size; i--; block++) {
			/* block->is_hashed cannot be modified
			when we have an x-latch on btr_search_latch;
			see the comment in buf0buf.h */
			
			if (!block->is_hashed) {
				continue;
			}
			
			/* To follow the latching order, we
			have to release btr_search_latch
			before acquiring block->latch. */
			rw_lock_x_unlock(&btr_search_latch);
			/* When we release the search latch,
			we must rescan all blocks, because
			some may become hashed again. */
			*released_search_latch = TRUE;
			
			rw_lock_x_lock(&block->lock);
			
			/* This should be guaranteed by the
			callers, which will be holding
			btr_search_enabled_mutex. */
			ut_ad(!btr_search_enabled);
			
			/* Because we did not buffer-fix the
			block by calling buf_block_get_gen(),
			it is possible that the block has been
			allocated for some other use after
			btr_search_latch was released above.
			We do not care which file page the
			block is mapped to.  All we want to do
			is to drop any hash entries referring
			to the page. */
			
			/* It is possible that
			block->page.state != BUF_FILE_PAGE.
			Even that does not matter, because
			btr_search_drop_page_hash_index() will
			check block->is_hashed before doing
			anything.  block->is_hashed can only
			be set on uncompressed file pages. */
			
			btr_search_drop_page_hash_index(block);
			
			rw_lock_x_unlock(&block->lock);
			
			rw_lock_x_lock(&btr_search_latch);
			
			ut_ad(!btr_search_enabled);
		}
	}
}
 
/********************************************************************//**
Drops the adaptive hash index.  To prevent a livelock, this function
is only to be called while holding btr_search_latch and while
btr_search_enabled == FALSE. */
UNIV_INTERN
void
buf_pool_drop_hash_index(void)
/*==========================*/
{
	ibool		released_search_latch;

#ifdef UNIV_SYNC_DEBUG
	ut_ad(rw_lock_own(&btr_search_latch, RW_LOCK_EX));
#endif /* UNIV_SYNC_DEBUG */
	ut_ad(!btr_search_enabled);

	do {
 		ulint	i;

		released_search_latch = FALSE;

		for (i = 0; i < srv_buf_pool_instances; i++) {
 			buf_pool_t*	buf_pool;

			buf_pool = buf_pool_from_array(i);

			buf_pool_drop_hash_index_instance(
				buf_pool, &released_search_latch);
		}

	} while (released_search_latch);
}

/********************************************************************//**
Relocate a buffer control block.  Relocates the block on the LRU list
and in buf_pool->page_hash.  Does not relocate bpage->list.
The caller must take care of relocating bpage->list. */
UNIV_INTERN
void
buf_relocate(
/*=========*/
	buf_page_t*	bpage,	/*!< in/out: control block being relocated;
				buf_page_get_state(bpage) must be
				BUF_BLOCK_ZIP_DIRTY or BUF_BLOCK_ZIP_PAGE */
	buf_page_t*	dpage)	/*!< in/out: destination control block */
{
	buf_page_t*	b;
	ulint		fold;
	buf_pool_t*	buf_pool = buf_pool_from_bpage(bpage);

	fold = buf_page_address_fold(bpage->space, bpage->offset);

	ut_ad(buf_pool_mutex_own(buf_pool));
	ut_ad(buf_page_hash_mutex_own(buf_pool, bpage));
	ut_ad(mutex_own(buf_page_get_mutex(bpage)));
	ut_a(buf_page_get_io_fix(bpage) == BUF_IO_NONE);
	ut_a(bpage->buf_fix_count == 0);
	ut_ad(bpage->in_LRU_list);
	ut_ad(!bpage->in_zip_hash);
	ut_ad(bpage->in_page_hash);
	ut_ad(bpage == buf_page_hash_get_low(buf_pool,
					     bpage->space,
					     bpage->offset,
					     fold));

	ut_ad(!buf_pool_watch_is_sentinel(buf_pool, bpage));
#ifdef UNIV_DEBUG
	switch (buf_page_get_state(bpage)) {
	case BUF_BLOCK_ZIP_FREE:
	case BUF_BLOCK_NOT_USED:
	case BUF_BLOCK_READY_FOR_USE:
	case BUF_BLOCK_FILE_PAGE:
	case BUF_BLOCK_MEMORY:
	case BUF_BLOCK_REMOVE_HASH:
		ut_error;
	case BUF_BLOCK_ZIP_DIRTY:
	case BUF_BLOCK_ZIP_PAGE:
		break;
	}
#endif /* UNIV_DEBUG */

	memcpy(dpage, bpage, sizeof *dpage);

	ut_d(bpage->in_LRU_list = FALSE);
	ut_d(bpage->in_page_hash = FALSE);

	/* relocate buf_pool->LRU */
	b = UT_LIST_GET_PREV(LRU, bpage);
	UT_LIST_REMOVE(LRU, buf_pool->LRU, bpage);

	if (b) {
		UT_LIST_INSERT_AFTER(LRU, buf_pool->LRU, b, dpage);
	} else {
		UT_LIST_ADD_FIRST(LRU, buf_pool->LRU, dpage);
	}

	if (UNIV_UNLIKELY(buf_pool->LRU_old == bpage)) {
		buf_pool->LRU_old = dpage;
#ifdef UNIV_LRU_DEBUG
		/* buf_pool->LRU_old must be the first item in the LRU list
		whose "old" flag is set. */
		ut_a(buf_pool->LRU_old->old);
		ut_a(!UT_LIST_GET_PREV(LRU, buf_pool->LRU_old)
		     || !UT_LIST_GET_PREV(LRU, buf_pool->LRU_old)->old);
		ut_a(!UT_LIST_GET_NEXT(LRU, buf_pool->LRU_old)
		     || UT_LIST_GET_NEXT(LRU, buf_pool->LRU_old)->old);
	} else {
		/* Check that the "old" flag is consistent in
		the block and its neighbours. */
		buf_page_set_old(dpage, buf_page_is_old(dpage));
#endif /* UNIV_LRU_DEBUG */
	}

	ut_d(UT_LIST_VALIDATE(LRU, buf_page_t, buf_pool->LRU,
			      ut_ad(ut_list_node_313->in_LRU_list)));

	/* relocate buf_pool->page_hash */
	HASH_DELETE(buf_page_t, hash, buf_pool->page_hash, fold, bpage);
	HASH_INSERT(buf_page_t, hash, buf_pool->page_hash, fold, dpage);
}

/********************************************************************//**
Shrinks a buffer pool instance. */
static
void
buf_pool_shrink_instance(
/*=====================*/
	buf_pool_t*	buf_pool,	/*!< in: buffer pool instance */
	ulint		chunk_size)	/*!< in: number of pages to remove */
{
	buf_chunk_t*	chunks;
	buf_chunk_t*	chunk;
	ulint		max_size;
	ulint		max_free_size;
	buf_chunk_t*	max_chunk;
	buf_chunk_t*	max_free_chunk;

	ut_ad(!buf_pool_mutex_own(buf_pool));

try_again:
	btr_search_disable(); /* Empty the adaptive hash index again */
	buf_pool_mutex_enter(buf_pool);

shrink_again:
	if (buf_pool->n_chunks <= 1) {

		/* Cannot shrink if there is only one chunk */
		goto func_done;
	}

	/* Search for the largest free chunk
	not larger than the size difference */
	chunks = buf_pool->chunks;
	chunk = chunks + buf_pool->n_chunks;
	max_size = max_free_size = 0;
	max_chunk = max_free_chunk = NULL;

	while (--chunk >= chunks) {
		if (chunk->size <= chunk_size
		    && chunk->size > max_free_size) {
			if (chunk->size > max_size) {
				max_size = chunk->size;
				max_chunk = chunk;
			}

			if (buf_chunk_all_free(chunk)) {
				max_free_size = chunk->size;
				max_free_chunk = chunk;
			}
		}
	}

	if (!max_free_size) {

		ulint		dirty	= 0;
		ulint		nonfree	= 0;
		buf_block_t*	block;
		buf_block_t*	bend;

		/* Cannot shrink: try again later
		(do not assign srv_buf_pool_old_size) */
		if (!max_chunk) {

			goto func_exit;
		}

		block = max_chunk->blocks;
		bend = block + max_chunk->size;

		/* Move the blocks of chunk to the end of the
		LRU list and try to flush them. */
		for (; block < bend; block++) {
			switch (buf_block_get_state(block)) {
			case BUF_BLOCK_NOT_USED:
				continue;
			case BUF_BLOCK_FILE_PAGE:
				break;
			default:
				nonfree++;
				continue;
			}

			mutex_enter(&block->mutex);
			/* The following calls will temporarily
			release block->mutex and buf_pool->mutex.
			Therefore, we have to always retry,
			even if !dirty && !nonfree. */

			if (!buf_flush_ready_for_replace(&block->page)) {

				buf_LRU_make_block_old(&block->page);
				mutex_exit(&block->mutex);
				dirty++;
			} else {
				mutex_exit(&block->mutex);
				if (buf_LRU_free_block(&block->page,
						       TRUE, NULL)
				   != BUF_LRU_FREED) {
					nonfree++;
				}
			}
		}

		buf_pool_mutex_exit(buf_pool);

		/* Request for a flush of the chunk if it helps.
		Do not flush if there are non-free blocks, since
		flushing will not make the chunk freeable. */
		if (nonfree) {
			/* Avoid busy-waiting. */
			os_thread_sleep(100000);
		} else if (dirty
			   && buf_flush_LRU(buf_pool, dirty)
			      == ULINT_UNDEFINED) {

			buf_flush_wait_batch_end(buf_pool, BUF_FLUSH_LRU);
		}

		goto try_again;
	}

	max_size = max_free_size;
	max_chunk = max_free_chunk;

	buf_pool->old_pool_size = buf_pool->curr_pool_size;

	/* Rewrite buf_pool->chunks.  Copy everything but max_chunk. */
	chunks = mem_alloc((buf_pool->n_chunks - 1) * sizeof *chunks);
	memcpy(chunks, buf_pool->chunks,
	       (max_chunk - buf_pool->chunks) * sizeof *chunks);
	memcpy(chunks + (max_chunk - buf_pool->chunks),
	       max_chunk + 1,
	       buf_pool->chunks + buf_pool->n_chunks
	       - (max_chunk + 1));
	ut_a(buf_pool->curr_size > max_chunk->size);
	buf_pool->curr_size -= max_chunk->size;
	buf_pool->curr_pool_size = buf_pool->curr_size * UNIV_PAGE_SIZE;
	chunk_size -= max_chunk->size;
	buf_chunk_free(buf_pool, max_chunk);
	mem_free(buf_pool->chunks);
	buf_pool->chunks = chunks;
	buf_pool->n_chunks--;

	/* Allow a slack of one megabyte. */
	if (chunk_size > 1048576 / UNIV_PAGE_SIZE) {

		goto shrink_again;
	}
	goto func_exit;

func_done:
	buf_pool->old_pool_size = buf_pool->curr_pool_size;
func_exit:
	buf_pool_mutex_exit(buf_pool);
	btr_search_enable();
}

/********************************************************************//**
Shrinks the buffer pool. */
static
void
buf_pool_shrink(
/*============*/
	ulint	chunk_size)	/*!< in: number of pages to remove */
{
	ulint	i;

	for (i = 0; i < srv_buf_pool_instances; i++) {
		buf_pool_t*	buf_pool;
		ulint		instance_chunk_size;

		instance_chunk_size = chunk_size / srv_buf_pool_instances;
		buf_pool = buf_pool_from_array(i);
		buf_pool_shrink_instance(buf_pool, instance_chunk_size);
	}

	buf_pool_set_sizes();
}

/********************************************************************//**
Rebuild buf_pool->page_hash for a buffer pool instance. */
static
void
buf_pool_page_hash_rebuild_instance(
/*================================*/
	buf_pool_t*	buf_pool)		/*!< in: buffer pool instance */
{
	ulint		i;
	buf_page_t*	b;
	buf_chunk_t*	chunk;
	ulint		n_chunks;
	hash_table_t*	zip_hash;
	hash_table_t*	page_hash;

	buf_pool_mutex_enter(buf_pool);

	hash_mutex_enter_all(buf_pool->page_hash);

	/* Free, create, and populate the hash table. */
	ha_clear(buf_pool->page_hash);

	/*FIXME: This is broken. When we free the hash_table we
	free the mutex array as well. We either have to have a
	mechanism where it is guaranteed that nobody will try to
	acquire any of the page_hash mutexes or think some other
	way to implement this. It doesn't matter as of now because
	buffer pool resize code is not used currently. */
	hash_table_free(buf_pool->page_hash);

	ut_a(srv_n_page_hash_mutexes != 0);
	ut_a(srv_n_page_hash_mutexes <= MAX_PAGE_HASH_MUTEXES);

	buf_pool->page_hash = page_hash
			    = ha_create(2 * buf_pool->curr_size,
					srv_n_page_hash_mutexes,
					MEM_HEAP_FOR_PAGE_HASH,
					SYNC_BUF_PAGE_HASH);

	zip_hash = hash_create(2 * buf_pool->curr_size);

	HASH_MIGRATE(buf_pool->zip_hash, zip_hash, buf_page_t, hash,
		     BUF_POOL_ZIP_FOLD_BPAGE);

	hash_table_free(buf_pool->zip_hash);
	buf_pool->zip_hash = zip_hash;

	/* Insert the uncompressed file pages to buf_pool->page_hash. */

	chunk = buf_pool->chunks;
	n_chunks = buf_pool->n_chunks;

	for (i = 0; i < n_chunks; i++, chunk++) {
		ulint		j;
		buf_block_t*	block = chunk->blocks;

		for (j = 0; j < chunk->size; j++, block++) {
			if (buf_block_get_state(block)
			    == BUF_BLOCK_FILE_PAGE) {
				ut_ad(!block->page.in_zip_hash);
				ut_ad(block->page.in_page_hash);

				HASH_INSERT(buf_page_t, hash, page_hash,
					    buf_page_address_fold(
						    block->page.space,
						    block->page.offset),
					    &block->page);
			}
		}
	}

	/* Insert the compressed-only pages to buf_pool->page_hash.
	All such blocks are either in buf_pool->zip_clean or
	in buf_pool->flush_list. */

	for (b = UT_LIST_GET_FIRST(buf_pool->zip_clean); b;
	     b = UT_LIST_GET_NEXT(list, b)) {
		ut_a(buf_page_get_state(b) == BUF_BLOCK_ZIP_PAGE);
		ut_ad(!b->in_flush_list);
		ut_ad(b->in_LRU_list);
		ut_ad(b->in_page_hash);
		ut_ad(!b->in_zip_hash);

		HASH_INSERT(buf_page_t, hash, page_hash,
			    buf_page_address_fold(b->space, b->offset), b);
	}

	buf_flush_list_mutex_enter(buf_pool);
	for (b = UT_LIST_GET_FIRST(buf_pool->flush_list); b;
	     b = UT_LIST_GET_NEXT(list, b)) {
		ut_ad(b->in_flush_list);
		ut_ad(b->in_LRU_list);
		ut_ad(b->in_page_hash);
		ut_ad(!b->in_zip_hash);

		switch (buf_page_get_state(b)) {
		case BUF_BLOCK_ZIP_DIRTY:
			HASH_INSERT(buf_page_t, hash, page_hash,
				    buf_page_address_fold(b->space,
							  b->offset), b);
			break;
		case BUF_BLOCK_FILE_PAGE:
			/* uncompressed page */
			break;
		case BUF_BLOCK_ZIP_FREE:
		case BUF_BLOCK_ZIP_PAGE:
		case BUF_BLOCK_NOT_USED:
		case BUF_BLOCK_READY_FOR_USE:
		case BUF_BLOCK_MEMORY:
		case BUF_BLOCK_REMOVE_HASH:
			ut_error;
			break;
		}
	}

	hash_mutex_exit_all(buf_pool->page_hash);
	buf_flush_list_mutex_exit(buf_pool);
	buf_pool_mutex_exit(buf_pool);
}

/********************************************************************
Determine if a block is a sentinel for a buffer pool watch.
@return	TRUE if a sentinel for a buffer pool watch, FALSE if not */
UNIV_INTERN
ibool
buf_pool_watch_is_sentinel(
/*=======================*/
	buf_pool_t*		buf_pool,	/*!< buffer pool instance */
	const buf_page_t*	bpage)		/*!< in: block */
{
#ifdef UNIV_DEBUG
	/* We must also own the appropriate hash_bucket mutex. */
	ulint	 fold = buf_page_address_fold(bpage->space,
					      bpage->offset);
	mutex_t* hash_mutex = buf_page_hash_mutex_get(buf_pool, fold);
	ut_ad(mutex_own(hash_mutex));
#endif
	ut_ad(buf_page_in_file(bpage));

	if (bpage < &buf_pool->watch[0]
	    || bpage >= &buf_pool->watch[BUF_POOL_WATCH_SIZE]) {

		ut_ad(buf_page_get_state(bpage) != BUF_BLOCK_ZIP_PAGE
		      || bpage->zip.data != NULL);

		return(FALSE);
	}

	ut_ad(buf_page_get_state(bpage) == BUF_BLOCK_ZIP_PAGE);
	ut_ad(!bpage->in_zip_hash);
	ut_ad(bpage->in_page_hash);
	ut_ad(bpage->zip.data == NULL);
	ut_ad(bpage->buf_fix_count > 0);
	return(TRUE);
}

/****************************************************************//**
Add watch for the given page to be read in. Caller must have
appropriate hash_mutex for the bpage. This function may release the
hash_mutex and reacquire it.
@return NULL if watch set, block if the page is in the buffer pool */
UNIV_INTERN
buf_page_t*
buf_pool_watch_set(
/*===============*/
	ulint	space,	/*!< in: space id */
	ulint	offset,	/*!< in: page number */
	ulint	fold)	/*!< in: buf_page_address_fold(space, offset) */
{
	buf_page_t*	bpage;
	ulint		i;
	buf_pool_t*	buf_pool = buf_pool_get(space, offset);
	mutex_t*	hash_mutex;

	hash_mutex = buf_page_hash_mutex_get(buf_pool, fold);

	ut_ad(mutex_own(hash_mutex));

	bpage = buf_page_hash_get_low(buf_pool, space, offset, fold);

	if (UNIV_LIKELY_NULL(bpage)) {
page_found:
		if (!buf_pool_watch_is_sentinel(buf_pool, bpage)) {
			/* The page was loaded meanwhile. */
			return(bpage);
		}
		/* Add to an existing watch. */
		bpage->buf_fix_count++;
		return(NULL);
	}

	/* From this point this function becomes fairly heavy in terms
	of latching. We acquire the buf_pool mutex as well as all the
	hash_mutexes. buf_pool mutex is needed because any changes to
	the page_hash must be covered by it and hash_mutexes are needed
	because we don't want to read any stale information in
	buf_pool->watch[]. However, it is not in the critical code path
	as this function will be called only by the purge thread. */


	/* To obey latching order first release the hash_mutex. */
	mutex_exit(hash_mutex);

	buf_pool_mutex_enter(buf_pool);
	hash_mutex_enter_all(buf_pool->page_hash);

	/* We have to recheck that the page
	was not loaded or a watch set by some other
	purge thread. This is because of the small
	time window between when we release the
	hash_mutex to acquire buf_pool mutex above. */

	bpage = buf_page_hash_get_low(buf_pool, space, offset, fold);
	if (UNIV_LIKELY_NULL(bpage)) {
		buf_pool_mutex_exit(buf_pool);
		hash_mutex_exit_all_but(buf_pool->page_hash, hash_mutex);
		goto page_found;
	}

	for (i = 0; i < BUF_POOL_WATCH_SIZE; i++) {
		bpage = &buf_pool->watch[i];

		ut_ad(bpage->access_time == 0);
		ut_ad(bpage->newest_modification == 0);
		ut_ad(bpage->oldest_modification == 0);
		ut_ad(bpage->zip.data == NULL);
		ut_ad(!bpage->in_zip_hash);

		switch (bpage->state) {
		case BUF_BLOCK_POOL_WATCH:
			ut_ad(!bpage->in_page_hash);
			ut_ad(bpage->buf_fix_count == 0);

			/* bpage is pointing to buf_pool->watch[],
			which is protected by buf_pool->mutex.
			Normally, buf_page_t objects are protected by
			buf_block_t::mutex or buf_pool->zip_mutex or both. */

			bpage->state = BUF_BLOCK_ZIP_PAGE;
			bpage->space = space;
			bpage->offset = offset;
			bpage->buf_fix_count = 1;

			ut_d(bpage->in_page_hash = TRUE);
			HASH_INSERT(buf_page_t, hash, buf_pool->page_hash,
				    fold, bpage);

			buf_pool_mutex_exit(buf_pool);
			/* Once the sentinel is in the page_hash we can
			safely release all mutexes except just the
			relevant hash_mutex */
			hash_mutex_exit_all_but(buf_pool->page_hash,
						hash_mutex);

			return(NULL);
		case BUF_BLOCK_ZIP_PAGE:
			ut_ad(bpage->in_page_hash);
			ut_ad(bpage->buf_fix_count > 0);
			break;
		default:
			ut_error;
		}
	}

	/* Allocation failed.  Either the maximum number of purge
	threads should never exceed BUF_POOL_WATCH_SIZE, or this code
	should be modified to return a special non-NULL value and the
	caller should purge the record directly. */
	ut_error;

	/* Fix compiler warning */
	return(NULL);
}

/********************************************************************//**
Rebuild buf_pool->page_hash. */
static
void
buf_pool_page_hash_rebuild(void)
/*============================*/
{
	ulint   i;

	for (i = 0; i < srv_buf_pool_instances; i++) {
		buf_pool_page_hash_rebuild_instance(buf_pool_from_array(i));
	}
}

/********************************************************************//**
Increase the buffer pool size of one buffer pool instance. */
static
void
buf_pool_increase_instance(
/*=======================*/
	buf_pool_t*	buf_pool,	/*!< in: buffer pool instane */
	ulint		change_size)	/*!< in: new size of the pool */
{
	buf_chunk_t*	chunks;
	buf_chunk_t*	chunk;

	buf_pool_mutex_enter(buf_pool);
	chunks = mem_alloc((buf_pool->n_chunks + 1) * sizeof *chunks);

	memcpy(chunks, buf_pool->chunks, buf_pool->n_chunks * sizeof *chunks);

	chunk = &chunks[buf_pool->n_chunks];

	if (!buf_chunk_init(buf_pool, chunk, change_size)) {
		mem_free(chunks);
	} else {
		buf_pool->old_pool_size = buf_pool->curr_pool_size;
		buf_pool->curr_size += chunk->size;
		buf_pool->curr_pool_size = buf_pool->curr_size * UNIV_PAGE_SIZE;
		mem_free(buf_pool->chunks);
		buf_pool->chunks = chunks;
		buf_pool->n_chunks++;
	}

	buf_pool_mutex_exit(buf_pool);
}

/********************************************************************//**
Increase the buffer pool size. */
static
void
buf_pool_increase(
/*==============*/
	ulint   change_size)
{
	ulint   i;

	for (i = 0; i < srv_buf_pool_instances; i++) {
		buf_pool_increase_instance(
			buf_pool_from_array(i),
			change_size / srv_buf_pool_instances);
	}

	buf_pool_set_sizes();
}

/********************************************************************//**
Resizes the buffer pool. */
UNIV_INTERN
void
buf_pool_resize(void)
/*=================*/
{
	ulint	change_size;
	ulint	min_change_size = 1048576 * srv_buf_pool_instances;

	buf_pool_mutex_enter_all();
  
  	if (srv_buf_pool_old_size == srv_buf_pool_size) {
  
		buf_pool_mutex_exit_all();

  		return;

  	} else if (srv_buf_pool_curr_size + min_change_size
		   > srv_buf_pool_size) {
  
		change_size = (srv_buf_pool_curr_size - srv_buf_pool_size)
			    / UNIV_PAGE_SIZE;

		buf_pool_mutex_exit_all();
  
  		/* Disable adaptive hash indexes and empty the index
  		in order to free up memory in the buffer pool chunks. */
		buf_pool_shrink(change_size);

	} else if (srv_buf_pool_curr_size + min_change_size
		   < srv_buf_pool_size) {
 
  		/* Enlarge the buffer pool by at least one megabyte */
  
		change_size = srv_buf_pool_size - srv_buf_pool_curr_size;

		buf_pool_mutex_exit_all();

		buf_pool_increase(change_size);
	} else {
		srv_buf_pool_size = srv_buf_pool_old_size;

		buf_pool_mutex_exit_all();

		return;
	}
  
  	buf_pool_page_hash_rebuild();
}
 
/****************************************************************//**
Remove the sentinel block for the watch before replacing it with a real block.
buf_page_watch_clear() or buf_page_watch_occurred() will notice that
the block has been replaced with the real block.
@return reference count, to be added to the replacement block */
static
void
buf_pool_watch_remove(
/*==================*/
	buf_pool_t*	buf_pool,	/*!< buffer pool instance */
	ulint		fold,		/*!< in: buf_page_address_fold(
					space, offset) */
	buf_page_t*	watch)		/*!< in/out: sentinel for watch */
{
#ifdef UNIV_DEBUG
	/* We must also own the appropriate hash_bucket mutex. */
	mutex_t* hash_mutex = buf_page_hash_mutex_get(buf_pool, fold);
	ut_ad(mutex_own(hash_mutex));
#endif

	ut_ad(buf_pool_mutex_own(buf_pool));

	HASH_DELETE(buf_page_t, hash, buf_pool->page_hash, fold, watch);
	ut_d(watch->in_page_hash = FALSE);
	watch->buf_fix_count = 0;
	watch->state = BUF_BLOCK_POOL_WATCH;
}

/****************************************************************//**
Stop watching if the page has been read in.
buf_pool_watch_set(space,offset) must have returned NULL before. */
UNIV_INTERN
void
buf_pool_watch_unset(
/*=================*/
	ulint	space,	/*!< in: space id */
	ulint	offset)	/*!< in: page number */
{
	buf_page_t*	bpage;
	buf_pool_t*	buf_pool = buf_pool_get(space, offset);
	ulint		fold = buf_page_address_fold(space, offset);
	mutex_t*	hash_mutex = buf_page_hash_mutex_get(buf_pool,
							     fold);

	/* We only need to have buf_pool mutex in case where we end
	up calling buf_pool_watch_remove but to obey latching order
	we acquire it here before acquiring hash_mutex. This should
	not cause too much grief as this function is only ever
	called from the purge thread. */
	buf_pool_mutex_enter(buf_pool);

	mutex_enter(hash_mutex);

	bpage = buf_page_hash_get_low(buf_pool, space, offset, fold);
	/* The page must exist because buf_pool_watch_set()
	increments buf_fix_count. */
	ut_a(bpage);

	if (UNIV_UNLIKELY(!buf_pool_watch_is_sentinel(buf_pool, bpage))) {
		mutex_t* mutex = buf_page_get_mutex(bpage);

		mutex_enter(mutex);
		ut_a(bpage->buf_fix_count > 0);
		bpage->buf_fix_count--;
		mutex_exit(mutex);
	} else {
		ut_a(bpage->buf_fix_count > 0);

		if (UNIV_LIKELY(!--bpage->buf_fix_count)) {
			buf_pool_watch_remove(buf_pool, fold, bpage);
		}
	}

	buf_pool_mutex_exit(buf_pool);
	mutex_exit(hash_mutex);
}

/****************************************************************//**
Check if the page has been read in.
This may only be called after buf_pool_watch_set(space,offset)
has returned NULL and before invoking buf_pool_watch_unset(space,offset).
@return	FALSE if the given page was not read in, TRUE if it was */
UNIV_INTERN
ibool
buf_pool_watch_occurred(
/*====================*/
	ulint	space,	/*!< in: space id */
	ulint	offset)	/*!< in: page number */
{
	ibool		ret;
	buf_page_t*	bpage;
	buf_pool_t*	buf_pool = buf_pool_get(space, offset);
	ulint		fold	= buf_page_address_fold(space, offset);
	mutex_t*	hash_mutex = buf_page_hash_mutex_get(buf_pool,
							     fold);

	mutex_enter(hash_mutex);

	bpage = buf_page_hash_get_low(buf_pool, space, offset, fold);
	/* The page must exist because buf_pool_watch_set()
	increments buf_fix_count. */
	ut_a(bpage);
	ret = !buf_pool_watch_is_sentinel(buf_pool, bpage);
	mutex_exit(hash_mutex);

	return(ret);
}

/********************************************************************//**
Moves a page to the start of the buffer pool LRU list. This high-level
function can be used to prevent an important page from slipping out of
the buffer pool. */
UNIV_INTERN
void
buf_page_make_young(
/*================*/
	buf_page_t*	bpage)	/*!< in: buffer block of a file page */
{
	buf_pool_t*	buf_pool = buf_pool_from_bpage(bpage);

	buf_pool_mutex_enter(buf_pool);

	ut_a(buf_page_in_file(bpage));

	buf_LRU_make_block_young(bpage);

	buf_pool_mutex_exit(buf_pool);
}

/********************************************************************//**
Sets the time of the first access of a page and moves a page to the
start of the buffer pool LRU list if it is too old.  This high-level
function can be used to prevent an important page from slipping
out of the buffer pool. */
static
void
buf_page_set_accessed_make_young(
/*=============================*/
	buf_page_t*	bpage,		/*!< in/out: buffer block of a
					file page */
	unsigned	access_time)	/*!< in: bpage->access_time
					read under mutex protection,
					or 0 if unknown */
{
	buf_pool_t*	buf_pool = buf_pool_from_bpage(bpage);

	ut_ad(!buf_pool_mutex_own(buf_pool));
	ut_a(buf_page_in_file(bpage));

	if (buf_page_peek_if_too_old(bpage)) {
		buf_pool_mutex_enter(buf_pool);
		buf_LRU_make_block_young(bpage);
		buf_pool_mutex_exit(buf_pool);
	} else if (!access_time) {
		ulint	time_ms = ut_time_ms();
		buf_pool_mutex_enter(buf_pool);
		buf_page_set_accessed(bpage, time_ms);
		buf_pool_mutex_exit(buf_pool);
	}
}

/********************************************************************//**
Resets the check_index_page_at_flush field of a page if found in the buffer
pool. */
UNIV_INTERN
void
buf_reset_check_index_page_at_flush(
/*================================*/
	ulint	space,	/*!< in: space id */
	ulint	offset)	/*!< in: page number */
{
	buf_block_t*	block;
	buf_pool_t*	buf_pool = buf_pool_get(space, offset);
	mutex_t*	hash_mutex;

	block = buf_block_hash_get(buf_pool, space, offset, &hash_mutex);

	if (block) {
		if (buf_block_get_state(block) == BUF_BLOCK_FILE_PAGE) {
			ut_ad(!buf_pool_watch_is_sentinel(buf_pool,
							  &block->page));
			block->check_index_page_at_flush = FALSE;
		}

		mutex_exit(hash_mutex);
	}
}

/********************************************************************//**
Returns the current state of is_hashed of a page. FALSE if the page is
not in the pool. NOTE that this operation does not fix the page in the
pool if it is found there.
@return	TRUE if page hash index is built in search system */
UNIV_INTERN
ibool
buf_page_peek_if_search_hashed(
/*===========================*/
	ulint	space,	/*!< in: space id */
	ulint	offset)	/*!< in: page number */
{
	buf_block_t*	block;
	ibool		is_hashed;
	buf_pool_t*	buf_pool = buf_pool_get(space, offset);
	mutex_t*	hash_mutex;

	block = buf_block_hash_get(buf_pool, space, offset, &hash_mutex);

	if (!block || buf_block_get_state(block) != BUF_BLOCK_FILE_PAGE) {
		is_hashed = FALSE;
	} else {
		ut_ad(!buf_pool_watch_is_sentinel(buf_pool, &block->page));
		is_hashed = block->is_hashed;
	}

	if (block) {
		mutex_exit(hash_mutex);
	}

	return(is_hashed);
}

#ifdef UNIV_DEBUG_FILE_ACCESSES
/********************************************************************//**
Sets file_page_was_freed TRUE if the page is found in the buffer pool.
This function should be called when we free a file page and want the
debug version to check that it is not accessed any more unless
reallocated.
@return	control block if found in page hash table, otherwise NULL */
UNIV_INTERN
buf_page_t*
buf_page_set_file_page_was_freed(
/*=============================*/
	ulint	space,	/*!< in: space id */
	ulint	offset)	/*!< in: page number */
{
	buf_page_t*	bpage;
	buf_pool_t*	buf_pool = buf_pool_get(space, offset);
	mutex_t*	hash_mutex;

	bpage = buf_page_hash_get(buf_pool, space, offset, &hash_mutex);

	if (bpage) {
		ut_ad(!buf_pool_watch_is_sentinel(buf_pool, bpage));
		bpage->file_page_was_freed = TRUE;
		mutex_exit(hash_mutex);
	}

	return(bpage);
}

/********************************************************************//**
Sets file_page_was_freed FALSE if the page is found in the buffer pool.
This function should be called when we free a file page and want the
debug version to check that it is not accessed any more unless
reallocated.
@return	control block if found in page hash table, otherwise NULL */
UNIV_INTERN
buf_page_t*
buf_page_reset_file_page_was_freed(
/*===============================*/
	ulint	space,	/*!< in: space id */
	ulint	offset)	/*!< in: page number */
{
	buf_page_t*	bpage;
	buf_pool_t*	buf_pool = buf_pool_get(space, offset);
	mutex_t*	hash_mutex;

	bpage = buf_page_hash_get(buf_pool, space, offset, &hash_mutex);

	if (bpage) {
		ut_ad(!buf_pool_watch_is_sentinel(buf_pool, bpage));
		bpage->file_page_was_freed = FALSE;
		mutex_exit(hash_mutex);
	}

	return(bpage);
}
#endif /* UNIV_DEBUG_FILE_ACCESSES */

/********************************************************************//**
Attempts to discard the uncompressed frame of a compressed page. The
caller should not be holding any mutexes when this function is called.
@return	TRUE if successful, FALSE otherwise. */
static
void
buf_block_try_discard_uncompressed(
/*===============================*/
	ulint		space,	/*!< in: space id */
	ulint		offset)	/*!< in: page number */
{
	buf_page_t*	bpage;
	buf_pool_t*	buf_pool = buf_pool_get(space, offset);

	/* Since we need to acquire buf_pool mutex to discard
	the uncompressed frame and because page_hash mutex resides
	below buf_pool mutex in sync ordering therefore we must
	first release the page_hash mutex. This means that the
	block in question can move out of page_hash. Therefore
	we need to check again if the block is still in page_hash. */
	buf_pool_mutex_enter(buf_pool);

	bpage = buf_page_hash_get(buf_pool, space, offset, NULL);

	if (bpage) {
		buf_LRU_free_block(bpage, FALSE, NULL);
	}

	buf_pool_mutex_exit(buf_pool);
}

/********************************************************************//**
Get read access to a compressed page (usually of type
FIL_PAGE_TYPE_ZBLOB or FIL_PAGE_TYPE_ZBLOB2).
The page must be released with buf_page_release_zip().
NOTE: the page is not protected by any latch.  Mutual exclusion has to
be implemented at a higher level.  In other words, all possible
accesses to a given page through this function must be protected by
the same set of mutexes or latches.
@return	pointer to the block */
UNIV_INTERN
buf_page_t*
buf_page_get_zip(
/*=============*/
	ulint		space,	/*!< in: space id */
	ulint		zip_size,/*!< in: compressed page size */
	ulint		offset)	/*!< in: page number */
{
	buf_page_t*	bpage;
	mutex_t*	block_mutex;
	mutex_t*	hash_mutex;
	ibool		discard_attempted = FALSE;
	ibool		must_read;
	unsigned	access_time;
	buf_pool_t*	buf_pool = buf_pool_get(space, offset);

#ifndef UNIV_LOG_DEBUG
	ut_ad(!ibuf_inside());
#endif
	buf_pool->stat.n_page_gets++;

	for (;;) {
lookup:

		/* The following call will also grab the page_hash
		mutex if the page is found. */
		bpage = buf_page_hash_get(buf_pool, space, offset,
					  &hash_mutex);
		if (bpage) {
			ut_ad(!buf_pool_watch_is_sentinel(buf_pool, bpage));
			break;
		}

		/* Page not in buf_pool: needs to be read from file */

		ut_ad(!hash_mutex);
		buf_read_page(space, zip_size, offset);

#if defined UNIV_DEBUG || defined UNIV_BUF_DEBUG
		ut_a(++buf_dbg_counter % 37 || buf_validate());
#endif /* UNIV_DEBUG || UNIV_BUF_DEBUG */
	}

	ut_ad(buf_page_hash_mutex_own(buf_pool, bpage));

	if (UNIV_UNLIKELY(!bpage->zip.data)) {
		/* There is no compressed page. */
err_exit:
		mutex_exit(hash_mutex);
		return(NULL);
	}

	ut_ad(!buf_pool_watch_is_sentinel(buf_pool, bpage));

	switch (buf_page_get_state(bpage)) {
	case BUF_BLOCK_NOT_USED:
	case BUF_BLOCK_READY_FOR_USE:
	case BUF_BLOCK_MEMORY:
	case BUF_BLOCK_REMOVE_HASH:
	case BUF_BLOCK_ZIP_FREE:
		break;
	case BUF_BLOCK_ZIP_PAGE:
	case BUF_BLOCK_ZIP_DIRTY:
		block_mutex = &buf_pool->zip_mutex;
		mutex_enter(block_mutex);
		bpage->buf_fix_count++;
		goto got_block;
	case BUF_BLOCK_FILE_PAGE:
		/* Discard the uncompressed page frame if possible. */
		if (!discard_attempted) {
			mutex_exit(hash_mutex);
			buf_block_try_discard_uncompressed(space,
							   offset);
			discard_attempted = TRUE;
			goto lookup;
		}

		block_mutex = &((buf_block_t*) bpage)->mutex;
		mutex_enter(block_mutex);
		buf_block_buf_fix_inc((buf_block_t*) bpage,
				      __FILE__, __LINE__);
		goto got_block;
	}

	ut_error;
	goto err_exit;

got_block:
	must_read = buf_page_get_io_fix(bpage) == BUF_IO_READ;
	access_time = buf_page_is_accessed(bpage);

	mutex_exit(hash_mutex);
	mutex_exit(block_mutex);

	buf_page_set_accessed_make_young(bpage, access_time);

#ifdef UNIV_DEBUG_FILE_ACCESSES
	ut_a(!bpage->file_page_was_freed);
#endif

#if defined UNIV_DEBUG || defined UNIV_BUF_DEBUG
	ut_a(++buf_dbg_counter % 5771 || buf_validate());
	ut_a(bpage->buf_fix_count > 0);
	ut_a(buf_page_in_file(bpage));
#endif /* UNIV_DEBUG || UNIV_BUF_DEBUG */

	if (must_read) {
		/* Let us wait until the read operation
		completes */

		for (;;) {
			enum buf_io_fix	io_fix;

			mutex_enter(block_mutex);
			io_fix = buf_page_get_io_fix(bpage);
			mutex_exit(block_mutex);

			if (io_fix == BUF_IO_READ) {

				os_thread_sleep(WAIT_FOR_READ);
			} else {
				break;
			}
		}
	}

#ifdef UNIV_IBUF_COUNT_DEBUG
	ut_a(ibuf_count_get(buf_page_get_space(bpage),
			    buf_page_get_page_no(bpage)) == 0);
#endif
	return(bpage);
}

/********************************************************************//**
Initialize some fields of a control block. */
UNIV_INLINE
void
buf_block_init_low(
/*===============*/
	buf_block_t*	block)	/*!< in: block to init */
{
	block->check_index_page_at_flush = FALSE;
	block->index		= NULL;

	block->n_hash_helps	= 0;
	block->is_hashed	= FALSE;
	block->n_fields		= 1;
	block->n_bytes		= 0;
	block->left_side	= TRUE;
}
#endif /* !UNIV_HOTBACKUP */

/********************************************************************//**
Decompress a block.
@return	TRUE if successful */
UNIV_INTERN
ibool
buf_zip_decompress(
/*===============*/
	buf_block_t*	block,	/*!< in/out: block */
	ibool		check)	/*!< in: TRUE=verify the page checksum */
{
	const byte*	frame		= block->page.zip.data;
	ulint		stamp_checksum	= mach_read_from_4(
		frame + FIL_PAGE_SPACE_OR_CHKSUM);

	ut_ad(buf_block_get_zip_size(block));
	ut_a(buf_block_get_space(block) != 0);

	if (UNIV_LIKELY(check && stamp_checksum != BUF_NO_CHECKSUM_MAGIC)) {
		ulint	calc_checksum	= page_zip_calc_checksum(
			frame, page_zip_get_size(&block->page.zip));

		if (UNIV_UNLIKELY(stamp_checksum != calc_checksum)) {
			ut_print_timestamp(stderr);
			fprintf(stderr,
				"  InnoDB: compressed page checksum mismatch"
				" (space %u page %u): %lu != %lu\n",
				block->page.space, block->page.offset,
				stamp_checksum, calc_checksum);
			return(FALSE);
		}
	}

	switch (fil_page_get_type(frame)) {
	case FIL_PAGE_INDEX:
		if (page_zip_decompress(&block->page.zip,
					block->frame, TRUE)) {
			return(TRUE);
		}

		fprintf(stderr,
			"InnoDB: unable to decompress space %lu page %lu\n",
			(ulong) block->page.space,
			(ulong) block->page.offset);
		return(FALSE);

	case FIL_PAGE_TYPE_ALLOCATED:
	case FIL_PAGE_INODE:
	case FIL_PAGE_IBUF_BITMAP:
	case FIL_PAGE_TYPE_FSP_HDR:
	case FIL_PAGE_TYPE_XDES:
	case FIL_PAGE_TYPE_ZBLOB:
	case FIL_PAGE_TYPE_ZBLOB2:
		/* Copy to uncompressed storage. */
		memcpy(block->frame, frame,
		       buf_block_get_zip_size(block));
		return(TRUE);
	}

	ut_print_timestamp(stderr);
	fprintf(stderr,
		"  InnoDB: unknown compressed page"
		" type %lu\n",
		fil_page_get_type(frame));
	return(FALSE);
}

#ifndef UNIV_HOTBACKUP
/*******************************************************************//**
Gets the block to whose frame the pointer is pointing to if found
in this buffer pool instance.
@return	pointer to block */
UNIV_INTERN
buf_block_t*
buf_block_align_instance(
/*=====================*/
 	buf_pool_t*	buf_pool,	/*!< in: buffer in which the block
					resides */
	const byte*	ptr)		/*!< in: pointer to a frame */
{
	buf_chunk_t*	chunk;
	ulint		i;

	/* TODO: protect buf_pool->chunks with a mutex (it will
	currently remain constant after buf_pool_init()) */
	for (chunk = buf_pool->chunks, i = buf_pool->n_chunks; i--; chunk++) {
		lint	offs = ptr - chunk->blocks->frame;

		if (UNIV_UNLIKELY(offs < 0)) {

			continue;
		}

		offs >>= UNIV_PAGE_SIZE_SHIFT;

		if (UNIV_LIKELY((ulint) offs < chunk->size)) {
			buf_block_t*	block = &chunk->blocks[offs];

			/* The function buf_chunk_init() invokes
			buf_block_init() so that block[n].frame ==
			block->frame + n * UNIV_PAGE_SIZE.  Check it. */
			ut_ad(block->frame == page_align(ptr));
#ifdef UNIV_DEBUG
			/* A thread that updates these fields must
			hold buf_pool->mutex and block->mutex.  Acquire
			only the latter. */
			mutex_enter(&block->mutex);

			switch (buf_block_get_state(block)) {
			case BUF_BLOCK_ZIP_FREE:
			case BUF_BLOCK_ZIP_PAGE:
			case BUF_BLOCK_ZIP_DIRTY:
				/* These types should only be used in
				the compressed buffer pool, whose
				memory is allocated from
				buf_pool->chunks, in UNIV_PAGE_SIZE
				blocks flagged as BUF_BLOCK_MEMORY. */
				ut_error;
				break;
			case BUF_BLOCK_NOT_USED:
			case BUF_BLOCK_READY_FOR_USE:
			case BUF_BLOCK_MEMORY:
				/* Some data structures contain
				"guess" pointers to file pages.  The
				file pages may have been freed and
				reused.  Do not complain. */
				break;
			case BUF_BLOCK_REMOVE_HASH:
				/* buf_LRU_block_remove_hashed_page()
				will overwrite the FIL_PAGE_OFFSET and
				FIL_PAGE_ARCH_LOG_NO_OR_SPACE_ID with
				0xff and set the state to
				BUF_BLOCK_REMOVE_HASH. */
				ut_ad(page_get_space_id(page_align(ptr))
				      == 0xffffffff);
				ut_ad(page_get_page_no(page_align(ptr))
				      == 0xffffffff);
				break;
			case BUF_BLOCK_FILE_PAGE:
				ut_ad(block->page.space
				      == page_get_space_id(page_align(ptr)));
				ut_ad(block->page.offset
				      == page_get_page_no(page_align(ptr)));
				break;
			}

			mutex_exit(&block->mutex);
#endif /* UNIV_DEBUG */

			return(block);
		}
	}

	return(NULL);
}

/*******************************************************************//**
Gets the block to whose frame the pointer is pointing to.
@return	pointer to block, never NULL */
UNIV_INTERN
buf_block_t*
buf_block_align(
/*============*/
	const byte*	ptr)	/*!< in: pointer to a frame */
{
	ulint		i;

	for (i = 0; i < srv_buf_pool_instances; i++) {
		buf_block_t*	block;

		block = buf_block_align_instance(
			buf_pool_from_array(i), ptr);
		if (block) {
			return(block);
		}
	}

	/* The block should always be found. */
	ut_error;
	return(NULL);
}

/********************************************************************//**
Find out if a pointer belongs to a buf_block_t. It can be a pointer to
the buf_block_t itself or a member of it. This functions checks one of
the buffer pool instances.
@return	TRUE if ptr belongs to a buf_block_t struct */
static
ibool
buf_pointer_is_block_field_instance(
/*================================*/
	buf_pool_t*	buf_pool,	/*!< in: buffer pool instance */
	const void*	ptr)		/*!< in: pointer not dereferenced */
{
	const buf_chunk_t*		chunk	= buf_pool->chunks;
	const buf_chunk_t* const	echunk	= chunk + buf_pool->n_chunks;

	/* TODO: protect buf_pool->chunks with a mutex (it will
	currently remain constant after buf_pool_init()) */
	while (chunk < echunk) {
		if (ptr >= (void *)chunk->blocks
		    && ptr < (void *)(chunk->blocks + chunk->size)) {

			return(TRUE);
		}

		chunk++;
	}

	return(FALSE);
}

/********************************************************************//**
Find out if a pointer belongs to a buf_block_t. It can be a pointer to
the buf_block_t itself or a member of it
@return	TRUE if ptr belongs to a buf_block_t struct */
UNIV_INTERN
ibool
buf_pointer_is_block_field(
/*=======================*/
	const void*	ptr)	/*!< in: pointer not dereferenced */
{
	ulint	i;

	for (i = 0; i < srv_buf_pool_instances; i++) {
		ibool	found;

		found = buf_pointer_is_block_field_instance(
			buf_pool_from_array(i), ptr);
		if (found) {
			return(TRUE);
		}
	}

	return(FALSE);
}

/********************************************************************//**
Find out if a buffer block was created by buf_chunk_init().
@return	TRUE if "block" has been added to buf_pool->free by buf_chunk_init() */
static
ibool
buf_block_is_uncompressed(
/*======================*/
	buf_pool_t*		buf_pool,	/*!< in: buffer pool instance */
	const buf_block_t*	block)		/*!< in: pointer to block,
						not dereferenced */
{
	if (UNIV_UNLIKELY((((ulint) block) % sizeof *block) != 0)) {
		/* The pointer should be aligned. */
		return(FALSE);
	}

	return(buf_pointer_is_block_field_instance(buf_pool, (void *)block));
}

>>>>>>> fad01fbe
/********************************************************************//**
This is the general function used to get access to a database page.
@return	pointer to the block or NULL */
UNIV_INTERN
buf_block_t*
buf_page_get_gen(
/*=============*/
	ulint		space,	/*!< in: space id */
	ulint		zip_size,/*!< in: compressed page size in bytes
				or 0 for uncompressed pages */
	ulint		offset,	/*!< in: page number */
	ulint		rw_latch,/*!< in: RW_S_LATCH, RW_X_LATCH, RW_NO_LATCH */
	buf_block_t*	guess,	/*!< in: guessed block or NULL */
	ulint		mode,	/*!< in: BUF_GET, BUF_GET_IF_IN_POOL,
				BUF_GET_NO_LATCH, or
				BUF_GET_IF_IN_POOL_OR_WATCH */
	const char*	file,	/*!< in: file name */
	ulint		line,	/*!< in: line where called */
	mtr_t*		mtr)	/*!< in: mini-transaction */
{
	buf_block_t*	block;
	ulint		fold;
	unsigned	access_time;
	ulint		fix_type;
	ibool		must_read;
	mutex_t*	hash_mutex;
	mutex_t*	block_mutex;
	buf_page_t*	hash_bpage;
	ulint		retries = 0;
	buf_pool_t*	buf_pool = buf_pool_get(space, offset);

	ut_ad(mtr);
	ut_ad(mtr->state == MTR_ACTIVE);
	ut_ad((rw_latch == RW_S_LATCH)
	      || (rw_latch == RW_X_LATCH)
	      || (rw_latch == RW_NO_LATCH));
	ut_ad((mode != BUF_GET_NO_LATCH) || (rw_latch == RW_NO_LATCH));
	ut_ad(mode == BUF_GET
	      || mode == BUF_GET_IF_IN_POOL
	      || mode == BUF_GET_NO_LATCH
	      || mode == BUF_GET_IF_IN_POOL_OR_WATCH);
	ut_ad(zip_size == fil_space_get_zip_size(space));
	ut_ad(ut_is_2pow(zip_size));
#ifndef UNIV_LOG_DEBUG
	ut_ad(!ibuf_inside() || ibuf_page(space, zip_size, offset, NULL));
#endif
	buf_pool->stat.n_page_gets++;
	fold = buf_page_address_fold(space, offset);
	hash_mutex = buf_page_hash_mutex_get(buf_pool, fold);
loop:
	block = guess;

	mutex_enter(hash_mutex);
	if (block) {
		/* If the guess is a compressed page descriptor that
		has been allocated by buf_buddy_alloc(), it may have
		been invalidated by buf_buddy_relocate().  In that
		case, block could point to something that happens to
		contain the expected bits in block->page.  Similarly,
		the guess may be pointing to a buffer pool chunk that
		has been released when resizing the buffer pool. */

		if (!buf_block_is_uncompressed(buf_pool, block)
		    || offset != block->page.offset
		    || space != block->page.space
		    || buf_block_get_state(block) != BUF_BLOCK_FILE_PAGE) {

			/* Our guess was bogus or things have changed
			since. */
			block = guess = NULL;
		} else {
			ut_ad(!block->page.in_zip_hash);
			ut_ad(block->page.in_page_hash);
		}
	}

	if (block == NULL) {
		block = (buf_block_t*) buf_page_hash_get_low(
			buf_pool, space, offset, fold);
	}

loop2:
	if (!block || buf_pool_watch_is_sentinel(buf_pool, &block->page)) {
		mutex_exit(hash_mutex);
		block = NULL;
	}

	if (block == NULL) {
		/* Page not in buf_pool: needs to be read from file */

		if (mode == BUF_GET_IF_IN_POOL_OR_WATCH) {
			mutex_enter(hash_mutex);
			block = (buf_block_t*) buf_pool_watch_set(
				space, offset, fold);

			if (UNIV_LIKELY_NULL(block)) {

				ut_ad(mutex_own(hash_mutex));
				goto got_block;
			}
			mutex_exit(hash_mutex);
		}

		if (mode == BUF_GET_IF_IN_POOL
		    || mode == BUF_GET_IF_IN_POOL_OR_WATCH) {

			ut_ad(!mutex_own(hash_mutex));
			return(NULL);
		}

		if (buf_read_page(space, zip_size, offset)) {
			retries = 0;
		} else if (retries < BUF_PAGE_READ_MAX_RETRIES) {
			++retries;
		} else {
			fprintf(stderr, "InnoDB: Error: Unable"
				" to read tablespace %lu page no"
				" %lu into the buffer pool after"
				" %lu attempts\n"
				"InnoDB: The most probable cause"
				" of this error may be that the"
				" table has been corrupted.\n"
				"InnoDB: You can try to fix this"
				" problem by using"
				" innodb_force_recovery.\n"
				"InnoDB: Please see reference manual"
				" for more details.\n"
				"InnoDB: Aborting...\n",
				space, offset,
				BUF_PAGE_READ_MAX_RETRIES);

			ut_error;
		}

#if defined UNIV_DEBUG || defined UNIV_BUF_DEBUG
		ut_a(++buf_dbg_counter % 37 || buf_validate());
#endif /* UNIV_DEBUG || UNIV_BUF_DEBUG */
		goto loop;
	}

got_block:
	ut_ad(page_zip_get_size(&block->page.zip) == zip_size);

	/* We can release hash_mutex after we acquire block_mutex to
	make sure that no state change takes place. */
	block_mutex = buf_page_get_mutex(&block->page);
	mutex_enter(block_mutex);

	/* Now safe to release page_hash mutex */
	mutex_exit(hash_mutex);

	must_read = buf_block_get_io_fix(block) == BUF_IO_READ;

	if (must_read && mode == BUF_GET_IF_IN_POOL) {

		/* The page is being read to buffer pool,
		but we cannot wait around for the read to
		complete. */
		mutex_exit(block_mutex);

		return(NULL);
	}

	switch (buf_block_get_state(block)) {
		buf_page_t*	bpage;
		ibool		success;

	case BUF_BLOCK_FILE_PAGE:
		break;

	case BUF_BLOCK_ZIP_PAGE:
	case BUF_BLOCK_ZIP_DIRTY:
		bpage = &block->page;

		if (bpage->buf_fix_count
		    || buf_page_get_io_fix(bpage) != BUF_IO_NONE) {
			/* This condition often occurs when the buffer
			is not buffer-fixed, but I/O-fixed by
			buf_page_init_for_read(). */
			mutex_exit(block_mutex);
wait_until_unfixed:
			/* The block is buffer-fixed or I/O-fixed.
			Try again later. */
			os_thread_sleep(WAIT_FOR_READ);

			goto loop;
		}

<<<<<<< HEAD
		/* Allocate an uncompressed page. */
		mutex_exit(block_mutex);
		block = buf_LRU_get_free_block(buf_pool, 0);
		ut_a(block);

		buf_pool_mutex_enter(buf_pool);

		/* As we have released the page_hash mutex and the
		block_mutex to allocate an uncompressed page it is
		possible that page_hash might have changed. We do
		another lookup here while holding the buf_pool mutex
		to verify that bpage is indeed still a part of
		page_hash. */
		mutex_enter(hash_mutex);
		hash_bpage = buf_page_hash_get_low(buf_pool, space,
						   offset, fold);

		mutex_enter(&block->mutex);
		if (UNIV_UNLIKELY(bpage != hash_bpage)) {
			/* The buf_pool->page_hash was modified
			while buf_pool_mutex was released.
			Free the block that was allocated. */

			buf_LRU_block_free_non_file_page(block);
			buf_pool_mutex_exit(buf_pool);
			mutex_exit(&block->mutex);

			block = (buf_block_t*) hash_bpage;

			/* Note that we are still holding the
			hash_mutex which is fine as this is what
			we expect when we move to loop2 above. */
			goto loop2;
		}

		if (UNIV_UNLIKELY
		    (bpage->buf_fix_count
		     || buf_page_get_io_fix(bpage) != BUF_IO_NONE)) {

			mutex_exit(hash_mutex);
			/* The block was buffer-fixed or I/O-fixed
			while buf_pool->mutex was not held by this thread.
			Free the block that was allocated and try again.
			This should be extremely unlikely. */

=======
#if defined UNIV_DEBUG || defined UNIV_BUF_DEBUG
		ut_a(++buf_dbg_counter % 37 || buf_validate());
#endif /* UNIV_DEBUG || UNIV_BUF_DEBUG */
		goto loop;
	}

got_block:
	/* We can release hash_mutex after we acquire block_mutex to
	make sure that no state change takes place. */
	block_mutex = buf_page_get_mutex(&block->page);
	mutex_enter(block_mutex);

	ut_ad(page_zip_get_size(&block->page.zip) == zip_size);

	/* Now safe to release page_hash mutex */
	mutex_exit(hash_mutex);

	must_read = buf_block_get_io_fix(block) == BUF_IO_READ;

	if (must_read && mode == BUF_GET_IF_IN_POOL) {

		/* The page is being read to buffer pool,
		but we cannot wait around for the read to
		complete. */
		mutex_exit(block_mutex);

		return(NULL);
	}

	switch (buf_block_get_state(block)) {
		buf_page_t*	bpage;
		ibool		success;

	case BUF_BLOCK_FILE_PAGE:
		break;

	case BUF_BLOCK_ZIP_PAGE:
	case BUF_BLOCK_ZIP_DIRTY:
		bpage = &block->page;

		if (bpage->buf_fix_count
		    || buf_page_get_io_fix(bpage) != BUF_IO_NONE) {
			/* This condition often occurs when the buffer
			is not buffer-fixed, but I/O-fixed by
			buf_page_init_for_read(). */
			mutex_exit(block_mutex);
wait_until_unfixed:
			/* The block is buffer-fixed or I/O-fixed.
			Try again later. */
			os_thread_sleep(WAIT_FOR_READ);

			goto loop;
		}

		/* Allocate an uncompressed page. */
		mutex_exit(block_mutex);
		block = buf_LRU_get_free_block(buf_pool, 0);
		ut_a(block);

		buf_pool_mutex_enter(buf_pool);

		/* As we have released the page_hash mutex and the
		block_mutex to allocate an uncompressed page it is
		possible that page_hash might have changed. We do
		another lookup here while holding the hash_mutex
		to verify that bpage is indeed still a part of
		page_hash. */
		mutex_enter(hash_mutex);
		hash_bpage = buf_page_hash_get_low(buf_pool, space,
						   offset, fold);

		mutex_enter(&block->mutex);
		if (UNIV_UNLIKELY(bpage != hash_bpage)) {
			/* The buf_pool->page_hash was modified
			while buf_pool->mutex was released.
			Free the block that was allocated. */

>>>>>>> fad01fbe
			buf_LRU_block_free_non_file_page(block);
			buf_pool_mutex_exit(buf_pool);
			mutex_exit(&block->mutex);

<<<<<<< HEAD
			goto wait_until_unfixed;
		}

		/* Move the compressed page from bpage to block,
		and uncompress it. */

		mutex_enter(&buf_pool->zip_mutex);

		buf_relocate(bpage, &block->page);
		buf_block_init_low(block);
		block->lock_hash_val = lock_rec_hash(space, offset);

		UNIV_MEM_DESC(&block->page.zip.data,
			      page_zip_get_size(&block->page.zip), block);

		if (buf_page_get_state(&block->page)
		    == BUF_BLOCK_ZIP_PAGE) {
			UT_LIST_REMOVE(list, buf_pool->zip_clean,
				       &block->page);
			ut_ad(!block->page.in_flush_list);
		} else {
			/* Relocate buf_pool->flush_list. */
			buf_flush_relocate_on_flush_list(bpage,
							 &block->page);
		}

		/* Buffer-fix, I/O-fix, and X-latch the block
		for the duration of the decompression.
		Also add the block to the unzip_LRU list. */
		block->page.state = BUF_BLOCK_FILE_PAGE;

		/* Insert at the front of unzip_LRU list */
		buf_unzip_LRU_add_block(block, FALSE);

		block->page.buf_fix_count = 1;
		buf_block_set_io_fix(block, BUF_IO_READ);
		rw_lock_x_lock_func(&block->lock, 0, file, line);

		UNIV_MEM_INVALID(bpage, sizeof *bpage);

		mutex_exit(hash_mutex);
		mutex_exit(&block->mutex);
		mutex_exit(&buf_pool->zip_mutex);
		buf_pool->n_pend_unzip++;

		buf_buddy_free(buf_pool, bpage, sizeof *bpage);

		buf_pool_mutex_exit(buf_pool);

		/* Decompress the page and apply buffered operations
		while not holding buf_pool->mutex or block->mutex. */
		success = buf_zip_decompress(block, srv_use_checksums);
		ut_a(success);

		if (UNIV_LIKELY(!recv_no_ibuf_operations)) {
			ibuf_merge_or_delete_for_page(block, space, offset,
						      zip_size, TRUE);
		}

		/* Unfix and unlatch the block. */
		buf_pool_mutex_enter(buf_pool);
		mutex_enter(&block->mutex);
		block->page.buf_fix_count--;
		buf_block_set_io_fix(block, BUF_IO_NONE);
		buf_pool->n_pend_unzip--;
		buf_pool_mutex_exit(buf_pool);
		rw_lock_x_unlock(&block->lock);

		break;

	case BUF_BLOCK_ZIP_FREE:
	case BUF_BLOCK_NOT_USED:
	case BUF_BLOCK_READY_FOR_USE:
	case BUF_BLOCK_MEMORY:
	case BUF_BLOCK_REMOVE_HASH:
		ut_error;
		break;
	}

	ut_ad(!mutex_own(hash_mutex));
	ut_ad(buf_block_get_state(block) == BUF_BLOCK_FILE_PAGE);

#if UNIV_WORD_SIZE == 4
	/* On 32-bit systems, there is no padding in buf_page_t.  On
	other systems, Valgrind could complain about uninitialized pad
	bytes. */
	UNIV_MEM_ASSERT_RW(&block->page, sizeof block->page);
#endif

	buf_block_buf_fix_inc(block, file, line);

	mutex_exit(&block->mutex);

	/* Check if this is the first access to the page */

	access_time = buf_page_is_accessed(&block->page);

	buf_page_set_accessed_make_young(&block->page, access_time);

=======
			block = (buf_block_t*) hash_bpage;

			/* Note that we are still holding the
			hash_mutex which is fine as this is what
			we expect when we move to loop2 above. */
			goto loop2;
		}

		if (UNIV_UNLIKELY
		    (bpage->buf_fix_count
		     || buf_page_get_io_fix(bpage) != BUF_IO_NONE)) {

			mutex_exit(hash_mutex);
			/* The block was buffer-fixed or I/O-fixed
			while buf_pool->mutex was not held by this thread.
			Free the block that was allocated and try again.
			This should be extremely unlikely. */

			buf_LRU_block_free_non_file_page(block);
			buf_pool_mutex_exit(buf_pool);
			mutex_exit(&block->mutex);

			goto wait_until_unfixed;
		}

		/* Move the compressed page from bpage to block,
		and uncompress it. */

		mutex_enter(&buf_pool->zip_mutex);

		buf_relocate(bpage, &block->page);
		buf_block_init_low(block);
		block->lock_hash_val = lock_rec_hash(space, offset);

		UNIV_MEM_DESC(&block->page.zip.data,
			      page_zip_get_size(&block->page.zip), block);

		if (buf_page_get_state(&block->page)
		    == BUF_BLOCK_ZIP_PAGE) {
			UT_LIST_REMOVE(list, buf_pool->zip_clean,
				       &block->page);
			ut_ad(!block->page.in_flush_list);
		} else {
			/* Relocate buf_pool->flush_list. */
			buf_flush_relocate_on_flush_list(bpage,
							 &block->page);
		}

		/* Buffer-fix, I/O-fix, and X-latch the block
		for the duration of the decompression.
		Also add the block to the unzip_LRU list. */
		block->page.state = BUF_BLOCK_FILE_PAGE;

		/* Insert at the front of unzip_LRU list */
		buf_unzip_LRU_add_block(block, FALSE);

		block->page.buf_fix_count = 1;
		buf_block_set_io_fix(block, BUF_IO_READ);
		rw_lock_x_lock_func(&block->lock, 0, file, line);

		UNIV_MEM_INVALID(bpage, sizeof *bpage);

		mutex_exit(hash_mutex);
		mutex_exit(&block->mutex);
		mutex_exit(&buf_pool->zip_mutex);
		buf_pool->n_pend_unzip++;

		buf_buddy_free(buf_pool, bpage, sizeof *bpage);

		buf_pool_mutex_exit(buf_pool);

		/* Decompress the page and apply buffered operations
		while not holding buf_pool->mutex or block->mutex. */
		success = buf_zip_decompress(block, srv_use_checksums);
		ut_a(success);

		if (UNIV_LIKELY(!recv_no_ibuf_operations)) {
			ibuf_merge_or_delete_for_page(block, space, offset,
						      zip_size, TRUE);
		}

		/* Unfix and unlatch the block. */
		buf_pool_mutex_enter(buf_pool);
		mutex_enter(&block->mutex);
		block->page.buf_fix_count--;
		buf_block_set_io_fix(block, BUF_IO_NONE);
		buf_pool->n_pend_unzip--;
		buf_pool_mutex_exit(buf_pool);
		rw_lock_x_unlock(&block->lock);

		break;

	case BUF_BLOCK_ZIP_FREE:
	case BUF_BLOCK_NOT_USED:
	case BUF_BLOCK_READY_FOR_USE:
	case BUF_BLOCK_MEMORY:
	case BUF_BLOCK_REMOVE_HASH:
		ut_error;
		break;
	}

	ut_ad(!mutex_own(hash_mutex));
	ut_ad(buf_block_get_state(block) == BUF_BLOCK_FILE_PAGE);

#if UNIV_WORD_SIZE == 4
	/* On 32-bit systems, there is no padding in buf_page_t.  On
	other systems, Valgrind could complain about uninitialized pad
	bytes. */
	UNIV_MEM_ASSERT_RW(&block->page, sizeof block->page);
#endif
#if defined UNIV_DEBUG || defined UNIV_IBUF_DEBUG
	if ((mode == BUF_GET_IF_IN_POOL || mode == BUF_GET_IF_IN_POOL_OR_WATCH)
	    && ibuf_debug) {
		/* Try to evict the block from the buffer pool, to use the
		insert buffer (change buffer) as much as possible. */

		/* To obey the latching order, release the
		block->mutex before acquiring buf_pool->mutex. Protect
		the block from changes by temporarily buffer-fixing it
		for the time we are not holding block->mutex. */
		buf_block_buf_fix_inc(block, file, line);
		mutex_exit(&block->mutex);
		buf_pool_mutex_enter(buf_pool);
		mutex_enter(&block->mutex);
		buf_block_buf_fix_dec(block);
		mutex_exit(&block->mutex);

		/* Now we are only holding the buf_pool->mutex,
		not block->mutex or hash_mutex. Blocks cannot be
		relocated or enter or exit the buf_pool while we
		are holding the buf_pool->mutex. */

		if (buf_LRU_free_block(&block->page, TRUE, NULL)
		    == BUF_LRU_FREED) {
			buf_pool_mutex_exit(buf_pool);
			mutex_enter(hash_mutex);

			if (mode == BUF_GET_IF_IN_POOL_OR_WATCH) {
				/* Set the watch, as it would have
				been set if the page were not in the
				buffer pool in the first place. */
				block = (buf_block_t*) buf_pool_watch_set(
					space, offset, fold);
			} else {
				block = (buf_block_t*) buf_page_hash_get_low(
					buf_pool, space, offset, fold);
			}

			if (UNIV_LIKELY_NULL(block)) {
				/* The page entered the buffer
				pool for some reason. Try to
				evict it again. */
				goto got_block;
			}

			mutex_exit(hash_mutex);
			fprintf(stderr,
				"innodb_change_buffering_debug evict %u %u\n",
				(unsigned) space, (unsigned) offset);
			return(NULL);
		}

		mutex_enter(&block->mutex);

		if (buf_flush_page_try(buf_pool, block)) {
			fprintf(stderr,
				"innodb_change_buffering_debug flush %u %u\n",
				(unsigned) space, (unsigned) offset);
			guess = block;
			goto loop;
		}

		/* Failed to evict the page; change it directly */

		buf_pool_mutex_exit(buf_pool);
	}
#endif /* UNIV_DEBUG || UNIV_IBUF_DEBUG */

	buf_block_buf_fix_inc(block, file, line);

	mutex_exit(&block->mutex);

	/* Check if this is the first access to the page */

	access_time = buf_page_is_accessed(&block->page);

	buf_page_set_accessed_make_young(&block->page, access_time);

>>>>>>> fad01fbe
#ifdef UNIV_DEBUG_FILE_ACCESSES
	ut_a(!block->page.file_page_was_freed);
#endif

#if defined UNIV_DEBUG || defined UNIV_BUF_DEBUG
	ut_a(++buf_dbg_counter % 5771 || buf_validate());
	ut_a(block->page.buf_fix_count > 0);
	ut_a(buf_block_get_state(block) == BUF_BLOCK_FILE_PAGE);
#endif /* UNIV_DEBUG || UNIV_BUF_DEBUG */

	switch (rw_latch) {
	case RW_NO_LATCH:
		if (must_read) {
			/* Let us wait until the read operation
			completes */

			for (;;) {
				enum buf_io_fix	io_fix;

				mutex_enter(&block->mutex);
				io_fix = buf_block_get_io_fix(block);
				mutex_exit(&block->mutex);

				if (io_fix == BUF_IO_READ) {

					os_thread_sleep(WAIT_FOR_READ);
				} else {
					break;
				}
			}
		}

		fix_type = MTR_MEMO_BUF_FIX;
		break;

	case RW_S_LATCH:
		rw_lock_s_lock_func(&(block->lock), 0, file, line);

		fix_type = MTR_MEMO_PAGE_S_FIX;
		break;

	default:
		ut_ad(rw_latch == RW_X_LATCH);
		rw_lock_x_lock_func(&(block->lock), 0, file, line);

		fix_type = MTR_MEMO_PAGE_X_FIX;
		break;
	}

	mtr_memo_push(mtr, block, fix_type);

	if (!access_time) {
		/* In the case of a first access, try to apply linear
		read-ahead */

		buf_read_ahead_linear(space, zip_size, offset);
	}

#ifdef UNIV_IBUF_COUNT_DEBUG
	ut_a(ibuf_count_get(buf_block_get_space(block),
			    buf_block_get_page_no(block)) == 0);
#endif
	ut_ad(!mutex_own(hash_mutex));
	return(block);
}

/********************************************************************//**
This is the general function used to get optimistic access to a database
page.
@return	TRUE if success */
UNIV_INTERN
ibool
buf_page_optimistic_get(
/*====================*/
	ulint		rw_latch,/*!< in: RW_S_LATCH, RW_X_LATCH */
	buf_block_t*	block,	/*!< in: guessed buffer block */
	ib_uint64_t	modify_clock,/*!< in: modify clock value if mode is
				..._GUESS_ON_CLOCK */
	const char*	file,	/*!< in: file name */
	ulint		line,	/*!< in: line where called */
	mtr_t*		mtr)	/*!< in: mini-transaction */
{
	buf_pool_t*	buf_pool;
	unsigned	access_time;
	ibool		success;
	ulint		fix_type;

	ut_ad(block);
	ut_ad(mtr);
	ut_ad(mtr->state == MTR_ACTIVE);
	ut_ad((rw_latch == RW_S_LATCH) || (rw_latch == RW_X_LATCH));

	mutex_enter(&block->mutex);

	if (UNIV_UNLIKELY(buf_block_get_state(block) != BUF_BLOCK_FILE_PAGE)) {

		mutex_exit(&block->mutex);

		return(FALSE);
	}

	buf_block_buf_fix_inc(block, file, line);

	mutex_exit(&block->mutex);

	/* Check if this is the first access to the page.
	We do a dirty read on purpose, to avoid mutex contention.
	This field is only used for heuristic purposes; it does not
	affect correctness. */

	access_time = buf_page_is_accessed(&block->page);
	buf_page_set_accessed_make_young(&block->page, access_time);

	ut_ad(!ibuf_inside()
	      || ibuf_page(buf_block_get_space(block),
			   buf_block_get_zip_size(block),
			   buf_block_get_page_no(block), NULL));

	if (rw_latch == RW_S_LATCH) {
		success = rw_lock_s_lock_nowait(&(block->lock),
						file, line);
		fix_type = MTR_MEMO_PAGE_S_FIX;
	} else {
		success = rw_lock_x_lock_func_nowait(&(block->lock),
						     file, line);
		fix_type = MTR_MEMO_PAGE_X_FIX;
	}

	if (UNIV_UNLIKELY(!success)) {
		mutex_enter(&block->mutex);
		buf_block_buf_fix_dec(block);
		mutex_exit(&block->mutex);

		return(FALSE);
	}

	if (UNIV_UNLIKELY(modify_clock != block->modify_clock)) {
		buf_block_dbg_add_level(block, SYNC_NO_ORDER_CHECK);

		if (rw_latch == RW_S_LATCH) {
			rw_lock_s_unlock(&(block->lock));
		} else {
			rw_lock_x_unlock(&(block->lock));
		}

		mutex_enter(&block->mutex);
		buf_block_buf_fix_dec(block);
		mutex_exit(&block->mutex);

		return(FALSE);
	}

	mtr_memo_push(mtr, block, fix_type);

#if defined UNIV_DEBUG || defined UNIV_BUF_DEBUG
	ut_a(++buf_dbg_counter % 5771 || buf_validate());
	ut_a(block->page.buf_fix_count > 0);
	ut_a(buf_block_get_state(block) == BUF_BLOCK_FILE_PAGE);
#endif /* UNIV_DEBUG || UNIV_BUF_DEBUG */

#ifdef UNIV_DEBUG_FILE_ACCESSES
	ut_a(block->page.file_page_was_freed == FALSE);
#endif
	if (UNIV_UNLIKELY(!access_time)) {
		/* In the case of a first access, try to apply linear
		read-ahead */

		buf_read_ahead_linear(buf_block_get_space(block),
				      buf_block_get_zip_size(block),
				      buf_block_get_page_no(block));
	}

#ifdef UNIV_IBUF_COUNT_DEBUG
	ut_a(ibuf_count_get(buf_block_get_space(block),
			    buf_block_get_page_no(block)) == 0);
#endif
	buf_pool = buf_pool_from_block(block);
	buf_pool->stat.n_page_gets++;

	return(TRUE);
}

/********************************************************************//**
This is used to get access to a known database page, when no waiting can be
done. For example, if a search in an adaptive hash index leads us to this
frame.
@return	TRUE if success */
UNIV_INTERN
ibool
buf_page_get_known_nowait(
/*======================*/
	ulint		rw_latch,/*!< in: RW_S_LATCH, RW_X_LATCH */
	buf_block_t*	block,	/*!< in: the known page */
	ulint		mode,	/*!< in: BUF_MAKE_YOUNG or BUF_KEEP_OLD */
	const char*	file,	/*!< in: file name */
	ulint		line,	/*!< in: line where called */
	mtr_t*		mtr)	/*!< in: mini-transaction */
{
	buf_pool_t*	buf_pool;
	ibool		success;
	ulint		fix_type;

	ut_ad(mtr);
	ut_ad(mtr->state == MTR_ACTIVE);
	ut_ad((rw_latch == RW_S_LATCH) || (rw_latch == RW_X_LATCH));

	mutex_enter(&block->mutex);

	if (buf_block_get_state(block) == BUF_BLOCK_REMOVE_HASH) {
		/* Another thread is just freeing the block from the LRU list
		of the buffer pool: do not try to access this page; this
		attempt to access the page can only come through the hash
		index because when the buffer block state is ..._REMOVE_HASH,
		we have already removed it from the page address hash table
		of the buffer pool. */

		mutex_exit(&block->mutex);

		return(FALSE);
	}

	ut_a(buf_block_get_state(block) == BUF_BLOCK_FILE_PAGE);

	buf_block_buf_fix_inc(block, file, line);

	mutex_exit(&block->mutex);

	buf_pool = buf_pool_from_block(block);

	if (mode == BUF_MAKE_YOUNG && buf_page_peek_if_too_old(&block->page)) {
		buf_pool_mutex_enter(buf_pool);
		buf_LRU_make_block_young(&block->page);
		buf_pool_mutex_exit(buf_pool);
	} else if (!buf_page_is_accessed(&block->page)) {
		/* Above, we do a dirty read on purpose, to avoid
		mutex contention.  The field buf_page_t::access_time
		is only used for heuristic purposes.  Writes to the
		field must be protected by mutex, however. */
		ulint	time_ms = ut_time_ms();

		buf_pool_mutex_enter(buf_pool);
		buf_page_set_accessed(&block->page, time_ms);
		buf_pool_mutex_exit(buf_pool);
	}

	ut_ad(!ibuf_inside() || (mode == BUF_KEEP_OLD));

	if (rw_latch == RW_S_LATCH) {
		success = rw_lock_s_lock_nowait(&(block->lock),
						file, line);
		fix_type = MTR_MEMO_PAGE_S_FIX;
	} else {
		success = rw_lock_x_lock_func_nowait(&(block->lock),
						     file, line);
		fix_type = MTR_MEMO_PAGE_X_FIX;
	}

	if (!success) {
		mutex_enter(&block->mutex);
		buf_block_buf_fix_dec(block);
		mutex_exit(&block->mutex);

		return(FALSE);
	}

	mtr_memo_push(mtr, block, fix_type);

#if defined UNIV_DEBUG || defined UNIV_BUF_DEBUG
	ut_a(++buf_dbg_counter % 5771 || buf_validate());
	ut_a(block->page.buf_fix_count > 0);
	ut_a(buf_block_get_state(block) == BUF_BLOCK_FILE_PAGE);
#endif /* UNIV_DEBUG || UNIV_BUF_DEBUG */
#ifdef UNIV_DEBUG_FILE_ACCESSES
	ut_a(block->page.file_page_was_freed == FALSE);
#endif

#ifdef UNIV_IBUF_COUNT_DEBUG
	ut_a((mode == BUF_KEEP_OLD)
	     || (ibuf_count_get(buf_block_get_space(block),
				buf_block_get_page_no(block)) == 0));
#endif
	buf_pool->stat.n_page_gets++;

	return(TRUE);
}

/*******************************************************************//**
Given a tablespace id and page number tries to get that page. If the
page is not in the buffer pool it is not loaded and NULL is returned.
Suitable for using when holding the kernel mutex.
@return	pointer to a page or NULL */
UNIV_INTERN
const buf_block_t*
buf_page_try_get_func(
/*==================*/
	ulint		space_id,/*!< in: tablespace id */
	ulint		page_no,/*!< in: page number */
	const char*	file,	/*!< in: file name */
	ulint		line,	/*!< in: line where called */
	mtr_t*		mtr)	/*!< in: mini-transaction */
{
	buf_block_t*	block;
	ibool		success;
	ulint		fix_type;
	buf_pool_t*	buf_pool = buf_pool_get(space_id, page_no);
	mutex_t*	hash_mutex;

	ut_ad(mtr);
	ut_ad(mtr->state == MTR_ACTIVE);

	block = buf_block_hash_get(buf_pool, space_id, page_no, &hash_mutex);

	if (!block || buf_block_get_state(block) != BUF_BLOCK_FILE_PAGE) {
		if (block) {
			mutex_exit(hash_mutex);
		}
		return(NULL);
	}

	ut_ad(!buf_pool_watch_is_sentinel(buf_pool, &block->page));

	mutex_enter(&block->mutex);
	mutex_exit(hash_mutex);

#if defined UNIV_DEBUG || defined UNIV_BUF_DEBUG
	ut_a(buf_block_get_state(block) == BUF_BLOCK_FILE_PAGE);
	ut_a(buf_block_get_space(block) == space_id);
	ut_a(buf_block_get_page_no(block) == page_no);
#endif /* UNIV_DEBUG || UNIV_BUF_DEBUG */

	buf_block_buf_fix_inc(block, file, line);
	mutex_exit(&block->mutex);

	fix_type = MTR_MEMO_PAGE_S_FIX;
	success = rw_lock_s_lock_nowait(&block->lock, file, line);

	if (!success) {
		/* Let us try to get an X-latch. If the current thread
		is holding an X-latch on the page, we cannot get an
		S-latch. */

		fix_type = MTR_MEMO_PAGE_X_FIX;
		success = rw_lock_x_lock_func_nowait(&block->lock,
						     file, line);
	}

	if (!success) {
		mutex_enter(&block->mutex);
		buf_block_buf_fix_dec(block);
		mutex_exit(&block->mutex);

		return(NULL);
	}

	mtr_memo_push(mtr, block, fix_type);
#if defined UNIV_DEBUG || defined UNIV_BUF_DEBUG
	ut_a(++buf_dbg_counter % 5771 || buf_validate());
	ut_a(block->page.buf_fix_count > 0);
	ut_a(buf_block_get_state(block) == BUF_BLOCK_FILE_PAGE);
#endif /* UNIV_DEBUG || UNIV_BUF_DEBUG */
#ifdef UNIV_DEBUG_FILE_ACCESSES
	ut_a(block->page.file_page_was_freed == FALSE);
#endif /* UNIV_DEBUG_FILE_ACCESSES */
	buf_block_dbg_add_level(block, SYNC_NO_ORDER_CHECK);

	buf_pool->stat.n_page_gets++;
<<<<<<< HEAD

#ifdef UNIV_IBUF_COUNT_DEBUG
	ut_a(ibuf_count_get(buf_block_get_space(block),
			    buf_block_get_page_no(block)) == 0);
#endif

=======

#ifdef UNIV_IBUF_COUNT_DEBUG
	ut_a(ibuf_count_get(buf_block_get_space(block),
			    buf_block_get_page_no(block)) == 0);
#endif

>>>>>>> fad01fbe
	return(block);
}

/********************************************************************//**
Initialize some fields of a control block. */
UNIV_INLINE
void
buf_page_init_low(
/*==============*/
	buf_page_t*	bpage)	/*!< in: block to init */
{
	bpage->flush_type = BUF_FLUSH_LRU;
	bpage->io_fix = BUF_IO_NONE;
	bpage->buf_fix_count = 0;
	bpage->freed_page_clock = 0;
	bpage->access_time = 0;
	bpage->newest_modification = 0;
	bpage->oldest_modification = 0;
	HASH_INVALIDATE(bpage, hash);
#ifdef UNIV_DEBUG_FILE_ACCESSES
	bpage->file_page_was_freed = FALSE;
#endif /* UNIV_DEBUG_FILE_ACCESSES */
}

/********************************************************************//**
Inits a page to the buffer buf_pool. */
static
void
buf_page_init(
/*==========*/
	ulint		space,	/*!< in: space id */
	ulint		offset,	/*!< in: offset of the page within space
				in units of a page */
	ulint		fold,	/*!< in: buf_page_address_fold(space,offset) */
	buf_block_t*	block)	/*!< in: block to init */
{
	buf_page_t*	hash_page;
	buf_pool_t*	buf_pool = buf_pool_get(space, offset);

	ut_ad(buf_pool_mutex_own(buf_pool));
	ut_ad(mutex_own(buf_page_hash_mutex_get(buf_pool, fold)));
	ut_ad(mutex_own(&(block->mutex)));
	ut_a(buf_block_get_state(block) != BUF_BLOCK_FILE_PAGE);

	/* Set the state of the block */
	buf_block_set_file_page(block, space, offset);

#ifdef UNIV_DEBUG_VALGRIND
	if (!space) {
		/* Silence valid Valgrind warnings about uninitialized
		data being written to data files.  There are some unused
		bytes on some pages that InnoDB does not initialize. */
		UNIV_MEM_VALID(block->frame, UNIV_PAGE_SIZE);
	}
#endif /* UNIV_DEBUG_VALGRIND */

	buf_block_init_low(block);

	block->lock_hash_val = lock_rec_hash(space, offset);

	buf_page_init_low(&block->page);

	/* Insert into the hash table of file pages */

	hash_page = buf_page_hash_get_low(buf_pool, space, offset, fold);

	if (UNIV_LIKELY(!hash_page)) {
	} else if (buf_pool_watch_is_sentinel(buf_pool, hash_page)) {
		/* Preserve the reference count. */
		ulint	buf_fix_count = hash_page->buf_fix_count;

		ut_a(buf_fix_count > 0);
		block->page.buf_fix_count += buf_fix_count;
		buf_pool_watch_remove(buf_pool, fold, hash_page);
	} else {
		fprintf(stderr,
			"InnoDB: Error: page %lu %lu already found"
			" in the hash table: %p, %p\n",
			(ulong) space,
			(ulong) offset,
			(const void*) hash_page, (const void*) block);
#if defined UNIV_DEBUG || defined UNIV_BUF_DEBUG
		mutex_exit(&block->mutex);
		buf_pool_mutex_exit(buf_pool);
		buf_print();
		buf_LRU_print();
		buf_validate();
		buf_LRU_validate();
#endif /* UNIV_DEBUG || UNIV_BUF_DEBUG */
		ut_error;
	}

	ut_ad(!block->page.in_zip_hash);
	ut_ad(!block->page.in_page_hash);
	ut_d(block->page.in_page_hash = TRUE);
	HASH_INSERT(buf_page_t, hash, buf_pool->page_hash,
		    fold, &block->page);
}

/********************************************************************//**
Function which inits a page for read to the buffer buf_pool. If the page is
(1) already in buf_pool, or
(2) if we specify to read only ibuf pages and the page is not an ibuf page, or
(3) if the space is deleted or being deleted,
then this function does nothing.
Sets the io_fix flag to BUF_IO_READ and sets a non-recursive exclusive lock
on the buffer frame. The io-handler must take care that the flag is cleared
and the lock released later.
@return	pointer to the block or NULL */
UNIV_INTERN
buf_page_t*
buf_page_init_for_read(
/*===================*/
	ulint*		err,	/*!< out: DB_SUCCESS or DB_TABLESPACE_DELETED */
	ulint		mode,	/*!< in: BUF_READ_IBUF_PAGES_ONLY, ... */
	ulint		space,	/*!< in: space id */
	ulint		zip_size,/*!< in: compressed page size, or 0 */
	ibool		unzip,	/*!< in: TRUE=request uncompressed page */
	ib_int64_t	tablespace_version,
				/*!< in: prevents reading from a wrong
				version of the tablespace in case we have done
				DISCARD + IMPORT */
	ulint		offset)	/*!< in: page number */
{
	buf_block_t*	block;
	buf_page_t*	bpage	= NULL;
	buf_page_t*	watch_page;
	mutex_t*	hash_mutex;
	mtr_t		mtr;
	ulint		fold;
	ibool		lru	= FALSE;
	void*		data;
	buf_pool_t*	buf_pool = buf_pool_get(space, offset);

	ut_ad(buf_pool);

	*err = DB_SUCCESS;

	if (mode == BUF_READ_IBUF_PAGES_ONLY) {
		/* It is a read-ahead within an ibuf routine */

		ut_ad(!ibuf_bitmap_page(zip_size, offset));
		ut_ad(ibuf_inside());

		mtr_start(&mtr);

		if (!recv_no_ibuf_operations
		    && !ibuf_page(space, zip_size, offset, &mtr)) {

			mtr_commit(&mtr);

			return(NULL);
		}
	} else {
		ut_ad(mode == BUF_READ_ANY_PAGE);
	}

	if (zip_size && UNIV_LIKELY(!unzip)
	    && UNIV_LIKELY(!recv_recovery_is_on())) {
		block = NULL;
	} else {
		block = buf_LRU_get_free_block(buf_pool, 0);
		ut_ad(block);
		ut_ad(buf_pool_from_block(block) == buf_pool);
	}
<<<<<<< HEAD

	fold = buf_page_address_fold(space, offset);
	hash_mutex = buf_page_hash_mutex_get(buf_pool, fold);

	buf_pool_mutex_enter(buf_pool);
	mutex_enter(hash_mutex);

=======

	fold = buf_page_address_fold(space, offset);
	hash_mutex = buf_page_hash_mutex_get(buf_pool, fold);

	buf_pool_mutex_enter(buf_pool);
	mutex_enter(hash_mutex);

>>>>>>> fad01fbe
	watch_page = buf_page_hash_get_low(buf_pool, space, offset, fold);
	if (watch_page && !buf_pool_watch_is_sentinel(buf_pool, watch_page)) {
		/* The page is already in the buffer pool. */
		watch_page = NULL;
err_exit:
		mutex_exit(hash_mutex);
		if (block) {
			mutex_enter(&block->mutex);
			buf_LRU_block_free_non_file_page(block);
			mutex_exit(&block->mutex);
		}

		bpage = NULL;
		goto func_exit;
	}

	if (fil_tablespace_deleted_or_being_deleted_in_mem(
		    space, tablespace_version)) {
		/* The page belongs to a space which has been
		deleted or is being deleted. */
		*err = DB_TABLESPACE_DELETED;

		goto err_exit;
	}

	if (block) {
		bpage = &block->page;

		mutex_enter(&block->mutex);

		ut_ad(buf_pool_from_bpage(bpage) == buf_pool);

		buf_page_init(space, offset, fold, block);
		mutex_exit(hash_mutex);

		/* The block must be put to the LRU list, to the old blocks */
		buf_LRU_add_block(bpage, TRUE/* to old blocks */);

		/* We set a pass-type x-lock on the frame because then
		the same thread which called for the read operation
		(and is running now at this point of code) can wait
		for the read to complete by waiting for the x-lock on
		the frame; if the x-lock were recursive, the same
		thread would illegally get the x-lock before the page
		read is completed.  The x-lock is cleared by the
		io-handler thread. */

		rw_lock_x_lock_gen(&block->lock, BUF_IO_READ);
		buf_page_set_io_fix(bpage, BUF_IO_READ);

		if (UNIV_UNLIKELY(zip_size)) {
			page_zip_set_size(&block->page.zip, zip_size);

			/* buf_pool->mutex may be released and
			reacquired by buf_buddy_alloc().  Thus, we
			must release block->mutex in order not to
			break the latching order in the reacquisition
			of buf_pool->mutex.  We also must defer this
			operation until after the block descriptor has
			been added to buf_pool->LRU and
			buf_pool->page_hash. */
			mutex_exit(&block->mutex);
			data = buf_buddy_alloc(buf_pool, zip_size, &lru);
			mutex_enter(&block->mutex);
			block->page.zip.data = data;

			/* To maintain the invariant
			block->in_unzip_LRU_list
			== buf_page_belongs_to_unzip_LRU(&block->page)
			we have to add this block to unzip_LRU
			after block->page.zip.data is set. */
			ut_ad(buf_page_belongs_to_unzip_LRU(&block->page));
			buf_unzip_LRU_add_block(block, TRUE);
		}

		mutex_exit(&block->mutex);
	} else {
		mutex_exit(hash_mutex);
		/* Defer buf_buddy_alloc() until after the block has
		been found not to exist.  The buf_buddy_alloc() and
		buf_buddy_free() calls may be expensive because of
		buf_buddy_relocate(). */

		/* The compressed page must be allocated before the
		control block (bpage), in order to avoid the
		invocation of buf_buddy_relocate_block() on
		uninitialized data. */
		data = buf_buddy_alloc(buf_pool, zip_size, &lru);
		bpage = buf_buddy_alloc(buf_pool, sizeof *bpage, &lru);

		/* Initialize the buf_pool pointer. */
<<<<<<< HEAD
		bpage->buf_pool = buf_pool;
=======
		bpage->buf_pool_index = buf_pool_index(buf_pool);
>>>>>>> fad01fbe

		mutex_enter(hash_mutex);

		/* If buf_buddy_alloc() allocated storage from the LRU list,
		it released and reacquired buf_pool->mutex.  Thus, we must
		check the page_hash again, as it may have been modified. */
		if (UNIV_UNLIKELY(lru)) {

			watch_page = buf_page_hash_get_low(
				buf_pool, space, offset, fold);

			if (UNIV_UNLIKELY(watch_page
			    && !buf_pool_watch_is_sentinel(buf_pool,
							   watch_page))) {

				/* The block was added by some other thread. */
				mutex_exit(hash_mutex);
				watch_page = NULL;
				buf_buddy_free(buf_pool, bpage, sizeof *bpage);
				buf_buddy_free(buf_pool, data, zip_size);

				bpage = NULL;
				goto func_exit;
			}
		}

		page_zip_des_init(&bpage->zip);
		page_zip_set_size(&bpage->zip, zip_size);
		bpage->zip.data = data;

		mutex_enter(&buf_pool->zip_mutex);
		UNIV_MEM_DESC(bpage->zip.data,
			      page_zip_get_size(&bpage->zip), bpage);

		buf_page_init_low(bpage);

		bpage->state	= BUF_BLOCK_ZIP_PAGE;
		bpage->space	= space;
		bpage->offset	= offset;


#ifdef UNIV_DEBUG
		bpage->in_page_hash = FALSE;
		bpage->in_zip_hash = FALSE;
		bpage->in_flush_list = FALSE;
		bpage->in_free_list = FALSE;
		bpage->in_LRU_list = FALSE;
#endif /* UNIV_DEBUG */

		ut_d(bpage->in_page_hash = TRUE);

		if (UNIV_LIKELY_NULL(watch_page)) {

			/* Preserve the reference count. */
			ulint	buf_fix_count = watch_page->buf_fix_count;
			ut_a(buf_fix_count > 0);
			bpage->buf_fix_count += buf_fix_count;
			ut_ad(buf_pool_watch_is_sentinel(buf_pool, watch_page));
			buf_pool_watch_remove(buf_pool, fold, watch_page);
		}

		HASH_INSERT(buf_page_t, hash, buf_pool->page_hash, fold,
			    bpage);

		mutex_exit(hash_mutex);

		/* The block must be put to the LRU list, to the old blocks */
		buf_LRU_add_block(bpage, TRUE/* to old blocks */);
		buf_LRU_insert_zip_clean(bpage);

		buf_page_set_io_fix(bpage, BUF_IO_READ);

		mutex_exit(&buf_pool->zip_mutex);
	}

	buf_pool->n_pend_reads++;
func_exit:
	buf_pool_mutex_exit(buf_pool);

	if (mode == BUF_READ_IBUF_PAGES_ONLY) {

		mtr_commit(&mtr);
	}

	ut_ad(!mutex_own(hash_mutex));
	ut_ad(!bpage || buf_page_in_file(bpage));
	return(bpage);
}

/********************************************************************//**
Initializes a page to the buffer buf_pool. The page is usually not read
from a file even if it cannot be found in the buffer buf_pool. This is one
of the functions which perform to a block a state transition NOT_USED =>
FILE_PAGE (the other is buf_page_get_gen).
@return	pointer to the block, page bufferfixed */
UNIV_INTERN
buf_block_t*
buf_page_create(
/*============*/
	ulint	space,	/*!< in: space id */
	ulint	offset,	/*!< in: offset of the page within space in units of
			a page */
	ulint	zip_size,/*!< in: compressed page size, or 0 */
	mtr_t*	mtr)	/*!< in: mini-transaction handle */
{
	buf_frame_t*	frame;
	buf_block_t*	block;
	ulint		fold;
	buf_block_t*	free_block	= NULL;
	ulint		time_ms		= ut_time_ms();
	buf_pool_t*	buf_pool	= buf_pool_get(space, offset);
	mutex_t*	hash_mutex;

	ut_ad(mtr);
	ut_ad(mtr->state == MTR_ACTIVE);
	ut_ad(space || !zip_size);

	free_block = buf_LRU_get_free_block(buf_pool, 0);

	fold = buf_page_address_fold(space, offset);
	hash_mutex = buf_page_hash_mutex_get(buf_pool, fold);

	buf_pool_mutex_enter(buf_pool);
	mutex_enter(hash_mutex);

	block = (buf_block_t*) buf_page_hash_get_low(
		buf_pool, space, offset, fold);

	if (block
	    && buf_page_in_file(&block->page)
	    && !buf_pool_watch_is_sentinel(buf_pool, &block->page)) {
#ifdef UNIV_IBUF_COUNT_DEBUG
		ut_a(ibuf_count_get(space, offset) == 0);
#endif
#ifdef UNIV_DEBUG_FILE_ACCESSES
		block->page.file_page_was_freed = FALSE;
#endif /* UNIV_DEBUG_FILE_ACCESSES */

		/* Page can be found in buf_pool */
		buf_pool_mutex_exit(buf_pool);
		mutex_exit(hash_mutex);

		buf_block_free(free_block);

		return(buf_page_get_with_no_latch(space, zip_size,
						  offset, mtr));
	}

	/* If we get here, the page was not in buf_pool: init it there */

#ifdef UNIV_DEBUG
	if (buf_debug_prints) {
		fprintf(stderr, "Creating space %lu page %lu to buffer\n",
			(ulong) space, (ulong) offset);
	}
#endif /* UNIV_DEBUG */

	block = free_block;

	mutex_enter(&block->mutex);

	buf_page_init(space, offset, fold, block);

	mutex_exit(hash_mutex);

	/* The block must be put to the LRU list */
	buf_LRU_add_block(&block->page, FALSE);

	buf_block_buf_fix_inc(block, __FILE__, __LINE__);
	buf_pool->stat.n_pages_created++;

	if (zip_size) {
		void*	data;
		ibool	lru;

		/* Prevent race conditions during buf_buddy_alloc(),
		which may release and reacquire buf_pool->mutex,
		by IO-fixing and X-latching the block. */
<<<<<<< HEAD

		buf_page_set_io_fix(&block->page, BUF_IO_READ);
		rw_lock_x_lock(&block->lock);

		page_zip_set_size(&block->page.zip, zip_size);
		mutex_exit(&block->mutex);
		/* buf_pool->mutex may be released and reacquired by
		buf_buddy_alloc().  Thus, we must release block->mutex
		in order not to break the latching order in
		the reacquisition of buf_pool->mutex.  We also must
		defer this operation until after the block descriptor
		has been added to buf_pool->LRU and buf_pool->page_hash. */
		data = buf_buddy_alloc(buf_pool, zip_size, &lru);
		mutex_enter(&block->mutex);
		block->page.zip.data = data;

		/* To maintain the invariant
		block->in_unzip_LRU_list
		== buf_page_belongs_to_unzip_LRU(&block->page)
		we have to add this block to unzip_LRU after
		block->page.zip.data is set. */
		ut_ad(buf_page_belongs_to_unzip_LRU(&block->page));
		buf_unzip_LRU_add_block(block, FALSE);

		buf_page_set_io_fix(&block->page, BUF_IO_NONE);
		rw_lock_x_unlock(&block->lock);
	}

	buf_page_set_accessed(&block->page, time_ms);

=======

		buf_page_set_io_fix(&block->page, BUF_IO_READ);
		rw_lock_x_lock(&block->lock);

		page_zip_set_size(&block->page.zip, zip_size);
		mutex_exit(&block->mutex);
		/* buf_pool->mutex may be released and reacquired by
		buf_buddy_alloc().  Thus, we must release block->mutex
		in order not to break the latching order in
		the reacquisition of buf_pool->mutex.  We also must
		defer this operation until after the block descriptor
		has been added to buf_pool->LRU and buf_pool->page_hash. */
		data = buf_buddy_alloc(buf_pool, zip_size, &lru);
		mutex_enter(&block->mutex);
		block->page.zip.data = data;

		/* To maintain the invariant
		block->in_unzip_LRU_list
		== buf_page_belongs_to_unzip_LRU(&block->page)
		we have to add this block to unzip_LRU after
		block->page.zip.data is set. */
		ut_ad(buf_page_belongs_to_unzip_LRU(&block->page));
		buf_unzip_LRU_add_block(block, FALSE);

		buf_page_set_io_fix(&block->page, BUF_IO_NONE);
		rw_lock_x_unlock(&block->lock);
	}

	buf_page_set_accessed(&block->page, time_ms);

>>>>>>> fad01fbe
	buf_pool_mutex_exit(buf_pool);

	mtr_memo_push(mtr, block, MTR_MEMO_BUF_FIX);

	mutex_exit(&block->mutex);

	/* Delete possible entries for the page from the insert buffer:
	such can exist if the page belonged to an index which was dropped */

	ibuf_merge_or_delete_for_page(NULL, space, offset, zip_size, TRUE);

	/* Flush pages from the end of the LRU list if necessary */
	buf_flush_free_margin(buf_pool);

	frame = block->frame;

	memset(frame + FIL_PAGE_PREV, 0xff, 4);
	memset(frame + FIL_PAGE_NEXT, 0xff, 4);
	mach_write_to_2(frame + FIL_PAGE_TYPE, FIL_PAGE_TYPE_ALLOCATED);

	/* Reset to zero the file flush lsn field in the page; if the first
	page of an ibdata file is 'created' in this function into the buffer
	pool then we lose the original contents of the file flush lsn stamp.
	Then InnoDB could in a crash recovery print a big, false, corruption
	warning if the stamp contains an lsn bigger than the ib_logfile lsn. */

	memset(frame + FIL_PAGE_FILE_FLUSH_LSN, 0, 8);

#if defined UNIV_DEBUG || defined UNIV_BUF_DEBUG
	ut_a(++buf_dbg_counter % 357 || buf_validate());
#endif /* UNIV_DEBUG || UNIV_BUF_DEBUG */
#ifdef UNIV_IBUF_COUNT_DEBUG
	ut_a(ibuf_count_get(buf_block_get_space(block),
			    buf_block_get_page_no(block)) == 0);
#endif
	return(block);
<<<<<<< HEAD
=======
}

/********************************************************************//**
Monitor the buffer page read/write activity, and increment corresponding
counter value if MONITOR_MODULE_BUF_PAGE (module_buf_page) module is
enabled. */
static
void
buf_page_monitor(
/*=============*/
	const buf_page_t*	bpage,	/*!< in: pointer to the block */
	enum buf_io_fix		io_type)/*!< in: io_fix types */
{
	const byte*	frame;
	monitor_id_t	counter;

	/* If the counter module is not turned on, just return */
	if (!MONITOR_IS_ON(MONITOR_MODULE_BUF_PAGE)) {
		return;
	}

	ut_a(io_type == BUF_IO_READ || io_type == BUF_IO_WRITE);

	frame = bpage->zip.data
		? bpage->zip.data
		: buf_block_get_frame((buf_block_t*) bpage);

	switch(fil_page_get_type(frame)) {
		ulint	level;

	case FIL_PAGE_INDEX:
		level = btr_page_get_level_low(frame);

		/* Check if it is an index page for insert buffer */
		if (btr_page_get_index_id(frame)
		    == (index_id_t)(DICT_IBUF_ID_MIN + IBUF_SPACE_ID)) {
			if (level == 0) {
				counter = MONITOR_RW_COUNTER(
					io_type, MONITOR_INDEX_IBUF_LEAF_PAGE);
			} else {
				counter = MONITOR_RW_COUNTER(
					io_type,
					MONITOR_INDEX_IBUF_NON_LEAF_PAGE);
			}
		} else {
			if (level == 0) {
				counter = MONITOR_RW_COUNTER(
					io_type, MONITOR_INDEX_LEAF_PAGE);
			} else {
				counter = MONITOR_RW_COUNTER(
					io_type, MONITOR_INDEX_NON_LEAF_PAGE);
			}
		}
		break;

        case FIL_PAGE_UNDO_LOG:
		counter = MONITOR_RW_COUNTER(io_type, MONITOR_UNDO_LOG_PAGE);
		break;

        case FIL_PAGE_INODE:
		counter = MONITOR_RW_COUNTER(io_type, MONITOR_INODE_PAGE);
		break;

        case FIL_PAGE_IBUF_FREE_LIST:
		counter = MONITOR_RW_COUNTER(io_type,
					     MONITOR_IBUF_FREELIST_PAGE);
		break;

        case FIL_PAGE_IBUF_BITMAP:
		counter = MONITOR_RW_COUNTER(io_type,
					     MONITOR_IBUF_BITMAP_PAGE);
		break;

        case FIL_PAGE_TYPE_SYS:
		counter = MONITOR_RW_COUNTER(io_type, MONITOR_SYSTEM_PAGE);
		break;

        case FIL_PAGE_TYPE_TRX_SYS:
		counter = MONITOR_RW_COUNTER(io_type, MONITOR_TRX_SYSTEM_PAGE);
		break;

        case FIL_PAGE_TYPE_FSP_HDR:
		counter = MONITOR_RW_COUNTER(io_type, MONITOR_FSP_HDR_PAGE);
		break;

        case FIL_PAGE_TYPE_XDES:
		counter = MONITOR_RW_COUNTER(io_type, MONITOR_XDES_PAGE);
		break;

        case FIL_PAGE_TYPE_BLOB:
		counter = MONITOR_RW_COUNTER(io_type, MONITOR_BLOB_PAGE);
		break;

        case FIL_PAGE_TYPE_ZBLOB:
		counter = MONITOR_RW_COUNTER(io_type, MONITOR_ZBLOB_PAGE);
		break;

        case FIL_PAGE_TYPE_ZBLOB2:
		counter = MONITOR_RW_COUNTER(io_type, MONITOR_ZBLOB2_PAGE);
		break;

	default:
		counter = MONITOR_RW_COUNTER(io_type, MONITOR_OTHER_PAGE);
	}

	MONITOR_INC_NOCHECK(counter);
>>>>>>> fad01fbe
}

/********************************************************************//**
Completes an asynchronous read or write request of a file page to or from
the buffer pool. */
UNIV_INTERN
void
buf_page_io_complete(
/*=================*/
	buf_page_t*	bpage)	/*!< in: pointer to the block in question */
{
	enum buf_io_fix	io_type;
	buf_pool_t*	buf_pool = buf_pool_from_bpage(bpage);
	const ibool	uncompressed = (buf_page_get_state(bpage)
					== BUF_BLOCK_FILE_PAGE);

	ut_a(buf_page_in_file(bpage));

	/* We do not need protect io_fix here by mutex to read
	it because this is the only function where we can change the value
	from BUF_IO_READ or BUF_IO_WRITE to some other value, and our code
	ensures that this is the only thread that handles the i/o for this
	block. */

	io_type = buf_page_get_io_fix(bpage);
	ut_ad(io_type == BUF_IO_READ || io_type == BUF_IO_WRITE);

	if (io_type == BUF_IO_READ) {
		ulint	read_page_no;
		ulint	read_space_id;
		byte*	frame;

		if (buf_page_get_zip_size(bpage)) {
			frame = bpage->zip.data;
			buf_pool->n_pend_unzip++;
			if (uncompressed
			    && !buf_zip_decompress((buf_block_t*) bpage,
						   FALSE)) {

				buf_pool->n_pend_unzip--;
				goto corrupt;
			}
			buf_pool->n_pend_unzip--;
		} else {
			ut_a(uncompressed);
			frame = ((buf_block_t*) bpage)->frame;
		}

		/* If this page is not uninitialized and not in the
		doublewrite buffer, then the page number and space id
		should be the same as in block. */
		read_page_no = mach_read_from_4(frame + FIL_PAGE_OFFSET);
		read_space_id = mach_read_from_4(
			frame + FIL_PAGE_ARCH_LOG_NO_OR_SPACE_ID);

		if (bpage->space == TRX_SYS_SPACE
		    && trx_doublewrite_page_inside(bpage->offset)) {

			ut_print_timestamp(stderr);
			fprintf(stderr,
				"  InnoDB: Error: reading page %lu\n"
				"InnoDB: which is in the"
				" doublewrite buffer!\n",
				(ulong) bpage->offset);
		} else if (!read_space_id && !read_page_no) {
			/* This is likely an uninitialized page. */
		} else if ((bpage->space
			    && bpage->space != read_space_id)
			   || bpage->offset != read_page_no) {
			/* We did not compare space_id to read_space_id
			if bpage->space == 0, because the field on the
			page may contain garbage in MySQL < 4.1.1,
			which only supported bpage->space == 0. */

			ut_print_timestamp(stderr);
			fprintf(stderr,
				"  InnoDB: Error: space id and page n:o"
				" stored in the page\n"
				"InnoDB: read in are %lu:%lu,"
				" should be %lu:%lu!\n",
				(ulong) read_space_id, (ulong) read_page_no,
				(ulong) bpage->space,
				(ulong) bpage->offset);
		}

		/* From version 3.23.38 up we store the page checksum
		to the 4 first bytes of the page end lsn field */

		if (buf_page_is_corrupted(frame,
					  buf_page_get_zip_size(bpage))) {
corrupt:
			fprintf(stderr,
				"InnoDB: Database page corruption on disk"
				" or a failed\n"
				"InnoDB: file read of page %lu.\n"
				"InnoDB: You may have to recover"
				" from a backup.\n",
				(ulong) bpage->offset);
			buf_page_print(frame, buf_page_get_zip_size(bpage));
			fprintf(stderr,
				"InnoDB: Database page corruption on disk"
				" or a failed\n"
				"InnoDB: file read of page %lu.\n"
				"InnoDB: You may have to recover"
				" from a backup.\n",
				(ulong) bpage->offset);
			fputs("InnoDB: It is also possible that"
			      " your operating\n"
			      "InnoDB: system has corrupted its"
			      " own file cache\n"
			      "InnoDB: and rebooting your computer"
			      " removes the\n"
			      "InnoDB: error.\n"
			      "InnoDB: If the corrupt page is an index page\n"
			      "InnoDB: you can also try to"
			      " fix the corruption\n"
			      "InnoDB: by dumping, dropping,"
			      " and reimporting\n"
			      "InnoDB: the corrupt table."
			      " You can use CHECK\n"
			      "InnoDB: TABLE to scan your"
			      " table for corruption.\n"
			      "InnoDB: See also "
			      REFMAN "forcing-recovery.html\n"
			      "InnoDB: about forcing recovery.\n", stderr);

			if (srv_force_recovery < SRV_FORCE_IGNORE_CORRUPT) {
				fputs("InnoDB: Ending processing because of"
				      " a corrupt database page.\n",
				      stderr);
				exit(1);
			}
		}

		if (recv_recovery_is_on()) {
			/* Pages must be uncompressed for crash recovery. */
			ut_a(uncompressed);
			recv_recover_page(TRUE, (buf_block_t*) bpage);
		}

		if (uncompressed && !recv_no_ibuf_operations) {
			ibuf_merge_or_delete_for_page(
				(buf_block_t*) bpage, bpage->space,
				bpage->offset, buf_page_get_zip_size(bpage),
				TRUE);
		}
	}

	buf_pool_mutex_enter(buf_pool);
	mutex_enter(buf_page_get_mutex(bpage));

#ifdef UNIV_IBUF_COUNT_DEBUG
	if (io_type == BUF_IO_WRITE || uncompressed) {
		/* For BUF_IO_READ of compressed-only blocks, the
		buffered operations will be merged by buf_page_get_gen()
		after the block has been uncompressed. */
		ut_a(ibuf_count_get(bpage->space, bpage->offset) == 0);
	}
#endif
	/* Because this thread which does the unlocking is not the same that
	did the locking, we use a pass value != 0 in unlock, which simply
	removes the newest lock debug record, without checking the thread
	id. */

	buf_page_set_io_fix(bpage, BUF_IO_NONE);

	switch (io_type) {
	case BUF_IO_READ:
		/* NOTE that the call to ibuf may have moved the ownership of
		the x-latch to this OS thread: do not let this confuse you in
		debugging! */

		ut_ad(buf_pool->n_pend_reads > 0);
		buf_pool->n_pend_reads--;
		buf_pool->stat.n_pages_read++;

		if (uncompressed) {
			rw_lock_x_unlock_gen(&((buf_block_t*) bpage)->lock,
					     BUF_IO_READ);
		}

		break;

	case BUF_IO_WRITE:
		/* Write means a flush operation: call the completion
		routine in the flush system */

		buf_flush_write_complete(bpage);

		if (uncompressed) {
			rw_lock_s_unlock_gen(&((buf_block_t*) bpage)->lock,
					     BUF_IO_WRITE);
		}

		buf_pool->stat.n_pages_written++;

		break;
<<<<<<< HEAD

	default:
		ut_error;
	}
=======

	default:
		ut_error;
	}

	buf_page_monitor(bpage, io_type);
>>>>>>> fad01fbe

#ifdef UNIV_DEBUG
	if (buf_debug_prints) {
		fprintf(stderr, "Has %s page space %lu page no %lu\n",
			io_type == BUF_IO_READ ? "read" : "written",
			(ulong) buf_page_get_space(bpage),
			(ulong) buf_page_get_page_no(bpage));
	}
#endif /* UNIV_DEBUG */

	mutex_exit(buf_page_get_mutex(bpage));
	buf_pool_mutex_exit(buf_pool);
}

/*********************************************************************//**
Asserts that all file pages in the buffer are in a replaceable state.
@return	TRUE */
static
ibool
buf_all_freed_instance(
/*===================*/
	buf_pool_t*	buf_pool)	/*!< in: buffer pool instancce */
{
	ulint		i;
	buf_chunk_t*	chunk;

	ut_ad(buf_pool);

	buf_pool_mutex_enter(buf_pool);

	chunk = buf_pool->chunks;

	for (i = buf_pool->n_chunks; i--; chunk++) {

		const buf_block_t* block = buf_chunk_not_freed(chunk);

		if (UNIV_LIKELY_NULL(block)) {
			fprintf(stderr,
				"Page %lu %lu still fixed or dirty\n",
				(ulong) block->page.space,
				(ulong) block->page.offset);
			ut_error;
		}
	}

	buf_pool_mutex_exit(buf_pool);

	return(TRUE);
}

/*********************************************************************//**
Invalidates file pages in one buffer pool instance */
static
void
buf_pool_invalidate_instance(
/*=========================*/
	buf_pool_t*	buf_pool)	/*!< in: buffer pool instance */
{
	ibool		freed;
	enum buf_flush	i;

	buf_pool_mutex_enter(buf_pool);

	for (i = BUF_FLUSH_LRU; i < BUF_FLUSH_N_TYPES; i++) {

		/* As this function is called during startup and
		during redo application phase during recovery, InnoDB
		is single threaded (apart from IO helper threads) at
		this stage. No new write batch can be in intialization
		stage at this point. */
		ut_ad(buf_pool->init_flush[i] == FALSE);

		/* However, it is possible that a write batch that has
		been posted earlier is still not complete. For buffer
		pool invalidation to proceed we must ensure there is NO
		write activity happening. */
		if (buf_pool->n_flush[i] > 0) {
			buf_pool_mutex_exit(buf_pool);
			buf_flush_wait_batch_end(buf_pool, i);
			buf_pool_mutex_enter(buf_pool);
		}
	}
<<<<<<< HEAD

	buf_pool_mutex_exit(buf_pool);

=======

	buf_pool_mutex_exit(buf_pool);

>>>>>>> fad01fbe
	ut_ad(buf_all_freed_instance(buf_pool));

	freed = TRUE;

	while (freed) {
		freed = buf_LRU_search_and_free_block(buf_pool, 100);
	}

	buf_pool_mutex_enter(buf_pool);

	ut_ad(UT_LIST_GET_LEN(buf_pool->LRU) == 0);
	ut_ad(UT_LIST_GET_LEN(buf_pool->unzip_LRU) == 0);

	buf_pool->freed_page_clock = 0;
	buf_pool->LRU_old = NULL;
	buf_pool->LRU_old_len = 0;
	buf_pool->LRU_flush_ended = 0;
<<<<<<< HEAD

	memset(&buf_pool->stat, 0x00, sizeof(buf_pool->stat));
	buf_refresh_io_stats(buf_pool);

=======

	memset(&buf_pool->stat, 0x00, sizeof(buf_pool->stat));
	buf_refresh_io_stats(buf_pool);

>>>>>>> fad01fbe
	buf_pool_mutex_exit(buf_pool);
}

/*********************************************************************//**
Invalidates the file pages in the buffer pool when an archive recovery is
completed. All the file pages buffered must be in a replaceable state when
this function is called: not latched and not modified. */
UNIV_INTERN
void
buf_pool_invalidate(void)
/*=====================*/
{
	ulint   i;

	for (i = 0; i < srv_buf_pool_instances; i++) {
		buf_pool_invalidate_instance(buf_pool_from_array(i));
	}
}

#if defined UNIV_DEBUG || defined UNIV_BUF_DEBUG
/*********************************************************************//**
Validates data in one buffer pool instance
@return	TRUE */
static
ibool
buf_pool_validate_instance(
/*=======================*/
	buf_pool_t*	buf_pool)	/*!< in: buffer pool instance */
{
	buf_page_t*	b;
	buf_chunk_t*	chunk;
	ulint		i;
	ulint		n_lru_flush	= 0;
	ulint		n_list_flush	= 0;
	ulint		n_lru		= 0;
	ulint		n_flush		= 0;
	ulint		n_free		= 0;
	ulint		n_zip		= 0;
	ulint		fold		= 0;
	ulint		space		= 0;
	ulint		offset		= 0;

	ut_ad(buf_pool);

	buf_pool_mutex_enter(buf_pool);
	hash_mutex_enter_all(buf_pool->page_hash);

	chunk = buf_pool->chunks;

	/* Check the uncompressed blocks. */

	for (i = buf_pool->n_chunks; i--; chunk++) {
<<<<<<< HEAD

		ulint		j;
		buf_block_t*	block = chunk->blocks;

		for (j = chunk->size; j--; block++) {

=======

		ulint		j;
		buf_block_t*	block = chunk->blocks;

		for (j = chunk->size; j--; block++) {

>>>>>>> fad01fbe
			mutex_enter(&block->mutex);

			switch (buf_block_get_state(block)) {
			case BUF_BLOCK_ZIP_FREE:
			case BUF_BLOCK_ZIP_PAGE:
			case BUF_BLOCK_ZIP_DIRTY:
				/* These should only occur on
				zip_clean, zip_free[], or flush_list. */
				ut_error;
				break;

			case BUF_BLOCK_FILE_PAGE:
				space = buf_block_get_space(block);
				offset = buf_block_get_page_no(block);
				fold = buf_page_address_fold(space, offset);
				ut_a(buf_page_hash_get_low(buf_pool,
							   space,
							   offset,
							   fold)
				     == &block->page);

#ifdef UNIV_IBUF_COUNT_DEBUG
				ut_a(buf_page_get_io_fix(&block->page)
				     == BUF_IO_READ
				     || !ibuf_count_get(buf_block_get_space(
								block),
							buf_block_get_page_no(
								block)));
#endif
				switch (buf_page_get_io_fix(&block->page)) {
				case BUF_IO_NONE:
					break;

				case BUF_IO_WRITE:
					switch (buf_page_get_flush_type(
							&block->page)) {
					case BUF_FLUSH_LRU:
						n_lru_flush++;
						ut_a(rw_lock_is_locked(
							     &block->lock,
							     RW_LOCK_SHARED));
						break;
					case BUF_FLUSH_LIST:
						n_list_flush++;
						break;
<<<<<<< HEAD
					case BUF_FLUSH_SINGLE_PAGE:
						n_single_flush++;
						break;
=======
>>>>>>> fad01fbe
					default:
						ut_error;
					}

					break;

				case BUF_IO_READ:

					ut_a(rw_lock_is_locked(&block->lock,
							       RW_LOCK_EX));
					break;
				}
<<<<<<< HEAD

				n_lru++;
				break;

			case BUF_BLOCK_NOT_USED:
				n_free++;
				break;

=======

				n_lru++;
				break;

			case BUF_BLOCK_NOT_USED:
				n_free++;
				break;

>>>>>>> fad01fbe
			case BUF_BLOCK_READY_FOR_USE:
			case BUF_BLOCK_MEMORY:
			case BUF_BLOCK_REMOVE_HASH:
				/* do nothing */
				break;
			}

			mutex_exit(&block->mutex);
<<<<<<< HEAD
=======
		}
	}

	mutex_enter(&buf_pool->zip_mutex);

	/* Check clean compressed-only blocks. */

	for (b = UT_LIST_GET_FIRST(buf_pool->zip_clean); b;
	     b = UT_LIST_GET_NEXT(list, b)) {
		ut_a(buf_page_get_state(b) == BUF_BLOCK_ZIP_PAGE);
		switch (buf_page_get_io_fix(b)) {
		case BUF_IO_NONE:
			/* All clean blocks should be I/O-unfixed. */
			break;
		case BUF_IO_READ:
			/* In buf_LRU_free_block(), we temporarily set
			b->io_fix = BUF_IO_READ for a newly allocated
			control block in order to prevent
			buf_page_get_gen() from decompressing the block. */
			break;
		default:
			ut_error;
			break;
>>>>>>> fad01fbe
		}
	}

<<<<<<< HEAD
	mutex_enter(&buf_pool->zip_mutex);

	/* Check clean compressed-only blocks. */

	for (b = UT_LIST_GET_FIRST(buf_pool->zip_clean); b;
	     b = UT_LIST_GET_NEXT(list, b)) {
		ut_a(buf_page_get_state(b) == BUF_BLOCK_ZIP_PAGE);
		switch (buf_page_get_io_fix(b)) {
		case BUF_IO_NONE:
			/* All clean blocks should be I/O-unfixed. */
			break;
		case BUF_IO_READ:
			/* In buf_LRU_free_block(), we temporarily set
			b->io_fix = BUF_IO_READ for a newly allocated
			control block in order to prevent
			buf_page_get_gen() from decompressing the block. */
			break;
		default:
			ut_error;
			break;
		}

=======
>>>>>>> fad01fbe
		/* It is OK to read oldest_modification here because
		we have acquired buf_pool->zip_mutex above which acts
		as the 'block->mutex' for these bpages. */
		ut_a(!b->oldest_modification);
		fold = buf_page_address_fold(b->space, b->offset);
		ut_a(buf_page_hash_get_low(buf_pool, b->space, b->offset,
					   fold) == b);
		n_lru++;
		n_zip++;
	}

	/* Check dirty blocks. */

	buf_flush_list_mutex_enter(buf_pool);
	for (b = UT_LIST_GET_FIRST(buf_pool->flush_list); b;
	     b = UT_LIST_GET_NEXT(list, b)) {
		ut_ad(b->in_flush_list);
		ut_a(b->oldest_modification);
		n_flush++;

		switch (buf_page_get_state(b)) {
		case BUF_BLOCK_ZIP_DIRTY:
			n_lru++;
			n_zip++;
			switch (buf_page_get_io_fix(b)) {
			case BUF_IO_NONE:
			case BUF_IO_READ:
				break;
			case BUF_IO_WRITE:
				switch (buf_page_get_flush_type(b)) {
				case BUF_FLUSH_LRU:
					n_lru_flush++;
					break;
				case BUF_FLUSH_LIST:
					n_list_flush++;
					break;
<<<<<<< HEAD
				case BUF_FLUSH_SINGLE_PAGE:
					n_single_flush++;
					break;
=======
>>>>>>> fad01fbe
				default:
					ut_error;
				}
				break;
			}
			break;
		case BUF_BLOCK_FILE_PAGE:
			/* uncompressed page */
			break;
		case BUF_BLOCK_ZIP_FREE:
		case BUF_BLOCK_ZIP_PAGE:
		case BUF_BLOCK_NOT_USED:
		case BUF_BLOCK_READY_FOR_USE:
		case BUF_BLOCK_MEMORY:
		case BUF_BLOCK_REMOVE_HASH:
			ut_error;
			break;
		}
		fold = buf_page_address_fold(b->space, b->offset);
		ut_a(buf_page_hash_get_low(buf_pool, b->space, b->offset,
					   fold) == b);
	}

	ut_a(UT_LIST_GET_LEN(buf_pool->flush_list) == n_flush);

	hash_mutex_exit_all(buf_pool->page_hash);
	buf_flush_list_mutex_exit(buf_pool);

	mutex_exit(&buf_pool->zip_mutex);

	if (n_lru + n_free > buf_pool->curr_size + n_zip) {
		fprintf(stderr, "n LRU %lu, n free %lu, pool %lu zip %lu\n",
			(ulong) n_lru, (ulong) n_free,
			(ulong) buf_pool->curr_size, (ulong) n_zip);
		ut_error;
	}

	ut_a(UT_LIST_GET_LEN(buf_pool->LRU) == n_lru);
	if (UT_LIST_GET_LEN(buf_pool->free) != n_free) {
		fprintf(stderr, "Free list len %lu, free blocks %lu\n",
			(ulong) UT_LIST_GET_LEN(buf_pool->free),
			(ulong) n_free);
		ut_error;
	}

	ut_a(buf_pool->n_flush[BUF_FLUSH_LIST] == n_list_flush);
	ut_a(buf_pool->n_flush[BUF_FLUSH_LRU] == n_lru_flush);

	buf_pool_mutex_exit(buf_pool);

	ut_a(buf_LRU_validate());
	ut_a(buf_flush_validate(buf_pool));

	return(TRUE);
}

/*********************************************************************//**
Validates the buffer buf_pool data structure.
@return	TRUE */
UNIV_INTERN
ibool
buf_validate(void)
/*==============*/
{
	ulint	i;

	for (i = 0; i < srv_buf_pool_instances; i++) {
		buf_pool_t*	buf_pool;

		buf_pool = buf_pool_from_array(i);

		buf_pool_validate_instance(buf_pool);
	}
	return(TRUE);
}

#endif /* UNIV_DEBUG || UNIV_BUF_DEBUG */

#if defined UNIV_DEBUG_PRINT || defined UNIV_DEBUG || defined UNIV_BUF_DEBUG
/*********************************************************************//**
Prints info of the buffer buf_pool data structure for one instance. */
static
void
buf_print_instance(
/*===============*/
	buf_pool_t*	buf_pool)
{
	index_id_t*	index_ids;
	ulint*		counts;
	ulint		size;
	ulint		i;
	ulint		j;
	index_id_t	id;
	ulint		n_found;
	buf_chunk_t*	chunk;
	dict_index_t*	index;

	ut_ad(buf_pool);

	size = buf_pool->curr_size;

	index_ids = mem_alloc(size * sizeof *index_ids);
	counts = mem_alloc(sizeof(ulint) * size);

	buf_pool_mutex_enter(buf_pool);
	buf_flush_list_mutex_enter(buf_pool);

	fprintf(stderr,
		"buf_pool size %lu\n"
		"database pages %lu\n"
		"free pages %lu\n"
		"modified database pages %lu\n"
		"n pending decompressions %lu\n"
		"n pending reads %lu\n"
<<<<<<< HEAD
		"n pending flush LRU %lu list %lu single page %lu\n"
=======
		"n pending flush LRU %lu list %lu\n"
>>>>>>> fad01fbe
		"pages made young %lu, not young %lu\n"
		"pages read %lu, created %lu, written %lu\n",
		(ulong) size,
		(ulong) UT_LIST_GET_LEN(buf_pool->LRU),
		(ulong) UT_LIST_GET_LEN(buf_pool->free),
		(ulong) UT_LIST_GET_LEN(buf_pool->flush_list),
		(ulong) buf_pool->n_pend_unzip,
		(ulong) buf_pool->n_pend_reads,
		(ulong) buf_pool->n_flush[BUF_FLUSH_LRU],
		(ulong) buf_pool->n_flush[BUF_FLUSH_LIST],
<<<<<<< HEAD
		(ulong) buf_pool->n_flush[BUF_FLUSH_SINGLE_PAGE],
=======
>>>>>>> fad01fbe
		(ulong) buf_pool->stat.n_pages_made_young,
		(ulong) buf_pool->stat.n_pages_not_made_young,
		(ulong) buf_pool->stat.n_pages_read,
		(ulong) buf_pool->stat.n_pages_created,
		(ulong) buf_pool->stat.n_pages_written);

	buf_flush_list_mutex_exit(buf_pool);

	/* Count the number of blocks belonging to each index in the buffer */

	n_found = 0;

	chunk = buf_pool->chunks;

	for (i = buf_pool->n_chunks; i--; chunk++) {
		buf_block_t*	block		= chunk->blocks;
		ulint		n_blocks	= chunk->size;

		for (; n_blocks--; block++) {
			const buf_frame_t* frame = block->frame;

			if (fil_page_get_type(frame) == FIL_PAGE_INDEX) {

				id = btr_page_get_index_id(frame);

				/* Look for the id in the index_ids array */
				j = 0;

				while (j < n_found) {

					if (index_ids[j] == id) {
						counts[j]++;

						break;
					}
					j++;
				}

				if (j == n_found) {
					n_found++;
					index_ids[j] = id;
					counts[j] = 1;
				}
			}
		}
	}

	buf_pool_mutex_exit(buf_pool);

	for (i = 0; i < n_found; i++) {
		index = dict_index_get_if_in_cache(index_ids[i]);

		fprintf(stderr,
			"Block count for index %llu in buffer is about %lu",
			(ullint) index_ids[i],
			(ulong) counts[i]);

		if (index) {
			putc(' ', stderr);
			dict_index_name_print(stderr, NULL, index);
		}

		putc('\n', stderr);
	}

	mem_free(index_ids);
	mem_free(counts);

	ut_a(buf_pool_validate_instance(buf_pool));
}

/*********************************************************************//**
Prints info of the buffer buf_pool data structure. */
UNIV_INTERN
void
buf_print(void)
/*===========*/
{
	ulint   i;

	for (i = 0; i < srv_buf_pool_instances; i++) {
		buf_pool_t*	buf_pool;

		buf_pool = buf_pool_from_array(i);
		buf_print_instance(buf_pool);
	}
}
#endif /* UNIV_DEBUG_PRINT || UNIV_DEBUG || UNIV_BUF_DEBUG */

#ifdef UNIV_DEBUG
/*********************************************************************//**
Returns the number of latched pages in the buffer pool.
@return	number of latched pages */
UNIV_INTERN
ulint
buf_get_latched_pages_number_instance(
/*==================================*/
	buf_pool_t*	buf_pool)	/*!< in: buffer pool instance */
{
	buf_page_t*	b;
	ulint		i;
	buf_chunk_t*	chunk;
	ulint		fixed_pages_number = 0;

	buf_pool_mutex_enter(buf_pool);

	chunk = buf_pool->chunks;

	for (i = buf_pool->n_chunks; i--; chunk++) {
		buf_block_t*	block;
		ulint		j;

		block = chunk->blocks;

		for (j = chunk->size; j--; block++) {
			if (buf_block_get_state(block)
			    != BUF_BLOCK_FILE_PAGE) {

				continue;
			}

			mutex_enter(&block->mutex);

			if (block->page.buf_fix_count != 0
			    || buf_page_get_io_fix(&block->page)
			    != BUF_IO_NONE) {
				fixed_pages_number++;
			}

			mutex_exit(&block->mutex);
		}
	}

	mutex_enter(&buf_pool->zip_mutex);

	/* Traverse the lists of clean and dirty compressed-only blocks. */

	for (b = UT_LIST_GET_FIRST(buf_pool->zip_clean); b;
	     b = UT_LIST_GET_NEXT(list, b)) {
		ut_a(buf_page_get_state(b) == BUF_BLOCK_ZIP_PAGE);
		ut_a(buf_page_get_io_fix(b) != BUF_IO_WRITE);

		if (b->buf_fix_count != 0
		    || buf_page_get_io_fix(b) != BUF_IO_NONE) {
			fixed_pages_number++;
		}
	}

	buf_flush_list_mutex_enter(buf_pool);
	for (b = UT_LIST_GET_FIRST(buf_pool->flush_list); b;
	     b = UT_LIST_GET_NEXT(list, b)) {
		ut_ad(b->in_flush_list);

		switch (buf_page_get_state(b)) {
		case BUF_BLOCK_ZIP_DIRTY:
			if (b->buf_fix_count != 0
			    || buf_page_get_io_fix(b) != BUF_IO_NONE) {
				fixed_pages_number++;
			}
			break;
		case BUF_BLOCK_FILE_PAGE:
			/* uncompressed page */
			break;
		case BUF_BLOCK_ZIP_FREE:
		case BUF_BLOCK_ZIP_PAGE:
		case BUF_BLOCK_NOT_USED:
		case BUF_BLOCK_READY_FOR_USE:
		case BUF_BLOCK_MEMORY:
		case BUF_BLOCK_REMOVE_HASH:
			ut_error;
			break;
		}
	}

	buf_flush_list_mutex_exit(buf_pool);
	mutex_exit(&buf_pool->zip_mutex);
	buf_pool_mutex_exit(buf_pool);

	return(fixed_pages_number);
}

/*********************************************************************//**
Returns the number of latched pages in all the buffer pools.
@return	number of latched pages */
UNIV_INTERN
ulint
buf_get_latched_pages_number(void)
/*==============================*/
{
	ulint	i;
	ulint	total_latched_pages = 0;

	for (i = 0; i < srv_buf_pool_instances; i++) {
		buf_pool_t*	buf_pool;

		buf_pool = buf_pool_from_array(i);

		total_latched_pages += buf_get_latched_pages_number_instance(
			buf_pool);
	}

	return(total_latched_pages);
}

#endif /* UNIV_DEBUG */

/*********************************************************************//**
Returns the number of pending buf pool ios.
@return	number of pending I/O operations */
UNIV_INTERN
ulint
buf_get_n_pending_ios(void)
/*=======================*/
{
	ulint	i;
	ulint	pend_ios = 0;

	for (i = 0; i < srv_buf_pool_instances; i++) {
		buf_pool_t*	buf_pool;

		buf_pool = buf_pool_from_array(i);

		pend_ios +=
			buf_pool->n_pend_reads
			+ buf_pool->n_flush[BUF_FLUSH_LRU]
<<<<<<< HEAD
			+ buf_pool->n_flush[BUF_FLUSH_LIST]
			+ buf_pool->n_flush[BUF_FLUSH_SINGLE_PAGE];
=======
			+ buf_pool->n_flush[BUF_FLUSH_LIST];
>>>>>>> fad01fbe
	}

	return(pend_ios);
}

/*********************************************************************//**
Returns the ratio in percents of modified pages in the buffer pool /
database pages in the buffer pool.
@return	modified page percentage ratio */
UNIV_INTERN
ulint
buf_get_modified_ratio_pct(void)
/*============================*/
{
	ulint		ratio;
	ulint		lru_len = 0;
	ulint		free_len = 0;
	ulint		flush_list_len = 0;

	buf_get_total_list_len(&lru_len, &free_len, &flush_list_len);

	ratio = (100 * flush_list_len) / (1 + lru_len + free_len);
  
	/* 1 + is there to avoid division by zero */

	return(ratio);
}

/*********************************************************************//**
Prints info of the buffer i/o. */
UNIV_INTERN
void
buf_print_io_instance(
/*==================*/
	buf_pool_t*	buf_pool,	/*!< in: buffer pool instance */
	FILE*		file)		/*!< in/out: buffer where to print */
{
	time_t	current_time;
	double	time_elapsed;
	ulint	n_gets_diff;

	ut_ad(buf_pool);

	buf_pool_mutex_enter(buf_pool);
	buf_flush_list_mutex_enter(buf_pool);

	fprintf(file,
		"Buffer pool size   %lu\n"
		"Free buffers       %lu\n"
		"Database pages     %lu\n"
		"Old database pages %lu\n"
		"Modified db pages  %lu\n"
		"Pending reads %lu\n"
<<<<<<< HEAD
		"Pending writes: LRU %lu, flush list %lu, single page %lu\n",
=======
		"Pending writes: LRU %lu, flush list %lu\n",
>>>>>>> fad01fbe
		(ulong) buf_pool->curr_size,
		(ulong) UT_LIST_GET_LEN(buf_pool->free),
		(ulong) UT_LIST_GET_LEN(buf_pool->LRU),
		(ulong) buf_pool->LRU_old_len,
		(ulong) UT_LIST_GET_LEN(buf_pool->flush_list),
		(ulong) buf_pool->n_pend_reads,
		(ulong) buf_pool->n_flush[BUF_FLUSH_LRU]
		+ buf_pool->init_flush[BUF_FLUSH_LRU],
		(ulong) buf_pool->n_flush[BUF_FLUSH_LIST]
		+ buf_pool->init_flush[BUF_FLUSH_LIST]);

	buf_flush_list_mutex_exit(buf_pool);

	buf_flush_list_mutex_exit(buf_pool);

	current_time = time(NULL);
	time_elapsed = 0.001 + difftime(current_time,
					buf_pool->last_printout_time);

	fprintf(file,
		"Pages made young %lu, not young %lu\n"
		"%.2f youngs/s, %.2f non-youngs/s\n"
		"Pages read %lu, created %lu, written %lu\n"
		"%.2f reads/s, %.2f creates/s, %.2f writes/s\n",
		(ulong) buf_pool->stat.n_pages_made_young,
		(ulong) buf_pool->stat.n_pages_not_made_young,
		(buf_pool->stat.n_pages_made_young
		 - buf_pool->old_stat.n_pages_made_young)
		/ time_elapsed,
		(buf_pool->stat.n_pages_not_made_young
		 - buf_pool->old_stat.n_pages_not_made_young)
		/ time_elapsed,
		(ulong) buf_pool->stat.n_pages_read,
		(ulong) buf_pool->stat.n_pages_created,
		(ulong) buf_pool->stat.n_pages_written,
		(buf_pool->stat.n_pages_read
		 - buf_pool->old_stat.n_pages_read)
		/ time_elapsed,
		(buf_pool->stat.n_pages_created
		 - buf_pool->old_stat.n_pages_created)
		/ time_elapsed,
		(buf_pool->stat.n_pages_written
		 - buf_pool->old_stat.n_pages_written)
		/ time_elapsed);

	n_gets_diff = buf_pool->stat.n_page_gets
		    - buf_pool->old_stat.n_page_gets;

	if (n_gets_diff) {
		fprintf(file,
			"Buffer pool hit rate %lu / 1000,"
			" young-making rate %lu / 1000 not %lu / 1000\n",
			(ulong)
			(1000 - ((1000 * (buf_pool->stat.n_pages_read
					  - buf_pool->old_stat.n_pages_read))
				 / (buf_pool->stat.n_page_gets
				    - buf_pool->old_stat.n_page_gets))),
			(ulong)
			(1000 * (buf_pool->stat.n_pages_made_young
				 - buf_pool->old_stat.n_pages_made_young)
			 / n_gets_diff),
			(ulong)
			(1000 * (buf_pool->stat.n_pages_not_made_young
				 - buf_pool->old_stat.n_pages_not_made_young)
			 / n_gets_diff));
	} else {
		fputs("No buffer pool page gets since the last printout\n",
		      file);
	}

	/* Statistics about read ahead algorithm */
	fprintf(file, "Pages read ahead %.2f/s,"
		" evicted without access %.2f/s\n",
		(buf_pool->stat.n_ra_pages_read
		- buf_pool->old_stat.n_ra_pages_read)
		/ time_elapsed,
		(buf_pool->stat.n_ra_pages_evicted
		- buf_pool->old_stat.n_ra_pages_evicted)
		/ time_elapsed);

	/* Print some values to help us with visualizing what is
	happening with LRU eviction. */
	fprintf(file,
		"LRU len: %lu, unzip_LRU len: %lu\n"
		"I/O sum[%lu]:cur[%lu], unzip sum[%lu]:cur[%lu]\n",
		UT_LIST_GET_LEN(buf_pool->LRU),
		UT_LIST_GET_LEN(buf_pool->unzip_LRU),
		buf_LRU_stat_sum.io, buf_LRU_stat_cur.io,
		buf_LRU_stat_sum.unzip, buf_LRU_stat_cur.unzip);

	buf_refresh_io_stats(buf_pool);
	buf_pool_mutex_exit(buf_pool);
}

/*********************************************************************//**
Prints info of the buffer i/o. */
UNIV_INTERN
void
buf_print_io(
/*=========*/
	FILE*	file)	/*!< in/out: buffer where to print */
{
	ulint   i;

	for (i = 0; i < srv_buf_pool_instances; i++) {
		buf_pool_t*	buf_pool;

		buf_pool = buf_pool_from_array(i);
		buf_print_io_instance(buf_pool, file);
	}
}

/**********************************************************************//**
Refreshes the statistics used to print per-second averages. */
UNIV_INTERN
void
buf_refresh_io_stats(
/*=================*/
	buf_pool_t*	buf_pool)	/*!< in: buffer pool instance */
{
	buf_pool->last_printout_time = ut_time();
	buf_pool->old_stat = buf_pool->stat;
}

/**********************************************************************//**
Refreshes the statistics used to print per-second averages. */
UNIV_INTERN
void
buf_refresh_io_stats_all(void)
/*==========================*/
{
	ulint		i;

	for (i = 0; i < srv_buf_pool_instances; i++) {
		buf_pool_t*	buf_pool;

		buf_pool = buf_pool_from_array(i);

		buf_refresh_io_stats(buf_pool);
	}
}

/**********************************************************************//**
Check if all pages in all buffer pools are in a replacable state.
@return FALSE if not */
UNIV_INTERN
ibool
buf_all_freed(void)
/*===============*/
{
	ulint	i;

	for (i = 0; i < srv_buf_pool_instances; i++) {
		buf_pool_t*	buf_pool;

		buf_pool = buf_pool_from_array(i);

		if (!buf_all_freed_instance(buf_pool)) {
			return(FALSE);
		}
<<<<<<< HEAD
 	}

	return(TRUE);
}
  
/*********************************************************************//**
Checks that there currently are no pending i/o-operations for the buffer
pool.
@return	TRUE if there is no pending i/o */
UNIV_INTERN
ibool
=======
	}

	return(TRUE);
}

/*********************************************************************//**
Checks that there currently are no pending i/o-operations for the buffer
pool.
@return	number of pending i/o */
UNIV_INTERN
ulint
>>>>>>> fad01fbe
buf_pool_check_no_pending_io(void)
/*==============================*/
{
	ulint		i;
<<<<<<< HEAD
	ibool		ret = TRUE;

	buf_pool_mutex_enter_all();

	for (i = 0; i < srv_buf_pool_instances && ret; i++) {
		const buf_pool_t*	buf_pool;

		buf_pool = buf_pool_from_array(i);

		if (buf_pool->n_pend_reads
		    + buf_pool->n_flush[BUF_FLUSH_LRU]
		    + buf_pool->n_flush[BUF_FLUSH_LIST]
		    + buf_pool->n_flush[BUF_FLUSH_SINGLE_PAGE]) {

			ret = FALSE;
		}
=======
	ulint		pending_io = 0;

	buf_pool_mutex_enter_all();

	for (i = 0; i < srv_buf_pool_instances; i++) {
		const buf_pool_t*	buf_pool;

		buf_pool = buf_pool_from_array(i);

		pending_io += buf_pool->n_pend_reads
			      + buf_pool->n_flush[BUF_FLUSH_LRU]
			      + buf_pool->n_flush[BUF_FLUSH_LIST];

>>>>>>> fad01fbe
	}

	buf_pool_mutex_exit_all();

	return(pending_io);
}

#if 0
Code currently not used
/*********************************************************************//**
Gets the current length of the free list of buffer blocks.
@return	length of the free list */
UNIV_INTERN
ulint
buf_get_free_list_len(void)
/*=======================*/
{
	ulint	len;

	buf_pool_mutex_enter(buf_pool);

	len = UT_LIST_GET_LEN(buf_pool->free);

	buf_pool_mutex_exit(buf_pool);

	return(len);
}
#endif

#else /* !UNIV_HOTBACKUP */
/********************************************************************//**
Inits a page to the buffer buf_pool, for use in ibbackup --restore. */
UNIV_INTERN
void
buf_page_init_for_backup_restore(
/*=============================*/
	ulint		space,	/*!< in: space id */
	ulint		offset,	/*!< in: offset of the page within space
				in units of a page */
	ulint		zip_size,/*!< in: compressed page size in bytes
				or 0 for uncompressed pages */
	buf_block_t*	block)	/*!< in: block to init */
{
	block->page.state	= BUF_BLOCK_FILE_PAGE;
	block->page.space	= space;
	block->page.offset	= offset;

	page_zip_des_init(&block->page.zip);

	/* We assume that block->page.data has been allocated
	with zip_size == UNIV_PAGE_SIZE. */
	ut_ad(zip_size <= UNIV_PAGE_SIZE);
	ut_ad(ut_is_2pow(zip_size));
	page_zip_set_size(&block->page.zip, zip_size);
	if (zip_size) {
		block->page.zip.data = block->frame + UNIV_PAGE_SIZE;
	}
}
#endif /* !UNIV_HOTBACKUP */<|MERGE_RESOLUTION|>--- conflicted
+++ resolved
@@ -51,10 +51,7 @@
 #include "dict0dict.h"
 #include "log0recv.h"
 #include "page0zip.h"
-<<<<<<< HEAD
-=======
 #include "srv0mon.h"
->>>>>>> fad01fbe
 
 /*
 		IMPLEMENTATION OF THE BUFFER POOL
@@ -176,11 +173,7 @@
 holding file pages that have been modified in the memory
 but not written to disk yet. The block with the oldest modification
 which has not yet been written to disk is at the end of the chain.
-<<<<<<< HEAD
-The access to this list is protected by flush_list_mutex.
-=======
 The access to this list is protected by buf_pool->flush_list_mutex.
->>>>>>> fad01fbe
 
 The chain of unmodified compressed blocks (buf_pool->zip_clean)
 contains the control blocks (buf_page_t) of those compressed pages
@@ -254,13 +247,8 @@
 /** Number of attemtps made to read in a page in the buffer pool */
 static const ulint BUF_PAGE_READ_MAX_RETRIES = 100;
 
-<<<<<<< HEAD
-/** The buffer buf_pool of the database */
-UNIV_INTERN buf_pool_t*	buf_pool_ptr[MAX_BUFFER_POOLS];
-=======
 /** The buffer pools of the database */
 UNIV_INTERN buf_pool_t*	buf_pool_ptr;
->>>>>>> fad01fbe
 
 #if defined UNIV_DEBUG || defined UNIV_BUF_DEBUG
 static ulint	buf_dbg_counter	= 0; /*!< This is used to insert validation
@@ -317,8 +305,6 @@
 };
 #endif /* !UNIV_HOTBACKUP */
 
-<<<<<<< HEAD
-=======
 /** Macro to determine whether the read of write counter is used depending
 on the io_type */
 #define MONITOR_RW_COUNTER(io_type, counter)		\
@@ -326,7 +312,6 @@
 	 ? (counter##_READ)				\
 	 : (counter##_WRITTEN))
 
->>>>>>> fad01fbe
 /********************************************************************//**
 Gets the smallest oldest_modification lsn for any page in the pool. Returns
 zero if all modified pages have been flushed to disk.
@@ -881,11 +866,7 @@
 
 	block->frame = frame;
 
-<<<<<<< HEAD
-	block->page.buf_pool = buf_pool;
-=======
 	block->page.buf_pool_index = buf_pool_index(buf_pool);
->>>>>>> fad01fbe
 	block->page.state = BUF_BLOCK_NOT_USED;
 	block->page.buf_fix_count = 0;
 	block->page.io_fix = BUF_IO_NONE;
@@ -1319,11 +1300,6 @@
 	ha_clear(buf_pool->page_hash);
 	hash_table_free(buf_pool->page_hash);
 	hash_table_free(buf_pool->zip_hash);
-<<<<<<< HEAD
-	mem_free(buf_pool);
-	buf_pool = NULL;
-=======
->>>>>>> fad01fbe
 }
 
 /********************************************************************//**
@@ -1336,27 +1312,6 @@
 	ulint	total_size,	/*!< in: size of the total pool in bytes */
 	ulint	n_instances)	/*!< in: number of instances */
 {
-<<<<<<< HEAD
-	ulint	i;
-
-	/* We create an extra buffer pool instance, this instance is used
-	for flushing the flush lists, to keep track of n_flush for all
-	the buffer pools and also used as a waiting object during flushing. */
-	for (i = 0; i < n_instances; i++) {
-		buf_pool_t*	ptr;
-		ulint		size;
-
-		ptr = mem_zalloc(sizeof(*ptr));
-
-		size = total_size / n_instances;
-
-		buf_pool_ptr[i] = ptr;
-
-		if (buf_pool_init_instance(ptr, size, i) != DB_SUCCESS) {
-
-			mem_free(buf_pool_ptr[i]);
-
-=======
 	ulint		i;
 	const ulint	size	= total_size / n_instances;
 
@@ -1374,7 +1329,6 @@
 
 		if (buf_pool_init_instance(ptr, size, i) != DB_SUCCESS) {
 
->>>>>>> fad01fbe
 			/* Free all the instances created so far. */
 			buf_pool_free(i);
 
@@ -1386,7 +1340,6 @@
 	buf_LRU_old_ratio_update(100 * 3/ 8, FALSE);
 
 	btr_search_sys_create(buf_pool_get_curr_size() / sizeof(void*) / 64);
-<<<<<<< HEAD
 
 	return(DB_SUCCESS);
 }
@@ -1404,8 +1357,10 @@
 
 	for (i = 0; i < n_instances; i++) {
 		buf_pool_free_instance(buf_pool_from_array(i));
-		buf_pool_ptr[i] = NULL;
-	}
+	}
+
+	mem_free(buf_pool_ptr);
+	buf_pool_ptr = NULL;
 }
 
 /********************************************************************//**
@@ -1975,7 +1930,7 @@
 	hash_mutexes. buf_pool mutex is needed because any changes to
 	the page_hash must be covered by it and hash_mutexes are needed
 	because we don't want to read any stale information in
-	buf_pool_watch[]. However, it is not in the critical code path
+	buf_pool->watch[]. However, it is not in the critical code path
 	as this function will be called only by the purge thread. */
 
 
@@ -2012,8 +1967,8 @@
 			ut_ad(!bpage->in_page_hash);
 			ut_ad(bpage->buf_fix_count == 0);
 
-			/* bpage is pointing to buf_pool_watch[],
-			which is protected by buf_pool_mutex.
+			/* bpage is pointing to buf_pool->watch[],
+			which is protected by buf_pool->mutex.
 			Normally, buf_page_t objects are protected by
 			buf_block_t::mutex or buf_pool->zip_mutex or both. */
 
@@ -2896,1519 +2851,6 @@
 	return(buf_pointer_is_block_field_instance(buf_pool, (void *)block));
 }
 
-=======
-
-	return(DB_SUCCESS);
-}
-
-/********************************************************************//**
-Frees the buffer pool at shutdown.  This must not be invoked before
-freeing all mutexes. */
-UNIV_INTERN
-void
-buf_pool_free(
-/*==========*/
-	ulint	n_instances)	/*!< in: numbere of instances to free */
-{
-	ulint	i;
-
-	for (i = 0; i < n_instances; i++) {
-		buf_pool_free_instance(buf_pool_from_array(i));
-	}
-
-	mem_free(buf_pool_ptr);
-	buf_pool_ptr = NULL;
-}
-
-/********************************************************************//**
-Drops adaptive hash index for a buffer pool instance. */
-static
-void
-buf_pool_drop_hash_index_instance(
-/*==============================*/
-	buf_pool_t*	buf_pool,		/*!< in: buffer pool instance */
-	ibool*		released_search_latch)	/*!< out: flag for signalling
-						whether the search latch was
-						released */
-{
-	buf_chunk_t*	chunks	= buf_pool->chunks;
-	buf_chunk_t*	chunk	= chunks + buf_pool->n_chunks;
-
-	while (--chunk >= chunks) {
-		ulint		i;
-		buf_block_t*	block	= chunk->blocks;
-
-		for (i = chunk->size; i--; block++) {
-			/* block->is_hashed cannot be modified
-			when we have an x-latch on btr_search_latch;
-			see the comment in buf0buf.h */
-			
-			if (!block->is_hashed) {
-				continue;
-			}
-			
-			/* To follow the latching order, we
-			have to release btr_search_latch
-			before acquiring block->latch. */
-			rw_lock_x_unlock(&btr_search_latch);
-			/* When we release the search latch,
-			we must rescan all blocks, because
-			some may become hashed again. */
-			*released_search_latch = TRUE;
-			
-			rw_lock_x_lock(&block->lock);
-			
-			/* This should be guaranteed by the
-			callers, which will be holding
-			btr_search_enabled_mutex. */
-			ut_ad(!btr_search_enabled);
-			
-			/* Because we did not buffer-fix the
-			block by calling buf_block_get_gen(),
-			it is possible that the block has been
-			allocated for some other use after
-			btr_search_latch was released above.
-			We do not care which file page the
-			block is mapped to.  All we want to do
-			is to drop any hash entries referring
-			to the page. */
-			
-			/* It is possible that
-			block->page.state != BUF_FILE_PAGE.
-			Even that does not matter, because
-			btr_search_drop_page_hash_index() will
-			check block->is_hashed before doing
-			anything.  block->is_hashed can only
-			be set on uncompressed file pages. */
-			
-			btr_search_drop_page_hash_index(block);
-			
-			rw_lock_x_unlock(&block->lock);
-			
-			rw_lock_x_lock(&btr_search_latch);
-			
-			ut_ad(!btr_search_enabled);
-		}
-	}
-}
- 
-/********************************************************************//**
-Drops the adaptive hash index.  To prevent a livelock, this function
-is only to be called while holding btr_search_latch and while
-btr_search_enabled == FALSE. */
-UNIV_INTERN
-void
-buf_pool_drop_hash_index(void)
-/*==========================*/
-{
-	ibool		released_search_latch;
-
-#ifdef UNIV_SYNC_DEBUG
-	ut_ad(rw_lock_own(&btr_search_latch, RW_LOCK_EX));
-#endif /* UNIV_SYNC_DEBUG */
-	ut_ad(!btr_search_enabled);
-
-	do {
- 		ulint	i;
-
-		released_search_latch = FALSE;
-
-		for (i = 0; i < srv_buf_pool_instances; i++) {
- 			buf_pool_t*	buf_pool;
-
-			buf_pool = buf_pool_from_array(i);
-
-			buf_pool_drop_hash_index_instance(
-				buf_pool, &released_search_latch);
-		}
-
-	} while (released_search_latch);
-}
-
-/********************************************************************//**
-Relocate a buffer control block.  Relocates the block on the LRU list
-and in buf_pool->page_hash.  Does not relocate bpage->list.
-The caller must take care of relocating bpage->list. */
-UNIV_INTERN
-void
-buf_relocate(
-/*=========*/
-	buf_page_t*	bpage,	/*!< in/out: control block being relocated;
-				buf_page_get_state(bpage) must be
-				BUF_BLOCK_ZIP_DIRTY or BUF_BLOCK_ZIP_PAGE */
-	buf_page_t*	dpage)	/*!< in/out: destination control block */
-{
-	buf_page_t*	b;
-	ulint		fold;
-	buf_pool_t*	buf_pool = buf_pool_from_bpage(bpage);
-
-	fold = buf_page_address_fold(bpage->space, bpage->offset);
-
-	ut_ad(buf_pool_mutex_own(buf_pool));
-	ut_ad(buf_page_hash_mutex_own(buf_pool, bpage));
-	ut_ad(mutex_own(buf_page_get_mutex(bpage)));
-	ut_a(buf_page_get_io_fix(bpage) == BUF_IO_NONE);
-	ut_a(bpage->buf_fix_count == 0);
-	ut_ad(bpage->in_LRU_list);
-	ut_ad(!bpage->in_zip_hash);
-	ut_ad(bpage->in_page_hash);
-	ut_ad(bpage == buf_page_hash_get_low(buf_pool,
-					     bpage->space,
-					     bpage->offset,
-					     fold));
-
-	ut_ad(!buf_pool_watch_is_sentinel(buf_pool, bpage));
-#ifdef UNIV_DEBUG
-	switch (buf_page_get_state(bpage)) {
-	case BUF_BLOCK_ZIP_FREE:
-	case BUF_BLOCK_NOT_USED:
-	case BUF_BLOCK_READY_FOR_USE:
-	case BUF_BLOCK_FILE_PAGE:
-	case BUF_BLOCK_MEMORY:
-	case BUF_BLOCK_REMOVE_HASH:
-		ut_error;
-	case BUF_BLOCK_ZIP_DIRTY:
-	case BUF_BLOCK_ZIP_PAGE:
-		break;
-	}
-#endif /* UNIV_DEBUG */
-
-	memcpy(dpage, bpage, sizeof *dpage);
-
-	ut_d(bpage->in_LRU_list = FALSE);
-	ut_d(bpage->in_page_hash = FALSE);
-
-	/* relocate buf_pool->LRU */
-	b = UT_LIST_GET_PREV(LRU, bpage);
-	UT_LIST_REMOVE(LRU, buf_pool->LRU, bpage);
-
-	if (b) {
-		UT_LIST_INSERT_AFTER(LRU, buf_pool->LRU, b, dpage);
-	} else {
-		UT_LIST_ADD_FIRST(LRU, buf_pool->LRU, dpage);
-	}
-
-	if (UNIV_UNLIKELY(buf_pool->LRU_old == bpage)) {
-		buf_pool->LRU_old = dpage;
-#ifdef UNIV_LRU_DEBUG
-		/* buf_pool->LRU_old must be the first item in the LRU list
-		whose "old" flag is set. */
-		ut_a(buf_pool->LRU_old->old);
-		ut_a(!UT_LIST_GET_PREV(LRU, buf_pool->LRU_old)
-		     || !UT_LIST_GET_PREV(LRU, buf_pool->LRU_old)->old);
-		ut_a(!UT_LIST_GET_NEXT(LRU, buf_pool->LRU_old)
-		     || UT_LIST_GET_NEXT(LRU, buf_pool->LRU_old)->old);
-	} else {
-		/* Check that the "old" flag is consistent in
-		the block and its neighbours. */
-		buf_page_set_old(dpage, buf_page_is_old(dpage));
-#endif /* UNIV_LRU_DEBUG */
-	}
-
-	ut_d(UT_LIST_VALIDATE(LRU, buf_page_t, buf_pool->LRU,
-			      ut_ad(ut_list_node_313->in_LRU_list)));
-
-	/* relocate buf_pool->page_hash */
-	HASH_DELETE(buf_page_t, hash, buf_pool->page_hash, fold, bpage);
-	HASH_INSERT(buf_page_t, hash, buf_pool->page_hash, fold, dpage);
-}
-
-/********************************************************************//**
-Shrinks a buffer pool instance. */
-static
-void
-buf_pool_shrink_instance(
-/*=====================*/
-	buf_pool_t*	buf_pool,	/*!< in: buffer pool instance */
-	ulint		chunk_size)	/*!< in: number of pages to remove */
-{
-	buf_chunk_t*	chunks;
-	buf_chunk_t*	chunk;
-	ulint		max_size;
-	ulint		max_free_size;
-	buf_chunk_t*	max_chunk;
-	buf_chunk_t*	max_free_chunk;
-
-	ut_ad(!buf_pool_mutex_own(buf_pool));
-
-try_again:
-	btr_search_disable(); /* Empty the adaptive hash index again */
-	buf_pool_mutex_enter(buf_pool);
-
-shrink_again:
-	if (buf_pool->n_chunks <= 1) {
-
-		/* Cannot shrink if there is only one chunk */
-		goto func_done;
-	}
-
-	/* Search for the largest free chunk
-	not larger than the size difference */
-	chunks = buf_pool->chunks;
-	chunk = chunks + buf_pool->n_chunks;
-	max_size = max_free_size = 0;
-	max_chunk = max_free_chunk = NULL;
-
-	while (--chunk >= chunks) {
-		if (chunk->size <= chunk_size
-		    && chunk->size > max_free_size) {
-			if (chunk->size > max_size) {
-				max_size = chunk->size;
-				max_chunk = chunk;
-			}
-
-			if (buf_chunk_all_free(chunk)) {
-				max_free_size = chunk->size;
-				max_free_chunk = chunk;
-			}
-		}
-	}
-
-	if (!max_free_size) {
-
-		ulint		dirty	= 0;
-		ulint		nonfree	= 0;
-		buf_block_t*	block;
-		buf_block_t*	bend;
-
-		/* Cannot shrink: try again later
-		(do not assign srv_buf_pool_old_size) */
-		if (!max_chunk) {
-
-			goto func_exit;
-		}
-
-		block = max_chunk->blocks;
-		bend = block + max_chunk->size;
-
-		/* Move the blocks of chunk to the end of the
-		LRU list and try to flush them. */
-		for (; block < bend; block++) {
-			switch (buf_block_get_state(block)) {
-			case BUF_BLOCK_NOT_USED:
-				continue;
-			case BUF_BLOCK_FILE_PAGE:
-				break;
-			default:
-				nonfree++;
-				continue;
-			}
-
-			mutex_enter(&block->mutex);
-			/* The following calls will temporarily
-			release block->mutex and buf_pool->mutex.
-			Therefore, we have to always retry,
-			even if !dirty && !nonfree. */
-
-			if (!buf_flush_ready_for_replace(&block->page)) {
-
-				buf_LRU_make_block_old(&block->page);
-				mutex_exit(&block->mutex);
-				dirty++;
-			} else {
-				mutex_exit(&block->mutex);
-				if (buf_LRU_free_block(&block->page,
-						       TRUE, NULL)
-				   != BUF_LRU_FREED) {
-					nonfree++;
-				}
-			}
-		}
-
-		buf_pool_mutex_exit(buf_pool);
-
-		/* Request for a flush of the chunk if it helps.
-		Do not flush if there are non-free blocks, since
-		flushing will not make the chunk freeable. */
-		if (nonfree) {
-			/* Avoid busy-waiting. */
-			os_thread_sleep(100000);
-		} else if (dirty
-			   && buf_flush_LRU(buf_pool, dirty)
-			      == ULINT_UNDEFINED) {
-
-			buf_flush_wait_batch_end(buf_pool, BUF_FLUSH_LRU);
-		}
-
-		goto try_again;
-	}
-
-	max_size = max_free_size;
-	max_chunk = max_free_chunk;
-
-	buf_pool->old_pool_size = buf_pool->curr_pool_size;
-
-	/* Rewrite buf_pool->chunks.  Copy everything but max_chunk. */
-	chunks = mem_alloc((buf_pool->n_chunks - 1) * sizeof *chunks);
-	memcpy(chunks, buf_pool->chunks,
-	       (max_chunk - buf_pool->chunks) * sizeof *chunks);
-	memcpy(chunks + (max_chunk - buf_pool->chunks),
-	       max_chunk + 1,
-	       buf_pool->chunks + buf_pool->n_chunks
-	       - (max_chunk + 1));
-	ut_a(buf_pool->curr_size > max_chunk->size);
-	buf_pool->curr_size -= max_chunk->size;
-	buf_pool->curr_pool_size = buf_pool->curr_size * UNIV_PAGE_SIZE;
-	chunk_size -= max_chunk->size;
-	buf_chunk_free(buf_pool, max_chunk);
-	mem_free(buf_pool->chunks);
-	buf_pool->chunks = chunks;
-	buf_pool->n_chunks--;
-
-	/* Allow a slack of one megabyte. */
-	if (chunk_size > 1048576 / UNIV_PAGE_SIZE) {
-
-		goto shrink_again;
-	}
-	goto func_exit;
-
-func_done:
-	buf_pool->old_pool_size = buf_pool->curr_pool_size;
-func_exit:
-	buf_pool_mutex_exit(buf_pool);
-	btr_search_enable();
-}
-
-/********************************************************************//**
-Shrinks the buffer pool. */
-static
-void
-buf_pool_shrink(
-/*============*/
-	ulint	chunk_size)	/*!< in: number of pages to remove */
-{
-	ulint	i;
-
-	for (i = 0; i < srv_buf_pool_instances; i++) {
-		buf_pool_t*	buf_pool;
-		ulint		instance_chunk_size;
-
-		instance_chunk_size = chunk_size / srv_buf_pool_instances;
-		buf_pool = buf_pool_from_array(i);
-		buf_pool_shrink_instance(buf_pool, instance_chunk_size);
-	}
-
-	buf_pool_set_sizes();
-}
-
-/********************************************************************//**
-Rebuild buf_pool->page_hash for a buffer pool instance. */
-static
-void
-buf_pool_page_hash_rebuild_instance(
-/*================================*/
-	buf_pool_t*	buf_pool)		/*!< in: buffer pool instance */
-{
-	ulint		i;
-	buf_page_t*	b;
-	buf_chunk_t*	chunk;
-	ulint		n_chunks;
-	hash_table_t*	zip_hash;
-	hash_table_t*	page_hash;
-
-	buf_pool_mutex_enter(buf_pool);
-
-	hash_mutex_enter_all(buf_pool->page_hash);
-
-	/* Free, create, and populate the hash table. */
-	ha_clear(buf_pool->page_hash);
-
-	/*FIXME: This is broken. When we free the hash_table we
-	free the mutex array as well. We either have to have a
-	mechanism where it is guaranteed that nobody will try to
-	acquire any of the page_hash mutexes or think some other
-	way to implement this. It doesn't matter as of now because
-	buffer pool resize code is not used currently. */
-	hash_table_free(buf_pool->page_hash);
-
-	ut_a(srv_n_page_hash_mutexes != 0);
-	ut_a(srv_n_page_hash_mutexes <= MAX_PAGE_HASH_MUTEXES);
-
-	buf_pool->page_hash = page_hash
-			    = ha_create(2 * buf_pool->curr_size,
-					srv_n_page_hash_mutexes,
-					MEM_HEAP_FOR_PAGE_HASH,
-					SYNC_BUF_PAGE_HASH);
-
-	zip_hash = hash_create(2 * buf_pool->curr_size);
-
-	HASH_MIGRATE(buf_pool->zip_hash, zip_hash, buf_page_t, hash,
-		     BUF_POOL_ZIP_FOLD_BPAGE);
-
-	hash_table_free(buf_pool->zip_hash);
-	buf_pool->zip_hash = zip_hash;
-
-	/* Insert the uncompressed file pages to buf_pool->page_hash. */
-
-	chunk = buf_pool->chunks;
-	n_chunks = buf_pool->n_chunks;
-
-	for (i = 0; i < n_chunks; i++, chunk++) {
-		ulint		j;
-		buf_block_t*	block = chunk->blocks;
-
-		for (j = 0; j < chunk->size; j++, block++) {
-			if (buf_block_get_state(block)
-			    == BUF_BLOCK_FILE_PAGE) {
-				ut_ad(!block->page.in_zip_hash);
-				ut_ad(block->page.in_page_hash);
-
-				HASH_INSERT(buf_page_t, hash, page_hash,
-					    buf_page_address_fold(
-						    block->page.space,
-						    block->page.offset),
-					    &block->page);
-			}
-		}
-	}
-
-	/* Insert the compressed-only pages to buf_pool->page_hash.
-	All such blocks are either in buf_pool->zip_clean or
-	in buf_pool->flush_list. */
-
-	for (b = UT_LIST_GET_FIRST(buf_pool->zip_clean); b;
-	     b = UT_LIST_GET_NEXT(list, b)) {
-		ut_a(buf_page_get_state(b) == BUF_BLOCK_ZIP_PAGE);
-		ut_ad(!b->in_flush_list);
-		ut_ad(b->in_LRU_list);
-		ut_ad(b->in_page_hash);
-		ut_ad(!b->in_zip_hash);
-
-		HASH_INSERT(buf_page_t, hash, page_hash,
-			    buf_page_address_fold(b->space, b->offset), b);
-	}
-
-	buf_flush_list_mutex_enter(buf_pool);
-	for (b = UT_LIST_GET_FIRST(buf_pool->flush_list); b;
-	     b = UT_LIST_GET_NEXT(list, b)) {
-		ut_ad(b->in_flush_list);
-		ut_ad(b->in_LRU_list);
-		ut_ad(b->in_page_hash);
-		ut_ad(!b->in_zip_hash);
-
-		switch (buf_page_get_state(b)) {
-		case BUF_BLOCK_ZIP_DIRTY:
-			HASH_INSERT(buf_page_t, hash, page_hash,
-				    buf_page_address_fold(b->space,
-							  b->offset), b);
-			break;
-		case BUF_BLOCK_FILE_PAGE:
-			/* uncompressed page */
-			break;
-		case BUF_BLOCK_ZIP_FREE:
-		case BUF_BLOCK_ZIP_PAGE:
-		case BUF_BLOCK_NOT_USED:
-		case BUF_BLOCK_READY_FOR_USE:
-		case BUF_BLOCK_MEMORY:
-		case BUF_BLOCK_REMOVE_HASH:
-			ut_error;
-			break;
-		}
-	}
-
-	hash_mutex_exit_all(buf_pool->page_hash);
-	buf_flush_list_mutex_exit(buf_pool);
-	buf_pool_mutex_exit(buf_pool);
-}
-
-/********************************************************************
-Determine if a block is a sentinel for a buffer pool watch.
-@return	TRUE if a sentinel for a buffer pool watch, FALSE if not */
-UNIV_INTERN
-ibool
-buf_pool_watch_is_sentinel(
-/*=======================*/
-	buf_pool_t*		buf_pool,	/*!< buffer pool instance */
-	const buf_page_t*	bpage)		/*!< in: block */
-{
-#ifdef UNIV_DEBUG
-	/* We must also own the appropriate hash_bucket mutex. */
-	ulint	 fold = buf_page_address_fold(bpage->space,
-					      bpage->offset);
-	mutex_t* hash_mutex = buf_page_hash_mutex_get(buf_pool, fold);
-	ut_ad(mutex_own(hash_mutex));
-#endif
-	ut_ad(buf_page_in_file(bpage));
-
-	if (bpage < &buf_pool->watch[0]
-	    || bpage >= &buf_pool->watch[BUF_POOL_WATCH_SIZE]) {
-
-		ut_ad(buf_page_get_state(bpage) != BUF_BLOCK_ZIP_PAGE
-		      || bpage->zip.data != NULL);
-
-		return(FALSE);
-	}
-
-	ut_ad(buf_page_get_state(bpage) == BUF_BLOCK_ZIP_PAGE);
-	ut_ad(!bpage->in_zip_hash);
-	ut_ad(bpage->in_page_hash);
-	ut_ad(bpage->zip.data == NULL);
-	ut_ad(bpage->buf_fix_count > 0);
-	return(TRUE);
-}
-
-/****************************************************************//**
-Add watch for the given page to be read in. Caller must have
-appropriate hash_mutex for the bpage. This function may release the
-hash_mutex and reacquire it.
-@return NULL if watch set, block if the page is in the buffer pool */
-UNIV_INTERN
-buf_page_t*
-buf_pool_watch_set(
-/*===============*/
-	ulint	space,	/*!< in: space id */
-	ulint	offset,	/*!< in: page number */
-	ulint	fold)	/*!< in: buf_page_address_fold(space, offset) */
-{
-	buf_page_t*	bpage;
-	ulint		i;
-	buf_pool_t*	buf_pool = buf_pool_get(space, offset);
-	mutex_t*	hash_mutex;
-
-	hash_mutex = buf_page_hash_mutex_get(buf_pool, fold);
-
-	ut_ad(mutex_own(hash_mutex));
-
-	bpage = buf_page_hash_get_low(buf_pool, space, offset, fold);
-
-	if (UNIV_LIKELY_NULL(bpage)) {
-page_found:
-		if (!buf_pool_watch_is_sentinel(buf_pool, bpage)) {
-			/* The page was loaded meanwhile. */
-			return(bpage);
-		}
-		/* Add to an existing watch. */
-		bpage->buf_fix_count++;
-		return(NULL);
-	}
-
-	/* From this point this function becomes fairly heavy in terms
-	of latching. We acquire the buf_pool mutex as well as all the
-	hash_mutexes. buf_pool mutex is needed because any changes to
-	the page_hash must be covered by it and hash_mutexes are needed
-	because we don't want to read any stale information in
-	buf_pool->watch[]. However, it is not in the critical code path
-	as this function will be called only by the purge thread. */
-
-
-	/* To obey latching order first release the hash_mutex. */
-	mutex_exit(hash_mutex);
-
-	buf_pool_mutex_enter(buf_pool);
-	hash_mutex_enter_all(buf_pool->page_hash);
-
-	/* We have to recheck that the page
-	was not loaded or a watch set by some other
-	purge thread. This is because of the small
-	time window between when we release the
-	hash_mutex to acquire buf_pool mutex above. */
-
-	bpage = buf_page_hash_get_low(buf_pool, space, offset, fold);
-	if (UNIV_LIKELY_NULL(bpage)) {
-		buf_pool_mutex_exit(buf_pool);
-		hash_mutex_exit_all_but(buf_pool->page_hash, hash_mutex);
-		goto page_found;
-	}
-
-	for (i = 0; i < BUF_POOL_WATCH_SIZE; i++) {
-		bpage = &buf_pool->watch[i];
-
-		ut_ad(bpage->access_time == 0);
-		ut_ad(bpage->newest_modification == 0);
-		ut_ad(bpage->oldest_modification == 0);
-		ut_ad(bpage->zip.data == NULL);
-		ut_ad(!bpage->in_zip_hash);
-
-		switch (bpage->state) {
-		case BUF_BLOCK_POOL_WATCH:
-			ut_ad(!bpage->in_page_hash);
-			ut_ad(bpage->buf_fix_count == 0);
-
-			/* bpage is pointing to buf_pool->watch[],
-			which is protected by buf_pool->mutex.
-			Normally, buf_page_t objects are protected by
-			buf_block_t::mutex or buf_pool->zip_mutex or both. */
-
-			bpage->state = BUF_BLOCK_ZIP_PAGE;
-			bpage->space = space;
-			bpage->offset = offset;
-			bpage->buf_fix_count = 1;
-
-			ut_d(bpage->in_page_hash = TRUE);
-			HASH_INSERT(buf_page_t, hash, buf_pool->page_hash,
-				    fold, bpage);
-
-			buf_pool_mutex_exit(buf_pool);
-			/* Once the sentinel is in the page_hash we can
-			safely release all mutexes except just the
-			relevant hash_mutex */
-			hash_mutex_exit_all_but(buf_pool->page_hash,
-						hash_mutex);
-
-			return(NULL);
-		case BUF_BLOCK_ZIP_PAGE:
-			ut_ad(bpage->in_page_hash);
-			ut_ad(bpage->buf_fix_count > 0);
-			break;
-		default:
-			ut_error;
-		}
-	}
-
-	/* Allocation failed.  Either the maximum number of purge
-	threads should never exceed BUF_POOL_WATCH_SIZE, or this code
-	should be modified to return a special non-NULL value and the
-	caller should purge the record directly. */
-	ut_error;
-
-	/* Fix compiler warning */
-	return(NULL);
-}
-
-/********************************************************************//**
-Rebuild buf_pool->page_hash. */
-static
-void
-buf_pool_page_hash_rebuild(void)
-/*============================*/
-{
-	ulint   i;
-
-	for (i = 0; i < srv_buf_pool_instances; i++) {
-		buf_pool_page_hash_rebuild_instance(buf_pool_from_array(i));
-	}
-}
-
-/********************************************************************//**
-Increase the buffer pool size of one buffer pool instance. */
-static
-void
-buf_pool_increase_instance(
-/*=======================*/
-	buf_pool_t*	buf_pool,	/*!< in: buffer pool instane */
-	ulint		change_size)	/*!< in: new size of the pool */
-{
-	buf_chunk_t*	chunks;
-	buf_chunk_t*	chunk;
-
-	buf_pool_mutex_enter(buf_pool);
-	chunks = mem_alloc((buf_pool->n_chunks + 1) * sizeof *chunks);
-
-	memcpy(chunks, buf_pool->chunks, buf_pool->n_chunks * sizeof *chunks);
-
-	chunk = &chunks[buf_pool->n_chunks];
-
-	if (!buf_chunk_init(buf_pool, chunk, change_size)) {
-		mem_free(chunks);
-	} else {
-		buf_pool->old_pool_size = buf_pool->curr_pool_size;
-		buf_pool->curr_size += chunk->size;
-		buf_pool->curr_pool_size = buf_pool->curr_size * UNIV_PAGE_SIZE;
-		mem_free(buf_pool->chunks);
-		buf_pool->chunks = chunks;
-		buf_pool->n_chunks++;
-	}
-
-	buf_pool_mutex_exit(buf_pool);
-}
-
-/********************************************************************//**
-Increase the buffer pool size. */
-static
-void
-buf_pool_increase(
-/*==============*/
-	ulint   change_size)
-{
-	ulint   i;
-
-	for (i = 0; i < srv_buf_pool_instances; i++) {
-		buf_pool_increase_instance(
-			buf_pool_from_array(i),
-			change_size / srv_buf_pool_instances);
-	}
-
-	buf_pool_set_sizes();
-}
-
-/********************************************************************//**
-Resizes the buffer pool. */
-UNIV_INTERN
-void
-buf_pool_resize(void)
-/*=================*/
-{
-	ulint	change_size;
-	ulint	min_change_size = 1048576 * srv_buf_pool_instances;
-
-	buf_pool_mutex_enter_all();
-  
-  	if (srv_buf_pool_old_size == srv_buf_pool_size) {
-  
-		buf_pool_mutex_exit_all();
-
-  		return;
-
-  	} else if (srv_buf_pool_curr_size + min_change_size
-		   > srv_buf_pool_size) {
-  
-		change_size = (srv_buf_pool_curr_size - srv_buf_pool_size)
-			    / UNIV_PAGE_SIZE;
-
-		buf_pool_mutex_exit_all();
-  
-  		/* Disable adaptive hash indexes and empty the index
-  		in order to free up memory in the buffer pool chunks. */
-		buf_pool_shrink(change_size);
-
-	} else if (srv_buf_pool_curr_size + min_change_size
-		   < srv_buf_pool_size) {
- 
-  		/* Enlarge the buffer pool by at least one megabyte */
-  
-		change_size = srv_buf_pool_size - srv_buf_pool_curr_size;
-
-		buf_pool_mutex_exit_all();
-
-		buf_pool_increase(change_size);
-	} else {
-		srv_buf_pool_size = srv_buf_pool_old_size;
-
-		buf_pool_mutex_exit_all();
-
-		return;
-	}
-  
-  	buf_pool_page_hash_rebuild();
-}
- 
-/****************************************************************//**
-Remove the sentinel block for the watch before replacing it with a real block.
-buf_page_watch_clear() or buf_page_watch_occurred() will notice that
-the block has been replaced with the real block.
-@return reference count, to be added to the replacement block */
-static
-void
-buf_pool_watch_remove(
-/*==================*/
-	buf_pool_t*	buf_pool,	/*!< buffer pool instance */
-	ulint		fold,		/*!< in: buf_page_address_fold(
-					space, offset) */
-	buf_page_t*	watch)		/*!< in/out: sentinel for watch */
-{
-#ifdef UNIV_DEBUG
-	/* We must also own the appropriate hash_bucket mutex. */
-	mutex_t* hash_mutex = buf_page_hash_mutex_get(buf_pool, fold);
-	ut_ad(mutex_own(hash_mutex));
-#endif
-
-	ut_ad(buf_pool_mutex_own(buf_pool));
-
-	HASH_DELETE(buf_page_t, hash, buf_pool->page_hash, fold, watch);
-	ut_d(watch->in_page_hash = FALSE);
-	watch->buf_fix_count = 0;
-	watch->state = BUF_BLOCK_POOL_WATCH;
-}
-
-/****************************************************************//**
-Stop watching if the page has been read in.
-buf_pool_watch_set(space,offset) must have returned NULL before. */
-UNIV_INTERN
-void
-buf_pool_watch_unset(
-/*=================*/
-	ulint	space,	/*!< in: space id */
-	ulint	offset)	/*!< in: page number */
-{
-	buf_page_t*	bpage;
-	buf_pool_t*	buf_pool = buf_pool_get(space, offset);
-	ulint		fold = buf_page_address_fold(space, offset);
-	mutex_t*	hash_mutex = buf_page_hash_mutex_get(buf_pool,
-							     fold);
-
-	/* We only need to have buf_pool mutex in case where we end
-	up calling buf_pool_watch_remove but to obey latching order
-	we acquire it here before acquiring hash_mutex. This should
-	not cause too much grief as this function is only ever
-	called from the purge thread. */
-	buf_pool_mutex_enter(buf_pool);
-
-	mutex_enter(hash_mutex);
-
-	bpage = buf_page_hash_get_low(buf_pool, space, offset, fold);
-	/* The page must exist because buf_pool_watch_set()
-	increments buf_fix_count. */
-	ut_a(bpage);
-
-	if (UNIV_UNLIKELY(!buf_pool_watch_is_sentinel(buf_pool, bpage))) {
-		mutex_t* mutex = buf_page_get_mutex(bpage);
-
-		mutex_enter(mutex);
-		ut_a(bpage->buf_fix_count > 0);
-		bpage->buf_fix_count--;
-		mutex_exit(mutex);
-	} else {
-		ut_a(bpage->buf_fix_count > 0);
-
-		if (UNIV_LIKELY(!--bpage->buf_fix_count)) {
-			buf_pool_watch_remove(buf_pool, fold, bpage);
-		}
-	}
-
-	buf_pool_mutex_exit(buf_pool);
-	mutex_exit(hash_mutex);
-}
-
-/****************************************************************//**
-Check if the page has been read in.
-This may only be called after buf_pool_watch_set(space,offset)
-has returned NULL and before invoking buf_pool_watch_unset(space,offset).
-@return	FALSE if the given page was not read in, TRUE if it was */
-UNIV_INTERN
-ibool
-buf_pool_watch_occurred(
-/*====================*/
-	ulint	space,	/*!< in: space id */
-	ulint	offset)	/*!< in: page number */
-{
-	ibool		ret;
-	buf_page_t*	bpage;
-	buf_pool_t*	buf_pool = buf_pool_get(space, offset);
-	ulint		fold	= buf_page_address_fold(space, offset);
-	mutex_t*	hash_mutex = buf_page_hash_mutex_get(buf_pool,
-							     fold);
-
-	mutex_enter(hash_mutex);
-
-	bpage = buf_page_hash_get_low(buf_pool, space, offset, fold);
-	/* The page must exist because buf_pool_watch_set()
-	increments buf_fix_count. */
-	ut_a(bpage);
-	ret = !buf_pool_watch_is_sentinel(buf_pool, bpage);
-	mutex_exit(hash_mutex);
-
-	return(ret);
-}
-
-/********************************************************************//**
-Moves a page to the start of the buffer pool LRU list. This high-level
-function can be used to prevent an important page from slipping out of
-the buffer pool. */
-UNIV_INTERN
-void
-buf_page_make_young(
-/*================*/
-	buf_page_t*	bpage)	/*!< in: buffer block of a file page */
-{
-	buf_pool_t*	buf_pool = buf_pool_from_bpage(bpage);
-
-	buf_pool_mutex_enter(buf_pool);
-
-	ut_a(buf_page_in_file(bpage));
-
-	buf_LRU_make_block_young(bpage);
-
-	buf_pool_mutex_exit(buf_pool);
-}
-
-/********************************************************************//**
-Sets the time of the first access of a page and moves a page to the
-start of the buffer pool LRU list if it is too old.  This high-level
-function can be used to prevent an important page from slipping
-out of the buffer pool. */
-static
-void
-buf_page_set_accessed_make_young(
-/*=============================*/
-	buf_page_t*	bpage,		/*!< in/out: buffer block of a
-					file page */
-	unsigned	access_time)	/*!< in: bpage->access_time
-					read under mutex protection,
-					or 0 if unknown */
-{
-	buf_pool_t*	buf_pool = buf_pool_from_bpage(bpage);
-
-	ut_ad(!buf_pool_mutex_own(buf_pool));
-	ut_a(buf_page_in_file(bpage));
-
-	if (buf_page_peek_if_too_old(bpage)) {
-		buf_pool_mutex_enter(buf_pool);
-		buf_LRU_make_block_young(bpage);
-		buf_pool_mutex_exit(buf_pool);
-	} else if (!access_time) {
-		ulint	time_ms = ut_time_ms();
-		buf_pool_mutex_enter(buf_pool);
-		buf_page_set_accessed(bpage, time_ms);
-		buf_pool_mutex_exit(buf_pool);
-	}
-}
-
-/********************************************************************//**
-Resets the check_index_page_at_flush field of a page if found in the buffer
-pool. */
-UNIV_INTERN
-void
-buf_reset_check_index_page_at_flush(
-/*================================*/
-	ulint	space,	/*!< in: space id */
-	ulint	offset)	/*!< in: page number */
-{
-	buf_block_t*	block;
-	buf_pool_t*	buf_pool = buf_pool_get(space, offset);
-	mutex_t*	hash_mutex;
-
-	block = buf_block_hash_get(buf_pool, space, offset, &hash_mutex);
-
-	if (block) {
-		if (buf_block_get_state(block) == BUF_BLOCK_FILE_PAGE) {
-			ut_ad(!buf_pool_watch_is_sentinel(buf_pool,
-							  &block->page));
-			block->check_index_page_at_flush = FALSE;
-		}
-
-		mutex_exit(hash_mutex);
-	}
-}
-
-/********************************************************************//**
-Returns the current state of is_hashed of a page. FALSE if the page is
-not in the pool. NOTE that this operation does not fix the page in the
-pool if it is found there.
-@return	TRUE if page hash index is built in search system */
-UNIV_INTERN
-ibool
-buf_page_peek_if_search_hashed(
-/*===========================*/
-	ulint	space,	/*!< in: space id */
-	ulint	offset)	/*!< in: page number */
-{
-	buf_block_t*	block;
-	ibool		is_hashed;
-	buf_pool_t*	buf_pool = buf_pool_get(space, offset);
-	mutex_t*	hash_mutex;
-
-	block = buf_block_hash_get(buf_pool, space, offset, &hash_mutex);
-
-	if (!block || buf_block_get_state(block) != BUF_BLOCK_FILE_PAGE) {
-		is_hashed = FALSE;
-	} else {
-		ut_ad(!buf_pool_watch_is_sentinel(buf_pool, &block->page));
-		is_hashed = block->is_hashed;
-	}
-
-	if (block) {
-		mutex_exit(hash_mutex);
-	}
-
-	return(is_hashed);
-}
-
-#ifdef UNIV_DEBUG_FILE_ACCESSES
-/********************************************************************//**
-Sets file_page_was_freed TRUE if the page is found in the buffer pool.
-This function should be called when we free a file page and want the
-debug version to check that it is not accessed any more unless
-reallocated.
-@return	control block if found in page hash table, otherwise NULL */
-UNIV_INTERN
-buf_page_t*
-buf_page_set_file_page_was_freed(
-/*=============================*/
-	ulint	space,	/*!< in: space id */
-	ulint	offset)	/*!< in: page number */
-{
-	buf_page_t*	bpage;
-	buf_pool_t*	buf_pool = buf_pool_get(space, offset);
-	mutex_t*	hash_mutex;
-
-	bpage = buf_page_hash_get(buf_pool, space, offset, &hash_mutex);
-
-	if (bpage) {
-		ut_ad(!buf_pool_watch_is_sentinel(buf_pool, bpage));
-		bpage->file_page_was_freed = TRUE;
-		mutex_exit(hash_mutex);
-	}
-
-	return(bpage);
-}
-
-/********************************************************************//**
-Sets file_page_was_freed FALSE if the page is found in the buffer pool.
-This function should be called when we free a file page and want the
-debug version to check that it is not accessed any more unless
-reallocated.
-@return	control block if found in page hash table, otherwise NULL */
-UNIV_INTERN
-buf_page_t*
-buf_page_reset_file_page_was_freed(
-/*===============================*/
-	ulint	space,	/*!< in: space id */
-	ulint	offset)	/*!< in: page number */
-{
-	buf_page_t*	bpage;
-	buf_pool_t*	buf_pool = buf_pool_get(space, offset);
-	mutex_t*	hash_mutex;
-
-	bpage = buf_page_hash_get(buf_pool, space, offset, &hash_mutex);
-
-	if (bpage) {
-		ut_ad(!buf_pool_watch_is_sentinel(buf_pool, bpage));
-		bpage->file_page_was_freed = FALSE;
-		mutex_exit(hash_mutex);
-	}
-
-	return(bpage);
-}
-#endif /* UNIV_DEBUG_FILE_ACCESSES */
-
-/********************************************************************//**
-Attempts to discard the uncompressed frame of a compressed page. The
-caller should not be holding any mutexes when this function is called.
-@return	TRUE if successful, FALSE otherwise. */
-static
-void
-buf_block_try_discard_uncompressed(
-/*===============================*/
-	ulint		space,	/*!< in: space id */
-	ulint		offset)	/*!< in: page number */
-{
-	buf_page_t*	bpage;
-	buf_pool_t*	buf_pool = buf_pool_get(space, offset);
-
-	/* Since we need to acquire buf_pool mutex to discard
-	the uncompressed frame and because page_hash mutex resides
-	below buf_pool mutex in sync ordering therefore we must
-	first release the page_hash mutex. This means that the
-	block in question can move out of page_hash. Therefore
-	we need to check again if the block is still in page_hash. */
-	buf_pool_mutex_enter(buf_pool);
-
-	bpage = buf_page_hash_get(buf_pool, space, offset, NULL);
-
-	if (bpage) {
-		buf_LRU_free_block(bpage, FALSE, NULL);
-	}
-
-	buf_pool_mutex_exit(buf_pool);
-}
-
-/********************************************************************//**
-Get read access to a compressed page (usually of type
-FIL_PAGE_TYPE_ZBLOB or FIL_PAGE_TYPE_ZBLOB2).
-The page must be released with buf_page_release_zip().
-NOTE: the page is not protected by any latch.  Mutual exclusion has to
-be implemented at a higher level.  In other words, all possible
-accesses to a given page through this function must be protected by
-the same set of mutexes or latches.
-@return	pointer to the block */
-UNIV_INTERN
-buf_page_t*
-buf_page_get_zip(
-/*=============*/
-	ulint		space,	/*!< in: space id */
-	ulint		zip_size,/*!< in: compressed page size */
-	ulint		offset)	/*!< in: page number */
-{
-	buf_page_t*	bpage;
-	mutex_t*	block_mutex;
-	mutex_t*	hash_mutex;
-	ibool		discard_attempted = FALSE;
-	ibool		must_read;
-	unsigned	access_time;
-	buf_pool_t*	buf_pool = buf_pool_get(space, offset);
-
-#ifndef UNIV_LOG_DEBUG
-	ut_ad(!ibuf_inside());
-#endif
-	buf_pool->stat.n_page_gets++;
-
-	for (;;) {
-lookup:
-
-		/* The following call will also grab the page_hash
-		mutex if the page is found. */
-		bpage = buf_page_hash_get(buf_pool, space, offset,
-					  &hash_mutex);
-		if (bpage) {
-			ut_ad(!buf_pool_watch_is_sentinel(buf_pool, bpage));
-			break;
-		}
-
-		/* Page not in buf_pool: needs to be read from file */
-
-		ut_ad(!hash_mutex);
-		buf_read_page(space, zip_size, offset);
-
-#if defined UNIV_DEBUG || defined UNIV_BUF_DEBUG
-		ut_a(++buf_dbg_counter % 37 || buf_validate());
-#endif /* UNIV_DEBUG || UNIV_BUF_DEBUG */
-	}
-
-	ut_ad(buf_page_hash_mutex_own(buf_pool, bpage));
-
-	if (UNIV_UNLIKELY(!bpage->zip.data)) {
-		/* There is no compressed page. */
-err_exit:
-		mutex_exit(hash_mutex);
-		return(NULL);
-	}
-
-	ut_ad(!buf_pool_watch_is_sentinel(buf_pool, bpage));
-
-	switch (buf_page_get_state(bpage)) {
-	case BUF_BLOCK_NOT_USED:
-	case BUF_BLOCK_READY_FOR_USE:
-	case BUF_BLOCK_MEMORY:
-	case BUF_BLOCK_REMOVE_HASH:
-	case BUF_BLOCK_ZIP_FREE:
-		break;
-	case BUF_BLOCK_ZIP_PAGE:
-	case BUF_BLOCK_ZIP_DIRTY:
-		block_mutex = &buf_pool->zip_mutex;
-		mutex_enter(block_mutex);
-		bpage->buf_fix_count++;
-		goto got_block;
-	case BUF_BLOCK_FILE_PAGE:
-		/* Discard the uncompressed page frame if possible. */
-		if (!discard_attempted) {
-			mutex_exit(hash_mutex);
-			buf_block_try_discard_uncompressed(space,
-							   offset);
-			discard_attempted = TRUE;
-			goto lookup;
-		}
-
-		block_mutex = &((buf_block_t*) bpage)->mutex;
-		mutex_enter(block_mutex);
-		buf_block_buf_fix_inc((buf_block_t*) bpage,
-				      __FILE__, __LINE__);
-		goto got_block;
-	}
-
-	ut_error;
-	goto err_exit;
-
-got_block:
-	must_read = buf_page_get_io_fix(bpage) == BUF_IO_READ;
-	access_time = buf_page_is_accessed(bpage);
-
-	mutex_exit(hash_mutex);
-	mutex_exit(block_mutex);
-
-	buf_page_set_accessed_make_young(bpage, access_time);
-
-#ifdef UNIV_DEBUG_FILE_ACCESSES
-	ut_a(!bpage->file_page_was_freed);
-#endif
-
-#if defined UNIV_DEBUG || defined UNIV_BUF_DEBUG
-	ut_a(++buf_dbg_counter % 5771 || buf_validate());
-	ut_a(bpage->buf_fix_count > 0);
-	ut_a(buf_page_in_file(bpage));
-#endif /* UNIV_DEBUG || UNIV_BUF_DEBUG */
-
-	if (must_read) {
-		/* Let us wait until the read operation
-		completes */
-
-		for (;;) {
-			enum buf_io_fix	io_fix;
-
-			mutex_enter(block_mutex);
-			io_fix = buf_page_get_io_fix(bpage);
-			mutex_exit(block_mutex);
-
-			if (io_fix == BUF_IO_READ) {
-
-				os_thread_sleep(WAIT_FOR_READ);
-			} else {
-				break;
-			}
-		}
-	}
-
-#ifdef UNIV_IBUF_COUNT_DEBUG
-	ut_a(ibuf_count_get(buf_page_get_space(bpage),
-			    buf_page_get_page_no(bpage)) == 0);
-#endif
-	return(bpage);
-}
-
-/********************************************************************//**
-Initialize some fields of a control block. */
-UNIV_INLINE
-void
-buf_block_init_low(
-/*===============*/
-	buf_block_t*	block)	/*!< in: block to init */
-{
-	block->check_index_page_at_flush = FALSE;
-	block->index		= NULL;
-
-	block->n_hash_helps	= 0;
-	block->is_hashed	= FALSE;
-	block->n_fields		= 1;
-	block->n_bytes		= 0;
-	block->left_side	= TRUE;
-}
-#endif /* !UNIV_HOTBACKUP */
-
-/********************************************************************//**
-Decompress a block.
-@return	TRUE if successful */
-UNIV_INTERN
-ibool
-buf_zip_decompress(
-/*===============*/
-	buf_block_t*	block,	/*!< in/out: block */
-	ibool		check)	/*!< in: TRUE=verify the page checksum */
-{
-	const byte*	frame		= block->page.zip.data;
-	ulint		stamp_checksum	= mach_read_from_4(
-		frame + FIL_PAGE_SPACE_OR_CHKSUM);
-
-	ut_ad(buf_block_get_zip_size(block));
-	ut_a(buf_block_get_space(block) != 0);
-
-	if (UNIV_LIKELY(check && stamp_checksum != BUF_NO_CHECKSUM_MAGIC)) {
-		ulint	calc_checksum	= page_zip_calc_checksum(
-			frame, page_zip_get_size(&block->page.zip));
-
-		if (UNIV_UNLIKELY(stamp_checksum != calc_checksum)) {
-			ut_print_timestamp(stderr);
-			fprintf(stderr,
-				"  InnoDB: compressed page checksum mismatch"
-				" (space %u page %u): %lu != %lu\n",
-				block->page.space, block->page.offset,
-				stamp_checksum, calc_checksum);
-			return(FALSE);
-		}
-	}
-
-	switch (fil_page_get_type(frame)) {
-	case FIL_PAGE_INDEX:
-		if (page_zip_decompress(&block->page.zip,
-					block->frame, TRUE)) {
-			return(TRUE);
-		}
-
-		fprintf(stderr,
-			"InnoDB: unable to decompress space %lu page %lu\n",
-			(ulong) block->page.space,
-			(ulong) block->page.offset);
-		return(FALSE);
-
-	case FIL_PAGE_TYPE_ALLOCATED:
-	case FIL_PAGE_INODE:
-	case FIL_PAGE_IBUF_BITMAP:
-	case FIL_PAGE_TYPE_FSP_HDR:
-	case FIL_PAGE_TYPE_XDES:
-	case FIL_PAGE_TYPE_ZBLOB:
-	case FIL_PAGE_TYPE_ZBLOB2:
-		/* Copy to uncompressed storage. */
-		memcpy(block->frame, frame,
-		       buf_block_get_zip_size(block));
-		return(TRUE);
-	}
-
-	ut_print_timestamp(stderr);
-	fprintf(stderr,
-		"  InnoDB: unknown compressed page"
-		" type %lu\n",
-		fil_page_get_type(frame));
-	return(FALSE);
-}
-
-#ifndef UNIV_HOTBACKUP
-/*******************************************************************//**
-Gets the block to whose frame the pointer is pointing to if found
-in this buffer pool instance.
-@return	pointer to block */
-UNIV_INTERN
-buf_block_t*
-buf_block_align_instance(
-/*=====================*/
- 	buf_pool_t*	buf_pool,	/*!< in: buffer in which the block
-					resides */
-	const byte*	ptr)		/*!< in: pointer to a frame */
-{
-	buf_chunk_t*	chunk;
-	ulint		i;
-
-	/* TODO: protect buf_pool->chunks with a mutex (it will
-	currently remain constant after buf_pool_init()) */
-	for (chunk = buf_pool->chunks, i = buf_pool->n_chunks; i--; chunk++) {
-		lint	offs = ptr - chunk->blocks->frame;
-
-		if (UNIV_UNLIKELY(offs < 0)) {
-
-			continue;
-		}
-
-		offs >>= UNIV_PAGE_SIZE_SHIFT;
-
-		if (UNIV_LIKELY((ulint) offs < chunk->size)) {
-			buf_block_t*	block = &chunk->blocks[offs];
-
-			/* The function buf_chunk_init() invokes
-			buf_block_init() so that block[n].frame ==
-			block->frame + n * UNIV_PAGE_SIZE.  Check it. */
-			ut_ad(block->frame == page_align(ptr));
-#ifdef UNIV_DEBUG
-			/* A thread that updates these fields must
-			hold buf_pool->mutex and block->mutex.  Acquire
-			only the latter. */
-			mutex_enter(&block->mutex);
-
-			switch (buf_block_get_state(block)) {
-			case BUF_BLOCK_ZIP_FREE:
-			case BUF_BLOCK_ZIP_PAGE:
-			case BUF_BLOCK_ZIP_DIRTY:
-				/* These types should only be used in
-				the compressed buffer pool, whose
-				memory is allocated from
-				buf_pool->chunks, in UNIV_PAGE_SIZE
-				blocks flagged as BUF_BLOCK_MEMORY. */
-				ut_error;
-				break;
-			case BUF_BLOCK_NOT_USED:
-			case BUF_BLOCK_READY_FOR_USE:
-			case BUF_BLOCK_MEMORY:
-				/* Some data structures contain
-				"guess" pointers to file pages.  The
-				file pages may have been freed and
-				reused.  Do not complain. */
-				break;
-			case BUF_BLOCK_REMOVE_HASH:
-				/* buf_LRU_block_remove_hashed_page()
-				will overwrite the FIL_PAGE_OFFSET and
-				FIL_PAGE_ARCH_LOG_NO_OR_SPACE_ID with
-				0xff and set the state to
-				BUF_BLOCK_REMOVE_HASH. */
-				ut_ad(page_get_space_id(page_align(ptr))
-				      == 0xffffffff);
-				ut_ad(page_get_page_no(page_align(ptr))
-				      == 0xffffffff);
-				break;
-			case BUF_BLOCK_FILE_PAGE:
-				ut_ad(block->page.space
-				      == page_get_space_id(page_align(ptr)));
-				ut_ad(block->page.offset
-				      == page_get_page_no(page_align(ptr)));
-				break;
-			}
-
-			mutex_exit(&block->mutex);
-#endif /* UNIV_DEBUG */
-
-			return(block);
-		}
-	}
-
-	return(NULL);
-}
-
-/*******************************************************************//**
-Gets the block to whose frame the pointer is pointing to.
-@return	pointer to block, never NULL */
-UNIV_INTERN
-buf_block_t*
-buf_block_align(
-/*============*/
-	const byte*	ptr)	/*!< in: pointer to a frame */
-{
-	ulint		i;
-
-	for (i = 0; i < srv_buf_pool_instances; i++) {
-		buf_block_t*	block;
-
-		block = buf_block_align_instance(
-			buf_pool_from_array(i), ptr);
-		if (block) {
-			return(block);
-		}
-	}
-
-	/* The block should always be found. */
-	ut_error;
-	return(NULL);
-}
-
-/********************************************************************//**
-Find out if a pointer belongs to a buf_block_t. It can be a pointer to
-the buf_block_t itself or a member of it. This functions checks one of
-the buffer pool instances.
-@return	TRUE if ptr belongs to a buf_block_t struct */
-static
-ibool
-buf_pointer_is_block_field_instance(
-/*================================*/
-	buf_pool_t*	buf_pool,	/*!< in: buffer pool instance */
-	const void*	ptr)		/*!< in: pointer not dereferenced */
-{
-	const buf_chunk_t*		chunk	= buf_pool->chunks;
-	const buf_chunk_t* const	echunk	= chunk + buf_pool->n_chunks;
-
-	/* TODO: protect buf_pool->chunks with a mutex (it will
-	currently remain constant after buf_pool_init()) */
-	while (chunk < echunk) {
-		if (ptr >= (void *)chunk->blocks
-		    && ptr < (void *)(chunk->blocks + chunk->size)) {
-
-			return(TRUE);
-		}
-
-		chunk++;
-	}
-
-	return(FALSE);
-}
-
-/********************************************************************//**
-Find out if a pointer belongs to a buf_block_t. It can be a pointer to
-the buf_block_t itself or a member of it
-@return	TRUE if ptr belongs to a buf_block_t struct */
-UNIV_INTERN
-ibool
-buf_pointer_is_block_field(
-/*=======================*/
-	const void*	ptr)	/*!< in: pointer not dereferenced */
-{
-	ulint	i;
-
-	for (i = 0; i < srv_buf_pool_instances; i++) {
-		ibool	found;
-
-		found = buf_pointer_is_block_field_instance(
-			buf_pool_from_array(i), ptr);
-		if (found) {
-			return(TRUE);
-		}
-	}
-
-	return(FALSE);
-}
-
-/********************************************************************//**
-Find out if a buffer block was created by buf_chunk_init().
-@return	TRUE if "block" has been added to buf_pool->free by buf_chunk_init() */
-static
-ibool
-buf_block_is_uncompressed(
-/*======================*/
-	buf_pool_t*		buf_pool,	/*!< in: buffer pool instance */
-	const buf_block_t*	block)		/*!< in: pointer to block,
-						not dereferenced */
-{
-	if (UNIV_UNLIKELY((((ulint) block) % sizeof *block) != 0)) {
-		/* The pointer should be aligned. */
-		return(FALSE);
-	}
-
-	return(buf_pointer_is_block_field_instance(buf_pool, (void *)block));
-}
-
->>>>>>> fad01fbe
 /********************************************************************//**
 This is the general function used to get access to a database page.
 @return	pointer to the block or NULL */
@@ -4550,12 +2992,12 @@
 	}
 
 got_block:
-	ut_ad(page_zip_get_size(&block->page.zip) == zip_size);
-
 	/* We can release hash_mutex after we acquire block_mutex to
 	make sure that no state change takes place. */
 	block_mutex = buf_page_get_mutex(&block->page);
 	mutex_enter(block_mutex);
+
+	ut_ad(page_zip_get_size(&block->page.zip) == zip_size);
 
 	/* Now safe to release page_hash mutex */
 	mutex_exit(hash_mutex);
@@ -4597,107 +3039,6 @@
 			goto loop;
 		}
 
-<<<<<<< HEAD
-		/* Allocate an uncompressed page. */
-		mutex_exit(block_mutex);
-		block = buf_LRU_get_free_block(buf_pool, 0);
-		ut_a(block);
-
-		buf_pool_mutex_enter(buf_pool);
-
-		/* As we have released the page_hash mutex and the
-		block_mutex to allocate an uncompressed page it is
-		possible that page_hash might have changed. We do
-		another lookup here while holding the buf_pool mutex
-		to verify that bpage is indeed still a part of
-		page_hash. */
-		mutex_enter(hash_mutex);
-		hash_bpage = buf_page_hash_get_low(buf_pool, space,
-						   offset, fold);
-
-		mutex_enter(&block->mutex);
-		if (UNIV_UNLIKELY(bpage != hash_bpage)) {
-			/* The buf_pool->page_hash was modified
-			while buf_pool_mutex was released.
-			Free the block that was allocated. */
-
-			buf_LRU_block_free_non_file_page(block);
-			buf_pool_mutex_exit(buf_pool);
-			mutex_exit(&block->mutex);
-
-			block = (buf_block_t*) hash_bpage;
-
-			/* Note that we are still holding the
-			hash_mutex which is fine as this is what
-			we expect when we move to loop2 above. */
-			goto loop2;
-		}
-
-		if (UNIV_UNLIKELY
-		    (bpage->buf_fix_count
-		     || buf_page_get_io_fix(bpage) != BUF_IO_NONE)) {
-
-			mutex_exit(hash_mutex);
-			/* The block was buffer-fixed or I/O-fixed
-			while buf_pool->mutex was not held by this thread.
-			Free the block that was allocated and try again.
-			This should be extremely unlikely. */
-
-=======
-#if defined UNIV_DEBUG || defined UNIV_BUF_DEBUG
-		ut_a(++buf_dbg_counter % 37 || buf_validate());
-#endif /* UNIV_DEBUG || UNIV_BUF_DEBUG */
-		goto loop;
-	}
-
-got_block:
-	/* We can release hash_mutex after we acquire block_mutex to
-	make sure that no state change takes place. */
-	block_mutex = buf_page_get_mutex(&block->page);
-	mutex_enter(block_mutex);
-
-	ut_ad(page_zip_get_size(&block->page.zip) == zip_size);
-
-	/* Now safe to release page_hash mutex */
-	mutex_exit(hash_mutex);
-
-	must_read = buf_block_get_io_fix(block) == BUF_IO_READ;
-
-	if (must_read && mode == BUF_GET_IF_IN_POOL) {
-
-		/* The page is being read to buffer pool,
-		but we cannot wait around for the read to
-		complete. */
-		mutex_exit(block_mutex);
-
-		return(NULL);
-	}
-
-	switch (buf_block_get_state(block)) {
-		buf_page_t*	bpage;
-		ibool		success;
-
-	case BUF_BLOCK_FILE_PAGE:
-		break;
-
-	case BUF_BLOCK_ZIP_PAGE:
-	case BUF_BLOCK_ZIP_DIRTY:
-		bpage = &block->page;
-
-		if (bpage->buf_fix_count
-		    || buf_page_get_io_fix(bpage) != BUF_IO_NONE) {
-			/* This condition often occurs when the buffer
-			is not buffer-fixed, but I/O-fixed by
-			buf_page_init_for_read(). */
-			mutex_exit(block_mutex);
-wait_until_unfixed:
-			/* The block is buffer-fixed or I/O-fixed.
-			Try again later. */
-			os_thread_sleep(WAIT_FOR_READ);
-
-			goto loop;
-		}
-
 		/* Allocate an uncompressed page. */
 		mutex_exit(block_mutex);
 		block = buf_LRU_get_free_block(buf_pool, 0);
@@ -4721,112 +3062,10 @@
 			while buf_pool->mutex was released.
 			Free the block that was allocated. */
 
->>>>>>> fad01fbe
 			buf_LRU_block_free_non_file_page(block);
 			buf_pool_mutex_exit(buf_pool);
 			mutex_exit(&block->mutex);
 
-<<<<<<< HEAD
-			goto wait_until_unfixed;
-		}
-
-		/* Move the compressed page from bpage to block,
-		and uncompress it. */
-
-		mutex_enter(&buf_pool->zip_mutex);
-
-		buf_relocate(bpage, &block->page);
-		buf_block_init_low(block);
-		block->lock_hash_val = lock_rec_hash(space, offset);
-
-		UNIV_MEM_DESC(&block->page.zip.data,
-			      page_zip_get_size(&block->page.zip), block);
-
-		if (buf_page_get_state(&block->page)
-		    == BUF_BLOCK_ZIP_PAGE) {
-			UT_LIST_REMOVE(list, buf_pool->zip_clean,
-				       &block->page);
-			ut_ad(!block->page.in_flush_list);
-		} else {
-			/* Relocate buf_pool->flush_list. */
-			buf_flush_relocate_on_flush_list(bpage,
-							 &block->page);
-		}
-
-		/* Buffer-fix, I/O-fix, and X-latch the block
-		for the duration of the decompression.
-		Also add the block to the unzip_LRU list. */
-		block->page.state = BUF_BLOCK_FILE_PAGE;
-
-		/* Insert at the front of unzip_LRU list */
-		buf_unzip_LRU_add_block(block, FALSE);
-
-		block->page.buf_fix_count = 1;
-		buf_block_set_io_fix(block, BUF_IO_READ);
-		rw_lock_x_lock_func(&block->lock, 0, file, line);
-
-		UNIV_MEM_INVALID(bpage, sizeof *bpage);
-
-		mutex_exit(hash_mutex);
-		mutex_exit(&block->mutex);
-		mutex_exit(&buf_pool->zip_mutex);
-		buf_pool->n_pend_unzip++;
-
-		buf_buddy_free(buf_pool, bpage, sizeof *bpage);
-
-		buf_pool_mutex_exit(buf_pool);
-
-		/* Decompress the page and apply buffered operations
-		while not holding buf_pool->mutex or block->mutex. */
-		success = buf_zip_decompress(block, srv_use_checksums);
-		ut_a(success);
-
-		if (UNIV_LIKELY(!recv_no_ibuf_operations)) {
-			ibuf_merge_or_delete_for_page(block, space, offset,
-						      zip_size, TRUE);
-		}
-
-		/* Unfix and unlatch the block. */
-		buf_pool_mutex_enter(buf_pool);
-		mutex_enter(&block->mutex);
-		block->page.buf_fix_count--;
-		buf_block_set_io_fix(block, BUF_IO_NONE);
-		buf_pool->n_pend_unzip--;
-		buf_pool_mutex_exit(buf_pool);
-		rw_lock_x_unlock(&block->lock);
-
-		break;
-
-	case BUF_BLOCK_ZIP_FREE:
-	case BUF_BLOCK_NOT_USED:
-	case BUF_BLOCK_READY_FOR_USE:
-	case BUF_BLOCK_MEMORY:
-	case BUF_BLOCK_REMOVE_HASH:
-		ut_error;
-		break;
-	}
-
-	ut_ad(!mutex_own(hash_mutex));
-	ut_ad(buf_block_get_state(block) == BUF_BLOCK_FILE_PAGE);
-
-#if UNIV_WORD_SIZE == 4
-	/* On 32-bit systems, there is no padding in buf_page_t.  On
-	other systems, Valgrind could complain about uninitialized pad
-	bytes. */
-	UNIV_MEM_ASSERT_RW(&block->page, sizeof block->page);
-#endif
-
-	buf_block_buf_fix_inc(block, file, line);
-
-	mutex_exit(&block->mutex);
-
-	/* Check if this is the first access to the page */
-
-	access_time = buf_page_is_accessed(&block->page);
-
-	buf_page_set_accessed_make_young(&block->page, access_time);
-
-=======
 			block = (buf_block_t*) hash_bpage;
 
 			/* Note that we are still holding the
@@ -5015,7 +3254,6 @@
 
 	buf_page_set_accessed_make_young(&block->page, access_time);
 
->>>>>>> fad01fbe
 #ifdef UNIV_DEBUG_FILE_ACCESSES
 	ut_a(!block->page.file_page_was_freed);
 #endif
@@ -5382,21 +3620,12 @@
 	buf_block_dbg_add_level(block, SYNC_NO_ORDER_CHECK);
 
 	buf_pool->stat.n_page_gets++;
-<<<<<<< HEAD
 
 #ifdef UNIV_IBUF_COUNT_DEBUG
 	ut_a(ibuf_count_get(buf_block_get_space(block),
 			    buf_block_get_page_no(block)) == 0);
 #endif
 
-=======
-
-#ifdef UNIV_IBUF_COUNT_DEBUG
-	ut_a(ibuf_count_get(buf_block_get_space(block),
-			    buf_block_get_page_no(block)) == 0);
-#endif
-
->>>>>>> fad01fbe
 	return(block);
 }
 
@@ -5562,7 +3791,6 @@
 		ut_ad(block);
 		ut_ad(buf_pool_from_block(block) == buf_pool);
 	}
-<<<<<<< HEAD
 
 	fold = buf_page_address_fold(space, offset);
 	hash_mutex = buf_page_hash_mutex_get(buf_pool, fold);
@@ -5570,15 +3798,6 @@
 	buf_pool_mutex_enter(buf_pool);
 	mutex_enter(hash_mutex);
 
-=======
-
-	fold = buf_page_address_fold(space, offset);
-	hash_mutex = buf_page_hash_mutex_get(buf_pool, fold);
-
-	buf_pool_mutex_enter(buf_pool);
-	mutex_enter(hash_mutex);
-
->>>>>>> fad01fbe
 	watch_page = buf_page_hash_get_low(buf_pool, space, offset, fold);
 	if (watch_page && !buf_pool_watch_is_sentinel(buf_pool, watch_page)) {
 		/* The page is already in the buffer pool. */
@@ -5670,11 +3889,7 @@
 		bpage = buf_buddy_alloc(buf_pool, sizeof *bpage, &lru);
 
 		/* Initialize the buf_pool pointer. */
-<<<<<<< HEAD
-		bpage->buf_pool = buf_pool;
-=======
 		bpage->buf_pool_index = buf_pool_index(buf_pool);
->>>>>>> fad01fbe
 
 		mutex_enter(hash_mutex);
 
@@ -5853,7 +4068,6 @@
 		/* Prevent race conditions during buf_buddy_alloc(),
 		which may release and reacquire buf_pool->mutex,
 		by IO-fixing and X-latching the block. */
-<<<<<<< HEAD
 
 		buf_page_set_io_fix(&block->page, BUF_IO_READ);
 		rw_lock_x_lock(&block->lock);
@@ -5884,38 +4098,6 @@
 
 	buf_page_set_accessed(&block->page, time_ms);
 
-=======
-
-		buf_page_set_io_fix(&block->page, BUF_IO_READ);
-		rw_lock_x_lock(&block->lock);
-
-		page_zip_set_size(&block->page.zip, zip_size);
-		mutex_exit(&block->mutex);
-		/* buf_pool->mutex may be released and reacquired by
-		buf_buddy_alloc().  Thus, we must release block->mutex
-		in order not to break the latching order in
-		the reacquisition of buf_pool->mutex.  We also must
-		defer this operation until after the block descriptor
-		has been added to buf_pool->LRU and buf_pool->page_hash. */
-		data = buf_buddy_alloc(buf_pool, zip_size, &lru);
-		mutex_enter(&block->mutex);
-		block->page.zip.data = data;
-
-		/* To maintain the invariant
-		block->in_unzip_LRU_list
-		== buf_page_belongs_to_unzip_LRU(&block->page)
-		we have to add this block to unzip_LRU after
-		block->page.zip.data is set. */
-		ut_ad(buf_page_belongs_to_unzip_LRU(&block->page));
-		buf_unzip_LRU_add_block(block, FALSE);
-
-		buf_page_set_io_fix(&block->page, BUF_IO_NONE);
-		rw_lock_x_unlock(&block->lock);
-	}
-
-	buf_page_set_accessed(&block->page, time_ms);
-
->>>>>>> fad01fbe
 	buf_pool_mutex_exit(buf_pool);
 
 	mtr_memo_push(mtr, block, MTR_MEMO_BUF_FIX);
@@ -5952,8 +4134,6 @@
 			    buf_block_get_page_no(block)) == 0);
 #endif
 	return(block);
-<<<<<<< HEAD
-=======
 }
 
 /********************************************************************//**
@@ -6060,7 +4240,6 @@
 	}
 
 	MONITOR_INC_NOCHECK(counter);
->>>>>>> fad01fbe
 }
 
 /********************************************************************//**
@@ -6258,19 +4437,12 @@
 		buf_pool->stat.n_pages_written++;
 
 		break;
-<<<<<<< HEAD
 
 	default:
 		ut_error;
 	}
-=======
-
-	default:
-		ut_error;
-	}
 
 	buf_page_monitor(bpage, io_type);
->>>>>>> fad01fbe
 
 #ifdef UNIV_DEBUG
 	if (buf_debug_prints) {
@@ -6353,15 +4525,9 @@
 			buf_pool_mutex_enter(buf_pool);
 		}
 	}
-<<<<<<< HEAD
 
 	buf_pool_mutex_exit(buf_pool);
 
-=======
-
-	buf_pool_mutex_exit(buf_pool);
-
->>>>>>> fad01fbe
 	ut_ad(buf_all_freed_instance(buf_pool));
 
 	freed = TRUE;
@@ -6379,17 +4545,10 @@
 	buf_pool->LRU_old = NULL;
 	buf_pool->LRU_old_len = 0;
 	buf_pool->LRU_flush_ended = 0;
-<<<<<<< HEAD
 
 	memset(&buf_pool->stat, 0x00, sizeof(buf_pool->stat));
 	buf_refresh_io_stats(buf_pool);
 
-=======
-
-	memset(&buf_pool->stat, 0x00, sizeof(buf_pool->stat));
-	buf_refresh_io_stats(buf_pool);
-
->>>>>>> fad01fbe
 	buf_pool_mutex_exit(buf_pool);
 }
 
@@ -6442,21 +4601,12 @@
 	/* Check the uncompressed blocks. */
 
 	for (i = buf_pool->n_chunks; i--; chunk++) {
-<<<<<<< HEAD
 
 		ulint		j;
 		buf_block_t*	block = chunk->blocks;
 
 		for (j = chunk->size; j--; block++) {
 
-=======
-
-		ulint		j;
-		buf_block_t*	block = chunk->blocks;
-
-		for (j = chunk->size; j--; block++) {
-
->>>>>>> fad01fbe
 			mutex_enter(&block->mutex);
 
 			switch (buf_block_get_state(block)) {
@@ -6502,12 +4652,6 @@
 					case BUF_FLUSH_LIST:
 						n_list_flush++;
 						break;
-<<<<<<< HEAD
-					case BUF_FLUSH_SINGLE_PAGE:
-						n_single_flush++;
-						break;
-=======
->>>>>>> fad01fbe
 					default:
 						ut_error;
 					}
@@ -6520,7 +4664,6 @@
 							       RW_LOCK_EX));
 					break;
 				}
-<<<<<<< HEAD
 
 				n_lru++;
 				break;
@@ -6529,16 +4672,6 @@
 				n_free++;
 				break;
 
-=======
-
-				n_lru++;
-				break;
-
-			case BUF_BLOCK_NOT_USED:
-				n_free++;
-				break;
-
->>>>>>> fad01fbe
 			case BUF_BLOCK_READY_FOR_USE:
 			case BUF_BLOCK_MEMORY:
 			case BUF_BLOCK_REMOVE_HASH:
@@ -6547,8 +4680,6 @@
 			}
 
 			mutex_exit(&block->mutex);
-<<<<<<< HEAD
-=======
 		}
 	}
 
@@ -6572,35 +4703,8 @@
 		default:
 			ut_error;
 			break;
->>>>>>> fad01fbe
-		}
-	}
-
-<<<<<<< HEAD
-	mutex_enter(&buf_pool->zip_mutex);
-
-	/* Check clean compressed-only blocks. */
-
-	for (b = UT_LIST_GET_FIRST(buf_pool->zip_clean); b;
-	     b = UT_LIST_GET_NEXT(list, b)) {
-		ut_a(buf_page_get_state(b) == BUF_BLOCK_ZIP_PAGE);
-		switch (buf_page_get_io_fix(b)) {
-		case BUF_IO_NONE:
-			/* All clean blocks should be I/O-unfixed. */
-			break;
-		case BUF_IO_READ:
-			/* In buf_LRU_free_block(), we temporarily set
-			b->io_fix = BUF_IO_READ for a newly allocated
-			control block in order to prevent
-			buf_page_get_gen() from decompressing the block. */
-			break;
-		default:
-			ut_error;
-			break;
-		}
-
-=======
->>>>>>> fad01fbe
+		}
+
 		/* It is OK to read oldest_modification here because
 		we have acquired buf_pool->zip_mutex above which acts
 		as the 'block->mutex' for these bpages. */
@@ -6637,12 +4741,6 @@
 				case BUF_FLUSH_LIST:
 					n_list_flush++;
 					break;
-<<<<<<< HEAD
-				case BUF_FLUSH_SINGLE_PAGE:
-					n_single_flush++;
-					break;
-=======
->>>>>>> fad01fbe
 				default:
 					ut_error;
 				}
@@ -6757,11 +4855,7 @@
 		"modified database pages %lu\n"
 		"n pending decompressions %lu\n"
 		"n pending reads %lu\n"
-<<<<<<< HEAD
-		"n pending flush LRU %lu list %lu single page %lu\n"
-=======
 		"n pending flush LRU %lu list %lu\n"
->>>>>>> fad01fbe
 		"pages made young %lu, not young %lu\n"
 		"pages read %lu, created %lu, written %lu\n",
 		(ulong) size,
@@ -6772,10 +4866,6 @@
 		(ulong) buf_pool->n_pend_reads,
 		(ulong) buf_pool->n_flush[BUF_FLUSH_LRU],
 		(ulong) buf_pool->n_flush[BUF_FLUSH_LIST],
-<<<<<<< HEAD
-		(ulong) buf_pool->n_flush[BUF_FLUSH_SINGLE_PAGE],
-=======
->>>>>>> fad01fbe
 		(ulong) buf_pool->stat.n_pages_made_young,
 		(ulong) buf_pool->stat.n_pages_not_made_young,
 		(ulong) buf_pool->stat.n_pages_read,
@@ -7001,12 +5091,7 @@
 		pend_ios +=
 			buf_pool->n_pend_reads
 			+ buf_pool->n_flush[BUF_FLUSH_LRU]
-<<<<<<< HEAD
-			+ buf_pool->n_flush[BUF_FLUSH_LIST]
-			+ buf_pool->n_flush[BUF_FLUSH_SINGLE_PAGE];
-=======
 			+ buf_pool->n_flush[BUF_FLUSH_LIST];
->>>>>>> fad01fbe
 	}
 
 	return(pend_ios);
@@ -7060,11 +5145,7 @@
 		"Old database pages %lu\n"
 		"Modified db pages  %lu\n"
 		"Pending reads %lu\n"
-<<<<<<< HEAD
-		"Pending writes: LRU %lu, flush list %lu, single page %lu\n",
-=======
 		"Pending writes: LRU %lu, flush list %lu\n",
->>>>>>> fad01fbe
 		(ulong) buf_pool->curr_size,
 		(ulong) UT_LIST_GET_LEN(buf_pool->free),
 		(ulong) UT_LIST_GET_LEN(buf_pool->LRU),
@@ -7075,8 +5156,6 @@
 		+ buf_pool->init_flush[BUF_FLUSH_LRU],
 		(ulong) buf_pool->n_flush[BUF_FLUSH_LIST]
 		+ buf_pool->init_flush[BUF_FLUSH_LIST]);
-
-	buf_flush_list_mutex_exit(buf_pool);
 
 	buf_flush_list_mutex_exit(buf_pool);
 
@@ -7225,19 +5304,6 @@
 		if (!buf_all_freed_instance(buf_pool)) {
 			return(FALSE);
 		}
-<<<<<<< HEAD
- 	}
-
-	return(TRUE);
-}
-  
-/*********************************************************************//**
-Checks that there currently are no pending i/o-operations for the buffer
-pool.
-@return	TRUE if there is no pending i/o */
-UNIV_INTERN
-ibool
-=======
 	}
 
 	return(TRUE);
@@ -7249,29 +5315,10 @@
 @return	number of pending i/o */
 UNIV_INTERN
 ulint
->>>>>>> fad01fbe
 buf_pool_check_no_pending_io(void)
 /*==============================*/
 {
 	ulint		i;
-<<<<<<< HEAD
-	ibool		ret = TRUE;
-
-	buf_pool_mutex_enter_all();
-
-	for (i = 0; i < srv_buf_pool_instances && ret; i++) {
-		const buf_pool_t*	buf_pool;
-
-		buf_pool = buf_pool_from_array(i);
-
-		if (buf_pool->n_pend_reads
-		    + buf_pool->n_flush[BUF_FLUSH_LRU]
-		    + buf_pool->n_flush[BUF_FLUSH_LIST]
-		    + buf_pool->n_flush[BUF_FLUSH_SINGLE_PAGE]) {
-
-			ret = FALSE;
-		}
-=======
 	ulint		pending_io = 0;
 
 	buf_pool_mutex_enter_all();
@@ -7285,7 +5332,6 @@
 			      + buf_pool->n_flush[BUF_FLUSH_LRU]
 			      + buf_pool->n_flush[BUF_FLUSH_LIST];
 
->>>>>>> fad01fbe
 	}
 
 	buf_pool_mutex_exit_all();
