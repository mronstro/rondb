--- conflicted
+++ resolved
@@ -45,15 +45,9 @@
 #define PFS_ENABLED() \
   (pfs_initialized && (pfs_enabled || m_table_share->m_perpetual))
 
-<<<<<<< HEAD
-static handler* pfs_create_handler(handlerton *hton,
-                                   TABLE_SHARE *table,
-                                   bool,
-                                   MEM_ROOT *mem_root)
-=======
 static handler *
-pfs_create_handler(handlerton *hton, TABLE_SHARE *table, MEM_ROOT *mem_root)
->>>>>>> 3ffa7622
+pfs_create_handler(handlerton *hton, TABLE_SHARE *table, bool,
+                   MEM_ROOT *mem_root)
 {
   return new (mem_root) ha_perfschema(hton, table);
 }
@@ -1476,12 +1470,8 @@
 {
 }
 
-<<<<<<< HEAD
-int ha_perfschema::open(const char*, int, uint, const dd::Table*)
-=======
 int
-ha_perfschema::open(const char *, int, uint)
->>>>>>> 3ffa7622
+ha_perfschema::open(const char *, int, uint, const dd::Table *)
 {
   DBUG_ENTER("ha_perfschema::open");
 
@@ -1713,12 +1703,8 @@
   DBUG_RETURN(result);
 }
 
-<<<<<<< HEAD
-int ha_perfschema::truncate(dd::Table*)
-=======
 int
-ha_perfschema::truncate()
->>>>>>> 3ffa7622
+ha_perfschema::truncate(dd::Table *)
 {
   return delete_all_rows();
 }
@@ -1737,36 +1723,24 @@
   return to;
 }
 
-<<<<<<< HEAD
-int ha_perfschema::delete_table(const char*, const dd::Table*)
-=======
 int
-ha_perfschema::delete_table(const char *)
->>>>>>> 3ffa7622
+ha_perfschema::delete_table(const char *, const dd::Table *)
 {
   DBUG_ENTER("ha_perfschema::delete_table");
   DBUG_RETURN(0);
 }
 
-<<<<<<< HEAD
-int ha_perfschema::rename_table(const char*, const char*,
-                                const dd::Table*, dd::Table*)
-=======
 int
-ha_perfschema::rename_table(const char *, const char *)
->>>>>>> 3ffa7622
+ha_perfschema::rename_table(const char *, const char *,
+                            const dd::Table *, dd::Table *)
 {
   DBUG_ENTER("ha_perfschema::rename_table ");
   DBUG_RETURN(HA_ERR_WRONG_COMMAND);
 }
 
-<<<<<<< HEAD
-int ha_perfschema::create(const char*, TABLE *table_arg,
-                          HA_CREATE_INFO*, dd::Table*)
-=======
 int
-ha_perfschema::create(const char *, TABLE *table_arg, HA_CREATE_INFO *)
->>>>>>> 3ffa7622
+ha_perfschema::create(const char *, TABLE *table_arg,
+                      HA_CREATE_INFO *, dd::Table *)
 {
   DBUG_ENTER("ha_perfschema::create");
   DBUG_ASSERT(table_arg);
