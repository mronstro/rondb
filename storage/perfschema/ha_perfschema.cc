--- conflicted
+++ resolved
@@ -274,12 +274,9 @@
   if (!pfs_initialized)
     DBUG_RETURN(HA_ERR_WRONG_COMMAND);
 
-<<<<<<< HEAD
-=======
   if (is_executed_by_slave())
     DBUG_RETURN(0);
 
->>>>>>> 94ab4c34
   DBUG_ASSERT(m_table);
   ha_statistic_increment(&SSV::ha_update_count);
   int result= m_table->update_row(table, old_data, new_data, table->field);
