--- conflicted
+++ resolved
@@ -195,20 +195,7 @@
   Find_THD_variable() : m_unsafe_thd(NULL) {}
   Find_THD_variable(THD *unsafe_thd) : m_unsafe_thd(unsafe_thd) {}
 
-<<<<<<< HEAD
   virtual bool operator()(THD *thd);
-=======
-  virtual bool operator()(THD *thd)
-  {
-    //TODO: filter bg threads?
-    if (thd != m_unsafe_thd)
-      return false;
-
-    /* Hold this lock to keep THD during materialization. */
-    mysql_mutex_lock(&thd->LOCK_thd_data);
-    return true;
-  }
->>>>>>> 7005915a
   void set_unsafe_thd(THD *unsafe_thd) { m_unsafe_thd= unsafe_thd; }
 private:
   THD *m_unsafe_thd;
