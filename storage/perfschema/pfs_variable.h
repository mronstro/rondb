/* Copyright (c) 2015, Oracle and/or its affiliates. All rights reserved.

  This program is free software; you can redistribute it and/or modify
  it under the terms of the GNU General Public License as published by
  the Free Software Foundation; version 2 of the License.

  This program is distributed in the hope that it will be useful,
  but WITHOUT ANY WARRANTY; without even the implied warranty of
  MERCHANTABILITY or FITNESS FOR A PARTICULAR PURPOSE.  See the
  GNU General Public License for more details.

  You should have received a copy of the GNU General Public License
  along with this program; if not, write to the Free Software
  Foundation, Inc., 51 Franklin Street, Fifth Floor, Boston, MA 02110-1301, USA */

#ifndef PFS_VARIABLE_H
#define PFS_VARIABLE_H

/**
  @file storage/perfschema/pfs_variable.h
  Performance schema system and status variables (declarations).
*/

/**
  OVERVIEW
  --------
  Status and system variables are implemented differently in the server, but the
  steps to process them in the Performance Schema are essentially the same:

  1. INITIALIZE - Build or acquire a sorted list of variables to use for input.
     Use the SHOW_VAR struct as an intermediate format common to system, status
     and user vars:

     SHOW_VAR
       Name  - Text string
       Value - Pointer to memory location, function, subarray structure
       Type  - Scalar, function, or subarray
       Scope - SESSION, GLOBAL, BOTH

     Steps:
     - Register the server's internal buffer with the class. Acquire locks
       if necessary, then scan the contents of the input buffer.
     - For system variables, convert each element to SHOW_VAR format, store in
       a temporary array.
     - For status variables, copy existing global status array into a local
       array that can be used without locks. Expand nested subarrays, indicated
       by a type of SHOW_ARRAY.

  2. MATERIALIZE - Convert the list of SHOW_VAR variables to string format,
     store in a local cache:
     - Resolve each variable according to the type.
     - Recursively process unexpanded nested arrays and callback functions.
     - Aggregate values across threads for global status.
     - Convert numeric values to a string.
     - Prefix variable name with the plugin name.

  3. OUTPUT - Iterate the cache for the SHOW command or table query.

  CLASS OVERVIEW
  --------------
  1. System_variable - A materialized system variable
  2. Status_variable - A materialized status variable
  3. PFS_variable_cache - Base class that defines the interface for the operations above.
     public
       init_show_var_array() - Build SHOW_VAR list of variables for processing
       materialize_global()  - Materialize global variables, aggregate across sessions
       materialize_session() - Materialize variables for a given PFS_thread or THD
       materialize_user()    - Materialize variables for a user, aggregate across related threads.
       materialize_host()    - Materialize variables for a host, aggregate across related threads.
       materialize_account() - Materialize variables for a account, aggregate across related threads.
     private
       m_show_var_array         - Prealloc_array of SHOW_VARs for input to Materialize
       m_cache                  - Prealloc_array of materialized variables for output
       do_materialize_global()  - Implementation of materialize_global()
       do_materialize_session() - Implementation of materialize_session()
       do_materialize_client()  - Implementation of materialize_user/host/account()

  4. PFS_system_variable_cache - System variable implementation of PFS_variable_cache
  5. PFS_status_variable_cache - Status variable implementation of PFS_variable_cache
  6. Find_THD_variable         - Used by the thread manager to find and lock a THD.

  GLOSSARY
  --------
  Status variable - Server or plugin status counter. Not dynamic.
  System variable - Server or plugin configuration variable. Usually dynamic.
  GLOBAL scope    - Associated with the server, no context at thread level.
  SESSION scope   - Associated with a connection or thread, but no global context.
  BOTH scope      - Globally defined but applies at the session level.
  Initialize      - Build list of variables in SHOW_VAR format.
  Materialize     - Convert variables in SHOW_VAR list to string, cache for output.
  Manifest        - Substep of Materialize. Resolve variable values according to
                    type. This includes SHOW_FUNC types which are resolved by
                    executing a callback function (possibly recursively), and
                    SHOW_ARRAY types that expand into nested subarrays.
  LOCK PRIORITIES
  ---------------
  System Variables
    LOCK_plugin_delete              (block plugin delete)
     LOCK_system_variables_hash
     LOCK_thd_data                  (block THD delete)
       LOCK_global_system_variables (very briefly held)

  Status Variables
    LOCK_status
      LOCK_thd_data                 (block THD delete)
*/

/* Iteration on THD from the sql layer. */
#include "mysqld_thd_manager.h"
#define PFS_VAR
/* Class sys_var */
#include "set_var.h"
/* convert_value_to_string */
#include "sql_show.h"
/* PFS_thread */
#include "pfs_instr.h"
#include "pfs_user.h"
#include "pfs_host.h"
#include "pfs_account.h"

/* Global array of all server and plugin-defined status variables. */
extern Status_var_array all_status_vars;
extern bool status_vars_inited;
static const uint SYSVAR_MEMROOT_BLOCK_SIZE = 4096;

extern mysql_mutex_t LOCK_plugin_delete;

class Find_THD_Impl;
class Find_THD_variable;
typedef PFS_connection_slice PFS_client;

/**
  CLASS System_variable - System variable derived from sys_var object.
*/
class System_variable
{
public:
  System_variable();
  System_variable(THD *target_thd, const SHOW_VAR *show_var, enum_var_type query_scope);
  ~System_variable() {}

  bool is_null() const {return !m_initialized;};

public:
  const char *m_name;
  size_t m_name_length;
  char m_value_str[SHOW_VAR_FUNC_BUFF_SIZE+1];
  size_t m_value_length;
  enum_mysql_show_type m_type;
  int m_scope;
  const CHARSET_INFO *m_charset;

private:
  bool m_initialized;
  void init(THD *thd, const SHOW_VAR *show_var, enum_var_type query_scope);
};


/**
  CLASS Status_variable - Status variable derived from SHOW_VAR.
*/
class Status_variable
{
public:
  Status_variable() : m_name(NULL), m_name_length(0), m_value_length(0),
                      m_type(SHOW_UNDEF), m_scope(SHOW_SCOPE_UNDEF),
                      m_charset(NULL), m_initialized(false) {}

  Status_variable(const SHOW_VAR *show_var, System_status_var *status_array, enum_var_type query_scope);

  ~Status_variable() {}

  bool is_null() const {return !m_initialized;};

public:
  const char *m_name;
  size_t m_name_length;
  char m_value_str[SHOW_VAR_FUNC_BUFF_SIZE+1];
  size_t m_value_length;
  SHOW_TYPE  m_type;
  SHOW_SCOPE m_scope;
  const CHARSET_INFO *m_charset;
private:
  bool m_initialized;
  void init(const SHOW_VAR *show_var, System_status_var *status_array, enum_var_type query_scope);
};


/**
  CLASS Find_THD_variable - Get and lock a validated THD from the thread manager.
*/
class Find_THD_variable : public Find_THD_Impl
{
public:
  Find_THD_variable() : m_unsafe_thd(NULL) {}
  Find_THD_variable(THD *unsafe_thd) : m_unsafe_thd(unsafe_thd) {}

  virtual bool operator()(THD *thd);
  void set_unsafe_thd(THD *unsafe_thd) { m_unsafe_thd= unsafe_thd; }
private:
  THD *m_unsafe_thd;
};

/**
  CLASS PFS_variable_cache - Base class for a system or status variable cache.
*/
template <class Var_type>
class PFS_variable_cache
{
public:
  typedef Prealloced_array<Var_type, SHOW_VAR_PREALLOC, false> Variable_array;

  PFS_variable_cache(bool external_init);

  virtual ~PFS_variable_cache()= 0;

  /**
    Build array of SHOW_VARs from the external variable source.
    Filter using session scope.
  */
  bool initialize_session(void);

  /**
    Build array of SHOW_VARs suitable for aggregation by user, host or account.
    Filter using session scope.
  */
  bool initialize_client_session(void);

  /**
    Build cache of GLOBAL system or status variables.
    Aggregate across threads if applicable.
  */
  int materialize_global();

  /**
    Build cache of GLOBAL and SESSION variables for a non-instrumented thread.
  */
  int materialize_all(THD *thd);

  /**
    Build cache of SESSION variables for a non-instrumented thread.
  */
  int materialize_session(THD *thd);

  /**
    Build cache of SESSION variables for an instrumented thread.
  */
  int materialize_session(PFS_thread *pfs_thread, bool use_mem_root= false);

  /**
    Cache a single SESSION variable for an instrumented thread.
  */
  int materialize_session(PFS_thread *pfs_thread, uint index);

  /**
    Build cache of SESSION status variables for a user.
  */
  int materialize_user(PFS_user *pfs_user);

  /**
    Build cache of SESSION status variables for a host.
  */
  int materialize_host(PFS_host *pfs_host);

  /**
    Build cache of SESSION status variables for an account.
  */
  int materialize_account(PFS_account *pfs_account);

  /**
    True if variables have been materialized.
  */
  bool is_materialized(void)
  {
    return m_materialized;
  }

  /**
    True if variables have been materialized for given THD.
  */
  bool is_materialized(THD *unsafe_thd)
  {
    return (unsafe_thd == m_unsafe_thd && m_materialized);
  }

  /**
    True if variables have been materialized for given PFS_thread.
  */
  bool is_materialized(PFS_thread *pfs_thread)
  {
    return (pfs_thread == m_pfs_thread && m_materialized);
  }

  /**
    True if variables have been materialized for given PFS_user.
  */
  bool is_materialized(PFS_user *pfs_user)
  {
    return (static_cast<PFS_client *>(pfs_user) == m_pfs_client && m_materialized);
  }

  /**
    True if variables have been materialized for given PFS_host.
  */
  bool is_materialized(PFS_host *pfs_host)
  {
    return (static_cast<PFS_client *>(pfs_host) == m_pfs_client && m_materialized);
  }

  /**
    True if variables have been materialized for given PFS_account.
  */
  bool is_materialized(PFS_account *pfs_account)
  {
    return (static_cast<PFS_client *>(pfs_account) == m_pfs_client && m_materialized);
  }

  /**
    True if variables have been materialized for given PFS_user/host/account.
  */
  bool is_materialized(PFS_client *pfs_client)
  {
    return (static_cast<PFS_client *>(pfs_client) == m_pfs_client && m_materialized);
  }

  /**
    Get a validated THD from the thread manager. Execute callback function while
    inside of the thread manager locks.
  */
  THD *get_THD(THD *thd);
  THD *get_THD(PFS_thread *pfs_thread);

  /**
    Get a single variable from the cache.
    Get the first element in the cache by default.
  */
  const Var_type *get(uint index= 0) const
  {
    if (index >= m_cache.size())
      return NULL;

    const Var_type *p= &m_cache.at(index);
    return p;
  }

  /**
    Number of elements in the cache.
  */
  uint size()
  {
    return (uint)m_cache.size();
  }

private:
  virtual bool do_initialize_global(void) { return true; }
  virtual bool do_initialize_session(void) { return true; }
  virtual int do_materialize_global(void) { return 1; }
  virtual int do_materialize_all(THD *thd) { return 1; }
  virtual int do_materialize_session(THD *thd) { return 1; }
  virtual int do_materialize_session(PFS_thread *) { return 1; }
  virtual int do_materialize_session(PFS_thread *, uint index) { return 1; }

protected:
  /* Validated THD */
  THD *m_safe_thd;

  /* Unvalidated THD */
  THD *m_unsafe_thd;

  /* Current THD */
  THD *m_current_thd;

  /* Current PFS_thread. */
  PFS_thread *m_pfs_thread;

  /* Current PFS_user, host or account. */
  PFS_client *m_pfs_client;

  /* Callback for thread iterator. */
  Find_THD_variable m_thd_finder;

  /* Cache of materialized variables. */
  Variable_array m_cache;

  /* True when list of SHOW_VAR is complete. */
  bool m_initialized;

  /*
    True if the SHOW_VAR array must be initialized externally from the
    materialization step, such as with aggregations and queries by thread.
  */
  bool m_external_init;

  /* True when cache is complete. */
  bool m_materialized;

  /* Array of variables to be materialized. Last element must be null. */
  Show_var_array m_show_var_array;

  /* Version of global hash/array. Changes when vars added/removed. */
  ulonglong m_version;

  /* Query scope: GLOBAL or SESSION. */
  enum_var_type m_query_scope;

  /* True if temporary mem_root should be used for materialization. */
  bool m_use_mem_root;

  /* True if summarizing across users, hosts or accounts. */
  bool m_aggregate;

};

/**
  Required implementation for pure virtual destructor of a template class.
*/
template <class Var_type>
PFS_variable_cache<Var_type>::~PFS_variable_cache()
{
}

/**
  Get a validated THD from the thread manager. Execute callback function while
  while inside the thread manager lock.
*/
template <class Var_type>
THD *PFS_variable_cache<Var_type>::get_THD(THD *unsafe_thd)
{
  DBUG_ASSERT(unsafe_thd != NULL);
  m_thd_finder.set_unsafe_thd(unsafe_thd);
  THD* safe_thd= Global_THD_manager::get_instance()->find_thd(&m_thd_finder);
  return safe_thd;
}

template <class Var_type>
THD *PFS_variable_cache<Var_type>::get_THD(PFS_thread *pfs_thread)
{
  DBUG_ASSERT(pfs_thread != NULL);
  return get_THD(pfs_thread->m_thd);
}

/**
  Build array of SHOW_VARs from external source of system or status variables.
  Filter using session scope.
*/
template <class Var_type>
bool PFS_variable_cache<Var_type>::initialize_session(void)
{
  if (m_initialized)
    return 0;

  return do_initialize_session();
}

/**
  Build array of SHOW_VARs suitable for aggregation by user, host or account.
  Filter using session scope.
*/
template <class Var_type>
bool PFS_variable_cache<Var_type>::initialize_client_session(void)
{
  if (m_initialized)
    return 0;

  /* Requires aggregation by user, host or account. */
  m_aggregate= true;

  return do_initialize_session();
}

/**
  Build cache of all GLOBAL variables.
*/
template <class Var_type>
int PFS_variable_cache<Var_type>::materialize_global()
{
  if (is_materialized())
    return 0;

  return do_materialize_global();
}

/**
  Build cache of GLOBAL and SESSION variables for a non-instrumented thread.
*/
template <class Var_type>
int PFS_variable_cache<Var_type>::materialize_all(THD *unsafe_thd)
{
  if (!unsafe_thd)
    return 1;

  if (is_materialized(unsafe_thd))
    return 0;

  return do_materialize_all(unsafe_thd);
}

/**
  Build cache of SESSION variables for a non-instrumented thread.
*/
template <class Var_type>
int PFS_variable_cache<Var_type>::materialize_session(THD *unsafe_thd)
{
  if (!unsafe_thd)
    return 1;

  if (is_materialized(unsafe_thd))
    return 0;

  return do_materialize_session(unsafe_thd);
}

/**
  Build cache of SESSION variables for a thread.
*/
template <class Var_type>
int PFS_variable_cache<Var_type>::materialize_session(PFS_thread *pfs_thread, bool use_mem_root)
{
  if (!pfs_thread)
    return 1;

  if (is_materialized(pfs_thread))
    return 0;

  if (!pfs_thread->m_lock.is_populated() || pfs_thread->m_thd == NULL)
    return 1;

  m_use_mem_root= use_mem_root;

  return do_materialize_session(pfs_thread);
}

/**
  Materialize a single variable for a thread.
*/
template <class Var_type>
int PFS_variable_cache<Var_type>::materialize_session(PFS_thread *pfs_thread, uint index)
{
  /* No check for is_materialized(). */

  if (!pfs_thread)
    return 1;

  if (!pfs_thread->m_lock.is_populated() || pfs_thread->m_thd == NULL)
    return 1;

  return do_materialize_session(pfs_thread, index);
}

/**
  CLASS PFS_system_variable_cache - System variable cache.
*/
class PFS_system_variable_cache : public PFS_variable_cache<System_variable>
{
public:
  PFS_system_variable_cache(bool external_init) :
                            PFS_variable_cache<System_variable>(external_init),
                            m_mem_thd(NULL), m_mem_thd_save(NULL),
                            m_mem_sysvar_ptr(NULL) { }
  bool match_scope(int scope);
  ulonglong get_sysvar_hash_version(void) { return m_version; }
  ~PFS_system_variable_cache() { free_mem_root(); }

private:
  /* Build SHOW_var array. */
  bool init_show_var_array(enum_var_type scope, bool strict);
  bool do_initialize_session(void);

  /* Global */
  int do_materialize_global(void);
  /* Global and Session - THD */
  int do_materialize_all(THD* thd);
  /* Session - THD */
  int do_materialize_session(THD* thd);
  /* Session -  PFS_thread */
  int do_materialize_session(PFS_thread *thread);
  /* Single variable -  PFS_thread */
  int do_materialize_session(PFS_thread *pfs_thread, uint index);

  /* Temporary mem_root to use for materialization. */
  MEM_ROOT m_mem_sysvar;
  /* Pointer to THD::mem_root. */
  MEM_ROOT **m_mem_thd;
  /* Save THD::mem_root. */
  MEM_ROOT *m_mem_thd_save;
  /* Pointer to temporary mem_root. */
  MEM_ROOT *m_mem_sysvar_ptr;
  /* Allocate and/or assign temporary mem_root. */
  void set_mem_root(void);
  /* Mark all memory blocks as free in temporary mem_root. */
  void clear_mem_root(void);
  /* Free mem_root memory. */
  void free_mem_root(void);
};


/**
  CLASS PFS_status_variable_cache - Status variable cache
*/
class PFS_status_variable_cache : public PFS_variable_cache<Status_variable>
{
public:
  PFS_status_variable_cache(bool external_init);

  int materialize_user(PFS_user *pfs_user);
  int materialize_host(PFS_host *pfs_host);
  int materialize_account(PFS_account *pfs_account);

  ulonglong get_status_array_version(void) { return m_version; }

protected:
  /* Get PFS_user, account or host associated with a PFS_thread. Implemented by table class. */
  virtual PFS_client *get_pfs(PFS_thread *pfs_thread) { return NULL; }

  /* True if query is a SHOW command. */
  bool m_show_command;

private:
  bool do_initialize_session(void);

  int do_materialize_global(void);
  /* Global and Session - THD */
  int do_materialize_all(THD* thd);
  int do_materialize_session(THD *thd);
  int do_materialize_session(PFS_thread *thread);
  int do_materialize_session(PFS_thread *thread, uint index) { return 0; }
  int do_materialize_client(PFS_client *pfs_client);

  /* Callback to sum user, host or account status variables. */
  void (*m_sum_client_status)(PFS_client *pfs_client, System_status_var *status_totals);

  /* Build SHOW_VAR array from external source. */
  bool init_show_var_array(enum_var_type scope, bool strict);

  /* Recursively expand nested SHOW_VAR arrays. */
  void expand_show_var_array(const SHOW_VAR *show_var_array, const char *prefix, bool strict);

  /* Exclude unwanted variables from the query. */
  bool filter_show_var(const SHOW_VAR *show_var, bool strict);

  /* Check the variable scope against the query scope. */
  bool match_scope(SHOW_SCOPE variable_scope, bool strict);

  /* Exclude specific status variables by name or prefix. */
  bool filter_by_name(const SHOW_VAR *show_var);

  /* Check if a variable has an aggregatable type. */
  bool can_aggregate(enum_mysql_show_type variable_type);

  /* Build status variable name with prefix. Return in the buffer provided. */
  char *make_show_var_name(const char* prefix, const char* name, char *name_buf, size_t buf_len);

  /* Build status variable name with prefix. Return copy of the string. */
  char *make_show_var_name(const char* prefix, const char* name);

  /* Build the list of status variables from SHOW_VAR array. */
  void manifest(THD *thd, const SHOW_VAR *show_var_array,
<<<<<<< HEAD
                System_status_var *status_var_array, const char *prefix, bool nested_array);
=======
                STATUS_VAR *status_var_array, const char *prefix, bool nested_array, bool strict);
>>>>>>> 300f50f6
};

/* Callback functions to sum status variables for a given user, host or account. */
void sum_user_status(PFS_client *pfs_user, System_status_var *status_totals);
void sum_host_status(PFS_client *pfs_host, System_status_var *status_totals);
void sum_account_status(PFS_client *pfs_account, System_status_var *status_totals);


/** @} */
#endif
<|MERGE_RESOLUTION|>--- conflicted
+++ resolved
@@ -655,11 +655,7 @@
 
   /* Build the list of status variables from SHOW_VAR array. */
   void manifest(THD *thd, const SHOW_VAR *show_var_array,
-<<<<<<< HEAD
-                System_status_var *status_var_array, const char *prefix, bool nested_array);
-=======
-                STATUS_VAR *status_var_array, const char *prefix, bool nested_array, bool strict);
->>>>>>> 300f50f6
+                System_status_var *status_var_array, const char *prefix, bool nested_array, bool strict);
 };
 
 /* Callback functions to sum status variables for a given user, host or account. */
