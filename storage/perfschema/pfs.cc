/* Copyright (c) 2008, 2013, Oracle and/or its affiliates. All rights reserved.

  This program is free software; you can redistribute it and/or modify
  it under the terms of the GNU General Public License as published by
  the Free Software Foundation; version 2 of the License.

  This program is distributed in the hope that it will be useful,
  but WITHOUT ANY WARRANTY; without even the implied warranty of
  MERCHANTABILITY or FITNESS FOR A PARTICULAR PURPOSE.  See the
  GNU General Public License for more details.

  You should have received a copy of the GNU General Public License
  along with this program; if not, write to the Free Software Foundation,
  51 Franklin Street, Suite 500, Boston, MA 02110-1335 USA */

/**
  @file storage/perfschema/pfs.cc
  The performance schema implementation of all instruments.
*/
#include "my_global.h"
#include "thr_lock.h"
#include "mysql/psi/psi.h"
#include "mysql/psi/mysql_thread.h"
#include "my_pthread.h"
#include "sql_const.h"
#include "pfs.h"
#include "pfs_instr_class.h"
#include "pfs_instr.h"
#include "pfs_host.h"
#include "pfs_user.h"
#include "pfs_account.h"
#include "pfs_global.h"
#include "pfs_column_values.h"
#include "pfs_timer.h"
#include "pfs_events_waits.h"
#include "pfs_events_stages.h"
#include "pfs_events_statements.h"
#include "pfs_setup_actor.h"
#include "pfs_setup_object.h"
#include "sql_error.h"
#include "sp_head.h"
#include "pfs_digest.h"

/**
  @page PAGE_PERFORMANCE_SCHEMA The Performance Schema main page
  MySQL PERFORMANCE_SCHEMA implementation.

  @section INTRO Introduction
  The PERFORMANCE_SCHEMA is a way to introspect the internal execution of
  the server at runtime.
  The performance schema focuses primarily on performance data,
  as opposed to the INFORMATION_SCHEMA whose purpose is to inspect metadata.

  From a user point of view, the performance schema consists of:
  - a dedicated database schema, named PERFORMANCE_SCHEMA,
  - SQL tables, used to query the server internal state or change
  configuration settings.

  From an implementation point of view, the performance schema is a dedicated
  Storage Engine which exposes data collected by 'Instrumentation Points'
  placed in the server code.

  @section INTERFACES Multiple interfaces

  The performance schema exposes many different interfaces,
  for different components, and for different purposes.

  @subsection INT_INSTRUMENTING Instrumenting interface

  All the data representing the server internal state exposed
  in the performance schema must be first collected:
  this is the role of the instrumenting interface.
  The instrumenting interface is a coding interface provided
  by implementors (of the performance schema) to implementors
  (of the server or server components).

  This interface is available to:
  - C implementations
  - C++ implementations
  - the core SQL layer (/sql)
  - the mysys library (/mysys)
  - MySQL plugins, including storage engines,
  - third party plugins, including third party storage engines.

  For details, see the @ref PAGE_INSTRUMENTATION_INTERFACE
  "instrumentation interface page".

  @subsection INT_COMPILING Compiling interface

  The implementation of the performance schema can be enabled or disabled at
  build time, when building MySQL from the source code.

  When building with the performance schema code, some compilation flags
  are available to change the default values used in the code, if required.

  For more details, see:
  @verbatim ./configure --help @endverbatim

  To compile with the performance schema:
  @verbatim ./configure --with-perfschema @endverbatim

  The implementation of all the compiling options is located in
  @verbatim ./storage/perfschema/plug.in @endverbatim

  @subsection INT_STARTUP Server startup interface

  The server startup interface consists of the "./mysqld ..."
  command line used to start the server.
  When the performance schema is compiled in the server binary,
  extra command line options are available.

  These extra start options allow the DBA to:
  - enable or disable the performance schema
  - specify some sizing parameters.

  To see help for the performance schema startup options, see:
  @verbatim ./sql/mysqld --verbose --help  @endverbatim

  The implementation of all the startup options is located in
  @verbatim ./sql/mysqld.cc, my_long_options[] @endverbatim

  @subsection INT_BOOTSTRAP Server bootstrap interface

  The bootstrap interface is a private interface exposed by
  the performance schema, and used by the SQL layer.
  Its role is to advertise all the SQL tables natively
  supported by the performance schema to the SQL server.
  The code consists of creating MySQL tables for the
  performance schema itself, and is used in './mysql --bootstrap'
  mode when a server is installed.

  The implementation of the database creation script is located in
  @verbatim ./scripts/mysql_system_tables.sql @endverbatim

  @subsection INT_CONFIG Runtime configuration interface

  When the performance schema is used at runtime, various configuration
  parameters can be used to specify what kind of data is collected,
  what kind of aggregations are computed, what kind of timers are used,
  what events are timed, etc.

  For all these capabilities, not a single statement or special syntax
  was introduced in the parser.
  Instead of new SQL statements, the interface consists of DML
  (SELECT, INSERT, UPDATE, DELETE) against special "SETUP" tables.

  For example:
  @verbatim mysql> update performance_schema.SETUP_INSTRUMENTS
    set ENABLED='YES', TIMED='YES';
  Query OK, 234 rows affected (0.00 sec)
  Rows matched: 234  Changed: 234  Warnings: 0 @endverbatim

  @subsection INT_STATUS Internal audit interface

  The internal audit interface is provided to the DBA to inspect if the
  performance schema code itself is functioning properly.
  This interface is necessary because a failure caused while
  instrumenting code in the server should not cause failures in the
  MySQL server itself, so that the performance schema implementation
  never raises errors during runtime execution.

  This auditing interface consists of:
  @verbatim SHOW ENGINE PERFORMANCE_SCHEMA STATUS; @endverbatim
  It displays data related to the memory usage of the performance schema,
  as well as statistics about lost events, if any.

  The SHOW STATUS command is implemented in
  @verbatim ./storage/perfschema/pfs_engine_table.cc @endverbatim

  @subsection INT_QUERY Query interface

  The query interface is used to query the internal state of a running server.
  It is provided as SQL tables.

  For example:
  @verbatim mysql> select * from performance_schema.EVENTS_WAITS_CURRENT;
  @endverbatim

  @section DESIGN_PRINCIPLES Design principles

  @subsection PRINCIPLE_BEHAVIOR No behavior changes

  The primary goal of the performance schema is to measure (instrument) the
  execution of the server. A good measure should not cause any change
  in behavior.

  To achieve this, the overall design of the performance schema complies
  with the following very severe design constraints:

  The parser is unchanged. There are no new keywords, no new statements.
  This guarantees that existing applications will run the same way with or
  without the performance schema.

  All the instrumentation points return "void", there are no error codes.
  Even if the performance schema internally fails, execution of the server
  code will proceed.

  None of the instrumentation points allocate memory.
  All the memory used by the performance schema is pre-allocated at startup,
  and is considered "static" during the server life time.

  None of the instrumentation points use any pthread_mutex, pthread_rwlock,
  or pthread_cond (or platform equivalents).
  Executing the instrumentation point should not cause thread scheduling to
  change in the server.

  In other words, the implementation of the instrumentation points,
  including all the code called by the instrumentation points, is:
  - malloc free
  - mutex free
  - rwlock free

  TODO: All the code located in storage/perfschema is malloc free,
  but unfortunately the usage of LF_HASH introduces some memory allocation.
  This should be revised if possible, to use a lock-free,
  malloc-free hash code table.

  @subsection PRINCIPLE_PERFORMANCE No performance hit

  The instrumentation of the server should be as fast as possible.
  In cases when there are choices between:
  - doing some processing when recording the performance data
  in the instrumentation,
  - doing some processing when retrieving the performance data,

  priority is given in the design to make the instrumentation faster,
  pushing some complexity to data retrieval.

  As a result, some parts of the design, related to:
  - the setup code path,
  - the query code path,

  might appear to be sub-optimal.

  The criterion used here is to optimize primarily the critical path (data
  collection), possibly at the expense of non-critical code paths.

  @subsection PRINCIPLE_NOT_INTRUSIVE Unintrusive instrumentation

  For the performance schema in general to be successful, the barrier
  of entry for a developer should be low, so it's easy to instrument code.

  In particular, the instrumentation interface:
  - is available for C and C++ code (so it's a C interface),
  - does not require parameters that the calling code can't easily provide,
  - supports partial instrumentation (for example, instrumenting mutexes does
  not require that every mutex is instrumented)

  @subsection PRINCIPLE_EXTENDABLE Extendable instrumentation

  As the content of the performance schema improves,
  with more tables exposed and more data collected,
  the instrumentation interface will also be augmented
  to support instrumenting new concepts.
  Existing instrumentations should not be affected when additional
  instrumentation is made available, and making a new instrumentation
  available should not require existing instrumented code to support it.

  @subsection PRINCIPLE_VERSIONED Versioned instrumentation

  Given that the instrumentation offered by the performance schema will
  be augmented with time, when more features are implemented,
  the interface itself should be versioned, to keep compatibility
  with previous instrumented code.

  For example, after both plugin-A and plugin-B have been instrumented for
  mutexes, read write locks and conditions, using the instrumentation
  interface, we can anticipate that the instrumentation interface
  is expanded to support file based operations.

  Plugin-A, a file based storage engine, will most likely use the expanded
  interface and instrument its file usage, using the version 2
  interface, while Plugin-B, a network based storage engine, will not change
  its code and not release a new binary.

  When later the instrumentation interface is expanded to support network
  based operations (which will define interface version 3), the Plugin-B code
  can then be changed to make use of it.

  Note, this is just an example to illustrate the design concept here.
  Both mutexes and file instrumentation are already available
  since version 1 of the instrumentation interface.

  @subsection PRINCIPLE_DEPLOYMENT Easy deployment

  Internally, we might want every plugin implementation to upgrade the
  instrumented code to the latest available, but this will cause additional
  work and this is not practical if the code change is monolithic.

  Externally, for third party plugin implementors, asking implementors to
  always stay aligned to the latest instrumentation and make new releases,
  even when the change does not provide new functionality for them,
  is a bad idea.

  For example, requiring a network based engine to re-release because the
  instrumentation interface changed for file based operations, will create
  too many deployment issues.

  So, the performance schema implementation must support concurrently,
  in the same deployment, multiple versions of the instrumentation
  interface, and ensure binary compatibility with each version.

  In addition to this, the performance schema can be included or excluded
  from the server binary, using build time configuration options.

  Regardless, the following types of deployment are valid:
  - a server supporting the performance schema + a storage engine
  that is not instrumented
  - a server not supporting the performance schema + a storage engine
  that is instrumented
*/

/**
  @page PAGE_INSTRUMENTATION_INTERFACE Performance schema: instrumentation interface page.
  MySQL performance schema instrumentation interface.

  @section INTRO Introduction

  The instrumentation interface consist of two layers:
  - a raw ABI (Application Binary Interface) layer, that exposes the primitive
  instrumentation functions exported by the performance schema instrumentation
  - an API (Application Programing Interface) layer,
  that provides many helpers for a developer instrumenting some code,
  to make the instrumentation as easy as possible.

  The ABI layer consists of:
@code
#include "mysql/psi/psi.h"
@endcode

  The API layer consists of:
@code
#include "mysql/psi/mutex_mutex.h"
#include "mysql/psi/mutex_file.h"
@endcode

  The first helper is for mutexes, rwlocks and conditions,
  the second for file io.

  The API layer exposes C macros and typedefs which will expand:
  - either to non-instrumented code, when compiled without the performance
  schema instrumentation
  - or to instrumented code, that will issue the raw calls to the ABI layer
  so that the implementation can collect data.

  Note that all the names introduced (for example, @c mysql_mutex_lock) do not
  collide with any other namespace.
  In particular, the macro @c mysql_mutex_lock is on purpose not named
  @c pthread_mutex_lock.
  This is to:
  - avoid overloading @c pthread_mutex_lock with yet another macro,
  which is dangerous as it can affect user code and pollute
  the end-user namespace.
  - allow the developer instrumenting code to selectively instrument
  some code but not all.

  @section PRINCIPLES Design principles

  The ABI part is designed as a facade, that exposes basic primitives.
  The expectation is that each primitive will be very stable over time,
  but the list will constantly grow when more instruments are supported.
  To support binary compatibility with plugins compiled with a different
  version of the instrumentation, the ABI itself is versioned
  (see @c PSI_v1, @c PSI_v2).

  For a given instrumentation point in the API, the basic coding pattern
  used is:
  - (a) notify the performance schema of the operation
  about to be performed.
  - (b) execute the instrumented code.
  - (c) notify the performance schema that the operation
  is completed.

  An opaque "locker" pointer is returned by (a), that is given to (c).
  This pointer helps the implementation to keep context, for performances.

  The following code fragment is annotated to show how in detail this pattern
  in implemented, when the instrumentation is compiled in:

@verbatim
static inline int mysql_mutex_lock(
  mysql_mutex_t *that, myf flags, const char *src_file, uint src_line)
{
  int result;
  struct PSI_mutex_locker_state state;
  struct PSI_mutex_locker *locker= NULL;

  ............... (a)
  locker= PSI_MUTEX_CALL(start_mutex_wait)(&state, that->p_psi, PSI_MUTEX_LOCK,
                                           locker, src_file, src_line);

  ............... (b)
  result= pthread_mutex_lock(&that->m_mutex);

  ............... (c)
  PSI_MUTEX_CALL(end_mutex_wait)(locker, result);

  return result;
}
@endverbatim

  When the performance schema instrumentation is not compiled in,
  the code becomes simply a wrapper, expanded in line by the compiler:

@verbatim
static inline int mysql_mutex_lock(...)
{
  int result;

  ............... (b)
  result= pthread_mutex_lock(&that->m_mutex);

  return result;
}
@endverbatim

  When the performance schema instrumentation is compiled in,
  and when the code compiled is internal to the server implementation,
  PSI_MUTEX_CALL expands directly to functions calls in the performance schema,
  to make (a) and (c) calls as efficient as possible.

@verbatim
static inline int mysql_mutex_lock(...)
{
  int result;
  struct PSI_mutex_locker_state state;
  struct PSI_mutex_locker *locker= NULL;

  ............... (a)
  locker= pfs_start_mutex_wait_v1(&state, that->p_psi, PSI_MUTEX_LOCK,
                                  locker, src_file, src_line);

  ............... (b)
  result= pthread_mutex_lock(&that->m_mutex);

  ............... (c)
  pfs_end_mutex_wait_v1(locker, result);

  return result;
}
@endverbatim

  When the performance schema instrumentation is compiled in,
  and when the code compiled is external to the server implementation
  (typically, a dynamic plugin),
  PSI_MUTEX_CALL expands to dynamic calls to the underlying implementation,
  using the PSI_server entry point.
  This makes (a) and (c) slower, as a function pointer is used instead of a static call,
  but also independent of the implementation, for binary compatibility.

@verbatim
static inline int mysql_mutex_lock(...)
{
  int result;
  struct PSI_mutex_locker_state state;
  struct PSI_mutex_locker *locker= NULL;

  ............... (a)
  locker= PSI_server->start_mutex_wait(&state, that->p_psi, PSI_MUTEX_LOCK,
                                       locker, src_file, src_line);

  ............... (b)
  result= pthread_mutex_lock(&that->m_mutex);

  ............... (c)
  PSI_server->end_mutex_wait(locker, result);

  return result;
}
@endverbatim

*/

/**
  @page PAGE_AGGREGATES Performance schema: the aggregates page.
  Performance schema aggregates.

  @section INTRO Introduction

  Aggregates tables are tables that can be formally defined as
  SELECT ... from EVENTS_WAITS_HISTORY_INFINITE ... group by 'group clause'.

  Each group clause defines a different kind of aggregate, and corresponds to
  a different table exposed by the performance schema.

  Aggregates can be either:
  - computed on the fly,
  - computed on demand, based on other available data.

  'EVENTS_WAITS_HISTORY_INFINITE' is a table that does not exist,
  the best approximation is EVENTS_WAITS_HISTORY_LONG.
  Aggregates computed on the fly in fact are based on EVENTS_WAITS_CURRENT,
  while aggregates computed on demand are based on other
  EVENTS_WAITS_SUMMARY_BY_xxx tables.

  To better understand the implementation itself, a bit of math is
  required first, to understand the model behind the code:
  the code is deceptively simple, the real complexity resides
  in the flyweight of pointers between various performance schema buffers.

  @section DIMENSION Concept of dimension

  An event measured by the instrumentation has many attributes.
  An event is represented as a data point P(x1, x2, ..., xN),
  where each x_i coordinate represents a given attribute value.

  Examples of attributes are:
  - the time waited
  - the object waited on
  - the instrument waited on
  - the thread that waited
  - the operation performed
  - per object or per operation additional attributes, such as spins,
  number of bytes, etc.

  Computing an aggregate per thread is fundamentally different from
  computing an aggregate by instrument, so the "_BY_THREAD" and
  "_BY_EVENT_NAME" aggregates are different dimensions,
  operating on different x_i and x_j coordinates.
  These aggregates are "orthogonal".

  @section PROJECTION Concept of projection

  A given x_i attribute value can convey either just one basic information,
  such as a number of bytes, or can convey implied information,
  such as an object fully qualified name.

  For example, from the value "test.t1", the name of the object schema
  "test" can be separated from the object name "t1", so that now aggregates
  by object schema can be implemented.

  In math terms, that corresponds to defining a function:
  F_i (x): x --> y
  Applying this function to our point P gives another point P':

  F_i (P):
  P(x1, x2, ..., x{i-1}, x_i, x{i+1}, ..., x_N)
  --> P' (x1, x2, ..., x{i-1}, f_i(x_i), x{i+1}, ..., x_N)

  That function defines in fact an aggregate !
  In SQL terms, this aggregate would look like the following table:

@verbatim
  CREATE VIEW EVENTS_WAITS_SUMMARY_BY_Func_i AS
  SELECT col_1, col_2, ..., col_{i-1},
         Func_i(col_i),
         COUNT(col_i),
         MIN(col_i), AVG(col_i), MAX(col_i), -- if col_i is a numeric value
         col_{i+1}, ..., col_N
         FROM EVENTS_WAITS_HISTORY_INFINITE
         group by col_1, col_2, ..., col_{i-1}, col{i+1}, ..., col_N.
@endverbatim

  Note that not all columns have to be included,
  in particular some columns that are dependent on the x_i column should
  be removed, so that in practice, MySQL's aggregation method tends to
  remove many attributes at each aggregation steps.

  For example, when aggregating wait events by object instances,
  - the wait_time and number_of_bytes can be summed,
  and sum(wait_time) now becomes an object instance attribute.
  - the source, timer_start, timer_end columns are not in the
  _BY_INSTANCE table, because these attributes are only
  meaningful for a wait.

  @section COMPOSITION Concept of composition

  Now, the "test.t1" --> "test" example was purely theory,
  just to explain the concept, and does not lead very far.
  Let's look at a more interesting example of data that can be derived
  from the row event.

  An event creates a transient object, PFS_wait_locker, per operation.
  This object's life cycle is extremely short: it's created just
  before the start_wait() instrumentation call, and is destroyed in
  the end_wait() call.

  The wait locker itself contains a pointer to the object instance
  waited on.
  That allows to implement a wait_locker --> object instance projection,
  with m_target.
  The object instance life cycle depends on _init and _destroy calls
  from the code, such as mysql_mutex_init()
  and mysql_mutex_destroy() for a mutex.

  The object instance waited on contains a pointer to the object class,
  which is represented by the instrument name.
  That allows to implement an object instance --> object class projection.
  The object class life cycle is permanent, as instruments are loaded in
  the server and never removed.

  The object class is named in such a way
  (for example, "wait/sync/mutex/sql/LOCK_open",
  "wait/io/file/maria/data_file) that the component ("sql", "maria")
  that it belongs to can be inferred.
  That allows to implement an object class --> server component projection.

  Back to math again, we have, for example for mutexes:

  F1 (l) : PFS_wait_locker l --> PFS_mutex m = l->m_target.m_mutex

  F1_to_2 (m) : PFS_mutex m --> PFS_mutex_class i = m->m_class

  F2_to_3 (i) : PFS_mutex_class i --> const char *component =
                                        substring(i->m_name, ...)

  Per components aggregates are not implemented, this is just an illustration.

  F1 alone defines this aggregate:

  EVENTS_WAITS_HISTORY_INFINITE --> EVENTS_WAITS_SUMMARY_BY_INSTANCE
  (or MUTEX_INSTANCE)

  F1_to_2 alone could define this aggregate:

  EVENTS_WAITS_SUMMARY_BY_INSTANCE --> EVENTS_WAITS_SUMMARY_BY_EVENT_NAME

  Alternatively, using function composition, with
  F2 = F1_to_2 o F1, F2 defines:

  EVENTS_WAITS_HISTORY_INFINITE --> EVENTS_WAITS_SUMMARY_BY_EVENT_NAME

  Likewise, F_2_to_3 defines:

  EVENTS_WAITS_SUMMARY_BY_EVENT_NAME --> EVENTS_WAITS_SUMMARY_BY_COMPONENT

  and F3 = F_2_to_3 o F_1_to_2 o F1 defines:

  EVENTS_WAITS_HISTORY_INFINITE --> EVENTS_WAITS_SUMMARY_BY_COMPONENT

  What has all this to do with the code ?

  Functions (or aggregates) such as F_3 are not implemented as is.
  Instead, they are decomposed into F_2_to_3 o F_1_to_2 o F1,
  and each intermediate aggregate is stored into an internal buffer.
  This allows to support every F1, F2, F3 aggregates from shared
  internal buffers, where computation already performed to compute F2
  is reused when computing F3.

  @section OBJECT_GRAPH Object graph

  In terms of object instances, or records, pointers between
  different buffers define an object instance graph.

  For example, assuming the following scenario:
  - A mutex class "M" is instrumented, the instrument name
  is "wait/sync/mutex/sql/M"
  - This mutex instrument has been instantiated twice,
  mutex instances are noted M-1 and M-2
  - Threads T-A and T-B are locking mutex instance M-1
  - Threads T-C and T-D are locking mutex instance M-2

  The performance schema will record the following data:
  - EVENTS_WAITS_CURRENT has 4 rows, one for each mutex locker
  - EVENTS_WAITS_SUMMARY_BY_INSTANCE shows 2 rows, for M-1 and M-2
  - EVENTS_WAITS_SUMMARY_BY_EVENT_NAME shows 1 row, for M

  The graph of structures will look like:

@verbatim
  PFS_wait_locker (T-A, M-1) ----------
                                      |
                                      v
                                 PFS_mutex (M-1)
                                 - m_wait_stat    ------------
                                      ^                      |
                                      |                      |
  PFS_wait_locker (T-B, M-1) ----------                      |
                                                             v
                                                        PFS_mutex_class (M)
                                                        - m_wait_stat
  PFS_wait_locker (T-C, M-2) ----------                      ^
                                      |                      |
                                      v                      |
                                 PFS_mutex (M-2)             |
                                 - m_wait_stat    ------------
                                      ^
                                      |
  PFS_wait_locker (T-D, M-2) ----------

            ||                        ||                     ||
            ||                        ||                     ||
            vv                        vv                     vv

  EVENTS_WAITS_CURRENT ..._SUMMARY_BY_INSTANCE ..._SUMMARY_BY_EVENT_NAME
@endverbatim

  @section ON_THE_FLY On the fly aggregates

  'On the fly' aggregates are computed during the code execution.
  This is necessary because the data the aggregate is based on is volatile,
  and can not be kept indefinitely.

  With on the fly aggregates:
  - the writer thread does all the computation
  - the reader thread accesses the result directly

  This model is to be avoided if possible, due to the overhead
  caused when instrumenting code.

  @section HIGHER_LEVEL Higher level aggregates

  'Higher level' aggregates are implemented on demand only.
  The code executing a SELECT from the aggregate table is
  collecting data from multiple internal buffers to produce the result.

  With higher level aggregates:
  - the reader thread does all the computation
  - the writer thread has no overhead.

  @section MIXED Mixed level aggregates

  The 'Mixed' model is a compromise between 'On the fly' and 'Higher level'
  aggregates, for internal buffers that are not permanent.

  While an object is present in a buffer, the higher level model is used.
  When an object is about to be destroyed, statistics are saved into
  a 'parent' buffer with a longer life cycle, to follow the on the fly model.

  With mixed aggregates:
  - the reader thread does a lot of complex computation,
  - the writer thread has minimal overhead, on destroy events.

  @section IMPL_WAIT Implementation for waits aggregates

  For waits, the tables that contains aggregated wait data are:
  - EVENTS_WAITS_SUMMARY_BY_ACCOUNT_BY_EVENT_NAME
  - EVENTS_WAITS_SUMMARY_BY_HOST_BY_EVENT_NAME
  - EVENTS_WAITS_SUMMARY_BY_INSTANCE
  - EVENTS_WAITS_SUMMARY_BY_THREAD_BY_EVENT_NAME
  - EVENTS_WAITS_SUMMARY_BY_USER_BY_EVENT_NAME
  - EVENTS_WAITS_SUMMARY_GLOBAL_BY_EVENT_NAME
  - FILE_SUMMARY_BY_EVENT_NAME
  - FILE_SUMMARY_BY_INSTANCE
  - SOCKET_SUMMARY_BY_INSTANCE
  - SOCKET_SUMMARY_BY_EVENT_NAME
  - OBJECTS_SUMMARY_GLOBAL_BY_TYPE

  The instrumented code that generates waits events consist of:
  - mutexes (mysql_mutex_t)
  - rwlocks (mysql_rwlock_t)
  - conditions (mysql_cond_t)
  - file io (MYSQL_FILE)
  - socket io (MYSQL_SOCKET)
  - table io
  - table lock
  - idle

  The flow of data between aggregates tables varies for each instrumentation.

  @subsection IMPL_WAIT_MUTEX Mutex waits

@verbatim
  mutex_locker(T, M)
   |
   | [1]
   |
   |-> pfs_mutex(M)                           =====>> [B], [C]
   |    |
   |    | [2]
   |    |
   |    |-> pfs_mutex_class(M.class)          =====>> [C]
   |
   |-> pfs_thread(T).event_name(M)            =====>> [A], [D], [E], [F]
        |
        | [3]
        |
     3a |-> pfs_account(U, H).event_name(M)   =====>> [D], [E], [F]
        .    |
        .    | [4-RESET]
        .    |
     3b .....+-> pfs_user(U).event_name(M)    =====>> [E]
        .    |
     3c .....+-> pfs_host(H).event_name(M)    =====>> [F]
@endverbatim

  How to read this diagram:
  - events that occur during the instrumented code execution are noted with numbers,
  as in [1]. Code executed by these events has an impact on overhead.
  - events that occur during TRUNCATE TABLE operations are noted with numbers,
  followed by "-RESET", as in [4-RESET].
  Code executed by these events has no impact on overhead,
  since they are executed by independent monitoring sessions.
  - events that occur when a reader extracts data from a performance schema table
  are noted with letters, as in [A]. The name of the table involved,
  and the method that builds a row are documented. Code executed by these events
  has no impact on the instrumentation overhead. Note that the table
  implementation may pull data from different buffers.
  - nominal code paths are in plain lines. A "nominal" code path corresponds to
  cases where the performance schema buffers are sized so that no records are lost.
  - degenerated code paths are in dotted lines. A "degenerated" code path corresponds
  to edge cases where parent buffers are full, which forces the code to aggregate to
  grand parents directly.

  Implemented as:
  - [1] @c start_mutex_wait_v1(), @c end_mutex_wait_v1()
  - [2] @c destroy_mutex_v1()
  - [3] @c aggregate_thread_waits()
  - [4] @c PFS_account::aggregate_waits()
  - [A] EVENTS_WAITS_SUMMARY_BY_THREAD_BY_EVENT_NAME,
        @c table_ews_by_thread_by_event_name::make_row()
  - [B] EVENTS_WAITS_SUMMARY_BY_INSTANCE,
        @c table_events_waits_summary_by_instance::make_mutex_row()
  - [C] EVENTS_WAITS_SUMMARY_GLOBAL_BY_EVENT_NAME,
        @c table_ews_global_by_event_name::make_mutex_row()
  - [D] EVENTS_WAITS_SUMMARY_BY_ACCOUNT_BY_EVENT_NAME,
        @c table_ews_by_account_by_event_name::make_row()
  - [E] EVENTS_WAITS_SUMMARY_BY_USER_BY_EVENT_NAME,
        @c table_ews_by_user_by_event_name::make_row()
  - [F] EVENTS_WAITS_SUMMARY_BY_HOST_BY_EVENT_NAME,
        @c table_ews_by_host_by_event_name::make_row()

  Table EVENTS_WAITS_SUMMARY_BY_INSTANCE is a 'on the fly' aggregate,
  because the data is collected on the fly by (1) and stored into a buffer,
  pfs_mutex. The table implementation [B] simply reads the results directly
  from this buffer.

  Table EVENTS_WAITS_SUMMARY_GLOBAL_BY_EVENT_NAME is a 'mixed' aggregate,
  because some data is collected on the fly (1),
  some data is preserved with (2) at a later time in the life cycle,
  and two different buffers pfs_mutex and pfs_mutex_class are used to store the
  statistics collected. The table implementation [C] is more complex, since
  it reads from two buffers pfs_mutex and pfs_mutex_class.

  @subsection IMPL_WAIT_RWLOCK Rwlock waits

@verbatim
  rwlock_locker(T, R)
   |
   | [1]
   |
   |-> pfs_rwlock(R)                          =====>> [B], [C]
   |    |
   |    | [2]
   |    |
   |    |-> pfs_rwlock_class(R.class)         =====>> [C]
   |
   |-> pfs_thread(T).event_name(R)            =====>> [A]
        |
       ...
@endverbatim

  Implemented as:
  - [1] @c start_rwlock_rdwait_v1(), @c end_rwlock_rdwait_v1(), ...
  - [2] @c destroy_rwlock_v1()
  - [A] EVENTS_WAITS_SUMMARY_BY_THREAD_BY_EVENT_NAME,
        @c table_ews_by_thread_by_event_name::make_row()
  - [B] EVENTS_WAITS_SUMMARY_BY_INSTANCE,
        @c table_events_waits_summary_by_instance::make_rwlock_row()
  - [C] EVENTS_WAITS_SUMMARY_GLOBAL_BY_EVENT_NAME,
        @c table_ews_global_by_event_name::make_rwlock_row()

  @subsection IMPL_WAIT_COND Cond waits

@verbatim
  cond_locker(T, C)
   |
   | [1]
   |
   |-> pfs_cond(C)                            =====>> [B], [C]
   |    |
   |    | [2]
   |    |
   |    |-> pfs_cond_class(C.class)           =====>> [C]
   |
   |-> pfs_thread(T).event_name(C)            =====>> [A]
        |
       ...
@endverbatim

  Implemented as:
  - [1] @c start_cond_wait_v1(), @c end_cond_wait_v1()
  - [2] @c destroy_cond_v1()
  - [A] EVENTS_WAITS_SUMMARY_BY_THREAD_BY_EVENT_NAME,
        @c table_ews_by_thread_by_event_name::make_row()
  - [B] EVENTS_WAITS_SUMMARY_BY_INSTANCE,
        @c table_events_waits_summary_by_instance::make_cond_row()
  - [C] EVENTS_WAITS_SUMMARY_GLOBAL_BY_EVENT_NAME,
        @c table_ews_global_by_event_name::make_cond_row()

  @subsection IMPL_WAIT_FILE File waits

@verbatim
  file_locker(T, F)
   |
   | [1]
   |
   |-> pfs_file(F)                            =====>> [B], [C], [D], [E]
   |    |
   |    | [2]
   |    |
   |    |-> pfs_file_class(F.class)           =====>> [C], [D]
   |
   |-> pfs_thread(T).event_name(F)            =====>> [A]
        |
       ...
@endverbatim

  Implemented as:
  - [1] @c get_thread_file_name_locker_v1(), @c start_file_wait_v1(),
        @c end_file_wait_v1(), ...
  - [2] @c close_file_v1()
  - [A] EVENTS_WAITS_SUMMARY_BY_THREAD_BY_EVENT_NAME,
        @c table_ews_by_thread_by_event_name::make_row()
  - [B] EVENTS_WAITS_SUMMARY_BY_INSTANCE,
        @c table_events_waits_summary_by_instance::make_file_row()
  - [C] EVENTS_WAITS_SUMMARY_GLOBAL_BY_EVENT_NAME,
        @c table_ews_global_by_event_name::make_file_row()
  - [D] FILE_SUMMARY_BY_EVENT_NAME,
        @c table_file_summary_by_event_name::make_row()
  - [E] FILE_SUMMARY_BY_INSTANCE,
        @c table_file_summary_by_instance::make_row()

  @subsection IMPL_WAIT_SOCKET Socket waits

@verbatim
  socket_locker(T, S)
   |
   | [1]
   |
   |-> pfs_socket(S)                            =====>> [A], [B], [C], [D], [E]
        |
        | [2]
        |
        |-> pfs_socket_class(S.class)           =====>> [C], [D]
        |
        |-> pfs_thread(T).event_name(S)         =====>> [A]
        |
        | [3]
        |
     3a |-> pfs_account(U, H).event_name(S)     =====>> [F], [G], [H]
        .    |
        .    | [4-RESET]
        .    |
     3b .....+-> pfs_user(U).event_name(S)      =====>> [G]
        .    |
     3c .....+-> pfs_host(H).event_name(S)      =====>> [H]
@endverbatim

  Implemented as:
  - [1] @c start_socket_wait_v1(), @c end_socket_wait_v1().
  - [2] @c close_socket_v1()
  - [3] @c aggregate_thread_waits()
  - [4] @c PFS_account::aggregate_waits()
  - [5] @c PFS_host::aggregate_waits()
  - [A] EVENTS_WAITS_SUMMARY_BY_THREAD_BY_EVENT_NAME,
        @c table_ews_by_thread_by_event_name::make_row()
  - [B] EVENTS_WAITS_SUMMARY_BY_INSTANCE,
        @c table_events_waits_summary_by_instance::make_socket_row()
  - [C] EVENTS_WAITS_SUMMARY_GLOBAL_BY_EVENT_NAME,
        @c table_ews_global_by_event_name::make_socket_row()
  - [D] SOCKET_SUMMARY_BY_EVENT_NAME,
        @c table_socket_summary_by_event_name::make_row()
  - [E] SOCKET_SUMMARY_BY_INSTANCE,
        @c table_socket_summary_by_instance::make_row()
  - [F] EVENTS_WAITS_SUMMARY_BY_ACCOUNT_BY_EVENT_NAME,
        @c table_ews_by_account_by_event_name::make_row()
  - [G] EVENTS_WAITS_SUMMARY_BY_USER_BY_EVENT_NAME,
        @c table_ews_by_user_by_event_name::make_row()
  - [H] EVENTS_WAITS_SUMMARY_BY_HOST_BY_EVENT_NAME,
        @c table_ews_by_host_by_event_name::make_row()

  @subsection IMPL_WAIT_TABLE Table waits

@verbatim
  table_locker(Thread Th, Table Tb, Event = io or lock)
   |
   | [1]
   |
1a |-> pfs_table(Tb)                          =====>> [A], [B], [C]
   |    |
   |    | [2]
   |    |
   |    |-> pfs_table_share(Tb.share)         =====>> [B], [C]
   |         |
   |         | [3]
   |         |
   |         |-> global_table_io_stat         =====>> [C]
   |         |
   |         |-> global_table_lock_stat       =====>> [C]
   |
1b |-> pfs_thread(Th).event_name(E)           =====>> [D], [E], [F], [G]
   |    |
   |    | [ 4-RESET]
   |    |
   |    |-> pfs_account(U, H).event_name(E)   =====>> [E], [F], [G]
   |    .    |
   |    .    | [5-RESET]
   |    .    |
   |    .....+-> pfs_user(U).event_name(E)    =====>> [F]
   |    .    |
   |    .....+-> pfs_host(H).event_name(E)    =====>> [G]
   |
1c |-> pfs_thread(Th).waits_current(W)        =====>> [H]
   |
1d |-> pfs_thread(Th).waits_history(W)        =====>> [I]
   |
1e |-> waits_history_long(W)                  =====>> [J]
@endverbatim

  Implemented as:
  - [1] @c start_table_io_wait_v1(), @c end_table_io_wait_v1()
  - [2] @c close_table_v1()
  - [3] @c drop_table_share_v1()
  - [4] @c TRUNCATE TABLE EVENTS_WAITS_SUMMARY_BY_THREAD_BY_EVENT_NAME
  - [5] @c TRUNCATE TABLE EVENTS_WAITS_SUMMARY_BY_ACCOUNT_BY_EVENT_NAME
  - [A] EVENTS_WAITS_SUMMARY_BY_INSTANCE,
        @c table_events_waits_summary_by_instance::make_table_row()
  - [B] OBJECTS_SUMMARY_GLOBAL_BY_TYPE,
        @c table_os_global_by_type::make_row()
  - [C] EVENTS_WAITS_SUMMARY_GLOBAL_BY_EVENT_NAME,
        @c table_ews_global_by_event_name::make_table_io_row(),
        @c table_ews_global_by_event_name::make_table_lock_row()
  - [D] EVENTS_WAITS_SUMMARY_BY_THREAD_BY_EVENT_NAME,
        @c table_ews_by_thread_by_event_name::make_row()
  - [E] EVENTS_WAITS_SUMMARY_BY_ACCOUNT_BY_EVENT_NAME,
        @c table_ews_by_user_by_account_name::make_row()
  - [F] EVENTS_WAITS_SUMMARY_BY_USER_BY_EVENT_NAME,
        @c table_ews_by_user_by_event_name::make_row()
  - [G] EVENTS_WAITS_SUMMARY_BY_HOST_BY_EVENT_NAME,
        @c table_ews_by_host_by_event_name::make_row()
  - [H] EVENTS_WAITS_CURRENT,
        @c table_events_waits_common::make_row()
  - [I] EVENTS_WAITS_HISTORY,
        @c table_events_waits_common::make_row()
  - [J] EVENTS_WAITS_HISTORY_LONG,
        @c table_events_waits_common::make_row()

  @section IMPL_STAGE Implementation for stages aggregates

  For stages, the tables that contains aggregated data are:
  - EVENTS_STAGES_SUMMARY_BY_ACCOUNT_BY_EVENT_NAME
  - EVENTS_STAGES_SUMMARY_BY_HOST_BY_EVENT_NAME
  - EVENTS_STAGES_SUMMARY_BY_THREAD_BY_EVENT_NAME
  - EVENTS_STAGES_SUMMARY_BY_USER_BY_EVENT_NAME
  - EVENTS_STAGES_SUMMARY_GLOBAL_BY_EVENT_NAME

@verbatim
  start_stage(T, S)
   |
   | [1]
   |
1a |-> pfs_thread(T).event_name(S)            =====>> [A], [B], [C], [D], [E]
   |    |
   |    | [2]
   |    |
   | 2a |-> pfs_account(U, H).event_name(S)   =====>> [B], [C], [D], [E]
   |    .    |
   |    .    | [3-RESET]
   |    .    |
   | 2b .....+-> pfs_user(U).event_name(S)    =====>> [C]
   |    .    |
   | 2c .....+-> pfs_host(H).event_name(S)    =====>> [D], [E]
   |    .    .    |
   |    .    .    | [4-RESET]
   | 2d .    .    |
1b |----+----+----+-> pfs_stage_class(S)      =====>> [E]

@endverbatim

  Implemented as:
  - [1] @c start_stage_v1()
  - [2] @c delete_thread_v1(), @c aggregate_thread_stages()
  - [3] @c PFS_account::aggregate_stages()
  - [4] @c PFS_host::aggregate_stages()
  - [A] EVENTS_STAGES_SUMMARY_BY_THREAD_BY_EVENT_NAME,
        @c table_esgs_by_thread_by_event_name::make_row()
  - [B] EVENTS_STAGES_SUMMARY_BY_ACCOUNT_BY_EVENT_NAME,
        @c table_esgs_by_account_by_event_name::make_row()
  - [C] EVENTS_STAGES_SUMMARY_BY_USER_BY_EVENT_NAME,
        @c table_esgs_by_user_by_event_name::make_row()
  - [D] EVENTS_STAGES_SUMMARY_BY_HOST_BY_EVENT_NAME,
        @c table_esgs_by_host_by_event_name::make_row()
  - [E] EVENTS_STAGES_SUMMARY_GLOBAL_BY_EVENT_NAME,
        @c table_esgs_global_by_event_name::make_row()

@section IMPL_STATEMENT Implementation for statements consumers

  For statements, the tables that contains individual event data are:
  - EVENTS_STATEMENTS_CURRENT
  - EVENTS_STATEMENTS_HISTORY
  - EVENTS_STATEMENTS_HISTORY_LONG

  For statements, the tables that contains aggregated data are:
  - EVENTS_STATEMENTS_SUMMARY_BY_ACCOUNT_BY_EVENT_NAME
  - EVENTS_STATEMENTS_SUMMARY_BY_HOST_BY_EVENT_NAME
  - EVENTS_STATEMENTS_SUMMARY_BY_THREAD_BY_EVENT_NAME
  - EVENTS_STATEMENTS_SUMMARY_BY_USER_BY_EVENT_NAME
  - EVENTS_STATEMENTS_SUMMARY_GLOBAL_BY_EVENT_NAME
  - EVENTS_STATEMENTS_SUMMARY_BY_DIGEST

@verbatim
  statement_locker(T, S)
   |
   | [1]
   |
1a |-> pfs_thread(T).event_name(S)            =====>> [A], [B], [C], [D], [E]
   |    |
   |    | [2]
   |    |
   | 2a |-> pfs_account(U, H).event_name(S)   =====>> [B], [C], [D], [E]
   |    .    |
   |    .    | [3-RESET]
   |    .    |
   | 2b .....+-> pfs_user(U).event_name(S)    =====>> [C]
   |    .    |
   | 2c .....+-> pfs_host(H).event_name(S)    =====>> [D], [E]
   |    .    .    |
   |    .    .    | [4-RESET]
   | 2d .    .    |
1b |----+----+----+-> pfs_statement_class(S)  =====>> [E]
   |
1c |-> pfs_thread(T).statement_current(S)     =====>> [F]
   |
1d |-> pfs_thread(T).statement_history(S)     =====>> [G]
   |
1e |-> statement_history_long(S)              =====>> [H]
   |
1f |-> statement_digest(S)                    =====>> [I]

@endverbatim

  Implemented as:
  - [1] @c start_statement_v1(), end_statement_v1()
       (1a, 1b) is an aggregation by EVENT_NAME,
        (1c, 1d, 1e) is an aggregation by TIME,
        (1f) is an aggregation by DIGEST
        all of these are orthogonal,
        and implemented in end_statement_v1().
  - [2] @c delete_thread_v1(), @c aggregate_thread_statements()
  - [3] @c PFS_account::aggregate_statements()
  - [4] @c PFS_host::aggregate_statements()
  - [A] EVENTS_STATEMENTS_SUMMARY_BY_THREAD_BY_EVENT_NAME,
        @c table_esms_by_thread_by_event_name::make_row()
  - [B] EVENTS_STATEMENTS_SUMMARY_BY_ACCOUNT_BY_EVENT_NAME,
        @c table_esms_by_account_by_event_name::make_row()
  - [C] EVENTS_STATEMENTS_SUMMARY_BY_USER_BY_EVENT_NAME,
        @c table_esms_by_user_by_event_name::make_row()
  - [D] EVENTS_STATEMENTS_SUMMARY_BY_HOST_BY_EVENT_NAME,
        @c table_esms_by_host_by_event_name::make_row()
  - [E] EVENTS_STATEMENTS_SUMMARY_GLOBAL_BY_EVENT_NAME,
        @c table_esms_global_by_event_name::make_row()
  - [F] EVENTS_STATEMENTS_CURRENT,
        @c table_events_statements_current::rnd_next(),
        @c table_events_statements_common::make_row()
  - [G] EVENTS_STATEMENTS_HISTORY,
        @c table_events_statements_history::rnd_next(),
        @c table_events_statements_common::make_row()
  - [H] EVENTS_STATEMENTS_HISTORY_LONG,
        @c table_events_statements_history_long::rnd_next(),
        @c table_events_statements_common::make_row()
  - [I] EVENTS_STATEMENTS_SUMMARY_BY_DIGEST
        @c table_esms_by_digest::make_row()
*/

/**
  @defgroup Performance_schema Performance Schema
  The performance schema component.
  For details, see the
  @ref PAGE_PERFORMANCE_SCHEMA "performance schema main page".

  @defgroup Performance_schema_implementation Performance Schema Implementation
  @ingroup Performance_schema

  @defgroup Performance_schema_tables Performance Schema Tables
  @ingroup Performance_schema_implementation
*/

pthread_key(PFS_thread*, THR_PFS);
bool THR_PFS_initialized= false;

static inline PFS_thread*
my_pthread_get_THR_PFS()
{
  DBUG_ASSERT(THR_PFS_initialized);
  return my_pthread_getspecific_ptr(PFS_thread*, THR_PFS);
}

static inline void
my_pthread_set_THR_PFS(PFS_thread *pfs)
{
  DBUG_ASSERT(THR_PFS_initialized);
  my_pthread_setspecific_ptr(THR_PFS, pfs);
}

/**
  Conversion map from PSI_mutex_operation to enum_operation_type.
  Indexed by enum PSI_mutex_operation.
*/
static enum_operation_type mutex_operation_map[]=
{
  OPERATION_TYPE_LOCK,
  OPERATION_TYPE_TRYLOCK
};

/**
  Conversion map from PSI_rwlock_operation to enum_operation_type.
  Indexed by enum PSI_rwlock_operation.
*/
static enum_operation_type rwlock_operation_map[]=
{
  OPERATION_TYPE_READLOCK,
  OPERATION_TYPE_WRITELOCK,
  OPERATION_TYPE_TRYREADLOCK,
  OPERATION_TYPE_TRYWRITELOCK
};

/**
  Conversion map from PSI_cond_operation to enum_operation_type.
  Indexed by enum PSI_cond_operation.
*/
static enum_operation_type cond_operation_map[]=
{
  OPERATION_TYPE_WAIT,
  OPERATION_TYPE_TIMEDWAIT
};

/**
  Conversion map from PSI_file_operation to enum_operation_type.
  Indexed by enum PSI_file_operation.
*/
static enum_operation_type file_operation_map[]=
{
  OPERATION_TYPE_FILECREATE,
  OPERATION_TYPE_FILECREATETMP,
  OPERATION_TYPE_FILEOPEN,
  OPERATION_TYPE_FILESTREAMOPEN,
  OPERATION_TYPE_FILECLOSE,
  OPERATION_TYPE_FILESTREAMCLOSE,
  OPERATION_TYPE_FILEREAD,
  OPERATION_TYPE_FILEWRITE,
  OPERATION_TYPE_FILESEEK,
  OPERATION_TYPE_FILETELL,
  OPERATION_TYPE_FILEFLUSH,
  OPERATION_TYPE_FILESTAT,
  OPERATION_TYPE_FILEFSTAT,
  OPERATION_TYPE_FILECHSIZE,
  OPERATION_TYPE_FILEDELETE,
  OPERATION_TYPE_FILERENAME,
  OPERATION_TYPE_FILESYNC
};

/**
  Conversion map from PSI_table_operation to enum_operation_type.
  Indexed by enum PSI_table_io_operation.
*/
static enum_operation_type table_io_operation_map[]=
{
  OPERATION_TYPE_TABLE_FETCH,
  OPERATION_TYPE_TABLE_WRITE_ROW,
  OPERATION_TYPE_TABLE_UPDATE_ROW,
  OPERATION_TYPE_TABLE_DELETE_ROW
};

/**
  Conversion map from enum PFS_TL_LOCK_TYPE to enum_operation_type.
  Indexed by enum PFS_TL_LOCK_TYPE.
*/
static enum_operation_type table_lock_operation_map[]=
{
  OPERATION_TYPE_TL_READ_NORMAL, /* PFS_TL_READ */
  OPERATION_TYPE_TL_READ_WITH_SHARED_LOCKS, /* PFS_TL_READ_WITH_SHARED_LOCKS */
  OPERATION_TYPE_TL_READ_HIGH_PRIORITY, /* PFS_TL_READ_HIGH_PRIORITY */
  OPERATION_TYPE_TL_READ_NO_INSERTS, /* PFS_TL_READ_NO_INSERT */
  OPERATION_TYPE_TL_WRITE_ALLOW_WRITE, /* PFS_TL_WRITE_ALLOW_WRITE */
  OPERATION_TYPE_TL_WRITE_CONCURRENT_INSERT, /* PFS_TL_WRITE_CONCURRENT_INSERT */
  OPERATION_TYPE_TL_WRITE_LOW_PRIORITY, /* PFS_TL_WRITE_LOW_PRIORITY */
  OPERATION_TYPE_TL_WRITE_NORMAL, /* PFS_TL_WRITE */
  OPERATION_TYPE_TL_READ_EXTERNAL, /* PFS_TL_READ_EXTERNAL */
  OPERATION_TYPE_TL_WRITE_EXTERNAL /* PFS_TL_WRITE_EXTERNAL */
};

/**
  Conversion map from PSI_socket_operation to enum_operation_type.
  Indexed by enum PSI_socket_operation.
*/
static enum_operation_type socket_operation_map[]=
{
  OPERATION_TYPE_SOCKETCREATE,
  OPERATION_TYPE_SOCKETCONNECT,
  OPERATION_TYPE_SOCKETBIND,
  OPERATION_TYPE_SOCKETCLOSE,
  OPERATION_TYPE_SOCKETSEND,
  OPERATION_TYPE_SOCKETRECV,
  OPERATION_TYPE_SOCKETSENDTO,
  OPERATION_TYPE_SOCKETRECVFROM,
  OPERATION_TYPE_SOCKETSENDMSG,
  OPERATION_TYPE_SOCKETRECVMSG,
  OPERATION_TYPE_SOCKETSEEK,
  OPERATION_TYPE_SOCKETOPT,
  OPERATION_TYPE_SOCKETSTAT,
  OPERATION_TYPE_SOCKETSHUTDOWN,
  OPERATION_TYPE_SOCKETSELECT
};

/**
  Build the prefix name of a class of instruments in a category.
  For example, this function builds the string 'wait/sync/mutex/sql/' from
  a prefix 'wait/sync/mutex' and a category 'sql'.
  This prefix is used later to build each instrument name, such as
  'wait/sync/mutex/sql/LOCK_open'.
  @param prefix               Prefix for this class of instruments
  @param category             Category name
  @param [out] output         Buffer of length PFS_MAX_INFO_NAME_LENGTH.
  @param [out] output_length  Length of the resulting output string.
  @return 0 for success, non zero for errors
*/
static int build_prefix(const LEX_STRING *prefix, const char *category,
                        char *output, int *output_length)
{
  int len= strlen(category);
  char *out_ptr= output;
  int prefix_length= prefix->length;

  if (unlikely((prefix_length + len + 1) >=
               PFS_MAX_FULL_PREFIX_NAME_LENGTH))
  {
    pfs_print_error("build_prefix: prefix+category is too long <%s> <%s>\n",
                    prefix->str, category);
    return 1;
  }

  if (unlikely(strchr(category, '/') != NULL))
  {
    pfs_print_error("build_prefix: invalid category <%s>\n",
                    category);
    return 1;
  }

  /* output = prefix + category + '/' */
  memcpy(out_ptr, prefix->str, prefix_length);
  out_ptr+= prefix_length;
  memcpy(out_ptr, category, len);
  out_ptr+= len;
  *out_ptr= '/';
  out_ptr++;
  *output_length= out_ptr - output;

  return 0;
}

#define REGISTER_BODY_V1(KEY_T, PREFIX, REGISTER_FUNC)                \
  KEY_T key;                                                          \
  char formatted_name[PFS_MAX_INFO_NAME_LENGTH];                      \
  int prefix_length;                                                  \
  int len;                                                            \
  int full_length;                                                    \
                                                                      \
  DBUG_ASSERT(category != NULL);                                      \
  DBUG_ASSERT(info != NULL);                                          \
  if (unlikely(build_prefix(&PREFIX, category,                        \
                   formatted_name, &prefix_length)) ||                \
      ! pfs_initialized)                                              \
  {                                                                   \
    for (; count>0; count--, info++)                                  \
      *(info->m_key)= 0;                                              \
    return ;                                                          \
  }                                                                   \
                                                                      \
  for (; count>0; count--, info++)                                    \
  {                                                                   \
    DBUG_ASSERT(info->m_key != NULL);                                 \
    DBUG_ASSERT(info->m_name != NULL);                                \
    len= strlen(info->m_name);                                        \
    full_length= prefix_length + len;                                 \
    if (likely(full_length <= PFS_MAX_INFO_NAME_LENGTH))              \
    {                                                                 \
      memcpy(formatted_name + prefix_length, info->m_name, len);      \
      key= REGISTER_FUNC(formatted_name, full_length, info->m_flags); \
    }                                                                 \
    else                                                              \
    {                                                                 \
      pfs_print_error("REGISTER_BODY_V1: name too long <%s> <%s>\n",  \
                      category, info->m_name);                        \
      key= 0;                                                         \
    }                                                                 \
                                                                      \
    *(info->m_key)= key;                                              \
  }                                                                   \
  return;

/* Use C linkage for the interface functions. */

C_MODE_START

/**
  Implementation of the mutex instrumentation interface.
  @sa PSI_v1::register_mutex.
*/
void pfs_register_mutex_v1(const char *category,
                           PSI_mutex_info_v1 *info,
                           int count)
{
  REGISTER_BODY_V1(PSI_mutex_key,
                   mutex_instrument_prefix,
                   register_mutex_class)
}

/**
  Implementation of the rwlock instrumentation interface.
  @sa PSI_v1::register_rwlock.
*/
void pfs_register_rwlock_v1(const char *category,
                            PSI_rwlock_info_v1 *info,
                            int count)
{
  REGISTER_BODY_V1(PSI_rwlock_key,
                   rwlock_instrument_prefix,
                   register_rwlock_class)
}

/**
  Implementation of the cond instrumentation interface.
  @sa PSI_v1::register_cond.
*/
void pfs_register_cond_v1(const char *category,
                          PSI_cond_info_v1 *info,
                          int count)
{
  REGISTER_BODY_V1(PSI_cond_key,
                   cond_instrument_prefix,
                   register_cond_class)
}

/**
  Implementation of the thread instrumentation interface.
  @sa PSI_v1::register_thread.
*/
void pfs_register_thread_v1(const char *category,
                            PSI_thread_info_v1 *info,
                            int count)
{
  REGISTER_BODY_V1(PSI_thread_key,
                   thread_instrument_prefix,
                   register_thread_class)
}

/**
  Implementation of the file instrumentation interface.
  @sa PSI_v1::register_file.
*/
void pfs_register_file_v1(const char *category,
                          PSI_file_info_v1 *info,
                          int count)
{
  REGISTER_BODY_V1(PSI_file_key,
                   file_instrument_prefix,
                   register_file_class)
}

void pfs_register_stage_v1(const char *category,
                           PSI_stage_info_v1 **info_array,
                           int count)
{
  char formatted_name[PFS_MAX_INFO_NAME_LENGTH];
  int prefix_length;
  int len;
  int full_length;
  PSI_stage_info_v1 *info;

  DBUG_ASSERT(category != NULL);
  DBUG_ASSERT(info_array != NULL);
  if (unlikely(build_prefix(&stage_instrument_prefix, category,
               formatted_name, &prefix_length)) ||
      ! pfs_initialized)
  {
    for (; count>0; count--, info_array++)
      (*info_array)->m_key= 0;
    return ;
  }

  for (; count>0; count--, info_array++)
  {
    info= *info_array;
    DBUG_ASSERT(info != NULL);
    DBUG_ASSERT(info->m_name != NULL);
    len= strlen(info->m_name);
    full_length= prefix_length + len;
    if (likely(full_length <= PFS_MAX_INFO_NAME_LENGTH))
    {
      memcpy(formatted_name + prefix_length, info->m_name, len);
      info->m_key= register_stage_class(formatted_name, full_length,
                                        info->m_flags);
    }
    else
    {
      pfs_print_error("register_stage_v1: name too long <%s> <%s>\n",
                      category, info->m_name);
      info->m_key= 0;
    }
  }
  return;
}

void pfs_register_statement_v1(const char *category,
                               PSI_statement_info_v1 *info,
                               int count)
{
  char formatted_name[PFS_MAX_INFO_NAME_LENGTH];
  int prefix_length;
  int len;
  int full_length;

  DBUG_ASSERT(category != NULL);
  DBUG_ASSERT(info != NULL);
  if (unlikely(build_prefix(&statement_instrument_prefix,
                            category, formatted_name, &prefix_length)) ||
      ! pfs_initialized)
  {
    for (; count>0; count--, info++)
      info->m_key= 0;
    return ;
  }

  for (; count>0; count--, info++)
  {
    DBUG_ASSERT(info->m_name != NULL);
    len= strlen(info->m_name);
    full_length= prefix_length + len;
    if (likely(full_length <= PFS_MAX_INFO_NAME_LENGTH))
    {
      memcpy(formatted_name + prefix_length, info->m_name, len);
      info->m_key= register_statement_class(formatted_name, full_length, info->m_flags);
    }
    else
    {
      pfs_print_error("register_statement_v1: name too long <%s>\n",
                      info->m_name);
      info->m_key= 0;
    }
  }
  return;
}

void pfs_register_socket_v1(const char *category,
                            PSI_socket_info_v1 *info,
                            int count)
{
  REGISTER_BODY_V1(PSI_socket_key,
                   socket_instrument_prefix,
                   register_socket_class)
}

#define INIT_BODY_V1(T, KEY, ID)                                            \
  PFS_##T##_class *klass;                                                   \
  PFS_##T *pfs;                                                             \
  klass= find_##T##_class(KEY);                                             \
  if (unlikely(klass == NULL))                                              \
    return NULL;                                                            \
  if (! klass->m_enabled)                                                   \
    return NULL;                                                            \
  pfs= create_##T(klass, ID);                                               \
  return reinterpret_cast<PSI_##T *> (pfs)

/**
  Implementation of the mutex instrumentation interface.
  @sa PSI_v1::init_mutex.
*/
PSI_mutex*
pfs_init_mutex_v1(PSI_mutex_key key, const void *identity)
{
  INIT_BODY_V1(mutex, key, identity);
}

/**
  Implementation of the mutex instrumentation interface.
  @sa PSI_v1::destroy_mutex.
*/
void pfs_destroy_mutex_v1(PSI_mutex* mutex)
{
  PFS_mutex *pfs= reinterpret_cast<PFS_mutex*> (mutex);

  DBUG_ASSERT(pfs != NULL);

  destroy_mutex(pfs);
}

/**
  Implementation of the rwlock instrumentation interface.
  @sa PSI_v1::init_rwlock.
*/
PSI_rwlock*
pfs_init_rwlock_v1(PSI_rwlock_key key, const void *identity)
{
  INIT_BODY_V1(rwlock, key, identity);
}

/**
  Implementation of the rwlock instrumentation interface.
  @sa PSI_v1::destroy_rwlock.
*/
void pfs_destroy_rwlock_v1(PSI_rwlock* rwlock)
{
  PFS_rwlock *pfs= reinterpret_cast<PFS_rwlock*> (rwlock);

  DBUG_ASSERT(pfs != NULL);

  destroy_rwlock(pfs);
}

/**
  Implementation of the cond instrumentation interface.
  @sa PSI_v1::init_cond.
*/
PSI_cond*
pfs_init_cond_v1(PSI_cond_key key, const void *identity)
{
  INIT_BODY_V1(cond, key, identity);
}

/**
  Implementation of the cond instrumentation interface.
  @sa PSI_v1::destroy_cond.
*/
void pfs_destroy_cond_v1(PSI_cond* cond)
{
  PFS_cond *pfs= reinterpret_cast<PFS_cond*> (cond);

  DBUG_ASSERT(pfs != NULL);

  destroy_cond(pfs);
}

/**
  Implementation of the table instrumentation interface.
  @sa PSI_v1::get_table_share.
*/
PSI_table_share*
pfs_get_table_share_v1(my_bool temporary, TABLE_SHARE *share)
{
  /* Ignore temporary tables and views. */
  if (temporary || share->is_view)
    return NULL;
  /* An instrumented thread is required, for LF_PINS. */
  PFS_thread *pfs_thread= my_pthread_get_THR_PFS();
  if (unlikely(pfs_thread == NULL))
    return NULL;
  PFS_table_share* pfs_share;
  pfs_share= find_or_create_table_share(pfs_thread, temporary, share);
  return reinterpret_cast<PSI_table_share*> (pfs_share);
}

/**
  Implementation of the table instrumentation interface.
  @sa PSI_v1::release_table_share.
*/
void pfs_release_table_share_v1(PSI_table_share* share)
{
  PFS_table_share* pfs= reinterpret_cast<PFS_table_share*> (share);

  if (unlikely(pfs == NULL))
    return;

  release_table_share(pfs);
}

/**
  Implementation of the table instrumentation interface.
  @sa PSI_v1::drop_table_share.
*/
void
pfs_drop_table_share_v1(my_bool temporary,
                        const char *schema_name, int schema_name_length,
                        const char *table_name, int table_name_length)
{
  /* Ignore temporary tables. */
  if (temporary)
    return;
  PFS_thread *pfs_thread= my_pthread_get_THR_PFS();
  if (unlikely(pfs_thread == NULL))
    return;
  /* TODO: temporary tables */
  drop_table_share(pfs_thread, temporary, schema_name, schema_name_length,
                   table_name, table_name_length);
}

/**
  Implementation of the table instrumentation interface.
  @sa PSI_v1::open_table.
*/
PSI_table*
pfs_open_table_v1(PSI_table_share *share, const void *identity)
{
  PFS_table_share *pfs_table_share= reinterpret_cast<PFS_table_share*> (share);

  if (unlikely(pfs_table_share == NULL))
    return NULL;

  /* This object is not to be instrumented. */
  if (! pfs_table_share->m_enabled)
    return NULL;

  /* This object is instrumented, but all table instruments are disabled. */
  if (! global_table_io_class.m_enabled && ! global_table_lock_class.m_enabled)
    return NULL;

  /*
    When the performance schema is off, do not instrument anything.
    Table handles have short life cycle, instrumentation will happen
    again if needed during the next open().
  */
  if (! flag_global_instrumentation)
    return NULL;

  PFS_thread *thread= my_pthread_get_THR_PFS();
  if (unlikely(thread == NULL))
    return NULL;

  PFS_table *pfs_table= create_table(pfs_table_share, thread, identity);
  return reinterpret_cast<PSI_table *> (pfs_table);
}

/**
  Implementation of the table instrumentation interface.
  @sa PSI_v1::unbind_table.
*/
void pfs_unbind_table_v1(PSI_table *table)
{
  PFS_table *pfs= reinterpret_cast<PFS_table*> (table);
  if (likely(pfs != NULL))
  {
    pfs->m_thread_owner= NULL;
  }
}

/**
  Implementation of the table instrumentation interface.
  @sa PSI_v1::rebind_table.
*/
PSI_table *
pfs_rebind_table_v1(PSI_table_share *share, const void *identity, PSI_table *table)
{
  PFS_table *pfs= reinterpret_cast<PFS_table*> (table);
  if (likely(pfs != NULL))
  {
    DBUG_ASSERT(pfs->m_thread_owner == NULL);

    if (unlikely(! pfs->m_share->m_enabled))
    {
      destroy_table(pfs);
      return NULL;
    }

    if (unlikely(! global_table_io_class.m_enabled && ! global_table_lock_class.m_enabled))
    {
      destroy_table(pfs);
      return NULL;
    }

    if (unlikely(! flag_global_instrumentation))
    {
      destroy_table(pfs);
      return NULL;
    }

    /* The table handle was already instrumented, reuse it for this thread. */
    PFS_thread *thread= my_pthread_get_THR_PFS();
    pfs->m_thread_owner= thread;
    return table;
  }

  /* See open_table_v1() */

  PFS_table_share *pfs_table_share= reinterpret_cast<PFS_table_share*> (share);

  if (unlikely(pfs_table_share == NULL))
    return NULL;

  if (! pfs_table_share->m_enabled)
    return NULL;

  if (! global_table_io_class.m_enabled && ! global_table_lock_class.m_enabled)
    return NULL;

  if (! flag_global_instrumentation)
    return NULL;

  PFS_thread *thread= my_pthread_get_THR_PFS();
  PFS_table *pfs_table= create_table(pfs_table_share, thread, identity);
  return reinterpret_cast<PSI_table *> (pfs_table);
}

/**
  Implementation of the table instrumentation interface.
  @sa PSI_v1::close_table.
*/
void pfs_close_table_v1(PSI_table *table)
{
  PFS_table *pfs= reinterpret_cast<PFS_table*> (table);
  if (unlikely(pfs == NULL))
    return;
  pfs->aggregate();
  destroy_table(pfs);
}

PSI_socket*
pfs_init_socket_v1(PSI_socket_key key, const my_socket *fd,
                   const struct sockaddr *addr, socklen_t addr_len)
{
  PFS_socket_class *klass;
  PFS_socket *pfs;
  klass= find_socket_class(key);
  if (unlikely(klass == NULL))
    return NULL;
  if (! klass->m_enabled)
    return NULL;
  pfs= create_socket(klass, fd, addr, addr_len);
  return reinterpret_cast<PSI_socket *> (pfs);
}

void pfs_destroy_socket_v1(PSI_socket *socket)
{
  PFS_socket *pfs= reinterpret_cast<PFS_socket*> (socket);

  DBUG_ASSERT(pfs != NULL);

  destroy_socket(pfs);
}

/**
  Implementation of the file instrumentation interface.
  @sa PSI_v1::create_file.
*/
void pfs_create_file_v1(PSI_file_key key, const char *name, File file)
{
  if (! flag_global_instrumentation)
    return;
  int index= (int) file;
  if (unlikely(index < 0))
    return;
  PFS_file_class *klass= find_file_class(key);
  if (unlikely(klass == NULL))
    return;
  if (! klass->m_enabled)
    return;

  /* A thread is needed for LF_PINS */
  PFS_thread *pfs_thread= my_pthread_get_THR_PFS();
  if (unlikely(pfs_thread == NULL))
    return;

  if (flag_thread_instrumentation && ! pfs_thread->m_enabled)
    return;

  /*
    We want this check after pfs_thread->m_enabled,
    to avoid reporting false loss.
  */
  if (unlikely(index >= file_handle_max))
  {
    file_handle_lost++;
    return;
  }

  uint len= strlen(name);
  PFS_file *pfs_file= find_or_create_file(pfs_thread, klass, name, len, true);

  file_handle_array[index]= pfs_file;
}

/**
  Arguments given from a parent to a child thread, packaged in one structure.
  This data is used when spawning a new instrumented thread.
  @sa pfs_spawn_thread.
*/
struct PFS_spawn_thread_arg
{
  PFS_thread *m_parent_thread;
  PSI_thread_key m_child_key;
  const void *m_child_identity;
  void *(*m_user_start_routine)(void*);
  void *m_user_arg;
};

void* pfs_spawn_thread(void *arg)
{
  PFS_spawn_thread_arg *typed_arg= (PFS_spawn_thread_arg*) arg;
  void *user_arg;
  void *(*user_start_routine)(void*);

  PFS_thread *pfs;

  /* First, attach instrumentation to this newly created pthread. */
  PFS_thread_class *klass= find_thread_class(typed_arg->m_child_key);
  if (likely(klass != NULL))
  {
    pfs= create_thread(klass, typed_arg->m_child_identity, 0);
    if (likely(pfs != NULL))
    {
      PFS_thread *parent= typed_arg->m_parent_thread;

      clear_thread_account(pfs);

      pfs->m_parent_thread_internal_id= parent->m_thread_internal_id;

      memcpy(pfs->m_username, parent->m_username, sizeof(pfs->m_username));
      pfs->m_username_length= parent->m_username_length;

      memcpy(pfs->m_hostname, parent->m_hostname, sizeof(pfs->m_hostname));
      pfs->m_hostname_length= parent->m_hostname_length;

      set_thread_account(pfs);
    }
  }
  else
  {
    pfs= NULL;
  }
  my_pthread_set_THR_PFS(pfs);

  /*
    Secondly, free the memory allocated in spawn_thread_v1().
    It is preferable to do this before invoking the user
    routine, to avoid memory leaks at shutdown, in case
    the server exits without waiting for this thread.
  */
  user_start_routine= typed_arg->m_user_start_routine;
  user_arg= typed_arg->m_user_arg;
  my_free(typed_arg);

  /* Then, execute the user code for this thread. */
  (*user_start_routine)(user_arg);

  return NULL;
}

/**
  Implementation of the thread instrumentation interface.
  @sa PSI_v1::spawn_thread.
*/
int pfs_spawn_thread_v1(PSI_thread_key key,
                        pthread_t *thread, const pthread_attr_t *attr,
                        void *(*start_routine)(void*), void *arg)
{
  PFS_spawn_thread_arg *psi_arg;

  /* psi_arg can not be global, and can not be a local variable. */
  psi_arg= (PFS_spawn_thread_arg*) my_malloc(sizeof(PFS_spawn_thread_arg),
                                             MYF(MY_WME));
  if (unlikely(psi_arg == NULL))
    return EAGAIN;

  psi_arg->m_parent_thread= my_pthread_get_THR_PFS();
  psi_arg->m_child_key= key;
  psi_arg->m_child_identity= (arg ? arg : thread);
  psi_arg->m_user_start_routine= start_routine;
  psi_arg->m_user_arg= arg;

  int result= pthread_create(thread, attr, pfs_spawn_thread, psi_arg);
  if (unlikely(result != 0))
    my_free(psi_arg);
  return result;
}

/**
  Implementation of the thread instrumentation interface.
  @sa PSI_v1::new_thread.
*/
PSI_thread*
pfs_new_thread_v1(PSI_thread_key key, const void *identity, ulonglong processlist_id)
{
  PFS_thread *pfs;

  PFS_thread_class *klass= find_thread_class(key);
  if (likely(klass != NULL))
    pfs= create_thread(klass, identity, processlist_id);
  else
    pfs= NULL;

  return reinterpret_cast<PSI_thread*> (pfs);
}

/**
  Implementation of the thread instrumentation interface.
  @sa PSI_v1::set_thread_id.
*/
void pfs_set_thread_id_v1(PSI_thread *thread, ulonglong processlist_id)
{
  PFS_thread *pfs= reinterpret_cast<PFS_thread*> (thread);
  if (unlikely(pfs == NULL))
    return;
  pfs->m_processlist_id= processlist_id;
}

/**
  Implementation of the thread instrumentation interface.
  @sa PSI_v1::get_thread_id.
*/
PSI_thread*
pfs_get_thread_v1(void)
{
  PFS_thread *pfs= my_pthread_get_THR_PFS();
  return reinterpret_cast<PSI_thread*> (pfs);
}

/**
  Implementation of the thread instrumentation interface.
  @sa PSI_v1::set_thread_user.
*/
void pfs_set_thread_user_v1(const char *user, int user_len)
{
  PFS_thread *pfs= my_pthread_get_THR_PFS();

  DBUG_ASSERT((user != NULL) || (user_len == 0));
  DBUG_ASSERT(user_len >= 0);
  DBUG_ASSERT((uint) user_len <= sizeof(pfs->m_username));

  if (unlikely(pfs == NULL))
    return;

  aggregate_thread(pfs);

  pfs->m_lock.allocated_to_dirty();

  clear_thread_account(pfs);

  if (user_len > 0)
    memcpy(pfs->m_username, user, user_len);
  pfs->m_username_length= user_len;

  set_thread_account(pfs);

  bool enabled= true;
  if (flag_thread_instrumentation)
  {
    if ((pfs->m_username_length > 0) && (pfs->m_hostname_length > 0))
    {
      /*
        TODO: performance improvement.
        Once performance_schema.USERS is exposed,
        we can use PFS_user::m_enabled instead of looking up
        SETUP_ACTORS every time.
      */
      lookup_setup_actor(pfs,
                         pfs->m_username, pfs->m_username_length,
                         pfs->m_hostname, pfs->m_hostname_length,
                         &enabled);
    }
  }

  pfs->m_enabled= enabled;

  pfs->m_lock.dirty_to_allocated();
}

/**
  Implementation of the thread instrumentation interface.
  @sa PSI_v1::set_thread_account.
*/
void pfs_set_thread_account_v1(const char *user, int user_len,
                               const char *host, int host_len)
{
  PFS_thread *pfs= my_pthread_get_THR_PFS();

  DBUG_ASSERT((user != NULL) || (user_len == 0));
  DBUG_ASSERT(user_len >= 0);
  DBUG_ASSERT((uint) user_len <= sizeof(pfs->m_username));
  DBUG_ASSERT((host != NULL) || (host_len == 0));
  DBUG_ASSERT(host_len >= 0);
  DBUG_ASSERT((uint) host_len <= sizeof(pfs->m_hostname));

  if (unlikely(pfs == NULL))
    return;

  pfs->m_lock.allocated_to_dirty();

  clear_thread_account(pfs);

  if (host_len > 0)
    memcpy(pfs->m_hostname, host, host_len);
  pfs->m_hostname_length= host_len;

  if (user_len > 0)
    memcpy(pfs->m_username, user, user_len);
  pfs->m_username_length= user_len;

  set_thread_account(pfs);

  bool enabled= true;
  if (flag_thread_instrumentation)
  {
    if ((pfs->m_username_length > 0) && (pfs->m_hostname_length > 0))
    {
      /*
        TODO: performance improvement.
        Once performance_schema.USERS is exposed,
        we can use PFS_user::m_enabled instead of looking up
        SETUP_ACTORS every time.
      */
      lookup_setup_actor(pfs,
                         pfs->m_username, pfs->m_username_length,
                         pfs->m_hostname, pfs->m_hostname_length,
                         &enabled);
    }
  }
  pfs->m_enabled= enabled;

  pfs->m_lock.dirty_to_allocated();
}

/**
  Implementation of the thread instrumentation interface.
  @sa PSI_v1::set_thread_db.
*/
void pfs_set_thread_db_v1(const char* db, int db_len)
{
  PFS_thread *pfs= my_pthread_get_THR_PFS();

  DBUG_ASSERT((db != NULL) || (db_len == 0));
  DBUG_ASSERT(db_len >= 0);
  DBUG_ASSERT((uint) db_len <= sizeof(pfs->m_dbname));

  if (likely(pfs != NULL))
  {
    pfs->m_lock.allocated_to_dirty();
    if (db_len > 0)
      memcpy(pfs->m_dbname, db, db_len);
    pfs->m_dbname_length= db_len;
    pfs->m_lock.dirty_to_allocated();
  }
}

/**
  Implementation of the thread instrumentation interface.
  @sa PSI_v1::set_thread_command.
*/
void pfs_set_thread_command_v1(int command)
{
  PFS_thread *pfs= my_pthread_get_THR_PFS();

  DBUG_ASSERT(command >= 0);
  DBUG_ASSERT(command <= (int) COM_END);

  if (likely(pfs != NULL))
  {
    pfs->m_lock.allocated_to_dirty();
    pfs->m_command= command;
    pfs->m_lock.dirty_to_allocated();
  }
}

/**
  Implementation of the thread instrumentation interface.
  @sa PSI_v1::set_thread_start_time.
*/
void pfs_set_thread_start_time_v1(time_t start_time)
{
  PFS_thread *pfs= my_pthread_get_THR_PFS();

  if (likely(pfs != NULL))
  {
    pfs->m_lock.allocated_to_dirty();
    pfs->m_start_time= start_time;
    pfs->m_lock.dirty_to_allocated();
  }
}

/**
  Implementation of the thread instrumentation interface.
  @sa PSI_v1::set_thread_state.
*/
void pfs_set_thread_state_v1(const char* state)
{
  PFS_thread *pfs= my_pthread_get_THR_PFS();

  if (likely(pfs != NULL))
  {
    int state_len= state ? strlen(state) : 0;

    pfs->m_processlist_state_lock.allocated_to_dirty();
    pfs->m_processlist_state_ptr= state;
    pfs->m_processlist_state_length= state_len;
    pfs->m_processlist_state_lock.dirty_to_allocated();
  }
}

/**
  Implementation of the thread instrumentation interface.
  @sa PSI_v1::set_thread_info.
*/
<<<<<<< HEAD
void pfs_set_thread_info_v1(const char* info, int info_len)
=======
static void set_thread_info_v1(const char* info, uint info_len)
>>>>>>> 2f13f7fb
{
  PFS_thread *pfs= my_pthread_get_THR_PFS();

  DBUG_ASSERT((info != NULL) || (info_len == 0));

  if (likely(pfs != NULL))
  {
    if ((info != NULL) && (info_len > 0))
    {
      if (info_len > sizeof(pfs->m_processlist_info))
        info_len= sizeof(pfs->m_processlist_info);

      pfs->m_processlist_info_lock.allocated_to_dirty();
      memcpy(pfs->m_processlist_info, info, info_len);
      pfs->m_processlist_info_length= info_len;
      pfs->m_processlist_info_lock.dirty_to_allocated();
    }
    else
    {
      pfs->m_processlist_info_lock.allocated_to_dirty();
      pfs->m_processlist_info_length= 0;
      pfs->m_processlist_info_lock.dirty_to_allocated();
    }
  }
}

/**
  Implementation of the thread instrumentation interface.
  @sa PSI_v1::set_thread.
*/
void pfs_set_thread_v1(PSI_thread* thread)
{
  PFS_thread *pfs= reinterpret_cast<PFS_thread*> (thread);
  my_pthread_set_THR_PFS(pfs);
}

/**
  Implementation of the thread instrumentation interface.
  @sa PSI_v1::delete_current_thread.
*/
void pfs_delete_current_thread_v1(void)
{
  PFS_thread *thread= my_pthread_get_THR_PFS();
  if (thread != NULL)
  {
    aggregate_thread(thread);
    my_pthread_setspecific_ptr(THR_PFS, NULL);
    destroy_thread(thread);
  }
}

/**
  Implementation of the thread instrumentation interface.
  @sa PSI_v1::delete_thread.
*/
void pfs_delete_thread_v1(PSI_thread *thread)
{
  PFS_thread *pfs= reinterpret_cast<PFS_thread*> (thread);

  if (pfs != NULL)
  {
    aggregate_thread(pfs);
    destroy_thread(pfs);
  }
}

/**
  Implementation of the mutex instrumentation interface.
  @sa PSI_v1::start_mutex_wait.
*/
PSI_mutex_locker*
pfs_start_mutex_wait_v1(PSI_mutex_locker_state *state,
                        PSI_mutex *mutex, PSI_mutex_operation op,
                        const char *src_file, uint src_line)
{
  PFS_mutex *pfs_mutex= reinterpret_cast<PFS_mutex*> (mutex);
  DBUG_ASSERT((int) op >= 0);
  DBUG_ASSERT((uint) op < array_elements(mutex_operation_map));
  DBUG_ASSERT(state != NULL);

  DBUG_ASSERT(pfs_mutex != NULL);
  DBUG_ASSERT(pfs_mutex->m_class != NULL);

  if (! pfs_mutex->m_enabled)
    return NULL;

  uint flags;
  ulonglong timer_start= 0;

  if (flag_thread_instrumentation)
  {
    PFS_thread *pfs_thread= my_pthread_get_THR_PFS();
    if (unlikely(pfs_thread == NULL))
      return NULL;
    if (! pfs_thread->m_enabled)
      return NULL;
    state->m_thread= reinterpret_cast<PSI_thread *> (pfs_thread);
    flags= STATE_FLAG_THREAD;

    if (pfs_mutex->m_timed)
    {
      timer_start= get_timer_raw_value_and_function(wait_timer, & state->m_timer);
      state->m_timer_start= timer_start;
      flags|= STATE_FLAG_TIMED;
    }

    if (flag_events_waits_current)
    {
      if (unlikely(pfs_thread->m_events_waits_current >=
                   & pfs_thread->m_events_waits_stack[WAIT_STACK_SIZE]))
      {
        locker_lost++;
        return NULL;
      }
      PFS_events_waits *wait= pfs_thread->m_events_waits_current;
      state->m_wait= wait;
      flags|= STATE_FLAG_EVENT;

      PFS_events_waits *parent_event= wait - 1;
      wait->m_event_type= EVENT_TYPE_WAIT;
      wait->m_nesting_event_id= parent_event->m_event_id;
      wait->m_nesting_event_type= parent_event->m_event_type;

      wait->m_thread= pfs_thread;
      wait->m_class= pfs_mutex->m_class;
      wait->m_timer_start= timer_start;
      wait->m_timer_end= 0;
      wait->m_object_instance_addr= pfs_mutex->m_identity;
      wait->m_event_id= pfs_thread->m_event_id++;
      wait->m_end_event_id= 0;
      wait->m_operation= mutex_operation_map[(int) op];
      wait->m_source_file= src_file;
      wait->m_source_line= src_line;
      wait->m_wait_class= WAIT_CLASS_MUTEX;

      pfs_thread->m_events_waits_current++;
    }
  }
  else
  {
    if (pfs_mutex->m_timed)
    {
      timer_start= get_timer_raw_value_and_function(wait_timer, & state->m_timer);
      state->m_timer_start= timer_start;
      flags= STATE_FLAG_TIMED;
      state->m_thread= NULL;
    }
    else
    {
      /*
        Complete shortcut.
      */
      /* Aggregate to EVENTS_WAITS_SUMMARY_BY_INSTANCE (counted) */
      pfs_mutex->m_mutex_stat.m_wait_stat.aggregate_counted();
      return NULL;
    }
  }

  state->m_flags= flags;
  state->m_mutex= mutex;
  return reinterpret_cast<PSI_mutex_locker*> (state);
}

/**
  Implementation of the rwlock instrumentation interface.
  @sa PSI_v1::start_rwlock_rdwait
  @sa PSI_v1::start_rwlock_wrwait
*/
PSI_rwlock_locker*
pfs_start_rwlock_rdwait_v1(PSI_rwlock_locker_state *state,
                           PSI_rwlock *rwlock,
                           PSI_rwlock_operation op,
                           const char *src_file, uint src_line)
{
  PFS_rwlock *pfs_rwlock= reinterpret_cast<PFS_rwlock*> (rwlock);
  DBUG_ASSERT(static_cast<int> (op) >= 0);
  DBUG_ASSERT(static_cast<uint> (op) < array_elements(rwlock_operation_map));
  DBUG_ASSERT(state != NULL);
  DBUG_ASSERT(pfs_rwlock != NULL);
  DBUG_ASSERT(pfs_rwlock->m_class != NULL);

  if (! pfs_rwlock->m_enabled)
    return NULL;

  uint flags;
  ulonglong timer_start= 0;

  if (flag_thread_instrumentation)
  {
    PFS_thread *pfs_thread= my_pthread_get_THR_PFS();
    if (unlikely(pfs_thread == NULL))
      return NULL;
    if (! pfs_thread->m_enabled)
      return NULL;
    state->m_thread= reinterpret_cast<PSI_thread *> (pfs_thread);
    flags= STATE_FLAG_THREAD;

    if (pfs_rwlock->m_timed)
    {
      timer_start= get_timer_raw_value_and_function(wait_timer, & state->m_timer);
      state->m_timer_start= timer_start;
      flags|= STATE_FLAG_TIMED;
    }

    if (flag_events_waits_current)
    {
      if (unlikely(pfs_thread->m_events_waits_current >=
                   & pfs_thread->m_events_waits_stack[WAIT_STACK_SIZE]))
      {
        locker_lost++;
        return NULL;
      }
      PFS_events_waits *wait= pfs_thread->m_events_waits_current;
      state->m_wait= wait;
      flags|= STATE_FLAG_EVENT;

      PFS_events_waits *parent_event= wait - 1;
      wait->m_event_type= EVENT_TYPE_WAIT;
      wait->m_nesting_event_id= parent_event->m_event_id;
      wait->m_nesting_event_type= parent_event->m_event_type;

      wait->m_thread= pfs_thread;
      wait->m_class= pfs_rwlock->m_class;
      wait->m_timer_start= timer_start;
      wait->m_timer_end= 0;
      wait->m_object_instance_addr= pfs_rwlock->m_identity;
      wait->m_event_id= pfs_thread->m_event_id++;
      wait->m_end_event_id= 0;
      wait->m_operation= rwlock_operation_map[static_cast<int> (op)];
      wait->m_source_file= src_file;
      wait->m_source_line= src_line;
      wait->m_wait_class= WAIT_CLASS_RWLOCK;

      pfs_thread->m_events_waits_current++;
    }
  }
  else
  {
    if (pfs_rwlock->m_timed)
    {
      timer_start= get_timer_raw_value_and_function(wait_timer, & state->m_timer);
      state->m_timer_start= timer_start;
      flags= STATE_FLAG_TIMED;
      state->m_thread= NULL;
    }
    else
    {
      /*
        Complete shortcut.
      */
      /* Aggregate to EVENTS_WAITS_SUMMARY_BY_INSTANCE (counted) */
      pfs_rwlock->m_rwlock_stat.m_wait_stat.aggregate_counted();
      return NULL;
    }
  }

  state->m_flags= flags;
  state->m_rwlock= rwlock;
  return reinterpret_cast<PSI_rwlock_locker*> (state);
}

PSI_rwlock_locker*
pfs_start_rwlock_wrwait_v1(PSI_rwlock_locker_state *state,
                           PSI_rwlock *rwlock,
                           PSI_rwlock_operation op,
                           const char *src_file, uint src_line)
{
  return pfs_start_rwlock_rdwait_v1(state, rwlock, op, src_file, src_line);
}

/**
  Implementation of the cond instrumentation interface.
  @sa PSI_v1::start_cond_wait.
*/
PSI_cond_locker*
pfs_start_cond_wait_v1(PSI_cond_locker_state *state,
                       PSI_cond *cond, PSI_mutex *mutex,
                       PSI_cond_operation op,
                       const char *src_file, uint src_line)
{
  /*
    Note about the unused PSI_mutex *mutex parameter:
    In the pthread library, a call to pthread_cond_wait()
    causes an unlock() + lock() on the mutex associated with the condition.
    This mutex operation is not instrumented, so the mutex will still
    appear as locked when a thread is waiting on a condition.
    This has no impact now, as unlock_mutex() is not recording events.
    When unlock_mutex() is implemented by later work logs,
    this parameter here will be used to adjust the mutex state,
    in start_cond_wait_v1() and end_cond_wait_v1().
  */
  PFS_cond *pfs_cond= reinterpret_cast<PFS_cond*> (cond);
  DBUG_ASSERT(static_cast<int> (op) >= 0);
  DBUG_ASSERT(static_cast<uint> (op) < array_elements(cond_operation_map));
  DBUG_ASSERT(state != NULL);
  DBUG_ASSERT(pfs_cond != NULL);
  DBUG_ASSERT(pfs_cond->m_class != NULL);

  if (! pfs_cond->m_enabled)
    return NULL;

  uint flags;
  ulonglong timer_start= 0;

  if (flag_thread_instrumentation)
  {
    PFS_thread *pfs_thread= my_pthread_get_THR_PFS();
    if (unlikely(pfs_thread == NULL))
      return NULL;
    if (! pfs_thread->m_enabled)
      return NULL;
    state->m_thread= reinterpret_cast<PSI_thread *> (pfs_thread);
    flags= STATE_FLAG_THREAD;

    if (pfs_cond->m_timed)
    {
      timer_start= get_timer_raw_value_and_function(wait_timer, & state->m_timer);
      state->m_timer_start= timer_start;
      flags|= STATE_FLAG_TIMED;
    }

    if (flag_events_waits_current)
    {
      if (unlikely(pfs_thread->m_events_waits_current >=
                   & pfs_thread->m_events_waits_stack[WAIT_STACK_SIZE]))
      {
        locker_lost++;
        return NULL;
      }
      PFS_events_waits *wait= pfs_thread->m_events_waits_current;
      state->m_wait= wait;
      flags|= STATE_FLAG_EVENT;

      PFS_events_waits *parent_event= wait - 1;
      wait->m_event_type= EVENT_TYPE_WAIT;
      wait->m_nesting_event_id= parent_event->m_event_id;
      wait->m_nesting_event_type= parent_event->m_event_type;

      wait->m_thread= pfs_thread;
      wait->m_class= pfs_cond->m_class;
      wait->m_timer_start= timer_start;
      wait->m_timer_end= 0;
      wait->m_object_instance_addr= pfs_cond->m_identity;
      wait->m_event_id= pfs_thread->m_event_id++;
      wait->m_end_event_id= 0;
      wait->m_operation= cond_operation_map[static_cast<int> (op)];
      wait->m_source_file= src_file;
      wait->m_source_line= src_line;
      wait->m_wait_class= WAIT_CLASS_COND;

      pfs_thread->m_events_waits_current++;
    }
  }
  else
  {
    if (pfs_cond->m_timed)
    {
      timer_start= get_timer_raw_value_and_function(wait_timer, & state->m_timer);
      state->m_timer_start= timer_start;
      flags= STATE_FLAG_TIMED;
    }
    else
    {
      /*
        Complete shortcut.
      */
      /* Aggregate to EVENTS_WAITS_SUMMARY_BY_INSTANCE (counted) */
      pfs_cond->m_cond_stat.m_wait_stat.aggregate_counted();
      return NULL;
    }
  }

  state->m_flags= flags;
  state->m_cond= cond;
  state->m_mutex= mutex;
  return reinterpret_cast<PSI_cond_locker*> (state);
}

static inline PFS_TL_LOCK_TYPE lock_flags_to_lock_type(uint flags)
{
  enum thr_lock_type value= static_cast<enum thr_lock_type> (flags);

  switch (value)
  {
    case TL_READ:
      return PFS_TL_READ;
    case TL_READ_WITH_SHARED_LOCKS:
      return PFS_TL_READ_WITH_SHARED_LOCKS;
    case TL_READ_HIGH_PRIORITY:
      return PFS_TL_READ_HIGH_PRIORITY;
    case TL_READ_NO_INSERT:
      return PFS_TL_READ_NO_INSERT;
    case TL_WRITE_ALLOW_WRITE:
      return PFS_TL_WRITE_ALLOW_WRITE;
    case TL_WRITE_CONCURRENT_INSERT:
      return PFS_TL_WRITE_CONCURRENT_INSERT;
    case TL_WRITE_LOW_PRIORITY:
      return PFS_TL_WRITE_LOW_PRIORITY;
    case TL_WRITE:
      return PFS_TL_WRITE;

    case TL_WRITE_ONLY:
    case TL_IGNORE:
    case TL_UNLOCK:
    case TL_READ_DEFAULT:
    case TL_WRITE_DEFAULT:
    case TL_WRITE_CONCURRENT_DEFAULT:
    default:
      DBUG_ASSERT(false);
  }

  /* Dead code */
  return PFS_TL_READ;
}

static inline PFS_TL_LOCK_TYPE external_lock_flags_to_lock_type(uint flags)
{
  DBUG_ASSERT(flags == F_RDLCK || flags == F_WRLCK);
  return (flags == F_RDLCK ? PFS_TL_READ_EXTERNAL : PFS_TL_WRITE_EXTERNAL);
}

/**
  Implementation of the table instrumentation interface.
  @sa PSI_v1::start_table_io_wait_v1
*/
PSI_table_locker*
pfs_start_table_io_wait_v1(PSI_table_locker_state *state,
                           PSI_table *table,
                           PSI_table_io_operation op,
                           uint index,
                           const char *src_file, uint src_line)
{
  DBUG_ASSERT(static_cast<int> (op) >= 0);
  DBUG_ASSERT(static_cast<uint> (op) < array_elements(table_io_operation_map));
  DBUG_ASSERT(state != NULL);
  PFS_table *pfs_table= reinterpret_cast<PFS_table*> (table);
  DBUG_ASSERT(pfs_table != NULL);
  DBUG_ASSERT(pfs_table->m_share != NULL);

  if (! pfs_table->m_io_enabled)
    return NULL;

  PFS_thread *pfs_thread= pfs_table->m_thread_owner;

  DBUG_ASSERT(pfs_thread == my_pthread_get_THR_PFS());

  uint flags;
  ulonglong timer_start= 0;

  if (flag_thread_instrumentation)
  {
    if (pfs_thread == NULL)
      return NULL;
    if (! pfs_thread->m_enabled)
      return NULL;
    state->m_thread= reinterpret_cast<PSI_thread *> (pfs_thread);
    flags= STATE_FLAG_THREAD;

    if (pfs_table->m_io_timed)
    {
      timer_start= get_timer_raw_value_and_function(wait_timer, & state->m_timer);
      state->m_timer_start= timer_start;
      flags|= STATE_FLAG_TIMED;
    }

    if (flag_events_waits_current)
    {
      if (unlikely(pfs_thread->m_events_waits_current >=
                   & pfs_thread->m_events_waits_stack[WAIT_STACK_SIZE]))
      {
        locker_lost++;
        return NULL;
      }
      PFS_events_waits *wait= pfs_thread->m_events_waits_current;
      state->m_wait= wait;
      flags|= STATE_FLAG_EVENT;

      PFS_events_waits *parent_event= wait - 1;
      wait->m_event_type= EVENT_TYPE_WAIT;
      wait->m_nesting_event_id= parent_event->m_event_id;
      wait->m_nesting_event_type= parent_event->m_event_type;

      PFS_table_share *share= pfs_table->m_share;
      wait->m_thread= pfs_thread;
      wait->m_class= &global_table_io_class;
      wait->m_timer_start= timer_start;
      wait->m_timer_end= 0;
      wait->m_object_instance_addr= pfs_table->m_identity;
      wait->m_event_id= pfs_thread->m_event_id++;
      wait->m_end_event_id= 0;
      wait->m_operation= table_io_operation_map[static_cast<int> (op)];
      wait->m_flags= 0;
      wait->m_object_type= share->get_object_type();
      wait->m_weak_table_share= share;
      wait->m_weak_version= share->get_version();
      wait->m_index= index;
      wait->m_source_file= src_file;
      wait->m_source_line= src_line;
      wait->m_wait_class= WAIT_CLASS_TABLE;

      pfs_thread->m_events_waits_current++;
    }
  }
  else
  {
    if (pfs_table->m_io_timed)
    {
      timer_start= get_timer_raw_value_and_function(wait_timer, & state->m_timer);
      state->m_timer_start= timer_start;
      flags= STATE_FLAG_TIMED;
    }
    else
    {
      /* TODO: consider a shortcut here */
      flags= 0;
    }
  }

  state->m_flags= flags;
  state->m_table= table;
  state->m_io_operation= op;
  state->m_index= index;
  return reinterpret_cast<PSI_table_locker*> (state);
}

/**
  Implementation of the table instrumentation interface.
  @sa PSI_v1::start_table_lock_wait.
*/
PSI_table_locker*
pfs_start_table_lock_wait_v1(PSI_table_locker_state *state,
                             PSI_table *table,
                             PSI_table_lock_operation op,
                             ulong op_flags,
                             const char *src_file, uint src_line)
{
  DBUG_ASSERT(state != NULL);
  DBUG_ASSERT((op == PSI_TABLE_LOCK) || (op == PSI_TABLE_EXTERNAL_LOCK));

  PFS_table *pfs_table= reinterpret_cast<PFS_table*> (table);

  DBUG_ASSERT(pfs_table != NULL);
  DBUG_ASSERT(pfs_table->m_share != NULL);

  if (! pfs_table->m_lock_enabled)
    return NULL;

  PFS_thread *pfs_thread= pfs_table->m_thread_owner;

  PFS_TL_LOCK_TYPE lock_type;

  switch (op)
  {
    case PSI_TABLE_LOCK:
      lock_type= lock_flags_to_lock_type(op_flags);
      break;
    case PSI_TABLE_EXTERNAL_LOCK:
      /*
        See the handler::external_lock() API design,
        there is no handler::external_unlock().
      */
      if (op_flags == F_UNLCK)
        return NULL;
      lock_type= external_lock_flags_to_lock_type(op_flags);
      break;
    default:
      lock_type= PFS_TL_READ;
      DBUG_ASSERT(false);
  }

  DBUG_ASSERT((uint) lock_type < array_elements(table_lock_operation_map));

  uint flags;
  ulonglong timer_start= 0;

  if (flag_thread_instrumentation)
  {
    if (pfs_thread == NULL)
      return NULL;
    if (! pfs_thread->m_enabled)
      return NULL;
    state->m_thread= reinterpret_cast<PSI_thread *> (pfs_thread);
    flags= STATE_FLAG_THREAD;

    if (pfs_table->m_lock_timed)
    {
      timer_start= get_timer_raw_value_and_function(wait_timer, & state->m_timer);
      state->m_timer_start= timer_start;
      flags|= STATE_FLAG_TIMED;
    }

    if (flag_events_waits_current)
    {
      if (unlikely(pfs_thread->m_events_waits_current >=
                   & pfs_thread->m_events_waits_stack[WAIT_STACK_SIZE]))
      {
        locker_lost++;
        return NULL;
      }
      PFS_events_waits *wait= pfs_thread->m_events_waits_current;
      state->m_wait= wait;
      flags|= STATE_FLAG_EVENT;

      PFS_events_waits *parent_event= wait - 1;
      wait->m_event_type= EVENT_TYPE_WAIT;
      wait->m_nesting_event_id= parent_event->m_event_id;
      wait->m_nesting_event_type= parent_event->m_event_type;

      PFS_table_share *share= pfs_table->m_share;
      wait->m_thread= pfs_thread;
      wait->m_class= &global_table_lock_class;
      wait->m_timer_start= timer_start;
      wait->m_timer_end= 0;
      wait->m_object_instance_addr= pfs_table->m_identity;
      wait->m_event_id= pfs_thread->m_event_id++;
      wait->m_end_event_id= 0;
      wait->m_operation= table_lock_operation_map[lock_type];
      wait->m_flags= 0;
      wait->m_object_type= share->get_object_type();
      wait->m_weak_table_share= share;
      wait->m_weak_version= share->get_version();
      wait->m_index= 0;
      wait->m_source_file= src_file;
      wait->m_source_line= src_line;
      wait->m_wait_class= WAIT_CLASS_TABLE;

      pfs_thread->m_events_waits_current++;
    }
  }
  else
  {
    if (pfs_table->m_lock_timed)
    {
      timer_start= get_timer_raw_value_and_function(wait_timer, & state->m_timer);
      state->m_timer_start= timer_start;
      flags= STATE_FLAG_TIMED;
    }
    else
    {
      /* TODO: consider a shortcut here */
      flags= 0;
    }
  }

  state->m_flags= flags;
  state->m_table= table;
  state->m_index= lock_type;
  return reinterpret_cast<PSI_table_locker*> (state);
}

/**
  Implementation of the file instrumentation interface.
  @sa PSI_v1::get_thread_file_name_locker.
*/
PSI_file_locker*
pfs_get_thread_file_name_locker_v1(PSI_file_locker_state *state,
                                   PSI_file_key key,
                                   PSI_file_operation op,
                                   const char *name, const void *identity)
{
  DBUG_ASSERT(static_cast<int> (op) >= 0);
  DBUG_ASSERT(static_cast<uint> (op) < array_elements(file_operation_map));
  DBUG_ASSERT(state != NULL);

  if (! flag_global_instrumentation)
    return NULL;
  PFS_file_class *klass= find_file_class(key);
  if (unlikely(klass == NULL))
    return NULL;
  if (! klass->m_enabled)
    return NULL;

  /* Needed for the LF_HASH */ 
  PFS_thread *pfs_thread= my_pthread_get_THR_PFS();
  if (unlikely(pfs_thread == NULL))
    return NULL;

  if (flag_thread_instrumentation && ! pfs_thread->m_enabled)
    return NULL;

  uint flags;

  state->m_thread= reinterpret_cast<PSI_thread *> (pfs_thread);
  flags= STATE_FLAG_THREAD;

  if (klass->m_timed)
    flags|= STATE_FLAG_TIMED;

  if (flag_events_waits_current)
  {
    if (unlikely(pfs_thread->m_events_waits_current >=
                 & pfs_thread->m_events_waits_stack[WAIT_STACK_SIZE]))
    {
      locker_lost++;
      return NULL;
    }
    PFS_events_waits *wait= pfs_thread->m_events_waits_current;
    state->m_wait= wait;
    flags|= STATE_FLAG_EVENT;

    PFS_events_waits *parent_event= wait - 1;
    wait->m_event_type= EVENT_TYPE_WAIT;
    wait->m_nesting_event_id= parent_event->m_event_id;
    wait->m_nesting_event_type= parent_event->m_event_type;

    wait->m_thread= pfs_thread;
    wait->m_class= klass;
    wait->m_timer_start= 0;
    wait->m_timer_end= 0;
    wait->m_object_instance_addr= NULL;
    wait->m_weak_file= NULL;
    wait->m_weak_version= 0;
    wait->m_event_id= pfs_thread->m_event_id++;
    wait->m_end_event_id= 0;
    wait->m_operation= file_operation_map[static_cast<int> (op)];
    wait->m_wait_class= WAIT_CLASS_FILE;

    pfs_thread->m_events_waits_current++;
  }

  state->m_flags= flags;
  state->m_file= NULL;
  state->m_name= name;
  state->m_class= klass;
  state->m_operation= op;
  return reinterpret_cast<PSI_file_locker*> (state);
}

/**
  Implementation of the file instrumentation interface.
  @sa PSI_v1::get_thread_file_stream_locker.
*/
PSI_file_locker*
pfs_get_thread_file_stream_locker_v1(PSI_file_locker_state *state,
                                     PSI_file *file, PSI_file_operation op)
{
  PFS_file *pfs_file= reinterpret_cast<PFS_file*> (file);
  DBUG_ASSERT(static_cast<int> (op) >= 0);
  DBUG_ASSERT(static_cast<uint> (op) < array_elements(file_operation_map));
  DBUG_ASSERT(state != NULL);

  if (unlikely(pfs_file == NULL))
    return NULL;
  DBUG_ASSERT(pfs_file->m_class != NULL);
  PFS_file_class *klass= pfs_file->m_class;

  if (! pfs_file->m_enabled)
    return NULL;

  uint flags;

  if (flag_thread_instrumentation)
  {
    PFS_thread *pfs_thread= my_pthread_get_THR_PFS();
    if (unlikely(pfs_thread == NULL))
      return NULL;
    if (! pfs_thread->m_enabled)
      return NULL;
    state->m_thread= reinterpret_cast<PSI_thread *> (pfs_thread);
    flags= STATE_FLAG_THREAD;

    if (pfs_file->m_timed)
      flags|= STATE_FLAG_TIMED;

    if (flag_events_waits_current)
    {
      if (unlikely(pfs_thread->m_events_waits_current >=
                   & pfs_thread->m_events_waits_stack[WAIT_STACK_SIZE]))
      {
        locker_lost++;
        return NULL;
      }
      PFS_events_waits *wait= pfs_thread->m_events_waits_current;
      state->m_wait= wait;
      flags|= STATE_FLAG_EVENT;

      PFS_events_waits *parent_event= wait - 1;
      wait->m_event_type= EVENT_TYPE_WAIT;
      wait->m_nesting_event_id= parent_event->m_event_id;
      wait->m_nesting_event_type= parent_event->m_event_type;

      wait->m_thread= pfs_thread;
      wait->m_class= klass;
      wait->m_timer_start= 0;
      wait->m_timer_end= 0;
      wait->m_object_instance_addr= pfs_file;
      wait->m_weak_file= pfs_file;
      wait->m_weak_version= pfs_file->get_version();
      wait->m_event_id= pfs_thread->m_event_id++;
      wait->m_end_event_id= 0;
      wait->m_operation= file_operation_map[static_cast<int> (op)];
      wait->m_wait_class= WAIT_CLASS_FILE;

      pfs_thread->m_events_waits_current++;
    }
  }
  else
  {
    state->m_thread= NULL;
    if (pfs_file->m_timed)
    {
      flags= STATE_FLAG_TIMED;
    }
    else
    {
      /* TODO: consider a shortcut. */
      flags= 0;
    }
  }

  state->m_flags= flags;
  state->m_file= reinterpret_cast<PSI_file*> (pfs_file);
  state->m_operation= op;
  state->m_name= NULL;
  state->m_class= klass;
  return reinterpret_cast<PSI_file_locker*> (state);
}

/**
  Implementation of the file instrumentation interface.
  @sa PSI_v1::get_thread_file_descriptor_locker.
*/
PSI_file_locker*
pfs_get_thread_file_descriptor_locker_v1(PSI_file_locker_state *state,
                                         File file, PSI_file_operation op)
{
  int index= static_cast<int> (file);
  DBUG_ASSERT(static_cast<int> (op) >= 0);
  DBUG_ASSERT(static_cast<uint> (op) < array_elements(file_operation_map));
  DBUG_ASSERT(state != NULL);

  if (unlikely((index < 0) || (index >= file_handle_max)))
    return NULL;

  PFS_file *pfs_file= file_handle_array[index];
  if (unlikely(pfs_file == NULL))
    return NULL;

  /*
    We are about to close a file by descriptor number,
    and the calling code still holds the descriptor.
    Cleanup the file descriptor <--> file instrument association.
    Remove the instrumentation *before* the close to avoid race
    conditions with another thread opening a file
    (that could be given the same descriptor).
  */
  if (op == PSI_FILE_CLOSE)
    file_handle_array[index]= NULL;

  if (! pfs_file->m_enabled)
    return NULL;

  DBUG_ASSERT(pfs_file->m_class != NULL);
  PFS_file_class *klass= pfs_file->m_class;

  uint flags;

  if (flag_thread_instrumentation)
  {
    PFS_thread *pfs_thread= my_pthread_get_THR_PFS();
    if (unlikely(pfs_thread == NULL))
      return NULL;
    if (! pfs_thread->m_enabled)
      return NULL;
    state->m_thread= reinterpret_cast<PSI_thread *> (pfs_thread);
    flags= STATE_FLAG_THREAD;

    if (pfs_file->m_timed)
      flags|= STATE_FLAG_TIMED;

    if (flag_events_waits_current)
    {
      if (unlikely(pfs_thread->m_events_waits_current >=
                   & pfs_thread->m_events_waits_stack[WAIT_STACK_SIZE]))
      {
        locker_lost++;
        return NULL;
      }
      PFS_events_waits *wait= pfs_thread->m_events_waits_current;
      state->m_wait= wait;
      flags|= STATE_FLAG_EVENT;

      PFS_events_waits *parent_event= wait - 1;
      wait->m_event_type= EVENT_TYPE_WAIT;
      wait->m_nesting_event_id= parent_event->m_event_id;
      wait->m_nesting_event_type= parent_event->m_event_type;

      wait->m_thread= pfs_thread;
      wait->m_class= klass;
      wait->m_timer_start= 0;
      wait->m_timer_end= 0;
      wait->m_object_instance_addr= pfs_file;
      wait->m_weak_file= pfs_file;
      wait->m_weak_version= pfs_file->get_version();
      wait->m_event_id= pfs_thread->m_event_id++;
      wait->m_end_event_id= 0;
      wait->m_operation= file_operation_map[static_cast<int> (op)];
      wait->m_wait_class= WAIT_CLASS_FILE;

      pfs_thread->m_events_waits_current++;
    }
  }
  else
  {
    state->m_thread= NULL;
    if (pfs_file->m_timed)
    {
      flags= STATE_FLAG_TIMED;
    }
    else
    {
      /* TODO: consider a shortcut. */
      flags= 0;
    }
  }

  state->m_flags= flags;
  state->m_file= reinterpret_cast<PSI_file*> (pfs_file);
  state->m_operation= op;
  state->m_name= NULL;
  state->m_class= klass;
  return reinterpret_cast<PSI_file_locker*> (state);
}

/** Socket locker */

PSI_socket_locker*
pfs_start_socket_wait_v1(PSI_socket_locker_state *state,
                         PSI_socket *socket,
                         PSI_socket_operation op,
                         size_t count,
                         const char *src_file, uint src_line)
{
  DBUG_ASSERT(static_cast<int> (op) >= 0);
  DBUG_ASSERT(static_cast<uint> (op) < array_elements(socket_operation_map));
  DBUG_ASSERT(state != NULL);
  PFS_socket *pfs_socket= reinterpret_cast<PFS_socket*> (socket);

  DBUG_ASSERT(pfs_socket != NULL);
  DBUG_ASSERT(pfs_socket->m_class != NULL);

  if (!pfs_socket->m_enabled || pfs_socket->m_idle)
    return NULL;

  uint flags= 0;
  ulonglong timer_start= 0;

  if (flag_thread_instrumentation)
  {
    PFS_thread *pfs_thread= pfs_socket->m_thread_owner;

    if (unlikely(pfs_thread == NULL))
      return NULL;

    if (!pfs_thread->m_enabled)
      return NULL;

    state->m_thread= reinterpret_cast<PSI_thread *> (pfs_thread);
    flags= STATE_FLAG_THREAD;

    if (pfs_socket->m_timed)
    {
      timer_start= get_timer_raw_value_and_function(wait_timer, & state->m_timer);
      state->m_timer_start= timer_start;
      flags|= STATE_FLAG_TIMED;
    }

    if (flag_events_waits_current)
    {
      if (unlikely(pfs_thread->m_events_waits_current >=
                   & pfs_thread->m_events_waits_stack[WAIT_STACK_SIZE]))
      {
        locker_lost++;
        return NULL;
      }
      PFS_events_waits *wait= pfs_thread->m_events_waits_current;
      state->m_wait= wait;
      flags|= STATE_FLAG_EVENT;

      PFS_events_waits *parent_event= wait - 1;
      wait->m_event_type= EVENT_TYPE_WAIT;
      wait->m_nesting_event_id=   parent_event->m_event_id;
      wait->m_nesting_event_type= parent_event->m_event_type;
      wait->m_thread=       pfs_thread;
      wait->m_class=        pfs_socket->m_class;
      wait->m_timer_start=  timer_start;
      wait->m_timer_end=    0;
      wait->m_object_instance_addr= pfs_socket->m_identity;
      wait->m_weak_socket=  pfs_socket;
      wait->m_weak_version= pfs_socket->get_version();
      wait->m_event_id=     pfs_thread->m_event_id++;
      wait->m_end_event_id= 0;
      wait->m_operation=    socket_operation_map[static_cast<int>(op)];
      wait->m_source_file= src_file;
      wait->m_source_line= src_line;
      wait->m_number_of_bytes= count;
      wait->m_wait_class=   WAIT_CLASS_SOCKET;

      pfs_thread->m_events_waits_current++;
    }
  }
  else
  {
    if (pfs_socket->m_timed)
    {
      timer_start= get_timer_raw_value_and_function(wait_timer, & state->m_timer);
      state->m_timer_start= timer_start;
      flags= STATE_FLAG_TIMED;
    }
    else
    {
      /*
        Even if timing is disabled, end_socket_wait() still needs a locker to
        capture the number of bytes sent or received by the socket operation.
        For operations that do not have a byte count, then just increment the
        event counter and return a NULL locker.
      */
      switch (op)
      {
        case PSI_SOCKET_CONNECT:
        case PSI_SOCKET_CREATE:
        case PSI_SOCKET_BIND:
        case PSI_SOCKET_SEEK:
        case PSI_SOCKET_OPT:
        case PSI_SOCKET_STAT:
        case PSI_SOCKET_SHUTDOWN:
        case PSI_SOCKET_CLOSE:
        case PSI_SOCKET_SELECT:
          pfs_socket->m_socket_stat.m_io_stat.m_misc.aggregate_counted();
          return NULL;
        default:
          break;
      }
    }
  }

  state->m_flags= flags;
  state->m_socket= socket;
  state->m_operation= op;
  return reinterpret_cast<PSI_socket_locker*> (state);
}

/**
  Implementation of the mutex instrumentation interface.
  @sa PSI_v1::unlock_mutex.
*/
void pfs_unlock_mutex_v1(PSI_mutex *mutex)
{
  PFS_mutex *pfs_mutex= reinterpret_cast<PFS_mutex*> (mutex);

  DBUG_ASSERT(pfs_mutex != NULL);

  /*
    Note that this code is still protected by the instrumented mutex,
    and therefore is thread safe. See inline_mysql_mutex_unlock().
  */

  /* Always update the instrumented state */
  pfs_mutex->m_owner= NULL;
  pfs_mutex->m_last_locked= 0;

#ifdef LATER_WL2333
  /*
    See WL#2333: SHOW ENGINE ... LOCK STATUS.
    PFS_mutex::m_lock_stat is not exposed in user visible tables
    currently, so there is no point spending time computing it.
  */
  if (! pfs_mutex->m_enabled)
    return;

  if (! pfs_mutex->m_timed)
    return;

  ulonglong locked_time;
  locked_time= get_timer_pico_value(wait_timer) - pfs_mutex->m_last_locked;
  pfs_mutex->m_mutex_stat.m_lock_stat.aggregate_value(locked_time);
#endif
}

/**
  Implementation of the rwlock instrumentation interface.
  @sa PSI_v1::unlock_rwlock.
*/
void pfs_unlock_rwlock_v1(PSI_rwlock *rwlock)
{
  PFS_rwlock *pfs_rwlock= reinterpret_cast<PFS_rwlock*> (rwlock);
  DBUG_ASSERT(pfs_rwlock != NULL);
  DBUG_ASSERT(pfs_rwlock == sanitize_rwlock(pfs_rwlock));
  DBUG_ASSERT(pfs_rwlock->m_class != NULL);
  DBUG_ASSERT(pfs_rwlock->m_lock.is_populated());

  bool last_writer= false;
  bool last_reader= false;

  /*
    Note that this code is still protected by the instrumented rwlock,
    and therefore is:
    - thread safe for write locks
    - almost thread safe for read locks (pfs_rwlock->m_readers is unsafe).
    See inline_mysql_rwlock_unlock()
  */

  /* Always update the instrumented state */
  if (pfs_rwlock->m_writer != NULL)
  {
    /* Nominal case, a writer is unlocking. */
    last_writer= true;
    pfs_rwlock->m_writer= NULL;
    /* Reset the readers stats, they could be off */
    pfs_rwlock->m_readers= 0;
  }
  else if (likely(pfs_rwlock->m_readers > 0))
  {
    /* Nominal case, a reader is unlocking. */
    if (--(pfs_rwlock->m_readers) == 0)
      last_reader= true;
  }
  else
  {
    /*
      Edge case, we have no writer and no readers,
      on an unlock event.
      This is possible for:
      - partial instrumentation
      - instrumentation disabled at runtime,
        see when get_thread_rwlock_locker_v1() returns NULL
      No further action is taken here, the next
      write lock will put the statistics is a valid state.
    */
  }

#ifdef LATER_WL2333
  /* See WL#2333: SHOW ENGINE ... LOCK STATUS. */

  if (! pfs_rwlock->m_enabled)
    return;

  if (! pfs_rwlock->m_timed)
    return;

  ulonglong locked_time;
  if (last_writer)
  {
    locked_time= get_timer_pico_value(wait_timer) - pfs_rwlock->m_last_written;
    pfs_rwlock->m_rwlock_stat.m_write_lock_stat.aggregate_value(locked_time);
  }
  else if (last_reader)
  {
    locked_time= get_timer_pico_value(wait_timer) - pfs_rwlock->m_last_read;
    pfs_rwlock->m_rwlock_stat.m_read_lock_stat.aggregate_value(locked_time);
  }
#else
  (void) last_reader;
  (void) last_writer;
#endif
}

/**
  Implementation of the cond instrumentation interface.
  @sa PSI_v1::signal_cond.
*/
void pfs_signal_cond_v1(PSI_cond* cond)
{
  PFS_cond *pfs_cond= reinterpret_cast<PFS_cond*> (cond);

  DBUG_ASSERT(pfs_cond != NULL);

  pfs_cond->m_cond_stat.m_signal_count++;
}

/**
  Implementation of the cond instrumentation interface.
  @sa PSI_v1::broadcast_cond.
*/
void pfs_broadcast_cond_v1(PSI_cond* cond)
{
  PFS_cond *pfs_cond= reinterpret_cast<PFS_cond*> (cond);

  DBUG_ASSERT(pfs_cond != NULL);

  pfs_cond->m_cond_stat.m_broadcast_count++;
}

/**
  Implementation of the idle instrumentation interface.
  @sa PSI_v1::start_idle_wait.
*/
PSI_idle_locker*
pfs_start_idle_wait_v1(PSI_idle_locker_state* state, const char *src_file, uint src_line)
{
  DBUG_ASSERT(state != NULL);

  if (!flag_global_instrumentation)
    return NULL;

  if (!global_idle_class.m_enabled)
    return NULL;

  uint flags= 0;
  ulonglong timer_start= 0;

  if (flag_thread_instrumentation)
  {
    PFS_thread *pfs_thread= my_pthread_get_THR_PFS();
    if (unlikely(pfs_thread == NULL))
      return NULL;
    if (!pfs_thread->m_enabled)
      return NULL;
    state->m_thread= reinterpret_cast<PSI_thread *> (pfs_thread);
    flags= STATE_FLAG_THREAD;

    if (global_idle_class.m_timed)
    {
      timer_start= get_timer_raw_value_and_function(idle_timer, &state->m_timer);
      state->m_timer_start= timer_start;
      flags|= STATE_FLAG_TIMED;
    }

    if (flag_events_waits_current)
    {
      if (unlikely(pfs_thread->m_events_waits_current >=
                   & pfs_thread->m_events_waits_stack[WAIT_STACK_SIZE]))
      {
        locker_lost++;
        return NULL;
      }
      PFS_events_waits *wait= pfs_thread->m_events_waits_current;
      state->m_wait= wait;
      flags|= STATE_FLAG_EVENT;

      wait->m_event_type= EVENT_TYPE_WAIT;
      /*
        IDLE events are waits, but by definition we know that
        such waits happen outside of any STAGE and STATEMENT,
        so they have no parents.
      */
      wait->m_nesting_event_id= 0;
      /* no need to set wait->m_nesting_event_type */

      wait->m_thread= pfs_thread;
      wait->m_class= &global_idle_class;
      wait->m_timer_start= timer_start;
      wait->m_timer_end= 0;
      wait->m_event_id= pfs_thread->m_event_id++;
      wait->m_end_event_id= 0;
      wait->m_operation= OPERATION_TYPE_IDLE;
      wait->m_source_file= src_file;
      wait->m_source_line= src_line;
      wait->m_wait_class= WAIT_CLASS_IDLE;

      pfs_thread->m_events_waits_current++;
    }
  }
  else
  {
    if (global_idle_class.m_timed)
    {
      timer_start= get_timer_raw_value_and_function(idle_timer, &state->m_timer);
      state->m_timer_start= timer_start;
      flags= STATE_FLAG_TIMED;
    }
  }

  state->m_flags= flags;
  return reinterpret_cast<PSI_idle_locker*> (state);
}

/**
  Implementation of the mutex instrumentation interface.
  @sa PSI_v1::end_idle_wait.
*/
void pfs_end_idle_wait_v1(PSI_idle_locker* locker)
{
  PSI_idle_locker_state *state= reinterpret_cast<PSI_idle_locker_state*> (locker);
  DBUG_ASSERT(state != NULL);
  ulonglong timer_end= 0;
  ulonglong wait_time= 0;

  uint flags= state->m_flags;

  if (flags & STATE_FLAG_TIMED)
  {
    timer_end= state->m_timer();
    wait_time= timer_end - state->m_timer_start;
  }

  if (flags & STATE_FLAG_THREAD)
  {
    PFS_thread *thread= reinterpret_cast<PFS_thread *> (state->m_thread);
    PFS_single_stat *event_name_array;
    event_name_array= thread->m_instr_class_waits_stats;

    if (flags & STATE_FLAG_TIMED)
    {
      /* Aggregate to EVENTS_WAITS_SUMMARY_BY_THREAD_BY_EVENT_NAME (timed) */
      event_name_array[GLOBAL_IDLE_EVENT_INDEX].aggregate_value(wait_time);
    }
    else
    {
      /* Aggregate to EVENTS_WAITS_SUMMARY_BY_THREAD_BY_EVENT_NAME (counted) */
      event_name_array[GLOBAL_IDLE_EVENT_INDEX].aggregate_counted();
    }

    if (flags & STATE_FLAG_EVENT)
    {
      PFS_events_waits *wait= reinterpret_cast<PFS_events_waits*> (state->m_wait);
      DBUG_ASSERT(wait != NULL);

      wait->m_timer_end= timer_end;
      wait->m_end_event_id= thread->m_event_id;
      if (flag_events_waits_history)
        insert_events_waits_history(thread, wait);
      if (flag_events_waits_history_long)
        insert_events_waits_history_long(wait);
      thread->m_events_waits_current--;
    }
  }

  if (flags & STATE_FLAG_TIMED)
  {
    /* Aggregate to EVENTS_WAITS_SUMMARY_GLOBAL_BY_EVENT_NAME (timed) */
    global_idle_stat.aggregate_value(wait_time);
  }
  else
  {
    /* Aggregate to EVENTS_WAITS_SUMMARY_GLOBAL_BY_EVENT_NAME (counted) */
    global_idle_stat.aggregate_counted();
  }
}

/**
  Implementation of the mutex instrumentation interface.
  @sa PSI_v1::end_mutex_wait.
*/
void pfs_end_mutex_wait_v1(PSI_mutex_locker* locker, int rc)
{
  PSI_mutex_locker_state *state= reinterpret_cast<PSI_mutex_locker_state*> (locker);
  DBUG_ASSERT(state != NULL);

  ulonglong timer_end= 0;
  ulonglong wait_time= 0;

  PFS_mutex *mutex= reinterpret_cast<PFS_mutex *> (state->m_mutex);
  DBUG_ASSERT(mutex != NULL);
  PFS_thread *thread= reinterpret_cast<PFS_thread *> (state->m_thread);

  uint flags= state->m_flags;

  if (flags & STATE_FLAG_TIMED)
  {
    timer_end= state->m_timer();
    wait_time= timer_end - state->m_timer_start;
    /* Aggregate to EVENTS_WAITS_SUMMARY_BY_INSTANCE (timed) */
    mutex->m_mutex_stat.m_wait_stat.aggregate_value(wait_time);
  }
  else
  {
    /* Aggregate to EVENTS_WAITS_SUMMARY_BY_INSTANCE (counted) */
    mutex->m_mutex_stat.m_wait_stat.aggregate_counted();
  }

  if (likely(rc == 0))
  {
    mutex->m_owner= thread;
    mutex->m_last_locked= timer_end;
  }

  if (flags & STATE_FLAG_THREAD)
  {
    PFS_single_stat *event_name_array;
    event_name_array= thread->m_instr_class_waits_stats;
    uint index= mutex->m_class->m_event_name_index;

    if (flags & STATE_FLAG_TIMED)
    {
      /* Aggregate to EVENTS_WAITS_SUMMARY_BY_THREAD_BY_EVENT_NAME (timed) */
      event_name_array[index].aggregate_value(wait_time);
    }
    else
    {
      /* Aggregate to EVENTS_WAITS_SUMMARY_BY_THREAD_BY_EVENT_NAME (counted) */
      event_name_array[index].aggregate_counted();
    }

    if (flags & STATE_FLAG_EVENT)
    {
      PFS_events_waits *wait= reinterpret_cast<PFS_events_waits*> (state->m_wait);
      DBUG_ASSERT(wait != NULL);

      wait->m_timer_end= timer_end;
      wait->m_end_event_id= thread->m_event_id;
      if (flag_events_waits_history)
        insert_events_waits_history(thread, wait);
      if (flag_events_waits_history_long)
        insert_events_waits_history_long(wait);
      thread->m_events_waits_current--;
    }
  }
}

/**
  Implementation of the rwlock instrumentation interface.
  @sa PSI_v1::end_rwlock_rdwait.
*/
void pfs_end_rwlock_rdwait_v1(PSI_rwlock_locker* locker, int rc)
{
  PSI_rwlock_locker_state *state= reinterpret_cast<PSI_rwlock_locker_state*> (locker);
  DBUG_ASSERT(state != NULL);

  ulonglong timer_end= 0;
  ulonglong wait_time= 0;

  PFS_rwlock *rwlock= reinterpret_cast<PFS_rwlock *> (state->m_rwlock);
  DBUG_ASSERT(rwlock != NULL);

  if (state->m_flags & STATE_FLAG_TIMED)
  {
    timer_end= state->m_timer();
    wait_time= timer_end - state->m_timer_start;
    /* Aggregate to EVENTS_WAITS_SUMMARY_BY_INSTANCE (timed) */
    rwlock->m_rwlock_stat.m_wait_stat.aggregate_value(wait_time);
  }
  else
  {
    /* Aggregate to EVENTS_WAITS_SUMMARY_BY_INSTANCE (counted) */
    rwlock->m_rwlock_stat.m_wait_stat.aggregate_counted();
  }

  if (rc == 0)
  {
    /*
      Warning:
      Multiple threads can execute this section concurrently
      (since multiple readers can execute in parallel).
      The statistics generated are not safe, which is why they are
      just statistics, not facts.
    */
    if (rwlock->m_readers == 0)
      rwlock->m_last_read= timer_end;
    rwlock->m_writer= NULL;
    rwlock->m_readers++;
  }

  if (state->m_flags & STATE_FLAG_THREAD)
  {
    PFS_thread *thread= reinterpret_cast<PFS_thread *> (state->m_thread);
    DBUG_ASSERT(thread != NULL);

    PFS_single_stat *event_name_array;
    event_name_array= thread->m_instr_class_waits_stats;
    uint index= rwlock->m_class->m_event_name_index;

    if (state->m_flags & STATE_FLAG_TIMED)
    {
      /* Aggregate to EVENTS_WAITS_SUMMARY_BY_THREAD_BY_EVENT_NAME (timed) */
      event_name_array[index].aggregate_value(wait_time);
    }
    else
    {
      /* Aggregate to EVENTS_WAITS_SUMMARY_BY_THREAD_BY_EVENT_NAME (counted) */
      event_name_array[index].aggregate_counted();
    }

    if (state->m_flags & STATE_FLAG_EVENT)
    {
      PFS_events_waits *wait= reinterpret_cast<PFS_events_waits*> (state->m_wait);
      DBUG_ASSERT(wait != NULL);

      wait->m_timer_end= timer_end;
      wait->m_end_event_id= thread->m_event_id;
      if (flag_events_waits_history)
        insert_events_waits_history(thread, wait);
      if (flag_events_waits_history_long)
        insert_events_waits_history_long(wait);
      thread->m_events_waits_current--;
    }
  }
}

/**
  Implementation of the rwlock instrumentation interface.
  @sa PSI_v1::end_rwlock_wrwait.
*/
void pfs_end_rwlock_wrwait_v1(PSI_rwlock_locker* locker, int rc)
{
  PSI_rwlock_locker_state *state= reinterpret_cast<PSI_rwlock_locker_state*> (locker);
  DBUG_ASSERT(state != NULL);

  ulonglong timer_end= 0;
  ulonglong wait_time= 0;

  PFS_rwlock *rwlock= reinterpret_cast<PFS_rwlock *> (state->m_rwlock);
  DBUG_ASSERT(rwlock != NULL);
  PFS_thread *thread= reinterpret_cast<PFS_thread *> (state->m_thread);

  if (state->m_flags & STATE_FLAG_TIMED)
  {
    timer_end= state->m_timer();
    wait_time= timer_end - state->m_timer_start;
    /* Aggregate to EVENTS_WAITS_SUMMARY_BY_INSTANCE (timed) */
    rwlock->m_rwlock_stat.m_wait_stat.aggregate_value(wait_time);
  }
  else
  {
    /* Aggregate to EVENTS_WAITS_SUMMARY_BY_INSTANCE (counted) */
    rwlock->m_rwlock_stat.m_wait_stat.aggregate_counted();
  }

  if (likely(rc == 0))
  {
    /* Thread safe : we are protected by the instrumented rwlock */
    rwlock->m_writer= thread;
    rwlock->m_last_written= timer_end;
    /* Reset the readers stats, they could be off */
    rwlock->m_readers= 0;
    rwlock->m_last_read= 0;
  }

  if (state->m_flags & STATE_FLAG_THREAD)
  {
    PFS_single_stat *event_name_array;
    event_name_array= thread->m_instr_class_waits_stats;
    uint index= rwlock->m_class->m_event_name_index;

    if (state->m_flags & STATE_FLAG_TIMED)
    {
      /* Aggregate to EVENTS_WAITS_SUMMARY_BY_THREAD_BY_EVENT_NAME (timed) */
      event_name_array[index].aggregate_value(wait_time);
    }
    else
    {
      /* Aggregate to EVENTS_WAITS_SUMMARY_BY_THREAD_BY_EVENT_NAME (counted) */
      event_name_array[index].aggregate_counted();
    }

    if (state->m_flags & STATE_FLAG_EVENT)
    {
      PFS_events_waits *wait= reinterpret_cast<PFS_events_waits*> (state->m_wait);
      DBUG_ASSERT(wait != NULL);

      wait->m_timer_end= timer_end;
      wait->m_end_event_id= thread->m_event_id;
      if (flag_events_waits_history)
        insert_events_waits_history(thread, wait);
      if (flag_events_waits_history_long)
        insert_events_waits_history_long(wait);
      thread->m_events_waits_current--;
    }
  }
}

/**
  Implementation of the cond instrumentation interface.
  @sa PSI_v1::end_cond_wait.
*/
void pfs_end_cond_wait_v1(PSI_cond_locker* locker, int rc)
{
  PSI_cond_locker_state *state= reinterpret_cast<PSI_cond_locker_state*> (locker);
  DBUG_ASSERT(state != NULL);

  ulonglong timer_end= 0;
  ulonglong wait_time= 0;

  PFS_cond *cond= reinterpret_cast<PFS_cond *> (state->m_cond);
  /* PFS_mutex *mutex= reinterpret_cast<PFS_mutex *> (state->m_mutex); */

  if (state->m_flags & STATE_FLAG_TIMED)
  {
    timer_end= state->m_timer();
    wait_time= timer_end - state->m_timer_start;
    /* Aggregate to EVENTS_WAITS_SUMMARY_BY_INSTANCE (timed) */
    cond->m_cond_stat.m_wait_stat.aggregate_value(wait_time);
  }
  else
  {
    /* Aggregate to EVENTS_WAITS_SUMMARY_BY_INSTANCE (counted) */
    cond->m_cond_stat.m_wait_stat.aggregate_counted();
  }

  if (state->m_flags & STATE_FLAG_THREAD)
  {
    PFS_thread *thread= reinterpret_cast<PFS_thread *> (state->m_thread);
    DBUG_ASSERT(thread != NULL);

    PFS_single_stat *event_name_array;
    event_name_array= thread->m_instr_class_waits_stats;
    uint index= cond->m_class->m_event_name_index;

    if (state->m_flags & STATE_FLAG_TIMED)
    {
      /* Aggregate to EVENTS_WAITS_SUMMARY_BY_THREAD_BY_EVENT_NAME (timed) */
      event_name_array[index].aggregate_value(wait_time);
    }
    else
    {
      /* Aggregate to EVENTS_WAITS_SUMMARY_BY_THREAD_BY_EVENT_NAME (counted) */
      event_name_array[index].aggregate_counted();
    }

    if (state->m_flags & STATE_FLAG_EVENT)
    {
      PFS_events_waits *wait= reinterpret_cast<PFS_events_waits*> (state->m_wait);
      DBUG_ASSERT(wait != NULL);

      wait->m_timer_end= timer_end;
      wait->m_end_event_id= thread->m_event_id;
      if (flag_events_waits_history)
        insert_events_waits_history(thread, wait);
      if (flag_events_waits_history_long)
        insert_events_waits_history_long(wait);
      thread->m_events_waits_current--;
    }
  }
}

/**
  Implementation of the table instrumentation interface.
  @sa PSI_v1::end_table_io_wait.
*/
void pfs_end_table_io_wait_v1(PSI_table_locker* locker)
{
  PSI_table_locker_state *state= reinterpret_cast<PSI_table_locker_state*> (locker);
  DBUG_ASSERT(state != NULL);

  ulonglong timer_end= 0;
  ulonglong wait_time= 0;

  PFS_table *table= reinterpret_cast<PFS_table *> (state->m_table);
  DBUG_ASSERT(table != NULL);

  PFS_single_stat *stat;
  PFS_table_io_stat *table_io_stat;

  DBUG_ASSERT((state->m_index < table->m_share->m_key_count) ||
              (state->m_index == MAX_INDEXES));

  table_io_stat= & table->m_table_stat.m_index_stat[state->m_index];
  table_io_stat->m_has_data= true;

  switch (state->m_io_operation)
  {
  case PSI_TABLE_FETCH_ROW:
    stat= & table_io_stat->m_fetch;
    break;
  case PSI_TABLE_WRITE_ROW:
    stat= & table_io_stat->m_insert;
    break;
  case PSI_TABLE_UPDATE_ROW:
    stat= & table_io_stat->m_update;
    break;
  case PSI_TABLE_DELETE_ROW:
    stat= & table_io_stat->m_delete;
    break;
  default:
    DBUG_ASSERT(false);
    stat= NULL;
    break;
  }

  uint flags= state->m_flags;

  if (flags & STATE_FLAG_TIMED)
  {
    timer_end= state->m_timer();
    wait_time= timer_end - state->m_timer_start;
    stat->aggregate_value(wait_time);
  }
  else
  {
    stat->aggregate_counted();
  }

  if (flags & STATE_FLAG_THREAD)
  {
    PFS_thread *thread= reinterpret_cast<PFS_thread *> (state->m_thread);
    DBUG_ASSERT(thread != NULL);

    PFS_single_stat *event_name_array;
    event_name_array= thread->m_instr_class_waits_stats;

    /*
      Aggregate to EVENTS_WAITS_SUMMARY_BY_THREAD_BY_EVENT_NAME
      (for wait/io/table/sql/handler)
    */
    if (flags & STATE_FLAG_TIMED)
    {
      event_name_array[GLOBAL_TABLE_IO_EVENT_INDEX].aggregate_value(wait_time);
    }
    else
    {
      event_name_array[GLOBAL_TABLE_IO_EVENT_INDEX].aggregate_counted();
    }

    if (flags & STATE_FLAG_EVENT)
    {
      PFS_events_waits *wait= reinterpret_cast<PFS_events_waits*> (state->m_wait);
      DBUG_ASSERT(wait != NULL);

      wait->m_timer_end= timer_end;
      wait->m_end_event_id= thread->m_event_id;
      if (flag_events_waits_history)
        insert_events_waits_history(thread, wait);
      if (flag_events_waits_history_long)
        insert_events_waits_history_long(wait);
      thread->m_events_waits_current--;
    }
  }

  table->m_has_io_stats= true;
}

/**
  Implementation of the table instrumentation interface.
  @sa PSI_v1::end_table_lock_wait.
*/
void pfs_end_table_lock_wait_v1(PSI_table_locker* locker)
{
  PSI_table_locker_state *state= reinterpret_cast<PSI_table_locker_state*> (locker);
  DBUG_ASSERT(state != NULL);

  ulonglong timer_end= 0;
  ulonglong wait_time= 0;

  PFS_table *table= reinterpret_cast<PFS_table *> (state->m_table);
  DBUG_ASSERT(table != NULL);

  PFS_single_stat *stat= & table->m_table_stat.m_lock_stat.m_stat[state->m_index];

  uint flags= state->m_flags;

  if (flags & STATE_FLAG_TIMED)
  {
    timer_end= state->m_timer();
    wait_time= timer_end - state->m_timer_start;
    stat->aggregate_value(wait_time);
  }
  else
  {
    stat->aggregate_counted();
  }

  if (flags & STATE_FLAG_THREAD)
  {
    PFS_thread *thread= reinterpret_cast<PFS_thread *> (state->m_thread);
    DBUG_ASSERT(thread != NULL);

    PFS_single_stat *event_name_array;
    event_name_array= thread->m_instr_class_waits_stats;

    /*
      Aggregate to EVENTS_WAITS_SUMMARY_BY_THREAD_BY_EVENT_NAME
      (for wait/lock/table/sql/handler)
    */
    if (flags & STATE_FLAG_TIMED)
    {
      event_name_array[GLOBAL_TABLE_LOCK_EVENT_INDEX].aggregate_value(wait_time);
    }
    else
    {
      event_name_array[GLOBAL_TABLE_LOCK_EVENT_INDEX].aggregate_counted();
    }

    if (flags & STATE_FLAG_EVENT)
    {
      PFS_events_waits *wait= reinterpret_cast<PFS_events_waits*> (state->m_wait);
      DBUG_ASSERT(wait != NULL);

      wait->m_timer_end= timer_end;
      wait->m_end_event_id= thread->m_event_id;
      if (flag_events_waits_history)
        insert_events_waits_history(thread, wait);
      if (flag_events_waits_history_long)
        insert_events_waits_history_long(wait);
      thread->m_events_waits_current--;
    }
  }

  table->m_has_lock_stats= true;
}

void pfs_start_file_wait_v1(PSI_file_locker *locker,
                            size_t count,
                            const char *src_file,
                            uint src_line);

void pfs_end_file_wait_v1(PSI_file_locker *locker,
                          size_t count);

/**
  Implementation of the file instrumentation interface.
  @sa PSI_v1::start_file_open_wait.
*/
void pfs_start_file_open_wait_v1(PSI_file_locker *locker,
                                 const char *src_file,
                                 uint src_line)
{
  pfs_start_file_wait_v1(locker, 0, src_file, src_line);

  return;
}

/**
  Implementation of the file instrumentation interface.
  @sa PSI_v1::end_file_open_wait.
*/
PSI_file*
pfs_end_file_open_wait_v1(PSI_file_locker *locker,
                          void *result)
{
  PSI_file_locker_state *state= reinterpret_cast<PSI_file_locker_state*> (locker);
  DBUG_ASSERT(state != NULL);

  switch (state->m_operation)
  {
  case PSI_FILE_STAT:
    break;
  case PSI_FILE_STREAM_OPEN:
  case PSI_FILE_CREATE:
    if (result != NULL)
    {
      PFS_file_class *klass= reinterpret_cast<PFS_file_class*> (state->m_class);
      PFS_thread *thread= reinterpret_cast<PFS_thread*> (state->m_thread);
      const char *name= state->m_name;
      uint len= strlen(name);
      PFS_file *pfs_file= find_or_create_file(thread, klass, name, len, true);
      state->m_file= reinterpret_cast<PSI_file*> (pfs_file);
    }
    break;
  case PSI_FILE_OPEN:
  default:
    DBUG_ASSERT(false);
    break;
  }

  pfs_end_file_wait_v1(locker, 0);

  return state->m_file;
}

/**
  Implementation of the file instrumentation interface.
  @sa PSI_v1::end_file_open_wait_and_bind_to_descriptor.
*/
void pfs_end_file_open_wait_and_bind_to_descriptor_v1
  (PSI_file_locker *locker, File file)
{
  PFS_file *pfs_file= NULL;
  int index= (int) file;
  PSI_file_locker_state *state= reinterpret_cast<PSI_file_locker_state*> (locker);
  DBUG_ASSERT(state != NULL);

  if (index >= 0)
  {
    PFS_file_class *klass= reinterpret_cast<PFS_file_class*> (state->m_class);
    PFS_thread *thread= reinterpret_cast<PFS_thread*> (state->m_thread);
    const char *name= state->m_name;
    uint len= strlen(name);
    pfs_file= find_or_create_file(thread, klass, name, len, true);
    state->m_file= reinterpret_cast<PSI_file*> (pfs_file);
  }

  pfs_end_file_wait_v1(locker, 0);

  if (likely(index >= 0))
  {
    if (likely(index < file_handle_max))
      file_handle_array[index]= pfs_file;
    else
    {
      if (pfs_file != NULL)
        release_file(pfs_file);
      file_handle_lost++;
    }
  }
}

/**
  Implementation of the file instrumentation interface.
  @sa PSI_v1::start_file_wait.
*/
void pfs_start_file_wait_v1(PSI_file_locker *locker,
                            size_t count,
                            const char *src_file,
                            uint src_line)
{
  ulonglong timer_start= 0;
  PSI_file_locker_state *state= reinterpret_cast<PSI_file_locker_state*> (locker);
  DBUG_ASSERT(state != NULL);

  uint flags= state->m_flags;

  if (flags & STATE_FLAG_TIMED)
  {
    timer_start= get_timer_raw_value_and_function(wait_timer, & state->m_timer);
    state->m_timer_start= timer_start;
  }

  if (flags & STATE_FLAG_EVENT)
  {
    PFS_events_waits *wait= reinterpret_cast<PFS_events_waits*> (state->m_wait);
    DBUG_ASSERT(wait != NULL);

    wait->m_timer_start= timer_start;
    wait->m_source_file= src_file;
    wait->m_source_line= src_line;
    wait->m_number_of_bytes= count;
  }
}

/**
  Implementation of the file instrumentation interface.
  @sa PSI_v1::end_file_wait.
*/
void pfs_end_file_wait_v1(PSI_file_locker *locker,
                          size_t byte_count)
{
  PSI_file_locker_state *state= reinterpret_cast<PSI_file_locker_state*> (locker);
  DBUG_ASSERT(state != NULL);
  PFS_file *file= reinterpret_cast<PFS_file *> (state->m_file);
  PFS_file_class *klass= reinterpret_cast<PFS_file_class *> (state->m_class);
  PFS_thread *thread= reinterpret_cast<PFS_thread *> (state->m_thread);

  ulonglong timer_end= 0;
  ulonglong wait_time= 0;
  PFS_byte_stat *byte_stat;
  uint flags= state->m_flags;
  size_t bytes= ((int)byte_count > -1 ? byte_count : 0);

  PFS_file_stat *file_stat;

  if (file != NULL)
  {
    file_stat= & file->m_file_stat;
  }
  else
  {
    file_stat= & klass->m_file_stat;
  }

  switch (state->m_operation)
  {
    /* Group read operations */
    case PSI_FILE_READ:
      byte_stat= &file_stat->m_io_stat.m_read;
      break;
    /* Group write operations */
    case PSI_FILE_WRITE:
      byte_stat= &file_stat->m_io_stat.m_write;
      break;
    /* Group remaining operations as miscellaneous */
    case PSI_FILE_CREATE:
    case PSI_FILE_CREATE_TMP:
    case PSI_FILE_OPEN:
    case PSI_FILE_STREAM_OPEN:
    case PSI_FILE_STREAM_CLOSE:
    case PSI_FILE_SEEK:
    case PSI_FILE_TELL:
    case PSI_FILE_FLUSH:
    case PSI_FILE_FSTAT:
    case PSI_FILE_CHSIZE:
    case PSI_FILE_DELETE:
    case PSI_FILE_RENAME:
    case PSI_FILE_SYNC:
    case PSI_FILE_STAT:
    case PSI_FILE_CLOSE:
      byte_stat= &file_stat->m_io_stat.m_misc;
      break;
    default:
      DBUG_ASSERT(false);
      byte_stat= NULL;
      break;
  }

  /* Aggregation for EVENTS_WAITS_SUMMARY_BY_INSTANCE */
  if (flags & STATE_FLAG_TIMED)
  {
    timer_end= state->m_timer();
    wait_time= timer_end - state->m_timer_start;
    /* Aggregate to EVENTS_WAITS_SUMMARY_BY_INSTANCE (timed) */
    byte_stat->aggregate(wait_time, bytes);
  }
  else
  {
    /* Aggregate to EVENTS_WAITS_SUMMARY_BY_INSTANCE (counted) */
    byte_stat->aggregate_counted(bytes);
  }

  if (flags & STATE_FLAG_THREAD)
  {
    DBUG_ASSERT(thread != NULL);

    PFS_single_stat *event_name_array;
    event_name_array= thread->m_instr_class_waits_stats;
    uint index= klass->m_event_name_index;

    if (flags & STATE_FLAG_TIMED)
    {
      /* Aggregate to EVENTS_WAITS_SUMMARY_BY_THREAD_BY_EVENT_NAME (timed) */
      event_name_array[index].aggregate_value(wait_time);
    }
    else
    {
      /* Aggregate to EVENTS_WAITS_SUMMARY_BY_THREAD_BY_EVENT_NAME (counted) */
      event_name_array[index].aggregate_counted();
    }

    if (state->m_flags & STATE_FLAG_EVENT)
    {
      PFS_events_waits *wait= reinterpret_cast<PFS_events_waits*> (state->m_wait);
      DBUG_ASSERT(wait != NULL);

      wait->m_timer_end= timer_end;
      wait->m_number_of_bytes= bytes;
      wait->m_end_event_id= thread->m_event_id;
      wait->m_object_instance_addr= file;
      wait->m_weak_file= file;
      wait->m_weak_version= (file ? file->get_version() : 0);

      if (flag_events_waits_history)
        insert_events_waits_history(thread, wait);
      if (flag_events_waits_history_long)
        insert_events_waits_history_long(wait);
      thread->m_events_waits_current--;
    }
  }
}

/**
  Implementation of the file instrumentation interface.
  @sa PSI_v1::start_file_close_wait.
*/
void pfs_start_file_close_wait_v1(PSI_file_locker *locker,
                                  const char *src_file,
                                  uint src_line)
{
  PFS_thread *thread;
  const char *name;
  uint len;
  PFS_file *pfs_file;
  PSI_file_locker_state *state= reinterpret_cast<PSI_file_locker_state*> (locker);
  DBUG_ASSERT(state != NULL);

  switch (state->m_operation)
  {
  case PSI_FILE_DELETE:
    thread= reinterpret_cast<PFS_thread*> (state->m_thread);
    name= state->m_name;
    len= strlen(name);
    pfs_file= find_or_create_file(thread, NULL, name, len, false);
    state->m_file= reinterpret_cast<PSI_file*> (pfs_file);
    break;
  case PSI_FILE_STREAM_CLOSE:
  case PSI_FILE_CLOSE:
    break;
  default:
    DBUG_ASSERT(false);
    break;
  }

  pfs_start_file_wait_v1(locker, 0, src_file, src_line);

  return;
}

/**
  Implementation of the file instrumentation interface.
  @sa PSI_v1::end_file_close_wait.
*/
void pfs_end_file_close_wait_v1(PSI_file_locker *locker, int rc)
{
  PSI_file_locker_state *state= reinterpret_cast<PSI_file_locker_state*> (locker);
  DBUG_ASSERT(state != NULL);

  pfs_end_file_wait_v1(locker, 0);

  if (rc == 0)
  {
    PFS_thread *thread= reinterpret_cast<PFS_thread*> (state->m_thread);
    PFS_file *file= reinterpret_cast<PFS_file*> (state->m_file);

    /* Release or destroy the file if necessary */
    switch(state->m_operation)
    {
    case PSI_FILE_CLOSE:
    case PSI_FILE_STREAM_CLOSE:
      if (file != NULL)
        release_file(file);
      break;
    case PSI_FILE_DELETE:
      if (file != NULL)
        destroy_file(thread, file);
      break;
    default:
      DBUG_ASSERT(false);
      break;
    }
  }
  return;
}

void pfs_start_stage_v1(PSI_stage_key key, const char *src_file, int src_line)
{
  ulonglong timer_value= 0;

  if (! flag_global_instrumentation)
    return;

  PFS_thread *pfs_thread= my_pthread_get_THR_PFS();
  if (unlikely(pfs_thread == NULL))
    return;

  if (flag_thread_instrumentation && ! pfs_thread->m_enabled)
    return;

  PFS_events_stages *pfs= & pfs_thread->m_stage_current;
  PFS_events_waits *child_wait= & pfs_thread->m_events_waits_stack[0];
  PFS_events_statements *parent_statement= & pfs_thread->m_statement_stack[0];

  PFS_instr_class *old_class= pfs->m_class;
  if (likely(old_class != NULL))
  {
    PFS_stage_stat *event_name_array;
    event_name_array= pfs_thread->m_instr_class_stages_stats;
    uint index= old_class->m_event_name_index;

    /* Finish old event */
    if (old_class->m_timed)
    {
      timer_value= get_timer_raw_value(stage_timer);;
      pfs->m_timer_end= timer_value;

      /* Aggregate to EVENTS_STAGES_SUMMARY_BY_THREAD_BY_EVENT_NAME (timed) */
      ulonglong stage_time= timer_value - pfs->m_timer_start;
      event_name_array[index].aggregate_value(stage_time);
    }
    else
    {
      /* Aggregate to EVENTS_STAGES_SUMMARY_BY_THREAD_BY_EVENT_NAME (counted) */
      event_name_array[index].aggregate_counted();
    }

    if (flag_events_stages_current)
    {
      pfs->m_end_event_id= pfs_thread->m_event_id;
      if (flag_events_stages_history)
        insert_events_stages_history(pfs_thread, pfs);
      if (flag_events_stages_history_long)
        insert_events_stages_history_long(pfs);
    }

    /* This stage event is now complete. */
    pfs->m_class= NULL;

    /* New waits will now be attached directly to the parent statement. */
    child_wait->m_event_id= parent_statement->m_event_id;
    child_wait->m_event_type= parent_statement->m_event_type;
    /* See below for new stages, that may overwrite this. */
  }

  /* Start new event */

  PFS_stage_class *new_klass= find_stage_class(key);
  if (unlikely(new_klass == NULL))
    return;

  if (! new_klass->m_enabled)
    return;

  pfs->m_class= new_klass;
  if (new_klass->m_timed)
  {
    /*
      Do not call the timer again if we have a
      TIMER_END for the previous stage already.
    */
    if (timer_value == 0)
      timer_value= get_timer_raw_value(stage_timer);
    pfs->m_timer_start= timer_value;
  }
  else
    pfs->m_timer_start= 0;
  pfs->m_timer_end= 0;

  if (flag_events_stages_current)
  {
    /* m_thread_internal_id is immutable and already set */
    DBUG_ASSERT(pfs->m_thread_internal_id == pfs_thread->m_thread_internal_id);
    pfs->m_event_id= pfs_thread->m_event_id++;
    pfs->m_end_event_id= 0;
    pfs->m_source_file= src_file;
    pfs->m_source_line= src_line;

    /* New wait events will have this new stage as parent. */
    child_wait->m_event_id= pfs->m_event_id;
    child_wait->m_event_type= EVENT_TYPE_STAGE;
  }
}

void pfs_end_stage_v1()
{
  ulonglong timer_value= 0;

  if (! flag_global_instrumentation)
    return;

  PFS_thread *pfs_thread= my_pthread_get_THR_PFS();
  if (unlikely(pfs_thread == NULL))
    return;

  if (flag_thread_instrumentation && ! pfs_thread->m_enabled)
    return;

  PFS_events_stages *pfs= & pfs_thread->m_stage_current;

  PFS_instr_class *old_class= pfs->m_class;
  if (likely(old_class != NULL))
  {
    PFS_stage_stat *event_name_array;
    event_name_array= pfs_thread->m_instr_class_stages_stats;
    uint index= old_class->m_event_name_index;

    /* Finish old event */
    if (old_class->m_timed)
    {
      timer_value= get_timer_raw_value(stage_timer);;
      pfs->m_timer_end= timer_value;

      /* Aggregate to EVENTS_STAGES_SUMMARY_BY_THREAD_BY_EVENT_NAME (timed) */
      ulonglong stage_time= timer_value - pfs->m_timer_start;
      event_name_array[index].aggregate_value(stage_time);
    }
    else
    {
      /* Aggregate to EVENTS_STAGES_SUMMARY_BY_THREAD_BY_EVENT_NAME (counted) */
      event_name_array[index].aggregate_counted();
    }

    if (flag_events_stages_current)
    {
      pfs->m_end_event_id= pfs_thread->m_event_id;
      if (flag_events_stages_history)
        insert_events_stages_history(pfs_thread, pfs);
      if (flag_events_stages_history_long)
        insert_events_stages_history_long(pfs);
    }

    /* New waits will now be attached directly to the parent statement. */
    PFS_events_waits *child_wait= & pfs_thread->m_events_waits_stack[0];
    PFS_events_statements *parent_statement= & pfs_thread->m_statement_stack[0];
    child_wait->m_event_id= parent_statement->m_event_id;
    child_wait->m_event_type= parent_statement->m_event_type;

    /* This stage is completed */
    pfs->m_class= NULL;
  }
}

PSI_statement_locker*
pfs_get_thread_statement_locker_v1(PSI_statement_locker_state *state,
                                   PSI_statement_key key,
                                   const void *charset)
{
  DBUG_ASSERT(state != NULL);
  if (! flag_global_instrumentation)
    return NULL;
  PFS_statement_class *klass= find_statement_class(key);
  if (unlikely(klass == NULL))
    return NULL;
  if (! klass->m_enabled)
    return NULL;

  uint flags;

  if (flag_thread_instrumentation)
  {
    PFS_thread *pfs_thread= my_pthread_get_THR_PFS();
    if (unlikely(pfs_thread == NULL))
      return NULL;
    if (! pfs_thread->m_enabled)
      return NULL;
    state->m_thread= reinterpret_cast<PSI_thread *> (pfs_thread);
    flags= STATE_FLAG_THREAD;

    if (klass->m_timed)
      flags|= STATE_FLAG_TIMED;

    if (flag_events_statements_current)
    {
      ulonglong event_id= pfs_thread->m_event_id++;

      if (pfs_thread->m_events_statements_count >= statement_stack_max)
      {
        return NULL;
      }

      PFS_events_statements *pfs= & pfs_thread->m_statement_stack[pfs_thread->m_events_statements_count];
      /* m_thread_internal_id is immutable and already set */
      DBUG_ASSERT(pfs->m_thread_internal_id == pfs_thread->m_thread_internal_id);
      pfs->m_event_id= event_id;
      pfs->m_end_event_id= 0;
      pfs->m_class= klass;
      pfs->m_timer_start= 0;
      pfs->m_timer_end= 0;
      pfs->m_lock_time= 0;
      pfs->m_current_schema_name_length= 0;
      pfs->m_sqltext_length= 0;

      pfs->m_message_text[0]= '\0';
      pfs->m_sql_errno= 0;
      pfs->m_sqlstate[0]= '\0';
      pfs->m_error_count= 0;
      pfs->m_warning_count= 0;
      pfs->m_rows_affected= 0;

      pfs->m_rows_sent= 0;
      pfs->m_rows_examined= 0;
      pfs->m_created_tmp_disk_tables= 0;
      pfs->m_created_tmp_tables= 0;
      pfs->m_select_full_join= 0;
      pfs->m_select_full_range_join= 0;
      pfs->m_select_range= 0;
      pfs->m_select_range_check= 0;
      pfs->m_select_scan= 0;
      pfs->m_sort_merge_passes= 0;
      pfs->m_sort_range= 0;
      pfs->m_sort_rows= 0;
      pfs->m_sort_scan= 0;
      pfs->m_no_index_used= 0;
      pfs->m_no_good_index_used= 0;
      digest_reset(& pfs->m_digest_storage);

      /* New stages will have this statement as parent */
      PFS_events_stages *child_stage= & pfs_thread->m_stage_current;
      child_stage->m_nesting_event_id= event_id;
      child_stage->m_nesting_event_type= EVENT_TYPE_STATEMENT;

      /* New waits will have this statement as parent, if no stage is instrumented */
      PFS_events_waits *child_wait= & pfs_thread->m_events_waits_stack[0];
      child_wait->m_nesting_event_id= event_id;
      child_wait->m_nesting_event_type= EVENT_TYPE_STATEMENT;

      state->m_statement= pfs;
      flags|= STATE_FLAG_EVENT;

      pfs_thread->m_events_statements_count++;
    }
  }
  else
  {
    if (klass->m_timed)
      flags= STATE_FLAG_TIMED;
    else
      flags= 0;
  }

  if (flag_statements_digest)
  {
    const CHARSET_INFO *cs= static_cast <const CHARSET_INFO*> (charset);
    flags|= STATE_FLAG_DIGEST;
    state->m_digest_state.m_last_id_index= 0;
    digest_reset(& state->m_digest_state.m_digest_storage);
    state->m_digest_state.m_digest_storage.m_charset_number= cs->number;
  }

  state->m_discarded= false;
  state->m_class= klass;
  state->m_flags= flags;

  state->m_lock_time= 0;
  state->m_rows_sent= 0;
  state->m_rows_examined= 0;
  state->m_created_tmp_disk_tables= 0;
  state->m_created_tmp_tables= 0;
  state->m_select_full_join= 0;
  state->m_select_full_range_join= 0;
  state->m_select_range= 0;
  state->m_select_range_check= 0;
  state->m_select_scan= 0;
  state->m_sort_merge_passes= 0;
  state->m_sort_range= 0;
  state->m_sort_rows= 0;
  state->m_sort_scan= 0;
  state->m_no_index_used= 0;
  state->m_no_good_index_used= 0;

  state->m_schema_name_length= 0;

  return reinterpret_cast<PSI_statement_locker*> (state);
}

PSI_statement_locker*
pfs_refine_statement_v1(PSI_statement_locker *locker,
                        PSI_statement_key key)
{
  PSI_statement_locker_state *state= reinterpret_cast<PSI_statement_locker_state*> (locker);
  if (state == NULL)
    return NULL;
  DBUG_ASSERT(state->m_class != NULL);
  PFS_statement_class *klass;
  /* Only refine statements for mutable instrumentation */
  klass= reinterpret_cast<PFS_statement_class*> (state->m_class);
  DBUG_ASSERT(klass->m_flags & PSI_FLAG_MUTABLE);
  klass= find_statement_class(key);
  if (unlikely(klass == NULL))
  {
    /* FIXME : pop statement stack */
    state->m_discarded= true;
    return NULL;
  }
  if (! klass->m_enabled)
  {
    /* FIXME : pop statement stack */
    state->m_discarded= true;
    return NULL;
  }

  uint flags= state->m_flags;

  if ((flags & STATE_FLAG_TIMED) && ! klass->m_timed)
    flags= flags & ~STATE_FLAG_TIMED;

  if (flags & STATE_FLAG_EVENT)
  {
    PFS_events_statements *pfs= reinterpret_cast<PFS_events_statements*> (state->m_statement);
    DBUG_ASSERT(pfs != NULL);

    /* mutate EVENTS_STATEMENTS_CURRENT.EVENT_NAME */
    pfs->m_class= klass;
  }

  state->m_class= klass;
  state->m_flags= flags;
  return reinterpret_cast<PSI_statement_locker*> (state);
}

void pfs_start_statement_v1(PSI_statement_locker *locker,
                            const char *db, uint db_len,
                            const char *src_file, uint src_line)
{
  PSI_statement_locker_state *state= reinterpret_cast<PSI_statement_locker_state*> (locker);
  DBUG_ASSERT(state != NULL);

  uint flags= state->m_flags;
  ulonglong timer_start= 0;

  if (flags & STATE_FLAG_TIMED)
  {
    timer_start= get_timer_raw_value_and_function(statement_timer, & state->m_timer);
    state->m_timer_start= timer_start;
  }

  compile_time_assert(PSI_SCHEMA_NAME_LEN == NAME_LEN);
  DBUG_ASSERT(db_len <= sizeof(state->m_schema_name));

  if (db_len > 0)
    memcpy(state->m_schema_name, db, db_len);
  state->m_schema_name_length= db_len;

  if (flags & STATE_FLAG_EVENT)
  {
    PFS_events_statements *pfs= reinterpret_cast<PFS_events_statements*> (state->m_statement);
    DBUG_ASSERT(pfs != NULL);

    pfs->m_timer_start= timer_start;
    pfs->m_source_file= src_file;
    pfs->m_source_line= src_line;

    DBUG_ASSERT(db_len <= sizeof(pfs->m_current_schema_name));
    if (db_len > 0)
      memcpy(pfs->m_current_schema_name, db, db_len);
    pfs->m_current_schema_name_length= db_len;
  }
}

void pfs_set_statement_text_v1(PSI_statement_locker *locker,
                               const char *text, uint text_len)
{
  PSI_statement_locker_state *state= reinterpret_cast<PSI_statement_locker_state*> (locker);
  DBUG_ASSERT(state != NULL);

  if (state->m_discarded)
    return;

  if (state->m_flags & STATE_FLAG_EVENT)
  {
    PFS_events_statements *pfs= reinterpret_cast<PFS_events_statements*> (state->m_statement);
    DBUG_ASSERT(pfs != NULL);
    if (text_len > sizeof (pfs->m_sqltext))
      text_len= sizeof(pfs->m_sqltext);
    if (text_len)
      memcpy(pfs->m_sqltext, text, text_len);
    pfs->m_sqltext_length= text_len;
  }

  return;
}

#define SET_STATEMENT_ATTR_BODY(LOCKER, ATTR, VALUE)                    \
  PSI_statement_locker_state *state;                                    \
  state= reinterpret_cast<PSI_statement_locker_state*> (LOCKER);        \
  if (unlikely(state == NULL))                                          \
    return;                                                             \
  if (state->m_discarded)                                               \
    return;                                                             \
  state->ATTR= VALUE;                                                   \
  if (state->m_flags & STATE_FLAG_EVENT)                                \
  {                                                                     \
    PFS_events_statements *pfs;                                         \
    pfs= reinterpret_cast<PFS_events_statements*> (state->m_statement); \
    DBUG_ASSERT(pfs != NULL);                                           \
    pfs->ATTR= VALUE;                                                   \
  }                                                                     \
  return;

#define INC_STATEMENT_ATTR_BODY(LOCKER, ATTR, VALUE)                    \
  PSI_statement_locker_state *state;                                    \
  state= reinterpret_cast<PSI_statement_locker_state*> (LOCKER);        \
  if (unlikely(state == NULL))                                          \
    return;                                                             \
  if (state->m_discarded)                                               \
    return;                                                             \
  state->ATTR+= VALUE;                                                  \
  if (state->m_flags & STATE_FLAG_EVENT)                                \
  {                                                                     \
    PFS_events_statements *pfs;                                         \
    pfs= reinterpret_cast<PFS_events_statements*> (state->m_statement); \
    DBUG_ASSERT(pfs != NULL);                                           \
    pfs->ATTR+= VALUE;                                                  \
  }                                                                     \
  return;

void pfs_set_statement_lock_time_v1(PSI_statement_locker *locker,
                                    ulonglong count)
{
  SET_STATEMENT_ATTR_BODY(locker, m_lock_time, count);
}

void pfs_set_statement_rows_sent_v1(PSI_statement_locker *locker,
                                    ulonglong count)
{
  SET_STATEMENT_ATTR_BODY(locker, m_rows_sent, count);
}

void pfs_set_statement_rows_examined_v1(PSI_statement_locker *locker,
                                        ulonglong count)
{
  SET_STATEMENT_ATTR_BODY(locker, m_rows_examined, count);
}

void pfs_inc_statement_created_tmp_disk_tables_v1(PSI_statement_locker *locker,
                                                  ulong count)
{
  INC_STATEMENT_ATTR_BODY(locker, m_created_tmp_disk_tables, count);
}

void pfs_inc_statement_created_tmp_tables_v1(PSI_statement_locker *locker,
                                             ulong count)
{
  INC_STATEMENT_ATTR_BODY(locker, m_created_tmp_tables, count);
}

void pfs_inc_statement_select_full_join_v1(PSI_statement_locker *locker,
                                           ulong count)
{
  INC_STATEMENT_ATTR_BODY(locker, m_select_full_join, count);
}

void pfs_inc_statement_select_full_range_join_v1(PSI_statement_locker *locker,
                                                 ulong count)
{
  INC_STATEMENT_ATTR_BODY(locker, m_select_full_range_join, count);
}

void pfs_inc_statement_select_range_v1(PSI_statement_locker *locker,
                                       ulong count)
{
  INC_STATEMENT_ATTR_BODY(locker, m_select_range, count);
}

void pfs_inc_statement_select_range_check_v1(PSI_statement_locker *locker,
                                             ulong count)
{
  INC_STATEMENT_ATTR_BODY(locker, m_select_range_check, count);
}

void pfs_inc_statement_select_scan_v1(PSI_statement_locker *locker,
                                      ulong count)
{
  INC_STATEMENT_ATTR_BODY(locker, m_select_scan, count);
}

void pfs_inc_statement_sort_merge_passes_v1(PSI_statement_locker *locker,
                                            ulong count)
{
  INC_STATEMENT_ATTR_BODY(locker, m_sort_merge_passes, count);
}

void pfs_inc_statement_sort_range_v1(PSI_statement_locker *locker,
                                     ulong count)
{
  INC_STATEMENT_ATTR_BODY(locker, m_sort_range, count);
}

void pfs_inc_statement_sort_rows_v1(PSI_statement_locker *locker,
                                    ulong count)
{
  INC_STATEMENT_ATTR_BODY(locker, m_sort_rows, count);
}

void pfs_inc_statement_sort_scan_v1(PSI_statement_locker *locker,
                                    ulong count)
{
  INC_STATEMENT_ATTR_BODY(locker, m_sort_scan, count);
}

void pfs_set_statement_no_index_used_v1(PSI_statement_locker *locker)
{
  SET_STATEMENT_ATTR_BODY(locker, m_no_index_used, 1);
}

void pfs_set_statement_no_good_index_used_v1(PSI_statement_locker *locker)
{
  SET_STATEMENT_ATTR_BODY(locker, m_no_good_index_used, 1);
}

void pfs_end_statement_v1(PSI_statement_locker *locker, void *stmt_da)
{
  PSI_statement_locker_state *state= reinterpret_cast<PSI_statement_locker_state*> (locker);
  Diagnostics_area *da= reinterpret_cast<Diagnostics_area*> (stmt_da);
  DBUG_ASSERT(state != NULL);
  DBUG_ASSERT(da != NULL);

  if (state->m_discarded)
    return;

  PFS_statement_class *klass= reinterpret_cast<PFS_statement_class *> (state->m_class);
  DBUG_ASSERT(klass != NULL);

  ulonglong timer_end= 0;
  ulonglong wait_time= 0;
  uint flags= state->m_flags;

  if (flags & STATE_FLAG_TIMED)
  {
    timer_end= state->m_timer();
    wait_time= timer_end - state->m_timer_start;
  }

  PFS_statement_stat *event_name_array;
  uint index= klass->m_event_name_index;
  PFS_statement_stat *stat;
  
  /*
   Capture statement stats by digest.
  */
  PSI_digest_storage *digest_storage= NULL;
  PFS_statement_stat *digest_stat= NULL;

  if (flags & STATE_FLAG_THREAD)
  {
    PFS_thread *thread= reinterpret_cast<PFS_thread *> (state->m_thread);
    DBUG_ASSERT(thread != NULL);
    event_name_array= thread->m_instr_class_statements_stats;
    /* Aggregate to EVENTS_STATEMENTS_SUMMARY_BY_THREAD_BY_EVENT_NAME */
    stat= & event_name_array[index];

    if (flags & STATE_FLAG_DIGEST)
    {
      digest_storage= &state->m_digest_state.m_digest_storage;
      /* Populate PFS_statements_digest_stat with computed digest information.*/
      digest_stat= find_or_create_digest(thread, digest_storage,
                                         state->m_schema_name,
                                         state->m_schema_name_length);
    }

    if (flags & STATE_FLAG_EVENT)
    {
      PFS_events_statements *pfs= reinterpret_cast<PFS_events_statements*> (state->m_statement);
      DBUG_ASSERT(pfs != NULL);

      switch(da->status())
      {
        case Diagnostics_area::DA_EMPTY:
          break;
        case Diagnostics_area::DA_OK:
          memcpy(pfs->m_message_text, da->message_text(),
                 MYSQL_ERRMSG_SIZE);
          pfs->m_message_text[MYSQL_ERRMSG_SIZE]= 0;
          pfs->m_rows_affected= da->affected_rows();
          pfs->m_warning_count= da->last_statement_cond_count();
          memcpy(pfs->m_sqlstate, "00000", SQLSTATE_LENGTH);
          break;
        case Diagnostics_area::DA_EOF:
          pfs->m_warning_count= da->last_statement_cond_count();
          break;
        case Diagnostics_area::DA_ERROR:
          memcpy(pfs->m_message_text, da->message_text(),
                 MYSQL_ERRMSG_SIZE);
          pfs->m_message_text[MYSQL_ERRMSG_SIZE]= 0;
          pfs->m_sql_errno= da->mysql_errno();
          memcpy(pfs->m_sqlstate, da->returned_sqlstate(), SQLSTATE_LENGTH);
          break;
        case Diagnostics_area::DA_DISABLED:
          break;
      }

      pfs->m_timer_end= timer_end;
      pfs->m_end_event_id= thread->m_event_id;

      if (flags & STATE_FLAG_DIGEST)
      {
        /*
          The following columns in events_statement_current:
          - DIGEST,
          - DIGEST_TEXT
          are computed from the digest storage.
        */
        digest_copy(& pfs->m_digest_storage, digest_storage);
      }

      if (flag_events_statements_history)
        insert_events_statements_history(thread, pfs);
      if (flag_events_statements_history_long)
        insert_events_statements_history_long(pfs);

      DBUG_ASSERT(thread->m_events_statements_count > 0);
      thread->m_events_statements_count--;
    }
  }
  else
  {
    if (flags & STATE_FLAG_DIGEST)
    {
      PFS_thread *thread= my_pthread_get_THR_PFS();

      /* An instrumented thread is required, for LF_PINS. */
      if (thread != NULL)
      {
        /* Set digest stat. */
        digest_storage= &state->m_digest_state.m_digest_storage;
        /* Populate statements_digest_stat with computed digest information. */
        digest_stat= find_or_create_digest(thread, digest_storage,
                                           state->m_schema_name,
                                           state->m_schema_name_length);
      }
    }

    event_name_array= global_instr_class_statements_array;
    /* Aggregate to EVENTS_STATEMENTS_SUMMARY_GLOBAL_BY_EVENT_NAME */
    stat= & event_name_array[index];
  }

  if (flags & STATE_FLAG_TIMED)
  {
    /* Aggregate to EVENTS_STATEMENTS_SUMMARY_..._BY_EVENT_NAME (timed) */
    stat->aggregate_value(wait_time);
  }
  else
  {
    /* Aggregate to EVENTS_STATEMENTS_SUMMARY_..._BY_EVENT_NAME (counted) */
    stat->aggregate_counted();
  }

  stat->m_lock_time+= state->m_lock_time;
  stat->m_rows_sent+= state->m_rows_sent;
  stat->m_rows_examined+= state->m_rows_examined;
  stat->m_created_tmp_disk_tables+= state->m_created_tmp_disk_tables;
  stat->m_created_tmp_tables+= state->m_created_tmp_tables;
  stat->m_select_full_join+= state->m_select_full_join;
  stat->m_select_full_range_join+= state->m_select_full_range_join;
  stat->m_select_range+= state->m_select_range;
  stat->m_select_range_check+= state->m_select_range_check;
  stat->m_select_scan+= state->m_select_scan;
  stat->m_sort_merge_passes+= state->m_sort_merge_passes;
  stat->m_sort_range+= state->m_sort_range;
  stat->m_sort_rows+= state->m_sort_rows;
  stat->m_sort_scan+= state->m_sort_scan;
  stat->m_no_index_used+= state->m_no_index_used;
  stat->m_no_good_index_used+= state->m_no_good_index_used;

  if (digest_stat != NULL)
  {
    if (flags & STATE_FLAG_TIMED)
    {
      digest_stat->aggregate_value(wait_time);
    }
    else
    {
      digest_stat->aggregate_counted();
    }
  
    digest_stat->m_lock_time+= state->m_lock_time;
    digest_stat->m_rows_sent+= state->m_rows_sent;
    digest_stat->m_rows_examined+= state->m_rows_examined;
    digest_stat->m_created_tmp_disk_tables+= state->m_created_tmp_disk_tables;
    digest_stat->m_created_tmp_tables+= state->m_created_tmp_tables;
    digest_stat->m_select_full_join+= state->m_select_full_join;
    digest_stat->m_select_full_range_join+= state->m_select_full_range_join;
    digest_stat->m_select_range+= state->m_select_range;
    digest_stat->m_select_range_check+= state->m_select_range_check;
    digest_stat->m_select_scan+= state->m_select_scan;
    digest_stat->m_sort_merge_passes+= state->m_sort_merge_passes;
    digest_stat->m_sort_range+= state->m_sort_range;
    digest_stat->m_sort_rows+= state->m_sort_rows;
    digest_stat->m_sort_scan+= state->m_sort_scan;
    digest_stat->m_no_index_used+= state->m_no_index_used;
    digest_stat->m_no_good_index_used+= state->m_no_good_index_used;
  }

  switch (da->status())
  {
    case Diagnostics_area::DA_EMPTY:
      break;
    case Diagnostics_area::DA_OK:
      stat->m_rows_affected+= da->affected_rows();
      stat->m_warning_count+= da->last_statement_cond_count();
      if (digest_stat != NULL)
      {
        digest_stat->m_rows_affected+= da->affected_rows();
        digest_stat->m_warning_count+= da->last_statement_cond_count();
      }
      break;
    case Diagnostics_area::DA_EOF:
      stat->m_warning_count+= da->last_statement_cond_count();
      if (digest_stat != NULL)
      {
        digest_stat->m_warning_count+= da->last_statement_cond_count();
      }
      break;
    case Diagnostics_area::DA_ERROR:
      stat->m_error_count++;
      if (digest_stat != NULL)
      {
        digest_stat->m_error_count++;
      }
      break;
    case Diagnostics_area::DA_DISABLED:
      break;
  }
}

/**
  Implementation of the socket instrumentation interface.
  @sa PSI_v1::end_socket_wait.
*/
void pfs_end_socket_wait_v1(PSI_socket_locker *locker, size_t byte_count)
{
  PSI_socket_locker_state *state= reinterpret_cast<PSI_socket_locker_state*> (locker);
  DBUG_ASSERT(state != NULL);

  PFS_socket *socket= reinterpret_cast<PFS_socket *>(state->m_socket);
  DBUG_ASSERT(socket != NULL);

  ulonglong timer_end= 0;
  ulonglong wait_time= 0;
  PFS_byte_stat *byte_stat;
  uint flags= state->m_flags;
  size_t bytes= ((int)byte_count > -1 ? byte_count : 0);

  switch (state->m_operation)
  {
    /* Group read operations */
    case PSI_SOCKET_RECV:
    case PSI_SOCKET_RECVFROM:
    case PSI_SOCKET_RECVMSG:
      byte_stat= &socket->m_socket_stat.m_io_stat.m_read;
      break;
    /* Group write operations */
    case PSI_SOCKET_SEND:
    case PSI_SOCKET_SENDTO:
    case PSI_SOCKET_SENDMSG:
      byte_stat= &socket->m_socket_stat.m_io_stat.m_write;
      break;
    /* Group remaining operations as miscellaneous */
    case PSI_SOCKET_CONNECT:
    case PSI_SOCKET_CREATE:
    case PSI_SOCKET_BIND:
    case PSI_SOCKET_SEEK:
    case PSI_SOCKET_OPT:
    case PSI_SOCKET_STAT:
    case PSI_SOCKET_SHUTDOWN:
    case PSI_SOCKET_SELECT:
    case PSI_SOCKET_CLOSE:
      byte_stat= &socket->m_socket_stat.m_io_stat.m_misc;
      break;
    default:
      DBUG_ASSERT(false);
      byte_stat= NULL;
      break;
  }

  /* Aggregation for EVENTS_WAITS_SUMMARY_BY_INSTANCE */
  if (flags & STATE_FLAG_TIMED)
  {
    timer_end= state->m_timer();
    wait_time= timer_end - state->m_timer_start;

    /* Aggregate to the socket instrument for now (timed) */
    byte_stat->aggregate(wait_time, bytes);
  }
  else
  {
    /* Aggregate to the socket instrument (event count and byte count) */
    byte_stat->aggregate_counted(bytes);
  }

  /* Aggregate to EVENTS_WAITS_HISTORY and EVENTS_WAITS_HISTORY_LONG */
  if (flags & STATE_FLAG_EVENT)
  {
    PFS_thread *thread= reinterpret_cast<PFS_thread *>(state->m_thread);
    DBUG_ASSERT(thread != NULL);
    PFS_events_waits *wait= reinterpret_cast<PFS_events_waits*> (state->m_wait);
    DBUG_ASSERT(wait != NULL);

    wait->m_timer_end= timer_end;
    wait->m_end_event_id= thread->m_event_id;
    wait->m_number_of_bytes= bytes;

    if (flag_events_waits_history)
      insert_events_waits_history(thread, wait);
    if (flag_events_waits_history_long)
      insert_events_waits_history_long(wait);
    thread->m_events_waits_current--;
  }
}

void pfs_set_socket_state_v1(PSI_socket *socket, PSI_socket_state state)
{
  DBUG_ASSERT((state == PSI_SOCKET_STATE_IDLE) || (state == PSI_SOCKET_STATE_ACTIVE));
  PFS_socket *pfs= reinterpret_cast<PFS_socket*>(socket);
  DBUG_ASSERT(pfs != NULL);
  DBUG_ASSERT(pfs->m_idle || (state == PSI_SOCKET_STATE_IDLE));
  DBUG_ASSERT(!pfs->m_idle || (state == PSI_SOCKET_STATE_ACTIVE));
  pfs->m_idle= (state == PSI_SOCKET_STATE_IDLE);
}

/**
  Set socket descriptor and address info.
*/
void pfs_set_socket_info_v1(PSI_socket *socket,
                            const my_socket *fd,
                            const struct sockaddr *addr,
                            socklen_t addr_len)
{
  PFS_socket *pfs= reinterpret_cast<PFS_socket*>(socket);
  DBUG_ASSERT(pfs != NULL);

  /** Set socket descriptor */
  if (fd != NULL)
    pfs->m_fd= *fd;

  /** Set raw socket address and length */
  if (likely(addr != NULL && addr_len > 0))
  {
    pfs->m_addr_len= addr_len;

    /** Restrict address length to size of struct */
    if (unlikely(pfs->m_addr_len > sizeof(sockaddr_storage)))
      pfs->m_addr_len= sizeof(struct sockaddr_storage);

    memcpy(&pfs->m_sock_addr, addr, pfs->m_addr_len);
  }
}

/**
  Implementation of the socket instrumentation interface.
  @sa PSI_v1::set_socket_info.
*/
void pfs_set_socket_thread_owner_v1(PSI_socket *socket)
{
  PFS_socket *pfs_socket= reinterpret_cast<PFS_socket*>(socket);
  DBUG_ASSERT(pfs_socket != NULL);
  pfs_socket->m_thread_owner= my_pthread_get_THR_PFS();
}


/**
  Implementation of the thread attribute connection interface
  @sa PSI_v1::set_thread_connect_attr.
*/
int pfs_set_thread_connect_attrs_v1(const char *buffer, uint length,
                                    const void *from_cs)
{
  PFS_thread *thd= my_pthread_get_THR_PFS();

  DBUG_ASSERT(buffer != NULL);

  if (likely(thd != NULL) && session_connect_attrs_size_per_thread > 0)
  {
    /* copy from the input buffer as much as we can fit */
    uint copy_size= (uint)(length < session_connect_attrs_size_per_thread ?
                           length : session_connect_attrs_size_per_thread);
    thd->m_lock.allocated_to_dirty();
    memcpy(thd->m_session_connect_attrs, buffer, copy_size);
    thd->m_session_connect_attrs_length= copy_size;
    thd->m_session_connect_attrs_cs= (const CHARSET_INFO *) from_cs;
    thd->m_lock.dirty_to_allocated();
    
    if (copy_size == length)
      return 0;
    else
    {
      session_connect_attrs_lost++;
      return 1;
    }
  }
  return 0;
}


/**
  Implementation of the instrumentation interface.
  @sa PSI_v1.
*/
PSI_v1 PFS_v1=
{
  pfs_register_mutex_v1,
  pfs_register_rwlock_v1,
  pfs_register_cond_v1,
  pfs_register_thread_v1,
  pfs_register_file_v1,
  pfs_register_stage_v1,
  pfs_register_statement_v1,
  pfs_register_socket_v1,
  pfs_init_mutex_v1,
  pfs_destroy_mutex_v1,
  pfs_init_rwlock_v1,
  pfs_destroy_rwlock_v1,
  pfs_init_cond_v1,
  pfs_destroy_cond_v1,
  pfs_init_socket_v1,
  pfs_destroy_socket_v1,
  pfs_get_table_share_v1,
  pfs_release_table_share_v1,
  pfs_drop_table_share_v1,
  pfs_open_table_v1,
  pfs_unbind_table_v1,
  pfs_rebind_table_v1,
  pfs_close_table_v1,
  pfs_create_file_v1,
  pfs_spawn_thread_v1,
  pfs_new_thread_v1,
  pfs_set_thread_id_v1,
  pfs_get_thread_v1,
  pfs_set_thread_user_v1,
  pfs_set_thread_account_v1,
  pfs_set_thread_db_v1,
  pfs_set_thread_command_v1,
  pfs_set_thread_start_time_v1,
  pfs_set_thread_state_v1,
  pfs_set_thread_info_v1,
  pfs_set_thread_v1,
  pfs_delete_current_thread_v1,
  pfs_delete_thread_v1,
  pfs_get_thread_file_name_locker_v1,
  pfs_get_thread_file_stream_locker_v1,
  pfs_get_thread_file_descriptor_locker_v1,
  pfs_unlock_mutex_v1,
  pfs_unlock_rwlock_v1,
  pfs_signal_cond_v1,
  pfs_broadcast_cond_v1,
  pfs_start_idle_wait_v1,
  pfs_end_idle_wait_v1,
  pfs_start_mutex_wait_v1,
  pfs_end_mutex_wait_v1,
  pfs_start_rwlock_rdwait_v1,
  pfs_end_rwlock_rdwait_v1,
  pfs_start_rwlock_wrwait_v1,
  pfs_end_rwlock_wrwait_v1,
  pfs_start_cond_wait_v1,
  pfs_end_cond_wait_v1,
  pfs_start_table_io_wait_v1,
  pfs_end_table_io_wait_v1,
  pfs_start_table_lock_wait_v1,
  pfs_end_table_lock_wait_v1,
  pfs_start_file_open_wait_v1,
  pfs_end_file_open_wait_v1,
  pfs_end_file_open_wait_and_bind_to_descriptor_v1,
  pfs_start_file_wait_v1,
  pfs_end_file_wait_v1,
  pfs_start_file_close_wait_v1,
  pfs_end_file_close_wait_v1,
  pfs_start_stage_v1,
  pfs_end_stage_v1,
  pfs_get_thread_statement_locker_v1,
  pfs_refine_statement_v1,
  pfs_start_statement_v1,
  pfs_set_statement_text_v1,
  pfs_set_statement_lock_time_v1,
  pfs_set_statement_rows_sent_v1,
  pfs_set_statement_rows_examined_v1,
  pfs_inc_statement_created_tmp_disk_tables_v1,
  pfs_inc_statement_created_tmp_tables_v1,
  pfs_inc_statement_select_full_join_v1,
  pfs_inc_statement_select_full_range_join_v1,
  pfs_inc_statement_select_range_v1,
  pfs_inc_statement_select_range_check_v1,
  pfs_inc_statement_select_scan_v1,
  pfs_inc_statement_sort_merge_passes_v1,
  pfs_inc_statement_sort_range_v1,
  pfs_inc_statement_sort_rows_v1,
  pfs_inc_statement_sort_scan_v1,
  pfs_set_statement_no_index_used_v1,
  pfs_set_statement_no_good_index_used_v1,
  pfs_end_statement_v1,
  pfs_start_socket_wait_v1,
  pfs_end_socket_wait_v1,
  pfs_set_socket_state_v1,
  pfs_set_socket_info_v1,
  pfs_set_socket_thread_owner_v1,
  pfs_digest_start_v1,
  pfs_digest_add_token_v1,
  pfs_set_thread_connect_attrs_v1
};

static void* get_interface(int version)
{
  switch (version)
  {
  case PSI_VERSION_1:
    return &PFS_v1;
  default:
    return NULL;
  }
}

C_MODE_END

struct PSI_bootstrap PFS_bootstrap=
{
  get_interface
};<|MERGE_RESOLUTION|>--- conflicted
+++ resolved
@@ -2178,11 +2178,7 @@
   Implementation of the thread instrumentation interface.
   @sa PSI_v1::set_thread_info.
 */
-<<<<<<< HEAD
-void pfs_set_thread_info_v1(const char* info, int info_len)
-=======
-static void set_thread_info_v1(const char* info, uint info_len)
->>>>>>> 2f13f7fb
+void pfs_set_thread_info_v1(const char* info, uint info_len)
 {
   PFS_thread *pfs= my_pthread_get_THR_PFS();
 
