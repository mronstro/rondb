/* Copyright (C) 2000-2006 MySQL AB, 2008-2009 Sun Microsystems, Inc

   This program is free software; you can redistribute it and/or modify
   it under the terms of the GNU General Public License as published by
   the Free Software Foundation; version 2 of the License.

   This program is distributed in the hope that it will be useful,
   but WITHOUT ANY WARRANTY; without even the implied warranty of
   MERCHANTABILITY or FITNESS FOR A PARTICULAR PURPOSE.  See the
   GNU General Public License for more details.

   You should have received a copy of the GNU General Public License
   along with this program; if not, write to the Free Software
   Foundation, Inc., 59 Temple Place, Suite 330, Boston, MA  02111-1307  USA */

	/* Functions to compressed records */

#include "fulltext.h"

#define IS_CHAR ((uint) 32768)		/* Bit if char (not offset) in tree */

/* Some definitions to keep in sync with myisampack.c */
#define HEAD_LENGTH	32              /* Length of fixed header */

#if INT_MAX > 32767
#define BITS_SAVED 32
#define MAX_QUICK_TABLE_BITS 9		/* Because we may shift in 24 bits */
#else
#define BITS_SAVED 16
#define MAX_QUICK_TABLE_BITS 6
#endif

#define get_bit(BU) ((BU)->bits ? \
		     (BU)->current_byte & ((mi_bit_type) 1 << --(BU)->bits) :\
		     (fill_buffer(BU), (BU)->bits= BITS_SAVED-1,\
		      (BU)->current_byte & ((mi_bit_type) 1 << (BITS_SAVED-1))))
#define skip_to_next_byte(BU) ((BU)->bits&=~7)
#define get_bits(BU,count) (((BU)->bits >= count) ? (((BU)->current_byte >> ((BU)->bits-=count)) & mask[count]) : fill_and_get_bits(BU,count))

#define decode_bytes_test_bit(bit) \
  if (low_byte & (1 << (7-bit))) \
    pos++; \
  if (*pos & IS_CHAR) \
  { bits-=(bit+1); break; } \
  pos+= *pos

/* Size in uint16 of a Huffman tree for byte compression of 256 byte values. */
#define OFFSET_TABLE_SIZE 512

static uint read_huff_table(MI_BIT_BUFF *bit_buff,MI_DECODE_TREE *decode_tree,
			    uint16 **decode_table,uchar **intervall_buff,
			    uint16 *tmp_buff);
static void make_quick_table(uint16 *to_table,uint16 *decode_table,
			     uint *next_free,uint value,uint bits,
			     uint max_bits);
static void fill_quick_table(uint16 *table,uint bits, uint max_bits,
			     uint value);
static uint copy_decode_table(uint16 *to_pos,uint offset,
			      uint16 *decode_table);
static uint find_longest_bitstream(uint16 *table, uint16 *end);
static void (*get_unpack_function(MI_COLUMNDEF *rec))(MI_COLUMNDEF *field,
						    MI_BIT_BUFF *buff,
						    uchar *to,
						    uchar *end);
static void uf_zerofill_skip_zero(MI_COLUMNDEF *rec,MI_BIT_BUFF *bit_buff,
				   uchar *to,uchar *end);
static void uf_skip_zero(MI_COLUMNDEF *rec,MI_BIT_BUFF *bit_buff,
			  uchar *to,uchar *end);
static void uf_space_normal(MI_COLUMNDEF *rec,MI_BIT_BUFF *bit_buff,
			    uchar *to,uchar *end);
static void uf_space_endspace_selected(MI_COLUMNDEF *rec,MI_BIT_BUFF *bit_buff,
				       uchar *to, uchar *end);
static void uf_endspace_selected(MI_COLUMNDEF *rec,MI_BIT_BUFF *bit_buff,
				 uchar *to,uchar *end);
static void uf_space_endspace(MI_COLUMNDEF *rec,MI_BIT_BUFF *bit_buff,
			      uchar *to,uchar *end);
static void uf_endspace(MI_COLUMNDEF *rec,MI_BIT_BUFF *bit_buff,
			uchar *to,uchar *end);
static void uf_space_prespace_selected(MI_COLUMNDEF *rec,MI_BIT_BUFF *bit_buff,
				       uchar *to, uchar *end);
static void uf_prespace_selected(MI_COLUMNDEF *rec,MI_BIT_BUFF *bit_buff,
				 uchar *to,uchar *end);
static void uf_space_prespace(MI_COLUMNDEF *rec,MI_BIT_BUFF *bit_buff,
			      uchar *to,uchar *end);
static void uf_prespace(MI_COLUMNDEF *rec,MI_BIT_BUFF *bit_buff,
			uchar *to,uchar *end);
static void uf_zerofill_normal(MI_COLUMNDEF *rec,MI_BIT_BUFF *bit_buff,
			       uchar *to,uchar *end);
static void uf_constant(MI_COLUMNDEF *rec,MI_BIT_BUFF *bit_buff,
			uchar *to,uchar *end);
static void uf_intervall(MI_COLUMNDEF *rec,MI_BIT_BUFF *bit_buff,
			 uchar *to,uchar *end);
static void uf_zero(MI_COLUMNDEF *rec,MI_BIT_BUFF *bit_buff,
		    uchar *to,uchar *end);
static void uf_blob(MI_COLUMNDEF *rec, MI_BIT_BUFF *bit_buff,
		    uchar *to, uchar *end);
static void uf_varchar1(MI_COLUMNDEF *rec, MI_BIT_BUFF *bit_buff,
                        uchar *to, uchar *end);
static void uf_varchar2(MI_COLUMNDEF *rec, MI_BIT_BUFF *bit_buff,
                        uchar *to, uchar *end);
static void decode_bytes(MI_COLUMNDEF *rec,MI_BIT_BUFF *bit_buff,
			 uchar *to,uchar *end);
static uint decode_pos(MI_BIT_BUFF *bit_buff,MI_DECODE_TREE *decode_tree);
static void init_bit_buffer(MI_BIT_BUFF *bit_buff,uchar *buffer,uint length);
static uint fill_and_get_bits(MI_BIT_BUFF *bit_buff,uint count);
static void fill_buffer(MI_BIT_BUFF *bit_buff);
static uint max_bit(uint value);
#ifdef HAVE_MMAP
static uchar *_mi_mempack_get_block_info(MI_INFO *myisam, MI_BIT_BUFF *bit_buff,
                                         MI_BLOCK_INFO *info, uchar **rec_buff_p,
					 uchar *header);
#endif

static mi_bit_type mask[]=
{
   0x00000000,
   0x00000001, 0x00000003, 0x00000007, 0x0000000f,
   0x0000001f, 0x0000003f, 0x0000007f, 0x000000ff,
   0x000001ff, 0x000003ff, 0x000007ff, 0x00000fff,
   0x00001fff, 0x00003fff, 0x00007fff, 0x0000ffff,
#if BITS_SAVED > 16
   0x0001ffff, 0x0003ffff, 0x0007ffff, 0x000fffff,
   0x001fffff, 0x003fffff, 0x007fffff, 0x00ffffff,
   0x01ffffff, 0x03ffffff, 0x07ffffff, 0x0fffffff,
   0x1fffffff, 0x3fffffff, 0x7fffffff, 0xffffffff,
#endif
 };


	/* Read all packed info, allocate memory and fix field structs */

my_bool _mi_read_pack_info(MI_INFO *info, pbool fix_keys)
{
  File file;
  int diff_length;
  uint i,trees,huff_tree_bits,rec_reflength,length;
  uint16 *decode_table,*tmp_buff;
  ulong elements,intervall_length;
  uchar *disk_cache;
  uchar *intervall_buff;
  uchar header[HEAD_LENGTH];
  MYISAM_SHARE *share=info->s;
  MI_BIT_BUFF bit_buff;
  DBUG_ENTER("_mi_read_pack_info");

  if (myisam_quick_table_bits < 4)
    myisam_quick_table_bits=4;
  else if (myisam_quick_table_bits > MAX_QUICK_TABLE_BITS)
    myisam_quick_table_bits=MAX_QUICK_TABLE_BITS;

  file=info->dfile;
  my_errno=0;
  if (mysql_file_read(file, (uchar*) header, sizeof(header), MYF(MY_NABP)))
  {
    if (!my_errno)
      my_errno=HA_ERR_END_OF_FILE;
    goto err0;
  }
  /* Only the first three bytes of magic number are independent of version. */
  if (memcmp((uchar*) header, (uchar*) myisam_pack_file_magic, 3))
  {
    my_errno=HA_ERR_WRONG_IN_RECORD;
    goto err0;
  }
  share->pack.version= header[3]; /* fourth byte of magic number */
  share->pack.header_length=	uint4korr(header+4);
  share->min_pack_length=(uint) uint4korr(header+8);
  share->max_pack_length=(uint) uint4korr(header+12);
  elements=uint4korr(header+16);
  intervall_length=uint4korr(header+20);
  trees=uint2korr(header+24);
  share->pack.ref_length=header[26];
  rec_reflength=header[27];
  diff_length=(int) rec_reflength - (int) share->base.rec_reflength;
  if (fix_keys)
    share->rec_reflength=rec_reflength;
  share->base.min_block_length=share->min_pack_length+1;
  if (share->min_pack_length > 254)
    share->base.min_block_length+=2;
  DBUG_PRINT("info", ("fixed header length:   %u", HEAD_LENGTH));
  DBUG_PRINT("info", ("total header length:   %lu", share->pack.header_length));
  DBUG_PRINT("info", ("pack file version:     %u", share->pack.version));
  DBUG_PRINT("info", ("min pack length:       %lu", share->min_pack_length));
  DBUG_PRINT("info", ("max pack length:       %lu", share->max_pack_length));
  DBUG_PRINT("info", ("elements of all trees: %lu", elements));
  DBUG_PRINT("info", ("distinct values bytes: %lu", intervall_length));
  DBUG_PRINT("info", ("number of code trees:  %u", trees));
  DBUG_PRINT("info", ("bytes for record lgt:  %u", share->pack.ref_length));
  DBUG_PRINT("info", ("record pointer length: %u", rec_reflength));

  /*
    Memory segment #1:
    - Decode tree heads
    - Distinct column values
  */
  if (!(share->decode_trees=(MI_DECODE_TREE*)
	my_malloc((uint) (trees*sizeof(MI_DECODE_TREE)+
			  intervall_length*sizeof(uchar)),
		  MYF(MY_WME))))
    goto err0;
  intervall_buff=(uchar*) (share->decode_trees+trees);

  /*
    Memory segment #2:
    - Decode tables
    - Quick decode tables
    - Temporary decode table
    - Compressed data file header cache
    This segment will be reallocated after construction of the tables.
  */
  length=(uint) (elements*2+trees*(1 << myisam_quick_table_bits));
  /*
    To keep some algorithms simpler, we accept that they access
    bytes beyond the end of the input data. This can affect up to
    one byte less than the "word size" size used in this file,
    which is BITS_SAVED / 8. To avoid accessing non-allocated
    data, we add (BITS_SAVED / 8) - 1 bytes to the buffer size.
  */
  if (!(share->decode_tables=(uint16*)
        my_malloc((length + OFFSET_TABLE_SIZE) * sizeof(uint16) +
                  (uint) (share->pack.header_length - sizeof(header) +
                  (BITS_SAVED / 8) - 1), MYF(MY_WME | MY_ZEROFILL))))
    goto err1;
  tmp_buff=share->decode_tables+length;
  disk_cache= (uchar*) (tmp_buff+OFFSET_TABLE_SIZE);

  if (mysql_file_read(file, disk_cache,
                      (uint) (share->pack.header_length-sizeof(header)),
                      MYF(MY_NABP)))
    goto err2;

  huff_tree_bits=max_bit(trees ? trees-1 : 0);
  init_bit_buffer(&bit_buff, disk_cache,
		  (uint) (share->pack.header_length-sizeof(header)));
  /* Read new info for each field */
  for (i=0 ; i < share->base.fields ; i++)
  {
    share->rec[i].base_type=(enum en_fieldtype) get_bits(&bit_buff,5);
    share->rec[i].pack_type=(uint) get_bits(&bit_buff,6);
    share->rec[i].space_length_bits=get_bits(&bit_buff,5);
    share->rec[i].huff_tree=share->decode_trees+(uint) get_bits(&bit_buff,
								huff_tree_bits);
    share->rec[i].unpack=get_unpack_function(share->rec+i);
    DBUG_PRINT("info", ("col: %2u  type: %2u  pack: %u  slbits: %2u",
                        i, share->rec[i].base_type, share->rec[i].pack_type,
                        share->rec[i].space_length_bits));
  }
  skip_to_next_byte(&bit_buff);
  /*
    Construct the decoding tables from the file header. Keep track of
    the used memory.
  */
  decode_table=share->decode_tables;
  for (i=0 ; i < trees ; i++)
    if (read_huff_table(&bit_buff,share->decode_trees+i,&decode_table,
                        &intervall_buff,tmp_buff))
      goto err3;
  /* Reallocate the decoding tables to the used size. */
  decode_table=(uint16*)
    my_realloc((uchar*) share->decode_tables,
	       (uint) ((uchar*) decode_table - (uchar*) share->decode_tables),
	       MYF(MY_HOLD_ON_ERROR));
  /* Fix the table addresses in the tree heads. */
  {
    my_ptrdiff_t diff=PTR_BYTE_DIFF(decode_table,share->decode_tables);
    share->decode_tables=decode_table;
    for (i=0 ; i < trees ; i++)
      share->decode_trees[i].table=ADD_TO_PTR(share->decode_trees[i].table,
                                              diff, uint16*);
  }

  /* Fix record-ref-length for keys */
  if (fix_keys)
  {
    for (i=0 ; i < share->base.keys ; i++)
    {
      MI_KEYDEF *keyinfo= &share->keyinfo[i];
      keyinfo->keylength+= (uint16) diff_length;
      keyinfo->minlength+= (uint16) diff_length;
      keyinfo->maxlength+= (uint16) diff_length;
      keyinfo->seg[keyinfo->flag & HA_FULLTEXT ?
                   FT_SEGS : keyinfo->keysegs].length= (uint16) rec_reflength;
    }
    if (share->ft2_keyinfo.seg)
    {
      MI_KEYDEF *ft2_keyinfo= &share->ft2_keyinfo;
      ft2_keyinfo->keylength+= (uint16) diff_length;
      ft2_keyinfo->minlength+= (uint16) diff_length;
      ft2_keyinfo->maxlength+= (uint16) diff_length;
    }
  }

  if (bit_buff.error || bit_buff.pos < bit_buff.end)
    goto err3;

  DBUG_RETURN(0);

err3:
  my_errno=HA_ERR_WRONG_IN_RECORD;
err2:
  my_free(share->decode_tables);
err1:
  my_free(share->decode_trees);
err0:
  DBUG_RETURN(1);
}


/*
  Read a huff-code-table from datafile.

  SYNOPSIS
    read_huff_table()
      bit_buff                  Bit buffer pointing at start of the
                                decoding table in the file header cache.
      decode_tree               Pointer to the decode tree head.
      decode_table      IN/OUT  Address of a pointer to the next free space.
      intervall_buff    IN/OUT  Address of a pointer to the next unused values.
      tmp_buff                  Buffer for temporary extraction of a full
                                decoding table as read from bit_buff.

  RETURN
    0           OK.
    1           Error.
*/

static uint read_huff_table(MI_BIT_BUFF *bit_buff, MI_DECODE_TREE *decode_tree,
			    uint16 **decode_table, uchar **intervall_buff,
			    uint16 *tmp_buff)
{
  uint min_chr,elements,char_bits,offset_bits,size,intervall_length,table_bits,
  next_free_offset;
  uint16 *ptr,*end;
  DBUG_ENTER("read_huff_table");

  if (!get_bits(bit_buff,1))
  {
    /* Byte value compression. */
    min_chr=get_bits(bit_buff,8);
    elements=get_bits(bit_buff,9);
    char_bits=get_bits(bit_buff,5);
    offset_bits=get_bits(bit_buff,5);
    intervall_length=0;
    ptr=tmp_buff;
    DBUG_PRINT("info", ("byte value compression"));
    DBUG_PRINT("info", ("minimum byte value:    %u", min_chr));
    DBUG_PRINT("info", ("number of tree nodes:  %u", elements));
    DBUG_PRINT("info", ("bits for values:       %u", char_bits));
    DBUG_PRINT("info", ("bits for tree offsets: %u", offset_bits));
    if (elements > 256)
    {
      DBUG_PRINT("error", ("ERROR: illegal number of tree elements: %u",
                           elements));
      DBUG_RETURN(1);
    }
  }
  else
  {
    /* Distinct column value compression. */
    min_chr=0;
    elements=get_bits(bit_buff,15);
    intervall_length=get_bits(bit_buff,16);
    char_bits=get_bits(bit_buff,5);
    offset_bits=get_bits(bit_buff,5);
    decode_tree->quick_table_bits=0;
    ptr= *decode_table;
    DBUG_PRINT("info", ("distinct column value compression"));
    DBUG_PRINT("info", ("number of tree nodes:  %u", elements));
    DBUG_PRINT("info", ("value buffer length:   %u", intervall_length));
    DBUG_PRINT("info", ("bits for value index:  %u", char_bits));
    DBUG_PRINT("info", ("bits for tree offsets: %u", offset_bits));
  }
  size=elements*2-2;
  DBUG_PRINT("info", ("tree size in uint16:   %u", size));
  DBUG_PRINT("info", ("tree size in bytes:    %u",
                      size * (uint) sizeof(uint16)));

  for (end=ptr+size ; ptr < end ; ptr++)
  {
    if (get_bit(bit_buff))
    {
      *ptr= (uint16) get_bits(bit_buff,offset_bits);
      if ((ptr + *ptr >= end) || !*ptr)
      {
        DBUG_PRINT("error", ("ERROR: illegal pointer in decode tree"));
        DBUG_RETURN(1);
      }
    }
    else
      *ptr= (uint16) (IS_CHAR + (get_bits(bit_buff,char_bits) + min_chr));
  }
  skip_to_next_byte(bit_buff);

  decode_tree->table= *decode_table;
  decode_tree->intervalls= *intervall_buff;
  if (! intervall_length)
  {
    /* Byte value compression. ptr started from tmp_buff. */
    /* Find longest Huffman code from begin to end of tree in bits. */
    table_bits= find_longest_bitstream(tmp_buff, ptr);
    if (table_bits >= OFFSET_TABLE_SIZE)
      DBUG_RETURN(1);
    if (table_bits > myisam_quick_table_bits)
      table_bits=myisam_quick_table_bits;
    DBUG_PRINT("info", ("table bits:            %u", table_bits));

    next_free_offset= (1 << table_bits);
    make_quick_table(*decode_table,tmp_buff,&next_free_offset,0,table_bits,
		     table_bits);
    (*decode_table)+= next_free_offset;
    decode_tree->quick_table_bits=table_bits;
  }
  else
  {
    /* Distinct column value compression. ptr started from *decode_table */
    (*decode_table)=end;
    /*
      get_bits() moves some bytes to a cache buffer in advance. May need
      to step back.
    */
    bit_buff->pos-= bit_buff->bits/8;
    /* Copy the distinct column values from the buffer. */
    memcpy(*intervall_buff,bit_buff->pos,(size_t) intervall_length);
    (*intervall_buff)+=intervall_length;
    bit_buff->pos+=intervall_length;
    bit_buff->bits=0;
  }
  DBUG_RETURN(0);
}


/*
  Make a quick_table for faster decoding.

  SYNOPSIS
    make_quick_table()
      to_table                  Target quick_table and remaining decode table.
      decode_table              Source Huffman (sub-)tree within tmp_buff.
      next_free_offset   IN/OUT Next free offset from to_table.
                                Starts behind quick_table on the top-level.
      value                     Huffman bits found so far.
      bits                      Remaining bits to be collected.
      max_bits                  Total number of bits to collect (table_bits).

  DESCRIPTION

    The quick table is an array of 16-bit values. There exists one value
    for each possible code representable by max_bits (table_bits) bits.
    In most cases table_bits is 9. So there are 512 16-bit values.

    If the high-order bit (16) is set (IS_CHAR) then the array slot for
    this value is a valid Huffman code for a resulting byte value.

    The low-order 8 bits (1..8) are the resulting byte value.

    Bits 9..14 are the length of the Huffman code for this byte value.
    This means so many bits from the input stream were needed to
    represent this byte value. The remaining bits belong to later
    Huffman codes. This also means that for every Huffman code shorter
    than table_bits there are multiple entires in the array, which
    differ just in the unused bits.

    If the high-order bit (16) is clear (0) then the remaining bits are
    the position of the remaining Huffman decode tree segment behind the
    quick table.

  RETURN
    void
*/

static void make_quick_table(uint16 *to_table, uint16 *decode_table,
			     uint *next_free_offset, uint value, uint bits,
			     uint max_bits)
{
  DBUG_ENTER("make_quick_table");

  /*
    When down the table to the requested maximum, copy the rest of the
    Huffman table.
  */
  if (!bits--)
  {
    /*
      Remaining left  Huffman tree segment starts behind quick table.
      Remaining right Huffman tree segment starts behind left segment.
    */
    to_table[value]= (uint16) *next_free_offset;
    /*
      Re-construct the remaining Huffman tree segment at
      next_free_offset in to_table.
    */
    *next_free_offset= copy_decode_table(to_table, *next_free_offset,
                                         decode_table);
    DBUG_VOID_RETURN;
  }

  /* Descent on the left side. Left side bits are clear (0). */
  if (!(*decode_table & IS_CHAR))
  {
    /* Not a leaf. Follow the pointer. */
    make_quick_table(to_table, decode_table + *decode_table,
                     next_free_offset, value, bits, max_bits);
  }
  else
  {
    /*
      A leaf. A Huffman code is complete. Fill the quick_table
      array for all possible bit strings starting with this Huffman
      code.
    */
    fill_quick_table(to_table + value, bits, max_bits, (uint) *decode_table);
  }

  /* Descent on the right side. Right side bits are set (1). */
  decode_table++;
  value|= (1 << bits);
  if (!(*decode_table & IS_CHAR))
  {
    /* Not a leaf. Follow the pointer. */
    make_quick_table(to_table, decode_table + *decode_table,
                     next_free_offset, value, bits, max_bits);
  }
  else
  {
    /*
      A leaf. A Huffman code is complete. Fill the quick_table
      array for all possible bit strings starting with this Huffman
      code.
    */
    fill_quick_table(to_table + value, bits, max_bits, (uint) *decode_table);
  }

  DBUG_VOID_RETURN;
}


/*
  Fill quick_table for all possible values starting with this Huffman code.

  SYNOPSIS
    fill_quick_table()
      table                     Target quick_table position.
      bits                      Unused bits from max_bits.
      max_bits                  Total number of bits to collect (table_bits).
      value                     The byte encoded by the found Huffman code.

  DESCRIPTION

    Fill the segment (all slots) of the quick_table array with the
    resulting value for the found Huffman code. There are as many slots
    as there are combinations representable by the unused bits.

    In most cases we use 9 table bits. Assume a 3-bit Huffman code. Then
    there are 6 unused bits. Hence we fill 2**6 = 64 slots with the
    value.

  RETURN
    void
*/

static void fill_quick_table(uint16 *table, uint bits, uint max_bits,
			     uint value)
{
  uint16 *end;
  DBUG_ENTER("fill_quick_table");

  /*
    Bits 1..8 of value represent the decoded byte value.
    Bits 9..14 become the length of the Huffman code for this byte value.
    Bit 16 flags a valid code (IS_CHAR).
  */
  value|= (max_bits - bits) << 8 | IS_CHAR;

  for (end= table + ((my_ptrdiff_t) 1 << bits); table < end; table++)
  {
    *table= (uint16) value;
  }
  DBUG_VOID_RETURN;
}


/*
  Reconstruct a decode subtree at the target position.

  SYNOPSIS
    copy_decode_table()
      to_pos                    Target quick_table and remaining decode table.
      offset                    Next free offset from to_pos.
      decode_table              Source Huffman subtree within tmp_buff.

  NOTE
    Pointers in the decode tree are relative to the pointers position.

  RETURN
    next free offset from to_pos.
*/

static uint copy_decode_table(uint16 *to_pos, uint offset,
			      uint16 *decode_table)
{
  uint prev_offset= offset;
  DBUG_ENTER("copy_decode_table");

  /* Descent on the left side. */
  if (!(*decode_table & IS_CHAR))
  {
    /* Set a pointer to the next target node. */
    to_pos[offset]=2;
    /* Copy the left hand subtree there. */
    offset=copy_decode_table(to_pos,offset+2,decode_table+ *decode_table);
  }
  else
  {
    /* Copy the byte value. */
    to_pos[offset]= *decode_table;
    /* Step behind this node. */
    offset+=2;
  }

  /* Descent on the right side. */
  decode_table++;
  if (!(*decode_table & IS_CHAR))
  {
    /* Set a pointer to the next free target node. */
    to_pos[prev_offset+1]=(uint16) (offset-prev_offset-1);
    /* Copy the right hand subtree to the entry of that node. */
    offset=copy_decode_table(to_pos,offset,decode_table+ *decode_table);
  }
  else
  {
    /* Copy the byte value. */
    to_pos[prev_offset+1]= *decode_table;
  }
  DBUG_RETURN(offset);
}


/*
  Find the length of the longest Huffman code in this table in bits.

  SYNOPSIS
    find_longest_bitstream()
      table                     Code (sub-)table start.
      end                       End of code table.

  IMPLEMENTATION

    Recursively follow the branch(es) of the code pair on every level of
    the tree until two byte values (and no branch) are found. Add one to
    each level when returning back from each recursion stage.

    'end' is used for error checking only. A clean tree terminates
    before reaching 'end'. Hence the exact value of 'end' is not too
    important. However having it higher than necessary could lead to
    misbehaviour should 'next' jump into the dirty area.

  RETURN
    length                  Length of longest Huffman code in bits.
    >= OFFSET_TABLE_SIZE    Error, broken tree. It does not end before 'end'.
*/

static uint find_longest_bitstream(uint16 *table, uint16 *end)
{
  uint length= 1;
  uint length2;

  if (!(*table & IS_CHAR))
  {
    uint16 *next= table + *table;
    if (next > end || next == table)
    {
      DBUG_PRINT("error", ("ERROR: illegal pointer in decode tree"));
      return OFFSET_TABLE_SIZE;
    }
    length= find_longest_bitstream(next, end) + 1;
  }
  table++;
  if (!(*table & IS_CHAR))
  {
    uint16 *next= table + *table;
    if (next > end || next == table)
    {
      DBUG_PRINT("error", ("ERROR: illegal pointer in decode tree"));
      return OFFSET_TABLE_SIZE;
    }
    length2= find_longest_bitstream(next, end) + 1;
    length=max(length,length2);
  }
  return length;
}


/*
  Read record from datafile.

  SYNOPSIS
    _mi_read_pack_record()
    info                        A pointer to MI_INFO.
    filepos                     File offset of the record.
    buf                 RETURN  The buffer to receive the record.

  RETURN
    0                                   on success
    HA_ERR_WRONG_IN_RECORD or -1        on error
*/

int _mi_read_pack_record(MI_INFO *info, my_off_t filepos, uchar *buf)
{
  MI_BLOCK_INFO block_info;
  File file;
  DBUG_ENTER("mi_read_pack_record");

  if (filepos == HA_OFFSET_ERROR)
    DBUG_RETURN(-1);			/* _search() didn't find record */

  file=info->dfile;
  if (_mi_pack_get_block_info(info, &info->bit_buff, &block_info,
                              &info->rec_buff, file, filepos))
    goto err;
  if (mysql_file_read(file, (uchar*) info->rec_buff + block_info.offset,
                      block_info.rec_len - block_info.offset, MYF(MY_NABP)))
    goto panic;
  info->update|= HA_STATE_AKTIV;
  DBUG_RETURN(_mi_pack_rec_unpack(info, &info->bit_buff, buf,
                                  info->rec_buff, block_info.rec_len));
panic:
  my_errno=HA_ERR_WRONG_IN_RECORD;
err:
  DBUG_RETURN(-1);
}



int _mi_pack_rec_unpack(register MI_INFO *info, MI_BIT_BUFF *bit_buff,
                        register uchar *to, uchar *from, ulong reclength)
{
  uchar *end_field;
  reg3 MI_COLUMNDEF *end;
  MI_COLUMNDEF *current_field;
  MYISAM_SHARE *share=info->s;
  DBUG_ENTER("_mi_pack_rec_unpack");

  init_bit_buffer(bit_buff, (uchar*) from, reclength);

  for (current_field=share->rec, end=current_field+share->base.fields ;
       current_field < end ;
       current_field++,to=end_field)
  {
    end_field=to+current_field->length;
    (*current_field->unpack)(current_field, bit_buff, (uchar*) to,
			     (uchar*) end_field);
  }
  if (!bit_buff->error &&
      bit_buff->pos - bit_buff->bits / 8 == bit_buff->end)
    DBUG_RETURN(0);
  info->update&= ~HA_STATE_AKTIV;
  DBUG_RETURN(my_errno=HA_ERR_WRONG_IN_RECORD);
} /* _mi_pack_rec_unpack */


	/* Return function to unpack field */

static void (*get_unpack_function(MI_COLUMNDEF *rec))
(MI_COLUMNDEF *, MI_BIT_BUFF *, uchar *, uchar *)
{
  switch (rec->base_type) {
  case FIELD_SKIP_ZERO:
    if (rec->pack_type & PACK_TYPE_ZERO_FILL)
      return &uf_zerofill_skip_zero;
    return &uf_skip_zero;
  case FIELD_NORMAL:
    if (rec->pack_type & PACK_TYPE_SPACE_FIELDS)
      return &uf_space_normal;
    if (rec->pack_type & PACK_TYPE_ZERO_FILL)
      return &uf_zerofill_normal;
    return &decode_bytes;
  case FIELD_SKIP_ENDSPACE:
    if (rec->pack_type & PACK_TYPE_SPACE_FIELDS)
    {
      if (rec->pack_type & PACK_TYPE_SELECTED)
	return &uf_space_endspace_selected;
      return &uf_space_endspace;
    }
    if (rec->pack_type & PACK_TYPE_SELECTED)
      return &uf_endspace_selected;
    return &uf_endspace;
  case FIELD_SKIP_PRESPACE:
    if (rec->pack_type & PACK_TYPE_SPACE_FIELDS)
    {
      if (rec->pack_type & PACK_TYPE_SELECTED)
	return &uf_space_prespace_selected;
      return &uf_space_prespace;
    }
    if (rec->pack_type & PACK_TYPE_SELECTED)
      return &uf_prespace_selected;
    return &uf_prespace;
  case FIELD_CONSTANT:
    return &uf_constant;
  case FIELD_INTERVALL:
    return &uf_intervall;
  case FIELD_ZERO:
  case FIELD_CHECK:
    return &uf_zero;
  case FIELD_BLOB:
    return &uf_blob;
  case FIELD_VARCHAR:
    if (rec->length <= 256)                      /* 255 + 1 byte length */
      return &uf_varchar1;
    return &uf_varchar2;
  case FIELD_LAST:
  default:
    return 0;			/* This should never happend */
  }
}

	/* The different functions to unpack a field */

static void uf_zerofill_skip_zero(MI_COLUMNDEF *rec, MI_BIT_BUFF *bit_buff,
				   uchar *to, uchar *end)
{
  if (get_bit(bit_buff))
    bzero((char*) to,(uint) (end-to));
  else
  {
    end-=rec->space_length_bits;
    decode_bytes(rec,bit_buff,to,end);
    bzero((char*) end,rec->space_length_bits);
  }
}

static void uf_skip_zero(MI_COLUMNDEF *rec, MI_BIT_BUFF *bit_buff, uchar *to,
			  uchar *end)
{
  if (get_bit(bit_buff))
    bzero((char*) to,(uint) (end-to));
  else
    decode_bytes(rec,bit_buff,to,end);
}

static void uf_space_normal(MI_COLUMNDEF *rec, MI_BIT_BUFF *bit_buff, uchar *to,
			    uchar *end)
{
  if (get_bit(bit_buff))
    bfill((uchar*) to,(end-to),' ');
  else
    decode_bytes(rec,bit_buff,to,end);
}

static void uf_space_endspace_selected(MI_COLUMNDEF *rec, MI_BIT_BUFF *bit_buff,
				       uchar *to, uchar *end)
{
  uint spaces;
  if (get_bit(bit_buff))
    bfill((uchar*) to,(end-to),' ');
  else
  {
    if (get_bit(bit_buff))
    {
      if ((spaces=get_bits(bit_buff,rec->space_length_bits))+to > end)
      {
	bit_buff->error=1;
	return;
      }
      if (to+spaces != end)
	decode_bytes(rec,bit_buff,to,end-spaces);
      bfill((uchar*) end-spaces,spaces,' ');
    }
    else
      decode_bytes(rec,bit_buff,to,end);
  }
}

static void uf_endspace_selected(MI_COLUMNDEF *rec, MI_BIT_BUFF *bit_buff,
				 uchar *to, uchar *end)
{
  uint spaces;
  if (get_bit(bit_buff))
  {
    if ((spaces=get_bits(bit_buff,rec->space_length_bits))+to > end)
    {
      bit_buff->error=1;
      return;
    }
    if (to+spaces != end)
      decode_bytes(rec,bit_buff,to,end-spaces);
    bfill((uchar*) end-spaces,spaces,' ');
  }
  else
    decode_bytes(rec,bit_buff,to,end);
}

static void uf_space_endspace(MI_COLUMNDEF *rec, MI_BIT_BUFF *bit_buff, uchar *to,
			      uchar *end)
{
  uint spaces;
  if (get_bit(bit_buff))
    bfill((uchar*) to,(end-to),' ');
  else
  {
    if ((spaces=get_bits(bit_buff,rec->space_length_bits))+to > end)
    {
      bit_buff->error=1;
      return;
    }
    if (to+spaces != end)
      decode_bytes(rec,bit_buff,to,end-spaces);
    bfill((uchar*) end-spaces,spaces,' ');
  }
}

static void uf_endspace(MI_COLUMNDEF *rec, MI_BIT_BUFF *bit_buff, uchar *to,
			uchar *end)
{
  uint spaces;
  if ((spaces=get_bits(bit_buff,rec->space_length_bits))+to > end)
  {
    bit_buff->error=1;
    return;
  }
  if (to+spaces != end)
    decode_bytes(rec,bit_buff,to,end-spaces);
  bfill((uchar*) end-spaces,spaces,' ');
}

static void uf_space_prespace_selected(MI_COLUMNDEF *rec, MI_BIT_BUFF *bit_buff,
				       uchar *to, uchar *end)
{
  uint spaces;
  if (get_bit(bit_buff))
    bfill((uchar*) to,(end-to),' ');
  else
  {
    if (get_bit(bit_buff))
    {
      if ((spaces=get_bits(bit_buff,rec->space_length_bits))+to > end)
      {
	bit_buff->error=1;
	return;
      }
      bfill((uchar*) to,spaces,' ');
      if (to+spaces != end)
	decode_bytes(rec,bit_buff,to+spaces,end);
    }
    else
      decode_bytes(rec,bit_buff,to,end);
  }
}


static void uf_prespace_selected(MI_COLUMNDEF *rec, MI_BIT_BUFF *bit_buff,
				 uchar *to, uchar *end)
{
  uint spaces;
  if (get_bit(bit_buff))
  {
    if ((spaces=get_bits(bit_buff,rec->space_length_bits))+to > end)
    {
      bit_buff->error=1;
      return;
    }
    bfill((uchar*) to,spaces,' ');
    if (to+spaces != end)
      decode_bytes(rec,bit_buff,to+spaces,end);
  }
  else
    decode_bytes(rec,bit_buff,to,end);
}


static void uf_space_prespace(MI_COLUMNDEF *rec, MI_BIT_BUFF *bit_buff, uchar *to,
			      uchar *end)
{
  uint spaces;
  if (get_bit(bit_buff))
    bfill((uchar*) to,(end-to),' ');
  else
  {
    if ((spaces=get_bits(bit_buff,rec->space_length_bits))+to > end)
    {
      bit_buff->error=1;
      return;
    }
    bfill((uchar*) to,spaces,' ');
    if (to+spaces != end)
      decode_bytes(rec,bit_buff,to+spaces,end);
  }
}

static void uf_prespace(MI_COLUMNDEF *rec, MI_BIT_BUFF *bit_buff, uchar *to,
			uchar *end)
{
  uint spaces;
  if ((spaces=get_bits(bit_buff,rec->space_length_bits))+to > end)
  {
    bit_buff->error=1;
    return;
  }
  bfill((uchar*) to,spaces,' ');
  if (to+spaces != end)
    decode_bytes(rec,bit_buff,to+spaces,end);
}

static void uf_zerofill_normal(MI_COLUMNDEF *rec, MI_BIT_BUFF *bit_buff, uchar *to,
			       uchar *end)
{
  end-=rec->space_length_bits;
  decode_bytes(rec,bit_buff,(uchar*) to,end);
  bzero((char*) end,rec->space_length_bits);
}

static void uf_constant(MI_COLUMNDEF *rec,
			MI_BIT_BUFF *bit_buff __attribute__((unused)),
			uchar *to,
			uchar *end)
{
  memcpy(to,rec->huff_tree->intervalls,(size_t) (end-to));
}

static void uf_intervall(MI_COLUMNDEF *rec, MI_BIT_BUFF *bit_buff, uchar *to,
			 uchar *end)
{
  reg1 uint field_length=(uint) (end-to);
  memcpy(to,rec->huff_tree->intervalls+field_length*decode_pos(bit_buff,
							       rec->huff_tree),
	 (size_t) field_length);
}


/*ARGSUSED*/
static void uf_zero(MI_COLUMNDEF *rec __attribute__((unused)),
		    MI_BIT_BUFF *bit_buff __attribute__((unused)),
		    uchar *to, uchar *end)
{
  bzero((char*) to,(uint) (end-to));
}

static void uf_blob(MI_COLUMNDEF *rec, MI_BIT_BUFF *bit_buff,
		    uchar *to, uchar *end)
{
  if (get_bit(bit_buff))
    bzero((uchar*) to,(end-to));
  else
  {
    ulong length=get_bits(bit_buff,rec->space_length_bits);
    uint pack_length=(uint) (end-to)-portable_sizeof_char_ptr;
    if (bit_buff->blob_pos+length > bit_buff->blob_end)
    {
      bit_buff->error=1;
      bzero((uchar*) to,(end-to));
      return;
    }
    decode_bytes(rec,bit_buff,bit_buff->blob_pos,bit_buff->blob_pos+length);
<<<<<<< HEAD
    _my_store_blob_length((uchar*) to,pack_length,length);
=======
    _mi_store_blob_length((uchar*) to,pack_length,length);
>>>>>>> 20ca15d4
    memcpy((char*) to+pack_length, &bit_buff->blob_pos, sizeof(char*));
    bit_buff->blob_pos+=length;
  }
}


static void uf_varchar1(MI_COLUMNDEF *rec, MI_BIT_BUFF *bit_buff,
		       uchar *to, uchar *end __attribute__((unused)))
{
  if (get_bit(bit_buff))
    to[0]= 0;				/* Zero lengths */
  else
  {
    ulong length=get_bits(bit_buff,rec->space_length_bits);
    *to= (uchar) length;
    decode_bytes(rec,bit_buff,to+1,to+1+length);
  }
}


static void uf_varchar2(MI_COLUMNDEF *rec, MI_BIT_BUFF *bit_buff,
		       uchar *to, uchar *end __attribute__((unused)))
{
  if (get_bit(bit_buff))
    to[0]=to[1]=0;				/* Zero lengths */
  else
  {
    ulong length=get_bits(bit_buff,rec->space_length_bits);
    int2store(to,length);
    decode_bytes(rec,bit_buff,to+2,to+2+length);
  }
}

	/* Functions to decode of buffer of bits */

#if BITS_SAVED == 64

static void decode_bytes(MI_COLUMNDEF *rec,MI_BIT_BUFF *bit_buff,uchar *to,
			 uchar *end)
{
  reg1 uint bits,low_byte;
  reg3 uint16 *pos;
  reg4 uint table_bits,table_and;
  MI_DECODE_TREE *decode_tree;

  decode_tree=rec->decode_tree;
  bits=bit_buff->bits;			/* Save in reg for quicker access */
  table_bits=decode_tree->quick_table_bits;
  table_and= (1 << table_bits)-1;

  do
  {
    if (bits <= 32)
    {
      if (bit_buff->pos > bit_buff->end+4)
      {
	bit_buff->error=1;
	return;				/* Can't be right */
      }
      bit_buff->current_byte= (bit_buff->current_byte << 32) +
	((((uint) bit_buff->pos[3])) +
	 (((uint) bit_buff->pos[2]) << 8) +
	 (((uint) bit_buff->pos[1]) << 16) +
	 (((uint) bit_buff->pos[0]) << 24));
      bit_buff->pos+=4;
      bits+=32;
    }
    /*
      First use info in quick_table.

      The quick table is an array of 16-bit values. There exists one
      value for each possible code representable by table_bits bits.
      In most cases table_bits is 9. So there are 512 16-bit values.

      If the high-order bit (16) is set (IS_CHAR) then the array slot
      for this value is a valid Huffman code for a resulting byte value.

      The low-order 8 bits (1..8) are the resulting byte value.

      Bits 9..14 are the length of the Huffman code for this byte value.
      This means so many bits from the input stream were needed to
      represent this byte value. The remaining bits belong to later
      Huffman codes. This also means that for every Huffman code shorter
      than table_bits there are multiple entires in the array, which
      differ just in the unused bits.

      If the high-order bit (16) is clear (0) then the remaining bits are
      the position of the remaining Huffman decode tree segment behind the
      quick table.
    */
    low_byte=(uint) (bit_buff->current_byte >> (bits - table_bits)) & table_and;
    low_byte=decode_tree->table[low_byte];
    if (low_byte & IS_CHAR)
    {
      /*
        All Huffman codes of less or equal table_bits length are in the
        quick table. This is one of them.
      */
      *to++ = (low_byte & 255);		/* Found char in quick table */
      bits-=  ((low_byte >> 8) & 31);	/* Remove bits used */
    }
    else
    {					/* Map through rest of decode-table */
      /* This means that the Huffman code must be longer than table_bits. */
      pos=decode_tree->table+low_byte;
      bits-=table_bits;
      /* NOTE: decode_bytes_test_bit() is a macro wich contains a break !!! */
      for (;;)
      {
	low_byte=(uint) (bit_buff->current_byte >> (bits-8));
	decode_bytes_test_bit(0);
	decode_bytes_test_bit(1);
	decode_bytes_test_bit(2);
	decode_bytes_test_bit(3);
	decode_bytes_test_bit(4);
	decode_bytes_test_bit(5);
	decode_bytes_test_bit(6);
	decode_bytes_test_bit(7);
	bits-=8;
      }
      *to++ = *pos;
    }
  } while (to != end);

  bit_buff->bits=bits;
  return;
}

#else

static void decode_bytes(MI_COLUMNDEF *rec, MI_BIT_BUFF *bit_buff, uchar *to,
			 uchar *end)
{
  reg1 uint bits,low_byte;
  reg3 uint16 *pos;
  reg4 uint table_bits,table_and;
  MI_DECODE_TREE *decode_tree;

  decode_tree=rec->huff_tree;
  bits=bit_buff->bits;			/* Save in reg for quicker access */
  table_bits=decode_tree->quick_table_bits;
  table_and= (1 << table_bits)-1;

  do
  {
    if (bits < table_bits)
    {
      if (bit_buff->pos > bit_buff->end+1)
      {
	bit_buff->error=1;
	return;				/* Can't be right */
      }
#if BITS_SAVED == 32
      bit_buff->current_byte= (bit_buff->current_byte << 24) +
	(((uint) ((uchar) bit_buff->pos[2]))) +
	  (((uint) ((uchar) bit_buff->pos[1])) << 8) +
	    (((uint) ((uchar) bit_buff->pos[0])) << 16);
      bit_buff->pos+=3;
      bits+=24;
#else
      if (bits)				/* We must have at leasts 9 bits */
      {
	bit_buff->current_byte=  (bit_buff->current_byte << 8) +
	  (uint) ((uchar) bit_buff->pos[0]);
	bit_buff->pos++;
	bits+=8;
      }
      else
      {
	bit_buff->current_byte= ((uint) ((uchar) bit_buff->pos[0]) << 8) +
	  ((uint) ((uchar) bit_buff->pos[1]));
	bit_buff->pos+=2;
	bits+=16;
      }
#endif
    }
	/* First use info in quick_table */
    low_byte=(bit_buff->current_byte >> (bits - table_bits)) & table_and;
    low_byte=decode_tree->table[low_byte];
    if (low_byte & IS_CHAR)
    {
      *to++ = (low_byte & 255);		/* Found char in quick table */
      bits-=  ((low_byte >> 8) & 31);	/* Remove bits used */
    }
    else
    {					/* Map through rest of decode-table */
      pos=decode_tree->table+low_byte;
      bits-=table_bits;
      for (;;)
      {
	if (bits < 8)
	{				/* We don't need to check end */
#if BITS_SAVED == 32
	  bit_buff->current_byte= (bit_buff->current_byte << 24) +
	    (((uint) ((uchar) bit_buff->pos[2]))) +
	      (((uint) ((uchar) bit_buff->pos[1])) << 8) +
		(((uint) ((uchar) bit_buff->pos[0])) << 16);
	  bit_buff->pos+=3;
	  bits+=24;
#else
	  bit_buff->current_byte=  (bit_buff->current_byte << 8) +
	    (uint) ((uchar) bit_buff->pos[0]);
	  bit_buff->pos+=1;
	  bits+=8;
#endif
	}
	low_byte=(uint) (bit_buff->current_byte >> (bits-8));
	decode_bytes_test_bit(0);
	decode_bytes_test_bit(1);
	decode_bytes_test_bit(2);
	decode_bytes_test_bit(3);
	decode_bytes_test_bit(4);
	decode_bytes_test_bit(5);
	decode_bytes_test_bit(6);
	decode_bytes_test_bit(7);
	bits-=8;
      }
      *to++ = (uchar) *pos;
    }
  } while (to != end);

  bit_buff->bits=bits;
  return;
}
#endif /* BIT_SAVED == 64 */


static uint decode_pos(MI_BIT_BUFF *bit_buff, MI_DECODE_TREE *decode_tree)
{
  uint16 *pos=decode_tree->table;
  for (;;)
  {
    if (get_bit(bit_buff))
      pos++;
    if (*pos & IS_CHAR)
      return (uint) (*pos & ~IS_CHAR);
    pos+= *pos;
  }
}


int _mi_read_rnd_pack_record(MI_INFO *info, uchar *buf,
			     register my_off_t filepos,
			     my_bool skip_deleted_blocks)
{
  uint b_type;
  MI_BLOCK_INFO block_info;
  MYISAM_SHARE *share=info->s;
  DBUG_ENTER("_mi_read_rnd_pack_record");

  if (filepos >= info->state->data_file_length)
  {
    my_errno= HA_ERR_END_OF_FILE;
    goto err;
  }

  if (info->opt_flag & READ_CACHE_USED)
  {
    if (_mi_read_cache(&info->rec_cache, (uchar*) block_info.header,
                       filepos, share->pack.ref_length,
                       skip_deleted_blocks ? READING_NEXT : 0))
      goto err;
    b_type=_mi_pack_get_block_info(info, &info->bit_buff, &block_info,
                                   &info->rec_buff, -1, filepos);
  }
  else
    b_type=_mi_pack_get_block_info(info, &info->bit_buff, &block_info,
                                   &info->rec_buff, info->dfile, filepos);
  if (b_type)
    goto err;					/* Error code is already set */
#ifndef DBUG_OFF
  if (block_info.rec_len > share->max_pack_length)
  {
    my_errno=HA_ERR_WRONG_IN_RECORD;
    goto err;
  }
#endif

  if (info->opt_flag & READ_CACHE_USED)
  {
    if (_mi_read_cache(&info->rec_cache, (uchar*) info->rec_buff,
                       block_info.filepos, block_info.rec_len,
                       skip_deleted_blocks ? READING_NEXT : 0))
      goto err;
  }
  else
  {
    if (mysql_file_read(info->dfile,
                        (uchar*) info->rec_buff + block_info.offset,
                        block_info.rec_len-block_info.offset, MYF(MY_NABP)))
      goto err;
  }
  info->packed_length=block_info.rec_len;
  info->lastpos=filepos;
  info->nextpos=block_info.filepos+block_info.rec_len;
  info->update|= HA_STATE_AKTIV | HA_STATE_KEY_CHANGED;

  DBUG_RETURN (_mi_pack_rec_unpack(info, &info->bit_buff, buf,
                                   info->rec_buff, block_info.rec_len));
 err:
  DBUG_RETURN(my_errno);
}


	/* Read and process header from a huff-record-file */

uint _mi_pack_get_block_info(MI_INFO *myisam, MI_BIT_BUFF *bit_buff,
                             MI_BLOCK_INFO *info, uchar **rec_buff_p,
                             File file, my_off_t filepos)
{
  uchar *header=info->header;
  uint head_length, UNINIT_VAR(ref_length);
  LINT_INIT(ref_length);

  if (file >= 0)
  {
    ref_length=myisam->s->pack.ref_length;
    /*
      We can't use mysql_file_pread() here because mi_read_rnd_pack_record assumes
      position is ok
    */
    mysql_file_seek(file, filepos, MY_SEEK_SET, MYF(0));
    if (mysql_file_read(file, header, ref_length, MYF(MY_NABP)))
      return BLOCK_FATAL_ERROR;
    DBUG_DUMP("header",(uchar*) header,ref_length);
  }
  head_length= read_pack_length((uint) myisam->s->pack.version, header,
                                &info->rec_len);
  if (myisam->s->base.blobs)
  {
    head_length+= read_pack_length((uint) myisam->s->pack.version,
                                   header + head_length, &info->blob_len);
    /*
      Ensure that the record buffer is big enough for the compressed
      record plus all expanded blobs. [We do not have an extra buffer
      for the resulting blobs. Sigh.]
    */
    if (!(mi_alloc_rec_buff(myisam,info->rec_len + info->blob_len,
			    rec_buff_p)))
      return BLOCK_FATAL_ERROR;			/* not enough memory */
    bit_buff->blob_pos= (uchar*) *rec_buff_p + info->rec_len;
    bit_buff->blob_end= bit_buff->blob_pos + info->blob_len;
    myisam->blob_length=info->blob_len;
  }
  info->filepos=filepos+head_length;
  if (file > 0)
  {
    info->offset=min(info->rec_len, ref_length - head_length);
    memcpy(*rec_buff_p, header + head_length, info->offset);
  }
  return 0;
}


	/* rutines for bit buffer */
	/* Note buffer must be 6 byte bigger than longest row */

static void init_bit_buffer(MI_BIT_BUFF *bit_buff, uchar *buffer, uint length)
{
  bit_buff->pos=buffer;
  bit_buff->end=buffer+length;
  bit_buff->bits=bit_buff->error=0;
  bit_buff->current_byte=0;			/* Avoid purify errors */
}

static uint fill_and_get_bits(MI_BIT_BUFF *bit_buff, uint count)
{
  uint tmp;
  count-=bit_buff->bits;
  tmp=(bit_buff->current_byte & mask[bit_buff->bits]) << count;
  fill_buffer(bit_buff);
  bit_buff->bits=BITS_SAVED - count;
  return tmp+(bit_buff->current_byte >> (BITS_SAVED - count));
}

	/* Fill in empty bit_buff->current_byte from buffer */
	/* Sets bit_buff->error if buffer is exhausted */

static void fill_buffer(MI_BIT_BUFF *bit_buff)
{
  if (bit_buff->pos >= bit_buff->end)
  {
    bit_buff->error= 1;
    bit_buff->current_byte=0;
    return;
  }

#if BITS_SAVED == 64
  bit_buff->current_byte=  ((((uint) ((uchar) bit_buff->pos[7]))) +
			     (((uint) ((uchar) bit_buff->pos[6])) << 8) +
			     (((uint) ((uchar) bit_buff->pos[5])) << 16) +
			     (((uint) ((uchar) bit_buff->pos[4])) << 24) +
			     ((ulonglong)
			      ((((uint) ((uchar) bit_buff->pos[3]))) +
			       (((uint) ((uchar) bit_buff->pos[2])) << 8) +
			       (((uint) ((uchar) bit_buff->pos[1])) << 16) +
			       (((uint) ((uchar) bit_buff->pos[0])) << 24)) << 32));
  bit_buff->pos+=8;
#else
#if BITS_SAVED == 32
  bit_buff->current_byte=  (((uint) ((uchar) bit_buff->pos[3])) +
			     (((uint) ((uchar) bit_buff->pos[2])) << 8) +
			     (((uint) ((uchar) bit_buff->pos[1])) << 16) +
			     (((uint) ((uchar) bit_buff->pos[0])) << 24));
  bit_buff->pos+=4;
#else
  bit_buff->current_byte=  (uint) (((uint) ((uchar) bit_buff->pos[1]))+
				    (((uint) ((uchar) bit_buff->pos[0])) << 8));
  bit_buff->pos+=2;
#endif
#endif
}

	/* Get number of bits neaded to represent value */

static uint max_bit(register uint value)
{
  reg2 uint power=1;

  while ((value>>=1))
    power++;
  return (power);
}


/*****************************************************************************
	Some redefined functions to handle files when we are using memmap
*****************************************************************************/
#ifdef HAVE_SYS_MMAN_H
#include <sys/mman.h>
#endif

#ifdef HAVE_MMAP

static int _mi_read_mempack_record(MI_INFO *info,my_off_t filepos,uchar *buf);
static int _mi_read_rnd_mempack_record(MI_INFO*, uchar *,my_off_t, my_bool);

my_bool _mi_memmap_file(MI_INFO *info)
{
  MYISAM_SHARE *share=info->s;
  my_bool eom;

  DBUG_ENTER("mi_memmap_file");

  if (!info->s->file_map)
  {
    my_off_t data_file_length= share->state.state.data_file_length;

    if (myisam_mmap_size != SIZE_T_MAX)
    {
      mysql_mutex_lock(&THR_LOCK_myisam_mmap);
      eom= data_file_length > myisam_mmap_size - myisam_mmap_used - MEMMAP_EXTRA_MARGIN;
      if (!eom)
        myisam_mmap_used+= data_file_length + MEMMAP_EXTRA_MARGIN;
      mysql_mutex_unlock(&THR_LOCK_myisam_mmap);
    }
    else
      eom= data_file_length > myisam_mmap_size - MEMMAP_EXTRA_MARGIN;

    if (eom)
    {
      DBUG_PRINT("warning", ("File is too large for mmap"));
      DBUG_RETURN(0);
    }
    if (mysql_file_seek(info->dfile, 0L, MY_SEEK_END, MYF(0)) <
        share->state.state.data_file_length+MEMMAP_EXTRA_MARGIN)
    {
      DBUG_PRINT("warning",("File isn't extended for memmap"));
      if (myisam_mmap_size != SIZE_T_MAX)
      {
        mysql_mutex_lock(&THR_LOCK_myisam_mmap);
        myisam_mmap_used-= data_file_length + MEMMAP_EXTRA_MARGIN;
        mysql_mutex_unlock(&THR_LOCK_myisam_mmap);
      }
      DBUG_RETURN(0);
    }
    if (mi_dynmap_file(info,
                       share->state.state.data_file_length + 
                         MEMMAP_EXTRA_MARGIN))
    {
      if (myisam_mmap_size != SIZE_T_MAX)
      {
        mysql_mutex_lock(&THR_LOCK_myisam_mmap);
        myisam_mmap_used-= data_file_length + MEMMAP_EXTRA_MARGIN;
        mysql_mutex_unlock(&THR_LOCK_myisam_mmap);
      }
      DBUG_RETURN(0);
    }
  }
  info->opt_flag|= MEMMAP_USED;
  info->read_record= share->read_record= _mi_read_mempack_record;
  share->read_rnd= _mi_read_rnd_mempack_record;
  DBUG_RETURN(1);
}


void _mi_unmap_file(MI_INFO *info)
{
  (void) my_munmap((char*) info->s->file_map,
                   (size_t) info->s->mmaped_length + MEMMAP_EXTRA_MARGIN);

  if (myisam_mmap_size != SIZE_T_MAX)
  {
    mysql_mutex_lock(&THR_LOCK_myisam_mmap);
    myisam_mmap_used-= info->s->mmaped_length + MEMMAP_EXTRA_MARGIN;
    mysql_mutex_unlock(&THR_LOCK_myisam_mmap);
  }
}


static uchar *_mi_mempack_get_block_info(MI_INFO *myisam, MI_BIT_BUFF *bit_buff,
                                         MI_BLOCK_INFO *info, uchar **rec_buff_p,
					 uchar *header)
{
  header+= read_pack_length((uint) myisam->s->pack.version, header,
                            &info->rec_len);
  if (myisam->s->base.blobs)
  {
    header+= read_pack_length((uint) myisam->s->pack.version, header,
                              &info->blob_len);
    /* mi_alloc_rec_buff sets my_errno on error */
    if (!(mi_alloc_rec_buff(myisam, info->blob_len,
			    rec_buff_p)))
      return 0;				/* not enough memory */
    bit_buff->blob_pos= (uchar*) *rec_buff_p;
    bit_buff->blob_end= (uchar*) *rec_buff_p + info->blob_len;
  }
  return header;
}


static int _mi_read_mempack_record(MI_INFO *info, my_off_t filepos, uchar *buf)
{
  MI_BLOCK_INFO block_info;
  MYISAM_SHARE *share=info->s;
  uchar *pos;
  DBUG_ENTER("mi_read_mempack_record");

  if (filepos == HA_OFFSET_ERROR)
    DBUG_RETURN(-1);			/* _search() didn't find record */

  if (!(pos= (uchar*) _mi_mempack_get_block_info(info, &info->bit_buff,
                                                &block_info, &info->rec_buff,
						(uchar*) share->file_map+
						filepos)))
    DBUG_RETURN(-1);
  DBUG_RETURN(_mi_pack_rec_unpack(info, &info->bit_buff, buf,
                                  pos, block_info.rec_len));
}


/*ARGSUSED*/
static int _mi_read_rnd_mempack_record(MI_INFO *info, uchar *buf,
				       register my_off_t filepos,
				       my_bool skip_deleted_blocks
				       __attribute__((unused)))
{
  MI_BLOCK_INFO block_info;
  MYISAM_SHARE *share=info->s;
  uchar *pos,*start;
  DBUG_ENTER("_mi_read_rnd_mempack_record");

  if (filepos >= share->state.state.data_file_length)
  {
    my_errno=HA_ERR_END_OF_FILE;
    goto err;
  }
  if (!(pos= (uchar*) _mi_mempack_get_block_info(info, &info->bit_buff,
                                                &block_info, &info->rec_buff,
						(uchar*)
						(start=share->file_map+
						 filepos))))
    goto err;
#ifndef DBUG_OFF
  if (block_info.rec_len > info->s->max_pack_length)
  {
    my_errno=HA_ERR_WRONG_IN_RECORD;
    goto err;
  }
#endif
  info->packed_length=block_info.rec_len;
  info->lastpos=filepos;
  info->nextpos=filepos+(uint) (pos-start)+block_info.rec_len;
  info->update|= HA_STATE_AKTIV | HA_STATE_KEY_CHANGED;

  DBUG_RETURN (_mi_pack_rec_unpack(info, &info->bit_buff, buf,
                                   pos, block_info.rec_len));
 err:
  DBUG_RETURN(my_errno);
}

#endif /* HAVE_MMAP */

	/* Save length of row */

uint save_pack_length(uint version, uchar *block_buff, ulong length)
{
  if (length < 254)
  {
    *(uchar*) block_buff= (uchar) length;
    return 1;
  }
  if (length <= 65535)
  {
    *(uchar*) block_buff=254;
    int2store(block_buff+1,(uint) length);
    return 3;
  }
  *(uchar*) block_buff=255;
  if (version == 1) /* old format */
  {
    DBUG_ASSERT(length <= 0xFFFFFF);
    int3store(block_buff + 1, (ulong) length);
    return 4;
  }
  else
  {
    int4store(block_buff + 1, (ulong) length);
    return 5;
  }
}


uint read_pack_length(uint version, const uchar *buf, ulong *length)
{
  if (buf[0] < 254)
  {
    *length= buf[0];
    return 1;
  }
  else if (buf[0] == 254)
  {
    *length= uint2korr(buf + 1);
    return 3;
  }
  if (version == 1) /* old format */
  {
    *length= uint3korr(buf + 1);
    return 4;
  }
  else
  {
    *length= uint4korr(buf + 1);
    return 5;
  }
}


uint calc_pack_length(uint version, ulong length)
{
  return (length < 254) ? 1 : (length < 65536) ? 3 : (version == 1) ? 4 : 5;
}<|MERGE_RESOLUTION|>--- conflicted
+++ resolved
@@ -1050,11 +1050,7 @@
       return;
     }
     decode_bytes(rec,bit_buff,bit_buff->blob_pos,bit_buff->blob_pos+length);
-<<<<<<< HEAD
-    _my_store_blob_length((uchar*) to,pack_length,length);
-=======
     _mi_store_blob_length((uchar*) to,pack_length,length);
->>>>>>> 20ca15d4
     memcpy((char*) to+pack_length, &bit_buff->blob_pos, sizeof(char*));
     bit_buff->blob_pos+=length;
   }
