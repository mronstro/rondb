--- conflicted
+++ resolved
@@ -10,13 +10,8 @@
    GNU General Public License for more details.
 
    You should have received a copy of the GNU General Public License
-<<<<<<< HEAD
-   along with this program; if not, write to the Free Software
-   Foundation, Inc., 59 Temple Place, Suite 330, Boston, MA  02111-1307  USA */
-=======
    along with this program; if not, write to the Free Software Foundation,
    51 Franklin Street, Suite 500, Boston, MA 02110-1335 USA */
->>>>>>> fb5f6ee8
 
 #include <my_global.h>
 #include <m_string.h>
@@ -735,7 +730,6 @@
         *(ulonglong*)value= arg;
         err= 0;
       }
-<<<<<<< HEAD
       break;
     case GET_FLAGSET:
       {
@@ -754,26 +748,6 @@
         };
       }
       break;
-=======
-      break;
-    case GET_FLAGSET:
-      {
-        char *error;
-        uint error_len;
-
-        *((ulonglong*)value)=
-              find_set_from_flags(opts->typelib, opts->typelib->count, 
-                                  *(ulonglong *)value, opts->def_value,
-                                  argument, strlen(argument),
-                                  &error, &error_len);
-        if (error)
-        {
-          res= EXIT_ARGUMENT_INVALID;
-          goto ret;
-        };
-      }
-      break;
->>>>>>> fb5f6ee8
     case GET_NO_ARG: /* get_one_option has taken care of the value already */
     default:         /* dummy default to avoid compiler warnings */
       break;
@@ -1399,19 +1373,7 @@
 	{
 	  if (llvalue & 1)
             printf( llvalue > 1 ? "%s," : "%s\n", get_type(optp->typelib, nr));
-<<<<<<< HEAD
 	}
-	break;
-      case GET_FLAGSET:
-        llvalue= *(ulonglong*) value;
-        for (nr= 0; llvalue && nr < optp->typelib->count; nr++, llvalue >>=1)
-	{
-          printf("%s%s=", (nr ? "," : ""), get_type(optp->typelib, nr));
-	  printf(llvalue & 1 ? "on" : "off");
-=======
->>>>>>> fb5f6ee8
-	}
-        printf("\n");
 	break;
       case GET_FLAGSET:
         llvalue= *(ulonglong*) value;
