/* Copyright (C) 2003 MySQL AB

   This program is free software; you can redistribute it and/or modify
   it under the terms of the GNU General Public License as published by
   the Free Software Foundation; version 2 of the License.

   This program is distributed in the hope that it will be useful,
   but WITHOUT ANY WARRANTY; without even the implied warranty of
   MERCHANTABILITY or FITNESS FOR A PARTICULAR PURPOSE.  See the
   GNU General Public License for more details.

   You should have received a copy of the GNU General Public License
   along with this program; if not, write to the Free Software
   Foundation, Inc., 59 Temple Place, Suite 330, Boston, MA  02111-1307  USA */

#include "mysys_priv.h"
#include "mysys_err.h"
#include <errno.h>

/*
  Sync data in file to disk

  SYNOPSIS
    my_sync()
    fd			File descritor to sync
    my_flags		Flags (now only MY_WME is supported)

  NOTE
    If file system supports its, only file data is synced, not inode data.

    MY_IGNORE_BADFD is useful when fd is "volatile" - not protected by a
    mutex. In this case by the time of fsync(), fd may be already closed by
    another thread, or even reassigned to a different file. With this flag -
    MY_IGNORE_BADFD - such a situation will not be considered an error.
    (which is correct behaviour, if we know that the other thread synced the
    file before closing)

  RETURN
    0 ok
    -1 error
*/

int my_sync(File fd, myf my_flags)
{
  int res;
  DBUG_ENTER("my_sync");
  DBUG_PRINT("my",("Fd: %d  my_flags: %d", fd, my_flags));

  do
  {
#if defined(F_FULLFSYNC)
    /*
      In Mac OS X >= 10.3 this call is safer than fsync() (it forces the
      disk's cache and guarantees ordered writes).
    */
    if (!(res= fcntl(fd, F_FULLFSYNC, 0)))
      break; /* ok */
    /* Some file systems don't support F_FULLFSYNC and fail above: */
    DBUG_PRINT("info",("fcntl(F_FULLFSYNC) failed, falling back"));
#endif
#if defined(HAVE_FDATASYNC) && HAVE_DECL_FDATASYNC
    res= fdatasync(fd);
#elif defined(HAVE_FSYNC)
    res= fsync(fd);
#elif defined(_WIN32)
    res= my_win_fsync(fd);
#else
#error Cannot find a way to sync a file, durability in danger
    res= 0;					/* No sync (strange OS) */
#endif
  } while (res == -1 && errno == EINTR);

  if (res)
  {
    int er= errno;
    if (!(my_errno= er))
      my_errno= -1;                             /* Unknown error */
    if ((my_flags & MY_IGNORE_BADFD) &&
        (er == EBADF || er == EINVAL || er == EROFS))
    {
      DBUG_PRINT("info", ("ignoring errno %d", er));
      res= 0;
    }
    else if (my_flags & MY_WME)
      my_error(EE_SYNC, MYF(ME_BELL+ME_WAITTANG), my_filename(fd), my_errno);
  }
  DBUG_RETURN(res);
} /* my_sync */


static const char cur_dir_name[]= {FN_CURLIB, 0};


/*
  Force directory information to disk.

  SYNOPSIS
    my_sync_dir()
    dir_name             the name of the directory
    my_flags             flags (MY_WME etc)

  RETURN
    0 if ok, !=0 if error
*/
<<<<<<< HEAD
#ifdef NEED_EXPLICIT_SYNC_DIR
=======

#ifdef NEED_EXPLICIT_SYNC_DIR

>>>>>>> a4e04c98
int my_sync_dir(const char *dir_name, myf my_flags)
{
  File dir_fd;
  int res= 0;
  const char *correct_dir_name;
  DBUG_ENTER("my_sync_dir");
  DBUG_PRINT("my",("Dir: '%s'  my_flags: %d", dir_name, my_flags));
  /* Sometimes the path does not contain an explicit directory */
  correct_dir_name= (dir_name[0] == 0) ? cur_dir_name : dir_name;
  /*
    Syncing a dir may give EINVAL on tmpfs on Linux, which is ok.
    EIO on the other hand is very important. Hence MY_IGNORE_BADFD.
  */
  if ((dir_fd= my_open(correct_dir_name, O_RDONLY, MYF(my_flags))) >= 0)
  {
    if (my_sync(dir_fd, MYF(my_flags | MY_IGNORE_BADFD)))
      res= 2;
    if (my_close(dir_fd, MYF(my_flags)))
      res= 3;
  }
  else
    res= 1;
  DBUG_RETURN(res);
}
<<<<<<< HEAD
#else /* NEED_EXPLICIT_SYNC_DIR */
int my_sync_dir(const char *dir_name __attribute__((unused)),
		myf my_flags __attribute__((unused)))
=======

#else /* NEED_EXPLICIT_SYNC_DIR */

int my_sync_dir(const char *dir_name __attribute__((unused)),
                myf my_flags __attribute__((unused)))
>>>>>>> a4e04c98
{
  return 0;
}
#endif /* NEED_EXPLICIT_SYNC_DIR */

#endif /* NEED_EXPLICIT_SYNC_DIR */


/*
  Force directory information to disk.

  SYNOPSIS
    my_sync_dir_by_file()
    file_name            the name of a file in the directory
    my_flags             flags (MY_WME etc)

  RETURN
    0 if ok, !=0 if error
*/
<<<<<<< HEAD
#ifdef NEED_EXPLICIT_SYNC_DIR
=======

#ifdef NEED_EXPLICIT_SYNC_DIR

>>>>>>> a4e04c98
int my_sync_dir_by_file(const char *file_name, myf my_flags)
{
  char dir_name[FN_REFLEN];
  size_t dir_name_length;
  dirname_part(dir_name, file_name, &dir_name_length);
  return my_sync_dir(dir_name, my_flags);
}
<<<<<<< HEAD
#else /* NEED_EXPLICIT_SYNC_DIR */
int my_sync_dir_by_file(const char *file_name __attribute__((unused)),
			myf my_flags __attribute__((unused)))
{
  return 0;
}
#endif /* NEED_EXPLICIT_SYNC_DIR */
=======

#else /* NEED_EXPLICIT_SYNC_DIR */

int my_sync_dir_by_file(const char *file_name __attribute__((unused)),
                        myf my_flags __attribute__((unused)))
{
  return 0;
}

#endif /* NEED_EXPLICIT_SYNC_DIR */
>>>>>>> a4e04c98
<|MERGE_RESOLUTION|>--- conflicted
+++ resolved
@@ -102,13 +102,9 @@
   RETURN
     0 if ok, !=0 if error
 */
-<<<<<<< HEAD
-#ifdef NEED_EXPLICIT_SYNC_DIR
-=======
 
 #ifdef NEED_EXPLICIT_SYNC_DIR
 
->>>>>>> a4e04c98
 int my_sync_dir(const char *dir_name, myf my_flags)
 {
   File dir_fd;
@@ -133,21 +129,14 @@
     res= 1;
   DBUG_RETURN(res);
 }
-<<<<<<< HEAD
-#else /* NEED_EXPLICIT_SYNC_DIR */
-int my_sync_dir(const char *dir_name __attribute__((unused)),
-		myf my_flags __attribute__((unused)))
-=======
 
 #else /* NEED_EXPLICIT_SYNC_DIR */
 
 int my_sync_dir(const char *dir_name __attribute__((unused)),
                 myf my_flags __attribute__((unused)))
->>>>>>> a4e04c98
 {
   return 0;
 }
-#endif /* NEED_EXPLICIT_SYNC_DIR */
 
 #endif /* NEED_EXPLICIT_SYNC_DIR */
 
@@ -163,13 +152,9 @@
   RETURN
     0 if ok, !=0 if error
 */
-<<<<<<< HEAD
-#ifdef NEED_EXPLICIT_SYNC_DIR
-=======
 
 #ifdef NEED_EXPLICIT_SYNC_DIR
 
->>>>>>> a4e04c98
 int my_sync_dir_by_file(const char *file_name, myf my_flags)
 {
   char dir_name[FN_REFLEN];
@@ -177,15 +162,6 @@
   dirname_part(dir_name, file_name, &dir_name_length);
   return my_sync_dir(dir_name, my_flags);
 }
-<<<<<<< HEAD
-#else /* NEED_EXPLICIT_SYNC_DIR */
-int my_sync_dir_by_file(const char *file_name __attribute__((unused)),
-			myf my_flags __attribute__((unused)))
-{
-  return 0;
-}
-#endif /* NEED_EXPLICIT_SYNC_DIR */
-=======
 
 #else /* NEED_EXPLICIT_SYNC_DIR */
 
@@ -196,4 +172,3 @@
 }
 
 #endif /* NEED_EXPLICIT_SYNC_DIR */
->>>>>>> a4e04c98
