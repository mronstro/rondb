/* Copyright (c) 2000, 2016, Oracle and/or its affiliates. All rights reserved.

   This program is free software; you can redistribute it and/or modify
   it under the terms of the GNU General Public License as published by
   the Free Software Foundation; version 2 of the License.

   This program is distributed in the hope that it will be useful,
   but WITHOUT ANY WARRANTY; without even the implied warranty of
   MERCHANTABILITY or FITNESS FOR A PARTICULAR PURPOSE.  See the
   GNU General Public License for more details.

   You should have received a copy of the GNU General Public License
   along with this program; if not, write to the Free Software
   Foundation, Inc., 51 Franklin St, Fifth Floor, Boston, MA 02110-1301  USA */

#include "mysys_priv.h"
#include "mysys_err.h"
<<<<<<< HEAD
#include "my_sys.h"
#include "my_thread_local.h"
#include "m_string.h"
=======
>>>>>>> dee6641a

const char *globerrs[GLOBERRS]=
{
  "Can't create/write to file '%s' (Errcode: %d - %s)",
  "Error reading file '%s' (Errcode: %d - %s)",
  "Error writing file '%s' (Errcode: %d - %s)",
  "Error on close of '%s' (Errcode: %d - %s)",
  "Out of memory (Needed %u bytes)",
  "Error on delete of '%s' (Errcode: %d - %s)",
  "Error on rename of '%s' to '%s' (Errcode: %d - %s)",
  "",
  "Unexpected EOF found when reading file '%s' (Errcode: %d - %s)",
  "Can't lock file (Errcode: %d - %s)",
  "Can't unlock file (Errcode: %d - %s)",
  "Can't read dir of '%s' (Errcode: %d - %s)",
  "Can't get stat of '%s' (Errcode: %d - %s)",
  "Can't change size of file (Errcode: %d - %s)",
  "Can't open stream from handle (Errcode: %d - %s)",
  "Can't get working directory (Errcode: %d - %s)",
  "Can't change dir to '%s' (Errcode: %d - %s)",
  "Warning: '%s' had %d links",
  "Warning: %d files and %d streams is left open\n",
  "Disk is full writing '%s' (Errcode: %d - %s). Waiting for someone to free space...",
  "Can't create directory '%s' (Errcode: %d - %s)",
  "Character set '%s' is not a compiled character set and is not specified in the '%s' file",
  "Out of resources when opening file '%s' (Errcode: %d - %s)",
  "Can't read value for symlink '%s' (Error %d - %s)",
  "Can't create symlink '%s' pointing at '%s' (Error %d - %s)",
  "Error on realpath() on '%s' (Error %d - %s)",
  "Can't sync file '%s' to disk (Errcode: %d - %s)",
  "Collation '%s' is not a compiled collation and is not specified in the '%s' file",
  "File '%s' not found (Errcode: %d - %s)",
  "File '%s' (fileno: %d) was not closed",
  "Can't change ownership of the file '%s' (Errcode: %d - %s)",
  "Can't change permissions of the file '%s' (Errcode: %d - %s)",
  "Can't seek in file '%s' (Errcode: %d - %s)",
  "Memory capacity exceeded (capacity %llu bytes)"
};


/*
 We cannot call my_error/my_printf_error here in this function.
  Those functions will set status variable in diagnostic area
  and there is no provision to reset them back.
  Here we are waiting for free space and will wait forever till
  space is created. So just giving warning in the error file
  should be enough.
*/
void wait_for_free_space(const char *filename, int errors)
{
  if (!(errors % MY_WAIT_GIVE_USER_A_MESSAGE))
  {
    char errbuf[MYSYS_STRERROR_SIZE];
    my_message_local(ERROR_LEVEL, EE(EE_DISK_FULL),
                     filename,my_errno,
                     my_strerror(errbuf, sizeof(errbuf), my_errno()));
    my_message_local(ERROR_LEVEL,
                     "Retry in %d secs. Message reprinted in %d secs",
                     MY_WAIT_FOR_USER_TO_FIX_PANIC,
                     MY_WAIT_GIVE_USER_A_MESSAGE * MY_WAIT_FOR_USER_TO_FIX_PANIC );
  }
  DBUG_EXECUTE_IF("simulate_no_free_space_error",
                 {
                   (void) sleep(1);
                   return;
                 });
  (void) sleep(MY_WAIT_FOR_USER_TO_FIX_PANIC);
}

const char *get_global_errmsg(int nr)
{
  return globerrs[nr - EE_ERROR_FIRST];
}<|MERGE_RESOLUTION|>--- conflicted
+++ resolved
@@ -15,12 +15,8 @@
 
 #include "mysys_priv.h"
 #include "mysys_err.h"
-<<<<<<< HEAD
 #include "my_sys.h"
 #include "my_thread_local.h"
-#include "m_string.h"
-=======
->>>>>>> dee6641a
 
 const char *globerrs[GLOBERRS]=
 {
