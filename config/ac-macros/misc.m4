# Local macros for automake & autoconf

#---START: Used in for client configure
AC_DEFUN([MYSQL_TYPE_ACCEPT],
[ac_save_CXXFLAGS="$CXXFLAGS"
AC_CACHE_CHECK([base type of last arg to accept], mysql_cv_btype_last_arg_accept,
AC_LANG_PUSH(C++)
if test "$ac_cv_prog_gxx" = "yes"
then
  # Add -Werror, remove -fbranch-probabilities (Bug #268)
  CXXFLAGS=`echo "$CXXFLAGS -Werror" | sed -e 's/-fbranch-probabilities//; s/-Wall//; s/-Wcheck//'`
fi
mysql_cv_btype_last_arg_accept=none
[AC_TRY_COMPILE([#if defined(inline)
#undef inline
#endif
#include <stdlib.h>
#include <sys/types.h>
#include <sys/socket.h>
],
[int a = accept(1, (struct sockaddr *) 0, (socklen_t *) 0); return (a != 0);],
mysql_cv_btype_last_arg_accept=socklen_t)]
if test "$mysql_cv_btype_last_arg_accept" = "none"; then
[AC_TRY_COMPILE([#if defined(inline)
#undef inline
#endif
#include <stdlib.h>
#include <sys/types.h>
#include <sys/socket.h>
],
[int a = accept(1, (struct sockaddr *) 0, (size_t *) 0); return (a != 0);],
mysql_cv_btype_last_arg_accept=size_t)]
fi
if test "$mysql_cv_btype_last_arg_accept" = "none"; then
mysql_cv_btype_last_arg_accept=int
fi)
AC_LANG_POP(C++)
AC_DEFINE_UNQUOTED([SOCKET_SIZE_TYPE], [$mysql_cv_btype_last_arg_accept],
                   [The base type of the last arg to accept])
CXXFLAGS="$ac_save_CXXFLAGS"
])
#---END:

dnl Find type of qsort
AC_DEFUN([MYSQL_TYPE_QSORT],
[AC_CACHE_CHECK([return type of qsort], mysql_cv_type_qsort,
[AC_TRY_COMPILE([#include <stdlib.h>
#ifdef __cplusplus
extern "C"
#endif
void qsort(void *base, size_t nel, size_t width,
 int (*compar) (const void *, const void *));
],
[int i;], mysql_cv_type_qsort=void, mysql_cv_type_qsort=int)])
AC_DEFINE_UNQUOTED([RETQSORTTYPE], [$mysql_cv_type_qsort],
                   [The return type of qsort (int or void).])
if test "$mysql_cv_type_qsort" = "void"
then
 AC_DEFINE_UNQUOTED([QSORT_TYPE_IS_VOID], [1], [qsort returns void])
fi
])

#---START: Figure out whether to use 'struct rlimit' or 'struct rlimit64'
AC_DEFUN([MYSQL_TYPE_STRUCT_RLIMIT],
[ac_save_CXXFLAGS="$CXXFLAGS"
AC_CACHE_CHECK([struct type to use with setrlimit], mysql_cv_btype_struct_rlimit,
AC_LANG_PUSH(C++)
if test "$ac_cv_prog_gxx" = "yes"
then
  # Add -Werror, remove -fbranch-probabilities (Bug #268)
  CXXFLAGS=`echo "$CXXFLAGS -Werror" | sed -e 's/-fbranch-probabilities//; s/-Wall//; s/-Wcheck//'`
fi
mysql_cv_btype_struct_rlimit=none
[AC_TRY_COMPILE([#if defined(inline)
#undef inline
#endif
#include <stdlib.h>
#include <sys/resource.h>
],
[struct rlimit64 rl; setrlimit(RLIMIT_CORE, &rl);],
mysql_cv_btype_struct_rlimit="struct rlimit64")]
if test "$mysql_cv_btype_struct_rlimit" = "none"; then
mysql_cv_btype_struct_rlimit="struct rlimit"
fi)
AC_LANG_POP(C++)
AC_DEFINE_UNQUOTED([STRUCT_RLIMIT], [$mysql_cv_btype_struct_rlimit],
                   [The struct rlimit type to use with setrlimit])
CXXFLAGS="$ac_save_CXXFLAGS"
])
#---END:

AC_DEFUN([MYSQL_TIMESPEC_TS],
[AC_CACHE_CHECK([if struct timespec has a ts_sec member], mysql_cv_timespec_ts,
[AC_TRY_COMPILE([#include <pthread.h>
#ifdef __cplusplus
extern "C"
#endif
],
[struct timespec abstime;

abstime.ts_sec = time(NULL)+1;
abstime.ts_nsec = 0;
], mysql_cv_timespec_ts=yes, mysql_cv_timespec_ts=no)])
if test "$mysql_cv_timespec_ts" = "yes"
then
  AC_DEFINE([HAVE_TIMESPEC_TS_SEC], [1],
            [Timespec has a ts_sec instead of tv_sev])
fi
])

AC_DEFUN([MYSQL_TZNAME],
[AC_CACHE_CHECK([if we have tzname variable], mysql_cv_tzname,
[AC_TRY_COMPILE([#include <time.h>
#ifdef __cplusplus
extern "C"
#endif
],
[ tzset();
  return tzname[0] != 0;
], mysql_cv_tzname=yes, mysql_cv_tzname=no)])
if test "$mysql_cv_tzname" = "yes"
then
  AC_DEFINE([HAVE_TZNAME], [1], [Have the tzname variable])
fi
])


AC_DEFUN([MYSQL_PTHREAD_YIELD],
[AC_CACHE_CHECK([if pthread_yield takes zero arguments], ac_cv_pthread_yield_zero_arg,
[AC_TRY_LINK([#define _GNU_SOURCE
#include <pthread.h>
#ifdef __cplusplus
extern "C"
#endif
],
[
  pthread_yield();
], ac_cv_pthread_yield_zero_arg=yes, ac_cv_pthread_yield_zero_arg=yeso)])
if test "$ac_cv_pthread_yield_zero_arg" = "yes"
then
  AC_DEFINE([HAVE_PTHREAD_YIELD_ZERO_ARG], [1],
            [pthread_yield that doesn't take any arguments])
fi
]
[AC_CACHE_CHECK([if pthread_yield takes 1 argument], ac_cv_pthread_yield_one_arg,
[AC_TRY_LINK([#define _GNU_SOURCE
#include <pthread.h>
#ifdef __cplusplus
extern "C"
#endif
],
[
  pthread_yield(0);
], ac_cv_pthread_yield_one_arg=yes, ac_cv_pthread_yield_one_arg=no)])
if test "$ac_cv_pthread_yield_one_arg" = "yes"
then
  AC_DEFINE([HAVE_PTHREAD_YIELD_ONE_ARG], [1],
            [pthread_yield function with one argument])
fi
]
)



#---END:

# From fileutils-3.14/aclocal.m4

# @defmac AC_PROG_CC_STDC
# @maindex PROG_CC_STDC
# @ovindex CC
# If the C compiler in not in ANSI C mode by default, try to add an option
# to output variable @code{CC} to make it so.  This macro tries various
# options that select ANSI C on some system or another.  It considers the
# compiler to be in ANSI C mode if it defines @code{__STDC__} to 1 and
# handles function prototypes correctly.
#
# Patched by monty to only check if __STDC__ is defined. With the original 
# check it's impossible to get things to work with the Sunpro compiler from
# Workshop 4.2
#
# If you use this macro, you should check after calling it whether the C
# compiler has been set to accept ANSI C; if not, the shell variable
# @code{am_cv_prog_cc_stdc} is set to @samp{no}.  If you wrote your source
# code in ANSI C, you can make an un-ANSIfied copy of it by using the
# program @code{ansi2knr}, which comes with Ghostscript.
# @end defmac

AC_DEFUN([AM_PROG_CC_STDC],
[AC_REQUIRE([AC_PROG_CC])
AC_MSG_CHECKING(for ${CC-cc} option to accept ANSI C)
AC_CACHE_VAL(am_cv_prog_cc_stdc,
[am_cv_prog_cc_stdc=no
ac_save_CC="$CC"
# Don't try gcc -ansi; that turns off useful extensions and
# breaks some systems' header files.
# AIX			-qlanglvl=ansi
# Ultrix and OSF/1	-std1
# HP-UX			-Aa -D_HPUX_SOURCE
# SVR4			-Xc -D__EXTENSIONS__
# removed "-Xc -D__EXTENSIONS__" beacause sun c++ does not like it.
for ac_arg in "" -qlanglvl=ansi -std1 "-Aa -D_HPUX_SOURCE" 
do
  CC="$ac_save_CC $ac_arg"
  AC_TRY_COMPILE(
[#if !defined(__STDC__)
choke me
#endif
/* DYNIX/ptx V4.1.3 can't compile sys/stat.h with -Xc -D__EXTENSIONS__. */
#ifdef _SEQUENT_
# include <sys/types.h>
# include <sys/stat.h>
#endif
], [
int test (int i, double x);
struct s1 {int (*f) (int a);};
struct s2 {int (*f) (double a);};],
[am_cv_prog_cc_stdc="$ac_arg"; break])
done
CC="$ac_save_CC"
])
AC_MSG_RESULT($am_cv_prog_cc_stdc)
case "x$am_cv_prog_cc_stdc" in
  x|xno) ;;
  *) CC="$CC $am_cv_prog_cc_stdc" ;;
esac
])

# Orginal from bash-2.0 aclocal.m4, Changed to use termcap last by monty.
 
AC_DEFUN([MYSQL_CHECK_LIB_TERMCAP],
[
AC_CACHE_VAL(mysql_cv_termcap_lib,
    [AC_CHECK_LIB(ncursesw, tgetent, mysql_cv_termcap_lib=libncursesw,
        [AC_CHECK_LIB(ncurses, tgetent, mysql_cv_termcap_lib=libncurses,
            [AC_CHECK_LIB(curses, tgetent, mysql_cv_termcap_lib=libcurses,
                [AC_CHECK_LIB(termcap, tgetent, mysql_cv_termcap_lib=libtermcap,
                    [AC_CHECK_LIB(tinfo, tgetent, mysql_cv_termcap_lib=libtinfo,
                        mysql_cv_termcap_lib=NOT_FOUND)])])])])])
AC_MSG_CHECKING(for termcap functions library)
if test "$mysql_cv_termcap_lib" = "NOT_FOUND"; then
AC_MSG_ERROR([No curses/termcap library found])
elif test "$mysql_cv_termcap_lib" = "libtermcap"; then
TERMCAP_LIB=-ltermcap
elif test "$mysql_cv_termcap_lib" = "libncursesw"; then
TERMCAP_LIB=-lncursesw
elif test "$mysql_cv_termcap_lib" = "libncurses"; then
TERMCAP_LIB=-lncurses
elif test "$mysql_cv_termcap_lib" = "libtinfo"; then
TERMCAP_LIB=-ltinfo
else
TERMCAP_LIB=-lcurses
fi
AC_MSG_RESULT($TERMCAP_LIB)
])

dnl Check type of signal routines (posix, 4.2bsd, 4.1bsd or v7)
AC_DEFUN([MYSQL_SIGNAL_CHECK],
[AC_REQUIRE([AC_TYPE_SIGNAL])
AC_MSG_CHECKING(for type of signal functions)
AC_CACHE_VAL(mysql_cv_signal_vintage,
[
  AC_TRY_LINK([#include <signal.h>],[
    sigset_t ss;
    struct sigaction sa;
    sigemptyset(&ss); sigsuspend(&ss);
    sigaction(SIGINT, &sa, (struct sigaction *) 0);
    sigprocmask(SIG_BLOCK, &ss, (sigset_t *) 0);
  ], mysql_cv_signal_vintage=posix,
  [
    AC_TRY_LINK([#include <signal.h>], [
	int mask = sigmask(SIGINT);
	sigsetmask(mask); sigblock(mask); sigpause(mask);
    ], mysql_cv_signal_vintage=4.2bsd,
    [
      AC_TRY_LINK([
	#include <signal.h>
	RETSIGTYPE foo() { }], [
		int mask = sigmask(SIGINT);
		sigset(SIGINT, foo); sigrelse(SIGINT);
		sighold(SIGINT); sigpause(SIGINT);
        ], mysql_cv_signal_vintage=svr3, mysql_cv_signal_vintage=v7
    )]
  )]
)
])
AC_MSG_RESULT($mysql_cv_signal_vintage)
if test "$mysql_cv_signal_vintage" = posix; then
AC_DEFINE(HAVE_POSIX_SIGNALS, [1],
          [Signal handling is POSIX (sigset/sighold, etc)])
elif test "$mysql_cv_signal_vintage" = "4.2bsd"; then
AC_DEFINE([HAVE_BSD_SIGNALS], [1], [BSD style signals])
elif test "$mysql_cv_signal_vintage" = svr3; then
AC_DEFINE(HAVE_USG_SIGHOLD, [1], [sighold() is present and usable])
fi
])

AC_DEFUN([MYSQL_CHECK_GETPW_FUNCS],
[AC_MSG_CHECKING(whether programs are able to redeclare getpw functions)
AC_CACHE_VAL(mysql_cv_can_redecl_getpw,
[AC_TRY_COMPILE([#include <sys/types.h>
#include <pwd.h>
extern struct passwd *getpwent();], [struct passwd *z; z = getpwent();],
  mysql_cv_can_redecl_getpw=yes,mysql_cv_can_redecl_getpw=no)])
AC_MSG_RESULT($mysql_cv_can_redecl_getpw)
if test "$mysql_cv_can_redecl_getpw" = "no"; then
AC_DEFINE(HAVE_GETPW_DECLS, [1], [getpwent() declaration present])
fi
])

AC_DEFUN([MYSQL_HAVE_TIOCGWINSZ],
[AC_MSG_CHECKING(for TIOCGWINSZ in sys/ioctl.h)
AC_CACHE_VAL(mysql_cv_tiocgwinsz_in_ioctl,
[AC_TRY_COMPILE([#include <sys/types.h>
#include <sys/ioctl.h>], [int x = TIOCGWINSZ;],
  mysql_cv_tiocgwinsz_in_ioctl=yes,mysql_cv_tiocgwinsz_in_ioctl=no)])
AC_MSG_RESULT($mysql_cv_tiocgwinsz_in_ioctl)
if test "$mysql_cv_tiocgwinsz_in_ioctl" = "yes"; then   
AC_DEFINE([GWINSZ_IN_SYS_IOCTL], [1],
          [READLINE: your system defines TIOCGWINSZ in sys/ioctl.h.])
fi
])

AC_DEFUN([MYSQL_HAVE_FIONREAD],
[AC_MSG_CHECKING(for FIONREAD in sys/ioctl.h)
AC_CACHE_VAL(mysql_cv_fionread_in_ioctl,
[AC_TRY_COMPILE([#include <sys/types.h>
#include <sys/ioctl.h>], [int x = FIONREAD;],
  mysql_cv_fionread_in_ioctl=yes,mysql_cv_fionread_in_ioctl=no)])
AC_MSG_RESULT($mysql_cv_fionread_in_ioctl)
if test "$mysql_cv_fionread_in_ioctl" = "yes"; then   
AC_DEFINE([FIONREAD_IN_SYS_IOCTL], [1], [Do we have FIONREAD])
fi
])

AC_DEFUN([MYSQL_HAVE_TIOCSTAT],
[AC_MSG_CHECKING(for TIOCSTAT in sys/ioctl.h)
AC_CACHE_VAL(mysql_cv_tiocstat_in_ioctl,
[AC_TRY_COMPILE([#include <sys/types.h>
#include <sys/ioctl.h>], [int x = TIOCSTAT;],
  mysql_cv_tiocstat_in_ioctl=yes,mysql_cv_tiocstat_in_ioctl=no)])
AC_MSG_RESULT($mysql_cv_tiocstat_in_ioctl)
if test "$mysql_cv_tiocstat_in_ioctl" = "yes"; then   
AC_DEFINE(TIOCSTAT_IN_SYS_IOCTL, [1],
          [declaration of TIOCSTAT in sys/ioctl.h])
fi
])

AC_DEFUN([MYSQL_STRUCT_DIRENT_D_INO],
[AC_REQUIRE([AC_HEADER_DIRENT])
AC_MSG_CHECKING(if struct dirent has a d_ino member)
AC_CACHE_VAL(mysql_cv_dirent_has_dino,
[AC_TRY_COMPILE([
#include <stdio.h>
#include <sys/types.h>
#ifdef HAVE_UNISTD_H
# include <unistd.h>
#endif /* HAVE_UNISTD_H */
#if defined(HAVE_DIRENT_H)
# include <dirent.h>
#else
# define dirent direct
# ifdef HAVE_SYS_NDIR_H
#  include <sys/ndir.h>
# endif /* SYSNDIR */
# ifdef HAVE_SYS_DIR_H
#  include <sys/dir.h>
# endif /* SYSDIR */
# ifdef HAVE_NDIR_H
#  include <ndir.h>
# endif
#endif /* HAVE_DIRENT_H */
],[
struct dirent d; int z; z = d.d_ino;
], mysql_cv_dirent_has_dino=yes, mysql_cv_dirent_has_dino=no)])
AC_MSG_RESULT($mysql_cv_dirent_has_dino)
if test "$mysql_cv_dirent_has_dino" = "yes"; then
AC_DEFINE(STRUCT_DIRENT_HAS_D_INO, [1],
          [d_ino member present in struct dirent])
fi
])

AC_DEFUN([MYSQL_STRUCT_DIRENT_D_NAMLEN],
[AC_REQUIRE([AC_HEADER_DIRENT])
AC_MSG_CHECKING(if struct dirent has a d_namlen member)
AC_CACHE_VAL(mysql_cv_dirent_has_dnamlen,
[AC_TRY_COMPILE([
#include <stdio.h>
#include <sys/types.h>
#ifdef HAVE_UNISTD_H
# include <unistd.h>
#endif /* HAVE_UNISTD_H */
#if defined(HAVE_DIRENT_H)
# include <dirent.h>
#else
# define dirent direct
# ifdef HAVE_SYS_NDIR_H
#  include <sys/ndir.h>
# endif /* SYSNDIR */
# ifdef HAVE_SYS_DIR_H
#  include <sys/dir.h>
# endif /* SYSDIR */
# ifdef HAVE_NDIR_H
#  include <ndir.h>
# endif
#endif /* HAVE_DIRENT_H */
],[
struct dirent d; int z; z = (int)d.d_namlen;
], mysql_cv_dirent_has_dnamlen=yes, mysql_cv_dirent_has_dnamlen=no)])
AC_MSG_RESULT($mysql_cv_dirent_has_dnamlen)
if test "$mysql_cv_dirent_has_dnamlen" = "yes"; then
AC_DEFINE(STRUCT_DIRENT_HAS_D_NAMLEN, [1],
          [d_namlen member present in struct dirent])
fi
])


AC_DEFUN([MYSQL_TYPE_SIGHANDLER],
[AC_MSG_CHECKING([whether signal handlers are of type void])
AC_CACHE_VAL(mysql_cv_void_sighandler,
[AC_TRY_COMPILE([#include <sys/types.h>
#include <signal.h>
#ifdef signal
#undef signal
#endif
#ifdef __cplusplus
extern "C"
#endif
void (*signal ()) ();],
[int i;], mysql_cv_void_sighandler=yes, mysql_cv_void_sighandler=no)])dnl
AC_MSG_RESULT($mysql_cv_void_sighandler)
if test "$mysql_cv_void_sighandler" = "yes"; then
AC_DEFINE(VOID_SIGHANDLER, [1], [sighandler type is void (*signal ()) ();])
fi
])

AC_DEFUN([MYSQL_CXX_BOOL],
[
AC_REQUIRE([AC_PROG_CXX])
AC_MSG_CHECKING(if ${CXX} supports bool types)
AC_CACHE_VAL(mysql_cv_have_bool,
[
AC_LANG_SAVE
AC_LANG_CPLUSPLUS
AC_TRY_COMPILE(,[bool b = true;],
mysql_cv_have_bool=yes,
mysql_cv_have_bool=no)
AC_LANG_RESTORE
])
AC_MSG_RESULT($mysql_cv_have_bool)
if test "$mysql_cv_have_bool" = yes; then
AC_DEFINE([HAVE_BOOL], [1], [bool is not defined by all C++ compilators])
fi
])dnl

AC_DEFUN([MYSQL_STACK_DIRECTION],
 [AC_CACHE_CHECK(stack direction for C alloca, ac_cv_c_stack_direction,
 [AC_TRY_RUN([#include <stdlib.h>
 /* Prevent compiler optimization by HP's compiler, see bug#42213 */
#if defined(__HP_cc) || defined (__HP_aCC) || defined (__hpux)
#pragma noinline
#endif
<<<<<<< HEAD
  /* Check stack direction (0-down, 1-up) */
=======
  /* Check stack direction (-1 down, 1 up) */
>>>>>>> c066c308
  int f(int *a)
  {
    int b;
    return(&b > a)?1:-1;
  }
  /*
   Prevent compiler optimizations by calling function 
   through pointer.
  */
  volatile int (*ptr_f)(int *) = f;
  int main()
  {
    int a;
    exit(ptr_f(&a) < 0);
  }
  ], ac_cv_c_stack_direction=1, ac_cv_c_stack_direction=-1,
   ac_cv_c_stack_direction=)])
 AC_DEFINE_UNQUOTED(STACK_DIRECTION, $ac_cv_c_stack_direction)
])dnl

AC_DEFUN([MYSQL_CHECK_LONGLONG_TO_FLOAT],
[
AC_MSG_CHECKING(if conversion of longlong to float works)
AC_CACHE_VAL(ac_cv_conv_longlong_to_float,
[AC_TRY_RUN([#include <stdio.h>
typedef long long longlong;
int main()
{
  longlong ll=1;
  float f;
  FILE *file=fopen("conftestval", "w");
  f = (float) ll;
  fprintf(file,"%g\n",f);
  fclose(file);
  return (0);
}], ac_cv_conv_longlong_to_float=`cat conftestval`,
    ac_cv_conv_longlong_to_float=0,
    ac_cv_conv_longlong_to_float="yes")])dnl  # Cross compiling, assume can convert
if test "$ac_cv_conv_longlong_to_float" = "1" -o "$ac_cv_conv_longlong_to_float" = "yes"
then
  ac_cv_conv_longlong_to_float=yes
else
  ac_cv_conv_longlong_to_float=no
fi
AC_MSG_RESULT($ac_cv_conv_longlong_to_float)
])

AC_DEFUN([MYSQL_CHECK_VIO], [
dnl
dnl we always use vio: no need for special defines 
dnl
  AC_DEFINE([HAVE_VIO_READ_BUFF], [1],
            [Define to enable buffered read. This works only if syscalls
            read/recv return as soon as there is some data in the kernel
            buffer, no matter how big the given buffer is.])
])

# Local version of _AC_PROG_CXX_EXIT_DECLARATION that does not
# include #stdlib.h as default as this breaks things on Solaris
# (Conflicts with pthreads and big file handling)

m4_define([_AC_PROG_CXX_EXIT_DECLARATION],
[for ac_declaration in \
   ''\
   'extern "C" void std::exit (int) throw (); using std::exit;' \
   'extern "C" void std::exit (int); using std::exit;' \
   'extern "C" void exit (int) throw ();' \
   'extern "C" void exit (int);' \
   'void exit (int);' \
   '#include <stdlib.h>'
do
  _AC_COMPILE_IFELSE([AC_LANG_PROGRAM([$ac_declaration
@%:@include <stdlib.h>],
                                      [exit (42);])],
                     [],
                     [continue])
  _AC_COMPILE_IFELSE([AC_LANG_PROGRAM([$ac_declaration],
                                      [exit (42);])],
                     [break])
done
rm -f conftest*
if test -n "$ac_declaration"; then
  echo '#ifdef __cplusplus' >>confdefs.h
  echo $ac_declaration      >>confdefs.h
  echo '#endif'             >>confdefs.h
fi
])# _AC_PROG_CXX_EXIT_DECLARATION

dnl ---------------------------------------------------------------------------


dnl ---------------------------------------------------------------------------
dnl Macro: MYSQL_CHECK_BIG_TABLES
dnl Sets BIG_TABLES if --with-big-tables is used
dnl ---------------------------------------------------------------------------
AC_DEFUN([MYSQL_CHECK_BIG_TABLES], [
  AC_ARG_WITH([big-tables],
  AS_HELP_STRING([--with-big-tables],
              [Support tables with more than 4 G rows even on 32 bit platforms]),
              [bigtables="$withval"],
              [bigtables=no])
  AC_MSG_CHECKING([for big tables support])

  case "$bigtables" in
    yes )
      AC_DEFINE([BIG_TABLES], [1], [Support big tables])
      AC_MSG_RESULT([yes])
      ;;
    * )
      AC_MSG_RESULT([no])
      ;;
  esac

])
dnl ---------------------------------------------------------------------------
dnl END OF MYSQL_CHECK_BIG_TABLES SECTION
dnl ---------------------------------------------------------------------------


dnl ---------------------------------------------------------------------------
dnl Macro: MYSQL_CHECK_MAX_INDEXES
dnl Sets MAX_INDEXES
dnl ---------------------------------------------------------------------------
AC_DEFUN([MYSQL_CHECK_MAX_INDEXES], [
  AC_ARG_WITH([max-indexes],
              AS_HELP_STRING([--with-max-indexes=N],
                             [Sets the maximum number of indexes per table, default 64]),
              [max_indexes="$withval"],
              [max_indexes=64])
  AC_MSG_CHECKING([max indexes per table])
  AC_DEFINE_UNQUOTED([MAX_INDEXES], [$max_indexes],
                     [Maximum number of indexes per table])
  AC_MSG_RESULT([$max_indexes])
])
dnl ---------------------------------------------------------------------------
dnl END OF MYSQL_CHECK_MAX_INDEXES SECTION
dnl ---------------------------------------------------------------------------


dnl MYSQL_NEEDS_MYSYS_NEW
AC_DEFUN([MYSQL_NEEDS_MYSYS_NEW],
[AC_CACHE_CHECK([needs mysys_new helpers], mysql_cv_use_mysys_new,
[
AC_LANG_PUSH(C++)
AC_TRY_LINK([], [
class A { public: int b; }; A *a=new A; a->b=10; delete a;
], mysql_cv_use_mysys_new=no, mysql_cv_use_mysys_new=yes)
AC_LANG_POP(C++)
])
if test "$mysql_cv_use_mysys_new" = "yes"
then
  AC_DEFINE([USE_MYSYS_NEW], [1], [Needs to use mysys_new helpers])
fi
])


AC_DEFUN([MYSQL_CHECK_CXX_VERSION], [
case $SYSTEM_TYPE in
  *netware*)
    CXX_VERSION=`$CXX -version | grep -i version`
  ;;
  *)
    CXX_VERSION=`$CXX --version | sed 1q`
    if test $? -ne "0" -o -z "$CXX_VERSION"
    then
      CXX_VERSION=`$CXX -V 2>&1|sed 1q` # trying harder for Sun and SGI
    fi
    if test $? -ne "0" -o -z "$CXX_VERSION"
    then
      CXX_VERSION=`$CXX -v 2>&1|sed 1q` # even harder for Alpha
    fi
    if test $? -ne "0" -o -z "$CXX_VERSION"
    then
      CXX_VERSION=""
    fi
esac
if test "$CXX_VERSION"
then
  AC_MSG_CHECKING("C++ compiler version")
  AC_MSG_RESULT("$CXX $CXX_VERSION")
fi
AC_SUBST(CXX_VERSION)
])

AC_DEFUN([MYSQL_PROG_AR], [
case $CXX_VERSION in
  MIPSpro*)
    AR=$CXX
    ARFLAGS="-ar -o"
  ;;
  *Forte*)
    AR=$CXX
    ARFLAGS="-xar -o"
  ;;
  *)
    AC_CHECK_PROG([AR], [ar], [ar])
    if test -z "$AR" || test "$AR" = "false"
    then
      AC_MSG_ERROR([You need ar to build the library])
    fi
    if test -z "$ARFLAGS"
    then
      ARFLAGS="cru"
    fi
esac
AC_SUBST(AR)
AC_SUBST(ARFLAGS)
])

dnl
dnl  Macro to check time_t range: according to C standard
dnl  array index must be greater than 0 => if time_t is signed,
dnl  the code in the macros below won't compile.
dnl

AC_DEFUN([MYSQL_CHECK_TIME_T],[
    AC_MSG_CHECKING(if time_t is unsigned)
    AC_COMPILE_IFELSE([AC_LANG_PROGRAM(
        [[
#include <time.h>
        ]],
        [[
        int array[(((time_t)-1) > 0) ? 1 : -1];
        ]] )
    ], [
    AC_DEFINE([TIME_T_UNSIGNED], 1, [Define to 1 if time_t is unsigned])
    AC_MSG_RESULT(yes)
    ],
    [AC_MSG_RESULT(no)]
    )
])
<|MERGE_RESOLUTION|>--- conflicted
+++ resolved
@@ -460,11 +460,7 @@
 #if defined(__HP_cc) || defined (__HP_aCC) || defined (__hpux)
 #pragma noinline
 #endif
-<<<<<<< HEAD
-  /* Check stack direction (0-down, 1-up) */
-=======
   /* Check stack direction (-1 down, 1 up) */
->>>>>>> c066c308
   int f(int *a)
   {
     int b;
