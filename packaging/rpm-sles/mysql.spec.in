# Copyright (c) 2000, 2015, Oracle and/or its affiliates. All rights reserved.
#
# This program is free software; you can redistribute it and/or modify
# it under the terms of the GNU General Public License as published by
# the Free Software Foundation; version 2 of the License.
#
# This program is distributed in the hope that it will be useful,
# but WITHOUT ANY WARRANTY; without even the implied warranty of
# MERCHANTABILITY or FITNESS FOR A PARTICULAR PURPOSE.  See the
# GNU General Public License for more details.
#
# You should have received a copy of the GNU General Public License
# along with this program; see the file COPYING. If not, write to the
# Free Software Foundation, Inc., 51 Franklin St, Fifth Floor, Boston
# MA  02110-1301  USA.

%global mysql_version   @VERSION@

%global mysql_vendor    Oracle and/or its affiliates
%global mysqldatadir    /var/lib/mysql

# By default, a build will include the bundeled "yaSSL" library for SSL.
%{?with_ssl: %global ssl_option -DWITH_SSL=%{with_ssl}}

# Pass path to mecab lib
%{?with_mecab: %global mecab_option -DWITH_MECAB=%{with_mecab}}
%{?with_mecab: %global mecab 1}

# Regression tests may take a long time, override the default to skip them
%{!?runselftest:%global runselftest 0}

%{!?with_systemd:                %global systemd 0}
%{!?with_debuginfo:              %global nodebuginfo 1}
%{!?product_suffix:              %global product_suffix community}
%{!?feature_set:                 %global feature_set community}
%{!?compilation_comment_release: %global compilation_comment_release MySQL Community Server - (GPL)}
%{!?compilation_comment_debug:   %global compilation_comment_debug MySQL Community Server - Debug (GPL)}
%{!?src_base:                    %global src_base mysql}

%global src_dir               %{src_base}-%{version}

# multiarch
%global multiarchs            ppc %{power64} %{ix86} x86_64 %{sparc}

# No debuginfo for now, ships /usr/sbin/mysqld-debug and libmysqlcliet-debug.a
%if 0%{?nodebuginfo}
%global _enable_debug_package 0
%global debug_package         %{nil}
%global __os_install_post     /usr/lib/rpm/brp-compress %{nil}
%endif

%if 0%{?commercial}
%global license_files_server  %{src_dir}/LICENSE.mysql
%global license_type          Commercial
%else
%global license_files_server  %{src_dir}/COPYING %{src_dir}/README
%global license_type          GPLv2
%endif

%if 0%{?suse_version} == 1110
%global dist                  .sles11
%global sles11                1
%endif

%if 0%{?suse_version} == 1315
%global dist                  .sles12
%global sles12                1
%endif

# https://en.opensuse.org/openSUSE:Systemd_packaging_guidelines
%{?sles12:                %global systemd 1}
%{!?_tmpfilesdir:         %global _tmpfilesdir /usr/lib/tmpfiles.d}

Name:           mysql-%{product_suffix}
Summary:        A very fast and reliable SQL database server
Group:          Applications/Databases
Version:        @MYSQL_NO_DASH_VERSION@
Release:        1%{?commercial:.1}%{?dist}
License:        Copyright (c) 2000, @MYSQL_COPYRIGHT_YEAR@, %{mysql_vendor}. All rights reserved. Under %{?license_type} license as shown in the Description field.
Source0:        https://cdn.mysql.com/Downloads/MySQL-@MYSQL_BASE_VERSION@/%{src_dir}.tar.gz
URL:            http://www.mysql.com/
Packager:       MySQL Release Engineering <mysql-build@oss.oracle.com>
Vendor:         %{mysql_vendor}
Source4:        my_config.h
Source10:       http://downloads.sourceforge.net/boost/@BOOST_PACKAGE_NAME@.tar.bz2
Source90:       filter-provides.sh
Source91:       filter-requires.sh
BuildRequires:  cmake >= 2.8.2
BuildRequires:  perl
BuildRequires:  libaio-devel
BuildRequires:  libnuma-devel
BuildRequires:  ncurses-devel
BuildRequires:  openssl-devel
BuildRequires:  zlib-devel
%{?sles11:BuildRequires: gcc47 gcc47-c++}
%if 0%{?systemd}
BuildRequires:  systemd
BuildRequires:  pkgconfig(systemd)
BuildRequires:  systemd-rpm-macros
%endif
BuildRoot:      %(mktemp -ud %{_tmppath}/%{name}-%{version}-%{release}-XXXXXX)

%if 0%{?rhel} > 6
# For rpm => 4.9 only: https://fedoraproject.org/wiki/Packaging:AutoProvidesAndRequiresFiltering
%global __requires_exclude ^perl\\((GD|hostnames|lib::mtr|lib::v1|mtr_|My::)
%global __provides_exclude_from ^(/usr/share/(mysql|mysql-test)/.*|%{_libdir}/mysql/plugin/.*\\.so)$
%else
# https://fedoraproject.org/wiki/EPEL:Packaging#Generic_Filtering_on_EPEL6
%global __perl_provides %{SOURCE90}
%global __perl_requires %{SOURCE91}
%endif

%description
The MySQL(TM) software delivers a very fast, multi-threaded, multi-user,
and robust SQL (Structured Query Language) database server. MySQL Server
is intended for mission-critical, heavy-load production systems as well
as for embedding into mass-deployed software. MySQL is a trademark of
%{mysql_vendor}

The MySQL software has Dual Licensing, which means you can use the MySQL
software free of charge under the GNU General Public License
(http://www.gnu.org/licenses/). You can also purchase commercial MySQL
licenses from %{mysql_vendor} if you do not wish to be bound by the terms of
the GPL. See the chapter "Licensing and Support" in the manual for
further info.

The MySQL web site (http://www.mysql.com/) provides the latest
news and information about the MySQL software. Also please see the
documentation and the manual for more information.

%package        server
Summary:        A very fast and reliable SQL database server
Group:          Applications/Databases
Requires:       coreutils
Requires:       grep
Requires:       procps
Requires:       net-tools
Requires:       perl-base
%if 0%{?commercial}
Obsoletes:      mysql-commercial-bench < 5.7.8
Provides:       MySQL-server-advanced = %{version}-%{release}
Obsoletes:      MySQL-server-advanced < %{version}-%{release}
Obsoletes:      mysql-community-server < %{version}-%{release}
Requires:       mysql-commercial-client = %{version}-%{release}
Requires:       mysql-commercial-common = %{version}-%{release}
%else
Provides:       MySQL-server = %{version}-%{release}
Requires:       mysql-community-client = %{version}-%{release}
Requires:       mysql-community-common = %{version}-%{release}
%endif
Obsoletes:      mysql-community-bench < 5.7.8
Obsoletes:      community-mysql-bench
Obsoletes:      mysql-bench
Obsoletes:      MySQL-server < %{version}-%{release}
Obsoletes:      mysql < %{version}-%{release}
Obsoletes:      mysql-tools < %{version}-%{release}
Obsoletes:      mariadb-bench
Obsoletes:      mariadb-server
Obsoletes:      mariadb-galera-server
Provides:       mysql = %{version}-%{release}
Provides:       mysql-tools = %{version}-%{release}
%if 0%{?systemd}
%{?systemd_requires}
%else
PreReq:         insserv
%endif
PreReq:         sed
PreReq:         pwdutils
Conflicts:      otherproviders(mysql)
Conflicts:      otherproviders(mysql-debug)
Conflicts:      otherproviders(mysql-tools)

%description    server
The MySQL(TM) software delivers a very fast, multi-threaded, multi-user,
and robust SQL (Structured Query Language) database server. MySQL Server
is intended for mission-critical, heavy-load production systems as well
as for embedding into mass-deployed software. MySQL is a trademark of
%{mysql_vendor}

The MySQL software has Dual Licensing, which means you can use the MySQL
software free of charge under the GNU General Public License
(http://www.gnu.org/licenses/). You can also purchase commercial MySQL
licenses from %{mysql_vendor} if you do not wish to be bound by the terms of
the GPL. See the chapter "Licensing and Support" in the manual for
further info.

The MySQL web site (http://www.mysql.com/) provides the latest news and
information about the MySQL software.  Also please see the documentation
and the manual for more information.

This package includes the MySQL server binary as well as related utilities
to run and administer a MySQL server.

%package        client
Summary:        MySQL database client applications and tools
Group:          Applications/Databases
%if 0%{?commercial}
Provides:       MySQL-client-advanced = %{version}-%{release}
Obsoletes:      MySQL-client-advanced < %{version}-%{release}
Obsoletes:      mysql-community-client < %{version}-%{release}
Requires:       mysql-commercial-libs = %{version}-%{release}
%else
Provides:       MySQL-client = %{version}-%{release}
Requires:       mysql-community-libs = %{version}-%{release}
%endif
Obsoletes:      MySQL-client < %{version}-%{release}
Provides:       mysql-client = %{version}-%{release}
Obsoletes:      mysql-client < %{version}-%{release}
Obsoletes:      mariadb
Conflicts:      otherproviders(mysql-client)

%description    client
This package contains the standard MySQL clients and administration
tools.

%package        common
Summary:        MySQL database common files for server and client libs
Group:          Applications/Databases
%if 0%{?commercial}
Obsoletes:      mysql-community-common < %{version}-%{release}
%endif
Provides:       mysql-common = %{version}-%{release}

%description    common
This packages contains common files needed by MySQL client library,
MySQL database server, and MySQL embedded server.


%package        test
Summary:        Test suite for the MySQL database server
Group:          Applications/Databases
%if 0%{?commercial}
Provides:       MySQL-test-advanced = %{version}-%{release}
Obsoletes:      MySQL-test-advanced < %{version}-%{release}
Obsoletes:      mysql-community-test < %{version}-%{release}
Requires:       mysql-commercial-server = %{version}-%{release}
%else
Provides:       MySQL-test = %{version}-%{release}
Requires:       mysql-community-server = %{version}-%{release}
%endif
Obsoletes:      MySQL-test < %{version}-%{release}
Obsoletes:      mysql-test < %{version}-%{release}
Obsoletes:      mariadb-test
Provides:       mysql-test = %{version}-%{release}
Conflicts:      otherproviders(mysql-test)

%description    test
This package contains the MySQL regression test suite for MySQL
database server.

%package        devel
Summary:        Development header files and libraries for MySQL database client applications
Group:          Applications/Databases
%if 0%{?commercial}
Provides:       MySQL-devel-advanced = %{version}-%{release}
Obsoletes:      MySQL-devel-advanced < %{version}-%{release}
Obsoletes:      mysql-community-devel < %{version}-%{release}
Requires:       mysql-commercial-libs = %{version}-%{release}
%else
Provides:       MySQL-devel = %{version}-%{release}
Requires:       mysql-community-libs = %{version}-%{release}
%endif
Obsoletes:      MySQL-devel < %{version}-%{release}
Obsoletes:      mysql-devel < %{version}-%{release}
Obsoletes:      mariadb-devel
Obsoletes:      libmysqlclient-devel
Obsoletes:      mysql-connector-c-devel < 6.2
Provides:       mysql-devel = %{version}-%{release}
Provides:       libmysqlclient-devel = %{version}-%{release}

%description    devel
This package contains the development header files and libraries necessary
to develop MySQL client applications.

%package        libs
Summary:        Shared libraries for MySQL database client applications
Group:          Applications/Databases
%if 0%{?commercial}
Provides:       MySQL-shared-advanced = %{version}-%{release}
Obsoletes:      MySQL-shared-advanced < %{version}-%{release}
Obsoletes:      mysql-community-libs < %{version}-%{release}
Requires:       mysql-commercial-common = %{version}-%{release}
%else
Provides:       MySQL-shared = %{version}-%{release}
Requires:       mysql-community-common = %{version}-%{release}
%endif
Obsoletes:      MySQL-shared < %{version}-%{release}
Obsoletes:      mysql-libs < %{version}-%{release}
Obsoletes:      mariadb-libs
Obsoletes:      libmysqlclient20 < %{version}-%{release}
Obsoletes:      mysql-connector-c-shared < 6.2
Provides:       mysql-libs = %{version}-%{release}
Provides:       libmysqlclient20 = %{version}-%{release}

%description    libs
This package contains the shared libraries for MySQL client
applications.

%package        embedded
Summary:        MySQL embedded library
Group:          Applications/Databases
%if 0%{?commercial}
Provides:       MySQL-embedded-advanced = %{version}-%{release}
Obsoletes:      MySQL-embedded-advanced < %{version}-%{release}
Obsoletes:      mysql-community-embedded < %{version}-%{release}
Requires:       mysql-commercial-common = %{version}-%{release}
%else
Provides:       MySQL-embedded = %{version}-%{release}
Requires:       mysql-community-common = %{version}-%{release}
%endif
Obsoletes:      mariadb-embedded
Obsoletes:      MySQL-embedded < %{version}-%{release}
Obsoletes:      mysql-embedded < %{version}-%{release}
Provides:       mysql-embedded = %{version}-%{release}

%description    embedded
This package contains the MySQL server as an embedded library.

The embedded MySQL server library makes it possible to run a full-featured
MySQL server inside the client application. The main benefits are increased
speed and more simple management for embedded applications.

The API is identical for the embedded MySQL version and the
client/server version.

For a description of MySQL see the base MySQL RPM or http://www.mysql.com/

%package        embedded-devel
Summary:        Development header files and libraries for MySQL as an embeddable library
Group:          Applications/Databases
%if 0%{?commercial}
Obsoletes:      mysql-community-embedded-devel < %{version}-%{release}
Requires:       mysql-commercial-devel = %{version}-%{release}
Requires:       mysql-commercial-embedded = %{version}-%{release}
%else
Requires:       mysql-community-devel = %{version}-%{release}
Requires:       mysql-community-embedded = %{version}-%{release}
%endif
Obsoletes:      mariadb-embedded-devel
Obsoletes:      mysql-embedded-devel < %{version}-%{release}
Provides:       mysql-embedded-devel = %{version}-%{release}

%description    embedded-devel
This package contains files needed for developing applications using
the embedded version of the MySQL server.

%prep
%setup -q -T -a 0 -a 10 -c -n %{src_dir}
pushd %{src_dir}

%build
# Fail quickly and obviously if user tries to build as root
%if 0%{?runselftest}
if [ "x$(id -u)" = "x0" ] ; then
   echo "The MySQL regression tests may fail if run as root."
   echo "If you really need to build the RPM as root, use"
   echo "--define='runselftest 0' to skip the regression tests."
   exit 1
fi
%endif

%{?sles11:export CC=/usr/bin/gcc-4.7}
%{?sles11:export CXX=/usr/bin/g++-4.7}

# Build debug versions of mysqld and libmysqld.a
mkdir debug
(
  cd debug
  # Attempt to remove any optimisation flags from the debug build
  optflags=$(echo "%{optflags}" | sed -e 's/-O2 / /' -e 's/-D_FORTIFY_SOURCE=2/ /' -e 's/-Wp, / /')
  cmake ../%{src_dir} \
           -DBUILD_CONFIG=mysql_release \
           -DINSTALL_LAYOUT=RPM \
           -DCMAKE_BUILD_TYPE=Debug \
           -DWITH_BOOST=.. \
           -DCMAKE_C_FLAGS="$optflags" \
           -DCMAKE_CXX_FLAGS="$optflags" \
%if 0%{?systemd}
           -DWITH_SYSTEMD=1 \
           -DSYSTEMD_SERVICE_NAME="mysql" \
           -DSYSTEMD_PID_DIR="/var/run/mysql" \
%endif
           -DWITH_INNODB_MEMCACHED=1 \
           -DINSTALL_LIBDIR="%{_lib}/mysql" \
           -DINSTALL_PLUGINDIR="%{_lib}/mysql/plugin" \
           -DMYSQL_UNIX_ADDR="%{mysqldatadir}/mysql.sock" \
           -DFEATURE_SET="%{feature_set}" \
           -DWITH_EMBEDDED_SERVER=1 \
           -DWITH_EMBEDDED_SHARED_LIBRARY=1 \
           %{?ssl_option} \
           %{?mecab_option} \
           -DCOMPILATION_COMMENT="%{compilation_comment_debug}" \
           -DMYSQL_SERVER_SUFFIX="%{?server_suffix}"
  echo BEGIN_DEBUG_CONFIG ; egrep '^#define' include/config.h ; echo END_DEBUG_CONFIG
  make %{?_smp_mflags} VERBOSE=1
)

# Build full release
mkdir release
(
  cd release
  cmake ../%{src_dir} \
           -DBUILD_CONFIG=mysql_release \
           -DINSTALL_LAYOUT=RPM \
           -DCMAKE_BUILD_TYPE=RelWithDebInfo \
           -DWITH_BOOST=.. \
           -DCMAKE_C_FLAGS="%{optflags}" \
           -DCMAKE_CXX_FLAGS="%{optflags}" \
%if 0%{?systemd}
           -DWITH_SYSTEMD=1 \
           -DSYSTEMD_SERVICE_NAME="mysql" \
           -DSYSTEMD_PID_DIR="/var/run/mysql" \
%endif
           -DWITH_INNODB_MEMCACHED=1 \
           -DINSTALL_LIBDIR="%{_lib}/mysql" \
           -DINSTALL_PLUGINDIR="%{_lib}/mysql/plugin" \
           -DMYSQL_UNIX_ADDR="%{mysqldatadir}/mysql.sock" \
           -DFEATURE_SET="%{feature_set}" \
           -DWITH_EMBEDDED_SERVER=1 \
           -DWITH_EMBEDDED_SHARED_LIBRARY=1 \
           %{?ssl_option} \
           %{?mecab_option} \
           -DCOMPILATION_COMMENT="%{compilation_comment_release}" \
           -DMYSQL_SERVER_SUFFIX="%{?server_suffix}"
  echo BEGIN_NORMAL_CONFIG ; egrep '^#define' include/config.h ; echo END_NORMAL_CONFIG
  make %{?_smp_mflags} VERBOSE=1
)

%install
MBD=$RPM_BUILD_DIR/%{src_dir}

# Ensure that needed directories exists
install -d -m 0751 %{buildroot}/var/lib/mysql
install -d -m 0755 %{buildroot}/var/run/mysql
install -d -m 0750 %{buildroot}/var/log/mysql
install -d -m 0750 %{buildroot}/var/lib/mysql-files


# Install all binaries
cd $MBD/release
make DESTDIR=%{buildroot} install

# Install logrotate and autostart
install -D -m 0644 $MBD/release/support-files/mysql-log-rotate %{buildroot}%{_sysconfdir}/logrotate.d/mysql
install -D -m 0644 $MBD/release/packaging/rpm-sles/my.cnf %{buildroot}%{_sysconfdir}/my.cnf
install -d %{buildroot}%{_sysconfdir}/my.cnf.d
%if 0%{?systemd}
%else
install -D -m 0755 $MBD/release/packaging/rpm-sles/mysql.init %{buildroot}%{_sysconfdir}/init.d/mysql
%endif

# Make library links
install -d -m 0755 %{buildroot}%{_sysconfdir}/ld.so.conf.d
echo "%{_libdir}/mysql" > %{buildroot}%{_sysconfdir}/ld.so.conf.d/mysql-%{_arch}.conf

# multiarch support
%ifarch %{multiarchs}
mv %{buildroot}/%{_includedir}/mysql/my_config.h \
   %{buildroot}/%{_includedir}/mysql/my_config_%{_arch}.h
install -p -m 0644 %{SOURCE4} %{buildroot}/%{_includedir}/mysql/my_config.h
%endif

# Remove files pages we explicitly do not want to package
rm -rf %{buildroot}%{_infodir}/mysql.info*
rm -rf %{buildroot}%{_datadir}/mysql/mysql.server
rm -rf %{buildroot}%{_datadir}/mysql/mysqld_multi.server
rm -rf %{buildroot}%{_bindir}/mysql_embedded
rm -f %{buildroot}%{_datadir}/mysql/win_install_firewall.sql 

# Remove upcoming man pages, to avoid breakage when they materialize
# Keep this comment as a placeholder for future cases
# rm -f %{buildroot}%{_mandir}/man1/<manpage>.1

# rcmysql symlink
install -d %{buildroot}%{_sbindir}
%if 0%{?systemd}
ln -sf %{_sbindir}/service %{buildroot}%{_sbindir}/rcmysql
%else
ln -sf %{_initrddir}/mysql %{buildroot}%{_sbindir}/rcmysql
%endif

%check
%if 0%{?runselftest}
pushd release
make test VERBOSE=1
export MTR_BUILD_THREAD=auto
pushd mysql-test
./mtr \
    --mem --parallel=auto --force --retry=0 \
    --mysqld=--binlog-format=mixed \
    --suite-timeout=720 --testcase-timeout=30 \
    --clean-vardir
rm -r $(readlink var) var
%endif

%pre server
/usr/sbin/groupadd -r mysql >/dev/null 2>&1 || :
/usr/sbin/useradd -g mysql -o -r -d /var/lib/mysql -s /bin/false \
    -c "MySQL Server" -u 60 mysql >/dev/null 2>&1 || :
%if 0%{?systemd}
%service_add_pre mysql.service
%endif

%post server
<<<<<<< HEAD
datadir=$(/usr/bin/my_print_defaults server mysqld | grep '^--datadir=' | sed -n 's/--datadir=//p')
/bin/chmod 0751 "$datadir"
=======
datadir=$(/usr/bin/my_print_defaults server mysqld | grep '^--datadir=' | sed -n 's/--datadir=//p' | tail -n 1)
/bin/chmod 0755 "$datadir"
>>>>>>> 43add37b
/bin/touch /var/log/mysql/mysqld.log
%if 0%{?systemd}
%service_add_post mysql.service
/usr/bin/systemd-tmpfiles --create %{_tmpfilesdir}/mysql.conf >/dev/null 2>&1 || :
/bin/systemctl enable mysql.service >/dev/null 2>&1 || :
%else
/sbin/insserv /etc/init.d/mysql
%endif

%preun server
%if 0%{?systemd}
%service_del_preun mysql.service
%else
if [ "$1" -eq 0 ]; then
    /usr/sbin/rcmysql stop >/dev/null 2>&1 || :
    /sbin/insserv /etc/init.d
fi
%endif

%postun server
%if 0%{?systemd}
%service_del_postun mysql.service
%else
if [ $1 -ge 1 ]; then
    /usr/sbin/rcmysql condrestart >/dev/null 2>&1 || :
fi
%endif

%post libs -p /sbin/ldconfig

%postun libs -p /sbin/ldconfig

%if 0%{?compatlib}
%post libs-compat -p /sbin/ldconfig

%postun libs-compat -p /sbin/ldconfig
%endif

%post embedded -p /sbin/ldconfig

%postun embedded -p /sbin/ldconfig

%files server
%defattr(-, root, root, -)
%doc %{?license_files_server} %{src_dir}/Docs/ChangeLog
%doc %{src_dir}/Docs/INFO_SRC*
%doc release/Docs/INFO_BIN*
%doc release/support-files/my-default.cnf
%attr(644, root, root) %{_mandir}/man1/innochecksum.1*
%attr(644, root, root) %{_mandir}/man1/my_print_defaults.1*
%attr(644, root, root) %{_mandir}/man1/myisam_ftdump.1*
%attr(644, root, root) %{_mandir}/man1/myisamchk.1*
%attr(644, root, root) %{_mandir}/man1/myisamlog.1*
%attr(644, root, root) %{_mandir}/man1/myisampack.1*
%attr(644, root, root) %{_mandir}/man8/mysqld.8*
%attr(644, root, root) %{_mandir}/man1/mysqld_multi.1*
%attr(644, root, root) %{_mandir}/man1/mysqld_safe.1*
%attr(644, root, root) %{_mandir}/man1/mysqldumpslow.1*
%attr(644, root, root) %{_mandir}/man1/mysql_install_db.1*
%attr(644, root, root) %{_mandir}/man1/mysql_plugin.1*
%attr(644, root, root) %{_mandir}/man1/mysql_secure_installation.1*
%attr(644, root, root) %{_mandir}/man1/mysql_upgrade.1*
%attr(644, root, root) %{_mandir}/man1/mysqlman.1*
%attr(644, root, root) %{_mandir}/man1/mysql.server.1*
%attr(644, root, root) %{_mandir}/man1/mysql_tzinfo_to_sql.1*
%attr(644, root, root) %{_mandir}/man1/perror.1*
%attr(644, root, root) %{_mandir}/man1/replace.1*
%attr(644, root, root) %{_mandir}/man1/resolve_stack_dump.1*
%attr(644, root, root) %{_mandir}/man1/resolveip.1*
%attr(644, root, root) %{_mandir}/man1/mysql_ssl_rsa_setup.1*
%attr(644, root, root) %{_mandir}/man1/lz4_decompress.1*
%attr(644, root, root) %{_mandir}/man1/zlib_decompress.1*

%config(noreplace) %{_sysconfdir}/my.cnf
%dir %{_sysconfdir}/my.cnf.d

%attr(755, root, root) %{_bindir}/innochecksum
%attr(755, root, root) %{_bindir}/my_print_defaults
%attr(755, root, root) %{_bindir}/myisam_ftdump
%attr(755, root, root) %{_bindir}/myisamchk
%attr(755, root, root) %{_bindir}/myisamlog
%attr(755, root, root) %{_bindir}/myisampack
%attr(755, root, root) %{_bindir}/mysql_install_db
%attr(755, root, root) %{_bindir}/mysql_plugin
%attr(755, root, root) %{_bindir}/mysql_secure_installation
%attr(755, root, root) %{_bindir}/mysql_tzinfo_to_sql
%attr(755, root, root) %{_bindir}/mysql_upgrade
%attr(755, root, root) %{_bindir}/mysqldumpslow
%attr(755, root, root) %{_bindir}/perror
%attr(755, root, root) %{_bindir}/replace
%attr(755, root, root) %{_bindir}/resolve_stack_dump
%attr(755, root, root) %{_bindir}/resolveip
%attr(755, root, root) %{_bindir}/mysql_ssl_rsa_setup
%attr(755, root, root) %{_bindir}/lz4_decompress
%attr(755, root, root) %{_bindir}/zlib_decompress
%if 0%{?systemd}
%attr(755, root, root) %{_bindir}/mysqld_pre_systemd
%else
%attr(755, root, root) %{_bindir}/mysqld_multi
%attr(755, root, root) %{_bindir}/mysqld_safe
%endif
%attr(755, root, root) %{_sbindir}/mysqld
%attr(755, root, root) %{_sbindir}/mysqld-debug
%attr(755, root, root) %{_sbindir}/rcmysql

%dir %{_libdir}/mysql/plugin
%attr(755, root, root) %{_libdir}/mysql/plugin/adt_null.so
%attr(755, root, root) %{_libdir}/mysql/plugin/auth_socket.so
%attr(755, root, root) %{_libdir}/mysql/plugin/ha_example.so
%attr(755, root, root) %{_libdir}/mysql/plugin/innodb_engine.so
%attr(755, root, root) %{_libdir}/mysql/plugin/libmemcached.so
%attr(755, root, root) %{_libdir}/mysql/plugin/locking_service.so
%attr(755, root, root) %{_libdir}/mysql/plugin/mypluglib.so
%attr(755, root, root) %{_libdir}/mysql/plugin/mysql_no_login.so
%attr(755, root, root) %{_libdir}/mysql/plugin/rewrite_example.so
%attr(755, root, root) %{_libdir}/mysql/plugin/rewriter.so
%attr(755, root, root) %{_libdir}/mysql/plugin/semisync_master.so
%attr(755, root, root) %{_libdir}/mysql/plugin/semisync_slave.so
%attr(755, root, root) %{_libdir}/mysql/plugin/validate_password.so
%attr(755, root, root) %{_libdir}/mysql/plugin/version_token.so
%dir %{_libdir}/mysql/plugin/debug
%attr(755, root, root) %{_libdir}/mysql/plugin/debug/adt_null.so
%attr(755, root, root) %{_libdir}/mysql/plugin/debug/auth_socket.so
%attr(755, root, root) %{_libdir}/mysql/plugin/debug/ha_example.so
%attr(755, root, root) %{_libdir}/mysql/plugin/debug/innodb_engine.so
%attr(755, root, root) %{_libdir}/mysql/plugin/debug/libmemcached.so
%attr(755, root, root) %{_libdir}/mysql/plugin/debug/locking_service.so
%attr(755, root, root) %{_libdir}/mysql/plugin/debug/mypluglib.so
%attr(755, root, root) %{_libdir}/mysql/plugin/debug/mysql_no_login.so
%attr(755, root, root) %{_libdir}/mysql/plugin/debug/rewrite_example.so
%attr(755, root, root) %{_libdir}/mysql/plugin/debug/rewriter.so
%attr(755, root, root) %{_libdir}/mysql/plugin/debug/semisync_master.so
%attr(755, root, root) %{_libdir}/mysql/plugin/debug/semisync_slave.so
%attr(755, root, root) %{_libdir}/mysql/plugin/debug/validate_password.so
%attr(755, root, root) %{_libdir}/mysql/plugin/debug/version_token.so
%if 0%{?mecab}
%{_libdir}/mysql/mecab
%attr(755, root, root) %{_libdir}/mysql/plugin/libpluginmecab.so
%attr(755, root, root) %{_libdir}/mysql/plugin/debug/libpluginmecab.so
%endif
%if 0%{?commercial}
%attr(755, root, root) %{_libdir}/mysql/plugin/audit_log.so
%attr(755, root, root) %{_libdir}/mysql/plugin/authentication_pam.so
%attr(755, root, root) %{_libdir}/mysql/plugin/thread_pool.so
%attr(755, root, root) %{_libdir}/mysql/plugin/openssl_udf.so
%attr(755, root, root) %{_libdir}/mysql/plugin/firewall.so
%attr(644, root, root) %{_datadir}/mysql/linux_install_firewall.sql
%attr(755, root, root) %{_libdir}/mysql/plugin/debug/audit_log.so
%attr(755, root, root) %{_libdir}/mysql/plugin/debug/authentication_pam.so
%attr(755, root, root) %{_libdir}/mysql/plugin/debug/thread_pool.so
%attr(755, root, root) %{_libdir}/mysql/plugin/debug/openssl_udf.so
%attr(755, root, root) %{_libdir}/mysql/plugin/debug/firewall.so
%endif
%attr(644, root, root) %{_datadir}/mysql/fill_help_tables.sql
%attr(644, root, root) %{_datadir}/mysql/mysql_sys_schema.sql
%attr(644, root, root) %{_datadir}/mysql/mysql_system_tables.sql
%attr(644, root, root) %{_datadir}/mysql/mysql_system_tables_data.sql
%attr(644, root, root) %{_datadir}/mysql/mysql_test_data_timezone.sql
%attr(644, root, root) %{_datadir}/mysql/my-*.cnf
%attr(644, root, root) %{_datadir}/mysql/mysql-log-rotate
%attr(644, root, root) %{_datadir}/mysql/mysql_security_commands.sql
%attr(644, root, root) %{_datadir}/mysql/dictionary.txt
%attr(644, root, root) %{_datadir}/mysql/innodb_memcached_config.sql
%attr(644, root, root) %{_datadir}/mysql/install_rewriter.sql
%attr(644, root, root) %{_datadir}/mysql/uninstall_rewriter.sql
%attr(644, root, root) %{_datadir}/mysql/magic
%if 0%{?systemd}
%attr(644, root, root) %{_unitdir}/mysql.service
%attr(644, root, root) %{_tmpfilesdir}/mysql.conf
%else
%attr(755, root, root) %{_sysconfdir}/init.d/mysql
%endif
%attr(644, root, root) %config(noreplace,missingok) %{_sysconfdir}/logrotate.d/mysql
%dir %attr(751, mysql, mysql) /var/lib/mysql
%dir %attr(755, mysql, mysql) /var/run/mysql
%dir %attr(750, mysql, mysql) /var/log/mysql
%dir %attr(750, mysql, mysql) /var/lib/mysql-files

%files common
%defattr(-, root, root, -)
%doc %{?license_files_server}
%{_datadir}/mysql/charsets/
%{_datadir}/mysql/errmsg-utf8.txt
%{_datadir}/mysql/bulgarian/
%{_datadir}/mysql/czech/
%{_datadir}/mysql/danish/
%{_datadir}/mysql/dutch/
%{_datadir}/mysql/english/
%{_datadir}/mysql/estonian/
%{_datadir}/mysql/french/
%{_datadir}/mysql/german/
%{_datadir}/mysql/greek/
%{_datadir}/mysql/hungarian/
%{_datadir}/mysql/italian/
%{_datadir}/mysql/japanese/
%{_datadir}/mysql/korean/
%{_datadir}/mysql/norwegian-ny/
%{_datadir}/mysql/norwegian/
%{_datadir}/mysql/polish/
%{_datadir}/mysql/portuguese/
%{_datadir}/mysql/romanian/
%{_datadir}/mysql/russian/
%{_datadir}/mysql/serbian/
%{_datadir}/mysql/slovak/
%{_datadir}/mysql/spanish/
%{_datadir}/mysql/swedish/
%{_datadir}/mysql/ukrainian/

%files client
%defattr(-, root, root, -)
%doc %{?license_files_server}
%attr(755, root, root) %{_bindir}/mysql
%attr(755, root, root) %{_bindir}/mysqladmin
%attr(755, root, root) %{_bindir}/mysqlbinlog
%attr(755, root, root) %{_bindir}/mysqlcheck
%attr(755, root, root) %{_bindir}/mysqldump
%attr(755, root, root) %{_bindir}/mysqlimport
%attr(755, root, root) %{_bindir}/mysqlpump
%attr(755, root, root) %{_bindir}/mysqlshow
%attr(755, root, root) %{_bindir}/mysqlslap
%attr(755, root, root) %{_bindir}/mysql_config
%attr(755, root, root) %{_bindir}/mysql_config_editor

%attr(644, root, root) %{_mandir}/man1/mysql.1*
%attr(644, root, root) %{_mandir}/man1/mysqladmin.1*
%attr(644, root, root) %{_mandir}/man1/mysqlbinlog.1*
%attr(644, root, root) %{_mandir}/man1/mysqlcheck.1*
%attr(644, root, root) %{_mandir}/man1/mysqldump.1*
%attr(644, root, root) %{_mandir}/man1/mysqlpump.1*
%attr(644, root, root) %{_mandir}/man1/mysqlimport.1*
%attr(644, root, root) %{_mandir}/man1/mysqlshow.1*
%attr(644, root, root) %{_mandir}/man1/mysqlslap.1*
%attr(644, root, root) %{_mandir}/man1/mysql_config_editor.1*

%files devel
%defattr(-, root, root, -)
%doc %{?license_files_server}
%attr(644, root, root) %{_mandir}/man1/comp_err.1*
%attr(644, root, root) %{_mandir}/man1/mysql_config.1*
%attr(755, root, root) %{_bindir}/mysql_config
%{_includedir}/mysql
%{_datadir}/aclocal/mysql.m4
%{_libdir}/mysql/libmysqlclient.a
%{_libdir}/mysql/libmysqlservices.a
%{_libdir}/mysql/libmysqlclient.so
%{_libdir}/pkgconfig/mysqlclient.pc

%files libs
%defattr(-, root, root, -)
%doc %{?license_files_server}
%dir %attr(755, root, root) %{_libdir}/mysql
%attr(644, root, root) %{_sysconfdir}/ld.so.conf.d/mysql-%{_arch}.conf
%{_libdir}/mysql/libmysqlclient.so.20*

%if 0%{?compatlib}
%files libs-compat
%defattr(-, root, root, -)
%doc %{?license_files_server}
%dir %attr(755, root, root) %{_libdir}/mysql
%attr(644, root, root) %{_sysconfdir}/ld.so.conf.d/mysql-%{_arch}.conf
%{_libdir}/mysql/libmysqlclient.so.%{compatlib}
%{_libdir}/mysql/libmysqlclient.so.%{compatlib}.0.0
%{_libdir}/mysql/libmysqlclient_r.so.%{compatlib}
%{_libdir}/mysql/libmysqlclient_r.so.%{compatlib}.0.0
%endif

%files test
%defattr(-, root, root, -)
%doc %{?license_files_server}
%attr(-, root, root) %{_datadir}/mysql-test
%attr(755, root, root) %{_bindir}/mysql_client_test
%attr(755, root, root) %{_bindir}/mysql_client_test_embedded
%attr(755, root, root) %{_bindir}/mysqltest
%attr(755, root, root) %{_bindir}/mysqltest_embedded

%attr(755, root, root) %{_libdir}/mysql/plugin/auth.so
%attr(755, root, root) %{_libdir}/mysql/plugin/auth_test_plugin.so
%attr(644, root, root) %{_libdir}/mysql/plugin/daemon_example.ini
%attr(755, root, root) %{_libdir}/mysql/plugin/libdaemon_example.so
%attr(755, root, root) %{_libdir}/mysql/plugin/replication_observers_example_plugin.so
%attr(755, root, root) %{_libdir}/mysql/plugin/libtest_framework.so
%attr(755, root, root) %{_libdir}/mysql/plugin/libtest_services.so
%attr(755, root, root) %{_libdir}/mysql/plugin/libtest_services_threaded.so
%attr(755, root, root) %{_libdir}/mysql/plugin/libtest_session_detach.so
%attr(755, root, root) %{_libdir}/mysql/plugin/libtest_session_in_thd.so
%attr(755, root, root) %{_libdir}/mysql/plugin/libtest_session_info.so
%attr(755, root, root) %{_libdir}/mysql/plugin/libtest_sql_2_sessions.so
%attr(755, root, root) %{_libdir}/mysql/plugin/libtest_sql_all_col_types.so
%attr(755, root, root) %{_libdir}/mysql/plugin/libtest_sql_cmds_1.so
%attr(755, root, root) %{_libdir}/mysql/plugin/libtest_sql_commit.so
%attr(755, root, root) %{_libdir}/mysql/plugin/libtest_sql_complex.so
%attr(755, root, root) %{_libdir}/mysql/plugin/libtest_sql_errors.so
%attr(755, root, root) %{_libdir}/mysql/plugin/libtest_sql_lock.so
%attr(755, root, root) %{_libdir}/mysql/plugin/libtest_sql_processlist.so
%attr(755, root, root) %{_libdir}/mysql/plugin/libtest_sql_replication.so
%attr(755, root, root) %{_libdir}/mysql/plugin/libtest_sql_shutdown.so
%attr(755, root, root) %{_libdir}/mysql/plugin/libtest_sql_sqlmode.so
%attr(755, root, root) %{_libdir}/mysql/plugin/libtest_sql_stored_procedures_functions.so
%attr(755, root, root) %{_libdir}/mysql/plugin/libtest_sql_views_triggers.so
%attr(755, root, root) %{_libdir}/mysql/plugin/libtest_x_sessions_deinit.so
%attr(755, root, root) %{_libdir}/mysql/plugin/libtest_x_sessions_init.so
%attr(755, root, root) %{_libdir}/mysql/plugin/qa_auth_client.so
%attr(755, root, root) %{_libdir}/mysql/plugin/qa_auth_interface.so
%attr(755, root, root) %{_libdir}/mysql/plugin/qa_auth_server.so
%attr(755, root, root) %{_libdir}/mysql/plugin/test_security_context.so
%attr(755, root, root) %{_libdir}/mysql/plugin/debug/auth.so
%attr(755, root, root) %{_libdir}/mysql/plugin/debug/auth_test_plugin.so
%attr(755, root, root) %{_libdir}/mysql/plugin/debug/libdaemon_example.so
%attr(755, root, root) %{_libdir}/mysql/plugin/debug/replication_observers_example_plugin.so
%attr(755, root, root) %{_libdir}/mysql/plugin/debug/libtest_framework.so
%attr(755, root, root) %{_libdir}/mysql/plugin/debug/libtest_services.so
%attr(755, root, root) %{_libdir}/mysql/plugin/debug/libtest_services_threaded.so
%attr(755, root, root) %{_libdir}/mysql/plugin/debug/libtest_session_detach.so
%attr(755, root, root) %{_libdir}/mysql/plugin/debug/libtest_session_in_thd.so
%attr(755, root, root) %{_libdir}/mysql/plugin/debug/libtest_session_info.so
%attr(755, root, root) %{_libdir}/mysql/plugin/debug/libtest_sql_2_sessions.so
%attr(755, root, root) %{_libdir}/mysql/plugin/debug/libtest_sql_all_col_types.so
%attr(755, root, root) %{_libdir}/mysql/plugin/debug/libtest_sql_cmds_1.so
%attr(755, root, root) %{_libdir}/mysql/plugin/debug/libtest_sql_commit.so
%attr(755, root, root) %{_libdir}/mysql/plugin/debug/libtest_sql_complex.so
%attr(755, root, root) %{_libdir}/mysql/plugin/debug/libtest_sql_errors.so
%attr(755, root, root) %{_libdir}/mysql/plugin/debug/libtest_sql_lock.so
%attr(755, root, root) %{_libdir}/mysql/plugin/debug/libtest_sql_processlist.so
%attr(755, root, root) %{_libdir}/mysql/plugin/debug/libtest_sql_replication.so
%attr(755, root, root) %{_libdir}/mysql/plugin/debug/libtest_sql_shutdown.so
%attr(755, root, root) %{_libdir}/mysql/plugin/debug/libtest_sql_sqlmode.so
%attr(755, root, root) %{_libdir}/mysql/plugin/debug/libtest_sql_stored_procedures_functions.so
%attr(755, root, root) %{_libdir}/mysql/plugin/debug/libtest_sql_views_triggers.so
%attr(755, root, root) %{_libdir}/mysql/plugin/debug/libtest_x_sessions_deinit.so
%attr(755, root, root) %{_libdir}/mysql/plugin/debug/libtest_x_sessions_init.so
%attr(755, root, root) %{_libdir}/mysql/plugin/debug/qa_auth_client.so
%attr(755, root, root) %{_libdir}/mysql/plugin/debug/qa_auth_interface.so
%attr(755, root, root) %{_libdir}/mysql/plugin/debug/qa_auth_server.so
%attr(755, root, root) %{_libdir}/mysql/plugin/debug/test_security_context.so

%attr(644, root, root) %{_mandir}/man1/mysql_client_test.1*
%attr(644, root, root) %{_mandir}/man1/mysql-stress-test.pl.1*
%attr(644, root, root) %{_mandir}/man1/mysql-test-run.pl.1*
%attr(644, root, root) %{_mandir}/man1/mysql_client_test_embedded.1*
%attr(644, root, root) %{_mandir}/man1/mysqltest.1*
%attr(644, root, root) %{_mandir}/man1/mysqltest_embedded.1*

%files embedded
%defattr(-, root, root, -)
%doc %{?license_files_server}
%dir %attr(755, root, root) %{_libdir}/mysql
%attr(644, root, root) %{_sysconfdir}/ld.so.conf.d/mysql-%{_arch}.conf
%attr(755, root, root) %{_libdir}/mysql/libmysqld.so.*

%files embedded-devel
%defattr(-, root, root, -)
%doc %{?license_files_server}
%attr(644, root, root) %{_libdir}/mysql/libmysqld.a
%attr(644, root, root) %{_libdir}/mysql/libmysqld-debug.a
%attr(755, root, root) %{_libdir}/mysql/libmysqld.so

%changelog
* Tue Nov 24 2015 Bjorn Munch <bjorn.munch@oracle.com> - 5.7.10-1
- Included man pages for lz4_decompress and zlib_decompress

* Thu Nov 12 2015 Bjorn Munch <bjorn.munch@oracle.com> - 5.7.10-1
- Added lines to remove man pages we are not ready to include yet
- Added new decompression utilities lz4_decompress and zlib_decompress binaries to
  client subpackage.

* Tue Sep 29 2015 Balasubramanian Kandasamy <balasubramanian.kandasamy@oracle.com> - 5.7.9-1
- Updated for 5.7.9
- Added libtest_* plugins to test subpackage
- Add mysqlpump man page
- Obsolete mysql-connector-c-shared dependencies

* Thu Jun 25 2015 Balasubramanian Kandasamy <balasubramanian.kandasamy@oracle.com> - 5.7.8-0.2.rc
- Add support for pkg-config

* Wed May 20 2015 Balasubramanian Kandasamy <balasubramanian.kandasamy@oracle.com> - 5.7.8-0.2.rc
- Added libtest_framework.so, libtest_services.so, libtest_services_threaded.so plugins
- Build and ship mecab plugin

* Tue Feb 3 2015 Balasubramanian Kandasamy <balasubramanian.kandasamy@oracle.com> - 5.7.6-0.2.m16
- Include boost sources
- Add license info in each subpackage
- Soname bump
- Added mysql_ssl_rsa_setup
- Include mysql-files directory

* Thu Sep 18 2014 Balasubramanian Kandasamy <balasubramanian.kandasamy@oracle.com> - 5.7.6-0.2.m16
- Provide replication_observers_example_plugin.so plugin

* Tue Sep 02 2014 Bjorn Munch <bjorn.munch@oracle.com> - 5.7.6-0.1.m16

* Tue Sep 2 2014 Bjorn Munch <bjorn.munch@oracle.com> - 5.7.6-0.1.m16
- Updated for 5.7.6

* Mon Sep 01 2014 Balasubramanian Kandasamy <balasubramanian.kandasamy@oracle.com> - 5.7.5-0.2.m15
- Added openssl_udf.so plugin to commercial packages

* Mon Jun 30 2014 Balasubramanian Kandasamy <balasubramanian.kandasamy@oracle.com> - 5.7.5-0.1.m15
- Port to SLES

* Thu Jun 26 2014 Balasubramanian Kandasamy <balasubramanian.kandasamy@oracle.com> - 5.7.5-0.3.m15
- Resolve embedded-devel conflict issue

* Wed Jun 25 2014 Balasubramanian Kandasamy <balasubramanian.kandasamy@oracle.com> - 5.7.5-0.2.m15
- Add bench package
- Enable dtrace 

* Thu Apr 24 2014 Balasubramanian Kandasamy <balasubramanian.kandasamy@oracle.com> - 5.7.5-0.1.m15
- Updated for 5.7.5

* Mon Apr 07 2014 Balasubramanian Kandasamy <balasubramanian.kandasamy@oracle.com> - 5.7.4-0.5.m14
- Fix Cflags for el7 

* Mon Mar 31 2014 Balasubramanian Kandasamy <balasubramanian.kandasamy@oracle.com> - 5.7.4-0.4.m14
- Support for enterprise packages
- Upgrade from MySQL-* packages

* Wed Mar 12 2014 Balasubramanian Kandasamy <balasubramanian.kandasamy@oracle.com> - 5.7.4-0.3.m14
- Resolve conflict with mysql-libs-compat 

* Thu Mar 06 2014 Balasubramanian Kandasamy <balasubramanian.kandasamy@oracle.com> - 5.7.4-0.2.m14
- Resolve conflict issues during upgrade
- Add ha_example.so plugin which is now included

* Fri Feb 07 2014 Balasubramanian Kandasamy <balasubramanian.kandasamy@oracle.com> - 5.7.4-0.1.m14
- 5.7.4
- Enable shared libmysqld by cmake option
- Move mysqltest and test plugins to test subpackage

* Mon Nov 18 2013 Balasubramanian Kandasamy <balasubramanian.kandasamy@oracle.com> - 5.7.3-0.3.m13
- Fixed isa_bits error 

* Fri Oct 25 2013 Balasubramanian Kandasamy <balasubramanian.kandasamy@oracle.com> - 5.7.3-0.1.m13
- Initial 5.7 port

* Fri Oct 25 2013 Balasubramanian Kandasamy <balasubramanian.kandasamy@oracle.com> - 5.6.15-1
- Fixed uln advanced rpm libyassl.a error
- Updated to 5.6.15

* Wed Oct 16 2013 Balasubramanian Kandasamy <balasubramanian.kandasamy@oracle.com> - 5.6.14-3
- Fixed mysql_install_db usage 
- Improved handling of plugin directory 

* Fri Sep 27 2013 Balasubramanian Kandasamy <balasubramanian.kandasamy@oracle.com> - 5.6.14-2
- Refresh mysql-install patch and service renaming

* Mon Sep 16 2013 Balasubramanian Kandasamy <balasubramanian.kandasamy@oracle.com> - 5.6.14-1
- Updated to 5.6.14

* Wed Sep 04 2013 Balasubramanian Kandasamy <balasubramanian.kandasamy@oracle.com> - 5.6.13-5
- Support upgrade from 5.5 ULN packages to 5.6 

* Tue Aug 27 2013 Balasubramanian Kandasamy <balasubramanian.kandasamy@oracle.com> - 5.6.13-4
- Enhanced perl filtering 
- Added openssl-devel to buildreq 

* Wed Aug 21 2013 Balasubramanian Kandasamy <balasubramanian.kandasamy@oracle.com> - 5.6.13-3
- Removed mysql_embedded binary to resolve multilib conflict issue

* Fri Aug 16 2013 Balasubramanian Kandasamy <balasubramanian.kandasamy@oracle.com> - 5.6.13-2 
- Fixed Provides and Obsoletes issues in server, test packages 

* Wed Aug 14 2013 Balasubramanian Kandasamy <balasubramanian.kandasamy@oracle.com> - 5.6.13-1
- Updated to 5.6.13

* Mon Aug 05 2013 Balasubramanian Kandasamy <balasubramanian.kandasamy@oracle.com> - 5.6.12-9
- Added files list to embedded packages 

* Thu Aug 01 2013 Balasubramanian Kandasamy <balasubramanian.kandasamy@oracle.com> - 5.6.12-8
- Updated libmysqld.a with libmysqld.so in embedded package

* Mon Jul 29 2013 Balasubramanian Kandasamy <balasubramanian.kandasamy@oracle.com> - 5.6.12-7
- Updated test package dependency from client to server

* Wed Jul 24 2013 Balasubramanian Kandasamy <balasubramanian.kandasamy@oracle.com> - 5.6.12-6
- Added libs-compat dependency under libs package to resolve server
  installation conflicts issue.
 
* Wed Jul 17 2013 Balasubramanian Kandasamy <balasubramanian.kandasamy@oracle.com> - 5.6.12-5
- Removed libmysqlclient.so.16 from libs package
 
* Fri Jul 05 2013 Balasubramanian Kandasamy <balasubramanian.kandasamy@oracle.com> - 5.6.12-4
- Adjusted to work on OEL6

* Wed Jun 26 2013 Balasubramanian Kandasamy <balasubramanian.kandasamy@oracle.com> - 5.6.12-3
- Move libs to mysql/
- Basic multi arch support
- Fix changelog dates

* Thu Jun 20 2013 Balasubramanian Kandasamy <balasubramanian.kandasamy@oracle.com> - 5.6.12-2
- Major cleanup

* Tue Jun 04 2013 Balasubramanian Kandasamy <balasubramanian.kandasamy@oracle.com> - 5.6.12-1
- Updated to 5.6.12

* Mon Nov 05 2012 Joerg Bruehe <joerg.bruehe@oracle.com>

- Allow to override the default to use the bundled yaSSL by an option like
      --define="with_ssl /path/to/ssl"

* Wed Oct 10 2012 Bjorn Munch <bjorn.munch@oracle.com>

- Replace old my-*.cnf config file examples with template my-default.cnf

* Fri Oct 05 2012 Joerg Bruehe <joerg.bruehe@oracle.com>

- Let the installation use the new option "--random-passwords" of "mysql_install_db".
  (Bug# 12794345 Ensure root password)
- Fix an inconsistency: "new install" vs "upgrade" are told from the (non)existence
  of "$mysql_datadir/mysql" (holding table "mysql.user" and other system stuff).

* Tue Jul 24 2012 Joerg Bruehe <joerg.bruehe@oracle.com>

- Add a macro "runselftest":
  if set to 1 (default), the test suite will be run during the RPM build;
  this can be oveeridden via the command line by adding
      --define "runselftest 0"
  Failures of the test suite will NOT make the RPM build fail!

* Mon Jul 16 2012 Joerg Bruehe <joerg.bruehe@oracle.com>

- Add the man page for the "mysql_config_editor".

* Mon Jun 11 2012 Joerg Bruehe <joerg.bruehe@oracle.com>

- Make sure newly added "SPECIFIC-ULN/" directory does not disturb packaging.

* Wed Feb 29 2012 Brajmohan Saxena <brajmohan.saxena@oracle.com>

- Removal all traces of the readline library from mysql (BUG 13738013)

* Wed Sep 28 2011 Joerg Bruehe <joerg.bruehe@oracle.com>

- Fix duplicate mentioning of "mysql_plugin" and its manual page,
  it is better to keep alphabetic order in the files list (merging!).

* Wed Sep 14 2011 Joerg Bruehe <joerg.bruehe@oracle.com>

- Let the RPM capabilities ("obsoletes" etc) ensure that an upgrade may replace
  the RPMs of any configuration (of the current or the preceding release series)
  by the new ones. This is done by not using the implicitly generated capabilities
  (which include the configuration name) and relying on more generic ones which
  just list the function ("server", "client", ...).
  The implicit generation cannot be prevented, so all these capabilities must be
  explicitly listed in "Obsoletes:"

* Tue Sep 13 2011 Jonathan Perkin <jonathan.perkin@oracle.com>

- Add support for Oracle Linux 6 and Red Hat Enterprise Linux 6.  Due to
  changes in RPM behaviour ($RPM_BUILD_ROOT is removed prior to install)
  this necessitated a move of the libmygcc.a installation to the install
  phase, which is probably where it belonged in the first place.

* Tue Sep 13 2011 Joerg Bruehe <joerg.bruehe@oracle.com>

- "make_win_bin_dist" and its manual are dropped, cmake does it different.

* Thu Sep 08 2011 Daniel Fischer <daniel.fischer@oracle.com>

- Add mysql_plugin man page.

* Tue Aug 30 2011 Tor Didriksen <tor.didriksen@oracle.com>

- Set CXX=g++ by default to add a dependency on libgcc/libstdc++.
  Also, remove the use of the -fno-exceptions and -fno-rtti flags.
  TODO: update distro_buildreq/distro_requires

* Tue Aug 30 2011 Joerg Bruehe <joerg.bruehe@oracle.com>

- Add the manual page for "mysql_plugin" to the server package.

* Fri Aug 19 2011 Joerg Bruehe <joerg.bruehe@oracle.com>

- Null-upmerge the fix of bug#37165: This spec file is not affected.
- Replace "/var/lib/mysql" by the spec file variable "%%{mysqldatadir}".

* Fri Aug 12 2011 Daniel Fischer <daniel.fischer@oracle.com>

- Source plugin library files list from cmake-generated file.

* Mon Jul 25 2011 Chuck Bell <chuck.bell@oracle.com>

- Added the mysql_plugin client - enables or disables plugins.

* Thu Jul 21 2011 Sunanda Menon <sunanda.menon@oracle.com>

- Fix bug#12561297: Added the MySQL embedded binary

* Thu Jul 07 2011 Joerg Bruehe <joerg.bruehe@oracle.com>

- Fix bug#45415: "rpm upgrade recreates test database"
  Let the creation of the "test" database happen only during a new installation,
  not in an RPM upgrade.
  This affects both the "mkdir" and the call of "mysql_install_db".

* Wed Feb 09 2011 Joerg Bruehe <joerg.bruehe@oracle.com>

- Fix bug#56581: If an installation deviates from the default file locations
  ("datadir" and "pid-file"), the mechanism to detect a running server (on upgrade)
  should still work, and use these locations.
  The problem was that the fix for bug#27072 did not check for local settings.

* Mon Jan 31 2011 Joerg Bruehe <joerg.bruehe@oracle.com>

- Install the new "manifest" files: "INFO_SRC" and "INFO_BIN".

* Tue Nov 23 2010 Jonathan Perkin <jonathan.perkin@oracle.com>

- EXCEPTIONS-CLIENT has been deleted, remove it from here too
- Support MYSQL_BUILD_MAKE_JFLAG environment variable for passing
  a '-j' argument to make.

* Mon Nov 1 2010 Georgi Kodinov <georgi.godinov@oracle.com>

- Added test authentication (WL#1054) plugin binaries

* Wed Oct 6 2010 Georgi Kodinov <georgi.godinov@oracle.com>

- Added example external authentication (WL#1054) plugin binaries

* Wed Aug 11 2010 Joerg Bruehe <joerg.bruehe@oracle.com>

- With a recent spec file cleanup, names have changed: A "-community" part was dropped.
  Reflect that in the "Obsoletes" specifications.
- Add a "triggerpostun" to handle the uninstall of the "-community" server RPM.
- This fixes bug#55015 "MySQL server is not restarted properly after RPM upgrade".

* Tue Jun 15 2010 Joerg Bruehe <joerg.bruehe@sun.com>

- Change the behaviour on installation and upgrade:
  On installation, do not autostart the server.
  *Iff* the server was stopped before the upgrade is started, this is taken as a
  sign the administrator is handling that manually, and so the new server will
  not be started automatically at the end of the upgrade.
  The start/stop scripts will still be installed, so the server will be started
  on the next machine boot.
  This is the 5.5 version of fixing bug#27072 (RPM autostarting the server).

* Tue Jun 1 2010 Jonathan Perkin <jonathan.perkin@oracle.com>

- Implement SELinux checks from distribution-specific spec file.

* Wed May 12 2010 Jonathan Perkin <jonathan.perkin@oracle.com>

- Large number of changes to build using CMake
- Introduce distribution-specific RPMs
- Drop debuginfo, build all binaries with debug/symbols
- Remove __os_install_post, use native macro
- Remove _unpackaged_files_terminate_build, make it an error to have
  unpackaged files
- Remove cluster RPMs

* Wed Mar 24 2010 Joerg Bruehe <joerg.bruehe@sun.com>

- Add "--with-perfschema" to the configure options.

* Mon Mar 22 2010 Joerg Bruehe <joerg.bruehe@sun.com>

- User "usr/lib*" to allow for both "usr/lib" and "usr/lib64",
  mask "rmdir" return code 1.
- Remove "ha_example.*" files from the list, they aren't built.

* Wed Mar 17 2010 Joerg Bruehe <joerg.bruehe@sun.com>

- Fix a wrong path name in handling the debug plugins.

* Wed Mar 10 2010 Joerg Bruehe <joerg.bruehe@sun.com>

- Take the result of the debug plugin build and put it into the optimized tree,
  so that it becomes part of the final installation;
  include the files in the packlist. Part of the fixes for bug#49022.

* Mon Mar 01 2010 Joerg Bruehe <joerg.bruehe@sun.com>

- Set "Oracle and/or its affiliates" as the vendor and copyright owner,
  accept upgrading from packages showing MySQL or Sun as vendor.

* Fri Feb 12 2010 Joerg Bruehe <joerg.bruehe@sun.com>

- Formatting changes:
  Have a consistent structure of separator lines and of indentation
  (8 leading blanks => tab).
- Introduce the variable "src_dir".
- Give the environment variables "MYSQL_BUILD_CC(CXX)" precedence
  over "CC" ("CXX").
- Drop the old "with_static" argument analysis, this is not supported
  in 5.1 since ages.
- Introduce variables to control the handlers individually, as well
  as other options.
- Use the new "--with-plugin" notation for the table handlers.
- Drop handling "/etc/rc.d/init.d/mysql", the switch to "/etc/init.d/mysql"
  was done back in 2002 already.
- Make "--with-zlib-dir=bundled" the default, add an option to disable it.
- Add missing manual pages to the file list.
- Improve the runtime check for "libgcc.a", protect it against being tried
  with the Intel compiler "icc".

* Mon Jan 11 2010 Joerg Bruehe <joerg.bruehe@sun.com>

- Change RPM file naming:
  - Suffix like "-m2", "-rc" becomes part of version as "_m2", "_rc".
  - Release counts from 1, not 0.

* Wed Dec 23 2009 Joerg Bruehe <joerg.bruehe@sun.com>

- The "semisync" plugin file name has lost its introductory "lib",
  adapt the file lists for the subpackages.
  This is a part missing from the fix for bug#48351.
- Remove the "fix_privilege_tables" manual, it does not exist in 5.5
  (and likely, the whole script will go, too).

* Mon Nov 16 2009 Joerg Bruehe <joerg.bruehe@sun.com>

- Fix some problems with the directives around "tcmalloc" (experimental),
  remove erroneous traces of the InnoDB plugin (that is 5.1 only).

* Tue Oct 06 2009 Magnus Blaudd <mvensson@mysql.com>

- Removed mysql_fix_privilege_tables

* Fri Oct 02 2009 Alexander Nozdrin <alexander.nozdrin@sun.com>

- "mysqlmanager" got removed from version 5.4, all references deleted.

* Fri Aug 28 2009 Joerg Bruehe <joerg.bruehe@sun.com>

- Merge up from 5.1 to 5.4: Remove handling for the InnoDB plugin.

* Thu Aug 27 2009 Joerg Bruehe <joerg.bruehe@sun.com>

- This version does not contain the "Instance manager", "mysqlmanager":
  Remove it from the spec file so that packaging succeeds.

* Mon Aug 24 2009 Jonathan Perkin <jperkin@sun.com>

- Add conditionals for bundled zlib and innodb plugin

* Fri Aug 21 2009 Jonathan Perkin <jperkin@sun.com>

- Install plugin libraries in appropriate packages.
- Disable libdaemon_example and ftexample plugins.

* Thu Aug 20 2009 Jonathan Perkin <jperkin@sun.com>

- Update variable used for mysql-test suite location to match source.

* Fri Nov 07 2008 Joerg Bruehe <joerg@mysql.com>

- Correct yesterday's fix, so that it also works for the last flag,
  and fix a wrong quoting: un-quoted quote marks must not be escaped.

* Thu Nov 06 2008 Kent Boortz <kent.boortz@sun.com>

- Removed "mysql_upgrade_shell"
- Removed some copy/paste between debug and normal build

* Thu Nov 06 2008 Joerg Bruehe <joerg@mysql.com>

- Modify CFLAGS and CXXFLAGS such that a debug build is not optimized.
  This should cover both gcc and icc flags.  Fixes bug#40546.

* Fri Aug 29 2008 Kent Boortz <kent@mysql.com>

- Removed the "Federated" storage engine option, and enabled in all

* Tue Aug 26 2008 Joerg Bruehe <joerg@mysql.com>

- Get rid of the "warning: Installed (but unpackaged) file(s) found:"
  Some generated files aren't needed in RPMs:
  - the "sql-bench/" subdirectory
  Some files were missing:
  - /usr/share/aclocal/mysql.m4  ("devel" subpackage)
  - Manual "mysqlbug" ("server" subpackage)
  - Program "innochecksum" and its manual ("server" subpackage)
  - Manual "mysql_find_rows" ("client" subpackage)
  - Script "mysql_upgrade_shell" ("client" subpackage)
  - Program "ndb_cpcd" and its manual ("ndb-extra" subpackage)
  - Manuals "ndb_mgm" + "ndb_restore" ("ndb-tools" subpackage)

* Mon Mar 31 2008 Kent Boortz <kent@mysql.com>

- Made the "Federated" storage engine an option
- Made the "Cluster" storage engine and sub packages an option

* Wed Mar 19 2008 Joerg Bruehe <joerg@mysql.com>

- Add the man pages for "ndbd" and "ndb_mgmd".

* Mon Feb 18 2008 Timothy Smith <tim@mysql.com>

- Require a manual upgrade if the alread-installed mysql-server is
  from another vendor, or is of a different major version.

* Wed May 02 2007 Joerg Bruehe <joerg@mysql.com>

- "ndb_size.tmpl" is not needed any more,
  "man1/mysql_install_db.1" lacked the trailing '*'.

* Sat Apr 07 2007 Kent Boortz <kent@mysql.com>

- Removed man page for "mysql_create_system_tables"

* Wed Mar 21 2007 Daniel Fischer <df@mysql.com>

- Add debug server.

* Mon Mar 19 2007 Daniel Fischer <df@mysql.com>

- Remove Max RPMs; the server RPMs contain a mysqld compiled with all
  features that previously only were built into Max.

* Fri Mar 02 2007 Joerg Bruehe <joerg@mysql.com>

- Add several man pages for NDB which are now created.

* Fri Jan 05 2007 Kent Boortz <kent@mysql.com>

- Put back "libmygcc.a", found no real reason it was removed.

- Add CFLAGS to gcc call with --print-libgcc-file, to make sure the
  correct "libgcc.a" path is returned for the 32/64 bit architecture.

* Mon Dec 18 2006 Joerg Bruehe <joerg@mysql.com>

- Fix the move of "mysqlmanager" to section 8: Directory name was wrong.

* Thu Dec 14 2006 Joerg Bruehe <joerg@mysql.com>

- Include the new man pages for "my_print_defaults" and "mysql_tzinfo_to_sql"
  in the server RPM.
- The "mysqlmanager" man page got moved from section 1 to 8.

* Thu Nov 30 2006 Joerg Bruehe <joerg@mysql.com>

- Call "make install" using "benchdir_root=%%{_datadir}",
  because that is affecting the regression test suite as well.

* Thu Nov 16 2006 Joerg Bruehe <joerg@mysql.com>

- Explicitly note that the "MySQL-shared" RPMs (as built by MySQL AB)
  replace "mysql-shared" (as distributed by SuSE) to allow easy upgrading
  (bug#22081).

* Mon Nov 13 2006 Joerg Bruehe <joerg@mysql.com>

- Add "--with-partition" t 2006 Joerg Bruehe <joerg@mysql.com>

- Use the Perl script to run the tests, because it will automatically check
  whether the server is configured with SSL.

* Tue Jun 27 2006 Joerg Bruehe <joerg@mysql.com>

- move "mysqldumpslow" from the client RPM to the server RPM (bug#20216)

- Revert all previous attempts to call "mysql_upgrade" during RPM upgrade,
  there are some more aspects which need to be solved before this is possible.
  For now, just ensure the binary "mysql_upgrade" is delivered and installysql.com>

- To run "mysql_upgrade", we need a running server;
  start it in isolation and skip password checks.

* Sat May 20 2006 Kent Boortz <kent@mysql.com>

- Always compile for PIC, position independent code.

* Wed May 10 2006 Kent Boortz <kent@mysql.com>

- Use character set "all" when compiling with Cluster, to make Cluster
  nodes independent on the character set directory, and the problem
  that two RPM sub packages both wants to install this directory.

* Mon May 01 2006 Kent Boortz <kent@mysql.com>

- Use "./libtool --mode=execute" instead of searching for the
  executable in current directory and ".libs".

* Fri Apr 28 2006 Kent Boortz <kent@mysql.com>

- Install and run "mysql_upgrade"

* Wed Apr 12 2006 Jim Winstead <jimw@mysql.com>

- Remove sql-bench, and MySQL-bench RPM (will be built as an independent
  project from the mysql-bench repository)

* Tue Apr 11 2006 Jim Winstead <jimw@mysql.com>

- Remove old mysqltestmanager and related programs
* Sat Apr 01 2006 Kent Boortz <kent@mysql.com>

- Set $LDFLAGS from $MYSQL_BUILD_LDFLAGS

* Tue Mar 07 2006 Kent Boortz <kent@mysql.com>

- Changed product name from "Community Edition" to "Community Server"

* Mon Mar 06 2006 Kent Boortz <kent@mysql.com>

- Fast mutexes is now disabled by default, but should be
  used in Linux builds.

* Mon Feb 20 2006 Kent Boortz <kent@mysql.com>

- Reintroduced a max build
- Limited testing of 'debug' and 'max' servers
- Berkeley DB only in 'max'

* Mon Feb 13 2006 Joerg Bruehe <joerg@mysql.com>

- Use "-i" on "make test-force";
  this is essential for later evaluation of this log file.

* Thu Feb 09 2006 Kent Boortz <kent@mysql.com>

- Pass '-static' to libtool, link static with our own libraries, dynamic
  with system libraries.  Link with the bundled zlib.

* Wed Feb 08 2006 Kristian Nielsen <knielsen@mysql.com>

- Modified RPM spec to match new 5.1 debug+max combined community packaging.

* Sun Dec 18 2005 Kent Boortz <kent@mysql.com>

- Added "client/mysqlslap"

* Mon Dec 12 2005 Rodrigo Novo <rodrigo@mysql.com>

- Added zlib to the list of (static) libraries installed
- Added check against libtool wierdness (WRT: sql/mysqld || sql/.libs/mysqld)
- Compile MySQL with bundled zlib
- Fixed %%packager name to "MySQL Production Engineering Team"

* Mon Dec 05 2005 Joerg Bruehe <joerg@mysql.com>

- Avoid using the "bundled" zlib on "shared" builds:
  As it is not installed (on the build system), this gives dependency
  problems with "libtool" causing the build to fail.
  (Change was done on Nov 11, but left uncommented.)

* Tue Nov 22 2005 Joerg Bruehe <joerg@mysql.com>

- Extend the file existence check for "init.d/mysql" on un-install
  to also guard the call to "insserv"/"chkconfig".

* Thu Oct 27 2005 Lenz Grimmer <lenz@grimmer.com>

- added more man pages

* Wed Oct 19 2005 Kent Boortz <kent@mysql.com>

- Made yaSSL support an option (off by default)

* Wed Oct 19 2005 Kent Boortz <kent@mysql.com>

- Enabled yaSSL support

* Sat Oct 15 2005 Kent Boortz <kent@mysql.com>

- Give mode arguments the same way in all places
lenz@mysql.com>

- fixed the removing of the RPM_BUILD_ROOT in the %%clean section (the
  $RBR variable did not get expanded, thus leaving old build roots behind)

* Thu Aug 04 2005 Lenz Grimmer <lenz@mysql.com>

- Fixed the creation of the mysql user group account in the postinstall
  section (BUG 12348)
- Fixed enabling the Archive storage engine in the Max binary

* Tue Aug 02 2005 Lenz Grimmer <lenz@mysql.com>

- Fixed the Requires: tag for the server RPM (BUG 12233)

* Fri Jul 15 2005 Lenz Grimmer <lenz@mysql.com>

- create a "mysql" user group and assign the mysql user account to that group
  in the server postinstall section. (BUG 10984)

* Tue Jun 14 2005 Lenz Grimmer <lenz@mysql.com>

- Do not build statically on i386 by default, only when adding either "--with
  static" or "--define '_with_static 1'" to the RPM build options. Static
  linking really only makes sense when linking against the specially patched
  glibc 2.2.5.

* Mon Jun 06 2005 Lenz Grimmer <lenz@mysql.com>

- added mysql_client_test to the "bench" subpackage (BUG 10676)
- added the libndbclient static and shared libraries (BUG 10676)

* Wed Jun 01 2005 Lenz Grimmer <lenz@mysql.com>

- use "mysqldatadir" variable instead of hard-coding the path multiple times
- use the "mysqld_user" variable on all occasions a user name is referenced
- removed (incomplete) Brazilian translations
- removed redundant release tags from the subpackage descriptions

* Wed May 25 2005 Joerg Bruehe <joerg@mysql.com>

- Added a "make clean" between separate calls to "BuildMySQL".

* Thu May 12 2005 Guilhem Bichot <guilhem@mysql.com>

- Removed the mysql_tableinfo script made obsolete by the information schema

* Wed Apr 20 2005 Lenz Grimmer <lenz@mysql.com>

- Enabled the "blackhole" storage engine for the Max RPM

* Wed Apr 13 2005 Lenz Grimmer <lenz@mysql.com>

- removed the MySQL manual files (html/ps/texi) - they have been removed
  from the MySQL sources and are now available seperately.

* Mon Apr 4 2005 Petr Chardin <petr@mysql.com>

- old mysqlmanager, mysq* Mon Feb 7 2005 Tomas Ulin <tomas@mysql.com>

- enabled the "Ndbcluster" storage engine for the max binary
- added extra make install in ndb subdir after Max build to get ndb binaries
- added packages for ndbcluster storage engine

* Fri Jan 14 2005 Lenz Grimmer <lenz@mysql.com>

- replaced obsoleted "BuildPrereq" with "BuildRequires" instead

* Thu Jan 13 2005 Lenz Grimmer <lenz@mysql.com>

- enabled the "Federated" storage engine for the max binary

* Tue Jan 04 2005 Petr Chardin <petr@mysql.com>

- ISAM and merge storage engines were purged. As well as appropriate
  tools and manpages (isamchk and isamlog)

* Fri Dec 31 2004 Lenz Grimmer <lenz@mysql.com>

- enabled the "Archive" storage engine for the max binary
- enabled the "CSV" storage engine for the max binary
- enabled the "Example" storage engine for the max binary

* Thu Aug 26 2004 Lenz Grimmer <lenz@mysql.com>

- MySQL-Max now requires MySQL-server instead of MySQL (BUG 3860)

* Fri Aug 20 2004 Lenz Grimmer <lenz@mysql.com>

- do not link statically on IA64/AMD64 as these systems do not have
  a patched glibc installed

* Tue Aug 10 2004 Lenz Grimmer <lenz@mysql.com>

- Added libmygcc.a to the devel subpackage (required to link applications
  against the the embedded server libmysqld.a) (BUG 4921)

* Mon Aug 09 2004 Lenz Grimmer <lenz@mysql.com>

- Added EXCEPTIONS-CLIENT to the "devel" package

* Thu Jul 29 2004 Lenz Grimmer <lenz@mysql.com>

- disabled OpenSSL in the Max binaries again (the RPM packages were the
  only exception to this anyway) (BUG 1043)

* Wed Jun 30 2004 Lenz Grimmer <lenz@mysql.com>

- fixed server postinstall (mysql_install_db was called with the wrong
  parameter)

* Thu Jun 24 2004 Lenz Grimmer <lenz@mysql.com>

- added mysql_tzinfo_to_sql to the server subpackage
- run "make clean" instead of "make distclean"

* Mon Apr 05 2004 Lenz Grimmer <lenz@mysql.com>

- added ncurses-devel to the build prerequisites (BUG 3377)

* Thu Feb 12 2004 Lenz Grimmer <lenz@mysql.com>

- when using gcc, _always_ use CXX=gcc
- replaced Copyright with License field (Copyright is obsolete)

* Tue Feb 03 2004 Lenz Grimmer <lenz@mysql.com>

- added myisam_ftdump to the Server package

* Tue Jan 13 2004 Lenz Grimmer <lenz@mysql.com>

- link the mysql client against libreadline instead of libedit (BUG 2289)

* Mon Dec 22 2003 Lenz Grimmer <lenz@mysql.com>

- marked /etc/logrotate.d/mysql as a config file (BUG 2156)

* Sat Dec 13 2003 Lenz Grimmer <lenz@mysql.com>

- fixed file permissions (BUG 1672)

* Thu Dec 11 2003 Lenz Grimmer <lenz@mysql.com>

- made testing for gcc3 a bit more robust

* Fri Dec 05 2003 Lenz Grimmer <lenz@mysql.com>

- added missing file mysql_create_system_tables to the server subpackage

* Fri Nov 21 2003 Lenz Grimmer <lenz@mysql.com>

- removed dependency on MySQL-client from the MySQL-devel subpackage
  as it is not really required. (BUG 1610)

* Fri Aug 29 2003 Lenz Grimmer <lenz@mysql.com>

- Fixed BUG 1162 (removed macro names from the changelog)
- Really fixed BUG 998 (disable the checking for installed but
  unpackaged files)

* Tue Aug 05 2003 Lenz Grimmer <lenz@mysql.com>

- Fixed BUG 959 (libmysqld not being compiled properly)
- Fixed BUG 998 (RPM build errors): added missing files to the
  distribution (mysql_fix_extensions, mysql_tableinfo, mysqldumpslow,
  mysql_fix_privilege_tables.1), removed "-n" from install section.

* Wed Jul 09 2003 Lenz Grimmer <lenz@mysql.com>

- removed the GIF Icon (file was not included in the sources anyway)
- removed unused variable shared_lib_version
- do not run automake before building the standard binary
  (should not be necessary)
- add server suffix '-standard' to standard binary (to be in line
  with the binary tarball distributions)
- Use more RPM macros (_exec_prefix, _sbindir, _libdir, _sysconfdir,
  _datadir, _includedir) throughout the spec file.
- allow overriding CC and CXX (required when building with other compilers)

* Fri May 16 2003 Lenz Grimmer <lenz@mysql.com>

- re-enabled RAID again

* Wed Apr 30 2003 Lenz Grimmer <lenz@mysql.com>

- disabled MyISAM RAID (--with-raid)- it throws an assertion which
  needs to be investigated first.

* Mon Mar 10 2003 Lenz Grimmer <lenz@mysql.com>

- added missing file mysql_secure_installation to server subpackage
  (BUG 141)

* Tue Feb 11 2003 Lenz Grimmer <lenz@mysql.com>

- re-added missing pre- and post(un)install scripts to server subpackage
- added config file /etc/my.cnf to the file list (just for completeness)
- make sure to create the datadir with 755 permissions

* Mon Jan 27 2003 Lenz Grimmer <lenz@mysql.com>

- removed unusedql.com>

- Reworked the build steps a little bit: the Max binary is supposed
  to include OpenSSL, which cannot be linked statically, thus trying
  to statically link against a special glibc is futile anyway
- because of this, it is not required to make yet another build run
  just to compile the shared libs (saves a lot of time)
- updated package description of the Max subpackage
- clean up the BuildRoot directory afterwards

* Mon Jul 15 2002 Lenz Grimmer <lenz@mysql.com>

- Updated Packager information
- Fixed the build options: the regular package is supposed to
  include InnoDB and linked statically, while the Max package
  should include BDB and SSL support

* Fri May 03 2002 Lenz Grimmer <lenz@mysql.com>

- Use more RPM macros (e.g. infodir, mandir) to make the spec
  file more portable
- reorganized the installation of documentation files: let RPM
  take care of this
- reorganized the file list: actually install man pages along
  with the binaries of the respective subpackage
- do not include libmysqld.a in the devel subpackage as well, if we
  have a special "embedded" subpackage
- reworked the package descriptions

* Mon Oct  8 2001 Monty

- Added embedded server as a separate RPM

* Fri Apr 13 2001 Monty

- Added mysqld-max to the distribution

* Tue Jan 2  2001  Monty

- Added mysql-test to the bench package

* Fri Aug 18 2000 Tim Smith <tim@mysql.com>

- Added separate libmysql_r directory; now both a threaded
  and non-threaded library is shipped.

* Tue Sep 28 1999 David Axmark <davida@mysql.com>

- Added the support-files/my-example.cnf to the docs directory.

- Removed devel dependency on base since it is about client
  development.

* Wed Sep 8 1999 David Axmark <davida@mysql.com>

- Cleaned up some for 3.23.

* Thu Jul 1 1999 David Axmark <davida@mysql.com>

- Added support for shared libraries in a separate sub
  package. Original fix by David Fox (dsfox@cogsci.ucsd.edu)

- The --enable-assembler switch is now automatically disables on
  platforms there assembler code is unavailable. This should allow
  building this RPM on non i386 systems.

* Mon Feb 22 1999 David Axmark <david@detron.se>

- Removed unportable cc switches from the spec file. The defaults can
  now be overridden with environment variables. This feature is used
  to compile the official RPM with optimal (but compiler version
  specific) switches.

- Removed the repetitive description parts for the sub rpms. Maybe add
  again if RPM gets a multiline macro capability.

- Added support for a pt_BR translation. Translation contributed by
  Jorge Godoy <jorge@bestway.com.br>.

* Wed Nov 4 1998 David Axmark <david@detron.se>

- A lot of changes in all the rpm and install scripts. This may even
  be a working RPM :-)

* Sun Aug 16 1998 David Axmark <david@detron.se>

- A developers changelog for MySQL is available in the source RPM. And
  there is a history of major user visible changed in the Reference
  Manual.  Only RPM specific changes will be documented here.<|MERGE_RESOLUTION|>--- conflicted
+++ resolved
@@ -502,13 +502,8 @@
 %endif
 
 %post server
-<<<<<<< HEAD
-datadir=$(/usr/bin/my_print_defaults server mysqld | grep '^--datadir=' | sed -n 's/--datadir=//p')
+datadir=$(/usr/bin/my_print_defaults server mysqld | grep '^--datadir=' | sed -n 's/--datadir=//p | tail -n 1')
 /bin/chmod 0751 "$datadir"
-=======
-datadir=$(/usr/bin/my_print_defaults server mysqld | grep '^--datadir=' | sed -n 's/--datadir=//p' | tail -n 1)
-/bin/chmod 0755 "$datadir"
->>>>>>> 43add37b
 /bin/touch /var/log/mysql/mysqld.log
 %if 0%{?systemd}
 %service_add_post mysql.service
