# Copyright (c) 2000, 2017, Oracle and/or its affiliates. All rights reserved.
#
# This program is free software; you can redistribute it and/or modify
# it under the terms of the GNU General Public License as published by
# the Free Software Foundation; version 2 of the License.
#
# This program is distributed in the hope that it will be useful,
# but WITHOUT ANY WARRANTY; without even the implied warranty of
# MERCHANTABILITY or FITNESS FOR A PARTICULAR PURPOSE.  See the
# GNU General Public License for more details.
#
# You should have received a copy of the GNU General Public License
# along with this program; see the file COPYING. If not, write to the
# Free Software Foundation, Inc., 51 Franklin St, Fifth Floor, Boston
# MA  02110-1301  USA.


# NOTE: "vendor" is used in upgrade/downgrade check, so you can't
# change these, has to be exactly as is.

%global mysql_vendor Oracle and/or its affiliates
%global mysqldatadir /var/lib/mysql

# By default, a build will include the bundeled "yaSSL" library for SSL.
%{?with_ssl: %global ssl_option -DWITH_SSL=%{with_ssl}}

# Regression tests may take a long time, override the default to skip them
%{!?runselftest:%global runselftest 1}

%{!?with_debuginfo:              %global nodebuginfo 1}
%{!?product_suffix:              %global product_suffix community}
%{!?feature_set:                 %global feature_set community}
%{!?compilation_comment_release: %global compilation_comment_release MySQL Community Server - (GPL)}
%{!?compilation_comment_debug:   %global compilation_comment_debug MySQL Community Server - Debug (GPL)}
%{!?src_base:                    %global src_base mysql}

%global compatver             5.6.37
%global compatlib             18
%global compatsrc             https://cdn.mysql.com/Downloads/MySQL-5.6/mysql-%{compatver}.tar.gz

%global src_dir               %{src_base}-%{version}

# No debuginfo for now, ships /usr/sbin/mysqld-debug and libmysqlcliet-debug.a
%if 0%{?nodebuginfo}
%global _enable_debug_package 0
%global debug_package         %{nil}
%global __os_install_post     /usr/lib/rpm/brp-compress %{nil}
%endif

%if 0%{?commercial}
%global license_files_server  %{src_dir}/LICENSE.mysql %{src_dir}/README
%global license_type          Commercial
%else
%global license_files_server  %{src_dir}/COPYING %{src_dir}/README
%global license_type          GPLv2
%endif

%global min                   5.7.9

Name:           mysql-%{product_suffix}
Summary:        A very fast and reliable SQL database server
Group:          Applications/Databases
Version:        @MYSQL_NO_DASH_VERSION@
Release:        1%{?dist}
License:        Copyright (c) 2000, @MYSQL_COPYRIGHT_YEAR@, %{mysql_vendor}. All rights reserved. Under %{?license_type} license as shown in the Description field.
Source0:        https://cdn.mysql.com/Downloads/MySQL-@MYSQL_BASE_VERSION@/%{src_dir}.tar.gz
Source1:        http://downloads.sourceforge.net/boost/@BOOST_PACKAGE_NAME@.tar.bz2
Source2:        %{compatsrc}
URL:            http://www.mysql.com/
Packager:       MySQL Release Engineering <mysql-build@oss.oracle.com>
Vendor:         %{mysql_vendor}
BuildRequires:  cmake
BuildRequires:  perl
%if 0%{?fedora} > 24
BuildRequires:  perl-generators
%endif
BuildRequires:  time
BuildRequires:  cyrus-sasl-devel
BuildRequires:  libaio-devel
BuildRequires:  mecab-devel
BuildRequires:  multilib-rpm-config
BuildRequires:  ncurses-devel
BuildRequires:  numactl-devel
BuildRequires:  openssl-devel
BuildRequires:  zlib-devel
BuildRequires:  systemd
BuildRequires:  pkgconfig(systemd)

# For rpm => 4.9 only: https://fedoraproject.org/wiki/Packaging:AutoProvidesAndRequiresFiltering
%global __requires_exclude ^perl\\((hostnames|lib::mtr|lib::v1|mtr_|My::)
%global __provides_exclude_from ^(/usr/share/(mysql|mysql-test)/.*|%{_libdir}/mysql/plugin/.*\\.so)$

%description
The MySQL(TM) software delivers a very fast, multi-threaded, multi-user,
and robust SQL (Structured Query Language) database server. MySQL Server
is intended for mission-critical, heavy-load production systems as well
as for embedding into mass-deployed software. MySQL is a trademark of
%{mysql_vendor}

The MySQL software has Dual Licensing, which means you can use the MySQL
software free of charge under the GNU General Public License
(http://www.gnu.org/licenses/). You can also purchase commercial MySQL
licenses from %{mysql_vendor} if you do not wish to be bound by the terms of
the GPL. See the chapter "Licensing and Support" in the manual for
further info.

The MySQL web site (http://www.mysql.com/) provides the latest
news and information about the MySQL software. Also please see the
documentation and the manual for more information.

%package        server
Summary:        A very fast and reliable SQL database server
Group:          Applications/Databases
Requires:       coreutils
Requires:       grep
Requires:       procps
Requires:       shadow-utils
Requires:       net-tools
Requires:       mecab-ipadic
%if 0%{?commercial}
Obsoletes:      mysql-commercial-bench < 5.7.8
Obsoletes:      mysql-community-server < %{version}-%{release}
Requires:       mysql-commercial-client%{?_isa} >= %{min}
Requires:       mysql-commercial-common%{?_isa} = %{version}-%{release}
%else
Requires:       mysql-community-client%{?_isa} >= %{min}
Requires:       mysql-community-common%{?_isa} = %{version}-%{release}
%endif
Obsoletes:      mysql-community-bench < 5.7.8
Obsoletes:      community-mysql-bench
Obsoletes:      mysql-bench
Obsoletes:      mariadb-bench
Obsoletes:      mariadb-server
Obsoletes:      mariadb-server-utils
Obsoletes:      mariadb-galera-server
Obsoletes:      mariadb-server-galera
Obsoletes:      community-mysql-server < %{version}-%{release}
Obsoletes:      mysql-server < %{version}-%{release}
Provides:       mysql-server = %{version}-%{release}
Provides:       mysql-server%{?_isa} = %{version}-%{release}
Provides:       mysql-compat-server = %{version}-%{release}
Provides:       mysql-compat-server%{?_isa} = %{version}-%{release}
Requires(post):   systemd
Requires(preun):  systemd
Requires(postun): systemd

%description    server
The MySQL(TM) software delivers a very fast, multi-threaded, multi-user,
and robust SQL (Structured Query Language) database server. MySQL Server
is intended for mission-critical, heavy-load production systems as well
as for embedding into mass-deployed software. MySQL is a trademark of
%{mysql_vendor}

The MySQL software has Dual Licensing, which means you can use the MySQL
software free of charge under the GNU General Public License
(http://www.gnu.org/licenses/). You can also purchase commercial MySQL
licenses from %{mysql_vendor} if you do not wish to be bound by the terms of
the GPL. See the chapter "Licensing and Support" in the manual for
further info.

The MySQL web site (http://www.mysql.com/) provides the latest news and
information about the MySQL software.  Also please see the documentation
and the manual for more information.

This package includes the MySQL server binary as well as related utilities
to run and administer a MySQL server.

%package        client
Summary:        MySQL database client applications and tools
Group:          Applications/Databases
%if 0%{?commercial}
Obsoletes:      mysql-community-client < %{version}-%{release}
Requires:       mysql-commercial-libs%{?_isa} >= %{min}
%else
Requires:       mysql-community-libs%{?_isa} >= %{min}
%endif
Obsoletes:      mariadb
Obsoletes:      community-mysql < %{version}-%{release}
Obsoletes:      mysql < %{version}-%{release}
Provides:       mysql = %{version}-%{release}
Provides:       mysql%{?_isa} = %{version}-%{release}

%description    client
This package contains the standard MySQL clients and administration
tools.

%package        common
Summary:        MySQL database common files for server and client libs
Group:          Applications/Databases
%if 0%{?commercial}
Obsoletes:      mysql-community-common < %{version}-%{release}
%endif
Obsoletes:      mariadb-common
Obsoletes:      mariadb-config
Obsoletes:      mariadb-errmsg
Obsoletes:      community-mysql-common < %{version}-%{release}
Obsoletes:      community-mysql-errmsg < %{version}-%{release}
Obsoletes:      mysql-common < %{version}-%{release}
Provides:       mysql-common = %{version}-%{release}
Provides:       mysql-common%{?_isa} = %{version}-%{release}

%description    common
This packages contains common files needed by MySQL client library,
MySQL database server, and MySQL embedded server.


%package        test
Summary:        Test suite for the MySQL database server
Group:          Applications/Databases
%if 0%{?commercial}
Requires:       mysql-commercial-server%{?_isa} >= %{min}
Obsoletes:      mysql-community-test < %{version}-%{release}
%else
Requires:       mysql-community-server%{?_isa} >= %{min}
%endif
Obsoletes:      mariadb-test
Obsoletes:      community-mysql-test < %{version}-%{release}
Obsoletes:      mysql-test < %{version}-%{release}
Provides:       mysql-test = %{version}-%{release}
Provides:       mysql-test%{?_isa} = %{version}-%{release}

%description    test
This package contains the MySQL regression test suite for MySQL
database server.

%package        devel
Summary:        Development header files and libraries for MySQL database client applications
Group:          Applications/Databases
%if 0%{?commercial}
Obsoletes:      mysql-community-devel < %{version}-%{release}
Requires:       mysql-commercial-libs%{?_isa} >= %{min}
%else
Requires:       mysql-community-libs%{?_isa} >= %{min}
%endif
Obsoletes:      mariadb-devel
Obsoletes:      mariadb-connector-c-devel
Obsoletes:      community-mysql-devel < %{version}-%{release}
Obsoletes:      mysql-devel < %{version}-%{release}
Provides:       mysql-devel = %{version}-%{release}
Provides:       mysql-devel%{?_isa} = %{version}-%{release}

%description    devel
This package contains the development header files and libraries necessary
to develop MySQL client applications.

%package        libs
Summary:        Shared libraries for MySQL database client applications
Group:          Applications/Databases
%if 0%{?commercial}
Obsoletes:      mysql-community-libs < %{version}-%{release}
Requires:       mysql-commercial-common%{?_isa} >= %{min}
%else
Requires:       mysql-community-common%{?_isa} >= %{min}
%endif
Obsoletes:      mariadb-libs
Obsoletes:      community-mysql-libs < %{version}-%{release}
Obsoletes:      mysql-libs < %{version}-%{release}
Provides:       mysql-libs = %{version}-%{release}
Provides:       mysql-libs%{?_isa} = %{version}-%{release}

%description    libs
This package contains the shared libraries for MySQL client
applications.

%package        libs-compat
Summary:        Shared compat libraries for MySQL %{compatver} database client applications
Group:          Applications/Databases
Obsoletes:      mysql-libs-compat < %{version}-%{release}
Obsoletes:      mariadb-libs
Provides:       mysql-libs-compat = %{version}-%{release}
Provides:       mysql-libs-compat%{?_isa} = %{version}-%{release}
%if 0%{?commercial}
Obsoletes:      mysql-community-libs-compat < %{version}-%{release}
Requires:       mysql-commercial-libs%{?_isa} >= %{min}
%else
Requires:       mysql-community-libs%{?_isa} >= %{min}
%endif

%description    libs-compat
This package contains the shared compat libraries for MySQL %{compatver} client
applications.

%package        embedded
Summary:        MySQL embedded library
Group:          Applications/Databases
%if 0%{?commercial}
Obsoletes:      mysql-community-embedded < %{version}-%{release}
Requires:       mysql-commercial-common%{?_isa} = %{version}-%{release}
%else
Requires:       mysql-community-common%{?_isa} = %{version}-%{release}
%endif
Obsoletes:      mariadb-embedded
Obsoletes:      community-mysql-embedded < %{version}-%{release}
Obsoletes:      mysql-embedded < %{version}-%{release}
Provides:       mysql-embedded = %{version}-%{release}
Provides:       mysql-embedded%{?_isa} = %{version}-%{release}

%description    embedded
This package contains the MySQL server as an embedded library.

The embedded MySQL server library makes it possible to run a full-featured
MySQL server inside the client application. The main benefits are increased
speed and more simple management for embedded applications.

The API is identical for the embedded MySQL version and the
client/server version.

For a description of MySQL see the base MySQL RPM or http://www.mysql.com/

%package        embedded-compat
Summary:        MySQL embedded compat library
Group:          Applications/Databases
%if 0%{?commercial}
Obsoletes:      mysql-community-embedded-compat < %{version}-%{release}
Requires:       mysql-commercial-common%{?_isa} >= %{min}
%else
Requires:       mysql-community-common%{?_isa} >= %{min}
%endif

%description    embedded-compat
This package contains the MySQL server as an embedded library with
compatibility for applications using version %{compatlib} of the library.

%package        embedded-devel
Summary:        Development header files and libraries for MySQL as an embeddable library
Group:          Applications/Databases
%if 0%{?commercial}
Obsoletes:      mysql-community-embedded-devel < %{version}-%{release}
Requires:       mysql-commercial-devel%{?_isa} >= %{min}
Requires:       mysql-commercial-embedded%{?_isa} >= %{min}
%else
Requires:       mysql-community-devel%{?_isa} >= %{min}
Requires:       mysql-community-embedded%{?_isa} >= %{min}
%endif
Obsoletes:      mariadb-embedded-devel
Obsoletes:      community-mysql-embedded-devel < %{version}-%{release}
Obsoletes:      mysql-embedded-devel < %{version}-%{release}
Provides:       mysql-embedded-devel = %{version}-%{release}
Provides:       mysql-embedded-devel%{?_isa} = %{version}-%{release}

%description    embedded-devel
This package contains files needed for developing applications using
the embedded version of the MySQL server.

%prep
%setup -q -T -a 0 -a 1 -a 2 -c -n %{src_dir}

%build
# Fail quickly and obviously if user tries to build as root
%if 0%{?runselftest}
if [ "x$(id -u)" = "x0" ] ; then
   echo "The MySQL regression tests may fail if run as root."
   echo "If you really need to build the RPM as root, use"
   echo "--define='runselftest 0' to skip the regression tests."
   exit 1
fi
%endif

# Build compat libs
(
  pushd mysql-%{compatver}
  mkdir build && pushd build
  cmake .. \
           -DBUILD_CONFIG=mysql_release \
           -DINSTALL_LAYOUT=RPM \
           -DCMAKE_BUILD_TYPE=RelWithDebInfo \
           -DCMAKE_C_FLAGS="%{optflags}" \
           -DCMAKE_CXX_FLAGS="%{optflags}" \
           -DWITH_INNODB_MEMCACHED=0 \
           -DINSTALL_LIBDIR="%{_lib}/mysql" \
           -DINSTALL_PLUGINDIR="%{_lib}/mysql/plugin" \
           -DINSTALL_SQLBENCHDIR=share \
           -DWITH_SYMVER16=1 \
           -DMYSQL_UNIX_ADDR="%{mysqldatadir}/mysql.sock" \
           -DFEATURE_SET="%{feature_set}" \
           -DWITH_EMBEDDED_SERVER=1 \
           -DWITH_EMBEDDED_SHARED_LIBRARY=1 \
           %{?ssl_option} \
           -DCOMPILATION_COMMENT="%{compilation_comment_release}" \
           -DMYSQL_SERVER_SUFFIX="%{?server_suffix}"
  echo BEGIN_NORMAL_CONFIG ; egrep '^#define' include/config.h ; echo END_NORMAL_CONFIG
  make %{?_smp_mflags} VERBOSE=1
)

# Build debug versions of mysqld and libmysqld.a
mkdir debug
(
  cd debug
  # Attempt to remove any optimisation flags from the debug build
  optflags=$(echo "%{optflags}" | sed -e 's/-O2 / /' -e 's/-Wp,-D_FORTIFY_SOURCE=2/ /')
  cmake ../%{src_dir} \
           -DBUILD_CONFIG=mysql_release \
           -DINSTALL_LAYOUT=RPM \
           -DCMAKE_BUILD_TYPE=Debug \
           -DMYSQL_MAINTAINER_MODE=0 \
           -DTMPDIR=/var/tmp \
           -DWITH_BOOST=.. \
           -DWITH_MECAB=system \
           -DCMAKE_C_FLAGS="$optflags" \
           -DCMAKE_CXX_FLAGS="$optflags" \
           -DWITH_SYSTEMD=1 \
           -DWITH_INNODB_MEMCACHED=1 \
           -DINSTALL_LIBDIR="%{_lib}/mysql" \
           -DINSTALL_PLUGINDIR="%{_lib}/mysql/plugin" \
           -DMYSQL_UNIX_ADDR="%{mysqldatadir}/mysql.sock" \
           -DMYSQLX_UNIX_ADDR="/var/run/mysqld/mysqlx.sock" \
           -DFEATURE_SET="%{feature_set}" \
           -DWITH_EMBEDDED_SERVER=1 \
           -DWITH_EMBEDDED_SHARED_LIBRARY=1 \
           -DWITH_NUMA=ON \
           %{?ssl_option} \
           -DCOMPILATION_COMMENT="%{compilation_comment_debug}" \
           -DMYSQL_SERVER_SUFFIX="%{?server_suffix}"
  echo BEGIN_DEBUG_CONFIG ; egrep '^#define' include/config.h ; echo END_DEBUG_CONFIG
  make %{?_smp_mflags} VERBOSE=1
)

# Build full release
mkdir release
(
  cd release
  cmake ../%{src_dir} \
           -DBUILD_CONFIG=mysql_release \
           -DINSTALL_LAYOUT=RPM \
           -DCMAKE_BUILD_TYPE=RelWithDebInfo \
           -DTMPDIR=/var/tmp \
           -DWITH_BOOST=.. \
           -DWITH_MECAB=system \
           -DCMAKE_C_FLAGS="%{optflags}" \
           -DCMAKE_CXX_FLAGS="%{optflags}" \
           -DWITH_SYSTEMD=1 \
           -DWITH_INNODB_MEMCACHED=1 \
           -DINSTALL_LIBDIR="%{_lib}/mysql" \
           -DINSTALL_PLUGINDIR="%{_lib}/mysql/plugin" \
           -DMYSQL_UNIX_ADDR="%{mysqldatadir}/mysql.sock" \
           -DMYSQLX_UNIX_ADDR="/var/run/mysqld/mysqlx.sock" \
           -DFEATURE_SET="%{feature_set}" \
           -DWITH_EMBEDDED_SERVER=1 \
           -DWITH_EMBEDDED_SHARED_LIBRARY=1 \
           -DWITH_NUMA=ON \
           %{?ssl_option} \
           -DCOMPILATION_COMMENT="%{compilation_comment_release}" \
           -DMYSQL_SERVER_SUFFIX="%{?server_suffix}"
  echo BEGIN_NORMAL_CONFIG ; egrep '^#define' include/config.h ; echo END_NORMAL_CONFIG
  make %{?_smp_mflags} VERBOSE=1
)

%install
# Install compat libs
for dir in libmysql libmysqld ; do
    pushd mysql-%{compatver}/build/$dir
    make DESTDIR=%{buildroot} install
    popd
done
rm -f %{buildroot}%{_libdir}/mysql/libmysqlclient{,_r}.{a,la,so}
rm -f %{buildroot}%{_libdir}/mysql/libmysqld.{a,la,so}

MBD=$RPM_BUILD_DIR/%{src_dir}

# Ensure that needed directories exists
install -d -m 0751 %{buildroot}/var/lib/mysql
install -d -m 0755 %{buildroot}/var/run/mysqld
install -d -m 0750 %{buildroot}/var/lib/mysql-files
install -d -m 0750 %{buildroot}/var/lib/mysql-keyring

# Install all binaries
pushd $MBD/release
make DESTDIR=%{buildroot} install

# Install config and logrotate
install -D -m 0644 packaging/rpm-common/mysql.logrotate %{buildroot}%{_sysconfdir}/logrotate.d/mysql
install -D -m 0644 packaging/rpm-common/my.cnf %{buildroot}%{_sysconfdir}/my.cnf
install -d %{buildroot}%{_sysconfdir}/my.cnf.d

# Add libdir to linker
install -d -m 0755 %{buildroot}%{_sysconfdir}/ld.so.conf.d
echo "%{_libdir}/mysql" > %{buildroot}%{_sysconfdir}/ld.so.conf.d/mysql-%{_arch}.conf

# multiarch support
%multilib_fix_c_header --file %{_includedir}/mysql/my_config.h
if %multilib_capable ; then
    mv %{buildroot}%{_bindir}/mysql_config %{buildroot}%{_bindir}/mysql_config-%{__isa_bits}
    install -p -m 0755 packaging/rpm-common/mysql_config.sh %{buildroot}%{_bindir}/mysql_config
fi

# Remove files pages we explicitly do not want to package
rm -rf %{buildroot}%{_infodir}/mysql.info*
rm -rf %{buildroot}%{_datadir}/mysql/mysql.server
rm -rf %{buildroot}%{_datadir}/mysql/mysqld_multi.server
rm -rf %{buildroot}%{_bindir}/mysql_embedded

# Remove upcoming man pages, to avoid breakage when they materialize
# Keep this comment as a placeholder for future cases
# rm -f %{buildroot}%{_mandir}/man1/<manpage>.1

# Remove obsoleted man pages
rm -f %{buildroot}%{_mandir}/man1/mysql-stress-test.pl.1
rm -f %{buildroot}%{_mandir}/man1/mysql-test-run.pl.1
rm -f %{buildroot}%{_mandir}/man1/mysql_client_test.1
rm -f %{buildroot}%{_mandir}/man1/mysql_client_test_embedded.1
rm -f %{buildroot}%{_mandir}/man1/mysqltest.1
rm -f %{buildroot}%{_mandir}/man1/mysqltest_embedded.1

%check
%if 0%{?runselftest} || 0%{?with_unittests}
pushd release
export CTEST_OUTPUT_ON_FAILURE=1
make test || true
%endif
%if 0%{?runselftest}
export MTR_BUILD_THREAD=auto
pushd mysql-test
./mtr \
    --mem --parallel=auto --force --retry=0 \
    --mysqld=--binlog-format=mixed \
    --suite-timeout=720 --testcase-timeout=30 \
    --clean-vardir
rm -r $(readlink var) var
%endif

%pre server
/usr/sbin/groupadd -g 27 -o -r mysql >/dev/null 2>&1 || :
/usr/sbin/useradd -M -N -g mysql -o -r -d /var/lib/mysql -s /bin/false \
    -c "MySQL Server" -u 27 mysql >/dev/null 2>&1 || :

%post server
datadir=$(/usr/bin/my_print_defaults server mysqld | grep '^--datadir=' | sed -n 's/--datadir=//p' | tail -n 1)
/bin/chmod 0755 "$datadir" >/dev/null 2>&1 || :
/bin/touch /var/log/mysqld.log >/dev/null 2>&1 || :
/bin/chown mysql:mysql /var/log/mysqld.log >/dev/null 2>&1 || :
%systemd_post mysqld.service
/usr/bin/systemctl enable mysqld >/dev/null 2>&1 || :

%preun server
%systemd_preun mysqld.service

%postun server
%systemd_postun_with_restart mysqld.service

%post libs -p /sbin/ldconfig

%postun libs -p /sbin/ldconfig

%post embedded -p /sbin/ldconfig

%postun embedded -p /sbin/ldconfig

%files server
%defattr(-, root, root, -)
%doc %{?license_files_server} %{src_dir}/Docs/ChangeLog
%doc %{src_dir}/Docs/INFO_SRC*
%doc release/Docs/INFO_BIN*
%attr(644, root, root) %{_mandir}/man1/innochecksum.1*
%attr(644, root, root) %{_mandir}/man1/my_print_defaults.1*
%attr(644, root, root) %{_mandir}/man1/myisam_ftdump.1*
%attr(644, root, root) %{_mandir}/man1/myisamchk.1*
%attr(644, root, root) %{_mandir}/man1/myisamlog.1*
%attr(644, root, root) %{_mandir}/man1/myisampack.1*
%attr(644, root, root) %{_mandir}/man8/mysqld.8*
%exclude %{_mandir}/man1/mysqld_multi.1*
%exclude %{_mandir}/man1/mysqld_safe.1*
%attr(644, root, root) %{_mandir}/man1/mysqldumpslow.1*
%attr(644, root, root) %{_mandir}/man1/mysql_install_db.1*
%attr(644, root, root) %{_mandir}/man1/mysql_plugin.1*
%attr(644, root, root) %{_mandir}/man1/mysql_secure_installation.1*
%attr(644, root, root) %{_mandir}/man1/mysql_upgrade.1*
%attr(644, root, root) %{_mandir}/man1/mysqlman.1*
%attr(644, root, root) %{_mandir}/man1/mysql.server.1*
%attr(644, root, root) %{_mandir}/man1/mysql_tzinfo_to_sql.1*
%attr(644, root, root) %{_mandir}/man1/perror.1*
%attr(644, root, root) %{_mandir}/man1/replace.1*
%attr(644, root, root) %{_mandir}/man1/resolve_stack_dump.1*
%attr(644, root, root) %{_mandir}/man1/resolveip.1*
%attr(644, root, root) %{_mandir}/man1/mysql_ssl_rsa_setup.1*
%attr(644, root, root) %{_mandir}/man1/lz4_decompress.1*
%attr(644, root, root) %{_mandir}/man1/zlib_decompress.1*

%config(noreplace) %{_sysconfdir}/my.cnf
%dir %{_sysconfdir}/my.cnf.d

%attr(755, root, root) %{_bindir}/innochecksum
%attr(755, root, root) %{_bindir}/my_print_defaults
%attr(755, root, root) %{_bindir}/myisam_ftdump
%attr(755, root, root) %{_bindir}/myisamchk
%attr(755, root, root) %{_bindir}/myisamlog
%attr(755, root, root) %{_bindir}/myisampack
%attr(755, root, root) %{_bindir}/mysql_install_db
%attr(755, root, root) %{_bindir}/mysql_plugin
%attr(755, root, root) %{_bindir}/mysql_secure_installation
%attr(755, root, root) %{_bindir}/mysql_ssl_rsa_setup
%attr(755, root, root) %{_bindir}/mysql_tzinfo_to_sql
%attr(755, root, root) %{_bindir}/mysql_upgrade
%attr(755, root, root) %{_bindir}/mysqldumpslow
%attr(755, root, root) %{_bindir}/perror
%attr(755, root, root) %{_bindir}/replace
%attr(755, root, root) %{_bindir}/resolve_stack_dump
%attr(755, root, root) %{_bindir}/resolveip
%attr(755, root, root) %{_bindir}/mysqld_pre_systemd
%attr(755, root, root) %{_bindir}/lz4_decompress
%attr(755, root, root) %{_bindir}/zlib_decompress
%attr(755, root, root) %{_sbindir}/mysqld
%attr(755, root, root) %{_sbindir}/mysqld-debug

%dir %{_libdir}/mysql/plugin
%attr(755, root, root) %{_libdir}/mysql/plugin/adt_null.so
%attr(755, root, root) %{_libdir}/mysql/plugin/auth_socket.so
%attr(755, root, root) %{_libdir}/mysql/plugin/authentication_ldap_sasl_client.so
%attr(755, root, root) %{_libdir}/mysql/plugin/group_replication.so
%attr(755, root, root) %{_libdir}/mysql/plugin/connection_control.so
%attr(755, root, root) %{_libdir}/mysql/plugin/ha_example.so
%attr(755, root, root) %{_libdir}/mysql/plugin/innodb_engine.so
%attr(755, root, root) %{_libdir}/mysql/plugin/keyring_file.so
%attr(755, root, root) %{_libdir}/mysql/plugin/keyring_udf.so
%attr(755, root, root) %{_libdir}/mysql/plugin/libmemcached.so
%attr(755, root, root) %{_libdir}/mysql/plugin/locking_service.so
%attr(755, root, root) %{_libdir}/mysql/plugin/libpluginmecab.so
%attr(755, root, root) %{_libdir}/mysql/plugin/mypluglib.so
%attr(755, root, root) %{_libdir}/mysql/plugin/mysql_no_login.so
%attr(755, root, root) %{_libdir}/mysql/plugin/mysqlx.so
%attr(755, root, root) %{_libdir}/mysql/plugin/rewrite_example.so
%attr(755, root, root) %{_libdir}/mysql/plugin/rewriter.so
%attr(755, root, root) %{_libdir}/mysql/plugin/semisync_master.so
%attr(755, root, root) %{_libdir}/mysql/plugin/semisync_slave.so
%attr(755, root, root) %{_libdir}/mysql/plugin/validate_password.so
%attr(755, root, root) %{_libdir}/mysql/plugin/version_token.so
%dir %{_libdir}/mysql/plugin/debug
%attr(755, root, root) %{_libdir}/mysql/plugin/debug/adt_null.so
%attr(755, root, root) %{_libdir}/mysql/plugin/debug/auth_socket.so
%attr(755, root, root) %{_libdir}/mysql/plugin/debug/authentication_ldap_sasl_client.so
%attr(755, root, root) %{_libdir}/mysql/plugin/debug/group_replication.so
%attr(755, root, root) %{_libdir}/mysql/plugin/debug/connection_control.so
%attr(755, root, root) %{_libdir}/mysql/plugin/debug/ha_example.so
%attr(755, root, root) %{_libdir}/mysql/plugin/debug/keyring_file.so
%attr(755, root, root) %{_libdir}/mysql/plugin/debug/keyring_udf.so
%attr(755, root, root) %{_libdir}/mysql/plugin/debug/innodb_engine.so
%attr(755, root, root) %{_libdir}/mysql/plugin/debug/libmemcached.so
%attr(755, root, root) %{_libdir}/mysql/plugin/debug/locking_service.so
%attr(755, root, root) %{_libdir}/mysql/plugin/debug/libpluginmecab.so
%attr(755, root, root) %{_libdir}/mysql/plugin/debug/mypluglib.so
%attr(755, root, root) %{_libdir}/mysql/plugin/debug/mysql_no_login.so
%attr(755, root, root) %{_libdir}/mysql/plugin/debug/mysqlx.so
%attr(755, root, root) %{_libdir}/mysql/plugin/debug/rewrite_example.so
%attr(755, root, root) %{_libdir}/mysql/plugin/debug/rewriter.so
%attr(755, root, root) %{_libdir}/mysql/plugin/debug/semisync_master.so
%attr(755, root, root) %{_libdir}/mysql/plugin/debug/semisync_slave.so
%attr(755, root, root) %{_libdir}/mysql/plugin/debug/validate_password.so
%attr(755, root, root) %{_libdir}/mysql/plugin/debug/version_token.so

%attr(644, root, root) %{_datadir}/mysql/fill_help_tables.sql
%attr(644, root, root) %{_datadir}/mysql/mysql_sys_schema.sql
%attr(644, root, root) %{_datadir}/mysql/mysql_system_tables.sql
%attr(644, root, root) %{_datadir}/mysql/mysql_system_tables_data.sql
%attr(644, root, root) %{_datadir}/mysql/mysql_test_data_timezone.sql
%attr(644, root, root) %{_datadir}/mysql/mysql-log-rotate
%attr(644, root, root) %{_datadir}/mysql/mysql_security_commands.sql
%attr(644, root, root) %{_datadir}/mysql/dictionary.txt
%attr(644, root, root) %{_datadir}/mysql/innodb_memcached_config.sql
%attr(644, root, root) %{_datadir}/mysql/install_rewriter.sql
%attr(644, root, root) %{_datadir}/mysql/uninstall_rewriter.sql
%attr(644, root, root) %{_datadir}/mysql/magic
%attr(644, root, root) %{_prefix}/lib/tmpfiles.d/mysql.conf
%attr(644, root, root) %{_unitdir}/mysqld.service
%attr(644, root, root) %{_unitdir}/mysqld@.service
%attr(644, root, root) %config(noreplace,missingok) %{_sysconfdir}/logrotate.d/mysql
%dir %attr(751, mysql, mysql) /var/lib/mysql
%dir %attr(755, mysql, mysql) /var/run/mysqld
%dir %attr(750, mysql, mysql) /var/lib/mysql-files
%dir %attr(750, mysql, mysql) /var/lib/mysql-keyring

%files common
%defattr(-, root, root, -)
%doc %{?license_files_server}
%{_datadir}/mysql/charsets/
%{_datadir}/mysql/errmsg-utf8.txt
%{_datadir}/mysql/bulgarian/
%{_datadir}/mysql/czech/
%{_datadir}/mysql/danish/
%{_datadir}/mysql/dutch/
%{_datadir}/mysql/english/
%{_datadir}/mysql/estonian/
%{_datadir}/mysql/french/
%{_datadir}/mysql/german/
%{_datadir}/mysql/greek/
%{_datadir}/mysql/hungarian/
%{_datadir}/mysql/italian/
%{_datadir}/mysql/japanese/
%{_datadir}/mysql/korean/
%{_datadir}/mysql/norwegian-ny/
%{_datadir}/mysql/norwegian/
%{_datadir}/mysql/polish/
%{_datadir}/mysql/portuguese/
%{_datadir}/mysql/romanian/
%{_datadir}/mysql/russian/
%{_datadir}/mysql/serbian/
%{_datadir}/mysql/slovak/
%{_datadir}/mysql/spanish/
%{_datadir}/mysql/swedish/
%{_datadir}/mysql/ukrainian/

%files client
%defattr(-, root, root, -)
%doc %{?license_files_server}
%attr(755, root, root) %{_bindir}/mysql
%attr(755, root, root) %{_bindir}/mysqladmin
%attr(755, root, root) %{_bindir}/mysqlbinlog
%attr(755, root, root) %{_bindir}/mysqlcheck
%attr(755, root, root) %{_bindir}/mysqldump
%attr(755, root, root) %{_bindir}/mysqlimport
%attr(755, root, root) %{_bindir}/mysqlpump
%attr(755, root, root) %{_bindir}/mysqlshow
%attr(755, root, root) %{_bindir}/mysqlslap
%attr(755, root, root) %{_bindir}/mysql_config_editor

%attr(644, root, root) %{_mandir}/man1/mysql.1*
%attr(644, root, root) %{_mandir}/man1/mysqladmin.1*
%attr(644, root, root) %{_mandir}/man1/mysqlbinlog.1*
%attr(644, root, root) %{_mandir}/man1/mysqlcheck.1*
%attr(644, root, root) %{_mandir}/man1/mysqldump.1*
%attr(644, root, root) %{_mandir}/man1/mysqlpump.1*
%attr(644, root, root) %{_mandir}/man1/mysqlimport.1*
%attr(644, root, root) %{_mandir}/man1/mysqlshow.1*
%attr(644, root, root) %{_mandir}/man1/mysqlslap.1*
%attr(644, root, root) %{_mandir}/man1/mysql_config_editor.1*

%files devel
%defattr(-, root, root, -)
%doc %{?license_files_server}
%attr(644, root, root) %{_mandir}/man1/comp_err.1*
%attr(644, root, root) %{_mandir}/man1/mysql_config.1*
%attr(755, root, root) %{_bindir}/mysql_config*
%exclude %{_bindir}/mysql_config_editor
%{_includedir}/mysql
%{_datadir}/aclocal/mysql.m4
%{_libdir}/mysql/libmysqlclient.a
%{_libdir}/mysql/libmysqlservices.a
%{_libdir}/mysql/libmysqlclient.so
%{_libdir}/pkgconfig/mysqlclient.pc

%files libs
%defattr(-, root, root, -)
%doc %{?license_files_server}
%dir %attr(755, root, root) %{_libdir}/mysql
%attr(644, root, root) %{_sysconfdir}/ld.so.conf.d/mysql-%{_arch}.conf
%{_libdir}/mysql/libmysqlclient.so.20*

%files libs-compat
%defattr(-, root, root, -)
%doc %{?license_files_server}
%dir %attr(755, root, root) %{_libdir}/mysql
%attr(644, root, root) %{_sysconfdir}/ld.so.conf.d/mysql-%{_arch}.conf
%{_libdir}/mysql/libmysqlclient.so.%{compatlib}
%{_libdir}/mysql/libmysqlclient.so.%{compatlib}.*.0
%{_libdir}/mysql/libmysqlclient_r.so.%{compatlib}
%{_libdir}/mysql/libmysqlclient_r.so.%{compatlib}.*.0

%files test
%defattr(-, root, root, -)
%doc %{?license_files_server}
%attr(-, root, root) %{_datadir}/mysql-test
%attr(755, root, root) %{_bindir}/mysql_client_test
%attr(755, root, root) %{_bindir}/mysql_client_test_embedded
%attr(755, root, root) %{_bindir}/mysqltest
%attr(755, root, root) %{_bindir}/mysqltest_embedded
%attr(755, root, root) %{_bindir}/mysqlxtest

%attr(755, root, root) %{_libdir}/mysql/plugin/auth.so
%attr(755, root, root) %{_libdir}/mysql/plugin/auth_test_plugin.so
%attr(644, root, root) %{_libdir}/mysql/plugin/daemon_example.ini
%attr(755, root, root) %{_libdir}/mysql/plugin/libdaemon_example.so
%attr(755, root, root) %{_libdir}/mysql/plugin/test_udf_services.so
%attr(755, root, root) %{_libdir}/mysql/plugin/replication_observers_example_plugin.so
%attr(755, root, root) %{_libdir}/mysql/plugin/libtest_framework.so
%attr(755, root, root) %{_libdir}/mysql/plugin/libtest_services.so
%attr(755, root, root) %{_libdir}/mysql/plugin/libtest_services_threaded.so
%attr(755, root, root) %{_libdir}/mysql/plugin/libtest_session_detach.so
%attr(755, root, root) %{_libdir}/mysql/plugin/libtest_session_in_thd.so
%attr(755, root, root) %{_libdir}/mysql/plugin/libtest_session_info.so
%attr(755, root, root) %{_libdir}/mysql/plugin/libtest_sql_2_sessions.so
%attr(755, root, root) %{_libdir}/mysql/plugin/libtest_sql_all_col_types.so
%attr(755, root, root) %{_libdir}/mysql/plugin/libtest_sql_cmds_1.so
%attr(755, root, root) %{_libdir}/mysql/plugin/libtest_sql_commit.so
%attr(755, root, root) %{_libdir}/mysql/plugin/libtest_sql_complex.so
%attr(755, root, root) %{_libdir}/mysql/plugin/libtest_sql_errors.so
%attr(755, root, root) %{_libdir}/mysql/plugin/libtest_sql_lock.so
%attr(755, root, root) %{_libdir}/mysql/plugin/libtest_sql_processlist.so
%attr(755, root, root) %{_libdir}/mysql/plugin/libtest_sql_replication.so
%attr(755, root, root) %{_libdir}/mysql/plugin/libtest_sql_shutdown.so
%attr(755, root, root) %{_libdir}/mysql/plugin/libtest_sql_sqlmode.so
%attr(755, root, root) %{_libdir}/mysql/plugin/libtest_sql_stored_procedures_functions.so
%attr(755, root, root) %{_libdir}/mysql/plugin/libtest_sql_views_triggers.so
%attr(755, root, root) %{_libdir}/mysql/plugin/libtest_x_sessions_deinit.so
%attr(755, root, root) %{_libdir}/mysql/plugin/libtest_x_sessions_init.so
%attr(755, root, root) %{_libdir}/mysql/plugin/qa_auth_client.so
%attr(755, root, root) %{_libdir}/mysql/plugin/qa_auth_interface.so
%attr(755, root, root) %{_libdir}/mysql/plugin/qa_auth_server.so
%attr(755, root, root) %{_libdir}/mysql/plugin/test_security_context.so
%attr(755, root, root) %{_libdir}/mysql/plugin/debug/auth.so
%attr(755, root, root) %{_libdir}/mysql/plugin/debug/auth_test_plugin.so
%attr(755, root, root) %{_libdir}/mysql/plugin/debug/libdaemon_example.so
%attr(755, root, root) %{_libdir}/mysql/plugin/debug/test_udf_services.so
%attr(755, root, root) %{_libdir}/mysql/plugin/debug/replication_observers_example_plugin.so
%attr(755, root, root) %{_libdir}/mysql/plugin/debug/libtest_framework.so
%attr(755, root, root) %{_libdir}/mysql/plugin/debug/libtest_services.so
%attr(755, root, root) %{_libdir}/mysql/plugin/debug/libtest_services_threaded.so
%attr(755, root, root) %{_libdir}/mysql/plugin/debug/libtest_session_detach.so
%attr(755, root, root) %{_libdir}/mysql/plugin/debug/libtest_session_in_thd.so
%attr(755, root, root) %{_libdir}/mysql/plugin/debug/libtest_session_info.so
%attr(755, root, root) %{_libdir}/mysql/plugin/debug/libtest_sql_2_sessions.so
%attr(755, root, root) %{_libdir}/mysql/plugin/debug/libtest_sql_all_col_types.so
%attr(755, root, root) %{_libdir}/mysql/plugin/debug/libtest_sql_cmds_1.so
%attr(755, root, root) %{_libdir}/mysql/plugin/debug/libtest_sql_commit.so
%attr(755, root, root) %{_libdir}/mysql/plugin/debug/libtest_sql_complex.so
%attr(755, root, root) %{_libdir}/mysql/plugin/debug/libtest_sql_errors.so
%attr(755, root, root) %{_libdir}/mysql/plugin/debug/libtest_sql_lock.so
%attr(755, root, root) %{_libdir}/mysql/plugin/debug/libtest_sql_processlist.so
%attr(755, root, root) %{_libdir}/mysql/plugin/debug/libtest_sql_replication.so
%attr(755, root, root) %{_libdir}/mysql/plugin/debug/libtest_sql_shutdown.so
%attr(755, root, root) %{_libdir}/mysql/plugin/debug/libtest_sql_sqlmode.so
%attr(755, root, root) %{_libdir}/mysql/plugin/debug/libtest_sql_stored_procedures_functions.so
%attr(755, root, root) %{_libdir}/mysql/plugin/debug/libtest_sql_views_triggers.so
%attr(755, root, root) %{_libdir}/mysql/plugin/debug/libtest_x_sessions_deinit.so
%attr(755, root, root) %{_libdir}/mysql/plugin/debug/libtest_x_sessions_init.so
%attr(755, root, root) %{_libdir}/mysql/plugin/debug/qa_auth_client.so
%attr(755, root, root) %{_libdir}/mysql/plugin/debug/qa_auth_interface.so
%attr(755, root, root) %{_libdir}/mysql/plugin/debug/qa_auth_server.so
%attr(755, root, root) %{_libdir}/mysql/plugin/debug/test_security_context.so

<<<<<<< HEAD
%attr(644, root, root) %{_mandir}/man1/mysql_client_test.1*
%attr(644, root, root) %{_mandir}/man1/mysql-stress-test.pl.1*
%attr(644, root, root) %{_mandir}/man1/mysql-test-run.pl.1*
%attr(644, root, root) %{_mandir}/man1/mysql_client_test_embedded.1*
%attr(644, root, root) %{_mandir}/man1/mysqltest.1*
%attr(644, root, root) %{_mandir}/man1/mysqltest_embedded.1*

%files embedded
=======
%files bench
>>>>>>> 54f162bc
%defattr(-, root, root, -)
%doc %{?license_files_server}
%dir %attr(755, root, root) %{_libdir}/mysql
%attr(644, root, root) %{_sysconfdir}/ld.so.conf.d/mysql-%{_arch}.conf
%attr(755, root, root) %{_libdir}/mysql/libmysqld.so.20*

%files embedded-compat
%defattr(-, root, root, -)
%doc %{?license_files_server}
%dir %attr(755, root, root) %{_libdir}/mysql
%attr(644, root, root) %{_sysconfdir}/ld.so.conf.d/mysql-%{_arch}.conf
%attr(755, root, root) %{_libdir}/mysql/libmysqld.so.18*

%files embedded-devel
%defattr(-, root, root, -)
%doc %{?license_files_server}
%attr(644, root, root) %{_libdir}/mysql/libmysqld.a
%attr(644, root, root) %{_libdir}/mysql/libmysqld-debug.a
%attr(755, root, root) %{_libdir}/mysql/libmysqld.so

%changelog
<<<<<<< HEAD
* Tue Sep 13 2016 Balasubramanian Kandasamy <balasubramanian.kandasamy@oracle.com> - 5.7.16-1
=======
* Tue Oct 31 2017 Bjorn Munch <bjorn.munch@oracle.com> - 5.6.39-1
- Remove obsoleted mysqltest man pages

* Mon Oct 31 2016 Balasubramanian Kandasamy <balasubramanian.kandasamy@oracle.com> - 5.6.35-1
>>>>>>> 54f162bc
- Add connection_control.so to server subpackage

* Tue Jul 05 2016 Balasubramanian Kandasamy <balasubramanian.kandasamy@oracle.com> - 5.7.14-1
- Updated compatver to 5.6.31
- Remove mysql_config from client subpackage

* Wed May 04 2016 Georgi Kodinov <georgi.kodinov@oracle.com> - 5.7.13-1
- Add test_udf_services.so plugin
- Add keyring_udf.so plugin to server subpackage

* Mon Jan 4 2016 Balasubramanian Kandasamy <balasubramanian.kandasamy@oracle.com> - 5.7.11-1
- Include mysql-keyring directory
- Provide keyring_file.so plugin

* Tue Nov 24 2015 Bjorn Munch <bjorn.munch@oracle.com> - 5.7.10-1
- Included man pages for lz4_decompress and zlib_decompress

* Thu Nov 12 2015 Bjorn Munch <bjorn.munch@oracle.com> - 5.7.10-1
- Added lines to remove man pages we are not ready to include yet

* Mon Oct 19 2015 Bharathy Satish <bharathy.x.satish@oracle.com> - 5.7.10-1
- Added new decompression utilities lz4_decompress and zlib_decompress binaries to
  client subpackage.

* Mon Oct 5 2015 Tor Didriksen <tor.didriksen@oracle.com>
- Added mysqlx.so

* Sun Aug 2 2015 Balasubramanian Kandasamy <balasubramanian.kandasamy@oracle.com> - 5.7.9-1
- Updated for 5.7.9
- Added libtest_* plugins to test subpackage
- Add mysqlpump man page

* Thu Jun 25 2015 Balasubramanian Kandasamy <balasubramanian.kandasamy@oracle.com> - 5.7.8-0.2.rc
- Add support for pkg-config

* Wed May 20 2015 Balasubramanian Kandasamy <balasubramanian.kandasamy@oracle.com> - 5.7.8-0.2.rc
- Added libtest_framework.so, libtest_services.so, libtest_services_threaded.so plugins
- Build and ship mecab plugin

* Tue Feb 3 2015 Balasubramanian Kandasamy <balasubramanian.kandasamy@oracle.com> - 5.7.6-0.2.m16
- Include boost sources
- Add license info in each subpackage
- Remove systemd conditional
- Add support for Fedora 21
- Various clean up
- Soname bump, more compat packages
- Updated default shell for mysql user
- Added mysql_ssl_rsa_setup
- Include mysql-files directory
- Use native systemd support

* Thu Sep 18 2014 Balasubramanian Kandasamy <balasubramanian.kandasamy@oracle.com> - 5.7.6-0.2.m16
- Provide replication_observers_example_plugin.so plugin

* Tue Sep 2 2014 Bjorn Munch <bjorn.munch@oracle.com> - 5.7.6-0.1.m16
- Updated for 5.7.6

* Fri Aug 08 2014 Balasubramanian Kandasamy <balasubramanian.kandasamy@oracle.com> - 5.7.5-0.3.m15
- Provide mysql_no_login.so plugin

* Wed Aug 06 2014 Balasubramanian Kandasamy <balasubramanian.kandasamy@oracle.com> - 5.7.5-0.2.m15
- Provide mysql-compat-server dependencies 

* Wed Jun 25 2014 Balasubramanian Kandasamy <balasubramanian.kandasamy@oracle.com> - 5.7.5-0.1.m15 
- Add bench package

* Thu Mar 06 2014 Balasubramanian Kandasamy <balasubramanian.kandasamy@oracle.com> - 5.7.4-0.2.m14
- Add ha_example.so plugin which is now included

* Fri Feb 07 2014 Balasubramanian Kandasamy <balasubramanian.kandasamy@oracle.com> - 5.7.4-0.1.m14
- 5.7.4
- Enable shared libmysqld by cmake option
- Move mysqltest and test plugins to test subpackage

* Fri Oct 25 2013 Balasubramanian Kandasamy <balasubramanian.kandasamy@oracle.com> - 5.7.3-0.1.m13
- Initial 5.7 port

* Fri Oct 25 2013 Balasubramanian Kandasamy <balasubramanian.kandasamy@oracle.com> - 5.6.15-1
- Updated to 5.6.15

* Wed Oct 16 2013 Balasubramanian Kandasamy <balasubramanian.kandasamy@oracle.com> - 5.6.14-3
- Improved handling of plugin directory 

* Fri Sep 27 2013 Balasubramanian Kandasamy <balasubramanian.kandasamy@oracle.com> - 5.6.14-2
- Refresh mysql-install patch and service renaming

* Mon Sep 16 2013 Balasubramanian Kandasamy <balasubramanian.kandasamy@oracle.com> - 5.6.14-1
- Updated to 5.6.14

* Tue Aug 27 2013 Balasubramanian Kandasamy <balasubramanian.kandasamy@oracle.com> - 5.6.13-4
- Enhanced perl filtering
- Added openssl-devel to buildreq 

* Wed Aug 21 2013 Balasubramanian Kandasamy <balasubramanian.kandasamy@oracle.com> - 5.6.13-3
- Updated libmysqld.so to 18.1.0 
- Removed mysql_embedded binary to resolve multilib conflict issue

* Fri Aug 16 2013 Balasubramanian Kandasamy <balasubramanian.kandasamy@oracle.com> - 5.6.13-2 
- Fixed Provides and Obsoletes issues in server, test packages 

* Wed Aug 14 2013 Balasubramanian Kandasamy <balasubramanian.kandasamy@oracle.com> - 5.6.13-1
- Updated to 5.6.13
- Added embedded and embedded-devel sub package

* Mon Aug 5 2013 Balasubramanian Kandasamy <balasubramanian.kandasamy@oracle.com> - 5.6.12-6
- Added libmysqld.so to embedded package

* Mon Jul 29 2013 Balasubramanian Kandasamy <balasubramanian.kandasamy@oracle.com> - 5.6.12-5
- Updated test package dependency from client to server

* Tue Jul 16 2013 Balasubramanian Kandasamy <balasubramanian.kandasamy@oracle.com> - 5.6.12-4
- Enabled libmemcached plugins 

* Wed Jun 26 2013 Balasubramanian Kandasamy <balasubramanian.kandasamy@oracle.com> - 5.6.12-3
- Move libs to mysql/
- Basic multi arch support
- Fix changelog dates

* Thu Jun 20 2013 Balasubramanian Kandasamy <balasubramanian.kandasamy@oracle.com> - 5.6.12-2
- Major cleanup

* Tue Jun 04 2013 Balasubramanian Kandasamy <balasubramanian.kandasamy@oracle.com> - 5.6.12-1
- Updated to 5.6.12

* Mon Nov 05 2012 Joerg Bruehe <joerg.bruehe@oracle.com>

- Allow to override the default to use the bundled yaSSL by an option like
      --define="with_ssl /path/to/ssl"

* Wed Oct 10 2012 Bjorn Munch <bjorn.munch@oracle.com>

- Replace old my-*.cnf config file examples with template my-default.cnf

* Fri Oct 05 2012 Joerg Bruehe <joerg.bruehe@oracle.com>

- Let the installation use the new option "--random-passwords" of "mysql_install_db".
  (Bug# 12794345 Ensure root password)
- Fix an inconsistency: "new install" vs "upgrade" are told from the (non)existence
  of "$mysql_datadir/mysql" (holding table "mysql.user" and other system stuff).

* Tue Jul 24 2012 Joerg Bruehe <joerg.bruehe@oracle.com>

- Add a macro "runselftest":
  if set to 1 (default), the test suite will be run during the RPM build;
  this can be oveeridden via the command line by adding
      --define "runselftest 0"
  Failures of the test suite will NOT make the RPM build fail!

* Mon Jul 16 2012 Joerg Bruehe <joerg.bruehe@oracle.com>

- Add the man page for the "mysql_config_editor".

* Mon Jun 11 2012 Joerg Bruehe <joerg.bruehe@oracle.com>

- Make sure newly added "SPECIFIC-ULN/" directory does not disturb packaging.

* Wed Feb 29 2012 Brajmohan Saxena <brajmohan.saxena@oracle.com>

- Removal all traces of the readline library from mysql (BUG 13738013)

* Wed Sep 28 2011 Joerg Bruehe <joerg.bruehe@oracle.com>

- Fix duplicate mentioning of "mysql_plugin" and its manual page,
  it is better to keep alphabetic order in the files list (merging!).

* Wed Sep 14 2011 Joerg Bruehe <joerg.bruehe@oracle.com>

- Let the RPM capabilities ("obsoletes" etc) ensure that an upgrade may replace
  the RPMs of any configuration (of the current or the preceding release series)
  by the new ones. This is done by not using the implicitly generated capabilities
  (which include the configuration name) and relying on more generic ones which
  just list the function ("server", "client", ...).
  The implicit generation cannot be prevented, so all these capabilities must be
  explicitly listed in "Obsoletes:"

* Tue Sep 13 2011 Jonathan Perkin <jonathan.perkin@oracle.com>

- Add support for Oracle Linux 6 and Red Hat Enterprise Linux 6.  Due to
  changes in RPM behaviour ($RPM_BUILD_ROOT is removed prior to install)
  this necessitated a move of the libmygcc.a installation to the install
  phase, which is probably where it belonged in the first place.

* Tue Sep 13 2011 Joerg Bruehe <joerg.bruehe@oracle.com>

- "make_win_bin_dist" and its manual are dropped, cmake does it different.

* Thu Sep 08 2011 Daniel Fischer <daniel.fischer@oracle.com>

- Add mysql_plugin man page.

* Tue Aug 30 2011 Tor Didriksen <tor.didriksen@oracle.com>

- Set CXX=g++ by default to add a dependency on libgcc/libstdc++.
  Also, remove the use of the -fno-exceptions and -fno-rtti flags.
  TODO: update distro_buildreq/distro_requires

* Tue Aug 30 2011 Joerg Bruehe <joerg.bruehe@oracle.com>

- Add the manual page for "mysql_plugin" to the server package.

* Fri Aug 19 2011 Joerg Bruehe <joerg.bruehe@oracle.com>

- Null-upmerge the fix of bug#37165: This spec file is not affected.
- Replace "/var/lib/mysql" by the spec file variable "%%{mysqldatadir}".

* Fri Aug 12 2011 Daniel Fischer <daniel.fischer@oracle.com>

- Source plugin library files list from cmake-generated file.

* Mon Jul 25 2011 Chuck Bell <chuck.bell@oracle.com>

- Added the mysql_plugin client - enables or disables plugins.

* Thu Jul 21 2011 Sunanda Menon <sunanda.menon@oracle.com>

- Fix bug#12561297: Added the MySQL embedded binary

* Thu Jul 07 2011 Joerg Bruehe <joerg.bruehe@oracle.com>

- Fix bug#45415: "rpm upgrade recreates test database"
  Let the creation of the "test" database happen only during a new installation,
  not in an RPM upgrade.
  This affects both the "mkdir" and the call of "mysql_install_db".

* Wed Feb 09 2011 Joerg Bruehe <joerg.bruehe@oracle.com>

- Fix bug#56581: If an installation deviates from the default file locations
  ("datadir" and "pid-file"), the mechanism to detect a running server (on upgrade)
  should still work, and use these locations.
  The problem was that the fix for bug#27072 did not check for local settings.

* Mon Jan 31 2011 Joerg Bruehe <joerg.bruehe@oracle.com>

- Install the new "manifest" files: "INFO_SRC" and "INFO_BIN".

* Tue Nov 23 2010 Jonathan Perkin <jonathan.perkin@oracle.com>

- EXCEPTIONS-CLIENT has been deleted, remove it from here too
- Support MYSQL_BUILD_MAKE_JFLAG environment variable for passing
  a '-j' argument to make.

* Mon Nov 1 2010 Georgi Kodinov <georgi.godinov@oracle.com>

- Added test authentication (WL#1054) plugin binaries

* Wed Oct 6 2010 Georgi Kodinov <georgi.godinov@oracle.com>

- Added example external authentication (WL#1054) plugin binaries

* Wed Aug 11 2010 Joerg Bruehe <joerg.bruehe@oracle.com>

- With a recent spec file cleanup, names have changed: A "-community" part was dropped.
  Reflect that in the "Obsoletes" specifications.
- Add a "triggerpostun" to handle the uninstall of the "-community" server RPM.
- This fixes bug#55015 "MySQL server is not restarted properly after RPM upgrade".

* Tue Jun 15 2010 Joerg Bruehe <joerg.bruehe@sun.com>

- Change the behaviour on installation and upgrade:
  On installation, do not autostart the server.
  *Iff* the server was stopped before the upgrade is started, this is taken as a
  sign the administrator is handling that manually, and so the new server will
  not be started automatically at the end of the upgrade.
  The start/stop scripts will still be installed, so the server will be started
  on the next machine boot.
  This is the 5.5 version of fixing bug#27072 (RPM autostarting the server).

* Tue Jun 1 2010 Jonathan Perkin <jonathan.perkin@oracle.com>

- Implement SELinux checks from distribution-specific spec file.

* Wed May 12 2010 Jonathan Perkin <jonathan.perkin@oracle.com>

- Large number of changes to build using CMake
- Introduce distribution-specific RPMs
- Drop debuginfo, build all binaries with debug/symbols
- Remove __os_install_post, use native macro
- Remove _unpackaged_files_terminate_build, make it an error to have
  unpackaged files
- Remove cluster RPMs

* Wed Mar 24 2010 Joerg Bruehe <joerg.bruehe@sun.com>

- Add "--with-perfschema" to the configure options.

* Mon Mar 22 2010 Joerg Bruehe <joerg.bruehe@sun.com>

- User "usr/lib*" to allow for both "usr/lib" and "usr/lib64",
  mask "rmdir" return code 1.
- Remove "ha_example.*" files from the list, they aren't built.

* Wed Mar 17 2010 Joerg Bruehe <joerg.bruehe@sun.com>

- Fix a wrong path name in handling the debug plugins.

* Wed Mar 10 2010 Joerg Bruehe <joerg.bruehe@sun.com>

- Take the result of the debug plugin build and put it into the optimized tree,
  so that it becomes part of the final installation;
  include the files in the packlist. Part of the fixes for bug#49022.

* Mon Mar 01 2010 Joerg Bruehe <joerg.bruehe@sun.com>

- Set "Oracle and/or its affiliates" as the vendor and copyright owner,
  accept upgrading from packages showing MySQL or Sun as vendor.

* Fri Feb 12 2010 Joerg Bruehe <joerg.bruehe@sun.com>

- Formatting changes:
  Have a consistent structure of separator lines and of indentation
  (8 leading blanks => tab).
- Introduce the variable "src_dir".
- Give the environment variables "MYSQL_BUILD_CC(CXX)" precedence
  over "CC" ("CXX").
- Drop the old "with_static" argument analysis, this is not supported
  in 5.1 since ages.
- Introduce variables to control the handlers individually, as well
  as other options.
- Use the new "--with-plugin" notation for the table handlers.
- Drop handling "/etc/rc.d/init.d/mysql", the switch to "/etc/init.d/mysql"
  was done back in 2002 already.
- Make "--with-zlib-dir=bundled" the default, add an option to disable it.
- Add missing manual pages to the file list.
- Improve the runtime check for "libgcc.a", protect it against being tried
  with the Intel compiler "icc".

* Mon Jan 11 2010 Joerg Bruehe <joerg.bruehe@sun.com>

- Change RPM file naming:
  - Suffix like "-m2", "-rc" becomes part of version as "_m2", "_rc".
  - Release counts from 1, not 0.

* Wed Dec 23 2009 Joerg Bruehe <joerg.bruehe@sun.com>

- The "semisync" plugin file name has lost its introductory "lib",
  adapt the file lists for the subpackages.
  This is a part missing from the fix for bug#48351.
- Remove the "fix_privilege_tables" manual, it does not exist in 5.5
  (and likely, the whole script will go, too).

* Mon Nov 16 2009 Joerg Bruehe <joerg.bruehe@sun.com>

- Fix some problems with the directives around "tcmalloc" (experimental),
  remove erroneous traces of the InnoDB plugin (that is 5.1 only).

* Tue Oct 06 2009 Magnus Blaudd <mvensson@mysql.com>

- Removed mysql_fix_privilege_tables

* Fri Oct 02 2009 Alexander Nozdrin <alexander.nozdrin@sun.com>

- "mysqlmanager" got removed from version 5.4, all references deleted.

* Fri Aug 28 2009 Joerg Bruehe <joerg.bruehe@sun.com>

- Merge up from 5.1 to 5.4: Remove handling for the InnoDB plugin.

* Thu Aug 27 2009 Joerg Bruehe <joerg.bruehe@sun.com>

- This version does not contain the "Instance manager", "mysqlmanager":
  Remove it from the spec file so that packaging succeeds.

* Mon Aug 24 2009 Jonathan Perkin <jperkin@sun.com>

- Add conditionals for bundled zlib and innodb plugin

* Fri Aug 21 2009 Jonathan Perkin <jperkin@sun.com>

- Install plugin libraries in appropriate packages.
- Disable libdaemon_example and ftexample plugins.

* Thu Aug 20 2009 Jonathan Perkin <jperkin@sun.com>

- Update variable used for mysql-test suite location to match source.

* Fri Nov 07 2008 Joerg Bruehe <joerg@mysql.com>

- Correct yesterday's fix, so that it also works for the last flag,
  and fix a wrong quoting: un-quoted quote marks must not be escaped.

* Thu Nov 06 2008 Kent Boortz <kent.boortz@sun.com>

- Removed "mysql_upgrade_shell"
- Removed some copy/paste between debug and normal build

* Thu Nov 06 2008 Joerg Bruehe <joerg@mysql.com>

- Modify CFLAGS and CXXFLAGS such that a debug build is not optimized.
  This should cover both gcc and icc flags.  Fixes bug#40546.

* Fri Aug 29 2008 Kent Boortz <kent@mysql.com>

- Removed the "Federated" storage engine option, and enabled in all

* Tue Aug 26 2008 Joerg Bruehe <joerg@mysql.com>

- Get rid of the "warning: Installed (but unpackaged) file(s) found:"
  Some generated files aren't needed in RPMs:
  - the "sql-bench/" subdirectory
  Some files were missing:
  - /usr/share/aclocal/mysql.m4  ("devel" subpackage)
  - Manual "mysqlbug" ("server" subpackage)
  - Program "innochecksum" and its manual ("server" subpackage)
  - Manual "mysql_find_rows" ("client" subpackage)
  - Script "mysql_upgrade_shell" ("client" subpackage)
  - Program "ndb_cpcd" and its manual ("ndb-extra" subpackage)
  - Manuals "ndb_mgm" + "ndb_restore" ("ndb-tools" subpackage)

* Mon Mar 31 2008 Kent Boortz <kent@mysql.com>

- Made the "Federated" storage engine an option
- Made the "Cluster" storage engine and sub packages an option

* Wed Mar 19 2008 Joerg Bruehe <joerg@mysql.com>

- Add the man pages for "ndbd" and "ndb_mgmd".

* Mon Feb 18 2008 Timothy Smith <tim@mysql.com>

- Require a manual upgrade if the alread-installed mysql-server is
  from another vendor, or is of a different major version.

* Wed May 02 2007 Joerg Bruehe <joerg@mysql.com>

- "ndb_size.tmpl" is not needed any more,
  "man1/mysql_install_db.1" lacked the trailing '*'.

* Sat Apr 07 2007 Kent Boortz <kent@mysql.com>

- Removed man page for "mysql_create_system_tables"

* Wed Mar 21 2007 Daniel Fischer <df@mysql.com>

- Add debug server.

* Mon Mar 19 2007 Daniel Fischer <df@mysql.com>

- Remove Max RPMs; the server RPMs contain a mysqld compiled with all
  features that previously only were built into Max.

* Fri Mar 02 2007 Joerg Bruehe <joerg@mysql.com>

- Add several man pages for NDB which are now created.

* Fri Jan 05 2007 Kent Boortz <kent@mysql.com>

- Put back "libmygcc.a", found no real reason it was removed.

- Add CFLAGS to gcc call with --print-libgcc-file, to make sure the
  correct "libgcc.a" path is returned for the 32/64 bit architecture.

* Mon Dec 18 2006 Joerg Bruehe <joerg@mysql.com>

- Fix the move of "mysqlmanager" to section 8: Directory name was wrong.

* Thu Dec 14 2006 Joerg Bruehe <joerg@mysql.com>

- Include the new man pages for "my_print_defaults" and "mysql_tzinfo_to_sql"
  in the server RPM.
- The "mysqlmanager" man page got moved from section 1 to 8.

* Thu Nov 30 2006 Joerg Bruehe <joerg@mysql.com>

- Call "make install" using "benchdir_root=%%{_datadir}",
  because that is affecting the regression test suite as well.

* Thu Nov 16 2006 Joerg Bruehe <joerg@mysql.com>

- Explicitly note that the "MySQL-shared" RPMs (as built by MySQL AB)
  replace "mysql-shared" (as distributed by SuSE) to allow easy upgrading
  (bug#22081).

* Mon Nov 13 2006 Joerg Bruehe <joerg@mysql.com>

- Add "--with-partition" to all server builds.

- Use "--report-features" in one test run per server build.

* Tue Aug 15 2006 Joerg Bruehe <joerg@mysql.com>

- The "max" server is removed from packages, effective from 5.1.12-beta.
  Delete all steps to build, package, or install it.

* Mon Jul 10 2006 Joerg Bruehe <joerg@mysql.com>

- Fix a typing error in the "make" target for the Perl script to run the tests.

* Tue Jul 04 2006 Joerg Bruehe <joerg@mysql.com>

- Use the Perl script to run the tests, because it will automatically check
  whether the server is configured with SSL.

* Tue Jun 27 2006 Joerg Bruehe <joerg@mysql.com>

- move "mysqldumpslow" from the client RPM to the server RPM (bug#20216)

- Revert all previous attempts to call "mysql_upgrade" during RPM upgrade,
  there are some more aspects which need to be solved before this is possible.
  For now, just ensure the binary "mysql_upgrade" is delivered and installed.

* Thu Jun 22 2006 Joerg Bruehe <joerg@mysql.com>

- Close a gap of the previous version by explicitly using
  a newly created temporary directory for the socket to be used
  in the "mysql_upgrade" operation, overriding any local setting.

* Tue Jun 20 2006 Joerg Bruehe <joerg@mysql.com>

- To run "mysql_upgrade", we need a running server;
  start it in isolation and skip password checks.

* Sat May 20 2006 Kent Boortz <kent@mysql.com>

- Always compile for PIC, position independent code.

* Wed May 10 2006 Kent Boortz <kent@mysql.com>

- Use character set "all" when compiling with Cluster, to make Cluster
  nodes independent on the character set directory, and the problem
  that two RPM sub packages both wants to install this directory.

* Mon May 01 2006 Kent Boortz <kent@mysql.com>

- Use "./libtool --mode=execute" instead of searching for the
  executable in current directory and ".libs".

* Fri Apr 28 2006 Kent Boortz <kent@mysql.com>

- Install and run "mysql_upgrade"

* Wed Apr 12 2006 Jim Winstead <jimw@mysql.com>

- Remove sql-bench, and MySQL-bench RPM (will be built as an independent
  project from the mysql-bench repository)

* Tue Apr 11 2006 Jim Winstead <jimw@mysql.com>

- Remove old mysqltestmanager and related programs
* Sat Apr 01 2006 Kent Boortz <kent@mysql.com>

- Set $LDFLAGS from $MYSQL_BUILD_LDFLAGS

* Tue Mar 07 2006 Kent Boortz <kent@mysql.com>

- Changed product name from "Community Edition" to "Community Server"

* Mon Mar 06 2006 Kent Boortz <kent@mysql.com>

- Fast mutexes is now disabled by default, but should be
  used in Linux builds.

* Mon Feb 20 2006 Kent Boortz <kent@mysql.com>

- Reintroduced a max build
- Limited testing of 'debug' and 'max' servers
- Berkeley DB only in 'max'

* Mon Feb 13 2006 Joerg Bruehe <joerg@mysql.com>

- Use "-i" on "make test-force";
  this is essential for later evaluation of this log file.

* Thu Feb 09 2006 Kent Boortz <kent@mysql.com>

- Pass '-static' to libtool, link static with our own libraries, dynamic
  with system libraries.  Link with the bundled zlib.

* Wed Feb 08 2006 Kristian Nielsen <knielsen@mysql.com>

- Modified RPM spec to match new 5.1 debug+max combined community packaging.

* Sun Dec 18 2005 Kent Boortz <kent@mysql.com>

- Added "client/mysqlslap"

* Mon Dec 12 2005 Rodrigo Novo <rodrigo@mysql.com>

- Added zlib to the list of (static) libraries installed
- Added check against libtool wierdness (WRT: sql/mysqld || sql/.libs/mysqld)
- Compile MySQL with bundled zlib
- Fixed %%packager name to "MySQL Production Engineering Team"

* Mon Dec 05 2005 Joerg Bruehe <joerg@mysql.com>

- Avoid using the "bundled" zlib on "shared" builds:
  As it is not installed (on the build system), this gives dependency
  problems with "libtool" causing the build to fail.
  (Change was done on Nov 11, but left uncommented.)

* Tue Nov 22 2005 Joerg Bruehe <joerg@mysql.com>

- Extend the file existence check for "init.d/mysql" on un-install
  to also guard the call to "insserv"/"chkconfig".

* Thu Oct 27 2005 Lenz Grimmer <lenz@grimmer.com>

- added more man pages

* Wed Oct 19 2005 Kent Boortz <kent@mysql.com>

- Made yaSSL support an option (off by default)

* Wed Oct 19 2005 Kent Boortz <kent@mysql.com>

- Enabled yaSSL support

* Sat Oct 15 2005 Kent Boortz <kent@mysql.com>

- Give mode arguments the same way in all places
- Moved copy of mysqld.a to "standard" build, but
  disabled it as we don't do embedded yet in 5.0

* Fri Oct 14 2005 Kent Boortz <kent@mysql.com>

- For 5.x, always compile with --with-big-tables
- Copy the config.log file to location outside
  the build tree

* Fri Oct 14 2005 Kent Boortz <kent@mysql.com>

- Removed unneeded/obsolete configure options
- Added archive engine to standard server
- Removed the embedded server from experimental server
- Changed suffix "-Max" => "-max"
- Changed comment string "Max" => "Experimental"

* Thu Oct 13 2005 Lenz Grimmer <lenz@mysql.com>

- added a usermod call to assign a potential existing mysql user to the
  correct user group (BUG#12823)
- Save the perror binary built during Max build so it supports the NDB
  error codes (BUG#13740)
- added a separate macro "mysqld_group" to be able to define the
  user group of the mysql user seperately, if desired.

* Thu Sep 29 2005 Lenz Grimmer <lenz@mysql.com>

- fixed the removing of the RPM_BUILD_ROOT in the %%clean section (the
  $RBR variable did not get expanded, thus leaving old build roots behind)

* Thu Aug 04 2005 Lenz Grimmer <lenz@mysql.com>

- Fixed the creation of the mysql user group account in the postinstall
  section (BUG 12348)
- Fixed enabling the Archive storage engine in the Max binary

* Tue Aug 02 2005 Lenz Grimmer <lenz@mysql.com>

- Fixed the Requires: tag for the server RPM (BUG 12233)

* Fri Jul 15 2005 Lenz Grimmer <lenz@mysql.com>

- create a "mysql" user group and assign the mysql user account to that group
  in the server postinstall section. (BUG 10984)

* Tue Jun 14 2005 Lenz Grimmer <lenz@mysql.com>

- Do not build statically on i386 by default, only when adding either "--with
  static" or "--define '_with_static 1'" to the RPM build options. Static
  linking really only makes sense when linking against the specially patched
  glibc 2.2.5.

* Mon Jun 06 2005 Lenz Grimmer <lenz@mysql.com>

- added mysql_client_test to the "bench" subpackage (BUG 10676)
- added the libndbclient static and shared libraries (BUG 10676)

* Wed Jun 01 2005 Lenz Grimmer <lenz@mysql.com>

- use "mysqldatadir" variable instead of hard-coding the path multiple times
- use the "mysqld_user" variable on all occasions a user name is referenced
- removed (incomplete) Brazilian translations
- removed redundant release tags from the subpackage descriptions

* Wed May 25 2005 Joerg Bruehe <joerg@mysql.com>

- Added a "make clean" between separate calls to "BuildMySQL".

* Thu May 12 2005 Guilhem Bichot <guilhem@mysql.com>

- Removed the mysql_tableinfo script made obsolete by the information schema

* Wed Apr 20 2005 Lenz Grimmer <lenz@mysql.com>

- Enabled the "blackhole" storage engine for the Max RPM

* Wed Apr 13 2005 Lenz Grimmer <lenz@mysql.com>

- removed the MySQL manual files (html/ps/texi) - they have been removed
  from the MySQL sources and are now available seperately.

* Mon Apr 4 2005 Petr Chardin <petr@mysql.com>

- old mysqlmanager, mysqlmanagerc and mysqlmanager-pwger renamed into
  mysqltestmanager, mysqltestmanager and mysqltestmanager-pwgen respectively

* Fri Mar 18 2005 Lenz Grimmer <lenz@mysql.com>

- Disabled RAID in the Max binaries once and for all (it has finally been
  removed from the source tree)

* Sun Feb 20 2005 Petr Chardin <petr@mysql.com>

- Install MySQL Instance Manager together with mysqld, touch mysqlmanager
  password file

* Mon Feb 14 2005 Lenz Grimmer <lenz@mysql.com>

- Fixed the compilation comments and moved them into the separate build sections
  for Max and Standard

* Mon Feb 7 2005 Tomas Ulin <tomas@mysql.com>

- enabled the "Ndbcluster" storage engine for the max binary
- added extra make install in ndb subdir after Max build to get ndb binaries
- added packages for ndbcluster storage engine

* Fri Jan 14 2005 Lenz Grimmer <lenz@mysql.com>

- replaced obsoleted "BuildPrereq" with "BuildRequires" instead

* Thu Jan 13 2005 Lenz Grimmer <lenz@mysql.com>

- enabled the "Federated" storage engine for the max binary

* Tue Jan 04 2005 Petr Chardin <petr@mysql.com>

- ISAM and merge storage engines were purged. As well as appropriate
  tools and manpages (isamchk and isamlog)

* Fri Dec 31 2004 Lenz Grimmer <lenz@mysql.com>

- enabled the "Archive" storage engine for the max binary
- enabled the "CSV" storage engine for the max binary
- enabled the "Example" storage engine for the max binary

* Thu Aug 26 2004 Lenz Grimmer <lenz@mysql.com>

- MySQL-Max now requires MySQL-server instead of MySQL (BUG 3860)

* Fri Aug 20 2004 Lenz Grimmer <lenz@mysql.com>

- do not link statically on IA64/AMD64 as these systems do not have
  a patched glibc installed

* Tue Aug 10 2004 Lenz Grimmer <lenz@mysql.com>

- Added libmygcc.a to the devel subpackage (required to link applications
  against the the embedded server libmysqld.a) (BUG 4921)

* Mon Aug 09 2004 Lenz Grimmer <lenz@mysql.com>

- Added EXCEPTIONS-CLIENT to the "devel" package

* Thu Jul 29 2004 Lenz Grimmer <lenz@mysql.com>

- disabled OpenSSL in the Max binaries again (the RPM packages were the
  only exception to this anyway) (BUG 1043)

* Wed Jun 30 2004 Lenz Grimmer <lenz@mysql.com>

- fixed server postinstall (mysql_install_db was called with the wrong
  parameter)

* Thu Jun 24 2004 Lenz Grimmer <lenz@mysql.com>

- added mysql_tzinfo_to_sql to the server subpackage
- run "make clean" instead of "make distclean"

* Mon Apr 05 2004 Lenz Grimmer <lenz@mysql.com>

- added ncurses-devel to the build prerequisites (BUG 3377)

* Thu Feb 12 2004 Lenz Grimmer <lenz@mysql.com>

- when using gcc, _always_ use CXX=gcc
- replaced Copyright with License field (Copyright is obsolete)

* Tue Feb 03 2004 Lenz Grimmer <lenz@mysql.com>

- added myisam_ftdump to the Server package

* Tue Jan 13 2004 Lenz Grimmer <lenz@mysql.com>

- link the mysql client against libreadline instead of libedit (BUG 2289)

* Mon Dec 22 2003 Lenz Grimmer <lenz@mysql.com>

- marked /etc/logrotate.d/mysql as a config file (BUG 2156)

* Sat Dec 13 2003 Lenz Grimmer <lenz@mysql.com>

- fixed file permissions (BUG 1672)

* Thu Dec 11 2003 Lenz Grimmer <lenz@mysql.com>

- made testing for gcc3 a bit more robust

* Fri Dec 05 2003 Lenz Grimmer <lenz@mysql.com>

- added missing file mysql_create_system_tables to the server subpackage

* Fri Nov 21 2003 Lenz Grimmer <lenz@mysql.com>

- removed dependency on MySQL-client from the MySQL-devel subpackage
  as it is not really required. (BUG 1610)

* Fri Aug 29 2003 Lenz Grimmer <lenz@mysql.com>

- Fixed BUG 1162 (removed macro names from the changelog)
- Really fixed BUG 998 (disable the checking for installed but
  unpackaged files)

* Tue Aug 05 2003 Lenz Grimmer <lenz@mysql.com>

- Fixed BUG 959 (libmysqld not being compiled properly)
- Fixed BUG 998 (RPM build errors): added missing files to the
  distribution (mysql_fix_extensions, mysql_tableinfo, mysqldumpslow,
  mysql_fix_privilege_tables.1), removed "-n" from install section.

* Wed Jul 09 2003 Lenz Grimmer <lenz@mysql.com>

- removed the GIF Icon (file was not included in the sources anyway)
- removed unused variable shared_lib_version
- do not run automake before building the standard binary
  (should not be necessary)
- add server suffix '-standard' to standard binary (to be in line
  with the binary tarball distributions)
- Use more RPM macros (_exec_prefix, _sbindir, _libdir, _sysconfdir,
  _datadir, _includedir) throughout the spec file.
- allow overriding CC and CXX (required when building with other compilers)

* Fri May 16 2003 Lenz Grimmer <lenz@mysql.com>

- re-enabled RAID again

* Wed Apr 30 2003 Lenz Grimmer <lenz@mysql.com>

- disabled MyISAM RAID (--with-raid) - it throws an assertion which
  needs to be investigated first.

* Mon Mar 10 2003 Lenz Grimmer <lenz@mysql.com>

- added missing file mysql_secure_installation to server subpackage
  (BUG 141)

* Tue Feb 11 2003 Lenz Grimmer <lenz@mysql.com>

- re-added missing pre- and post(un)install scripts to server subpackage
- added config file /etc/my.cnf to the file list (just for completeness)
- make sure to create the datadir with 755 permissions

* Mon Jan 27 2003 Lenz Grimmer <lenz@mysql.com>

- removed unused CC and CXX variables
- CFLAGS and CXXFLAGS should honor RPM_OPT_FLAGS

* Fri Jan 24 2003 Lenz Grimmer <lenz@mysql.com>

- renamed package "MySQL" to "MySQL-server"
- fixed Copyright tag
- added mysql_waitpid to client subpackage (required for mysql-test-run)

* Wed Nov 27 2002 Lenz Grimmer <lenz@mysql.com>

- moved init script from /etc/rc.d/init.d to /etc/init.d (the majority of
  Linux distributions now support this scheme as proposed by the LSB either
  directly or via a compatibility symlink)
- Use new "restart" init script action instead of starting and stopping
  separately
- Be more flexible in activating the automatic bootup - use insserv (on
  older SuSE versions) or chkconfig (Red Hat, newer SuSE versions and
  others) to create the respective symlinks

* Wed Sep 25 2002 Lenz Grimmer <lenz@mysql.com>

- MySQL-Max now requires MySQL >= 4.0 to avoid version mismatches
  (mixing 3.23 and 4.0 packages)

* Fri Aug 09 2002 Lenz Grimmer <lenz@mysql.com>

- Turn off OpenSSL in MySQL-Max for now until it works properly again
- enable RAID for the Max binary instead
- added compatibility link: safe_mysqld -> mysqld_safe to ease the
  transition from 3.23

* Thu Jul 18 2002 Lenz Grimmer <lenz@mysql.com>

- Reworked the build steps a little bit: the Max binary is supposed
  to include OpenSSL, which cannot be linked statically, thus trying
  to statically link against a special glibc is futile anyway
- because of this, it is not required to make yet another build run
  just to compile the shared libs (saves a lot of time)
- updated package description of the Max subpackage
- clean up the BuildRoot directory afterwards

* Mon Jul 15 2002 Lenz Grimmer <lenz@mysql.com>

- Updated Packager information
- Fixed the build options: the regular package is supposed to
  include InnoDB and linked statically, while the Max package
  should include BDB and SSL support

* Fri May 03 2002 Lenz Grimmer <lenz@mysql.com>

- Use more RPM macros (e.g. infodir, mandir) to make the spec
  file more portable
- reorganized the installation of documentation files: let RPM
  take care of this
- reorganized the file list: actually install man pages along
  with the binaries of the respective subpackage
- do not include libmysqld.a in the devel subpackage as well, if we
  have a special "embedded" subpackage
- reworked the package descriptions

* Mon Oct  8 2001 Monty

- Added embedded server as a separate RPM

* Fri Apr 13 2001 Monty

- Added mysqld-max to the distribution

* Tue Jan 2  2001  Monty

- Added mysql-test to the bench package

* Fri Aug 18 2000 Tim Smith <tim@mysql.com>

- Added separate libmysql_r directory; now both a threaded
  and non-threaded library is shipped.

* Tue Sep 28 1999 David Axmark <davida@mysql.com>

- Added the support-files/my-example.cnf to the docs directory.

- Removed devel dependency on base since it is about client
  development.

* Wed Sep 8 1999 David Axmark <davida@mysql.com>

- Cleaned up some for 3.23.

* Thu Jul 1 1999 David Axmark <davida@mysql.com>

- Added support for shared libraries in a separate sub
  package. Original fix by David Fox (dsfox@cogsci.ucsd.edu)

- The --enable-assembler switch is now automatically disables on
  platforms there assembler code is unavailable. This should allow
  building this RPM on non i386 systems.

* Mon Feb 22 1999 David Axmark <david@detron.se>

- Removed unportable cc switches from the spec file. The defaults can
  now be overridden with environment variables. This feature is used
  to compile the official RPM with optimal (but compiler version
  specific) switches.

- Removed the repetitive description parts for the sub rpms. Maybe add
  again if RPM gets a multiline macro capability.

- Added support for a pt_BR translation. Translation contributed by
  Jorge Godoy <jorge@bestway.com.br>.

* Wed Nov 4 1998 David Axmark <david@detron.se>

- A lot of changes in all the rpm and install scripts. This may even
  be a working RPM :-)

* Sun Aug 16 1998 David Axmark <david@detron.se>

- A developers changelog for MySQL is available in the source RPM. And
  there is a history of major user visible changed in the Reference
  Manual.  Only RPM specific changes will be documented here.<|MERGE_RESOLUTION|>--- conflicted
+++ resolved
@@ -489,10 +489,6 @@
 rm -rf %{buildroot}%{_datadir}/mysql/mysqld_multi.server
 rm -rf %{buildroot}%{_bindir}/mysql_embedded
 
-# Remove upcoming man pages, to avoid breakage when they materialize
-# Keep this comment as a placeholder for future cases
-# rm -f %{buildroot}%{_mandir}/man1/<manpage>.1
-
 # Remove obsoleted man pages
 rm -f %{buildroot}%{_mandir}/man1/mysql-stress-test.pl.1
 rm -f %{buildroot}%{_mandir}/man1/mysql-test-run.pl.1
@@ -500,6 +496,10 @@
 rm -f %{buildroot}%{_mandir}/man1/mysql_client_test_embedded.1
 rm -f %{buildroot}%{_mandir}/man1/mysqltest.1
 rm -f %{buildroot}%{_mandir}/man1/mysqltest_embedded.1
+
+# Remove upcoming man pages, to avoid breakage when they materialize
+# Keep this comment as a placeholder for future cases
+# rm -f %{buildroot}%{_mandir}/man1/<manpage>.1
 
 %check
 %if 0%{?runselftest} || 0%{?with_unittests}
@@ -825,18 +825,7 @@
 %attr(755, root, root) %{_libdir}/mysql/plugin/debug/qa_auth_server.so
 %attr(755, root, root) %{_libdir}/mysql/plugin/debug/test_security_context.so
 
-<<<<<<< HEAD
-%attr(644, root, root) %{_mandir}/man1/mysql_client_test.1*
-%attr(644, root, root) %{_mandir}/man1/mysql-stress-test.pl.1*
-%attr(644, root, root) %{_mandir}/man1/mysql-test-run.pl.1*
-%attr(644, root, root) %{_mandir}/man1/mysql_client_test_embedded.1*
-%attr(644, root, root) %{_mandir}/man1/mysqltest.1*
-%attr(644, root, root) %{_mandir}/man1/mysqltest_embedded.1*
-
 %files embedded
-=======
-%files bench
->>>>>>> 54f162bc
 %defattr(-, root, root, -)
 %doc %{?license_files_server}
 %dir %attr(755, root, root) %{_libdir}/mysql
@@ -858,14 +847,10 @@
 %attr(755, root, root) %{_libdir}/mysql/libmysqld.so
 
 %changelog
-<<<<<<< HEAD
+* Tue Oct 31 2017 Bjorn Munch <bjorn.munch@oracle.com> - 5.7.21-1
+- Remove obsoleted mysqltest man pages
+
 * Tue Sep 13 2016 Balasubramanian Kandasamy <balasubramanian.kandasamy@oracle.com> - 5.7.16-1
-=======
-* Tue Oct 31 2017 Bjorn Munch <bjorn.munch@oracle.com> - 5.6.39-1
-- Remove obsoleted mysqltest man pages
-
-* Mon Oct 31 2016 Balasubramanian Kandasamy <balasubramanian.kandasamy@oracle.com> - 5.6.35-1
->>>>>>> 54f162bc
 - Add connection_control.so to server subpackage
 
 * Tue Jul 05 2016 Balasubramanian Kandasamy <balasubramanian.kandasamy@oracle.com> - 5.7.14-1
