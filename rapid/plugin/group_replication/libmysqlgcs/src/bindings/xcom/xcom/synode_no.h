--- conflicted
+++ resolved
@@ -32,17 +32,9 @@
 #define SY_FMT_DEF "%x %" PRIu64 " %u"
 #define SY_MEM(s) (s).group_id, (uint64_t)(s).msgno, (s).node
 
-<<<<<<< HEAD
-d_xdr_funcs(synode_no)
-
-    int synode_eq(synode_no x, synode_no y);
+int synode_eq(synode_no x, synode_no y);
 int synode_gt(synode_no x, synode_no y);
 int synode_lt(synode_no x, synode_no y);
-=======
-int	synode_eq(synode_no x, synode_no y);
-int	synode_gt(synode_no x, synode_no y);
-int	synode_lt(synode_no x, synode_no y);
->>>>>>> d4462d78
 static const synode_no null_synode = NULL_SYNODE;
 synode_no vp_count_to_synode(u_long high, u_long low, node_no nodeid,
                              uint32_t groupid);
