--- conflicted
+++ resolved
@@ -137,11 +137,7 @@
 static void task_queue_debug(task_queue *q) {
   int i;
   GET_GOUT;
-<<<<<<< HEAD
-    if (!IS_XCOM_DEBUG_WITH(X_XCOM_DEBUG_TRACE))
-=======
     if (!IS_XCOM_DEBUG_WITH(XCOM_DEBUG_TRACE))
->>>>>>> b3e07fcd
       return;
   STRLIT("task_queue_debug ");
   for (i = 1; i <= q->curn; i++) {
@@ -585,11 +581,7 @@
 static void poll_debug() MY_ATTRIBUTE((unused));
 static void poll_debug() {
   GET_GOUT;
-<<<<<<< HEAD
-  if (!IS_XCOM_DEBUG_WITH(X_XCOM_DEBUG_TRACE))
-=======
   if (!IS_XCOM_DEBUG_WITH(XCOM_DEBUG_TRACE))
->>>>>>> b3e07fcd
     return;
 #if 0
 	NDBG(FD_SETSIZE, d);
@@ -1191,11 +1183,7 @@
 static void print_sockaddr(struct sockaddr *a) {
   u_int i;
   GET_GOUT;
-<<<<<<< HEAD
-  if (!IS_XCOM_DEBUG_WITH(X_XCOM_DEBUG_TRACE))
-=======
   if (!IS_XCOM_DEBUG_WITH(XCOM_DEBUG_TRACE))
->>>>>>> b3e07fcd
     return;
   NDBG(a->sa_family, u);
   NDBG(a->sa_family, d);
