include/group_replication.inc
Warnings:
Note	####	Sending passwords in plain text without SSL/TLS is extremely insecure.
Note	####	Storing MySQL user name or password information in the master info repository is not secure and is therefore not recommended. Please consider using the USER and PASSWORD connection options for START SLAVE; see the 'START SLAVE Syntax' in the MySQL Manual for more information.
[connection server1]
set sql_log_bin=0;
call mtr.add_suppression("\\[Error\\] \\[[^]]*\\] InnoDB: Encryption can't find master key, please check the keyring plugin is loaded.");
call mtr.add_suppression("\\[ERROR\\] \\[[^]]*\\] Plugin keyring_file reported: 'Error while loading keyring content*");
call mtr.add_suppression("\\[ERROR\\] \\[[^]]*\\] Plugin keyring_file reported: 'keyring_file initialization failure.*");
call mtr.add_suppression("\\[ERROR\\] \\[[^]]*\\] Plugin keyring_file reported: 'File .*keyring' not found .*");
set sql_log_bin=1;
ALTER INSTANCE ROTATE INNODB MASTER KEY;
ERROR HY000: Can't find master key from keyring, please check in the server log if a keyring plugin is loaded and initialized successfully.
INSTALL PLUGIN keyring_file SONAME 'keyring_file.so';
SET @@global.keyring_file_data='MYSQL_TMP_DIR/keyring_server1/keyring_server1';
SELECT PLUGIN_NAME,PLUGIN_VERSION,PLUGIN_STATUS FROM INFORMATION_SCHEMA.PLUGINS WHERE plugin_name='keyring_file';
PLUGIN_NAME	keyring_file
PLUGIN_VERSION	1.0
PLUGIN_STATUS	ACTIVE
ALTER INSTANCE ROTATE INNODB MASTER KEY;
include/start_and_bootstrap_group_replication.inc
CREATE TABLE t1(c1 INT PRIMARY KEY, c2 char(20)) ENCRYPTION="Y" ENGINE = InnoDB;
INSERT INTO t1 VALUES(1, "first");
INSERT INTO t1 VALUES(2, "second");
INSERT INTO t1 VALUES(3, "third");
CREATE TABLE t2 (c1 INT PRIMARY KEY,c2 INT,FOREIGN KEY(c2)REFERENCES t1(c1)ON DELETE RESTRICT);
INSERT INTO t2 VALUES(1,1);
INSERT INTO t2 VALUEs(2,2);
[connection server2]
set sql_log_bin=0;
<<<<<<< HEAD
call mtr.add_suppression("\\[ERROR\\] \\[[^]]*\\] InnoDB: Encryption can't find master key, please check the keyring plugin is loaded*");
call mtr.add_suppression(".*Can't find master key from keyring, please check keyring plugin is loaded*");
call mtr.add_suppression(".*Slave SQL for channel 'group_replication_applier': Error 'Can't find master key from keyring, please check keyring plugin is loaded.' on query*");
=======
call mtr.add_suppression("\\[ERROR\\] InnoDB: Encryption can't find master key, please check the keyring plugin is loaded*");
call mtr.add_suppression(".*Can't find master key from keyring, please check in the server log if a keyring plugin is loaded and initialized successfully.");
call mtr.add_suppression(".*Slave SQL for channel 'group_replication_applier': Error 'Can't find master key from keyring, please check in the server log if a keyring plugin is loaded and initialized successfully.' on query*");
>>>>>>> cb4b980b
call mtr.add_suppression(".*Slave SQL for channel 'group_replication_applier': ... The slave coordinator and worker threads are stopped, possibly leaving data in inconsistent state*");
call mtr.add_suppression("\\[Error\\] \\[[^]]*\\] Plugin group_replication reported: 'The applier thread execution was aborted. Unable to process more transactions, this member will now leave the group.'");
call mtr.add_suppression("\\[Error\\] \\[[^]]*\\] Plugin group_replication reported: 'Fatal error during execution on the Applier process of Group Replication. The server will now leave the group.'");
call mtr.add_suppression("\\[Error\\] \\[[^]]*\\] Plugin group_replication reported: 'To prevent errors, the server read only mode was enabled following a plugin error.'");
call mtr.add_suppression("\\[Error\\] \\[[^]]*\\] Plugin group_replication reported: 'The server was automatically set into read only mode after an error was detected.'");
call mtr.add_suppression("\\[Warning\\] \\[[^]]*\\] Plugin group_replication reported: 'Skipping leave operation:*");
call mtr.add_suppression("\\[ERROR\\] \\[[^]]*\\] Plugin keyring_file reported: 'Error while loading keyring content*");
call mtr.add_suppression("\\[ERROR\\] \\[[^]]*\\] Plugin keyring_file reported: 'keyring_file initialization failure.*");
call mtr.add_suppression("\\[ERROR\\] \\[[^]]*\\] Plugin keyring_file reported: 'File .*keyring' not found .*");
call mtr.add_suppression("\\[Error\\] \\[[^]]*\\] Plugin group_replication reported: 'Message received while the plugin is not ready, message discarded'*");
set sql_log_bin=1;
ALTER INSTANCE ROTATE INNODB MASTER KEY;
ERROR HY000: Can't find master key from keyring, please check in the server log if a keyring plugin is loaded and initialized successfully.
INSTALL PLUGIN keyring_file SONAME 'keyring_file.so';
SET @@global.keyring_file_data='MYSQL_TMP_DIR/keyring_server2/keyring_server2';
SELECT PLUGIN_NAME,PLUGIN_VERSION,PLUGIN_STATUS FROM INFORMATION_SCHEMA.PLUGINS WHERE plugin_name='keyring_file';
PLUGIN_NAME	keyring_file
PLUGIN_VERSION	1.0
PLUGIN_STATUS	ACTIVE
include/start_group_replication.inc
UPDATE t2 SET c1=3 WHERE c1=2;
UPDATE t2 SET c2=NULL WHERE c2=3;
DELETE FROM t1 WHERE c1=3;
include/rpl_sync.inc
# check that t1 exists and has same values in both servers
include/diff_tables.inc [server1:t1, server2:t1]
# check that t2 exists and has same values in both servers
include/diff_tables.inc [server1:t2, server2:t2]
UNINSTALL PLUGIN keyring_file;
SELECT PLUGIN_NAME,PLUGIN_VERSION,PLUGIN_STATUS FROM INFORMATION_SCHEMA.PLUGINS WHERE plugin_name='keyring_file';
INSERT INTO t1 VALUES(7,'seventh');
CREATE TABLE t3(c1 INT PRIMARY KEY, c2 char(20)) ENCRYPTION="Y" ENGINE = InnoDB;
ERROR HY000: Can't find master key from keyring, please check in the server log if a keyring plugin is loaded and initialized successfully.
ALTER INSTANCE ROTATE INNODB MASTER KEY;
ERROR HY000: Can't find master key from keyring, please check in the server log if a keyring plugin is loaded and initialized successfully.
[connection server1]
CREATE TABLE t3(c1 INT PRIMARY KEY) ENCRYPTION="Y" ENGINE = InnoDB;
INSERT INTO t3 VALUES(1);
UPDATE t3 SET c1=2;
[connection server2]
SELECT * FROM t3;
ERROR 42S02: Table 'test.t3' doesn't exist
include/stop_group_replication.inc
INSTALL PLUGIN keyring_file SONAME 'keyring_file.so';
SET @@global.keyring_file_data='MYSQL_TMP_DIR/keyring_server2/keyring_server2';
SELECT PLUGIN_NAME,PLUGIN_VERSION,PLUGIN_STATUS FROM INFORMATION_SCHEMA.PLUGINS WHERE plugin_name='keyring_file';
PLUGIN_NAME	keyring_file
PLUGIN_VERSION	1.0
PLUGIN_STATUS	ACTIVE
include/start_group_replication.inc
DELETE FROM t3 WHERE c1=1;
DELETE FROM t2 WHERE c1=1;
DELETE FROM t1 WHERE c1=1;
include/rpl_sync.inc
# check that t1 exists and has same values in both servers
include/diff_tables.inc [server1:t1, server2:t1]
# check that t2 exists and has same values in both servers
include/diff_tables.inc [server1:t2, server2:t2]
# check that t3 exists and has same values in both servers
UNINSTALL PLUGIN keyring_file;
[connection server1]
UNINSTALL PLUGIN keyring_file;
DROP TABLE t2;
DROP TABLE t3;
DROP TABLE t1;
include/group_replication_end.inc<|MERGE_RESOLUTION|>--- conflicted
+++ resolved
@@ -28,15 +28,9 @@
 INSERT INTO t2 VALUEs(2,2);
 [connection server2]
 set sql_log_bin=0;
-<<<<<<< HEAD
 call mtr.add_suppression("\\[ERROR\\] \\[[^]]*\\] InnoDB: Encryption can't find master key, please check the keyring plugin is loaded*");
-call mtr.add_suppression(".*Can't find master key from keyring, please check keyring plugin is loaded*");
+call mtr.add_suppression(".*Can't find master key from keyring, please check in the server log if a keyring plugin is loaded and initialized successfully.");
 call mtr.add_suppression(".*Slave SQL for channel 'group_replication_applier': Error 'Can't find master key from keyring, please check keyring plugin is loaded.' on query*");
-=======
-call mtr.add_suppression("\\[ERROR\\] InnoDB: Encryption can't find master key, please check the keyring plugin is loaded*");
-call mtr.add_suppression(".*Can't find master key from keyring, please check in the server log if a keyring plugin is loaded and initialized successfully.");
-call mtr.add_suppression(".*Slave SQL for channel 'group_replication_applier': Error 'Can't find master key from keyring, please check in the server log if a keyring plugin is loaded and initialized successfully.' on query*");
->>>>>>> cb4b980b
 call mtr.add_suppression(".*Slave SQL for channel 'group_replication_applier': ... The slave coordinator and worker threads are stopped, possibly leaving data in inconsistent state*");
 call mtr.add_suppression("\\[Error\\] \\[[^]]*\\] Plugin group_replication reported: 'The applier thread execution was aborted. Unable to process more transactions, this member will now leave the group.'");
 call mtr.add_suppression("\\[Error\\] \\[[^]]*\\] Plugin group_replication reported: 'Fatal error during execution on the Applier process of Group Replication. The server will now leave the group.'");
