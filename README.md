![RonDB Logo](https://uploads-ssl.webflow.com/6013cab68382f702f5481fa8/6036462eab5a723283128689_banner-ron.jpg)

<p align="center">
    <a href="https://rondb.com" alt="rondb.com">
        <img src="https://img.shields.io/badge/rondb-com-green" /></a>
    <a href="https://logicalclocks.com" alt="logicalclocks.com">
        <img src="https://img.shields.io/static/v1?label=logicalclocks&message=com&color=blueviolet" /></a>
    <a href="https://dev.mysql.com/doc/" alt="dev.mysql.com/doc">
        <img src="https://img.shields.io/static/v1?label=mysql&message=doc&color=blue" /></a>
    <a href="https://dev.mysql.com/downloads/" alt="dev.mysql.com/downloads">
        <img src="https://img.shields.io/static/v1?label=mysql&message=more&color=orange" /></a>
</p>

<p align="center">
  Give a star and make a developer happy <img src="https://content.logicalclocks.com/hubfs/1f49a.png">
</p>

---

## What is RonDB?

RonDB is a stable distribution of NDB Cluster, a key-value store with SQL capabilities. It is based on a release of MySQL, an SQL database server.

## Quick start

Coming soon.

## License

License information can be found [here](https://github.com/logicalclocks/rondb/blob/21.04/LICENSE). In test packages where this file is renamed README-test, the license file is renamed LICENSE-test. This distribution may include materials developed by third parties. For license and attribution notices for these materials, please refer to the [license](https://github.com/logicalclocks/rondb/blob/21.04/LICENSE) file.

## Who is behind RondDB?

<<<<<<< HEAD
RonDB is brought to you by the RonDB team at [Logical Clocks AB](https://www.logicalclocks.com/).
=======
RonDB is brought to you by the RonDB team at [Hopsworks](https://www.hopsworks.com/) and the development team at iClaustron AB.
>>>>>>> 31791d9f

## More information

RonDB is the fastest key-value store with SQL capabilities, available now in the cloud. It’s an open source distribution of NDB Cluster, thus providing the same core technology and performance as NDB, but as a managed platform in the cloud. And also brings large data storage capabilities.
RonDB has dedicated support for features required for a high-performance online feature store, including the LATS performance.


LATS: low Latency, high Availability, high Throughput, scalable Storage

You can read more about RonDB on our blog.

## MySQL
It is brought to you by the MySQL team at Oracle.

## Collaborate with us

There are no existing managed databases available today with these attributes. Would you like to be part of it? Feel free to contribute!

---

Copyright (c) 2000, 2021, Oracle and/or its affiliates.   
Copyright (c) 2021, 2022, Hopsworks and/or its affiliates.<|MERGE_RESOLUTION|>--- conflicted
+++ resolved
@@ -31,11 +31,7 @@
 
 ## Who is behind RondDB?
 
-<<<<<<< HEAD
-RonDB is brought to you by the RonDB team at [Logical Clocks AB](https://www.logicalclocks.com/).
-=======
-RonDB is brought to you by the RonDB team at [Hopsworks](https://www.hopsworks.com/) and the development team at iClaustron AB.
->>>>>>> 31791d9f
+RonDB is brought to you by the RonDB team at [Hopsworks](https://www.hopsworks.com/).
 
 ## More information
 
