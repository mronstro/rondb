/* Copyright (C) 2003 MySQL AB

   This program is free software; you can redistribute it and/or modify
   it under the terms of the GNU General Public License as published by
   the Free Software Foundation; either version 2 of the License, or
   (at your option) any later version.

   This program is distributed in the hope that it will be useful,
   but WITHOUT ANY WARRANTY; without even the implied warranty of
   MERCHANTABILITY or FITNESS FOR A PARTICULAR PURPOSE.  See the
   GNU General Public License for more details.

   You should have received a copy of the GNU General Public License
   along with this program; if not, write to the Free Software
   Foundation, Inc., 59 Temple Place, Suite 330, Boston, MA  02111-1307  USA */

#include <ndb_global.h>
#include <ndb_opts.h>

// copied from mysql.cc to get readline
extern "C" {
#if defined( __WIN__) || defined(OS2)
#include <conio.h>
#elif !defined(__NETWARE__)
#include <readline/readline.h>
extern "C" int add_history(const char *command); /* From readline directory */
#define HAVE_READLINE
#endif
}

#include <NdbMain.h>
#include <NdbHost.h>
#include <BaseString.hpp>
#include <NdbOut.hpp>
#include <mgmapi.h>
#include <ndb_version.h>

#include "ndb_mgmclient.hpp"

const char *progname = "ndb_mgm";


static Ndb_mgmclient* com;

extern "C"
void 
handler(int sig){
  switch(sig){
  case SIGPIPE:
    /**
     * Will happen when connection to mgmsrv is broken
     * Reset connected flag
     */
    com->disconnect();    
    break;
  }
}

static const char default_prompt[]= "ndb_mgm> ";
static unsigned _try_reconnect;
static char *opt_connect_str= 0;
static const char *prompt= default_prompt;
<<<<<<< HEAD
=======
static char *opt_execute_str= 0;
>>>>>>> aec0b4e4

static struct my_option my_long_options[] =
{
  NDB_STD_OPTS("ndb_mgm"),
  { "execute", 'e',
    "execute command and exit", 
    (gptr*) &opt_execute_str, (gptr*) &opt_execute_str, 0,
    GET_STR, REQUIRED_ARG, 0, 0, 0, 0, 0, 0 },
  { "try-reconnect", 't',
    "Specify number of tries for connecting to ndb_mgmd (0 = infinite)", 
    (gptr*) &_try_reconnect, (gptr*) &_try_reconnect, 0,
    GET_UINT, REQUIRED_ARG, 3, 0, 0, 0, 0, 0 },
  { 0, 0, 0, 0, 0, 0, GET_NO_ARG, NO_ARG, 0, 0, 0, 0, 0, 0}
};
static void short_usage_sub(void)
{
  printf("Usage: %s [OPTIONS] [hostname [port]]\n", my_progname);
}
static void print_version()
{
  printf("MySQL distrib %s, for %s (%s)\n",MYSQL_SERVER_VERSION,SYSTEM_TYPE,MACHINE_TYPE);
}
static void usage()
{
  short_usage_sub();
  print_version();
  my_print_help(my_long_options);
  my_print_variables(my_long_options);
}
static my_bool
get_one_option(int optid, const struct my_option *opt __attribute__((unused)),
	       char *argument)
{
  switch (optid) {
  case '#':
    DBUG_PUSH(argument ? argument : "d:t:O,/tmp/ndb_mgm.trace");
    break;
  case 'V':
    print_version();
    exit(0);
  case '?':
    usage();
    exit(0);
  }
  return 0;
}

static int 
read_and_execute(int _try_reconnect) 
{
  static char *line_read = (char *)NULL;

  /* If the buffer has already been allocated, return the memory
     to the free pool. */
  if (line_read)
  {
    free (line_read);
    line_read = (char *)NULL;
  }
#ifdef HAVE_READLINE
  /* Get a line from the user. */
  line_read = readline (prompt);    
  /* If the line has any text in it, save it on the history. */
  if (line_read && *line_read)
    add_history (line_read);
#else
  static char linebuffer[254];
  fputs(prompt, stdout);
  linebuffer[sizeof(linebuffer)-1]=0;
  line_read = fgets(linebuffer, sizeof(linebuffer)-1, stdin);
  if (line_read == linebuffer) {
    char *q=linebuffer;
    while (*q > 31) q++;
    *q=0;
    line_read= strdup(linebuffer);
  }
#endif
  return com->execute(line_read,_try_reconnect);
}

int main(int argc, char** argv){
  NDB_INIT(argv[0]);
  const char *_host = 0;
  int _port = 0;
  const char *load_default_groups[]= { "mysql_cluster","ndb_mgm",0 };

  load_defaults("my",load_default_groups,&argc,&argv);
  int ho_error;
  if ((ho_error=handle_options(&argc, &argv, my_long_options, get_one_option)))
    exit(ho_error);

  char buf[MAXHOSTNAMELEN+10];
  if(argc == 1) {
    BaseString::snprintf(buf, sizeof(buf), "%s",  argv[0]);
    opt_connect_str= buf;
  } else if (argc >= 2) {
    BaseString::snprintf(buf, sizeof(buf), "%s:%s",  argv[0], argv[1]);
    opt_connect_str= buf;
  }

<<<<<<< HEAD
  if (!isatty(0))
  {
    prompt= 0;
  }

  ndbout << "-- NDB Cluster -- Management Client --" << endl;

  signal(SIGPIPE, handler);

  com = new Ndb_mgmclient(opt_connect_str,1);
  while(read_and_execute(_try_reconnect));
=======
  if (!isatty(0) || opt_execute_str)
  {
    prompt= 0;
  }

  signal(SIGPIPE, handler);
  com = new Ndb_mgmclient(opt_connect_str,1);
  int ret= 0;
  if (!opt_execute_str)
  {
    ndbout << "-- NDB Cluster -- Management Client --" << endl;
    while(read_and_execute(_try_reconnect));
  }
  else
  {
    com->execute(opt_execute_str,_try_reconnect, &ret);
  }
>>>>>>> aec0b4e4
  delete com;
  
  return ret;
}
<|MERGE_RESOLUTION|>--- conflicted
+++ resolved
@@ -60,10 +60,7 @@
 static unsigned _try_reconnect;
 static char *opt_connect_str= 0;
 static const char *prompt= default_prompt;
-<<<<<<< HEAD
-=======
 static char *opt_execute_str= 0;
->>>>>>> aec0b4e4
 
 static struct my_option my_long_options[] =
 {
@@ -164,19 +161,6 @@
     opt_connect_str= buf;
   }
 
-<<<<<<< HEAD
-  if (!isatty(0))
-  {
-    prompt= 0;
-  }
-
-  ndbout << "-- NDB Cluster -- Management Client --" << endl;
-
-  signal(SIGPIPE, handler);
-
-  com = new Ndb_mgmclient(opt_connect_str,1);
-  while(read_and_execute(_try_reconnect));
-=======
   if (!isatty(0) || opt_execute_str)
   {
     prompt= 0;
@@ -194,7 +178,6 @@
   {
     com->execute(opt_execute_str,_try_reconnect, &ret);
   }
->>>>>>> aec0b4e4
   delete com;
   
   return ret;
