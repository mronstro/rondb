# Copyright (c) 2017, 2022, Oracle and/or its affiliates.
#
# This program is free software; you can redistribute it and/or modify
# it under the terms of the GNU General Public License, version 2.0,
# as published by the Free Software Foundation.
#
# This program is also distributed with certain software (including
# but not limited to OpenSSL) that is licensed under separate terms,
# as designated in a particular file or component or in included license
# documentation.  The authors of MySQL hereby grant you an additional
# permission to link the program and your derivative works with the
# separately licensed software that they have included with MySQL.
#
# Without limiting anything contained in the foregoing, this file,
# which is part of C Driver for MySQL (Connector/C), is also subject to the
# Universal FOSS Exception, version 1.0, a copy of which can be found at
# http://oss.oracle.com/licenses/universal-foss-exception.
#
# This program is distributed in the hope that it will be useful,
# but WITHOUT ANY WARRANTY; without even the implied warranty of
# MERCHANTABILITY or FITNESS FOR A PARTICULAR PURPOSE.  See the
# GNU General Public License, version 2.0, for more details.
#
# You should have received a copy of the GNU General Public License
# along with this program; if not, write to the Free Software
# Foundation, Inc., 51 Franklin St, Fifth Floor, Boston, MA 02110-1301  USA

################################################################################
# DO NOT add server-to-client messages here;
# they go in messages_to_clients.txt
# in the same directory as this file.
#
# This file is for messages intended for the error log only.
#
# See the FAQ in errmsg_readme.txt in the
# same directory as this file for more
# information.
################################################################################


# "languages" and "default-language" directives should not be set in this
# file; their values are carried over from messages_to_clients.txt.


################################################################################
#
# Start of 8.0 error messages (error log).
#
# The build process automatically starts with this offset
# for messages intended for the error-log. Setting it again
# here would be harmless; changing it would not as this
# offset is mentioned in the documentation and #defined in
# the source:
# start-error-number 10000

ER_PARSER_TRACE XX999
  eng "Parser saw: %s"

ER_BOOTSTRAP_CANT_THREAD
  eng "Can't create thread to handle bootstrap (errno: %d)"

ER_TRIGGER_INVALID_VALUE
  eng "Trigger for table '%s'.'%s': invalid %s value (%s)."

ER_OPT_WRONG_TREE
  eng "Wrong tree: %s"

ER_DD_FAILSAFE
  eng "Error: Invalid %s"

ER_DD_NO_WRITES_NO_REPOPULATION
  eng "Skip re-populating collations and character sets tables in %s%sread-only mode."

ER_DD_VERSION_FOUND
  eng "Using data dictionary with version '%d'."

ER_DD_VERSION_INSTALLED
  eng "Installed data dictionary with version %d"

ER_DD_VERSION_UNSUPPORTED
  eng "Data Dictionary version '%d' not supported."

OBSOLETE_ER_LOG_SYSLOG_FACILITY_FAIL
  eng "Failed to set syslog facility to \"%s\", setting to \"%s\" (%d) instead."

ER_LOG_SYSLOG_CANNOT_OPEN
  eng "Cannot open %s; check privileges, or remove syseventlog from --log-error-services!"

ER_LOG_SLOW_CANNOT_OPEN
  eng " either restart the query logging by using \"SET GLOBAL SLOW_QUERY_LOG=ON\" or"

ER_LOG_GENERAL_CANNOT_OPEN
  eng " either restart the query logging by using \"SET GLOBAL GENERAL_LOG=ON\" or"

ER_LOG_CANNOT_WRITE
  eng "Failed to write to %s: %s"

ER_RPL_ZOMBIE_ENCOUNTERED
  eng "While initializing dump thread for slave with %s <%s>, found a zombie dump thread with the same %s. Master is killing the zombie dump thread(%u)."

ER_RPL_GTID_TABLE_CANNOT_OPEN
  eng "Gtid table is not ready to be used. Table '%s.%s' cannot be opened."

ER_SYSTEM_SCHEMA_NOT_FOUND
  eng "System schema directory does not exist."

ER_DD_INIT_UPGRADE_FAILED
  eng "Error in initializing dictionary, upgrade will do a cleanup and exit"

ER_VIEW_UNKNOWN_CHARSET_OR_COLLATION
  eng "View '%s'.'%s': unknown charset name and/or collation name (client: '%s'; connection: '%s')."

ER_DD_VIEW_CANT_ALLOC_CHARSET
  eng "Error in allocating memory for character set name for view %s.%s."

ER_DD_INIT_FAILED
  eng "Data Dictionary initialization failed."

ER_DD_UPDATING_PLUGIN_MD_FAILED
  eng "Failed to update plugin metadata in dictionary tables."

ER_DD_POPULATING_TABLES_FAILED
  eng "Failed to Populate DD tables."

ER_DD_VIEW_CANT_CREATE
  eng "Error in Creating View %s.%s"

ER_DD_METADATA_NOT_FOUND
  eng "Unable to start server. Cannot find the meta data for data dictionary table '%s'."

ER_DD_CACHE_NOT_EMPTY_AT_SHUTDOWN
  eng "Dictionary cache not empty at shutdown."

ER_DD_OBJECT_REMAINS
  eng "Dictionary objects used but not released."

ER_DD_OBJECT_REMAINS_IN_RELEASER
  eng "Dictionary objects left in default releaser."

ER_DD_OBJECT_RELEASER_REMAINS
  eng "Dictionary object auto releaser not deleted"

ER_DD_CANT_GET_OBJECT_KEY
  eng "Error: Unable to create primary object key"

ER_DD_CANT_CREATE_OBJECT_KEY
  eng "Error: Unable to create object key"

ER_CANT_CREATE_HANDLE_MGR_THREAD
  eng "Can't create handle_manager thread (errno= %d)"

ER_RPL_REPO_HAS_GAPS
  eng "It is not possible to change the type of the relay log's repository because there are workers' repositories with gaps. Please, fix the gaps first before doing such change."

ER_INVALID_VALUE_FOR_ENFORCE_GTID_CONSISTENCY
  eng "option 'enforce-gtid-consistency': value '%s' was not recognized. Setting enforce-gtid-consistency to OFF."

ER_CHANGED_ENFORCE_GTID_CONSISTENCY
  eng "Changed ENFORCE_GTID_CONSISTENCY from %s to %s."

ER_CHANGED_GTID_MODE
 eng "Changed GTID_MODE from %s to %s."

ER_DISABLED_STORAGE_ENGINE_AS_DEFAULT
  eng "%s is set to a disabled storage engine %s."

ER_DEBUG_SYNC_HIT
  eng "Debug sync points hit:                   %22s"

ER_DEBUG_SYNC_EXECUTED
  eng "Debug sync points executed:              %22s"

ER_DEBUG_SYNC_THREAD_MAX
  eng "Debug sync points max active per thread: %22s"

ER_DEBUG_SYNC_OOM
  eng "Debug Sync Facility disabled due to lack of memory."

ER_CANT_INIT_TC_LOG
  eng "Can't init tc log"

ER_EVENT_CANT_INIT_QUEUE
  eng "Event Scheduler: Can't initialize the execution queue"

ER_EVENT_PURGING_QUEUE
  eng "Event Scheduler: Purging the queue. %u events"

ER_EVENT_LAST_EXECUTION
  eng "Event Scheduler: Last execution of %s.%s. %s"

ER_EVENT_MESSAGE_STACK
  eng "%*s"

ER_EVENT_EXECUTION_FAILED
  eng "Event Scheduler: [%s].[%s.%s] event execution failed."

ER_CANT_INIT_SCHEDULER_THREAD
  eng "Event Scheduler: Cannot initialize the scheduler thread"

ER_SCHEDULER_STOPPED
  eng "Event Scheduler: Stopped"

ER_CANT_CREATE_SCHEDULER_THREAD
  eng "Event scheduler: Failed to start scheduler, Can not create thread for event scheduler (errno=%d)"

ER_SCHEDULER_WAITING
  eng "Event Scheduler: Waiting for the scheduler thread to reply"

ER_SCHEDULER_STARTED
  eng "Event Scheduler: scheduler thread started with id %u"

ER_SCHEDULER_STOPPING_FAILED_TO_GET_EVENT
  eng "Event Scheduler: Serious error during getting next event to execute. Stopping"

ER_SCHEDULER_STOPPING_FAILED_TO_CREATE_WORKER
  eng "Event_scheduler::execute_top: Can not create event worker thread (errno=%d). Stopping event scheduler"

ER_SCHEDULER_KILLING
  eng "Event Scheduler: Killing the scheduler thread, thread id %u"

ER_UNABLE_TO_RESOLVE_IP
  eng "IP address '%s' could not be resolved: %s"

ER_UNABLE_TO_RESOLVE_HOSTNAME
  eng "Host name '%s' could not be resolved: %s"

ER_HOSTNAME_RESEMBLES_IPV4
  eng "IP address '%s' has been resolved to the host name '%s', which resembles IPv4-address itself."

ER_HOSTNAME_DOESNT_RESOLVE_TO
  eng "Hostname '%s' does not resolve to '%s'."

ER_ADDRESSES_FOR_HOSTNAME_HEADER
  eng "Hostname '%s' has the following IP addresses:"

ER_ADDRESSES_FOR_HOSTNAME_LIST_ITEM
  eng " - %s"

ER_TRG_WITHOUT_DEFINER
  eng "Definer clause is missing in Trigger of Table %s. Rebuild Trigger to fix definer."

ER_TRG_NO_CLIENT_CHARSET
  eng "Client character set is missing for trigger of table %s. Using default character set."

ER_PARSING_VIEW
  eng "Error in parsing view %s.%s"

ER_COMPONENTS_INFRASTRUCTURE_BOOTSTRAP
  eng "Failed to bootstrap components infrastructure."

ER_COMPONENTS_INFRASTRUCTURE_SHUTDOWN
  eng "Failed to shutdown components infrastructure."

ER_COMPONENTS_PERSIST_LOADER_BOOTSTRAP
  eng "Failed to bootstrap persistent components loader."

ER_DEPART_WITH_GRACE
  eng "Giving %d client threads a chance to die gracefully"

ER_CA_SELF_SIGNED
  eng "CA certificate %s is self signed."

ER_SSL_LIBRARY_ERROR
   eng "Failed to set up SSL because of the following SSL library error: %s"

ER_NO_THD_NO_UUID
  eng "Failed to generate a server UUID because it is failed to allocate the THD."

ER_UUID_SALT
  eng "Salting uuid generator variables, current_pid: %lu, server_start_time: %lu, bytes_sent: %llu, "

ER_UUID_IS
  eng "Generated uuid: '%s', server_start_time: %lu, bytes_sent: %llu"

ER_UUID_INVALID
  eng "The server_uuid stored in auto.cnf file is not a valid UUID."

ER_UUID_SCRUB
  eng "Garbage characters found at the end of the server_uuid value in auto.cnf file. It should be of length '%d' (UUID_LENGTH). Clear it and restart the server. "

ER_CREATING_NEW_UUID
  eng "No existing UUID has been found, so we assume that this is the first time that this server has been started. Generating a new UUID: %s."

ER_CANT_CREATE_UUID
  eng "Initialization of the server's UUID failed because it could not be read from the auto.cnf file. If this is a new server, the initialization failed because it was not possible to generate a new UUID."

ER_UNKNOWN_UNSUPPORTED_STORAGE_ENGINE
  eng "Unknown/unsupported storage engine: %s"

ER_SECURE_AUTH_VALUE_UNSUPPORTED
  eng "Unsupported value 0 for secure-auth"

ER_INVALID_INSTRUMENT
  eng "Invalid instrument name or value for performance_schema_instrument '%s'",

ER_INNODB_MANDATORY
  eng "The use of InnoDB is mandatory since MySQL 5.7. The former options like '--innodb=0/1/OFF/ON' or '--skip-innodb' are ignored."

OBSOLETE_ER_INNODB_CANNOT_BE_IGNORED
  eng "ignore-builtin-innodb is ignored and will be removed in future releases."

OBSOLETE_ER_OLD_PASSWORDS_NO_MIDDLE_GROUND
  eng "Invalid old_passwords mode: 1. Valid values are 2 and 0"

ER_VERBOSE_REQUIRES_HELP
  eng "--verbose is for use with --help; did you mean --log-error-verbosity?"

ER_POINTLESS_WITHOUT_SLOWLOG
  eng "options --log-slow-admin-statements, --log-queries-not-using-indexes and --log-slow-replica-statements have no effect if --slow-query-log is not set"

ER_WASTEFUL_NET_BUFFER_SIZE
  eng "net_buffer_length (%lu) is set to be larger than max_allowed_packet (%lu). Please rectify."

ER_DEPRECATED_TIMESTAMP_IMPLICIT_DEFAULTS
  eng "TIMESTAMP with implicit DEFAULT value is deprecated. Please use --explicit_defaults_for_timestamp server option (see documentation for more details)."

ER_FT_BOOL_SYNTAX_INVALID
  eng "Invalid ft-boolean-syntax string: %s"

ER_CREDENTIALLESS_AUTO_USER_BAD
  eng "'NO_AUTO_CREATE_USER' sql mode was not set."

ER_CONNECTION_HANDLING_OOM
  eng "Could not allocate memory for connection handling"

ER_THREAD_HANDLING_OOM
  eng "Could not allocate memory for thread handling"

ER_CANT_CREATE_TEST_FILE
  eng "Can't create test file %s"

ER_CANT_CREATE_PID_FILE
  eng "Can't start server: can't create PID file: %s"

ER_CANT_REMOVE_PID_FILE
  eng "Unable to delete pid file: %s"

ER_CANT_CREATE_SHUTDOWN_THREAD
  eng "Can't create thread to handle shutdown requests (errno= %d)"

ER_SEC_FILE_PRIV_CANT_ACCESS_DIR
  eng "Failed to access directory for --secure-file-priv. Please make sure that directory exists and is accessible by MySQL Server. Supplied value : %s"

ER_SEC_FILE_PRIV_IGNORED
  eng "Ignoring --secure-file-priv value as server is running with --initialize(-insecure)."

ER_SEC_FILE_PRIV_EMPTY
  eng "Insecure configuration for --secure-file-priv: Current value does not restrict location of generated files. Consider setting it to a valid, non-empty path."

ER_SEC_FILE_PRIV_NULL
  eng "--secure-file-priv is set to NULL. Operations related to importing and exporting data are disabled"

ER_SEC_FILE_PRIV_DIRECTORY_INSECURE
  eng "Insecure configuration for --secure-file-priv: %s is accessible through --secure-file-priv. Consider choosing a different directory."

ER_SEC_FILE_PRIV_CANT_STAT
  eng "Failed to get stat for directory pointed out by --secure-file-priv"

ER_SEC_FILE_PRIV_DIRECTORY_PERMISSIONS
  eng "Insecure configuration for --secure-file-priv: Location is accessible to all OS users. Consider choosing a different directory."

ER_SEC_FILE_PRIV_ARGUMENT_TOO_LONG
  eng "Value for --secure-file-priv is longer than maximum limit of %d"

ER_CANT_CREATE_NAMED_PIPES_THREAD
  eng "Can't create thread to handle named pipes (errno= %d)"

ER_CANT_CREATE_TCPIP_THREAD
  eng "Can't create thread to handle TCP/IP (errno= %d)"

ER_CANT_CREATE_SHM_THREAD
  eng "Can't create thread to handle shared memory (errno= %d)"

ER_CANT_CREATE_INTERRUPT_THREAD
  eng "Can't create interrupt-thread (error %d, errno: %d)"

ER_WRITABLE_CONFIG_REMOVED
  eng "World-writable config file '%s' has been removed."

ER_CORE_VALUES
  eng "setrlimit could not change the size of core files to 'infinity';  We may not be able to generate a core file on signals"

ER_WRONG_DATETIME_SPEC
  eng "Wrong date/time format specifier: %s"

ER_RPL_BINLOG_FILTERS_OOM
  eng "Could not allocate replication and binlog filters: %s"

ER_KEYCACHE_OOM
  eng "Cannot allocate the keycache"

ER_CONFIRMING_THE_FUTURE
  eng "Current time has got past year 2038. Validating current time with %d iterations before initiating the normal server shutdown process."

ER_BACK_IN_TIME
  eng "Iteration %d: Obtained valid current time from system"

ER_FUTURE_DATE
  eng "Iteration %d: Current time obtained from system is greater than 2038"

ER_UNSUPPORTED_DATE
  eng "This MySQL server doesn't support dates later then 2038"

ER_STARTING_AS
  eng "%s (mysqld %s) starting as process %lu"

ER_SHUTTING_DOWN_SLAVE_THREADS
  eng "Shutting down slave threads"

ER_DISCONNECTING_REMAINING_CLIENTS
  eng "Forcefully disconnecting %d remaining clients"

ER_ABORTING
  eng "Aborting"

ER_BINLOG_END
  eng "Binlog end"

ER_CALL_ME_LOCALHOST
  eng "gethostname failed, using '%s' as hostname"

ER_USER_REQUIRES_ROOT
  eng "One can only use the --user switch if running as root"

ER_REALLY_RUN_AS_ROOT
  eng "Fatal error: Please read \"Security\" section of the manual to find out how to run mysqld as root!"

ER_USER_WHAT_USER
  eng "Fatal error: Can't change to run as user '%s' ;  Please check that the user exists!"

ER_TRANSPORTS_WHAT_TRANSPORTS
  eng "Server is started with --require-secure-transport=ON but no secure transports (SSL or Shared Memory) are configured."

ER_FAIL_SETGID
  eng "setgid: %s"

ER_FAIL_SETUID
  eng "setuid: %s"

ER_FAIL_SETREGID
  eng "setregid: %s"

ER_FAIL_SETREUID
  eng "setreuid: %s"

ER_FAIL_CHROOT
  eng "chroot: %s"

ER_WIN_LISTEN_BUT_HOW
  eng "TCP/IP, --shared-memory, or --named-pipe should be configured on NT OS"

ER_NOT_RIGHT_NOW
  eng "CTRL-C ignored during startup"

ER_FIXING_CLIENT_CHARSET
  eng "'%s' can not be used as client character set. '%s' will be used as default client character set."

ER_OOM
  eng "Out of memory"

ER_FAILED_TO_LOCK_MEM
  eng "Failed to lock memory. Errno: %d"

ER_MYINIT_FAILED
  eng "my_init() failed."

ER_BEG_INITFILE
  eng "Execution of init_file \'%s\' started."

ER_END_INITFILE
  eng "Execution of init_file \'%s\' ended."

ER_CHANGED_MAX_OPEN_FILES
  eng "Changed limits: max_open_files: %lu (requested %lu)"

ER_CANT_INCREASE_MAX_OPEN_FILES
  eng "Could not increase number of max_open_files to more than %lu (request: %lu)"

ER_CHANGED_MAX_CONNECTIONS
  eng "Changed limits: max_connections: %lu (requested %lu)"

ER_CHANGED_TABLE_OPEN_CACHE
  eng "Changed limits: table_open_cache: %lu (requested %lu)"

ER_THE_USER_ABIDES
  eng "Ignoring user change to '%s' because the user was set to '%s' earlier on the command line"

ER_RPL_CANT_ADD_DO_TABLE
  eng "Could not add do table rule '%s'!"

ER_RPL_CANT_ADD_IGNORE_TABLE
  eng "Could not add ignore table rule '%s'!"

ER_TRACK_VARIABLES_BOGUS
  eng "The variable session_track_system_variables either has duplicate values or invalid values."

ER_EXCESS_ARGUMENTS
  eng "Too many arguments (first extra is '%s')."

ER_VERBOSE_HINT
  eng "Use --verbose --help to get a list of available options!"

ER_CANT_READ_ERRMSGS
  eng "Unable to read errmsg.sys file"

ER_CANT_INIT_DBS
  eng "Can't init databases"

ER_LOG_OUTPUT_CONTRADICTORY
  eng "There were other values specified to log-output besides NONE. Disabling slow and general logs anyway."

ER_NO_CSV_NO_LOG_TABLES
  eng "CSV engine is not present, falling back to the log files"

ER_RPL_REWRITEDB_MISSING_ARROW
  eng "Bad syntax in replicate-rewrite-db - missing '->'!"

ER_RPL_REWRITEDB_EMPTY_FROM
  eng "Bad syntax in replicate-rewrite-db - empty FROM db!"

ER_RPL_REWRITEDB_EMPTY_TO
  eng "Bad syntax in replicate-rewrite-db - empty TO db!"

ER_LOG_FILES_GIVEN_LOG_OUTPUT_IS_TABLE
  eng "Although a path was specified for the %s, log tables are used. To enable logging to files use the --log-output=file option."

ER_LOG_FILE_INVALID
  eng "Invalid value for %s: %s"

ER_LOWER_CASE_TABLE_NAMES_CS_DD_ON_CI_FS_UNSUPPORTED
  eng "The server option 'lower_case_table_names' is configured to use case sensitive table names but the data directory is on a case-insensitive file system which is an unsupported combination. Please consider either using a case sensitive file system for your data directory or switching to a case-insensitive table name mode."

ER_LOWER_CASE_TABLE_NAMES_USING_2
  eng "Setting lower_case_table_names=2 because file system for %s is case insensitive"

ER_LOWER_CASE_TABLE_NAMES_USING_0
  eng "lower_case_table_names was set to 2, even though your the file system '%s' is case sensitive.  Now setting lower_case_table_names to 0 to avoid future problems."

ER_NEED_LOG_BIN
  eng "You need to use --log-bin to make %s work."

ER_NEED_FILE_INSTEAD_OF_DIR
  eng "Path '%s' is a directory name, please specify a file name for %s option"

# Unused since MySQL 8.0.3
ER_LOG_BIN_BETTER_WITH_NAME
  eng "No argument was provided to --log-bin, and --log-bin-index was not used; so replication may break when this MySQL server acts as a master and has his hostname changed!! Please use '--log-bin=%s' to avoid this problem."

ER_BINLOG_NEEDS_SERVERID
  eng "You have enabled the binary log, but you haven't provided the mandatory server-id. Please refer to the proper server start-up parameters documentation"

ER_RPL_CANT_MAKE_PATHS
  eng "Unable to create replication path names: out of memory or path names too long (path name exceeds %d or file name exceeds %d)."

ER_CANT_INITIALIZE_GTID
  eng "Failed to initialize GTID structures."

ER_CANT_INITIALIZE_EARLY_PLUGINS
  eng "Failed to initialize early plugins."

ER_CANT_INITIALIZE_BUILTIN_PLUGINS
  eng "Failed to initialize builtin plugins."

ER_CANT_INITIALIZE_DYNAMIC_PLUGINS
  eng "Failed to initialize dynamic plugins."

ER_PERFSCHEMA_INIT_FAILED
  eng "Performance schema disabled (reason: init failed)."

ER_STACKSIZE_UNEXPECTED
  eng "Asked for %lu thread stack, but got %ld"

OBSOLETE_ER_CANT_SET_DATADIR
  eng "failed to set datadir to %s"

ER_CANT_STAT_DATADIR
  eng "Can't read data directory's stats (%d): %s. Assuming that it's not owned by the same user/group"

ER_CANT_CHOWN_DATADIR
  eng "Can't change data directory owner to %s"

ER_CANT_SET_UP_PERSISTED_VALUES
  eng "Setting persistent options failed."

ER_CANT_SAVE_GTIDS
  eng "Failed to save the set of Global Transaction Identifiers of the last binary log into the mysql.gtid_executed table while the server was shutting down. The next server restart will make another attempt to save Global Transaction Identifiers into the table."

ER_AUTH_CANT_SET_DEFAULT_PLUGIN
  eng "Can't start server: Invalid value for --default-authentication-plugin"

ER_CANT_JOIN_SHUTDOWN_THREAD
  eng "Could not join %sthread. error:%d"

ER_CANT_HASH_DO_AND_IGNORE_RULES
  eng "An error occurred while building do_table and ignore_table rules to hashes for global replication filter."

ER_CANT_OPEN_CA
  eng "Error opening CA certificate file"

ER_CANT_ACCESS_CAPATH
  eng "Error accessing directory pointed by --ssl-capath"

ER_SSL_TRYING_DATADIR_DEFAULTS
  eng "Found %s, %s and %s in data directory. Trying to enable SSL support using them."

ER_AUTO_OPTIONS_FAILED
  eng "Failed to create %s(file: '%s', errno %d)"

ER_CANT_INIT_TIMER
  eng "Failed to initialize timer component (errno %d)."

ER_SERVERID_TOO_LARGE
  eng "server-id configured is too large to represent with server-id-bits configured."

ER_DEFAULT_SE_UNAVAILABLE
  eng "Default%s storage engine (%s) is not available"

ER_CANT_OPEN_ERROR_LOG
  eng "Could not open file '%s' for error logging%s%s"

ER_INVALID_ERROR_LOG_NAME
  eng "Invalid log file name after expanding symlinks: '%s'"

ER_RPL_INFINITY_DENIED
  eng "using --replicate-same-server-id in conjunction with --log-replica-updates is impossible, it would lead to infinite loops in this server."

ER_RPL_INFINITY_IGNORED
  eng "using --replicate-same-server-id in conjunction with --log-replica-updates would lead to infinite loops in this server. However this will be ignored as the --log-bin option is not defined or your server is running with global transaction identiers enabled."

OBSOLETE_ER_NDB_TABLES_NOT_READY
  eng "NDB : Tables not available after %lu seconds. Consider increasing --ndb-wait-setup value"

# could use verbatim, but we want an error-code
ER_TABLE_CHECK_INTACT
  eng "%s"

ER_DD_TABLESPACE_NOT_FOUND
  eng "Unable to start server. The data dictionary tablespace '%s' does not exist."

ER_DD_TRG_CONNECTION_COLLATION_MISSING
  eng "Connection collation is missing for trigger of table %s. Using default connection collation."

ER_DD_TRG_DB_COLLATION_MISSING
  eng "Database collation is missing for trigger of table %s. Using Default character set."

ER_DD_TRG_DEFINER_OOM
  eng "Error in Memory allocation for Definer %s for Trigger."

# ER_TRG_CORRUPTED_FILE
ER_DD_TRG_FILE_UNREADABLE
  eng "Error in reading %s.TRG file."

ER_TRG_CANT_PARSE
  eng "Error in parsing Triggers from %s.TRG file."

ER_DD_TRG_CANT_ADD
  eng "Error in creating DD entry for Trigger %s.%s"

ER_DD_CANT_RESOLVE_VIEW
  eng "Resolving dependency for the view '%s.%s' failed. View is no more valid to use"

ER_DD_VIEW_WITHOUT_DEFINER
  eng "%s.%s has no definer (as per an old view format). Current user is used as definer. Please recreate the view."

ER_PLUGIN_INIT_FAILED
  eng "Plugin '%s' init function returned error."

ER_RPL_TRX_DELEGATES_INIT_FAILED
  eng "Initialization of transaction delegates failed. Please report a bug."

ER_RPL_BINLOG_STORAGE_DELEGATES_INIT_FAILED
  eng "Initialization binlog storage delegates failed. Please report a bug."

ER_RPL_BINLOG_TRANSMIT_DELEGATES_INIT_FAILED
  eng "Initialization of binlog transmit delegates failed. Please report a bug."

ER_RPL_BINLOG_RELAY_DELEGATES_INIT_FAILED
  eng "Initialization binlog relay IO delegates failed. Please report a bug."

ER_RPL_PLUGIN_FUNCTION_FAILED
  eng "Run function '...' in plugin '%s' failed"

ER_SQL_HA_READ_FAILED
  eng "mysql_ha_read: Got error %d when reading table '%s'"

ER_SR_BOGUS_VALUE
  eng "Stored routine '%s'.'%s': invalid value in column %s."

ER_SR_INVALID_CONTEXT
  eng "Invalid creation context '%s.%s'."

ER_READING_TABLE_FAILED
  eng "Got error %d when reading table '%s'"

ER_DES_FILE_WRONG_KEY
  eng "load_des_file:  Found wrong key_number: %c"

ER_CANT_SET_PERSISTED
  eng "Failed to set persisted options."

ER_JSON_PARSE_ERROR
  eng "Persisted config file is corrupt. Please ensure mysqld-auto.cnf file is valid JSON."

ER_CONFIG_OPTION_WITHOUT_GROUP
  eng "Found option without preceding group in config file"

ER_VALGRIND_DO_QUICK_LEAK_CHECK
  eng "VALGRIND_DO_QUICK_LEAK_CHECK"

ER_VALGRIND_COUNT_LEAKS
  eng "VALGRIND_COUNT_LEAKS reports %lu leaked bytes for query '%.*s'"

ER_LOAD_DATA_INFILE_FAILED_IN_UNEXPECTED_WAY
  eng "LOAD DATA INFILE in the slave SQL Thread can only read from --replica-load-tmpdir. Please, report a bug."

ER_UNKNOWN_ERROR_NUMBER
  eng "Got unknown error: %d"

ER_UDF_CANT_ALLOC_FOR_STRUCTURES
  eng "Can't allocate memory for udf structures"

ER_UDF_CANT_ALLOC_FOR_FUNCTION
  eng "Can't alloc memory for udf function: '%.64s'"

ER_UDF_INVALID_ROW_IN_FUNCTION_TABLE
  eng "Invalid row in mysql.func table for function '%.64s'"

ER_UDF_CANT_OPEN_FUNCTION_TABLE
  eng "Could not open the mysql.func table. Please perform the MySQL upgrade procedure."

ER_XA_RECOVER_FOUND_TRX_IN_SE
  eng "Found %d prepared transaction(s) in %s"

ER_XA_RECOVER_FOUND_XA_TRX
  eng "Found %d prepared XA transactions"

ER_XA_IGNORING_XID
  eng "ignore xid %s"

ER_XA_COMMITTING_XID
  eng "commit xid %s"

ER_XA_ROLLING_BACK_XID
  eng "rollback xid %s"

ER_XA_STARTING_RECOVERY
  eng "Starting XA crash recovery..."

ER_XA_NO_MULTI_2PC_HEURISTIC_RECOVER
  eng "--tc-heuristic-recover rollback strategy is not safe on systems with more than one 2-phase-commit-capable storage engine. Aborting crash recovery."

ER_XA_RECOVER_EXPLANATION
  eng "Found %d prepared transactions! It means that mysqld was not shut down properly last time and critical recovery information (last binlog or %s file) was manually deleted after a crash. You have to start mysqld with --tc-heuristic-recover switch to commit or rollback pending transactions."

ER_XA_RECOVERY_DONE
  eng "XA crash recovery finished."

ER_TRX_GTID_COLLECT_REJECT
  eng "Failed to collect GTID to send in the response packet!"

ER_SQL_AUTHOR_DEFAULT_ROLES_FAIL
  eng "MYSQL.DEFAULT_ROLES couldn't be updated for authorization identifier %s"

ER_SQL_USER_TABLE_CREATE_WARNING
  eng "Following users were specified in CREATE USER IF NOT EXISTS but they already exist. Corresponding entry in binary log used default authentication plugin '%s' to rewrite authentication information (if any) for them: %s"

ER_SQL_USER_TABLE_ALTER_WARNING
  eng "Following users were specified in ALTER USER IF EXISTS but they do not exist. Corresponding entry in binary log used default authentication plugin '%s' to rewrite authentication information (if any) for them: %s"

ER_ROW_IN_WRONG_PARTITION_PLEASE_REPAIR
  eng "Table '%-192s' corrupted: row in wrong partition: %s -- Please REPAIR the table!"

ER_MYISAM_CRASHED_ERROR_IN_THREAD
  eng "Got an error from thread_id=%u, %s:%d"

ER_MYISAM_CRASHED_ERROR_IN
  eng "Got an error from unknown thread, %s:%d"

ER_TOO_MANY_STORAGE_ENGINES
  eng "Too many storage engines!"

ER_SE_TYPECODE_CONFLICT
  eng "Storage engine '%s' has conflicting typecode. Assigning value %d."

ER_TRX_WRITE_SET_OOM
  eng "Out of memory on transaction write set extraction"

ER_HANDLERTON_OOM
  eng "Unable to allocate memory for plugin '%s' handlerton."

ER_CONN_SHM_LISTENER
  eng "Shared memory setting up listener"

ER_CONN_SHM_CANT_CREATE_SERVICE
  eng "Can't create shared memory service: %s. : %s"

ER_CONN_SHM_CANT_CREATE_CONNECTION
  eng "Can't create shared memory connection: %s. : %s"

ER_CONN_PIP_CANT_CREATE_EVENT
  eng "Can't create event, last error=%u"

ER_CONN_PIP_CANT_CREATE_PIPE
  eng "Can't create new named pipe!: %s"

ER_CONN_PER_THREAD_NO_THREAD
  eng "Can't create thread to handle new connection(errno= %d)"

ER_CONN_TCP_NO_SOCKET
  eng "Failed to create a socket for %s '%s': errno: %d."

ER_CONN_TCP_CREATED
  eng "Server socket created on IP: '%s'."

ER_CONN_TCP_ADDRESS
  eng "Server hostname (bind-address): '%s'; port: %d"

ER_CONN_TCP_IPV6_AVAILABLE
  eng "IPv6 is available."

ER_CONN_TCP_IPV6_UNAVAILABLE
  eng "IPv6 is not available."

ER_CONN_TCP_ERROR_WITH_STRERROR
  eng "Can't create IP socket: %s"

ER_CONN_TCP_CANT_RESOLVE_HOSTNAME
  eng "Can't start server: cannot resolve hostname!"

ER_CONN_TCP_IS_THERE_ANOTHER_USING_PORT
  eng "Do you already have another mysqld server running on port: %d ?"

ER_CONN_UNIX_IS_THERE_ANOTHER_USING_SOCKET
  eng "Do you already have another mysqld server running on socket: %s ?"

ER_CONN_UNIX_PID_CLAIMED_SOCKET_FILE
  eng "Another process with pid %d is using unix socket file."

ER_CONN_TCP_CANT_RESET_V6ONLY
  eng "Failed to reset IPV6_V6ONLY flag (error: %d). The server will listen to IPv6 addresses only."

ER_CONN_TCP_BIND_RETRY
  eng "Retrying bind on TCP/IP port %u"

ER_CONN_TCP_BIND_FAIL
  eng "Can't start server: Bind on TCP/IP port: %s"

ER_CONN_TCP_IP_NOT_LOGGED
  eng "Fails to print out IP-address."

ER_CONN_TCP_RESOLVE_INFO
  eng "  - '%s' resolves to '%s';"

ER_CONN_TCP_START_FAIL
  eng "Can't start server: listen() on TCP/IP port: %s"

ER_CONN_TCP_LISTEN_FAIL
  eng "listen() on TCP/IP failed with error %d"

ER_CONN_UNIX_PATH_TOO_LONG
  eng "The socket file path is too long (> %u): %s"

ER_CONN_UNIX_LOCK_FILE_FAIL
  eng "Unable to setup unix socket lock file."

ER_CONN_UNIX_NO_FD
  eng "Can't start server: UNIX Socket : %s"

ER_CONN_UNIX_NO_BIND_NO_START
  eng "Can't start server : Bind on unix socket: %s"

ER_CONN_UNIX_LISTEN_FAILED
  eng "listen() on Unix socket failed with error %d"

ER_CONN_UNIX_LOCK_FILE_GIVING_UP
  eng "Unable to create unix socket lock file %s after retries."

ER_CONN_UNIX_LOCK_FILE_CANT_CREATE
  eng "Could not create unix socket lock file %s."

ER_CONN_UNIX_LOCK_FILE_CANT_OPEN
  eng "Could not open unix socket lock file %s."

ER_CONN_UNIX_LOCK_FILE_CANT_READ
  eng "Could not read unix socket lock file %s."

ER_CONN_UNIX_LOCK_FILE_EMPTY
  eng "Unix socket lock file is empty %s."

ER_CONN_UNIX_LOCK_FILE_PIDLESS
  eng "Invalid pid in unix socket lock file %s."

ER_CONN_UNIX_LOCK_FILE_CANT_WRITE
  eng "Could not write unix socket lock file %s errno %d."

ER_CONN_UNIX_LOCK_FILE_CANT_DELETE
  eng "Could not remove unix socket lock file %s errno %d."

ER_CONN_UNIX_LOCK_FILE_CANT_SYNC
  eng "Could not sync unix socket lock file %s errno %d."

ER_CONN_UNIX_LOCK_FILE_CANT_CLOSE
  eng "Could not close unix socket lock file %s errno %d."

ER_CONN_SOCKET_SELECT_FAILED
  eng "mysqld: Got error %d from select"

ER_CONN_SOCKET_ACCEPT_FAILED
  eng "Error in accept: %s"

ER_AUTH_RSA_CANT_FIND
  eng "RSA %s key file not found: %s. Some authentication plugins will not work."

ER_AUTH_RSA_CANT_PARSE
  eng "Failure to parse RSA %s key (file exists): %s: %s"

ER_AUTH_RSA_CANT_READ
  eng "Failure to read key file: %s"

ER_AUTH_RSA_FILES_NOT_FOUND
  eng "RSA key files not found. Some authentication plugins will not work."

ER_CONN_ATTR_TRUNCATED
  eng "Connection attributes of length %lu were truncated (%d bytes lost) for connection %llu, user %s@%s (as %s), auth: %s"

ER_X509_CIPHERS_MISMATCH
  eng "X.509 ciphers mismatch: should be '%s' but is '%s'"

ER_X509_ISSUER_MISMATCH
  eng "X.509 issuer mismatch: should be '%s' but is '%s'"

ER_X509_SUBJECT_MISMATCH
  eng "X.509 subject mismatch: should be '%s' but is '%s'"

ER_AUTH_CANT_ACTIVATE_ROLE
  eng "Failed to activate default role %s for %s"

ER_X509_NEEDS_RSA_PRIVKEY
  eng "Could not generate RSA private key required for X.509 certificate."

ER_X509_CANT_WRITE_KEY
  eng "Could not write key file: %s"

ER_X509_CANT_CHMOD_KEY
  eng "Could not set file permission for %s"

ER_X509_CANT_READ_CA_KEY
  eng "Could not read CA key file: %s"

ER_X509_CANT_READ_CA_CERT
  eng "Could not read CA certificate file: %s"

ER_X509_CANT_CREATE_CERT
  eng "Could not generate X.509 certificate."

ER_X509_CANT_WRITE_CERT
  eng "Could not write certificate file: %s"

ER_AUTH_CANT_CREATE_RSA_PAIR
  eng "Could not generate RSA Private/Public key pair"

ER_AUTH_CANT_WRITE_PRIVKEY
  eng "Could not write private key file: %s"

ER_AUTH_CANT_WRITE_PUBKEY
  eng "Could not write public key file: %s"

ER_AUTH_SSL_CONF_PREVENTS_CERT_GENERATION
  eng "Skipping generation of SSL certificates as options related to SSL are specified."

ER_AUTH_USING_EXISTING_CERTS
  eng "Skipping generation of SSL certificates as certificate files are present in data directory."

ER_AUTH_CERTS_SAVED_TO_DATADIR
  eng "Auto generated SSL certificates are placed in data directory."

ER_AUTH_CERT_GENERATION_DISABLED
  eng "Skipping generation of SSL certificates as --auto_generate_certs is set to OFF."

ER_AUTH_RSA_CONF_PREVENTS_KEY_GENERATION
  eng "Skipping generation of RSA key pair through %s as options related to RSA keys are specified."

ER_AUTH_KEY_GENERATION_SKIPPED_PAIR_PRESENT
  eng "Skipping generation of RSA key pair through %s as key files are present in data directory."

ER_AUTH_KEYS_SAVED_TO_DATADIR
  eng "Auto generated RSA key files through %s are placed in data directory."

ER_AUTH_KEY_GENERATION_DISABLED
  eng "Skipping generation of RSA key pair as %s is set to OFF."

ER_AUTHCACHE_PROXIES_PRIV_SKIPPED_NEEDS_RESOLVE
  eng "'proxies_priv' entry '%s@%s %s@%s' ignored in --skip-name-resolve mode."

ER_AUTHCACHE_PLUGIN_MISSING
  eng "The plugin '%.*s' used to authenticate user '%s'@'%.*s' is not loaded. Nobody can currently login using this account."

ER_AUTHCACHE_PLUGIN_CONFIG
  eng "The plugin '%s' is used to authenticate user '%s'@'%.*s', %s configured. Nobody can currently login using this account."

OBSOLETE_ER_AUTHCACHE_ROLE_TABLES_DODGY
  eng "Could not load mysql.role_edges and mysql.default_roles tables. ACL DDLs will not work unless the MySQL upgrade procedure is performed."

ER_AUTHCACHE_USER_SKIPPED_NEEDS_RESOLVE
  eng "'user' entry '%s@%s' ignored in --skip-name-resolve mode."

ER_AUTHCACHE_USER_TABLE_DODGY
  eng "Fatal error: Could not read the column 'authentication_string' from table 'mysql.user'. Please perform the MySQL upgrade procedure."

ER_AUTHCACHE_USER_IGNORED_DEPRECATED_PASSWORD
  eng "User entry '%s'@'%s' has a deprecated pre-4.1 password. The user will be ignored and no one can login with this user anymore."

ER_AUTHCACHE_USER_IGNORED_NEEDS_PLUGIN
  eng "User entry '%s'@'%s' has an empty plugin value. The user will be ignored and no one can login with this user anymore."

ER_AUTHCACHE_USER_IGNORED_INVALID_PASSWORD
  eng "Found invalid password for user: '%s@%s'; Ignoring user"

ER_AUTHCACHE_EXPIRED_PASSWORD_UNSUPPORTED
  eng "'user' entry '%s@%s' has the password ignore flag raised, but its authentication plugin doesn't support password expiration. The user id will be ignored."

ER_NO_SUPER_WITHOUT_USER_PLUGIN
  eng "Some of the user accounts with SUPER privileges were disabled because of empty mysql.user.plugin value. If you are upgrading from MySQL 5.6 to MySQL 5.7 it means that substitution for the empty plugin column was not possible. Probably because of pre 4.1 password hash. If your account is disabled you will need to perform the MySQL upgrade procedure. For complete instructions on how to upgrade MySQL to a new version please see the 'Upgrading MySQL' section from the MySQL manual."

ER_AUTHCACHE_DB_IGNORED_EMPTY_NAME
  eng "Found an entry in the 'db' table with empty database name; Skipped"

ER_AUTHCACHE_DB_SKIPPED_NEEDS_RESOLVE
  eng "'db' entry '%s %s@%s' ignored in --skip-name-resolve mode."

ER_AUTHCACHE_DB_ENTRY_LOWERCASED_REVOKE_WILL_FAIL
  eng "'db' entry '%s %s@%s' had database in mixed case that has been forced to lowercase because lower_case_table_names is set. It will not be possible to remove this privilege using REVOKE."

ER_AUTHCACHE_TABLE_PROXIES_PRIV_MISSING
  eng "The system table mysql.proxies_priv is missing. Please perform the MySQL upgrade procedure."

ER_AUTHCACHE_CANT_OPEN_AND_LOCK_PRIVILEGE_TABLES
  eng "Fatal error: Can't open and lock privilege tables: %s"

ER_AUTHCACHE_CANT_INIT_GRANT_SUBSYSTEM
  eng "Fatal: can't initialize grant subsystem - '%s'"

ER_AUTHCACHE_PROCS_PRIV_SKIPPED_NEEDS_RESOLVE
  eng "'procs_priv' entry '%s %s@%s' ignored in --skip-name-resolve mode."

ER_AUTHCACHE_PROCS_PRIV_ENTRY_IGNORED_BAD_ROUTINE_TYPE
  eng "'procs_priv' entry '%s' ignored, bad routine type"

ER_AUTHCACHE_TABLES_PRIV_SKIPPED_NEEDS_RESOLVE
  eng "'tables_priv' entry '%s %s@%s' ignored in --skip-name-resolve mode."

ER_USER_NOT_IN_EXTRA_USERS_BINLOG_POSSIBLY_INCOMPLETE
  eng "Failed to add %s in extra_users. Binary log entry may miss some of the users."

ER_DD_SCHEMA_NOT_FOUND
  eng "Unable to start server. The data dictionary schema '%s' does not exist."

ER_DD_TABLE_NOT_FOUND
  eng "Unable to start server. The data dictionary table '%s' does not exist."

ER_DD_SE_INIT_FAILED
  eng "Failed to initialize DD Storage Engine"

ER_DD_ABORTING_PARTIAL_UPGRADE
  eng "Found partially upgraded DD. Aborting upgrade and deleting all DD tables. Start the upgrade process again."

ER_DD_FRM_EXISTS_FOR_TABLE
  eng "Found .frm file with same name as one of the Dictionary Tables."

ER_DD_CREATED_FOR_UPGRADE
  eng "Created Data Dictionary for upgrade"

ER_ERRMSG_CANT_FIND_FILE
  eng "Can't find error-message file '%s'. Check error-message file location and 'lc-messages-dir' configuration directive."

ER_ERRMSG_LOADING_55_STYLE
  eng "Using pre 5.5 semantics to load error messages from %s. If this is not intended, refer to the documentation for valid usage of --lc-messages-dir and --language parameters."

ER_ERRMSG_MISSING_IN_FILE
  eng "Error message file '%s' had only %d error messages, but it should contain at least %d error messages. Check that the above file is the right version for this program!"

ER_ERRMSG_OOM
  eng "Not enough memory for messagefile '%s'"

ER_ERRMSG_CANT_READ
  eng "Can't read from messagefile '%s'"

ER_TABLE_INCOMPATIBLE_DECIMAL_FIELD
  eng "Found incompatible DECIMAL field '%s' in %s; Please do \"ALTER TABLE `%s` FORCE\" to fix it!"

ER_TABLE_INCOMPATIBLE_YEAR_FIELD
  eng "Found incompatible YEAR(x) field '%s' in %s; Please do \"ALTER TABLE `%s` FORCE\" to fix it!"

ER_INVALID_CHARSET_AND_DEFAULT_IS_MB
  eng "'%s' had no or invalid character set, and default character set is multi-byte, so character column sizes may have changed"

ER_TABLE_WRONG_KEY_DEFINITION
  eng "Found wrong key definition in %s; Please do \"ALTER TABLE `%s` FORCE \" to fix it!"

ER_CANT_OPEN_FRM_FILE
  eng "Unable to open file %s"

ER_CANT_READ_FRM_FILE
  eng "Error in reading file %s"

ER_TABLE_CREATED_WITH_DIFFERENT_VERSION
  eng "Table '%s' was created with a different version of MySQL and cannot be read"

ER_VIEW_UNPARSABLE
  eng "Unable to read view %s"

ER_FILE_TYPE_UNKNOWN
  eng "File %s has unknown type in its header."

ER_INVALID_INFO_IN_FRM
  eng "Incorrect information in file %s"

ER_CANT_OPEN_AND_LOCK_PRIVILEGE_TABLES
  eng "Can't open and lock privilege tables: %s"

ER_AUDIT_PLUGIN_DOES_NOT_SUPPORT_AUDIT_AUTH_EVENTS
  eng "Plugin '%s' cannot subscribe to MYSQL_AUDIT_AUTHORIZATION events. Currently not supported."

ER_AUDIT_PLUGIN_HAS_INVALID_DATA
  eng "Plugin '%s' has invalid data."

ER_TZ_OOM_INITIALIZING_TIME_ZONES
  eng "Fatal error: OOM while initializing time zones"

ER_TZ_CANT_OPEN_AND_LOCK_TIME_ZONE_TABLE
  eng "Can't open and lock time zone table: %s trying to live without them"

ER_TZ_OOM_LOADING_LEAP_SECOND_TABLE
  eng "Fatal error: Out of memory while loading mysql.time_zone_leap_second table"

ER_TZ_TOO_MANY_LEAPS_IN_LEAP_SECOND_TABLE
  eng "Fatal error: While loading mysql.time_zone_leap_second table: too much leaps"

ER_TZ_ERROR_LOADING_LEAP_SECOND_TABLE
  eng "Fatal error: Error while loading mysql.time_zone_leap_second table"

ER_TZ_UNKNOWN_OR_ILLEGAL_DEFAULT_TIME_ZONE
  eng "Fatal error: Illegal or unknown default time zone '%s'"

ER_TZ_CANT_FIND_DESCRIPTION_FOR_TIME_ZONE
  eng "Can't find description of time zone '%.*s'"

ER_TZ_CANT_FIND_DESCRIPTION_FOR_TIME_ZONE_ID
  eng "Can't find description of time zone '%u'"

ER_TZ_TRANSITION_TYPE_TABLE_TYPE_TOO_LARGE
  eng "Error while loading time zone description from mysql.time_zone_transition_type table: too big transition type id"

ER_TZ_TRANSITION_TYPE_TABLE_ABBREVIATIONS_EXCEED_SPACE
  eng "Error while loading time zone description from mysql.time_zone_transition_type table: not enough room for abbreviations"

ER_TZ_TRANSITION_TYPE_TABLE_LOAD_ERROR
  eng "Error while loading time zone description from mysql.time_zone_transition_type table"

ER_TZ_TRANSITION_TABLE_TOO_MANY_TRANSITIONS
  eng "Error while loading time zone description from mysql.time_zone_transition table: too much transitions"

ER_TZ_TRANSITION_TABLE_BAD_TRANSITION_TYPE
  eng "Error while loading time zone description from mysql.time_zone_transition table: bad transition type id"

ER_TZ_TRANSITION_TABLE_LOAD_ERROR
  eng "Error while loading time zone description from mysql.time_zone_transition table"

ER_TZ_NO_TRANSITION_TYPES_IN_TIME_ZONE
  eng "loading time zone without transition types"

ER_TZ_OOM_LOADING_TIME_ZONE_DESCRIPTION
  eng "Out of memory while loading time zone description"

ER_TZ_CANT_BUILD_MKTIME_MAP
  eng "Unable to build mktime map for time zone"

ER_TZ_OOM_WHILE_LOADING_TIME_ZONE
  eng "Out of memory while loading time zone"

ER_TZ_OOM_WHILE_SETTING_TIME_ZONE
  eng "Fatal error: Out of memory while setting new time zone"

ER_SLAVE_SQL_THREAD_STOPPED_UNTIL_CONDITION_BAD
  eng "Slave SQL thread is stopped because UNTIL condition is bad(%s:%llu)."

ER_SLAVE_SQL_THREAD_STOPPED_UNTIL_POSITION_REACHED
  eng "Slave SQL thread stopped because it reached its UNTIL position %llu"

ER_SLAVE_SQL_THREAD_STOPPED_BEFORE_GTIDS_ALREADY_APPLIED
  eng "Slave SQL thread stopped because UNTIL SQL_BEFORE_GTIDS %s is already applied"

ER_SLAVE_SQL_THREAD_STOPPED_BEFORE_GTIDS_REACHED
  eng "Slave SQL thread stopped because it reached UNTIL SQL_BEFORE_GTIDS %s"

ER_SLAVE_SQL_THREAD_STOPPED_AFTER_GTIDS_REACHED
  eng "Slave SQL thread stopped because it reached UNTIL SQL_AFTER_GTIDS %s"

ER_SLAVE_SQL_THREAD_STOPPED_GAP_TRX_PROCESSED
  eng "Slave SQL thread stopped according to UNTIL SQL_AFTER_MTS_GAPS as it has processed all gap transactions left from the previous slave session."

ER_GROUP_REPLICATION_PLUGIN_NOT_INSTALLED
  eng "Group Replication plugin is not installed."

ER_GTID_ALREADY_ADDED_BY_USER
  eng "The transaction owned GTID is already in the %s table, which is caused by an explicit modifying from user client."

ER_FAILED_TO_DELETE_FROM_GTID_EXECUTED_TABLE
  eng "Failed to delete the row: '%s' from the gtid_executed table."

ER_FAILED_TO_COMPRESS_GTID_EXECUTED_TABLE
  eng "Failed to compress the gtid_executed table."

ER_FAILED_TO_COMPRESS_GTID_EXECUTED_TABLE_OOM
  eng "Failed to compress the gtid_executed table, because it is failed to allocate the THD."

ER_FAILED_TO_INIT_THREAD_ATTR_FOR_GTID_TABLE_COMPRESSION
  eng "Failed to initialize thread attribute when creating compression thread."

ER_FAILED_TO_CREATE_GTID_TABLE_COMPRESSION_THREAD
  eng "Can not create thread to compress gtid_executed table (errno= %d)"

ER_FAILED_TO_JOIN_GTID_TABLE_COMPRESSION_THREAD
  eng "Could not join gtid_executed table compression thread. error:%d"

ER_NPIPE_FAILED_TO_INIT_SECURITY_DESCRIPTOR
  eng "Can't start server : Initialize security descriptor: %s"

ER_NPIPE_FAILED_TO_SET_SECURITY_DESCRIPTOR
  eng "Can't start server : Set security descriptor: %s"

ER_NPIPE_PIPE_ALREADY_IN_USE
  eng "Can't start server : Named Pipe \"%s\" already in use."

OBSOLETE_ER_NDB_SLAVE_SAW_EPOCH_LOWER_THAN_PREVIOUS_ON_START
  eng "NDB Slave : At SQL thread start applying epoch %llu/%llu (%llu) from Master ServerId %u which is lower than previously applied epoch %llu/%llu (%llu).  Group Master Log : %s  Group Master Log Pos : %llu.  Check slave positioning."

OBSOLETE_ER_NDB_SLAVE_SAW_EPOCH_LOWER_THAN_PREVIOUS
  eng "NDB Slave : SQL thread stopped as applying epoch %llu/%llu (%llu) from Master ServerId %u which is lower than previously applied epoch %llu/%llu (%llu).  Group Master Log : %s  Group Master Log Pos : %llu"

OBSOLETE_ER_NDB_SLAVE_SAW_ALREADY_COMMITTED_EPOCH
  eng "NDB Slave : SQL thread stopped as attempted to reapply already committed epoch %llu/%llu (%llu) from server id %u.  Group Master Log : %s  Group Master Log Pos : %llu."

OBSOLETE_ER_NDB_SLAVE_PREVIOUS_EPOCH_NOT_COMMITTED
  eng "NDB Slave : SQL thread stopped as attempting to apply new epoch %llu/%llu (%llu) while lower received epoch %llu/%llu (%llu) has not been committed.  Master server id : %u.  Group Master Log : %s  Group Master Log Pos : %llu."

OBSOLETE_ER_NDB_SLAVE_MISSING_DATA_FOR_TIMESTAMP_COLUMN
  eng "NDB Slave: missing data for %s timestamp column %u."

OBSOLETE_ER_NDB_SLAVE_LOGGING_EXCEPTIONS_TO
  eng "NDB Slave: Table %s.%s logging exceptions to %s.%s"

OBSOLETE_ER_NDB_SLAVE_LOW_EPOCH_RESOLUTION
  eng "NDB Slave: Table %s.%s : %s, low epoch resolution"

OBSOLETE_ER_NDB_INFO_FOUND_UNEXPECTED_FIELD_TYPE
  eng "Found unexpected field type %u"

OBSOLETE_ER_NDB_INFO_FAILED_TO_CREATE_NDBINFO
  eng "Failed to create NdbInfo"

OBSOLETE_ER_NDB_INFO_FAILED_TO_INIT_NDBINFO
  eng "Failed to init NdbInfo"

OBSOLETE_ER_NDB_CLUSTER_WRONG_NUMBER_OF_FUNCTION_ARGUMENTS
  eng "ndb_serialize_cond: Unexpected mismatch of found and expected number of function arguments %u"

OBSOLETE_ER_NDB_CLUSTER_SCHEMA_INFO
  eng "%s - %s.%s"

OBSOLETE_ER_NDB_CLUSTER_GENERIC_MESSAGE
  eng "%s"

ER_RPL_CANT_OPEN_INFO_TABLE
  eng "Info table is not ready to be used. Table '%s.%s' cannot be opened."

ER_RPL_CANT_SCAN_INFO_TABLE
  eng "Info table is not ready to be used. Table '%s.%s' cannot be scanned."

ER_RPL_CORRUPTED_INFO_TABLE
  eng "Corrupted table %s.%s. Check out table definition."

ER_RPL_CORRUPTED_KEYS_IN_INFO_TABLE
  eng "Info table has a problem with its key field(s). Table '%s.%s' expected field #%u to be '%s' but found '%s' instead."

ER_RPL_WORKER_ID_IS
  eng "Choosing worker id %lu, the following is going to be %lu"

ER_RPL_INCONSISTENT_TIMESTAMPS_IN_TRX
  eng "Transaction is tagged with inconsistent logical timestamps: sequence_number (%lld) <= last_committed (%lld)"

ER_RPL_INCONSISTENT_SEQUENCE_NO_IN_TRX
  eng "Transaction's sequence number is inconsistent with that of a preceding one: sequence_number (%lld) <= previous sequence_number (%lld)"

ER_RPL_CHANNELS_REQUIRE_TABLES_AS_INFO_REPOSITORIES
  eng "For the creation of replication channels the master info and relay log info repositories must be set to TABLE"

ER_RPL_CHANNELS_REQUIRE_NON_ZERO_SERVER_ID
  eng "For the creation of replication channels the server id must be different from 0"

ER_RPL_REPO_SHOULD_BE_TABLE
  eng "Slave: Wrong repository. Repository should be TABLE"

ER_RPL_ERROR_CREATING_MASTER_INFO
  eng "Error creating master info: %s."

ER_RPL_ERROR_CHANGING_MASTER_INFO_REPO_TYPE
  eng "Error changing the type of master info's repository: %s."

ER_RPL_CHANGING_RELAY_LOG_INFO_REPO_TYPE_FAILED_DUE_TO_GAPS
  eng "It is not possible to change the type of the relay log repository because there are workers repositories with possible execution gaps. The value of --relay_log_info_repository is altered to one of the found Worker repositories. The gaps have to be sorted out before resuming with the type change."

ER_RPL_ERROR_CREATING_RELAY_LOG_INFO
  eng "Error creating relay log info: %s."

ER_RPL_ERROR_CHANGING_RELAY_LOG_INFO_REPO_TYPE
  eng "Error changing the type of relay log info's repository: %s."

ER_RPL_FAILED_TO_DELETE_FROM_SLAVE_WORKERS_INFO_REPOSITORY
  eng "Could not delete from Slave Workers info repository."

ER_RPL_FAILED_TO_RESET_STATE_IN_SLAVE_INFO_REPOSITORY
  eng "Could not store the reset Slave Worker state into the slave info repository."

ER_RPL_ERROR_CHECKING_REPOSITORY
  eng "Error in checking %s repository info type of %s."

ER_RPL_SLAVE_GENERIC_MESSAGE
  eng "Slave: %s"

ER_RPL_SLAVE_COULD_NOT_CREATE_CHANNEL_LIST
  eng "Slave: Could not create channel list"

ER_RPL_MULTISOURCE_REQUIRES_TABLE_TYPE_REPOSITORIES
  eng "Slave: This slave was a multisourced slave previously which is supported only by both TABLE based master info and relay log info repositories. Found one or both of the info repos to be type FILE. Set both repos to type TABLE."

ER_RPL_SLAVE_FAILED_TO_INIT_A_MASTER_INFO_STRUCTURE
  eng "Slave: Failed to initialize the master info structure for channel '%s'; its record may still be present in 'mysql.slave_master_info' table, consider deleting it."

ER_RPL_SLAVE_FAILED_TO_INIT_MASTER_INFO_STRUCTURE
  eng "Failed to initialize the master info structure%s"

ER_RPL_SLAVE_FAILED_TO_CREATE_CHANNEL_FROM_MASTER_INFO
  eng "Slave: Failed to create a channel from master info table repository."

ER_RPL_FAILED_TO_CREATE_NEW_INFO_FILE
  eng "Failed to create a new info file (file '%s', errno %d)"

ER_RPL_FAILED_TO_CREATE_CACHE_FOR_INFO_FILE
  eng "Failed to create a cache on info file (file '%s')"

ER_RPL_FAILED_TO_OPEN_INFO_FILE
  eng "Failed to open the existing info file (file '%s', errno %d)"

ER_RPL_GTID_MEMORY_FINALLY_AVAILABLE
  eng "Server overcomes the temporary 'out of memory' in '%d' tries while allocating a new chunk of intervals for storing GTIDs."

ER_SERVER_COST_UNKNOWN_COST_CONSTANT
  eng "Unknown cost constant \"%s\" in mysql.server_cost table"

ER_SERVER_COST_INVALID_COST_CONSTANT
  eng "Invalid value for cost constant \"%s\" in mysql.server_cost table: %.1f"

ER_ENGINE_COST_UNKNOWN_COST_CONSTANT
  eng "Unknown cost constant \"%s\" in mysql.engine_cost table"

ER_ENGINE_COST_UNKNOWN_STORAGE_ENGINE
  eng "Unknown storage engine \"%s\" in mysql.engine_cost table"

ER_ENGINE_COST_INVALID_DEVICE_TYPE_FOR_SE
  eng "Invalid device type %d for \"%s\" storage engine for cost constant \"%s\" in mysql.engine_cost table"

ER_ENGINE_COST_INVALID_CONST_CONSTANT_FOR_SE_AND_DEVICE
  eng "Invalid value for cost constant \"%s\" for \"%s\" storage engine and device type %d in mysql.engine_cost table: %.1f"

ER_SERVER_COST_FAILED_TO_READ
  eng "Error while reading from mysql.server_cost table."

ER_ENGINE_COST_FAILED_TO_READ
  eng "Error while reading from mysql.engine_cost table."

ER_FAILED_TO_OPEN_COST_CONSTANT_TABLES
  eng "Failed to open optimizer cost constant tables"

ER_RPL_UNSUPPORTED_UNIGNORABLE_EVENT_IN_STREAM
  eng "Unsupported non-ignorable event fed into the event stream."

ER_RPL_GTID_LOG_EVENT_IN_STREAM
  eng "GTID_LOG_EVENT or ANONYMOUS_GTID_LOG_EVENT is not expected in an event stream %s."

ER_RPL_UNEXPECTED_BEGIN_IN_STREAM
  eng "QUERY(BEGIN) is not expected in an event stream in the middle of a %s."

ER_RPL_UNEXPECTED_COMMIT_ROLLBACK_OR_XID_LOG_EVENT_IN_STREAM
  eng "QUERY(COMMIT or ROLLBACK) or XID_LOG_EVENT is not expected in an event stream %s."

ER_RPL_UNEXPECTED_XA_ROLLBACK_IN_STREAM
  eng "QUERY(XA ROLLBACK) is not expected in an event stream %s."

ER_EVENT_EXECUTION_FAILED_CANT_AUTHENTICATE_USER
  eng "Event Scheduler: [%s].[%s.%s] execution failed, failed to authenticate the user."

ER_EVENT_EXECUTION_FAILED_USER_LOST_EVEN_PRIVILEGE
  eng "Event Scheduler: [%s].[%s.%s] execution failed, user no longer has EVENT privilege."

ER_EVENT_ERROR_DURING_COMPILATION
  eng "Event Scheduler: %serror during compilation of %s.%s"

ER_EVENT_DROPPING
  eng "Event Scheduler: Dropping %s.%s"

OBSOLETE_ER_NDB_SCHEMA_GENERIC_MESSAGE
  eng "Ndb schema[%s.%s]: %s"

ER_RPL_INCOMPATIBLE_DECIMAL_IN_RBR
  eng "In RBR mode, Slave received incompatible DECIMAL field (old-style decimal field) from Master while creating conversion table. Please consider changing datatype on Master to new style decimal by executing ALTER command for column Name: %s.%s.%s."

ER_INIT_ROOT_WITHOUT_PASSWORD
  eng "root@localhost is created with an empty password ! Please consider switching off the --initialize-insecure option."

ER_INIT_GENERATING_TEMP_PASSWORD_FOR_ROOT
  eng "A temporary password is generated for root@localhost: %s"

ER_INIT_CANT_OPEN_BOOTSTRAP_FILE
  eng "Failed to open the bootstrap file %s"

ER_INIT_BOOTSTRAP_COMPLETE
  eng "Bootstrapping complete"

ER_INIT_DATADIR_NOT_EMPTY_WONT_INITIALIZE
  eng "--initialize specified but the data directory has files in it. Aborting."

ER_INIT_DATADIR_EXISTS_WONT_INITIALIZE
  eng "--initialize specified on an existing data directory."

ER_INIT_DATADIR_EXISTS_AND_PATH_TOO_LONG_WONT_INITIALIZE
  eng "--initialize specified but the data directory exists and the path is too long. Aborting."

ER_INIT_DATADIR_EXISTS_AND_NOT_WRITABLE_WONT_INITIALIZE
  eng "--initialize specified but the data directory exists and is not writable. Aborting."

ER_INIT_CREATING_DD
  eng "Creating the data directory %s"

ER_RPL_BINLOG_STARTING_DUMP
  eng "Start binlog_dump to master_thread_id(%u) slave_server(%u), pos(%s, %llu)"

ER_RPL_BINLOG_MASTER_SENDS_HEARTBEAT
  eng "master sends heartbeat message"

ER_RPL_BINLOG_SKIPPING_REMAINING_HEARTBEAT_INFO
  eng "the rest of heartbeat info skipped ..."

ER_RPL_BINLOG_MASTER_USES_CHECKSUM_AND_SLAVE_CANT
  eng "Master is configured to log replication events with checksum, but will not send such events to slaves that cannot process them"

OBSOLETE_ER_NDB_QUERY_FAILED
  eng "NDB: Query '%s' failed, error: %d: %s"

ER_KILLING_THREAD
  eng "Killing thread %lu"

ER_DETACHING_SESSION_LEFT_BY_PLUGIN
  eng "Plugin %s is deinitializing a thread but left a session attached. Detaching it forcefully."

ER_CANT_DETACH_SESSION_LEFT_BY_PLUGIN
  eng "Failed to detach the session."

ER_DETACHED_SESSIONS_LEFT_BY_PLUGIN
  eng "Closed forcefully %u session%s left opened by plugin %s"

ER_FAILED_TO_DECREMENT_NUMBER_OF_THREADS
  eng "Failed to decrement the number of threads"

ER_PLUGIN_DID_NOT_DEINITIALIZE_THREADS
  eng "Plugin %s did not deinitialize %u threads"

ER_KILLED_THREADS_OF_PLUGIN
  eng "Killed %u threads of plugin %s"

OBSOLETE_ER_NDB_SLAVE_MAX_REPLICATED_EPOCH_UNKNOWN
  eng "NDB Slave : Could not determine maximum replicated epoch from %s.%s at Slave start, error %u %s"

OBSOLETE_ER_NDB_SLAVE_MAX_REPLICATED_EPOCH_SET_TO
  eng "NDB Slave : MaxReplicatedEpoch set to %llu (%u/%u) at Slave start"

OBSOLETE_ER_NDB_NODE_ID_AND_MANAGEMENT_SERVER_INFO
  eng "NDB: NodeID is %lu, management server '%s:%lu'"

OBSOLETE_ER_NDB_DISCONNECT_INFO
  eng "tid %u: node[%u] transaction_hint=%u, transaction_no_hint=%u"

OBSOLETE_ER_NDB_COLUMN_DEFAULTS_DIFFER
  eng "NDB Internal error: Default values differ for column %u, ndb_default: %d"

OBSOLETE_ER_NDB_COLUMN_SHOULD_NOT_HAVE_NATIVE_DEFAULT
  eng "NDB Internal error: Column %u has native default, but shouldn't. Flags=%u, type=%u"

OBSOLETE_ER_NDB_FIELD_INFO
  eng "field[ name: '%s', type: %u, real_type: %u, flags: 0x%x, is_null: %d]"

OBSOLETE_ER_NDB_COLUMN_INFO
  eng "ndbCol[name: '%s', type: %u, column_no: %d, nullable: %d]"

OBSOLETE_ER_NDB_OOM_IN_FIX_UNIQUE_INDEX_ATTR_ORDER
  eng "fix_unique_index_attr_order: my_malloc(%u) failure"

OBSOLETE_ER_NDB_SLAVE_MALFORMED_EVENT_RECEIVED_ON_TABLE
  eng "NDB Slave : Malformed event received on table %s cannot parse.  Stopping Slave."

OBSOLETE_ER_NDB_SLAVE_CONFLICT_FUNCTION_REQUIRES_ROLE
  eng "NDB Slave : Conflict function %s defined on table %s requires ndb_slave_conflict_role variable to be set.  Stopping slave."

OBSOLETE_ER_NDB_SLAVE_CONFLICT_TRANSACTION_IDS
  eng "NDB Slave : Transactional conflict detection defined on table %s, but events received without transaction ids.  Check --ndb-log-transaction-id setting on upstream Cluster."

OBSOLETE_ER_NDB_SLAVE_BINLOG_MISSING_INFO_FOR_CONFLICT_DETECTION
  eng "NDB Slave : Binlog event on table %s missing info necessary for conflict detection.  Check binlog format options on upstream cluster."

OBSOLETE_ER_NDB_ERROR_IN_READAUTOINCREMENTVALUE
  eng "Error %lu in readAutoIncrementValue(): %s"

OBSOLETE_ER_NDB_FOUND_UNCOMMITTED_AUTOCOMMIT
  eng "found uncommitted autocommit+rbwr transaction, commit status: %d"

OBSOLETE_ER_NDB_SLAVE_TOO_MANY_RETRIES
  eng "Ndb slave retried transaction %u time(s) in vain.  Giving up."

OBSOLETE_ER_NDB_SLAVE_ERROR_IN_UPDATE_CREATE_INFO
  eng "Error %lu in ::update_create_info(): %s"

OBSOLETE_ER_NDB_SLAVE_CANT_ALLOCATE_TABLE_SHARE
  eng "NDB: allocating table share for %s failed"

OBSOLETE_ER_NDB_BINLOG_ERROR_INFO_FROM_DA
  eng "NDB Binlog: (%d)%s"

OBSOLETE_ER_NDB_BINLOG_CREATE_TABLE_EVENT
  eng "NDB Binlog: CREATE TABLE Event: %s"

OBSOLETE_ER_NDB_BINLOG_FAILED_CREATE_TABLE_EVENT_OPERATIONS
  eng "NDB Binlog: FAILED CREATE TABLE event operations. Event: %s"

OBSOLETE_ER_NDB_BINLOG_RENAME_EVENT
  eng "NDB Binlog: RENAME Event: %s"

OBSOLETE_ER_NDB_BINLOG_FAILED_CREATE_DURING_RENAME
  eng "NDB Binlog: FAILED create event operations during RENAME. Event %s"

OBSOLETE_ER_NDB_UNEXPECTED_RENAME_TYPE
  eng "Unexpected rename case detected, sql_command: %d"

OBSOLETE_ER_NDB_ERROR_IN_GET_AUTO_INCREMENT
  eng "Error %lu in ::get_auto_increment(): %s"

OBSOLETE_ER_NDB_CREATING_SHARE_IN_OPEN
  eng "Calling ndbcluster_create_binlog_setup(%s) in ::open"

OBSOLETE_ER_NDB_TABLE_OPENED_READ_ONLY
  eng "table '%s' opened read only"

OBSOLETE_ER_NDB_INITIALIZE_GIVEN_CLUSTER_PLUGIN_DISABLED
  eng "NDB: '--initialize' -> ndbcluster plugin disabled"

OBSOLETE_ER_NDB_BINLOG_FORMAT_CHANGED_FROM_STMT_TO_MIXED
  eng "NDB: Changed global value of binlog_format from STATEMENT to MIXED"

OBSOLETE_ER_NDB_TRAILING_SHARE_RELEASED_BY_CLOSE_CACHED_TABLES
  eng "NDB_SHARE: trailing share %s, released by close_cached_tables"

OBSOLETE_ER_NDB_SHARE_ALREADY_EXISTS
  eng "NDB_SHARE: %s already exists use_count=%d. Moving away for safety, but possible memleak."

OBSOLETE_ER_NDB_HANDLE_TRAILING_SHARE_INFO
  eng "handle_trailing_share: %s use_count: %u"

OBSOLETE_ER_NDB_CLUSTER_GET_SHARE_INFO
  eng "ndbcluster_get_share: %s use_count: %u"

OBSOLETE_ER_NDB_CLUSTER_REAL_FREE_SHARE_INFO
  eng "ndbcluster_real_free_share: %s use_count: %u"

OBSOLETE_ER_NDB_CLUSTER_REAL_FREE_SHARE_DROP_FAILED
  eng "ndbcluster_real_free_share: %s, still open - ignored 'free' (leaked?)"

OBSOLETE_ER_NDB_CLUSTER_FREE_SHARE_INFO
  eng "ndbcluster_free_share: %s use_count: %u"

OBSOLETE_ER_NDB_CLUSTER_MARK_SHARE_DROPPED_INFO
  eng "ndbcluster_mark_share_dropped: %s use_count: %u"

OBSOLETE_ER_NDB_CLUSTER_MARK_SHARE_DROPPED_DESTROYING_SHARE
  eng "ndbcluster_mark_share_dropped: destroys share %s"

OBSOLETE_ER_NDB_CLUSTER_OOM_THD_NDB
  eng "Could not allocate Thd_ndb object"

OBSOLETE_ER_NDB_BINLOG_NDB_TABLES_INITIALLY_READ_ONLY
  eng "NDB Binlog: Ndb tables initially read only."

OBSOLETE_ER_NDB_UTIL_THREAD_OOM
  eng "ndb util thread: malloc failure, query cache not maintained properly"

OBSOLETE_ER_NDB_ILLEGAL_VALUE_FOR_NDB_RECV_THREAD_CPU_MASK
  eng "Trying to set ndb_recv_thread_cpu_mask to illegal value = %s, ignored"

OBSOLETE_ER_NDB_TOO_MANY_CPUS_IN_NDB_RECV_THREAD_CPU_MASK
  eng "Trying to set too many CPU's in ndb_recv_thread_cpu_mask, ignored this variable, erroneus value = %s"

ER_DBUG_CHECK_SHARES_OPEN
  eng "dbug_check_shares open:"

ER_DBUG_CHECK_SHARES_INFO
  eng "  %s.%s: state: %s(%u) use_count: %u"

ER_DBUG_CHECK_SHARES_DROPPED
  eng "dbug_check_shares dropped:"

ER_INVALID_OR_OLD_TABLE_OR_DB_NAME
  eng "Invalid (old?) table or database name '%s'"

ER_TC_RECOVERING_AFTER_CRASH_USING
  eng "Recovering after a crash using %s"

ER_TC_CANT_AUTO_RECOVER_WITH_TC_HEURISTIC_RECOVER
  eng "Cannot perform automatic crash recovery when --tc-heuristic-recover is used"

ER_TC_BAD_MAGIC_IN_TC_LOG
  eng "Bad magic header in tc log"

ER_TC_NEED_N_SE_SUPPORTING_2PC_FOR_RECOVERY
  eng "Recovery failed! You must enable exactly %d storage engines that support two-phase commit protocol"

ER_TC_RECOVERY_FAILED_THESE_ARE_YOUR_OPTIONS
  eng "Crash recovery failed. Either correct the problem (if it's, for example, out of memory error) and restart, or delete tc log and start mysqld with --tc-heuristic-recover={commit|rollback}"

ER_TC_HEURISTIC_RECOVERY_MODE
  eng "Heuristic crash recovery mode"

ER_TC_HEURISTIC_RECOVERY_FAILED
  eng "Heuristic crash recovery failed"

ER_TC_RESTART_WITHOUT_TC_HEURISTIC_RECOVER
  eng "Please restart mysqld without --tc-heuristic-recover"

ER_RPL_SLAVE_FAILED_TO_CREATE_OR_RECOVER_INFO_REPOSITORIES
  eng "Failed to create or recover replication info repositories."

ER_RPL_SLAVE_AUTO_POSITION_IS_1_AND_GTID_MODE_IS_OFF
  eng "Detected misconfiguration: replication channel '%.192s' was configured with AUTO_POSITION = 1, but the server was started with --gtid-mode=off. Either reconfigure replication using CHANGE MASTER TO MASTER_AUTO_POSITION = 0 FOR CHANNEL '%.192s', or change GTID_MODE to some value other than OFF, before starting the slave receiver thread."

ER_RPL_SLAVE_CANT_START_SLAVE_FOR_CHANNEL
  eng "Slave: Could not start slave for channel '%s'. operation discontinued"

ER_RPL_SLAVE_CANT_STOP_SLAVE_FOR_CHANNEL
  eng "Slave: Could not stop slave for channel '%s' operation discontinued"

ER_RPL_RECOVERY_NO_ROTATE_EVENT_FROM_MASTER
  eng "Error during --relay-log-recovery: Could not locate rotate event from the master."

ER_RPL_RECOVERY_ERROR_READ_RELAY_LOG
  eng "Error during --relay-log-recovery: Error reading events from relay log: %d"

OBSOLETE_ER_RPL_RECOVERY_ERROR_FREEING_IO_CACHE
  eng "Error during --relay-log-recovery: Error while freeing IO_CACHE object"

ER_RPL_RECOVERY_SKIPPED_GROUP_REPLICATION_CHANNEL
  eng "Relay log recovery skipped for group replication channel."

ER_RPL_RECOVERY_ERROR
  eng "Error during --relay-log-recovery: %s"

ER_RPL_RECOVERY_IO_ERROR_READING_RELAY_LOG_INDEX
  eng "Error during --relay-log-recovery: Could not read relay log index file due to an IO error."

ER_RPL_RECOVERY_FILE_MASTER_POS_INFO
  eng "Recovery from master pos %ld and file %s%s. Previous relay log pos and relay log file had been set to %lld, %s respectively."

ER_RPL_RECOVERY_REPLICATE_SAME_SERVER_ID_REQUIRES_POSITION
  eng "Error during --relay-log-recovery: replicate_same_server_id is in use and sql thread's positions are not initialized, hence relay log recovery cannot happen."

ER_RPL_MTS_RECOVERY_STARTING_COORDINATOR
  eng "MTS recovery: starting coordinator thread to fill MTS gaps."

ER_RPL_MTS_RECOVERY_FAILED_TO_START_COORDINATOR
  eng "MTS recovery: failed to start the coordinator thread. Check the error log for additional details."

ER_RPL_MTS_AUTOMATIC_RECOVERY_FAILED
  eng "MTS recovery: automatic recovery failed. Either the slave server had stopped due to an error during an earlier session or relay logs are corrupted.Fix the cause of the slave side error and restart the slave server or consider using RESET SLAVE."

ER_RPL_MTS_RECOVERY_CANT_OPEN_RELAY_LOG
  eng "Failed to open the relay log '%s' (relay_log_pos %s)."

ER_RPL_MTS_RECOVERY_SUCCESSFUL
  eng "MTS recovery: completed successfully."

ER_RPL_SERVER_ID_MISSING
  eng "Server id not set, will not start slave%s"

ER_RPL_CANT_CREATE_SLAVE_THREAD
  eng "Can't create slave thread%s."

ER_RPL_SLAVE_IO_THREAD_WAS_KILLED
  eng "The slave IO thread%s was killed while executing initialization query '%s'"

ER_RPL_SLAVE_MASTER_UUID_HAS_CHANGED
  eng "The master's UUID has changed, although this should not happen unless you have changed it manually. The old UUID was %s."

ER_RPL_SLAVE_USES_CHECKSUM_AND_MASTER_PRE_50
  eng "Found a master with MySQL server version older than 5.0. With checksums enabled on the slave, replication might not work correctly. To ensure correct replication, restart the slave server with --replica_sql_verify_checksum=0."

ER_RPL_SLAVE_SECONDS_BEHIND_MASTER_DUBIOUS
  eng "\"SELECT UNIX_TIMESTAMP()\" failed on master, do not trust column Seconds_Behind_Master of SHOW SLAVE STATUS. Error: %s (%d)"

ER_RPL_SLAVE_CANT_FLUSH_MASTER_INFO_FILE
  eng "Failed to flush master info file."

ER_RPL_SLAVE_REPORT_HOST_TOO_LONG
  eng "The length of report_host is %zu. It is larger than the max length(%d), so this slave cannot be registered to the master%s."

ER_RPL_SLAVE_REPORT_USER_TOO_LONG
  eng "The length of report_user is %zu. It is larger than the max length(%d), so this slave cannot be registered to the master%s."

ER_RPL_SLAVE_REPORT_PASSWORD_TOO_LONG
  eng "The length of report_password is %zu. It is larger than the max length(%d), so this slave cannot be registered to the master%s."

ER_RPL_SLAVE_ERROR_RETRYING
  eng "Error on %s: %d  %s, will retry in %d secs"

ER_RPL_SLAVE_ERROR_READING_FROM_SERVER
  eng "Error reading packet from server%s: %s (server_errno=%d)"

ER_RPL_SLAVE_DUMP_THREAD_KILLED_BY_MASTER
  eng "Slave%s: received end packet from server due to dump thread being killed on master. Dump threads are killed for example during master shutdown, explicitly by a user, or when the master receives a binlog send request from a duplicate server UUID <%s> : Error %s"

ER_RPL_MTS_STATISTICS
  eng "Multi-threaded slave statistics%s: seconds elapsed = %lu; events assigned = %llu; worker queues filled over overrun level = %lu; waited due a Worker queue full = %lu; waited due the total size = %lu; waited at clock conflicts = %llu waited (count) when Workers occupied = %lu waited when Workers occupied = %llu"

ER_RPL_MTS_RECOVERY_COMPLETE
  eng "Slave%s: MTS Recovery has completed at relay log %s, position %llu master log %s, position %llu."

ER_RPL_SLAVE_CANT_INIT_RELAY_LOG_POSITION
  eng "Error initializing relay log position%s: %s"

ER_RPL_SLAVE_CONNECTED_TO_MASTER_REPLICATION_STARTED
  eng "Slave I/O thread%s: connected to master '%s@%s:%d',replication started in log '%s' at position %s"

ER_RPL_SLAVE_IO_THREAD_KILLED
  eng "Slave I/O thread%s killed while connecting to master"

ER_RPL_SLAVE_IO_THREAD_CANT_REGISTER_ON_MASTER
  eng "Slave I/O thread couldn't register on master"

ER_RPL_SLAVE_FORCING_TO_RECONNECT_IO_THREAD
  eng "Forcing to reconnect slave I/O thread%s"

ER_RPL_SLAVE_ERROR_REQUESTING_BINLOG_DUMP
  eng "Failed on request_dump()%s"

ER_RPL_LOG_ENTRY_EXCEEDS_REPLICA_MAX_ALLOWED_PACKET
  eng "Log entry on master is longer than replica_max_allowed_packet (%lu) on slave. If the entry is correct, restart the server with a higher value of replica_max_allowed_packet"

ER_RPL_SLAVE_STOPPING_AS_MASTER_OOM
  eng "Stopping slave I/O thread due to out-of-memory error from master"

ER_RPL_SLAVE_IO_THREAD_ABORTED_WAITING_FOR_RELAY_LOG_SPACE
  eng "Slave I/O thread aborted while waiting for relay log space"

ER_RPL_SLAVE_IO_THREAD_EXITING
  eng "Slave I/O thread exiting%s, read up to log '%s', position %s"

ER_RPL_SLAVE_CANT_INITIALIZE_SLAVE_WORKER
  eng "Failed during slave worker initialization%s"

ER_RPL_MTS_GROUP_RECOVERY_RELAY_LOG_INFO_FOR_WORKER
  eng "Slave: MTS group recovery relay log info based on Worker-Id %lu, group_relay_log_name %s, group_relay_log_pos %llu group_master_log_name %s, group_master_log_pos %llu"

ER_RPL_ERROR_LOOKING_FOR_LOG
  eng "Error looking for %s."

ER_RPL_MTS_GROUP_RECOVERY_RELAY_LOG_INFO
  eng "Slave: MTS group recovery relay log info group_master_log_name %s, event_master_log_pos %llu."

ER_RPL_CANT_FIND_FOLLOWUP_FILE
  eng "Error looking for file after %s."

ER_RPL_MTS_CHECKPOINT_PERIOD_DIFFERS_FROM_CNT
  eng "This an error cnt != mta_checkpoint_period"

ER_RPL_SLAVE_WORKER_THREAD_CREATION_FAILED
  eng "Failed during slave worker thread creation%s"

ER_RPL_SLAVE_WORKER_THREAD_CREATION_FAILED_WITH_ERRNO
  eng "Failed during slave worker thread creation%s (errno= %d)"

ER_RPL_SLAVE_FAILED_TO_INIT_PARTITIONS_HASH
  eng "Failed to init partitions hash"

OBSOLETE_ER_RPL_SLAVE_NDB_TABLES_NOT_AVAILABLE
  eng "Slave SQL thread : NDB : Tables not available after %lu seconds. Consider increasing --ndb-wait-setup value"

ER_RPL_SLAVE_SQL_THREAD_STARTING
  eng "Slave SQL thread%s initialized, starting replication in log '%s' at position %s, relay log '%s' position: %s"

ER_RPL_SLAVE_SKIP_COUNTER_EXECUTED
  eng "'SQL_REPLICA_SKIP_COUNTER=%ld' executed at relay_log_file='%s', relay_log_pos='%ld', master_log_name='%s', master_log_pos='%ld' and new position at relay_log_file='%s', relay_log_pos='%ld', master_log_name='%s', master_log_pos='%ld' "

ER_RPL_SLAVE_ADDITIONAL_ERROR_INFO_FROM_DA
  eng "Slave (additional info): %s Error_code: MY-%06d"

ER_RPL_SLAVE_ERROR_INFO_FROM_DA
  eng "Slave: %s Error_code: MY-%06d"

ER_RPL_SLAVE_ERROR_LOADING_USER_DEFINED_LIBRARY
  eng "Error loading user-defined library, slave SQL thread aborted. Install the missing library, and restart the slave SQL thread with \"SLAVE START\". We stopped at log '%s' position %s"

ER_RPL_SLAVE_ERROR_RUNNING_QUERY
  eng "Error running query, slave SQL thread aborted. Fix the problem, and restart the slave SQL thread with \"SLAVE START\". We stopped at log '%s' position %s"

ER_RPL_SLAVE_SQL_THREAD_EXITING
  eng "Slave SQL thread%s exiting, replication stopped in log '%s' at position %s"

ER_RPL_SLAVE_READ_INVALID_EVENT_FROM_MASTER
  eng "Read invalid event from master: '%s', master could be corrupt but a more likely cause of this is a bug"

ER_RPL_SLAVE_QUEUE_EVENT_FAILED_INVALID_CONFIGURATION
  eng "The queue event failed for channel '%s' as its configuration is invalid."

ER_RPL_SLAVE_IO_THREAD_DETECTED_UNEXPECTED_EVENT_SEQUENCE
  eng "An unexpected event sequence was detected by the IO thread while queuing the event received from master '%s' binary log file, at position %llu."

ER_RPL_SLAVE_CANT_USE_CHARSET
  eng "'%s' can not be used as client character set. '%s' will be used as default client character set while connecting to master."

ER_RPL_SLAVE_CONNECTED_TO_MASTER_REPLICATION_RESUMED
  eng "Slave%s: connected to master '%s@%s:%d',replication resumed in log '%s' at position %s"

ER_RPL_SLAVE_NEXT_LOG_IS_ACTIVE
  eng "next log '%s' is active"

ER_RPL_SLAVE_NEXT_LOG_IS_INACTIVE
  eng "next log '%s' is not active"

ER_RPL_SLAVE_SQL_THREAD_IO_ERROR_READING_EVENT
  eng "Slave SQL thread%s: I/O error reading event (errno: %d  cur_log->error: %d)"

ER_RPL_SLAVE_ERROR_READING_RELAY_LOG_EVENTS
  eng "Error reading relay log event%s: %s"

ER_SLAVE_CHANGE_MASTER_TO_EXECUTED
  eng "'CHANGE MASTER TO%s executed'. Previous state master_host='%s', master_port= %u, master_log_file='%s', master_log_pos= %ld, master_bind='%s'. New state master_host='%s', master_port= %u, master_log_file='%s', master_log_pos= %ld, master_bind='%s'."

ER_RPL_SLAVE_NEW_MASTER_INFO_NEEDS_REPOS_TYPE_OTHER_THAN_FILE
  eng "Slave: Cannot create new master info structure when repositories are of type FILE. Convert slave repositories to TABLE to replicate from multiple sources."

ER_RPL_FAILED_TO_STAT_LOG_IN_INDEX
  eng "log %s listed in the index, but failed to stat."

ER_RPL_LOG_NOT_FOUND_WHILE_COUNTING_RELAY_LOG_SPACE
  eng "Could not find first log while counting relay log space."

ER_SLAVE_CANT_USE_TEMPDIR
  eng "Unable to use slave's temporary directory '%s'."

ER_RPL_RELAY_LOG_NEEDS_FILE_NOT_DIRECTORY
  eng "Path '%s' is a directory name, please specify a file name for --relay-log option."

ER_RPL_RELAY_LOG_INDEX_NEEDS_FILE_NOT_DIRECTORY
  eng "Path '%s' is a directory name, please specify a file name for --relay-log-index option."

ER_RPL_PLEASE_USE_OPTION_RELAY_LOG
  eng "Neither --relay-log nor --relay-log-index were used; so replication may break when this MySQL server acts as a slave and has his hostname changed!! Please use '--relay-log=%s' to avoid this problem."

ER_RPL_OPEN_INDEX_FILE_FAILED
  eng "Failed in open_index_file() called from Relay_log_info::rli_init_info()."

ER_RPL_CANT_INITIALIZE_GTID_SETS_IN_RLI_INIT_INFO
  eng "Failed in init_gtid_sets() called from Relay_log_info::rli_init_info()."

ER_RPL_CANT_OPEN_LOG_IN_RLI_INIT_INFO
  eng "Failed in open_log() called from Relay_log_info::rli_init_info()."

ER_RPL_ERROR_WRITING_RELAY_LOG_CONFIGURATION
  eng "Error writing relay log configuration."

OBSOLETE_ER_NDB_OOM_GET_NDB_BLOBS_VALUE
  eng "get_ndb_blobs_value: my_malloc(%u) failed"

OBSOLETE_ER_NDB_THREAD_TIMED_OUT
  eng "NDB: Thread id %u timed out (30s) waiting for epoch %u/%u to be handled.  Progress : %u/%u -> %u/%u."

OBSOLETE_ER_NDB_TABLE_IS_NOT_DISTRIBUTED
  eng "NDB: Inconsistency detected in distributed privilege tables. Table '%s.%s' is not distributed"

OBSOLETE_ER_NDB_CREATING_TABLE
  eng "NDB: Creating %s.%s"

OBSOLETE_ER_NDB_FLUSHING_TABLE_INFO
  eng "NDB: Flushing %s.%s"

OBSOLETE_ER_NDB_CLEANING_STRAY_TABLES
  eng "NDB: Cleaning stray tables from database '%s'"

OBSOLETE_ER_NDB_DISCOVERED_MISSING_DB
  eng "NDB: Discovered missing database '%s'"

OBSOLETE_ER_NDB_DISCOVERED_REMAINING_DB
  eng "NDB: Discovered remaining database '%s'"

OBSOLETE_ER_NDB_CLUSTER_FIND_ALL_DBS_RETRY
  eng "NDB: ndbcluster_find_all_databases retry: %u - %s"

OBSOLETE_ER_NDB_CLUSTER_FIND_ALL_DBS_FAIL
  eng "NDB: ndbcluster_find_all_databases fail: %u - %s"

OBSOLETE_ER_NDB_SKIPPING_SETUP_TABLE
  eng "NDB: skipping setup table %s.%s, in state %d"

OBSOLETE_ER_NDB_FAILED_TO_SET_UP_TABLE
  eng "NDB: failed to setup table %s.%s, error: %d, %s"

OBSOLETE_ER_NDB_MISSING_FRM_DISCOVERING
  eng "NDB: missing frm for %s.%s, discovering..."

OBSOLETE_ER_NDB_MISMATCH_IN_FRM_DISCOVERING
  eng "NDB: mismatch in frm for %s.%s, discovering..."

OBSOLETE_ER_NDB_BINLOG_CLEANING_UP_SETUP_LEFTOVERS
  eng "ndb_binlog_setup: Clean up leftovers"

OBSOLETE_ER_NDB_WAITING_INFO
  eng "NDB %s: waiting max %u sec for %s %s.  epochs: (%u/%u,%u/%u,%u/%u)  injector proc_info: %s"

OBSOLETE_ER_NDB_WAITING_INFO_WITH_MAP
  eng "NDB %s: waiting max %u sec for %s %s.  epochs: (%u/%u,%u/%u,%u/%u)  injector proc_info: %s map: %x%08x"

OBSOLETE_ER_NDB_TIMEOUT_WHILE_DISTRIBUTING
  eng "NDB %s: distributing %s timed out. Ignoring..."

OBSOLETE_ER_NDB_NOT_WAITING_FOR_DISTRIBUTING
  eng "NDB %s: not waiting for distributing %s"

OBSOLETE_ER_NDB_DISTRIBUTED_INFO
  eng "NDB: distributed %s.%s(%u/%u) type: %s(%u) query: \'%s\' to %x%08x"

OBSOLETE_ER_NDB_DISTRIBUTION_COMPLETE
  eng "NDB: distribution of %s.%s(%u/%u) type: %s(%u) query: \'%s\' - complete!"

OBSOLETE_ER_NDB_SCHEMA_DISTRIBUTION_FAILED
  eng "NDB Schema dist: Data node: %d failed, subscriber bitmask %x%08x"

OBSOLETE_ER_NDB_SCHEMA_DISTRIBUTION_REPORTS_SUBSCRIBE
  eng "NDB Schema dist: Data node: %d reports subscribe from node %d, subscriber bitmask %x%08x"

OBSOLETE_ER_NDB_SCHEMA_DISTRIBUTION_REPORTS_UNSUBSCRIBE
  eng "NDB Schema dist: Data node: %d reports unsubscribe from node %d, subscriber bitmask %x%08x"

OBSOLETE_ER_NDB_BINLOG_CANT_DISCOVER_TABLE_FROM_SCHEMA_EVENT
  eng "NDB Binlog: Could not discover table '%s.%s' from binlog schema event '%s' from node %d. my_errno: %d"

OBSOLETE_ER_NDB_BINLOG_SIGNALLING_UNKNOWN_VALUE
  eng "NDB: unknown value for binlog signalling 0x%X, %s not logged"

OBSOLETE_ER_NDB_BINLOG_REPLY_TO
  eng "NDB: reply to %s.%s(%u/%u) from %s to %x%08x"

OBSOLETE_ER_NDB_BINLOG_CANT_RELEASE_SLOCK
  eng "NDB: Could not release slock on '%s.%s', Error code: %d Message: %s"

OBSOLETE_ER_NDB_CANT_FIND_TABLE
  eng "NDB schema: Could not find table '%s.%s' in NDB"

OBSOLETE_ER_NDB_DISCARDING_EVENT_NO_OBJ
  eng "NDB: Discarding event...no obj: %s (%u/%u)"

OBSOLETE_ER_NDB_DISCARDING_EVENT_ID_VERSION_MISMATCH
  eng "NDB: Discarding event...key: %s non matching id/version [%u/%u] != [%u/%u]"

OBSOLETE_ER_NDB_CLEAR_SLOCK_INFO
  eng "NDB: CLEAR_SLOCK key: %s(%u/%u) %x%08x, from %s to %x%08x"

OBSOLETE_ER_NDB_BINLOG_SKIPPING_LOCAL_TABLE
  eng "NDB Binlog: Skipping locally defined table '%s.%s' from binlog schema event '%s' from node %d."

OBSOLETE_ER_NDB_BINLOG_ONLINE_ALTER_RENAME
  eng "NDB Binlog: handling online alter/rename"

OBSOLETE_ER_NDB_BINLOG_CANT_REOPEN_SHADOW_TABLE
  eng "NDB Binlog: Failed to re-open shadow table %s.%s"

OBSOLETE_ER_NDB_BINLOG_ONLINE_ALTER_RENAME_COMPLETE
  eng "NDB Binlog: handling online alter/rename done"

OBSOLETE_ER_NDB_BINLOG_SKIPPING_DROP_OF_LOCAL_TABLE
  eng "NDB Binlog: Skipping drop of locally defined table '%s.%s' from binlog schema event '%s' from node %d. "

OBSOLETE_ER_NDB_BINLOG_SKIPPING_RENAME_OF_LOCAL_TABLE
  eng "NDB Binlog: Skipping renaming locally defined table '%s.%s' from binlog schema event '%s' from node %d. "

OBSOLETE_ER_NDB_BINLOG_SKIPPING_DROP_OF_TABLES
  eng "NDB Binlog: Skipping drop database '%s' since it contained local tables binlog schema event '%s' from node %d. "

OBSOLETE_ER_NDB_BINLOG_GOT_DIST_PRIV_EVENT_FLUSHING_PRIVILEGES
  eng "Got dist_priv event: %s, flushing privileges"

OBSOLETE_ER_NDB_BINLOG_GOT_SCHEMA_EVENT
  eng "NDB: got schema event on %s.%s(%u/%u) query: '%s' type: %s(%d) node: %u slock: %x%08x"

OBSOLETE_ER_NDB_BINLOG_SKIPPING_OLD_SCHEMA_OPERATION
  eng "NDB schema: Skipping old schema operation(RENAME_TABLE_NEW) on %s.%s"

OBSOLETE_ER_NDB_CLUSTER_FAILURE
  eng "NDB Schema dist: cluster failure at epoch %u/%u."

OBSOLETE_ER_NDB_TABLES_INITIALLY_READ_ONLY_ON_RECONNECT
  eng "NDB Binlog: ndb tables initially read only on reconnect."

OBSOLETE_ER_NDB_IGNORING_UNKNOWN_EVENT
  eng "NDB Schema dist: unknown event %u, ignoring..."

OBSOLETE_ER_NDB_BINLOG_OPENING_INDEX
  eng "NDB Binlog: Opening ndb_binlog_index: %d, '%s'"

OBSOLETE_ER_NDB_BINLOG_CANT_LOCK_NDB_BINLOG_INDEX
  eng "NDB Binlog: Unable to lock table ndb_binlog_index"

OBSOLETE_ER_NDB_BINLOG_INJECTING_RANDOM_WRITE_FAILURE
  eng "NDB Binlog: Injecting random write failure"

OBSOLETE_ER_NDB_BINLOG_CANT_WRITE_TO_NDB_BINLOG_INDEX
  eng "NDB Binlog: Failed writing to ndb_binlog_index for epoch %u/%u  orig_server_id %u orig_epoch %u/%u with error %d."

OBSOLETE_ER_NDB_BINLOG_WRITING_TO_NDB_BINLOG_INDEX
  eng "NDB Binlog: Writing row (%s) to ndb_binlog_index - %s"

OBSOLETE_ER_NDB_BINLOG_CANT_COMMIT_TO_NDB_BINLOG_INDEX
  eng "NDB Binlog: Failed committing transaction to ndb_binlog_index with error %d."

OBSOLETE_ER_NDB_BINLOG_WRITE_INDEX_FAILED_AFTER_KILL
  eng "NDB Binlog: Failed writing to ndb_binlog_index table while retrying after kill during shutdown"

OBSOLETE_ER_NDB_BINLOG_USING_SERVER_ID_0_SLAVES_WILL_NOT
  eng "NDB: server id set to zero - changes logged to bin log with server id zero will be logged with another server id by slave mysqlds"

OBSOLETE_ER_NDB_SERVER_ID_RESERVED_OR_TOO_LARGE
  eng "NDB: server id provided is too large to be represented in opt_server_id_bits or is reserved"

OBSOLETE_ER_NDB_BINLOG_REQUIRES_V2_ROW_EVENTS
  eng "NDB: --ndb-log-transaction-id requires v2 Binlog row events but server is using v1."

OBSOLETE_ER_NDB_BINLOG_STATUS_FORCING_FULL_USE_WRITE
  eng "NDB: ndb-log-apply-status forcing %s.%s to FULL USE_WRITE"

OBSOLETE_ER_NDB_BINLOG_GENERIC_MESSAGE
  eng "NDB Binlog: %s"

OBSOLETE_ER_NDB_CONFLICT_GENERIC_MESSAGE
  eng "%s"

OBSOLETE_ER_NDB_TRANS_DEPENDENCY_TRACKER_ERROR
  eng "%s"

OBSOLETE_ER_NDB_CONFLICT_FN_PARSE_ERROR
  eng "NDB Slave: Table %s.%s : Parse error on conflict fn : %s"

OBSOLETE_ER_NDB_CONFLICT_FN_SETUP_ERROR
  eng "NDB Slave: Table %s.%s : %s"

OBSOLETE_ER_NDB_BINLOG_FAILED_TO_GET_TABLE
  eng "NDB Binlog: Failed to get table %s from ndb: %s, %d"

OBSOLETE_ER_NDB_BINLOG_NOT_LOGGING
  eng "NDB Binlog: NOT logging %s"

OBSOLETE_ER_NDB_BINLOG_CREATE_TABLE_EVENT_FAILED
  eng "NDB Binlog: FAILED CREATE (DISCOVER) TABLE Event: %s"

OBSOLETE_ER_NDB_BINLOG_CREATE_TABLE_EVENT_INFO
  eng "NDB Binlog: CREATE (DISCOVER) TABLE Event: %s"

OBSOLETE_ER_NDB_BINLOG_DISCOVER_TABLE_EVENT_INFO
  eng "NDB Binlog: DISCOVER TABLE Event: %s"

OBSOLETE_ER_NDB_BINLOG_BLOB_REQUIRES_PK
  eng "NDB Binlog: logging of table %s with BLOB attribute and no PK is not supported"

OBSOLETE_ER_NDB_BINLOG_CANT_CREATE_EVENT_IN_DB
  eng "NDB Binlog: Unable to create event in database. Event: %s  Error Code: %d  Message: %s"

OBSOLETE_ER_NDB_BINLOG_CANT_CREATE_EVENT_IN_DB_AND_CANT_DROP
  eng "NDB Binlog: Unable to create event in database.  Attempt to correct with drop failed. Event: %s Error Code: %d Message: %s"

OBSOLETE_ER_NDB_BINLOG_CANT_CREATE_EVENT_IN_DB_DROPPED
  eng "NDB Binlog: Unable to create event in database.  Attempt to correct with drop ok, but create failed. Event: %s Error Code: %d Message: %s"

OBSOLETE_ER_NDB_BINLOG_DISCOVER_REUSING_OLD_EVENT_OPS
  eng "NDB Binlog: discover reusing old ev op"

OBSOLETE_ER_NDB_BINLOG_CREATING_NDBEVENTOPERATION_FAILED
  eng "NDB Binlog: Creating NdbEventOperation failed for %s"

OBSOLETE_ER_NDB_BINLOG_CANT_CREATE_BLOB
  eng "NDB Binlog: Creating NdbEventOperation blob field %u handles failed (code=%d) for %s"

OBSOLETE_ER_NDB_BINLOG_NDBEVENT_EXECUTE_FAILED
  eng "NDB Binlog: ndbevent->execute failed for %s; %d %s"

OBSOLETE_ER_NDB_CREATE_EVENT_OPS_LOGGING_INFO
  eng "NDB Binlog: logging %s (%s,%s)"

OBSOLETE_ER_NDB_BINLOG_CANT_DROP_EVENT_FROM_DB
  eng "NDB Binlog: Unable to drop event in database. Event: %s Error Code: %d Message: %s"

OBSOLETE_ER_NDB_TIMED_OUT_IN_DROP_TABLE
  eng "NDB %s: %s timed out. Ignoring..."

OBSOLETE_ER_NDB_BINLOG_UNHANDLED_ERROR_FOR_TABLE
  eng "NDB Binlog: unhandled error %d for table %s"

OBSOLETE_ER_NDB_BINLOG_CLUSTER_FAILURE
  eng "NDB Binlog: cluster failure for %s at epoch %u/%u."

OBSOLETE_ER_NDB_BINLOG_UNKNOWN_NON_DATA_EVENT
  eng "NDB Binlog: unknown non data event %d for %s. Ignoring..."

OBSOLETE_ER_NDB_BINLOG_INJECTOR_DISCARDING_ROW_EVENT_METADATA
  eng "NDB: Binlog Injector discarding row event meta data as server is using v1 row events. (%u %x)"

OBSOLETE_ER_NDB_REMAINING_OPEN_TABLES
  eng "remove_all_event_operations: Remaining open tables: "

OBSOLETE_ER_NDB_REMAINING_OPEN_TABLE_INFO
  eng "  %s.%s, use_count: %u"

OBSOLETE_ER_NDB_COULD_NOT_GET_APPLY_STATUS_SHARE
  eng "NDB: Could not get apply status share"

OBSOLETE_ER_NDB_BINLOG_SERVER_SHUTDOWN_DURING_NDB_CLUSTER_START
  eng "NDB Binlog: Server shutdown detected while waiting for ndbcluster to start..."

OBSOLETE_ER_NDB_BINLOG_CLUSTER_RESTARTED_RESET_MASTER_SUGGESTED
  eng "NDB Binlog: cluster has been restarted --initial or with older filesystem. ndb_latest_handled_binlog_epoch: %u/%u, while current epoch: %u/%u. RESET MASTER should be issued. Resetting ndb_latest_handled_binlog_epoch."

OBSOLETE_ER_NDB_BINLOG_CLUSTER_HAS_RECONNECTED
  eng "NDB Binlog: cluster has reconnected. Changes to the database that occurred while disconnected will not be in the binlog"

OBSOLETE_ER_NDB_BINLOG_STARTING_LOG_AT_EPOCH
  eng "NDB Binlog: starting log at epoch %u/%u"

OBSOLETE_ER_NDB_BINLOG_NDB_TABLES_WRITABLE
  eng "NDB Binlog: ndb tables writable"

OBSOLETE_ER_NDB_BINLOG_SHUTDOWN_DETECTED
  eng "NDB Binlog: Server shutdown detected..."

OBSOLETE_ER_NDB_BINLOG_LOST_SCHEMA_CONNECTION_WAITING
  eng "NDB Binlog: Just lost schema connection, hanging around"

OBSOLETE_ER_NDB_BINLOG_LOST_SCHEMA_CONNECTION_CONTINUING
  eng "NDB Binlog: ...and on our way"

OBSOLETE_ER_NDB_BINLOG_ERROR_HANDLING_SCHEMA_EVENT
  eng "NDB: error %lu (%s) on handling binlog schema event"

OBSOLETE_ER_NDB_BINLOG_CANT_INJECT_APPLY_STATUS_WRITE_ROW
  eng "NDB Binlog: Failed to inject apply status write row"

OBSOLETE_ER_NDB_BINLOG_ERROR_DURING_GCI_ROLLBACK
  eng "NDB Binlog: Error during ROLLBACK of GCI %u/%u. Error: %d"

OBSOLETE_ER_NDB_BINLOG_ERROR_DURING_GCI_COMMIT
  eng "NDB Binlog: Error during COMMIT of GCI. Error: %d"

OBSOLETE_ER_NDB_BINLOG_LATEST_TRX_IN_EPOCH_NOT_IN_BINLOG
  eng "NDB Binlog: latest transaction in epoch %u/%u not in binlog as latest handled epoch is %u/%u"

OBSOLETE_ER_NDB_BINLOG_RELEASING_EXTRA_SHARE_REFERENCES
  eng "NDB Binlog: Release extra share references"

OBSOLETE_ER_NDB_BINLOG_REMAINING_OPEN_TABLES
  eng "NDB Binlog: remaining open tables: "

OBSOLETE_ER_NDB_BINLOG_REMAINING_OPEN_TABLE_INFO
  eng "  %s.%s state: %u use_count: %u"

ER_TREE_CORRUPT_PARENT_SHOULD_POINT_AT_PARENT
  eng "Wrong tree: Parent doesn't point at parent"

ER_TREE_CORRUPT_ROOT_SHOULD_BE_BLACK
  eng "Wrong tree: Root should be black"

ER_TREE_CORRUPT_2_CONSECUTIVE_REDS
  eng "Wrong tree: Found two red in a row"

ER_TREE_CORRUPT_RIGHT_IS_LEFT
  eng "Wrong tree: Found right == left"

ER_TREE_CORRUPT_INCORRECT_BLACK_COUNT
  eng "Wrong tree: Incorrect black-count: %d - %d"

ER_WRONG_COUNT_FOR_ORIGIN
  eng "Use_count: Wrong count %lu for origin %p"

ER_WRONG_COUNT_FOR_KEY
  eng "Use_count: Wrong count for key at %p, %lu should be %lu"

ER_WRONG_COUNT_OF_ELEMENTS
  eng "Wrong number of elements: %u (should be %u) for tree at %p"

ER_RPL_ERROR_READING_SLAVE_WORKER_CONFIGURATION
  eng "Error reading slave worker configuration"

OBSOLETE_ER_RPL_ERROR_WRITING_SLAVE_WORKER_CONFIGURATION
  eng "Error writing slave worker configuration"

ER_RPL_FAILED_TO_OPEN_RELAY_LOG
  eng "Failed to open relay log %s, error: %s"

ER_RPL_WORKER_CANT_READ_RELAY_LOG
  eng "Error when worker read relay log events,relay log name %s, position %llu"

ER_RPL_WORKER_CANT_FIND_NEXT_RELAY_LOG
  eng "Failed to find next relay log when retrying the transaction, current relay log is %s"

ER_RPL_MTS_SLAVE_COORDINATOR_HAS_WAITED
  eng "Multi-threaded slave: Coordinator has waited %lu times hitting replica_pending_jobs_size_max; current event size = %zu."

ER_BINLOG_FAILED_TO_WRITE_DROP_FOR_TEMP_TABLES
  eng "Failed to write the DROP statement for temporary tables to binary log"

ER_BINLOG_OOM_WRITING_DELETE_WHILE_OPENING_HEAP_TABLE
  eng "When opening HEAP table, could not allocate memory to write 'DELETE FROM `%s`.`%s`' to the binary log"

ER_FAILED_TO_REPAIR_TABLE
  eng "Couldn't repair table: %s.%s"

ER_FAILED_TO_REMOVE_TEMP_TABLE
  eng "Could not remove temporary table: '%s', error: %d"

ER_SYSTEM_TABLE_NOT_TRANSACTIONAL
  eng "System table '%.*s' is expected to be transactional."

ER_RPL_ERROR_WRITING_MASTER_CONFIGURATION
  eng "Error writing master configuration."

ER_RPL_ERROR_READING_MASTER_CONFIGURATION
  eng "Error reading master configuration."

ER_RPL_SSL_INFO_IN_MASTER_INFO_IGNORED
  eng "SSL information in the master info file are ignored because this MySQL slave was compiled without SSL support."

ER_PLUGIN_FAILED_DEINITIALIZATION
  eng "Plugin '%s' of type %s failed deinitialization"

ER_PLUGIN_HAS_NONZERO_REFCOUNT_AFTER_DEINITIALIZATION
  eng "Plugin '%s' has ref_count=%d after deinitialization."

ER_PLUGIN_SHUTTING_DOWN_PLUGIN
  eng "Shutting down plugin '%s'"

ER_PLUGIN_REGISTRATION_FAILED
  eng "Plugin '%s' registration as a %s failed."

ER_PLUGIN_CANT_OPEN_PLUGIN_TABLE
  eng "Could not open the mysql.plugin table. Please perform the MySQL upgrade procedure."

ER_PLUGIN_CANT_LOAD
  eng "Couldn't load plugin named '%s' with soname '%s'."

ER_PLUGIN_LOAD_PARAMETER_TOO_LONG
  eng "plugin-load parameter too long"

ER_PLUGIN_FORCING_SHUTDOWN
  eng "Plugin '%s' will be forced to shutdown"

ER_PLUGIN_HAS_NONZERO_REFCOUNT_AFTER_SHUTDOWN
  eng "Plugin '%s' has ref_count=%d after shutdown."

ER_PLUGIN_UNKNOWN_VARIABLE_TYPE
  eng "Unknown variable type code 0x%x in plugin '%s'."

ER_PLUGIN_VARIABLE_SET_READ_ONLY
  eng "Server variable %s of plugin %s was forced to be read-only: string variable without update_func and PLUGIN_VAR_MEMALLOC flag"

ER_PLUGIN_VARIABLE_MISSING_NAME
  eng "Missing variable name in plugin '%s'."

ER_PLUGIN_VARIABLE_NOT_ALLOCATED_THREAD_LOCAL
  eng "Thread local variable '%s' not allocated in plugin '%s'."

ER_PLUGIN_OOM
  eng "Out of memory for plugin '%s'."

ER_PLUGIN_BAD_OPTIONS
  eng "Bad options for plugin '%s'."

ER_PLUGIN_PARSING_OPTIONS_FAILED
  eng "Parsing options for plugin '%s' failed."

ER_PLUGIN_DISABLED
  eng "Plugin '%s' is disabled."

ER_PLUGIN_HAS_CONFLICTING_SYSTEM_VARIABLES
  eng "Plugin '%s' has conflicting system variables"

ER_PLUGIN_CANT_SET_PERSISTENT_OPTIONS
  eng "Setting persistent options for plugin '%s' failed."

ER_MY_NET_WRITE_FAILED_FALLING_BACK_ON_STDERR
  eng "Failed on my_net_write, writing to stderr instead: %s"

ER_RETRYING_REPAIR_WITHOUT_QUICK
  eng "Retrying repair of: '%s' without quick"

ER_RETRYING_REPAIR_WITH_KEYCACHE
  eng "Retrying repair of: '%s' with keycache"

ER_FOUND_ROWS_WHILE_REPAIRING
  eng "Found %s of %s rows when repairing '%s'"

ER_ERROR_DURING_OPTIMIZE_TABLE
  eng "Warning: Optimize table got errno %d on %s.%s, retrying"

ER_ERROR_ENABLING_KEYS
  eng "Warning: Enabling keys got errno %d on %s.%s, retrying"

ER_CHECKING_TABLE
  eng "Checking table:   '%s'"

ER_RECOVERING_TABLE
  eng "Recovering table: '%s'"

ER_CANT_CREATE_TABLE_SHARE_FROM_FRM
  eng "Error in creating TABLE_SHARE from %s.frm file."

ER_CANT_LOCK_TABLE
  eng "Unable to acquire lock on %s.%s"

ER_CANT_ALLOC_TABLE_OBJECT
  eng "Error in allocation memory for TABLE object."

ER_CANT_CREATE_HANDLER_OBJECT_FOR_TABLE
  eng "Error in creating handler object for table %s.%s"

ER_CANT_SET_HANDLER_REFERENCE_FOR_TABLE
  eng "Error in setting handler reference for table %s.%s"

ER_CANT_LOCK_TABLESPACE
  eng "Unable to acquire lock on tablespace name %s"

ER_CANT_UPGRADE_GENERATED_COLUMNS_TO_DD
  eng "Error in processing generated columns for table %s.%s"

ER_DD_ERROR_CREATING_ENTRY
  eng "Error in Creating DD entry for %s.%s"

ER_DD_CANT_FETCH_TABLE_DATA
  eng "Error in fetching %s.%s table data from dictionary"

ER_DD_CANT_FIX_SE_DATA
  eng "Error in fixing SE data for %s.%s"

ER_DD_CANT_CREATE_SP
  eng "Error in creating stored program '%s.%s'"

ER_CANT_OPEN_DB_OPT_USING_DEFAULT_CHARSET
  eng "Unable to open db.opt file %s. Using default Character set."

ER_CANT_CREATE_CACHE_FOR_DB_OPT
  eng "Unable to intialize IO cache to open db.opt file %s. "

ER_CANT_IDENTIFY_CHARSET_USING_DEFAULT
  eng "Unable to identify the charset in %s. Using default character set."

ER_DB_OPT_NOT_FOUND_USING_DEFAULT_CHARSET
  eng "db.opt file not found for %s database. Using default Character set."

ER_EVENT_CANT_GET_TIMEZONE_FROM_FIELD
  eng "Event '%s'.'%s': invalid value in column mysql.event.time_zone."

ER_EVENT_CANT_FIND_TIMEZONE
  eng "Event '%s'.'%s': has invalid time zone value "

ER_EVENT_CANT_GET_CHARSET
  eng "Event '%s'.'%s': invalid value in column mysql.event.character_set_client."

ER_EVENT_CANT_GET_COLLATION
  eng "Event '%s'.'%s': invalid value in column mysql.event.collation_connection."

ER_EVENT_CANT_OPEN_TABLE_MYSQL_EVENT
  eng "Failed to open mysql.event Table."

ER_CANT_PARSE_STORED_ROUTINE_BODY
  eng "Parsing '%s.%s' routine body failed.%s"

ER_CANT_OPEN_TABLE_MYSQL_PROC
  eng "Failed to open mysql.proc Table."

ER_CANT_READ_TABLE_MYSQL_PROC
  eng "Failed to read mysql.proc table."

ER_FILE_EXISTS_DURING_UPGRADE
  eng "Found %s file in mysql schema. DD will create .ibd file with same name. Please rename table and start upgrade process again."

ER_CANT_OPEN_DATADIR_AFTER_UPGRADE_FAILURE
  eng "Unable to open the data directory %s during clean up after upgrade failed"

ER_CANT_SET_PATH_FOR
  eng "Failed to set path %s"

ER_CANT_OPEN_DIR
  eng "Failed to open dir %s"

OBSOLETE_ER_NDB_CLUSTER_CONNECTION_POOL_NODEIDS
  eng "NDB: Found empty nodeid specified in --ndb-cluster-connection-pool-nodeids='%s'."

OBSOLETE_ER_NDB_CANT_PARSE_NDB_CLUSTER_CONNECTION_POOL_NODEIDS
  eng "NDB: Could not parse '%s' in --ndb-cluster-connection-pool-nodeids='%s'."

OBSOLETE_ER_NDB_INVALID_CLUSTER_CONNECTION_POOL_NODEIDS
  eng "NDB: Invalid nodeid %d in --ndb-cluster-connection-pool-nodeids='%s'."

OBSOLETE_ER_NDB_DUPLICATE_CLUSTER_CONNECTION_POOL_NODEIDS
  eng "NDB: Found duplicate nodeid %d in --ndb-cluster-connection-pool-nodeids='%s'."

OBSOLETE_ER_NDB_POOL_SIZE_CLUSTER_CONNECTION_POOL_NODEIDS
  eng "NDB: The size of the cluster connection pool must be equal to the number of nodeids in --ndb-cluster-connection-pool-nodeids='%s'."

OBSOLETE_ER_NDB_NODEID_NOT_FIRST_CONNECTION_POOL_NODEIDS
  eng "NDB: The nodeid specified by --ndb-nodeid must be equal to the first nodeid in --ndb-cluster-connection-pool-nodeids='%s'."

OBSOLETE_ER_NDB_USING_NODEID
  eng "NDB: using nodeid %u"

OBSOLETE_ER_NDB_CANT_ALLOC_GLOBAL_NDB_CLUSTER_CONNECTION
  eng "NDB: failed to allocate global ndb cluster connection"

OBSOLETE_ER_NDB_CANT_ALLOC_GLOBAL_NDB_OBJECT
  eng "NDB: failed to allocate global ndb object"

OBSOLETE_ER_NDB_USING_NODEID_LIST
  eng "NDB[%u]: using nodeid %u"

OBSOLETE_ER_NDB_CANT_ALLOC_NDB_CLUSTER_CONNECTION
  eng "NDB[%u]: failed to allocate cluster connect object"

OBSOLETE_ER_NDB_STARTING_CONNECT_THREAD
  eng "NDB[%u]: starting connect thread"

OBSOLETE_ER_NDB_NODE_INFO
  eng "NDB[%u]: NodeID: %d, %s"

OBSOLETE_ER_NDB_CANT_START_CONNECT_THREAD
  eng "NDB[%u]: failed to start connect thread"

OBSOLETE_ER_NDB_GENERIC_ERROR
  eng "NDB: error (%u) %s"

OBSOLETE_ER_NDB_CPU_MASK_TOO_SHORT
  eng "Ignored receive thread CPU mask, mask too short, %u CPUs needed in mask, only %u CPUs provided"

ER_EVENT_ERROR_CREATING_QUERY_TO_WRITE_TO_BINLOG
  eng "Event Error: An error occurred while creating query string, before writing it into binary log."

ER_EVENT_SCHEDULER_ERROR_LOADING_FROM_DB
  eng "Event Scheduler: Error while loading from disk."

ER_EVENT_SCHEDULER_ERROR_GETTING_EVENT_OBJECT
  eng "Event Scheduler: Error getting event object."

ER_EVENT_SCHEDULER_GOT_BAD_DATA_FROM_TABLE
  eng "Event Scheduler: Error while loading events from mysql.events.The table probably contains bad data or is corrupted"

ER_EVENT_CANT_GET_LOCK_FOR_DROPPING_EVENT
  eng "Unable to obtain lock for dropping event %s from schema %s"

ER_EVENT_UNABLE_TO_DROP_EVENT
  eng "Unable to drop event %s from schema %s"

OBSOLETE_ER_BINLOG_ATTACHING_THREAD_MEMORY_FINALLY_AVAILABLE
  eng "Server overcomes the temporary 'out of memory' in '%d' tries while attaching to session thread during the group commit phase."

ER_BINLOG_CANT_RESIZE_CACHE
  eng "Unable to resize binlog IOCACHE auxiliary file"

ER_BINLOG_FILE_BEING_READ_NOT_PURGED
  eng "file %s was not purged because it was being read by thread number %u"

ER_BINLOG_IO_ERROR_READING_HEADER
  eng "I/O error reading the header from the binary log, errno=%d, io cache code=%d"

OBSOLETE_ER_BINLOG_CANT_OPEN_LOG
  eng "Failed to open log (file '%s', errno %d)"

OBSOLETE_ER_BINLOG_CANT_CREATE_CACHE_FOR_LOG
  eng "Failed to create a cache on log (file '%s')"

ER_BINLOG_FILE_EXTENSION_NUMBER_EXHAUSTED
  eng "Log filename extension number exhausted: %06lu. Please fix this by archiving old logs and updating the index files."

ER_BINLOG_FILE_NAME_TOO_LONG
  eng "Log filename too large: %s%s (%zu). Please fix this by archiving old logs and updating the index files."

ER_BINLOG_FILE_EXTENSION_NUMBER_RUNNING_LOW
  eng "Next log extension: %lu. Remaining log filename extensions: %lu. Please consider archiving some logs."

ER_BINLOG_CANT_OPEN_FOR_LOGGING
  eng "Could not open %s for logging (error %d). Turning logging off for the whole duration of the MySQL server process. To turn it on again: fix the cause, shutdown the MySQL server and restart it."

ER_BINLOG_FAILED_TO_SYNC_INDEX_FILE
  eng "MYSQL_BIN_LOG::open_index_file failed to sync the index file."

ER_BINLOG_ERROR_READING_GTIDS_FROM_RELAY_LOG
  eng "Error reading GTIDs from relaylog: %d"

ER_BINLOG_EVENTS_READ_FROM_RELAY_LOG_INFO
  eng "%lu events read in relaylog file '%s' for updating Retrieved_Gtid_Set and/or IO thread transaction parser state."

ER_BINLOG_ERROR_READING_GTIDS_FROM_BINARY_LOG
  eng "Error reading GTIDs from binary log: %d"

ER_BINLOG_EVENTS_READ_FROM_BINLOG_INFO
  eng "Read %lu events from binary log file '%s' to determine the GTIDs purged from binary logs."

ER_BINLOG_CANT_GENERATE_NEW_FILE_NAME
  eng "MYSQL_BIN_LOG::open failed to generate new file name."

ER_BINLOG_FAILED_TO_SYNC_INDEX_FILE_IN_OPEN
  eng "MYSQL_BIN_LOG::open failed to sync the index file."

ER_BINLOG_CANT_USE_FOR_LOGGING
  eng "Could not use %s for logging (error %d). Turning logging off for the whole duration of the MySQL server process. To turn it on again: fix the cause, shutdown the MySQL server and restart it."

ER_BINLOG_FAILED_TO_CLOSE_INDEX_FILE_WHILE_REBUILDING
  eng "While rebuilding index file %s: Failed to close the index file."

ER_BINLOG_FAILED_TO_DELETE_INDEX_FILE_WHILE_REBUILDING
  eng "While rebuilding index file %s: Failed to delete the existing index file. It could be that file is being used by some other process."

ER_BINLOG_FAILED_TO_RENAME_INDEX_FILE_WHILE_REBUILDING
  eng "While rebuilding index file %s: Failed to rename the new index file to the existing index file."

ER_BINLOG_FAILED_TO_OPEN_INDEX_FILE_AFTER_REBUILDING
  eng "After rebuilding the index file %s: Failed to open the index file."

ER_BINLOG_CANT_APPEND_LOG_TO_TMP_INDEX
  eng "MYSQL_BIN_LOG::add_log_to_index failed to append log file name: %s, to crash safe index file."

ER_BINLOG_CANT_LOCATE_OLD_BINLOG_OR_RELAY_LOG_FILES
  eng "Failed to locate old binlog or relay log files"

ER_BINLOG_CANT_DELETE_FILE
  eng "Failed to delete file '%s'"

ER_BINLOG_CANT_SET_TMP_INDEX_NAME
  eng "MYSQL_BIN_LOG::set_crash_safe_index_file_name failed to set file name."

ER_BINLOG_FAILED_TO_OPEN_TEMPORARY_INDEX_FILE
  eng "MYSQL_BIN_LOG::open_crash_safe_index_file failed to open temporary index file."

OBSOLETE_ER_BINLOG_ERROR_GETTING_NEXT_LOG_FROM_INDEX
  eng "next log error: %d  offset: %s  log: %s included: %d"

ER_BINLOG_CANT_OPEN_TMP_INDEX
  eng "%s failed to open the crash safe index file."

ER_BINLOG_CANT_COPY_INDEX_TO_TMP
  eng "%s failed to copy index file to crash safe index file."

ER_BINLOG_CANT_CLOSE_TMP_INDEX
  eng "%s failed to close the crash safe index file."

ER_BINLOG_CANT_MOVE_TMP_TO_INDEX
  eng "%s failed to move crash safe index file to index file."

ER_BINLOG_PURGE_LOGS_CALLED_WITH_FILE_NOT_IN_INDEX
  eng "MYSQL_BIN_LOG::purge_logs was called with file %s not listed in the index."

ER_BINLOG_PURGE_LOGS_CANT_SYNC_INDEX_FILE
  eng "MYSQL_BIN_LOG::purge_logs failed to sync the index file."

ER_BINLOG_PURGE_LOGS_CANT_COPY_TO_REGISTER_FILE
  eng "MYSQL_BIN_LOG::purge_logs failed to copy %s to register file."

ER_BINLOG_PURGE_LOGS_CANT_FLUSH_REGISTER_FILE
  eng "MYSQL_BIN_LOG::purge_logs failed to flush register file."

ER_BINLOG_PURGE_LOGS_CANT_UPDATE_INDEX_FILE
  eng "MYSQL_BIN_LOG::purge_logs failed to update the index file"

ER_BINLOG_PURGE_LOGS_FAILED_TO_PURGE_LOG
  eng "MYSQL_BIN_LOG::purge_logs failed to process registered files that would be purged."

ER_BINLOG_FAILED_TO_SET_PURGE_INDEX_FILE_NAME
  eng "MYSQL_BIN_LOG::set_purge_index_file_name failed to set file name."

ER_BINLOG_FAILED_TO_OPEN_REGISTER_FILE
  eng "MYSQL_BIN_LOG::open_purge_index_file failed to open register file."

ER_BINLOG_FAILED_TO_REINIT_REGISTER_FILE
  eng "MYSQL_BIN_LOG::purge_index_entry failed to reinit register file for read"

ER_BINLOG_FAILED_TO_READ_REGISTER_FILE
  eng "MYSQL_BIN_LOG::purge_index_entry error %d reading from register file."

ER_CANT_STAT_FILE
  eng "Failed to execute mysql_file_stat on file '%s'"

ER_BINLOG_CANT_DELETE_LOG_FILE_DOES_INDEX_MATCH_FILES
  eng "Failed to delete log file '%s'; consider examining correspondence of your binlog index file to the actual binlog files"

ER_BINLOG_CANT_DELETE_FILE_AND_READ_BINLOG_INDEX
  eng "Failed to delete file '%s' and read the binlog index file"

ER_BINLOG_FAILED_TO_DELETE_LOG_FILE
  eng "Failed to delete log file '%s'"

ER_BINLOG_LOGGING_INCIDENT_TO_STOP_SLAVES
  eng "%s An incident event has been written to the binary log which will stop the slaves."

ER_BINLOG_CANT_FIND_LOG_IN_INDEX
  eng "find_log_pos() failed (error: %d)"

ER_BINLOG_RECOVERING_AFTER_CRASH_USING
  eng "Recovering after a crash using %s"

ER_BINLOG_CANT_OPEN_CRASHED_BINLOG
  eng "Failed to open the crashed binlog file when master server is recovering it."

ER_BINLOG_CANT_TRIM_CRASHED_BINLOG
  eng "Failed to trim the crashed binlog file when master server is recovering it."

ER_BINLOG_CRASHED_BINLOG_TRIMMED
  eng "Crashed binlog file %s size is %llu, but recovered up to %llu. Binlog trimmed to %llu bytes."

ER_BINLOG_CANT_CLEAR_IN_USE_FLAG_FOR_CRASHED_BINLOG
  eng "Failed to clear LOG_EVENT_BINLOG_IN_USE_F for the crashed binlog file when master server is recovering it."

ER_BINLOG_FAILED_TO_RUN_AFTER_SYNC_HOOK
  eng "Failed to run 'after_sync' hooks"

ER_TURNING_LOGGING_OFF_FOR_THE_DURATION
  eng "%s Hence turning logging off for the whole duration of the MySQL server process. To turn it on again: fix the cause, shutdown the MySQL server and restart it."

ER_BINLOG_FAILED_TO_RUN_AFTER_FLUSH_HOOK
  eng "Failed to run 'after_flush' hooks"

ER_BINLOG_CRASH_RECOVERY_FAILED
  eng "Crash recovery failed. Either correct the problem (if it's, for example, out of memory error) and restart, or delete (or rename) binary log and start mysqld with --tc-heuristic-recover={commit|rollback}"

ER_BINLOG_WARNING_SUPPRESSED
  eng "The following warning was suppressed %d times during the last %d seconds in the error log"

ER_NDB_LOG_ENTRY
  eng "NDB: %s"

ER_NDB_LOG_ENTRY_WITH_PREFIX
  eng "NDB %s: %s"

OBSOLETE_ER_NDB_BINLOG_CANT_CREATE_PURGE_THD
  eng "NDB: Unable to purge %s.%s File=%s (failed to setup thd)"

ER_INNODB_UNKNOWN_COLLATION
  eng "Unknown collation #%lu."

ER_INNODB_INVALID_LOG_GROUP_HOME_DIR
  eng "syntax error in innodb_log_group_home_dir"

ER_INNODB_INVALID_INNODB_UNDO_DIRECTORY
  eng "syntax error in innodb_undo_directory"

ER_INNODB_ILLEGAL_COLON_IN_POOL
  eng "InnoDB: innodb_buffer_pool_filename cannot have colon (:) in the file name."

ER_INNODB_INVALID_PAGE_SIZE
  eng "InnoDB: Invalid page size=%lu."

ER_INNODB_DIRTY_WATER_MARK_NOT_LOW
  eng "InnoDB: innodb_max_dirty_pages_pct_lwm cannot be set higher than innodb_max_dirty_pages_pct. Setting innodb_max_dirty_pages_pct_lwm to %lf"

ER_INNODB_IO_CAPACITY_EXCEEDS_MAX
  eng "InnoDB: innodb_io_capacity cannot be set higher than innodb_io_capacity_max. Setting innodb_io_capacity to %lu"

ER_INNODB_FILES_SAME
  eng "%s and %s file names seem to be the same."

ER_INNODB_UNREGISTERED_TRX_ACTIVE
  eng "Transaction not registered for MySQL 2PC, but transaction is active"

ER_INNODB_CLOSING_CONNECTION_ROLLS_BACK
  eng "MySQL is closing a connection that has an active InnoDB transaction. %llu row modifications will roll back."

ER_INNODB_TRX_XLATION_TABLE_OOM
  eng "InnoDB: fail to allocate memory for index translation table. Number of Index:%lu, array size:%lu"

ER_INNODB_CANT_FIND_INDEX_IN_INNODB_DD
  eng "Cannot find index %s in InnoDB index dictionary."

ER_INNODB_INDEX_COLUMN_INFO_UNLIKE_MYSQLS
  eng "Found index %s whose column info does not match that of MySQL."

OBSOLETE_ER_INNODB_CANT_OPEN_TABLE
  eng "Failed to open table %s."

ER_INNODB_CANT_BUILD_INDEX_XLATION_TABLE_FOR
  eng "Build InnoDB index translation table for Table %s failed"

ER_INNODB_PK_NOT_IN_MYSQL
  eng "Table %s has a primary key in InnoDB data dictionary, but not in MySQL!"

ER_INNODB_PK_ONLY_IN_MYSQL
  eng "Table %s has no primary key in InnoDB data dictionary, but has one in MySQL! If you created the table with a MySQL version < 3.23.54 and did not define a primary key, but defined a unique key with all non-NULL columns, then MySQL internally treats that key as the primary key. You can fix this error by dump + DROP + CREATE + reimport of the table."

ER_INNODB_CLUSTERED_INDEX_PRIVATE
  eng "Table %s key_used_on_scan is %lu even though there is no primary key inside InnoDB."

OBSOLETE_ER_INNODB_PARTITION_TABLE_LOWERCASED
  eng "Partition table %s opened after converting to lower case. The table may have been moved from a case-insensitive file system. Please recreate the table in the current file system."

ER_ERRMSG_REPLACEMENT_DODGY
  eng "Cannot replace error message (%s,%s,%s) \"%s\" with \"%s\"; wrong number or type of %% subsitutions."

ER_ERRMSG_REPLACEMENTS_FAILED
  eng "Table for error message replacements could not be found or read, or one or more replacements could not be applied."

ER_NPIPE_CANT_CREATE
  eng "%s: %s"

ER_PARTITION_MOVE_CREATED_DUPLICATE_ROW_PLEASE_FIX
  eng "Table '%-192s': Delete from part %d failed with error %d. But it was already inserted into part %d, when moving the misplaced row! Please manually fix the duplicate row: %s"

ER_AUDIT_CANT_ABORT_COMMAND
  eng "Command '%s' cannot be aborted. The trigger error was (%d) [%s]: %s"

ER_AUDIT_CANT_ABORT_EVENT
  eng "Event '%s' cannot be aborted. The trigger error was (%d) [%s]: %s"

ER_AUDIT_WARNING
  eng "%s. The trigger error was (%d) [%s]: %s"

OBSOLETE_ER_NDB_NUMBER_OF_CHANNELS
  eng "Slave SQL: Configuration with number of replication masters = %u' is not supported when applying to Ndb"

OBSOLETE_ER_NDB_REPLICA_PARALLEL_WORKERS
  eng "Slave SQL: Configuration 'replica_parallel_workers = %lu' is not supported when applying to Ndb"

OBSOLETE_ER_NDB_DISTRIBUTING_ERR
  eng "NDB %s: distributing %s err: %u"

ER_RPL_SLAVE_INSECURE_CHANGE_MASTER
  eng "Storing MySQL user name or password information in the master info repository is not secure and is therefore not recommended. Please consider using the USER and PASSWORD connection options for START SLAVE; see the 'START SLAVE Syntax' in the MySQL Manual for more information."

OBSOLETE_ER_RPL_SLAVE_FLUSH_RELAY_LOGS_NOT_ALLOWED
  eng "FLUSH RELAY LOGS cannot be performed on channel '%-.192s'."

ER_RPL_SLAVE_INCORRECT_CHANNEL
  eng "Slave channel '%s' does not exist."

ER_FAILED_TO_FIND_DL_ENTRY
  eng "Can't find symbol '%-.128s' in library."

ER_FAILED_TO_OPEN_SHARED_LIBRARY
  eng "Can't open shared library '%-.192s' (errno: %d %-.128s)."

ER_THREAD_PRIORITY_IGNORED
  eng "Thread priority attribute setting in Resource Group SQL shall be ignored due to unsupported platform or insufficient privilege."

ER_BINLOG_CACHE_SIZE_TOO_LARGE
  eng "Option binlog_cache_size (%lu) is greater than max_binlog_cache_size (%lu); setting binlog_cache_size equal to max_binlog_cache_size."

ER_BINLOG_STMT_CACHE_SIZE_TOO_LARGE
  eng "Option binlog_stmt_cache_size (%lu) is greater than max_binlog_stmt_cache_size (%lu); setting binlog_stmt_cache_size equal to max_binlog_stmt_cache_size."

ER_FAILED_TO_GENERATE_UNIQUE_LOGFILE
  eng "Can't generate a unique log-filename %-.200s.(1-999)."

ER_FAILED_TO_READ_FILE
  eng "Error reading file '%-.200s' (errno: %d - %s)"

ER_FAILED_TO_WRITE_TO_FILE
  eng "Error writing file '%-.200s' (errno: %d - %s)"

ER_BINLOG_UNSAFE_MESSAGE_AND_STATEMENT
  eng "%s Statement: %s"

ER_FORCE_CLOSE_THREAD
  eng "%s: Forcing close of thread %ld  user: '%-.48s'."

ER_SERVER_SHUTDOWN_COMPLETE
  eng "%s: Shutdown complete (mysqld %s)  %s."

ER_RPL_CANT_HAVE_SAME_BASENAME
  eng "Cannot have same base name '%s' for both binary and relay logs. Please check %s (default '%s' if --log-bin option is not used, default '%s' if --log-bin option is used without argument) and %s (default '%s') options to ensure they do not conflict."

ER_RPL_GTID_MODE_REQUIRES_ENFORCE_GTID_CONSISTENCY_ON
  eng "GTID_MODE = ON requires ENFORCE_GTID_CONSISTENCY = ON."

ER_WARN_NO_SERVERID_SPECIFIED
  eng "You have not provided a mandatory server-id. Servers in a replication topology must have unique server-ids. Please refer to the proper server start-up parameters documentation."

ER_ABORTING_USER_CONNECTION
  eng "Aborted connection %u to db: '%-.192s' user: '%-.48s' host: '%-.255s' (%-.64s)."

ER_SQL_MODE_MERGED_WITH_STRICT_MODE
  eng "'NO_ZERO_DATE', 'NO_ZERO_IN_DATE' and 'ERROR_FOR_DIVISION_BY_ZERO' sql modes should be used with strict mode. They will be merged with strict mode in a future release."

ER_GTID_PURGED_WAS_UPDATED
  eng "@@GLOBAL.GTID_PURGED was changed from '%s' to '%s'."

ER_GTID_EXECUTED_WAS_UPDATED
  eng "@@GLOBAL.GTID_EXECUTED was changed from '%s' to '%s'."

ER_DEPRECATE_MSG_WITH_REPLACEMENT
  eng "'%s' is deprecated and will be removed in a future release. Please use %s instead."

ER_TRG_CREATION_CTX_NOT_SET
  eng "Triggers for table `%-.64s`.`%-.64s` have no creation context"

ER_FILE_HAS_OLD_FORMAT
  eng "'%-.192s' has an old format, you should re-create the '%s' object(s)"

ER_VIEW_CREATION_CTX_NOT_SET
  eng "View `%-.64s`.`%-.64s` has no creation context"

OBSOLETE_ER_TABLE_NAME_CAUSES_TOO_LONG_PATH
  eng "Long database name and identifier for object resulted in a path length too long for table '%s'. Please check the path limit for your OS."

ER_TABLE_UPGRADE_REQUIRED
  eng "Table upgrade required. Please do \"REPAIR TABLE `%-.64s`\" or dump/reload to fix it!"

ER_GET_ERRNO_FROM_STORAGE_ENGINE
  eng "Got error %d - '%-.192s' from storage engine."

ER_ACCESS_DENIED_ERROR_WITHOUT_PASSWORD
  eng "Access denied for user '%-.48s'@'%-.64s'"

ER_ACCESS_DENIED_ERROR_WITH_PASSWORD
  eng "Access denied for user '%-.48s'@'%-.64s' (using password: %s)"

ER_ACCESS_DENIED_FOR_USER_ACCOUNT_LOCKED
  eng "Access denied for user '%-.48s'@'%-.64s'. Account is locked."

OBSOLETE_ER_MUST_CHANGE_EXPIRED_PASSWORD
  eng "Your password has expired. To log in you must change it using a client that supports expired passwords."

ER_SYSTEM_TABLES_NOT_SUPPORTED_BY_STORAGE_ENGINE
  eng "Storage engine '%s' does not support system tables. [%s.%s]."

OBSOLETE_ER_FILESORT_TERMINATED
  eng "Sort aborted"

ER_SERVER_STARTUP_MSG
  eng "%s: ready for connections. Version: '%s'  socket: '%s'  port: %d  %s."

ER_FAILED_TO_FIND_LOCALE_NAME
  eng "Unknown locale: '%-.64s'."

ER_FAILED_TO_FIND_COLLATION_NAME
  eng "Unknown collation: '%-.64s'."

ER_SERVER_OUT_OF_RESOURCES
  eng "Out of memory; check if mysqld or some other process uses all available memory; if not, you may have to use 'ulimit' to allow mysqld to use more memory or you can add more swap space"

ER_SERVER_OUTOFMEMORY
  eng "Out of memory; restart server and try again (needed %d bytes)"

ER_INVALID_COLLATION_FOR_CHARSET
  eng "COLLATION '%s' is not valid for CHARACTER SET '%s'"

ER_CANT_START_ERROR_LOG_SERVICE
  eng "Failed to set %s at or around \"%s\" -- service is valid, but can not be initialized; please check its configuration and make sure it can read its input(s) and write to its output(s)."

ER_CREATING_NEW_UUID_FIRST_START
  eng "Generating a new UUID: %s."

ER_FAILED_TO_GET_ABSOLUTE_PATH
  eng "Failed to get absolute path of program executable %s"

ER_PERFSCHEMA_COMPONENTS_INFRASTRUCTURE_BOOTSTRAP
  eng "Failed to bootstrap performance schema components infrastructure."

ER_PERFSCHEMA_COMPONENTS_INFRASTRUCTURE_SHUTDOWN
  eng "Failed to deinit performance schema components infrastructure."

ER_DUP_FD_OPEN_FAILED
  eng "Could not open duplicate fd for %s: %s."

ER_SYSTEM_VIEW_INIT_FAILED
  eng "System views initialization failed."

ER_RESOURCE_GROUP_POST_INIT_FAILED
  eng "Resource group post initialization failed."

ER_RESOURCE_GROUP_SUBSYSTEM_INIT_FAILED
  eng "Resource Group subsystem initialization failed."

ER_FAILED_START_MYSQLD_DAEMON
  eng "Failed to start mysqld daemon. Check mysqld error log."

ER_CANNOT_CHANGE_TO_ROOT_DIR
  eng "Cannot change to root directory: %s."

ER_PERSISTENT_PRIVILEGES_BOOTSTRAP
  eng "Failed to bootstrap persistent privileges."

ER_BASEDIR_SET_TO
  eng "Basedir set to %s."

ER_RPL_FILTER_ADD_WILD_DO_TABLE_FAILED
  eng "Could not add wild do table rule '%s'!"

ER_RPL_FILTER_ADD_WILD_IGNORE_TABLE_FAILED
  eng "Could not add wild ignore table rule '%s'!"

ER_PRIVILEGE_SYSTEM_INIT_FAILED
  eng "The privilege system failed to initialize correctly. For complete instructions on how to upgrade MySQL to a new version please see the 'Upgrading MySQL' section from the MySQL manual."

ER_CANNOT_SET_LOG_ERROR_SERVICES
  eng "Cannot set services \"%s\" requested in --log-error-services, using defaults."

ER_PERFSCHEMA_TABLES_INIT_FAILED
  eng "Performance schema tables initialization failed."

ER_TX_EXTRACTION_ALGORITHM_FOR_BINLOG_TX_DEPEDENCY_TRACKING
  eng "The transaction_write_set_extraction must be set to %s when binlog_transaction_dependency_tracking is %s."

OBSOLETE_ER_INVALID_REPLICATION_TIMESTAMPS
  eng "Invalid replication timestamps: original commit timestamp is more recent than the immediate commit timestamp. This may be an issue if delayed replication is active. Make sure that servers have their clocks set to the correct time. No further message will be emitted until after timestamps become valid again."

OBSOLETE_ER_RPL_TIMESTAMPS_RETURNED_TO_NORMAL
  eng "The replication timestamps have returned to normal values."

ER_BINLOG_FILE_OPEN_FAILED
  eng "%s."

ER_BINLOG_EVENT_WRITE_TO_STMT_CACHE_FAILED
  eng "Failed to write an incident event into stmt_cache."

ER_SLAVE_RELAY_LOG_TRUNCATE_INFO
  eng "Relaylog file %s size was %llu, but was truncated at %llu."

ER_SLAVE_RELAY_LOG_PURGE_FAILED
  eng "Unable to purge relay log files. %s:%s."

ER_RPL_SLAVE_FILTER_CREATE_FAILED
  eng "Slave: failed in creating filter for channel '%s'."

ER_RPL_SLAVE_GLOBAL_FILTERS_COPY_FAILED
  eng "Slave: failed in copying the global filters to its own per-channel filters on configuration for channel '%s'."

ER_RPL_SLAVE_RESET_FILTER_OPTIONS
  eng "There are per-channel replication filter(s) configured for channel '%.192s' which does not exist. The filter(s) have been discarded."

ER_MISSING_GRANT_SYSTEM_TABLE
  eng "The system table mysql.global_grants is missing. Please perform the MySQL upgrade procedure."

ER_MISSING_ACL_SYSTEM_TABLE
  eng "ACL table mysql.%.*s missing. Some operations may fail."

ER_ANONYMOUS_AUTH_ID_NOT_ALLOWED_IN_MANDATORY_ROLES
  eng "Can't set mandatory_role %s@%s: Anonymous authorization IDs are not allowed as roles."

ER_UNKNOWN_AUTH_ID_IN_MANDATORY_ROLE
  eng "Can't set mandatory_role: There's no such authorization ID %s@%s."

ER_WRITE_ROW_TO_PARTITION_FAILED
  eng "Table '%-192s' failed to move/insert a row from part %d into part %d: %s."

ER_RESOURCE_GROUP_METADATA_UPDATE_SKIPPED
  eng "Skipped updating resource group metadata in InnoDB read only mode."

ER_FAILED_TO_PERSIST_RESOURCE_GROUP_METADATA
  eng "Failed to persist resource group %s to Data Dictionary."

ER_FAILED_TO_DESERIALIZE_RESOURCE_GROUP
  eng "Failed to deserialize resource group %s."

ER_FAILED_TO_UPDATE_RESOURCE_GROUP
  eng "Update of resource group %s failed."

ER_RESOURCE_GROUP_VALIDATION_FAILED
  eng "Validation of resource group %s failed. Resource group is disabled."

ER_FAILED_TO_ALLOCATE_MEMORY_FOR_RESOURCE_GROUP
  eng "Unable to allocate memory for Resource Group %s."

ER_FAILED_TO_ALLOCATE_MEMORY_FOR_RESOURCE_GROUP_HASH
  eng "Failed to allocate memory for resource group hash."

ER_FAILED_TO_ADD_RESOURCE_GROUP_TO_MAP
  eng "Failed to add resource group %s to resource group map."

ER_RESOURCE_GROUP_IS_DISABLED
  eng "Resource group feature is disabled. (Server is compiled with DISABLE_PSI_THREAD)."

ER_FAILED_TO_APPLY_RESOURCE_GROUP_CONTROLLER
  eng "Unable to apply resource group controller %s."

ER_FAILED_TO_ACQUIRE_LOCK_ON_RESOURCE_GROUP
  eng "Unable to acquire lock on the resource group %s. Hint to switch resource group shall be ignored."

ER_PFS_NOTIFICATION_FUNCTION_REGISTER_FAILED
  eng "PFS %s notification function registration failed."

ER_RES_GRP_SET_THR_AFFINITY_FAILED
  eng "Unable to bind thread id %llu to cpu id %u (error code %d - %-.192s)."

ER_RES_GRP_SET_THR_AFFINITY_TO_CPUS_FAILED
  eng "Unable to bind thread id %llu to cpu ids (error code %d - %-.192s)."

ER_RES_GRP_THD_UNBIND_FROM_CPU_FAILED
  eng "Unbind thread id %llu failed. (error code %d - %-.192s)."

ER_RES_GRP_SET_THREAD_PRIORITY_FAILED
  eng "Setting thread priority %d to thread id %llu failed. (error code %d - %-.192s)."

ER_RES_GRP_FAILED_TO_DETERMINE_NICE_CAPABILITY
  eng "Unable to determine CAP_SYS_NICE capability."

ER_RES_GRP_FAILED_TO_GET_THREAD_HANDLE
  eng "%s failed: Failed to get handle for thread %llu."

ER_RES_GRP_GET_THREAD_PRIO_NOT_SUPPORTED
  eng "Retrieval of thread priority unsupported on %s."

ER_RES_GRP_FAILED_DETERMINE_CPU_COUNT
  eng "Unable to determine the number of CPUs."

ER_RES_GRP_FEATURE_NOT_AVAILABLE
  eng "Resource group feature shall not be available. Incompatible thread handling option."

ER_RES_GRP_INVALID_THREAD_PRIORITY
  eng "Invalid thread priority %d for a %s resource group. Allowed range is [%d, %d]."

ER_RES_GRP_SOLARIS_PROCESSOR_BIND_TO_CPUID_FAILED
  eng "bind_to_cpu failed: processor_bind for cpuid %u failed (error code %d - %-.192s)."

ER_RES_GRP_SOLARIS_PROCESSOR_BIND_TO_THREAD_FAILED
  eng "bind_to_cpu failed: processor_bind for thread %%llx with cpu id %u (error code %d - %-.192s)."

ER_RES_GRP_SOLARIS_PROCESSOR_AFFINITY_FAILED
  eng "%s failed: processor_affinity failed (error code %d - %-.192s)."

ER_DD_UPGRADE_RENAME_IDX_STATS_FILE_FAILED
  eng "Error in renaming mysql_index_stats.ibd."

ER_DD_UPGRADE_DD_OPEN_FAILED
  eng "Error in opening data directory %s."

ER_DD_UPGRADE_FAILED_TO_FETCH_TABLESPACES
  eng "Error in fetching list of tablespaces."

ER_DD_UPGRADE_FAILED_TO_ACQUIRE_TABLESPACE
  eng "Error in acquiring Tablespace for SDI insertion %s."

ER_DD_UPGRADE_FAILED_TO_RESOLVE_TABLESPACE_ENGINE
  eng "Error in resolving Engine name for tablespace %s with engine %s."

ER_FAILED_TO_CREATE_SDI_FOR_TABLESPACE
  eng "Error in creating SDI for %s tablespace."

ER_FAILED_TO_STORE_SDI_FOR_TABLESPACE
  eng "Error in storing SDI for %s tablespace."

ER_DD_UPGRADE_FAILED_TO_FETCH_TABLES
  eng "Error in fetching list of tables."

ER_DD_UPGRADE_DD_POPULATED
  eng "Finished populating Data Dictionary tables with data."

ER_DD_UPGRADE_INFO_FILE_OPEN_FAILED
  eng "Could not open the upgrade info file '%s' in the MySQL servers datadir, errno: %d."

ER_DD_UPGRADE_INFO_FILE_CLOSE_FAILED
  eng "Could not close the upgrade info file '%s' in the MySQL servers datadir, errno: %d."

ER_DD_UPGRADE_TABLESPACE_MIGRATION_FAILED
  eng "Got error %d from SE while migrating tablespaces."

ER_DD_UPGRADE_FAILED_TO_CREATE_TABLE_STATS
  eng "Error in creating TABLE statistics entry. Fix statistics data by using ANALYZE command."

ER_DD_UPGRADE_TABLE_STATS_MIGRATE_COMPLETED
  eng "Finished migrating TABLE statistics data."

ER_DD_UPGRADE_FAILED_TO_CREATE_INDEX_STATS
  eng "Error in creating Index statistics entry. Fix statistics data by using ANALYZE command."

ER_DD_UPGRADE_INDEX_STATS_MIGRATE_COMPLETED
  eng "Finished migrating INDEX statistics data."

ER_DD_UPGRADE_FAILED_FIND_VALID_DATA_DIR
  eng "Failed to find valid data directory."

ER_DD_UPGRADE_START
  eng "Starting upgrade of data directory."

ER_DD_UPGRADE_FAILED_INIT_DD_SE
  eng "Failed to initialize DD Storage Engine."

ER_DD_UPGRADE_FOUND_PARTIALLY_UPGRADED_DD_ABORT
  eng "Found partially upgraded DD. Aborting upgrade and deleting all DD tables. Start the upgrade process again."

ER_DD_UPGRADE_FOUND_PARTIALLY_UPGRADED_DD_CONTINUE
  eng "Found partially upgraded DD. Upgrade will continue and start the server."

ER_DD_UPGRADE_SE_LOGS_FAILED
  eng "Error in upgrading engine logs."

ER_DD_UPGRADE_SDI_INFO_UPDATE_FAILED
  eng "Error in updating SDI information."

ER_SKIP_UPDATING_METADATA_IN_SE_RO_MODE
  eng "Skip updating %s metadata in InnoDB read-only mode."

ER_CREATED_SYSTEM_WITH_VERSION
  eng "Created system views with I_S version %d."

ER_UNKNOWN_ERROR_DETECTED_IN_SE
  eng "Unknown error detected %d in handler."

ER_READ_LOG_EVENT_FAILED
  eng "Error in Log_event::read_log_event(): '%s', data_len: %lu, event_type: %d."

ER_ROW_DATA_TOO_BIG_TO_WRITE_IN_BINLOG
  eng "The row data is greater than 4GB, which is too big to write to the binary log."

ER_FAILED_TO_CONSTRUCT_DROP_EVENT_QUERY
  eng "Unable to construct DROP EVENT SQL query string."

ER_FAILED_TO_BINLOG_DROP_EVENT
  eng "Unable to binlog drop event %s.%s."

ER_FAILED_TO_START_SLAVE_THREAD
  eng "Failed to start slave threads for channel '%s'."

ER_RPL_IO_THREAD_KILLED
  eng "%s%s."

ER_SLAVE_RECONNECT_FAILED
  eng "Failed registering on master, reconnecting to try again, log '%s' at position %s. %s."

ER_SLAVE_KILLED_AFTER_RECONNECT
  eng "Slave I/O thread killed during or after reconnect."

ER_SLAVE_NOT_STARTED_ON_SOME_CHANNELS
  eng "Some of the channels are not created/initialized properly. Check for additional messages above. You will not be able to start replication on those channels until the issue is resolved and the server restarted."

ER_FAILED_TO_ADD_RPL_FILTER
  eng "Failed to add a replication filter into filter map for channel '%.192s'."

ER_PER_CHANNEL_RPL_FILTER_CONF_FOR_GRP_RPL
  eng "There are per-channel replication filter(s) configured for group replication channel '%.192s' which is disallowed. The filter(s) have been discarded."

ER_RPL_FILTERS_NOT_ATTACHED_TO_CHANNEL
  eng "There are per-channel replication filter(s) configured for channel '%.192s' which does not exist. The filter(s) have been discarded."

ER_FAILED_TO_BUILD_DO_AND_IGNORE_TABLE_HASHES
  eng "An error occurred while building do_table and ignore_table rules to hashes for per-channel filter."

ER_CLONE_PLUGIN_NOT_LOADED_TRACE
  eng "Clone plugin cannot be loaded."

ER_CLONE_HANDLER_EXIST_TRACE
  eng "Clone Handler exists."

ER_CLONE_CREATE_HANDLER_FAIL_TRACE
  eng "Could not create Clone Handler."

ER_CYCLE_TIMER_IS_NOT_AVAILABLE
  eng "The CYCLE timer is not available. WAIT events in the performance_schema will not be timed."

ER_NANOSECOND_TIMER_IS_NOT_AVAILABLE
  eng "The NANOSECOND timer is not available. IDLE/STAGE/STATEMENT/TRANSACTION events in the performance_schema will not be timed."

ER_MICROSECOND_TIMER_IS_NOT_AVAILABLE
  eng "The MICROSECOND timer is not available. IDLE/STAGE/STATEMENT/TRANSACTION events in the performance_schema will not be timed."

ER_PFS_MALLOC_ARRAY_OVERFLOW
  eng "Failed to allocate memory for %zu chunks each of size %zu for buffer '%s' due to overflow."

ER_PFS_MALLOC_ARRAY_OOM
  eng "Failed to allocate %zu bytes for buffer '%s' due to out-of-memory."

ER_INNODB_FAILED_TO_FIND_IDX_WITH_KEY_NO
  eng "InnoDB could not find index %s key no %u for table %s through its index translation table."

ER_INNODB_FAILED_TO_FIND_IDX
  eng "Cannot find index %s in InnoDB index translation table."

ER_INNODB_FAILED_TO_FIND_IDX_FROM_DICT_CACHE
  eng "InnoDB could not find key no %u with name %s from dict cache for table %s."

ER_INNODB_ACTIVE_INDEX_CHANGE_FAILED
  eng "InnoDB: change_active_index(%u) failed."

ER_INNODB_DIFF_IN_REF_LEN
  eng "Stored ref len is %lu, but table ref len is %lu."

ER_WRONG_TYPE_FOR_COLUMN_PREFIX_IDX_FLD
  eng "MySQL is trying to create a column prefix index field, on an inappropriate data type. Table name %s, column name %s."

ER_INNODB_CANNOT_CREATE_TABLE
  eng "Cannot create table %s."

ER_INNODB_INTERNAL_INDEX
  eng "Found index %s in InnoDB index list but not its MySQL index number. It could be an InnoDB internal index."

ER_INNODB_IDX_CNT_MORE_THAN_DEFINED_IN_MYSQL
  eng "InnoDB: Table %s contains %lu indexes inside InnoDB, which is different from the number of indexes %u defined in MySQL."

ER_INNODB_IDX_CNT_FEWER_THAN_DEFINED_IN_MYSQL
  eng "Table %s contains fewer indexes inside InnoDB than are defined in the MySQL. Have you mixed up with data dictionary from different installation?"

ER_INNODB_IDX_COLUMN_CNT_DIFF
  eng "Index %s of %s has %lu columns unique inside InnoDB, but MySQL is asking statistics for %lu columns. Have you mixed data dictionary from different installation?"

ER_INNODB_USE_MONITOR_GROUP_NAME
  eng "Monitor counter '%s' cannot be turned on/off individually. Please use its module name to turn on/off the counters in the module as a group."

ER_INNODB_MONITOR_DEFAULT_VALUE_NOT_DEFINED
  eng "Default value is not defined for this set option. Please specify correct counter or module name."

ER_INNODB_MONITOR_IS_ENABLED
  eng "InnoDB: Monitor %s is already enabled."

ER_INNODB_INVALID_MONITOR_COUNTER_NAME
  eng "Invalid monitor counter : %s."

ER_WIN_LOAD_LIBRARY_FAILED
  eng "LoadLibrary(\"%s\") failed: GetLastError returns %lu."

ER_PARTITION_HANDLER_ADMIN_MSG
  eng "%s."

ER_RPL_RLI_INIT_INFO_MSG
  eng "%s."

ER_DD_UPGRADE_TABLE_INTACT_ERROR
  eng "%s."

ER_SERVER_INIT_COMPILED_IN_COMMANDS
  eng "%s."

ER_MYISAM_CHECK_METHOD_ERROR
  eng "%s."

ER_MYISAM_CRASHED_ERROR
  eng "%s."

ER_WAITPID_FAILED
  eng "Unable to wait for process %lld."

ER_FAILED_TO_FIND_MYSQLD_STATUS
  eng "Unable to determine if daemon is running: %s (rc=%d)."

ER_INNODB_ERROR_LOGGER_MSG
  eng "%s"

ER_INNODB_ERROR_LOGGER_FATAL_MSG
  eng "[FATAL] InnoDB: %s"

ER_DEPRECATED_SYNTAX_WITH_REPLACEMENT
  eng "The syntax '%s' is deprecated and will be removed in a future release. Please use %s instead."

ER_DEPRECATED_SYNTAX_NO_REPLACEMENT
  eng "The syntax '%s' is deprecated and will be removed in a future release."

ER_DEPRECATE_MSG_NO_REPLACEMENT
  eng "'%s' is deprecated and will be removed in a future release."

ER_LOG_PRINTF_MSG
  eng "%s"

ER_BINLOG_LOGGING_NOT_POSSIBLE
  eng "Binary logging not possible. Message: %s."

ER_FAILED_TO_SET_PERSISTED_OPTIONS
  eng "Failed to set persisted options."

ER_COMPONENTS_FAILED_TO_ACQUIRE_SERVICE_IMPLEMENTATION
  eng "Cannot acquire specified service implementation: '%.192s'."

ER_RES_GRP_INVALID_VCPU_RANGE
  eng "Invalid VCPU range %u-%u."

ER_RES_GRP_INVALID_VCPU_ID
  eng "Invalid cpu id %u."

ER_ERROR_DURING_FLUSH_LOG_COMMIT_PHASE
  eng "Got error %d during FLUSH_LOGS."

ER_DROP_DATABASE_FAILED_RMDIR_MANUALLY
  eng "Problem while dropping database. Can't remove database directory (%s). Please remove it manually."

ER_EXPIRE_LOGS_DAYS_IGNORED
  eng "The option expire_logs_days cannot be used together with option binlog_expire_logs_seconds. Therefore, value of expire_logs_days is ignored."

ER_BINLOG_MALFORMED_OR_OLD_RELAY_LOG
  eng "malformed or very old relay log which does not have FormatDescriptor."

ER_DD_UPGRADE_VIEW_COLUMN_NAME_TOO_LONG
  eng "Upgrade of view '%s.%s' failed. Re-create the view with the explicit column name lesser than 64 characters."

ER_TABLE_NEEDS_DUMP_UPGRADE
  eng "Table upgrade required for `%-.64s`.`%-.64s`. Please dump/reload table to fix it!"

ER_DD_UPGRADE_FAILED_TO_UPDATE_VER_NO_IN_TABLESPACE
  eng "Error in updating version number in %s tablespace."

ER_KEYRING_MIGRATION_FAILED
  eng "Keyring migration failed."

ER_KEYRING_MIGRATION_SUCCESSFUL
  eng "Keyring migration successful."

ER_RESTART_RECEIVED_INFO
  eng "Received RESTART from user %s.  Restarting mysqld (Version: %s)."

ER_LCTN_CHANGED
  eng "Different lower_case_table_names settings for server ('%u') and data dictionary ('%u')."

ER_DD_INITIALIZE
  eng "Data dictionary initializing version '%u'."

ER_DD_RESTART
  eng "Data dictionary restarting version '%u'."

ER_DD_UPGRADE
  eng "Data dictionary upgrading from version '%u' to '%u'."

ER_DD_UPGRADE_OFF
  eng "Data dictionary upgrade prohibited by the command line option '--no_dd_upgrade'."

ER_DD_UPGRADE_VERSION_NOT_SUPPORTED
  eng "Upgrading the data dictionary from dictionary version '%u' is not supported."

ER_DD_UPGRADE_SCHEMA_UNAVAILABLE
  eng "Upgrading the data dictionary failed, temporary schema name '%-.192s' not available."

ER_DD_MINOR_DOWNGRADE
  eng "Data dictionary minor downgrade from version '%u' to '%u'."

ER_DD_MINOR_DOWNGRADE_VERSION_NOT_SUPPORTED
  eng "Minor downgrade of the Data dictionary from dictionary version '%u' is not supported."

ER_DD_NO_VERSION_FOUND
  eng "No data dictionary version number found."

ER_THREAD_POOL_NOT_SUPPORTED_ON_PLATFORM
  eng "Thread pool not supported, requires a minimum of %s."

ER_THREAD_POOL_SIZE_TOO_LOW
  eng "thread_pool_size=0 means thread pool disabled, Allowed range of thread_pool_size is %d-%d."

ER_THREAD_POOL_SIZE_TOO_HIGH
  eng "thread_pool_size=%lu is too high, %d is maximum, thread pool is disabled. Allowed range of thread_pool_size is %d-%d."

ER_THREAD_POOL_ALGORITHM_INVALID
  eng "thread_pool_algorithm can be set to 0 and 1, 0 indicates the default low concurrency algorithm, 1 means a high concurrency algorithm."

ER_THREAD_POOL_INVALID_STALL_LIMIT
  eng "thread_pool_stall_limit can be %d at minimum and %d at maximum, smaller values would render the thread pool fairly useless and higher values could make it possible to have undetected deadlock issues in the MySQL Server."

ER_THREAD_POOL_INVALID_PRIO_KICKUP_TIMER
  eng "Invalid value of thread_pool_prio_kickup_timer specified. Value of thread_pool_prio_kickup_timer should be in range 0-4294967294."

ER_THREAD_POOL_MAX_UNUSED_THREADS_INVALID
  eng "thread_pool_max_unused_threads cannot be set higher than %d."

ER_THREAD_POOL_CON_HANDLER_INIT_FAILED
  eng "Failed to instantiate the connection handler object."

ER_THREAD_POOL_INIT_FAILED
  eng "Failed to initialize thread pool plugin."

OBSOLETE_ER_THREAD_POOL_PLUGIN_STARTED
  eng "Thread pool plugin started successfully with parameters: thread_pool_size = %lu, thread_pool_algorithm = %s, thread_pool_stall_limit = %u, thread_pool_prio_kickup_timer = %u, thread_pool_max_unused_threads = %u, thread_pool_high_priority_connection = %d."

ER_THREAD_POOL_CANNOT_SET_THREAD_SPECIFIC_DATA
  eng "Can't setup connection teardown thread-specific data."

ER_THREAD_POOL_FAILED_TO_CREATE_CONNECT_HANDLER_THD
  eng "Creation of connect handler thread failed."

ER_THREAD_POOL_FAILED_TO_CREATE_THD_AND_AUTH_CONN
  eng "Failed to create thd and authenticate connection."

ER_THREAD_POOL_FAILED_PROCESS_CONNECT_EVENT
  eng "Failed to process connection event."

ER_THREAD_POOL_FAILED_TO_CREATE_POOL
  eng "Can't create pool thread (error %d, errno: %d)."

ER_THREAD_POOL_RATE_LIMITED_ERROR_MSGS
  eng "%.*s."

ER_TRHEAD_POOL_LOW_LEVEL_INIT_FAILED
  eng "tp_group_low_level_init() failed."

ER_THREAD_POOL_LOW_LEVEL_REARM_FAILED
  eng "Rearm failed even after 30 seconds, can't continue without notify socket."

ER_THREAD_POOL_BUFFER_TOO_SMALL
  eng "%s: %s buffer is too small"

ER_MECAB_NOT_SUPPORTED
  eng "Mecab v%s is not supported, the lowest version supported is v%s."

ER_MECAB_NOT_VERIFIED
  eng "Mecab v%s is not verified, the highest version supported is v%s."

ER_MECAB_CREATING_MODEL
  eng "Mecab: Trying createModel(%s)."

ER_MECAB_FAILED_TO_CREATE_MODEL
  eng "Mecab: createModel() failed: %s."

ER_MECAB_FAILED_TO_CREATE_TRIGGER
  eng "Mecab: createTagger() failed: %s."

ER_MECAB_UNSUPPORTED_CHARSET
  eng "Mecab: Unsupported dictionary charset %s."

ER_MECAB_CHARSET_LOADED
  eng "Mecab: Loaded dictionary charset is %s."

ER_MECAB_PARSE_FAILED
  eng "Mecab: parse() failed: %s."

ER_MECAB_OOM_WHILE_PARSING_TEXT
  eng "Mecab: parse() failed: out of memory."

ER_MECAB_CREATE_LATTICE_FAILED
  eng "Mecab: createLattice() failed: %s."

ER_SEMISYNC_TRACE_ENTER_FUNC
  eng "---> %s enter."

ER_SEMISYNC_TRACE_EXIT_WITH_INT_EXIT_CODE
  eng "<--- %s exit (%d)."

ER_SEMISYNC_TRACE_EXIT_WITH_BOOL_EXIT_CODE
  eng "<--- %s exit (%s)."

ER_SEMISYNC_TRACE_EXIT
  eng "<--- %s exit."

ER_SEMISYNC_RPL_INIT_FOR_TRX
  eng "Semi-sync replication initialized for transactions."

ER_SEMISYNC_FAILED_TO_ALLOCATE_TRX_NODE
  eng "%s: transaction node allocation failed for: (%s, %lu)."

ER_SEMISYNC_BINLOG_WRITE_OUT_OF_ORDER
  eng "%s: binlog write out-of-order, tail (%s, %lu), new node (%s, %lu)."

ER_SEMISYNC_INSERT_LOG_INFO_IN_ENTRY
  eng "%s: insert (%s, %lu) in entry(%u)."

ER_SEMISYNC_PROBE_LOG_INFO_IN_ENTRY
  eng "%s: probe (%s, %lu) in entry(%u)."

ER_SEMISYNC_CLEARED_ALL_ACTIVE_TRANSACTION_NODES
  eng "%s: cleared all nodes."

ER_SEMISYNC_CLEARED_ACTIVE_TRANSACTION_TILL_POS
  eng "%s: cleared %d nodes back until pos (%s, %lu)."

ER_SEMISYNC_REPLY_MAGIC_NO_ERROR
  eng "Read semi-sync reply magic number error."

ER_SEMISYNC_REPLY_PKT_LENGTH_TOO_SMALL
  eng "Read semi-sync reply length error: packet is too small."

ER_SEMISYNC_REPLY_BINLOG_FILE_TOO_LARGE
  eng "Read semi-sync reply binlog file length too large."

ER_SEMISYNC_SERVER_REPLY
  eng "%s: Got reply(%s, %lu) from server %u."

ER_SEMISYNC_FUNCTION_CALLED_TWICE
  eng "%s called twice."

ER_SEMISYNC_RPL_ENABLED_ON_MASTER
  eng "Semi-sync replication enabled on the master."

ER_SEMISYNC_MASTER_OOM
  eng "Cannot allocate memory to enable semi-sync on the master."

ER_SEMISYNC_DISABLED_ON_MASTER
  eng "Semi-sync replication disabled on the master."

ER_SEMISYNC_FORCED_SHUTDOWN
  eng "SEMISYNC: Forced shutdown. Some updates might not be replicated."

ER_SEMISYNC_MASTER_GOT_REPLY_AT_POS
  eng "%s: Got reply at (%s, %lu)."

ER_SEMISYNC_MASTER_SIGNAL_ALL_WAITING_THREADS
  eng "%s: signal all waiting threads."

ER_SEMISYNC_MASTER_TRX_WAIT_POS
  eng "%s: wait pos (%s, %lu), repl(%d)."

ER_SEMISYNC_BINLOG_REPLY_IS_AHEAD
  eng "%s: Binlog reply is ahead (%s, %lu)."

ER_SEMISYNC_MOVE_BACK_WAIT_POS
  eng "%s: move back wait position (%s, %lu)."

ER_SEMISYNC_INIT_WAIT_POS
  eng "%s: init wait position (%s, %lu)."

ER_SEMISYNC_WAIT_TIME_FOR_BINLOG_SENT
  eng "%s: wait %lu ms for binlog sent (%s, %lu)."

ER_SEMISYNC_WAIT_FOR_BINLOG_TIMEDOUT
  eng "Timeout waiting for reply of binlog (file: %s, pos: %lu), semi-sync up to file %s, position %lu."

ER_SEMISYNC_WAIT_TIME_ASSESSMENT_FOR_COMMIT_TRX_FAILED
  eng "Assessment of waiting time for commitTrx failed at wait position (%s, %lu)."

ER_SEMISYNC_RPL_SWITCHED_OFF
  eng "Semi-sync replication switched OFF."

ER_SEMISYNC_RPL_SWITCHED_ON
  eng "Semi-sync replication switched ON at (%s, %lu)."

ER_SEMISYNC_NO_SPACE_IN_THE_PKT
  eng "No enough space in the packet for semi-sync extra header, semi-sync replication disabled."

ER_SEMISYNC_SYNC_HEADER_UPDATE_INFO
  eng "%s: server(%d), (%s, %lu) sync(%d), repl(%d)."

ER_SEMISYNC_FAILED_TO_INSERT_TRX_NODE
  eng "Semi-sync failed to insert tranx_node for binlog file: %s, position: %lu."

ER_SEMISYNC_TRX_SKIPPED_AT_POS
  eng "%s: Transaction skipped at (%s, %lu)."

ER_SEMISYNC_MASTER_FAILED_ON_NET_FLUSH
  eng "Semi-sync master failed on net_flush() before waiting for replica reply."

ER_SEMISYNC_RECEIVED_ACK_IS_SMALLER
  eng "The received ack is smaller than m_greatest_ack."

ER_SEMISYNC_ADD_ACK_TO_SLOT
  eng "Add the ack into slot %u."

ER_SEMISYNC_UPDATE_EXISTING_SLAVE_ACK
  eng "Update an exsiting ack in slot %u."

ER_SEMISYNC_FAILED_TO_START_ACK_RECEIVER_THD
  eng "Failed to start semi-sync ACK receiver thread,  could not create thread(errno:%d)."

ER_SEMISYNC_STARTING_ACK_RECEIVER_THD
  eng "Starting ack receiver thread."

ER_SEMISYNC_FAILED_TO_WAIT_ON_DUMP_SOCKET
  eng "Failed to wait on semi-sync dump sockets, error: errno=%d."

ER_SEMISYNC_STOPPING_ACK_RECEIVER_THREAD
  eng "Stopping ack receiver thread."

ER_SEMISYNC_FAILED_REGISTER_SLAVE_TO_RECEIVER
  eng "Failed to register slave to semi-sync ACK receiver thread."

ER_SEMISYNC_START_BINLOG_DUMP_TO_SLAVE
  eng "Start %s binlog_dump to slave (server_id: %d), pos(%s, %lu)."

ER_SEMISYNC_STOP_BINLOG_DUMP_TO_SLAVE
  eng "Stop %s binlog_dump to slave (server_id: %d)."

ER_SEMISYNC_UNREGISTER_TRX_OBSERVER_FAILED
  eng "unregister_trans_observer failed."

ER_SEMISYNC_UNREGISTER_BINLOG_STORAGE_OBSERVER_FAILED
  eng "unregister_binlog_storage_observer failed."

ER_SEMISYNC_UNREGISTER_BINLOG_TRANSMIT_OBSERVER_FAILED
  eng "unregister_binlog_transmit_observer failed."

ER_SEMISYNC_UNREGISTERED_REPLICATOR
  eng "unregister_replicator OK."

ER_SEMISYNC_SOCKET_FD_TOO_LARGE
  eng "Semisync slave socket fd is %u. select() cannot handle if the socket fd is bigger than %u (FD_SETSIZE)."

ER_SEMISYNC_SLAVE_REPLY
  eng "%s: reply - %d."

ER_SEMISYNC_MISSING_MAGIC_NO_FOR_SEMISYNC_PKT
  eng "Missing magic number for semi-sync packet, packet len: %lu."

ER_SEMISYNC_SLAVE_START
  eng "Slave I/O thread: Start %s replication to master '%s@%s:%d' in log '%s' at position %lu."

ER_SEMISYNC_SLAVE_REPLY_WITH_BINLOG_INFO
  eng "%s: reply (%s, %lu)."

ER_SEMISYNC_SLAVE_NET_FLUSH_REPLY_FAILED
  eng "Semi-sync slave net_flush() reply failed."

ER_SEMISYNC_SLAVE_SEND_REPLY_FAILED
  eng "Semi-sync slave send reply failed: %s (%d)."

ER_SEMISYNC_EXECUTION_FAILED_ON_MASTER
  eng "Execution failed on master: %s; error %d"

ER_SEMISYNC_NOT_SUPPORTED_BY_MASTER
  eng "Master server does not support semi-sync, fallback to asynchronous replication"

ER_SEMISYNC_SLAVE_SET_FAILED
  eng "Set 'rpl_semi_sync_replica=1' on master failed"

ER_SEMISYNC_FAILED_TO_STOP_ACK_RECEIVER_THD
  eng "Failed to stop ack receiver thread on my_thread_join, errno(%d)."

ER_FIREWALL_FAILED_TO_READ_FIREWALL_TABLES
  eng "Failed to read the firewall tables"

ER_FIREWALL_FAILED_TO_REG_DYNAMIC_PRIVILEGES
  eng "Failed to register dynamic privileges"

ER_FIREWALL_RECORDING_STMT_WAS_TRUNCATED
  eng "Statement was truncated and not recorded: %s"

ER_FIREWALL_RECORDING_STMT_WITHOUT_TEXT
  eng "Statement with no text was not recorded"

ER_FIREWALL_SUSPICIOUS_STMT
  eng "SUSPICIOUS STATEMENT from '%s'. Reason: %s Statement: %s"

ER_FIREWALL_ACCESS_DENIED
  eng "ACCESS DENIED for '%s'. Reason: %s Statement: %s"

ER_FIREWALL_SKIPPED_UNKNOWN_USER_MODE
  eng "Skipped unknown user mode '%s'"

ER_FIREWALL_RELOADING_CACHE
  eng "Reloading cache from disk"

ER_FIREWALL_RESET_FOR_USER
  eng "FIREWALL RESET for '%s'"

ER_FIREWALL_STATUS_FLUSHED
  eng "Counters are reset to zero"

ER_KEYRING_LOGGER_ERROR_MSG
  eng "%s"

ER_AUDIT_LOG_FILTER_IS_NOT_INSTALLED
  eng "Audit Log plugin supports a filtering, which has not been installed yet. Audit Log plugin will run in the legacy mode, which will be disabled in the next release."

ER_AUDIT_LOG_SWITCHING_TO_INCLUDE_LIST
  eng "Previously exclude list is used, now we start using include list, exclude list is set to NULL."

ER_AUDIT_LOG_CANNOT_SET_LOG_POLICY_WITH_OTHER_POLICIES
  eng "Cannot set audit_log_policy simultaneously with either audit_log_connection_policy or  audit_log_statement_policy, setting audit_log_connection_policy and audit_log_statement_policy based on audit_log_policy."

ER_AUDIT_LOG_ONLY_INCLUDE_LIST_USED
  eng "Both include and exclude lists provided, include list is preferred, exclude list is set to NULL."

ER_AUDIT_LOG_INDEX_MAP_CANNOT_ACCESS_DIR
  eng "Could not access '%s' directory."

ER_AUDIT_LOG_WRITER_RENAME_FILE_FAILED
  eng "Could not rename file from '%s' to '%s'."

ER_AUDIT_LOG_WRITER_DEST_FILE_ALREADY_EXISTS
  eng "File '%s' should not exist. It may be incomplete. The server crashed."

ER_AUDIT_LOG_WRITER_RENAME_FILE_FAILED_REMOVE_FILE_MANUALLY
  eng "Could not rename file from '%s' to '%s'. Remove the file manually."

ER_AUDIT_LOG_WRITER_INCOMPLETE_FILE_RENAMED
  eng "Incomplete file renamed from '%s' to '%s'."

ER_AUDIT_LOG_WRITER_FAILED_TO_WRITE_TO_FILE
  eng "Error writing file \'%-.200s\' (errno: %d - %s)."

ER_AUDIT_LOG_EC_WRITER_FAILED_TO_INIT_ENCRYPTION
  eng "Could not initialize audit log file encryption."

ER_AUDIT_LOG_EC_WRITER_FAILED_TO_INIT_COMPRESSION
  eng "Could not initialize audit log file compression."

ER_AUDIT_LOG_EC_WRITER_FAILED_TO_CREATE_FILE
  eng "Could not create '%s' file for audit logging."

ER_AUDIT_LOG_RENAME_LOG_FILE_BEFORE_FLUSH
  eng "Audit log file (%s) must be manually renamed before audit_log_flush is set to true."

ER_AUDIT_LOG_FILTER_RESULT_MSG
  eng "%s"

ER_AUDIT_LOG_JSON_READER_FAILED_TO_PARSE
  eng "Error parsing JSON event. Event not accessible."

ER_AUDIT_LOG_JSON_READER_BUF_TOO_SMALL
  eng "Buffer is too small to hold JSON event. Number of events skipped: %zu."

ER_AUDIT_LOG_JSON_READER_FAILED_TO_OPEN_FILE
  eng "Could not open JSON file for reading. Reading next file if exists."

ER_AUDIT_LOG_JSON_READER_FILE_PARSING_ERROR
  eng "JSON file parsing error. Reading next file if exists"

OBSOLETE_ER_AUDIT_LOG_FILTER_INVALID_COLUMN_COUNT
  eng "Invalid column count in the '%s.%s' table."

OBSOLETE_ER_AUDIT_LOG_FILTER_INVALID_COLUMN_DEFINITION
  eng "Invalid column definition of the '%s.%s' table."

ER_AUDIT_LOG_FILTER_FAILED_TO_STORE_TABLE_FLDS
  eng "Could not store field of the %s table."

ER_AUDIT_LOG_FILTER_FAILED_TO_UPDATE_TABLE
  eng "Could not update %s table."

ER_AUDIT_LOG_FILTER_FAILED_TO_INSERT_INTO_TABLE
  eng "Could not insert into %s table."

ER_AUDIT_LOG_FILTER_FAILED_TO_DELETE_FROM_TABLE
  eng "Could not delete from %s table."

ER_AUDIT_LOG_FILTER_FAILED_TO_INIT_TABLE_FOR_READ
  eng "Could not initialize %s table for reading."

ER_AUDIT_LOG_FILTER_FAILED_TO_READ_TABLE
  eng "Could not read %s table."

ER_AUDIT_LOG_FILTER_FAILED_TO_CLOSE_TABLE_AFTER_READING
  eng "Could not close %s table reading."

ER_AUDIT_LOG_FILTER_USER_AND_HOST_CANNOT_BE_EMPTY
  eng "Both user and host columns of %s table cannot be empty."

ER_AUDIT_LOG_FILTER_FLD_FILTERNAME_CANNOT_BE_EMPTY
  eng "Filtername column of %s table cannot be empty."

ER_VALIDATE_PWD_DICT_FILE_NOT_SPECIFIED
  eng "Dictionary file not specified"

ER_VALIDATE_PWD_DICT_FILE_NOT_LOADED
  eng "Dictionary file not loaded"

ER_VALIDATE_PWD_DICT_FILE_TOO_BIG
  eng "Dictionary file size exceeded MAX_DICTIONARY_FILE_LENGTH, not loaded"

ER_VALIDATE_PWD_FAILED_TO_READ_DICT_FILE
  eng "Exception while reading the dictionary file"

ER_VALIDATE_PWD_FAILED_TO_GET_FLD_FROM_SECURITY_CTX
  eng "Can't retrieve the %s from the security context"

ER_VALIDATE_PWD_FAILED_TO_GET_SECURITY_CTX
  eng "Can't retrieve the security context"

ER_VALIDATE_PWD_LENGTH_CHANGED
  eng "Effective value of validate_password_length is changed. New value is %d"

ER_REWRITER_QUERY_ERROR_MSG
  eng "%s"

ER_REWRITER_QUERY_FAILED
  eng "Rewritten query failed to parse:%s"

ER_XPLUGIN_STARTUP_FAILED
  eng "Startup failed with error \"%s\""

OBSOLETE_ER_XPLUGIN_SERVER_EXITING
  eng "Exiting"

OBSOLETE_ER_XPLUGIN_SERVER_EXITED
  eng "Exit done"

ER_XPLUGIN_USING_SSL_CONF_FROM_SERVER
  eng "Using SSL configuration from MySQL Server"

ER_XPLUGIN_USING_SSL_CONF_FROM_MYSQLX
  eng "Using SSL configuration from Mysqlx Plugin"

ER_XPLUGIN_FAILED_TO_USE_SSL_CONF
  eng "Neither MySQL Server nor Mysqlx Plugin has valid SSL configuration"

ER_XPLUGIN_USING_SSL_FOR_TLS_CONNECTION
  eng "Using %s for TLS connections"

ER_XPLUGIN_REFERENCE_TO_SECURE_CONN_WITH_XPLUGIN
  eng "For more information, please see the Using Secure Connections with X Plugin section in the MySQL documentation"

ER_XPLUGIN_ERROR_MSG
  eng "%s"

ER_SHA_PWD_FAILED_TO_PARSE_AUTH_STRING
  eng "Failed to parse stored authentication string for %s. Please check if mysql.user table not corrupted"

ER_SHA_PWD_FAILED_TO_GENERATE_MULTI_ROUND_HASH
  eng "Error in generating multi-round hash for %s. Plugin can not perform authentication without it. This may be a transient problem"

ER_SHA_PWD_AUTH_REQUIRES_RSA_OR_SSL
  eng "Authentication requires either RSA keys or SSL encryption"

ER_SHA_PWD_RSA_KEY_TOO_LONG
  eng "RSA key cipher length of %u is too long. Max value is %u"

ER_PLUGIN_COMMON_FAILED_TO_OPEN_FILTER_TABLES
  eng "Failed to open the %s filter tables"

ER_PLUGIN_COMMON_FAILED_TO_OPEN_TABLE
  eng "Failed to open '%s.%s' %s table"

ER_AUTH_LDAP_ERROR_LOGGER_ERROR_MSG
  eng "%s"

ER_CONN_CONTROL_ERROR_MSG
  eng "%s"

ER_GRP_RPL_ERROR_MSG
  eng "%s"

ER_SHA_PWD_SALT_FOR_USER_CORRUPT
  eng "Password salt for user '%s' is corrupt"

ER_SYS_VAR_COMPONENT_OOM
  eng "Out of memory for component system variable '%s'."

ER_SYS_VAR_COMPONENT_VARIABLE_SET_READ_ONLY
  eng "variable %s of component %s was forced to be read-only: string variable without update_func and PLUGIN_VAR_MEMALLOC flag."

ER_SYS_VAR_COMPONENT_UNKNOWN_VARIABLE_TYPE
  eng "Unknown variable type code 0x%x in component '%s'."

ER_SYS_VAR_COMPONENT_FAILED_TO_PARSE_VARIABLE_OPTIONS
  eng "Parsing options for variable '%s' failed."

ER_SYS_VAR_COMPONENT_FAILED_TO_MAKE_VARIABLE_PERSISTENT
  eng "Setting persistent options for component variable '%s' failed."

ER_COMPONENT_FILTER_CONFUSED
  eng "The log-filter component \"%s\" got confused at \"%s\" (state: %s) ..."

ER_STOP_SLAVE_IO_THREAD_DISK_SPACE
  eng "Waiting until I/O thread for channel '%s' finish writing to disk before stopping. Free some disk space or use 'KILL' to abort I/O thread operation. Notice that aborting the I/O thread while rotating the relay log might corrupt the relay logs, requiring a server restart to fix it."

ER_LOG_FILE_CANNOT_OPEN
  eng "Could not use %s for logging (error %d - %s). Turning logging off for the server process. To turn it on again: fix the cause, then%s restart the MySQL server."

OBSOLETE_ER_UNABLE_TO_COLLECT_LOG_STATUS
  eng "Unable to collect information for column '%-.192s': %-.192s."

OBSOLETE_ER_DEPRECATED_UTF8_ALIAS
  eng "'utf8' is currently an alias for the character set UTF8MB3, which will be replaced by UTF8MB4 in a future release. Please consider using UTF8MB4 in order to be unambiguous."

OBSOLETE_ER_DEPRECATED_NATIONAL
  eng "NATIONAL/NCHAR/NVARCHAR implies the character set UTF8MB3, which will be replaced by UTF8MB4 in a future release. Please consider using CHAR(x) CHARACTER SET UTF8MB4 in order to be unambiguous."

OBSOLETE_ER_SLAVE_POSSIBLY_DIVERGED_AFTER_DDL
  eng "A commit for an atomic DDL statement was unsuccessful on the master and the slave. The slave supports atomic DDL statements but the master does not, so the action taken by the slave and master might differ. Check that their states have not diverged before proceeding."

ER_PERSIST_OPTION_STATUS
  eng "Configuring persisted options failed: \"%s\"."

ER_NOT_IMPLEMENTED_GET_TABLESPACE_STATISTICS
  eng "The storage engine '%-.192s' does not provide dynamic table statistics"

OBSOLETE_ER_UNABLE_TO_SET_OPTION
  eng "This option cannot be set %s."

OBSOLETE_ER_RESERVED_TABLESPACE_NAME
  eng "The table '%-.192s' may not be created in the reserved tablespace '%-.192s'."

ER_SSL_FIPS_MODE_ERROR
   eng "SSL fips mode error: %s"

ER_CONN_INIT_CONNECT_IGNORED
  eng "init_connect variable is ignored for user: %s host: %s due to expired password."

OBSOLETE_ER_UNSUPPORTED_SQL_MODE
  eng "sql_mode=0x%08x is not supported"

ER_REWRITER_OOM
  eng "Out of memory."

ER_REWRITER_TABLE_MALFORMED_ERROR
  eng "Wrong column count or names when loading rules."

ER_REWRITER_LOAD_FAILED
  eng "Some rules failed to load."

ER_REWRITER_READ_FAILED
  eng "Got error from storage engine while refreshing rewrite rules."

ER_CONN_CONTROL_EVENT_COORDINATOR_INIT_FAILED
  eng "Failed to initialize Connection_event_coordinator"

ER_CONN_CONTROL_STAT_CONN_DELAY_TRIGGERED_UPDATE_FAILED
  eng "Failed to update connection delay triggered stats"

ER_CONN_CONTROL_STAT_CONN_DELAY_TRIGGERED_RESET_FAILED
  eng "Failed to reset connection delay triggered stats"

ER_CONN_CONTROL_INVALID_CONN_DELAY_TYPE
  eng "Unexpected option type for connection delay."

ER_CONN_CONTROL_DELAY_ACTION_INIT_FAILED
  eng "Failed to initialize Connection_delay_action"

ER_CONN_CONTROL_FAILED_TO_SET_CONN_DELAY
  eng "Could not set %s delay for connection delay."

ER_CONN_CONTROL_FAILED_TO_UPDATE_CONN_DELAY_HASH
  eng "Failed to update connection delay hash for account : %s"

ER_XPLUGIN_FORCE_STOP_CLIENT
  eng "%s: Force stopping client because exception occurred: %s"

ER_XPLUGIN_MAX_AUTH_ATTEMPTS_REACHED
  eng "%s.%u: Maximum number of authentication attempts reached, login failed."

ER_XPLUGIN_BUFFER_PAGE_ALLOC_FAILED
  eng "Error allocating Buffer_page: %s"

ER_XPLUGIN_DETECTED_HANGING_CLIENTS
  eng "Detected %u hanging client(s)"

ER_XPLUGIN_FAILED_TO_ACCEPT_CLIENT
  eng "Error accepting client"

ER_XPLUGIN_FAILED_TO_SCHEDULE_CLIENT
  eng "Internal error scheduling client for execution"

ER_XPLUGIN_FAILED_TO_PREPARE_IO_INTERFACES
  eng "Preparation of I/O interfaces failed, X Protocol won't be accessible"

ER_XPLUGIN_SRV_SESSION_INIT_THREAD_FAILED
  eng "srv_session_init_thread returned error"

ER_XPLUGIN_UNABLE_TO_USE_USER_SESSION_ACCOUNT
  eng "Unable to use user mysql.session account when connecting the server for internal plugin requests."

ER_XPLUGIN_REFERENCE_TO_USER_ACCOUNT_DOC_SECTION
  eng "For more information, please see the X Plugin User Account section in the MySQL documentation"

ER_XPLUGIN_UNEXPECTED_EXCEPTION_DISPATCHING_CMD
  eng "%s: Unexpected exception dispatching command: %s"

ER_XPLUGIN_EXCEPTION_IN_TASK_SCHEDULER
  eng "Exception in post: %s"

ER_XPLUGIN_TASK_SCHEDULING_FAILED
  eng "Internal error scheduling task"

ER_XPLUGIN_EXCEPTION_IN_EVENT_LOOP
  eng "Exception in event loop: \"%s\": %s"

ER_XPLUGIN_LISTENER_SETUP_FAILED
  eng "Setup of %s failed, %s"

ER_XPLUING_NET_STARTUP_FAILED
  eng "%s"

ER_XPLUGIN_FAILED_AT_SSL_CONF
  eng "Failed at SSL configuration: \"%s\""

OBSOLETE_ER_XPLUGIN_CLIENT_SSL_HANDSHAKE_FAILED
  eng "Error during SSL handshake for client connection (%i)"

OBSOLETE_ER_XPLUGIN_SSL_HANDSHAKE_WITH_SERVER_FAILED
  eng "%s: Error during SSL handshake"

ER_XPLUGIN_FAILED_TO_CREATE_SESSION_FOR_CONN
  eng "%s: Error creating session for connection from %s"

ER_XPLUGIN_FAILED_TO_INITIALIZE_SESSION
  eng "%s: Error initializing session for connection: %s"

ER_XPLUGIN_MESSAGE_TOO_LONG
  eng "%s: Message of size %u received, exceeding the limit of %i"

ER_XPLUGIN_UNINITIALIZED_MESSAGE
  eng "Message is not properly initialized: %s"

ER_XPLUGIN_FAILED_TO_SET_MIN_NUMBER_OF_WORKERS
  eng "Unable to set minimal number of workers to %u; actual value is %i"

ER_XPLUGIN_UNABLE_TO_ACCEPT_CONNECTION
  eng "Unable to accept connection, disconnecting client"

ER_XPLUGIN_ALL_IO_INTERFACES_DISABLED
  eng "All I/O interfaces are disabled, X Protocol won't be accessible"

OBSOLETE_ER_XPLUGIN_INVALID_MSG_DURING_CLIENT_INIT
  eng "%s: Invalid message %i received during client initialization"

OBSOLETE_ER_XPLUGIN_CLOSING_CLIENTS_ON_SHUTDOWN
  eng "%s: closing client because of shutdown (state: %i)"

ER_XPLUGIN_ERROR_READING_SOCKET
  eng "%s: Error reading from socket %s (%i)"

ER_XPLUGIN_PEER_DISCONNECTED_WHILE_READING_MSG_BODY
  eng "%s: peer disconnected while reading message body"

ER_XPLUGIN_READ_FAILED_CLOSING_CONNECTION
  eng "client_id:%s - %s while reading from socket, closing connection"

OBSOLETE_ER_XPLUGIN_INVALID_AUTH_METHOD
  eng "%s.%u: Invalid authentication method %s"

OBSOLETE_ER_XPLUGIN_UNEXPECTED_MSG_DURING_AUTHENTICATION
  eng "%s: Unexpected message of type %i received during authentication"

OBSOLETE_ER_XPLUGIN_ERROR_WRITING_TO_CLIENT
  eng "Error writing to client: %s (%i)"

OBSOLETE_ER_XPLUGIN_SCHEDULER_STARTED
  eng "Scheduler \"%s\" started."

OBSOLETE_ER_XPLUGIN_SCHEDULER_STOPPED
  eng "Scheduler \"%s\" stopped."

ER_XPLUGIN_LISTENER_SYS_VARIABLE_ERROR
  eng "Please see the MySQL documentation for '%s' system variables to fix the error"

ER_XPLUGIN_LISTENER_STATUS_MSG
  eng "X Plugin ready for connections. %s"

ER_XPLUGIN_RETRYING_BIND_ON_PORT
  eng "Retrying `bind()` on TCP/IP port %i"

OBSOLETE_ER_XPLUGIN_SHUTDOWN_TRIGGERED
  eng "Shutdown triggered by mysqld abort flag"

OBSOLETE_ER_XPLUGIN_USER_ACCOUNT_WITH_ALL_PERMISSIONS
  eng "Using %s account for authentication which has all required permissions"

ER_XPLUGIN_EXISTING_USER_ACCOUNT_WITH_INCOMPLETE_GRANTS
  eng "Using existing %s account for authentication. Incomplete grants will be fixed"

OBSOLETE_ER_XPLUGIN_SERVER_STARTS_HANDLING_CONNECTIONS
  eng "Server starts handling incoming connections"

OBSOLETE_ER_XPLUGIN_SERVER_STOPPED_HANDLING_CONNECTIONS
  eng "Stopped handling incoming connections"

OBSOLETE_ER_XPLUGIN_FAILED_TO_INTERRUPT_SESSION
  eng "%s: Could not interrupt client session"

OBSOLETE_ER_XPLUGIN_CLIENT_RELEASE_TRIGGERED
  eng "%s: release triggered by timeout in state:%i"

ER_XPLUGIN_IPv6_AVAILABLE
  eng "IPv6 is available"

OBSOLETE_ER_XPLUGIN_UNIX_SOCKET_NOT_CONFIGURED
  eng "UNIX socket not configured"

ER_XPLUGIN_CLIENT_KILL_MSG
  eng "Kill client: %i %s"

ER_XPLUGIN_FAILED_TO_GET_SECURITY_CTX
  eng "Could not get security context for session"

OBSOLETE_ER_XPLUGIN_FAILED_TO_SWITCH_SECURITY_CTX_TO_ROOT
  eng "Unable to switch security context to root"

ER_XPLUGIN_FAILED_TO_CLOSE_SQL_SESSION
  eng "Error closing SQL session"

ER_XPLUGIN_FAILED_TO_EXECUTE_ADMIN_CMD
  eng "Error executing admin command %s: %s"

ER_XPLUGIN_EMPTY_ADMIN_CMD
  eng "Error executing empty admin command"

ER_XPLUGIN_FAILED_TO_GET_SYS_VAR
  eng "Unable to retrieve system variable \'%s\'"

ER_XPLUGIN_FAILED_TO_GET_CREATION_STMT
  eng "Unable to get creation stmt for collection \'%s\'; query result size: %lu"

ER_XPLUGIN_FAILED_TO_GET_ENGINE_INFO
  eng "Unable to get engine info for collection \'%s\'; creation stmt: %s"

OBSOLETE_ER_XPLUGIN_FAIL_TO_GET_RESULT_DATA
  eng "Error getting result data: %s"

OBSOLETE_ER_XPLUGIN_CAPABILITY_EXPIRED_PASSWORD
  eng "Capability expired password failed with error: %s"

ER_XPLUGIN_FAILED_TO_SET_SO_REUSEADDR_FLAG
  eng "Failed to set SO_REUSEADDR flag (error: %d)."

ER_XPLUGIN_FAILED_TO_OPEN_INTERNAL_SESSION
  eng "Could not open internal MySQL session"

ER_XPLUGIN_FAILED_TO_SWITCH_CONTEXT
  eng "Unable to switch context to user %s"

ER_XPLUGIN_FAILED_TO_UNREGISTER_UDF
  eng "Can\'t unregister \'%s\' user defined function"

OBSOLETE_ER_XPLUGIN_GET_PEER_ADDRESS_FAILED
  eng "%s: get peer address failed, can't resolve IP to hostname"

OBSOLETE_ER_XPLUGIN_CAPABILITY_CLIENT_INTERACTIVE_FAILED
  eng "Capability client interactive failed with error: %s"

ER_XPLUGIN_FAILED_TO_RESET_IPV6_V6ONLY_FLAG
  eng "Failed to reset IPV6_V6ONLY flag (error: %d). The server will listen to IPv6 addresses only."

ER_KEYRING_INVALID_KEY_TYPE
  eng "Invalid key type"

ER_KEYRING_INVALID_KEY_LENGTH
  eng "Invalid key length for given block cipher"

ER_KEYRING_FAILED_TO_CREATE_KEYRING_DIR
  eng "Could not create keyring directory. The keyring_file will stay unusable until correct path to the keyring directory gets provided"

ER_KEYRING_FILE_INIT_FAILED
  eng "keyring_file initialization failure. Please check if the keyring_file_data points to readable keyring file or keyring file can be created in the specified location. The keyring_file will stay unusable until correct path to the keyring file gets provided"

ER_KEYRING_INTERNAL_EXCEPTION_FAILED_FILE_INIT
  eng "keyring_file initialization failure due to internal exception inside the plugin."

ER_KEYRING_FAILED_TO_GENERATE_KEY
  eng "Failed to generate a key due to internal exception inside keyring_file plugin"

ER_KEYRING_CHECK_KEY_FAILED_DUE_TO_INVALID_KEY
  eng "Error while %s key: invalid key_type"

ER_KEYRING_CHECK_KEY_FAILED_DUE_TO_EMPTY_KEY_ID
  eng "Error while %s key: key_id cannot be empty"

ER_KEYRING_OPERATION_FAILED_DUE_TO_INTERNAL_ERROR
  eng "Failed to %s due to internal exception inside %s plugin"

ER_KEYRING_INCORRECT_FILE
  eng "Incorrect Keyring file"

ER_KEYRING_FOUND_MALFORMED_BACKUP_FILE
  eng "Found malformed keyring backup file - removing it"

ER_KEYRING_FAILED_TO_RESTORE_FROM_BACKUP_FILE
  eng "Error while restoring keyring from backup file cannot overwrite keyring with backup"

ER_KEYRING_FAILED_TO_FLUSH_KEYRING_TO_FILE
  eng "Error while flushing in-memory keyring into keyring file"

ER_KEYRING_FAILED_TO_GET_FILE_STAT
  eng "Error while reading stat for %s.Please check if file %s was not removed. OS returned this error: %s"

ER_KEYRING_FAILED_TO_REMOVE_FILE
  eng "Could not remove file %s OS retuned this error: %s"

ER_KEYRING_FAILED_TO_TRUNCATE_FILE
  eng "Could not truncate file %s. OS retuned this error: %s"

ER_KEYRING_UNKNOWN_ERROR
  eng "Unknown error %d"

ER_KEYRING_FAILED_TO_SET_KEYRING_FILE_DATA
  eng "keyring_file_data cannot be set to new value as the keyring file cannot be created/accessed in the provided path"

ER_KEYRING_FILE_IO_ERROR
  eng "%s"

ER_KEYRING_FAILED_TO_LOAD_KEYRING_CONTENT
  eng "Error while loading keyring content. The keyring might be malformed"

ER_KEYRING_FAILED_TO_FLUSH_KEYS_TO_KEYRING
  eng "Could not flush keys to keyring"

ER_KEYRING_FAILED_TO_FLUSH_KEYS_TO_KEYRING_BACKUP
  eng "Could not flush keys to keyring's backup"

ER_KEYRING_KEY_FETCH_FAILED_DUE_TO_EMPTY_KEY_ID
  eng "Error while fetching key: key_id cannot be empty"

ER_KEYRING_FAILED_TO_REMOVE_KEY_DUE_TO_EMPTY_ID
  eng "Error while removing key: key_id cannot be empty"

ER_KEYRING_OKV_INCORRECT_KEY_VAULT_CONFIGURED
  eng "For keyring_okv to be initialized, please point keyring_okv_conf_dir variable to a directory with Oracle Key Vault configuration file and ssl materials"

ER_KEYRING_OKV_INIT_FAILED_DUE_TO_INCORRECT_CONF
  eng "keyring_okv initialization failure. Please check that the keyring_okv_conf_dir points to a readable directory and that the directory contains Oracle Key Vault configuration file and ssl materials. Please also check that Oracle Key Vault is up and running."

ER_KEYRING_OKV_INIT_FAILED_DUE_TO_INTERNAL_ERROR
  eng "keyring_okv initialization failure due to internal exception inside the plugin"

ER_KEYRING_OKV_INVALID_KEY_TYPE
  eng "Invalid key type"

ER_KEYRING_OKV_INVALID_KEY_LENGTH_FOR_CIPHER
  eng "Invalid key length for given block cipher"

ER_KEYRING_OKV_FAILED_TO_GENERATE_KEY_DUE_TO_INTERNAL_ERROR
  eng "Failed to generate a key due to internal exception inside keyring_okv plugin"

ER_KEYRING_OKV_FAILED_TO_FIND_SERVER_ENTRY
  eng "Could not find entry for server in configuration file %s"

ER_KEYRING_OKV_FAILED_TO_FIND_STANDBY_SERVER_ENTRY
  eng "Could not find entry for standby server in configuration file %s"

ER_KEYRING_OKV_FAILED_TO_PARSE_CONF_FILE
  eng "Could not parse the %s file provided"

ER_KEYRING_OKV_FAILED_TO_LOAD_KEY_UID
  eng "Could not load keys' uids from the OKV server"

ER_KEYRING_OKV_FAILED_TO_INIT_SSL_LAYER
  eng "Could not initialize ssl layer"

ER_KEYRING_OKV_FAILED_TO_INIT_CLIENT
  eng "Could not initialize OKV client"

ER_KEYRING_OKV_CONNECTION_TO_SERVER_FAILED
  eng "Could not connect to the OKV server"

ER_KEYRING_OKV_FAILED_TO_REMOVE_KEY
  eng "Could not remove the key"

ER_KEYRING_OKV_FAILED_TO_ADD_ATTRIBUTE
  eng "Could not add attribute, attribute_name=%s attribute value=%s"

ER_KEYRING_OKV_FAILED_TO_GENERATE_KEY
  eng "Could not generate the key."

ER_KEYRING_OKV_FAILED_TO_STORE_KEY
  eng "Could not store the key."

ER_KEYRING_OKV_FAILED_TO_ACTIVATE_KEYS
  eng "Could not activate the key."

ER_KEYRING_OKV_FAILED_TO_FETCH_KEY
  eng "Could not fetch generated key"

ER_KEYRING_OKV_FAILED_TO_STORE_OR_GENERATE_KEY
  eng "Could not store/generate the key - failed to set key attribute x-key-ready"

ER_KEYRING_OKV_FAILED_TO_RETRIEVE_KEY_SIGNATURE
  eng "Could not retrieve key signature from custom attributes"

ER_KEYRING_OKV_FAILED_TO_RETRIEVE_KEY
  eng "Could not retrieve key from OKV"

ER_KEYRING_OKV_FAILED_TO_LOAD_SSL_TRUST_STORE
  eng "Error loading trust store"

ER_KEYRING_OKV_FAILED_TO_SET_CERTIFICATE_FILE
  eng "Error setting the certificate file."

ER_KEYRING_OKV_FAILED_TO_SET_KEY_FILE
  eng "Error setting the key file."

ER_KEYRING_OKV_KEY_MISMATCH
  eng "Private key does not match the certificate public key"

ER_KEYRING_ENCRYPTED_FILE_INCORRECT_KEYRING_FILE
  eng "Incorrect Keyring file"

ER_KEYRING_ENCRYPTED_FILE_DECRYPTION_FAILED
  eng "Keyring_encrypted_file decryption failed. Please verify --keyring-encrypted-file-password option value."

ER_KEYRING_ENCRYPTED_FILE_FOUND_MALFORMED_BACKUP_FILE
  eng "Found malformed keyring backup file - removing it"

ER_KEYRING_ENCRYPTED_FILE_FAILED_TO_RESTORE_KEYRING
  eng "Error while restoring keyring from backup file cannot overwrite keyring with backup"

ER_KEYRING_ENCRYPTED_FILE_FAILED_TO_FLUSH_KEYRING
  eng "Error while flushing in-memory keyring into keyring file"

ER_KEYRING_ENCRYPTED_FILE_ENCRYPTION_FAILED
  eng "Keyring_encrypted_file encryption failed. Please verify --keyring-encrypted-file-password option value."

ER_KEYRING_ENCRYPTED_FILE_INVALID_KEYRING_DIR
  eng "keyring_encrypted_file_data cannot be set to new value as the keyring file cannot be created/accessed in the provided path"

ER_KEYRING_ENCRYPTED_FILE_FAILED_TO_CREATE_KEYRING_DIR
  eng "Could not create keyring directory The keyring_encrypted_file will stay unusable until correct path to the keyring directory gets provided"

ER_KEYRING_ENCRYPTED_FILE_PASSWORD_IS_INVALID
  eng "The keyring_encrypted_file_password must be set to a valid value."

ER_KEYRING_ENCRYPTED_FILE_PASSWORD_IS_TOO_LONG
  eng "Too long keyring_encrypted_file_password value."

ER_KEYRING_ENCRYPTED_FILE_INIT_FAILURE
  eng "keyring_encrypted_file initialization failure. Please check if the keyring_encrypted_file_data points to readable keyring file or keyring file can be created in the specified location or password to decrypt keyring file is correct."

ER_KEYRING_ENCRYPTED_FILE_INIT_FAILED_DUE_TO_INTERNAL_ERROR
  eng "keyring_encrypted_file initialization failure due to internal exception inside the plugin"

ER_KEYRING_ENCRYPTED_FILE_GEN_KEY_FAILED_DUE_TO_INTERNAL_ERROR
  eng "Failed to generate a key due to internal exception inside keyring_encrypted_file plugin"

ER_KEYRING_AWS_FAILED_TO_SET_CMK_ID
  eng "keyring_aws_cmk_id cannot be set to the new value as AWS KMS seems to not understand the id provided. Please check that CMK id provided is correct."

ER_KEYRING_AWS_FAILED_TO_SET_REGION
  eng "keyring_aws_region cannot be set to the new value as AWS KMS seems to not understand the region provided. Please check that region provided is correct."

ER_KEYRING_AWS_FAILED_TO_OPEN_CONF_FILE
  eng "Could not open keyring_aws configuration file: %s. OS returned this error: %s"

ER_KEYRING_AWS_FAILED_TO_ACCESS_KEY_ID_FROM_CONF_FILE
  eng "Could not read AWS access key id from keyring_aws configuration file: %s. OS returned this error: %s"

ER_KEYRING_AWS_FAILED_TO_ACCESS_KEY_FROM_CONF_FILE
  eng "Could not read AWS access key from keyring_aws configuration file: %s. OS returned this error: %s"

ER_KEYRING_AWS_INVALID_CONF_FILE_PATH
  eng "Path to keyring aws configuration file cannot be empty"

ER_KEYRING_AWS_INVALID_DATA_FILE_PATH
  eng "Path to keyring_aws storage file cannot be empty."

ER_KEYRING_AWS_FAILED_TO_ACCESS_OR_CREATE_KEYRING_DIR
  eng "Unable to create/access keyring directory."

ER_KEYRING_AWS_FAILED_TO_ACCESS_OR_CREATE_KEYRING_DATA_FILE
  eng "Unable to create/access keyring_aws storage file. Please check if keyring_aws_data_file points to location where keyring file can be created/accessed. Please also make sure that MySQL server's user has high enough privileges to access this location."

ER_KEYRING_AWS_FAILED_TO_INIT_DUE_TO_INTERNAL_ERROR
  eng "keyring_aws initialization failed due to internal error when initializing synchronization primitive - %s. OS returned this error: %s:"

ER_KEYRING_AWS_FAILED_TO_ACCESS_DATA_FILE
  eng "Could not access keyring_aws storage file in the path provided. Please check if the keyring_aws directory can be accessed by MySQL Server"

ER_KEYRING_AWS_CMK_ID_NOT_SET
  eng "keyring_aws_cmk_id has to be set"

ER_KEYRING_AWS_FAILED_TO_GET_KMS_CREDENTIAL_FROM_CONF_FILE
  eng "Could not get AWS KMS credentials from the configuration file"

ER_KEYRING_AWS_INIT_FAILURE
  eng "keyring_aws initialization failure."

ER_KEYRING_AWS_FAILED_TO_INIT_DUE_TO_PLUGIN_INTERNAL_ERROR
  eng "keyring_aws initialization failure due to internal exception inside the plugin"

ER_KEYRING_AWS_INVALID_KEY_LENGTH_FOR_CIPHER
  eng "Invalid key length for given block cipher"

ER_KEYRING_AWS_FAILED_TO_GENERATE_KEY_DUE_TO_INTERNAL_ERROR
  eng "Failed to generate a key due to internal exception inside keyring_file plugin"

ER_KEYRING_AWS_INCORRECT_FILE
  eng "Incorrect Keyring file"

ER_KEYRING_AWS_FOUND_MALFORMED_BACKUP_FILE
  eng "Found malformed keyring backup file - removing it"

ER_KEYRING_AWS_FAILED_TO_RESTORE_FROM_BACKUP_FILE
  eng "Error while restoring keyring from backup file cannot overwrite keyring with backup"

ER_KEYRING_AWS_FAILED_TO_FLUSH_KEYRING_TO_FILE
  eng "Error while flushing in-memory keyring into keyring file"

ER_KEYRING_AWS_INCORRECT_REGION
  eng "Wrong region"

ER_KEYRING_AWS_FAILED_TO_CONNECT_KMS
  eng "Could not connect to AWS KMS with the credentials provided. Please make sure they are correct. AWS KMS returned this error: %s"

ER_KEYRING_AWS_FAILED_TO_GENERATE_NEW_KEY
  eng "Could not generate a new key. AWS KMS returned this error: %s"

ER_KEYRING_AWS_FAILED_TO_ENCRYPT_KEY
  eng "Could not encrypt key. AWS KMS returned this error: %s"

ER_KEYRING_AWS_FAILED_TO_RE_ENCRYPT_KEY
  eng "Could not re-encrypt key. AWS KMS returned this error: %s"

ER_KEYRING_AWS_FAILED_TO_DECRYPT_KEY
  eng "Could not decrypt key. AWS KMS returned this error: %s"

ER_KEYRING_AWS_FAILED_TO_ROTATE_CMK
  eng "Could not rotate the CMK. AWS KMS returned this error: %s"

ER_GRP_RPL_GTID_ALREADY_USED
  eng "The requested GTID '%s:%lld' was already used, the transaction will rollback."

ER_GRP_RPL_APPLIER_THD_KILLED
  eng "The group replication applier thread was killed."

ER_GRP_RPL_EVENT_HANDLING_ERROR
  eng "Error at event handling! Got error: %d."

ER_GRP_RPL_ERROR_GTID_EXECUTION_INFO
  eng "Error when extracting group GTID execution information, some recovery operations may face future issues."

ER_GRP_RPL_CERTIFICATE_SIZE_ERROR
  eng "An error occurred when trying to reduce the Certification information size for transmission."

ER_GRP_RPL_CREATE_APPLIER_CACHE_ERROR
  eng "Failed to create group replication pipeline applier cache!"

ER_GRP_RPL_UNBLOCK_WAITING_THD
  eng "Unblocking the group replication thread waiting for applier to start, as the start group replication was killed."

ER_GRP_RPL_APPLIER_PIPELINE_NOT_DISPOSED
  eng "The group replication applier pipeline was not properly disposed. Check the error log for further info."

ER_GRP_RPL_APPLIER_THD_EXECUTION_ABORTED
  eng "The applier thread execution was aborted. Unable to process more transactions, this member will now leave the group."

ER_GRP_RPL_APPLIER_EXECUTION_FATAL_ERROR
  eng "Fatal error during execution on the Applier process of Group Replication. The server will now leave the group."

ER_GRP_RPL_ERROR_STOPPING_CHANNELS
  eng "Error stopping all replication channels while server was leaving the group. %s"

ER_GRP_RPL_ERROR_SENDING_SINGLE_PRIMARY_MSSG
  eng "Error sending single primary message informing that primary did apply relay logs."

ER_GRP_RPL_UPDATE_TRANS_SNAPSHOT_VER_ERROR
  eng "Error updating transaction snapshot version after transaction being positively certified."

ER_GRP_RPL_SIDNO_FETCH_ERROR
  eng "Error fetching transaction sidno after transaction being positively certified."

ER_GRP_RPL_BROADCAST_COMMIT_TRANS_MSSG_FAILED
  eng "Broadcast of committed transactions message failed."

ER_GRP_RPL_GROUP_NAME_PARSE_ERROR
  eng "Unable to parse the group_replication_group_name during the Certification module initialization."

ER_GRP_RPL_ADD_GRPSID_TO_GRPGTIDSID_MAP_ERROR
  eng "Unable to add the group_sid in the group_gtid_sid_map during the Certification module initialization."

ER_GRP_RPL_UPDATE_GRPGTID_EXECUTED_ERROR
  eng "Error updating group_gtid_executed GITD set during the Certification module initialization."

ER_GRP_RPL_DONOR_TRANS_INFO_ERROR
  eng "Unable to handle the donor's transaction information when initializing the conflict detection component. Possible out of memory error."

ER_GRP_RPL_SERVER_CONN_ERROR
  eng "Error when establishing a server connection during the Certification module initialization."

ER_GRP_RPL_ERROR_FETCHING_GTID_EXECUTED_SET
  eng "Error when extracting this member GTID executed set. Certification module can't be properly initialized."

ER_GRP_RPL_ADD_GTID_TO_GRPGTID_EXECUTED_ERROR
  eng "Error while adding the server GTID EXECUTED set to the group_gtid_execute during the Certification module initialization."

ER_GRP_RPL_ERROR_FETCHING_GTID_SET
  eng "Error when extracting this member retrieved set for its applier. Certification module can't be properly initialized."

ER_GRP_RPL_ADD_RETRIEVED_SET_TO_GRP_GTID_EXECUTED_ERROR
  eng "Error while adding the member retrieved set to the group_gtid_executed during the Certification module initialization."

ER_GRP_RPL_CERTIFICATION_INITIALIZATION_FAILURE
  eng "Error during Certification module initialization."

ER_GRP_RPL_UPDATE_LAST_CONFLICT_FREE_TRANS_ERROR
  eng "Unable to update last conflict free transaction, this transaction will not be tracked on performance_schema.replication_group_member_stats.last_conflict_free_transaction."

ER_GRP_RPL_UPDATE_TRANS_SNAPSHOT_REF_VER_ERROR
  eng "Error updating transaction snapshot version reference for internal storage."

ER_GRP_RPL_FETCH_TRANS_SIDNO_ERROR
  eng "Error fetching transaction sidno while adding to the group_gtid_executed set."

ER_GRP_RPL_ERROR_VERIFYING_SIDNO
  eng "Error while ensuring the sidno be present in the group_gtid_executed."

ER_GRP_RPL_CANT_GENERATE_GTID
  eng "Impossible to generate Global Transaction Identifier: the integer component reached the maximal value. Restart the group with a new group_replication_group_name."

ER_GRP_RPL_INVALID_GTID_SET
  eng "Invalid stable transactions set."

ER_GRP_RPL_UPDATE_GTID_SET_ERROR
  eng "Error updating stable transactions set."

ER_GRP_RPL_RECEIVED_SET_MISSING_GTIDS
  eng "There was an error when filling the missing GTIDs on the applier channel received set. Despite not critical, on the long run this may cause performance issues."

OBSOLETE_ER_GRP_RPL_SKIP_COMPUTATION_TRANS_COMMITTED
  eng "Skipping the computation of the Transactions_committed_all_members field as an older instance of this computation is still ongoing."

ER_GRP_RPL_NULL_PACKET
  eng "Null packet on certifier's queue."

ER_GRP_RPL_CANT_READ_GTID
  eng "Error reading GTIDs from the message."

ER_GRP_RPL_PROCESS_GTID_SET_ERROR
  eng "Error processing stable transactions set."

ER_GRP_RPL_PROCESS_INTERSECTION_GTID_SET_ERROR
  eng "Error processing intersection of stable transactions set."

ER_GRP_RPL_SET_STABLE_TRANS_ERROR
  eng "Error setting stable transactions set."

ER_GRP_RPL_CANT_READ_GRP_GTID_EXTRACTED
  eng "Error reading group_gtid_extracted from the View_change_log_event."

ER_GRP_RPL_CANT_READ_WRITE_SET_ITEM
  eng "Error reading the write set item '%s' from the View_change_log_event."

ER_GRP_RPL_INIT_CERTIFICATION_INFO_FAILURE
  eng "Error during certification_info initialization."

ER_GRP_RPL_CONFLICT_DETECTION_DISABLED
  eng "Primary had applied all relay logs, disabled conflict detection."

ER_GRP_RPL_MSG_DISCARDED
  eng "Message received while the plugin is not ready, message discarded."

ER_GRP_RPL_MISSING_GRP_RPL_APPLIER
  eng "Message received without a proper group replication applier."

ER_GRP_RPL_CERTIFIER_MSSG_PROCESS_ERROR
  eng "Error processing message in Certifier."

ER_GRP_RPL_SRV_NOT_ONLINE
  eng "This server was not declared online since it is on status %s."

ER_GRP_RPL_SRV_ONLINE
  eng "This server was declared online within the replication group."

ER_GRP_RPL_DISABLE_SRV_READ_MODE_RESTRICTED
  eng "When declaring the plugin online it was not possible to disable the server read mode settings. Try to disable it manually."

ER_GRP_RPL_MEM_ONLINE
  eng "The member with address %s:%u was declared online within the replication group."

ER_GRP_RPL_MEM_UNREACHABLE
  eng "Member with address %s:%u has become unreachable."

ER_GRP_RPL_MEM_REACHABLE
  eng "Member with address %s:%u is reachable again."

ER_GRP_RPL_SRV_BLOCKED
  eng "This server is not able to reach a majority of members in the group. This server will now block all updates. The server will remain blocked until contact with the majority is restored. It is possible to use group_replication_force_members to force a new group membership."

ER_GRP_RPL_SRV_BLOCKED_FOR_SECS
  eng "This server is not able to reach a majority of members in the group. This server will now block all updates. The server will remain blocked for the next %lu seconds. Unless contact with the majority is restored, after this time the member will error out and leave the group. It is possible to use group_replication_force_members to force a new group membership."

ER_GRP_RPL_CHANGE_GRP_MEM_NOT_PROCESSED
  eng "A group membership change was received but the plugin is already leaving due to the configured timeout on group_replication_unreachable_majority_timeout option."

ER_GRP_RPL_MEMBER_CONTACT_RESTORED
  eng "The member has resumed contact with a majority of the members in the group. Regular operation is restored and transactions are unblocked."

ER_GRP_RPL_MEMBER_REMOVED
  eng "Members removed from the group: %s"

ER_GRP_RPL_PRIMARY_MEMBER_LEFT_GRP
  eng "Primary server with address %s left the group. Electing new Primary."

ER_GRP_RPL_MEMBER_ADDED
  eng "Members joined the group: %s"

ER_GRP_RPL_MEMBER_EXIT_PLUGIN_ERROR
  eng "There was a previous plugin error while the member joined the group. The member will now exit the group."

ER_GRP_RPL_MEMBER_CHANGE
  eng "Group membership changed to %s on view %s."

ER_GRP_RPL_MEMBER_LEFT_GRP
  eng "Group membership changed: This member has left the group."

ER_GRP_RPL_MEMBER_EXPELLED
  eng "Member was expelled from the group due to network failures, changing member status to ERROR."

ER_GRP_RPL_SESSION_OPEN_FAILED
  eng "Unable to open session to (re)set read only mode. Skipping."

ER_GRP_RPL_NEW_PRIMARY_ELECTED
  eng "A new primary with address %s:%u was elected. %s"

ER_GRP_RPL_DISABLE_READ_ONLY_FAILED
  eng "Unable to disable super read only flag. Try to disable it manually"

ER_GRP_RPL_ENABLE_READ_ONLY_FAILED
  eng "Unable to set super read only flag. Try to set it manually."

ER_GRP_RPL_SRV_PRIMARY_MEM
  eng "This server is working as primary member."

ER_GRP_RPL_SRV_SECONDARY_MEM
  eng "This server is working as secondary member with primary member address %s:%u."

ER_GRP_RPL_NO_SUITABLE_PRIMARY_MEM
  eng "Unable to set any member as primary. No suitable candidate."

ER_GRP_RPL_SUPER_READ_ONLY_ACTIVATE_ERROR
  eng "Error when activating super_read_only mode on start. The member will now exit the group."

ER_GRP_RPL_EXCEEDS_AUTO_INC_VALUE
  eng "Group contains %lu members which is greater than group_replication_auto_increment_increment value of %lu. This can lead to a higher transactional abort rate."

ER_GRP_RPL_DATA_NOT_PROVIDED_BY_MEM
  eng "Member with address '%s:%u' didn't provide any data during the last group change. Group information can be outdated and lead to errors on recovery."

ER_GRP_RPL_MEMBER_ALREADY_EXISTS
  eng "There is already a member with server_uuid %s. The member will now exit the group."

OBSOLETE_ER_GRP_RPL_GRP_CHANGE_INFO_EXTRACT_ERROR
  eng "Error when extracting information for group change. Operations and checks made to group joiners may be incomplete."

ER_GRP_RPL_GTID_EXECUTED_EXTRACT_ERROR
  eng "Error when extracting this member GTID executed set. Operations and checks made to group joiners may be incomplete."

ER_GRP_RPL_GTID_SET_EXTRACT_ERROR
  eng "Error when extracting this member retrieved set for its applier. Operations and checks made to group joiners may be incomplete."

ER_GRP_RPL_START_FAILED
  eng "The START GROUP_REPLICATION command failed since the group already has 9 members."

ER_GRP_RPL_MEMBER_VER_INCOMPATIBLE
  eng "Member version is incompatible with the group."

ER_GRP_RPL_TRANS_NOT_PRESENT_IN_GRP
  eng "The member contains transactions not present in the group. The member will now exit the group."

ER_GRP_RPL_TRANS_GREATER_THAN_GRP
  eng "It was not possible to assess if the member has more transactions than the group. The member will now exit the group."

ER_GRP_RPL_MEMBER_VERSION_LOWER_THAN_GRP
  eng "Member version is lower than some group member, but since option 'group_replication_allow_local_lower_version_join is enabled, member will be allowed to join."

ER_GRP_RPL_LOCAL_GTID_SETS_PROCESS_ERROR
  eng "Error processing local GTID sets when comparing this member transactions against the group."

ER_GRP_RPL_MEMBER_TRANS_GREATER_THAN_GRP
  eng "This member has more executed transactions than those present in the group. Local transactions: %s > Group transactions: %s"

ER_GRP_RPL_BLOCK_SIZE_DIFF_FROM_GRP
  eng "The member is configured with a group_replication_gtid_assignment_block_size option value '%llu' different from the group '%llu'. The member will now exit the group."

ER_GRP_RPL_TRANS_WRITE_SET_EXTRACT_DIFF_FROM_GRP
  eng "The member is configured with a transaction-write-set-extraction option value '%s' different from the group '%s'. The member will now exit the group."

ER_GRP_RPL_MEMBER_CFG_INCOMPATIBLE_WITH_GRP_CFG
  eng "The member configuration is not compatible with the group configuration. Variables such as group_replication_single_primary_mode or group_replication_enforce_update_everywhere_checks must have the same value on every server in the group. (member configuration option: [%s], group configuration option: [%s])."

ER_GRP_RPL_MEMBER_STOP_RPL_CHANNELS_ERROR
  eng "Error stopping all replication channels while server was leaving the group. %s"

ER_GRP_RPL_PURGE_APPLIER_LOGS
  eng "Detected previous RESET MASTER invocation or an issue exists in the group replication applier relay log. Purging existing applier logs."

ER_GRP_RPL_RESET_APPLIER_MODULE_LOGS_ERROR
  eng "Unknown error occurred while resetting applier's module logs."

ER_GRP_RPL_APPLIER_THD_SETUP_ERROR
  eng "Failed to setup the group replication applier thread."

ER_GRP_RPL_APPLIER_THD_START_ERROR
  eng "Error while starting the group replication applier thread"

ER_GRP_RPL_APPLIER_THD_STOP_ERROR
  eng "Failed to stop the group replication applier thread."

ER_GRP_RPL_FETCH_TRANS_DATA_FAILED
  eng "Failed to fetch transaction data containing required transaction info for applier"

ER_GRP_RPL_SLAVE_IO_THD_PRIMARY_UNKNOWN
  eng "Can't start slave IO THREAD of channel '%s' when group replication is running with single-primary mode and the primary member is not known."

ER_GRP_RPL_SALVE_IO_THD_ON_SECONDARY_MEMBER
  eng "Can't start slave IO THREAD of channel '%s' when group replication is running with single-primary mode on a secondary member."

ER_GRP_RPL_SLAVE_SQL_THD_PRIMARY_UNKNOWN
  eng "Can't start slave SQL THREAD of channel '%s' when group replication is running with single-primary mode and the primary member is not known."

ER_GRP_RPL_SLAVE_SQL_THD_ON_SECONDARY_MEMBER
  eng "Can't start slave SQL THREAD of channel '%s' when group replication is running with single-primary mode on a secondary member."

ER_GRP_RPL_NEEDS_INNODB_TABLE
  eng "Table %s does not use the InnoDB storage engine. This is not compatible with Group Replication."

ER_GRP_RPL_PRIMARY_KEY_NOT_DEFINED
  eng "Table %s does not have any PRIMARY KEY. This is not compatible with Group Replication."

ER_GRP_RPL_FK_WITH_CASCADE_UNSUPPORTED
  eng "Table %s has a foreign key with 'CASCADE', 'SET NULL' or 'SET DEFAULT' clause. This is not compatible with Group Replication."

ER_GRP_RPL_AUTO_INC_RESET
  eng "group_replication_auto_increment_increment is reset to %lu"

ER_GRP_RPL_AUTO_INC_OFFSET_RESET
  eng "auto_increment_offset is reset to %lu"

ER_GRP_RPL_AUTO_INC_SET
  eng "group_replication_auto_increment_increment is set to %lu"

ER_GRP_RPL_AUTO_INC_OFFSET_SET
  eng "auto_increment_offset is set to %lu"

ER_GRP_RPL_FETCH_TRANS_CONTEXT_FAILED
  eng "Failed to fetch transaction context containing required transaction info for certification"

ER_GRP_RPL_FETCH_FORMAT_DESC_LOG_EVENT_FAILED
  eng "Failed to fetch Format_description_log_event containing required server info for applier"

ER_GRP_RPL_FETCH_TRANS_CONTEXT_LOG_EVENT_FAILED
  eng "Failed to fetch Transaction_context_log_event containing required transaction info for certification"

ER_GRP_RPL_FETCH_SNAPSHOT_VERSION_FAILED
  eng "Failed to read snapshot version from transaction context event required for certification"

ER_GRP_RPL_FETCH_GTID_LOG_EVENT_FAILED
  eng "Failed to fetch Gtid_log_event containing required transaction info for certification"

ER_GRP_RPL_UPDATE_SERV_CERTIFICATE_FAILED
  eng "Unable to update certification result on server side, thread_id: %lu"

ER_GRP_RPL_ADD_GTID_INFO_WITH_LOCAL_GTID_FAILED
  eng "Unable to add gtid information to the group_gtid_executed set when gtid was provided for local transactions"

ER_GRP_RPL_ADD_GTID_INFO_WITHOUT_LOCAL_GTID_FAILED
  eng "Unable to add gtid information to the group_gtid_executed set when no gtid was provided for local transactions"

ER_GRP_RPL_NOTIFY_CERTIFICATION_OUTCOME_FAILED
  eng "Failed to notify certification outcome"

ER_GRP_RPL_ADD_GTID_INFO_WITH_REMOTE_GTID_FAILED
  eng "Unable to add gtid information to the group_gtid_executed set when gtid was provided for remote transactions"

ER_GRP_RPL_ADD_GTID_INFO_WITHOUT_REMOTE_GTID_FAILED
  eng "Unable to add gtid information to the group_gtid_executed set when gtid was not provided for remote transactions"

ER_GRP_RPL_FETCH_VIEW_CHANGE_LOG_EVENT_FAILED
  eng "Failed to fetch View_change_log_event containing required info for certification"

ER_GRP_RPL_CONTACT_WITH_SRV_FAILED
  eng "Error when contacting the server to ensure the proper logging of a group change in the binlog"

ER_GRP_RPL_SRV_WAIT_TIME_OUT
  eng "Timeout when waiting for the server to execute local transactions in order assure the group change proper logging"

ER_GRP_RPL_FETCH_LOG_EVENT_FAILED
  eng "Failed to fetch Log_event containing required server info for applier"

ER_GRP_RPL_START_GRP_RPL_FAILED
  eng "Unable to start Group Replication. Replication applier infrastructure is not initialized since the server was started with --initialize, --initialize-insecure or --upgrade=MINIMAL on a server upgrade."

ER_GRP_RPL_CONN_INTERNAL_PLUGIN_FAIL
  eng "Failed to establish an internal server connection to execute plugin operations"

ER_GRP_RPL_SUPER_READ_ON
  eng "Setting super_read_only=ON."

ER_GRP_RPL_SUPER_READ_OFF
  eng "Setting super_read_only=OFF."

ER_GRP_RPL_KILLED_SESSION_ID
  eng "killed session id: %d status: %d"

ER_GRP_RPL_KILLED_FAILED_ID
  eng "killed failed id: %d failed: %d"

ER_GRP_RPL_INTERNAL_QUERY
  eng "Internal query: %s result in error. Error number: %ld"

ER_GRP_RPL_COPY_FROM_EMPTY_STRING
  eng "Error copying from empty string "

ER_GRP_RPL_QUERY_FAIL
  eng "Query execution resulted in failure. errno: %d"

ER_GRP_RPL_CREATE_SESSION_UNABLE
  eng "Unable to create a session for executing the queries on the server"

ER_GRP_RPL_MEMBER_NOT_FOUND
  eng "The member with address %s:%u has unexpectedly disappeared, killing the current group replication recovery connection"

ER_GRP_RPL_MAXIMUM_CONNECTION_RETRIES_REACHED
  eng "Maximum number of retries when trying to connect to a donor reached. Aborting group replication incremental recovery."

ER_GRP_RPL_ALL_DONORS_LEFT_ABORT_RECOVERY
  eng "All donors left. Aborting group replication incremental recovery."

ER_GRP_RPL_ESTABLISH_RECOVERY_WITH_DONOR
  eng "Establishing group recovery connection with a possible donor. Attempt %d/%d"

ER_GRP_RPL_ESTABLISH_RECOVERY_WITH_ANOTHER_DONOR
  eng "Retrying group recovery connection with another donor. Attempt %d/%d"

ER_GRP_RPL_NO_VALID_DONOR
  eng "No valid donors exist in the group, retrying"

ER_GRP_RPL_CONFIG_RECOVERY
  eng "Error when configuring the asynchronous recovery channel connection to the donor."

ER_GRP_RPL_ESTABLISHING_CONN_GRP_REC_DONOR
  eng "Establishing connection to a group replication recovery donor %s at %s port: %d."

ER_GRP_RPL_CREATE_GRP_RPL_REC_CHANNEL
  eng "Error while creating the group replication recovery channel with donor %s at %s port: %d."

ER_GRP_RPL_DONOR_SERVER_CONN
  eng "There was an error when connecting to the donor server. Please check that group_replication_recovery channel credentials and all MEMBER_HOST column values of performance_schema.replication_group_members table are correct and DNS resolvable."

ER_GRP_RPL_CHECK_STATUS_TABLE
  eng "For details please check performance_schema.replication_connection_status table and error log messages of Slave I/O for channel group_replication_recovery."

ER_GRP_RPL_STARTING_GRP_REC
  eng "Error while starting the group replication incremental recovery receiver/applier threads"

ER_GRP_RPL_DONOR_CONN_TERMINATION
  eng "Terminating existing group replication donor connection and purging the corresponding logs."

ER_GRP_RPL_STOPPING_GRP_REC
  eng "Error when stopping the group replication incremental recovery's donor connection"

ER_GRP_RPL_PURGE_REC
  eng "Error when purging the group replication recovery's relay logs"

ER_GRP_RPL_UNABLE_TO_KILL_CONN_REC_DONOR_APPLIER
  eng "Unable to kill the current group replication recovery donor connection after an applier error. Incremental recovery will shutdown."

ER_GRP_RPL_UNABLE_TO_KILL_CONN_REC_DONOR_FAILOVER
  eng "Unable to kill the current group replication recovery donor connection during failover. Incremental recovery will shutdown."

ER_GRP_RPL_FAILED_TO_NOTIFY_GRP_MEMBERSHIP_EVENT
  eng "Unexpected error when notifying an internal component named %s regarding a group membership event."

ER_GRP_RPL_FAILED_TO_BROADCAST_GRP_MEMBERSHIP_NOTIFICATION
  eng "An undefined error was found while broadcasting an internal group membership notification! This is likely to happen if your components or plugins are not properly loaded or are malfunctioning!"

ER_GRP_RPL_FAILED_TO_BROADCAST_MEMBER_STATUS_NOTIFICATION
  eng "An undefined error was found while broadcasting an internal group member status notification! This is likely to happen if your components or plugins are not properly loaded or are malfunctioning!"

ER_GRP_RPL_OOM_FAILED_TO_GENERATE_IDENTIFICATION_HASH
  eng "No memory to generate write identification hash"

ER_GRP_RPL_WRITE_IDENT_HASH_BASE64_ENCODING_FAILED
  eng "Base 64 encoding of the write identification hash failed"

ER_GRP_RPL_INVALID_BINLOG_FORMAT
  eng "Binlog format should be ROW for Group Replication"

OBSOLETE_ER_GRP_RPL_BINLOG_CHECKSUM_SET
  eng "binlog_checksum should be NONE for Group Replication"

ER_GRP_RPL_TRANS_WRITE_SET_EXTRACTION_NOT_SET
  eng "A transaction_write_set_extraction algorithm should be selected when running Group Replication"

ER_GRP_RPL_UNSUPPORTED_TRANS_ISOLATION
  eng "Transaction isolation level (tx_isolation) is set to SERIALIZABLE, which is not compatible with Group Replication"

ER_GRP_RPL_CANNOT_EXECUTE_TRANS_WHILE_STOPPING
  eng "Transaction cannot be executed while Group Replication is stopping."

ER_GRP_RPL_CANNOT_EXECUTE_TRANS_WHILE_RECOVERING
  eng "Transaction cannot be executed while Group Replication is recovering. Try again when the server is ONLINE."

ER_GRP_RPL_CANNOT_EXECUTE_TRANS_IN_ERROR_STATE
  eng "Transaction cannot be executed while Group Replication is on ERROR state. Check for errors and restart the plugin"

ER_GRP_RPL_CANNOT_EXECUTE_TRANS_IN_OFFLINE_MODE
  eng "Transaction cannot be executed while Group Replication is OFFLINE. Check for errors and restart the plugin"

ER_GRP_RPL_MULTIPLE_CACHE_TYPE_NOT_SUPPORTED_FOR_SESSION
  eng "We can only use one cache type at a time on session %u"

ER_GRP_RPL_FAILED_TO_REINIT_BINLOG_CACHE_FOR_READ
  eng "Failed to reinit binlog cache log for read on session %u"

ER_GRP_RPL_FAILED_TO_CREATE_TRANS_CONTEXT
  eng "Failed to create the context of the current transaction on session %u"

ER_GRP_RPL_FAILED_TO_EXTRACT_TRANS_WRITE_SET
  eng "Failed to extract the set of items written during the execution of the current transaction on session %u"

ER_GRP_RPL_FAILED_TO_GATHER_TRANS_WRITE_SET
  eng "Failed to gather the set of items written during the execution of the current transaction on session %u"

ER_GRP_RPL_TRANS_SIZE_EXCEEDS_LIMIT
  eng "Error on session %u. Transaction of size %llu exceeds specified limit %lu. To increase the limit please adjust group_replication_transaction_size_limit option."

OBSOLETE_ER_GRP_RPL_REINIT_OF_INTERNAL_CACHE_FOR_READ_FAILED
  eng "Error while re-initializing an internal cache, for read operations, on session %u"

OBSOLETE_ER_GRP_RPL_APPENDING_DATA_TO_INTERNAL_CACHE_FAILED
  eng "Error while appending data to an internal cache on session %u"

ER_GRP_RPL_WRITE_TO_TRANSACTION_MESSAGE_FAILED
  eng "Error while writing to transaction message on session %u"

ER_GRP_RPL_FAILED_TO_REGISTER_TRANS_OUTCOME_NOTIFICTION
  eng "Unable to register for getting notifications regarding the outcome of the transaction on session %u"

ER_GRP_RPL_MSG_TOO_LONG_BROADCASTING_TRANS_FAILED
  eng "Error broadcasting transaction to the group on session %u. Message is too big."

ER_GRP_RPL_BROADCASTING_TRANS_TO_GRP_FAILED
  eng "Error while broadcasting the transaction to the group on session %u"

ER_GRP_RPL_ERROR_WHILE_WAITING_FOR_CONFLICT_DETECTION
  eng "Error while waiting for conflict detection procedure to finish on session %u"

OBSOLETE_ER_GRP_RPL_REINIT_OF_INTERNAL_CACHE_FOR_WRITE_FAILED
  eng "Error while re-initializing an internal cache, for write operations, on session %u"

OBSOLETE_ER_GRP_RPL_FAILED_TO_CREATE_COMMIT_CACHE
  eng "Failed to create group replication commit cache on session %u"

OBSOLETE_ER_GRP_RPL_REINIT_OF_COMMIT_CACHE_FOR_WRITE_FAILED
  eng "Failed to reinit group replication commit cache for write on session %u"

OBSOLETE_ER_GRP_RPL_PREV_REC_SESSION_RUNNING
  eng "A previous recovery session is still running. Please stop the group replication plugin and wait for it to stop"

ER_GRP_RPL_FATAL_REC_PROCESS
  eng "Fatal error during the incremental recovery process of Group Replication. The server will leave the group."

OBSOLETE_ER_GRP_RPL_WHILE_STOPPING_REP_CHANNEL
  eng "Error stopping all replication channels while server was leaving the group. %s"

ER_GRP_RPL_UNABLE_TO_EVALUATE_APPLIER_STATUS
  eng "Unable to evaluate the group replication applier execution status. Group replication recovery will shutdown to avoid data corruption."

ER_GRP_RPL_ONLY_ONE_SERVER_ALIVE
  eng "Only one server alive. Declaring this server as online within the replication group"

ER_GRP_RPL_CERTIFICATION_REC_PROCESS
  eng "Error when processing certification information in the incremental recovery process"

ER_GRP_RPL_UNABLE_TO_ENSURE_EXECUTION_REC
  eng "Unable to ensure the execution of group transactions received during recovery."

ER_GRP_RPL_WHILE_SENDING_MSG_REC
  eng "Error while sending message in the group replication incremental recovery process."

ER_GRP_RPL_READ_UNABLE_FOR_SUPER_READ_ONLY
  eng "Unable to read the server value for the super_read_only variable."

ER_GRP_RPL_READ_UNABLE_FOR_READ_ONLY_SUPER_READ_ONLY
  eng "Unable to read the server values for the read_only and super_read_only variables."

ER_GRP_RPL_UNABLE_TO_RESET_SERVER_READ_MODE
  eng "Unable to reset the server read mode settings. Try to reset them manually."

ER_GRP_RPL_UNABLE_TO_CERTIFY_PLUGIN_TRANS
  eng "Due to a plugin error, some transactions were unable to be certified and will now rollback."

ER_GRP_RPL_UNBLOCK_CERTIFIED_TRANS
  eng "Error when trying to unblock non certified or consistent transactions. Check for consistency errors when restarting the service"

OBSOLETE_ER_GRP_RPL_SERVER_WORKING_AS_SECONDARY
  eng "This server is working as secondary member with primary member address %s:%u."

ER_GRP_RPL_FAILED_TO_START_WITH_INVALID_SERVER_ID
  eng "Unable to start Group Replication. Replication applier infrastructure is not initialized since the server was started with server_id=0. Please, restart the server with server_id larger than 0."

ER_GRP_RPL_FORCE_MEMBERS_MUST_BE_EMPTY
  eng "group_replication_force_members must be empty on group start. Current value: '%s'"

ER_GRP_RPL_PLUGIN_STRUCT_INIT_NOT_POSSIBLE_ON_SERVER_START
  eng "It was not possible to guarantee the initialization of plugin structures on server start"

ER_GRP_RPL_FAILED_TO_ENABLE_SUPER_READ_ONLY_MODE
  eng "Could not enable the server read only mode and guarantee a safe recovery execution"

ER_GRP_RPL_FAILED_TO_INIT_COMMUNICATION_ENGINE
  eng "Error on group communication engine initialization"

ER_GRP_RPL_FAILED_TO_START_ON_SECONDARY_WITH_ASYNC_CHANNELS
  eng "Can't start group replication on secondary member with single-primary mode while asynchronous replication channels are running."

ER_GRP_RPL_FAILED_TO_START_COMMUNICATION_ENGINE
  eng "Error on group communication engine start"

ER_GRP_RPL_TIMEOUT_ON_VIEW_AFTER_JOINING_GRP
  eng "Timeout on wait for view after joining group"

ER_GRP_RPL_FAILED_TO_CALL_GRP_COMMUNICATION_INTERFACE
  eng "Error calling group communication interfaces"

ER_GRP_RPL_MEMBER_SERVER_UUID_IS_INCOMPATIBLE_WITH_GRP
  eng "Member server_uuid is incompatible with the group. Server_uuid %s matches group_replication_group_name %s."

ER_GRP_RPL_MEMBER_CONF_INFO
  eng "Member configuration: member_id: %lu; member_uuid: \"%s\"; single-primary mode: \"%s\"; group_replication_auto_increment_increment: %lu; group_replication_view_change_uuid: \"%s\";"

ER_GRP_RPL_FAILED_TO_CONFIRM_IF_SERVER_LEFT_GRP
  eng "Unable to confirm whether the server has left the group or not. Check performance_schema.replication_group_members to check group membership information."

ER_GRP_RPL_SERVER_IS_ALREADY_LEAVING
  eng "Skipping leave operation: concurrent attempt to leave the group is on-going."

ER_GRP_RPL_SERVER_ALREADY_LEFT
  eng "Skipping leave operation: member already left the group."

ER_GRP_RPL_WAITING_FOR_VIEW_UPDATE
  eng "Going to wait for view modification"

ER_GRP_RPL_TIMEOUT_RECEIVING_VIEW_CHANGE_ON_SHUTDOWN
  eng "While leaving the group due to a stop, shutdown or failure there was a timeout receiving a view change. This can lead to a possible inconsistent state. Check the log for more details"

ER_GRP_RPL_REQUESTING_NON_MEMBER_SERVER_TO_LEAVE
  eng "Requesting to leave the group despite of not being a member"

ER_GRP_RPL_IS_STOPPING
  eng "Plugin 'group_replication' is stopping."

ER_GRP_RPL_IS_STOPPED
  eng "Plugin 'group_replication' has been stopped."

ER_GRP_RPL_FAILED_TO_ENABLE_READ_ONLY_MODE_ON_SHUTDOWN
  eng "On plugin shutdown it was not possible to enable the server read only mode. Local transactions will be accepted and committed."

ER_GRP_RPL_RECOVERY_MODULE_TERMINATION_TIMED_OUT_ON_SHUTDOWN
  eng "On shutdown there was a timeout on the Group Replication recovery module termination. Check the log for more details"

ER_GRP_RPL_APPLIER_TERMINATION_TIMED_OUT_ON_SHUTDOWN
  eng "On shutdown there was a timeout on the Group Replication applier termination."

ER_GRP_RPL_FAILED_TO_SHUTDOWN_REGISTRY_MODULE
  eng "Unexpected failure while shutting down registry module!"

ER_GRP_RPL_FAILED_TO_INIT_HANDLER
  eng "Failure during Group Replication handler initialization"

ER_GRP_RPL_FAILED_TO_REGISTER_SERVER_STATE_OBSERVER
  eng "Failure when registering the server state observers"

ER_GRP_RPL_FAILED_TO_REGISTER_TRANS_STATE_OBSERVER
  eng "Failure when registering the transactions state observers"

ER_GRP_RPL_FAILED_TO_REGISTER_BINLOG_STATE_OBSERVER
  eng "Failure when registering the binlog state observers"

ER_GRP_RPL_FAILED_TO_START_ON_BOOT
  eng "Unable to start Group Replication on boot"

ER_GRP_RPL_FAILED_TO_STOP_ON_PLUGIN_UNINSTALL
  eng "Failure when stopping Group Replication on plugin uninstall"

ER_GRP_RPL_FAILED_TO_UNREGISTER_SERVER_STATE_OBSERVER
  eng "Failure when unregistering the server state observers"

ER_GRP_RPL_FAILED_TO_UNREGISTER_TRANS_STATE_OBSERVER
  eng "Failure when unregistering the transactions state observers"

ER_GRP_RPL_FAILED_TO_UNREGISTER_BINLOG_STATE_OBSERVER
  eng "Failure when unregistering the binlog state observers"

ER_GRP_RPL_ALL_OBSERVERS_UNREGISTERED
  eng "All Group Replication server observers have been successfully unregistered"

ER_GRP_RPL_FAILED_TO_PARSE_THE_GRP_NAME
  eng "Unable to parse the group_replication_group_name."

ER_GRP_RPL_FAILED_TO_GENERATE_SIDNO_FOR_GRP
  eng "Unable to parse the group_replication_group_name."

ER_GRP_RPL_APPLIER_NOT_STARTED_DUE_TO_RUNNING_PREV_SHUTDOWN
  eng "Cannot start the Group Replication applier as a previous shutdown is still running: The thread will stop once its task is complete."

ER_GRP_RPL_FAILED_TO_INIT_APPLIER_MODULE
  eng "Unable to initialize the Group Replication applier module."

ER_GRP_RPL_APPLIER_INITIALIZED
  eng "Group Replication applier module successfully initialized!"

ER_GRP_RPL_COMMUNICATION_SSL_CONF_INFO
  eng "Group communication SSL configuration: group_replication_ssl_mode: \"%s\"; server_key_file: \"%s\"; server_cert_file: \"%s\"; client_key_file: \"%s\"; client_cert_file: \"%s\"; ca_file: \"%s\"; ca_path: \"%s\"; cipher: \"%s\"; tls_version: \"%s\"; tls_ciphersuites: \"%s\"; crl_file: \"%s\"; crl_path: \"%s\"; ssl_fips_mode: \"%s\""

ER_GRP_RPL_ABORTS_AS_SSL_NOT_SUPPORTED_BY_MYSQLD
  eng "MySQL server does not have SSL support and group_replication_ssl_mode is \"%s\", START GROUP_REPLICATION will abort"

ER_GRP_RPL_SSL_DISABLED
  eng "Group communication SSL configuration: group_replication_ssl_mode: \"%s\""

ER_GRP_RPL_UNABLE_TO_INIT_COMMUNICATION_ENGINE
  eng "Unable to initialize the group communication engine"

ER_GRP_RPL_BINLOG_DISABLED
  eng "Binlog must be enabled for Group Replication"

ER_GRP_RPL_GTID_MODE_OFF
  eng "Gtid mode should be ON for Group Replication"

ER_GRP_RPL_LOG_REPLICA_UPDATES_NOT_SET
  eng "LOG_REPLICA_UPDATES should be ON for Group Replication"

ER_GRP_RPL_INVALID_TRANS_WRITE_SET_EXTRACTION_VALUE
  eng "Extraction of transaction write sets requires an hash algorithm configuration. Please, double check that the parameter transaction-write-set-extraction is set to a valid algorithm."

ER_GRP_RPL_RELAY_LOG_INFO_REPO_MUST_BE_TABLE
  eng "Relay log info repository must be set to TABLE"

ER_GRP_RPL_MASTER_INFO_REPO_MUST_BE_TABLE
  eng "Master info repository must be set to TABLE."

ER_GRP_RPL_INCORRECT_TYPE_SET_FOR_PARALLEL_APPLIER
  eng "In order to use parallel applier on Group Replication, parameter replica-parallel-type must be set to 'LOGICAL_CLOCK'."

ER_GRP_RPL_REPLICA_PRESERVE_COMMIT_ORDER_NOT_SET
  eng "Group Replication requires replica-preserve-commit-order to be set to ON when using more than 1 applier threads."

ER_GRP_RPL_SINGLE_PRIM_MODE_NOT_ALLOWED_WITH_UPDATE_EVERYWHERE
  eng "It is not allowed to run single primary mode with 'group_replication_enforce_update_everywhere_checks' enabled."

ER_GRP_RPL_MODULE_TERMINATE_ERROR
  eng "error_message: %s"

ER_GRP_RPL_GRP_NAME_OPTION_MANDATORY
  eng "The group_replication_group_name option is mandatory"

ER_GRP_RPL_GRP_NAME_IS_TOO_LONG
  eng "The group_replication_group_name '%s' is not a valid UUID, its length is too big"

ER_GRP_RPL_GRP_NAME_IS_NOT_VALID_UUID
  eng "The group_replication_group_name '%s' is not a valid UUID"

ER_GRP_RPL_FLOW_CTRL_MIN_QUOTA_GREATER_THAN_MAX_QUOTA
  eng "group_replication_flow_control_min_quota cannot be larger than group_replication_flow_control_max_quota"

ER_GRP_RPL_FLOW_CTRL_MIN_RECOVERY_QUOTA_GREATER_THAN_MAX_QUOTA
  eng "group_replication_flow_control_min_recovery_quota cannot be larger than group_replication_flow_control_max_quota"

ER_GRP_RPL_FLOW_CTRL_MAX_QUOTA_SMALLER_THAN_MIN_QUOTAS
  eng "group_replication_flow_control_max_quota cannot be smaller than group_replication_flow_control_min_quota or group_replication_flow_control_min_recovery_quota"

ER_GRP_RPL_INVALID_SSL_RECOVERY_STRING
  eng "The given value for recovery ssl option 'group_replication_%s' is invalid as its length is beyond the limit"

ER_GRP_RPL_SUPPORTS_ONLY_ONE_FORCE_MEMBERS_SET
  eng "There is one group_replication_force_members operation already ongoing"

ER_GRP_RPL_FORCE_MEMBERS_SET_UPDATE_NOT_ALLOWED
  eng "group_replication_force_members can only be updated when Group Replication is running and a majority of the members are unreachable"

ER_GRP_RPL_GRP_COMMUNICATION_INIT_WITH_CONF
  eng "Initialized group communication with configuration: group_replication_group_name: '%s'; group_replication_local_address: '%s'; group_replication_group_seeds: '%s'; group_replication_bootstrap_group: '%s'; group_replication_poll_spin_loops: %lu; group_replication_compression_threshold: %lu; group_replication_ip_allowlist: '%s'; group_replication_communication_debug_options: '%s'; group_replication_member_expel_timeout: '%lu'; group_replication_communication_max_message_size: %lu; group_replication_message_cache_size: '%luu; group_replication_communication_stack: '%lu'"

ER_GRP_RPL_UNKNOWN_GRP_RPL_APPLIER_PIPELINE_REQUESTED
  eng "Unknown group replication applier pipeline requested"

ER_GRP_RPL_FAILED_TO_BOOTSTRAP_EVENT_HANDLING_INFRASTRUCTURE
  eng "Unable to bootstrap group replication event handling infrastructure. Unknown handler type: %d"

ER_GRP_RPL_APPLIER_HANDLER_NOT_INITIALIZED
  eng "One of the group replication applier handlers is null due to an initialization error"

ER_GRP_RPL_APPLIER_HANDLER_IS_IN_USE
  eng "A group replication applier handler, marked as unique, is already in use."

ER_GRP_RPL_APPLIER_HANDLER_ROLE_IS_IN_USE
  eng "A group replication applier handler role, that was marked as unique, is already in use."

ER_GRP_RPL_FAILED_TO_INIT_APPLIER_HANDLER
  eng "Error on group replication applier handler initialization"

ER_GRP_RPL_SQL_SERVICE_FAILED_TO_INIT_SESSION_THREAD
  eng "Error when initializing a session thread for internal server connection."

ER_GRP_RPL_SQL_SERVICE_COMM_SESSION_NOT_INITIALIZED
  eng "Error running internal SQL query: %s. The internal server communication session is not initialized"

ER_GRP_RPL_SQL_SERVICE_SERVER_SESSION_KILLED
  eng "Error running internal SQL query: %s. The internal server session was killed or server is shutting down."

ER_GRP_RPL_SQL_SERVICE_FAILED_TO_RUN_SQL_QUERY
  eng "Error running internal SQL query: %s. Got internal SQL error: %s(%d)"

ER_GRP_RPL_SQL_SERVICE_SERVER_INTERNAL_FAILURE
  eng "Error running internal SQL query: %s. Internal failure."

ER_GRP_RPL_SQL_SERVICE_RETRIES_EXCEEDED_ON_SESSION_STATE
  eng "Error, maximum number of retries exceeded when waiting for the internal server session state to be operating"

ER_GRP_RPL_SQL_SERVICE_FAILED_TO_FETCH_SECURITY_CTX
  eng "Error when trying to fetch security context when contacting the server for internal plugin requests."

ER_GRP_RPL_SQL_SERVICE_SERVER_ACCESS_DENIED_FOR_USER
  eng "There was an error when trying to access the server with user: %s. Make sure the user is present in the server and that the MySQL upgrade procedure was run correctly."

ER_GRP_RPL_SQL_SERVICE_MAX_CONN_ERROR_FROM_SERVER
  eng "Failed to establish an internal server connection to execute plugin operations since the server does not have available connections, please increase @@GLOBAL.MAX_CONNECTIONS. Server error: %i."

ER_GRP_RPL_SQL_SERVICE_SERVER_ERROR_ON_CONN
  eng "Failed to establish an internal server connection to execute plugin operations. Server error: %i. Server error message: %s"

ER_GRP_RPL_UNREACHABLE_MAJORITY_TIMEOUT_FOR_MEMBER
  eng "This member could not reach a majority of the members for more than %ld seconds. The member will now leave the group as instructed by the group_replication_unreachable_majority_timeout option."

ER_GRP_RPL_SERVER_SET_TO_READ_ONLY_DUE_TO_ERRORS
  eng "The server was automatically set into read only mode after an error was detected."

ER_GRP_RPL_GMS_LISTENER_FAILED_TO_LOG_NOTIFICATION
  eng "Unable to log notification to table (errno: %lu) (res: %d)! Message: %s"

ER_GRP_RPL_GRP_COMMUNICATION_ENG_INIT_FAILED
  eng "Failure in group communication engine '%s' initialization"

ER_GRP_RPL_SET_GRP_COMMUNICATION_ENG_LOGGER_FAILED
  eng "Unable to set the group communication engine logger"

ER_GRP_RPL_DEBUG_OPTIONS
  eng "Current debug options are: '%s'."

ER_GRP_RPL_INVALID_DEBUG_OPTIONS
  eng "Some debug options in '%s' are not valid."

ER_GRP_RPL_EXIT_GRP_GCS_ERROR
  eng "Error calling group communication interfaces while trying to leave the group"

ER_GRP_RPL_GRP_MEMBER_OFFLINE
  eng "Member is not ONLINE, it is not possible to force a new group membership"

ER_GRP_RPL_GCS_INTERFACE_ERROR
  eng "Error calling group communication interfaces"

ER_GRP_RPL_FORCE_MEMBER_VALUE_SET_ERROR
  eng "Error setting group_replication_force_members value '%s' on group communication interfaces"

ER_GRP_RPL_FORCE_MEMBER_VALUE_SET
  eng "The group_replication_force_members value '%s' was set in the group communication interfaces"

ER_GRP_RPL_FORCE_MEMBER_VALUE_TIME_OUT
  eng "Timeout on wait for view after setting group_replication_force_members value '%s' into group communication interfaces"

ER_GRP_RPL_BROADCAST_COMMIT_MSSG_TOO_BIG
  eng "Broadcast of committed transactions message failed. Message is too big."

ER_GRP_RPL_SEND_STATS_ERROR
  eng "Error while sending stats message"

ER_GRP_RPL_MEMBER_STATS_INFO
  eng "Flow control - update member stats: %s stats certifier_queue %d, applier_queue %d certified %ld (%ld), applied %ld (%ld), local %ld (%ld), quota %ld (%ld) mode=%d"

ER_GRP_RPL_FLOW_CONTROL_STATS
  eng "Flow control: throttling to %ld commits per %ld sec, with %d writing and %d non-recovering members, min capacity %lld, lim throttle %lld"

ER_GRP_RPL_UNABLE_TO_CONVERT_PACKET_TO_EVENT
  eng "Unable to convert a packet into an event on the applier. Error: %s"

ER_GRP_RPL_PIPELINE_CREATE_FAILED
  eng "Failed to create group replication pipeline cache."

ER_GRP_RPL_PIPELINE_REINIT_FAILED_WRITE
  eng "Failed to reinit group replication pipeline cache for write."

ER_GRP_RPL_UNABLE_TO_CONVERT_EVENT_TO_PACKET
  eng "Unable to convert the event into a packet on the applier. Error: %s"

ER_GRP_RPL_PIPELINE_FLUSH_FAIL
  eng "Failed to flush group replication pipeline cache."

ER_GRP_RPL_PIPELINE_REINIT_FAILED_READ
  eng "Failed to reinit group replication pipeline cache for read."

OBSOLETE_ER_GRP_RPL_STOP_REP_CHANNEL
  eng "Error stopping all replication channels while server was leaving the group. Got error: %d. Please check the error log for more details."

ER_GRP_RPL_GCS_GR_ERROR_MSG
  eng "%s"

ER_GRP_RPL_SLAVE_IO_THREAD_UNBLOCKED
  eng "The slave IO thread of channel '%s' is unblocked as the member is declared ONLINE now."

ER_GRP_RPL_SLAVE_IO_THREAD_ERROR_OUT
  eng "The slave IO thread of channel '%s' will error out as the member failed to come ONLINE."

ER_GRP_RPL_SLAVE_APPLIER_THREAD_UNBLOCKED
  eng "The slave applier thread of channel '%s' is unblocked as the member is declared ONLINE now."

ER_GRP_RPL_SLAVE_APPLIER_THREAD_ERROR_OUT
  eng "The slave applier thread of channel '%s' will error out as the member failed to come ONLINE."

ER_LDAP_AUTH_FAILED_TO_CREATE_OR_GET_CONNECTION
  eng "LDAP authentication initialize: failed to create/ get connection from the pool. "

ER_LDAP_AUTH_DEINIT_FAILED
  eng "LDAP authentication de_initialize Failed"

ER_LDAP_AUTH_SKIPPING_USER_GROUP_SEARCH
  eng "Skipping group search, No group attribute mentioned"

ER_LDAP_AUTH_POOL_DISABLE_MAX_SIZE_ZERO
  eng "Pool max size is 0, connection pool is disabled"

ER_LDAP_AUTH_FAILED_TO_CREATE_LDAP_OBJECT_CREATOR
  eng "Connection pool initialization, failed to create LDAP object creator"

ER_LDAP_AUTH_FAILED_TO_CREATE_LDAP_OBJECT
  eng "Connection pool initialization, failed to create LDAP object"

ER_LDAP_AUTH_TLS_CONF
  eng "LDAP TLS configuration"

ER_LDAP_AUTH_TLS_CONNECTION
  eng "LDAP TLS connection"

ER_LDAP_AUTH_CONN_POOL_NOT_CREATED
  eng "LDAP pool is not created."

ER_LDAP_AUTH_CONN_POOL_INITIALIZING
  eng "LDAP pool is initializing"

ER_LDAP_AUTH_CONN_POOL_DEINITIALIZING
  eng "LDAP pool is de-initializing"

ER_LDAP_AUTH_ZERO_MAX_POOL_SIZE_UNCHANGED
  eng "Pool max size old and new values are 0"

ER_LDAP_AUTH_POOL_REINITIALIZING
  eng "LDAP pool is re-initializing"

ER_LDAP_AUTH_FAILED_TO_WRITE_PACKET
  eng "Plug-in has failed to write the packet."

ER_LDAP_AUTH_SETTING_USERNAME
  eng "Setting LDAP user name as : %s"

ER_LDAP_AUTH_USER_AUTH_DATA
  eng "User authentication data: %s size: %lu"

ER_LDAP_AUTH_INFO_FOR_USER
  eng "User is authenticated as: %s external user: %s"

ER_LDAP_AUTH_USER_GROUP_SEARCH_INFO
  eng "Group search information base DN: %s scope: %d filter: %s attribute: %s"

ER_LDAP_AUTH_GRP_SEARCH_SPECIAL_HDL
  eng "Special handling for group search, {GA} found"

ER_LDAP_AUTH_GRP_IS_FULL_DN
  eng "Group search special handling, group full DN found. "

ER_LDAP_AUTH_USER_NOT_FOUND_IN_ANY_GRP
  eng "User %s is not member of any group."

ER_LDAP_AUTH_USER_FOUND_IN_MANY_GRPS
  eng "User %s is member of more than one group"

ER_LDAP_AUTH_USER_HAS_MULTIPLE_GRP_NAMES
  eng "For user %s has multiple user group names. Please check if group attribute name is correct"

ER_LDAP_AUTH_SEARCHED_USER_GRP_NAME
  eng "Searched group name: %s"

ER_LDAP_AUTH_OBJECT_CREATE_TIMESTAMP
  eng "LDAP authentication object creation time_stamp: %s dn: %s"

ER_LDAP_AUTH_CERTIFICATE_NAME
  eng "Certificate name: %s"

ER_LDAP_AUTH_FAILED_TO_POOL_DEINIT
  eng "Failed to pool de-initialized: pool is already reconstructing"

ER_LDAP_AUTH_FAILED_TO_INITIALIZE_POOL_IN_RECONSTRUCTING
  eng "Pool initialization failed: pool is already initialized"

ER_LDAP_AUTH_FAILED_TO_INITIALIZE_POOL_IN_INIT_STATE
  eng "Pool initialization failed: pool is initializing"

ER_LDAP_AUTH_FAILED_TO_INITIALIZE_POOL_IN_DEINIT_STATE
  eng "Pool initialization failed: pool is de-initializing"

ER_LDAP_AUTH_FAILED_TO_DEINITIALIZE_POOL_IN_RECONSTRUCT_STATE
  eng "Failed to pool deinitialized: pool is already reconstructing"

ER_LDAP_AUTH_FAILED_TO_DEINITIALIZE_NOT_READY_POOL
  eng "Failed to pool deinitialized : pool is not ready"

ER_LDAP_AUTH_FAILED_TO_GET_CONNECTION_AS_PLUGIN_NOT_READY
  eng "Ldap_connection_pool::get: Failed to return connection as plug-in is not ready/initializing/de-initializing"

ER_LDAP_AUTH_CONNECTION_POOL_INIT_FAILED
  eng "Connection pool has failed to initialized"

ER_LDAP_AUTH_MAX_ALLOWED_CONNECTION_LIMIT_HIT
  eng "Ldap_connetion_pool::get LDAP maximum connection allowed size is reached. Increase the maximum limit."

ER_LDAP_AUTH_MAX_POOL_SIZE_SET_FAILED
  eng "Set max pool size failed."

ER_LDAP_AUTH_PLUGIN_FAILED_TO_READ_PACKET
  eng "Plug-in has failed to read the packet from client"

ER_LDAP_AUTH_CREATING_LDAP_CONNECTION
  eng "Ldap_authentication::initialize: creating new LDAP connection. "

ER_LDAP_AUTH_GETTING_CONNECTION_FROM_POOL
  eng "Ldap_authentication::initialize: getting connection from pool. "

ER_LDAP_AUTH_RETURNING_CONNECTION_TO_POOL
  eng "Ldap_authentication::de_initialize putting back connection in the pool"

ER_LDAP_AUTH_SEARCH_USER_GROUP_ATTR_NOT_FOUND
  eng "Ldap_authentication::search_user_group no group attribute found"

ER_LDAP_AUTH_LDAP_INFO_NULL
  eng "Ldap_connetion_pool::put ldap info null"

ER_LDAP_AUTH_FREEING_CONNECTION
  eng "Ldap_connection_pool::put connection is freeing. "

ER_LDAP_AUTH_CONNECTION_PUSHED_TO_POOL
  eng "Ldap_connection_pool::put connection in pushed in the pool"

ER_LDAP_AUTH_CONNECTION_CREATOR_ENTER
  eng "Ldap_connection_creator::Ldap_connection_creator"

ER_LDAP_AUTH_STARTING_TLS
  eng "starting TLS"

ER_LDAP_AUTH_CONNECTION_GET_LDAP_INFO_NULL
  eng "Ldap_connection_pool::get: (ldap_info == NULL)|| (*ldap_info)"

ER_LDAP_AUTH_DELETING_CONNECTION_KEY
  eng "Ldap_connection_pool::deinit: deleting connection key %s"

ER_LDAP_AUTH_POOLED_CONNECTION_KEY
  eng " Ldap_connection_pool::get pooled connection key: %s"

ER_LDAP_AUTH_CREATE_CONNECTION_KEY
  eng "Ldap_connection_pool::get create connection key: %s"

ER_LDAP_AUTH_COMMUNICATION_HOST_INFO
  eng "LDAP communication host %s port %u"

ER_LDAP_AUTH_METHOD_TO_CLIENT
  eng "Sending authentication method to client : %s"

ER_LDAP_AUTH_SASL_REQUEST_FROM_CLIENT
  eng "SASL request received from mysql client: %s"

ER_LDAP_AUTH_SASL_PROCESS_SASL
  eng "Ldap_sasl_authentication::process_sasl rc: %s"

ER_LDAP_AUTH_SASL_BIND_SUCCESS_INFO
  eng "Ldap_sasl_authentication::process_sasl sasl bind succeed. dn: %s method: %s server credential: %s"

ER_LDAP_AUTH_STARTED_FOR_USER
  eng "LDAP authentication started for user name: %s"

ER_LDAP_AUTH_DISTINGUISHED_NAME
  eng "%s"

ER_LDAP_AUTH_INIT_FAILED
  eng "LDAP authentication initialize is failed with: %s"

ER_LDAP_AUTH_OR_GROUP_RETRIEVAL_FAILED
  eng "LDAP authentication failed or group retrieval failed: %s"

ER_LDAP_AUTH_USER_GROUP_SEARCH_FAILED
  eng "Search user group has failed: %s"

ER_LDAP_AUTH_USER_BIND_FAILED
  eng "LDAP user bind has failed: %s"

ER_LDAP_AUTH_POOL_GET_FAILED_TO_CREATE_CONNECTION
  eng "Connection pool get: Failed to create LDAP connection. %s"

ER_LDAP_AUTH_FAILED_TO_CREATE_LDAP_CONNECTION
  eng "Failed to create new LDAP connection:  %s"

ER_LDAP_AUTH_FAILED_TO_ESTABLISH_TLS_CONNECTION
  eng "Failed to establish TLS connection:  %s"

ER_LDAP_AUTH_FAILED_TO_SEARCH_DN
  eng "Failed to search user full dn: %s"

ER_LDAP_AUTH_CONNECTION_POOL_REINIT_ENTER
  eng "Ldap_connection_pool::reinit"

ER_SYSTEMD_NOTIFY_PATH_TOO_LONG
  eng "The path '%s', from the NOTIFY_SOCKET environment variable, is too long. At %u bytes it exceeds the limit of %u bytes for an AF_UNIX socket."

ER_SYSTEMD_NOTIFY_CONNECT_FAILED
  eng "Failed to connect to systemd notification socket named %s. Error: '%s'"

ER_SYSTEMD_NOTIFY_WRITE_FAILED
  eng "Failed to write '%s' to systemd notification. Error: '%s'"

ER_FOUND_MISSING_GTIDS
  eng "Cannot replicate to server with server_uuid='%.36s' because the present server has purged required binary logs. The connecting server needs to replicate the missing transactions from elsewhere, or be replaced by a new server created from a more recent backup. To prevent this error in the future, consider increasing the binary log expiration period on the present server. %s."

ER_PID_FILE_PRIV_DIRECTORY_INSECURE
  eng "Insecure configuration for --pid-file: Location '%s' in the path is accessible to all OS users. Consider choosing a different directory."

ER_CANT_CHECK_PID_PATH
  eng "Can't start server: can't check PID filepath: %s"

ER_VALIDATE_PWD_STATUS_VAR_REGISTRATION_FAILED
  eng "validate_password status variables registration failed."

ER_VALIDATE_PWD_STATUS_VAR_UNREGISTRATION_FAILED
  eng "validate_password status variables unregistration failed."

ER_VALIDATE_PWD_DICT_FILE_OPEN_FAILED
  eng "Dictionary file open failed"

ER_VALIDATE_PWD_COULD_BE_NULL
  eng "given password string could be null"

ER_VALIDATE_PWD_STRING_CONV_TO_LOWERCASE_FAILED
  eng "failed to convert the password string to lower case"

ER_VALIDATE_PWD_STRING_CONV_TO_BUFFER_FAILED
  eng "failed to convert the password string into a buffer"

ER_VALIDATE_PWD_STRING_HANDLER_MEM_ALLOCATION_FAILED
  eng "memory allocation failed for string handler"

ER_VALIDATE_PWD_STRONG_POLICY_DICT_FILE_UNSPECIFIED
  eng "Since the validate_password_policy is mentioned as Strong, dictionary file must be specified"

ER_VALIDATE_PWD_CONVERT_TO_BUFFER_FAILED
  eng "convert_to_buffer service failed"

ER_VALIDATE_PWD_VARIABLE_REGISTRATION_FAILED
  eng "%s variable registration failed."

ER_VALIDATE_PWD_VARIABLE_UNREGISTRATION_FAILED
  eng "%s variable unregistration failed."

ER_KEYRING_MIGRATION_EXTRA_OPTIONS
  eng "Please specify options specific to keyring migration. Any additional options can be ignored. NOTE: Although some options are valid, migration tool can still report error example: plugin variables for which plugin is not loaded yet."

OBSOLETE_ER_INVALID_DEFAULT_UTF8MB4_COLLATION
  eng "Invalid default collation %s: utf8mb4_0900_ai_ci or utf8mb4_general_ci expected"

ER_IB_MSG_0
  eng "%s"

ER_IB_MSG_1
  eng "%s"

ER_IB_MSG_2
  eng "%s"

ER_IB_MSG_3
  eng "%s"

ER_IB_MSG_4
  eng "%s"

ER_IB_MSG_5
  eng "%s"

ER_IB_MSG_6
  eng "%s"

ER_IB_MSG_7
  eng "%s"

ER_IB_MSG_8
  eng "%s"

ER_IB_MSG_9
  eng "%s"

ER_IB_MSG_10
  eng "%s"

ER_IB_MSG_11
  eng "%s"

ER_IB_MSG_12
  eng "%s"

ER_IB_MSG_13
  eng "%s"

ER_IB_MSG_14
  eng "%s"

ER_IB_MSG_15
  eng "%s"

ER_IB_MSG_16
  eng "%s"

ER_IB_MSG_17
  eng "%s"

ER_IB_MSG_18
  eng "%s"

ER_IB_MSG_19
  eng "%s"

ER_IB_MSG_20
  eng "%s"

ER_IB_MSG_21
  eng "%s"

ER_IB_MSG_22
  eng "%s"

ER_IB_MSG_23
  eng "%s"

ER_IB_MSG_24
  eng "%s"

ER_IB_MSG_25
  eng "%s"

ER_IB_MSG_26
  eng "%s"

ER_IB_MSG_27
  eng "%s"

ER_IB_MSG_28
  eng "%s"

ER_IB_MSG_29
  eng "%s"

ER_IB_MSG_30
  eng "%s"

ER_IB_MSG_31
  eng "%s"

ER_IB_MSG_32
  eng "%s"

ER_IB_MSG_33
  eng "%s"

ER_IB_MSG_34
  eng "%s"

ER_IB_MSG_35
  eng "%s"

ER_IB_MSG_36
  eng "%s"

ER_IB_MSG_37
  eng "%s"

ER_IB_MSG_38
  eng "%s"

ER_IB_MSG_39
  eng "%s"

ER_IB_MSG_40
  eng "%s"

ER_IB_MSG_41
  eng "%s"

ER_IB_MSG_42
  eng "%s"

ER_IB_MSG_43
  eng "%s"

ER_IB_MSG_44
  eng "%s"

ER_IB_MSG_45
  eng "%s"

ER_IB_MSG_46
  eng "%s"

ER_IB_MSG_47
  eng "%s"

ER_IB_MSG_48
  eng "%s"

ER_IB_MSG_49
  eng "%s"

ER_IB_MSG_50
  eng "%s"

ER_IB_MSG_51
  eng "%s"

ER_IB_MSG_52
  eng "%s"

ER_IB_MSG_53
  eng "%s"

ER_IB_MSG_54
  eng "Failed to set NUMA memory policy of buffer pool page frames with mbind(%p,%zu,%s,...,...,%s) failed with %s"

ER_IB_MSG_55
  eng "%s"

ER_IB_MSG_56
  eng "%s"

ER_IB_MSG_57
  eng "%s"

ER_IB_MSG_58
  eng "%s"

ER_IB_MSG_59
  eng "%s"

ER_IB_MSG_60
  eng "%s"

ER_IB_MSG_61
  eng "%s"

ER_IB_MSG_62
  eng "%s"

ER_IB_MSG_63
  eng "%s"

ER_IB_MSG_64
  eng "%s"

ER_IB_MSG_65
  eng "%s"

ER_IB_MSG_66
  eng "%s"

ER_IB_MSG_67
  eng "%s"

ER_IB_MSG_68
  eng "%s"

ER_IB_MSG_69
  eng "%s"

ER_IB_MSG_70
  eng "%s"

ER_IB_MSG_71
  eng "%s"

ER_IB_MSG_72
  eng "%s"

ER_IB_MSG_73
  eng "%s"

ER_IB_MSG_74
  eng "%s"

ER_IB_MSG_75
  eng "%s"

ER_IB_MSG_76
  eng "%s"

ER_IB_MSG_77
  eng "%s"

ER_IB_MSG_78
  eng "%s"

ER_IB_MSG_79
  eng "%s"

ER_IB_MSG_80
  eng "%s"

ER_IB_MSG_81
  eng "%s"

ER_IB_MSG_82
  eng "%s"

ER_IB_MSG_83
  eng "%s"

ER_IB_MSG_84
  eng "%s"

ER_IB_MSG_85
  eng "%s"

ER_IB_MSG_86
  eng "%s"

OBSOLETE_ER_IB_MSG_87
  eng "%s"

OBSOLETE_ER_IB_MSG_88
  eng "%s"

OBSOLETE_ER_IB_MSG_89
  eng "%s"

OBSOLETE_ER_IB_MSG_90
  eng "%s"

OBSOLETE_ER_IB_MSG_91
  eng "%s"

OBSOLETE_ER_IB_MSG_92
  eng "%s"

OBSOLETE_ER_IB_MSG_93
  eng "%s"

OBSOLETE_ER_IB_MSG_94
  eng "%s"

ER_IB_MSG_95
  eng "%s"

ER_IB_MSG_96
  eng "%s"

ER_IB_MSG_97
  eng "%s"

ER_IB_MSG_98
  eng "%s"

ER_IB_MSG_99
  eng "%s"

ER_IB_MSG_100
  eng "%s"

ER_IB_MSG_101
  eng "%s"

ER_IB_MSG_102
  eng "%s"

ER_IB_MSG_103
  eng "%s"

ER_IB_MSG_104
  eng "%s"

ER_IB_MSG_105
  eng "%s"

ER_IB_MSG_106
  eng "%s"

ER_IB_MSG_107
  eng "%s"

ER_IB_MSG_108
  eng "%s"

ER_IB_MSG_109
  eng "%s"

ER_IB_MSG_110
  eng "%s"

ER_IB_MSG_111
  eng "%s"

ER_IB_MSG_112
  eng "%s"

OBSOLETE_ER_IB_MSG_113
  eng "%s"

OBSOLETE_ER_IB_MSG_114
  eng "%s"

OBSOLETE_ER_IB_MSG_115
  eng "%s"

OBSOLETE_ER_IB_MSG_116
  eng "%s"

OBSOLETE_ER_IB_MSG_117
  eng "%s"

OBSOLETE_ER_IB_MSG_118
  eng "%s"

ER_IB_MSG_119
  eng "%s"

ER_IB_MSG_120
  eng "%s"

ER_IB_MSG_121
  eng "%s"

ER_IB_MSG_122
  eng "%s"

ER_IB_MSG_123
  eng "%s"

ER_IB_MSG_124
  eng "%s"

ER_IB_MSG_125
  eng "%s"

ER_IB_MSG_126
  eng "%s"

ER_IB_MSG_127
  eng "%s"

ER_IB_MSG_128
  eng "%s"

ER_IB_MSG_129
  eng "%s"

ER_IB_MSG_130
  eng "%s"

ER_IB_MSG_131
  eng "%s"

ER_IB_MSG_132
  eng "%s"

ER_IB_MSG_133
  eng "%s"

ER_IB_MSG_134
  eng "%s"

ER_IB_MSG_135
  eng "%s"

ER_IB_MSG_136
  eng "%s"

ER_IB_MSG_137
  eng "%s"

ER_IB_MSG_138
  eng "%s"

ER_IB_MSG_139
  eng "%s"

ER_IB_MSG_140
  eng "%s"

ER_IB_MSG_141
  eng "%s"

ER_IB_MSG_142
  eng "%s"

ER_IB_MSG_143
  eng "%s"

ER_IB_MSG_144
  eng "%s"

ER_IB_MSG_145
  eng "%s"

ER_IB_MSG_146
  eng "%s"

ER_IB_MSG_147
  eng "%s"

ER_IB_MSG_148
  eng "%s"

ER_IB_CLONE_INTERNAL
  eng "%s"

ER_IB_CLONE_TIMEOUT
  eng "%s"

ER_IB_CLONE_STATUS_FILE
  eng "%s"

ER_IB_CLONE_SQL
  eng "%s"

ER_IB_CLONE_VALIDATE
  eng "%s"

ER_IB_CLONE_PUNCH_HOLE
  eng "%s"

ER_IB_CLONE_GTID_PERSIST
  eng "%s"

ER_IB_MSG_156
  eng "%s"

ER_IB_MSG_157
  eng "%s"

ER_IB_MSG_158
  eng "%s"

ER_IB_MSG_159
  eng "%s"

ER_IB_MSG_160
  eng "%s"

ER_IB_MSG_161
  eng "%s"

ER_IB_MSG_162
  eng "%s"

ER_IB_MSG_163
  eng "%s"

ER_IB_MSG_164
  eng "%s"

ER_IB_MSG_165
  eng "%s"

ER_IB_MSG_166
  eng "%s"

ER_IB_MSG_167
  eng "%s"

ER_IB_MSG_168
  eng "%s"

ER_IB_MSG_169
  eng "%s"

ER_IB_MSG_170
  eng "%s"

ER_IB_MSG_171
  eng "%s"

ER_IB_MSG_172
  eng "%s"

ER_IB_MSG_173
  eng "%s"

ER_IB_MSG_174
  eng "%s"

ER_IB_MSG_175
  eng "%s"

ER_IB_MSG_176
  eng "%s"

ER_IB_MSG_177
  eng "%s"

ER_IB_MSG_178
  eng "%s"

ER_IB_MSG_179
  eng "%s"

ER_IB_MSG_180
  eng "%s"

ER_IB_MSG_181
  eng "%s"

ER_IB_MSG_182
  eng "%s"

ER_IB_MSG_183
  eng "%s"

ER_IB_MSG_184
  eng "%s"

ER_IB_MSG_185
  eng "%s"

ER_IB_MSG_186
  eng "%s"

ER_IB_MSG_187
  eng "%s"

ER_IB_MSG_188
  eng "%s"

ER_IB_MSG_189
  eng "%s"

ER_IB_MSG_190
  eng "%s"

ER_IB_MSG_191
  eng "%s"

ER_IB_MSG_192
  eng "%s"

ER_IB_MSG_193
  eng "%s"

ER_IB_MSG_194
  eng "%s"

ER_IB_MSG_195
  eng "%s"

ER_IB_MSG_196
  eng "%s"

ER_IB_MSG_197
  eng "%s"

ER_IB_MSG_198
  eng "%s"

ER_IB_MSG_199
  eng "%s"

ER_IB_MSG_200
  eng "%s"

ER_IB_MSG_201
  eng "%s"

ER_IB_MSG_202
  eng "%s"

ER_IB_MSG_203
  eng "%s"

ER_IB_MSG_204
  eng "%s"

ER_IB_MSG_205
  eng "%s"

ER_IB_MSG_206
  eng "%s"

ER_IB_MSG_207
  eng "%s"

ER_IB_MSG_208
  eng "%s"

ER_IB_MSG_209
  eng "%s"

ER_IB_MSG_210
  eng "%s"

ER_IB_MSG_211
  eng "%s"

ER_IB_MSG_212
  eng "%s"

ER_IB_MSG_213
  eng "%s"

ER_IB_MSG_214
  eng "%s"

ER_IB_MSG_215
  eng "%s"

ER_IB_MSG_216
  eng "%s"

ER_IB_MSG_217
  eng "%s"

ER_IB_MSG_218
  eng "%s"

ER_IB_MSG_219
  eng "%s"

ER_IB_MSG_220
  eng "%s"

ER_IB_MSG_221
  eng "%s"

ER_IB_MSG_222
  eng "%s"

ER_IB_MSG_223
  eng "%s"

ER_IB_MSG_224
  eng "%s"

ER_IB_MSG_225
  eng "%s"

ER_IB_MSG_226
  eng "%s"

ER_IB_MSG_227
  eng "%s"

ER_IB_MSG_228
  eng "%s"

ER_IB_MSG_229
  eng "%s"

ER_IB_MSG_230
  eng "%s"

ER_IB_MSG_231
  eng "%s"

ER_IB_MSG_232
  eng "%s"

ER_IB_MSG_233
  eng "%s"

ER_IB_MSG_234
  eng "%s"

ER_IB_MSG_235
  eng "%s"

ER_IB_MSG_236
  eng "%s"

ER_IB_MSG_237
  eng "%s"

ER_IB_MSG_238
  eng "%s"

ER_IB_MSG_239
  eng "%s"

ER_IB_MSG_240
  eng "%s"

ER_IB_MSG_241
  eng "%s"

ER_IB_MSG_242
  eng "%s"

ER_IB_MSG_243
  eng "%s"

ER_IB_MSG_244
  eng "%s"

ER_IB_MSG_245
  eng "%s"

ER_IB_MSG_246
  eng "%s"

ER_IB_MSG_247
  eng "%s"

ER_IB_MSG_248
  eng "%s"

ER_IB_MSG_249
  eng "%s"

ER_IB_MSG_250
  eng "%s"

ER_IB_MSG_251
  eng "%s"

ER_IB_MSG_252
  eng "%s"

ER_IB_MSG_253
  eng "%s"

ER_IB_MSG_254
  eng "%s"

ER_IB_MSG_255
  eng "%s"

ER_IB_MSG_256
  eng "%s"

ER_IB_MSG_257
  eng "%s"

ER_IB_MSG_258
  eng "%s"

ER_IB_MSG_259
  eng "%s"

ER_IB_MSG_260
  eng "%s"

ER_IB_MSG_261
  eng "%s"

ER_IB_MSG_262
  eng "%s"

ER_IB_MSG_263
  eng "%s"

ER_IB_MSG_264
  eng "%s"

ER_IB_MSG_265
  eng "%s"

ER_IB_MSG_266
  eng "%s"

ER_IB_MSG_267
  eng "%s"

ER_IB_MSG_268
  eng "%s"

ER_IB_MSG_269
  eng "%s"

ER_IB_MSG_270
  eng "%s"

ER_IB_MSG_271
  eng "%s"

ER_IB_MSG_272
  eng "Table flags are 0x%lx in the data dictionary but the flags in file %s  are 0x%llx!"

ER_IB_MSG_273
  eng "Can't read encryption key from file %s!"

OBSOLETE_ER_IB_MSG_274
  eng "Cannot close file %s, because n_pending_flushes %zu"

OBSOLETE_ER_IB_MSG_275
  eng "Cannot close file %s, because modification count %lld != flush count %lld"

OBSOLETE_ER_IB_MSG_276
  eng "Cannot close file %s, because it is in use"

OBSOLETE_ER_IB_MSG_277
  eng "Open file list len in shard %zu is %llu"

ER_IB_MSG_278
  eng "Tablespace %s, waiting for IO to stop for %lld seconds"

OBSOLETE_ER_IB_MSG_279
  eng "%s"

ER_IB_MSG_280
  eng "%s"

ER_IB_MSG_281
  eng "%s"

ER_IB_MSG_282
  eng "%s"

ER_IB_MSG_283
  eng "%s"

ER_IB_MSG_284
  eng "You must raise the value of innodb_open_files in my.cnf! Remember that InnoDB keeps all redo log files and all system tablespace files open for the whole time mysqld is running, and needs to open also some .ibd files if the file-per-table storage model is used. Current open files %zu, max allowed open files %zu."

ER_IB_MSG_285
  eng "Max tablespace id is too high, %lu"

ER_IB_WARN_ACCESSING_NONEXISTINC_SPACE
  eng "Trying to access missing tablespace %lu"

ER_IB_MSG_287
  eng "Trying to close/delete tablespace '%s' but there are %lu pending operations on it."

ER_IB_MSG_288
  eng "Trying to delete/close tablespace '%s' but there are %lu flushes and %zu pending I/O's on it."

ER_IB_MSG_289
  eng "%s"

OBSOLETE_ER_IB_MSG_290
  eng "Cannot delete tablespace %lu because it is not found in the tablespace memory cache."

ER_IB_MSG_291
  eng "While deleting tablespace %lu in DISCARD TABLESPACE. File rename/delete failed: %s"

ER_IB_MSG_292
  eng "Cannot delete tablespace %lu in DISCARD TABLESPACE: %s"

ER_IB_MSG_293
  eng "Cannot rename '%s' to '%s' for space ID %lu because the source file does not exist."

ER_IB_MSG_294
  eng "Cannot rename '%s' to '%s' for space ID %lu because the target file exists. Remove the target file and try again."

ER_IB_MSG_295
  eng "Cannot rename file '%s' (space id %lu) retried %llu times. There are either pending IOs or flushes or the file is being extended."

ER_IB_MSG_296
  eng "Cannot find space id %lu in the tablespace memory cache, though the file '%s' in a rename operation should have that ID."

ER_IB_MSG_297
  eng "Rename waiting for IO to resume"

ER_IB_MSG_298
  eng "Cannot find tablespace for '%s' in the tablespace memory cache"

ER_IB_MSG_299
  eng "Cannot find tablespace for '%s' in the tablespace memory cache"

ER_IB_MSG_300
  eng "Tablespace '%s' is already in the tablespace memory cache"

ER_IB_MSG_301
  eng "Cannot create file '%s'"

ER_IB_MSG_UNEXPECTED_FILE_EXISTS
  eng "The file '%s' already exists though the corresponding table did not exist. Have you moved InnoDB .ibd files around without using the SQL commands DISCARD TABLESPACE and IMPORT TABLESPACE, or did mysqld crash in the middle of CREATE TABLE? You can resolve the problem by removing the file '%s' under the 'datadir' of MySQL."

ER_IB_MSG_303
  eng "posix_fallocate(): Failed to preallocate data for file %s, desired size %llu Operating system error number %d - %s. Check that the disk is not full or a disk quota exceeded. Make sure the file system supports this function. Refer to your operating system documentation for operating system error code information."

ER_IB_MSG_304
  eng "Could not write the first page to tablespace '%s'"

ER_IB_MSG_305
  eng "File flush of tablespace '%s' failed"

ER_IB_MSG_306
  eng "Could not find a valid tablespace file for `%s`. %s"

ER_IB_MSG_307
  eng "Ignoring data file '%s' with space ID %lu. Another data file called '%s' exists with the same space ID"

ER_IB_MSG_308
  eng "%s"

ER_IB_MSG_309
  eng "%s"

ER_IB_MSG_310
  eng "%s"

ER_IB_MSG_311
  eng "%s"

ER_IB_MSG_312
  eng "Can't set encryption information for tablespace %s!"

ER_IB_MSG_313
  eng "%s"

ER_IB_MSG_314
  eng "%s"

ER_IB_MSG_315
  eng "%s"

ER_IB_MSG_316
  eng "%s"

ER_IB_MSG_317
  eng "%s"

ER_IB_MSG_318
  eng "%s"

ER_IB_MSG_319
  eng "%s"

ER_IB_MSG_320
  eng "%s"

ER_IB_MSG_321
  eng "%s"

ER_IB_MSG_322
  eng "%s"

ER_IB_MSG_323
  eng "%s"

ER_IB_MSG_324
  eng "%s"

ER_IB_MSG_325
  eng "%s"

ER_IB_MSG_326
  eng "%s"

OBSOLETE_ER_IB_MSG_327
  eng "%s"

ER_IB_MSG_328
  eng "%s"

ER_IB_MSG_329
  eng "%s"

ER_IB_MSG_330
  eng "%s"

ER_IB_MSG_331
  eng "%s"

ER_IB_MSG_332
  eng "%s"

ER_IB_MSG_333
  eng "%s"

ER_IB_MSG_334
  eng "%s"

ER_IB_MSG_335
  eng "%s"

ER_IB_MSG_336
  eng "%s"

ER_IB_MSG_337
  eng "%s"

ER_IB_MSG_338
  eng "%s"

ER_IB_MSG_339
  eng "%s"

ER_IB_MSG_340
  eng "%s"

ER_IB_MSG_341
  eng "%s"

ER_IB_MSG_342
  eng "%s"

ER_IB_MSG_343
  eng "%s"

ER_IB_MSG_344
  eng "%s"

ER_IB_MSG_345
  eng "%s"

ER_IB_MSG_346
  eng "%s"

ER_IB_MSG_347
  eng "%s"

ER_IB_MSG_348
  eng "%s"

ER_IB_MSG_349
  eng "%s"

ER_IB_MSG_350
  eng "%s"

OBSOLETE_ER_IB_MSG_351
  eng "%s"

ER_IB_MSG_UNPROTECTED_LOCATION_ALLOWED
  eng "The datafile '%s' for tablespace %s is in an unprotected location. This file cannot be recovered after a crash until this location is added to innodb_directories."

OBSOLETE_ER_IB_MSG_353
  eng "%s"

ER_IB_MSG_354
  eng "%s"

ER_IB_MSG_355
  eng "%s"

ER_IB_MSG_356
  eng "%s"

ER_IB_MSG_357
  eng "%s"

ER_IB_MSG_358
  eng "%s"

ER_IB_MSG_359
  eng "%s"

ER_IB_MSG_360
  eng "%s"

ER_IB_MSG_361
  eng "%s"

ER_IB_MSG_362
  eng "%s"

OBSOLETE_ER_IB_MSG_363
  eng "%s"

ER_IB_MSG_364
  eng "%s"

ER_IB_MSG_365
  eng "%s"

ER_IB_MSG_IGNORE_SCAN_PATH
  eng "Scan path '%s' is ignored because %s"

ER_IB_MSG_367
  eng "%s"

ER_IB_MSG_368
  eng "%s"

ER_IB_MSG_369
  eng "%s"

ER_IB_MSG_370
  eng "%s"

ER_IB_MSG_371
  eng "%s"

ER_IB_MSG_372
  eng "%s"

ER_IB_MSG_373
  eng "%s"

ER_IB_MSG_374
  eng "%s"

ER_IB_MSG_375
  eng "%s"

ER_IB_MSG_376
  eng "%s"

ER_IB_MSG_377
  eng "%s"

ER_IB_MSG_378
  eng "%s"

ER_IB_MSG_379
  eng "%s"

ER_IB_MSG_380
  eng "%s"

ER_IB_MSG_381
  eng "%s"

ER_IB_MSG_382
  eng "%s"

ER_IB_MSG_383
  eng "%s"

ER_IB_MSG_384
  eng "%s"

ER_IB_MSG_385
  eng "%s"

ER_IB_MSG_386
  eng "%s"

ER_IB_MSG_387
  eng "%s"

ER_IB_MSG_GENERAL_TABLESPACE_UNDER_DATADIR
  eng "A general tablespace cannot be located under the datadir. Cannot open file '%s'."

ER_IB_MSG_IMPLICIT_TABLESPACE_IN_DATADIR
  eng "A file-per-table tablespace cannot be located in the datadir. Cannot open file '%s'."

ER_IB_MSG_390
  eng "%s"

ER_IB_MSG_391
  eng "%s"

ER_IB_MSG_392
  eng "%s"

ER_IB_MSG_393
  eng "%s"

ER_IB_MSG_394
  eng "%s"

ER_IB_MSG_395
  eng "%s"

ER_IB_MSG_396
  eng "%s"

ER_IB_MSG_397
  eng "%s"

ER_IB_MSG_398
  eng "%s"

ER_IB_MSG_399
  eng "%s"

OBSOLETE_ER_IB_MSG_400
  eng "%s"

ER_IB_MSG_401
  eng "%s"

ER_IB_MSG_402
  eng "%s"

ER_IB_MSG_403
  eng "%s"

ER_IB_MSG_404
  eng "%s"

ER_IB_MSG_405
  eng "%s"

ER_IB_MSG_406
  eng "%s"

ER_IB_MSG_407
  eng "%s"

ER_IB_MSG_408
  eng "%s"

ER_IB_MSG_409
  eng "%s"

ER_IB_MSG_410
  eng "%s"

ER_IB_MSG_411
  eng "%s"

ER_IB_MSG_412
  eng "%s"

ER_IB_MSG_413
  eng "%s"

ER_IB_MSG_414
  eng "%s"

ER_IB_MSG_415
  eng "%s"

ER_IB_MSG_416
  eng "%s"

ER_IB_MSG_417
  eng "%s"

ER_IB_MSG_418
  eng "%s"

ER_IB_MSG_419
  eng "%s"

ER_IB_MSG_420
  eng "%s"

ER_IB_MSG_421
  eng "%s"

ER_IB_MSG_422
  eng "%s"

ER_IB_MSG_423
  eng "%s"

ER_IB_MSG_424
  eng "%s"

ER_IB_MSG_425
  eng "%s"

ER_IB_MSG_426
  eng "%s"

ER_IB_MSG_427
  eng "%s"

ER_IB_MSG_428
  eng "%s"

ER_IB_MSG_429
  eng "%s"

ER_IB_MSG_430
  eng "%s"

ER_IB_MSG_431
  eng "%s"

ER_IB_MSG_432
  eng "%s"

ER_IB_MSG_433
  eng "%s"

ER_IB_MSG_434
  eng "%s"

ER_IB_MSG_435
  eng "%s"

ER_IB_MSG_436
  eng "%s"

ER_IB_MSG_437
  eng "%s"

ER_IB_MSG_438
  eng "%s"

ER_IB_MSG_439
  eng "%s"

ER_IB_MSG_440
  eng "%s"

ER_IB_MSG_441
  eng "%s"

ER_IB_MSG_442
  eng "%s"

ER_IB_MSG_443
  eng "%s"

ER_IB_MSG_444
  eng "%s"

ER_IB_MSG_445
  eng "%s"

ER_IB_MSG_446
  eng "%s"

ER_IB_MSG_447
  eng "%s"

ER_IB_MSG_448
  eng "%s"

ER_IB_MSG_449
  eng "%s"

ER_IB_MSG_450
  eng "%s"

ER_IB_MSG_451
  eng "%s"

ER_IB_MSG_452
  eng "%s"

ER_IB_MSG_453
  eng "%s"

ER_IB_MSG_454
  eng "%s"

ER_IB_MSG_455
  eng "%s"

ER_IB_MSG_456
  eng "%s"

ER_IB_MSG_457
  eng "%s"

ER_IB_MSG_458
  eng "%s"

ER_IB_MSG_459
  eng "%s"

ER_IB_MSG_460
  eng "%s"

ER_IB_MSG_461
  eng "%s"

ER_IB_MSG_462
  eng "%s"

ER_IB_MSG_463
  eng "%s"

ER_IB_MSG_464
  eng "%s"

ER_IB_MSG_465
  eng "%s"

ER_IB_MSG_466
  eng "%s"

ER_IB_MSG_467
  eng "%s"

ER_IB_MSG_468
  eng "%s"

ER_IB_MSG_469
  eng "%s"

ER_IB_MSG_470
  eng "%s"

ER_IB_MSG_471
  eng "%s"

ER_IB_MSG_472
  eng "%s"

ER_IB_MSG_473
  eng "%s"

ER_IB_MSG_474
  eng "%s"

ER_IB_MSG_475
  eng "%s"

ER_IB_MSG_476
  eng "%s"

ER_IB_MSG_477
  eng "%s"

ER_IB_MSG_478
  eng "%s"

ER_IB_MSG_479
  eng "%s"

ER_IB_MSG_480
  eng "%s"

ER_IB_MSG_481
  eng "%s"

ER_IB_MSG_482
  eng "%s"

ER_IB_MSG_483
  eng "%s"

ER_IB_MSG_484
  eng "%s"

ER_IB_MSG_485
  eng "%s"

ER_IB_MSG_486
  eng "%s"

ER_IB_MSG_487
  eng "%s"

ER_IB_MSG_488
  eng "%s"

ER_IB_MSG_489
  eng "%s"

ER_IB_MSG_490
  eng "%s"

ER_IB_MSG_491
  eng "%s"

ER_IB_MSG_492
  eng "%s"

ER_IB_MSG_493
  eng "%s"

ER_IB_MSG_494
  eng "%s"

ER_IB_MSG_495
  eng "%s"

ER_IB_MSG_496
  eng "%s"

ER_IB_MSG_497
  eng "%s"

ER_IB_MSG_498
  eng "%s"

ER_IB_MSG_499
  eng "%s"

ER_IB_MSG_500
  eng "%s"

ER_IB_MSG_501
  eng "%s"

ER_IB_MSG_502
  eng "%s"

ER_IB_MSG_503
  eng "%s"

ER_IB_MSG_504
  eng "%s"

ER_IB_MSG_505
  eng "%s"

ER_IB_MSG_506
  eng "%s"

ER_IB_MSG_507
  eng "%s"

ER_IB_MSG_508
  eng "%s"

ER_IB_MSG_509
  eng "%s"

ER_IB_MSG_510
  eng "%s"

ER_IB_MSG_511
  eng "%s"

ER_IB_MSG_512
  eng "%s"

ER_IB_MSG_513
  eng "%s"

ER_IB_MSG_514
  eng "%s"

ER_IB_MSG_515
  eng "%s"

ER_IB_MSG_516
  eng "%s"

ER_IB_MSG_517
  eng "%s"

ER_IB_MSG_518
  eng "%s"

ER_IB_MSG_519
  eng "%s"

ER_IB_MSG_520
  eng "%s"

ER_IB_MSG_521
  eng "%s"

ER_IB_MSG_522
  eng "%s"

ER_IB_MSG_523
  eng "%s"

ER_IB_MSG_524
  eng "%s"

ER_IB_MSG_525
  eng "%s"

ER_IB_MSG_526
  eng "%s"

ER_IB_MSG_527
  eng "%s"

OBSOLETE_ER_IB_MSG_528
  eng "%s"

OBSOLETE_ER_IB_MSG_529
  eng "%s"

ER_IB_MSG_530
  eng "%s"

ER_IB_MSG_531
  eng "%s"

ER_IB_MSG_532
  eng "%s"

ER_IB_MSG_533
  eng "%s"

ER_IB_MSG_534
  eng "%s"

OBSOLETE_ER_IB_MSG_535
  eng "%s"

OBSOLETE_ER_IB_MSG_536
  eng "%s"

ER_IB_MSG_537
  eng "%s"

ER_IB_MSG_538
  eng "%s"

ER_IB_MSG_539
  eng "%s"

ER_IB_MSG_540
  eng "%s"

ER_IB_MSG_541
  eng "%s"

ER_IB_MSG_542
  eng "%s"

ER_IB_MSG_543
  eng "%s"

ER_IB_MSG_544
  eng "%s"

ER_IB_MSG_545
  eng "%s"

ER_IB_MSG_546
  eng "%s"

ER_IB_MSG_547
  eng "%s"

ER_IB_MSG_548
  eng "%s"

ER_IB_MSG_549
  eng "%s"

ER_IB_MSG_550
  eng "%s"

ER_IB_MSG_551
  eng "%s"

ER_IB_MSG_552
  eng "%s"

ER_IB_MSG_553
  eng "%s"

ER_IB_MSG_554
  eng "%s"

ER_IB_MSG_555
  eng "%s"

ER_IB_MSG_556
  eng "%s"

ER_IB_MSG_557
  eng "%s"

ER_IB_MSG_558
  eng "%s"

ER_IB_MSG_559
  eng "%s"

ER_IB_MSG_560
  eng "%s"

ER_IB_MSG_561
  eng "%s"

ER_IB_MSG_562
  eng "%s"

ER_IB_MSG_563
  eng "%s"

ER_IB_MSG_564
  eng "%s"

ER_IB_MSG_INVALID_LOCATION_FOR_TABLE
  eng "Cannot create a tablespace for table %s because the directory is not a valid location. %s"

ER_IB_MSG_566
  eng "%s"

ER_IB_MSG_567
  eng "%s"

ER_IB_MSG_568
  eng "%s"

ER_IB_MSG_569
  eng "%s"

ER_IB_MSG_570
  eng "%s"

ER_IB_MSG_571
  eng "%s"

OBSOLETE_ER_IB_MSG_572
  eng "%s"

ER_IB_MSG_573
  eng "%s"

ER_IB_MSG_574
  eng "%s"

OBSOLETE_ER_IB_MSG_575
  eng "%s"

OBSOLETE_ER_IB_MSG_576
  eng "%s"

OBSOLETE_ER_IB_MSG_577
  eng "%s"

ER_IB_MSG_578
  eng "%s"

ER_IB_MSG_579
  eng "%s"

ER_IB_MSG_580
  eng "%s"

ER_IB_MSG_581
  eng "%s"

ER_IB_MSG_582
  eng "%s"

ER_IB_MSG_583
  eng "%s"

ER_IB_MSG_584
  eng "%s"

ER_IB_MSG_585
  eng "%s"

ER_IB_MSG_586
  eng "%s"

ER_IB_MSG_587
  eng "%s"

ER_IB_MSG_588
  eng "%s"

ER_IB_MSG_589
  eng "%s"

ER_IB_MSG_590
  eng "%s"

ER_IB_MSG_591
  eng "%s"

ER_IB_MSG_592
  eng "%s"

ER_IB_MSG_593
  eng "%s"

ER_IB_MSG_594
  eng "%s"

ER_IB_MSG_595
  eng "%s"

ER_IB_MSG_596
  eng "%s"

ER_IB_MSG_597
  eng "%s"

ER_IB_MSG_598
  eng "%s"

ER_IB_MSG_599
  eng "%s"

ER_IB_MSG_600
  eng "%s"

ER_IB_MSG_601
  eng "%s"

ER_IB_MSG_602
  eng "%s"

ER_IB_MSG_603
  eng "%s"

ER_IB_MSG_604
  eng "%s"

ER_IB_MSG_605
  eng "%s"

ER_IB_MSG_606
  eng "%s"

ER_IB_MSG_607
  eng "%s"

ER_IB_MSG_608
  eng "%s"

ER_IB_MSG_609
  eng "%s"

ER_IB_MSG_610
  eng "%s"

ER_IB_MSG_611
  eng "%s"

ER_IB_MSG_612
  eng "%s"

ER_IB_MSG_613
  eng "%s"

ER_IB_MSG_614
  eng "%s"

ER_IB_MSG_615
  eng "%s"

ER_IB_MSG_616
  eng "%s"

ER_IB_MSG_617
  eng "%s"

ER_IB_MSG_618
  eng "%s"

ER_IB_MSG_619
  eng "%s"

ER_IB_MSG_620
  eng "%s"

ER_IB_MSG_621
  eng "%s"

ER_IB_MSG_622
  eng "%s"

ER_IB_MSG_623
  eng "%s"

ER_IB_MSG_624
  eng "%s"

ER_IB_MSG_625
  eng "%s"

ER_IB_MSG_626
  eng "%s"

ER_IB_MSG_627
  eng "%s"

ER_IB_MSG_628
  eng "%s"

ER_IB_MSG_629
  eng "%s"

ER_IB_MSG_630
  eng "%s"

ER_IB_MSG_631
  eng "%s"

ER_IB_MSG_632
  eng "%s"

ER_IB_MSG_633
  eng "%s"

ER_IB_MSG_634
  eng "%s"

ER_IB_MSG_635
  eng "%s"

ER_IB_MSG_636
  eng "%s"

ER_IB_MSG_637
  eng "%s"

ER_IB_MSG_638
  eng "%s"

ER_IB_MSG_639
  eng "%s"

OBSOLETE_ER_IB_MSG_640
  eng "%s"

OBSOLETE_ER_IB_MSG_641
  eng "%s"

ER_IB_MSG_642
  eng "%s"

ER_IB_MSG_643
  eng "%s"

ER_IB_MSG_644
  eng "%s"

ER_IB_MSG_645
  eng "%s"

ER_IB_MSG_646
  eng "%s"

ER_IB_MSG_647
  eng "%s"

ER_IB_MSG_648
  eng "%s"

ER_IB_MSG_649
  eng "%s"

ER_IB_MSG_650
  eng "%s"

ER_IB_MSG_651
  eng "%s"

ER_IB_MSG_652
  eng "%s"

ER_IB_MSG_DDL_LOG_DELETE_BY_ID_OK
  eng "%s"

ER_IB_MSG_654
  eng "%s"

ER_IB_MSG_655
  eng "%s"

ER_IB_MSG_656
  eng "%s"

ER_IB_MSG_657
  eng "%s"

ER_IB_MSG_658
  eng "%s"

ER_IB_MSG_659
  eng "%s"

ER_IB_MSG_660
  eng "%s"

ER_IB_MSG_661
  eng "%s"

ER_IB_MSG_662
  eng "%s"

ER_IB_MSG_663
  eng "%s"

OBSOLETE_ER_IB_MSG_664
  eng "The transaction log size is too large for innodb_log_buffer_size (%lu >= %lu / 2). Trying to extend it."

OBSOLETE_ER_IB_MSG_665
  eng "innodb_log_buffer_size was extended to %lu bytes."

OBSOLETE_ER_IB_MSG_666
  eng "The transaction log files are too small for the single transaction log (size=%lu). So, the last checkpoint age might exceed the log group capacity %llu."

OBSOLETE_ER_IB_MSG_667
  eng "The age of the last checkpoint is %llu, which exceeds the log group capacity %llu."

OBSOLETE_ER_IB_MSG_668
  eng "Cannot continue operation. ib_logfiles are too small for innodb_thread_concurrency %lu. The combined size of ib_logfiles should be bigger than 200 kB * innodb_thread_concurrency. To get mysqld to start up, set innodb_thread_concurrency in my.cnf to a lower value, for example, to 8. After an ERROR-FREE shutdown of mysqld you can adjust the size of ib_logfiles. %s"

OBSOLETE_ER_IB_MSG_669
  eng "Redo log was encrypted, but keyring plugin is not loaded."

OBSOLETE_ER_IB_MSG_670
  eng "Read redo log encryption metadata successful."

OBSOLETE_ER_IB_MSG_671
  eng "Can't set redo log tablespace encryption metadata."

OBSOLETE_ER_IB_MSG_672
  eng "Cannot read the encryption information in log file header, please check if keyring plugin loaded and the key file exists."

OBSOLETE_ER_IB_MSG_673
  eng "Can't set redo log tablespace to be encrypted in read-only mode."

OBSOLETE_ER_IB_MSG_674
  eng "Can't set redo log tablespace to be encrypted."

OBSOLETE_ER_IB_MSG_675
  eng "Can't set redo log tablespace to be encrypted."

OBSOLETE_ER_IB_MSG_676
  eng "Redo log encryption is enabled."

OBSOLETE_ER_IB_MSG_677
  eng "Flush waiting for archiver to catch up lag LSN: %llu"

OBSOLETE_ER_IB_MSG_678
  eng "Flush overwriting data to archive - wait too long (1 minute) lag LSN: %llu"

OBSOLETE_ER_IB_MSG_679
  eng "%s"

OBSOLETE_ER_IB_MSG_680
  eng "Starting shutdown..."

OBSOLETE_ER_IB_MSG_681
  eng "Waiting for %s to exit"

OBSOLETE_ER_IB_MSG_682
  eng "Waiting for %lu active transactions to finish"

OBSOLETE_ER_IB_MSG_683
  eng "Waiting for master thread to be suspended"

OBSOLETE_ER_IB_MSG_684
  eng "Waiting for page_cleaner to finish flushing of buffer pool"

OBSOLETE_ER_IB_MSG_685
  eng "Pending checkpoint_writes: %lu. Pending log flush writes: %lu."

OBSOLETE_ER_IB_MSG_686
  eng "Waiting for %lu buffer page I/Os to complete"

OBSOLETE_ER_IB_MSG_687
  eng "MySQL has requested a very fast shutdown without flushing the InnoDB buffer pool to data files. At the next mysqld startup InnoDB will do a crash recovery!"

OBSOLETE_ER_IB_MSG_688
  eng "Background thread %s woke up during shutdown"

OBSOLETE_ER_IB_MSG_689
  eng "Waiting for archiver to finish archiving page and log"

OBSOLETE_ER_IB_MSG_690
  eng "Background thread %s woke up during shutdown"

OBSOLETE_ER_IB_MSG_691
  eng "Waiting for dirty buffer pages to be flushed"

OBSOLETE_ER_IB_MSG_692
  eng "Log sequence number at shutdown %llu is lower than at startup %llu!"

OBSOLETE_ER_IB_MSG_693
  eng "Waiting for archiver to finish archiving page and log"

ER_IB_MSG_694
  eng "############### CORRUPT LOG RECORD FOUND ###############"

ER_IB_MSG_695
  eng "Log record type %d, page %lu:%lu. Log parsing proceeded successfully up to %llu. Previous log record type %d, is multi %llu Recv offset %zd, prev %llu"

ER_IB_MSG_696
  eng "Hex dump starting %llu bytes before and ending %llu bytes after the corrupted record:"

ER_IB_MSG_697
  eng "Set innodb_force_recovery to ignore this error."

ER_IB_MSG_LOG_CORRUPT
  eng "The redo log file may have been corrupt and it is possible that the log scan did not proceed far enough in recovery! Please run CHECK TABLE on your InnoDB tables to check that they are ok! If mysqld crashes after this recovery; %s"

ER_IB_MSG_699
  eng "%llu pages with log records were left unprocessed!"

ER_IB_MSG_LOG_FORMAT_OLD_AND_LOG_CORRUPTED
  eng "Upgrade after a crash is not supported. This redo log was created with %s, and it appears corrupted. Please follow the instructions at %s"

ER_IB_MSG_LOG_FORMAT_OLD_AND_NO_CLEAN_SHUTDOWN
  eng "Upgrade is not supported after a crash or shutdown with innodb_fast_shutdown = 2. This redo log was created with %s, and it appears logically non empty. Please follow the instructions at %s"

OBSOLETE_ER_IB_MSG_702
  eng "%s"

OBSOLETE_ER_IB_MSG_703
  eng "%s"

ER_IB_MSG_LOG_FORMAT_BEFORE_8_0_30
  eng "Redo log format is v%lu. The redo log was created before MySQL 8.0.30."

ER_IB_MSG_LOG_FILE_FORMAT_UNKNOWN
  eng "Unknown redo log format (v%lu) in file %s. Please follow the instructions at %s"

ER_IB_MSG_RECOVERY_CHECKPOINT_NOT_FOUND
  eng "No valid checkpoint found (corrupted redo log). You can try --innodb-force-recovery=6 as a last resort."

ER_IB_MSG_707
  eng "Applying a batch of %llu redo log records ..."

ER_IB_MSG_708
  eng "%s"

ER_IB_MSG_709
  eng "%s"

ER_IB_MSG_710
  eng "Apply batch completed!"

ER_IB_MSG_711
  eng "%s"

ER_IB_MSG_712
  eng "%s"

ER_IB_MSG_713
  eng "%s"

ER_IB_MSG_714
  eng "%s"

ER_IB_MSG_715
  eng "%s"

ER_IB_MSG_716
  eng "%s"

ER_IB_MSG_717
  eng "An optimized(without redo logging) DDL operation has been performed. All modified pages may not have been flushed to the disk yet.\nThis offline backup may not be consistent"

ER_IB_MSG_718
  eng "Extending tablespace : %lu space name: %s to new size: %lu pages during recovery."

ER_IB_MSG_719
  eng "Could not extend tablespace: %lu space name: %s to new size: %lu pages during recovery."

ER_IB_MSG_720
  eng "Log block %lu at lsn %llu has valid header, but checksum field contains %lu, should be %lu."

ER_IB_MSG_RECOVERY_SKIPPED_IN_READ_ONLY_MODE
  eng "Recovery skipped, --innodb-read-only set!"

ER_IB_MSG_722
  eng "Log scan progressed past the checkpoint LSN %llu."

ER_IB_MSG_723
  eng "Log parsing buffer overflow. Recovery may have failed! Please set log_buffer_size to a value higher than %lu."

ER_IB_MSG_724
  eng "Set innodb_force_recovery to ignore this error.";

ER_IB_MSG_725
  eng "Doing recovery: scanned up to log sequence number %llu"

ER_IB_MSG_726
  eng "Database was not shutdown normally!"

ER_IB_MSG_727
  eng "Starting crash recovery."

ER_IB_MSG_728
  eng "The user has set SRV_FORCE_NO_LOG_REDO on, skipping log redo"

ER_IB_MSG_LOG_FILES_CREATED_BY_MEB_AND_READ_ONLY_MODE
  eng "Cannot restore from mysqlbackup, InnoDB running in read-only mode!"

ER_IB_MSG_LOG_FILES_CREATED_BY_MEB
  eng "The redo log file was created by mysqlbackup --apply-log at %s. The following crash recovery is part of a normal restore."

ER_IB_MSG_LOG_FILES_CREATED_BY_CLONE
  eng "Opening cloned database"

ER_IB_MSG_LOG_FORMAT_OLD
  eng "Redo log is from an earlier version, v%lu."

ER_IB_MSG_LOG_FORMAT_NOT_SUPPORTED
  eng "Redo log format v%lu not supported. Current supported format is v%lu."

ER_IB_MSG_RECOVERY_CHECKPOINT_FROM_BEFORE_CLEAN_SHUTDOWN
  eng "Are you sure you are using the right redo log files to start up the database? Log sequence number in the redo log files is %llu, less than the log sequence number in the first system tablespace file header, %llu."

ER_IB_MSG_RECOVERY_IS_NEEDED
  eng "The log sequence number %llu in the system tablespace does not match the log sequence number %llu in the redo log files!"

ER_IB_MSG_RECOVERY_IN_READ_ONLY
  eng "Can't initiate database recovery, running in read-only-mode."

ER_IB_MSG_737
  eng "We scanned the log up to %llu. A checkpoint was at %llu and the maximum LSN on a database page was %llu. It is possible that the database is now corrupt!"

ER_IB_MSG_738
  eng "Waiting for recv_writer to finish flushing of buffer pool"

ER_IB_MSG_739
  eng "Recovery parsing buffer extended to %zu."

ER_IB_MSG_740
  eng "Out of memory while resizing recovery parsing buffer."

ER_IB_MSG_741
  eng "%s"

ER_IB_MSG_742
  eng "%s"

ER_IB_MSG_743
  eng "%s"

ER_IB_MSG_744
  eng "%s"

ER_IB_MSG_745
  eng "%s"

ER_IB_MSG_746
  eng "%s"

ER_IB_MSG_747
  eng "%s"

ER_IB_MSG_748
  eng "%s"

ER_IB_MSG_749
  eng "%s"

ER_IB_MSG_750
  eng "%s"

ER_IB_MSG_751
  eng "%s"

ER_IB_MSG_752
  eng "%s"

ER_IB_MSG_753
  eng "%s"

ER_IB_MSG_754
  eng "%s"

ER_IB_MSG_755
  eng "%s"

ER_IB_MSG_756
  eng "%s"

ER_IB_MSG_757
  eng "%s"

ER_IB_MSG_758
  eng "%s"

ER_IB_MSG_759
  eng "%s"

ER_IB_MSG_760
  eng "%s"

ER_IB_MSG_761
  eng "%s"

ER_IB_MSG_762
  eng "%s"

ER_IB_MSG_763
  eng "%s"

ER_IB_MSG_764
  eng "%s"

ER_IB_MSG_765
  eng "%s"

ER_IB_MSG_766
  eng "%s"

ER_IB_MSG_767
  eng "%s"

ER_IB_MSG_768
  eng "%s"

ER_IB_MSG_769
  eng "%s"

ER_IB_MSG_770
  eng "%s"

ER_IB_MSG_771
  eng "%s"

ER_IB_MSG_772
  eng "%s"

ER_IB_MSG_773
  eng "%s"

ER_IB_MSG_774
  eng "%s"

ER_IB_MSG_775
  eng "%s"

ER_IB_MSG_776
  eng "%s"

ER_IB_MSG_777
  eng "%s"

ER_IB_MSG_778
  eng "%s"

ER_IB_MSG_779
  eng "%s"

ER_IB_MSG_780
  eng "%s"

ER_IB_MSG_781
  eng "%s"

ER_IB_MSG_782
  eng "%s"

ER_IB_MSG_783
  eng "%s"

ER_IB_MSG_784
  eng "%s"

ER_IB_MSG_785
  eng "%s"

ER_IB_MSG_786
  eng "%s"

ER_IB_MSG_787
  eng "%s"

ER_IB_MSG_788
  eng "%s"

ER_IB_MSG_789
  eng "%s"

ER_IB_MSG_790
  eng "%s"

ER_IB_MSG_791
  eng "%s"

ER_IB_MSG_792
  eng "%s"

ER_IB_MSG_793
  eng "%s"

ER_IB_MSG_794
  eng "%s"

ER_IB_MSG_795
  eng "%s"

ER_IB_MSG_796
  eng "%s"

ER_IB_MSG_797
  eng "%s"

ER_IB_MSG_798
  eng "%s"

ER_IB_MSG_799
  eng "%s"

ER_IB_MSG_800
  eng "%s"

ER_IB_MSG_801
  eng "%s"

ER_IB_MSG_802
  eng "%s"

ER_IB_MSG_803
  eng "%s"

ER_IB_MSG_804
  eng "%s"

ER_IB_MSG_805
  eng "%s"

ER_IB_MSG_806
  eng "%s"

ER_IB_MSG_807
  eng "%s"

ER_IB_MSG_808
  eng "%s"

ER_IB_MSG_809
  eng "%s"

ER_IB_MSG_810
  eng "%s"

ER_IB_MSG_811
  eng "%s"

ER_IB_MSG_812
  eng "%s"

ER_IB_MSG_813
  eng "%s"

ER_IB_MSG_814
  eng "%s"

ER_IB_MSG_815
  eng "%s"

ER_IB_MSG_816
  eng "%s"

ER_IB_MSG_817
  eng "%s"

ER_IB_MSG_818
  eng "%s"

ER_IB_MSG_819
  eng "%s"

ER_IB_MSG_820
  eng "%s"

ER_IB_MSG_821
  eng "%s"

ER_IB_MSG_822
  eng "%s"

ER_IB_MSG_823
  eng "%s"

ER_IB_MSG_824
  eng "%s"

ER_IB_MSG_825
  eng "%s"

ER_IB_MSG_826
  eng "%s"

ER_IB_MSG_827
  eng "%s"

ER_IB_MSG_828
  eng "%s"

ER_IB_MSG_829
  eng "%s"

ER_IB_MSG_830
  eng "%s"

ER_IB_MSG_831
  eng "%s"

ER_IB_MSG_832
  eng "%s"

ER_IB_MSG_833
  eng "%s"

ER_IB_MSG_834
  eng "%s"

ER_IB_MSG_835
  eng "%s"

ER_IB_MSG_836
  eng "%s"

ER_IB_MSG_837
  eng "%s"

ER_IB_MSG_838
  eng "%s"

ER_IB_MSG_839
  eng "%s"

ER_IB_MSG_840
  eng "%s"

ER_IB_MSG_841
  eng "%s"

ER_IB_MSG_842
  eng "%s"

ER_IB_MSG_843
  eng "%s"

ER_IB_MSG_844
  eng "%s"

ER_IB_MSG_845
  eng "%s"

ER_IB_MSG_846
  eng "%s"

ER_IB_MSG_847
  eng "%s"

ER_IB_MSG_848
  eng "%s"

ER_IB_MSG_849
  eng "%s"

ER_IB_MSG_850
  eng "%s"

ER_IB_MSG_851
  eng "%s"

ER_IB_MSG_852
  eng "%s"

ER_IB_MSG_853
  eng "%s"

ER_IB_MSG_854
  eng "%s"

ER_IB_MSG_855
  eng "%s"

ER_IB_MSG_856
  eng "%s"

ER_IB_MSG_857
  eng "%s"

ER_IB_MSG_858
  eng "%s"

ER_IB_MSG_859
  eng "%s"

ER_IB_MSG_860
  eng "%s"

ER_IB_MSG_861
  eng "%s"

ER_IB_MSG_862
  eng "%s"

ER_IB_MSG_863
  eng "%s"

ER_IB_MSG_864
  eng "%s"

ER_IB_MSG_865
  eng "%s"

ER_IB_MSG_866
  eng "%s"

ER_IB_MSG_867
  eng "%s"

ER_IB_MSG_868
  eng "%s"

ER_IB_MSG_869
  eng "%s"

ER_IB_MSG_870
  eng "%s"

ER_IB_MSG_871
  eng "%s"

ER_IB_MSG_872
  eng "%s"

ER_IB_MSG_873
  eng "%s"

ER_IB_MSG_874
  eng "%s"

ER_IB_MSG_875
  eng "%s"

ER_IB_MSG_876
  eng "%s"

ER_IB_MSG_877
  eng "%s"

ER_IB_MSG_878
  eng "%s"

ER_IB_MSG_879
  eng "%s"

ER_IB_MSG_880
  eng "%s"

ER_IB_MSG_881
  eng "%s"

ER_IB_MSG_882
  eng "%s"

ER_IB_MSG_883
  eng "%s"

ER_IB_MSG_884
  eng "%s"

ER_IB_MSG_885
  eng "%s"

ER_IB_MSG_886
  eng "%s"

ER_IB_MSG_887
  eng "%s"

ER_IB_MSG_888
  eng "%s"

ER_IB_MSG_889
  eng "%s"

ER_IB_MSG_890
  eng "%s"

ER_IB_MSG_891
  eng "%s"

ER_IB_MSG_892
  eng "%s"

ER_IB_MSG_893
  eng "%s"

ER_IB_MSG_894
  eng "%s"

ER_IB_MSG_895
  eng "%s"

ER_IB_MSG_896
  eng "%s"

ER_IB_MSG_897
  eng "%s"

ER_IB_MSG_898
  eng "%s"

ER_IB_MSG_899
  eng "%s"

ER_IB_MSG_900
  eng "%s"

ER_IB_MSG_901
  eng "%s"

ER_IB_MSG_902
  eng "%s"

ER_IB_MSG_903
  eng "%s"

ER_IB_MSG_904
  eng "%s"

ER_IB_MSG_905
  eng "%s"

ER_IB_MSG_906
  eng "%s"

ER_IB_MSG_907
  eng "%s"

ER_IB_MSG_908
  eng "%s"

ER_IB_MSG_909
  eng "%s"

ER_IB_MSG_910
  eng "%s"

ER_IB_MSG_911
  eng "%s"

ER_IB_MSG_912
  eng "%s"

ER_IB_MSG_913
  eng "%s"

ER_IB_MSG_914
  eng "%s"

ER_IB_MSG_915
  eng "%s"

ER_IB_MSG_916
  eng "%s"

ER_IB_MSG_917
  eng "%s"

ER_IB_MSG_918
  eng "%s"

ER_IB_MSG_919
  eng "%s"

ER_IB_MSG_920
  eng "%s"

ER_IB_MSG_921
  eng "%s"

ER_IB_MSG_922
  eng "%s"

ER_IB_MSG_923
  eng "%s"

ER_IB_MSG_924
  eng "%s"

ER_IB_MSG_925
  eng "%s"

ER_IB_MSG_926
  eng "%s"

ER_IB_MSG_927
  eng "%s"

ER_IB_MSG_928
  eng "%s"

ER_IB_MSG_929
  eng "%s"

ER_IB_MSG_930
  eng "%s"

ER_IB_MSG_931
  eng "%s"

ER_IB_MSG_932
  eng "%s"

ER_IB_MSG_933
  eng "%s"

ER_IB_MSG_934
  eng "%s"

ER_IB_MSG_935
  eng "%s"

ER_IB_MSG_936
  eng "%s"

ER_IB_MSG_937
  eng "%s"

ER_IB_MSG_938
  eng "%s"

ER_IB_MSG_939
  eng "%s"

ER_IB_MSG_940
  eng "%s"

ER_IB_MSG_941
  eng "%s"

ER_IB_MSG_942
  eng "%s"

ER_IB_MSG_943
  eng "%s"

ER_IB_MSG_944
  eng "%s"

ER_IB_MSG_945
  eng "%s"

ER_IB_MSG_946
  eng "%s"

ER_IB_MSG_947
  eng "%s"

ER_IB_MSG_948
  eng "%s"

ER_IB_MSG_949
  eng "%s"

ER_IB_MSG_950
  eng "%s"

ER_IB_MSG_951
  eng "%s"

ER_IB_MSG_952
  eng "%s"

ER_IB_MSG_953
  eng "%s"

ER_IB_MSG_954
  eng "%s"

ER_IB_MSG_955
  eng "%s"

ER_IB_MSG_956
  eng "%s"

ER_IB_MSG_957
  eng "%s"

ER_IB_MSG_958
  eng "%s"

ER_IB_MSG_959
  eng "%s"

ER_IB_MSG_960
  eng "%s"

ER_IB_MSG_961
  eng "%s"

ER_IB_MSG_962
  eng "%s"

ER_IB_MSG_963
  eng "%s"

ER_IB_MSG_964
  eng "%s"

ER_IB_MSG_965
  eng "%s"

ER_IB_MSG_966
  eng "%s"

ER_IB_MSG_967
  eng "%s"

ER_IB_MSG_968
  eng "%s"

ER_IB_MSG_969
  eng "%s"

ER_IB_MSG_970
  eng "%s"

ER_IB_MSG_971
  eng "%s"

ER_IB_MSG_972
  eng "%s"

ER_IB_MSG_973
  eng "%s"

ER_IB_MSG_974
  eng "%s"

ER_IB_MSG_975
  eng "%s"

ER_IB_MSG_976
  eng "%s"

ER_IB_MSG_977
  eng "%s"

ER_IB_MSG_978
  eng "%s"

ER_IB_MSG_979
  eng "%s"

ER_IB_MSG_980
  eng "%s"

ER_IB_MSG_981
  eng "%s"

ER_IB_MSG_982
  eng "%s"

ER_IB_MSG_983
  eng "%s"

ER_IB_MSG_984
  eng "%s"

ER_IB_MSG_985
  eng "%s"

ER_IB_MSG_986
  eng "%s"

ER_IB_MSG_987
  eng "%s"

ER_IB_MSG_988
  eng "%s"

ER_IB_MSG_989
  eng "%s"

ER_IB_MSG_990
  eng "%s"

ER_IB_MSG_991
  eng "%s"

ER_IB_MSG_992
  eng "%s"

ER_IB_MSG_993
  eng "%s"

ER_IB_MSG_994
  eng "%s"

ER_IB_MSG_995
  eng "%s"

ER_IB_MSG_996
  eng "%s"

ER_IB_MSG_997
  eng "%s"

ER_IB_MSG_998
  eng "%s"

ER_IB_MSG_999
  eng "%s"

ER_IB_MSG_1000
  eng "%s"

ER_IB_MSG_1001
  eng "%s"

ER_IB_MSG_1002
  eng "%s"

ER_IB_MSG_1003
  eng "%s"

ER_IB_MSG_1004
  eng "%s"

ER_IB_MSG_1005
  eng "%s"

ER_IB_MSG_1006
  eng "%s"

ER_IB_MSG_1007
  eng "%s"

ER_IB_MSG_1008
  eng "%s"

ER_IB_MSG_1009
  eng "%s"

ER_IB_MSG_1010
  eng "%s"

ER_IB_MSG_1011
  eng "%s"

ER_IB_MSG_1012
  eng "%s"

ER_IB_MSG_1013
  eng "%s"

ER_IB_MSG_1014
  eng "%s"

ER_IB_MSG_1015
  eng "%s"

ER_IB_MSG_1016
  eng "%s"

ER_IB_MSG_1017
  eng "%s"

ER_IB_MSG_1018
  eng "%s"

ER_IB_MSG_1019
  eng "%s"

ER_IB_MSG_1020
  eng "%s"

ER_IB_MSG_1021
  eng "%s"

ER_IB_MSG_1022
  eng "%s"

ER_IB_MSG_1023
  eng "%s"

ER_IB_MSG_1024
  eng "%s"

ER_IB_MSG_1025
  eng "%s"

ER_IB_MSG_1026
  eng "%s"

ER_IB_MSG_1027
  eng "%s"

ER_IB_MSG_1028
  eng "%s"

ER_IB_MSG_1029
  eng "%s"

ER_IB_MSG_1030
  eng "%s"

ER_IB_MSG_1031
  eng "%s"

ER_IB_MSG_1032
  eng "%s"

ER_IB_MSG_1033
  eng "%s"

ER_IB_MSG_1034
  eng "%s"

ER_IB_MSG_1035
  eng "%s"

ER_IB_MSG_1036
  eng "%s"

ER_IB_MSG_1037
  eng "%s"

ER_IB_MSG_1038
  eng "%s"

ER_IB_MSG_1039
  eng "%s"

ER_IB_MSG_1040
  eng "%s"

ER_IB_MSG_1041
  eng "%s"

ER_IB_MSG_1042
  eng "%s"

ER_IB_MSG_1043
  eng "%s"

ER_IB_MSG_1044
  eng "%s"

ER_IB_MSG_1045
  eng "%s"

ER_IB_MSG_1046
  eng "Old log sequence number %llu was greater than the new log sequence number %llu. Please submit a bug report to http://bugs.mysql.com"

ER_IB_MSG_1047
  eng "Semaphore wait has lasted > %llu seconds. We intentionally crash the server because it appears to be hung."

ER_IB_MSG_1048
  eng "Waiting for %llu table(s) to be dropped"

ER_IB_MSG_1049
  eng "Waiting for change buffer merge to complete number of bytes of change buffer just merged: %llu"

OBSOLETE_ER_IB_MSG_1050
  eng "Can't set undo tablespace(s) to be encrypted since --innodb_undo_tablespaces=0."

ER_IB_MSG_1051
  eng "Can't set undo tablespace(s) to be encrypted in read-only-mode."

ER_IB_MSG_1052
  eng "Can't set undo tablespace '%s' to be encrypted."

ER_IB_MSG_1053
  eng "Can't set undo tablespace '%s' to be encrypted. Failed to write header page."

ER_IB_MSG_1054
  eng "Can't set undo tablespace '%s' to be encrypted. Error %d - %s"

ER_IB_MSG_1055
  eng "Encryption is enabled for undo tablespace '%s'."

ER_IB_MSG_1056
  eng "Can't rotate encryption on undo tablespace '%s'."

ER_IB_MSG_1057
  eng "Encryption is enabled for undo tablespace '%s'."

ER_IB_MSG_1058
  eng "os_file_get_status() failed on '%s'. Can't determine file permissions."

ER_IB_MSG_1059
  eng "%s can't be opened in %s mode."

ER_IB_MSG_1060
  eng "'%s' not a regular file."

ER_IB_MSG_LOG_FILE_OS_CREATE_FAILED
  eng "Cannot create %s"

ER_IB_MSG_FILE_RESIZE
  eng "Setting file %s size to %llu MB. Progress : %u%%"

ER_IB_MSG_LOG_FILE_RESIZE_FAILED
  eng "Cannot resize redo log file %s to %llu MB (%s)"

ER_IB_MSG_LOG_FILES_CREATE_AND_READ_ONLY_MODE
  eng "Cannot create redo log files in read-only mode (--innodb-read-only)."

ER_IB_MSG_1065
  eng "Redo log encryption is enabled, but the keyring is not loaded."

ER_IB_MSG_LOG_FILE_PREPARE_ON_CREATE_FAILED
  eng "Failed to create redo log file %s (error: %d) for start LSN %llu"

OBSOLETE_ER_IB_MSG_1067
  eng "Renaming log file %s to %s"

ER_IB_MSG_LOG_FILES_INITIALIZED
  eng "New redo log files created, LSN=%llu"

ER_IB_MSG_LOG_FILE_OPEN_FAILED
  eng "Unable to open '%s' (error: %d)."

ER_IB_MSG_1070
  eng "Cannot create construction log file '%s' for undo tablespace '%s'."

ER_IB_MSG_1071
  eng "Creating UNDO Tablespace %s"

ER_IB_MSG_1072
  eng "Setting file %s size to %llu MB"

ER_IB_MSG_1073
  eng "Physically writing the file full"

ER_IB_MSG_1074
  eng "Error in creating %s: probably out of disk space"

ER_IB_MSG_1075
  eng "Can't set encryption metadata for space %s"

ER_IB_MSG_1076
  eng "Cannot read first page of '%s' - %s"

ER_IB_MSG_1077
  eng "Undo tablespace number %lu was being truncated when mysqld quit."

ER_IB_MSG_1078
  eng "Cannot recover a truncated undo tablespace in read-only mode"

ER_IB_MSG_1079
  eng "Reconstructing undo tablespace number %lu."

ER_IB_MSG_1080
  eng "Cannot create %s because %s already uses Space ID=%lu! Did you change innodb_undo_directory?"

ER_IB_MSG_1081
  eng "UNDO tablespace %s must be %s"

ER_IB_MSG_1082
  eng "Error creating file for %s"

ER_IB_MSG_1083
  eng "Error reading encryption for %s"

ER_IB_MSG_CANNOT_OPEN_57_UNDO
  eng "Unable to open undo tablespace number %lu"

ER_IB_MSG_1085
  eng "Opened %llu existing undo tablespaces."

ER_IB_MSG_1086
  eng "Cannot create undo tablespaces since innodb_%s has been set. Using %llu existing undo tablespaces."

ER_IB_MSG_1087
  eng "Cannot continue InnoDB startup in %s mode because there are no existing undo tablespaces found."

ER_IB_MSG_1088
  eng "Could not create undo tablespace '%s'."

ER_IB_MSG_1089
  eng "Error %d - %s - opening newly created undo tablespace '%s'."

ER_IB_MSG_1090
  eng "Created %llu undo tablespaces."

ER_IB_MSG_1091
  eng "Unable to create encrypted undo tablespace number %lu. please check if the keyring is initialized correctly"

ER_IB_MSG_1092
  eng "Encryption is enabled for undo tablespace number %lu."

ER_IB_MSG_1093
  eng "Unable to initialize the header page in undo tablespace number %lu."

ER_IB_MSG_1094
  eng "Cannot delete old undo tablespaces because they contain undo logs for XA PREPARED transactions."

ER_IB_MSG_1095
  eng "Upgrading %zu existing undo tablespaces that were tracked in the system tablespace to %lu new independent undo tablespaces."

ER_IB_MSG_1096
  eng "Deleting %llu new independent undo tablespaces that we just created."

ER_IB_MSG_1097
  eng "Waiting for purge to start"

ER_IB_MSG_1098
  eng "Creating shared tablespace for temporary tables"

ER_IB_MSG_1099
  eng "The %s data file must be writable!"

ER_IB_MSG_1100
  eng "Could not create the shared %s."

ER_IB_MSG_1101
  eng "Unable to create the shared %s."

ER_IB_MSG_1102
  eng "The %s data file cannot be re-opened after check_file_spec() succeeded!"

ER_IB_MSG_1103
  eng "%d threads created by InnoDB had not exited at shutdown!"

ER_IB_MSG_1104
  eng "InnoDB Database creation was aborted %swith error %s. You may need to delete the ibdata1 file before trying to start up again."

ER_IB_MSG_1105
  eng "Plugin initialization aborted %swith error %s."

ER_IB_MSG_BUF_PENDING_IO
  eng "Waiting for %zu buffer page I/Os to complete."

ER_IB_MSG_1107
  eng "PUNCH HOLE support available"

ER_IB_MSG_1108
  eng "PUNCH HOLE support not available"

ER_IB_MSG_1109
  eng "Size of InnoDB's ulint is %zu but size of void* is %zu. The sizes should be the same so that on a 64-bit platforms you can allocate more than 4 GB of memory."

ER_IB_MSG_1110
  eng "Database upgrade cannot be accomplished in read-only mode."

ER_IB_MSG_1111
  eng "Database upgrade cannot be accomplished with innodb_force_recovery > 0"

ER_IB_MSG_1112
  eng "%s"

ER_IB_MSG_1113
  eng "%s"

ER_IB_MSG_1114
  eng "%s"

ER_IB_MSG_1115
  eng "%s"

ER_IB_MSG_1116
  eng "%s"

ER_IB_MSG_1117
  eng "%s"

OBSOLETE_ER_IB_MSG_1118
  eng "%s"

ER_IB_MSG_1119
  eng "%s"

ER_IB_MSG_1120
  eng "%s"

ER_IB_MSG_1121
  eng "%s"

ER_IB_MSG_1122
  eng "MySQL was built without a memory barrier capability on this architecture, which might allow a mutex/rw_lock violation under high thread concurrency. This may cause a hang."

ER_IB_MSG_1123
  eng "Compressed tables use zlib %s"

ER_IB_MSG_1124
  eng "%s"

ER_IB_MSG_1125
  eng "Startup called second time during the process lifetime. In the MySQL Embedded Server Library you cannot call server_init() more than once during the process lifetime."

ER_IB_MSG_1126
  eng "%s"

ER_IB_MSG_1127
  eng "Unable to create monitor file %s: %s"

ER_IB_MSG_1128
  eng "Disabling background log and ibuf IO write threads."

ER_IB_MSG_1129
  eng "Cannot initialize AIO sub-system"

ER_IB_MSG_1130
  eng "Initializing buffer pool, total size = %lf%c, instances = %lu, chunk size =%lf%c "

ER_IB_MSG_1131
  eng "Cannot allocate memory for the buffer pool"

ER_IB_MSG_1132
  eng "Completed initialization of buffer pool"

ER_IB_MSG_1133
  eng "Small buffer pool size (%lluM), the flst_validate() debug function can cause a deadlock if the buffer pool fills up."

ER_IB_MSG_1134
  eng "Could not open or create the system tablespace. If you tried to add new data files to the system tablespace, and it failed here, you should now edit innodb_data_file_path in my.cnf back to what it was, and remove the new ibdata files InnoDB created in this failed attempt. InnoDB only wrote those files full of zeros, but did not yet use them in any way. But be careful: do not remove old data files which contain your precious data!"

ER_IB_MSG_DATA_DIRECTORY_NOT_INITIALIZED_OR_CORRUPTED
  eng "Cannot create redo log files because data files are corrupt or the database was not shut down cleanly after creating the data files."

ER_IB_MSG_LOG_FILES_INVALID_SET
  eng "Only one redo log file found"

ER_IB_MSG_LOG_FILE_SIZE_INVALID
  eng "The redo log file %s size %llu is not a multiple of innodb_page_size"

ER_IB_MSG_LOG_FILES_DIFFERENT_SIZES
  eng "The redo log file %s is of different size %llu bytes than other log files %llu bytes!"

ER_IB_MSG_1139
  eng "Use --innodb-directories to find the tablespace files. If that fails then use --innodb-force-recovery=1 to ignore this and to permanently lose all changes to the missing tablespace(s)"

ER_IB_MSG_RECOVERY_CORRUPT
  eng "The redo log file may have been corrupt and it is possible that the log scan or parsing did not proceed far enough in recovery. Please run CHECK TABLE on your InnoDB tables to check that they are ok! It may be safest to recover your InnoDB database from a backup!"

ER_IB_MSG_LOG_FILES_RESIZE_ON_START_IN_READ_ONLY_MODE
  eng "Cannot resize redo log files in read-only mode. Provide --innodb_redo_log_capacity >= %lluMB or start without --innodb-read-only."

ER_IB_MSG_1142
  eng "Cannot open DD tablespace."

ER_IB_MSG_LOG_FILES_REWRITING
  eng "Starting to delete and rewrite redo log files."

ER_IB_MSG_1144
  eng "Undo from 5.7 found. It will be purged"

ER_IB_MSG_1145
  eng "%s"

ER_IB_MSG_1146
  eng "%s"

ER_IB_MSG_1147
  eng "Tablespace size stored in header is %lu pages, but the sum of data file sizes is %lu pages"

ER_IB_MSG_1148
  eng "Cannot start InnoDB. The tail of the system tablespace is missing. Have you edited innodb_data_file_path in my.cnf in an inappropriate way, removing ibdata files from there? You can set innodb_force_recovery=1 in my.cnf to force a startup if you are trying to recover a badly corrupt database."

ER_IB_MSG_1149
  eng "Tablespace size stored in header is %lu pages, but the sum of data file sizes is only %lu pages"

ER_IB_MSG_1150
  eng "Cannot start InnoDB. The tail of the system tablespace is missing. Have you edited innodb_data_file_path in my.cnf in an InnoDB: inappropriate way, removing ibdata files from there? You can set innodb_force_recovery=1 in my.cnf to force InnoDB: a startup if you are trying to recover a badly corrupt database."

ER_IB_MSG_1151
  eng "%s started; log sequence number %llu"

ER_IB_MSG_1152
  eng "Waiting for purge to complete"

OBSOLETE_ER_IB_MSG_1153
  eng "Waiting for dict_stats_thread to exit"

ER_IB_MSG_1154
  eng "Query counter shows %lld queries still inside InnoDB at shutdown"

ER_IB_MSG_1155
  eng "Shutdown completed; log sequence number %llu"

ER_IB_MSG_1156
  eng "Cannot continue operation."

ER_IB_MSG_1157
  eng "%s"

ER_IB_MSG_1158
  eng "%s"

ER_IB_MSG_1159
  eng "%s"

ER_IB_MSG_1160
  eng "%s"

ER_IB_MSG_1161
  eng "%s"

ER_IB_MSG_1162
  eng "%s"

ER_IB_MSG_1163
  eng "%s"

ER_IB_MSG_1164
  eng "%s"

ER_IB_MSG_1165
  eng "%s"

ER_IB_MSG_UNDO_TRUNCATE_FAIL_TO_READ_LOG_FILE
  eng "Unable to read the existing undo truncate log file '%s'. The error is %s"

ER_IB_MSG_UNDO_MARKED_FOR_TRUNCATE
  eng "Undo tablespace %s is marked for truncate"

OBSOLETE_ER_IB_MSG_UNDO_INJECT_BEFORE_MDL
  eng "%s"

ER_IB_MSG_UNDO_TRUNCATE_START
  eng "Truncating UNDO tablespace %s"

OBSOLETE_ER_IB_MSG_UNDO_INJECT_BEFORE_DDL_LOG_START
  eng "%s"

ER_IB_MSG_UNDO_TRUNCATE_DELAY_BY_LOG_CREATE
  eng "Cannot create truncate log for undo tablespace '%s'."

OBSOLETE_ER_IB_MSG_UNDO_INJECT_BEFORE_TRUNCATE
  eng "%s"

ER_IB_MSG_UNDO_TRUNCATE_DELAY_BY_FAILURE
  eng "Failed to truncate undo tablespace '%s'."

OBSOLETE_ER_IB_MSG_UNDO_INJECT_BEFORE_STATE_UPDATE
  eng "%s"

ER_IB_MSG_UNDO_TRUNCATE_COMPLETE
  eng "Completed truncate of undo tablespace %s."

OBSOLETE_ER_IB_MSG_UNDO_INJECT_TRUNCATE_DONE
  eng "%s"

ER_IB_MSG_1177
  eng "%s"

ER_IB_MSG_1178
  eng "%s"

ER_IB_MSG_1179
  eng "%s"

ER_IB_MSG_1180
  eng "%s"

ER_IB_MSG_1181
  eng "%s"

ER_IB_MSG_1182
  eng "%s"

ER_IB_MSG_1183
  eng "%s"

ER_IB_MSG_1184
  eng "%s"

ER_IB_MSG_1185
  eng "%s"

ER_IB_MSG_1186
  eng "%s"

ER_IB_MSG_1187
  eng "%s"

ER_IB_MSG_1188
  eng "%s"

ER_IB_MSG_1189
  eng "%s"

ER_IB_MSG_TRX_RECOVERY_ROLLBACK_COMPLETED
  eng "Rollback of non-prepared transactions completed"

ER_IB_MSG_1191
  eng "%s"

ER_IB_MSG_1192
  eng "%s"

ER_IB_MSG_1193
  eng "%s"

ER_IB_MSG_1194
  eng "%s"

ER_IB_MSG_1195
  eng "%s"

ER_IB_MSG_1196
  eng "%s"

ER_IB_MSG_1197
  eng "%s"

ER_IB_MSG_1198
  eng "%s"

ER_IB_MSG_1199
  eng "%s"

ER_IB_MSG_1200
  eng "%s"

ER_IB_MSG_1201
  eng "%s"

ER_IB_MSG_1202
  eng "%s"

ER_IB_MSG_1203
  eng "%s"

ER_IB_MSG_1204
  eng "%s"

ER_IB_MSG_1205
  eng "%s"

ER_IB_MSG_1206
  eng "%s"

ER_IB_MSG_1207
  eng "%s"

ER_IB_MSG_1208
  eng "%s"

ER_IB_MSG_1209
  eng "%s"

ER_IB_MSG_1210
  eng "%s"

ER_IB_MSG_1211
  eng "%s"

ER_IB_MSG_1212
  eng "%s"

ER_IB_MSG_1213
  eng "gettimeofday() failed: %s"

ER_IB_MSG_1214
  eng "Can't create UNDO tablespace %s %s"

ER_IB_MSG_1215
  eng "%s"

ER_IB_MSG_LOG_FILES_RESIZE_ON_START
  eng "Resizing redo log from %lluM to %lluM (LSN=%llu) synchronously. If this takes too long, consider starting the server with large --innodb_redo_log_capacity, and resizing the redo log online using SET."

ER_IB_MSG_1217
  eng "%s"

ER_IB_MSG_1218
  eng "%s"

ER_IB_MSG_1219
  eng "%s"

ER_IB_MSG_1220
  eng "%s"

ER_IB_MSG_1221
  eng "%s"

ER_IB_MSG_1222
  eng "%s"

ER_IB_MSG_1223
  eng "%s"

ER_IB_MSG_1224
  eng "%s"

ER_IB_MSG_1225
  eng "%s"

ER_IB_MSG_1226
  eng "%s"

ER_IB_MSG_1227
  eng "%s"

ER_IB_MSG_1228
  eng "%s"

ER_IB_MSG_1229
  eng "%s"

OBSOLETE_ER_IB_MSG_1230
  eng "%s"

ER_IB_MSG_1231
  eng "%s"

OBSOLETE_ER_IB_MSG_1232
  eng "%s"

ER_IB_MSG_1233
  eng "%s"

ER_IB_MSG_LOG_WRITER_OUT_OF_SPACE
  eng "Out of space in the redo log. Checkpoint LSN: %llu. Consider increasing innodb_redo_log_capacity."

ER_IB_MSG_1235
  eng "%s"

ER_IB_MSG_LOG_WRITER_ABORTS_LOG_ARCHIVER
  eng "Log writer waited too long for redo-archiver to advance (1 second). There are unarchived: %llu bytes. Archiver LSN: %llu. Aborted the redo-archiver. Consider increasing innodb_redo_log_capacity."

ER_IB_MSG_LOG_WRITER_WAITING_FOR_ARCHIVER
  eng "Log writer is waiting for redo-archiver to catch up unarchived: %llu bytes. Archiver LSN: %llu. Consider increasing innodb_redo_log_capacity."

ER_IB_MSG_1238
  eng "%s"

ER_IB_MSG_1239
  eng "%s"

OBSOLETE_ER_IB_MSG_1240
  eng "%s"

ER_IB_MSG_1241
  eng "%s"

ER_IB_MSG_LOG_FILES_CANNOT_ENCRYPT_IN_READ_ONLY
  eng "Can't set redo log files to be encrypted in read-only mode."

ER_IB_MSG_LOG_FILES_ENCRYPTION_INIT_FAILED
  eng "Can't set redo log files to be encrypted."

OBSOLETE_ER_IB_MSG_1244
  eng "Can't set redo log tablespace to be encrypted."

ER_IB_MSG_1245
  eng "Redo log encryption is enabled."

ER_IB_MSG_1246
  eng "Waiting for archiver to finish archiving page and log"

ER_IB_MSG_1247
  eng "Starting shutdown..."

ER_IB_MSG_1248
  eng "Waiting for %s to exit."

ER_IB_MSG_1249
  eng "Waiting for rollback of %zu recovered transactions, before shutdown."

ER_IB_MSG_1250
  eng "Waiting for master thread to be suspended."

ER_IB_MSG_1251
  eng "Waiting for page_cleaner to finish flushing of buffer pool."

ER_IB_MSG_BUF_PENDING_IO_ON_SHUTDOWN
  eng "Shutdown is waiting for %zu buffer page I/Os to complete."

ER_IB_MSG_1253
  eng "MySQL has requested a very fast shutdown without flushing the InnoDB buffer pool to data files. At the next mysqld startup InnoDB will do a crash recovery!"

OBSOLETE_ER_IB_MSG_1254
  eng "%s"

ER_IB_MSG_1255
  eng "%s"

ER_IB_MSG_1256
  eng "%s"

ER_IB_MSG_1257
  eng "%s"

ER_IB_MSG_1258
  eng "%s"

ER_IB_MSG_1259
  eng "%s"

ER_IB_MSG_1260
  eng "%s"

ER_IB_MSG_1261
  eng "%s"

ER_IB_MSG_1262
  eng "%s"

ER_IB_MSG_1263
  eng "%s"

ER_IB_MSG_LOG_FILE_HEADER_INVALID_CHECKSUM
  eng "Invalid redo log header checksum."

ER_IB_MSG_LOG_FORMAT_BEFORE_5_7_9
  eng "Unsupported redo log format (v%lu). The redo log was created before MySQL 5.7.9"

ER_IB_MSG_1266
  eng "%s"

ER_IB_MSG_LOG_PARAMS_CONCURRENCY_MARGIN_UNSAFE
  eng "Cannot continue operation. The innodb_redo_log_capacity=%lluM is too small for the innodb_thread_concurrency=%lu. The capacity of redo should be >= %lluM. To get mysqld running, set innodb_thread_concurrency to a smaller value or increase innodb_redo_log_capacity. %s"

ER_IB_MSG_1268
  eng "%s"

ER_IB_MSG_1269
  eng "%s"

ER_IB_MSG_THREAD_CONCURRENCY_CHANGED
  eng "User has set innodb_thread_concurrency to %lu."

ER_RPL_SLAVE_SQL_THREAD_STOP_CMD_EXEC_TIMEOUT
  eng "STOP SLAVE command execution is incomplete: Slave SQL thread got the stop signal, thread is busy, SQL thread will stop once the current task is complete."

ER_RPL_SLAVE_IO_THREAD_STOP_CMD_EXEC_TIMEOUT
  eng "STOP SLAVE command execution is incomplete: Slave IO thread got the stop signal, thread is busy, IO thread will stop once the current task is complete."

ER_RPL_GTID_UNSAFE_STMT_ON_NON_TRANS_TABLE
  eng "Statement violates GTID consistency: Updates to non-transactional tables can only be done in either autocommitted statements or single-statement transactions, and never in the same statement as updates to transactional tables."

ER_RPL_GTID_UNSAFE_STMT_CREATE_SELECT
  eng "Statement violates GTID consistency: CREATE TABLE ... SELECT."

OBSOLETE_ER_RPL_GTID_UNSAFE_STMT_ON_TEMPORARY_TABLE
  eng "Statement violates GTID consistency: CREATE TEMPORARY TABLE and DROP TEMPORARY TABLE can only be executed outside transactional context.  These statements are also not allowed in a function or trigger because functions and triggers are also considered to be multi-statement transactions."

ER_BINLOG_ROW_VALUE_OPTION_IGNORED
  eng "When %.192s, the option binlog_row_value_options=%.192s will be ignored and updates will be written in full format to binary log."

ER_BINLOG_USE_V1_ROW_EVENTS_IGNORED
  eng "When %.192s, the option log_bin_use_v1_row_events=1 will be ignored and row events will be written in new format to binary log."

ER_BINLOG_ROW_VALUE_OPTION_USED_ONLY_FOR_AFTER_IMAGES
  eng "When %.192s, the option binlog_row_value_options=%.192s will be used only for the after-image. Full values will be written in the before-image, so the saving in disk space due to binlog_row_value_options is limited to less than 50%%."

ER_CONNECTION_ABORTED
  eng "Aborted connection %u to db: '%-.192s' user: '%-.48s' host: '%-.255s' (%-.64s)."

ER_NORMAL_SERVER_SHUTDOWN
  eng "%s: Normal shutdown."

ER_KEYRING_MIGRATE_FAILED
  eng "Can not perform keyring migration : %s."

ER_GRP_RPL_LOWER_CASE_TABLE_NAMES_DIFF_FROM_GRP
  eng "The member is configured with a lower_case_table_names option value '%u' different from the group '%u'. The member will now exit the group. If there is existing data on member, it may be incompatible with group if it was created with a lower_case_table_names value different from the group."

ER_OOM_SAVE_GTIDS
  eng "An out-of-memory error occurred while saving the set of GTIDs from the last binary log into the mysql.gtid_executed table"

ER_LCTN_NOT_FOUND
  eng "The lower_case_table_names setting for the data dictionary was not found. Starting the server using lower_case_table_names = '%u'."

OBSOLETE_ER_REGEXP_INVALID_CAPTURE_GROUP_NAME
  eng "A capture group has an invalid name."

ER_COMPONENT_FILTER_WRONG_VALUE
  eng "Variable '%-.64s' can't be set to the value of '%-.200s'"

ER_XPLUGIN_FAILED_TO_STOP_SERVICES
  eng "Stopping services failed with error \"%s\""

ER_INCONSISTENT_ERROR
  eng "Query caused different errors on master and slave. Error on master: message (format)='%s' error code=%d; Error on slave:actual message='%s', error code=%d. Default database:'%s'. Query:'%s'"

ER_SERVER_MASTER_FATAL_ERROR_READING_BINLOG
  eng "Got fatal error %d from master when reading data from binary log: '%-.512s'"

ER_NETWORK_READ_EVENT_CHECKSUM_FAILURE
  eng "Replication event checksum verification failed while reading from network."

ER_SLAVE_CREATE_EVENT_FAILURE
  eng "Failed to create %s"

ER_SLAVE_FATAL_ERROR
  eng "Fatal error: %s"

ER_SLAVE_HEARTBEAT_FAILURE
  eng "Unexpected master's heartbeat data: %s"

ER_SLAVE_INCIDENT
  eng "The incident %s occurred on the master. Message: %s"

ER_SLAVE_MASTER_COM_FAILURE
  eng "Master command %s failed: %s"

ER_SLAVE_RELAY_LOG_READ_FAILURE
  eng "Relay log read failure: %s"

ER_SLAVE_RELAY_LOG_WRITE_FAILURE
  eng "Relay log write failure: %s"

ER_SERVER_SLAVE_MI_INIT_REPOSITORY
  eng "Slave failed to initialize master info structure from the repository"

ER_SERVER_SLAVE_RLI_INIT_REPOSITORY
  eng "Slave failed to initialize relay log info structure from the repository"

ER_SERVER_NET_PACKET_TOO_LARGE
  eng "Got a packet bigger than 'max_allowed_packet' bytes"

ER_SERVER_NO_SYSTEM_TABLE_ACCESS
  eng "Access to %.64s '%.64s.%.64s' is rejected."

ER_SERVER_UNKNOWN_ERROR
  eng "Unknown error"

ER_SERVER_UNKNOWN_SYSTEM_VARIABLE
  eng "Unknown system variable '%-.64s'"

ER_SERVER_NO_SESSION_TO_SEND_TO
  eng "A message intended for a client cannot be sent there as no client-session is attached. Therefore, we're sending the information to the error-log instead: MY-%06d - %s"

ER_SERVER_NEW_ABORTING_CONNECTION 08S01
  eng "Aborted connection %u to db: '%-.192s' user: '%-.48s' host: '%-.255s' (%-.64s; diagnostics area: MY-%06d - %-.64s)"

ER_SERVER_OUT_OF_SORTMEMORY
  eng "Out of sort memory, consider increasing server sort buffer size!"

ER_SERVER_RECORD_FILE_FULL
  eng "The table '%-.192s' is full!"

ER_SERVER_DISK_FULL_NOWAIT
  eng "Create table/tablespace '%-.192s' failed, as disk is full."

ER_SERVER_HANDLER_ERROR
  eng "Handler reported error %d - %s"

ER_SERVER_NOT_FORM_FILE
  eng "Incorrect information in file: '%-.200s'"

ER_SERVER_CANT_OPEN_FILE
  eng "Can't open file: '%-.200s' (OS errno: %d - %s)"

ER_SERVER_FILE_NOT_FOUND
  eng "Can't find file: '%-.200s' (OS errno: %d - %s)"

ER_SERVER_FILE_USED
  eng "'%-.192s' is locked against change (OS errno: %d - %s)"

ER_SERVER_CANNOT_LOAD_FROM_TABLE_V2
  eng "Cannot load from %s.%s. The table is probably corrupted!"

ER_ERROR_INFO_FROM_DA
  eng "Error in diagnostics area: MY-%06d - %s"

ER_SERVER_TABLE_CHECK_FAILED
  eng "Incorrect definition of table %s.%s: expected column '%s' at position %d, found '%s'."

ER_SERVER_COL_COUNT_DOESNT_MATCH_PLEASE_UPDATE_V2
  eng "The column count of %s.%s is wrong. Expected %d, found %d. Created with MySQL %d, now running %d. Please perform the MySQL upgrade procedure."

ER_SERVER_COL_COUNT_DOESNT_MATCH_CORRUPTED_V2
  eng "Column count of %s.%s is wrong. Expected %d, found %d. The table is probably corrupted"

ER_SERVER_ACL_TABLE_ERROR
  eng ""

ER_SERVER_SLAVE_INIT_QUERY_FAILED
  eng "Slave SQL thread aborted. Can't execute init_replica query, MY-%06d - '%s'"

ER_SERVER_SLAVE_CONVERSION_FAILED
  eng "Column %d of table '%-.192s.%-.192s' cannot be converted from type '%-.32s' to type '%-.32s'"

ER_SERVER_SLAVE_IGNORED_TABLE
  eng "Slave SQL thread ignored the query because of replicate-*-table rules"

ER_CANT_REPLICATE_ANONYMOUS_WITH_AUTO_POSITION
  eng "Cannot replicate anonymous transaction when AUTO_POSITION = 1, at file %.400s, position %lld."

ER_CANT_REPLICATE_ANONYMOUS_WITH_GTID_MODE_ON
  eng "Cannot replicate anonymous transaction when @@GLOBAL.GTID_MODE = ON, at file %.400s, position %lld."

ER_CANT_REPLICATE_GTID_WITH_GTID_MODE_OFF
  eng "Cannot replicate GTID-transaction when @@GLOBAL.GTID_MODE = OFF, at file %.400s, position %lld."

# This entry is intended for testing (for instance, the server-log test
# component throws this, and has the built-in filtering engine select these)
# as it is disjunct from all error-codes used in real operation. Message is
# kept intentionally short to despam resulting output files.
ER_SERVER_TEST_MESSAGE
  eng "Simulated error"

ER_AUDIT_LOG_JSON_FILTER_PARSING_ERROR
  eng "%s"

ER_AUDIT_LOG_JSON_FILTERING_NOT_ENABLED
  eng "Audit Log filtering has not been installed."

ER_PLUGIN_FAILED_TO_OPEN_TABLES
  eng "Failed to open the %s filter tables."

ER_PLUGIN_FAILED_TO_OPEN_TABLE
  eng "Failed to open '%s.%s' %s table."

ER_AUDIT_LOG_JSON_FILTER_NAME_CANNOT_BE_EMPTY
  eng "Filter name cannot be empty."

ER_AUDIT_LOG_USER_NAME_INVALID_CHARACTER
  eng "Invalid character in the user name."

ER_AUDIT_LOG_UDF_INSUFFICIENT_PRIVILEGE
  eng "Request ignored for '%s'@'%s'. SUPER or AUDIT_ADMIN needed to perform operation"

ER_AUDIT_LOG_NO_KEYRING_PLUGIN_INSTALLED
  eng "No keyring installed."

ER_AUDIT_LOG_HOST_NAME_INVALID_CHARACTER
  eng "Invalid character in the host name."

ER_AUDIT_LOG_ENCRYPTION_PASSWORD_HAS_NOT_BEEN_SET
  eng "Audit log encryption password has not been set; it will be generated automatically. Use audit_log_encryption_password_get to obtain the password or audit_log_encryption_password_set to set a new one."

ER_AUDIT_LOG_COULD_NOT_CREATE_AES_KEY
  eng "Could not create AES key. OpenSSL's EVP_BytesToKey function failed."

ER_AUDIT_LOG_ENCRYPTION_PASSWORD_CANNOT_BE_FETCHED
  eng "Audit log encryption password cannot be fetched from the keyring. Password used so far is used for encryption."

ER_COULD_NOT_REINITIALIZE_AUDIT_LOG_FILTERS
  eng "Could not reinitialize audit log filters."

ER_AUDIT_LOG_JSON_USER_NAME_CANNOT_BE_EMPTY
  eng "User cannot be empty."

ER_AUDIT_LOG_USER_FIRST_CHARACTER_MUST_BE_ALPHANUMERIC
  eng "First character of the user name must be alphanumeric."

ER_AUDIT_LOG_JSON_FILTER_DOES_NOT_EXIST
  eng "Specified filter has not been found."

ER_IB_MSG_1271
  eng "Cannot upgrade server earlier than 5.7 to 8.0"

ER_STARTING_INIT
  eng "%s (mysqld %s) initializing of server in progress as process %lu"

ER_ENDING_INIT
  eng "%s (mysqld %s) initializing of server has completed"

ER_IB_MSG_1272
  eng "Cannot boot server version %lu on data directory built by version %llu. Downgrade is not supported"

ER_SERVER_SHUTDOWN_INFO
  eng "Received SHUTDOWN from user %s. Shutting down mysqld (Version: %s)."

ER_GRP_RPL_PLUGIN_ABORT
  eng "The plugin encountered a critical error and will abort: %s"

OBSOLETE_ER_REGEXP_INVALID_FLAG
  eng "Invalid match mode flag in regular expression."

OBSOLETE_ER_XA_REPLICATION_FILTERS
  eng "The use of replication filters with XA transactions is not supported, and can lead to an undefined state in the replication slave."

OBSOLETE_ER_UPDATE_GTID_PURGED_WITH_GR
  eng "Cannot update GTID_PURGED with the Group Replication plugin running"

ER_AUDIT_LOG_TABLE_DEFINITION_NOT_UPDATED
  eng "'%s.%s' table definition has not been upgraded; Please perform the MySQL upgrade procedure."

ER_DD_INITIALIZE_SQL_ERROR
  eng "Execution of server-side SQL statement '%s' failed with error code = %d, error message = '%s'."

ER_NO_PATH_FOR_SHARED_LIBRARY
  eng "No paths allowed for shared library."

ER_UDF_ALREADY_EXISTS
  eng "Function '%-.192s' already exists."

ER_SET_EVENT_FAILED
  eng "Got Error: %ld from SetEvent."

ER_FAILED_TO_ALLOCATE_SSL_BIO
  eng "Error allocating SSL BIO."

ER_IB_MSG_1273
  eng "%s"

ER_PID_FILEPATH_LOCATIONS_INACCESSIBLE
  eng "One or several locations were inaccessible while checking PID filepath."

ER_UNKNOWN_VARIABLE_IN_PERSISTED_CONFIG_FILE
  eng "Currently unknown variable '%s' was read from the persisted config file."

ER_FAILED_TO_HANDLE_DEFAULTS_FILE
  eng "Fatal error in defaults handling. Program aborted!"

ER_DUPLICATE_SYS_VAR
  eng "Duplicate variable name '%s'."

ER_FAILED_TO_INIT_SYS_VAR
  eng "Failed to initialize system variables."

ER_SYS_VAR_NOT_FOUND
  eng "Variable name '%s' not found."

ER_IB_MSG_1274
  eng "Some (%d) threads are still active"

ER_IB_MSG_1275
  eng "%s"

# Unused since MySQL 8.0.15
OBSOLETE_ER_TARGET_TS_UNENCRYPTED
  eng "Source tablespace is encrypted but target tablespace is not."

ER_IB_MSG_WAIT_FOR_ENCRYPT_THREAD
  eng "Waiting for tablespace_alter_encrypt_thread to exit"

ER_IB_MSG_1277
  eng "%s"

ER_IB_MSG_NO_ENCRYPT_PROGRESS_FOUND
  eng "%s"

ER_IB_MSG_RESUME_OP_FOR_SPACE
  eng "%s"

ER_IB_MSG_1280
  eng "%s"

ER_IB_MSG_1281
  eng "%s"

ER_IB_MSG_1282
  eng "%s"

ER_IB_MSG_1283
  eng "%s"

ER_IB_MSG_1284
  eng "%s"

ER_CANT_SET_ERROR_SUPPRESSION_LIST_FROM_COMMAND_LINE
  eng "%s: Could not add suppression rule for code \"%s\". Rule-set may be full, or code may not correspond to an error-log message."

ER_INVALID_VALUE_OF_BIND_ADDRESSES
  eng "Invalid value for command line option bind-addresses: '%s'"

ER_RELAY_LOG_SPACE_LIMIT_DISABLED
  eng "Ignoring the @@global.relay_log_space_limit option because @@global.relay_log_purge is disabled."

ER_GRP_RPL_ERROR_GTID_SET_EXTRACTION
  eng "Error when extracting GTID execution information: %s"

ER_GRP_RPL_MISSING_GRP_RPL_ACTION_COORDINATOR
  eng "Message received without a proper group coordinator module."

ER_GRP_RPL_JOIN_WHEN_GROUP_ACTION_RUNNING
  eng "A member cannot join the group while a group configuration operation is running."

ER_GRP_RPL_JOINER_EXIT_WHEN_GROUP_ACTION_RUNNING
  eng "A member is joining the group while a group configuration operation is occurring. The member will now leave the group"

ER_GRP_RPL_CHANNEL_THREAD_WHEN_GROUP_ACTION_RUNNING
  eng "Can't start slave %s when group replication is running a group configuration operation."

ER_GRP_RPL_APPOINTED_PRIMARY_NOT_PRESENT
  eng "A primary election was invoked but the requested primary member is not in the group. Request ignored."

ER_GRP_RPL_ERROR_ON_MESSAGE_SENDING
  eng "Error while sending message. Context: %s"

ER_GRP_RPL_CONFIGURATION_ACTION_ERROR
  eng "Error while executing a group configuration operation: %s"

ER_GRP_RPL_CONFIGURATION_ACTION_LOCAL_TERMINATION
  eng "Configuration operation '%s' terminated. %s"

ER_GRP_RPL_CONFIGURATION_ACTION_START
  eng "Starting group operation local execution: %s"

ER_GRP_RPL_CONFIGURATION_ACTION_END
  eng "Termination of group operation local execution: %s"

ER_GRP_RPL_CONFIGURATION_ACTION_KILLED_ERROR
  eng "A configuration change was killed in this member. The member will now leave the group as its configuration may have diverged."

ER_GRP_RPL_PRIMARY_ELECTION_PROCESS_ERROR
  eng "There was an issue on the primary election process: %s The member will now leave the group."

ER_GRP_RPL_PRIMARY_ELECTION_STOP_ERROR
  eng "There was an issue when stopping a previous election process: %s"

ER_GRP_RPL_NO_STAGE_SERVICE
  eng "It was not possible to initialize stage logging for this task. The operation will still run without stage tracking."

ER_GRP_RPL_UDF_REGISTER_ERROR
  eng "Could not execute the installation of Group Replication UDF function: %s. Check if the function is already present, if so, try to remove it"

ER_GRP_RPL_UDF_UNREGISTER_ERROR
  eng "Could not uninstall Group Replication UDF functions. Try to remove them manually if present."

ER_GRP_RPL_UDF_REGISTER_SERVICE_ERROR
  eng "Could not execute the installation of Group Replication UDF functions. Check for other errors in the log and try to reinstall the plugin"

ER_GRP_RPL_SERVER_UDF_ERROR
  eng "The function '%s' failed. %s"

OBSOLETE_ER_CURRENT_PASSWORD_NOT_REQUIRED
  eng "Do not specify the current password while changing it for other users."

OBSOLETE_ER_INCORRECT_CURRENT_PASSWORD
  eng "Incorrect current password. Specify the correct password which has to be replaced."

OBSOLETE_ER_MISSING_CURRENT_PASSWORD
  eng "Current password needs to be specified in the REPLACE clause in order to change it."

ER_SERVER_WRONG_VALUE_FOR_VAR
  eng "Variable '%-.64s' can't be set to the value of '%-.200s'"

ER_COULD_NOT_CREATE_WINDOWS_REGISTRY_KEY
  eng "%s was unable to create a new Windows registry key %s for %s; continuing to use the previous ident."

ER_SERVER_GTID_UNSAFE_CREATE_DROP_TEMP_TABLE_IN_TRX_IN_SBR
  eng "Statement violates GTID consistency: CREATE TEMPORARY TABLE and DROP TEMPORARY TABLE are not allowed inside a transaction or inside a procedure in a transactional context when @@session.binlog_format=STATEMENT."

OBSOLETE_ER_SECONDARY_ENGINE
  eng "Secondary engine operation failed. %s."

OBSOLETE_ER_SECONDARY_ENGINE_DDL
  eng "DDLs on a table with a secondary engine defined are not allowed."

OBSOLETE_ER_NO_SESSION_TEMP
  eng "Unable to allocate temporary tablespace for this session"

ER_XPLUGIN_FAILED_TO_SWITCH_SECURITY_CTX
  eng "Unable to switch security context to user: %s"

ER_RPL_GTID_UNSAFE_ALTER_ADD_COL_WITH_DEFAULT_EXPRESSION
  eng "Statement violates GTID consistency: ALTER TABLE ... ADD COLUMN .. with expression as DEFAULT."

ER_UPGRADE_PARSE_ERROR
  eng "Error in parsing %s '%s'.'%s' during upgrade. %s"

ER_DATA_DIRECTORY_UNUSABLE
  eng "The designated data directory %s is unusable. You can remove all files that the server added to it."
  bgn "Зададената папка за базата %s е неизползваема. Можете да изтриете файловете които сървъра добави в нея."

ER_LDAP_AUTH_USER_GROUP_SEARCH_ROOT_BIND
  eng "Group search rebinding via root DN: %s "

ER_PLUGIN_INSTALL_ERROR
  eng "Error installing plugin '%s': %s"

ER_PLUGIN_UNINSTALL_ERROR
  eng "Error uninstalling plugin '%s': %s"

ER_SHARED_TABLESPACE_USED_BY_PARTITIONED_TABLE
  eng "Partitioned table '%s' is not allowed to use shared tablespace '%s'. Please move all partitions to file-per-table tablespaces before upgrade."

ER_UNKNOWN_TABLESPACE_TYPE
  eng "Cannot determine the type of the tablespace named '%s'."

ER_WARN_DEPRECATED_UTF8_ALIAS_OPTION
  eng "%s: 'utf8' is currently an alias for the character set UTF8MB3, but will be an alias for UTF8MB4 in a future release. Please consider using UTF8MB4 in order to be unambiguous."

ER_WARN_DEPRECATED_UTF8MB3_CHARSET_OPTION
  eng "%s: The character set UTF8MB3 is deprecated and will be removed in a future release. Please consider using UTF8MB4 instead."

ER_WARN_DEPRECATED_UTF8MB3_COLLATION_OPTION
  eng "%s: '%-.64s' is a collation of the deprecated character set UTF8MB3. Please consider using UTF8MB4 with an appropriate collation instead."

ER_SSL_MEMORY_INSTRUMENTATION_INIT_FAILED
  eng "The SSL library function %s failed. This is typically caused by the SSL library already being used. As a result the SSL memory allocation will not be instrumented."
  bgn "Функцията от SSL библиотеката %s върна грешка. Това обикновено е защото SSL библиотеката вече е била използвана. Заради това SSL паметта няма да се инструментира."

ER_IB_MSG_MADV_DONTDUMP_UNSUPPORTED
  eng "Disabling @@core_file because @@innodb_buffer_pool_in_core_file is disabled, yet MADV_DONTDUMP is not supported on this platform"

ER_IB_MSG_MADVISE_FAILED
  eng "Disabling @@core_file because @@innodb_buffer_pool_in_core_file is disabled, yet madvise(%p,%zu,%s) failed with %s"

OBSOLETE_ER_COLUMN_CHANGE_SIZE
  eng "Could not change column '%s' of table '%s'. The resulting size of index '%s' would exceed the max key length of %d bytes."

ER_WARN_REMOVED_SQL_MODE
  eng "sql_mode=0x%08x has been removed and will be ignored"

ER_IB_MSG_FAILED_TO_ALLOCATE_WAIT
  eng "Failed to allocate memory for a pool of size %zu bytes. Will wait for %zu seconds for a thread to free a resource."

ER_IB_MSG_NUM_POOLS
 eng "Number of pools: %zu"

ER_IB_MSG_USING_UNDO_SPACE
  eng "Using undo tablespace '%s'."

ER_IB_MSG_FAIL_TO_SAVE_SPACE_STATE
  eng "%s Unable to save the current state of tablespace '%s' to the data dictionary"

ER_IB_MSG_MAX_UNDO_SPACES_REACHED
  eng "Cannot create undo tablespace %s at %s because %d undo tablespaces already exist."

ER_IB_MSG_ERROR_OPENING_NEW_UNDO_SPACE
  eng "Error %d opening newly created undo tablespace %s."

ER_IB_MSG_FAILED_SDI_Z_BUF_ERROR
  eng "SDI Compression failed, Z_BUF_ERROR"

ER_IB_MSG_FAILED_SDI_Z_MEM_ERROR
  eng "SDI Compression failed, Z_MEM_ERROR"

ER_IB_MSG_SDI_Z_STREAM_ERROR
  eng "SDI Compression failed, Z_STREAM_ERROR"

ER_IB_MSG_SDI_Z_UNKNOWN_ERROR
  eng "%s"

ER_IB_MSG_FOUND_WRONG_UNDO_SPACE
  eng "Expected to find undo tablespace '%s' for Space ID=%lu, but found '%s' instead!  Did you change innodb_undo_directory?"

ER_IB_MSG_NOT_END_WITH_IBU
  eng "Cannot use %s as an undo tablespace because it does not end with '.ibu'."

OBSOLETE_ER_IB_MSG_UNDO_TRUNCATE_EMPTY_FILE
  eng "ib_undo_trunc_empty_file"

OBSOLETE_ER_IB_MSG_UNDO_INJECT_BEFORE_DD_UPDATE
  eng "ib_undo_trunc_before_dd_update"

OBSOLETE_ER_IB_MSG_UNDO_INJECT_BEFORE_UNDO_LOGGING
  eng "ib_undo_trunc_before_done_logging"

OBSOLETE_ER_IB_MSG_UNDO_INJECT_BEFORE_RSEG
  eng "ib_undo_trunc_before_rsegs"

ER_IB_MSG_FAILED_TO_FINISH_TRUNCATE
  eng "%s Failed to finish truncating Undo Tablespace '%s'"

ER_IB_MSG_DEPRECATED_INNODB_UNDO_TABLESPACES
  eng "The setting INNODB_UNDO_TABLESPACES is deprecated and is no longer used.  InnoDB always creates 2 undo tablespaces to start with. If you need more, please use CREATE UNDO TABLESPACE."

ER_IB_MSG_WRONG_TABLESPACE_DIR
  eng "The directory for tablespace %s does not exist or is incorrect."

ER_IB_MSG_LOCK_FREE_HASH_USAGE_STATS
  eng "%s"

ER_CLONE_DONOR_TRACE
  eng "Clone donor reported : %.512s."

ER_CLONE_PROTOCOL_TRACE
  eng "Clone received unexpected response from donor : %.512s."

ER_CLONE_CLIENT_TRACE
  eng "Client: %.512s."

ER_CLONE_SERVER_TRACE
  eng "Server: %.512s."

ER_THREAD_POOL_PFS_TABLES_INIT_FAILED
  eng "Failed to initialize the performance schema tables service."

ER_THREAD_POOL_PFS_TABLES_ADD_FAILED
  eng "Failed to add thread pool performance schema tables."

ER_CANT_SET_DATA_DIR
  eng "Failed to set datadir to \'%-.200s\' (OS errno: %d - %s)"

ER_INNODB_INVALID_INNODB_UNDO_DIRECTORY_LOCATION
  eng "The innodb_undo_directory is not allowed to be an ancestor of the datadir."

ER_SERVER_RPL_ENCRYPTION_FAILED_TO_FETCH_KEY
  eng "Failed to fetch key from keyring, please check if keyring is loaded."

ER_SERVER_RPL_ENCRYPTION_KEY_NOT_FOUND
  eng "Can't find key from keyring, please check in the server log if a keyring is loaded and initialized successfully."

ER_SERVER_RPL_ENCRYPTION_KEYRING_INVALID_KEY
  eng "Fetched an invalid key from keyring."

ER_SERVER_RPL_ENCRYPTION_HEADER_ERROR
  eng "Error reading a replication log encryption header: %s."

ER_SERVER_RPL_ENCRYPTION_FAILED_TO_ROTATE_LOGS
  eng "Failed to rotate some logs after changing binlog encryption settings. Please fix the problem and rotate the logs manually."

ER_SERVER_RPL_ENCRYPTION_KEY_EXISTS_UNEXPECTED
  eng "Key %s exists unexpected."

ER_SERVER_RPL_ENCRYPTION_FAILED_TO_GENERATE_KEY
  eng "Failed to generate key, please check if keyring is loaded."

ER_SERVER_RPL_ENCRYPTION_FAILED_TO_STORE_KEY
  eng "Failed to store key, please check if keyring is loaded."

ER_SERVER_RPL_ENCRYPTION_FAILED_TO_REMOVE_KEY
  eng "Failed to remove key, please check if keyring is loaded."

ER_SERVER_RPL_ENCRYPTION_MASTER_KEY_RECOVERY_FAILED
  eng "Unable to recover binlog encryption master key, please check if keyring is loaded."

ER_SERVER_RPL_ENCRYPTION_UNABLE_TO_INITIALIZE
  eng "Failed to initialize binlog encryption, please check if keyring is loaded."

ER_SERVER_RPL_ENCRYPTION_UNABLE_TO_ROTATE_MASTER_KEY_AT_STARTUP
  eng "Failed to rotate binlog encryption master key at startup, please check if keyring is loaded."

ER_SERVER_RPL_ENCRYPTION_IGNORE_ROTATE_MASTER_KEY_AT_STARTUP
  eng "Ignoring binlog_rotate_encryption_master_key_at_startup because binlog_encryption option is disabled."

ER_INVALID_ADMIN_ADDRESS
  eng "Invalid value for command line option admin-address: '%s'"

ER_SERVER_STARTUP_ADMIN_INTERFACE
  eng "Admin interface ready for connections, address: '%s'  port: %d"

ER_CANT_CREATE_ADMIN_THREAD
  eng "Can't create thread to handle admin connections (errno= %d)"

ER_WARNING_RETAIN_CURRENT_PASSWORD_CLAUSE_VOID
  eng "RETAIN CURRENT PASSWORD ignored for user '%s'@'%s' as its authentication plugin %s does not support multiple passwords."

ER_WARNING_DISCARD_OLD_PASSWORD_CLAUSE_VOID
  eng "DISCARD OLD PASSWORD ignored for user '%s'@'%s' as its authentication plugin %s does not support multiple passwords."

OBSOLETE_ER_SECOND_PASSWORD_CANNOT_BE_EMPTY
  eng "Empty password can not be retained as second password for user '%s'@'%s'."

OBSOLETE_ER_PASSWORD_CANNOT_BE_RETAINED_ON_PLUGIN_CHANGE
  eng "Current password can not be retained for user '%s'@'%s' because authentication plugin is being changed."

OBSOLETE_ER_CURRENT_PASSWORD_CANNOT_BE_RETAINED
  eng "Current password can not be retained for user '%s'@'%s' because new password is empty."

ER_WARNING_AUTHCACHE_INVALID_USER_ATTRIBUTES
  eng "Can not read and process value of User_attributes column from mysql.user table for user: '%s@%s'; Ignoring user."

ER_MYSQL_NATIVE_PASSWORD_SECOND_PASSWORD_USED_INFORMATION
  eng "Second password was used for login by user: '%s'@'%s'."

ER_SHA256_PASSWORD_SECOND_PASSWORD_USED_INFORMATION
  eng "Second password was used for login by user: '%s'@'%s'."

ER_CACHING_SHA2_PASSWORD_SECOND_PASSWORD_USED_INFORMATION
  eng "Second password was used for login by user: '%s'@'%s'."

ER_GRP_RPL_SEND_TRX_PREPARED_MESSAGE_FAILED
  eng "Error sending transaction '%d:%lld' prepared message from session '%u'."

ER_GRP_RPL_RELEASE_COMMIT_AFTER_GROUP_PREPARE_FAILED
  eng "Error releasing transaction '%d:%lld' for commit on session '%u' after being prepared on all group members."

ER_GRP_RPL_TRX_ALREADY_EXISTS_ON_TCM_ON_AFTER_CERTIFICATION
  eng "Transaction '%d:%lld' already exists on Group Replication consistency manager while being registered after conflict detection."

ER_GRP_RPL_FAILED_TO_INSERT_TRX_ON_TCM_ON_AFTER_CERTIFICATION
  eng "Error registering transaction '%d:%lld' on Group Replication consistency manager after conflict detection."

ER_GRP_RPL_REGISTER_TRX_TO_WAIT_FOR_GROUP_PREPARE_FAILED
  eng "Error registering transaction '%d:%lld' from session '%u' to wait for being prepared on all group members."

ER_GRP_RPL_TRX_WAIT_FOR_GROUP_PREPARE_FAILED
  eng "Error on transaction '%d:%lld' from session '%u' while waiting for being prepared on all group members."

ER_GRP_RPL_TRX_DOES_NOT_EXIST_ON_TCM_ON_HANDLE_REMOTE_PREPARE
  eng "Transaction '%d:%lld' does not exist on Group Replication consistency manager while receiving remote transaction prepare."

ER_GRP_RPL_RELEASE_BEGIN_TRX_AFTER_DEPENDENCIES_COMMIT_FAILED
  eng "Error releasing transaction '%d:%lld' for execution on session '%u' after its dependencies did complete commit."

ER_GRP_RPL_REGISTER_TRX_TO_WAIT_FOR_DEPENDENCIES_FAILED
  eng "Error registering transaction from session '%u' to wait for its dependencies to complete commit."

ER_GRP_RPL_WAIT_FOR_DEPENDENCIES_FAILED
  eng "Error on session '%u' while waiting for its dependencies to complete commit."

ER_GRP_RPL_REGISTER_TRX_TO_WAIT_FOR_SYNC_BEFORE_EXECUTION_FAILED
  eng "Error registering transaction from session '%u' to wait for sync before execution."

ER_GRP_RPL_SEND_TRX_SYNC_BEFORE_EXECUTION_FAILED
  eng "Error sending sync before execution message from session '%u'."

ER_GRP_RPL_TRX_WAIT_FOR_SYNC_BEFORE_EXECUTION_FAILED
  eng "Error on transaction from session '%u' while waiting for sync before execution."

ER_GRP_RPL_RELEASE_BEGIN_TRX_AFTER_WAIT_FOR_SYNC_BEFORE_EXEC
  eng "Error releasing transaction for execution on session '%u' after wait for sync before execution."

ER_GRP_RPL_TRX_WAIT_FOR_GROUP_GTID_EXECUTED
  eng "Error waiting for group executed transactions commit on session '%u'."

OBSOLETE_ER_UNIT_NOT_FOUND SU001
  eng "There's no unit of measure named '%s'."

OBSOLETE_ER_GEOMETRY_IN_UNKNOWN_LENGTH_UNIT SU001
  eng "The function %s uses %s as a unit, but was passed geometry without units (\"SRID 0\"). Conversion is not possible."

ER_WARN_PROPERTY_STRING_PARSE_FAILED
  eng "Could not parse key-value pairs in property string '%s'"

ER_INVALID_PROPERTY_KEY
  eng "Property key '%s' is invalid."

ER_GRP_RPL_GTID_SET_EXTRACT_ERROR_DURING_RECOVERY
  eng "Error when extracting the group_replication_applier channel received transactions set. Unable to ensure the execution of group transactions received during recovery."

ER_SERVER_RPL_ENCRYPTION_FAILED_TO_ENCRYPT
  eng "Failed to encrypt content to write into binlog file: %s."

ER_CANNOT_GET_SERVER_VERSION_FROM_TABLESPACE_HEADER
  eng "Cannot get the server version number from the dictionary tablespace header."

ER_CANNOT_SET_SERVER_VERSION_IN_TABLESPACE_HEADER
  eng "Cannot set the server version number in the dictionary tablespace header."

ER_SERVER_UPGRADE_VERSION_NOT_SUPPORTED
  eng "Upgrading the server from server version '%u' is not supported."

ER_SERVER_UPGRADE_FROM_VERSION
  eng "MySQL server upgrading from version '%u' to '%u'."

ER_GRP_RPL_ERROR_ON_CERT_DB_INSTALL
  eng "The certification information could not be set in this server: '%s'"

ER_GRP_RPL_FORCE_MEMBERS_WHEN_LEAVING
  eng "A request to force a new group membership was issued when the member is leaving the group."

ER_TRG_WRONG_ORDER
  eng "Trigger %s.%s for table %s.%s is listed in wrong order. Please drop and recreate all triggers for the table."

OBSOLETE_ER_SECONDARY_ENGINE_PLUGIN
  eng "%s"

ER_LDAP_AUTH_GRP_SEARCH_NOT_SPECIAL_HDL
  eng "Special handling for group search, {GA} not found"

ER_LDAP_AUTH_GRP_USER_OBJECT_HAS_GROUP_INFO
  eng "User group retrieval: User object has group information"

ER_LDAP_AUTH_GRP_INFO_FOUND_IN_MANY_OBJECTS
  eng "Group information found in multiple user objects. Search filter configuration is incorrect."

ER_LDAP_AUTH_GRP_INCORRECT_ATTRIBUTE
  eng "User group retrieval: no group attribute found. Incorrect group search attribute. "

ER_LDAP_AUTH_GRP_NULL_ATTRIBUTE_VALUE
  eng "User group retrieval: Group attribute values is NULL. "

ER_LDAP_AUTH_GRP_DN_PARSING_FAILED
  eng "User group retrieval: parsing DN failed. "

ER_LDAP_AUTH_GRP_OBJECT_HAS_USER_INFO
  eng "User group retrieval: Group object has user information"

ER_LDAP_AUTH_LDAPS
  eng "Reserved port for ldaps using ldaps"

ER_LDAP_MAPPING_GET_USER_PROXY
  eng "Get user proxy"

ER_LDAP_MAPPING_USER_DONT_BELONG_GROUP
  eng "Get user proxy: User doesn't belongs to any group, user name will be treated as authenticated user."

ER_LDAP_MAPPING_INFO
  eng "Get user proxy: configured mapping info: %s"

ER_LDAP_MAPPING_EMPTY_MAPPING
  eng "Get user proxy: User doesn't have group mapping information, First LDAP group will be treated as authenticated user."

ER_LDAP_MAPPING_PROCESS_MAPPING
  eng "Process group proxy mapping"

ER_LDAP_MAPPING_CHECK_DELIMI_QUOTE
  eng "Check delimiter after quote"

ER_LDAP_MAPPING_PROCESS_DELIMITER
  eng "Processing delimiter"

ER_LDAP_MAPPING_PROCESS_DELIMITER_EQUAL_NOT_FOUND
  eng "Processing delimiter, separator = not found, resetting position"

ER_LDAP_MAPPING_PROCESS_DELIMITER_TRY_COMMA
  eng ""Processing delimiter, failed to get data for = separator try for separator ,.""

ER_LDAP_MAPPING_PROCESS_DELIMITER_COMMA_NOT_FOUND
  eng "Processing delimiter, separator , not found, resetting position"

ER_LDAP_MAPPING_NO_SEPEARATOR_END_OF_GROUP
  eng "Processing delimiter: No mapping separator is found, end of group information"

ER_LDAP_MAPPING_GETTING_NEXT_MAPPING
  eng "Getting next mapping information"

ER_LDAP_MAPPING_PARSING_CURRENT_STATE
  eng "Parsing mapping, current state: %d  delimiter char: %c "

ER_LDAP_MAPPING_PARSING_MAPPING_INFO
  eng "Parsing mapping info, LDAP group: %s MySQL proxy: %s"

ER_LDAP_MAPPING_PARSING_ERROR
  eng "Mapping parsing error"

ER_LDAP_MAPPING_TRIMMING_SPACES
  eng "Trimming left spaces"

ER_LDAP_MAPPING_IS_QUOTE
  eng "Checking if current characters is quote"

ER_LDAP_MAPPING_NON_DESIRED_STATE
  eng "Not desired state or un-defined states."

ER_INVALID_NAMED_PIPE_FULL_ACCESS_GROUP
  eng "Invalid value for named_pipe_full_access_group."

# This error is not supposed to be reported to the users. It is only
# meant for internal use to signal that a statement should be
# reprepared for a secondary storage engine. The error should be
# caught and handled by the server.
ER_PREPARE_FOR_SECONDARY_ENGINE
  eng "Retry the statement using a secondary storage engine."

ER_SERVER_WARN_DEPRECATED
  eng "'%s' is deprecated and will be removed in a future release. Please use %s instead"
ER_AUTH_ID_WITH_SYSTEM_USER_PRIV_IN_MANDATORY_ROLES
  eng "Cannot set mandatory_roles: AuthId `%.64s`@`%.64s` has '%s' privilege."

ER_SERVER_BINLOG_MASTER_KEY_RECOVERY_OUT_OF_COMBINATION
  eng "Unable to recover binary log master key, the combination of new_master_key_seqno=%u, master_key_seqno=%u and old_master_key_seqno=%u are wrong."

ER_SERVER_BINLOG_MASTER_KEY_ROTATION_FAIL_TO_CLEANUP_AUX_KEY
  eng "Failed to remove auxiliary binary log encryption key from keyring, please check if keyring is loaded. The cleanup of the binary log master key rotation process did not finish as expected and the cleanup will take place upon server restart or next 'ALTER INSTANCE ROTATE BINLOG MASTER KEY' execution."

OBSOLETE_ER_CANNOT_GRANT_SYSTEM_PRIV_TO_MANDATORY_ROLE
  eng "AuthId `%.64s`@`%.64s` is set as mandatory_roles. Cannot grant the '%s' privilege."

OBSOLETE_ER_PARTIAL_REVOKE_AND_DB_GRANT_BOTH_EXISTS
  eng "'%s' privilege for database '%s' exists both as partial revoke and mysql.db simultaneously. It could mean 'mysql' schema is corrupted."

OBSOLETE_ER_DB_ACCESS_DENIED
  eng "Access denied for AuthId `%.64s`@`%.64s` to database '%-.192s'."

OBSOLETE_ER_PARTIAL_REVOKES_EXIST
  eng "At least one partial revoke exists on a database. The system variable '@@partial_revokes' must be set to ON."

ER_TURNING_ON_PARTIAL_REVOKES
  eng "At least one partial revoke exists on a database. Turning ON the system variable '@@partial_revokes'."

ER_WARN_PARTIAL_REVOKE_AND_DB_GRANT
  eng "For user '%s'@'%s', one or more privileges granted through mysql.db for database '%s', conflict with partial revoke. It could mean 'mysql' schema is corrupted."

ER_WARN_INCORRECT_PRIVILEGE_FOR_DB_RESTRICTIONS
  eng "For user %s, ignored restrictions for privilege(s) '%s' for database '%s' as these are not valid database privileges."

ER_WARN_INVALID_DB_RESTRICTIONS
  eng "For user %s, ignored restrictions for privilege(s) '%s' for database '%s' as corresponding global privilege(s) are not granted."

ER_GRP_RPL_INVALID_COMMUNICATION_PROTOCOL
  eng "'%s' is an invalid value for group_replication_communication_protocol_join, please use a MySQL version between 5.7.14 and this server's version"

ER_GRP_RPL_STARTED_AUTO_REJOIN
  eng "Started auto-rejoin procedure attempt %lu of %lu"

ER_GRP_RPL_TIMEOUT_RECEIVED_VC_ON_REJOIN
  eng "Timeout while waiting for a view change event during the auto-rejoin procedure"

ER_GRP_RPL_FINISHED_AUTO_REJOIN
  eng "Auto-rejoin procedure attempt %lu of %lu finished. Member was%s able to join the group."

ER_GRP_RPL_DEFAULT_TABLE_ENCRYPTION_DIFF_FROM_GRP
  eng "The member is configured with a default_table_encryption option value '%d' different from the group '%d'. The member will now exit the group."

ER_SERVER_UPGRADE_OFF
  eng "Server shutting down because upgrade is required, yet prohibited by the command line option '--upgrade=NONE'."

ER_SERVER_UPGRADE_SKIP
  eng "Server upgrade is required, but skipped by command line option '--upgrade=MINIMAL'."

ER_SERVER_UPGRADE_PENDING
  eng "Server upgrade started with version %d, but server upgrade of version %d is still pending."

ER_SERVER_UPGRADE_FAILED
  eng "Failed to upgrade server."

ER_SERVER_UPGRADE_STATUS
  eng "Server upgrade from '%d' to '%d' %s."

ER_SERVER_UPGRADE_REPAIR_REQUIRED
  eng "Table '%s' requires repair."

ER_SERVER_UPGRADE_REPAIR_STATUS
  eng "Table '%s' repair %s."

ER_SERVER_UPGRADE_INFO_FILE
  eng "Could not open server upgrade info file '%s' for writing. Please make sure the file is writable."

ER_SERVER_UPGRADE_SYS_SCHEMA
  eng "Upgrading the sys schema."

ER_SERVER_UPGRADE_MYSQL_TABLES
  eng "Running queries to upgrade MySQL server."

ER_SERVER_UPGRADE_SYSTEM_TABLES
  eng "Upgrading system table data."

ER_SERVER_UPGRADE_EMPTY_SYS
  eng "Found empty sys database. Installing the sys schema."

ER_SERVER_UPGRADE_NO_SYS_VERSION
  eng "A sys schema exists with no sys.version view. If you have a user created sys schema, this must be renamed for the upgrade to succeed."

ER_SERVER_UPGRADE_SYS_VERSION_EMPTY
  eng "A sys schema exists with a sys.version view, but it returns no results."

ER_SERVER_UPGRADE_SYS_SCHEMA_OUTDATED
  eng "Found outdated sys schema version %s."

ER_SERVER_UPGRADE_SYS_SCHEMA_UP_TO_DATE
  eng "The sys schema is already up to date (version %s)."

ER_SERVER_UPGRADE_SYS_SCHEMA_OBJECT_COUNT
  eng "Found %d sys %s, but expected %d. Re-installing the sys schema."

ER_SERVER_UPGRADE_CHECKING_DB
  eng "Checking '%s' schema."

ER_IB_MSG_DDL_LOG_DELETE_BY_ID_TMCT
  eng "Too many concurrent transactions while clearing the DDL Log. Please increase the number of Rollback Segments."

ER_IB_MSG_POST_RECOVER_DDL_LOG_RECOVER
  eng "Error in DDL Log recovery during Post-Recovery processing."

ER_IB_MSG_POST_RECOVER_POST_TS_ENCRYPT
  eng "Error in Post-Tablespace-Encryption during Post-Recovery processing."

ER_IB_MSG_DDL_LOG_FAIL_POST_DDL
  eng "Error in DLL Log cleanup during Post-DDL processing."

ER_SERVER_BINLOG_UNSAFE_SYSTEM_FUNCTION
  eng "'%s' statement is unsafe because it uses a system function that may return a different value on the slave."

ER_SERVER_UPGRADE_HELP_TABLE_STATUS
  eng "Upgrade of help tables %s."

ER_GRP_RPL_SRV_GTID_WAIT_ERROR
  eng "Error when waiting for the server to execute local transactions in order assure the group change proper logging"

ER_GRP_DELAYED_VCLE_LOGGING
  eng "Unable to log the group change View log event in its exaction position in the log. This will not however affect the group replication recovery process or the overall plugin process."

OBSOLETE_ER_CANNOT_GRANT_ROLES_TO_ANONYMOUS_USER
  eng "Cannot grant roles to an anonymous user."

ER_BINLOG_UNABLE_TO_ROTATE_GTID_TABLE_READONLY
  eng "Unable to create a new binlog file: Table `mysql.gtid_executed` couldn't be opened. %s"

ER_NETWORK_NAMESPACES_NOT_SUPPORTED
  eng "Network Namespaces is not supported on this platform"

ER_UNKNOWN_NETWORK_NAMESPACE
  eng "Unknown network namespace '%s'"

ER_NETWORK_NAMESPACE_NOT_ALLOWED_FOR_WILDCARD_ADDRESS
  eng "Network namespace not allowed for wildcard interface address"

ER_SETNS_FAILED
  eng "setns() failed with error '%s'"

ER_WILDCARD_NOT_ALLOWED_FOR_MULTIADDRESS_BIND
  eng "Wildcard address value not allowed for multivalued bind address"

ER_NETWORK_NAMESPACE_FILE_PATH_TOO_LONG
  eng "The path to a special network namespace file is too long. (got %u > max %u)"

ER_IB_MSG_TOO_LONG_PATH
  eng "Cannot create tablespace '%s'. The filepath is too long for this OS."

ER_IB_RECV_FIRST_REC_GROUP_INVALID
  eng "The last block of redo had corrupted first_rec_group and became fixed (%u -> %u)."

ER_DD_UPGRADE_COMPLETED
  eng "Data dictionary upgrade from version '%u' to '%u' completed."

ER_SSL_SERVER_CERT_VERIFY_FAILED
  eng "Server SSL certificate doesn't verify: %s"

ER_PERSIST_OPTION_USER_TRUNCATED
  eng "Truncated a user name for %s that was too long while reading the persisted variables file"

ER_PERSIST_OPTION_HOST_TRUNCATED
  eng "Truncated a host name for %s that was too long while reading the persisted variables file"

ER_NET_WAIT_ERROR
  eng "The wait_timeout period was exceeded, the idle time since last command was too long."

ER_IB_MSG_1285
  eng "'%s' found not encrypted while '%s' is ON. Trying to encrypt it now."

ER_IB_MSG_CLOCK_MONOTONIC_UNSUPPORTED
  eng "CLOCK_MONOTONIC is unsupported, so do not change the system time when MySQL is running !"

ER_IB_MSG_CLOCK_GETTIME_FAILED
  eng "clock_gettime() failed: %s"

ER_PLUGIN_NOT_EARLY_DUP
  eng "Plugin '%s' is not to be used as an "early" plugin. Don't add it to --early-plugin-load, keyring migration etc."
  bgn "Приставката '%s' не може да се използва като ранна приставка. Не я добавайте в --early-plugin-load и т.н."

ER_PLUGIN_NO_INSTALL_DUP
  eng "Plugin '%s' is marked as not dynamically installable. You have to stop the server to install it."

# When using this error message, use the ER_WARN_DEPRECATED_SYNTAX error
# code.
OBSOLETE_ER_WARN_DEPRECATED_SQL_CALC_FOUND_ROWS
  eng "SQL_CALC_FOUND_ROWS is deprecated and will be removed in a future release. Consider using two separate queries instead."

# When using this error message, use the ER_WARN_DEPRECATED_SYNTAX error
# code.
OBSOLETE_ER_WARN_DEPRECATED_FOUND_ROWS
  eng "FOUND_ROWS() is deprecated and will be removed in a future release. Consider using COUNT(*) instead."

ER_BINLOG_UNSAFE_DEFAULT_EXPRESSION_IN_SUBSTATEMENT
  eng "The statement is unsafe because it invokes a trigger or a stored function that modifies a table that has a column with a DEFAULT expression that may return a different value on the slave."

ER_GRP_RPL_MEMBER_VER_READ_COMPATIBLE
  eng "Member version is read compatible with the group."

ER_LOCK_ORDER_INIT_FAILED
  eng "Lock order disabled (reason: init failed)."

ER_AUDIT_LOG_KEYRING_ID_TIMESTAMP_VALUE_IS_INVALID
  eng "Keyring ID timestamp value is invalid: '%s'"

ER_AUDIT_LOG_FILE_NAME_TIMESTAMP_VALUE_IS_MISSING_OR_INVALID
  eng "Cannot process audit log file. File name timestamp value is missing or invalid: '%s'"

ER_AUDIT_LOG_FILE_NAME_DOES_NOT_HAVE_REQUIRED_FORMAT
  eng "Cannot process audit log file. File name does not have required format: '%s'"

ER_AUDIT_LOG_FILE_NAME_KEYRING_ID_VALUE_IS_MISSING
  eng "Cannot process audit log file. File name keyring ID value is missing: '%s'"

ER_AUDIT_LOG_FILE_HAS_BEEN_SUCCESSFULLY_PROCESSED
  eng "Audit log file has been successfully processed: '%s'"

ER_AUDIT_LOG_COULD_NOT_OPEN_FILE_FOR_READING
  eng "Could not open audit log file for reading: '%s'"

ER_AUDIT_LOG_INVALID_FILE_CONTENT
  eng "Invalid audit log file content: '%s'"

ER_AUDIT_LOG_CANNOT_READ_PASSWORD
  eng "Cannot read password: '%.32s'."

ER_AUDIT_LOG_CANNOT_STORE_PASSWORD
  eng "Cannot store password: '%.32s'."

ER_AUDIT_LOG_CANNOT_REMOVE_PASSWORD
  eng "Cannot remove password: '%.32s'."

ER_AUDIT_LOG_PASSWORD_HAS_BEEN_COPIED
  eng "'audit_log' password has been copied into '%.32s' and will be removed with first purged password."

OBSOLETE_ER_AUDIT_LOG_INSUFFICIENT_PRIVILEGE
  eng "Request ignored for '%.64s'@'%.64s'. Role needed to perform operation: '%.32s'"

OBSOLETE_ER_WRONG_MVI_VALUE
  eng "Can't store an array or an object in a scalar key part of the index '%.192s'"

OBSOLETE_ER_WARN_FUNC_INDEX_NOT_APPLICABLE
  eng "Cannot use functional index '%-.64s' due to type or collation conversion"

OBSOLETE_ER_EXCEEDED_MV_KEYS_NUM
  eng "Exceeded max number of values per record for multi-valued index '%-.64s' by %u value(s)"

OBSOLETE_ER_EXCEEDED_MV_KEYS_SPACE
  eng "Exceeded max total length of values per record for multi-valued index '%-.64s' by %u bytes"

OBSOLETE_ER_FUNCTIONAL_INDEX_DATA_IS_TOO_LONG 22001
  eng "Data too long for functional index '%-.64s'"

OBSOLETE_ER_INVALID_JSON_VALUE_FOR_FUNC_INDEX 22018
  eng "Invalid JSON value for CAST for functional index '%-.64s'"

OBSOLETE_ER_JSON_VALUE_OUT_OF_RANGE_FOR_FUNC_INDEX 22003
  eng "Out of range JSON value for CAST for functional index '%-.64s'"

ER_LDAP_EMPTY_USERDN_PASSWORD
  eng "Empty user dn or password is not allowed, not attempting LDAP bind."

OBSOLETE_ER_GROUPING_ON_TIMESTAMP_IN_DST
  eng "Grouping on temporal is non-deterministic for timezones having DST. Please consider switching to UTC for this query."

ER_ACL_WRONG_OR_MISSING_ACL_TABLES_LOG
  eng "The current layout of the ACL tables does not conform to the server's expected layout. They're either altered, missing or not upgraded from a previous version. However a best effort attempt to read data from these tables will still be made."

ER_LOCK_ORDER_FAILED_WRITE_FILE
  eng "LOCK_ORDER: Failed to write to file <%s>."

ER_LOCK_ORDER_FAILED_READ_FILE
  eng "LOCK_ORDER: Failed to read from file <%s>."

ER_LOCK_ORDER_MESSAGE
  eng "LOCK_ORDER message: %s"

ER_LOCK_ORDER_DEPENDENCIES_SYNTAX
  eng "Lock order dependencies file <%s> (%d:%d) - (%d:%d) : %s"

ER_LOCK_ORDER_SCANNER_SYNTAX
  eng "Lock order scanner: (%d:%d) - (%d:%d) : %s"

ER_DATA_DIRECTORY_UNUSABLE_DELETABLE
  eng "The newly created data directory %s by --initialize is unusable. You can remove it."
  bgn "Новосъздадената от --initialize папка за базата %s е неизползваема. Можете да я изтриете."

ER_IB_MSG_BTREE_LEVEL_LIMIT_EXCEEDED
  eng "No. of B-tree level created for index %s has crossed the permissible limit. If debug option innodb_limit_optimistic_insert_debug is being used try tweaking it to include more records in a page."

ER_IB_CLONE_START_STOP
  eng "%s"

ER_IB_CLONE_OPERATION
  eng "%s"

ER_IB_CLONE_RESTART
  eng "%s"

ER_IB_CLONE_USER_DATA
  eng "Clone removing all user data for provisioning: %s"

ER_IB_CLONE_NON_INNODB_TABLE
  eng "Non innodb table: %s.%s is not cloned and is empty."

ER_CLONE_SHUTDOWN_TRACE
  eng "Clone shutting down server as RESTART failed. Please start server to complete clone operation."

ER_GRP_RPL_GTID_PURGED_EXTRACT_ERROR
  eng "Error when extracting this member GTID purged set. Operations and checks made to group joiners may be incomplete."

ER_GRP_RPL_CLONE_PROCESS_PREPARE_ERROR
  eng "There was an issue when configuring the remote cloning process: %s"

ER_GRP_RPL_CLONE_PROCESS_EXEC_ERROR
  eng "There was an issue when cloning from another server: %s"

ER_GRP_RPL_RECOVERY_EVAL_ERROR
  eng "There was an issue when trying to evaluate the best distributed recovery strategy while joining.%s"

ER_GRP_RPL_NO_POSSIBLE_RECOVERY
  eng "No valid or ONLINE members exist to get the missing data from the group. For cloning check if donors of the same version and with clone plugin installed exist. For incremental recovery check if you have donors where the required data was not purged from the binary logs."

ER_GRP_RPL_CANT_KILL_THREAD
  eng "The group replication plugin could not kill the plugin routine for %s. %s"

ER_GRP_RPL_RECOVERY_STRAT_CLONE_THRESHOLD
  eng "This member will start distributed recovery using clone. It is due to the number of missing transactions being higher than the configured threshold of %llu."

ER_GRP_RPL_RECOVERY_STRAT_CLONE_PURGED
  eng "This member will start distributed recovery using clone. It is due to no ONLINE member has the missing data for recovering in its binary logs."

ER_GRP_RPL_RECOVERY_STRAT_CHOICE
  eng "Distributed recovery will transfer data using: %s"

ER_GRP_RPL_RECOVERY_STRAT_FALLBACK
  eng "Due to some issue on the previous step distributed recovery is now executing: %s"

ER_GRP_RPL_RECOVERY_STRAT_NO_FALLBACK
  eng "Due to a critical cloning error or lack of donors, distributed recovery cannot be executed. The member will now leave the group."

ER_GRP_RPL_SLAVE_THREAD_ERROR_ON_CLONE
  eng "The '%s' thread of channel '%s' will error out as the server will attempt to clone another server"

ER_UNKNOWN_TABLE_IN_UPGRADE
  eng "Unknown table '%-.129s'"

ER_IDENT_CAUSES_TOO_LONG_PATH_IN_UPGRADE
  eng "Long database name and identifier for object resulted in path length exceeding %d characters. Path: '%s'."

ER_XA_CANT_CREATE_MDL_BACKUP
  eng "XA: Failed to take MDL Lock backup of PREPARED XA transaction during client disconnect."

ER_AUDIT_LOG_SUPER_PRIVILEGE_REQUIRED
  eng "SUPER privilege or AUDIT_ADMIN role required for '%s'@'%s' user."

ER_AUDIT_LOG_UDF_INVALID_ARGUMENT_TYPE
  eng "Invalid argument type"

ER_AUDIT_LOG_UDF_INVALID_ARGUMENT_COUNT
  eng "Invalid argument count"

ER_AUDIT_LOG_HAS_NOT_BEEN_INSTALLED
  eng "audit_log plugin has not been installed using INSTALL PLUGIN syntax."

ER_AUDIT_LOG_UDF_READ_INVALID_MAX_ARRAY_LENGTH_ARG_TYPE
  eng "Invalid \"max_array_length\" argument type."

ER_LOG_CANNOT_WRITE_EXTENDED
  eng "Failed to write to %s: %s (%s)"

OBSOLETE_ER_UPGRADE_WITH_PARTITIONED_TABLES_REJECTED
  eng "Upgrading from server version %d with partitioned tables and lower_case_table_names == 1 on a case sensitive file system may cause issues, and is therefore prohibited. To upgrade anyway, restart the new server version with the command line option 'upgrade=FORCE'. When upgrade is completed, please execute 'RENAME TABLE <part_table_name> TO <new_table_name>; RENAME TABLE <new_table_name> TO <part_table_name>;' for each of the partitioned tables. Please see the documentation for further information."

ER_KEYRING_AWS_INCORRECT_PROXY
  eng "Incorrect environment variable %s, invalid port: %s"

ER_GRP_RPL_SERVER_SET_TO_OFFLINE_MODE_DUE_TO_ERRORS
  eng "The server was automatically set into offline mode after an error was detected."

ER_GRP_RPL_MESSAGE_SERVICE_FATAL_ERROR
  eng "A message sent through the Group Replication message deliver service was not delivered successfully. The server will now leave the group. Try to add the server back to the group and check if the problem persists, or check previous messages in the log for hints of what could be the problem."

ER_WARN_WRONG_COMPRESSION_ALGORITHM_LOG
  eng "Invalid MASTER_COMPRESSION_ALGORITHMS '%.192s' found in repository for channel '%.192s'. Resetting to 'uncompressed' (no compression)."

ER_WARN_WRONG_COMPRESSION_LEVEL_LOG
  eng "Invalid MASTER_ZSTD_COMPRESSION_LEVEL found in repository for channel '%.192s'. Resetting to %u."

ER_PROTOCOL_COMPRESSION_RESET_LOG
  eng "Option --protocol-compression-algorithms is reset to default value."

ER_XPLUGIN_COMPRESSION_ERROR
  eng "Fatal error while compressing outgoing data - %s"

ER_MYSQLBACKUP_MSG
  eng "%s"

ER_WARN_UNKNOWN_KEYRING_AWS_REGION
  eng "Unknown keyring_aws_region '%.192s'. Connection to AWS KMS may fail."

ER_WARN_LOG_PRIVILEGE_CHECKS_USER_DOES_NOT_EXIST
  eng "PRIVILEGE_CHECKS_USER for replication channel '%.192s' was set to `%.64s`@`%.255s`, but this is not an existing user. Correct this before starting replication threads."

ER_WARN_LOG_PRIVILEGE_CHECKS_USER_CORRUPT
  eng "Invalid, corrupted PRIVILEGE_CHECKS_USER was found in the replication configuration repository for channel '%.192s'. Use CHANGE MASTER TO PRIVILEGE_CHECKS_USER to correct the configuration."

ER_WARN_LOG_PRIVILEGE_CHECKS_USER_NEEDS_RPL_APPLIER_PRIV
  eng "PRIVILEGE_CHECKS_USER for replication channel '%.192s' was set to `%.64s`@`%.255s`, but this user does not have REPLICATION_APPLIER privilege. Correct this before starting the replication threads."

ER_FILE_PRIVILEGE_FOR_REPLICATION_CHECKS
  eng "The PRIVILEGE_CHECKS_USER for channel '%.192s' would need FILE privilege to execute a LOAD DATA INFILE statement replicated in statement format. Consider using binlog_format=ROW on master. If the replicated events are trusted, recover from the failure by temporarily granting FILE to the PRIVILEGE_CHECKS_USER."

ER_RPL_SLAVE_SQL_THREAD_STARTING_WITH_PRIVILEGE_CHECKS
  eng "Slave SQL thread%s initialized, starting replication in log '%s' at position %s, relay log '%s' position: %s, user: '%.64s'@'%.255s', roles: %.512s"

ER_AUDIT_LOG_CANNOT_GENERATE_PASSWORD
  eng "Cannot generate password: '%.32s'"

ER_INIT_FAILED_TO_GENERATE_ROOT_PASSWORD
  eng "Failed to generate a random password for root. Probabably not enough enthropy."

ER_PLUGIN_LOAD_OPTIONS_IGNORED
  eng "Ignoring --plugin-load[_add] list as the server is running with --initialize(-insecure)."

ER_WARN_AUTH_ID_WITH_SYSTEM_USER_PRIV_IN_MANDATORY_ROLES
  eng "Cannot set mandatory_roles: AuthId `%.64s`@`%.64s` has '%s' privilege. AuthId(s) set in the mandatory_roles are ignored."

ER_IB_MSG_SKIP_HIDDEN_DIR
  eng "Directory '%s' will not be scanned because it is a hidden directory."

ER_WARN_RPL_RECOVERY_NO_ROTATE_EVENT_FROM_MASTER_EOF
  eng "Server was not able to find a rotate event from master server to initialize relay log recovery for channel '%s'. Skipping relay log recovery for the channel."

ER_IB_LOB_ROLLBACK_INDEX_LEN
  eng "Rolling back LOB for transaction %llu undo number %llu : current index length %llu. (iteration %llu)"

ER_CANT_PROCESS_EXPRESSION_FOR_GENERATED_COLUMN_TO_DD
  eng "Error in processing (possibly deprecated) expression or function '%.128s' for generated column %.64s.%.64s.%.64s"

ER_RPL_SLAVE_QUEUE_EVENT_FAILED_INVALID_NON_ROW_FORMAT
  eng "The queue event failed for channel '%s' as an invalid event according to REQUIRE_ROW_FORMAT was found."

ER_RPL_SLAVE_APPLY_LOG_EVENT_FAILED_INVALID_NON_ROW_FORMAT
  eng "The application of relay events failed for channel '%s' as an invalid event according to REQUIRE_ROW_FORMAT was found."

ER_LOG_PRIV_CHECKS_REQUIRE_ROW_FORMAT_NOT_SET
  eng "PRIVILEGE_CHECKS_USER for replication channel '%.192s' can't be set to `%.64s`@`%.255s` unless REQUIRE_ROW_FORMAT is also set to %d."

ER_RPL_SLAVE_SQL_THREAD_DETECTED_UNEXPECTED_EVENT_SEQUENCE
  eng "An unexpected event sequence was detected by the SQL thread while applying an event."

ER_IB_MSG_UPGRADE_PARTITION_FILE
  eng "Updating partition file name '%s' to '%s' and all other partition files during upgrade"

ER_IB_MSG_DOWNGRADE_PARTITION_FILE
  eng "Updating partition file name '%s' to '%s' and all other partition files during downgrade"

ER_IB_MSG_UPGRADE_PARTITION_FILE_IMPORT
  eng "Updating partition file name '%s' to '%s' for import"

ER_IB_WARN_OPEN_PARTITION_FILE
  eng "Unable to open partition file with new name '%s'. Please check if innodb_directories is set to include all external file paths"

ER_IB_MSG_FIL_STATE_MOVED_CORRECTED
  eng "%s DD ID: %llu - Partition tablespace %u, name '%s' is corrected to '%s'"

ER_IB_MSG_FIL_STATE_MOVED_CHANGED_PATH
  eng "%s DD ID: %llu - Tablespace %u, name '%s', '%s' is moved to '%s'"

ER_IB_MSG_FIL_STATE_MOVED_CHANGED_NAME
  eng "%s DD ID: %llu - Partition tablespace %u, name '%s', '%s' is updated to '%s'"

ER_IB_MSG_FIL_STATE_MOVED_TOO_MANY
  eng "%s Too many files have been moved, disabling logging of detailed messages"

ER_GR_ELECTED_PRIMARY_GTID_INFORMATION
  eng "Elected primary member %s: %s"

ER_SCHEMA_NAME_IN_UPPER_CASE_NOT_ALLOWED
  eng "Schema name '%s' containing upper case characters is not allowed with lower_case_table_names = 1."

ER_TABLE_NAME_IN_UPPER_CASE_NOT_ALLOWED
  eng "Table name '%s.%s' containing upper case characters is not allowed with lower_case_table_names = 1."

ER_SCHEMA_NAME_IN_UPPER_CASE_NOT_ALLOWED_FOR_FK
  eng "Schema name '%s' containing upper case characters, used by foreign key '%s' in table '%s.%s', is not allowed with lower_case_table_names = 1."

ER_TABLE_NAME_IN_UPPER_CASE_NOT_ALLOWED_FOR_FK
  eng "Table name '%s.%s' containing upper case characters, used by foreign key '%s' in table '%s.%s', is not allowed with lower_case_table_names = 1."

ER_IB_MSG_DICT_PARTITION_NOT_FOUND
  eng "Table Partition: %s is not found in InnoDB dictionary"

ER_ACCESS_DENIED_FOR_USER_ACCOUNT_BLOCKED_BY_PASSWORD_LOCK
  eng "Access denied for user '%-.48s'@'%-.64s'. Account is blocked for %s day(s) (%s day(s) remaining) due to %u consecutive failed logins. Use FLUSH PRIVILEGES or ALTER USER to reset."

ER_INNODB_OUT_OF_RESOURCES
  eng "%s"

ER_DD_UPGRADE_FOUND_PREPARED_XA_TRANSACTION
  eng "Upgrade cannot proceed due to an existing prepared XA transaction."

ER_MIGRATE_TABLE_TO_DD_OOM
  eng "Could not allocate memory for key_info when migrating table %s.%s"

ER_RPL_RELAY_LOG_RECOVERY_INFO_AFTER_CLONE
  eng "Relay log information for channel '%s' was found after a clone operation. Relay log recovery will be executed to adjust positions and file information for this new server. Should that automatic procedure fail please adjust the positions through 'CHANGE MASTER TO'"

ER_IB_MSG_57_UNDO_SPACE_DELETE_FAIL
  eng "Failed to delete 5.7 undo tablespace: %s during upgrade"

ER_IB_MSG_DBLWR_1285
  eng "Empty doublewrite file: %s"

ER_IB_MSG_DBLWR_1286
  eng "Using '%s' for doublewrite"

ER_IB_MSG_DBLWR_1287
  eng  "Error reading doublewrite buffer from the system tablespace"

ER_IB_MSG_DBLWR_1288
  eng "Cannot create doublewrite buffer: you must increase your buffer pool size. Cannot continue operation."

ER_IB_MSG_DBLWR_1290
  eng "The page in the doublewrite file is corrupt. Cannot continue operation. You can try to recover the database with innodb_force_recovery=6"

ER_IB_MSG_BAD_DBLWR_FILE_NAME
  eng "The doublewrite filename '%s' is incorrect."

OBSOLETE_ER_IB_MSG_DBLWR_1292
  eng "%s"

ER_IB_MSG_DBLWR_1293
  eng "Doublewrite file create failed: %s"

ER_IB_MSG_DBLWR_1294
  eng "DBLWRThread: pthread_setaffinity() failed!"

ER_IB_MSG_DBLWR_1295
  eng "%s"

ER_IB_MSG_DBLWR_1296
  eng "%s"

ER_IB_MSG_DBLWR_1297
  eng "Doublewrite file read failed: %s"

ER_IB_MSG_DBLWR_1298
  eng "Dump of the data file page:"

ER_IB_MSG_DBLWR_1300
  eng "%s"

ER_IB_MSG_DBLWR_1301
  eng "%s"

ER_IB_MSG_DBLWR_1304
  eng "%s"

ER_IB_MSG_DBLWR_1305
  eng "%s"

ER_IB_MSG_DBLWR_1306
  eng "%s"

ER_IB_MSG_DBLWR_1307
  eng "%s"

ER_IB_MSG_DBLWR_1308
  eng "%s"

ER_IB_MSG_DBLWR_1309
  eng "%s"

ER_IB_MSG_DBLWR_1310
  eng "%s"

ER_IB_MSG_DBLWR_1311
  eng "%s"

ER_IB_MSG_DBLWR_1312
  eng "%s"

ER_IB_MSG_DBLWR_1313
  eng "%s"

ER_IB_MSG_DBLWR_1314
  eng "%s"

ER_IB_MSG_DBLWR_1315
  eng "%s"

ER_IB_MSG_DBLWR_1316
  eng "%s"

ER_IB_MSG_DBLWR_1317
  eng "%s"

ER_IB_MSG_DBLWR_1318
  eng "%s"

ER_IB_MSG_DBLWR_1319
  eng "Doublewrite load file %s size %lu is not a multiple of the configured page size %lu""

ER_IB_MSG_DBLWR_1320
  eng "Doublewrite file %s truncate failed"

ER_IB_MSG_DBLWR_1321
  eng "Doublewrite file %s failed to writ zeros"

ER_IB_MSG_DBLWR_1322
  eng "Doublewrite create file %s size %lu is not a multiple of the configured page size %lu""

ER_IB_MSG_DBLWR_1323
  eng "%s"

ER_IB_MSG_DBLWR_1324
  eng "%s"

ER_IB_MSG_DBLWR_1325
  eng "%s"

ER_IB_MSG_DBLWR_1326
  eng "%s"

ER_IB_MSG_DBLWR_1327
  eng "%s"

ER_IB_MSG_GTID_FLUSH_AT_SHUTDOWN
  eng "Could not flush all GTIDs during slow shutdown. Will recover GTIDs when server restarts."

ER_IB_MSG_57_STAT_SPACE_DELETE_FAIL
  eng "Failed to delete 5.7 stat tablespace: %s during upgrade"

ER_NDBINFO_UPGRADING_SCHEMA
  eng "Installing ndbinfo schema version %s"

ER_NDBINFO_NOT_UPGRADING_SCHEMA
  eng "Installed ndbinfo schema is current. Not upgrading."

ER_NDBINFO_UPGRADING_SCHEMA_FAIL
  eng "Failed to upgrade ndbinfo schema."

OBSOLETE_ER_IB_MSG_CREATE_LOG_FILE
  eng "%s"

ER_IB_MSG_INNODB_START_INITIALIZE
  eng "InnoDB initialization has started."

ER_IB_MSG_INNODB_END_INITIALIZE
  eng "InnoDB initialization has ended."

ER_IB_MSG_PAGE_ARCH_NO_RESET_POINTS
  eng "Could not find appropriate reset points."

ER_IB_WRN_PAGE_ARCH_FLUSH_DATA
  eng "Unable to flush. Page archiving data may be corrupt in case of a crash."

ER_IB_ERR_PAGE_ARCH_INVALID_DOUBLE_WRITE_BUF
  eng "Page archiver's doublewrite buffer for %ld is not valid."

ER_IB_ERR_PAGE_ARCH_RECOVERY_FAILED
  eng "Page archiver system's recovery failed."

ER_IB_ERR_PAGE_ARCH_INVALID_FORMAT
  eng "Invalid archived file name format. The archived file is supposed to have the format %s + [0-9]*."

ER_INVALID_XPLUGIN_SOCKET_SAME_AS_SERVER
  eng "X Plugins UNIX socket must use different file than MySQL server. X Plugin won't be accessible through UNIX socket"

ER_INNODB_UNABLE_TO_ACQUIRE_DD_OBJECT
  eng "%s"

ER_WARN_LOG_DEPRECATED_PARTITION_PREFIX_KEY
  eng "Column '%.64s.%.64s.%.64s' having prefix key part '%.64s(%u)' is ignored by the partitioning function. Use of prefixed columns in the PARTITION BY KEY() clause is deprecated and will be removed in a future release."

ER_IB_MSG_UNDO_TRUNCATE_TOO_OFTEN
  eng "Undo Truncation is occurring too often. Consider increasing --innodb-max-undo-log-size."

ER_GRP_RPL_IS_STARTING
  eng "Plugin 'group_replication' is starting."

ER_IB_MSG_INVALID_LOCATION_FOR_TABLESPACE
  eng "Cannot create tablespace %s because the directory is not a valid location. %s";

ER_IB_MSG_INVALID_LOCATION_WRONG_DB
  eng "Scanned file '%s' for tablespace %s cannot be opened because it is not in a sub-directory named for the schema.");

ER_IB_MSG_CANNOT_FIND_DD_UNDO_SPACE
  eng "Cannot find undo tablespace %s with filename '%s' as indicated by the Data Dictionary. Did you move or delete this tablespace? Any undo logs in it cannot be used."

ER_GRP_RPL_RECOVERY_ENDPOINT_FORMAT
  eng "Invalid input value for recovery socket endpoints '%s'. Please, provide a valid, comma separated, list of endpoints (IP:port)".

ER_GRP_RPL_RECOVERY_ENDPOINT_INVALID
  eng "The server is not listening on endpoint '%s'. Only endpoints that the server is listening on are valid recovery endpoints."

ER_GRP_RPL_RECOVERY_ENDPOINT_INVALID_DONOR_ENDPOINT
  eng "Received invalid recovery endpoints configuration from donor. This member is not a valid donor for recovery, so it will be skipped."

ER_GRP_RPL_RECOVERY_ENDPOINT_INTERFACES_IPS
  eng "Failed to retrieve IP addresses from enabled host network interfaces."

ER_WARN_TLS_CHANNEL_INITIALIZATION_ERROR
  eng "Failed to initialize TLS for channel: %s. See below for the description of exact issue."

ER_XPLUGIN_FAILED_TO_VALIDATE_ADDRESS
  eng "Validation of value '%s' set to `Mysqlx_bind_address` failed: %s. Skipping this value."

ER_XPLUGIN_FAILED_TO_BIND_INTERFACE_ADDRESS
  eng "Value '%s' set to `Mysqlx_bind_address`, X Plugin can't bind to it. Skipping this value."

ER_IB_ERR_RECOVERY_REDO_DISABLED
  eng "Server was killed when InnoDB redo logging was disabled. Data files could be corrupt. You can try to restart the database with innodb_force_recovery=6"

ER_IB_WRN_FAST_SHUTDOWN_REDO_DISABLED
  eng "InnoDB cannot do cold shutdown 'innodb_fast_shutdown = 2' and is forcing 'innodb_fast_shutdown = 1' as redo logging is disabled. InnoDB would flush all dirty pages to ensure physical data consistency."

ER_IB_WRN_REDO_DISABLED
  eng "InnoDB redo logging is disabled. All data could be lost in case of a server crash."

ER_IB_WRN_REDO_ENABLED
  eng "InnoDB redo logging is enabled. Data is now safe and can be recovered in case of a server crash."

ER_TLS_CONFIGURED_FOR_CHANNEL
  eng "Channel %s configured to support TLS. Encrypted connections are now supported for this channel."

ER_TLS_CONFIGURATION_REUSED
  eng "No TLS configuration was given for channel %s; re-using TLS configuration of channel %s."

ER_IB_TABLESPACE_PATH_VALIDATION_SKIPPED
  eng "Skipping InnoDB tablespace path validation. Manually moved tablespace files will not be detected!"

ER_IB_CANNOT_UPGRADE_WITH_DISCARDED_TABLESPACES
  eng "Upgrade failed because database contains discarded tablespaces."

ER_USERNAME_TRUNKATED
  eng "The user name '%s' exceeds the maximum number of allowed characters %d and is trunkated."

ER_HOSTNAME_TRUNKATED
  eng "The host name '%s' exceeds the maximum number of allowed characters %d and is trunkated."

ER_IB_MSG_TRX_RECOVERY_ROLLBACK_NOT_COMPLETED
  eng "Rollback of non-prepared transactions not completed, due to fast shutdown"

ER_AUTHCACHE_ROLE_EDGES_IGNORED_EMPTY_NAME
  eng "Found an entry in the 'role_edges' table with empty authorization ID; Skipped"

ER_AUTHCACHE_ROLE_EDGES_UNKNOWN_AUTHORIZATION_ID
  eng "Found an entry in the 'role_edges' table with unknown authorization ID '%s'; Skipped"

ER_AUTHCACHE_DEFAULT_ROLES_IGNORED_EMPTY_NAME
  eng "Found an entry in the 'default_roles' table with empty authorization ID; Skipped"

ER_AUTHCACHE_DEFAULT_ROLES_UNKNOWN_AUTHORIZATION_ID
  eng "Found an entry in the 'default_roles' table with unknown authorization ID '%s'; Skipped"

ER_IB_ERR_DDL_LOG_INSERT_FAILURE
  eng "Couldn't insert entry in ddl log for ddl."

ER_IB_LOCK_VALIDATE_LATCH_ORDER_VIOLATION
  eng "%s"

ER_IB_RELOCK_LATCH_ORDER_VIOLATION
  eng "%s"

OBSOLETE_ER_IB_MSG_1352
  eng "%s"

OBSOLETE_ER_IB_MSG_1353
  eng "%s"

OBSOLETE_ER_IB_MSG_1354
  eng "%s"

OBSOLETE_ER_IB_MSG_1355
  eng "%s"

OBSOLETE_ER_IB_MSG_1356
  eng "%s"

ER_IB_MSG_1357
  eng "%s"

ER_IB_MSG_1358
  eng "%s"

ER_IB_MSG_1359
  eng "%s"

ER_IB_FAILED_TO_DELETE_TABLESPACE_FILE
  eng "%s"

ER_IB_UNABLE_TO_EXPAND_TEMPORARY_TABLESPACE_POOL
  eng "%s"

ER_IB_TMP_TABLESPACE_CANNOT_CREATE_DIRECTORY
  eng "%s"

ER_IB_MSG_SCANNING_TEMP_TABLESPACE_DIR
  eng "%s"

ER_IB_ERR_TEMP_TABLESPACE_DIR_DOESNT_EXIST
  eng "%s"

ER_IB_ERR_TEMP_TABLESPACE_DIR_EMPTY
  eng "%s"

ER_IB_ERR_TEMP_TABLESPACE_DIR_CONTAINS_SEMICOLON
  eng "%s"

ER_IB_ERR_TEMP_TABLESPACE_DIR_SUBDIR_OF_DATADIR
  eng "%s"

ER_IB_ERR_SCHED_SETAFFNINITY_FAILED
  eng "%s"

ER_IB_ERR_UNKNOWN_PAGE_FETCH_MODE
  eng "%s"

ER_IB_ERR_LOG_PARSING_BUFFER_OVERFLOW
  eng "%s"

ER_IB_ERR_NOT_ENOUGH_MEMORY_FOR_PARSE_BUFFER
  eng "%s"

ER_IB_MSG_1372
  eng "%s"

ER_IB_MSG_1373
  eng "%s"

ER_IB_MSG_1374
  eng "%s"

ER_IB_MSG_1375
  eng "%s"

ER_IB_ERR_ZLIB_UNCOMPRESS_FAILED
  eng "%s"

ER_IB_ERR_ZLIB_BUF_ERROR
  eng "%s"

ER_IB_ERR_ZLIB_MEM_ERROR
  eng "%s"

ER_IB_ERR_ZLIB_DATA_ERROR
  eng "%s"

ER_IB_ERR_ZLIB_UNKNOWN_ERROR
  eng "%s"

ER_IB_MSG_1381
  eng "%s"

ER_IB_ERR_INDEX_RECORDS_WRONG_ORDER
  eng "%s"

ER_IB_ERR_INDEX_DUPLICATE_KEY
  eng "%s"

ER_IB_ERR_FOUND_N_DUPLICATE_KEYS
  eng "%s"

ER_IB_ERR_FOUND_N_RECORDS_WRONG_ORDER
  eng "%s"

ER_IB_ERR_PARALLEL_READ_OOM
  eng "%s"

ER_IB_MSG_UNDO_MARKED_ACTIVE
  eng "The state of undo tablespace %s is set to active implicitly."

ER_IB_MSG_UNDO_ALTERED_ACTIVE
  eng "The state of undo tablespace %s is set to 'active' by ALTER TABLESPACE."

ER_IB_MSG_UNDO_ALTERED_INACTIVE
  eng "The state of undo tablespace %s is set to 'inactive' by ALTER TABLESPACE."

ER_IB_MSG_UNDO_MARKED_EMPTY
  eng "The state of undo tablespace %s is set to 'empty'."

ER_IB_MSG_UNDO_TRUNCATE_DELAY_BY_CLONE
  eng "Delaying truncate of undo tablespace %s due to clone activity."

ER_IB_MSG_UNDO_TRUNCATE_DELAY_BY_MDL
  eng "Delaying truncate of undo tablespace %s due to a metadata lock."

ER_IB_MSG_INJECT_CRASH
  eng "Injected debug crash point: %s"

ER_IB_MSG_INJECT_FAILURE
  eng "Injected debug failure point: %s"

ER_GRP_RPL_TIMEOUT_RECEIVED_VC_LEAVE_ON_REJOIN
  eng "Timeout while waiting for a view change event during the leave step before a auto-rejoin attempt."

ER_RPL_ASYNC_RECONNECT_FAIL_NO_SOURCE
  eng "Failed to automatically re-connect to a different source, for channel '%s', because %s. To fix this %s."

ER_UDF_REGISTER_SERVICE_ERROR
  eng "Could not execute the installation of UDF functions. Check for other errors in the log"

ER_UDF_REGISTER_ERROR
  eng "Could not execute the installation of UDF function: %s. Check if the function is already present, if so, try to remove it."

ER_UDF_UNREGISTER_ERROR
  eng "Could not uninstall UDF functions. Try to remove them manually if present."

ER_EMPTY_PRIVILEGE_NAME_IGNORED
  eng "An empty or illegal privilege identifier was ignored when global privileges were read from disk."

ER_IB_MSG_INCORRECT_SIZE
  eng "%s"

ER_TMPDIR_PATH_TOO_LONG
  eng "A tmpdir temporary path \"%s\" is too long (> %zu) for this OS. This would not leave enough space for a temporary filename of length %zu within it."

ER_ERROR_LOG_DESTINATION_NOT_A_FILE
  eng "Error-log destination \"%s\" is not a file. Can not restore error log messages from previous run."

ER_NO_ERROR_LOG_PARSER_CONFIGURED
  eng "None of the log-sinks selected with --log-error-services=... provides a log-parser. The server will not be able to make the previous runs' error-logs available in performance_schema.error_log."

ER_UPGRADE_NONEXISTENT_SCHEMA
  eng "The schema \"%.64s\" referenced by %.16s \"%.128s\" does not exist. Please clean up any orphan %.16s before upgrading."

ER_IB_MSG_CREATED_UNDO_SPACE
  eng "Created undo tablespace '%s'."

ER_IB_MSG_DROPPED_UNDO_SPACE
  eng "Dropped undo tablespace '%s'."

ER_IB_MSG_MASTER_KEY_ROTATED
  eng "The InnoDB Encryption Master Key has been rotated in %d tablespaces."

ER_IB_DBLWR_DECOMPRESS_FAILED
  eng "Failed to decompress a DBLWR page (err=%d).  The original size is %d. Reporting the dblwr page as corrupted."

ER_IB_DBLWR_DECRYPT_FAILED
  eng "Decrypting a page in doublewrite file failed: %s."

ER_IB_DBLWR_KEY_MISSING
  eng "Encryption key missing: %s."

ER_INNODB_IO_WRITE_ERROR_RETRYING
  eng "I/O error while writing to file: %s. Retrying ..."

ER_INNODB_IO_WRITE_FAILED
  eng "Failed to write data to file: %s"

ER_LOG_COMPONENT_CANNOT_INIT
  eng "Log component %s failed to initialize."

ER_RPL_ASYNC_CHANNEL_CANT_CONNECT
  eng "The Monitor IO thread failed to connect to the source (host:%s port:%u network_namespace:%s) for channel '%s', thence it will try to connect to another source."

ER_RPL_ASYNC_SENDER_ADDED
  eng  "The source (host:%s port:%u network_namespace:%s) for channel '%s' has joined the group (group_name: %s), and so added its entry into replication_asynchronous_connection_failover table."

ER_RPL_ASYNC_SENDER_REMOVED
  eng "The source (host:%s port:%u network_namespace:%s) for channel '%s' has left the group (group_name: %s), and so removed its entry from replication_asynchronous_connection_failover table."

ER_RPL_ASYNC_CHANNEL_STOPPED_QUORUM_LOST
  eng "The Monitor IO thread detected that the source (host:%s port:%u network_namespace:%s) does not belong to the group majority, thence the channel '%s' will try to connect to another source."

ER_RPL_ASYNC_CHANNEL_CANT_CONNECT_NO_QUORUM
  eng "The IO thread detected that the source (host:%s port:%u network_namespace:%s) does not belong to the group majority, thence the channel '%s' will try to connect to another source."

ER_RPL_ASYNC_EXECUTING_QUERY
  eng "%s on the source (host:%s port:%u network_namespace:%s) for channel '%s'."

ER_RPL_REPLICA_MONITOR_IO_THREAD_EXITING
  eng "Replica Monitor IO thread exiting."

ER_RPL_ASYNC_MANAGED_NAME_REMOVED
  eng "The group (group_name: %s) for the channel '%s' has been removed, and so removed its entry from replication_asynchronous_connection_failover_managed and all the group members from replication_asynchronous_connection_failover table."

ER_RPL_ASYNC_MANAGED_NAME_ADDED
  eng "The group (group_name: %s) for the channel '%s' has been added, and so added its entry in replication_asynchronous_connection_failover_managed and source to replication_asynchronous_connection_failover table."

ER_RPL_ASYNC_READ_FAILOVER_TABLE
  eng "Error reading failover sources for channel '%s' from replication_asynchronous_connection_failover table."

ER_RPL_REPLICA_MONITOR_IO_THREAD_RECONNECT_CHANNEL
  eng "Error %s the channel '%s', the operation will be automatically retried."

ER_SLAVE_ANONYMOUS_TO_GTID_IS_LOCAL_OR_UUID_AND_GTID_MODE_NOT_ON
  eng "Replication channel '%.192s' is configured with ASSIGN_GTIDS_TO_ANONYMOUS_TRANSACTIONS='%s', which is invalid when GTID_MODE <> ON. If you intend to use GTID_MODE = ON everywhere, change to ASSIGN_GTIDS_TO_ANONYMOUS_TRANSACTIONS = OFF and use the procedure for enabling GTIDs online (see the documentation). If you intend to use GTIDs on this replica and cannot enable GTIDs on the source, enable GTID_MODE = ON and leave ASSIGN_GTIDS_TO_ANONYMOUS_TRANSACTIONS = LOCAL|<UUID>. If you intend to not use GTIDs at all in the replication topology, change to ASSIGN_GTIDS_TO_ANONYMOUS_TRANSACTIONS=OFF and leave GTID_MODE = '%s'."

ER_REPLICA_ANONYMOUS_TO_GTID_UUID_SAME_AS_GROUP_NAME
  eng "Replication channel '%.192s' is configured with ASSIGN_GTIDS_TO_ANONYMOUS_TRANSACTIONS='%s' which is equal to group_replication_group_name. To fix this issue, either change the group_replication_group_name  or use a different value for ASSIGN_GTIDS_TO_ANONYMOUS_TRANSACTIONS."

ER_GRP_RPL_GRP_NAME_IS_SAME_AS_ANONYMOUS_TO_GTID_UUID
  eng "The group_replication_group_name '%s' is the same as the UUID value for ASSIGN_GTIDS_TO_ANONYMOUS_TRANSACTIONS in a server channel"

ER_WARN_GTID_THRESHOLD_BREACH
  eng "The integer component of the GTID number is high. Suggest restarting the server with a new server_uuid to prevent it from reaching the maximum number 2^63-1, which will make it impossible to write the binary log and invoke the behavior specified by binlog_error_action."

ER_HEALTH_INFO
  eng "%s"

ER_HEALTH_WARNING
  eng "%s"

ER_HEALTH_ERROR
  eng "%s"

ER_HEALTH_WARNING_DISK_USAGE_LEVEL_1
  eng "%s: Warning Level 1 (%llu MiB): mount point = '%s', available = %llu MiB, total = %llu MiB, used = %.2f%%, low limit = %llu MiB, critical level = %llu MiB"

ER_HEALTH_WARNING_DISK_USAGE_LEVEL_2
  eng "%s: Warning Level 2 (%llu MiB): mount point = '%s', available = %llu MiB, total = %llu MiB, used = %.2f%%, low limit = %llu MiB, critical level = %llu MiB"

ER_HEALTH_WARNING_DISK_USAGE_LEVEL_3
  eng "%s: Warning Level 3 (%llu MiB): mount point = '%s', available = %llu MiB, total = %llu MiB, used = %.2f%%, low limit = %llu MiB, critical level = %llu MiB"

ER_IB_INNODB_TBSP_OUT_OF_SPACE
  eng "InnoDB: Size of tablespace %s is more than the maximum size allowed."

ER_GRP_RPL_APPLIER_CHANNEL_STILL_RUNNING
  eng "The group_replication_applier channel is still running, most likely it is waiting for a database/table lock, which is preventing the channel from stopping. Please check database/table locks, including the ones created by backup tools."

ER_RPL_ASYNC_RECONNECT_GTID_MODE_OFF_CHANNEL
  eng "Detected misconfiguration: replication channel \'%.192s\' was configured with SOURCE_CONNECTION_AUTO_FAILOVER = 1, but the server was started with a value other then --gtid-mode = ON. Either reconfigure replication using CHANGE MASTER TO SOURCE_CONNECTION_AUTO_FAILOVER = 0 FOR CHANNEL \'%.192s\', or change GTID_MODE to value ON, before starting the replica receiver thread."

ER_FIREWALL_SERVICES_NOT_ACQUIRED
  eng "Could not acquire required component services."

ER_FIREWALL_UDF_REGISTER_FAILED
  eng "Automatic registration of function(s) failed."

ER_FIREWALL_PFS_TABLE_REGISTER_FAILED
  eng "Automatic registration of Performance schema table(s) failed."

ER_IB_MSG_STATS_SAMPLING_TOO_LARGE
  eng "%s"

ER_AUDIT_LOG_FILE_PRUNE_FAILED
  eng "Failed to auto-prune file '%s', Error (%d): %s"

ER_AUDIT_LOG_FILE_AUTO_PRUNED
  eng "File '%s' auto-pruned"

ER_COMPONENTS_INFRASTRUCTURE_MANIFEST_INIT
  eng "Received an error while processing components from manifest file: %s"

ER_COMPONENTS_INFRASTRUCTURE_MANIFEST_DEINIT
  eng "Received an error while unloading components read from manifest file: %s"

ER_WARN_COMPONENTS_INFRASTRUCTURE_MANIFEST_NOT_RO
  eng "Manifest file '%s' is not read-only. For better security, please make sure that the file is read-only."

ER_WARN_NO_KEYRING_COMPONENT_SERVICE_FOUND
  eng "No suitable '%s' service implementation found to fulfill the request."

ER_NOTE_KEYRING_COMPONENT_INITIALIZED
  eng "Keyring component initialized successfully."

ER_KEYRING_COMPONENT_NOT_INITIALIZED
  eng "The component is not initialized properly. Make sure that configuration is proper and use ALTER INSTANCE RELOAD KEYRING to reinitialize the component."

ER_KEYRING_COMPONENT_EXCEPTION
  eng "Keyring component encountered an exception while executing : '%s' API of service: '%s'"

ER_KEYRING_COMPONENT_MEMORY_ALLOCATION_ERROR
  eng "Failed to allocated memory for '%s' while executing: '%s' API of service: '%s'"

ER_NOTE_KEYRING_COMPONENT_AES_INVALID_MODE_BLOCK_SIZE
  eng "Empty or 0 values for AES encryption mode and/or block size are not permitted."

ER_NOTE_KEYRING_COMPONENT_AES_DATA_IDENTIFIER_EMPTY
  eng "A valid data identifier is required in order to fetch the key required for the AES operation."

ER_NOTE_KEYRING_COMPONENT_AES_INVALID_KEY
  eng "Key identified by Data ID: '%s' and Auth ID: '%s' is not of type AES."

ER_NOTE_KEYRING_COMPONENT_AES_OPERATION_ERROR
  eng "Encountered error: '%s' while executing '%s' API of keyring_aes service. Key details are Data ID: '%s' and Auth ID: '%s'."

ER_NOTE_KEYRING_COMPONENT_READ_DATA_NOT_FOUND
  eng "Could not find the data corresponding to Data ID: '%s', Auth ID: '%s'."

ER_NOTE_KEYRING_COMPONENT_WRITE_MAXIMUM_DATA_LENGTH
  eng "Maximum permissible size of data is '%zu' bits"

ER_NOTE_KEYRING_COMPONENT_STORE_FAILED
  eng "Error writing data for Data ID: '%s', Auth ID: '%s'. Either data already exists with same identifier or keyring backend encountered an error."

ER_NOTE_KEYRING_COMPONENT_REMOVE_FAILED
  eng "Error removing data for Data ID: '%s', Auth ID: '%s'. Either data already exists with same identifier or keyring backend encountered an error."

ER_NOTE_KEYRING_COMPONENT_GENERATE_FAILED
  eng "Error generating data for Data ID: '%s', Auth ID: '%s'. Either data already exists with same identifier or keyring backend encountered an error."

ER_NOTE_KEYRING_COMPONENT_KEYS_METADATA_ITERATOR_FETCH_FAILED
  eng "Failed to get metadata from current keys metadata iterator position."

ER_NOTE_KEYRING_COMPONENT_METADATA_ITERATOR_INVALID_OUT_PARAM
  eng "Key and value length parameters must not be null."

ER_IB_WRN_FAILED_TO_ACQUIRE_SERVICE
  eng "Innodb could not acquire service : %s"

ER_IB_WRN_OLD_GEOMETRY_TYPE
  eng "Column %s of type GEOMETRY is in old (5.6) format which could be deprecated in the future. To change the format to latest, please consider rebuilding the table after the upgrade."

ER_NET_WAIT_ERROR2
  eng "'wait_timeout' period of %s seconds was exceeded for %s. The idle time since last command was too long."

ER_GRP_RPL_MEMBER_ACTION_TRIGGERED
  eng "The member action "%s" for event "%s" with priority "%u" will be run."

ER_GRP_RPL_MEMBER_ACTION_FAILURE_IGNORE
  eng "The member action "%s" for event "%s" with priority "%u" failed, this error is ignored as instructed. Please check previous messages in the error log for hints about what could have caused this failure."

ER_GRP_RPL_MEMBER_ACTION_FAILURE
  eng "The member action "%s" for event "%s" with priority "%u" failed. Please check previous messages in the error log for hints about what could have caused this failure."

ER_GRP_RPL_MEMBER_ACTION_PARSE_ON_RECEIVE
  eng "Unable to parse the member actions configuration sent by the primary."

ER_GRP_RPL_MEMBER_ACTION_UPDATE_ACTIONS
  eng "Unable to update the member actions configuration with the one sent by the primary. Please check the tables 'mysql.replication_group_member_actions' and 'mysql.replication_group_configuration_version'."

ER_GRP_RPL_MEMBER_ACTION_GET_EXCHANGEABLE_DATA
  eng "Unable to read the member actions configuration during group membership change. Please check the tables 'mysql.replication_group_member_actions' and 'mysql.replication_group_configuration_version'."

ER_GRP_RPL_MEMBER_ACTION_DEFAULT_CONFIGURATION
  eng "This member joined a group on which all members do not support member actions, as such it did reset its member configuration to the default one."

ER_GRP_RPL_MEMBER_ACTION_UNABLE_TO_SET_DEFAULT_CONFIGURATION
  eng "Unable to reset to member actions default configuration on member join. Please check the tables 'mysql.replication_group_member_actions' and 'mysql.replication_group_configuration_version'."

ER_GRP_RPL_MEMBER_ACTION_PARSE_ON_MEMBER_JOIN
  eng "Unable to parse the member actions configuration sent by the group on member join."

ER_GRP_RPL_MEMBER_ACTION_UPDATE_ACTIONS_ON_MEMBER_JOIN
  eng "Unable to update the member actions configuration on member join. Please check the tables 'mysql.replication_group_member_actions' and 'mysql.replication_group_configuration_version'."

ER_GRP_RPL_MEMBER_ACTION_INVALID_ACTIONS_ON_MEMBER_JOIN
  eng "The group members were unable to send their member actions configuration. Please check the tables 'mysql.replication_group_member_actions' and 'mysql.replication_group_configuration_version' on all members."

ER_GRP_RPL_MEMBER_ACTION_ENABLED
  eng "Member action enabled: "%s", type: "%s", event: "%s", priority: "%u", error_handling: "%s"."

ER_GRP_RPL_MEMBER_ACTION_DISABLED
  eng "Member action disabled: "%s", type: "%s", event: "%s", priority: "%u", error_handling: "%s"."

ER_GRP_RPL_MEMBER_ACTIONS_RESET
  eng "Member actions configuration was reset."

OBSOLETE_ER_DEPRECATED_TLS_VERSION_SESSION
  eng "Accepted a connection with deprecated protocol '%s' for account `%s`@`%s` from host `%s`. Client supplied username `%s`"

OBSOLETE_ER_WARN_DEPRECATED_TLS_VERSION_FOR_CHANNEL
  eng "A deprecated TLS version %s is enabled for channel %s"

ER_FIREWALL_DEPRECATED_USER_PROFILE
  eng "User profile \'%s\' loaded. Firewall user profiles are deprecated, consider migrating to group profiles."

ER_GRP_RPL_VIEW_CHANGE_UUID_INVALID
  eng "Invalid input value for group_replication_view_change_uuid '%s'. Please, provide a valid UUID."

ER_GRP_RPL_VIEW_CHANGE_UUID_SAME_AS_GROUP_NAME
  eng "Variable 'group_replication_view_change_uuid' cannot be set to the value of '%s'. If you want to use the UUID of 'group_replication_group_name' for the UUID of View_change_log_events, please set 'group_replication_view_change_uuid' to AUTOMATIC."

ER_GRP_RPL_GROUP_NAME_SAME_AS_VIEW_CHANGE_UUID
  eng "group_replication_group_name '%s', which is the same as group_replication_view_change_uuid. Please change group_replication_view_change_uuid to AUTOMATIC"

ER_GRP_RPL_VIEW_CHANGE_UUID_IS_SAME_AS_ANONYMOUS_TO_GTID_UUID
  eng "The group_replication_view_change_uuid '%s' is the same as the UUID value for ASSIGN_GTIDS_TO_ANONYMOUS_TRANSACTIONS in a server channel"

ER_GRP_RPL_GRP_VIEW_CHANGE_UUID_IS_INCOMPATIBLE_WITH_SERVER_UUID
  eng "group_replication_view_change_uuid is incompatible with group. group_replication_view_change_uuid %s matches server_uuid %s."

ER_GRP_RPL_VIEW_CHANGE_UUID_DIFF_FROM_GRP
  eng "The member is configured with a group_replication_view_change_uuid option value '%s' different from the group '%s'. The member will now exit the group."

ER_WARN_REPLICA_ANONYMOUS_TO_GTID_UUID_SAME_AS_VIEW_CHANGE_UUID
  eng "Replication channel '%.192s' is configured with ASSIGN_GTIDS_TO_ANONYMOUS_TRANSACTIONS='%s' which is equal to group_replication_view_change_uuid. To fix this issue, either change the group_replication_view_change_uuid or use a different value for ASSIGN_GTIDS_TO_ANONYMOUS_TRANSACTIONS."

ER_GRP_RPL_FAILED_TO_PARSE_THE_VIEW_CHANGE_UUID
  eng "Unable to parse the group_replication_view_change_uuid."

ER_GRP_RPL_FAILED_TO_GENERATE_SIDNO_FOR_VIEW_CHANGE_UUID
  eng "Unable to generate sidno for group_replication_view_change_uuid."

ER_GRP_RPL_VIEW_CHANGE_UUID_PARSE_ERROR
  eng "Unable to parse the group_replication_view_change_uuid during the Certification module initialization."

ER_GRP_RPL_UPDATE_GRPGTID_VIEW_CHANGE_UUID_EXECUTED_ERROR
  eng "Error updating group_gtid_executed GTID set with view change uuid during the Certification module initialization."

ER_GRP_RPL_ADD_VIEW_CHANGE_UUID_TO_GRP_SID_MAP_ERROR
  eng "Unable to add the group_replication_view_change_uuid sidno in the group_gtid_sid_map during the Certification module initialization."

ER_GRP_RPL_DONOR_VIEW_CHANGE_UUID_TRANS_INFO_ERROR
  eng "Unable to handle the donor's view change uuid transaction information when initializing the conflict detection component. Possible out of memory error."

ER_WARN_GRP_RPL_VIEW_CHANGE_UUID_FAIL_GET_VARIABLE
  eng "Unable to retrieve group_replication_view_change_uuid during server checks on replication operations."

ER_WARN_ADUIT_LOG_MAX_SIZE_AND_PRUNE_SECONDS_LOG
  eng "Both audit_log_max_size and audit_log_prune_seconds are set to non-zero. audit_log_max_size takes precedence and audit_log_prune_seconds is ignored"

ER_WARN_ADUIT_LOG_MAX_SIZE_CLOSE_TO_ROTATE_ON_SIZE_LOG
  eng "audit_log_rotate_on_size is not granular enough for the value of audit_log_max_size supplied. Should be at least %d times smaller."

ER_PLUGIN_INVALID_TABLE_DEFINITION
  eng "Invalid table definition for '%s.%s'."

ER_AUTH_KERBEROS_LOGGER_GENERIC_MSG
  eng "%s"

ER_INSTALL_PLUGIN_CONFLICT_LOG
  eng "Cannot install the %.192s plugin when the %.192s plugin is installed."

ER_DEPRECATED_PERSISTED_VARIABLE_WITH_ALIAS
  eng "The variable %s has been renamed to %s, and the old name deprecated. Only the old name was found in the persisted variable file. Next time the file is saved, both names will be stored. Issue any SET PERSIST command to save the file, get rid of this warning, and prepare the persisted configuration for when the variable is removed in a future version."

ER_LOG_COMPONENT_FLUSH_FAILED
  eng "%d error logging component(s) failed to flush. For file-based logs this can happen when the path or permissions of the log-file have changed. Failure to flush filed-based logs may affect log-rotation."

ER_IB_MSG_REENCRYPTED_TABLESPACE_KEY
  eng "Tablespace key for %s has been re-encrypted using the latest InnoDB master key. However, we recommend that you rebuild the table for better security."

ER_IB_MSG_REENCRYPTED_GENERAL_TABLESPACE_KEY
  eng "Tablespace key for %s has been re-encrypted using the latest InnoDB master key. However, we recommend that you reencrypt the tablespace for better security."

ER_IB_ERR_PAGE_ARCH_DBLWR_INIT_FAILED
  eng "Page Archiver's doublewrite buffer initialisation failed. Page tracking is at risk of losing tracked information."

ER_IB_MSG_RECOVERY_NO_SPACE_IN_REDO_LOG__SKIP_IBUF_MERGES
  eng "There is not enough free space in the redo log during recovery to perform pending ibuf merges. Please retry starting MySQL with --innodb-force-recovery=4."

ER_IB_MSG_RECOVERY_NO_SPACE_IN_REDO_LOG__UNEXPECTED
  eng "There is not enough free space in the redo log during recovery, restore from backup (or retry with --innodb-force-recovery=6)."

ER_WARN_AUDIT_LOG_FORMAT_UNIX_TIMESTAMP_ONLY_WHEN_JSON_LOG
  eng "audit_log_format_unix_timestamp is applicable only when audit_log_format = JSON."

# This error is not supposed to be reported to the users. It is only
# meant for internal use to signal that a statement should be
# reprepared for the primary storage engine, without transformations.
# The error should be caught and handled by the server.
ER_PREPARE_FOR_PRIMARY_ENGINE
  eng "Retry the statement using the primary storage engine."

ER_IB_MSG_PAR_RSEG_INIT_COMPLETE_MSG
  eng "Parallel initialization of rseg complete"

ER_IB_MSG_PAR_RSEG_INIT_TIME_MSG
  eng "Time taken to initialize rseg using %u thread: %u ms."

ER_DDL_MSG_1
  eng "DDL failed to create a thread to load an index, fall back to single thread"

ER_MTR_MSG_1
  eng "Debug_check_no_latching failed, slot->type=%d"

ER_GRP_RPL_MYSQL_NETWORK_PROVIDER_CLIENT_ERROR_CONN_ERR
  eng "Failed to establish MySQL client connection in Group Replication. Error establishing connection. Please refer to the manual to make sure that you configured Group Replication properly to work with MySQL Protocol connections."

ER_GRP_RPL_MYSQL_NETWORK_PROVIDER_CLIENT_ERROR_COMMAND_ERR
  eng "Failed to establish MySQL client connection in Group Replication. Error sending connection delegation command. Please refer to the manual to make sure that you configured Group Replication properly to work with MySQL Protocol connections."

ER_GRP_RPL_FAILOVER_CONF_GET_EXCHANGEABLE_DATA
  eng "Unable to read the replication failover channels configuration during group membership change. Please check the tables 'mysql.replication_asynchronous_connection_failover', 'mysql.replication_asynchronous_connection_failover_managed' and 'mysql.replication_group_configuration_version'."

ER_GRP_RPL_FAILOVER_CONF_DEFAULT_CONFIGURATION
  eng "This member joined a group on which all members do not support replication failover channels integration on Group Replication, as such it did reset its replication failover channels configuration to the default one."

ER_GRP_RPL_FAILOVER_CONF_UNABLE_TO_SET_DEFAULT_CONFIGURATION
  eng "Unable to reset to replication failover channels default configuration on member join. Please check the tables 'mysql.replication_asynchronous_connection_failover', 'mysql.replication_asynchronous_connection_failover_managed' and 'mysql.replication_group_configuration_version'."

ER_GRP_RPL_FAILOVER_CONF_PARSE_ON_MEMBER_JOIN
  eng "Unable to parse the replication failover channels configuration sent by the group on member join."

ER_GRP_RPL_FAILOVER_CONF_CHANNEL_DOES_NOT_EXIST
  eng "Unable to set SOURCE_CONNECTION_AUTO_FAILOVER on a non-existent or misconfigured replication channel '%s', please create the channel and rejoin the server to the group."

ER_GRP_RPL_FAILOVER_REGISTER_MESSAGE_LISTENER_SERVICE
  eng "Unable to register the listener 'replication_asynchronous_connection_failover_configuration' to the service 'group_replication_message_service_recv'."

ER_GRP_RPL_FAILOVER_PRIMARY_WITHOUT_MAJORITY
  eng "This server is not able to reach a majority of members in the group. This server will skip the replication failover channels handling until this server is back to the group majority."

ER_GRP_RPL_FAILOVER_PRIMARY_BACK_TO_MAJORITY
  eng "This server is back to the group majority. Replication failover channels handling is resumed."

ER_RPL_INCREMENTING_MEMBER_ACTION_VERSION
  eng "Error incrementing member action configuration version for %s.%s table."

ER_GRP_RPL_SLAVE_THREAD_ERROR_ON_SECONDARY_MEMBER
  eng "The '%s' thread of channel '%s' will error out as this server is a group secondary."

ER_IB_MSG_CLONE_DDL_NTFN
  eng "Clone DDL Notification: %s"

ER_IB_MSG_CLONE_DDL_APPLY
  eng "Clone DDL APPLY: %s"

ER_IB_MSG_CLONE_DDL_INVALIDATE
  eng "Clone DDL Invalidate : %s"

ER_IB_MSG_UNDO_ENCRYPTION_INFO_LOADED
  eng "Encryption key is loaded for undo tablespace '%s'."

ER_IB_WRN_ENCRYPTION_INFO_SIZE_MISMATCH
  eng "Ignoring encryption INFO size in redo log: %zu, expected: %zu"

ER_INVALID_AUTHENTICATION_POLICY
  eng "Option --authentication-policy is set to an invalid value. Please check if the specified authentication plugins are valid."

ER_AUTHENTICATION_PLUGIN_REGISTRATION_FAILED
  eng "Signature verification failed during registration."

ER_AUTHENTICATION_PLUGIN_REGISTRATION_INSUFFICIENT_BUFFER
  eng "Buffer too small to hold registration challenge response."

ER_AUTHENTICATION_PLUGIN_AUTH_DATA_CORRUPT
  eng "FIDO device authenticator data corrupt."

ER_AUTHENTICATION_PLUGIN_SIGNATURE_CORRUPT
  eng "FIDO device signature corrupt."

ER_AUTHENTICATION_PLUGIN_VERIFY_SIGNATURE_FAILED
  eng "Signature verification failed during authentication."

ER_AUTHENTICATION_PLUGIN_OOM
  eng "Out of memory."

ER_AUTHENTICATION_PLUGIN_LOG
  eng "Can't initialize logging service".

ER_WARN_REPLICA_GTID_ONLY_AND_GTID_MODE_NOT_ON
  eng "Replication channel '%.192s' is configured with GTID_ONLY=1, which is invalid when GTID_MODE <> ON. If you intend to disable GTIDs in the replication topology, change GTID_ONLY to 0."

ER_WARN_L_DISABLE_GTID_ONLY_WITH_SOURCE_AUTO_POS_INVALID_POS
  eng "The replication positions relative to the source may be out-of-date on channel '%.192s', due to the use of GTID_ONLY=1. The out-of-date positions can still be used in some cases so, in order to update them, we suggest that you start the replication to receive and apply at least one transaction, which will set the positions to valid values."

ER_RPL_CANNOT_OPEN_RELAY_LOG
  eng "Could not open relay log: %s"

ER_AUTHENTICATION_OCI_PLUGIN_NOT_INITIALIZED
  eng "Authentication plugin not initialized."

ER_AUTHENTICATION_OCI_PRIVATE_KEY_ERROR
  eng "Cannot use the generated private key file."

ER_AUTHENTICATION_OCI_DOWNLOAD_PUBLIC_KEY
  eng "Unavailable public key with fingerprint %s for user %s in tenancy %s ."

ER_AUTHENTICATION_OCI_IMDS
  eng "Cannot obtain the OCI configuration from the IMDS service."

ER_AUTHENTICATION_OCI_IAM
  eng "Cannot initialize the IAM service."

ER_AUTHENTICATION_OCI_INVALID_AUTHENTICATION_STRING
  eng "Invalid authentication string details for user: `%s`@`%s`."

ER_AUTHENTICATION_OCI_NO_MATCHING_GROUPS
  eng "None of the groups returned by IAM matches any of the entries from authentication string."

ER_AUTHENTICATION_OCI_NO_GROUPS_FOUND
  eng "User is not part of any groups. However, account is configured to use group mapping."

ER_AUTHENTICATION_OCI_NONCE
  eng "Public/private key mismatch (fingerprint %s) while authenticating user %s in tenancy %s ."

ER_HEALTH_WARNING_MEMORY_USAGE_LEVEL_1
  eng "%s: Warning Level 1 (%llu MiB): available=%llu MiB, total=%llu MiB, used=%.2f%%, mysqld=%llu MiB"

ER_HEALTH_WARNING_MEMORY_USAGE_LEVEL_2
  eng "%s: Warning Level 2 (%llu MiB): available=%llu MiB, total=%llu MiB, used=%.2f%%, mysqld=%llu MiB"

ER_HEALTH_WARNING_MEMORY_USAGE_LEVEL_3
  eng "%s: Warning Level 3 (%llu MiB): available=%llu MiB, total=%llu MiB, used=%.2f%%, mysqld=%llu MiB"

ER_GRP_RPL_SET_SINGLE_CONSENSUS_LEADER
  eng "The member %s:%u, with UUID: %s, was set as the single preferred consensus leader."

ER_GRP_RPL_ERROR_SET_SINGLE_CONSENSUS_LEADER
  eng "Something went wrong trying to set the member %s:%u, with UUID: %s, as the single preferred consensus leader. Please query the performance_schema.replication_group_communication_information table to see whether the operation took effect, i.e. whether the preferred consensus leader matches the current primary. If not, consider electing a different primary to try again. Please check the error log and GCS_DEBUG_TRACE for more information that may help understanding what went wrong."

ER_GRP_RPL_SET_MULTI_CONSENSUS_LEADER
  eng "All members were set as consensus leaders."

ER_GRP_RPL_ERROR_SET_MULTI_CONSENSUS_LEADER
  eng "Something went wrong trying to set all members as consensus leaders. Please query the performance_schema.replication_group_communication_information table to see whether the operation took effect, i.e. whether the consensus leaders match all members. If not, consider resetting the group communication protocol to a version < 8.0.22, or switch to single-primary mode and back again to multi-primary mode, to try again. Please check the error log and GCS_DEBUG_TRACE for more information that may help understanding what went wrong."

ER_GRP_RPL_PAXOS_SINGLE_LEADER_DIFF_FROM_GRP
  eng "This member is configured with a group_replication_paxos_single_leader option value of '%d' that is different from the group's value ('%d'). This member will now exit the group."

ER_MFA_USER_ATTRIBUTES_CORRUPT
  eng "Invalid and/or corrupted multi factor authentication methods in User_attributes column in mysql.user table. \"%s\"."

ER_MFA_PLUGIN_NOT_LOADED
  eng "Plugin \'%-.192s\' is not loaded; Ignoring user"

ER_WARN_DEPRECATED_CHARSET_OPTION
  eng "%s: The character set %s is deprecated and will be removed in a future release. Please consider using %s instead."

ER_WARN_DEPRECATED_COLLATION_OPTION
  eng "%s: '%-.64s' is a collation of the deprecated character set %s. Please consider using %s with an appropriate collation instead."

ER_REGEXP_MISSING_ICU_DATADIR
  eng "Missing data directory for ICU regular expressions: %s."

ER_IB_WARN_MANY_NON_LRU_FILES_OPENED
  eng "More than 90%% of files opened out of the innodb_open_files limit are files that are not easy to close. The performance of system may degrade. Consider increasing value of the innodb_open_files system variable. There are %zu such files opened out of the total limit for all files opened of %zu."

ER_IB_MSG_TRYING_TO_OPEN_FILE_FOR_LONG_TIME
  eng "Trying to open a file for %lld seconds. Configuration only allows for %zu open files. Consider setting innobase_open_files higher."

ER_GLOBAL_CONN_LIMIT
  eng "Connection closed. Global connection memory limit %llu bytes exceeded. Consumed %llu bytes."

ER_CONN_LIMIT
  eng "Connection closed. Connection memory limit %llu bytes exceeded. Consumed %llu bytes."

ER_WARN_AUDIT_LOG_DISABLED
  eng "Audit Log is disabled. Enable it with audit_log_disable = false."

ER_INVALID_TLS_VERSION
  eng "Option --tls-version or --admin-tls-version is set to an invalid value %s."

ER_RPL_RELAY_LOG_RECOVERY_GTID_ONLY
  eng "Relay log recovery on channel with GTID_ONLY=1. The channel will switch to a new relay log and the GTID protocol will be used to replicate unapplied transactions."

ER_KEYRING_OKV_STANDBY_SERVER_COUNT_EXCEEDED
  eng "Number of STANDBY_SERVER values exceeded maximum limit of 64."

ER_WARN_MIGRATION_EMPTY_SOURCE_KEYRING
  eng "Source keyring does not have any keys to migrate."

ER_WARN_CANNOT_PERSIST_SENSITIVE_VARIABLES
  eng "Cannot persist SENSITIVE system variables because keyring component support is unavailable and persist_sensitive_variables_in_plaintext is set to OFF. Please make sure that keyring services are active and required keys are available."

ER_CANNOT_INTERPRET_PERSISTED_SENSITIVE_VARIABLES
  eng "Cannot interpret persisted SENSITIVE system variables. Please make sure that keyring services are active and required keys are available."

ER_PERSISTED_VARIABLES_KEYRING_SUPPORT_REQUIRED
  eng "Keyring has to be loaded through manifest file in order to support secure storage for persisted variables"

ER_PERSISTED_VARIABLES_MASTER_KEY_NOT_FOUND
  eng "Could not find master key %s in keyring"

ER_PERSISTED_VARIABLES_MASTER_KEY_CANNOT_BE_GENERATED
  eng "A new master key %s could not be generated"

ER_PERSISTED_VARIABLES_ENCRYPTION_FAILED
  eng "Failed to encrypt %s using %s"

ER_PERSISTED_VARIABLES_DECRYPTION_FAILED
  eng "Failed to decrypt %s using %s"

ER_PERSISTED_VARIABLES_LACK_KEYRING_SUPPORT
  eng "Persisting SENSITIVE variables in encrypted form requires keyring component loaded through manifest file."

ER_MY_MALLOC_USING_JEMALLOC
  eng "Using jemalloc.dll for my_malloc and ut::malloc etc."

ER_MY_MALLOC_USING_STD_MALLOC
  eng "%s."

ER_MY_MALLOC_LOADLIBRARY_FAILED
  eng "%s."

ER_MY_MALLOC_GETPROCADDRESS_FAILED
  eng "%s."

ER_ACCOUNT_WITH_EXPIRED_PASSWORD
  eng "Password for the account '%-.48s'@'%-.64s' has expired. To log in, either change it using a client that supports expired passwords or send the change request to an administrator."

ER_THREAD_POOL_PLUGIN_STARTED
  eng "Thread pool plugin started successfully with parameters: %s"

ER_THREAD_POOL_DEDICATED_LISTENERS_INVALID
  eng "thread_pool_dedicated_listeners cannot be set unless thread_pool_max_transactions_limit > 0"

<<<<<<< HEAD
ER_IB_DBLWR_BYTES_INFO
  eng "%s"

ER_IB_RDBLWR_BYTES_INFO
  eng "%s"

ER_IB_MSG_LOG_FILE_IS_EMPTY
  eng "The redo log file %s is empty, which indicates it was not generated by InnoDB or become corrupted. Please restore the correct file or try recovering without the redo files, in read-only mode, by providing --innodb-force-recovery=6."

ER_IB_MSG_LOG_FILE_TOO_SMALL
  eng "The redo log file %s is smaller than %llu bytes, which indicates it was not generated by InnoDB or become corrupted. Please restore the correct file."

ER_IB_MSG_LOG_FILE_TOO_BIG
  eng "The redo log file %s is larger than %llu bytes, which indicates it was not generated by InnoDB or become corrupted. Please restore the correct file."

ER_IB_MSG_LOG_FILE_HEADER_READ_FAILED
  eng "Failed to read header of the redo log file %s"

ER_IB_MSG_LOG_INIT_DIR_NOT_EMPTY_WONT_INITIALIZE
  eng "--initialize specified but the redo log directory %s has redo log files inside. Aborting."

ER_IB_MSG_LOG_INIT_DIR_LIST_FAILED
  eng "Failed to list redo log files in the redo log directory %s"

ER_IB_MSG_LOG_INIT_DIR_MISSING_SUBDIR
  eng "Neither found %s subdirectory, nor %s* files in %s"

ER_IB_MSG_LOG_FILES_CREATED_BY_CLONE_AND_READ_ONLY_MODE
  eng "Cannot restore cloned data directory, InnoDB running in read-only mode!"

ER_IB_MSG_LOG_WRITER_WRITE_FAILED
  eng "Error %d encountered when writing to the redo log file: %s."

ER_IB_MSG_LOG_WRITER_WAIT_ON_NEW_LOG_FILE
  eng "Redo log writer is waiting for a new redo log file. Consider increasing innodb_redo_log_capacity."

ER_IB_MSG_RECOVERY_CHECKPOINT_OUTSIDE_LOG_FILE
  eng "Found checkpoint LSN %llu in a redo log file %s, but the file represents range of LSN values [%llu, %llu), so the file is corrupted."

ER_IB_MSG_LOG_WRITER_ENTERED_EXTRA_MARGIN
  eng "Redo log is running out of free space, pausing user threads... Consider increasing innodb_redo_log_capacity."

ER_IB_MSG_LOG_WRITER_EXITED_EXTRA_MARGIN
  eng "Redo log reclaimed some free space, resuming user threads."

ER_IB_MSG_LOG_PARAMS_FILE_SIZE_UNUSED
  eng "Ignored deprecated configuration parameter innodb_log_file_size. Used innodb_redo_log_capacity instead."

ER_IB_MSG_LOG_PARAMS_N_FILES_UNUSED
  eng "Ignored deprecated configuration parameter innodb_log_files_in_group. Used innodb_redo_log_capacity instead."

ER_IB_MSG_LOG_UPGRADE_FORCED_RECV
  eng "Cannot upgrade format (v%lu) of redo log files when innodb-force-recovery > 0."

ER_IB_MSG_LOG_UPGRADE_IN_READ_ONLY_MODE
  eng "Cannot upgrade format (v%lu) of redo log files in read-only mode (--innodb-read-only)."

ER_IB_MSG_LOG_UPGRADE_CLONED_DB
  eng "Cannot upgrade format (v%lu) of redo log files on cloned data directory. Please use an older version of MySQL - recover and shutdown (with innodb-fast-shutdown < 2)."

ER_IB_MSG_LOG_UPGRADE_UNINITIALIZED_FILES
  eng "Cannot upgrade format (v%lu) of redo log files because they are marked as uninitialized. Please use an older version of MySQL - recover and shutdown (with innodb-fast-shutdown < 2)."

ER_IB_MSG_LOG_UPGRADE_CORRUPTION__UNEXPECTED
  eng "Cannot upgrade format (v%lu) of redo log files when the redo log is corrupted. Please use an older version of MySQL - recover and shutdown (with innodb-fast-shutdown < 2)."

ER_IB_MSG_LOG_UPGRADE_NON_PERSISTED_DD_METADATA__UNEXPECTED
  eng "Cannot upgrade format (v%lu) of redo log files when there is non-persisted DD metadata in redo. Please use an older version of MySQL - recover and shutdown (with innodb-fast-shutdown < 2)."

ER_IB_MSG_LOG_UPGRADE_FLUSH_FAILED__UNEXPECTED
  eng "Cannot upgrade format (v%lu) of redo log files, because InnoDB failed to reach state in which redo log is logically empty. Please use an older version of MySQL - recover and shutdown (with innodb-fast-shutdown < 2)."

ER_IB_MSG_LOG_FILES_RESIZE_ON_START_FAILED__UNEXPECTED
  eng "Failed to resize the redo log synchronously, because InnoDB failed to reach state in which redo log is logically empty. Please use an older version of MySQL - recover and shutdown (with innodb-fast-shutdown < 2)."

ER_IB_MSG_LOG_FILE_FOREIGN_UUID
  eng "The redo log file %s comes from other data directory than redo log file %s."

ER_IB_MSG_LOG_FILE_INVALID_START_LSN
  eng "The redo log file %s has invalid start_lsn %llu."

ER_IB_MSG_LOG_FILE_INVALID_LSN_RANGES
  eng "The redo log file %s has start_lsn %llu but expected %llu (end_lsn of the previous redo log file)."

ER_IB_MSG_LOG_FILE_MISSING_FOR_ID
  eng "Missing redo log file %s (with start_lsn = %llu)."

ER_IB_MSG_LOG_CHECKPOINT_FOUND
  eng "The latest found checkpoint is at lsn = %llu in redo log file %s."

ER_IB_MSG_LOG_FILES_CAPACITY_CHANGED
  eng "User has set innodb_redo_log_capacity to %lluM."

ER_IB_MSG_LOG_FILES_RESIZE_REQUESTED
  eng "Redo log has been requested to resize from %lluM to %lluM."

ER_IB_MSG_LOG_FILES_RESIZE_CANCELLED
  eng "Redo log resize has been cancelled."

ER_IB_MSG_LOG_FILES_RESIZE_FINISHED
  eng "Redo log has been resized to %lluM."

ER_IB_MSG_LOG_FILES_UPGRADE
  eng "Upgrading redo log: %lluM, LSN=%llu."

ER_IB_MSG_LOG_FILE_MARK_CURRENT_AS_INCOMPLETE
  eng "Marked the current redo log file %s as incomplete."

ER_IB_MSG_LOG_FILE_REMOVE_FAILED
  eng "Failed to remove redo log file %s."

ER_IB_MSG_LOG_FILE_RENAME_ON_CREATE_FAILED
  eng "Failed to rename %s when creating redo log file %s (error: %d)"

ER_IB_MSG_LOG_FILES_CREATED_BY_UNKNOWN_CREATOR
  eng "Redo log files created by unknown creator %s."

ER_IB_MSG_LOG_FILES_FOUND_MISSING
  eng "Found existing redo log files, but at least one is missing. It is unknown if recovery could reach physically consistent state. Please consider restoring from backup or providing --innodb-force-recovery > 0."

ER_IB_MSG_LOG_FILE_FORMAT_TOO_NEW
  eng "Found redo log file %s which has format (v%lu) and is stored outside #innodb_redo."

ER_IB_MSG_LOG_FILE_FORMAT_TOO_OLD
  eng "Found redo log file %s which has format (v%lu) and is stored inside #innodb_redo."

ER_IB_MSG_LOG_FILE_DIFFERENT_FORMATS
  eng "Found redo log files with different formats: %s has format v%lu, %s has format v%lu."

ER_IB_MSG_LOG_PRE_8_0_30_MISSING_FILE0
  eng "Missing ib_logfile0 in the directory %s."

ER_IB_MSG_LOG_PFS_ACQUIRE_SERVICES_FAILED
  eng "Failed to initialize services required to handle redo log PFS tables."

ER_IB_MSG_LOG_PFS_CREATE_TABLES_FAILED
  eng "Failed to create redo log PFS tables."

ER_IB_MSG_LOG_FILE_TRUNCATE
  eng "Truncating redo log file %s..."

ER_IB_MSG_LOG_FILE_UNUSED_RESIZE_FAILED
  eng "Failed to resize unused redo log file %s to %llu MB (%s)."

ER_IB_MSG_LOG_FILE_UNUSED_REMOVE_FAILED
  eng "Failed to remove unused redo log file %s."

ER_IB_MSG_LOG_FILE_UNUSED_RENAME_FAILED
  eng "Failed to rename unused redo log file %s to %s."

ER_IB_MSG_LOG_FILE_UNUSED_MARK_AS_IN_USE_FAILED
  eng "Failed to mark unused redo log file %s as in use (by renaming to %s)."

ER_IB_MSG_LOG_FILE_MARK_AS_UNUSED_FAILED
  eng "Failed to mark redo log file %s as unused (by renaming to %s)."

ER_IB_MSG_LOG_PARAMS_DEDICATED_SERVER_IGNORED
  eng "Option innodb_dedicated_server is ignored for innodb_redo_log_capacity, because innodb_redo_log_capacity, innodb_log_file_size or innodb_log_files_in_group is specified explicitly. Redo log capacity: %lluM."

ER_IB_MSG_LOG_PARAMS_LEGACY_USAGE
  eng "Deprecated configuration parameters innodb_log_file_size and/or innodb_log_files_in_group have been used to compute innodb_redo_log_capacity=%llu. Please use innodb_redo_log_capacity instead."
=======
ER_GRP_RPL_FAILED_TO_LOG_VIEW_CHANGE
  eng "This member was unable to log the View_change_log_event into the binary log, hence it will leave the group. Please check that there is available disk space and add the member back to the group."
>>>>>>> e0a637a3

# DO NOT add server-to-client messages here;
# they go in messages_to_clients.txt
# in the same directory as this file.
#
# This file is for messages intended for the error log only.
#
# See the FAQ in errmsg_readme.txt in the
# same directory as this file for more
# information.

#
# End of 8.0 error messages intended to be written to the server error log.
#

################################################################################
# Error numbers 50000 to 51999 are reserved. Please do not use them for
# other error messages.
################################################################################
reserved-error-section 50000 51999


# DO NOT append error messages here at the end.
#
#   If you came here to add a message, please read the FAQ in
#   errmsg_readme.txt to see where it should go.
#
#   Messages the server sends to the error log and messages
#   the server sends to its clients go to different places.
#   Messages for different server versions go to different places.
#   Messages that are built into the client library (libmysql/C-API)
#   go into yet a different place.<|MERGE_RESOLUTION|>--- conflicted
+++ resolved
@@ -11638,7 +11638,6 @@
 ER_THREAD_POOL_DEDICATED_LISTENERS_INVALID
   eng "thread_pool_dedicated_listeners cannot be set unless thread_pool_max_transactions_limit > 0"
 
-<<<<<<< HEAD
 ER_IB_DBLWR_BYTES_INFO
   eng "%s"
 
@@ -11800,10 +11799,9 @@
 
 ER_IB_MSG_LOG_PARAMS_LEGACY_USAGE
   eng "Deprecated configuration parameters innodb_log_file_size and/or innodb_log_files_in_group have been used to compute innodb_redo_log_capacity=%llu. Please use innodb_redo_log_capacity instead."
-=======
+
 ER_GRP_RPL_FAILED_TO_LOG_VIEW_CHANGE
   eng "This member was unable to log the View_change_log_event into the binary log, hence it will leave the group. Please check that there is available disk space and add the member back to the group."
->>>>>>> e0a637a3
 
 # DO NOT add server-to-client messages here;
 # they go in messages_to_clients.txt
