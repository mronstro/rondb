/* Copyright (c) 2015, 2020, Oracle and/or its affiliates.

   This program is free software; you can redistribute it and/or modify
   it under the terms of the GNU General Public License, version 2.0,
   as published by the Free Software Foundation.

   This program is also distributed with certain software (including
   but not limited to OpenSSL) that is licensed under separate terms,
   as designated in a particular file or component or in included license
   documentation.  The authors of MySQL hereby grant you an additional
   permission to link the program and your derivative works with the
   separately licensed software that they have included with MySQL.

   This program is distributed in the hope that it will be useful,
   but WITHOUT ANY WARRANTY; without even the implied warranty of
   MERCHANTABILITY or FITNESS FOR A PARTICULAR PURPOSE.  See the
   GNU General Public License, version 2.0, for more details.

   You should have received a copy of the GNU General Public License
   along with this program; if not, write to the Free Software
   Foundation, Inc., 51 Franklin St, Fifth Floor, Boston, MA 02110-1301  USA */

#include "sql/dd/cache/dictionary_client.h"

#include <stdio.h>
#include <iostream>
#include <memory>

#include "lex_string.h"
#include "m_ctype.h"
#include "m_string.h"
#include "my_dbug.h"
#include "my_inttypes.h"
#include "my_sys.h"
#include "mysql/components/services/log_builtins.h"
#include "mysql_com.h"
#include "mysqld_error.h"
#include "sql/dd/cache/multi_map_base.h"
#include "sql/dd/dd_schema.h"                           // dd::Schema_MDL_locker
#include "sql/dd/impl/bootstrap/bootstrap_ctx.h"        // bootstrap_stage
#include "sql/dd/impl/cache/shared_dictionary_cache.h"  // get(), release(), ...
#include "sql/dd/impl/cache/storage_adapter.h"          // store(), drop(), ...
#include "sql/dd/impl/dictionary_impl.h"
#include "sql/dd/impl/object_key.h"
#include "sql/dd/impl/raw/object_keys.h"  // Primary_id_key, ...
#include "sql/dd/impl/raw/raw_record.h"
#include "sql/dd/impl/raw/raw_record_set.h"        // Raw_record_set
#include "sql/dd/impl/raw/raw_table.h"             // Raw_table
#include "sql/dd/impl/sdi.h"                       // dd::sdi::drop_after_update
#include "sql/dd/impl/tables/character_sets.h"     // create_name_key()
#include "sql/dd/impl/tables/check_constraints.h"  // check_constraint_exists
#include "sql/dd/impl/tables/collations.h"         // create_name_key()
#include "sql/dd/impl/tables/column_statistics.h"  // create_name_key()
#include "sql/dd/impl/tables/events.h"             // create_name_key()
#include "sql/dd/impl/tables/foreign_keys.h"
#include "sql/dd/impl/tables/index_stats.h"                // dd::Index_stats
#include "sql/dd/impl/tables/resource_groups.h"            // create_name_key()
#include "sql/dd/impl/tables/routines.h"                   // create_name_key()
#include "sql/dd/impl/tables/schemata.h"                   // create_name_key()
#include "sql/dd/impl/tables/spatial_reference_systems.h"  // create_name_key()
#include "sql/dd/impl/tables/table_partitions.h"    // get_partition_table_id()
#include "sql/dd/impl/tables/table_stats.h"         // dd::Table_stats
#include "sql/dd/impl/tables/tables.h"              // create_name_key()
#include "sql/dd/impl/tables/tablespaces.h"         // create_name_key()
#include "sql/dd/impl/tables/triggers.h"            // dd::tables::Triggers
#include "sql/dd/impl/tables/view_routine_usage.h"  // create_name_key
#include "sql/dd/impl/tables/view_table_usage.h"    // create_name_key
#include "sql/dd/impl/transaction_impl.h"           // Transaction_ro
#include "sql/dd/impl/types/entity_object_impl.h"   // Entity_object_impl
#include "sql/dd/impl/types/object_table_definition_impl.h"  // fs_name_case()
#include "sql/dd/properties.h"                               // Properties
#include "sql/dd/types/abstract_table.h"                     // Abstract_table
#include "sql/dd/types/charset.h"                            // Charset
#include "sql/dd/types/collation.h"                          // Collation
#include "sql/dd/types/column_statistics.h"  // Column_statistics
#include "sql/dd/types/event.h"              // Event
#include "sql/dd/types/function.h"           // Function
#include "sql/dd/types/index_stat.h"         // Index_stat
#include "sql/dd/types/procedure.h"          // Procedure
#include "sql/dd/types/resource_group.h"     // Resource_group
#include "sql/dd/types/routine.h"
#include "sql/dd/types/schema.h"                    // Schema
#include "sql/dd/types/spatial_reference_system.h"  // Spatial_reference_system
#include "sql/dd/types/table.h"                     // Table
#include "sql/dd/types/table_stat.h"                // Table_stat
#include "sql/dd/types/tablespace.h"                // Tablespace
#include "sql/dd/types/view.h"                      // View
#include "sql/dd/types/view_routine.h"              // View_routine
#include "sql/dd/types/view_table.h"                // View_table
#include "sql/debug_sync.h"                         // DEBUG_SYNC()
#include "sql/handler.h"
#include "sql/log.h"
#include "sql/mdl.h"
#include "sql/mysqld.h"
#include "sql/sql_class.h"  // THD
#include "sql/sql_plugin_ref.h"
#include "sql/table.h"
#include "sql/tztime.h"  // Time_zone, my_tz_OFFSET0

namespace {

/**
  Helper class providing overloaded functions asserting that we have proper
  MDL locks in place. Please note that the functions cannot be called
  until after we have the name of the object, so if we acquire an object
  by id, the asserts must be delayed until the object is retrieved.

  @note Checking for MDL locks is disabled for the DD initialization
        thread because the server is not multi threaded at this stage.
*/

class MDL_checker {
 private:
  /**
    Private helper function for asserting MDL for tables.

    @note We need to retrieve the schema name, since this is required
          for the MDL key.

    @param   thd          Thread context.
    @param   table        Table object.
    @param   lock_type    Weakest lock type accepted.

    @return true if we have the required lock, otherwise false.
  */

  static bool is_locked(THD *thd, const dd::Abstract_table *table,
                        enum_mdl_type lock_type) {
    // The schema must be auto released to avoid disturbing the context
    // at the origin of the function call.
    dd::cache::Dictionary_client::Auto_releaser releaser(thd->dd_client());
    const dd::Schema *schema = nullptr;

    // If the schema acquisition fails, we cannot assure that we have a lock,
    // and therefore return false.
    if (thd->dd_client()->acquire(table->schema_id(), &schema)) return false;

    // Skip check for temporary tables.
    if (!table || is_prefix(table->name().c_str(), tmp_file_prefix))
      return true;

    // Likewise, if there is no schema, we cannot have a proper lock.
    // This may in theory happen during bootstrapping since the meta data for
    // the system schema is not stored yet; however, this is prevented by
    // surrounding code calling this function only if
    // '!thd->is_dd_system_thread' i.e., this is not a bootstrapping thread.
    assert(!thd->is_dd_system_thread());
    assert(schema);

    // We must take l_c_t_n into account when reconstructing the MDL key
    // from the schema and table name, and we need buffers for this purpose.
    char table_name_buf[NAME_LEN + 1];
    char schema_name_buf[NAME_LEN + 1];

    const char *table_name = table->name().c_str();
    const char *schema_name = dd::Object_table_definition_impl::fs_name_case(
        schema->name(), schema_name_buf);

    // Information schema tables and views are always locked in upper
    // case independently of lower_case_table_names. At this point, the
    // table name should aldready be converted to upper case. This is
    // asserted in the mdl system when checking the lock below. For non-
    // I_S tables, the table name must be converted to the appropriate
    // character case.
    if (my_strcasecmp(system_charset_info, schema->name().c_str(),
                      "information_schema")) {
      table_name = dd::Object_table_definition_impl::fs_name_case(
          table->name(), table_name_buf);
    }

    return thd->mdl_context.owns_equal_or_stronger_lock(
        MDL_key::TABLE, schema_name, table_name, lock_type);
  }

  /**
    Private helper function for asserting MDL for events.

    @note We need to retrieve the schema name, since this is required
          for the MDL key.

    @param   thd          Thread context.
    @param   event        Event object.
    @param   lock_type    Weakest lock type accepted.

    @return true if we have the required lock, otherwise false.
  */

  static bool is_locked(THD *thd, const dd::Event *event,
                        enum_mdl_type lock_type) {
    // The schema must be auto released to avoid disturbing the context
    // at the origin of the function call.
    dd::cache::Dictionary_client::Auto_releaser releaser(thd->dd_client());
    const dd::Schema *schema = nullptr;

    // If the schema acquisition fails, we cannot assure that we have a lock,
    // and therefore return false.
    if (thd->dd_client()->acquire(event->schema_id(), &schema)) return false;
    assert(schema);

    MDL_key mdl_key;
    char schema_name_buf[NAME_LEN + 1];
    dd::Event::create_mdl_key(dd::Object_table_definition_impl::fs_name_case(
                                  schema->name(), schema_name_buf),
                              event->name(), &mdl_key);
    return thd->mdl_context.owns_equal_or_stronger_lock(&mdl_key, lock_type);
  }

  /**
    Private helper function for asserting MDL for routines.

    @note We need to retrieve the schema name, since this is required
          for the MDL key.

    @param   thd          Thread context.
    @param   routine      Routine object.
    @param   lock_type    Weakest lock type accepted.

    @return true if we have the required lock, otherwise false.
  */

  static bool is_locked(THD *thd, const dd::Routine *routine,
                        enum_mdl_type lock_type) {
    // The schema must be auto released to avoid disturbing the context
    // at the origin of the function call.
    dd::cache::Dictionary_client::Auto_releaser releaser(thd->dd_client());
    const dd::Schema *schema = nullptr;

    // If the schema acquisition fails, we cannot assure that we have a lock,
    // and therefore return false.
    if (thd->dd_client()->acquire(routine->schema_id(), &schema)) return false;

    assert(schema);

    MDL_key mdl_key;
    char schema_name_buf[NAME_LEN + 1];
    dd::Routine::create_mdl_key(routine->type(),
                                dd::Object_table_definition_impl::fs_name_case(
                                    schema->name(), schema_name_buf),
                                routine->name(), &mdl_key);
    return thd->mdl_context.owns_equal_or_stronger_lock(&mdl_key, lock_type);
  }

  /**
    Private helper function for asserting MDL for schemata.

    @param   thd          Thread context.
    @param   schema       Schema object.
    @param   lock_type    Weakest lock type accepted.

    @return true if we have the required lock, otherwise false.
  */

  static bool is_locked(THD *thd, const dd::Schema *schema,
                        enum_mdl_type lock_type) {
    if (!schema) return true;

    // We must take l_c_t_n into account when reconstructing the
    // MDL key from the schema name.
    char name_buf[NAME_LEN + 1];
    return thd->mdl_context.owns_equal_or_stronger_lock(
        MDL_key::SCHEMA,
        dd::Object_table_definition_impl::fs_name_case(schema->name(),
                                                       name_buf),
        "", lock_type);
  }

  /**
    Private helper function for asserting MDL for spatial reference systems.

    @param   thd          Thread context.
    @param   srs          Spatial reference system object.
    @param   lock_type    Weakest lock type accepted.

    @return true if we have the required lock, otherwise false.
  */

  static bool is_locked(THD *thd, const dd::Spatial_reference_system *srs,
                        enum_mdl_type lock_type) {
    if (!srs) return true;

    // Check that the SRID is within the legal range to make sure we
    // don't overflow id_str below. The ID is unsigned, so we only
    // need to check the upper bound.
    assert(srs->id() <= UINT_MAX32);

    char id_str[11];  // uint32 => max 10 digits + \0
    longlong10_to_str(srs->id(), id_str, 10);

    return thd->mdl_context.owns_equal_or_stronger_lock(MDL_key::SRID, "",
                                                        id_str, lock_type);
  }

  /**
    Private helper function for asserting MDL for column statistics.

    @param   thd               Thread context.
    @param   column_statistics Column statistic object.
    @param   lock_type         Weakest lock type accepted.

    @return true if we have the required lock, otherwise false.
  */

  static bool is_locked(THD *thd,
                        const dd::Column_statistics *column_statistics,
                        enum_mdl_type lock_type) {
    if (!column_statistics) return true; /* purecov: deadcode */

    MDL_key mdl_key;
    column_statistics->create_mdl_key(&mdl_key);

    return thd->mdl_context.owns_equal_or_stronger_lock(&mdl_key, lock_type);
  }

  /**
    Private helper function for asserting MDL for tablespaces.

    @note We need to retrieve the schema name, since this is required
          for the MDL key.

    @param   thd          Thread context.
    @param   tablespace   Tablespace object.
    @param   lock_type    Weakest lock type accepted.

    @return true if we have the required lock, otherwise false.
  */

  static bool is_locked(THD *thd, const dd::Tablespace *tablespace,
                        enum_mdl_type lock_type) {
    if (!tablespace) return true;

    return thd->mdl_context.owns_equal_or_stronger_lock(
        MDL_key::TABLESPACE, "", tablespace->name().c_str(), lock_type);
  }

 public:
  // Releasing arbitrary dictionary objects is not checked.
  static bool is_release_locked(THD *, const dd::Entity_object *) {
    return true;
  }

  // Reading a table object should be governed by MDL_SHARED.
  static bool is_read_locked(THD *thd, const dd::Abstract_table *table) {
    return thd->is_dd_system_thread() || is_locked(thd, table, MDL_SHARED);
  }

  // Writing a table object should be governed by MDL_EXCLUSIVE.
  static bool is_write_locked(THD *thd, const dd::Abstract_table *table) {
    return thd->is_dd_system_thread() || is_locked(thd, table, MDL_EXCLUSIVE);
  }

#ifdef EXTRA_DD_DEBUG  // Too intrusive/expensive to have enabled by default.
  // Releasing a table object should be covered in the same way as for reading.
  static bool is_release_locked(THD *thd, const dd::Abstract_table *table) {
    if (thd->is_dd_system_thread()) return true;
    dd::Schema *schema = nullptr;
    if (thd->dd_client()->acquire_uncached(table->schema_id(), &schema))
      return false;
    if (schema == nullptr) return false;
    dd::Schema_MDL_locker mdl_locker(thd);
    if (mdl_locker.ensure_locked(schema->name().c_str())) return false;
    return is_read_locked(thd, table);
  }
#endif  // EXTRA_DD_DEBUG

  // Reading a spatial reference system object should be governed by MDL_SHARED.
  static bool is_read_locked(THD *thd,
                             const dd::Spatial_reference_system *srs) {
    return thd->is_dd_system_thread() || is_locked(thd, srs, MDL_SHARED);
  }

  // Writing a spatial reference system  object should be governed by
  // MDL_EXCLUSIVE.
  static bool is_write_locked(THD *thd,
                              const dd::Spatial_reference_system *srs) {
    return !mysqld_server_started || is_locked(thd, srs, MDL_EXCLUSIVE);
  }

  // Releasing a spatial reference system object should be covered
  // in the same way as for reading.
  static bool is_release_locked(THD *thd,
                                const dd::Spatial_reference_system *srs) {
    return is_read_locked(thd, srs);
  }

  // Reading a column_statistics object should be governed by MDL_SHARED.
  static bool is_read_locked(THD *thd,
                             const dd::Column_statistics *column_statistics) {
    return thd->is_dd_system_thread() ||
           is_locked(thd, column_statistics, MDL_SHARED);
  }

  // Writing a column_statistics  object should be governed by
  // MDL_EXCLUSIVE.
  static bool is_write_locked(THD *thd,
                              const dd::Column_statistics *column_statistics) {
    return !mysqld_server_started ||
           is_locked(thd, column_statistics, MDL_EXCLUSIVE);
  }

  // Releasing a column_statistics object should be covered
  // in the same way as for reading.
  static bool is_release_locked(
      THD *thd, const dd::Column_statistics *column_statistics) {
    return is_read_locked(thd, column_statistics);
  }

  // No MDL namespace for character sets.
  static bool is_read_locked(THD *, const dd::Charset *) { return true; }

  // No MDL namespace for character sets.
  static bool is_write_locked(THD *, const dd::Charset *) { return true; }

  // No MDL namespace for collations.
  static bool is_read_locked(THD *, const dd::Collation *) { return true; }

  // No MDL namespace for collations.
  static bool is_write_locked(THD *, const dd::Collation *) { return true; }

  /*
    Reading a schema object should be governed by at least
    MDL_INTENTION_EXCLUSIVE. IX is acquired when a schema is
    being accessed when creating/altering table; while opening
    a table before we know whether the table exists, and when
    explicitly acquiring a schema object for reading.
  */
  static bool is_read_locked(THD *thd, const dd::Schema *schema) {
    return thd->is_dd_system_thread() ||
           is_locked(thd, schema, MDL_INTENTION_EXCLUSIVE);
  }

  // Writing a schema object should be governed by MDL_EXCLUSIVE.
  static bool is_write_locked(THD *thd, const dd::Schema *schema) {
    return thd->is_dd_system_thread() || is_locked(thd, schema, MDL_EXCLUSIVE);
  }

  // Releasing a schema object should be covered in the same way as for reading.
  static bool is_release_locked(THD *thd, const dd::Schema *schema) {
    return is_read_locked(thd, schema);
  }

  /*
    Reading a tablespace object should be governed by at least
    MDL_INTENTION_EXCLUSIVE. IX is acquired when a tablespace is
    being accessed when creating/altering table.
  */
  static bool is_read_locked(THD *thd, const dd::Tablespace *tablespace) {
    return thd->is_dd_system_thread() ||
           is_locked(thd, tablespace, MDL_INTENTION_EXCLUSIVE);
  }

  // Writing a tablespace object should be governed by MDL_EXCLUSIVE.
  static bool is_write_locked(THD *thd, const dd::Tablespace *tablespace) {
    return thd->is_dd_system_thread() ||
           is_locked(thd, tablespace, MDL_EXCLUSIVE);
  }

  // Releasing a tablespace object should be covered in the same way as for
  // reading.
  static bool is_release_locked(THD *thd, const dd::Tablespace *tablespace) {
    return is_read_locked(thd, tablespace);
  }

  // Reading a Event object should be governed at least MDL_SHARED.
  static bool is_read_locked(THD *thd, const dd::Event *event) {
    return (thd->is_dd_system_thread() || is_locked(thd, event, MDL_SHARED));
  }

  // Writing a Event object should be governed by MDL_EXCLUSIVE.
  static bool is_write_locked(THD *thd, const dd::Event *event) {
    return (thd->is_dd_system_thread() || is_locked(thd, event, MDL_EXCLUSIVE));
  }

#ifdef EXTRA_DD_DEBUG  // Too intrusive/expensive to have enabled by default.
  // Releasing an Event object should be covered in the same way as for reading.
  static bool is_release_locked(THD *thd, const dd::Event *event) {
    if (thd->is_dd_system_thread()) return true;
    dd::Schema *schema = nullptr;
    if (thd->dd_client()->acquire_uncached(event->schema_id(), &schema))
      return false;
    if (schema == nullptr) return false;
    dd::Schema_MDL_locker mdl_locker(thd);
    if (mdl_locker.ensure_locked(schema->name().c_str())) return false;
    return is_read_locked(thd, event);
  }
#endif  // EXTRA_DD_DEBUG

  // Reading a Routine object should be governed at least MDL_SHARED.
  static bool is_read_locked(THD *thd, const dd::Routine *routine) {
    return (thd->is_dd_system_thread() || is_locked(thd, routine, MDL_SHARED));
  }

  // Writing a Routine object should be governed by MDL_EXCLUSIVE.
  static bool is_write_locked(THD *thd, const dd::Routine *routine) {
    return (thd->is_dd_system_thread() ||
            is_locked(thd, routine, MDL_EXCLUSIVE));
  }

#ifdef EXTRA_DD_DEBUG  // Too intrusive/expensive to have enabled by default.
  // Releasing a Routine object should be covered in the same way as for
  // reading.
  static bool is_release_locked(THD *thd, const dd::Routine *routine) {
    if (thd->is_dd_system_thread()) return true;
    dd::Schema *schema = nullptr;
    if (thd->dd_client()->acquire_uncached(routine->schema_id(), &schema))
      return false;
    if (schema == nullptr) return false;
    dd::Schema_MDL_locker mdl_locker(thd);
    if (mdl_locker.ensure_locked(schema->name().c_str())) return false;
    return is_read_locked(thd, routine);
  }
#endif  // EXTRA_DD_DEBUG

  /**
    Private helper function for asserting MDL for resource groups.

    @param   thd              THD context.
    @param   resource_group   DD Resource group object.
    @param   lock_type        Weakest lock type accepted.

    @return  true             if we have the required lock, otherwise false.
  */

  static bool is_locked(THD *thd, const dd::Resource_group *resource_group,
                        enum_mdl_type lock_type) {
    if (resource_group == nullptr) return true;

    MDL_key mdl_key;
    dd::Resource_group::create_mdl_key(resource_group->name(), &mdl_key);

    return thd->mdl_context.owns_equal_or_stronger_lock(&mdl_key, lock_type);
  }

  /**
    Check whether a resource group object holds at least
    MDL_INTENTION_EXCLUSIVE. IX is acquired when a resource group is being
    accessed when creating/altering a resource group.

    @param   thd                   THD context.
    @param   resource_group        Pointer to DD resource group object.

    @return  true if required lock is held else false
  */

  static bool is_read_locked(THD *thd,
                             const dd::Resource_group *resource_group) {
    return thd->is_dd_system_thread() ||
           is_locked(thd, resource_group, MDL_INTENTION_EXCLUSIVE);
  }

  /**
    Check if MDL_EXCLUSIVE lock is held by DD Resource group object.
    Writing a resource group object should be governed by MDL_EXCLUSIVE.

    @param    thd                 THD context
    @param    resource_group      Pointer to DD resource group object.

    @return   true if required lock is held else false.
  */

  static bool is_write_locked(THD *thd,
                              const dd::Resource_group *resource_group) {
    return thd->is_dd_system_thread() ||
           is_locked(thd, resource_group, MDL_EXCLUSIVE);
  }
};

using SPI_missing_status = std::bitset<2>;
enum class SPI_missing_type { TABLES, PARTITIONS };
using SPI_order = std::vector<dd::Object_id>;
using SPI_index = std::unordered_map<dd::Object_id, SPI_missing_status>;

template <size_t SIZE>
class SPI_lru_cache_templ {
  SPI_order m_order;
  unsigned int m_insix = 0;
  SPI_index m_index;

#ifndef NDEBUG
  mutable int m_hits;
  mutable int m_misses = 1;
#endif /* NDEBUG */

 public:
  ~SPI_lru_cache_templ() {
    DBUG_EXECUTE_IF("spi_cache_stats", {
      std::cout << "SPI_lru_cache stats; m_order.size(): " << m_order.size()
                << " m_hits: " << m_hits << " m_misses: " << m_misses;
      if (m_hits > 0) {
        std::cout << " hit rate: "
                  << 100 * (static_cast<double>(m_hits) / (m_hits + m_misses))
                  << " %";
      }
      std::cout << std::endl;
    });
  }

  void insert(dd::Object_id id, SPI_missing_type t) {
    if (m_order.size() < SIZE) {
      m_order.push_back(id);
    } else {
      m_insix %= SIZE;
      m_index.erase(m_order[m_insix]);
      m_order[m_insix] = id;
    }
    ++m_insix;
    auto &status = m_index[id];
    status[static_cast<size_t>(t)] = true;
  }

  bool is_cached(dd::Object_id id, SPI_missing_type t) const {
    auto it = m_index.find(id);
    bool ex = (it != m_index.end() && it->second[static_cast<size_t>(t)]);
    DBUG_EXECUTE_IF("spi_cache_stats", {
      if (ex) {
        ++m_hits;
      } else {
        ++m_misses;
      }
    });
    return ex;
  }
};

// Fetch the names of all the components in the schema which match
// the criteria  provided.
template <typename T>
bool fetch_schema_component_names_by_criteria(
    THD *thd, const dd::Schema *schema, std::vector<dd::String_type> *names,
    std::function<bool(dd::Raw_record *)> const &fetch_criteria) {
  assert(names);

  // Create the key based on the schema id.
  std::unique_ptr<dd::Object_key> object_key(
      T::DD_table::create_key_by_schema_id(schema->id()));

  // Setup read only DD transaction.
  dd::Transaction_ro trx(thd, ISO_READ_COMMITTED);

  trx.otx.register_tables<T>();
  dd::Raw_table *table = trx.otx.get_table<T>();
  assert(table);

  if (trx.otx.open_tables()) {
    assert(thd->is_system_thread() || thd->killed || thd->is_error());
    return true;
  }

  std::unique_ptr<dd::Raw_record_set> rs;
  if (table->open_record_set(object_key.get(), rs)) {
    assert(thd->is_system_thread() || thd->killed || thd->is_error());
    return true;
  }

  dd::Raw_record *r = rs->current_record();
  dd::String_type s;
  while (r) {
    // Get the table name, if the fetch criteria satisfies.
    if (fetch_criteria(r))
      names->push_back(r->read_str(T::DD_table::FIELD_NAME));

    if (rs->next(r)) {
      assert(thd->is_system_thread() || thd->killed || thd->is_error());
      return true;
    }
  }

  return false;
}

}  // namespace

namespace dd {
namespace cache {

/**
  Inherit from an instantiation of the template to allow
  forward-declaring in Dictionary_client.
 */
class SPI_lru_cache : public SPI_lru_cache_templ<1024> {};

SPI_lru_cache_owner_ptr::~SPI_lru_cache_owner_ptr() {
  if (m_spi_lru_cache != nullptr) {
    delete m_spi_lru_cache;
  }
}

SPI_lru_cache *SPI_lru_cache_owner_ptr::operator->() {
  if (m_spi_lru_cache == nullptr) {
    m_spi_lru_cache = new SPI_lru_cache{};
  }
  return m_spi_lru_cache;
}

bool is_cached(const SPI_lru_cache_owner_ptr &cache, Object_id id,
               SPI_missing_type t) {
  return (cache.is_nullptr() ? false : cache->is_cached(id, t));
}

// Transfer an object from the current to the previous auto releaser.
template <typename T>
void Dictionary_client::Auto_releaser::transfer_release(const T *object) {
  assert(object);
  // Remove the object, which must be present.
  Cache_element<T> *element = nullptr;
  m_release_registry.get(object, &element);
  assert(element);
  m_release_registry.remove(element);
  m_prev->auto_release(element);
}

// Remove an element from some auto releaser down the chain.
template <typename T>
Dictionary_client::Auto_releaser *Dictionary_client::Auto_releaser::remove(
    Cache_element<T> *element) {
  assert(element);
  // Scan the auto releaser linked list and remove the element.
  for (Auto_releaser *releaser = this; releaser != nullptr;
       releaser = releaser->m_prev) {
    Cache_element<T> *e = nullptr;
    releaser->m_release_registry.get(element->object(), &e);
    if (e == element) {
      releaser->m_release_registry.remove(element);
      return releaser;
    }
  }
  // The element must be present in some auto releaser.
  assert(false); /* purecov: deadcode */
  return nullptr;
}

// Create a new empty auto releaser.
Dictionary_client::Auto_releaser::Auto_releaser()
    : m_client(nullptr), m_prev(nullptr) {}

// Create a new auto releaser and link it into the dictionary client
// as the current releaser.
Dictionary_client::Auto_releaser::Auto_releaser(Dictionary_client *client)
    : m_client(client), m_prev(client->m_current_releaser) {
  /**
    Make sure that if we install a first auto_releaser, we do not have
    uncommitted object or we are not processing a transactional DDL.
  */
  assert(m_client->m_current_releaser != &m_client->m_default_releaser ||
         m_client->m_registry_uncommitted.size_all() == 0 ||
         m_client->m_thd->m_transactional_ddl.inited());
  m_client->m_current_releaser = this;
}

// Release all objects registered and restore previous releaser.
Dictionary_client::Auto_releaser::~Auto_releaser() {
  // Make sure that we destroy auto_releaser object in LIFO order.
  assert(m_client->m_current_releaser == this);

  // Release all objects registered.
  m_client->release<Abstract_table>(&m_release_registry);
  m_client->release<Schema>(&m_release_registry);
  m_client->release<Tablespace>(&m_release_registry);
  m_client->release<Charset>(&m_release_registry);
  m_client->release<Collation>(&m_release_registry);
  m_client->release<Column_statistics>(&m_release_registry);
  m_client->release<Event>(&m_release_registry);
  m_client->release<Routine>(&m_release_registry);
  m_client->release<Spatial_reference_system>(&m_release_registry);
  m_client->release<Resource_group>(&m_release_registry);

  // Restore the client's previous releaser.
  m_client->m_current_releaser = m_prev;

  // Delete any remaining uncommitted or uncached objects if we only have
  // the default releaser left. If any objects remain, we probably aborted
  // the transaction.
  if (m_client->m_current_releaser == &m_client->m_default_releaser) {
    // We should either have reported an error or have removed all
    // uncommitted objects (typically committed them to the shared cache)
    // we should be processing transactional DDL.
    assert(m_client->m_thd->is_error() || m_client->m_thd->killed ||
           m_client->m_thd->m_transactional_ddl.inited() ||
           (m_client->m_registry_uncommitted.size_all() == 0 &&
            m_client->m_registry_dropped.size_all() == 0));

    // Do not remove uncommitted object when processing transactional DDL.
    if (!m_client->m_thd->m_transactional_ddl.inited())
      m_client->m_registry_uncommitted.erase_all();
    m_client->m_registry_dropped.erase_all();

    // Delete any objects retrieved by acquire_uncached() or
    // acquire_for_modification().
    delete_container_pointers(m_client->m_uncached_objects);
  }
}

// Debug dump to stderr.
template <typename T>
void Dictionary_client::Auto_releaser::dump() const {
#ifndef NDEBUG
  fprintf(stderr, "================================\n");
  fprintf(stderr, "Auto releaser\n");
  m_release_registry.dump<T>();
  fprintf(stderr, "================================\n");
  fflush(stderr);
#endif
}

/**
  Class to fetch dd::Objects with GMT time.

  When dictionary object is fetched to create  dd::Objects, the timestamp
  data should be according to GMT and independent of time_zone. Time_zone
  data should be added to time column before using the data.

  Any timestamp column in dictionary should implement the data retrieval
  function to return GMT data to dictionary framework but consider time_zone
  when returning data to server.
*/

class Timestamp_timezone_guard {
 public:
  Timestamp_timezone_guard(THD *thd) : m_thd(thd) {
    m_tz = m_thd->variables.time_zone;
    m_thd->variables.time_zone = my_tz_OFFSET0;
  }

  ~Timestamp_timezone_guard() { m_thd->variables.time_zone = m_tz; }

 private:
  ::Time_zone *m_tz;
  THD *m_thd;
};

// Get a dictionary object.
template <typename K, typename T>
bool Dictionary_client::acquire(const K &key, const T **object,
                                bool *local_committed,
                                bool *local_uncommitted) {
  assert(object);
  assert(local_committed);
  assert(local_uncommitted);
  *object = nullptr;

  // Cache dictionary objects with UTC time
  Timestamp_timezone_guard ts(m_thd);
  DBUG_EXECUTE_IF("fail_while_acquiring_dd_object", {
    my_error(ER_LOCK_WAIT_TIMEOUT, MYF(0));
    return true;
  });

  // Lookup in registry of uncommitted objects
  T *uncommitted_object = nullptr;
  bool dropped = false;
  acquire_uncommitted(key, &uncommitted_object, &dropped);
  if (uncommitted_object || dropped) {
    *local_committed = false;
    *local_uncommitted = true;
    *object = uncommitted_object;
    return false;
  }
  *local_uncommitted = false;

  // Lookup in the registry of committed objects.
  Cache_element<T> *element = nullptr;
  m_registry_committed.get(key, &element);
  if (element) {
    // Check if an uncommitted object with the same id exists.
    // If so, the object has been renamed or dropped, and we should
    // return nothing.
    const typename T::Id_key id_key(element->object()->id());
    acquire_uncommitted(id_key, &uncommitted_object, &dropped);
    assert(!dropped);
    if (uncommitted_object || dropped) return false;

    // Object has not been renamed
    *local_committed = true;
    *object = element->object();
    // Check proper MDL lock.
    assert(MDL_checker::is_read_locked(m_thd, *object));
    return false;
  }

  // The element is not present locally.
  *local_committed = false;

  // Get the object from the shared cache.
  if (Shared_dictionary_cache::instance()->get(m_thd, key, &element)) {
    assert(m_thd->is_system_thread() || m_thd->killed || m_thd->is_error());
    return true;
  }

  // Add the element to the local registry and assign the output object.
  if (element) {
    // Recheck that we haven't renamed or dropped this object.
    const typename T::Id_key id_key(element->object()->id());
    acquire_uncommitted(id_key, &uncommitted_object, &dropped);
    if (uncommitted_object || dropped) {
      // Here, we drop the object from the shared cache. If the
      // object has been dropped, we would otherwise contaminate
      // the shared cache. For simplicity, we drop it also in the
      // case of a modified (i.e., renamed) object. This would also
      // be handled in remove_uncommitted_objects() when the
      // shared cache is updated with the modified objects.
      assert(MDL_checker::is_write_locked(m_thd, element->object()));
      Shared_dictionary_cache::instance()->drop(element);
      return false;
    }

    assert(element->object() && element->object()->id());
    // Sign up for auto release.
    m_registry_committed.put(element);
    m_current_releaser->auto_release(element);
    *object = element->object();
    // Check proper MDL lock.
    assert(MDL_checker::is_read_locked(m_thd, *object));
  }
  return false;
}

template <typename K, typename T>
void Dictionary_client::acquire_uncommitted(const K &key, T **object,
                                            bool *dropped) {
  assert(object);
  assert(dropped);
  *object = nullptr;
  *dropped = false;

  Object_id uncommitted_id = INVALID_OBJECT_ID;
  Object_id dropped_id = INVALID_OBJECT_ID;

  Cache_element<T> *element = nullptr;
  m_registry_uncommitted.get(key, &element);
  if (element) {
    *object = const_cast<T *>(element->object());  // TODO: Const cast
    // Check proper MDL lock.
    assert(MDL_checker::is_read_locked(m_thd, *object));
    uncommitted_id = (*object)->id();
  }

  m_registry_dropped.get(key, &element);
  if (element) {
    const T *dropped_object = element->object();
    // Check proper MDL lock.
    assert(MDL_checker::is_read_locked(m_thd, dropped_object));
    dropped_id = dropped_object->id();
  }

  // The object should never be present in both registries with the same id.
  assert(uncommitted_id != dropped_id || dropped_id == INVALID_OBJECT_ID);

  *dropped =
      (dropped_id != INVALID_OBJECT_ID && uncommitted_id == INVALID_OBJECT_ID);

  // If dropped, we return nullptr.
  if (*dropped) *object = nullptr;
}

// Mark all objects of a certain type as not being used by this client.
template <typename T>
size_t Dictionary_client::release(Object_registry *registry) {
  assert(registry);
  size_t num_released = 0;

  // Iterate over all elements in the registry partition.
  typename Multi_map_base<T>::Const_iterator it;
  for (it = registry->begin<T>(); it != registry->end<T>(); ++num_released) {
    assert(it->second);
    assert(it->second->object());

    // Make sure we handle iterator invalidation: Increment
    // before erasing.
    Cache_element<T> *element = it->second;
    ++it;

    // Remove the element from the actual registry.
    registry->remove(element);

    // Remove the element from the client's object registry.
    if (registry != &m_registry_committed)
      m_registry_committed.remove(element);
    else
      (void)m_current_releaser->remove(element);

      // Clone the object before releasing it. The object is needed for checking
      // the meta data lock afterwards. This is an expensive check, so only
      // do it if EXTRA_DD_DEBUG is set.
#ifdef EXTRA_DD_DEBUG
    std::unique_ptr<const T> object_clone(element->object()->clone());
#endif

    // Release the element from the shared cache.
    Shared_dictionary_cache::instance()->release(element);

    // Make sure we still have some meta data lock. This is checked to
    // catch situations where we have released the lock before releasing
    // the cached element. This will happen if we, e.g., declare a
    // Schema_MDL_locker after the Auto_releaser which keeps track of when
    // the elements are to be released. In that case, the instances will
    // be deleted in the opposite order, hence there will be a short period
    // where the schema locker is deleted (and hence, its MDL ticket is
    // released) while the actual schema object is still not released. This
    // means that there may be situations where we have a different thread
    // getting an X meta data lock on the schema name, while the reference
    // counter of the corresponding cache element is already > 0, which may
    // again trigger asserts in the shared cache and allow for improper object
    // usage.
#ifdef EXTRA_DD_DEBUG
    assert(MDL_checker::is_release_locked(m_thd, object_clone.get()));
#endif
  }
  return num_released;
}

// Release all objects in the submitted object registry.
size_t Dictionary_client::release(Object_registry *registry) {
  return release<Abstract_table>(registry) + release<Schema>(registry) +
         release<Tablespace>(registry) + release<Charset>(registry) +
         release<Collation>(registry) + release<Event>(registry) +
         release<Resource_group>(registry) + release<Routine>(registry) +
         release<Spatial_reference_system>(registry) +
         release<Column_statistics>(registry);
}

// Initialize an instance with a default auto releaser.
Dictionary_client::Dictionary_client(THD *thd)
    : m_thd(thd), m_current_releaser(&m_default_releaser) {
  assert(m_thd);
  // We cannot fully initialize the m_default_releaser in the member
  // initialization list since 'this' isn't fully initialized at that point.
  // Thus, we do it here.
  m_default_releaser.m_client = this;
}

// Make sure all objects are released.
Dictionary_client::~Dictionary_client() {
  // Release the objects left in the object registry (should be empty).
  size_t num_released = release(&m_registry_committed);
  assert(num_released == 0);
  if (num_released > 0) {
    LogErr(WARNING_LEVEL, ER_DD_OBJECT_REMAINS);
  }

  // Delete the additional releasers (should be none).
  while (m_current_releaser && m_current_releaser != &m_default_releaser) {
    /* purecov: begin deadcode */
    LogErr(WARNING_LEVEL, ER_DD_OBJECT_RELEASER_REMAINS);
    assert(false);
    delete m_current_releaser;
    /* purecov: end */
  }

  // Finally, release the objects left in the default releaser
  // (should be empty).
  num_released = release(&m_default_releaser.m_release_registry);
  assert(num_released == 0);
  if (num_released > 0) {
    LogErr(WARNING_LEVEL, ER_DD_OBJECT_REMAINS_IN_RELEASER);
  }
}

// Retrieve an object by its object id.
template <typename T>
bool Dictionary_client::acquire(Object_id id, const T **object) {
  const typename T::Id_key key(id);
  const typename T::Cache_partition *cached_object = nullptr;

  // We must be sure the object is released correctly if dynamic cast fails.
  Auto_releaser releaser(this);

  // Cache dictionary objects with UTC time
  Timestamp_timezone_guard ts(m_thd);

  bool local_committed = false;
  bool local_uncommitted = false;
  bool error =
      acquire(key, &cached_object, &local_committed, &local_uncommitted);

  if (!error) {
    // Dynamic cast may legitimately return NULL if we e.g. asked
    // for a dd::Table and got a dd::View in return.
    assert(object);
    *object = dynamic_cast<const T *>(cached_object);

    // Don't auto release the object here if it is returned.
    if (!local_committed && !local_uncommitted && *object)
      releaser.transfer_release(cached_object);
  } else
    assert(m_thd->is_system_thread() || m_thd->killed || m_thd->is_error());

  return error;
}

template <typename T>
bool Dictionary_client::acquire_for_modification(Object_id id, T **object) {
  const typename T::Id_key key(id);
  const typename T::Cache_partition *cached_object = nullptr;

  // We must be sure the object is released correctly if dynamic cast fails.
  Auto_releaser releaser(this);

  // Cache dictionary objects with UTC time
  Timestamp_timezone_guard ts(m_thd);

  bool local_committed = false;
  bool local_uncommitted = false;
  bool error =
      acquire(key, &cached_object, &local_committed, &local_uncommitted);

  if (!error) {
    // Dynamic cast may legitimately return NULL if we e.g. asked
    // for a dd::Table and got a dd::View in return.
    assert(object);
    const T *casted = dynamic_cast<const T *>(cached_object);

    if (!casted)
      *object = nullptr;
    else {
      *object = casted->clone();
      auto_delete<T>(*object);
    }
  } else
    assert(m_thd->is_system_thread() || m_thd->killed || m_thd->is_error());

  return error;
}

// Retrieve an object by its object id without caching it.
template <typename T>
bool Dictionary_client::acquire_uncached(Object_id id, T **object) {
  const typename T::Id_key key(id);
  const typename T::Cache_partition *stored_object = nullptr;

  // Read the uncached dictionary object.
  bool error = Shared_dictionary_cache::instance()->get_uncached(
      m_thd, key, ISO_READ_COMMITTED, &stored_object);
  if (!error) {
    // We do not verify proper MDL locking here since the
    // returned object is owned by the caller.

    // Dynamic cast may legitimately return NULL if we e.g. asked
    // for a dd::Table and got a dd::View in return.
    assert(object);
    // TODO: Replace const_cast by directly using Storage_adapter
    *object = const_cast<T *>(dynamic_cast<const T *>(stored_object));

    // Delete the object if dynamic cast fails.
    if (stored_object && !*object)
      delete stored_object;
    else
      auto_delete<T>(*object);
  } else
    assert(m_thd->is_system_thread() || m_thd->killed || m_thd->is_error());

  return error;
}

// Retrieve an object by its object id without caching it.
template <typename T>
bool Dictionary_client::acquire_uncached_uncommitted(Object_id id, T **object) {
  const typename T::Id_key key(id);
  assert(object);

  // First get the object from acquire_uncommitted. This should be safe
  // even without MDL, since the object is only available to this thread.
  typename T::Cache_partition *uncommitted_object = nullptr;
  bool dropped = false;
  acquire_uncommitted(key, &uncommitted_object, &dropped);

  // In this case, if the object has been dropped, we return nullptr since
  // this is in line with the isolation level for the disk access.
  if (dropped) {
    *object = nullptr;
    return false;
  }

  if (uncommitted_object != nullptr) {
    // Dynamic cast may legitimately return NULL if we e.g. asked
    // for a dd::Table and got a dd::View in return, but in this
    // case, we cannot delete the stored_object since it is present
    // in the uncommitted registry. The returned object, however,
    // must be auto deleted.
    *object =
        const_cast<T *>(dynamic_cast<const T *>(uncommitted_object->clone()));
    if (*object != nullptr) auto_delete<T>(*object);
    return false;
  }

  // Read the uncached dictionary object using ISO_READ_UNCOMMITTED
  // isolation level.
  const typename T::Cache_partition *stored_object = nullptr;
  bool error = Shared_dictionary_cache::instance()->get_uncached(
      m_thd, key, ISO_READ_UNCOMMITTED, &stored_object);
  if (!error) {
    // Here, stored_object is a newly created instance, so we do not need to
    // clone() it, but we must delete it if dynamic cast fails.
    *object = const_cast<T *>(dynamic_cast<const T *>(stored_object));
    if (stored_object && !*object)
      delete stored_object;
    else
      auto_delete<T>(*object);
  } else
    assert(m_thd->is_error() || m_thd->killed);

  return error;
}

// Retrieve an object by its name.
template <typename T>
bool Dictionary_client::acquire(const String_type &object_name,
                                const T **object) {
  // Create the name key for the object.
  typename T::Name_key key;
  bool error = T::update_name_key(&key, object_name);
  if (error) {
    my_error(ER_INVALID_DD_OBJECT_NAME, MYF(0), object_name.c_str());
    return true;
  }

  // We must be sure the object is released correctly if dynamic cast fails.
  Auto_releaser releaser(this);

  // Cache dictionary objects with UTC time
  Timestamp_timezone_guard ts(m_thd);
  const typename T::Cache_partition *cached_object = nullptr;

  bool local_committed = false;
  bool local_uncommitted = false;
  error = acquire(key, &cached_object, &local_committed, &local_uncommitted);

  if (!error) {
    // Dynamic cast may legitimately return NULL if we e.g. asked
    // for a dd::Table and got a dd::View in return.
    assert(object);
    *object = dynamic_cast<const T *>(cached_object);

    // Don't auto release the object here if it is returned.
    if (!local_committed && !local_uncommitted && *object)
      releaser.transfer_release(cached_object);
  } else
    assert(m_thd->is_system_thread() || m_thd->killed || m_thd->is_error());

  return error;
}

template <typename T>
bool Dictionary_client::acquire_for_modification(const String_type &object_name,
                                                 T **object) {
  // Create the name key for the object.
  typename T::Name_key key;
  bool error = T::update_name_key(&key, object_name);
  if (error) {
    my_error(ER_INVALID_DD_OBJECT_NAME, MYF(0), object_name.c_str());
    return true;
  }

  // We must be sure the object is released correctly if dynamic cast fails.
  Auto_releaser releaser(this);

  // Cache dictionary objects with UTC time
  Timestamp_timezone_guard ts(m_thd);
  const typename T::Cache_partition *cached_object = nullptr;

  bool local_committed = false;
  bool local_uncommitted = false;
  error = acquire(key, &cached_object, &local_committed, &local_uncommitted);

  if (!error) {
    // Dynamic cast may legitimately return NULL if we e.g. asked
    // for a dd::Table and got a dd::View in return.
    assert(object);
    const T *casted = dynamic_cast<const T *>(cached_object);

    if (!casted)
      *object = nullptr;
    else {
      *object = casted->clone();
      auto_delete<T>(*object);
    }
  } else
    assert(m_thd->is_system_thread() || m_thd->killed || m_thd->is_error());

  return error;
}

// Retrieve an object by its schema- and object name.
template <typename T>
bool Dictionary_client::acquire(const String_type &schema_name,
                                const String_type &object_name,
                                const T **object) {
  // We must make sure the schema is released and unlocked in the right order.
  Schema_MDL_locker mdl_locker(m_thd);
  Auto_releaser releaser(this);

  assert(object);
  *object = nullptr;

  // Get the schema object by name.
  const Schema *schema = nullptr;
  bool error = mdl_locker.ensure_locked(schema_name.c_str()) ||
               acquire(schema_name, &schema);

  // If there was an error, or if we found no valid schema, return here.
  if (error) {
    assert(m_thd->is_system_thread() || m_thd->killed || m_thd->is_error());
    return true;
  }

  // A non existing schema is not reported as an error.
  if (!schema) return false;

  DEBUG_SYNC(m_thd, "acquired_schema_while_acquiring_table");

  // Create the name key for the object.
  typename T::Name_key key;
  T::update_name_key(&key, schema->id(), object_name);

  // Acquire the dictionary object.

  // Cache dictionary objects with UTC time
  Timestamp_timezone_guard ts(m_thd);
  const typename T::Cache_partition *cached_object = nullptr;

  bool local_committed = false;
  bool local_uncommitted = false;
  error = acquire(key, &cached_object, &local_committed, &local_uncommitted);

  if (!error) {
    // Dynamic cast may legitimately return NULL if we e.g. asked
    // for a dd::Table and got a dd::View in return.
    assert(object);
    *object = dynamic_cast<const T *>(cached_object);

    // Don't auto release the object here if it is returned.
    if (!local_committed && !local_uncommitted && *object)
      releaser.transfer_release(cached_object);
  } else
    assert(m_thd->is_system_thread() || m_thd->killed || m_thd->is_error());

  return error;
}

template <typename T>
bool Dictionary_client::acquire_for_modification(const String_type &schema_name,
                                                 const String_type &object_name,
                                                 T **object) {
  // We must make sure the schema is released and unlocked in the right order.
  Schema_MDL_locker mdl_locker(m_thd);
  Auto_releaser releaser(this);

  assert(object);
  *object = nullptr;

  // Get the schema object by name.
  const Schema *schema = nullptr;
  bool error = mdl_locker.ensure_locked(schema_name.c_str()) ||
               acquire(schema_name, &schema);

  // If there was an error, or if we found no valid schema, return here.
  if (error) {
    assert(m_thd->is_system_thread() || m_thd->killed || m_thd->is_error());
    return true;
  }

  // A non existing schema is not reported as an error.
  if (!schema) return false;

  // Create the name key for the object.
  typename T::Name_key key;
  T::update_name_key(&key, schema->id(), object_name);

  // Acquire the dictionary object.
  const typename T::Cache_partition *cached_object = nullptr;

  // Cache dictionary objects with UTC time
  Timestamp_timezone_guard ts(m_thd);

  bool local_committed = false;
  bool local_uncommitted = false;
  error = acquire(key, &cached_object, &local_committed, &local_uncommitted);

  if (!error) {
    // Dynamic cast may legitimately return NULL if we e.g. asked
    // for a dd::Table and got a dd::View in return.
    assert(object);
    const T *casted = dynamic_cast<const T *>(cached_object);

    if (!casted)
      *object = nullptr;
    else {
      *object = casted->clone();
      auto_delete<T>(*object);
    }
  } else
    assert(m_thd->is_system_thread() || m_thd->killed || m_thd->is_error());

  return error;
}

// Retrieve an object by its schema- and object name. Return as double
// pointer to base type.
template <typename T>
bool Dictionary_client::acquire(const String_type &schema_name,
                                const String_type &object_name,
                                const typename T::Cache_partition **object) {
  // We must make sure the schema is released and unlocked in the right order.
  Schema_MDL_locker mdl_locker(m_thd);
  Auto_releaser releaser(this);

  assert(object);
  *object = nullptr;

  // Get the schema object by name.
  const Schema *schema = nullptr;
  bool error = mdl_locker.ensure_locked(schema_name.c_str()) ||
               acquire(schema_name, &schema);

  // If there was an error, or if we found no valid schema, return here.
  if (error) {
    assert(m_thd->is_error() || m_thd->killed);
    return true;
  }

  // A non existing schema is not reported as an error.
  if (!schema) return false;

  DEBUG_SYNC(m_thd, "acquired_schema_while_acquiring_table");

  // Create the name key for the object.
  typename T::Name_key key;
  T::update_name_key(&key, schema->id(), object_name);

  // Cache dictionary objects with UTC time
  Timestamp_timezone_guard ts(m_thd);

  // Acquire the dictionary object.
  bool local_committed = false;
  bool local_uncommitted = false;
  error = acquire(key, object, &local_committed, &local_uncommitted);

  if (!error) {
    // No downcasting is necessary here.
    // Don't auto release the object here if it is returned.
    if (!local_committed && !local_uncommitted && *object)
      releaser.transfer_release(*object);
  } else
    assert(m_thd->is_error() || m_thd->killed);

  return error;
}

template <typename T>
bool Dictionary_client::acquire_for_modification(
    const String_type &schema_name, const String_type &object_name,
    typename T::Cache_partition **object) {
  // We must make sure the schema is released and unlocked in the right order.
  Schema_MDL_locker mdl_locker(m_thd);
  Auto_releaser releaser(this);

  assert(object);
  *object = nullptr;

  // Get the schema object by name.
  const Schema *schema = nullptr;
  bool error = mdl_locker.ensure_locked(schema_name.c_str()) ||
               acquire(schema_name, &schema);

  // If there was an error, or if we found no valid schema, return here.
  if (error) {
    assert(m_thd->is_system_thread() || m_thd->killed || m_thd->is_error());
    return true;
  }

  // A non existing schema is not reported as an error.
  if (!schema) return false;

  // Create the name key for the object.
  typename T::Name_key key;
  T::update_name_key(&key, schema->id(), object_name);

  // Cache dictionary objects with UTC time
  Timestamp_timezone_guard ts(m_thd);

  // Acquire the dictionary object.
  const typename T::Cache_partition *cached_object = nullptr;

  bool local_committed = false;
  bool local_uncommitted = false;
  error = acquire(key, &cached_object, &local_committed, &local_uncommitted);

  if (!error) {
    // Cast not necessary here since we return the T::Cache_partition.
    if (cached_object != nullptr) {
      *object = cached_object->clone();
      auto_delete(*object);
    }
  } else
    assert(m_thd->is_system_thread() || m_thd->killed || m_thd->is_error());

  return error;
}

// Retrieve a table object by its se private id.
bool Dictionary_client::acquire_uncached_table_by_se_private_id(
    const String_type &engine, Object_id se_private_id, Table **table) {
  assert(table);
  *table = nullptr;
  bool no_table =
      is_cached(m_no_table_spids, se_private_id, SPI_missing_type::TABLES);

  if (no_table) {
    return false;
  }

  // Create se private key.
  Table::Aux_key key;
  Table::update_aux_key(&key, engine, se_private_id);

  const Table::Cache_partition *stored_object = nullptr;

  // Read the uncached dictionary object.
  if (Shared_dictionary_cache::instance()->get_uncached(
          m_thd, key, ISO_READ_COMMITTED, &stored_object)) {
    assert(m_thd->is_system_thread() || m_thd->killed || m_thd->is_error());
    return true;
  }

  // If object was not found.
  if (stored_object == nullptr) {
    m_no_table_spids->insert(se_private_id, SPI_missing_type::TABLES);
    return false;
  }
  assert(no_table == false);

  // Dynamic cast may legitimately return NULL only if the stored object
  // was NULL, i.e., the object did not exist.
  // TODO: Replace const_cast by directly using Storage_adapter
  *table = const_cast<Table *>(dynamic_cast<const Table *>(stored_object));

  // Delete the object and report error if dynamic cast fails.
  if (!*table) {
    my_error(ER_INVALID_DD_OBJECT, MYF(0),
             Table::DD_table::instance().name().c_str(), "Not a table object.");
    delete stored_object;
    return true;
  } else
    auto_delete<Table>(*table);

  return false;
}

// Retrieve a table object by its partition se private id.
bool Dictionary_client::acquire_uncached_table_by_partition_se_private_id(
    const String_type &engine, Object_id se_partition_id, Table **table) {
  assert(table);
  *table = nullptr;
  bool no_table = is_cached(m_no_table_spids, se_partition_id,
                            SPI_missing_type::PARTITIONS);
  if (no_table) {
    return false;
  }

  // Read record directly from the tables.
  Object_id table_id;
  if (tables::Table_partitions::get_partition_table_id(
          m_thd, engine, se_partition_id, &table_id)) {
    assert(m_thd->is_system_thread() || m_thd->killed || m_thd->is_error());
    return true;
  }

  if (table_id == INVALID_OBJECT_ID) {
    m_no_table_spids->insert(se_partition_id, SPI_missing_type::PARTITIONS);
    return false;
  }

  if (acquire_uncached(table_id, table)) {
    assert(m_thd->is_system_thread() || m_thd->killed || m_thd->is_error());
    return true;
  }

  if (*table == nullptr) {
    m_no_table_spids->insert(se_partition_id, SPI_missing_type::PARTITIONS);
    return false;
  }
  assert(no_table == false);

  return false;
}

// Get names of index and column names from index statistics entries.
static bool get_index_statistics_entries(
    THD *thd, const String_type &schema_name, const String_type &table_name,
    std::vector<String_type> &index_names,
    std::vector<String_type> &column_names) {
  /*
    Use READ UNCOMMITTED isolation, so this method works correctly when
    called from the middle of atomic ALTER TABLE statement.
  */
  dd::Transaction_ro trx(thd, ISO_READ_UNCOMMITTED);

  // Open the DD tables holding dynamic table statistics.
  trx.otx.register_tables<dd::Table_stat>();
  trx.otx.register_tables<dd::Index_stat>();
  if (trx.otx.open_tables()) {
    assert(thd->is_error() || thd->killed);
    return true;
  }

  // Create the range key based on schema and table name.
  std::unique_ptr<Object_key> object_key(
      dd::tables::Index_stats::create_range_key_by_table_name(schema_name,
                                                              table_name));

  Raw_table *table = trx.otx.get_table<dd::Index_stat>();
  assert(table);

  // Start the scan.
  std::unique_ptr<Raw_record_set> rs;
  if (table->open_record_set(object_key.get(), rs)) {
    assert(thd->is_error() || thd->killed);
    return true;
  }

  // Read each index entry.
  Raw_record *r = rs->current_record();
  while (r) {
    // Read index and column names.
    index_names.push_back(r->read_str(tables::Index_stats::FIELD_INDEX_NAME));
    column_names.push_back(r->read_str(tables::Index_stats::FIELD_COLUMN_NAME));

    if (rs->next(r)) {
      assert(thd->is_error() || thd->killed);
      return true;
    }
  }

  return false;
}

/*
  Remove the dynamic statistics stored in mysql.table_stats and
  mysql.index_stats.
*/
bool Dictionary_client::remove_table_dynamic_statistics(
    const String_type &schema_name, const String_type &table_name) {
  //
  // Get list of index statistics entries.
  //

  std::vector<String_type> index_names, column_names;
  if (get_index_statistics_entries(m_thd, schema_name, table_name, index_names,
                                   column_names)) {
    assert(m_thd->is_error() || m_thd->killed);
    return true;
  }

  //
  // Drop index statistics entries for the table.
  //

  // Iterate and drop each index statistic entry, if exists.
  if (!index_names.empty()) {
    const Index_stat *idx_stat = nullptr;
    std::vector<String_type>::iterator it_idxs = index_names.begin();
    std::vector<String_type>::iterator it_cols = column_names.begin();
    while (it_idxs != index_names.end()) {
      // Fetch the entry.
      std::unique_ptr<Index_stat::Name_key> key(
          tables::Index_stats::create_object_key(schema_name, table_name,
                                                 *it_idxs, *it_cols));

      /*
        Use READ UNCOMMITTED isolation, so this method works correctly when
        called from the middle of atomic ALTER TABLE statement.
      */
      if (Storage_adapter::get(m_thd, *key, ISO_READ_UNCOMMITTED, false,
                               &idx_stat)) {
        assert(m_thd->is_error() || m_thd->killed);
        return true;
      }

      // Drop the entry.
      if (idx_stat &&
          Storage_adapter::drop(m_thd, const_cast<Index_stat *>(idx_stat))) {
        assert(m_thd->is_error() || m_thd->killed);
        return true;
      }

      delete idx_stat;
      idx_stat = nullptr;

      it_idxs++;
      it_cols++;
    }
  }

  //
  // Drop the table statistics entry.
  //

  // Fetch the entry.
  std::unique_ptr<Table_stat::Name_key> key(
      tables::Table_stats::create_object_key(schema_name, table_name));

  /*
    Use READ UNCOMMITTED isolation, so this method works correctly when
    called from the middle of atomic ALTER TABLE statement.
  */
  const Table_stat *tab_stat = nullptr;
  if (Storage_adapter::get(m_thd, *key, ISO_READ_UNCOMMITTED, false,
                           &tab_stat)) {
    assert(m_thd->is_error() || m_thd->killed);
    return true;
  }

  // Drop the entry.
  if (tab_stat &&
      Storage_adapter::drop(m_thd, const_cast<Table_stat *>(tab_stat))) {
    assert(m_thd->is_error() || m_thd->killed);
    return true;
  }

  delete tab_stat;

  return false;
}

// Retrieve a schema- and table name by the se private id of the table.
bool Dictionary_client::get_table_name_by_se_private_id(
    const String_type &engine, Object_id se_private_id,
    String_type *schema_name, String_type *table_name) {
  // Objects to be acquired.
  Table *tab_obj = nullptr;
  Schema *sch_obj = nullptr;

  // Store empty in OUT params.
  assert(schema_name && table_name);
  schema_name->clear();
  table_name->clear();

  // Acquire the table uncached, because we cannot acquire a meta data
  // lock since we do not know the table name.
  if (acquire_uncached_table_by_se_private_id(engine, se_private_id,
                                              &tab_obj)) {
    assert(m_thd->is_system_thread() || m_thd->killed || m_thd->is_error());
    return true;
  }

  // Object not found.
  if (!tab_obj) return false;

  DBUG_EXECUTE_IF("before_acquire_schema_by_private_id", {
    if (!strcmp(tab_obj->name().c_str(), "t1")) {
      DEBUG_SYNC(m_thd, "wait_before_acquire_schema_by_private_id");
    }
  });

  // Acquire the schema uncached to get the schema name. Like above, we
  // cannot lock it in advance since we do not know its name.
  if (acquire_uncached(tab_obj->schema_id(), &sch_obj)) {
    assert(m_thd->is_system_thread() || m_thd->killed || m_thd->is_error());
    return true;
  }

  // Schema not found.
  if (!sch_obj) return false;

  // Now, we have both objects, and can assign the names.
  *schema_name = sch_obj->name();
  *table_name = tab_obj->name();

  return false;
}

// Retrieve a schema- and table name by the se private id of the partition.
bool Dictionary_client::get_table_name_by_partition_se_private_id(
    const String_type &engine, Object_id se_partition_id,
    String_type *schema_name, String_type *table_name) {
  Table *tab_obj = nullptr;
  Schema *sch_obj = nullptr;

  // Store empty in OUT params.
  assert(schema_name && table_name);
  schema_name->clear();
  table_name->clear();

  if (acquire_uncached_table_by_partition_se_private_id(engine, se_partition_id,
                                                        &tab_obj)) {
    assert(m_thd->is_system_thread() || m_thd->killed || m_thd->is_error());
    return true;
  }

  // Object not found.
  if (!tab_obj) return false;

  DBUG_EXECUTE_IF("before_acquire_schema_by_private_id", {
    if (!strcmp(tab_obj->name().c_str(), "t1")) {
      DEBUG_SYNC(m_thd, "wait_before_acquire_schema_by_private_id");
    }
  });

  // Acquire the schema to get the schema name.
  if (acquire_uncached(tab_obj->schema_id(), &sch_obj)) {
    assert(m_thd->is_system_thread() || m_thd->killed || m_thd->is_error());
    return true;
  }

  // Schema not found.
  if (!sch_obj) return false;

  // Now, we have both objects, and can assign the names.
  *schema_name = sch_obj->name();
  *table_name = tab_obj->name();

  return false;
}

bool Dictionary_client::get_table_name_by_trigger_name(
    const Schema &schema, const String_type &trigger_name,
    String_type *table_name) {
  assert(table_name != nullptr);
  *table_name = "";

  // Read record directly from the tables.
  Object_id table_id;
  if (tables::Triggers::get_trigger_table_id(m_thd, schema.id(), trigger_name,
                                             &table_id)) {
    assert(m_thd->is_error() || m_thd->killed);
    return true;
  }

  const Table::Id_key key(table_id);
  const Table::Cache_partition *stored_object = nullptr;

  bool error = Shared_dictionary_cache::instance()->get_uncached(
      m_thd, key, ISO_READ_COMMITTED, &stored_object);

  if (!error) {
    // Dynamic cast may legitimately return nullptr if the stored
    // object was nullptr, i.e., the object did not exist.
    const Table *table = dynamic_cast<const Table *>(stored_object);

    // Delete the object and report error if dynamic cast fails.
    if (stored_object != nullptr && table == nullptr) {
      my_error(ER_INVALID_DD_OBJECT, MYF(0),
               Table::DD_table::instance().name().c_str(),
               "Not a table object.");
      delete stored_object;
      return true;
    }

    // Copy the table name to OUT param.
    if (table != nullptr) {
      *table_name = table->name();
      delete stored_object;
    }
  } else
    assert(m_thd->is_error() || m_thd->killed);

  return error;
}

bool Dictionary_client::check_foreign_key_exists(
    const Schema &schema, const String_type &foreign_key_name, bool *exists) {
#ifndef NDEBUG
  char schema_name_buf[NAME_LEN + 1];
  char fk_name_buff[NAME_LEN + 1];
  my_stpcpy(fk_name_buff, foreign_key_name.c_str());
  my_casedn_str(system_charset_info, fk_name_buff);

  assert(m_thd->mdl_context.owns_equal_or_stronger_lock(
      MDL_key::FOREIGN_KEY,
      dd::Object_table_definition_impl::fs_name_case(schema.name(),
                                                     schema_name_buf),
      fk_name_buff, MDL_EXCLUSIVE));
#endif

  // Get info directly from the tables.
  if (tables::Foreign_keys::check_foreign_key_exists(
          m_thd, schema.id(), foreign_key_name, exists)) {
    assert(m_thd->is_error() || m_thd->killed);
    return true;
  }

  return false;
}

bool Dictionary_client::check_constraint_exists(
    const Schema &schema, const String_type &check_cons_name, bool *exists) {
#ifndef NDEBUG
  char schema_name_buf[NAME_LEN + 1];
  char check_cons_name_buff[NAME_LEN + 1];
  my_stpcpy(check_cons_name_buff, check_cons_name.c_str());
  my_casedn_str(system_charset_info, check_cons_name_buff);

  assert(m_thd->mdl_context.owns_equal_or_stronger_lock(
      MDL_key::CHECK_CONSTRAINT,
      dd::Object_table_definition_impl::fs_name_case(schema.name(),
                                                     schema_name_buf),
      check_cons_name_buff, MDL_EXCLUSIVE));
#endif

  // Get info directly from the tables.
  if (tables::Check_constraints::check_constraint_exists(
          m_thd, schema.id(), check_cons_name, exists)) {
    assert(m_thd->is_error() || m_thd->killed);
    return true;
  }

  return false;
}

template <typename T>
bool fetch_raw_record(THD *thd,
                      std::function<bool(Raw_record *)> const &processor) {
  Transaction_ro trx(thd, ISO_READ_COMMITTED);

  trx.otx.register_tables<T>();
  Raw_table *table = trx.otx.get_table<T>();
  assert(table);

  if (trx.otx.open_tables()) {
    assert(thd->is_system_thread() || thd->killed || thd->is_error());
    return true;
  }

  std::unique_ptr<Raw_record_set> rs;
  if (table->open_record_set(nullptr, rs)) {
    assert(thd->is_system_thread() || thd->killed || thd->is_error());
    return true;
  }

  Raw_record *r = rs->current_record();
  String_type s;
  while (r) {
    if (processor(r) || rs->next(r)) {
      assert(thd->is_system_thread() || thd->killed || thd->is_error());
      return true;
    }
  }

  return false;
}

// Fetch the ids of all the components.
template <typename T>
bool Dictionary_client::fetch_global_component_ids(
    std::vector<Object_id> *ids) const {
  assert(ids);

  auto processor = [&](Raw_record *r) -> bool {
    ids->push_back(r->read_int(0));
    return false;
  };

  if (fetch_raw_record<T>(m_thd, processor)) {
    ids->clear();
    assert(m_thd->is_system_thread() || m_thd->killed || m_thd->is_error());
    return true;
  }

  return false;
}

// Fetch the names of all the components.
template <typename T>
bool Dictionary_client::fetch_global_component_names(
    std::vector<String_type> *names) const {
  assert(names);

  auto processor = [&](Raw_record *r) -> bool {
    names->push_back(r->read_str(T::DD_table::FIELD_NAME));
    return false;
  };

  if (fetch_raw_record<T>(m_thd, processor)) {
    names->clear();
    assert(m_thd->is_system_thread() || m_thd->killed || m_thd->is_error());
    return true;
  }

  return false;
}

// Fetch the table names that belong to schema with specific engine.
bool Dictionary_client::fetch_schema_table_names_by_engine(
    const Schema *schema, const dd::String_type &engine,
    std::vector<String_type> *names) const {
  auto fetch_criteria = [&](Raw_record *r) -> bool {
    auto table_type = static_cast<dd::Abstract_table::enum_hidden_type>(
        r->read_int(dd::tables::Tables::FIELD_HIDDEN));
    dd::String_type engine_name = r->read_str(dd::tables::Tables::FIELD_ENGINE);

    // Select visible tables names.
    return (table_type == dd::Abstract_table::HT_VISIBLE &&
            (my_strcasecmp(system_charset_info, engine_name.c_str(),
                           engine.c_str()) == 0));
  };
  return fetch_schema_component_names_by_criteria<Abstract_table>(
      m_thd, schema, names, fetch_criteria);
}

// Fetch the server table names that belong to schema, except for SE
// specific tables.
bool Dictionary_client::fetch_schema_table_names_not_hidden_by_se(
    const Schema *schema, std::vector<String_type> *names) const {
  auto fetch_criteria = [&](Raw_record *r) -> bool {
    return static_cast<dd::Abstract_table::enum_hidden_type>(
               r->read_int(dd::tables::Tables::FIELD_HIDDEN)) !=
           dd::Abstract_table::HT_HIDDEN_SE;
  };
  return fetch_schema_component_names_by_criteria<Abstract_table>(
      m_thd, schema, names, fetch_criteria);
}

// Fetch the table names that belong to schema, except for HIDDEN tables.
template <>
bool Dictionary_client::fetch_schema_component_names<Abstract_table>(
    const Schema *schema, std::vector<String_type> *names) const {
  auto fetch_criteria = [&](Raw_record *r) -> bool {
    return static_cast<dd::Abstract_table::enum_hidden_type>(
               r->read_int(dd::tables::Tables::FIELD_HIDDEN)) ==
           dd::Abstract_table::HT_VISIBLE;  // Select visible tables names.
  };
  return fetch_schema_component_names_by_criteria<Abstract_table>(
      m_thd, schema, names, fetch_criteria);
}

// Fetch the names of object type T that belong to schema.
template <typename T>
bool Dictionary_client::fetch_schema_component_names(
    const Schema *schema, std::vector<String_type> *names) const {
  auto fetch_criteria = [&](Raw_record *) -> bool {
    return true;  // Select all names.
  };
  return fetch_schema_component_names_by_criteria<T>(m_thd, schema, names,
                                                     fetch_criteria);
}

// Iterate over all entities of Object_type looked up by the submitted key.
// Execute the submitted lambda for each item. Continue as long as the lambda
// returns false.
template <typename Object_type>
<<<<<<< HEAD
bool Dictionary_client::fetch(Const_ptr_vec<Object_type> *coll,
                              const Object_key *object_key) {
  // Since we clear the vector on failure, it should be empty
  // when we start.
  assert(coll->empty());

=======
bool Dictionary_client::foreach (
    const Object_key *object_key,
    std::function<bool(std::unique_ptr<Object_type> &)> const &processor)
    const {
>>>>>>> 19624823
  Transaction_ro trx(m_thd, ISO_READ_COMMITTED);
  trx.otx.register_tables<typename Object_type::Cache_partition>();
  Raw_table *table = trx.otx.get_table<typename Object_type::Cache_partition>();
  assert(table);

  if (trx.otx.open_tables()) {
    assert(m_thd->is_system_thread() || m_thd->killed || m_thd->is_error());
    return true;
  }

  // Retrieve the objects in a nested scope to make sure the
  // record set is deleted before the transaction is committed
  // (a dependency in the Raw_record_set destructor).
  {
    std::unique_ptr<Raw_record_set> rs;
    if (table->open_record_set(object_key, rs)) {
      assert(m_thd->is_system_thread() || m_thd->killed || m_thd->is_error());
      return true;
    }

    Raw_record *r = rs->current_record();
    while (r) {
      Entity_object *new_object = nullptr;
      const Entity_object_table &dd_table = Object_type::DD_table::instance();

      // Restore the object from the record. We must do this with another
      // transaction to avoid opening the same index twice, which we would
      // otherwise do for e.g. tables.
      {
        Transaction_ro sub_trx(m_thd, ISO_READ_COMMITTED);
        sub_trx.otx.register_tables<typename Object_type::Cache_partition>();

        if (sub_trx.otx.open_tables()) {
          assert(m_thd->is_system_thread() || m_thd->killed ||
                 m_thd->is_error());
          return true;
        }

        if (r && dd_table.restore_object_from_record(&sub_trx.otx, *r,
                                                     &new_object)) {
<<<<<<< HEAD
          assert(m_thd->is_system_thread() || m_thd->killed ||
                 m_thd->is_error());
          coll->clear();
=======
          DBUG_ASSERT(m_thd->is_system_thread() || m_thd->killed ||
                      m_thd->is_error());
>>>>>>> 19624823
          return true;
        }
      }

      // Delete the new object if dynamic cast fails. Here, a failing dynamic
      // cast is a legitimate situation; if we e.g. scan for tables, some
      // of the objects will be views. The downcasted object is wrapped by a
      // unique_ptr, which must be released by the processor if the object
      // will be used at a later stage.
      if (new_object) {
        std::unique_ptr<Object_type> object(
            dynamic_cast<Object_type *>(new_object));
        if (object.get() == nullptr) {
          delete new_object;
        } else if (processor(object)) {
          return true;
        }
      }

      if (rs->next(r)) {
<<<<<<< HEAD
        assert(m_thd->is_system_thread() || m_thd->killed || m_thd->is_error());
        coll->clear();
=======
        DBUG_ASSERT(m_thd->is_system_thread() || m_thd->killed ||
                    m_thd->is_error());
>>>>>>> 19624823
        return true;
      }
    }
  }

  return false;
}

// Fetch objects from DD tables that match the supplied key.
template <typename Object_type>
bool Dictionary_client::fetch(Const_ptr_vec<Object_type> *coll,
                              const Object_key *object_key) {
  // Since we clear the vector on failure, it should be empty
  // when we start.
  DBUG_ASSERT(coll->empty());

  auto process_item = [&](std::unique_ptr<Object_type> &object) {
    // Release the object from the unique_ptr, sign up for auto delete
    // and store it in the vector. The auto delete happens when the
    // topmost auto releaser exits scope.
    Object_type *ptr = object.release();
    auto_delete<Object_type>(ptr);
    coll->push_back(ptr);
    return false;
  };

  bool error = foreach<Object_type>(object_key, process_item);
  if (error) coll->clear();
  return error;
}

// Fetch all components in the schema.
template <typename T>
bool Dictionary_client::fetch_schema_components(const Schema *schema,
                                                Const_ptr_vec<T> *coll) {
  std::unique_ptr<Object_key> k(
      T::DD_table::create_key_by_schema_id(schema->id()));

  if (fetch(coll, k.get())) {
    assert(m_thd->is_system_thread() || m_thd->killed || m_thd->is_error());
    assert(coll->empty());
    return true;
  }

  return false;
}

// Fetch all global components of the given type.
template <typename T>
bool Dictionary_client::fetch_global_components(Const_ptr_vec<T> *coll) {
  if (fetch(coll, nullptr)) {
    assert(m_thd->is_system_thread() || m_thd->killed || m_thd->is_error());
    assert(coll->empty());
    return true;
  }

  return false;
}

// Check if a user is referenced as definer by some object of the given type.
template <typename T>
bool Dictionary_client::is_user_definer(const LEX_USER &user,
                                        bool *is_definer) const {
  // Start RO transaction.
  dd::Transaction_ro trx(m_thd, ISO_READ_COMMITTED);

  // Register and open tables.
  trx.otx.register_tables<T>();
  Raw_table *entity_table = trx.otx.get_table<T>();
  assert(entity_table);

  if (trx.otx.open_tables()) {
    assert(m_thd->is_system_thread() || m_thd->killed || m_thd->is_error());
    return true;
  }

  // Prepare object key and open the record set.
  const String_type definer = String_type(user.user.str, user.user.length) +
                              String_type("@") +
                              String_type(user.host.str, user.host.length);

  std::unique_ptr<Object_key> object_key(
      T::DD_table::create_key_by_definer(definer));
  std::unique_ptr<Raw_record_set> rs;
  if (entity_table->open_record_set(object_key.get(), rs)) {
    assert(m_thd->is_system_thread() || m_thd->killed || m_thd->is_error());
    return true;
  }

  // If there are records in the set, then this user is definer.
  *is_definer = (rs->current_record() != nullptr);
  return false;
}

template <typename T>
bool Dictionary_client::fetch_referencing_views_object_id(
    const char *schema, const char *tbl_or_sf_name,
    std::vector<Object_id> *view_ids) const {
  /*
    Use READ UNCOMMITTED isolation, so this method works correctly when
    called from the middle of atomic DROP TABLE/DATABASE or
    RENAME TABLE statements.
  */
  dd::Transaction_ro trx(m_thd, ISO_READ_UNCOMMITTED);

  // Register View_table_usage/View_routine_usage.
  trx.otx.register_tables<T>();
  Raw_table *view_usage_table = trx.otx.get_table<T>();
  assert(view_usage_table);

  // Open registered tables.
  if (trx.otx.open_tables()) {
    assert(m_thd->is_system_thread() || m_thd->killed || m_thd->is_error());
    return true;
  }

  // Create the key based on the base table/ view/ stored function name.
  std::unique_ptr<Object_key> object_key(T::DD_table::create_key_by_name(
      String_type(Dictionary_impl::default_catalog_name()), String_type(schema),
      String_type(tbl_or_sf_name)));
  std::unique_ptr<Raw_record_set> rs;
  if (view_usage_table->open_record_set(object_key.get(), rs)) {
    assert(m_thd->is_system_thread() || m_thd->killed || m_thd->is_error());
    return true;
  }

  Raw_record *vtr = rs->current_record();
  while (vtr) {
    /* READ VIEW ID */
    Object_id id = vtr->read_int(T::DD_table::FIELD_VIEW_ID);
    view_ids->push_back(id);

    if (rs->next(vtr)) {
      assert(m_thd->is_system_thread() || m_thd->killed || m_thd->is_error());
      return true;
    }
  }

  return false;
}

bool Dictionary_client::fetch_fk_children_uncached(
    const String_type &parent_schema, const String_type &parent_name,
    const String_type &parent_engine, bool uncommitted,
    std::vector<String_type> *children_schemas,
    std::vector<String_type> *children_names) {
  dd::Transaction_ro trx(
      m_thd, uncommitted ? ISO_READ_UNCOMMITTED : ISO_READ_COMMITTED);

  trx.otx.register_tables<Foreign_key>();
  Raw_table *foreign_keys_table = trx.otx.get_table<Foreign_key>();
  assert(foreign_keys_table);

  if (trx.otx.open_tables()) {
    assert(m_thd->is_system_thread() || m_thd->killed || m_thd->is_error());
    return true;
  }

  // Create the key based on the parent table name.
  std::unique_ptr<Object_key> object_key(
      tables::Foreign_keys::create_key_by_referenced_name(
          String_type(Dictionary_impl::default_catalog_name()), parent_schema,
          parent_name));

  std::unique_ptr<Raw_record_set> rs;
  if (foreign_keys_table->open_record_set(object_key.get(), rs)) {
    assert(m_thd->is_system_thread() || m_thd->killed || m_thd->is_error());
    return true;
  }

  Raw_record *r = rs->current_record();
  while (r) {
    /* READ TABLE ID */
    Object_id id = r->read_int(tables::Foreign_keys::FIELD_TABLE_ID);

    dd::Table *table = nullptr;
    dd::Schema *schema = nullptr;
    dd::cache::Dictionary_client::Auto_releaser releaser(this);
    if (uncommitted) {
      if (acquire_uncached_uncommitted(id, &table)) {
        assert(m_thd->is_system_thread() || m_thd->killed || m_thd->is_error());
        return true;
      }
    } else {
      if (acquire_uncached(id, &table)) {
        assert(m_thd->is_system_thread() || m_thd->killed || m_thd->is_error());
        return true;
      }
    }

    if (table) {
      // Filter out children in different SEs. This is not supported.
      if (my_strcasecmp(system_charset_info, table->engine().c_str(),
                        parent_engine.c_str()) == 0) {
        if (uncommitted) {
          if (acquire_uncached_uncommitted(table->schema_id(), &schema)) {
            assert(m_thd->is_system_thread() || m_thd->killed ||
                   m_thd->is_error());
            return true;
          }
        } else {
          if (acquire_uncached(table->schema_id(), &schema)) {
            assert(m_thd->is_system_thread() || m_thd->killed ||
                   m_thd->is_error());
            return true;
          }
        }

        if (schema) {
          children_schemas->push_back(schema->name());
          children_names->push_back(table->name());
        }
      }
    }
    // If table/schema is not found, it was deleted since we retrieved the ID.
    // That can happen since we don't have a lock and is not an error.

    if (rs->next(r)) {
      assert(m_thd->is_system_thread() || m_thd->killed || m_thd->is_error());
      return true;
    }
  }

  return false;
}

// Invalidate a table entry in the shared cache based on schema qualified name.
bool Dictionary_client::invalidate(const String_type &schema_name,
                                   const String_type &table_name) {
  // Verify metadata lock (should hold even for non-existing tables).
  assert(m_thd->mdl_context.owns_equal_or_stronger_lock(
      MDL_key::TABLE, schema_name.c_str(), table_name.c_str(), MDL_EXCLUSIVE));

  // There should also be an IX lock on the schema name at this point.
  assert(m_thd->mdl_context.owns_equal_or_stronger_lock(
      MDL_key::SCHEMA, schema_name.c_str(), "", MDL_INTENTION_EXCLUSIVE));

  Auto_releaser releaser(this);
  const Table *table;
  if (acquire(schema_name, table_name, &table)) {
    assert(m_thd->is_system_thread() || m_thd->killed || m_thd->is_error());
    return true;
  }

  if (table != nullptr) {
    invalidate(table);
  }

  // Invalidation of a non-existing object is not treated as an error.
  return false;
}

// Invalidate an entry in the shared cache.
template <typename T>
void Dictionary_client::invalidate(const T *object) {
  // Check proper MDL lock.
  assert(MDL_checker::is_write_locked(m_thd, object));

  // Invalidate the shared cache. This is safe since we have an
  // exclusive meta data lock on the name.
  // NOTE: When invalidating directly from the server code, further
  // acquisition from this thread will pollute the shared cache.
  // However, when invalidation is done in the context of drop()
  // (see below), the object will be added to the registry of dropped
  // objects, preventing subsequent acquisition even from this thread.

  // Uncommitted object which was acquired for modification might have
  // corrupted name.... So lookup by id. (see mysql_rename_table()
  // problem)
  Cache_element<typename T::Cache_partition> *element = nullptr;
  const typename T::Id_key id_key(object->id());
  m_registry_committed.get(id_key, &element);

  if (element) {
    // Remove the element from the chain of auto releasers.
    (void)m_current_releaser->remove(element);
    // Remove the element from the local registry.
    m_registry_committed.remove(element);
    // Remove the element from the cache, delete the wrapper and the object.
    Shared_dictionary_cache::instance()->drop(element);
  } else
    Shared_dictionary_cache::instance()
        ->drop_if_present<typename T::Id_key, typename T::Cache_partition>(
            id_key);
}

#ifndef NDEBUG

/**
  Check whether protection against the backup- and global read
  lock has been acquired.

  @param[in] thd      Thread context.

  @return    true     protection against the backup lock and
                      global read lock has been acquired, or
                      the thread is a DD system thread, or the
                      server is not done starting.
             false    otherwise.
*/

template <typename T>
static bool is_backup_lock_and_grl_acquired(THD *thd) {
  return !mysqld_server_started || thd->is_dd_system_thread() ||
         (thd->mdl_context.owns_equal_or_stronger_lock(
              MDL_key::BACKUP_LOCK, "", "", MDL_INTENTION_EXCLUSIVE) &&
          thd->mdl_context.owns_equal_or_stronger_lock(
              MDL_key::GLOBAL, "", "", MDL_INTENTION_EXCLUSIVE));
}

template <>
bool is_backup_lock_and_grl_acquired<Charset>(THD *) {
  return true;
}

template <>
bool is_backup_lock_and_grl_acquired<Collation>(THD *) {
  return true;
}

template <>
bool is_backup_lock_and_grl_acquired<Column_statistics>(THD *) {
  return true;
}
#endif

// Remove and delete an object from the shared cache and the dd tables.
template <typename T>
bool Dictionary_client::drop(const T *object) {
  // Check proper MDL lock.
  assert(MDL_checker::is_write_locked(m_thd, object));

  assert(is_backup_lock_and_grl_acquired<T>(m_thd));

  if (Storage_adapter::drop(m_thd, object)) {
    assert(m_thd->is_system_thread() || m_thd->killed || m_thd->is_error());
    return true;
  }

  // Prepare an instance to be added to the dropped registry. This must be done
  // prior to cleaning up the committed registry since the instance we drop
  // might be present there (since we are allowed to drop const object coming
  // from acquire()).
  T *dropped_object = object->clone();

  // Invalidate the entry in the shared cache (if present).
  invalidate(object);

  // Finally, add a clone to the dropped registry. Note that we are allowed to
  // drop a const object, e.g. coming from acquire(). This means that the
  // object instance, or the same id in a different instance, may be present in
  // the uncommitted registry. This is handled inside register_dropped_object(),
  // where we ensure that the uncommitted and dropped registries are consistent.
  register_dropped_object(dropped_object);

  return false;
}

// Store a new dictionary object.
template <typename T>
bool Dictionary_client::store(T *object) {
#ifndef NDEBUG
  // Make sure the object is not being used by this client.
  Cache_element<typename T::Cache_partition> *element = nullptr;
  m_registry_committed.get(
      static_cast<const typename T::Cache_partition *>(object), &element);
  assert(!element);
#endif

  assert(is_backup_lock_and_grl_acquired<T>(m_thd));

  // Store dictionary objects with UTC time
  Timestamp_timezone_guard ts(m_thd);

  // Most DD objects have invalid object IDs when they're created. The ID is
  // replaced with an auto-generated (AUTO_INCREMENT) value when they are
  // stored.
  //
  // Spatial reference systems are different since the ID is the SRID, which is
  // a user specified value. Therefore, spatial reference systems have valid IDs
  // at this point, while other objects do not.
  assert(object->id() == INVALID_OBJECT_ID ||
         dynamic_cast<Spatial_reference_system *>(object));

  // Check proper MDL lock.
  assert(MDL_checker::is_write_locked(m_thd, object));
  if (Storage_adapter::store(m_thd, object)) return true;

  assert(object->id() != INVALID_OBJECT_ID);
  register_uncommitted_object(object->clone());
  return false;
}

// Store a new dictionary object.
template <>
bool Dictionary_client::store(Table_stat *object) {
  // Store dictionary objects with UTC time
  Timestamp_timezone_guard ts(m_thd);
  return Storage_adapter::store<Table_stat>(m_thd, object);
}

template <>
bool Dictionary_client::store(Index_stat *object) {
  // Store dictionary objects with UTC time
  Timestamp_timezone_guard ts(m_thd);
  return Storage_adapter::store<Index_stat>(m_thd, object);
}

// Update a persisted dictionary object, but keep the shared cache unchanged.
template <typename T>
bool Dictionary_client::update(T *new_object) {
  assert(new_object);

  // Make sure the object has a valid object id.
  assert(new_object->id() != INVALID_OBJECT_ID);

  // Avoid updating DD object that modifies m_registry_uncommitted cache
  // during attachable read-write transaction.
  assert(!m_thd->is_attachable_rw_transaction_active());

  // The new_object instance should not be present in the committed registry.
  Cache_element<typename T::Cache_partition> *element = nullptr;

#ifndef NDEBUG
  m_registry_committed.get(
      static_cast<const typename T::Cache_partition *>(new_object), &element);
  assert(!element);
#endif

  assert(is_backup_lock_and_grl_acquired<T>(m_thd));

  // Store dictionary objects with UTC time
  Timestamp_timezone_guard ts(m_thd);

  // new_object->id() may or may not be reflected in the uncommitted registry.
  const typename T::Id_key id_key(new_object->id());
  const T *old_object = nullptr;
  m_registry_uncommitted.get(id_key, &element);

  if (element) {
    // If new_object->id() is present in the uncommitted registry, then
    // that object is the previously stored object for this id, since the
    // only way to enter the uncommitted registry is through store() or
    // update().
    old_object = dynamic_cast<const T *>(element->object());
  } else {
    // If not present, then the previously stored object can be acquire()'d
    // in the usual way (a cache miss handled by ISO_READ_COMMITTED is fine,
    // since the object hasn't been stored by this transaction yet anyway).
    if (acquire(new_object->id(), &old_object)) return true;
  }

  // Either way, we now should have the previously stored object.
  assert(old_object);

  // Check proper MDL locks.
  assert(MDL_checker::is_write_locked(m_thd, old_object));
  assert(MDL_checker::is_write_locked(m_thd, new_object));

  /*
    We first store the new object. If store() fails, there is not a
    lot to do except returning true.
  */
  if (Storage_adapter::store(m_thd, new_object)) return true;

  /*
    Remove the old sdi after store() has successfully written the
    new one. Note that this is a noop unless we are writing the SDI
    to file and the name of the new object is different. (If the
    names are identical the old file will be over-written by
    store(). If we are storing the SDI in a tablespace the key
    does not depend on the name and the store is a transactional
    update).
  */
  if (sdi::drop_after_update(m_thd, old_object, new_object)) {
    return true;
  }

  if (element) {
    // Remove and delete the old uncommitted object.
    m_registry_uncommitted.remove(element);
    // If we update an already updated object, don't delete it.
    if (element->object() != new_object) {
      delete element->object();
      element->set_object(new_object);
    }
    element->recreate_keys();
    m_registry_uncommitted.put(element);
  } else {
    register_uncommitted_object(new_object);
  }

  // Remove the new object from the auto deleter.
  no_auto_delete<T>(new_object);
  return false;
}

template <typename T>
void Dictionary_client::register_uncommitted_object(T *object) {
  Cache_element<typename T::Cache_partition> *element = nullptr;

  // Avoid registering uncommitted object during attachable read-write
  // transaction processing.
  assert(!m_thd->is_attachable_rw_transaction_active());

#ifndef NDEBUG
  // Make sure we do not sign up a shared object for auto delete.
  m_registry_committed.get(
      static_cast<const typename T::Cache_partition *>(object), &element);
  assert(element == nullptr);

  // We need a top level auto releaser to make sure the uncommitted objects
  // are removed. This is done in the auto releaser destructor. When
  // renove_uncommitted_objects() is called implicitly as part of commit/
  // rollback, this should not be necessary.
  assert(m_current_releaser != &m_default_releaser);

  // store() should have been called before if this is a
  // new object so that it has a proper ID already.
  assert(object->id() != INVALID_OBJECT_ID);

  // Make sure the same id is not present in the dropped registry.
  const typename T::Id_key id_key(object->id());
  m_registry_dropped.get(id_key, &element);
  assert(element == nullptr);
#endif

  element = new Cache_element<typename T::Cache_partition>();
  element->set_object(object);
  element->recreate_keys();
  m_registry_uncommitted.put(element);
}

template <typename T>
void Dictionary_client::register_dropped_object(T *object) {
  Cache_element<typename T::Cache_partition> *element = nullptr;
#ifndef NDEBUG
  // Make sure we do not sign up a shared object for auto delete.
  m_registry_committed.get(
      static_cast<const typename T::Cache_partition *>(object), &element);
  assert(element == nullptr);

  // We need a top level auto releaser to make sure the dropped objects
  // are removed. This is done in the auto releaser destructor. When
  // renove_uncommitted_objects() is called implicitly as part of commit/
  // rollback, this should not be necessary.
  assert(m_current_releaser != &m_default_releaser);

  // store() should have been called before if this is a
  // new object so that it has a proper ID already.
  assert(object->id() != INVALID_OBJECT_ID);
#endif

  // Could be in the uncommitted registry, remove and delete.
  const typename T::Id_key id_key(object->id());
  typename T::Cache_partition *modified = nullptr;
  bool dropped = false;
  acquire_uncommitted(id_key, &modified, &dropped);
  assert(!dropped);
  if (modified != nullptr) {
    m_registry_uncommitted.get(
        static_cast<const typename T::Cache_partition *>(modified), &element);
    assert(element != nullptr);
    m_registry_uncommitted.remove(element);
    assert(element->object() != object);
    delete element->object();
    // The element is reused below, so we don't delete it.
  }

  if (element == nullptr)
    element = new Cache_element<typename T::Cache_partition>();

  element->set_object(object);
  element->recreate_keys();

  // Check if the object is already registered. This could happen if
  // the object is dropped twice in the same statement. Currently
  // this is possible when updating view metadata since alter view
  // is implemented as drop+create. We have to look up on name since
  // the ID has changed.
  Cache_element<typename T::Cache_partition> *dropped_ele = nullptr;
  m_registry_dropped.get(*element->name_key(), &dropped_ele);
  if (dropped_ele != nullptr) {
    // We have dropped an object with the same name earlier.
    // Remove the old object so that we can insert the new
    // object without getting key conflicts.
    // Note: This means that the previously dropped object can
    // now be retrieved again with the old ID!
    m_registry_dropped.remove(dropped_ele);
    delete dropped_ele->object();
    delete dropped_ele;
  }

  m_registry_dropped.put(element);
}

template <typename T>
void Dictionary_client::remove_uncommitted_objects(
    bool commit_to_shared_cache) {
#ifndef NDEBUG
  // Note: The ifdef'ed block below is only for consistency checks in
  // debug builds.
  for (auto it = m_registry_dropped.begin<typename T::Cache_partition>();
       it != m_registry_dropped.end<typename T::Cache_partition>(); it++) {
    const typename T::Cache_partition *dropped_object = it->second->object();
    assert(dropped_object != nullptr);

    // Checking proper MDL lock is skipped here because when dropping a
    // schema, the implementation of the MDL checking does not work properly.

    // Make sure that dropped object ids are not present persistently with
    // isolation level READ UNCOMMITTED.
    const typename T::Id_key id_key(dropped_object->id());

    // Fetch the dictionary object by PK from the DD tables, and verify that
    // it's not available, but only if:
    // - This is not a DD system thread (due to SE being faked).
    // - The transaction is being committed, not rolled back.
    // - We're not allowing direct access to DD tables.
    if (!m_thd->is_dd_system_thread() && commit_to_shared_cache &&
        DBUG_EVALUATE_IF("skip_dd_table_access_check", false, true)) {
      const typename T::Cache_partition *stored_object = nullptr;
      if (!Shared_dictionary_cache::instance()->get_uncached(
              m_thd, id_key, ISO_READ_UNCOMMITTED, &stored_object))
        assert(stored_object == nullptr);
    }

    // Make sure that dropped object ids are not present in the shared cache.
    assert(!(Shared_dictionary_cache::instance()
                 ->available<typename T::Id_key, typename T::Cache_partition>(
                     id_key)));

    // Make sure that dropped object ids are not present in the uncommitted
    // registry.
    Cache_element<typename T::Cache_partition> *element = nullptr;
    m_registry_uncommitted.get(id_key, &element);
    assert(element == nullptr);

    // Make sure that dropped object ids are not present in the committed
    // registry.
    m_registry_committed.get(id_key, &element);
    assert(element == nullptr);
  }
#endif
  if (commit_to_shared_cache) {
    typename Multi_map_base<typename T::Cache_partition>::Const_iterator it;
    for (it = m_registry_uncommitted.begin<typename T::Cache_partition>();
         it != m_registry_uncommitted.end<typename T::Cache_partition>();
         it++) {
      typename T::Cache_partition *uncommitted_object =
          const_cast<typename T::Cache_partition *>(it->second->object());
      assert(uncommitted_object != nullptr);

      // Update the DD object in the core registry if applicable.
      // Currently only for the dd tablespace to allow it to be encrypted.
      dd::cache::Storage_adapter::instance()->core_update(it->second->object());

      // Invalidate the entry in the shared cache (if present).
      invalidate(uncommitted_object);

#ifndef NDEBUG
      // Make sure the uncommitted id is not present in the dropped registry.
      const typename T::Id_key key(uncommitted_object->id());
      Cache_element<typename T::Cache_partition> *element = nullptr;
      m_registry_committed.get(key, &element);
      assert(element == nullptr);
#endif
    }

    // The modified objects are evicted from the cache above. On the next
    // acquisition, this will lead to a cache miss, which will make sure
    // that e.g. the de-normalized FK parent information is corrected.

    // However, if this is a DD system thread, and we are initializing the
    // DD, the changes must be made visible in the shared cache. Otherwise,
    // adding the cyclic FKs for the character sets table will fail.
    if (m_thd->is_dd_system_thread() &&
        bootstrap::DD_bootstrap_ctx::instance().get_stage() <
            bootstrap::Stage::FINISHED) {
      // We must do this in two iterations to handle situations where two
      // uncommitted objects swap names.
      for (it = m_registry_uncommitted.begin<typename T::Cache_partition>();
           it != m_registry_uncommitted.end<typename T::Cache_partition>();
           it++) {
        typename T::Cache_partition *uncommitted_object =
            const_cast<typename T::Cache_partition *>(it->second->object());
        assert(uncommitted_object != nullptr);

        Cache_element<typename T::Cache_partition> *element = nullptr;

        // In put, the reference counter is stepped up, so this is safe.
        Shared_dictionary_cache::instance()->put(
            static_cast<const typename T::Cache_partition *>(
                uncommitted_object->clone()),
            &element);

        m_registry_committed.put(element);
        // Sign up for auto release.
        m_current_releaser->auto_release(element);
      }
    }
  }  // commit_to_shared_cache
  m_registry_uncommitted.erase<typename T::Cache_partition>();
  m_registry_dropped.erase<typename T::Cache_partition>();
}

void Dictionary_client::rollback_modified_objects() {
  remove_uncommitted_objects<Abstract_table>(false);
  remove_uncommitted_objects<Schema>(false);
  remove_uncommitted_objects<Tablespace>(false);
  remove_uncommitted_objects<Charset>(false);
  remove_uncommitted_objects<Collation>(false);
  remove_uncommitted_objects<Column_statistics>(false);
  remove_uncommitted_objects<Event>(false);
  remove_uncommitted_objects<Routine>(false);
  remove_uncommitted_objects<Spatial_reference_system>(false);
  remove_uncommitted_objects<Resource_group>(false);
}

void Dictionary_client::commit_modified_objects() {
  remove_uncommitted_objects<Abstract_table>(true);
  remove_uncommitted_objects<Schema>(true);
  remove_uncommitted_objects<Tablespace>(true);
  remove_uncommitted_objects<Charset>(true);
  remove_uncommitted_objects<Collation>(true);
  remove_uncommitted_objects<Column_statistics>(true);
  remove_uncommitted_objects<Event>(true);
  remove_uncommitted_objects<Routine>(true);
  remove_uncommitted_objects<Spatial_reference_system>(true);
  remove_uncommitted_objects<Resource_group>(true);
}

// Debug dump of the client and its registry to stderr.
/* purecov: begin inspected */
template <typename T>
void Dictionary_client::dump() const {
#ifndef NDEBUG
  fprintf(stderr, "================================\n");
  fprintf(stderr, "Dictionary client (committed)\n");
  m_registry_committed.dump<T>();
  fprintf(stderr, "Dictionary client (uncommitted)\n");
  m_registry_uncommitted.dump<T>();
  fprintf(stderr, "Dictionary client (dropped)\n");
  m_registry_dropped.dump<T>();
  fprintf(stderr, "Dictionary client (uncached)\n");
  for (std::vector<Entity_object *>::const_iterator it =
           m_uncached_objects.begin();
       it != m_uncached_objects.end(); it++) {
    if (*it != nullptr)
      fprintf(stderr, "id=%llu, name= %s\n", (*it)->id(),
              (*it)->name().c_str());
    else
      fprintf(stderr, "nullptr\n");
  }
  fprintf(stderr, "================================\n");
#endif
}
/* purecov: end */

// The explicit instantiation of the template members below
// is not handled well by doxygen, so we enclose this in a
// cond/endcon block. Documenting these does not add much
// value anyway, if the member definitions were in a header
// file, the compiler would do the instantiation for us.

/**
 @cond
*/

// Explicitly instantiate the types for the various usages.
template bool Dictionary_client::fetch_schema_components(
    const Schema *, std::vector<const Abstract_table *> *);

template bool Dictionary_client::fetch_schema_components(
    const Schema *, std::vector<const Table *> *);

template bool Dictionary_client::fetch_schema_components(
    const Schema *, std::vector<const View *> *);

template bool Dictionary_client::fetch_schema_components(
    const Schema *, std::vector<const Event *> *);

template bool Dictionary_client::fetch_schema_components(
    const Schema *, std::vector<const Routine *> *);

template bool Dictionary_client::fetch_schema_components(
    const Schema *, std::vector<const Function *> *);

template bool Dictionary_client::fetch_global_components(
    std::vector<const Charset *> *);

template bool Dictionary_client::fetch_global_components(
    std::vector<const Collation *> *);

template bool Dictionary_client::fetch_global_components(
    std::vector<const Schema *> *);

template bool Dictionary_client::fetch_global_components(
    std::vector<const Tablespace *> *);

template bool Dictionary_client::fetch_global_components(
    std::vector<const Table *> *);

template bool Dictionary_client::fetch_global_components(
    std::vector<const Resource_group *> *);

template bool Dictionary_client::fetch_schema_component_names<Event>(
    const Schema *, std::vector<String_type> *) const;

template bool Dictionary_client::fetch_schema_component_names<Trigger>(
    const Schema *, std::vector<String_type> *) const;

template bool Dictionary_client::is_user_definer<Trigger>(const LEX_USER &,
                                                          bool *) const;

template bool Dictionary_client::fetch_global_component_ids<Table>(
    std::vector<Object_id> *) const;

template bool Dictionary_client::fetch_global_component_names<Tablespace>(
    std::vector<String_type> *) const;

template bool Dictionary_client::fetch_global_component_names<Schema>(
    std::vector<String_type> *) const;

template bool Dictionary_client::fetch_referencing_views_object_id<View_table>(
    const char *schema, const char *tbl_or_sf_name,
    std::vector<Object_id> *view_ids) const;

template bool Dictionary_client::fetch_referencing_views_object_id<
    View_routine>(const char *schema, const char *tbl_or_sf_name,
                  std::vector<Object_id> *view_ids) const;

template bool Dictionary_client::acquire_uncached(Object_id, Abstract_table **);
template bool Dictionary_client::acquire(const String_type &,
                                         const String_type &,
                                         const Abstract_table **);
template bool Dictionary_client::acquire_for_modification(const String_type &,
                                                          const String_type &,
                                                          Abstract_table **);
template void Dictionary_client::remove_uncommitted_objects<Abstract_table>(
    bool);
template bool Dictionary_client::drop(const Abstract_table *);
template bool Dictionary_client::store(Abstract_table *);
template bool Dictionary_client::update(Abstract_table *);
template void Dictionary_client::dump<Abstract_table>() const;

template bool Dictionary_client::acquire(Object_id, dd::Charset const **);
template bool Dictionary_client::acquire_for_modification(Object_id,
                                                          dd::Charset **);
template void Dictionary_client::remove_uncommitted_objects<Charset>(bool);
template bool Dictionary_client::acquire(String_type const &, Charset const **);
template bool Dictionary_client::acquire(String_type const &, Schema const **);
template bool Dictionary_client::acquire_for_modification(String_type const &,
                                                          dd::Charset **);

template bool Dictionary_client::drop(const Charset *);
template bool Dictionary_client::store(Charset *);
template bool Dictionary_client::update(Charset *);
template void Dictionary_client::dump<Charset>() const;

template bool Dictionary_client::acquire_uncached(Object_id, Charset **);
template bool Dictionary_client::acquire(Object_id, dd::Collation const **);
template bool Dictionary_client::acquire_for_modification(Object_id,
                                                          dd::Collation **);
template void Dictionary_client::remove_uncommitted_objects<Collation>(bool);
template bool Dictionary_client::acquire_uncached(Object_id, Collation **);
template bool Dictionary_client::acquire(const String_type &,
                                         const Collation **);
template bool Dictionary_client::acquire_for_modification(const String_type &,
                                                          Collation **);
template bool Dictionary_client::drop(const Collation *);
template bool Dictionary_client::store(Collation *);
template bool Dictionary_client::update(Collation *);
template void Dictionary_client::dump<Collation>() const;

template bool Dictionary_client::acquire(Object_id, Schema const **);
template bool Dictionary_client::acquire_for_modification(Object_id, Schema **);
template bool Dictionary_client::acquire_uncached(Object_id, Schema **);
template bool Dictionary_client::acquire_uncached_uncommitted(Object_id,
                                                              Schema **);
template bool Dictionary_client::acquire_for_modification(const String_type &,
                                                          Schema **);
template void Dictionary_client::remove_uncommitted_objects<Schema>(bool);

template bool Dictionary_client::drop(const Schema *);
template bool Dictionary_client::store(Schema *);
template bool Dictionary_client::update(Schema *);
template void Dictionary_client::dump<Schema>() const;

template bool Dictionary_client::acquire(Object_id,
                                         const Spatial_reference_system **);
template bool Dictionary_client::acquire_for_modification(
    Object_id, Spatial_reference_system **);
template bool Dictionary_client::acquire_uncached(Object_id,
                                                  Spatial_reference_system **);
template bool Dictionary_client::drop(const Spatial_reference_system *);
template bool Dictionary_client::store(Spatial_reference_system *);
template bool Dictionary_client::update(Spatial_reference_system *);
template void Dictionary_client::dump<Spatial_reference_system>() const;

template bool Dictionary_client::acquire(const String_type &,
                                         const Column_statistics **);
template bool Dictionary_client::acquire(Object_id, const Column_statistics **);
template bool Dictionary_client::acquire_for_modification(Object_id,
                                                          Column_statistics **);
template bool Dictionary_client::acquire_for_modification(const String_type &,
                                                          Column_statistics **);
template bool Dictionary_client::acquire_uncached(Object_id,
                                                  Column_statistics **);
template bool Dictionary_client::drop(const Column_statistics *);
template bool Dictionary_client::store(Column_statistics *);
template bool Dictionary_client::update(Column_statistics *);
template void Dictionary_client::dump<Column_statistics>() const;

template bool Dictionary_client::acquire_uncached(Object_id, Table **);
template bool Dictionary_client::acquire(Object_id, const Table **);
template bool Dictionary_client::acquire_for_modification(Object_id, Table **);
template bool Dictionary_client::acquire(const String_type &,
                                         const String_type &, const Table **);
template bool Dictionary_client::acquire_for_modification(const String_type &,
                                                          const String_type &,
                                                          Table **);
template void Dictionary_client::remove_uncommitted_objects<Table>(bool);
template bool Dictionary_client::drop(const Table *);
template bool Dictionary_client::store(Table *);
template bool Dictionary_client::update(Table *);

template bool Dictionary_client::acquire_uncached(Object_id, Tablespace **);
template bool Dictionary_client::acquire(const String_type &,
                                         const Tablespace **);
template bool Dictionary_client::acquire_for_modification(const String_type &,
                                                          Tablespace **);
template bool Dictionary_client::acquire(Object_id, const Tablespace **);
template bool Dictionary_client::acquire_uncached_uncommitted(Object_id,
                                                              Tablespace **);
template bool Dictionary_client::acquire_for_modification(Object_id,
                                                          Tablespace **);
template void Dictionary_client::remove_uncommitted_objects<Tablespace>(bool);
template bool Dictionary_client::drop(const Tablespace *);
template bool Dictionary_client::store(Tablespace *);
template bool Dictionary_client::update(Tablespace *);
template void Dictionary_client::dump<Tablespace>() const;

template bool Dictionary_client::acquire_uncached(Object_id, View **);
template bool Dictionary_client::acquire_uncached_uncommitted(Object_id,
                                                              View **);
template bool Dictionary_client::acquire(Object_id, const View **);
template bool Dictionary_client::acquire_for_modification(Object_id, View **);
template bool Dictionary_client::acquire(const String_type &,
                                         const String_type &, const View **);
template bool Dictionary_client::acquire_for_modification(const String_type &,
                                                          const String_type &,
                                                          View **);
template void Dictionary_client::remove_uncommitted_objects<View>(bool);
template bool Dictionary_client::drop(const View *);
template bool Dictionary_client::store(View *);
template bool Dictionary_client::update(View *);
template bool Dictionary_client::is_user_definer<View>(const LEX_USER &,
                                                       bool *) const;

template bool Dictionary_client::acquire_uncached(Object_id, Event **);
template bool Dictionary_client::acquire(Object_id, const Event **);
template bool Dictionary_client::acquire_for_modification(Object_id, Event **);
template void Dictionary_client::remove_uncommitted_objects<Event>(bool);
template bool Dictionary_client::acquire(const String_type &,
                                         const String_type &, const Event **);
template bool Dictionary_client::acquire_for_modification(const String_type &,
                                                          const String_type &,
                                                          Event **);
template bool Dictionary_client::drop(const Event *);
template bool Dictionary_client::store(Event *);
template bool Dictionary_client::update(Event *);
template bool Dictionary_client::is_user_definer<Event>(const LEX_USER &,
                                                        bool *) const;

template bool Dictionary_client::acquire_uncached(Object_id, Function **);
template bool Dictionary_client::acquire(Object_id, const Function **);
template bool Dictionary_client::acquire(const String_type &,
                                         const String_type &,
                                         const Function **);
template bool Dictionary_client::drop(const Function *);
template bool Dictionary_client::store(Function *);
template bool Dictionary_client::update(Function *);

template bool Dictionary_client::acquire_uncached(Object_id, Procedure **);
template bool Dictionary_client::acquire(Object_id, const Procedure **);
template bool Dictionary_client::acquire_for_modification(Object_id,
                                                          Procedure **);
template void Dictionary_client::remove_uncommitted_objects<Procedure>(bool);
template bool Dictionary_client::acquire(const String_type &,
                                         const String_type &,
                                         const Procedure **);
template bool Dictionary_client::acquire_for_modification(const String_type &,
                                                          const String_type &,
                                                          Procedure **);
template bool Dictionary_client::drop(const Procedure *);
template bool Dictionary_client::store(Procedure *);
template bool Dictionary_client::update(Procedure *);

template bool Dictionary_client::drop(const Routine *);
template void Dictionary_client::remove_uncommitted_objects<Routine>(bool);
template bool Dictionary_client::update(Routine *);
template bool Dictionary_client::is_user_definer<Routine>(const LEX_USER &,
                                                          bool *) const;

template bool Dictionary_client::acquire<Function>(
    const String_type &, const String_type &,
    const Function::Cache_partition **);
template bool Dictionary_client::acquire<Procedure>(
    const String_type &, const String_type &,
    const Procedure::Cache_partition **);
template bool Dictionary_client::acquire_for_modification<Function>(
    const String_type &, const String_type &, Function::Cache_partition **);
template bool Dictionary_client::acquire_for_modification<Procedure>(
    const String_type &, const String_type &, Procedure::Cache_partition **);

template bool Dictionary_client::acquire_uncached(Object_id, Routine **);
template bool Dictionary_client::acquire_for_modification(Object_id,
                                                          Routine **);
template bool Dictionary_client::acquire(const String_type &,
                                         const Resource_group **);
template bool Dictionary_client::acquire_for_modification(const String_type &,
                                                          Resource_group **);
template bool Dictionary_client::drop(const Resource_group *);
template bool Dictionary_client::store(Resource_group *);
template void Dictionary_client::remove_uncommitted_objects<Resource_group>(
    bool);
template bool Dictionary_client::update(Resource_group *);
/**
 @endcond
*/

}  // namespace cache
}  // namespace dd

namespace dd_cache_unittest {
void insert(dd::cache::SPI_lru_cache_owner_ptr &c, dd::Object_id id) {
  c->insert(id, SPI_missing_type::TABLES);
}
bool is_cached(const dd::cache::SPI_lru_cache_owner_ptr &c, dd::Object_id id) {
  return dd::cache::is_cached(c, id, SPI_missing_type::TABLES);
}
}  // namespace dd_cache_unittest<|MERGE_RESOLUTION|>--- conflicted
+++ resolved
@@ -2036,19 +2036,10 @@
 // Execute the submitted lambda for each item. Continue as long as the lambda
 // returns false.
 template <typename Object_type>
-<<<<<<< HEAD
-bool Dictionary_client::fetch(Const_ptr_vec<Object_type> *coll,
-                              const Object_key *object_key) {
-  // Since we clear the vector on failure, it should be empty
-  // when we start.
-  assert(coll->empty());
-
-=======
 bool Dictionary_client::foreach (
     const Object_key *object_key,
     std::function<bool(std::unique_ptr<Object_type> &)> const &processor)
     const {
->>>>>>> 19624823
   Transaction_ro trx(m_thd, ISO_READ_COMMITTED);
   trx.otx.register_tables<typename Object_type::Cache_partition>();
   Raw_table *table = trx.otx.get_table<typename Object_type::Cache_partition>();
@@ -2089,14 +2080,8 @@
 
         if (r && dd_table.restore_object_from_record(&sub_trx.otx, *r,
                                                      &new_object)) {
-<<<<<<< HEAD
           assert(m_thd->is_system_thread() || m_thd->killed ||
                  m_thd->is_error());
-          coll->clear();
-=======
-          DBUG_ASSERT(m_thd->is_system_thread() || m_thd->killed ||
-                      m_thd->is_error());
->>>>>>> 19624823
           return true;
         }
       }
@@ -2117,13 +2102,7 @@
       }
 
       if (rs->next(r)) {
-<<<<<<< HEAD
         assert(m_thd->is_system_thread() || m_thd->killed || m_thd->is_error());
-        coll->clear();
-=======
-        DBUG_ASSERT(m_thd->is_system_thread() || m_thd->killed ||
-                    m_thd->is_error());
->>>>>>> 19624823
         return true;
       }
     }
@@ -2138,7 +2117,7 @@
                               const Object_key *object_key) {
   // Since we clear the vector on failure, it should be empty
   // when we start.
-  DBUG_ASSERT(coll->empty());
+  assert(coll->empty());
 
   auto process_item = [&](std::unique_ptr<Object_type> &object) {
     // Release the object from the unique_ptr, sign up for auto delete
