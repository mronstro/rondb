/* Copyright (c) 2014, 2017, Oracle and/or its affiliates. All rights reserved.

   This program is free software; you can redistribute it and/or modify
   it under the terms of the GNU General Public License as published by
   the Free Software Foundation; version 2 of the License.

   This program is distributed in the hope that it will be useful,
   but WITHOUT ANY WARRANTY; without even the implied warranty of
   MERCHANTABILITY or FITNESS FOR A PARTICULAR PURPOSE.  See the
   GNU General Public License for more details.

   You should have received a copy of the GNU General Public License
   along with this program; if not, write to the Free Software Foundation,
   51 Franklin Street, Suite 500, Boston, MA 02110-1335 USA */

#ifndef DD__OBJECT_TABLE_IMPL_INCLUDED
#define DD__OBJECT_TABLE_IMPL_INCLUDED

<<<<<<< HEAD

#include <mysqld_error.h>

#include "mysql/components/services/log_builtins.h"
#include "sql/dd/impl/dictionary_impl.h"                // get_target_dd_...
#include "sql/dd/impl/types/object_table_definition_impl.h" // Object_table_defin...
=======
#include "sql/dd/impl/types/object_table_definition_impl.h" // Object_table_def
>>>>>>> 863aac45
#include "sql/dd/types/object_table.h"                  // Object_table

class THD;

namespace dd {

///////////////////////////////////////////////////////////////////////////

class Object_table_impl : virtual public Object_table
{
protected:
  mutable uint m_last_dd_version;
  Object_table_definition_impl m_target_def;
  mutable bool m_actual_present;
  mutable Object_table_definition_impl m_actual_def;
  bool m_hidden;

public:
  // Enumeration of options that are used by all DD table subclasses.
  enum class Common_option
  {
    ENGINE,
    CHARSET,
    COLLATION,
    ROW_FORMAT,
    STATS_PERSISTENT,
    TABLESPACE
  };

  /*
    Enumeration of indexes that are used by several DD table subclasses.
    Some object keys will implicitly expect these indexes to have a
    certain predefined ordinal position. Note that the enumeration is
    the positional index of each index (starting at 0), not the ordinal
    position of the index (starting at 1).
  */
  enum class Common_index
  {
    PK_ID,
    UK_NAME
  };

  /*
    Enumeration of fields that are expected by some object keys to have
    the same ordinal position for most DD tables. The enumeration is the
    positional index of the field (starting at 0).
  */
  enum class Common_field
  {
    ID
  };

  /*
    Constructor used for tables required by plugins. Common options are
    not used for those.
  */
  Object_table_impl(const String_type &schema_name,
                    const String_type &table_name,
                    const String_type &ddl_statement):
    m_last_dd_version(0),
    m_target_def(schema_name, table_name, ddl_statement),
    m_actual_present(false), m_actual_def(), m_hidden(false)
  { }

  /*
    Constructor used by DD table subclasses. These will all use the
    common options.
  */
  Object_table_impl();

  virtual const String_type &name() const
  { return m_target_def.get_table_name(); }

  virtual Object_table_definition_impl *target_table_definition()
  { return (m_last_dd_version != 0 ? nullptr : &m_target_def); }

  virtual const Object_table_definition_impl *target_table_definition() const
  { return (m_last_dd_version != 0 ? nullptr : &m_target_def); }

  virtual void set_abandoned(uint last_dd_version) const
  { m_last_dd_version= last_dd_version; }

  virtual bool is_abandoned() const
  { return (m_last_dd_version != 0); }

  virtual const Object_table_definition_impl *actual_table_definition() const
  { return (m_actual_present ? &m_actual_def : nullptr); }

  virtual bool set_actual_table_definition(
    const Properties &table_def_properties) const;

  int field_number(int target_field_number,
    const String_type &field_label) const;

  virtual bool populate(THD*) const
  { return false; }

  virtual bool is_hidden() const
  { return m_hidden; }

  virtual void set_hidden(bool hidden)
  { m_hidden= hidden; }

  virtual ~Object_table_impl()
  { }
};

///////////////////////////////////////////////////////////////////////////

}

#endif // DD__OBJECT_TABLE_IMPL_INCLUDED<|MERGE_RESOLUTION|>--- conflicted
+++ resolved
@@ -16,16 +16,7 @@
 #ifndef DD__OBJECT_TABLE_IMPL_INCLUDED
 #define DD__OBJECT_TABLE_IMPL_INCLUDED
 
-<<<<<<< HEAD
-
-#include <mysqld_error.h>
-
-#include "mysql/components/services/log_builtins.h"
-#include "sql/dd/impl/dictionary_impl.h"                // get_target_dd_...
-#include "sql/dd/impl/types/object_table_definition_impl.h" // Object_table_defin...
-=======
 #include "sql/dd/impl/types/object_table_definition_impl.h" // Object_table_def
->>>>>>> 863aac45
 #include "sql/dd/types/object_table.h"                  // Object_table
 
 class THD;
