/* Copyright (c) 2000, 2024, Oracle and/or its affiliates.

   This program is free software; you can redistribute it and/or modify
   it under the terms of the GNU General Public License, version 2.0,
   as published by the Free Software Foundation.

   This program is designed to work with certain software (including
   but not limited to OpenSSL) that is licensed under separate terms,
   as designated in a particular file or component or in included license
   documentation.  The authors of MySQL hereby grant you an additional
   permission to link the program and your derivative works with the
   separately licensed software that they have either included with
   the program or referenced in the documentation.

   This program is distributed in the hope that it will be useful,
   but WITHOUT ANY WARRANTY; without even the implied warranty of
   MERCHANTABILITY or FITNESS FOR A PARTICULAR PURPOSE.  See the
   GNU General Public License, version 2.0, for more details.

   You should have received a copy of the GNU General Public License
   along with this program; if not, write to the Free Software
   Foundation, Inc., 51 Franklin St, Fifth Floor, Boston, MA 02110-1301  USA */

#include "sql/auth/sql_auth_cache.h"

#include <stdarg.h>
#include <boost/graph/properties.hpp>
#include <memory>
#include <new>

#include "m_string.h"  // LEX_CSTRING
#include "mutex_lock.h"
#include "my_base.h"
#include "my_compiler.h"
#include "my_dbug.h"
#include "my_macros.h"
#include "mysql/components/services/bits/psi_bits.h"
#include "mysql/components/services/bits/psi_mutex_bits.h"
#include "mysql/components/services/log_builtins.h"
#include "mysql/my_loglevel.h"
#include "mysql/plugin.h"
#include "mysql/plugin_audit.h"
#include "mysql/plugin_auth.h"  // st_mysql_auth
#include "mysql/psi/mysql_mutex.h"
#include "mysql/service_mysql_alloc.h"
#include "mysql/strings/m_ctype.h"
#include "mysqld_error.h"
#include "prealloced_array.h"
#include "sql/auth/auth_acls.h"
#include "sql/auth/auth_common.h"    // ACL_internal_schema_access
#include "sql/auth/auth_internal.h"  // auth_plugin_is_built_in
#include "sql/auth/auth_utility.h"
#include "sql/auth/dynamic_privilege_table.h"
#include "sql/auth/sql_authentication.h"  // g_cached_authentication_plugins
#include "sql/auth/sql_security_ctx.h"
#include "sql/auth/sql_user_table.h"
#include "sql/auth/user_table.h"  // read_user_table
#include "sql/current_thd.h"      // current_thd
#include "sql/debug_sync.h"
#include "sql/error_handler.h"  // Internal_error_handler
#include "sql/field.h"          // Field
#include "sql/handler.h"
#include "sql/iterators/row_iterator.h"
#include "sql/key.h"
#include "sql/mdl.h"
#include "sql/mysqld.h"          // my_localhost
#include "sql/psi_memory_key.h"  // key_memory_acl_mem
#include "sql/set_var.h"
#include "sql/sql_audit.h"
#include "sql/sql_base.h"   // open_and_lock_tables
#include "sql/sql_class.h"  // THD
#include "sql/sql_const.h"
#include "sql/sql_error.h"
#include "sql/sql_executor.h"  // unique_ptr_destroy_only<RowIterator>
#include "sql/sql_lex.h"
#include "sql/sql_plugin.h"  // my_plugin_lock_by_name
#include "sql/sql_plugin_ref.h"
#include "sql/ssl_acceptor_context_operator.h"
#include "sql/system_variables.h"
#include "sql/table.h"  // TABLE
#include "sql/thd_raii.h"
#include "sql/thr_malloc.h"
#include "sql/tztime.h"  // Time_zone
#include "sql/xa.h"
#include "sql_string.h"
#include "str2int.h"
#include "string_with_len.h"
#include "thr_lock.h"
#include "thr_mutex.h"

#define INVALID_DATE "0000-00-00 00:00:00"

#include <algorithm>
#include <functional>
#include <unordered_map>
#include <utility>
#include <vector>

using std::make_unique;
using std::min;
using std::string;
using std::unique_ptr;

PSI_mutex_key key_LOCK_acl_cache_flush;
PSI_mutex_info all_acl_cache_mutexes[] = {
    {&key_LOCK_acl_cache_flush, "LOCK_acl_cache_flush", PSI_FLAG_SINGLETON, 0,
     PSI_DOCUMENT_ME}};
Acl_cache *g_acl_cache = nullptr;
Acl_cache *get_global_acl_cache() { return g_acl_cache; }
ulong get_global_acl_cache_size() { return g_acl_cache->size(); }
void init_acl_cache();
extern Role_index_map *g_authid_to_vertex;
extern Granted_roles_graph *g_granted_roles;
#include <boost/property_map/property_map.hpp>

struct ACL_internal_schema_registry_entry {
  const LEX_CSTRING *m_name;
  const ACL_internal_schema_access *m_access;
};
/**
  Internal schema registered.
  Currently, this is only:
  - performance_schema
  - information_schema,
  This can be reused later for:
  - mysql
*/
static ACL_internal_schema_registry_entry registry_array[2];
static uint m_registry_array_size = 0;

MEM_ROOT global_acl_memory;
MEM_ROOT memex;
Prealloced_array<ACL_USER, ACL_PREALLOC_SIZE> *acl_users = nullptr;
Prealloced_array<ACL_PROXY_USER, ACL_PREALLOC_SIZE> *acl_proxy_users = nullptr;
Prealloced_array<ACL_DB, ACL_PREALLOC_SIZE> *acl_dbs = nullptr;
Prealloced_array<ACL_HOST_AND_IP, ACL_PREALLOC_SIZE> *acl_wild_hosts = nullptr;
Db_access_map acl_db_map;
Default_roles *g_default_roles = nullptr;
std::vector<Role_id> *g_mandatory_roles = nullptr;

unique_ptr<
    malloc_unordered_multimap<string, unique_ptr_destroy_only<GRANT_TABLE>>>
    column_priv_hash;
unique_ptr<
    malloc_unordered_multimap<string, unique_ptr_destroy_only<GRANT_NAME>>>
    proc_priv_hash, func_priv_hash;
malloc_unordered_map<std::string, unique_ptr_my_free<acl_entry>> db_cache{
    key_memory_acl_cache};
collation_unordered_map<std::string, ACL_USER *> *acl_check_hosts = nullptr;
unique_ptr<Acl_restrictions> acl_restrictions = nullptr;

/**
  A hashmap on user part of account name for quick lookup.
*/
typedef std::unordered_map<
    std::string, Acl_user_ptr_list, std::hash<std::string>,
    std::equal_to<std::string>,
    Acl_cache_allocator<std::pair<const std::string, Acl_user_ptr_list>>>
    Name_to_userlist;
Name_to_userlist *name_to_userlist = nullptr;

bool initialized = false;
bool skip_grant_tables(void) { return !initialized; }
bool acl_cache_initialized = false;
bool allow_all_hosts = true;
uint grant_version = 0; /* Version of priv tables */
bool validate_user_plugins = true;

#define IP_ADDR_STRLEN (3 + 1 + 3 + 1 + 3 + 1 + 3)
#define ACL_KEY_LENGTH (IP_ADDR_STRLEN + 1 + NAME_LEN + 1 + USERNAME_LENGTH + 1)

/** Helper: Set user name */
static void set_username(char **user, const char *user_arg, MEM_ROOT *mem) {
  assert(user != nullptr);
  *user = (user_arg && *user_arg) ? strdup_root(mem, user_arg) : nullptr;
}

/** Helper: Set host name */
static void set_hostname(ACL_HOST_AND_IP *host, const char *host_arg,
                         MEM_ROOT *mem) {
  assert(host != nullptr);
  host->update_hostname((host_arg && *host_arg) ? strdup_root(mem, host_arg)
                                                : nullptr);
}

/**
  Allocates the memory in the the global_acl_memory MEM_ROOT.
*/
void init_acl_memory() {
  init_sql_alloc(key_memory_acl_mem, &global_acl_memory, ACL_ALLOC_BLOCK_SIZE);
}

/**
  Add an internal schema to the registry.
  @param name the schema name
  @param access the schema ACL specific rules
*/
void ACL_internal_schema_registry::register_schema(
    const LEX_CSTRING &name, const ACL_internal_schema_access *access) {
  assert(m_registry_array_size < array_elements(registry_array));

  /* Not thread safe, and does not need to be. */
  registry_array[m_registry_array_size].m_name = &name;
  registry_array[m_registry_array_size].m_access = access;
  m_registry_array_size++;
}

/**
  Search per internal schema ACL by name.
  @param name a schema name
  @return per schema rules, or NULL
*/
const ACL_internal_schema_access *ACL_internal_schema_registry::lookup(
    const char *name) {
  assert(name != nullptr);

  uint i;

  for (i = 0; i < m_registry_array_size; i++) {
    if (my_strcasecmp(system_charset_info, registry_array[i].m_name->str,
                      name) == 0)
      return registry_array[i].m_access;
  }
  return nullptr;
}

bool ACL_HOST_AND_IP::calc_cidr_mask(const char *ip_arg, long *val) {
  long tmp;
  if (!(ip_arg = str2int(ip_arg, 10, 0, 32, &tmp)) || *ip_arg != '\0')
    return true;

  /* Create IP mask. */
  *val = UINT_MAX32 << (32 - tmp);

  return false;
}

bool ACL_HOST_AND_IP::calc_ip_mask(const char *ip_arg, long *val) {
  long tmp = 0;
  if (!(ip_arg = calc_ip(ip_arg, &tmp)) || *ip_arg != '\0') return true;

  /* Valid IP mask must be continuous bit flags. */
  if (((~tmp & UINT_MAX32) + 1) & ~tmp) return true;

  *val = tmp;

  return false;
}

const char *ACL_HOST_AND_IP::calc_ip(const char *ip_arg, long *val) {
  long ip_val, tmp;
  if (!(ip_arg = str2int(ip_arg, 10, 0, 255, &ip_val)) || *ip_arg != '.')
    return nullptr;
  ip_val <<= 24;
  if (!(ip_arg = str2int(ip_arg + 1, 10, 0, 255, &tmp)) || *ip_arg != '.')
    return nullptr;
  ip_val += tmp << 16;
  if (!(ip_arg = str2int(ip_arg + 1, 10, 0, 255, &tmp)) || *ip_arg != '.')
    return nullptr;
  ip_val += tmp << 8;
  if (!(ip_arg = str2int(ip_arg + 1, 10, 0, 255, &tmp))) return nullptr;
  *val = ip_val + tmp;
  return ip_arg;
}

/**
  @brief Update the hostname. Updates ip and ip_mask accordingly.

  @param host_arg Value to be stored
 */
void ACL_HOST_AND_IP::update_hostname(const char *host_arg) {
  hostname = host_arg;  // This will not be modified!

  ip = ip_mask = 0;

  if (!host_arg) {
    hostname_length = 0;
    return;
  }

  hostname_length = strlen(hostname);

  if ((host_arg = calc_ip(host_arg, &ip))) {
    if (*host_arg == '\0') {
      /* There is only IP part specified. */
      ip_mask_type = ip_mask_type_implicit;
      ip_mask = UINT_MAX32;
    } else if (*host_arg == '/') {
      if (!calc_ip_mask(host_arg + 1, &ip_mask)) {
        ip_mask_type = ip_mask_type_subnet;
      } else if (!calc_cidr_mask(host_arg + 1, &ip_mask)) {
        ip_mask_type = ip_mask_type_cidr;
      } else
        /* Invalid or unsupported IP mask.*/
        ip = 0;
    }
  }
}

/*
   @brief Comparing of hostnames.

   @TODO This function should ideally only
   be called during authentication and not from authorization code. You may
   authenticate with a hostmask, but all authentication should be against a
   specific security context with a specific authentication ID.

   @param  host_arg    Hostname to be compared with
   @param  ip_arg      IP address to be compared with

   @notes
   A hostname may be of type:
   1) hostname   (May include wildcards);   monty.pp.sci.fi
   2) ip     (May include wildcards);   192.168.0.0
   3) ip/netmask                        192.168.0.0/255.255.255.0
   A net mask of 0.0.0.0 is not allowed.

   @return
   true   if matched
   false  if not matched
 */

bool ACL_HOST_AND_IP::compare_hostname(const char *host_arg,
                                       const char *ip_arg) {
  long tmp;
  const char *p;
  if (ip_mask && ip_arg && (p = calc_ip(ip_arg, &tmp)) && *p == '\0') {
    return (tmp & ip_mask) == ip;
  }
  return (!hostname ||
          (host_arg &&
           !wild_case_compare(system_charset_info, host_arg, hostname)) ||
          (ip_arg && !wild_compare(ip_arg, strlen(ip_arg), hostname,
                                   strlen(hostname), false)));
}

ACL_USER::ACL_USER() {
  /* ACL_ACCESS is initialized by its constructor */
  {
    /* USER_RESOURCES */
    user_resource.questions = 0;
    user_resource.updates = 0;
    user_resource.conn_per_hour = 0;
    user_resource.user_conn = 0;
    user_resource.specified_limits = 0;
  }

  user = nullptr;

  {
    /* TLS restrictions */
    ssl_type = SSL_TYPE_NONE;
    ssl_cipher = nullptr;
    x509_issuer = nullptr;
    x509_subject = nullptr;
  }

  plugin = EMPTY_CSTR;
  password_expired = false;
  can_authenticate = false;
  password_last_changed.time_type = MYSQL_TIMESTAMP_ERROR;
  password_lifetime = 0;
  use_default_password_lifetime = false;
  account_locked = false;
  is_role = false;
  password_history_length = 0;
  use_default_password_history = false;
  password_reuse_interval = 0;
  use_default_password_reuse_interval = false;
  password_require_current = Lex_acl_attrib_udyn::DEFAULT;
  m_mfa = nullptr;
  /* Acl_credentials is initialized by its constructor */
}

void ACL_USER::Password_locked_state::set_parameters(
    uint password_lock_time_days, uint failed_login_attempts) {
  m_password_lock_time_days = password_lock_time_days;
  m_remaining_login_attempts = m_failed_login_attempts = failed_login_attempts;
  m_daynr_locked = 0;
}

/**
  Updates the password locked state based on the time of day fetched from the
  THD

  @param thd the session to use to calculate time
  @param successful_login true if the login succeeded
  @param[out] ret_days_remaining remaining number of days. Filled only if
  update returns locked account
  @retval false account not locked
  @retval true account locked
*/
bool ACL_USER::Password_locked_state::update(THD *thd, bool successful_login,
                                             long *ret_days_remaining) {
  /* stop if the user is not tracking failed logins */
  if (!is_active()) return false;

  /* reset on a successful login if the account is not locked */
  if (successful_login && m_daynr_locked == 0) {
    m_remaining_login_attempts = m_failed_login_attempts;
    return false;
  }

  /* decreases the remaining login attempts if any */
  if (!successful_login && m_remaining_login_attempts > 0) {
    m_remaining_login_attempts--;
    assert(m_daynr_locked == 0);
  }

  if (m_remaining_login_attempts) return false;

  long now_day;
  /* fetch the current day */
  MYSQL_TIME tm_now;
  thd->time_zone()->gmt_sec_to_TIME(&tm_now, thd->query_start_timeval_trunc(6));
  now_day = calc_daynr(tm_now.year, tm_now.month, tm_now.day);

  DBUG_EXECUTE_IF("account_lock_daynr_add_one", { now_day += 1; });

  DBUG_EXECUTE_IF("account_lock_daynr_add_ten", { now_day += 10; });

  /* last unsuccessful login. lock the account */
  if (m_daynr_locked == 0) {
    assert(!successful_login);
    m_daynr_locked = now_day;
    *ret_days_remaining = m_password_lock_time_days;
    return true;
  };

  /* if the lock should never expire we stop here */
  if (m_daynr_locked > 0 && m_password_lock_time_days < 0) return true;

  /* check if the account is still to be locked */
  if (now_day - m_daynr_locked < (long)m_password_lock_time_days) {
    *ret_days_remaining =
        ((long)m_password_lock_time_days) - (now_day - m_daynr_locked);
    return true;
  }
  /* reset the account lock if the time has expired */
  if (now_day - m_daynr_locked >= (long)m_password_lock_time_days) {
    m_daynr_locked = 0;
    m_remaining_login_attempts = m_failed_login_attempts;
    return false;
  }

  /* it should never get to here */
  assert(false);
  return false;
}

ACL_USER *ACL_USER::copy(MEM_ROOT *root) {
  ACL_USER *dst = (ACL_USER *)root->Alloc(sizeof(ACL_USER));
  if (!dst) return nullptr;
  *dst = *this;
  dst->user = safe_strdup_root(root, user);
  dst->ssl_cipher = safe_strdup_root(root, ssl_cipher);
  dst->x509_issuer = safe_strdup_root(root, x509_issuer);
  dst->x509_subject = safe_strdup_root(root, x509_subject);
  /*
     If the plugin is built in we don't need to reallocate the name of the
     plugin.
   */
  if (auth_plugin_is_built_in(dst->plugin.str))
    dst->plugin = plugin;
  else {
    dst->plugin.str = strmake_root(root, plugin.str, plugin.length);
    dst->plugin.length = plugin.length;
  }
  for (int i = 0; i < NUM_CREDENTIALS; ++i) {
    dst->credentials[i].m_auth_string.str =
        safe_strdup_root(root, credentials[i].m_auth_string.str);
    dst->credentials[i].m_auth_string.length =
        credentials[i].m_auth_string.length;
    dst->credentials[i].m_salt_len = credentials[i].m_salt_len;
    memcpy(dst->credentials[i].m_salt, credentials[i].m_salt,
           credentials[i].m_salt_len);
  }
  dst->host.update_hostname(safe_strdup_root(root, host.get_host()));
  dst->password_require_current = password_require_current;
  dst->password_locked_state = password_locked_state;
  dst->set_mfa(root, m_mfa);
  return dst;
}

void ACL_USER::set_user(MEM_ROOT *mem, const char *user_arg) {
  set_username(&user, user_arg, mem);
}

void ACL_USER::set_host(MEM_ROOT *mem, const char *host_arg) {
  set_hostname(&host, host_arg, mem);
}

void ACL_USER::set_mfa(MEM_ROOT *mem, I_multi_factor_auth *m) {
  if (mem && m) {
    m_mfa = new (mem) Multi_factor_auth_list(mem);
    Multi_factor_auth_list *auth_list = m->get_multi_factor_auth_list();
    /*
      iterate over list of auth factors and make a new copy of each
      individual auth factors
    */
    for (auto m_it : auth_list->get_mfa_list()) {
      Multi_factor_auth_info *af = m_it->get_multi_factor_auth_info();
      m_mfa->add_factor(new (mem)
                            Multi_factor_auth_info(mem, af->get_lex_mfa()));
    }
  } else {
    m_mfa = m;
  }
}

void ACL_PROXY_USER::init(const char *host_arg, const char *user_arg,
                          const char *proxied_host_arg,
                          const char *proxied_user_arg, bool with_grant_arg) {
  user = (user_arg && *user_arg) ? user_arg : nullptr;
  host.update_hostname((host_arg && *host_arg) ? host_arg : nullptr);
  proxied_user =
      (proxied_user_arg && *proxied_user_arg) ? proxied_user_arg : nullptr;
  proxied_host.update_hostname(
      (proxied_host_arg && *proxied_host_arg) ? proxied_host_arg : nullptr);
  with_grant = with_grant_arg;
  sort =
      get_sort(4, host.get_host(), user, proxied_host.get_host(), proxied_user);
}

void ACL_PROXY_USER::init(MEM_ROOT *mem, const char *host_arg,
                          const char *user_arg, const char *proxied_host_arg,
                          const char *proxied_user_arg, bool with_grant_arg) {
  init((host_arg && *host_arg) ? strdup_root(mem, host_arg) : nullptr,
       (user_arg && *user_arg) ? strdup_root(mem, user_arg) : nullptr,
       (proxied_host_arg && *proxied_host_arg)
           ? strdup_root(mem, proxied_host_arg)
           : nullptr,
       (proxied_user_arg && *proxied_user_arg)
           ? strdup_root(mem, proxied_user_arg)
           : nullptr,
       with_grant_arg);
}

void ACL_PROXY_USER::init(TABLE *table, MEM_ROOT *mem) {
  init(get_field(mem, table->field[MYSQL_PROXIES_PRIV_HOST]),
       get_field(mem, table->field[MYSQL_PROXIES_PRIV_USER]),
       get_field(mem, table->field[MYSQL_PROXIES_PRIV_PROXIED_HOST]),
       get_field(mem, table->field[MYSQL_PROXIES_PRIV_PROXIED_USER]),
       table->field[MYSQL_PROXIES_PRIV_WITH_GRANT]->val_int() != 0);
}

bool ACL_PROXY_USER::check_validity(bool check_no_resolve) {
  if (check_no_resolve &&
      (hostname_requires_resolving(host.get_host()) ||
       hostname_requires_resolving(proxied_host.get_host())) &&
      strcmp(host.get_host(), "localhost") != 0) {
    LogErr(WARNING_LEVEL, ER_AUTHCACHE_PROXIES_PRIV_SKIPPED_NEEDS_RESOLVE,
           proxied_user ? proxied_user : "",
           proxied_host.get_host() ? proxied_host.get_host() : "",
           user ? user : "", host.get_host() ? host.get_host() : "");
  }
  return false;
}

bool ACL_PROXY_USER::matches(const char *host_arg, const char *user_arg,
                             const char *ip_arg, const char *proxied_user_arg,
                             bool any_proxy_user) {
  DBUG_TRACE;
  DBUG_PRINT("info",
             ("compare_hostname(%s,%s,%s) &&"
              "compare_hostname(%s,%s,%s) &&"
              "wild_compare (%s,%s) &&"
              "wild_compare (%s,%s)",
              host.get_host() ? host.get_host() : "<NULL>",
              host_arg ? host_arg : "<NULL>", ip_arg ? ip_arg : "<NULL>",
              proxied_host.get_host() ? proxied_host.get_host() : "<NULL>",
              host_arg ? host_arg : "<NULL>", ip_arg ? ip_arg : "<NULL>",
              user_arg ? user_arg : "<NULL>", user ? user : "<NULL>",
              proxied_user_arg ? proxied_user_arg : "<NULL>",
              proxied_user ? proxied_user : "<NULL>"));
  return host.compare_hostname(host_arg, ip_arg) &&
         proxied_host.compare_hostname(host_arg, ip_arg) &&
         (!user || (user_arg && !wild_compare(user_arg, strlen(user_arg), user,
                                              strlen(user), true))) &&
         (any_proxy_user || !proxied_user ||
          (proxied_user &&
           !wild_compare(proxied_user_arg, strlen(proxied_user_arg),
                         proxied_user, strlen(proxied_user), true)));
}

bool ACL_PROXY_USER::pk_equals(ACL_PROXY_USER *grant) {
  DBUG_TRACE;
  DBUG_PRINT("info",
             ("strcmp(%s,%s) &&"
              "strcmp(%s,%s) &&"
              "wild_compare (%s,%s) &&"
              "wild_compare (%s,%s)",
              user ? user : "<NULL>", grant->user ? grant->user : "<NULL>",
              proxied_user ? proxied_user : "<NULL>",
              grant->proxied_user ? grant->proxied_user : "<NULL>",
              host.get_host() ? host.get_host() : "<NULL>",
              grant->host.get_host() ? grant->host.get_host() : "<NULL>",
              proxied_host.get_host() ? proxied_host.get_host() : "<NULL>",
              grant->proxied_host.get_host() ? grant->proxied_host.get_host()
                                             : "<NULL>"));

  return auth_element_equals(user, grant->user) &&
         auth_element_equals(proxied_user, grant->proxied_user) &&
         auth_element_equals(host.get_host(), grant->host.get_host()) &&
         auth_element_equals(proxied_host.get_host(),
                             grant->proxied_host.get_host());
}

void ACL_PROXY_USER::print_grant(THD *thd, String *str) {
  str->append(STRING_WITH_LEN("GRANT PROXY ON "));
  append_auth_id_string(thd, proxied_user, get_proxied_user_length(),
                        proxied_host.get_host(), proxied_host.get_host_len(),
                        str);
  str->append(STRING_WITH_LEN(" TO "));
  append_auth_id_string(thd, user, get_user_length(), host.get_host(),
                        host.get_host_len(), str);
  if (with_grant) str->append(STRING_WITH_LEN(" WITH GRANT OPTION"));
}

int ACL_PROXY_USER::store_pk(TABLE *table, const LEX_CSTRING &hostname,
                             const LEX_CSTRING &user,
                             const LEX_CSTRING &proxied_host,
                             const LEX_CSTRING &proxied_user) {
  DBUG_TRACE;
  DBUG_PRINT("info", ("host=%s, user=%s, proxied_host=%s, proxied_user=%s",
                      hostname.str ? hostname.str : "<NULL>",
                      user.str ? user.str : "<NULL>",
                      proxied_host.str ? proxied_host.str : "<NULL>",
                      proxied_user.str ? proxied_user.str : "<NULL>"));
  if (table->field[MYSQL_PROXIES_PRIV_HOST]->store(
          hostname.str, hostname.length, system_charset_info))
    return true;
  if (table->field[MYSQL_PROXIES_PRIV_USER]->store(user.str, user.length,
                                                   system_charset_info))
    return true;
  if (table->field[MYSQL_PROXIES_PRIV_PROXIED_HOST]->store(
          proxied_host.str, proxied_host.length, system_charset_info))
    return true;
  if (table->field[MYSQL_PROXIES_PRIV_PROXIED_USER]->store(
          proxied_user.str, proxied_user.length, system_charset_info))
    return true;

  return false;
}

int ACL_PROXY_USER::store_with_grant(TABLE *table, bool with_grant) {
  DBUG_TRACE;
  DBUG_PRINT("info", ("with_grant=%s", with_grant ? "TRUE" : "FALSE"));
  if (table->field[MYSQL_PROXIES_PRIV_WITH_GRANT]->store(with_grant ? 1 : 0,
                                                         true))
    return true;

  return false;
}

int ACL_PROXY_USER::store_data_record(TABLE *table, const LEX_CSTRING &hostname,
                                      const LEX_CSTRING &user,
                                      const LEX_CSTRING &proxied_host,
                                      const LEX_CSTRING &proxied_user,
                                      bool with_grant, const char *grantor) {
  DBUG_TRACE;
  if (store_pk(table, hostname, user, proxied_host, proxied_user)) return true;
  if (store_with_grant(table, with_grant)) return true;
  if (table->field[MYSQL_PROXIES_PRIV_GRANTOR]->store(grantor, strlen(grantor),
                                                      system_charset_info))
    return true;

  const my_timeval tm = table->in_use->query_start_timeval_trunc(0);
  table->field[MYSQL_PROXIES_PRIV_TIMESTAMP]->store_timestamp(&tm);

  return false;
}

void ACL_PROXY_USER::set_user(MEM_ROOT *mem, const char *user_arg) {
  set_username(const_cast<char **>(&user), user_arg, mem);
}

void ACL_PROXY_USER::set_host(MEM_ROOT *mem, const char *host_arg) {
  set_hostname(&host, host_arg, mem);
}

void ACL_DB::set_user(MEM_ROOT *mem, const char *user_arg) {
  set_username(&user, user_arg, mem);
}

void ACL_DB::set_host(MEM_ROOT *mem, const char *host_arg) {
  set_hostname(&host, host_arg, mem);
}

/**
  Append the authorization id for the user

  @param [in]       thd      The THD to find the SQL mode
  @param [in]       acl_user ACL User to retrieve the user information
  @param [in, out]  str      The string in which authID is suffixed
*/
void append_auth_id(const THD *thd, ACL_USER *acl_user, String *str) {
  assert(thd);
  append_auth_id_string(thd, acl_user->user, acl_user->get_username_length(),
                        acl_user->host.get_host(),
                        acl_user->host.get_host_len(), str);
}

/**
  Append the user\@host to the str.

  @param [in]       thd      The THD to find the SQL mode
  @param [in]       user     Username to append to authID
  @param [in]       user_len Length of Username
  @param [in]       host     hostname to append to authID
  @param [in]       host_len Length of hostname
  @param [in, out]  str      The string in which authID is suffixed
*/
void append_auth_id_string(const THD *thd, const char *user, size_t user_len,
                           const char *host, size_t host_len, String *str) {
  assert(thd);
  append_identifier(thd, str, user, user_len);
  str->append(STRING_WITH_LEN("@"));
  append_identifier(thd, str, host, host_len);
}

/**
  Performs wildcard matching, aka globbing, on the input string with
  the given wildcard pattern, and the specified wildcard characters.
  This method does case insensitive comparisons.

  @param[in] cs character set of the input string and wildcard pattern
  @param[in] str input which should be matched against pattern
  @param[in] str_len length of the input string
  @param[in] wildstr pattern with wildcards
  @param[in] wildstr_len length of the wildcards pattern

  @return 0 if input string match with the pattern
  @return 1 otherwise
*/
int wild_case_compare(CHARSET_INFO *cs, const char *str, size_t str_len,
                      const char *wildstr, size_t wildstr_len) {
  int flag;
  DBUG_TRACE;
  DBUG_PRINT("enter", ("str: '%s'  wildstr: '%s'", str, wildstr));
  const char *wildstr_end = wildstr + wildstr_len;
  const char *str_end = str + str_len;

  /*
    Empty string matches only if there is only a wild_many(%) char
    in the string to be matched with.
  */
  if (str_len == 0) {
    bool ret_value = true;
    if (wildstr_len == 1) {
      ret_value = !(*wildstr == wild_many);
    }
    return ret_value;
  }

  while (wildstr != wildstr_end && str != str_end) {
    while (wildstr != wildstr_end && *wildstr != wild_many &&
           *wildstr != wild_one && str != str_end) {
      if (*wildstr == wild_prefix && wildstr[1]) wildstr++;
      if (my_toupper(cs, *wildstr++) != my_toupper(cs, *str++)) return 1;
    }
    if (wildstr == wildstr_end) {
      return str != str_end;
    }
    if (str == str_end) {
      if (*wildstr == '%' && wildstr + 1 == wildstr_end)
        return 0; /* % match empty string */
      return (wildstr != wildstr_end);
    }
    if (*wildstr++ == wild_one) {
      ++str;
      if (str == str_end) /* One char; skip */
      {
        return wildstr != wildstr_end;
      }
    } else {                                 /* Found wild_many */
      if (wildstr == wildstr_end) return 0;  // empty matches wild_many
      flag = (*wildstr != wild_many && *wildstr != wild_one);
      do {
        if (flag) {
          char cmp;
          if ((cmp = *wildstr) == wild_prefix && wildstr[1]) cmp = wildstr[1];
          cmp = my_toupper(cs, cmp);
          while (str != str_end && my_toupper(cs, *str) != cmp) str++;
          if (str == str_end) return 1;
        }
        if (wild_case_compare(cs, str, str_end - str, wildstr,
                              wildstr_end - wildstr) == 0) {
          return 0;
        }
        ++str;
      } while (str != str_end);
      return 1;
    }
  }
  return str != str_end;
}

int wild_case_compare(CHARSET_INFO *cs, const char *str, const char *wildstr) {
  return wild_case_compare(cs, str, strlen(str), wildstr, strlen(wildstr));
}

/*
  Return a number which, if sorted 'desc', puts strings in this order:
    no wildcards
    strings containing wildcards and non-wildcard characters
    single muilt-wildcard character('%')
    empty string
*/

ulong get_sort(uint count, ...) {
  va_list args;
  va_start(args, count);
  ulong sort = 0;

  /* Should not use this function with more than 4 arguments for compare. */
  assert(count <= 4);

  while (count--) {
    char *start, *str = va_arg(args, char *);
    uint chars = 0;
    uint wild_pos = 0;

    /*
      wild_pos
        0                            if string is empty
        1                            if string is a single muilt-wildcard
                                     character('%')
        first wildcard position + 1  if string containing wildcards and
                                     non-wildcard characters
    */

    if ((start = str)) {
      for (; *str; str++) {
        if (*str == wild_prefix && str[1])
          str++;
        else if (*str == wild_many || *str == wild_one) {
          wild_pos = (uint)(str - start) + 1;
          if (!(wild_pos == 1 && *str == wild_many && *(++str) == '\0'))
            wild_pos++;
          break;
        }
        chars = 128;  // Marker that chars existed
      }
    }
    sort = (sort << 8) + (wild_pos ? min(wild_pos, 127U) : chars);
  }
  va_end(args);
  return sort;
}

/**
  Check if the given host name needs to be resolved or not.
  Host name has to be resolved if it actually contains *name*.

  For example:
    192.168.1.1               --> false
    192.168.1.0/255.255.255.0 --> false
    %                         --> false
    192.168.1.%               --> false
    AB%                       --> false

    AAAAFFFF                  --> true (Hostname)
    AAAA:FFFF:1234:5678       --> false
    ::1                       --> false

  This function does not check if the given string is a valid host name or
  not. It assumes that the argument is a valid host name.

  @param hostname   the string to check.

  @return a flag telling if the argument needs to be resolved or not.
  @retval true the argument is a host name and needs to be resolved.
  @retval false the argument is either an IP address, or a patter and
          should not be resolved.
*/

bool hostname_requires_resolving(const char *hostname) {
  /* called only for --skip-name-resolve */
  assert(specialflag & SPECIAL_NO_RESOLVE);

  if (!hostname) return false;

  /*
    If the string contains any of {':', '%', '_', '/'}, it is definitely
    not a host name:
      - ':' means that the string is an IPv6 address;
      - '%' or '_' means that the string is a pattern;
      - '/' means that the string is an IPv4 network address;
  */

  for (const char *p = hostname; *p; ++p) {
    switch (*p) {
      case ':':
      case '%':
      case '_':
      case '/':
        return false;
    }
  }

  /*
    Now we have to tell a host name (ab.cd, 12.ab) from an IPv4 address
    (12.34.56.78). The assumption is that if the string contains only
    digits and dots, it is an IPv4 address. Otherwise -- a host name.
  */

  for (const char *p = hostname; *p; ++p) {
    if (*p != '.' && !my_isdigit(&my_charset_latin1, *p))
      return true; /* a "letter" has been found. */
  }

  return false; /* all characters are either dots or digits. */
}

GRANT_COLUMN::GRANT_COLUMN(String &c, Access_bitmask y)
    : rights(y), column(c.ptr(), c.length()) {}

void GRANT_NAME::set_user_details(const char *h, const char *d, const char *u,
                                  const char *t, bool is_routine) {
  /* Host given by user */
  set_hostname(&host, h, &memex);
  if (db != d) {
    db = strdup_root(&memex, d);
    if (lower_case_table_names) my_casedn_str(files_charset_info, db);
  }
  user = strdup_root(&memex, u);
  sort = get_sort(3, host.get_host(), db, user);
  if (tname != t) {
    tname = strdup_root(&memex, t);
    if (lower_case_table_names || is_routine)
      my_casedn_str(files_charset_info, tname);
  }

  hash_key = user;
  hash_key.push_back('\0');
  hash_key.append(db);
  hash_key.push_back('\0');
  hash_key.append(tname);
  hash_key.push_back('\0');
}

GRANT_NAME::GRANT_NAME(const char *h, const char *d, const char *u,
                       const char *t, Access_bitmask p, bool is_routine)
    : db(nullptr), tname(nullptr), privs(p) {
  set_user_details(h, d, u, t, is_routine);
}

GRANT_TABLE::GRANT_TABLE(const char *h, const char *d, const char *u,
                         const char *t, Access_bitmask p, Access_bitmask c)
    : GRANT_NAME(h, d, u, t, p, false),
      cols(c),
      hash_columns(system_charset_info, key_memory_acl_memex) {}

GRANT_NAME::GRANT_NAME(TABLE *form, bool is_routine) {
  host.update_hostname(get_field(&memex, form->field[0]));
  db = get_field(&memex, form->field[1]);
  user = get_field(&memex, form->field[2]);
  if (!user) user = "";
  sort = get_sort(3, host.get_host(), db, user);
  tname = get_field(&memex, form->field[3]);
  if (!db || !tname) {
    /* Wrong table row; Ignore it */
    privs = 0;
    return; /* purecov: inspected */
  }
  if (lower_case_table_names) {
    my_casedn_str(files_charset_info, db);
  }
  if (lower_case_table_names || is_routine) {
    my_casedn_str(files_charset_info, tname);
  }

  hash_key = user;
  hash_key.push_back('\0');
  hash_key.append(db);
  hash_key.push_back('\0');
  hash_key.append(tname);
  hash_key.push_back('\0');

  if (form->field[MYSQL_TABLES_PRIV_FIELD_TABLE_PRIV]) {
    privs = (Access_bitmask)form->field[MYSQL_TABLES_PRIV_FIELD_TABLE_PRIV]
                ->val_int();
    privs = fix_rights_for_table(privs);
  }
}

GRANT_TABLE::GRANT_TABLE(TABLE *form)
    : GRANT_NAME(form, false),
      hash_columns(system_charset_info, key_memory_acl_memex) {
  if (!db || !tname) {
    /* Wrong table row; Ignore it */
    cols = 0;
    return;
  }

  if (form->field[MYSQL_TABLES_PRIV_FIELD_COLUMN_PRIV]) {
    cols = (Access_bitmask)form->field[MYSQL_TABLES_PRIV_FIELD_COLUMN_PRIV]
               ->val_int();
    cols = fix_rights_for_column(cols);
  } else
    cols = 0;
}

GRANT_TABLE::~GRANT_TABLE() = default;

bool GRANT_TABLE::init(TABLE *col_privs) {
  int error;

  if (cols) {
    uchar key[MAX_KEY_LENGTH];
    uint key_prefix_len;

    KEY_PART_INFO *key_part = col_privs->key_info->key_part;
    col_privs->field[0]->store(host.get_host(),
                               host.get_host() ? host.get_host_len() : 0,
                               system_charset_info);
    col_privs->field[1]->store(db, strlen(db), system_charset_info);
    col_privs->field[2]->store(user, strlen(user), system_charset_info);
    col_privs->field[3]->store(tname, strlen(tname), system_charset_info);

    key_prefix_len = (key_part[0].store_length + key_part[1].store_length +
                      key_part[2].store_length + key_part[3].store_length);
    key_copy(key, col_privs->record[0], col_privs->key_info, key_prefix_len);
    col_privs->field[4]->store("", 0, &my_charset_latin1);

    error = col_privs->file->ha_index_init(0, true);
    DBUG_EXECUTE_IF("wl7158_grant_table_1", col_privs->file->ha_index_end();
                    error = HA_ERR_LOCK_DEADLOCK;);
    if (error) {
      acl_print_ha_error(error);
      return true;
    }

    error =
        col_privs->file->ha_index_read_map(col_privs->record[0], (uchar *)key,
                                           (key_part_map)15, HA_READ_KEY_EXACT);
    assert(col_privs->file->ht->db_type == DB_TYPE_NDBCLUSTER ||
           error != HA_ERR_LOCK_DEADLOCK);
    assert(col_privs->file->ht->db_type == DB_TYPE_NDBCLUSTER ||
           error != HA_ERR_LOCK_WAIT_TIMEOUT);
    DBUG_EXECUTE_IF("wl7158_grant_table_2", error = HA_ERR_LOCK_DEADLOCK;);
    if (error) {
      bool ret = false;
      cols = 0;
      if (error != HA_ERR_KEY_NOT_FOUND && error != HA_ERR_END_OF_FILE) {
        acl_print_ha_error(error);
        ret = true;
      }
      col_privs->file->ha_index_end();
      return ret;
    }

    do {
      String *res, column_name;
      GRANT_COLUMN *mem_check;
      /* As column name is a string, we don't have to supply a buffer */
      res = col_privs->field[4]->val_str(&column_name);
      const Access_bitmask priv =
          (Access_bitmask)col_privs->field[6]->val_int();
      DBUG_EXECUTE_IF("mysql_grant_table_init_out_of_memory",
                      DBUG_SET("+d,simulate_out_of_memory"););
      if (!(mem_check = new (*THR_MALLOC)
                GRANT_COLUMN(*res, fix_rights_for_column(priv)))) {
        /* Don't use this entry */
        col_privs->file->ha_index_end();

        DBUG_EXECUTE_IF("mysql_grant_table_init_out_of_memory",
                        DBUG_SET("-d,simulate_out_of_memory"););
        return true;
      }
      hash_columns.emplace(mem_check->column,
                           unique_ptr_destroy_only<GRANT_COLUMN>(mem_check));

      error = col_privs->file->ha_index_next(col_privs->record[0]);
      assert(col_privs->file->ht->db_type == DB_TYPE_NDBCLUSTER ||
             error != HA_ERR_LOCK_DEADLOCK);
      assert(col_privs->file->ht->db_type == DB_TYPE_NDBCLUSTER ||
             error != HA_ERR_LOCK_WAIT_TIMEOUT);
      DBUG_EXECUTE_IF("wl7158_grant_table_3", error = HA_ERR_LOCK_DEADLOCK;);
      if (error && error != HA_ERR_END_OF_FILE) {
        acl_print_ha_error(error);
        col_privs->file->ha_index_end();
        return true;
      }
    } while (!error && !key_cmp_if_same(col_privs, key, 0, key_prefix_len));
    col_privs->file->ha_index_end();
  }

  return false;
}

/**
  Build the lists of ACL_USERs which share name or have no name

  All accounts with same name will be chained so that they can be
  retrieved by a single lookup. These entries are sorted using
  ACL_compare to make sure that most specific account is picked up
  first. Anonymous user is added to each chain.
*/

void rebuild_cached_acl_users_for_name(void) {
  DBUG_TRACE;
  DBUG_PRINT("enter", ("acl_users size: %zu", acl_users->size()));

  assert(!current_thd || assert_acl_cache_write_lock(current_thd));

  if (name_to_userlist) {
    name_to_userlist->clear();
  } else {
    const size_t size = sizeof(Name_to_userlist);
    const myf_t flags = MYF(MY_WME | ME_FATALERROR);
    void *bytes = my_malloc(key_memory_acl_cache, size, flags);
    name_to_userlist = new (bytes) Name_to_userlist();
  }

  std::list<ACL_USER *> anons;

  /* first build each named list */
  for (ACL_USER *acl_user = acl_users->begin(); acl_user != acl_users->end();
       ++acl_user) {
    std::string name = acl_user->user ? acl_user->user : "";
    (*name_to_userlist)[name].push_back(acl_user);

    /* keep track of anonymous acl_users */
    if (!name.compare("")) anons.push_back(acl_user);
  }

  /* add the anonymous acl_users to each non-anon list */
  for (auto it = name_to_userlist->begin(); it != name_to_userlist->end();
       ++it) {
    std::string name = it->first;
    if (!name.compare("")) continue;

    auto *list = &it->second;
    for (auto it2 = anons.begin(); it2 != anons.end(); ++it2) {
      list->push_back(*it2);
    }

    list->sort(ACL_USER_compare());
  }
}

/**
  Fetch the list of ACL_USERs which share name or have no name

  @param [in] name User entry to be searched

  @returns List of users that share same name
*/

Acl_user_ptr_list *cached_acl_users_for_name(const char *name) {
  DBUG_TRACE;
  DBUG_PRINT("enter", ("name: '%s'", name));

  assert(!current_thd || assert_acl_cache_read_lock(current_thd));

  std::string user_name = name ? name : "";

  auto it = name_to_userlist->find(user_name);
  if (it != name_to_userlist->end()) return &it->second;

  it = name_to_userlist->find("");
  if (it != name_to_userlist->end()) return &it->second;

  return nullptr;
}

/*
  Find first entry that matches the current user
*/

ACL_USER *find_acl_user(const char *host, const char *user, bool exact) {
  DBUG_TRACE;
  DBUG_PRINT("enter", ("host: '%s'  user: '%s'", host, user));

  assert(assert_acl_cache_read_lock(current_thd));

  if (likely(acl_users)) {
    Acl_user_ptr_list *list = cached_acl_users_for_name(user);
    if (!list) {
      return nullptr;
    }

    for (auto it = list->begin(); it != list->end(); ++it) {
      ACL_USER *acl_user = (*it);
      DBUG_PRINT("info",
                 ("strcmp('%s','%s'), compare_hostname('%s','%s'),", user,
                  acl_user->user ? acl_user->user : "", host,
                  acl_user->host.get_host() ? acl_user->host.get_host() : ""));
      if (acl_user->user || (user && !user[0])) {
        if (exact ? !my_strcasecmp(system_charset_info, host ? host : "",
                                   acl_user->host.get_host()
                                       ? acl_user->host.get_host()
                                       : "")
                  : acl_user->host.compare_hostname(host, host)) {
          return acl_user;
        }
      }
    }
  }
  return nullptr;
}

/*
  Find user in ACL

  SYNOPSIS
    is_acl_user()
    thd                  Handle to THD
    host                 host name
    user                 user name

  RETURN
   false  user not fond
   true   there are such user
*/

bool is_acl_user(THD *thd, const char *host, const char *user) {
  bool res = true;

  /* --skip-grants */
  if (!initialized) return res;

  Acl_cache_lock_guard acl_cache_lock(thd, Acl_cache_lock_mode::READ_MODE);
  if (!acl_cache_lock.lock(false)) return res;

  res = find_acl_user(host, user, true) != nullptr;
  return res;
}

/**
  Validate if a user can proxy as another user

  @param user              the logged in user (proxy user)
  @param host              the hostname part of the logged in userid
  @param ip                the ip of the logged in userid
  @param authenticated_as  the effective user a plugin is trying to
                           impersonate as (proxied user)
  @param [out] proxy_used  True if a proxy is found
  @return                  proxy user definition
    @retval NULL           proxy user definition not found or not applicable
    @retval non-null       the proxy user data
*/

ACL_PROXY_USER *acl_find_proxy_user(const char *user, const char *host,
                                    const char *ip, char *authenticated_as,
                                    bool *proxy_used) {
  /* if the proxied and proxy user are the same return OK */
  DBUG_TRACE;
  DBUG_PRINT("info", ("user=%s host=%s ip=%s authenticated_as=%s", user, host,
                      ip, authenticated_as));

  if (!strcmp(authenticated_as, user)) {
    DBUG_PRINT("info", ("user is the same as authenticated_as"));
    return nullptr;
  }

  const bool find_any = check_proxy_users && !*authenticated_as;

  if (!find_any) *proxy_used = true;
  for (ACL_PROXY_USER *proxy = acl_proxy_users->begin();
       proxy != acl_proxy_users->end(); ++proxy) {
    if (proxy->matches(host, user, ip, authenticated_as, find_any)) {
      DBUG_PRINT("info", ("proxy matched=%s@%s", proxy->get_proxied_user(),
                          proxy->get_proxied_host()));
      if (!find_any) {
        DBUG_PRINT(
            "info",
            ("returning specific match as authenticated_as was specified"));
        *proxy_used = true;
        return proxy;
      } else {
        // we never use anonymous users when mapping
        // proxy users for internal plugins:
        if (strcmp(proxy->get_proxied_user() ? proxy->get_proxied_user() : "",
                   "")) {
          if (find_acl_user(proxy->get_proxied_host(),
                            proxy->get_proxied_user(), true)) {
            DBUG_PRINT("info",
                       ("setting proxy_used to true, as \
              find_all search matched real user=%s host=%s",
                        proxy->get_proxied_user(), proxy->get_proxied_host()));
            *proxy_used = true;
            strcpy(authenticated_as, proxy->get_proxied_user());
          } else {
            DBUG_PRINT("info", ("skipping match because ACL user \
              does not exist, looking for next match to map"));
          }
          if (*proxy_used) {
            DBUG_PRINT("info", ("returning matching user"));
            return proxy;
          }
        }
      }
    }
  }
  DBUG_PRINT("info", ("No matching users found, returning null"));
  return nullptr;
}

void clear_and_init_db_cache() { db_cache.clear(); }

/**
  Insert a new entry in db_cache

  @param [in] thd    Handle to THD object
  @param [in] entry  Entry to be inserted in db_cache
*/

static void insert_entry_in_db_cache(THD *thd, acl_entry *entry) {
  DBUG_TRACE;
  /* Either have WRITE lock or none at all */
  assert(assert_acl_cache_write_lock(thd) || !assert_acl_cache_read_lock(thd));

  Acl_cache_lock_guard acl_cache_lock(thd, Acl_cache_lock_mode::WRITE_MODE);

  /*
    In following cases release memory and return
    1. Could not lock cache : This is ok because db_cache
       second level cache anyways.
    2. Someone already inserted a similar entry.
  */
  unique_ptr_my_free<acl_entry> entry_ptr(entry);
  if (!acl_cache_lock.lock(false)) return;
  db_cache.emplace(std::string(entry->key, entry->length),
                   std::move(entry_ptr));
}

/**
  Get privilege for a host, user, and db
  combination.

  NOTES
    1) db_cache is not used if db_is_pattern is set.
    2) This function does not take into account privileges granted via active
       roles.
    3) This should not be used outside ACL subsystem code (sql/auth). Use
       check_db_level_access() instead.

  @param thd   Thread handler
  @param host  Host name
  @param ip    Ip
  @param user  user name
  @param db    We look for the ACL of this database
  @param db_is_pattern true if @p db can be considered a pattern or false if not

  @return Database ACL
*/

Access_bitmask acl_get(THD *thd, const char *host, const char *ip,
                       const char *user, const char *db, bool db_is_pattern) {
  Access_bitmask host_access = ~(Access_bitmask)0, db_access = 0;
  size_t key_length, copy_length;
  char key[ACL_KEY_LENGTH], *tmp_db, *end;
  acl_entry *entry;
  DBUG_TRACE;

  copy_length =
      (strlen(ip ? ip : "") + strlen(user ? user : "") + strlen(db ? db : "")) +
      2; /* Added 2 at the end to avoid
            buffer overflow at strmov()*/
  /*
    Make sure that my_stpcpy() operations do not result in buffer overflow.
  */
  if (copy_length >= ACL_KEY_LENGTH) return 0;
  Acl_cache_lock_guard acl_cache_lock(thd, Acl_cache_lock_mode::READ_MODE);
  if (!acl_cache_lock.lock(false)) return db_access;

  end = my_stpcpy(
      (tmp_db = my_stpcpy(my_stpcpy(key, ip ? ip : "") + 1, user) + 1),
      db ? db : "");
  if (lower_case_table_names) {
    my_casedn_str(files_charset_info, tmp_db);
    db = tmp_db;
  }
  key_length = (size_t)(end - key);
  if (!db_is_pattern) {
    const auto it = db_cache.find(std::string(key, key_length));
    if (it != db_cache.end()) {
      db_access = it->second->access;
      DBUG_PRINT("exit", ("access: 0x%" PRIx32, db_access));
      return db_access;
    }
  }

  /*
    Check if there are some access rights for database and user
  */
  for (ACL_DB *acl_db = acl_dbs->begin(); acl_db != acl_dbs->end(); ++acl_db) {
    if (!acl_db->user || !strcmp(user, acl_db->user)) {
      if (acl_db->host.compare_hostname(host, ip)) {
        /*
          Do the usual string comparison if partial_revokes is ON,
          otherwise do the wildcard grant comparison
        */
        if (!acl_db->db ||
            (db &&
             (mysqld_partial_revokes()
                  ? (!strcmp(db, acl_db->db))
                  : (!wild_compare(db, strlen(db), acl_db->db,
                                   strlen(acl_db->db), db_is_pattern))))) {
          db_access = acl_db->access;
          if (acl_db->host.get_host()) goto exit;  // Fully specified. Take it
          break;                                   /* purecov: tested */
        }
      }
    }
  }
  if (!db_access) goto exit;  // Can't be better

exit:
  /* Save entry in cache for quick retrieval */
  if (!db_is_pattern &&
      (entry = (acl_entry *)my_malloc(
           key_memory_acl_cache, sizeof(acl_entry) + key_length, MYF(0)))) {
    entry->access = (db_access & host_access);
    entry->length = key_length;
    memcpy((uchar *)entry->key, key, key_length);
    acl_cache_lock.unlock();
    insert_entry_in_db_cache(thd, entry);
  }
  DBUG_PRINT("exit", ("access: 0x%" PRIx32, db_access & host_access));
  return db_access & host_access;
}

/*
  Check if there are any possible matching entries for this host

  NOTES
    All host names without wild cards are stored in a hash table,
    entries with wildcards are stored in a dynamic array
*/

static void init_check_host(void) {
  DBUG_TRACE;
  if (acl_wild_hosts != nullptr)
    acl_wild_hosts->clear();
  else
    acl_wild_hosts = new Prealloced_array<ACL_HOST_AND_IP, ACL_PREALLOC_SIZE>(
        key_memory_acl_mem);

  size_t acl_users_size = acl_users ? acl_users->size() : 0;

  acl_check_hosts = new collation_unordered_map<std::string, ACL_USER *>(
      system_charset_info, key_memory_acl_mem);
  if (acl_users_size && !allow_all_hosts) {
    for (ACL_USER *acl_user = acl_users->begin(); acl_user != acl_users->end();
         ++acl_user) {
      if (acl_user->host.get_host()) {
        if (acl_user->host.has_wildcard()) {  // Has wildcard
          ACL_HOST_AND_IP *acl = nullptr;
          for (acl = acl_wild_hosts->begin(); acl != acl_wild_hosts->end();
               ++acl) {  // Check if host already exists
            if (!my_strcasecmp(system_charset_info, acl_user->host.get_host(),
                               acl->get_host()))
              break;  // already stored
          }
          if (acl == acl_wild_hosts->end())  // If new
            acl_wild_hosts->push_back(acl_user->host);
        } else {
          // Will be ignored if there's already an entry.
          acl_check_hosts->emplace(acl_user->host.get_host(), acl_user);
        }
      }
    }
  }
  acl_wild_hosts->shrink_to_fit();
}

/*
  Rebuild lists used for checking of allowed hosts

  We need to rebuild 'acl_check_hosts' and 'acl_wild_hosts' after adding,
  dropping or renaming user, since they contain pointers to elements of
  'acl_user' array, which are invalidated by drop operation, and use
  ACL_USER::host::hostname as a key, which is changed by rename.
*/
void rebuild_check_host(void) {
  delete acl_wild_hosts;
  acl_wild_hosts = nullptr;
  delete acl_check_hosts;
  acl_check_hosts = nullptr;
  init_check_host();
}

/*
  Gets user credentials without authentication and resource limit checks. This
  function is used to initialized a new Security_context. It's a terrible
  anti-pattern that needs to go.

  SYNOPSIS
    acl_getroot()
      thd                Handle to THD
      sctx               Context which should be initialized
      user               user name
      host               host name
      ip                 IP
      db                 current data base name

  RETURN
    false  OK
    true   Error
*/

bool acl_getroot(THD *thd, Security_context *sctx, const char *user,
                 const char *host, const char *ip, const char *db) {
  int res = 1;
  ACL_USER *acl_user = nullptr;
  DBUG_TRACE;

  DBUG_PRINT("enter", ("Host: '%s', Ip: '%s', User: '%s', db: '%s'",
                       (host ? host : "(NULL)"), (ip ? ip : "(NULL)"), user,
                       (db ? db : "(NULL)")));
  sctx->set_user_ptr(user, user ? strlen(user) : 0);
  sctx->set_host_ptr(host, host ? strlen(host) : 0);
  sctx->set_ip_ptr(ip, ip ? strlen(ip) : 0);
  sctx->set_host_or_ip_ptr();

  if (!initialized) {
    /*
      here if mysqld's been started with --skip-grant-tables option.
    */
    sctx->skip_grants();
    return false;
  }

  sctx->set_master_access(0);
  sctx->cache_current_db_access(0);
  sctx->assign_priv_user("", 0);
  sctx->assign_priv_host("", 0);

  Acl_cache_lock_guard acl_cache_lock(thd, Acl_cache_lock_mode::READ_MODE);
  if (!acl_cache_lock.lock(false)) return true;

  /*
     Find acl entry in user database.
     This is specially tailored to suit the check we do for CALL of
     a stored procedure; user is set to what is actually a
     priv_user, which can be ''.
  */
  for (ACL_USER *acl_user_tmp = acl_users->begin();
       acl_user_tmp != acl_users->end(); ++acl_user_tmp) {
    if ((!acl_user_tmp->user && !user[0]) ||
        (acl_user_tmp->user && strcmp(user, acl_user_tmp->user) == 0)) {
      if (acl_user_tmp->host.compare_hostname(host, ip)) {
        acl_user = acl_user_tmp;
        res = 0;
        break;
      }
    }
  }

  if (acl_user) {
    sctx->clear_active_roles();
    List_of_auth_id_refs default_roles;
    Auth_id_ref authid = create_authid_from(acl_user);
    /* Needs Acl_cache_lock_guard in read mode */
    get_default_roles(authid, default_roles);
    List_of_auth_id_refs::iterator it = default_roles.begin();
    for (; it != default_roles.end(); ++it) {
      if (sctx->activate_role(it->first, it->second)) {
        sctx->clear_active_roles();
        break;
      }
    }

    if (sctx->get_active_roles()->size() == 0) {
      for (ACL_DB *acl_db = acl_dbs->begin(); acl_db != acl_dbs->end();
           ++acl_db) {
        if (!acl_db->user || (user && user[0] && !strcmp(user, acl_db->user))) {
          if (acl_db->host.compare_hostname(host, ip)) {
            /*
              Do the usual string comparison if partial_revokes is ON,
              otherwise do the wildcard grant comparison
            */
            if (!acl_db->db ||
                (db && (mysqld_partial_revokes()
                            ? (!strcmp(db, acl_db->db))
                            : (!wild_compare(db, strlen(db), acl_db->db,
                                             strlen(acl_db->db), false))))) {
              sctx->cache_current_db_access(acl_db->access);
              break;
            }
          }
        }  // end if
      }    // end for
      sctx->set_master_access(acl_user->access,
                              acl_restrictions->find_restrictions(acl_user));
    }  // end if
    sctx->assign_priv_user(user, user ? strlen(user) : 0);
    sctx->assign_priv_host(
        acl_user->host.get_host(),
        acl_user->host.get_host() ? strlen(acl_user->host.get_host()) : 0);

    sctx->set_password_expired(acl_user->password_expired);
    sctx->lock_account(acl_user->account_locked);
  }  // end if

  if (acl_user && sctx->get_active_roles()->size() > 0) {
    sctx->checkout_access_maps();
    const Access_bitmask db_acl = db ? sctx->db_acl({db, strlen(db)}) : 0;
    sctx->cache_current_db_access(db_acl);
  }
  return res;
}

/**
  Convert scrambled password to binary form, according to scramble type,
  Binary form is stored in user.salt.

  @param acl_user The object where to store the salt

  Despite the name of the function it is used when loading ACLs from disk
  to store the password hash in the ACL_USER object.
  Note that it works only for native and "old" mysql authentication built-in
  plugins.

  Assumption : user's authentication plugin information is available.

  @return Password hash validation
    @retval false Hash is of suitable length
    @retval true Hash is of wrong length or format
*/

bool set_user_salt(ACL_USER *acl_user) {
  bool result = false;
  plugin_ref plugin = nullptr;

  plugin = my_plugin_lock_by_name(nullptr, acl_user->plugin,
                                  MYSQL_AUTHENTICATION_PLUGIN);
  if (plugin) {
    st_mysql_auth *auth = (st_mysql_auth *)plugin_decl(plugin)->info;

    for (int i = 0; i < NUM_CREDENTIALS && !result; ++i) {
      result = auth->set_salt(acl_user->credentials[i].m_auth_string.str,
                              acl_user->credentials[i].m_auth_string.length,
                              acl_user->credentials[i].m_salt,
                              &acl_user->credentials[i].m_salt_len);
    }
    plugin_unlock(nullptr, plugin);
  }
  return result;
}

/**
  Iterate over the user records and check for irregularities.
  Currently this includes :
   - checking if the plugin referenced is present.
   - if there's sha256 users and there's neither SSL nor RSA configured
*/
static void validate_user_plugin_records() {
  DBUG_TRACE;
  if (!validate_user_plugins) return;

  MUTEX_LOCK(plugin_lock, &LOCK_plugin);
  for (ACL_USER *acl_user = acl_users->begin(); acl_user != acl_users->end();
       ++acl_user) {
    struct st_plugin_int *plugin;

    if (acl_user->plugin.length) {
      /* rule 1 : plugin does exit */
      if (!auth_plugin_is_built_in(acl_user->plugin.str)) {
        plugin =
            plugin_find_by_type(acl_user->plugin, MYSQL_AUTHENTICATION_PLUGIN);

        if (!plugin) {
          LogErr(WARNING_LEVEL, ER_AUTHCACHE_PLUGIN_MISSING,
                 (int)acl_user->plugin.length, acl_user->plugin.str,
                 acl_user->user,
                 static_cast<int>(acl_user->host.get_host_len()),
                 acl_user->host.get_host());
        }
      }
      if (Cached_authentication_plugins::compare_plugin(PLUGIN_SHA256_PASSWORD,
                                                        acl_user->plugin) &&
          sha256_rsa_auth_status() && !have_ssl()) {
        LogErr(WARNING_LEVEL, ER_AUTHCACHE_PLUGIN_CONFIG, acl_user->plugin.str,
               acl_user->user, static_cast<int>(acl_user->host.get_host_len()),
               acl_user->host.get_host(), "but neither SSL nor RSA keys are");
      }
    }
  }
}

/**
  Audit notification for flush

  @param [in] thd Handle to THD
*/

void notify_flush_event(THD *thd) {
  mysql_event_tracking_authentication_notify(
      thd, AUDIT_EVENT(EVENT_TRACKING_AUTHENTICATION_FLUSH), 0, nullptr,
      nullptr, nullptr, false, nullptr, nullptr);
}

/**
  Initialize roles structures from role tables handle.

  This function is called by acl_reload and may fail to
  initialize role structures if handle to role_edges and/or
  default_roles are NUL

  @param [in] thd      Handle to THD object
  @param [in] tablelst Handle to Roles tables

  @returns status of cache update
    @retval false Success
    @retval true failure
*/
static bool reload_roles_cache(THD *thd, Table_ref *tablelst) {
  DBUG_TRACE;
  assert(tablelst);
  const sql_mode_t old_sql_mode = thd->variables.sql_mode;
  thd->variables.sql_mode &= ~MODE_PAD_CHAR_TO_FULL_LENGTH;

  /*
    Attempt to reload the role cache only if the role_edges and
    default_roles tables exist.
  */
  if ((tablelst[0].table) && (tablelst[1].table) &&
      populate_roles_caches(thd, tablelst)) {
    thd->variables.sql_mode = old_sql_mode;
    return true;
  }

  thd->variables.sql_mode = old_sql_mode;
  return false;
}

/*
  Initialize structures responsible for user/db-level privilege checking and
  load privilege information for them from tables in the 'mysql' database.

  SYNOPSIS
    acl_init()
      dont_read_acl_tables  true if we want to skip loading data from
                            privilege tables and disable privilege checking.

  NOTES
    This function is mostly responsible for preparatory steps, main work
    on initialization and grants loading is done in acl_reload().

  RETURN VALUES
    0   ok
    1   Could not initialize grant's
*/

bool acl_init(bool dont_read_acl_tables) {
  THD *thd;
  bool return_val;
  DBUG_TRACE;

  init_acl_cache();

  acl_cache_initialized = true;

  /*
    cache built-in authentication plugins,
    to avoid hash searches and a global mutex lock on every connect
  */
  g_cached_authentication_plugins = new Cached_authentication_plugins();
  unknown_accounts = new Map_with_rw_lock<Auth_id, uint>(0);
  if (!g_cached_authentication_plugins->is_valid()) return true;

  if (dont_read_acl_tables) {
    return false; /* purecov: tested */
  }

  /*
    To be able to run this from boot, we allocate a temporary THD
  */
  if (!(thd = new THD)) return true; /* purecov: inspected */
  thd->thread_stack = (char *)&thd;
  thd->store_globals();

  /*
    Check storage engine type for every ACL table and output warning
    message in case it's different from supported one (InnoDB). We
    still allow server to start-up if tables are in different SE
    since this is necessary to be able to perform privilege table
    upgrade without extra server restarts. Account management
    statements do their own checks and refuse to operate if privilege
    tables are using unsupported SE.
  */
  return_val = check_engine_type_for_acl_table(thd, false);

  /*
    Check all the ACL tables are intact and output warning message in
    case any of the ACL tables are corrupted.
  */
  check_acl_tables_intact(thd, false);

  /*
    It is safe to call acl_reload() since acl_* arrays and hashes which
    will be freed there are global static objects and thus are initialized
    by zeros at startup.
  */
  return_val |= acl_reload(thd, false);
  notify_flush_event(thd);
  /*
    Turn ON the system variable '@@partial_revokes' during server
    start in case there exist at least one restrictions instance.
    Don't log warning in case partial_revokes is already ON.
  */
  if (mysqld_partial_revokes() == false &&
      check_and_update_partial_revokes_sysvar(thd)) {
    LogErr(WARNING_LEVEL, ER_TURNING_ON_PARTIAL_REVOKES);
  }
  thd->release_resources();
  delete thd;

  return return_val;
}

void clean_user_cache() {
  if (name_to_userlist) name_to_userlist->clear();
  acl_users->clear();
}

/*
  Initialize structures responsible for user/db-level privilege checking
  and load information about grants from open privilege tables.

  SYNOPSIS
    acl_load()
      thd     Current thread
      tables  List containing open "mysql.host", "mysql.user",
              "mysql.db" and "mysql.proxies_priv", "mysql.global_grants"
              tables in that order.

  RETURN VALUES
    false  Success
    true   Error
*/

static bool acl_load(THD *thd, Table_ref *tables) {
  TABLE *table;
  unique_ptr_destroy_only<RowIterator> iterator;
  bool return_val = true;
  const bool check_no_resolve = specialflag & SPECIAL_NO_RESOLVE;
  char tmp_name[NAME_LEN + 1];
  const sql_mode_t old_sql_mode = thd->variables.sql_mode;
  DBUG_TRACE;

  DBUG_EXECUTE_IF(
      "wl_9262_set_max_length_hostname",
      thd->security_context()->assign_priv_host("oh_my_gosh_this_is_a_long_"
                                                "hostname_look_at_it_it_has_60"
                                                "_char",
                                                60);
      thd->security_context()->assign_host("oh_my_gosh_this_is_a_long_"
                                           "hostname_look_at_it_it_has_60"
                                           "_char",
                                           60);
      thd->security_context()->set_host_or_ip_ptr(););

  thd->variables.sql_mode &= ~MODE_PAD_CHAR_TO_FULL_LENGTH;

  grant_version++; /* Privileges updated */

  clear_and_init_db_cache();  // Clear locked hostname cache
  init_acl_memory();          // Allocate the memory blocks in the MEM_ROOT

  if (read_user_table(thd, tables[0].table)) goto end;

  /*
    Prepare reading from the mysql.db table
  */
  iterator = init_table_iterator(thd, table = tables[1].table,
                                 /*ignore_not_found_rows=*/false,
                                 /*count_examined_rows=*/false);
  if (iterator == nullptr) goto end;
  table->use_all_columns();
  acl_dbs->clear();
  int read_rec_errcode;
  while (!(read_rec_errcode = iterator->Read())) {
    /* Reading record in mysql.db */
    ACL_DB db;
    db.host.update_hostname(
        get_field(&global_acl_memory, table->field[MYSQL_DB_FIELD_HOST]));
    db.db = get_field(&global_acl_memory, table->field[MYSQL_DB_FIELD_DB]);
    if (!db.db) {
      LogErr(WARNING_LEVEL, ER_AUTHCACHE_DB_IGNORED_EMPTY_NAME);
      continue;
    }
    db.user = get_field(&global_acl_memory, table->field[MYSQL_DB_FIELD_USER]);
    if (check_no_resolve && hostname_requires_resolving(db.host.get_host()) &&
        strcmp(db.host.get_host(), "localhost") != 0) {
      LogErr(WARNING_LEVEL, ER_AUTHCACHE_DB_SKIPPED_NEEDS_RESOLVE, db.db,
             db.user ? db.user : "",
             db.host.get_host() ? db.host.get_host() : "");
    }
    db.access = get_access(table, 3, nullptr);
    db.access = fix_rights_for_db(db.access);
    if (lower_case_table_names) {
      /*
        convert db to lower case and give a warning if the db wasn't
        already in lower case
      */
      (void)my_stpcpy(tmp_name, db.db);
      my_casedn_str(files_charset_info, db.db);
      if (strcmp(db.db, tmp_name) != 0) {
        LogErr(WARNING_LEVEL, ER_AUTHCACHE_DB_ENTRY_LOWERCASED_REVOKE_WILL_FAIL,
               db.db, db.user ? db.user : "",
               db.host.get_host() ? db.host.get_host() : "");
      }
    }
    db.sort = get_sort(3, db.host.get_host(), db.db, db.user);
    if (table->s->fields <= 9) {  // Without grant
      if (db.access & CREATE_ACL)
        db.access |= REFERENCES_ACL | INDEX_ACL | ALTER_ACL;
    }
    acl_dbs->push_back(db);
  }  // END reading records from mysql.db tables

  iterator.reset();
  if (read_rec_errcode > 0) goto end;

  std::sort(acl_dbs->begin(), acl_dbs->end(), ACL_compare());
  acl_dbs->shrink_to_fit();

  /* Prepare to read records from the mysql.proxies_priv table */
  acl_proxy_users->clear();

  if (tables[2].table) {
    iterator = init_table_iterator(thd, table = tables[2].table,
                                   /*ignore_not_found_rows=*/false,
                                   /*count_examined_rows=*/false);
    if (iterator == nullptr) goto end;
    table->use_all_columns();
    while (!(read_rec_errcode = iterator->Read())) {
      /* Reading record in mysql.proxies_priv */
      ACL_PROXY_USER proxy;
      proxy.init(table, &global_acl_memory);
      if (proxy.check_validity(check_no_resolve)) continue;
      if (acl_proxy_users->push_back(proxy)) {
        goto end;
      }
    }  // END reading records from the mysql.proxies_priv table

    iterator.reset();
    if (read_rec_errcode > 0) goto end;

    std::sort(acl_proxy_users->begin(), acl_proxy_users->end(), ACL_compare());
  } else {
    LogErr(WARNING_LEVEL, ER_AUTHCACHE_TABLE_PROXIES_PRIV_MISSING);
  }
  acl_proxy_users->shrink_to_fit();
  validate_user_plugin_records();
  init_check_host();

  /* Load dynamic privileges */
  if (tables[3].table) {
    if (populate_dynamic_privilege_caches(thd, &tables[3])) {
      return_val = true;
      goto end;
    }
  } else {
    LogErr(WARNING_LEVEL, ER_MISSING_GRANT_SYSTEM_TABLE);
  }

  return_val = false;

end:
  thd->variables.sql_mode = old_sql_mode;
  DBUG_EXECUTE_IF("induce_acl_load_failure", return_val = true;);
  return return_val;
}

/**
  Clear second level cache on account names.
*/

void free_name_to_userlist() {
  if (!name_to_userlist) return;

  name_to_userlist->~unordered_map();
  my_free(name_to_userlist);
  name_to_userlist = nullptr;
}

void acl_free(bool end /*= false*/) {
  free_name_to_userlist();
  delete acl_users;
  acl_users = nullptr;
  delete acl_dbs;
  acl_dbs = nullptr;
  delete acl_wild_hosts;
  acl_wild_hosts = nullptr;
  delete acl_proxy_users;
  acl_proxy_users = nullptr;
  delete acl_check_hosts;
  acl_check_hosts = nullptr;
  if (!end)
    clear_and_init_db_cache();
  else {
    shutdown_acl_cache();
    if (acl_cache_initialized == true) {
      db_cache.clear();
      delete g_cached_authentication_plugins;
      g_cached_authentication_plugins = nullptr;
      delete unknown_accounts;
      unknown_accounts = nullptr;
      acl_cache_initialized = false;
    }
  }
  global_acl_memory.Clear();
}

bool check_engine_type_for_acl_table(THD *thd, bool mdl_locked) {
  Table_ref tables[ACL_TABLES::LAST_ENTRY];
  const uint flags = mdl_locked
                         ? MYSQL_OPEN_HAS_MDL_LOCK | MYSQL_LOCK_IGNORE_TIMEOUT |
                               MYSQL_OPEN_IGNORE_FLUSH
                         : MYSQL_LOCK_IGNORE_TIMEOUT;

  /*
    Open the following ACL tables to check their consistency.
    Although we don't read here from the tables being opened we still
    request a lock type MDL_SHARED_READ_ONLY for the sake of consistency
    with other code.
  */

  acl_tables_setup_for_read(tables);
  const bool result = open_and_lock_tables(thd, tables, flags);

  if (!result) {
    check_engine_type_for_acl_table(tables, false);
    if (!mdl_locked)
      commit_and_close_mysql_tables(thd);
    else
      close_thread_tables(thd);
  }

  return result;
}

/*
  This internal handler implements downgrade from SL_ERROR to SL_WARNING
  for acl_init()/handle_reload_request().
*/
class Acl_ignore_error_handler : public Internal_error_handler {
 public:
  bool handle_condition(THD *, uint sql_errno, const char *,
                        Sql_condition::enum_severity_level *level,
                        const char *) override {
    switch (sql_errno) {
      case ER_CANNOT_LOAD_FROM_TABLE_V2:
      case ER_COL_COUNT_DOESNT_MATCH_CORRUPTED_V2:
      case ER_COL_COUNT_DOESNT_MATCH_PLEASE_UPDATE_V2:
        (*level) = Sql_condition::SL_WARNING;
        break;
      default:
        break;
    }
    return false;
  }
};

/**
  Helper function that checks the sanity of tables object present in
  the Table_ref object. it logs a warning message when a table is
  missing

  @param thd        Handle of current thread.
  @param tables     A valid table list pointer

  @retval
    false       OK.
    true        Error.
*/
bool check_acl_tables_intact(THD *thd, Table_ref *tables) {
  Acl_table_intact table_intact(thd, WARNING_LEVEL);
  bool result_acl = false;

  assert(tables);
  for (auto idx = 0; idx < ACL_TABLES::LAST_ENTRY; idx++) {
    if (tables[idx].table) {
      result_acl |= table_intact.check(tables[idx].table, (ACL_TABLES)idx);
    } else {
      LogErr(WARNING_LEVEL, ER_MISSING_ACL_SYSTEM_TABLE,
             tables[idx].table_name_length, tables[idx].table_name);
      result_acl |= true;
    }
  }
  /* say that we're still gonna give reading a try */
  if (result_acl)
    LogErr(INFORMATION_LEVEL, ER_ACL_WRONG_OR_MISSING_ACL_TABLES_LOG);

  return result_acl;
}

/**
  Opens the ACL tables and checks their sanity. This method reports error
  only if it is unable to open or lock tables. It is called in situations
  when server has to continue even if a corrupt table was found -
  For example - acl_init()

  @param thd        Handle of current thread.
  @param mdl_locked MDL is locked

  @retval
    false       OK.
    true        Unable to open the table(s).
*/
bool check_acl_tables_intact(THD *thd, bool mdl_locked) {
  Table_ref tables[ACL_TABLES::LAST_ENTRY];
  Acl_ignore_error_handler acl_ignore_handler;
  const uint flags = mdl_locked
                         ? MYSQL_OPEN_HAS_MDL_LOCK | MYSQL_LOCK_IGNORE_TIMEOUT |
                               MYSQL_OPEN_IGNORE_FLUSH
                         : MYSQL_LOCK_IGNORE_TIMEOUT;

  acl_tables_setup_for_read(tables);
  const bool result_acl = open_and_lock_tables(thd, tables, flags);

  thd->push_internal_handler(&acl_ignore_handler);
  if (!result_acl) {
    check_acl_tables_intact(thd, tables);
    if (!mdl_locked)
      commit_and_close_mysql_tables(thd);
    else
      close_thread_tables(thd);
  }
  thd->pop_internal_handler();

  return result_acl;
}

/**
  Small helper function which allows to determine if error which caused
  failure to open and lock privilege tables should not be reported to error
  log (because this is expected or temporary condition).
*/

bool is_expected_or_transient_error(THD *thd) {
  return !thd->get_stmt_da()->is_error() ||  // Interrupted/no error condition.
         thd->get_stmt_da()->mysql_errno() == ER_TABLE_NOT_LOCKED ||
         thd->get_stmt_da()->mysql_errno() == ER_LOCK_DEADLOCK;
}

/*
  Forget current user/db-level privileges and read new privileges
  from the privilege tables.

  SYNOPSIS
    acl_reload()
      thd  Current thread

  NOTE
    All tables of calling thread which were open and locked by LOCK TABLES
    statement will be unlocked and closed.
    This function is also used for initialization of structures responsible
    for user/db-level privilege checking.

  RETURN VALUE
    false  Success
    true   Failure
*/

bool acl_reload(THD *thd, bool mdl_locked) {
  MEM_ROOT old_mem;
  bool return_val = true;
  const uint flags = mdl_locked
                         ? MYSQL_OPEN_HAS_MDL_LOCK | MYSQL_LOCK_IGNORE_TIMEOUT |
                               MYSQL_OPEN_IGNORE_FLUSH
                         : MYSQL_LOCK_IGNORE_TIMEOUT;
  Prealloced_array<ACL_USER, ACL_PREALLOC_SIZE> *old_acl_users = nullptr;
  Prealloced_array<ACL_DB, ACL_PREALLOC_SIZE> *old_acl_dbs = nullptr;
  Prealloced_array<ACL_PROXY_USER, ACL_PREALLOC_SIZE> *old_acl_proxy_users =
      nullptr;
  Granted_roles_graph *old_granted_roles = nullptr;
  Default_roles *old_default_roles = nullptr;
  Role_index_map *old_authid_to_vertex = nullptr;
  Acl_cache_lock_guard acl_cache_lock(thd, Acl_cache_lock_mode::WRITE_MODE);
  User_to_dynamic_privileges_map *old_dyn_priv_map;
  unique_ptr<Acl_restrictions> old_acl_restrictions = nullptr;
  DBUG_TRACE;

  // Interchange the global role cache ptrs with the local role cache ptrs.
  auto swap_role_cache = [&]() {
    std::swap(old_granted_roles, g_granted_roles);
    std::swap(old_default_roles, g_default_roles);
    std::swap(old_authid_to_vertex, g_authid_to_vertex);
  };
  // Delete the memory pointed by the local role cache ptrs.
  auto delete_old_role_cache = [&]() {
    delete old_granted_roles;
    delete old_default_roles;
    delete old_authid_to_vertex;
  };

  /*
    To avoid deadlocks we should obtain table locks before obtaining
    acl_cache->lock mutex.
  */
  Table_ref tables[6] = {
      Table_ref("mysql", "user", TL_READ, MDL_SHARED_READ_ONLY),
      /*
        For a Table_ref element that is inited with a lock type TL_READ
        the type MDL_SHARED_READ_ONLY of MDL is requested for.
        Acquiring strong MDL lock allows to avoid deadlock and timeout errors
        from SE level.
      */
      Table_ref("mysql", "db", TL_READ, MDL_SHARED_READ_ONLY),

      Table_ref("mysql", "proxies_priv", TL_READ, MDL_SHARED_READ_ONLY),

      Table_ref("mysql", "global_grants", TL_READ, MDL_SHARED_READ_ONLY),

      Table_ref("mysql", "role_edges", TL_READ, MDL_SHARED_READ_ONLY),

      Table_ref("mysql", "default_roles", TL_READ, MDL_SHARED_READ_ONLY)};

  tables[0].next_local = tables[0].next_global = tables + 1;
  tables[1].next_local = tables[1].next_global = tables + 2;
  tables[2].next_local = tables[2].next_global = tables + 3;
  tables[3].next_local = tables[3].next_global = tables + 4;
  tables[4].next_local = tables[4].next_global = tables + 5;

  tables[0].open_type = tables[1].open_type = tables[2].open_type =
      tables[3].open_type = tables[4].open_type = tables[5].open_type =
          OT_BASE_ONLY;
  tables[3].open_strategy = tables[4].open_strategy = tables[5].open_strategy =
      Table_ref::OPEN_IF_EXISTS;

  if (open_and_lock_tables(thd, tables, flags)) {
    /*
      Execution might have been interrupted; only print the error message
      if a user error condition has been raised. Also do not print expected/
      transient errors about tables not being locked (occurs when user does
      FLUSH PRIVILEGES under LOCK TABLES) and MDL deadlocks. These errors
      can't occur at start-up and will be reported to user anyway.
    */
    if (!is_expected_or_transient_error(thd)) {
      LogErr(ERROR_LEVEL, ER_AUTHCACHE_CANT_OPEN_AND_LOCK_PRIVILEGE_TABLES,
             thd->get_stmt_da()->message_text());
    }
    goto end;
  }

  if (!acl_cache_lock.lock()) goto end;

  old_acl_users = acl_users;
  old_acl_dbs = acl_dbs;
  old_acl_proxy_users = acl_proxy_users;
  old_acl_restrictions = std::move(acl_restrictions);
  swap_role_cache();
  roles_init();

  acl_users =
      new Prealloced_array<ACL_USER, ACL_PREALLOC_SIZE>(key_memory_acl_mem);
  acl_dbs = new Prealloced_array<ACL_DB, ACL_PREALLOC_SIZE>(key_memory_acl_mem);
  acl_proxy_users = new Prealloced_array<ACL_PROXY_USER, ACL_PREALLOC_SIZE>(
      key_memory_acl_mem);
  acl_restrictions = make_unique<Acl_restrictions>();

  // acl_load() overwrites global_acl_memory, so we need to free it.
  // However, we can't do that immediately, because acl_load() might fail,
  // and then we'd need to keep it.
  old_mem = std::move(global_acl_memory);
  delete acl_wild_hosts;
  acl_wild_hosts = nullptr;
  delete acl_check_hosts;
  acl_check_hosts = nullptr;
  old_dyn_priv_map =
      swap_dynamic_privileges_map(new User_to_dynamic_privileges_map());

  /*
    Revert to the old acl caches, if either loading of acl cache or role
    cache failed. We do this because roles caches maintain the shallow
    copies of the ACL_USER(s).
  */
  if ((return_val = acl_load(thd, tables)) ||
      (return_val = reload_roles_cache(
           thd, (tables + 4)))) {  // Error. Revert to old list
    DBUG_PRINT("error", ("Reverting to old privileges"));
    acl_free(); /* purecov: inspected */
    acl_users = old_acl_users;
    acl_dbs = old_acl_dbs;
    acl_proxy_users = old_acl_proxy_users;
    global_acl_memory = std::move(old_mem);
    acl_restrictions = std::move(old_acl_restrictions);
    // Revert to the old role caches
    swap_role_cache();
    // Old caches must be pointing to the global role caches right now
    delete_old_role_cache();

    init_check_host();
    delete swap_dynamic_privileges_map(old_dyn_priv_map);
    if (!old_dyn_priv_map) dynamic_privileges_init();
    if (acl_users) rebuild_cached_acl_users_for_name();
  } else {
    delete old_acl_users;
    delete old_acl_dbs;
    delete old_acl_proxy_users;
    delete old_dyn_priv_map;
    // Delete the old role caches
    delete_old_role_cache();
    old_mem.Clear();
  }

end:
  if (!mdl_locked)
    commit_and_close_mysql_tables(thd);
  else
    close_thread_tables(thd);
  get_global_acl_cache()->increase_version();
  DEBUG_SYNC(thd, "after_acl_reload");
  return return_val;
}

void acl_insert_proxy_user(ACL_PROXY_USER *new_value) {
  DBUG_TRACE;
  assert(assert_acl_cache_write_lock(current_thd));
  auto upper_bound =
      std::upper_bound(acl_proxy_users->begin(), acl_proxy_users->end(),
                       *new_value, ACL_compare());
  acl_proxy_users->insert(upper_bound, *new_value);
}

struct Free_grant_table {
  void operator()(GRANT_TABLE *grant_table) const {
    grant_table->~GRANT_TABLE();
  }
};

/* Free grant array if possible */

void grant_free(void) {
  DBUG_TRACE;
  column_priv_hash.reset();
  proc_priv_hash.reset();
  func_priv_hash.reset();
  memex.Clear();
}

/**
  @brief Initialize structures responsible for table/column-level privilege
   checking and load information for them from tables in the 'mysql' database.

  @param skip_grant_tables  true if the command line option
    --skip-grant-tables is specified, else false.

  @return Error status
    @retval false OK
    @retval true  Could not initialize grant subsystem.
*/

bool grant_init(bool skip_grant_tables) {
  THD *thd;
  bool return_val;
  DBUG_TRACE;

  if (skip_grant_tables) return false;

  if (!(thd = new THD)) return true; /* purecov: deadcode */
  thd->thread_stack = (char *)&thd;
  thd->store_globals();

  return_val = grant_reload(thd, false);

  if (return_val && thd->get_stmt_da()->is_error())
    LogErr(ERROR_LEVEL, ER_AUTHCACHE_CANT_INIT_GRANT_SUBSYSTEM,
           thd->get_stmt_da()->message_text());

  if (opt_mandatory_roles.length > 0) {
    return_val |= check_authorization_id_string(thd, opt_mandatory_roles);
  }

  thd->release_resources();
  delete thd;

  return return_val;
}

/**
  @brief Helper function to grant_reload_procs_priv

  Reads the procs_priv table into memory hash.

  @param p_table A pointer to the procs_priv table structure.

  @see grant_reload
  @see grant_reload_procs_priv

  @return Error state
    @retval true An error occurred
    @retval false Success
*/

static bool grant_load_procs_priv(TABLE *p_table) {
  MEM_ROOT *memex_ptr;
  bool return_val = true;
  int error;
  const bool check_no_resolve = specialflag & SPECIAL_NO_RESOLVE;
  MEM_ROOT **save_mem_root_ptr = THR_MALLOC;
  DBUG_TRACE;
  proc_priv_hash.reset(
      new malloc_unordered_multimap<string,
                                    unique_ptr_destroy_only<GRANT_NAME>>(
          key_memory_acl_memex));
  func_priv_hash.reset(
      new malloc_unordered_multimap<string,
                                    unique_ptr_destroy_only<GRANT_NAME>>(
          key_memory_acl_memex));
  error = p_table->file->ha_index_init(0, true);
  DBUG_EXECUTE_IF("wl7158_grant_load_proc_1", p_table->file->ha_index_end();
                  error = HA_ERR_LOCK_DEADLOCK;);
  if (error) {
    acl_print_ha_error(error);
    return true;
  }
  p_table->use_all_columns();

  error = p_table->file->ha_index_first(p_table->record[0]);
  assert(p_table->file->ht->db_type == DB_TYPE_NDBCLUSTER ||
         error != HA_ERR_LOCK_DEADLOCK);
  assert(p_table->file->ht->db_type == DB_TYPE_NDBCLUSTER ||
         error != HA_ERR_LOCK_WAIT_TIMEOUT);
  DBUG_EXECUTE_IF("wl7158_grant_load_proc_2", error = HA_ERR_LOCK_DEADLOCK;);

  if (error) {
    if (error == HA_ERR_END_OF_FILE)
      return_val = false;  // Return Ok.
    else
      acl_print_ha_error(error);
  } else {
    memex_ptr = &memex;
    THR_MALLOC = &memex_ptr;
    do {
      GRANT_NAME *mem_check;
      malloc_unordered_multimap<string, unique_ptr_destroy_only<GRANT_NAME>>
          *hash;
      if (!(mem_check = new (memex_ptr) GRANT_NAME(p_table, true))) {
        /* This could only happen if we are out memory */
        goto end_unlock;
      }

      if (check_no_resolve) {
        if (hostname_requires_resolving(mem_check->host.get_host())) {
          LogErr(WARNING_LEVEL, ER_AUTHCACHE_PROCS_PRIV_SKIPPED_NEEDS_RESOLVE,
                 mem_check->tname, mem_check->user,
                 mem_check->host.get_host() ? mem_check->host.get_host() : "");
        }
      }
      const enum_sp_type sp_type = to_sp_type(p_table->field[4]->val_int());
      if (sp_type == enum_sp_type::PROCEDURE) {
        hash = proc_priv_hash.get();
      } else if (sp_type == enum_sp_type::FUNCTION) {
        hash = func_priv_hash.get();
      } else {
        LogErr(WARNING_LEVEL,
               ER_AUTHCACHE_PROCS_PRIV_ENTRY_IGNORED_BAD_ROUTINE_TYPE,
               mem_check->tname);
        ::destroy_at(mem_check);
        goto next_record;
      }

      mem_check->privs = fix_rights_for_procedure(mem_check->privs);
      if (!mem_check->ok()) {
        ::destroy_at(mem_check);
      } else {
        hash->emplace(mem_check->hash_key,
                      unique_ptr_destroy_only<GRANT_NAME>(mem_check));
      }
    next_record:
      error = p_table->file->ha_index_next(p_table->record[0]);
      assert(p_table->file->ht->db_type == DB_TYPE_NDBCLUSTER ||
             error != HA_ERR_LOCK_DEADLOCK);
      assert(p_table->file->ht->db_type == DB_TYPE_NDBCLUSTER ||
             error != HA_ERR_LOCK_WAIT_TIMEOUT);
      DBUG_EXECUTE_IF("wl7158_grant_load_proc_3",
                      error = HA_ERR_LOCK_DEADLOCK;);
      if (error) {
        if (error == HA_ERR_END_OF_FILE)
          return_val = false;
        else
          acl_print_ha_error(error);
        goto end_unlock;
      }
    } while (true);
  }

end_unlock:
  p_table->file->ha_index_end();
  THR_MALLOC = save_mem_root_ptr;
  return return_val;
}

/**
  @brief Initialize structures responsible for table/column-level privilege
    checking and load information about grants from open privilege tables.

  @param thd Current thread
  @param tables List containing open "mysql.tables_priv" and
    "mysql.columns_priv" tables.

  @see grant_reload

  @return Error state
    @retval false Success
    @retval true Error
*/

static bool grant_load(THD *thd, Table_ref *tables) {
  bool return_val = true;
  int error;
  TABLE *t_table = nullptr, *c_table = nullptr;
  const bool check_no_resolve = specialflag & SPECIAL_NO_RESOLVE;
  const sql_mode_t old_sql_mode = thd->variables.sql_mode;
  DBUG_TRACE;

  thd->variables.sql_mode &= ~MODE_PAD_CHAR_TO_FULL_LENGTH;

  column_priv_hash.reset(
      new malloc_unordered_multimap<string,
                                    unique_ptr_destroy_only<GRANT_TABLE>>(
          key_memory_acl_memex));

  t_table = tables[0].table;
  c_table = tables[1].table;
  error = t_table->file->ha_index_init(0, true);
  DBUG_EXECUTE_IF("wl7158_grant_load_1", t_table->file->ha_index_end();
                  error = HA_ERR_LOCK_DEADLOCK;);
  if (error) {
    acl_print_ha_error(error);
    goto end_index_init;
  }
  t_table->use_all_columns();
  c_table->use_all_columns();

  error = t_table->file->ha_index_first(t_table->record[0]);
  assert(t_table->file->ht->db_type == DB_TYPE_NDBCLUSTER ||
         error != HA_ERR_LOCK_DEADLOCK);
  assert(t_table->file->ht->db_type == DB_TYPE_NDBCLUSTER ||
         error != HA_ERR_LOCK_WAIT_TIMEOUT);
  DBUG_EXECUTE_IF("wl7158_grant_load_2", error = HA_ERR_LOCK_DEADLOCK;);
  if (error) {
    if (error == HA_ERR_END_OF_FILE)
      return_val = false;  // Return Ok.
    else
      acl_print_ha_error(error);
  } else {
    const Swap_mem_root_guard guard(thd, &memex);
    do {
      GRANT_TABLE *mem_check = new (thd->mem_root) GRANT_TABLE(t_table);

      if (!mem_check) {
        /* This could only happen if we are out memory */
        goto end_unlock;
      }

      if (mem_check->init(c_table)) {
        ::destroy_at(mem_check);
        goto end_unlock;
      }

      if (check_no_resolve) {
        if (hostname_requires_resolving(mem_check->host.get_host()) &&
            strcmp(mem_check->host.get_host(), "localhost") != 0) {
          LogErr(WARNING_LEVEL, ER_AUTHCACHE_TABLES_PRIV_SKIPPED_NEEDS_RESOLVE,
                 mem_check->tname, mem_check->user ? mem_check->user : "",
                 mem_check->host.get_host() ? mem_check->host.get_host() : "");
        }
      }

      if (!mem_check->ok()) {
        ::destroy_at(mem_check);
      } else {
        column_priv_hash->emplace(
            mem_check->hash_key,
            unique_ptr_destroy_only<GRANT_TABLE>(mem_check));
      }
      error = t_table->file->ha_index_next(t_table->record[0]);
      assert(t_table->file->ht->db_type == DB_TYPE_NDBCLUSTER ||
             error != HA_ERR_LOCK_DEADLOCK);
      assert(t_table->file->ht->db_type == DB_TYPE_NDBCLUSTER ||
             error != HA_ERR_LOCK_WAIT_TIMEOUT);
      DBUG_EXECUTE_IF("wl7158_grant_load_3", error = HA_ERR_LOCK_DEADLOCK;);
      if (error) {
        if (error != HA_ERR_END_OF_FILE)
          acl_print_ha_error(error);
        else
          return_val = false;
        goto end_unlock;
      }

    } while (true);
  }

end_unlock:
  t_table->file->ha_index_end();
end_index_init:
  thd->variables.sql_mode = old_sql_mode;
  if (!return_val) initialized = true;
  return return_val;
}

/**
  @brief Helper function to grant_reload. Reloads procs_priv table is it
    exists.

  @param table A pointer to the table list.

  @see grant_reload

  @return Error state
    @retval false Success
    @retval true An error has occurred.
*/

static bool grant_reload_procs_priv(Table_ref *table) {
  DBUG_TRACE;

  /* Save a copy of the current hash if we need to undo the grant load */
  unique_ptr<
      malloc_unordered_multimap<string, unique_ptr_destroy_only<GRANT_NAME>>>
      old_proc_priv_hash(std::move(proc_priv_hash));
  unique_ptr<
      malloc_unordered_multimap<string, unique_ptr_destroy_only<GRANT_NAME>>>
      old_func_priv_hash(std::move(func_priv_hash));
  bool return_val = false;

  if ((return_val = grant_load_procs_priv(table->table))) {
    /* Error; Reverting to old hash */
    DBUG_PRINT("error", ("Reverting to old privileges"));
    proc_priv_hash = std::move(old_proc_priv_hash);
    func_priv_hash = std::move(old_func_priv_hash);
  }

  return return_val;
}

/**
  @brief Reload information about table and column level privileges if
  possible

  @param thd        Current thread
  @param mdl_locked MDL lock status - affects open/close table operations

  Locked tables are checked by acl_reload() and doesn't have to be checked
  in this call.
  This function is also used for initialization of structures responsible
  for table/column-level privilege checking.

  @return Error state
    @retval false Success
    @retval true  Error
*/

bool grant_reload(THD *thd, bool mdl_locked) {
  DBUG_EXECUTE_IF("enable_debug_sync_before_grant_reload",
                  { DEBUG_SYNC(thd, "before_grant_reload"); };);
  MEM_ROOT old_mem;
  bool return_val = true;
  const uint flags = mdl_locked
                         ? MYSQL_OPEN_HAS_MDL_LOCK | MYSQL_LOCK_IGNORE_TIMEOUT |
                               MYSQL_OPEN_IGNORE_FLUSH
                         : MYSQL_LOCK_IGNORE_TIMEOUT;
  Acl_cache_lock_guard acl_cache_lock(thd, Acl_cache_lock_mode::WRITE_MODE);
  const sql_mode_t old_sql_mode = thd->variables.sql_mode;

  DBUG_TRACE;

<<<<<<< HEAD
  /* Don't do anything if running with --skip-grant-tables */
  if (!initialized) return false;

  thd->variables.sql_mode &= ~MODE_PAD_CHAR_TO_FULL_LENGTH;

=======
>>>>>>> c4e4c4f5
  Table_ref tables[3] = {

      /*
        Acquiring strong MDL lock allows to avoid deadlock and timeout errors
        from SE level.
      */
      Table_ref("mysql", "tables_priv", TL_READ, MDL_SHARED_READ_ONLY),

      Table_ref("mysql", "columns_priv", TL_READ, MDL_SHARED_READ_ONLY),

      Table_ref("mysql", "procs_priv", TL_READ, MDL_SHARED_READ_ONLY)};

  tables[0].next_local = tables[0].next_global = tables + 1;
  tables[1].next_local = tables[1].next_global = tables + 2;
  tables[0].open_type = tables[1].open_type = tables[2].open_type =
      OT_BASE_ONLY;

  if (open_and_lock_tables(thd, tables, flags)) {
    if (!is_expected_or_transient_error(thd)) {
      LogErr(ERROR_LEVEL, ER_AUTHCACHE_CANT_OPEN_AND_LOCK_PRIVILEGE_TABLES,
             thd->get_stmt_da()->message_text());
    }
    goto end;
  }

  if (!acl_cache_lock.lock()) goto end;

  {
    unique_ptr<
        malloc_unordered_multimap<string, unique_ptr_destroy_only<GRANT_TABLE>>>
        old_column_priv_hash(std::move(column_priv_hash));

    /*
      Create a new memory pool but save the current memory pool to make an
      undo operation possible in case of failure.
    */
    old_mem = std::move(memex);
    init_sql_alloc(key_memory_acl_memex, &memex, ACL_ALLOC_BLOCK_SIZE);
    /*
      tables[2].table i.e. procs_priv can be null if we are working with
      pre 4.1 privilege tables
    */
    if ((return_val = (grant_load(thd, tables) ||
                       grant_reload_procs_priv(
                           &tables[2])))) {  // Error. Revert to old hash
      DBUG_PRINT("error", ("Reverting to old privileges"));
      column_priv_hash =
          std::move(old_column_priv_hash); /* purecov: deadcode */
      memex.Clear();
      memex = std::move(old_mem); /* purecov: deadcode */
    } else {                      // Reload successful
      old_column_priv_hash.reset();
      old_mem.Clear();
      grant_version++;
      get_global_acl_cache()->increase_version();
    }
  }

end:
  thd->variables.sql_mode = old_sql_mode;
  if (!mdl_locked)
    commit_and_close_mysql_tables(thd);
  else
    close_thread_tables(thd);
  return return_val;
}

void acl_update_user(const char *user, const char *host, enum SSL_type ssl_type,
                     const char *ssl_cipher, const char *x509_issuer,
                     const char *x509_subject, USER_RESOURCES *mqh,
                     Access_bitmask privileges, const LEX_CSTRING &plugin,
                     const LEX_CSTRING &auth, const std::string &second_auth,
                     const MYSQL_TIME &password_change_time,
                     const LEX_ALTER &password_life, Restrictions &restrictions,
                     acl_table::Pod_user_what_to_update &what_to_update,
                     uint failed_login_attempts, int password_lock_time,
                     const I_multi_factor_auth *mfa) {
  DBUG_TRACE;
  assert(assert_acl_cache_write_lock(current_thd));
  for (ACL_USER *acl_user = acl_users->begin(); acl_user != acl_users->end();
       ++acl_user) {
    if ((!acl_user->user && !user[0]) ||
        (acl_user->user && !strcmp(user, acl_user->user))) {
      if ((!acl_user->host.get_host() && !host[0]) ||
          (acl_user->host.get_host() &&
           !my_strcasecmp(system_charset_info, host,
                          acl_user->host.get_host()))) {
        if (plugin.length > 0) {
          acl_user->plugin.str = plugin.str;
          acl_user->plugin.length = plugin.length;
          optimize_plugin_compare_by_pointer(&acl_user->plugin);
          if (!auth_plugin_is_built_in(acl_user->plugin.str))
            acl_user->plugin.str =
                strmake_root(&global_acl_memory, plugin.str, plugin.length);
          /* Update auth string only when specified in ALTER/GRANT */
          if (auth.str) {
            if (auth.length == 0)
              acl_user->credentials[PRIMARY_CRED].m_auth_string = EMPTY_CSTR;
            else
              acl_user->credentials[PRIMARY_CRED].m_auth_string.str =
                  strmake_root(&global_acl_memory, auth.str, auth.length);
            acl_user->credentials[PRIMARY_CRED].m_auth_string.length =
                auth.length;
            set_user_salt(acl_user);
            if (password_change_time.time_type != MYSQL_TIMESTAMP_ERROR)
              acl_user->password_last_changed = password_change_time;
          }

          if (what_to_update.m_what & USER_ATTRIBUTES) {
            if (what_to_update.m_user_attributes &
                acl_table::USER_ATTRIBUTE_RETAIN_PASSWORD) {
              acl_user->credentials[SECOND_CRED].m_auth_string.str =
                  strmake_root(&global_acl_memory, second_auth.c_str(),
                               second_auth.length());
              acl_user->credentials[SECOND_CRED].m_auth_string.length =
                  second_auth.length();
            }
            if (what_to_update.m_user_attributes &
                acl_table::USER_ATTRIBUTE_DISCARD_PASSWORD) {
              acl_user->credentials[SECOND_CRED].m_auth_string = EMPTY_CSTR;
            }
            if (what_to_update.m_user_attributes &
                (acl_table::USER_ATTRIBUTE_FAILED_LOGIN_ATTEMPTS |
                 acl_table::USER_ATTRIBUTE_PASSWORD_LOCK_TIME)) {
              acl_user->password_locked_state.set_parameters(
                  password_lock_time, failed_login_attempts);
            }
            set_user_salt(acl_user);
          }
        }
        DBUG_PRINT("info",
                   ("Updates global privilege for %s@%s to %" PRIu32,
                    acl_user->user, acl_user->host.get_host(), privileges));
        acl_user->access = privileges;
        if (what_to_update.m_what & USER_ATTRIBUTES &&
            (what_to_update.m_user_attributes &
             acl_table::USER_ATTRIBUTE_RESTRICTIONS))
          acl_restrictions->upsert_restrictions(acl_user, restrictions);

        if (mqh->specified_limits & USER_RESOURCES::QUERIES_PER_HOUR)
          acl_user->user_resource.questions = mqh->questions;
        if (mqh->specified_limits & USER_RESOURCES::UPDATES_PER_HOUR)
          acl_user->user_resource.updates = mqh->updates;
        if (mqh->specified_limits & USER_RESOURCES::CONNECTIONS_PER_HOUR)
          acl_user->user_resource.conn_per_hour = mqh->conn_per_hour;
        if (mqh->specified_limits & USER_RESOURCES::USER_CONNECTIONS)
          acl_user->user_resource.user_conn = mqh->user_conn;
        if (ssl_type != SSL_TYPE_NOT_SPECIFIED) {
          acl_user->ssl_type = ssl_type;
          acl_user->ssl_cipher =
              (ssl_cipher ? strdup_root(&global_acl_memory, ssl_cipher)
                          : nullptr);
          acl_user->x509_issuer =
              (x509_issuer ? strdup_root(&global_acl_memory, x509_issuer)
                           : nullptr);
          acl_user->x509_subject =
              (x509_subject ? strdup_root(&global_acl_memory, x509_subject)
                            : nullptr);
        }
        /* update details related to password lifetime, password expiry */
        if (password_life.update_password_expired_column ||
            what_to_update.m_what & PLUGIN_ATTR)
          acl_user->password_expired =
              password_life.update_password_expired_column;
        if (!password_life.update_password_expired_column &&
            password_life.update_password_expired_fields) {
          if (!password_life.use_default_password_lifetime) {
            acl_user->password_lifetime = password_life.expire_after_days;
            acl_user->use_default_password_lifetime = false;
          } else
            acl_user->use_default_password_lifetime = true;
        }

        if (password_life.update_account_locked_column) {
          acl_user->account_locked = password_life.account_locked;

          /* reset the runtime locked state if there is account locking */
          if (!acl_user->account_locked &&
              acl_user->password_locked_state.is_active())
            acl_user->password_locked_state.set_parameters(
                acl_user->password_locked_state.get_password_lock_time_days(),
                acl_user->password_locked_state.get_failed_login_attempts());
        }

        /* Update role graph  */
        string authid_role = create_authid_str_from(acl_user);
        Role_index_map::iterator it = g_authid_to_vertex->find(authid_role);
        if (it != g_authid_to_vertex->end()) {
          boost::property_map<Granted_roles_graph,
                              boost::vertex_acl_user_t>::type user_pacl_user;
          user_pacl_user =
              boost::get(boost::vertex_acl_user_t(), *g_granted_roles);
          boost::put(user_pacl_user, it->second, *acl_user);
        }

        /* update password history */
        if (password_life.update_password_history) {
          acl_user->use_default_password_history =
              password_life.use_default_password_history;
          acl_user->password_history_length =
              password_life.use_default_password_history
                  ? 0
                  : password_life.password_history_length;
        }
        /* update password history */
        if (password_life.update_password_reuse_interval) {
          acl_user->use_default_password_reuse_interval =
              password_life.use_default_password_reuse_interval;
          acl_user->password_reuse_interval =
              password_life.use_default_password_reuse_interval
                  ? 0
                  : password_life.password_reuse_interval;
        }
        /* update current password field value */
        if (password_life.update_password_require_current !=
            Lex_acl_attrib_udyn::UNCHANGED) {
          acl_user->password_require_current =
              password_life.update_password_require_current;
        }
        /* get details of Multi factor authentication */
        acl_user->set_mfa(nullptr, const_cast<I_multi_factor_auth *>(mfa));
        /* search complete: */
        break;
      }
    }
  }
}

void acl_users_add_one(const char *user, const char *host,
                       enum SSL_type ssl_type, const char *ssl_cipher,
                       const char *x509_issuer, const char *x509_subject,
                       USER_RESOURCES *mqh, Access_bitmask privileges,
                       const LEX_CSTRING &plugin, const LEX_CSTRING &auth,
                       const LEX_CSTRING &second_auth,
                       const MYSQL_TIME &password_change_time,
                       const LEX_ALTER &password_life, bool add_role_vertex,
                       Restrictions &restrictions, uint failed_login_attempts,
                       int password_lock_time, const I_multi_factor_auth *mfa,
                       THD *thd [[maybe_unused]]) {
  DBUG_TRACE;
  ACL_USER acl_user;

  assert(assert_acl_cache_write_lock(thd));
  /*
  All accounts can authenticate per default. This will change when
  we add a new field to the user table.

  Currently this flag is only set to false when authentication is attempted
  using an unknown user name.
  */
  acl_user.can_authenticate = true;

  acl_user.set_user(&global_acl_memory, user);
  acl_user.set_host(&global_acl_memory, host);
  assert(plugin.str);
  if (plugin.str[0]) {
    acl_user.plugin = plugin;
    optimize_plugin_compare_by_pointer(&acl_user.plugin);
    if (!auth_plugin_is_built_in(acl_user.plugin.str))
      acl_user.plugin.str =
          strmake_root(&global_acl_memory, plugin.str, plugin.length);
    acl_user.credentials[PRIMARY_CRED].m_auth_string.str =
        auth.str ? strmake_root(&global_acl_memory, auth.str, auth.length) : "";
    acl_user.credentials[PRIMARY_CRED].m_auth_string.length =
        auth.str ? auth.length : 0;
    if (second_auth.length) {
      acl_user.credentials[SECOND_CRED].m_auth_string.str =
          strmake_root(&global_acl_memory, second_auth.str, second_auth.length);
      acl_user.credentials[SECOND_CRED].m_auth_string.length =
          second_auth.length;
    } else {
      acl_user.credentials[SECOND_CRED].m_auth_string = EMPTY_CSTR;
    }
    optimize_plugin_compare_by_pointer(&acl_user.plugin);
  }

  acl_user.access = privileges;
  acl_user.user_resource = *mqh;
  acl_user.sort = get_sort(2, acl_user.host.get_host(), acl_user.user);
  // acl_user.hostname_length=(uint) strlen(host);
  acl_user.ssl_type =
      (ssl_type != SSL_TYPE_NOT_SPECIFIED ? ssl_type : SSL_TYPE_NONE);
  acl_user.ssl_cipher =
      ssl_cipher ? strdup_root(&global_acl_memory, ssl_cipher) : nullptr;
  acl_user.x509_issuer =
      x509_issuer ? strdup_root(&global_acl_memory, x509_issuer) : nullptr;
  acl_user.x509_subject =
      x509_subject ? strdup_root(&global_acl_memory, x509_subject) : nullptr;
  /* update details related to password lifetime, password expiry, history */
  acl_user.password_expired = password_life.update_password_expired_column;
  acl_user.password_lifetime = password_life.expire_after_days;
  acl_user.use_default_password_lifetime =
      password_life.use_default_password_lifetime;
  acl_user.password_last_changed = password_change_time;
  acl_user.account_locked = password_life.account_locked;
  acl_user.password_history_length =
      password_life.use_default_password_history
          ? 0
          : password_life.password_history_length;
  acl_user.use_default_password_history =
      password_life.use_default_password_history;
  acl_user.password_reuse_interval =
      password_life.use_default_password_reuse_interval
          ? 0
          : password_life.password_reuse_interval;
  acl_user.use_default_password_reuse_interval =
      password_life.use_default_password_reuse_interval;

  /*
  Assign the password_require_current field value to the ACL USER.
  if it was not specified then assign the default value
  */
  if (password_life.update_password_require_current ==
      Lex_acl_attrib_udyn::UNCHANGED) {
    acl_user.password_require_current = Lex_acl_attrib_udyn::DEFAULT;
  } else {
    acl_user.password_require_current =
        password_life.update_password_require_current;
  }
  acl_restrictions->upsert_restrictions(&acl_user, restrictions);
  set_user_salt(&acl_user);
  /* New user is not a role by default. */
  acl_user.is_role = false;

  acl_user.password_locked_state.set_parameters(password_lock_time,
                                                failed_login_attempts);
  /* get details of Multi factor authentication */
  acl_user.set_mfa(nullptr, const_cast<I_multi_factor_auth *>(mfa));

  acl_users->push_back(acl_user);
  if (acl_user.host.check_allow_all_hosts())
    allow_all_hosts = true;  // Anyone can connect /* purecov: tested */

  if (add_role_vertex) {
    /*
      Add vertex to role graph. ACL_USER object is copied with a shallow copy
    */
    create_role_vertex(&acl_user);
  }
}

void acl_insert_user(THD *thd [[maybe_unused]], const char *user,
                     const char *host, enum SSL_type ssl_type,
                     const char *ssl_cipher, const char *x509_issuer,
                     const char *x509_subject, USER_RESOURCES *mqh,
                     Access_bitmask privileges, const LEX_CSTRING &plugin,
                     const LEX_CSTRING &auth,
                     const MYSQL_TIME &password_change_time,
                     const LEX_ALTER &password_life, Restrictions &restrictions,
                     uint failed_login_attempts, int password_lock_time,
                     const I_multi_factor_auth *mfa) {
  DBUG_TRACE;
  acl_users_add_one(user, host, ssl_type, ssl_cipher, x509_issuer, x509_subject,
                    mqh, privileges, plugin, auth, EMPTY_CSTR,
                    password_change_time, password_life, true, restrictions,
                    failed_login_attempts, password_lock_time, mfa, thd);
  /*
    acl_users_add_one() has added new entry as the last element in array,
    let us move it to the position which is correct according to sort order.
  */
  auto upper_bound = std::upper_bound(acl_users->begin(), acl_users->end() - 1,
                                      acl_users->back(), ACL_USER_compare());
  std::rotate(upper_bound, acl_users->end() - 1, acl_users->end());
  rebuild_cached_acl_users_for_name();
  /* Rebuild 'acl_check_hosts' since 'acl_users' has been modified */
  rebuild_check_host();
  /* reparse mandatory roles variable */
  opt_mandatory_roles_cache = false;
}

void acl_update_proxy_user(ACL_PROXY_USER *new_value, bool is_revoke) {
  DBUG_TRACE;
  assert(assert_acl_cache_write_lock(current_thd));
  for (ACL_PROXY_USER *acl_user = acl_proxy_users->begin();
       acl_user != acl_proxy_users->end(); ++acl_user) {
    if (acl_user->pk_equals(new_value)) {
      if (is_revoke) {
        DBUG_PRINT("info", ("delting ACL_PROXY_USER"));
        acl_proxy_users->erase(acl_user);
      } else {
        DBUG_PRINT("info", ("updating ACL_PROXY_USER"));
        acl_user->set_data(new_value);
      }
      break;
    }
  }
}

void acl_update_db(const char *user, const char *host, const char *db,
                   Access_bitmask privileges) {
  assert(assert_acl_cache_write_lock(current_thd));

  for (ACL_DB *acl_db = acl_dbs->begin(); acl_db < acl_dbs->end();) {
    if ((!acl_db->user && !user[0]) ||
        (acl_db->user && !strcmp(user, acl_db->user))) {
      if ((!acl_db->host.get_host() && !host[0]) ||
          (acl_db->host.get_host() && !strcmp(host, acl_db->host.get_host()))) {
        if ((!acl_db->db && !db[0]) ||
            (acl_db->db && !strcmp(db, acl_db->db))) {
          if (privileges)
            acl_db->access = privileges;
          else {
            acl_db = acl_dbs->erase(acl_db);
            // Don't increment loop variable.
            continue;
          }
        }
      }
    }
    ++acl_db;
  }
}

/*
  Insert a user/db/host combination into the global acl_cache

  SYNOPSIS
    acl_insert_db()
    user                User name
    host                Host name
    db                  Database name
    privileges          Bitmap of privileges

  NOTES
    Acl caches must be locked
*/

void acl_insert_db(const char *user, const char *host, const char *db,
                   Access_bitmask privileges) {
  ACL_DB acl_db;
  assert(assert_acl_cache_write_lock(current_thd));
  acl_db.set_user(&global_acl_memory, user);
  acl_db.set_host(&global_acl_memory, host);
  acl_db.db = strdup_root(&global_acl_memory, db);
  acl_db.access = privileges;
  acl_db.sort = get_sort(3, acl_db.host.get_host(), acl_db.db, acl_db.user);
  auto upper_bound =
      std::upper_bound(acl_dbs->begin(), acl_dbs->end(), acl_db, ACL_compare());
  acl_dbs->insert(upper_bound, acl_db);
}

void get_mqh(THD *thd, const char *user, const char *host, USER_CONN *uc) {
  ACL_USER *acl_user;
  Acl_cache_lock_guard acl_cache_lock(thd, Acl_cache_lock_mode::READ_MODE);

  if (initialized && acl_cache_lock.lock(false) &&
      (acl_user = find_acl_user(host, user, false)))
    uc->user_resources = acl_user->user_resource;
  else
    memset(&uc->user_resources, 0, sizeof(uc->user_resources));
}

/**
  Update the security context when updating the user

  Helper function.
  Update only if the security context is pointing to the same user and
  the user is not a proxied user for a different proxy user.
  And return true if the update happens (i.e. we're operating on the
  user account of the current user).
  Normalize the names for a safe compare.

  @param sctx           The security context to update
  @param acl_user_ptr   User account being updated
  @param expired        new value of the expiration flag
  @return               did the update happen ?
 */
bool update_sctx_cache(Security_context *sctx, ACL_USER *acl_user_ptr,
                       bool expired) {
  const char *acl_host = acl_user_ptr->host.get_host();
  const char *acl_user = acl_user_ptr->user;
  const char *sctx_user = sctx->priv_user().str;
  const char *sctx_host = sctx->priv_host().str;

  /* If the user is connected as a proxied user, verify against proxy user */
  if (sctx->proxy_user().str && *sctx->proxy_user().str != '\0') {
    sctx_user = sctx->user().str;
  }

  if (!acl_host) acl_host = "";
  if (!acl_user) acl_user = "";
  if (!sctx_host) sctx_host = "";
  if (!sctx_user) sctx_user = "";

  if (!strcmp(acl_user, sctx_user) && !strcmp(acl_host, sctx_host)) {
    sctx->set_password_expired(expired);
    return true;
  }

  return false;
}

struct Acl_hash_entry {
  uint64 version;
  uchar *key;
  unsigned key_length;
  Acl_map *map;
};

const uchar *hash_key(const uchar *el, size_t *length) {
  const Acl_hash_entry *entry = reinterpret_cast<const Acl_hash_entry *>(el);
  *length = entry->key_length;
  return entry->key;
}

/**
  Allocate a new cache key based on active roles, current user and
  global cache version

  @param [out] out_key The resulting key
  @param [out] key_len Key length
  @param version Global Acl_cache version
  @param uid The authorization ID of the current user
  @param active_roles The active roles of the current user

  @return Success state
    @retval true OK
    @retval false Fatal error occurred.
*/

bool create_acl_cache_hash_key(uchar **out_key, unsigned *key_len,
                               uint64 version, const Auth_id_ref &uid,
                               const List_of_auth_id_refs &active_roles) {
  List_of_auth_id_refs::const_iterator it = active_roles.begin();
  uint32 active_roles_size = 0;
  for (; it != active_roles.end(); ++it) {
    active_roles_size += it->first.length + it->second.length + 2;
  }
  auto auth_id(uid);
  *key_len = auth_id.first.length + auth_id.second.length + 2 + sizeof(uint64) +
             active_roles_size;
  *out_key =
      (uchar *)my_malloc(key_memory_acl_map_cache, *key_len, MYF(MY_WME));
  if (out_key == nullptr) return false;
  auth_id.first.str = auth_id.first.str ? auth_id.first.str : "";
  auth_id.second.str = auth_id.second.str ? auth_id.second.str : "";
  memcpy(*out_key, auth_id.first.str, auth_id.first.length);
  *(*out_key + uid.first.length) = '@';
  memcpy(*out_key + auth_id.first.length + 1, auth_id.second.str,
         auth_id.second.length);
  uint offset = auth_id.first.length + auth_id.second.length + 1;
  /* Separator between version and role */
  *(*out_key + offset) = '`';
  ++offset;
  memcpy(*out_key + offset, reinterpret_cast<void *>(&version), sizeof(uint64));
  it = active_roles.begin();
  offset += sizeof(uint64);

  for (; it != active_roles.end(); ++it) {
    memcpy(*out_key + offset, it->first.str, it->first.length);
    *(*out_key + offset + it->first.length) = '@';
    memcpy(*out_key + offset + it->first.length + 1, it->second.str,
           it->second.length);
    offset += it->first.length + it->second.length + 1;
    /* Separator between roles */
    *(*out_key + offset) = '`';
    ++offset;
  }
  assert(((offset - *key_len) == 0));
  return true;
}

Acl_cache::Acl_cache() : m_role_graph_version(0L) {
  const char *category = "sql";
  int count;
  count = static_cast<int>(array_elements(all_acl_cache_mutexes));
  mysql_mutex_register(category, all_acl_cache_mutexes, count);
  lf_hash_init(&m_cache, sizeof(Acl_hash_entry), LF_HASH_UNIQUE,
               0, /* key offset */
               0, /* key length not used */
               hash_key, &my_charset_bin);
  mysql_mutex_init(key_LOCK_acl_cache_flush, &m_cache_flush_mutex,
                   MY_MUTEX_INIT_SLOW);
}

Acl_cache::~Acl_cache() {
  mysql_mutex_destroy(&m_cache_flush_mutex);
  lf_hash_destroy(&m_cache);
}

Acl_map::Acl_map(Security_context *sctx, uint64 ver)
    : m_reference_count(0), m_version(ver), m_restrictions() {
  DBUG_TRACE;
  Acl_cache_lock_guard acl_cache_lock(current_thd,
                                      Acl_cache_lock_mode::READ_MODE);
  if (!acl_cache_lock.lock(false)) {
    DBUG_PRINT("error", ("Acl_map could not be constructed for user %s@%s => "
                         "Could not lock Acl caches.",
                         sctx->priv_user().str, sctx->priv_host().str));
    return;
  }
  m_global_acl = 0;
  ACL_USER *acl_user =
      find_acl_user(sctx->priv_host().str, sctx->priv_user().str, true);
  if (acl_user == nullptr) {
    DBUG_PRINT("error", ("Acl_map could not be constructed for user %s@%s => "
                         "No such user",
                         sctx->priv_user().str, sctx->priv_host().str));
    return;
  }
  List_of_granted_roles granted_roles;
  get_privilege_access_maps(
      acl_user, sctx->get_active_roles(), &m_global_acl, &m_db_acls,
      &m_db_wild_acls, &m_table_acls, &m_sp_acls, &m_func_acls, &granted_roles,
      &m_with_admin_acls, &m_dynamic_privileges, m_restrictions);
}

Acl_map::~Acl_map() {
  // Db_access_map is automatically destroyed and cleaned up.
}

Acl_map::Acl_map(const Acl_map &&map) { operator=(map); }

Acl_map &Acl_map::operator=(Acl_map &&map) {
  m_db_acls = std::move(map.m_db_acls);
  m_global_acl = map.m_global_acl;
  m_reference_count = map.m_reference_count.load();
  m_table_acls = std::move(map.m_table_acls);
  m_sp_acls = std::move(map.m_sp_acls);
  m_func_acls = std::move(map.m_func_acls);
  m_with_admin_acls = std::move(map.m_with_admin_acls);
  m_version = map.m_version;
  m_restrictions = map.m_restrictions;
  map.m_reference_count = 0;
  return *this;
}

Acl_map &Acl_map::operator=(const Acl_map &) { return *this; }

Access_bitmask Acl_map::global_acl() { return m_global_acl; }

Db_access_map *Acl_map::db_acls() { return &m_db_acls; }

Db_access_map *Acl_map::db_wild_acls() { return &m_db_wild_acls; }

Table_access_map *Acl_map::table_acls() { return &m_table_acls; }

Grant_acl_set *Acl_map::grant_acls() { return &m_with_admin_acls; }

SP_access_map *Acl_map::sp_acls() { return &m_sp_acls; }

SP_access_map *Acl_map::func_acls() { return &m_func_acls; }

Dynamic_privileges *Acl_map::dynamic_privileges() {
  return &m_dynamic_privileges;
}

Restrictions &Acl_map::restrictions() { return m_restrictions; }

void Acl_map::increase_reference_count() { ++m_reference_count; }

void Acl_map::decrease_reference_count() { --m_reference_count; }

void Acl_cache::increase_version() {
  DBUG_TRACE;
  ++m_role_graph_version;
  flush_cache();
}

uint64 Acl_cache::version() { return m_role_graph_version.load(); }

int32 Acl_cache::size() { return m_cache.count.load(); }

Acl_map *Acl_cache::checkout_acl_map(Security_context *sctx, Auth_id_ref &uid,
                                     List_of_auth_id_refs &active_roles) {
  DBUG_TRACE;
  // CREATE KEY
  uchar *key;  // allocated by create_hash_key and released by
               // Acl_cache::flush_cache
  unsigned key_len;
  uint64 version = m_role_graph_version.load();
  if (!create_acl_cache_hash_key(&key, &key_len, version, uid, active_roles)) {
    /* OOM happened */
    active_roles.clear();
    return nullptr;
  }
  LF_PINS *pins = lf_hash_get_pins(&m_cache);
  Acl_hash_entry *entry =
      (Acl_hash_entry *)lf_hash_search(&m_cache, pins, key, key_len);
  if (entry == nullptr || entry == MY_LF_ERRPTR) {
    lf_hash_search_unpin(pins);
    Acl_map *map = create_acl_map(version, sctx);  // deleted in cache_flusher
    Acl_hash_entry new_entry;
    new_entry.version = version;
    new_entry.map = map;
    new_entry.key = key;
    new_entry.key_length = key_len;
    int rc =
        lf_hash_insert(&m_cache, pins, &new_entry);  // shallow copy of entry
    if (rc != 0) {
      /* There was a duplicate; throw away the allocated memory */
      lf_hash_put_pins(pins);
      my_free(key);
      delete map;
      DBUG_PRINT("info", ("Someone else checked out the cache key"));
      /* Potentially dangerous to dive here? */
      return checkout_acl_map(sctx, uid, active_roles);
    }
    map->increase_reference_count();
    lf_hash_put_pins(pins);
    DBUG_PRINT("info", ("Checked out new privilege map. Key= %s", key));
    return map;
  }
  Acl_map *map = entry->map;
  map->increase_reference_count();
  lf_hash_search_unpin(pins);
  lf_hash_put_pins(pins);
  my_free(key);
  DBUG_PRINT("info", ("Checked out old privilege map. Key= %s", key));
  return map;
}

void Acl_cache::return_acl_map(Acl_map *map) {
  map->decrease_reference_count();
}

/**
  This global is protected by the Acl_cache::m_cache_flush_mutex and used when
  iterating the Acl_map hash in Acl_cache::flush_cache
  @see Acl_cache::flush_cache
*/
uint64 l_cache_flusher_global_version;

/**
  Utility function for removing all items from the hash.
  @param ptr A pointer to a Acl_hash_entry
  @param arg not used
  @return Always 0 with the intention that this causes the hash_search
  function to iterate every single element in the hash.
*/
static int cache_flusher(const uchar *ptr, void *arg [[maybe_unused]]) {
  DBUG_TRACE;
  const Acl_hash_entry *entry = reinterpret_cast<const Acl_hash_entry *>(ptr);
  if (entry != nullptr) {
    if (entry->map->reference_count() == 0 &&
        entry->map->version() < l_cache_flusher_global_version)
      return 1;
  }
  return 0;
}

void Acl_cache::flush_cache() {
  DBUG_TRACE;
  LF_PINS *pins = lf_hash_get_pins(&m_cache);
  Acl_hash_entry *entry = nullptr;
  mysql_mutex_lock(&m_cache_flush_mutex);
  l_cache_flusher_global_version = version();
  do {
    entry = static_cast<Acl_hash_entry *>(
        lf_hash_random_match(&m_cache, pins, &cache_flusher, 0, nullptr));
    if (entry &&
        !lf_hash_delete(&m_cache, pins, entry->key, entry->key_length)) {
      // Hash element is removed from cache; safe to delete
      my_free(entry->key);
      delete entry->map;
    }
    lf_hash_search_unpin(pins);
  } while (entry != nullptr);
  lf_hash_put_pins(pins);
  mysql_mutex_unlock(&m_cache_flush_mutex);
}

Acl_map *Acl_cache::create_acl_map(uint64 version, Security_context *sctx) {
  Acl_map *map = new Acl_map(sctx, version);
  return map;
}

void *Acl_map::operator new(size_t size) {
  return my_malloc(key_memory_acl_map_cache, size, MYF(0));
}

void Acl_map::operator delete(void *p) { my_free(p); }

void init_acl_cache() {
  g_acl_cache = new Acl_cache();
  g_mandatory_roles = new std::vector<Role_id>;
  opt_mandatory_roles_cache = false;
}

/**
  Shutdown the global Acl_cache system which was only initialized if the
  rwlocks were initialized.
  @see acl_init()
*/

void shutdown_acl_cache() {
  if (!acl_cache_initialized) return;

  /* This should clean up all remaining Acl_cache items */
  g_acl_cache->increase_version();
  assert(g_acl_cache->size() == 0);
  delete g_acl_cache;
  g_acl_cache = nullptr;
  roles_delete();
  dynamic_privileges_delete();
  delete g_mandatory_roles;
}

/* Constants used by Acl_cache_lock_guard */
static const ulong ACL_CACHE_LOCK_TIMEOUT = 3600UL;
static const MDL_key ACL_CACHE_KEY(MDL_key::ACL_CACHE, "", "");

/**
  Internal_error_handler subclass to suppress ER_LOCK_DEADLOCK,
  ER_LOCK_WAIT_TIMEOUT, ER_QUERY_INTERRUPTED and ER_QUERY_TIMEOUT.
  Instead, we will use Acl_cache_lock_guard::lock()
  to raise ER_CANNOT_LOCK_USER_MANAGEMENT_CACHES error.
*/
class Acl_cache_error_handler : public Internal_error_handler {
 public:
  /**
    Handle an error condition

    @param [in] thd           THD handle
    @param [in] sql_errno     Error raised by MDL subsystem
    @param [in] sqlstate      SQL state. Unused.
    @param [in] level         Severity level. Unused.
    @param [in] msg           Message string. Unused.
  */

  bool handle_condition(THD *thd [[maybe_unused]], uint sql_errno,
                        const char *sqlstate [[maybe_unused]],
                        Sql_condition::enum_severity_level *level
                        [[maybe_unused]],
                        const char *msg [[maybe_unused]]) override {
    return (sql_errno == ER_LOCK_DEADLOCK ||
            sql_errno == ER_LOCK_WAIT_TIMEOUT ||
            sql_errno == ER_QUERY_INTERRUPTED || sql_errno == ER_QUERY_TIMEOUT);
  }
};

/*
  MDL_release_locks_visitor subclass to release MDL for ACL_CACHE.
*/
class Release_acl_cache_locks : public MDL_release_locks_visitor {
 public:
  /**
    Lock releaser.
    Check details of given key and see it is of type ACL_CACHE
    and if key name it matches with m_partition. If so, release it.

    @param [in] ticket      MDL Ticket returned by MDL subsystem

    @returns Whether ticket matches our criteria or not
      @retval true  Ticket matches
      @retval false Ticket does not match
  */

  bool release(MDL_ticket *ticket) override {
    return ticket->get_key()->mdl_namespace() == MDL_key::ACL_CACHE;
  }
};

/**
  Acl_cache_lock_guard constructor.

  @param [in] thd             THD Handle.
  @param [in] mode            Lock mode

*/

Acl_cache_lock_guard::Acl_cache_lock_guard(THD *thd, Acl_cache_lock_mode mode)
    : m_thd(thd), m_mode(mode), m_locked(false) {
  assert(thd);
}

/**
  Explicitly take lock on Acl_cache_lock_cache object.
  If cache was already locked, just return.

  @param [in] raise_error  Whether to raise error if we fail to acquire lock

  @returns status of lock
    @retval true Lock was acquired/already acquired.
    @retval false There was some problem acquiring lock.
*/

bool Acl_cache_lock_guard::lock(bool raise_error) /* = true */
{
  assert(!m_locked);

  if (already_locked()) return true;

  /* If we do not have MDL, we should not be holding LOCK_open */
  mysql_mutex_assert_not_owner(&LOCK_open);

  MDL_request lock_request;
  MDL_REQUEST_INIT_BY_KEY(
      &lock_request, &ACL_CACHE_KEY,
      m_mode == Acl_cache_lock_mode::READ_MODE ? MDL_SHARED : MDL_EXCLUSIVE,
      MDL_EXPLICIT);
  Acl_cache_error_handler handler;
  m_thd->push_internal_handler(&handler);
  m_locked =
      !m_thd->mdl_context.acquire_lock(&lock_request, ACL_CACHE_LOCK_TIMEOUT);
  m_thd->pop_internal_handler();

  if (!m_locked && raise_error)
    my_error(ER_CANNOT_LOCK_USER_MANAGEMENT_CACHES, MYF(0));

  return m_locked;
}

/**
  Explicitly unlock all acquired locks.
*/

void Acl_cache_lock_guard::unlock() {
  /*
    It is possible that we did not take any lock. E.g.
    1. Function 1 : Take shared lock on ACL caches
    2. Function 1 : Take Lock_open
    3. Call Function 2
    4. Function 2 : Try to acquire shared lock on ACL
    caches again

    In such cases, at 4, we do not actually take
    MDL because it will be in conflict with LOCK_open

    If unlock() is called as part of destructor or
    directly in Function 2 above, we should
    not release any locks because we never acquired
    any in the first place.
  */
  if (m_locked) {
    Release_acl_cache_locks lock_visitor;
    m_thd->mdl_context.release_locks(&lock_visitor);
    m_locked = false;
  }
}

/**
  Check whether lock is already obtained or not.

  @returns lock status
    @retval true  Lock has already been taken.
    @retval false No lock is taken with this Acl_cache_lock_guard object
*/

bool Acl_cache_lock_guard::already_locked() {
  return m_thd->mdl_context.owns_equal_or_stronger_lock(
      MDL_key::ACL_CACHE, "", "",
      m_mode == Acl_cache_lock_mode::READ_MODE ? MDL_SHARED : MDL_EXCLUSIVE);
}

/**
  Assert that thread owns MDL_SHARED on partition specific to the thread

  @param [in] thd    Thread for which lock is to be checked

  @returns thread owns required lock or not
    @retval true    Thread owns lock
    @retval false   Thread does not own lock
*/

bool assert_acl_cache_read_lock(THD *thd) {
  return thd->mdl_context.owns_equal_or_stronger_lock(MDL_key::ACL_CACHE, "",
                                                      "", MDL_SHARED);
}

/**
  Assert that thread owns MDL_EXCLUSIVE on all partitions

  @param [in] thd    Thread for which lock is to be checked

  @returns thread owns required lock or not
    @retval true    Thread owns lock
    @retval false   Thread does not own lock
*/

bool assert_acl_cache_write_lock(THD *thd) {
  return thd->mdl_context.owns_equal_or_stronger_lock(MDL_key::ACL_CACHE, "",
                                                      "", MDL_EXCLUSIVE);
}

/** Global sysvar: the number of old passwords to check in the history. */
uint32 global_password_history = 0;
/** Global sysvar: the number of days before a password can be reused. */
uint32 global_password_reuse_interval = 0;

/**
  Reload all ACL caches

  We call this in two cases:
  1. FLUSH PRIVILEGES
  2. ACL DDL rollback

  @param [in] thd              THD handle
  @param [in] mdl_locked       MDL locks are taken
  @returns Status of reloading ACL caches
    @retval false Success
    @retval true Error
*/

bool reload_acl_caches(THD *thd, bool mdl_locked) {
  DBUG_TRACE;
  bool retval = true;
  const bool save_mdl_locked = mdl_locked;
  uint flags = MYSQL_LOCK_IGNORE_TIMEOUT;

  DBUG_EXECUTE_IF("wl14084_simulate_flush_privileges_timeout", flags = 0;);
  DEBUG_SYNC(thd, "wl14084_flush_privileges_before_table_locks");
  /*
    If mdl_locked is false, it implies we are here as a part
    of FLUSH PRIVILEGES. In such situation, it is useful to
    acquire and keep MDLs till the end of the function so that
    a concurrent ACL DDL does not interfere with cache reload
    operation.

    If mdl_locked is true, it would mean we are in process of
    reverting ACL DDL. This means we already have required
    MDLs and thus, no need to acquire MDLs.
  */
  if (!mdl_locked) {
    Table_ref tables[ACL_TABLES::LAST_ENTRY];
    acl_tables_setup_for_read(tables);
    /*
      Ideally, we can just call lock_table_names() here because all we want
      is to obtain MDL on ACL tables. However, if FLUSH PRIVILEGES is called
      under LOCK TABLES, we will hit an assertion that checks that
      lock_table_names() is not called under LOCK TABLES. The only exception
      to this rule RENAME TABLE. Hence, we call open_and_lock_tables()
      instead and make sure that proper cleanup is done in case we encounter
      an error.
    */
    const bool result = open_and_lock_tables(thd, tables, flags);
    if (!result)
      close_thread_tables(thd);
    else {
      commit_and_close_mysql_tables(thd);
      return result;
    }
    mdl_locked = true;
    DEBUG_SYNC(thd, "wl14084_flush_privileges_after_table_locks");
  }

  if (check_engine_type_for_acl_table(thd, mdl_locked) ||
      check_acl_tables_intact(thd, mdl_locked) || acl_reload(thd, mdl_locked) ||
      grant_reload(thd, mdl_locked)) {
    goto end;
  }
  // If there exists at least a partial revoke then update the sys variable
  check_and_update_partial_revokes_sysvar(thd);
  retval = false;
  DBUG_EXECUTE_IF("wl14084_trigger_acl_ddl_timeout", sleep(2););

end:
  /*
    When reload_acl_caches() is called with mdl_locked = true,
    it implies that caller has all required MDLs in place and
    thus, reload_acl_caches() need not go through process of
    obtained any MDLs.

    If mdl_locked = false when function is called, it means
    we would have acquired required MDLs to make sure that
    reload operations do not have compete for this resources
    with other threads. In such situation, release MDLs before
    returning to caller.

    In addition, since we pass mdl_locked = true to functions that
    reload caches, we would also have to commit the transaction.
  */
  if (!save_mdl_locked) {
    close_thread_tables(thd);
    commit_and_close_mysql_tables(thd);
  }
  return retval;
}

bool ACL_compare::operator()(const ACL_ACCESS &a, const ACL_ACCESS &b) {
  if (a.host.ip != 0) {
    if (b.host.ip != 0) {
      /* Both elements have specified IPs. The one with the greater mask goes
       * first. */
      if (a.host.ip_mask_type != b.host.ip_mask_type)
        return a.host.ip_mask_type < b.host.ip_mask_type;

      /* if masks are not equal compare these */
      if (a.host.ip_mask != b.host.ip_mask)
        return a.host.ip_mask > b.host.ip_mask;

      /* otherwise stick with the sort value */
      return a.sort > b.sort;
    }
    /* The element with the IP goes first. */
    return true;
  }

  /* The element with the IP goes first. */
  if (b.host.ip != 0) return false;

  /* None of the elements has IP defined. Use default comparison. */
  return a.sort > b.sort;
}

bool ACL_compare::operator()(const ACL_ACCESS *a, const ACL_ACCESS *b) {
  return this->operator()(*a, *b);
}

bool ACL_USER_compare::operator()(const ACL_USER &a, const ACL_USER &b) {
  if (a.host.ip != 0) {
    if (b.host.ip != 0) {
      /* Both elements have specified IPs. The one with the greater mask goes
       * first. */
      if (a.host.ip_mask_type != b.host.ip_mask_type)
        return a.host.ip_mask_type < b.host.ip_mask_type;

      if (a.host.ip_mask == b.host.ip_mask) return a.user > b.user;

      return a.host.ip_mask > b.host.ip_mask;
    }
    /* The element with the IP goes first. */
    return true;
  }

  /* The element with the IP goes first. */
  if (b.host.ip != 0) return false;

  /* None of the elements has IP defined. Use default comparison. */
  return a.sort > b.sort;
}

bool ACL_USER_compare::operator()(const ACL_USER *a, const ACL_USER *b) {
  return this->operator()(*a, *b);
}

/**
  Construstor
*/
Acl_restrictions::Acl_restrictions() : m_restrictions_map(key_memory_acl_mem) {}

/**
  Remove the Restrictions of the ACL_USER.

  @param [in] acl_user The ACL_USER for whom to remove the Restrictions
*/
void Acl_restrictions::remove_restrictions(const ACL_USER *acl_user) {
  assert(assert_acl_cache_write_lock(current_thd));
  const Auth_id auth_id(acl_user);
  auto itr = m_restrictions_map.find(auth_id.auth_str());
  if (itr != m_restrictions_map.end()) m_restrictions_map.erase(itr);
}

/**
  Update, insert or remove the Restrictions for the ACL_USER.

  If ACL_USER has a Restrictions
   - If specified Restrictions is not empty then update ACL_USER's
  Restrictions
   - Otherwise clear the ACL_USER's restriction
  Else if there no Restrictions for the ACL_USER then insert the specified
    Restrictions.

  @param [in] acl_user The ACL_USER for whom to alter the Restrictions
  @param [in] restrictions Restrictions to be inserted for the ACL_USER
*/
void Acl_restrictions::upsert_restrictions(const ACL_USER *acl_user,
                                           const Restrictions &restrictions) {
  assert(assert_acl_cache_write_lock(current_thd));
  const Auth_id auth_id(acl_user);
  const std::string auth_str = auth_id.auth_str();
  auto restrictions_itr = m_restrictions_map.find(auth_str);
  if (restrictions_itr != m_restrictions_map.end()) {
    if (restrictions.is_empty()) {
      /* Empty restrictions means we want to remove that from global cache */
      m_restrictions_map.erase(restrictions_itr);
    } else {
      /* If there exists restrictions then update that in the global cache */
      restrictions_itr->second = restrictions;
    }
  } else if (!restrictions.is_empty()) {
    /* Insert non-empty restrictions object in the global cache */
    m_restrictions_map.emplace(auth_str, restrictions);
  }
}

/**
  Find the Restrictions of the ACL_USER.

  @param [in]  acl_user The ACL_USER for whom to find the Restrictions

  @returns valid Restrictions if found otherwise empty Restrictions
*/
Restrictions Acl_restrictions::find_restrictions(
    const ACL_USER *acl_user) const {
  assert(assert_acl_cache_read_lock(current_thd));
  const Auth_id auth_id(acl_user);
  auto restrictions_itr = m_restrictions_map.find(auth_id.auth_str());
  if (restrictions_itr != m_restrictions_map.end())
    return restrictions_itr->second;
  else
    return Restrictions{};
}

/**
  @returns the number of Restrictions present. It is not thread safe method.
*/
size_t Acl_restrictions::size() const { return m_restrictions_map.size(); }

/**
  Method to check if there exists at least one partial revokes in the cache.
  If the cache is not initialized at the time of the method call then it
  returns no partial revokes exists.

  @param [in] thd THD handle

  @retval  true  Partial revokes exists
  @retval  false Otherwise
*/
bool is_partial_revoke_exists(THD *thd) {
  bool partial_revoke = false;
  assert(thd);
  Acl_cache_lock_guard acl_cache_lock(thd, Acl_cache_lock_mode::READ_MODE);
  // In case of failure assume that partial revokes exists to be on safe side.
  if (!acl_cache_lock.lock(false)) {
    return true;
  }
  /*
    Check the restrictions only if server has initialized the acl caches
    (i.e. Server is not started with --skip-grant-tables=1 option).
  */
  if (acl_restrictions) partial_revoke = (acl_restrictions->size() > 0);
  return partial_revoke;
}

bool is_acl_inited() { return acl_cache_initialized; }<|MERGE_RESOLUTION|>--- conflicted
+++ resolved
@@ -2665,14 +2665,8 @@
 
   DBUG_TRACE;
 
-<<<<<<< HEAD
-  /* Don't do anything if running with --skip-grant-tables */
-  if (!initialized) return false;
-
   thd->variables.sql_mode &= ~MODE_PAD_CHAR_TO_FULL_LENGTH;
 
-=======
->>>>>>> c4e4c4f5
   Table_ref tables[3] = {
 
       /*
