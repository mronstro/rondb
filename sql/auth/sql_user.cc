--- conflicted
+++ resolved
@@ -1386,9 +1386,6 @@
           acl_table::USER_ATTRIBUTE_DISCARD_PASSWORD;
     }
   }
-<<<<<<< HEAD
-  plugin_unlock(nullptr, plugin);
-=======
 
   if (Str->alter_status.update_failed_login_attempts) {
     what_to_set.m_what |= USER_ATTRIBUTES;
@@ -1400,8 +1397,7 @@
     what_to_set.m_user_attributes |=
         acl_table::USER_ATTRIBUTE_PASSWORD_LOCK_TIME;
   }
-  plugin_unlock(0, plugin);
->>>>>>> 5f808bdf
+  plugin_unlock(nullptr, plugin);
   return (false);
 }
 
