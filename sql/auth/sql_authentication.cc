--- conflicted
+++ resolved
@@ -1682,16 +1682,10 @@
 
   @retval A dummy ACL USER
 */
-<<<<<<< HEAD
-static ACL_USER *decoy_user(const LEX_STRING &username,
-                            const LEX_CSTRING &hostname, MEM_ROOT *mem) {
-  ACL_USER *user = (ACL_USER *)mem->Alloc(sizeof(ACL_USER));
-=======
-ACL_USER *decoy_user(const LEX_STRING &username, const LEX_STRING &hostname,
+ACL_USER *decoy_user(const LEX_STRING &username, const LEX_CSTRING &hostname,
                      MEM_ROOT *mem, struct rand_struct *rand,
                      bool is_initialized) {
-  ACL_USER *user = (ACL_USER *)alloc_root(mem, sizeof(ACL_USER));
->>>>>>> b40001fa
+  ACL_USER *user = (ACL_USER *)mem->Alloc(sizeof(ACL_USER));
   user->can_authenticate = !initialized;
   user->user = strdup_root(mem, username.str);
   user->user[username.length] = '\0';
@@ -1805,16 +1799,10 @@
     */
     LEX_STRING usr = {mpvio->auth_info.user_name,
                       mpvio->auth_info.user_name_length};
-<<<<<<< HEAD
     LEX_CSTRING hst = {mpvio->host ? mpvio->host : mpvio->ip,
                        mpvio->host ? strlen(mpvio->host) : strlen(mpvio->ip)};
-    mpvio->acl_user = decoy_user(usr, hst, mpvio->mem_root);
-=======
-    LEX_STRING hst = {mpvio->host ? mpvio->host : mpvio->ip,
-                      mpvio->host ? strlen(mpvio->host) : strlen(mpvio->ip)};
     mpvio->acl_user =
         decoy_user(usr, hst, mpvio->mem_root, mpvio->rand, initialized);
->>>>>>> b40001fa
     mpvio->acl_user_plugin = mpvio->acl_user->plugin;
   }
 
