/* Copyright (c) 2019, 2023, Oracle and/or its affiliates.

  This program is free software; you can redistribute it and/or modify
  it under the terms of the GNU General Public License, version 2.0,
  as published by the Free Software Foundation.

  This program is also distributed with certain software (including
  but not limited to OpenSSL) that is licensed under separate terms,
  as designated in a particular file or component or in included license
  documentation.  The authors of MySQL hereby grant you an additional
  permission to link the program and your derivative works with the
  separately licensed software that they have included with MySQL.

  This program is distributed in the hope that it will be useful,
  but WITHOUT ANY WARRANTY; without even the implied warranty of
  MERCHANTABILITY or FITNESS FOR A PARTICULAR PURPOSE.  See the
  GNU General Public License, version 2.0, for more details.

  You should have received a copy of the GNU General Public License
  along with this program; if not, write to the Free Software
  Foundation, Inc., 51 Franklin St, Fifth Floor, Boston, MA 02110-1301  USA */

#ifndef PARSER_YYSTYPE_INCLUDED
#define PARSER_YYSTYPE_INCLUDED

#include <assert.h>
#include <sys/types.h>  // TODO: replace with cstdint

#include <optional>

#include "field_types.h"
#include "lex_string.h"
#include "my_base.h"

#include "my_inttypes.h"  // TODO: replace with cstdint
#include "my_time.h"      // interval_type
#include "mysql_time.h"
#include "sql/comp_creator.h"
#include "sql/field.h"
#include "sql/handler.h"
#include "sql/item_create.h"    // Cast_target
#include "sql/key_spec.h"       // keytype, fk_option
#include "sql/lexer_yystype.h"  // Lexer_yystype
#include "sql/mem_root_array.h"
#include "sql/opt_hints.h"  // opt_hints_enum
#include "sql/parse_tree_hints.h"
#include "sql/parse_tree_node_base.h"
#include "sql/resourcegroups/platform/thread_attrs_api.h"  // ...::cpu_id_t
#include "sql/resourcegroups/resource_group_basic_types.h"  // resourcegroups::Range
#include "sql/set_var.h"
#include "sql/sql_admin.h"     // Sql_cmd_analyze_table::Histogram_command
#include "sql/sql_alter.h"     // Alter_info::enum_with_validation
#include "sql/sql_exchange.h"  // Line_separators, enum_filetype
#include "sql/sql_get_diagnostics.h"  // Diagnostics_information::Which_area
#include "sql/sql_signal.h"           // enum_condition_item_name
#include "sql/table.h"                // index_hint_type
#include "sql/trigger_def.h"          // enum_trigger_order_type
#include "sql/window_lex.h"           // enum_window_frame_unit
#include "sql/xa.h"                   // xa_option_words
#include "thr_lock.h"                 // thr_lock_type

class Index_hint;
class Item;
class Item_num;
class Item_param;
class Item_string;
class PTI_text_literal;
class PT_add_partition;
class PT_adm_partition;
class PT_alter_instance;
class PT_alter_table_action;
class PT_alter_table_standalone_action;
class PT_assign_to_keycache;
class PT_base_index_option;
class PT_border;
class PT_borders;
class PT_column_attr_base;
class PT_column_def;
class PT_common_table_expr;
class PT_create_index_stmt;
class PT_create_table_option;
class PT_ddl_table_option;
class PT_derived_table;
class PT_exclusion;
class PT_field_def_base;
class PT_frame;
class PT_group;
class PT_insert_values_list;
class PT_into_destination;
class PT_isolation_level;
class PT_item_list;
class PT_joined_table;
class PT_json_table_column;
class PT_key_part_specification;
class PT_limit_clause;
class PT_locking_clause;
class PT_locking_clause_list;
class PT_option_value_list_head;
class PT_option_value_no_option_type;
class PT_order;
class PT_order_expr;
class PT_order_list;
class PT_part_definition;
class PT_part_type_def;
class PT_part_value_item;
class PT_part_value_item_list_paren;
class PT_part_values;
class PT_partition;
class PT_partition_option;
class PT_preload_keys;
class PT_query_expression;
class PT_query_expression_body;
class PT_query_primary;
class PT_role_or_privilege;
class PT_select_var;
class PT_select_var_list;
class PT_set;
class PT_set_scoped_system_variable;
class PT_start_option_value_list;
class PT_start_option_value_list_following_option_type;
class PT_sub_partition;
class PT_subpartition;
class PT_subquery;
class PT_subselect;
class PT_table_constraint_def;
class PT_table_element;
class PT_table_reference;
class PT_transaction_access_mode;
class PT_transaction_characteristics;
class PT_type;
class PT_window;
class PT_window_list;
class PT_with_clause;
class PT_with_list;
class Parse_tree_root;
class Query_block;
class String;
class Table_ident;
class sp_condition_value;
class sp_head;
class sp_name;
enum class Acl_type;
enum class Json_on_response_type : uint16;
enum class enum_ha_read_modes;
enum class enum_ha_read_modes;
enum class enum_jt_column;
enum class enum_key_algorithm;
enum class partition_type;
struct Alter_tablespace_parse_context;
struct CHARSET_INFO;
struct LEX;
struct Sql_cmd_srs_attributes;
struct udf_func;
struct PT_install_component_set_element;

template <class T>
class List;

typedef Parse_tree_node_tmpl<Alter_tablespace_parse_context>
    PT_alter_tablespace_option_base;

enum enum_yes_no_unknown { TVL_YES, TVL_NO, TVL_UNKNOWN };

/**
  used by the parser to store internal variable name
*/
struct sys_var_with_base {
  sys_var *var;
  LEX_CSTRING base_name;
};

enum enum_drop_mode {
  DROP_DEFAULT,  // mode is not specified
  DROP_CASCADE,  // CASCADE option
  DROP_RESTRICT  // RESTRICT option
};

enum olap_type { UNSPECIFIED_OLAP_TYPE, ROLLUP_TYPE };

struct Cast_type {
  Cast_target target;
  const CHARSET_INFO *charset;
  const char *length;
  const char *dec;
};

struct Limit_options {
  Item *limit;
  Item *opt_offset;
  /*
    true for "LIMIT offset,limit" and false for "LIMIT limit OFFSET offset"
  */
  bool is_offset_first;
};

struct Query_options {
  ulonglong query_spec_options;

  bool merge(const Query_options &a, const Query_options &b);
  bool save_to(Parse_context *);
};

enum delete_option_enum {
  DELETE_QUICK = 1 << 0,
  DELETE_LOW_PRIORITY = 1 << 1,
  DELETE_IGNORE = 1 << 2
};

enum class Lock_strength { UPDATE, SHARE };

/// We will static_cast this one to thr_lock_type.
enum class Locked_row_action {
  DEFAULT = THR_DEFAULT,
  WAIT = THR_WAIT,
  NOWAIT = THR_NOWAIT,
  SKIP = THR_SKIP
};

/**
  Internally there is no CROSS JOIN join type, as cross joins are just a
  special case of inner joins with a join condition that is always true. The
  only difference is the nesting, and that is handled by the parser.
*/
enum PT_joined_table_type {
  JTT_INNER = 0x01,
  JTT_STRAIGHT = 0x02,
  JTT_NATURAL = 0x04,
  JTT_LEFT = 0x08,
  JTT_RIGHT = 0x10,

  JTT_STRAIGHT_INNER = JTT_STRAIGHT | JTT_INNER,
  JTT_NATURAL_INNER = JTT_NATURAL | JTT_INNER,
  JTT_NATURAL_LEFT = JTT_NATURAL | JTT_LEFT,
  JTT_NATURAL_RIGHT = JTT_NATURAL | JTT_RIGHT
};

typedef Mem_root_array_YY<LEX_CSTRING> Create_col_name_list;

enum class Ternary_option { DEFAULT, ON, OFF };

enum class On_duplicate { ERROR, IGNORE_DUP, REPLACE_DUP };

enum class Virtual_or_stored { VIRTUAL, STORED };

enum class Int_type : ulong {
  INT = MYSQL_TYPE_LONG,
  TINYINT = MYSQL_TYPE_TINY,
  SMALLINT = MYSQL_TYPE_SHORT,
  MEDIUMINT = MYSQL_TYPE_INT24,
  BIGINT = MYSQL_TYPE_LONGLONG,
};

enum class Numeric_type : ulong {
  DECIMAL = MYSQL_TYPE_NEWDECIMAL,
  FLOAT = MYSQL_TYPE_FLOAT,
  DOUBLE = MYSQL_TYPE_DOUBLE,
};

enum class Show_cmd_type {
  STANDARD,
  FULL_SHOW,
  EXTENDED_SHOW,
  EXTENDED_FULL_SHOW
};

/**
  std::optional-like wrapper for simple bitmaps (usually enums of binary flags)

  This template wraps trivial bitmap implementations to add two features:

  * std::optional-like behavior -- the "unset" flag, so we don't have
    to inject a special "invalid" value into existent enum types, this
    wrapper class does that for us.

  * the merge() function to merge two bitmap values in a type-safe way.

  @tparam Enum           Usually a enum type which simulates a bit set.
  @tparam Default_value  A default Enum value for "unset" variables.

*/
template <typename Enum, Enum Default_value>
class Enum_parser {
 public:
  /// Constructor-like function
  ///
  /// The Enum_parser<> class is designed for use as a field of restricted
  /// unions, so it can't have C++ constructors.
  void init() { m_is_set = false; }

  /// False if the wrapped Enum value is not assigned.
  bool is_set() const { return m_is_set; }

  /// Return the wrapped Enum value.
  ///
  /// @note The wrapped value must be assigned.
  Enum get() const {
    assert(is_set());
    return m_enum;
  }

  /// Return the wrapped Enum value (if any) or the Default_value.
  Enum get_or_default() const { return is_set() ? get() : Default_value; }

  /// Assign the wrapped Enum value.
  void set(Enum value) {
    m_is_set = true;
    m_enum = value;
  }

  /// Merge the x bit set into the wrapped Enum value (if any), or replace it
  void merge(const Enum_parser &x) {
    if (x.is_set()) set(x.get());
  }

 private:
  bool m_is_set;  ///< True if m_enum is assigned with some value
  Enum m_enum;    ///< The wrapped Enum value.
};

template <typename T>
struct Value_or_default {
  bool is_default;
  T value;  ///< undefined if is_default is true
};

struct Bipartite_name {
  LEX_CSTRING prefix;  ///< prefix is optional: prefix.str can be nullptr
  LEX_CSTRING name;
};

struct PT_install_component_set_element {
  enum_var_type type;
  Bipartite_name name;
  Item *expr;
};
<<<<<<< HEAD

enum class Set_operator { UNION, EXCEPT, INTERSECT };
=======
>>>>>>> 057f5c95

enum class Set_operator { UNION, EXCEPT, INTERSECT };

union YYSTYPE {
  Lexer_yystype lexer;  // terminal values from the lexical scanner
  /*
    Hint parser section (sql_hints.yy)
  */
  opt_hints_enum hint_type;
  PT_hint *hint;
  PT_hint_list *hint_list;
  Hint_param_index_list hint_param_index_list;
  Hint_param_table hint_param_table;
  Hint_param_table_list hint_param_table_list;

  /*
    Main parser section (sql_yacc.yy)
  */
  int num;
  ulong ulong_num;
  ulonglong ulonglong_number;
  LEX_CSTRING lex_cstr;
  LEX_STRING *lex_str_ptr;
  Table_ident *table;
  char *simple_string;
  Item *item;
  Item_num *item_num;
  mem_root_deque<Item *> *item_list;
  List<String> *string_list;
  String *string;
  Mem_root_array<Table_ident *> *table_list;
  udf_func *udf;
  LEX_USER *lex_user;
  List<LEX_USER> *user_list;
  LEX_MFA *lex_mfa;
  struct {
    LEX_MFA *mfa2, *mfa3;
  } lex_mfas;
  sys_var_with_base variable;
  enum_var_type var_type;
  keytype key_type;
  ha_key_alg key_alg;
  enum row_type row_type;
  ha_rkey_function ha_rkey_mode;
  enum_ha_read_modes ha_read_mode;
  enum_tx_isolation tx_isolation;
  const char *c_str;
  struct {
    const CHARSET_INFO *charset;
    bool force_binary;
  } charset_with_opt_binary;
  struct {
    const char *length;
    const char *dec;
  } precision;
  Cast_type cast_type;
  thr_lock_type lock_type;
  interval_type interval, interval_time_st;
  enum_mysql_timestamp_type date_time_type;
  Query_block *query_block;
  chooser_compare_func_creator boolfunc2creator;
  sp_condition_value *spcondvalue;
  struct {
    int vars, conds, hndlrs, curs;
  } spblock;
  sp_name *spname;
  LEX *lex;
  sp_head *sphead;
  index_hint_type index_hint;
  enum_filetype filetype;
  enum_source_type source_type;
  fk_option m_fk_option;
  enum_yes_no_unknown m_yes_no_unk;
  enum_condition_item_name da_condition_item_name;
  Diagnostics_information::Which_area diag_area;
  Diagnostics_information *diag_info;
  Statement_information_item *stmt_info_item;
  Statement_information_item::Name stmt_info_item_name;
  List<Statement_information_item> *stmt_info_list;
  Condition_information_item *cond_info_item;
  Condition_information_item::Name cond_info_item_name;
  List<Condition_information_item> *cond_info_list;
  bool is_not_empty;
  Set_signal_information *signal_item_list;
  enum_trigger_order_type trigger_action_order_type;
  struct {
    enum_trigger_order_type ordering_clause;
    LEX_CSTRING anchor_trigger_name;
  } trg_characteristics;
  Index_hint *key_usage_element;
  List<Index_hint> *key_usage_list;
  PT_subselect *subselect;
  PT_item_list *item_list2;
  PT_order_expr *order_expr;
  PT_order_list *order_list;
  Limit_options limit_options;
  Query_options select_options;
  PT_limit_clause *limit_clause;
  Parse_tree_node *node;
  enum olap_type olap_type;
  PT_group *group;
  PT_window_list *windows;
  PT_window *window;
  PT_frame *window_frame;
  enum_window_frame_unit frame_units;
  PT_borders *frame_extent;
  PT_border *bound;
  PT_exclusion *frame_exclusion;
  enum_null_treatment null_treatment;
  enum_from_first_last from_first_last;
  Item_string *item_string;
  PT_order *order;
  PT_table_reference *table_reference;
  PT_joined_table *join_table;
  PT_joined_table_type join_type;
  PT_set_scoped_system_variable *option_value_following_option_type;
  PT_option_value_no_option_type *option_value_no_option_type;
  PT_option_value_list_head *option_value_list;
  PT_start_option_value_list *start_option_value_list;
  PT_transaction_access_mode *transaction_access_mode;
  PT_isolation_level *isolation_level;
  PT_transaction_characteristics *transaction_characteristics;
  PT_start_option_value_list_following_option_type
      *start_option_value_list_following_option_type;
  PT_set *set;
  Line_separators line_separators;
  Field_separators field_separators;
  PT_into_destination *into_destination;
  PT_select_var *select_var_ident;
  PT_select_var_list *select_var_list;
  Mem_root_array_YY<PT_table_reference *> table_reference_list;
  Item_param *param_marker;
  PTI_text_literal *text_literal;
  PT_query_expression *query_expression;
  PT_derived_table *derived_table;
  PT_query_expression_body *query_expression_body;
  struct {
    PT_query_expression_body *body;
    bool is_parenthesized;
  } query_expression_body_opt_parens;
  PT_query_primary *query_primary;
  PT_subquery *subquery;
  PT_key_part_specification *key_part;

  XID *xid;
  xa_option_words xa_option_type;
  struct {
    Item *column;
    Item *value;
  } column_value_pair;
  struct {
    PT_item_list *column_list;
    PT_item_list *value_list;
  } column_value_list_pair;
  struct {
    PT_item_list *column_list;
    PT_insert_values_list *row_value_list;
  } column_row_value_list_pair;
  struct {
    PT_item_list *column_list;
    PT_query_expression_body *insert_query_expression;
  } insert_query_expression;
  struct {
    Item *offset;
    Item *default_value;
  } lead_lag_info;
  PT_insert_values_list *values_list;
  Parse_tree_root *top_level_node;
  Table_ident *table_ident;
  Mem_root_array_YY<Table_ident *> table_ident_list;
  delete_option_enum opt_delete_option;
  PT_alter_instance *alter_instance_cmd;
  PT_create_index_stmt *create_index_stmt;
  PT_table_constraint_def *table_constraint_def;
  List<PT_key_part_specification> *index_column_list;
  struct {
    LEX_STRING name;
    PT_base_index_option *type;
  } index_name_and_type;
  PT_base_index_option *index_option;
  Mem_root_array_YY<PT_base_index_option *> index_options;
  Mem_root_array_YY<LEX_STRING> lex_str_list;
  bool visibility;
  PT_with_clause *with_clause;
  PT_with_list *with_list;
  PT_common_table_expr *common_table_expr;
  Create_col_name_list simple_ident_list;
  PT_partition_option *partition_option;
  Mem_root_array<PT_partition_option *> *partition_option_list;
  PT_subpartition *sub_part_definition;
  Mem_root_array<PT_subpartition *> *sub_part_list;
  PT_part_value_item *part_value_item;
  Mem_root_array<PT_part_value_item *> *part_value_item_list;
  PT_part_value_item_list_paren *part_value_item_list_paren;
  Mem_root_array<PT_part_value_item_list_paren *> *part_value_list;
  PT_part_values *part_values;
  struct {
    partition_type type;
    PT_part_values *values;
  } opt_part_values;
  PT_part_definition *part_definition;
  Mem_root_array<PT_part_definition *> *part_def_list;
  List<char> *name_list;  // TODO: merge with string_list
  enum_key_algorithm opt_key_algo;
  PT_sub_partition *opt_sub_part;
  PT_part_type_def *part_type_def;
  PT_partition *partition_clause;
  PT_add_partition *add_partition_rule;
  struct {
    decltype(HA_CHECK_OPT::flags) flags;
    decltype(HA_CHECK_OPT::sql_flags) sql_flags;
  } mi_type;
  enum_drop_mode opt_restrict;
  Ternary_option ternary_option;
  PT_create_table_option *create_table_option;
  Mem_root_array<PT_create_table_option *> *create_table_options;
  Mem_root_array<PT_ddl_table_option *> *space_separated_alter_table_opts;
  On_duplicate on_duplicate;
  PT_column_attr_base *col_attr;
  column_format_type column_format;
  ha_storage_media storage_media;
  Mem_root_array<PT_column_attr_base *> *col_attr_list;
  Virtual_or_stored virtual_or_stored;
  ulong field_option;  // 0 or combinations of UNSIGNED_FLAG and ZEROFILL_FLAG
  Int_type int_type;
  PT_type *type;
  Numeric_type numeric_type;
  struct {
    const char *expr_start;
    Item *expr;
  } sp_default;
  PT_field_def_base *field_def;
  struct {
    fk_option fk_update_opt;
    fk_option fk_delete_opt;
  } fk_options;
  fk_match_opt opt_match_clause;
  List<Key_part_spec> *reference_list;
  struct {
    Table_ident *table_name;
    List<Key_part_spec> *reference_list;
    fk_match_opt fk_match_option;
    fk_option fk_update_opt;
    fk_option fk_delete_opt;
  } fk_references;
  PT_column_def *column_def;
  PT_table_element *table_element;
  Mem_root_array<PT_table_element *> *table_element_list;
  struct {
    Mem_root_array<PT_create_table_option *> *opt_create_table_options;
    PT_partition *opt_partitioning;
    On_duplicate on_duplicate;
    PT_query_expression_body *opt_query_expression;
  } create_table_tail;
  Lock_strength lock_strength;
  Locked_row_action locked_row_action;
  PT_locking_clause *locking_clause;
  PT_locking_clause_list *locking_clause_list;
  Mem_root_array<PT_json_table_column *> *jtc_list;
  // ON EMPTY/ON ERROR response for JSON_TABLE and JSON_VALUE.
  struct Json_on_response {
    Json_on_response_type type;
    Item *default_string;
  } json_on_response;
  struct {
    Json_on_response error;
    Json_on_response empty;
  } json_on_error_or_empty;
  PT_json_table_column *jt_column;
  enum_jt_column jt_column_type;
  struct {
    LEX_STRING wild;
    Item *where;
  } wild_or_where;
  Show_cmd_type show_cmd_type;
  struct Histogram_param {
    int num_buckets;
    LEX_STRING data;
  } histogram_param;
  struct {
    Sql_cmd_analyze_table::Histogram_command command;
    List<String> *columns;
    Histogram_param *param;
  } histogram;
  Acl_type acl_type;
  Mem_root_array<LEX_CSTRING> *lex_cstring_list;
  PT_role_or_privilege *role_or_privilege;
  Mem_root_array<PT_role_or_privilege *> *role_or_privilege_list;
  enum_order order_direction;
  Alter_info::enum_with_validation with_validation;
  PT_alter_table_action *alter_table_action;
  PT_alter_table_standalone_action *alter_table_standalone_action;
  Alter_info::enum_alter_table_algorithm alter_table_algorithm;
  Alter_info::enum_alter_table_lock alter_table_lock;
  struct Algo_and_lock {
    Enum_parser<Alter_info::enum_alter_table_algorithm,
                Alter_info::ALTER_TABLE_ALGORITHM_DEFAULT>
        algo;
    Enum_parser<Alter_info::enum_alter_table_lock,
                Alter_info::ALTER_TABLE_LOCK_DEFAULT>
        lock;
    void init() {
      algo.init();
      lock.init();
    }
  } opt_index_lock_and_algorithm;
  struct Algo_and_lock_and_validation {
    Enum_parser<Alter_info::enum_alter_table_algorithm,
                Alter_info::ALTER_TABLE_ALGORITHM_DEFAULT>
        algo;
    Enum_parser<Alter_info::enum_alter_table_lock,
                Alter_info::ALTER_TABLE_LOCK_DEFAULT>
        lock;
    Enum_parser<Alter_info::enum_with_validation,
                Alter_info::ALTER_VALIDATION_DEFAULT>
        validation;
    void init() {
      algo.init();
      lock.init();
      validation.init();
    }
    void merge(const Algo_and_lock_and_validation &x) {
      algo.merge(x.algo);
      lock.merge(x.lock);
      validation.merge(x.validation);
    }
  } algo_and_lock_and_validation;
  struct {
    Algo_and_lock_and_validation flags;
    Mem_root_array<PT_ddl_table_option *> *actions;
  } alter_list;
  struct {
    Algo_and_lock_and_validation flags;
    PT_alter_table_standalone_action *action;
  } standalone_alter_table_action;
  PT_assign_to_keycache *assign_to_keycache;
  Mem_root_array<PT_assign_to_keycache *> *keycache_list;
  PT_adm_partition *adm_partition;
  PT_preload_keys *preload_keys;
  Mem_root_array<PT_preload_keys *> *preload_list;
  PT_alter_tablespace_option_base *ts_option;
  Mem_root_array<PT_alter_tablespace_option_base *> *ts_options;
  struct {
    resourcegroups::platform::cpu_id_t start;
    resourcegroups::platform::cpu_id_t end;
  } vcpu_range_type;
  Mem_root_array<resourcegroups::Range> *resource_group_vcpu_list_type;
  Value_or_default<int> resource_group_priority_type;
  Value_or_default<bool> resource_group_state_type;
  bool resource_group_flag_type;
  resourcegroups::Type resource_group_type;
  Mem_root_array<ulonglong> *thread_id_list_type;
  Explain_format_type explain_format_type;
  struct {
    Explain_format_type explain_format_type;
    bool is_analyze;
    bool is_explicit;
  } explain_options_type;
  struct {
    Item *set_var;
    Item *set_expr;
    String *set_expr_str;
  } load_set_element;
  struct {
    PT_item_list *set_var_list;
    PT_item_list *set_expr_list;
    List<String> *set_expr_str_list;
  } load_set_list;
  ts_alter_tablespace_type alter_tablespace_type;
  Sql_cmd_srs_attributes *sql_cmd_srs_attributes;
  struct {
    LEX_CSTRING table_alias;
    Create_col_name_list *column_list;
  } insert_update_values_reference;
  my_thread_id query_id;
  Bipartite_name bipartite_name;
  Set_operator query_operator;
  PT_install_component_set_element *install_component_set_element;
  List<PT_install_component_set_element> *install_component_set_list;
};

static_assert(sizeof(YYSTYPE) <= 32, "YYSTYPE is too big");

#endif  // PARSER_YYSTYPE_INCLUDED<|MERGE_RESOLUTION|>--- conflicted
+++ resolved
@@ -333,11 +333,6 @@
   Bipartite_name name;
   Item *expr;
 };
-<<<<<<< HEAD
-
-enum class Set_operator { UNION, EXCEPT, INTERSECT };
-=======
->>>>>>> 057f5c95
 
 enum class Set_operator { UNION, EXCEPT, INTERSECT };
 
