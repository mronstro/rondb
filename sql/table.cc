--- conflicted
+++ resolved
@@ -6556,20 +6556,11 @@
                  // Recursive reference is never a const table
                  fallback_estimate);
   } else {
-<<<<<<< HEAD
-    if (const int error =
-            table->file->info(HA_STATUS_VARIABLE | HA_STATUS_NO_LOCK);
-        error) {
-      return error;
-    }
-
-=======
     int error = table->file->info(HA_STATUS_VARIABLE | HA_STATUS_NO_LOCK);
     DBUG_EXECUTE_IF("bug35208539_raise_error", error = HA_ERR_GENERIC;);
     if (error) {
       return error;
     }
->>>>>>> 057f5c95
     // Some information schema tables have zero as estimate, which can lead
     // to completely wild plans. Add a placeholder to make sure we have
     // _something_ to work with.
