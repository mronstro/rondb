/* Copyright (C) 2000 MySQL AB & MySQL Finland AB & TCX DataKonsult AB

   This program is free software; you can redistribute it and/or modify
   it under the terms of the GNU General Public License as published by
   the Free Software Foundation; either version 2 of the License, or
   (at your option) any later version.

   This program is distributed in the hope that it will be useful,
   but WITHOUT ANY WARRANTY; without even the implied warranty of
   MERCHANTABILITY or FITNESS FOR A PARTICULAR PURPOSE.  See the
   GNU General Public License for more details.

   You should have received a copy of the GNU General Public License
   along with this program; if not, write to the Free Software
   Foundation, Inc., 59 Temple Place, Suite 330, Boston, MA  02111-1307  USA */


/* Some general useful functions */

#include "mysql_priv.h"
#include "sql_trigger.h"
#include <m_ctype.h>
#include "md5.h"

	/* Functions defined in this file */

void open_table_error(TABLE_SHARE *share, int error, int db_errno,
                      myf errortype, int errarg);
static int open_binary_frm(THD *thd, TABLE_SHARE *share,
                           uchar *head, File file);
static void fix_type_pointers(const char ***array, TYPELIB *point_to_type,
			      uint types, char **names);
static uint find_field(Field **fields, byte *record, uint start, uint length);


/* Get column name from column hash */

static byte *get_field_name(Field **buff, uint *length,
			    my_bool not_used __attribute__((unused)))
{
  *length= (uint) strlen((*buff)->field_name);
  return (byte*) (*buff)->field_name;
}



/*
  Returns pointer to '.frm' extension of the file name.

  SYNOPSIS
    fn_rext()
    name       file name

  DESCRIPTION
    Checks file name part starting with the rightmost '.' character,
    and returns it if it is equal to '.frm'. 

  TODO
    It is a good idea to get rid of this function modifying the code
    to garantee that the functions presently calling fn_rext() always
    get arguments in the same format: either with '.frm' or without '.frm'.

  RETURN VALUES
    Pointer to the '.frm' extension. If there is no extension,
    or extension is not '.frm', pointer at the end of file name.
*/

char *fn_rext(char *name)
{
  char *res= strrchr(name, '.');
  if (res && !strcmp(res, reg_ext))
    return res;
  return name + strlen(name);
}


/*
  Allocate a setup TABLE_SHARE structure

  SYNOPSIS
    alloc_table_share()
    TABLE_LIST		Take database and table name from there
    key			Table cache key (db \0 table_name \0...)
    key_length		Length of key

  RETURN
    0  Error (out of memory)
    #  Share
*/

TABLE_SHARE *alloc_table_share(TABLE_LIST *table_list, char *key,
                               uint key_length)
{
  MEM_ROOT mem_root;
  TABLE_SHARE *share;
  char *key_buff, *path_buff;
  char path[FN_REFLEN];
  uint path_length;
  DBUG_ENTER("alloc_table_share");
  DBUG_PRINT("enter", ("table: '%s'.'%s'",
                       table_list->db, table_list->table_name));

  path_length= build_table_filename(path, sizeof(path) - 1,
                                    table_list->db,
                                    table_list->table_name, "", 0);
  init_sql_alloc(&mem_root, TABLE_ALLOC_BLOCK_SIZE, 0);
  if (multi_alloc_root(&mem_root,
                       &share, sizeof(*share),
                       &key_buff, key_length,
                       &path_buff, path_length + 1,
                       NULL))
  {
    bzero((char*) share, sizeof(*share));

    share->set_table_cache_key(key_buff, key, key_length);

    share->path.str= path_buff;
    share->path.length= path_length;
    strmov(share->path.str, path);
    share->normalized_path.str=    share->path.str;
    share->normalized_path.length= path_length;

    share->version=       refresh_version;
    share->flush_version= flush_version;

#ifdef HAVE_ROW_BASED_REPLICATION
    /*
      This constant is used to mark that no table map version has been
      assigned.  No arithmetic is done on the value: it will be
      overwritten with a value taken from MYSQL_BIN_LOG.
    */
    share->table_map_version= ~(ulonglong)0;

    /*
      Since alloc_table_share() can be called without any locking (for
      example, ha_create_table... functions), we do not assign a table
      map id here.  Instead we assign a value that is not used
      elsewhere, and then assign a table map id inside open_table()
      under the protection of the LOCK_open mutex.
    */
    share->table_map_id= ~0UL;
    share->cached_row_logging_check= -1;

#endif

    memcpy((char*) &share->mem_root, (char*) &mem_root, sizeof(mem_root));
    pthread_mutex_init(&share->mutex, MY_MUTEX_INIT_FAST);
    pthread_cond_init(&share->cond, NULL);
  }
  DBUG_RETURN(share);
}


/*
  Initialize share for temporary tables

  SYNOPSIS
    init_tmp_table_share()
    share	Share to fill
    key		Table_cache_key, as generated from create_table_def_key.
		must start with db name.    
    key_length	Length of key
    table_name	Table name
    path	Path to file (possible in lower case) without .frm

  NOTES
    This is different from alloc_table_share() because temporary tables
    don't have to be shared between threads or put into the table def
    cache, so we can do some things notable simpler and faster

    If table is not put in thd->temporary_tables (happens only when
    one uses OPEN TEMPORARY) then one can specify 'db' as key and
    use key_length= 0 as neither table_cache_key or key_length will be used).
*/

void init_tmp_table_share(TABLE_SHARE *share, const char *key,
                          uint key_length, const char *table_name,
                          const char *path)
{
  DBUG_ENTER("init_tmp_table_share");
  DBUG_PRINT("enter", ("table: '%s'.'%s'", key, table_name));

  bzero((char*) share, sizeof(*share));
  init_sql_alloc(&share->mem_root, TABLE_ALLOC_BLOCK_SIZE, 0);
  share->tmp_table=  	         INTERNAL_TMP_TABLE;
  share->db.str=                 (char*) key;
  share->db.length=		 strlen(key);
  share->table_cache_key.str=    (char*) key;
  share->table_cache_key.length= key_length;
  share->table_name.str=         (char*) table_name;
  share->table_name.length=      strlen(table_name);
  share->path.str=               (char*) path;
  share->normalized_path.str=    (char*) path;
  share->path.length= share->normalized_path.length= strlen(path);
  share->frm_version= 		 FRM_VER_TRUE_VARCHAR;

#ifdef HAVE_ROW_BASED_REPLICATION
  /*
    Temporary tables are not replicated, but we set up these fields
    anyway to be able to catch errors.
   */
  share->table_map_version= ~(ulonglong)0;
  share->table_map_id= ~0UL;
  share->cached_row_logging_check= -1;
#endif

  DBUG_VOID_RETURN;
}


/*
  Free table share and memory used by it

  SYNOPSIS
    free_table_share()
    share		Table share

  NOTES
    share->mutex must be locked when we come here if it's not a temp table
*/

void free_table_share(TABLE_SHARE *share)
{
  MEM_ROOT mem_root;
  DBUG_ENTER("free_table_share");
  DBUG_PRINT("enter", ("table: %s.%s", share->db.str, share->table_name.str));
  DBUG_ASSERT(share->ref_count == 0);

  /*
    If someone is waiting for this to be deleted, inform it about this.
    Don't do a delete until we know that no one is refering to this anymore.
  */
  if (share->tmp_table == NO_TMP_TABLE)
  {
    /* share->mutex is locked in release_table_share() */
    while (share->waiting_on_cond)
    {
      pthread_cond_broadcast(&share->cond);
      pthread_cond_wait(&share->cond, &share->mutex);
    }
    /* No thread refers to this anymore */
    pthread_mutex_unlock(&share->mutex);
    pthread_mutex_destroy(&share->mutex);
    pthread_cond_destroy(&share->cond);
  }
  hash_free(&share->name_hash);

  /* We must copy mem_root from share because share is allocated through it */
  memcpy((char*) &mem_root, (char*) &share->mem_root, sizeof(mem_root));
  free_root(&mem_root, MYF(0));                 // Free's share
  DBUG_VOID_RETURN;
}


/*
  Read table definition from a binary / text based .frm file
  
  SYNOPSIS
  open_table_def()
  thd		Thread handler
  share		Fill this with table definition
  db_flags	Bit mask of the following flags: OPEN_VIEW

  NOTES
    This function is called when the table definition is not cached in
    table_def_cache
    The data is returned in 'share', which is alloced by
    alloc_table_share().. The code assumes that share is initialized.

  RETURN VALUES
   0	ok
   1	Error (see open_table_error)
   2    Error (see open_table_error)
   3    Wrong data in .frm file
   4    Error (see open_table_error)
   5    Error (see open_table_error: charset unavailable)
   6    Unknown .frm version
*/

int open_table_def(THD *thd, TABLE_SHARE *share, uint db_flags)
{
  int error, table_type;
  bool error_given;
  File file;
  uchar head[288], *disk_buff;
  char	path[FN_REFLEN];
  MEM_ROOT **root_ptr, *old_root;
  DBUG_ENTER("open_table_def");
  DBUG_PRINT("enter", ("table: '%s'.'%s'  path: '%s'", share->db.str,
                       share->table_name.str, share->normalized_path.str));

  error= 1;
  error_given= 0;
  disk_buff= NULL;

  strxmov(path, share->normalized_path.str, reg_ext, NullS);
  if ((file= my_open(path, O_RDONLY | O_SHARE, MYF(0))) < 0)
  {
    if (strchr(share->table_name.str, '@'))
      goto err_not_open;

    /* Try unecoded 5.0 name */
    uint length;
    strxnmov(path, sizeof(path)-1,
             mysql_data_home, "/", share->db.str, "/",
             share->table_name.str, reg_ext, NullS);
    length= unpack_filename(path, path) - reg_ext_length;
    /*
      The following is a safety test and should never fail
      as the old file name should never be longer than the new one.
    */
    DBUG_ASSERT(length <= share->normalized_path.length);
    /*
      If the old and the new names have the same length,
      then table name does not have tricky characters,
      so no need to check the old file name.
    */
    if (length == share->normalized_path.length ||
        ((file= my_open(path, O_RDONLY | O_SHARE, MYF(0))) < 0))
      goto err_not_open;

    /* Unencoded 5.0 table name found */
    path[length]= '\0'; // Remove .frm extension
    strmov(share->normalized_path.str, path);
    share->normalized_path.length= length;
  }

  error= 4;
  if (my_read(file,(byte*) head, 64, MYF(MY_NABP)))
    goto err;

  if (head[0] == (uchar) 254 && head[1] == 1)
  {
    if (head[2] == FRM_VER || head[2] == FRM_VER+1 ||
        (head[2] >= FRM_VER+3 && head[2] <= FRM_VER+4))
      table_type= 1;
    else
    {
      error= 6;                                 // Unkown .frm version
      goto err;
    }
  }
  else if (memcmp(head, STRING_WITH_LEN("TYPE=")) == 0)
  {
    error= 5;
    if (memcmp(head+5,"VIEW",4) == 0)
    {
      share->is_view= 1;
      if (db_flags & OPEN_VIEW)
        error= 0;
    }
    goto err;
  }
  else
    goto err;

  /* No handling of text based files yet */
  if (table_type == 1)
  {
    root_ptr= my_pthread_getspecific_ptr(MEM_ROOT**, THR_MALLOC);
    old_root= *root_ptr;
    *root_ptr= &share->mem_root;
    error= open_binary_frm(thd, share, head, file);
    *root_ptr= old_root;

    if (share->db.length == 5 && !(lower_case_table_names ?
        my_strcasecmp(system_charset_info, share->db.str, "mysql") :
        strcmp(share->db.str, "mysql")))
    {
      /*
        We can't mark all tables in 'mysql' database as system since we don't
        allow to lock such tables for writing with any other tables (even with
        other system tables) and some privilege tables need this.
      */
      if (!(lower_case_table_names ?
            my_strcasecmp(system_charset_info, share->table_name.str, "proc") :
            strcmp(share->table_name.str, "proc")))
        share->system_table= 1;
      else
      {
        share->log_table= check_if_log_table(share->db.length, share->db.str,
                                             share->table_name.length,
                                             share->table_name.str, 0);
      }
    }
    error_given= 1;
  }

  if (!error)
    thd->status_var.opened_shares++;

err:
  my_close(file, MYF(MY_WME));

err_not_open:
  if (error && !error_given)
  {
    share->error= error;
    open_table_error(share, error, (share->open_errno= my_errno), 0);
  }

  DBUG_RETURN(error);
}


/*
  Read data from a binary .frm file from MySQL 3.23 - 5.0 into TABLE_SHARE
*/

static int open_binary_frm(THD *thd, TABLE_SHARE *share, uchar *head,
                           File file)
{
  int error, errarg= 0;
  uint new_frm_ver, field_pack_length, new_field_pack_flag;
  uint interval_count, interval_parts, read_length, int_length;
  uint db_create_options, keys, key_parts, n_length;
  uint key_info_length, com_length, null_bit_pos;
  uint extra_rec_buf_length;
  uint i,j;
  bool use_hash;
  char *keynames, *record, *names, *comment_pos;
  uchar *disk_buff, *strpos, *null_flags, *null_pos;
  ulong pos, record_offset, *rec_per_key, rec_buff_length;
  handler *handler_file= 0;
  KEY	*keyinfo;
  KEY_PART_INFO *key_part;
  SQL_CRYPT *crypted=0;
  Field  **field_ptr, *reg_field;
  const char **interval_array;
  enum legacy_db_type legacy_db_type;
  my_bitmap_map *bitmaps;
  DBUG_ENTER("open_binary_frm");

  new_field_pack_flag= head[27];
  new_frm_ver= (head[2] - FRM_VER);
  field_pack_length= new_frm_ver < 2 ? 11 : 17;
  disk_buff= 0;

  error= 3;
  if (!(pos=get_form_pos(file,head,(TYPELIB*) 0)))
    goto err;                                   /* purecov: inspected */

  share->frm_version= head[2];
  /*
    Check if .frm file created by MySQL 5.0. In this case we want to
    display CHAR fields as CHAR and not as VARCHAR.
    We do it this way as we want to keep the old frm version to enable
    MySQL 4.1 to read these files.
  */
  if (share->frm_version == FRM_VER_TRUE_VARCHAR -1 && head[33] == 5)
    share->frm_version= FRM_VER_TRUE_VARCHAR;

#ifdef WITH_PARTITION_STORAGE_ENGINE
  if (*(head+61) &&
      !(share->default_part_db_type= 
        ha_checktype(thd, (enum legacy_db_type) (uint) *(head+61), 1, 0)))
    goto err;
  DBUG_PRINT("info", ("default_part_db_type = %u", head[61]));
#endif
  legacy_db_type= (enum legacy_db_type) (uint) *(head+3);
  share->db_type= ha_checktype(thd, legacy_db_type, 0, 0);
  share->db_create_options= db_create_options= uint2korr(head+30);
  share->db_options_in_use= share->db_create_options;
  share->mysql_version= uint4korr(head+51);
  share->null_field_first= 0;
  if (!head[32])				// New frm file in 3.23
  {
    share->avg_row_length= uint4korr(head+34);
    share-> row_type= (row_type) head[40];
    share->table_charset= get_charset((uint) head[38],MYF(0));
    share->null_field_first= 1;
  }
  if (!share->table_charset)
  {
    /* unknown charset in head[38] or pre-3.23 frm */
    if (use_mb(default_charset_info))
    {
      /* Warn that we may be changing the size of character columns */
      sql_print_warning("'%s' had no or invalid character set, "
                        "and default character set is multi-byte, "
                        "so character column sizes may have changed",
                        share->path.str);
    }
    share->table_charset= default_charset_info;
  }
  share->db_record_offset= 1;
  if (db_create_options & HA_OPTION_LONG_BLOB_PTR)
    share->blob_ptr_size= portable_sizeof_char_ptr;
  /* Set temporarily a good value for db_low_byte_first */
  share->db_low_byte_first= test(legacy_db_type != DB_TYPE_ISAM);
  error=4;
  share->max_rows= uint4korr(head+18);
  share->min_rows= uint4korr(head+22);

  /* Read keyinformation */
  key_info_length= (uint) uint2korr(head+28);
  VOID(my_seek(file,(ulong) uint2korr(head+6),MY_SEEK_SET,MYF(0)));
  if (read_string(file,(gptr*) &disk_buff,key_info_length))
    goto err;                                   /* purecov: inspected */
  if (disk_buff[0] & 0x80)
  {
    share->keys=      keys=      (disk_buff[1] << 7) | (disk_buff[0] & 0x7f);
    share->key_parts= key_parts= uint2korr(disk_buff+2);
  }
  else
  {
    share->keys=      keys=      disk_buff[0];
    share->key_parts= key_parts= disk_buff[1];
  }
  share->keys_for_keyread.init(0);
  share->keys_in_use.init(keys);

  n_length=keys*sizeof(KEY)+key_parts*sizeof(KEY_PART_INFO);
  if (!(keyinfo = (KEY*) alloc_root(&share->mem_root,
				    n_length + uint2korr(disk_buff+4))))
    goto err;                                   /* purecov: inspected */
  bzero((char*) keyinfo,n_length);
  share->key_info= keyinfo;
  key_part= my_reinterpret_cast(KEY_PART_INFO*) (keyinfo+keys);
  strpos=disk_buff+6;

  if (!(rec_per_key= (ulong*) alloc_root(&share->mem_root,
					 sizeof(ulong*)*key_parts)))
    goto err;

  for (i=0 ; i < keys ; i++, keyinfo++)
  {
    keyinfo->table= 0;                           // Updated in open_frm
    if (new_frm_ver >= 3)
    {
      keyinfo->flags=	   (uint) uint2korr(strpos) ^ HA_NOSAME;
      keyinfo->key_length= (uint) uint2korr(strpos+2);
      keyinfo->key_parts=  (uint) strpos[4];
      keyinfo->algorithm=  (enum ha_key_alg) strpos[5];
      keyinfo->block_size= uint2korr(strpos+6);
      strpos+=8;
    }
    else
    {
      keyinfo->flags=	 ((uint) strpos[0]) ^ HA_NOSAME;
      keyinfo->key_length= (uint) uint2korr(strpos+1);
      keyinfo->key_parts=  (uint) strpos[3];
      keyinfo->algorithm= HA_KEY_ALG_UNDEF;
      strpos+=4;
    }

    keyinfo->key_part=	 key_part;
    keyinfo->rec_per_key= rec_per_key;
    for (j=keyinfo->key_parts ; j-- ; key_part++)
    {
      *rec_per_key++=0;
      key_part->fieldnr=	(uint16) (uint2korr(strpos) & FIELD_NR_MASK);
      key_part->offset= (uint) uint2korr(strpos+2)-1;
      key_part->key_type=	(uint) uint2korr(strpos+5);
      // key_part->field=	(Field*) 0;	// Will be fixed later
      if (new_frm_ver >= 1)
      {
	key_part->key_part_flag= *(strpos+4);
	key_part->length=	(uint) uint2korr(strpos+7);
	strpos+=9;
      }
      else
      {
	key_part->length=	*(strpos+4);
	key_part->key_part_flag=0;
	if (key_part->length > 128)
	{
	  key_part->length&=127;		/* purecov: inspected */
	  key_part->key_part_flag=HA_REVERSE_SORT; /* purecov: inspected */
	}
	strpos+=7;
      }
      key_part->store_length=key_part->length;
    }
  }
  keynames=(char*) key_part;
  strpos+= (strmov(keynames, (char *) strpos) - keynames)+1;

  share->reclength = uint2korr((head+16));
  if (*(head+26) == 1)
    share->system= 1;				/* one-record-database */
#ifdef HAVE_CRYPTED_FRM
  else if (*(head+26) == 2)
  {
    crypted= get_crypt_for_frm();
    share->crypted= 1;
  }
#endif

  record_offset= (ulong) (uint2korr(head+6)+
                          ((uint2korr(head+14) == 0xffff ?
                            uint4korr(head+47) : uint2korr(head+14))));
 
  if ((n_length= uint4korr(head+55)))
  {
    /* Read extra data segment */
    char *buff, *next_chunk, *buff_end;
    DBUG_PRINT("info", ("extra segment size is %u bytes", n_length));
    if (!(next_chunk= buff= my_malloc(n_length, MYF(MY_WME))))
      goto err;
    if (my_pread(file, (byte*)buff, n_length, record_offset + share->reclength,
                 MYF(MY_NABP)))
    {
      my_free(buff, MYF(0));
      goto err;
    }
    share->connect_string.length= uint2korr(buff);
    if (! (share->connect_string.str= strmake_root(&share->mem_root,
            next_chunk + 2, share->connect_string.length)))
    {
      my_free(buff, MYF(0));
      goto err;
    }
    next_chunk+= share->connect_string.length + 2;
    buff_end= buff + n_length;
    if (next_chunk + 2 < buff_end)
    {
      uint str_db_type_length= uint2korr(next_chunk);
      LEX_STRING name= { next_chunk + 2, str_db_type_length };
      handlerton *tmp_db_type= ha_resolve_by_name(thd, &name);
      if (tmp_db_type != NULL)
      {
        share->db_type= tmp_db_type;
        DBUG_PRINT("info", ("setting dbtype to '%.*s' (%d)",
                            str_db_type_length, next_chunk + 2,
                            ha_legacy_type(share->db_type)));
      }
#ifdef WITH_PARTITION_STORAGE_ENGINE
      else
      {
        if (!strncmp(next_chunk + 2, "partition", str_db_type_length))
        {
          /* Use partition handler */
          share->db_type= partition_hton;
          DBUG_PRINT("info", ("setting dbtype to '%.*s' (%d)",
                              str_db_type_length, next_chunk + 2,
                              ha_legacy_type(share->db_type)));
        }
      }
#endif
      next_chunk+= str_db_type_length + 2;
    }
    if (next_chunk + 5 < buff_end)
    {
      uint32 partition_info_len = uint4korr(next_chunk);
#ifdef WITH_PARTITION_STORAGE_ENGINE
      if ((share->partition_info_len= partition_info_len))
      {
        if (!(share->partition_info=
              (uchar*) memdup_root(&share->mem_root, next_chunk + 4,
                                   partition_info_len + 1)))
        {
          my_free(buff, MYF(0));
          goto err;
        }
      }
#else
      if (partition_info_len)
      {
        DBUG_PRINT("info", ("WITH_PARTITION_STORAGE_ENGINE is not defined"));
        my_free(buff, MYF(0));
        goto err;
      }
#endif
      next_chunk+= 5 + partition_info_len;
    }
#if MYSQL_VERSION_ID < 50200
    if (share->mysql_version >= 50106 && share->mysql_version <= 50109)
    {
      /*
         Partition state array was here in version 5.1.6 to 5.1.9, this code
         makes it possible to load a 5.1.6 table in later versions. Can most
         likely be removed at some point in time. Will only be used for
         upgrades within 5.1 series of versions. Upgrade to 5.2 can only be
         done from newer 5.1 versions.
      */
      next_chunk+= 4;
    }
    else if (share->mysql_version >= 50110)
#endif
    {
      /* New auto_partitioned indicator introduced in 5.1.11 */
#ifdef WITH_PARTITION_STORAGE_ENGINE
      share->auto_partitioned= *next_chunk;
#endif
      next_chunk++;
    }
    keyinfo= share->key_info;
    for (i= 0; i < keys; i++, keyinfo++)
    {
      if (keyinfo->flags & HA_USES_PARSER)
      {
        LEX_STRING parser_name;
        if (next_chunk >= buff_end)
        {
          DBUG_PRINT("error",
                     ("fulltext key uses parser that is not defined in .frm"));
          my_free(buff, MYF(0));
          goto err;
        }
        parser_name.str= next_chunk;
        parser_name.length= strlen(next_chunk);
        keyinfo->parser= plugin_lock(&parser_name, MYSQL_FTPARSER_PLUGIN);
        if (! keyinfo->parser)
        {
          my_error(ER_PLUGIN_IS_NOT_LOADED, MYF(0), parser_name.str);
          my_free(buff, MYF(0));
          goto err;
        }
      }
    }
    my_free(buff, MYF(0));
  }
  share->key_block_size= uint2korr(head+62);

  error=4;
  extra_rec_buf_length= uint2korr(head+59);
  rec_buff_length= ALIGN_SIZE(share->reclength + 1 + extra_rec_buf_length);
  share->rec_buff_length= rec_buff_length;
  if (!(record= (char *) alloc_root(&share->mem_root,
                                    rec_buff_length)))
    goto err;                                   /* purecov: inspected */
  share->default_values= (byte *) record;
  if (my_pread(file,(byte*) record, (uint) share->reclength,
               record_offset, MYF(MY_NABP)))
    goto err;                                   /* purecov: inspected */

  VOID(my_seek(file,pos,MY_SEEK_SET,MYF(0)));
  if (my_read(file,(byte*) head,288,MYF(MY_NABP)))
    goto err;
#ifdef HAVE_CRYPTED_FRM
  if (crypted)
  {
    crypted->decode((char*) head+256,288-256);
    if (sint2korr(head+284) != 0)		// Should be 0
      goto err;                                 // Wrong password
  }
#endif

  share->fields= uint2korr(head+258);
  pos= uint2korr(head+260);			/* Length of all screens */
  n_length= uint2korr(head+268);
  interval_count= uint2korr(head+270);
  interval_parts= uint2korr(head+272);
  int_length= uint2korr(head+274);
  share->null_fields= uint2korr(head+282);
  com_length= uint2korr(head+284);
  share->comment.length=  (int) (head[46]);
  share->comment.str= strmake_root(&share->mem_root, (char*) head+47,
                                   share->comment.length);

  DBUG_PRINT("info",("i_count: %d  i_parts: %d  index: %d  n_length: %d  int_length: %d  com_length: %d", interval_count,interval_parts, share->keys,n_length,int_length, com_length));

  if (!(field_ptr = (Field **)
	alloc_root(&share->mem_root,
		   (uint) ((share->fields+1)*sizeof(Field*)+
			   interval_count*sizeof(TYPELIB)+
			   (share->fields+interval_parts+
			    keys+3)*sizeof(my_string)+
			   (n_length+int_length+com_length)))))
    goto err;                                   /* purecov: inspected */

  share->field= field_ptr;
  read_length=(uint) (share->fields * field_pack_length +
		      pos+ (uint) (n_length+int_length+com_length));
  if (read_string(file,(gptr*) &disk_buff,read_length))
    goto err;                                   /* purecov: inspected */
#ifdef HAVE_CRYPTED_FRM
  if (crypted)
  {
    crypted->decode((char*) disk_buff,read_length);
    delete crypted;
    crypted=0;
  }
#endif
  strpos= disk_buff+pos;

  share->intervals= (TYPELIB*) (field_ptr+share->fields+1);
  interval_array= (const char **) (share->intervals+interval_count);
  names= (char*) (interval_array+share->fields+interval_parts+keys+3);
  if (!interval_count)
    share->intervals= 0;			// For better debugging
  memcpy((char*) names, strpos+(share->fields*field_pack_length),
	 (uint) (n_length+int_length));
  comment_pos= names+(n_length+int_length);
  memcpy(comment_pos, disk_buff+read_length-com_length, com_length);

<<<<<<< HEAD
  fix_type_pointers(&interval_array, &share->fieldnames, 1, &names);
  fix_type_pointers(&interval_array, share->intervals, interval_count,
=======
  fix_type_pointers(&int_array, &share->fieldnames, 1, &names);
  if (share->fieldnames.count != share->fields)
    goto err;
  fix_type_pointers(&int_array, share->intervals, interval_count,
>>>>>>> feac1fd3
		    &names);

  {
    /* Set ENUM and SET lengths */
    TYPELIB *interval;
    for (interval= share->intervals;
         interval < share->intervals + interval_count;
         interval++)
    {
      uint count= (uint) (interval->count + 1) * sizeof(uint);
      if (!(interval->type_lengths= (uint *) alloc_root(&share->mem_root,
                                                        count)))
        goto err;
      for (count= 0; count < interval->count; count++)
      {
        char *val= (char*) interval->type_names[count];
        interval->type_lengths[count]= strlen(val);
        /*
          Replace all ',' symbols with NAMES_SEP_CHAR.
          See the comment in unireg.cc, pack_fields() function
          for details.
        */
        for (uint cnt= 0 ; cnt < interval->type_lengths[count] ; cnt++)
        {
          char c= val[cnt];
          if (c == ',')
            val[cnt]= NAMES_SEP_CHAR;
        }       
      }
      interval->type_lengths[count]= 0;
    }
  }

  if (keynames)
    fix_type_pointers(&interval_array, &share->keynames, 1, &keynames);

 /* Allocate handler */
  if (!(handler_file= get_new_handler(share, thd->mem_root,
                                      share->db_type)))
    goto err;

  record= (char*) share->default_values-1;	/* Fieldstart = 1 */
  if (share->null_field_first)
  {
    null_flags= null_pos= (uchar*) record+1;
    null_bit_pos= (db_create_options & HA_OPTION_PACK_RECORD) ? 0 : 1;
    /*
      null_bytes below is only correct under the condition that
      there are no bit fields.  Correct values is set below after the
      table struct is initialized
    */
    share->null_bytes= (share->null_fields + null_bit_pos + 7) / 8;
  }
#ifndef WE_WANT_TO_SUPPORT_VERY_OLD_FRM_FILES
  else
  {
    share->null_bytes= (share->null_fields+7)/8;
    null_flags= null_pos= (uchar*) (record + 1 +share->reclength -
                                    share->null_bytes);
    null_bit_pos= 0;
  }
#endif

  use_hash= share->fields >= MAX_FIELDS_BEFORE_HASH;
  if (use_hash)
    use_hash= !hash_init(&share->name_hash,
			 system_charset_info,
			 share->fields,0,0,
			 (hash_get_key) get_field_name,0,0);

  for (i=0 ; i < share->fields; i++, strpos+=field_pack_length, field_ptr++)
  {
    uint pack_flag, interval_nr, unireg_type, recpos, field_length;
    enum_field_types field_type;
    CHARSET_INFO *charset=NULL;
    Field::geometry_type geom_type= Field::GEOM_GEOMETRY;
    LEX_STRING comment;

    if (new_frm_ver >= 3)
    {
      /* new frm file in 4.1 */
      field_length= uint2korr(strpos+3);
      recpos=	    uint3korr(strpos+5);
      pack_flag=    uint2korr(strpos+8);
      unireg_type=  (uint) strpos[10];
      interval_nr=  (uint) strpos[12];
      uint comment_length=uint2korr(strpos+15);
      field_type=(enum_field_types) (uint) strpos[13];

      /* charset and geometry_type share the same byte in frm */
      if (field_type == FIELD_TYPE_GEOMETRY)
      {
#ifdef HAVE_SPATIAL
	geom_type= (Field::geometry_type) strpos[14];
	charset= &my_charset_bin;
#else
	error= 4;  // unsupported field type
	goto err;
#endif
      }
      else
      {
        if (!strpos[14])
          charset= &my_charset_bin;
        else if (!(charset=get_charset((uint) strpos[14], MYF(0))))
        {
          error= 5; // Unknown or unavailable charset
          errarg= (int) strpos[14];
          goto err;
        }
      }
      if (!comment_length)
      {
	comment.str= (char*) "";
	comment.length=0;
      }
      else
      {
	comment.str=    (char*) comment_pos;
	comment.length= comment_length;
	comment_pos+=   comment_length;
      }
    }
    else
    {
      field_length= (uint) strpos[3];
      recpos=	    uint2korr(strpos+4),
      pack_flag=    uint2korr(strpos+6);
      pack_flag&=   ~FIELDFLAG_NO_DEFAULT;     // Safety for old files
      unireg_type=  (uint) strpos[8];
      interval_nr=  (uint) strpos[10];

      /* old frm file */
      field_type= (enum_field_types) f_packtype(pack_flag);
      if (f_is_binary(pack_flag))
      {
        /*
          Try to choose the best 4.1 type:
          - for 4.0 "CHAR(N) BINARY" or "VARCHAR(N) BINARY" 
            try to find a binary collation for character set.
          - for other types (e.g. BLOB) just use my_charset_bin. 
        */
        if (!f_is_blob(pack_flag))
        {
          // 3.23 or 4.0 string
          if (!(charset= get_charset_by_csname(share->table_charset->csname,
                                               MY_CS_BINSORT, MYF(0))))
            charset= &my_charset_bin;
        }
        else
          charset= &my_charset_bin;
      }
      else
        charset= share->table_charset;
      bzero((char*) &comment, sizeof(comment));
    }

    if (interval_nr && charset->mbminlen > 1)
    {
      /* Unescape UCS2 intervals from HEX notation */
      TYPELIB *interval= share->intervals + interval_nr - 1;
      unhex_type2(interval);
    }
    
#ifndef TO_BE_DELETED_ON_PRODUCTION
    if (field_type == FIELD_TYPE_NEWDECIMAL && !share->mysql_version)
    {
      /*
        Fix pack length of old decimal values from 5.0.3 -> 5.0.4
        The difference is that in the old version we stored precision
        in the .frm table while we now store the display_length
      */
      uint decimals= f_decimals(pack_flag);
      field_length= my_decimal_precision_to_length(field_length,
                                                   decimals,
                                                   f_is_dec(pack_flag) == 0);
      sql_print_error("Found incompatible DECIMAL field '%s' in %s; "
                      "Please do \"ALTER TABLE '%s' FORCE\" to fix it!",
                      share->fieldnames.type_names[i], share->table_name.str,
                      share->table_name.str);
      push_warning_printf(thd, MYSQL_ERROR::WARN_LEVEL_ERROR,
                          ER_CRASHED_ON_USAGE,
                          "Found incompatible DECIMAL field '%s' in %s; "
                          "Please do \"ALTER TABLE '%s' FORCE\" to fix it!",
                          share->fieldnames.type_names[i],
                          share->table_name.str,
                          share->table_name.str);
      share->crashed= 1;                        // Marker for CHECK TABLE
    }
#endif

    *field_ptr= reg_field=
      make_field(share, record+recpos,
		 (uint32) field_length,
		 null_pos, null_bit_pos,
		 pack_flag,
		 field_type,
		 charset,
		 geom_type,
		 (Field::utype) MTYP_TYPENR(unireg_type),
		 (interval_nr ?
		  share->intervals+interval_nr-1 :
		  (TYPELIB*) 0),
		 share->fieldnames.type_names[i]);
    if (!reg_field)				// Not supported field type
    {
      error= 4;
      goto err;			/* purecov: inspected */
    }

    reg_field->field_index= i;
    reg_field->comment=comment;
    if (field_type == FIELD_TYPE_BIT && !f_bit_as_char(pack_flag))
    {
      if ((null_bit_pos+= field_length & 7) > 7)
      {
        null_pos++;
        null_bit_pos-= 8;
      }
    }
    if (!(reg_field->flags & NOT_NULL_FLAG))
    {
      if (!(null_bit_pos= (null_bit_pos + 1) & 7))
        null_pos++;
    }
    if (f_no_default(pack_flag))
      reg_field->flags|= NO_DEFAULT_VALUE_FLAG;

    if (reg_field->unireg_check == Field::NEXT_NUMBER)
      share->found_next_number_field= field_ptr;
    if (share->timestamp_field == reg_field)
      share->timestamp_field_offset= i;

    if (use_hash)
      (void) my_hash_insert(&share->name_hash,
                            (byte*) field_ptr); // never fail
  }
  *field_ptr=0;					// End marker

  /* Fix key->name and key_part->field */
  if (key_parts)
  {
    uint primary_key=(uint) (find_type((char*) primary_key_name,
				       &share->keynames, 3) - 1);
    longlong ha_option= handler_file->ha_table_flags();
    keyinfo= share->key_info;
    key_part= keyinfo->key_part;

    for (uint key=0 ; key < share->keys ; key++,keyinfo++)
    {
      uint usable_parts= 0;
      keyinfo->name=(char*) share->keynames.type_names[key];
      /* Fix fulltext keys for old .frm files */
      if (share->key_info[key].flags & HA_FULLTEXT)
	share->key_info[key].algorithm= HA_KEY_ALG_FULLTEXT;

      if (primary_key >= MAX_KEY && (keyinfo->flags & HA_NOSAME))
      {
	/*
	  If the UNIQUE key doesn't have NULL columns and is not a part key
	  declare this as a primary key.
	*/
	primary_key=key;
	for (i=0 ; i < keyinfo->key_parts ;i++)
	{
	  uint fieldnr= key_part[i].fieldnr;
	  if (!fieldnr ||
	      share->field[fieldnr-1]->null_ptr ||
	      share->field[fieldnr-1]->key_length() !=
	      key_part[i].length)
	  {
	    primary_key=MAX_KEY;		// Can't be used
	    break;
	  }
	}
      }

      for (i=0 ; i < keyinfo->key_parts ; key_part++,i++)
      {
        Field *field;
	if (new_field_pack_flag <= 1)
	  key_part->fieldnr= (uint16) find_field(share->field,
                                                 share->default_values,
                                                 (uint) key_part->offset,
                                                 (uint) key_part->length);
	if (!key_part->fieldnr)
        {
          error= 4;                             // Wrong file
          goto err;
        }
        field= key_part->field= share->field[key_part->fieldnr-1];
        key_part->type= field->key_type();
        if (field->null_ptr)
        {
          key_part->null_offset=(uint) ((byte*) field->null_ptr -
                                        share->default_values);
          key_part->null_bit= field->null_bit;
          key_part->store_length+=HA_KEY_NULL_LENGTH;
          keyinfo->flags|=HA_NULL_PART_KEY;
          keyinfo->extra_length+= HA_KEY_NULL_LENGTH;
          keyinfo->key_length+= HA_KEY_NULL_LENGTH;
        }
        if (field->type() == FIELD_TYPE_BLOB ||
            field->real_type() == MYSQL_TYPE_VARCHAR)
        {
          if (field->type() == FIELD_TYPE_BLOB)
            key_part->key_part_flag|= HA_BLOB_PART;
          else
            key_part->key_part_flag|= HA_VAR_LENGTH_PART;
          keyinfo->extra_length+=HA_KEY_BLOB_LENGTH;
          key_part->store_length+=HA_KEY_BLOB_LENGTH;
          keyinfo->key_length+= HA_KEY_BLOB_LENGTH;
          /*
            Mark that there may be many matching values for one key
            combination ('a', 'a ', 'a  '...)
          */
          if (!(field->flags & BINARY_FLAG))
            keyinfo->flags|= HA_END_SPACE_KEY;
        }
        if (field->type() == MYSQL_TYPE_BIT)
          key_part->key_part_flag|= HA_BIT_PART;

        if (i == 0 && key != primary_key)
          field->flags |= (((keyinfo->flags & HA_NOSAME) &&
                           (keyinfo->key_parts == 1)) ?
                           UNIQUE_KEY_FLAG : MULTIPLE_KEY_FLAG);
        if (i == 0)
          field->key_start.set_bit(key);
        if (field->key_length() == key_part->length &&
            !(field->flags & BLOB_FLAG))
        {
          if (handler_file->index_flags(key, i, 0) & HA_KEYREAD_ONLY)
          {
            share->keys_for_keyread.set_bit(key);
            field->part_of_key.set_bit(key);
            field->part_of_key_not_clustered.set_bit(key);
          }
          if (handler_file->index_flags(key, i, 1) & HA_READ_ORDER)
            field->part_of_sortkey.set_bit(key);
        }
        if (!(key_part->key_part_flag & HA_REVERSE_SORT) &&
            usable_parts == i)
          usable_parts++;			// For FILESORT
        field->flags|= PART_KEY_FLAG;
        if (key == primary_key)
        {
          field->flags|= PRI_KEY_FLAG;
          /*
            If this field is part of the primary key and all keys contains
            the primary key, then we can use any key to find this column
          */
          if (ha_option & HA_PRIMARY_KEY_IN_READ_INDEX)
            field->part_of_key= share->keys_in_use;
        }
        if (field->key_length() != key_part->length)
        {
#ifndef TO_BE_DELETED_ON_PRODUCTION
          if (field->type() == FIELD_TYPE_NEWDECIMAL)
          {
            /*
              Fix a fatal error in decimal key handling that causes crashes
              on Innodb. We fix it by reducing the key length so that
              InnoDB never gets a too big key when searching.
              This allows the end user to do an ALTER TABLE to fix the
              error.
            */
            keyinfo->key_length-= (key_part->length - field->key_length());
            key_part->store_length-= (uint16)(key_part->length -
                                              field->key_length());
            key_part->length= (uint16)field->key_length();
            sql_print_error("Found wrong key definition in %s; "
                            "Please do \"ALTER TABLE '%s' FORCE \" to fix it!",
                            share->table_name.str,
                            share->table_name.str);
            push_warning_printf(thd, MYSQL_ERROR::WARN_LEVEL_ERROR,
                                ER_CRASHED_ON_USAGE,
                                "Found wrong key definition in %s; "
                                "Please do \"ALTER TABLE '%s' FORCE\" to fix "
                                "it!",
                                share->table_name.str,
                                share->table_name.str);
            share->crashed= 1;                // Marker for CHECK TABLE
            goto to_be_deleted;
          }
#endif
          key_part->key_part_flag|= HA_PART_KEY_SEG;
        }

	to_be_deleted:

        /*
          If the field can be NULL, don't optimize away the test
          key_part_column = expression from the WHERE clause
          as we need to test for NULL = NULL.
        */
        if (field->real_maybe_null())
          key_part->key_part_flag|= HA_NULL_PART;
      }
      keyinfo->usable_key_parts= usable_parts; // Filesort

      set_if_bigger(share->max_key_length,keyinfo->key_length+
                    keyinfo->key_parts);
      share->total_key_length+= keyinfo->key_length;
      /*
        MERGE tables do not have unique indexes. But every key could be
        an unique index on the underlying MyISAM table. (Bug #10400)
      */
      if ((keyinfo->flags & HA_NOSAME) ||
          (ha_option & HA_ANY_INDEX_MAY_BE_UNIQUE))
        set_if_bigger(share->max_unique_length,keyinfo->key_length);
    }
    if (primary_key < MAX_KEY &&
	(share->keys_in_use.is_set(primary_key)))
    {
      share->primary_key= primary_key;
      /*
	If we are using an integer as the primary key then allow the user to
	refer to it as '_rowid'
      */
      if (share->key_info[primary_key].key_parts == 1)
      {
	Field *field= share->key_info[primary_key].key_part[0].field;
	if (field && field->result_type() == INT_RESULT)
        {
          /* note that fieldnr here (and rowid_field_offset) starts from 1 */
	  share->rowid_field_offset= (share->key_info[primary_key].key_part[0].
                                      fieldnr);
        }
      }
    }
    else
      share->primary_key = MAX_KEY; // we do not have a primary key
  }
  else
    share->primary_key= MAX_KEY;
  x_free((gptr) disk_buff);
  disk_buff=0;
  if (new_field_pack_flag <= 1)
  {
    /* Old file format with default as not null */
    uint null_length= (share->null_fields+7)/8;
    bfill(share->default_values + (null_flags - (uchar*) record),
          null_length, 255);
  }

  if (share->found_next_number_field)
  {
    reg_field= *share->found_next_number_field;
    if ((int) (share->next_number_index= (uint)
	       find_ref_key(share->key_info, share->keys,
                            share->default_values, reg_field,
			    &share->next_number_key_offset)) < 0)
    {
      /* Wrong field definition */
      DBUG_ASSERT(0);
      reg_field->unireg_check= Field::NONE;	/* purecov: inspected */
      share->found_next_number_field= 0;
    }
    else
      reg_field->flags |= AUTO_INCREMENT_FLAG;
  }

  if (share->blob_fields)
  {
    Field **ptr;
    uint i, *save;

    /* Store offsets to blob fields to find them fast */
    if (!(share->blob_field= save=
	  (uint*) alloc_root(&share->mem_root,
                             (uint) (share->blob_fields* sizeof(uint)))))
      goto err;
    for (i=0, ptr= share->field ; *ptr ; ptr++, i++)
    {
      if ((*ptr)->flags & BLOB_FLAG)
	(*save++)= i;
    }
  }

  /*
    the correct null_bytes can now be set, since bitfields have been taken
    into account
  */
  share->null_bytes= (null_pos - (uchar*) null_flags +
                      (null_bit_pos + 7) / 8);
  share->last_null_bit_pos= null_bit_pos;

  share->db_low_byte_first= handler_file->low_byte_first();
  share->column_bitmap_size= bitmap_buffer_size(share->fields);

  if (!(bitmaps= (my_bitmap_map*) alloc_root(&share->mem_root,
                                    share->column_bitmap_size)))
    goto err;
  bitmap_init(&share->all_set, bitmaps, share->fields, FALSE);
  bitmap_set_all(&share->all_set);

  delete handler_file;
#ifndef DBUG_OFF
  if (use_hash)
    (void) hash_check(&share->name_hash);
#endif
  DBUG_RETURN (0);

 err:
  share->error= error;
  share->open_errno= my_errno;
  share->errarg= errarg;
  x_free((gptr) disk_buff);
  delete crypted;
  delete handler_file;
  hash_free(&share->name_hash);

  open_table_error(share, error, share->open_errno, errarg);
  DBUG_RETURN(error);
} /* open_binary_frm */


/*
  Open a table based on a TABLE_SHARE

  SYNOPSIS
    open_table_from_share()
    thd			Thread handler
    share		Table definition
    alias       	Alias for table
    db_stat		open flags (for example HA_OPEN_KEYFILE|
    			HA_OPEN_RNDFILE..) can be 0 (example in
                        ha_example_table)
    prgflag   		READ_ALL etc..
    ha_open_flags	HA_OPEN_ABORT_IF_LOCKED etc..
    outparam       	result table

  RETURN VALUES
   0	ok
   1	Error (see open_table_error)
   2    Error (see open_table_error)
   3    Wrong data in .frm file
   4    Error (see open_table_error)
   5    Error (see open_table_error: charset unavailable)
   7    Table definition has changed in engine
*/

int open_table_from_share(THD *thd, TABLE_SHARE *share, const char *alias,
                          uint db_stat, uint prgflag, uint ha_open_flags,
                          TABLE *outparam, bool is_create_table)
{
  int error;
  uint records, i, bitmap_size;
  bool error_reported= FALSE;
  byte *record, *bitmaps;
  Field **field_ptr;
  DBUG_ENTER("open_table_from_share");
  DBUG_PRINT("enter",("name: '%s.%s'  form: 0x%lx", share->db.str,
                      share->table_name.str, (long) outparam));

  error= 1;
  bzero((char*) outparam, sizeof(*outparam));
  outparam->in_use= thd;
  outparam->s= share;
  outparam->db_stat= db_stat;
  outparam->write_row_record= NULL;

  init_sql_alloc(&outparam->mem_root, TABLE_ALLOC_BLOCK_SIZE, 0);

  if (!(outparam->alias= my_strdup(alias, MYF(MY_WME))))
    goto err;
  outparam->quick_keys.init();
  outparam->used_keys.init();
  outparam->keys_in_use_for_query.init();

  /* Allocate handler */
  if (!(outparam->file= get_new_handler(share, &outparam->mem_root,
                                        share->db_type)))
    goto err;

  error= 4;
  outparam->reginfo.lock_type= TL_UNLOCK;
  outparam->current_lock= F_UNLCK;
  records=0;
  if ((db_stat & HA_OPEN_KEYFILE) || (prgflag & DELAYED_OPEN))
    records=1;
  if (prgflag & (READ_ALL+EXTRA_RECORD))
    records++;

  if (!(record= (byte*) alloc_root(&outparam->mem_root,
                                   share->rec_buff_length * records)))
    goto err;                                   /* purecov: inspected */

  if (records == 0)
  {
    /* We are probably in hard repair, and the buffers should not be used */
    outparam->record[0]= outparam->record[1]= share->default_values;
  }
  else
  {
    outparam->record[0]= record;
    if (records > 1)
      outparam->record[1]= record+ share->rec_buff_length;
    else
      outparam->record[1]= outparam->record[0];   // Safety
  }

#ifdef HAVE_purify
  /*
    We need this because when we read var-length rows, we are not updating
    bytes after end of varchar
  */
  if (records > 1)
  {
    memcpy(outparam->record[0], share->default_values, share->rec_buff_length);
    memcpy(outparam->record[1], share->default_values, share->null_bytes);
    if (records > 2)
      memcpy(outparam->record[1], share->default_values,
             share->rec_buff_length);
  }
#endif

  if (!(field_ptr = (Field **) alloc_root(&outparam->mem_root,
                                          (uint) ((share->fields+1)*
                                                  sizeof(Field*)))))
    goto err;                                   /* purecov: inspected */

  outparam->field= field_ptr;

  record= (byte*) outparam->record[0]-1;	/* Fieldstart = 1 */
  if (share->null_field_first)
    outparam->null_flags= (uchar*) record+1;
  else
    outparam->null_flags= (uchar*) (record+ 1+ share->reclength -
                                    share->null_bytes);

  /* Setup copy of fields from share, but use the right alias and record */
  for (i=0 ; i < share->fields; i++, field_ptr++)
  {
    if (!((*field_ptr)= share->field[i]->clone(&outparam->mem_root, outparam)))
      goto err;
  }
  (*field_ptr)= 0;                              // End marker

  if (share->found_next_number_field)
    outparam->found_next_number_field=
      outparam->field[(uint) (share->found_next_number_field - share->field)];
  if (share->timestamp_field)
    outparam->timestamp_field= (Field_timestamp*) outparam->field[share->timestamp_field_offset];


  /* Fix key->name and key_part->field */
  if (share->key_parts)
  {
    KEY	*key_info, *key_info_end;
    KEY_PART_INFO *key_part;
    uint n_length;
    n_length= share->keys*sizeof(KEY) + share->key_parts*sizeof(KEY_PART_INFO);
    if (!(key_info= (KEY*) alloc_root(&outparam->mem_root, n_length)))
      goto err;
    outparam->key_info= key_info;
    key_part= (my_reinterpret_cast(KEY_PART_INFO*) (key_info+share->keys));
    
    memcpy(key_info, share->key_info, sizeof(*key_info)*share->keys);
    memcpy(key_part, share->key_info[0].key_part, (sizeof(*key_part) *
                                                   share->key_parts));

    for (key_info_end= key_info + share->keys ;
         key_info < key_info_end ;
         key_info++)
    {
      KEY_PART_INFO *key_part_end;

      key_info->table= outparam;
      key_info->key_part= key_part;

      for (key_part_end= key_part+ key_info->key_parts ;
           key_part < key_part_end ;
           key_part++)
      {
        Field *field= key_part->field= outparam->field[key_part->fieldnr-1];

        if (field->key_length() != key_part->length &&
            !(field->flags & BLOB_FLAG))
        {
          /*
            We are using only a prefix of the column as a key:
            Create a new field for the key part that matches the index
          */
          field= key_part->field=field->new_field(&outparam->mem_root,
                                                  outparam, 0);
          field->field_length= key_part->length;
        }
      }
    }
  }

#ifdef WITH_PARTITION_STORAGE_ENGINE
  if (share->partition_info_len)
  {
  /*
    In this execution we must avoid calling thd->change_item_tree since
    we might release memory before statement is completed. We do this
    by changing to a new statement arena. As part of this arena we also
    set the memory root to be the memory root of the table since we
    call the parser and fix_fields which both can allocate memory for
    item objects. We keep the arena to ensure that we can release the
    free_list when closing the table object.
    SEE Bug #21658
  */

    Query_arena *backup_stmt_arena_ptr= thd->stmt_arena;
    Query_arena backup_arena;
    Query_arena part_func_arena(&outparam->mem_root, Query_arena::INITIALIZED);
    thd->set_n_backup_active_arena(&part_func_arena, &backup_arena);
    thd->stmt_arena= &part_func_arena;
    bool tmp;

    tmp= mysql_unpack_partition(thd, share->partition_info,
                                share->partition_info_len,
                                (uchar*)share->part_state,
                                share->part_state_len,
                                outparam, is_create_table,
                                share->default_part_db_type);
    outparam->part_info->is_auto_partitioned= share->auto_partitioned;
    DBUG_PRINT("info", ("autopartitioned: %u", share->auto_partitioned));
    if (!tmp)
      tmp= fix_partition_func(thd, outparam, is_create_table);
    thd->stmt_arena= backup_stmt_arena_ptr;
    thd->restore_active_arena(&part_func_arena, &backup_arena);
    if (!tmp)
      outparam->part_info->item_free_list= part_func_arena.free_list;
    if (tmp)
    {
      if (is_create_table)
      {
        /*
          During CREATE/ALTER TABLE it is ok to receive errors here.
          It is not ok if it happens during the opening of an frm
          file as part of a normal query.
        */
        error_reported= TRUE;
      }
      goto err;
    }
  }
#endif

  /* Allocate bitmaps */

  bitmap_size= share->column_bitmap_size;
  if (!(bitmaps= (byte*) alloc_root(&outparam->mem_root, bitmap_size*3)))
    goto err;
  bitmap_init(&outparam->def_read_set,
              (my_bitmap_map*) bitmaps, share->fields, FALSE);
  bitmap_init(&outparam->def_write_set,
              (my_bitmap_map*) (bitmaps+bitmap_size), share->fields, FALSE);
  bitmap_init(&outparam->tmp_set,
              (my_bitmap_map*) (bitmaps+bitmap_size*2), share->fields, FALSE);
  outparam->default_column_bitmaps();

  /* The table struct is now initialized;  Open the table */
  error= 2;
  if (db_stat)
  {
    int ha_err;
    if ((ha_err= (outparam->file->
                  ha_open(outparam, share->normalized_path.str,
                          (db_stat & HA_READ_ONLY ? O_RDONLY : O_RDWR),
                          (db_stat & HA_OPEN_TEMPORARY ? HA_OPEN_TMP_TABLE :
                           ((db_stat & HA_WAIT_IF_LOCKED) ||
                            (specialflag & SPECIAL_WAIT_IF_LOCKED)) ?
                           HA_OPEN_WAIT_IF_LOCKED :
                           (db_stat & (HA_ABORT_IF_LOCKED | HA_GET_INFO)) ?
                          HA_OPEN_ABORT_IF_LOCKED :
                           HA_OPEN_IGNORE_IF_LOCKED) | ha_open_flags))))
    {
      /* Set a flag if the table is crashed and it can be auto. repaired */
      share->crashed= ((ha_err == HA_ERR_CRASHED_ON_USAGE) &&
                       outparam->file->auto_repair() &&
                       !(ha_open_flags & HA_OPEN_FOR_REPAIR));

      switch (ha_err)
      {
        case HA_ERR_NO_SUCH_TABLE:
	  /*
            The table did not exists in storage engine, use same error message
            as if the .frm file didn't exist
          */
	  error= 1;
	  my_errno= ENOENT;
          break;
        case EMFILE:
	  /*
            Too many files opened, use same error message as if the .frm
            file can't open
           */
          DBUG_PRINT("error", ("open file: %s failed, too many files opened (errno: %d)", 
		  share->normalized_path.str, ha_err));
	  error= 1;
	  my_errno= EMFILE;
          break;
        default:
          outparam->file->print_error(ha_err, MYF(0));
          error_reported= TRUE;
          if (ha_err == HA_ERR_TABLE_DEF_CHANGED)
            error= 7;
          break;
      }
      goto err;                                 /* purecov: inspected */
    }
  }

#if defined(HAVE_purify) && !defined(DBUG_OFF)
  bzero((char*) bitmaps, bitmap_size*3);
#endif

  thd->status_var.opened_tables++;

  DBUG_RETURN (0);

 err:
  if (! error_reported)
    open_table_error(share, error, my_errno, 0);
  delete outparam->file;
#ifdef WITH_PARTITION_STORAGE_ENGINE
  if (outparam->part_info)
    free_items(outparam->part_info->item_free_list);
#endif
  outparam->file= 0;				// For easier error checking
  outparam->db_stat=0;
  free_root(&outparam->mem_root, MYF(0));       // Safe to call on bzero'd root
  my_free((char*) outparam->alias, MYF(MY_ALLOW_ZERO_PTR));
  DBUG_RETURN (error);
}


/*
  Free information allocated by openfrm

  SYNOPSIS
    closefrm()
    table		TABLE object to free
    free_share		Is 1 if we also want to free table_share
*/

int closefrm(register TABLE *table, bool free_share)
{
  int error=0;
  uint idx;
  KEY *key_info;
  DBUG_ENTER("closefrm");
  DBUG_PRINT("enter", ("table: 0x%lx", (long) table));

  if (table->db_stat)
    error=table->file->close();
  key_info= table->key_info;
  for (idx= table->s->keys; idx; idx--, key_info++)
  {
    if (key_info->flags & HA_USES_PARSER)
    {
      plugin_unlock(key_info->parser);
      key_info->flags= 0;
    }
  }
  my_free((char*) table->alias, MYF(MY_ALLOW_ZERO_PTR));
  table->alias= 0;
  if (table->field)
  {
    for (Field **ptr=table->field ; *ptr ; ptr++)
      delete *ptr;
    table->field= 0;
  }
  delete table->file;
  table->file= 0;				/* For easier errorchecking */
#ifdef WITH_PARTITION_STORAGE_ENGINE
  if (table->part_info)
  {
    free_items(table->part_info->item_free_list);
    table->part_info->item_free_list= 0;
    table->part_info= 0;
  }
#endif
  if (free_share)
  {
    if (table->s->tmp_table == NO_TMP_TABLE)
      release_table_share(table->s, RELEASE_NORMAL);
    else
      free_table_share(table->s);
  }
  free_root(&table->mem_root, MYF(0));
  DBUG_RETURN(error);
}


/* Deallocate temporary blob storage */

void free_blobs(register TABLE *table)
{
  uint *ptr, *end;
  for (ptr= table->s->blob_field, end=ptr + table->s->blob_fields ;
       ptr != end ;
       ptr++)
    ((Field_blob*) table->field[*ptr])->free();
}


	/* Find where a form starts */
	/* if formname is NullS then only formnames is read */

ulong get_form_pos(File file, uchar *head, TYPELIB *save_names)
{
  uint a_length,names,length;
  uchar *pos,*buf;
  ulong ret_value=0;
  DBUG_ENTER("get_form_pos");

  names=uint2korr(head+8);
  a_length=(names+2)*sizeof(my_string);		/* Room for two extra */

  if (!save_names)
    a_length=0;
  else
    save_names->type_names=0;			/* Clear if error */

  if (names)
  {
    length=uint2korr(head+4);
    VOID(my_seek(file,64L,MY_SEEK_SET,MYF(0)));
    if (!(buf= (uchar*) my_malloc((uint) length+a_length+names*4,
				  MYF(MY_WME))) ||
	my_read(file,(byte*) buf+a_length,(uint) (length+names*4),
		MYF(MY_NABP)))
    {						/* purecov: inspected */
      x_free((gptr) buf);			/* purecov: inspected */
      DBUG_RETURN(0L);				/* purecov: inspected */
    }
    pos= buf+a_length+length;
    ret_value=uint4korr(pos);
  }
  if (! save_names)
  {
    if (names)
      my_free((gptr) buf,MYF(0));
  }
  else if (!names)
    bzero((char*) save_names,sizeof(save_names));
  else
  {
    char *str;
    str=(char *) (buf+a_length);
    fix_type_pointers((const char ***) &buf,save_names,1,&str);
  }
  DBUG_RETURN(ret_value);
}


	/* Read string from a file with malloc */

int read_string(File file, gptr *to, uint length)
{
  DBUG_ENTER("read_string");

  x_free((gptr) *to);
  if (!(*to= (gptr) my_malloc(length+1,MYF(MY_WME))) ||
      my_read(file,(byte*) *to,length,MYF(MY_NABP)))
  {
    x_free((gptr) *to); /* purecov: inspected */
    *to= 0; /* purecov: inspected */
    DBUG_RETURN(1); /* purecov: inspected */
  }
  *((char*) *to+length)= '\0';
  DBUG_RETURN (0);
} /* read_string */


	/* Add a new form to a form file */

ulong make_new_entry(File file, uchar *fileinfo, TYPELIB *formnames,
		     const char *newname)
{
  uint i,bufflength,maxlength,n_length,length,names;
  ulong endpos,newpos;
  char buff[IO_SIZE];
  uchar *pos;
  DBUG_ENTER("make_new_entry");

  length=(uint) strlen(newname)+1;
  n_length=uint2korr(fileinfo+4);
  maxlength=uint2korr(fileinfo+6);
  names=uint2korr(fileinfo+8);
  newpos=uint4korr(fileinfo+10);

  if (64+length+n_length+(names+1)*4 > maxlength)
  {						/* Expand file */
    newpos+=IO_SIZE;
    int4store(fileinfo+10,newpos);
    endpos=(ulong) my_seek(file,0L,MY_SEEK_END,MYF(0));/* Copy from file-end */
    bufflength= (uint) (endpos & (IO_SIZE-1));	/* IO_SIZE is a power of 2 */

    while (endpos > maxlength)
    {
      VOID(my_seek(file,(ulong) (endpos-bufflength),MY_SEEK_SET,MYF(0)));
      if (my_read(file,(byte*) buff,bufflength,MYF(MY_NABP+MY_WME)))
	DBUG_RETURN(0L);
      VOID(my_seek(file,(ulong) (endpos-bufflength+IO_SIZE),MY_SEEK_SET,
		   MYF(0)));
      if ((my_write(file,(byte*) buff,bufflength,MYF(MY_NABP+MY_WME))))
	DBUG_RETURN(0);
      endpos-=bufflength; bufflength=IO_SIZE;
    }
    bzero(buff,IO_SIZE);			/* Null new block */
    VOID(my_seek(file,(ulong) maxlength,MY_SEEK_SET,MYF(0)));
    if (my_write(file,(byte*) buff,bufflength,MYF(MY_NABP+MY_WME)))
	DBUG_RETURN(0L);
    maxlength+=IO_SIZE;				/* Fix old ref */
    int2store(fileinfo+6,maxlength);
    for (i=names, pos= (uchar*) *formnames->type_names+n_length-1; i-- ;
	 pos+=4)
    {
      endpos=uint4korr(pos)+IO_SIZE;
      int4store(pos,endpos);
    }
  }

  if (n_length == 1 )
  {						/* First name */
    length++;
    VOID(strxmov(buff,"/",newname,"/",NullS));
  }
  else
    VOID(strxmov(buff,newname,"/",NullS)); /* purecov: inspected */
  VOID(my_seek(file,63L+(ulong) n_length,MY_SEEK_SET,MYF(0)));
  if (my_write(file,(byte*) buff,(uint) length+1,MYF(MY_NABP+MY_WME)) ||
      (names && my_write(file,(byte*) (*formnames->type_names+n_length-1),
			 names*4, MYF(MY_NABP+MY_WME))) ||
      my_write(file,(byte*) fileinfo+10,(uint) 4,MYF(MY_NABP+MY_WME)))
    DBUG_RETURN(0L); /* purecov: inspected */

  int2store(fileinfo+8,names+1);
  int2store(fileinfo+4,n_length+length);
  VOID(my_chsize(file, newpos, 0, MYF(MY_WME)));/* Append file with '\0' */
  DBUG_RETURN(newpos);
} /* make_new_entry */


	/* error message when opening a form file */

void open_table_error(TABLE_SHARE *share, int error, int db_errno, int errarg)
{
  int err_no;
  char buff[FN_REFLEN];
  myf errortype= ME_ERROR+ME_WAITTANG;
  DBUG_ENTER("open_table_error");

  switch (error) {
  case 7:
  case 1:
    if (db_errno == ENOENT)
      my_error(ER_NO_SUCH_TABLE, MYF(0), share->db.str, share->table_name.str);
    else
    {
      strxmov(buff, share->normalized_path.str, reg_ext, NullS);
      my_error((db_errno == EMFILE) ? ER_CANT_OPEN_FILE : ER_FILE_NOT_FOUND,
               errortype, buff, db_errno);
    }
    break;
  case 2:
  {
    handler *file= 0;
    const char *datext= "";
    
    if (share->db_type != NULL)
    {
      if ((file= get_new_handler(share, current_thd->mem_root,
                                 share->db_type)))
      {
        if (!(datext= *file->bas_ext()))
          datext= "";
      }
    }
    err_no= (db_errno == ENOENT) ? ER_FILE_NOT_FOUND : (db_errno == EAGAIN) ?
      ER_FILE_USED : ER_CANT_OPEN_FILE;
    strxmov(buff, share->normalized_path.str, datext, NullS);
    my_error(err_no,errortype, buff, db_errno);
    delete file;
    break;
  }
  case 5:
  {
    const char *csname= get_charset_name((uint) errarg);
    char tmp[10];
    if (!csname || csname[0] =='?')
    {
      my_snprintf(tmp, sizeof(tmp), "#%d", errarg);
      csname= tmp;
    }
    my_printf_error(ER_UNKNOWN_COLLATION,
                    "Unknown collation '%s' in table '%-.64s' definition", 
                    MYF(0), csname, share->table_name.str);
    break;
  }
  case 6:
    strxmov(buff, share->normalized_path.str, reg_ext, NullS);
    my_printf_error(ER_NOT_FORM_FILE,
                    "Table '%-.64s' was created with a different version "
                    "of MySQL and cannot be read", 
                    MYF(0), buff);
    break;
  default:				/* Better wrong error than none */
  case 4:
    strxmov(buff, share->normalized_path.str, reg_ext, NullS);
    my_error(ER_NOT_FORM_FILE, errortype, buff, 0);
    break;
  }
  DBUG_VOID_RETURN;
} /* open_table_error */


	/*
	** fix a str_type to a array type
	** typeparts separated with some char. differents types are separated
	** with a '\0'
	*/

static void
fix_type_pointers(const char ***array, TYPELIB *point_to_type, uint types,
		  char **names)
{
  char *type_name, *ptr;
  char chr;

  ptr= *names;
  while (types--)
  {
    point_to_type->name=0;
    point_to_type->type_names= *array;

    if ((chr= *ptr))			/* Test if empty type */
    {
      while ((type_name=strchr(ptr+1,chr)) != NullS)
      {
	*((*array)++) = ptr+1;
	*type_name= '\0';		/* End string */
	ptr=type_name;
      }
      ptr+=2;				/* Skip end mark and last 0 */
    }
    else
      ptr++;
    point_to_type->count= (uint) (*array - point_to_type->type_names);
    point_to_type++;
    *((*array)++)= NullS;		/* End of type */
  }
  *names=ptr;				/* Update end */
  return;
} /* fix_type_pointers */


TYPELIB *typelib(MEM_ROOT *mem_root, List<String> &strings)
{
  TYPELIB *result= (TYPELIB*) alloc_root(mem_root, sizeof(TYPELIB));
  if (!result)
    return 0;
  result->count=strings.elements;
  result->name="";
  uint nbytes= (sizeof(char*) + sizeof(uint)) * (result->count + 1);
  if (!(result->type_names= (const char**) alloc_root(mem_root, nbytes)))
    return 0;
  result->type_lengths= (uint*) (result->type_names + result->count + 1);
  List_iterator<String> it(strings);
  String *tmp;
  for (uint i=0; (tmp=it++) ; i++)
  {
    result->type_names[i]= tmp->ptr();
    result->type_lengths[i]= tmp->length();
  }
  result->type_names[result->count]= 0;		// End marker
  result->type_lengths[result->count]= 0;
  return result;
}


/*
 Search after a field with given start & length
 If an exact field isn't found, return longest field with starts
 at right position.
 
 NOTES
   This is needed because in some .frm fields 'fieldnr' was saved wrong

 RETURN
   0  error
   #  field number +1
*/

static uint find_field(Field **fields, byte *record, uint start, uint length)
{
  Field **field;
  uint i, pos;

  pos= 0;
  for (field= fields, i=1 ; *field ; i++,field++)
  {
    if ((*field)->offset(record) == start)
    {
      if ((*field)->key_length() == length)
	return (i);
      if (!pos || fields[pos-1]->pack_length() <
	  (*field)->pack_length())
	pos= i;
    }
  }
  return (pos);
}


	/* Check that the integer is in the internal */

int set_zone(register int nr, int min_zone, int max_zone)
{
  if (nr<=min_zone)
    return (min_zone);
  if (nr>=max_zone)
    return (max_zone);
  return (nr);
} /* set_zone */

	/* Adjust number to next larger disk buffer */

ulong next_io_size(register ulong pos)
{
  reg2 ulong offset;
  if ((offset= pos & (IO_SIZE-1)))
    return pos-offset+IO_SIZE;
  return pos;
} /* next_io_size */


/*
  Store an SQL quoted string.

  SYNOPSIS  
    append_unescaped()
    res		result String
    pos		string to be quoted
    length	it's length

  NOTE
    This function works correctly with utf8 or single-byte charset strings.
    May fail with some multibyte charsets though.
*/

void append_unescaped(String *res, const char *pos, uint length)
{
  const char *end= pos+length;
  res->append('\'');

  for (; pos != end ; pos++)
  {
#if defined(USE_MB) && MYSQL_VERSION_ID < 40100
    uint mblen;
    if (use_mb(default_charset_info) &&
        (mblen= my_ismbchar(default_charset_info, pos, end)))
    {
      res->append(pos, mblen);
      pos+= mblen;
      continue;
    }
#endif

    switch (*pos) {
    case 0:				/* Must be escaped for 'mysql' */
      res->append('\\');
      res->append('0');
      break;
    case '\n':				/* Must be escaped for logs */
      res->append('\\');
      res->append('n');
      break;
    case '\r':
      res->append('\\');		/* This gives better readability */
      res->append('r');
      break;
    case '\\':
      res->append('\\');		/* Because of the sql syntax */
      res->append('\\');
      break;
    case '\'':
      res->append('\'');		/* Because of the sql syntax */
      res->append('\'');
      break;
    default:
      res->append(*pos);
      break;
    }
  }
  res->append('\'');
}


	/* Create a .frm file */

File create_frm(THD *thd, const char *name, const char *db,
                const char *table, uint reclength, uchar *fileinfo,
  		HA_CREATE_INFO *create_info, uint keys)
{
  register File file;
  ulong length;
  char fill[IO_SIZE];
  int create_flags= O_RDWR | O_TRUNC;

  if (create_info->options & HA_LEX_CREATE_TMP_TABLE)
    create_flags|= O_EXCL | O_NOFOLLOW;

  /* Fix this when we have new .frm files;  Current limit is 4G rows (QQ) */
  if (create_info->max_rows > UINT_MAX32)
    create_info->max_rows= UINT_MAX32;
  if (create_info->min_rows > UINT_MAX32)
    create_info->min_rows= UINT_MAX32;

  if ((file= my_create(name, CREATE_MODE, create_flags, MYF(0))) >= 0)
  {
    uint key_length, tmp_key_length;
    uint tmp;
    bzero((char*) fileinfo,64);
    /* header */
    fileinfo[0]=(uchar) 254;
    fileinfo[1]= 1;
    fileinfo[2]= FRM_VER+3+ test(create_info->varchar);

    fileinfo[3]= (uchar) ha_legacy_type(
          ha_checktype(thd,ha_legacy_type(create_info->db_type),0,0));
    fileinfo[4]=1;
    int2store(fileinfo+6,IO_SIZE);		/* Next block starts here */
    key_length=keys*(7+NAME_LEN+MAX_REF_PARTS*9)+16;
    length= next_io_size((ulong) (IO_SIZE+key_length+reclength+
                                  create_info->extra_size));
    int4store(fileinfo+10,length);
    tmp_key_length= (key_length < 0xffff) ? key_length : 0xffff;
    int2store(fileinfo+14,tmp_key_length);
    int2store(fileinfo+16,reclength);
    int4store(fileinfo+18,create_info->max_rows);
    int4store(fileinfo+22,create_info->min_rows);
    fileinfo[27]=2;				// Use long pack-fields
    create_info->table_options|=HA_OPTION_LONG_BLOB_PTR; // Use portable blob pointers
    int2store(fileinfo+30,create_info->table_options);
    fileinfo[32]=0;				// No filename anymore
    fileinfo[33]=5;                             // Mark for 5.0 frm file
    int4store(fileinfo+34,create_info->avg_row_length);
    fileinfo[38]= (create_info->default_table_charset ?
		   create_info->default_table_charset->number : 0);
    fileinfo[40]= (uchar) create_info->row_type;
    /* Next few bytes were for RAID support */
    fileinfo[41]= 0;
    fileinfo[42]= 0;
    fileinfo[43]= 0;
    fileinfo[44]= 0;
    fileinfo[45]= 0;
    fileinfo[46]= 0;
    int4store(fileinfo+47, key_length);
    tmp= MYSQL_VERSION_ID;          // Store to avoid warning from int4store
    int4store(fileinfo+51, tmp);
    int4store(fileinfo+55, create_info->extra_size);
    /*
      59-60 is reserved for extra_rec_buf_length,
      61 for default_part_db_type
    */
    int2store(fileinfo+62, create_info->key_block_size);
    bzero(fill,IO_SIZE);
    for (; length > IO_SIZE ; length-= IO_SIZE)
    {
      if (my_write(file,(byte*) fill,IO_SIZE,MYF(MY_WME | MY_NABP)))
      {
	VOID(my_close(file,MYF(0)));
	VOID(my_delete(name,MYF(0)));
	return(-1);
      }
    }
  }
  else
  {
    if (my_errno == ENOENT)
      my_error(ER_BAD_DB_ERROR,MYF(0),db);
    else
      my_error(ER_CANT_CREATE_TABLE,MYF(0),table,my_errno);
  }
  return (file);
} /* create_frm */


void update_create_info_from_table(HA_CREATE_INFO *create_info, TABLE *table)
{
  TABLE_SHARE *share= table->s;
  DBUG_ENTER("update_create_info_from_table");

  create_info->max_rows= share->max_rows;
  create_info->min_rows= share->min_rows;
  create_info->table_options= share->db_create_options;
  create_info->avg_row_length= share->avg_row_length;
  create_info->row_type= share->row_type;
  create_info->default_table_charset= share->table_charset;
  create_info->table_charset= 0;

  DBUG_VOID_RETURN;
}

int
rename_file_ext(const char * from,const char * to,const char * ext)
{
  char from_b[FN_REFLEN],to_b[FN_REFLEN];
  VOID(strxmov(from_b,from,ext,NullS));
  VOID(strxmov(to_b,to,ext,NullS));
  return (my_rename(from_b,to_b,MYF(MY_WME)));
}


/*
  Allocate string field in MEM_ROOT and return it as String

  SYNOPSIS
    get_field()
    mem   	MEM_ROOT for allocating
    field 	Field for retrieving of string
    res         result String

  RETURN VALUES
    1   string is empty
    0	all ok
*/

bool get_field(MEM_ROOT *mem, Field *field, String *res)
{
  char buff[MAX_FIELD_WIDTH], *to;
  String str(buff,sizeof(buff),&my_charset_bin);
  uint length;

  field->val_str(&str);
  if (!(length= str.length()))
  {
    res->length(0);
    return 1;
  }
  if (!(to= strmake_root(mem, str.ptr(), length)))
    length= 0;                                  // Safety fix
  res->set(to, length, ((Field_str*)field)->charset());
  return 0;
}


/*
  Allocate string field in MEM_ROOT and return it as NULL-terminated string

  SYNOPSIS
    get_field()
    mem   	MEM_ROOT for allocating
    field 	Field for retrieving of string

  RETURN VALUES
    NullS  string is empty
    #      pointer to NULL-terminated string value of field
*/

char *get_field(MEM_ROOT *mem, Field *field)
{
  char buff[MAX_FIELD_WIDTH], *to;
  String str(buff,sizeof(buff),&my_charset_bin);
  uint length;

  field->val_str(&str);
  length= str.length();
  if (!length || !(to= (char*) alloc_root(mem,length+1)))
    return NullS;
  memcpy(to,str.ptr(),(uint) length);
  to[length]=0;
  return to;
}


/*
  Check if database name is valid

  SYNPOSIS
    check_db_name()
    org_name		Name of database and length

  NOTES
    If lower_case_table_names is set then database is converted to lower case

  RETURN
    0	ok
    1   error
*/

bool check_db_name(LEX_STRING *org_name)
{
  char *name= org_name->str;

  if (!org_name->length || org_name->length > NAME_LEN)
    return 1;

  if (lower_case_table_names && name != any_db)
    my_casedn_str(files_charset_info, name);

#if defined(USE_MB) && defined(USE_MB_IDENT)
  if (use_mb(system_charset_info))
  {
    bool last_char_is_space= TRUE;
    char *end= name + org_name->length;
    while (name < end)
    {
      int len;
      last_char_is_space= my_isspace(system_charset_info, *name);
      len= my_ismbchar(system_charset_info, name, end);
      if (!len)
        len= 1;
      name+= len;
    }
    return last_char_is_space;
  }
  else
#endif
    return org_name->str[org_name->length - 1] != ' '; /* purecov: inspected */
}


/*
  Allow anything as a table name, as long as it doesn't contain an
  ' ' at the end
  returns 1 on error
*/


bool check_table_name(const char *name, uint length)
{
  const char *end= name+length;
  if (!length || length > NAME_LEN)
    return 1;
#if defined(USE_MB) && defined(USE_MB_IDENT)
  bool last_char_is_space= FALSE;
#else
  if (name[length-1]==' ')
    return 1;
#endif

  while (name != end)
  {
#if defined(USE_MB) && defined(USE_MB_IDENT)
    last_char_is_space= my_isspace(system_charset_info, *name);
    if (use_mb(system_charset_info))
    {
      int len=my_ismbchar(system_charset_info, name, end);
      if (len)
      {
        name += len;
        continue;
      }
    }
#endif
    name++;
  }
#if defined(USE_MB) && defined(USE_MB_IDENT)
  return last_char_is_space;
#else
  return 0;
#endif
}


bool check_column_name(const char *name)
{
  const char *start= name;
  bool last_char_is_space= TRUE;
  
  while (*name)
  {
#if defined(USE_MB) && defined(USE_MB_IDENT)
    last_char_is_space= my_isspace(system_charset_info, *name);
    if (use_mb(system_charset_info))
    {
      int len=my_ismbchar(system_charset_info, name, 
                          name+system_charset_info->mbmaxlen);
      if (len)
      {
        name += len;
        continue;
      }
    }
#else
    last_char_is_space= *name==' ';
#endif
    if (*name == NAMES_SEP_CHAR)
      return 1;
    name++;
  }
  /* Error if empty or too long column name */
  return last_char_is_space || (uint) (name - start) > NAME_LEN;
}


/*
  Checks whether a table is intact. Should be done *just* after the table has
  been opened.
  
  SYNOPSIS
    table_check_intact()
      table             The table to check
      table_f_count     Expected number of columns in the table
      table_def         Expected structure of the table (column name and type)
      last_create_time  The table->file->create_time of the table in memory
                        we have checked last time
      error_num         ER_XXXX from the error messages file. When 0 no error
                        is sent to the client in case types does not match.
                        If different col number either 
                        ER_COL_COUNT_DOESNT_MATCH_PLEASE_UPDATE or 
                        ER_COL_COUNT_DOESNT_MATCH_CORRUPTED is used

  RETURNS
    FALSE  OK
    TRUE   There was an error
*/

my_bool
table_check_intact(TABLE *table, const uint table_f_count,
                   const TABLE_FIELD_W_TYPE *table_def,
                   time_t *last_create_time, int error_num)
{
  uint i;
  my_bool error= FALSE;
  my_bool fields_diff_count;
  DBUG_ENTER("table_check_intact");
  DBUG_PRINT("info",("table: %s  expected_count: %d  last_create_time: %ld",
                     table->alias, table_f_count, *last_create_time));
  
  if ((fields_diff_count= (table->s->fields != table_f_count)) ||
      (*last_create_time != table->file->stats.create_time))
  {
    DBUG_PRINT("info", ("I am suspecting, checking table"));
    if (fields_diff_count)
    {
      /* previous MySQL version */
      error= TRUE;
      if (MYSQL_VERSION_ID > table->s->mysql_version)
      {
        my_error(ER_COL_COUNT_DOESNT_MATCH_PLEASE_UPDATE, MYF(0), table->alias,
                 table_f_count, table->s->fields, table->s->mysql_version,
                 MYSQL_VERSION_ID);
        sql_print_error(ER(ER_COL_COUNT_DOESNT_MATCH_PLEASE_UPDATE),
                        table->alias, table_f_count, table->s->fields,
                        table->s->mysql_version, MYSQL_VERSION_ID);
        DBUG_RETURN(error);

      }
      else if (MYSQL_VERSION_ID == table->s->mysql_version)
      {
        my_error(ER_COL_COUNT_DOESNT_MATCH_CORRUPTED,MYF(0), table->alias,
                 table_f_count, table->s->fields);
        sql_print_error(ER(ER_COL_COUNT_DOESNT_MATCH_CORRUPTED), table->alias,
                        table_f_count, table->s->fields);
      }
      else
      {
        /*
          Moving from newer mysql to older one -> let's say not an error but
          will check the definition afterwards. If a column was added at the
          end then we don't care much since it's not in the middle.
        */
        error= FALSE;
      }
    }
    /* definitely something has changed */
    char buffer[255];
    for (i=0 ; i < table_f_count; i++, table_def++)
    {      
      String sql_type(buffer, sizeof(buffer), system_charset_info);
      sql_type.length(0);
      /*
        Name changes are not fatal, we use sequence numbers => no problem
        for us but this can show tampered table or broken table.
      */
      if (i < table->s->fields)
      {
        Field *field= table->field[i];
        if (strncmp(field->field_name, table_def->name.str,
                                       table_def->name.length))
        {
          sql_print_error("(%s) Expected field %s at position %d, found %s",
                          table->alias, table_def->name.str, i,
                          field->field_name);
        }
                        
        /*
          If the type does not match than something is really wrong
          Check up to length - 1. Why?
          1. datetime -> datetim -> the same
          2. int(11) -> int(11  -> the same
          3. set('one','two') -> set('one','two'  
             so for sets if the same prefix is there it's ok if more are
             added as part of the set. The same is valid for enum. So a new
             table running on a old server will be valid.
        */ 
        field->sql_type(sql_type);
        if (strncmp(sql_type.c_ptr_safe(), table_def->type.str,
                    table_def->type.length - 1))
        {
          sql_print_error("(%s) Expected field %s at position %d to have type "
                          "%s, found %s", table->alias, table_def->name.str,
                          i, table_def->type.str, sql_type.c_ptr_safe()); 
          error= TRUE;
        }
        else if (table_def->cset.str && !field->has_charset())
        {
          sql_print_error("(%s) Expected field %s at position %d to have "
                          "character set '%s' but found no such", table->alias,
                          table_def->name.str, i, table_def->cset.str);        
          error= TRUE;
        }
        else if (table_def->cset.str && 
                 strcmp(field->charset()->csname, table_def->cset.str))
        {
          sql_print_error("(%s) Expected field %s at position %d to have "
                          "character set '%s' but found '%s'", table->alias,
                          table_def->name.str, i, table_def->cset.str,
                          field->charset()->csname);
          error= TRUE;
        }
      }
      else
      {
        sql_print_error("(%s) Expected field %s at position %d to have type %s "
                        " but no field found.", table->alias,
                        table_def->name.str, i, table_def->type.str);
        error= TRUE;        
      }
    }
    if (!error)
      *last_create_time= table->file->stats.create_time;
    else if (!fields_diff_count && error_num)
      my_error(error_num,MYF(0), table->alias, table_f_count, table->s->fields);
  }
  else
  {
    DBUG_PRINT("info", ("Table seems ok without thorough checking."));
    *last_create_time= table->file->stats.create_time;
  }
   
  DBUG_RETURN(error);  
}


/*
  Create Item_field for each column in the table.

  SYNPOSIS
    st_table::fill_item_list()
      item_list          a pointer to an empty list used to store items

  DESCRIPTION
    Create Item_field object for each column in the table and
    initialize it with the corresponding Field. New items are
    created in the current THD memory root.

  RETURN VALUE
    0                    success
    1                    out of memory
*/

bool st_table::fill_item_list(List<Item> *item_list) const
{
  /*
    All Item_field's created using a direct pointer to a field
    are fixed in Item_field constructor.
  */
  for (Field **ptr= field; *ptr; ptr++)
  {
    Item_field *item= new Item_field(*ptr);
    if (!item || item_list->push_back(item))
      return TRUE;
  }
  return FALSE;
}

/*
  Reset an existing list of Item_field items to point to the
  Fields of this table.

  SYNPOSIS
    st_table::fill_item_list()
      item_list          a non-empty list with Item_fields

  DESCRIPTION
    This is a counterpart of fill_item_list used to redirect
    Item_fields to the fields of a newly created table.
    The caller must ensure that number of items in the item_list
    is the same as the number of columns in the table.
*/

void st_table::reset_item_list(List<Item> *item_list) const
{
  List_iterator_fast<Item> it(*item_list);
  for (Field **ptr= field; *ptr; ptr++)
  {
    Item_field *item_field= (Item_field*) it++;
    DBUG_ASSERT(item_field != 0);
    item_field->reset_field(*ptr);
  }
}

/*
  calculate md5 of query

  SYNOPSIS
    st_table_list::calc_md5()
    buffer	buffer for md5 writing
*/

void  st_table_list::calc_md5(char *buffer)
{
  my_MD5_CTX context;
  uchar digest[16];
  my_MD5Init(&context);
  my_MD5Update(&context,(uchar *) query.str, query.length);
  my_MD5Final(digest, &context);
  sprintf((char *) buffer,
	    "%02x%02x%02x%02x%02x%02x%02x%02x%02x%02x%02x%02x%02x%02x%02x%02x",
	    digest[0], digest[1], digest[2], digest[3],
	    digest[4], digest[5], digest[6], digest[7],
	    digest[8], digest[9], digest[10], digest[11],
	    digest[12], digest[13], digest[14], digest[15]);
}


/*
  set underlying TABLE for table place holder of VIEW

  DESCRIPTION
    Replace all views that only uses one table with the table itself.
    This allows us to treat the view as a simple table and even update
    it (it is a kind of optimisation)

  SYNOPSIS
    st_table_list::set_underlying_merge()
*/

void st_table_list::set_underlying_merge()
{
  TABLE_LIST *tbl;

  if ((tbl= merge_underlying_list))
  {
    /* This is a view. Process all tables of view */
    DBUG_ASSERT(view && effective_algorithm == VIEW_ALGORITHM_MERGE);
    do
    {
      if (tbl->merge_underlying_list)          // This is a view
      {
        DBUG_ASSERT(tbl->view &&
                    tbl->effective_algorithm == VIEW_ALGORITHM_MERGE);
        /*
          This is the only case where set_ancestor is called on an object
          that may not be a view (in which case ancestor is 0)
        */
        tbl->merge_underlying_list->set_underlying_merge();
      }
    } while ((tbl= tbl->next_local));

    if (!multitable_view)
    {
      table= merge_underlying_list->table;
      schema_table= merge_underlying_list->schema_table;
    }
  }
}


/*
  setup fields of placeholder of merged VIEW

  SYNOPSIS
    st_table_list::setup_underlying()
    thd		    - thread handler

  DESCRIPTION
    It is:
    - preparing translation table for view columns
    If there are underlying view(s) procedure first will be called for them.

  RETURN
    FALSE - OK
    TRUE  - error
*/

bool st_table_list::setup_underlying(THD *thd)
{
  DBUG_ENTER("st_table_list::setup_underlying");

  if (!field_translation && merge_underlying_list)
  {
    Field_translator *transl;
    SELECT_LEX *select= &view->select_lex;
    Item *item;
    TABLE_LIST *tbl;
    List_iterator_fast<Item> it(select->item_list);
    uint field_count= 0;

    if (check_stack_overrun(thd, STACK_MIN_SIZE, (char *)&field_count))
    {
      DBUG_RETURN(TRUE);
    }

    for (tbl= merge_underlying_list; tbl; tbl= tbl->next_local)
    {
      if (tbl->merge_underlying_list &&
          tbl->setup_underlying(thd))
      {
        DBUG_RETURN(TRUE);
      }
    }

    /* Create view fields translation table */

    if (!(transl=
          (Field_translator*)(thd->stmt_arena->
                              alloc(select->item_list.elements *
                                    sizeof(Field_translator)))))
    {
      DBUG_RETURN(TRUE);
    }

    while ((item= it++))
    {
      transl[field_count].name= item->name;
      transl[field_count++].item= item;
    }
    field_translation= transl;
    field_translation_end= transl + field_count;
    /* TODO: use hash for big number of fields */

    /* full text function moving to current select */
    if (view->select_lex.ftfunc_list->elements)
    {
      Item_func_match *ifm;
      SELECT_LEX *current_select= thd->lex->current_select;
      List_iterator_fast<Item_func_match>
        li(*(view->select_lex.ftfunc_list));
      while ((ifm= li++))
        current_select->ftfunc_list->push_front(ifm);
    }
  }
  DBUG_RETURN(FALSE);
}


/*
  Prepare where expression of view

  SYNOPSIS
    st_table_list::prep_where()
    thd             - thread handler
    conds           - condition of this JOIN
    no_where_clause - do not build WHERE or ON outer qwery do not need it
                      (it is INSERT), we do not need conds if this flag is set

  NOTE: have to be called befor CHECK OPTION preparation, because it makes
  fix_fields for view WHERE clause

  RETURN
    FALSE - OK
    TRUE  - error
*/

bool st_table_list::prep_where(THD *thd, Item **conds,
                               bool no_where_clause)
{
  DBUG_ENTER("st_table_list::prep_where");

  for (TABLE_LIST *tbl= merge_underlying_list; tbl; tbl= tbl->next_local)
  {
    if (tbl->view && tbl->prep_where(thd, conds, no_where_clause))
    {
      DBUG_RETURN(TRUE);
    }
  }

  if (where)
  {
    if (!where->fixed && where->fix_fields(thd, &where))
    {
      DBUG_RETURN(TRUE);
    }

    /*
      check that it is not VIEW in which we insert with INSERT SELECT
      (in this case we can't add view WHERE condition to main SELECT_LEX)
    */
    if (!no_where_clause && !where_processed)
    {
      TABLE_LIST *tbl= this;
      Query_arena *arena= thd->stmt_arena, backup;
      arena= thd->activate_stmt_arena_if_needed(&backup);  // For easier test

      /* Go up to join tree and try to find left join */
      for (; tbl; tbl= tbl->embedding)
      {
        if (tbl->outer_join)
        {
          /*
            Store WHERE condition to ON expression for outer join, because
            we can't use WHERE to correctly execute left joins on VIEWs and
            this expression will not be moved to WHERE condition (i.e. will
            be clean correctly for PS/SP)
          */
          tbl->on_expr= and_conds(tbl->on_expr,
                                  where->copy_andor_structure(thd));
          break;
        }
      }
      if (tbl == 0)
        *conds= and_conds(*conds, where->copy_andor_structure(thd));
      if (arena)
        thd->restore_active_arena(arena, &backup);
      where_processed= TRUE;
    }
  }

  DBUG_RETURN(FALSE);
}


/*
  Prepare check option expression of table

  SYNOPSIS
    st_table_list::prep_check_option()
    thd             - thread handler
    check_opt_type  - WITH CHECK OPTION type (VIEW_CHECK_NONE,
                      VIEW_CHECK_LOCAL, VIEW_CHECK_CASCADED)
                      we use this parameter instead of direct check of
                      effective_with_check to change type of underlying
                      views to VIEW_CHECK_CASCADED if outer view have
                      such option and prevent processing of underlying
                      view check options if outer view have just
                      VIEW_CHECK_LOCAL option.

  NOTE
    This method build check options for every call
    (usual execution or every SP/PS call)
    This method have to be called after WHERE preparation
    (st_table_list::prep_where)

  RETURN
    FALSE - OK
    TRUE  - error
*/

bool st_table_list::prep_check_option(THD *thd, uint8 check_opt_type)
{
  DBUG_ENTER("st_table_list::prep_check_option");

  for (TABLE_LIST *tbl= merge_underlying_list; tbl; tbl= tbl->next_local)
  {
    /* see comment of check_opt_type parameter */
    if (tbl->view &&
        tbl->prep_check_option(thd,
                               ((check_opt_type == VIEW_CHECK_CASCADED) ?
                                VIEW_CHECK_CASCADED :
                                VIEW_CHECK_NONE)))
    {
      DBUG_RETURN(TRUE);
    }
  }

  if (check_opt_type)
  {
    Item *item= 0;
    if (where)
    {
      DBUG_ASSERT(where->fixed);
      item= where->copy_andor_structure(thd);
    }
    if (check_opt_type == VIEW_CHECK_CASCADED)
    {
      for (TABLE_LIST *tbl= merge_underlying_list; tbl; tbl= tbl->next_local)
      {
        if (tbl->check_option)
          item= and_conds(item, tbl->check_option);
      }
    }
    if (item)
      thd->change_item_tree(&check_option, item);
  }

  if (check_option)
  {
    const char *save_where= thd->where;
    thd->where= "check option";
    if (!check_option->fixed &&
        check_option->fix_fields(thd, &check_option) ||
        check_option->check_cols(1))
    {
      DBUG_RETURN(TRUE);
    }
    thd->where= save_where;
  }
  DBUG_RETURN(FALSE);
}


/*
  Hide errors which show view underlying table information

  SYNOPSIS
    st_table_list::hide_view_error()
    thd     thread handler

*/

void st_table_list::hide_view_error(THD *thd)
{
  /* Hide "Unknown column" or "Unknown function" error */
  if (thd->net.last_errno == ER_BAD_FIELD_ERROR ||
      thd->net.last_errno == ER_SP_DOES_NOT_EXIST ||
      thd->net.last_errno == ER_PROCACCESS_DENIED_ERROR ||
      thd->net.last_errno == ER_COLUMNACCESS_DENIED_ERROR ||
      thd->net.last_errno == ER_TABLEACCESS_DENIED_ERROR)
  {
    TABLE_LIST *top= top_table();
    thd->clear_error();
    my_error(ER_VIEW_INVALID, MYF(0), top->view_db.str, top->view_name.str);
  }
  else if (thd->net.last_errno == ER_NO_DEFAULT_FOR_FIELD)
  {
    TABLE_LIST *top= top_table();
    thd->clear_error();
    // TODO: make correct error message
    my_error(ER_NO_DEFAULT_FOR_VIEW_FIELD, MYF(0),
             top->view_db.str, top->view_name.str);
  }
}


/*
  Find underlying base tables (TABLE_LIST) which represent given
  table_to_find (TABLE)

  SYNOPSIS
    st_table_list::find_underlying_table()
    table_to_find table to find

  RETURN
    0  table is not found
    found table reference
*/

st_table_list *st_table_list::find_underlying_table(TABLE *table_to_find)
{
  /* is this real table and table which we are looking for? */
  if (table == table_to_find && merge_underlying_list == 0)
    return this;

  for (TABLE_LIST *tbl= merge_underlying_list; tbl; tbl= tbl->next_local)
  {
    TABLE_LIST *result;
    if ((result= tbl->find_underlying_table(table_to_find)))
      return result;
  }
  return 0;
}

/*
  cleunup items belonged to view fields translation table

  SYNOPSIS
    st_table_list::cleanup_items()
*/

void st_table_list::cleanup_items()
{
  if (!field_translation)
    return;

  for (Field_translator *transl= field_translation;
       transl < field_translation_end;
       transl++)
    transl->item->walk(&Item::cleanup_processor, 0, 0);
}


/*
  check CHECK OPTION condition

  SYNOPSIS
    check_option()
    ignore_failure ignore check option fail

  RETURN
    VIEW_CHECK_OK     OK
    VIEW_CHECK_ERROR  FAILED
    VIEW_CHECK_SKIP   FAILED, but continue
*/

int st_table_list::view_check_option(THD *thd, bool ignore_failure)
{
  if (check_option && check_option->val_int() == 0)
  {
    TABLE_LIST *view= top_table();
    if (ignore_failure)
    {
      push_warning_printf(thd, MYSQL_ERROR::WARN_LEVEL_ERROR,
                          ER_VIEW_CHECK_FAILED, ER(ER_VIEW_CHECK_FAILED),
                          view->view_db.str, view->view_name.str);
      return(VIEW_CHECK_SKIP);
    }
    else
    {
      my_error(ER_VIEW_CHECK_FAILED, MYF(0), view->view_db.str, view->view_name.str);
      return(VIEW_CHECK_ERROR);
    }
  }
  return(VIEW_CHECK_OK);
}


/*
  Find table in underlying tables by mask and check that only this
  table belong to given mask

  SYNOPSIS
    st_table_list::check_single_table()
    table	reference on variable where to store found table
		(should be 0 on call, to find table, or point to table for
		unique test)
    map         bit mask of tables
    view        view for which we are looking table

  RETURN
    FALSE table not found or found only one
    TRUE  found several tables
*/

bool st_table_list::check_single_table(st_table_list **table, table_map map,
                                       st_table_list *view)
{
  for (TABLE_LIST *tbl= merge_underlying_list; tbl; tbl= tbl->next_local)
  {
    if (tbl->table)
    {
      if (tbl->table->map & map)
      {
	if (*table)
	  return TRUE;
        *table= tbl;
        tbl->check_option= view->check_option;
      }
    }
    else if (tbl->check_single_table(table, map, view))
      return TRUE;
  }
  return FALSE;
}


/*
  Set insert_values buffer

  SYNOPSIS
    set_insert_values()
    mem_root   memory pool for allocating

  RETURN
    FALSE - OK
    TRUE  - out of memory
*/

bool st_table_list::set_insert_values(MEM_ROOT *mem_root)
{
  if (table)
  {
    if (!table->insert_values &&
        !(table->insert_values= (byte *)alloc_root(mem_root,
                                                   table->s->rec_buff_length)))
      return TRUE;
  }
  else
  {
    DBUG_ASSERT(view && merge_underlying_list);
    for (TABLE_LIST *tbl= merge_underlying_list; tbl; tbl= tbl->next_local)
      if (tbl->set_insert_values(mem_root))
        return TRUE;
  }
  return FALSE;
}


/*
  Test if this is a leaf with respect to name resolution.

  SYNOPSIS
    st_table_list::is_leaf_for_name_resolution()

  DESCRIPTION
    A table reference is a leaf with respect to name resolution if
    it is either a leaf node in a nested join tree (table, view,
    schema table, subquery), or an inner node that represents a
    NATURAL/USING join, or a nested join with materialized join
    columns.

  RETURN
    TRUE if a leaf, FALSE otherwise.
*/
bool st_table_list::is_leaf_for_name_resolution()
{
  return (view || is_natural_join || is_join_columns_complete ||
          !nested_join);
}


/*
  Retrieve the first (left-most) leaf in a nested join tree with
  respect to name resolution.

  SYNOPSIS
    st_table_list::first_leaf_for_name_resolution()

  DESCRIPTION
    Given that 'this' is a nested table reference, recursively walk
    down the left-most children of 'this' until we reach a leaf
    table reference with respect to name resolution.

  IMPLEMENTATION
    The left-most child of a nested table reference is the last element
    in the list of children because the children are inserted in
    reverse order.

  RETURN
    If 'this' is a nested table reference - the left-most child of
      the tree rooted in 'this',
    else return 'this'
*/

TABLE_LIST *st_table_list::first_leaf_for_name_resolution()
{
  TABLE_LIST *cur_table_ref;
  NESTED_JOIN *cur_nested_join;
  LINT_INIT(cur_table_ref);

  if (is_leaf_for_name_resolution())
    return this;
  DBUG_ASSERT(nested_join);

  for (cur_nested_join= nested_join;
       cur_nested_join;
       cur_nested_join= cur_table_ref->nested_join)
  {
    List_iterator_fast<TABLE_LIST> it(cur_nested_join->join_list);
    cur_table_ref= it++;
    /*
      If the current nested join is a RIGHT JOIN, the operands in
      'join_list' are in reverse order, thus the first operand is
      already at the front of the list. Otherwise the first operand
      is in the end of the list of join operands.
    */
    if (!(cur_table_ref->outer_join & JOIN_TYPE_RIGHT))
    {
      TABLE_LIST *next;
      while ((next= it++))
        cur_table_ref= next;
    }
    if (cur_table_ref->is_leaf_for_name_resolution())
      break;
  }
  return cur_table_ref;
}


/*
  Retrieve the last (right-most) leaf in a nested join tree with
  respect to name resolution.

  SYNOPSIS
    st_table_list::last_leaf_for_name_resolution()

  DESCRIPTION
    Given that 'this' is a nested table reference, recursively walk
    down the right-most children of 'this' until we reach a leaf
    table reference with respect to name resolution.

  IMPLEMENTATION
    The right-most child of a nested table reference is the first
    element in the list of children because the children are inserted
    in reverse order.

  RETURN
    - If 'this' is a nested table reference - the right-most child of
      the tree rooted in 'this',
    - else - 'this'
*/

TABLE_LIST *st_table_list::last_leaf_for_name_resolution()
{
  TABLE_LIST *cur_table_ref= this;
  NESTED_JOIN *cur_nested_join;

  if (is_leaf_for_name_resolution())
    return this;
  DBUG_ASSERT(nested_join);

  for (cur_nested_join= nested_join;
       cur_nested_join;
       cur_nested_join= cur_table_ref->nested_join)
  {
    cur_table_ref= cur_nested_join->join_list.head();
    /*
      If the current nested is a RIGHT JOIN, the operands in
      'join_list' are in reverse order, thus the last operand is in the
      end of the list.
    */
    if ((cur_table_ref->outer_join & JOIN_TYPE_RIGHT))
    {
      List_iterator_fast<TABLE_LIST> it(cur_nested_join->join_list);
      TABLE_LIST *next;
      cur_table_ref= it++;
      while ((next= it++))
        cur_table_ref= next;
    }
    if (cur_table_ref->is_leaf_for_name_resolution())
      break;
  }
  return cur_table_ref;
}


/*
  Register access mode which we need for underlying tables

  SYNOPSIS
    register_want_access()
    want_access          Acess which we require
*/

void st_table_list::register_want_access(ulong want_access)
{
  /* Remove SHOW_VIEW_ACL, because it will be checked during making view */
  want_access&= ~SHOW_VIEW_ACL;
  if (belong_to_view)
  {
    grant.want_privilege= want_access;
    if (table)
      table->grant.want_privilege= want_access;
  }
  for (TABLE_LIST *tbl= merge_underlying_list; tbl; tbl= tbl->next_local)
    tbl->register_want_access(want_access);
}


/*
  Load security context information for this view

  SYNOPSIS
    st_table_list::prepare_view_securety_context()
    thd                  [in] thread handler

  RETURN
    FALSE  OK
    TRUE   Error
*/

#ifndef NO_EMBEDDED_ACCESS_CHECKS
bool st_table_list::prepare_view_securety_context(THD *thd)
{
  DBUG_ENTER("st_table_list::prepare_view_securety_context");
  DBUG_PRINT("enter", ("table: %s", alias));

  DBUG_ASSERT(!prelocking_placeholder && view);
  if (view_suid)
  {
    DBUG_PRINT("info", ("This table is suid view => load contest"));
    DBUG_ASSERT(view && view_sctx);
    if (acl_getroot_no_password(view_sctx,
                                definer.user.str,
                                definer.host.str,
                                definer.host.str,
                                thd->db))
    {
      if (thd->lex->sql_command == SQLCOM_SHOW_CREATE)
      {
        push_warning_printf(thd, MYSQL_ERROR::WARN_LEVEL_NOTE, 
                            ER_NO_SUCH_USER, 
                            ER(ER_NO_SUCH_USER),
                            definer.user.str, definer.host.str);
      }
      else
      {
        if (thd->security_ctx->master_access & SUPER_ACL)
        {
          my_error(ER_NO_SUCH_USER, MYF(0), definer.user.str, definer.host.str);

        }
        else
        {
           my_error(ER_ACCESS_DENIED_ERROR, MYF(0),
                    thd->security_ctx->priv_user,
                    thd->security_ctx->priv_host,
                    (thd->password ?  ER(ER_YES) : ER(ER_NO)));
        }
        DBUG_RETURN(TRUE);
      }
    }
  }
  DBUG_RETURN(FALSE);
}
#endif


/*
  Find security context of current view

  SYNOPSIS
    st_table_list::find_view_security_context()
    thd                  [in] thread handler

*/

#ifndef NO_EMBEDDED_ACCESS_CHECKS
Security_context *st_table_list::find_view_security_context(THD *thd)
{
  Security_context *sctx;
  TABLE_LIST *upper_view= this;
  DBUG_ENTER("st_table_list::find_view_security_context");

  DBUG_ASSERT(view);
  while (upper_view && !upper_view->view_suid)
  {
    DBUG_ASSERT(!upper_view->prelocking_placeholder);
    upper_view= upper_view->referencing_view;
  }
  if (upper_view)
  {
    DBUG_PRINT("info", ("Securety context of view %s will be used",
                        upper_view->alias));
    sctx= upper_view->view_sctx;
    DBUG_ASSERT(sctx);
  }
  else
  {
    DBUG_PRINT("info", ("Current global context will be used"));
    sctx= thd->security_ctx;
  }
  DBUG_RETURN(sctx);
}
#endif


/*
  Prepare security context and load underlying tables priveleges for view

  SYNOPSIS
    st_table_list::prepare_security()
    thd                  [in] thread handler

  RETURN
    FALSE  OK
    TRUE   Error
*/

bool st_table_list::prepare_security(THD *thd)
{
  List_iterator_fast<TABLE_LIST> tb(*view_tables);
  TABLE_LIST *tbl;
  DBUG_ENTER("st_table_list::prepare_security");
#ifndef NO_EMBEDDED_ACCESS_CHECKS
  Security_context *save_security_ctx= thd->security_ctx;

  DBUG_ASSERT(!prelocking_placeholder);
  if (prepare_view_securety_context(thd))
    DBUG_RETURN(TRUE);
  thd->security_ctx= find_view_security_context(thd);
  while ((tbl= tb++))
  {
    DBUG_ASSERT(tbl->referencing_view);
    char *db, *table_name;
    if (tbl->view)
    {
      db= tbl->view_db.str;
      table_name= tbl->view_name.str;
    }
    else
    {
      db= tbl->db;
      table_name= tbl->table_name;
    }
    fill_effective_table_privileges(thd, &tbl->grant, db, table_name);
    if (tbl->table)
      tbl->table->grant= grant;
  }
  thd->security_ctx= save_security_ctx;
#else
  while ((tbl= tb++))
    tbl->grant.privilege= ~NO_ACCESS;
#endif
  DBUG_RETURN(FALSE);
}


Natural_join_column::Natural_join_column(Field_translator *field_param,
                                         TABLE_LIST *tab)
{
  DBUG_ASSERT(tab->field_translation);
  view_field= field_param;
  table_field= NULL;
  table_ref= tab;
  is_common= FALSE;
}


Natural_join_column::Natural_join_column(Field *field_param,
                                         TABLE_LIST *tab)
{
  DBUG_ASSERT(tab->table == field_param->table);
  table_field= field_param;
  view_field= NULL;
  table_ref= tab;
  is_common= FALSE;
}


const char *Natural_join_column::name()
{
  if (view_field)
  {
    DBUG_ASSERT(table_field == NULL);
    return view_field->name;
  }

  return table_field->field_name;
}


Item *Natural_join_column::create_item(THD *thd)
{
  if (view_field)
  {
    DBUG_ASSERT(table_field == NULL);
    return create_view_field(thd, table_ref, &view_field->item,
                             view_field->name);
  }
  return new Item_field(thd, &thd->lex->current_select->context, table_field);
}


Field *Natural_join_column::field()
{
  if (view_field)
  {
    DBUG_ASSERT(table_field == NULL);
    return NULL;
  }
  return table_field;
}


const char *Natural_join_column::table_name()
{
  return table_ref->alias;
}


const char *Natural_join_column::db_name()
{
  if (view_field)
    return table_ref->view_db.str;

  /*
    Test that TABLE_LIST::db is the same as st_table_share::db to
    ensure consistency. An exception are I_S schema tables, which
    are inconsistent in this respect.
  */
  DBUG_ASSERT(!strcmp(table_ref->db,
                      table_ref->table->s->db.str) ||
              (table_ref->schema_table &&
               table_ref->table->s->db.str[0] == 0));
  return table_ref->db;
}


GRANT_INFO *Natural_join_column::grant()
{
  if (view_field)
    return &(table_ref->grant);
  return &(table_ref->table->grant);
}


void Field_iterator_view::set(TABLE_LIST *table)
{
  DBUG_ASSERT(table->field_translation);
  view= table;
  ptr= table->field_translation;
  array_end= table->field_translation_end;
}


const char *Field_iterator_table::name()
{
  return (*ptr)->field_name;
}


Item *Field_iterator_table::create_item(THD *thd)
{
  return new Item_field(thd, &thd->lex->current_select->context, *ptr);
}


const char *Field_iterator_view::name()
{
  return ptr->name;
}


Item *Field_iterator_view::create_item(THD *thd)
{
  return create_view_field(thd, view, &ptr->item, ptr->name);
}

Item *create_view_field(THD *thd, TABLE_LIST *view, Item **field_ref,
                        const char *name)
{
  bool save_wrapper= thd->lex->select_lex.no_wrap_view_item;
  Item *field= *field_ref;
  DBUG_ENTER("create_view_field");

  if (view->schema_table_reformed)
  {
    /*
      Translation table items are always Item_fields and already fixed
      ('mysql_schema_table' function). So we can return directly the
      field. This case happens only for 'show & where' commands.
    */
    DBUG_ASSERT(field && field->fixed);
    DBUG_RETURN(field);
  }

  DBUG_ASSERT(field);
  thd->lex->current_select->no_wrap_view_item= TRUE;
  if (!field->fixed)
  {
    if (field->fix_fields(thd, field_ref))
    {
      thd->lex->current_select->no_wrap_view_item= save_wrapper;
      DBUG_RETURN(0);
    }
    field= *field_ref;
  }
  thd->lex->current_select->no_wrap_view_item= save_wrapper;
  if (save_wrapper)
  {
    DBUG_RETURN(field);
  }
  Item *item= new Item_direct_view_ref(&view->view->select_lex.context,
                                       field_ref, view->alias,
                                       name);
  DBUG_RETURN(item);
}


void Field_iterator_natural_join::set(TABLE_LIST *table_ref)
{
  DBUG_ASSERT(table_ref->join_columns);
  column_ref_it.init(*(table_ref->join_columns));
  cur_column_ref= column_ref_it++;
}


void Field_iterator_natural_join::next()
{
  cur_column_ref= column_ref_it++;
  DBUG_ASSERT(!cur_column_ref || ! cur_column_ref->table_field ||
              cur_column_ref->table_ref->table ==
              cur_column_ref->table_field->table);
}


void Field_iterator_table_ref::set_field_iterator()
{
  DBUG_ENTER("Field_iterator_table_ref::set_field_iterator");
  /*
    If the table reference we are iterating over is a natural join, or it is
    an operand of a natural join, and TABLE_LIST::join_columns contains all
    the columns of the join operand, then we pick the columns from
    TABLE_LIST::join_columns, instead of the  orginial container of the
    columns of the join operator.
  */
  if (table_ref->is_join_columns_complete)
  {
    /* Necesary, but insufficient conditions. */
    DBUG_ASSERT(table_ref->is_natural_join ||
                table_ref->nested_join ||
                table_ref->join_columns &&
                /* This is a merge view. */
                ((table_ref->field_translation &&
                  table_ref->join_columns->elements ==
                  (ulong)(table_ref->field_translation_end -
                          table_ref->field_translation)) ||
                 /* This is stored table or a tmptable view. */
                 (!table_ref->field_translation &&
                  table_ref->join_columns->elements ==
                  table_ref->table->s->fields)));
    field_it= &natural_join_it;
    DBUG_PRINT("info",("field_it for '%s' is Field_iterator_natural_join",
                       table_ref->alias));
  }
  /* This is a merge view, so use field_translation. */
  else if (table_ref->field_translation)
  {
    DBUG_ASSERT(table_ref->view &&
                table_ref->effective_algorithm == VIEW_ALGORITHM_MERGE);
    field_it= &view_field_it;
    DBUG_PRINT("info", ("field_it for '%s' is Field_iterator_view",
                        table_ref->alias));
  }
  /* This is a base table or stored view. */
  else
  {
    DBUG_ASSERT(table_ref->table || table_ref->view);
    field_it= &table_field_it;
    DBUG_PRINT("info", ("field_it for '%s' is Field_iterator_table",
                        table_ref->alias));
  }
  field_it->set(table_ref);
  DBUG_VOID_RETURN;
}


void Field_iterator_table_ref::set(TABLE_LIST *table)
{
  DBUG_ASSERT(table);
  first_leaf= table->first_leaf_for_name_resolution();
  last_leaf=  table->last_leaf_for_name_resolution();
  DBUG_ASSERT(first_leaf && last_leaf);
  table_ref= first_leaf;
  set_field_iterator();
}


void Field_iterator_table_ref::next()
{
  /* Move to the next field in the current table reference. */
  field_it->next();
  /*
    If all fields of the current table reference are exhausted, move to
    the next leaf table reference.
  */
  if (field_it->end_of_fields() && table_ref != last_leaf)
  {
    table_ref= table_ref->next_name_resolution_table;
    DBUG_ASSERT(table_ref);
    set_field_iterator();
  }
}


const char *Field_iterator_table_ref::table_name()
{
  if (table_ref->view)
    return table_ref->view_name.str;
  else if (table_ref->is_natural_join)
    return natural_join_it.column_ref()->table_name();

  DBUG_ASSERT(!strcmp(table_ref->table_name,
                      table_ref->table->s->table_name.str));
  return table_ref->table_name;
}


const char *Field_iterator_table_ref::db_name()
{
  if (table_ref->view)
    return table_ref->view_db.str;
  else if (table_ref->is_natural_join)
    return natural_join_it.column_ref()->db_name();

  /*
    Test that TABLE_LIST::db is the same as st_table_share::db to
    ensure consistency. An exception are I_S schema tables, which
    are inconsistent in this respect.
  */
  DBUG_ASSERT(!strcmp(table_ref->db, table_ref->table->s->db.str) ||
              (table_ref->schema_table &&
               table_ref->table->s->db.str[0] == 0));

  return table_ref->db;
}


GRANT_INFO *Field_iterator_table_ref::grant()
{
  if (table_ref->view)
    return &(table_ref->grant);
  else if (table_ref->is_natural_join)
    return natural_join_it.column_ref()->grant();
  return &(table_ref->table->grant);
}


/*
  Create new or return existing column reference to a column of a
  natural/using join.

  SYNOPSIS
    Field_iterator_table_ref::get_or_create_column_ref()
    parent_table_ref  the parent table reference over which the
                      iterator is iterating

  DESCRIPTION
    Create a new natural join column for the current field of the
    iterator if no such column was created, or return an already
    created natural join column. The former happens for base tables or
    views, and the latter for natural/using joins. If a new field is
    created, then the field is added to 'parent_table_ref' if it is
    given, or to the original table referene of the field if
    parent_table_ref == NULL.

  NOTES
    This method is designed so that when a Field_iterator_table_ref
    walks through the fields of a table reference, all its fields
    are created and stored as follows:
    - If the table reference being iterated is a stored table, view or
      natural/using join, store all natural join columns in a list
      attached to that table reference.
    - If the table reference being iterated is a nested join that is
      not natural/using join, then do not materialize its result
      fields. This is OK because for such table references
      Field_iterator_table_ref iterates over the fields of the nested
      table references (recursively). In this way we avoid the storage
      of unnecessay copies of result columns of nested joins.

  RETURN
    #     Pointer to a column of a natural join (or its operand)
    NULL  No memory to allocate the column
*/

Natural_join_column *
Field_iterator_table_ref::get_or_create_column_ref(TABLE_LIST *parent_table_ref)
{
  Natural_join_column *nj_col;
  bool is_created= TRUE;
  uint field_count;
  TABLE_LIST *add_table_ref= parent_table_ref ?
                             parent_table_ref : table_ref;

  LINT_INIT(field_count);
  if (field_it == &table_field_it)
  {
    /* The field belongs to a stored table. */
    Field *field= table_field_it.field();
    nj_col= new Natural_join_column(field, table_ref);
    field_count= table_ref->table->s->fields;
  }
  else if (field_it == &view_field_it)
  {
    /* The field belongs to a merge view or information schema table. */
    Field_translator *translated_field= view_field_it.field_translator();
    nj_col= new Natural_join_column(translated_field, table_ref);
    field_count= table_ref->field_translation_end -
                 table_ref->field_translation;
  }
  else
  {
    /*
      The field belongs to a NATURAL join, therefore the column reference was
      already created via one of the two constructor calls above. In this case
      we just return the already created column reference.
    */
    DBUG_ASSERT(table_ref->is_join_columns_complete);
    is_created= FALSE;
    nj_col= natural_join_it.column_ref();
    DBUG_ASSERT(nj_col);
  }
  DBUG_ASSERT(!nj_col->table_field ||
              nj_col->table_ref->table == nj_col->table_field->table);

  /*
    If the natural join column was just created add it to the list of
    natural join columns of either 'parent_table_ref' or to the table
    reference that directly contains the original field.
  */
  if (is_created)
  {
    /* Make sure not all columns were materialized. */
    DBUG_ASSERT(!add_table_ref->is_join_columns_complete);
    if (!add_table_ref->join_columns)
    {
      /* Create a list of natural join columns on demand. */
      if (!(add_table_ref->join_columns= new List<Natural_join_column>))
        return NULL;
      add_table_ref->is_join_columns_complete= FALSE;
    }
    add_table_ref->join_columns->push_back(nj_col);
    /*
      If new fields are added to their original table reference, mark if
      all fields were added. We do it here as the caller has no easy way
      of knowing when to do it.
      If the fields are being added to parent_table_ref, then the caller
      must take care to mark when all fields are created/added.
    */
    if (!parent_table_ref &&
        add_table_ref->join_columns->elements == field_count)
      add_table_ref->is_join_columns_complete= TRUE;
  }

  return nj_col;
}


/*
  Return an existing reference to a column of a natural/using join.

  SYNOPSIS
    Field_iterator_table_ref::get_natural_column_ref()

  DESCRIPTION
    The method should be called in contexts where it is expected that
    all natural join columns are already created, and that the column
    being retrieved is a Natural_join_column.

  RETURN
    #     Pointer to a column of a natural join (or its operand)
    NULL  No memory to allocate the column
*/

Natural_join_column *
Field_iterator_table_ref::get_natural_column_ref()
{
  Natural_join_column *nj_col;

  DBUG_ASSERT(field_it == &natural_join_it);
  /*
    The field belongs to a NATURAL join, therefore the column reference was
    already created via one of the two constructor calls above. In this case
    we just return the already created column reference.
  */
  nj_col= natural_join_it.column_ref();
  DBUG_ASSERT(nj_col &&
              (!nj_col->table_field ||
               nj_col->table_ref->table == nj_col->table_field->table));
  return nj_col;
}

/*****************************************************************************
  Functions to handle column usage bitmaps (read_set, write_set etc...)
*****************************************************************************/

/* Reset all columns bitmaps */

void st_table::clear_column_bitmaps()
{
  /*
    Reset column read/write usage. It's identical to:
    bitmap_clear_all(&table->def_read_set);
    bitmap_clear_all(&table->def_write_set);
  */
  bzero((char*) def_read_set.bitmap, s->column_bitmap_size*2);
  column_bitmaps_set(&def_read_set, &def_write_set);
}


/*
  Tell handler we are going to call position() and rnd_pos() later.
  
  NOTES:
  This is needed for handlers that uses the primary key to find the
  row. In this case we have to extend the read bitmap with the primary
  key fields.
*/

void st_table::prepare_for_position()
{
  DBUG_ENTER("st_table::prepare_for_position");

  if ((file->ha_table_flags() & HA_PRIMARY_KEY_IN_READ_INDEX) &&
      s->primary_key < MAX_KEY)
  {
    mark_columns_used_by_index_no_reset(s->primary_key, read_set);
    /* signal change */
    file->column_bitmaps_signal();
  }
  DBUG_VOID_RETURN;
}


/*
  Mark that only fields from one key is used

  NOTE:
    This changes the bitmap to use the tmp bitmap
    After this, you can't access any other columns in the table until
    bitmaps are reset, for example with st_table::clear_column_bitmaps()
    or st_table::restore_column_maps_after_mark_index()
*/

void st_table::mark_columns_used_by_index(uint index)
{
  MY_BITMAP *bitmap= &tmp_set;
  DBUG_ENTER("st_table::mark_columns_used_by_index");

  (void) file->extra(HA_EXTRA_KEYREAD);
  bitmap_clear_all(bitmap);
  mark_columns_used_by_index_no_reset(index, bitmap);
  column_bitmaps_set(bitmap, bitmap);
  DBUG_VOID_RETURN;
}


/*
  Restore to use normal column maps after key read

  NOTES
    This reverse the change done by mark_columns_used_by_index

  WARNING
    For this to work, one must have the normal table maps in place
    when calling mark_columns_used_by_index
*/

void st_table::restore_column_maps_after_mark_index()
{
  DBUG_ENTER("st_table::restore_column_maps_after_mark_index");

  key_read= 0;
  (void) file->extra(HA_EXTRA_NO_KEYREAD);
  default_column_bitmaps();
  file->column_bitmaps_signal();
  DBUG_VOID_RETURN;
}


/*
  mark columns used by key, but don't reset other fields
*/

void st_table::mark_columns_used_by_index_no_reset(uint index,
                                                   MY_BITMAP *bitmap)
{
  KEY_PART_INFO *key_part= key_info[index].key_part;
  KEY_PART_INFO *key_part_end= (key_part +
                                key_info[index].key_parts);
  for (;key_part != key_part_end; key_part++)
    bitmap_set_bit(bitmap, key_part->fieldnr-1);
}


/*
  Mark auto-increment fields as used fields in both read and write maps

  NOTES
    This is needed in insert & update as the auto-increment field is
    always set and sometimes read.
*/

void st_table::mark_auto_increment_column()
{
  DBUG_ASSERT(found_next_number_field);
  /*
    We must set bit in read set as update_auto_increment() is using the
    store() to check overflow of auto_increment values
  */
  bitmap_set_bit(read_set, found_next_number_field->field_index);
  bitmap_set_bit(write_set, found_next_number_field->field_index);
  if (s->next_number_key_offset)
    mark_columns_used_by_index_no_reset(s->next_number_index, read_set);
  file->column_bitmaps_signal();
}


/*
  Mark columns needed for doing an delete of a row

  DESCRIPTON
    Some table engines don't have a cursor on the retrieve rows
    so they need either to use the primary key or all columns to
    be able to delete a row.

    If the engine needs this, the function works as follows:
    - If primary key exits, mark the primary key columns to be read.
    - If not, mark all columns to be read

    If the engine has HA_REQUIRES_KEY_COLUMNS_FOR_DELETE, we will
    mark all key columns as 'to-be-read'. This allows the engine to
    loop over the given record to find all keys and doesn't have to
    retrieve the row again.
*/

void st_table::mark_columns_needed_for_delete()
{
  if (triggers)
    triggers->mark_fields_used(TRG_EVENT_DELETE);
  if (file->ha_table_flags() & HA_REQUIRES_KEY_COLUMNS_FOR_DELETE)
  {
    Field **reg_field;
    for (reg_field= field ; *reg_field ; reg_field++)
    {
      if ((*reg_field)->flags & PART_KEY_FLAG)
        bitmap_set_bit(read_set, (*reg_field)->field_index);
    }
    file->column_bitmaps_signal();
  }
  if (file->ha_table_flags() & HA_PRIMARY_KEY_REQUIRED_FOR_DELETE)
  {
    /*
      If the handler has no cursor capabilites, we have to read either
      the primary key, the hidden primary key or all columns to be
      able to do an delete
    */
    if (s->primary_key == MAX_KEY)
      file->use_hidden_primary_key();
    else
    {
      mark_columns_used_by_index_no_reset(s->primary_key, read_set);
      file->column_bitmaps_signal();
    }
  }
}


/*
  Mark columns needed for doing an update of a row

  DESCRIPTON
    Some engines needs to have all columns in an update (to be able to
    build a complete row). If this is the case, we mark all not
    updated columns to be read.

    If this is no the case, we do like in the delete case and mark
    if neeed, either the primary key column or all columns to be read.
    (see mark_columns_needed_for_delete() for details)

    If the engine has HA_REQUIRES_KEY_COLUMNS_FOR_DELETE, we will
    mark all USED key columns as 'to-be-read'. This allows the engine to
    loop over the given record to find all changed keys and doesn't have to
    retrieve the row again.
*/

void st_table::mark_columns_needed_for_update()
{
  DBUG_ENTER("mark_columns_needed_for_update");
  if (triggers)
    triggers->mark_fields_used(TRG_EVENT_UPDATE);
  if (file->ha_table_flags() & HA_REQUIRES_KEY_COLUMNS_FOR_DELETE)
  {
    /* Mark all used key columns for read */
    Field **reg_field;
    for (reg_field= field ; *reg_field ; reg_field++)
    {
      /* Merge keys is all keys that had a column refered to in the query */
      if (merge_keys.is_overlapping((*reg_field)->part_of_key))
        bitmap_set_bit(read_set, (*reg_field)->field_index);
    }
    file->column_bitmaps_signal();
  }
  if (file->ha_table_flags() & HA_PRIMARY_KEY_REQUIRED_FOR_DELETE)
  {
    /*
      If the handler has no cursor capabilites, we have to read either
      the primary key, the hidden primary key or all columns to be
      able to do an update
    */
    if (s->primary_key == MAX_KEY)
      file->use_hidden_primary_key();
    else
    {
      mark_columns_used_by_index_no_reset(s->primary_key, read_set);
      file->column_bitmaps_signal();
    }
  }
  DBUG_VOID_RETURN;
}


/*
  Mark columns the handler needs for doing an insert

  For now, this is used to mark fields used by the trigger
  as changed.
*/

void st_table::mark_columns_needed_for_insert()
{
  if (triggers)
  {
    /*
      We don't need to mark columns which are used by ON DELETE and
      ON UPDATE triggers, which may be invoked in case of REPLACE or
      INSERT ... ON DUPLICATE KEY UPDATE, since before doing actual
      row replacement or update write_record() will mark all table
      fields as used.
    */
    triggers->mark_fields_used(TRG_EVENT_INSERT);
  }
  if (found_next_number_field)
    mark_auto_increment_column();
}

/*
  Cleanup this table for re-execution.

  SYNOPSIS
    st_table_list::reinit_before_use()
*/

void st_table_list::reinit_before_use(THD *thd)
{
  /*
    Reset old pointers to TABLEs: they are not valid since the tables
    were closed in the end of previous prepare or execute call.
  */
  table= 0;
  /* Reset is_schema_table_processed value(needed for I_S tables */
  is_schema_table_processed= FALSE;

  TABLE_LIST *embedded; /* The table at the current level of nesting. */
  TABLE_LIST *embedding= this; /* The parent nested table reference. */
  do
  {
    embedded= embedding;
    if (embedded->prep_on_expr)
      embedded->on_expr= embedded->prep_on_expr->copy_andor_structure(thd);
    embedding= embedded->embedding;
  }
  while (embedding &&
         embedding->nested_join->join_list.head() == embedded);
}

/*
  Return subselect that contains the FROM list this table is taken from

  SYNOPSIS
    st_table_list::containing_subselect()
 
  RETURN
    Subselect item for the subquery that contains the FROM list
    this table is taken from if there is any
    0 - otherwise

*/

Item_subselect *st_table_list::containing_subselect()
{    
  return (select_lex ? select_lex->master_unit()->item : 0);
}

/*****************************************************************************
** Instansiate templates
*****************************************************************************/

#ifdef HAVE_EXPLICIT_TEMPLATE_INSTANTIATION
template class List<String>;
template class List_iterator<String>;
#endif<|MERGE_RESOLUTION|>--- conflicted
+++ resolved
@@ -785,15 +785,10 @@
   comment_pos= names+(n_length+int_length);
   memcpy(comment_pos, disk_buff+read_length-com_length, com_length);
 
-<<<<<<< HEAD
   fix_type_pointers(&interval_array, &share->fieldnames, 1, &names);
-  fix_type_pointers(&interval_array, share->intervals, interval_count,
-=======
-  fix_type_pointers(&int_array, &share->fieldnames, 1, &names);
   if (share->fieldnames.count != share->fields)
     goto err;
-  fix_type_pointers(&int_array, share->intervals, interval_count,
->>>>>>> feac1fd3
+  fix_type_pointers(&interval_array, share->intervals, interval_count,
 		    &names);
 
   {
