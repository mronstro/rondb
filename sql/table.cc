/*
   Copyright (c) 2000, 2016, Oracle and/or its affiliates. All rights reserved.

   This program is free software; you can redistribute it and/or modify
   it under the terms of the GNU General Public License as published by
   the Free Software Foundation; version 2 of the License.

   This program is distributed in the hope that it will be useful,
   but WITHOUT ANY WARRANTY; without even the implied warranty of
   MERCHANTABILITY or FITNESS FOR A PARTICULAR PURPOSE.  See the
   GNU General Public License for more details.

   You should have received a copy of the GNU General Public License
   along with this program; if not, write to the Free Software
   Foundation, Inc., 51 Franklin St, Fifth Floor, Boston, MA 02110-1301  USA */

#include "table.h"

#include "my_md5.h"                      // compute_md5_hash
#include "myisam.h"                      // MI_MAX_KEY_LENGTH
#include "mysql_version.h"               // MYSQL_VERSION_ID

#include "auth_common.h"                 // acl_getroot
#include "binlog.h"                      // mysql_bin_log
#include "debug_sync.h"                  // DEBUG_SYNC
#include "derror.h"                      // ER_THD
#include "error_handler.h"               // Strict_error_handler
#include "item_cmpfunc.h"                // and_conds
#include "key.h"                         // find_ref_key
#include "log.h"                         // sql_print_warning
#include "mysqld.h"                      // reg_ext key_file_frm ...
#include "opt_trace.h"                   // opt_trace_disable_if_no_security_...
#include "parse_file.h"                  // sql_parse_prepare
#include "partition_info.h"              // partition_info
#include "psi_memory_key.h"
#include "query_result.h"                // Query_result
#include "sql_base.h"                    // OPEN_VIEW_ONLY
#include "sql_class.h"                   // THD
#include "sql_parse.h"                   // check_stack_overrun
#include "sql_partition.h"               // mysql_unpack_partition
#include "sql_plugin.h"                  // plugin_unlock
#include "sql_select.h"                  // actual_key_parts
#include "sql_table.h"                   // build_table_filename
#include "sql_tablespace.h"              // check_tablespace_name())
#include "sql_view.h"                    // view_type
#include "strfunc.h"                     // find_type
#include "table_cache.h"                 // table_cache_manager
#include "table_trigger_dispatcher.h"    // Table_trigger_dispatcher
#include "template_utils.h"              // down_cast

<<<<<<< HEAD
#include "dd/dd.h"
#include "dd/dictionary.h"
#include "dd/cache/dictionary_client.h"  // dd::cache_Dictionary_client

=======
#include "dd/dd.h"                       // dd::get_dictionary
#include "dd/dictionary.h"               // dd::Dictionary
>>>>>>> 5f34df2c
#include "dd/types/table.h"              // dd::Table
#include "dd/types/view.h"               // dd::View

#include "pfs_file_provider.h"
#include "mysql/psi/mysql_file.h"

#include "pfs_table_provider.h"
#include "mysql/psi/mysql_table.h"
#include <iterator>

/* INFORMATION_SCHEMA name */
LEX_STRING INFORMATION_SCHEMA_NAME= {C_STRING_WITH_LEN("information_schema")};

/* PERFORMANCE_SCHEMA name */
LEX_STRING PERFORMANCE_SCHEMA_DB_NAME= {C_STRING_WITH_LEN("performance_schema")};

/* MYSQL_SCHEMA name */
LEX_STRING MYSQL_SCHEMA_NAME= {C_STRING_WITH_LEN("mysql")};

/* MYSQL_TABLESPACE name */
LEX_STRING MYSQL_TABLESPACE_NAME= {C_STRING_WITH_LEN("mysql")};

/* GENERAL_LOG name */
LEX_STRING GENERAL_LOG_NAME= {C_STRING_WITH_LEN("general_log")};

/* SLOW_LOG name */
LEX_STRING SLOW_LOG_NAME= {C_STRING_WITH_LEN("slow_log")};

/* RLI_INFO name */
LEX_STRING RLI_INFO_NAME= {C_STRING_WITH_LEN("slave_relay_log_info")};

/* MI_INFO name */
LEX_STRING MI_INFO_NAME= {C_STRING_WITH_LEN("slave_master_info")};

/* WORKER_INFO name */
LEX_STRING WORKER_INFO_NAME= {C_STRING_WITH_LEN("slave_worker_info")};

/* GTID_EXECUTED name */
LEX_STRING GTID_EXECUTED_NAME= {C_STRING_WITH_LEN("gtid_executed")};

/* Keyword for parsing generated column functions */
LEX_STRING PARSE_GCOL_KEYWORD= {C_STRING_WITH_LEN("parse_gcol_expr")};


	/* Functions defined in this file */

static Item *create_view_field(THD *thd, TABLE_LIST *view, Item **field_ref,
                               const char *name,
                               Name_resolution_context *context);
static void open_table_error(THD *thd, TABLE_SHARE *share,
                             int error, int db_errno, int errarg);

inline bool is_system_table_name(const char *name, size_t length);

/**************************************************************************
  Object_creation_ctx implementation.
**************************************************************************/

Object_creation_ctx *Object_creation_ctx::set_n_backup(THD *thd)
{
  Object_creation_ctx *backup_ctx;
  DBUG_ENTER("Object_creation_ctx::set_n_backup");

  backup_ctx= create_backup_ctx(thd);
  change_env(thd);

  DBUG_RETURN(backup_ctx);
}

void Object_creation_ctx::restore_env(THD *thd, Object_creation_ctx *backup_ctx)
{
  if (!backup_ctx)
    return;

  backup_ctx->change_env(thd);

  delete backup_ctx;
}

/**************************************************************************
  Default_object_creation_ctx implementation.
**************************************************************************/

Default_object_creation_ctx::Default_object_creation_ctx(THD *thd)
  : m_client_cs(thd->variables.character_set_client),
    m_connection_cl(thd->variables.collation_connection)
{ }

Default_object_creation_ctx::Default_object_creation_ctx(
  const CHARSET_INFO *client_cs, const CHARSET_INFO *connection_cl)
  : m_client_cs(client_cs),
    m_connection_cl(connection_cl)
{ }

Object_creation_ctx *
Default_object_creation_ctx::create_backup_ctx(THD *thd) const
{
  return new Default_object_creation_ctx(thd);
}

void Default_object_creation_ctx::change_env(THD *thd) const
{
  thd->variables.character_set_client= m_client_cs;
  thd->variables.collation_connection= m_connection_cl;

  thd->update_charset();
}

/**************************************************************************
  View_creation_ctx implementation.
**************************************************************************/

View_creation_ctx *View_creation_ctx::create(THD *thd)
{
  View_creation_ctx *ctx= new (thd->mem_root) View_creation_ctx(thd);

  return ctx;
}

/*************************************************************************/

View_creation_ctx * View_creation_ctx::create(THD *thd,
                                              TABLE_LIST *view)
{
  View_creation_ctx *ctx= new (thd->mem_root) View_creation_ctx(thd);

  /* Throw a warning if there is NULL cs name. */

  if (!view->view_client_cs_name.str ||
      !view->view_connection_cl_name.str)
  {
    push_warning_printf(thd, Sql_condition::SL_NOTE,
                        ER_VIEW_NO_CREATION_CTX,
                        ER_THD(thd, ER_VIEW_NO_CREATION_CTX),
                        view->db,
                        view->table_name);

    ctx->m_client_cs= system_charset_info;
    ctx->m_connection_cl= system_charset_info;

    return ctx;
  }

  /* Resolve cs names. Throw a warning if there is unknown cs name. */

  bool invalid_creation_ctx;

  invalid_creation_ctx= resolve_charset(view->view_client_cs_name.str,
                                        system_charset_info,
                                        &ctx->m_client_cs);

  invalid_creation_ctx= resolve_collation(view->view_connection_cl_name.str,
                                          system_charset_info,
                                          &ctx->m_connection_cl) ||
                        invalid_creation_ctx;

  if (invalid_creation_ctx)
  {
    sql_print_warning("View '%s'.'%s': there is unknown charset/collation "
                      "names (client: '%s'; connection: '%s').",
                      view->db,
                      view->table_name,
                      view->view_client_cs_name.str,
                      view->view_connection_cl_name.str);

    push_warning_printf(thd, Sql_condition::SL_NOTE,
                        ER_VIEW_INVALID_CREATION_CTX,
                        ER_THD(thd, ER_VIEW_INVALID_CREATION_CTX),
                        view->db,
                        view->table_name);
  }

  return ctx;
}

/*************************************************************************/

GRANT_INFO::GRANT_INFO()
{
  grant_table= 0;
  version= 0;
  privilege= NO_ACCESS;
#ifndef DBUG_OFF
  want_privilege= 0;
#endif
}


/* Get column name from column hash */

const uchar *get_field_name(const uchar *arg, size_t *length)
{
  const Field * const * buff= reinterpret_cast<const Field * const *>(arg);
  *length= strlen((*buff)->field_name);
  return (uchar*) (*buff)->field_name;
}


/**
  Returns pointer to '.frm' extension of the file name.

  @param name       file name

    Checks file name part starting with the rightmost '.' character,
    and returns it if it is equal to '.frm'. 

  @todo
    It is a good idea to get rid of this function modifying the code
    to garantee that the functions presently calling fn_rext() always
    get arguments in the same format: either with '.frm' or without '.frm'.

  @return
    Pointer to the '.frm' extension. If there is no extension,
    or extension is not '.frm', pointer at the end of file name.
*/

char *fn_rext(char *name)
{
  char *res= strrchr(name, '.');
  if (res && !strcmp(res, reg_ext))
    return res;
  return name + strlen(name);
}


TABLE_CATEGORY get_table_category(const LEX_STRING &db,
                                  const LEX_STRING &name)
{
  DBUG_ASSERT(db.str != NULL);
  DBUG_ASSERT(name.str != NULL);

  if (is_infoschema_db(db.str, db.length))
    return TABLE_CATEGORY_INFORMATION;

  if (is_perfschema_db(db.str, db.length))
    return TABLE_CATEGORY_PERFORMANCE;

  if ((db.length == MYSQL_SCHEMA_NAME.length) &&
      (my_strcasecmp(system_charset_info,
                     MYSQL_SCHEMA_NAME.str,
                     db.str) == 0))
  {
    if (is_system_table_name(name.str, name.length))
      return TABLE_CATEGORY_SYSTEM;

    if ((name.length == GENERAL_LOG_NAME.length) &&
        (my_strcasecmp(system_charset_info,
                       GENERAL_LOG_NAME.str,
                       name.str) == 0))
      return TABLE_CATEGORY_LOG;

    if ((name.length == SLOW_LOG_NAME.length) &&
        (my_strcasecmp(system_charset_info,
                       SLOW_LOG_NAME.str,
                       name.str) == 0))
      return TABLE_CATEGORY_LOG;

    if ((name.length == RLI_INFO_NAME.length) &&
        (my_strcasecmp(system_charset_info,
                      RLI_INFO_NAME.str,
                      name.str) == 0))
      return TABLE_CATEGORY_RPL_INFO;

    if ((name.length == MI_INFO_NAME.length) &&
        (my_strcasecmp(system_charset_info,
                      MI_INFO_NAME.str,
                      name.str) == 0))
      return TABLE_CATEGORY_RPL_INFO;

    if ((name.length == WORKER_INFO_NAME.length) &&
        (my_strcasecmp(system_charset_info,
                      WORKER_INFO_NAME.str,
                      name.str) == 0))
      return TABLE_CATEGORY_RPL_INFO;

    if ((name.length == GTID_EXECUTED_NAME.length) &&
        (my_strcasecmp(system_charset_info,
                       GTID_EXECUTED_NAME.str,
                       name.str) == 0))
      return TABLE_CATEGORY_GTID;

    if (dd::get_dictionary()->is_dd_table_name(MYSQL_SCHEMA_NAME.str,
                                               name.str))
      return TABLE_CATEGORY_DICTIONARY;
  }

  return TABLE_CATEGORY_USER;
}


/**
  Allocate and setup a TABLE_SHARE structure

  @param table_list  structure from which database and table 
                     name can be retrieved
  @param key         table cache key (db \0 table_name \0...)
  @param key_length  length of the key

  @return            pointer to allocated table share
    @retval NULL     error (out of memory, too long path name)
*/

TABLE_SHARE *alloc_table_share(TABLE_LIST *table_list, const char *key,
                               size_t key_length)
{
  MEM_ROOT mem_root;
  TABLE_SHARE *share= NULL;
  char *key_buff, *path_buff;
  char path[FN_REFLEN + 1];
  size_t path_length;
  Table_cache_element **cache_element_array;
  bool was_truncated= false;
  DBUG_ENTER("alloc_table_share");
  DBUG_PRINT("enter", ("table: '%s'.'%s'",
                       table_list->db, table_list->table_name));

  /*
    There are FN_REFLEN - reg_ext_length bytes available for the 
    file path and the trailing '\0', which may be padded to the right 
    of the length indicated by the length parameter. The returned 
    path length does not include the trailing '\0'.
  */
  path_length= build_table_filename(path, sizeof(path) - 1 - reg_ext_length,
                                    table_list->db,
                                    table_list->table_name, "", 0,
                                    &was_truncated);

  /*
    The path now misses extension, but includes '\0'. Unless it was
    truncated, everything should be ok. 
  */
  if (was_truncated)
  {
    my_error(ER_IDENT_CAUSES_TOO_LONG_PATH, MYF(0), sizeof(path) - 1, path);
    DBUG_RETURN(NULL);
  }

  init_sql_alloc(key_memory_table_share, &mem_root, TABLE_ALLOC_BLOCK_SIZE, 0);
  if (multi_alloc_root(&mem_root,
                       &share, sizeof(*share),
                       &key_buff, key_length,
                       &path_buff, path_length + 1,
                       &cache_element_array,
                       table_cache_instances * sizeof(*cache_element_array),
                       NULL))
  {
    memset(share, 0, sizeof(*share));

    share->set_table_cache_key(key_buff, key, key_length);

    share->path.str= path_buff;
    share->path.length= path_length;
    my_stpcpy(share->path.str, path);
    share->normalized_path.str=    share->path.str;
    share->normalized_path.length= path_length;

    share->version=       refresh_version;

    /*
      Since alloc_table_share() can be called without any locking (for
      example, ha_create_table... functions), we do not assign a table
      map id here.  Instead we assign a value that is not used
      elsewhere, and then assign a table map id inside open_table()
      under the protection of the LOCK_open mutex.
    */
    share->table_map_id= ~0ULL;
    share->cached_row_logging_check= -1;

    share->m_flush_tickets.empty();

    memset(cache_element_array, 0,
           table_cache_instances * sizeof(*cache_element_array));
    share->cache_element= cache_element_array;

    memcpy((char*) &share->mem_root, (char*) &mem_root, sizeof(mem_root));
    mysql_mutex_init(key_TABLE_SHARE_LOCK_ha_data,
                     &share->LOCK_ha_data, MY_MUTEX_INIT_FAST);
  }
  DBUG_RETURN(share);
}


/**
  Initialize share for temporary tables

  @param thd         thread handle
  @param share	Share to fill
  @param key		Table_cache_key, as generated from create_table_def_key.
                must start with db name.
  @param key_length	Length of key
  @param table_name	Table name
  @param path	Path to file (possible in lower case) without .frm

  @note
    This is different from alloc_table_share() because temporary tables
    don't have to be shared between threads or put into the table def
    cache, so we can do some things notable simpler and faster

    If table is not put in thd->temporary_tables (happens only when
    one uses OPEN TEMPORARY) then one can specify 'db' as key and
    use key_length= 0 as neither table_cache_key or key_length will be used).
*/

void init_tmp_table_share(THD *thd, TABLE_SHARE *share, const char *key,
                          size_t key_length, const char *table_name,
                          const char *path)
{
  DBUG_ENTER("init_tmp_table_share");
  DBUG_PRINT("enter", ("table: '%s'.'%s'", key, table_name));

  memset(share, 0, sizeof(*share));
  init_sql_alloc(key_memory_table_share,
                 &share->mem_root, TABLE_ALLOC_BLOCK_SIZE, 0);
  share->table_category=         TABLE_CATEGORY_TEMPORARY;
  share->tmp_table=              INTERNAL_TMP_TABLE;
  share->db.str=                 (char*) key;
  share->db.length=		 strlen(key);
  share->table_cache_key.str=    (char*) key;
  share->table_cache_key.length= key_length;
  share->table_name.str=         (char*) table_name;
  share->table_name.length=      strlen(table_name);
  share->path.str=               (char*) path;
  share->normalized_path.str=    (char*) path;
  share->path.length= share->normalized_path.length= strlen(path);

  share->cached_row_logging_check= -1;

  /*
    table_map_id is also used for MERGE tables to suppress repeated
    compatibility checks.
  */
  share->table_map_id= (ulonglong) thd->query_id;

  share->m_flush_tickets.empty();

  DBUG_VOID_RETURN;
}


/**
  Release resources (plugins) used by the share and free its memory.
  TABLE_SHARE is self-contained -- it's stored in its own MEM_ROOT.
  Free this MEM_ROOT.
*/

void TABLE_SHARE::destroy()
{
  uint idx;
  KEY *info_it;

  DBUG_ENTER("TABLE_SHARE::destroy");
  DBUG_PRINT("info", ("db: %s table: %s", db.str, table_name.str));
  if (ha_share)
  {
    delete ha_share;
    ha_share= NULL;
  }
  if (m_part_info)
  {
    delete m_part_info;
    m_part_info= NULL;
  }
  /* The mutex is initialized only for shares that are part of the TDC */
  if (tmp_table == NO_TMP_TABLE)
    mysql_mutex_destroy(&LOCK_ha_data);
  my_hash_free(&name_hash);

  plugin_unlock(NULL, db_plugin);
  db_plugin= NULL;

  /* Release fulltext parsers */
  info_it= key_info;
  for (idx= keys; idx; idx--, info_it++)
  {
    if (info_it->flags & HA_USES_PARSER)
    {
      plugin_unlock(NULL, info_it->parser);
      info_it->flags= 0;
    }
  }

  /* Destroy dd::Table object associated with temporary table's share. */
  delete tmp_table_def;
  tmp_table_def= NULL;

  /* Delete the view object. */
  delete view_object;
  view_object= NULL;

#ifdef HAVE_PSI_TABLE_INTERFACE
  PSI_TABLE_CALL(release_table_share)(m_psi);
#endif

  /*
    Make a copy since the share is allocated in its own root,
    and free_root() updates its argument after freeing the memory.
  */
  MEM_ROOT own_root= mem_root;
  free_root(&own_root, MYF(0));
  DBUG_VOID_RETURN;
}

/**
  Free table share and memory used by it

  @param share		Table share
*/

void free_table_share(TABLE_SHARE *share)
{
  DBUG_ENTER("free_table_share");
  DBUG_PRINT("enter", ("table: %s.%s", share->db.str, share->table_name.str));
  DBUG_ASSERT(share->ref_count == 0);

  if (share->m_flush_tickets.is_empty())
  {
    /*
      No threads are waiting for this share to be flushed (the
      share is not old, is for a temporary table, or just nobody
      happens to be waiting for it). Destroy it.
    */
    share->destroy();
  }
  else
  {
    Wait_for_flush_list::Iterator it(share->m_flush_tickets);
    Wait_for_flush *ticket;
    /*
      We're about to iterate over a list that is used
      concurrently. Make sure this never happens without a lock.
    */
    mysql_mutex_assert_owner(&LOCK_open);

    while ((ticket= it++))
      (void) ticket->get_ctx()->m_wait.set_status(MDL_wait::GRANTED);
    /*
      If there are threads waiting for this share to be flushed,
      the last one to receive the notification will destroy the
      share. At this point the share is removed from the table
      definition cache, so is OK to proceed here without waiting
      for this thread to do the work.
    */
  }
  DBUG_VOID_RETURN;
}


/**
  Return TRUE if a table name matches one of the system table names.
  Currently these are:

  help_category, help_keyword, help_relation, help_topic,
  proc, event
  time_zone, time_zone_leap_second, time_zone_name, time_zone_transition,
  time_zone_transition_type

  This function trades accuracy for speed, so may return false
  positives. Presumably mysql.* database is for internal purposes only
  and should not contain user tables.
*/

inline bool is_system_table_name(const char *name, size_t length)
{
  CHARSET_INFO *ci= system_charset_info;

  return (
           /* mysql.proc table */
           (length == 4 &&
             my_tolower(ci, name[0]) == 'p' && 
             my_tolower(ci, name[1]) == 'r' &&
             my_tolower(ci, name[2]) == 'o' &&
             my_tolower(ci, name[3]) == 'c') ||

           (length > 4 &&
             (
               /* one of mysql.help* tables */
               (my_tolower(ci, name[0]) == 'h' &&
                 my_tolower(ci, name[1]) == 'e' &&
                 my_tolower(ci, name[2]) == 'l' &&
                 my_tolower(ci, name[3]) == 'p') ||

               /* one of mysql.time_zone* tables */
               (my_tolower(ci, name[0]) == 't' &&
                 my_tolower(ci, name[1]) == 'i' &&
                 my_tolower(ci, name[2]) == 'm' &&
                 my_tolower(ci, name[3]) == 'e') ||

               /* mysql.event table */
               (my_tolower(ci, name[0]) == 'e' &&
                 my_tolower(ci, name[1]) == 'v' &&
                 my_tolower(ci, name[2]) == 'e' &&
                 my_tolower(ci, name[3]) == 'n' &&
                 my_tolower(ci, name[4]) == 't')
             )
           )
         );
}


/**
  Initialize key_part_flag from source field.
*/

void KEY_PART_INFO::init_flags()
{
  DBUG_ASSERT(field);
  if (field->type() == MYSQL_TYPE_BLOB ||
      field->type() == MYSQL_TYPE_GEOMETRY)
    key_part_flag|= HA_BLOB_PART;
  else if (field->real_type() == MYSQL_TYPE_VARCHAR)
    key_part_flag|= HA_VAR_LENGTH_PART;
  else if (field->type() == MYSQL_TYPE_BIT)
    key_part_flag|= HA_BIT_PART;
}


/**
  Initialize KEY_PART_INFO from the given field.

  @param fld The field to initialize keypart from
*/

void KEY_PART_INFO::init_from_field(Field *fld)
{
  field= fld;
  fieldnr= field->field_index + 1;
  null_bit= field->null_bit;
  null_offset= field->null_offset();
  offset= field->offset(field->table->record[0]);
  length= (uint16) field->key_length();
  store_length= length;
  key_part_flag= 0;

  if (field->real_maybe_null())
    store_length+= HA_KEY_NULL_LENGTH;
  if (field->type() == MYSQL_TYPE_BLOB ||
      field->real_type() == MYSQL_TYPE_VARCHAR ||
      field->type() == MYSQL_TYPE_GEOMETRY)
  {
    store_length+= HA_KEY_BLOB_LENGTH;
  }
  init_flags();

  ha_base_keytype key_type= field->key_type();
  type=  (uint8) key_type;
  bin_cmp= key_type != HA_KEYTYPE_TEXT &&
           key_type != HA_KEYTYPE_VARTEXT1 &&
           key_type != HA_KEYTYPE_VARTEXT2;
}


/**
  Setup key-related fields of Field object for given key and key part.

  @param[in]     share         Pointer to TABLE_SHARE
  @param[in]     handler_file  Pointer to handler
  @param[in]     primary_key_n Primary key number
  @param[in]     keyinfo       Pointer to processed key
  @param[in]     key_n         Processed key number
  @param[in]     key_part_n    Processed key part number
  @param[in,out] usable_parts  Pointer to usable_parts variable
*/

void setup_key_part_field(TABLE_SHARE *share, handler *handler_file,
                          uint primary_key_n, KEY *keyinfo, uint key_n,
                          uint key_part_n, uint *usable_parts)
{
  KEY_PART_INFO *key_part= &keyinfo->key_part[key_part_n];
  Field *field= key_part->field;

  /* Flag field as unique if it is the only keypart in a unique index */
  if (key_part_n == 0 && key_n != primary_key_n)
    field->flags |= (((keyinfo->flags & HA_NOSAME) &&
                      (keyinfo->user_defined_key_parts == 1)) ?
                     UNIQUE_KEY_FLAG : MULTIPLE_KEY_FLAG);
  if (key_part_n == 0)
    field->key_start.set_bit(key_n);
  field->m_indexed= true;
  if (field->key_length() == key_part->length &&
      !(field->flags & BLOB_FLAG))
  {
    if (handler_file->index_flags(key_n, key_part_n, 0) & HA_KEYREAD_ONLY)
    {
      share->keys_for_keyread.set_bit(key_n);
      field->part_of_key.set_bit(key_n);
      field->part_of_key_not_clustered.set_bit(key_n);
    }
    if (handler_file->index_flags(key_n, key_part_n, 1) & HA_READ_ORDER)
      field->part_of_sortkey.set_bit(key_n);
  }

  if (!(key_part->key_part_flag & HA_REVERSE_SORT) &&
      *usable_parts == key_part_n)
    (*usable_parts)++;			// For FILESORT
}


/**
  Generate extended secondary keys by adding primary key parts to the
  existing secondary key. A primary key part is added if such part doesn't
  present in the secondary key or the part in the secondary key is a
  prefix of the key field. Key parts are added till:
  .) all parts were added
  .) number of key parts became bigger that MAX_REF_PARTS
  .) total key length became longer than MAX_REF_LENGTH
  depending on what occurs first first.
  Unlike existing secondary key parts which are initialized at
  open_binary_frm(), newly added ones are initialized here by copying
  KEY_PART_INFO structure from primary key part and calling
  setup_key_part_field().

  Function updates sk->actual/unused_key_parts and sk->actual_flags.

  @param[in]     sk            Secondary key
  @param[in]     sk_n          Secondary key number
  @param[in]     pk            Primary key
  @param[in]     pk_n          Primary key number
  @param[in]     share         Pointer to TABLE_SHARE
  @param[in]     handler_file  Pointer to handler
  @param[in,out] usable_parts  Pointer to usable_parts variable

  @retval                      Number of added key parts
*/

uint add_pk_parts_to_sk(KEY *sk, uint sk_n, KEY *pk, uint pk_n,
                        TABLE_SHARE *share, handler *handler_file,
                        uint *usable_parts)
{
  uint max_key_length= sk->key_length;
  bool is_unique_key= false;
  KEY_PART_INFO *current_key_part= &sk->key_part[sk->user_defined_key_parts];

  /* 
     For each keypart in the primary key: check if the keypart is
     already part of the secondary key and add it if not.
  */
  for (uint pk_part= 0; pk_part < pk->user_defined_key_parts; pk_part++)
  {
    KEY_PART_INFO *pk_key_part= &pk->key_part[pk_part];
    /* MySQL does not supports more key parts than MAX_REF_LENGTH */
    if (sk->actual_key_parts >= MAX_REF_PARTS)
      goto end;

    bool pk_field_is_in_sk= false;
    for (uint j= 0; j < sk->user_defined_key_parts; j++)
    {
      if (sk->key_part[j].fieldnr == pk_key_part->fieldnr &&
          share->field[pk_key_part->fieldnr - 1]->key_length() ==
          sk->key_part[j].length)
      {
        pk_field_is_in_sk= true;
        break;
      }
    }

    /* Add PK field to secondary key if it's not already  part of the key. */
    if (!pk_field_is_in_sk)
    {
      /* MySQL does not supports keys longer than MAX_KEY_LENGTH */
      if (max_key_length + pk_key_part->length > MAX_KEY_LENGTH)
        goto end;

      *current_key_part= *pk_key_part;
      setup_key_part_field(share, handler_file, pk_n, sk, sk_n,
                           sk->actual_key_parts, usable_parts);
      sk->actual_key_parts++;
      sk->unused_key_parts--;
      sk->rec_per_key[sk->actual_key_parts - 1]= 0;
      sk->set_records_per_key(sk->actual_key_parts - 1, REC_PER_KEY_UNKNOWN);
      current_key_part++;
      max_key_length+= pk_key_part->length;
      /*
        Secondary key will be unique if the key  does not exceed
        key length limitation and key parts limitation.
      */
      is_unique_key= true;
    }
  }
  if (is_unique_key)
    sk->actual_flags|= HA_NOSAME;

end:
  return (sk->actual_key_parts - sk->user_defined_key_parts);
}


//////////////////////////////////////////////////////////////////////////

/*
  The following section adds code for the interface with the .frm file.
  These defines and functions comes from the file sql/field.h in 5.7

  Note:
  These functions should not be used any where else in the code.
  They are only used in upgrade scenario for migrating old data directory
  to be compatible with current server. They will be removed in future release.

  Any new code should not be added in this section.
*/

#define FIELDFLAG_DECIMAL               1
#define FIELDFLAG_BINARY                1       // Shares same flag
#define FIELDFLAG_NUMBER                2
#define FIELDFLAG_ZEROFILL              4
#define FIELDFLAG_PACK                  120     // Bits used for packing
#define FIELDFLAG_INTERVAL              256     // mangled with decimals!
#define FIELDFLAG_BITFIELD              512     // mangled with decimals!
#define FIELDFLAG_BLOB                  1024    // mangled with decimals!
#define FIELDFLAG_GEOM                  2048    // mangled with decimals!
#define FIELDFLAG_JSON                  4096    /* mangled with decimals and
                                                   with bitfields! */

#define FIELDFLAG_TREAT_BIT_AS_CHAR     4096    /* use Field_bit_as_char */

#define FIELDFLAG_LEFT_FULLSCREEN       8192
#define FIELDFLAG_RIGHT_FULLSCREEN      16384
#define FIELDFLAG_FORMAT_NUMBER         16384   // predit: ###,,## in output
#define FIELDFLAG_NO_DEFAULT            16384   /* sql */
#define FIELDFLAG_SUM                   ((uint) 32768)// predit: +#fieldflag
#define FIELDFLAG_MAYBE_NULL            ((uint) 32768)// sql
#define FIELDFLAG_PACK_SHIFT            3
#define FIELDFLAG_DEC_SHIFT             8
#define FIELDFLAG_MAX_DEC               31
#define FIELDFLAG_NUM_SCREEN_TYPE       0x7F01
#define FIELDFLAG_ALFA_SCREEN_TYPE      0x7800

#define MTYP_TYPENR(type) (type & 127)  /* Remove bits from type */

#define FIELD_NR_MASK   16383           /* To get fieldnumber */

inline int f_is_dec(int x)
{
  return (x & FIELDFLAG_DECIMAL);
}
inline int f_is_num(int x)
{
  return (x & FIELDFLAG_NUMBER);
}
inline int f_is_zerofill(int x)
{
  return (x & FIELDFLAG_ZEROFILL);
}
inline int f_is_packed(int x)
{
  return (x & FIELDFLAG_PACK);
}
inline int f_packtype(int x)
{
  return ((x >> FIELDFLAG_PACK_SHIFT) & 15);
}
inline uint8 f_decimals(int x)
{
  return ((uint8) ((x >> FIELDFLAG_DEC_SHIFT) & FIELDFLAG_MAX_DEC));
}
inline int f_is_alpha(int x)
{
  return (!f_is_num(x));
}
inline int f_is_binary(int x)
{
  return (x & FIELDFLAG_BINARY); // 4.0- compatibility
}
inline int f_is_enum(int x)
{
  return ((x & (FIELDFLAG_INTERVAL | FIELDFLAG_NUMBER)) == FIELDFLAG_INTERVAL);
}
inline int f_is_bitfield(int x)
{
  return ((x & (FIELDFLAG_BITFIELD | FIELDFLAG_NUMBER)) == FIELDFLAG_BITFIELD);
}

inline int f_is_blob(int x)
{
  return ((x & (FIELDFLAG_BLOB | FIELDFLAG_NUMBER)) == FIELDFLAG_BLOB);
}
inline int f_is_geom(int x)
{
  return ((x & (FIELDFLAG_GEOM | FIELDFLAG_NUMBER)) == FIELDFLAG_GEOM);
}
inline int f_is_json(int x)
{
  return ((x & (FIELDFLAG_JSON | FIELDFLAG_NUMBER | FIELDFLAG_BITFIELD)) ==
          FIELDFLAG_JSON);
}
inline int f_is_equ(int x)
{
  return (x & (1+2+FIELDFLAG_PACK+31*256));
}
inline int f_settype(int x)
{
  return (x << FIELDFLAG_PACK_SHIFT);
}
inline int f_maybe_null(int x)
{
  return (x & FIELDFLAG_MAYBE_NULL);
}
inline int f_no_default(int x)
{
  return (x & FIELDFLAG_NO_DEFAULT);
}
inline int f_bit_as_char(int x)
{
  return (x & FIELDFLAG_TREAT_BIT_AS_CHAR);
}


/**
  Read string from a file with malloc

  @note We add an \0 at end of the read string to make reading of C strings
  easier. This function is added to read .frm file in upgrade scenario. It
  should not be used any where else in the code. This function will be removed
  later.

  @param[in]  file        file handler
  @param[out] to          pointer to read string
  @param[in]  length      length of string

  @retval 0  Error
  @retval 1  Success
*/

static int read_string(File file, uchar**to, size_t length)
{
  DBUG_ENTER("read_string");

  my_free(*to);
  if (!(*to= (uchar*) my_malloc(PSI_NOT_INSTRUMENTED,
                                length+1,MYF(MY_WME))) ||
      mysql_file_read(file, *to, length, MYF(MY_NABP)))
  {
     my_free(*to);                            /* purecov: inspected */
    *to= 0;                                   /* purecov: inspected */
    DBUG_RETURN(1);                           /* purecov: inspected */
  }
  *((char*) *to+length)= '\0';
  DBUG_RETURN (0);
} /* read_string */


/**
  Un-hex all elements in a typelib.

  @param[in] interval  TYPELIB (struct of pointer to values + lengths + count)

  @note This function is added to read .frm file in upgrade scenario. It should not
  be used any where else in the code. This function will be removed later.
*/

static void unhex_type2(TYPELIB *interval)
{
  for (uint pos= 0; pos < interval->count; pos++)
  {
    char *from, *to;
    for (from= to= (char*) interval->type_names[pos]; *from; )
    {
      /*
        Note, hexchar_to_int(*from++) doesn't work
        one some compilers, e.g. IRIX. Looks like a compiler
        bug in inline functions in combination with arguments
        that have a side effect. So, let's use from[0] and from[1]
        and increment 'from' by two later.
      */

      *to++= (char) (hexchar_to_int(from[0]) << 4) +
                     hexchar_to_int(from[1]);
      from+= 2;
    }
    interval->type_lengths[pos] /= 2;
  }
}


/**
 Search after a field with given start & length
 If an exact field isn't found, return longest field with starts
 at right position.

 @note This is needed because in some .frm fields 'fieldnr' was saved wrong.
 This function is added to read .frm file in upgrade scenario. It should not
 be used any where else in the code. This function will be removed later.

 @retval 0               error
 @retval field number +1 success
*/

static uint find_field(Field **fields, uchar *record, uint start, uint length)
{
  Field **field;
  uint i, pos;

  pos= 0;
  for (field= fields, i=1 ; *field ; i++,field++)
  {
    if ((*field)->offset(record) == start)
    {
      if ((*field)->key_length() == length)
        return (i);
      if (!pos || fields[pos-1]->pack_length() <
          (*field)->pack_length())
        pos= i;
    }
  }
  return (pos);
}


/**
  fix a str_type to a array type
  typeparts separated with some char. differents types are separated
  with a '\0'

  @note This function is added to read .frm file in upgrade scenario. It
  should not be used any where else in the code. This function will be
  removed later.

  @param[out]  array          Pointer to interval array
  @param[in]   point_to_type  Pointer to intervals
  @param[in]   types          number of intervals
  @param[out]  names          name of intervals

*/

static void
fix_type_pointers(const char ***array,
                  TYPELIB *point_to_type,
                  uint types,
                  char **names)
{
  char *type_name, *ptr;
  char chr;

  ptr= *names;
  while (types--)
  {
    point_to_type->name=0;
    point_to_type->type_names= *array;

    if ((chr= *ptr))            /* Test if empty type */
    {
      while ((type_name=strchr(ptr+1,chr)) != NullS)
      {
        *((*array)++) = ptr+1;
        *type_name= '\0';       /* End string */
        ptr=type_name;
      }
      ptr+=2;               /* Skip end mark and last 0 */
    }
    else
      ptr++;
    point_to_type->count= (uint) (*array - point_to_type->type_names);
    point_to_type++;
    *((*array)++)= NullS;       /* End of type */
  }
  *names=ptr;               /* Update end */
  return;
} /* fix_type_pointers */


/**
  Find where a form starts.

  @note This function is added to read .frm file in upgrade scenario. It should not
  be used any where else in the code. This function will be removed later.

  @param[in] file   File handler
  @param[in] head   The start of the form file.

  @remark If formname is NULL then only formnames is read.

  @retval The form position.
*/

static ulong get_form_pos(File file, uchar *head)
{
  uchar *pos, *buf;
  uint names, length;
  ulong ret_value=0;
  DBUG_ENTER("get_form_pos");

  names= uint2korr(head+8);

  if (!(names= uint2korr(head+8)))
    DBUG_RETURN(0);

  length= uint2korr(head+4);

  mysql_file_seek(file, 64L, MY_SEEK_SET, MYF(0));

  if (!(buf= (uchar*) my_malloc(PSI_NOT_INSTRUMENTED,
                                length+names*4, MYF(MY_WME))))
    DBUG_RETURN(0);

  if (mysql_file_read(file, buf, length+names*4, MYF(MY_NABP)))
  {
    my_free(buf);
    DBUG_RETURN(0);
  }

  pos= buf+length;
  ret_value= uint4korr(pos);

  my_free(buf);

  DBUG_RETURN(ret_value);
}

#define STORAGE_TYPE_MASK 7
#define COLUMN_FORMAT_MASK 7
#define COLUMN_FORMAT_SHIFT 3


/**
  Auxiliary function which creates Field object from in-memory
  representation of .FRM file.

  NOTES:
  This function is added to read .frm file in upgrade scenario. It should not
  be used any where else in the code. This function will be removed later.

  @param         thd                   Connection context.
  @param         share                 TABLE_SHARE for which Field object
                                       needs to be constructed.
  @param         frm_context           FRM_context for the structures removed
                                       from TABLE_SHARE.
  @param         new_frm_ver           .FRM file version.
  @param         use_hash              Indicates whether we use hash or linear
                                       search to lookup fields by name.
  @param         field_idx             Field index in TABLE_SHARE::field array.
  @param         strpos                Pointer to part of .FRM's screens
                                       section describing the field to be
                                       created.
  @param         format_section_fields Array where each byte contains packed
                                       values of COLUMN_FORMAT/STORAGE options
                                       for corresponding column.
  @param[in,out] comment_pos           Pointer to part of column comments
                                       section of .FRM which corresponds
                                       to current field. Advanced to the
                                       position corresponding to comment
                                       for the next column.
  @param[in,out] gcol_screen_pos       Pointer to part of generated columns
                                       section of .FRM which corresponds
                                       to current generated field. If field
                                       to be created is generated advanced
                                       to the position for the next column
  @param[in,out] null_pos              Current byte in the record preamble
                                       to be used for field's null/leftover
                                       bits if necessary.
  @param[in,out] null_bit_pos          Current bit in the current preamble
                                       byte to be used for field's null/
                                       leftover bits if necessary.
  @param[out]    errarg                Additional argument for the error to
                                       be reported.

  @retval 0      Success.
  @retval non-0  Error number (@sa open_table_def() for details).
*/

static int make_field_from_frm(THD *thd,
                               TABLE_SHARE *share,
                               FRM_context *frm_context,
                               uint new_frm_ver,
                               bool use_hash,
                               uint field_idx,
                               uchar *strpos,
                               uchar *format_section_fields,
                               char **comment_pos,
                               char **gcol_screen_pos,
                               uchar **null_pos,
                               uint *null_bit_pos,
                               int *errarg)
{
  uint pack_flag, interval_nr, unireg_type, recpos, field_length;
  uint gcol_info_length=0;
  enum_field_types field_type;
  const CHARSET_INFO *charset=NULL;
  Field::geometry_type geom_type= Field::GEOM_GEOMETRY;
  LEX_STRING comment;
  Generated_column *gcol_info= 0;
  bool fld_stored_in_db= true;
  Field *reg_field;

  if (new_frm_ver >= 3)
  {
    /* new frm file in 4.1 */
    field_length= uint2korr(strpos+3);
    recpos=       uint3korr(strpos+5);
    pack_flag=    uint2korr(strpos+8);
    unireg_type=  (uint) strpos[10];
    interval_nr=  (uint) strpos[12];
    uint comment_length=uint2korr(strpos+15);
    field_type=(enum_field_types) (uint) strpos[13];

    /* charset and geometry_type share the same byte in frm */
    if (field_type == MYSQL_TYPE_GEOMETRY)
    {
      geom_type= (Field::geometry_type) strpos[14];
      charset= &my_charset_bin;
    }
    else
    {
      uint csid= strpos[14] + (((uint) strpos[11]) << 8);
      if (!csid)
        charset= &my_charset_bin;
      else if (!(charset= get_charset(csid, MYF(0))))
      {
        // Unknown or unavailable charset
        *errarg= (int) csid;
        return 5;
      }
    }

    if (!comment_length)
    {
      comment.str= (char*) "";
      comment.length=0;
    }
    else
    {
      comment.str= *comment_pos;
      comment.length= comment_length;
      (*comment_pos)+= comment_length;
    }

    if (unireg_type & FRM_context::GENERATED_FIELD)
    {
      /*
        Get generated column data stored in the .frm file as follows:
        byte 1      = 1 (always 1 to allow for future extensions)
        byte 2,3    = expression length
        byte 4      = flags, as of now:
                        0 - no flags
                        1 - field is physically stored
        byte 5-...  = generated column expression (text data)
      */
      gcol_info= new Generated_column();
      if ((uint)(*gcol_screen_pos)[0] != 1)
        return 4;

      gcol_info_length= uint2korr(*gcol_screen_pos + 1);
      DBUG_ASSERT(gcol_info_length); // Expect non-null expression

      fld_stored_in_db= (bool) (uint) (*gcol_screen_pos)[3];
      gcol_info->set_field_stored(fld_stored_in_db);
      gcol_info->dup_expr_str(&share->mem_root,
                              *gcol_screen_pos + (uint)FRM_GCOL_HEADER_SIZE,
                              gcol_info_length);
      (*gcol_screen_pos)+= gcol_info_length + FRM_GCOL_HEADER_SIZE;
      share->vfields++;
    }
  }
  else
  {
    field_length= (uint) strpos[3];
    recpos=       uint2korr(strpos+4),
    pack_flag=    uint2korr(strpos+6);
    pack_flag&=   ~FIELDFLAG_NO_DEFAULT;     // Safety for old files
    unireg_type=  (uint) strpos[8];
    interval_nr=  (uint) strpos[10];

    /* old frm file */
    field_type= (enum_field_types) f_packtype(pack_flag);
    if (f_is_binary(pack_flag))
    {
      /*
        Try to choose the best 4.1 type:
        - for 4.0 "CHAR(N) BINARY" or "VARCHAR(N) BINARY"
          try to find a binary collation for character set.
        - for other types (e.g. BLOB) just use my_charset_bin.
      */
      if (!f_is_blob(pack_flag))
      {
        // 3.23 or 4.0 string
        if (!(charset= get_charset_by_csname(share->table_charset->csname,
                                             MY_CS_BINSORT, MYF(0))))
          charset= &my_charset_bin;
      }
      else
        charset= &my_charset_bin;
    }
    else
      charset= share->table_charset;
    memset(&comment, 0, sizeof(comment));
  }

  if (interval_nr && charset->mbminlen > 1)
  {
    /* Unescape UCS2 intervals from HEX notation */
    TYPELIB *interval= share->intervals + interval_nr - 1;
    unhex_type2(interval);
  }

  if (field_type == MYSQL_TYPE_NEWDECIMAL && !share->mysql_version)
  {
    /*
      Fix pack length of old decimal values from 5.0.3 -> 5.0.4
      The difference is that in the old version we stored precision
      in the .frm table while we now store the display_length
    */
    uint decimals= f_decimals(pack_flag);
    field_length= my_decimal_precision_to_length(field_length,
                                                 decimals,
                                                 f_is_dec(pack_flag) == 0);
    sql_print_error("Found incompatible DECIMAL field '%s' in %s; "
                    "Please do \"ALTER TABLE `%s` FORCE\" to fix it!",
                    frm_context->fieldnames.type_names[field_idx],
                    share->table_name.str,
                    share->table_name.str);
    push_warning_printf(thd, Sql_condition::SL_WARNING,
                        ER_CRASHED_ON_USAGE,
                        "Found incompatible DECIMAL field '%s' in %s; "
                        "Please do \"ALTER TABLE `%s` FORCE\" to fix it!",
                        frm_context->fieldnames.type_names[field_idx],
                        share->table_name.str,
                        share->table_name.str);
    share->crashed= 1;                        // Marker for CHECK TABLE
  }

  if (field_type == MYSQL_TYPE_YEAR && field_length != 4)
  {
    sql_print_error("Found incompatible YEAR(x) field '%s' in %s; "
                    "Please do \"ALTER TABLE `%s` FORCE\" to fix it!",
                    frm_context->fieldnames.type_names[field_idx],
                    share->table_name.str,
                    share->table_name.str);
    push_warning_printf(thd, Sql_condition::SL_WARNING,
                        ER_CRASHED_ON_USAGE,
                        "Found incompatible YEAR(x) field '%s' in %s; "
                        "Please do \"ALTER TABLE `%s` FORCE\" to fix it!",
                        frm_context->fieldnames.type_names[field_idx],
                        share->table_name.str,
                        share->table_name.str);
    share->crashed= 1;
  }


  FRM_context::utype unireg= (FRM_context::utype) MTYP_TYPENR(unireg_type);
  //Construct auto_flag
  uchar auto_flags= Field::NONE;

  if (unireg == FRM_context::TIMESTAMP_DN_FIELD ||
      unireg == FRM_context::TIMESTAMP_DNUN_FIELD)
    auto_flags|= Field::DEFAULT_NOW;
  if (unireg == FRM_context::TIMESTAMP_UN_FIELD ||
      unireg == FRM_context:: TIMESTAMP_DNUN_FIELD)
    auto_flags|= Field::ON_UPDATE_NOW;

  if (unireg == FRM_context::NEXT_NUMBER)
    auto_flags|= Field::NEXT_NUMBER;

  share->field[field_idx]= reg_field=
  make_field(share,
             share->default_values - 1 + recpos, // recpos starts from 1.
             (uint32) field_length,
             *null_pos, *null_bit_pos,
             field_type,
             charset,
             geom_type,
             auto_flags,
             (interval_nr ?
             share->intervals+interval_nr-1 :
             (TYPELIB*) 0),
             frm_context->fieldnames.type_names[field_idx],
             f_maybe_null(pack_flag),
             f_is_zerofill(pack_flag) != 0,
             f_is_dec(pack_flag) == 0,
             f_decimals(pack_flag),
             f_bit_as_char(pack_flag),
             0);
  if (!reg_field)
  {
    // Not supported field type
    return 4;
  }

  reg_field->field_index= field_idx;
  reg_field->comment=comment;
  reg_field->gcol_info= gcol_info;
  reg_field->stored_in_db= fld_stored_in_db;
  if (field_type == MYSQL_TYPE_BIT && !f_bit_as_char(pack_flag))
  {
    if (((*null_bit_pos)+= field_length & 7) > 7)
    {
      (*null_pos)++;
      (*null_bit_pos)-= 8;
    }
  }
  if (!(reg_field->flags & NOT_NULL_FLAG))
  {
    if (!(*null_bit_pos= (*null_bit_pos + 1) & 7))
      (*null_pos)++;
  }
  if (f_no_default(pack_flag))
    reg_field->flags|= NO_DEFAULT_VALUE_FLAG;

  if (unireg == FRM_context::NEXT_NUMBER)
    share->found_next_number_field= share->field + field_idx;

  if (use_hash)
    if (my_hash_insert(&share->name_hash, (uchar*)(share->field + field_idx)))
    {
      /*
        Set return code 8 here to indicate that an error has
        occurred but that the error message already has been
        sent (OOM).
      */
      return 8;
    }

  if (format_section_fields)
  {
    const uchar field_flags= format_section_fields[field_idx];
    const uchar field_storage= (field_flags & STORAGE_TYPE_MASK);
    const uchar field_column_format=
      ((field_flags >> COLUMN_FORMAT_SHIFT)& COLUMN_FORMAT_MASK);
    DBUG_PRINT("debug", ("field flags: %u, storage: %u, column_format: %u",
                         field_flags, field_storage, field_column_format));
    reg_field->set_storage_type((ha_storage_media)field_storage);
    reg_field->set_column_format((column_format_type)field_column_format);
  }

  if (!reg_field->stored_in_db)
  {
    frm_context->stored_fields--;
    if (share->stored_rec_length>=recpos)
      share->stored_rec_length= recpos-1;
  }

  return 0;
}


static const longlong FRM_VER= 6;
static const longlong FRM_VER_TRUE_VARCHAR= (FRM_VER + 4); /* 10 */

/**
  Read data from a binary .frm file from MySQL 3.23 - 5.0 into TABLE_SHARE

  @note Much of the logic here is duplicated in create_tmp_table()
  (see sql_select.cc). Hence, changes to this function may have to be
  repeated there.

  This function is added to read .frm file in upgrade scenario. It should not
  be used any where else in the code. This function will be removed later.

  @param  thd         thread handle
  @param  share       TABLE_SHARE to be populated.
  @param  frm_context structures removed from TABLE_SHARE
  @param  head        frm file header
  @param  file        File handle
*/

static int open_binary_frm(THD *thd, TABLE_SHARE *share,
                           FRM_context *frm_context,
                           uchar *head, File file)
{
  int error, errarg= 0;
  uint new_frm_ver, field_pack_length, new_field_pack_flag;
  uint interval_count, interval_parts, read_length, int_length;
  uint db_create_options, keys, key_parts, n_length;
  uint key_info_length, com_length, null_bit_pos, gcol_screen_length;
  uint extra_rec_buf_length;
  uint i,j;
  bool use_extended_sk;   // Supported extending of secondary keys with PK parts
  bool use_hash;
  char *keynames, *names, *comment_pos, *gcol_screen_pos;
  char *orig_comment_pos, *orig_gcol_screen_pos;
  uchar forminfo[288];
  uchar *record;
  uchar *disk_buff, *strpos, *null_flags, *null_pos;
  ulong pos, record_offset, *rec_per_key, rec_buff_length;
  rec_per_key_t *rec_per_key_float;
  handler *handler_file= 0;
  KEY   *keyinfo;
  KEY_PART_INFO *key_part;
  Field  **field_ptr;
  const char **interval_array;
  enum legacy_db_type legacy_db_type;
  my_bitmap_map *bitmaps;
  uchar *extra_segment_buff= 0;
  const uint format_section_header_size= 8;
  uchar *format_section_fields= 0;
  bool has_vgc= false;
  DBUG_ENTER("open_binary_frm");

  new_field_pack_flag= head[27];
  new_frm_ver= (head[2] - FRM_VER);
  field_pack_length= new_frm_ver < 2 ? 11 : 17;
  disk_buff= 0;

  error= 3;
  /* Position of the form in the form file. */
  if (!(pos= get_form_pos(file, head)))
    goto err;                                   /* purecov: inspected */

  mysql_file_seek(file,pos,MY_SEEK_SET,MYF(0));
  if (mysql_file_read(file, forminfo,288,MYF(MY_NABP)))
    goto err;
  frm_context->frm_version= head[2];
  /*
    Check if .frm file created by MySQL 5.0. In this case we want to
    display CHAR fields as CHAR and not as VARCHAR.
    We do it this way as we want to keep the old frm version to enable
    MySQL 4.1 to read these files.
  */
  if (frm_context->frm_version == FRM_VER_TRUE_VARCHAR -1 && head[33] == 5)
    frm_context->frm_version= FRM_VER_TRUE_VARCHAR;

  if (*(head+61) &&
      !(frm_context->default_part_db_type=
        ha_checktype(thd, (enum legacy_db_type) (uint) *(head+61), 1, 0)))
    goto err;
  DBUG_PRINT("info", ("default_part_db_type = %u", head[61]));
  legacy_db_type= (enum legacy_db_type) (uint) *(head+3);
  DBUG_ASSERT(share->db_plugin == NULL);
  /*
    if the storage engine is dynamic, no point in resolving it by its
    dynamically allocated legacy_db_type. We will resolve it later by name.
  */
  if (legacy_db_type > DB_TYPE_UNKNOWN &&
      legacy_db_type < DB_TYPE_FIRST_DYNAMIC)
    share->db_plugin= ha_lock_engine(NULL,
                                     ha_checktype(thd, legacy_db_type, 0, 0));
  share->db_create_options= db_create_options= uint2korr(head+30);
  share->db_options_in_use= share->db_create_options;
  share->mysql_version= uint4korr(head+51);
  frm_context->null_field_first= 0;
  if (!head[32])                // New frm file in 3.23
  {
    share->avg_row_length= uint4korr(head+34);
    share->row_type= (row_type) head[40];
    share->table_charset= get_charset((((uint) head[41]) << 8) +
                                        (uint) head[38],MYF(0));
    frm_context->null_field_first= 1;
    share->stats_sample_pages= uint2korr(head+42);
    share->stats_auto_recalc= static_cast<enum_stats_auto_recalc>(head[44]);
  }
  if (!share->table_charset)
  {
    /* unknown charset in head[38] or pre-3.23 frm */
    if (use_mb(default_charset_info))
    {
      /* Warn that we may be changing the size of character columns */
      sql_print_warning("'%s' had no or invalid character set, "
                        "and default character set is multi-byte, "
                        "so character column sizes may have changed",
                        share->path.str);
    }
    share->table_charset= default_charset_info;
  }
  share->db_record_offset= 1;
  /* Set temporarily a good value for db_low_byte_first */
  share->db_low_byte_first= MY_TEST(legacy_db_type != DB_TYPE_ISAM);
  error=4;
  share->max_rows= uint4korr(head+18);
  share->min_rows= uint4korr(head+22);

  /* Read keyinformation */
  key_info_length= (uint) uint2korr(head+28);
  mysql_file_seek(file, (ulong) uint2korr(head+6), MY_SEEK_SET, MYF(0));
  if (read_string(file, &disk_buff,key_info_length))
    goto err;                                   /* purecov: inspected */
  if (disk_buff[0] & 0x80)
  {
    share->keys=      keys=      (disk_buff[1] << 7) | (disk_buff[0] & 0x7f);
    share->key_parts= key_parts= uint2korr(disk_buff+2);
  }
  else
  {
    share->keys=      keys=      disk_buff[0];
    share->key_parts= key_parts= disk_buff[1];
  }
  share->keys_for_keyread.init(0);
  share->keys_in_use.init(keys);

  strpos=disk_buff+6;

  use_extended_sk=
    ha_check_storage_engine_flag(share->db_type(),
                                 HTON_SUPPORTS_EXTENDED_KEYS);

  uint total_key_parts;
  if (use_extended_sk)
  {
    uint primary_key_parts= keys ?
      (new_frm_ver >= 3) ? (uint) strpos[4] : (uint) strpos[3] : 0;
    total_key_parts= key_parts + primary_key_parts * (keys - 1);
  }
  else
    total_key_parts= key_parts;
  n_length= keys * sizeof(KEY) + total_key_parts * sizeof(KEY_PART_INFO);

  /*
    Allocate memory for the KEY object, the key part array, and the
    two rec_per_key arrays.
  */
  if (!multi_alloc_root(&share->mem_root,
                        &keyinfo, n_length + uint2korr(disk_buff + 4),
                        &rec_per_key, sizeof(ulong) * total_key_parts,
                        &rec_per_key_float,
                        sizeof(rec_per_key_t) * total_key_parts,
                        NULL))
    goto err;                                   /* purecov: inspected */

  memset(keyinfo, 0, n_length);
  share->key_info= keyinfo;
  key_part= reinterpret_cast<KEY_PART_INFO*>(keyinfo+keys);

  for (i=0 ; i < keys ; i++, keyinfo++)
  {
    keyinfo->table= 0;                           // Updated in open_frm
    if (new_frm_ver >= 3)
    {
      keyinfo->flags=      (uint) uint2korr(strpos) ^ HA_NOSAME;
      keyinfo->key_length= (uint) uint2korr(strpos+2);
      keyinfo->user_defined_key_parts= (uint) strpos[4];
      keyinfo->algorithm=  (enum ha_key_alg) strpos[5];
      keyinfo->block_size= uint2korr(strpos+6);
      strpos+=8;
    }
    else
    {
      keyinfo->flags=    ((uint) strpos[0]) ^ HA_NOSAME;
      keyinfo->key_length= (uint) uint2korr(strpos+1);
      keyinfo->user_defined_key_parts= (uint) strpos[3];
      // The algorithm was HA_KEY_ALG_UNDEF in 5.7
      keyinfo->algorithm= HA_KEY_ALG_SE_SPECIFIC;
      strpos+=4;
    }

    keyinfo->key_part= key_part;
    keyinfo->set_rec_per_key_array(rec_per_key, rec_per_key_float);
    keyinfo->set_in_memory_estimate(IN_MEMORY_ESTIMATE_UNKNOWN);

    for (j=keyinfo->user_defined_key_parts ; j-- ; key_part++)
    {
      *rec_per_key++ = 0;
      *rec_per_key_float++ = REC_PER_KEY_UNKNOWN;

      key_part->fieldnr=    (uint16) (uint2korr(strpos) & FIELD_NR_MASK);
      key_part->offset= (uint) uint2korr(strpos+2)-1;
      // key_part->field=   (Field*) 0; // Will be fixed later
      if (new_frm_ver >= 1)
      {
        key_part->key_part_flag= *(strpos+4);
        key_part->length=   (uint) uint2korr(strpos+7);
        strpos+=9;
      }
      else
      {
        key_part->length=   *(strpos+4);
        key_part->key_part_flag=0;
        if (key_part->length > 128)
        {
          key_part->length&=127;        /* purecov: inspected */
          key_part->key_part_flag=HA_REVERSE_SORT; /* purecov: inspected */
        }
        strpos+=7;
      }
      key_part->store_length=key_part->length;
    }
    /*
      Add primary key parts if engine supports primary key extension for
      secondary keys. Here we add unique first key parts to the end of
      secondary key parts array and increase actual number of key parts.
      Note that primary key is always first if exists. Later if there is no
      primary key in the table then number of actual keys parts is set to
      user defined key parts.
    */
    keyinfo->actual_key_parts= keyinfo->user_defined_key_parts;
    keyinfo->actual_flags= keyinfo->flags;
    if (use_extended_sk && i && !(keyinfo->flags & HA_NOSAME))
    {
      const uint primary_key_parts= share->key_info->user_defined_key_parts;
      keyinfo->unused_key_parts= primary_key_parts;
      key_part+= primary_key_parts;
      rec_per_key+= primary_key_parts;
      rec_per_key_float+= primary_key_parts;
      share->key_parts+= primary_key_parts;
    }
  }
  keynames=(char*) key_part;
  strpos+= (my_stpcpy(keynames, (char *) strpos) - keynames)+1;

  //reading index comments
  for (keyinfo= share->key_info, i=0; i < keys; i++, keyinfo++)
  {
    if (keyinfo->flags & HA_USES_COMMENT)
    {
      keyinfo->comment.length= uint2korr(strpos);
      keyinfo->comment.str= strmake_root(&share->mem_root, (char*) strpos+2,
                                         keyinfo->comment.length);
      strpos+= 2 + keyinfo->comment.length;
    }
    DBUG_ASSERT(MY_TEST(keyinfo->flags & HA_USES_COMMENT) ==
               (keyinfo->comment.length > 0));
  }

  share->reclength = uint2korr((head+16));
  share->stored_rec_length= share->reclength;
  if (*(head+26) == 1)
    share->system= 1;               /* one-record-database */

  record_offset= (ulong) (uint2korr(head+6)+
                          ((uint2korr(head+14) == 0xffff ?
                            uint4korr(head+47) : uint2korr(head+14))));

  if ((n_length= uint4korr(head+55)))
  {
    /* Read extra data segment */
    uchar *next_chunk, *buff_end;
    DBUG_PRINT("info", ("extra segment size is %u bytes", n_length));
    if (!(extra_segment_buff= (uchar*) my_malloc(PSI_NOT_INSTRUMENTED,
                                                 n_length, MYF(MY_WME))))
      goto err;
    next_chunk= extra_segment_buff;
    if (mysql_file_pread(file, extra_segment_buff,
                         n_length, record_offset + share->reclength,
                         MYF(MY_NABP)))
    {
      goto err;
    }
    share->connect_string.length= uint2korr(next_chunk);
    if (!(share->connect_string.str= strmake_root(&share->mem_root,
                                                  (char*) next_chunk + 2,
                                                  share->connect_string.
                                                  length)))
    {
      goto err;
    }
    next_chunk+= share->connect_string.length + 2;
    buff_end= extra_segment_buff + n_length;
    if (next_chunk + 2 < buff_end)
    {
      uint str_db_type_length= uint2korr(next_chunk);
      LEX_STRING name;
      name.str= (char*) next_chunk + 2;
      name.length= str_db_type_length;

      plugin_ref tmp_plugin= ha_resolve_by_name(thd, &name, FALSE);
      if (tmp_plugin != NULL && !plugin_equals(tmp_plugin, share->db_plugin))
      {
        if (legacy_db_type > DB_TYPE_UNKNOWN &&
            legacy_db_type < DB_TYPE_FIRST_DYNAMIC &&
            legacy_db_type !=
            ha_legacy_type(plugin_data<handlerton*>(tmp_plugin)))
        {
          /* bad file, legacy_db_type did not match the name */
          goto err;
        }
        /*
          tmp_plugin is locked with a local lock.
          we unlock the old value of share->db_plugin before
          replacing it with a globally locked version of tmp_plugin
        */
        plugin_unlock(NULL, share->db_plugin);
        share->db_plugin= my_plugin_lock(NULL, &tmp_plugin);
        DBUG_PRINT("info", ("setting dbtype to '%.*s' (%d)",
                            str_db_type_length, next_chunk + 2,
                            ha_legacy_type(share->db_type())));
      }
      else if (!tmp_plugin && str_db_type_length == 9 &&
               !strncmp((char *) next_chunk + 2, "partition", 9))
      {
          error= 8;
          my_error(ER_FEATURE_NOT_AVAILABLE, MYF(0), "partitioning",
                   "--skip-partition", "-DWITH_PARTITION_STORAGE_ENGINE=1");
          goto err;
      }
      else if (!tmp_plugin && name.length == 18 &&
               !strncmp(name.str, "PERFORMANCE_SCHEMA", name.length))
      {
        /*
          A FRM file is present on disk,
          for a PERFORMANCE_SCHEMA table,
          but this server binary is not compiled with the performance_schema,
          as ha_resolve_by_name() did not find the storage engine.
          This can happen:
          - (a) during tests with mysql-test-run,
            because the same database installed image is used
            for regular builds (with P_S) and embedded builds (without P_S)
          - (b) in production, when random binaries (without P_S) are thrown
            on top of random installed database instances on disk (with P_S).
          For the sake of robustness, pretend the table simply does not exist,
          so that in particular it does not pollute the information_schema
          with errors when scanning the disk for FRM files.
          Note that ER_NO_SUCH_TABLE has a special treatment
          in fill_schema_table_by_open()
        */
        error= 1;
        my_error(ER_NO_SUCH_TABLE, MYF(0), share->db.str, share->table_name.str);
        goto err;
      }
      else if (!tmp_plugin)
      {
        /* purecov: begin inspected */
        error= 8;
        name.str[name.length]=0;
        my_error(ER_UNKNOWN_STORAGE_ENGINE, MYF(0), name.str);
        goto err;
        /* purecov: end */
      }
      next_chunk+= str_db_type_length + 2;
    }
    if (next_chunk + 5 < buff_end)
    {
      uint32 partition_info_str_len = uint4korr(next_chunk);
      if ((share->partition_info_str_len= partition_info_str_len))
      {
        if (!(share->partition_info_str= (char*)
              memdup_root(&share->mem_root, next_chunk + 4,
                          partition_info_str_len + 1)))
        {
          goto err;
        }
      }
      next_chunk+= 5 + partition_info_str_len;
    }
    if (share->mysql_version >= 50110 && next_chunk < buff_end)
    {
      /* New auto_partitioned indicator introduced in 5.1.11 */
      share->auto_partitioned= *next_chunk;
      next_chunk++;
    }
    keyinfo= share->key_info;
    for (i= 0; i < keys; i++, keyinfo++)
    {
      if (keyinfo->flags & HA_USES_PARSER)
      {
        if (next_chunk >= buff_end)
        {
          DBUG_PRINT("error",
                     ("fulltext key uses parser that is not defined in .frm"));
          goto err;
        }
        LEX_CSTRING parser_name= {reinterpret_cast<char*>(next_chunk),
                                  strlen(reinterpret_cast<char*>(next_chunk))};
        next_chunk+= parser_name.length + 1;
        keyinfo->parser= my_plugin_lock_by_name(NULL, parser_name,
                                                MYSQL_FTPARSER_PLUGIN);
        if (! keyinfo->parser)
        {
          my_error(ER_PLUGIN_IS_NOT_LOADED, MYF(0), parser_name.str);
          goto err;
        }
      }
    }
    if (forminfo[46] == (uchar)255)
    {
      //reading long table comment
      if (next_chunk + 2 > buff_end)
      {
          DBUG_PRINT("error",
                     ("long table comment is not defined in .frm"));
          goto err;
      }
      share->comment.length = uint2korr(next_chunk);
      if (! (share->comment.str= strmake_root(&share->mem_root,
             (char*)next_chunk + 2, share->comment.length)))
      {
          goto err;
      }
      next_chunk+= 2 + share->comment.length;
    }

    if (next_chunk + format_section_header_size < buff_end)
    {
      /*
        New extra data segment called "format section" with additional
        table and column properties introduced by MySQL Cluster
        based on 5.1.20

        Table properties:
        TABLESPACE <ts> and STORAGE [DISK|MEMORY]

        Column properties:
        COLUMN_FORMAT [DYNAMIC|FIXED] and STORAGE [DISK|MEMORY]
      */
      DBUG_PRINT("info", ("Found format section"));

      /* header */
      const uint format_section_length= uint2korr(next_chunk);
      const uint format_section_flags= uint4korr(next_chunk+2);
      /* 2 bytes unused */

      if (next_chunk + format_section_length > buff_end)
      {
        DBUG_PRINT("error", ("format section length too long: %u",
                             format_section_length));
        goto err;
      }
      DBUG_PRINT("info", ("format_section_length: %u, format_section_flags: %u",
                          format_section_length, format_section_flags));

      share->default_storage_media=
        (enum ha_storage_media) (format_section_flags & 0x7);

      /* tablespace */
      const char *tablespace=
        (const char*)next_chunk + format_section_header_size;
      const size_t tablespace_length= strlen(tablespace);
      share->tablespace= NULL;
      if (tablespace_length)
      {
        Tablespace_name_error_handler error_handler;
        thd->push_internal_handler(&error_handler);
        Ident_name_check name_check= check_tablespace_name(tablespace);
        thd->pop_internal_handler();
        if (name_check == Ident_name_check::OK &&
          !(share->tablespace= strmake_root(&share->mem_root,
                                            tablespace, tablespace_length+1)))
        {
          goto err;
        }
      }
      DBUG_PRINT("info", ("tablespace: '%s'",
                          share->tablespace ? share->tablespace : "<null>"));

      /* pointer to format section for fields */
      format_section_fields=
        next_chunk + format_section_header_size + tablespace_length + 1;

      next_chunk+= format_section_length;
    }

    if (next_chunk + 2 <= buff_end)
    {
      share->compress.length = uint2korr(next_chunk);
      if (! (share->compress.str= strmake_root(&share->mem_root,
             (char*)next_chunk + 2, share->compress.length)))
      {
          goto err;
      }
      next_chunk+= 2 + share->compress.length;
    }

    if (next_chunk + 2 <= buff_end)
    {
      share->encrypt_type.length = uint2korr(next_chunk);
      if (! (share->encrypt_type.str= strmake_root(&share->mem_root,
             (char*)next_chunk + 2, share->encrypt_type.length)))
      {
          goto err;
      }
      next_chunk+= 2 + share->encrypt_type.length;
    }
  }
  share->key_block_size= uint2korr(head+62);

  error=4;
  extra_rec_buf_length= uint2korr(head+59);
  rec_buff_length= ALIGN_SIZE(share->reclength + 1 + extra_rec_buf_length);
  share->rec_buff_length= rec_buff_length;
  if (!(record= (uchar *) alloc_root(&share->mem_root,
                                     rec_buff_length)))
    goto err;                                   /* purecov: inspected */
  share->default_values= record;
  if (mysql_file_pread(file, record, (size_t) share->reclength,
                       record_offset, MYF(MY_NABP)))
    goto err;                                   /* purecov: inspected */

  mysql_file_seek(file, pos+288, MY_SEEK_SET, MYF(0));

  share->fields= uint2korr(forminfo+258);
  pos= uint2korr(forminfo+260);   /* Length of all screens */
  n_length= uint2korr(forminfo+268);
  interval_count= uint2korr(forminfo+270);
  interval_parts= uint2korr(forminfo+272);
  int_length= uint2korr(forminfo+274);
  share->null_fields= uint2korr(forminfo+282);
  com_length= uint2korr(forminfo+284);
  gcol_screen_length= uint2korr(forminfo+286);
  share->vfields= 0;
  frm_context->stored_fields= share->fields;
  if (forminfo[46] != (uchar)255)
  {
    share->comment.length=  (int) (forminfo[46]);
    share->comment.str= strmake_root(&share->mem_root, (char*) forminfo+47,
                                     share->comment.length);
  }

  DBUG_PRINT("info",("i_count: %d  i_parts: %d  index: %d  n_length: %d  int_length: %d  com_length: %d  gcol_screen_length: %d", interval_count,interval_parts, share->keys,n_length,int_length, com_length, gcol_screen_length));
  if (!(field_ptr = (Field **)
    alloc_root(&share->mem_root,
           (uint) ((share->fields+1)*sizeof(Field*)+
               interval_count*sizeof(TYPELIB)+
               (share->fields+interval_parts+
                keys+3)*sizeof(char *)+
               (n_length+int_length+com_length+
                   gcol_screen_length)))))
    goto err;                                   /* purecov: inspected */

  share->field= field_ptr;
  read_length=(uint) (share->fields * field_pack_length +
              pos+ (uint) (n_length+int_length+com_length+
                           gcol_screen_length));
  if (read_string(file, &disk_buff,read_length))
    goto err;                                   /* purecov: inspected */

  strpos= disk_buff+pos;

  share->intervals= (TYPELIB*) (field_ptr+share->fields+1);
  interval_array= (const char **) (share->intervals+interval_count);
  names= (char*) (interval_array+share->fields+interval_parts+keys+3);
  if (!interval_count)
    share->intervals= 0;            // For better debugging
  memcpy(names, strpos+(share->fields*field_pack_length),
     (uint) (n_length+int_length));
  orig_comment_pos= comment_pos= names+(n_length+int_length);
  memcpy(comment_pos, disk_buff+read_length-com_length-gcol_screen_length,
         com_length);
  orig_gcol_screen_pos= gcol_screen_pos= names+(n_length+int_length+com_length);
  memcpy(gcol_screen_pos, disk_buff+read_length-gcol_screen_length,
         gcol_screen_length);

  fix_type_pointers(&interval_array, &frm_context->fieldnames, 1, &names);
  if (frm_context->fieldnames.count != share->fields)
    goto err;
  fix_type_pointers(&interval_array, share->intervals, interval_count,
            &names);

  {
    /* Set ENUM and SET lengths */
    TYPELIB *interval;
    for (interval= share->intervals;
         interval < share->intervals + interval_count;
         interval++)
    {
      uint count= (uint) (interval->count + 1) * sizeof(uint);
      if (!(interval->type_lengths= (uint *) alloc_root(&share->mem_root,
                                                        count)))
        goto err;
      for (count= 0; count < interval->count; count++)
      {
        char *val= (char*) interval->type_names[count];
        interval->type_lengths[count]= strlen(val);
      }
      interval->type_lengths[count]= 0;
    }
  }

  if (keynames)
    fix_type_pointers(&interval_array, &share->keynames, 1, &keynames);

 /* Allocate handler */
  if (!(handler_file= get_new_handler(share, thd->mem_root,
                                      share->db_type())))
    goto err;

  if (handler_file->set_ha_share_ref(&share->ha_share))
    goto err;

  if (frm_context->null_field_first)
  {
    null_flags= null_pos= share->default_values;
    null_bit_pos= (db_create_options & HA_OPTION_PACK_RECORD) ? 0 : 1;
    /*
      null_bytes below is only correct under the condition that
      there are no bit fields.  Correct values is set below after the
      table struct is initialized
    */
    share->null_bytes= (share->null_fields + null_bit_pos + 7) / 8;
  }
  else
  {
    share->null_bytes= (share->null_fields+7)/8;
    null_flags= null_pos= share->default_values + share->reclength -
                          share->null_bytes;
    null_bit_pos= 0;
  }

  use_hash= share->fields >= MAX_FIELDS_BEFORE_HASH;
  if (use_hash)
    use_hash= !my_hash_init(&share->name_hash,
                            system_charset_info,
                            0,0,
                            (hash_get_key_function) get_field_name,0,0,
                            PSI_INSTRUMENT_ME);

  for (i=0 ; i < share->fields; i++, strpos+=field_pack_length)
  {
    if (new_frm_ver >= 3 &&
        (strpos[10] & FRM_context::GENERATED_FIELD) && // former Field::unireg_check
        ! (bool) (uint) (gcol_screen_pos[3]))    // Field::stored_in_db
    {
      /*
        Skip virtual generated columns as we will do separate pass for them.

        We still need to advance pointers to current comment and generated
        column info in for such fields.
      */
      comment_pos+= uint2korr(strpos+15);
      gcol_screen_pos+= uint2korr(gcol_screen_pos + 1) + FRM_GCOL_HEADER_SIZE;
      has_vgc= true;
    }
    else
    {
      if ((error= make_field_from_frm(thd, share, frm_context,
                                      new_frm_ver, use_hash,
                                      i, strpos,
                                      format_section_fields,
                                      &comment_pos,
                                      &gcol_screen_pos,
                                      &null_pos,
                                      &null_bit_pos,
                                      &errarg)))
        goto err;
    }
  }

  if (has_vgc)
  {
    /*
      We need to do separate pass through field descriptions for virtual
      generated columns to ensure that they get allocated null/leftover
      bits at the tail of record preamble.
    */
    strpos= disk_buff+pos;
    comment_pos= orig_comment_pos;
    gcol_screen_pos= orig_gcol_screen_pos;
    // Generated columns can be present only in new .FRMs.
    DBUG_ASSERT(new_frm_ver >= 3);
    for (i=0 ; i < share->fields; i++, strpos+=field_pack_length)
    {
      if ((strpos[10] & FRM_context::GENERATED_FIELD) && // former Field::unireg_check
          !(bool) (uint) (gcol_screen_pos[3]))     // Field::stored_in_db
      {
        if ((error= make_field_from_frm(thd, share, frm_context,
                                        new_frm_ver, use_hash,
                                        i, strpos,
                                        format_section_fields,
                                        &comment_pos,
                                        &gcol_screen_pos,
                                        &null_pos,
                                        &null_bit_pos,
                                        &errarg)))
          goto err;
      }
      else
      {
        /*
          Advance pointers to current comment and generated columns
          info for stored fields.
        */
        comment_pos+= uint2korr(strpos+15);
        if (strpos[10] & FRM_context::GENERATED_FIELD) // former Field::unireg_check
        {
          gcol_screen_pos+= uint2korr(gcol_screen_pos + 1) +
                            FRM_GCOL_HEADER_SIZE;
        }
      }
    }
  }
  error= 4;
  share->field[share->fields]= 0; // End marker
  /* Sanity checks: */
  DBUG_ASSERT(share->fields >= frm_context->stored_fields);
  DBUG_ASSERT(share->reclength >= share->stored_rec_length);

  /* Fix key->name and key_part->field */
  if (key_parts)
  {
    const int pk_off= find_type(primary_key_name, &share->keynames,
                                  FIND_TYPE_NO_PREFIX);
    uint primary_key= (pk_off > 0 ? pk_off-1 : MAX_KEY);

    longlong ha_option= handler_file->ha_table_flags();
    keyinfo= share->key_info;
    key_part= keyinfo->key_part;

    for (uint key=0 ; key < share->keys ; key++,keyinfo++)
    {
      uint usable_parts= 0;
      keyinfo->name=(char*) share->keynames.type_names[key];
      /* Fix fulltext keys for old .frm files */
      if (share->key_info[key].flags & HA_FULLTEXT)
    share->key_info[key].algorithm= HA_KEY_ALG_FULLTEXT;

      if (primary_key >= MAX_KEY && (keyinfo->flags & HA_NOSAME))
      {
        /*
          If the UNIQUE key doesn't have NULL columns and is not a part key
          declare this as a primary key.
        */
        primary_key=key;
        for (i=0 ; i < keyinfo->user_defined_key_parts ;i++)
        {
          DBUG_ASSERT(key_part[i].fieldnr > 0);
          // Table field corresponding to the i'th key part.
          Field *table_field= share->field[key_part[i].fieldnr - 1];

          // Index on virtual generated columns is not allowed to be PK
          // even when the conditions below are true, so this case must be
          // rejected here.
          if (table_field->is_virtual_gcol())
          {
            primary_key= MAX_KEY;               // Can't be used
            break;
          }

          /*
            If the key column is of NOT NULL BLOB type, then it
            will definitly have key prefix. And if key part prefix size
            is equal to the BLOB column max size, then we can promote
            it to primary key.
          */
          if (!table_field->real_maybe_null() &&
              table_field->type() == MYSQL_TYPE_BLOB &&
              table_field->field_length == key_part[i].length)
            continue;
          /*
            If the key column is of NOT NULL GEOMETRY type, specifically POINT
            type whose length is known internally (which is 25). And key part
            prefix size is equal to the POINT column max size, then we can
            promote it to primary key.
          */
          if (!table_field->real_maybe_null() &&
              table_field->type() == MYSQL_TYPE_GEOMETRY &&
              table_field->get_geometry_type() == Field::GEOM_POINT &&
              key_part[i].length == MAX_LEN_GEOM_POINT_FIELD)
            continue;

          if (table_field->real_maybe_null() ||
              table_field->key_length() != key_part[i].length)

          {
            primary_key= MAX_KEY;       // Can't be used
            break;
          }
        }
      }

      for (i=0 ; i < keyinfo->user_defined_key_parts ; key_part++,i++)
      {
        Field *field;
        if (new_field_pack_flag <= 1)
        key_part->fieldnr= (uint16) find_field(share->field,
                                               share->default_values,
                                               (uint) key_part->offset,
                                               (uint) key_part->length);
        if (!key_part->fieldnr)
        {
          error= 4;                             // Wrong file
          goto err;
        }
        field= key_part->field= share->field[key_part->fieldnr-1];
        key_part->type= field->key_type();
        if (field->real_maybe_null())
        {
          key_part->null_offset=field->null_offset(share->default_values);
          key_part->null_bit= field->null_bit;
          key_part->store_length+=HA_KEY_NULL_LENGTH;
          keyinfo->flags|=HA_NULL_PART_KEY;
          keyinfo->key_length+= HA_KEY_NULL_LENGTH;
        }
        if (field->type() == MYSQL_TYPE_BLOB ||
            field->real_type() == MYSQL_TYPE_VARCHAR ||
            field->type() == MYSQL_TYPE_GEOMETRY)
        {
          key_part->store_length+=HA_KEY_BLOB_LENGTH;
          if (i + 1 <= keyinfo->user_defined_key_parts)
            keyinfo->key_length+= HA_KEY_BLOB_LENGTH;
        }
        key_part->init_flags();

        if (field->is_virtual_gcol())
          keyinfo->flags|= HA_VIRTUAL_GEN_KEY;

        setup_key_part_field(share, handler_file, primary_key,
                             keyinfo, key, i, &usable_parts);

        field->flags|= PART_KEY_FLAG;
        if (key == primary_key)
        {
          field->flags|= PRI_KEY_FLAG;
          /*
            If this field is part of the primary key and all keys contains
            the primary key, then we can use any key to find this column
          */
          if (ha_option & HA_PRIMARY_KEY_IN_READ_INDEX)
          {
            if (field->key_length() == key_part->length &&
                !(field->flags & BLOB_FLAG))
              field->part_of_key= share->keys_in_use;
            if (field->part_of_sortkey.is_set(key))
              field->part_of_sortkey= share->keys_in_use;
          }
        }
        if (field->key_length() != key_part->length)
        {
          if (field->type() == MYSQL_TYPE_NEWDECIMAL)
          {
            /*
              Fix a fatal error in decimal key handling that causes crashes
              on Innodb. We fix it by reducing the key length so that
              InnoDB never gets a too big key when searching.
              This allows the end user to do an ALTER TABLE to fix the
              error.
            */
            keyinfo->key_length-= (key_part->length - field->key_length());
            key_part->store_length-= (uint16)(key_part->length -
                                              field->key_length());
            key_part->length= (uint16)field->key_length();
            sql_print_error("Found wrong key definition in %s; "
                            "Please do \"ALTER TABLE `%s` FORCE \" to fix it!",
                            share->table_name.str,
                            share->table_name.str);
            push_warning_printf(thd, Sql_condition::SL_WARNING,
                                ER_CRASHED_ON_USAGE,
                                "Found wrong key definition in %s; "
                                "Please do \"ALTER TABLE `%s` FORCE\" to fix "
                                "it!",
                                share->table_name.str,
                                share->table_name.str);
            share->crashed= 1;                // Marker for CHECK TABLE
            continue;
          }
          key_part->key_part_flag|= HA_PART_KEY_SEG;
        }
      }


      if (use_extended_sk && primary_key < MAX_KEY &&
          key && !(keyinfo->flags & HA_NOSAME))
        key_part+= add_pk_parts_to_sk(keyinfo, key, share->key_info, primary_key,
                                      share,  handler_file, &usable_parts);

      /* Skip unused key parts if they exist */
      key_part+= keyinfo->unused_key_parts;

      keyinfo->usable_key_parts= usable_parts; // Filesort

      set_if_bigger(share->max_key_length,keyinfo->key_length+
                    keyinfo->user_defined_key_parts);
      share->total_key_length+= keyinfo->key_length;
      /*
        MERGE tables do not have unique indexes. But every key could be
        an unique index on the underlying MyISAM table. (Bug #10400)
      */
      if ((keyinfo->flags & HA_NOSAME) ||
          (ha_option & HA_ANY_INDEX_MAY_BE_UNIQUE))
        set_if_bigger(share->max_unique_length,keyinfo->key_length);
    }
    if (primary_key < MAX_KEY && (share->keys_in_use.is_set(primary_key)))
    {
      share->primary_key= primary_key;
      /*
        If we are using an integer as the primary key then allow the user to
        refer to it as '_rowid'
      */
      if (share->key_info[primary_key].user_defined_key_parts == 1)
      {
        Field *field= share->key_info[primary_key].key_part[0].field;
        if (field && field->result_type() == INT_RESULT)
        {
          /* note that fieldnr here (and rowid_field_offset) starts from 1 */
          share->rowid_field_offset= (share->key_info[primary_key].key_part[0].
                                      fieldnr);
        }
      }
    }
    else
      share->primary_key = MAX_KEY; // we do not have a primary key
  }
  else
    share->primary_key= MAX_KEY;
  my_free(disk_buff);
  disk_buff=0;
  if (new_field_pack_flag <= 1)
  {
    /* Old file format with default as not null */
    uint null_length= (share->null_fields+7)/8;
    memset(share->default_values + (null_flags - record), 255,
           null_length);
  }

  if (share->found_next_number_field)
  {
    Field *reg_field= *share->found_next_number_field;
    if ((int) (share->next_number_index= (uint)
           find_ref_key(share->key_info, share->keys,
                            share->default_values, reg_field,
                &share->next_number_key_offset,
                            &share->next_number_keypart)) < 0)
    {
      /* Wrong field definition */
      error= 4;
      goto err;
    }
    else
      reg_field->flags |= AUTO_INCREMENT_FLAG;
  }

  if (share->blob_fields)
  {
    Field **ptr;
    uint k, *save;

    /* Store offsets to blob fields to find them fast */
    if (!(share->blob_field= save=
      (uint*) alloc_root(&share->mem_root,
                             (uint) (share->blob_fields* sizeof(uint)))))
      goto err;
    for (k=0, ptr= share->field ; *ptr ; ptr++, k++)
    {
      if ((*ptr)->flags & BLOB_FLAG)
        (*save++)= k;
    }
  }

  /*
    the correct null_bytes can now be set, since bitfields have been taken
    into account
  */
  share->null_bytes= (null_pos - null_flags +
                      (null_bit_pos + 7) / 8);
  share->last_null_bit_pos= null_bit_pos;

  share->db_low_byte_first= handler_file->low_byte_first();
  share->column_bitmap_size= bitmap_buffer_size(share->fields);

  if (!(bitmaps= (my_bitmap_map*) alloc_root(&share->mem_root,
                                             share->column_bitmap_size)))
    goto err;
  bitmap_init(&share->all_set, bitmaps, share->fields, FALSE);
  bitmap_set_all(&share->all_set);

  delete handler_file;
#ifndef DBUG_OFF
  if (use_hash)
    (void) my_hash_check(&share->name_hash);
#endif
  my_free(extra_segment_buff);
  DBUG_RETURN (0);

 err:
  my_free(disk_buff);
  my_free(extra_segment_buff);
  delete handler_file;
  my_hash_free(&share->name_hash);

  open_table_error(thd, share, error, my_errno(), errarg);
  DBUG_RETURN(error);
} /*open_binary_frm*/

//////////////////////////////////////////////////////////////////////////


/**
  @brief validate_generated_expr
    Validate the generated expression to see whether there are invalid
    Item objects.
  @note
    Needs to be done after fix_fields to allow checking references
    to other generated columns.

  @param field  Pointer of generated column

  @retval TRUE  The generated expression has some invalid objects
  @retval FALSE No illegal objects in the generated expression
 */
static bool validate_generated_expr(Field *field)
{
  DBUG_ENTER("validate_generate_expr");
  Item* expr= field->gcol_info->expr_item;
  const char *field_name= field->field_name;
  DBUG_ASSERT(expr);

  /**
    These are not allowed:
    1) SP/UDF
    2) System variables and parameters
    3) ROW values
    4) Subquery (already checked by parser, assert the condition)
   */
  if (expr->has_stored_program() ||             // 1)
      (expr->used_tables() &
       (RAND_TABLE_BIT | PARAM_TABLE_BIT)) ||   // 2)
      (expr->cols() != 1))                      // 3)
  {
    my_error(ER_GENERATED_COLUMN_FUNCTION_IS_NOT_ALLOWED, MYF(0), field_name);
    DBUG_RETURN(TRUE);
  }
  DBUG_ASSERT(!expr->has_subquery());           // 4)
  /*
    Walk through the Item tree, checking the validity of items
    belonging to the generated column.
  */
  int args[2];
  args[0]= field->field_index;
  args[1]= ER_GENERATED_COLUMN_FUNCTION_IS_NOT_ALLOWED; // default error code.
  if (expr->walk(&Item::check_gcol_func_processor, Item::WALK_POSTFIX,
                 pointer_cast<uchar*>(&args)))
  {
    my_error(args[1], MYF(0), field_name);
    DBUG_RETURN(TRUE);
  }

  DBUG_RETURN(FALSE);
}

/**
  @brief  fix_fields_gcol_func
    Process generated expression of the field.

  @param thd                The thread object
  @param field              The processed field

  @retval TRUE An error occurred, something was wrong with the function.
  @retval FALSE Ok, generated expression is fixed sucessfully 
 */
static bool fix_fields_gcol_func(THD *thd, Field *field)
{
  uint dir_length, home_dir_length;
  bool result= TRUE;
  Item* func_expr= field->gcol_info->expr_item;
  TABLE *table= field->table;
  TABLE_LIST tables;
  TABLE_LIST *save_table_list, *save_first_table, *save_last_table;
  int error;
  Name_resolution_context *context;
  const char *save_where;
  char* db_name;
  char db_name_string[FN_REFLEN];
  bool save_use_only_table_context;
  enum_mark_columns save_mark_used_columns= thd->mark_used_columns;
  DBUG_ASSERT(func_expr);
  DBUG_ENTER("fix_fields_gcol_func");

  /*
    Set-up the TABLE_LIST object to be a list with a single table
    Set the object to zero to create NULL pointers and set alias
    and real name to table name and get database name from file name.
  */

  memset((void*)&tables, 0, sizeof(TABLE_LIST));
  tables.alias= tables.table_name= table->s->table_name.str;
  tables.table= table;
  tables.next_local= 0;
  tables.next_name_resolution_table= 0;
  my_stpmov(db_name_string, table->s->normalized_path.str);
  dir_length= dirname_length(db_name_string);
  db_name_string[dir_length - 1]= 0;
  home_dir_length= dirname_length(db_name_string);
  db_name= &db_name_string[home_dir_length];
  tables.db= db_name;

  thd->mark_used_columns= MARK_COLUMNS_NONE;

  context= thd->lex->current_context();
  table->get_fields_in_item_tree= TRUE;
  save_table_list= context->table_list;
  save_first_table= context->first_name_resolution_table;
  save_last_table= context->last_name_resolution_table;
  context->table_list= &tables;
  context->first_name_resolution_table= &tables;
  context->last_name_resolution_table= NULL;
  func_expr->walk(&Item::change_context_processor, Item::WALK_POSTFIX,
                  (uchar*) context);
  save_where= thd->where;
  thd->where= "generated column function";

  /* Save the context before fixing the fields*/
  save_use_only_table_context= thd->lex->use_only_table_context;
  thd->lex->use_only_table_context= TRUE;

  /* Fix fields referenced to by the generated column function */
  Item *new_func= func_expr;
  error= func_expr->fix_fields(thd, &new_func);
  /* Restore the original context*/
  thd->lex->use_only_table_context= save_use_only_table_context;
  context->table_list= save_table_list;
  context->first_name_resolution_table= save_first_table;
  context->last_name_resolution_table= save_last_table;

  if (unlikely(error))
  {
    DBUG_PRINT("info", ("Field in generated column function not part of table"));
    goto end;
  }
  thd->where= save_where;
  /*
    Checking if all items are valid to be part of the generated column.
  */
  if (validate_generated_expr(field))
    goto end;

  // Virtual columns expressions that substitute themselves are invalid
  DBUG_ASSERT(new_func == func_expr);
  result= FALSE;

end:
  table->get_fields_in_item_tree= FALSE;
  thd->mark_used_columns= save_mark_used_columns;
  DBUG_RETURN(result);
}

/**
  Calculate the base_columns_map and num_non_virtual_base_cols members of
  this generated column

  @param table    Table with the checked field

  @retval true if error
 */

bool Generated_column::register_base_columns(TABLE *table)
{
  DBUG_ENTER("register_base_columns");
  my_bitmap_map *bitbuf=
    static_cast<my_bitmap_map *>(alloc_root(&table->mem_root,
                                bitmap_buffer_size(table->s->fields)));
  DBUG_ASSERT(num_non_virtual_base_cols == 0);
  bitmap_init(&base_columns_map, bitbuf, table->s->fields, 0);

  MY_BITMAP *save_old_read_set= table->read_set;
  table->read_set= &base_columns_map;
  Mark_field mark_fld(MARK_COLUMNS_TEMP);
  expr_item->walk(&Item::mark_field_in_map,
                  Item::WALK_PREFIX, (uchar *) &mark_fld);
  table->read_set= save_old_read_set;

  /* Calculate the number of non-virtual base columns */
  for (uint i= 0; i < table->s->fields; i++)
  {
    Field *field= table->field[i];
    if (bitmap_is_set(&base_columns_map, field->field_index) &&
        field->stored_in_db)
      num_non_virtual_base_cols++;
  }
  DBUG_RETURN(false);
}


void Generated_column::dup_expr_str(MEM_ROOT *root, const char *src,
                                    size_t len)
{
  expr_str.str= pointer_cast<char*>(memdup_root(root, src, len));
  expr_str.length= len;
}


void Generated_column::print_expr(THD *thd, String *out)
{
  out->length(0);
  sql_mode_t sql_mode= thd->variables.sql_mode;
  thd->variables.sql_mode&= ~MODE_ANSI_QUOTES;
  // Printing db and table name is useless
  expr_item->print(out, enum_query_type(QT_NO_DB | QT_NO_TABLE));
  thd->variables.sql_mode= sql_mode;
}


/*
   Unpack the definition of a virtual column. Parses the text obtained from
   TABLE_SHARE and produces an Item.
*/
bool unpack_gcol_info(THD *thd,
                      TABLE *table,
                      Field *field,
                      bool is_create_table,
                      bool *error_reported)
{
  DBUG_ENTER("unpack_gcol_info");
  DBUG_ASSERT(field->table == table);
  LEX_STRING *gcol_expr= &field->gcol_info->expr_str;
  DBUG_ASSERT(gcol_expr);
  DBUG_ASSERT(!field->gcol_info->expr_item); // No Item in TABLE_SHARE
  /*
    Step 1: Construct a statement for the parser.
    The parsed string needs to take the following format:
    "PARSE_GCOL_EXPR (<expr_string_from_frm>)"
  */
  char *gcol_expr_str;
  int str_len= 0;
  const CHARSET_INFO *old_character_set_client;
  bool disable_strict_mode= false;
  bool status;

  Strict_error_handler strict_handler;

  if (!(gcol_expr_str= (char*) alloc_root(&table->mem_root,
                                          gcol_expr->length +
                                            PARSE_GCOL_KEYWORD.length + 3)))
  {
    DBUG_RETURN(TRUE);
  }
  memcpy(gcol_expr_str,
         PARSE_GCOL_KEYWORD.str,
         PARSE_GCOL_KEYWORD.length);
  str_len= PARSE_GCOL_KEYWORD.length;
  memcpy(gcol_expr_str + str_len, "(", 1);
  str_len++;
  memcpy(gcol_expr_str + str_len,
         gcol_expr->str,
         gcol_expr->length);
  str_len+= gcol_expr->length;
  memcpy(gcol_expr_str + str_len, ")", 1);
  str_len++;
  memcpy(gcol_expr_str + str_len, "\0", 1);
  str_len++;
  Gcol_expr_parser_state parser_state;
  parser_state.init(thd, gcol_expr_str, str_len);

  /*
    Step 2: Setup thd for parsing.
  */
  Query_arena *backup_stmt_arena_ptr= thd->stmt_arena;
  Query_arena backup_arena;
  Query_arena gcol_arena(&table->mem_root,
                         Query_arena::STMT_CONVENTIONAL_EXECUTION);
  thd->set_n_backup_active_arena(&gcol_arena, &backup_arena);
  thd->stmt_arena= &gcol_arena;
  ulong save_old_privilege= thd->want_privilege;
  thd->want_privilege= 0;

  old_character_set_client= thd->variables.character_set_client;
  // Subquery is not allowed in generated expression
  const bool save_allow_subselects= thd->lex->expr_allows_subselect;
  thd->lex->expr_allows_subselect= false;

  /*
    Step 3: Use the parser to build an Item object from.
  */
  if (parse_sql(thd, &parser_state, NULL))
  {
    goto parse_err;
  }
  thd->lex->expr_allows_subselect= save_allow_subselects;

  /*
    From now on use gcol_info generated by the parser. It has an expr_item,
    and no expr_str.
  */
  field->gcol_info= parser_state.result;
  /* Keep attribute of generated column */
  field->gcol_info->set_field_stored(field->stored_in_db);

  DBUG_ASSERT(field->gcol_info->expr_item && !field->gcol_info->expr_str.str);

  /* Use strict mode regardless of strict mode setting when validating */
  if (!thd->is_strict_mode())
  {
    thd->variables.sql_mode|= MODE_STRICT_ALL_TABLES;
    thd->push_internal_handler(&strict_handler);
    disable_strict_mode= true;
  }

  /* Validate the Item tree. */
  status= fix_fields_gcol_func(thd, field);

  // Permanent changes to the item_tree are completed.
  if (!thd->lex->is_ps_or_view_context_analysis())
    field->gcol_info->permanent_changes_completed= true;

  if (disable_strict_mode)
  {
    thd->pop_internal_handler();
    thd->variables.sql_mode&= ~MODE_STRICT_ALL_TABLES;
  }
  if (status)
  {
    if (is_create_table)
    {
      /*
        During CREATE/ALTER TABLE it is ok to receive errors here.
        It is not ok if it happens during the opening of an frm
        file as part of a normal query.
      */
      *error_reported= TRUE;
    }
    // Any memory allocated in this function is freed in parse_err
    field->gcol_info= 0;
    goto parse_err;
  }
  if (field->gcol_info->register_base_columns(table))
    goto parse_err;
  thd->stmt_arena= backup_stmt_arena_ptr;
  thd->restore_active_arena(&gcol_arena, &backup_arena);
  field->gcol_info->item_free_list= gcol_arena.free_list;
  thd->want_privilege= save_old_privilege;
  thd->lex->expr_allows_subselect= save_allow_subselects;

  DBUG_RETURN(FALSE);

parse_err:
  thd->free_items();
  thd->stmt_arena= backup_stmt_arena_ptr;
  thd->restore_active_arena(&gcol_arena, &backup_arena);
  thd->variables.character_set_client= old_character_set_client;
  thd->want_privilege= save_old_privilege;
  thd->lex->expr_allows_subselect= save_allow_subselects;
  DBUG_RETURN(TRUE);
}

/**
  Open a table based on a TABLE_SHARE

  @param thd			Thread handler
  @param share		Table definition
  @param alias    Alias for table
  @param db_stat	Open flags (for example HA_OPEN_KEYFILE|
    			        HA_OPEN_RNDFILE..) can be 0 (example in
                  ha_example_table)
  @param prgflag   		READ_ALL etc..
  @param ha_open_flags HA_OPEN_ABORT_IF_LOCKED etc..
  @param outparam      Result table.
  @param is_create_table Indicates that table is opened as part
                         of CREATE or ALTER and does not yet exist in SE.

  @retval 0	ok
  @retval 1	Error (see open_table_error)
  @retval 2 Error (see open_table_error)
  @retval 4    Error (see open_table_error)
  @retval 7    Table definition has changed in engine
  @retval 8    Table row format has changed in engine
*/

int open_table_from_share(THD *thd, TABLE_SHARE *share, const char *alias,
                          uint db_stat, uint prgflag, uint ha_open_flags,
                          TABLE *outparam, bool is_create_table,
                          const dd::Table *table_def)
{
  int error;
  uint records, i, bitmap_size;
  bool error_reported= FALSE;
  uchar *record, *bitmaps;
  Field **field_ptr, **vfield_ptr= NULL;
  Field *fts_doc_id_field = NULL;
  DBUG_ENTER("open_table_from_share");
  DBUG_PRINT("enter",("name: '%s.%s'  form: %p", share->db.str,
                      share->table_name.str, outparam));

  error= 1;
  memset(outparam, 0, sizeof(*outparam));
  outparam->in_use= thd;
  outparam->s= share;
  outparam->db_stat= db_stat;
  outparam->write_row_record= NULL;

  init_sql_alloc(key_memory_TABLE,
                 &outparam->mem_root, TABLE_ALLOC_BLOCK_SIZE, 0);

  if (!(outparam->alias= my_strdup(key_memory_TABLE,
                                   alias, MYF(MY_WME))))
    goto err;
  outparam->quick_keys.init();
  outparam->possible_quick_keys.init();
  outparam->covering_keys.init();
  outparam->merge_keys.init();
  outparam->keys_in_use_for_query.init();

  /* Allocate handler */
  outparam->file= 0;
  if (!(prgflag & OPEN_FRM_FILE_ONLY))
  {
    if (!(outparam->file= get_new_handler(share,
                                          share->m_part_info != NULL,
                                          &outparam->mem_root,
                                          share->db_type())))
      goto err;
    if (outparam->file->set_ha_share_ref(&share->ha_share))
      goto err;
  }
  else
  {
    DBUG_ASSERT(!db_stat);
  }

  error= 4;
  outparam->reginfo.lock_type= TL_UNLOCK;
  outparam->current_lock= F_UNLCK;
  records=0;
  if ((db_stat & HA_OPEN_KEYFILE) || (prgflag & DELAYED_OPEN))
    records=1;
  if (prgflag & (READ_ALL+EXTRA_RECORD))
    records++;

  if (!(record= (uchar*) alloc_root(&outparam->mem_root,
                                   share->rec_buff_length * records)))
    goto err;                                   /* purecov: inspected */

  if (records == 0)
  {
    /* We are probably in hard repair, and the buffers should not be used */
    outparam->record[0]= outparam->record[1]= share->default_values;
  }
  else
  {
    outparam->record[0]= record;
    if (records > 1)
      outparam->record[1]= record+ share->rec_buff_length;
    else
      outparam->record[1]= outparam->record[0];   // Safety
  }

  if (!(field_ptr = (Field **) alloc_root(&outparam->mem_root,
                                          (uint) ((share->fields+1)*
                                                  sizeof(Field*)))))
    goto err;                                   /* purecov: inspected */

  outparam->field= field_ptr;

  record= (uchar*) outparam->record[0]-1;	/* Fieldstart = 1 */
  outparam->null_flags= (uchar*) record+1;

  /* Setup copy of fields from share, but use the right alias and record */
  for (i=0 ; i < share->fields; i++, field_ptr++)
  {
    Field *new_field= share->field[i]->clone(&outparam->mem_root);
    *field_ptr= new_field;
    if (new_field == NULL)
      goto err;
    new_field->init(outparam);
    new_field->
      move_field_offset((my_ptrdiff_t)
                        (reinterpret_cast<longlong>(outparam->record[0]) -
                         reinterpret_cast<longlong>(outparam
                                                    ->s->default_values)));
    /* Check if FTS_DOC_ID column is present in the table */
    if (outparam->file &&
        (outparam->file->ha_table_flags() & HA_CAN_FULLTEXT_EXT) &&
        !strcmp(outparam->field[i]->field_name, FTS_DOC_ID_COL_NAME))
      fts_doc_id_field= new_field;
  }
  (*field_ptr)= 0;                              // End marker

  if (share->found_next_number_field)
    outparam->found_next_number_field=
      outparam->field[(uint) (share->found_next_number_field - share->field)];

  /* Fix key->name and key_part->field */
  if (share->key_parts)
  {
    KEY	*key_info, *key_info_end;
    KEY_PART_INFO *key_part;
    uint n_length;
    n_length= share->keys * sizeof(KEY) +
      share->key_parts * sizeof(KEY_PART_INFO);

    if (!(key_info= (KEY*) alloc_root(&outparam->mem_root, n_length)))
      goto err;
    outparam->key_info= key_info;
    key_part= (reinterpret_cast<KEY_PART_INFO*>(key_info+share->keys));

    memcpy(key_info, share->key_info, sizeof(*key_info)*share->keys);
    memcpy(key_part, share->key_info[0].key_part, (sizeof(*key_part) *
                                                   share->key_parts));

    for (key_info_end= key_info + share->keys ;
         key_info < key_info_end ;
         key_info++)
    {
      KEY_PART_INFO *key_part_end;

      key_info->table= outparam;
      key_info->key_part= key_part;

      for (key_part_end= key_part + key_info->actual_key_parts ;
           key_part < key_part_end ;
           key_part++)
      {
        Field *field= key_part->field= outparam->field[key_part->fieldnr-1];

        if (field->key_length() != key_part->length &&
            !(field->flags & BLOB_FLAG))
        {
          /*
            We are using only a prefix of the column as a key:
            Create a new field for the key part that matches the index
          */
          field= key_part->field=field->new_field(&outparam->mem_root,
                                                  outparam, 0);
          field->field_length= key_part->length;
        }
      }
      /* Skip unused key parts if they exist */
      key_part+= key_info->unused_key_parts;
      
      /* Set TABLE::fts_doc_id_field for tables with FT KEY */
      if ((key_info->flags & HA_FULLTEXT))
        outparam->fts_doc_id_field= fts_doc_id_field;
    }
  }

  if (share->partition_info_str_len && outparam->file)
  {
    /*
      Currently we still need to run the parser for extracting
      Item trees (for partition expression and COLUMNS values).
      To avoid too big refactoring in this patch, we still generate
      the syntax when reading the DD (read_from_dd_partitions) and
      parse it for each TABLE instance.
      TODO:
      To avoid multiple copies of information, we should try to
      point to the TABLE_SHARE where possible:
      - partition names etc. I.e. reuse the partition_elements!
      This is not possible with columns partitions, since they use
      Item for storing the values!?
      Also make sure that part_state is never altered without proper locks
      (like MDL exclusive locks on the table! since they would be shared by all
      instances of a table!)
      TODO: Use field images instead?
      TODO: Look on how DEFAULT values will be stored in the new DD
      and reuse that if possible!
      TODO: wl#7840 to get a more light weight parsing of expressions
      Create a new partition_info object on the table's mem_root,
      by parsing a minimalistic string generated from the share.
      And then fill in the missing parts from the part_info on the share.
    */
  /*
    In this execution we must avoid calling thd->change_item_tree since
    we might release memory before statement is completed. We do this
    by changing to a new statement arena. As part of this arena we also
    set the memory root to be the memory root of the table since we
    call the parser and fix_fields which both can allocate memory for
    item objects. We keep the arena to ensure that we can release the
    free_list when closing the table object.
    SEE Bug #21658
  */

    Query_arena *backup_stmt_arena_ptr= thd->stmt_arena;
    Query_arena backup_arena;
    Query_arena part_func_arena(&outparam->mem_root,
                                Query_arena::STMT_INITIALIZED);
    thd->set_n_backup_active_arena(&part_func_arena, &backup_arena);
    thd->stmt_arena= &part_func_arena;
    bool tmp;
    bool work_part_info_used;

    tmp= mysql_unpack_partition(thd, share->partition_info_str,
                                share->partition_info_str_len,
                                outparam, is_create_table,
                                share->m_part_info->default_engine_type,
                                &work_part_info_used);
    if (tmp)
    {
      thd->stmt_arena= backup_stmt_arena_ptr;
      thd->restore_active_arena(&part_func_arena, &backup_arena);
      goto partition_err;
    }
    outparam->part_info->is_auto_partitioned= share->auto_partitioned;
    DBUG_PRINT("info", ("autopartitioned: %u", share->auto_partitioned));
    /*
      We should perform the fix_partition_func in either local or
      caller's arena depending on work_part_info_used value.
    */
    if (!work_part_info_used)
      tmp= fix_partition_func(thd, outparam, is_create_table);
    thd->stmt_arena= backup_stmt_arena_ptr;
    thd->restore_active_arena(&part_func_arena, &backup_arena);
    if (!tmp)
    {
      if (work_part_info_used)
        tmp= fix_partition_func(thd, outparam, is_create_table);
    }
    outparam->part_info->item_free_list= part_func_arena.free_list;
    // TODO: Compare with share->part_info for validation of code!
    DBUG_ASSERT(!share->m_part_info ||
                share->m_part_info->column_list ==
                  outparam->part_info->column_list);
    DBUG_ASSERT(!share->m_part_info ||
                outparam->part_info->list_of_part_fields ==
                  share->m_part_info->list_of_part_fields);
partition_err:
    if (tmp)
    {
      if (is_create_table)
      {
        /*
          During CREATE/ALTER TABLE it is ok to receive errors here.
          It is not ok if it happens during the opening of an frm
          file as part of a normal query.
        */
        error_reported= TRUE;
      }
      goto err;
    }
  }
  /* Check generated columns against table's storage engine. */
  if (share->vfields && outparam->file &&
      !(outparam->file->ha_table_flags() & HA_GENERATED_COLUMNS))
  {
    my_error(ER_UNSUPPORTED_ACTION_ON_GENERATED_COLUMN,
             MYF(0),
             "Specified storage engine");
    error_reported= TRUE;
    goto err;
  }

  /*
    Allocate bitmaps
    This needs to be done prior to generated columns as they'll call
    fix_fields and functions might want to access bitmaps.
  */

  bitmap_size= share->column_bitmap_size;
  if (!(bitmaps= (uchar*) alloc_root(&outparam->mem_root, bitmap_size * 5)))
    goto err;
  bitmap_init(&outparam->def_read_set,
              (my_bitmap_map*) bitmaps, share->fields, FALSE);
  bitmap_init(&outparam->def_write_set,
              (my_bitmap_map*) (bitmaps+bitmap_size), share->fields, FALSE);
  bitmap_init(&outparam->tmp_set,
              (my_bitmap_map*) (bitmaps+bitmap_size*2), share->fields, FALSE);
  bitmap_init(&outparam->cond_set,
              (my_bitmap_map*) (bitmaps+bitmap_size*3), share->fields, FALSE);
  bitmap_init(&outparam->def_fields_set_during_insert,
              (my_bitmap_map*) (bitmaps + bitmap_size * 4), share->fields,
              FALSE);
  outparam->default_column_bitmaps();

  /*
    Process generated columns, if any.
  */
  outparam->vfield= vfield_ptr;
  if (share->vfields)
  {
    if (!(vfield_ptr = (Field **) alloc_root(&outparam->mem_root,
                                             (uint) ((share->vfields+1)*
                                                     sizeof(Field*)))))
      goto err;

    outparam->vfield= vfield_ptr;

    for (field_ptr= outparam->field; *field_ptr; field_ptr++)
    {
      if ((*field_ptr)->gcol_info)
      {
        if (unpack_gcol_info(thd, outparam, *field_ptr,
                             is_create_table, &error_reported))
        {
          *vfield_ptr= NULL;
          error= 4; // in case no error is reported
          goto err;
        }
        *(vfield_ptr++)= *field_ptr;
      }
    }
    *vfield_ptr= 0;                              // End marker
  }
  /* The table struct is now initialized;  Open the table */
  error= 2;
  if (db_stat)
  {
    const dd::Table *dd_tab= table_def;
    dd::cache::Dictionary_client::Auto_releaser releaser(thd->dd_client());

    if (!dd_tab)
    {

      if (thd->dd_client()->acquire<dd::Table>(share->db.str,
                                               share->table_name.str,
                                               &dd_tab))
      {
        error_reported= true;
        goto err;
      }

      if (!dd_tab)
      {
        error= 1;
        set_my_errno(ENOENT);
        goto err;
      }
    }

    int ha_err;
    if ((ha_err= (outparam->file->
                  ha_open(outparam, share->normalized_path.str,
                          (db_stat & HA_READ_ONLY ? O_RDONLY : O_RDWR),
                          ((db_stat & HA_OPEN_TEMPORARY ? HA_OPEN_TMP_TABLE :
                            (db_stat & HA_WAIT_IF_LOCKED) ?
                            HA_OPEN_WAIT_IF_LOCKED :
                            (db_stat & (HA_ABORT_IF_LOCKED | HA_GET_INFO)) ?
                             HA_OPEN_ABORT_IF_LOCKED :
                             HA_OPEN_IGNORE_IF_LOCKED) | ha_open_flags),
                          dd_tab))))
    {
      /* Set a flag if the table is crashed and it can be auto. repaired */
      share->crashed= ((ha_err == HA_ERR_CRASHED_ON_USAGE) &&
                       outparam->file->auto_repair() &&
                       !(ha_open_flags & HA_OPEN_FOR_REPAIR));

      switch (ha_err)
      {
	case HA_ERR_TABLESPACE_MISSING:
          /*
            In case of Innodb table space header may be corrupted or
	    ibd file might be missing
          */
          error= 1;
          DBUG_ASSERT(my_errno() == HA_ERR_TABLESPACE_MISSING);
          break;
        case HA_ERR_NO_SUCH_TABLE:
	  /*
            The table did not exists in storage engine, use same error message
            as if the .frm file didn't exist
          */
	  error= 1;
	  set_my_errno(ENOENT);
          break;
        case EMFILE:
	  /*
            Too many files opened, use same error message as if the .frm
            file can't open
           */
          DBUG_PRINT("error", ("open file: %s failed, too many files opened (errno: %d)", 
		  share->normalized_path.str, ha_err));
	  error= 1;
	  set_my_errno(EMFILE);
          break;
        default:
          outparam->file->print_error(ha_err, MYF(0));
          error_reported= TRUE;
          if (ha_err == HA_ERR_TABLE_DEF_CHANGED)
            error= 7;
          else if (ha_err == HA_ERR_ROW_FORMAT_CHANGED)
            error= 8;
          break;
      }
      goto err;                                 /* purecov: inspected */
    }
  }

  if ((share->table_category == TABLE_CATEGORY_LOG) ||
      (share->table_category == TABLE_CATEGORY_RPL_INFO) ||
      (share->table_category == TABLE_CATEGORY_GTID))
  {
    outparam->no_replicate= TRUE;
  }
  else if (outparam->file)
  {
    handler::Table_flags flags= outparam->file->ha_table_flags();
    outparam->no_replicate= ! MY_TEST(flags & (HA_BINLOG_STMT_CAPABLE
                                               | HA_BINLOG_ROW_CAPABLE))
                            || MY_TEST(flags & HA_HAS_OWN_BINLOGGING);
  }
  else
  {
    outparam->no_replicate= FALSE;
  }

  /* Increment the opened_tables counter, only when open flags set. */
  if (db_stat)
    thd->status_var.opened_tables++;

  DBUG_RETURN (0);

 err:
  if (! error_reported)
    open_table_error(thd, share, error, my_errno(), 0);
  delete outparam->file;
  if (outparam->part_info)
    free_items(outparam->part_info->item_free_list);
  if (outparam->vfield)
  {
    for (Field **vfield= outparam->vfield; *vfield; vfield++)
      free_items((*vfield)->gcol_info->item_free_list);
  }
  outparam->file= 0;				// For easier error checking
  outparam->db_stat=0;
  free_root(&outparam->mem_root, MYF(0));
  my_free((void *) outparam->alias);
  DBUG_RETURN (error);
}


/**
  Free information allocated by openfrm

  @param table		TABLE object to free
  @param free_share		Is 1 if we also want to free table_share
*/

int closefrm(TABLE *table, bool free_share)
{
  int error=0;
  DBUG_ENTER("closefrm");
  DBUG_PRINT("enter", ("table: %p", table));

  if (table->db_stat)
    error=table->file->ha_close();
  my_free((void *) table->alias);
  table->alias= 0;
  if (table->field)
  {
    for (Field **ptr=table->field ; *ptr ; ptr++)
    {
      if ((*ptr)->gcol_info)
        free_items((*ptr)->gcol_info->item_free_list);
      delete *ptr;
    }
    table->field= 0;
  }
  delete table->file;
  table->file= 0;				/* For easier errorchecking */
  if (table->part_info)
  {
    /* Allocated through table->mem_root, freed below */
    free_items(table->part_info->item_free_list);
    table->part_info->item_free_list= 0;
    table->part_info= 0;
  }
  if (free_share)
  {
    if (table->s->tmp_table == NO_TMP_TABLE)
      release_table_share(table->s);
    else
      free_table_share(table->s);
  }
  free_root(&table->mem_root, MYF(0));
  DBUG_RETURN(error);
}


/* Deallocate temporary blob storage */

void free_blobs(TABLE *table)
{
  uint *ptr, *end;
  for (ptr= table->s->blob_field, end=ptr + table->s->blob_fields ;
       ptr != end ;
       ptr++)
  {
    /*
      Reduced TABLE objects which are used by row-based replication for
      type conversion might have some fields missing. Skip freeing BLOB
      buffers for such missing fields.
    */
    if (table->field[*ptr])
      ((Field_blob*) table->field[*ptr])->mem_free();
  }
}


/**
  Reclaims temporary blob storage which is bigger than a threshold.
  Resets blob pointer.

  @param table A handle to the TABLE object containing blob fields
  @param size The threshold value.
*/

void free_blob_buffers_and_reset(TABLE *table, uint32 size)
{
  uint *ptr, *end;
  for (ptr= table->s->blob_field, end= ptr + table->s->blob_fields ;
       ptr != end ;
       ptr++)
  {
    Field_blob *blob= down_cast<Field_blob*>(table->field[*ptr]);
    if (blob->get_field_buffer_size() > size)
      blob->mem_free();
    blob->reset();
  }
}


	/* error message when opening a table defintion */

static void open_table_error(THD *thd, TABLE_SHARE *share,
                             int error, int db_errno, int errarg)
{
  int err_no;
  char buff[FN_REFLEN];
  char errbuf[MYSYS_STRERROR_SIZE];
  myf errortype= ME_ERRORLOG;
  DBUG_ENTER("open_table_error");

  switch (error) {
  case 8:
  case 7:
  case 1:
    switch (db_errno) {
    case ENOENT:
      my_error(ER_NO_SUCH_TABLE, MYF(0), share->db.str, share->table_name.str);
      break;
    case HA_ERR_TABLESPACE_MISSING:
      my_snprintf(errbuf, MYSYS_STRERROR_SIZE, "`%s`.`%s`", share->db.str,
                  share->table_name.str);
      my_error(ER_TABLESPACE_MISSING, MYF(0), errbuf);
      break;
    default:
      strxmov(buff, share->normalized_path.str, reg_ext, NullS);
      my_error((db_errno == EMFILE) ? ER_CANT_OPEN_FILE : ER_FILE_NOT_FOUND,
               errortype, buff,
               db_errno, my_strerror(errbuf, sizeof(errbuf), db_errno));
    }
    break;
  case 2:
  {
    handler *file= 0;
    const char *datext= "";

    if (share->db_type() != NULL)
    {
      if ((file= get_new_handler(share,
                                 share->m_part_info != NULL,
                                 thd->mem_root,
                                 share->db_type())))
      {
        if (! file->ht->file_extensions ||
            ! (datext= file->ht->file_extensions[0]))
          datext= "";
      }
    }
    err_no= (db_errno == ENOENT) ? ER_FILE_NOT_FOUND : (db_errno == EAGAIN) ?
      ER_FILE_USED : ER_CANT_OPEN_FILE;
    strxmov(buff, share->normalized_path.str, datext, NullS);
    my_error(err_no,errortype, buff,
             db_errno, my_strerror(errbuf, sizeof(errbuf), db_errno));
    delete file;
    break;
  }
  default:				/* Better wrong error than none */
  case 4:
    strxmov(buff, share->normalized_path.str, reg_ext, NullS);
    my_error(ER_NOT_FORM_FILE, errortype, buff);
    break;
  }
  DBUG_VOID_RETURN;
} /* open_table_error */


	/* Check that the integer is in the internal */

int set_zone(int nr, int min_zone, int max_zone)
{
  if (nr<=min_zone)
    return (min_zone);
  if (nr>=max_zone)
    return (max_zone);
  return (nr);
} /* set_zone */


/**
  Store an SQL quoted string.

  @param res		result String
  @param pos		string to be quoted
  @param length	it's length

  NOTE
    This function works correctly with utf8 or single-byte charset strings.
    May fail with some multibyte charsets though.
*/

void append_unescaped(String *res, const char *pos, size_t length)
{
  const char *end= pos+length;

  if (res->reserve(length + 2))
    return;

  res->append('\'');

  for (; pos != end ; pos++)
  {
    switch (*pos) {
    case 0:				/* Must be escaped for 'mysql' */
      res->append('\\');
      res->append('0');
      break;
    case '\n':				/* Must be escaped for logs */
      res->append('\\');
      res->append('n');
      break;
    case '\r':
      res->append('\\');		/* This gives better readability */
      res->append('r');
      break;
    case '\\':
      res->append('\\');		/* Because of the sql syntax */
      res->append('\\');
      break;
    case '\'':
      res->append('\'');		/* Because of the sql syntax */
      res->append('\'');
      break;
    default:
      res->append(*pos);
      break;
    }
  }
  res->append('\'');
}


void update_create_info_from_table(HA_CREATE_INFO *create_info, TABLE *table)
{
  TABLE_SHARE *share= table->s;
  DBUG_ENTER("update_create_info_from_table");

  create_info->max_rows= share->max_rows;
  create_info->min_rows= share->min_rows;
  create_info->table_options= share->db_create_options;
  create_info->avg_row_length= share->avg_row_length;
  create_info->row_type= share->row_type;
  create_info->default_table_charset= share->table_charset;
  create_info->table_charset= 0;
  create_info->comment= share->comment;
  create_info->storage_media= share->default_storage_media;
  create_info->tablespace= share->tablespace;

  DBUG_VOID_RETURN;
}

int
rename_file_ext(const char * from,const char * to,const char * ext)
{
  char from_b[FN_REFLEN],to_b[FN_REFLEN];
  (void) strxmov(from_b,from,ext,NullS);
  (void) strxmov(to_b,to,ext,NullS);
  return (mysql_file_rename(key_file_frm, from_b, to_b, MYF(MY_WME)));
}


/**
  Allocate string field in MEM_ROOT and return it as String

  @param mem   	MEM_ROOT for allocating
  @param field 	Field for retrieving of string
  @param res    result String

  @retval  1   string is empty
  @retval  0	all ok
*/

bool get_field(MEM_ROOT *mem, Field *field, String *res)
{
  char buff[MAX_FIELD_WIDTH], *to;
  String str(buff,sizeof(buff),&my_charset_bin);
  size_t length;

  field->val_str(&str);
  if (!(length= str.length()))
  {
    res->length(0);
    return 1;
  }
  if (!(to= strmake_root(mem, str.ptr(), length)))
    length= 0;                                  // Safety fix
  res->set(to, length, field->charset());
  return 0;
}


/**
  Allocate string field in MEM_ROOT and return it as NULL-terminated string

  @param mem   	MEM_ROOT for allocating
  @param field 	Field for retrieving of string

  @retval  NullS  string is empty
  @retval  other  pointer to NULL-terminated string value of field
*/

char *get_field(MEM_ROOT *mem, Field *field)
{
  char buff[MAX_FIELD_WIDTH], *to;
  String str(buff,sizeof(buff),&my_charset_bin);
  size_t length;

  field->val_str(&str);
  length= str.length();
  if (!length || !(to= (char*) alloc_root(mem,length+1)))
    return NullS;
  memcpy(to,str.ptr(), length);
  to[length]=0;
  return to;
}


/**
  Check if database name is valid

  @param org_name             Name of database and length
  @param preserve_lettercase  Preserve lettercase if true

  @note If lower_case_table_names is true and preserve_lettercase
  is false then database is converted to lower case

  @retval  Ident_name_check::OK        Identifier name is Ok (Success)
  @retval  Ident_name_check::WRONG     Identifier name is Wrong
                                       (ER_WRONG_TABLE_NAME)
  @retval  Ident_name_check::TOO_LONG  Identifier name is too long if it is
                                       greater than 64 characters
                                       (ER_TOO_LONG_IDENT)

  @note In case of Ident_name_check::WRONG and Ident_name_check::TOO_LONG, this
        function reports an error (my_error)
*/

Ident_name_check check_and_convert_db_name(LEX_STRING *org_name,
                                           bool preserve_lettercase)
{
  char *name= org_name->str;
  size_t name_length= org_name->length;
  Ident_name_check ident_check_status;

  if (!name_length || name_length > NAME_LEN)
  {
    my_error(ER_WRONG_DB_NAME, MYF(0), org_name->str);
    return Ident_name_check::WRONG;
  }

  if (!preserve_lettercase && lower_case_table_names && name != any_db)
    my_casedn_str(files_charset_info, name);

  ident_check_status= check_table_name(name, name_length);
  if (ident_check_status == Ident_name_check::WRONG)
    my_error(ER_WRONG_DB_NAME, MYF(0), org_name->str);
  else if (ident_check_status == Ident_name_check::TOO_LONG)
    my_error(ER_TOO_LONG_IDENT, MYF(0), org_name->str);
  return ident_check_status;
}


/**
  Function to check if table name is valid or not. If it is invalid,
  return appropriate error in each case to the caller.

  @param name                  Table name
  @param length                Length of table name

  @retval  Ident_name_check::OK        Identifier name is Ok (Success)
  @retval  Ident_name_check::WRONG     Identifier name is Wrong
                                       (ER_WRONG_TABLE_NAME)
  @retval  Ident_name_check::TOO_LONG  Identifier name is too long if it is
                                       greater than 64 characters
                                       (ER_TOO_LONG_IDENT)

  @note Reporting error to the user is the responsiblity of the caller.
*/

Ident_name_check check_table_name(const char *name, size_t length)
{
  // name length in symbols
  size_t name_length= 0;
  const char *end= name+length;
  if (!length || length > NAME_LEN)
    return Ident_name_check::WRONG;
  bool last_char_is_space= FALSE;

  while (name != end)
  {
    last_char_is_space= my_isspace(system_charset_info, *name);
    if (use_mb(system_charset_info))
    {
      int len=my_ismbchar(system_charset_info, name, end);
      if (len)
      {
        name += len;
        name_length++;
        continue;
      }
    }
    name++;
    name_length++;
  }
  if (last_char_is_space)
   return Ident_name_check::WRONG;
  else if (name_length > NAME_CHAR_LEN)
   return Ident_name_check::TOO_LONG;
  return Ident_name_check::OK;
}


bool check_column_name(const char *name)
{
  // name length in symbols
  size_t name_length= 0;
  bool last_char_is_space= TRUE;

  while (*name)
  {
    last_char_is_space= my_isspace(system_charset_info, *name);
    if (use_mb(system_charset_info))
    {
      int len=my_ismbchar(system_charset_info, name, 
                          name+system_charset_info->mbmaxlen);
      if (len)
      {
        name += len;
        name_length++;
        continue;
      }
    }
    if (*name == NAMES_SEP_CHAR)
      return 1;
    name++;
    name_length++;
  }
  /* Error if empty or too long column name */
  return last_char_is_space || (name_length > NAME_CHAR_LEN);
}


/**
  Checks whether a table is intact. Should be done *just* after the table has
  been opened.

  @param[in] table             The table to check
  @param[in] table_def         Expected structure of the table (column name
                               and type)

  @retval  FALSE  OK
  @retval  TRUE   There was an error. An error message is output
                  to the error log.  We do not push an error
                  message into the error stack because this
                  function is currently only called at start up,
                  and such errors never reach the user.
*/

bool
Table_check_intact::check(THD *thd, TABLE *table,
                          const TABLE_FIELD_DEF *table_def)
{
  uint i;
  my_bool error= FALSE;
  const TABLE_FIELD_TYPE *field_def= table_def->field;
  DBUG_ENTER("table_check_intact");
  DBUG_PRINT("info",("table: %s  expected_count: %d",
                     table->alias, table_def->count));

  /* Whether the table definition has already been validated. */
  if (table->s->table_field_def_cache == table_def)
    DBUG_RETURN(FALSE);

  if (table->s->fields != table_def->count)
  {
    DBUG_PRINT("info", ("Column count has changed, checking the definition"));

    /* previous MySQL version */
    if (MYSQL_VERSION_ID > table->s->mysql_version)
    {
      report_error(ER_COL_COUNT_DOESNT_MATCH_PLEASE_UPDATE_V2,
                   ER_THD(thd, ER_COL_COUNT_DOESNT_MATCH_PLEASE_UPDATE_V2),
                   table->s->db.str, table->alias,
                   table_def->count, table->s->fields,
                   static_cast<int>(table->s->mysql_version),
                   MYSQL_VERSION_ID);
      DBUG_RETURN(TRUE);
    }
    else if (MYSQL_VERSION_ID == table->s->mysql_version)
    {
      report_error(ER_COL_COUNT_DOESNT_MATCH_CORRUPTED_V2,
                   ER_THD(thd, ER_COL_COUNT_DOESNT_MATCH_CORRUPTED_V2),
                   table->s->db.str, table->s->table_name.str,
                   table_def->count, table->s->fields);
      DBUG_RETURN(TRUE);
    }
    /*
      Something has definitely changed, but we're running an older
      version of MySQL with new system tables.
      Let's check column definitions. If a column was added at
      the end of the table, then we don't care much since such change
      is backward compatible.
    */
  }
  char buffer[STRING_BUFFER_USUAL_SIZE];
  for (i=0 ; i < table_def->count; i++, field_def++)
  {
    String sql_type(buffer, sizeof(buffer), system_charset_info);
    sql_type.length(0);
    if (i < table->s->fields)
    {
      Field *field= table->field[i];

      if (strncmp(field->field_name, field_def->name.str,
                  field_def->name.length))
      {
        /*
          Name changes are not fatal, we use ordinal numbers to access columns.
          Still this can be a sign of a tampered table, output an error
          to the error log.
        */
        report_error(0, "Incorrect definition of table %s.%s: "
                     "expected column '%s' at position %d, found '%s'.",
                     table->s->db.str, table->alias, field_def->name.str, i,
                     field->field_name);
      }
      field->sql_type(sql_type);
      /*
        Generally, if column types don't match, then something is
        wrong.

        However, we only compare column definitions up to the
        length of the original definition, since we consider the
        following definitions compatible:

        1. DATETIME and DATETIM
        2. INT(11) and INT(11
        3. SET('one', 'two') and SET('one', 'two', 'more')

        For SETs or ENUMs, if the same prefix is there it's OK to
        add more elements - they will get higher ordinal numbers and
        the new table definition is backward compatible with the
        original one.
       */
      if (strncmp(sql_type.c_ptr_safe(), field_def->type.str,
                  field_def->type.length - 1))
      {
        report_error(0, "Incorrect definition of table %s.%s: "
                     "expected column '%s' at position %d to have type "
                     "%s, found type %s.", table->s->db.str, table->alias,
                     field_def->name.str, i, field_def->type.str,
                     sql_type.c_ptr_safe());
        error= TRUE;
      }
      else if (field_def->cset.str && !field->has_charset())
      {
        report_error(0, "Incorrect definition of table %s.%s: "
                     "expected the type of column '%s' at position %d "
                     "to have character set '%s' but the type has no "
                     "character set.", table->s->db.str, table->alias,
                     field_def->name.str, i, field_def->cset.str);
        error= TRUE;
      }
      else if (field_def->cset.str &&
               strcmp(field->charset()->csname, field_def->cset.str))
      {
        report_error(0, "Incorrect definition of table %s.%s: "
                     "expected the type of column '%s' at position %d "
                     "to have character set '%s' but found "
                     "character set '%s'.", table->s->db.str, table->alias,
                     field_def->name.str, i, field_def->cset.str,
                     field->charset()->csname);
        error= TRUE;
      }
    }
    else
    {
      report_error(0, "Incorrect definition of table %s.%s: "
                   "expected column '%s' at position %d to have type %s "
                   " but the column is not found.",
                   table->s->db.str, table->alias,
                   field_def->name.str, i, field_def->type.str);
      error= TRUE;
    }
  }

  if (! error)
    table->s->table_field_def_cache= table_def;

  DBUG_RETURN(error);
}


/**
  Traverse portion of wait-for graph which is reachable through edge
  represented by this flush ticket in search for deadlocks.

  @retval TRUE  A deadlock is found. A victim is remembered
                by the visitor.
  @retval FALSE Success, no deadlocks.
*/

bool Wait_for_flush::accept_visitor(MDL_wait_for_graph_visitor *gvisitor)
{
  return m_share->visit_subgraph(this, gvisitor);
}


uint Wait_for_flush::get_deadlock_weight() const
{
  return m_deadlock_weight;
}


/**
  Traverse portion of wait-for graph which is reachable through this
  table share in search for deadlocks.

  @param wait_for_flush Undocumented.
  @param gvisitor        Deadlock detection visitor.

  @retval TRUE  A deadlock is found. A victim is remembered
                by the visitor.
  @retval FALSE No deadlocks, it's OK to begin wait.
*/

bool TABLE_SHARE::visit_subgraph(Wait_for_flush *wait_for_flush,
                                 MDL_wait_for_graph_visitor *gvisitor)
{
  TABLE *table;
  MDL_context *src_ctx= wait_for_flush->get_ctx();
  bool result= TRUE;
  bool locked= FALSE;

  /*
    To protect used_tables list from being concurrently modified
    while we are iterating through it we acquire LOCK_open.
    This does not introduce deadlocks in the deadlock detector
    because we won't try to acquire LOCK_open while
    holding a write-lock on MDL_lock::m_rwlock.
  */
  if (gvisitor->m_lock_open_count++ == 0)
  {
    locked= TRUE;
    table_cache_manager.lock_all_and_tdc();
  }

  Table_cache_iterator tables_it(this);

  /*
    In case of multiple searches running in parallel, avoid going
    over the same loop twice and shortcut the search.
    Do it after taking the lock to weed out unnecessary races.
  */
  if (src_ctx->m_wait.get_status() != MDL_wait::EMPTY)
  {
    result= FALSE;
    goto end;
  }

  if (gvisitor->enter_node(src_ctx))
    goto end;

  while ((table= tables_it++))
  {
    if (gvisitor->inspect_edge(&table->in_use->mdl_context))
    {
      goto end_leave_node;
    }
  }

  tables_it.rewind();
  while ((table= tables_it++))
  {
    if (table->in_use->mdl_context.visit_subgraph(gvisitor))
    {
      goto end_leave_node;
    }
  }

  result= FALSE;

end_leave_node:
  gvisitor->leave_node(src_ctx);

end:
  gvisitor->m_lock_open_count--;
  if (locked)
  {
    DBUG_ASSERT(gvisitor->m_lock_open_count == 0);
    table_cache_manager.unlock_all_and_tdc();
  }

  return result;
}


/**
  Wait until the subject share is removed from the table
  definition cache and make sure it's destroyed.

  @note This method may access the share concurrently with another
  thread if the share is in the process of being opened, i.e., that
  m_open_in_progress is true. In this case, close_cached_tables() may
  iterate over elements in the table definition cache, and call this
  method regardless of the share being opened or not. This works anyway
  since a new flush ticket is added below, and LOCK_open ensures
  that the share may not be destroyed by another thread in the time
  between finding this share (having an old version) and adding the flush
  ticket. Thus, after this thread has added the flush ticket, the thread
  opening the table will eventually call free_table_share (as a result of
  releasing the share after using it, or as a result of a failing
  open_table_def()), which will notify the owners of the flush tickets,
  and the last one being notified will actually destroy the share.

  @param thd Session.
  @param abstime         Timeout for waiting as absolute time value.
  @param deadlock_weight Weight of this wait for deadlock detector.

  @pre LOCK_open is write locked, the share is used (has
       non-zero reference count), is marked for flush and
       this connection does not reference the share.
       LOCK_open will be unlocked temporarily during execution.

  @retval FALSE - Success.
  @retval TRUE  - Error (OOM, deadlock, timeout, etc...).
*/

bool TABLE_SHARE::wait_for_old_version(THD *thd, struct timespec *abstime,
                                       uint deadlock_weight)
{
  MDL_context *mdl_context= &thd->mdl_context;
  Wait_for_flush ticket(mdl_context, this, deadlock_weight);
  MDL_wait::enum_wait_status wait_status;

  mysql_mutex_assert_owner(&LOCK_open);
  /*
    We should enter this method only when share's version is not
    up to date and the share is referenced. Otherwise our
    thread will never be woken up from wait.
  */
  DBUG_ASSERT(version != refresh_version && ref_count != 0);

  m_flush_tickets.push_front(&ticket);

  mdl_context->m_wait.reset_status();

  mysql_mutex_unlock(&LOCK_open);

  mdl_context->will_wait_for(&ticket);

  mdl_context->find_deadlock();

  DEBUG_SYNC(thd, "flush_complete");

  wait_status= mdl_context->m_wait.timed_wait(thd, abstime, TRUE,
                                              &stage_waiting_for_table_flush);

  mdl_context->done_waiting_for();

  mysql_mutex_lock(&LOCK_open);

  m_flush_tickets.remove(&ticket);

  if (m_flush_tickets.is_empty() && ref_count == 0)
  {
    /*
      If our thread was the last one using the share,
      we must destroy it here.
    */
    destroy();
  }

  DEBUG_SYNC(thd, "share_destroyed");

  /*
    In cases when our wait was aborted by KILL statement,
    a deadlock or a timeout, the share might still be referenced,
    so we don't delete it. Note, that we can't determine this
    condition by checking wait_status alone, since, for example,
    a timeout can happen after all references to the table share
    were released, but before the share is removed from the
    cache and we receive the notification. This is why
    we first destroy the share, and then look at
    wait_status.
  */
  switch (wait_status)
  {
  case MDL_wait::GRANTED:
    return FALSE;
  case MDL_wait::VICTIM:
    my_error(ER_LOCK_DEADLOCK, MYF(0));
    return TRUE;
  case MDL_wait::TIMEOUT:
    my_error(ER_LOCK_WAIT_TIMEOUT, MYF(0));
    return TRUE;
  case MDL_wait::KILLED:
    return TRUE;
  default:
    DBUG_ASSERT(0);
    return TRUE;
  }
}


ulonglong TABLE_SHARE::get_table_ref_version() const
{
  if (table_category == TABLE_CATEGORY_DICTIONARY ||
      tmp_table == SYSTEM_TMP_TABLE ||
      (is_view && view_object &&
       view_object->type() == dd::enum_table_type::SYSTEM_VIEW))
    return 0;

  return table_map_id.id();
}


Blob_mem_storage::Blob_mem_storage()
  : truncated_value(false)
{
  init_alloc_root(key_memory_blob_mem_storage,
                  &storage, MAX_FIELD_VARCHARLENGTH, 0);
}

Blob_mem_storage::~Blob_mem_storage()
{
  free_root(&storage, MYF(0));
}


/**
  Initialize TABLE instance (newly created, or coming either from table
  cache or THD::temporary_tables list) and prepare it for further use
  during statement execution. Set the 'alias' attribute from the specified
  TABLE_LIST element. Remember the TABLE_LIST element in the
  TABLE::pos_in_table_list member.

  @param thd  Thread context.
  @param tl   TABLE_LIST element.
*/

void TABLE::init(THD *thd, TABLE_LIST *tl)
{
  DBUG_ASSERT(s->ref_count > 0 || s->tmp_table != NO_TMP_TABLE);

  if (thd->lex->need_correct_ident())
    alias_name_used= my_strcasecmp(table_alias_charset,
                                   s->table_name.str,
                                   tl->alias);
  /* Fix alias if table name changes. */
  if (strcmp(alias, tl->alias))
  {
    size_t length= strlen(tl->alias)+1;
    alias= (char*) my_realloc(key_memory_TABLE,
                              (char*) alias, length, MYF(MY_WME));
    memcpy((char*) alias, tl->alias, length);
  }

  const_table= 0;
  null_row= 0;
  nullable= 0;
  force_index= 0;
  force_index_order= 0;
  force_index_group= 0;
  status= STATUS_GARBAGE | STATUS_NOT_FOUND;
  insert_values= 0;
  fulltext_searched= 0;
  file->ft_handler= 0;
  reginfo.impossible_range= 0;

  /* Catch wrong handling of the auto_increment_field_not_null. */
  DBUG_ASSERT(!auto_increment_field_not_null);
  auto_increment_field_not_null= FALSE;

  pos_in_table_list= tl;

  clear_column_bitmaps();

  DBUG_ASSERT(key_read == 0);
  no_keyread= false;

  /* Tables may be reused in a sub statement. */
  DBUG_ASSERT(!file->extra(HA_EXTRA_IS_ATTACHED_CHILDREN));
  
  bool error MY_ATTRIBUTE((unused))= refix_gc_items(thd);
  DBUG_ASSERT(!error);
}


bool TABLE::refix_gc_items(THD *thd)
{
  if (vfield)
  {
    for (Field **vfield_ptr= vfield; *vfield_ptr; vfield_ptr++)
    {
      Field *vfield= *vfield_ptr;
      DBUG_ASSERT(vfield->gcol_info && vfield->gcol_info->expr_item);
      if (!vfield->gcol_info->expr_item->fixed)
      {
        bool res= false;
        /*
          The call to fix_fields_gcol_func() may create new item objects in the
          item tree for the generated column expression. If these are permanent
          changes to the item tree, the new items must have the same life-span
          as the ones created during parsing of the generated expression
          string. We achieve this by temporarily switching to use the TABLE's
          mem_root if the permanent changes to the item tree haven't been
          completed (by checking the status of
          gcol_info->permanent_changes_completed) and this call is not part of
          context analysis (like prepare or show create table).
        */
        Query_arena *backup_stmt_arena_ptr= thd->stmt_arena;
        Query_arena backup_arena;
        Query_arena gcol_arena(&vfield->table->mem_root,
                               Query_arena::STMT_CONVENTIONAL_EXECUTION);
        if (!vfield->gcol_info->permanent_changes_completed &&
            !thd->lex->is_ps_or_view_context_analysis())
        {
          thd->set_n_backup_active_arena(&gcol_arena, &backup_arena);
          thd->stmt_arena= &gcol_arena;
        }

        /* 
          Temporarily disable privileges check; already done when first fixed,
          and then based on definer's (owner's) rights: this thread has
          invoker's rights
        */
        ulong sav_want_priv= thd->want_privilege;
        thd->want_privilege= 0;

        if (fix_fields_gcol_func(thd, vfield))
          res= true;

        if (!vfield->gcol_info->permanent_changes_completed &&
            !thd->lex->is_ps_or_view_context_analysis())
        {
          // Switch back to the original stmt_arena.
          thd->stmt_arena= backup_stmt_arena_ptr;
          thd->restore_active_arena(&gcol_arena, &backup_arena);

          // Append the new items to the original item_free_list.
          Item *item= vfield->gcol_info->item_free_list;
          while (item->next)
            item= item->next;
          item->next= gcol_arena.free_list;

          // Permanent changes to the item_tree are completed.
          vfield->gcol_info->permanent_changes_completed= true;
        }

        // Restore any privileges check
        thd->want_privilege= sav_want_priv;
        get_fields_in_item_tree= FALSE;

        /* error occurs */
        if (res)
          return res;
      }
    }
  }
  return false;
}
  

void TABLE::cleanup_gc_items()
{
  if (!has_gcol())
    return;

  for (Field **vfield_ptr= vfield; *vfield_ptr; vfield_ptr++)
    cleanup_items((*vfield_ptr)->gcol_info->item_free_list);
}

/**
  Create Item_field for each column in the table.

  SYNPOSIS
    TABLE::fill_item_list()
      item_list          a pointer to an empty list used to store items

    Create Item_field object for each column in the table and
    initialize it with the corresponding Field. New items are
    created in the current THD memory root.

  @retval 0 success
  @retval 1 out of memory
*/

bool TABLE::fill_item_list(List<Item> *item_list) const
{
  /*
    All Item_field's created using a direct pointer to a field
    are fixed in Item_field constructor.
  */
  uint i= 0;
  for (Field **ptr= visible_field_ptr(); *ptr; ptr++, i++)
  {
    Item_field *item= new Item_field(*ptr);
    if (!item || item_list->push_back(item))
      return TRUE;
  }
  return FALSE;
}

/**
  Reset an existing list of Item_field items to point to the
  Fields of this table.

  SYNPOSIS
    TABLE::reset_item_list()
      item_list          a non-empty list with Item_fields

    This is a counterpart of fill_item_list used to redirect
    Item_fields to the fields of a newly created table.
*/

void TABLE::reset_item_list(List<Item> *item_list) const
{
  List_iterator_fast<Item> it(*item_list);
  uint i= 0;
  for (Field **ptr= visible_field_ptr(); *ptr; ptr++, i++)
  {
    Item_field *item_field= (Item_field*) it++;
    DBUG_ASSERT(item_field != 0);
    item_field->reset_field(*ptr);
  }
}

/**
  Create a TABLE_LIST object representing a nested join

  @param allocator  Mem root allocator that object is created from.
  @param alias      Name of nested join object
  @param embedding  Pointer to embedding join nest (or NULL if top-most)
  @param belongs_to List of tables this nest belongs to (never NULL).
  @param select     The query block that this join nest belongs within.

  @returns Pointer to created join nest object, or NULL if error.
*/

TABLE_LIST *TABLE_LIST::new_nested_join(MEM_ROOT *allocator,
                            const char *alias,
                            TABLE_LIST *embedding,
                            List<TABLE_LIST> *belongs_to,
                            SELECT_LEX *select)
{
  DBUG_ASSERT(belongs_to && select);

  TABLE_LIST *const join_nest=
    (TABLE_LIST *) alloc_root(allocator, ALIGN_SIZE(sizeof(TABLE_LIST))+
                                                    sizeof(NESTED_JOIN));
  if (join_nest == NULL)
    return NULL;

  memset(join_nest, 0, ALIGN_SIZE(sizeof(TABLE_LIST)) + sizeof(NESTED_JOIN));
  join_nest->nested_join=
    (NESTED_JOIN *) ((uchar *)join_nest + ALIGN_SIZE(sizeof(TABLE_LIST)));

  join_nest->db= (char *)"";
  join_nest->db_length= 0;
  join_nest->table_name= (char *)"";
  join_nest->table_name_length= 0;
  join_nest->alias= (char *)alias;
  
  join_nest->embedding= embedding;
  join_nest->join_list= belongs_to;
  join_nest->select_lex= select;

  join_nest->nested_join->join_list.empty();

  return join_nest;
}

/**
  Merge tables from a query block into a nested join structure.

  @param select Query block containing tables to be merged into nested join

  @return false if success, true if error
*/

bool TABLE_LIST::merge_underlying_tables(SELECT_LEX *select)
{
  DBUG_ASSERT(nested_join->join_list.is_empty());

  List_iterator_fast<TABLE_LIST> li(select->top_join_list);
  TABLE_LIST *tl;
  while ((tl= li++))
  {
    tl->embedding= this;
    tl->join_list= &nested_join->join_list;
    if (nested_join->join_list.push_back(tl))
      return true;                  /* purecov: inspected */
  }

  return false;
}



/**
  calculate md5 of query

  @param buffer	buffer for md5 writing
*/

void  TABLE_LIST::calc_md5(char *buffer)
{
  uchar digest[MD5_HASH_SIZE];
  compute_md5_hash((char *) digest, (const char *) select_stmt.str,
                   select_stmt.length);
  array_to_hex(buffer, digest, MD5_HASH_SIZE);
}


/**
   Reset a table before starting optimization
*/
void TABLE_LIST::reset()
{
  // @todo If TABLE::init() was always called, this would not be necessary:
  table->const_table= 0;
  table->null_row= 0;
  table->status= STATUS_GARBAGE | STATUS_NOT_FOUND;

  table->force_index= force_index;
  table->force_index_order= table->force_index_group= 0;
  table->covering_keys= table->s->keys_for_keyread;
  table->merge_keys.clear_all();
}


/**
  Merge WHERE condition of view or derived table into outer query.

  If the derived table is on the inner side of an outer join, its WHERE
  condition is merged into the respective join operation's join condition,
  otherwise the WHERE condition is merged with the derived table's
  join condition.

  @param thd    thread handler

  @return false if success, true if error
*/

bool TABLE_LIST::merge_where(THD *thd)
{
  DBUG_ENTER("TABLE_LIST::merge_where");

  DBUG_ASSERT(is_merged());

  Item *const condition= derived_unit()->first_select()->where_cond();

  if (!condition)
    DBUG_RETURN(false);

  /*
    Save the WHERE condition separately. This is needed because it is already
    resolved, so we need to explicitly update used tables information after
    merging this derived table into the outer query.
  */
  derived_where_cond= condition;

  Prepared_stmt_arena_holder ps_arena_holder(thd);

  /*
    Merge WHERE condition with the join condition of the outer join nest
    and attach it to join nest representing this derived table.
  */
  set_join_cond(and_conds(join_cond(), condition));
  if (!join_cond())
    DBUG_RETURN(true);        /* purecov: inspected */

  DBUG_RETURN(false);
}


/**
  Create field translation for merged derived table/view.

  @param thd  Thread handle

  @return false if success, true if error.
*/

bool TABLE_LIST::create_field_translation(THD *thd)
{
  Item *item;
  SELECT_LEX *select= derived->first_select();
  List_iterator_fast<Item> it(select->item_list);
  uint field_count= 0;

  DBUG_ASSERT(derived->is_prepared());

  DBUG_ASSERT(!field_translation);

  Prepared_stmt_arena_holder ps_arena_holder(thd);

  // Create view fields translation table
  Field_translator *transl=
    (Field_translator *)thd->stmt_arena->alloc(select->item_list.elements *
                                               sizeof(Field_translator));
  if (!transl)
    return true;                        /* purecov: inspected */

  while ((item= it++))
  {
    /*
      Notice that all items keep their nullability here.
      All items are later wrapped within Item_direct_view objects.
      If the view is used on the inner side of an outer join, these
      objects will reflect the correct nullability of the selected expressions.
    */
    transl[field_count].name= item->item_name.ptr();
    transl[field_count++].item= item;
  }
  field_translation= transl;
  field_translation_end= transl + field_count;

  return false;
}


/**
  Return merged WHERE clause and join conditions for a view

  @param thd          thread handle
  @param table        table for the VIEW
  @param[out] pcond   Pointer to the built condition (NULL if none)

  This function returns the result of ANDing the WHERE clause and the
  join conditions of the given view.

  @returns  false for success, true for error
*/

static bool merge_join_conditions(THD *thd, TABLE_LIST *table, Item **pcond)
{
  DBUG_ENTER("merge_join_conditions");

  *pcond= NULL;
  DBUG_PRINT("info", ("alias: %s", table->alias));
  if (table->join_cond())
  {
    if (!(*pcond= table->join_cond()->copy_andor_structure(thd)))
      DBUG_RETURN(true);                   /* purecov: inspected */
  }
  if (!table->nested_join)
    DBUG_RETURN(false);
  List_iterator<TABLE_LIST> li(table->nested_join->join_list);
  while (TABLE_LIST *tbl= li++)
  {
    if (tbl->is_view())
      continue;
    Item *cond;
    if (merge_join_conditions(thd, tbl, &cond))
      DBUG_RETURN(true);                   /* purecov: inspected */
    if (cond && !(*pcond= and_conds(*pcond, cond)))
      DBUG_RETURN(true);                   /* purecov: inspected */
  }
  DBUG_RETURN(false);
}


/**
  Prepare check option expression of table

  @param thd            thread handler
  @param is_cascaded     True if parent view requests that this view's
  filtering condition be treated as WITH CASCADED CHECK OPTION; this is for
  recursive calls; user code should omit this argument.

  @details

  This function builds check option condition for use in regular execution or
  subsequent SP/PS executions.

  This function must be called after the WHERE clause and join condition
  of this and all underlying derived tables/views have been resolved.

  The function will always call itself recursively for all underlying views
  and base tables.

  On first invocation, the check option condition is built bottom-up in
  statement mem_root, and check_option_processed is set true.

  On subsequent executions, check_option_processed is true and no
  expression building is necessary. However, the function needs to assure that
  the expression is resolved by calling fix_fields() on it.

  @returns false if success, true if error
*/

bool TABLE_LIST::prepare_check_option(THD *thd, bool is_cascaded)
{
  DBUG_ENTER("TABLE_LIST::prepare_check_option");
  DBUG_ASSERT(is_view());

  /*
    True if conditions of underlying views should be treated as WITH CASCADED
    CHECK OPTION
  */
  is_cascaded|= (with_check == VIEW_CHECK_CASCADED);

  for (TABLE_LIST *tbl= merge_underlying_list; tbl; tbl= tbl->next_local)
  {
    if (tbl->is_view() && tbl->prepare_check_option(thd, is_cascaded))
      DBUG_RETURN(true);                  /* purecov: inspected */
  }

  if (!check_option_processed)
  {
    Prepared_stmt_arena_holder ps_arena_holder(thd);
    if ((with_check || is_cascaded) &&
        merge_join_conditions(thd, this, &check_option))
      DBUG_RETURN(true);                  /* purecov: inspected */

    for (TABLE_LIST *tbl= merge_underlying_list; tbl; tbl= tbl->next_local)
    {
      if (tbl->check_option &&
          !(check_option= and_conds(check_option, tbl->check_option)))
          DBUG_RETURN(true);            /* purecov: inspected */
    }

    check_option_processed= true;
  }

  if (check_option && !check_option->fixed)
  {
    const char *save_where= thd->where;
    thd->where= "check option";
    if (check_option->fix_fields(thd, &check_option) ||
        check_option->check_cols(1))
      DBUG_RETURN(true);                  /* purecov: inspected */
    thd->where= save_where;
  }

  DBUG_RETURN(false);
}


/**
  Prepare replace filter for a table that is inserted into via a view.

  Used with REPLACE command to filter out rows that should not be deleted.
  Concatenate WHERE clauses from multiple views into one permanent field:
  TABLE::replace_filter.

  Since REPLACE is not possible against a join view, there is no need to
  process join conditions, only WHERE clause is needed. But we still call
  merge_join_conditions() since this is a general function that handles both
  join conditions (if any) and the original WHERE clause.

  @param thd            thread handler

  @returns false if success, true if error
*/

bool TABLE_LIST::prepare_replace_filter(THD *thd)
{
  DBUG_ENTER("TABLE_LIST::prepare_replace_filter");

  for (TABLE_LIST *tbl= merge_underlying_list; tbl; tbl= tbl->next_local)
  {
    if (tbl->is_view() && tbl->prepare_replace_filter(thd))
      DBUG_RETURN(true);
  }

  if (!replace_filter_processed)
  {
    Prepared_stmt_arena_holder ps_arena_holder(thd);

    if (merge_join_conditions(thd, this, &replace_filter))
      DBUG_RETURN(true);                 /* purecov: inspected */
    for (TABLE_LIST *tbl= merge_underlying_list; tbl; tbl= tbl->next_local)
    {
      if (tbl->replace_filter)
      {
        if (!(replace_filter= and_conds(replace_filter, tbl->replace_filter)))
          DBUG_RETURN(true);
      }
    }
    replace_filter_processed= true;
  }

  if (replace_filter && !replace_filter->fixed)
  {
    const char *save_where= thd->where;
    thd->where= "replace filter";
    if (replace_filter->fix_fields(thd, &replace_filter) ||
        replace_filter->check_cols(1))
      DBUG_RETURN(true);
    thd->where= save_where;
  }

  DBUG_RETURN(false);
}


/**
  Cleanup items belonged to view fields translation table
*/

void TABLE_LIST::cleanup_items()
{
  if (!field_translation)
    return;

  for (Field_translator *transl= field_translation;
       transl < field_translation_end;
       transl++)
    transl->item->walk(&Item::cleanup_processor, Item::WALK_POSTFIX, NULL);
}


/**
  Check CHECK OPTION condition

  @param thd       thread handler

  @retval VIEW_CHECK_OK     OK
  @retval VIEW_CHECK_ERROR  FAILED
  @retval VIEW_CHECK_SKIP   FAILED, but continue
*/

int TABLE_LIST::view_check_option(THD *thd) const
{
  if (check_option && check_option->val_int() == 0)
  {
    const TABLE_LIST *main_view= top_table();
    my_error(ER_VIEW_CHECK_FAILED, MYF(0), main_view->view_db.str,
             main_view->view_name.str);
    if (thd->lex->is_ignore())
      return(VIEW_CHECK_SKIP);
    return(VIEW_CHECK_ERROR);
  }
  return(VIEW_CHECK_OK);
}


/**
  Find table in underlying tables by map and check that only this
  table belong to given map.

  @param[out] table_ref reference to found table
		        (must be set to NULL by caller)
  @param      map       bit mask of tables

  @retval false table not found or found only one (table_ref is non-NULL)
  @retval true  found several tables
*/

bool TABLE_LIST::check_single_table(TABLE_LIST **table_ref, table_map map)
{
  for (TABLE_LIST *tbl= merge_underlying_list; tbl; tbl= tbl->next_local)
  {
    if (tbl->is_view_or_derived() && tbl->is_merged())
    {
      if (tbl->check_single_table(table_ref, map))
        return true;
    }
    else if (tbl->map() & map)
    {
      if (*table_ref)
        return true;

      *table_ref= tbl;
    }
  }
  return false;
}


/**
  Set insert_values buffer

  @param mem_root   memory pool for allocating

  @returns false if success, true if error (out of memory)
*/

bool TABLE_LIST::set_insert_values(MEM_ROOT *mem_root)
{
  if (table)
  {
    if (!table->insert_values &&
        !(table->insert_values= (uchar *)alloc_root(mem_root,
                                                    table->s->rec_buff_length)))
      return true;                       /* purecov: inspected */
  }
  else
  {
    DBUG_ASSERT(view && merge_underlying_list);
    for (TABLE_LIST *tbl= merge_underlying_list; tbl; tbl= tbl->next_local)
      if (tbl->set_insert_values(mem_root))
        return true;                     /* purecov: inspected */
  }
  return false;
}


/**
  Test if this is a leaf with respect to name resolution.


    A table reference is a leaf with respect to name resolution if
    it is either a leaf node in a nested join tree (table, view,
    schema table, subquery), or an inner node that represents a
    NATURAL/USING join, or a nested join with materialized join
    columns.

  @retval TRUE if a leaf, FALSE otherwise.
*/
bool TABLE_LIST::is_leaf_for_name_resolution() const
{
  return (is_view_or_derived() || is_natural_join || is_join_columns_complete ||
          !nested_join);
}


/**
  Retrieve the first (left-most) leaf in a nested join tree with
  respect to name resolution.


    Given that 'this' is a nested table reference, recursively walk
    down the left-most children of 'this' until we reach a leaf
    table reference with respect to name resolution.

    The left-most child of a nested table reference is the last element
    in the list of children because the children are inserted in
    reverse order.

  @retval If 'this' is a nested table reference - the left-most child of
  @retval the tree rooted in 'this',
    else return 'this'
*/

TABLE_LIST *TABLE_LIST::first_leaf_for_name_resolution()
{
  TABLE_LIST *cur_table_ref= NULL;
  NESTED_JOIN *cur_nested_join;

  if (is_leaf_for_name_resolution())
    return this;
  DBUG_ASSERT(nested_join);

  for (cur_nested_join= nested_join;
       cur_nested_join;
       cur_nested_join= cur_table_ref->nested_join)
  {
    List_iterator_fast<TABLE_LIST> it(cur_nested_join->join_list);
    cur_table_ref= it++;
    /*
      If the current nested join is a RIGHT JOIN, the operands in
      'join_list' are in reverse order, thus the first operand is
      already at the front of the list. Otherwise the first operand
      is in the end of the list of join operands.
    */
    if (!(cur_table_ref->outer_join & JOIN_TYPE_RIGHT))
    {
      TABLE_LIST *next;
      while ((next= it++))
        cur_table_ref= next;
    }
    if (cur_table_ref->is_leaf_for_name_resolution())
      break;
  }
  return cur_table_ref;
}


/**
  Retrieve the last (right-most) leaf in a nested join tree with
  respect to name resolution.


    Given that 'this' is a nested table reference, recursively walk
    down the right-most children of 'this' until we reach a leaf
    table reference with respect to name resolution.

    The right-most child of a nested table reference is the first
    element in the list of children because the children are inserted
    in reverse order.

  @retval - If 'this' is a nested table reference - the right-most child of
  @retval the tree rooted in 'this',
  @retval - else - 'this'
*/

TABLE_LIST *TABLE_LIST::last_leaf_for_name_resolution()
{
  TABLE_LIST *cur_table_ref= this;
  NESTED_JOIN *cur_nested_join;

  if (is_leaf_for_name_resolution())
    return this;
  DBUG_ASSERT(nested_join);

  for (cur_nested_join= nested_join;
       cur_nested_join;
       cur_nested_join= cur_table_ref->nested_join)
  {
    cur_table_ref= cur_nested_join->join_list.head();
    /*
      If the current nested is a RIGHT JOIN, the operands in
      'join_list' are in reverse order, thus the last operand is in the
      end of the list.
    */
    if ((cur_table_ref->outer_join & JOIN_TYPE_RIGHT))
    {
      List_iterator_fast<TABLE_LIST> it(cur_nested_join->join_list);
      TABLE_LIST *next;
      cur_table_ref= it++;
      while ((next= it++))
        cur_table_ref= next;
    }
    if (cur_table_ref->is_leaf_for_name_resolution())
      break;
  }
  return cur_table_ref;
}


/**
  Set privileges needed for columns of underlying tables

  @param want_privilege  Required privileges
*/

void TABLE_LIST::set_want_privilege(ulong want_privilege)
{
#ifndef DBUG_OFF
  // Remove SHOW_VIEW_ACL, because it will be checked during making view
  want_privilege&= ~SHOW_VIEW_ACL;

  grant.want_privilege= want_privilege & ~grant.privilege;
  if (table)
    table->grant.want_privilege= want_privilege & ~table->grant.privilege;
  for (TABLE_LIST *tbl= merge_underlying_list; tbl; tbl= tbl->next_local)
    tbl->set_want_privilege(want_privilege);
#endif
}


/**
  Load security context information for this view

  @param thd                  thread handler

  @retval FALSE OK
  @retval TRUE Error
*/

#ifndef NO_EMBEDDED_ACCESS_CHECKS
bool TABLE_LIST::prepare_view_security_context(THD *thd)
{
  DBUG_ENTER("TABLE_LIST::prepare_view_securety_context");
  DBUG_PRINT("enter", ("table: %s", alias));

  DBUG_ASSERT(!prelocking_placeholder && view);
  if (view_suid)
  {
    DBUG_PRINT("info", ("This table is suid view => load contest"));
    DBUG_ASSERT(view && view_sctx);
    if (acl_getroot(thd, view_sctx,
                    const_cast<char*>(definer.user.str),
                    const_cast<char*>(definer.host.str),
                    const_cast<char*>(definer.host.str),
                    thd->db().str))
    {
      if ((thd->lex->sql_command == SQLCOM_SHOW_CREATE) ||
          (thd->lex->sql_command == SQLCOM_SHOW_FIELDS))
      {
        push_warning_printf(thd, Sql_condition::SL_NOTE,
                            ER_NO_SUCH_USER, 
                            ER_THD(thd, ER_NO_SUCH_USER),
                            definer.user.str, definer.host.str);
      }
      else
      {
        if (thd->security_context()->check_access(SUPER_ACL))
        {
          my_error(ER_NO_SUCH_USER, MYF(0), definer.user.str, definer.host.str);

        }
        else
        {
          if (thd->password == 2)
            my_error(ER_ACCESS_DENIED_NO_PASSWORD_ERROR, MYF(0),
                     thd->security_context()->priv_user().str,
                     thd->security_context()->priv_host().str);
          else
            my_error(ER_ACCESS_DENIED_ERROR, MYF(0),
                     thd->security_context()->priv_user().str,
                     thd->security_context()->priv_host().str,
                     (thd->password ?  ER_THD(thd, ER_YES) : ER_THD(thd, ER_NO)));
        }
        DBUG_RETURN(TRUE);
      }
    }
  }
  DBUG_RETURN(FALSE);
}
#endif


/**
  Find security context of current view

  @param thd                  thread handler

*/

#ifndef NO_EMBEDDED_ACCESS_CHECKS
Security_context *TABLE_LIST::find_view_security_context(THD *thd)
{
  Security_context *sctx;
  TABLE_LIST *upper_view= this;
  DBUG_ENTER("TABLE_LIST::find_view_security_context");

  DBUG_ASSERT(view);
  while (upper_view && !upper_view->view_suid)
  {
    DBUG_ASSERT(!upper_view->prelocking_placeholder);
    upper_view= upper_view->referencing_view;
  }
  if (upper_view)
  {
    DBUG_PRINT("info", ("Security context of view %s will be used",
                        upper_view->alias));
    sctx= upper_view->view_sctx;
    DBUG_ASSERT(sctx);
  }
  else
  {
    DBUG_PRINT("info", ("Current global context will be used"));
    sctx= thd->security_context();
  }
  DBUG_RETURN(sctx);
}
#endif


/**
  Prepare security context and load underlying tables priveleges for view

  @param thd                  thread handler

  @retval FALSE OK
  @retval TRUE Error
*/

bool TABLE_LIST::prepare_security(THD *thd)
{
  List_iterator_fast<TABLE_LIST> tb(*view_tables);
  TABLE_LIST *tbl;
  DBUG_ENTER("TABLE_LIST::prepare_security");
#ifndef NO_EMBEDDED_ACCESS_CHECKS
  Security_context *save_security_ctx= thd->security_context();

  DBUG_ASSERT(!prelocking_placeholder);
  if (prepare_view_security_context(thd))
    DBUG_RETURN(TRUE);
  /* Acl_map was previously checked out by get_aclroot */
  thd->set_security_context(find_view_security_context(thd));
  opt_trace_disable_if_no_security_context_access(thd);
  while ((tbl= tb++))
  {
    DBUG_ASSERT(tbl->referencing_view);
    const char *local_db, *local_table_name;
    if (tbl->is_view())
    {
      local_db= tbl->view_db.str;
      local_table_name= tbl->view_name.str;
    }
    else if (tbl->is_derived())
    {
      /* Initialize privileges for derived tables */
      tbl->grant.privilege= SELECT_ACL;
      continue;
    }
    else
    {
      local_db= tbl->db;
      local_table_name= tbl->get_table_name();
    }
    fill_effective_table_privileges(thd, &tbl->grant, local_db,
                                    local_table_name);
    if (tbl->table)
      tbl->table->grant= grant;
  }
  thd->set_security_context(save_security_ctx);
#else
  while ((tbl= tb++))
    tbl->grant.privilege= ~NO_ACCESS;
#endif
  DBUG_RETURN(FALSE);
}


Natural_join_column::Natural_join_column(Field_translator *field_param,
                                         TABLE_LIST *tab)
{
  DBUG_ASSERT(tab->field_translation);
  view_field= field_param;
  table_field= NULL;
  table_ref= tab;
  is_common= FALSE;
}


Natural_join_column::Natural_join_column(Item_field *field_param,
                                         TABLE_LIST *tab)
{
  DBUG_ASSERT(tab->table == field_param->field->table);
  table_field= field_param;
  /*
    Cache table, to have no resolution problem after natural join nests have
    been changed to ordinary join nests.
  */
  if (tab->cacheable_table)
    field_param->cached_table= tab;
  view_field= NULL;
  table_ref= tab;
  is_common= FALSE;
}


const char *Natural_join_column::name()
{
  if (view_field)
  {
    DBUG_ASSERT(table_field == NULL);
    return view_field->name;
  }

  return table_field->field_name;
}


Item *Natural_join_column::create_item(THD *thd)
{
  if (view_field)
  {
    DBUG_ASSERT(table_field == NULL);
    SELECT_LEX *select= thd->lex->current_select();
    return create_view_field(thd, table_ref, &view_field->item,
                             view_field->name, &select->context);
  }
  return table_field;
}


Field *Natural_join_column::field()
{
  if (view_field)
  {
    DBUG_ASSERT(table_field == NULL);
    return NULL;
  }
  return table_field->field;
}


const char *Natural_join_column::table_name()
{
  DBUG_ASSERT(table_ref);
  return table_ref->alias;
}


const char *Natural_join_column::db_name()
{
  if (view_field)
    return table_ref->view_db.str;

  /*
    Test that TABLE_LIST::db is the same as TABLE_SHARE::db to
    ensure consistency. An exception are I_S schema tables, which
    are inconsistent in this respect.
  */
  DBUG_ASSERT(!strcmp(table_ref->db,
                      table_ref->table->s->db.str) ||
              (table_ref->schema_table &&
               is_infoschema_db(table_ref->table->s->db.str,
                                table_ref->table->s->db.length)));
  return table_ref->db;
}


GRANT_INFO *Natural_join_column::grant()
{
  if (view_field)
    return &(table_ref->grant);
  return &(table_ref->table->grant);
}


void Field_iterator_view::set(TABLE_LIST *table)
{
  DBUG_ASSERT(table->field_translation);
  view= table;
  ptr= table->field_translation;
  array_end= table->field_translation_end;
}


const char *Field_iterator_table::name()
{
  return (*ptr)->field_name;
}

Item *Field_iterator_table::create_item(THD *thd)
{
  SELECT_LEX *select= thd->lex->current_select();

  Item_field *item= new Item_field(thd, &select->context, *ptr);
  /*
    This function creates Item-s which don't go through fix_fields(); see same
    code in Item_field::fix_fields().
    */
  if (item && !thd->lex->in_sum_func &&
      select->resolve_place == SELECT_LEX::RESOLVE_SELECT_LIST)
  {
    if (select->with_sum_func && !select->group_list.elements)
      item->maybe_null= true;
  }
  return item;
}


const char *Field_iterator_view::name()
{
  return ptr->name;
}


Item *Field_iterator_view::create_item(THD *thd)
{
  SELECT_LEX *select= thd->lex->current_select();
  return create_view_field(thd, view, &ptr->item, ptr->name,
                           &select->context);
}

static Item *create_view_field(THD *thd, TABLE_LIST *view, Item **field_ref,
                               const char *name,
                               Name_resolution_context *context)
{
  Item *field= *field_ref;
  DBUG_ENTER("create_view_field");

  if (view->schema_table_reformed)
  {
    /*
      Translation table items are always Item_fields and already fixed
      ('mysql_schema_table' function). So we can return directly the
      field. This case happens only for 'show & where' commands.
    */
    DBUG_ASSERT(field && field->fixed);
    DBUG_RETURN(field);
  }

  DBUG_ASSERT(field);
  if (!field->fixed)
  {
    if (field->fix_fields(thd, field_ref))
      DBUG_RETURN(NULL);               /* purecov: inspected */
    field= *field_ref;
  }

  /*
    @note Creating an Item_direct_view_ref object on top of an Item_field
          means that the underlying Item_field object may be shared by
          multiple occurrences of superior fields. This is a vulnerable
          practice, so special precaution must be taken to avoid programming
          mistakes, such as forgetting to mark the use of a field in both
          read_set and write_set (may happen e.g in an UPDATE statement).
  */ 
  Item *item= new Item_direct_view_ref(context, field_ref,
                                       view->alias, view->table_name,
                                       name, view);
  DBUG_RETURN(item);
}


void Field_iterator_natural_join::set(TABLE_LIST *table_ref)
{
  DBUG_ASSERT(table_ref->join_columns);
  column_ref_it.init(*(table_ref->join_columns));
  cur_column_ref= column_ref_it++;
}


void Field_iterator_natural_join::next()
{
  cur_column_ref= column_ref_it++;
  DBUG_ASSERT(!cur_column_ref || ! cur_column_ref->table_field ||
              cur_column_ref->table_ref->table ==
              cur_column_ref->table_field->field->table);
}


void Field_iterator_table_ref::set_field_iterator()
{
  DBUG_ENTER("Field_iterator_table_ref::set_field_iterator");
  /*
    If the table reference we are iterating over is a natural join, or it is
    an operand of a natural join, and TABLE_LIST::join_columns contains all
    the columns of the join operand, then we pick the columns from
    TABLE_LIST::join_columns, instead of the  orginial container of the
    columns of the join operator.
  */
  if (table_ref->is_join_columns_complete)
  {
    /* Necesary, but insufficient conditions. */
    DBUG_ASSERT(table_ref->is_natural_join ||
                table_ref->nested_join ||
                (table_ref->join_columns &&
                /* This is a merge view. */
                ((table_ref->field_translation &&
                  table_ref->join_columns->elements ==
                  (ulong)(table_ref->field_translation_end -
                          table_ref->field_translation)) ||
                 /* This is stored table or a tmptable view. */
                 (!table_ref->field_translation &&
                  table_ref->join_columns->elements ==
                  table_ref->table->s->fields))));
    field_it= &natural_join_it;
    DBUG_PRINT("info",("field_it for '%s' is Field_iterator_natural_join",
                       table_ref->alias));
  }
  /* This is a merge view, so use field_translation. */
  else if (table_ref->field_translation)
  {
    DBUG_ASSERT(table_ref->is_merged());
    field_it= &view_field_it;
    DBUG_PRINT("info", ("field_it for '%s' is Field_iterator_view",
                        table_ref->alias));
  }
  /* This is a base table or stored view. */
  else
  {
    DBUG_ASSERT(table_ref->table || table_ref->is_view());
    field_it= &table_field_it;
    DBUG_PRINT("info", ("field_it for '%s' is Field_iterator_table",
                        table_ref->alias));
  }
  field_it->set(table_ref);
  DBUG_VOID_RETURN;
}


void Field_iterator_table_ref::set(TABLE_LIST *table)
{
  DBUG_ASSERT(table);
  first_leaf= table->first_leaf_for_name_resolution();
  last_leaf=  table->last_leaf_for_name_resolution();
  DBUG_ASSERT(first_leaf && last_leaf);
  table_ref= first_leaf;
  set_field_iterator();
}


void Field_iterator_table_ref::next()
{
  /* Move to the next field in the current table reference. */
  field_it->next();
  /*
    If all fields of the current table reference are exhausted, move to
    the next leaf table reference.
  */
  if (field_it->end_of_fields() && table_ref != last_leaf)
  {
    table_ref= table_ref->next_name_resolution_table;
    DBUG_ASSERT(table_ref);
    set_field_iterator();
  }
}


const char *Field_iterator_table_ref::get_table_name()
{
  if (table_ref->is_view())
    return table_ref->view_name.str;
  else if (table_ref->is_natural_join)
    return natural_join_it.column_ref()->table_name();

  DBUG_ASSERT(!strcmp(table_ref->table_name,
                      table_ref->table->s->table_name.str));
  return table_ref->table_name;
}


const char *Field_iterator_table_ref::get_db_name()
{
  if (table_ref->is_view())
    return table_ref->view_db.str;
  else if (table_ref->is_natural_join)
    return natural_join_it.column_ref()->db_name();

  /*
    Test that TABLE_LIST::db is the same as TABLE_SHARE::db to
    ensure consistency. An exception are I_S schema tables, which
    are inconsistent in this respect.
  */
  DBUG_ASSERT(!strcmp(table_ref->db, table_ref->table->s->db.str) ||
              (table_ref->schema_table &&
               is_infoschema_db(table_ref->table->s->db.str,
                                table_ref->table->s->db.length)));

  return table_ref->db;
}


GRANT_INFO *Field_iterator_table_ref::grant()
{
  if (table_ref->is_view())
    return &(table_ref->grant);
  else if (table_ref->is_natural_join)
    return natural_join_it.column_ref()->grant();
  return &(table_ref->table->grant);
}


/**
  Create new or return existing column reference to a column of a
  natural/using join.

  @param thd Session.
  @param parent_table_ref  the parent table reference over which the
                      iterator is iterating

    Create a new natural join column for the current field of the
    iterator if no such column was created, or return an already
    created natural join column. The former happens for base tables or
    views, and the latter for natural/using joins. If a new field is
    created, then the field is added to 'parent_table_ref' if it is
    given, or to the original table referene of the field if
    parent_table_ref == NULL.

  @note
    This method is designed so that when a Field_iterator_table_ref
    walks through the fields of a table reference, all its fields
    are created and stored as follows:
    - If the table reference being iterated is a stored table, view or
      natural/using join, store all natural join columns in a list
      attached to that table reference.
    - If the table reference being iterated is a nested join that is
      not natural/using join, then do not materialize its result
      fields. This is OK because for such table references
      Field_iterator_table_ref iterates over the fields of the nested
      table references (recursively). In this way we avoid the storage
      of unnecessay copies of result columns of nested joins.

  @retval other Pointer to a column of a natural join (or its operand)
  @retval NULL No memory to allocate the column
*/

Natural_join_column *
Field_iterator_table_ref::get_or_create_column_ref(THD *thd, TABLE_LIST *parent_table_ref)
{
  Natural_join_column *nj_col;
  bool is_created= TRUE;
  uint field_count= 0;
  TABLE_LIST *add_table_ref= parent_table_ref ?
                             parent_table_ref : table_ref;

  if (field_it == &table_field_it)
  {
    /* The field belongs to a stored table. */
    Field *tmp_field= table_field_it.field();
    Item_field *tmp_item=
      new Item_field(thd, &thd->lex->current_select()->context, tmp_field);
    if (!tmp_item)
      return NULL;
    nj_col= new Natural_join_column(tmp_item, table_ref);
    field_count= table_ref->table->s->fields;
  }
  else if (field_it == &view_field_it)
  {
    /* The field belongs to a merge view or information schema table. */
    Field_translator *translated_field= view_field_it.field_translator();
    nj_col= new Natural_join_column(translated_field, table_ref);
    field_count= table_ref->field_translation_end -
                 table_ref->field_translation;
  }
  else
  {
    /*
      The field belongs to a NATURAL join, therefore the column reference was
      already created via one of the two constructor calls above. In this case
      we just return the already created column reference.
    */
    DBUG_ASSERT(table_ref->is_join_columns_complete);
    is_created= FALSE;
    nj_col= natural_join_it.column_ref();
    DBUG_ASSERT(nj_col);
  }
  DBUG_ASSERT(!nj_col->table_field ||
              nj_col->table_ref->table == nj_col->table_field->field->table);

  /*
    If the natural join column was just created add it to the list of
    natural join columns of either 'parent_table_ref' or to the table
    reference that directly contains the original field.
  */
  if (is_created)
  {
    /* Make sure not all columns were materialized. */
    DBUG_ASSERT(!add_table_ref->is_join_columns_complete);
    if (!add_table_ref->join_columns)
    {
      /* Create a list of natural join columns on demand. */
      if (!(add_table_ref->join_columns= new List<Natural_join_column>))
        return NULL;
      add_table_ref->is_join_columns_complete= FALSE;
    }
    add_table_ref->join_columns->push_back(nj_col);
    /*
      If new fields are added to their original table reference, mark if
      all fields were added. We do it here as the caller has no easy way
      of knowing when to do it.
      If the fields are being added to parent_table_ref, then the caller
      must take care to mark when all fields are created/added.
    */
    if (!parent_table_ref &&
        add_table_ref->join_columns->elements == field_count)
      add_table_ref->is_join_columns_complete= TRUE;
  }

  return nj_col;
}


/**
  Return an existing reference to a column of a natural/using join.


    The method should be called in contexts where it is expected that
    all natural join columns are already created, and that the column
    being retrieved is a Natural_join_column.

  @retval other Pointer to a column of a natural join (or its operand)
  @retval NULL No memory to allocate the column
*/

Natural_join_column *
Field_iterator_table_ref::get_natural_column_ref()
{
  Natural_join_column *nj_col;

  DBUG_ASSERT(field_it == &natural_join_it);
  /*
    The field belongs to a NATURAL join, therefore the column reference was
    already created via one of the two constructor calls above. In this case
    we just return the already created column reference.
  */
  nj_col= natural_join_it.column_ref();
  DBUG_ASSERT(nj_col &&
              (!nj_col->table_field ||
               nj_col->table_ref->table == nj_col->table_field->field->table));
  return nj_col;
}

/*****************************************************************************
  Functions to handle column usage bitmaps (read_set, write_set etc...)
*****************************************************************************/

/* Reset all columns bitmaps */

void TABLE::clear_column_bitmaps()
{
  /*
    Reset column read/write usage. It's identical to:
    bitmap_clear_all(&table->def_read_set);
    bitmap_clear_all(&table->def_write_set);
  */
  memset(def_read_set.bitmap, 0, s->column_bitmap_size*2);
  column_bitmaps_set(&def_read_set, &def_write_set);

  bitmap_clear_all(&def_fields_set_during_insert);
  fields_set_during_insert= &def_fields_set_during_insert;

  bitmap_clear_all(&tmp_set);
}


/**
  Tell handler we are going to call position() and rnd_pos() later.
  
  This is needed for handlers that uses the primary key to find the
  row. In this case we have to extend the read bitmap with the primary
  key fields.

  @note: Calling this function does not initialize the table for
  reading using rnd_pos(). rnd_init() still has to be called before
  rnd_pos().
*/

void TABLE::prepare_for_position()
{
  DBUG_ENTER("TABLE::prepare_for_position");

  if ((file->ha_table_flags() & HA_PRIMARY_KEY_REQUIRED_FOR_POSITION) &&
      s->primary_key < MAX_KEY)
  {
    mark_columns_used_by_index_no_reset(s->primary_key, read_set);
    /* signal change */
    file->column_bitmaps_signal();
  }
  DBUG_VOID_RETURN;
}


/**
  Mark column as either read or written (or none) according to mark_used.

  @note If marking a written field, set thd->dup_field if the column is
        already marked.

  @note If TABLE::get_fields_in_item_tree is set, set the flag bit
        GET_FIXED_FIELDS_FLAG for the field.

  @param thd      Thread handler (only used for duplicate handling)
  @param field    The column to be marked as used
  @param mark      =MARK_COLUMNS_NONE: Only update flag field, if applicable
                   =MARK_COLUMNS_READ: Mark column as read
                   =MARK_COLUMNS_WRITE: Mark column as written
                   =MARK_COLUMNS_TEMP: Mark column as read, used by filesort()
                                       and processing of generated columns
*/

void TABLE::mark_column_used(THD *thd, Field *field,
                             enum enum_mark_columns mark)
{
  DBUG_ENTER("TABLE::mark_column_used");

  switch (mark)
  {
  case MARK_COLUMNS_NONE:
    if (get_fields_in_item_tree)
      field->flags|= GET_FIXED_FIELDS_FLAG;
    break;

  case MARK_COLUMNS_READ:
    bitmap_set_bit(read_set, field->field_index);

    // Update covering_keys and merge_keys based on all fields that are read:
    covering_keys.intersect(field->part_of_key);
    merge_keys.merge(field->part_of_key);
    if (get_fields_in_item_tree)
      field->flags|= GET_FIXED_FIELDS_FLAG;
    if (field->is_virtual_gcol())
      mark_gcol_in_maps(field);
    break;

  case MARK_COLUMNS_WRITE:
    if (bitmap_fast_test_and_set(write_set, field->field_index))
    {
      /*
        This is relevant for INSERT only, but duplicate indication is set
        for all fields that are updated.
      */
      DBUG_PRINT("warning", ("Found duplicated field"));
      thd->dup_field= field;
    }
    DBUG_ASSERT(!get_fields_in_item_tree);

    if (field->is_gcol())
      mark_gcol_in_maps(field);
    break;

  case MARK_COLUMNS_TEMP:
    bitmap_set_bit(read_set, field->field_index);
    if (field->is_virtual_gcol())
      mark_gcol_in_maps(field);
    break;
  }
  DBUG_VOID_RETURN;
}


/*
  Mark that only fields from one key is used

  NOTE:
    This changes the bitmap to use the tmp bitmap
    After this, you can't access any other columns in the table until
    bitmaps are reset, for example with TABLE::clear_column_bitmaps().
*/

void TABLE::mark_columns_used_by_index(uint index)
{
  MY_BITMAP *bitmap= &tmp_set;
  DBUG_ENTER("TABLE::mark_columns_used_by_index");

  set_keyread(TRUE);
  bitmap_clear_all(bitmap);
  mark_columns_used_by_index_no_reset(index, bitmap);
  column_bitmaps_set(bitmap, bitmap);
  DBUG_VOID_RETURN;
}


/*
  mark columns used by key, but don't reset other fields

  The parameter key_parts is used for controlling how many of the
  key_parts that will be marked in the bitmap. It has the following
  interpretation:

  = 0:                 Use all regular key parts from the key 
                       (user_defined_key_parts)
  >= actual_key_parts: Use all regular and extended columns
  < actual_key_parts:  Use this exact number of key parts
 
  To use all regular key parts, the caller can use the default value (0).
  To use all regular and extended key parts, use UINT_MAX. 

  @note The bit map is not cleared by this function. Only bits
  corresponding to a column used by the index will be set. Bits
  representing columns not used by the index will not be changed.

  @param index     index number
  @param bitmap    bitmap to mark
  @param key_parts number of leading key parts to mark. Default is 0.

  @todo consider using actual_key_parts(key_info[index]) instead of
  key_info[index].user_defined_key_parts: if the PK suffix of a secondary
  index is usable it should be marked.
*/

void TABLE::mark_columns_used_by_index_no_reset(uint index,
                                                MY_BITMAP *bitmap,
                                                uint key_parts)
{
  // If key_parts has the default value, then include user defined key parts
  if (key_parts == 0)
    key_parts= key_info[index].user_defined_key_parts;
  else if (key_parts > key_info[index].actual_key_parts)
    key_parts= key_info[index].actual_key_parts;

  KEY_PART_INFO *key_part= key_info[index].key_part;
  KEY_PART_INFO *key_part_end= key_part + key_parts;
  for (;key_part != key_part_end; key_part++)
    bitmap_set_bit(bitmap, key_part->fieldnr-1);
}


/**
  Mark auto-increment fields as used fields in both read and write maps

  @note
    This is needed in insert & update as the auto-increment field is
    always set and sometimes read.
*/

void TABLE::mark_auto_increment_column()
{
  DBUG_ASSERT(found_next_number_field);
  /*
    We must set bit in read set as update_auto_increment() is using the
    store() to check overflow of auto_increment values
  */
  bitmap_set_bit(read_set, found_next_number_field->field_index);
  bitmap_set_bit(write_set, found_next_number_field->field_index);
  if (s->next_number_keypart)
    mark_columns_used_by_index_no_reset(s->next_number_index, read_set);
  file->column_bitmaps_signal();
}


/*
  Mark columns needed for doing an delete of a row

  DESCRIPTON
    Some table engines don't have a cursor on the retrieve rows
    so they need either to use the primary key or all columns to
    be able to delete a row.

    If the engine needs this, the function works as follows:
    - If primary key exits, mark the primary key columns to be read.
    - If not, mark all columns to be read

    If the engine has HA_REQUIRES_KEY_COLUMNS_FOR_DELETE, we will
    mark all key columns as 'to-be-read'. This allows the engine to
    loop over the given record to find all keys and doesn't have to
    retrieve the row again.
*/

void TABLE::mark_columns_needed_for_delete(THD *thd)
{
  mark_columns_per_binlog_row_image(thd);

  if (triggers && triggers->mark_fields(TRG_EVENT_DELETE))
    return;

  if (file->ha_table_flags() & HA_REQUIRES_KEY_COLUMNS_FOR_DELETE)
  {
    Field **reg_field;
    for (reg_field= field ; *reg_field ; reg_field++)
    {
      if ((*reg_field)->flags & PART_KEY_FLAG)
        bitmap_set_bit(read_set, (*reg_field)->field_index);
    }
    file->column_bitmaps_signal();
  }
  if (file->ha_table_flags() & HA_PRIMARY_KEY_REQUIRED_FOR_DELETE)
  {

    /*
      If the handler has no cursor capabilites we have to read
      either the primary key, the hidden primary key or all columns to
      be able to do an delete
    */
    if (s->primary_key == MAX_KEY)
    {
      /*
        If in RBR, we have alreay marked the full before image
        in mark_columns_per_binlog_row_image, if not, then use
        the hidden primary key
      */
      if (!(mysql_bin_log.is_open() && in_use &&
          in_use->is_current_stmt_binlog_format_row()))
        file->use_hidden_primary_key();
    }
    else
      mark_columns_used_by_index_no_reset(s->primary_key, read_set);

    file->column_bitmaps_signal();
  }
  if (vfield)
  {
    /*
      InnoDB's delete_row may need to log pre-image of the index entries to
      its UNDO log. Thus, indexed virtual generated column must be made ready
      for evaluation.
    */
    mark_generated_columns(true);
  }
}


/**
  @brief
  Mark columns needed for doing an update of a row

  @details
    Some engines needs to have all columns in an update (to be able to
    build a complete row). If this is the case, we mark all not
    updated columns to be read.

    If this is not the case, we do like in the delete case and mark
    if neeed, either the primary key column or all columns to be read.
    (see mark_columns_needed_for_delete() for details)

    If the engine has HA_REQUIRES_KEY_COLUMNS_FOR_DELETE, we will
    mark all USED key columns as 'to-be-read'. This allows the engine to
    loop over the given record to find all changed keys and doesn't have to
    retrieve the row again.

    Unlike other similar methods, it doesn't mark fields used by triggers,
    that is the responsibility of the caller to do, by using
    Table_trigger_dispatcher::mark_used_fields(TRG_EVENT_UPDATE)!

    Note: Marking additional columns as per binlog_row_image requirements will
    influence query execution plan. For example in the case of
    binlog_row_image=FULL the entire read_set and write_set needs to be flagged.
    This will influence update query to think that 'used key is being modified'
    and query will create a temporary table to process the update operation.
    Which will result in performance degradation. Hence callers who don't want
    their query execution to be influenced as per binlog_row_image requirements
    can skip marking binlog specific columns here and they should make an
    explicit call to 'mark_columns_per_binlog_row_image()' function to mark
    binlog_row_image specific columns.
*/

void TABLE::mark_columns_needed_for_update(THD *thd, bool mark_binlog_columns)
{

  DBUG_ENTER("mark_columns_needed_for_update");
  if (mark_binlog_columns)
    mark_columns_per_binlog_row_image(thd);
  if (file->ha_table_flags() & HA_REQUIRES_KEY_COLUMNS_FOR_DELETE)
  {
    /* Mark all used key columns for read */
    Field **reg_field;
    for (reg_field= field ; *reg_field ; reg_field++)
    {
      /* Merge keys is all keys that had a column refered to in the query */
      if (merge_keys.is_overlapping((*reg_field)->part_of_key))
        bitmap_set_bit(read_set, (*reg_field)->field_index);
    }
    file->column_bitmaps_signal();
  }

  if (file->ha_table_flags() & HA_PRIMARY_KEY_REQUIRED_FOR_DELETE)
  {
    /*
      If the handler has no cursor capabilites we have to read either
      the primary key, the hidden primary key or all columns to be
      able to do an update
    */
    if (s->primary_key == MAX_KEY)
    {
      /*
        If in RBR, we have alreay marked the full before image
        in mark_columns_per_binlog_row_image, if not, then use
        the hidden primary key
      */
      if (!(mysql_bin_log.is_open() && in_use &&
          in_use->is_current_stmt_binlog_format_row()))
        file->use_hidden_primary_key();
    }
    else
      mark_columns_used_by_index_no_reset(s->primary_key, read_set);

    file->column_bitmaps_signal();
  }
  /* Mark dependent generated columns as writable */
  if (vfield)
    mark_generated_columns(true);
  DBUG_VOID_RETURN;
}

/*
  Mark columns according the binlog row image option.

  When logging in RBR, the user can select whether to
  log partial or full rows, depending on the table
  definition, and the value of binlog_row_image.

  Semantics of the binlog_row_image are the following 
  (PKE - primary key equivalent, ie, PK fields if PK 
  exists, all fields otherwise):

  binlog_row_image= MINIMAL
    - This marks the PKE fields in the read_set
    - This marks all fields where a value was specified
      in the write_set

  binlog_row_image= NOBLOB
    - This marks PKE + all non-blob fields in the read_set
    - This marks all fields where a value was specified
      and all non-blob fields in the write_set

  binlog_row_image= FULL
    - all columns in the read_set
    - all columns in the write_set
    
  This marking is done without resetting the original 
  bitmaps. This means that we will strip extra fields in
  the read_set at binlogging time (for those cases that 
  we only want to log a PK and we needed other fields for
  execution).
 */
void TABLE::mark_columns_per_binlog_row_image(THD *thd)
{
  DBUG_ENTER("mark_columns_per_binlog_row_image");
  DBUG_ASSERT(read_set->bitmap);
  DBUG_ASSERT(write_set->bitmap);

  /**
    If in RBR we may need to mark some extra columns,
    depending on the binlog-row-image command line argument.
   */
  if ((mysql_bin_log.is_open() && in_use &&
       in_use->is_current_stmt_binlog_format_row() &&
       !ha_check_storage_engine_flag(s->db_type(), HTON_NO_BINLOG_ROW_OPT)))
  {
    /* if there is no PK, then mark all columns for the BI. */
    if (s->primary_key >= MAX_KEY)
      bitmap_set_all(read_set);

    switch (thd->variables.binlog_row_image)
    {
      case BINLOG_ROW_IMAGE_FULL:
        if (s->primary_key < MAX_KEY)
          bitmap_set_all(read_set);
        bitmap_set_all(write_set);
        break;
      case BINLOG_ROW_IMAGE_NOBLOB:
        /* for every field that is not set, mark it unless it is a blob */
        for (Field **ptr=field ; *ptr ; ptr++)
        {
          Field *my_field= *ptr;
          /* 
            bypass blob fields. These can be set or not set, we don't care.
            Later, at binlogging time, if we don't need them in the before 
            image, we will discard them.

            If set in the AI, then the blob is really needed, there is 
            nothing we can do about it.
           */
          if ((s->primary_key < MAX_KEY) && 
              ((my_field->flags & PRI_KEY_FLAG) || 
              (my_field->type() != MYSQL_TYPE_BLOB)))
            bitmap_set_bit(read_set, my_field->field_index);

          if (my_field->type() != MYSQL_TYPE_BLOB)
            bitmap_set_bit(write_set, my_field->field_index);
        }
        break;
      case BINLOG_ROW_IMAGE_MINIMAL:
        /* mark the primary key if available in the read_set */
        if (s->primary_key < MAX_KEY)
          mark_columns_used_by_index_no_reset(s->primary_key, read_set);
        break;

      default: 
        DBUG_ASSERT(FALSE);
    }
    file->column_bitmaps_signal();
  }

  DBUG_VOID_RETURN;
}



/**
  @brief
  Allocate space for keys

  @param key_count  number of keys to allocate.

  @details
  Allocate space enough to fit 'key_count' keys for this table.

  @retval FALSE space was successfully allocated.
  @retval TRUE OOM error occur.
*/

bool TABLE::alloc_keys(uint key_count)
{
  DBUG_ASSERT(!s->keys);
  max_keys= key_count;
  if (!(key_info= s->key_info=
        (KEY*) alloc_root(&mem_root, sizeof(KEY)*max_keys)))
    return TRUE;

  memset(key_info, 0, sizeof(KEY)*max_keys);
  return FALSE;
}


/**
  @brief Add one key to a temporary table.

  @param key_parts      bitmap of fields that take a part in the key.
  @param key_name       name of the key

  @details
  Creates a key for this table from fields which corresponds the bits set to 1
  in the 'key_parts' bitmap. The 'key_name' name is given to the newly created
  key.
  @see add_derived_key

  @todo somehow manage to create keys in tmp_table_param for unification
        purposes

  @return TRUE OOM error.
  @return FALSE the key was created or ignored (too long key).
*/

bool TABLE::add_tmp_key(Field_map *key_parts, char *key_name)
{
  DBUG_ASSERT(!created && s->keys < max_keys && key_parts);

  KEY* cur_key= key_info + s->keys;
  Field **reg_field;
  uint i;
  bool key_start= TRUE;
  uint field_count= 0;
  uchar *key_buf;
  KEY_PART_INFO* key_part_info;
  uint key_len= 0;

  for (i= 0, reg_field=field ; *reg_field; i++, reg_field++)
  {
    if (key_parts->is_set(i))
    {
      KEY_PART_INFO tkp;
      // Ensure that we're not creating a key over a blob field.
      DBUG_ASSERT(!((*reg_field)->flags & BLOB_FLAG));
      /*
        Check if possible key is too long, ignore it if so.
        The reason to use MI_MAX_KEY_LENGTH (myisam's default) is that it is
        smaller than MAX_KEY_LENGTH (heap's default) and it's unknown whether
        myisam or heap will be used for tmp table.
      */
      tkp.init_from_field(*reg_field);
      key_len+= tkp.store_length;
      if (key_len > MI_MAX_KEY_LENGTH)
      {
        max_keys--;
        return FALSE;
      }
    }
    field_count++;
  }
  const uint key_part_count= key_parts->bits_set();

  /*
    Allocate storage for the key part array and the two rec_per_key arrays in
    the tables' mem_root.
  */
  const size_t key_buf_size= sizeof(KEY_PART_INFO) * key_part_count;
  ulong *rec_per_key;
  rec_per_key_t *rec_per_key_float;

  if(!multi_alloc_root(&mem_root,
                       &key_buf, key_buf_size,
                       &rec_per_key, sizeof(ulong) * key_part_count,
                       &rec_per_key_float,
                       sizeof(rec_per_key_t) * key_part_count,
                       NULL))
    return true;                                /* purecov: inspected */

  memset(key_buf, 0, key_buf_size);
  cur_key->key_part= key_part_info= (KEY_PART_INFO*) key_buf;
  cur_key->usable_key_parts= cur_key->user_defined_key_parts= key_part_count;
  cur_key->actual_key_parts= cur_key->user_defined_key_parts;
  s->key_parts+= key_part_count;
  cur_key->key_length= key_len;
  cur_key->algorithm= HA_KEY_ALG_BTREE;
  cur_key->name= key_name;
  cur_key->actual_flags= cur_key->flags= HA_GENERATED_KEY;
  cur_key->set_rec_per_key_array(rec_per_key, rec_per_key_float);
  cur_key->set_in_memory_estimate(IN_MEMORY_ESTIMATE_UNKNOWN);
  cur_key->table= this;

  /* Initialize rec_per_key and rec_per_key_float */
  for (uint kp= 0; kp < key_part_count; ++kp)
  {
    cur_key->rec_per_key[kp]= 0;
    cur_key->set_records_per_key(kp, REC_PER_KEY_UNKNOWN);
  }

  if (field_count == key_part_count)
    covering_keys.set_bit(s->keys);

  keys_in_use_for_group_by.set_bit(s->keys);
  keys_in_use_for_order_by.set_bit(s->keys);
  for (i= 0, reg_field=field ; *reg_field; i++, reg_field++)
  {
    if (!(key_parts->is_set(i)))
      continue;

    if (key_start)
      (*reg_field)->key_start.set_bit(s->keys);
    key_start= FALSE;
    (*reg_field)->part_of_key.set_bit(s->keys);
    (*reg_field)->part_of_sortkey.set_bit(s->keys);
    (*reg_field)->flags|= PART_KEY_FLAG;
    key_part_info->init_from_field(*reg_field);
    key_part_info++;
  }
  set_if_bigger(s->max_key_length, cur_key->key_length);
  s->keys++;
  return FALSE;
}

/*
  @brief
  Save the specified index for later use for ref access.

  @param key_to_save the key to save

  @details
  Save given index as index #0. Table is configured to ignore other indexes.
  Memory occupied by other indexes and index parts will be freed along with
  the table. If the 'key_to_save' is negative then all indexes are freed.
  After keys info being changed, info in fields regarding taking part in keys
  becomes outdated. This function fixes this also.
  @see add_derived_key
*/

void TABLE::use_index(int key_to_save)
{
  DBUG_ASSERT(!created && s->keys && key_to_save < (int)s->keys);

  Field **reg_field;
  /*
    Reset the flags and maps associated with the fields. They are set
    only for the key chosen by the optimizer later.
   */
  for (reg_field=field ; *reg_field; reg_field++)
  {
    if (key_to_save < 0 || !(*reg_field)->part_of_key.is_set(key_to_save))
      (*reg_field)->key_start.clear_all();
    (*reg_field)->part_of_key.clear_all();
    (*reg_field)->part_of_sortkey.clear_all();
    (*reg_field)->flags&= ~PART_KEY_FLAG;
  }

  /* Drop all keys if none of them were chosen */
  if (key_to_save < 0)
  {
    key_info= s->key_info= 0;
    s->key_parts= 0;
    s->keys= 0;
    covering_keys.clear_all();
    keys_in_use_for_group_by.clear_all();
    keys_in_use_for_order_by.clear_all();
  }
  else
  {
    /* Set the flags and maps for the key chosen by the optimizer */
    uint i;
    KEY_PART_INFO *kp;
    for (kp= key_info[key_to_save].key_part, i= 0;
         i < key_info[key_to_save].user_defined_key_parts;
         i++, kp++)
    {
      if (kp->field->key_start.is_set(key_to_save))
        kp->field->key_start.set_prefix(1);
      kp->field->part_of_key.set_prefix(1);
      kp->field->part_of_sortkey.set_prefix(1);
      kp->field->flags|= PART_KEY_FLAG;
    }

    /* Save the given key. No need to copy key#0. */
    if (key_to_save > 0)
      key_info[0]= key_info[key_to_save];
    s->keys= 1;
    s->key_parts= key_info[0].user_defined_key_parts;
    if (covering_keys.is_set(key_to_save))
      covering_keys.set_prefix(1);
    else
      covering_keys.clear_all();
    keys_in_use_for_group_by.set_prefix(1);
    keys_in_use_for_order_by.set_prefix(1);
  }
}



/*
  Mark columns the handler needs for doing an insert

  For now, this is used to mark fields used by the trigger
  as changed.
*/

void TABLE::mark_columns_needed_for_insert(THD *thd)
{
  mark_columns_per_binlog_row_image(thd);
  if (triggers)
  {
    /*
      We don't need to mark columns which are used by ON DELETE and
      ON UPDATE triggers, which may be invoked in case of REPLACE or
      INSERT ... ON DUPLICATE KEY UPDATE, since before doing actual
      row replacement or update write_record() will mark all table
      fields as used.
    */
    if (triggers->mark_fields(TRG_EVENT_INSERT))
      return;
  }
  if (found_next_number_field)
    mark_auto_increment_column();
  /* Mark all generated columns as writable */
  if (vfield)
    mark_generated_columns(false);
}


/* 
  @brief Update the write/read_set for generated columns
         when doing update and insert operation.

  @param        is_update  TRUE means the operation is UPDATE.
                           FALSE means it's INSERT.

  @return       void

  @detail

  Prerequisites for INSERT:

  - write_map is filled with all base columns.

  - read_map is filled with base columns and generated columns to be read. 
  Otherwise, it is empty. covering_keys and merge_keys are adjusted according
  to read_map.

  Actions for INSERT:

  - Fill write_map with all generated columns.
  Stored columns are needed because their values will be stored.
  Virtual columns are needed because their values must be checked against
  constraints and it might be referenced by latter generated columns.

  - Fill read_map with base columns for all generated columns.
  This has no technical reason, but is required because the function that
  evaluates generated functions asserts that base columns are in the read_map.
  covering_keys and merge_keys are adjusted according to read_map.

  Prerequisites for UPDATE:

  - write_map is filled with base columns to be updated.

  - read_map is filled with base columns and generated columns to be read
  prior to the row update. covering_keys and merge_keys are adjusted
  according to read_map.

  Actions for UPDATE:

  - Fill write_map with generated columns that are dependent on updated base columns
  and all virtual generated columns.
  Stored columns are needed because their values will be stored.
  Virtual columns are needed because their values must be checked against
  constraints and might be referenced by latter generated columns.
*/

void TABLE::mark_generated_columns(bool is_update)
{
  Field **vfield_ptr, *tmp_vfield;
  bool bitmap_updated= FALSE;

  if (is_update)
  {
    MY_BITMAP dependent_fields;
    my_bitmap_map bitbuf[bitmap_buffer_size(MAX_FIELDS) / sizeof(my_bitmap_map)];
    bitmap_init(&dependent_fields, bitbuf, s->fields, 0);

    for (vfield_ptr= vfield; *vfield_ptr; vfield_ptr++)
    {
      tmp_vfield= *vfield_ptr;
      DBUG_ASSERT(tmp_vfield->gcol_info && tmp_vfield->gcol_info->expr_item);

      /*
        We need to evaluate the GC if:
        - it depends on any updated column
        - or it is virtual indexed, for example:
           * UPDATE changes the primary key's value, and the virtual index
           is a secondary index which includes the pk's value
           * the gcol is in a multi-column index, and UPDATE changes another
           column of this index
           * in both cases the entry in the index needs to change, so needs to
           be located first, for that the GC's value is needed.
      */
      if ((!tmp_vfield->stored_in_db && tmp_vfield->m_indexed) ||
          bitmap_is_overlapping(write_set,
                                &tmp_vfield->gcol_info->base_columns_map))
      {
        // The GC needs to be updated
        tmp_vfield->table->mark_column_used(in_use, tmp_vfield,
                                            MARK_COLUMNS_WRITE);
        // In order to update the new value, we have to read the old value
        tmp_vfield->table->mark_column_used(in_use, tmp_vfield,
                                            MARK_COLUMNS_READ);
        bitmap_updated= TRUE;
      }
    }
  }
  else // Insert needs to evaluate all generated columns
  {
    for (vfield_ptr= vfield; *vfield_ptr; vfield_ptr++)
    {
      tmp_vfield= *vfield_ptr;
      DBUG_ASSERT(tmp_vfield->gcol_info && tmp_vfield->gcol_info->expr_item);
      tmp_vfield->table->mark_column_used(in_use, tmp_vfield,
                                          MARK_COLUMNS_WRITE);
      bitmap_updated= TRUE;
    }
  }

  if (bitmap_updated)
    file->column_bitmaps_signal();
}

/*
  Check whether a base field is dependent on any generated columns.

  @return
    TRUE     The field is dependent by some GC.

*/
bool TABLE::is_field_used_by_generated_columns(uint field_index)
{
  MY_BITMAP dependent_fields;
  my_bitmap_map bitbuf[bitmap_buffer_size(MAX_FIELDS) / sizeof(my_bitmap_map)];
  bitmap_init(&dependent_fields, bitbuf, s->fields, 0);
  MY_BITMAP *save_old_read_set= read_set;
  read_set= &dependent_fields;

  for (Field **vfield_ptr= vfield; *vfield_ptr; vfield_ptr++)
  {
    Field *tmp_vfield= *vfield_ptr;
    DBUG_ASSERT(tmp_vfield->gcol_info && tmp_vfield->gcol_info->expr_item);
    Mark_field mark_fld(MARK_COLUMNS_TEMP);
    tmp_vfield->gcol_info->expr_item->walk(&Item::mark_field_in_map,
                                           Item::WALK_PREFIX, (uchar *) &mark_fld);
    if (bitmap_is_set(read_set, field_index))
    {
      read_set= save_old_read_set;
      return true;
    }
  }
  read_set= save_old_read_set;
  return false;
}


/**
  Cleanup this table for re-execution.

*/

void TABLE_LIST::reinit_before_use(THD *thd)
{
  /*
    Reset old pointers to TABLEs: they are not valid since the tables
    were closed in the end of previous prepare or execute call.
  */
  table= 0;

  /*
    Reset table_name and table_name_length for schema table.
    They are not valid as TABLEs were closed in the end of previous prepare
    or execute call.
  */
  if (schema_table_name)
  {
    table_name= schema_table_name;
    table_name_length= strlen(schema_table_name);
  }

  /* Reset is_schema_table_processed value(needed for I_S tables */
  schema_table_state= NOT_PROCESSED;

  mdl_request.ticket= NULL;

  /*
    Is this table part of a SECURITY DEFINER VIEW?
  */
#ifndef NO_EMBEDDED_ACCESS_CHECKS
  if (!prelocking_placeholder && view && view_suid && view_sctx)
  {
    /*
      The suid view needs to "login" again at this stage before privilege
      precheck is done. The THD::m_view_ctx list is used to keep track of the
      new authorized security context life time. When the THD is reset or
      destroyed the security context is safely logged out and and any Acl_maps
      returned to the Acl cache.
    */
    prepare_view_security_context(thd);
    thd->m_view_ctx_list.push_back(view_sctx);
  }
#endif
}


uint TABLE_LIST::query_block_id() const
{
  return derived ? derived->first_select()->select_number : 0;
}

/**
  Compiles the tagged hints list and fills up the bitmasks.

  @param tbl the TABLE to operate on.

    The parser collects the index hints for each table in a "tagged list" 
    (TABLE_LIST::index_hints). Using the information in this tagged list
    this function sets the members st_table::keys_in_use_for_query,
    st_table::keys_in_use_for_group_by, st_table::keys_in_use_for_order_by,
    st_table::force_index, st_table::force_index_order,
    st_table::force_index_group and st_table::covering_keys.

    Current implementation of the runtime does not allow mixing FORCE INDEX
    and USE INDEX, so this is checked here. Then the FORCE INDEX list 
    (if non-empty) is appended to the USE INDEX list and a flag is set.

    Multiple hints of the same kind are processed so that each clause 
    is applied to what is computed in the previous clause.
    For example:
        USE INDEX (i1) USE INDEX (i2)
    is equivalent to
        USE INDEX (i1,i2)
    and means "consider only i1 and i2".
        
    Similarly
        USE INDEX () USE INDEX (i1)
    is equivalent to
        USE INDEX (i1)
    and means "consider only the index i1"

    It is OK to have the same index several times, e.g. "USE INDEX (i1,i1)" is
    not an error.
        
    Different kind of hints (USE/FORCE/IGNORE) are processed in the following
    order:
      1. All indexes in USE (or FORCE) INDEX are added to the mask.
      2. All IGNORE INDEX

    e.g. "USE INDEX i1, IGNORE INDEX i1, USE INDEX i1" will not use i1 at all
    as if we had "USE INDEX i1, USE INDEX i1, IGNORE INDEX i1".

  @retval FALSE no errors found
  @retval TRUE found and reported an error.
*/
bool TABLE_LIST::process_index_hints(TABLE *tbl)
{
  /* initialize the result variables */
  tbl->keys_in_use_for_query= tbl->keys_in_use_for_group_by= 
    tbl->keys_in_use_for_order_by= tbl->s->keys_in_use;

  /* index hint list processing */
  if (index_hints)
  {
    /* Temporary variables used to collect hints of each kind. */
    Key_map index_join[INDEX_HINT_FORCE + 1];
    Key_map index_order[INDEX_HINT_FORCE + 1];
    Key_map index_group[INDEX_HINT_FORCE + 1];
    Index_hint *hint;
    bool have_empty_use_join= FALSE, have_empty_use_order= FALSE, 
         have_empty_use_group= FALSE;
    List_iterator <Index_hint> iter(*index_hints);

    /* iterate over the hints list */
    while ((hint= iter++))
    {
      uint pos;

      /* process empty USE INDEX () */
      if (hint->type == INDEX_HINT_USE && !hint->key_name.str)
      {
        if (hint->clause & INDEX_HINT_MASK_JOIN)
        {
          index_join[hint->type].clear_all();
          have_empty_use_join= TRUE;
        }
        if (hint->clause & INDEX_HINT_MASK_ORDER)
        {
          index_order[hint->type].clear_all();
          have_empty_use_order= TRUE;
        }
        if (hint->clause & INDEX_HINT_MASK_GROUP)
        {
          index_group[hint->type].clear_all();
          have_empty_use_group= TRUE;
        }
        continue;
      }

      /* 
        Check if an index with the given name exists and get his offset in 
        the keys bitmask for the table 
      */
      if (tbl->s->keynames.type_names == 0 ||
          (pos= find_type(&tbl->s->keynames, hint->key_name.str,
                          hint->key_name.length, 1)) <= 0)
      {
        my_error(ER_KEY_DOES_NOT_EXITS, MYF(0), hint->key_name.str, alias);
        return 1;
      }

      pos--;

      /* add to the appropriate clause mask */
      if (hint->clause & INDEX_HINT_MASK_JOIN)
        index_join[hint->type].set_bit (pos);
      if (hint->clause & INDEX_HINT_MASK_ORDER)
        index_order[hint->type].set_bit (pos);
      if (hint->clause & INDEX_HINT_MASK_GROUP)
        index_group[hint->type].set_bit (pos);
    }

    /* cannot mix USE INDEX and FORCE INDEX */
    if ((!index_join[INDEX_HINT_FORCE].is_clear_all() ||
         !index_order[INDEX_HINT_FORCE].is_clear_all() ||
         !index_group[INDEX_HINT_FORCE].is_clear_all()) &&
        (!index_join[INDEX_HINT_USE].is_clear_all() ||  have_empty_use_join ||
         !index_order[INDEX_HINT_USE].is_clear_all() || have_empty_use_order ||
         !index_group[INDEX_HINT_USE].is_clear_all() || have_empty_use_group))
    {
      my_error(ER_WRONG_USAGE, MYF(0), index_hint_type_name[INDEX_HINT_USE],
               index_hint_type_name[INDEX_HINT_FORCE]);
      return 1;
    }

    /* process FORCE INDEX as USE INDEX with a flag */
    if (!index_order[INDEX_HINT_FORCE].is_clear_all())
    {
      tbl->force_index_order= TRUE;
      index_order[INDEX_HINT_USE].merge(index_order[INDEX_HINT_FORCE]);
    }

    if (!index_group[INDEX_HINT_FORCE].is_clear_all())
    {
      tbl->force_index_group= TRUE;
      index_group[INDEX_HINT_USE].merge(index_group[INDEX_HINT_FORCE]);
    }

    /*
      TODO: get rid of tbl->force_index (on if any FORCE INDEX is specified) and
      create tbl->force_index_join instead.
      Then use the correct force_index_XX instead of the global one.
    */
    if (!index_join[INDEX_HINT_FORCE].is_clear_all() ||
        tbl->force_index_group || tbl->force_index_order)
    {
      tbl->force_index= TRUE;
      index_join[INDEX_HINT_USE].merge(index_join[INDEX_HINT_FORCE]);
    }

    /* apply USE INDEX */
    if (!index_join[INDEX_HINT_USE].is_clear_all() || have_empty_use_join)
      tbl->keys_in_use_for_query.intersect(index_join[INDEX_HINT_USE]);
    if (!index_order[INDEX_HINT_USE].is_clear_all() || have_empty_use_order)
      tbl->keys_in_use_for_order_by.intersect (index_order[INDEX_HINT_USE]);
    if (!index_group[INDEX_HINT_USE].is_clear_all() || have_empty_use_group)
      tbl->keys_in_use_for_group_by.intersect (index_group[INDEX_HINT_USE]);

    /* apply IGNORE INDEX */
    tbl->keys_in_use_for_query.subtract (index_join[INDEX_HINT_IGNORE]);
    tbl->keys_in_use_for_order_by.subtract (index_order[INDEX_HINT_IGNORE]);
    tbl->keys_in_use_for_group_by.subtract (index_group[INDEX_HINT_IGNORE]);
  }

  /* make sure covering_keys don't include indexes disabled with a hint */
  tbl->covering_keys.intersect(tbl->keys_in_use_for_query);
  return 0;
}


size_t max_row_length(TABLE *table, const uchar *data)
{
  TABLE_SHARE *table_s= table->s;
  size_t length= table_s->reclength + 2 * table_s->fields;
  uint *const beg= table_s->blob_field;
  uint *const end= beg + table_s->blob_fields;

  for (uint *ptr= beg ; ptr != end ; ++ptr)
  {
    Field_blob* const blob= (Field_blob*) table->field[*ptr];
    length+= blob->get_length((data + blob->offset(table->record[0]))) +
      HA_KEY_BLOB_LENGTH;
  }
  return length;
}

/**
   Helper function which allows to allocate metadata lock request
   objects for all elements of table list.
*/

void init_mdl_requests(TABLE_LIST *table_list)
{
  for ( ; table_list ; table_list= table_list->next_global)
    MDL_REQUEST_INIT(&table_list->mdl_request,
                     MDL_key::TABLE,
                     table_list->db, table_list->table_name,
                     mdl_type_for_dml(table_list->lock_type),
                     MDL_TRANSACTION);
}


/**
  @returns true if view or derived table is mergeable, based on
  technical constraints.
*/
bool TABLE_LIST::is_mergeable() const
{
  return is_view_or_derived() && algorithm != VIEW_ALGORITHM_TEMPTABLE &&
    derived->is_mergeable();
}

///  @returns true if materializable table contains one or zero rows
bool TABLE_LIST::materializable_is_const() const
{
  DBUG_ASSERT(uses_materialization());
  return derived_unit()->query_result()->estimated_rowcount <= 1;
}


/**
  Return the number of leaf tables for a merged view.
*/

uint TABLE_LIST::leaf_tables_count() const
{
  // Join nests are not permissible, except as merged views
  DBUG_ASSERT(nested_join == NULL || is_merged());
  if (!is_merged())  // Base table or materialized view
    return 1;

  uint count= 0;
  for (TABLE_LIST *tbl= merge_underlying_list; tbl; tbl= tbl->next_local)
    count+= tbl->leaf_tables_count();

  return count;
}


/**
  @brief
  Retrieve number of rows in the table

  @details
  Retrieve number of rows in the table referred by this TABLE_LIST and
  store it in the table's stats.records variable. If this TABLE_LIST refers
  to a materialized derived table/view, then the estimated number of rows of
  the derived table/view is used instead.

  @return 0          ok
  @return non zero   error
*/

int TABLE_LIST::fetch_number_of_rows()
{
  int error= 0;
  if (uses_materialization())
  {
    /*
      @todo: CostModel: This updates the stats.record value to the
      estimated number of records. This number is used when estimating 
      the cost of a table scan for a heap table (ie. it helps producing
      a reasonable good cost estimate for heap tables). If the materialized
      table is stored in MyISAM, this number is not used in the cost estimate
      for table scan. The table scan cost for MyISAM thus always becomes
      the estimate for an empty table.
    */
    table->file->stats.records= derived->query_result()->estimated_rowcount;
  }
  else
    error= table->file->info(HA_STATUS_VARIABLE | HA_STATUS_NO_LOCK);
  return error;
}


/**
  A helper function to add a derived key to the list of possible keys

  @param derived_key_list  list of all possible derived keys
  @param field             referenced field
  @param ref_by_tbl        the table that refers to given field

  @details The possible key to be used for join with table with ref_by_tbl
  table map is extended to include 'field'. If ref_by_tbl == 0 then the key
  that includes all referred fields is extended.

  @note
  Procedure of keys generation for result tables of materialized derived
  tables/views for allowing ref access to them.

  A key is generated for each equi-join pair (derived table, another table).
  Each generated key consists of fields of derived table used in equi-join.
  Example:

    SELECT * FROM (SELECT f1, f2, count(*) FROM t1 GROUP BY f1) tt JOIN
                  t1 ON tt.f1=t1.f3 and tt.f2=t1.f4;

  In this case for the derived table tt one key will be generated. It will
  consist of two parts f1 and f2.
  Example:

    SELECT * FROM (SELECT f1, f2, count(*) FROM t1 GROUP BY f1) tt JOIN
                  t1 ON tt.f1=t1.f3 JOIN
                  t2 ON tt.f2=t2.f4;

  In this case for the derived table tt two keys will be generated.
  One key over f1 field, and another key over f2 field.
  Currently optimizer may choose to use only one such key, thus the second
  one will be dropped after the range optimizer is finished.
  See also JOIN::drop_unused_derived_keys function.
  Example:

    SELECT * FROM (SELECT f1, f2, count(*) FROM t1 GROUP BY f1) tt JOIN
                  t1 ON tt.f1=a_function(t1.f3);

  In this case for the derived table tt one key will be generated. It will
  consist of one field - f1.
  In all cases beside one-per-table keys one additional key is generated.
  It includes all fields referenced by other tables.

  Implementation is split in two steps:
    gather information on all used fields of derived tables/view and
      store it in lists of possible keys, one per a derived table/view.
    add keys to result tables of derived tables/view using info from above
      lists.

  The above procedure is implemented in 4 functions:
    TABLE_LIST::update_derived_keys
                          Create/extend list of possible keys for one derived
                          table/view based on given field/used tables info.
                          (Step one)
    JOIN::generate_derived_keys
                          This function is called from update_ref_and_keys
                          when all possible info on keys is gathered and it's
                          safe to add keys - no keys or key parts would be
                          missed.  Walk over list of derived tables/views and
                          call to TABLE_LIST::generate_keys to actually
                          generate keys. (Step two)
    TABLE_LIST::generate_keys
                          Walks over list of possible keys for this derived
                          table/view to add keys to the result table.
                          Calls to TABLE::add_tmp_key to actually add
                          keys. (Step two)
    TABLE::add_tmp_key    Creates one index description according to given
                          bitmap of used fields. (Step two)
  There is also the fifth function called TABLE::use_index. It saves used
  key and frees others. It is called when the optimizer has chosen which key
  it will use, thus we don't need other keys anymore.

  @return TRUE  OOM
  @return FALSE otherwise
*/

static bool add_derived_key(List<Derived_key> &derived_key_list, Field *field,
                             table_map ref_by_tbl)
{
  uint key= 0;
  Derived_key *entry= 0;
  List_iterator<Derived_key> ki(derived_key_list);

  /* Search for already existing possible key. */
  while ((entry= ki++))
  {
    key++;
    if (ref_by_tbl)
    {
      /* Search for the entry for the specified table.*/
      if (entry->referenced_by & ref_by_tbl)
        break;
    }
    else
    {
      /*
        Search for the special entry that should contain fields referred
        from any table.
      */
      if (!entry->referenced_by)
        break;
    }
  }
  /* Add new possible key if nothing is found. */
  if (!entry)
  {
    THD *thd= field->table->in_use;
    key++;
    entry= new (thd->mem_root) Derived_key();
    if (!entry)
      return TRUE;
    entry->referenced_by= ref_by_tbl;
    entry->used_fields.clear_all();
    if (derived_key_list.push_back(entry, thd->mem_root))
      return TRUE;
    field->table->max_keys++;
  }
  /* Don't create keys longer than REF access can use. */
  if (entry->used_fields.bits_set() < MAX_REF_PARTS)
  {
    field->part_of_key.set_bit(key - 1);
    field->flags|= PART_KEY_FLAG;
    entry->used_fields.set_bit(field->field_index);
  }
  return FALSE;
}

/*
  @brief
  Update derived table's list of possible keys

  @param field      derived table's field to take part in a key
  @param values     array of values that a part of equality predicate with the
                    field above
  @param num_values number of elements in the array values

  @details
  This function creates/extends a list of possible keys for this derived
  table/view. For each table used by a value from the 'values' array the
  corresponding possible key is extended to include the 'field'.
  If there is no such possible key, then it is created. field's
  part_of_key bitmaps are updated accordingly.
  @see add_derived_key

  @return TRUE  new possible key can't be allocated.
  @return FALSE list of possible keys successfully updated.
*/

bool TABLE_LIST::update_derived_keys(Field *field, Item **values,
                                     uint num_values)
{
  /*
    Don't bother with keys for CREATE VIEW, BLOB fields and fields with
    zero length.
  */
  if (field->table->in_use->lex->is_ps_or_view_context_analysis() ||
      field->flags & BLOB_FLAG ||
      field->field_length == 0)
    return FALSE;

  /* Allow all keys to be used. */
  if (derived_key_list.elements == 0)
  {
    table->keys_in_use_for_query.set_all();
    table->s->uniques= 0;
  }

  for (uint i= 0; i < num_values; i++)
  {
    table_map tables= values[i]->used_tables() & ~PSEUDO_TABLE_BITS;
    if (!tables || values[i]->real_item()->type() != Item::FIELD_ITEM)
      continue;
    for (table_map tbl= 1; tables >= tbl; tbl<<= 1)
    {
      if (! (tables & tbl))
        continue;
      if (add_derived_key(derived_key_list, field, tbl))
        return TRUE;
    }
  }
  /* Extend key which includes all referenced fields. */
  if (add_derived_key(derived_key_list, field, (table_map)0))
    return TRUE;
  return FALSE;
}


/*
  Comparison function for Derived_key entries.
  See TABLE_LIST::generate_keys.
*/

static int Derived_key_comp(Derived_key *e1, Derived_key *e2, void *arg)
{
  /* Move entries for tables with greater table bit to the end. */
  return ((e1->referenced_by < e2->referenced_by) ? -1 :
          ((e1->referenced_by > e2->referenced_by) ? 1 : 0));
}


/**
  @brief
  Generate keys for a materialized derived table/view.

  @details
  This function adds keys to the result table by walking over the list of
  possible keys for this derived table/view and calling the
  TABLE::add_tmp_key to actually add keys. A name @<auto_keyN@>, where N is a
  sequential number, is given to each key to ease debugging.
  @see add_derived_key

  @return TRUE  an error occur.
  @return FALSE all keys were successfully added.
*/

bool TABLE_LIST::generate_keys()
{
  List_iterator<Derived_key> it(derived_key_list);
  Derived_key *entry;
  uint key= 0;
  char buf[NAME_CHAR_LEN];
  DBUG_ASSERT(uses_materialization());

  if (!derived_key_list.elements)
    return FALSE;

  if (table->alloc_keys(derived_key_list.elements))
    return TRUE;

  /* Sort entries to make key numbers sequence deterministic. */
  derived_key_list.sort((Node_cmp_func)Derived_key_comp, 0);
  while ((entry= it++))
  {
    sprintf(buf, "<auto_key%i>", key++);
    if (table->add_tmp_key(&entry->used_fields,
                           table->in_use->mem_strdup(buf)))
      return TRUE;
  }
  return FALSE;
}


/**
  Update TABLE::const_key_parts for single table UPDATE/DELETE query

  @param conds               WHERE clause expression

  @retval TRUE   error (OOM)
  @retval FALSE  success

  @note
    Set const_key_parts bits if key fields are equal to constants in
    the WHERE expression.
*/

bool TABLE::update_const_key_parts(Item *conds)
{
  memset(const_key_parts, 0, sizeof(key_part_map) * s->keys);

  if (conds == NULL)
    return FALSE;

  for (uint index= 0; index < s->keys; index++)
  {
    KEY_PART_INFO *keyinfo= key_info[index].key_part;
    KEY_PART_INFO *keyinfo_end= keyinfo + key_info[index].user_defined_key_parts;

    for (key_part_map part_map= (key_part_map)1; 
        keyinfo < keyinfo_end;
        keyinfo++, part_map<<= 1)
    {
      if (const_expression_in_where(conds, NULL, keyinfo->field))
        const_key_parts[index]|= part_map;
    }
  }
  return FALSE;
}


/**
  Read removal is possible if the selected quick read
  method is using full unique index

  @see HA_READ_BEFORE_WRITE_REMOVAL

  @param index              Number of the index used for read

  @retval true   success, read removal started
  @retval false  read removal not started
*/

bool TABLE::check_read_removal(uint index)
{
  bool retval= false;

  DBUG_ENTER("check_read_removal");
  DBUG_ASSERT(file->ha_table_flags() & HA_READ_BEFORE_WRITE_REMOVAL);
  DBUG_ASSERT(index != MAX_KEY);

  // Index must be unique
  if ((key_info[index].flags & HA_NOSAME) == 0)
    DBUG_RETURN(false);

  // Full index must be used
  bitmap_clear_all(&tmp_set);
  mark_columns_used_by_index_no_reset(index, &tmp_set);

  if (bitmap_cmp(&tmp_set, read_set))
  {
    // Start read removal in handler
    retval= file->start_read_removal();
  }

  bitmap_clear_all(&tmp_set);
  DBUG_RETURN(retval);
}


/**
  Test if the order list consists of simple field expressions

  @param order                Linked list of ORDER BY arguments

  @return TRUE if @a order is empty or consist of simple field expressions
*/

bool is_simple_order(ORDER *order)
{
  for (ORDER *ord= order; ord; ord= ord->next)
  {
    if (ord->item[0]->real_item()->type() != Item::FIELD_ITEM)
      return FALSE;
  }
  return TRUE;
}


/**
  Repoint a table's fields from old_rec to new_rec

  @param table     the table of fields needed to be repointed
  @param old_rec   the original record buffer fields point to
  @param new_rec   the target record buff fields need to repoint
*/

void repoint_field_to_record(TABLE *table, uchar *old_rec, uchar *new_rec)
{
  Field **fields= table->field;
  my_ptrdiff_t ptrdiff= new_rec - old_rec;
  for (uint i= 0; i < table->s->fields; i++)
    fields[i]->move_field_offset(ptrdiff);
}


/**
  Evaluate necessary virtual generated columns.
  This is used right after reading a row from the storage engine.

  @note this is not necessary for stored generated columns, as they are
  provided by the storage engine.

  @param [in,out] buf    the buffer to store data
  @param table           the TABLE object
  @param active_index    the number of key for index scan (MAX_KEY is default)

  @return true if error.

  @todo see below for potential conflict with Bug#21815348 .
 */
bool update_generated_read_fields(uchar *buf, TABLE *table, uint active_index)
{
  DBUG_ENTER("update_generated_read_fields");
  DBUG_ASSERT(table && table->vfield);
  DBUG_ASSERT(!table->in_use->is_error());
  if (active_index != MAX_KEY && table->key_read)
  {
    /*
      The covering index is providing all necessary columns, including
      generated ones.
      Note that this logic may have to be reconsidered when we fix
      Bug#21815348; indeed, for that bug it could be possible to implement the
      following optimization: if A is an indexed base column, and B is a
      virtual generated column dependent on A, "select B from t" could choose
      an index-only scan over the index of A and calculate values of B on the
      fly. In that case, we would come here, however calculation of B would
      still be needed.
      Currently MySQL doesn't choose an index scan in that case because it
      considers B as independent from A, in its index-scan decision logic.
    */
    DBUG_RETURN(false);
  }

  int error= 0;

  /*
    If the buffer storing the record data is not record[0], then the field
    objects must be temporarily changed to point into the supplied buffer.
    The field pointers are restored at the end of this function.
  */
  if (buf != table->record[0])
    repoint_field_to_record(table, table->record[0], buf);

  for (Field **vfield_ptr= table->vfield; *vfield_ptr; vfield_ptr++)
  {
    Field *vfield= *vfield_ptr;
    DBUG_ASSERT(vfield->gcol_info && vfield->gcol_info->expr_item);
    /*
      Only calculate those virtual generated fields that are marked in the
      read_set bitmap.
    */
    if (!vfield->stored_in_db &&
        bitmap_is_set(table->read_set, vfield->field_index))
    {
      if (vfield->type() == MYSQL_TYPE_BLOB)
        (down_cast<Field_blob*>(vfield))->need_to_keep_old_value();

      error= vfield->gcol_info->expr_item->save_in_field(vfield, 0);
      DBUG_PRINT("info", ("field '%s' - updated", vfield->field_name));
      if (error && !table->in_use->is_error())
      {
        /*
          Most likely a calculation error which only triggered a warning, so
          let's not make the read fail.
        */
        error= 0;
      }
    }
    else
    {
      DBUG_PRINT("info", ("field '%s' - skipped", vfield->field_name));
    }
  }

  if (buf != table->record[0])
    repoint_field_to_record(table, buf, table->record[0]);

  DBUG_RETURN(error != 0);
  /*
    @todo
    this function is used by ha_rnd/etc, those ha_* functions are expected to
    return 0 or a HA_ERR code (and such codes are picked up by
    handler::print_error), but update_generated_read_fields returns true/false
    (0/1), which is then returned by the ha_* functions. If it
    returns 1 we get:
    ERROR 1030 (HY000): Got error 1 from storage engine
    which isn't informative for the user.
  */
}

/**
  Calculate data for each generated field marked for write in the
  corresponding column map.

  @note We need calculate data for both virtual and stored generated
  fields.

  @param bitmap         Bitmap over fields to update
  @param table          the TABLE object

  @return
    @retval
      false  - Success
    @retval
      true   - Error occurred during the generation/calculation of a generated
               field value
 */
bool update_generated_write_fields(const MY_BITMAP *bitmap, TABLE *table)
{
  DBUG_ENTER("update_generated_write_fields");
  Field **vfield_ptr;
  int error= 0;

  DBUG_ASSERT(table->vfield);
  DBUG_ASSERT(!table->in_use->is_error());
  /* Iterate over generated fields in the table */
  for (vfield_ptr= table->vfield; *vfield_ptr; vfield_ptr++)
  {
    Field *vfield;
    vfield= (*vfield_ptr);
    DBUG_ASSERT(vfield->gcol_info && vfield->gcol_info->expr_item);

    /* Only update those fields that are marked in the bitmap */
    if (bitmap_is_set(bitmap, vfield->field_index))
    {
      /*
        For a virtual generated column of blob type, we have to keep
        the current blob value since this might be needed by the
        storage engine during updates.
      */
      if (vfield->type() == MYSQL_TYPE_BLOB && vfield->is_virtual_gcol())
        (down_cast<Field_blob*>(vfield))->keep_old_value();

      /* Generate the actual value of the generated fields */
      error= vfield->gcol_info->expr_item->save_in_field(vfield, 0);

      DBUG_PRINT("info", ("field '%s' - updated", vfield->field_name));
      if (error && !table->in_use->is_error())
        error= 0;
      if (table->fields_set_during_insert)
        bitmap_set_bit(table->fields_set_during_insert, vfield->field_index);
    }
    else
    {
      DBUG_PRINT("info", ("field '%s' - skipped", vfield->field_name));
    }
  }

  if (error > 0)
    DBUG_RETURN(TRUE);
  DBUG_RETURN(FALSE);
}




/**
  Adds a generated column and its dependencies to the read_set/write_set
  bitmaps.

  If the value of a generated column (gcol) must be calculated, it needs to
  be in write_set (to satisfy the assertion in Field::store); the value of
  its underlying base columns is necessary to the calculation so those must
  be in read_set.

  A gcol must be calculated in two cases:
  - we're sending the gcol to the engine
  - the gcol is virtual and we're reading it from the engine without using a
  covering index on it.
*/
void TABLE::mark_gcol_in_maps(Field *field)
{
  bitmap_set_bit(write_set, field->field_index);
  /*
    Note that underlying base columns are here added to read_set but not added
    to requirements for an index to be covering (covering_keys is not touched).
    So, if we have:
    SELECT gcol FROM t :
    - an index covering gcol only (not including base columns), can still be
    chosen by the optimizer; note that InnoDB's build_template_needs_field()
    properly ignores read_set when MySQL asks for "index only" reads
    (table->key_read == true); if it didn't, it would do useless reads.
    - but if gcol is not read from an index, we will read base columns because
    they are in read_set.
    - Note how this relies on InnoDB's behaviour.
  */
  for (uint i= 0; i < s->fields; i++)
  {
    if (bitmap_is_set(&field->gcol_info->base_columns_map, i))
    {
      bitmap_set_bit(read_set, i);
      if (this->field[i]->is_virtual_gcol())
        bitmap_set_bit(write_set, i);
    }
  }
}


st_lex_user *
st_lex_user::alloc(THD *thd, LEX_STRING *user_arg, LEX_STRING *host_arg)
{
  st_lex_user *ret= static_cast<st_lex_user *>(thd->alloc(sizeof(st_lex_user)));
  if (ret == NULL)
    return NULL;
  /*
    Trim whitespace as the values will go to a CHAR field
    when stored.
  */
  trim_whitespace(system_charset_info, user_arg);
  if (host_arg)
    trim_whitespace(system_charset_info, host_arg);

  ret->user.str= user_arg->str;
  ret->user.length= user_arg->length;
  ret->host.str= host_arg ? host_arg->str : "%";
  ret->host.length= host_arg ? host_arg->length : 1;
  ret->plugin= EMPTY_CSTR;
  ret->auth= NULL_CSTR;
  ret->uses_identified_by_clause= false;
  ret->uses_identified_with_clause= false;
  ret->uses_identified_by_password_clause= false;
  ret->uses_authentication_string_clause= false;
  ret->alter_status.account_locked= false;
  ret->alter_status.expire_after_days= 0;
  ret->alter_status.update_account_locked_column= false;
  ret->alter_status.update_password_expired_column= false;
  ret->alter_status.update_password_expired_fields= false;
  ret->alter_status.use_default_password_lifetime= false;
  if (check_string_char_length(ret->user, ER_THD(thd, ER_USERNAME),
                               USERNAME_CHAR_LENGTH,
                               system_charset_info, 0) ||
      (host_arg && check_host_name(ret->host)))
    return NULL;
  if (host_arg)
  {
    /*
      Convert hostname part of username to lowercase.
      It's OK to use in-place lowercase as long as
      the character set is utf8.
    */
    my_casedn_str(system_charset_info, host_arg->str);
    ret->host.str= host_arg->str;
  }
  return ret;
}


//////////////////////////////////////////////////////////////////////////

/*
  NOTE:

  The functions in this block are used to read .frm file.
  They should not be used any where else in the code. They are only used
  in upgrade scenario for migrating old data directory to be compatible
  with current server. They will be removed in future release.

  Any new code should not be added in this section.
*/

/**
  Open and Read .frm file.
  Based on header, it is decided if its a table or view.
  Prepare TABLE_SHARE if its a table.
  Prepare File_parser if its a view.

  @param  thd                       thread handle
  @param  share                     TABLE_SHARE object to be filled.
  @param  frm_context               FRM_context for structures removed from
                                    TABLE_SHARE
  @param  db                        database name
  @param  table                     table name
  @param  is_fix_view_cols_and_deps Flag to indicate that we are recreating view
                                    to create view dependency entry in DD tables

  @retval  true   Error
  @retval  false  Success
*/
static bool read_frm_file(THD *thd,
                          TABLE_SHARE *share,
                          FRM_context *frm_context,
                          const std::string &db,
                          const std::string &table,
                          bool is_fix_view_cols_and_deps)
{
  File file;
  uchar head[64];
  char path[FN_REFLEN + 1];
  MEM_ROOT **root_ptr, *old_root;

  strxnmov(path, sizeof(path) - 1, share->normalized_path.str, reg_ext, NullS);
  LEX_STRING pathstr= { path, strlen(path) };

  if ((file= mysql_file_open(key_file_frm,
                             path, O_RDONLY, MYF(0))) < 0)
  {
    sql_print_error("Unable to open file %s\n", path);
    return true;
  }

  if (mysql_file_read(file, head, 64, MYF(MY_NABP)))
  {
    sql_print_error("Error in reading file %s\n", path);
    goto err;
  }

  /*
    Checking if the given .frm file is TABLE or VIEW.
  */
  if (head[0] == (uchar) 254 && head[1] == 1)
  {
    if (head[2] == FRM_VER || head[2] == FRM_VER+1 ||
        (head[2] >= FRM_VER+3 && head[2] <= FRM_VER+4))
    {
      /*
        This means this is a BASE_TABLE.
        Don't read .frm file for tables if we are recreating views
        to resolve dependency. At this time, all tables are already upgraded.
        .frm file should be only read for views.
      */
       if (is_fix_view_cols_and_deps)
       {
          mysql_file_close(file, MYF(MY_WME));
          return false;
       }
       int error;
       root_ptr= my_thread_get_THR_MALLOC();
       old_root= *root_ptr;
       *root_ptr= &share->mem_root;

       error= open_binary_frm(thd, share, frm_context, head, file);

       *root_ptr= old_root;
       if (error)
       {
         sql_print_error("Error in reading file %s\n", path);
         goto err;
       }
    }
    else
    {
      sql_print_error("Table '%s' was created with a different version "
                      "of MySQL and cannot be read", table.c_str());
      goto err;
    }
  }
  else if (memcmp(head, STRING_WITH_LEN("TYPE=")) == 0)
  {
    if (memcmp(head+5, "VIEW", 4) == 0)
    {
      // View found
      share->is_view= 1;

      /*
        Create view file parser and hold it in
        FRM_context member view_def.
      */
      frm_context->view_def= sql_parse_prepare(&pathstr, &share->mem_root, true);
      if (!frm_context->view_def)
      {
        sql_print_error("Unable to read view %s \n", pathstr.str);
        goto err;
      }
    }
    else
    {
      sql_print_error("File %s has unknown type in its header.", pathstr.str);
      goto err;
    }
  }
  else
  {
    sql_print_error("Incorrect information in file %s", pathstr.str);
    goto err;
  }

  // Close file and return
  mysql_file_close(file, MYF(MY_WME));
  return false;

err:
  mysql_file_close(file, MYF(MY_WME));
  return true;
}



bool create_table_share_for_upgrade(THD *thd,
                                    const char *path,
                                    TABLE_SHARE *share,
                                    FRM_context *frm_context,
                                    const char *db_name,
                                    const char *table_name,
                                    bool is_fix_view_cols_and_deps)
{
  DBUG_ENTER("create_table_share_for_upgrade");

  init_tmp_table_share(thd, share, db_name, 0, table_name, path);

  // Fix table categories set by init_tmp_table_share
  share->table_category= TABLE_UNKNOWN_CATEGORY;
  share->tmp_table= NO_TMP_TABLE;
  mysql_mutex_init(key_TABLE_SHARE_LOCK_ha_data,
                     &share->LOCK_ha_data, MY_MUTEX_INIT_FAST);

  if (read_frm_file(thd, share, frm_context, db_name,
                    table_name, is_fix_view_cols_and_deps))
  {
    free_table_share(share);
    DBUG_RETURN(TRUE);
  }
  DBUG_RETURN(FALSE);
}

//////////////////////////////////////////////////////////////////////////<|MERGE_RESOLUTION|>--- conflicted
+++ resolved
@@ -48,15 +48,9 @@
 #include "table_trigger_dispatcher.h"    // Table_trigger_dispatcher
 #include "template_utils.h"              // down_cast
 
-<<<<<<< HEAD
-#include "dd/dd.h"
-#include "dd/dictionary.h"
-#include "dd/cache/dictionary_client.h"  // dd::cache_Dictionary_client
-
-=======
 #include "dd/dd.h"                       // dd::get_dictionary
 #include "dd/dictionary.h"               // dd::Dictionary
->>>>>>> 5f34df2c
+#include "dd/cache/dictionary_client.h"  // dd::cache_Dictionary_client
 #include "dd/types/table.h"              // dd::Table
 #include "dd/types/view.h"               // dd::View
 
@@ -2102,8 +2096,9 @@
     fix_type_pointers(&interval_array, &share->keynames, 1, &keynames);
 
  /* Allocate handler */
-  if (!(handler_file= get_new_handler(share, thd->mem_root,
-                                      share->db_type())))
+  if (!(handler_file= get_new_handler(share,
+                                      share->partition_info_str_len != 0,
+                                      thd->mem_root, share->db_type())))
     goto err;
 
   if (handler_file->set_ha_share_ref(&share->ha_share))
@@ -3205,7 +3200,7 @@
     const dd::Table *dd_tab= table_def;
     dd::cache::Dictionary_client::Auto_releaser releaser(thd->dd_client());
 
-    if (!dd_tab)
+    if (!dd_tab && !(prgflag & OPEN_NO_DD_TABLE))
     {
 
       if (thd->dd_client()->acquire<dd::Table>(share->db.str,
