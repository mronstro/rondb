/*
   Copyright (c) 2007, 2016, Oracle and/or its affiliates. All rights reserved.

   This program is free software; you can redistribute it and/or modify
   it under the terms of the GNU General Public License as published by
   the Free Software Foundation; version 2 of the License.

   This program is distributed in the hope that it will be useful,
   but WITHOUT ANY WARRANTY; without even the implied warranty of
   MERCHANTABILITY or FITNESS FOR A PARTICULAR PURPOSE.  See the
   GNU General Public License for more details.

   You should have received a copy of the GNU General Public License
   along with this program; if not, write to the Free Software
   Foundation, Inc., 51 Franklin St, Fifth Floor, Boston, MA 02110-1301  USA
*/

/*
  Functions to authenticate and handle requests for a connection
*/

#include "sql_connect.h"

#include "hash.h"                       // HASH
#include "m_string.h"                   // my_stpcpy
#include "probes_mysql.h"               // MYSQL_CONNECTION_START
#include "auth_common.h"                // SUPER_ACL
#include "derror.h"                     // ER_THD
#include "hostname.h"                   // Host_errors
#include "item_func.h"                  // mqh_used
#include "log.h"                        // sql_print_information
#include "psi_memory_key.h"
#include "mysqld.h"                     // LOCK_user_conn
#include "sql_audit.h"                  // MYSQL_AUDIT_NOTIFY_CONNECTION_CONNECT
#include "sql_class.h"                  // THD
#include "sql_parse.h"                  // sql_command_flags
#include "sql_plugin.h"                 // plugin_thdvar_cleanup
#include "template_utils.h"

#include <algorithm>
#include <string.h>

#ifdef HAVE_ARPA_INET_H
#include <arpa/inet.h>
#endif

using std::min;
using std::max;

#if defined(HAVE_OPENSSL) && !defined(EMBEDDED_LIBRARY)
/*
  Without SSL the handshake consists of one packet. This packet
  has both client capabilites and scrambled password.
  With SSL the handshake might consist of two packets. If the first
  packet (client capabilities) has CLIENT_SSL flag set, we have to
  switch to SSL and read the second packet. The scrambled password
  is in the second packet and client_capabilites field will be ignored.
  Maybe it is better to accept flags other than CLIENT_SSL from the
  second packet?
*/
#define SSL_HANDSHAKE_SIZE      2
#define NORMAL_HANDSHAKE_SIZE   6
#define MIN_HANDSHAKE_SIZE      2
#else
#define MIN_HANDSHAKE_SIZE      6
#endif /* HAVE_OPENSSL && !EMBEDDED_LIBRARY */

/*
  Get structure for logging connection data for the current user
*/

#ifndef NO_EMBEDDED_ACCESS_CHECKS
static HASH hash_user_connections;

int get_or_create_user_conn(THD *thd, const char *user,
                            const char *host,
                            const USER_RESOURCES *mqh)
{
  int return_val= 0;
  size_t temp_len, user_len;
  char temp_user[USER_HOST_BUFF_SIZE];
  struct  user_conn *uc;

  DBUG_ASSERT(user != 0);
  DBUG_ASSERT(host != 0);

  user_len= strlen(user);
  temp_len= (my_stpcpy(my_stpcpy(temp_user, user)+1, host) - temp_user)+1;
  mysql_mutex_lock(&LOCK_user_conn);
  if (!(uc = (struct  user_conn *) my_hash_search(&hash_user_connections,
                 (uchar*) temp_user, temp_len)))
  {
    /* First connection for user; Create a user connection object */
    if (!(uc= ((struct user_conn*)
         my_malloc(key_memory_user_conn,
                   sizeof(struct user_conn) + temp_len+1,
       MYF(MY_WME)))))
    {
      /* MY_WME ensures an error is set in THD. */
      return_val= 1;
      goto end;
    }
    uc->user=(char*) (uc+1);
    memcpy(uc->user,temp_user,temp_len+1);
    uc->host= uc->user + user_len +  1;
    uc->len= temp_len;
    uc->connections= uc->questions= uc->updates= uc->conn_per_hour= 0;
    uc->user_resources= *mqh;
    uc->reset_utime= thd->start_utime;
    if (my_hash_insert(&hash_user_connections, (uchar*) uc))
    {
      /* The only possible error is out of memory, MY_WME sets an error. */
      my_free(uc);
      return_val= 1;
      goto end;
    }
  }
  thd->set_user_connect(uc);
  thd->increment_user_connections_counter();
end:
  mysql_mutex_unlock(&LOCK_user_conn);
  return return_val;

}


/*
  check if user has already too many connections

  SYNOPSIS
  check_for_max_user_connections()
  thd     Thread handle
  uc      User connect object

  NOTES
    If check fails, we decrease user connection count, which means one
    shouldn't call decrease_user_connections() after this function.

  RETURN
    0 ok
    1 error
*/

int check_for_max_user_connections(THD *thd, const USER_CONN *uc)
{
  int error=0;
  Host_errors errors;
  DBUG_ENTER("check_for_max_user_connections");

  mysql_mutex_lock(&LOCK_user_conn);
  if (global_system_variables.max_user_connections &&
      !uc->user_resources.user_conn &&
      global_system_variables.max_user_connections < (uint) uc->connections)
  {
    my_error(ER_TOO_MANY_USER_CONNECTIONS, MYF(0), uc->user);
    error=1;
    errors.m_max_user_connection= 1;
    goto end;
  }
  thd->time_out_user_resource_limits();
  if (uc->user_resources.user_conn &&
      uc->user_resources.user_conn < uc->connections)
  {
    my_error(ER_USER_LIMIT_REACHED, MYF(0), uc->user,
             "max_user_connections",
             (long) uc->user_resources.user_conn);
    error= 1;
    errors.m_max_user_connection= 1;
    goto end;
  }
  if (uc->user_resources.conn_per_hour &&
      uc->user_resources.conn_per_hour <= uc->conn_per_hour)
  {
    my_error(ER_USER_LIMIT_REACHED, MYF(0), uc->user,
             "max_connections_per_hour",
             (long) uc->user_resources.conn_per_hour);
    error=1;
    errors.m_max_user_connection_per_hour= 1;
    goto end;
  }
  thd->increment_con_per_hour_counter();

end:
  if (error)
  {
    thd->decrement_user_connections_counter();
    /*
      The thread may returned back to the pool and assigned to a user
      that doesn't have a limit. Ensure the user is not using resources
      of someone else.
    */
    thd->set_user_connect(NULL);
  }
  mysql_mutex_unlock(&LOCK_user_conn);
  if (error)
  {
    inc_host_errors(thd->m_main_security_ctx.ip().str, &errors);
  }
  DBUG_RETURN(error);
}


/*
  Decrease user connection count

  SYNOPSIS
    decrease_user_connections()
    uc      User connection object

  NOTES
    If there is a n user connection object for a connection
    (which only happens if 'max_user_connections' is defined or
    if someone has created a resource grant for a user), then
    the connection count is always incremented on connect.

    The user connect object is not freed if some users has
    'max connections per hour' defined as we need to be able to hold
    count over the lifetime of the connection.
*/

void decrease_user_connections(USER_CONN *uc)
{
  DBUG_ENTER("decrease_user_connections");
  mysql_mutex_lock(&LOCK_user_conn);
  DBUG_ASSERT(uc->connections);
  if (!--uc->connections && !mqh_used)
  {
    /* Last connection for user; Delete it */
    (void) my_hash_delete(&hash_user_connections,(uchar*) uc);
  }
  mysql_mutex_unlock(&LOCK_user_conn);
  DBUG_VOID_RETURN;
}

/*
   Decrements user connections count from the USER_CONN held by THD
   And removes USER_CONN from the hash if no body else is using it.

   SYNOPSIS
     release_user_connection()
     THD  Thread context object.
 */
void release_user_connection(THD *thd)
{
  const USER_CONN *uc= thd->get_user_connect();
  DBUG_ENTER("release_user_connection");

  if (uc)
  {
    mysql_mutex_lock(&LOCK_user_conn);
    DBUG_ASSERT(uc->connections > 0);
    thd->decrement_user_connections_counter();
    if (!uc->connections && !mqh_used)
    {
      /* Last connection for user; Delete it */
      (void) my_hash_delete(&hash_user_connections,(uchar*) uc);
    }
    mysql_mutex_unlock(&LOCK_user_conn);
    thd->set_user_connect(NULL);
  }

  DBUG_VOID_RETURN;
}



/*
  Check if maximum queries per hour limit has been reached
  returns 0 if OK.
*/

bool check_mqh(THD *thd, uint check_command)
{
  bool error= 0;
  const USER_CONN *uc=thd->get_user_connect();
  DBUG_ENTER("check_mqh");
  DBUG_ASSERT(uc != 0);

  mysql_mutex_lock(&LOCK_user_conn);

  thd->time_out_user_resource_limits();

  /* Check that we have not done too many questions / hour */
  if (uc->user_resources.questions)
  {
    thd->increment_questions_counter();
    if ((uc->questions - 1) >= uc->user_resources.questions)
    {
      my_error(ER_USER_LIMIT_REACHED, MYF(0), uc->user, "max_questions",
               (long) uc->user_resources.questions);
      error=1;
      goto end;
    }
  }
  if (check_command < (uint) SQLCOM_END)
  {
    /* Check that we have not done too many updates / hour */
    if (uc->user_resources.updates &&
        (sql_command_flags[check_command] & CF_CHANGES_DATA))
    {
      thd->increment_updates_counter();
      if ((uc->updates - 1) >= uc->user_resources.updates)
      {
        my_error(ER_USER_LIMIT_REACHED, MYF(0), uc->user, "max_updates",
                 (long) uc->user_resources.updates);
        error=1;
        goto end;
      }
    }
  }
end:
  mysql_mutex_unlock(&LOCK_user_conn);
  DBUG_RETURN(error);
}
#else

int check_for_max_user_connections(THD *thd, const USER_CONN *uc)
{
  return 0;
}

void decrease_user_connections(USER_CONN *uc)
{
  return;
}

void release_user_connection(THD *thd)
{
  const USER_CONN *uc= thd->get_user_connect();
  DBUG_ENTER("release_user_connection");

  if (uc)
  {
    thd->set_user_connect(NULL);
  }

  DBUG_VOID_RETURN;
}
#endif /* NO_EMBEDDED_ACCESS_CHECKS */

#ifndef NO_EMBEDDED_ACCESS_CHECKS
/*
  Check for maximum allowable user connections, if the mysqld server is
  started with corresponding variable that is greater then 0.
*/

static const uchar *get_key_conn(const uchar *arg, size_t *length)
{
  const user_conn *buff= pointer_cast<const user_conn*>(arg);
  *length= buff->len;
  return (uchar*) buff->user;
}


static void free_user(void *arg)
{
  struct user_conn *uc= pointer_cast<user_conn*>(arg);
  my_free(uc);
}
#endif


void init_max_user_conn(void)
{
#ifndef NO_EMBEDDED_ACCESS_CHECKS
  (void)
    my_hash_init(&hash_user_connections,system_charset_info,max_connections,
                 0, get_key_conn,
                 free_user, 0,
                 key_memory_user_conn);
#endif
}


void free_max_user_conn(void)
{
#ifndef NO_EMBEDDED_ACCESS_CHECKS
  my_hash_free(&hash_user_connections);
#endif /* NO_EMBEDDED_ACCESS_CHECKS */
}


void reset_mqh(LEX_USER *lu, bool get_them= 0)
{
#ifndef NO_EMBEDDED_ACCESS_CHECKS
  mysql_mutex_lock(&LOCK_user_conn);
  if (lu)  // for GRANT
  {
    USER_CONN *uc;
    size_t temp_len=lu->user.length+lu->host.length+2;
    char temp_user[USER_HOST_BUFF_SIZE];

    memcpy(temp_user,lu->user.str,lu->user.length);
    memcpy(temp_user+lu->user.length+1,lu->host.str,lu->host.length);
    temp_user[lu->user.length]='\0'; temp_user[temp_len-1]=0;
    if ((uc = (struct  user_conn *) my_hash_search(&hash_user_connections,
                                                   (uchar*) temp_user,
                                                   temp_len)))
    {
      uc->questions=0;
      get_mqh(temp_user,&temp_user[lu->user.length+1],uc);
      uc->updates=0;
      uc->conn_per_hour=0;
    }
  }
  else
  {
    /* for FLUSH PRIVILEGES and FLUSH USER_RESOURCES */
    for (uint idx=0;idx < hash_user_connections.records; idx++)
    {
      USER_CONN *uc=(struct user_conn *)
        my_hash_element(&hash_user_connections, idx);
      if (get_them)
  get_mqh(uc->user,uc->host,uc);
      uc->questions=0;
      uc->updates=0;
      uc->conn_per_hour=0;
    }
  }
  mysql_mutex_unlock(&LOCK_user_conn);
#endif /* NO_EMBEDDED_ACCESS_CHECKS */
}


/**
  Set thread character set variables from the given ID

  @param  thd         thread handle
  @param  cs_number   character set and collation ID

  @retval  0  OK; character_set_client, collation_connection and
              character_set_results are set to the new value,
              or to the default global values.

  @retval  1  error, e.g. the given ID is not supported by parser.
              Corresponding SQL error is sent.
*/

bool thd_init_client_charset(THD *thd, uint cs_number)
{
  CHARSET_INFO *cs;
  /*
   Use server character set and collation if
   - opt_character_set_client_handshake is not set
   - client has not specified a character set
   - client character set is the same as the servers
   - client character set doesn't exists in server
  */
  if (!opt_character_set_client_handshake ||
      !(cs= get_charset(cs_number, MYF(0))) ||
      !my_strcasecmp(&my_charset_latin1,
                     global_system_variables.character_set_client->name,
                     cs->name))
  {
    if (!is_supported_parser_charset(
      global_system_variables.character_set_client))
    {
      /* Disallow non-supported parser character sets: UCS2, UTF16, UTF32 */
      my_error(ER_WRONG_VALUE_FOR_VAR, MYF(0), "character_set_client",
               global_system_variables.character_set_client->csname);
      return true;
    }    
    thd->variables.character_set_client=
      global_system_variables.character_set_client;
    thd->variables.collation_connection=
      global_system_variables.collation_connection;
    thd->variables.character_set_results=
      global_system_variables.character_set_results;
  }
  else
  {
    if (!is_supported_parser_charset(cs))
    {
      /* Disallow non-supported parser character sets: UCS2, UTF16, UTF32 */
      my_error(ER_WRONG_VALUE_FOR_VAR, MYF(0), "character_set_client",
               cs->csname);
      return true;
    }
    thd->variables.character_set_results=
      thd->variables.collation_connection=
      thd->variables.character_set_client= cs;
  }
  return false;
}


#ifndef EMBEDDED_LIBRARY
/*
  Perform handshake, authorize client and update thd ACL variables.

  SYNOPSIS
    check_connection()
    thd  thread handle

  RETURN
     0  success, thd is updated.
     1  error
*/

static int check_connection(THD *thd)
{
  uint connect_errors= 0;
  int auth_rc;
  NET *net= thd->get_protocol_classic()->get_net();
  DBUG_PRINT("info",
             ("New connection received on %s", vio_description(net->vio)));

  thd->set_active_vio(net->vio);

  if (!thd->m_main_security_ctx.host().length)     // If TCP/IP connection
  {
    my_bool peer_rc;
    char ip[NI_MAXHOST];
    LEX_CSTRING main_sctx_ip;

    peer_rc= vio_peer_addr(net->vio, ip, &thd->peer_port, NI_MAXHOST);

    /*
    ===========================================================================
    DEBUG code only (begin)
    Simulate various output from vio_peer_addr().
    ===========================================================================
    */

    DBUG_EXECUTE_IF("vio_peer_addr_error",
                    {
                      peer_rc= 1;
                    }
                    );
    DBUG_EXECUTE_IF("vio_peer_addr_fake_ipv4",
                    {
                      struct sockaddr *sa= (sockaddr *) &net->vio->remote;
                      sa->sa_family= AF_INET;
                      struct in_addr *ip4= &((struct sockaddr_in *) sa)->sin_addr;
                      /* See RFC 5737, 192.0.2.0/24 is reserved. */
                      const char* fake= "192.0.2.4";
                      ip4->s_addr= inet_addr(fake);
                      strcpy(ip, fake);
                      peer_rc= 0;
                    }
                    );

    DBUG_EXECUTE_IF("vio_peer_addr_fake_ipv6",
                    {
                      struct sockaddr_in6 *sa= (sockaddr_in6 *) &net->vio->remote;
                      sa->sin6_family= AF_INET6;
                      struct in6_addr *ip6= & sa->sin6_addr;
                      /* See RFC 3849, ipv6 2001:DB8::/32 is reserved. */
                      const char* fake= "2001:db8::6:6";
                      /* inet_pton(AF_INET6, fake, ip6); not available on Windows XP. */
                      ip6->s6_addr[ 0] = 0x20;
                      ip6->s6_addr[ 1] = 0x01;
                      ip6->s6_addr[ 2] = 0x0d;
                      ip6->s6_addr[ 3] = 0xb8;
                      ip6->s6_addr[ 4] = 0x00;
                      ip6->s6_addr[ 5] = 0x00;
                      ip6->s6_addr[ 6] = 0x00;
                      ip6->s6_addr[ 7] = 0x00;
                      ip6->s6_addr[ 8] = 0x00;
                      ip6->s6_addr[ 9] = 0x00;
                      ip6->s6_addr[10] = 0x00;
                      ip6->s6_addr[11] = 0x00;
                      ip6->s6_addr[12] = 0x00;
                      ip6->s6_addr[13] = 0x06;
                      ip6->s6_addr[14] = 0x00;
                      ip6->s6_addr[15] = 0x06;
                      strcpy(ip, fake);
                      peer_rc= 0;
                    }
                    );

    /*
    ===========================================================================
    DEBUG code only (end)
    ===========================================================================
    */

    if (peer_rc)
    {
      /*
        Since we can not even get the peer IP address,
        there is nothing to show in the host_cache,
        so increment the global status variable for peer address errors.
      */
      connection_errors_peer_addr++;
      my_error(ER_BAD_HOST_ERROR, MYF(0));
      return 1;
    }
    thd->m_main_security_ctx.assign_ip(ip, strlen(ip));
    main_sctx_ip= thd->m_main_security_ctx.ip();
    if (!(main_sctx_ip.length))
    {
      /*
        No error accounting per IP in host_cache,
        this is treated as a global server OOM error.
        TODO: remove the need for my_strdup.
      */
      connection_errors_internal++;
      return 1; /* The error is set by my_strdup(). */
    }
    thd->m_main_security_ctx.set_host_or_ip_ptr(main_sctx_ip.str,
                                                main_sctx_ip.length);
    if (!(specialflag & SPECIAL_NO_RESOLVE))
    {
      int rc;
      char *host;
      LEX_CSTRING main_sctx_host;

      rc= ip_to_hostname(&net->vio->remote,
                         main_sctx_ip.str,
                         &host, &connect_errors);

      thd->m_main_security_ctx.assign_host(host, host? strlen(host) : 0);
      main_sctx_host= thd->m_main_security_ctx.host();
      if (host && host != my_localhost)
      {
        my_free(host);
        host= (char *) main_sctx_host.str;
      }

      /* Cut very long hostnames to avoid possible overflows */
      if (main_sctx_host.length)
      {
        if (main_sctx_host.str != my_localhost)
          thd->m_main_security_ctx.set_host_ptr(
            main_sctx_host.str,
            min<size_t>(main_sctx_host.length, HOSTNAME_LENGTH));
        thd->m_main_security_ctx.set_host_or_ip_ptr(main_sctx_host.str,
                                                    main_sctx_host.length);
      }

      if (rc == RC_BLOCKED_HOST)
      {
        /* HOST_CACHE stats updated by ip_to_hostname(). */
        my_error(ER_HOST_IS_BLOCKED, MYF(0),
                 thd->m_main_security_ctx.host_or_ip().str);
        return 1;
      }
    }
    DBUG_PRINT("info",("Host: %s  ip: %s",
           (thd->m_main_security_ctx.host().length ?
              thd->m_main_security_ctx.host().str : "unknown host"),
           (main_sctx_ip.length ? main_sctx_ip.str : "unknown ip")));
    if (acl_check_host(thd->m_main_security_ctx.host().str, main_sctx_ip.str))
    {
      /* HOST_CACHE stats updated by acl_check_host(). */
      my_error(ER_HOST_NOT_PRIVILEGED, MYF(0),
               thd->m_main_security_ctx.host_or_ip().str);
      return 1;
    }
  }
  else /* Hostname given means that the connection was on a socket */
  {
    LEX_CSTRING main_sctx_host= thd->m_main_security_ctx.host();
    DBUG_PRINT("info",("Host: %s", main_sctx_host.str));
    thd->m_main_security_ctx.set_host_or_ip_ptr(main_sctx_host.str,
                                                main_sctx_host.length);
    thd->m_main_security_ctx.set_ip_ptr(STRING_WITH_LEN(""));
    /* Reset sin_addr */
    memset(&net->vio->remote, 0, sizeof(net->vio->remote));
  }
  vio_keepalive(net->vio, TRUE);

  if (thd->get_protocol_classic()->get_packet()->alloc(
      thd->variables.net_buffer_length))
  {
    /*
      Important note:
      net_buffer_length is a SESSION variable,
      so it may be tempting to account OOM conditions per IP in the HOST_CACHE,
      in case some clients are more demanding than others ...
      However, this session variable is *not* initialized with a per client
      value during the initial connection, it is initialized from the
      GLOBAL net_buffer_length variable from the server.
      Hence, there is no reason to account on OOM conditions per client IP,
      we count failures in the global server status instead.
    */
    connection_errors_internal++;
    return 1; /* The error is set by alloc(). */
  }

  if (mysql_audit_notify(thd,
                        AUDIT_EVENT(MYSQL_AUDIT_CONNECTION_PRE_AUTHENTICATE)))
  {
    return 1;
  }

  auth_rc= acl_authenticate(thd, COM_CONNECT);

  if (mysql_audit_notify(thd, AUDIT_EVENT(MYSQL_AUDIT_CONNECTION_CONNECT)))
  {
    return 1;
  }

  if (auth_rc == 0 && connect_errors != 0)
  {
    /*
      A client connection from this IP was successful,
      after some previous failures.
      Reset the connection error counter.
    */
    reset_host_connect_errors(thd->m_main_security_ctx.ip().str);
  }

  return auth_rc;
}


/*
  Autenticate user, with error reporting

  SYNOPSIS
   login_connection()
   thd        Thread handler

  NOTES
    Connection is not closed in case of errors

  RETURN
    0    ok
    1    error
*/


static bool login_connection(THD *thd)
{
  int error;
  DBUG_ENTER("login_connection");
  DBUG_PRINT("info", ("login_connection called by thread %u",
                      thd->thread_id()));

  /* Use "connect_timeout" value during connection phase */
  thd->get_protocol_classic()->set_read_timeout(connect_timeout);
  thd->get_protocol_classic()->set_write_timeout(connect_timeout);

  error= check_connection(thd);
  thd->send_statement_status();

  if (error)
  {           // Wrong permissions
#ifdef _WIN32
    if (vio_type(thd->get_protocol_classic()->get_vio()) ==
        VIO_TYPE_NAMEDPIPE)
      my_sleep(1000);       /* must wait after eof() */
#endif
    DBUG_RETURN(1);
  }
  /* Connect completed, set read/write timeouts back to default */
  thd->get_protocol_classic()->set_read_timeout(
    thd->variables.net_read_timeout);
  thd->get_protocol_classic()->set_write_timeout(
    thd->variables.net_write_timeout);
  DBUG_RETURN(0);
}


/*
  Close an established connection

  NOTES
    This mainly updates status variables
*/

void end_connection(THD *thd)
{
  NET *net= thd->get_protocol_classic()->get_net();

  mysql_audit_notify(thd, AUDIT_EVENT(MYSQL_AUDIT_CONNECTION_DISCONNECT), 0);

  plugin_thdvar_cleanup(thd, thd->m_enable_plugins);

  /*
    The thread may returned back to the pool and assigned to a user
    that doesn't have a limit. Ensure the user is not using resources
    of someone else.
  */
  release_user_connection(thd);

  if (thd->killed || (net->error && net->vio != 0))
  {
    aborted_threads++;
  }

  if (net->error && net->vio != 0)
  {
    if (!thd->killed)
    {
      Security_context *sctx= thd->security_context();
      LEX_CSTRING sctx_user= sctx->user();
      sql_print_information(ER_DEFAULT(ER_NEW_ABORTING_CONNECTION),
                            thd->thread_id(),
                            (thd->db().str ? thd->db().str : "unconnected"),
                            sctx_user.str ? sctx_user.str : "unauthenticated",
                            sctx->host_or_ip().str,
                            (thd->get_stmt_da()->is_error() ?
                             thd->get_stmt_da()->message_text() :
                             ER_DEFAULT(ER_UNKNOWN_ERROR)));
    }
  }
}


/*
  Initialize THD to handle queries
*/

static void prepare_new_connection_state(THD* thd)
{
  NET *net= thd->get_protocol_classic()->get_net();
  Security_context *sctx= thd->security_context();

  if (thd->get_protocol()->has_client_capability(CLIENT_COMPRESS))
    net->compress=1;        // Use compression

  // Initializing session system variables.
  alloc_and_copy_thd_dynamic_variables(thd, true);

  /*
    Much of this is duplicated in create_embedded_thd() for the
    embedded server library.
    TODO: refactor this to avoid code duplication there
  */
  thd->proc_info= 0;
  thd->set_command(COM_SLEEP);
  thd->init_query_mem_roots();

  if (opt_init_connect.length && !(sctx->check_access(SUPER_ACL)))
  {
    execute_init_command(thd, &opt_init_connect, &LOCK_sys_init_connect);
    if (thd->is_error())
    {
      Host_errors errors;
      ulong packet_length;
      LEX_CSTRING sctx_user= sctx->user();

      sql_print_warning(ER_DEFAULT(ER_NEW_ABORTING_CONNECTION),
                        thd->thread_id(),
                        thd->db().str ? thd->db().str : "unconnected",
                        sctx_user.str ? sctx_user.str : "unauthenticated",
                        sctx->host_or_ip().str, "init_connect command failed");
      sql_print_warning("%s", thd->get_stmt_da()->message_text());

      thd->lex->set_current_select(0);
      my_net_set_read_timeout(net, thd->variables.net_wait_timeout);
      thd->clear_error();
      net_new_transaction(net);
      packet_length= my_net_read(net);
      /*
        If my_net_read() failed, my_error() has been already called,
        and the main Diagnostics Area contains an error condition.
      */
      if (packet_length != packet_error)
        my_error(ER_NEW_ABORTING_CONNECTION, MYF(0),
                 thd->thread_id(),
                 thd->db().str ? thd->db().str : "unconnected",
                 sctx_user.str ? sctx_user.str : "unauthenticated",
                 sctx->host_or_ip().str, "init_connect command failed");

      thd->server_status&= ~SERVER_STATUS_CLEAR_SET;
      thd->send_statement_status();
      thd->killed = THD::KILL_CONNECTION;
      errors.m_init_connect= 1;
      inc_host_errors(thd->m_main_security_ctx.ip().str, &errors);
      return;
    }

    thd->proc_info=0;
    thd->init_query_mem_roots();
  }
}


bool thd_prepare_connection(THD *thd)
{
  bool rc;
  lex_start(thd);
  rc= login_connection(thd);

  if (rc)
    return rc;

  MYSQL_CONNECTION_START(thd->thread_id(),
                         (char *) &thd->security_context()->priv_user().str[0],
                         (char *) thd->security_context()->host_or_ip().str);

  prepare_new_connection_state(thd);
  return FALSE;
}


/**
  Close a connection.

  @param thd        Thread handle.
  @param sql_errno  The error code to send before disconnect.
<<<<<<< HEAD
  @param server_shutdown True for a server shutdown
=======
  @param server_shutdown Argument passed to the THD's disconnect method.
  @param generate_event  Generate Audit API disconnect event.
>>>>>>> 1edc52aa

  @note
    For the connection that is doing shutdown, this is called twice
*/

void close_connection(THD *thd, uint sql_errno,
                      bool server_shutdown, bool generate_event)
{
  DBUG_ENTER("close_connection");

  if (sql_errno)
    net_send_error(thd, sql_errno, ER_DEFAULT(sql_errno));

  thd->disconnect(server_shutdown);

  MYSQL_CONNECTION_DONE((int) sql_errno, thd->thread_id());

  if (MYSQL_CONNECTION_DONE_ENABLED())
  {
    sleep(0); /* Workaround to avoid tailcall optimisation */
  }

  if (generate_event)
    mysql_audit_notify(thd,
                       AUDIT_EVENT(MYSQL_AUDIT_CONNECTION_DISCONNECT),
                       sql_errno);

  DBUG_VOID_RETURN;
}


bool thd_connection_alive(THD *thd)
{
  NET *net= thd->get_protocol_classic()->get_net();
  if (!net->error &&
      net->vio != 0 &&
      !(thd->killed == THD::KILL_CONNECTION))
    return true;
  return false;
}

#endif /* EMBEDDED_LIBRARY */<|MERGE_RESOLUTION|>--- conflicted
+++ resolved
@@ -893,12 +893,8 @@
 
   @param thd        Thread handle.
   @param sql_errno  The error code to send before disconnect.
-<<<<<<< HEAD
   @param server_shutdown True for a server shutdown
-=======
-  @param server_shutdown Argument passed to the THD's disconnect method.
   @param generate_event  Generate Audit API disconnect event.
->>>>>>> 1edc52aa
 
   @note
     For the connection that is doing shutdown, this is called twice
