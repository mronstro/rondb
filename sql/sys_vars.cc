--- conflicted
+++ resolved
@@ -37,7 +37,6 @@
   (for example in storage/myisam/ha_myisam.cc) !
 */
 
-<<<<<<< HEAD
 #include "sql/sys_vars.h"
 
 #include "my_config.h"
@@ -110,6 +109,7 @@
 #include "sql/psi_memory_key.h"
 #include "sql/query_options.h"
 #include "sql/rpl_group_replication.h"  // is_group_replication_running
+#include "sql/rpl_handler.h"            // delegates_update_lock_type
 #include "sql/rpl_info_factory.h"       // Rpl_info_factory
 #include "sql/rpl_info_handler.h"       // INFO_REPOSITORY_TABLE
 #include "sql/rpl_log_encryption.h"
@@ -136,40 +136,6 @@
 #include "sql/xa.h"
 #include "template_utils.h"  // pointer_cast
 #include "thr_lock.h"
-=======
-#include "sys_vars.h"
-
-#include "my_aes.h"                      // my_aes_opmode_names
-#include "myisam.h"                      // myisam_flush
-#include "auth_common.h"                 // validate_user_plugins
-#include "binlog.h"                      // mysql_bin_log
-#include "connection_handler_impl.h"     // Per_thread_connection_handler
-#include "connection_handler_manager.h"  // Connection_handler_manager
-#include "debug_sync.h"                  // DEBUG_SYNC
-#include "derror.h"                      // read_texts
-#include "events.h"                      // Events
-#include "hostname.h"                    // host_cache_resize
-#include "item_timefunc.h"               // ISO_FORMAT
-#include "log_event.h"                   // MAX_MAX_ALLOWED_PACKET
-#include "rpl_info_factory.h"            // Rpl_info_factory
-#include "rpl_info_handler.h"            // INFO_REPOSITORY_FILE
-#include "rpl_handler.h"                 // delegates_set_lock_type
-#include "rpl_mi.h"                      // Master_info
-#include "rpl_msr.h"                     // channel_map
-#include "rpl_mts_submode.h"             // MTS_PARALLEL_TYPE_DB_NAME
-#include "rpl_rli.h"                     // Relay_log_info
-#include "rpl_slave.h"                   // SLAVE_THD_TYPE
-#include "socket_connection.h"           // MY_BIND_ALL_ADDRESSES
-#include "sp_head.h"                     // SP_PSI_STATEMENT_INFO_COUNT
-#include "sql_parse.h"                   // killall_non_super_threads
-#include "sql_show.h"                    // opt_ignore_db_dirs
-#include "sql_tmp_table.h"               // internal_tmp_disk_storage_engine
-#include "sql_time.h"                    // global_date_format
-#include "table_cache.h"                 // Table_cache_manager
-#include "transaction.h"                 // trans_commit_stmt
-#include "rpl_write_set_handler.h"       // transaction_write_set_hashing_algorithms
-#include "rpl_group_replication.h"       // is_group_replication_running
->>>>>>> ec13bf07
 #ifdef _WIN32
 #include "sql/named_pipe.h"
 #endif
@@ -6699,7 +6665,6 @@
 
   @sa PLock_keyring_operations
 */
-<<<<<<< HEAD
 static Sys_var_bool Sys_keyring_operations(
     "keyring_operations",
     "This variable provides access to keyring service APIs. When this "
@@ -7064,69 +7029,34 @@
     "and DDLs with the exception of temporary table creation/deletion.",
     SESSION_ONLY(require_row_format), NO_CMD_LINE, DEFAULT(false),
     NO_MUTEX_GUARD, NOT_IN_BINLOG, ON_CHECK(check_set_require_row_format));
-=======
-static Sys_var_mybool Sys_keyring_operations(
-       "keyring_operations",
-       "This variable provides access to keyring service APIs. When this "
-       "option is disabled calls to keyring_key_generate(), keyring_key_store() "
-       "and keyring_key_remove() will report error until this variable is enabled.",
-       GLOBAL_VAR(opt_keyring_operations),
-       NO_CMD_LINE, DEFAULT(TRUE),
-       &PLock_keyring_operations,
-       NOT_IN_BINLOG,
-       ON_CHECK(check_keyring_access),
-       ON_UPDATE(0));
 
 /**
   Changes the `Delegate` internal state in regards to which type of lock to
   use and in regards to whether or not to take plugin locks in each hook
   invocation.
- */
-static bool handle_plugin_lock_type_change(sys_var *, THD *,
-                                           enum_var_type)
-{
-  DBUG_ENTER("handle_plugin_lock_type_change");
+*/
+static bool handle_plugin_lock_type_change(sys_var *, THD *, enum_var_type) {
+  DBUG_TRACE;
   delegates_acquire_locks();
   delegates_update_lock_type();
   delegates_release_locks();
-  DBUG_RETURN(false);
-}
-
-static Sys_var_mybool Sys_replication_optimize_for_static_plugin_config(
-       "replication_optimize_for_static_plugin_config",
-       "Optional flag that blocks plugin install/uninstall and allows skipping "
-       "the acquisition of the lock to read from the plugin list and the usage "
-       "of read-optimized spin-locks. Use only when plugin hook callback needs "
-       "optimization (a lot of semi-sync slaves, for instance).",
-       GLOBAL_VAR(opt_replication_optimize_for_static_plugin_config),
-       CMD_LINE(OPT_ARG),
-       DEFAULT(FALSE),
-       NO_MUTEX_GUARD,
-       NOT_IN_BINLOG,
-       ON_CHECK(0),
-       ON_UPDATE(handle_plugin_lock_type_change));
-
-/**
-  Updates the atomic access version of
-  `opt_replication_sender_observe_commit_only`.
- */
-static bool handle_sender_observe_commit_change(sys_var *, THD *, enum_var_type)
-{
-  DBUG_ENTER("handle_sender_observe_commit_change");
-  my_atomic_store32(&opt_atomic_replication_sender_observe_commit_only,
-                    opt_replication_sender_observe_commit_only);
-  DBUG_RETURN(false);
-}
-
-static Sys_var_mybool Sys_replication_sender_observe_commit_only(
-       "replication_sender_observe_commit_only",
-       "Optional flag that allows for only calling back observer hooks at "
-       "commit.",
-       GLOBAL_VAR(opt_replication_sender_observe_commit_only),
-       CMD_LINE(OPT_ARG),
-       DEFAULT(FALSE),
-       NO_MUTEX_GUARD,
-       NOT_IN_BINLOG,
-       ON_CHECK(0),
-       ON_UPDATE(handle_sender_observe_commit_change));
->>>>>>> ec13bf07
+  return false;
+}
+
+static Sys_var_bool Sys_replication_optimize_for_static_plugin_config(
+    "replication_optimize_for_static_plugin_config",
+    "Optional flag that blocks plugin install/uninstall and allows skipping "
+    "the acquisition of the lock to read from the plugin list and the usage "
+    "of read-optimized spin-locks. Use only when plugin hook callback needs "
+    "optimization (a lot of semi-sync slaves, for instance).",
+    GLOBAL_VAR(opt_replication_optimize_for_static_plugin_config),
+    CMD_LINE(OPT_ARG), DEFAULT(false), NO_MUTEX_GUARD, NOT_IN_BINLOG,
+    ON_CHECK(nullptr), ON_UPDATE(handle_plugin_lock_type_change));
+
+static Sys_var_bool Sys_replication_sender_observe_commit_only(
+    "replication_sender_observe_commit_only",
+    "Optional flag that allows for only calling back observer hooks at "
+    "commit.",
+    GLOBAL_VAR(opt_replication_sender_observe_commit_only), CMD_LINE(OPT_ARG),
+    DEFAULT(false), NO_MUTEX_GUARD, NOT_IN_BINLOG, ON_CHECK(nullptr),
+    ON_UPDATE(nullptr));