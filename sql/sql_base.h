--- conflicted
+++ resolved
@@ -70,6 +70,7 @@
 #define RTFC_CHECK_KILLED_FLAG      0x0004
 
 bool check_dup(const char *db, const char *name, TABLE_LIST *tables);
+extern mysql_mutex_t LOCK_open;
 bool table_cache_init(void);
 void table_cache_free(void);
 bool table_def_init(void);
@@ -226,12 +227,8 @@
                                      Open_tables_state *backup);
 void close_performance_schema_table(THD *thd, Open_tables_state *backup);
 
-<<<<<<< HEAD
-bool close_cached_tables(THD *thd, TABLE_LIST *tables, bool wait_for_refresh);
-=======
-bool close_cached_tables(THD *thd, TABLE_LIST *tables, bool have_lock,
+bool close_cached_tables(THD *thd, TABLE_LIST *tables,
                          bool wait_for_refresh, ulong timeout);
->>>>>>> a666d2ab
 bool close_cached_connection_tables(THD *thd, bool wait_for_refresh,
                                     LEX_STRING *connect_string);
 void close_all_tables_for_name(THD *thd, TABLE_SHARE *share,
@@ -431,7 +428,7 @@
   enum enum_open_table_action
   {
     OT_NO_ACTION= 0,
-    OT_CONFLICT,
+    OT_BACKOFF_AND_RETRY,
     OT_REOPEN_TABLES,
     OT_DISCOVER,
     OT_REPAIR
