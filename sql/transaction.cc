--- conflicted
+++ resolved
@@ -30,13 +30,7 @@
     Always commit statement transaction before manipulating with
     the normal one.
   */
-<<<<<<< HEAD
-  DBUG_ASSERT(thd->transaction.stmt.is_empty() ||
-              thd->get_gtid_next_list() != NULL ||
-              thd->variables.gtid_next.type == GTID_GROUP);
-=======
   DBUG_ASSERT(thd->transaction.stmt.is_empty());
->>>>>>> 950afc55
 
   if (unlikely(thd->in_sub_stmt))
     my_error(ER_COMMIT_NOT_ALLOWED_IN_SF_OR_TRG, MYF(0));
