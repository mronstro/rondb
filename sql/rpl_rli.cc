/* Copyright (c) 2006, 2012, Oracle and/or its affiliates. All rights reserved.

   This program is free software; you can redistribute it and/or modify
   it under the terms of the GNU General Public License as published by
   the Free Software Foundation; version 2 of the License.

   This program is distributed in the hope that it will be useful,
   but WITHOUT ANY WARRANTY; without even the implied warranty of
   MERCHANTABILITY or FITNESS FOR A PARTICULAR PURPOSE.  See the
   GNU General Public License for more details.

   You should have received a copy of the GNU General Public License
   along with this program; if not, write to the Free Software
   Foundation, Inc., 51 Franklin St, Fifth Floor, Boston, MA 02110-1301  USA */

#include "sql_priv.h"
#include "unireg.h"                             // HAVE_*
#include "rpl_mi.h"
#include "rpl_rli.h"
#include "sql_base.h"                        // close_thread_tables
#include <my_dir.h>    // For MY_STAT
#include "sql_repl.h"  // For check_binlog_magic
#include "log_event.h" // Format_description_log_event, Log_event,
                       // FORMAT_DESCRIPTION_LOG_EVENT, ROTATE_EVENT,
                       // PREFIX_SQL_LOAD
#include "rpl_utility.h"
#include "transaction.h"
#include "sql_parse.h"                          // end_trans, ROLLBACK
#include <mysql/plugin.h>
#include <mysql/service_thd_wait.h>

static int count_relay_log_space(Relay_log_info* rli);

// Defined in slave.cc
int init_intvar_from_file(int* var, IO_CACHE* f, int default_val);
int init_strvar_from_file(char *var, int max_size, IO_CACHE *f,
			  const char *default_val);

Relay_log_info::Relay_log_info(bool is_slave_recovery)
  :Slave_reporting_capability("SQL"),
   no_storage(FALSE), replicate_same_server_id(::replicate_same_server_id),
   info_fd(-1), cur_log_fd(-1), relay_log(&sync_relaylog_period),
   sync_counter(0), is_relay_log_recovery(is_slave_recovery),
   save_temporary_tables(0), cur_log_old_open_count(0), group_relay_log_pos(0), 
   event_relay_log_pos(0),
#if HAVE_purify
   is_fake(FALSE),
#endif
   group_master_log_pos(0), log_space_total(0), ignore_log_space_limit(0),
   last_master_timestamp(0), slave_skip_counter(0),
   abort_pos_wait(0), slave_run_id(0), sql_thd(0),
   inited(0), abort_slave(0), slave_running(0), until_condition(UNTIL_NONE),
   until_log_pos(0), retried_trans(0),
   tables_to_lock(0), tables_to_lock_count(0),
<<<<<<< HEAD
   last_event_start_time(0), m_flags(0), row_stmt_start_timestamp(0),
   long_find_row_note_printed(false)
=======
   last_event_start_time(0),
   deferred_events(NULL),
   m_flags(0)
>>>>>>> f3509d1d
{
  DBUG_ENTER("Relay_log_info::Relay_log_info");

#ifdef HAVE_PSI_INTERFACE
  relay_log.set_psi_keys(key_RELAYLOG_LOCK_index,
                         key_RELAYLOG_update_cond,
                         key_file_relaylog,
                         key_file_relaylog_index);
#endif

  group_relay_log_name[0]= event_relay_log_name[0]=
    group_master_log_name[0]= 0;
  until_log_name[0]= ign_master_log_name_end[0]= 0;
  bzero((char*) &info_file, sizeof(info_file));
  bzero((char*) &cache_buf, sizeof(cache_buf));
  cached_charset_invalidate();
  mysql_mutex_init(key_relay_log_info_run_lock, &run_lock, MY_MUTEX_INIT_FAST);
  mysql_mutex_init(key_relay_log_info_data_lock,
                   &data_lock, MY_MUTEX_INIT_FAST);
  mysql_mutex_init(key_relay_log_info_log_space_lock,
                   &log_space_lock, MY_MUTEX_INIT_FAST);
  mysql_mutex_init(key_relay_log_info_sleep_lock, &sleep_lock, MY_MUTEX_INIT_FAST);
  mysql_cond_init(key_relay_log_info_data_cond, &data_cond, NULL);
  mysql_cond_init(key_relay_log_info_start_cond, &start_cond, NULL);
  mysql_cond_init(key_relay_log_info_stop_cond, &stop_cond, NULL);
  mysql_cond_init(key_relay_log_info_log_space_cond, &log_space_cond, NULL);
  mysql_cond_init(key_relay_log_info_sleep_cond, &sleep_cond, NULL);
  relay_log.init_pthread_objects();
  DBUG_VOID_RETURN;
}


Relay_log_info::~Relay_log_info()
{
  DBUG_ENTER("Relay_log_info::~Relay_log_info");

  mysql_mutex_destroy(&run_lock);
  mysql_mutex_destroy(&data_lock);
  mysql_mutex_destroy(&log_space_lock);
  mysql_mutex_destroy(&sleep_lock);
  mysql_cond_destroy(&data_cond);
  mysql_cond_destroy(&start_cond);
  mysql_cond_destroy(&stop_cond);
  mysql_cond_destroy(&log_space_cond);
  mysql_cond_destroy(&sleep_cond);
  relay_log.cleanup();
  DBUG_VOID_RETURN;
}


int init_relay_log_info(Relay_log_info* rli,
			const char* info_fname)
{
  char fname[FN_REFLEN+128];
  int info_fd;
  const char* msg = 0;
  int error = 0;
  DBUG_ENTER("init_relay_log_info");
  DBUG_ASSERT(!rli->no_storage);         // Don't init if there is no storage

  if (rli->inited)                       // Set if this function called
    DBUG_RETURN(0);
  fn_format(fname, info_fname, mysql_data_home, "", 4+32);
  mysql_mutex_lock(&rli->data_lock);
  info_fd = rli->info_fd;
  rli->cur_log_fd = -1;
  rli->slave_skip_counter=0;
  rli->abort_pos_wait=0;
  rli->log_space_limit= relay_log_space_limit;
  rli->log_space_total= 0;
  rli->tables_to_lock= 0;
  rli->tables_to_lock_count= 0;

  char pattern[FN_REFLEN];
  (void) my_realpath(pattern, slave_load_tmpdir, 0);
  if (fn_format(pattern, PREFIX_SQL_LOAD, pattern, "",
            MY_SAFE_PATH | MY_RETURN_REAL_PATH) == NullS)
  {
    mysql_mutex_unlock(&rli->data_lock);
    sql_print_error("Unable to use slave's temporary directory %s",
                    slave_load_tmpdir);
    DBUG_RETURN(1);
  }
  unpack_filename(rli->slave_patternload_file, pattern);
  rli->slave_patternload_file_size= strlen(rli->slave_patternload_file);

  /*
    The relay log will now be opened, as a SEQ_READ_APPEND IO_CACHE.
    Note that the I/O thread flushes it to disk after writing every
    event, in flush_master_info(mi, 1, ?).
  */

  /*
    For the maximum log size, we choose max_relay_log_size if it is
    non-zero, max_binlog_size otherwise. If later the user does SET
    GLOBAL on one of these variables, fix_max_binlog_size and
    fix_max_relay_log_size will reconsider the choice (for example
    if the user changes max_relay_log_size to zero, we have to
    switch to using max_binlog_size for the relay log) and update
    rli->relay_log.max_size (and mysql_bin_log.max_size).
  */
  {
    /* Reports an error and returns, if the --relay-log's path 
       is a directory.*/
    if (opt_relay_logname && 
        opt_relay_logname[strlen(opt_relay_logname) - 1] == FN_LIBCHAR)
    {
      mysql_mutex_unlock(&rli->data_lock);
      sql_print_error("Path '%s' is a directory name, please specify \
a file name for --relay-log option", opt_relay_logname);
      DBUG_RETURN(1);
    }

    /* Reports an error and returns, if the --relay-log-index's path 
       is a directory.*/
    if (opt_relaylog_index_name && 
        opt_relaylog_index_name[strlen(opt_relaylog_index_name) - 1] 
        == FN_LIBCHAR)
    {
      mysql_mutex_unlock(&rli->data_lock);
      sql_print_error("Path '%s' is a directory name, please specify \
a file name for --relay-log-index option", opt_relaylog_index_name);
      DBUG_RETURN(1);
    }

    char buf[FN_REFLEN];
    const char *ln;
    static bool name_warning_sent= 0;
    ln= rli->relay_log.generate_name(opt_relay_logname, "-relay-bin",
                                     1, buf);
    /* We send the warning only at startup, not after every RESET SLAVE */
    if (!opt_relay_logname && !opt_relaylog_index_name && !name_warning_sent)
    {
      /*
        User didn't give us info to name the relay log index file.
        Picking `hostname`-relay-bin.index like we do, causes replication to
        fail if this slave's hostname is changed later. So, we would like to
        instead require a name. But as we don't want to break many existing
        setups, we only give warning, not error.
      */
      sql_print_warning("Neither --relay-log nor --relay-log-index were used;"
                        " so replication "
                        "may break when this MySQL server acts as a "
                        "slave and has his hostname changed!! Please "
                        "use '--relay-log=%s' to avoid this problem.", ln);
      name_warning_sent= 1;
    }
    /*
      note, that if open() fails, we'll still have index file open
      but a destructor will take care of that
    */
    if (rli->relay_log.open_index_file(opt_relaylog_index_name, ln, TRUE) ||
        rli->relay_log.open(ln, LOG_BIN, 0, SEQ_READ_APPEND, 0,
                            (max_relay_log_size ? max_relay_log_size :
                            max_binlog_size), 1, TRUE))
    {
      mysql_mutex_unlock(&rli->data_lock);
      sql_print_error("Failed in open_log() called from init_relay_log_info()");
      DBUG_RETURN(1);
    }
    rli->relay_log.is_relay_log= TRUE;
  }

  /* if file does not exist */
  if (access(fname,F_OK))
  {
    /*
      If someone removed the file from underneath our feet, just close
      the old descriptor and re-create the old file
    */
    if (info_fd >= 0)
      mysql_file_close(info_fd, MYF(MY_WME));
    if ((info_fd= mysql_file_open(key_file_relay_log_info,
                                  fname, O_CREAT|O_RDWR|O_BINARY, MYF(MY_WME))) < 0)
    {
      sql_print_error("Failed to create a new relay log info file (\
file '%s', errno %d)", fname, my_errno);
      msg= current_thd->stmt_da->message();
      goto err;
    }
    if (init_io_cache(&rli->info_file, info_fd, IO_SIZE*2, READ_CACHE, 0L,0,
                      MYF(MY_WME)))
    {
      sql_print_error("Failed to create a cache on relay log info file '%s'",
                      fname);
      msg= current_thd->stmt_da->message();
      goto err;
    }

    /* Init relay log with first entry in the relay index file */
    if (init_relay_log_pos(rli,NullS,BIN_LOG_HEADER_SIZE,0 /* no data lock */,
                           &msg, 0))
    {
      sql_print_error("Failed to open the relay log 'FIRST' (relay_log_pos 4)");
      goto err;
    }
    rli->group_master_log_name[0]= 0;
    rli->group_master_log_pos= 0;
    rli->info_fd= info_fd;
  }
  else // file exists
  {
    if (info_fd >= 0)
      reinit_io_cache(&rli->info_file, READ_CACHE, 0L,0,0);
    else
    {
      int error=0;
      if ((info_fd= mysql_file_open(key_file_relay_log_info,
                                    fname, O_RDWR|O_BINARY, MYF(MY_WME))) < 0)
      {
        sql_print_error("\
Failed to open the existing relay log info file '%s' (errno %d)",
                        fname, my_errno);
        error= 1;
      }
      else if (init_io_cache(&rli->info_file, info_fd,
                             IO_SIZE*2, READ_CACHE, 0L, 0, MYF(MY_WME)))
      {
        sql_print_error("Failed to create a cache on relay log info file '%s'",
                        fname);
        error= 1;
      }
      if (error)
      {
        if (info_fd >= 0)
          mysql_file_close(info_fd, MYF(0));
        rli->info_fd= -1;
        rli->relay_log.close(LOG_CLOSE_INDEX | LOG_CLOSE_STOP_EVENT);
        mysql_mutex_unlock(&rli->data_lock);
        DBUG_RETURN(1);
      }
    }

    rli->info_fd = info_fd;
    int relay_log_pos, master_log_pos;
    if (init_strvar_from_file(rli->group_relay_log_name,
                              sizeof(rli->group_relay_log_name),
                              &rli->info_file, "") ||
       init_intvar_from_file(&relay_log_pos,
                             &rli->info_file, BIN_LOG_HEADER_SIZE) ||
       init_strvar_from_file(rli->group_master_log_name,
                             sizeof(rli->group_master_log_name),
                             &rli->info_file, "") ||
       init_intvar_from_file(&master_log_pos, &rli->info_file, 0))
    {
      msg="Error reading slave log configuration";
      goto err;
    }
    strmake(rli->event_relay_log_name,rli->group_relay_log_name,
            sizeof(rli->event_relay_log_name)-1);
    rli->group_relay_log_pos= rli->event_relay_log_pos= relay_log_pos;
    rli->group_master_log_pos= master_log_pos;

    if (rli->is_relay_log_recovery && init_recovery(rli->mi, &msg))
      goto err;

    if (init_relay_log_pos(rli,
                           rli->group_relay_log_name,
                           rli->group_relay_log_pos,
                           0 /* no data lock*/,
                           &msg, 0))
    {
      char llbuf[22];
      sql_print_error("Failed to open the relay log '%s' (relay_log_pos %s)",
                      rli->group_relay_log_name,
                      llstr(rli->group_relay_log_pos, llbuf));
      goto err;
    }
  }

#ifndef DBUG_OFF
  {
    char llbuf1[22], llbuf2[22];
    DBUG_PRINT("info", ("my_b_tell(rli->cur_log)=%s rli->event_relay_log_pos=%s",
                        llstr(my_b_tell(rli->cur_log),llbuf1),
                        llstr(rli->event_relay_log_pos,llbuf2)));
    DBUG_ASSERT(rli->event_relay_log_pos >= BIN_LOG_HEADER_SIZE);
    DBUG_ASSERT(my_b_tell(rli->cur_log) == rli->event_relay_log_pos);
  }
#endif

  /*
    Now change the cache from READ to WRITE - must do this
    before flush_relay_log_info
  */
  reinit_io_cache(&rli->info_file, WRITE_CACHE,0L,0,1);
  if ((error= flush_relay_log_info(rli)))
  {
    msg= "Failed to flush relay log info file";
    goto err;
  }
  if (count_relay_log_space(rli))
  {
    msg="Error counting relay log space";
    goto err;
  }
  rli->inited= 1;
  mysql_mutex_unlock(&rli->data_lock);
  DBUG_RETURN(error);

err:
  sql_print_error("%s", msg);
  end_io_cache(&rli->info_file);
  if (info_fd >= 0)
    mysql_file_close(info_fd, MYF(0));
  rli->info_fd= -1;
  rli->relay_log.close(LOG_CLOSE_INDEX | LOG_CLOSE_STOP_EVENT);
  mysql_mutex_unlock(&rli->data_lock);
  DBUG_RETURN(1);
}


static inline int add_relay_log(Relay_log_info* rli,LOG_INFO* linfo)
{
  MY_STAT s;
  DBUG_ENTER("add_relay_log");
  if (!mysql_file_stat(key_file_relaylog,
                       linfo->log_file_name, &s, MYF(0)))
  {
    sql_print_error("log %s listed in the index, but failed to stat",
                    linfo->log_file_name);
    DBUG_RETURN(1);
  }
  rli->log_space_total += s.st_size;
#ifndef DBUG_OFF
  char buf[22];
  DBUG_PRINT("info",("log_space_total: %s", llstr(rli->log_space_total,buf)));
#endif
  DBUG_RETURN(0);
}


static int count_relay_log_space(Relay_log_info* rli)
{
  LOG_INFO linfo;
  DBUG_ENTER("count_relay_log_space");
  rli->log_space_total= 0;
  if (rli->relay_log.find_log_pos(&linfo, NullS, 1))
  {
    sql_print_error("Could not find first log while counting relay log space");
    DBUG_RETURN(1);
  }
  do
  {
    if (add_relay_log(rli,&linfo))
      DBUG_RETURN(1);
  } while (!rli->relay_log.find_next_log(&linfo, 1));
  /*
     As we have counted everything, including what may have written in a
     preceding write, we must reset bytes_written, or we may count some space
     twice.
  */
  rli->relay_log.reset_bytes_written();
  DBUG_RETURN(0);
}


/*
   Reset UNTIL condition for Relay_log_info

   SYNOPSYS
    clear_until_condition()
      rli - Relay_log_info structure where UNTIL condition should be reset
 */

void Relay_log_info::clear_until_condition()
{
  DBUG_ENTER("clear_until_condition");

  until_condition= Relay_log_info::UNTIL_NONE;
  until_log_name[0]= 0;
  until_log_pos= 0;
  DBUG_VOID_RETURN;
}


/*
  Open the given relay log

  SYNOPSIS
    init_relay_log_pos()
    rli                 Relay information (will be initialized)
    log                 Name of relay log file to read from. NULL = First log
    pos                 Position in relay log file
    need_data_lock      Set to 1 if this functions should do mutex locks
    errmsg              Store pointer to error message here
    look_for_description_event
                        1 if we should look for such an event. We only need
                        this when the SQL thread starts and opens an existing
                        relay log and has to execute it (possibly from an
                        offset >4); then we need to read the first event of
                        the relay log to be able to parse the events we have
                        to execute.

  DESCRIPTION
  - Close old open relay log files.
  - If we are using the same relay log as the running IO-thread, then set
    rli->cur_log to point to the same IO_CACHE entry.
  - If not, open the 'log' binary file.

  TODO
    - check proper initialization of group_master_log_name/group_master_log_pos

  RETURN VALUES
    0   ok
    1   error.  errmsg is set to point to the error message
*/

int init_relay_log_pos(Relay_log_info* rli,const char* log,
                       ulonglong pos, bool need_data_lock,
                       const char** errmsg,
                       bool look_for_description_event)
{
  DBUG_ENTER("init_relay_log_pos");
  DBUG_PRINT("info", ("pos: %lu", (ulong) pos));

  *errmsg=0;
  mysql_mutex_t *log_lock= rli->relay_log.get_log_lock();

  if (need_data_lock)
    mysql_mutex_lock(&rli->data_lock);

  /*
    Slave threads are not the only users of init_relay_log_pos(). CHANGE MASTER
    is, too, and init_slave() too; these 2 functions allocate a description
    event in init_relay_log_pos, which is not freed by the terminating SQL slave
    thread as that thread is not started by these functions. So we have to free
    the description_event here, in case, so that there is no memory leak in
    running, say, CHANGE MASTER.
  */
  delete rli->relay_log.description_event_for_exec;
  /*
    By default the relay log is in binlog format 3 (4.0).
    Even if format is 4, this will work enough to read the first event
    (Format_desc) (remember that format 4 is just lenghtened compared to format
    3; format 3 is a prefix of format 4).
  */
  rli->relay_log.description_event_for_exec= new
    Format_description_log_event(3);

  mysql_mutex_lock(log_lock);

  /* Close log file and free buffers if it's already open */
  if (rli->cur_log_fd >= 0)
  {
    end_io_cache(&rli->cache_buf);
    mysql_file_close(rli->cur_log_fd, MYF(MY_WME));
    rli->cur_log_fd = -1;
  }

  rli->group_relay_log_pos = rli->event_relay_log_pos = pos;

  /*
    Test to see if the previous run was with the skip of purging
    If yes, we do not purge when we restart
  */
  if (rli->relay_log.find_log_pos(&rli->linfo, NullS, 1))
  {
    *errmsg="Could not find first log during relay log initialization";
    goto err;
  }

  if (log && rli->relay_log.find_log_pos(&rli->linfo, log, 1))
  {
    *errmsg="Could not find target log during relay log initialization";
    goto err;
  }
  strmake(rli->group_relay_log_name,rli->linfo.log_file_name,
          sizeof(rli->group_relay_log_name)-1);
  strmake(rli->event_relay_log_name,rli->linfo.log_file_name,
          sizeof(rli->event_relay_log_name)-1);
  if (rli->relay_log.is_active(rli->linfo.log_file_name))
  {
    /*
      The IO thread is using this log file.
      In this case, we will use the same IO_CACHE pointer to
      read data as the IO thread is using to write data.
    */
    my_b_seek((rli->cur_log=rli->relay_log.get_log_file()), (off_t)0);
    if (check_binlog_magic(rli->cur_log,errmsg))
      goto err;
    rli->cur_log_old_open_count=rli->relay_log.get_open_count();
  }
  else
  {
    /*
      Open the relay log and set rli->cur_log to point at this one
    */
    if ((rli->cur_log_fd=open_binlog(&rli->cache_buf,
                                     rli->linfo.log_file_name,errmsg)) < 0)
      goto err;
    rli->cur_log = &rli->cache_buf;
  }
  /*
    In all cases, check_binlog_magic() has been called so we're at offset 4 for
    sure.
  */
  if (pos > BIN_LOG_HEADER_SIZE) /* If pos<=4, we stay at 4 */
  {
    Log_event* ev;
    while (look_for_description_event)
    {
      /*
        Read the possible Format_description_log_event; if position
        was 4, no need, it will be read naturally.
      */
      DBUG_PRINT("info",("looking for a Format_description_log_event"));

      if (my_b_tell(rli->cur_log) >= pos)
        break;

      /*
        Because of we have rli->data_lock and log_lock, we can safely read an
        event
      */
      if (!(ev=Log_event::read_log_event(rli->cur_log,0,
                                         rli->relay_log.description_event_for_exec)))
      {
        DBUG_PRINT("info",("could not read event, rli->cur_log->error=%d",
                           rli->cur_log->error));
        if (rli->cur_log->error) /* not EOF */
        {
          *errmsg= "I/O error reading event at position 4";
          goto err;
        }
        break;
      }
      else if (ev->get_type_code() == FORMAT_DESCRIPTION_EVENT)
      {
        DBUG_PRINT("info",("found Format_description_log_event"));
        delete rli->relay_log.description_event_for_exec;
        rli->relay_log.description_event_for_exec= (Format_description_log_event*) ev;
        /*
          As ev was returned by read_log_event, it has passed is_valid(), so
          my_malloc() in ctor worked, no need to check again.
        */
        /*
          Ok, we found a Format_description event. But it is not sure that this
          describes the whole relay log; indeed, one can have this sequence
          (starting from position 4):
          Format_desc (of slave)
          Rotate (of master)
          Format_desc (of master)
          So the Format_desc which really describes the rest of the relay log
          is the 3rd event (it can't be further than that, because we rotate
          the relay log when we queue a Rotate event from the master).
          But what describes the Rotate is the first Format_desc.
          So what we do is:
          go on searching for Format_description events, until you exceed the
          position (argument 'pos') or until you find another event than Rotate
          or Format_desc.
        */
      }
      else
      {
        DBUG_PRINT("info",("found event of another type=%d",
                           ev->get_type_code()));
        look_for_description_event= (ev->get_type_code() == ROTATE_EVENT);
        delete ev;
      }
    }
    my_b_seek(rli->cur_log,(off_t)pos);
#ifndef DBUG_OFF
  {
    char llbuf1[22], llbuf2[22];
    DBUG_PRINT("info", ("my_b_tell(rli->cur_log)=%s rli->event_relay_log_pos=%s",
                        llstr(my_b_tell(rli->cur_log),llbuf1),
                        llstr(rli->event_relay_log_pos,llbuf2)));
  }
#endif

  }

err:
  /*
    If we don't purge, we can't honour relay_log_space_limit ;
    silently discard it
  */
  if (!relay_log_purge)
    rli->log_space_limit= 0;
  mysql_cond_broadcast(&rli->data_cond);

  mysql_mutex_unlock(log_lock);

  if (need_data_lock)
    mysql_mutex_unlock(&rli->data_lock);
  if (!rli->relay_log.description_event_for_exec->is_valid() && !*errmsg)
    *errmsg= "Invalid Format_description log event; could be out of memory";

  DBUG_RETURN ((*errmsg) ? 1 : 0);
}


/*
  Waits until the SQL thread reaches (has executed up to) the
  log/position or timed out.

  SYNOPSIS
    wait_for_pos()
    thd             client thread that sent SELECT MASTER_POS_WAIT
    log_name        log name to wait for
    log_pos         position to wait for
    timeout         timeout in seconds before giving up waiting

  NOTES
    timeout is longlong whereas it should be ulong ; but this is
    to catch if the user submitted a negative timeout.

  RETURN VALUES
    -2          improper arguments (log_pos<0)
                or slave not running, or master info changed
                during the function's execution,
                or client thread killed. -2 is translated to NULL by caller
    -1          timed out
    >=0         number of log events the function had to wait
                before reaching the desired log/position
 */

int Relay_log_info::wait_for_pos(THD* thd, String* log_name,
                                    longlong log_pos,
                                    longlong timeout)
{
  int event_count = 0;
  ulong init_abort_pos_wait;
  int error=0;
  struct timespec abstime; // for timeout checking
  const char *msg;
  DBUG_ENTER("Relay_log_info::wait_for_pos");

  if (!inited)
    DBUG_RETURN(-2);

  DBUG_PRINT("enter",("log_name: '%s'  log_pos: %lu  timeout: %lu",
                      log_name->c_ptr(), (ulong) log_pos, (ulong) timeout));

  set_timespec(abstime,timeout);
  mysql_mutex_lock(&data_lock);
  msg= thd->enter_cond(&data_cond, &data_lock,
                       "Waiting for the slave SQL thread to "
                       "advance position");
  /*
     This function will abort when it notices that some CHANGE MASTER or
     RESET MASTER has changed the master info.
     To catch this, these commands modify abort_pos_wait ; We just monitor
     abort_pos_wait and see if it has changed.
     Why do we have this mechanism instead of simply monitoring slave_running
     in the loop (we do this too), as CHANGE MASTER/RESET SLAVE require that
     the SQL thread be stopped?
     This is becasue if someones does:
     STOP SLAVE;CHANGE MASTER/RESET SLAVE; START SLAVE;
     the change may happen very quickly and we may not notice that
     slave_running briefly switches between 1/0/1.
  */
  init_abort_pos_wait= abort_pos_wait;

  /*
    We'll need to
    handle all possible log names comparisons (e.g. 999 vs 1000).
    We use ulong for string->number conversion ; this is no
    stronger limitation than in find_uniq_filename in sql/log.cc
  */
  ulong log_name_extension;
  char log_name_tmp[FN_REFLEN]; //make a char[] from String

  strmake(log_name_tmp, log_name->ptr(), min(log_name->length(), FN_REFLEN-1));

  char *p= fn_ext(log_name_tmp);
  char *p_end;
  if (!*p || log_pos<0)
  {
    error= -2; //means improper arguments
    goto err;
  }
  // Convert 0-3 to 4
  log_pos= max(log_pos, BIN_LOG_HEADER_SIZE);
  /* p points to '.' */
  log_name_extension= strtoul(++p, &p_end, 10);
  /*
    p_end points to the first invalid character.
    If it equals to p, no digits were found, error.
    If it contains '\0' it means conversion went ok.
  */
  if (p_end==p || *p_end)
  {
    error= -2;
    goto err;
  }

  /* The "compare and wait" main loop */
  while (!thd->killed &&
         init_abort_pos_wait == abort_pos_wait &&
         slave_running)
  {
    bool pos_reached;
    int cmp_result= 0;

    DBUG_PRINT("info",
               ("init_abort_pos_wait: %ld  abort_pos_wait: %ld",
                init_abort_pos_wait, abort_pos_wait));
    DBUG_PRINT("info",("group_master_log_name: '%s'  pos: %lu",
                       group_master_log_name, (ulong) group_master_log_pos));

    /*
      group_master_log_name can be "", if we are just after a fresh
      replication start or after a CHANGE MASTER TO MASTER_HOST/PORT
      (before we have executed one Rotate event from the master) or
      (rare) if the user is doing a weird slave setup (see next
      paragraph).  If group_master_log_name is "", we assume we don't
      have enough info to do the comparison yet, so we just wait until
      more data. In this case master_log_pos is always 0 except if
      somebody (wrongly) sets this slave to be a slave of itself
      without using --replicate-same-server-id (an unsupported
      configuration which does nothing), then group_master_log_pos
      will grow and group_master_log_name will stay "".
    */
    if (*group_master_log_name)
    {
      char *basename= (group_master_log_name +
                       dirname_length(group_master_log_name));
      /*
        First compare the parts before the extension.
        Find the dot in the master's log basename,
        and protect against user's input error :
        if the names do not match up to '.' included, return error
      */
      char *q= (char*)(fn_ext(basename)+1);
      if (strncmp(basename, log_name_tmp, (int)(q-basename)))
      {
        error= -2;
        break;
      }
      // Now compare extensions.
      char *q_end;
      ulong group_master_log_name_extension= strtoul(q, &q_end, 10);
      if (group_master_log_name_extension < log_name_extension)
        cmp_result= -1 ;
      else
        cmp_result= (group_master_log_name_extension > log_name_extension) ? 1 : 0 ;

      pos_reached= ((!cmp_result && group_master_log_pos >= (ulonglong)log_pos) ||
                    cmp_result > 0);
      if (pos_reached || thd->killed)
        break;
    }

    //wait for master update, with optional timeout.

    DBUG_PRINT("info",("Waiting for master update"));
    /*
      We are going to mysql_cond_(timed)wait(); if the SQL thread stops it
      will wake us up.
    */
    thd_wait_begin(thd, THD_WAIT_BINLOG);
    if (timeout > 0)
    {
      /*
        Note that mysql_cond_timedwait checks for the timeout
        before for the condition ; i.e. it returns ETIMEDOUT
        if the system time equals or exceeds the time specified by abstime
        before the condition variable is signaled or broadcast, _or_ if
        the absolute time specified by abstime has already passed at the time
        of the call.
        For that reason, mysql_cond_timedwait will do the "timeoutting" job
        even if its condition is always immediately signaled (case of a loaded
        master).
      */
      error= mysql_cond_timedwait(&data_cond, &data_lock, &abstime);
    }
    else
      mysql_cond_wait(&data_cond, &data_lock);
    thd_wait_end(thd);
    DBUG_PRINT("info",("Got signal of master update or timed out"));
    if (error == ETIMEDOUT || error == ETIME)
    {
      error= -1;
      break;
    }
    error=0;
    event_count++;
    DBUG_PRINT("info",("Testing if killed or SQL thread not running"));
  }

err:
  thd->exit_cond(msg);
  DBUG_PRINT("exit",("killed: %d  abort: %d  slave_running: %d \
improper_arguments: %d  timed_out: %d",
                     thd->killed_errno(),
                     (int) (init_abort_pos_wait != abort_pos_wait),
                     (int) slave_running,
                     (int) (error == -2),
                     (int) (error == -1)));
  if (thd->killed || init_abort_pos_wait != abort_pos_wait ||
      !slave_running)
  {
    error= -2;
  }
  DBUG_RETURN( error ? error : event_count );
}


void Relay_log_info::inc_group_relay_log_pos(ulonglong log_pos,
                                                bool skip_lock)
{
  DBUG_ENTER("Relay_log_info::inc_group_relay_log_pos");

  if (!skip_lock)
    mysql_mutex_lock(&data_lock);
  inc_event_relay_log_pos();
  group_relay_log_pos= event_relay_log_pos;
  strmake(group_relay_log_name,event_relay_log_name,
          sizeof(group_relay_log_name)-1);

  notify_group_relay_log_name_update();

  /*
    If the slave does not support transactions and replicates a transaction,
    users should not trust group_master_log_pos (which they can display with
    SHOW SLAVE STATUS or read from relay-log.info), because to compute
    group_master_log_pos the slave relies on log_pos stored in the master's
    binlog, but if we are in a master's transaction these positions are always
    the BEGIN's one (excepted for the COMMIT), so group_master_log_pos does
    not advance as it should on the non-transactional slave (it advances by
    big leaps, whereas it should advance by small leaps).
  */
  /*
    In 4.x we used the event's len to compute the positions here. This is
    wrong if the event was 3.23/4.0 and has been converted to 5.0, because
    then the event's len is not what is was in the master's binlog, so this
    will make a wrong group_master_log_pos (yes it's a bug in 3.23->4.0
    replication: Exec_master_log_pos is wrong). Only way to solve this is to
    have the original offset of the end of the event the relay log. This is
    what we do in 5.0: log_pos has become "end_log_pos" (because the real use
    of log_pos in 4.0 was to compute the end_log_pos; so better to store
    end_log_pos instead of begin_log_pos.
    If we had not done this fix here, the problem would also have appeared
    when the slave and master are 5.0 but with different event length (for
    example the slave is more recent than the master and features the event
    UID). It would give false MASTER_POS_WAIT, false Exec_master_log_pos in
    SHOW SLAVE STATUS, and so the user would do some CHANGE MASTER using this
    value which would lead to badly broken replication.
    Even the relay_log_pos will be corrupted in this case, because the len is
    the relay log is not "val".
    With the end_log_pos solution, we avoid computations involving lengthes.
  */
  DBUG_PRINT("info", ("log_pos: %lu  group_master_log_pos: %lu",
                      (long) log_pos, (long) group_master_log_pos));
  if (log_pos) // 3.23 binlogs don't have log_posx
  {
    group_master_log_pos= log_pos;
  }
  mysql_cond_broadcast(&data_cond);
  if (!skip_lock)
    mysql_mutex_unlock(&data_lock);
  DBUG_VOID_RETURN;
}


void Relay_log_info::close_temporary_tables()
{
  TABLE *table,*next;
  DBUG_ENTER("Relay_log_info::close_temporary_tables");

  for (table=save_temporary_tables ; table ; table=next)
  {
    next=table->next;
    /*
      Don't ask for disk deletion. For now, anyway they will be deleted when
      slave restarts, but it is a better intention to not delete them.
    */
    DBUG_PRINT("info", ("table: 0x%lx", (long) table));
    close_temporary(table, 1, 0);
  }
  save_temporary_tables= 0;
  slave_open_temp_tables= 0;
  DBUG_VOID_RETURN;
}

/*
  purge_relay_logs()

  NOTES
    Assumes to have a run lock on rli and that no slave thread are running.
*/

int purge_relay_logs(Relay_log_info* rli, THD *thd, bool just_reset,
                     const char** errmsg)
{
  int error=0;
  DBUG_ENTER("purge_relay_logs");

  /*
    Even if rli->inited==0, we still try to empty rli->master_log_* variables.
    Indeed, rli->inited==0 does not imply that they already are empty.
    It could be that slave's info initialization partly succeeded :
    for example if relay-log.info existed but *relay-bin*.*
    have been manually removed, init_relay_log_info reads the old
    relay-log.info and fills rli->master_log_*, then init_relay_log_info
    checks for the existence of the relay log, this fails and
    init_relay_log_info leaves rli->inited to 0.
    In that pathological case, rli->master_log_pos* will be properly reinited
    at the next START SLAVE (as RESET SLAVE or CHANGE
    MASTER, the callers of purge_relay_logs, will delete bogus *.info files
    or replace them with correct files), however if the user does SHOW SLAVE
    STATUS before START SLAVE, he will see old, confusing rli->master_log_*.
    In other words, we reinit rli->master_log_* for SHOW SLAVE STATUS
    to display fine in any case.
  */

  rli->group_master_log_name[0]= 0;
  rli->group_master_log_pos= 0;

  if (!rli->inited)
  {
    DBUG_PRINT("info", ("rli->inited == 0"));
    DBUG_RETURN(0);
  }

  DBUG_ASSERT(rli->slave_running == 0);
  DBUG_ASSERT(rli->mi->slave_running == 0);

  rli->slave_skip_counter=0;
  mysql_mutex_lock(&rli->data_lock);

  /*
    we close the relay log fd possibly left open by the slave SQL thread,
    to be able to delete it; the relay log fd possibly left open by the slave
    I/O thread will be closed naturally in reset_logs() by the
    close(LOG_CLOSE_TO_BE_OPENED) call
  */
  if (rli->cur_log_fd >= 0)
  {
    end_io_cache(&rli->cache_buf);
    mysql_file_close(rli->cur_log_fd, MYF(MY_WME));
    rli->cur_log_fd= -1;
  }

  if (rli->relay_log.reset_logs(thd))
  {
    *errmsg = "Failed during log reset";
    error=1;
    goto err;
  }
  /* Save name of used relay log file */
  strmake(rli->group_relay_log_name, rli->relay_log.get_log_fname(),
          sizeof(rli->group_relay_log_name)-1);
  strmake(rli->event_relay_log_name, rli->relay_log.get_log_fname(),
          sizeof(rli->event_relay_log_name)-1);
  rli->group_relay_log_pos= rli->event_relay_log_pos= BIN_LOG_HEADER_SIZE;
  if (count_relay_log_space(rli))
  {
    *errmsg= "Error counting relay log space";
    error=1;
    goto err;
  }
  if (!just_reset)
    error= init_relay_log_pos(rli, rli->group_relay_log_name,
                              rli->group_relay_log_pos,
                              0 /* do not need data lock */, errmsg, 0);

err:
#ifndef DBUG_OFF
  char buf[22];
#endif
  DBUG_PRINT("info",("log_space_total: %s",llstr(rli->log_space_total,buf)));
  mysql_mutex_unlock(&rli->data_lock);
  DBUG_RETURN(error);
}


/*
     Check if condition stated in UNTIL clause of START SLAVE is reached.
   SYNOPSYS
     Relay_log_info::is_until_satisfied()
     master_beg_pos    position of the beginning of to be executed event
                       (not log_pos member of the event that points to the
                        beginning of the following event)


   DESCRIPTION
     Checks if UNTIL condition is reached. Uses caching result of last
     comparison of current log file name and target log file name. So cached
     value should be invalidated if current log file name changes
     (see Relay_log_info::notify_... functions).

     This caching is needed to avoid of expensive string comparisons and
     strtol() conversions needed for log names comparison. We don't need to
     compare them each time this function is called, we only need to do this
     when current log name changes. If we have UNTIL_MASTER_POS condition we
     need to do this only after Rotate_log_event::do_apply_event() (which is
     rare, so caching gives real benifit), and if we have UNTIL_RELAY_POS
     condition then we should invalidate cached comarison value after
     inc_group_relay_log_pos() which called for each group of events (so we
     have some benefit if we have something like queries that use
     autoincrement or if we have transactions).

     Should be called ONLY if until_condition != UNTIL_NONE !
   RETURN VALUE
     true - condition met or error happened (condition seems to have
            bad log file name)
     false - condition not met
*/

bool Relay_log_info::is_until_satisfied(THD *thd, Log_event *ev)
{
  const char *log_name;
  ulonglong log_pos;
  DBUG_ENTER("Relay_log_info::is_until_satisfied");

  DBUG_ASSERT(until_condition != UNTIL_NONE);

  if (until_condition == UNTIL_MASTER_POS)
  {
    if (ev && ev->server_id == (uint32) ::server_id && !replicate_same_server_id)
      DBUG_RETURN(FALSE);
    log_name= group_master_log_name;
    log_pos= (!ev)? group_master_log_pos :
      ((thd->variables.option_bits & OPTION_BEGIN || !ev->log_pos) ?
       group_master_log_pos : ev->log_pos - ev->data_written);
  }
  else
  { /* until_condition == UNTIL_RELAY_POS */
    log_name= group_relay_log_name;
    log_pos= group_relay_log_pos;
  }

#ifndef DBUG_OFF
  {
    char buf[32];
    DBUG_PRINT("info", ("group_master_log_name='%s', group_master_log_pos=%s",
                        group_master_log_name, llstr(group_master_log_pos, buf)));
    DBUG_PRINT("info", ("group_relay_log_name='%s', group_relay_log_pos=%s",
                        group_relay_log_name, llstr(group_relay_log_pos, buf)));
    DBUG_PRINT("info", ("(%s) log_name='%s', log_pos=%s",
                        until_condition == UNTIL_MASTER_POS ? "master" : "relay",
                        log_name, llstr(log_pos, buf)));
    DBUG_PRINT("info", ("(%s) until_log_name='%s', until_log_pos=%s",
                        until_condition == UNTIL_MASTER_POS ? "master" : "relay",
                        until_log_name, llstr(until_log_pos, buf)));
  }
#endif

  if (until_log_names_cmp_result == UNTIL_LOG_NAMES_CMP_UNKNOWN)
  {
    /*
      We have no cached comparison results so we should compare log names
      and cache result.
      If we are after RESET SLAVE, and the SQL slave thread has not processed
      any event yet, it could be that group_master_log_name is "". In that case,
      just wait for more events (as there is no sensible comparison to do).
    */

    if (*log_name)
    {
      const char *basename= log_name + dirname_length(log_name);

      const char *q= (const char*)(fn_ext(basename)+1);
      if (strncmp(basename, until_log_name, (int)(q-basename)) == 0)
      {
        /* Now compare extensions. */
        char *q_end;
        ulong log_name_extension= strtoul(q, &q_end, 10);
        if (log_name_extension < until_log_name_extension)
          until_log_names_cmp_result= UNTIL_LOG_NAMES_CMP_LESS;
        else
          until_log_names_cmp_result=
            (log_name_extension > until_log_name_extension) ?
            UNTIL_LOG_NAMES_CMP_GREATER : UNTIL_LOG_NAMES_CMP_EQUAL ;
      }
      else
      {
        /* Probably error so we aborting */
        sql_print_error("Slave SQL thread is stopped because UNTIL "
                        "condition is bad.");
        DBUG_RETURN(TRUE);
      }
    }
    else
      DBUG_RETURN(until_log_pos == 0);
  }

  DBUG_RETURN(((until_log_names_cmp_result == UNTIL_LOG_NAMES_CMP_EQUAL &&
           log_pos >= until_log_pos) ||
          until_log_names_cmp_result == UNTIL_LOG_NAMES_CMP_GREATER));
}


void Relay_log_info::cached_charset_invalidate()
{
  DBUG_ENTER("Relay_log_info::cached_charset_invalidate");

  /* Full of zeroes means uninitialized. */
  bzero(cached_charset, sizeof(cached_charset));
  DBUG_VOID_RETURN;
}


bool Relay_log_info::cached_charset_compare(char *charset) const
{
  DBUG_ENTER("Relay_log_info::cached_charset_compare");

  if (memcmp(cached_charset, charset, sizeof(cached_charset)))
  {
    memcpy(const_cast<char*>(cached_charset), charset, sizeof(cached_charset));
    DBUG_RETURN(1);
  }
  DBUG_RETURN(0);
}


void Relay_log_info::stmt_done(my_off_t event_master_log_pos,
                                  time_t event_creation_time)
{
#ifndef DBUG_OFF
  extern uint debug_not_change_ts_if_art_event;
#endif
  clear_flag(IN_STMT);

  /*
    If in a transaction, and if the slave supports transactions, just
    inc_event_relay_log_pos(). We only have to check for OPTION_BEGIN
    (not OPTION_NOT_AUTOCOMMIT) as transactions are logged with
    BEGIN/COMMIT, not with SET AUTOCOMMIT= .

    CAUTION: opt_using_transactions means innodb || bdb ; suppose the
    master supports InnoDB and BDB, but the slave supports only BDB,
    problems will arise: - suppose an InnoDB table is created on the
    master, - then it will be MyISAM on the slave - but as
    opt_using_transactions is true, the slave will believe he is
    transactional with the MyISAM table. And problems will come when
    one does START SLAVE; STOP SLAVE; START SLAVE; (the slave will
    resume at BEGIN whereas there has not been any rollback).  This is
    the problem of using opt_using_transactions instead of a finer
    "does the slave support _transactional handler used on the
    master_".

    More generally, we'll have problems when a query mixes a
    transactional handler and MyISAM and STOP SLAVE is issued in the
    middle of the "transaction". START SLAVE will resume at BEGIN
    while the MyISAM table has already been updated.
  */
  if ((sql_thd->variables.option_bits & OPTION_BEGIN) && opt_using_transactions)
    inc_event_relay_log_pos();
  else
  {
    inc_group_relay_log_pos(event_master_log_pos);
    flush_relay_log_info(this);
    /*
      Note that Rotate_log_event::do_apply_event() does not call this
      function, so there is no chance that a fake rotate event resets
      last_master_timestamp.  Note that we update without mutex
      (probably ok - except in some very rare cases, only consequence
      is that value may take some time to display in
      Seconds_Behind_Master - not critical).
    */
#ifndef DBUG_OFF
    if (!(event_creation_time == 0 && debug_not_change_ts_if_art_event > 0))
#else
      if (event_creation_time != 0)
#endif
        last_master_timestamp= event_creation_time;
  }
}

#if !defined(MYSQL_CLIENT) && defined(HAVE_REPLICATION)
void Relay_log_info::cleanup_context(THD *thd, bool error)
{
  DBUG_ENTER("Relay_log_info::cleanup_context");

  DBUG_ASSERT(sql_thd == thd);
  /*
    1) Instances of Table_map_log_event, if ::do_apply_event() was called on them,
    may have opened tables, which we cannot be sure have been closed (because
    maybe the Rows_log_event have not been found or will not be, because slave
    SQL thread is stopping, or relay log has a missing tail etc). So we close
    all thread's tables. And so the table mappings have to be cancelled.
    2) Rows_log_event::do_apply_event() may even have started statements or
    transactions on them, which we need to rollback in case of error.
    3) If finding a Format_description_log_event after a BEGIN, we also need
    to rollback before continuing with the next events.
    4) so we need this "context cleanup" function.
  */
  if (error)
  {
    trans_rollback_stmt(thd); // if a "statement transaction"
    trans_rollback(thd);      // if a "real transaction"
  }
  m_table_map.clear_tables();
  slave_close_thread_tables(thd);
  if (error)
    thd->mdl_context.release_transactional_locks();
  clear_flag(IN_STMT);
  /*
    Cleanup for the flags that have been set at do_apply_event.
  */
  thd->variables.option_bits&= ~OPTION_NO_FOREIGN_KEY_CHECKS;
  thd->variables.option_bits&= ~OPTION_RELAXED_UNIQUE_CHECKS;

  /*
    Reset state related to long_find_row notes in the error log:
    - timestamp
    - flag that decides whether the slave prints or not
  */
  reset_row_stmt_start_timestamp();
  unset_long_find_row_note_printed();

  DBUG_VOID_RETURN;
}

void Relay_log_info::clear_tables_to_lock()
{
  while (tables_to_lock)
  {
    uchar* to_free= reinterpret_cast<uchar*>(tables_to_lock);
    if (tables_to_lock->m_tabledef_valid)
    {
      tables_to_lock->m_tabledef.table_def::~table_def();
      tables_to_lock->m_tabledef_valid= FALSE;
    }

    /*
      If blob fields were used during conversion of field values 
      from the master table into the slave table, then we need to 
      free the memory used temporarily to store their values before
      copying into the slave's table.
    */
    if (tables_to_lock->m_conv_table)
      free_blobs(tables_to_lock->m_conv_table);

    tables_to_lock=
      static_cast<RPL_TABLE_LIST*>(tables_to_lock->next_global);
    tables_to_lock_count--;
    my_free(to_free);
  }
  DBUG_ASSERT(tables_to_lock == NULL && tables_to_lock_count == 0);
}

void Relay_log_info::slave_close_thread_tables(THD *thd)
{
  thd->stmt_da->can_overwrite_status= TRUE;
  thd->is_error() ? trans_rollback_stmt(thd) : trans_commit_stmt(thd);
  thd->stmt_da->can_overwrite_status= FALSE;

  close_thread_tables(thd);
  /*
    - If inside a multi-statement transaction,
    defer the release of metadata locks until the current
    transaction is either committed or rolled back. This prevents
    other statements from modifying the table for the entire
    duration of this transaction.  This provides commit ordering
    and guarantees serializability across multiple transactions.
    - If in autocommit mode, or outside a transactional context,
    automatically release metadata locks of the current statement.
  */
  if (! thd->in_multi_stmt_transaction_mode())
    thd->mdl_context.release_transactional_locks();
  else
    thd->mdl_context.release_statement_locks();

  clear_tables_to_lock();
}
#endif<|MERGE_RESOLUTION|>--- conflicted
+++ resolved
@@ -52,14 +52,8 @@
    inited(0), abort_slave(0), slave_running(0), until_condition(UNTIL_NONE),
    until_log_pos(0), retried_trans(0),
    tables_to_lock(0), tables_to_lock_count(0),
-<<<<<<< HEAD
-   last_event_start_time(0), m_flags(0), row_stmt_start_timestamp(0),
-   long_find_row_note_printed(false)
-=======
-   last_event_start_time(0),
-   deferred_events(NULL),
-   m_flags(0)
->>>>>>> f3509d1d
+   last_event_start_time(0), deferred_events(NULL),m_flags(0),
+   row_stmt_start_timestamp(0), long_find_row_note_printed(false)
 {
   DBUG_ENTER("Relay_log_info::Relay_log_info");
 
