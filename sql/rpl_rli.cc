--- conflicted
+++ resolved
@@ -1,8 +1,4 @@
-<<<<<<< HEAD
 /* Copyright (c) 2006, 2020, Oracle and/or its affiliates.
-=======
-/* Copyright (c) 2006, 2020, Oracle and/or its affiliates. All rights reserved.
->>>>>>> 45673498
 
    This program is free software; you can redistribute it and/or modify
    it under the terms of the GNU General Public License, version 2.0,
@@ -128,7 +124,6 @@
                param_key_info_data_cond, param_key_info_start_cond,
                param_key_info_stop_cond, param_key_info_sleep_cond,
 #endif
-<<<<<<< HEAD
                param_id, param_channel),
       replicate_same_server_id(::replicate_same_server_id),
       relay_log(&sync_relaylog_period, true),
@@ -197,61 +192,12 @@
       row_stmt_start_timestamp(0),
       long_find_row_note_printed(false),
       thd_tx_priority(0),
+      m_ignore_write_set_memory_limit(false),
+      m_allow_drop_write_set(false),
       m_is_engine_ha_data_detached(false),
       current_event(nullptr),
       ddl_not_atomic(false) {
   DBUG_TRACE;
-=======
-             , param_id, param_channel
-            ),
-   replicate_same_server_id(::replicate_same_server_id),
-   cur_log_fd(-1), relay_log(&sync_relaylog_period, SEQ_READ_APPEND),
-   is_relay_log_recovery(is_slave_recovery),
-   save_temporary_tables(0),
-   cur_log_old_open_count(0), error_on_rli_init_info(false),
-   group_relay_log_pos(0), event_relay_log_number(0),
-   event_relay_log_pos(0), event_start_pos(0),
-   group_master_log_pos(0),
-   gtid_set(global_sid_map, global_sid_lock),
-   rli_fake(is_rli_fake),
-   gtid_retrieved_initialized(false),
-   is_group_master_log_pos_invalid(false),
-   log_space_total(0), ignore_log_space_limit(0),
-   sql_force_rotate_relay(false),
-   last_master_timestamp(0), slave_skip_counter(0),
-   abort_pos_wait(0), until_condition(UNTIL_NONE),
-   until_log_pos(0),
-   until_sql_gtids(global_sid_map),
-   until_sql_gtids_first_event(true),
-   trans_retries(0), retried_trans(0),
-   tables_to_lock(0), tables_to_lock_count(0),
-   rows_query_ev(NULL), last_event_start_time(0), deferred_events(NULL),
-   workers(PSI_NOT_INSTRUMENTED),
-   workers_array_initialized(false),
-   curr_group_assigned_parts(PSI_NOT_INSTRUMENTED),
-   curr_group_da(PSI_NOT_INSTRUMENTED),
-   slave_parallel_workers(0),
-   exit_counter(0),
-   max_updated_index(0),
-   recovery_parallel_workers(0), checkpoint_seqno(0),
-   checkpoint_group(opt_mts_checkpoint_group),
-   recovery_groups_inited(false), mts_recovery_group_cnt(0),
-   mts_recovery_index(0), mts_recovery_group_seen_begin(0),
-   mts_group_status(MTS_NOT_IN_GROUP),
-   stats_exec_time(0), stats_read_time(0),
-   least_occupied_workers(PSI_NOT_INSTRUMENTED),
-   current_mts_submode(0),
-   reported_unsafe_warning(false), rli_description_event(NULL),
-   commit_order_mngr(NULL),
-   sql_delay(0), sql_delay_end(0), m_flags(0), row_stmt_start_timestamp(0),
-   long_find_row_note_printed(false),
-   thd_tx_priority(0),
-   m_ignore_write_set_memory_limit(false),
-   m_allow_drop_write_set(false),
-   is_engine_ha_data_detached(false)
-{
-  DBUG_ENTER("Relay_log_info::Relay_log_info");
->>>>>>> 45673498
 
 #ifdef HAVE_PSI_INTERFACE
   relay_log.set_psi_keys(key_RELAYLOG_LOCK_index, key_RELAYLOG_LOCK_commit,
