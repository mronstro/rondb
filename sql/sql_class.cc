--- conflicted
+++ resolved
@@ -1221,7 +1221,6 @@
    m_enable_plugins(enable_plugins),
 #ifdef HAVE_GTID_NEXT_LIST
    owned_gtid_set(global_sid_map),
-<<<<<<< HEAD
 #endif
    skip_gtid_rollback(false),
    is_commit_in_middle_of_statement(false),
@@ -1231,12 +1230,8 @@
    m_parser_da(false),
    m_query_rewrite_plugin_da(false),
    m_query_rewrite_plugin_da_ptr(&m_query_rewrite_plugin_da),
-   m_stmt_da(&main_da)
-=======
-   main_da(0, false),
    m_stmt_da(&main_da),
    duplicate_slave_uuid(false)
->>>>>>> 751a3da7
 {
   mdl_context.init(this);
   init_sql_alloc(key_memory_thd_main_mem_root,
