--- conflicted
+++ resolved
@@ -221,15 +221,9 @@
 
 /**
   Get reference to scheduler data object
-<<<<<<< HEAD
 
   @param thd            THD object
 
-=======
-
-  @param thd            THD object
-
->>>>>>> 863a73b8
   @retval               Scheduler data object on THD
 */
 void *thd_get_scheduler_data(THD *thd)
@@ -258,7 +252,6 @@
 PSI_thread *thd_get_psi(THD *thd)
 {
   return thd->scheduler.m_psi;
-<<<<<<< HEAD
 }
 
 /**
@@ -414,163 +407,6 @@
 */
 int thd_connection_has_data(THD *thd)
 {
-=======
-}
-
-/**
-  Set reference to Performance Schema object for THD object
-
-  @param thd            THD object
-  @param psi            Performance schema object for thread
-*/
-void thd_set_psi(THD *thd, PSI_thread *psi)
-{
-  thd->scheduler.m_psi= psi;
-}
-
-/**
-  Set the state on connection to killed
-
-  @param thd               THD object
-*/
-void thd_set_killed(THD *thd)
-{
-  thd->killed= THD::KILL_CONNECTION;
-}
-
-/**
-  Clear errors from the previous THD
-
-  @param thd              THD object
-*/
-void thd_clear_errors(THD *thd)
-{
-  my_errno= 0;
-  thd->mysys_var->abort= 0;
-}
-
-/**
-  Set thread stack in THD object
-
-  @param thd              Thread object
-  @param stack_start      Start of stack to set in THD object
-*/
-void thd_set_thread_stack(THD *thd, char *stack_start)
-{
-  thd->thread_stack= stack_start;
-}
-
-/**
-  Lock connection data for the set of connections this connection
-  belongs to
-
-  @param thd                       THD object
-*/
-void thd_lock_thread_count(THD *)
-{
-  mysql_mutex_lock(&LOCK_thread_count);
-}
-
-/**
-  Lock connection data for the set of connections this connection
-  belongs to
-
-  @param thd                       THD object
-*/
-void thd_unlock_thread_count(THD *)
-{
-  mysql_cond_broadcast(&COND_thread_count);
-  mysql_mutex_unlock(&LOCK_thread_count);
-}
-
-/**
-  Close the socket used by this connection
-
-  @param thd                THD object
-*/
-void thd_close_connection(THD *thd)
-{
-  if (thd->net.vio)
-    vio_close(thd->net.vio);
-}
-
-/**
-  Get current THD object from thread local data
-
-  @retval     The THD object for the thread, NULL if not connection thread
-*/
-THD *thd_get_current_thd()
-{
-  return current_thd;
-}
-
-/**
-  Set up various THD data for a new connection
-
-  thd_new_connection_setup
-
-  @param              thd            THD object
-  @param              stack_start    Start of stack for connection
-*/
-void thd_new_connection_setup(THD *thd, char *stack_start)
-{
-#ifdef HAVE_PSI_INTERFACE
-  if (PSI_server)
-    thd_set_psi(thd,
-                PSI_server->new_thread(key_thread_one_connection,
-                                       thd,
-                                       thd_get_thread_id((MYSQL_THD)thd)));
-#endif
-  thd->set_time();
-  thd->prior_thr_create_utime= thd->thr_create_utime= thd->start_utime=
-    my_micro_time();
-  threads.append(thd);
-  thd_unlock_thread_count(thd);
-  DBUG_PRINT("info", ("init new connection. thd: 0x%lx fd: %d",
-          (ulong)thd, thd->net.vio->sd));
-  thd_set_thread_stack(thd, stack_start);
-}
-
-/**
-  Lock data that needs protection in THD object
-
-  @param thd                   THD object
-*/
-void thd_lock_data(THD *thd)
-{
-  mysql_mutex_lock(&thd->LOCK_thd_data);
-}
-
-/**
-  Unlock data that needs protection in THD object
-
-  @param thd                   THD object
-*/
-void thd_unlock_data(THD *thd)
-{
-  mysql_mutex_unlock(&thd->LOCK_thd_data);
-}
-
-/**
-  Support method to check if connection has already started transcaction
-
-  @param client_cntx    Low level client context
-
-  @retval               TRUE if connection already started transaction
-*/
-bool thd_is_transaction_active(THD *thd)
-{
-  return thd->transaction.is_active();
-}
-
-/**
-  Check if there is buffered data on the socket representing the connection
-
-  @param thd                  THD object
-*/
-int thd_connection_has_data(THD *thd)
-{
->>>>>>> 863a73b8
   Vio *vio= thd->net.vio;
   return vio->has_data(vio);
 }
@@ -910,12 +746,9 @@
               /* statement id */ 0),
    rli_fake(0),
    user_time(0), in_sub_stmt(0),
-<<<<<<< HEAD
 #ifndef MCP_WL5353
    binlog_row_event_extra_data(NULL),
 #endif
-=======
->>>>>>> 863a73b8
    binlog_unsafe_warning_flags(0),
    binlog_table_maps(0),
    table_map_for_update(0),
@@ -1362,12 +1195,9 @@
   reset_current_stmt_binlog_format_row();
   bzero((char *) &status_var, sizeof(status_var));
 
-<<<<<<< HEAD
 #ifndef MCP_WL5353
   binlog_row_event_extra_data = 0;
 #endif
-=======
->>>>>>> 863a73b8
   if (variables.sql_log_bin)
     variables.option_bits|= OPTION_BIN_LOG;
   else
@@ -3973,7 +3803,6 @@
 /** Assign a new value to thd->query.  */
 
 void THD::set_query(const CSET_STRING &string_arg)
-<<<<<<< HEAD
 {
   mysql_mutex_lock(&LOCK_thd_data);
   set_query_inner(string_arg);
@@ -4016,50 +3845,6 @@
 
 void THD::leave_locked_tables_mode()
 {
-=======
-{
-  mysql_mutex_lock(&LOCK_thd_data);
-  set_query_inner(string_arg);
-  mysql_mutex_unlock(&LOCK_thd_data);
-}
-
-/** Assign a new value to thd->query and thd->query_id.  */
-
-void THD::set_query_and_id(char *query_arg, uint32 query_length_arg,
-                           CHARSET_INFO *cs,
-                           query_id_t new_query_id)
-{
-  mysql_mutex_lock(&LOCK_thd_data);
-  set_query_inner(query_arg, query_length_arg, cs);
-  query_id= new_query_id;
-  mysql_mutex_unlock(&LOCK_thd_data);
-}
-
-/** Assign a new value to thd->query_id.  */
-
-void THD::set_query_id(query_id_t new_query_id)
-{
-  mysql_mutex_lock(&LOCK_thd_data);
-  query_id= new_query_id;
-  mysql_mutex_unlock(&LOCK_thd_data);
-}
-
-/** Assign a new value to thd->mysys_var.  */
-void THD::set_mysys_var(struct st_my_thread_var *new_mysys_var)
-{
-  mysql_mutex_lock(&LOCK_thd_data);
-  mysys_var= new_mysys_var;
-  mysql_mutex_unlock(&LOCK_thd_data);
-}
-
-/**
-  Leave explicit LOCK TABLES or prelocked mode and restore value of
-  transaction sentinel in MDL subsystem.
-*/
-
-void THD::leave_locked_tables_mode()
-{
->>>>>>> 863a73b8
   if (locked_tables_mode == LTM_LOCK_TABLES)
   {
     /*
@@ -4761,11 +4546,8 @@
 #ifndef MCP_WL5353
                                        ,const uchar*
 #endif
-<<<<<<< HEAD
                                        );
 #endif
-=======
->>>>>>> 863a73b8
 
 /* Declare in unnamed namespace. */
 CPP_UNNAMED_NS_START
@@ -5103,7 +4885,6 @@
   */
   DBUG_ASSERT(LEX::BINLOG_STMT_UNSAFE_COUNT <=
               sizeof(binlog_unsafe_warning_flags) * CHAR_BIT);
-<<<<<<< HEAD
 
   uint32 unsafe_type_flags= binlog_unsafe_warning_flags;
   /*
@@ -5140,44 +4921,6 @@
   depending on the value of @c current_stmt_binlog_format_row field and
   the value of the @c qtype parameter.
 
-=======
-
-  uint32 unsafe_type_flags= binlog_unsafe_warning_flags;
-  /*
-    For each unsafe_type, check if the statement is unsafe in this way
-    and issue a warning.
-  */
-  for (int unsafe_type=0;
-       unsafe_type < LEX::BINLOG_STMT_UNSAFE_COUNT;
-       unsafe_type++)
-  {
-    if ((unsafe_type_flags & (1 << unsafe_type)) != 0)
-    {
-      push_warning_printf(this, MYSQL_ERROR::WARN_LEVEL_NOTE,
-                          ER_BINLOG_UNSAFE_STATEMENT,
-                          ER(ER_BINLOG_UNSAFE_STATEMENT),
-                          ER(LEX::binlog_stmt_unsafe_errcode[unsafe_type]));
-      if (global_system_variables.log_warnings)
-      {
-        char buf[MYSQL_ERRMSG_SIZE * 2];
-        sprintf(buf, ER(ER_BINLOG_UNSAFE_STATEMENT),
-                ER(LEX::binlog_stmt_unsafe_errcode[unsafe_type]));
-        sql_print_warning(ER(ER_MESSAGE_AND_STATEMENT), buf, query());
-      }
-    }
-  }
-  DBUG_VOID_RETURN;
-}
-
-
-/**
-  Log the current query.
-
-  The query will be logged in either row format or statement format
-  depending on the value of @c current_stmt_binlog_format_row field and
-  the value of the @c qtype parameter.
-
->>>>>>> 863a73b8
   This function must be called:
 
   - After the all calls to ha_*_row() functions have been issued.
