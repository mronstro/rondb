--- conflicted
+++ resolved
@@ -1135,8 +1135,6 @@
 
   mdl_context.destroy();
   ha_close_connection(this);
-<<<<<<< HEAD
-=======
 
   /*
     Debug sync system must be closed after ha_close_connection, because
@@ -1147,8 +1145,6 @@
   debug_sync_end_thread(this);
 #endif /* defined(ENABLED_DEBUG_SYNC) */
 
-  mysql_audit_release(this);
->>>>>>> 7f10d965
   plugin_thdvar_cleanup(this, m_enable_plugins);
 
   DBUG_ASSERT(timer == NULL);
