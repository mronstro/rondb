--- conflicted
+++ resolved
@@ -228,11 +228,7 @@
      return NULL;
 
   PT_select *select;
-<<<<<<< HEAD
   select= new (thd->mem_root) PT_select(query_expression);
-=======
-  select= new (thd->mem_root) PT_select(select_init2, SQLCOM_SELECT);
->>>>>>> 10b8565e
   if (select == NULL)
     return NULL;
 
