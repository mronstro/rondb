--- conflicted
+++ resolved
@@ -4968,14 +4968,8 @@
           after the change as before. Thus we can reply ok immediately
           without any changes at all.
         */
-<<<<<<< HEAD
         flags= part_handler->alter_flags(alter_info->flags);
-        DBUG_ASSERT(flags & (HA_FAST_CHANGE_PARTITION |
-                             HA_PARTITION_ONE_PHASE));
-=======
-        flags= table->file->alter_table_flags(alter_info->flags);
->>>>>>> a57aae93
-        if (flags & (HA_FAST_CHANGE_PARTITION | HA_PARTITION_ONE_PHASE))
+        if ((flags & HA_FAST_CHANGE_PARTITION) != 0)
         {
           *new_part_info= tab_part_info;
           /* Force table re-open for consistency with the main case. */
@@ -5009,7 +5003,7 @@
       my_error(ER_PARTITION_FUNCTION_FAILURE, MYF(0));
       goto err;
     }
-    if ((flags & (HA_FAST_CHANGE_PARTITION | HA_PARTITION_ONE_PHASE)) != 0)
+    if ((flags & HA_FAST_CHANGE_PARTITION) != 0)
     {
       /*
         "Fast" change of partitioning is supported in this case.
@@ -6829,58 +6823,7 @@
     my_error(ER_PARTITION_MGMT_ON_NONPARTITIONED, MYF(0));
     DBUG_RETURN(true);
   }
-  if (part_handler->alter_flags(alter_info->flags) & HA_PARTITION_ONE_PHASE)
-  {
-    /*
-      In the case where the engine supports one phase online partition
-      changes it is not necessary to have any exclusive locks. The
-      correctness is upheld instead by transactions being aborted if they
-      access the table after its partition definition has changed (if they
-      are still using the old partition definition).
-
-      The handler is in this case responsible to ensure that all users
-      start using the new frm file after it has changed. To implement
-      one phase it is necessary for the handler to have the master copy
-      of the frm file and use discovery mechanisms to renew it. Thus
-      write frm will write the frm, pack the new frm and finally
-      the frm is deleted and the discovery mechanisms will either restore
-      back to the old or installing the new after the change is activated.
-
-      Thus all open tables will be discovered that they are old, if not
-      earlier as soon as they try an operation using the old table. One
-      should ensure that this is checked already when opening a table,
-      even if it is found in the cache of open tables.
-
-      change_partitions will perform all operations and it is the duty of
-      the handler to ensure that the frm files in the system gets updated
-      in synch with the changes made and if an error occurs that a proper
-      error handling is done.
-
-      If the MySQL Server crashes at this moment but the handler succeeds
-      in performing the change then the binlog is not written for the
-      change. There is no way to solve this as long as the binlog is not
-      transactional and even then it is hard to solve it completely.
-
-      The first approach here was to downgrade locks. Now a different approach
-      is decided upon. The idea is that the handler will have access to the
-      Alter_info when store_lock arrives with TL_WRITE_ALLOW_READ. So if the
-      handler knows that this functionality can be handled with a lower lock
-      level it will set the lock level to TL_WRITE_ALLOW_WRITE immediately.
-      Thus the need to downgrade the lock disappears.
-      1) Write the new frm, pack it and then delete it
-      2) Perform the change within the handler
-    */
-    /* No engine supports this yet, so this is not yet tested! */
-    DBUG_ASSERT(0);
-    if (mysql_write_frm(lpt, WFRM_WRITE_SHADOW | WFRM_PACK_FRM) ||
-        mysql_change_partitions(lpt))
-    {
-      DBUG_RETURN(true);
-    }
-    fast_end_partition(thd, lpt->copied, lpt->deleted, table_list);
-    DBUG_RETURN(false);
-  }
-  else if (alter_info->flags & Alter_info::ALTER_DROP_PARTITION)
+  if (alter_info->flags & Alter_info::ALTER_DROP_PARTITION)
   {
     /*
       Now after all checks and setting state on dropped partitions we can
