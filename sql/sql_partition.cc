/* Copyright (c) 2005, 2015, Oracle and/or its affiliates. All rights reserved.

   This program is free software; you can redistribute it and/or modify
   it under the terms of the GNU General Public License as published by
   the Free Software Foundation; version 2 of the License.

   This program is distributed in the hope that it will be useful,
   but WITHOUT ANY WARRANTY; without even the implied warranty of
   MERCHANTABILITY or FITNESS FOR A PARTICULAR PURPOSE.  See the
   GNU General Public License for more details.

   You should have received a copy of the GNU General Public License
   along with this program; if not, write to the Free Software
   Foundation, Inc., 51 Franklin St, Fifth Floor, Boston, MA 02110-1301  USA */

/*
  This file is a container for general functionality related
  to partitioning introduced in MySQL version 5.1. It contains functionality
  used by all handlers that support partitioning, such as
  the partitioning handler itself and the NDB handler.
  (Much of the code in this file has been split into partition_info.cc and
   the header files partition_info.h + partition_element.h + sql_partition.h)

  The first version was written by Mikael Ronstrom 2004-2006.
  Various parts of the optimizer code was written by Sergey Petrunia.
  Code have been maintained by Mattias Jonsson.
  The second version was written by Mikael Ronstrom 2006-2007 with some
  final fixes for partition pruning in 2008-2009 with assistance from Sergey
  Petrunia and Mattias Jonsson.

  The first version supports RANGE partitioning, LIST partitioning, HASH
  partitioning and composite partitioning (hereafter called subpartitioning)
  where each RANGE/LIST partitioning is HASH partitioned. The hash function
  can either be supplied by the user or by only a list of fields (also
  called KEY partitioning), where the MySQL server will use an internal
  hash function.
  There are quite a few defaults that can be used as well.

  The second version introduces a new variant of RANGE and LIST partitioning
  which is often referred to as column lists in the code variables. This
  enables a user to specify a set of columns and their concatenated value
  as the partition value. By comparing the concatenation of these values
  the proper partition can be choosen.
*/

/* Some general useful functions */

#include "sql_partition.h"

#include "current_thd.h"
#include "hash.h"                       // HASH
#include "debug_sync.h"                 // DEBUG_SYNC
#include "derror.h"                     // ER_THD
#include "item.h"                       // enum_monotoncity_info
#include "item_func.h"                  // Item_func
#include "key.h"                        // key_restore
#include "lock.h"                       // mysql_lock_remove
#include "log.h"                        // sql_print_warning
#include "mysqld.h"                     // mysql_tmpdir
#include "opt_range.h"                  // store_key_image_to_rec
#include "sql_analyse.h"                // append_escaped
#include "sql_alter.h"                  // Alter_table_ctx
#include "partition_info.h"             // partition_info
#include "partitioning/partition_handler.h" // Partition_handler
#include "psi_memory_key.h"
#include "sql_base.h"                   // wait_while_table_is_used
#include "sql_cache.h"                  // query_cache
#include "sql_class.h"                  // THD
#include "sql_parse.h"                  // parse_sql
#include "sql_show.h"                   // append_identifier
#include "sql_table.h"                  // build_table_filename
#include "sql_tablespace.h"             // check_tablespace_name
#include "table.h"                      // TABLE_SHARE

#include "pfs_file_provider.h"
#include "mysql/psi/mysql_file.h"

#include <algorithm>
using std::max;
using std::min;


#define ERROR_INJECT_CRASH(code) \
  DBUG_EVALUATE_IF(code, (DBUG_SUICIDE(), 0), 0)
#define ERROR_INJECT_ERROR(code) \
  DBUG_EVALUATE_IF(code, (my_error(ER_UNKNOWN_ERROR, MYF(0)), TRUE), 0)

/*
  Partition related functions declarations and some static constants;
*/
const LEX_STRING partition_keywords[]=
{
  { C_STRING_WITH_LEN("HASH") },
  { C_STRING_WITH_LEN("RANGE") },
  { C_STRING_WITH_LEN("LIST") },
  { C_STRING_WITH_LEN("KEY") },
  { C_STRING_WITH_LEN("MAXVALUE") },
  { C_STRING_WITH_LEN("LINEAR ") },
  { C_STRING_WITH_LEN(" COLUMNS") },
  { C_STRING_WITH_LEN("ALGORITHM") }

};
static const char *part_str= "PARTITION";
static const char *sub_str= "SUB";
static const char *by_str= "BY";
static const char *space_str= " ";
static const char *equal_str= "=";
static const char *end_paren_str= ")";
static const char *begin_paren_str= "(";
static const char *comma_str= ",";

static int get_partition_id_list_col(partition_info *part_info,
                                     uint32 *part_id,
                                     longlong *func_value);
static int get_partition_id_list(partition_info *part_info,
                                 uint32 *part_id,
                                 longlong *func_value);
static int get_partition_id_range_col(partition_info *part_info,
                                      uint32 *part_id,
                                      longlong *func_value);
static int get_partition_id_range(partition_info *part_info,
                                  uint32 *part_id,
                                  longlong *func_value);
static int get_part_id_charset_func_part(partition_info *part_info,
                                         uint32 *part_id,
                                         longlong *func_value);
static int get_part_id_charset_func_subpart(partition_info *part_info,
                                            uint32 *part_id);
static int get_partition_id_hash_nosub(partition_info *part_info,
                                       uint32 *part_id,
                                       longlong *func_value);
static int get_partition_id_key_nosub(partition_info *part_info,
                                      uint32 *part_id,
                                      longlong *func_value);
static int get_partition_id_linear_hash_nosub(partition_info *part_info,
                                              uint32 *part_id,
                                              longlong *func_value);
static int get_partition_id_linear_key_nosub(partition_info *part_info,
                                             uint32 *part_id,
                                             longlong *func_value);
static int get_partition_id_with_sub(partition_info *part_info,
                                     uint32 *part_id,
                                     longlong *func_value);
static int get_partition_id_hash_sub(partition_info *part_info,
                                     uint32 *part_id);
static int get_partition_id_key_sub(partition_info *part_info,
                                    uint32 *part_id);
static int get_partition_id_linear_hash_sub(partition_info *part_info,
                                            uint32 *part_id);
static int get_partition_id_linear_key_sub(partition_info *part_info,
                                           uint32 *part_id);
static uint32 get_next_partition_via_walking(PARTITION_ITERATOR*);
static void set_up_range_analysis_info(partition_info *part_info);
static uint32 get_next_subpartition_via_walking(PARTITION_ITERATOR*);

uint32 get_next_partition_id_range(PARTITION_ITERATOR* part_iter);
static uint32 get_partition_id_range_for_endpoint(partition_info *part_info,
                                                  bool left_endpoint,
                                                  bool include_endpoint);
static uint32 get_next_partition_id_list(PARTITION_ITERATOR* part_iter);
static int get_part_iter_for_interval_via_mapping(partition_info *part_info,
                                                  bool is_subpart,
                                                  uint32 *store_length_array,
                                                  uchar *min_value, uchar *max_value,
                                                  uint min_len, uint max_len,
                                                  uint flags,
                                                  PARTITION_ITERATOR *part_iter);
static int get_part_iter_for_interval_cols_via_map(partition_info *part_info,
                                                   bool is_subpart,
                                                   uint32 *store_length_array,
                                                   uchar *min_value, uchar *max_value,
                                                   uint min_len, uint max_len,
                                                   uint flags,
                                                   PARTITION_ITERATOR *part_iter);
static int get_part_iter_for_interval_via_walking(partition_info *part_info,
                                                  bool is_subpart,
                                                  uint32 *store_length_array,
                                                  uchar *min_value, uchar *max_value,
                                                  uint min_len, uint max_len,
                                                  uint flags,
                                                  PARTITION_ITERATOR *part_iter);

static int cmp_rec_and_tuple(part_column_list_val *val, uint32 nvals_in_rec);
static int cmp_rec_and_tuple_prune(part_column_list_val *val,
                                   uint32 n_vals_in_rec,
                                   bool is_left_endpoint,
                                   bool include_endpoint);

static void set_field_ptr(Field **ptr, const uchar *new_buf,
                          const uchar *old_buf);

static uint32 get_list_array_idx_for_endpoint(partition_info *part_info,
                                              bool left_endpoint,
                                              bool include_endpoint);

/*
  Convert constants in VALUES definition to the character set the
  corresponding field uses.

  SYNOPSIS
    convert_charset_partition_constant()
    item                                Item to convert
    cs                                  Character set to convert to

  RETURN VALUE
    NULL                                Error
    item                                New converted item
*/

Item* convert_charset_partition_constant(Item *item, const CHARSET_INFO *cs)
{
  THD *thd= current_thd;
  Name_resolution_context *context= &thd->lex->current_select()->context;
  TABLE_LIST *save_list= context->table_list;
  const char *save_where= thd->where;

  item= item->safe_charset_converter(cs);
  context->table_list= NULL;
  thd->where= "convert character set partition constant";
  if (!item || item->fix_fields(thd, (Item**)NULL))
    item= NULL;
  thd->where= save_where;
  context->table_list= save_list;
  return item;
}


/**
  A support function to check if a name is in a list of strings.

  @param name        String searched for
  @param list_names  A list of names searched in

  @return True if if the name is in the list.
    @retval true   String found
    @retval false  String not found
*/

static bool is_name_in_list(const char *name, List<String> list_names)
{
  List_iterator<String> names_it(list_names);
  uint num_names= list_names.elements;
  uint i= 0;

  do
  {
    String *list_name= names_it++;
    if (!(my_strcasecmp(system_charset_info, name, list_name->c_ptr())))
      return TRUE;
  } while (++i < num_names);
  return FALSE;
}



/*
  Set-up defaults for partitions.

  SYNOPSIS
    partition_default_handling()
    table                         Table object
    part_info                     Partition info to set up
    is_create_table_ind           Is this part of a table creation
    normalized_path               Normalized path name of table and database

  RETURN VALUES
    TRUE                          Error
    FALSE                         Success
*/

static bool partition_default_handling(TABLE *table, partition_info *part_info,
                                       bool is_create_table_ind,
                                       const char *normalized_path)
{
  Partition_handler *part_handler= table->file->get_partition_handler();
  DBUG_ENTER("partition_default_handling");

  if (!part_handler)
  {
    DBUG_ASSERT(0);
    my_error(ER_PARTITION_CLAUSE_ON_NONPARTITIONED, MYF(0));
    DBUG_RETURN(true);
  }

  if (!is_create_table_ind)
  {
    if (part_info->use_default_num_partitions)
    {
      if (part_handler->get_num_parts(normalized_path, &part_info->num_parts))
      {
        DBUG_RETURN(TRUE);
      }
    }
    else if (part_info->is_sub_partitioned() &&
             part_info->use_default_num_subpartitions)
    {
      uint num_parts;
      if (part_handler->get_num_parts(normalized_path, &num_parts))
      {
        DBUG_RETURN(TRUE);
      }
      DBUG_ASSERT(part_info->num_parts > 0);
      DBUG_ASSERT((num_parts % part_info->num_parts) == 0);
      part_info->num_subparts= num_parts / part_info->num_parts;
    }
  }
  part_info->set_up_defaults_for_partitioning(part_handler, NULL, 0U);
  DBUG_RETURN(FALSE);
}


/*
  A useful routine used by update_row for partition handlers to calculate
  the partition ids of the old and the new record.

  SYNOPSIS
    get_parts_for_update()
    old_data                Buffer of old record
    new_data                Buffer of new record
    rec0                    Reference to table->record[0]
    part_info               Reference to partition information
    out:old_part_id         The returned partition id of old record
    out:new_part_id         The returned partition id of new record

  RETURN VALUE
    0                       Success
    > 0                     Error code
*/

int get_parts_for_update(const uchar *old_data, uchar *new_data,
                         const uchar *rec0, partition_info *part_info,
                         uint32 *old_part_id, uint32 *new_part_id,
                         longlong *new_func_value)
{
  Field **part_field_array= part_info->full_part_field_array;
  int error;
  longlong old_func_value;
  DBUG_ENTER("get_parts_for_update");

  DBUG_ASSERT(new_data == rec0);             // table->record[0]
  set_field_ptr(part_field_array, old_data, rec0);
  error= part_info->get_partition_id(part_info, old_part_id,
                                     &old_func_value);
  set_field_ptr(part_field_array, rec0, old_data);
  if (unlikely(error))
  {
    part_info->err_value= old_func_value;
    DBUG_RETURN(error);
  }
  if (unlikely((error= part_info->get_partition_id(part_info,
                                                   new_part_id,
                                                   new_func_value))))
  {
    part_info->err_value= *new_func_value;
    DBUG_RETURN(error);
  }
  DBUG_RETURN(0);
}


/*
  A useful routine used by delete_row for partition handlers to calculate
  the partition id.

  SYNOPSIS
    get_part_for_delete()
    buf                     Buffer of old record
    rec0                    Reference to table->record[0]
    part_info               Reference to partition information
    out:part_id             The returned partition id to delete from

  RETURN VALUE
    0                       Success
    > 0                     Error code

  DESCRIPTION
    Dependent on whether buf is not record[0] we need to prepare the
    fields. Then we call the function pointer get_partition_id to
    calculate the partition id.
*/

int get_part_for_delete(const uchar *buf, const uchar *rec0,
                        partition_info *part_info, uint32 *part_id)
{
  int error;
  longlong func_value;
  DBUG_ENTER("get_part_for_delete");

  if (likely(buf == rec0))
  {
    if (unlikely((error= part_info->get_partition_id(part_info, part_id,
                                                     &func_value))))
    {
      part_info->err_value= func_value;
      DBUG_RETURN(error);
    }
    DBUG_PRINT("info", ("Delete from partition %d", *part_id));
  }
  else
  {
    Field **part_field_array= part_info->full_part_field_array;
    set_field_ptr(part_field_array, buf, rec0);
    error= part_info->get_partition_id(part_info, part_id, &func_value);
    set_field_ptr(part_field_array, rec0, buf);
    if (unlikely(error))
    {
      part_info->err_value= func_value;
      DBUG_RETURN(error);
    }
    DBUG_PRINT("info", ("Delete from partition %d (path2)", *part_id));
  }
  DBUG_RETURN(0);
}


/*
  This method is used to set-up both partition and subpartitioning
  field array and used for all types of partitioning.
  It is part of the logic around fix_partition_func.

  SYNOPSIS
    set_up_field_array()
    table                TABLE object for which partition fields are set-up
    sub_part             Is the table subpartitioned as well

  RETURN VALUE
    TRUE                 Error, some field didn't meet requirements
    FALSE                Ok, partition field array set-up

  DESCRIPTION

    A great number of functions below here is part of the fix_partition_func
    method. It is used to set up the partition structures for execution from
    openfrm. It is called at the end of the openfrm when the table struct has
    been set-up apart from the partition information.
    It involves:
    1) Setting arrays of fields for the partition functions.
    2) Setting up binary search array for LIST partitioning
    3) Setting up array for binary search for RANGE partitioning
    4) Setting up key_map's to assist in quick evaluation whether one
       can deduce anything from a given index of what partition to use
    5) Checking whether a set of partitions can be derived from a range on
       a field in the partition function.
    As part of doing this there is also a great number of error controls.
    This is actually the place where most of the things are checked for
    partition information when creating a table.
    Things that are checked includes
    1) All fields of partition function in Primary keys and unique indexes
       (if not supported)


    Create an array of partition fields (NULL terminated). Before this method
    is called fix_fields or find_table_in_sef has been called to set
    GET_FIXED_FIELDS_FLAG on all fields that are part of the partition
    function.
*/

static bool set_up_field_array(TABLE *table,
                              bool is_sub_part)
{
  Field **ptr, *field, **field_array;
  uint num_fields= 0;
  uint size_field_array;
  uint i= 0;
  uint inx;
  partition_info *part_info= table->part_info;
  int result= FALSE;
  DBUG_ENTER("set_up_field_array");

  ptr= table->field;
  while ((field= *(ptr++)))
  {
    if (field->flags & GET_FIXED_FIELDS_FLAG)
      num_fields++;
  }
  if (num_fields > MAX_REF_PARTS)
  {
    char *err_str;
    if (is_sub_part)
      err_str= (char*)"subpartition function";
    else
      err_str= (char*)"partition function";
    my_error(ER_TOO_MANY_PARTITION_FUNC_FIELDS_ERROR, MYF(0), err_str);
    DBUG_RETURN(TRUE);
  }
  if (num_fields == 0)
  {
    /*
      We are using hidden key as partitioning field
    */
    DBUG_ASSERT(!is_sub_part);
    DBUG_RETURN(result);
  }
  size_field_array= (num_fields+1)*sizeof(Field*);
  field_array= (Field**)sql_calloc(size_field_array);
  if (unlikely(!field_array))
  {
    mem_alloc_error(size_field_array);
    result= TRUE;
  }
  ptr= table->field;
  while ((field= *(ptr++)))
  {
    if (field->flags & GET_FIXED_FIELDS_FLAG)
    {
      field->flags&= ~GET_FIXED_FIELDS_FLAG;
      field->flags|= FIELD_IN_PART_FUNC_FLAG;
      if (likely(!result))
      {
        if (!is_sub_part && part_info->column_list)
        {
          List_iterator<char> it(part_info->part_field_list);
          char *field_name;

          DBUG_ASSERT(num_fields == part_info->part_field_list.elements);
          inx= 0;
          do
          {
            field_name= it++;
            if (!my_strcasecmp(system_charset_info,
                               field_name,
                               field->field_name))
              break;
          } while (++inx < num_fields);
          if (inx == num_fields)
          {
            /*
              Should not occur since it should already been checked in either
              add_column_list_values, handle_list_of_fields,
              check_partition_info etc.
            */
            DBUG_ASSERT(0);
            my_error(ER_FIELD_NOT_FOUND_PART_ERROR, MYF(0));
            result= TRUE;
            continue;
          }
        }
        else
          inx= i;
        field_array[inx]= field;
        i++;

        /*
          We check that the fields are proper. It is required for each
          field in a partition function to:
          1) Not be a BLOB of any type
            A BLOB takes too long time to evaluate so we don't want it for
            performance reasons.
        */

        if (unlikely(field->flags & BLOB_FLAG))
        {
          my_error(ER_BLOB_FIELD_IN_PART_FUNC_ERROR, MYF(0));
          result= TRUE;
        }
      }
    }
  }
  field_array[num_fields]= 0;
  if (!is_sub_part)
  {
    part_info->part_field_array= field_array;
    part_info->num_part_fields= num_fields;
  }
  else
  {
    part_info->subpart_field_array= field_array;
    part_info->num_subpart_fields= num_fields;
  }
  DBUG_RETURN(result);
}



/*
  Create a field array including all fields of both the partitioning and the
  subpartitioning functions.

  SYNOPSIS
    create_full_part_field_array()
    thd                  Thread handle
    table                TABLE object for which partition fields are set-up
    part_info            Reference to partitioning data structure

  RETURN VALUE
    TRUE                 Memory allocation of field array failed
    FALSE                Ok

  DESCRIPTION
    If there is no subpartitioning then the same array is used as for the
    partitioning. Otherwise a new array is built up using the flag
    FIELD_IN_PART_FUNC in the field object.
    This function is called from fix_partition_func
*/

static bool create_full_part_field_array(THD *thd, TABLE *table,
                                         partition_info *part_info)
{
  bool result= FALSE;
  Field **ptr;
  my_bitmap_map *bitmap_buf;
  DBUG_ENTER("create_full_part_field_array");

  if (!part_info->is_sub_partitioned())
  {
    part_info->full_part_field_array= part_info->part_field_array;
    part_info->num_full_part_fields= part_info->num_part_fields;
  }
  else
  {
    Field *field, **field_array;
    uint num_part_fields=0, size_field_array;
    ptr= table->field;
    while ((field= *(ptr++)))
    {
      if (field->flags & FIELD_IN_PART_FUNC_FLAG)
        num_part_fields++;
    }
    size_field_array= (num_part_fields+1)*sizeof(Field*);
    field_array= (Field**)sql_calloc(size_field_array);
    if (unlikely(!field_array))
    {
      mem_alloc_error(size_field_array);
      result= TRUE;
      goto end;
    }
    num_part_fields= 0;
    ptr= table->field;
    while ((field= *(ptr++)))
    {
      if (field->flags & FIELD_IN_PART_FUNC_FLAG)
        field_array[num_part_fields++]= field;
    }
    field_array[num_part_fields]=0;
    part_info->full_part_field_array= field_array;
    part_info->num_full_part_fields= num_part_fields;
  }

  /*
    Initialize the set of all fields used in partition and subpartition
    expression. Required for testing of partition fields in write_set
    when updating. We need to set all bits in read_set because the row
    may need to be inserted in a different [sub]partition.
  */
  if (!(bitmap_buf= (my_bitmap_map*)
        thd->alloc(bitmap_buffer_size(table->s->fields))))
  {
    mem_alloc_error(bitmap_buffer_size(table->s->fields));
    result= TRUE;
    goto end;
  }
  if (bitmap_init(&part_info->full_part_field_set, bitmap_buf,
                  table->s->fields, FALSE))
  {
    mem_alloc_error(table->s->fields);
    result= TRUE;
    goto end;
  }
  /*
    full_part_field_array may be NULL if storage engine supports native
    partitioning.
  */
  if ((ptr= part_info->full_part_field_array))
    for (; *ptr; ptr++)
      bitmap_set_bit(&part_info->full_part_field_set, (*ptr)->field_index);

end:
  DBUG_RETURN(result);
}


/*

  Clear flag GET_FIXED_FIELDS_FLAG in all fields of a key previously set by
  set_indicator_in_key_fields (always used in pairs).

  SYNOPSIS
    clear_indicator_in_key_fields()
    key_info                  Reference to find the key fields

  RETURN VALUE
    NONE

  DESCRIPTION
    These support routines is used to set/reset an indicator of all fields
    in a certain key. It is used in conjunction with another support routine
    that traverse all fields in the PF to find if all or some fields in the
    PF is part of the key. This is used to check primary keys and unique
    keys involve all fields in PF (unless supported) and to derive the
    key_map's used to quickly decide whether the index can be used to
    derive which partitions are needed to scan.
*/

static void clear_indicator_in_key_fields(KEY *key_info)
{
  KEY_PART_INFO *key_part;
  uint key_parts= key_info->user_defined_key_parts, i;
  for (i= 0, key_part=key_info->key_part; i < key_parts; i++, key_part++)
    key_part->field->flags&= (~GET_FIXED_FIELDS_FLAG);
}


/*
  Set flag GET_FIXED_FIELDS_FLAG in all fields of a key.

  SYNOPSIS
    set_indicator_in_key_fields
    key_info                  Reference to find the key fields

  RETURN VALUE
    NONE
*/

static void set_indicator_in_key_fields(KEY *key_info)
{
  KEY_PART_INFO *key_part;
  uint key_parts= key_info->user_defined_key_parts, i;
  for (i= 0, key_part=key_info->key_part; i < key_parts; i++, key_part++)
    key_part->field->flags|= GET_FIXED_FIELDS_FLAG;
}


/*
  Check if all or some fields in partition field array is part of a key
  previously used to tag key fields.

  SYNOPSIS
    check_fields_in_PF()
    ptr                  Partition field array
    out:all_fields       Is all fields of partition field array used in key
    out:some_fields      Is some fields of partition field array used in key

  RETURN VALUE
    all_fields, some_fields
*/

static void check_fields_in_PF(Field **ptr, bool *all_fields,
                               bool *some_fields)
{
  DBUG_ENTER("check_fields_in_PF");

  *all_fields= TRUE;
  *some_fields= FALSE;
  if ((!ptr) || !(*ptr))
  {
    *all_fields= FALSE;
    DBUG_VOID_RETURN;
  }
  do
  {
  /* Check if the field of the PF is part of the current key investigated */
    if ((*ptr)->flags & GET_FIXED_FIELDS_FLAG)
      *some_fields= TRUE;
    else
      *all_fields= FALSE;
  } while (*(++ptr));
  DBUG_VOID_RETURN;
}


/*
  Clear flag GET_FIXED_FIELDS_FLAG in all fields of the table.
  This routine is used for error handling purposes.

  SYNOPSIS
    clear_field_flag()
    table                TABLE object for which partition fields are set-up

  RETURN VALUE
    NONE
*/

static void clear_field_flag(TABLE *table)
{
  Field **ptr;
  DBUG_ENTER("clear_field_flag");

  for (ptr= table->field; *ptr; ptr++)
    (*ptr)->flags&= (~GET_FIXED_FIELDS_FLAG);
  DBUG_VOID_RETURN;
}


/*
  find_field_in_table_sef finds the field given its name. All fields get
  GET_FIXED_FIELDS_FLAG set.

  SYNOPSIS
    handle_list_of_fields()
    it                   A list of field names for the partition function
    table                TABLE object for which partition fields are set-up
    part_info            Reference to partitioning data structure
    sub_part             Is the table subpartitioned as well

  RETURN VALUE
    TRUE                 Fields in list of fields not part of table
    FALSE                All fields ok and array created

  DESCRIPTION
    This routine sets-up the partition field array for KEY partitioning, it
    also verifies that all fields in the list of fields is actually a part of
    the table.

*/


static bool handle_list_of_fields(List_iterator<char> it,
                                  TABLE *table,
                                  partition_info *part_info,
                                  bool is_sub_part)
{
  Field *field;
  bool result;
  char *field_name;
  bool is_list_empty= TRUE;
  DBUG_ENTER("handle_list_of_fields");

  while ((field_name= it++))
  {
    is_list_empty= FALSE;
    field= find_field_in_table_sef(table, field_name);
    if (likely(field != 0))
      field->flags|= GET_FIXED_FIELDS_FLAG;
    else
    {
      my_error(ER_FIELD_NOT_FOUND_PART_ERROR, MYF(0));
      clear_field_flag(table);
      result= TRUE;
      goto end;
    }
  }
  if (is_list_empty && part_info->part_type == HASH_PARTITION)
  {
    uint primary_key= table->s->primary_key;
    if (primary_key != MAX_KEY)
    {
      uint num_key_parts= table->key_info[primary_key].user_defined_key_parts, i;
      /*
        In the case of an empty list we use primary key as partition key.
      */
      for (i= 0; i < num_key_parts; i++)
      {
        Field *field= table->key_info[primary_key].key_part[i].field;
        field->flags|= GET_FIXED_FIELDS_FLAG;
      }
    }
    else
    {
      if (table->s->db_type()->partition_flags &&
          (table->s->db_type()->partition_flags() & HA_USE_AUTO_PARTITION))
      {
        /*
          This engine can handle automatic partitioning and there is no
          primary key. In this case we rely on that the engine handles
          partitioning based on a hidden key. Thus we allocate no
          array for partitioning fields.
        */
        DBUG_RETURN(FALSE);
      }
      else
      {
        my_error(ER_FIELD_NOT_FOUND_PART_ERROR, MYF(0));
        DBUG_RETURN(TRUE);
      }
    }
  }
  result= set_up_field_array(table, is_sub_part);
end:
  DBUG_RETURN(result);
}


/*
  Support function to check if all VALUES * (expression) is of the
  right sign (no signed constants when unsigned partition function)

  SYNOPSIS
    check_signed_flag()
    part_info                Partition info object

  RETURN VALUES
    0                        No errors due to sign errors
    >0                       Sign error
*/

static int check_signed_flag(partition_info *part_info)
{
  int error= 0;
  uint i= 0;
  if (part_info->part_type != HASH_PARTITION &&
      part_info->part_expr->unsigned_flag)
  {
    List_iterator<partition_element> part_it(part_info->partitions);
    do
    {
      partition_element *part_elem= part_it++;

      if (part_elem->signed_flag)
      {
        my_error(ER_PARTITION_CONST_DOMAIN_ERROR, MYF(0));
        error= ER_PARTITION_CONST_DOMAIN_ERROR;
        break;
      }
    } while (++i < part_info->num_parts);
  }
  return error;
}

/**
  Initialize lex object for use in fix_fields and parsing.

  @param thd      The thread object
  @param table    The table object
  @param lex      The LEX object, must be initialized and contain select_lex.

  @returns  FALSE if success, TRUE if error

  @details
    This function is used to set up a lex object on the
    stack for resolving of fields from a single table.
*/

static int
init_lex_with_single_table(THD *thd, TABLE *table, LEX *lex)
{
  TABLE_LIST *table_list;
  Table_ident *table_ident;
  SELECT_LEX *select_lex= lex->select_lex;
  Name_resolution_context *context= &select_lex->context;
  /*
    We will call the parser to create a part_info struct based on the
    partition string stored in the frm file.
    We will use a local lex object for this purpose. However we also
    need to set the Name_resolution_object for this lex object. We
    do this by using add_table_to_list where we add the table that
    we're working with to the Name_resolution_context.
  */
  thd->lex= lex;
  if ((!(table_ident= new Table_ident(thd->get_protocol(),
                                      to_lex_cstring(table->s->table_name),
                                      to_lex_cstring(table->s->db), TRUE))) ||
      (!(table_list= select_lex->add_table_to_list(thd,
                                                   table_ident,
                                                   NULL,
                                                   0))))
    return TRUE;
  context->resolve_in_table_list_only(table_list);
  lex->use_only_table_context= TRUE;
  table->get_fields_in_item_tree= TRUE;
  table_list->table= table;
  table_list->cacheable_table= false;
  return FALSE;
}

/**
  End use of local lex with single table

  SYNOPSIS
    end_lex_with_single_table()
    @param thd               The thread object
    @param table             The table object
    @param old_lex           The real lex object connected to THD

  DESCRIPTION
    This function restores the real lex object after calling
    init_lex_with_single_table and also restores some table
    variables temporarily set.
*/

static void
end_lex_with_single_table(THD *thd, TABLE *table, LEX *old_lex)
{
  LEX *lex= thd->lex;
  table->get_fields_in_item_tree= FALSE;
  lex_end(lex);
  thd->lex= old_lex;
}

/*
  The function uses a new feature in fix_fields where the flag
  GET_FIXED_FIELDS_FLAG is set for all fields in the item tree.
  This field must always be reset before returning from the function
  since it is used for other purposes as well.

  SYNOPSIS
    fix_fields_part_func()
    thd                  The thread object
    func_expr            The item tree reference of the partition function
    table                The table object
    part_info            Reference to partitioning data structure
    is_sub_part          Is the table subpartitioned as well
    is_create_table_ind  Indicator of whether openfrm was called as part of
                         CREATE or ALTER TABLE

  RETURN VALUE
    TRUE                 An error occurred, something was wrong with the
                         partition function.
    FALSE                Ok, a partition field array was created

  DESCRIPTION
    This function is used to build an array of partition fields for the
    partitioning function and subpartitioning function. The partitioning
    function is an item tree that must reference at least one field in the
    table. This is checked first in the parser that the function doesn't
    contain non-cacheable parts (like a random function) and by checking
    here that the function isn't a constant function.

    Calculate the number of fields in the partition function.
    Use it allocate memory for array of Field pointers.
    Initialise array of field pointers. Use information set when
    calling fix_fields and reset it immediately after.
    The get_fields_in_item_tree activates setting of bit in flags
    on the field object.
*/

static bool fix_fields_part_func(THD *thd, Item* func_expr, TABLE *table,
                          bool is_sub_part, bool is_create_table_ind)
{
  partition_info *part_info= table->part_info;
  bool result= TRUE;
  int error;
  LEX *old_lex= thd->lex;
  LEX lex;
  st_select_lex_unit unit(CTX_NONE);
  st_select_lex select(NULL, NULL, NULL, NULL, NULL, NULL);
  lex.new_static_query(&unit, &select);

  DBUG_ENTER("fix_fields_part_func");

  if (init_lex_with_single_table(thd, table, &lex))
    goto end;

  func_expr->walk(&Item::change_context_processor,
                  Item::WALK_POSTFIX,
                  (uchar*) &lex.select_lex->context);
  thd->where= "partition function";
  /*
    In execution we must avoid the use of thd->change_item_tree since
    we might release memory before statement is completed. We do this
    by temporarily setting the stmt_arena->mem_root to be the mem_root
    of the table object, this also ensures that any memory allocated
    during fix_fields will not be released at end of execution of this
    statement. Thus the item tree will remain valid also in subsequent
    executions of this table object. We do however not at the moment
    support allocations during execution of val_int so any item class
    that does this during val_int must be disallowed as partition
    function.
    SEE Bug #21658

    This is a tricky call to prepare for since it can have a large number
    of interesting side effects, both desirable and undesirable.
  */
  {
    const bool save_agg_func=  thd->lex->current_select()->agg_func_used();
    const nesting_map saved_allow_sum_func= thd->lex->allow_sum_func;
    thd->lex->allow_sum_func= 0;

    error= func_expr->fix_fields(thd, &func_expr);

    /*
      Restore agg_func and allow_sum_func,
      fix_fields should not affect the optimizer later, see Bug#46923.
    */
    thd->lex->current_select()->set_agg_func_used(save_agg_func);
    thd->lex->allow_sum_func= saved_allow_sum_func;
  }
  if (unlikely(error))
  {
    DBUG_PRINT("info", ("Field in partition function not part of table"));
    clear_field_flag(table);
    goto end;
  }
  if (unlikely(func_expr->const_item()))
  {
    my_error(ER_WRONG_EXPR_IN_PARTITION_FUNC_ERROR, MYF(0));
    clear_field_flag(table);
    goto end;
  }

  /*
    We don't allow creating partitions with expressions with non matching
    arguments as a (sub)partitioning function,
    but we want to allow such expressions when opening existing tables for
    easier maintenance. This exception should be deprecated at some point
    in future so that we always throw an error.
  */
  if (func_expr->walk(&Item::check_valid_arguments_processor,
                      Item::WALK_POSTFIX, NULL))
  {
    if (is_create_table_ind)
    {
      my_error(ER_WRONG_EXPR_IN_PARTITION_FUNC_ERROR, MYF(0));
      goto end;
    }
    else
      push_warning(thd, Sql_condition::SL_WARNING,
                   ER_WRONG_EXPR_IN_PARTITION_FUNC_ERROR,
                   ER_THD(thd, ER_WRONG_EXPR_IN_PARTITION_FUNC_ERROR));
  }

  if ((!is_sub_part) && (error= check_signed_flag(part_info)))
    goto end;
  result= set_up_field_array(table, is_sub_part);
end:
  end_lex_with_single_table(thd, table, old_lex);
#if !defined(DBUG_OFF)
  func_expr->walk(&Item::change_context_processor, Item::WALK_POSTFIX, NULL);
#endif
  DBUG_RETURN(result);
}


/*
  Check that the primary key contains all partition fields if defined

  SYNOPSIS
    check_primary_key()
    table                TABLE object for which partition fields are set-up

  RETURN VALUES
    TRUE                 Not all fields in partitioning function was part
                         of primary key
    FALSE                Ok, all fields of partitioning function were part
                         of primary key

  DESCRIPTION
    This function verifies that if there is a primary key that it contains
    all the fields of the partition function.
    This is a temporary limitation that will hopefully be removed after a
    while.
*/

static bool check_primary_key(TABLE *table)
{
  uint primary_key= table->s->primary_key;
  bool all_fields, some_fields;
  bool result= FALSE;
  DBUG_ENTER("check_primary_key");

  if (primary_key < MAX_KEY)
  {
    set_indicator_in_key_fields(table->key_info+primary_key);
    check_fields_in_PF(table->part_info->full_part_field_array,
                        &all_fields, &some_fields);
    clear_indicator_in_key_fields(table->key_info+primary_key);
    if (unlikely(!all_fields))
    {
      my_error(ER_UNIQUE_KEY_NEED_ALL_FIELDS_IN_PF,MYF(0),"PRIMARY KEY");
      result= TRUE;
    }
  }
  DBUG_RETURN(result);
}


/*
  Check that unique keys contains all partition fields

  SYNOPSIS
    check_unique_keys()
    table                TABLE object for which partition fields are set-up

  RETURN VALUES
    TRUE                 Not all fields in partitioning function was part
                         of all unique keys
    FALSE                Ok, all fields of partitioning function were part
                         of unique keys

  DESCRIPTION
    This function verifies that if there is a unique index that it contains
    all the fields of the partition function.
    This is a temporary limitation that will hopefully be removed after a
    while.
*/

static bool check_unique_keys(TABLE *table)
{
  bool all_fields, some_fields;
  bool result= FALSE;
  uint keys= table->s->keys;
  uint i;
  DBUG_ENTER("check_unique_keys");

  for (i= 0; i < keys; i++)
  {
    if (table->key_info[i].flags & HA_NOSAME) //Unique index
    {
      set_indicator_in_key_fields(table->key_info+i);
      check_fields_in_PF(table->part_info->full_part_field_array,
                         &all_fields, &some_fields);
      clear_indicator_in_key_fields(table->key_info+i);
      if (unlikely(!all_fields))
      {
        my_error(ER_UNIQUE_KEY_NEED_ALL_FIELDS_IN_PF,MYF(0),"UNIQUE INDEX");
        result= TRUE;
        break;
      }
    }
  }
  DBUG_RETURN(result);
}


/*
  An important optimisation is whether a range on a field can select a subset
  of the partitions.
  A prerequisite for this to happen is that the PF is a growing function OR
  a shrinking function.
  This can never happen for a multi-dimensional PF. Thus this can only happen
  with PF with at most one field involved in the PF.
  The idea is that if the function is a growing function and you know that
  the field of the PF is 4 <= A <= 6 then we can convert this to a range
  in the PF instead by setting the range to PF(4) <= PF(A) <= PF(6). In the
  case of RANGE PARTITIONING and LIST PARTITIONING this can be used to
  calculate a set of partitions rather than scanning all of them.
  Thus the following prerequisites are there to check if sets of partitions
  can be found.
  1) Only possible for RANGE and LIST partitioning (not for subpartitioning)
  2) Only possible if PF only contains 1 field
  3) Possible if PF is a growing function of the field
  4) Possible if PF is a shrinking function of the field
  OBSERVATION:
  1) IF f1(A) is a growing function AND f2(A) is a growing function THEN
     f1(A) + f2(A) is a growing function
     f1(A) * f2(A) is a growing function if f1(A) >= 0 and f2(A) >= 0
  2) IF f1(A) is a growing function and f2(A) is a shrinking function THEN
     f1(A) / f2(A) is a growing function if f1(A) >= 0 and f2(A) > 0
  3) IF A is a growing function then a function f(A) that removes the
     least significant portion of A is a growing function
     E.g. DATE(datetime) is a growing function
     MONTH(datetime) is not a growing/shrinking function
  4) IF f1(A) is a growing function and f2(A) is a growing function THEN
     f1(f2(A)) and f2(f1(A)) are also growing functions
  5) IF f1(A) is a shrinking function and f2(A) is a growing function THEN
     f1(f2(A)) is a shrinking function and f2(f1(A)) is a shrinking function
  6) f1(A) = A is a growing function
  7) f1(A) = A*a + b (where a and b are constants) is a growing function

  By analysing the item tree of the PF we can use these deducements and
  derive whether the PF is a growing function or a shrinking function or
  neither of it.

  If the PF is range capable then a flag is set on the table object
  indicating this to notify that we can use also ranges on the field
  of the PF to deduce a set of partitions if the fields of the PF were
  not all fully bound.

  SYNOPSIS
    check_range_capable_PF()
    table                TABLE object for which partition fields are set-up

  DESCRIPTION
    Support for this is not implemented yet.
*/

static void check_range_capable_PF(TABLE *table)
{
  DBUG_ENTER("check_range_capable_PF");

  DBUG_VOID_RETURN;
}


/**
  Set up partition bitmaps

    @param thd           Thread object
    @param part_info     Reference to partitioning data structure

  @return Operation status
    @retval TRUE         Memory allocation failure
    @retval FALSE        Success

    Allocate memory for bitmaps of the partitioned table
    and initialise it.
*/

static bool set_up_partition_bitmaps(THD *thd, partition_info *part_info)
{
  uint32 *bitmap_buf;
  uint bitmap_bits= part_info->num_subparts?
                     (part_info->num_subparts* part_info->num_parts):
                      part_info->num_parts;
  uint bitmap_bytes= bitmap_buffer_size(bitmap_bits);
  DBUG_ENTER("set_up_partition_bitmaps");

  DBUG_ASSERT(!part_info->bitmaps_are_initialized);

  /* Allocate for both read and lock_partitions */
  if (!(bitmap_buf= (uint32*) alloc_root(&part_info->table->mem_root,
                                         bitmap_bytes * 2)))
  {
    mem_alloc_error(bitmap_bytes * 2);
    DBUG_RETURN(TRUE);
  }
  bitmap_init(&part_info->read_partitions, bitmap_buf, bitmap_bits, FALSE);
  /* Use the second half of the allocated buffer for lock_partitions */
  bitmap_init(&part_info->lock_partitions, bitmap_buf + (bitmap_bytes / 4),
              bitmap_bits, FALSE);
  part_info->bitmaps_are_initialized= TRUE;
  part_info->set_partition_bitmaps(NULL);
  DBUG_RETURN(FALSE);
}


/*
  Set up partition key maps

  SYNOPSIS
    set_up_partition_key_maps()
    table                TABLE object for which partition fields are set-up
    part_info            Reference to partitioning data structure

  RETURN VALUES
    None

  DESCRIPTION
    This function sets up a couple of key maps to be able to quickly check
    if an index ever can be used to deduce the partition fields or even
    a part of the fields of the  partition function.
    We set up the following key_map's.
    PF = Partition Function
    1) All fields of the PF is set even by equal on the first fields in the
       key
    2) All fields of the PF is set if all fields of the key is set
    3) At least one field in the PF is set if all fields is set
    4) At least one field in the PF is part of the key
*/

static void set_up_partition_key_maps(TABLE *table,
                                      partition_info *part_info)
{
  uint keys= table->s->keys;
  uint i;
  bool all_fields, some_fields;
  DBUG_ENTER("set_up_partition_key_maps");

  part_info->all_fields_in_PF.clear_all();
  part_info->all_fields_in_PPF.clear_all();
  part_info->all_fields_in_SPF.clear_all();
  part_info->some_fields_in_PF.clear_all();
  for (i= 0; i < keys; i++)
  {
    set_indicator_in_key_fields(table->key_info+i);
    check_fields_in_PF(part_info->full_part_field_array,
                       &all_fields, &some_fields);
    if (all_fields)
      part_info->all_fields_in_PF.set_bit(i);
    if (some_fields)
      part_info->some_fields_in_PF.set_bit(i);
    if (part_info->is_sub_partitioned())
    {
      check_fields_in_PF(part_info->part_field_array,
                         &all_fields, &some_fields);
      if (all_fields)
        part_info->all_fields_in_PPF.set_bit(i);
      check_fields_in_PF(part_info->subpart_field_array,
                         &all_fields, &some_fields);
      if (all_fields)
        part_info->all_fields_in_SPF.set_bit(i);
    }
    clear_indicator_in_key_fields(table->key_info+i);
  }
  DBUG_VOID_RETURN;
}


/*
  Set up function pointers for partition function

  SYNOPSIS
    set_up_partition_func_pointers()
    part_info            Reference to partitioning data structure

  RETURN VALUE
    NONE

  DESCRIPTION
    Set-up all function pointers for calculation of partition id,
    subpartition id and the upper part in subpartitioning. This is to speed up
    execution of get_partition_id which is executed once every record to be
    written and deleted and twice for updates.
*/

static void set_up_partition_func_pointers(partition_info *part_info)
{
  DBUG_ENTER("set_up_partition_func_pointers");

  if (part_info->is_sub_partitioned())
  {
    part_info->get_partition_id= get_partition_id_with_sub;
    if (part_info->part_type == RANGE_PARTITION)
    {
      if (part_info->column_list)
        part_info->get_part_partition_id= get_partition_id_range_col;
      else
        part_info->get_part_partition_id= get_partition_id_range;
      if (part_info->list_of_subpart_fields)
      {
        if (part_info->linear_hash_ind)
          part_info->get_subpartition_id= get_partition_id_linear_key_sub;
        else
          part_info->get_subpartition_id= get_partition_id_key_sub;
      }
      else
      {
        if (part_info->linear_hash_ind)
          part_info->get_subpartition_id= get_partition_id_linear_hash_sub;
        else
          part_info->get_subpartition_id= get_partition_id_hash_sub;
      }
    }
    else /* LIST Partitioning */
    {
      if (part_info->column_list)
        part_info->get_part_partition_id= get_partition_id_list_col;
      else
        part_info->get_part_partition_id= get_partition_id_list;
      if (part_info->list_of_subpart_fields)
      {
        if (part_info->linear_hash_ind)
          part_info->get_subpartition_id= get_partition_id_linear_key_sub;
        else
          part_info->get_subpartition_id= get_partition_id_key_sub;
      }
      else
      {
        if (part_info->linear_hash_ind)
          part_info->get_subpartition_id= get_partition_id_linear_hash_sub;
        else
          part_info->get_subpartition_id= get_partition_id_hash_sub;
      }
    }
  }
  else /* No subpartitioning */
  {
    part_info->get_part_partition_id= NULL;
    part_info->get_subpartition_id= NULL;
    if (part_info->part_type == RANGE_PARTITION)
    {
      if (part_info->column_list)
        part_info->get_partition_id= get_partition_id_range_col;
      else
        part_info->get_partition_id= get_partition_id_range;
    }
    else if (part_info->part_type == LIST_PARTITION)
    {
      if (part_info->column_list)
        part_info->get_partition_id= get_partition_id_list_col;
      else
        part_info->get_partition_id= get_partition_id_list;
    }
    else /* HASH partitioning */
    {
      if (part_info->list_of_part_fields)
      {
        if (part_info->linear_hash_ind)
          part_info->get_partition_id= get_partition_id_linear_key_nosub;
        else
          part_info->get_partition_id= get_partition_id_key_nosub;
      }
      else
      {
        if (part_info->linear_hash_ind)
          part_info->get_partition_id= get_partition_id_linear_hash_nosub;
        else
          part_info->get_partition_id= get_partition_id_hash_nosub;
      }
    }
  }
  /*
    We need special functions to handle character sets since they require copy
    of field pointers and restore afterwards. For subpartitioned tables we do
    the copy and restore individually on the part and subpart parts. For non-
    subpartitioned tables we use the same functions as used for the parts part
    of subpartioning.
    Thus for subpartitioned tables the get_partition_id is always
    get_partition_id_with_sub, even when character sets exists.
  */
  if (part_info->part_charset_field_array)
  {
    if (part_info->is_sub_partitioned())
    {
      DBUG_ASSERT(part_info->get_part_partition_id);
      if (!part_info->column_list)
      {
        part_info->get_part_partition_id_charset=
          part_info->get_part_partition_id;
        part_info->get_part_partition_id= get_part_id_charset_func_part;
      }
    }
    else
    {
      DBUG_ASSERT(part_info->get_partition_id);
      if (!part_info->column_list)
      {
        part_info->get_part_partition_id_charset= part_info->get_partition_id;
        part_info->get_part_partition_id= get_part_id_charset_func_part;
      }
    }
  }
  if (part_info->subpart_charset_field_array)
  {
    DBUG_ASSERT(part_info->get_subpartition_id);
    part_info->get_subpartition_id_charset=
          part_info->get_subpartition_id;
    part_info->get_subpartition_id= get_part_id_charset_func_subpart;
  }
  DBUG_VOID_RETURN;
}


/*
  For linear hashing we need a mask which is on the form 2**n - 1 where
  2**n >= num_parts. Thus if num_parts is 6 then mask is 2**3 - 1 = 8 - 1 = 7.

  SYNOPSIS
    set_linear_hash_mask()
    part_info            Reference to partitioning data structure
    num_parts            Number of parts in linear hash partitioning

  RETURN VALUE
    NONE
*/

void set_linear_hash_mask(partition_info *part_info, uint num_parts)
{
  uint mask;

  for (mask= 1; mask < num_parts; mask<<=1)
    ;
  part_info->linear_hash_mask= mask - 1;
}


/*
  This function calculates the partition id provided the result of the hash
  function using linear hashing parameters, mask and number of partitions.

  SYNOPSIS
    get_part_id_from_linear_hash()
    hash_value          Hash value calculated by HASH function or KEY function
    mask                Mask calculated previously by set_linear_hash_mask
    num_parts           Number of partitions in HASH partitioned part

  RETURN VALUE
    part_id             The calculated partition identity (starting at 0)

  DESCRIPTION
    The partition is calculated according to the theory of linear hashing.
    See e.g. Linear hashing: a new tool for file and table addressing,
    Reprinted from VLDB-80 in Readings Database Systems, 2nd ed, M. Stonebraker
    (ed.), Morgan Kaufmann 1994.
*/

static uint32 get_part_id_from_linear_hash(longlong hash_value, uint mask,
                                           uint num_parts)
{
  uint32 part_id= (uint32)(hash_value & mask);

  if (part_id >= num_parts)
  {
    uint new_mask= ((mask + 1) >> 1) - 1;
    part_id= (uint32)(hash_value & new_mask);
  }
  return part_id;
}


/*
  Check if a particular field is in need of character set
  handling for partition functions.

  SYNOPSIS
    field_is_partition_charset()
    field                         The field to check

  RETURN VALUES
    FALSE                        Not in need of character set handling
    TRUE                         In need of character set handling
*/

bool field_is_partition_charset(Field *field)
{
  if (!(field->type() == MYSQL_TYPE_STRING) &&
      !(field->type() == MYSQL_TYPE_VARCHAR))
    return FALSE;
  {
    const CHARSET_INFO *cs= field->charset();
    if (!(field->type() == MYSQL_TYPE_STRING) ||
        !(cs->state & MY_CS_BINSORT))
      return TRUE;
    return FALSE;
  }
}


/*
  Check that partition function doesn't contain any forbidden
  character sets and collations.

  SYNOPSIS
    check_part_func_fields()
    ptr                                 Array of Field pointers
    ok_with_charsets                    Will we report allowed charset
                                        fields as ok
  RETURN VALUES
    FALSE                               Success
    TRUE                                Error

  DESCRIPTION
    We will check in this routine that the fields of the partition functions
    do not contain unallowed parts. It can also be used to check if there
    are fields that require special care by calling my_strnxfrm before
    calling the functions to calculate partition id.
*/

bool check_part_func_fields(Field **ptr, bool ok_with_charsets)
{
  Field *field;
  DBUG_ENTER("check_part_func_fields");

  while ((field= *(ptr++)))
  {
    /*
      For CHAR/VARCHAR fields we need to take special precautions.
      Binary collation with CHAR is automatically supported. Other
      types need some kind of standardisation function handling
    */
    if (field_is_partition_charset(field))
    {
      const CHARSET_INFO *cs= field->charset();
      if (!ok_with_charsets ||
          cs->mbmaxlen > 1 ||
          cs->strxfrm_multiply > 1)
      {
        DBUG_RETURN(TRUE);
      }
    }
  }
  DBUG_RETURN(FALSE);
}


/*
  fix partition functions

  SYNOPSIS
    fix_partition_func()
    thd                  The thread object
    table                TABLE object for which partition fields are set-up
    is_create_table_ind  Indicator of whether openfrm was called as part of
                         CREATE or ALTER TABLE

  RETURN VALUE
    TRUE                 Error
    FALSE                Success

  DESCRIPTION
    The name parameter contains the full table name and is used to get the
    database name of the table which is used to set-up a correct
    TABLE_LIST object for use in fix_fields.

NOTES
    This function is called as part of opening the table by opening the .frm
    file. It is a part of CREATE TABLE to do this so it is quite permissible
    that errors due to erroneus syntax isn't found until we come here.
    If the user has used a non-existing field in the table is one such example
    of an error that is not discovered until here.
*/

bool fix_partition_func(THD *thd, TABLE *table,
                        bool is_create_table_ind)
{
  bool result= TRUE;
  partition_info *part_info= table->part_info;
  enum_mark_columns save_mark_used_columns= thd->mark_used_columns;
  Partition_handler *part_handler;
  const ulong save_want_privilege= thd->want_privilege;
  DBUG_ENTER("fix_partition_func");

  if (part_info->fixed)
  {
    DBUG_RETURN(FALSE);
  }
  thd->mark_used_columns= MARK_COLUMNS_NONE;
  thd->want_privilege= 0;

  if (!is_create_table_ind ||
       thd->lex->sql_command != SQLCOM_CREATE_TABLE)
  {
    if (partition_default_handling(table, part_info,
                                   is_create_table_ind,
                                   table->s->normalized_path.str))
    {
      DBUG_RETURN(TRUE);
    }
  }
  if (part_info->is_sub_partitioned())
  {
    DBUG_ASSERT(part_info->subpart_type == HASH_PARTITION);
    /*
      Subpartition is defined. We need to verify that subpartitioning
      function is correct.
    */
    if (part_info->linear_hash_ind)
      set_linear_hash_mask(part_info, part_info->num_subparts);
    if (part_info->list_of_subpart_fields)
    {
      List_iterator<char> it(part_info->subpart_field_list);
      if (unlikely(handle_list_of_fields(it, table, part_info, TRUE)))
        goto end;
    }
    else
    {
      if (unlikely(fix_fields_part_func(thd, part_info->subpart_expr,
                                        table, TRUE, is_create_table_ind)))
        goto end;
      if (unlikely(part_info->subpart_expr->result_type() != INT_RESULT))
      {
        part_info->report_part_expr_error(TRUE);
        goto end;
      }
    }
  }
  DBUG_ASSERT(part_info->part_type != NOT_A_PARTITION);
  /*
    Partition is defined. We need to verify that partitioning
    function is correct.
  */
  if (part_info->part_type == HASH_PARTITION)
  {
    if (part_info->linear_hash_ind)
      set_linear_hash_mask(part_info, part_info->num_parts);
    if (part_info->list_of_part_fields)
    {
      List_iterator<char> it(part_info->part_field_list);
      if (unlikely(handle_list_of_fields(it, table, part_info, FALSE)))
        goto end;
    }
    else
    {
      if (unlikely(fix_fields_part_func(thd, part_info->part_expr,
                                        table, FALSE, is_create_table_ind)))
        goto end;
      if (unlikely(part_info->part_expr->result_type() != INT_RESULT))
      {
        part_info->report_part_expr_error(FALSE);
        goto end;
      }
    }
    part_info->fixed= TRUE;
  }
  else
  {
    const char *error_str;
    if (part_info->column_list)
    {
      List_iterator<char> it(part_info->part_field_list);
      if (unlikely(handle_list_of_fields(it, table, part_info, FALSE)))
        goto end;
    }
    else
    {
      if (unlikely(fix_fields_part_func(thd, part_info->part_expr,
                                        table, FALSE, is_create_table_ind)))
        goto end;
    }
    part_info->fixed= TRUE;
    if (part_info->part_type == RANGE_PARTITION)
    {
      error_str= partition_keywords[PKW_RANGE].str;
      if (unlikely(part_info->check_range_constants(thd)))
        goto end;
    }
    else if (part_info->part_type == LIST_PARTITION)
    {
      error_str= partition_keywords[PKW_LIST].str;
      if (unlikely(part_info->check_list_constants(thd)))
        goto end;
    }
    else
    {
      DBUG_ASSERT(0);
      my_error(ER_INCONSISTENT_PARTITION_INFO_ERROR, MYF(0));
      goto end;
    }
    if (unlikely(part_info->num_parts < 1))
    {
      my_error(ER_PARTITIONS_MUST_BE_DEFINED_ERROR, MYF(0), error_str);
      goto end;
    }
    if (unlikely(!part_info->column_list &&
                  part_info->part_expr->result_type() != INT_RESULT))
    {
      part_info->report_part_expr_error(FALSE);
      goto end;
    }
  }
  if (((part_info->part_type != HASH_PARTITION ||
        part_info->list_of_part_fields == FALSE) &&
       !part_info->column_list &&
       check_part_func_fields(part_info->part_field_array, TRUE)) ||
      (part_info->list_of_subpart_fields == FALSE &&
       part_info->is_sub_partitioned() &&
       check_part_func_fields(part_info->subpart_field_array, TRUE)))
  {
    /*
      Range/List/HASH (but not KEY) and not COLUMNS or HASH subpartitioning
      with columns in the partitioning expression using unallowed charset.
    */
    my_error(ER_PARTITION_FUNCTION_IS_NOT_ALLOWED, MYF(0));
    goto end;
  }
  if (unlikely(create_full_part_field_array(thd, table, part_info)))
    goto end;
  if (unlikely(check_primary_key(table)))
    goto end;
  if (unlikely((!(table->s->db_type()->partition_flags &&
      (table->s->db_type()->partition_flags() & HA_CAN_PARTITION_UNIQUE))) &&
               check_unique_keys(table)))
    goto end;
  if (unlikely(set_up_partition_bitmaps(thd, part_info)))
    goto end;
  if (unlikely(part_info->set_up_charset_field_preps()))
  {
    my_error(ER_PARTITION_FUNCTION_IS_NOT_ALLOWED, MYF(0));
    goto end;
  }
  if (unlikely(part_info->check_partition_field_length()))
  {
    my_error(ER_PARTITION_FIELDS_TOO_LONG, MYF(0));
    goto end;
  }
  check_range_capable_PF(table);
  set_up_partition_key_maps(table, part_info);
  set_up_partition_func_pointers(part_info);
  set_up_range_analysis_info(part_info);
  part_handler= table->file->get_partition_handler();
  if (part_handler)
  {
    part_handler->set_part_info(part_info, false);
    result= false;
  }
  else
  {
    DBUG_ASSERT(0);
    my_error(ER_PARTITION_MGMT_ON_NONPARTITIONED, MYF(0));
  }
end:
  thd->mark_used_columns= save_mark_used_columns;
  thd->want_privilege= save_want_privilege;
  DBUG_PRINT("info", ("thd->mark_used_columns: %d", thd->mark_used_columns));
  DBUG_RETURN(result);
}


/*
  The code below is support routines for the reverse parsing of the
  partitioning syntax. This feature is very useful to generate syntax for
  all default values to avoid all default checking when opening the frm
  file. It is also used when altering the partitioning by use of various
  ALTER TABLE commands. Finally it is used for SHOW CREATE TABLES.
*/

static int add_write(File fptr, const char *buf, size_t len)
{
  size_t ret_code= mysql_file_write(fptr, (const uchar*)buf, len, MYF(MY_FNABP));

  if (likely(ret_code == 0))
    return 0;
  else
    return 1;
}

static int add_string_object(File fptr, String *string)
{
  return add_write(fptr, string->ptr(), string->length());
}

static int add_string(File fptr, const char *string)
{
  return add_write(fptr, string, strlen(string));
}

static int add_string_len(File fptr, const char *string, size_t len)
{
  return add_write(fptr, string, len);
}

static int add_space(File fptr)
{
  return add_string(fptr, space_str);
}

static int add_comma(File fptr)
{
  return add_string(fptr, comma_str);
}

static int add_equal(File fptr)
{
  return add_string(fptr, equal_str);
}

static int add_end_parenthesis(File fptr)
{
  return add_string(fptr, end_paren_str);
}

static int add_begin_parenthesis(File fptr)
{
  return add_string(fptr, begin_paren_str);
}

static int add_part_key_word(File fptr, const char *key_string)
{
  int err= add_string(fptr, key_string);
  err+= add_space(fptr);
  return err;
}

static int add_partition(File fptr)
{
  char buff[22];
  strxmov(buff, part_str, space_str, NullS);
  return add_string(fptr, buff);
}

static int add_subpartition(File fptr)
{
  int err= add_string(fptr, sub_str);

  return err + add_partition(fptr);
}

static int add_partition_by(File fptr)
{
  char buff[22];
  strxmov(buff, part_str, space_str, by_str, space_str, NullS);
  return add_string(fptr, buff);
}

static int add_subpartition_by(File fptr)
{
  int err= add_string(fptr, sub_str);

  return err + add_partition_by(fptr);
}

static int add_part_field_list(File fptr, List<char> field_list)
{
  uint i, num_fields;
  int err= 0;

  List_iterator<char> part_it(field_list);
  num_fields= field_list.elements;
  i= 0;
  err+= add_begin_parenthesis(fptr);
  while (i < num_fields)
  {
    const char *field_str= part_it++;
    String field_string("", 0, system_charset_info);
    THD *thd= current_thd;
    ulonglong save_options= thd->variables.option_bits;
    thd->variables.option_bits&= ~OPTION_QUOTE_SHOW_CREATE;
    append_identifier(thd, &field_string, field_str,
                      strlen(field_str));
    thd->variables.option_bits= save_options;
    err+= add_string_object(fptr, &field_string);
    if (i != (num_fields-1))
      err+= add_comma(fptr);
    i++;
  }
  err+= add_end_parenthesis(fptr);
  return err;
}

static int add_ident_string(File fptr, const char *name)
{
  String name_string("", 0, system_charset_info);
  THD *thd= current_thd;
  append_identifier(thd, &name_string, name,
                    strlen(name));
  return add_string_object(fptr, &name_string);
}

static int add_name_string(File fptr, const char *name)
{
  int err;
  THD *thd= current_thd;
  ulonglong save_options= thd->variables.option_bits;
  thd->variables.option_bits&= ~OPTION_QUOTE_SHOW_CREATE;
  err= add_ident_string(fptr, name);
  thd->variables.option_bits= save_options;
  return err;
}

static int add_int(File fptr, longlong number)
{
  char buff[32];
  llstr(number, buff);
  return add_string(fptr, buff);
}

static int add_uint(File fptr, ulonglong number)
{
  char buff[32];
  longlong2str(number, buff, 10);
  return add_string(fptr, buff);
}

/*
   Must escape strings in partitioned tables frm-files,
   parsing it later with mysql_unpack_partition will fail otherwise.
*/
static int add_quoted_string(File fptr, const char *quotestr)
{
  String orgstr(quotestr, system_charset_info);
  String escapedstr;
  int err= add_string(fptr, "'");
  err+= append_escaped(&escapedstr, &orgstr);
  err+= add_string(fptr, escapedstr.c_ptr_safe());
  return err + add_string(fptr, "'");
}


/** Truncate the partition file name from a path if it exists.

A partition file name will contain one or more '#' characters.
One of the occurrences of '#' will be either "#P#" or "#p#" depending
on whether the storage engine has converted the filename to lower case.
If we need to truncate the name, we will allocate a new string and replace
with, in case the original string was owned by something else.

  @param[in]      root   MEM_ROOT to allocate from. If NULL alter the string
                         directly.
  @param[in,out]  path   Pointer to string to check and truncate.
*/
void truncate_partition_filename(MEM_ROOT *root, const char **path)
{
  if (*path)
  {
    const char* last_slash= strrchr(*path, FN_LIBCHAR);

    if (!last_slash)
      last_slash= strrchr(*path, FN_LIBCHAR2);

    if (last_slash)
    {
      /* Look for a partition-type filename */
      for (const char* pound= strchr(last_slash, '#');
           pound; pound = strchr(pound + 1, '#'))
      {
        if ((pound[1] == 'P' || pound[1] == 'p') && pound[2] == '#')
        {
          if (root == NULL)
          {
            char *p= const_cast<char*>(last_slash);
            *p= '\0';
          }
          else
          {
            *path= strmake_root(root, *path, last_slash - *path);
          }
          break;
        }
      }
    }
  }
}


/**
  @brief  Output a filepath.  Similar to add_keyword_string except it
also converts \ to / on Windows and skips the partition file name at
the end if found.

  @note  When Mysql sends a DATA DIRECTORY from SQL for partitions it does
not use a file name, but it does for DATA DIRECTORY on a non-partitioned
table.  So when the storage engine is asked for the DATA DIRECTORY string
after a restart through Handler::update_create_options(), the storage
engine may include the filename.
*/
static int add_keyword_path(File fptr, const char *keyword,
                            const char *path)
{

  if (strlen(path) >= FN_REFLEN)
  {
    my_error(ER_PATH_LENGTH, MYF(0), "data/index directory (>=512 bytes)");
    return 1;
  }

  int err= add_string(fptr, keyword);

  err+= add_space(fptr);
  err+= add_equal(fptr);
  err+= add_space(fptr);

  char temp_path[FN_REFLEN];
  const char *temp_path_p[1];
  temp_path_p[0]= temp_path;
  strncpy(temp_path, path, FN_REFLEN-1);
  temp_path[FN_REFLEN-1] = '\0';
#ifdef _WIN32
  /* Convert \ to / to be able to create table on unix */
  char *pos, *end;
  size_t length= strlen(temp_path);
  for (pos= temp_path, end= pos+length ; pos < end ; pos++)
  {
    if (*pos == '\\')
      *pos = '/';
  }
#endif

  /*
  If the partition file name with its "#P#" identifier
  is found after the last slash, truncate that filename.
  */
  truncate_partition_filename(NULL, temp_path_p);

  err+= add_quoted_string(fptr, temp_path);

  return err + add_space(fptr);
}

static int add_keyword_string(File fptr, const char *keyword,
                              bool should_use_quotes,
                              const char *keystr)
{
  int err= add_string(fptr, keyword);

  err+= add_space(fptr);
  err+= add_equal(fptr);
  err+= add_space(fptr);
  if (should_use_quotes)
    err+= add_quoted_string(fptr, keystr);
  else
    err+= add_string(fptr, keystr);
  return err + add_space(fptr);
}

static int add_keyword_int(File fptr, const char *keyword, longlong num)
{
  int err= add_string(fptr, keyword);

  err+= add_space(fptr);
  err+= add_equal(fptr);
  err+= add_space(fptr);
  err+= add_int(fptr, num);
  return err + add_space(fptr);
}

static int add_engine(File fptr, handlerton *engine_type)
{
  const char *engine_str= ha_resolve_storage_engine_name(engine_type);
  DBUG_PRINT("info", ("ENGINE: %s", engine_str));
  int err= add_string(fptr, "ENGINE = ");
  return err + add_string(fptr, engine_str);
}

static int add_partition_options(File fptr, partition_element *p_elem)
{
  int err= 0;

  err+= add_space(fptr);
  if (p_elem->tablespace_name)
  {
    err+= add_string(fptr,"TABLESPACE = ");
    err+= add_ident_string(fptr, p_elem->tablespace_name);
    err+= add_space(fptr);
  }
  if (p_elem->nodegroup_id != UNDEF_NODEGROUP)
    err+= add_keyword_int(fptr,"NODEGROUP",(longlong)p_elem->nodegroup_id);
  if (p_elem->part_max_rows)
    err+= add_keyword_int(fptr,"MAX_ROWS",(longlong)p_elem->part_max_rows);
  if (p_elem->part_min_rows)
    err+= add_keyword_int(fptr,"MIN_ROWS",(longlong)p_elem->part_min_rows);
  if (!(current_thd->variables.sql_mode & MODE_NO_DIR_IN_CREATE))
  {
    if (p_elem->data_file_name)
      err+= add_keyword_path(fptr, "DATA DIRECTORY", p_elem->data_file_name);
    if (p_elem->index_file_name)
      err+= add_keyword_path(fptr, "INDEX DIRECTORY", p_elem->index_file_name);
  }
  if (p_elem->part_comment)
    err+= add_keyword_string(fptr, "COMMENT", TRUE, p_elem->part_comment);
  return err + add_engine(fptr,p_elem->engine_type);
}


/*
  Check partition fields for result type and if they need
  to check the character set.

  SYNOPSIS
    check_part_field()
    sql_type              Type provided by user
    field_name            Name of field, used for error handling
    result_type           Out value: Result type of field
    need_cs_check         Out value: Do we need character set check

  RETURN VALUES
    TRUE                  Error
    FALSE                 Ok
*/

static int check_part_field(enum_field_types sql_type,
                            const char *field_name,
                            Item_result *result_type,
                            bool *need_cs_check)
{
  if (sql_type >= MYSQL_TYPE_TINY_BLOB &&
      sql_type <= MYSQL_TYPE_BLOB)
  {
    my_error(ER_BLOB_FIELD_IN_PART_FUNC_ERROR, MYF(0));
    return TRUE;
  }
  switch (sql_type)
  {
    case MYSQL_TYPE_TINY:
    case MYSQL_TYPE_SHORT:
    case MYSQL_TYPE_LONG:
    case MYSQL_TYPE_LONGLONG:
    case MYSQL_TYPE_INT24:
      *result_type= INT_RESULT;
      *need_cs_check= FALSE;
      return FALSE;
    case MYSQL_TYPE_NEWDATE:
    case MYSQL_TYPE_DATE:
    case MYSQL_TYPE_TIME:
    case MYSQL_TYPE_DATETIME:
    case MYSQL_TYPE_TIME2:
    case MYSQL_TYPE_DATETIME2:
      *result_type= STRING_RESULT;
      *need_cs_check= TRUE;
      return FALSE;
    case MYSQL_TYPE_VARCHAR:
    case MYSQL_TYPE_STRING:
    case MYSQL_TYPE_VAR_STRING:
      *result_type= STRING_RESULT;
      *need_cs_check= TRUE;
      return FALSE;
    case MYSQL_TYPE_NEWDECIMAL:
    case MYSQL_TYPE_DECIMAL:
    case MYSQL_TYPE_TIMESTAMP:
    case MYSQL_TYPE_TIMESTAMP2:
    case MYSQL_TYPE_NULL:
    case MYSQL_TYPE_FLOAT:
    case MYSQL_TYPE_DOUBLE:
    case MYSQL_TYPE_BIT:
    case MYSQL_TYPE_ENUM:
    case MYSQL_TYPE_SET:
    case MYSQL_TYPE_GEOMETRY:
      goto error;
    default:
      goto error;
  }
error:
  my_error(ER_FIELD_TYPE_NOT_ALLOWED_AS_PARTITION_FIELD, MYF(0),
           field_name);
  return TRUE;
}


/*
  Find the given field's Create_field object using name of field

  SYNOPSIS
    get_sql_field()
    field_name                   Field name
    alter_info                   Info from ALTER TABLE/CREATE TABLE

  RETURN VALUE
    sql_field                    Object filled in by parser about field
    NULL                         No field found
*/

static Create_field* get_sql_field(char *field_name,
                                   Alter_info *alter_info)
{
  List_iterator<Create_field> it(alter_info->create_list);
  Create_field *sql_field;
  DBUG_ENTER("get_sql_field");

  while ((sql_field= it++))
  {
    if (!(my_strcasecmp(system_charset_info,
                        sql_field->field_name,
                        field_name)))
    {
      DBUG_RETURN(sql_field);
    }
  }
  DBUG_RETURN(NULL);
}


static int add_column_list_values(File fptr, partition_info *part_info,
                                  part_elem_value *list_value,
                                  HA_CREATE_INFO *create_info,
                                  Alter_info *alter_info)
{
  int err= 0;
  uint i;
  List_iterator<char> it(part_info->part_field_list);
  uint num_elements= part_info->part_field_list.elements;
  bool use_parenthesis= (part_info->part_type == LIST_PARTITION &&
                         part_info->num_columns > 1U);

  if (use_parenthesis)
    err+= add_begin_parenthesis(fptr);
  for (i= 0; i < num_elements; i++)
  {
    part_column_list_val *col_val= &list_value->col_val_array[i];
    char *field_name= it++;
    if (col_val->max_value)
      err+= add_string(fptr, partition_keywords[PKW_MAXVALUE].str);
    else if (col_val->null_value)
      err+= add_string(fptr, "NULL");
    else
    {
      char buffer[MAX_KEY_LENGTH];
      String str(buffer, sizeof(buffer), &my_charset_bin);
      Item *item_expr= col_val->item_expression;
      if (item_expr->null_value)
        err+= add_string(fptr, "NULL");
      else
      {
        String *res;
        const CHARSET_INFO *field_cs;
        bool need_cs_check= FALSE;
        Item_result result_type= STRING_RESULT;

        /*
          This function is called at a very early stage, even before
          we have prepared the sql_field objects. Thus we have to
          find the proper sql_field object and get the character set
          from that object.
        */
        if (create_info)
        {
          Create_field *sql_field;

          if (!(sql_field= get_sql_field(field_name,
                                         alter_info)))
          {
            my_error(ER_FIELD_NOT_FOUND_PART_ERROR, MYF(0));
            return 1;
          }
          if (check_part_field(sql_field->sql_type,
                               sql_field->field_name,
                               &result_type,
                               &need_cs_check))
            return 1;
          if (need_cs_check)
            field_cs= get_sql_field_charset(sql_field, create_info);
          else
            field_cs= NULL;
        }
        else
        {
          Field *field= part_info->part_field_array[i];
          result_type= field->result_type();
          if (check_part_field(field->real_type(),
                               field->field_name,
                               &result_type,
                               &need_cs_check))
            return 1;
          DBUG_ASSERT(result_type == field->result_type());
          if (need_cs_check)
            field_cs= field->charset();
          else
            field_cs= NULL;
        }
        if (result_type != item_expr->result_type())
        {
          my_error(ER_WRONG_TYPE_COLUMN_VALUE_ERROR, MYF(0));
          return 1;
        }
        if (field_cs && field_cs != item_expr->collation.collation)
        {
          if (!(item_expr= convert_charset_partition_constant(item_expr,
                                                              field_cs)))
          {
            my_error(ER_PARTITION_FUNCTION_IS_NOT_ALLOWED, MYF(0));
            return 1;
          }
        }
        {
          String val_conv;
          val_conv.set_charset(system_charset_info);
          res= item_expr->val_str(&str);
          if (get_cs_converted_part_value_from_string(current_thd,
                                                      item_expr, res,
                                                      &val_conv, field_cs,
                                                      (alter_info != NULL)))
            return 1;
          err+= add_string_object(fptr, &val_conv);
        }
      }
    }
    if (i != (num_elements - 1))
      err+= add_string(fptr, comma_str);
  }
  if (use_parenthesis)
    err+= add_end_parenthesis(fptr);
  return err;
}

static int add_partition_values(File fptr, partition_info *part_info,
                                partition_element *p_elem,
                                HA_CREATE_INFO *create_info,
                                Alter_info *alter_info)
{
  int err= 0;

  if (part_info->part_type == RANGE_PARTITION)
  {
    err+= add_string(fptr, " VALUES LESS THAN ");
    if (part_info->column_list)
    {
      List_iterator<part_elem_value> list_val_it(p_elem->list_val_list);
      part_elem_value *list_value= list_val_it++;
      err+= add_begin_parenthesis(fptr);
      err+= add_column_list_values(fptr, part_info, list_value,
                                   create_info, alter_info);
      err+= add_end_parenthesis(fptr);
    }
    else
    {
      if (!p_elem->max_value)
      {
        err+= add_begin_parenthesis(fptr);
        if (p_elem->signed_flag)
          err+= add_int(fptr, p_elem->range_value);
        else
          err+= add_uint(fptr, p_elem->range_value);
        err+= add_end_parenthesis(fptr);
      }
      else
        err+= add_string(fptr, partition_keywords[PKW_MAXVALUE].str);
    }
  }
  else if (part_info->part_type == LIST_PARTITION)
  {
    uint i;
    List_iterator<part_elem_value> list_val_it(p_elem->list_val_list);
    err+= add_string(fptr, " VALUES IN ");
    uint num_items= p_elem->list_val_list.elements;

    err+= add_begin_parenthesis(fptr);
    if (p_elem->has_null_value)
    {
      err+= add_string(fptr, "NULL");
      if (num_items == 0)
      {
        err+= add_end_parenthesis(fptr);
        goto end;
      }
      err+= add_comma(fptr);
    }
    i= 0;
    do
    {
      part_elem_value *list_value= list_val_it++;

      if (part_info->column_list)
        err+= add_column_list_values(fptr, part_info, list_value,
                                     create_info, alter_info);
      else
      {
        if (!list_value->unsigned_flag)
          err+= add_int(fptr, list_value->value);
        else
          err+= add_uint(fptr, list_value->value);
      }
      if (i != (num_items-1))
        err+= add_comma(fptr);
    } while (++i < num_items);
    err+= add_end_parenthesis(fptr);
  }
end:
  return err;
}


/**
  Add 'KEY' word, with optional 'ALGORTIHM = N'.

  @param fptr                   File to write to.
  @param part_info              partition_info holding the used key_algorithm
  @param current_comment_start  NULL, or comment string encapsulating the
                                PARTITION BY clause.

  @return Operation status.
    @retval 0    Success
    @retval != 0 Failure
*/

static int add_key_with_algorithm(File fptr, partition_info *part_info,
                                  const char *current_comment_start)
{
  int err= 0;
  err+= add_part_key_word(fptr, partition_keywords[PKW_KEY].str);

  /*
    current_comment_start is given when called from SHOW CREATE TABLE,
    Then only add ALGORITHM = 1, not the default 2 or non-set 0!
    For .frm current_comment_start is NULL, then add ALGORITHM if != 0.
  */
  if (part_info->key_algorithm == partition_info::KEY_ALGORITHM_51 || // SHOW
      (!current_comment_start &&                                      // .frm
       (part_info->key_algorithm != partition_info::KEY_ALGORITHM_NONE)))
  {
    /* If we already are within a comment, end that comment first. */
    if (current_comment_start)
      err+= add_string(fptr, "*/ ");
    err+= add_string(fptr, "/*!50611 ");
    err+= add_part_key_word(fptr, partition_keywords[PKW_ALGORITHM].str);
    err+= add_equal(fptr);
    err+= add_space(fptr);
    err+= add_int(fptr, part_info->key_algorithm);
    err+= add_space(fptr);
    err+= add_string(fptr, "*/ ");
    if (current_comment_start)
    {
      /* Skip new line. */
      if (current_comment_start[0] == '\n')
        current_comment_start++;
      err+= add_string(fptr, current_comment_start);
      err+= add_space(fptr);
    }
  }
  return err;
}


/*
  Generate the partition syntax from the partition data structure.
  Useful for support of generating defaults, SHOW CREATE TABLES
  and easy partition management.

  SYNOPSIS
    generate_partition_syntax()
    part_info                  The partitioning data structure
    buf_length                 A pointer to the returned buffer length
    use_sql_alloc              Allocate buffer from sql_alloc if true
                               otherwise use my_malloc
    show_partition_options     Should we display partition options
    create_info                Info generated by parser
    alter_info                 Info generated by parser

  RETURN VALUES
    NULL error
    buf, buf_length            Buffer and its length

  DESCRIPTION
  Here we will generate the full syntax for the given command where all
  defaults have been expanded. By so doing the it is also possible to
  make lots of checks of correctness while at it.
  This could will also be reused for SHOW CREATE TABLES and also for all
  type ALTER TABLE commands focusing on changing the PARTITION structure
  in any fashion.

  The implementation writes the syntax to a temporary file (essentially
  an abstraction of a dynamic array) and if all writes goes well it
  allocates a buffer and writes the syntax into this one and returns it.

  As a security precaution the file is deleted before writing into it. This
  means that no other processes on the machine can open and read the file
  while this processing is ongoing.

  The code is optimised for minimal code size since it is not used in any
  common queries.
*/

char *generate_partition_syntax(partition_info *part_info,
                                uint *buf_length,
                                bool use_sql_alloc,
                                bool show_partition_options,
                                HA_CREATE_INFO *create_info,
                                Alter_info *alter_info,
                                const char *current_comment_start)
{
  uint i,j, tot_num_parts, num_subparts;
  partition_element *part_elem;
  ulonglong buffer_length;
  char path[FN_REFLEN];
  int err= 0;
  List_iterator<partition_element> part_it(part_info->partitions);
  File fptr;
  char *buf= NULL; //Return buffer
  DBUG_ENTER("generate_partition_syntax");

  if (unlikely(((fptr= create_temp_file(path,mysql_tmpdir,"psy",
                                        O_RDWR | O_BINARY | O_TRUNC |
                                        O_TEMPORARY, MYF(MY_WME)))) < 0))
    DBUG_RETURN(NULL);
#ifndef _WIN32
  unlink(path);
#endif
  err+= add_space(fptr);
  err+= add_partition_by(fptr);
  switch (part_info->part_type)
  {
    case RANGE_PARTITION:
      err+= add_part_key_word(fptr, partition_keywords[PKW_RANGE].str);
      break;
    case LIST_PARTITION:
      err+= add_part_key_word(fptr, partition_keywords[PKW_LIST].str);
      break;
    case HASH_PARTITION:
      if (part_info->linear_hash_ind)
        err+= add_string(fptr, partition_keywords[PKW_LINEAR].str);
      if (part_info->list_of_part_fields)
      {
        err+= add_key_with_algorithm(fptr, part_info,
                                     current_comment_start);
        err+= add_part_field_list(fptr, part_info->part_field_list);
      }
      else
        err+= add_part_key_word(fptr, partition_keywords[PKW_HASH].str);
      break;
    default:
      DBUG_ASSERT(0);
      /* We really shouldn't get here, no use in continuing from here */
      my_error(ER_OUT_OF_RESOURCES, MYF(ME_FATALERROR));
      DBUG_RETURN(NULL);
  }
  if (part_info->part_expr)
  {
    err+= add_begin_parenthesis(fptr);
    err+= add_string_len(fptr, part_info->part_func_string,
                         part_info->part_func_len);
    err+= add_end_parenthesis(fptr);
  }
  else if (part_info->column_list)
  {
    err+= add_string(fptr, partition_keywords[PKW_COLUMNS].str);
    err+= add_part_field_list(fptr, part_info->part_field_list);
  }
  if ((!part_info->use_default_num_partitions) &&
       part_info->use_default_partitions)
  {
    err+= add_string(fptr, "\n");
    err+= add_string(fptr, "PARTITIONS ");
    err+= add_int(fptr, part_info->num_parts);
  }
  if (part_info->is_sub_partitioned())
  {
    err+= add_string(fptr, "\n");
    err+= add_subpartition_by(fptr);
    /* Must be hash partitioning for subpartitioning */
    if (part_info->linear_hash_ind)
      err+= add_string(fptr, partition_keywords[PKW_LINEAR].str);
    if (part_info->list_of_subpart_fields)
    {
      err+= add_key_with_algorithm(fptr, part_info,
                                   current_comment_start);
      err+= add_part_field_list(fptr, part_info->subpart_field_list);
    }
    else
      err+= add_part_key_word(fptr, partition_keywords[PKW_HASH].str);
    if (part_info->subpart_expr)
    {
      err+= add_begin_parenthesis(fptr);
      err+= add_string_len(fptr, part_info->subpart_func_string,
                           part_info->subpart_func_len);
      err+= add_end_parenthesis(fptr);
    }
    if ((!part_info->use_default_num_subpartitions) &&
          part_info->use_default_subpartitions)
    {
      err+= add_string(fptr, "\n");
      err+= add_string(fptr, "SUBPARTITIONS ");
      err+= add_int(fptr, part_info->num_subparts);
    }
  }
  tot_num_parts= part_info->partitions.elements;
  num_subparts= part_info->num_subparts;

  if (!part_info->use_default_partitions)
  {
    bool first= TRUE;
    err+= add_string(fptr, "\n");
    err+= add_begin_parenthesis(fptr);
    i= 0;
    do
    {
      part_elem= part_it++;
      if (part_elem->part_state != PART_TO_BE_DROPPED &&
          part_elem->part_state != PART_REORGED_DROPPED)
      {
        if (!first)
        {
          err+= add_comma(fptr);
          err+= add_string(fptr, "\n");
          err+= add_space(fptr);
        }
        first= FALSE;
        err+= add_partition(fptr);
        err+= add_name_string(fptr, part_elem->partition_name);
        err+= add_partition_values(fptr, part_info, part_elem,
                                   create_info, alter_info);
        if (!part_info->is_sub_partitioned() ||
            part_info->use_default_subpartitions)
        {
          if (show_partition_options)
            err+= add_partition_options(fptr, part_elem);
        }
        else
        {
          err+= add_string(fptr, "\n");
          err+= add_space(fptr);
          err+= add_begin_parenthesis(fptr);
          List_iterator<partition_element> sub_it(part_elem->subpartitions);
          j= 0;
          do
          {
            part_elem= sub_it++;
            err+= add_subpartition(fptr);
            err+= add_name_string(fptr, part_elem->partition_name);
            if (show_partition_options)
              err+= add_partition_options(fptr, part_elem);
            if (j != (num_subparts-1))
            {
              err+= add_comma(fptr);
              err+= add_string(fptr, "\n");
              err+= add_space(fptr);
              err+= add_space(fptr);
            }
            else
              err+= add_end_parenthesis(fptr);
          } while (++j < num_subparts);
        }
      }
      if (i == (tot_num_parts-1))
        err+= add_end_parenthesis(fptr);
    } while (++i < tot_num_parts);
  }
  if (err)
    goto close_file;
  buffer_length= mysql_file_seek(fptr, 0L, MY_SEEK_END, MYF(0));
  if (unlikely(buffer_length == MY_FILEPOS_ERROR))
    goto close_file;
  if (unlikely(mysql_file_seek(fptr, 0L, MY_SEEK_SET, MYF(0))
               == MY_FILEPOS_ERROR))
    goto close_file;
  *buf_length= (uint)buffer_length;
  if (use_sql_alloc)
    buf= (char*) sql_alloc(*buf_length+1);
  else
    buf= (char*) my_malloc(key_memory_partition_syntax_buffer,
                           *buf_length+1, MYF(MY_WME));
  if (!buf)
    goto close_file;

  if (unlikely(mysql_file_read(fptr, (uchar*)buf, *buf_length, MYF(MY_FNABP))))
  {
    if (!use_sql_alloc)
      my_free(buf);
    else
      buf= NULL;
  }
  else
    buf[*buf_length]= 0;

close_file:
  if (buf == NULL)
  {
    my_error(ER_INTERNAL_ERROR, MYF(0), "Failed to generate partition syntax");
  }
  mysql_file_close(fptr, MYF(0));
  DBUG_RETURN(buf);
}


/*
  Check if partition key fields are modified and if it can be handled by the
  underlying storage engine.

  SYNOPSIS
    partition_key_modified
    table                TABLE object for which partition fields are set-up
    fields               Bitmap representing fields to be modified

  RETURN VALUES
    TRUE                 Need special handling of UPDATE
    FALSE                Normal UPDATE handling is ok
*/

bool partition_key_modified(TABLE *table, const MY_BITMAP *fields)
{
  Field **fld;
  partition_info *part_info= table->part_info;
  DBUG_ENTER("partition_key_modified");

  if (!part_info)
    DBUG_RETURN(FALSE);
  if (table->s->db_type()->partition_flags &&
      (table->s->db_type()->partition_flags() & HA_CAN_UPDATE_PARTITION_KEY))
    DBUG_RETURN(FALSE);
  for (fld= part_info->full_part_field_array; *fld; fld++)
    if (bitmap_is_set(fields, (*fld)->field_index))
      DBUG_RETURN(TRUE);
  DBUG_RETURN(FALSE);
}


/*
  A function to handle correct handling of NULL values in partition
  functions.
  SYNOPSIS
    part_val_int()
    item_expr                 The item expression to evaluate
    out:result                The value of the partition function,
                                LLONG_MIN if any null value in function
  RETURN VALUES
    TRUE      Error in val_int()
    FALSE     ok
*/

static inline int part_val_int(Item *item_expr, longlong *result)
{
  *result= item_expr->val_int();
  if (item_expr->null_value)
  {
    if (current_thd->is_error())
      return TRUE;
    else
      *result= LLONG_MIN;
  }
  return FALSE;
}


/*
  The next set of functions are used to calculate the partition identity.
  A handler sets up a variable that corresponds to one of these functions
  to be able to quickly call it whenever the partition id needs to calculated
  based on the record in table->record[0] (or set up to fake that).
  There are 4 functions for hash partitioning and 2 for RANGE/LIST partitions.
  In addition there are 4 variants for RANGE subpartitioning and 4 variants
  for LIST subpartitioning thus in total there are 14 variants of this
  function.

  We have a set of support functions for these 14 variants. There are 4
  variants of hash functions and there is a function for each. The KEY
  partitioning uses the function calculate_key_hash_value to calculate the hash
  value based on an array of fields. The linear hash variants uses the
  method get_part_id_from_linear_hash to get the partition id using the
  hash value and some parameters calculated from the number of partitions.
*/

/*
  A simple support function to calculate part_id given local part and
  sub part.

  SYNOPSIS
    get_part_id_for_sub()
    loc_part_id             Local partition id
    sub_part_id             Subpartition id
    num_subparts            Number of subparts
*/

inline
static uint32 get_part_id_for_sub(uint32 loc_part_id, uint32 sub_part_id,
                                  uint num_subparts)
{
  return (uint32)((loc_part_id * num_subparts) + sub_part_id);
}


/*
  Calculate part_id for (SUB)PARTITION BY HASH

  SYNOPSIS
    get_part_id_hash()
    num_parts                Number of hash partitions
    part_expr                Item tree of hash function
    out:part_id              The returned partition id
    out:func_value           Value of hash function

  RETURN VALUE
    != 0                          Error code
    FALSE                         Success
*/

static int get_part_id_hash(uint num_parts,
                            Item *part_expr,
                            uint32 *part_id,
                            longlong *func_value)
{
  longlong int_hash_id;
  DBUG_ENTER("get_part_id_hash");

  if (part_val_int(part_expr, func_value))
    DBUG_RETURN(HA_ERR_NO_PARTITION_FOUND);

  int_hash_id= *func_value % num_parts;

  *part_id= int_hash_id < 0 ? (uint32) -int_hash_id : (uint32) int_hash_id;
  DBUG_RETURN(FALSE);
}


/*
  Calculate part_id for (SUB)PARTITION BY LINEAR HASH

  SYNOPSIS
    get_part_id_linear_hash()
    part_info           A reference to the partition_info struct where all the
                        desired information is given
    num_parts           Number of hash partitions
    part_expr           Item tree of hash function
    out:part_id         The returned partition id
    out:func_value      Value of hash function

  RETURN VALUE
    != 0     Error code
    0        OK
*/

static int get_part_id_linear_hash(partition_info *part_info,
                                   uint num_parts,
                                   Item *part_expr,
                                   uint32 *part_id,
                                   longlong *func_value)
{
  DBUG_ENTER("get_part_id_linear_hash");

  if (part_val_int(part_expr, func_value))
    DBUG_RETURN(HA_ERR_NO_PARTITION_FOUND);

  *part_id= get_part_id_from_linear_hash(*func_value,
                                         part_info->linear_hash_mask,
                                         num_parts);
  DBUG_RETURN(FALSE);
}


/**
  Calculate part_id for (SUB)PARTITION BY KEY

  @param file                Handler to storage engine
  @param field_array         Array of fields for PARTTION KEY
  @param num_parts           Number of KEY partitions
  @param func_value[out]     Returns calculated hash value

  @return Calculated partition id
*/

inline
static uint32 get_part_id_key(handler *file,
                              Field **field_array,
                              uint num_parts,
                              longlong *func_value)
{
  DBUG_ENTER("get_part_id_key");
  *func_value= file->calculate_key_hash_value(field_array);
  DBUG_RETURN((uint32) (*func_value % num_parts));
}


/*
  Calculate part_id for (SUB)PARTITION BY LINEAR KEY

  SYNOPSIS
    get_part_id_linear_key()
    part_info           A reference to the partition_info struct where all the
                        desired information is given
    field_array         Array of fields for PARTTION KEY
    num_parts            Number of KEY partitions

  RETURN VALUE
    Calculated partition id
*/

inline
static uint32 get_part_id_linear_key(partition_info *part_info,
                                     Field **field_array,
                                     uint num_parts,
                                     longlong *func_value)
{
  DBUG_ENTER("get_part_id_linear_key");

  *func_value= part_info->table->file->calculate_key_hash_value(field_array);
  DBUG_RETURN(get_part_id_from_linear_hash(*func_value,
                                           part_info->linear_hash_mask,
                                           num_parts));
}

/*
  Copy to field buffers and set up field pointers

  SYNOPSIS
    copy_to_part_field_buffers()
    ptr                          Array of fields to copy
    field_bufs                   Array of field buffers to copy to
    restore_ptr                  Array of pointers to restore to

  RETURN VALUES
    NONE
  DESCRIPTION
    This routine is used to take the data from field pointer, convert
    it to a standard format and store this format in a field buffer
    allocated for this purpose. Next the field pointers are moved to
    point to the field buffers. There is a separate to restore the
    field pointers after this call.
*/

static void copy_to_part_field_buffers(Field **ptr,
                                       uchar **field_bufs,
                                       uchar **restore_ptr)
{
  Field *field;
  while ((field= *(ptr++)))
  {
    *restore_ptr= field->ptr;
    restore_ptr++;
    if (!field->maybe_null() || !field->is_null())
    {
      const CHARSET_INFO *cs= field->charset();
      uint max_len= field->pack_length();
      uint data_len= field->data_length();
      uchar *field_buf= *field_bufs;
      /*
         We only use the field buffer for VARCHAR and CHAR strings
         which isn't of a binary collation. We also only use the
         field buffer for fields which are not currently NULL.
         The field buffer will store a normalised string. We use
         the strnxfrm method to normalise the string.
       */
      if (field->type() == MYSQL_TYPE_VARCHAR)
      {
        uint len_bytes= ((Field_varstring*)field)->length_bytes;
        my_strnxfrm(cs, field_buf + len_bytes, max_len,
                    field->ptr + len_bytes, data_len);
        if (len_bytes == 1)
          *field_buf= (uchar) data_len;
        else
          int2store(field_buf, data_len);
      }
      else
      {
        my_strnxfrm(cs, field_buf, max_len,
                    field->ptr, max_len);
      }
      field->ptr= field_buf;
    }
    field_bufs++;
  }
  return;
}

/*
  Restore field pointers
  SYNOPSIS
    restore_part_field_pointers()
    ptr                            Array of fields to restore
    restore_ptr                    Array of field pointers to restore to

  RETURN VALUES
*/

static void restore_part_field_pointers(Field **ptr, uchar **restore_ptr)
{
  Field *field;
  while ((field= *(ptr++)))
  {
    field->ptr= *restore_ptr;
    restore_ptr++;
  }
  return;
}

/*
  This function is used to calculate the partition id where all partition
  fields have been prepared to point to a record where the partition field
  values are bound.

  SYNOPSIS
    get_partition_id()
    part_info           A reference to the partition_info struct where all the
                        desired information is given
    out:part_id         The partition id is returned through this pointer
    out:func_value      Value of partition function (longlong)

  RETURN VALUE
    part_id                     Partition id of partition that would contain
                                row with given values of PF-fields
    HA_ERR_NO_PARTITION_FOUND   The fields of the partition function didn't
                                fit into any partition and thus the values of
                                the PF-fields are not allowed.

  DESCRIPTION
    A routine used from write_row, update_row and delete_row from any
    handler supporting partitioning. It is also a support routine for
    get_partition_set used to find the set of partitions needed to scan
    for a certain index scan or full table scan.

    It is actually 9 different variants of this function which are called
    through a function pointer.

    get_partition_id_list
    get_partition_id_list_col
    get_partition_id_range
    get_partition_id_range_col
    get_partition_id_hash_nosub
    get_partition_id_key_nosub
    get_partition_id_linear_hash_nosub
    get_partition_id_linear_key_nosub
    get_partition_id_with_sub
*/

/*
  This function is used to calculate the main partition to use in the case of
  subpartitioning and we don't know enough to get the partition identity in
  total.

  SYNOPSIS
    get_part_partition_id()
    part_info           A reference to the partition_info struct where all the
                        desired information is given
    out:part_id         The partition id is returned through this pointer
    out:func_value      The value calculated by partition function

  RETURN VALUE
    HA_ERR_NO_PARTITION_FOUND   The fields of the partition function didn't
                                fit into any partition and thus the values of
                                the PF-fields are not allowed.
    0                           OK

  DESCRIPTION

    It is actually 8 different variants of this function which are called
    through a function pointer.

    get_partition_id_list
    get_partition_id_list_col
    get_partition_id_range
    get_partition_id_range_col
    get_partition_id_hash_nosub
    get_partition_id_key_nosub
    get_partition_id_linear_hash_nosub
    get_partition_id_linear_key_nosub
*/

static int get_part_id_charset_func_part(partition_info *part_info,
                                         uint32 *part_id,
                                         longlong *func_value)
{
  int res;
  DBUG_ENTER("get_part_id_charset_func_part");

  copy_to_part_field_buffers(part_info->part_charset_field_array,
                             part_info->part_field_buffers,
                             part_info->restore_part_field_ptrs);
  res= part_info->get_part_partition_id_charset(part_info,
                                                part_id, func_value);
  restore_part_field_pointers(part_info->part_charset_field_array,
                              part_info->restore_part_field_ptrs);
  DBUG_RETURN(res);
}


static int get_part_id_charset_func_subpart(partition_info *part_info,
                                            uint32 *part_id)
{
  int res;
  DBUG_ENTER("get_part_id_charset_func_subpart");

  copy_to_part_field_buffers(part_info->subpart_charset_field_array,
                             part_info->subpart_field_buffers,
                             part_info->restore_subpart_field_ptrs);
  res= part_info->get_subpartition_id_charset(part_info, part_id);
  restore_part_field_pointers(part_info->subpart_charset_field_array,
                              part_info->restore_subpart_field_ptrs);
  DBUG_RETURN(res);
}

static int get_partition_id_list_col(partition_info *part_info,
                                     uint32 *part_id,
                                     longlong *func_value)
{
  part_column_list_val *list_col_array= part_info->list_col_array;
  uint num_columns= part_info->part_field_list.elements;
  int list_index, cmp;
  int min_list_index= 0;
  int max_list_index= part_info->num_list_values - 1;
  DBUG_ENTER("get_partition_id_list_col");

  while (max_list_index >= min_list_index)
  {
    list_index= (max_list_index + min_list_index) >> 1;
    cmp= cmp_rec_and_tuple(list_col_array + list_index*num_columns,
                          num_columns);
    if (cmp > 0)
      min_list_index= list_index + 1;
    else if (cmp < 0)
    {
      if (!list_index)
        goto notfound;
      max_list_index= list_index - 1;
    }
    else
    {
      *part_id= (uint32)list_col_array[list_index*num_columns].partition_id;
      DBUG_RETURN(0);
    }
  }
notfound:
  *part_id= 0;
  DBUG_RETURN(HA_ERR_NO_PARTITION_FOUND);
}


static int get_partition_id_list(partition_info *part_info,
                                 uint32 *part_id,
                                 longlong *func_value)
{
  LIST_PART_ENTRY *list_array= part_info->list_array;
  int list_index;
  int min_list_index= 0;
  int max_list_index= part_info->num_list_values - 1;
  longlong part_func_value;
  int error= part_val_int(part_info->part_expr, &part_func_value);
  longlong list_value;
  bool unsigned_flag= part_info->part_expr->unsigned_flag;
  DBUG_ENTER("get_partition_id_list");

  if (error)
    goto notfound;

  if (part_info->part_expr->null_value)
  {
    if (part_info->has_null_value)
    {
      *part_id= part_info->has_null_part_id;
      DBUG_RETURN(0);
    }
    goto notfound;
  }
  *func_value= part_func_value;
  if (unsigned_flag)
    part_func_value-= 0x8000000000000000ULL;
  while (max_list_index >= min_list_index)
  {
    list_index= (max_list_index + min_list_index) >> 1;
    list_value= list_array[list_index].list_value;
    if (list_value < part_func_value)
      min_list_index= list_index + 1;
    else if (list_value > part_func_value)
    {
      if (!list_index)
        goto notfound;
      max_list_index= list_index - 1;
    }
    else
    {
      *part_id= (uint32)list_array[list_index].partition_id;
      DBUG_RETURN(0);
    }
  }
notfound:
  *part_id= 0;
  DBUG_RETURN(HA_ERR_NO_PARTITION_FOUND);
}


static uint32 get_partition_id_cols_list_for_endpoint(partition_info *part_info,
                                                      bool left_endpoint,
                                                      bool include_endpoint,
                                                      uint32 nparts)
{
  part_column_list_val *list_col_array= part_info->list_col_array;
  uint num_columns= part_info->part_field_list.elements;
  uint list_index;
  uint min_list_index= 0;
  int cmp;
  /* Notice that max_list_index = last_index + 1 here! */
  uint max_list_index= part_info->num_list_values;
  DBUG_ENTER("get_partition_id_cols_list_for_endpoint");

  /* Find the matching partition (including taking endpoint into account). */
  do
  {
    /* Midpoint, adjusted down, so it can never be >= max_list_index. */
    list_index= (max_list_index + min_list_index) >> 1;
    cmp= cmp_rec_and_tuple_prune(list_col_array + list_index*num_columns,
                                 nparts, left_endpoint, include_endpoint);
    if (cmp > 0)
    {
      min_list_index= list_index + 1;
    }
    else
    {
      max_list_index= list_index;
      if (cmp == 0)
        break;
    }
  } while (max_list_index > min_list_index);
  list_index= max_list_index;

  /* Given value must be LESS THAN or EQUAL to the found partition. */
  DBUG_ASSERT(list_index == part_info->num_list_values ||
              (0 >= cmp_rec_and_tuple_prune(list_col_array +
                                              list_index*num_columns,
                                            nparts, left_endpoint,
                                            include_endpoint)));
  /* Given value must be GREATER THAN the previous partition. */
  DBUG_ASSERT(list_index == 0 ||
              (0 < cmp_rec_and_tuple_prune(list_col_array +
                                            (list_index - 1)*num_columns,
                                           nparts, left_endpoint,
                                           include_endpoint)));

  /* Include the right endpoint if not already passed end of array. */
  if (!left_endpoint && include_endpoint && cmp == 0 &&
      list_index < part_info->num_list_values)
    list_index++;

  DBUG_RETURN(list_index);
}


/**
  Find the sub-array part_info->list_array that corresponds to given interval.

  @param part_info         Partitioning info (partitioning type must be LIST)
  @param left_endpoint     TRUE  - the interval is [a; +inf) or (a; +inf)
                           FALSE - the interval is (-inf; a] or (-inf; a)
  @param include_endpoint  TRUE iff the interval includes the endpoint

  This function finds the sub-array of part_info->list_array where values of
  list_array[idx].list_value are contained within the specifed interval.
  list_array is ordered by list_value, so
  1. For [a; +inf) or (a; +inf)-type intervals (left_endpoint==TRUE), the
     sought sub-array starts at some index idx and continues till array end.
     The function returns first number idx, such that
     list_array[idx].list_value is contained within the passed interval.

  2. For (-inf; a] or (-inf; a)-type intervals (left_endpoint==FALSE), the
     sought sub-array starts at array start and continues till some last
     index idx.
     The function returns first number idx, such that
     list_array[idx].list_value is NOT contained within the passed interval.
     If all array elements are contained, part_info->num_list_values is
     returned.

  @note The caller will call this function and then will run along the
  sub-array of list_array to collect partition ids. If the number of list
  values is significantly higher then number of partitions, this could be slow
  and we could invent some other approach. The "run over list array" part is
  already wrapped in a get_next()-like function.

  @return The index of corresponding sub-array of part_info->list_array.
*/

static uint32 get_list_array_idx_for_endpoint_charset(partition_info *part_info,
                                                      bool left_endpoint,
                                                      bool include_endpoint)
{
  uint32 res;
  copy_to_part_field_buffers(part_info->part_field_array,
                             part_info->part_field_buffers,
                             part_info->restore_part_field_ptrs);
  res= get_list_array_idx_for_endpoint(part_info, left_endpoint,
                                       include_endpoint);
  restore_part_field_pointers(part_info->part_field_array,
                              part_info->restore_part_field_ptrs);
  return res;
}

static uint32 get_list_array_idx_for_endpoint(partition_info *part_info,
                                              bool left_endpoint,
                                              bool include_endpoint)
{
  LIST_PART_ENTRY *list_array= part_info->list_array;
  uint list_index;
  uint min_list_index= 0, max_list_index= part_info->num_list_values - 1;
  longlong list_value;
  /* Get the partitioning function value for the endpoint */
  longlong part_func_value=
    part_info->part_expr->val_int_endpoint(left_endpoint, &include_endpoint);
  bool unsigned_flag= part_info->part_expr->unsigned_flag;
  DBUG_ENTER("get_list_array_idx_for_endpoint");

  if (part_info->part_expr->null_value)
  {
    /*
      Special handling for MONOTONIC functions that can return NULL for
      values that are comparable. I.e.
      '2000-00-00' can be compared to '2000-01-01' but TO_DAYS('2000-00-00')
      returns NULL which cannot be compared used <, >, <=, >= etc.

      Otherwise, just return the the first index (lowest value).
    */
    enum_monotonicity_info monotonic;
    monotonic= part_info->part_expr->get_monotonicity_info();
    if (monotonic != MONOTONIC_INCREASING_NOT_NULL &&
        monotonic != MONOTONIC_STRICT_INCREASING_NOT_NULL)
    {
      /* F(col) can not return NULL, return index with lowest value */
      DBUG_RETURN(0);
    }
  }

  if (unsigned_flag)
    part_func_value-= 0x8000000000000000ULL;
  DBUG_ASSERT(part_info->num_list_values);
  do
  {
    list_index= (max_list_index + min_list_index) >> 1;
    list_value= list_array[list_index].list_value;
    if (list_value < part_func_value)
      min_list_index= list_index + 1;
    else if (list_value > part_func_value)
    {
      if (!list_index)
        goto notfound;
      max_list_index= list_index - 1;
    }
    else
    {
      DBUG_RETURN(list_index + MY_TEST(left_endpoint ^ include_endpoint));
    }
  } while (max_list_index >= min_list_index);
notfound:
  if (list_value < part_func_value)
    list_index++;
  DBUG_RETURN(list_index);
}


static int get_partition_id_range_col(partition_info *part_info,
                                      uint32 *part_id,
                                      longlong *func_value)
{
  part_column_list_val *range_col_array= part_info->range_col_array;
  uint num_columns= part_info->part_field_list.elements;
  uint max_partition= part_info->num_parts - 1;
  uint min_part_id= 0;
  uint max_part_id= max_partition;
  uint loc_part_id;
  DBUG_ENTER("get_partition_id_range_col");

  while (max_part_id > min_part_id)
  {
    loc_part_id= (max_part_id + min_part_id + 1) >> 1;
    if (cmp_rec_and_tuple(range_col_array + loc_part_id*num_columns,
                          num_columns) >= 0)
      min_part_id= loc_part_id + 1;
    else
      max_part_id= loc_part_id - 1;
  }
  loc_part_id= max_part_id;
  if (loc_part_id != max_partition)
    if (cmp_rec_and_tuple(range_col_array + loc_part_id*num_columns,
                          num_columns) >= 0)
      loc_part_id++;
  *part_id= (uint32)loc_part_id;
  if (loc_part_id == max_partition &&
      (cmp_rec_and_tuple(range_col_array + loc_part_id*num_columns,
                         num_columns) >= 0))
    DBUG_RETURN(HA_ERR_NO_PARTITION_FOUND);

  DBUG_PRINT("exit",("partition: %d", *part_id));
  DBUG_RETURN(0);
}


int get_partition_id_range(partition_info *part_info,
                           uint32 *part_id,
                           longlong *func_value)
{
  longlong *range_array= part_info->range_int_array;
  uint max_partition= part_info->num_parts - 1;
  uint min_part_id= 0;
  uint max_part_id= max_partition;
  uint loc_part_id;
  longlong part_func_value;
  int error= part_val_int(part_info->part_expr, &part_func_value);
  bool unsigned_flag= part_info->part_expr->unsigned_flag;
  DBUG_ENTER("get_partition_id_range");

  if (error)
    DBUG_RETURN(HA_ERR_NO_PARTITION_FOUND);

  if (part_info->part_expr->null_value)
  {
    *part_id= 0;
    DBUG_RETURN(0);
  }
  *func_value= part_func_value;
  if (unsigned_flag)
    part_func_value-= 0x8000000000000000ULL;
  /* Search for the partition containing part_func_value */
  while (max_part_id > min_part_id)
  {
    loc_part_id= (max_part_id + min_part_id) / 2;
    if (range_array[loc_part_id] <= part_func_value)
      min_part_id= loc_part_id + 1;
    else
      max_part_id= loc_part_id;
  }
  loc_part_id= max_part_id;
  *part_id= (uint32)loc_part_id;
  if (loc_part_id == max_partition &&
      part_func_value >= range_array[loc_part_id] &&
      !part_info->defined_max_value)
    DBUG_RETURN(HA_ERR_NO_PARTITION_FOUND);

  DBUG_PRINT("exit",("partition: %d", *part_id));
  DBUG_RETURN(0);
}


/*
  Find the sub-array of part_info->range_int_array that covers given interval

  SYNOPSIS
    get_partition_id_range_for_endpoint()
      part_info         Partitioning info (partitioning type must be RANGE)
      left_endpoint     TRUE  - the interval is [a; +inf) or (a; +inf)
                        FALSE - the interval is (-inf; a] or (-inf; a).
      include_endpoint  TRUE <=> the endpoint itself is included in the
                        interval

  DESCRIPTION
    This function finds the sub-array of part_info->range_int_array where the
    elements have non-empty intersections with the given interval.

    A range_int_array element at index idx represents the interval

      [range_int_array[idx-1], range_int_array[idx]),

    intervals are disjoint and ordered by their right bound, so

    1. For [a; +inf) or (a; +inf)-type intervals (left_endpoint==TRUE), the
       sought sub-array starts at some index idx and continues till array end.
       The function returns first number idx, such that the interval
       represented by range_int_array[idx] has non empty intersection with
       the passed interval.

    2. For (-inf; a] or (-inf; a)-type intervals (left_endpoint==FALSE), the
       sought sub-array starts at array start and continues till some last
       index idx.
       The function returns first number idx, such that the interval
       represented by range_int_array[idx] has EMPTY intersection with the
       passed interval.
       If the interval represented by the last array element has non-empty
       intersection with the passed interval, part_info->num_parts is
       returned.

  RETURN
    The edge of corresponding part_info->range_int_array sub-array.
*/

static uint32
get_partition_id_range_for_endpoint_charset(partition_info *part_info,
                                            bool left_endpoint,
                                            bool include_endpoint)
{
  uint32 res;
  copy_to_part_field_buffers(part_info->part_field_array,
                             part_info->part_field_buffers,
                             part_info->restore_part_field_ptrs);
  res= get_partition_id_range_for_endpoint(part_info, left_endpoint,
                                           include_endpoint);
  restore_part_field_pointers(part_info->part_field_array,
                              part_info->restore_part_field_ptrs);
  return res;
}

static uint32 get_partition_id_range_for_endpoint(partition_info *part_info,
                                                  bool left_endpoint,
                                                  bool include_endpoint)
{
  longlong *range_array= part_info->range_int_array;
  longlong part_end_val;
  uint max_partition= part_info->num_parts - 1;
  uint min_part_id= 0, max_part_id= max_partition, loc_part_id;
  /* Get the partitioning function value for the endpoint */
  longlong part_func_value=
    part_info->part_expr->val_int_endpoint(left_endpoint, &include_endpoint);

  bool unsigned_flag= part_info->part_expr->unsigned_flag;
  DBUG_ENTER("get_partition_id_range_for_endpoint");

  if (part_info->part_expr->null_value)
  {
    /*
      Special handling for MONOTONIC functions that can return NULL for
      values that are comparable. I.e.
      '2000-00-00' can be compared to '2000-01-01' but TO_DAYS('2000-00-00')
      returns NULL which cannot be compared used <, >, <=, >= etc.

      Otherwise, just return the first partition
      (may be included if not left endpoint)
    */
    enum_monotonicity_info monotonic;
    monotonic= part_info->part_expr->get_monotonicity_info();
    if (monotonic != MONOTONIC_INCREASING_NOT_NULL &&
        monotonic != MONOTONIC_STRICT_INCREASING_NOT_NULL)
    {
      /* F(col) can not return NULL, return partition with lowest value */
      if (!left_endpoint && include_endpoint)
        DBUG_RETURN(1);
      DBUG_RETURN(0);

    }
  }

  if (unsigned_flag)
    part_func_value-= 0x8000000000000000ULL;
  if (left_endpoint && !include_endpoint)
    part_func_value++;

  /*
    Search for the partition containing part_func_value
    (including the right endpoint).
  */
  while (max_part_id > min_part_id)
  {
    loc_part_id= (max_part_id + min_part_id) / 2;
    if (range_array[loc_part_id] < part_func_value)
      min_part_id= loc_part_id + 1;
    else
      max_part_id= loc_part_id;
  }
  loc_part_id= max_part_id;

  /* Adjust for endpoints */
  part_end_val= range_array[loc_part_id];
  if (left_endpoint)
  {
    DBUG_ASSERT(part_func_value > part_end_val ?
                (loc_part_id == max_partition &&
                 !part_info->defined_max_value) :
                1);
    /*
      In case of PARTITION p VALUES LESS THAN MAXVALUE
      the maximum value is in the current (last) partition.
      If value is equal or greater than the endpoint,
      the range starts from the next partition.
    */
    if (part_func_value >= part_end_val &&
        (loc_part_id < max_partition || !part_info->defined_max_value))
      loc_part_id++;
  }
  else
  {
    /* if 'WHERE <= X' and partition is LESS THAN (X) include next partition */
    if (include_endpoint && loc_part_id < max_partition &&
        part_func_value == part_end_val)
      loc_part_id++;

    /* Right endpoint, set end after correct partition */
    loc_part_id++;
  }
  DBUG_RETURN(loc_part_id);
}


static int get_partition_id_hash_nosub(partition_info *part_info,
                                       uint32 *part_id,
                                       longlong *func_value)
{
  return get_part_id_hash(part_info->num_parts, part_info->part_expr,
                          part_id, func_value);
}


static int get_partition_id_linear_hash_nosub(partition_info *part_info,
                                              uint32 *part_id,
                                              longlong *func_value)
{
  return get_part_id_linear_hash(part_info, part_info->num_parts,
                                 part_info->part_expr, part_id, func_value);
}


static int get_partition_id_key_nosub(partition_info *part_info,
                                      uint32 *part_id,
                                      longlong *func_value)
{
  *part_id= get_part_id_key(part_info->table->file,
                            part_info->part_field_array,
                            part_info->num_parts, func_value);
  return 0;
}


static int get_partition_id_linear_key_nosub(partition_info *part_info,
                                             uint32 *part_id,
                                             longlong *func_value)
{
  *part_id= get_part_id_linear_key(part_info,
                                   part_info->part_field_array,
                                   part_info->num_parts, func_value);
  return 0;
}


static int get_partition_id_with_sub(partition_info *part_info,
                                     uint32 *part_id,
                                     longlong *func_value)
{
  uint32 loc_part_id, sub_part_id;
  uint num_subparts;
  int error;
  DBUG_ENTER("get_partition_id_with_sub");

  if (unlikely((error= part_info->get_part_partition_id(part_info,
                                                        &loc_part_id,
                                                        func_value))))
  {
    DBUG_RETURN(error);
  }
  num_subparts= part_info->num_subparts;
  if (unlikely((error= part_info->get_subpartition_id(part_info,
                                                      &sub_part_id))))
  {
    DBUG_RETURN(error);
  }
  *part_id= get_part_id_for_sub(loc_part_id, sub_part_id, num_subparts);
  DBUG_RETURN(0);
}


/*
  This function is used to calculate the subpartition id

  SYNOPSIS
    get_subpartition_id()
    part_info           A reference to the partition_info struct where all the
                        desired information is given

  RETURN VALUE
    part_id             The subpartition identity

  DESCRIPTION
    A routine used in some SELECT's when only partial knowledge of the
    partitions is known.

    It is actually 4 different variants of this function which are called
    through a function pointer.

    get_partition_id_hash_sub
    get_partition_id_key_sub
    get_partition_id_linear_hash_sub
    get_partition_id_linear_key_sub
*/

static int get_partition_id_hash_sub(partition_info *part_info,
                                     uint32 *part_id)
{
  longlong func_value;
  return get_part_id_hash(part_info->num_subparts, part_info->subpart_expr,
                          part_id, &func_value);
}


static int get_partition_id_linear_hash_sub(partition_info *part_info,
                                            uint32 *part_id)
{
  longlong func_value;
  return get_part_id_linear_hash(part_info, part_info->num_subparts,
                                 part_info->subpart_expr, part_id,
                                 &func_value);
}


static int get_partition_id_key_sub(partition_info *part_info,
                                    uint32 *part_id)
{
  longlong func_value;
  *part_id= get_part_id_key(part_info->table->file,
                            part_info->subpart_field_array,
                            part_info->num_subparts, &func_value);
  return FALSE;
}


static int get_partition_id_linear_key_sub(partition_info *part_info,
                                           uint32 *part_id)
{
  longlong func_value;
  *part_id= get_part_id_linear_key(part_info,
                                   part_info->subpart_field_array,
                                   part_info->num_subparts, &func_value);
  return FALSE;
}


/*
  Set an indicator on all partition fields that are set by the key

  SYNOPSIS
    set_PF_fields_in_key()
    key_info                   Information about the index
    key_length                 Length of key

  RETURN VALUE
    TRUE                       Found partition field set by key
    FALSE                      No partition field set by key
*/

static bool set_PF_fields_in_key(KEY *key_info, uint key_length)
{
  KEY_PART_INFO *key_part;
  bool found_part_field= FALSE;
  DBUG_ENTER("set_PF_fields_in_key");

  for (key_part= key_info->key_part; (int)key_length > 0; key_part++)
  {
    if (key_part->null_bit)
      key_length--;
    if (key_part->type == HA_KEYTYPE_BIT)
    {
      if (((Field_bit*)key_part->field)->bit_len)
        key_length--;
    }
    if (key_part->key_part_flag & (HA_BLOB_PART + HA_VAR_LENGTH_PART))
    {
      key_length-= HA_KEY_BLOB_LENGTH;
    }
    if (key_length < key_part->length)
      break;
    key_length-= key_part->length;
    if (key_part->field->flags & FIELD_IN_PART_FUNC_FLAG)
    {
      found_part_field= TRUE;
      key_part->field->flags|= GET_FIXED_FIELDS_FLAG;
    }
  }
  DBUG_RETURN(found_part_field);
}


/*
  We have found that at least one partition field was set by a key, now
  check if a partition function has all its fields bound or not.

  SYNOPSIS
    check_part_func_bound()
    ptr                     Array of fields NULL terminated (partition fields)

  RETURN VALUE
    TRUE                    All fields in partition function are set
    FALSE                   Not all fields in partition function are set
*/

static bool check_part_func_bound(Field **ptr)
{
  bool result= TRUE;
  DBUG_ENTER("check_part_func_bound");

  for (; *ptr; ptr++)
  {
    if (!((*ptr)->flags & GET_FIXED_FIELDS_FLAG))
    {
      result= FALSE;
      break;
    }
  }
  DBUG_RETURN(result);
}


/*
  Get the id of the subpartitioning part by using the key buffer of the
  index scan.

  SYNOPSIS
    get_sub_part_id_from_key()
    table         The table object
    buf           A buffer that can be used to evaluate the partition function
    key_info      The index object
    key_spec      A key_range containing key and key length
    out:part_id   The returned partition id

  RETURN VALUES
    TRUE                    All fields in partition function are set
    FALSE                   Not all fields in partition function are set

  DESCRIPTION
    Use key buffer to set-up record in buf, move field pointers and
    get the partition identity and restore field pointers afterwards.
*/

static int get_sub_part_id_from_key(const TABLE *table,uchar *buf,
                                    KEY *key_info,
                                    const key_range *key_spec,
                                    uint32 *part_id)
{
  uchar *rec0= table->record[0];
  partition_info *part_info= table->part_info;
  int res;
  DBUG_ENTER("get_sub_part_id_from_key");

  key_restore(buf, (uchar*)key_spec->key, key_info, key_spec->length);
  if (likely(rec0 == buf))
  {
    res= part_info->get_subpartition_id(part_info, part_id);
  }
  else
  {
    Field **part_field_array= part_info->subpart_field_array;
    set_field_ptr(part_field_array, buf, rec0);
    res= part_info->get_subpartition_id(part_info, part_id);
    set_field_ptr(part_field_array, rec0, buf);
  }
  DBUG_RETURN(res);
}

/*
  Get the id of the partitioning part by using the key buffer of the
  index scan.

  SYNOPSIS
    get_part_id_from_key()
    table         The table object
    buf           A buffer that can be used to evaluate the partition function
    key_info      The index object
    key_spec      A key_range containing key and key length
    out:part_id   Partition to use

  RETURN VALUES
    TRUE          Partition to use not found
    FALSE         Ok, part_id indicates partition to use

  DESCRIPTION
    Use key buffer to set-up record in buf, move field pointers and
    get the partition identity and restore field pointers afterwards.
*/

static bool get_part_id_from_key(const TABLE *table, uchar *buf, KEY *key_info,
                                 const key_range *key_spec, uint32 *part_id)
{
  bool result;
  uchar *rec0= table->record[0];
  partition_info *part_info= table->part_info;
  longlong func_value;
  DBUG_ENTER("get_part_id_from_key");

  key_restore(buf, (uchar*)key_spec->key, key_info, key_spec->length);
  if (likely(rec0 == buf))
  {
    result= part_info->get_part_partition_id(part_info, part_id,
                                             &func_value);
  }
  else
  {
    Field **part_field_array= part_info->part_field_array;
    set_field_ptr(part_field_array, buf, rec0);
    result= part_info->get_part_partition_id(part_info, part_id,
                                             &func_value);
    set_field_ptr(part_field_array, rec0, buf);
  }
  DBUG_RETURN(result);
}

/*
  Get the partitioning id of the full PF by using the key buffer of the
  index scan.

  SYNOPSIS
    get_full_part_id_from_key()
    table         The table object
    buf           A buffer that is used to evaluate the partition function
    key_info      The index object
    key_spec      A key_range containing key and key length
    out:part_spec A partition id containing start part and end part

  RETURN VALUES
    part_spec
    No partitions to scan is indicated by end_part > start_part when returning

  DESCRIPTION
    Use key buffer to set-up record in buf, move field pointers if needed and
    get the partition identity and restore field pointers afterwards.
*/

void get_full_part_id_from_key(const TABLE *table, uchar *buf,
                               KEY *key_info,
                               const key_range *key_spec,
                               part_id_range *part_spec)
{
  bool result;
  partition_info *part_info= table->part_info;
  uchar *rec0= table->record[0];
  longlong func_value;
  DBUG_ENTER("get_full_part_id_from_key");

  key_restore(buf, (uchar*)key_spec->key, key_info, key_spec->length);
  if (likely(rec0 == buf))
  {
    result= part_info->get_partition_id(part_info, &part_spec->start_part,
                                        &func_value);
  }
  else
  {
    Field **part_field_array= part_info->full_part_field_array;
    set_field_ptr(part_field_array, buf, rec0);
    result= part_info->get_partition_id(part_info, &part_spec->start_part,
                                        &func_value);
    set_field_ptr(part_field_array, rec0, buf);
  }
  part_spec->end_part= part_spec->start_part;
  if (unlikely(result))
    part_spec->start_part++;
  DBUG_VOID_RETURN;
}


/**
  @brief Verify that all rows in a table is in the given partition

  @param table      Table which contains the data that will be checked if
                    it is matching the partition definition.
  @param part_table Partitioned table containing the partition to check.
  @param part_id    Which partition to match with.

  @return Operation status
    @retval TRUE                Not all rows match the given partition
    @retval FALSE               OK
*/
bool verify_data_with_partition(TABLE *table, TABLE *part_table,
                                uint32 part_id)
{
  uint32 found_part_id;
  longlong func_value;                     /* Unused */
  handler *file;
  int error;
  uchar *old_rec;
  partition_info *part_info;
  DBUG_ENTER("verify_data_with_partition");
  DBUG_ASSERT(table && table->file && part_table && part_table->part_info &&
              part_table->file);

  /*
    Verify all table rows.
    First implementation uses full scan + evaluates partition functions for
    every row. TODO: add optimization to use index if possible, see WL#5397.

    1) Open both tables (already done) and set the row buffers to use
       the same buffer (to avoid copy).
    2) Init rnd on table.
    3) loop over all rows.
      3.1) verify that partition_id on the row is correct. Break if error.
  */
  file= table->file;
  part_info= part_table->part_info;
  bitmap_union(table->read_set, &part_info->full_part_field_set);
  old_rec= part_table->record[0];
  part_table->record[0]= table->record[0];
  set_field_ptr(part_info->full_part_field_array, table->record[0], old_rec);
  if ((error= file->ha_rnd_init(TRUE)))
  {
    file->print_error(error, MYF(0));
    goto err;
  }

  do
  {
    if ((error= file->ha_rnd_next(table->record[0])))
    {
      if (error == HA_ERR_RECORD_DELETED)
        continue;
      if (error == HA_ERR_END_OF_FILE)
        error= 0;
      else
        file->print_error(error, MYF(0));
      break;
    }
    if ((error= part_info->get_partition_id(part_info, &found_part_id,
                                            &func_value)))
    {
      part_info->err_value= func_value;
      part_table->file->print_error(error, MYF(0));
      break;
    }
    DEBUG_SYNC(current_thd, "swap_partition_first_row_read");
    if (found_part_id != part_id)
    {
      my_error(ER_ROW_DOES_NOT_MATCH_PARTITION, MYF(0));
      error= 1;
      break;
    }
  } while (TRUE);
  (void) file->ha_rnd_end();
err:
  set_field_ptr(part_info->full_part_field_array, old_rec,
                table->record[0]);
  part_table->record[0]= old_rec;
  if (error)
    DBUG_RETURN(TRUE);
  DBUG_RETURN(FALSE);
}


/*
  Prune the set of partitions to use in query

  SYNOPSIS
    prune_partition_set()
    table         The table object
    out:part_spec Contains start part, end part

  DESCRIPTION
    This function is called to prune the range of partitions to scan by
    checking the read_partitions bitmap.
    If start_part > end_part at return it means no partition needs to be
    scanned. If start_part == end_part it always means a single partition
    needs to be scanned.

  RETURN VALUE
    part_spec
*/
void prune_partition_set(const TABLE *table, part_id_range *part_spec)
{
  int last_partition= -1;
  uint i= part_spec->start_part;
  partition_info *part_info= table->part_info;
  DBUG_ENTER("prune_partition_set");

  if (i)
    i= bitmap_get_next_set(&part_info->read_partitions, i - 1);
  else
    i= bitmap_get_first_set(&part_info->read_partitions);

  part_spec->start_part= i;

  /* TODO: Only check next bit, no need to prune end if >= 2 partitions. */
  for (;
       i <= part_spec->end_part;
       i= bitmap_get_next_set(&part_info->read_partitions, i))
  {
    DBUG_PRINT("info", ("Partition %d is set", i));
    if (last_partition == -1)
      /* First partition found in set and pruned bitmap */
      part_spec->start_part= i;
    last_partition= i;
  }
  if (last_partition == -1)
    /* No partition found in pruned bitmap */
    part_spec->start_part= part_spec->end_part + 1;
  else //if (last_partition != -1)
    part_spec->end_part= last_partition;

  DBUG_VOID_RETURN;
}

/*
  Get the set of partitions to use in query.

  SYNOPSIS
    get_partition_set()
    table         The table object
    buf           A buffer that can be used to evaluate the partition function
    index         The index of the key used, if MAX_KEY no index used
    key_spec      A key_range containing key and key length
    out:part_spec Contains start part, end part and indicator if bitmap is
                  used for which partitions to scan

  DESCRIPTION
    This function is called to discover which partitions to use in an index
    scan or a full table scan.
    It returns a range of partitions to scan. If there are holes in this
    range with partitions that are not needed to scan a bit array is used
    to signal which partitions to use and which not to use.
    If start_part > end_part at return it means no partition needs to be
    scanned. If start_part == end_part it always means a single partition
    needs to be scanned.

  RETURN VALUE
    part_spec
*/
void get_partition_set(const TABLE *table, uchar *buf, const uint index,
                       const key_range *key_spec, part_id_range *part_spec)
{
  partition_info *part_info= table->part_info;
  uint num_parts= part_info->get_tot_partitions();
  uint i, part_id;
  uint sub_part= num_parts;
  uint32 part_part= num_parts;
  KEY *key_info= NULL;
  bool found_part_field= FALSE;
  DBUG_ENTER("get_partition_set");

  part_spec->start_part= 0;
  part_spec->end_part= num_parts - 1;
  if ((index < MAX_KEY) &&
       key_spec && key_spec->flag == (uint)HA_READ_KEY_EXACT &&
       part_info->some_fields_in_PF.is_set(index))
  {
    key_info= table->key_info+index;
    /*
      The index can potentially provide at least one PF-field (field in the
      partition function). Thus it is interesting to continue our probe.
    */
    if (key_spec->length == key_info->key_length)
    {
      /*
        The entire key is set so we can check whether we can immediately
        derive either the complete PF or if we can derive either
        the top PF or the subpartitioning PF. This can be established by
        checking precalculated bits on each index.
      */
      if (part_info->all_fields_in_PF.is_set(index))
      {
        /*
          We can derive the exact partition to use, no more than this one
          is needed.
        */
        get_full_part_id_from_key(table,buf,key_info,key_spec,part_spec);
        /*
          Check if range can be adjusted by looking in read_partitions
        */
        prune_partition_set(table, part_spec);
        DBUG_VOID_RETURN;
      }
      else if (part_info->is_sub_partitioned())
      {
        if (part_info->all_fields_in_SPF.is_set(index))
        {
          if (get_sub_part_id_from_key(table, buf, key_info, key_spec, &sub_part))
          {
            part_spec->start_part= num_parts;
            DBUG_VOID_RETURN;
          }
        }
        else if (part_info->all_fields_in_PPF.is_set(index))
        {
          if (get_part_id_from_key(table,buf,key_info,
                                   key_spec,&part_part))
          {
            /*
              The value of the RANGE or LIST partitioning was outside of
              allowed values. Thus it is certain that the result of this
              scan will be empty.
            */
            part_spec->start_part= num_parts;
            DBUG_VOID_RETURN;
          }
        }
      }
    }
    else
    {
      /*
        Set an indicator on all partition fields that are bound.
        If at least one PF-field was bound it pays off to check whether
        the PF or PPF or SPF has been bound.
        (PF = Partition Function, SPF = Subpartition Function and
         PPF = Partition Function part of subpartitioning)
      */
      if ((found_part_field= set_PF_fields_in_key(key_info,
                                                  key_spec->length)))
      {
        if (check_part_func_bound(part_info->full_part_field_array))
        {
          /*
            We were able to bind all fields in the partition function even
            by using only a part of the key. Calculate the partition to use.
          */
          get_full_part_id_from_key(table,buf,key_info,key_spec,part_spec);
          clear_indicator_in_key_fields(key_info);
          /*
            Check if range can be adjusted by looking in read_partitions
          */
          prune_partition_set(table, part_spec);
          DBUG_VOID_RETURN;
        }
        else if (part_info->is_sub_partitioned())
        {
          if (check_part_func_bound(part_info->subpart_field_array))
          {
            if (get_sub_part_id_from_key(table, buf, key_info, key_spec, &sub_part))
            {
              part_spec->start_part= num_parts;
              clear_indicator_in_key_fields(key_info);
              DBUG_VOID_RETURN;
            }
          }
          else if (check_part_func_bound(part_info->part_field_array))
          {
            if (get_part_id_from_key(table,buf,key_info,key_spec,&part_part))
            {
              part_spec->start_part= num_parts;
              clear_indicator_in_key_fields(key_info);
              DBUG_VOID_RETURN;
            }
          }
        }
      }
    }
  }
  {
    /*
      The next step is to analyse the table condition to see whether any
      information about which partitions to scan can be derived from there.
      Currently not implemented.
    */
  }
  /*
    If we come here we have found a range of sorts we have either discovered
    nothing or we have discovered a range of partitions with possible holes
    in it. We need a bitvector to further the work here.
  */
  if (!(part_part == num_parts && sub_part == num_parts))
  {
    /*
      We can only arrive here if we are using subpartitioning.
    */
    if (part_part != num_parts)
    {
      /*
        We know the top partition and need to scan all underlying
        subpartitions. This is a range without holes.
      */
      DBUG_ASSERT(sub_part == num_parts);
      part_spec->start_part= part_part * part_info->num_subparts;
      part_spec->end_part= part_spec->start_part+part_info->num_subparts - 1;
    }
    else
    {
      DBUG_ASSERT(sub_part != num_parts);
      part_spec->start_part= sub_part;
      part_spec->end_part=sub_part+
                           (part_info->num_subparts*(part_info->num_parts-1));
      for (i= 0, part_id= sub_part; i < part_info->num_parts;
           i++, part_id+= part_info->num_subparts)
        ; //Set bit part_id in bit array
    }
  }
  if (found_part_field)
    clear_indicator_in_key_fields(key_info);
  /*
    Check if range can be adjusted by looking in read_partitions
  */
  prune_partition_set(table, part_spec);
  DBUG_VOID_RETURN;
}

/*
   If the table is partitioned we will read the partition info into the
   .frm file here.
   -------------------------------
   |  Fileinfo     64 bytes      |
   -------------------------------
   | Formnames     7 bytes       |
   -------------------------------
   | Not used    4021 bytes      |
   -------------------------------
   | Keyinfo + record            |
   -------------------------------
   | Padded to next multiple     |
   | of IO_SIZE                  |
   -------------------------------
   | Forminfo     288 bytes      |
   -------------------------------
   | Screen buffer, to make      |
   |field names readable        |
   -------------------------------
   | Packed field info           |
   |17 + 1 + strlen(field_name) |
   | + 1 end of file character   |
   -------------------------------
   | Partition info              |
   -------------------------------
   We provide the length of partition length in Fileinfo[55-58].

   Read the partition syntax from the frm file and parse it to get the
   data structures of the partitioning.

   SYNOPSIS
     mysql_unpack_partition()
     thd                           Thread object
     part_buf                      Partition info from frm file
     part_info_len                 Length of partition syntax
     table                         Table object of partitioned table
     create_table_ind              Is it called from CREATE TABLE
     default_db_type               What is the default engine of the table
     work_part_info_used           Flag is raised if we don't create new
                                   part_info, but used thd->work_part_info

   RETURN VALUE
     TRUE                          Error
     FALSE                         Sucess

   DESCRIPTION
     Read the partition syntax from the current position in the frm file.
     Initiate a LEX object, save the list of item tree objects to free after
     the query is done. Set-up partition info object such that parser knows
     it is called from internally. Call parser to create data structures
     (best possible recreation of item trees and so forth since there is no
     serialisation of these objects other than in parseable text format).
     We need to save the text of the partition functions since it is not
     possible to retrace this given an item tree.
*/

bool mysql_unpack_partition(THD *thd,
                            char *part_buf, uint part_info_len,
                            TABLE* table, bool is_create_table_ind,
                            handlerton *default_db_type,
                            bool *work_part_info_used)
{
  bool result= TRUE;
  partition_info *part_info;
  const CHARSET_INFO *old_character_set_client=
    thd->variables.character_set_client;
  LEX *old_lex= thd->lex;
  LEX lex;
  st_select_lex_unit unit(CTX_NONE);
  st_select_lex select(NULL, NULL, NULL, NULL, NULL, NULL);
  lex.new_static_query(&unit, &select);

  sql_digest_state *parent_digest= thd->m_digest;
  PSI_statement_locker *parent_locker= thd->m_statement_psi;
  Partition_handler *part_handler;
  DBUG_ENTER("mysql_unpack_partition");

  thd->variables.character_set_client= system_charset_info;

  Parser_state parser_state;
  if (parser_state.init(thd, part_buf, part_info_len))
    goto end;

  if (init_lex_with_single_table(thd, table, &lex))
    goto end;

  /*
    All Items created is put into a free list on the THD object. This list
    is used to free all Item objects after completing a query. We don't
    want that to happen with the Item tree created as part of the partition
    info. This should be attached to the table object and remain so until
    the table object is released.
    Thus we move away the current list temporarily and start a new list that
    we then save in the partition info structure.
  */
  *work_part_info_used= FALSE;
  lex.part_info= new partition_info();/* Indicates MYSQLparse from this place */
  if (!lex.part_info)
  {
    mem_alloc_error(sizeof(partition_info));
    goto end;
  }
  part_info= lex.part_info;
  DBUG_PRINT("info", ("Parse: %s", part_buf));

  thd->m_digest= NULL;
  thd->m_statement_psi= NULL;
  if (parse_sql(thd, & parser_state, NULL) ||
      part_info->fix_parser_data(thd))
  {
    thd->free_items();
    thd->m_digest= parent_digest;
    thd->m_statement_psi= parent_locker;
    goto end;
  }
  thd->m_digest= parent_digest;
  thd->m_statement_psi= parent_locker;
  /*
    The parsed syntax residing in the frm file can still contain defaults.
    The reason is that the frm file is sometimes saved outside of this
    MySQL Server and used in backup and restore of clusters or partitioned
    tables. It is not certain that the restore will restore exactly the
    same default partitioning.

    The easiest manner of handling this is to simply continue using the
    part_info we already built up during mysql_create_table if we are
    in the process of creating a table. If the table already exists we
    need to discover the number of partitions for the default parts. Since
    the handler object hasn't been created here yet we need to postpone this
    to the fix_partition_func method.
  */

  DBUG_PRINT("info", ("Successful parse"));
  DBUG_PRINT("info", ("default engine = %s, default_db_type = %s",
             ha_resolve_storage_engine_name(part_info->default_engine_type),
             ha_resolve_storage_engine_name(default_db_type)));
  if (is_create_table_ind && old_lex->sql_command == SQLCOM_CREATE_TABLE)
  {
    /*
      When we come here we are doing a create table. In this case we
      have already done some preparatory work on the old part_info
      object. We don't really need this new partition_info object.
      Thus we go back to the old partition info object.
      We need to free any memory objects allocated on item_free_list
      by the parser since we are keeping the old info from the first
      parser call in CREATE TABLE.

      This table object can not be used any more. However, since
      this is CREATE TABLE, we know that it will be destroyed by the
      caller, and rely on that.
    */
    thd->free_items();
    part_info= thd->work_part_info;
    *work_part_info_used= true;
  }
  table->part_info= part_info;
  part_info->table= table;
  part_handler= table->file->get_partition_handler();
  DBUG_ASSERT(part_handler != NULL);
  part_handler->set_part_info(part_info, true);
  if (!part_info->default_engine_type)
    part_info->default_engine_type= default_db_type;
  DBUG_ASSERT(part_info->default_engine_type == default_db_type);
  DBUG_ASSERT(part_info->default_engine_type->db_type != DB_TYPE_UNKNOWN);
  DBUG_ASSERT(!is_ha_partition_handlerton(part_info->default_engine_type));

  {
  /*
    This code part allocates memory for the serialised item information for
    the partition functions. In most cases this is not needed but if the
    table is used for SHOW CREATE TABLES or ALTER TABLE that modifies
    partition information it is needed and the info is lost if we don't
    save it here so unfortunately we have to do it here even if in most
    cases it is not needed. This is a consequence of that item trees are
    not serialisable.
  */
    size_t part_func_len= part_info->part_func_len;
    size_t subpart_func_len= part_info->subpart_func_len;
    char *part_func_string= NULL;
    char *subpart_func_string= NULL;
    if ((part_func_len &&
         !((part_func_string= (char*) thd->alloc(part_func_len)))) ||
        (subpart_func_len &&
         !((subpart_func_string= (char*) thd->alloc(subpart_func_len)))))
    {
      mem_alloc_error(part_func_len);
      thd->free_items();
      goto end;
    }
    if (part_func_len)
      memcpy(part_func_string, part_info->part_func_string, part_func_len);
    if (subpart_func_len)
      memcpy(subpart_func_string, part_info->subpart_func_string,
             subpart_func_len);
    part_info->part_func_string= part_func_string;
    part_info->subpart_func_string= subpart_func_string;
  }

  result= FALSE;
end:
  end_lex_with_single_table(thd, table, old_lex);
  thd->variables.character_set_client= old_character_set_client;
  DBUG_RETURN(result);
}


/*
  Set engine type on all partition element objects
  SYNOPSIS
    set_engine_all_partitions()
    part_info                  Partition info
    engine_type                Handlerton reference of engine
  RETURN VALUES
    NONE
*/

static
void
set_engine_all_partitions(partition_info *part_info,
                          handlerton *engine_type)
{
  uint i= 0;
  List_iterator<partition_element> part_it(part_info->partitions);
  do
  {
    partition_element *part_elem= part_it++;

    part_elem->engine_type= engine_type;
    if (part_info->is_sub_partitioned())
    {
      List_iterator<partition_element> sub_it(part_elem->subpartitions);
      uint j= 0;

      do
      {
        partition_element *sub_elem= sub_it++;

        sub_elem->engine_type= engine_type;
      } while (++j < part_info->num_subparts);
    }
  } while (++i < part_info->num_parts);
}


/**
  Support routine to handle the successful cases for partition management.

  @param thd               Thread object
  @param copied            Number of records copied
  @param deleted           Number of records deleted
  @param table_list        Table list with the one table in it
*/

static void fast_end_partition(THD *thd, ulonglong copied,
                              ulonglong deleted,
                              TABLE_LIST *table_list)
{
  char tmp_name[80];
  DBUG_ENTER("fast_end_partition");

  thd->proc_info="end";

  query_cache.invalidate(thd, table_list, FALSE);

<<<<<<< HEAD
  my_snprintf(tmp_name, sizeof(tmp_name), ER_THD(thd, ER_INSERT_INFO),
              (ulong) (copied + deleted),
              (ulong) deleted,
              (ulong) 0);
=======
  my_snprintf(tmp_name, sizeof(tmp_name), ER(ER_INSERT_INFO),
              (long) (copied + deleted),
              (long) deleted,
              0L);
>>>>>>> 5c0c7851
  my_ok(thd, (ha_rows) (copied+deleted),0L, tmp_name);
  DBUG_VOID_RETURN;
}


/*
  We need to check if engine used by all partitions can handle
  partitioning natively.

  SYNOPSIS
    check_native_partitioned()
    create_info            Create info in CREATE TABLE
    out:ret_val            Return value
    part_info              Partition info
    thd                    Thread object

  RETURN VALUES
  Value returned in bool ret_value
    TRUE                   Native partitioning supported by engine
    FALSE                  Need to use partition handler

  Return value from function
    TRUE                   Error
    FALSE                  Success
*/

static bool check_native_partitioned(HA_CREATE_INFO *create_info,bool *ret_val,
                                     partition_info *part_info, THD *thd)
{
  bool table_engine_set;
  handlerton *engine_type= part_info->default_engine_type;
  handlerton *old_engine_type= engine_type;
  DBUG_ENTER("check_native_partitioned");

  if (create_info->used_fields & HA_CREATE_USED_ENGINE)
  {
    table_engine_set= TRUE;
    engine_type= create_info->db_type;
  }
  else
  {
    table_engine_set= FALSE;
    if (thd->lex->sql_command != SQLCOM_CREATE_TABLE)
    {
      table_engine_set= TRUE;
      DBUG_ASSERT(engine_type &&
                  !is_ha_partition_handlerton(engine_type));
    }
  }
  DBUG_PRINT("info", ("engine_type = %s, table_engine_set = %u",
                       ha_resolve_storage_engine_name(engine_type),
                       table_engine_set));
  if (part_info->check_engine_mix(engine_type, table_engine_set))
    goto error;

  /*
    All engines are of the same type. Check if this engine supports
    native partitioning.
  */

  if (!engine_type)
    engine_type= old_engine_type;
  DBUG_PRINT("info", ("engine_type = %s",
              ha_resolve_storage_engine_name(engine_type)));
  if (engine_type->partition_flags)
  {
    create_info->db_type= engine_type;
    DBUG_PRINT("info", ("Changed to native partitioning"));
    *ret_val= TRUE;
  }
  DBUG_RETURN(FALSE);
error:
  /*
    Mixed engines not yet supported but when supported it will need
    the partition handler
  */
  my_error(ER_MIX_HANDLER_ERROR, MYF(0));
  *ret_val= FALSE;
  DBUG_RETURN(TRUE);
}


/**
  Set part_state for all partitions to given state.

  @param tab_part_info  partition_info holding all partitions.
  @param part_state     Which state to set for the named partitions.
*/

void set_all_part_state(partition_info *tab_part_info,
                        enum partition_state part_state)
{
  uint part_count= 0;
  List_iterator<partition_element> part_it(tab_part_info->partitions);

  do
  {
    partition_element *part_elem= part_it++;
    part_elem->part_state= part_state;
    if (tab_part_info->is_sub_partitioned())
    {
      List_iterator<partition_element> sub_it(part_elem->subpartitions);
      partition_element *sub_elem;
      while ((sub_elem= sub_it++))
      {
        sub_elem->part_state= part_state;
      }
    }
  } while (++part_count < tab_part_info->num_parts);
}


/**
  Sets which partitions to be used in the command.

  @param alter_info     Alter_info pointer holding partition names and flags.
  @param tab_part_info  partition_info holding all partitions.
  @param part_state     Which state to set for the named partitions.
  @param include_subpartitions Also include subpartitions in the search.

  @return Operation status
    @retval false  Success
    @retval true   Failure
*/

bool set_part_state(Alter_info *alter_info,
                    partition_info *tab_part_info,
                    enum partition_state part_state,
                    bool include_subpartitions)
{
  uint part_count= 0;
  uint num_parts_found= 0;
  List_iterator<partition_element> part_it(tab_part_info->partitions);

  do
  {
    partition_element *part_elem= part_it++;
    if ((alter_info->flags & Alter_info::ALTER_ALL_PARTITION) ||
         (is_name_in_list(part_elem->partition_name,
          alter_info->partition_names)))
    {
      /*
        Mark the partition.
        I.e mark the partition as a partition to be "changed" by
        analyzing/optimizing/rebuilding/checking/repairing/...
      */
      num_parts_found++;
      part_elem->part_state= part_state;
      DBUG_PRINT("info", ("Setting part_state to %u for partition %s",
                          part_state, part_elem->partition_name));
    }
    else if (include_subpartitions && tab_part_info->is_sub_partitioned())
    {
      List_iterator<partition_element> sub_it(part_elem->subpartitions);
      partition_element *sub_elem;
      while ((sub_elem= sub_it++))
      {
        if (is_name_in_list(sub_elem->partition_name,
                            alter_info->partition_names))
        {
          num_parts_found++;
          sub_elem->part_state= part_state;
          DBUG_PRINT("info", ("Setting part_state to %u for subpartition %s",
                              part_state, sub_elem->partition_name));
        }
        else
          sub_elem->part_state= PART_NORMAL;
      }
      part_elem->part_state= PART_NORMAL;
    }
    else
      part_elem->part_state= PART_NORMAL;
  } while (++part_count < tab_part_info->num_parts);

  if (num_parts_found != alter_info->partition_names.elements &&
      !(alter_info->flags & Alter_info::ALTER_ALL_PARTITION))
  {
    /* Not all given partitions found, revert and return failure */
    set_all_part_state(tab_part_info, PART_NORMAL);
    return true;
  }
  return false;
}


/**
  @brief Check if partition is exchangable with table by checking table options

  @param table_create_info Table options from table.
  @param part_elem         All the info of the partition.

  @retval FALSE if they are equal, otherwise TRUE.

  @note Any differens that would cause a change in the frm file is prohibited.
  Such options as data_file_name, index_file_name, min_rows, max_rows etc. are
  not allowed to differ. But comment is allowed to differ.
*/
bool compare_partition_options(HA_CREATE_INFO *table_create_info,
                               partition_element *part_elem)
{
#define MAX_COMPARE_PARTITION_OPTION_ERRORS 5
  const char *option_diffs[MAX_COMPARE_PARTITION_OPTION_ERRORS + 1];
  int i, errors= 0;
  DBUG_ENTER("compare_partition_options");
  // TODO: Add test for EXCHANGE PARTITION with TABLESPACES!
  // Then if all works, simply remove the check for TABLESPACE (and eventually
  // DATA/INDEX DIRECTORY too).

  /*
    Note that there are not yet any engine supporting tablespace together
    with partitioning. TODO: when there are, add compare.
  */
  if (part_elem->tablespace_name || table_create_info->tablespace)
    option_diffs[errors++]= "TABLESPACE";
  if (part_elem->part_max_rows != table_create_info->max_rows)
    option_diffs[errors++]= "MAX_ROWS";
  if (part_elem->part_min_rows != table_create_info->min_rows)
    option_diffs[errors++]= "MIN_ROWS";
  if (part_elem->data_file_name || table_create_info->data_file_name)
    option_diffs[errors++]= "DATA DIRECTORY";
  if (part_elem->index_file_name || table_create_info->index_file_name)
    option_diffs[errors++]= "INDEX DIRECTORY";

  for (i= 0; i < errors; i++)
    my_error(ER_PARTITION_EXCHANGE_DIFFERENT_OPTION, MYF(0),
             option_diffs[i]);
  DBUG_RETURN(errors != 0);
}


/*
  Prepare for ALTER TABLE of partition structure

  @param[in] thd                 Thread object
  @param[in] table               Table object
  @param[in,out] alter_info      Alter information
  @param[in,out] create_info     Create info for CREATE TABLE
  @param[in]  alter_ctx          ALTER TABLE runtime context
  @param[out] partition_changed  Boolean indicating whether partition changed
  @param[out] new_part_info      New partition_info object if fast partition
                                 alter is possible. (NULL if not possible).

  @return Operation status
    @retval TRUE                 Error
    @retval FALSE                Success

  @note
    This method handles all preparations for ALTER TABLE for partitioned
    tables.
    We need to handle both partition management command such as Add Partition
    and others here as well as an ALTER TABLE that completely changes the
    partitioning and yet others that don't change anything at all. We start
    by checking the partition management variants and then check the general
    change patterns.
*/

uint prep_alter_part_table(THD *thd, TABLE *table, Alter_info *alter_info,
                           HA_CREATE_INFO *create_info,
                           Alter_table_ctx *alter_ctx,
                           bool *partition_changed,
                           partition_info **new_part_info)
{
  DBUG_ENTER("prep_alter_part_table");
  DBUG_ASSERT(new_part_info);

  /* Foreign keys are not supported by ha_partition, waits for WL#148 */
  if (is_ha_partition_handlerton(table->file->ht) &&
      table->part_info &&
      (alter_info->flags & Alter_info::ADD_FOREIGN_KEY ||
       alter_info->flags & Alter_info::DROP_FOREIGN_KEY))
  {
    DBUG_ASSERT(table->part_info);
    my_error(ER_FOREIGN_KEY_ON_PARTITIONED, MYF(0));
    DBUG_RETURN(TRUE);
  }
  /* Remove partitioning on a not partitioned table is not possible */
  if (!table->part_info && (alter_info->flags &
                            Alter_info::ALTER_REMOVE_PARTITIONING))
  {
    my_error(ER_PARTITION_MGMT_ON_NONPARTITIONED, MYF(0));
    DBUG_RETURN(TRUE);
  }

  thd->work_part_info= thd->lex->part_info;

  if (thd->work_part_info &&
      !(thd->work_part_info= thd->lex->part_info->get_clone()))
    DBUG_RETURN(TRUE);

  /* ALTER_ADMIN_PARTITION is handled in mysql_admin_table */
  DBUG_ASSERT(!(alter_info->flags & Alter_info::ALTER_ADMIN_PARTITION));

  if (alter_info->flags &
      (Alter_info::ALTER_ADD_PARTITION |
       Alter_info::ALTER_DROP_PARTITION |
       Alter_info::ALTER_COALESCE_PARTITION |
       Alter_info::ALTER_REORGANIZE_PARTITION |
       Alter_info::ALTER_TABLE_REORG |
       Alter_info::ALTER_REBUILD_PARTITION))
  {
    partition_info *tab_part_info;
    partition_info *alt_part_info= thd->work_part_info;
    uint flags= 0;
    bool is_last_partition_reorged= FALSE;
    part_elem_value *tab_max_elem_val= NULL;
    part_elem_value *alt_max_elem_val= NULL;
    longlong tab_max_range= 0, alt_max_range= 0;
    Partition_handler *part_handler= table->file->get_partition_handler();

    if (!table->part_info)
    {
      my_error(ER_PARTITION_MGMT_ON_NONPARTITIONED, MYF(0));
      DBUG_RETURN(TRUE);
    }
    if (!part_handler)
    {
      DBUG_ASSERT(0);
      my_error(ER_PARTITION_MGMT_ON_NONPARTITIONED, MYF(0));
      DBUG_RETURN(true);
    }

    /*
      Open our intermediate table, we will operate on a temporary instance
      of the original table, to be able to skip copying all partitions.
      Open it as a copy of the original table, and modify its partition_info
      object to allow fast_alter_partition_table to perform the changes.
    */
    DBUG_ASSERT(thd->mdl_context.owns_equal_or_stronger_lock(MDL_key::TABLE,
                                   alter_ctx->db, alter_ctx->table_name,
                                   MDL_INTENTION_EXCLUSIVE));

    /*
      We will operate on a cached instance of the original table,
      to be able to skip copying all non-changed partitions
      while allowing concurrent access.

      We create a new partition_info object which will carry
      the new state of the partitions. It will only be temporary
      attached to the handler when needed and then detached afterwards
      (through handler::set_part_info()). That way it will not get reused
      by next statement, even if the table object is reused due to LOCK TABLE.
    */
    tab_part_info= table->part_info->get_full_clone();
    if (!tab_part_info)
    {
      mem_alloc_error(sizeof(partition_info));
      DBUG_RETURN(true);
    }

    if (alter_info->flags & Alter_info::ALTER_TABLE_REORG)
    {
      uint new_part_no, curr_part_no;
      /*
        'ALTER TABLE t REORG PARTITION' only allowed with auto partition
         if default partitioning is used.
      */

      if (tab_part_info->part_type != HASH_PARTITION ||
          ((table->s->db_type()->partition_flags() & HA_USE_AUTO_PARTITION) &&
           !tab_part_info->use_default_num_partitions) ||
          ((!(table->s->db_type()->partition_flags() & HA_USE_AUTO_PARTITION)) &&
           tab_part_info->use_default_num_partitions))
      {
        my_error(ER_REORG_NO_PARAM_ERROR, MYF(0));
        goto err;
      }
      new_part_no= part_handler->get_default_num_partitions(create_info);
      curr_part_no= tab_part_info->num_parts;
      if (new_part_no == curr_part_no)
      {
        /*
          No change is needed, we will have the same number of partitions
          after the change as before. Thus we can reply ok immediately
          without any changes at all.
        */
        flags= part_handler->alter_flags(alter_info->flags);
        if ((flags & HA_FAST_CHANGE_PARTITION) != 0)
        {
          *new_part_info= tab_part_info;
          /* Force table re-open for consistency with the main case. */
          table->m_needs_reopen= true;
        }

        thd->work_part_info= tab_part_info;
        DBUG_RETURN(FALSE);
      }
      else if (new_part_no > curr_part_no)
      {
        /*
          We will add more partitions, we use the ADD PARTITION without
          setting the flag for no default number of partitions
        */
        alter_info->flags|= Alter_info::ALTER_ADD_PARTITION;
        thd->work_part_info->num_parts= new_part_no - curr_part_no;
      }
      else
      {
        /*
          We will remove hash partitions, we use the COALESCE PARTITION
          without setting the flag for no default number of partitions
        */
        alter_info->flags|= Alter_info::ALTER_COALESCE_PARTITION;
        alter_info->num_parts= curr_part_no - new_part_no;
      }
    }
    if (!(flags= part_handler->alter_flags(alter_info->flags)))
    {
      my_error(ER_PARTITION_FUNCTION_FAILURE, MYF(0));
      goto err;
    }
    if ((flags & HA_FAST_CHANGE_PARTITION) != 0)
    {
      /*
        "Fast" change of partitioning is supported in this case.
        We will change TABLE::part_info (as this is how we pass
        information to storage engine in this case), so the table
        must be reopened.
      */
      *new_part_info= tab_part_info;
      table->m_needs_reopen= true;
    }
    DBUG_PRINT("info", ("*fast_alter_table flags: 0x%x", flags));
    if ((alter_info->flags & Alter_info::ALTER_ADD_PARTITION) ||
        (alter_info->flags & Alter_info::ALTER_REORGANIZE_PARTITION))
    {
      if (thd->work_part_info->part_type != tab_part_info->part_type)
      {
        if (thd->work_part_info->part_type == NOT_A_PARTITION)
        {
          if (tab_part_info->part_type == RANGE_PARTITION)
          {
            my_error(ER_PARTITIONS_MUST_BE_DEFINED_ERROR, MYF(0), "RANGE");
            goto err;
          }
          else if (tab_part_info->part_type == LIST_PARTITION)
          {
            my_error(ER_PARTITIONS_MUST_BE_DEFINED_ERROR, MYF(0), "LIST");
            goto err;
          }
          /*
            Hash partitions can be altered without parser finds out about
            that it is HASH partitioned. So no error here.
          */
        }
        else
        {
          if (thd->work_part_info->part_type == RANGE_PARTITION)
          {
            my_error(ER_PARTITION_WRONG_VALUES_ERROR, MYF(0),
                     "RANGE", "LESS THAN");
          }
          else if (thd->work_part_info->part_type == LIST_PARTITION)
          {
            DBUG_ASSERT(thd->work_part_info->part_type == LIST_PARTITION);
            my_error(ER_PARTITION_WRONG_VALUES_ERROR, MYF(0),
                     "LIST", "IN");
          }
          else if (tab_part_info->part_type == RANGE_PARTITION)
          {
            my_error(ER_PARTITION_REQUIRES_VALUES_ERROR, MYF(0),
                     "RANGE", "LESS THAN");
          }
          else
          {
            DBUG_ASSERT(tab_part_info->part_type == LIST_PARTITION);
            my_error(ER_PARTITION_REQUIRES_VALUES_ERROR, MYF(0),
                     "LIST", "IN");
          }
          goto err;
        }
      }
      if ((tab_part_info->column_list &&
          alt_part_info->num_columns != tab_part_info->num_columns) ||
          (!tab_part_info->column_list &&
            (tab_part_info->part_type == RANGE_PARTITION ||
             tab_part_info->part_type == LIST_PARTITION) &&
            alt_part_info->num_columns != 1U) ||
          (!tab_part_info->column_list &&
            tab_part_info->part_type == HASH_PARTITION &&
            alt_part_info->num_columns != 0))
      {
        my_error(ER_PARTITION_COLUMN_LIST_ERROR, MYF(0));
        goto err;
      }
      alt_part_info->column_list= tab_part_info->column_list;
      if (alt_part_info->fix_parser_data(thd))
      {
        goto err;
      }
    }
    if (alter_info->flags & Alter_info::ALTER_ADD_PARTITION)
    {
      /*
        We start by moving the new partitions to the list of temporary
        partitions. We will then check that the new partitions fit in the
        partitioning scheme as currently set-up.
        Partitions are always added at the end in ADD PARTITION.
      */
      uint num_new_partitions= alt_part_info->num_parts;
      uint num_orig_partitions= tab_part_info->num_parts;
      uint check_total_partitions= num_new_partitions + num_orig_partitions;
      uint new_total_partitions= check_total_partitions;
      /*
        We allow quite a lot of values to be supplied by defaults, however we
        must know the number of new partitions in this case.
      */
      if (thd->lex->no_write_to_binlog &&
          tab_part_info->part_type != HASH_PARTITION)
      {
        my_error(ER_NO_BINLOG_ERROR, MYF(0));
        goto err;
      }
      if (tab_part_info->defined_max_value)
      {
        my_error(ER_PARTITION_MAXVALUE_ERROR, MYF(0));
        goto err;
      }
      if (num_new_partitions == 0)
      {
        my_error(ER_ADD_PARTITION_NO_NEW_PARTITION, MYF(0));
        goto err;
      }
      if (tab_part_info->is_sub_partitioned())
      {
        if (alt_part_info->num_subparts == 0)
          alt_part_info->num_subparts= tab_part_info->num_subparts;
        else if (alt_part_info->num_subparts != tab_part_info->num_subparts)
        {
          my_error(ER_ADD_PARTITION_SUBPART_ERROR, MYF(0));
          goto err;
        }
        check_total_partitions= new_total_partitions*
                                alt_part_info->num_subparts;
      }
      if (check_total_partitions > MAX_PARTITIONS)
      {
        my_error(ER_TOO_MANY_PARTITIONS_ERROR, MYF(0));
        goto err;
      }
      alt_part_info->part_type= tab_part_info->part_type;
      alt_part_info->subpart_type= tab_part_info->subpart_type;
      if (alt_part_info->set_up_defaults_for_partitioning(part_handler,
                                                    0ULL,
                                                    tab_part_info->num_parts))
      {
        goto err;
      }
/*
Handling of on-line cases:

ADD PARTITION for RANGE/LIST PARTITIONING:
------------------------------------------
For range and list partitions add partition is simply adding a
new empty partition to the table. If the handler support this we
will use the simple method of doing this. The figure below shows
an example of this and the states involved in making this change.

Existing partitions                                     New added partitions
------       ------        ------        ------      |  ------    ------
|    |       |    |        |    |        |    |      |  |    |    |    |
| p0 |       | p1 |        | p2 |        | p3 |      |  | p4 |    | p5 |
------       ------        ------        ------      |  ------    ------
PART_NORMAL  PART_NORMAL   PART_NORMAL   PART_NORMAL    PART_TO_BE_ADDED*2
PART_NORMAL  PART_NORMAL   PART_NORMAL   PART_NORMAL    PART_IS_ADDED*2

The first line is the states before adding the new partitions and the
second line is after the new partitions are added. All the partitions are
in the partitions list, no partitions are placed in the temp_partitions
list.

ADD PARTITION for HASH PARTITIONING
-----------------------------------
This little figure tries to show the various partitions involved when
adding two new partitions to a linear hash based partitioned table with
four partitions to start with, which lists are used and the states they
pass through. Adding partitions to a normal hash based is similar except
that it is always all the existing partitions that are reorganised not
only a subset of them.

Existing partitions                                     New added partitions
------       ------        ------        ------      |  ------    ------
|    |       |    |        |    |        |    |      |  |    |    |    |
| p0 |       | p1 |        | p2 |        | p3 |      |  | p4 |    | p5 |
------       ------        ------        ------      |  ------    ------
PART_CHANGED PART_CHANGED  PART_NORMAL   PART_NORMAL    PART_TO_BE_ADDED
PART_IS_CHANGED*2          PART_NORMAL   PART_NORMAL    PART_IS_ADDED
PART_NORMAL  PART_NORMAL   PART_NORMAL   PART_NORMAL    PART_IS_ADDED

Reorganised existing partitions
------      ------
|    |      |    |
| p0'|      | p1'|
------      ------

p0 - p5 will be in the partitions list of partitions.
p0' and p1' will actually not exist as separate objects, there presence can
be deduced from the state of the partition and also the names of those
partitions can be deduced this way.

After adding the partitions and copying the partition data to p0', p1',
p4 and p5 from p0 and p1 the states change to adapt for the new situation
where p0 and p1 is dropped and replaced by p0' and p1' and the new p4 and
p5 are in the table again.

The first line above shows the states of the partitions before we start
adding and copying partitions, the second after completing the adding
and copying and finally the third line after also dropping the partitions
that are reorganised.
*/
      if (*new_part_info &&
          tab_part_info->part_type == HASH_PARTITION)
      {
        uint part_no= 0, start_part= 1, start_sec_part= 1;
        uint end_part= 0, end_sec_part= 0;
        uint upper_2n= tab_part_info->linear_hash_mask + 1;
        uint lower_2n= upper_2n >> 1;
        bool all_parts= TRUE;
        if (tab_part_info->linear_hash_ind &&
            num_new_partitions < upper_2n)
        {
          /*
            An analysis of which parts needs reorganisation shows that it is
            divided into two intervals. The first interval is those parts
            that are reorganised up until upper_2n - 1. From upper_2n and
            onwards it starts again from partition 0 and goes on until
            it reaches p(upper_2n - 1). If the last new partition reaches
            beyond upper_2n - 1 then the first interval will end with
            p(lower_2n - 1) and start with p(num_orig_partitions - lower_2n).
            If lower_2n partitions are added then p0 to p(lower_2n - 1) will
            be reorganised which means that the two interval becomes one
            interval at this point. Thus only when adding less than
            lower_2n partitions and going beyond a total of upper_2n we
            actually get two intervals.

            To exemplify this assume we have 6 partitions to start with and
            add 1, 2, 3, 5, 6, 7, 8, 9 partitions.
            The first to add after p5 is p6 = 110 in bit numbers. Thus we
            can see that 10 = p2 will be partition to reorganise if only one
            partition.
            If 2 partitions are added we reorganise [p2, p3]. Those two
            cases are covered by the second if part below.
            If 3 partitions are added we reorganise [p2, p3] U [p0,p0]. This
            part is covered by the else part below.
            If 5 partitions are added we get [p2,p3] U [p0, p2] = [p0, p3].
            This is covered by the first if part where we need the max check
            to here use lower_2n - 1.
            If 7 partitions are added we get [p2,p3] U [p0, p4] = [p0, p4].
            This is covered by the first if part but here we use the first
            calculated end_part.
            Finally with 9 new partitions we would also reorganise p6 if we
            used the method below but we cannot reorganise more partitions
            than what we had from the start and thus we simply set all_parts
            to TRUE. In this case we don't get into this if-part at all.
          */
          all_parts= FALSE;
          if (num_new_partitions >= lower_2n)
          {
            /*
              In this case there is only one interval since the two intervals
              overlap and this starts from zero to last_part_no - upper_2n
            */
            start_part= 0;
            end_part= new_total_partitions - (upper_2n + 1);
            end_part= max(lower_2n - 1, end_part);
          }
          else if (new_total_partitions <= upper_2n)
          {
            /*
              Also in this case there is only one interval since we are not
              going over a 2**n boundary
            */
            start_part= num_orig_partitions - lower_2n;
            end_part= start_part + (num_new_partitions - 1);
          }
          else
          {
            /* We have two non-overlapping intervals since we are not
               passing a 2**n border and we have not at least lower_2n
               new parts that would ensure that the intervals become
               overlapping.
            */
            start_part= num_orig_partitions - lower_2n;
            end_part= upper_2n - 1;
            start_sec_part= 0;
            end_sec_part= new_total_partitions - (upper_2n + 1);
          }
        }
        List_iterator<partition_element> tab_it(tab_part_info->partitions);
        part_no= 0;
        do
        {
          partition_element *p_elem= tab_it++;
          if (all_parts ||
              (part_no >= start_part && part_no <= end_part) ||
              (part_no >= start_sec_part && part_no <= end_sec_part))
          {
            p_elem->part_state= PART_CHANGED;
          }
        } while (++part_no < num_orig_partitions);
      }
      /*
        Need to concatenate the lists here to make it possible to check the
        partition info for correctness using check_partition_info.
        For on-line add partition we set the state of this partition to
        PART_TO_BE_ADDED to ensure that it is known that it is not yet
        usable (becomes usable when partition is created and the switch of
        partition configuration is made.
      */
      {
        List_iterator<partition_element> alt_it(alt_part_info->partitions);
        uint part_count= 0;
        do
        {
          partition_element *part_elem= alt_it++;
          if (*new_part_info)
            part_elem->part_state= PART_TO_BE_ADDED;
          if (tab_part_info->partitions.push_back(part_elem))
          {
            mem_alloc_error(1);
            goto err;
          }
        } while (++part_count < num_new_partitions);
        tab_part_info->num_parts+= num_new_partitions;
      }
      /*
        If we specify partitions explicitly we don't use defaults anymore.
        Using ADD PARTITION also means that we don't have the default number
        of partitions anymore. We use this code also for Table reorganisations
        and here we don't set any default flags to FALSE.
      */
      if (!(alter_info->flags & Alter_info::ALTER_TABLE_REORG))
      {
        if (!alt_part_info->use_default_partitions)
        {
          DBUG_PRINT("info", ("part_info: 0x%lx", (long) tab_part_info));
          tab_part_info->use_default_partitions= FALSE;
        }
        tab_part_info->use_default_num_partitions= FALSE;
        tab_part_info->is_auto_partitioned= FALSE;
      }
    }
    else if (alter_info->flags & Alter_info::ALTER_DROP_PARTITION)
    {
      /*
        Drop a partition from a range partition and list partitioning is
        always safe and can be made more or less immediate. It is necessary
        however to ensure that the partition to be removed is safely removed
        and that REPAIR TABLE can remove the partition if for some reason the
        command to drop the partition failed in the middle.
      */
      uint part_count= 0;
      uint num_parts_dropped= alter_info->partition_names.elements;
      uint num_parts_found= 0;
      List_iterator<partition_element> part_it(tab_part_info->partitions);

      tab_part_info->is_auto_partitioned= FALSE;
      if (!(tab_part_info->part_type == RANGE_PARTITION ||
            tab_part_info->part_type == LIST_PARTITION))
      {
        my_error(ER_ONLY_ON_RANGE_LIST_PARTITION, MYF(0), "DROP");
        goto err;
      }
      if (num_parts_dropped >= tab_part_info->num_parts)
      {
        my_error(ER_DROP_LAST_PARTITION, MYF(0));
        goto err;
      }
      do
      {
        partition_element *part_elem= part_it++;
        if (is_name_in_list(part_elem->partition_name,
                            alter_info->partition_names))
        {
          /*
            Set state to indicate that the partition is to be dropped.
          */
          num_parts_found++;
          part_elem->part_state= PART_TO_BE_DROPPED;
        }
      } while (++part_count < tab_part_info->num_parts);
      if (num_parts_found != num_parts_dropped)
      {
        my_error(ER_DROP_PARTITION_NON_EXISTENT, MYF(0), "DROP");
        goto err;
      }
      if (table->file->is_fk_defined_on_table_or_index(MAX_KEY))
      {
        my_error(ER_ROW_IS_REFERENCED, MYF(0));
        goto err;
      }
      tab_part_info->num_parts-= num_parts_dropped;
    }
    else if (alter_info->flags & Alter_info::ALTER_REBUILD_PARTITION)
    {
      set_engine_all_partitions(tab_part_info,
                                tab_part_info->default_engine_type);
      if (set_part_state(alter_info, tab_part_info, PART_CHANGED, false))
      {
        my_error(ER_DROP_PARTITION_NON_EXISTENT, MYF(0), "REBUILD");
        goto err;
      }
      if (!(*new_part_info))
      {
        table->file->print_error(HA_ERR_WRONG_COMMAND, MYF(0));
        goto err;
      }
    }
    else if (alter_info->flags & Alter_info::ALTER_COALESCE_PARTITION)
    {
      uint num_parts_coalesced= alter_info->num_parts;
      uint num_parts_remain= tab_part_info->num_parts - num_parts_coalesced;
      List_iterator<partition_element> part_it(tab_part_info->partitions);
      if (tab_part_info->part_type != HASH_PARTITION)
      {
        my_error(ER_COALESCE_ONLY_ON_HASH_PARTITION, MYF(0));
        goto err;
      }
      if (num_parts_coalesced == 0)
      {
        my_error(ER_COALESCE_PARTITION_NO_PARTITION, MYF(0));
        goto err;
      }
      if (num_parts_coalesced >= tab_part_info->num_parts)
      {
        my_error(ER_DROP_LAST_PARTITION, MYF(0));
        goto err;
      }
/*
Online handling:
COALESCE PARTITION:
-------------------
The figure below shows the manner in which partitions are handled when
performing an on-line coalesce partition and which states they go through
at start, after adding and copying partitions and finally after dropping
the partitions to drop. The figure shows an example using four partitions
to start with, using linear hash and coalescing one partition (always the
last partition).

Using linear hash then all remaining partitions will have a new reorganised
part.

Existing partitions                     Coalesced partition
------       ------              ------   |      ------
|    |       |    |              |    |   |      |    |
| p0 |       | p1 |              | p2 |   |      | p3 |
------       ------              ------   |      ------
PART_NORMAL  PART_CHANGED        PART_NORMAL     PART_REORGED_DROPPED
PART_NORMAL  PART_IS_CHANGED     PART_NORMAL     PART_TO_BE_DROPPED
PART_NORMAL  PART_NORMAL         PART_NORMAL     PART_IS_DROPPED

Reorganised existing partitions
            ------
            |    |
            | p1'|
            ------

p0 - p3 is in the partitions list.
The p1' partition will actually not be in any list it is deduced from the
state of p1.
*/
      {
        uint part_count= 0, start_part= 1, start_sec_part= 1;
        uint end_part= 0, end_sec_part= 0;
        bool all_parts= TRUE;
        if (*new_part_info &&
            tab_part_info->linear_hash_ind)
        {
          uint upper_2n= tab_part_info->linear_hash_mask + 1;
          uint lower_2n= upper_2n >> 1;
          all_parts= FALSE;
          if (num_parts_coalesced >= lower_2n)
          {
            all_parts= TRUE;
          }
          else if (num_parts_remain >= lower_2n)
          {
            end_part= tab_part_info->num_parts - (lower_2n + 1);
            start_part= num_parts_remain - lower_2n;
          }
          else
          {
            start_part= 0;
            end_part= tab_part_info->num_parts - (lower_2n + 1);
            end_sec_part= (lower_2n >> 1) - 1;
            start_sec_part= end_sec_part - (lower_2n - (num_parts_remain + 1));
          }
        }
        do
        {
          partition_element *p_elem= part_it++;
          if (*new_part_info &&
              (all_parts ||
              (part_count >= start_part && part_count <= end_part) ||
              (part_count >= start_sec_part && part_count <= end_sec_part)))
            p_elem->part_state= PART_CHANGED;
          if (++part_count > num_parts_remain)
          {
            if (*new_part_info)
              p_elem->part_state= PART_REORGED_DROPPED;
            else
              part_it.remove();
          }
        } while (part_count < tab_part_info->num_parts);
        tab_part_info->num_parts= num_parts_remain;
      }
      if (!(alter_info->flags & Alter_info::ALTER_TABLE_REORG))
      {
        tab_part_info->use_default_num_partitions= FALSE;
        tab_part_info->is_auto_partitioned= FALSE;
      }
    }
    else if (alter_info->flags & Alter_info::ALTER_REORGANIZE_PARTITION)
    {
      /*
        Reorganise partitions takes a number of partitions that are next
        to each other (at least for RANGE PARTITIONS) and then uses those
        to create a set of new partitions. So data is copied from those
        partitions into the new set of partitions. Those new partitions
        can have more values in the LIST value specifications or less both
        are allowed. The ranges can be different but since they are
        changing a set of consecutive partitions they must cover the same
        range as those changed from.
        This command can be used on RANGE and LIST partitions.
      */
      uint num_parts_reorged= alter_info->partition_names.elements;
      uint num_parts_new= thd->work_part_info->partitions.elements;
      uint check_total_partitions;

      tab_part_info->is_auto_partitioned= FALSE;
      if (num_parts_reorged > tab_part_info->num_parts)
      {
        my_error(ER_REORG_PARTITION_NOT_EXIST, MYF(0));
        goto err;
      }
      if (!(tab_part_info->part_type == RANGE_PARTITION ||
            tab_part_info->part_type == LIST_PARTITION) &&
           (num_parts_new != num_parts_reorged))
      {
        my_error(ER_REORG_HASH_ONLY_ON_SAME_NO, MYF(0));
        goto err;
      }
      if (tab_part_info->is_sub_partitioned() &&
          alt_part_info->num_subparts &&
          alt_part_info->num_subparts != tab_part_info->num_subparts)
      {
        my_error(ER_PARTITION_WRONG_NO_SUBPART_ERROR, MYF(0));
        goto err;
      }
      check_total_partitions= tab_part_info->num_parts + num_parts_new;
      check_total_partitions-= num_parts_reorged;
      if (check_total_partitions > MAX_PARTITIONS)
      {
        my_error(ER_TOO_MANY_PARTITIONS_ERROR, MYF(0));
        goto err;
      }
      alt_part_info->part_type= tab_part_info->part_type;
      alt_part_info->subpart_type= tab_part_info->subpart_type;
      alt_part_info->num_subparts= tab_part_info->num_subparts;
      DBUG_ASSERT(!alt_part_info->use_default_partitions);
      /* We specified partitions explicitly so don't use defaults anymore. */
      tab_part_info->use_default_partitions= FALSE;
      if (alt_part_info->set_up_defaults_for_partitioning(part_handler,
                                                          0ULL,
                                                          0))
      {
        goto err;
      }
/*
Online handling:
REORGANIZE PARTITION:
---------------------
The figure exemplifies the handling of partitions, their state changes and
how they are organised. It exemplifies four partitions where two of the
partitions are reorganised (p1 and p2) into two new partitions (p4 and p5).
The reason of this change could be to change range limits, change list
values or for hash partitions simply reorganise the partition which could
also involve moving them to new disks or new node groups (MySQL Cluster).

Existing partitions
------       ------        ------        ------
|    |       |    |        |    |        |    |
| p0 |       | p1 |        | p2 |        | p3 |
------       ------        ------        ------
PART_NORMAL  PART_TO_BE_REORGED          PART_NORMAL
PART_NORMAL  PART_TO_BE_DROPPED          PART_NORMAL
PART_NORMAL  PART_IS_DROPPED             PART_NORMAL

Reorganised new partitions (replacing p1 and p2)
------      ------
|    |      |    |
| p4 |      | p5 |
------      ------
PART_TO_BE_ADDED
PART_IS_ADDED
PART_IS_ADDED

All unchanged partitions and the new partitions are in the partitions list
in the order they will have when the change is completed. The reorganised
partitions are placed in the temp_partitions list. PART_IS_ADDED is only a
temporary state not written in the frm file. It is used to ensure we write
the generated partition syntax in a correct manner.
*/
      {
        List_iterator<partition_element> tab_it(tab_part_info->partitions);
        uint part_count= 0;
        bool found_first= FALSE;
        bool found_last= FALSE;
        uint drop_count= 0;
        do
        {
          partition_element *part_elem= tab_it++;
          is_last_partition_reorged= FALSE;
          if (is_name_in_list(part_elem->partition_name,
                              alter_info->partition_names))
          {
            is_last_partition_reorged= TRUE;
            drop_count++;
            if (tab_part_info->column_list)
            {
              List_iterator<part_elem_value> p(part_elem->list_val_list);
              tab_max_elem_val= p++;
            }
            else
              tab_max_range= part_elem->range_value;
            if (*new_part_info &&
                tab_part_info->temp_partitions.push_back(part_elem))
            {
              mem_alloc_error(1);
              goto err;
            }
            if (*new_part_info)
              part_elem->part_state= PART_TO_BE_REORGED;
            if (!found_first)
            {
              uint alt_part_count= 0;
              partition_element *alt_part_elem;
              List_iterator<partition_element>
                                 alt_it(alt_part_info->partitions);
              found_first= TRUE;
              do
              {
                alt_part_elem= alt_it++;
                if (tab_part_info->column_list)
                {
                  List_iterator<part_elem_value> p(alt_part_elem->list_val_list);
                  alt_max_elem_val= p++;
                }
                else
                  alt_max_range= alt_part_elem->range_value;

                if (*new_part_info)
                  alt_part_elem->part_state= PART_TO_BE_ADDED;
                if (alt_part_count == 0)
                  tab_it.replace(alt_part_elem);
                else
                  tab_it.after(alt_part_elem);
              } while (++alt_part_count < num_parts_new);
            }
            else if (found_last)
            {
              my_error(ER_CONSECUTIVE_REORG_PARTITIONS, MYF(0));
              goto err;
            }
            else
              tab_it.remove();
          }
          else
          {
            if (found_first)
              found_last= TRUE;
          }
        } while (++part_count < tab_part_info->num_parts);
        if (drop_count != num_parts_reorged)
        {
          my_error(ER_DROP_PARTITION_NON_EXISTENT, MYF(0), "REORGANIZE");
          goto err;
        }
        tab_part_info->num_parts= check_total_partitions;
      }
    }
    else
    {
      DBUG_ASSERT(FALSE);
    }
    *partition_changed= TRUE;
    thd->work_part_info= tab_part_info;
    if (alter_info->flags & Alter_info::ALTER_ADD_PARTITION ||
        alter_info->flags & Alter_info::ALTER_REORGANIZE_PARTITION)
    {
      if (tab_part_info->use_default_subpartitions &&
          !alt_part_info->use_default_subpartitions)
      {
        tab_part_info->use_default_subpartitions= FALSE;
        tab_part_info->use_default_num_subpartitions= FALSE;
      }
      if (tab_part_info->check_partition_info(thd, (handlerton**)NULL,
                                              table->file, 0ULL, TRUE))
      {
        goto err;
      }
      /*
        The check below needs to be performed after check_partition_info
        since this function "fixes" the item trees of the new partitions
        to reorganize into
      */
      if (alter_info->flags == Alter_info::ALTER_REORGANIZE_PARTITION &&
          tab_part_info->part_type == RANGE_PARTITION &&
          ((is_last_partition_reorged &&
            (tab_part_info->column_list ?
             (tab_part_info->compare_column_values(
                              alt_max_elem_val->col_val_array,
                              tab_max_elem_val->col_val_array) < 0) :
             alt_max_range < tab_max_range)) ||
            (!is_last_partition_reorged &&
             (tab_part_info->column_list ?
              (tab_part_info->compare_column_values(
                              alt_max_elem_val->col_val_array,
                              tab_max_elem_val->col_val_array) != 0) :
              alt_max_range != tab_max_range))))
      {
        /*
          For range partitioning the total resulting range before and
          after the change must be the same except in one case. This is
          when the last partition is reorganised, in this case it is
          acceptable to increase the total range.
          The reason is that it is not allowed to have "holes" in the
          middle of the ranges and thus we should not allow to reorganise
          to create "holes".
        */
        my_error(ER_REORG_OUTSIDE_RANGE, MYF(0));
        goto err;
      }
    }
  }
  else
  {
    /*
     When thd->lex->part_info has a reference to a partition_info the
     ALTER TABLE contained a definition of a partitioning.

     Case I:
       If there was a partition before and there is a new one defined.
       We use the new partitioning. The new partitioning is already
       defined in the correct variable so no work is needed to
       accomplish this.
       We do however need to update partition_changed to ensure that not
       only the frm file is changed in the ALTER TABLE command.

     Case IIa:
       There was a partitioning before and there is no new one defined.
       Also the user has not specified to remove partitioning explicitly.

       We use the old partitioning also for the new table. We do this
       by assigning the partition_info from the table loaded in
       open_table to the partition_info struct used by mysql_create_table
       later in this method.

     Case IIb:
       There was a partitioning before and there is no new one defined.
       The user has specified explicitly to remove partitioning

       Since the user has specified explicitly to remove partitioning
       we override the old partitioning info and create a new table using
       the specified engine.
       In this case the partition also is changed.

     Case III:
       There was no partitioning before altering the table, there is
       partitioning defined in the altered table. Use the new partitioning.
       No work needed since the partitioning info is already in the
       correct variable.

       In this case we discover one case where the new partitioning is using
       the same partition function as the default (PARTITION BY KEY or
       PARTITION BY LINEAR KEY with the list of fields equal to the primary
       key fields OR PARTITION BY [LINEAR] KEY() for tables without primary
       key)
       Also here partition has changed and thus a new table must be
       created.

     Case IV:
       There was no partitioning before and no partitioning defined.
       Obviously no work needed.
    */
    partition_info *tab_part_info= table->part_info;

    if (tab_part_info)
    {
      if (alter_info->flags & Alter_info::ALTER_REMOVE_PARTITIONING)
      {
        DBUG_PRINT("info", ("Remove partitioning"));
        if (!(create_info->used_fields & HA_CREATE_USED_ENGINE))
        {
          DBUG_PRINT("info", ("No explicit engine used"));
          create_info->db_type= tab_part_info->default_engine_type;
        }
        DBUG_PRINT("info", ("New engine type: %s",
                   ha_resolve_storage_engine_name(create_info->db_type)));
        thd->work_part_info= NULL;
        *partition_changed= TRUE;
      }
      else if (!thd->work_part_info)
      {
        /*
          Retain partitioning but possibly with a new storage engine
          beneath.

          Create a copy of TABLE::part_info to be able to modify it freely.
        */
        if (!(tab_part_info= tab_part_info->get_clone()))
          DBUG_RETURN(TRUE);
        thd->work_part_info= tab_part_info;
        if (create_info->used_fields & HA_CREATE_USED_ENGINE &&
            create_info->db_type != tab_part_info->default_engine_type)
        {
          /*
            Make sure change of engine happens to all partitions.
          */
          DBUG_PRINT("info", ("partition changed"));
          if (tab_part_info->is_auto_partitioned)
          {
            /*
              If the user originally didn't specify partitioning to be
              used we can remove it now.
            */
            thd->work_part_info= NULL;
          }
          else
          {
            /*
              Ensure that all partitions have the proper engine set-up
            */
            set_engine_all_partitions(thd->work_part_info,
                                      create_info->db_type);
          }
          *partition_changed= TRUE;
        }
      }
    }
    if (thd->work_part_info)
    {
      partition_info *part_info= thd->work_part_info;
      bool is_native_partitioned= FALSE;
      /*
        Need to cater for engine types that can handle partition without
        using the partition handler.
      */
      if (part_info != tab_part_info)
      {
        if (part_info->fix_parser_data(thd))
        {
          goto err;
        }
        /*
          Compare the old and new part_info. If only key_algorithm
          change is done, don't consider it as changed partitioning (to avoid
          rebuild). This is to handle KEY (numeric_cols) partitioned tables
          created in 5.1. For more info, see bug#14521864.
        */
        if (alter_info->flags != Alter_info::ALTER_PARTITION ||
            !table->part_info ||
            alter_info->requested_algorithm !=
              Alter_info::ALTER_TABLE_ALGORITHM_INPLACE ||
            !table->part_info->has_same_partitioning(part_info))
        {
          DBUG_PRINT("info", ("partition changed"));
          *partition_changed= true;
        }
      }
      /*
        Set up partition default_engine_type either from the create_info
        or from the previus table
      */
      if (create_info->used_fields & HA_CREATE_USED_ENGINE)
        part_info->default_engine_type= create_info->db_type;
      else
      {
        if (tab_part_info)
          part_info->default_engine_type= tab_part_info->default_engine_type;
        else
          part_info->default_engine_type= create_info->db_type;
      }
      DBUG_ASSERT(part_info->default_engine_type &&
                  !is_ha_partition_handlerton(part_info->default_engine_type));
      if (check_native_partitioned(create_info, &is_native_partitioned,
                                   part_info, thd))
      {
        goto err;
      }
      if (!is_native_partitioned)
      {
        DBUG_ASSERT(create_info->db_type);
        LEX_CSTRING name= { "partition", 9 };
        plugin_ref plugin= ha_resolve_by_name_raw(thd, name);
        if (!plugin)
        {
          my_error(ER_FEATURE_NOT_AVAILABLE, MYF(0), "partitioning",
                   "--skip-partition", "-DWITH_PARTITION_STORAGE_ENGINE=1");
          goto err;
        }
        create_info->db_type= plugin_data<handlerton*>(plugin);
      }
    }
  }
  DBUG_RETURN(FALSE);
err:
  *new_part_info= NULL;
  DBUG_RETURN(TRUE);
}


/*
  Change partitions, used to implement ALTER TABLE ADD/REORGANIZE/COALESCE
  partitions. This method is used to implement both single-phase and multi-
  phase implementations of ADD/REORGANIZE/COALESCE partitions.

  SYNOPSIS
    mysql_change_partitions()
    lpt                        Struct containing parameters

  RETURN VALUES
    TRUE                          Failure
    FALSE                         Success

  DESCRIPTION
    Request handler to add partitions as set in states of the partition

    Elements of the lpt parameters used:
    create_info                Create information used to create partitions
    db                         Database name
    table_name                 Table name
    copied                     Output parameter where number of copied
                               records are added
    deleted                    Output parameter where number of deleted
                               records are added
*/

static bool mysql_change_partitions(ALTER_PARTITION_PARAM_TYPE *lpt)
{
  char path[FN_REFLEN+1];
  int error;
  handler *file= lpt->table->file;
  Partition_handler *part_handler= file->get_partition_handler();
  THD *thd= lpt->thd;
  partition_info *old_part_info= lpt->table->part_info;
  DBUG_ENTER("mysql_change_partitions");

  build_table_filename(path, sizeof(path) - 1, lpt->db, lpt->table_name, "", 0);

  if(mysql_trans_prepare_alter_copy_data(thd))
    DBUG_RETURN(TRUE);

  if (!part_handler)
  {
    DBUG_ASSERT(0);
    DBUG_RETURN(true);
  }

  /* TODO: test if bulk_insert would increase the performance */

  part_handler->set_part_info(lpt->part_info, true);
  error= part_handler->change_partitions(lpt->create_info, path,
                                         &lpt->copied,
                                         &lpt->deleted);
  part_handler->set_part_info(old_part_info, false);

  if (mysql_trans_commit_alter_copy_data(thd))
    error= 1;                                /* The error has been reported */

  DBUG_RETURN(MY_TEST(error));
}


/*
  Insert log entry into list
  SYNOPSIS
    insert_part_info_log_entry_list()
    log_entry
  RETURN VALUES
    NONE
*/

static void insert_part_info_log_entry_list(partition_info *part_info,
                                            DDL_LOG_MEMORY_ENTRY *log_entry)
{
  log_entry->next_active_log_entry= part_info->first_log_entry;
  part_info->first_log_entry= log_entry;
}


/*
  Release all log entries for this partition info struct
  SYNOPSIS
    release_part_info_log_entries()
    first_log_entry                 First log entry in list to release
  RETURN VALUES
    NONE
*/

static void release_part_info_log_entries(DDL_LOG_MEMORY_ENTRY *log_entry)
{
  DBUG_ENTER("release_part_info_log_entries");

  while (log_entry)
  {
    release_ddl_log_memory_entry(log_entry);
    log_entry= log_entry->next_active_log_entry;
  }
  DBUG_VOID_RETURN;
}


/*
  Log an delete/rename frm file
  SYNOPSIS
    write_log_replace_delete_frm()
    lpt                            Struct for parameters
    next_entry                     Next reference to use in log record
    from_path                      Name to rename from
    to_path                        Name to rename to
    replace_flag                   TRUE if replace, else delete
  RETURN VALUES
    TRUE                           Error
    FALSE                          Success
  DESCRIPTION
    Support routine that writes a replace or delete of an frm file into the
    ddl log. It also inserts an entry that keeps track of used space into
    the partition info object
*/

static bool write_log_replace_delete_frm(ALTER_PARTITION_PARAM_TYPE *lpt,
                                         uint next_entry,
                                         const char *from_path,
                                         const char *to_path,
                                         bool replace_flag)
{
  DDL_LOG_ENTRY ddl_log_entry;
  DDL_LOG_MEMORY_ENTRY *log_entry;
  DBUG_ENTER("write_log_replace_delete_frm");

  if (replace_flag)
    ddl_log_entry.action_type= DDL_LOG_REPLACE_ACTION;
  else
    ddl_log_entry.action_type= DDL_LOG_DELETE_ACTION;
  ddl_log_entry.next_entry= next_entry;
  ddl_log_entry.handler_name= reg_ext;
  ddl_log_entry.name= to_path;
  if (replace_flag)
    ddl_log_entry.from_name= from_path;
  if (write_ddl_log_entry(&ddl_log_entry, &log_entry))
  {
    DBUG_RETURN(TRUE);
  }
  insert_part_info_log_entry_list(lpt->part_info, log_entry);
  DBUG_RETURN(FALSE);
}


/*
  Log final partition changes in change partition
  SYNOPSIS
    write_log_changed_partitions()
    lpt                      Struct containing parameters
  RETURN VALUES
    TRUE                     Error
    FALSE                    Success
  DESCRIPTION
    This code is used to perform safe ADD PARTITION for HASH partitions
    and COALESCE for HASH partitions and REORGANIZE for any type of
    partitions.
    We prepare entries for all partitions except the reorganized partitions
    in REORGANIZE partition, those are handled by
    write_log_dropped_partitions. For those partitions that are replaced
    special care is needed to ensure that this is performed correctly and
    this requires a two-phased approach with this log as a helper for this.
*/

static bool write_log_changed_partitions(ALTER_PARTITION_PARAM_TYPE *lpt,
                                         uint *next_entry, const char *path)
{
  DDL_LOG_ENTRY ddl_log_entry;
  partition_info *part_info= lpt->part_info;
  DDL_LOG_MEMORY_ENTRY *log_entry;
  char tmp_path[FN_REFLEN];
  char normal_path[FN_REFLEN];
  List_iterator<partition_element> part_it(part_info->partitions);
  uint temp_partitions= part_info->temp_partitions.elements;
  uint num_elements= part_info->partitions.elements;
  uint i= 0;
  DBUG_ENTER("write_log_changed_partitions");

  do
  {
    partition_element *part_elem= part_it++;
    if (part_elem->part_state == PART_IS_CHANGED ||
        (part_elem->part_state == PART_IS_ADDED && temp_partitions))
    {
      if (part_info->is_sub_partitioned())
      {
        List_iterator<partition_element> sub_it(part_elem->subpartitions);
        uint num_subparts= part_info->num_subparts;
        uint j= 0;
        do
        {
          partition_element *sub_elem= sub_it++;
          ddl_log_entry.next_entry= *next_entry;
          ddl_log_entry.handler_name=
               ha_resolve_storage_engine_name(sub_elem->engine_type);
          create_subpartition_name(tmp_path, path,
                                   part_elem->partition_name,
                                   sub_elem->partition_name,
                                   TEMP_PART_NAME);
          create_subpartition_name(normal_path, path,
                                   part_elem->partition_name,
                                   sub_elem->partition_name,
                                   NORMAL_PART_NAME);
          ddl_log_entry.name= normal_path;
          ddl_log_entry.from_name= tmp_path;
          if (part_elem->part_state == PART_IS_CHANGED)
            ddl_log_entry.action_type= DDL_LOG_REPLACE_ACTION;
          else
            ddl_log_entry.action_type= DDL_LOG_RENAME_ACTION;
          if (write_ddl_log_entry(&ddl_log_entry, &log_entry))
          {
            DBUG_RETURN(TRUE);
          }
          *next_entry= log_entry->entry_pos;
          sub_elem->log_entry= log_entry;
          insert_part_info_log_entry_list(part_info, log_entry);
        } while (++j < num_subparts);
      }
      else
      {
        ddl_log_entry.next_entry= *next_entry;
        ddl_log_entry.handler_name=
               ha_resolve_storage_engine_name(part_elem->engine_type);
        create_partition_name(tmp_path, path,
                              part_elem->partition_name,
                              TEMP_PART_NAME, TRUE);
        create_partition_name(normal_path, path,
                              part_elem->partition_name,
                              NORMAL_PART_NAME, TRUE);
        ddl_log_entry.name= normal_path;
        ddl_log_entry.from_name= tmp_path;
        if (part_elem->part_state == PART_IS_CHANGED)
          ddl_log_entry.action_type= DDL_LOG_REPLACE_ACTION;
        else
          ddl_log_entry.action_type= DDL_LOG_RENAME_ACTION;
        if (write_ddl_log_entry(&ddl_log_entry, &log_entry))
        {
          DBUG_RETURN(TRUE);
        }
        *next_entry= log_entry->entry_pos;
        part_elem->log_entry= log_entry;
        insert_part_info_log_entry_list(part_info, log_entry);
      }
    }
  } while (++i < num_elements);
  DBUG_RETURN(FALSE);
}


/*
  Log dropped partitions
  SYNOPSIS
    write_log_dropped_partitions()
    lpt                      Struct containing parameters
  RETURN VALUES
    TRUE                     Error
    FALSE                    Success
*/

static bool write_log_dropped_partitions(ALTER_PARTITION_PARAM_TYPE *lpt,
                                         uint *next_entry,
                                         const char *path,
                                         bool temp_list)
{
  DDL_LOG_ENTRY ddl_log_entry;
  partition_info *part_info= lpt->part_info;
  DDL_LOG_MEMORY_ENTRY *log_entry;
  char tmp_path[FN_LEN];
  List_iterator<partition_element> part_it(part_info->partitions);
  List_iterator<partition_element> temp_it(part_info->temp_partitions);
  uint num_temp_partitions= part_info->temp_partitions.elements;
  uint num_elements= part_info->partitions.elements;
  DBUG_ENTER("write_log_dropped_partitions");

  ddl_log_entry.action_type= DDL_LOG_DELETE_ACTION;
  if (temp_list)
    num_elements= num_temp_partitions;
  while (num_elements--)
  {
    partition_element *part_elem;
    if (temp_list)
      part_elem= temp_it++;
    else
      part_elem= part_it++;
    if (part_elem->part_state == PART_TO_BE_DROPPED ||
        part_elem->part_state == PART_TO_BE_ADDED ||
        part_elem->part_state == PART_CHANGED)
    {
      uint name_variant;
      if (part_elem->part_state == PART_CHANGED ||
          (part_elem->part_state == PART_TO_BE_ADDED &&
           num_temp_partitions))
        name_variant= TEMP_PART_NAME;
      else
        name_variant= NORMAL_PART_NAME;
      if (part_info->is_sub_partitioned())
      {
        List_iterator<partition_element> sub_it(part_elem->subpartitions);
        uint num_subparts= part_info->num_subparts;
        uint j= 0;
        do
        {
          partition_element *sub_elem= sub_it++;
          ddl_log_entry.next_entry= *next_entry;
          ddl_log_entry.handler_name=
               ha_resolve_storage_engine_name(sub_elem->engine_type);
          create_subpartition_name(tmp_path, path,
                                   part_elem->partition_name,
                                   sub_elem->partition_name,
                                   name_variant);
          ddl_log_entry.name= tmp_path;
          if (write_ddl_log_entry(&ddl_log_entry, &log_entry))
          {
            DBUG_RETURN(TRUE);
          }
          *next_entry= log_entry->entry_pos;
          sub_elem->log_entry= log_entry;
          insert_part_info_log_entry_list(part_info, log_entry);
        } while (++j < num_subparts);
      }
      else
      {
        ddl_log_entry.next_entry= *next_entry;
        ddl_log_entry.handler_name=
               ha_resolve_storage_engine_name(part_elem->engine_type);
        create_partition_name(tmp_path, path,
                              part_elem->partition_name,
                              name_variant, TRUE);
        ddl_log_entry.name= tmp_path;
        if (write_ddl_log_entry(&ddl_log_entry, &log_entry))
        {
          DBUG_RETURN(TRUE);
        }
        *next_entry= log_entry->entry_pos;
        part_elem->log_entry= log_entry;
        insert_part_info_log_entry_list(part_info, log_entry);
      }
    }
  }
  DBUG_RETURN(FALSE);
}


/*
  Set execute log entry in ddl log for this partitioned table
  SYNOPSIS
    set_part_info_exec_log_entry()
    part_info                      Partition info object
    exec_log_entry                 Log entry
  RETURN VALUES
    NONE
*/

static void set_part_info_exec_log_entry(partition_info *part_info,
                                         DDL_LOG_MEMORY_ENTRY *exec_log_entry)
{
  part_info->exec_log_entry= exec_log_entry;
  exec_log_entry->next_active_log_entry= NULL;
}


/*
  Write the log entry to ensure that the shadow frm file is removed at
  crash.
  SYNOPSIS
    write_log_drop_shadow_frm()
    lpt                      Struct containing parameters
    install_frm              Should we log action to install shadow frm or should
                             the action be to remove the shadow frm file.
  RETURN VALUES
    TRUE                     Error
    FALSE                    Success
  DESCRIPTION
    Prepare an entry to the ddl log indicating a drop/install of the shadow frm
    file and its corresponding handler file.
*/

static bool write_log_drop_shadow_frm(ALTER_PARTITION_PARAM_TYPE *lpt)
{
  partition_info *part_info= lpt->part_info;
  DDL_LOG_MEMORY_ENTRY *log_entry;
  DDL_LOG_MEMORY_ENTRY *exec_log_entry= NULL;
  char shadow_path[FN_REFLEN + 1];
  DBUG_ENTER("write_log_drop_shadow_frm");

  build_table_shadow_filename(shadow_path, sizeof(shadow_path) - 1, lpt);
  mysql_mutex_lock(&LOCK_gdl);
  if (write_log_replace_delete_frm(lpt, 0UL, NULL,
                                  (const char*)shadow_path, FALSE))
    goto error;
  log_entry= part_info->first_log_entry;
  if (write_execute_ddl_log_entry(log_entry->entry_pos,
                                    FALSE, &exec_log_entry))
    goto error;
  mysql_mutex_unlock(&LOCK_gdl);
  set_part_info_exec_log_entry(part_info, exec_log_entry);
  DBUG_RETURN(FALSE);

error:
  release_part_info_log_entries(part_info->first_log_entry);
  mysql_mutex_unlock(&LOCK_gdl);
  part_info->first_log_entry= NULL;
  my_error(ER_DDL_LOG_ERROR, MYF(0));
  DBUG_RETURN(TRUE);
}


/*
  Log renaming of shadow frm to real frm name and dropping of old frm
  SYNOPSIS
    write_log_rename_frm()
    lpt                      Struct containing parameters
  RETURN VALUES
    TRUE                     Error
    FALSE                    Success
  DESCRIPTION
    Prepare an entry to ensure that we complete the renaming of the frm
    file if failure occurs in the middle of the rename process.
*/

static bool write_log_rename_frm(ALTER_PARTITION_PARAM_TYPE *lpt)
{
  partition_info *part_info= lpt->part_info;
  DDL_LOG_MEMORY_ENTRY *log_entry;
  DDL_LOG_MEMORY_ENTRY *exec_log_entry= part_info->exec_log_entry;
  char path[FN_REFLEN + 1];
  char shadow_path[FN_REFLEN + 1];
  DDL_LOG_MEMORY_ENTRY *old_first_log_entry= part_info->first_log_entry;
  DBUG_ENTER("write_log_rename_frm");

  part_info->first_log_entry= NULL;
  build_table_filename(path, sizeof(path) - 1, lpt->db,
                       lpt->table_name, "", 0);
  build_table_shadow_filename(shadow_path, sizeof(shadow_path) - 1, lpt);
  mysql_mutex_lock(&LOCK_gdl);
  if (write_log_replace_delete_frm(lpt, 0UL, shadow_path, path, TRUE))
    goto error;
  log_entry= part_info->first_log_entry;
  part_info->frm_log_entry= log_entry;
  if (write_execute_ddl_log_entry(log_entry->entry_pos,
                                    FALSE, &exec_log_entry))
    goto error;
  release_part_info_log_entries(old_first_log_entry);
  mysql_mutex_unlock(&LOCK_gdl);
  DBUG_RETURN(FALSE);

error:
  release_part_info_log_entries(part_info->first_log_entry);
  mysql_mutex_unlock(&LOCK_gdl);
  part_info->first_log_entry= old_first_log_entry;
  part_info->frm_log_entry= NULL;
  my_error(ER_DDL_LOG_ERROR, MYF(0));
  DBUG_RETURN(TRUE);
}


/*
  Write the log entries to ensure that the drop partition command is completed
  even in the presence of a crash.

  SYNOPSIS
    write_log_drop_partition()
    lpt                      Struct containing parameters
  RETURN VALUES
    TRUE                     Error
    FALSE                    Success
  DESCRIPTION
    Prepare entries to the ddl log indicating all partitions to drop and to
    install the shadow frm file and remove the old frm file.
*/

static bool write_log_drop_partition(ALTER_PARTITION_PARAM_TYPE *lpt)
{
  partition_info *part_info= lpt->part_info;
  DDL_LOG_MEMORY_ENTRY *log_entry;
  DDL_LOG_MEMORY_ENTRY *exec_log_entry= part_info->exec_log_entry;
  char tmp_path[FN_REFLEN + 1];
  char path[FN_REFLEN + 1];
  uint next_entry= 0;
  DDL_LOG_MEMORY_ENTRY *old_first_log_entry= part_info->first_log_entry;
  DBUG_ENTER("write_log_drop_partition");

  part_info->first_log_entry= NULL;
  build_table_filename(path, sizeof(path) - 1, lpt->db,
                       lpt->table_name, "", 0);
  build_table_shadow_filename(tmp_path, sizeof(tmp_path) - 1, lpt);
  mysql_mutex_lock(&LOCK_gdl);
  if (write_log_dropped_partitions(lpt, &next_entry, (const char*)path,
                                   FALSE))
    goto error;
  if (write_log_replace_delete_frm(lpt, next_entry, (const char*)tmp_path,
                                  (const char*)path, TRUE))
    goto error;
  log_entry= part_info->first_log_entry;
  part_info->frm_log_entry= log_entry;
  if (write_execute_ddl_log_entry(log_entry->entry_pos,
                                    FALSE, &exec_log_entry))
    goto error;
  release_part_info_log_entries(old_first_log_entry);
  mysql_mutex_unlock(&LOCK_gdl);
  DBUG_RETURN(FALSE);

error:
  release_part_info_log_entries(part_info->first_log_entry);
  mysql_mutex_unlock(&LOCK_gdl);
  part_info->first_log_entry= old_first_log_entry;
  part_info->frm_log_entry= NULL;
  my_error(ER_DDL_LOG_ERROR, MYF(0));
  DBUG_RETURN(TRUE);
}


/*
  Write the log entries to ensure that the add partition command is not
  executed at all if a crash before it has completed

  SYNOPSIS
    write_log_add_change_partition()
    lpt                      Struct containing parameters
  RETURN VALUES
    TRUE                     Error
    FALSE                    Success
  DESCRIPTION
    Prepare entries to the ddl log indicating all partitions to drop and to
    remove the shadow frm file.
    We always inject entries backwards in the list in the ddl log since we
    don't know the entry position until we have written it.
*/

static bool write_log_add_change_partition(ALTER_PARTITION_PARAM_TYPE *lpt)
{
  partition_info *part_info= lpt->part_info;
  DDL_LOG_MEMORY_ENTRY *log_entry;
  DDL_LOG_MEMORY_ENTRY *exec_log_entry= part_info->exec_log_entry;
  char path[FN_REFLEN + 1];
  uint next_entry= 0;
  DDL_LOG_MEMORY_ENTRY *old_first_log_entry= part_info->first_log_entry;
  /* write_log_drop_shadow_frm(lpt) must have been run first */
  DBUG_ASSERT(old_first_log_entry);
  DBUG_ENTER("write_log_add_change_partition");

  build_table_filename(path, sizeof(path) - 1, lpt->db,
                       lpt->table_name, "", 0);
  mysql_mutex_lock(&LOCK_gdl);

  /* Relink the previous drop shadow frm entry */
  if (old_first_log_entry)
    next_entry= old_first_log_entry->entry_pos;
  if (write_log_dropped_partitions(lpt, &next_entry, (const char*)path,
                                   FALSE))
    goto error;
  log_entry= part_info->first_log_entry;

  if (write_execute_ddl_log_entry(log_entry->entry_pos,
                                  FALSE,
                                  /* Reuse the old execute ddl_log_entry */
                                  &exec_log_entry))
    goto error;
  mysql_mutex_unlock(&LOCK_gdl);
  set_part_info_exec_log_entry(part_info, exec_log_entry);
  DBUG_RETURN(FALSE);

error:
  release_part_info_log_entries(part_info->first_log_entry);
  mysql_mutex_unlock(&LOCK_gdl);
  part_info->first_log_entry= old_first_log_entry;
  my_error(ER_DDL_LOG_ERROR, MYF(0));
  DBUG_RETURN(TRUE);
}


/*
  Write description of how to complete the operation after first phase of
  change partitions.

  SYNOPSIS
    write_log_final_change_partition()
    lpt                      Struct containing parameters
  RETURN VALUES
    TRUE                     Error
    FALSE                    Success
  DESCRIPTION
    We will write log entries that specify to
    1) Install the shadow frm file.
    2) Remove all partitions reorganized. (To be able to reorganize a partition
       to the same name. Like in REORGANIZE p0 INTO (p0, p1),
       so that the later rename from the new p0-temporary name to p0 don't
       fail because the partition already exists.
    3) Rename others to reflect the new naming scheme.

    Note that it is written in the ddl log in reverse.
*/

static bool write_log_final_change_partition(ALTER_PARTITION_PARAM_TYPE *lpt)
{
  partition_info *part_info= lpt->part_info;
  DDL_LOG_MEMORY_ENTRY *log_entry;
  DDL_LOG_MEMORY_ENTRY *exec_log_entry= part_info->exec_log_entry;
  char path[FN_REFLEN + 1];
  char shadow_path[FN_REFLEN + 1];
  DDL_LOG_MEMORY_ENTRY *old_first_log_entry= part_info->first_log_entry;
  uint next_entry= 0;
  DBUG_ENTER("write_log_final_change_partition");

  /*
    Do not link any previous log entry.
    Replace the revert operations with forced retry operations.
  */
  part_info->first_log_entry= NULL;
  build_table_filename(path, sizeof(path) - 1, lpt->db,
                       lpt->table_name, "", 0);
  build_table_shadow_filename(shadow_path, sizeof(shadow_path) - 1, lpt);
  mysql_mutex_lock(&LOCK_gdl);
  if (write_log_changed_partitions(lpt, &next_entry, (const char*)path))
    goto error;
  if (write_log_dropped_partitions(lpt, &next_entry, (const char*)path,
                                   lpt->alter_info->flags &
                                   Alter_info::ALTER_REORGANIZE_PARTITION))
    goto error;
  if (write_log_replace_delete_frm(lpt, next_entry, shadow_path, path, TRUE))
    goto error;
  log_entry= part_info->first_log_entry;
  part_info->frm_log_entry= log_entry;
  /* Overwrite the revert execute log entry with this retry execute entry */
  if (write_execute_ddl_log_entry(log_entry->entry_pos,
                                    FALSE, &exec_log_entry))
    goto error;
  release_part_info_log_entries(old_first_log_entry);
  mysql_mutex_unlock(&LOCK_gdl);
  DBUG_RETURN(FALSE);

error:
  release_part_info_log_entries(part_info->first_log_entry);
  mysql_mutex_unlock(&LOCK_gdl);
  part_info->first_log_entry= old_first_log_entry;
  part_info->frm_log_entry= NULL;
  my_error(ER_DDL_LOG_ERROR, MYF(0));
  DBUG_RETURN(TRUE);
}


/*
  Remove entry from ddl log and release resources for others to use

  SYNOPSIS
    write_log_completed()
    lpt                      Struct containing parameters
  RETURN VALUES
    TRUE                     Error
    FALSE                    Success
*/

static void write_log_completed(ALTER_PARTITION_PARAM_TYPE *lpt,
                                bool dont_crash)
{
  partition_info *part_info= lpt->part_info;
  DDL_LOG_MEMORY_ENTRY *log_entry= part_info->exec_log_entry;
  DBUG_ENTER("write_log_completed");

  DBUG_ASSERT(log_entry);
  mysql_mutex_lock(&LOCK_gdl);
  if (write_execute_ddl_log_entry(0UL, TRUE, &log_entry))
  {
    /*
      Failed to write, Bad...
      We have completed the operation but have log records to REMOVE
      stuff that shouldn't be removed. What clever things could one do
      here? An error output was written to the error output by the
      above method so we don't do anything here.
    */
    ;
  }
  release_part_info_log_entries(part_info->first_log_entry);
  release_part_info_log_entries(part_info->exec_log_entry);
  mysql_mutex_unlock(&LOCK_gdl);
  part_info->exec_log_entry= NULL;
  part_info->first_log_entry= NULL;
  DBUG_VOID_RETURN;
}


/*
   Release all log entries
   SYNOPSIS
     release_log_entries()
     part_info                  Partition info struct
   RETURN VALUES
     NONE
*/

static void release_log_entries(partition_info *part_info)
{
  mysql_mutex_lock(&LOCK_gdl);
  release_part_info_log_entries(part_info->first_log_entry);
  release_part_info_log_entries(part_info->exec_log_entry);
  mysql_mutex_unlock(&LOCK_gdl);
  part_info->first_log_entry= NULL;
  part_info->exec_log_entry= NULL;
}


/**
  Reopen locked tables.
  @param thd  Thread context.
*/
static void reopen_locked_tables(THD *thd)
{
  if (thd->locked_tables_mode)
  {
    Diagnostics_area *stmt_da= NULL;
    Diagnostics_area tmp_stmt_da(false);

    if (thd->is_error())
    {
      /* reopen might fail if we have a previous error, use a temporary da. */
      stmt_da= thd->get_stmt_da();
      thd->push_diagnostics_area(&tmp_stmt_da);
    }

    if (thd->locked_tables_list.reopen_tables(thd))
    {
      sql_print_warning("We failed to reacquire LOCKs in ALTER TABLE");
    }

    if (stmt_da)
    {
      thd->pop_diagnostics_area();
    }
  }
}


/**
  Handle end of ALTER TABLE for partitioning.

  Everything that are left to be done is written to the ddl log.
  It will either rollback/clean-up the failing command
  or roll forward the succeeding command.

  @param lpt                Struct carrying parameters
  @param error              True if error occurred.
*/

static bool handle_alter_part_end(ALTER_PARTITION_PARAM_TYPE *lpt,
                                  bool error)
{
  partition_info *part_info= lpt->part_info->get_clone();
  THD *thd= lpt->thd;
  TABLE *table= lpt->table;
  DBUG_ENTER("handle_alter_part_end");
  DBUG_ASSERT(table->m_needs_reopen);

  /* First clone the part_info to save the log entries. */
  part_info= lpt->part_info->get_clone();

  DBUG_ASSERT(error ||
              thd->mdl_context.owns_equal_or_stronger_lock(MDL_key::TABLE,
                                                           lpt->db,
                                                           lpt->table_name,
                                                           MDL_EXCLUSIVE));
  DEBUG_SYNC(thd, "before_handle_alter_part_end");
  /*
    All instances of this table needs to be closed.
    Better to do that here, than leave the cleaning up to others.
    Acquire EXCLUSIVE mdl lock if not already acquired.
  */
  if (!error ||
      thd->mdl_context.owns_equal_or_stronger_lock(MDL_key::TABLE,
                                                   lpt->db,
                                                   lpt->table_name,
                                                   MDL_EXCLUSIVE) ||
      !wait_while_table_is_used(thd, table, HA_EXTRA_FORCE_REOPEN))
  {
    /* Then ensure the share is destroyed and reopened. */
    close_all_tables_for_name(thd, table->s, false, NULL);
  }
  else
  {
    DBUG_ASSERT(error);
    /*
      At least remove this instance!

      Temporarily remove it from the locked table list, so that it will get
      reopened.
    */
    thd->locked_tables_list.unlink_from_list(thd,
                                             table->pos_in_locked_tables,
                                             false);
    /*
      Make sure that the table is unlocked, closed and removed from
      the table cache.
    */
    mysql_lock_remove(thd, thd->lock, table);
    close_thread_table(thd, &thd->open_tables);
  }
  lpt->table_list->table= NULL;

  /* Execute the ddl log (rollback or roll forward). */
  if (part_info->first_log_entry &&
      execute_ddl_log_entry(thd, part_info->first_log_entry->entry_pos))
  {
    /*
      We couldn't recover from error, most likely manual interaction
      is required.
    */
    write_log_completed(lpt, FALSE);
    if (error)
    {
      push_warning_printf(thd, Sql_condition::SL_WARNING, 1,
                          "%s %s %s %s %s",
        "Operation was unsuccessful, table is still intact,",
        "but it is possible that a shadow frm file was left behind.",
        "It is also possible that temporary partitions are left behind,",
        "these could be filled with records but are safe to remove.",
        "See error log for more info.");
    }
    else
    {
      push_warning_printf(thd, Sql_condition::SL_WARNING, 1,
                          "%s %s %s %s",
        "Failed during alter of partitions, table is no longer intact.",
        "The frm file is in an unknown state, and a backup",
        "is required.",
        "See error log for more info.");
      DBUG_ASSERT(0);
      error= true;
    }
  }
  release_log_entries(part_info);

  reopen_locked_tables(thd);
  DBUG_RETURN(error);
}


/**
  Downgrade an exclusive MDL lock if under LOCK TABLE.

  If we don't downgrade the lock, it will not be downgraded or released
  until the table is unlocked, resulting in blocking other threads using
  the table.
*/

static void downgrade_mdl_if_lock_tables_mode(THD *thd, MDL_ticket *ticket,
                                              enum_mdl_type type)
{
  if (thd->locked_tables_mode)
    ticket->downgrade_lock(type);
}


/**
  Actually perform the change requested by ALTER TABLE of partitions
  previously prepared.

  @param thd                           Thread object
  @param table                         Original table object
  @param alter_info                    ALTER TABLE info
  @param create_info                   Create info for CREATE TABLE
  @param table_list                    List of the table involved
  @param db                            Database name of new table
  @param table_name                    Table name of new table
  @param new_part_info                 New partition_info to use

  @return Operation status
    @retval TRUE                          Error
    @retval FALSE                         Success

  @note
    Perform all ALTER TABLE operations for partitioned tables that can be
    performed fast without a full copy of the original table.
*/

bool fast_alter_partition_table(THD *thd,
                                TABLE *table,
                                Alter_info *alter_info,
                                HA_CREATE_INFO *create_info,
                                TABLE_LIST *table_list,
                                char *db,
                                const char *table_name,
                                partition_info *new_part_info)
{
  /* Set-up struct used to write frm files */
  partition_info *part_info;
  ALTER_PARTITION_PARAM_TYPE lpt_obj;
  ALTER_PARTITION_PARAM_TYPE *lpt= &lpt_obj;
  bool error= false, end_error= false;
  MDL_ticket *mdl_ticket= table->mdl_ticket;
  Partition_handler *part_handler= table->file->get_partition_handler();
  DBUG_ENTER("fast_alter_partition_table");
  DBUG_ASSERT(table->m_needs_reopen);

  part_info= new_part_info;
  lpt->thd= thd;
  lpt->table_list= table_list;
  lpt->part_info= part_info;
  lpt->alter_info= alter_info;
  lpt->create_info= create_info;
  lpt->db_options= create_info->table_options;
  if (create_info->row_type == ROW_TYPE_DYNAMIC)
    lpt->db_options|= HA_OPTION_PACK_RECORD;
  lpt->table= table;
  lpt->key_info_buffer= 0;
  lpt->key_count= 0;
  lpt->db= db;
  lpt->table_name= table_name;
  lpt->copied= 0;
  lpt->deleted= 0;
  lpt->pack_frm_data= NULL;
  lpt->pack_frm_len= 0;

  if (!part_handler)
  {
    DBUG_ASSERT(0);
    my_error(ER_PARTITION_MGMT_ON_NONPARTITIONED, MYF(0));
    DBUG_RETURN(true);
  }
  if (alter_info->flags & Alter_info::ALTER_DROP_PARTITION)
  {
    /*
      Now after all checks and setting state on dropped partitions we can
      start the actual dropping of the partitions.

      Drop partition is actually two things happening. The first is that
      a lot of records are deleted. The second is that the behavior of
      subsequent updates and writes and deletes will change. The delete
      part can be handled without any particular high lock level by
      transactional engines whereas non-transactional engines need to
      ensure that this change is done with an exclusive lock on the table.
      The second part, the change of partitioning does however require
      an exclusive lock to install the new partitioning as one atomic
      operation. If this is not the case, it is possible for two
      transactions to see the change in a different order than their
      serialization order. Thus we need an exclusive lock for both
      transactional and non-transactional engines.

      For LIST partitions it could be possible to avoid the exclusive lock
      (and for RANGE partitions if they didn't rearrange range definitions
      after a DROP PARTITION) if one ensured that failed accesses to the
      dropped partitions was aborted for sure (thus only possible for
      transactional engines).

      0) Write an entry that removes the shadow frm file if crash occurs
      1) Write the new frm file as a shadow frm
      2) Get an exclusive metadata lock on the table (waits for all active
         transactions using this table). This ensures that we
         can release all other locks on the table and since no one can open
         the table, there can be no new threads accessing the table. They
         will be hanging on this exclusive lock.
      3) Write the ddl log to ensure that the operation is completed
         even in the presence of a MySQL Server crash (the log is executed
         before any other threads are started, so there are no locking issues).
      4) Write the bin log
         Unfortunately the writing of the binlog is not synchronised with
         other logging activities. So no matter in which order the binlog
         is written compared to other activities there will always be cases
         where crashes make strange things occur. In this placement it can
         happen that the ALTER TABLE DROP PARTITION gets performed in the
         master but not in the slaves if we have a crash, after writing the
         ddl log but before writing the binlog. A solution to this would
         require writing the statement first in the ddl log and then
         when recovering from the crash read the binlog and insert it into
         the binlog if not written already.
      5) Close the table and destroy the table share
         and then execute the ddl log which now consists of:
         - partitions to drop
         - shadow frm to replace the old frm file.
         and then reopen tables if we are under lock tables.

      We insert Error injections at all places where it could be interesting
      to test if recovery is properly done.
    */
    if (write_log_drop_shadow_frm(lpt) ||
        ERROR_INJECT_CRASH("crash_drop_partition_1") ||
        ERROR_INJECT_ERROR("fail_drop_partition_1") ||
        mysql_write_frm(lpt, WFRM_WRITE_SHADOW) ||
        ERROR_INJECT_CRASH("crash_drop_partition_2") ||
        ERROR_INJECT_ERROR("fail_drop_partition_2") ||
        wait_while_table_is_used(thd, table, HA_EXTRA_FORCE_REOPEN) ||
        ERROR_INJECT_CRASH("crash_drop_partition_3") ||
        ERROR_INJECT_ERROR("fail_drop_partition_3") ||
        write_log_drop_partition(lpt) ||
        ERROR_INJECT_CRASH("crash_drop_partition_4") ||
        ERROR_INJECT_ERROR("fail_drop_partition_4") ||
        ((!thd->lex->no_write_to_binlog) &&
         (write_bin_log(thd, FALSE,
                        thd->query().str, thd->query().length), FALSE)) ||
        ERROR_INJECT_CRASH("crash_drop_partition_5") ||
        ERROR_INJECT_ERROR("fail_drop_partition_5"))
    {
      error= true;
    }
  }
  else if ((alter_info->flags & Alter_info::ALTER_ADD_PARTITION) &&
           (part_info->part_type == RANGE_PARTITION ||
            part_info->part_type == LIST_PARTITION))
  {
    /*
      ADD RANGE/LIST PARTITIONS
      In this case there are no tuples removed and no tuples are added.
      Thus the operation is merely adding a new partition. Thus it is
      necessary to perform the change as an atomic operation. Otherwise
      someone reading without seeing the new partition could potentially
      miss updates made by a transaction serialised before it that are
      inserted into the new partition.

      0) Write an entry that removes the shadow frm file if crash occurs
      1) Write the new frm file as a shadow frm file
      2) Get an exclusive metadata lock on the table (waits for all active
         transactions using this table). This ensures that we
         can release all other locks on the table and since no one can open
         the table, there can be no new threads accessing the table. They
         will be hanging on this exclusive lock.
      3) Write an entry to remove the new partitions if crash occurs
      4) Add the new partitions.
      5) Write binlog
      6) Write a log entry to rename the shadow frm to the old frm
      7) Close the table and destroy the table share
         and then execute the ddl log which now consists of:
         - shadow frm to replace the old frm file.
         and then reopen tables if we are under lock tables.
    */
    if (write_log_drop_shadow_frm(lpt) ||
        ERROR_INJECT_CRASH("crash_add_partition_1") ||
        ERROR_INJECT_ERROR("fail_add_partition_1") ||
        mysql_write_frm(lpt, WFRM_WRITE_SHADOW) ||
        ERROR_INJECT_CRASH("crash_add_partition_2") ||
        ERROR_INJECT_ERROR("fail_add_partition_2") ||
        wait_while_table_is_used(thd, table, HA_EXTRA_FORCE_REOPEN) ||
        ERROR_INJECT_CRASH("crash_add_partition_3") ||
        ERROR_INJECT_ERROR("fail_add_partition_3") ||
        write_log_add_change_partition(lpt) ||
        ERROR_INJECT_CRASH("crash_add_partition_4") ||
        ERROR_INJECT_ERROR("fail_add_partition_4") ||
        mysql_change_partitions(lpt) ||
        ERROR_INJECT_CRASH("crash_add_partition_5") ||
        ERROR_INJECT_ERROR("fail_add_partition_5") ||
        ((!thd->lex->no_write_to_binlog) &&
         (write_bin_log(thd, FALSE,
                        thd->query().str, thd->query().length), FALSE)) ||
        ERROR_INJECT_CRASH("crash_add_partition_6") ||
        ERROR_INJECT_ERROR("fail_add_partition_6") ||
        write_log_rename_frm(lpt) ||
        ERROR_INJECT_CRASH("crash_add_partition_7") ||
        ERROR_INJECT_ERROR("fail_add_partition_7"))
    {
      error= true;
    }
  }
  else
  {
    /*
      ADD HASH PARTITION/
      COALESCE PARTITION/
      REBUILD PARTITION/
      REORGANIZE PARTITION

      In this case all records are still around after the change although
      possibly organised into new partitions, thus by ensuring that all
      updates go to both the old and the new partitioning scheme we can
      actually perform this operation lock-free. The only exception to
      this is when REORGANIZE PARTITION adds/drops ranges. In this case
      there needs to be an exclusive lock during the time when the range
      changes occur.
      This is only possible if the handler can ensure double-write for a
      period. The double write will ensure that it doesn't matter where the
      data is read from since both places are updated for writes. If such
      double writing is not performed then it is necessary to perform the
      change with the usual exclusive lock. With double writes it is even
      possible to perform writes in parallel with the reorganization of
      partitions.

      Without double write procedure we get the following procedure.
      The only difference with using double write is that we can downgrade
      the lock to TL_WRITE_ALLOW_WRITE. Double write in this case only
      double writes from old to new. If we had double writing in both
      directions we could perform the change completely without exclusive
      lock for HASH partitions.
      Handlers that perform double writing during the copy phase can actually
      use a lower lock level. This can be handled inside store_lock in the
      respective handler.

      0) Write an entry that removes the shadow frm file if crash occurs.
      1) Write the shadow frm file of new partitioning.
      2) Log such that temporary partitions added in change phase are
         removed in a crash situation.
      3) Add the new partitions.
         Copy from the reorganized partitions to the new partitions.
      4) Get an exclusive metadata lock on the table (waits for all active
         transactions using this table). This ensures that we
         can release all other locks on the table and since no one can open
         the table, there can be no new threads accessing the table. They
         will be hanging on this exclusive lock.
      5) Close the table.
      6) Log that operation is completed and log all complete actions
         needed to complete operation from here:
         - changed partitions; rename of temp partition to ordinary partitions
         - dropped partitions; old removed partitions
         - replace the old frm with the shadow frm.
      7) Write bin log.
      8) Close the table and destroy the table share
         and then execute the ddl log which now consists of entries from 6)
         and then reopen tables if we are under lock tables.
    */
    if (write_log_drop_shadow_frm(lpt) ||
        ERROR_INJECT_CRASH("crash_change_partition_1") ||
        ERROR_INJECT_ERROR("fail_change_partition_1") ||
        mysql_write_frm(lpt, WFRM_WRITE_SHADOW) ||
        ERROR_INJECT_CRASH("crash_change_partition_2") ||
        ERROR_INJECT_ERROR("fail_change_partition_2") ||
        write_log_add_change_partition(lpt) ||
        ERROR_INJECT_CRASH("crash_change_partition_3") ||
        ERROR_INJECT_ERROR("fail_change_partition_3") ||
        mysql_change_partitions(lpt) ||
        ERROR_INJECT_CRASH("crash_change_partition_4") ||
        ERROR_INJECT_ERROR("fail_change_partition_4") ||
        wait_while_table_is_used(thd, table, HA_EXTRA_FORCE_REOPEN) ||
        ERROR_INJECT_CRASH("crash_change_partition_5") ||
        ERROR_INJECT_ERROR("fail_change_partition_5") ||
        write_log_final_change_partition(lpt) ||
        ERROR_INJECT_CRASH("crash_change_partition_6") ||
        ERROR_INJECT_ERROR("fail_change_partition_6") ||
        ((!thd->lex->no_write_to_binlog) &&
         (write_bin_log(thd, FALSE,
                        thd->query().str, thd->query().length), FALSE)) ||
        ERROR_INJECT_CRASH("crash_change_partition_7") ||
        ERROR_INJECT_ERROR("fail_change_partition_7"))
    {
      error= true;
    }
  }
  end_error= handle_alter_part_end(lpt, error);
  downgrade_mdl_if_lock_tables_mode(thd, mdl_ticket, MDL_SHARED_NO_READ_WRITE);
  if (!error && !end_error)
  {
    /* The final step is to send ok to the user. */
    fast_end_partition(thd, lpt->copied, lpt->deleted, table_list);
    DBUG_RETURN(false);
  }
  DBUG_RETURN(error || end_error);
}


/*
  Prepare for calling val_int on partition function by setting fields to
  point to the record where the values of the PF-fields are stored.

  SYNOPSIS
    set_field_ptr()
    ptr                 Array of fields to change ptr
    new_buf             New record pointer
    old_buf             Old record pointer

  DESCRIPTION
    Set ptr in field objects of field array to refer to new_buf record
    instead of previously old_buf. Used before calling val_int and after
    it is used to restore pointers to table->record[0].
    This routine is placed outside of partition code since it can be useful
    also for other programs.
*/

static void set_field_ptr(Field **ptr, const uchar *new_buf,
                          const uchar *old_buf)
{
  my_ptrdiff_t diff= (new_buf - old_buf);
  DBUG_ENTER("set_field_ptr");

  do
  {
    (*ptr)->move_field_offset(diff);
  } while (*(++ptr));
  DBUG_VOID_RETURN;
}


/**
  Append all fields in read_set to string

  @param[in,out] str   String to append to.
  @param[in]     row   Row to append.
  @param[in]     table Table containing read_set and fields for the row.
*/
void append_row_to_str(String &str, const uchar *row, TABLE *table)
{
  Field **fields, **field_ptr;
  const uchar *rec;
  uint num_fields= bitmap_bits_set(table->read_set);
  uint curr_field_index= 0;
  bool is_rec0= !row || row == table->record[0];
  if (!row)
    rec= table->record[0];
  else
    rec= row;

  /* Create a new array of all read fields. */
  fields= (Field**) my_malloc(key_memory_handler_errmsgs,
                              sizeof(void*) * (num_fields + 1),
                              MYF(0));
  if (!fields)
    return;
  fields[num_fields]= NULL;
  for (field_ptr= table->field;
       *field_ptr;
       field_ptr++)
  {
    if (!bitmap_is_set(table->read_set, (*field_ptr)->field_index))
      continue;
    fields[curr_field_index++]= *field_ptr;
  }


  if (!is_rec0)
    set_field_ptr(fields, rec, table->record[0]);

  for (field_ptr= fields;
       *field_ptr;
       field_ptr++)
  {
    Field *field= *field_ptr;
    str.append(" ");
    str.append(field->field_name);
    str.append(":");
    field_unpack(&str, field, rec, 0, false);
  }

  if (!is_rec0)
    set_field_ptr(fields, table->record[0], rec);
  my_free(fields);
}


/*
  SYNOPSIS
    mem_alloc_error()
    size                Size of memory attempted to allocate
    None

  RETURN VALUES
    None

  DESCRIPTION
    A routine to use for all the many places in the code where memory
    allocation error can happen, a tremendous amount of them, needs
    simple routine that signals this error.
*/

void mem_alloc_error(size_t size)
{
  my_error(ER_OUTOFMEMORY, MYF(ME_FATALERROR),
           static_cast<int>(size));
}

/**
  Return comma-separated list of used partitions in the provided given string.

    @param      part_info  Partitioning info
    @param[out] parts      The resulting list of string to fill

    Generate a list of used partitions (from bits in part_info->read_partitions
    bitmap), and store it into the provided String object.

    @note
    The produced string must not be longer then MAX_PARTITIONS * (1 + FN_LEN).
    In case of UPDATE, only the partitions read is given, not the partitions
    that was written or locked.
*/

bool make_used_partitions_str(partition_info *part_info,
                              List<const char> *parts)
{
  parts->empty();
  partition_element *pe;
  uint partition_id= 0;
  List_iterator<partition_element> it(part_info->partitions);
  StringBuffer<FN_LEN> part_str(system_charset_info);

  if (part_info->is_sub_partitioned())
  {
    partition_element *head_pe;
    while ((head_pe= it++))
    {
      List_iterator<partition_element> it2(head_pe->subpartitions);
      while ((pe= it2++))
      {
        if (bitmap_is_set(&part_info->read_partitions, partition_id))
        {
          part_str.length(0);
          if ((part_str.append(head_pe->partition_name,
                               strlen(head_pe->partition_name),
                               system_charset_info)) ||
              part_str.append('_') ||
              part_str.append(pe->partition_name,
                              strlen(pe->partition_name),
                              system_charset_info) ||
              parts->push_back(part_str.dup(current_thd->mem_root)))
            return true;
        }
        partition_id++;
      }
    }
  }
  else
  {
    while ((pe= it++))
    {
      if (bitmap_is_set(&part_info->read_partitions, partition_id))
      {
        part_str.length(0);
        if (part_str.append(pe->partition_name, strlen(pe->partition_name),
                            system_charset_info) ||
            parts->push_back(part_str.dup(current_thd->mem_root)))
          return true;
      }
      partition_id++;
    }
  }
  return false;
}

/****************************************************************************
 * Partition interval analysis support
 ***************************************************************************/

/*
  Setup partition_info::* members related to partitioning range analysis

  SYNOPSIS
    set_up_partition_func_pointers()
      part_info  Partitioning info structure

  DESCRIPTION
    Assuming that passed partition_info structure already has correct values
    for members that specify [sub]partitioning type, table fields, and
    functions, set up partition_info::* members that are related to
    Partitioning Interval Analysis (see get_partitions_in_range_iter for its
    definition)

  IMPLEMENTATION
    There are three available interval analyzer functions:
    (1) get_part_iter_for_interval_via_mapping
    (2) get_part_iter_for_interval_cols_via_map
    (3) get_part_iter_for_interval_via_walking

    They all have limited applicability:
    (1) is applicable for "PARTITION BY <RANGE|LIST>(func(t.field))", where
    func is a monotonic function.

    (2) is applicable for "PARTITION BY <RANGE|LIST> COLUMNS (field_list)

    (3) is applicable for
      "[SUB]PARTITION BY <any-partitioning-type>(any_func(t.integer_field))"

    If both (1) and (3) are applicable, (1) is preferred over (3).

    This function sets part_info::get_part_iter_for_interval according to
    this criteria, and also sets some auxilary fields that the function
    uses.
*/
static void set_up_range_analysis_info(partition_info *part_info)
{
  /* Set the catch-all default */
  part_info->get_part_iter_for_interval= NULL;
  part_info->get_subpart_iter_for_interval= NULL;

  /*
    Check if get_part_iter_for_interval_via_mapping() can be used for
    partitioning
  */
  switch (part_info->part_type) {
  case RANGE_PARTITION:
  case LIST_PARTITION:
    if (!part_info->column_list)
    {
      if (part_info->part_expr->get_monotonicity_info() != NON_MONOTONIC)
      {
        part_info->get_part_iter_for_interval=
          get_part_iter_for_interval_via_mapping;
        goto setup_subparts;
      }
    }
    else
    {
      part_info->get_part_iter_for_interval=
        get_part_iter_for_interval_cols_via_map;
      goto setup_subparts;
    }
  default:
    ;
  }

  /*
    Check if get_part_iter_for_interval_via_walking() can be used for
    partitioning
  */
  if (part_info->num_part_fields == 1)
  {
    Field *field= part_info->part_field_array[0];
    switch (field->type()) {
    case MYSQL_TYPE_TINY:
    case MYSQL_TYPE_SHORT:
    case MYSQL_TYPE_INT24:
    case MYSQL_TYPE_LONG:
    case MYSQL_TYPE_LONGLONG:
      part_info->get_part_iter_for_interval=
        get_part_iter_for_interval_via_walking;
      break;
    default:
      ;
    }
  }

setup_subparts:
  /*
    Check if get_part_iter_for_interval_via_walking() can be used for
    subpartitioning
  */
  if (part_info->num_subpart_fields == 1)
  {
    Field *field= part_info->subpart_field_array[0];
    switch (field->type()) {
    case MYSQL_TYPE_TINY:
    case MYSQL_TYPE_SHORT:
    case MYSQL_TYPE_LONG:
    case MYSQL_TYPE_LONGLONG:
      part_info->get_subpart_iter_for_interval=
        get_part_iter_for_interval_via_walking;
      break;
    default:
      ;
    }
  }
}


/*
  This function takes a memory of packed fields in opt-range format
  and stores it in record format. To avoid having to worry about how
  the length of fields are calculated in opt-range format we send
  an array of lengths used for each field in store_length_array.

  SYNOPSIS
  store_tuple_to_record()
  pfield                         Field array
  store_length_array             Array of field lengths
  value                          Memory where fields are stored
  value_end                      End of memory

  RETURN VALUE
  nparts                         Number of fields assigned
*/
static uint32 store_tuple_to_record(Field **pfield,
                                    uint32 *store_length_array,
                                    uchar *value,
                                    uchar *value_end)
{
  /* This function is inspired by store_key_image_rec. */
  uint32 nparts= 0;
  uchar *loc_value;
  while (value < value_end)
  {
    loc_value= value;
    if ((*pfield)->real_maybe_null())
    {
      if (*loc_value)
        (*pfield)->set_null();
      else
        (*pfield)->set_notnull();
      loc_value++;
    }
    uint len= (*pfield)->pack_length();
    (*pfield)->set_key_image(loc_value, len);
    value+= *store_length_array;
    store_length_array++;
    nparts++;
    pfield++;
  }
  return nparts;
}

/**
  RANGE(columns) partitioning: compare partition value bound and probe tuple.

  @param val           Partition column values.
  @param nvals_in_rec  Number of (prefix) fields to compare.

  @return Less than/Equal to/Greater than 0 if the record is L/E/G than val.

  @note The partition value bound is always a full tuple (but may include the
  MAXVALUE special value). The probe tuple may be a prefix of partitioning
  tuple.
*/

static int cmp_rec_and_tuple(part_column_list_val *val, uint32 nvals_in_rec)
{
  partition_info *part_info= val->part_info;
  Field **field= part_info->part_field_array;
  Field **fields_end= field + nvals_in_rec;
  int res;

  for (; field != fields_end; field++, val++)
  {
    if (val->max_value)
      return -1;
    if ((*field)->is_null())
    {
      if (val->null_value)
        continue;
      return -1;
    }
    if (val->null_value)
      return +1;
    res= (*field)->cmp((const uchar*)val->column_value);
    if (res)
      return res;
  }
  return 0;
}


/**
  Compare record and columns partition tuple including endpoint handling.

  @param  val               Columns partition tuple
  @param  n_vals_in_rec     Number of columns to compare
  @param  is_left_endpoint  True if left endpoint (part_tuple < rec or
                            part_tuple <= rec)
  @param  include_endpoint  If endpoint is included (part_tuple <= rec or
                            rec <= part_tuple)

  @return Less than/Equal to/Greater than 0 if the record is L/E/G than
  the partition tuple.

  @see get_list_array_idx_for_endpoint() and
  get_partition_id_range_for_endpoint().
*/

static int cmp_rec_and_tuple_prune(part_column_list_val *val,
                                   uint32 n_vals_in_rec,
                                   bool is_left_endpoint,
                                   bool include_endpoint)
{
  int cmp;
  Field **field;
  if ((cmp= cmp_rec_and_tuple(val, n_vals_in_rec)))
    return cmp;
  field= val->part_info->part_field_array + n_vals_in_rec;
  if (!(*field))
  {
    /* Full match. Only equal if including endpoint. */
    if (include_endpoint)
      return 0;

    if (is_left_endpoint)
      return +4;     /* Start of range, part_tuple < rec, return higher. */
    return -4;     /* End of range, rec < part_tupe, return lesser. */
  }
  /*
    The prefix is equal and there are more partition columns to compare.

    If including left endpoint or not including right endpoint
    then the record is considered lesser compared to the partition.

    i.e:
    part(10, x) <= rec(10, unknown) and rec(10, unknown) < part(10, x)
    part <= rec -> lesser (i.e. this or previous partitions)
    rec < part -> lesser (i.e. this or previous partitions)
  */
  if (is_left_endpoint == include_endpoint)
    return -2;

  /*
    If right endpoint and the first additional partition value
    is MAXVALUE, then the record is lesser.
  */
  if (!is_left_endpoint && (val + n_vals_in_rec)->max_value)
    return -3;

  /*
    Otherwise the record is considered greater.

    rec <= part -> greater (i.e. does not match this partition, seek higher).
    part < rec -> greater (i.e. does not match this partition, seek higher).
  */
  return 2;
}


typedef uint32 (*get_endpoint_func)(partition_info*, bool left_endpoint,
                                    bool include_endpoint);

typedef uint32 (*get_col_endpoint_func)(partition_info*, bool left_endpoint,
                                        bool include_endpoint,
                                        uint32 num_parts);

/**
  Get partition for RANGE COLUMNS endpoint.

  @param part_info         Partitioning metadata.
  @param is_left_endpoint     True if left endpoint (const <=/< cols)
  @param include_endpoint  True if range includes the endpoint (<=/>=)
  @param nparts            Total number of partitions

  @return Partition id of matching partition.

  @see get_partition_id_cols_list_for_endpoint and
  get_partition_id_range_for_endpoint.
*/

static uint32 get_partition_id_cols_range_for_endpoint(partition_info *part_info,
                                                       bool is_left_endpoint,
                                                       bool include_endpoint,
                                                       uint32 nparts)
{
  uint min_part_id= 0, max_part_id= part_info->num_parts, loc_part_id;
  part_column_list_val *range_col_array= part_info->range_col_array;
  uint num_columns= part_info->part_field_list.elements;
  DBUG_ENTER("get_partition_id_cols_range_for_endpoint");

  /* Find the matching partition (including taking endpoint into account). */
  do
  {
    /* Midpoint, adjusted down, so it can never be > last partition. */
    loc_part_id= (max_part_id + min_part_id) >> 1;
    if (0 <= cmp_rec_and_tuple_prune(range_col_array +
                                       loc_part_id * num_columns,
                                     nparts,
                                     is_left_endpoint,
                                     include_endpoint))
      min_part_id= loc_part_id + 1;
    else
      max_part_id= loc_part_id;
  } while (max_part_id > min_part_id);
  loc_part_id= max_part_id;

  /* Given value must be LESS THAN the found partition. */
  DBUG_ASSERT(loc_part_id == part_info->num_parts ||
              (0 > cmp_rec_and_tuple_prune(range_col_array +
                                             loc_part_id * num_columns,
                                           nparts, is_left_endpoint,
                                           include_endpoint)));
  /* Given value must be GREATER THAN or EQUAL to the previous partition. */
  DBUG_ASSERT(loc_part_id == 0 ||
              (0 <= cmp_rec_and_tuple_prune(range_col_array +
                                              (loc_part_id - 1) * num_columns,
                                            nparts, is_left_endpoint,
                                            include_endpoint)));

  if (!is_left_endpoint)
  {
    /* Set the end after this partition if not already after the last. */
    if (loc_part_id < part_info->num_parts)
      loc_part_id++;
  }
  DBUG_RETURN(loc_part_id);
}


static int get_part_iter_for_interval_cols_via_map(partition_info *part_info,
                                                   bool is_subpart,
                                                   uint32 *store_length_array,
                                                   uchar *min_value, uchar *max_value,
                                                   uint min_len, uint max_len,
                                                   uint flags,
                                                   PARTITION_ITERATOR *part_iter)
{
  uint32 nparts;
  get_col_endpoint_func  get_col_endpoint;
  DBUG_ENTER("get_part_iter_for_interval_cols_via_map");

  if (part_info->part_type == RANGE_PARTITION)
  {
    get_col_endpoint= get_partition_id_cols_range_for_endpoint;
    part_iter->get_next= get_next_partition_id_range;
  }
  else if (part_info->part_type == LIST_PARTITION)
  {
    get_col_endpoint= get_partition_id_cols_list_for_endpoint;
    part_iter->get_next= get_next_partition_id_list;
    part_iter->part_info= part_info;
    DBUG_ASSERT(part_info->num_list_values);
  }
  else
    assert(0);

  if (flags & NO_MIN_RANGE)
    part_iter->part_nums.start= part_iter->part_nums.cur= 0;
  else
  {
    // Copy from min_value to record
    nparts= store_tuple_to_record(part_info->part_field_array,
                                  store_length_array,
                                  min_value,
                                  min_value + min_len);
    part_iter->part_nums.start= part_iter->part_nums.cur=
      get_col_endpoint(part_info, TRUE, !(flags & NEAR_MIN),
                       nparts);
  }
  if (flags & NO_MAX_RANGE)
  {
    if (part_info->part_type == RANGE_PARTITION)
      part_iter->part_nums.end= part_info->num_parts;
    else /* LIST_PARTITION */
    {
      DBUG_ASSERT(part_info->part_type == LIST_PARTITION);
      part_iter->part_nums.end= part_info->num_list_values;
    }
  }
  else
  {
    // Copy from max_value to record
    nparts= store_tuple_to_record(part_info->part_field_array,
                                  store_length_array,
                                  max_value,
                                  max_value + max_len);
    part_iter->part_nums.end= get_col_endpoint(part_info, FALSE,
                                               !(flags & NEAR_MAX),
                                               nparts);
  }
  if (part_iter->part_nums.start == part_iter->part_nums.end)
    DBUG_RETURN(0);
  DBUG_RETURN(1);
}


/**
  Partitioning Interval Analysis: Initialize the iterator for "mapping" case

  @param part_info   Partition info
  @param is_subpart  TRUE  - act for subpartitioning
                     FALSE - act for partitioning
  @param store_length_array  Ignored.
  @param min_value   minimum field value, in opt_range key format.
  @param max_value   minimum field value, in opt_range key format.
  @param min_len     Ignored.
  @param max_len     Ignored.
  @param flags       Some combination of NEAR_MIN, NEAR_MAX, NO_MIN_RANGE,
                     NO_MAX_RANGE.
  @param part_iter   Iterator structure to be initialized

  @details Initialize partition set iterator to walk over the interval in
  ordered-array-of-partitions (for RANGE partitioning) or
  ordered-array-of-list-constants (for LIST partitioning) space.

  This function is used when partitioning is done by
  <RANGE|LIST>(ascending_func(t.field)), and we can map an interval in
  t.field space into a sub-array of partition_info::range_int_array or
  partition_info::list_array (see get_partition_id_range_for_endpoint,
  get_list_array_idx_for_endpoint for details).

  The function performs this interval mapping, and sets the iterator to
  traverse the sub-array and return appropriate partitions.

  @return Status of iterator
    @retval 0   No matching partitions (iterator not initialized)
    @retval 1   Ok, iterator intialized for traversal of matching partitions.
    @retval -1  All partitions would match (iterator not initialized)
*/

static int get_part_iter_for_interval_via_mapping(partition_info *part_info,
                                                  bool is_subpart,
                                                  uint32 *store_length_array, /* ignored */
                                                  uchar *min_value, uchar *max_value,
                                                  uint min_len, uint max_len, /* ignored */
                                                  uint flags,
                                                  PARTITION_ITERATOR *part_iter)
{
  Field *field= part_info->part_field_array[0];
  uint32             max_endpoint_val= 0;
  get_endpoint_func  get_endpoint= 0;
  bool               can_match_multiple_values;  /* is not '=' */
  uint field_len= field->pack_length_in_rec();
  MYSQL_TIME start_date;
  bool check_zero_dates= false;
  bool zero_in_start_date= true;
  DBUG_ENTER("get_part_iter_for_interval_via_mapping");
  DBUG_ASSERT(!is_subpart);
  (void) store_length_array;
  (void)min_len;
  (void)max_len;
  part_iter->ret_null_part= part_iter->ret_null_part_orig= FALSE;

  if (part_info->part_type == RANGE_PARTITION)
  {
    if (part_info->part_charset_field_array)
      get_endpoint=        get_partition_id_range_for_endpoint_charset;
    else
      get_endpoint=        get_partition_id_range_for_endpoint;
    max_endpoint_val=    part_info->num_parts;
    part_iter->get_next= get_next_partition_id_range;
  }
  else if (part_info->part_type == LIST_PARTITION)
  {

    if (part_info->part_charset_field_array)
      get_endpoint=        get_list_array_idx_for_endpoint_charset;
    else
      get_endpoint=        get_list_array_idx_for_endpoint;
    max_endpoint_val=    part_info->num_list_values;
    part_iter->get_next= get_next_partition_id_list;
    part_iter->part_info= part_info;
    if (max_endpoint_val == 0)
    {
      /*
        We handle this special case without optimisations since it is
        of little practical value but causes a great number of complex
        checks later in the code.
      */
      part_iter->part_nums.start= part_iter->part_nums.end= 0;
      part_iter->part_nums.cur= 0;
      part_iter->ret_null_part= part_iter->ret_null_part_orig= TRUE;
      DBUG_RETURN(-1);
    }
  }
  else
    MY_ASSERT_UNREACHABLE();

  can_match_multiple_values= (flags || !min_value || !max_value ||
                              memcmp(min_value, max_value, field_len));
  if (can_match_multiple_values &&
      (part_info->part_type == RANGE_PARTITION ||
       part_info->has_null_value))
  {
    /* Range scan on RANGE or LIST partitioned table */
    enum_monotonicity_info monotonic;
    monotonic= part_info->part_expr->get_monotonicity_info();
    if (monotonic == MONOTONIC_INCREASING_NOT_NULL ||
        monotonic == MONOTONIC_STRICT_INCREASING_NOT_NULL)
    {
      /* col is NOT NULL, but F(col) can return NULL, add NULL partition */
      part_iter->ret_null_part= part_iter->ret_null_part_orig= TRUE;
      check_zero_dates= true;
    }
  }

  /*
    Find minimum: Do special handling if the interval has left bound in form
     " NULL <= X ":
  */
  if (field->real_maybe_null() && part_info->has_null_value &&
      !(flags & (NO_MIN_RANGE | NEAR_MIN)) && *min_value)
  {
    part_iter->ret_null_part= part_iter->ret_null_part_orig= TRUE;
    part_iter->part_nums.start= part_iter->part_nums.cur= 0;
    if (!(flags & NO_MAX_RANGE) && *max_value)
    {
      /* The right bound is X <= NULL, i.e. it is a "X IS NULL" interval */
      part_iter->part_nums.end= 0;
      DBUG_RETURN(1);
    }
  }
  else
  {
    if (flags & NO_MIN_RANGE)
      part_iter->part_nums.start= part_iter->part_nums.cur= 0;
    else
    {
      /*
        Store the interval edge in the record buffer, and call the
        function that maps the edge in table-field space to an edge
        in ordered-set-of-partitions (for RANGE partitioning) or
        index-in-ordered-array-of-list-constants (for LIST) space.
      */
      store_key_image_to_rec(field, min_value, field_len);
      bool include_endp= !MY_TEST(flags & NEAR_MIN);
      part_iter->part_nums.start= get_endpoint(part_info, 1, include_endp);
      if (!can_match_multiple_values && part_info->part_expr->null_value)
      {
        /* col = x and F(x) = NULL -> only search NULL partition */
        part_iter->part_nums.cur= part_iter->part_nums.start= 0;
        part_iter->part_nums.end= 0;
        part_iter->ret_null_part= part_iter->ret_null_part_orig= TRUE;
        DBUG_RETURN(1);
      }
      part_iter->part_nums.cur= part_iter->part_nums.start;
      if (check_zero_dates && !part_info->part_expr->null_value)
      {
        if (!(flags & NO_MAX_RANGE) &&
            (field->type() == MYSQL_TYPE_DATE ||
             field->type() == MYSQL_TYPE_DATETIME))
        {
          /* Monotonic, but return NULL for dates with zeros in month/day. */
          zero_in_start_date= field->get_date(&start_date, 0);
          DBUG_PRINT("info", ("zero start %u %04d-%02d-%02d",
                              zero_in_start_date, start_date.year,
                              start_date.month, start_date.day));
        }
      }
      if (part_iter->part_nums.start == max_endpoint_val)
        DBUG_RETURN(0); /* No partitions */
    }
  }

  /* Find maximum, do the same as above but for right interval bound */
  if (flags & NO_MAX_RANGE)
    part_iter->part_nums.end= max_endpoint_val;
  else
  {
    store_key_image_to_rec(field, max_value, field_len);
    bool include_endp= !MY_TEST(flags & NEAR_MAX);
    part_iter->part_nums.end= get_endpoint(part_info, 0, include_endp);
    if (check_zero_dates &&
        !zero_in_start_date &&
        !part_info->part_expr->null_value)
    {
      MYSQL_TIME end_date;
      bool zero_in_end_date= field->get_date(&end_date, 0);
      /*
        This is an optimization for TO_DAYS()/TO_SECONDS() to avoid scanning
        the NULL partition for ranges that cannot include a date with 0 as
        month/day.
      */
      DBUG_PRINT("info", ("zero end %u %04d-%02d-%02d",
                          zero_in_end_date,
                          end_date.year, end_date.month, end_date.day));
      DBUG_ASSERT(!memcmp(((Item_func*) part_info->part_expr)->func_name(),
                          "to_days", 7) ||
                  !memcmp(((Item_func*) part_info->part_expr)->func_name(),
                          "to_seconds", 10));
      if (!zero_in_end_date &&
          start_date.month == end_date.month &&
          start_date.year == end_date.year)
        part_iter->ret_null_part= part_iter->ret_null_part_orig= false;
    }
    if (part_iter->part_nums.start >= part_iter->part_nums.end &&
        !part_iter->ret_null_part)
      DBUG_RETURN(0); /* No partitions */
  }
  DBUG_RETURN(1); /* Ok, iterator initialized */
}


/* See get_part_iter_for_interval_via_walking for definition of what this is */
#define MAX_RANGE_TO_WALK 32


/*
  Partitioning Interval Analysis: Initialize iterator to walk field interval

  SYNOPSIS
    get_part_iter_for_interval_via_walking()
      part_info   Partition info
      is_subpart  TRUE  - act for subpartitioning
                  FALSE - act for partitioning
      min_value   minimum field value, in opt_range key format.
      max_value   minimum field value, in opt_range key format.
      flags       Some combination of NEAR_MIN, NEAR_MAX, NO_MIN_RANGE,
                  NO_MAX_RANGE.
      part_iter   Iterator structure to be initialized

  DESCRIPTION
    Initialize partition set iterator to walk over interval in integer field
    space. That is, for "const1 <=? t.field <=? const2" interval, initialize
    the iterator to return a set of [sub]partitions obtained with the
    following procedure:
      get partition id for t.field = const1,   return it
      get partition id for t.field = const1+1, return it
       ...                 t.field = const1+2, ...
       ...                           ...       ...
       ...                 t.field = const2    ...

  IMPLEMENTATION
    See get_partitions_in_range_iter for general description of interval
    analysis. We support walking over the following intervals:
      "t.field IS NULL"
      "c1 <=? t.field <=? c2", where c1 and c2 are finite.
    Intervals with +inf/-inf, and [NULL, c1] interval can be processed but
    that is more tricky and I don't have time to do it right now.

  RETURN
    0 - No matching partitions, iterator not initialized
    1 - Some partitions would match, iterator intialized for traversing them
   -1 - All partitions would match, iterator not initialized
*/

static int get_part_iter_for_interval_via_walking(partition_info *part_info,
                                                  bool is_subpart,
                                                  uint32 *store_length_array, /* ignored */
                                                  uchar *min_value, uchar *max_value,
                                                  uint min_len, uint max_len, /* ignored */
                                                  uint flags,
                                                  PARTITION_ITERATOR *part_iter)
{
  Field *field;
  uint total_parts;
  partition_iter_func get_next_func;
  DBUG_ENTER("get_part_iter_for_interval_via_walking");
  (void)store_length_array;
  (void)min_len;
  (void)max_len;

  part_iter->ret_null_part= part_iter->ret_null_part_orig= FALSE;
  if (is_subpart)
  {
    field= part_info->subpart_field_array[0];
    total_parts= part_info->num_subparts;
    get_next_func=  get_next_subpartition_via_walking;
  }
  else
  {
    field= part_info->part_field_array[0];
    total_parts= part_info->num_parts;
    get_next_func=  get_next_partition_via_walking;
  }

  /* Handle the "t.field IS NULL" interval, it is a special case */
  if (field->real_maybe_null() && !(flags & (NO_MIN_RANGE | NO_MAX_RANGE)) &&
      *min_value && *max_value)
  {
    /*
      We don't have a part_iter->get_next() function that would find which
      partition "t.field IS NULL" belongs to, so find partition that contains
      NULL right here, and return an iterator over singleton set.
    */
    uint32 part_id;
    field->set_null();
    if (is_subpart)
    {
      if (!part_info->get_subpartition_id(part_info, &part_id))
      {
        init_single_partition_iterator(part_id, part_iter);
        DBUG_RETURN(1); /* Ok, iterator initialized */
      }
    }
    else
    {
      longlong dummy;
      int res= part_info->is_sub_partitioned() ?
                  part_info->get_part_partition_id(part_info, &part_id,
                                                   &dummy):
                  part_info->get_partition_id(part_info, &part_id, &dummy);
      if (!res)
      {
        init_single_partition_iterator(part_id, part_iter);
        DBUG_RETURN(1); /* Ok, iterator initialized */
      }
    }
    DBUG_RETURN(0); /* No partitions match */
  }

  if ((field->real_maybe_null() &&
       ((!(flags & NO_MIN_RANGE) && *min_value) ||  // NULL <? X
        (!(flags & NO_MAX_RANGE) && *max_value))) ||  // X <? NULL
      (flags & (NO_MIN_RANGE | NO_MAX_RANGE)))    // -inf at any bound
  {
    DBUG_RETURN(-1); /* Can't handle this interval, have to use all partitions */
  }

  /* Get integers for left and right interval bound */
  longlong a, b;
  uint len= field->pack_length_in_rec();
  store_key_image_to_rec(field, min_value, len);
  a= field->val_int();

  store_key_image_to_rec(field, max_value, len);
  b= field->val_int();

  /*
    Handle a special case where the distance between interval bounds is
    exactly 4G-1. This interval is too big for range walking, and if it is an
    (x,y]-type interval then the following "b +=..." code will convert it to
    an empty interval by "wrapping around" a + 4G-1 + 1 = a.
  */
  if ((ulonglong)b - (ulonglong)a == ~0ULL)
    DBUG_RETURN(-1);

  a += MY_TEST(flags & NEAR_MIN);
  b += MY_TEST(!(flags & NEAR_MAX));
  ulonglong n_values= b - a;

  /*
    Will it pay off to enumerate all values in the [a..b] range and evaluate
    the partitioning function for every value? It depends on
     1. whether we'll be able to infer that some partitions are not used
     2. if time savings from not scanning these partitions will be greater
        than time spent in enumeration.
    We will assume that the cost of accessing one extra partition is greater
    than the cost of evaluating the partitioning function O(#partitions).
    This means we should jump at any chance to eliminate a partition, which
    gives us this logic:

    Do the enumeration if
     - the number of values to enumerate is comparable to the number of
       partitions, or
     - there are not many values to enumerate.
  */
  if ((n_values > 2*total_parts) && n_values > MAX_RANGE_TO_WALK)
    DBUG_RETURN(-1);

  part_iter->field_vals.start= part_iter->field_vals.cur= a;
  part_iter->field_vals.end=   b;
  part_iter->part_info= part_info;
  part_iter->get_next=  get_next_func;
  DBUG_RETURN(1);
}


/*
  PARTITION_ITERATOR::get_next implementation: enumerate partitions in range

  SYNOPSIS
    get_next_partition_id_range()
      part_iter  Partition set iterator structure

  DESCRIPTION
    This is implementation of PARTITION_ITERATOR::get_next() that returns
    [sub]partition ids in [min_partition_id, max_partition_id] range.
    The function conforms to partition_iter_func type.

  RETURN
    partition id
    NOT_A_PARTITION_ID if there are no more partitions
*/

uint32 get_next_partition_id_range(PARTITION_ITERATOR* part_iter)
{
  if (part_iter->part_nums.cur >= part_iter->part_nums.end)
  {
    if (part_iter->ret_null_part)
    {
      part_iter->ret_null_part= FALSE;
      return 0;                    /* NULL always in first range partition */
    }
    part_iter->part_nums.cur= part_iter->part_nums.start;
    part_iter->ret_null_part= part_iter->ret_null_part_orig;
    return NOT_A_PARTITION_ID;
  }
  else
    return part_iter->part_nums.cur++;
}


/*
  PARTITION_ITERATOR::get_next implementation for LIST partitioning

  SYNOPSIS
    get_next_partition_id_list()
      part_iter  Partition set iterator structure

  DESCRIPTION
    This implementation of PARTITION_ITERATOR::get_next() is special for
    LIST partitioning: it enumerates partition ids in
    part_info->list_array[i] (list_col_array[i*cols] for COLUMNS LIST
    partitioning) where i runs over [min_idx, max_idx] interval.
    The function conforms to partition_iter_func type.

  RETURN
    partition id
    NOT_A_PARTITION_ID if there are no more partitions
*/

static uint32 get_next_partition_id_list(PARTITION_ITERATOR *part_iter)
{
  if (part_iter->part_nums.cur >= part_iter->part_nums.end)
  {
    if (part_iter->ret_null_part)
    {
      part_iter->ret_null_part= FALSE;
      return part_iter->part_info->has_null_part_id;
    }
    part_iter->part_nums.cur= part_iter->part_nums.start;
    part_iter->ret_null_part= part_iter->ret_null_part_orig;
    return NOT_A_PARTITION_ID;
  }
  else
  {
    partition_info *part_info= part_iter->part_info;
    uint32 num_part= part_iter->part_nums.cur++;
    if (part_info->column_list)
    {
      uint num_columns= part_info->part_field_list.elements;
      return part_info->list_col_array[num_part*num_columns].partition_id;
    }
    return part_info->list_array[num_part].partition_id;
  }
}


/*
  PARTITION_ITERATOR::get_next implementation: walk over field-space interval

  SYNOPSIS
    get_next_partition_via_walking()
      part_iter  Partitioning iterator

  DESCRIPTION
    This implementation of PARTITION_ITERATOR::get_next() returns ids of
    partitions that contain records with partitioning field value within
    [start_val, end_val] interval.
    The function conforms to partition_iter_func type.

  RETURN
    partition id
    NOT_A_PARTITION_ID if there are no more partitioning.
*/

static uint32 get_next_partition_via_walking(PARTITION_ITERATOR *part_iter)
{
  uint32 part_id;
  Field *field= part_iter->part_info->part_field_array[0];
  while (part_iter->field_vals.cur != part_iter->field_vals.end)
  {
    longlong dummy;
    field->store(part_iter->field_vals.cur++, field->flags & UNSIGNED_FLAG);
    if ((part_iter->part_info->is_sub_partitioned() &&
        !part_iter->part_info->get_part_partition_id(part_iter->part_info,
                                                     &part_id, &dummy)) ||
        !part_iter->part_info->get_partition_id(part_iter->part_info,
                                                &part_id, &dummy))
      return part_id;
  }
  part_iter->field_vals.cur= part_iter->field_vals.start;
  return NOT_A_PARTITION_ID;
}


/* Same as get_next_partition_via_walking, but for subpartitions */

static uint32 get_next_subpartition_via_walking(PARTITION_ITERATOR *part_iter)
{
  Field *field= part_iter->part_info->subpart_field_array[0];
  uint32 res;
  if (part_iter->field_vals.cur == part_iter->field_vals.end)
  {
    part_iter->field_vals.cur= part_iter->field_vals.start;
    return NOT_A_PARTITION_ID;
  }
  field->store(part_iter->field_vals.cur++, field->flags & UNSIGNED_FLAG);
  if (part_iter->part_info->get_subpartition_id(part_iter->part_info,
                                                &res))
    return NOT_A_PARTITION_ID;
  return res;
}


/*
  Create partition names

  SYNOPSIS
    create_partition_name()
    out:out                   Created partition name string
    in1                       First part
    in2                       Second part
    name_variant              Normal, temporary or renamed partition name

  RETURN VALUE
    NONE

  DESCRIPTION
    This method is used to calculate the partition name, service routine to
    the del_ren_cre_table method.
*/

void create_partition_name(char *out, const char *in1,
                           const char *in2, uint name_variant,
                           bool translate)
{
  char transl_part_name[FN_REFLEN];
  const char *transl_part;

  if (translate)
  {
    tablename_to_filename(in2, transl_part_name, FN_REFLEN);
    transl_part= transl_part_name;
  }
  else
    transl_part= in2;
  if (name_variant == NORMAL_PART_NAME)
    strxmov(out, in1, "#P#", transl_part, NullS);
  else if (name_variant == TEMP_PART_NAME)
    strxmov(out, in1, "#P#", transl_part, "#TMP#", NullS);
  else if (name_variant == RENAMED_PART_NAME)
    strxmov(out, in1, "#P#", transl_part, "#REN#", NullS);
}


/*
  Create subpartition name

  SYNOPSIS
    create_subpartition_name()
    out:out                   Created partition name string
    in1                       First part
    in2                       Second part
    in3                       Third part
    name_variant              Normal, temporary or renamed partition name

  RETURN VALUE
    NONE

  DESCRIPTION
  This method is used to calculate the subpartition name, service routine to
  the del_ren_cre_table method.
*/

void create_subpartition_name(char *out, const char *in1,
                              const char *in2, const char *in3,
                              uint name_variant)
{
  char transl_part_name[FN_REFLEN], transl_subpart_name[FN_REFLEN];

  tablename_to_filename(in2, transl_part_name, FN_REFLEN);
  tablename_to_filename(in3, transl_subpart_name, FN_REFLEN);
  if (name_variant == NORMAL_PART_NAME)
    strxmov(out, in1, "#P#", transl_part_name,
            "#SP#", transl_subpart_name, NullS);
  else if (name_variant == TEMP_PART_NAME)
    strxmov(out, in1, "#P#", transl_part_name,
            "#SP#", transl_subpart_name, "#TMP#", NullS);
  else if (name_variant == RENAMED_PART_NAME)
    strxmov(out, in1, "#P#", transl_part_name,
            "#SP#", transl_subpart_name, "#REN#", NullS);
}

uint get_partition_field_store_length(Field *field)
{
  uint store_length;

  store_length= field->key_length();
  if (field->real_maybe_null())
    store_length+= HA_KEY_NULL_LENGTH;
  if (field->real_type() == MYSQL_TYPE_VARCHAR)
    store_length+= HA_KEY_BLOB_LENGTH;
  return store_length;
}

bool set_up_table_before_create(THD *thd,
                                TABLE_SHARE *share,
                                const char *partition_name_with_path,
                                HA_CREATE_INFO *info,
                                partition_element *part_elem)
{
  bool error= false;
  const char *partition_name;
  DBUG_ENTER("set_up_table_before_create");

  DBUG_ASSERT(part_elem);

  if (!part_elem)
    DBUG_RETURN(true);
  share->max_rows= part_elem->part_max_rows;
  share->min_rows= part_elem->part_min_rows;
  partition_name= strrchr(partition_name_with_path, FN_LIBCHAR);
  if ((part_elem->index_file_name &&
      (error= append_file_to_dir(thd,
                                 &part_elem->index_file_name,
                                 partition_name+1))) ||
      (part_elem->data_file_name &&
      (error= append_file_to_dir(thd,
                                 &part_elem->data_file_name,
                                 partition_name+1))))
  {
    DBUG_RETURN(error);
  }
  if (part_elem->index_file_name != NULL)
  {
    info->index_file_name= part_elem->index_file_name;
  }
  if (part_elem->data_file_name != NULL)
  {
    info->data_file_name= part_elem->data_file_name;
  }
  if (part_elem->tablespace_name != NULL)
  {
    if (check_tablespace_name(part_elem->tablespace_name) != IDENT_NAME_OK)
    {
	    DBUG_RETURN(true);
    }
    info->tablespace= part_elem->tablespace_name;
  }
  DBUG_RETURN(error);
}<|MERGE_RESOLUTION|>--- conflicted
+++ resolved
@@ -4612,17 +4612,10 @@
 
   query_cache.invalidate(thd, table_list, FALSE);
 
-<<<<<<< HEAD
   my_snprintf(tmp_name, sizeof(tmp_name), ER_THD(thd, ER_INSERT_INFO),
-              (ulong) (copied + deleted),
-              (ulong) deleted,
-              (ulong) 0);
-=======
-  my_snprintf(tmp_name, sizeof(tmp_name), ER(ER_INSERT_INFO),
               (long) (copied + deleted),
               (long) deleted,
               0L);
->>>>>>> 5c0c7851
   my_ok(thd, (ha_rows) (copied+deleted),0L, tmp_name);
   DBUG_VOID_RETURN;
 }
