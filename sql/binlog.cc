/* Copyright (c) 2009, 2023, Oracle and/or its affiliates.

   This program is free software; you can redistribute it and/or modify
   it under the terms of the GNU General Public License, version 2.0,
   as published by the Free Software Foundation.

   This program is also distributed with certain software (including
   but not limited to OpenSSL) that is licensed under separate terms,
   as designated in a particular file or component or in included license
   documentation.  The authors of MySQL hereby grant you an additional
   permission to link the program and your derivative works with the
   separately licensed software that they have included with MySQL.

   This program is distributed in the hope that it will be useful,
   but WITHOUT ANY WARRANTY; without even the implied warranty of
   MERCHANTABILITY or FITNESS FOR A PARTICULAR PURPOSE.  See the
   GNU General Public License, version 2.0, for more details.

   You should have received a copy of the GNU General Public License
   along with this program; if not, write to the Free Software
   Foundation, Inc., 51 Franklin St, Fifth Floor, Boston, MA 02110-1301  USA */

#include "sql/binlog.h"

#include "my_config.h"

#include <errno.h>
#include <fcntl.h>
#include <limits.h>
#include <stdio.h>
#include <stdlib.h>
#include <time.h>

#include "lex_string.h"
#include "map_helpers.h"
#include "my_alloc.h"
#include "my_loglevel.h"
#include "my_macros.h"
#include "my_systime.h"
#include "my_thread.h"
#include "sql/check_stack.h"
#include "sql/clone_handler.h"
#include "sql/raii/thread_stage_guard.h"
#include "sql_string.h"
#include "template_utils.h"
#ifdef HAVE_UNISTD_H
#include <unistd.h>
#endif
#include <algorithm>
#include <list>
#include <map>
#include <memory>
#include <new>
#include <queue>
#include <sstream>
#include <string>

#include "dur_prop.h"
<<<<<<< HEAD
#include "libbinlogevents/include/compression/compressor.h"
#include "libbinlogevents/include/compression/iterator.h"
=======
#include "include/mysqld_errmsg.h"  // ER_OUT_OF_RESOURCES_MSG
#include "libbinlogevents/include/buffer/grow_calculator.h"
#include "libbinlogevents/include/compression/compressor.h"
#include "libbinlogevents/include/compression/payload_event_buffer_istream.h"
>>>>>>> 057f5c95
#include "libbinlogevents/include/control_events.h"
#include "libbinlogevents/include/debug_vars.h"
#include "libbinlogevents/include/rows_event.h"
#include "libbinlogevents/include/statement_events.h"
#include "libbinlogevents/include/table_id.h"
#include "mf_wcomp.h"    // wild_one, wild_many
#include "mutex_lock.h"  // Mutex_lock
#include "my_base.h"
#include "my_bitmap.h"
#include "my_byteorder.h"
#include "my_compiler.h"
#include "my_dbug.h"
#include "my_dir.h"
#include "my_sqlcommand.h"
#include "my_stacktrace.h"  // my_safe_print_system_time
#include "my_thread_local.h"
#include "mysql/components/services/log_builtins.h"
#include "mysql/plugin.h"
#include "mysql/psi/mysql_file.h"
#include "mysql/service_mysql_alloc.h"
#include "mysql/thread_type.h"
#include "mysqld_error.h"
#include "partition_info.h"
#include "prealloced_array.h"
#include "scope_guard.h"
#include "sql/binlog/decompressing_event_object_istream.h"
#include "sql/binlog/global.h"
#include "sql/binlog/group_commit/bgc_ticket_manager.h"  // Bgc_ticket_manager
#include "sql/binlog/recovery.h"  // binlog::Binlog_recovery
#include "sql/binlog_ostream.h"
#include "sql/binlog_reader.h"
#include "sql/create_field.h"
#include "sql/current_thd.h"
#include "sql/debug_sync.h"  // DEBUG_SYNC
#include "sql/derror.h"      // ER_THD
#include "sql/discrete_interval.h"
#include "sql/field.h"
#include "sql/handler.h"
#include "sql/item_func.h"  // user_var_entry
#include "sql/key.h"
#include "sql/log.h"
#include "sql/log_event.h"           // Rows_log_event
#include "sql/mysqld.h"              // sync_binlog_period ...
#include "sql/mysqld_thd_manager.h"  // Global_THD_manager
#include "sql/protocol.h"
#include "sql/psi_memory_key.h"
#include "sql/query_options.h"
#include "sql/raii/sentry.h"  // raii::Sentry<>
#include "sql/rpl_filter.h"
#include "sql/rpl_gtid.h"
#include "sql/rpl_handler.h"  // RUN_HOOK
#include "sql/rpl_mi.h"       // Master_info
#include "sql/rpl_record.h"
#include "sql/rpl_replica.h"
#include "sql/rpl_replica_commit_order_manager.h"  // Commit_order_manager
#include "sql/rpl_rli.h"                           // Relay_log_info
#include "sql/rpl_rli_pdb.h"                       // Slave_worker
#include "sql/rpl_transaction_ctx.h"
#include "sql/rpl_trx_boundary_parser.h"  // Transaction_boundary_parser
#include "sql/rpl_utility.h"
#include "sql/sql_backup_lock.h"  // is_instance_backup_locked et al.
#include "sql/sql_base.h"         // find_temporary_table
#include "sql/sql_bitmap.h"
#include "sql/sql_class.h"  // THD
#include "sql/sql_const.h"
#include "sql/sql_data_change.h"
#include "sql/sql_error.h"
#include "sql/sql_lex.h"
#include "sql/sql_list.h"
#include "sql/sql_parse.h"  // sqlcom_can_generate_row_events
#include "sql/sql_show.h"   // append_identifier
#include "sql/system_variables.h"
#include "sql/table.h"
#include "sql/transaction_info.h"
#include "sql/xa.h"
#include "sql/xa/sql_cmd_xa.h"  // Sql_cmd_xa_*
#include "sql_partition.h"
#include "thr_lock.h"

class Item;

using binary_log::checksum_crc32;
using std::list;
using std::max;
using std::min;
using std::string;

#define FLAGSTR(V, F) ((V) & (F) ? #F " " : "")
#define YESNO(X) ((X) ? "yes" : "no")

/**
  @defgroup Binary_Log Binary Log
  @{
 */

#define MY_OFF_T_UNDEF (~(my_off_t)0UL)

/*
  Constants required for the limit unsafe warnings suppression
 */
// seconds after which the limit unsafe warnings suppression will be activated
#define LIMIT_UNSAFE_WARNING_ACTIVATION_TIMEOUT 50
// number of limit unsafe warnings after which the suppression will be activated
#define LIMIT_UNSAFE_WARNING_ACTIVATION_THRESHOLD_COUNT 50

static ulonglong limit_unsafe_suppression_start_time = 0;
static bool unsafe_warning_suppression_is_activated = false;
static int limit_unsafe_warning_count = 0;

static handlerton *binlog_hton;
bool opt_binlog_order_commits = true;

const char *log_bin_index = nullptr;
const char *log_bin_basename = nullptr;

/* Size for IO_CACHE buffer for binlog & relay log */
ulong rpl_read_size;

MYSQL_BIN_LOG mysql_bin_log(&sync_binlog_period);

static int binlog_init(void *p);
static int binlog_start_trans_and_stmt(THD *thd, Log_event *start_event);
static int binlog_close_connection(handlerton *hton, THD *thd);
static int binlog_savepoint_set(handlerton *hton, THD *thd, void *sv);
static int binlog_savepoint_rollback(handlerton *hton, THD *thd, void *sv);
static bool binlog_savepoint_rollback_can_release_mdl(handlerton *hton,
                                                      THD *thd);
static int binlog_commit(handlerton *hton, THD *thd, bool all);
static int binlog_rollback(handlerton *hton, THD *thd, bool all);
/*
  This function is used to prepare a transaction. For the binary log SE.

  @param hton The pointer to the binlog SE plugin.
  @param thd The THD session object holding the transaction to be prepared.
  @param all Preparing a transaction (i.e. true) or a statement
             (i.e. false).

  @return 0 if the function is successfully executed, non-zero otherwise
*/
static int binlog_prepare(handlerton *hton, THD *thd, bool all);
/*
  This function is used to mark an X/Open XA distributed transaction as
  being prepared in the server transaction coordinator.

  Is a no-op function, added to the handler API to workaround warnings that
  are triggered for SEs participating in a transaction that requires this
  callback but such callback is not available.

  @param hton The pointer to the binlog SE plugin.
  @param thd The THD session object holding the transaction to be updated.

  @return 0 if the function is successfully executed, non-zero otherwise
*/
static int binlog_set_prepared_in_tc(handlerton *hton, THD *thd);
static void exec_binlog_error_action_abort(const char *err_string);
static void binlog_prepare_row_images(const THD *thd, TABLE *table);
static bool is_loggable_xa_prepare(THD *thd);

namespace {
/**
  Finishes the transaction in the engines. If the `commit_low` flag is set,
  will commit in the engines, otherwise, if the underlying statement is an
  `XA ROLLBACK`, it will rollback in the engines.

  @param thd The THD session object holding the transaction to finalize.
  @param all Finalizing a transaction (i.e. true) or a statement
             (i.e. false).
  @param run_after_commit In the case of a commit being issued, whether or
                          not to run the `after_commit` hook.
 */
void finish_transaction_in_engines(THD *thd, bool all, bool run_after_commit);
}  // namespace

bool normalize_binlog_name(char *to, const char *from, bool is_relay_log) {
  DBUG_TRACE;
  bool error = false;
  char buff[FN_REFLEN];
  char *ptr = const_cast<char *>(from);
  char *opt_name = is_relay_log ? opt_relay_logname : opt_bin_logname;

  assert(from);

  /* opt_name is not null and not empty and from is a relative path */
  if (opt_name && opt_name[0] && from && !test_if_hard_path(from)) {
    // take the path from opt_name
    // take the filename from from
    char log_dirpart[FN_REFLEN], log_dirname[FN_REFLEN];
    size_t log_dirpart_len, log_dirname_len;
    dirname_part(log_dirpart, opt_name, &log_dirpart_len);
    dirname_part(log_dirname, from, &log_dirname_len);

    /* log may be empty => relay-log or log-bin did not
        hold paths, just filename pattern */
    if (log_dirpart_len > 0) {
      /* create the new path name */
      if (fn_format(buff, from + log_dirname_len, log_dirpart, "",
                    MYF(MY_UNPACK_FILENAME | MY_SAFE_PATH)) == nullptr) {
        error = true;
        goto end;
      }

      ptr = buff;
    }
  }

  assert(ptr);
  if (ptr) {
    size_t length = strlen(ptr);

    // Strips the CR+LF at the end of log name and \0-terminates it.
    if (length && ptr[length - 1] == '\n') {
      ptr[length - 1] = 0;
      length--;
      if (length && ptr[length - 1] == '\r') {
        ptr[length - 1] = 0;
        length--;
      }
    }
    if (!length) {
      error = true;
      goto end;
    }
    strmake(to, ptr, length);
  }
end:
  return error;
}

/**
  @brief Checks whether purge conditions are met to be able to run purge
         for binary log files.

  This function checks whether the binary log is open, if the instance
  is not locked for backup.

  @param log The reference to the binary log.
  @return std::pair<bool, int> the first element states whether there is a
  purge condition violation. The second element states what is the associated
  error code, if any.
*/
static std::pair<bool, int> check_purge_conditions(const MYSQL_BIN_LOG &log) {
  // is the binary log open?
  if (!log.is_open()) {
    return std::make_pair(true, 0);
  }

  // go ahead, validations checked successfully
  return std::make_pair(false, 0);
}

/**
  @brief This function abstracts the calculation of the binary log files
         retention lower bound. It is just a function that makes it easier
         to handle the fact that there are two mutually exclusive variables
         that control the purge period and one of them is deprecated.

  NOTE: This function and part of the purge validation functions should
        really move to a retention policy class that abstracts the
        retention policy altogether and its controls. Perhaps we
        can do that once expire_logs_days is removed and a refactoring
        is done to also include retention based on storage space
        occupied. Then we can uses the same retention abstraction
        for binary and relay logs and possibly extend the options
        to retain (binary) log files not only based on time, but
        also on space used.

  @return time_t the time after which log files are considered expired.
*/
static time_t calculate_auto_purge_lower_time_bound() {
  if (DBUG_EVALUATE_IF("expire_logs_always", true, false)) return time(nullptr);

  int64 expiration_time = 0;
  int64 current_time = time(nullptr);

  if (binlog_expire_logs_seconds > 0)
    expiration_time = current_time - binlog_expire_logs_seconds;
  else if (expire_logs_days > 0)
    expiration_time =
        current_time - expire_logs_days * static_cast<int64>(SECONDS_IN_24H);

  // check for possible overflow conditions (4 bytes time_t)
  if (expiration_time < std::numeric_limits<time_t>::min())
    expiration_time = std::numeric_limits<time_t>::min();

  // This function should only be called if binlog_expire_logs_seconds
  // or expire_logs_days are greater than 0
  assert(binlog_expire_logs_seconds > 0 || expire_logs_days > 0);

  return static_cast<time_t>(expiration_time);
}

/**
  @brief Checks if automatic purge conditions are met and therefore the
  purge is allowed to be done. If not met returns true. Otherwise, false.

  @return false if the check is successful. True otherwise.
*/
static bool check_auto_purge_conditions() {
  // purge is disabled
  if (!opt_binlog_expire_logs_auto_purge) return true;

  // no retention window configured
  if (binlog_expire_logs_seconds == 0 && expire_logs_days == 0) return true;

  // go ahead, validations checked successfully
  return false;
}

/**
   Logical binlog file which wraps and hides the detail of lower layer storage
   implementation. Binlog code just use this class to control real storage
 */
class MYSQL_BIN_LOG::Binlog_ofile : public Basic_ostream {
 public:
  ~Binlog_ofile() override {
    DBUG_TRACE;
    close();
    return;
  }

  /**
     Opens the binlog file. It opens the lower layer storage.

     @param[in] log_file_key  The PSI_file_key for this stream
     @param[in] binlog_name  The file to be opened
     @param[in] flags  The flags used by IO_CACHE.
     @param[in] existing True if opening the file, false if creating a new one.

     @retval false  Success
     @retval true  Error
  */
  bool open(
#ifdef HAVE_PSI_INTERFACE
      PSI_file_key log_file_key,
#endif
      const char *binlog_name, myf flags, bool existing = false) {
    DBUG_TRACE;
    assert(m_pipeline_head == nullptr);

#ifndef NDEBUG
    {
#ifndef HAVE_PSI_INTERFACE
      PSI_file_key log_file_key = PSI_NOT_INSTRUMENTED;
#endif
      MY_STAT info;
      if (!mysql_file_stat(log_file_key, binlog_name, &info, MYF(0))) {
        assert(existing == !(my_errno() == ENOENT));
        set_my_errno(0);
      }
    }
#endif

    std::unique_ptr<IO_CACHE_ostream> file_ostream(new IO_CACHE_ostream);
    if (file_ostream->open(log_file_key, binlog_name, flags)) return true;

    m_pipeline_head = std::move(file_ostream);

    /* Setup encryption for new files if needed */
    if (!existing && rpl_encryption.is_enabled()) {
      std::unique_ptr<Binlog_encryption_ostream> encrypted_ostream(
          new Binlog_encryption_ostream());
      if (encrypted_ostream->open(std::move(m_pipeline_head))) return true;
      m_encrypted_header_size = encrypted_ostream->get_header_size();
      m_pipeline_head = std::move(encrypted_ostream);
    }

    return false;
  }

  /**
    Opens an existing binlog file. It opens the lower layer storage reusing the
    existing file password if needed.

    @param[in] log_file_key The PSI_file_key for this stream
    @param[in] binlog_name The file to be opened
    @param[in] flags The flags used by IO_CACHE.

    @retval std::unique_ptr A Binlog_ofile object pointer.
    @retval nullptr Error.
  */
  static std::unique_ptr<Binlog_ofile> open_existing(
#ifdef HAVE_PSI_INTERFACE
      PSI_file_key log_file_key,
#endif
      const char *binlog_name, myf flags) {
    DBUG_TRACE;
    std::unique_ptr<Rpl_encryption_header> header;
    unsigned char magic[BINLOG_MAGIC_SIZE];

    /* Open a simple istream to read the magic from the file */
    IO_CACHE_istream istream;
    if (istream.open(key_file_binlog, key_file_binlog_cache, binlog_name,
                     MYF(MY_WME | MY_DONT_CHECK_FILESIZE), rpl_read_size))
      return nullptr;
    if (istream.read(magic, BINLOG_MAGIC_SIZE) != BINLOG_MAGIC_SIZE)
      return nullptr;

    assert(Rpl_encryption_header::ENCRYPTION_MAGIC_SIZE == BINLOG_MAGIC_SIZE);
    /* Identify the file type by the magic to get the encryption header */
    if (memcmp(magic, Rpl_encryption_header::ENCRYPTION_MAGIC,
               BINLOG_MAGIC_SIZE) == 0) {
      header = Rpl_encryption_header::get_header(&istream);
      if (header == nullptr) return nullptr;
    } else if (memcmp(magic, BINLOG_MAGIC, BINLOG_MAGIC_SIZE) != 0) {
      return nullptr;
    }

    /* Open the binlog_ofile */
    std::unique_ptr<Binlog_ofile> ret_ofile(new Binlog_ofile);
    if (ret_ofile->open(
#ifdef HAVE_PSI_INTERFACE
            log_file_key,
#endif
            binlog_name, flags, true)) {
      return nullptr;
    }

    if (header != nullptr) {
      /* Add the encryption stream on top of IO_CACHE */
      std::unique_ptr<Binlog_encryption_ostream> encrypted_ostream(
          new Binlog_encryption_ostream);
      ret_ofile->m_encrypted_header_size = header->get_header_size();
      encrypted_ostream->open(std::move(ret_ofile->m_pipeline_head),
                              std::move(header));
      ret_ofile->m_pipeline_head = std::move(encrypted_ostream);
      ret_ofile->set_encrypted();
    }
    return ret_ofile;
  }

  void close() {
    m_pipeline_head.reset(nullptr);
    m_position = 0;
    m_encrypted_header_size = 0;
  }

  /**
     Writes data into storage and maintains binlog position.

     @param[in] buffer  the data will be written
     @param[in] length  the length of the data

     @retval false  Success
     @retval true  Error
  */
  bool write(const unsigned char *buffer, my_off_t length) override {
    assert(m_pipeline_head != nullptr);

    if (m_pipeline_head->write(buffer, length)) return true;

    m_position += length;
    return false;
  }

  /**
     Updates some bytes in the binlog file. If is only used for clearing
     LOG_EVENT_BINLOG_IN_USE_F.

     @param[in] buffer  the data will be written
     @param[in] length  the length of the data
     @param[in] offset  the offset of the bytes will be updated

     @retval false  Success
     @retval true  Error
  */
  bool update(const unsigned char *buffer, my_off_t length, my_off_t offset) {
    assert(m_pipeline_head != nullptr);
    return m_pipeline_head->seek(offset) ||
           m_pipeline_head->write(buffer, length);
  }

  /**
     Truncates some data at the end of the binlog file.

     @param[in] offset  where the binlog file will be truncated to.

     @retval false  Success
     @retval true  Error
  */
  bool truncate(my_off_t offset) {
    assert(m_pipeline_head != nullptr);

    if (m_pipeline_head->truncate(offset)) return true;
    m_position = offset;
    return false;
  }

  bool flush() { return m_pipeline_head->flush(); }
  bool sync() { return m_pipeline_head->sync(); }
  bool flush_and_sync() { return flush() || sync(); }
  my_off_t position() { return m_position; }
  bool is_empty() { return position() == 0; }
  bool is_open() { return m_pipeline_head != nullptr; }
  /**
    Returns the encrypted header size of the binary log file.

    @retval 0 The file is not encrypted.
    @retval >0 The encryption header size.
  */
  int get_encrypted_header_size() { return m_encrypted_header_size; }
  /**
    Returns the real file size.

    While position() returns the "file size" from the plain binary log events
    stream point of view, this function considers the encryption header when it
    exists.

    @return The real file size considering the encryption header.
  */
  my_off_t get_real_file_size() { return m_position + m_encrypted_header_size; }
  /**
    Get the pipeline head.

    @retval  Returns the pipeline head or nullptr.
  */
  std::unique_ptr<Truncatable_ostream> get_pipeline_head() {
    return std::move(m_pipeline_head);
  }
  /**
    Check if the log file is encrypted.

    @retval  True if the log file is encrypted.
    @retval  False if the log file is not encrypted.
  */
  bool is_encrypted() { return m_encrypted; }
  /**
    Set that the log file is encrypted.
  */
  void set_encrypted() { m_encrypted = true; }

 private:
  my_off_t m_position = 0;
  int m_encrypted_header_size = 0;
  std::unique_ptr<Truncatable_ostream> m_pipeline_head;
  bool m_encrypted = false;
};

/**
  Helper class to switch to a new thread and then go back to the previous one,
  when the object is destroyed using RAII.

  This class is used to temporarily switch to another session (THD
  structure). It will set up thread specific "globals" correctly
  so that the POSIX thread looks exactly like the session attached to.
  However, PSI_thread info is not touched as it is required to show
  the actual physical view in PFS instrumentation i.e., it should
  depict as the real thread doing the work instead of thread it switched
  to.

  On destruction, the original session (which is supplied to the
  constructor) will be re-attached automatically. For example, with
  this code, the value of @c current_thd will be the same before and
  after execution of the code.

  @code
  {
    for (int i = 0 ; i < count ; ++i)
    {
      // here we are attached to current_thd
      // [...]
      Thd_backup_and_restore switch_thd(current_thd, other_thd[i]);
      // [...]
      // here we are attached to other_thd[i]
      // [...]
    }
    // here we are attached to current_thd
  }
  @endcode

  @warning The class is not designed to be inherited from.
 */

class Thd_backup_and_restore {
 public:
  /**
    Try to attach the POSIX thread to a session.

    @param[in] backup_thd    The thd to restore to when object is destructed.
    @param[in] new_thd       The thd to attach to.
   */

  Thd_backup_and_restore(THD *backup_thd, THD *new_thd)
      : m_backup_thd(backup_thd),
        m_new_thd(new_thd),
        m_new_thd_old_real_id(new_thd->real_id),
        m_new_thd_old_thread_stack(new_thd->thread_stack) {
    assert(m_backup_thd != nullptr && m_new_thd != nullptr);
    // Reset the state of the current thd.
    m_backup_thd->restore_globals();

    m_new_thd->thread_stack = m_backup_thd->thread_stack;
    m_new_thd->store_globals();
#ifdef HAVE_PSI_THREAD_INTERFACE
    PSI_THREAD_CALL(set_mem_cnt_THD)(m_new_thd, &m_backup_cnt_thd);
#endif
  }

  /**
      Restores to previous thd.
   */
  ~Thd_backup_and_restore() {
    /*
      Restore the global variables of the thd we previously attached to,
      to its original state. In other words, detach the m_new_thd.
    */
    m_new_thd->restore_globals();
    m_new_thd->real_id = m_new_thd_old_real_id;
    m_new_thd->thread_stack = m_new_thd_old_thread_stack;

    // Reset the global variables to the original state.
    m_backup_thd->store_globals();
#ifdef HAVE_PSI_THREAD_INTERFACE
    PSI_THREAD_CALL(set_mem_cnt_THD)(m_backup_cnt_thd, &m_dummy_cnt_thd);
#endif
  }

 private:
  THD *m_backup_thd;
  THD *m_new_thd;
  THD *m_backup_cnt_thd;
  THD *m_dummy_cnt_thd;
  my_thread_t m_new_thd_old_real_id;
  const char *m_new_thd_old_thread_stack;
};

/**
  Caches for non-transactional and transactional data before writing
  it to the binary log.

  @todo All the access functions for the flags suggest that the
  encapsuling is not done correctly, so try to move any logic that
  requires access to the flags into the cache.
*/
class binlog_cache_data {
 public:
  binlog_cache_data(bool trx_cache_arg, ulong *ptr_binlog_cache_use_arg,
                    ulong *ptr_binlog_cache_disk_use_arg)
      : m_pending(nullptr),
        ptr_binlog_cache_use(ptr_binlog_cache_use_arg),
        ptr_binlog_cache_disk_use(ptr_binlog_cache_disk_use_arg) {
    flags.transactional = trx_cache_arg;
  }

  bool open(my_off_t cache_size, my_off_t max_cache_size) {
    return m_cache.open(cache_size, max_cache_size);
  }

  Binlog_cache_storage *get_cache() { return &m_cache; }
  int finalize(THD *thd, Log_event *end_event);
  int finalize(THD *thd, Log_event *end_event, XID_STATE *xs);
  int flush(THD *thd, my_off_t *bytes, bool *wrote_xid);
  int write_event(Log_event *event);
  void set_event_counter(size_t event_counter) {
    m_event_counter = event_counter;
  }
  size_t get_event_counter() const { return m_event_counter; }
  size_t get_compressed_size() const { return m_compressed_size; }
  size_t get_decompressed_size() const { return m_decompressed_size; }
  binary_log::transaction::compression::type get_compression_type() const {
    return m_compression_type;
  }

  void set_compressed_size(size_t s) { m_compressed_size = s; }
  void set_decompressed_size(size_t s) { m_decompressed_size = s; }
  void set_compression_type(binary_log::transaction::compression::type t) {
    m_compression_type = t;
  }

  virtual ~binlog_cache_data() {
    assert(is_binlog_empty());
    m_cache.close();
  }

  bool is_binlog_empty() const {
    DBUG_PRINT("debug", ("%s_cache - pending: 0x%llx, bytes: %llu",
                         (flags.transactional ? "trx" : "stmt"),
                         (ulonglong)pending(), (ulonglong)m_cache.length()));
    return pending() == nullptr && m_cache.is_empty();
  }

  bool is_finalized() const { return flags.finalized; }

  Rows_log_event *pending() const { return m_pending; }

  void set_pending(Rows_log_event *const pending) { m_pending = pending; }

  void set_incident(void) { flags.incident = true; }

  bool has_incident(void) const { return flags.incident; }

  bool has_xid() const {
    // There should only be an XID event if we are transactional
    assert((flags.transactional && flags.with_xid) || !flags.with_xid);
    return flags.with_xid;
  }

  bool is_trx_cache() const { return flags.transactional; }

  my_off_t get_byte_position() const { return m_cache.length(); }

  void cache_state_checkpoint(my_off_t pos_to_checkpoint) {
    // We only need to store the cache state for pos > 0
    if (pos_to_checkpoint) {
      cache_state state;
      state.with_rbr = flags.with_rbr;
      state.with_sbr = flags.with_sbr;
      state.with_start = flags.with_start;
      state.with_end = flags.with_end;
      state.with_content = flags.with_content;
      state.event_counter = m_event_counter;
      cache_state_map[pos_to_checkpoint] = state;
    }
  }

  void cache_state_rollback(my_off_t pos_to_rollback) {
    if (pos_to_rollback) {
      std::map<my_off_t, cache_state>::iterator it;
      it = cache_state_map.find(pos_to_rollback);
      if (it != cache_state_map.end()) {
        flags.with_rbr = it->second.with_rbr;
        flags.with_sbr = it->second.with_sbr;
        flags.with_start = it->second.with_start;
        flags.with_end = it->second.with_end;
        flags.with_content = it->second.with_content;
        m_event_counter = it->second.event_counter;
      } else
        assert(it == cache_state_map.end());
    }
    // Rolling back to pos == 0 means cleaning up the cache.
    else {
      flags.with_rbr = false;
      flags.with_sbr = false;
      flags.with_start = false;
      flags.with_end = false;
      flags.with_content = false;
      m_event_counter = 0;
    }
  }

  /**
     Reset the cache to unused state when the transaction is finished. It
     drops all data in the cache and clears the flags of the transaction state.
  */
  virtual void reset() {
    compute_statistics();
    remove_pending_event();

    if (m_cache.reset()) {
      LogErr(WARNING_LEVEL, ER_BINLOG_CANT_RESIZE_CACHE);
    }

    flags.incident = false;
    flags.with_xid = false;
    flags.immediate = false;
    flags.finalized = false;
    flags.with_sbr = false;
    flags.with_rbr = false;
    flags.with_start = false;
    flags.with_end = false;
    flags.with_content = false;

    /*
      The truncate function calls reinit_io_cache that calls my_b_flush_io_cache
      which may increase disk_writes. This breaks the disk_writes use by the
      binary log which aims to compute the ratio between in-memory cache usage
      and disk cache usage. To avoid this undesirable behavior, we reset the
      variable after truncating the cache.
    */
    cache_state_map.clear();
    m_event_counter = 0;
    m_compressed_size = 0;
    m_decompressed_size = 0;
    m_compression_type = binary_log::transaction::compression::NONE;
    assert(is_binlog_empty());
  }

  /**
    Returns information about the cache content with respect to
    the binlog_format of the events.

    This will be used to set a flag on GTID_LOG_EVENT stating that the
    transaction may have SBR statements or not, but the binlog dump
    will show this flag as "rbr_only" when it is not set. That's why
    an empty transaction should return true below, or else an empty
    transaction would be assumed as "rbr_only" even not having RBR
    events.

    When dumping a binary log content using mysqlbinlog client program,
    for any transaction assumed as "rbr_only" it will be printed a
    statement changing the transaction isolation level to READ COMMITTED.
    It doesn't make sense to have an empty transaction "requiring" this
    isolation level change.

    @return true  The cache have SBR events or is empty.
    @return false The cache contains a transaction with no SBR events.
   */
  bool may_have_sbr_stmts() { return flags.with_sbr || !flags.with_rbr; }

  /**
    Check if the binlog cache contains an empty transaction, which has
    two binlog events "BEGIN" and "COMMIT".

    @return true  The binlog cache contains an empty transaction.
    @return false Otherwise.
  */
  bool has_empty_transaction() {
    /*
      The empty transaction has two events in trx/stmt binlog cache
      and no changes: one is a transaction start and other is a transaction
      end (there should be no SBR changing content and no RBR events).
    */
    if (flags.with_start &&   // Has transaction start statement
        flags.with_end &&     // Has transaction end statement
        !flags.with_content)  // Has no other content than START/END
    {
      assert(m_event_counter == 2);  // Two events in the cache only
      assert(!flags.with_sbr);       // No statements changing content
      assert(!flags.with_rbr);       // No rows changing content
      assert(!flags.immediate);      // Not a DDL
      assert(!flags.with_xid);  // Not a XID trx and not an atomic DDL Query
      return true;
    }
    return false;
  }

  /**
    Check if the binlog cache is empty or contains an empty transaction,
    which has two binlog events "BEGIN" and "COMMIT".

    @return true  The binlog cache is empty or contains an empty transaction.
    @return false Otherwise.
  */
  bool is_empty_or_has_empty_transaction() {
    return is_binlog_empty() || has_empty_transaction();
  }

 protected:
  /*
    This structure should have all cache variables/flags that should be restored
    when a ROLLBACK TO SAVEPOINT statement be executed.
  */
  struct cache_state {
    bool with_sbr;
    bool with_rbr;
    bool with_start;
    bool with_end;
    bool with_content;
    size_t event_counter;
  };
  /*
    For every SAVEPOINT used, we will store a cache_state for the current
    binlog cache position. So, if a ROLLBACK TO SAVEPOINT is used, we can
    restore the cache_state values after truncating the binlog cache.
  */
  std::map<my_off_t, cache_state> cache_state_map;
  /*
    In order to compute the transaction size (because of possible extra checksum
    bytes), we need to keep track of how many events are in the binlog cache.
  */
  size_t m_event_counter = 0;

  size_t m_compressed_size = 0;
  size_t m_decompressed_size = 0;
  binary_log::transaction::compression::type m_compression_type =
      binary_log::transaction::compression::type::NONE;
  /*
    It truncates the cache to a certain position. This includes deleting the
    pending event. It corresponds to rollback statement or rollback to
    a savepoint. It doesn't change transaction state.
   */
  void truncate(my_off_t pos) {
    DBUG_PRINT("info", ("truncating to position %lu", (ulong)pos));
    remove_pending_event();

    // TODO: check the return value.
    (void)m_cache.truncate(pos);
  }

  /**
     Flush pending event to the cache buffer.
   */
  int flush_pending_event(THD *thd) {
    if (m_pending) {
      m_pending->set_flags(Rows_log_event::STMT_END_F);
      if (int error = write_event(m_pending)) return error;
      thd->clear_binlog_table_maps();
    }
    return 0;
  }

  /**
    Remove the pending event.
   */
  int remove_pending_event() {
    delete m_pending;
    m_pending = nullptr;
    return 0;
  }
  struct Flags {
    /*
      Defines if this is either a trx-cache or stmt-cache, respectively, a
      transactional or non-transactional cache.
    */
    bool transactional : 1;

    /*
      This indicates that some events did not get into the cache and most likely
      it is corrupted.
    */
    bool incident : 1;

    /*
      This indicates that the cache should be written without BEGIN/END.
    */
    bool immediate : 1;

    /*
      This flag indicates that the buffer was finalized and has to be
      flushed to disk.
     */
    bool finalized : 1;

    /*
      This indicates that either the cache contain an XID event, or it's
      an atomic DDL Query-log-event. In the latter case the flag is set up
      on the statement level, namely when the Query-log-event is cached
      at time the DDL transaction is not committing.
      The flag therefore gets reset when the cache is cleaned due to
      the statement rollback, e.g in case of a DDL post-caching execution
      error.
      Any statement scope flag among other things must consider its
      reset policy when the statement is rolled back.
    */
    bool with_xid : 1;

    /*
      This indicates that the cache contain statements changing content.
    */
    bool with_sbr : 1;

    /*
      This indicates that the cache contain RBR event changing content.
    */
    bool with_rbr : 1;

    /*
      This indicates that the cache contain s transaction start statement.
    */
    bool with_start : 1;

    /*
      This indicates that the cache contain a transaction end event.
    */
    bool with_end : 1;

    /*
      This indicates that the cache contain content other than START/END.
    */
    bool with_content : 1;
  } flags;

  /// Compress the current transaction "in-place", if possible
  ///
  /// This attempts to compress the transaction if it satisfies the
  /// necessary pre-conditions. Otherwise it does nothing.
  ///
  /// @retval true Error: the cache has been corrupted and the
  /// transaction must be aborted.
  ///
  /// @retval false Success: the transaction was either compressed
  /// successfully, or compression was not attempted, or compression
  /// failed and left the uncompressed transaction intact.
  [[NODISCARD]] bool compress(THD *thd);

 private:
  /*
    Storage for byte data. This binlog_cache_data will serialize
    events into bytes and put them into m_cache.
  */
  Binlog_cache_storage m_cache;

  /*
    Pending binrows event. This event is the event where the rows are currently
    written.
   */
  Rows_log_event *m_pending;

  /**
    This function computes binlog cache and disk usage.
  */
  void compute_statistics() {
    if (!is_binlog_empty()) {
      (*ptr_binlog_cache_use)++;
      if (m_cache.disk_writes() != 0) (*ptr_binlog_cache_disk_use)++;
    }
  }

  /*
    Stores a pointer to the status variable that keeps track of the in-memory
    cache usage. This corresponds to either
      . binlog_cache_use or binlog_stmt_cache_use.
  */
  ulong *ptr_binlog_cache_use;

  /*
    Stores a pointer to the status variable that keeps track of the disk
    cache usage. This corresponds to either
      . binlog_cache_disk_use or binlog_stmt_cache_disk_use.
  */
  ulong *ptr_binlog_cache_disk_use;

  binlog_cache_data &operator=(const binlog_cache_data &info);
  binlog_cache_data(const binlog_cache_data &info);
};

class binlog_stmt_cache_data : public binlog_cache_data {
 public:
  binlog_stmt_cache_data(bool trx_cache_arg, ulong *ptr_binlog_cache_use_arg,
                         ulong *ptr_binlog_cache_disk_use_arg)
      : binlog_cache_data(trx_cache_arg, ptr_binlog_cache_use_arg,
                          ptr_binlog_cache_disk_use_arg) {}

  using binlog_cache_data::finalize;

  int finalize(THD *thd);
};

int binlog_stmt_cache_data::finalize(THD *thd) {
  if (flags.immediate) {
    if (int error = finalize(thd, nullptr)) return error;
  } else {
    Query_log_event end_evt(thd, STRING_WITH_LEN("COMMIT"), false, false, true,
                            0, true);
    if (int error = finalize(thd, &end_evt)) return error;
  }
  return 0;
}

class binlog_trx_cache_data : public binlog_cache_data {
 public:
  binlog_trx_cache_data(bool trx_cache_arg, ulong *ptr_binlog_cache_use_arg,
                        ulong *ptr_binlog_cache_disk_use_arg)
      : binlog_cache_data(trx_cache_arg, ptr_binlog_cache_use_arg,
                          ptr_binlog_cache_disk_use_arg),
        m_cannot_rollback(false),
        before_stmt_pos(MY_OFF_T_UNDEF) {}

  void reset() override {
    DBUG_TRACE;
    DBUG_PRINT("enter", ("before_stmt_pos: %llu", (ulonglong)before_stmt_pos));
    m_cannot_rollback = false;
    before_stmt_pos = MY_OFF_T_UNDEF;
    binlog_cache_data::reset();
    DBUG_PRINT("return", ("before_stmt_pos: %llu", (ulonglong)before_stmt_pos));
    return;
  }

  bool cannot_rollback() const { return m_cannot_rollback; }

  void set_cannot_rollback() { m_cannot_rollback = true; }

  my_off_t get_prev_position() const { return before_stmt_pos; }

  void set_prev_position(my_off_t pos) {
    DBUG_TRACE;
    DBUG_PRINT("enter", ("before_stmt_pos: %llu", (ulonglong)before_stmt_pos));
    before_stmt_pos = pos;
    cache_state_checkpoint(before_stmt_pos);
    DBUG_PRINT("return", ("before_stmt_pos: %llu", (ulonglong)before_stmt_pos));
    return;
  }

  void restore_prev_position() {
    DBUG_TRACE;
    DBUG_PRINT("enter", ("before_stmt_pos: %llu", (ulonglong)before_stmt_pos));
    binlog_cache_data::truncate(before_stmt_pos);
    cache_state_rollback(before_stmt_pos);
    before_stmt_pos = MY_OFF_T_UNDEF;
    /*
      Binlog statement rollback clears with_xid now as the atomic DDL statement
      marker which can be set as early as at event creation and caching.
    */
    flags.with_xid = false;
    DBUG_PRINT("return", ("before_stmt_pos: %llu", (ulonglong)before_stmt_pos));
    return;
  }

  void restore_savepoint(my_off_t pos) {
    DBUG_TRACE;
    DBUG_PRINT("enter", ("before_stmt_pos: %llu", (ulonglong)before_stmt_pos));
    binlog_cache_data::truncate(pos);
    if (pos <= before_stmt_pos) before_stmt_pos = MY_OFF_T_UNDEF;
    cache_state_rollback(pos);
    DBUG_PRINT("return", ("before_stmt_pos: %llu", (ulonglong)before_stmt_pos));
    return;
  }

  using binlog_cache_data::truncate;

  int truncate(THD *thd, bool all);

 private:
  /*
    It will be set true if any statement which cannot be rolled back safely
    is put in trx_cache.
  */
  bool m_cannot_rollback;

  /*
    Binlog position before the start of the current statement.
  */
  my_off_t before_stmt_pos;

  binlog_trx_cache_data &operator=(const binlog_trx_cache_data &info);
  binlog_trx_cache_data(const binlog_trx_cache_data &info);
};

class binlog_cache_mngr {
 public:
  binlog_cache_mngr(ulong *ptr_binlog_stmt_cache_use_arg,
                    ulong *ptr_binlog_stmt_cache_disk_use_arg,
                    ulong *ptr_binlog_cache_use_arg,
                    ulong *ptr_binlog_cache_disk_use_arg)
      : stmt_cache(false, ptr_binlog_stmt_cache_use_arg,
                   ptr_binlog_stmt_cache_disk_use_arg),
        trx_cache(true, ptr_binlog_cache_use_arg,
                  ptr_binlog_cache_disk_use_arg) {}

  bool init() {
    return stmt_cache.open(binlog_stmt_cache_size,
                           max_binlog_stmt_cache_size) ||
           trx_cache.open(binlog_cache_size, max_binlog_cache_size);
  }

  binlog_cache_data *get_binlog_cache_data(bool is_transactional) {
    if (is_transactional)
      return &trx_cache;
    else
      return &stmt_cache;
  }

  Binlog_cache_storage *get_stmt_cache() { return stmt_cache.get_cache(); }
  Binlog_cache_storage *get_trx_cache() { return trx_cache.get_cache(); }
  /**
    Convenience method to check if both caches are empty.
   */
  bool is_binlog_empty() const {
    return stmt_cache.is_binlog_empty() && trx_cache.is_binlog_empty();
  }

  /*
    clear stmt_cache and trx_cache if they are not empty
  */
  void reset() {
    if (!stmt_cache.is_binlog_empty()) stmt_cache.reset();
    if (!trx_cache.is_binlog_empty()) trx_cache.reset();
  }

#ifndef NDEBUG
  bool dbug_any_finalized() const {
    return stmt_cache.is_finalized() || trx_cache.is_finalized();
  }
#endif

  /*
    Convenience method to flush both caches to the binary log.

    @param bytes_written Pointer to variable that will be set to the
                         number of bytes written for the flush.
    @param wrote_xid     Pointer to variable that will be set to @c
                         true if any XID event was written to the
                         binary log. Otherwise, the variable will not
                         be touched.
    @return Error code on error, zero if no error.
   */
  int flush(THD *thd, my_off_t *bytes_written, bool *wrote_xid) {
    my_off_t stmt_bytes = 0;
    my_off_t trx_bytes = 0;
    assert(stmt_cache.has_xid() == 0);
    int error = stmt_cache.flush(thd, &stmt_bytes, wrote_xid);
    if (error) return error;
    DEBUG_SYNC(thd, "after_flush_stm_cache_before_flush_trx_cache");
    error = trx_cache.flush(thd, &trx_bytes, wrote_xid);
    if (error) return error;
    *bytes_written = stmt_bytes + trx_bytes;
    return 0;
  }

  /**
    Check if at least one of transactions and statement binlog caches
    contains an empty transaction, other one is empty or contains an
    empty transaction.

    @return true  At least one of transactions and statement binlog
                  caches an empty transaction, other one is empty
                  or contains an empty transaction.
    @return false Otherwise.
  */
  bool has_empty_transaction() {
    return (trx_cache.is_empty_or_has_empty_transaction() &&
            stmt_cache.is_empty_or_has_empty_transaction() &&
            !is_binlog_empty());
  }

  binlog_stmt_cache_data stmt_cache;
  binlog_trx_cache_data trx_cache;

 private:
  binlog_cache_mngr &operator=(const binlog_cache_mngr &info);
  binlog_cache_mngr(const binlog_cache_mngr &info);
};

static binlog_cache_mngr *thd_get_cache_mngr(const THD *thd) {
  /*
    If opt_bin_log is not set, binlog_hton->slot == -1 and hence
    thd_get_ha_data(thd, hton) segfaults.
  */
  assert(opt_bin_log);
  return (binlog_cache_mngr *)thd_get_ha_data(thd, binlog_hton);
}

/**
  Checks if the BINLOG_CACHE_SIZE's value is greater than MAX_BINLOG_CACHE_SIZE.
  If this happens, the BINLOG_CACHE_SIZE is set to MAX_BINLOG_CACHE_SIZE.
*/
void check_binlog_cache_size(THD *thd) {
  if (binlog_cache_size > max_binlog_cache_size) {
    if (thd) {
      push_warning_printf(
          thd, Sql_condition::SL_WARNING, ER_BINLOG_CACHE_SIZE_GREATER_THAN_MAX,
          ER_THD(thd, ER_BINLOG_CACHE_SIZE_GREATER_THAN_MAX),
          (ulong)binlog_cache_size, (ulong)max_binlog_cache_size);
    } else {
      LogErr(WARNING_LEVEL, ER_BINLOG_CACHE_SIZE_TOO_LARGE, binlog_cache_size,
             (ulong)max_binlog_cache_size);
    }
    binlog_cache_size = static_cast<ulong>(max_binlog_cache_size);
  }
}

/**
  Checks if the BINLOG_STMT_CACHE_SIZE's value is greater than
  MAX_BINLOG_STMT_CACHE_SIZE. If this happens, the BINLOG_STMT_CACHE_SIZE is set
  to MAX_BINLOG_STMT_CACHE_SIZE.
*/
void check_binlog_stmt_cache_size(THD *thd) {
  if (binlog_stmt_cache_size > max_binlog_stmt_cache_size) {
    if (thd) {
      push_warning_printf(
          thd, Sql_condition::SL_WARNING,
          ER_BINLOG_STMT_CACHE_SIZE_GREATER_THAN_MAX,
          ER_THD(thd, ER_BINLOG_STMT_CACHE_SIZE_GREATER_THAN_MAX),
          (ulong)binlog_stmt_cache_size, (ulong)max_binlog_stmt_cache_size);
    } else {
      LogErr(WARNING_LEVEL, ER_BINLOG_STMT_CACHE_SIZE_TOO_LARGE,
             binlog_stmt_cache_size, (ulong)max_binlog_stmt_cache_size);
    }
    binlog_stmt_cache_size = static_cast<ulong>(max_binlog_stmt_cache_size);
  }
}

/**
 Check whether binlog_hton has valid slot and enabled
*/
bool binlog_enabled() {
  return (binlog_hton && binlog_hton->slot != HA_SLOT_UNDEF);
}

/*
 Save position of binary log transaction cache.

 SYNPOSIS
   binlog_trans_log_savepos()

   thd      The thread to take the binlog data from
   pos      Pointer to variable where the position will be stored

 DESCRIPTION

   Save the current position in the binary log transaction cache into
   the variable pointed to by 'pos'
*/

static void binlog_trans_log_savepos(THD *thd, my_off_t *pos) {
  DBUG_TRACE;
  assert(pos != nullptr);
  binlog_cache_mngr *const cache_mngr = thd_get_cache_mngr(thd);
  assert(mysql_bin_log.is_open());
  *pos = cache_mngr->trx_cache.get_byte_position();
  DBUG_PRINT("return", ("position: %lu", (ulong)*pos));
  cache_mngr->trx_cache.cache_state_checkpoint(*pos);
}

static int binlog_dummy_recover(handlerton *, XA_recover_txn *, uint,
                                MEM_ROOT *) {
  return 0;
}

/**
  Auxiliary class to copy serialized events to the binary log and
  correct some of the fields that are not known until just before
  writing the event.

  This class allows feeding events in parts, so it is practical to use
  in do_write_cache() which reads events from an IO_CACHE where events
  may span multiple cache pages.

  The following fields are fixed before writing the event:
  - end_log_pos is set
  - the checksum is computed if checksums are enabled
  - the length is incremented by the checksum size if checksums are enabled
*/
class Binlog_event_writer : public Basic_ostream {
  MYSQL_BIN_LOG::Binlog_ofile *m_binlog_file;
  bool have_checksum;
  ha_checksum initial_checksum;
  ha_checksum checksum;
  uint32 end_log_pos;
  uchar header[LOG_EVENT_HEADER_LEN];
  my_off_t header_len = 0;
  uint32 event_len = 0;

 public:
  /**
    Constructs a new Binlog_event_writer. Should be called once before
    starting to flush the transaction or statement cache to the
    binlog.

    @param binlog_file to write to.
  */
  Binlog_event_writer(MYSQL_BIN_LOG::Binlog_ofile *binlog_file)
      : m_binlog_file(binlog_file),
        have_checksum(binlog_checksum_options !=
                      binary_log::BINLOG_CHECKSUM_ALG_OFF),
        initial_checksum(my_checksum(0L, nullptr, 0)),
        checksum(initial_checksum),
        end_log_pos(binlog_file->position()) {
    // Simulate checksum error
    if (DBUG_EVALUATE_IF("fault_injection_crc_value", 1, 0)) checksum--;
  }

  void update_header() {
    event_len = uint4korr(header + EVENT_LEN_OFFSET);

    // Increase end_log_pos
    end_log_pos += event_len;

    // Update event length if it has checksum
    if (have_checksum) {
      int4store(header + EVENT_LEN_OFFSET, event_len + BINLOG_CHECKSUM_LEN);
      end_log_pos += BINLOG_CHECKSUM_LEN;
    }

    // Store end_log_pos
    int4store(header + LOG_POS_OFFSET, end_log_pos);
    // update the checksum
    if (have_checksum) checksum = my_checksum(checksum, header, header_len);
  }

  bool write(const unsigned char *buffer, my_off_t length) override {
    DBUG_TRACE;

    while (length > 0) {
      /* Write event header into binlog */
      if (event_len == 0) {
        /* data in the buf may be smaller than header size.*/
        uint32 header_incr =
            std::min<uint32>(LOG_EVENT_HEADER_LEN - header_len, length);

        memcpy(header + header_len, buffer, header_incr);
        header_len += header_incr;
        buffer += header_incr;
        length -= header_incr;

        if (header_len == LOG_EVENT_HEADER_LEN) {
          update_header();
          if (m_binlog_file->write(header, header_len)) return true;

          event_len -= header_len;
          header_len = 0;
        }
      } else {
        my_off_t write_bytes = std::min<uint64>(length, event_len);

        if (m_binlog_file->write(buffer, write_bytes)) return true;

        // update the checksum
        if (have_checksum)
          checksum = my_checksum(checksum, buffer, write_bytes);

        event_len -= write_bytes;
        length -= write_bytes;
        buffer += write_bytes;

        // The whole event is copied, now add the checksum
        if (have_checksum && event_len == 0) {
          uchar checksum_buf[BINLOG_CHECKSUM_LEN];

          int4store(checksum_buf, checksum);
          if (m_binlog_file->write(checksum_buf, BINLOG_CHECKSUM_LEN))
            return true;
          checksum = initial_checksum;
        }
      }
    }
    return false;
  }
  /**
    Returns true if per event checksum is enabled.
  */
  bool is_checksum_enabled() { return have_checksum; }
};

/*
  this function is mostly a placeholder.
  conceptually, binlog initialization (now mostly done in MYSQL_BIN_LOG::open)
  should be moved here.
*/

static int binlog_init(void *p) {
  binlog_hton = (handlerton *)p;
  binlog_hton->state = opt_bin_log ? SHOW_OPTION_YES : SHOW_OPTION_NO;
  binlog_hton->db_type = DB_TYPE_BINLOG;
  binlog_hton->savepoint_offset = sizeof(my_off_t);
  binlog_hton->close_connection = binlog_close_connection;
  binlog_hton->savepoint_set = binlog_savepoint_set;
  binlog_hton->savepoint_rollback = binlog_savepoint_rollback;
  binlog_hton->savepoint_rollback_can_release_mdl =
      binlog_savepoint_rollback_can_release_mdl;
  binlog_hton->commit = binlog_commit;
  binlog_hton->rollback = binlog_rollback;
  binlog_hton->prepare = binlog_prepare;
  binlog_hton->set_prepared_in_tc = binlog_set_prepared_in_tc;
  binlog_hton->recover = binlog_dummy_recover;
  binlog_hton->flags = HTON_NOT_USER_SELECTABLE | HTON_HIDDEN;
  return 0;
}

static int binlog_deinit(void *) {
  /* Using binlog as TC after the binlog has been unloaded, won't work */
  if (tc_log == &mysql_bin_log) tc_log = nullptr;
  binlog_hton = nullptr;
  return 0;
}

static int binlog_close_connection(handlerton *, THD *thd) {
  DBUG_TRACE;
  binlog_cache_mngr *const cache_mngr = thd_get_cache_mngr(thd);
  assert(cache_mngr->is_binlog_empty());
  DBUG_PRINT("debug", ("Set ha_data slot %d to 0x%llx", binlog_hton->slot,
                       (ulonglong) nullptr));
  thd_set_ha_data(thd, binlog_hton, nullptr);
  cache_mngr->~binlog_cache_mngr();
  my_free(cache_mngr);
  return 0;
}

int binlog_cache_data::write_event(Log_event *ev) {
  DBUG_TRACE;

  if (ev != nullptr) {
    DBUG_EXECUTE_IF("simulate_disk_full_at_flush_pending",
                    { DBUG_SET("+d,simulate_file_write_error"); });

    if (binary_event_serialize(ev, &m_cache)) {
      DBUG_EXECUTE_IF("simulate_disk_full_at_flush_pending", {
        DBUG_SET("-d,simulate_file_write_error");
        DBUG_SET("-d,simulate_disk_full_at_flush_pending");
        /*
           after +d,simulate_file_write_error the local cache
           is in unsane state. Since -d,simulate_file_write_error
           revokes the first simulation do_write_cache()
           can't be run without facing an assert.
           So it's blocked with the following 2nd simulation:
        */
        DBUG_SET("+d,simulate_do_write_cache_failure");
      });
      return 1;
    }
    if (ev->get_type_code() == binary_log::XID_EVENT ||
        ev->get_type_code() == binary_log::XA_PREPARE_LOG_EVENT)
      flags.with_xid = true;
    if (ev->is_using_immediate_logging()) flags.immediate = true;
    /* DDL gets marked as xid-requiring at its caching. */
    if (is_atomic_ddl_event(ev)) flags.with_xid = true;
    /* With respect to the event type being written */
    if (ev->is_sbr_logging_format()) flags.with_sbr = true;
    if (ev->is_rbr_logging_format()) flags.with_rbr = true;
    /* With respect to empty transactions */
    if (ev->starts_group()) flags.with_start = true;
    if (ev->ends_group()) flags.with_end = true;
    if (!ev->starts_group() && !ev->ends_group()) flags.with_content = true;
    m_event_counter++;
    DBUG_PRINT("debug",
               ("event_counter= %lu", static_cast<ulong>(m_event_counter)));
  }
  return 0;
}

bool MYSQL_BIN_LOG::assign_automatic_gtids_to_flush_group(THD *first_seen) {
  DBUG_TRACE;
  bool error = false;
  bool is_global_sid_locked = false;
  rpl_sidno locked_sidno = 0;

  for (THD *head = first_seen; head; head = head->next_to_commit) {
    assert(head->variables.gtid_next.type != UNDEFINED_GTID);

    /* Generate GTID */
    if (head->variables.gtid_next.type == AUTOMATIC_GTID) {
      if (!is_global_sid_locked) {
        global_sid_lock->rdlock();
        is_global_sid_locked = true;
      }
      if (gtid_state->generate_automatic_gtid(
              head,
              head->get_transaction()->get_rpl_transaction_ctx()->get_sidno(),
              head->get_transaction()->get_rpl_transaction_ctx()->get_gno(),
              &locked_sidno) != RETURN_STATUS_OK) {
        head->commit_error = THD::CE_FLUSH_GNO_EXHAUSTED_ERROR;
        error = true;
      }
    } else {
      DBUG_PRINT("info",
                 ("thd->variables.gtid_next.type=%d "
                  "thd->owned_gtid.sidno=%d",
                  head->variables.gtid_next.type, head->owned_gtid.sidno));
      if (head->variables.gtid_next.type == ASSIGNED_GTID)
        assert(head->owned_gtid.sidno > 0);
      else {
        assert(head->variables.gtid_next.type == ANONYMOUS_GTID);
        assert(head->owned_gtid.sidno == THD::OWNED_SIDNO_ANONYMOUS);
      }
    }
  }

  if (locked_sidno > 0) gtid_state->unlock_sidno(locked_sidno);

  if (is_global_sid_locked) global_sid_lock->unlock();

  return error;
}

/**
  Write the Gtid_log_event to the binary log (prior to writing the
  statement or transaction cache).

  @param thd Thread that is committing.
  @param cache_data The cache that is flushing.
  @param writer The event will be written to this Binlog_event_writer object.

  @retval false Success.
  @retval true Error.
*/
bool MYSQL_BIN_LOG::write_transaction(THD *thd, binlog_cache_data *cache_data,
                                      Binlog_event_writer *writer) {
  DBUG_TRACE;

  /*
    The GTID for the THD was assigned at
    assign_automatic_gtids_to_flush_group()
  */
  assert(thd->owned_gtid.sidno == THD::OWNED_SIDNO_ANONYMOUS ||
         thd->owned_gtid.sidno > 0);

  int64 sequence_number, last_committed;
  /* Generate logical timestamps for MTS */
  m_dependency_tracker.get_dependency(thd, sequence_number, last_committed);

  /*
    In case both the transaction cache and the statement cache are
    non-empty, both will be flushed in sequence and logged as
    different transactions. Then the second transaction must only
    be executed after the first one has committed. Therefore, we
    need to set last_committed for the second transaction equal to
    last_committed for the first transaction. This is done in
    binlog_cache_data::flush. binlog_cache_data::flush uses the
    condition trn_ctx->last_committed==SEQ_UNINIT to detect this
    situation, hence the need to set it here.
  */
  thd->get_transaction()->last_committed = SEQ_UNINIT;

  /*
    For delayed replication and also for the purpose of lag monitoring,
    we assume that the commit timestamp of the transaction is the time of
    executing this code (the time of writing the Gtid_log_event to the binary
    log).
  */
  ulonglong immediate_commit_timestamp = my_micro_time();

  /*
    When the original_commit_timestamp session variable is set to a value
    other than UNDEFINED_COMMIT_TIMESTAMP, it means that either the timestamp
    is known ( > 0 ) or the timestamp is not known ( == 0 ).
  */
  ulonglong original_commit_timestamp =
      thd->variables.original_commit_timestamp;
  /*
    When original_commit_timestamp == UNDEFINED_COMMIT_TIMESTAMP, we assume
    that:
    a) it is not known if this thread is a slave applier ( = 0 );
    b) this is a new transaction ( = immediate_commit_timestamp);
  */
  if (original_commit_timestamp == UNDEFINED_COMMIT_TIMESTAMP) {
    /*
      When applying a transaction using replication, assume that the
      original commit timestamp is not known (the transaction wasn't
      originated on the current server).
    */
    if (thd->slave_thread || thd->is_binlog_applier()) {
      original_commit_timestamp = 0;
    } else
    /* Assume that this transaction is original from this server */
    {
      DBUG_EXECUTE_IF("rpl_invalid_gtid_timestamp",
                      // add one our to the commit timestamps
                      immediate_commit_timestamp += 3600000000;);
      original_commit_timestamp = immediate_commit_timestamp;
    }
  } else {
    // Clear the session variable to have cleared states for next transaction.
    thd->variables.original_commit_timestamp = UNDEFINED_COMMIT_TIMESTAMP;
  }

  uint32_t trx_immediate_server_version =
      do_server_version_int(::server_version);
  // Clear the session variable to have cleared states for next transaction.
  thd->variables.immediate_server_version = UNDEFINED_SERVER_VERSION;
  DBUG_EXECUTE_IF("fixed_server_version",
                  trx_immediate_server_version = 888888;);
  DBUG_EXECUTE_IF("gr_fixed_server_version",
                  trx_immediate_server_version = 777777;);

  /*
    When the original_server_version session variable is set to a value
    other than UNDEFINED_SERVER_VERSION, it means that either the
    server version is known or the server_version is not known
    (UNKNOWN_SERVER_VERSION).
  */
  uint32_t trx_original_server_version = thd->variables.original_server_version;

  /*
    When original_server_version == UNDEFINED_SERVER_VERSION, we assume
    that:
    a) it is not known if this thread is a slave applier ( = 0 );
    b) this is a new transaction ( = ::server_version);
  */
  if (trx_original_server_version == UNDEFINED_SERVER_VERSION) {
    /*
      When applying a transaction using replication, assume that the
      original server version is not known (the transaction wasn't
      originated on the current server).
    */
    if (thd->slave_thread || thd->is_binlog_applier()) {
      trx_original_server_version = UNKNOWN_SERVER_VERSION;
    } else
    /* Assume that this transaction is original from this server */
    {
      trx_original_server_version = trx_immediate_server_version;
    }
  } else {
    // Clear the session variable to have cleared states for next transaction.
    thd->variables.original_server_version = UNDEFINED_SERVER_VERSION;
  }
  Gtid_log_event gtid_event(
      thd, cache_data->is_trx_cache(), last_committed, sequence_number,
      cache_data->may_have_sbr_stmts(), original_commit_timestamp,
      immediate_commit_timestamp, trx_original_server_version,
      trx_immediate_server_version);

  // Set the transaction length, based on cache info
  gtid_event.set_trx_length_by_cache_size(cache_data->get_byte_position(),
                                          writer->is_checksum_enabled(),
                                          cache_data->get_event_counter());

  DBUG_PRINT("debug", ("cache_data->get_byte_position()= %llu",
                       cache_data->get_byte_position()));
  DBUG_PRINT("debug", ("cache_data->get_event_counter()= %lu",
                       static_cast<ulong>(cache_data->get_event_counter())));
  DBUG_PRINT("debug", ("writer->is_checksum_enabled()= %s",
                       YESNO(writer->is_checksum_enabled())));
  DBUG_PRINT("debug", ("gtid_event.get_event_length()= %lu",
                       static_cast<ulong>(gtid_event.get_event_length())));
  DBUG_PRINT("info",
             ("transaction_length= %llu", gtid_event.transaction_length));

  bool ret = gtid_event.write(writer);
  if (ret) goto end;

  /*
    finally write the transaction data, if it was not compressed
    and written as part of the gtid event already
  */
  ret = mysql_bin_log.write_cache(thd, cache_data, writer);

  if (!ret) {
    // update stats if monitoring is active
    binlog::global_context.monitoring_context()
        .transaction_compression()
        .update(binlog::monitoring::log_type::BINARY,
                cache_data->get_compression_type(), thd->owned_gtid,
                gtid_event.immediate_commit_timestamp,
                cache_data->get_compressed_size(),
                cache_data->get_decompressed_size());
  }

end:
  return ret;
}

int MYSQL_BIN_LOG::gtid_end_transaction(THD *thd) {
  DBUG_TRACE;

  DBUG_PRINT("info", ("query=%s", thd->query().str));

  if (thd->owned_gtid.sidno > 0) {
    assert(thd->variables.gtid_next.type == ASSIGNED_GTID);

    if (!opt_bin_log || (thd->slave_thread && !opt_log_replica_updates)) {
      /*
        If the binary log is disabled for this thread (either by
        log_bin=0 or sql_log_bin=0 or by log_replica_updates=0 for a
        slave thread), then the statement must not be written to the
        binary log.  In this case, we just save the GTID into the
        table directly.

        (This only happens for DDL, since DML will save the GTID into
        table and release ownership inside ha_commit_trans.)
      */
      if (gtid_state->save(thd) != 0) {
        gtid_state->update_on_rollback(thd);
        return 1;
      } else if (!has_commit_order_manager(thd)) {
        /*
          The gtid_state->save implicitly performs the commit, in the following
          stack:
            Gtid_state::save ->
            Gtid_table_persistor::save ->
            Gtid_table_access_context::deinit ->
            System_table_access::close_table ->
            ha_commit_trans ->
            Relay_log_info::pre_commit ->
            Slave_worker::commit_positions(THD*) ->
            Slave_worker::commit_positions(THD*,Log_event*,...) ->
            Slave_worker::flush_info ->
            Rpl_info_handler::flush_info ->
            Rpl_info_table::do_flush_info ->
            Rpl_info_table_access::close_table ->
            System_table_access::close_table ->
            ha_commit_trans ->
            MYSQL_BIN_LOG::commit ->
            ha_commit_low

          If replica-preserve-commit-order is disabled, it does not call
          update_on_commit from this stack. The reason is as follows:

          In the normal case of MYSQL_BIN_LOG::commit, where the transaction is
          going to be written to the binary log, it invokes
          MYSQL_BIN_LOG::ordered_commit, which updates the GTID state (the call
          gtid_state->update_commit_group(first) in process_commit_stage_queue).
          However, when MYSQL_BIN_LOG::commit is invoked from this stack, it is
          because the transaction is not going to be written to the binary log,
          and then MYSQL_BIN_LOG::commit has a special case that calls
          ha_commit_low directly, skipping ordered_commit. Therefore, the GTID
          state is not updated in this stack.

          On the other hand, if replica-preserve-commit-order is enabled, the
          logic that orders commit carries out a subset of the binlog group
          commit from within ha_commit_low, and this includes updating the GTID
          state. In particular, there is the following call stack under
          ha_commit_low:

            ha_commit_low ->
            Commit_order_manager::wait_and_finish ->
            Commit_order_manager::finish ->
            Commit_order_manager::flush_engine_and_signal_threads ->
            Gtid_state::update_commit_group

          Therefore, it is necessary to call update_on_commit only in case we
          are not using replica-preserve-commit-order here.
        */
        gtid_state->update_on_commit(thd);
      }
    } else {
      /*
        If statement is supposed to be written to binlog, we write it
        to the binary log.  Inserting into table and releasing
        ownership will be done in the binlog commit handler.
      */

      /*
        thd->cache_mngr may be uninitialized if the first transaction
        executed by the client is empty.
      */
      if (thd->binlog_setup_trx_data()) return 1;
      binlog_cache_data *cache_data = &thd_get_cache_mngr(thd)->trx_cache;

      // Generate BEGIN event
      Query_log_event qinfo(thd, STRING_WITH_LEN("BEGIN"), true, false, true, 0,
                            true);
      assert(!qinfo.is_using_immediate_logging());

      /*
        Write BEGIN event and then commit (which will generate commit
        event and Gtid_log_event)
      */
      DBUG_PRINT("debug", ("Writing to trx_cache"));
      if (cache_data->write_event(&qinfo) || mysql_bin_log.commit(thd, true))
        return 1;
    }
  } else if (thd->owned_gtid.sidno == THD::OWNED_SIDNO_ANONYMOUS ||
             /*
               A transaction with an empty owned gtid should call
               end_gtid_violating_transaction(...) to clear the
               flag thd->has_gtid_consistency_violatoin in case
               it is set. It missed the clear in ordered_commit,
               because its binlog transaction cache is empty.
             */
             thd->has_gtid_consistency_violation)

  {
    gtid_state->update_on_commit(thd);
  } else if (thd->variables.gtid_next.type == ASSIGNED_GTID &&
             thd->owned_gtid_is_empty()) {
    assert(thd->has_gtid_consistency_violation == false);
    gtid_state->update_on_commit(thd);
  }

  return 0;
}

bool MYSQL_BIN_LOG::reencrypt_logs() {
  DBUG_TRACE;

  if (!is_open()) return false;

  std::string error_message;
  /* Gather the set of files to be accessed. */
  list<string> filename_list;
  LOG_INFO linfo;
  int error = 0;
  list<string>::reverse_iterator rit;

  /* Read binary/relay log file names from index file. */
  mysql_mutex_lock(&LOCK_index);
  for (error = find_log_pos(&linfo, nullptr, false); !error;
       error = find_next_log(&linfo, false)) {
    filename_list.push_back(string(linfo.log_file_name));
  }
  mysql_mutex_unlock(&LOCK_index);
  if (error != LOG_INFO_EOF ||
      DBUG_EVALUATE_IF("fail_to_open_index_file", true, false)) {
    error_message.assign("I/O error reading index file '");
    error_message.append(index_file_name);
    error_message.append("'");
    goto err;
  }

  rit = filename_list.rbegin();
  /* Skip the last binary/relay log. */
  if (rit != filename_list.rend()) rit++;
  /* Iterate backwards through binary/relay logs. */
  while (rit != filename_list.rend()) {
    const char *filename = rit->c_str();
    DBUG_EXECUTE_IF("purge_logs_during_reencryption", {
      purge_logs(filename, true, true /*need_lock_index=true*/,
                 true /*need_update_threads=true*/, nullptr, false);
    });
    MUTEX_LOCK(lock, &LOCK_index);
    std::unique_ptr<Binlog_ofile> ofile(
        Binlog_ofile::open_existing(key_file_binlog, filename, MYF(MY_WME)));

    if (ofile == nullptr ||
        DBUG_EVALUATE_IF("fail_to_open_log_file", true, false) ||
        DBUG_EVALUATE_IF("fail_to_read_index_file", true, false)) {
      /* If we can not open the log file, check if it exists in index file. */
      error = find_log_pos(&linfo, filename, false);
      DBUG_EXECUTE_IF("fail_to_read_index_file", error = LOG_INFO_IO;);
      if (error == LOG_INFO_EOF) {
        /* If it does not exist in index file, re-encryption has finished. */
        if (current_thd->is_error()) current_thd->clear_error();
        break;
      } else if (error == 0) {
        /* If it exists in index file, failed to open the log file. */
        error_message.assign("Failed to open log file '");
        error_message.append(filename);
        error_message.append("'");
        goto err;
      } else if (error == LOG_INFO_IO) {
        /* Failed to read index file. */
        error_message.assign("I/O error reading index file '");
        error_message.append(index_file_name);
        error_message.append("'");
        goto err;
      }
    }

    if (ofile->is_encrypted()) {
      std::unique_ptr<Truncatable_ostream> pipeline_head =
          ofile->get_pipeline_head();
      std::unique_ptr<Binlog_encryption_ostream> binlog_encryption_ostream(
          down_cast<Binlog_encryption_ostream *>(pipeline_head.release()));

      auto ret_value = binlog_encryption_ostream->reencrypt();
      if (ret_value.first) {
        error_message.assign("Failed to re-encrypt log file '");
        error_message.append(filename);
        error_message.append("': ");
        error_message.append(ret_value.second.c_str());
        goto err;
      }
    }

    rit++;
  }

  filename_list.clear();

  return false;

err:
  if (current_thd->is_error()) current_thd->clear_error();
  my_error(ER_BINLOG_MASTER_KEY_ROTATION_FAIL_TO_REENCRYPT_LOG, MYF(0),
           error_message.c_str());
  filename_list.clear();

  return true;
}

/// Controls the execution flow when we compress the transaction cache
/// into memory and write back the compressed data to the transaction
/// cache.
///
/// This is meant to be constructed once per transaction, and used
/// once to compress an existing transaction cache.  It relies on RAII
/// to perform final actions in the destructor, so it should normally
/// be constructed on the stack.
///
/// @todo move this to an own file. We need to declare
/// binlog_cache_data in a header file first.
class Binlog_cache_compressor {
 public:
  /// Construct a new Binlog_cache_compressor capable of compressing
  /// the given `binlog_cache_data` object.
  Binlog_cache_compressor(THD &thd, binlog_cache_data &cache)
      : m_thd(thd),
        m_cache(cache),
        m_cache_storage(*cache.get_cache()),
        m_context(thd.rpl_thd_ctx.transaction_compression_ctx()),
        m_managed_buffer_sequence(m_context.managed_buffer_sequence()),
        m_uncompressed_size(m_cache_storage.length()),
        m_compressed_size(m_uncompressed_size),
        m_compression_type(binary_log::transaction::compression::type::NONE) {}

  Binlog_cache_compressor(const Binlog_cache_compressor &) = delete;
  Binlog_cache_compressor(Binlog_cache_compressor &&) = delete;
  Binlog_cache_compressor &operator=(const Binlog_cache_compressor &) = delete;
  Binlog_cache_compressor &operator=(Binlog_cache_compressor &&) = delete;
  ~Binlog_cache_compressor() {
    m_managed_buffer_sequence.reset();
    // Save statistics for
    // performance_schema.binary_log_transaction_compression_stats.
    m_cache.set_compression_type(m_compression_type);
    m_cache.set_compressed_size(m_compressed_size);
    m_cache.set_decompressed_size(m_uncompressed_size);
  }

  /// Attempt to compress the transaction cache.
  ///
  /// @retval false The transaction cache is either unchanged, or has
  /// been successfully replaced by the compressed transaction.
  ///
  /// @retval true The transaction cache has been corrupted,
  /// e.g. because an IO error occurred while replacing it, so the
  /// transaction has to abort.
  [[NODISCARD]] bool compress() {
    if (!shall_compress()) return false;
    if (setup_compressor()) return false;
    if (setup_buffer_sequence()) return false;
    if (compress_to_buffer_sequence()) return false;
    Transaction_payload_log_event tple{&m_thd};
    if (get_payload_event_from_buffer_sequence(tple)) return false;
    // Errors occurring above this point prevent us from compressing
    // the transaction, but allow us to fallback to
    // uncompressed. Hence we return false.  After this point, we
    // truncate the uncompressed cache.  Therefore, we can no longer
    // fallback to uncompressed. So we return true in the error case
    // below.
    if (overwrite_cache_with_payload_event(tple)) return true;
    return false;
  }

 private:
  /// Determine if compression should be attempted for the current
  /// transaction.
  ///
  /// @retval true compression should be attempted
  /// @retval false compression should not be attempted
  [[NODISCARD]] bool shall_compress() {
    DBUG_TRACE;
    // no compression enabled (ctype == NONE at this point)
    if (!m_thd.variables.binlog_trx_compression) {
      DBUG_PRINT("info", ("fallback to uncompressed: "
                          "binlog_transaction_compression disabled"));
      return false;
    }
    // do not compress if there are incident events
    DBUG_EXECUTE_IF("binlog_compression_inject_incident",
                    m_cache.set_incident(););
    if (m_cache.has_incident()) {
      DBUG_PRINT("info", ("fallback to uncompressed: has incident"));
      return false;
    }
    // do not compress if there are non-transactional changes
    if (m_thd.get_transaction()->has_modified_non_trans_table(
            Transaction_ctx::STMT) ||
        m_thd.get_transaction()->has_modified_non_trans_table(
            Transaction_ctx::SESSION)) {
      DBUG_PRINT("info",
                 ("fallback to uncompressed: has modified trans table"));
      return false;
    }
    // do not compress if has SBR
    if (m_cache.may_have_sbr_stmts()) {
      DBUG_PRINT("info", ("fallback to uncompressed: may have SBR events"));
      return false;
    }
    // nothing can stop us now!
    return true;
  }

  /// Get and configure the compressor; update m_compressor.
  ///
  /// @return true on error, false on success.
  [[NODISCARD]] bool setup_compressor() {
    m_compressor = m_context.get_compressor(&m_thd);
    if (m_compressor == nullptr) {
      DBUG_PRINT("info", ("fallback to uncompressed: compressor==nullptr"));
      return true;
    }
    // Allow compressor to optimize space usage based on uncompressed
    // size.
    m_compressor->set_pledged_input_size(m_uncompressed_size);
    return false;
  }

  /// Get and configure the Managed_buffer_sequence; update
  /// m_managed_buffer_sequence.
  ///
  /// @return true on error, false on success.
  [[NODISCARD]] bool setup_buffer_sequence() {
    mysqlns::buffer::Grow_calculator grow_calculator;
    grow_calculator.set_max_size(
        binary_log::Transaction_payload_event::max_payload_length);
    DBUG_EXECUTE_IF("binlog_transaction_compression_max_size_800",
                    { grow_calculator.set_max_size(800); });
    grow_calculator.set_grow_factor(2);
    grow_calculator.set_grow_increment(8192);
    auto compressor_grow_constraint = m_compressor->get_grow_constraint_hint();
    grow_calculator = compressor_grow_constraint.combine_with(grow_calculator);
    m_managed_buffer_sequence.set_grow_calculator(grow_calculator);
    return false;
  }

  /// Compress the transaction cache using the compressor, and and
  /// store the output in the Managed_buffer_sequence.
  ///
  /// @return true on error, false on success.
  [[NODISCARD]] bool compress_to_buffer_sequence() {
    Compressed_ostream stream{m_compressor, m_managed_buffer_sequence};

    THD_STAGE_GUARD(&m_thd, stage_binlog_transaction_compress);

    if (m_cache_storage.copy_to(&stream)) {
      DBUG_PRINT("info", ("fallback to uncompressed: compression failed during "
                          "Compressor::compress"));
      m_compressor->reset();
      return true;
    }
    if (m_compressor->finish(m_managed_buffer_sequence) !=
        binary_log::transaction::compression::Compress_status::success) {
      m_compressor->reset();
      DBUG_PRINT("info", ("fallback to uncompressed: compression failed during "
                          "Compressor::finish"));
      return true;
    }

    m_compressed_size = m_managed_buffer_sequence.read_part().size();
    m_compression_type = m_compressor->get_type_code();

    return false;
  }

  /// Populate the given Transaction_payload_log_event with compressed
  /// data.
  ///
  /// @return true on error, false on success.
  [[NODISCARD]] bool get_payload_event_from_buffer_sequence(
      Transaction_payload_log_event &tple) {
    tple.set_payload(&m_managed_buffer_sequence.read_part());
    tple.set_compression_type(m_compression_type);
    tple.set_uncompressed_size(m_uncompressed_size);
    tple.set_payload_size(m_compressed_size);
    return false;
  }

  /// Truncate the transaction cache and write the
  /// Transaction_payload_log_event there instead.
  ///
  /// @todo the argument should be const, and then all the functions
  /// down the stack should use const Log_event too (including
  /// Log_event::write)
  ///
  /// @return true on error, false on success.
  [[NODISCARD]] bool overwrite_cache_with_payload_event(
      Transaction_payload_log_event &tple) {
    // Truncate cache file
    if (m_cache_storage.truncate(0)) {
      DBUG_PRINT("info", ("fail: m_cache_storage.truncate failed"));
      return true;
    }
    // Since we deleted all events from the cache, we also need to
    // reset event_counter.
    m_cache.set_event_counter(0);

    // write back the new cache contents
    if (m_cache.write_event(&tple) != 0) {
      DBUG_PRINT("info", ("fail: write_event failed"));
      return true;
    }
    return false;
  }

  /// Session context.
  THD &m_thd;
  /// Transaction cache.
  binlog_cache_data &m_cache;
  /// Storage for the transaction cache.
  Binlog_cache_storage &m_cache_storage;
  /// Session compression context.
  Transaction_compression_ctx &m_context;

  /// Compressor.
  Transaction_compression_ctx::Compressor_ptr_t m_compressor;
  /// Output buffer.
  Transaction_compression_ctx::Managed_buffer_sequence_t
      &m_managed_buffer_sequence;

  /// Size before compression.
  size_t m_uncompressed_size;
  /// Size after compression, if compression succeeded. Otherwise,
  /// size before compression.
  size_t m_compressed_size;
  /// Compression algorithm, if compression succeded; otherwise NONE.
  binary_log::transaction::compression::type m_compression_type;
};

bool binlog_cache_data::compress(THD *thd) {
  Binlog_cache_compressor binlog_cache_compressor(*thd, *this);
  return binlog_cache_compressor.compress();
}

/**
  This function finalizes the cache preparing for commit or rollback.

  The function just writes all the necessary events to the cache but
  does not flush the data to the binary log file. That is the role of
  the binlog_cache_data::flush function.

  @see binlog_cache_data::flush

  @param thd                The thread whose transaction should be flushed
  @param end_event          The end event either commit/rollback

  @return
    nonzero if an error pops up when flushing the cache.
*/
int binlog_cache_data::finalize(THD *thd, Log_event *end_event) {
  DBUG_TRACE;
  if (!is_binlog_empty()) {
    assert(!flags.finalized);
    if (int error = flush_pending_event(thd)) return error;
    if (int error = write_event(end_event)) return error;
    if (int error = this->compress(thd)) return error;
    DBUG_PRINT("debug", ("flags.finalized: %s", YESNO(flags.finalized)));
    flags.finalized = true;
  }
  return 0;
}

/**
   The method writes XA END query to XA-prepared transaction's cache
   and calls the "basic" finalize().

   @return error code, 0 success
*/

int binlog_cache_data::finalize(THD *thd, Log_event *end_event, XID_STATE *xs) {
  int error = 0;
  char buf[XID::ser_buf_size];
  char query[sizeof("XA END") + 1 + sizeof(buf)];
  int qlen = sprintf(query, "XA END %s", xs->get_xid()->serialize(buf));
  Query_log_event qev(thd, query, qlen, true, false, true, 0);

  if ((error = write_event(&qev))) return error;

  return finalize(thd, end_event);
}

/**
  Flush caches to the binary log.

  If the cache is finalized, the cache will be flushed to the binary
  log file. If the cache is not finalized, nothing will be done.

  If flushing fails for any reason, an error will be reported and the
  cache will be reset. Flushing can fail in two circumstances:

  - It was not possible to write the cache to the file. In this case,
    it does not make sense to keep the cache.

  - The cache was successfully written to disk but post-flush actions
    (such as binary log rotation) failed. In this case, the cache is
    already written to disk and there is no reason to keep it.

  @see binlog_cache_data::finalize
 */
int binlog_cache_data::flush(THD *thd, my_off_t *bytes_written,
                             bool *wrote_xid) {
  /*
    Doing a commit or a rollback including non-transactional tables,
    i.e., ending a transaction where we might write the transaction
    cache to the binary log.

    We can always end the statement when ending a transaction since
    transactions are not allowed inside stored functions. If they
    were, we would have to ensure that we're not ending a statement
    inside a stored function.
  */
  DBUG_TRACE;
  DBUG_PRINT("debug", ("flags.finalized: %s", YESNO(flags.finalized)));
  int error = 0;
  if (flags.finalized) {
    my_off_t bytes_in_cache = m_cache.length();
    Transaction_ctx *trn_ctx = thd->get_transaction();

    DBUG_PRINT("debug", ("bytes_in_cache: %llu", bytes_in_cache));

    trn_ctx->sequence_number = mysql_bin_log.m_dependency_tracker.step();

    /*
      In case of two caches the transaction is split into two groups.
      The 2nd group is considered to be a successor of the 1st rather
      than to have a common commit parent with it.
      Notice that due to a simple method of detection that the current is
      the 2nd cache being flushed, the very first few transactions may be logged
      sequentially (a next one is tagged as if a preceding one is its
      commit parent).
    */
    if (trn_ctx->last_committed == SEQ_UNINIT)
      trn_ctx->last_committed = trn_ctx->sequence_number - 1;

    /*
      The GTID is written prior to flushing the statement cache, if
      the transaction has written to the statement cache; and prior to
      flushing the transaction cache if the transaction has written to
      the transaction cache.  If GTIDs are enabled, then transactional
      and non-transactional updates cannot be mixed, so at most one of
      the caches can be non-empty, so just one GTID will be
      generated. If GTIDs are disabled, then no GTID is generated at
      all; if both the transactional cache and the statement cache are
      non-empty then we get two Anonymous_gtid_log_events, which is
      correct.
    */
    Binlog_event_writer writer(mysql_bin_log.get_binlog_file());

    /* The GTID ownership process might set the commit_error */
    error = (thd->commit_error == THD::CE_FLUSH_ERROR ||
             thd->commit_error == THD::CE_FLUSH_GNO_EXHAUSTED_ERROR);

    DBUG_EXECUTE_IF("simulate_binlog_flush_error", {
      if (rand() % 3 == 0) {
        thd->commit_error = THD::CE_FLUSH_ERROR;
      }
    };);

    DBUG_EXECUTE_IF("fault_injection_reinit_io_cache_while_flushing_to_file",
                    { DBUG_SET("+d,fault_injection_reinit_io_cache"); });

    if (!error)
      if ((error = mysql_bin_log.write_transaction(thd, this, &writer)))
        thd->commit_error = THD::CE_FLUSH_ERROR;

    DBUG_EXECUTE_IF("fault_injection_reinit_io_cache_while_flushing_to_file",
                    { DBUG_SET("-d,fault_injection_reinit_io_cache"); });

    if (flags.with_xid && error == 0) *wrote_xid = true;

    /*
      Reset have to be after the if above, since it clears the
      with_xid flag
    */
    reset();
    if (bytes_written) *bytes_written = bytes_in_cache;
  }
  assert(!flags.finalized);
  return error;
}

/**
  This function truncates the transactional cache upon committing or rolling
  back either a transaction or a statement.

  @param thd        The thread whose transaction should be flushed
  @param all        @c true means truncate the transaction, otherwise the
                    statement must be truncated.

  @return
    nonzero if an error pops up when truncating the transactional cache.
*/
int binlog_trx_cache_data::truncate(THD *thd, bool all) {
  DBUG_TRACE;
  int error = 0;

  DBUG_PRINT("info",
             ("thd->options={ %s %s}, transaction: %s",
              FLAGSTR(thd->variables.option_bits, OPTION_NOT_AUTOCOMMIT),
              FLAGSTR(thd->variables.option_bits, OPTION_BEGIN),
              all ? "all" : "stmt"));

  remove_pending_event();

  /*
    If rolling back an entire transaction or a single statement not
    inside a transaction, we reset the transaction cache.
    Even though formally the atomic DDL statement may not end multi-statement
    transaction the cache needs full resetting as there must
    be no other data in it but belonging to the DDL.
  */
  if (ending_trans(thd, all)) {
    if (has_incident()) {
      const char *err_msg =
          "Error happend while resetting the transaction "
          "cache for a rolled back transaction or a single "
          "statement not inside a transaction.";
      error = mysql_bin_log.write_incident(thd, true /*need_lock_log=true*/,
                                           err_msg);
    }
    reset();
  }
  /*
    If rolling back a statement in a transaction, we truncate the
    transaction cache to remove the statement.
  */
  else if (get_prev_position() != MY_OFF_T_UNDEF)
    restore_prev_position();

  thd->clear_binlog_table_maps();

  return error;
}

inline enum xa_option_words get_xa_opt(THD *thd) {
  enum xa_option_words xa_opt = XA_NONE;
  switch (thd->lex->sql_command) {
    case SQLCOM_XA_COMMIT:
      xa_opt =
          static_cast<Sql_cmd_xa_commit *>(thd->lex->m_sql_cmd)->get_xa_opt();
      break;
    default:
      break;
  }

  return xa_opt;
}

/**
   Predicate function yields true when XA transaction is
   being logged having a proper state ready for prepare or
   commit in one phase.

   @param thd    THD pointer of running transaction
   @return true  When the being prepared transaction should be binlogged,
           false otherwise.
*/

inline bool is_loggable_xa_prepare(THD *thd) {
  /*
    simulate_commit_failure is doing a trick with XID_STATE while
    the ongoing transaction is not XA, and therefore to be errored out,
    asserted below. In that case because of the
    latter fact the function returns @c false.
  */
  DBUG_EXECUTE_IF("simulate_commit_failure", {
    XID_STATE *xs = thd->get_transaction()->xid_state();
    assert((thd->is_error() && xs->get_state() == XID_STATE::XA_IDLE) ||
           xs->get_state() == XID_STATE::XA_NOTR);
  });

  return DBUG_EVALUATE_IF(
      "simulate_commit_failure", false,
      thd->get_transaction()->xid_state()->has_state(XID_STATE::XA_IDLE));
}

static int binlog_prepare(handlerton *, THD *thd, bool all) {
  DBUG_TRACE;
  if (!all) {
    thd->get_transaction()->store_commit_parent(
        mysql_bin_log.m_dependency_tracker.get_max_committed_timestamp());
  }
  return 0;
}

static int binlog_set_prepared_in_tc(handlerton *, THD *) { return 0; }

int MYSQL_BIN_LOG::write_xa_to_cache(THD *thd) {
  assert(thd->lex->sql_command == SQLCOM_XA_COMMIT ||
         thd->lex->sql_command == SQLCOM_XA_ROLLBACK);

  if (get_xa_opt(thd) == XA_ONE_PHASE) return 0;

  auto xid_state = thd->get_transaction()->xid_state();
  if (!xid_state->is_binlogged())
    return 0;  // nothing was really logged at prepare

  if (thd->is_error() && DBUG_EVALUATE_IF("simulate_xa_rm_error", 0, 1))
    return 0;  // don't binlog if there are some errors.

  auto xid_to_write = xid_state->get_xid();
  assert(xid_to_write != nullptr);
  assert(!xid_to_write->is_null() ||
         !(thd->variables.option_bits & OPTION_BIN_LOG));

  std::ostringstream oss;
  oss << "XA "
      << (thd->lex->sql_command == SQLCOM_XA_COMMIT ? "COMMIT" : "ROLLBACK")
      << " " << *xid_to_write << std::flush;
  auto query = oss.str();
  Query_log_event qinfo(thd, query.data(), query.length(), false, true, true, 0,
                        false);
  return this->write_event(&qinfo);
}

/**
  When a fatal error occurs due to which binary logging becomes impossible and
  the user specified binlog_error_action= ABORT_SERVER the following function is
  invoked. This function pushes the appropriate error message to client and logs
  the same to server error log and then aborts the server.

  @param err_string          Error string which specifies the exact error
                             message from the caller.
*/
static void exec_binlog_error_action_abort(const char *err_string) {
  THD *thd = current_thd;
  /*
    When the code enters here it means that there was an error at higher layer
    and my_error function could have been invoked to let the client know what
    went wrong during the execution.

    But these errors will not let the client know that the server is going to
    abort. Even if we add an additional my_error function call at this point
    client will be able to see only the first error message that was set
    during the very first invocation of my_error function call.

    The advantage of having multiple my_error function calls are visible when
    the server is up and running and user issues SHOW WARNINGS or SHOW ERROR
    calls. In this special scenario server will be immediately aborted and
    user will not be able execute the above SHOW commands.

    Hence we clear the previous errors and push one critical error message to
    clients.
   */
  if (thd) {
    if (thd->is_error()) thd->clear_error();
    /*
      Send error to both client and to the server error log.
    */
    my_error(ER_BINLOG_LOGGING_IMPOSSIBLE, MYF(ME_FATALERROR), err_string);
  }

  LogErr(ERROR_LEVEL, ER_BINLOG_LOGGING_NOT_POSSIBLE, err_string);
  flush_error_log_messages();

  if (thd) thd->send_statement_status();
  my_abort();
}

/**
  This function is called once after each statement.

  @todo This function is currently not used any more and will
  eventually be eliminated. The real commit job is done in the
  MYSQL_BIN_LOG::commit function.

  @see MYSQL_BIN_LOG::commit

  @see handlerton::commit
*/
static int binlog_commit(handlerton *, THD *, bool) {
  DBUG_TRACE;
  /*
    Nothing to do (any more) on commit.
   */
  return 0;
}

/**
  This function is called when a transaction or a statement is rolled back.

  @internal It is necessary to execute a rollback here if the
  transaction was rolled back because of executing a ROLLBACK TO
  SAVEPOINT command, but it is not used for normal rollback since
  MYSQL_BIN_LOG::rollback is called in that case.

  @todo Refactor code to introduce a <code>MYSQL_BIN_LOG::rollback(THD
  *thd, SAVEPOINT *sv)</code> function in @c TC_LOG and have that
  function execute the necessary work to rollback to a savepoint.

  @param thd   The client thread that executes the transaction.
  @param all   This is @c true if this is a real transaction rollback, and
               @false otherwise.

  @see handlerton::rollback
*/
static int binlog_rollback(handlerton *, THD *thd, bool all) {
  DBUG_TRACE;
  int error = 0;
  if (thd->lex->sql_command == SQLCOM_ROLLBACK_TO_SAVEPOINT)
    error = mysql_bin_log.rollback(thd, all);
  return error;
}

/**
  Write a rollback record of the transaction to the binary log.

  For binary log group commit, the rollback is separated into three
  parts:

  1. First part consists of filling the necessary caches and
     finalizing them (if they need to be finalized). After a cache is
     finalized, nothing can be added to the cache.

  2. Second part execute an ordered flush and commit. This will be
     done using the group commit functionality in @c ordered_commit.

     Since we roll back the transaction early, we call @c
     ordered_commit with the @c skip_commit flag set. The @c
     ha_commit_low call inside @c ordered_commit will then not be
     called.

  3. Third part checks any errors resulting from the flush and handles
     them appropriately.

  @see MYSQL_BIN_LOG::ordered_commit
  @see ha_commit_low
  @see ha_rollback_low

  @param thd Session to commit
  @param all This is @c true if this is a real transaction rollback, and
             @c false otherwise.

  @return Error code, or zero if there were no error.
 */

int MYSQL_BIN_LOG::rollback(THD *thd, bool all) {
  int error = 0;
  bool stuff_logged = false;
  binlog_cache_mngr *cache_mngr = thd_get_cache_mngr(thd);
  bool is_empty = false;

  DBUG_TRACE;
  DBUG_PRINT("enter",
             ("all: %s, cache_mngr: 0x%llx, thd->is_error: %s", YESNO(all),
              (ulonglong)cache_mngr, YESNO(thd->is_error())));
  /*
    Defer XA-transaction rollback until its XA-rollback event is recorded.
    When we are executing a ROLLBACK TO SAVEPOINT, we
    should only clear the caches since this function is called as part
    of the engine rollback.
    In other cases we roll back the transaction in the engines early
    since this will release locks and allow other transactions to
    start executing.
  */
  if (is_xa_rollback(thd)) {
    auto xs = thd->get_transaction()->xid_state();

    assert(all || !xs->is_binlogged() ||
           (!xs->is_detached() && thd->is_error()));

    is_empty = !xs->is_binlogged();

    if ((error = this->write_xa_to_cache(thd)) != 0) goto end;

    cache_mngr = thd_get_cache_mngr(thd);
  } else if (thd->lex->sql_command != SQLCOM_ROLLBACK_TO_SAVEPOINT)
    if ((error = trx_coordinator::rollback_in_engines(thd, all))) goto end;

  /*
    If there is no cache manager, or if there is nothing in the
    caches, there are no caches to roll back, so we're trivially done
    unless XA-ROLLBACK that yet to run rollback_low().
  */
  if (cache_mngr == nullptr || cache_mngr->is_binlog_empty()) {
    goto end;
  }

  DBUG_PRINT("debug", ("all.cannot_safely_rollback(): %s, trx_cache_empty: %s",
                       YESNO(thd->get_transaction()->cannot_safely_rollback(
                           Transaction_ctx::SESSION)),
                       YESNO(cache_mngr->trx_cache.is_binlog_empty())));
  DBUG_PRINT("debug",
             ("stmt.cannot_safely_rollback(): %s, stmt_cache_empty: %s",
              YESNO(thd->get_transaction()->cannot_safely_rollback(
                  Transaction_ctx::STMT)),
              YESNO(cache_mngr->stmt_cache.is_binlog_empty())));

  /*
    If an incident event is set we do not flush the content of the statement
    cache because it may be corrupted.
  */
  if (cache_mngr->stmt_cache.has_incident()) {
    const char *err_msg =
        "The content of the statement cache is corrupted "
        "while writing a rollback record of the transaction "
        "to the binary log.";
    error = write_incident(thd, true /*need_lock_log=true*/, err_msg);
    cache_mngr->stmt_cache.reset();
  } else if (!cache_mngr->stmt_cache.is_binlog_empty()) {
    if (thd->lex->sql_command == SQLCOM_CREATE_TABLE &&
        !thd->lex->query_block->field_list_is_empty() && /* With select */
        !(thd->lex->create_info->options & HA_LEX_CREATE_TMP_TABLE) &&
        thd->is_current_stmt_binlog_format_row()) {
      /*
        In row based binlog format, we reset the binlog statement cache
        when rolling back a single statement 'CREATE...SELECT' transaction,
        since the 'CREATE TABLE' event was put in the binlog statement cache.
      */
      cache_mngr->stmt_cache.reset();
    } else {
      if ((error = cache_mngr->stmt_cache.finalize(thd))) goto end;
      stuff_logged = true;
    }
  }

  if (ending_trans(thd, all)) {
    if (trans_cannot_safely_rollback(thd)) {
      auto xs = thd->get_transaction()->xid_state();
      std::string query{"ROLLBACK"};

      if (is_xa_rollback(thd)) {
        /* this block is relevant only for not prepared yet and "local" xa trx
         */
        assert(
            thd->get_transaction()->xid_state()->has_state(XID_STATE::XA_IDLE));

        std::ostringstream oss;
        oss << "XA ROLLBACK " << *xs->get_xid() << std::flush;
        query = oss.str();
      }
      /*
        If the transaction is being rolled back and contains changes that
        cannot be rolled back, the trx-cache's content is flushed.
      */
      Query_log_event end_evt(thd, query.data(), query.length(), true, false,
                              true, 0, true);
      error = thd->lex->sql_command != SQLCOM_XA_ROLLBACK
                  ? cache_mngr->trx_cache.finalize(thd, &end_evt)
                  : cache_mngr->trx_cache.finalize(thd, &end_evt, xs);
      stuff_logged = true;
    } else {
      /*
        If the transaction is being rolled back and its changes can be
        rolled back, the trx-cache's content is truncated.
      */
      error = cache_mngr->trx_cache.truncate(thd, all);

      DBUG_EXECUTE_IF("ensure_binlog_cache_is_reset", {
        /* Assert that binlog cache is reset at rollback time. */
        assert(binlog_cache_is_reset);
        binlog_cache_is_reset = false;
      };);
    }
  } else {
    /*
      If a statement is being rolled back, it is necessary to know
      exactly why a statement may not be safely rolled back as in
      some specific situations the trx-cache can be truncated.

      If a temporary table is created or dropped, the trx-cache is not
      truncated. Note that if the stmt-cache is used, there is nothing
      to truncate in the trx-cache.

      If a non-transactional table is updated and the binlog format is
      statement, the trx-cache is not truncated. The trx-cache is used
      when the direct option is off and a transactional table has been
      updated before the current statement in the context of the
      current transaction. Note that if the stmt-cache is used there is
      nothing to truncate in the trx-cache.

      If other binlog formats are used, updates to non-transactional
      tables are written to the stmt-cache and trx-cache can be safely
      truncated, if necessary.
    */
    if (thd->get_transaction()->has_dropped_temp_table(Transaction_ctx::STMT) ||
        thd->get_transaction()->has_created_temp_table(Transaction_ctx::STMT) ||
        (thd->get_transaction()->has_modified_non_trans_table(
             Transaction_ctx::STMT) &&
         thd->variables.binlog_format == BINLOG_FORMAT_STMT)) {
      /*
        If the statement is being rolled back and dropped or created a
        temporary table or modified a non-transactional table and the
        statement-based replication is in use, the statement's changes
        in the trx-cache are preserved.
      */
      cache_mngr->trx_cache.set_prev_position(MY_OFF_T_UNDEF);
    } else {
      /*
        Otherwise, the statement's changes in the trx-cache are
        truncated.
      */
      error = cache_mngr->trx_cache.truncate(thd, all);
    }
  }
  if (stuff_logged) {
    Transaction_ctx *trn_ctx = thd->get_transaction();
    trn_ctx->store_commit_parent(
        m_dependency_tracker.get_max_committed_timestamp());
  }

  DBUG_PRINT("debug", ("error: %d", error));
  if (error == 0 && stuff_logged) {
    CONDITIONAL_SYNC_POINT_FOR_TIMESTAMP("before_invoke_before_commit_hook");
    if (RUN_HOOK(
            transaction, before_commit,
            (thd, all, thd_get_cache_mngr(thd)->get_trx_cache(),
             thd_get_cache_mngr(thd)->get_stmt_cache(),
             max<my_off_t>(max_binlog_cache_size, max_binlog_stmt_cache_size),
             false))) {
      // Reset the thread OK status before changing the outcome.
      if (thd->get_stmt_da()->is_ok())
        thd->get_stmt_da()->reset_diagnostics_area();
      my_error(ER_RUN_HOOK_ERROR, MYF(0), "before_commit");
      return RESULT_ABORTED;
    }
    // XA rollback is always accepted.
    assert(!thd->get_transaction()
                ->get_rpl_transaction_ctx()
                ->is_transaction_rollback());

    error = ordered_commit(thd, all, /* skip_commit */ true);

    // Inform hook listeners that a XA ROLLBACK did commit, that
    // is, did log a transaction to the binary log.
    if (!error && is_xa_rollback(thd))
      (void)RUN_HOOK(transaction, after_commit, (thd, all));
  }

  if (check_write_error(thd)) {
    /*
      We reach this point if the effect of a statement did not properly get into
      a cache and need to be rolled back.
    */
    error |= cache_mngr->trx_cache.truncate(thd, all);
  }

end:
  // The caches may be empty if an `XA ROLLBACK` was issued just after `XA
  // END`. In that case, the BCG will not be invoked and we need to
  // rollback in SEs and finalize GTID state.
  if (!error && !stuff_logged && is_xa_rollback(thd)) {
    error = trx_coordinator::rollback_in_engines(thd, all);
    if (!error && !thd->is_error()) {
      /*
        XA-rollback ignores the gtid_state, if the transaciton
        is empty.
      */
      if (is_empty && !thd->slave_thread) gtid_state->update_on_rollback(thd);
      /*
        XA-rollback commits the new gtid_state, if transaction
        is not empty.
      */
      else {
        gtid_state->update_on_commit(thd);
        /*
          Inform hook listeners that a XA ROLLBACK did commit, that
          is, did log a transaction to the binary log.
        */
        (void)RUN_HOOK(transaction, after_commit, (thd, all));
      }
    }
  }
  /*
    When a statement errors out on auto-commit mode it is rollback
    implicitly, so the same should happen to its GTID.
  */
  if (!thd->in_active_multi_stmt_transaction())
    gtid_state->update_on_rollback(thd);

  /*
    TODO: some errors are overwritten, which may cause problem,
    fix it later.
  */
  DBUG_PRINT("return", ("error: %d", error));
  return error;
}

/**
  @note
  How do we handle this (unlikely but legal) case:
  @verbatim
    [transaction] + [update to non-trans table] + [rollback to savepoint] ?
  @endverbatim
  The problem occurs when a savepoint is before the update to the
  non-transactional table. Then when there's a rollback to the savepoint, if we
  simply truncate the binlog cache, we lose the part of the binlog cache where
  the update is. If we want to not lose it, we need to write the SAVEPOINT
  command and the ROLLBACK TO SAVEPOINT command to the binlog cache. The latter
  is easy: it's just write at the end of the binlog cache, but the former
  should be *inserted* to the place where the user called SAVEPOINT. The
  solution is that when the user calls SAVEPOINT, we write it to the binlog
  cache (so no need to later insert it). As transactions are never intermixed
  in the binary log (i.e. they are serialized), we won't have conflicts with
  savepoint names when using mysqlbinlog or in the slave SQL thread.
  Then when ROLLBACK TO SAVEPOINT is called, if we updated some
  non-transactional table, we don't truncate the binlog cache but instead write
  ROLLBACK TO SAVEPOINT to it; otherwise we truncate the binlog cache (which
  will chop the SAVEPOINT command from the binlog cache, which is good as in
  that case there is no need to have it in the binlog).
*/

static int binlog_savepoint_set(handlerton *, THD *thd, void *sv) {
  DBUG_TRACE;
  int error = 1;

  String log_query;
  if (log_query.append(STRING_WITH_LEN("SAVEPOINT ")))
    return error;
  else
    append_identifier(thd, &log_query, thd->lex->ident.str,
                      thd->lex->ident.length);

  int errcode = query_error_code(thd, thd->killed == THD::NOT_KILLED);
  Query_log_event qinfo(thd, log_query.c_ptr_safe(), log_query.length(), true,
                        false, true, errcode);
  /*
    We cannot record the position before writing the statement
    because a rollback to a savepoint (.e.g. consider it "S") would
    prevent the savepoint statement (i.e. "SAVEPOINT S") from being
    written to the binary log despite the fact that the server could
    still issue other rollback statements to the same savepoint (i.e.
    "S").
    Given that the savepoint is valid until the server releases it,
    ie, until the transaction commits or it is released explicitly,
    we need to log it anyway so that we don't have "ROLLBACK TO S"
    or "RELEASE S" without the preceding "SAVEPOINT S" in the binary
    log.
  */
  if (!(error = mysql_bin_log.write_event(&qinfo)))
    binlog_trans_log_savepos(thd, (my_off_t *)sv);

  return error;
}

bool MYSQL_BIN_LOG::is_current_stmt_binlog_enabled_and_caches_empty(
    const THD *thd) const {
  DBUG_TRACE;
  if (!(thd->variables.option_bits & OPTION_BIN_LOG) ||
      !mysql_bin_log.is_open()) {
    // thd_get_cache_mngr requires binlog to option to be enabled
    return false;
  }
  binlog_cache_mngr *const cache_mngr = thd_get_cache_mngr(thd);
  if (cache_mngr == nullptr) {
    return true;
  }
  return cache_mngr->is_binlog_empty();
}

static int binlog_savepoint_rollback(handlerton *, THD *thd, void *sv) {
  DBUG_TRACE;
  binlog_cache_mngr *const cache_mngr = thd_get_cache_mngr(thd);
  my_off_t pos = *(my_off_t *)sv;
  assert(pos != ~(my_off_t)0);

  /*
    Write ROLLBACK TO SAVEPOINT to the binlog cache if we have updated some
    non-transactional table. Otherwise, truncate the binlog cache starting
    from the SAVEPOINT command.
  */
  if (trans_cannot_safely_rollback(thd)) {
    String log_query;
    if (log_query.append(STRING_WITH_LEN("ROLLBACK TO ")))
      return 1;
    else {
      /*
        Before writing identifier to the binlog, make sure to
        quote the identifier properly so as to prevent any SQL
        injection on the slave.
      */
      append_identifier(thd, &log_query, thd->lex->ident.str,
                        thd->lex->ident.length);
    }

    int errcode = query_error_code(thd, thd->killed == THD::NOT_KILLED);
    Query_log_event qinfo(thd, log_query.c_ptr_safe(), log_query.length(), true,
                          false, true, errcode);
    return mysql_bin_log.write_event(&qinfo);
  }
  // Otherwise, we truncate the cache
  cache_mngr->trx_cache.restore_savepoint(pos);
  /*
    When a SAVEPOINT is executed inside a stored function/trigger we force the
    pending event to be flushed with a STMT_END_F flag and clear the table maps
    as well to ensure that following DMLs will have a clean state to start
    with. ROLLBACK inside a stored routine has to finalize possibly existing
    current row-based pending event with cleaning up table maps. That ensures
    that following DMLs will have a clean state to start with.
   */
  if (thd->in_sub_stmt) thd->clear_binlog_table_maps();
  return 0;
}

/**
   purge logs, master and slave sides both, related error code
   converter.
   Called from @c purge_error_message(), @c MYSQL_BIN_LOG::reset_logs()

   @param  res  an error code as used by purging routines

   @return the user level error code ER_*
*/
static uint purge_log_get_error_code(int res) {
  uint errcode = 0;

  switch (res) {
    case 0:
      break;
    case LOG_INFO_EOF:
      errcode = ER_UNKNOWN_TARGET_BINLOG;
      break;
    case LOG_INFO_IO:
      errcode = ER_IO_ERR_LOG_INDEX_READ;
      break;
    case LOG_INFO_INVALID:
      errcode = ER_BINLOG_PURGE_PROHIBITED;
      break;
    case LOG_INFO_SEEK:
      errcode = ER_FSEEK_FAIL;
      break;
    case LOG_INFO_MEM:
      errcode = ER_OUT_OF_RESOURCES;
      break;
    case LOG_INFO_FATAL:
      errcode = ER_BINLOG_PURGE_FATAL_ERR;
      break;
    case LOG_INFO_IN_USE:
      errcode = ER_LOG_IN_USE;
      break;
    case LOG_INFO_EMFILE:
      errcode = ER_BINLOG_PURGE_EMFILE;
      break;
    case LOG_INFO_BACKUP_LOCK:
      errcode = ER_CANNOT_PURGE_BINLOG_WITH_BACKUP_LOCK;
      break;
    default:
      errcode = ER_LOG_PURGE_UNKNOWN_ERR;
      break;
  }

  return errcode;
}

/**
  Check whether binlog state allows to safely release MDL locks after
  rollback to savepoint.

  @param thd   The client thread that executes the transaction.

  @return true  - It is safe to release MDL locks.
          false - If it is not.
*/
static bool binlog_savepoint_rollback_can_release_mdl(handlerton *, THD *thd) {
  DBUG_TRACE;
  /**
    If we have not updated any non-transactional tables rollback
    to savepoint will simply truncate binlog cache starting from
    SAVEPOINT command. So it should be safe to release MDL acquired
    after SAVEPOINT command in this case.
  */
  return !trans_cannot_safely_rollback(thd);
}

static bool purge_error_message(THD *thd, int res) {
  uint errcode;

  if ((errcode = purge_log_get_error_code(res)) != 0) {
    my_error(errcode, MYF(0));
    return true;
  }
  my_ok(thd);
  return false;
}

bool is_transaction_empty(THD *thd) {
  DBUG_TRACE;
  int rw_ha_count = check_trx_rw_engines(thd, Transaction_ctx::SESSION);
  rw_ha_count += check_trx_rw_engines(thd, Transaction_ctx::STMT);
  return rw_ha_count == 0;
}

int check_trx_rw_engines(THD *thd, Transaction_ctx::enum_trx_scope trx_scope) {
  DBUG_TRACE;

  int rw_ha_count = 0;
  auto ha_list = thd->get_transaction()->ha_trx_info(trx_scope);

  for (auto const &ha_info : ha_list) {
    if (ha_info.is_trx_read_write()) ++rw_ha_count;
  }
  return rw_ha_count;
}

bool is_empty_transaction_in_binlog_cache(const THD *thd) {
  DBUG_TRACE;

  binlog_cache_mngr *const cache_mngr = thd_get_cache_mngr(thd);
  if (cache_mngr != nullptr && cache_mngr->has_empty_transaction()) {
    return true;
  }

  return false;
}

/**
  This function checks if a transactional table was updated by the
  current transaction.

  @param thd The client thread that executed the current statement.
  @return
    @c true if a transactional table was updated, @c false otherwise.
*/
bool trans_has_updated_trans_table(const THD *thd) {
  binlog_cache_mngr *const cache_mngr = thd_get_cache_mngr(thd);

  return (cache_mngr ? !cache_mngr->trx_cache.is_binlog_empty() : 0);
}

/**
  This function checks if a transactional table was updated by the
  current statement.

  @param ha_list Registered storage engine handler list.
  @return
    @c true if a transactional table was updated, @c false otherwise.
*/
bool stmt_has_updated_trans_table(Ha_trx_info_list const &ha_list) {
  for (auto const &ha_info : ha_list) {
    if (ha_info.is_trx_read_write() && ha_info.ht() != binlog_hton)
      return (true);
  }
  return (false);
}

/**
  This function checks if a transaction, either a multi-statement
  or a single statement transaction is about to commit or not.

  @param thd The client thread that executed the current statement.
  @param all Committing a transaction (i.e. true) or a statement
             (i.e. false).
  @return
    @c true if committing a transaction, otherwise @c false.
*/
bool ending_trans(THD *thd, const bool all) {
  return (all || ending_single_stmt_trans(thd, all));
}

/**
  This function checks if a single statement transaction is about
  to commit or not.

  @param thd The client thread that executed the current statement.
  @param all Committing a transaction (i.e. true) or a statement
             (i.e. false).
  @return
    @c true if committing a single statement transaction, otherwise
    @c false.
*/
bool ending_single_stmt_trans(THD *thd, const bool all) {
  return (!all && !thd->in_multi_stmt_transaction_mode());
}

/**
  This function checks if a transaction cannot be rolled back safely.

  @param thd The client thread that executed the current statement.
  @return
    @c true if cannot be safely rolled back, @c false otherwise.
*/
bool trans_cannot_safely_rollback(const THD *thd) {
  binlog_cache_mngr *const cache_mngr = thd_get_cache_mngr(thd);

  return cache_mngr->trx_cache.cannot_rollback();
}

/**
  This function checks if current statement cannot be rollded back safely.

  @param thd The client thread that executed the current statement.
  @return
    @c true if cannot be safely rolled back, @c false otherwise.
*/
bool stmt_cannot_safely_rollback(const THD *thd) {
  return thd->get_transaction()->cannot_safely_rollback(Transaction_ctx::STMT);
}

/**
  Execute a PURGE BINARY LOGS TO @<log@> command.

  @param thd Pointer to THD object for the client thread executing the
  statement.

  @param to_log Name of the last log to purge.

  @retval false success
  @retval true failure
*/
bool purge_source_logs_to_file(THD *thd, const char *to_log) {
  // first run the purge validations
  auto [is_invalid, invalid_error] = check_purge_conditions(mysql_bin_log);
  if (is_invalid) return purge_error_message(thd, invalid_error);

  // lock BACKUP lock for the duration of PURGE operation
  Shared_backup_lock_guard backup_lock{thd};
  switch (backup_lock) {
    case Shared_backup_lock_guard::Lock_result::locked:
      break;
    case Shared_backup_lock_guard::Lock_result::not_locked:
      return purge_error_message(thd, LOG_INFO_BACKUP_LOCK);
    case Shared_backup_lock_guard::Lock_result::oom:
      return purge_error_message(thd, LOG_INFO_MEM);
  }

  char search_file_name[FN_REFLEN];
  constexpr auto auto_purge{false};
  constexpr auto include_to_log{false};
  constexpr auto need_index_lock{true};
  constexpr auto need_update_threads{true};
  mysql_bin_log.make_log_name(search_file_name, to_log);
  auto purge_error = mysql_bin_log.purge_logs(
      search_file_name, include_to_log, need_index_lock, need_update_threads,
      nullptr, auto_purge);
  return purge_error_message(thd, purge_error);
}

/**
  Execute a PURGE BINARY LOGS BEFORE @<date@> command.

  @param thd Pointer to THD object for the client thread executing the
  statement.

  @param purge_time Date before which logs should be purged.

  @retval false success
  @retval true failure
*/
bool purge_source_logs_before_date(THD *thd, time_t purge_time) {
  // first run the purge validations
  const auto [is_invalid, invalid_error] =
      check_purge_conditions(mysql_bin_log);
  if (is_invalid) return purge_error_message(thd, invalid_error);

  // lock BACKUP lock for the duration of PURGE operation
  Shared_backup_lock_guard backup_lock{thd};
  switch (backup_lock) {
    case Shared_backup_lock_guard::Lock_result::locked:
      break;
    case Shared_backup_lock_guard::Lock_result::not_locked:
      return purge_error_message(thd, LOG_INFO_BACKUP_LOCK);
    case Shared_backup_lock_guard::Lock_result::oom:
      return purge_error_message(thd, LOG_INFO_MEM);
  }

  // purge
  constexpr auto auto_purge{false};
  auto purge_error =
      mysql_bin_log.purge_logs_before_date(purge_time, auto_purge);
  return purge_error_message(thd, purge_error);
}

/*
  Helper function to get the error code of the query to be binlogged.
 */
int query_error_code(const THD *thd, bool not_killed) {
  int error;

  if (not_killed) {
    error = thd->is_error() ? thd->get_stmt_da()->mysql_errno() : 0;

    /* thd->get_stmt_da()->sql_errno() might be ER_SERVER_SHUTDOWN or
       ER_QUERY_INTERRUPTED, So here we need to make sure that error
       is not set to these errors when specified not_killed by the
       caller.
    */
    if (error == ER_SERVER_SHUTDOWN || error == ER_QUERY_INTERRUPTED) error = 0;
  } else
    error = thd->killed;

  return error;
}

/**
  Copy content of 'from' file from offset to 'to' file.

  - We do the copy outside of the IO_CACHE as the cache
  buffers would just make things slower and more complicated.
  In most cases the copy loop should only do one read.

  @param from          File to copy.
  @param to            File to copy to.
  @param offset        Offset in 'from' file.


  @retval
    0    ok
  @retval
    -1    error
*/
static bool copy_file(IO_CACHE *from, IO_CACHE *to, my_off_t offset) {
  int bytes_read;
  uchar io_buf[IO_SIZE * 2];
  DBUG_TRACE;

  mysql_file_seek(from->file, offset, MY_SEEK_SET, MYF(0));
  while (true) {
    if ((bytes_read = (int)mysql_file_read(from->file, io_buf, sizeof(io_buf),
                                           MYF(MY_WME))) < 0)
      goto err;
    if (DBUG_EVALUATE_IF("fault_injection_copy_part_file", 1, 0))
      bytes_read = bytes_read / 2;
    if (!bytes_read) break;  // end of file
    if (mysql_file_write(to->file, io_buf, bytes_read, MYF(MY_WME | MY_NABP)))
      goto err;
  }

  return false;

err:
  return true;
}

/**
   Load data's io cache specific hook to be executed
   before a chunk of data is being read into the cache's buffer
   The function instantiates and writes into the binlog
   replication events along LOAD DATA processing.

   @param file  pointer to io-cache
   @retval 0 success
   @retval 1 failure
*/
int log_loaded_block(IO_CACHE *file) {
  DBUG_TRACE;
  LOAD_FILE_INFO *lf_info;
  uint block_len;
  /* buffer contains position where we started last read */
  uchar *buffer = (uchar *)my_b_get_buffer_start(file);
  uint max_event_size = current_thd->variables.max_allowed_packet;
  lf_info = (LOAD_FILE_INFO *)file->arg;
  if (lf_info->thd->is_current_stmt_binlog_format_row()) return 0;
  if (lf_info->last_pos_in_file != HA_POS_ERROR &&
      lf_info->last_pos_in_file >= my_b_get_pos_in_file(file))
    return 0;

  for (block_len = (uint)(my_b_get_bytes_in_buffer(file)); block_len > 0;
       buffer += min(block_len, max_event_size),
      block_len -= min(block_len, max_event_size)) {
    lf_info->last_pos_in_file = my_b_get_pos_in_file(file);
    if (lf_info->logged_data_file) {
      Append_block_log_event a(lf_info->thd, lf_info->thd->db().str, buffer,
                               min(block_len, max_event_size),
                               lf_info->log_delayed);
      if (mysql_bin_log.write_event(&a)) return 1;
    } else {
      Begin_load_query_log_event b(lf_info->thd, lf_info->thd->db().str, buffer,
                                   min(block_len, max_event_size),
                                   lf_info->log_delayed);
      if (mysql_bin_log.write_event(&b)) return 1;
      lf_info->logged_data_file = true;
    }
  }
  return 0;
}

/* Helper function for SHOW BINLOG/RELAYLOG EVENTS */
template <class BINLOG_FILE_READER>
bool show_binlog_events(THD *thd, MYSQL_BIN_LOG *binary_log) {
  Protocol *protocol = thd->get_protocol();
  List<Item> field_list;
  std::string errmsg;
  LOG_INFO linfo;

  DBUG_TRACE;

  assert(thd->lex->sql_command == SQLCOM_SHOW_BINLOG_EVENTS ||
         thd->lex->sql_command == SQLCOM_SHOW_RELAYLOG_EVENTS);

  if (binary_log->is_open()) {
    LEX_MASTER_INFO *lex_mi = &thd->lex->mi;
    Query_expression *unit = thd->lex->unit;
    ha_rows event_count, limit_start, limit_end;
    my_off_t pos =
        max<my_off_t>(BIN_LOG_HEADER_SIZE, lex_mi->pos);  // user-friendly
    char search_file_name[FN_REFLEN], *name;
    const char *log_file_name = lex_mi->log_file_name;

    unit->set_limit(thd, thd->lex->current_query_block());
    limit_start = unit->offset_limit_cnt;
    limit_end = unit->select_limit_cnt;

    name = search_file_name;
    if (log_file_name)
      binary_log->make_log_name(search_file_name, log_file_name);
    else
      name = nullptr;  // Find first log

    linfo.index_file_offset = 0;

    if (binary_log->find_log_pos(&linfo, name, true /*need_lock_index=true*/)) {
      errmsg = "Could not find target log";
      goto err;
    }

    linfo.thread_id = thd->thread_id();
    binary_log->register_log_info(&linfo);

    BINLOG_FILE_READER binlog_file_reader(
        opt_source_verify_checksum,
        std::max(thd->variables.max_allowed_packet,
                 binlog_row_event_max_size + MAX_LOG_EVENT_HEADER));

    if (binlog_file_reader.open(linfo.log_file_name, pos)) {
      errmsg = binlog_file_reader.get_error_str();
      goto err;
    }

    /*
      Adjust the pos to the correct starting offset of an event after the
      specified position if it is an invalid starting offset.
    */
    pos = binlog_file_reader.position();

    /*
      For 'in-active' binlog file, it is safe to read all events in it. But
      for 'active' binlog file, it is only safe to read the events before
      get_binlog_end_pos().

      Binlog rotation may happen after calling is_active(). In this case,
      end_pos will NOT be set to 0 while the file is actually not 'active'.
      It is safe, since 'end_pos' still expresses a correct position.
    */
    my_off_t end_pos = binary_log->get_binlog_end_pos();
    if (!binary_log->is_active(linfo.log_file_name)) end_pos = 0;

    DEBUG_SYNC(thd, "after_show_binlog_event_found_file");

    binlog::Decompressing_event_object_istream istream(binlog_file_reader);

    my_off_t last_log_pos = 0;
    event_count = 0;
    std::shared_ptr<Log_event> ev;
    while (istream >> ev) {
      DEBUG_SYNC(thd, "wait_in_show_binlog_events_loop");
      if (event_count >= limit_start &&
          ev->net_send(protocol, linfo.log_file_name, pos)) {
        errmsg = "Net error";
        goto err;
      }
      last_log_pos = ev->common_header->log_pos;
      pos = binlog_file_reader.position();

      if (++event_count == limit_end) break;
      if (end_pos > 0 && pos >= end_pos &&
          (ev->common_header->log_pos != last_log_pos)) {
        break;
      }
    }
    if (istream.has_error()) errmsg = istream.get_error_str();
  }
  // Check that linfo is still on the function scope.
  DEBUG_SYNC(thd, "after_show_binlog_events");

err:
  if (!errmsg.empty()) {
    if (thd->lex->sql_command == SQLCOM_SHOW_RELAYLOG_EVENTS)
      my_error(ER_ERROR_WHEN_EXECUTING_COMMAND, MYF(0), "SHOW RELAYLOG EVENTS",
               errmsg.c_str());
    else
      my_error(ER_ERROR_WHEN_EXECUTING_COMMAND, MYF(0), "SHOW BINLOG EVENTS",
               errmsg.c_str());
  } else
    my_eof(thd);

  binary_log->unregister_log_info(&linfo);

  return !errmsg.empty();
}

bool show_binlog_events(THD *thd, MYSQL_BIN_LOG *binary_log) {
  if (binary_log->is_relay_log)
    return show_binlog_events<Relaylog_file_reader>(thd, binary_log);
  return show_binlog_events<Binlog_file_reader>(thd, binary_log);
}

/**
  Execute a SHOW BINLOG EVENTS statement.

  @param thd Pointer to THD object for the client thread executing the
  statement.

  @retval false success
  @retval true failure
*/
bool mysql_show_binlog_events(THD *thd) {
  DBUG_TRACE;

  assert(thd->lex->sql_command == SQLCOM_SHOW_BINLOG_EVENTS);

  mem_root_deque<Item *> field_list(thd->mem_root);
  Log_event::init_show_field_list(&field_list);
  if (thd->send_result_metadata(field_list,
                                Protocol::SEND_NUM_ROWS | Protocol::SEND_EOF))
    return true;

  /*
    Wait for handlers to insert any pending information
    into the binlog.  For e.g. ndb which updates the binlog asynchronously
    this is needed so that the uses sees all its own commands in the binlog
  */
  ha_binlog_wait(thd);

  return show_binlog_events(thd, &mysql_bin_log);
}

MYSQL_BIN_LOG::MYSQL_BIN_LOG(uint *sync_period, bool relay_log)
    : name(nullptr),
      write_error(false),
      inited(false),
      m_binlog_file(new Binlog_ofile()),
      m_key_LOCK_log(key_LOG_LOCK_log),
      bytes_written(0),
      file_id(1),
      sync_period_ptr(sync_period),
      sync_counter(0),
      is_relay_log(relay_log),
      checksum_alg_reset(binary_log::BINLOG_CHECKSUM_ALG_UNDEF),
      relay_log_checksum_alg(binary_log::BINLOG_CHECKSUM_ALG_UNDEF),
      previous_gtid_set_relaylog(nullptr),
      is_rotating_caused_by_incident(false) {
  /*
    We don't want to initialize locks here as such initialization depends on
    safe_mutex (when using safe_mutex) which depends on MY_INIT(), which is
    called only in main(). Doing initialization here would make it happen
    before main().
  */
  index_file_name[0] = 0;
}

MYSQL_BIN_LOG::~MYSQL_BIN_LOG() { delete m_binlog_file; }

/* this is called only once */

void MYSQL_BIN_LOG::cleanup() {
  DBUG_TRACE;
  if (inited) {
    inited = false;
    close(LOG_CLOSE_INDEX | LOG_CLOSE_STOP_EVENT, true /*need_lock_log=true*/,
          true /*need_lock_index=true*/);
    mysql_mutex_destroy(&LOCK_log);
    mysql_mutex_destroy(&LOCK_index);
    mysql_mutex_destroy(&LOCK_commit);
    mysql_mutex_destroy(&LOCK_after_commit);
    mysql_mutex_destroy(&LOCK_sync);
    mysql_mutex_destroy(&LOCK_binlog_end_pos);
    mysql_mutex_destroy(&LOCK_xids);
    mysql_mutex_destroy(&LOCK_log_info);
    mysql_cond_destroy(&update_cond);
    mysql_cond_destroy(&m_prep_xids_cond);
    if (!is_relay_log) {
      Commit_stage_manager::get_instance().deinit();
    }
  }

  delete m_binlog_file;
  m_binlog_file = nullptr;
}

void MYSQL_BIN_LOG::init_pthread_objects() {
  assert(inited == 0);
  inited = true;

  mysql_mutex_init(m_key_LOCK_log, &LOCK_log, MY_MUTEX_INIT_SLOW);
  mysql_mutex_init(m_key_LOCK_index, &LOCK_index, MY_MUTEX_INIT_SLOW);
  mysql_mutex_init(m_key_LOCK_commit, &LOCK_commit, MY_MUTEX_INIT_FAST);
  mysql_mutex_init(m_key_LOCK_after_commit, &LOCK_after_commit,
                   MY_MUTEX_INIT_FAST);
  mysql_mutex_init(m_key_LOCK_sync, &LOCK_sync, MY_MUTEX_INIT_FAST);
  mysql_mutex_init(m_key_LOCK_binlog_end_pos, &LOCK_binlog_end_pos,
                   MY_MUTEX_INIT_FAST);
  mysql_mutex_init(m_key_LOCK_xids, &LOCK_xids, MY_MUTEX_INIT_FAST);
  mysql_mutex_init(m_key_LOCK_log_info, &LOCK_log_info, MY_MUTEX_INIT_FAST);
  mysql_cond_init(m_key_update_cond, &update_cond);
  mysql_cond_init(m_key_prep_xids_cond, &m_prep_xids_cond);
  if (!is_relay_log) {
    Commit_stage_manager::get_instance().init(
        m_key_LOCK_flush_queue, m_key_LOCK_sync_queue, m_key_LOCK_commit_queue,
        m_key_LOCK_after_commit_queue, m_key_LOCK_done,
        m_key_LOCK_wait_for_group_turn, m_key_COND_done, m_key_COND_flush_queue,
        m_key_COND_wait_for_group_turn);
  }
}

/**
  Check if a string is a valid number.

  @param str			String to test
  @param res			Store value here
  @param allow_wildcards	Set to 1 if we should ignore '%' and '_'

  @note
    For the moment the allow_wildcards argument is not used
    Should be moved to some other file.

  @retval
    1	String is a number
  @retval
    0	String is not a number
*/

static bool is_number(const char *str, ulong *res, bool allow_wildcards) {
  int flag;
  const char *start;
  DBUG_TRACE;

  flag = 0;
  start = str;
  while (*str++ == ' ')
    ;
  if (*--str == '-' || *str == '+') str++;
  while (my_isdigit(files_charset_info, *str) ||
         (allow_wildcards && (*str == wild_many || *str == wild_one))) {
    flag = 1;
    str++;
  }
  if (*str == '.') {
    for (str++; my_isdigit(files_charset_info, *str) ||
                (allow_wildcards && (*str == wild_many || *str == wild_one));
         str++, flag = 1)
      ;
  }
  if (*str != 0 || flag == 0) return false;
  if (res) *res = atol(start);
  return true; /* Number ok */
} /* is_number */

/**
  Find a unique filename for 'filename.#'.

  Set '#' to the highest existing log file extension plus one.

  This function will return nonzero if: (i) the generated name
  exceeds FN_REFLEN; (ii) if the number of extensions is exhausted;
  or (iii) some other error happened while examining the filesystem.

  @return
    nonzero if not possible to get unique filename.
*/

static int find_uniq_filename(char *name, uint32 new_index_number) {
  uint i;
  char buff[FN_REFLEN], ext_buf[FN_REFLEN];
  MY_DIR *dir_info = nullptr;
  struct fileinfo *file_info;
  ulong max_found = 0, next = 0, number = 0;
  size_t buf_length, length;
  char *start, *end;
  int error = 0;
  DBUG_TRACE;

  length = dirname_part(buff, name, &buf_length);
  start = name + length;
  end = strend(start);

  *end = '.';
  length = (size_t)(end - start + 1);

  if ((DBUG_EVALUATE_IF(
          "error_unique_log_filename", 1,
          !(dir_info =
                my_dir(buff, MYF(MY_DONT_SORT)))))) {  // This shouldn't happen
    my_stpcpy(end, ".1");                              // use name+1
    return 1;
  }
  file_info = dir_info->dir_entry;
  for (i = dir_info->number_off_files; i--; file_info++) {
    if (strncmp(file_info->name, start, length) == 0 &&
        is_number(file_info->name + length, &number, false)) {
      max_found = std::max(max_found, number);
    }
  }
  my_dirend(dir_info);

  /* check if reached the maximum possible extension number */
  if (max_found >= MAX_LOG_UNIQUE_FN_EXT) {
    LogErr(ERROR_LEVEL, ER_BINLOG_FILE_EXTENSION_NUMBER_EXHAUSTED, max_found);
    error = 1;
    goto end;
  }

  if (new_index_number > 0) {
    /*
      If "new_index_number" was specified, this means we are handling a
      "RESET SOURCE TO" command and the binary log was already purged
      so max_found should be 0.
    */
    assert(max_found == 0);
    next = new_index_number;
  } else
    next = max_found + 1;
  if (sprintf(ext_buf, "%06lu", next) < 0) {
    error = 1;
    goto end;
  }
  *end++ = '.';

  /*
    Check if the generated extension size + the file name exceeds the
    buffer size used. If one did not check this, then the filename might be
    truncated, resulting in error.
   */
  if (((strlen(ext_buf) + (end - name)) >= FN_REFLEN)) {
    LogErr(ERROR_LEVEL, ER_BINLOG_FILE_NAME_TOO_LONG, name, ext_buf,
           (strlen(ext_buf) + (end - name)));
    error = 1;
    goto end;
  }

  if (sprintf(end, "%06lu", next) < 0) {
    error = 1;
    goto end;
  }

  /* print warning if reaching the end of available extensions. */
  if (next > MAX_ALLOWED_FN_EXT_RESET_MASTER)
    LogErr(WARNING_LEVEL, ER_BINLOG_FILE_EXTENSION_NUMBER_RUNNING_LOW, next,
           (MAX_LOG_UNIQUE_FN_EXT - next));

end:
  return error;
}

int MYSQL_BIN_LOG::generate_new_name(char *new_name, const char *log_name,
                                     uint32 new_index_number) {
  fn_format(new_name, log_name, mysql_data_home, "", 4);
  if (!fn_ext(log_name)[0]) {
    if (find_uniq_filename(new_name, new_index_number)) {
      if (current_thd != nullptr)
        my_printf_error(ER_NO_UNIQUE_LOGFILE,
                        ER_THD(current_thd, ER_NO_UNIQUE_LOGFILE),
                        MYF(ME_FATALERROR), log_name);
      LogErr(ERROR_LEVEL, ER_FAILED_TO_GENERATE_UNIQUE_LOGFILE, log_name);
      return 1;
    }
  }
  return 0;
}

/**
  @todo
  The following should be using fn_format();  We just need to
  first change fn_format() to cut the file name if it's too long.
*/
const char *MYSQL_BIN_LOG::generate_name(const char *log_name,
                                         const char *suffix, char *buff) {
  if (!log_name || !log_name[0]) {
    if (is_relay_log || log_bin_supplied)
      strmake(buff, default_logfile_name, FN_REFLEN - strlen(suffix) - 1);
    else
      strmake(buff, default_binlogfile_name, FN_REFLEN - strlen(suffix) - 1);

    return (const char *)fn_format(buff, buff, "", suffix,
                                   MYF(MY_REPLACE_EXT | MY_REPLACE_DIR));
  }
  // get rid of extension to avoid problems

  const char *p = fn_ext(log_name);
  uint length = (uint)(p - log_name);
  strmake(buff, log_name, min<size_t>(length, FN_REFLEN - 1));
  return (const char *)buff;
}

bool MYSQL_BIN_LOG::init_and_set_log_file_name(const char *log_name,
                                               const char *new_name,
                                               uint32 new_index_number) {
  if (new_name && !my_stpcpy(log_file_name, new_name))
    return true;
  else if (!new_name &&
           generate_new_name(log_file_name, log_name, new_index_number))
    return true;

  return false;
}

/**
  Open the logfile and init IO_CACHE.

  @param log_file_key        The file instrumentation key for this file
  @param log_name            The name of the log to open
  @param new_name            The new name for the logfile.
                             NULL forces generate_new_name() to be called.
  @param new_index_number    The binary log file index number to start from
                             after the RESET MASTER TO command is called.

  @return true if error, false otherwise.
*/

bool MYSQL_BIN_LOG::open(PSI_file_key log_file_key, const char *log_name,
                         const char *new_name, uint32 new_index_number) {
  DBUG_TRACE;
  bool ret = false;

  write_error = false;
  myf flags = MY_WME | MY_NABP | MY_WAIT_IF_FULL;
  if (is_relay_log) flags = flags | MY_REPORT_WAITING_IF_FULL;

  if (!(name = my_strdup(key_memory_MYSQL_LOG_name, log_name, MYF(MY_WME)))) {
    goto err;
  }

  if (init_and_set_log_file_name(name, new_name, new_index_number) ||
      DBUG_EVALUATE_IF("fault_injection_init_name", 1, 0))
    goto err;

  db[0] = 0;

  /* Keep the key for reopen */
  m_log_file_key = log_file_key;

  /*
    LOCK_sync guarantees that no thread is calling m_binlog_file to sync data
    to disk when another thread is opening the new file
    (FLUSH LOG or RESET MASTER).
  */
  if (!is_relay_log) mysql_mutex_lock(&LOCK_sync);

  ret = m_binlog_file->open(log_file_key, log_file_name, flags);

  if (!is_relay_log) mysql_mutex_unlock(&LOCK_sync);

  if (ret) goto err;

  atomic_log_state = LOG_OPENED;
  return false;

err:
  if (binlog_error_action == ABORT_SERVER) {
    exec_binlog_error_action_abort(
        "Either disk is full, file system is read only or "
        "there was an encryption error while opening the binlog. "
        "Aborting the server.");
  } else
    LogErr(ERROR_LEVEL, ER_BINLOG_CANT_OPEN_FOR_LOGGING, log_name, errno);

  my_free(name);
  name = nullptr;
  atomic_log_state = LOG_CLOSED;
  return true;
}

bool MYSQL_BIN_LOG::open_index_file(const char *index_file_name_arg,
                                    const char *log_name,
                                    bool need_lock_index) {
  bool error = false;
  File index_file_nr = -1;
  if (need_lock_index)
    mysql_mutex_lock(&LOCK_index);
  else
    mysql_mutex_assert_owner(&LOCK_index);

  /*
    First open of this class instance
    Create an index file that will hold all file names uses for logging.
    Add new entries to the end of it.
  */
  myf opt = MY_UNPACK_FILENAME;

  if (my_b_inited(&index_file)) goto end;

  if (!index_file_name_arg) {
    index_file_name_arg = log_name;  // Use same basename for index file
    opt = MY_UNPACK_FILENAME | MY_REPLACE_EXT;
  }
  fn_format(index_file_name, index_file_name_arg, mysql_data_home, ".index",
            opt);

  if (set_crash_safe_index_file_name(index_file_name_arg)) {
    error = true;
    goto end;
  }

  /*
    We need move crash_safe_index_file to index_file if the index_file
    does not exist and crash_safe_index_file exists when mysqld server
    restarts.
  */
  if (my_access(index_file_name, F_OK) &&
      !my_access(crash_safe_index_file_name, F_OK) &&
      my_rename(crash_safe_index_file_name, index_file_name, MYF(MY_WME))) {
    LogErr(ERROR_LEVEL, ER_BINLOG_CANT_MOVE_TMP_TO_INDEX,
           "MYSQL_BIN_LOG::open_index_file");
    error = true;
    goto end;
  }

  if ((index_file_nr = mysql_file_open(m_key_file_log_index, index_file_name,
                                       O_RDWR | O_CREAT, MYF(MY_WME))) < 0 ||
      mysql_file_sync(index_file_nr, MYF(MY_WME)) ||
      init_io_cache_ext(&index_file, index_file_nr, IO_SIZE, READ_CACHE,
                        mysql_file_seek(index_file_nr, 0L, MY_SEEK_END, MYF(0)),
                        false, MYF(MY_WME | MY_WAIT_IF_FULL),
                        m_key_file_log_index_cache) ||
      DBUG_EVALUATE_IF("fault_injection_openning_index", 1, 0)) {
    /*
      TODO: all operations creating/deleting the index file or a log, should
      call my_sync_dir() or my_sync_dir_by_file() to be durable.
      TODO: file creation should be done with mysql_file_create()
      not mysql_file_open().
    */
    if (index_file_nr >= 0) mysql_file_close(index_file_nr, MYF(0));
    error = true;
    goto end;
  }

  /*
    Sync the index by purging any binary log file that is not registered.
    In other words, either purge binary log files that were removed from
    the index but not purged from the file system due to a crash or purge
    any binary log file that was created but not register in the index
    due to a crash.
  */

  if (set_purge_index_file_name(index_file_name_arg) ||
      open_purge_index_file(false) ||
      purge_index_entry(nullptr, nullptr, false) || close_purge_index_file() ||
      DBUG_EVALUATE_IF("fault_injection_recovering_index", 1, 0)) {
    LogErr(ERROR_LEVEL, ER_BINLOG_FAILED_TO_SYNC_INDEX_FILE);
    error = true;
    goto end;
  }

end:
  if (need_lock_index) mysql_mutex_unlock(&LOCK_index);
  return error;
}

/**
  Add the GTIDs from the given relaylog file and also
  update the IO thread transaction parser.

  @param filename Relaylog file to read from.
  @param retrieved_gtids Gtid_set to store the GTIDs found on the relaylog file.
  @param verify_checksum Set to true to verify event checksums.
  @param trx_parser The transaction boundary parser to be used in order to
  only add a GTID to the gtid_set after ensuring the transaction is fully
  stored on the relay log.
  @param partial_trx The trx_monitoring_info of the last incomplete transaction
  found in the relay log.

  @retval false The file was successfully read and all GTIDs from
  Previous_gtids and Gtid_log_event from complete transactions were added to
  the retrieved_set.
  @retval true There was an error during the procedure.
*/
static bool read_gtids_and_update_trx_parser_from_relaylog(
    const char *filename, Gtid_set *retrieved_gtids, bool verify_checksum,
    Transaction_boundary_parser *trx_parser,
    Gtid_monitoring_info *partial_trx) {
  DBUG_TRACE;
  DBUG_PRINT("info", ("Opening file %s", filename));

  assert(retrieved_gtids != nullptr);
  assert(trx_parser != nullptr);
#ifndef NDEBUG
  unsigned long event_counter = 0;
#endif
  bool error = false;

  Relaylog_file_reader relaylog_file_reader(verify_checksum);
  if (relaylog_file_reader.open(filename)) {
    LogErr(ERROR_LEVEL, ER_BINLOG_FILE_OPEN_FAILED,
           relaylog_file_reader.get_error_str());

    /*
      As read_gtids_from_binlog() will not throw error on truncated
      relaylog files, we should do the same here in order to keep the
      current behavior.
    */
    if (relaylog_file_reader.get_error_type() ==
        Binlog_read_error::CANNOT_GET_FILE_PASSWORD)
      error = true;
    return error;
  }

  Log_event *ev = nullptr;
  bool seen_prev_gtids = false;
  ulong data_len = 0;

  while (!error && (ev = relaylog_file_reader.read_event_object()) != nullptr) {
    DBUG_PRINT("info", ("Read event of type %s", ev->get_type_str()));
#ifndef NDEBUG
    event_counter++;
#endif

    data_len = uint4korr(ev->temp_buf + EVENT_LEN_OFFSET);

    bool info_error{false};
    binary_log::Log_event_basic_info log_event_info;
    std::tie(info_error, log_event_info) = extract_log_event_basic_info(
        ev->temp_buf, data_len,
        &relaylog_file_reader.format_description_event());

    if (info_error || trx_parser->feed_event(log_event_info, false)) {
      /*
        The transaction boundary parser found an error while parsing a
        sequence of events from the relaylog. As we don't know if the
        parsing has started from a reliable point (it might started in
        a relay log file that begins with the rest of a transaction
        that started in a previous relay log file), it is better to do
        nothing in this case. The boundary parser will fix itself once
        finding an event that represent a transaction boundary.

        Suppose the following relaylog:

         rl-bin.000011 | rl-bin.000012 | rl-bin.000013 | rl-bin-000014
        ---------------+---------------+---------------+---------------
         PREV_GTIDS    | PREV_GTIDS    | PREV_GTIDS    | PREV_GTIDS
         (empty)       | (UUID:1-2)    | (UUID:1-2)    | (UUID:1-2)
        ---------------+---------------+---------------+---------------
         XID           | QUERY(INSERT) | QUERY(INSERT) | XID
        ---------------+---------------+---------------+---------------
         GTID(UUID:2)  |
        ---------------+
         QUERY(CREATE  |
         TABLE t1 ...) |
        ---------------+
         GTID(UUID:3)  |
        ---------------+
         QUERY(BEGIN)  |
        ---------------+

        As it is impossible to determine the current Retrieved_Gtid_Set by only
        looking to the PREVIOUS_GTIDS on the last relay log file, and scanning
        events on it, we tried to find a relay log file that contains at least
        one GTID event during the backwards search.

        In the example, we will find a GTID only in rl-bin.000011, as the
        UUID:3 transaction was spanned across 4 relay log files.

        The transaction spanning can be caused by "FLUSH RELAY LOGS" commands
        on slave while it is queuing the transaction.

        So, in order to correctly add UUID:3 into Retrieved_Gtid_Set, we need
        to parse the relay log starting on the file we found the last GTID
        queued to know if the transaction was fully retrieved or not.

        Start scanning rl-bin.000011 after resetting the transaction parser
        will generate an error, as XID event is only expected inside a DML,
        but in this case, we can ignore this error and reset the parser.
      */
      trx_parser->reset();
      /*
        We also have to discard the GTID of the partial transaction that was
        not finished if there is one. This is needed supposing that an
        incomplete transaction was replicated with a GTID.

        GTID(1), QUERY(BEGIN), QUERY(INSERT), ANONYMOUS_GTID, QUERY(DROP ...)

        In the example above, without cleaning the partial_trx,
        the GTID(1) would be added to the Retrieved_Gtid_Set after the
        QUERY(DROP ...) event.

        GTID(1), QUERY(BEGIN), QUERY(INSERT), GTID(2), QUERY(DROP ...)

        In the example above the GTID(1) will also be discarded as the
        GTID(1) transaction is not complete.
      */
      if (partial_trx->is_processing_trx_set()) {
        DBUG_PRINT("info",
                   ("Discarding Gtid(%d, %" PRId64 ") as the transaction "
                    "wasn't complete and we found an error in the"
                    "transaction boundary parser.",
                    partial_trx->get_processing_trx_gtid()->sidno,
                    partial_trx->get_processing_trx_gtid()->gno));
        partial_trx->clear_processing_trx();
      }
    }

    switch (ev->get_type_code()) {
      case binary_log::FORMAT_DESCRIPTION_EVENT:
      case binary_log::ROTATE_EVENT:
        // do nothing; just accept this event and go to next
        break;
      case binary_log::PREVIOUS_GTIDS_LOG_EVENT: {
        seen_prev_gtids = true;
        // add events to sets
        Previous_gtids_log_event *prev_gtids_ev =
            (Previous_gtids_log_event *)ev;
        if (prev_gtids_ev->add_to_set(retrieved_gtids) != 0) {
          error = true;
          break;
        }
#ifndef NDEBUG
        char *prev_buffer = prev_gtids_ev->get_str(nullptr, nullptr);
        DBUG_PRINT("info", ("Got Previous_gtids from file '%s': Gtid_set='%s'.",
                            filename, prev_buffer));
        my_free(prev_buffer);
#endif
        break;
      }
      case binary_log::GTID_LOG_EVENT: {
        /* If we didn't find any PREVIOUS_GTIDS in this file */
        if (!seen_prev_gtids) {
          my_error(ER_BINLOG_LOGICAL_CORRUPTION, MYF(0), filename,
                   "The first global transaction identifier was read, but "
                   "no other information regarding identifiers existing "
                   "on the previous log files was found.");
          error = true;
          break;
        }

        Gtid_log_event *gtid_ev = (Gtid_log_event *)ev;
        rpl_sidno sidno = gtid_ev->get_sidno(retrieved_gtids->get_sid_map());
        ulonglong immediate_commit_timestamp =
            gtid_ev->immediate_commit_timestamp;
        longlong original_commit_timestamp = gtid_ev->original_commit_timestamp;

        if (sidno < 0) {
          error = true;
          break;
        } else {
          if (retrieved_gtids->ensure_sidno(sidno) != RETURN_STATUS_OK) {
            error = true;
            break;
          } else {
            Gtid gtid = {sidno, gtid_ev->get_gno()};
            /*
              As are updating the transaction boundary parser while reading
              GTIDs from relay log files to fill the Retrieved_Gtid_Set, we
              should not add the GTID here as we don't know if the transaction
              is complete on the relay log yet.
            */
            partial_trx->start(gtid, original_commit_timestamp,
                               immediate_commit_timestamp);
          }
          DBUG_PRINT(
              "info",
              ("Found Gtid in relaylog file '%s': Gtid(%d, %" PRId64 ").",
               filename, sidno, gtid_ev->get_gno()));
        }
        break;
      }
      case binary_log::ANONYMOUS_GTID_LOG_EVENT:
      default:
        /*
          If we reached the end of a transaction after storing it's GTID
          in partial_trx structure, it is time to add this GTID to the
          retrieved_gtids set because the transaction is complete and there is
          no need for asking this transaction again.
        */
        if (trx_parser->is_not_inside_transaction()) {
          if (partial_trx->is_processing_trx_set()) {
            const Gtid *fully_retrieved_gtid;
            fully_retrieved_gtid = partial_trx->get_processing_trx_gtid();
            DBUG_PRINT("info", ("Adding Gtid to Retrieved_Gtid_Set as the "
                                "transaction was completed at "
                                "relaylog file '%s': Gtid(%d, %" PRId64 ").",
                                filename, fully_retrieved_gtid->sidno,
                                fully_retrieved_gtid->gno));
            retrieved_gtids->_add_gtid(*fully_retrieved_gtid);
            /*
             We don't need to update the last queued structure here. We just
             want to have the information about the partial transaction left in
             the relay log.
            */
            partial_trx->clear();
          }
        }
        break;
    }
    delete ev;
  }

  if (relaylog_file_reader.has_fatal_error()) {
    // This is not a fatal error; the log may just be truncated.
    // @todo but what other errors could happen? IO error?
    LogErr(WARNING_LEVEL, ER_BINLOG_ERROR_READING_GTIDS_FROM_RELAY_LOG, -1);
  }

#ifndef NDEBUG
  LogErr(INFORMATION_LEVEL, ER_BINLOG_EVENTS_READ_FROM_APPLIER_METADATA,
         event_counter, filename);
#endif

  return error;
}

enum enum_read_gtids_from_binlog_status {
  GOT_GTIDS,
  GOT_PREVIOUS_GTIDS,
  NO_GTIDS,
  ERROR,
  TRUNCATED
};
/**
  Reads GTIDs from the given binlog file.

  @param filename File to read from.
  @param all_gtids If not NULL, then the GTIDs from the
  Previous_gtids_log_event and from all Gtid_log_events are stored in
  this object.
  @param prev_gtids If not NULL, then the GTIDs from the
  Previous_gtids_log_events are stored in this object.
  @param first_gtid If not NULL, then the first GTID information from the
  file will be stored in this object.
  @param sid_map The sid_map object to use in the rpl_sidno generation
  of the Gtid_log_event. If lock is needed in the sid_map, the caller
  must hold it.
  @param verify_checksum Set to true to verify event checksums.
  @param is_relay_log Set to true, if filename is a Relay Log, false if it is a
  Binary Log.
  @retval GOT_GTIDS The file was successfully read and it contains
  both Gtid_log_events and Previous_gtids_log_events.
  This is only possible if either all_gtids or first_gtid are not null.
  @retval GOT_PREVIOUS_GTIDS The file was successfully read and it
  contains Previous_gtids_log_events but no Gtid_log_events.
  For binary logs, if no all_gtids and no first_gtid are specified,
  this function will be done right after reading the PREVIOUS_GTIDS
  regardless of the rest of the content of the binary log file.
  @retval NO_GTIDS The file was successfully read and it does not
  contain GTID events.
  @retval ERROR Out of memory, or IO error, or malformed event
  structure, or the file is malformed (e.g., contains Gtid_log_events
  but no Previous_gtids_log_event).
  @retval TRUNCATED The file was truncated before the end of the
  first Previous_gtids_log_event.
*/
static enum_read_gtids_from_binlog_status read_gtids_from_binlog(
    const char *filename, Gtid_set *all_gtids, Gtid_set *prev_gtids,
    Gtid *first_gtid, Sid_map *sid_map, bool verify_checksum,
    bool is_relay_log) {
  DBUG_TRACE;
  DBUG_PRINT("info", ("Opening file %s", filename));

#ifndef NDEBUG
  unsigned long event_counter = 0;
  /*
    We assert here that both all_gtids and prev_gtids, if specified,
    uses the same sid_map as the one passed as a parameter. This is just
    to ensure that, if the sid_map needed some lock and was locked by
    the caller, the lock applies to all the GTID sets this function is
    dealing with.
  */
  if (all_gtids) assert(all_gtids->get_sid_map() == sid_map);
  if (prev_gtids) assert(prev_gtids->get_sid_map() == sid_map);
#endif

  Binlog_file_reader binlog_file_reader(verify_checksum);
  if (binlog_file_reader.open(filename)) {
    LogErr(ERROR_LEVEL, ER_BINLOG_FILE_OPEN_FAILED,
           binlog_file_reader.get_error_str());
    /*
      We need to revisit the recovery procedure for relay log
      files. Currently, it is called after this routine.
      /Alfranio
    */
    if (binlog_file_reader.get_error_type() ==
        Binlog_read_error::CANNOT_GET_FILE_PASSWORD)
      return ERROR;
    return TRUNCATED;
  }

  Log_event *ev = nullptr;
  enum_read_gtids_from_binlog_status ret = NO_GTIDS;
  bool done = false;
  bool seen_first_gtid = false;
  while (!done && (ev = binlog_file_reader.read_event_object()) != nullptr) {
#ifndef NDEBUG
    event_counter++;
#endif
    DBUG_PRINT("info", ("Read event of type %s", ev->get_type_str()));
    switch (ev->get_type_code()) {
      case binary_log::FORMAT_DESCRIPTION_EVENT:
      case binary_log::ROTATE_EVENT:
        // do nothing; just accept this event and go to next
        break;
      case binary_log::PREVIOUS_GTIDS_LOG_EVENT: {
        ret = GOT_PREVIOUS_GTIDS;
        // add events to sets
        Previous_gtids_log_event *prev_gtids_ev =
            (Previous_gtids_log_event *)ev;
        if (all_gtids != nullptr && prev_gtids_ev->add_to_set(all_gtids) != 0)
          ret = ERROR, done = true;
        else if (prev_gtids != nullptr &&
                 prev_gtids_ev->add_to_set(prev_gtids) != 0)
          ret = ERROR, done = true;
#ifndef NDEBUG
        char *prev_buffer = prev_gtids_ev->get_str(nullptr, nullptr);
        DBUG_PRINT("info", ("Got Previous_gtids from file '%s': Gtid_set='%s'.",
                            filename, prev_buffer));
        my_free(prev_buffer);
#endif
        /*
          If this is not a relay log, the previous_gtids were asked and no
          all_gtids neither first_gtid were asked, it is fine to consider the
          job as done.
        */
        if (!is_relay_log && prev_gtids != nullptr && all_gtids == nullptr &&
            first_gtid == nullptr)
          done = true;
        DBUG_EXECUTE_IF("inject_fault_bug16502579", {
          DBUG_PRINT("debug", ("PREVIOUS_GTIDS_LOG_EVENT found. "
                               "Injected ret=NO_GTIDS."));
          if (ret == GOT_PREVIOUS_GTIDS) {
            ret = NO_GTIDS;
            done = false;
          }
        });
        break;
      }
      case binary_log::GTID_LOG_EVENT: {
        if (ret != GOT_GTIDS) {
          if (ret != GOT_PREVIOUS_GTIDS) {
            /*
              Since this routine is run on startup, there may not be a
              THD instance. Therefore, ER(X) cannot be used.
             */
            const char *msg_fmt =
                (current_thd != nullptr)
                    ? ER_THD(current_thd, ER_BINLOG_LOGICAL_CORRUPTION)
                    : ER_DEFAULT(ER_BINLOG_LOGICAL_CORRUPTION);
            my_printf_error(
                ER_BINLOG_LOGICAL_CORRUPTION, msg_fmt, MYF(0), filename,
                "The first global transaction identifier was read, but "
                "no other information regarding identifiers existing "
                "on the previous log files was found.");
            ret = ERROR, done = true;
            break;
          } else
            ret = GOT_GTIDS;
        }
        /*
          When this is a relaylog, we just check if the relay log contains at
          least one Gtid_log_event, so that we can distinguish the return values
          GOT_GTID and GOT_PREVIOUS_GTIDS. We don't need to read anything else
          from the relay log.
          When this is a binary log, if all_gtids is requested (i.e., NOT NULL),
          we should continue to read all gtids. If just first_gtid was
          requested, we will be done after storing this Gtid_log_event info on
          it.
        */
        if (is_relay_log) {
          ret = GOT_GTIDS, done = true;
        } else {
          Gtid_log_event *gtid_ev = (Gtid_log_event *)ev;
          rpl_sidno sidno = gtid_ev->get_sidno(sid_map);
          if (sidno < 0)
            ret = ERROR, done = true;
          else {
            if (all_gtids) {
              if (all_gtids->ensure_sidno(sidno) != RETURN_STATUS_OK)
                ret = ERROR, done = true;
              all_gtids->_add_gtid(sidno, gtid_ev->get_gno());
              DBUG_PRINT("info",
                         ("Got Gtid from file '%s': Gtid(%d, %" PRId64 ").",
                          filename, sidno, gtid_ev->get_gno()));
            }

            /* If the first GTID was requested, stores it */
            if (first_gtid && !seen_first_gtid) {
              first_gtid->set(sidno, gtid_ev->get_gno());
              seen_first_gtid = true;
              /* If the first_gtid was the only thing requested, we are done */
              if (all_gtids == nullptr) ret = GOT_GTIDS, done = true;
            }
          }
        }
        break;
      }
      case binary_log::ANONYMOUS_GTID_LOG_EVENT: {
        /*
          When this is a relaylog, we just check if it contains
          at least one Anonymous_gtid_log_event after initialization
          (FDs, Rotates and PREVIOUS_GTIDS), so that we can distinguish the
          return values GOT_GTID and GOT_PREVIOUS_GTIDS.
          We don't need to read anything else from the relay log.
        */
        if (is_relay_log) {
          ret = GOT_GTIDS;
          done = true;
          break;
        }
        assert(prev_gtids == nullptr
                   ? true
                   : all_gtids != nullptr || first_gtid != nullptr);
      }
        [[fallthrough]];
      default:
        // if we found any other event type without finding a
        // previous_gtids_log_event, then the rest of this binlog
        // cannot contain gtids
        if (ret != GOT_GTIDS && ret != GOT_PREVIOUS_GTIDS) done = true;
        /*
          The GTIDs of the relaylog files will be handled later
          because of the possibility of transactions be spanned
          along distinct relaylog files.
          So, if we found an ordinary event without finding the
          GTID but we already found the PREVIOUS_GTIDS, this probably
          means that the event is from a transaction that started on
          previous relaylog file.
        */
        if (ret == GOT_PREVIOUS_GTIDS && is_relay_log) done = true;
        break;
    }
    delete ev;
    DBUG_PRINT("info", ("done=%d", done));
  }

  if (binlog_file_reader.has_fatal_error()) {
    // This is not a fatal error; the log may just be truncated.

    // @todo but what other errors could happen? IO error?
    LogErr(WARNING_LEVEL, ER_BINLOG_ERROR_READING_GTIDS_FROM_BINARY_LOG, -1);
  }

  if (all_gtids)
    all_gtids->dbug_print("all_gtids");
  else
    DBUG_PRINT("info", ("all_gtids==NULL"));
  if (prev_gtids)
    prev_gtids->dbug_print("prev_gtids");
  else
    DBUG_PRINT("info", ("prev_gtids==NULL"));
  if (first_gtid == nullptr)
    DBUG_PRINT("info", ("first_gtid==NULL"));
  else if (first_gtid->sidno == 0)
    DBUG_PRINT("info", ("first_gtid.sidno==0"));
  else
    first_gtid->dbug_print(sid_map, "first_gtid");

  DBUG_PRINT("info", ("returning %d", ret));
#ifndef NDEBUG
  if (!is_relay_log && prev_gtids != nullptr && all_gtids == nullptr &&
      first_gtid == nullptr)
    LogErr(INFORMATION_LEVEL, ER_BINLOG_EVENTS_READ_FROM_BINLOG_INFO,
           event_counter, filename);
#endif
  return ret;
}

bool MYSQL_BIN_LOG::find_first_log(std::string &binlog_file_name,
                                   std::string &errmsg) {
  auto log_index = this->get_log_index();
  std::list<std::string> filename_list = log_index.second;

  list<string>::iterator fit = filename_list.begin();
  if (fit != filename_list.end()) {
    binlog_file_name.assign(*fit);
  } else {
    errmsg.assign("Could not find the first log file name in the index file");
    return true;
  }
  return false;
}

bool MYSQL_BIN_LOG::find_first_log_not_in_gtid_set(char *binlog_file_name,
                                                   const Gtid_set *gtid_set,
                                                   Gtid *first_gtid,
                                                   std::string &errmsg) {
  DBUG_TRACE;
  LOG_INFO linfo;
  auto log_index = this->get_log_index();
  std::list<std::string> filename_list = log_index.second;
  int error = log_index.first;
  list<string>::reverse_iterator rit;
  Gtid_set binlog_previous_gtid_set{gtid_set->get_sid_map()};

  if (error != LOG_INFO_EOF) {
    errmsg.assign(
        "Failed to read the binary log index file while "
        "looking for the oldest binary log that contains any GTID "
        "that is not in the given gtid set");
    error = -1;
    goto end;
  }

  if (filename_list.empty()) {
    errmsg.assign(
        "Could not find first log file name in binary log index file "
        "while looking for the oldest binary log that contains any GTID "
        "that is not in the given gtid set");
    error = -2;
    goto end;
  }

  /*
    Iterate over all the binary logs in reverse order, and read only
    the Previous_gtids_log_event, to find the first one, that is the
    subset of the given gtid set. Since every binary log begins with
    a Previous_gtids_log_event, that contains all GTIDs in all
    previous binary logs.
    We also ask for the first GTID in the binary log to know if we
    should send the FD event with the "created" field cleared or not.
  */
  DBUG_PRINT("info", ("Iterating backwards through binary logs, and reading "
                      "only the Previous_gtids_log_event, to find the first "
                      "one, that is the subset of the given gtid set."));
  rit = filename_list.rbegin();
  error = 0;
  while (rit != filename_list.rend()) {
    binlog_previous_gtid_set.clear();
    const char *filename = rit->c_str();
    DBUG_PRINT("info",
               ("Read Previous_gtids_log_event from filename='%s'", filename));
    switch (read_gtids_from_binlog(filename, nullptr, &binlog_previous_gtid_set,
                                   first_gtid,
                                   binlog_previous_gtid_set.get_sid_map(),
                                   opt_source_verify_checksum, is_relay_log)) {
      case ERROR:
        errmsg.assign(
            "Error reading header of binary log while looking for "
            "the oldest binary log that contains any GTID that is not in "
            "the given gtid set");
        error = -3;
        goto end;
      case NO_GTIDS:
        errmsg.assign(
            "Found old binary log without GTIDs while looking for "
            "the oldest binary log that contains any GTID that is not in "
            "the given gtid set");
        error = -4;
        goto end;
      case GOT_GTIDS:
      case GOT_PREVIOUS_GTIDS:
        if (binlog_previous_gtid_set.is_subset(gtid_set)) {
          strcpy(binlog_file_name, filename);
          /*
            Verify that the selected binlog is not the first binlog,
          */
          DBUG_EXECUTE_IF("replica_reconnect_with_gtid_set_executed",
                          assert(strcmp(filename_list.begin()->c_str(),
                                        binlog_file_name) != 0););
          goto end;
        }
      case TRUNCATED:
        break;
    }

    rit++;
  }

  if (rit == filename_list.rend()) {
    report_missing_gtids(&binlog_previous_gtid_set, gtid_set, errmsg);
    error = -5;
  }

end:
  if (error) DBUG_PRINT("error", ("'%s'", errmsg.c_str()));
  filename_list.clear();
  DBUG_PRINT("info", ("returning %d", error));
  return error != 0 ? true : false;
}

bool MYSQL_BIN_LOG::init_gtid_sets(Gtid_set *all_gtids, Gtid_set *lost_gtids,
                                   bool verify_checksum, bool need_lock,
                                   Transaction_boundary_parser *trx_parser,
                                   Gtid_monitoring_info *partial_trx,
                                   bool is_server_starting) {
  DBUG_TRACE;
  DBUG_PRINT(
      "info",
      ("lost_gtids=%p; so we are recovering a %s log; is_relay_log=%d",
       lost_gtids, lost_gtids == nullptr ? "relay" : "binary", is_relay_log));

  Checkable_rwlock *sid_lock =
      is_relay_log ? all_gtids->get_sid_map()->get_sid_lock() : global_sid_lock;
  /*
    If this is a relay log, we must have the IO thread Master_info trx_parser
    in order to correctly feed it with relay log events.
  */
#ifndef NDEBUG
  if (is_relay_log) {
    assert(trx_parser != nullptr);
    assert(lost_gtids == nullptr);
  }
#endif

  /*
    Acquires the necessary locks to ensure that logs are not either
    removed or updated when we are reading from it.
  */
  if (need_lock) {
    // We don't need LOCK_log if we are only going to read the initial
    // Prevoius_gtids_log_event and ignore the Gtid_log_events.
    if (all_gtids != nullptr) mysql_mutex_lock(&LOCK_log);
    mysql_mutex_lock(&LOCK_index);
    sid_lock->wrlock();
  } else {
    if (all_gtids != nullptr) mysql_mutex_assert_owner(&LOCK_log);
    mysql_mutex_assert_owner(&LOCK_index);
    sid_lock->assert_some_wrlock();
  }

  /* Initialize the sid_map to be used in read_gtids_from_binlog */
  Sid_map *sid_map = nullptr;
  if (all_gtids)
    sid_map = all_gtids->get_sid_map();
  else if (lost_gtids)
    sid_map = lost_gtids->get_sid_map();

  // Gather the set of files to be accessed.
  auto log_index = this->get_log_index(false);
  std::list<std::string> filename_list = log_index.second;
  int error = log_index.first;
  list<string>::iterator it;
  list<string>::reverse_iterator rit;
  bool reached_first_file = false;

  if (error != LOG_INFO_EOF) {
    DBUG_PRINT("error", ("Error reading %s index",
                         is_relay_log ? "relaylog" : "binlog"));
    goto end;
  }
  /*
    On server starting, one new empty binlog file is created and
    its file name is put into index file before initializing
    GLOBAL.GTID_EXECUTED AND GLOBAL.GTID_PURGED, it is not the
    last binlog file before the server restarts, so we remove
    its file name from filename_list.
  */
  if (is_server_starting && !is_relay_log && !filename_list.empty())
    filename_list.pop_back();

  error = 0;
  if (all_gtids != nullptr) {
    DBUG_PRINT("info", ("Iterating backwards through %s logs, "
                        "looking for the last %s log that contains "
                        "a Previous_gtids_log_event.",
                        is_relay_log ? "relay" : "binary",
                        is_relay_log ? "relay" : "binary"));
    // Iterate over all files in reverse order until we find one that
    // contains a Previous_gtids_log_event.
    rit = filename_list.rbegin();
    bool can_stop_reading = false;
    reached_first_file = (rit == filename_list.rend());
    DBUG_PRINT("info",
               ("filename='%s' reached_first_file=%d",
                reached_first_file ? "" : rit->c_str(), reached_first_file));
    while (!can_stop_reading && !reached_first_file) {
      const char *filename = rit->c_str();
      assert(rit != filename_list.rend());
      rit++;
      reached_first_file = (rit == filename_list.rend());
      DBUG_PRINT("info", ("filename='%s' can_stop_reading=%d "
                          "reached_first_file=%d, ",
                          filename, can_stop_reading, reached_first_file));
      switch (read_gtids_from_binlog(
          filename, all_gtids, reached_first_file ? lost_gtids : nullptr,
          nullptr /* first_gtid */, sid_map, verify_checksum, is_relay_log)) {
        case ERROR: {
          error = 1;
          goto end;
        }
        case GOT_GTIDS: {
          can_stop_reading = true;
          break;
        }
        case GOT_PREVIOUS_GTIDS: {
          /*
            If this is a binlog file, it is enough to have GOT_PREVIOUS_GTIDS.
            If this is a relaylog file, we need to find at least one GTID to
            start parsing the relay log to add GTID of transactions that might
            have spanned in distinct relaylog files.
          */
          if (!is_relay_log) can_stop_reading = true;
          break;
        }
        case NO_GTIDS: {
          /*
            Mysql server iterates backwards through binary logs, looking for
            the last binary log that contains a Previous_gtids_log_event for
            gathering the set of gtid_executed on server start. This may take
            very long time if it has many binary logs and almost all of them
            are out of filesystem cache. So if the binlog_gtid_simple_recovery
            is enabled, and the last binary log does not contain any GTID
            event, do not read any more binary logs, GLOBAL.GTID_EXECUTED and
            GLOBAL.GTID_PURGED should be empty in the case.
          */
          if (binlog_gtid_simple_recovery && is_server_starting &&
              !is_relay_log) {
            assert(all_gtids->is_empty());
            assert(lost_gtids->is_empty());
            goto end;
          }
          [[fallthrough]];
        }
        case TRUNCATED: {
          break;
        }
      }
    }

    /*
      If we use GTIDs and have partial transactions on the relay log,
      must check if it ends on next relay log files.
      We also need to feed the boundary parser with the rest of the
      relay log to put it in the correct state before receiving new
      events from the master in the case of GTID auto positioning be
      disabled.
    */
    if (is_relay_log && filename_list.size() > 0) {
      /*
        Suppose the following relaylog:

         rl-bin.000001 | rl-bin.000002 | rl-bin.000003 | rl-bin-000004
        ---------------+---------------+---------------+---------------
         PREV_GTIDS    | PREV_GTIDS    | PREV_GTIDS    | PREV_GTIDS
         (empty)       | (UUID:1)      | (UUID:1)      | (UUID:1)
        ---------------+---------------+---------------+---------------
         GTID(UUID:1)  | QUERY(INSERT) | QUERY(INSERT) | XID
        ---------------+---------------+---------------+---------------
         QUERY(CREATE  |
         TABLE t1 ...) |
        ---------------+
         GTID(UUID:2)  |
        ---------------+
         QUERY(BEGIN)  |
        ---------------+

        As it is impossible to determine the current Retrieved_Gtid_Set by only
        looking to the PREVIOUS_GTIDS on the last relay log file, and scanning
        events on it, we tried to find a relay log file that contains at least
        one GTID event during the backwards search.

        In the example, we will find a GTID only in rl-bin.000001, as the
        UUID:2 transaction was spanned across 4 relay log files.

        The transaction spanning can be caused by "FLUSH RELAY LOGS" commands
        on slave while it is queuing the transaction.

        So, in order to correctly add UUID:2 into Retrieved_Gtid_Set, we need
        to parse the relay log starting on the file we found the last GTID
        queued to know if the transaction was fully retrieved or not.
      */

      /*
        Adjust the reverse iterator to point to the relaylog file we
        need to start parsing, as it was incremented after generating
        the relay log file name.
      */
      assert(rit != filename_list.rbegin());
      rit--;
      assert(rit != filename_list.rend());
      /* Reset the transaction parser before feeding it with events */
      trx_parser->reset();
      partial_trx->clear();

      DBUG_PRINT("info", ("Iterating forwards through relay logs, "
                          "updating the Retrieved_Gtid_Set and updating "
                          "IO thread trx parser before start."));
      for (it = find(filename_list.begin(), filename_list.end(), *rit);
           it != filename_list.end(); it++) {
        const char *filename = it->c_str();
        DBUG_PRINT("info", ("filename='%s'", filename));
        if (read_gtids_and_update_trx_parser_from_relaylog(
                filename, all_gtids, true, trx_parser, partial_trx)) {
          error = 1;
          goto end;
        }
      }
    }
  }
  if (lost_gtids != nullptr && !reached_first_file) {
    /*
      This branch is only reachable by a binary log. The relay log
      don't need to get lost_gtids information.

      A 5.6 server sets GTID_PURGED by rotating the binary log.

      A 5.6 server that had recently enabled GTIDs and set GTID_PURGED
      would have a sequence of binary logs like:

      master-bin.N  : No PREVIOUS_GTIDS (GTID wasn't enabled)
      master-bin.N+1: Has an empty PREVIOUS_GTIDS and a ROTATE
                      (GTID was enabled on startup)
      master-bin.N+2: Has a PREVIOUS_GTIDS with the content set by a
                      SET @@GLOBAL.GTID_PURGED + has GTIDs of some
                      transactions.

      If this 5.6 server be upgraded to 5.7 keeping its binary log files,
      this routine will have to find the first binary log that contains a
      PREVIOUS_GTIDS + a GTID event to ensure that the content of the
      GTID_PURGED will be correctly set (assuming binlog_gtid_simple_recovery
      is not enabled).
    */
    DBUG_PRINT("info", ("Iterating forwards through binary logs, looking for "
                        "the first binary log that contains both a "
                        "Previous_gtids_log_event and a Gtid_log_event."));
    assert(!is_relay_log);
    for (it = filename_list.begin(); it != filename_list.end(); it++) {
      /*
        We should pass a first_gtid to read_gtids_from_binlog when
        binlog_gtid_simple_recovery is disabled, or else it will return
        right after reading the PREVIOUS_GTIDS event to avoid stall on
        reading the whole binary log.
      */
      Gtid first_gtid = {0, 0};
      const char *filename = it->c_str();
      DBUG_PRINT("info", ("filename='%s'", filename));
      switch (read_gtids_from_binlog(
          filename, nullptr, lost_gtids,
          binlog_gtid_simple_recovery ? nullptr : &first_gtid, sid_map,
          verify_checksum, is_relay_log)) {
        case ERROR: {
          error = 1;
          [[fallthrough]];
        }
        case GOT_GTIDS: {
          goto end;
        }
        case NO_GTIDS:
        case GOT_PREVIOUS_GTIDS: {
          /*
            Mysql server iterates forwards through binary logs, looking for
            the first binary log that contains both Previous_gtids_log_event
            and gtid_log_event for gathering the set of gtid_purged on server
            start. It also iterates forwards through binary logs, looking for
            the first binary log that contains both Previous_gtids_log_event
            and gtid_log_event for gathering the set of gtid_purged when
            purging binary logs. This may take very long time if it has many
            binary logs and almost all of them are out of filesystem cache.
            So if the binlog_gtid_simple_recovery is enabled, we just
            initialize GLOBAL.GTID_PURGED from the first binary log, do not
            read any more binary logs.
          */
          if (binlog_gtid_simple_recovery) goto end;
          [[fallthrough]];
        }
        case TRUNCATED: {
          break;
        }
      }
    }
  }
end:
  if (all_gtids) all_gtids->dbug_print("all_gtids");
  if (lost_gtids) lost_gtids->dbug_print("lost_gtids");
  if (need_lock) {
    sid_lock->unlock();
    mysql_mutex_unlock(&LOCK_index);
    if (all_gtids != nullptr) mysql_mutex_unlock(&LOCK_log);
  }
  filename_list.clear();
  DBUG_PRINT("info", ("returning %d", error));
  return error != 0 ? true : false;
}

/**
  Open a (new) binlog file.

  - Open the log file and the index file. Register the new
  file name in it
  - When calling this when the file is in use, you must have a locks
  on LOCK_log and LOCK_index.

  @retval
    0	ok
  @retval
    1	error
*/

bool MYSQL_BIN_LOG::open_binlog(
    const char *log_name, const char *new_name, ulong max_size_arg,
    bool null_created_arg, bool need_lock_index, bool need_sid_lock,
    Format_description_log_event *extra_description_event,
    uint32 new_index_number) {
  // lock_index must be acquired *before* sid_lock.
  assert(need_sid_lock || !need_lock_index);
  DBUG_TRACE;
  DBUG_PRINT("enter", ("base filename: %s", log_name));

  mysql_mutex_assert_owner(get_log_lock());

  if (init_and_set_log_file_name(log_name, new_name, new_index_number)) {
    LogErr(ERROR_LEVEL, ER_BINLOG_CANT_GENERATE_NEW_FILE_NAME);
    return true;
  }

  DBUG_PRINT("info", ("generated filename: %s", log_file_name));

  DEBUG_SYNC(current_thd, "after_log_file_name_initialized");

  if (open_purge_index_file(true) ||
      register_create_index_entry(log_file_name) || sync_purge_index_file() ||
      DBUG_EVALUATE_IF("fault_injection_registering_index", 1, 0)) {
    /**
      @todo: although this was introduced to appease valgrind
      when injecting emulated faults using fault_injection_registering_index
      it may be good to consider what actually happens when
      open_purge_index_file succeeds but register or sync fails.

      Perhaps we might need the code below in MYSQL_BIN_LOG::cleanup
      for "real life" purposes as well?
    */
    DBUG_EXECUTE_IF("fault_injection_registering_index", {
      if (my_b_inited(&purge_index_file)) {
        end_io_cache(&purge_index_file);
        my_close(purge_index_file.file, MYF(0));
      }
    });

    LogErr(ERROR_LEVEL, ER_BINLOG_FAILED_TO_SYNC_INDEX_FILE_IN_OPEN);
    return true;
  }
  DBUG_EXECUTE_IF("crash_create_non_critical_before_update_index",
                  DBUG_SUICIDE(););

  write_error = false;

  /* open the main log file */
  if (open(m_key_file_log, log_name, new_name, new_index_number)) {
    close_purge_index_file();
    return true; /* all warnings issued */
  }

  max_size = max_size_arg;

  bool write_file_name_to_index_file = false;

  Format_description_log_event s;

  if (m_binlog_file->is_empty()) {
    /*
      The binary log file was empty (probably newly created)
      This is the normal case and happens when the user doesn't specify
      an extension for the binary log files.
      In this case we write a standard header to it.
    */
    if (m_binlog_file->write(pointer_cast<const uchar *>(BINLOG_MAGIC),
                             BIN_LOG_HEADER_SIZE))
      goto err;
    bytes_written += BIN_LOG_HEADER_SIZE;
    write_file_name_to_index_file = true;
  }

  /*
    don't set LOG_EVENT_BINLOG_IN_USE_F for the relay log
  */
  if (!is_relay_log) {
    s.common_header->flags |= LOG_EVENT_BINLOG_IN_USE_F;
  }

  if (is_relay_log) {
    /* relay-log */
    if (relay_log_checksum_alg == binary_log::BINLOG_CHECKSUM_ALG_UNDEF) {
      /* inherit master's A descriptor if one has been received */
      if (opt_replica_sql_verify_checksum == 0)
        /* otherwise use slave's local preference of RL events verification */
        relay_log_checksum_alg = binary_log::BINLOG_CHECKSUM_ALG_OFF;
      else
        relay_log_checksum_alg =
            static_cast<enum_binlog_checksum_alg>(binlog_checksum_options);
    }
  }

  if (!s.is_valid()) goto err;
  s.dont_set_created = null_created_arg;
  /* Set LOG_EVENT_RELAY_LOG_F flag for relay log's FD */
  if (is_relay_log) s.set_relay_log_event();
  if (write_event_to_binlog(&s)) goto err;
  /*
    We need to revisit this code and improve it.
    See further comments in the mysqld.
    /Alfranio
  */
  if (current_thd) {
    Checkable_rwlock *sid_lock = nullptr;
    Gtid_set logged_gtids_binlog(global_sid_map, global_sid_lock);
    Gtid_set *previous_logged_gtids;

    if (is_relay_log) {
      previous_logged_gtids = previous_gtid_set_relaylog;
      sid_lock = previous_gtid_set_relaylog->get_sid_map()->get_sid_lock();
    } else {
      previous_logged_gtids = &logged_gtids_binlog;
      sid_lock = global_sid_lock;
    }

    if (need_sid_lock)
      sid_lock->wrlock();
    else
      sid_lock->assert_some_wrlock();

    if (!is_relay_log) {
      const Gtid_set *executed_gtids = gtid_state->get_executed_gtids();
      const Gtid_set *gtids_only_in_table =
          gtid_state->get_gtids_only_in_table();
      /* logged_gtids_binlog= executed_gtids - gtids_only_in_table */
      if (logged_gtids_binlog.add_gtid_set(executed_gtids) !=
          RETURN_STATUS_OK) {
        if (need_sid_lock) sid_lock->unlock();
        goto err;
      }
      logged_gtids_binlog.remove_gtid_set(gtids_only_in_table);
    }
    DBUG_PRINT("info", ("Generating PREVIOUS_GTIDS for %s file.",
                        is_relay_log ? "relaylog" : "binlog"));
    Previous_gtids_log_event prev_gtids_ev(previous_logged_gtids);
    if (is_relay_log) prev_gtids_ev.set_relay_log_event();
    if (need_sid_lock) sid_lock->unlock();
    if (write_event_to_binlog(&prev_gtids_ev)) goto err;
  } else  // !(current_thd)
  {
    /*
      If the slave was configured before server restart, the server will
      generate a new relay log file without having current_thd, but this
      new relay log file must have a PREVIOUS_GTIDS event as we now
      generate the PREVIOUS_GTIDS event always.

      This is only needed for relay log files because the server will add
      the PREVIOUS_GTIDS of binary logs (when current_thd==NULL) after
      server's GTID initialization.

      During server's startup at mysqld_main(), from the binary/relay log
      initialization point of view, it will:
      1) Call init_server_components() that will generate a new binary log
         file but won't write the PREVIOUS_GTIDS event yet;
      2) Initialize server's GTIDs;
      3) Write the binary log PREVIOUS_GTIDS;
      4) Call init_replica() in where the new relay log file will be created
         after initializing relay log's Retrieved_Gtid_Set;
    */
    if (is_relay_log) {
      Sid_map *previous_gtid_sid_map =
          previous_gtid_set_relaylog->get_sid_map();
      Checkable_rwlock *sid_lock = previous_gtid_sid_map->get_sid_lock();

      if (need_sid_lock)
        sid_lock->wrlock();
      else
        sid_lock->assert_some_wrlock(); /* purecov: inspected */

      DBUG_PRINT("info", ("Generating PREVIOUS_GTIDS for relaylog file."));
      Previous_gtids_log_event prev_gtids_ev(previous_gtid_set_relaylog);
      prev_gtids_ev.set_relay_log_event();

      if (need_sid_lock) sid_lock->unlock();

      if (write_event_to_binlog(&prev_gtids_ev)) goto err;
    }
  }
  if (extra_description_event) {
    /*
      This is a relay log written to by the I/O slave thread.
      Write the event so that others can later know the format of this relay
      log.
      Note that this event is very close to the original event from the
      master (it has binlog version of the master, event types of the
      master), so this is suitable to parse the next relay log's event. It
      has been produced by
      Format_description_log_event::Format_description_log_event(char* buf,).
      Why don't we want to write the mi_description_event if this
      event is for format<4 (3.23 or 4.x): this is because in that case, the
      mi_description_event describes the data received from the
      master, but not the data written to the relay log (*conversion*),
      which is in format 4 (slave's).
    */
    /*
      Set 'created' to 0, so that in next relay logs this event does not
      trigger cleaning actions on the slave in
      Format_description_log_event::apply_event_impl().
    */
    extra_description_event->created = 0;
    /* Don't set log_pos in event header */
    extra_description_event->set_artificial_event();

    if (binary_event_serialize(extra_description_event, m_binlog_file))
      goto err;
    bytes_written += extra_description_event->common_header->data_written;
  }
  if (m_binlog_file->flush_and_sync()) goto err;

  if (write_file_name_to_index_file) {
    DBUG_EXECUTE_IF("crash_create_critical_before_update_index",
                    DBUG_SUICIDE(););
    assert(my_b_inited(&index_file) != 0);

    /*
      The new log file name is appended into crash safe index file after
      all the content of index file is copied into the crash safe index
      file. Then move the crash safe index file to index file.
    */
    DBUG_EXECUTE_IF("simulate_disk_full_on_open_binlog",
                    { DBUG_SET("+d,simulate_no_free_space_error"); });
    if (DBUG_EVALUATE_IF("fault_injection_updating_index", 1, 0) ||
        add_log_to_index((uchar *)log_file_name, strlen(log_file_name),
                         need_lock_index)) {
      DBUG_EXECUTE_IF("simulate_disk_full_on_open_binlog", {
        DBUG_SET("-d,simulate_file_write_error");
        DBUG_SET("-d,simulate_no_free_space_error");
        DBUG_SET("-d,simulate_disk_full_on_open_binlog");
      });
      goto err;
    }

    DBUG_EXECUTE_IF("crash_create_after_update_index", DBUG_SUICIDE(););
  }

  atomic_log_state = LOG_OPENED;
  /*
    At every rotate memorize the last transaction counter state to use it as
    offset at logging the transaction logical timestamps.
  */
  m_dependency_tracker.rotate();

  close_purge_index_file();

  update_binlog_end_pos();
  return false;

err:
  if (is_inited_purge_index_file())
    purge_index_entry(nullptr, nullptr, need_lock_index);
  close_purge_index_file();
  if (binlog_error_action == ABORT_SERVER) {
    exec_binlog_error_action_abort(
        "Either disk is full, file system is read only or "
        "there was an encryption error while opening the binlog. "
        "Aborting the server.");
  } else {
    LogErr(ERROR_LEVEL, ER_BINLOG_CANT_USE_FOR_LOGGING,
           (new_name) ? new_name : name, errno);
    close(LOG_CLOSE_INDEX, false, need_lock_index);
  }
  return true;
}

/**
  Move crash safe index file to index file.

  @param need_lock_index If true, LOCK_index will be acquired;
  otherwise it should already be held.

  @retval 0 ok
  @retval -1 error
*/
int MYSQL_BIN_LOG::move_crash_safe_index_file_to_index_file(
    bool need_lock_index) {
  int error = 0;
  File fd = -1;
  DBUG_TRACE;
  int failure_trials = MYSQL_BIN_LOG::MAX_RETRIES_FOR_DELETE_RENAME_FAILURE;
  bool file_rename_status = false, file_delete_status = false;
  THD *thd = current_thd;

  if (need_lock_index)
    mysql_mutex_lock(&LOCK_index);
  else
    mysql_mutex_assert_owner(&LOCK_index);

  if (my_b_inited(&index_file)) {
    end_io_cache(&index_file);
    if (mysql_file_close(index_file.file, MYF(0)) < 0) {
      error = -1;
      LogErr(ERROR_LEVEL, ER_BINLOG_FAILED_TO_CLOSE_INDEX_FILE_WHILE_REBUILDING,
             index_file_name);
      /*
        Delete Crash safe index file here and recover the binlog.index
        state(index_file io_cache) from old binlog.index content.
       */
      mysql_file_delete(key_file_binlog_index, crash_safe_index_file_name,
                        MYF(0));

      goto recoverable_err;
    }

    /*
      Sometimes an outsider can lock index files for temporary viewing
      purpose. For eg: MEB locks binlog.index/relaylog.index to view
      the content of the file. During that small period of time, deletion
      of the file is not possible on some platforms(Eg: Windows)
      Server should retry the delete operation for few times instead of
      panicking immediately.
    */
    while ((file_delete_status == false) && (failure_trials > 0)) {
      if (DBUG_EVALUATE_IF("force_index_file_delete_failure", 1, 0)) break;

      DBUG_EXECUTE_IF("simulate_index_file_delete_failure", {
        /* This simulation causes the delete to fail */
        static char first_char = index_file_name[0];
        index_file_name[0] = 0;
        sql_print_information("Retrying delete");
        if (failure_trials == 1) index_file_name[0] = first_char;
      };);
      file_delete_status = !(mysql_file_delete(key_file_binlog_index,
                                               index_file_name, MYF(MY_WME)));
      --failure_trials;
      if (!file_delete_status) {
        my_sleep(1000);
        /* Clear the error before retrying. */
        if (failure_trials > 0) thd->clear_error();
      }
    }

    if (!file_delete_status) {
      error = -1;
      LogErr(ERROR_LEVEL,
             ER_BINLOG_FAILED_TO_DELETE_INDEX_FILE_WHILE_REBUILDING,
             index_file_name);
      /*
        Delete Crash safe file index file here and recover the binlog.index
        state(index_file io_cache) from old binlog.index content.
       */
      mysql_file_delete(key_file_binlog_index, crash_safe_index_file_name,
                        MYF(0));

      goto recoverable_err;
    }
  }

  DBUG_EXECUTE_IF("crash_create_before_rename_index_file", DBUG_SUICIDE(););
  /*
    Sometimes an outsider can lock index files for temporary viewing
    purpose. For eg: MEB locks binlog.index/relaylog.index to view
    the content of the file. During that small period of time, rename
    of the file is not possible on some platforms(Eg: Windows)
    Server should retry the rename operation for few times instead of panicking
    immediately.
  */
  failure_trials = MYSQL_BIN_LOG::MAX_RETRIES_FOR_DELETE_RENAME_FAILURE;
  while ((file_rename_status == false) && (failure_trials > 0)) {
    DBUG_EXECUTE_IF("simulate_crash_safe_index_file_rename_failure", {
      /* This simulation causes the rename to fail */
      static char first_char = index_file_name[0];
      index_file_name[0] = 0;
      sql_print_information("Retrying rename");
      if (failure_trials == 1) index_file_name[0] = first_char;
    };);
    file_rename_status =
        !(my_rename(crash_safe_index_file_name, index_file_name, MYF(MY_WME)));
    --failure_trials;
    if (!file_rename_status) {
      my_sleep(1000);
      /* Clear the error before retrying. */
      if (failure_trials > 0) thd->clear_error();
    }
  }
  if (!file_rename_status) {
    error = -1;
    LogErr(ERROR_LEVEL, ER_BINLOG_FAILED_TO_RENAME_INDEX_FILE_WHILE_REBUILDING,
           index_file_name);
    goto fatal_err;
  }
  DBUG_EXECUTE_IF("crash_create_after_rename_index_file", DBUG_SUICIDE(););

recoverable_err:
  if ((fd = mysql_file_open(key_file_binlog_index, index_file_name,
                            O_RDWR | O_CREAT, MYF(MY_WME))) < 0 ||
      mysql_file_sync(fd, MYF(MY_WME)) ||
      init_io_cache_ext(&index_file, fd, IO_SIZE, READ_CACHE,
                        mysql_file_seek(fd, 0L, MY_SEEK_END, MYF(0)), false,
                        MYF(MY_WME | MY_WAIT_IF_FULL),
                        key_file_binlog_index_cache)) {
    LogErr(ERROR_LEVEL, ER_BINLOG_FAILED_TO_OPEN_INDEX_FILE_AFTER_REBUILDING,
           index_file_name);
    goto fatal_err;
  }

  if (need_lock_index) mysql_mutex_unlock(&LOCK_index);
  return error;

fatal_err:
  /*
    This situation is very very rare to happen (unless there is some serious
    memory related issues like OOM) and should be treated as fatal error.
    Hence it is better to bring down the server without respecting
    'binlog_error_action' value here.
  */
  exec_binlog_error_action_abort(
      "MySQL server failed to update the "
      "binlog.index file's content properly. "
      "It might not be in sync with available "
      "binlogs and the binlog.index file state is in "
      "unrecoverable state. Aborting the server.");
  /*
    Server is aborted in the above function.
    This is dead code to make compiler happy.
   */
  return error;
}

/**
  Append log file name to index file.

  - To make crash safe, we copy all the content of index file
  to crash safe index file firstly and then append the log
  file name to the crash safe index file. Finally move the
  crash safe index file to index file.

  @retval
    0   ok
  @retval
    -1   error
*/
int MYSQL_BIN_LOG::add_log_to_index(uchar *log_name, size_t log_name_len,
                                    bool need_lock_index) {
  DBUG_TRACE;

  if (open_crash_safe_index_file()) {
    LogErr(ERROR_LEVEL, ER_BINLOG_CANT_OPEN_TMP_INDEX,
           "MYSQL_BIN_LOG::add_log_to_index");
    goto err;
  }

  if (copy_file(&index_file, &crash_safe_index_file, 0)) {
    LogErr(ERROR_LEVEL, ER_BINLOG_CANT_COPY_INDEX_TO_TMP,
           "MYSQL_BIN_LOG::add_log_to_index");
    goto err;
  }

  if (my_b_write(&crash_safe_index_file, log_name, log_name_len) ||
      my_b_write(&crash_safe_index_file, pointer_cast<const uchar *>("\n"),
                 1) ||
      flush_io_cache(&crash_safe_index_file) ||
      mysql_file_sync(crash_safe_index_file.file, MYF(MY_WME))) {
    LogErr(ERROR_LEVEL, ER_BINLOG_CANT_APPEND_LOG_TO_TMP_INDEX, log_name);
    goto err;
  }

  if (close_crash_safe_index_file()) {
    LogErr(ERROR_LEVEL, ER_BINLOG_CANT_CLOSE_TMP_INDEX,
           "MYSQL_BIN_LOG::add_log_to_index");
    goto err;
  }

  if (move_crash_safe_index_file_to_index_file(need_lock_index)) {
    LogErr(ERROR_LEVEL, ER_BINLOG_CANT_MOVE_TMP_TO_INDEX,
           "MYSQL_BIN_LOG::add_log_to_index");
    goto err;
  }

  return 0;

err:
  return -1;
}

int MYSQL_BIN_LOG::get_current_log(LOG_INFO *linfo,
                                   bool need_lock_log /*true*/) {
  if (need_lock_log) mysql_mutex_lock(&LOCK_log);
  int ret = raw_get_current_log(linfo);
  if (need_lock_log) mysql_mutex_unlock(&LOCK_log);
  return ret;
}

int MYSQL_BIN_LOG::raw_get_current_log(LOG_INFO *linfo) {
  strmake(linfo->log_file_name, log_file_name,
          sizeof(linfo->log_file_name) - 1);
  linfo->pos = m_binlog_file->position();
  linfo->encrypted_header_size = m_binlog_file->get_encrypted_header_size();
  return 0;
}

bool MYSQL_BIN_LOG::check_write_error(const THD *thd) {
  DBUG_TRACE;

  bool checked = false;

  if (!thd->is_error()) return checked;

  switch (thd->get_stmt_da()->mysql_errno()) {
    case ER_TRANS_CACHE_FULL:
    case ER_STMT_CACHE_FULL:
    case ER_ERROR_ON_WRITE:
    case ER_BINLOG_LOGGING_IMPOSSIBLE:
      checked = true;
      break;
  }
  DBUG_PRINT("return", ("checked: %s", YESNO(checked)));
  return checked;
}

void MYSQL_BIN_LOG::report_cache_write_error(THD *thd, bool is_transactional) {
  DBUG_TRACE;

  write_error = true;

  if (check_write_error(thd)) return;

  if (my_errno() == EFBIG) {
    if (is_transactional) {
      my_error(ER_TRANS_CACHE_FULL, MYF(MY_WME));
    } else {
      my_error(ER_STMT_CACHE_FULL, MYF(MY_WME));
    }
  } else {
    char errbuf[MYSYS_STRERROR_SIZE];
    my_error(ER_ERROR_ON_WRITE, MYF(MY_WME), name, errno,
             my_strerror(errbuf, sizeof(errbuf), errno));
  }
}

static int compare_log_name(const char *log_1, const char *log_2) {
  const char *log_1_basename = log_1 + dirname_length(log_1);
  const char *log_2_basename = log_2 + dirname_length(log_2);

  return strcmp(log_1_basename, log_2_basename);
}

/**
  Find the position in the log-index-file for the given log name.

  @param[out] linfo The found log file name will be stored here, along
  with the byte offset of the next log file name in the index file.
  @param log_name Filename to find in the index file, or NULL if we
  want to read the first entry.
  @param need_lock_index If false, this function acquires LOCK_index;
  otherwise the lock should already be held by the caller.

  @note
    On systems without the truncate function the file will end with one or
    more empty lines.  These will be ignored when reading the file.

  @retval
    0			ok
  @retval
    LOG_INFO_EOF	        End of log-index-file found
  @retval
    LOG_INFO_IO		Got IO error while reading file
*/

int MYSQL_BIN_LOG::find_log_pos(LOG_INFO *linfo, const char *log_name,
                                bool need_lock_index) {
  int error = 0;
  char *full_fname = linfo->log_file_name;
  char full_log_name[FN_REFLEN], fname[FN_REFLEN];
  DBUG_TRACE;
  full_log_name[0] = full_fname[0] = 0;

  /*
    Mutex needed because we need to make sure the file pointer does not
    move from under our feet
  */
  if (need_lock_index)
    mysql_mutex_lock(&LOCK_index);
  else
    mysql_mutex_assert_owner(&LOCK_index);

  if (!my_b_inited(&index_file)) {
    error = LOG_INFO_IO;
    goto end;
  }

  // extend relative paths for log_name to be searched
  if (log_name) {
    if (normalize_binlog_name(full_log_name, log_name, is_relay_log)) {
      error = LOG_INFO_EOF;
      goto end;
    }
  }

  DBUG_PRINT("enter", ("log_name: %s, full_log_name: %s",
                       log_name ? log_name : "NULL", full_log_name));

  /* As the file is flushed, we can't get an error here */
  my_b_seek(&index_file, (my_off_t)0);

  for (;;) {
    size_t length;
    my_off_t offset = my_b_tell(&index_file);

    DBUG_EXECUTE_IF("simulate_find_log_pos_error", error = LOG_INFO_EOF;
                    break;);
    /* If we get 0 or 1 characters, this is the end of the file */
    if ((length = my_b_gets(&index_file, fname, FN_REFLEN)) <= 1) {
      /* Did not find the given entry; Return not found or error */
      error = !index_file.error ? LOG_INFO_EOF : LOG_INFO_IO;
      break;
    }

    // extend relative paths and match against full path
    if (normalize_binlog_name(full_fname, fname, is_relay_log)) {
      error = LOG_INFO_EOF;
      break;
    }
    // if the log entry matches, null string matching anything
    if (!log_name || !compare_log_name(full_fname, full_log_name)) {
      DBUG_PRINT("info", ("Found log file entry"));
      linfo->index_file_start_offset = offset;
      linfo->index_file_offset = my_b_tell(&index_file);
      break;
    }
    linfo->entry_index++;
  }

end:
  if (need_lock_index) mysql_mutex_unlock(&LOCK_index);
  return error;
}

/**
  Find the position in the log-index-file for the given log name.

  @param[out] linfo The filename will be stored here, along with the
  byte offset of the next filename in the index file.

  @param need_lock_index If true, LOCK_index will be acquired;
  otherwise it should already be held by the caller.

  @note
    - Before calling this function, one has to call find_log_pos()
    to set up 'linfo'
    - Mutex needed because we need to make sure the file pointer does not move
    from under our feet

  @retval 0 ok
  @retval LOG_INFO_EOF End of log-index-file found
  @retval LOG_INFO_IO Got IO error while reading file
*/
int MYSQL_BIN_LOG::find_next_log(LOG_INFO *linfo, bool need_lock_index) {
  int error = 0;
  size_t length;
  char fname[FN_REFLEN];
  char *full_fname = linfo->log_file_name;

  if (need_lock_index)
    mysql_mutex_lock(&LOCK_index);
  else
    mysql_mutex_assert_owner(&LOCK_index);

  if (!my_b_inited(&index_file)) {
    error = LOG_INFO_IO;
    goto err;
  }
  /* As the file is flushed, we can't get an error here */
  my_b_seek(&index_file, linfo->index_file_offset);

  linfo->index_file_start_offset = linfo->index_file_offset;
  if ((length = my_b_gets(&index_file, fname, FN_REFLEN)) <= 1) {
    error = !index_file.error ? LOG_INFO_EOF : LOG_INFO_IO;
    goto err;
  }

  if (fname[0] != 0) {
    if (normalize_binlog_name(full_fname, fname, is_relay_log)) {
      error = LOG_INFO_EOF;
      goto err;
    }
    length = strlen(full_fname);
  }

  linfo->index_file_offset = my_b_tell(&index_file);

err:
  if (need_lock_index) mysql_mutex_unlock(&LOCK_index);
  return error;
}

/**
  Find the relay log name following the given name from relay log index file.

  @param[in,out] log_name  The name is full path name.

  @return return 0 if it finds next relay log. Otherwise return the error code.
*/
int MYSQL_BIN_LOG::find_next_relay_log(char log_name[FN_REFLEN + 1]) {
  LOG_INFO info;
  int error;
  char relative_path_name[FN_REFLEN + 1];

  if (fn_format(relative_path_name, log_name + dirname_length(log_name),
                mysql_data_home, "", 0) == NullS)
    return 1;

  mysql_mutex_lock(&LOCK_index);

  error = find_log_pos(&info, relative_path_name, false);
  if (error == 0) {
    error = find_next_log(&info, false);
    if (error == 0) strcpy(log_name, info.log_file_name);
  }

  mysql_mutex_unlock(&LOCK_index);
  return error;
}

std::pair<int, std::list<std::string>> MYSQL_BIN_LOG::get_log_index(
    bool need_lock_index) {
  DBUG_TRACE;
  LOG_INFO log_info;

  if (need_lock_index)
    mysql_mutex_lock(&LOCK_index);
  else
    mysql_mutex_assert_owner(&LOCK_index);

  std::list<std::string> filename_list;
  int error = 0;
  for (error =
           this->find_log_pos(&log_info, nullptr, false /*need_lock_index*/);
       error == 0;
       error = this->find_next_log(&log_info, false /*need_lock_index*/)) {
    filename_list.push_back(std::string(log_info.log_file_name));
  }

  if (need_lock_index) mysql_mutex_unlock(&LOCK_index);

  return std::make_pair(error, filename_list);
}

/**
  Removes files, as part of a RESET MASTER or RESET SLAVE statement,
  by deleting all logs referred to in the index file and the index
  file. Then, it creates a new index file and a new log file.

  The new index file will only contain the new log file.

  @param thd Thread
  @param delete_only If true, do not create a new index file and
  a new log file.

  @note
    If not called from slave thread, write start event to new log

  @retval
    0	ok
  @retval
    1   error
*/
bool MYSQL_BIN_LOG::reset_logs(THD *thd, bool delete_only) {
  LOG_INFO linfo;
  bool error = false;
  int err;
  const char *save_name = nullptr;
  Checkable_rwlock *sid_lock = nullptr;
  DBUG_TRACE;

  /*
    Flush logs for storage engines, so that the last transaction
    is persisted inside storage engines.
  */
  assert(!thd->is_log_reset());
  thd->set_log_reset();
  if (ha_flush_logs()) {
    thd->clear_log_reset();
    return true;
  }
  thd->clear_log_reset();

  ha_reset_logs(thd);

  /*
    We need to get both locks to be sure that no one is trying to
    write to the index log file.
  */
  mysql_mutex_lock(&LOCK_log);
  mysql_mutex_lock(&LOCK_index);

  if (is_relay_log)
    sid_lock = previous_gtid_set_relaylog->get_sid_map()->get_sid_lock();
  else
    sid_lock = global_sid_lock;
  sid_lock->wrlock();

  /* Save variables so that we can reopen the log */
  save_name = name;
  name = nullptr;  // Protect against free
  close(LOG_CLOSE_TO_BE_OPENED, false /*need_lock_log=false*/,
        false /*need_lock_index=false*/);

  /*
    First delete all old log files and then update the index file.
    As we first delete the log files and do not use sort of logging,
    a crash may lead to an inconsistent state where the index has
    references to non-existent files.

    We need to invert the steps and use the purge_index_file methods
    in order to make the operation safe.
  */

  if ((err = find_log_pos(&linfo, NullS, false /*need_lock_index=false*/)) !=
      0) {
    uint errcode = purge_log_get_error_code(err);
    LogErr(ERROR_LEVEL, ER_BINLOG_CANT_LOCATE_OLD_BINLOG_OR_RELAY_LOG_FILES);
    my_error(errcode, MYF(0));
    error = true;
    goto err;
  }

  for (;;) {
    if ((error = my_delete_allow_opened(linfo.log_file_name, MYF(0))) != 0) {
      if (my_errno() == ENOENT) {
        push_warning_printf(
            current_thd, Sql_condition::SL_WARNING, ER_LOG_PURGE_NO_FILE,
            ER_THD(current_thd, ER_LOG_PURGE_NO_FILE), linfo.log_file_name);
        LogErr(INFORMATION_LEVEL, ER_BINLOG_CANT_DELETE_FILE,
               linfo.log_file_name);
        set_my_errno(0);
        error = false;
      } else {
        push_warning_printf(current_thd, Sql_condition::SL_WARNING,
                            ER_BINLOG_PURGE_FATAL_ERR,
                            "a problem with deleting %s; "
                            "consider examining correspondence "
                            "of your binlog index file "
                            "to the actual binlog files",
                            linfo.log_file_name);
        LogErr(ERROR_LEVEL, ER_BINLOG_CANT_DELETE_FILE, linfo.log_file_name);
        my_error(ER_BINLOG_PURGE_FATAL_ERR, MYF(0));
        error = true;
        goto err;
      }
    }
    if (find_next_log(&linfo, false /*need_lock_index=false*/)) break;
  }

  /* Start logging with a new file */
  close(LOG_CLOSE_INDEX | LOG_CLOSE_TO_BE_OPENED, false /*need_lock_log=false*/,
        false /*need_lock_index=false*/);
  if ((error = my_delete_allow_opened(index_file_name,
                                      MYF(0))))  // Reset (open will update)
  {
    if (my_errno() == ENOENT) {
      push_warning_printf(
          current_thd, Sql_condition::SL_WARNING, ER_LOG_PURGE_NO_FILE,
          ER_THD(current_thd, ER_LOG_PURGE_NO_FILE), index_file_name);
      LogErr(INFORMATION_LEVEL, ER_BINLOG_CANT_DELETE_FILE, index_file_name);
      set_my_errno(0);
      error = false;
    } else {
      push_warning_printf(current_thd, Sql_condition::SL_WARNING,
                          ER_BINLOG_PURGE_FATAL_ERR,
                          "a problem with deleting %s; "
                          "consider examining correspondence "
                          "of your binlog index file "
                          "to the actual binlog files",
                          index_file_name);
      LogErr(ERROR_LEVEL, ER_BINLOG_CANT_DELETE_FILE, index_file_name);
      my_error(ER_BINLOG_PURGE_FATAL_ERR, MYF(0));
      error = true;
      goto err;
    }
  }
  DBUG_EXECUTE_IF("wait_for_kill_gtid_state_clear", {
    const char action[] = "now WAIT_FOR kill_gtid_state_clear";
    assert(!debug_sync_set_action(thd, STRING_WITH_LEN(action)));
  };);

  /*
    For relay logs we clear the gtid state associated per channel(i.e rli)
    in the purge_relay_logs()
  */
  if (!is_relay_log) {
    if (gtid_state->clear(thd)) {
      error = true;
    }
    /*
      Don't clear global_sid_map because gtid_state->clear() above didn't
      touched owned_gtids GTID set.
    */
    error = error || gtid_state->init();
  }

  if (!delete_only) {
    if (!open_index_file(index_file_name, nullptr,
                         false /*need_lock_index=false*/))
      error = open_binlog(save_name, nullptr, max_size, false,
                          false /*need_lock_index=false*/,
                          false /*need_sid_lock=false*/, nullptr,
                          thd->lex->next_binlog_file_nr) ||
              error;
  }
  /* String has been duplicated, free old file-name */
  if (name != nullptr) {
    my_free(const_cast<char *>(save_name));
    save_name = nullptr;
  }

err:
  if (name == nullptr)
    name = const_cast<char *>(save_name);  // restore old file-name
  sid_lock->unlock();
  mysql_mutex_unlock(&LOCK_index);
  mysql_mutex_unlock(&LOCK_log);
  return error;
}

/**
  Set the name of crash safe index file.

  @retval
    0   ok
  @retval
    1   error
*/
int MYSQL_BIN_LOG::set_crash_safe_index_file_name(const char *base_file_name) {
  int error = 0;
  DBUG_TRACE;
  if (fn_format(crash_safe_index_file_name, base_file_name, mysql_data_home,
                ".index_crash_safe",
                MYF(MY_UNPACK_FILENAME | MY_SAFE_PATH | MY_REPLACE_EXT)) ==
      nullptr) {
    error = 1;
    LogErr(ERROR_LEVEL, ER_BINLOG_CANT_SET_TMP_INDEX_NAME);
  }
  return error;
}

/**
  Open a (new) crash safe index file.

  @note
    The crash safe index file is a special file
    used for guaranteeing index file crash safe.
  @retval
    0   ok
  @retval
    1   error
*/
int MYSQL_BIN_LOG::open_crash_safe_index_file() {
  int error = 0;
  File file = -1;

  DBUG_TRACE;

  if (!my_b_inited(&crash_safe_index_file)) {
    myf flags = MY_WME | MY_NABP | MY_WAIT_IF_FULL;
    if (is_relay_log) flags = flags | MY_REPORT_WAITING_IF_FULL;

    if ((file = my_open(crash_safe_index_file_name, O_RDWR | O_CREAT,
                        MYF(MY_WME))) < 0 ||
        init_io_cache(&crash_safe_index_file, file, IO_SIZE, WRITE_CACHE, 0,
                      false, flags)) {
      error = 1;
      LogErr(ERROR_LEVEL, ER_BINLOG_FAILED_TO_OPEN_TEMPORARY_INDEX_FILE);
    }
  }
  return error;
}

/**
  Close the crash safe index file.

  @note
    The crash safe file is just closed, is not deleted.
    Because it is moved to index file later on.
  @retval
    0   ok
  @retval
    1   error
*/
int MYSQL_BIN_LOG::close_crash_safe_index_file() {
  int error = 0;

  DBUG_TRACE;

  if (my_b_inited(&crash_safe_index_file)) {
    end_io_cache(&crash_safe_index_file);
    error = my_close(crash_safe_index_file.file, MYF(0));
  }
  crash_safe_index_file = IO_CACHE();

  return error;
}

/**
  Remove logs from index file.

  - To make it crash safe, we copy the content of the index file
  from index_file_start_offset recorded in log_info to a
  crash safe index file first and then move the crash
  safe index file to the index file.

  @param log_info               Store here the found log file name and
                                position to the NEXT log file name in
                                the index file.

  @param need_update_threads    If we want to update the log coordinates
                                of all threads. False for relay logs,
                                true otherwise.

  @retval
    0    ok
  @retval
    LOG_INFO_IO    Got IO error while reading/writing file
*/
int MYSQL_BIN_LOG::remove_logs_from_index(LOG_INFO *log_info,
                                          bool need_update_threads) {
  if (open_crash_safe_index_file()) {
    LogErr(ERROR_LEVEL, ER_BINLOG_CANT_OPEN_TMP_INDEX,
           "MYSQL_BIN_LOG::remove_logs_from_index");
    goto err;
  }

  if (copy_file(&index_file, &crash_safe_index_file,
                log_info->index_file_start_offset)) {
    LogErr(ERROR_LEVEL, ER_BINLOG_CANT_COPY_INDEX_TO_TMP,
           "MYSQL_BIN_LOG::remove_logs_from_index");
    goto err;
  }

  if (close_crash_safe_index_file()) {
    LogErr(ERROR_LEVEL, ER_BINLOG_CANT_CLOSE_TMP_INDEX,
           "MYSQL_BIN_LOG::remove_logs_from_index");
    goto err;
  }
  DBUG_EXECUTE_IF("fault_injection_copy_part_file", DBUG_SUICIDE(););

  if (move_crash_safe_index_file_to_index_file(
          false /*need_lock_index=false*/)) {
    LogErr(ERROR_LEVEL, ER_BINLOG_CANT_MOVE_TMP_TO_INDEX,
           "MYSQL_BIN_LOG::remove_logs_from_index");
    goto err;
  }

  // now update offsets in index file for running threads
  if (need_update_threads)
    adjust_linfo_offsets(log_info->index_file_start_offset);
  return 0;

err:
  return LOG_INFO_IO;
}

/**
  Remove all logs before the given log from disk and from the index file.

  @param to_log	      Delete all log file name before this file.
  @param included            If true, to_log is deleted too.
  @param need_lock_index     Set to true, if the lock_index of the binary log
  shall be acquired, false if the called is already the owner of the lock_index.
  @param need_update_threads If we want to update the log coordinates of
                             all threads. False for relay logs, true otherwise.
  @param decrease_log_space  If not null, decrement this variable of
                             the amount of log space freed
  @param auto_purge          True if this is an automatic purge.

  @note
    If any of the logs before the deleted one is in use,
    only purge logs up to this one.

  @retval 0			ok
  @retval LOG_INFO_EOF		to_log not found
  @retval LOG_INFO_EMFILE       too many files opened
  @retval LOG_INFO_FATAL        if any other than ENOENT error from
                                mysql_file_stat() or mysql_file_delete()
*/

int MYSQL_BIN_LOG::purge_logs(const char *to_log, bool included,
                              bool need_lock_index, bool need_update_threads,
                              ulonglong *decrease_log_space, bool auto_purge) {
  int error = 0, no_of_log_files_to_purge = 0, no_of_log_files_purged = 0;
  int no_of_threads_locking_log = 0;
  bool exit_loop = false;
  LOG_INFO log_info;
  THD *thd = current_thd;
  DBUG_TRACE;
  DBUG_PRINT("info", ("to_log= %s", to_log));

  if (need_lock_index)
    mysql_mutex_lock(&LOCK_index);
  else
    mysql_mutex_assert_owner(&LOCK_index);
  if ((error =
           find_log_pos(&log_info, to_log, false /*need_lock_index=false*/))) {
    LogErr(ERROR_LEVEL, ER_BINLOG_PURGE_LOGS_CALLED_WITH_FILE_NOT_IN_INDEX,
           to_log);
    goto err;
  }

  DEBUG_SYNC(thd, "before_purge_logs");

  no_of_log_files_to_purge = log_info.entry_index;

  if ((error = open_purge_index_file(true))) {
    LogErr(ERROR_LEVEL, ER_BINLOG_PURGE_LOGS_CANT_SYNC_INDEX_FILE);
    goto err;
  }

  /*
    File name exists in index file; delete until we find this file
    or a file that is used.
  */
  if ((error = find_log_pos(&log_info, NullS, false /*need_lock_index=false*/)))
    goto err;

  while ((compare_log_name(to_log, log_info.log_file_name) ||
          (exit_loop = included))) {
    if (is_active(log_info.log_file_name)) {
      if (!auto_purge)
        push_warning_printf(
            thd, Sql_condition::SL_WARNING, ER_WARN_PURGE_LOG_IS_ACTIVE,
            ER_THD(thd, ER_WARN_PURGE_LOG_IS_ACTIVE), log_info.log_file_name);
      break;
    }

    if ((no_of_threads_locking_log = log_in_use(log_info.log_file_name))) {
      if (!auto_purge)
        push_warning_printf(thd, Sql_condition::SL_WARNING,
                            ER_WARN_PURGE_LOG_IN_USE,
                            ER_THD(thd, ER_WARN_PURGE_LOG_IN_USE),
                            log_info.log_file_name, no_of_threads_locking_log,
                            no_of_log_files_purged, no_of_log_files_to_purge);
      break;
    }
    no_of_log_files_purged++;

    if ((error = register_purge_index_entry(log_info.log_file_name))) {
      LogErr(ERROR_LEVEL, ER_BINLOG_PURGE_LOGS_CANT_COPY_TO_REGISTER_FILE,
             log_info.log_file_name);
      goto err;
    }

    if (find_next_log(&log_info, false /*need_lock_index=false*/) || exit_loop)
      break;
  }

  DBUG_EXECUTE_IF("crash_purge_before_update_index", DBUG_SUICIDE(););

  if ((error = sync_purge_index_file())) {
    LogErr(ERROR_LEVEL, ER_BINLOG_PURGE_LOGS_CANT_FLUSH_REGISTER_FILE);
    goto err;
  }

  /* We know how many files to delete. Update index file. */
  if ((error = remove_logs_from_index(&log_info, need_update_threads))) {
    LogErr(ERROR_LEVEL, ER_BINLOG_PURGE_LOGS_CANT_UPDATE_INDEX_FILE);
    goto err;
  }

  // Update gtid_state->lost_gtids
  if (!is_relay_log) {
    global_sid_lock->wrlock();
    error = init_gtid_sets(
        nullptr, const_cast<Gtid_set *>(gtid_state->get_lost_gtids()),
        opt_source_verify_checksum, false /*false=don't need lock*/,
        nullptr /*trx_parser*/, nullptr /*partial_trx*/);
    global_sid_lock->unlock();
    if (error) goto err;
  }

  DBUG_EXECUTE_IF("crash_purge_critical_after_update_index", DBUG_SUICIDE(););

err:

  int error_index = 0, close_error_index = 0;
  /* Read each entry from purge_index_file and delete the file. */
  if (!error && is_inited_purge_index_file() &&
      (error_index = purge_index_entry(thd, decrease_log_space,
                                       false /*need_lock_index=false*/)))
    LogErr(ERROR_LEVEL, ER_BINLOG_PURGE_LOGS_FAILED_TO_PURGE_LOG);

  close_error_index = close_purge_index_file();

  DBUG_EXECUTE_IF("crash_purge_non_critical_after_update_index",
                  DBUG_SUICIDE(););

  if (need_lock_index) mysql_mutex_unlock(&LOCK_index);

  /*
    Error codes from purge logs take precedence.
    Then error codes from purging the index entry.
    Finally, error codes from closing the purge index file.
  */
  error = error ? error : (error_index ? error_index : close_error_index);

  return error;
}

int MYSQL_BIN_LOG::set_purge_index_file_name(const char *base_file_name) {
  int error = 0;
  DBUG_TRACE;
  if (fn_format(
          purge_index_file_name, base_file_name, mysql_data_home, ".~rec~",
          MYF(MY_UNPACK_FILENAME | MY_SAFE_PATH | MY_REPLACE_EXT)) == nullptr) {
    error = 1;
    LogErr(ERROR_LEVEL, ER_BINLOG_FAILED_TO_SET_PURGE_INDEX_FILE_NAME);
  }
  return error;
}

int MYSQL_BIN_LOG::open_purge_index_file(bool destroy) {
  int error = 0;
  File file = -1;

  DBUG_TRACE;

  if (destroy) close_purge_index_file();

  if (!my_b_inited(&purge_index_file)) {
    myf flags = MY_WME | MY_NABP | MY_WAIT_IF_FULL;
    if (is_relay_log) flags = flags | MY_REPORT_WAITING_IF_FULL;

    if ((file = my_open(purge_index_file_name, O_RDWR | O_CREAT, MYF(MY_WME))) <
            0 ||
        init_io_cache(&purge_index_file, file, IO_SIZE,
                      (destroy ? WRITE_CACHE : READ_CACHE), 0, false, flags)) {
      error = 1;
      LogErr(ERROR_LEVEL, ER_BINLOG_FAILED_TO_OPEN_REGISTER_FILE);
    }
  }
  return error;
}

int MYSQL_BIN_LOG::close_purge_index_file() {
  int error = 0;

  DBUG_TRACE;

  if (my_b_inited(&purge_index_file)) {
    end_io_cache(&purge_index_file);
    error = my_close(purge_index_file.file, MYF(0));
  }
  my_delete(purge_index_file_name, MYF(0));
  new (&purge_index_file) IO_CACHE();

  return error;
}

bool MYSQL_BIN_LOG::is_inited_purge_index_file() {
  DBUG_TRACE;
  return my_b_inited(&purge_index_file);
}

int MYSQL_BIN_LOG::sync_purge_index_file() {
  int error = 0;
  DBUG_TRACE;

  if ((error = flush_io_cache(&purge_index_file)) ||
      (error = my_sync(purge_index_file.file, MYF(MY_WME))))
    return error;

  return error;
}

int MYSQL_BIN_LOG::register_purge_index_entry(const char *entry) {
  int error = 0;
  DBUG_TRACE;

  if ((error = my_b_write(&purge_index_file, (const uchar *)entry,
                          strlen(entry))) ||
      (error = my_b_write(&purge_index_file, (const uchar *)"\n", 1)))
    return error;

  return error;
}

int MYSQL_BIN_LOG::register_create_index_entry(const char *entry) {
  DBUG_TRACE;
  return register_purge_index_entry(entry);
}

int MYSQL_BIN_LOG::purge_index_entry(THD *thd, ulonglong *decrease_log_space,
                                     bool need_lock_index) {
  MY_STAT s;
  int error = 0;
  LOG_INFO log_info;
  LOG_INFO check_log_info;

  DBUG_TRACE;

  assert(my_b_inited(&purge_index_file));

  if ((error =
           reinit_io_cache(&purge_index_file, READ_CACHE, 0, false, false))) {
    LogErr(ERROR_LEVEL, ER_BINLOG_FAILED_TO_REINIT_REGISTER_FILE);
    goto err;
  }

  for (;;) {
    size_t length;

    if ((length = my_b_gets(&purge_index_file, log_info.log_file_name,
                            FN_REFLEN)) <= 1) {
      if (purge_index_file.error) {
        error = purge_index_file.error;
        LogErr(ERROR_LEVEL, ER_BINLOG_FAILED_TO_READ_REGISTER_FILE, error);
        goto err;
      }

      /* Reached EOF */
      break;
    }

    /* Get rid of the trailing '\n' */
    log_info.log_file_name[length - 1] = 0;

    if (!mysql_file_stat(m_key_file_log, log_info.log_file_name, &s, MYF(0))) {
      if (my_errno() == ENOENT) {
        /*
          It's not fatal if we can't stat a log file that does not exist;
          If we could not stat, we won't delete.
        */
        if (thd) {
          push_warning_printf(
              thd, Sql_condition::SL_WARNING, ER_LOG_PURGE_NO_FILE,
              ER_THD(thd, ER_LOG_PURGE_NO_FILE), log_info.log_file_name);
        }
        LogErr(INFORMATION_LEVEL, ER_CANT_STAT_FILE, log_info.log_file_name);
        set_my_errno(0);
      } else {
        /*
          Other than ENOENT are fatal
        */
        if (thd) {
          push_warning_printf(thd, Sql_condition::SL_WARNING,
                              ER_BINLOG_PURGE_FATAL_ERR,
                              "a problem with getting info on being purged %s; "
                              "consider examining correspondence "
                              "of your binlog index file "
                              "to the actual binlog files",
                              log_info.log_file_name);
        } else {
          LogErr(INFORMATION_LEVEL,
                 ER_BINLOG_CANT_DELETE_LOG_FILE_DOES_INDEX_MATCH_FILES,
                 log_info.log_file_name);
        }
        error = LOG_INFO_FATAL;
        goto err;
      }
    } else {
      if ((error = find_log_pos(&check_log_info, log_info.log_file_name,
                                need_lock_index))) {
        if (error != LOG_INFO_EOF) {
          if (thd) {
            push_warning_printf(thd, Sql_condition::SL_WARNING,
                                ER_BINLOG_PURGE_FATAL_ERR,
                                "a problem with deleting %s and "
                                "reading the binlog index file",
                                log_info.log_file_name);
          } else {
            LogErr(INFORMATION_LEVEL,
                   ER_BINLOG_CANT_DELETE_FILE_AND_READ_BINLOG_INDEX,
                   log_info.log_file_name);
          }
          goto err;
        }

        error = 0;
        if (!need_lock_index) {
          /*
            This is to avoid triggering an error in NDB.

            @todo: This is weird, what does NDB errors have to do with
            need_lock_index? Explain better or refactor /Sven
          */
          ha_binlog_index_purge_file(current_thd, log_info.log_file_name);
        }

        DBUG_PRINT("info", ("purging %s", log_info.log_file_name));
        if (!mysql_file_delete(key_file_binlog, log_info.log_file_name,
                               MYF(0))) {
          DBUG_EXECUTE_IF("wait_in_purge_index_entry", {
            const char action[] =
                "now SIGNAL in_purge_index_entry WAIT_FOR go_ahead_sql";
            assert(!debug_sync_set_action(thd, STRING_WITH_LEN(action)));
            DBUG_SET("-d,wait_in_purge_index_entry");
          };);

          if (decrease_log_space) *decrease_log_space -= s.st_size;
        } else {
          if (my_errno() == ENOENT) {
            if (thd) {
              push_warning_printf(
                  thd, Sql_condition::SL_WARNING, ER_LOG_PURGE_NO_FILE,
                  ER_THD(thd, ER_LOG_PURGE_NO_FILE), log_info.log_file_name);
            }
            LogErr(INFORMATION_LEVEL, ER_BINLOG_CANT_DELETE_FILE,
                   log_info.log_file_name);
            set_my_errno(0);
          } else {
            if (thd) {
              push_warning_printf(thd, Sql_condition::SL_WARNING,
                                  ER_BINLOG_PURGE_FATAL_ERR,
                                  "a problem with deleting %s; "
                                  "consider examining correspondence "
                                  "of your binlog index file "
                                  "to the actual binlog files",
                                  log_info.log_file_name);
            } else {
              LogErr(INFORMATION_LEVEL,
                     ER_BINLOG_CANT_DELETE_LOG_FILE_DOES_INDEX_MATCH_FILES,
                     log_info.log_file_name);
            }
            if (my_errno() == EMFILE) {
              DBUG_PRINT("info", ("my_errno: %d, set ret = LOG_INFO_EMFILE",
                                  my_errno()));
              error = LOG_INFO_EMFILE;
              goto err;
            }
            error = LOG_INFO_FATAL;
            goto err;
          }
        }
      }
    }
  }

err:
  return error;
}

/**
  Remove all logs before the given file date from disk and from the
  index file.

  @param purge_time	Delete all log files before given date.
  @param auto_purge     True if this is an automatic purge.

  @note
    If any of the logs before the deleted one is in use,
    only purge logs up to this one.

  @retval
    0				ok
  @retval
    LOG_INFO_PURGE_NO_ROTATE	Binary file that can't be rotated
    LOG_INFO_FATAL              if any other than ENOENT error from
                                mysql_file_stat() or mysql_file_delete()
*/

int MYSQL_BIN_LOG::purge_logs_before_date(time_t purge_time, bool auto_purge) {
  int error;
  int no_of_threads_locking_log = 0, no_of_log_files_purged = 0;
  bool log_is_active = false, log_is_in_use = false;
  char to_log[FN_REFLEN], copy_log_in_use[FN_REFLEN];
  LOG_INFO log_info;
  MY_STAT stat_area;
  THD *thd = current_thd;

  DBUG_TRACE;

  mysql_mutex_lock(&LOCK_index);
  to_log[0] = 0;

  if ((error = find_log_pos(&log_info, NullS, false /*need_lock_index=false*/)))
    goto err;

  while (!(log_is_active = is_active(log_info.log_file_name))) {
    if (!mysql_file_stat(m_key_file_log, log_info.log_file_name, &stat_area,
                         MYF(0))) {
      if (my_errno() == ENOENT) {
        /*
          It's not fatal if we can't stat a log file that does not exist.
        */
        set_my_errno(0);
      } else {
        /*
          Other than ENOENT are fatal
        */
        if (thd) {
          push_warning_printf(thd, Sql_condition::SL_WARNING,
                              ER_BINLOG_PURGE_FATAL_ERR,
                              "a problem with getting info on being purged %s; "
                              "consider examining correspondence "
                              "of your binlog index file "
                              "to the actual binlog files",
                              log_info.log_file_name);
        } else {
          LogErr(INFORMATION_LEVEL, ER_BINLOG_FAILED_TO_DELETE_LOG_FILE,
                 log_info.log_file_name);
        }
        error = LOG_INFO_FATAL;
        goto err;
      }
    }
    /* check if the binary log file is older than the purge_time
       if yes check if it is in use, if not in use then add
       it in the list of binary log files to be purged.
    */
    else if (stat_area.st_mtime < purge_time) {
      if ((no_of_threads_locking_log = log_in_use(log_info.log_file_name))) {
        if (!auto_purge) {
          log_is_in_use = true;
          strcpy(copy_log_in_use, log_info.log_file_name);
        }
        break;
      }
      strmake(to_log, log_info.log_file_name,
              sizeof(log_info.log_file_name) - 1);
      no_of_log_files_purged++;
    } else
      break;
    if (find_next_log(&log_info, false /*need_lock_index=false*/)) break;
  }

  if (log_is_active) {
    if (!auto_purge)
      push_warning_printf(
          thd, Sql_condition::SL_WARNING, ER_WARN_PURGE_LOG_IS_ACTIVE,
          ER_THD(thd, ER_WARN_PURGE_LOG_IS_ACTIVE), log_info.log_file_name);
  }

  if (log_is_in_use) {
    int no_of_log_files_to_purge = no_of_log_files_purged + 1;
    while (strcmp(log_file_name, log_info.log_file_name)) {
      if (mysql_file_stat(m_key_file_log, log_info.log_file_name, &stat_area,
                          MYF(0))) {
        if (stat_area.st_mtime < purge_time)
          no_of_log_files_to_purge++;
        else
          break;
      }
      if (find_next_log(&log_info, false /*need_lock_index=false*/)) {
        no_of_log_files_to_purge++;
        break;
      }
    }

    push_warning_printf(thd, Sql_condition::SL_WARNING,
                        ER_WARN_PURGE_LOG_IN_USE,
                        ER_THD(thd, ER_WARN_PURGE_LOG_IN_USE), copy_log_in_use,
                        no_of_threads_locking_log, no_of_log_files_purged,
                        no_of_log_files_to_purge);
  }

  error = (to_log[0] ? purge_logs(to_log, true, false /*need_lock_index=false*/,
                                  true /*need_update_threads=true*/,
                                  (ulonglong *)nullptr, auto_purge)
                     : 0);

err:
  mysql_mutex_unlock(&LOCK_index);
  return error;
}

/**
  Create a new log file name.

  @param[out] buf       Buffer allocated with at least FN_REFLEN bytes where
                        new name is stored.
  @param      log_ident Identity of the binary/relay log.

  @note
    If file name will be longer then FN_REFLEN it will be truncated
*/

void MYSQL_BIN_LOG::make_log_name(char *buf, const char *log_ident) {
  size_t dir_len = dirname_length(log_file_name);
  if (dir_len >= FN_REFLEN) dir_len = FN_REFLEN - 1;
  my_stpnmov(buf, log_file_name, dir_len);
  strmake(buf + dir_len, log_ident, FN_REFLEN - dir_len - 1);
}

/**
  Check if we are writing/reading to the given log file.
*/

bool MYSQL_BIN_LOG::is_active(const char *log_file_name_arg) const {
  return !compare_log_name(log_file_name, log_file_name_arg);
}

void MYSQL_BIN_LOG::inc_prep_xids(THD *thd) {
  DBUG_TRACE;
#ifndef NDEBUG
  int result = ++m_atomic_prep_xids;
  DBUG_PRINT("debug", ("m_atomic_prep_xids: %d", result));
#else
  m_atomic_prep_xids++;
#endif
  thd->get_transaction()->m_flags.xid_written = true;
}

void MYSQL_BIN_LOG::dec_prep_xids(THD *thd) {
  DBUG_TRACE;
  int32 result = --m_atomic_prep_xids;
  DBUG_PRINT("debug", ("m_atomic_prep_xids: %d", result));
  thd->get_transaction()->m_flags.xid_written = false;
  if (result == 0) {
    mysql_mutex_lock(&LOCK_xids);
    mysql_cond_signal(&m_prep_xids_cond);
    mysql_mutex_unlock(&LOCK_xids);
  }
}

/*
  Wrappers around new_file_impl to avoid using argument
  to control locking. The argument 1) less readable 2) breaks
  incapsulation 3) allows external access to the class without
  a lock (which is not possible with private new_file_without_locking
  method).

  @retval
    nonzero - error

*/

int MYSQL_BIN_LOG::new_file(
    Format_description_log_event *extra_description_event) {
  return new_file_impl(true /*need_lock_log=true*/, extra_description_event);
}

/*
  @retval
    nonzero - error
*/
int MYSQL_BIN_LOG::new_file_without_locking(
    Format_description_log_event *extra_description_event) {
  return new_file_impl(false /*need_lock_log=false*/, extra_description_event);
}

/**
  Start writing to a new log file or reopen the old file.

  @param need_lock_log If true, this function acquires LOCK_log;
  otherwise the caller should already have acquired it.

  @param extra_description_event The master's FDE to be written by the I/O
  thread while creating a new relay log file. This should be NULL for
  binary log files.

  @retval 0 success
  @retval nonzero - error

  @note The new file name is stored last in the index file
*/
int MYSQL_BIN_LOG::new_file_impl(
    bool need_lock_log, Format_description_log_event *extra_description_event) {
  int error = 0;
  bool close_on_error = false;
  char new_name[FN_REFLEN], *new_name_ptr = nullptr, *old_name, *file_to_open;
  const size_t ERR_CLOSE_MSG_LEN = 1024;
  char close_on_error_msg[ERR_CLOSE_MSG_LEN];
  memset(close_on_error_msg, 0, sizeof close_on_error_msg);

  DBUG_TRACE;
  if (!is_open()) {
    DBUG_PRINT("info", ("log is closed"));
    return error;
  }

  if (need_lock_log)
    mysql_mutex_lock(&LOCK_log);
  else
    mysql_mutex_assert_owner(&LOCK_log);
  DBUG_EXECUTE_IF("semi_sync_3-way_deadlock",
                  DEBUG_SYNC(current_thd, "before_rotate_binlog"););
  mysql_mutex_lock(&LOCK_xids);
  /*
    We need to ensure that the number of prepared XIDs are 0.

    If m_atomic_prep_xids is not zero:
    - We wait for storage engine commit, hence decrease m_atomic_prep_xids
    - We keep the LOCK_log to block new transactions from being
      written to the binary log.
   */
  while (get_prep_xids() > 0) {
    mysql_cond_wait(&m_prep_xids_cond, &LOCK_xids);
  }
  mysql_mutex_unlock(&LOCK_xids);

  mysql_mutex_lock(&LOCK_index);

  mysql_mutex_assert_owner(&LOCK_log);
  mysql_mutex_assert_owner(&LOCK_index);

  if (DBUG_EVALUATE_IF("expire_logs_always", 0, 1) &&
      (error = ha_flush_logs(true))) {
    goto end;
  }

  if (!is_relay_log) {
    /* Save set of GTIDs of the last binlog into table on binlog rotation */
    if ((error = gtid_state->save_gtids_of_last_binlog_into_table())) {
      if (error == ER_RPL_GTID_TABLE_CANNOT_OPEN) {
        close_on_error =
            m_binlog_file->get_real_file_size() >=
                static_cast<my_off_t>(max_size) ||
            DBUG_EVALUATE_IF("simulate_max_binlog_size", true, false);

        if (!close_on_error) {
          LogErr(ERROR_LEVEL, ER_BINLOG_UNABLE_TO_ROTATE_GTID_TABLE_READONLY,
                 "Current binlog file was flushed to disk and will be kept in "
                 "use.");
        } else {
          snprintf(close_on_error_msg, sizeof close_on_error_msg,
                   ER_THD(current_thd, ER_RPL_GTID_TABLE_CANNOT_OPEN), "mysql",
                   "gtid_executed");

          if (binlog_error_action != ABORT_SERVER)
            LogErr(WARNING_LEVEL,
                   ER_BINLOG_UNABLE_TO_ROTATE_GTID_TABLE_READONLY,
                   "Binary logging going to be disabled.");
        }

        DBUG_EXECUTE_IF("gtid_executed_readonly",
                        { DBUG_SET("-d,gtid_executed_readonly"); });
        DBUG_EXECUTE_IF("simulate_max_binlog_size",
                        { DBUG_SET("-d,simulate_max_binlog_size"); });
      } else {
        close_on_error = true;
        snprintf(close_on_error_msg, sizeof close_on_error_msg, "%s",
                 ER_THD(current_thd, ER_OOM_SAVE_GTIDS));
      }
      goto end;
    }
  }

  /*
    If user hasn't specified an extension, generate a new log name
    We have to do this here and not in open as we want to store the
    new file name in the current binary log file.
  */
  new_name_ptr = new_name;
  if ((error = generate_new_name(new_name, name))) {
    // Use the old name if generation of new name fails.
    strcpy(new_name, name);
    close_on_error = true;
    snprintf(close_on_error_msg, sizeof close_on_error_msg,
             ER_THD(current_thd, ER_NO_UNIQUE_LOGFILE), name);
    if (strlen(close_on_error_msg)) {
      close_on_error_msg[strlen(close_on_error_msg) - 1] = '\0';
    }
    goto end;
  }

  /*
    Make sure that the log_file is initialized before writing
    Rotate_log_event into it.
  */
  if (m_binlog_file->is_open()) {
    /*
      We log the whole file name for log file as the user may decide
      to change base names at some point.
    */
    Rotate_log_event r(new_name + dirname_length(new_name), 0, LOG_EVENT_OFFSET,
                       is_relay_log ? Rotate_log_event::RELAY_LOG : 0);

    if (DBUG_EVALUATE_IF("fault_injection_new_file_rotate_event", (error = 1),
                         false) ||
        (error = write_event_to_binlog(&r))) {
      char errbuf[MYSYS_STRERROR_SIZE];
      DBUG_EXECUTE_IF("fault_injection_new_file_rotate_event", errno = 2;);
      close_on_error = true;
      snprintf(close_on_error_msg, sizeof close_on_error_msg,
               ER_THD(current_thd, ER_ERROR_ON_WRITE), name, errno,
               my_strerror(errbuf, sizeof(errbuf), errno));
      my_printf_error(ER_ERROR_ON_WRITE, ER_THD(current_thd, ER_ERROR_ON_WRITE),
                      MYF(ME_FATALERROR), name, errno,
                      my_strerror(errbuf, sizeof(errbuf), errno));
      goto end;
    }

    if ((error = m_binlog_file->flush())) {
      close_on_error = true;
      snprintf(close_on_error_msg, sizeof close_on_error_msg, "%s",
               "Either disk is full or file system is read only");
      goto end;
    }
  }

  DEBUG_SYNC(current_thd, "after_rotate_event_appended");

  old_name = name;
  name = nullptr;  // Don't free name
  close(LOG_CLOSE_TO_BE_OPENED | LOG_CLOSE_INDEX, false /*need_lock_log=false*/,
        false /*need_lock_index=false*/);

  if (checksum_alg_reset != binary_log::BINLOG_CHECKSUM_ALG_UNDEF) {
    assert(!is_relay_log);
    assert(binlog_checksum_options != checksum_alg_reset);
    binlog_checksum_options = checksum_alg_reset;
  }
  /*
    Note that at this point, atomic_log_state != LOG_CLOSED
    (important for is_open()).
  */
  DBUG_EXECUTE_IF("binlog_crash_between_close_and_open", { DBUG_SUICIDE(); });
  DEBUG_SYNC(current_thd, "binlog_rotate_between_close_and_open");
  /*
    new_file() is only used for rotation (in FLUSH LOGS or because size >
    max_binlog_size or max_relay_log_size).
    If this is a binary log, the Format_description_log_event at the beginning
    of the new file should have created=0 (to distinguish with the
    Format_description_log_event written at server startup, which should
    trigger temp tables deletion on slaves.
  */

  /* reopen index binlog file, BUG#34582 */
  file_to_open = index_file_name;
  error = open_index_file(index_file_name, nullptr,
                          false /*need_lock_index=false*/);
  if (!error) {
    /* reopen the binary log file. */
    file_to_open = new_name_ptr;
    error = open_binlog(old_name, new_name_ptr, max_size,
                        true /*null_created_arg=true*/,
                        false /*need_lock_index=false*/,
                        true /*need_sid_lock=true*/, extra_description_event);
  }

  /* handle reopening errors */
  if (error) {
    char errbuf[MYSYS_STRERROR_SIZE];
    my_printf_error(ER_CANT_OPEN_FILE, ER_THD(current_thd, ER_CANT_OPEN_FILE),
                    MYF(ME_FATALERROR), file_to_open, error,
                    my_strerror(errbuf, sizeof(errbuf), error));
    close_on_error = true;
    snprintf(close_on_error_msg, sizeof close_on_error_msg,
             ER_THD(current_thd, ER_CANT_OPEN_FILE), file_to_open, error,
             my_strerror(errbuf, sizeof(errbuf), error));
  }
  my_free(old_name);

end:

  if (error && close_on_error /* rotate, flush or reopen failed */) {
    /*
      Close whatever was left opened.

      We are keeping the behavior as it exists today, ie,
      we disable logging and move on (see: BUG#51014).

      TODO: as part of WL#1790 consider other approaches:
       - kill mysql (safety);
       - try multiple locations for opening a log file;
       - switch server to protected/readonly mode
       - ...
    */
    if (binlog_error_action == ABORT_SERVER) {
      char abort_msg[ERR_CLOSE_MSG_LEN + 48];
      memset(abort_msg, 0, sizeof abort_msg);
      snprintf(abort_msg, sizeof abort_msg,
               "%s, while rotating the binlog. "
               "Aborting the server",
               close_on_error_msg);
      exec_binlog_error_action_abort(abort_msg);
    } else
      LogErr(ERROR_LEVEL, ER_BINLOG_CANT_OPEN_FOR_LOGGING,
             new_name_ptr != nullptr ? new_name_ptr : "new file", errno);

    close(LOG_CLOSE_INDEX, false /*need_lock_log=false*/,
          false /*need_lock_index=false*/);
  }

  mysql_mutex_unlock(&LOCK_index);
  if (need_lock_log) mysql_mutex_unlock(&LOCK_log);

  DEBUG_SYNC(current_thd, "after_disable_binlog");
  return error;
}

/**
  Called after an event has been written to the relay log by the IO
  thread.  This flushes and possibly syncs the file (according to the
  sync options), rotates the file if it has grown over the limit, and
  finally calls signal_update().

  @note The caller must hold LOCK_log before invoking this function.

  @param mi Master_info for the IO thread.

  @retval false success
  @retval true error
*/
bool MYSQL_BIN_LOG::after_write_to_relay_log(Master_info *mi) {
  DBUG_TRACE;
  DBUG_PRINT("info", ("max_size: %lu", max_size));

  // Check pre-conditions
  mysql_mutex_assert_owner(&LOCK_log);
  assert(is_relay_log);

  /*
    We allow the relay log rotation by relay log size
    only if the trx parser is not inside a transaction.
  */
  bool can_rotate = mi->transaction_parser.is_not_inside_transaction();

#ifndef NDEBUG
  if (m_binlog_file->get_real_file_size() >
          DBUG_EVALUATE_IF("rotate_replica_debug_group", 500, max_size) &&
      !can_rotate) {
    DBUG_PRINT("info", ("Postponing the rotation by size waiting for "
                        "the end of the current transaction."));
  }
#endif

  // Flush and sync
  bool error = flush_and_sync(false);
  if (error) {
    mi->report(ERROR_LEVEL, ER_REPLICA_RELAY_LOG_WRITE_FAILURE,
               ER_THD(current_thd, ER_REPLICA_RELAY_LOG_WRITE_FAILURE),
               "failed to flush event to relay log file");
    truncate_relaylog_file(mi, atomic_binlog_end_pos);
  } else {
    if (can_rotate) {
      mysql_mutex_lock(&mi->data_lock);
      /*
        If the last event of the transaction has been flushed, we can add
        the GTID (if it is not empty) to the logged set, or else it will
        not be available in the Previous GTIDs of the next relay log file
        if we are going to rotate the relay log.
      */
      const Gtid *last_gtid_queued = mi->get_queueing_trx_gtid();
      if (!last_gtid_queued->is_empty()) {
        mi->rli->get_sid_lock()->rdlock();
        DBUG_SIGNAL_WAIT_FOR(current_thd, "updating_received_transaction_set",
                             "reached_updating_received_transaction_set",
                             "continue_updating_received_transaction_set");
        mi->rli->add_logged_gtid(last_gtid_queued->sidno,
                                 last_gtid_queued->gno);
        mi->rli->get_sid_lock()->unlock();
      }

      if (mi->is_queueing_trx()) {
        mi->finished_queueing();

        Trx_monitoring_info processing;
        Trx_monitoring_info last;
        mi->get_gtid_monitoring_info()->copy_info_to(&processing, &last);

        // update the compression information
        binlog::global_context.monitoring_context()
            .transaction_compression()
            .update(binlog::monitoring::log_type::RELAY, last.compression_type,
                    last.gtid, last.end_time, last.compressed_bytes,
                    last.uncompressed_bytes,
                    mi->rli->get_gtid_set()->get_sid_map());
      }
      mysql_mutex_unlock(&mi->data_lock);

      /*
        If relay log is too big, rotate. But only if not in the middle of a
        transaction when GTIDs are enabled.

        Also rotate if a deferred flush request has been placed.

        We now try to mimic the following master binlog behavior: "A transaction
        is written in one chunk to the binary log, so it is never split between
        several binary logs. Therefore, if you have big transactions, you might
        see binary log files larger than max_binlog_size."
      */
      if (m_binlog_file->get_real_file_size() >
              DBUG_EVALUATE_IF("rotate_replica_debug_group", 500, max_size) ||
          mi->is_rotate_requested()) {
        error = new_file_without_locking(mi->get_mi_description_event());
        mi->clear_rotate_requests();
      }
    }
  }

  lock_binlog_end_pos();
  mi->rli->ign_master_log_name_end[0] = 0;
  update_binlog_end_pos(false /*need_lock*/);
  harvest_bytes_written(mi->rli, true /*need_log_space_lock=true*/);
  unlock_binlog_end_pos();

  return error;
}

bool MYSQL_BIN_LOG::truncate_update_log_file(const char *log_name,
                                             my_off_t valid_pos,
                                             my_off_t binlog_size,
                                             bool update) {
  std::unique_ptr<Binlog_ofile> ofile(
      Binlog_ofile::open_existing(key_file_binlog, log_name, MYF(MY_WME)));

  if (!ofile) {
    LogErr(ERROR_LEVEL, ER_BINLOG_CANT_OPEN_CRASHED_BINLOG);
    return false;
  }

  /* Change binlog file size to valid_pos */
  if (valid_pos < binlog_size) {
    if (ofile->truncate(valid_pos)) {
      LogErr(ERROR_LEVEL, ER_BINLOG_CANT_TRIM_CRASHED_BINLOG);
      return false;
    }
    LogErr(INFORMATION_LEVEL, ER_BINLOG_CRASHED_BINLOG_TRIMMED, log_name,
           binlog_size, valid_pos, valid_pos);
  }

  if (update) {
    /* Clear LOG_EVENT_BINLOG_IN_USE_F */
    uchar flags = 0;
    if (ofile->update(&flags, 1, BIN_LOG_HEADER_SIZE + FLAGS_OFFSET)) {
      LogErr(ERROR_LEVEL, ER_BINLOG_CANT_CLEAR_IN_USE_FLAG_FOR_CRASHED_BINLOG);
      return false;
    }
  }

  return true;
}

bool MYSQL_BIN_LOG::write_event(Log_event *ev, Master_info *mi) {
  DBUG_TRACE;

  DBUG_EXECUTE_IF("fail_to_write_ignored_event_to_relay_log", { return true; });
  // check preconditions
  assert(is_relay_log);

  mysql_mutex_assert_owner(&LOCK_log);

  // write data
  bool error = false;
  if (!binary_event_serialize(ev, m_binlog_file)) {
    bytes_written += ev->common_header->data_written;
    error = after_write_to_relay_log(mi);
  } else {
    mi->report(ERROR_LEVEL, ER_REPLICA_RELAY_LOG_WRITE_FAILURE,
               ER_THD(current_thd, ER_REPLICA_RELAY_LOG_WRITE_FAILURE),
               "failed to write event to the relay log file");
    truncate_relaylog_file(mi, atomic_binlog_end_pos);
    error = true;
  }

  return error;
}

bool MYSQL_BIN_LOG::write_buffer(const char *buf, uint len, Master_info *mi) {
  DBUG_TRACE;

  // check preconditions
  assert(is_relay_log);
  mysql_mutex_assert_owner(&LOCK_log);

  // write data
  bool error = false;
  if (m_binlog_file->write(pointer_cast<const uchar *>(buf), len) == 0) {
    bytes_written += len;
    error = after_write_to_relay_log(mi);
  } else {
    mi->report(ERROR_LEVEL, ER_REPLICA_RELAY_LOG_WRITE_FAILURE,
               ER_THD(current_thd, ER_REPLICA_RELAY_LOG_WRITE_FAILURE),
               "failed to write event to the relay log file");
    truncate_relaylog_file(mi, atomic_binlog_end_pos);
    error = true;
  }

  return error;
}

bool MYSQL_BIN_LOG::flush() {
  return m_binlog_file->is_open() && m_binlog_file->flush();
}

bool MYSQL_BIN_LOG::flush_and_sync(const bool force) {
  mysql_mutex_assert_owner(&LOCK_log);

  if (m_binlog_file->flush()) return true;

  std::pair<bool, bool> result = sync_binlog_file(force);

  return result.first;
}

void MYSQL_BIN_LOG::start_union_events(THD *thd, query_id_t query_id_param) {
  assert(!thd->binlog_evt_union.do_union);
  thd->binlog_evt_union.do_union = true;
  thd->binlog_evt_union.unioned_events = false;
  thd->binlog_evt_union.unioned_events_trans = false;
  thd->binlog_evt_union.first_query_id = query_id_param;
}

void MYSQL_BIN_LOG::stop_union_events(THD *thd) {
  assert(thd->binlog_evt_union.do_union);
  thd->binlog_evt_union.do_union = false;
}

bool MYSQL_BIN_LOG::is_query_in_union(THD *thd, query_id_t query_id_param) {
  return (thd->binlog_evt_union.do_union &&
          query_id_param >= thd->binlog_evt_union.first_query_id);
}

/*
  Updates thd's position-of-next-event variables
  after a *real* write a file.
 */
void MYSQL_BIN_LOG::update_thd_next_event_pos(THD *thd) {
  if (likely(thd != nullptr)) {
    thd->set_next_event_pos(log_file_name, m_binlog_file->position());
  }
}

/*
  Moves the last bunch of rows from the pending Rows event to a cache (either
  transactional cache if is_transaction is @c true, or the non-transactional
  cache otherwise. Sets a new pending event.

  @param thd               a pointer to the user thread.
  @param evt               a pointer to the row event.
  @param is_transactional  @c true indicates a transactional cache,
                           otherwise @c false a non-transactional.
*/
int MYSQL_BIN_LOG::flush_and_set_pending_rows_event(THD *thd,
                                                    Rows_log_event *event,
                                                    bool is_transactional) {
  DBUG_TRACE;
  assert(mysql_bin_log.is_open());
  DBUG_PRINT("enter", ("event: %p", event));

  int error = 0;
  binlog_cache_mngr *const cache_mngr = thd_get_cache_mngr(thd);

  assert(cache_mngr);

  binlog_cache_data *cache_data =
      cache_mngr->get_binlog_cache_data(is_transactional);

  DBUG_PRINT("info", ("cache_mngr->pending(): %p", cache_data->pending()));

  if (Rows_log_event *pending = cache_data->pending()) {
    /*
      Write pending event to the cache.
    */
    if (cache_data->write_event(pending)) {
      report_cache_write_error(thd, is_transactional);
      if (check_write_error(thd) && cache_data &&
          stmt_cannot_safely_rollback(thd))
        cache_data->set_incident();
      delete pending;
      cache_data->set_pending(nullptr);
      return 1;
    }

    delete pending;
  }

  cache_data->set_pending(event);

  return error;
}

/**
  Write an event to the binary log cache.
*/

bool MYSQL_BIN_LOG::write_event(Log_event *event_info) {
  THD *thd = event_info->thd;
  bool error = true;
  DBUG_TRACE;

  if (thd->binlog_evt_union.do_union) {
    /*
      In Stored function; Remember that function call caused an update.
      We will log the function call to the binary log on function exit
    */
    thd->binlog_evt_union.unioned_events = true;
    thd->binlog_evt_union.unioned_events_trans |=
        event_info->is_using_trans_cache();
    return false;
  }

  /*
    We only end the statement if we are in a top-level statement.  If
    we are inside a stored function, we do not end the statement since
    this will close all tables on the slave. But there can be a special case
    where we are inside a stored function/trigger and a SAVEPOINT is being
    set in side the stored function/trigger. This SAVEPOINT execution will
    force the pending event to be flushed without an STMT_END_F flag. This
    will result in a case where following DMLs will be considered as part of
    same statement and result in data loss on slave. Hence in this case we
    force the end_stmt to be true.
  */
  bool const end_stmt =
      (thd->in_sub_stmt && thd->lex->sql_command == SQLCOM_SAVEPOINT)
          ? true
          : (thd->locked_tables_mode && thd->lex->requires_prelocking());
  if (thd->binlog_flush_pending_rows_event(end_stmt,
                                           event_info->is_using_trans_cache()))
    return error;

  /*
     In most cases this is only called if 'is_open()' is true; in fact this is
     mostly called if is_open() *was* true a few instructions before, but it
     could have changed since.
  */
  if (likely(is_open())) {
    /*
      In the future we need to add to the following if tests like
      "do the involved tables match (to be implemented)
      binlog_[wild_]{do|ignore}_table?" (WL#1049)"
    */
    const char *local_db = event_info->get_db();
    if ((thd && !(thd->variables.option_bits & OPTION_BIN_LOG)) ||
        (thd->lex->sql_command != SQLCOM_ROLLBACK_TO_SAVEPOINT &&
         thd->lex->sql_command != SQLCOM_SAVEPOINT &&
         (!event_info->is_no_filter_event() &&
          !binlog_filter->db_ok(local_db))))
      return false;

    assert(event_info->is_using_trans_cache() ||
           event_info->is_using_stmt_cache());

    if (binlog_start_trans_and_stmt(thd, event_info)) return error;

    bool is_trans_cache = event_info->is_using_trans_cache();
    binlog_cache_mngr *cache_mngr = thd_get_cache_mngr(thd);
    binlog_cache_data *cache_data =
        cache_mngr->get_binlog_cache_data(is_trans_cache);

    DBUG_PRINT("info", ("event type: %d", event_info->get_type_code()));

    /*
       No check for auto events flag here - this write method should
       never be called if auto-events are enabled.

       Write first log events which describe the 'run environment'
       of the SQL command. If row-based binlogging, Insert_id, Rand
       and other kind of "setting context" events are not needed.
    */
    if (thd) {
      if (!thd->is_current_stmt_binlog_format_row()) {
        if (thd->stmt_depends_on_first_successful_insert_id_in_prev_stmt) {
          Intvar_log_event e(
              thd, (uchar)binary_log::Intvar_event::LAST_INSERT_ID_EVENT,
              thd->first_successful_insert_id_in_prev_stmt_for_binlog,
              event_info->event_cache_type, event_info->event_logging_type);
          if (cache_data->write_event(&e)) goto err;
        }
        if (thd->auto_inc_intervals_in_cur_stmt_for_binlog.nb_elements() > 0) {
          DBUG_PRINT(
              "info",
              ("number of auto_inc intervals: %u",
               thd->auto_inc_intervals_in_cur_stmt_for_binlog.nb_elements()));
          Intvar_log_event e(
              thd, (uchar)binary_log::Intvar_event::INSERT_ID_EVENT,
              thd->auto_inc_intervals_in_cur_stmt_for_binlog.minimum(),
              event_info->event_cache_type, event_info->event_logging_type);
          if (cache_data->write_event(&e)) goto err;
        }
        if (thd->rand_used) {
          Rand_log_event e(thd, thd->rand_saved_seed1, thd->rand_saved_seed2,
                           event_info->event_cache_type,
                           event_info->event_logging_type);
          if (cache_data->write_event(&e)) goto err;
        }
        if (!thd->user_var_events.empty()) {
          for (size_t i = 0; i < thd->user_var_events.size(); i++) {
            Binlog_user_var_event *user_var_event = thd->user_var_events[i];

            /* setting flags for user var log event */
            uchar flags = User_var_log_event::UNDEF_F;
            if (user_var_event->unsigned_flag)
              flags |= User_var_log_event::UNSIGNED_F;

            User_var_log_event e(
                thd, user_var_event->user_var_event->entry_name.ptr(),
                user_var_event->user_var_event->entry_name.length(),
                user_var_event->value, user_var_event->length,
                user_var_event->type, user_var_event->charset_number, flags,
                event_info->event_cache_type, event_info->event_logging_type);
            if (cache_data->write_event(&e)) goto err;
          }
        }
      }
    }

    /*
      Write the event.
    */
    if (cache_data->write_event(event_info)) goto err;

    if (DBUG_EVALUATE_IF("injecting_fault_writing", 1, 0)) goto err;

    /*
      After writing the event, if the trx-cache was used and any unsafe
      change was written into it, the cache is marked as cannot safely
      roll back.
    */
    if (is_trans_cache && stmt_cannot_safely_rollback(thd))
      cache_mngr->trx_cache.set_cannot_rollback();

    error = false;

  err:
    if (error) {
      report_cache_write_error(thd, is_trans_cache);
      if (check_write_error(thd) && cache_data &&
          stmt_cannot_safely_rollback(thd))
        cache_data->set_incident();
    }
  }

  return error;
}

/**
  The method executes rotation when LOCK_log is already acquired
  by the caller.

  @param force_rotate  caller can request the log rotation
  @param check_purge   is set to true if rotation took place

  @note
    If rotation fails, for instance the server was unable
    to create a new log file, we still try to write an
    incident event to the current log.

  @note The caller must hold LOCK_log when invoking this function.

  @retval
    nonzero - error in rotating routine.
*/
int MYSQL_BIN_LOG::rotate(bool force_rotate, bool *check_purge) {
  int error = 0;
  DBUG_TRACE;

  assert(!is_relay_log);
  mysql_mutex_assert_owner(&LOCK_log);

  *check_purge = false;

  if (DBUG_EVALUATE_IF("force_rotate", 1, 0) || force_rotate ||
      (m_binlog_file->get_real_file_size() >= (my_off_t)max_size) ||
      DBUG_EVALUATE_IF("simulate_max_binlog_size", true, false)) {
    error = new_file_without_locking(nullptr);
    *check_purge = true;
  }
  return error;
}

void MYSQL_BIN_LOG::auto_purge_at_server_startup() {
  // first run the auto purge validations
  if (check_auto_purge_conditions()) return;

  auto purge_time = calculate_auto_purge_lower_time_bound();
  constexpr auto auto_purge{true};
  purge_logs_before_date(purge_time, auto_purge);
}

/**
  The method executes logs purging routine.
*/
void MYSQL_BIN_LOG::auto_purge() {
  // first run the auto purge validations
  if (check_auto_purge_conditions()) return;

  // then we run the purge validations
  // if we run into out of memory, execute binlog_error_action_abort
  const auto [is_invalid_purge, purge_error] = check_purge_conditions(*this);
  if (is_invalid_purge) {
    if (purge_error == LOG_INFO_MEM) {
      /* purecov: begin inspected */
      // OOM
      exec_binlog_error_action_abort(
          "Out of memory happened while checking if "
          "instance was locked for backup");
      /* purecov: end */
    } else if (purge_error == LOG_INFO_BACKUP_LOCK) {
      LogErr(WARNING_LEVEL, ER_LOG_CANNOT_PURGE_BINLOG_WITH_BACKUP_LOCK);
    }
    return;
  }

  // lock BACKUP lock for the duration of PURGE operation
  Shared_backup_lock_guard backup_lock{current_thd};
  switch (backup_lock) {
    case Shared_backup_lock_guard::Lock_result::locked:
      break;
    case Shared_backup_lock_guard::Lock_result::not_locked: {
      LogErr(WARNING_LEVEL, ER_LOG_CANNOT_PURGE_BINLOG_WITH_BACKUP_LOCK);
      return;
    }
    case Shared_backup_lock_guard::Lock_result::oom: {
      exec_binlog_error_action_abort(ER_OUT_OF_RESOURCES_MSG);
      return;
    }
  }

  DEBUG_SYNC(current_thd, "at_purge_logs_before_date");

  auto purge_time = calculate_auto_purge_lower_time_bound();
  constexpr auto auto_purge{true};
  /*
    Flush logs for storage engines, so that the last transaction
    is persisted inside storage engines.
  */
  ha_flush_logs();
  purge_logs_before_date(purge_time, auto_purge);
}

/**
  Execute a FLUSH LOGS statement.

  The method is a shortcut of @c rotate() and @c purge().
  LOCK_log is acquired prior to rotate and is released after it.

  @param thd           Current session.
  @param force_rotate  caller can request the log rotation

  @retval
    nonzero - error in rotating routine.
*/
int MYSQL_BIN_LOG::rotate_and_purge(THD *thd, bool force_rotate) {
  int error = 0;
  DBUG_TRACE;
  bool check_purge = false;

  /*
    FLUSH BINARY LOGS command should ignore 'read-only' and 'super_read_only'
    options so that it can update 'mysql.gtid_executed' replication repository
    table.
  */
  thd->set_skip_readonly_check();
  /*
    Wait for handlerton to insert any pending information into the binlog.
    For e.g. ha_ndbcluster which updates the binlog asynchronously this is
    needed so that the user see its own commands in the binlog.
  */
  ha_binlog_wait(thd);

  assert(!is_relay_log);
  mysql_mutex_lock(&LOCK_log);
  error = rotate(force_rotate, &check_purge);
  /*
    NOTE: Run purge_logs wo/ holding LOCK_log because it does not need
          the mutex. Otherwise causes various deadlocks.
  */
  mysql_mutex_unlock(&LOCK_log);

  if (!error && check_purge) auto_purge();

  return error;
}

uint MYSQL_BIN_LOG::next_file_id() {
  uint res;
  mysql_mutex_lock(&LOCK_log);
  res = file_id++;
  mysql_mutex_unlock(&LOCK_log);
  return res;
}

int MYSQL_BIN_LOG::get_gtid_executed(Sid_map *sid_map, Gtid_set *gtid_set) {
  DBUG_TRACE;
  int error = 0;

  mysql_mutex_lock(&mysql_bin_log.LOCK_commit);
  global_sid_lock->wrlock();

  enum_return_status return_status = global_sid_map->copy(sid_map);
  if (return_status != RETURN_STATUS_OK) {
    error = 1;
    goto end;
  }

  return_status = gtid_set->add_gtid_set(gtid_state->get_executed_gtids());
  if (return_status != RETURN_STATUS_OK) error = 1;

end:
  global_sid_lock->unlock();
  mysql_mutex_unlock(&mysql_bin_log.LOCK_commit);

  return error;
}

void MYSQL_BIN_LOG::register_log_info(LOG_INFO *log_info) {
  DBUG_TRACE;
  MUTEX_LOCK(lock, &LOCK_log_info);
  log_info_set.insert(log_info);
}

void MYSQL_BIN_LOG::unregister_log_info(LOG_INFO *log_info) {
  DBUG_TRACE;
  MUTEX_LOCK(lock, &LOCK_log_info);
  log_info_set.erase(log_info);
}

int MYSQL_BIN_LOG::log_in_use(const char *log_name) {
  DBUG_TRACE;
#ifndef NDEBUG
  if (current_thd)
    DEBUG_SYNC(current_thd, "purge_logs_after_lock_index_before_thread_count");
#endif

  mysql_mutex_assert_owner(&LOCK_index);
  MUTEX_LOCK(lock_log_info, &LOCK_log_info);

  int count = 0;
  int log_name_len = strlen(log_name) + 1;

  std::for_each(
      log_info_set.cbegin(), log_info_set.cend(),
      [log_name, log_name_len, &count](LOG_INFO *log_info) {
        if (!strncmp(log_name, log_info->log_file_name, log_name_len)) {
          LogErr(WARNING_LEVEL, ER_BINLOG_FILE_BEING_READ_NOT_PURGED, log_name,
                 log_info->thread_id);
          count++;
        }
      });

  return count;
}

void MYSQL_BIN_LOG::adjust_linfo_offsets(my_off_t purge_offset) {
  DBUG_TRACE;

  mysql_mutex_assert_owner(&LOCK_index);
  MUTEX_LOCK(lock_log_info, &LOCK_log_info);

  std::for_each(log_info_set.cbegin(), log_info_set.cend(),
                [purge_offset](LOG_INFO *log_info) {
                  /*
                    Index file offset can be less that purge offset only if
                    we just started reading the index file. In that case
                    we have nothing to adjust.
                  */
                  if (log_info->index_file_offset < purge_offset)
                    log_info->fatal = (log_info->index_file_offset != 0);
                  else
                    log_info->index_file_offset -= purge_offset;
                });
}

/**
  Write the contents of the given IO_CACHE to the binary log.

  The cache will be reset as a READ_CACHE to be able to read the
  contents from it.

  The data will be post-processed: see class Binlog_event_writer for
  details.

  @param cache Events will be read from this IO_CACHE.
  @param writer Events will be written to this Binlog_event_writer.

  @retval true IO error.
  @retval false Success.

  @see MYSQL_BIN_LOG::write_cache
*/
bool MYSQL_BIN_LOG::do_write_cache(Binlog_cache_storage *cache,
                                   Binlog_event_writer *writer) {
  DBUG_TRACE;

  DBUG_EXECUTE_IF("simulate_do_write_cache_failure", {
    /*
       see binlog_cache_data::write_event() that reacts on
       @c simulate_disk_full_at_flush_pending.
    */
    DBUG_SET("-d,simulate_do_write_cache_failure");
    return true;
  });

#ifndef NDEBUG
  uint64 expected_total_len = cache->length();
  DBUG_PRINT("info", ("bytes in cache= %" PRIu64, expected_total_len));
#endif

  bool error = false;
  if (cache->copy_to(writer, &error)) {
    if (error) report_binlog_write_error();
    return true;
  }
  return false;
}

/**
  Writes an incident event to stmt_cache.

  @param ev Incident event to be written
  @param thd Thread variable
  @param need_lock_log If true, will acquire LOCK_log; otherwise the
  caller should already have acquired LOCK_log.
  @param err_msg Error message written to log file for the incident.
  @param do_flush_and_sync If true, will call flush_and_sync(), rotate() and
  purge().

  @retval false error
  @retval true success
*/
bool MYSQL_BIN_LOG::write_incident(Incident_log_event *ev, THD *thd,
                                   bool need_lock_log, const char *err_msg,
                                   bool do_flush_and_sync) {
  uint error = 0;
  DBUG_TRACE;
  assert(err_msg);

  if (!is_open()) return error;

  binlog_cache_mngr *cache_mngr = thd_get_cache_mngr(thd);

  /*
    thd->cache_mngr may be uninitialized when first transaction resulted in an
    incident. If there is no cache manager exists for the session, then we
    create one, so that a GTID is generated and is written prior to flushing
    the stmt_cache.
  */
  if (cache_mngr == nullptr ||
      DBUG_EVALUATE_IF("simulate_cache_creation_failure", 1, 0)) {
    if (thd->binlog_setup_trx_data() ||
        DBUG_EVALUATE_IF("simulate_cache_creation_failure", 1, 0)) {
      auto gtid_mode = global_gtid_mode.get();
      if (gtid_mode == Gtid_mode::ON || gtid_mode == Gtid_mode::ON_PERMISSIVE) {
        std::ostringstream message;

        message << "Could not create IO cache while writing an incident event "
                   "to the binary log. Since GTID_MODE = "
                << gtid_mode
                << ", server is unable to proceed with logging. Query: '";
        /**
          The reason for the error may be that the query was
          huge. Better cut it to not run into resource problems.
        */
        message.write(thd->query().str, MYSQL_ERRMSG_SIZE);
        message << "'.";

        handle_binlog_flush_or_sync_error(thd, true, message.str().c_str());
        return true;
      }
    } else
      cache_mngr = thd_get_cache_mngr(thd);
  }

#ifndef NDEBUG
  if (DBUG_EVALUATE_IF("simulate_write_incident_event_into_binlog_directly", 1,
                       0) &&
      !cache_mngr->stmt_cache.is_binlog_empty()) {
    /* The stmt_cache contains corruption data, so we can reset it. */
    cache_mngr->stmt_cache.reset();
  }
#endif

  /*
    If there is no binlog cache then we write incidents directly
    into the binlog. If caller needs GTIDs it has to setup the
    binlog cache (for the injector thread).
  */
  if (cache_mngr == nullptr ||
      DBUG_EVALUATE_IF("simulate_write_incident_event_into_binlog_directly", 1,
                       0)) {
    if (need_lock_log)
      mysql_mutex_lock(&LOCK_log);
    else
      mysql_mutex_assert_owner(&LOCK_log);
    /* Write an incident event into binlog directly. */
    error = write_event_to_binlog(ev);
    /*
      Write an error to log. So that user might have a chance
      to be alerted and explore incident details.
    */
    if (!error)
      LogErr(ERROR_LEVEL, ER_BINLOG_LOGGING_INCIDENT_TO_STOP_REPLICAS, err_msg);
  } else  // (cache_mngr != NULL)
  {
    if (!cache_mngr->stmt_cache.is_binlog_empty()) {
      /* The stmt_cache contains corruption data, so we can reset it. */
      cache_mngr->stmt_cache.reset();
    }
    if (!cache_mngr->trx_cache.is_binlog_empty()) {
      /* The trx_cache contains corruption data, so we can reset it. */
      cache_mngr->trx_cache.reset();
    }
    /*
      Write the incident event into stmt_cache, so that a GTID is generated and
      written for it prior to flushing the stmt_cache.
    */
    binlog_cache_data *cache_data = cache_mngr->get_binlog_cache_data(false);
    if ((error = cache_data->write_event(ev))) {
      LogErr(ERROR_LEVEL, ER_BINLOG_EVENT_WRITE_TO_STMT_CACHE_FAILED);
      cache_mngr->stmt_cache.reset();
      return error;
    }

    if (need_lock_log)
      mysql_mutex_lock(&LOCK_log);
    else
      mysql_mutex_assert_owner(&LOCK_log);
  }

  if (do_flush_and_sync) {
    if (!error && !(error = flush_and_sync())) {
      bool check_purge = false;
      update_binlog_end_pos();
      is_rotating_caused_by_incident = true;
      error = rotate(true, &check_purge);
      is_rotating_caused_by_incident = false;
      if (!error && check_purge) auto_purge();
    }
  }

  if (need_lock_log) mysql_mutex_unlock(&LOCK_log);

  /*
    Write an error to log. So that user might have a chance
    to be alerted and explore incident details.
  */
  if (!error && cache_mngr != nullptr)
    LogErr(ERROR_LEVEL, ER_BINLOG_LOGGING_INCIDENT_TO_STOP_REPLICAS, err_msg);

  return error;
}

bool MYSQL_BIN_LOG::write_stmt_directly(THD *thd, const char *stmt,
                                        size_t stmt_len,
                                        enum_sql_command sql_command) {
  bool ret = false;
  /* backup the original command */
  enum_sql_command save_sql_command = thd->lex->sql_command;
  thd->lex->sql_command = sql_command;

  if (thd->binlog_query(THD::STMT_QUERY_TYPE, stmt, stmt_len, false, false,
                        false, 0) ||
      commit(thd, false) != TC_LOG::RESULT_SUCCESS) {
    ret = true;
  }

  thd->lex->sql_command = save_sql_command;
  return ret;
}

/**
  Creates an incident event and writes it to the binary log.

  @param thd  Thread variable
  @param need_lock_log If the binary lock should be locked or not
  @param err_msg Error message written to log file for the incident.
  @param do_flush_and_sync If true, will call flush_and_sync(), rotate() and
  purge().

  @retval
    0    error
  @retval
    1    success
*/
bool MYSQL_BIN_LOG::write_incident(THD *thd, bool need_lock_log,
                                   const char *err_msg,
                                   bool do_flush_and_sync) {
  DBUG_TRACE;

  if (!is_open()) return false;

  LEX_CSTRING write_error_msg = {err_msg, strlen(err_msg)};
  binary_log::Incident_event::enum_incident incident =
      binary_log::Incident_event::INCIDENT_LOST_EVENTS;
  Incident_log_event ev(thd, incident, write_error_msg);

  return write_incident(&ev, thd, need_lock_log, err_msg, do_flush_and_sync);
}

/*
  Write the event into current binlog directly without going though a session
  binlog cache. It will update the event's log_pos and set checksum accordingly.
  binary_event_serialize can be called directly if log_pos should not be
  updated.
*/
inline bool MYSQL_BIN_LOG::write_event_to_binlog(Log_event *ev) {
  ev->common_footer->checksum_alg =
      is_relay_log
          ? relay_log_checksum_alg
          : static_cast<enum_binlog_checksum_alg>(binlog_checksum_options);
  assert(ev->common_footer->checksum_alg !=
         binary_log::BINLOG_CHECKSUM_ALG_UNDEF);

  /*
    Stores current position into log_pos, it is used to calculate correctly
    end_log_pos by adding data_written in Log_event::write_header().
  */
  ev->common_header->log_pos = m_binlog_file->position();

  if (binary_event_serialize(ev, m_binlog_file)) return true;

  add_bytes_written(ev->common_header->data_written);
  return false;
}

/* Write the event into current binlog and flush and sync */
bool MYSQL_BIN_LOG::write_event_to_binlog_and_sync(Log_event *ev) {
  if (write_event_to_binlog(ev) || m_binlog_file->flush() ||
      m_binlog_file->sync())
    return true;

  update_binlog_end_pos();
  return false;
}

/**
  Write the contents of the statement or transaction cache to the binary log.

  Comparison with do_write_cache:

  - do_write_cache is a lower-level function that only performs the
    actual write.

  - write_cache is a higher-level function that calls do_write_cache
    and additionally performs some maintenance tasks, including:
    - report any errors that occurred
    - write incident event if needed
    - update gtid_state
    - update thd.binlog_next_event_pos

  @param thd Thread variable

  @param cache_data Events will be read from the IO_CACHE of this
  cache_data object.

  @param writer Events will be written to this Binlog_event_writer.

  @retval true IO error.
  @retval false Success.

  @note We only come here if there is something in the cache.
  @note Whatever is in the cache is always a complete transaction.
  @note 'cache' needs to be reinitialized after this functions returns.
*/
bool MYSQL_BIN_LOG::write_cache(THD *thd, binlog_cache_data *cache_data,
                                Binlog_event_writer *writer) {
  DBUG_TRACE;

  Binlog_cache_storage *cache = cache_data->get_cache();
  bool incident = cache_data->has_incident();

  mysql_mutex_assert_owner(&LOCK_log);

  assert(is_open());
  if (likely(is_open()))  // Should always be true
  {
    /*
      We only bother to write to the binary log if there is anything
      to write.

      @todo Is this check redundant? Probably this is only called if
      there is anything in the cache (see @note in comment above this
      function). Check if we can replace this by an assertion. /Sven
    */
    if (!cache->is_empty()) {
      DBUG_EXECUTE_IF("crash_before_writing_xid", {
        if (do_write_cache(cache, writer))
          DBUG_PRINT("info", ("error writing binlog cache: %d", write_error));
        flush_and_sync(true);
        DBUG_PRINT("info", ("crashing before writing xid"));
        DBUG_SUICIDE();
      });
      if (do_write_cache(cache, writer)) goto err;

      const char *err_msg =
          "Non-transactional changes did not get into "
          "the binlog.";
      if (incident &&
          write_incident(thd, false /*need_lock_log=false*/, err_msg,
                         false /*do_flush_and_sync==false*/)) {
        report_binlog_write_error();
        goto err;
      }
      DBUG_EXECUTE_IF("half_binlogged_transaction", DBUG_SUICIDE(););
    }
    update_thd_next_event_pos(thd);
  }

  return false;

err:
  thd->commit_error = THD::CE_FLUSH_ERROR;

  return true;
}

void MYSQL_BIN_LOG::report_binlog_write_error() {
  char errbuf[MYSYS_STRERROR_SIZE];

  write_error = true;
  LogErr(ERROR_LEVEL, ER_FAILED_TO_WRITE_TO_FILE, name, errno,
         my_strerror(errbuf, sizeof(errbuf), errno));
}

int MYSQL_BIN_LOG::wait_for_update() {
  DBUG_TRACE;
  mysql_mutex_assert_owner(&LOCK_binlog_end_pos);
  mysql_cond_wait(&update_cond, &LOCK_binlog_end_pos);
  return 0;
}

int MYSQL_BIN_LOG::wait_for_update(const std::chrono::nanoseconds &timeout) {
  DBUG_TRACE;

  struct timespec ts;
  set_timespec_nsec(&ts, timeout.count());
  mysql_mutex_assert_owner(&LOCK_binlog_end_pos);
  return mysql_cond_timedwait(&update_cond, &LOCK_binlog_end_pos, &ts);
}

/**
  Close the log file.

  @param exiting     Bitmask for one or more of the following bits:
          - LOG_CLOSE_INDEX : if we should close the index file
          - LOG_CLOSE_TO_BE_OPENED : if we intend to call open
                                     at once after close.
          - LOG_CLOSE_STOP_EVENT : write a 'stop' event to the log

  @param need_lock_log If true, this function acquires LOCK_log;
  otherwise the caller should already have acquired it.

  @param need_lock_index If true, this function acquires LOCK_index;
  otherwise the caller should already have acquired it.

  @note
    One can do an open on the object at once after doing a close.
    The internal structures are not freed until cleanup() is called
*/

void MYSQL_BIN_LOG::close(
    uint exiting, bool need_lock_log,
    bool need_lock_index) {  // One can't set log_type here!
  DBUG_TRACE;
  DBUG_PRINT("enter", ("exiting: %d", (int)exiting));
  if (need_lock_log)
    mysql_mutex_lock(&LOCK_log);
  else
    mysql_mutex_assert_owner(&LOCK_log);

  if (atomic_log_state == LOG_OPENED) {
    if ((exiting & LOG_CLOSE_STOP_EVENT) != 0) {
      /**
        TODO(WL#7546): Change the implementation to Stop_event after write() is
        moved into libbinlogevents
      */
      Stop_log_event s;
      // the checksumming rule for relay-log case is similar to Rotate
      s.common_footer->checksum_alg =
          is_relay_log
              ? relay_log_checksum_alg
              : static_cast<enum_binlog_checksum_alg>(binlog_checksum_options);
      assert(!is_relay_log ||
             relay_log_checksum_alg != binary_log::BINLOG_CHECKSUM_ALG_UNDEF);
      if (!write_event_to_binlog(&s) && !m_binlog_file->flush())
        update_binlog_end_pos();
    }

    /* The following update should not be done in relay log files */
    if (!is_relay_log) {
      my_off_t offset = BIN_LOG_HEADER_SIZE + FLAGS_OFFSET;
      uchar flags = 0;  // clearing LOG_EVENT_BINLOG_IN_USE_F
      (void)m_binlog_file->update(&flags, 1, offset);
    }

    if (m_binlog_file->flush_and_sync() && !write_error) {
      report_binlog_write_error();
    }

    /*
      LOCK_sync to guarantee that no thread is calling m_binlog_file
      to sync data to disk when another thread is closing m_binlog_file.
    */
    if (!is_relay_log) mysql_mutex_lock(&LOCK_sync);
    m_binlog_file->close();
    if (!is_relay_log) mysql_mutex_unlock(&LOCK_sync);

    atomic_log_state =
        (exiting & LOG_CLOSE_TO_BE_OPENED) ? LOG_TO_BE_OPENED : LOG_CLOSED;
    my_free(name);
    name = nullptr;
  }

  /*
    The following test is needed even if is_open() is not set, as we may have
    called a not complete close earlier and the index file is still open.
  */

  if (need_lock_index)
    mysql_mutex_lock(&LOCK_index);
  else
    mysql_mutex_assert_owner(&LOCK_index);

  if ((exiting & LOG_CLOSE_INDEX) && my_b_inited(&index_file)) {
    end_io_cache(&index_file);
    if (mysql_file_close(index_file.file, MYF(0)) < 0 && !write_error) {
      report_binlog_write_error();
    }
  }

  if (need_lock_index) mysql_mutex_unlock(&LOCK_index);

  atomic_log_state =
      (exiting & LOG_CLOSE_TO_BE_OPENED) ? LOG_TO_BE_OPENED : LOG_CLOSED;
  my_free(name);
  name = nullptr;

  if (need_lock_log) mysql_mutex_unlock(&LOCK_log);
}

void MYSQL_BIN_LOG::harvest_bytes_written(Relay_log_info *rli,
                                          bool need_log_space_lock) {
#ifndef NDEBUG
  char buf1[22], buf2[22];
#endif

  DBUG_TRACE;
  if (need_log_space_lock)
    mysql_mutex_lock(&rli->log_space_lock);
  else
    mysql_mutex_assert_owner(&rli->log_space_lock);
  rli->log_space_total += bytes_written;
  DBUG_PRINT("info",
             ("relay_log_space: %s  bytes_written: %s",
              llstr(rli->log_space_total, buf1), llstr(bytes_written, buf2)));
  bytes_written = 0;
  if (need_log_space_lock) mysql_mutex_unlock(&rli->log_space_lock);
}

void MYSQL_BIN_LOG::set_max_size(ulong max_size_arg) {
  /*
    We need to take locks, otherwise this may happen:
    new_file() is called, calls open(old_max_size), then before open() starts,
    set_max_size() sets max_size to max_size_arg, then open() starts and
    uses the old_max_size argument, so max_size_arg has been overwritten and
    it's like if the SET command was never run.
  */
  DBUG_TRACE;
  mysql_mutex_lock(&LOCK_log);
  if (is_open()) max_size = max_size_arg;
  mysql_mutex_unlock(&LOCK_log);
}

/****** transaction coordinator log for 2pc - binlog() based solution *******/

bool MYSQL_BIN_LOG::read_binlog_in_use_flag(
    Binlog_file_reader &binlog_file_reader) {
  std::unique_ptr<Log_event> ev(binlog_file_reader.read_event_object());
  if (!ev) {
    my_off_t binlog_size = binlog_file_reader.ifile()->length();
    LogErr(ERROR_LEVEL, ER_READ_LOG_EVENT_FAILED,
           binlog_file_reader.get_error_str(), binlog_size,
           binary_log::UNKNOWN_EVENT);
    return false;
  }

  if (ev->get_type_code() != binary_log::FORMAT_DESCRIPTION_EVENT) {
    my_off_t valid_pos = 0;
    const char *binlog_file_name =
        binlog_file_reader.ifile()->file_name().c_str();
    LogErr(ERROR_LEVEL, ER_BINLOG_CRASH_RECOVERY_MALFORMED_LOG,
           binlog_file_name, valid_pos, binlog_file_reader.position(),
           Log_event::get_type_str(ev->get_type_code()));
    return false;
  }

  if (!(ev->common_header->flags & LOG_EVENT_BINLOG_IN_USE_F ||
        DBUG_EVALUATE_IF("eval_force_bin_log_recovery", true, false))) {
    LogErr(INFORMATION_LEVEL, ER_BINLOG_CANT_OPEN_CRASHED_BINLOG);
    return false;
  }

  return true;
}

int MYSQL_BIN_LOG::open_binlog(const char *opt_name) {
  LOG_INFO log_info;
  int error = 1;

  /*
    This function is used for 2pc transaction coordination.  Hence, it
    is never used for relay logs.
  */
  assert(!is_relay_log);
  assert(total_ha_2pc > 1 || (1 == total_ha_2pc && opt_bin_log));
  assert(opt_name && opt_name[0]);

  if (!my_b_inited(&index_file)) {
    /* There was a failure to open the index file, can't open the binlog */
    cleanup();
    return 1;
  }

  if (using_heuristic_recover()) {
    /* generate a new binlog to mask a corrupted one */
    mysql_mutex_lock(&LOCK_log);
    open_binlog(opt_name, nullptr, max_binlog_size, false,
                true /*need_lock_index=true*/, true /*need_sid_lock=true*/,
                nullptr);
    mysql_mutex_unlock(&LOCK_log);
    cleanup();
    return 1;
  }

  if ((error = find_log_pos(&log_info, NullS, true /*need_lock_index=true*/))) {
    if (error != LOG_INFO_EOF)
      LogErr(ERROR_LEVEL, ER_BINLOG_CANT_FIND_LOG_IN_INDEX, error);
    else {
      /* should execute ha_recover */
      error = ha_recover();
      if (error)
        LogErr(ERROR_LEVEL, ER_BINLOG_CRASH_RECOVERY_ERROR_RETURNED_SE);
    }
    return error;
  }

  char log_name[FN_REFLEN];
<<<<<<< HEAD

  do {
    strmake(log_name, log_info.log_file_name, sizeof(log_name) - 1);
  } while (!(error = find_next_log(&log_info, true /*need_lock_index=true*/)));

=======

  do {
    strmake(log_name, log_info.log_file_name, sizeof(log_name) - 1);
  } while (!(error = find_next_log(&log_info, true /*need_lock_index=true*/)));

>>>>>>> 057f5c95
  if (error != LOG_INFO_EOF) {
    LogErr(ERROR_LEVEL, ER_BINLOG_CANT_FIND_LOG_IN_INDEX, error);
    return error;
  }

  Binlog_file_reader binlog_file_reader(opt_source_verify_checksum);
  if (binlog_file_reader.open(log_name)) {
    LogErr(ERROR_LEVEL, ER_BINLOG_FILE_OPEN_FAILED,
           binlog_file_reader.get_error_str());
    return 1;
  }

  /*
    If the binary log was not properly closed it means that the server
    may have crashed. In that case, we need to call
    binlog::Binlog_recovery::recover()
    to:
      a) collect logged XIDs;
      b) complete the 2PC of the pending XIDs;
      c) collect the last valid position.

    Therefore, we do need to iterate over the binary log, even if
    total_ha_2pc == 1, to find the last valid group of events written.
    Later we will take this value and truncate the log if need be.
  */
  if (!read_binlog_in_use_flag(binlog_file_reader)) {
    /* should execute ha_recover */
    error = ha_recover();
    if (error) LogErr(ERROR_LEVEL, ER_BINLOG_CRASH_RECOVERY_ERROR_RETURNED_SE);
    return error;
  }

  LogErr(INFORMATION_LEVEL, ER_BINLOG_RECOVERING_AFTER_CRASH_USING, opt_name);

  binlog::Binlog_recovery bl_recovery{binlog_file_reader};
  bl_recovery.recover();

  my_off_t valid_pos = bl_recovery.get_valid_pos();
  my_off_t binlog_size = binlog_file_reader.ifile()->length();

  if (bl_recovery.is_binlog_malformed()) {
    LogErr(ERROR_LEVEL, ER_BINLOG_CRASH_RECOVERY_MALFORMED_LOG, log_name,
           valid_pos, binlog_file_reader.position(),
           bl_recovery.get_failure_message().data());
    return 1;
  }
  if (bl_recovery.has_engine_recovery_failed()) {
    /* truncate log file but do not clear LOG_EVENT_IN_USE_F flag */
    LogErr(ERROR_LEVEL, ER_BINLOG_CRASH_RECOVERY_ERROR_RETURNED_SE);
    if (!truncate_update_log_file(log_name, valid_pos, binlog_size, false)) {
      /* log error has been written */
    }
    return 1;
  }

  /* Trim the crashed binlog file to last valid transaction
     or event (non-transaction) base on valid_pos. */
  if (valid_pos > 0) {
    /* truncate log file and clear LOG_EVENT_IN_USE_F flag */
    if (!truncate_update_log_file(log_name, valid_pos, binlog_size, true)) {
      /* log error has been written */
      return 1;
    }
  }  // end if (valid_pos > 0)

  return 0;
}

/**
 Truncate the active relay log file in the specified position.

  @param mi Master_info of the channel going to truncate the relay log file.
  @param truncate_pos The position to truncate the active relay log file.
  @return False on success and true on failure.
*/
bool MYSQL_BIN_LOG::truncate_relaylog_file(Master_info *mi,
                                           my_off_t truncate_pos) {
  DBUG_TRACE;
  assert(is_relay_log);
  mysql_mutex_assert_owner(&LOCK_log);
  Relay_log_info *rli = mi->rli;
  bool error = false;

  /*
    If the relay log was closed by an error (binlog_error_action=IGNORE_ERROR)
    this truncate function should produce no result as the relay log is already
    in really bad shape.
  */
  if (!is_open()) {
    return false;
  }

  my_off_t relaylog_file_size = m_binlog_file->position();

  if (truncate_pos > 0 && truncate_pos < relaylog_file_size) {
    if (m_binlog_file->truncate(truncate_pos)) {
      mi->report(ERROR_LEVEL, ER_REPLICA_RELAY_LOG_WRITE_FAILURE,
                 ER_THD(current_thd, ER_REPLICA_RELAY_LOG_WRITE_FAILURE),
                 "failed to truncate relay log file");
      error = true;
    } else {
      LogErr(INFORMATION_LEVEL, ER_REPLICA_RELAY_LOG_TRUNCATE_INFO,
             log_file_name, relaylog_file_size, truncate_pos);

      // Re-init the SQL thread IO_CACHE
      assert(strcmp(rli->get_event_relay_log_name(), log_file_name) ||
             rli->get_event_relay_log_pos() <= truncate_pos);
      rli->notify_relay_log_truncated();
    }
  }
  return error;
}

/** This is called on shutdown, after ha_panic. */
void MYSQL_BIN_LOG::close() {}

/*
  Prepare the transaction in the transaction coordinator.

  This function will prepare the transaction in the storage engines
  (by calling @c ha_prepare_low) what will write a prepare record
  to the log buffers.

  @retval 0    success
  @retval 1    error
*/
int MYSQL_BIN_LOG::prepare(THD *thd, bool all) {
  DBUG_TRACE;

  assert(opt_bin_log);

  /*
    Set HA_IGNORE_DURABILITY to not flush the prepared record of the
    transaction to the log of storage engine (for example, InnoDB
    redo log) during the prepare phase. So that we can flush prepared
    records of transactions to the log of storage engine in a group
    right before flushing them to binary log during binlog group
    commit flush stage. Reset to HA_REGULAR_DURABILITY at the
    beginning of parsing next command.
  */
  thd->durability_property = HA_IGNORE_DURABILITY;

  CONDITIONAL_SYNC_POINT_FOR_TIMESTAMP("before_prepare_in_engines");
  int error = ha_prepare_low(thd, all);

  CONDITIONAL_SYNC_POINT_FOR_TIMESTAMP("after_ha_prepare_low");
  // Invoke `commit` if we're dealing with `XA PREPARE` in order to use BCG
  // to write the event to file.
  if (!error && all && is_xa_prepare(thd)) return this->commit(thd, true);

  return error;
}

/**
  Commit the transaction in the transaction coordinator.

  This function will commit the sessions transaction in the binary log
  and in the storage engines (by calling @c ha_commit_low). If the
  transaction was successfully logged (or not successfully unlogged)
  but the commit in the engines did not succeed, there is a risk of
  inconsistency between the engines and the binary log.

  For binary log group commit, the commit is separated into three
  parts:

  1. First part consists of filling the necessary caches and
     finalizing them (if they need to be finalized). After this,
     nothing is added to any of the caches.

  2. Second part execute an ordered flush and commit. This will be
     done using the group commit functionality in ordered_commit.

  3. Third part checks any errors resulting from the ordered commit
     and handles them appropriately.

  @retval RESULT_SUCCESS   success
  @retval RESULT_ABORTED   error, transaction was neither logged nor committed
  @retval RESULT_INCONSISTENT  error, transaction was logged but not committed
*/
TC_LOG::enum_result MYSQL_BIN_LOG::commit(THD *thd, bool all) {
  DBUG_TRACE;
  DBUG_PRINT("info",
             ("query='%s'", thd == current_thd ? thd->query().str : nullptr));
  Transaction_ctx *trn_ctx = thd->get_transaction();
  my_xid xid = trn_ctx->xid_state()->get_xid()->get_my_xid();
  bool stmt_stuff_logged = false;
  bool trx_stuff_logged = false;
  bool skip_commit = is_loggable_xa_prepare(thd);
  bool is_atomic_ddl = false;
  auto xs = thd->get_transaction()->xid_state();
  raii::Sentry<> reset_detached_guard{[&]() -> void {
    // XID_STATE may have been used to hold metadata for a detached transaction.
    // In that case, we need to reset it.
    if (xs->is_detached()) xs->reset();
  }};

  if (thd->lex->sql_command ==
      SQLCOM_XA_COMMIT) {  // XA commit must be written to the binary log prior
                           // to retrieving cache manager
    if (this->write_xa_to_cache(thd)) return RESULT_ABORTED;
  }

  binlog_cache_mngr *cache_mngr = thd_get_cache_mngr(thd);
  DBUG_PRINT("enter", ("thd: 0x%llx, all: %s, xid: %llu, cache_mngr: 0x%llx",
                       (ulonglong)thd, YESNO(all), (ulonglong)xid,
                       (ulonglong)cache_mngr));

  Scope_guard guard_applier_wait_enabled(
      [&thd]() { thd->disable_low_level_commit_ordering(); });

  if (is_current_stmt_binlog_enabled_and_caches_empty(thd)) {
    thd->enable_low_level_commit_ordering();
  }
  /*
    No cache manager means nothing to log, but we still have to commit
    the transaction.
   */
  if (cache_mngr == nullptr) {
    if (!skip_commit && trx_coordinator::commit_in_engines(thd, all))
      return RESULT_ABORTED;
    return RESULT_SUCCESS;
  }

  Transaction_ctx::enum_trx_scope trx_scope =
      all ? Transaction_ctx::SESSION : Transaction_ctx::STMT;

  DBUG_PRINT("debug", ("in_transaction: %s, no_2pc: %s, rw_ha_count: %d",
                       YESNO(thd->in_multi_stmt_transaction_mode()),
                       YESNO(trn_ctx->no_2pc(trx_scope)),
                       trn_ctx->rw_ha_count(trx_scope)));
  DBUG_PRINT("debug",
             ("all.cannot_safely_rollback(): %s, trx_cache_empty: %s",
              YESNO(trn_ctx->cannot_safely_rollback(Transaction_ctx::SESSION)),
              YESNO(cache_mngr->trx_cache.is_binlog_empty())));
  DBUG_PRINT("debug",
             ("stmt.cannot_safely_rollback(): %s, stmt_cache_empty: %s",
              YESNO(trn_ctx->cannot_safely_rollback(Transaction_ctx::STMT)),
              YESNO(cache_mngr->stmt_cache.is_binlog_empty())));

  /*
    If there are no handlertons registered, there is nothing to
    commit. Note that DDLs are written earlier in this case (inside
    binlog_query).

    TODO: This can be a problem in those cases that there are no
    handlertons registered. DDLs are one example, but the other case
    is MyISAM. In this case, we could register a dummy handlerton to
    trigger the commit.

    Any statement that requires logging will call binlog_query before
    trans_commit_stmt, so an alternative is to use the condition
    "binlog_query called or stmt.ha_list != 0".
   */
  if (!all && !trn_ctx->is_active(trx_scope) &&
      cache_mngr->stmt_cache.is_binlog_empty())
    return RESULT_SUCCESS;

  if (!cache_mngr->stmt_cache.is_binlog_empty()) {
    /*
      Commit parent identification of non-transactional query has
      been deferred until now, except for the mixed transaction case.
    */
    trn_ctx->store_commit_parent(
        m_dependency_tracker.get_max_committed_timestamp());
    if (cache_mngr->stmt_cache.finalize(thd)) return RESULT_ABORTED;
    stmt_stuff_logged = true;
  }

  /*
    We commit the transaction if:
     - We are not in a transaction and committing a statement, or
     - We are in a transaction and a full transaction is committed.
    Otherwise, we accumulate the changes.
  */
  if (!cache_mngr->trx_cache.is_binlog_empty() && ending_trans(thd, all) &&
      !trx_stuff_logged) {
    const bool real_trans =
        (all || !trn_ctx->is_active(Transaction_ctx::SESSION));

    bool one_phase = get_xa_opt(thd) == XA_ONE_PHASE;
    bool is_loggable_xa = is_loggable_xa_prepare(thd);

    /*
      Log and finalize transaction cache regarding XA PREPARE/XA COMMIT ONE
      PHASE if one of the following statements is true:
      - If it is a loggable XA transaction in prepare state;
      - If it is a transaction being committed with 'XA COMMIT ONE PHASE',
      statement and is not an empty transaction when GTID_NEXT is set to a
      manual GTID.

      For other XA COMMIT ONE PHASE statements that already have been finalized
      or are finalizing empty transactions when GTID_NEXT is set to a manual
      GTID, just let the execution flow get into the final 'else' branch and log
      a final 'COMMIT;' statement.
    */
    if (is_loggable_xa ||  // XA transaction in prepare state
        (thd->lex->sql_command == SQLCOM_XA_COMMIT &&  // Is a 'XA COMMIT
         one_phase &&                                  // ONE PHASE'
         xs != nullptr &&                              // and it has not yet
         !xs->is_binlogged() &&                        // been logged
         (thd->owned_gtid.sidno <= 0 ||  // and GTID_NEXT is NOT set to a
                                         // manual GTID
          !xs->has_state(XID_STATE::XA_NOTR))))  // and the transaction is NOT
                                                 // empty and NOT finalized in
                                                 // 'trans_xa_commit'
    {
      /* The prepare phase of XA transaction two phase logging. */
      int err = 0;

      assert(thd->lex->sql_command != SQLCOM_XA_COMMIT || one_phase);

      XA_prepare_log_event end_evt(thd, xs->get_xid(), one_phase);

      assert(!is_loggable_xa || skip_commit);

      err = cache_mngr->trx_cache.finalize(thd, &end_evt, xs);
      if (err) return RESULT_ABORTED;
      if (is_loggable_xa)
        if (DBUG_EVALUATE_IF("simulate_xa_prepare_failure_in_cache_finalize",
                             true, false))
          return RESULT_ABORTED;
    }
    /*
      If is atomic DDL, finalize cache for DDL and no further logging is needed.
    */
    else if ((is_atomic_ddl = cache_mngr->trx_cache.has_xid())) {
      if (cache_mngr->trx_cache.finalize(thd, nullptr)) return RESULT_ABORTED;
    }
    /*
      We are committing a 2PC transaction if it is a "real" transaction
      and has an XID assigned (because some handlerton registered). A
      transaction is "real" if either 'all' is true or
      'trn_ctx->is_active(Transaction_ctx::SESSION)' is not true.

      Note: This is kind of strange since registering the binlog
      handlerton will then make the transaction 2PC, which is not really
      true. This occurs for example if a MyISAM statement is executed
      with row-based replication on.
    */
    else if (real_trans && xid && trn_ctx->rw_ha_count(trx_scope) > 1 &&
             !trn_ctx->no_2pc(trx_scope)) {
      Xid_log_event end_evt(thd, xid);
      if (cache_mngr->trx_cache.finalize(thd, &end_evt)) return RESULT_ABORTED;
    }
    /*
      No further action needed and no special case applies, log a final
      'COMMIT' statement and finalize the transaction cache.

      Empty transactions finalized with 'XA COMMIT ONE PHASE' will be covered
      by this branch.
     */
    else {
      Query_log_event end_evt(thd, STRING_WITH_LEN("COMMIT"), true, false, true,
                              0, true);
      if (cache_mngr->trx_cache.finalize(thd, &end_evt)) return RESULT_ABORTED;
    }
    trx_stuff_logged = true;
  }

  /*
    This is part of the stmt rollback.
  */
  if (!all) cache_mngr->trx_cache.set_prev_position(MY_OFF_T_UNDEF);

  /*
    Now all the events are written to the caches, so we will commit
    the transaction in the engines. This is done using the group
    commit logic in ordered_commit, which will return when the
    transaction is committed.

    If the commit in the engines fail, we still have something logged
    to the binary log so we have to report this as a "bad" failure
    (failed to commit, but logged something).
  */
  if (stmt_stuff_logged || trx_stuff_logged) {
    CONDITIONAL_SYNC_POINT_FOR_TIMESTAMP("before_invoke_before_commit_hook");
    if (RUN_HOOK(
            transaction, before_commit,
            (thd, all, thd_get_cache_mngr(thd)->get_trx_cache(),
             thd_get_cache_mngr(thd)->get_stmt_cache(),
             max<my_off_t>(max_binlog_cache_size, max_binlog_stmt_cache_size),
             is_atomic_ddl)) ||
        DBUG_EVALUATE_IF("simulate_failure_in_before_commit_hook", true,
                         false)) {
      trx_coordinator::rollback_in_engines(thd, all);
      gtid_state->update_on_rollback(thd);
      thd_get_cache_mngr(thd)->reset();
      // Reset the thread OK status before changing the outcome.
      if (thd->get_stmt_da()->is_ok())
        thd->get_stmt_da()->reset_diagnostics_area();
      my_error(ER_RUN_HOOK_ERROR, MYF(0), "before_commit");
      return RESULT_ABORTED;
    }
    /*
      Check whether the transaction should commit or abort given the
      plugin feedback.
    */
    if (thd->get_transaction()
            ->get_rpl_transaction_ctx()
            ->is_transaction_rollback() ||
        (DBUG_EVALUATE_IF("simulate_transaction_rollback_request", true,
                          false))) {
      trx_coordinator::rollback_in_engines(thd, all);
      gtid_state->update_on_rollback(thd);
      thd_get_cache_mngr(thd)->reset();
      if (thd->get_stmt_da()->is_ok())
        thd->get_stmt_da()->reset_diagnostics_area();
      my_error(ER_TRANSACTION_ROLLBACK_DURING_COMMIT, MYF(0));
      return RESULT_ABORTED;
    }

    if (ordered_commit(thd, all, skip_commit)) return RESULT_INCONSISTENT;

    DBUG_EXECUTE_IF("ensure_binlog_cache_is_reset", {
      /* Assert that binlog cache is reset at commit time. */
      assert(binlog_cache_is_reset);
      binlog_cache_is_reset = false;
    };);

    /*
      Mark the flag m_is_binlogged to true only after we are done
      with checking all the error cases.
    */
    if (is_loggable_xa_prepare(thd)) {
      thd->get_transaction()->xid_state()->set_binlogged();
      /*
        Inform hook listeners that a XA PREPARE did commit, that
        is, did log a transaction to the binary log.
      */
      (void)RUN_HOOK(transaction, after_commit, (thd, all));
    }
  } else if (!skip_commit) {
    if (trx_coordinator::commit_in_engines(thd, all))
      return RESULT_INCONSISTENT;
  }

  return RESULT_SUCCESS;
}

/**
   Flush caches for session.

   @note @c set_trans_pos is called with a pointer to the file name
   that the binary log currently use and a rotation will change the
   contents of the variable.

   The position is used when calling the after_flush, after_commit,
   and after_rollback hooks, but these have been placed so that they
   occur before a rotation is executed.

   It is the responsibility of any plugin that use this position to
   copy it if they need it after the hook has returned.

   The current "global" transaction_counter is stepped and its new value
   is assigned to the transaction.
 */
std::pair<int, my_off_t> MYSQL_BIN_LOG::flush_thread_caches(THD *thd) {
  binlog_cache_mngr *cache_mngr = thd_get_cache_mngr(thd);
  my_off_t bytes = 0;
  bool wrote_xid = false;
  int error = cache_mngr->flush(thd, &bytes, &wrote_xid);
  if (!error && bytes > 0) {
    /*
      Note that set_trans_pos does not copy the file name. See
      this function documentation for more info.
    */
    thd->set_trans_pos(log_file_name, m_binlog_file->position());
    if (wrote_xid) inc_prep_xids(thd);
  }
  DBUG_PRINT("debug", ("bytes: %llu", bytes));
  return std::make_pair(error, bytes);
}

void MYSQL_BIN_LOG::init_thd_variables(THD *thd, bool all, bool skip_commit) {
  /*
    These values are used while committing a transaction, so clear
    everything.

    Notes:

    - It would be good if we could keep transaction coordinator
      log-specific data out of the THD structure, but that is not the
      case right now.

    - Everything in the transaction structure is reset when calling
      ha_commit_low since that calls Transaction_ctx::cleanup.
  */
  thd->tx_commit_pending = true;
  thd->commit_error = THD::CE_NONE;
  thd->next_to_commit = nullptr;
  thd->durability_property = HA_IGNORE_DURABILITY;
  thd->get_transaction()->m_flags.real_commit = all;
  thd->get_transaction()->m_flags.xid_written = false;
  thd->get_transaction()->m_flags.commit_low = !skip_commit;
  thd->get_transaction()->m_flags.run_hooks = !skip_commit;
#ifndef NDEBUG
  /*
     The group commit Leader may have to wait for follower whose transaction
     is not ready to be preempted. Initially the status is pessimistic.
     Preemption guarding logics is necessary only when !NDEBUG is set.
     It won't be required for the dbug-off case as long as the follower won't
     execute any thread-specific write access code in this method, which is
     the case as of current.
  */
  thd->get_transaction()->m_flags.ready_preempt = false;
#endif
}

THD *MYSQL_BIN_LOG::fetch_and_process_flush_stage_queue(
    const bool check_and_skip_flush_logs) {
  /*
    Fetch the entire flush queue and empty it, so that the next batch
    has a leader. We must do this before invoking ha_flush_logs(...)
    for guaranteeing to flush prepared records of transactions before
    flushing them to binary log, which is required by crash recovery.
  */
  Commit_stage_manager::get_instance().lock_queue(
      Commit_stage_manager::BINLOG_FLUSH_STAGE);

  THD *first_seen =
      Commit_stage_manager::get_instance().fetch_queue_skip_acquire_lock(
          Commit_stage_manager::BINLOG_FLUSH_STAGE);
  assert(first_seen != nullptr);

  THD *commit_order_thd =
      Commit_stage_manager::get_instance().fetch_queue_skip_acquire_lock(
          Commit_stage_manager::COMMIT_ORDER_FLUSH_STAGE);

  Commit_stage_manager::get_instance().unlock_queue(
      Commit_stage_manager::BINLOG_FLUSH_STAGE);

  if (!check_and_skip_flush_logs ||
      (check_and_skip_flush_logs && commit_order_thd != nullptr)) {
    /*
      We flush prepared records of transactions to the log of storage
      engine (for example, InnoDB redo log) in a group right before
      flushing them to binary log.
    */
    ha_flush_logs(true);
  }

  /*
    The transactions are flushed to the disk and so threads
    executing slave preserve commit order can be unblocked.
  */
  Commit_stage_manager::get_instance()
      .process_final_stage_for_ordered_commit_group(commit_order_thd);
  return first_seen;
}

int MYSQL_BIN_LOG::process_flush_stage_queue(my_off_t *total_bytes_var,
                                             bool *rotate_var,
                                             THD **out_queue_var) {
  DBUG_TRACE;
#ifndef NDEBUG
  // number of flushes per group.
  int no_flushes = 0;
#endif
  assert(total_bytes_var && rotate_var && out_queue_var);
  my_off_t total_bytes = 0;
  int flush_error = 1;
  mysql_mutex_assert_owner(&LOCK_log);

  THD *first_seen = fetch_and_process_flush_stage_queue();
  DBUG_EXECUTE_IF("crash_after_flush_engine_log", DBUG_SUICIDE(););
  CONDITIONAL_SYNC_POINT_FOR_TIMESTAMP("before_write_binlog");
  assign_automatic_gtids_to_flush_group(first_seen);
  /* Flush thread caches to binary log. */
  for (THD *head = first_seen; head; head = head->next_to_commit) {
    Thd_backup_and_restore switch_thd(current_thd, head);
    std::pair<int, my_off_t> result = flush_thread_caches(head);
    total_bytes += result.second;
    if (flush_error == 1) flush_error = result.first;
#ifndef NDEBUG
    no_flushes++;
#endif
  }

  *out_queue_var = first_seen;
  *total_bytes_var = total_bytes;
  if (total_bytes > 0 &&
      (m_binlog_file->get_real_file_size() >= (my_off_t)max_size ||
       DBUG_EVALUATE_IF("simulate_max_binlog_size", true, false)))
    *rotate_var = true;
#ifndef NDEBUG
  DBUG_PRINT("info", ("no_flushes:= %d", no_flushes));
  no_flushes = 0;
#endif
  return flush_error;
}

/**
  Commit a sequence of sessions.

  This function commit an entire queue of sessions starting with the
  session in @c first. If there were an error in the flushing part of
  the ordered commit, the error code is passed in and all the threads
  are marked accordingly (but not committed).

  It will also add the GTIDs of the transactions to gtid_executed.

  @see MYSQL_BIN_LOG::ordered_commit

  @param thd The "master" thread
  @param first First thread in the queue of threads to commit
 */

void MYSQL_BIN_LOG::process_commit_stage_queue(THD *thd, THD *first) {
  mysql_mutex_assert_owner(&LOCK_commit);
#ifndef NDEBUG
  thd->get_transaction()->m_flags.ready_preempt =
      true;  // formality by the leader
#endif
  for (THD *head = first; head; head = head->next_to_commit) {
    DBUG_PRINT("debug", ("Thread ID: %u, commit_error: %d, commit_pending: %s",
                         head->thread_id(), head->commit_error,
                         YESNO(head->tx_commit_pending)));
    DBUG_EXECUTE_IF(
        "block_leader_after_delete",
        if (thd != head) { DBUG_SET("+d,after_delete_wait"); };);
    /*
      If flushing failed, set commit_error for the session, skip the
      transaction and proceed with the next transaction instead. This
      will mark all threads as failed, since the flush failed.

      If flush succeeded, attach to the session and commit it in the
      engines.
    */
#ifndef NDEBUG
    Commit_stage_manager::get_instance().clear_preempt_status(head);
#endif
    if (head->get_transaction()->sequence_number != SEQ_UNINIT) {
      mysql_mutex_lock(&LOCK_replica_trans_dep_tracker);
      m_dependency_tracker.update_max_committed(head);
      mysql_mutex_unlock(&LOCK_replica_trans_dep_tracker);
    }
    /*
      Flush/Sync error should be ignored and continue
      to commit phase. And thd->commit_error cannot be
      COMMIT_ERROR at this moment.
    */
    assert(head->commit_error != THD::CE_COMMIT_ERROR);
    Thd_backup_and_restore switch_thd(thd, head);
    bool all = head->get_transaction()->m_flags.real_commit;
    assert(!head->get_transaction()->m_flags.commit_low ||
           head->get_transaction()->m_flags.ready_preempt);
    ::finish_transaction_in_engines(head, all, false);
    DBUG_PRINT("debug", ("commit_error: %d, commit_pending: %s",
                         head->commit_error, YESNO(head->tx_commit_pending)));
  }

  /*
    Handle the GTID of the threads.
    gtid_executed table is kept updated even though transactions fail to be
    logged. That's required by slave auto positioning.
  */
  gtid_state->update_commit_group(first);

  for (THD *head = first; head; head = head->next_to_commit) {
    Thd_backup_and_restore switch_thd(thd, head);
    auto all = head->get_transaction()->m_flags.real_commit;
    // Mark transaction as prepared in TC, if applicable
    trx_coordinator::set_prepared_in_tc_in_engines(head, all);
    /*
      Decrement the prepared XID counter after storage engine commit.
      We also need decrement the prepared XID when encountering a
      flush error or session attach error for avoiding 3-way deadlock
      among user thread, rotate thread and dump thread.
    */
    if (head->get_transaction()->m_flags.xid_written) dec_prep_xids(head);
  }
}

/**
  Process after commit for a sequence of sessions.

  @param thd The "master" thread
  @param first First thread in the queue of threads to commit
 */

void MYSQL_BIN_LOG::process_after_commit_stage_queue(THD *thd, THD *first) {
  for (THD *head = first; head; head = head->next_to_commit) {
    if (head->get_transaction()->m_flags.run_hooks &&
        head->commit_error != THD::CE_COMMIT_ERROR) {
      /*
        TODO: This hook here should probably move outside/below this
              if and be the only after_commit invocation left in the
              code.
      */
      Thd_backup_and_restore switch_thd(thd, head);
      bool all = head->get_transaction()->m_flags.real_commit;
      (void)RUN_HOOK(transaction, after_commit, (head, all));
      /*
        When after_commit finished for the transaction, clear the run_hooks
        flag. This allow other parts of the system to check if after_commit was
        called.
      */
      head->get_transaction()->m_flags.run_hooks = false;
    }
  }
}

#ifndef NDEBUG
/** Names for the stages. */
static const char *g_stage_name[] = {"FLUSH", "SYNC", "COMMIT", "AFTER_COMMIT",
                                     "COMMIT_ORDER_FLUSH"};
#endif

bool MYSQL_BIN_LOG::change_stage(THD *thd [[maybe_unused]],
                                 Commit_stage_manager::StageID stage,
                                 THD *queue, mysql_mutex_t *leave_mutex,
                                 mysql_mutex_t *enter_mutex) {
  DBUG_TRACE;
  DBUG_PRINT("enter", ("thd: 0x%llx, stage: %s, queue: 0x%llx", (ulonglong)thd,
                       g_stage_name[stage], (ulonglong)queue));
  assert(0 <= stage && stage < Commit_stage_manager::STAGE_COUNTER);
  assert(enter_mutex);
  assert(queue);
  /*
    enroll_for will release the leave_mutex once the sessions are
    queued.
  */
  if (!Commit_stage_manager::get_instance().enroll_for(
          stage, queue, leave_mutex, enter_mutex)) {
    assert(!thd_get_cache_mngr(thd)->dbug_any_finalized());
    return true;
  }

  return false;
}

/**
  Flush the I/O cache to file.

  Flush the binary log to the binlog file if any byte where written
  and signal that the binary log file has been updated if the flush
  succeeds.
*/

int MYSQL_BIN_LOG::flush_cache_to_file(my_off_t *end_pos_var) {
  if (m_binlog_file->flush()) {
    THD *thd = current_thd;
    thd->commit_error = THD::CE_FLUSH_ERROR;
    return ER_ERROR_ON_WRITE;
  }
  *end_pos_var = m_binlog_file->position();
  return 0;
}

/**
  Call fsync() to sync the file to disk.
*/
std::pair<bool, bool> MYSQL_BIN_LOG::sync_binlog_file(bool force) {
  bool synced = false;
  unsigned int sync_period = get_sync_period();
  if (force || (sync_period && ++sync_counter >= sync_period)) {
    sync_counter = 0;

    /*
      There is a chance that binlog file could be closed by 'RESET MASTER' or
      or 'FLUSH LOGS' just after the leader releases LOCK_log and before it
      acquires LOCK_sync log. So it should check if m_binlog_file is opened.
    */
    if (DBUG_EVALUATE_IF("simulate_error_during_sync_binlog_file", 1,
                         m_binlog_file->is_open() && m_binlog_file->sync())) {
      THD *thd = current_thd;
      thd->commit_error = THD::CE_SYNC_ERROR;
      return std::make_pair(true, synced);
    }
    synced = true;
  }
  return std::make_pair(false, synced);
}

/**
   Helper function executed when leaving @c ordered_commit.

   This function contain the necessary code for fetching the error
   code, doing post-commit checks, and wrapping up the commit if
   necessary.

   It is typically called when enter_stage indicates that the thread
   should bail out, and also when the ultimate leader thread finishes
   executing @c ordered_commit.

   It is typically used in this manner:
   @code
   if (enter_stage(thd, Thread_queue::BINLOG_FLUSH_STAGE, thd, &LOCK_log))
     return finish_commit(thd);
   @endcode

   @return Error code if the session commit failed, or zero on
   success.
 */
int MYSQL_BIN_LOG::finish_commit(THD *thd) {
  DBUG_TRACE;
  DEBUG_SYNC(thd, "reached_finish_commit");
  /*
    In some unlikely situations, it can happen that binary
    log is closed before the thread flushes it's cache.
    In that case, clear the caches before doing commit.
  */
  if (unlikely(!is_open())) {
    binlog_cache_mngr *cache_mngr = thd_get_cache_mngr(thd);
    if (cache_mngr) cache_mngr->reset();
  }

  if (thd->get_transaction()->sequence_number != SEQ_UNINIT) {
    mysql_mutex_lock(&LOCK_replica_trans_dep_tracker);
    m_dependency_tracker.update_max_committed(thd);
    mysql_mutex_unlock(&LOCK_replica_trans_dep_tracker);
  }

  auto all = thd->get_transaction()->m_flags.real_commit;
  auto committed_low = thd->get_transaction()->m_flags.commit_low;

  assert(thd->commit_error != THD::CE_COMMIT_ERROR);
  ::finish_transaction_in_engines(thd, all, false);

  // If the ordered commit didn't updated the GTIDs for this thd yet
  // at process_commit_stage_queue (i.e. --binlog-order-commits=0)
  // the thd still has the ownership of a GTID and we must handle it.
  if (!thd->owned_gtid_is_empty()) {
    if (thd->commit_error == THD::CE_NONE) {
      gtid_state->update_on_commit(thd);
    } else
      gtid_state->update_on_rollback(thd);
  }

  // If not yet done, mark transaction as prepared in TC, if applicable and
  // unfence the rotation of the binary log
  if (thd->get_transaction()->m_flags.xid_written) {
    trx_coordinator::set_prepared_in_tc_in_engines(thd, all);
    dec_prep_xids(thd);
  }

  // If the transaction was committed successfully, run the after_commit
  if (committed_low && (thd->commit_error != THD::CE_COMMIT_ERROR) &&
      thd->get_transaction()->m_flags.run_hooks) {
    (void)RUN_HOOK(transaction, after_commit, (thd, all));
    thd->get_transaction()->m_flags.run_hooks = false;
  }

  DBUG_EXECUTE_IF("leaving_finish_commit", {
    const char act[] = "now SIGNAL signal_leaving_finish_commit";
    assert(!debug_sync_set_action(current_thd, STRING_WITH_LEN(act)));
  };);

  assert(thd->commit_error || !thd->get_transaction()->m_flags.run_hooks);
  assert(!thd_get_cache_mngr(thd)->dbug_any_finalized());
  DBUG_PRINT("return", ("Thread ID: %u, commit_error: %d", thd->thread_id(),
                        thd->commit_error));
  /*
    flush or sync errors are handled by the leader of the group
    (using binlog_error_action). Hence treat only COMMIT_ERRORs as errors.
  */
  return thd->commit_error == THD::CE_COMMIT_ERROR;
}

/**
   Auxiliary function used in ordered_commit.
*/
static inline int call_after_sync_hook(THD *queue_head) {
  const char *log_file = nullptr;
  my_off_t pos = 0;

  if (NO_HOOK(binlog_storage)) return 0;

  assert(queue_head != nullptr);
  for (THD *thd = queue_head; thd != nullptr; thd = thd->next_to_commit)
    if (likely(thd->commit_error == THD::CE_NONE))
      thd->get_trans_fixed_pos(&log_file, &pos);

  if (DBUG_EVALUATE_IF("simulate_after_sync_hook_error", 1, 0) ||
      RUN_HOOK(binlog_storage, after_sync, (queue_head, log_file, pos))) {
    LogErr(ERROR_LEVEL, ER_BINLOG_FAILED_TO_RUN_AFTER_SYNC_HOOK);
    return ER_ERROR_ON_WRITE;
  }
  return 0;
}

/**
  Helper function to handle flush or sync stage errors.
  If binlog_error_action= ABORT_SERVER, server will be aborted
  after reporting the error to the client.
  If binlog_error_action= IGNORE_ERROR, binlog will be closed
  for the reset of the life time of the server. close() call is protected
  with LOCK_log to avoid any parallel operations on binary log.

  @param thd Thread object that faced flush/sync error
  @param need_lock_log
                       > Indicates true if LOCk_log is needed before closing
                         binlog (happens when we are handling sync error)
                       > Indicates false if LOCK_log is already acquired
                         by the thread (happens when we are handling flush
                         error)
  @param message Message stating the reason of the failure
*/
void MYSQL_BIN_LOG::handle_binlog_flush_or_sync_error(THD *thd,
                                                      bool need_lock_log,
                                                      const char *message) {
  char errmsg[MYSQL_ERRMSG_SIZE] = {0};
  if (message == nullptr)
    sprintf(
        errmsg,
        "An error occurred during %s stage of the commit. "
        "'binlog_error_action' is set to '%s'.",
        thd->commit_error == THD::CE_FLUSH_ERROR ? "flush" : "sync",
        binlog_error_action == ABORT_SERVER ? "ABORT_SERVER" : "IGNORE_ERROR");
  else
    strncpy(errmsg, message, MYSQL_ERRMSG_SIZE - 1);
  if (binlog_error_action == ABORT_SERVER) {
    char err_buff[MYSQL_ERRMSG_SIZE + 25];
    sprintf(err_buff, "%s Server is being stopped.", errmsg);
    exec_binlog_error_action_abort(err_buff);
  } else {
    DEBUG_SYNC(thd, "before_binlog_closed_due_to_error");
    if (need_lock_log)
      mysql_mutex_lock(&LOCK_log);
    else
      mysql_mutex_assert_owner(&LOCK_log);
    /*
      It can happen that other group leader encountered
      error and already closed the binary log. So print
      error only if it is in open state. But we should
      call close() always just in case if the previous
      close did not close index file.
    */
    if (is_open()) {
      LogErr(ERROR_LEVEL, ER_TURNING_LOGGING_OFF_FOR_THE_DURATION, errmsg);
    }
    close(LOG_CLOSE_INDEX | LOG_CLOSE_STOP_EVENT, false /*need_lock_log=false*/,
          true /*need_lock_index=true*/);
    /*
      If there is a write error (flush/sync stage) and if
      binlog_error_action=IGNORE_ERROR, clear the error
      and allow the commit to happen in storage engine.
    */
    if (check_write_error(thd) &&
        DBUG_EVALUATE_IF("simulate_cache_creation_failure", false, true))
      thd->clear_error();

    if (need_lock_log) mysql_mutex_unlock(&LOCK_log);
    DEBUG_SYNC(thd, "after_binlog_closed_due_to_error");
  }
}

int MYSQL_BIN_LOG::ordered_commit(THD *thd, bool all, bool skip_commit) {
  DBUG_TRACE;
  int flush_error = 0, sync_error = 0;
  my_off_t total_bytes = 0;
  bool do_rotate = false;

  CONDITIONAL_SYNC_POINT_FOR_TIMESTAMP("before_assign_session_to_bgc_ticket");
  thd->rpl_thd_ctx.binlog_group_commit_ctx().assign_ticket();

  DBUG_EXECUTE_IF("syncpoint_before_wait_on_ticket_3",
                  binlog::Bgc_ticket_manager::instance().push_new_ticket(););
  DBUG_EXECUTE_IF("begin_new_bgc_ticket",
                  binlog::Bgc_ticket_manager::instance().push_new_ticket(););

  DBUG_EXECUTE_IF("crash_commit_before_log", DBUG_SUICIDE(););
  init_thd_variables(thd, all, skip_commit);
  DBUG_PRINT("enter", ("commit_pending: %s, commit_error: %d, thread_id: %u",
                       YESNO(thd->tx_commit_pending), thd->commit_error,
                       thd->thread_id()));

  DEBUG_SYNC(thd, "bgc_before_flush_stage");
  DBUG_EXECUTE_IF("ordered_commit_blocked", {
    const char act[] =
        "now signal signal.ordered_commit_waiting wait_for "
        "signal.ordered_commit_continue";
    assert(!debug_sync_set_action(current_thd, STRING_WITH_LEN(act)));
  });

  /*
    Stage #0: ensure slave threads commit order as they appear in the slave's
              relay log for transactions flushing to binary log.

    This will make thread wait until its turn to commit.
    Commit_order_manager maintains it own queue and its own order for the
    commit. So Stage#0 doesn't maintain separate StageID.
  */
  if (Commit_order_manager::wait_for_its_turn_before_flush_stage(thd) ||
      ending_trans(thd, all) ||
      Commit_order_manager::get_rollback_status(thd)) {
    if (Commit_order_manager::wait(thd)) {
      return thd->commit_error;
    }
  }

  /*
    Stage #1: flushing transactions to binary log

    While flushing, we allow new threads to enter and will process
    them in due time. Once the queue was empty, we cannot reap
    anything more since it is possible that a thread entered and
    appointed itself leader for the flush phase.
  */

  if (change_stage(thd, Commit_stage_manager::BINLOG_FLUSH_STAGE, thd, nullptr,
                   &LOCK_log)) {
    DBUG_PRINT("return", ("Thread ID: %u, commit_error: %d", thd->thread_id(),
                          thd->commit_error));
    return finish_commit(thd);
  }

  THD *wait_queue = nullptr, *final_queue = nullptr;
  mysql_mutex_t *leave_mutex_before_commit_stage = nullptr;
  my_off_t flush_end_pos = 0;
  bool update_binlog_end_pos_after_sync;
  if (unlikely(!is_open())) {
    final_queue = fetch_and_process_flush_stage_queue(true);
    leave_mutex_before_commit_stage = &LOCK_log;
    /*
      binary log is closed, flush stage and sync stage should be
      ignored. Binlog cache should be cleared, but instead of doing
      it here, do that work in 'finish_commit' function so that
      leader and followers thread caches will be cleared.
    */
    goto commit_stage;
  }
  DEBUG_SYNC(thd, "waiting_in_the_middle_of_flush_stage");
  flush_error =
      process_flush_stage_queue(&total_bytes, &do_rotate, &wait_queue);

  if (flush_error == 0 && total_bytes > 0)
    flush_error = flush_cache_to_file(&flush_end_pos);
  DBUG_EXECUTE_IF("crash_after_flush_binlog", DBUG_SUICIDE(););

  update_binlog_end_pos_after_sync = (get_sync_period() == 1);

  /*
    If the flush finished successfully, we can call the after_flush
    hook. Being invoked here, we have the guarantee that the hook is
    executed before the before/after_send_hooks on the dump thread
    preventing race conditions among these plug-ins.
  */
  if (flush_error == 0) {
    const char *file_name_ptr = log_file_name + dirname_length(log_file_name);
    assert(flush_end_pos != 0);
    if (RUN_HOOK(binlog_storage, after_flush,
                 (thd, file_name_ptr, flush_end_pos))) {
      LogErr(ERROR_LEVEL, ER_BINLOG_FAILED_TO_RUN_AFTER_FLUSH_HOOK);
      flush_error = ER_ERROR_ON_WRITE;
    }

    if (!update_binlog_end_pos_after_sync) update_binlog_end_pos();

    DBUG_EXECUTE_IF("crash_commit_after_log", DBUG_SUICIDE(););
  }

  if (flush_error) {
    /*
      Handle flush error (if any) after leader finishes it's flush stage.
    */
    handle_binlog_flush_or_sync_error(
        thd, false /* need_lock_log */,
        (thd->commit_error == THD::CE_FLUSH_GNO_EXHAUSTED_ERROR)
            ? ER_THD(thd, ER_GNO_EXHAUSTED)
            : nullptr);
  }

  DEBUG_SYNC(thd, "bgc_after_flush_stage_before_sync_stage");

  /*
    Stage #2: Syncing binary log file to disk
  */

  if (change_stage(thd, Commit_stage_manager::SYNC_STAGE, wait_queue, &LOCK_log,
                   &LOCK_sync)) {
    DBUG_PRINT("return", ("Thread ID: %u, commit_error: %d", thd->thread_id(),
                          thd->commit_error));
    return finish_commit(thd);
  }

  /*
    Shall introduce a delay only if it is going to do sync
    in this ongoing SYNC stage. The "+1" used below in the
    if condition is to count the ongoing sync stage.
    When sync_binlog=0 (where we never do sync in BGC group),
    it is considered as a special case and delay will be executed
    for every group just like how it is done when sync_binlog= 1.
  */
  if (!flush_error && (sync_counter + 1 >= get_sync_period()))
    Commit_stage_manager::get_instance().wait_count_or_timeout(
        opt_binlog_group_commit_sync_no_delay_count,
        opt_binlog_group_commit_sync_delay, Commit_stage_manager::SYNC_STAGE);

  final_queue = Commit_stage_manager::get_instance().fetch_queue_acquire_lock(
      Commit_stage_manager::SYNC_STAGE);

  if (flush_error == 0 && total_bytes > 0) {
    DEBUG_SYNC(thd, "before_sync_binlog_file");
    std::pair<bool, bool> result = sync_binlog_file(false);
    sync_error = result.first;
  }

  if (update_binlog_end_pos_after_sync && flush_error == 0 && sync_error == 0) {
    THD *tmp_thd = final_queue;
    const char *binlog_file = nullptr;
    my_off_t pos = 0;

    while (tmp_thd != nullptr) {
      if (tmp_thd->commit_error == THD::CE_NONE) {
        tmp_thd->get_trans_fixed_pos(&binlog_file, &pos);
      }
      tmp_thd = tmp_thd->next_to_commit;
    }

    if (binlog_file != nullptr && pos > 0) {
      update_binlog_end_pos(binlog_file, pos);
    }
  }

  DEBUG_SYNC(thd, "bgc_after_sync_stage_before_commit_stage");

  leave_mutex_before_commit_stage = &LOCK_sync;
  /*
    Stage #3: Commit all transactions in order.

    This stage is skipped if we do not need to order the commits and
    each thread have to execute the handlerton commit instead.

    However, since we are keeping the lock from the previous stage, we
    need to unlock it if we skip the stage.

    We must also step commit_clock before the ha_commit_low() is called
    either in ordered fashion (by the leader of this stage) or by the thread
    themselves.

    We are delaying the handling of sync error until
    all locks are released but we should not enter into
    commit stage if binlog_error_action is ABORT_SERVER.
  */
commit_stage:
  /* Clone needs binlog commit order. */
  if ((opt_binlog_order_commits || Clone_handler::need_commit_order()) &&
      (sync_error == 0 || binlog_error_action != ABORT_SERVER)) {
    if (change_stage(thd, Commit_stage_manager::COMMIT_STAGE, final_queue,
                     leave_mutex_before_commit_stage, &LOCK_commit)) {
      DBUG_PRINT("return", ("Thread ID: %u, commit_error: %d", thd->thread_id(),
                            thd->commit_error));
      return finish_commit(thd);
    }
    THD *commit_queue =
        Commit_stage_manager::get_instance().fetch_queue_acquire_lock(
            Commit_stage_manager::COMMIT_STAGE);
    DBUG_EXECUTE_IF("semi_sync_3-way_deadlock",
                    DEBUG_SYNC(thd, "before_process_commit_stage_queue"););

    if (flush_error == 0 && sync_error == 0)
      sync_error = call_after_sync_hook(commit_queue);

    /*
      process_commit_stage_queue will call update_on_commit or
      update_on_rollback for the GTID owned by each thd in the queue.

      This will be done this way to guarantee that GTIDs are added to
      gtid_executed in order, to avoid creating unnecessary temporary
      gaps and keep gtid_executed as a single interval at all times.

      If we allow each thread to call update_on_commit only when they
      are at finish_commit, the GTID order cannot be guaranteed and
      temporary gaps may appear in gtid_executed. When this happen,
      the server would have to add and remove intervals from the
      Gtid_set, and adding and removing intervals requires a mutex,
      which would reduce performance.
    */
    process_commit_stage_queue(thd, commit_queue);

    /**
     * After commit stage
     */
    if (change_stage(thd, Commit_stage_manager::AFTER_COMMIT_STAGE,
                     commit_queue, &LOCK_commit, &LOCK_after_commit)) {
      DBUG_PRINT("return", ("Thread ID: %u, commit_error: %d", thd->thread_id(),
                            thd->commit_error));
      return finish_commit(thd);
    }

    THD *after_commit_queue =
        Commit_stage_manager::get_instance().fetch_queue_acquire_lock(
            Commit_stage_manager::AFTER_COMMIT_STAGE);

    process_after_commit_stage_queue(thd, after_commit_queue);

    final_queue = after_commit_queue;
    mysql_mutex_unlock(&LOCK_after_commit);
  } else {
    if (leave_mutex_before_commit_stage)
      mysql_mutex_unlock(leave_mutex_before_commit_stage);
    if (flush_error == 0 && sync_error == 0)
      sync_error = call_after_sync_hook(final_queue);
  }

  /*
    Handle sync error after we release all locks in order to avoid deadlocks
  */
  if (sync_error)
    handle_binlog_flush_or_sync_error(thd, true /* need_lock_log */, nullptr);

  DEBUG_SYNC(thd, "before_signal_done");
  /* Commit done so signal all waiting threads */
  Commit_stage_manager::get_instance().signal_done(final_queue);
  DBUG_EXECUTE_IF("block_leader_after_delete", {
    const char action[] = "now SIGNAL leader_proceed";
    assert(!debug_sync_set_action(thd, STRING_WITH_LEN(action)));
  };);

  /*
    Finish the commit before executing a rotate, or run the risk of a
    deadlock. We don't need the return value here since it is in
    thd->commit_error, which is returned below.
  */
  (void)finish_commit(thd);
  DEBUG_SYNC(thd, "bgc_after_commit_stage_before_rotation");

  /*
    If we need to rotate, we do it without commit error.
    Otherwise the thd->commit_error will be possibly reset.
   */
  if (DBUG_EVALUATE_IF("force_rotate", 1, 0) ||
      (do_rotate && thd->commit_error == THD::CE_NONE &&
       !is_rotating_caused_by_incident)) {
    /*
      Do not force the rotate as several consecutive groups may
      request unnecessary rotations.

      NOTE: Run purge_logs wo/ holding LOCK_log because it does not
      need the mutex. Otherwise causes various deadlocks.
    */

    DEBUG_SYNC(thd, "ready_to_do_rotation");
    bool check_purge = false;
    mysql_mutex_lock(&LOCK_log);
    /*
      If rotate fails then depends on binlog_error_action variable
      appropriate action will be taken inside rotate call.
    */
    int error = rotate(false, &check_purge);
    mysql_mutex_unlock(&LOCK_log);

    if (error)
      thd->commit_error = THD::CE_COMMIT_ERROR;
    else if (check_purge)
      auto_purge();
  }
  /*
    flush or sync errors are handled above (using binlog_error_action).
    Hence treat only COMMIT_ERRORs as errors.
  */
  return thd->commit_error == THD::CE_COMMIT_ERROR;
}

void MYSQL_BIN_LOG::report_missing_purged_gtids(
    const Gtid_set *slave_executed_gtid_set, std::string &errmsg) {
  DBUG_TRACE;
  THD *thd = current_thd;
  Gtid_set gtid_missing(gtid_state->get_lost_gtids()->get_sid_map());
  gtid_missing.add_gtid_set(gtid_state->get_lost_gtids());
  gtid_missing.remove_gtid_set(slave_executed_gtid_set);

  String tmp_uuid;

  /* Protects thd->user_vars. */
  mysql_mutex_lock(&thd->LOCK_thd_data);
  const auto it = thd->user_vars.find("replica_uuid");
  if (it != thd->user_vars.end() && it->second->length() > 0) {
    tmp_uuid.copy(it->second->ptr(), it->second->length(), nullptr);
  }
  mysql_mutex_unlock(&thd->LOCK_thd_data);

  char *missing_gtids = nullptr;
  char *slave_executed_gtids = nullptr;
  gtid_missing.to_string(&missing_gtids);
  slave_executed_gtid_set->to_string(&slave_executed_gtids);

  /*
     Log the information about the missing purged GTIDs to the error log.
  */
  std::ostringstream log_info;
  log_info << "The missing transactions are '" << missing_gtids << "'";

  LogErr(WARNING_LEVEL, ER_FOUND_MISSING_GTIDS, tmp_uuid.ptr(),
         log_info.str().c_str());

  /*
     Send the information about the slave executed GTIDs and missing
     purged GTIDs to slave if the message is less than MYSQL_ERRMSG_SIZE.
  */
  std::ostringstream gtid_info;
  gtid_info << "The GTID set sent by the replica is '" << slave_executed_gtids
            << "', and the missing transactions are '" << missing_gtids << "'";
  errmsg.assign(ER_THD(thd, ER_SOURCE_HAS_PURGED_REQUIRED_GTIDS));

  /* Don't consider the "%s" in the format string. Subtract 2 from the
     total length */
  int total_length = (errmsg.length() - 2 + gtid_info.str().length());

  DBUG_EXECUTE_IF("simulate_long_missing_gtids",
                  { total_length = MYSQL_ERRMSG_SIZE + 1; });

  if (total_length > MYSQL_ERRMSG_SIZE)
    gtid_info.str(
        "The GTID sets and the missing purged transactions are too"
        " long to print in this message. For more information,"
        " please see the source's error log or the manual for"
        " GTID_SUBTRACT");

  /* Buffer for formatting the message about the missing GTIDs. */
  char buff[MYSQL_ERRMSG_SIZE] = {0};
  snprintf(buff, MYSQL_ERRMSG_SIZE, errmsg.c_str(), gtid_info.str().c_str());
  errmsg.assign(buff);

  my_free(missing_gtids);
  my_free(slave_executed_gtids);
}

void MYSQL_BIN_LOG::report_missing_gtids(
    const Gtid_set *previous_gtid_set, const Gtid_set *slave_executed_gtid_set,
    std::string &errmsg) {
  DBUG_TRACE;
  THD *thd = current_thd;
  char *missing_gtids = nullptr;
  char *slave_executed_gtids = nullptr;
  Gtid_set gtid_missing(slave_executed_gtid_set->get_sid_map());
  gtid_missing.add_gtid_set(slave_executed_gtid_set);
  gtid_missing.remove_gtid_set(previous_gtid_set);
  gtid_missing.to_string(&missing_gtids);
  slave_executed_gtid_set->to_string(&slave_executed_gtids);

  String tmp_uuid;

  /* Protects thd->user_vars. */
  mysql_mutex_lock(&thd->LOCK_thd_data);
  const auto it = thd->user_vars.find("replica_uuid");
  if (it != thd->user_vars.end() && it->second->length() > 0) {
    tmp_uuid.copy(it->second->ptr(), it->second->length(), nullptr);
  }
  mysql_mutex_unlock(&thd->LOCK_thd_data);

  /*
     Log the information about the missing purged GTIDs to the error log.
  */
  std::ostringstream log_info;
  log_info << "If the binary log files have been deleted from disk,"
              " check the consistency of 'GTID_PURGED' variable."
              " The missing transactions are '"
           << missing_gtids << "'";
  LogErr(WARNING_LEVEL, ER_FOUND_MISSING_GTIDS, tmp_uuid.ptr(),
         log_info.str().c_str());
  /*
     Send the information about the slave executed GTIDs and missing
     purged GTIDs to slave if the message is less than MYSQL_ERRMSG_SIZE.
  */
  std::ostringstream gtid_info;
  gtid_info << "The GTID set sent by the replica is '" << slave_executed_gtids
            << "', and the missing transactions are '" << missing_gtids << "'";
  errmsg.assign(ER_THD(thd, ER_SOURCE_HAS_PURGED_REQUIRED_GTIDS));

  /* Don't consider the "%s" in the format string. Subtract 2 from the
     total length */
  if ((errmsg.length() - 2 + gtid_info.str().length()) > MYSQL_ERRMSG_SIZE)
    gtid_info.str(
        "The GTID sets and the missing purged transactions are too"
        " long to print in this message. For more information,"
        " please see the source's error log or the manual for"
        " GTID_SUBTRACT");
  /* Buffer for formatting the message about the missing GTIDs. */
  char buff[MYSQL_ERRMSG_SIZE] = {0};
  snprintf(buff, MYSQL_ERRMSG_SIZE, errmsg.c_str(), gtid_info.str().c_str());
  errmsg.assign(buff);

  my_free(missing_gtids);
  my_free(slave_executed_gtids);
}

void MYSQL_BIN_LOG::signal_update() {
  DBUG_TRACE;
  DBUG_EXECUTE_IF("simulate_delay_in_binlog_signal_update",
                  std::this_thread::sleep_for(std::chrono::milliseconds(120)););
  mysql_cond_broadcast(&update_cond);
  return;
}

void MYSQL_BIN_LOG::update_binlog_end_pos(bool need_lock) {
  if (need_lock)
    lock_binlog_end_pos();
  else
    mysql_mutex_assert_owner(&LOCK_binlog_end_pos);
  atomic_binlog_end_pos = m_binlog_file->position();
  signal_update();
  if (need_lock) unlock_binlog_end_pos();
}

inline void MYSQL_BIN_LOG::update_binlog_end_pos(const char *file,
                                                 my_off_t pos) {
  lock_binlog_end_pos();
  if (is_active(file) && (pos > atomic_binlog_end_pos))
    atomic_binlog_end_pos = pos;
  signal_update();
  unlock_binlog_end_pos();
}

bool THD::is_binlog_cache_empty(bool is_transactional) const {
  DBUG_TRACE;

  // If opt_bin_log==0, it is not safe to call thd_get_cache_mngr
  // because binlog_hton has not been completely set up.
  assert(opt_bin_log);
  binlog_cache_mngr *cache_mngr = thd_get_cache_mngr(this);

  // cache_mngr is NULL until we call thd->binlog_setup_trx_data, so
  // we assert that this has been done.
  assert(cache_mngr != nullptr);

  binlog_cache_data *cache_data =
      cache_mngr->get_binlog_cache_data(is_transactional);
  assert(cache_data != nullptr);

  return cache_data->is_binlog_empty();
}

/*
  These functions are placed in this file since they need access to
  binlog_hton, which has internal linkage.
*/

int THD::binlog_setup_trx_data() {
  DBUG_TRACE;
  binlog_cache_mngr *cache_mngr = thd_get_cache_mngr(this);

  if (cache_mngr) /* Already set up */ {
    if (Rpl_thd_context::TX_RPL_STAGE_BEGIN ==
        rpl_thd_ctx.get_tx_rpl_delegate_stage_status())
      rpl_thd_ctx.set_tx_rpl_delegate_stage_status(
          Rpl_thd_context::TX_RPL_STAGE_CACHE_CREATED);
    return 0;
  }

  cache_mngr = (binlog_cache_mngr *)my_malloc(key_memory_binlog_cache_mngr,
                                              sizeof(binlog_cache_mngr),
                                              MYF(MY_ZEROFILL));
  if (!cache_mngr) {
    return 1;  // Didn't manage to set it up
  }

  cache_mngr = new (cache_mngr)
      binlog_cache_mngr(&binlog_stmt_cache_use, &binlog_stmt_cache_disk_use,
                        &binlog_cache_use, &binlog_cache_disk_use);
  if (cache_mngr->init()) {
    cache_mngr->~binlog_cache_mngr();
    my_free(cache_mngr);
    return 1;
  }
  if (Rpl_thd_context::TX_RPL_STAGE_BEGIN ==
      rpl_thd_ctx.get_tx_rpl_delegate_stage_status())
    rpl_thd_ctx.set_tx_rpl_delegate_stage_status(
        Rpl_thd_context::TX_RPL_STAGE_CACHE_CREATED);

  DBUG_PRINT("debug", ("Set ha_data slot %d to 0x%llx", binlog_hton->slot,
                       (ulonglong)cache_mngr));
  thd_set_ha_data(this, binlog_hton, cache_mngr);

  return 0;
}

/**

*/
void register_binlog_handler(THD *thd, bool trx) {
  DBUG_TRACE;
  /*
    If this is the first call to this function while processing a statement,
    the transactional cache does not have a savepoint defined. So, in what
    follows:
      . an implicit savepoint is defined;
      . callbacks are registered;
      . binary log is set as read/write.

    The savepoint allows for truncating the trx-cache transactional changes
    fail. Callbacks are necessary to flush caches upon committing or rolling
    back a statement or a transaction. However, notifications do not happen
    if the binary log is set as read/write.
  */
  binlog_cache_mngr *cache_mngr = thd_get_cache_mngr(thd);
  if (cache_mngr->trx_cache.get_prev_position() == MY_OFF_T_UNDEF) {
    /*
      Set an implicit savepoint in order to be able to truncate a trx-cache.
    */
    my_off_t pos = 0;
    binlog_trans_log_savepos(thd, &pos);
    cache_mngr->trx_cache.set_prev_position(pos);

    /*
      Set callbacks in order to be able to call commit or rollback.
    */
    if (trx) trans_register_ha(thd, true, binlog_hton, nullptr);
    trans_register_ha(thd, false, binlog_hton, nullptr);

    /*
      Set the binary log as read/write otherwise callbacks are not called.
    */
    thd->get_ha_data(binlog_hton->slot)->ha_info[0].set_trx_read_write();
  }
}

/**
  Function to start a statement and optionally a transaction for the
  binary log.

  This function does three things:
    - Starts a transaction if not in autocommit mode or if a BEGIN
      statement has been seen.

    - Start a statement transaction to allow us to truncate the cache.

    - Save the current binlog position so that we can roll back the
      statement by truncating the cache.

      We only update the saved position if the old one was undefined,
      the reason is that there are some cases (e.g., for CREATE-SELECT)
      where the position is saved twice (e.g., both in
      Query_result_create::prepare() and THD::binlog_write_table_map()), but
      we should use the first. This means that calls to this function
      can be used to start the statement before the first table map
      event, to include some extra events.

  Note however that IMMEDIATE_LOGGING implies that the statement is
  written without BEGIN/COMMIT.

  @param thd         Thread variable
  @param start_event The first event requested to be written into the
                     binary log
 */
static int binlog_start_trans_and_stmt(THD *thd, Log_event *start_event) {
  DBUG_TRACE;

  /*
    Initialize the cache manager if this was not done yet.
  */
  if (thd->binlog_setup_trx_data()) return 1;

  /*
    Retrieve the appropriated cache.
  */
  bool is_transactional = start_event->is_using_trans_cache();
  binlog_cache_mngr *cache_mngr = thd_get_cache_mngr(thd);
  binlog_cache_data *cache_data =
      cache_mngr->get_binlog_cache_data(is_transactional);

  /*
    If the event is requesting immediate logging, there is no need to go
    further down and set savepoint and register callbacks.
  */
  if (start_event->is_using_immediate_logging()) return 0;

  register_binlog_handler(thd, thd->in_multi_stmt_transaction_mode());

  /* Transactional DDL is logged traditionally without BEGIN. */
  if (is_atomic_ddl_event(start_event)) return 0;

  /*
    If the cache is empty log "BEGIN" at the beginning of every transaction.
    Here, a transaction is either a BEGIN..COMMIT/ROLLBACK block or a single
    statement in autocommit mode.
  */
  if (cache_data->is_binlog_empty()) {
    static const char begin[] = "BEGIN";
    const char *query = nullptr;
    char buf[XID::ser_buf_size];
    char xa_start[sizeof("XA START") + 1 + sizeof(buf)];
    XID_STATE *xs = thd->get_transaction()->xid_state();
    int qlen = sizeof(begin) - 1;

    if (is_transactional && xs->has_state(XID_STATE::XA_ACTIVE)) {
      /*
        XA-prepare logging case.
      */
      qlen = sprintf(xa_start, "XA START %s", xs->get_xid()->serialize(buf));
      query = xa_start;
    } else {
      /*
        Regular transaction case.
      */
      query = begin;
    }

    Query_log_event qinfo(thd, query, qlen, is_transactional, false, true, 0,
                          true);
    if (cache_data->write_event(&qinfo)) return 1;
  }

  return 0;
}

/**
  This function writes a table map to the binary log.
  Note that in order to keep the signature uniform with related methods,
  we use a redundant parameter to indicate whether a transactional table
  was changed or not.
  Sometimes it will write a Rows_query_log_event into binary log before
  the table map too.

  @param table             a pointer to the table.
  @param is_transactional  @c true indicates a transactional table,
                           otherwise @c false a non-transactional.
  @param binlog_rows_query @c true indicates a Rows_query log event
                           will be binlogged before table map,
                           otherwise @c false indicates it will not
                           be binlogged.
  @return
    nonzero if an error pops up when writing the table map event
    or the Rows_query log event.
*/
int THD::binlog_write_table_map(TABLE *table, bool is_transactional,
                                bool binlog_rows_query) {
  int error;
  DBUG_TRACE;
  DBUG_PRINT("enter", ("table: %p (%s: #%llu)", table, table->s->table_name.str,
                       table->s->table_map_id.id()));

  /* Pre-conditions */
  assert(is_current_stmt_binlog_format_row() && mysql_bin_log.is_open());
  assert(table->s->table_map_id.is_valid());

  Table_map_log_event the_event(this, table, table->s->table_map_id,
                                is_transactional);

  binlog_start_trans_and_stmt(this, &the_event);

  binlog_cache_mngr *const cache_mngr = thd_get_cache_mngr(this);

  binlog_cache_data *cache_data =
      cache_mngr->get_binlog_cache_data(is_transactional);

  if (binlog_rows_query && this->query().str) {
    /* Write the Rows_query_log_event into binlog before the table map */
    Rows_query_log_event rows_query_ev(this, this->query().str,
                                       this->query().length);
    if ((error = cache_data->write_event(&rows_query_ev))) return error;
  }

  if ((error = cache_data->write_event(&the_event))) return error;

  binlog_table_maps++;
  return 0;
}

/**
  This function retrieves a pending row event from a cache which is
  specified through the parameter @c is_transactional. Respectively, when it
  is @c true, the pending event is returned from the transactional cache.
  Otherwise from the non-transactional cache.

  @param is_transactional  @c true indicates a transactional cache,
                           otherwise @c false a non-transactional.
  @return
    The row event if any.
*/
Rows_log_event *THD::binlog_get_pending_rows_event(
    bool is_transactional) const {
  Rows_log_event *rows = nullptr;
  binlog_cache_mngr *const cache_mngr = thd_get_cache_mngr(this);

  /*
    This is less than ideal, but here's the story: If there is no cache_mngr,
    prepare_pending_rows_event() has never been called (since the cache_mngr
    is set up there). In that case, we just return NULL.
   */
  if (cache_mngr) {
    binlog_cache_data *cache_data =
        cache_mngr->get_binlog_cache_data(is_transactional);

    rows = cache_data->pending();
  }
  return (rows);
}

/**
   @param db_param    db name c-string to be inserted into alphabetically sorted
                THD::binlog_accessed_db_names list.

                Note, that space for both the data and the node
                struct are allocated in THD::main_mem_root.
                The list lasts for the top-level query time and is reset
                in @c THD::cleanup_after_query().
*/
void THD::add_to_binlog_accessed_dbs(const char *db_param) {
  char *after_db;
  /*
    binlog_accessed_db_names list is to maintain the database
    names which are referenced in a given command.
    Prior to bug 17806014 fix, 'main_mem_root' memory root used
    to store this list. The 'main_mem_root' scope is till the end
    of the query. Hence it caused increasing memory consumption
    problem in big procedures like the ones mentioned below.
    Eg: CALL p1() where p1 is having 1,00,000 create and drop tables.
    'main_mem_root' is freed only at the end of the command CALL p1()'s
    execution. But binlog_accessed_db_names list scope is only till the
    individual statements specified the procedure(create/drop statements).
    Hence the memory allocated in 'main_mem_root' was left uncleared
    until the p1's completion, even though it is not required after
    completion of individual statements.

    Instead of using 'main_mem_root' whose scope is complete query execution,
    now the memroot is changed to use 'thd->mem_root' whose scope is until the
    individual statement in CALL p1(). 'thd->mem_root' is set to
    'execute_mem_root' in the context of procedure and it's scope is till the
    individual statement in CALL p1() and thd->memroot is equal to
    'main_mem_root' in the context of a normal 'top level query'.

    Eg: a) create table t1(i int); => If this function is called while
           processing this statement, thd->memroot is equal to &main_mem_root
           which will be freed immediately after executing this statement.
        b) CALL p1() -> p1 contains create table t1(i int); => If this function
           is called while processing create table statement which is inside
           a stored procedure, then thd->memroot is equal to 'execute_mem_root'
           which will be freed immediately after executing this statement.
    In both a and b case, thd->memroot will be freed immediately and will not
    increase memory consumption.

    A special case(stored functions/triggers):
    Consider the following example:
    create function f1(i int) returns int
    begin
      insert into db1.t1 values (1);
      insert into db2.t1 values (2);
    end;
    When we are processing SELECT f1(), the list should contain db1, db2 names.
    Since thd->mem_root contains 'execute_mem_root' in the context of
    stored function, the mem root will be freed after adding db1 in
    the list and when we are processing the second statement and when we try
    to add 'db2' in the db1's list, it will lead to crash as db1's memory
    is already freed. To handle this special case, if in_sub_stmt is set
    (which is true in case of stored functions/triggers), we use &main_mem_root,
    if not set we will use thd->memroot which changes it's value to
    'execute_mem_root' or '&main_mem_root' depends on the context.
   */
  MEM_ROOT *db_mem_root = in_sub_stmt ? &main_mem_root : mem_root;

  if (!binlog_accessed_db_names)
    binlog_accessed_db_names = new (db_mem_root) List<char>;

  if (binlog_accessed_db_names->elements > MAX_DBS_IN_EVENT_MTS) {
    push_warning_printf(
        this, Sql_condition::SL_WARNING, ER_MTA_UPDATED_DBS_GREATER_MAX,
        ER_THD(this, ER_MTA_UPDATED_DBS_GREATER_MAX), MAX_DBS_IN_EVENT_MTS);
    return;
  }

  after_db = strdup_root(db_mem_root, db_param);

  /*
     sorted insertion is implemented with first rearranging data
     (pointer to char*) of the links and final appending of the least
     ordered data to create a new link in the list.
  */
  if (binlog_accessed_db_names->elements != 0) {
    List_iterator<char> it(*get_binlog_accessed_db_names());

    while (it++) {
      char *swap = nullptr;
      char **ref_cur_db = it.ref();
      int cmp = strcmp(after_db, *ref_cur_db);

      assert(!swap || cmp < 0);

      if (cmp == 0) {
        after_db = nullptr; /* dup to ignore */
        break;
      } else if (swap || cmp > 0) {
        swap = *ref_cur_db;
        *ref_cur_db = after_db;
        after_db = swap;
      }
    }
  }
  if (after_db) binlog_accessed_db_names->push_back(after_db, db_mem_root);
}

/*
  Tells if two (or more) tables have auto_increment columns and we want to
  lock those tables with a write lock.

  SYNOPSIS
    has_two_write_locked_tables_with_auto_increment
      tables        Table list

  NOTES:
    Call this function only when you have established the list of all tables
    which you'll want to update (including stored functions, triggers, views
    inside your statement).
*/

static bool has_write_table_with_auto_increment(Table_ref *tables) {
  for (Table_ref *table = tables; table; table = table->next_global) {
    /* we must do preliminary checks as table->table may be NULL */
    if (!table->is_placeholder() && table->table->found_next_number_field &&
        (table->lock_descriptor().type >= TL_WRITE_ALLOW_WRITE))
      return true;
  }

  return false;
}

/*
   checks if we have select tables in the table list and write tables
   with auto-increment column.

  SYNOPSIS
   has_two_write_locked_tables_with_auto_increment_and_query_block
      tables        Table list

  RETURN VALUES

   -true if the table list has at least one table with auto-increment column
         and at least one table to select from.
   -false otherwise
*/

static bool has_write_table_with_auto_increment_and_query_block(
    Table_ref *tables) {
  bool has_query_block = false;
  bool has_auto_increment_tables = has_write_table_with_auto_increment(tables);
  for (Table_ref *table = tables; table; table = table->next_global) {
    if (!table->is_placeholder() &&
        (table->lock_descriptor().type <= TL_READ_NO_INSERT)) {
      has_query_block = true;
      break;
    }
  }
  return (has_query_block && has_auto_increment_tables);
}

/*
  Tells if there is a table whose auto_increment column is a part
  of a compound primary key while is not the first column in
  the table definition.

  @param tables Table list

  @return true if the table exists, fais if does not.
*/

static bool has_write_table_auto_increment_not_first_in_pk(Table_ref *tables) {
  for (Table_ref *table = tables; table; table = table->next_global) {
    /* we must do preliminary checks as table->table may be NULL */
    if (!table->is_placeholder() && table->table->found_next_number_field &&
        (table->lock_descriptor().type >= TL_WRITE_ALLOW_WRITE) &&
        table->table->s->next_number_keypart != 0)
      return true;
  }

  return false;
}

/**
  Checks if a table has a column with a non-deterministic DEFAULT expression.
*/
static bool has_nondeterministic_default(const TABLE *table) {
  return std::any_of(
      table->field, table->field + table->s->fields, [](const Field *field) {
        return field->m_default_val_expr != nullptr &&
               field->m_default_val_expr->get_stmt_unsafe_flags() != 0;
      });
}

/**
  Checks if a Table_ref contains a table that has been opened for writing,
  and that has a column with a non-deterministic DEFAULT expression.
*/
static bool has_write_table_with_nondeterministic_default(
    const Table_ref *tables) {
  for (const Table_ref *table = tables; table != nullptr;
       table = table->next_global) {
    /* we must do preliminary checks as table->table may be NULL */
    if (!table->is_placeholder() &&
        table->lock_descriptor().type >= TL_WRITE_ALLOW_WRITE &&
        has_nondeterministic_default(table->table))
      return true;
  }
  return false;
}

/**
  Checks if we have reads from ACL tables in table list.

  @param  thd       Current thread
  @param  tl_list   Table_ref used by current command.

  @returns true, if we statement is unsafe, otherwise false.
*/
static bool has_acl_table_read(THD *thd, const Table_ref *tl_list) {
  for (const Table_ref *tl = tl_list; tl != nullptr; tl = tl->next_global) {
    if (is_acl_table_in_non_LTM(tl, thd->locked_tables_mode) &&
        (tl->lock_descriptor().type == TL_READ_DEFAULT ||
         tl->lock_descriptor().type == TL_READ_HIGH_PRIORITY))
      return true;
  }
  return false;
}

/*
  Function to check whether the table in query uses a fulltext parser
  plugin or not.

  @param s - table share pointer.

  @retval true - The table uses fulltext parser plugin.
  @retval false - Otherwise.
*/
static bool inline fulltext_unsafe_set(TABLE_SHARE *s) {
  for (unsigned int i = 0; i < s->keys; i++) {
    if ((s->key_info[i].flags & HA_USES_PARSER) && s->keys_in_use.is_set(i))
      return true;
  }
  return false;
}
#ifndef NDEBUG
const char *get_locked_tables_mode_name(
    enum_locked_tables_mode locked_tables_mode) {
  switch (locked_tables_mode) {
    case LTM_NONE:
      return "LTM_NONE";
    case LTM_LOCK_TABLES:
      return "LTM_LOCK_TABLES";
    case LTM_PRELOCKED:
      return "LTM_PRELOCKED";
    case LTM_PRELOCKED_UNDER_LOCK_TABLES:
      return "LTM_PRELOCKED_UNDER_LOCK_TABLES";
    default:
      return "Unknown table lock mode";
  }
}
#endif

/**
  Decide on logging format to use for the statement and issue errors
  or warnings as needed.  The decision depends on the following
  parameters:

  - The logging mode, i.e., the value of binlog_format.  Can be
    statement, mixed, or row.

  - The type of statement.  There are three types of statements:
    "normal" safe statements; unsafe statements; and row injections.
    An unsafe statement is one that, if logged in statement format,
    might produce different results when replayed on the slave (e.g.,
    queries with a LIMIT clause).  A row injection is either a BINLOG
    statement, or a row event executed by the slave's SQL thread.

  - The capabilities of tables modified by the statement.  The
    *capabilities vector* for a table is a set of flags associated
    with the table.  Currently, it only includes two flags: *row
    capability flag* and *statement capability flag*.

    The row capability flag is set if and only if the engine can
    handle row-based logging. The statement capability flag is set if
    and only if the table can handle statement-based logging.

  Decision table for logging format
  ---------------------------------

  The following table summarizes how the format and generated
  warning/error depends on the tables' capabilities, the statement
  type, and the current binlog_format.

     Row capable        N NNNNNNNNN YYYYYYYYY YYYYYYYYY
     Statement capable  N YYYYYYYYY NNNNNNNNN YYYYYYYYY

     Statement type     * SSSUUUIII SSSUUUIII SSSUUUIII

     binlog_format      * SMRSMRSMR SMRSMRSMR SMRSMRSMR

     Logged format      - SS-S----- -RR-RR-RR SRRSRR-RR
     Warning/Error      1 --2732444 5--5--6-- ---7--6--

  Legend
  ------

  Row capable:    N - Some table not row-capable, Y - All tables row-capable
  Stmt capable:   N - Some table not stmt-capable, Y - All tables stmt-capable
  Statement type: (S)afe, (U)nsafe, or Row (I)njection
  binlog_format:  (S)TATEMENT, (M)IXED, or (R)OW
  Logged format:  (S)tatement or (R)ow
  Warning/Error:  Warnings and error messages are as follows:

  1. Error: Cannot execute statement: binlogging impossible since both
     row-incapable engines and statement-incapable engines are
     involved.

  2. Error: Cannot execute statement: binlogging impossible since
     BINLOG_FORMAT = ROW and at least one table uses a storage engine
     limited to statement-logging.

  3. Error: Cannot execute statement: binlogging of unsafe statement
     is impossible when storage engine is limited to statement-logging
     and BINLOG_FORMAT = MIXED.

  4. Error: Cannot execute row injection: binlogging impossible since
     at least one table uses a storage engine limited to
     statement-logging.

  5. Error: Cannot execute statement: binlogging impossible since
     BINLOG_FORMAT = STATEMENT and at least one table uses a storage
     engine limited to row-logging.

  6. Error: Cannot execute row injection: binlogging impossible since
     BINLOG_FORMAT = STATEMENT.

  7. Warning: Unsafe statement binlogged in statement format since
     BINLOG_FORMAT = STATEMENT.

  In addition, we can produce the following error (not depending on
  the variables of the decision diagram):

  8. Error: Cannot execute statement: binlogging impossible since more
     than one engine is involved and at least one engine is
     self-logging.

  9. Error: Do not allow users to modify a gtid_executed table
     explicitly by a XA transaction.

  For each error case above, the statement is prevented from being
  logged, we report an error, and roll back the statement.  For
  warnings, we set the thd->binlog_flags variable: the warning will be
  printed only if the statement is successfully logged.

  @see THD::binlog_query

  @param[in] tables Tables involved in the query

  @retval 0 No error; statement can be logged.
  @retval -1 One of the error conditions above applies (1, 2, 4, 5, 6 or 9).
*/

int THD::decide_logging_format(Table_ref *tables) {
  DBUG_TRACE;
  DBUG_PRINT("info", ("query: %s", query().str));
  DBUG_PRINT("info", ("variables.binlog_format: %lu", variables.binlog_format));
  DBUG_PRINT("info", ("lex->get_stmt_unsafe_flags(): 0x%x",
                      lex->get_stmt_unsafe_flags()));

#if defined(ENABLED_DEBUG_SYNC)
  if (!is_attachable_ro_transaction_active())
    DEBUG_SYNC(this, "begin_decide_logging_format");
#endif

  reset_binlog_local_stmt_filter();

  /*
    We should not decide logging format if the binlog is closed or
    binlogging is off, or if the statement is filtered out from the
    binlog by filtering rules.
  */
  if (mysql_bin_log.is_open() && (variables.option_bits & OPTION_BIN_LOG) &&
      !(variables.binlog_format == BINLOG_FORMAT_STMT &&
        !binlog_filter->db_ok(m_db.str))) {
    /*
      Compute one bit field with the union of all the engine
      capabilities, and one with the intersection of all the engine
      capabilities.
    */
    handler::Table_flags flags_write_some_set = 0;
    handler::Table_flags flags_access_some_set = 0;
    handler::Table_flags flags_write_all_set =
        HA_BINLOG_ROW_CAPABLE | HA_BINLOG_STMT_CAPABLE;

    /*
       If different types of engines are about to be updated.
       For example: Innodb and Falcon; Innodb and MyIsam.
    */
    bool multi_write_engine = false;
    /*
       If different types of engines are about to be accessed
       and any of them is about to be updated. For example:
       Innodb and Falcon; Innodb and MyIsam.
    */
    bool multi_access_engine = false;
    /*
      Track if statement creates or drops a temporary table
      and log in ROW if it does.
*/
    bool is_create_drop_temp_table = false;
    /*
       Identifies if a table is changed.
    */
    bool is_write = false;
    /*
       A pointer to a previous table that was changed.
    */
    TABLE *prev_write_table = nullptr;
    /*
       A pointer to a previous table that was accessed.
    */
    TABLE *prev_access_table = nullptr;
    /*
      True if at least one table is transactional.
    */
    bool write_to_some_transactional_table = false;
    /*
      True if at least one table is non-transactional.
    */
    bool write_to_some_non_transactional_table = false;
    /*
       True if all non-transactional tables that has been updated
       are temporary.
    */
    bool write_all_non_transactional_are_tmp_tables = true;
    /**
      The number of tables used in the current statement,
      that should be replicated.
    */
    uint replicated_tables_count = 0;
    /**
      The number of tables written to in the current statement,
      that should not be replicated.
      A table should not be replicated when it is considered
      'local' to a MySQL instance.
      Currently, these tables are:
      - mysql.slow_log
      - mysql.general_log
      - mysql.slave_relay_log_info
      - mysql.slave_master_info
      - mysql.slave_worker_info
      - performance_schema.*
      - TODO: information_schema.*
      In practice, from this list, only performance_schema.* tables
      are written to by user queries.
    */
    uint non_replicated_tables_count = 0;
    /**
      Indicate whether we already reported a warning
      on modifying gtid_executed table.
    */
    int warned_gtid_executed_table = 0;
#ifndef NDEBUG
    {
      DBUG_PRINT("debug", ("prelocked_mode: %s",
                           get_locked_tables_mode_name(locked_tables_mode)));
    }
#endif

    if (variables.binlog_format != BINLOG_FORMAT_ROW && tables) {
      /*
        DML statements that modify a table with an auto_increment column based
        on rows selected from a table are unsafe as the order in which the rows
        are fetched from the select tables cannot be determined and may differ
        on master and slave.
       */
      if (has_write_table_with_auto_increment_and_query_block(tables))
        lex->set_stmt_unsafe(LEX::BINLOG_STMT_UNSAFE_WRITE_AUTOINC_SELECT);

      if (has_write_table_auto_increment_not_first_in_pk(tables))
        lex->set_stmt_unsafe(LEX::BINLOG_STMT_UNSAFE_AUTOINC_NOT_FIRST);

      /*
        A query that modifies autoinc column in sub-statement can make the
        master and slave inconsistent.
        We can solve these problems in mixed mode by switching to binlogging
        if at least one updated table is used by sub-statement
       */
      if (lex->requires_prelocking() &&
          has_write_table_with_auto_increment(lex->first_not_own_table()))
        lex->set_stmt_unsafe(LEX::BINLOG_STMT_UNSAFE_AUTOINC_COLUMNS);

      /*
        A query that modifies a table with a non-deterministic column default
        expression in a substatement, can make the master and the slave
        inconsistent. Switch to row logging in mixed mode, and raise a warning
        in statement mode.
      */
      if (lex->requires_prelocking() &&
          has_write_table_with_nondeterministic_default(
              lex->first_not_own_table()))
        lex->set_stmt_unsafe(
            LEX::BINLOG_STMT_UNSAFE_DEFAULT_EXPRESSION_IN_SUBSTATEMENT);

      /*
        A DML or DDL statement is unsafe if it reads a ACL table while
        modifying the table, because SE skips acquiring row locks.
        Therefore rows seen by DML or DDL may not have same effect on slave.

        We skip checking the same under lock tables mode, because we do
        not skip row locks on ACL table in this mode.
      */
      if (has_acl_table_read(this, tables)) {
        lex->set_stmt_unsafe(LEX::BINLOG_STMT_UNSAFE_ACL_TABLE_READ_IN_DML_DDL);
      }
    }

    /*
      Get the capabilities vector for all involved storage engines and
      mask out the flags for the binary log.
    */
    for (Table_ref *table = tables; table; table = table->next_global) {
      if (table->is_placeholder()) {
        /*
          Detect if this is a CREATE TEMPORARY or DROP of a
          temporary table. This will be used later in determining whether to
          log in ROW or STMT if MIXED replication is being used.
        */
        if (!is_create_drop_temp_table && !table->table &&
            ((lex->sql_command == SQLCOM_CREATE_TABLE &&
              (lex->create_info->options & HA_LEX_CREATE_TMP_TABLE)) ||
             ((lex->sql_command == SQLCOM_DROP_TABLE ||
               lex->sql_command == SQLCOM_TRUNCATE) &&
              find_temporary_table(this, table)))) {
          is_create_drop_temp_table = true;
        }
        continue;
      }
      handler::Table_flags const flags = table->table->file->ha_table_flags();

      DBUG_PRINT("info", ("table: %s; ha_table_flags: 0x%llx",
                          table->table_name, flags));

      if (table->table->no_replicate) {
        if (!warned_gtid_executed_table) {
          warned_gtid_executed_table =
              gtid_state->warn_or_err_on_modify_gtid_table(this, table);
          /*
            Do not allow users to modify the gtid_executed table
            explicitly by a XA transaction.
          */
          if (warned_gtid_executed_table == 2) return -1;
        }
        /*
          The statement uses a table that is not replicated.
          The following properties about the table:
          - persistent / transient
          - transactional / non transactional
          - temporary / permanent
          - read or write
          - multiple engines involved because of this table
          are not relevant, as this table is completely ignored.
          Because the statement uses a non replicated table,
          using STATEMENT format in the binlog is impossible.
          Either this statement will be discarded entirely,
          or it will be logged (possibly partially) in ROW format.
        */
        lex->set_stmt_unsafe(LEX::BINLOG_STMT_UNSAFE_SYSTEM_TABLE);

        if (table->lock_descriptor().type >= TL_WRITE_ALLOW_WRITE) {
          non_replicated_tables_count++;
          continue;
        }
      }

      replicated_tables_count++;

      bool trans = table->table->file->has_transactions();

      if (table->lock_descriptor().type >= TL_WRITE_ALLOW_WRITE) {
        write_to_some_transactional_table =
            write_to_some_transactional_table || trans;

        write_to_some_non_transactional_table =
            write_to_some_non_transactional_table || !trans;

        if (prev_write_table &&
            prev_write_table->file->ht != table->table->file->ht)
          multi_write_engine = true;

        if (table->table->s->tmp_table)
          lex->set_stmt_accessed_table(
              trans ? LEX::STMT_WRITES_TEMP_TRANS_TABLE
                    : LEX::STMT_WRITES_TEMP_NON_TRANS_TABLE);
        else
          lex->set_stmt_accessed_table(trans
                                           ? LEX::STMT_WRITES_TRANS_TABLE
                                           : LEX::STMT_WRITES_NON_TRANS_TABLE);

        /*
         Non-transactional updates are allowed when row binlog format is
         used and all non-transactional tables are temporary.
         Binlog format is checked on THD::is_dml_gtid_compatible() method.
        */
        if (!trans)
          write_all_non_transactional_are_tmp_tables =
              write_all_non_transactional_are_tmp_tables &&
              table->table->s->tmp_table;

        flags_write_all_set &= flags;
        flags_write_some_set |= flags;
        is_write = true;

        prev_write_table = table->table;

        /*
          It should be marked unsafe if a table which uses a fulltext parser
          plugin is modified. See also bug#48183.
        */
        if (!lex->is_stmt_unsafe(LEX::BINLOG_STMT_UNSAFE_FULLTEXT_PLUGIN)) {
          if (fulltext_unsafe_set(table->table->s))
            lex->set_stmt_unsafe(LEX::BINLOG_STMT_UNSAFE_FULLTEXT_PLUGIN);
        }
        /*
          INSERT...ON DUPLICATE KEY UPDATE on a table with more than one unique
          keys can be unsafe. Check for it if the flag is already not marked for
          the given statement.
        */
        if (!lex->is_stmt_unsafe(LEX::BINLOG_STMT_UNSAFE_INSERT_TWO_KEYS) &&
            lex->sql_command == SQLCOM_INSERT &&
            lex->duplicates == DUP_UPDATE) {
          uint keys = table->table->s->keys, i = 0, unique_keys = 0;
          for (KEY *keyinfo = table->table->s->key_info;
               i < keys && unique_keys <= 1; i++, keyinfo++) {
            if (keyinfo->flags & HA_NOSAME) unique_keys++;
          }
          if (unique_keys > 1)
            lex->set_stmt_unsafe(LEX::BINLOG_STMT_UNSAFE_INSERT_TWO_KEYS);
        }
      }
      if (lex->get_using_match()) {
        if (fulltext_unsafe_set(table->table->s))
          lex->set_stmt_unsafe(LEX::BINLOG_STMT_UNSAFE_FULLTEXT_PLUGIN);
      }

      flags_access_some_set |= flags;

      if (lex->sql_command != SQLCOM_CREATE_TABLE ||
          (lex->sql_command == SQLCOM_CREATE_TABLE &&
           ((lex->create_info->options & HA_LEX_CREATE_TMP_TABLE) ||
            (table->lock_descriptor().type < TL_WRITE_ALLOW_WRITE)))) {
        if (table->table->s->tmp_table)
          lex->set_stmt_accessed_table(
              trans ? LEX::STMT_READS_TEMP_TRANS_TABLE
                    : LEX::STMT_READS_TEMP_NON_TRANS_TABLE);
        else
          lex->set_stmt_accessed_table(trans ? LEX::STMT_READS_TRANS_TABLE
                                             : LEX::STMT_READS_NON_TRANS_TABLE);
      }

      if (prev_access_table &&
          prev_access_table->file->ht != table->table->file->ht)
        multi_access_engine = true;

      prev_access_table = table->table;
    }
    assert(!is_write || write_to_some_transactional_table ||
           write_to_some_non_transactional_table);
    /*
      write_all_non_transactional_are_tmp_tables may be true if any
      non-transactional table was not updated, so we fix its value here.
    */
    write_all_non_transactional_are_tmp_tables =
        write_all_non_transactional_are_tmp_tables &&
        write_to_some_non_transactional_table;

    DBUG_PRINT("info", ("flags_write_all_set: 0x%llx", flags_write_all_set));
    DBUG_PRINT("info", ("flags_write_some_set: 0x%llx", flags_write_some_set));
    DBUG_PRINT("info",
               ("flags_access_some_set: 0x%llx", flags_access_some_set));
    DBUG_PRINT("info", ("multi_write_engine: %d", multi_write_engine));
    DBUG_PRINT("info", ("multi_access_engine: %d", multi_access_engine));

    int error = 0;
    int unsafe_flags;

    /*
      With transactional data dictionary, CREATE TABLE runs as one statement
      in a multi-statement transaction internally. Revert this for the
      purposes of determining mixed statement safety.
    */
    const bool multi_stmt_trans = lex->sql_command != SQLCOM_CREATE_TABLE &&
                                  in_multi_stmt_transaction_mode();
    bool trans_table = trans_has_updated_trans_table(this);
    bool binlog_direct = variables.binlog_direct_non_trans_update;

    if (lex->is_mixed_stmt_unsafe(multi_stmt_trans, binlog_direct, trans_table,
                                  tx_isolation))
      lex->set_stmt_unsafe(LEX::BINLOG_STMT_UNSAFE_MIXED_STATEMENT);
    else if (multi_stmt_trans && trans_table && !binlog_direct &&
             lex->stmt_accessed_table(LEX::STMT_WRITES_NON_TRANS_TABLE))
      lex->set_stmt_unsafe(LEX::BINLOG_STMT_UNSAFE_NONTRANS_AFTER_TRANS);

    /*
      If more than one engine is involved in the statement and at
      least one is doing it's own logging (is *self-logging*), the
      statement cannot be logged atomically, so we generate an error
      rather than allowing the binlog to become corrupt.
    */
    if (multi_write_engine && (flags_write_some_set & HA_HAS_OWN_BINLOGGING))
      my_error((error = ER_BINLOG_MULTIPLE_ENGINES_AND_SELF_LOGGING_ENGINE),
               MYF(0));
    else if (multi_access_engine &&
             flags_access_some_set & HA_HAS_OWN_BINLOGGING)
      lex->set_stmt_unsafe(
          LEX::BINLOG_STMT_UNSAFE_MULTIPLE_ENGINES_AND_SELF_LOGGING_ENGINE);

    /* XA is unsafe for statements */
    if (is_write &&
        !get_transaction()->xid_state()->has_state(XID_STATE::XA_NOTR))
      lex->set_stmt_unsafe(LEX::BINLOG_STMT_UNSAFE_XA);

    DBUG_EXECUTE_IF("make_stmt_only_engines",
                    { flags_write_all_set = HA_BINLOG_STMT_CAPABLE; };);

    /* both statement-only and row-only engines involved */
    if ((flags_write_all_set &
         (HA_BINLOG_STMT_CAPABLE | HA_BINLOG_ROW_CAPABLE)) == 0) {
      /*
        1. Error: Binary logging impossible since both row-incapable
           engines and statement-incapable engines are involved
      */
      my_error((error = ER_BINLOG_ROW_ENGINE_AND_STMT_ENGINE), MYF(0));
    }
    /* statement-only engines involved */
    else if ((flags_write_all_set & HA_BINLOG_ROW_CAPABLE) == 0) {
      if (lex->is_stmt_row_injection()) {
        /*
          4. Error: Cannot execute row injection since table uses
             storage engine limited to statement-logging
        */
        my_error((error = ER_BINLOG_ROW_INJECTION_AND_STMT_ENGINE), MYF(0));
      } else if (variables.binlog_format == BINLOG_FORMAT_ROW &&
                 sqlcom_can_generate_row_events(this->lex->sql_command)) {
        /*
          2. Error: Cannot modify table that uses a storage engine
             limited to statement-logging when BINLOG_FORMAT = ROW
        */
        my_error((error = ER_BINLOG_ROW_MODE_AND_STMT_ENGINE), MYF(0));
      } else if (variables.binlog_format == BINLOG_FORMAT_MIXED &&
                 ((unsafe_flags = lex->get_stmt_unsafe_flags()) != 0)) {
        /*
          3. Error: Cannot execute statement: binlogging of unsafe
             statement is impossible when storage engine is limited to
             statement-logging and BINLOG_FORMAT = MIXED.
        */
        for (int unsafe_type = 0; unsafe_type < LEX::BINLOG_STMT_UNSAFE_COUNT;
             unsafe_type++)
          if (unsafe_flags & (1 << unsafe_type))
            my_error(
                (error = ER_BINLOG_UNSAFE_AND_STMT_ENGINE), MYF(0),
                ER_THD_NONCONST(current_thd,
                                LEX::binlog_stmt_unsafe_errcode[unsafe_type]));
      } else if (is_write &&
                 ((unsafe_flags = lex->get_stmt_unsafe_flags()) != 0)) {
        /*
          7. Warning: Unsafe statement logged as statement due to
             binlog_format = STATEMENT
        */
        binlog_unsafe_warning_flags |= unsafe_flags;
        DBUG_PRINT("info", ("Scheduling warning to be issued by "
                            "binlog_query: '%s'",
                            ER_THD(current_thd, ER_BINLOG_UNSAFE_STATEMENT)));
        DBUG_PRINT("info", ("binlog_unsafe_warning_flags: 0x%x",
                            binlog_unsafe_warning_flags));
      }
      /* log in statement format! */
    }
    /* no statement-only engines */
    else {
      /* binlog_format = STATEMENT */
      if (variables.binlog_format == BINLOG_FORMAT_STMT) {
        if (lex->is_stmt_row_injection()) {
          /*
            6. Error: Cannot execute row injection since
               BINLOG_FORMAT = STATEMENT
          */
          my_error((error = ER_BINLOG_ROW_INJECTION_AND_STMT_MODE), MYF(0));
        } else if ((flags_write_all_set & HA_BINLOG_STMT_CAPABLE) == 0 &&
                   sqlcom_can_generate_row_events(this->lex->sql_command)) {
          /*
            5. Error: Cannot modify table that uses a storage engine
               limited to row-logging when binlog_format = STATEMENT
          */
          my_error((error = ER_BINLOG_STMT_MODE_AND_ROW_ENGINE), MYF(0), "");
        } else if (is_write &&
                   (unsafe_flags = lex->get_stmt_unsafe_flags()) != 0) {
          /*
            7. Warning: Unsafe statement logged as statement due to
               binlog_format = STATEMENT
          */
          binlog_unsafe_warning_flags |= unsafe_flags;
          DBUG_PRINT("info", ("Scheduling warning to be issued by "
                              "binlog_query: '%s'",
                              ER_THD(current_thd, ER_BINLOG_UNSAFE_STATEMENT)));
          DBUG_PRINT("info", ("binlog_unsafe_warning_flags: 0x%x",
                              binlog_unsafe_warning_flags));
        }
        /* log in statement format! */
      }
      /* No statement-only engines and binlog_format != STATEMENT.
         I.e., nothing prevents us from row logging if needed. */
      else {
        if (lex->is_stmt_unsafe() || lex->is_stmt_row_injection() ||
            lex->is_stmt_unsafe_with_mixed_mode() ||
            (flags_write_all_set & HA_BINLOG_STMT_CAPABLE) == 0 ||
            lex->stmt_accessed_table(LEX::STMT_READS_TEMP_TRANS_TABLE) ||
            lex->stmt_accessed_table(LEX::STMT_READS_TEMP_NON_TRANS_TABLE) ||
            is_create_drop_temp_table) {
#ifndef NDEBUG
          int flags = lex->get_stmt_unsafe_flags();
          DBUG_PRINT("info", ("setting row format for unsafe statement"));
          for (int i = 0; i < Query_tables_list::BINLOG_STMT_UNSAFE_COUNT;
               i++) {
            if (flags & (1 << i))
              DBUG_PRINT(
                  "info",
                  ("unsafe reason: %s",
                   ER_THD_NONCONST(
                       current_thd,
                       Query_tables_list::binlog_stmt_unsafe_errcode[i])));
          }
          DBUG_PRINT("info",
                     ("is_row_injection=%d", lex->is_stmt_row_injection()));
          DBUG_PRINT("info", ("stmt_capable=%llu",
                              (flags_write_all_set & HA_BINLOG_STMT_CAPABLE)));
          DBUG_PRINT("info", ("lex->is_stmt_unsafe_with_mixed_mode = %d",
                              lex->is_stmt_unsafe_with_mixed_mode()));
#endif
          /* log in row format! */
          set_current_stmt_binlog_format_row_if_mixed();
        }
      }
    }

    if (non_replicated_tables_count > 0) {
      if ((replicated_tables_count == 0) || !is_write) {
        DBUG_PRINT("info",
                   ("decision: no logging, no replicated table affected"));
        set_binlog_local_stmt_filter();
      } else {
        if (!is_current_stmt_binlog_format_row()) {
          my_error((error = ER_BINLOG_STMT_MODE_AND_NO_REPL_TABLES), MYF(0));
        } else {
          clear_binlog_local_stmt_filter();
        }
      }
    } else {
      clear_binlog_local_stmt_filter();
    }

    if (!error &&
        !is_dml_gtid_compatible(write_to_some_transactional_table,
                                write_to_some_non_transactional_table,
                                write_all_non_transactional_are_tmp_tables))
      error = 1;

    if (error) {
      DBUG_PRINT("info", ("decision: no logging since an error was generated"));
      return -1;
    }

    if (is_write &&
        lex->sql_command != SQLCOM_END /* rows-event applying by slave */) {
      /*
        Master side of DML in the STMT format events parallelization.
        All involving table db:s are stored in a abc-ordered name list.
        In case the number of databases exceeds MAX_DBS_IN_EVENT_MTS maximum
        the list gathering breaks since it won't be sent to the slave.
      */
      for (Table_ref *table = tables; table; table = table->next_global) {
        if (table->is_placeholder()) continue;

        assert(table->table);

        if (table->table->s->is_referenced_by_foreign_key()) {
          /*
             FK-referenced dbs can't be gathered currently. The following
             event will be marked for sequential execution on slave.
          */
          binlog_accessed_db_names = nullptr;
          add_to_binlog_accessed_dbs("");
          break;
        }
        if (!is_current_stmt_binlog_format_row())
          add_to_binlog_accessed_dbs(table->db);
      }
    }
    DBUG_PRINT("info",
               ("decision: logging in %s format",
                is_current_stmt_binlog_format_row() ? "ROW" : "STATEMENT"));

    if (variables.binlog_format == BINLOG_FORMAT_ROW &&
        (lex->sql_command == SQLCOM_UPDATE ||
         lex->sql_command == SQLCOM_UPDATE_MULTI ||
         lex->sql_command == SQLCOM_DELETE ||
         lex->sql_command == SQLCOM_DELETE_MULTI)) {
      String table_names;
      /*
        Generate a warning for UPDATE/DELETE statements that modify a
        BLACKHOLE table, as row events are not logged in row format.
      */
      for (Table_ref *table = tables; table; table = table->next_global) {
        if (table->is_placeholder()) continue;
        if (table->table->file->ht->db_type == DB_TYPE_BLACKHOLE_DB &&
            table->lock_descriptor().type >= TL_WRITE_ALLOW_WRITE) {
          table_names.append(table->table_name);
          table_names.append(",");
        }
      }
      if (!table_names.is_empty()) {
        bool is_update = (lex->sql_command == SQLCOM_UPDATE ||
                          lex->sql_command == SQLCOM_UPDATE_MULTI);
        /*
          Replace the last ',' with '.' for table_names
        */
        table_names.replace(table_names.length() - 1, 1, ".", 1);
        push_warning_printf(
            this, Sql_condition::SL_WARNING, WARN_ON_BLOCKHOLE_IN_RBR,
            ER_THD(this, WARN_ON_BLOCKHOLE_IN_RBR),
            is_update ? "UPDATE" : "DELETE", table_names.c_ptr());
      }
    }
  } else {
    DBUG_PRINT(
        "info",
        ("decision: no logging since "
         "mysql_bin_log.is_open() = %d "
         "and (options & OPTION_BIN_LOG) = 0x%llx "
         "and binlog_format = %lu "
         "and binlog_filter->db_ok(db) = %d",
         mysql_bin_log.is_open(), (variables.option_bits & OPTION_BIN_LOG),
         variables.binlog_format, binlog_filter->db_ok(m_db.str)));

    for (Table_ref *table = tables; table; table = table->next_global) {
      if (!table->is_placeholder() && table->table->no_replicate &&
          gtid_state->warn_or_err_on_modify_gtid_table(this, table))
        break;
    }
  }

#if defined(ENABLED_DEBUG_SYNC)
  if (!is_attachable_ro_transaction_active())
    DEBUG_SYNC(this, "end_decide_logging_format");
#endif

  return 0;
}

/**
  Given that a possible violation of gtid consistency has happened,
  checks if gtid-inconsistencies are forbidden by the current value of
  ENFORCE_GTID_CONSISTENCY and GTID_MODE. If forbidden, generates
  error or warning accordingly.

  @param thd The thread that has issued the GTID-violating statement.

  @param error_code The error code to use, if error or warning is to
  be generated.

  @param log_error_code The error code to use, if error message is to
  be logged.

  @retval false Error was generated.
  @retval true No error was generated (possibly a warning was generated).
*/
static bool handle_gtid_consistency_violation(THD *thd, int error_code,
                                              int log_error_code) {
  DBUG_TRACE;

  enum_gtid_type gtid_next_type = thd->variables.gtid_next.type;
  global_sid_lock->rdlock();
  enum_gtid_consistency_mode gtid_consistency_mode =
      get_gtid_consistency_mode();
  auto gtid_mode = global_gtid_mode.get();

  DBUG_PRINT("info", ("gtid_next.type=%d gtid_mode=%s "
                      "gtid_consistency_mode=%d error=%d query=%s",
                      gtid_next_type, Gtid_mode::to_string(gtid_mode),
                      gtid_consistency_mode, error_code, thd->query().str));

  /*
    GTID violations should generate error if:
    - GTID_MODE=ON or ON_PERMISSIVE and GTID_NEXT='AUTOMATIC' (since the
      transaction is expected to commit using a GTID), or
    - GTID_NEXT='UUID:NUMBER' (since the transaction is expected to
      commit usinga GTID), or
    - ENFORCE_GTID_CONSISTENCY=ON.
  */
  if ((gtid_next_type == AUTOMATIC_GTID &&
       gtid_mode >= Gtid_mode::ON_PERMISSIVE) ||
      gtid_next_type == ASSIGNED_GTID ||
      gtid_consistency_mode == GTID_CONSISTENCY_MODE_ON) {
    global_sid_lock->unlock();
    my_error(error_code, MYF(0));
    return false;
  } else {
    /*
      If we are not generating an error, we must increase the counter
      of GTID-violating transactions.  This will prevent a concurrent
      client from executing a SET GTID_MODE or SET
      ENFORCE_GTID_CONSISTENCY statement that would be incompatible
      with this transaction.

      If the transaction had already been accounted as a gtid violating
      transaction, then don't increment the counters, just issue the
      warning below. This prevents calling
      begin_automatic_gtid_violating_transaction or
      begin_anonymous_gtid_violating_transaction multiple times for the
      same transaction, which would make the counter go out of sync.
    */
    if (!thd->has_gtid_consistency_violation) {
      if (gtid_next_type == AUTOMATIC_GTID)
        gtid_state->begin_automatic_gtid_violating_transaction();
      else {
        assert(gtid_next_type == ANONYMOUS_GTID);
        gtid_state->begin_anonymous_gtid_violating_transaction();
      }

      /*
        If a transaction generates multiple GTID violation conditions,
        it must still only update the counters once.  Hence we use
        this per-thread flag to keep track of whether the thread has a
        consistency or not.  This function must only be called if the
        transaction does not already have a GTID violation.
      */
      thd->has_gtid_consistency_violation = true;
    }

    global_sid_lock->unlock();

    // Generate warning if ENFORCE_GTID_CONSISTENCY = WARN.
    if (gtid_consistency_mode == GTID_CONSISTENCY_MODE_WARN) {
      // Need to print to log so that replication admin knows when users
      // have adjusted their workloads.
      LogErr(WARNING_LEVEL, log_error_code);
      // Need to print to client so that users can adjust their workload.
      push_warning(thd, Sql_condition::SL_WARNING, error_code,
                   ER_THD_NONCONST(thd, error_code));
    }
    return true;
  }
}

bool THD::is_ddl_gtid_compatible() {
  DBUG_TRACE;

  bool is_binlog_open{mysql_bin_log.is_open()};
  bool is_binlog_enabled_for_session{(variables.option_bits & OPTION_BIN_LOG) !=
                                     0};
  DBUG_PRINT("info", ("is_binlog_open:%d is_binlog_enabled_for_session:%d",
                      is_binlog_open, is_binlog_enabled_for_session));
  // If we are not going to log, then no problem, we can execute any
  // statement.
  if (!is_binlog_open || !is_binlog_enabled_for_session) return true;

  bool is_create_table{lex->sql_command == SQLCOM_CREATE_TABLE};
  bool is_create_temporary_table{false};
  bool is_create_table_select{false};
  bool is_create_table_atomic{false};
  if (is_create_table) {
    // Check this conditionally, since create_info and/or query_block
    // may be uninitialized if sql_command!=SQLCOM_CREATE_TABLE.
    is_create_temporary_table =
        (lex->create_info->options & HA_LEX_CREATE_TMP_TABLE);
    if (!is_create_temporary_table)
      is_create_table_select = !lex->query_block->field_list_is_empty();
    is_create_table_atomic =
        get_default_handlerton(this, lex->create_info->db_type)->flags &
        HTON_SUPPORTS_ATOMIC_DDL;
  }

  bool is_drop_table{lex->sql_command == SQLCOM_DROP_TABLE};
  bool is_drop_temporary_table{false};
  if (is_drop_table) is_drop_temporary_table = lex->drop_temporary;

  bool is_in_transaction{in_multi_stmt_transaction_mode()};

  bool is_in_sub_statement{in_sub_stmt != 0};

  bool is_binlog_format_statement{variables.binlog_format ==
                                  BINLOG_FORMAT_STMT};

  DBUG_PRINT("info", ("is_create_table:%d is_create_temporary_table:%d "
                      "is_create_table_select:%d is_create_table_atomic:%d "
                      "is_drop_table:%d is_drop_temporary_table:%d "
                      "is_in_transaction:%d is_in_sub_statement:%d "
                      "is_binlog_format_statement:%d",
                      is_create_table, is_create_temporary_table,
                      is_create_table_select, is_create_table_atomic,
                      is_drop_table, is_drop_temporary_table, is_in_transaction,
                      is_in_sub_statement, is_binlog_format_statement));

  if (is_create_table_select && !is_create_temporary_table &&
      !is_create_table_atomic) {
    /*
      CREATE ... SELECT (without TEMPORARY) for engines not supporting
      atomic DDL is unsafe because if binlog_format=row it will be
      logged as a CREATE TABLE followed by row events, re-executed
      non-atomically as two transactions, and then written to the
      slave's binary log as two separate transactions with the same
      GTID.
    */
    return handle_gtid_consistency_violation(
        this, ER_GTID_UNSAFE_CREATE_SELECT,
        ER_RPL_GTID_UNSAFE_STMT_CREATE_SELECT);
  }

  if ((is_create_temporary_table || is_drop_temporary_table) &&
      is_binlog_format_statement &&
      (is_in_transaction || is_in_sub_statement)) {
    /*
      When @@session.binlog_format=statement,
      [CREATE|DROP] TEMPORARY TABLE is unsafe to execute inside a
      transaction or Procedure, because the [CREATE|DROP] statement on
      the temporary table will be executed and written into binary log
      with a GTID even if the transaction or Procedure is rolled back.
    */
    return handle_gtid_consistency_violation(
        this, ER_CLIENT_GTID_UNSAFE_CREATE_DROP_TEMP_TABLE_IN_TRX_IN_SBR,
        ER_SERVER_GTID_UNSAFE_CREATE_DROP_TEMP_TABLE_IN_TRX_IN_SBR);
  }

  return true;
}

bool THD::is_dml_gtid_compatible(bool some_transactional_table,
                                 bool some_non_transactional_table,
                                 bool non_transactional_tables_are_tmp) {
  DBUG_TRACE;

  // If @@session.sql_log_bin has been manually turned off (only
  // doable by SUPER), then no problem, we can execute any statement.
  if ((variables.option_bits & OPTION_BIN_LOG) == 0 ||
      mysql_bin_log.is_open() == false)
    return true;

  /*
    Single non-transactional updates are allowed when not mixed
    together with transactional statements within a transaction.
    Furthermore, writing to transactional and non-transactional
    engines in a single statement is also disallowed.
    Multi-statement transactions on non-transactional tables are
    split into single-statement transactions when
    GTID_NEXT = "AUTOMATIC".

    Non-transactional updates are allowed when row binlog format is
    used and all non-transactional tables are temporary.

    The debug symbol "allow_gtid_unsafe_non_transactional_updates"
    disables the error.  This is useful because it allows us to run
    old tests that were not written with the restrictions of GTIDs in
    mind.
  */
  DBUG_PRINT("info", ("some_non_transactional_table=%d "
                      "some_transactional_table=%d "
                      "trans_has_updated_trans_table=%d "
                      "non_transactional_tables_are_tmp=%d "
                      "is_current_stmt_binlog_format_row=%d",
                      some_non_transactional_table, some_transactional_table,
                      trans_has_updated_trans_table(this),
                      non_transactional_tables_are_tmp,
                      is_current_stmt_binlog_format_row()));
  if (some_non_transactional_table &&
      (some_transactional_table || trans_has_updated_trans_table(this)) &&
      !(non_transactional_tables_are_tmp &&
        is_current_stmt_binlog_format_row()) &&
      !DBUG_EVALUATE_IF("allow_gtid_unsafe_non_transactional_updates", 1, 0)) {
    return handle_gtid_consistency_violation(
        this, ER_GTID_UNSAFE_NON_TRANSACTIONAL_TABLE,
        ER_RPL_GTID_UNSAFE_STMT_ON_NON_TRANS_TABLE);
  }

  return true;
}

/*
  Implementation of interface to write rows to the binary log through the
  thread.  The thread is responsible for writing the rows it has
  inserted/updated/deleted.
*/

/*
  Template member function for ensuring that there is an rows log
  event of the appropriate type before proceeding.

  PRE CONDITION:
    - Events of type 'RowEventT' have the type code 'type_code'.

  POST CONDITION:
    If a non-NULL pointer is returned, the pending event for thread 'thd' will
    be an event of type 'RowEventT' (which have the type code 'type_code')
    will either empty or have enough space to hold 'needed' bytes.  In
    addition, the columns bitmap will be correct for the row, meaning that
    the pending event will be flushed if the columns in the event differ from
    the columns suppled to the function.

  RETURNS
    If no error, a non-NULL pending event (either one which already existed or
    the newly created one).
    If error, NULL.
 */

template <class RowsEventT>
Rows_log_event *THD::binlog_prepare_pending_rows_event(
    TABLE *table, uint32 serv_id, size_t needed, bool is_transactional,
    const unsigned char *extra_row_info, uint32 source_part_id) {
  DBUG_TRACE;

  DBUG_EXECUTE_IF("simulate_null_pending_rows_event", { return nullptr; });

  /* Fetch the type code for the RowsEventT template parameter */
  int const general_type_code = RowsEventT::TYPE_CODE;

  partition_info *part_info = table->part_info;
  auto part_id = get_rpl_part_id(part_info);

  Rows_log_event *pending = binlog_get_pending_rows_event(is_transactional);

  if (unlikely(pending && !pending->is_valid())) return nullptr;

  /*
    Check if the current event is non-NULL and a write-rows
    event. Also check if the table provided is mapped: if it is not,
    then we have switched to writing to a new table.
    If there is no pending event, we need to create one. If there is a pending
    event, but it's not about the same table id, or not of the same type
    (between Write, Update and Delete), or not the same affected columns, or
    going to be too big, flush this event to disk and create a new pending
    event.

    We do not need to check that the pending event and the new event
    have the same setting for partial json updates, because
    partialness of json can only be changed outside transactions.
  */
  if (!pending || pending->server_id != serv_id ||
      pending->get_table_id() != table->s->table_map_id ||
      pending->get_general_type_code() != general_type_code ||
      pending->get_data_size() + needed > binlog_row_event_max_size ||
      pending->read_write_bitmaps_cmp(table) == false ||
      !(pending->m_extra_row_info.compare_extra_row_info(
          extra_row_info, part_id, source_part_id))) {
    /* Create a new RowsEventT... */
    Rows_log_event *const ev = new RowsEventT(
        this, table, table->s->table_map_id, is_transactional, extra_row_info);
    if (unlikely(!ev)) return nullptr;
    ev->server_id = serv_id;  // I don't like this, it's too easy to forget.
    /*
      flush the pending event and replace it with the newly created
      event...
    */
    if (unlikely(mysql_bin_log.flush_and_set_pending_rows_event(
            this, ev, is_transactional))) {
      delete ev;
      return nullptr;
    }

    return ev; /* This is the new pending event */
  }
  return pending; /* This is the current pending event */
}

/* Declare in unnamed namespace. */
namespace {

/**
   Class to handle temporary allocation of memory for row data.

   The responsibilities of the class is to provide memory for
   packing one or two rows of packed data (depending on what
   constructor is called).

   In order to make the allocation more efficient for rows without blobs,
   a pointer to the allocated memory is stored in the table structure
   for such rows.  If memory for a table containing a blob field
   is requested, only memory for that is allocated, and subsequently
   released when the object is destroyed.

 */
class Row_data_memory {
 public:
  /**
    Build an object to keep track of a block-local piece of memory
    for storing a row of data.

    @param table
    Table where the pre-allocated memory is stored.

    @param data
    Pointer to the table record.
   */
  Row_data_memory(TABLE *table, const uchar *data) : m_memory(nullptr) {
#ifndef NDEBUG
    m_alloc_checked = false;
#endif
    allocate_memory(table, max_row_length(table, data));
    m_ptr[0] = has_memory() ? m_memory : nullptr;
    m_ptr[1] = nullptr;
  }

  Row_data_memory(TABLE *table, const uchar *data1, const uchar *data2,
                  ulonglong value_options = 0)
      : m_memory(nullptr) {
#ifndef NDEBUG
    m_alloc_checked = false;
#endif
    size_t len1 = max_row_length(table, data1);
    size_t len2 = max_row_length(table, data2, value_options);
    allocate_memory(table, len1 + len2);
    m_ptr[0] = has_memory() ? m_memory : nullptr;
    m_ptr[1] = has_memory() ? m_memory + len1 : nullptr;
  }

  ~Row_data_memory() {
    if (m_memory != nullptr && m_release_memory_on_destruction)
      my_free(m_memory);
  }

  /**
     Is there memory allocated?

     @retval true There is memory allocated
     @retval false Memory allocation failed
   */
  bool has_memory() const {
#ifndef NDEBUG
    m_alloc_checked = true;
#endif
    return m_memory != nullptr;
  }

  uchar *slot(uint s) {
    assert(s < sizeof(m_ptr) / sizeof(*m_ptr));
    assert(m_ptr[s] != nullptr);
    assert(m_alloc_checked == true);
    return m_ptr[s];
  }

 private:
  /**
    Compute an upper bound on the amount of memory needed.

    This may return an over-approximation.

    @param table The table
    @param data The server's row record.
    @param value_options The value of @@global.binlog_row_value_options
  */
  size_t max_row_length(TABLE *table, const uchar *data,
                        ulonglong value_options = 0) {
    TABLE_SHARE *table_s = table->s;
    cs::util::ReplicatedColumnsView fields{table};
    fields.add_filter(
        cs::util::ColumnFilterFactory::ColumnFilterType::outbound_func_index);
    /*
      The server stores rows using "records".  A record is a sequence of bytes
      which contains values or pointers to values for all fields (columns).  The
      server uses table_s->reclength bytes for a row record.

      The layout of a record is roughly:

      - N+1+B bits, packed into CEIL((N+1+B)/8) bytes, where N is the number of
        nullable columns in the table, and B is the sum of the number of bits of
        all BIT columns.

      - A sequence of serialized fields, each corresponding to a non-BIT,
        non-NULL column in the table.

        For variable-length columns, the first component of the serialized field
        is a length, stored using 1, 2, 3, or 4 bytes depending on the maximum
        length for the data type.

        For most data types, the next component of the serialized field is the
        actual data.  But for for VARCHAR, VARBINARY, TEXT, BLOB, and JSON, the
        next component of the serialized field is a serialized pointer,
        i.e. sizeof(pointer) bytes, which point to another memory area where the
        actual data is stored.

      The layout of a row image in the binary log is roughly:

      - If this is an after-image and partial JSON is enabled, 1 byte containing
        value_options.  If the PARTIAL_JSON bit of value_options is set, this is
        followed by P bits (the "partial_bits"), packed into CEIL(P) bytes,
        where P is the number of JSON columns in the table.

      - M bits (the "null_bits"), packed into CEIL(M) bytes, where M is the
        number of columns in the image.

      - A sequence of serialized fields, each corresponding to a non-NULL column
        in the row image.

        For variable-length columns, the first component of the serialized field
        is a length, stored using 1, 2, 3, or 4 bytes depending on the maximum
        length for the data type.

        For most data types, the next component of the serialized field is the
        actual field data.  But for JSON fields where the corresponding bit of
        the partial_bits is 1, this is a sequence of diffs instead.

      Now we try to use table_s->reclength to estimate how much memory to
      allocate for a row image in the binlog.  Due to the differences this will
      only be an upper bound.  Notice the differences:

      - The binlog may only include a subset of the fields (the row image),
        whereas reclength contains space for all fields.

      - BIT columns are not packed together with NULL bits in the binlog, so up
        to 1 more byte per BIT column may be needed.

      - The binlog has a null bit even for non-nullable fields, whereas the
        reclength only contains space nullable fields, so the binlog may need up
        to CEIL(table_s->fields/8) more bytes.

      - The binlog only has a null bit for fields in the image, whereas the
        reclength contains space for all fields.

      - The binlog contains the full blob whereas the record only contains
        sizeof(pointer) bytes.

      - The binlog contains value_options and partial_bits.  So this may use up
        to 1+CEIL(table_s->fields/8) more bytes.

      - The binlog may contain partial JSON.  This is guaranteed to be smaller
        than the size of the full value.

      - There may exist columns that, due to their nature, are not replicated,
        for instance, hidden generated columns used for functional indexes.

      For those data types that are not stored using a pointer, the size of the
      field in the binary log is at most 2 bytes more than what the field
      contributes to in table_s->reclength, because those data types use at most
      1 byte for the length and waste less than a byte on extra padding and
      extra bits in null_bits or BIT columns.

      For those data types that are stored using a pointer, the size of the
      field in the binary log is at most 2 bytes more than what the field
      contributes to in table_s->reclength, plus the size of the data.  The size
      of the pointer is at least 4 on all supported platforms, so it is bigger
      than what is used by partial_bits, value_format, or any waste due to extra
      padding and extra bits in null_bits.
    */
    size_t length = table_s->reclength + 2 * (fields.filtered_size());

    for (uint i = 0; i < table_s->blob_fields; i++) {
      if (fields.is_excluded(table_s->blob_field[i])) continue;

      Field *field = table->field[table_s->blob_field[i]];
      Field_blob *field_blob = down_cast<Field_blob *>(field);

      if (field_blob->type() == MYSQL_TYPE_JSON &&
          (value_options & PARTIAL_JSON_UPDATES) != 0) {
        Field_json *field_json = down_cast<Field_json *>(field_blob);
        length += field_json->get_diff_vector_and_length(value_options);
      } else
        length +=
            field_blob->get_length(data + field_blob->offset(table->record[0]));
    }
    return length;
  }

  void allocate_memory(TABLE *const table, const size_t total_length) {
    if (table->s->blob_fields == 0) {
      /*
        The maximum length of a packed record is less than this
        length. We use this value instead of the supplied length
        when allocating memory for records, since we don't know how
        the memory will be used in future allocations.

        Since table->s->reclength is for unpacked records, we have
        to add two bytes for each field, which can potentially be
        added to hold the length of a packed field.
      */
      size_t const maxlen = table->s->reclength + 2 * table->s->fields;

      /*
        Allocate memory for two records if memory hasn't been
        allocated. We allocate memory for two records so that it can
        be used when processing update rows as well.
      */
      if (table->write_row_record == nullptr)
        table->write_row_record = (uchar *)table->mem_root.Alloc(2 * maxlen);
      m_memory = table->write_row_record;
      m_release_memory_on_destruction = false;
    } else {
      m_memory = (uchar *)my_malloc(key_memory_Row_data_memory_memory,
                                    total_length, MYF(MY_WME));
      m_release_memory_on_destruction = true;
    }
  }

#ifndef NDEBUG
  mutable bool m_alloc_checked;
#endif
  bool m_release_memory_on_destruction;
  uchar *m_memory;
  uchar *m_ptr[2];
};

}  // namespace

int THD::binlog_write_row(TABLE *table, bool is_trans, uchar const *record,
                          const unsigned char *extra_row_info) {
  assert(is_current_stmt_binlog_format_row() && mysql_bin_log.is_open());

  /*
    Pack records into format for transfer. We are allocating more
    memory than needed, but that doesn't matter.
  */
  Row_data_memory memory(table, record);
  if (!memory.has_memory()) return HA_ERR_OUT_OF_MEM;

  uchar *row_data = memory.slot(0);

  size_t const len = pack_row(table, table->write_set, row_data, record,
                              enum_row_image_type::WRITE_AI);

  Rows_log_event *const ev =
      binlog_prepare_pending_rows_event<Write_rows_log_event>(
          table, server_id, len, is_trans, extra_row_info);

  if (unlikely(ev == nullptr)) return HA_ERR_OUT_OF_MEM;

  return ev->add_row_data(row_data, len);
}

int THD::binlog_update_row(TABLE *table, bool is_trans,
                           const uchar *before_record,
                           const uchar *after_record,
                           const unsigned char *extra_row_info) {
  assert(is_current_stmt_binlog_format_row() && mysql_bin_log.is_open());
  int error = 0;

  /**
    Save a reference to the original read and write set bitmaps.
    We will need this to restore the bitmaps at the end.
   */
  MY_BITMAP *old_read_set = table->read_set;
  MY_BITMAP *old_write_set = table->write_set;

  /**
     This will remove spurious fields required during execution but
     not needed for binlogging. This is done according to the:
     binlog-row-image option.
   */
  binlog_prepare_row_images(this, table);

  Row_data_memory row_data(table, before_record, after_record,
                           variables.binlog_row_value_options);
  if (!row_data.has_memory()) return HA_ERR_OUT_OF_MEM;

  uchar *before_row = row_data.slot(0);
  uchar *after_row = row_data.slot(1);

  size_t const before_size =
      pack_row(table, table->read_set, before_row, before_record,
               enum_row_image_type::UPDATE_BI);
  size_t const after_size = pack_row(
      table, table->write_set, after_row, after_record,
      enum_row_image_type::UPDATE_AI, variables.binlog_row_value_options);

  DBUG_DUMP("before_record", before_record, table->s->reclength);
  DBUG_DUMP("after_record", after_record, table->s->reclength);
  DBUG_DUMP("before_row", before_row, before_size);
  DBUG_DUMP("after_row", after_row, after_size);

  partition_info *part_info = table->part_info;
  uint32 source_part_id = binary_log::Rows_event::Extra_row_info::UNDEFINED;
  if (part_info) {
    uint32 new_part_id = binary_log::Rows_event::Extra_row_info::UNDEFINED;
    longlong func_value = 0;
    get_parts_for_update(before_record, after_record, table->record[0],
                         part_info, &source_part_id, &new_part_id, &func_value);
  }

  Rows_log_event *const ev =
      binlog_prepare_pending_rows_event<Update_rows_log_event>(
          table, server_id, before_size + after_size, is_trans, extra_row_info,
          source_part_id);

  if (unlikely(ev == nullptr)) return HA_ERR_OUT_OF_MEM;

  if (part_info) {
    ev->m_extra_row_info.set_source_partition_id(source_part_id);
  }

  error = ev->add_row_data(before_row, before_size) ||
          ev->add_row_data(after_row, after_size);

  /* restore read/write set for the rest of execution */
  table->column_bitmaps_set_no_signal(old_read_set, old_write_set);

  bitmap_clear_all(&table->tmp_set);

  return error;
}

int THD::binlog_delete_row(TABLE *table, bool is_trans, uchar const *record,
                           const unsigned char *extra_row_info) {
  assert(is_current_stmt_binlog_format_row() && mysql_bin_log.is_open());
  int error = 0;

  /**
    Save a reference to the original read and write set bitmaps.
    We will need this to restore the bitmaps at the end.
   */
  MY_BITMAP *old_read_set = table->read_set;
  MY_BITMAP *old_write_set = table->write_set;

  /**
     This will remove spurious fields required during execution but
     not needed for binlogging. This is done according to the:
     binlog-row-image option.
   */
  binlog_prepare_row_images(this, table);

  /*
     Pack records into format for transfer. We are allocating more
     memory than needed, but that doesn't matter.
  */
  Row_data_memory memory(table, record);
  if (unlikely(!memory.has_memory())) return HA_ERR_OUT_OF_MEM;

  uchar *row_data = memory.slot(0);

  DBUG_DUMP("table->read_set", (uchar *)table->read_set->bitmap,
            (table->s->fields + 7) / 8);
  size_t const len = pack_row(table, table->read_set, row_data, record,
                              enum_row_image_type::DELETE_BI);

  Rows_log_event *const ev =
      binlog_prepare_pending_rows_event<Delete_rows_log_event>(
          table, server_id, len, is_trans, extra_row_info);

  if (unlikely(ev == nullptr)) return HA_ERR_OUT_OF_MEM;

  error = ev->add_row_data(row_data, len);

  /* restore read/write set for the rest of execution */
  table->column_bitmaps_set_no_signal(old_read_set, old_write_set);

  bitmap_clear_all(&table->tmp_set);
  return error;
}

void binlog_prepare_row_images(const THD *thd, TABLE *table) {
  DBUG_TRACE;
  /**
    Remove from read_set spurious columns. The write_set has been
    handled before in table->mark_columns_needed_for_update.
   */

  DBUG_PRINT_BITSET("debug", "table->read_set (before preparing): %s",
                    table->read_set);

  /**
    if there is a primary key in the table (ie, user declared PK or a
    non-null unique index) and we dont want to ship the entire image,
    and the handler involved supports this.
   */
  if (table->s->primary_key < MAX_KEY &&
      (thd->variables.binlog_row_image < BINLOG_ROW_IMAGE_FULL) &&
      !ha_check_storage_engine_flag(table->s->db_type(),
                                    HTON_NO_BINLOG_ROW_OPT)) {
    /**
      Just to be sure that tmp_set is currently not in use as
      the read_set already.
    */
    assert(table->read_set != &table->tmp_set);
    // Verify it's not used
    assert(bitmap_is_clear_all(&table->tmp_set));

    switch (thd->variables.binlog_row_image) {
      case BINLOG_ROW_IMAGE_MINIMAL:
        /* MINIMAL: Mark only PK */
        table->mark_columns_used_by_index_no_reset(table->s->primary_key,
                                                   &table->tmp_set);
        break;
      case BINLOG_ROW_IMAGE_NOBLOB:
        /**
          NOBLOB: Remove unnecessary BLOB fields from read_set
                  (the ones that are not part of PK).
         */
        bitmap_union(&table->tmp_set, table->read_set);
        for (Field **ptr = table->field; *ptr; ptr++) {
          Field *field = (*ptr);
          if ((field->type() == MYSQL_TYPE_BLOB) &&
              !field->is_flag_set(PRI_KEY_FLAG))
            bitmap_clear_bit(&table->tmp_set, field->field_index());
        }
        break;
      default:
        assert(0);  // impossible.
    }

    /* set the temporary read_set */
    table->column_bitmaps_set_no_signal(&table->tmp_set, table->write_set);
  }

  DBUG_PRINT_BITSET("debug", "table->read_set (after preparing): %s",
                    table->read_set);
}

int THD::binlog_flush_pending_rows_event(bool stmt_end, bool is_transactional) {
  DBUG_TRACE;
  /*
    We shall flush the pending event even if we are not in row-based
    mode: it might be the case that we left row-based mode before
    flushing anything (e.g., if we have explicitly locked tables).
   */
  if (!mysql_bin_log.is_open()) return 0;

  /*
    Mark the event as the last event of a statement if the stmt_end
    flag is set.
  */
  int error = 0;
  if (Rows_log_event *pending =
          binlog_get_pending_rows_event(is_transactional)) {
    if (stmt_end) {
      pending->set_flags(Rows_log_event::STMT_END_F);
      binlog_table_maps = 0;
    }

    error = mysql_bin_log.flush_and_set_pending_rows_event(this, nullptr,
                                                           is_transactional);
  }

  return error;
}

#if !defined(NDEBUG)
static const char *show_query_type(THD::enum_binlog_query_type qtype) {
  switch (qtype) {
    case THD::ROW_QUERY_TYPE:
      return "ROW";
    case THD::STMT_QUERY_TYPE:
      return "STMT";
    case THD::QUERY_TYPE_COUNT:
    default:
      assert(0 <= qtype && qtype < THD::QUERY_TYPE_COUNT);
  }
  static char buf[64];
  sprintf(buf, "UNKNOWN#%d", qtype);
  return buf;
}
#endif

/**
  Auxiliary function to reset the limit unsafety warning suppression.
*/
static void reset_binlog_unsafe_suppression() {
  DBUG_TRACE;
  unsafe_warning_suppression_is_activated = false;
  limit_unsafe_warning_count = 0;
  limit_unsafe_suppression_start_time = my_getsystime() / 10000000;
}

/**
  Auxiliary function to print warning in the error log.
*/
static void print_unsafe_warning_to_log(int unsafe_type, char *buf,
                                        const char *query) {
  DBUG_TRACE;
  sprintf(buf, ER_DEFAULT(ER_BINLOG_UNSAFE_STATEMENT),
          ER_DEFAULT_NONCONST(LEX::binlog_stmt_unsafe_errcode[unsafe_type]));
  LogErr(WARNING_LEVEL, ER_BINLOG_UNSAFE_MESSAGE_AND_STATEMENT, buf, query);
}

/**
  Auxiliary function to check if the warning for limit unsafety should be
  thrown or suppressed. Details of the implementation can be found in the
  comments inline.

  @param buf         Buffer to hold the warning message text
  @param unsafe_type The type of unsafety.
  @param query       The actual query statement.

  TODO: Remove this function and implement a general service for all warnings
  that would prevent flooding the error log. => switch to log_throttle class?
*/
static void do_unsafe_limit_checkout(char *buf, int unsafe_type,
                                     const char *query) {
  ulonglong now;
  DBUG_TRACE;
  assert(unsafe_type == LEX::BINLOG_STMT_UNSAFE_LIMIT);
  limit_unsafe_warning_count++;
  /*
    INITIALIZING:
    If this is the first time this function is called with log warning
    enabled, the monitoring the unsafe warnings should start.
  */
  if (limit_unsafe_suppression_start_time == 0) {
    limit_unsafe_suppression_start_time = my_getsystime() / 10000000;
    print_unsafe_warning_to_log(unsafe_type, buf, query);
  } else {
    if (!unsafe_warning_suppression_is_activated)
      print_unsafe_warning_to_log(unsafe_type, buf, query);

    if (limit_unsafe_warning_count >=
        LIMIT_UNSAFE_WARNING_ACTIVATION_THRESHOLD_COUNT) {
      now = my_getsystime() / 10000000;
      if (!unsafe_warning_suppression_is_activated) {
        /*
          ACTIVATION:
          We got LIMIT_UNSAFE_WARNING_ACTIVATION_THRESHOLD_COUNT warnings in
          less than LIMIT_UNSAFE_WARNING_ACTIVATION_TIMEOUT we activate the
          suppression.
        */
        if ((now - limit_unsafe_suppression_start_time) <=
            LIMIT_UNSAFE_WARNING_ACTIVATION_TIMEOUT) {
          unsafe_warning_suppression_is_activated = true;
          DBUG_PRINT("info", ("A warning flood has been detected and the "
                              "limit unsafety warning suppression has been "
                              "activated."));
        } else {
          /*
           there is no flooding till now, therefore we restart the monitoring
          */
          limit_unsafe_suppression_start_time = my_getsystime() / 10000000;
          limit_unsafe_warning_count = 0;
        }
      } else {
        /*
          Print the suppression note and the unsafe warning.
        */
        LogErr(INFORMATION_LEVEL, ER_BINLOG_WARNING_SUPPRESSED,
               limit_unsafe_warning_count,
               (int)(now - limit_unsafe_suppression_start_time));
        print_unsafe_warning_to_log(unsafe_type, buf, query);
        /*
          DEACTIVATION: We got LIMIT_UNSAFE_WARNING_ACTIVATION_THRESHOLD_COUNT
          warnings in more than  LIMIT_UNSAFE_WARNING_ACTIVATION_TIMEOUT, the
          suppression should be deactivated.
        */
        if ((now - limit_unsafe_suppression_start_time) >
            LIMIT_UNSAFE_WARNING_ACTIVATION_TIMEOUT) {
          reset_binlog_unsafe_suppression();
          DBUG_PRINT("info", ("The limit unsafety warning supression has "
                              "been deactivated"));
        }
      }
      limit_unsafe_warning_count = 0;
    }
  }
}

/**
  Auxiliary method used by @c binlog_query() to raise warnings.

  The type of warning and the type of unsafeness is stored in
  THD::binlog_unsafe_warning_flags.
*/
void THD::issue_unsafe_warnings() {
  char buf[MYSQL_ERRMSG_SIZE * 2];
  DBUG_TRACE;
  /*
    Ensure that binlog_unsafe_warning_flags is big enough to hold all
    bits.  This is actually a constant expression.
  */
  assert(LEX::BINLOG_STMT_UNSAFE_COUNT <=
         sizeof(binlog_unsafe_warning_flags) * CHAR_BIT);

  uint32 unsafe_type_flags = binlog_unsafe_warning_flags;

  /*
    For each unsafe_type, check if the statement is unsafe in this way
    and issue a warning.
  */
  for (int unsafe_type = 0; unsafe_type < LEX::BINLOG_STMT_UNSAFE_COUNT;
       unsafe_type++) {
    if ((unsafe_type_flags & (1 << unsafe_type)) != 0) {
      push_warning_printf(
          this, Sql_condition::SL_NOTE, ER_BINLOG_UNSAFE_STATEMENT,
          ER_THD(this, ER_BINLOG_UNSAFE_STATEMENT),
          ER_THD_NONCONST(this, LEX::binlog_stmt_unsafe_errcode[unsafe_type]));
      if (log_error_verbosity > 1 && opt_log_unsafe_statements) {
        if (unsafe_type == LEX::BINLOG_STMT_UNSAFE_LIMIT)
          do_unsafe_limit_checkout(buf, unsafe_type, query().str);
        else  // cases other than LIMIT unsafety
          print_unsafe_warning_to_log(unsafe_type, buf, query().str);
      }
    }
  }
}

/**
  Log the current query.

  The query will be logged in either row format or statement format
  depending on the value of @c current_stmt_binlog_format_row field and
  the value of the @c qtype parameter.

  This function must be called:

  - After the all calls to ha_*_row() functions have been issued.

  - After any writes to system tables. Rationale: if system tables
    were written after a call to this function, and the master crashes
    after the call to this function and before writing the system
    tables, then the master and slave get out of sync.

  - Before tables are unlocked and closed.

  @see decide_logging_format

  @retval 0 Success

  @retval nonzero If there is a failure when writing the query (e.g.,
  write failure), then the error code is returned.
*/
int THD::binlog_query(THD::enum_binlog_query_type qtype, const char *query_arg,
                      size_t query_len, bool is_trans, bool direct,
                      bool suppress_use, int errcode) {
  DBUG_TRACE;
  DBUG_PRINT("enter",
             ("qtype: %s  query: '%s'", show_query_type(qtype), query_arg));
  assert(query_arg && mysql_bin_log.is_open());

  if (get_binlog_local_stmt_filter() == BINLOG_FILTER_SET) {
    /*
      The current statement is to be ignored, and not written to
      the binlog. Do not call issue_unsafe_warnings().
    */
    return 0;
  }

  /*
    If we are not in prelocked mode, mysql_unlock_tables() will be
    called after this binlog_query(), so we have to flush the pending
    rows event with the STMT_END_F set to unlock all tables at the
    slave side as well.

    If we are in prelocked mode, the flushing will be done inside the
    top-most close_thread_tables().
  */
  if (this->locked_tables_mode <= LTM_LOCK_TABLES)
    if (int error = binlog_flush_pending_rows_event(true, is_trans))
      return error;

  /*
    Warnings for unsafe statements logged in statement format are
    printed in three places instead of in decide_logging_format().
    This is because the warnings should be printed only if the statement
    is actually logged. When executing decide_logging_format(), we cannot
    know for sure if the statement will be logged:

    1 - sp_head::execute_procedure which prints out warnings for calls to
    stored procedures.

    2 - sp_head::execute_function which prints out warnings for calls
    involving functions.

    3 - THD::binlog_query (here) which prints warning for top level
    statements not covered by the two cases above: i.e., if not inside a
    procedure and a function.

    Besides, we should not try to print these warnings if it is not
    possible to write statements to the binary log as it happens when
    the execution is inside a function, or generally speaking, when
    the variables.option_bits & OPTION_BIN_LOG is false.
  */
  if ((variables.option_bits & OPTION_BIN_LOG) && sp_runtime_ctx == nullptr &&
      !binlog_evt_union.do_union)
    issue_unsafe_warnings();

  switch (qtype) {
      /*
        ROW_QUERY_TYPE means that the statement may be logged either in
        row format or in statement format.  If
        current_stmt_binlog_format is row, it means that the
        statement has already been logged in row format and hence shall
        not be logged again.
      */
    case THD::ROW_QUERY_TYPE:
      DBUG_PRINT("debug", ("is_current_stmt_binlog_format_row: %d",
                           is_current_stmt_binlog_format_row()));
      if (is_current_stmt_binlog_format_row()) return 0;
      [[fallthrough]];

      /*
        STMT_QUERY_TYPE means that the query must be logged in statement
        format; it cannot be logged in row format.  This is typically
        used by DDL statements.  It is an error to use this query type
        if current_stmt_binlog_format_row is row.

        @todo Currently there are places that call this method with
        STMT_QUERY_TYPE and current_stmt_binlog_format is row.  Fix those
        places and add assert to ensure correct behavior. /Sven
      */
    case THD::STMT_QUERY_TYPE:
      /*
        The MYSQL_BIN_LOG::write() function will set the STMT_END_F flag and
        flush the pending rows event if necessary.
      */
      {
        Query_log_event qinfo(this, query_arg, query_len, is_trans, direct,
                              suppress_use, errcode);
        /*
          Binlog table maps will be irrelevant after a Query_log_event
          (they are just removed on the slave side) so after the query
          log event is written to the binary log, we pretend that no
          table maps were written.
         */
        int error = mysql_bin_log.write_event(&qinfo);
        binlog_table_maps = 0;
        return error;
      }
      break;

    case THD::QUERY_TYPE_COUNT:
    default:
      assert(0 <= qtype && qtype < QUERY_TYPE_COUNT);
  }
  return 0;
}

namespace {
void finish_transaction_in_engines(THD *thd, bool all, bool run_after_commit) {
  if (thd->get_transaction()->m_flags.commit_low) {
    if (trx_coordinator::commit_in_engines(thd, all, run_after_commit))
      thd->commit_error = THD::CE_COMMIT_ERROR;
  } else if (is_xa_rollback(thd)) {
    if (trx_coordinator::rollback_in_engines(thd, all))
      thd->commit_error = THD::CE_COMMIT_ERROR;
  }
}
}  // namespace

struct st_mysql_storage_engine binlog_storage_engine = {
    MYSQL_HANDLERTON_INTERFACE_VERSION};

/** @} */

mysql_declare_plugin(binlog){
    MYSQL_STORAGE_ENGINE_PLUGIN,
    &binlog_storage_engine,
    "binlog",
    PLUGIN_AUTHOR_ORACLE,
    "This is a pseudo storage engine to represent the binlog in a transaction",
    PLUGIN_LICENSE_GPL,
    binlog_init,   /* Plugin Init */
    nullptr,       /* Plugin Check uninstall */
    binlog_deinit, /* Plugin Deinit */
    0x0100 /* 1.0 */,
    nullptr, /* status variables                */
    nullptr, /* system variables                */
    nullptr, /* config options                  */
    0,
} mysql_declare_plugin_end;<|MERGE_RESOLUTION|>--- conflicted
+++ resolved
@@ -56,15 +56,10 @@
 #include <string>
 
 #include "dur_prop.h"
-<<<<<<< HEAD
-#include "libbinlogevents/include/compression/compressor.h"
-#include "libbinlogevents/include/compression/iterator.h"
-=======
 #include "include/mysqld_errmsg.h"  // ER_OUT_OF_RESOURCES_MSG
 #include "libbinlogevents/include/buffer/grow_calculator.h"
 #include "libbinlogevents/include/compression/compressor.h"
 #include "libbinlogevents/include/compression/payload_event_buffer_istream.h"
->>>>>>> 057f5c95
 #include "libbinlogevents/include/control_events.h"
 #include "libbinlogevents/include/debug_vars.h"
 #include "libbinlogevents/include/rows_event.h"
@@ -7964,19 +7959,11 @@
   }
 
   char log_name[FN_REFLEN];
-<<<<<<< HEAD
 
   do {
     strmake(log_name, log_info.log_file_name, sizeof(log_name) - 1);
   } while (!(error = find_next_log(&log_info, true /*need_lock_index=true*/)));
 
-=======
-
-  do {
-    strmake(log_name, log_info.log_file_name, sizeof(log_name) - 1);
-  } while (!(error = find_next_log(&log_info, true /*need_lock_index=true*/)));
-
->>>>>>> 057f5c95
   if (error != LOG_INFO_EOF) {
     LogErr(ERROR_LEVEL, ER_BINLOG_CANT_FIND_LOG_IN_INDEX, error);
     return error;
