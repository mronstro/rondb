--- conflicted
+++ resolved
@@ -4792,9 +4792,9 @@
   int error = 0;
   File fd = -1;
   DBUG_ENTER("MYSQL_BIN_LOG::move_crash_safe_index_file_to_index_file");
-  int failure_trials= MYSQL_BIN_LOG::MAX_RETRIES_FOR_DELETE_RENAME_FAILURE;
-  bool file_rename_status= false, file_delete_status= false;
-  THD *thd= current_thd;
+  int failure_trials = MYSQL_BIN_LOG::MAX_RETRIES_FOR_DELETE_RENAME_FAILURE;
+  bool file_rename_status = false, file_delete_status = false;
+  THD *thd = current_thd;
 
   if (need_lock_index)
     mysql_mutex_lock(&LOCK_index);
@@ -4816,57 +4816,40 @@
 
       goto recoverable_err;
     }
-<<<<<<< HEAD
-    if (DBUG_EVALUATE_IF("force_index_file_delete_failure", 1, 0) ||
-        mysql_file_delete(key_file_binlog_index, index_file_name,
-                          MYF(MY_WME))) {
-      error = -1;
-      LogErr(ERROR_LEVEL,
-             ER_BINLOG_FAILED_TO_DELETE_INDEX_FILE_WHILE_REBUILDING,
-             index_file_name);
-=======
 
     /*
       Sometimes an outsider can lock index files for temporary viewing
       purpose. For eg: MEB locks binlog.index/relaylog.index to view
       the content of the file. During that small period of time, deletion
       of the file is not possible on some platforms(Eg: Windows)
-      Server should retry the delete operation for few times instead of panicking
-      immediately.
+      Server should retry the delete operation for few times instead of
+      panicking immediately.
     */
-    while ((file_delete_status == false) && (failure_trials > 0))
-    {
+    while ((file_delete_status == false) && (failure_trials > 0)) {
       if (DBUG_EVALUATE_IF("force_index_file_delete_failure", 1, 0)) break;
 
-      DBUG_EXECUTE_IF("simulate_index_file_delete_failure",
-                  {
-                    /* This simulation causes the delete to fail */
-                    static char first_char= index_file_name[0];
-                    index_file_name[0]= 0;
-                    sql_print_information("Retrying delete");
-                    if (failure_trials == 1)
-                      index_file_name[0]= first_char;
-                  };);
+      DBUG_EXECUTE_IF("simulate_index_file_delete_failure", {
+        /* This simulation causes the delete to fail */
+        static char first_char = index_file_name[0];
+        index_file_name[0] = 0;
+        sql_print_information("Retrying delete");
+        if (failure_trials == 1) index_file_name[0] = first_char;
+      };);
       file_delete_status = !(mysql_file_delete(key_file_binlog_index,
                                                index_file_name, MYF(MY_WME)));
       --failure_trials;
-      if (!file_delete_status)
-      {
+      if (!file_delete_status) {
         my_sleep(1000);
         /* Clear the error before retrying. */
-        if (failure_trials > 0)
-          thd->clear_error();
+        if (failure_trials > 0) thd->clear_error();
       }
     }
 
-    if (!file_delete_status)
-    {
-      error= -1;
-      sql_print_error("While rebuilding index file %s: "
-                      "Failed to delete the existing index file. It could be "
-                      "that file is being used by some other process.",
-                      index_file_name);
->>>>>>> e76d5138
+    if (!file_delete_status) {
+      error = -1;
+      LogErr(ERROR_LEVEL,
+             ER_BINLOG_FAILED_TO_DELETE_INDEX_FILE_WHILE_REBUILDING,
+             index_file_name);
       /*
         Delete Crash safe file index file here and recover the binlog.index
         state(index_file io_cache) from old binlog.index content.
@@ -4879,12 +4862,6 @@
   }
 
   DBUG_EXECUTE_IF("crash_create_before_rename_index_file", DBUG_SUICIDE(););
-<<<<<<< HEAD
-  if (my_rename(crash_safe_index_file_name, index_file_name, MYF(MY_WME))) {
-    error = -1;
-    LogErr(ERROR_LEVEL, ER_BINLOG_FAILED_TO_RENAME_INDEX_FILE_WHILE_REBUILDING,
-           index_file_name);
-=======
   /*
     Sometimes an outsider can lock index files for temporary viewing
     purpose. For eg: MEB locks binlog.index/relaylog.index to view
@@ -4894,35 +4871,27 @@
     immediately.
   */
   failure_trials = MYSQL_BIN_LOG::MAX_RETRIES_FOR_DELETE_RENAME_FAILURE;
-  while ((file_rename_status == false) && (failure_trials > 0))
-  {
-    DBUG_EXECUTE_IF("simulate_crash_safe_index_file_rename_failure",
-                {
-                  /* This simulation causes the rename to fail */
-                  static char first_char= index_file_name[0];
-                  index_file_name[0]= 0;
-                  sql_print_information("Retrying rename");
-                  if (failure_trials == 1)
-                    index_file_name[0]= first_char;
-                };);
+  while ((file_rename_status == false) && (failure_trials > 0)) {
+    DBUG_EXECUTE_IF("simulate_crash_safe_index_file_rename_failure", {
+      /* This simulation causes the rename to fail */
+      static char first_char = index_file_name[0];
+      index_file_name[0] = 0;
+      sql_print_information("Retrying rename");
+      if (failure_trials == 1) index_file_name[0] = first_char;
+    };);
     file_rename_status =
         !(my_rename(crash_safe_index_file_name, index_file_name, MYF(MY_WME)));
     --failure_trials;
-    if (!file_rename_status)
-    {
+    if (!file_rename_status) {
       my_sleep(1000);
       /* Clear the error before retrying. */
-      if (failure_trials > 0)
-        thd->clear_error();
-    }
-  }
-  if (!file_rename_status)
-  {
-    error= -1;
-    sql_print_error("While rebuilding index file %s: "
-                    "Failed to rename the new index file to the existing "
-                    "index file.", index_file_name);
->>>>>>> e76d5138
+      if (failure_trials > 0) thd->clear_error();
+    }
+  }
+  if (!file_rename_status) {
+    error = -1;
+    LogErr(ERROR_LEVEL, ER_BINLOG_FAILED_TO_RENAME_INDEX_FILE_WHILE_REBUILDING,
+           index_file_name);
     goto fatal_err;
   }
   DBUG_EXECUTE_IF("crash_create_after_rename_index_file", DBUG_SUICIDE(););
