/* Copyright 2002-2008 MySQL AB, 2008-2010 Sun Microsystems, Inc.

   This program is free software; you can redistribute it and/or modify
   it under the terms of the GNU General Public License as published by
   the Free Software Foundation; version 2 of the License.

   This program is distributed in the hope that it will be useful,
   but WITHOUT ANY WARRANTY; without even the implied warranty of
   MERCHANTABILITY or FITNESS FOR A PARTICULAR PURPOSE.  See the
   GNU General Public License for more details.

   You should have received a copy of the GNU General Public License
   along with this program; if not, write to the Free Software
   Foundation, Inc., 59 Temple Place, Suite 330, Boston, MA  02111-1307  USA */

#include "my_global.h"                          /* NO_EMBEDDED_ACCESS_CHECKS */
#include "sql_priv.h"
#include "unireg.h"
#include "sql_prepare.h"
#include "sql_cache.h"                          // query_cache_*
#include "probes_mysql.h"
#include "sql_show.h"                           // append_identifier
#include "sql_db.h"            // mysql_opt_change_db, mysql_change_db
#include "sql_table.h"         // sp_prepare_create_field,
                               // prepare_create_field
#include "sql_acl.h"           // *_ACL
#include "sql_array.h"         // Dynamic_array
#include "log_event.h"         // append_query_string, Query_log_event

#ifdef USE_PRAGMA_IMPLEMENTATION
#pragma implementation
#endif
#include "sp_head.h"
#include "sp.h"
#include "sp_pcontext.h"
#include "sp_rcontext.h"
#include "sp_cache.h"
#include "set_var.h"
#include "sql_parse.h"                          // cleanup_items
#include "sql_base.h"                           // close_thread_tables

/*
  Sufficient max length of printed destinations and frame offsets (all uints).
*/
#define SP_INSTR_UINT_MAXLEN  8
#define SP_STMT_PRINT_MAXLEN 40


#include <my_user.h>

extern "C" uchar *sp_table_key(const uchar *ptr, size_t *plen, my_bool first);

/**
  Helper function which operates on a THD object to set the query start_time to
  the current time.

  @param[in, out] thd The session object

*/

static void reset_start_time_for_sp(THD *thd)
{
  /*
    Do nothing if the context is a trigger or function because time should be
    constant during the execution of those.
  */
  if (!thd->in_sub_stmt)
  {
    /*
      First investigate if there is a cached time stamp
    */
    if (thd->user_time)
    {
      thd->start_time= thd->user_time;
    }
    else
    {
      my_micro_time_and_time(&thd->start_time);
    }
  }
}

Item_result
sp_map_result_type(enum enum_field_types type)
{
  switch (type) {
  case MYSQL_TYPE_BIT:
  case MYSQL_TYPE_TINY:
  case MYSQL_TYPE_SHORT:
  case MYSQL_TYPE_LONG:
  case MYSQL_TYPE_LONGLONG:
  case MYSQL_TYPE_INT24:
    return INT_RESULT;
  case MYSQL_TYPE_DECIMAL:
  case MYSQL_TYPE_NEWDECIMAL:
    return DECIMAL_RESULT;
  case MYSQL_TYPE_FLOAT:
  case MYSQL_TYPE_DOUBLE:
    return REAL_RESULT;
  default:
    return STRING_RESULT;
  }
}


Item::Type
sp_map_item_type(enum enum_field_types type)
{
  switch (type) {
  case MYSQL_TYPE_BIT:
  case MYSQL_TYPE_TINY:
  case MYSQL_TYPE_SHORT:
  case MYSQL_TYPE_LONG:
  case MYSQL_TYPE_LONGLONG:
  case MYSQL_TYPE_INT24:
    return Item::INT_ITEM;
  case MYSQL_TYPE_DECIMAL:
  case MYSQL_TYPE_NEWDECIMAL:
    return Item::DECIMAL_ITEM;
  case MYSQL_TYPE_FLOAT:
  case MYSQL_TYPE_DOUBLE:
    return Item::REAL_ITEM;
  default:
    return Item::STRING_ITEM;
  }
}


/**
  Return a string representation of the Item value.

  @param thd     thread handle
  @param str     string buffer for representation of the value

  @note
    If the item has a string result type, the string is escaped
    according to its character set.

  @retval
    NULL      on error
  @retval
    non-NULL  a pointer to valid a valid string on success
*/

static String *
sp_get_item_value(THD *thd, Item *item, String *str)
{
  switch (item->result_type()) {
  case REAL_RESULT:
  case INT_RESULT:
  case DECIMAL_RESULT:
    if (item->field_type() != MYSQL_TYPE_BIT)
      return item->val_str(str);
    else {/* Bit type is handled as binary string */}
  case STRING_RESULT:
    {
      String *result= item->val_str(str);

      if (!result)
        return NULL;

      {
        char buf_holder[STRING_BUFFER_USUAL_SIZE];
        String buf(buf_holder, sizeof(buf_holder), result->charset());
        CHARSET_INFO *cs= thd->variables.character_set_client;

        /* We must reset length of the buffer, because of String specificity. */
        buf.length(0);

        buf.append('_');
        buf.append(result->charset()->csname);
        if (cs->escape_with_backslash_is_dangerous)
          buf.append(' ');
        append_query_string(cs, result, &buf);
        buf.append(" COLLATE '");
        buf.append(item->collation.collation->name);
        buf.append('\'');
        str->copy(buf);

        return str;
      }
    }

  case ROW_RESULT:
  default:
    return NULL;
  }
}


/**
   Returns a combination of:
   - sp_head::MULTI_RESULTS: added if the 'cmd' is a command that might
     result in multiple result sets being sent back.
   - sp_head::CONTAINS_DYNAMIC_SQL: added if 'cmd' is one of PREPARE,
     EXECUTE, DEALLOCATE.
*/

uint
sp_get_flags_for_command(LEX *lex)
{
  uint flags;

  switch (lex->sql_command) {
  case SQLCOM_SELECT:
    if (lex->result)
    {
      flags= 0;                      /* This is a SELECT with INTO clause */
      break;
    }
    /* fallthrough */
  case SQLCOM_ANALYZE:
  case SQLCOM_OPTIMIZE:
  case SQLCOM_PRELOAD_KEYS:
  case SQLCOM_ASSIGN_TO_KEYCACHE:
  case SQLCOM_CHECKSUM:
  case SQLCOM_CHECK:
  case SQLCOM_HA_READ:
  case SQLCOM_SHOW_AUTHORS:
  case SQLCOM_SHOW_BINLOGS:
  case SQLCOM_SHOW_BINLOG_EVENTS:
  case SQLCOM_SHOW_RELAYLOG_EVENTS:
  case SQLCOM_SHOW_CHARSETS:
  case SQLCOM_SHOW_COLLATIONS:
  case SQLCOM_SHOW_CONTRIBUTORS:
  case SQLCOM_SHOW_CREATE:
  case SQLCOM_SHOW_CREATE_DB:
  case SQLCOM_SHOW_CREATE_FUNC:
  case SQLCOM_SHOW_CREATE_PROC:
  case SQLCOM_SHOW_CREATE_EVENT:
  case SQLCOM_SHOW_CREATE_TRIGGER:
  case SQLCOM_SHOW_DATABASES:
  case SQLCOM_SHOW_ERRORS:
  case SQLCOM_SHOW_FIELDS:
  case SQLCOM_SHOW_FUNC_CODE:
  case SQLCOM_SHOW_GRANTS:
  case SQLCOM_SHOW_ENGINE_STATUS:
  case SQLCOM_SHOW_ENGINE_LOGS:
  case SQLCOM_SHOW_ENGINE_MUTEX:
  case SQLCOM_SHOW_EVENTS:
  case SQLCOM_SHOW_KEYS:
  case SQLCOM_SHOW_MASTER_STAT:
  case SQLCOM_SHOW_NEW_MASTER:
  case SQLCOM_SHOW_OPEN_TABLES:
  case SQLCOM_SHOW_PRIVILEGES:
  case SQLCOM_SHOW_PROCESSLIST:
  case SQLCOM_SHOW_PROC_CODE:
  case SQLCOM_SHOW_SLAVE_HOSTS:
  case SQLCOM_SHOW_SLAVE_STAT:
  case SQLCOM_SHOW_STATUS:
  case SQLCOM_SHOW_STATUS_FUNC:
  case SQLCOM_SHOW_STATUS_PROC:
  case SQLCOM_SHOW_STORAGE_ENGINES:
  case SQLCOM_SHOW_TABLES:
  case SQLCOM_SHOW_TABLE_STATUS:
  case SQLCOM_SHOW_VARIABLES:
  case SQLCOM_SHOW_WARNS:
  case SQLCOM_REPAIR:
    flags= sp_head::MULTI_RESULTS;
    break;
  /*
    EXECUTE statement may return a result set, but doesn't have to.
    We can't, however, know it in advance, and therefore must add
    this statement here. This is ok, as is equivalent to a result-set
    statement within an IF condition.
  */
  case SQLCOM_EXECUTE:
    flags= sp_head::MULTI_RESULTS | sp_head::CONTAINS_DYNAMIC_SQL;
    break;
  case SQLCOM_PREPARE:
  case SQLCOM_DEALLOCATE_PREPARE:
    flags= sp_head::CONTAINS_DYNAMIC_SQL;
    break;
  case SQLCOM_CREATE_TABLE:
    if (lex->create_info.options & HA_LEX_CREATE_TMP_TABLE)
      flags= 0;
    else
      flags= sp_head::HAS_COMMIT_OR_ROLLBACK;
    break;
  case SQLCOM_DROP_TABLE:
    if (lex->drop_temporary)
      flags= 0;
    else
      flags= sp_head::HAS_COMMIT_OR_ROLLBACK;
    break;
  case SQLCOM_FLUSH:
    flags= sp_head::HAS_SQLCOM_FLUSH;
    break;
  case SQLCOM_RESET:
    flags= sp_head::HAS_SQLCOM_RESET;
    break;
  case SQLCOM_CREATE_INDEX:
  case SQLCOM_CREATE_DB:
  case SQLCOM_CREATE_VIEW:
  case SQLCOM_CREATE_TRIGGER:
  case SQLCOM_CREATE_USER:
  case SQLCOM_ALTER_TABLE:
  case SQLCOM_GRANT:
  case SQLCOM_REVOKE:
  case SQLCOM_BEGIN:
  case SQLCOM_RENAME_TABLE:
  case SQLCOM_RENAME_USER:
  case SQLCOM_DROP_INDEX:
  case SQLCOM_DROP_DB:
  case SQLCOM_REVOKE_ALL:
  case SQLCOM_DROP_USER:
  case SQLCOM_DROP_VIEW:
  case SQLCOM_DROP_TRIGGER:
  case SQLCOM_TRUNCATE:
  case SQLCOM_COMMIT:
  case SQLCOM_ROLLBACK:
  case SQLCOM_LOAD:
  case SQLCOM_LOCK_TABLES:
  case SQLCOM_CREATE_PROCEDURE:
  case SQLCOM_CREATE_SPFUNCTION:
  case SQLCOM_ALTER_PROCEDURE:
  case SQLCOM_ALTER_FUNCTION:
  case SQLCOM_DROP_PROCEDURE:
  case SQLCOM_DROP_FUNCTION:
  case SQLCOM_CREATE_EVENT:
  case SQLCOM_ALTER_EVENT:
  case SQLCOM_DROP_EVENT:
  case SQLCOM_INSTALL_PLUGIN:
  case SQLCOM_UNINSTALL_PLUGIN:
    flags= sp_head::HAS_COMMIT_OR_ROLLBACK;
    break;
  default:
    flags= 0;
    break;
  }
  return flags;
}

/**
  Prepare an Item for evaluation (call of fix_fields).

  @param thd       thread handler
  @param it_addr   pointer on item refernce

  @retval
    NULL      error
  @retval
    non-NULL  prepared item
*/

Item *
sp_prepare_func_item(THD* thd, Item **it_addr)
{
  DBUG_ENTER("sp_prepare_func_item");
  it_addr= (*it_addr)->this_item_addr(thd, it_addr);

  if (!(*it_addr)->fixed &&
      ((*it_addr)->fix_fields(thd, it_addr) ||
       (*it_addr)->check_cols(1)))
  {
    DBUG_PRINT("info", ("fix_fields() failed"));
    DBUG_RETURN(NULL);
  }
  DBUG_RETURN(*it_addr);
}


/**
  Evaluate an expression and store the result in the field.

  @param thd                    current thread object
  @param result_field           the field to store the result
  @param expr_item_ptr          the root item of the expression

  @retval
    FALSE  on success
  @retval
    TRUE   on error
*/

bool
sp_eval_expr(THD *thd, Field *result_field, Item **expr_item_ptr)
{
  Item *expr_item;
  enum_check_fields save_count_cuted_fields= thd->count_cuted_fields;
  bool save_abort_on_warning= thd->abort_on_warning;
  bool save_stmt_modified_non_trans_table= 
    thd->transaction.stmt.modified_non_trans_table;

  DBUG_ENTER("sp_eval_expr");

  if (!*expr_item_ptr)
    goto error;

  if (!(expr_item= sp_prepare_func_item(thd, expr_item_ptr)))
    goto error;

  /*
    Set THD flags to emit warnings/errors in case of overflow/type errors
    during saving the item into the field.

    Save original values and restore them after save.
  */

  thd->count_cuted_fields= CHECK_FIELD_ERROR_FOR_NULL;
  thd->abort_on_warning=
    thd->variables.sql_mode &
    (MODE_STRICT_TRANS_TABLES | MODE_STRICT_ALL_TABLES);
  thd->transaction.stmt.modified_non_trans_table= FALSE;

  /* Save the value in the field. Convert the value if needed. */

  expr_item->save_in_field(result_field, 0);

  thd->count_cuted_fields= save_count_cuted_fields;
  thd->abort_on_warning= save_abort_on_warning;
  thd->transaction.stmt.modified_non_trans_table= save_stmt_modified_non_trans_table;

  if (!thd->is_error())
    DBUG_RETURN(FALSE);

error:
  /*
    In case of error during evaluation, leave the result field set to NULL.
    Sic: we can't do it in the beginning of the function because the 
    result field might be needed for its own re-evaluation, e.g. case of 
    set x = x + 1;
  */
  result_field->set_null();
  DBUG_RETURN (TRUE);
}


/**
  Create temporary sp_name object from MDL key.

  @note The lifetime of this object is bound to the lifetime of the MDL_key.
        This should be fine as sp_name objects created by this constructor
        are mainly used for SP-cache lookups.

  @param key         MDL key containing database and routine name.
  @param qname_buff  Buffer to be used for storing quoted routine name
                     (should be at least 2*NAME_LEN+1+1 bytes).
*/

sp_name::sp_name(const MDL_key *key, char *qname_buff)
{
  m_db.str= (char*)key->db_name();
  m_db.length= key->db_name_length();
  m_name.str= (char*)key->name();
  m_name.length= key->name_length();
  m_qname.str= qname_buff;
  if (m_db.length)
  {
    strxmov(qname_buff, m_db.str, ".", m_name.str, NullS);
    m_qname.length= m_db.length + 1 + m_name.length;
  }
  else
  {
    strmov(qname_buff, m_name.str);
    m_qname.length= m_name.length;
  }
  m_explicit_name= false;
}


/**
  Init the qualified name from the db and name.
*/
void
sp_name::init_qname(THD *thd)
{
  const uint dot= !!m_db.length;
  /* m_qname format: [database + dot] + name + '\0' */
  m_qname.length= m_db.length + dot + m_name.length;
  if (!(m_qname.str= (char*) thd->alloc(m_qname.length + 1)))
    return;
  sprintf(m_qname.str, "%.*s%.*s%.*s",
          (int) m_db.length, (m_db.length ? m_db.str : ""),
          dot, ".",
          (int) m_name.length, m_name.str);
}


/**
  Check that the name 'ident' is ok.  It's assumed to be an 'ident'
  from the parser, so we only have to check length and trailing spaces.
  The former is a standard requirement (and 'show status' assumes a
  non-empty name), the latter is a mysql:ism as trailing spaces are
  removed by get_field().

  @retval
    TRUE    bad name
  @retval
    FALSE   name is ok
*/

bool
check_routine_name(LEX_STRING *ident)
{
  if (!ident || !ident->str || !ident->str[0] ||
      ident->str[ident->length-1] == ' ')
  {
    my_error(ER_SP_WRONG_NAME, MYF(0), ident->str);
    return TRUE;
  }
  if (check_string_char_length(ident, "", NAME_CHAR_LEN,
                               system_charset_info, 1))
  {
    my_error(ER_TOO_LONG_IDENT, MYF(0), ident->str);
    return TRUE;
  }

  return FALSE;
}


/*
 *
 *  sp_head
 *
 */

void *
sp_head::operator new(size_t size) throw()
{
  DBUG_ENTER("sp_head::operator new");
  MEM_ROOT own_root;
  sp_head *sp;

  init_sql_alloc(&own_root, MEM_ROOT_BLOCK_SIZE, MEM_ROOT_PREALLOC);
  sp= (sp_head *) alloc_root(&own_root, size);
  if (sp == NULL)
    DBUG_RETURN(NULL);
  sp->main_mem_root= own_root;
  DBUG_PRINT("info", ("mem_root 0x%lx", (ulong) &sp->mem_root));
  DBUG_RETURN(sp);
}

void
sp_head::operator delete(void *ptr, size_t size) throw()
{
  DBUG_ENTER("sp_head::operator delete");
  MEM_ROOT own_root;

  if (ptr == NULL)
    DBUG_VOID_RETURN;

  sp_head *sp= (sp_head *) ptr;

  /* Make a copy of main_mem_root as free_root will free the sp */
  own_root= sp->main_mem_root;
  DBUG_PRINT("info", ("mem_root 0x%lx moved to 0x%lx",
                      (ulong) &sp->mem_root, (ulong) &own_root));
  free_root(&own_root, MYF(0));

  DBUG_VOID_RETURN;
}


sp_head::sp_head()
  :Query_arena(&main_mem_root, INITIALIZED_FOR_SP),
   m_flags(0),
   m_sp_cache_version(0),
   unsafe_flags(0),
   m_recursion_level(0),
   m_next_cached_sp(0),
   m_cont_level(0)
{
  const LEX_STRING str_reset= { NULL, 0 };

  m_first_instance= this;
  m_first_free_instance= this;
  m_last_cached_sp= this;

  m_return_field_def.charset = NULL;
  /*
    FIXME: the only use case when name is NULL is events, and it should
    be rewritten soon. Remove the else part and replace 'if' with
    an assert when this is done.
  */
  m_db= m_name= m_qname= str_reset;

  DBUG_ENTER("sp_head::sp_head");

  m_backpatch.empty();
  m_cont_backpatch.empty();
  m_lex.empty();
  my_hash_init(&m_sptabs, system_charset_info, 0, 0, 0, sp_table_key, 0, 0);
  my_hash_init(&m_sroutines, system_charset_info, 0, 0, 0, sp_sroutine_key,
               0, 0);

  m_body_utf8.str= NULL;
  m_body_utf8.length= 0;

  DBUG_VOID_RETURN;
}


void
sp_head::init(LEX *lex)
{
  DBUG_ENTER("sp_head::init");

  lex->spcont= m_pcont= new sp_pcontext();

  if (!lex->spcont)
    DBUG_VOID_RETURN;

  /*
    Altough trg_table_fields list is used only in triggers we init for all
    types of stored procedures to simplify reset_lex()/restore_lex() code.
  */
  lex->trg_table_fields.empty();
  my_init_dynamic_array(&m_instr, sizeof(sp_instr *), 16, 8);

  m_param_begin= NULL;
  m_param_end= NULL;

  m_body_begin= NULL ;

  m_qname.str= NULL;
  m_qname.length= 0;

  m_explicit_name= false;

  m_db.str= NULL;
  m_db.length= 0;

  m_name.str= NULL;
  m_name.length= 0;

  m_params.str= NULL;
  m_params.length= 0;

  m_body.str= NULL;
  m_body.length= 0;

  m_defstr.str= NULL;
  m_defstr.length= 0;

  m_return_field_def.charset= NULL;

  DBUG_VOID_RETURN;
}


void
sp_head::init_sp_name(THD *thd, sp_name *spname)
{
  DBUG_ENTER("sp_head::init_sp_name");

  /* Must be initialized in the parser. */

  DBUG_ASSERT(spname && spname->m_db.str && spname->m_db.length);

  /* We have to copy strings to get them into the right memroot. */

  m_db.length= spname->m_db.length;
  m_db.str= strmake_root(thd->mem_root, spname->m_db.str, spname->m_db.length);

  m_name.length= spname->m_name.length;
  m_name.str= strmake_root(thd->mem_root, spname->m_name.str,
                           spname->m_name.length);

  m_explicit_name= spname->m_explicit_name;

  if (spname->m_qname.length == 0)
    spname->init_qname(thd);

  m_qname.length= spname->m_qname.length;
  m_qname.str= (char*) memdup_root(thd->mem_root,
                                   spname->m_qname.str,
                                   spname->m_qname.length + 1);

  DBUG_VOID_RETURN;
}


void
sp_head::set_body_start(THD *thd, const char *begin_ptr)
{
  m_body_begin= begin_ptr;
  thd->m_parser_state->m_lip.body_utf8_start(thd, begin_ptr);
}


void
sp_head::set_stmt_end(THD *thd)
{
  Lex_input_stream *lip= & thd->m_parser_state->m_lip; /* shortcut */
  const char *end_ptr= lip->get_cpp_ptr(); /* shortcut */

  /* Make the string of parameters. */

  if (m_param_begin && m_param_end)
  {
    m_params.length= m_param_end - m_param_begin;
    m_params.str= thd->strmake(m_param_begin, m_params.length);
  }

  /* Remember end pointer for further dumping of whole statement. */

  thd->lex->stmt_definition_end= end_ptr;

  /* Make the string of body (in the original character set). */

  m_body.length= end_ptr - m_body_begin;
  m_body.str= thd->strmake(m_body_begin, m_body.length);
  trim_whitespace(thd->charset(), & m_body);

  /* Make the string of UTF-body. */

  lip->body_utf8_append(end_ptr);

  m_body_utf8.length= lip->get_body_utf8_length();
  m_body_utf8.str= thd->strmake(lip->get_body_utf8_str(), m_body_utf8.length);
  trim_whitespace(thd->charset(), & m_body_utf8);

  /*
    Make the string of whole stored-program-definition query (in the
    original character set).
  */

  m_defstr.length= end_ptr - lip->get_cpp_buf();
  m_defstr.str= thd->strmake(lip->get_cpp_buf(), m_defstr.length);
  trim_whitespace(thd->charset(), & m_defstr);
}


static TYPELIB *
create_typelib(MEM_ROOT *mem_root, Create_field *field_def, List<String> *src)
{
  TYPELIB *result= NULL;
  CHARSET_INFO *cs= field_def->charset;
  DBUG_ENTER("create_typelib");

  if (src->elements)
  {
    result= (TYPELIB*) alloc_root(mem_root, sizeof(TYPELIB));
    result->count= src->elements;
    result->name= "";
    if (!(result->type_names=(const char **)
          alloc_root(mem_root,(sizeof(char *)+sizeof(int))*(result->count+1))))
      DBUG_RETURN(0);
    result->type_lengths= (uint*)(result->type_names + result->count+1);
    List_iterator<String> it(*src);
    String conv;
    for (uint i=0; i < result->count; i++)
    {
      uint32 dummy;
      uint length;
      String *tmp= it++;

      if (String::needs_conversion(tmp->length(), tmp->charset(),
                                   cs, &dummy))
      {
        uint cnv_errs;
        conv.copy(tmp->ptr(), tmp->length(), tmp->charset(), cs, &cnv_errs);

        length= conv.length();
        result->type_names[i]= (char*) strmake_root(mem_root, conv.ptr(),
                                                    length);
      }
      else
      {
        length= tmp->length();
        result->type_names[i]= strmake_root(mem_root, tmp->ptr(), length);
      }

      // Strip trailing spaces.
      length= cs->cset->lengthsp(cs, result->type_names[i], length);
      result->type_lengths[i]= length;
      ((uchar *)result->type_names[i])[length]= '\0';
    }
    result->type_names[result->count]= 0;
    result->type_lengths[result->count]= 0;
  }
  DBUG_RETURN(result);
}


sp_head::~sp_head()
{
  LEX *lex;
  sp_instr *i;
  DBUG_ENTER("sp_head::~sp_head");

  /* sp_head::restore_thd_mem_root() must already have been called. */
  DBUG_ASSERT(m_thd == NULL);

  for (uint ip = 0 ; (i = get_instr(ip)) ; ip++)
    delete i;
  delete_dynamic(&m_instr);
  m_pcont->destroy();
  free_items();

  /*
    If we have non-empty LEX stack then we just came out of parser with
    error. Now we should delete all auxilary LEXes and restore original
    THD::lex. It is safe to not update LEX::ptr because further query
    string parsing and execution will be stopped anyway.
  */
  while ((lex= (LEX *)m_lex.pop()))
  {
    THD *thd= lex->thd;
    lex_end(thd->lex);
    delete thd->lex;
    thd->lex= lex;
  }

  my_hash_free(&m_sptabs);
  my_hash_free(&m_sroutines);

  delete m_next_cached_sp;

  DBUG_VOID_RETURN;
}


/**
  This is only used for result fields from functions (both during
  fix_length_and_dec() and evaluation).
*/

Field *
sp_head::create_result_field(uint field_max_length, const char *field_name,
                             TABLE *table)
{
  uint field_length;
  Field *field;

  DBUG_ENTER("sp_head::create_result_field");

  field_length= !m_return_field_def.length ?
                field_max_length : m_return_field_def.length;

  field= ::make_field(table->s,                     /* TABLE_SHARE ptr */
                      (uchar*) 0,                   /* field ptr */
                      field_length,                 /* field [max] length */
                      (uchar*) "",                  /* null ptr */
                      0,                            /* null bit */
                      m_return_field_def.pack_flag,
                      m_return_field_def.sql_type,
                      m_return_field_def.charset,
                      m_return_field_def.geom_type,
                      Field::NONE,                  /* unreg check */
                      m_return_field_def.interval,
                      field_name ? field_name : (const char *) m_name.str);

  if (field)
    field->init(table);

  DBUG_RETURN(field);
}


int cmp_splocal_locations(Item_splocal * const *a, Item_splocal * const *b)
{
  return (int)((*a)->pos_in_query - (*b)->pos_in_query);
}


/*
  StoredRoutinesBinlogging
  This paragraph applies only to statement-based binlogging. Row-based
  binlogging does not need anything special like this.

  Top-down overview:

  1. Statements

  Statements that have is_update_query(stmt) == TRUE are written into the
  binary log verbatim.
  Examples:
    UPDATE tbl SET tbl.x = spfunc_w_side_effects()
    UPDATE tbl SET tbl.x=1 WHERE spfunc_w_side_effect_that_returns_false(tbl.y)

  Statements that have is_update_query(stmt) == FALSE (e.g. SELECTs) are not
  written into binary log. Instead we catch function calls the statement
  makes and write it into binary log separately (see #3).

  2. PROCEDURE calls

  CALL statements are not written into binary log. Instead
  * Any FUNCTION invocation (in SET, IF, WHILE, OPEN CURSOR and other SP
    instructions) is written into binlog separately.

  * Each statement executed in SP is binlogged separately, according to rules
    in #1, with the exception that we modify query string: we replace uses
    of SP local variables with NAME_CONST('spvar_name', <spvar-value>) calls.
    This substitution is done in subst_spvars().

  3. FUNCTION calls

  In sp_head::execute_function(), we check
   * If this function invocation is done from a statement that is written
     into the binary log.
   * If there were any attempts to write events to the binary log during
     function execution (grep for start_union_events and stop_union_events)

   If the answers are No and Yes, we write the function call into the binary
   log as "SELECT spfunc(<param1value>, <param2value>, ...)"


  4. Miscellaneous issues.

  4.1 User variables.

  When we call mysql_bin_log.write() for an SP statement, thd->user_var_events
  must hold set<{var_name, value}> pairs for all user variables used during
  the statement execution.
  This set is produced by tracking user variable reads during statement
  execution.

  For SPs, this has the following implications:
  1) thd->user_var_events may contain events from several SP statements and
     needs to be valid after exection of these statements was finished. In
     order to achieve that, we
     * Allocate user_var_events array elements on appropriate mem_root (grep
       for user_var_events_alloc).
     * Use is_query_in_union() to determine if user_var_event is created.

  2) We need to empty thd->user_var_events after we have wrote a function
     call. This is currently done by making
     reset_dynamic(&thd->user_var_events);
     calls in several different places. (TODO cosider moving this into
     mysql_bin_log.write() function)

  4.2 Auto_increment storage in binlog

  As we may write two statements to binlog from one single logical statement
  (case of "SELECT func1(),func2()": it is binlogged as "SELECT func1()" and
  then "SELECT func2()"), we need to reset auto_increment binlog variables
  after each binlogged SELECT. Otherwise, the auto_increment value of the
  first SELECT would be used for the second too.
*/


/**
  Replace thd->query{_length} with a string that one can write to
  the binlog.

  The binlog-suitable string is produced by replacing references to SP local
  variables with NAME_CONST('sp_var_name', value) calls.

  @param thd        Current thread.
  @param instr      Instruction (we look for Item_splocal instances in
                    instr->free_list)
  @param query_str  Original query string

  @return
    - FALSE  on success.
    thd->query{_length} either has been appropriately replaced or there
    is no need for replacements.
    - TRUE   out of memory error.
*/

static bool
subst_spvars(THD *thd, sp_instr *instr, LEX_STRING *query_str)
{
  DBUG_ENTER("subst_spvars");

  Dynamic_array<Item_splocal*> sp_vars_uses;
  char *pbuf, *cur, buffer[512];
  String qbuf(buffer, sizeof(buffer), &my_charset_bin);
  int prev_pos, res, buf_len;

  /* Find all instances of Item_splocal used in this statement */
  for (Item *item= instr->free_list; item; item= item->next)
  {
    if (item->is_splocal())
    {
      Item_splocal *item_spl= (Item_splocal*)item;
      if (item_spl->pos_in_query)
        sp_vars_uses.append(item_spl);
    }
  }
  if (!sp_vars_uses.elements())
    DBUG_RETURN(FALSE);

  /* Sort SP var refs by their occurences in the query */
  sp_vars_uses.sort(cmp_splocal_locations);

  /*
    Construct a statement string where SP local var refs are replaced
    with "NAME_CONST(name, value)"
  */
  qbuf.length(0);
  cur= query_str->str;
  prev_pos= res= 0;
  thd->query_name_consts= 0;

  for (Item_splocal **splocal= sp_vars_uses.front(); 
       splocal < sp_vars_uses.back(); splocal++)
  {
    Item *val;

    char str_buffer[STRING_BUFFER_USUAL_SIZE];
    String str_value_holder(str_buffer, sizeof(str_buffer),
                            &my_charset_latin1);
    String *str_value;

    /* append the text between sp ref occurences */
    res|= qbuf.append(cur + prev_pos, (*splocal)->pos_in_query - prev_pos);
    prev_pos= (*splocal)->pos_in_query + (*splocal)->len_in_query;

    res|= (*splocal)->fix_fields(thd, (Item **) splocal);
    if (res)
      break;

    if ((*splocal)->limit_clause_param)
    {
      res|= qbuf.append_ulonglong((*splocal)->val_uint());
      continue;
    }

    /* append the spvar substitute */
    res|= qbuf.append(STRING_WITH_LEN(" NAME_CONST('"));
    res|= qbuf.append((*splocal)->m_name.str, (*splocal)->m_name.length);
    res|= qbuf.append(STRING_WITH_LEN("',"));

    if (res)
      break;

    val= (*splocal)->this_item();
    DBUG_PRINT("info", ("print 0x%lx", (long) val));
    str_value= sp_get_item_value(thd, val, &str_value_holder);
    if (str_value)
      res|= qbuf.append(*str_value);
    else
      res|= qbuf.append(STRING_WITH_LEN("NULL"));
    res|= qbuf.append(')');
    if (res)
      break;

    thd->query_name_consts++;
  }
  res|= qbuf.append(cur + prev_pos, query_str->length - prev_pos);
  if (res)
    DBUG_RETURN(TRUE);

  /*
    Allocate additional space at the end of the new query string for the
    query_cache_send_result_to_client function.
  */
  buf_len= qbuf.length() + thd->db_length + 1 + QUERY_CACHE_FLAGS_SIZE + 1;
  if ((pbuf= (char *) alloc_root(thd->mem_root, buf_len)))
  {
    memcpy(pbuf, qbuf.ptr(), qbuf.length());
    pbuf[qbuf.length()]= 0;
  }
  else
    DBUG_RETURN(TRUE);

  thd->set_query(pbuf, qbuf.length());

  DBUG_RETURN(FALSE);
}


/**
  Return appropriate error about recursion limit reaching

  @param thd  Thread handle

  @remark For functions and triggers we return error about
          prohibited recursion. For stored procedures we
          return about reaching recursion limit.
*/

void sp_head::recursion_level_error(THD *thd)
{
  if (m_type == TYPE_ENUM_PROCEDURE)
  {
    my_error(ER_SP_RECURSION_LIMIT, MYF(0),
             thd->variables.max_sp_recursion_depth,
             m_name.str);
  }
  else
    my_error(ER_SP_NO_RECURSION, MYF(0));
}


/**
  Execute the routine. The main instruction jump loop is there.
  Assume the parameters already set.
  @todo
    - Will write this SP statement into binlog separately
    (TODO: consider changing the condition to "not inside event union")

  @retval
    FALSE  on success
  @retval
    TRUE   on error
*/

bool
sp_head::execute(THD *thd)
{
  DBUG_ENTER("sp_head::execute");
  char saved_cur_db_name_buf[NAME_LEN+1];
  LEX_STRING saved_cur_db_name=
    { saved_cur_db_name_buf, sizeof(saved_cur_db_name_buf) };
  bool cur_db_changed= FALSE;
  sp_rcontext *ctx;
  bool err_status= FALSE;
  uint ip= 0;
  ulong save_sql_mode;
  bool save_abort_on_warning;
  Query_arena *old_arena;
  /* per-instruction arena */
  MEM_ROOT execute_mem_root;
  Query_arena execute_arena(&execute_mem_root, INITIALIZED_FOR_SP),
              backup_arena;
  query_id_t old_query_id;
  TABLE *old_derived_tables;
  LEX *old_lex;
  Item_change_list old_change_list;
  String old_packet;
  Reprepare_observer *save_reprepare_observer= thd->m_reprepare_observer;
  Object_creation_ctx *saved_creation_ctx;
  Warning_info *saved_warning_info, warning_info(thd->warning_info->warn_id());

  /* Use some extra margin for possible SP recursion and functions */
  if (check_stack_overrun(thd, 8 * STACK_MIN_SIZE, (uchar*)&old_packet))
    DBUG_RETURN(TRUE);

  /* init per-instruction memroot */
  init_sql_alloc(&execute_mem_root, MEM_ROOT_BLOCK_SIZE, 0);

  DBUG_ASSERT(!(m_flags & IS_INVOKED));
  m_flags|= IS_INVOKED;
  m_first_instance->m_first_free_instance= m_next_cached_sp;
  if (m_next_cached_sp)
  {
    DBUG_PRINT("info",
               ("first free for 0x%lx ++: 0x%lx->0x%lx  level: %lu  flags %x",
                (ulong)m_first_instance, (ulong) this,
                (ulong) m_next_cached_sp,
                m_next_cached_sp->m_recursion_level,
                m_next_cached_sp->m_flags));
  }
  /*
    Check that if there are not any instances after this one then
    pointer to the last instance points on this instance or if there are
    some instances after this one then recursion level of next instance
    greater then recursion level of current instance on 1
  */
  DBUG_ASSERT((m_next_cached_sp == 0 &&
               m_first_instance->m_last_cached_sp == this) ||
              (m_recursion_level + 1 == m_next_cached_sp->m_recursion_level));

  /*
    NOTE: The SQL Standard does not specify the context that should be
    preserved for stored routines. However, at SAP/Walldorf meeting it was
    decided that current database should be preserved.
  */

  if (m_db.length &&
      (err_status= mysql_opt_change_db(thd, &m_db, &saved_cur_db_name, FALSE,
                                       &cur_db_changed)))
  {
    goto done;
  }

  if ((ctx= thd->spcont))
    ctx->clear_handler();
  thd->is_slave_error= 0;
  old_arena= thd->stmt_arena;

  /* Push a new warning information area. */
  warning_info.append_warning_info(thd, thd->warning_info);
  saved_warning_info= thd->warning_info;
  thd->warning_info= &warning_info;

  /*
    Switch query context. This has to be done early as this is sometimes
    allocated trough sql_alloc
  */
  saved_creation_ctx= m_creation_ctx->set_n_backup(thd);

  /*
    We have to save/restore this info when we are changing call level to
    be able properly do close_thread_tables() in instructions.
  */
  old_query_id= thd->query_id;
  old_derived_tables= thd->derived_tables;
  thd->derived_tables= 0;
  save_sql_mode= thd->variables.sql_mode;
  thd->variables.sql_mode= m_sql_mode;
  save_abort_on_warning= thd->abort_on_warning;
  thd->abort_on_warning= 0;
  /**
    When inside a substatement (a stored function or trigger
    statement), clear the metadata observer in THD, if any.
    Remember the value of the observer here, to be able
    to restore it when leaving the substatement.

    We reset the observer to suppress errors when a substatement
    uses temporary tables. If a temporary table does not exist
    at start of the main statement, it's not prelocked
    and thus is not validated with other prelocked tables.

    Later on, when the temporary table is opened, metadata
    versions mismatch, expectedly.

    The proper solution for the problem is to re-validate tables
    of substatements (Bug#12257, Bug#27011, Bug#32868, Bug#33000),
    but it's not implemented yet.
  */
  thd->m_reprepare_observer= 0;

  /*
    It is also more efficient to save/restore current thd->lex once when
    do it in each instruction
  */
  old_lex= thd->lex;
  /*
    We should also save Item tree change list to avoid rollback something
    too early in the calling query.
  */
  thd->change_list.move_elements_to(&old_change_list);
  /*
    Cursors will use thd->packet, so they may corrupt data which was prepared
    for sending by upper level. OTOH cursors in the same routine can share this
    buffer safely so let use use routine-local packet instead of having own
    packet buffer for each cursor.

    It is probably safe to use same thd->convert_buff everywhere.
  */
  old_packet.swap(thd->packet);

  /*
    Switch to per-instruction arena here. We can do it since we cleanup
    arena after every instruction.
  */
  thd->set_n_backup_active_arena(&execute_arena, &backup_arena);

  /*
    Save callers arena in order to store instruction results and out
    parameters in it later during sp_eval_func_item()
  */
  thd->spcont->callers_arena= &backup_arena;

#if defined(ENABLED_PROFILING)
  /* Discard the initial part of executing routines. */
  thd->profiling.discard_current_query();
#endif
  do
  {
    sp_instr *i;
    uint hip;

#if defined(ENABLED_PROFILING)
    /*
     Treat each "instr" of a routine as discrete unit that could be profiled.
     Profiling only records information for segments of code that set the
     source of the query, and almost all kinds of instructions in s-p do not.
    */
    thd->profiling.finish_current_query();
    thd->profiling.start_new_query("continuing inside routine");
#endif

    /* get_instr returns NULL when we're done. */
    i = get_instr(ip);
    if (i == NULL)
    {
#if defined(ENABLED_PROFILING)
      thd->profiling.discard_current_query();
#endif
      break;
    }

    DBUG_PRINT("execute", ("Instruction %u", ip));

    /*
<<<<<<< HEAD
      Make current_time() et al work. But don't change NOW() in FUNCTION
      or TRIGGER.
    */
    if (!thd->in_sub_stmt)
      thd->set_time();
=======
      We need to reset start_time to allow for time to flow inside a stored
      procedure. This is only done for SP since time is suppose to be constant
      during execution of triggers and functions.
    */
    reset_start_time_for_sp(thd);
>>>>>>> 5a570b0f

    /*
      We have to set thd->stmt_arena before executing the instruction
      to store in the instruction free_list all new items, created
      during the first execution (for example expanding of '*' or the
      items made during other permanent subquery transformations).
    */
    thd->stmt_arena= i;

    /*
      Will write this SP statement into binlog separately.
      TODO: consider changing the condition to "not inside event union".
    */
    if (thd->locked_tables_mode <= LTM_LOCK_TABLES)
      thd->user_var_events_alloc= thd->mem_root;

    err_status= i->execute(thd, &ip);

    if (i->free_list)
      cleanup_items(i->free_list);

    /*
      If we've set thd->user_var_events_alloc to mem_root of this SP
      statement, clean all the events allocated in it.
    */
    if (thd->locked_tables_mode <= LTM_LOCK_TABLES)
    {
      reset_dynamic(&thd->user_var_events);
      thd->user_var_events_alloc= NULL;//DEBUG
    }

    /* we should cleanup free_list and memroot, used by instruction */
    thd->cleanup_after_query();
    free_root(&execute_mem_root, MYF(0));

    /*
      Check if an exception has occurred and a handler has been found
      Note: We have to check even if err_status == FALSE, since warnings (and
      some errors) don't return a non-zero value. We also have to check even
      if thd->killed != 0, since some errors return with this even when a
      handler has been found (e.g. "bad data").
    */
    if (ctx)
    {
      uint handler_index;

      switch (ctx->found_handler(& hip, & handler_index)) {
      case SP_HANDLER_NONE:
        break;
      case SP_HANDLER_CONTINUE:
        thd->restore_active_arena(&execute_arena, &backup_arena);
        thd->set_n_backup_active_arena(&execute_arena, &backup_arena);
        ctx->push_hstack(i->get_cont_dest());
        /* Fall through */
      default:
        if (ctx->end_partial_result_set)
          thd->protocol->end_partial_result_set(thd);
        ip= hip;
        err_status= FALSE;
        ctx->clear_handler();
        ctx->enter_handler(hip, handler_index);
        thd->clear_error();
        thd->is_fatal_error= 0;
        thd->killed= THD::NOT_KILLED;
        thd->mysys_var->abort= 0;
        continue;
      }

      ctx->end_partial_result_set= FALSE;
    }
  } while (!err_status && !thd->killed && !thd->is_fatal_error);

#if defined(ENABLED_PROFILING)
  thd->profiling.finish_current_query();
  thd->profiling.start_new_query("tail end of routine");
#endif

  /* Restore query context. */

  m_creation_ctx->restore_env(thd, saved_creation_ctx);

  /* Restore arena. */

  thd->restore_active_arena(&execute_arena, &backup_arena);

  thd->spcont->pop_all_cursors(); // To avoid memory leaks after an error

  /* Restore all saved */
  old_packet.swap(thd->packet);
  DBUG_ASSERT(thd->change_list.is_empty());
  old_change_list.move_elements_to(&thd->change_list);
  thd->lex= old_lex;
  thd->set_query_id(old_query_id);
  DBUG_ASSERT(!thd->derived_tables);
  thd->derived_tables= old_derived_tables;
  thd->variables.sql_mode= save_sql_mode;
  thd->abort_on_warning= save_abort_on_warning;
  thd->m_reprepare_observer= save_reprepare_observer;

  thd->stmt_arena= old_arena;
  state= EXECUTED;

  /* Restore the caller's original warning information area. */
  saved_warning_info->merge_with_routine_info(thd, thd->warning_info);
  thd->warning_info= saved_warning_info;

 done:
  DBUG_PRINT("info", ("err_status: %d  killed: %d  is_slave_error: %d  report_error: %d",
                      err_status, thd->killed, thd->is_slave_error,
                      thd->is_error()));

  if (thd->killed)
    err_status= TRUE;
  /*
    If the DB has changed, the pointer has changed too, but the
    original thd->db will then have been freed
  */
  if (cur_db_changed && !thd->killed)
  {
    /*
      Force switching back to the saved current database, because it may be
      NULL. In this case, mysql_change_db() would generate an error.
    */

    err_status|= mysql_change_db(thd, &saved_cur_db_name, TRUE);
  }
  m_flags&= ~IS_INVOKED;
  DBUG_PRINT("info",
             ("first free for 0x%lx --: 0x%lx->0x%lx, level: %lu, flags %x",
              (ulong) m_first_instance,
              (ulong) m_first_instance->m_first_free_instance,
              (ulong) this, m_recursion_level, m_flags));
  /*
    Check that we have one of following:

    1) there are not free instances which means that this instance is last
    in the list of instances (pointer to the last instance point on it and
    ther are not other instances after this one in the list)

    2) There are some free instances which mean that first free instance
    should go just after this one and recursion level of that free instance
    should be on 1 more then recursion level of this instance.
  */
  DBUG_ASSERT((m_first_instance->m_first_free_instance == 0 &&
               this == m_first_instance->m_last_cached_sp &&
               m_next_cached_sp == 0) ||
              (m_first_instance->m_first_free_instance != 0 &&
               m_first_instance->m_first_free_instance == m_next_cached_sp &&
               m_first_instance->m_first_free_instance->m_recursion_level ==
               m_recursion_level + 1));
  m_first_instance->m_first_free_instance= this;

  DBUG_RETURN(err_status);
}


#ifndef NO_EMBEDDED_ACCESS_CHECKS
/**
  set_routine_security_ctx() changes routine security context, and
  checks if there is an EXECUTE privilege in new context.  If there is
  no EXECUTE privilege, it changes the context back and returns a
  error.

  @param thd         thread handle
  @param sp          stored routine to change the context for
  @param is_proc     TRUE is procedure, FALSE if function
  @param save_ctx    pointer to an old security context

  @todo
    - Cache if the definer has the right to use the object on the
    first usage and only reset the cache if someone does a GRANT
    statement that 'may' affect this.

  @retval
    TRUE   if there was a error, and the context wasn't changed.
  @retval
    FALSE  if the context was changed.
*/

bool
set_routine_security_ctx(THD *thd, sp_head *sp, bool is_proc,
                         Security_context **save_ctx)
{
  *save_ctx= 0;
  if (sp->m_chistics->suid != SP_IS_NOT_SUID &&
      sp->m_security_ctx.change_security_context(thd, &sp->m_definer_user,
                                                 &sp->m_definer_host,
                                                 &sp->m_db,
                                                 save_ctx))
    return TRUE;

  /*
    If we changed context to run as another user, we need to check the
    access right for the new context again as someone may have revoked
    the right to use the procedure from this user.

    TODO:
      Cache if the definer has the right to use the object on the
      first usage and only reset the cache if someone does a GRANT
      statement that 'may' affect this.
  */
  if (*save_ctx &&
      check_routine_access(thd, EXECUTE_ACL,
                           sp->m_db.str, sp->m_name.str, is_proc, FALSE))
  {
    sp->m_security_ctx.restore_security_context(thd, *save_ctx);
    *save_ctx= 0;
    return TRUE;
  }

  return FALSE;
}
#endif // ! NO_EMBEDDED_ACCESS_CHECKS


/**
  Execute trigger stored program.

  - changes security context for triggers
  - switch to new memroot
  - call sp_head::execute
  - restore old memroot
  - restores security context

  @param thd               Thread handle
  @param db                database name
  @param table             table name
  @param grant_info        GRANT_INFO structure to be filled with
                           information about definer's privileges
                           on subject table

  @todo
    - TODO: we should create sp_rcontext once per command and reuse it
    on subsequent executions of a trigger.

  @retval
    FALSE  on success
  @retval
    TRUE   on error
*/

bool
sp_head::execute_trigger(THD *thd,
                         const LEX_STRING *db_name,
                         const LEX_STRING *table_name,
                         GRANT_INFO *grant_info)
{
  sp_rcontext *octx = thd->spcont;
  sp_rcontext *nctx = NULL;
  bool err_status= FALSE;
  MEM_ROOT call_mem_root;
  Query_arena call_arena(&call_mem_root, Query_arena::INITIALIZED_FOR_SP);
  Query_arena backup_arena;

  DBUG_ENTER("sp_head::execute_trigger");
  DBUG_PRINT("info", ("trigger %s", m_name.str));

#ifndef NO_EMBEDDED_ACCESS_CHECKS
  Security_context *save_ctx= NULL;


  if (m_chistics->suid != SP_IS_NOT_SUID &&
      m_security_ctx.change_security_context(thd,
                                             &m_definer_user,
                                             &m_definer_host,
                                             &m_db,
                                             &save_ctx))
    DBUG_RETURN(TRUE);

  /*
    Fetch information about table-level privileges for subject table into
    GRANT_INFO instance. The access check itself will happen in
    Item_trigger_field, where this information will be used along with
    information about column-level privileges.
  */

  fill_effective_table_privileges(thd,
                                  grant_info,
                                  db_name->str,
                                  table_name->str);

  /* Check that the definer has TRIGGER privilege on the subject table. */

  if (!(grant_info->privilege & TRIGGER_ACL))
  {
    char priv_desc[128];
    get_privilege_desc(priv_desc, sizeof(priv_desc), TRIGGER_ACL);

    my_error(ER_TABLEACCESS_DENIED_ERROR, MYF(0), priv_desc,
             thd->security_ctx->priv_user, thd->security_ctx->host_or_ip,
             table_name->str);

    m_security_ctx.restore_security_context(thd, save_ctx);
    DBUG_RETURN(TRUE);
  }
#endif // NO_EMBEDDED_ACCESS_CHECKS

  /*
    Prepare arena and memroot for objects which lifetime is whole
    duration of trigger call (sp_rcontext, it's tables and items,
    sp_cursor and Item_cache holders for case expressions).  We can't
    use caller's arena/memroot for those objects because in this case
    some fixed amount of memory will be consumed for each trigger
    invocation and so statements which involve lot of them will hog
    memory.

    TODO: we should create sp_rcontext once per command and reuse it
    on subsequent executions of a trigger.
  */
  init_sql_alloc(&call_mem_root, MEM_ROOT_BLOCK_SIZE, 0);
  thd->set_n_backup_active_arena(&call_arena, &backup_arena);

  if (!(nctx= new sp_rcontext(m_pcont, 0, octx)) ||
      nctx->init(thd))
  {
    err_status= TRUE;
    goto err_with_cleanup;
  }

#ifndef DBUG_OFF
  nctx->sp= this;
#endif

  thd->spcont= nctx;

  err_status= execute(thd);

err_with_cleanup:
  thd->restore_active_arena(&call_arena, &backup_arena);

#ifndef NO_EMBEDDED_ACCESS_CHECKS
  m_security_ctx.restore_security_context(thd, save_ctx);
#endif // NO_EMBEDDED_ACCESS_CHECKS

  delete nctx;
  call_arena.free_items();
  free_root(&call_mem_root, MYF(0));
  thd->spcont= octx;

  if (thd->killed)
    thd->send_kill_message();

  DBUG_RETURN(err_status);
}


/**
  Execute a function.

   - evaluate parameters
   - changes security context for SUID routines
   - switch to new memroot
   - call sp_head::execute
   - restore old memroot
   - evaluate the return value
   - restores security context

  @param thd               Thread handle
  @param argp              Passed arguments (these are items from containing
                           statement?)
  @param argcount          Number of passed arguments. We need to check if
                           this is correct.
  @param return_value_fld  Save result here.

  @todo
    We should create sp_rcontext once per command and reuse
    it on subsequent executions of a function/trigger.

  @todo
    In future we should associate call arena/mem_root with
    sp_rcontext and allocate all these objects (and sp_rcontext
    itself) on it directly rather than juggle with arenas.

  @retval
    FALSE  on success
  @retval
    TRUE   on error
*/

bool
sp_head::execute_function(THD *thd, Item **argp, uint argcount,
                          Field *return_value_fld)
{
  ulonglong binlog_save_options;
  bool need_binlog_call;
  uint arg_no;
  sp_rcontext *octx = thd->spcont;
  sp_rcontext *nctx = NULL;
  char buf[STRING_BUFFER_USUAL_SIZE];
  String binlog_buf(buf, sizeof(buf), &my_charset_bin);
  bool err_status= FALSE;
  MEM_ROOT call_mem_root;
  Query_arena call_arena(&call_mem_root, Query_arena::INITIALIZED_FOR_SP);
  Query_arena backup_arena;
  DBUG_ENTER("sp_head::execute_function");
  DBUG_PRINT("info", ("function %s", m_name.str));

  LINT_INIT(binlog_save_options);

  /*
    Check that the function is called with all specified arguments.

    If it is not, use my_error() to report an error, or it will not terminate
    the invoking query properly.
  */
  if (argcount != m_pcont->context_var_count())
  {
    /*
      Need to use my_error here, or it will not terminate the
      invoking query properly.
    */
    my_error(ER_SP_WRONG_NO_OF_ARGS, MYF(0),
             "FUNCTION", m_qname.str, m_pcont->context_var_count(), argcount);
    DBUG_RETURN(TRUE);
  }
  /*
    Prepare arena and memroot for objects which lifetime is whole
    duration of function call (sp_rcontext, it's tables and items,
    sp_cursor and Item_cache holders for case expressions).
    We can't use caller's arena/memroot for those objects because
    in this case some fixed amount of memory will be consumed for
    each function/trigger invocation and so statements which involve
    lot of them will hog memory.
    TODO: we should create sp_rcontext once per command and reuse
    it on subsequent executions of a function/trigger.
  */
  init_sql_alloc(&call_mem_root, MEM_ROOT_BLOCK_SIZE, 0);
  thd->set_n_backup_active_arena(&call_arena, &backup_arena);

  if (!(nctx= new sp_rcontext(m_pcont, return_value_fld, octx)) ||
      nctx->init(thd))
  {
    thd->restore_active_arena(&call_arena, &backup_arena);
    err_status= TRUE;
    goto err_with_cleanup;
  }

  /*
    We have to switch temporarily back to callers arena/memroot.
    Function arguments belong to the caller and so the may reference
    memory which they will allocate during calculation long after
    this function call will be finished (e.g. in Item::cleanup()).
  */
  thd->restore_active_arena(&call_arena, &backup_arena);

#ifndef DBUG_OFF
  nctx->sp= this;
#endif

  /* Pass arguments. */
  for (arg_no= 0; arg_no < argcount; arg_no++)
  {
    /* Arguments must be fixed in Item_func_sp::fix_fields */
    DBUG_ASSERT(argp[arg_no]->fixed);

    if ((err_status= nctx->set_variable(thd, arg_no, &(argp[arg_no]))))
      goto err_with_cleanup;
  }

  /*
    If row-based binlogging, we don't need to binlog the function's call, let
    each substatement be binlogged its way.
  */
  need_binlog_call= mysql_bin_log.is_open() &&
                    (thd->variables.option_bits & OPTION_BIN_LOG) &&
                    !thd->is_current_stmt_binlog_format_row();

  /*
    Remember the original arguments for unrolled replication of functions
    before they are changed by execution.
  */
  if (need_binlog_call)
  {
    binlog_buf.length(0);
    binlog_buf.append(STRING_WITH_LEN("SELECT "));
    append_identifier(thd, &binlog_buf, m_db.str, m_db.length);
    binlog_buf.append('.');
    append_identifier(thd, &binlog_buf, m_name.str, m_name.length);
    binlog_buf.append('(');
    for (arg_no= 0; arg_no < argcount; arg_no++)
    {
      String str_value_holder;
      String *str_value;

      if (arg_no)
        binlog_buf.append(',');

      str_value= sp_get_item_value(thd, nctx->get_item(arg_no),
                                   &str_value_holder);

      if (str_value)
        binlog_buf.append(*str_value);
      else
        binlog_buf.append(STRING_WITH_LEN("NULL"));
    }
    binlog_buf.append(')');
  }
  thd->spcont= nctx;

#ifndef NO_EMBEDDED_ACCESS_CHECKS
  Security_context *save_security_ctx;
  if (set_routine_security_ctx(thd, this, FALSE, &save_security_ctx))
  {
    err_status= TRUE;
    goto err_with_cleanup;
  }
#endif

  if (need_binlog_call)
  {
    query_id_t q;
    reset_dynamic(&thd->user_var_events);
    /*
      In case of artificially constructed events for function calls
      we have separate union for each such event and hence can't use
      query_id of real calling statement as the start of all these
      unions (this will break logic of replication of user-defined
      variables). So we use artifical value which is guaranteed to
      be greater than all query_id's of all statements belonging
      to previous events/unions.
      Possible alternative to this is logging of all function invocations
      as one select and not resetting THD::user_var_events before
      each invocation.
    */
    mysql_mutex_lock(&LOCK_thread_count);
    q= global_query_id;
    mysql_mutex_unlock(&LOCK_thread_count);
    mysql_bin_log.start_union_events(thd, q + 1);
    binlog_save_options= thd->variables.option_bits;
    thd->variables.option_bits&= ~OPTION_BIN_LOG;
  }

  /*
    Switch to call arena/mem_root so objects like sp_cursor or
    Item_cache holders for case expressions can be allocated on it.

    TODO: In future we should associate call arena/mem_root with
          sp_rcontext and allocate all these objects (and sp_rcontext
          itself) on it directly rather than juggle with arenas.
  */
  thd->set_n_backup_active_arena(&call_arena, &backup_arena);

  err_status= execute(thd);

  thd->restore_active_arena(&call_arena, &backup_arena);

  if (need_binlog_call)
  {
    mysql_bin_log.stop_union_events(thd);
    thd->variables.option_bits= binlog_save_options;
    if (thd->binlog_evt_union.unioned_events)
    {
      int errcode = query_error_code(thd, thd->killed == THD::NOT_KILLED);
      Query_log_event qinfo(thd, binlog_buf.ptr(), binlog_buf.length(),
                            thd->binlog_evt_union.unioned_events_trans, FALSE, FALSE, errcode);
      if (mysql_bin_log.write(&qinfo) &&
          thd->binlog_evt_union.unioned_events_trans)
      {
        push_warning(thd, MYSQL_ERROR::WARN_LEVEL_WARN, ER_UNKNOWN_ERROR,
                     "Invoked ROUTINE modified a transactional table but MySQL "
                     "failed to reflect this change in the binary log");
        err_status= TRUE;
      }
      reset_dynamic(&thd->user_var_events);
      /* Forget those values, in case more function calls are binlogged: */
      thd->stmt_depends_on_first_successful_insert_id_in_prev_stmt= 0;
      thd->auto_inc_intervals_in_cur_stmt_for_binlog.empty();
    }
  }

  if (!err_status)
  {
    /* We need result only in function but not in trigger */

    if (!nctx->is_return_value_set())
    {
      my_error(ER_SP_NORETURNEND, MYF(0), m_name.str);
      err_status= TRUE;
    }
  }

#ifndef NO_EMBEDDED_ACCESS_CHECKS
  m_security_ctx.restore_security_context(thd, save_security_ctx);
#endif

err_with_cleanup:
  delete nctx;
  call_arena.free_items();
  free_root(&call_mem_root, MYF(0));
  thd->spcont= octx;

  DBUG_RETURN(err_status);
}


/**
  Execute a procedure.

  The function does the following steps:
   - Set all parameters
   - changes security context for SUID routines
   - call sp_head::execute
   - copy back values of INOUT and OUT parameters
   - restores security context

  @param thd    Thread handle
  @param args   List of values passed as arguments.

  @retval
    FALSE  on success
  @retval
    TRUE   on error
*/

bool
sp_head::execute_procedure(THD *thd, List<Item> *args)
{
  bool err_status= FALSE;
  uint params = m_pcont->context_var_count();
  sp_rcontext *save_spcont, *octx;
  sp_rcontext *nctx = NULL;
  bool save_enable_slow_log= false;
  bool save_log_general= false;
  DBUG_ENTER("sp_head::execute_procedure");
  DBUG_PRINT("info", ("procedure %s", m_name.str));

  if (args->elements != params)
  {
    my_error(ER_SP_WRONG_NO_OF_ARGS, MYF(0), "PROCEDURE",
             m_qname.str, params, args->elements);
    DBUG_RETURN(TRUE);
  }

  save_spcont= octx= thd->spcont;
  if (! octx)
  {
    /* Create a temporary old context. */
    if (!(octx= new sp_rcontext(m_pcont, NULL, octx)) || octx->init(thd))
    {
      delete octx; /* Delete octx if it was init() that failed. */
      DBUG_RETURN(TRUE);
    }

#ifndef DBUG_OFF
    octx->sp= 0;
#endif
    thd->spcont= octx;

    /* set callers_arena to thd, for upper-level function to work */
    thd->spcont->callers_arena= thd;
  }

  if (!(nctx= new sp_rcontext(m_pcont, NULL, octx)) ||
      nctx->init(thd))
  {
    delete nctx; /* Delete nctx if it was init() that failed. */
    thd->spcont= save_spcont;
    DBUG_RETURN(TRUE);
  }
#ifndef DBUG_OFF
  nctx->sp= this;
#endif

  if (params > 0)
  {
    List_iterator<Item> it_args(*args);

    DBUG_PRINT("info",(" %.*s: eval args", (int) m_name.length, m_name.str));

    for (uint i= 0 ; i < params ; i++)
    {
      Item *arg_item= it_args++;

      if (!arg_item)
        break;

      sp_variable_t *spvar= m_pcont->find_variable(i);

      if (!spvar)
        continue;

      if (spvar->mode != sp_param_in)
      {
        Settable_routine_parameter *srp=
          arg_item->get_settable_routine_parameter();

        if (!srp)
        {
          my_error(ER_SP_NOT_VAR_ARG, MYF(0), i+1, m_qname.str);
          err_status= TRUE;
          break;
        }

        srp->set_required_privilege(spvar->mode == sp_param_inout);
      }

      if (spvar->mode == sp_param_out)
      {
        Item_null *null_item= new Item_null();

        if (!null_item ||
            nctx->set_variable(thd, i, (Item **)&null_item))
        {
          err_status= TRUE;
          break;
        }
      }
      else
      {
        if (nctx->set_variable(thd, i, it_args.ref()))
        {
          err_status= TRUE;
          break;
        }
      }
    }

    /*
      Okay, got values for all arguments. Close tables that might be used by
      arguments evaluation. If arguments evaluation required prelocking mode,
      we'll leave it here.
    */
    if (!thd->in_sub_stmt)
    {
      thd->lex->unit.cleanup();

      thd_proc_info(thd, "closing tables");
      close_thread_tables(thd);
      thd_proc_info(thd, 0);

      thd->rollback_item_tree_changes();
    }

    DBUG_PRINT("info",(" %.*s: eval args done", (int) m_name.length, 
                       m_name.str));
  }
  if (!(m_flags & LOG_SLOW_STATEMENTS) && thd->enable_slow_log)
  {
    DBUG_PRINT("info", ("Disabling slow log for the execution"));
    save_enable_slow_log= true;
    thd->enable_slow_log= FALSE;
  }
  if (!(m_flags & LOG_GENERAL_LOG) && !(thd->variables.option_bits & OPTION_LOG_OFF))
  {
    DBUG_PRINT("info", ("Disabling general log for the execution"));
    save_log_general= true;
    /* disable this bit */
    thd->variables.option_bits |= OPTION_LOG_OFF;
  }
  thd->spcont= nctx;

#ifndef NO_EMBEDDED_ACCESS_CHECKS
  Security_context *save_security_ctx= 0;
  if (!err_status)
    err_status= set_routine_security_ctx(thd, this, TRUE, &save_security_ctx);
#endif

  if (!err_status)
    err_status= execute(thd);

  if (save_log_general)
    thd->variables.option_bits &= ~OPTION_LOG_OFF;
  if (save_enable_slow_log)
    thd->enable_slow_log= true;
  /*
    In the case when we weren't able to employ reuse mechanism for
    OUT/INOUT paranmeters, we should reallocate memory. This
    allocation should be done on the arena which will live through
    all execution of calling routine.
  */
  thd->spcont->callers_arena= octx->callers_arena;

  if (!err_status && params > 0)
  {
    List_iterator<Item> it_args(*args);

    /*
      Copy back all OUT or INOUT values to the previous frame, or
      set global user variables
    */
    for (uint i= 0 ; i < params ; i++)
    {
      Item *arg_item= it_args++;

      if (!arg_item)
        break;

      sp_variable_t *spvar= m_pcont->find_variable(i);

      if (spvar->mode == sp_param_in)
        continue;

      Settable_routine_parameter *srp=
        arg_item->get_settable_routine_parameter();

      DBUG_ASSERT(srp);

      if (srp->set_value(thd, octx, nctx->get_item_addr(i)))
      {
        err_status= TRUE;
        break;
      }

      Send_field *out_param_info= new (thd->mem_root) Send_field();
      nctx->get_item(i)->make_field(out_param_info);
      out_param_info->db_name= m_db.str;
      out_param_info->table_name= m_name.str;
      out_param_info->org_table_name= m_name.str;
      out_param_info->col_name= spvar->name.str;
      out_param_info->org_col_name= spvar->name.str;

      srp->set_out_param_info(out_param_info);
    }
  }

#ifndef NO_EMBEDDED_ACCESS_CHECKS
  if (save_security_ctx)
    m_security_ctx.restore_security_context(thd, save_security_ctx);
#endif

  if (!save_spcont)
    delete octx;

  delete nctx;
  thd->spcont= save_spcont;
  DBUG_RETURN(err_status);
}


/**
  Reset lex during parsing, before we parse a sub statement.

  @param thd Thread handler.

  @return Error state
    @retval true An error occurred.
    @retval false Success.
*/

bool
sp_head::reset_lex(THD *thd)
{
  DBUG_ENTER("sp_head::reset_lex");
  LEX *sublex;
  LEX *oldlex= thd->lex;

  sublex= new (thd->mem_root)st_lex_local;
  if (sublex == 0)
    DBUG_RETURN(TRUE);

  thd->lex= sublex;
  (void)m_lex.push_front(oldlex);

  /* Reset most stuff. */
  lex_start(thd);

  /* And keep the SP stuff too */
  sublex->sphead= oldlex->sphead;
  sublex->spcont= oldlex->spcont;
  /* And trigger related stuff too */
  sublex->trg_chistics= oldlex->trg_chistics;
  sublex->trg_table_fields.empty();
  sublex->sp_lex_in_use= FALSE;

  /* Reset type info. */

  sublex->charset= NULL;
  sublex->length= NULL;
  sublex->dec= NULL;
  sublex->interval_list.empty();
  sublex->type= 0;

  /* Reset part of parser state which needs this. */
  thd->m_parser_state->m_yacc.reset_before_substatement();

  DBUG_RETURN(FALSE);
}


/**
  Restore lex during parsing, after we have parsed a sub statement.

  @param thd Thread handle

  @return
    @retval TRUE failure
    @retval FALSE success
*/

bool
sp_head::restore_lex(THD *thd)
{
  DBUG_ENTER("sp_head::restore_lex");
  LEX *sublex= thd->lex;
  LEX *oldlex;

  sublex->set_trg_event_type_for_tables();

  oldlex= (LEX *)m_lex.pop();
  if (! oldlex)
    DBUG_RETURN(FALSE); // Nothing to restore

  oldlex->trg_table_fields.push_back(&sublex->trg_table_fields);

  /* If this substatement is unsafe, the entire routine is too. */
  DBUG_PRINT("info", ("lex->get_stmt_unsafe_flags: 0x%x",
                      thd->lex->get_stmt_unsafe_flags()));
  unsafe_flags|= sublex->get_stmt_unsafe_flags();

  /*
    Add routines which are used by statement to respective set for
    this routine.
  */
  if (sp_update_sp_used_routines(&m_sroutines, &sublex->sroutines))
    DBUG_RETURN(TRUE);
  /*
    Merge tables used by this statement (but not by its functions or
    procedures) to multiset of tables used by this routine.
  */
  merge_table_list(thd, sublex->query_tables, sublex);
  if (! sublex->sp_lex_in_use)
  {
    lex_end(sublex);
    delete sublex;
  }
  thd->lex= oldlex;
  DBUG_RETURN(FALSE);
}

/**
  Put the instruction on the backpatch list, associated with the label.
*/
int
sp_head::push_backpatch(sp_instr *i, sp_label_t *lab)
{
  bp_t *bp= (bp_t *)sql_alloc(sizeof(bp_t));

  if (!bp)
    return 1;
  bp->lab= lab;
  bp->instr= i;
  return m_backpatch.push_front(bp);
}

/**
  Update all instruction with this label in the backpatch list to
  the current position.
*/
void
sp_head::backpatch(sp_label_t *lab)
{
  bp_t *bp;
  uint dest= instructions();
  List_iterator_fast<bp_t> li(m_backpatch);

  DBUG_ENTER("sp_head::backpatch");
  while ((bp= li++))
  {
    if (bp->lab == lab)
    {
      DBUG_PRINT("info", ("backpatch: (m_ip %d, label 0x%lx <%s>) to dest %d",
                          bp->instr->m_ip, (ulong) lab, lab->name, dest));
      bp->instr->backpatch(dest, lab->ctx);
    }
  }
  DBUG_VOID_RETURN;
}

/**
  Prepare an instance of Create_field for field creation (fill all necessary
  attributes).

  @param[in]  thd          Thread handle
  @param[in]  lex          Yacc parsing context
  @param[in]  field_type   Field type
  @param[out] field_def    An instance of create_field to be filled

  @retval
    FALSE  on success
  @retval
    TRUE   on error
*/

bool
sp_head::fill_field_definition(THD *thd, LEX *lex,
                               enum enum_field_types field_type,
                               Create_field *field_def)
{
  LEX_STRING cmt = { 0, 0 };
  uint unused1= 0;
  int unused2= 0;

  if (field_def->init(thd, (char*) "", field_type, lex->length, lex->dec,
                      lex->type, (Item*) 0, (Item*) 0, &cmt, 0,
                      &lex->interval_list,
                      lex->charset ? lex->charset :
                                     thd->variables.collation_database,
                      lex->uint_geom_type))
    return TRUE;

  if (field_def->interval_list.elements)
    field_def->interval= create_typelib(mem_root, field_def,
                                        &field_def->interval_list);

  sp_prepare_create_field(thd, field_def);

  if (prepare_create_field(field_def, &unused1, &unused2, &unused2,
                           HA_CAN_GEOMETRY))
  {
    return TRUE;
  }

  return FALSE;
}


int
sp_head::new_cont_backpatch(sp_instr_opt_meta *i)
{
  m_cont_level+= 1;
  if (i)
  {
    /* Use the cont. destination slot to store the level */
    i->m_cont_dest= m_cont_level;
    if (m_cont_backpatch.push_front(i))
      return 1;
  }
  return 0;
}

int
sp_head::add_cont_backpatch(sp_instr_opt_meta *i)
{
  i->m_cont_dest= m_cont_level;
  return m_cont_backpatch.push_front(i);
}

void
sp_head::do_cont_backpatch()
{
  uint dest= instructions();
  uint lev= m_cont_level--;
  sp_instr_opt_meta *i;

  while ((i= m_cont_backpatch.head()) && i->m_cont_dest == lev)
  {
    i->m_cont_dest= dest;
    (void)m_cont_backpatch.pop();
  }
}

void
sp_head::set_info(longlong created, longlong modified,
                  st_sp_chistics *chistics, ulong sql_mode)
{
  m_created= created;
  m_modified= modified;
  m_chistics= (st_sp_chistics *) memdup_root(mem_root, (char*) chistics,
                                             sizeof(*chistics));
  if (m_chistics->comment.length == 0)
    m_chistics->comment.str= 0;
  else
    m_chistics->comment.str= strmake_root(mem_root,
                                          m_chistics->comment.str,
                                          m_chistics->comment.length);
  m_sql_mode= sql_mode;
}


void
sp_head::set_definer(const char *definer, uint definerlen)
{
  char user_name_holder[USERNAME_LENGTH + 1];
  LEX_STRING user_name= { user_name_holder, USERNAME_LENGTH };

  char host_name_holder[HOSTNAME_LENGTH + 1];
  LEX_STRING host_name= { host_name_holder, HOSTNAME_LENGTH };

  parse_user(definer, definerlen, user_name.str, &user_name.length,
             host_name.str, &host_name.length);

  set_definer(&user_name, &host_name);
}


void
sp_head::set_definer(const LEX_STRING *user_name, const LEX_STRING *host_name)
{
  m_definer_user.str= strmake_root(mem_root, user_name->str, user_name->length);
  m_definer_user.length= user_name->length;

  m_definer_host.str= strmake_root(mem_root, host_name->str, host_name->length);
  m_definer_host.length= host_name->length;
}


void
sp_head::reset_thd_mem_root(THD *thd)
{
  DBUG_ENTER("sp_head::reset_thd_mem_root");
  m_thd_root= thd->mem_root;
  thd->mem_root= &main_mem_root;
  DBUG_PRINT("info", ("mem_root 0x%lx moved to thd mem root 0x%lx",
                      (ulong) &mem_root, (ulong) &thd->mem_root));
  free_list= thd->free_list; // Keep the old list
  thd->free_list= NULL; // Start a new one
  m_thd= thd;
  DBUG_VOID_RETURN;
}

void
sp_head::restore_thd_mem_root(THD *thd)
{
  DBUG_ENTER("sp_head::restore_thd_mem_root");
  Item *flist= free_list;       // The old list
  set_query_arena(thd);         // Get new free_list and mem_root
  state= INITIALIZED_FOR_SP;

  DBUG_PRINT("info", ("mem_root 0x%lx returned from thd mem root 0x%lx",
                      (ulong) &mem_root, (ulong) &thd->mem_root));
  thd->free_list= flist;        // Restore the old one
  thd->mem_root= m_thd_root;
  m_thd= NULL;
  DBUG_VOID_RETURN;
}


/**
  Check if a user has access right to a routine.

  @param thd          Thread handler
  @param sp           SP
  @param full_access  Set to 1 if the user has SELECT right to the
                      'mysql.proc' able or is the owner of the routine
  @retval
    false ok
  @retval
    true  error
*/

bool check_show_routine_access(THD *thd, sp_head *sp, bool *full_access)
{
  TABLE_LIST tables;
  bzero((char*) &tables,sizeof(tables));
  tables.db= (char*) "mysql";
  tables.table_name= tables.alias= (char*) "proc";
  *full_access= (!check_table_access(thd, SELECT_ACL, &tables, FALSE,
                                     1, TRUE) ||
                 (!strcmp(sp->m_definer_user.str,
                          thd->security_ctx->priv_user) &&
                  !strcmp(sp->m_definer_host.str,
                          thd->security_ctx->priv_host)));
  if (!*full_access)
    return check_some_routine_access(thd, sp->m_db.str, sp->m_name.str,
                                     sp->m_type == TYPE_ENUM_PROCEDURE);
  return 0;
}


/**
  Implement SHOW CREATE statement for stored routines.

  @param thd  Thread context.
  @param type         Stored routine type
                      (TYPE_ENUM_PROCEDURE or TYPE_ENUM_FUNCTION)

  @return Error status.
    @retval FALSE on success
    @retval TRUE on error
*/

bool
sp_head::show_create_routine(THD *thd, int type)
{
  const char *col1_caption= type == TYPE_ENUM_PROCEDURE ?
                            "Procedure" : "Function";

  const char *col3_caption= type == TYPE_ENUM_PROCEDURE ?
                            "Create Procedure" : "Create Function";

  bool err_status;

  Protocol *protocol= thd->protocol;
  List<Item> fields;

  LEX_STRING sql_mode;

  bool full_access;

  DBUG_ENTER("sp_head::show_create_routine");
  DBUG_PRINT("info", ("routine %s", m_name.str));

  DBUG_ASSERT(type == TYPE_ENUM_PROCEDURE ||
              type == TYPE_ENUM_FUNCTION);

  if (check_show_routine_access(thd, this, &full_access))
    DBUG_RETURN(TRUE);

  sql_mode_string_representation(thd, m_sql_mode, &sql_mode);

  /* Send header. */

  fields.push_back(new Item_empty_string(col1_caption, NAME_CHAR_LEN));
  fields.push_back(new Item_empty_string("sql_mode", sql_mode.length));

  {
    /*
      NOTE: SQL statement field must be not less than 1024 in order not to
      confuse old clients.
    */

    Item_empty_string *stmt_fld=
      new Item_empty_string(col3_caption,
                            max(m_defstr.length, 1024));

    stmt_fld->maybe_null= TRUE;

    fields.push_back(stmt_fld);
  }

  fields.push_back(new Item_empty_string("character_set_client",
                                         MY_CS_NAME_SIZE));

  fields.push_back(new Item_empty_string("collation_connection",
                                         MY_CS_NAME_SIZE));

  fields.push_back(new Item_empty_string("Database Collation",
                                         MY_CS_NAME_SIZE));

  if (protocol->send_result_set_metadata(&fields,
                            Protocol::SEND_NUM_ROWS | Protocol::SEND_EOF))
  {
    DBUG_RETURN(TRUE);
  }

  /* Send data. */

  protocol->prepare_for_resend();

  protocol->store(m_name.str, m_name.length, system_charset_info);
  protocol->store(sql_mode.str, sql_mode.length, system_charset_info);

  if (full_access)
    protocol->store(m_defstr.str, m_defstr.length,
                    m_creation_ctx->get_client_cs());
  else
    protocol->store_null();


  protocol->store(m_creation_ctx->get_client_cs()->csname, system_charset_info);
  protocol->store(m_creation_ctx->get_connection_cl()->name, system_charset_info);
  protocol->store(m_creation_ctx->get_db_cl()->name, system_charset_info);

  err_status= protocol->write();

  if (!err_status)
    my_eof(thd);

  DBUG_RETURN(err_status);
}


/**
  Add instruction to SP.

  @param instr   Instruction
*/

int sp_head::add_instr(sp_instr *instr)
{
  instr->free_list= m_thd->free_list;
  m_thd->free_list= 0;
  /*
    Memory root of every instruction is designated for permanent
    transformations (optimizations) made on the parsed tree during
    the first execution. It points to the memory root of the
    entire stored procedure, as their life span is equal.
  */
  instr->mem_root= &main_mem_root;
  return insert_dynamic(&m_instr, (uchar*)&instr);
}


/**
  Do some minimal optimization of the code:
    -# Mark used instructions
    -# While doing this, shortcut jumps to jump instructions
    -# Compact the code, removing unused instructions.

  This is the main mark and move loop; it relies on the following methods
  in sp_instr and its subclasses:

    - opt_mark()         :  Mark instruction as reachable
    - opt_shortcut_jump():  Shortcut jumps to the final destination;
                           used by opt_mark().
    - opt_move()         :  Update moved instruction
    - set_destination()  :  Set the new destination (jump instructions only)
*/

void sp_head::optimize()
{
  List<sp_instr> bp;
  sp_instr *i;
  uint src, dst;

  opt_mark();

  bp.empty();
  src= dst= 0;
  while ((i= get_instr(src)))
  {
    if (! i->marked)
    {
      delete i;
      src+= 1;
    }
    else
    {
      if (src != dst)
      {
        /* Move the instruction and update prev. jumps */
        sp_instr *ibp;
        List_iterator_fast<sp_instr> li(bp);

        set_dynamic(&m_instr, (uchar*)&i, dst);
        while ((ibp= li++))
        {
          sp_instr_opt_meta *im= static_cast<sp_instr_opt_meta *>(ibp);
          im->set_destination(src, dst);
        }
      }
      i->opt_move(dst, &bp);
      src+= 1;
      dst+= 1;
    }
  }
  m_instr.elements= dst;
  bp.empty();
}

void sp_head::add_mark_lead(uint ip, List<sp_instr> *leads)
{
  sp_instr *i= get_instr(ip);

  if (i && ! i->marked)
    leads->push_front(i);
}

void
sp_head::opt_mark()
{
  uint ip;
  sp_instr *i;
  List<sp_instr> leads;

  /*
    Forward flow analysis algorithm in the instruction graph:
    - first, add the entry point in the graph (the first instruction) to the
      'leads' list of paths to explore.
    - while there are still leads to explore:
      - pick one lead, and follow the path forward. Mark instruction reached.
        Stop only if the end of the routine is reached, or the path converge
        to code already explored (marked).
      - while following a path, collect in the 'leads' list any fork to
        another path (caused by conditional jumps instructions), so that these
        paths can be explored as well.
  */

  /* Add the entry point */
  i= get_instr(0);
  leads.push_front(i);

  /* For each path of code ... */
  while (leads.elements != 0)
  {
    i= leads.pop();

    /* Mark the entire path, collecting new leads. */
    while (i && ! i->marked)
    {
      ip= i->opt_mark(this, & leads);
      i= get_instr(ip);
    }
  }
}


#ifndef DBUG_OFF
/**
  Return the routine instructions as a result set.
  @return
    0 if ok, !=0 on error.
*/
int
sp_head::show_routine_code(THD *thd)
{
  Protocol *protocol= thd->protocol;
  char buff[2048];
  String buffer(buff, sizeof(buff), system_charset_info);
  List<Item> field_list;
  sp_instr *i;
  bool full_access;
  int res= 0;
  uint ip;
  DBUG_ENTER("sp_head::show_routine_code");
  DBUG_PRINT("info", ("procedure: %s", m_name.str));

  if (check_show_routine_access(thd, this, &full_access) || !full_access)
    DBUG_RETURN(1);

  field_list.push_back(new Item_uint("Pos", 9));
  // 1024 is for not to confuse old clients
  field_list.push_back(new Item_empty_string("Instruction",
                                             max(buffer.length(), 1024)));
  if (protocol->send_result_set_metadata(&field_list, Protocol::SEND_NUM_ROWS |
                                         Protocol::SEND_EOF))
    DBUG_RETURN(1);

  for (ip= 0; (i = get_instr(ip)) ; ip++)
  {
    /*
      Consistency check. If these are different something went wrong
      during optimization.
    */
    if (ip != i->m_ip)
    {
      const char *format= "Instruction at position %u has m_ip=%u";
      char tmp[sizeof(format) + 2*SP_INSTR_UINT_MAXLEN + 1];

      sprintf(tmp, format, ip, i->m_ip);
      /*
        Since this is for debugging purposes only, we don't bother to
        introduce a special error code for it.
      */
      push_warning(thd, MYSQL_ERROR::WARN_LEVEL_WARN, ER_UNKNOWN_ERROR, tmp);
    }
    protocol->prepare_for_resend();
    protocol->store((longlong)ip);

    buffer.set("", 0, system_charset_info);
    i->print(&buffer);
    protocol->store(buffer.ptr(), buffer.length(), system_charset_info);
    if ((res= protocol->write()))
      break;
  }

  if (!res)
    my_eof(thd);

  DBUG_RETURN(res);
}
#endif // ifndef DBUG_OFF


/**
  Prepare LEX and thread for execution of instruction, if requested open
  and lock LEX's tables, execute instruction's core function, perform
  cleanup afterwards.

  @param thd           thread context
  @param nextp         out - next instruction
  @param open_tables   if TRUE then check read access to tables in LEX's table
                       list and open and lock them (used in instructions which
                       need to calculate some expression and don't execute
                       complete statement).
  @param sp_instr      instruction for which we prepare context, and which core
                       function execute by calling its exec_core() method.

  @note
    We are not saving/restoring some parts of THD which may need this because
    we do this once for whole routine execution in sp_head::execute().

  @return
    0/non-0 - Success/Failure
*/

int
sp_lex_keeper::reset_lex_and_exec_core(THD *thd, uint *nextp,
                                       bool open_tables, sp_instr* instr)
{
  int res= 0;
  DBUG_ENTER("reset_lex_and_exec_core");

  /*
    The flag is saved at the entry to the following substatement.
    It's reset further in the common code part.
    It's merged with the saved parent's value at the exit of this func.
  */
  bool parent_modified_non_trans_table= thd->transaction.stmt.modified_non_trans_table;
  thd->transaction.stmt.modified_non_trans_table= FALSE;
  DBUG_ASSERT(!thd->derived_tables);
  DBUG_ASSERT(thd->change_list.is_empty());
  /*
    Use our own lex.
    We should not save old value since it is saved/restored in
    sp_head::execute() when we are entering/leaving routine.
  */
  thd->lex= m_lex;

  thd->set_query_id(next_query_id());

  if (thd->locked_tables_mode <= LTM_LOCK_TABLES)
  {
    /*
      This statement will enter/leave prelocked mode on its own.
      Entering prelocked mode changes table list and related members
      of LEX, so we'll need to restore them.
    */
    if (lex_query_tables_own_last)
    {
      /*
        We've already entered/left prelocked mode with this statement.
        Attach the list of tables that need to be prelocked and mark m_lex
        as having such list attached.
      */
      *lex_query_tables_own_last= prelocking_tables;
      m_lex->mark_as_requiring_prelocking(lex_query_tables_own_last);
    }
  }

  reinit_stmt_before_use(thd, m_lex);

  if (open_tables)
    res= instr->exec_open_and_lock_tables(thd, m_lex->query_tables);

  if (!res)
  {
    res= instr->exec_core(thd, nextp);
    DBUG_PRINT("info",("exec_core returned: %d", res));
  }

  m_lex->unit.cleanup();

  thd_proc_info(thd, "closing tables");
  /* Here we also commit or rollback the current statement. */
  close_thread_tables(thd);
  thd_proc_info(thd, 0);

  if (m_lex->query_tables_own_last)
  {
    /*
      We've entered and left prelocking mode when executing statement
      stored in m_lex. 
      m_lex->query_tables(->next_global)* list now has a 'tail' - a list
      of tables that are added for prelocking. (If this is the first
      execution, the 'tail' was added by open_tables(), otherwise we've
      attached it above in this function).
      Now we'll save the 'tail', and detach it.
    */
    lex_query_tables_own_last= m_lex->query_tables_own_last;
    prelocking_tables= *lex_query_tables_own_last;
    *lex_query_tables_own_last= NULL;
    m_lex->mark_as_requiring_prelocking(NULL);
  }
  thd->rollback_item_tree_changes();
  /*
    Update the state of the active arena if no errors on
    open_tables stage.
  */
  if (!res || !thd->is_error() ||
      (thd->stmt_da->sql_errno() != ER_CANT_REOPEN_TABLE &&
       thd->stmt_da->sql_errno() != ER_NO_SUCH_TABLE &&
       thd->stmt_da->sql_errno() != ER_UPDATE_TABLE_USED))
    thd->stmt_arena->state= Query_arena::EXECUTED;

  /*
    Merge here with the saved parent's values
    what is needed from the substatement gained
  */
  thd->transaction.stmt.modified_non_trans_table |= parent_modified_non_trans_table;
  /*
    Unlike for PS we should not call Item's destructors for newly created
    items after execution of each instruction in stored routine. This is
    because SP often create Item (like Item_int, Item_string etc...) when
    they want to store some value in local variable, pass return value and
    etc... So their life time should be longer than one instruction.

    cleanup_items() is called in sp_head::execute()
  */
  DBUG_RETURN(res || thd->is_error());
}


/*
  sp_instr class functions
*/

int sp_instr::exec_open_and_lock_tables(THD *thd, TABLE_LIST *tables)
{
  int result;

  /*
    Check whenever we have access to tables for this statement
    and open and lock them before executing instructions core function.
  */
  if (check_table_access(thd, SELECT_ACL, tables, FALSE, UINT_MAX, FALSE)
      || open_and_lock_tables(thd, tables, TRUE, 0))
    result= -1;
  else
    result= 0;

  return result;
}

uint sp_instr::get_cont_dest()
{
  return (m_ip+1);
}


int sp_instr::exec_core(THD *thd, uint *nextp)
{
  DBUG_ASSERT(0);
  return 0;
}

/*
  sp_instr_stmt class functions
*/

int
sp_instr_stmt::execute(THD *thd, uint *nextp)
{
  char *query;
  uint32 query_length;
  int res;
  DBUG_ENTER("sp_instr_stmt::execute");
  DBUG_PRINT("info", ("command: %d", m_lex_keeper.sql_command()));

  query= thd->query();
  query_length= thd->query_length();
#if defined(ENABLED_PROFILING)
  /* This s-p instr is profilable and will be captured. */
  thd->profiling.set_query_source(m_query.str, m_query.length);
#endif
  if (!(res= alloc_query(thd, m_query.str, m_query.length)) &&
      !(res=subst_spvars(thd, this, &m_query)))
  {
    /*
      (the order of query cache and subst_spvars calls is irrelevant because
      queries with SP vars can't be cached)
    */
    if (unlikely((thd->variables.option_bits & OPTION_LOG_OFF)==0))
      general_log_write(thd, COM_QUERY, thd->query(), thd->query_length());

    if (query_cache_send_result_to_client(thd, thd->query(),
                                          thd->query_length()) <= 0)
    {
      res= m_lex_keeper.reset_lex_and_exec_core(thd, nextp, FALSE, this);

      if (thd->stmt_da->is_eof())
        thd->protocol->end_statement();

      query_cache_end_of_result(thd);

      if (!res && unlikely(thd->enable_slow_log))
        log_slow_statement(thd);
    }
    else
      *nextp= m_ip+1;
    thd->set_query(query, query_length);
    thd->query_name_consts= 0;

    if (!thd->is_error())
      thd->stmt_da->reset_diagnostics_area();
  }
  DBUG_RETURN(res || thd->is_error());
}


void
sp_instr_stmt::print(String *str)
{
  uint i, len;

  /* stmt CMD "..." */
  if (str->reserve(SP_STMT_PRINT_MAXLEN+SP_INSTR_UINT_MAXLEN+8))
    return;
  str->qs_append(STRING_WITH_LEN("stmt "));
  str->qs_append((uint)m_lex_keeper.sql_command());
  str->qs_append(STRING_WITH_LEN(" \""));
  len= m_query.length;
  /*
    Print the query string (but not too much of it), just to indicate which
    statement it is.
  */
  if (len > SP_STMT_PRINT_MAXLEN)
    len= SP_STMT_PRINT_MAXLEN-3;
  /* Copy the query string and replace '\n' with ' ' in the process */
  for (i= 0 ; i < len ; i++)
  {
    char c= m_query.str[i];
    if (c == '\n')
      c= ' ';
    str->qs_append(c);
  }
  if (m_query.length > SP_STMT_PRINT_MAXLEN)
    str->qs_append(STRING_WITH_LEN("...")); /* Indicate truncated string */
  str->qs_append('"');
}


int
sp_instr_stmt::exec_core(THD *thd, uint *nextp)
{
  MYSQL_QUERY_EXEC_START(thd->query(),
                         thd->thread_id,
                         (char *) (thd->db ? thd->db : ""),
                         thd->security_ctx->priv_user,
                         (char *)thd->security_ctx->host_or_ip,
                         3);
  int res= mysql_execute_command(thd);
  MYSQL_QUERY_EXEC_DONE(res);
  *nextp= m_ip+1;
  return res;
}


/*
  sp_instr_set class functions
*/

int
sp_instr_set::execute(THD *thd, uint *nextp)
{
  DBUG_ENTER("sp_instr_set::execute");
  DBUG_PRINT("info", ("offset: %u", m_offset));

  DBUG_RETURN(m_lex_keeper.reset_lex_and_exec_core(thd, nextp, TRUE, this));
}


int
sp_instr_set::exec_core(THD *thd, uint *nextp)
{
  int res= thd->spcont->set_variable(thd, m_offset, &m_value);

  if (res && thd->spcont->found_handler_here())
  {
    /*
      Failed to evaluate the value, and a handler has been found. Reset the
      variable to NULL.
    */

    if (thd->spcont->set_variable(thd, m_offset, 0))
    {
      /* If this also failed, let's abort. */

      sp_rcontext *spcont= thd->spcont;

      thd->spcont= NULL;           /* Avoid handlers */
      my_error(ER_OUT_OF_RESOURCES, MYF(0));
      spcont->clear_handler();
      thd->spcont= spcont;
    }
  }

  *nextp = m_ip+1;
  return res;
}

void
sp_instr_set::print(String *str)
{
  /* set name@offset ... */
  int rsrv = SP_INSTR_UINT_MAXLEN+6;
  sp_variable_t *var = m_ctx->find_variable(m_offset);

  /* 'var' should always be non-null, but just in case... */
  if (var)
    rsrv+= var->name.length;
  if (str->reserve(rsrv))
    return;
  str->qs_append(STRING_WITH_LEN("set "));
  if (var)
  {
    str->qs_append(var->name.str, var->name.length);
    str->qs_append('@');
  }
  str->qs_append(m_offset);
  str->qs_append(' ');
  m_value->print(str, QT_ORDINARY);
}


/*
  sp_instr_set_trigger_field class functions
*/

int
sp_instr_set_trigger_field::execute(THD *thd, uint *nextp)
{
  DBUG_ENTER("sp_instr_set_trigger_field::execute");
  thd->count_cuted_fields= CHECK_FIELD_ERROR_FOR_NULL;
  DBUG_RETURN(m_lex_keeper.reset_lex_and_exec_core(thd, nextp, TRUE, this));
}


int
sp_instr_set_trigger_field::exec_core(THD *thd, uint *nextp)
{
  const int res= (trigger_field->set_value(thd, &value) ? -1 : 0);
  *nextp = m_ip+1;
  return res;
}

void
sp_instr_set_trigger_field::print(String *str)
{
  str->append(STRING_WITH_LEN("set_trigger_field "));
  trigger_field->print(str, QT_ORDINARY);
  str->append(STRING_WITH_LEN(":="));
  value->print(str, QT_ORDINARY);
}

/*
  sp_instr_opt_meta
*/

uint sp_instr_opt_meta::get_cont_dest()
{
  return m_cont_dest;
}


/*
 sp_instr_jump class functions
*/

int
sp_instr_jump::execute(THD *thd, uint *nextp)
{
  DBUG_ENTER("sp_instr_jump::execute");
  DBUG_PRINT("info", ("destination: %u", m_dest));

  *nextp= m_dest;
  DBUG_RETURN(0);
}

void
sp_instr_jump::print(String *str)
{
  /* jump dest */
  if (str->reserve(SP_INSTR_UINT_MAXLEN+5))
    return;
  str->qs_append(STRING_WITH_LEN("jump "));
  str->qs_append(m_dest);
}

uint
sp_instr_jump::opt_mark(sp_head *sp, List<sp_instr> *leads)
{
  m_dest= opt_shortcut_jump(sp, this);
  if (m_dest != m_ip+1)   /* Jumping to following instruction? */
    marked= 1;
  m_optdest= sp->get_instr(m_dest);
  return m_dest;
}

uint
sp_instr_jump::opt_shortcut_jump(sp_head *sp, sp_instr *start)
{
  uint dest= m_dest;
  sp_instr *i;

  while ((i= sp->get_instr(dest)))
  {
    uint ndest;

    if (start == i || this == i)
      break;
    ndest= i->opt_shortcut_jump(sp, start);
    if (ndest == dest)
      break;
    dest= ndest;
  }
  return dest;
}

void
sp_instr_jump::opt_move(uint dst, List<sp_instr> *bp)
{
  if (m_dest > m_ip)
    bp->push_back(this);      // Forward
  else if (m_optdest)
    m_dest= m_optdest->m_ip;  // Backward
  m_ip= dst;
}


/*
  sp_instr_jump_if_not class functions
*/

int
sp_instr_jump_if_not::execute(THD *thd, uint *nextp)
{
  DBUG_ENTER("sp_instr_jump_if_not::execute");
  DBUG_PRINT("info", ("destination: %u", m_dest));
  DBUG_RETURN(m_lex_keeper.reset_lex_and_exec_core(thd, nextp, TRUE, this));
}


int
sp_instr_jump_if_not::exec_core(THD *thd, uint *nextp)
{
  Item *it;
  int res;

  it= sp_prepare_func_item(thd, &m_expr);
  if (! it)
  {
    res= -1;
  }
  else
  {
    res= 0;
    if (! it->val_bool())
      *nextp = m_dest;
    else
      *nextp = m_ip+1;
  }

  return res;
}


void
sp_instr_jump_if_not::print(String *str)
{
  /* jump_if_not dest(cont) ... */
  if (str->reserve(2*SP_INSTR_UINT_MAXLEN+14+32)) // Add some for the expr. too
    return;
  str->qs_append(STRING_WITH_LEN("jump_if_not "));
  str->qs_append(m_dest);
  str->qs_append('(');
  str->qs_append(m_cont_dest);
  str->qs_append(STRING_WITH_LEN(") "));
  m_expr->print(str, QT_ORDINARY);
}


uint
sp_instr_jump_if_not::opt_mark(sp_head *sp, List<sp_instr> *leads)
{
  sp_instr *i;

  marked= 1;
  if ((i= sp->get_instr(m_dest)))
  {
    m_dest= i->opt_shortcut_jump(sp, this);
    m_optdest= sp->get_instr(m_dest);
  }
  sp->add_mark_lead(m_dest, leads);
  if ((i= sp->get_instr(m_cont_dest)))
  {
    m_cont_dest= i->opt_shortcut_jump(sp, this);
    m_cont_optdest= sp->get_instr(m_cont_dest);
  }
  sp->add_mark_lead(m_cont_dest, leads);
  return m_ip+1;
}

void
sp_instr_jump_if_not::opt_move(uint dst, List<sp_instr> *bp)
{
  /*
    cont. destinations may point backwards after shortcutting jumps
    during the mark phase. If it's still pointing forwards, only
    push this for backpatching if sp_instr_jump::opt_move() will not
    do it (i.e. if the m_dest points backwards).
   */
  if (m_cont_dest > m_ip)
  {                             // Forward
    if (m_dest < m_ip)
      bp->push_back(this);
  }
  else if (m_cont_optdest)
    m_cont_dest= m_cont_optdest->m_ip; // Backward
  /* This will take care of m_dest and m_ip */
  sp_instr_jump::opt_move(dst, bp);
}


/*
  sp_instr_freturn class functions
*/

int
sp_instr_freturn::execute(THD *thd, uint *nextp)
{
  DBUG_ENTER("sp_instr_freturn::execute");
  DBUG_RETURN(m_lex_keeper.reset_lex_and_exec_core(thd, nextp, TRUE, this));
}


int
sp_instr_freturn::exec_core(THD *thd, uint *nextp)
{
  /*
    Change <next instruction pointer>, so that this will be the last
    instruction in the stored function.
  */

  *nextp= UINT_MAX;

  /*
    Evaluate the value of return expression and store it in current runtime
    context.

    NOTE: It's necessary to evaluate result item right here, because we must
    do it in scope of execution the current context/block.
  */

  return thd->spcont->set_return_value(thd, &m_value);
}

void
sp_instr_freturn::print(String *str)
{
  /* freturn type expr... */
  if (str->reserve(1024+8+32)) // Add some for the expr. too
    return;
  str->qs_append(STRING_WITH_LEN("freturn "));
  str->qs_append((uint)m_type);
  str->qs_append(' ');
  m_value->print(str, QT_ORDINARY);
}

/*
  sp_instr_hpush_jump class functions
*/

int
sp_instr_hpush_jump::execute(THD *thd, uint *nextp)
{
  DBUG_ENTER("sp_instr_hpush_jump::execute");
  List_iterator_fast<sp_cond_type_t> li(m_cond);
  sp_cond_type_t *p;

  while ((p= li++))
    thd->spcont->push_handler(p, m_ip+1, m_type);

  *nextp= m_dest;
  DBUG_RETURN(0);
}


void
sp_instr_hpush_jump::print(String *str)
{
  /* hpush_jump dest fsize type */
  if (str->reserve(SP_INSTR_UINT_MAXLEN*2 + 21))
    return;
  str->qs_append(STRING_WITH_LEN("hpush_jump "));
  str->qs_append(m_dest);
  str->qs_append(' ');
  str->qs_append(m_frame);
  switch (m_type) {
  case SP_HANDLER_NONE:
    str->qs_append(STRING_WITH_LEN(" NONE")); // This would be a bug
    break;
  case SP_HANDLER_EXIT:
    str->qs_append(STRING_WITH_LEN(" EXIT"));
    break;
  case SP_HANDLER_CONTINUE:
    str->qs_append(STRING_WITH_LEN(" CONTINUE"));
    break;
  case SP_HANDLER_UNDO:
    str->qs_append(STRING_WITH_LEN(" UNDO"));
    break;
  default:
    // This would be a bug as well
    str->qs_append(STRING_WITH_LEN(" UNKNOWN:"));
    str->qs_append(m_type);
  }
}


uint
sp_instr_hpush_jump::opt_mark(sp_head *sp, List<sp_instr> *leads)
{
  sp_instr *i;

  marked= 1;
  if ((i= sp->get_instr(m_dest)))
  {
    m_dest= i->opt_shortcut_jump(sp, this);
    m_optdest= sp->get_instr(m_dest);
  }
  sp->add_mark_lead(m_dest, leads);
  return m_ip+1;
}


/*
  sp_instr_hpop class functions
*/

int
sp_instr_hpop::execute(THD *thd, uint *nextp)
{
  DBUG_ENTER("sp_instr_hpop::execute");
  thd->spcont->pop_handlers(m_count);
  *nextp= m_ip+1;
  DBUG_RETURN(0);
}

void
sp_instr_hpop::print(String *str)
{
  /* hpop count */
  if (str->reserve(SP_INSTR_UINT_MAXLEN+5))
    return;
  str->qs_append(STRING_WITH_LEN("hpop "));
  str->qs_append(m_count);
}


/*
  sp_instr_hreturn class functions
*/

int
sp_instr_hreturn::execute(THD *thd, uint *nextp)
{
  DBUG_ENTER("sp_instr_hreturn::execute");
  if (m_dest)
    *nextp= m_dest;
  else
  {
    *nextp= thd->spcont->pop_hstack();
  }
  thd->spcont->exit_handler();
  DBUG_RETURN(0);
}


void
sp_instr_hreturn::print(String *str)
{
  /* hreturn framesize dest */
  if (str->reserve(SP_INSTR_UINT_MAXLEN*2 + 9))
    return;
  str->qs_append(STRING_WITH_LEN("hreturn "));
  str->qs_append(m_frame);
  if (m_dest)
  {
    str->qs_append(' ');
    str->qs_append(m_dest);
  }
}


uint
sp_instr_hreturn::opt_mark(sp_head *sp, List<sp_instr> *leads)
{
  marked= 1;

  if (m_dest)
  {
    /*
      This is an EXIT handler; next instruction step is in m_dest.
     */
    return m_dest;
  }

  /*
    This is a CONTINUE handler; next instruction step will come from
    the handler stack and not from opt_mark.
   */
  return UINT_MAX;
}


/*
  sp_instr_cpush class functions
*/

int
sp_instr_cpush::execute(THD *thd, uint *nextp)
{
  Query_arena backup_arena;
  DBUG_ENTER("sp_instr_cpush::execute");

  /*
    We should create cursors in the callers arena, as
    it could be (and usually is) used in several instructions.
  */
  thd->set_n_backup_active_arena(thd->spcont->callers_arena, &backup_arena);

  thd->spcont->push_cursor(&m_lex_keeper, this);

  thd->restore_active_arena(thd->spcont->callers_arena, &backup_arena);

  *nextp= m_ip+1;

  DBUG_RETURN(0);
}


void
sp_instr_cpush::print(String *str)
{
  LEX_STRING n;
  my_bool found= m_ctx->find_cursor(m_cursor, &n);
  /* cpush name@offset */
  uint rsrv= SP_INSTR_UINT_MAXLEN+7;

  if (found)
    rsrv+= n.length;
  if (str->reserve(rsrv))
    return;
  str->qs_append(STRING_WITH_LEN("cpush "));
  if (found)
  {
    str->qs_append(n.str, n.length);
    str->qs_append('@');
  }
  str->qs_append(m_cursor);
}


/*
  sp_instr_cpop class functions
*/

int
sp_instr_cpop::execute(THD *thd, uint *nextp)
{
  DBUG_ENTER("sp_instr_cpop::execute");
  thd->spcont->pop_cursors(m_count);
  *nextp= m_ip+1;
  DBUG_RETURN(0);
}


void
sp_instr_cpop::print(String *str)
{
  /* cpop count */
  if (str->reserve(SP_INSTR_UINT_MAXLEN+5))
    return;
  str->qs_append(STRING_WITH_LEN("cpop "));
  str->qs_append(m_count);
}


/*
  sp_instr_copen class functions
*/

/**
  @todo
    Assert that we either have an error or a cursor
*/

int
sp_instr_copen::execute(THD *thd, uint *nextp)
{
  /*
    We don't store a pointer to the cursor in the instruction to be
    able to reuse the same instruction among different threads in future.
  */
  sp_cursor *c= thd->spcont->get_cursor(m_cursor);
  int res;
  DBUG_ENTER("sp_instr_copen::execute");

  if (! c)
    res= -1;
  else
  {
    sp_lex_keeper *lex_keeper= c->get_lex_keeper();
    Query_arena *old_arena= thd->stmt_arena;

    /*
      Get the Query_arena from the cpush instruction, which contains
      the free_list of the query, so new items (if any) are stored in
      the right free_list, and we can cleanup after each open.
    */
    thd->stmt_arena= c->get_instr();
    res= lex_keeper->reset_lex_and_exec_core(thd, nextp, FALSE, this);
    /* Cleanup the query's items */
    if (thd->stmt_arena->free_list)
      cleanup_items(thd->stmt_arena->free_list);
    thd->stmt_arena= old_arena;
    /*
      Work around the fact that errors in selects are not returned properly
      (but instead converted into a warning), so if a condition handler
      caught, we have lost the result code.
    */
    if (!res)
    {
      uint dummy1, dummy2;

      if (thd->spcont->found_handler(&dummy1, &dummy2))
        res= -1;
    }
    /* TODO: Assert here that we either have an error or a cursor */
  }
  DBUG_RETURN(res);
}


int
sp_instr_copen::exec_core(THD *thd, uint *nextp)
{
  sp_cursor *c= thd->spcont->get_cursor(m_cursor);
  int res= c->open(thd);
  *nextp= m_ip+1;
  return res;
}

void
sp_instr_copen::print(String *str)
{
  LEX_STRING n;
  my_bool found= m_ctx->find_cursor(m_cursor, &n);
  /* copen name@offset */
  uint rsrv= SP_INSTR_UINT_MAXLEN+7;

  if (found)
    rsrv+= n.length;
  if (str->reserve(rsrv))
    return;
  str->qs_append(STRING_WITH_LEN("copen "));
  if (found)
  {
    str->qs_append(n.str, n.length);
    str->qs_append('@');
  }
  str->qs_append(m_cursor);
}


/*
  sp_instr_cclose class functions
*/

int
sp_instr_cclose::execute(THD *thd, uint *nextp)
{
  sp_cursor *c= thd->spcont->get_cursor(m_cursor);
  int res;
  DBUG_ENTER("sp_instr_cclose::execute");

  if (! c)
    res= -1;
  else
    res= c->close(thd);
  *nextp= m_ip+1;
  DBUG_RETURN(res);
}


void
sp_instr_cclose::print(String *str)
{
  LEX_STRING n;
  my_bool found= m_ctx->find_cursor(m_cursor, &n);
  /* cclose name@offset */
  uint rsrv= SP_INSTR_UINT_MAXLEN+8;

  if (found)
    rsrv+= n.length;
  if (str->reserve(rsrv))
    return;
  str->qs_append(STRING_WITH_LEN("cclose "));
  if (found)
  {
    str->qs_append(n.str, n.length);
    str->qs_append('@');
  }
  str->qs_append(m_cursor);
}


/*
  sp_instr_cfetch class functions
*/

int
sp_instr_cfetch::execute(THD *thd, uint *nextp)
{
  sp_cursor *c= thd->spcont->get_cursor(m_cursor);
  int res;
  Query_arena backup_arena;
  DBUG_ENTER("sp_instr_cfetch::execute");

  res= c ? c->fetch(thd, &m_varlist) : -1;

  *nextp= m_ip+1;
  DBUG_RETURN(res);
}


void
sp_instr_cfetch::print(String *str)
{
  List_iterator_fast<struct sp_variable> li(m_varlist);
  sp_variable_t *pv;
  LEX_STRING n;
  my_bool found= m_ctx->find_cursor(m_cursor, &n);
  /* cfetch name@offset vars... */
  uint rsrv= SP_INSTR_UINT_MAXLEN+8;

  if (found)
    rsrv+= n.length;
  if (str->reserve(rsrv))
    return;
  str->qs_append(STRING_WITH_LEN("cfetch "));
  if (found)
  {
    str->qs_append(n.str, n.length);
    str->qs_append('@');
  }
  str->qs_append(m_cursor);
  while ((pv= li++))
  {
    if (str->reserve(pv->name.length+SP_INSTR_UINT_MAXLEN+2))
      return;
    str->qs_append(' ');
    str->qs_append(pv->name.str, pv->name.length);
    str->qs_append('@');
    str->qs_append(pv->offset);
  }
}


/*
  sp_instr_error class functions
*/

int
sp_instr_error::execute(THD *thd, uint *nextp)
{
  DBUG_ENTER("sp_instr_error::execute");

  my_message(m_errcode, ER(m_errcode), MYF(0));
  *nextp= m_ip+1;
  DBUG_RETURN(-1);
}


void
sp_instr_error::print(String *str)
{
  /* error code */
  if (str->reserve(SP_INSTR_UINT_MAXLEN+6))
    return;
  str->qs_append(STRING_WITH_LEN("error "));
  str->qs_append(m_errcode);
}


/**************************************************************************
  sp_instr_set_case_expr class implementation
**************************************************************************/

int
sp_instr_set_case_expr::execute(THD *thd, uint *nextp)
{
  DBUG_ENTER("sp_instr_set_case_expr::execute");

  DBUG_RETURN(m_lex_keeper.reset_lex_and_exec_core(thd, nextp, TRUE, this));
}


int
sp_instr_set_case_expr::exec_core(THD *thd, uint *nextp)
{
  int res= thd->spcont->set_case_expr(thd, m_case_expr_id, &m_case_expr);

  if (res &&
      !thd->spcont->get_case_expr(m_case_expr_id) &&
      thd->spcont->found_handler_here())
  {
    /*
      Failed to evaluate the value, the case expression is still not
      initialized, and a handler has been found. Set to NULL so we can continue.
    */

    Item *null_item= new Item_null();

    if (!null_item ||
        thd->spcont->set_case_expr(thd, m_case_expr_id, &null_item))
    {
      /* If this also failed, we have to abort. */

      sp_rcontext *spcont= thd->spcont;

      thd->spcont= NULL;           /* Avoid handlers */
      my_error(ER_OUT_OF_RESOURCES, MYF(0));
      spcont->clear_handler();
      thd->spcont= spcont;
    }
  }
  else
    *nextp= m_ip+1;

  return res;
}


void
sp_instr_set_case_expr::print(String *str)
{
  /* set_case_expr (cont) id ... */
  str->reserve(2*SP_INSTR_UINT_MAXLEN+18+32); // Add some extra for expr too
  str->qs_append(STRING_WITH_LEN("set_case_expr ("));
  str->qs_append(m_cont_dest);
  str->qs_append(STRING_WITH_LEN(") "));
  str->qs_append(m_case_expr_id);
  str->qs_append(' ');
  m_case_expr->print(str, QT_ORDINARY);
}

uint
sp_instr_set_case_expr::opt_mark(sp_head *sp, List<sp_instr> *leads)
{
  sp_instr *i;

  marked= 1;
  if ((i= sp->get_instr(m_cont_dest)))
  {
    m_cont_dest= i->opt_shortcut_jump(sp, this);
    m_cont_optdest= sp->get_instr(m_cont_dest);
  }
  sp->add_mark_lead(m_cont_dest, leads);
  return m_ip+1;
}

void
sp_instr_set_case_expr::opt_move(uint dst, List<sp_instr> *bp)
{
  if (m_cont_dest > m_ip)
    bp->push_back(this);        // Forward
  else if (m_cont_optdest)
    m_cont_dest= m_cont_optdest->m_ip; // Backward
  m_ip= dst;
}


/* ------------------------------------------------------------------ */


/*
  Structure that represent all instances of one table
  in optimized multi-set of tables used by routine.
*/

typedef struct st_sp_table
{
  /*
    Multi-set key:
      db_name\0table_name\0alias\0 - for normal tables
      db_name\0table_name\0        - for temporary tables
    Note that in both cases we don't take last '\0' into account when
    we count length of key.
  */
  LEX_STRING qname;
  uint db_length, table_name_length;
  bool temp;               /* true if corresponds to a temporary table */
  thr_lock_type lock_type; /* lock type used for prelocking */
  uint lock_count;
  uint query_lock_count;
  uint8 trg_event_map;
} SP_TABLE;


uchar *sp_table_key(const uchar *ptr, size_t *plen, my_bool first)
{
  SP_TABLE *tab= (SP_TABLE *)ptr;
  *plen= tab->qname.length;
  return (uchar *)tab->qname.str;
}


/**
  Merge the list of tables used by some query into the multi-set of
  tables used by routine.

  @param thd                 thread context
  @param table               table list
  @param lex_for_tmp_check   LEX of the query for which we are merging
                             table list.

  @note
    This method will use LEX provided to check whenever we are creating
    temporary table and mark it as such in target multi-set.

  @retval
    TRUE    Success
  @retval
    FALSE   Error
*/

bool
sp_head::merge_table_list(THD *thd, TABLE_LIST *table, LEX *lex_for_tmp_check)
{
  SP_TABLE *tab;

  if (lex_for_tmp_check->sql_command == SQLCOM_DROP_TABLE &&
      lex_for_tmp_check->drop_temporary)
    return TRUE;

  for (uint i= 0 ; i < m_sptabs.records ; i++)
  {
    tab= (SP_TABLE*) my_hash_element(&m_sptabs, i);
    tab->query_lock_count= 0;
  }

  for (; table ; table= table->next_global)
    if (!table->derived && !table->schema_table)
    {
      char tname[(NAME_LEN + 1) * 3];           // db\0table\0alias\0
      uint tlen, alen;

      tlen= table->db_length;
      memcpy(tname, table->db, tlen);
      tname[tlen++]= '\0';
      memcpy(tname+tlen, table->table_name, table->table_name_length);
      tlen+= table->table_name_length;
      tname[tlen++]= '\0';
      alen= strlen(table->alias);
      memcpy(tname+tlen, table->alias, alen);
      tlen+= alen;
      tname[tlen]= '\0';

      /*
        Upgrade the lock type because this table list will be used
        only in pre-locked mode, in which DELAYED inserts are always
        converted to normal inserts.
      */
      if (table->lock_type == TL_WRITE_DELAYED)
        table->lock_type= TL_WRITE;

      /*
        We ignore alias when we check if table was already marked as temporary
        (and therefore should not be prelocked). Otherwise we will erroneously
        treat table with same name but with different alias as non-temporary.
      */
      if ((tab= (SP_TABLE*) my_hash_search(&m_sptabs, (uchar *)tname, tlen)) ||
          ((tab= (SP_TABLE*) my_hash_search(&m_sptabs, (uchar *)tname,
                                        tlen - alen - 1)) &&
           tab->temp))
      {
        if (tab->lock_type < table->lock_type)
          tab->lock_type= table->lock_type; // Use the table with the highest lock type
        tab->query_lock_count++;
        if (tab->query_lock_count > tab->lock_count)
          tab->lock_count++;
        tab->trg_event_map|= table->trg_event_map;
      }
      else
      {
        if (!(tab= (SP_TABLE *)thd->calloc(sizeof(SP_TABLE))))
          return FALSE;
        if (lex_for_tmp_check->sql_command == SQLCOM_CREATE_TABLE &&
            lex_for_tmp_check->query_tables == table &&
            lex_for_tmp_check->create_info.options & HA_LEX_CREATE_TMP_TABLE)
        {
          tab->temp= TRUE;
          tab->qname.length= tlen - alen - 1;
        }
        else
          tab->qname.length= tlen;
        tab->qname.str= (char*) thd->memdup(tname, tab->qname.length + 1);
        if (!tab->qname.str)
          return FALSE;
        tab->table_name_length= table->table_name_length;
        tab->db_length= table->db_length;
        tab->lock_type= table->lock_type;
        tab->lock_count= tab->query_lock_count= 1;
        tab->trg_event_map= table->trg_event_map;
        if (my_hash_insert(&m_sptabs, (uchar *)tab))
          return FALSE;
      }
    }
  return TRUE;
}


/**
  Add tables used by routine to the table list.

    Converts multi-set of tables used by this routine to table list and adds
    this list to the end of table list specified by 'query_tables_last_ptr'.

    Elements of list will be allocated in PS memroot, so this list will be
    persistent between PS executions.

  @param[in] thd                        Thread context
  @param[in,out] query_tables_last_ptr  Pointer to the next_global member of
    last element of the list where tables
    will be added (or to its root).
  @param[in] belong_to_view             Uppermost view which uses this routine,
    0 if none.

  @retval
    TRUE    if some elements were added
  @retval
    FALSE   otherwise.
*/

bool
sp_head::add_used_tables_to_table_list(THD *thd,
                                       TABLE_LIST ***query_tables_last_ptr,
                                       TABLE_LIST *belong_to_view)
{
  uint i;
  Query_arena *arena, backup;
  bool result= FALSE;
  DBUG_ENTER("sp_head::add_used_tables_to_table_list");

  /*
    Use persistent arena for table list allocation to be PS/SP friendly.
    Note that we also have to copy database/table names and alias to PS/SP
    memory since current instance of sp_head object can pass away before
    next execution of PS/SP for which tables are added to prelocking list.
    This will be fixed by introducing of proper invalidation mechanism
    once new TDC is ready.
  */
  arena= thd->activate_stmt_arena_if_needed(&backup);

  for (i=0 ; i < m_sptabs.records ; i++)
  {
    char *tab_buff, *key_buff;
    TABLE_LIST *table;
    SP_TABLE *stab= (SP_TABLE*) my_hash_element(&m_sptabs, i);
    if (stab->temp)
      continue;

    if (!(tab_buff= (char *)thd->calloc(ALIGN_SIZE(sizeof(TABLE_LIST)) *
                                        stab->lock_count)) ||
        !(key_buff= (char*)thd->memdup(stab->qname.str,
                                       stab->qname.length + 1)))
      DBUG_RETURN(FALSE);

    for (uint j= 0; j < stab->lock_count; j++)
    {
      table= (TABLE_LIST *)tab_buff;

      table->db= key_buff;
      table->db_length= stab->db_length;
      table->table_name= table->db + table->db_length + 1;
      table->table_name_length= stab->table_name_length;
      table->alias= table->table_name + table->table_name_length + 1;
      table->lock_type= stab->lock_type;
      table->cacheable_table= 1;
      table->prelocking_placeholder= 1;
      table->belong_to_view= belong_to_view;
      table->trg_event_map= stab->trg_event_map;
      table->mdl_request.init(MDL_key::TABLE, table->db, table->table_name,
                              table->lock_type >= TL_WRITE_ALLOW_WRITE ?
                              MDL_SHARED_WRITE : MDL_SHARED_READ);

      /* Everyting else should be zeroed */

      **query_tables_last_ptr= table;
      table->prev_global= *query_tables_last_ptr;
      *query_tables_last_ptr= &table->next_global;

      tab_buff+= ALIGN_SIZE(sizeof(TABLE_LIST));
      result= TRUE;
    }
  }

  if (arena)
    thd->restore_active_arena(arena, &backup);

  DBUG_RETURN(result);
}


/**
  Simple function for adding an explicitly named (systems) table to
  the global table list, e.g. "mysql", "proc".
*/

TABLE_LIST *
sp_add_to_query_tables(THD *thd, LEX *lex,
                       const char *db, const char *name,
                       thr_lock_type locktype)
{
  TABLE_LIST *table;

  if (!(table= (TABLE_LIST *)thd->calloc(sizeof(TABLE_LIST))))
    return NULL;
  table->db_length= strlen(db);
  table->db= thd->strmake(db, table->db_length);
  table->table_name_length= strlen(name);
  table->table_name= thd->strmake(name, table->table_name_length);
  table->alias= thd->strdup(name);
  table->lock_type= locktype;
  table->select_lex= lex->current_select;
  table->cacheable_table= 1;
  table->mdl_request.init(MDL_key::TABLE, table->db, table->table_name,
                          table->lock_type >= TL_WRITE_ALLOW_WRITE ?
                          MDL_SHARED_WRITE : MDL_SHARED_READ);

  lex->add_to_query_tables(table);
  return table;
}
<|MERGE_RESOLUTION|>--- conflicted
+++ resolved
@@ -60,10 +60,6 @@
 
 static void reset_start_time_for_sp(THD *thd)
 {
-  /*
-    Do nothing if the context is a trigger or function because time should be
-    constant during the execution of those.
-  */
   if (!thd->in_sub_stmt)
   {
     /*
@@ -1270,19 +1266,11 @@
     DBUG_PRINT("execute", ("Instruction %u", ip));
 
     /*
-<<<<<<< HEAD
-      Make current_time() et al work. But don't change NOW() in FUNCTION
-      or TRIGGER.
-    */
-    if (!thd->in_sub_stmt)
-      thd->set_time();
-=======
       We need to reset start_time to allow for time to flow inside a stored
       procedure. This is only done for SP since time is suppose to be constant
       during execution of triggers and functions.
     */
     reset_start_time_for_sp(thd);
->>>>>>> 5a570b0f
 
     /*
       We have to set thd->stmt_arena before executing the instruction
@@ -1902,6 +1890,8 @@
 {
   bool err_status= FALSE;
   uint params = m_pcont->context_var_count();
+  /* Query start time may be reset in a multi-stmt SP; keep this for later. */
+  ulonglong utime_before_sp_exec= thd->utime_after_lock;
   sp_rcontext *save_spcont, *octx;
   sp_rcontext *nctx = NULL;
   bool save_enable_slow_log= false;
@@ -2108,6 +2098,8 @@
 
   delete nctx;
   thd->spcont= save_spcont;
+  thd->utime_after_lock= utime_before_sp_exec;
+
   DBUG_RETURN(err_status);
 }
 
