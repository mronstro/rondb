/* Copyright (c) 2002, 2010, Oracle and/or its affiliates. All rights reserved.

   This program is free software; you can redistribute it and/or modify
   it under the terms of the GNU General Public License as published by
   the Free Software Foundation; version 2 of the License.

   This program is distributed in the hope that it will be useful,
   but WITHOUT ANY WARRANTY; without even the implied warranty of
   MERCHANTABILITY or FITNESS FOR A PARTICULAR PURPOSE.  See the
   GNU General Public License for more details.

   You should have received a copy of the GNU General Public License
   along with this program; if not, write to the Free Software Foundation,
   51 Franklin Street, Suite 500, Boston, MA 02110-1335 USA */

#include "my_global.h"                          /* NO_EMBEDDED_ACCESS_CHECKS */
#include "sql_priv.h"
#include "unireg.h"
#include "sql_prepare.h"
#include "sql_cache.h"                          // query_cache_*
#include "probes_mysql.h"
#include "sql_show.h"                           // append_identifier
#include "sql_db.h"            // mysql_opt_change_db, mysql_change_db
#include "sql_table.h"         // sp_prepare_create_field,
                               // prepare_create_field
#include "sql_acl.h"           // *_ACL
#include "sql_array.h"         // Dynamic_array
#include "log_event.h"         // append_query_string, Query_log_event

#ifdef USE_PRAGMA_IMPLEMENTATION
#pragma implementation
#endif
#include "sp_head.h"
#include "sp.h"
#include "sp_pcontext.h"
#include "sp_rcontext.h"
#include "sp_cache.h"
#include "set_var.h"
#include "sql_parse.h"                          // cleanup_items
#include "sql_base.h"                           // close_thread_tables
#include "transaction.h"       // trans_commit_stmt

/*
  Sufficient max length of printed destinations and frame offsets (all uints).
*/
#define SP_INSTR_UINT_MAXLEN  8
#define SP_STMT_PRINT_MAXLEN 40


#include <my_user.h>

extern "C" uchar *sp_table_key(const uchar *ptr, size_t *plen, my_bool first);

/**
  Helper function which operates on a THD object to set the query start_time to
  the current time.

  @param[in, out] thd The session object

*/

static void reset_start_time_for_sp(THD *thd)
{
  if (!thd->in_sub_stmt)
  {
    /*
      First investigate if there is a cached time stamp
    */
    if (thd->user_time)
    {
      thd->start_time= thd->user_time;
    }
    else
    {
      my_micro_time_and_time(&thd->start_time);
    }
  }
}

Item_result
sp_map_result_type(enum enum_field_types type)
{
  switch (type) {
  case MYSQL_TYPE_BIT:
  case MYSQL_TYPE_TINY:
  case MYSQL_TYPE_SHORT:
  case MYSQL_TYPE_LONG:
  case MYSQL_TYPE_LONGLONG:
  case MYSQL_TYPE_INT24:
    return INT_RESULT;
  case MYSQL_TYPE_DECIMAL:
  case MYSQL_TYPE_NEWDECIMAL:
    return DECIMAL_RESULT;
  case MYSQL_TYPE_FLOAT:
  case MYSQL_TYPE_DOUBLE:
    return REAL_RESULT;
  default:
    return STRING_RESULT;
  }
}


Item::Type
sp_map_item_type(enum enum_field_types type)
{
  switch (type) {
  case MYSQL_TYPE_BIT:
  case MYSQL_TYPE_TINY:
  case MYSQL_TYPE_SHORT:
  case MYSQL_TYPE_LONG:
  case MYSQL_TYPE_LONGLONG:
  case MYSQL_TYPE_INT24:
    return Item::INT_ITEM;
  case MYSQL_TYPE_DECIMAL:
  case MYSQL_TYPE_NEWDECIMAL:
    return Item::DECIMAL_ITEM;
  case MYSQL_TYPE_FLOAT:
  case MYSQL_TYPE_DOUBLE:
    return Item::REAL_ITEM;
  default:
    return Item::STRING_ITEM;
  }
}


/**
  Return a string representation of the Item value.

  @param thd     thread handle
  @param str     string buffer for representation of the value

  @note
    If the item has a string result type, the string is escaped
    according to its character set.

  @retval
    NULL      on error
  @retval
    non-NULL  a pointer to valid a valid string on success
*/

static String *
sp_get_item_value(THD *thd, Item *item, String *str)
{
  switch (item->result_type()) {
  case REAL_RESULT:
  case INT_RESULT:
  case DECIMAL_RESULT:
    if (item->field_type() != MYSQL_TYPE_BIT)
      return item->val_str(str);
    else {/* Bit type is handled as binary string */}
  case STRING_RESULT:
    {
      String *result= item->val_str(str);

      if (!result)
        return NULL;

      {
        char buf_holder[STRING_BUFFER_USUAL_SIZE];
        String buf(buf_holder, sizeof(buf_holder), result->charset());
        CHARSET_INFO *cs= thd->variables.character_set_client;

        /* We must reset length of the buffer, because of String specificity. */
        buf.length(0);

        buf.append('_');
        buf.append(result->charset()->csname);
        if (cs->escape_with_backslash_is_dangerous)
          buf.append(' ');
        append_query_string(cs, result, &buf);
        buf.append(" COLLATE '");
        buf.append(item->collation.collation->name);
        buf.append('\'');
        str->copy(buf);

        return str;
      }
    }

  case ROW_RESULT:
  default:
    return NULL;
  }
}


/**
   Returns a combination of:
   - sp_head::MULTI_RESULTS: added if the 'cmd' is a command that might
     result in multiple result sets being sent back.
   - sp_head::CONTAINS_DYNAMIC_SQL: added if 'cmd' is one of PREPARE,
     EXECUTE, DEALLOCATE.
*/

uint
sp_get_flags_for_command(LEX *lex)
{
  uint flags;

  switch (lex->sql_command) {
  case SQLCOM_SELECT:
    if (lex->result)
    {
      flags= 0;                      /* This is a SELECT with INTO clause */
      break;
    }
    /* fallthrough */
  case SQLCOM_ANALYZE:
  case SQLCOM_OPTIMIZE:
  case SQLCOM_PRELOAD_KEYS:
  case SQLCOM_ASSIGN_TO_KEYCACHE:
  case SQLCOM_CHECKSUM:
  case SQLCOM_CHECK:
  case SQLCOM_HA_READ:
  case SQLCOM_SHOW_AUTHORS:
  case SQLCOM_SHOW_BINLOGS:
  case SQLCOM_SHOW_BINLOG_EVENTS:
  case SQLCOM_SHOW_RELAYLOG_EVENTS:
  case SQLCOM_SHOW_CHARSETS:
  case SQLCOM_SHOW_COLLATIONS:
  case SQLCOM_SHOW_CONTRIBUTORS:
  case SQLCOM_SHOW_CREATE:
  case SQLCOM_SHOW_CREATE_DB:
  case SQLCOM_SHOW_CREATE_FUNC:
  case SQLCOM_SHOW_CREATE_PROC:
  case SQLCOM_SHOW_CREATE_EVENT:
  case SQLCOM_SHOW_CREATE_TRIGGER:
  case SQLCOM_SHOW_DATABASES:
  case SQLCOM_SHOW_ERRORS:
  case SQLCOM_SHOW_FIELDS:
  case SQLCOM_SHOW_FUNC_CODE:
  case SQLCOM_SHOW_GRANTS:
  case SQLCOM_SHOW_ENGINE_STATUS:
  case SQLCOM_SHOW_ENGINE_LOGS:
  case SQLCOM_SHOW_ENGINE_MUTEX:
  case SQLCOM_SHOW_EVENTS:
  case SQLCOM_SHOW_KEYS:
  case SQLCOM_SHOW_MASTER_STAT:
  case SQLCOM_SHOW_NEW_MASTER:
  case SQLCOM_SHOW_OPEN_TABLES:
  case SQLCOM_SHOW_PRIVILEGES:
  case SQLCOM_SHOW_PROCESSLIST:
  case SQLCOM_SHOW_PROC_CODE:
  case SQLCOM_SHOW_SLAVE_HOSTS:
  case SQLCOM_SHOW_SLAVE_STAT:
  case SQLCOM_SHOW_STATUS:
  case SQLCOM_SHOW_STATUS_FUNC:
  case SQLCOM_SHOW_STATUS_PROC:
  case SQLCOM_SHOW_STORAGE_ENGINES:
  case SQLCOM_SHOW_TABLES:
  case SQLCOM_SHOW_TABLE_STATUS:
  case SQLCOM_SHOW_VARIABLES:
  case SQLCOM_SHOW_WARNS:
  case SQLCOM_REPAIR:
    flags= sp_head::MULTI_RESULTS;
    break;
  /*
    EXECUTE statement may return a result set, but doesn't have to.
    We can't, however, know it in advance, and therefore must add
    this statement here. This is ok, as is equivalent to a result-set
    statement within an IF condition.
  */
  case SQLCOM_EXECUTE:
    flags= sp_head::MULTI_RESULTS | sp_head::CONTAINS_DYNAMIC_SQL;
    break;
  case SQLCOM_PREPARE:
  case SQLCOM_DEALLOCATE_PREPARE:
    flags= sp_head::CONTAINS_DYNAMIC_SQL;
    break;
  case SQLCOM_CREATE_TABLE:
    if (lex->create_info.options & HA_LEX_CREATE_TMP_TABLE)
      flags= 0;
    else
      flags= sp_head::HAS_COMMIT_OR_ROLLBACK;
    break;
  case SQLCOM_DROP_TABLE:
    if (lex->drop_temporary)
      flags= 0;
    else
      flags= sp_head::HAS_COMMIT_OR_ROLLBACK;
    break;
  case SQLCOM_FLUSH:
    flags= sp_head::HAS_SQLCOM_FLUSH;
    break;
  case SQLCOM_RESET:
    flags= sp_head::HAS_SQLCOM_RESET;
    break;
  case SQLCOM_CREATE_INDEX:
  case SQLCOM_CREATE_DB:
  case SQLCOM_CREATE_VIEW:
  case SQLCOM_CREATE_TRIGGER:
  case SQLCOM_CREATE_USER:
  case SQLCOM_ALTER_TABLE:
  case SQLCOM_GRANT:
  case SQLCOM_REVOKE:
  case SQLCOM_BEGIN:
  case SQLCOM_RENAME_TABLE:
  case SQLCOM_RENAME_USER:
  case SQLCOM_DROP_INDEX:
  case SQLCOM_DROP_DB:
  case SQLCOM_REVOKE_ALL:
  case SQLCOM_DROP_USER:
  case SQLCOM_DROP_VIEW:
  case SQLCOM_DROP_TRIGGER:
  case SQLCOM_TRUNCATE:
  case SQLCOM_COMMIT:
  case SQLCOM_ROLLBACK:
  case SQLCOM_LOAD:
  case SQLCOM_LOCK_TABLES:
  case SQLCOM_CREATE_PROCEDURE:
  case SQLCOM_CREATE_SPFUNCTION:
  case SQLCOM_ALTER_PROCEDURE:
  case SQLCOM_ALTER_FUNCTION:
  case SQLCOM_DROP_PROCEDURE:
  case SQLCOM_DROP_FUNCTION:
  case SQLCOM_CREATE_EVENT:
  case SQLCOM_ALTER_EVENT:
  case SQLCOM_DROP_EVENT:
  case SQLCOM_INSTALL_PLUGIN:
  case SQLCOM_UNINSTALL_PLUGIN:
    flags= sp_head::HAS_COMMIT_OR_ROLLBACK;
    break;
  default:
    flags= 0;
    break;
  }
  return flags;
}

/**
  Prepare an Item for evaluation (call of fix_fields).

  @param thd       thread handler
  @param it_addr   pointer on item refernce

  @retval
    NULL      error
  @retval
    non-NULL  prepared item
*/

Item *
sp_prepare_func_item(THD* thd, Item **it_addr)
{
  DBUG_ENTER("sp_prepare_func_item");
  it_addr= (*it_addr)->this_item_addr(thd, it_addr);

  if (!(*it_addr)->fixed &&
      ((*it_addr)->fix_fields(thd, it_addr) ||
       (*it_addr)->check_cols(1)))
  {
    DBUG_PRINT("info", ("fix_fields() failed"));
    DBUG_RETURN(NULL);
  }
  DBUG_RETURN(*it_addr);
}


/**
  Evaluate an expression and store the result in the field.

  @param thd                    current thread object
  @param result_field           the field to store the result
  @param expr_item_ptr          the root item of the expression

  @retval
    FALSE  on success
  @retval
    TRUE   on error
*/

bool
sp_eval_expr(THD *thd, Field *result_field, Item **expr_item_ptr)
{
  Item *expr_item;
  enum_check_fields save_count_cuted_fields= thd->count_cuted_fields;
  bool save_abort_on_warning= thd->abort_on_warning;
  bool save_stmt_modified_non_trans_table= 
    thd->transaction.stmt.modified_non_trans_table;

  DBUG_ENTER("sp_eval_expr");

  if (!*expr_item_ptr)
    goto error;

  if (!(expr_item= sp_prepare_func_item(thd, expr_item_ptr)))
    goto error;

  /*
    Set THD flags to emit warnings/errors in case of overflow/type errors
    during saving the item into the field.

    Save original values and restore them after save.
  */

  thd->count_cuted_fields= CHECK_FIELD_ERROR_FOR_NULL;
  thd->abort_on_warning=
    thd->variables.sql_mode &
    (MODE_STRICT_TRANS_TABLES | MODE_STRICT_ALL_TABLES);
  thd->transaction.stmt.modified_non_trans_table= FALSE;

  /* Save the value in the field. Convert the value if needed. */

  expr_item->save_in_field(result_field, 0);

  thd->count_cuted_fields= save_count_cuted_fields;
  thd->abort_on_warning= save_abort_on_warning;
  thd->transaction.stmt.modified_non_trans_table= save_stmt_modified_non_trans_table;

  if (!thd->is_error())
    DBUG_RETURN(FALSE);

error:
  /*
    In case of error during evaluation, leave the result field set to NULL.
    Sic: we can't do it in the beginning of the function because the 
    result field might be needed for its own re-evaluation, e.g. case of 
    set x = x + 1;
  */
  result_field->set_null();
  DBUG_RETURN (TRUE);
}


/**
  Create temporary sp_name object from MDL key.

  @note The lifetime of this object is bound to the lifetime of the MDL_key.
        This should be fine as sp_name objects created by this constructor
        are mainly used for SP-cache lookups.

  @param key         MDL key containing database and routine name.
  @param qname_buff  Buffer to be used for storing quoted routine name
                     (should be at least 2*NAME_LEN+1+1 bytes).
*/

sp_name::sp_name(const MDL_key *key, char *qname_buff)
{
  m_db.str= (char*)key->db_name();
  m_db.length= key->db_name_length();
  m_name.str= (char*)key->name();
  m_name.length= key->name_length();
  m_qname.str= qname_buff;
  if (m_db.length)
  {
    strxmov(qname_buff, m_db.str, ".", m_name.str, NullS);
    m_qname.length= m_db.length + 1 + m_name.length;
  }
  else
  {
    strmov(qname_buff, m_name.str);
    m_qname.length= m_name.length;
  }
  m_explicit_name= false;
}


/**
  Init the qualified name from the db and name.
*/
void
sp_name::init_qname(THD *thd)
{
  const uint dot= !!m_db.length;
  /* m_qname format: [database + dot] + name + '\0' */
  m_qname.length= m_db.length + dot + m_name.length;
  if (!(m_qname.str= (char*) thd->alloc(m_qname.length + 1)))
    return;
  sprintf(m_qname.str, "%.*s%.*s%.*s",
          (int) m_db.length, (m_db.length ? m_db.str : ""),
          dot, ".",
          (int) m_name.length, m_name.str);
}


/**
  Check that the name 'ident' is ok.  It's assumed to be an 'ident'
  from the parser, so we only have to check length and trailing spaces.
  The former is a standard requirement (and 'show status' assumes a
  non-empty name), the latter is a mysql:ism as trailing spaces are
  removed by get_field().

  @retval
    TRUE    bad name
  @retval
    FALSE   name is ok
*/

bool
check_routine_name(LEX_STRING *ident)
{
  if (!ident || !ident->str || !ident->str[0] ||
      ident->str[ident->length-1] == ' ')
  {
    my_error(ER_SP_WRONG_NAME, MYF(0), ident->str);
    return TRUE;
  }
  if (check_string_char_length(ident, "", NAME_CHAR_LEN,
                               system_charset_info, 1))
  {
    my_error(ER_TOO_LONG_IDENT, MYF(0), ident->str);
    return TRUE;
  }

  return FALSE;
}


/*
 *
 *  sp_head
 *
 */

void *
sp_head::operator new(size_t size) throw()
{
  DBUG_ENTER("sp_head::operator new");
  MEM_ROOT own_root;
  sp_head *sp;

  init_sql_alloc(&own_root, MEM_ROOT_BLOCK_SIZE, MEM_ROOT_PREALLOC);
  sp= (sp_head *) alloc_root(&own_root, size);
  if (sp == NULL)
    DBUG_RETURN(NULL);
  sp->main_mem_root= own_root;
  DBUG_PRINT("info", ("mem_root 0x%lx", (ulong) &sp->mem_root));
  DBUG_RETURN(sp);
}

void
sp_head::operator delete(void *ptr, size_t size) throw()
{
  DBUG_ENTER("sp_head::operator delete");
  MEM_ROOT own_root;

  if (ptr == NULL)
    DBUG_VOID_RETURN;

  sp_head *sp= (sp_head *) ptr;

  /* Make a copy of main_mem_root as free_root will free the sp */
  own_root= sp->main_mem_root;
  DBUG_PRINT("info", ("mem_root 0x%lx moved to 0x%lx",
                      (ulong) &sp->mem_root, (ulong) &own_root));
  free_root(&own_root, MYF(0));

  DBUG_VOID_RETURN;
}


sp_head::sp_head()
  :Query_arena(&main_mem_root, INITIALIZED_FOR_SP),
   m_flags(0),
   m_sp_cache_version(0),
   unsafe_flags(0),
   m_recursion_level(0),
   m_next_cached_sp(0),
   m_cont_level(0)
{
  const LEX_STRING str_reset= { NULL, 0 };

  m_first_instance= this;
  m_first_free_instance= this;
  m_last_cached_sp= this;

  m_return_field_def.charset = NULL;
  /*
    FIXME: the only use case when name is NULL is events, and it should
    be rewritten soon. Remove the else part and replace 'if' with
    an assert when this is done.
  */
  m_db= m_name= m_qname= str_reset;

  DBUG_ENTER("sp_head::sp_head");

  m_backpatch.empty();
  m_cont_backpatch.empty();
  m_lex.empty();
  my_hash_init(&m_sptabs, system_charset_info, 0, 0, 0, sp_table_key, 0, 0);
  my_hash_init(&m_sroutines, system_charset_info, 0, 0, 0, sp_sroutine_key,
               0, 0);

  m_body_utf8.str= NULL;
  m_body_utf8.length= 0;

  DBUG_VOID_RETURN;
}


void
sp_head::init(LEX *lex)
{
  DBUG_ENTER("sp_head::init");

  lex->spcont= m_pcont= new sp_pcontext();

  if (!lex->spcont)
    DBUG_VOID_RETURN;

  /*
    Altough trg_table_fields list is used only in triggers we init for all
    types of stored procedures to simplify reset_lex()/restore_lex() code.
  */
  lex->trg_table_fields.empty();
  my_init_dynamic_array(&m_instr, sizeof(sp_instr *), 16, 8);

  m_param_begin= NULL;
  m_param_end= NULL;

  m_body_begin= NULL ;

  m_qname.str= NULL;
  m_qname.length= 0;

  m_explicit_name= false;

  m_db.str= NULL;
  m_db.length= 0;

  m_name.str= NULL;
  m_name.length= 0;

  m_params.str= NULL;
  m_params.length= 0;

  m_body.str= NULL;
  m_body.length= 0;

  m_defstr.str= NULL;
  m_defstr.length= 0;

  m_return_field_def.charset= NULL;

  DBUG_VOID_RETURN;
}


void
sp_head::init_sp_name(THD *thd, sp_name *spname)
{
  DBUG_ENTER("sp_head::init_sp_name");

  /* Must be initialized in the parser. */

  DBUG_ASSERT(spname && spname->m_db.str && spname->m_db.length);

  /* We have to copy strings to get them into the right memroot. */

  m_db.length= spname->m_db.length;
  m_db.str= strmake_root(thd->mem_root, spname->m_db.str, spname->m_db.length);

  m_name.length= spname->m_name.length;
  m_name.str= strmake_root(thd->mem_root, spname->m_name.str,
                           spname->m_name.length);

  m_explicit_name= spname->m_explicit_name;

  if (spname->m_qname.length == 0)
    spname->init_qname(thd);

  m_qname.length= spname->m_qname.length;
  m_qname.str= (char*) memdup_root(thd->mem_root,
                                   spname->m_qname.str,
                                   spname->m_qname.length + 1);

  DBUG_VOID_RETURN;
}


void
sp_head::set_body_start(THD *thd, const char *begin_ptr)
{
  m_body_begin= begin_ptr;
  thd->m_parser_state->m_lip.body_utf8_start(thd, begin_ptr);
}


void
sp_head::set_stmt_end(THD *thd)
{
  Lex_input_stream *lip= & thd->m_parser_state->m_lip; /* shortcut */
  const char *end_ptr= lip->get_cpp_ptr(); /* shortcut */

  /* Make the string of parameters. */

  if (m_param_begin && m_param_end)
  {
    m_params.length= m_param_end - m_param_begin;
    m_params.str= thd->strmake(m_param_begin, m_params.length);
  }

  /* Remember end pointer for further dumping of whole statement. */

  thd->lex->stmt_definition_end= end_ptr;

  /* Make the string of body (in the original character set). */

  m_body.length= end_ptr - m_body_begin;
  m_body.str= thd->strmake(m_body_begin, m_body.length);
  trim_whitespace(thd->charset(), & m_body);

  /* Make the string of UTF-body. */

  lip->body_utf8_append(end_ptr);

  m_body_utf8.length= lip->get_body_utf8_length();
  m_body_utf8.str= thd->strmake(lip->get_body_utf8_str(), m_body_utf8.length);
  trim_whitespace(thd->charset(), & m_body_utf8);

  /*
    Make the string of whole stored-program-definition query (in the
    original character set).
  */

  m_defstr.length= end_ptr - lip->get_cpp_buf();
  m_defstr.str= thd->strmake(lip->get_cpp_buf(), m_defstr.length);
  trim_whitespace(thd->charset(), & m_defstr);
}


static TYPELIB *
create_typelib(MEM_ROOT *mem_root, Create_field *field_def, List<String> *src)
{
  TYPELIB *result= NULL;
  CHARSET_INFO *cs= field_def->charset;
  DBUG_ENTER("create_typelib");

  if (src->elements)
  {
    result= (TYPELIB*) alloc_root(mem_root, sizeof(TYPELIB));
    result->count= src->elements;
    result->name= "";
    if (!(result->type_names=(const char **)
          alloc_root(mem_root,(sizeof(char *)+sizeof(int))*(result->count+1))))
      DBUG_RETURN(0);
    result->type_lengths= (uint*)(result->type_names + result->count+1);
    List_iterator<String> it(*src);
    String conv;
    for (uint i=0; i < result->count; i++)
    {
      uint32 dummy;
      uint length;
      String *tmp= it++;

      if (String::needs_conversion(tmp->length(), tmp->charset(),
                                   cs, &dummy))
      {
        uint cnv_errs;
        conv.copy(tmp->ptr(), tmp->length(), tmp->charset(), cs, &cnv_errs);

        length= conv.length();
        result->type_names[i]= (char*) strmake_root(mem_root, conv.ptr(),
                                                    length);
      }
      else
      {
        length= tmp->length();
        result->type_names[i]= strmake_root(mem_root, tmp->ptr(), length);
      }

      // Strip trailing spaces.
      length= cs->cset->lengthsp(cs, result->type_names[i], length);
      result->type_lengths[i]= length;
      ((uchar *)result->type_names[i])[length]= '\0';
    }
    result->type_names[result->count]= 0;
    result->type_lengths[result->count]= 0;
  }
  DBUG_RETURN(result);
}


sp_head::~sp_head()
{
  LEX *lex;
  sp_instr *i;
  DBUG_ENTER("sp_head::~sp_head");

  /* sp_head::restore_thd_mem_root() must already have been called. */
  DBUG_ASSERT(m_thd == NULL);

  for (uint ip = 0 ; (i = get_instr(ip)) ; ip++)
    delete i;
  delete_dynamic(&m_instr);
  m_pcont->destroy();
  free_items();

  /*
    If we have non-empty LEX stack then we just came out of parser with
    error. Now we should delete all auxilary LEXes and restore original
    THD::lex. It is safe to not update LEX::ptr because further query
    string parsing and execution will be stopped anyway.
  */
  while ((lex= (LEX *)m_lex.pop()))
  {
    THD *thd= lex->thd;
    thd->lex->sphead= NULL;
    lex_end(thd->lex);
    delete thd->lex;
    thd->lex= lex;
  }

  my_hash_free(&m_sptabs);
  my_hash_free(&m_sroutines);

  delete m_next_cached_sp;

  DBUG_VOID_RETURN;
}


/**
  This is only used for result fields from functions (both during
  fix_length_and_dec() and evaluation).
*/

Field *
sp_head::create_result_field(uint field_max_length, const char *field_name,
                             TABLE *table)
{
  uint field_length;
  Field *field;

  DBUG_ENTER("sp_head::create_result_field");

  field_length= !m_return_field_def.length ?
                field_max_length : m_return_field_def.length;

  field= ::make_field(table->s,                     /* TABLE_SHARE ptr */
                      (uchar*) 0,                   /* field ptr */
                      field_length,                 /* field [max] length */
                      (uchar*) "",                  /* null ptr */
                      0,                            /* null bit */
                      m_return_field_def.pack_flag,
                      m_return_field_def.sql_type,
                      m_return_field_def.charset,
                      m_return_field_def.geom_type,
                      Field::NONE,                  /* unreg check */
                      m_return_field_def.interval,
                      field_name ? field_name : (const char *) m_name.str);

  if (field)
    field->init(table);

  DBUG_RETURN(field);
}


int cmp_splocal_locations(Item_splocal * const *a, Item_splocal * const *b)
{
  return (int)((*a)->pos_in_query - (*b)->pos_in_query);
}


/*
  StoredRoutinesBinlogging
  This paragraph applies only to statement-based binlogging. Row-based
  binlogging does not need anything special like this.

  Top-down overview:

  1. Statements

  Statements that have is_update_query(stmt) == TRUE are written into the
  binary log verbatim.
  Examples:
    UPDATE tbl SET tbl.x = spfunc_w_side_effects()
    UPDATE tbl SET tbl.x=1 WHERE spfunc_w_side_effect_that_returns_false(tbl.y)

  Statements that have is_update_query(stmt) == FALSE (e.g. SELECTs) are not
  written into binary log. Instead we catch function calls the statement
  makes and write it into binary log separately (see #3).

  2. PROCEDURE calls

  CALL statements are not written into binary log. Instead
  * Any FUNCTION invocation (in SET, IF, WHILE, OPEN CURSOR and other SP
    instructions) is written into binlog separately.

  * Each statement executed in SP is binlogged separately, according to rules
    in #1, with the exception that we modify query string: we replace uses
    of SP local variables with NAME_CONST('spvar_name', <spvar-value>) calls.
    This substitution is done in subst_spvars().

  3. FUNCTION calls

  In sp_head::execute_function(), we check
   * If this function invocation is done from a statement that is written
     into the binary log.
   * If there were any attempts to write events to the binary log during
     function execution (grep for start_union_events and stop_union_events)

   If the answers are No and Yes, we write the function call into the binary
   log as "SELECT spfunc(<param1value>, <param2value>, ...)"


  4. Miscellaneous issues.

  4.1 User variables.

  When we call mysql_bin_log.write() for an SP statement, thd->user_var_events
  must hold set<{var_name, value}> pairs for all user variables used during
  the statement execution.
  This set is produced by tracking user variable reads during statement
  execution.

  For SPs, this has the following implications:
  1) thd->user_var_events may contain events from several SP statements and
     needs to be valid after exection of these statements was finished. In
     order to achieve that, we
     * Allocate user_var_events array elements on appropriate mem_root (grep
       for user_var_events_alloc).
     * Use is_query_in_union() to determine if user_var_event is created.

  2) We need to empty thd->user_var_events after we have wrote a function
     call. This is currently done by making
     reset_dynamic(&thd->user_var_events);
     calls in several different places. (TODO cosider moving this into
     mysql_bin_log.write() function)

  4.2 Auto_increment storage in binlog

  As we may write two statements to binlog from one single logical statement
  (case of "SELECT func1(),func2()": it is binlogged as "SELECT func1()" and
  then "SELECT func2()"), we need to reset auto_increment binlog variables
  after each binlogged SELECT. Otherwise, the auto_increment value of the
  first SELECT would be used for the second too.
*/


/**
  Replace thd->query{_length} with a string that one can write to
  the binlog.

  The binlog-suitable string is produced by replacing references to SP local
  variables with NAME_CONST('sp_var_name', value) calls.

  @param thd        Current thread.
  @param instr      Instruction (we look for Item_splocal instances in
                    instr->free_list)
  @param query_str  Original query string

  @return
    - FALSE  on success.
    thd->query{_length} either has been appropriately replaced or there
    is no need for replacements.
    - TRUE   out of memory error.
*/

static bool
subst_spvars(THD *thd, sp_instr *instr, LEX_STRING *query_str)
{
  DBUG_ENTER("subst_spvars");

  Dynamic_array<Item_splocal*> sp_vars_uses;
  char *pbuf, *cur, buffer[512];
  String qbuf(buffer, sizeof(buffer), &my_charset_bin);
  int prev_pos, res, buf_len;

  /* Find all instances of Item_splocal used in this statement */
  for (Item *item= instr->free_list; item; item= item->next)
  {
    if (item->is_splocal())
    {
      Item_splocal *item_spl= (Item_splocal*)item;
      if (item_spl->pos_in_query)
        sp_vars_uses.append(item_spl);
    }
  }
  if (!sp_vars_uses.elements())
    DBUG_RETURN(FALSE);

  /* Sort SP var refs by their occurences in the query */
  sp_vars_uses.sort(cmp_splocal_locations);

  /*
    Construct a statement string where SP local var refs are replaced
    with "NAME_CONST(name, value)"
  */
  qbuf.length(0);
  cur= query_str->str;
  prev_pos= res= 0;
  thd->query_name_consts= 0;

  for (Item_splocal **splocal= sp_vars_uses.front(); 
       splocal < sp_vars_uses.back(); splocal++)
  {
    Item *val;

    char str_buffer[STRING_BUFFER_USUAL_SIZE];
    String str_value_holder(str_buffer, sizeof(str_buffer),
                            &my_charset_latin1);
    String *str_value;

    /* append the text between sp ref occurences */
    res|= qbuf.append(cur + prev_pos, (*splocal)->pos_in_query - prev_pos);
    prev_pos= (*splocal)->pos_in_query + (*splocal)->len_in_query;

    res|= (*splocal)->fix_fields(thd, (Item **) splocal);
    if (res)
      break;

    if ((*splocal)->limit_clause_param)
    {
      res|= qbuf.append_ulonglong((*splocal)->val_uint());
      continue;
    }

    /* append the spvar substitute */
    res|= qbuf.append(STRING_WITH_LEN(" NAME_CONST('"));
    res|= qbuf.append((*splocal)->m_name.str, (*splocal)->m_name.length);
    res|= qbuf.append(STRING_WITH_LEN("',"));

    if (res)
      break;

    val= (*splocal)->this_item();
    DBUG_PRINT("info", ("print 0x%lx", (long) val));
    str_value= sp_get_item_value(thd, val, &str_value_holder);
    if (str_value)
      res|= qbuf.append(*str_value);
    else
      res|= qbuf.append(STRING_WITH_LEN("NULL"));
    res|= qbuf.append(')');
    if (res)
      break;

    thd->query_name_consts++;
  }
  res|= qbuf.append(cur + prev_pos, query_str->length - prev_pos);
  if (res)
    DBUG_RETURN(TRUE);

  /*
    Allocate additional space at the end of the new query string for the
    query_cache_send_result_to_client function.
  */
  buf_len= qbuf.length() + thd->db_length + 1 + QUERY_CACHE_FLAGS_SIZE + 1;
  if ((pbuf= (char *) alloc_root(thd->mem_root, buf_len)))
  {
    memcpy(pbuf, qbuf.ptr(), qbuf.length());
    pbuf[qbuf.length()]= 0;
  }
  else
    DBUG_RETURN(TRUE);

  thd->set_query(pbuf, qbuf.length());

  DBUG_RETURN(FALSE);
}


/**
  Return appropriate error about recursion limit reaching

  @param thd  Thread handle

  @remark For functions and triggers we return error about
          prohibited recursion. For stored procedures we
          return about reaching recursion limit.
*/

void sp_head::recursion_level_error(THD *thd)
{
  if (m_type == TYPE_ENUM_PROCEDURE)
  {
    my_error(ER_SP_RECURSION_LIMIT, MYF(0),
             thd->variables.max_sp_recursion_depth,
             m_name.str);
  }
  else
    my_error(ER_SP_NO_RECURSION, MYF(0));
}


/**
  Find an SQL handler for any condition (warning or error) after execution
  of a stored routine instruction. Basically, this function looks for an
  appropriate SQL handler in RT-contexts. If an SQL handler is found, it is
  remembered in the RT-context for future activation (the context can be
  inactive at the moment).

  If there is no pending condition, the function just returns.

  If there was an error during the execution, an SQL handler for it will be
  searched within the current and outer scopes.

  There might be several errors in the Warning Info (that's possible by using
  SIGNAL/RESIGNAL in nested scopes) -- the function is looking for an SQL
  handler for the latest (current) error only.

  If there was a warning during the execution, an SQL handler for it will be
  searched within the current scope only.

  If several warnings were thrown during the execution and there are different
  SQL handlers for them, it is not determined which SQL handler will be chosen.
  Only one SQL handler will be executed.

  If warnings and errors were thrown during the execution, the error takes
  precedence. I.e. error handler will be executed. If there is no handler
  for that error, condition will remain unhandled.

  Once a warning or an error has been handled it is not removed from
  Warning Info.

  According to The Standard (quoting PeterG):

    An SQL procedure statement works like this ...
    SQL/Foundation 13.5 <SQL procedure statement>
    (General Rules) (greatly summarized) says:
    (1) Empty diagnostics area, thus clearing the condition.
    (2) Execute statement.
        During execution, if Exception Condition occurs,
        set Condition Area = Exception Condition and stop
        statement.
        During execution, if No Data occurs,
        set Condition Area = No Data Condition and continue
        statement.
        During execution, if Warning occurs,
        and Condition Area is not already full due to
        an earlier No Data condition, set Condition Area
        = Warning and continue statement.
    (3) Finish statement.
        At end of execution, if Condition Area is not
        already full due to an earlier No Data or Warning,
        set Condition Area = Successful Completion.
        In effect, this system means there is a precedence:
        Exception trumps No Data, No Data trumps Warning,
        Warning trumps Successful Completion.

    NB: "Procedure statements" include any DDL or DML or
    control statements. So CREATE and DELETE and WHILE
    and CALL and RETURN are procedure statements. But
    DECLARE and END are not procedure statements.

  @param thd thread handle
  @param ctx runtime context of the stored routine
*/

static void
find_handler_after_execution(THD *thd, sp_rcontext *ctx)
{
  if (thd->is_error())
  {
    ctx->find_handler(thd,
                      thd->stmt_da->sql_errno(),
                      thd->stmt_da->get_sqlstate(),
                      MYSQL_ERROR::WARN_LEVEL_ERROR,
                      thd->stmt_da->message());
  }
  else if (thd->warning_info->statement_warn_count())
  {
    List_iterator<MYSQL_ERROR> it(thd->warning_info->warn_list());
    MYSQL_ERROR *err;
    while ((err= it++))
    {
      if (err->get_level() != MYSQL_ERROR::WARN_LEVEL_WARN &&
          err->get_level() != MYSQL_ERROR::WARN_LEVEL_NOTE)
        continue;

      if (ctx->find_handler(thd,
                            err->get_sql_errno(),
                            err->get_sqlstate(),
                            err->get_level(),
                            err->get_message_text()))
      {
        break;
      }
    }
  }
}


/**
  Execute the routine. The main instruction jump loop is there.
  Assume the parameters already set.
  @todo
    - Will write this SP statement into binlog separately
    (TODO: consider changing the condition to "not inside event union")

  @retval
    FALSE  on success
  @retval
    TRUE   on error
*/

bool
sp_head::execute(THD *thd)
{
  DBUG_ENTER("sp_head::execute");
  char saved_cur_db_name_buf[NAME_LEN+1];
  LEX_STRING saved_cur_db_name=
    { saved_cur_db_name_buf, sizeof(saved_cur_db_name_buf) };
  bool cur_db_changed= FALSE;
  sp_rcontext *ctx= thd->spcont;
  bool err_status= FALSE;
  uint ip= 0;
  ulong save_sql_mode;
  bool save_abort_on_warning;
  Query_arena *old_arena;
  /* per-instruction arena */
  MEM_ROOT execute_mem_root;
  Query_arena execute_arena(&execute_mem_root, INITIALIZED_FOR_SP),
              backup_arena;
  query_id_t old_query_id;
  TABLE *old_derived_tables;
  LEX *old_lex;
  Item_change_list old_change_list;
  String old_packet;
  Reprepare_observer *save_reprepare_observer= thd->m_reprepare_observer;
  Object_creation_ctx *saved_creation_ctx;
  Warning_info *saved_warning_info, warning_info(thd->warning_info->warn_id());

  /* Use some extra margin for possible SP recursion and functions */
  if (check_stack_overrun(thd, 8 * STACK_MIN_SIZE, (uchar*)&old_packet))
    DBUG_RETURN(TRUE);

  /* init per-instruction memroot */
  init_sql_alloc(&execute_mem_root, MEM_ROOT_BLOCK_SIZE, 0);

  DBUG_ASSERT(!(m_flags & IS_INVOKED));
  m_flags|= IS_INVOKED;
  m_first_instance->m_first_free_instance= m_next_cached_sp;
  if (m_next_cached_sp)
  {
    DBUG_PRINT("info",
               ("first free for 0x%lx ++: 0x%lx->0x%lx  level: %lu  flags %x",
                (ulong)m_first_instance, (ulong) this,
                (ulong) m_next_cached_sp,
                m_next_cached_sp->m_recursion_level,
                m_next_cached_sp->m_flags));
  }
  /*
    Check that if there are not any instances after this one then
    pointer to the last instance points on this instance or if there are
    some instances after this one then recursion level of next instance
    greater then recursion level of current instance on 1
  */
  DBUG_ASSERT((m_next_cached_sp == 0 &&
               m_first_instance->m_last_cached_sp == this) ||
              (m_recursion_level + 1 == m_next_cached_sp->m_recursion_level));

  /*
    NOTE: The SQL Standard does not specify the context that should be
    preserved for stored routines. However, at SAP/Walldorf meeting it was
    decided that current database should be preserved.
  */

  if (m_db.length &&
      (err_status= mysql_opt_change_db(thd, &m_db, &saved_cur_db_name, FALSE,
                                       &cur_db_changed)))
  {
    goto done;
  }

  thd->is_slave_error= 0;
  old_arena= thd->stmt_arena;

  /* Push a new warning information area. */
  warning_info.append_warning_info(thd, thd->warning_info);
  saved_warning_info= thd->warning_info;
  thd->warning_info= &warning_info;

  /*
    Switch query context. This has to be done early as this is sometimes
    allocated trough sql_alloc
  */
  saved_creation_ctx= m_creation_ctx->set_n_backup(thd);

  /*
    We have to save/restore this info when we are changing call level to
    be able properly do close_thread_tables() in instructions.
  */
  old_query_id= thd->query_id;
  old_derived_tables= thd->derived_tables;
  thd->derived_tables= 0;
  save_sql_mode= thd->variables.sql_mode;
  thd->variables.sql_mode= m_sql_mode;
  save_abort_on_warning= thd->abort_on_warning;
  thd->abort_on_warning= 0;
  /**
    When inside a substatement (a stored function or trigger
    statement), clear the metadata observer in THD, if any.
    Remember the value of the observer here, to be able
    to restore it when leaving the substatement.

    We reset the observer to suppress errors when a substatement
    uses temporary tables. If a temporary table does not exist
    at start of the main statement, it's not prelocked
    and thus is not validated with other prelocked tables.

    Later on, when the temporary table is opened, metadata
    versions mismatch, expectedly.

    The proper solution for the problem is to re-validate tables
    of substatements (Bug#12257, Bug#27011, Bug#32868, Bug#33000),
    but it's not implemented yet.
  */
  thd->m_reprepare_observer= 0;

  /*
    It is also more efficient to save/restore current thd->lex once when
    do it in each instruction
  */
  old_lex= thd->lex;
  /*
    We should also save Item tree change list to avoid rollback something
    too early in the calling query.
  */
  thd->change_list.move_elements_to(&old_change_list);
  /*
    Cursors will use thd->packet, so they may corrupt data which was prepared
    for sending by upper level. OTOH cursors in the same routine can share this
    buffer safely so let use use routine-local packet instead of having own
    packet buffer for each cursor.

    It is probably safe to use same thd->convert_buff everywhere.
  */
  old_packet.swap(thd->packet);

  /*
    Switch to per-instruction arena here. We can do it since we cleanup
    arena after every instruction.
  */
  thd->set_n_backup_active_arena(&execute_arena, &backup_arena);

  /*
    Save callers arena in order to store instruction results and out
    parameters in it later during sp_eval_func_item()
  */
  thd->spcont->callers_arena= &backup_arena;

#if defined(ENABLED_PROFILING)
  /* Discard the initial part of executing routines. */
  thd->profiling.discard_current_query();
#endif
  do
  {
    sp_instr *i;

#if defined(ENABLED_PROFILING)
    /*
     Treat each "instr" of a routine as discrete unit that could be profiled.
     Profiling only records information for segments of code that set the
     source of the query, and almost all kinds of instructions in s-p do not.
    */
    thd->profiling.finish_current_query();
    thd->profiling.start_new_query("continuing inside routine");
#endif

    /* get_instr returns NULL when we're done. */
    i = get_instr(ip);
    if (i == NULL)
    {
#if defined(ENABLED_PROFILING)
      thd->profiling.discard_current_query();
#endif
      break;
    }

    /* Reset number of warnings for this query. */
    thd->warning_info->reset_for_next_command();

    DBUG_PRINT("execute", ("Instruction %u", ip));

    /*
      We need to reset start_time to allow for time to flow inside a stored
      procedure. This is only done for SP since time is suppose to be constant
      during execution of triggers and functions.
    */
    reset_start_time_for_sp(thd);

    /*
      We have to set thd->stmt_arena before executing the instruction
      to store in the instruction free_list all new items, created
      during the first execution (for example expanding of '*' or the
      items made during other permanent subquery transformations).
    */
    thd->stmt_arena= i;

    /*
      Will write this SP statement into binlog separately.
      TODO: consider changing the condition to "not inside event union".
    */
    if (thd->locked_tables_mode <= LTM_LOCK_TABLES)
      thd->user_var_events_alloc= thd->mem_root;

    err_status= i->execute(thd, &ip);

    if (i->free_list)
      cleanup_items(i->free_list);

    /*
      If we've set thd->user_var_events_alloc to mem_root of this SP
      statement, clean all the events allocated in it.
    */
    if (thd->locked_tables_mode <= LTM_LOCK_TABLES)
    {
      reset_dynamic(&thd->user_var_events);
      thd->user_var_events_alloc= NULL;//DEBUG
    }

    /* we should cleanup free_list and memroot, used by instruction */
    thd->cleanup_after_query();
    free_root(&execute_mem_root, MYF(0));

    /*
      Find and process SQL handlers unless it is a fatal error (fatal
      errors are not catchable by SQL handlers) or the connection has been
      killed during execution.
    */
    if (!thd->is_fatal_error && !thd->killed_errno())
    {
      /*
        Find SQL handler in the appropriate RT-contexts:
          - warnings can be handled by SQL handlers within
            the current scope only;
          - errors can be handled by any SQL handler from outer scope.
      */
      find_handler_after_execution(thd, ctx);

      /* If found, activate handler for the current scope. */
      if (ctx->activate_handler(thd, &ip, i, &execute_arena, &backup_arena))
        err_status= FALSE;
    }

    /* Reset sp_rcontext::end_partial_result_set flag. */
    ctx->end_partial_result_set= FALSE;

  } while (!err_status && !thd->killed && !thd->is_fatal_error);

#if defined(ENABLED_PROFILING)
  thd->profiling.finish_current_query();
  thd->profiling.start_new_query("tail end of routine");
#endif

  /* Restore query context. */

  m_creation_ctx->restore_env(thd, saved_creation_ctx);

  /* Restore arena. */

  thd->restore_active_arena(&execute_arena, &backup_arena);

  thd->spcont->pop_all_cursors(); // To avoid memory leaks after an error

  /* Restore all saved */
  old_packet.swap(thd->packet);
  DBUG_ASSERT(thd->change_list.is_empty());
  old_change_list.move_elements_to(&thd->change_list);
  thd->lex= old_lex;
  thd->set_query_id(old_query_id);
  DBUG_ASSERT(!thd->derived_tables);
  thd->derived_tables= old_derived_tables;
  thd->variables.sql_mode= save_sql_mode;
  thd->abort_on_warning= save_abort_on_warning;
  thd->m_reprepare_observer= save_reprepare_observer;

  thd->stmt_arena= old_arena;
  state= EXECUTED;

  /* Restore the caller's original warning information area. */
  saved_warning_info->merge_with_routine_info(thd, thd->warning_info);
  thd->warning_info= saved_warning_info;

 done:
  DBUG_PRINT("info", ("err_status: %d  killed: %d  is_slave_error: %d  report_error: %d",
                      err_status, thd->killed, thd->is_slave_error,
                      thd->is_error()));

  if (thd->killed)
    err_status= TRUE;
  /*
    If the DB has changed, the pointer has changed too, but the
    original thd->db will then have been freed
  */
  if (cur_db_changed && !thd->killed)
  {
    /*
      Force switching back to the saved current database, because it may be
      NULL. In this case, mysql_change_db() would generate an error.
    */

    err_status|= mysql_change_db(thd, &saved_cur_db_name, TRUE);
  }
  m_flags&= ~IS_INVOKED;
  DBUG_PRINT("info",
             ("first free for 0x%lx --: 0x%lx->0x%lx, level: %lu, flags %x",
              (ulong) m_first_instance,
              (ulong) m_first_instance->m_first_free_instance,
              (ulong) this, m_recursion_level, m_flags));
  /*
    Check that we have one of following:

    1) there are not free instances which means that this instance is last
    in the list of instances (pointer to the last instance point on it and
    ther are not other instances after this one in the list)

    2) There are some free instances which mean that first free instance
    should go just after this one and recursion level of that free instance
    should be on 1 more then recursion level of this instance.
  */
  DBUG_ASSERT((m_first_instance->m_first_free_instance == 0 &&
               this == m_first_instance->m_last_cached_sp &&
               m_next_cached_sp == 0) ||
              (m_first_instance->m_first_free_instance != 0 &&
               m_first_instance->m_first_free_instance == m_next_cached_sp &&
               m_first_instance->m_first_free_instance->m_recursion_level ==
               m_recursion_level + 1));
  m_first_instance->m_first_free_instance= this;

  DBUG_RETURN(err_status);
}


#ifndef NO_EMBEDDED_ACCESS_CHECKS
/**
  set_routine_security_ctx() changes routine security context, and
  checks if there is an EXECUTE privilege in new context.  If there is
  no EXECUTE privilege, it changes the context back and returns a
  error.

  @param thd         thread handle
  @param sp          stored routine to change the context for
  @param is_proc     TRUE is procedure, FALSE if function
  @param save_ctx    pointer to an old security context

  @todo
    - Cache if the definer has the right to use the object on the
    first usage and only reset the cache if someone does a GRANT
    statement that 'may' affect this.

  @retval
    TRUE   if there was a error, and the context wasn't changed.
  @retval
    FALSE  if the context was changed.
*/

bool
set_routine_security_ctx(THD *thd, sp_head *sp, bool is_proc,
                         Security_context **save_ctx)
{
  *save_ctx= 0;
  if (sp->m_chistics->suid != SP_IS_NOT_SUID &&
      sp->m_security_ctx.change_security_context(thd, &sp->m_definer_user,
                                                 &sp->m_definer_host,
                                                 &sp->m_db,
                                                 save_ctx))
    return TRUE;

  /*
    If we changed context to run as another user, we need to check the
    access right for the new context again as someone may have revoked
    the right to use the procedure from this user.

    TODO:
      Cache if the definer has the right to use the object on the
      first usage and only reset the cache if someone does a GRANT
      statement that 'may' affect this.
  */
  if (*save_ctx &&
      check_routine_access(thd, EXECUTE_ACL,
                           sp->m_db.str, sp->m_name.str, is_proc, FALSE))
  {
    sp->m_security_ctx.restore_security_context(thd, *save_ctx);
    *save_ctx= 0;
    return TRUE;
  }

  return FALSE;
}
#endif // ! NO_EMBEDDED_ACCESS_CHECKS


/**
  Execute trigger stored program.

  - changes security context for triggers
  - switch to new memroot
  - call sp_head::execute
  - restore old memroot
  - restores security context

  @param thd               Thread handle
  @param db                database name
  @param table             table name
  @param grant_info        GRANT_INFO structure to be filled with
                           information about definer's privileges
                           on subject table

  @todo
    - TODO: we should create sp_rcontext once per command and reuse it
    on subsequent executions of a trigger.

  @retval
    FALSE  on success
  @retval
    TRUE   on error
*/

bool
sp_head::execute_trigger(THD *thd,
                         const LEX_STRING *db_name,
                         const LEX_STRING *table_name,
                         GRANT_INFO *grant_info)
{
  sp_rcontext *octx = thd->spcont;
  sp_rcontext *nctx = NULL;
  bool err_status= FALSE;
  MEM_ROOT call_mem_root;
  Query_arena call_arena(&call_mem_root, Query_arena::INITIALIZED_FOR_SP);
  Query_arena backup_arena;

  DBUG_ENTER("sp_head::execute_trigger");
  DBUG_PRINT("info", ("trigger %s", m_name.str));

#ifndef NO_EMBEDDED_ACCESS_CHECKS
  Security_context *save_ctx= NULL;


  if (m_chistics->suid != SP_IS_NOT_SUID &&
      m_security_ctx.change_security_context(thd,
                                             &m_definer_user,
                                             &m_definer_host,
                                             &m_db,
                                             &save_ctx))
    DBUG_RETURN(TRUE);

  /*
    Fetch information about table-level privileges for subject table into
    GRANT_INFO instance. The access check itself will happen in
    Item_trigger_field, where this information will be used along with
    information about column-level privileges.
  */

  fill_effective_table_privileges(thd,
                                  grant_info,
                                  db_name->str,
                                  table_name->str);

  /* Check that the definer has TRIGGER privilege on the subject table. */

  if (!(grant_info->privilege & TRIGGER_ACL))
  {
    char priv_desc[128];
    get_privilege_desc(priv_desc, sizeof(priv_desc), TRIGGER_ACL);

    my_error(ER_TABLEACCESS_DENIED_ERROR, MYF(0), priv_desc,
             thd->security_ctx->priv_user, thd->security_ctx->host_or_ip,
             table_name->str);

    m_security_ctx.restore_security_context(thd, save_ctx);
    DBUG_RETURN(TRUE);
  }
#endif // NO_EMBEDDED_ACCESS_CHECKS

  /*
    Prepare arena and memroot for objects which lifetime is whole
    duration of trigger call (sp_rcontext, it's tables and items,
    sp_cursor and Item_cache holders for case expressions).  We can't
    use caller's arena/memroot for those objects because in this case
    some fixed amount of memory will be consumed for each trigger
    invocation and so statements which involve lot of them will hog
    memory.

    TODO: we should create sp_rcontext once per command and reuse it
    on subsequent executions of a trigger.
  */
  init_sql_alloc(&call_mem_root, MEM_ROOT_BLOCK_SIZE, 0);
  thd->set_n_backup_active_arena(&call_arena, &backup_arena);

  if (!(nctx= new sp_rcontext(m_pcont, 0, octx)) ||
      nctx->init(thd))
  {
    err_status= TRUE;
    goto err_with_cleanup;
  }

#ifndef DBUG_OFF
  nctx->sp= this;
#endif

  thd->spcont= nctx;

  err_status= execute(thd);

err_with_cleanup:
  thd->restore_active_arena(&call_arena, &backup_arena);

#ifndef NO_EMBEDDED_ACCESS_CHECKS
  m_security_ctx.restore_security_context(thd, save_ctx);
#endif // NO_EMBEDDED_ACCESS_CHECKS

  delete nctx;
  call_arena.free_items();
  free_root(&call_mem_root, MYF(0));
  thd->spcont= octx;

  if (thd->killed)
    thd->send_kill_message();

  DBUG_RETURN(err_status);
}


/**
  Execute a function.

   - evaluate parameters
   - changes security context for SUID routines
   - switch to new memroot
   - call sp_head::execute
   - restore old memroot
   - evaluate the return value
   - restores security context

  @param thd               Thread handle
  @param argp              Passed arguments (these are items from containing
                           statement?)
  @param argcount          Number of passed arguments. We need to check if
                           this is correct.
  @param return_value_fld  Save result here.

  @todo
    We should create sp_rcontext once per command and reuse
    it on subsequent executions of a function/trigger.

  @todo
    In future we should associate call arena/mem_root with
    sp_rcontext and allocate all these objects (and sp_rcontext
    itself) on it directly rather than juggle with arenas.

  @retval
    FALSE  on success
  @retval
    TRUE   on error
*/

bool
sp_head::execute_function(THD *thd, Item **argp, uint argcount,
                          Field *return_value_fld)
{
  ulonglong binlog_save_options;
  bool need_binlog_call= FALSE;
  uint arg_no;
  sp_rcontext *octx = thd->spcont;
  sp_rcontext *nctx = NULL;
  char buf[STRING_BUFFER_USUAL_SIZE];
  String binlog_buf(buf, sizeof(buf), &my_charset_bin);
  bool err_status= FALSE;
  MEM_ROOT call_mem_root;
  Query_arena call_arena(&call_mem_root, Query_arena::INITIALIZED_FOR_SP);
  Query_arena backup_arena;
  DBUG_ENTER("sp_head::execute_function");
  DBUG_PRINT("info", ("function %s", m_name.str));

  LINT_INIT(binlog_save_options);

  /*
    Check that the function is called with all specified arguments.

    If it is not, use my_error() to report an error, or it will not terminate
    the invoking query properly.
  */
  if (argcount != m_pcont->context_var_count())
  {
    /*
      Need to use my_error here, or it will not terminate the
      invoking query properly.
    */
    my_error(ER_SP_WRONG_NO_OF_ARGS, MYF(0),
             "FUNCTION", m_qname.str, m_pcont->context_var_count(), argcount);
    DBUG_RETURN(TRUE);
  }
  /*
    Prepare arena and memroot for objects which lifetime is whole
    duration of function call (sp_rcontext, it's tables and items,
    sp_cursor and Item_cache holders for case expressions).
    We can't use caller's arena/memroot for those objects because
    in this case some fixed amount of memory will be consumed for
    each function/trigger invocation and so statements which involve
    lot of them will hog memory.
    TODO: we should create sp_rcontext once per command and reuse
    it on subsequent executions of a function/trigger.
  */
  init_sql_alloc(&call_mem_root, MEM_ROOT_BLOCK_SIZE, 0);
  thd->set_n_backup_active_arena(&call_arena, &backup_arena);

  if (!(nctx= new sp_rcontext(m_pcont, return_value_fld, octx)) ||
      nctx->init(thd))
  {
    thd->restore_active_arena(&call_arena, &backup_arena);
    err_status= TRUE;
    goto err_with_cleanup;
  }

  /*
    We have to switch temporarily back to callers arena/memroot.
    Function arguments belong to the caller and so the may reference
    memory which they will allocate during calculation long after
    this function call will be finished (e.g. in Item::cleanup()).
  */
  thd->restore_active_arena(&call_arena, &backup_arena);

#ifndef DBUG_OFF
  nctx->sp= this;
#endif

  /* Pass arguments. */
  for (arg_no= 0; arg_no < argcount; arg_no++)
  {
    /* Arguments must be fixed in Item_func_sp::fix_fields */
    DBUG_ASSERT(argp[arg_no]->fixed);

    if ((err_status= nctx->set_variable(thd, arg_no, &(argp[arg_no]))))
      goto err_with_cleanup;
  }

  /*
    If row-based binlogging, we don't need to binlog the function's call, let
    each substatement be binlogged its way.
  */
  need_binlog_call= mysql_bin_log.is_open() &&
                    (thd->variables.option_bits & OPTION_BIN_LOG) &&
                    !thd->is_current_stmt_binlog_format_row();

  /*
    Remember the original arguments for unrolled replication of functions
    before they are changed by execution.
  */
  if (need_binlog_call)
  {
    binlog_buf.length(0);
    binlog_buf.append(STRING_WITH_LEN("SELECT "));
    append_identifier(thd, &binlog_buf, m_db.str, m_db.length);
    binlog_buf.append('.');
    append_identifier(thd, &binlog_buf, m_name.str, m_name.length);
    binlog_buf.append('(');
    for (arg_no= 0; arg_no < argcount; arg_no++)
    {
      String str_value_holder;
      String *str_value;

      if (arg_no)
        binlog_buf.append(',');

      str_value= sp_get_item_value(thd, nctx->get_item(arg_no),
                                   &str_value_holder);

      if (str_value)
        binlog_buf.append(*str_value);
      else
        binlog_buf.append(STRING_WITH_LEN("NULL"));
    }
    binlog_buf.append(')');
  }
  thd->spcont= nctx;

#ifndef NO_EMBEDDED_ACCESS_CHECKS
  Security_context *save_security_ctx;
  if (set_routine_security_ctx(thd, this, FALSE, &save_security_ctx))
  {
    err_status= TRUE;
    goto err_with_cleanup;
  }
#endif

  if (need_binlog_call)
  {
    query_id_t q;
    reset_dynamic(&thd->user_var_events);
    /*
      In case of artificially constructed events for function calls
      we have separate union for each such event and hence can't use
      query_id of real calling statement as the start of all these
      unions (this will break logic of replication of user-defined
      variables). So we use artifical value which is guaranteed to
      be greater than all query_id's of all statements belonging
      to previous events/unions.
      Possible alternative to this is logging of all function invocations
      as one select and not resetting THD::user_var_events before
      each invocation.
    */
    mysql_mutex_lock(&LOCK_thread_count);
    q= global_query_id;
    mysql_mutex_unlock(&LOCK_thread_count);
    mysql_bin_log.start_union_events(thd, q + 1);
    binlog_save_options= thd->variables.option_bits;
    thd->variables.option_bits&= ~OPTION_BIN_LOG;
  }

  /*
    Switch to call arena/mem_root so objects like sp_cursor or
    Item_cache holders for case expressions can be allocated on it.

    TODO: In future we should associate call arena/mem_root with
          sp_rcontext and allocate all these objects (and sp_rcontext
          itself) on it directly rather than juggle with arenas.
  */
  thd->set_n_backup_active_arena(&call_arena, &backup_arena);

  err_status= execute(thd);

  thd->restore_active_arena(&call_arena, &backup_arena);

  if (need_binlog_call)
  {
    mysql_bin_log.stop_union_events(thd);
    thd->variables.option_bits= binlog_save_options;
    if (thd->binlog_evt_union.unioned_events)
    {
      int errcode = query_error_code(thd, thd->killed == THD::NOT_KILLED);
      Query_log_event qinfo(thd, binlog_buf.ptr(), binlog_buf.length(),
                            thd->binlog_evt_union.unioned_events_trans, FALSE, FALSE, errcode);
      if (mysql_bin_log.write(&qinfo) &&
          thd->binlog_evt_union.unioned_events_trans)
      {
        push_warning(thd, MYSQL_ERROR::WARN_LEVEL_WARN, ER_UNKNOWN_ERROR,
                     "Invoked ROUTINE modified a transactional table but MySQL "
                     "failed to reflect this change in the binary log");
        err_status= TRUE;
      }
      reset_dynamic(&thd->user_var_events);
      /* Forget those values, in case more function calls are binlogged: */
      thd->stmt_depends_on_first_successful_insert_id_in_prev_stmt= 0;
      thd->auto_inc_intervals_in_cur_stmt_for_binlog.empty();
    }
  }

  if (!err_status)
  {
    /* We need result only in function but not in trigger */

    if (!nctx->is_return_value_set())
    {
      my_error(ER_SP_NORETURNEND, MYF(0), m_name.str);
      err_status= TRUE;
    }
  }

#ifndef NO_EMBEDDED_ACCESS_CHECKS
  m_security_ctx.restore_security_context(thd, save_security_ctx);
#endif

err_with_cleanup:
  delete nctx;
  call_arena.free_items();
  free_root(&call_mem_root, MYF(0));
  thd->spcont= octx;

  /*
    If not insided a procedure and a function printing warning
    messsages.
  */
  if (need_binlog_call && 
      thd->spcont == NULL && !thd->binlog_evt_union.do_union)
    thd->issue_unsafe_warnings();

  DBUG_RETURN(err_status);
}


/**
  Execute a procedure.

  The function does the following steps:
   - Set all parameters
   - changes security context for SUID routines
   - call sp_head::execute
   - copy back values of INOUT and OUT parameters
   - restores security context

  @param thd    Thread handle
  @param args   List of values passed as arguments.

  @retval
    FALSE  on success
  @retval
    TRUE   on error
*/

bool
sp_head::execute_procedure(THD *thd, List<Item> *args)
{
  bool err_status= FALSE;
  uint params = m_pcont->context_var_count();
  /* Query start time may be reset in a multi-stmt SP; keep this for later. */
  ulonglong utime_before_sp_exec= thd->utime_after_lock;
  sp_rcontext *save_spcont, *octx;
  sp_rcontext *nctx = NULL;
  bool save_enable_slow_log= false;
  bool save_log_general= false;
  DBUG_ENTER("sp_head::execute_procedure");
  DBUG_PRINT("info", ("procedure %s", m_name.str));

  if (args->elements != params)
  {
    my_error(ER_SP_WRONG_NO_OF_ARGS, MYF(0), "PROCEDURE",
             m_qname.str, params, args->elements);
    DBUG_RETURN(TRUE);
  }

  save_spcont= octx= thd->spcont;
  if (! octx)
  {
    /* Create a temporary old context. */
    if (!(octx= new sp_rcontext(m_pcont, NULL, octx)) || octx->init(thd))
    {
      delete octx; /* Delete octx if it was init() that failed. */
      DBUG_RETURN(TRUE);
    }

#ifndef DBUG_OFF
    octx->sp= 0;
#endif
    thd->spcont= octx;

    /* set callers_arena to thd, for upper-level function to work */
    thd->spcont->callers_arena= thd;
  }

  if (!(nctx= new sp_rcontext(m_pcont, NULL, octx)) ||
      nctx->init(thd))
  {
    delete nctx; /* Delete nctx if it was init() that failed. */
    thd->spcont= save_spcont;
    DBUG_RETURN(TRUE);
  }
#ifndef DBUG_OFF
  nctx->sp= this;
#endif

  if (params > 0)
  {
    List_iterator<Item> it_args(*args);

    DBUG_PRINT("info",(" %.*s: eval args", (int) m_name.length, m_name.str));

    for (uint i= 0 ; i < params ; i++)
    {
      Item *arg_item= it_args++;

      if (!arg_item)
        break;

      sp_variable_t *spvar= m_pcont->find_variable(i);

      if (!spvar)
        continue;

      if (spvar->mode != sp_param_in)
      {
        Settable_routine_parameter *srp=
          arg_item->get_settable_routine_parameter();

        if (!srp)
        {
          my_error(ER_SP_NOT_VAR_ARG, MYF(0), i+1, m_qname.str);
          err_status= TRUE;
          break;
        }

        srp->set_required_privilege(spvar->mode == sp_param_inout);
      }

      if (spvar->mode == sp_param_out)
      {
        Item_null *null_item= new Item_null();

        if (!null_item ||
            nctx->set_variable(thd, i, (Item **)&null_item))
        {
          err_status= TRUE;
          break;
        }
      }
      else
      {
        if (nctx->set_variable(thd, i, it_args.ref()))
        {
          err_status= TRUE;
          break;
        }
      }
    }

    /*
      Okay, got values for all arguments. Close tables that might be used by
      arguments evaluation. If arguments evaluation required prelocking mode,
      we'll leave it here.
    */
    thd->lex->unit.cleanup();

    if (!thd->in_sub_stmt)
    {
      thd->stmt_da->can_overwrite_status= TRUE;
      thd->is_error() ? trans_rollback_stmt(thd) : trans_commit_stmt(thd);
      thd->stmt_da->can_overwrite_status= FALSE;
    }

    thd_proc_info(thd, "closing tables");
    close_thread_tables(thd);
    thd_proc_info(thd, 0);

    if (! thd->in_sub_stmt && ! thd->in_multi_stmt_transaction_mode())
      thd->mdl_context.release_transactional_locks();

    thd->rollback_item_tree_changes();

    DBUG_PRINT("info",(" %.*s: eval args done", (int) m_name.length, 
                       m_name.str));
  }
  if (!(m_flags & LOG_SLOW_STATEMENTS) && thd->enable_slow_log)
  {
    DBUG_PRINT("info", ("Disabling slow log for the execution"));
    save_enable_slow_log= true;
    thd->enable_slow_log= FALSE;
  }
  if (!(m_flags & LOG_GENERAL_LOG) && !(thd->variables.option_bits & OPTION_LOG_OFF))
  {
    DBUG_PRINT("info", ("Disabling general log for the execution"));
    save_log_general= true;
    /* disable this bit */
    thd->variables.option_bits |= OPTION_LOG_OFF;
  }
  thd->spcont= nctx;

#ifndef NO_EMBEDDED_ACCESS_CHECKS
  Security_context *save_security_ctx= 0;
  if (!err_status)
    err_status= set_routine_security_ctx(thd, this, TRUE, &save_security_ctx);
#endif

  if (!err_status)
    err_status= execute(thd);

  if (save_log_general)
    thd->variables.option_bits &= ~OPTION_LOG_OFF;
  if (save_enable_slow_log)
    thd->enable_slow_log= true;
  /*
    In the case when we weren't able to employ reuse mechanism for
    OUT/INOUT paranmeters, we should reallocate memory. This
    allocation should be done on the arena which will live through
    all execution of calling routine.
  */
  thd->spcont->callers_arena= octx->callers_arena;

  if (!err_status && params > 0)
  {
    List_iterator<Item> it_args(*args);

    /*
      Copy back all OUT or INOUT values to the previous frame, or
      set global user variables
    */
    for (uint i= 0 ; i < params ; i++)
    {
      Item *arg_item= it_args++;

      if (!arg_item)
        break;

      sp_variable_t *spvar= m_pcont->find_variable(i);

      if (spvar->mode == sp_param_in)
        continue;

      Settable_routine_parameter *srp=
        arg_item->get_settable_routine_parameter();

      DBUG_ASSERT(srp);

      if (srp->set_value(thd, octx, nctx->get_item_addr(i)))
      {
        err_status= TRUE;
        break;
      }

      Send_field *out_param_info= new (thd->mem_root) Send_field();
      nctx->get_item(i)->make_field(out_param_info);
      out_param_info->db_name= m_db.str;
      out_param_info->table_name= m_name.str;
      out_param_info->org_table_name= m_name.str;
      out_param_info->col_name= spvar->name.str;
      out_param_info->org_col_name= spvar->name.str;

      srp->set_out_param_info(out_param_info);
    }
  }

#ifndef NO_EMBEDDED_ACCESS_CHECKS
  if (save_security_ctx)
    m_security_ctx.restore_security_context(thd, save_security_ctx);
#endif

  if (!save_spcont)
    delete octx;

  delete nctx;
  thd->spcont= save_spcont;
  thd->utime_after_lock= utime_before_sp_exec;

<<<<<<< HEAD
=======
  /*
    If not insided a procedure and a function printing warning
    messsages.
  */ 
  bool need_binlog_call= mysql_bin_log.is_open() &&
                         (thd->variables.option_bits & OPTION_BIN_LOG) &&
                         !thd->is_current_stmt_binlog_format_row();
  if (need_binlog_call && thd->spcont == NULL &&
      !thd->binlog_evt_union.do_union)
    thd->issue_unsafe_warnings();

>>>>>>> 840ed48e
  DBUG_RETURN(err_status);
}


/**
  Reset lex during parsing, before we parse a sub statement.

  @param thd Thread handler.

  @return Error state
    @retval true An error occurred.
    @retval false Success.
*/

bool
sp_head::reset_lex(THD *thd)
{
  DBUG_ENTER("sp_head::reset_lex");
  LEX *sublex;
  LEX *oldlex= thd->lex;

  sublex= new (thd->mem_root)st_lex_local;
  if (sublex == 0)
    DBUG_RETURN(TRUE);

  thd->lex= sublex;
  (void)m_lex.push_front(oldlex);

  /* Reset most stuff. */
  lex_start(thd);

  /* And keep the SP stuff too */
  sublex->sphead= oldlex->sphead;
  sublex->spcont= oldlex->spcont;
  /* And trigger related stuff too */
  sublex->trg_chistics= oldlex->trg_chistics;
  sublex->trg_table_fields.empty();
  sublex->sp_lex_in_use= FALSE;

  /* Reset type info. */

  sublex->charset= NULL;
  sublex->length= NULL;
  sublex->dec= NULL;
  sublex->interval_list.empty();
  sublex->type= 0;

  /* Reset part of parser state which needs this. */
  thd->m_parser_state->m_yacc.reset_before_substatement();

  DBUG_RETURN(FALSE);
}


/**
  Restore lex during parsing, after we have parsed a sub statement.

  @param thd Thread handle

  @return
    @retval TRUE failure
    @retval FALSE success
*/

bool
sp_head::restore_lex(THD *thd)
{
  DBUG_ENTER("sp_head::restore_lex");
  LEX *sublex= thd->lex;
  LEX *oldlex;

  sublex->set_trg_event_type_for_tables();

  oldlex= (LEX *)m_lex.pop();
  if (! oldlex)
    DBUG_RETURN(FALSE); // Nothing to restore

  oldlex->trg_table_fields.push_back(&sublex->trg_table_fields);

  /* If this substatement is unsafe, the entire routine is too. */
  DBUG_PRINT("info", ("lex->get_stmt_unsafe_flags: 0x%x",
                      thd->lex->get_stmt_unsafe_flags()));
  unsafe_flags|= sublex->get_stmt_unsafe_flags();

  /*
    Add routines which are used by statement to respective set for
    this routine.
  */
  if (sp_update_sp_used_routines(&m_sroutines, &sublex->sroutines))
    DBUG_RETURN(TRUE);
  /*
    Merge tables used by this statement (but not by its functions or
    procedures) to multiset of tables used by this routine.
  */
  merge_table_list(thd, sublex->query_tables, sublex);
  if (! sublex->sp_lex_in_use)
  {
    sublex->sphead= NULL;
    lex_end(sublex);
    delete sublex;
  }
  thd->lex= oldlex;
  DBUG_RETURN(FALSE);
}

/**
  Put the instruction on the backpatch list, associated with the label.
*/
int
sp_head::push_backpatch(sp_instr *i, sp_label_t *lab)
{
  bp_t *bp= (bp_t *)sql_alloc(sizeof(bp_t));

  if (!bp)
    return 1;
  bp->lab= lab;
  bp->instr= i;
  return m_backpatch.push_front(bp);
}

/**
  Update all instruction with this label in the backpatch list to
  the current position.
*/
void
sp_head::backpatch(sp_label_t *lab)
{
  bp_t *bp;
  uint dest= instructions();
  List_iterator_fast<bp_t> li(m_backpatch);

  DBUG_ENTER("sp_head::backpatch");
  while ((bp= li++))
  {
    if (bp->lab == lab)
    {
      DBUG_PRINT("info", ("backpatch: (m_ip %d, label 0x%lx <%s>) to dest %d",
                          bp->instr->m_ip, (ulong) lab, lab->name, dest));
      bp->instr->backpatch(dest, lab->ctx);
    }
  }
  DBUG_VOID_RETURN;
}

/**
  Prepare an instance of Create_field for field creation (fill all necessary
  attributes).

  @param[in]  thd          Thread handle
  @param[in]  lex          Yacc parsing context
  @param[in]  field_type   Field type
  @param[out] field_def    An instance of create_field to be filled

  @retval
    FALSE  on success
  @retval
    TRUE   on error
*/

bool
sp_head::fill_field_definition(THD *thd, LEX *lex,
                               enum enum_field_types field_type,
                               Create_field *field_def)
{
  LEX_STRING cmt = { 0, 0 };
  uint unused1= 0;
  int unused2= 0;

  if (field_def->init(thd, (char*) "", field_type, lex->length, lex->dec,
                      lex->type, (Item*) 0, (Item*) 0, &cmt, 0,
                      &lex->interval_list,
                      lex->charset ? lex->charset :
                                     thd->variables.collation_database,
                      lex->uint_geom_type))
    return TRUE;

  if (field_def->interval_list.elements)
    field_def->interval= create_typelib(mem_root, field_def,
                                        &field_def->interval_list);

  sp_prepare_create_field(thd, field_def);

  if (prepare_create_field(field_def, &unused1, &unused2, &unused2,
                           HA_CAN_GEOMETRY))
  {
    return TRUE;
  }

  return FALSE;
}


int
sp_head::new_cont_backpatch(sp_instr_opt_meta *i)
{
  m_cont_level+= 1;
  if (i)
  {
    /* Use the cont. destination slot to store the level */
    i->m_cont_dest= m_cont_level;
    if (m_cont_backpatch.push_front(i))
      return 1;
  }
  return 0;
}

int
sp_head::add_cont_backpatch(sp_instr_opt_meta *i)
{
  i->m_cont_dest= m_cont_level;
  return m_cont_backpatch.push_front(i);
}

void
sp_head::do_cont_backpatch()
{
  uint dest= instructions();
  uint lev= m_cont_level--;
  sp_instr_opt_meta *i;

  while ((i= m_cont_backpatch.head()) && i->m_cont_dest == lev)
  {
    i->m_cont_dest= dest;
    (void)m_cont_backpatch.pop();
  }
}

void
sp_head::set_info(longlong created, longlong modified,
                  st_sp_chistics *chistics, ulong sql_mode)
{
  m_created= created;
  m_modified= modified;
  m_chistics= (st_sp_chistics *) memdup_root(mem_root, (char*) chistics,
                                             sizeof(*chistics));
  if (m_chistics->comment.length == 0)
    m_chistics->comment.str= 0;
  else
    m_chistics->comment.str= strmake_root(mem_root,
                                          m_chistics->comment.str,
                                          m_chistics->comment.length);
  m_sql_mode= sql_mode;
}


void
sp_head::set_definer(const char *definer, uint definerlen)
{
  char user_name_holder[USERNAME_LENGTH + 1];
  LEX_STRING user_name= { user_name_holder, USERNAME_LENGTH };

  char host_name_holder[HOSTNAME_LENGTH + 1];
  LEX_STRING host_name= { host_name_holder, HOSTNAME_LENGTH };

  parse_user(definer, definerlen, user_name.str, &user_name.length,
             host_name.str, &host_name.length);

  set_definer(&user_name, &host_name);
}


void
sp_head::set_definer(const LEX_STRING *user_name, const LEX_STRING *host_name)
{
  m_definer_user.str= strmake_root(mem_root, user_name->str, user_name->length);
  m_definer_user.length= user_name->length;

  m_definer_host.str= strmake_root(mem_root, host_name->str, host_name->length);
  m_definer_host.length= host_name->length;
}


void
sp_head::reset_thd_mem_root(THD *thd)
{
  DBUG_ENTER("sp_head::reset_thd_mem_root");
  m_thd_root= thd->mem_root;
  thd->mem_root= &main_mem_root;
  DBUG_PRINT("info", ("mem_root 0x%lx moved to thd mem root 0x%lx",
                      (ulong) &mem_root, (ulong) &thd->mem_root));
  free_list= thd->free_list; // Keep the old list
  thd->free_list= NULL; // Start a new one
  m_thd= thd;
  DBUG_VOID_RETURN;
}

void
sp_head::restore_thd_mem_root(THD *thd)
{
  DBUG_ENTER("sp_head::restore_thd_mem_root");
  Item *flist= free_list;       // The old list
  set_query_arena(thd);         // Get new free_list and mem_root
  state= INITIALIZED_FOR_SP;

  DBUG_PRINT("info", ("mem_root 0x%lx returned from thd mem root 0x%lx",
                      (ulong) &mem_root, (ulong) &thd->mem_root));
  thd->free_list= flist;        // Restore the old one
  thd->mem_root= m_thd_root;
  m_thd= NULL;
  DBUG_VOID_RETURN;
}


/**
  Check if a user has access right to a routine.

  @param thd          Thread handler
  @param sp           SP
  @param full_access  Set to 1 if the user has SELECT right to the
                      'mysql.proc' able or is the owner of the routine
  @retval
    false ok
  @retval
    true  error
*/

bool check_show_routine_access(THD *thd, sp_head *sp, bool *full_access)
{
  TABLE_LIST tables;
  bzero((char*) &tables,sizeof(tables));
  tables.db= (char*) "mysql";
  tables.table_name= tables.alias= (char*) "proc";
  *full_access= (!check_table_access(thd, SELECT_ACL, &tables, FALSE,
                                     1, TRUE) ||
                 (!strcmp(sp->m_definer_user.str,
                          thd->security_ctx->priv_user) &&
                  !strcmp(sp->m_definer_host.str,
                          thd->security_ctx->priv_host)));
  if (!*full_access)
    return check_some_routine_access(thd, sp->m_db.str, sp->m_name.str,
                                     sp->m_type == TYPE_ENUM_PROCEDURE);
  return 0;
}


/**
  Implement SHOW CREATE statement for stored routines.

  @param thd  Thread context.
  @param type         Stored routine type
                      (TYPE_ENUM_PROCEDURE or TYPE_ENUM_FUNCTION)

  @return Error status.
    @retval FALSE on success
    @retval TRUE on error
*/

bool
sp_head::show_create_routine(THD *thd, int type)
{
  const char *col1_caption= type == TYPE_ENUM_PROCEDURE ?
                            "Procedure" : "Function";

  const char *col3_caption= type == TYPE_ENUM_PROCEDURE ?
                            "Create Procedure" : "Create Function";

  bool err_status;

  Protocol *protocol= thd->protocol;
  List<Item> fields;

  LEX_STRING sql_mode;

  bool full_access;

  DBUG_ENTER("sp_head::show_create_routine");
  DBUG_PRINT("info", ("routine %s", m_name.str));

  DBUG_ASSERT(type == TYPE_ENUM_PROCEDURE ||
              type == TYPE_ENUM_FUNCTION);

  if (check_show_routine_access(thd, this, &full_access))
    DBUG_RETURN(TRUE);

  sql_mode_string_representation(thd, m_sql_mode, &sql_mode);

  /* Send header. */

  fields.push_back(new Item_empty_string(col1_caption, NAME_CHAR_LEN));
  fields.push_back(new Item_empty_string("sql_mode", sql_mode.length));

  {
    /*
      NOTE: SQL statement field must be not less than 1024 in order not to
      confuse old clients.
    */

    Item_empty_string *stmt_fld=
      new Item_empty_string(col3_caption,
                            max(m_defstr.length, 1024));

    stmt_fld->maybe_null= TRUE;

    fields.push_back(stmt_fld);
  }

  fields.push_back(new Item_empty_string("character_set_client",
                                         MY_CS_NAME_SIZE));

  fields.push_back(new Item_empty_string("collation_connection",
                                         MY_CS_NAME_SIZE));

  fields.push_back(new Item_empty_string("Database Collation",
                                         MY_CS_NAME_SIZE));

  if (protocol->send_result_set_metadata(&fields,
                            Protocol::SEND_NUM_ROWS | Protocol::SEND_EOF))
  {
    DBUG_RETURN(TRUE);
  }

  /* Send data. */

  protocol->prepare_for_resend();

  protocol->store(m_name.str, m_name.length, system_charset_info);
  protocol->store(sql_mode.str, sql_mode.length, system_charset_info);

  if (full_access)
    protocol->store(m_defstr.str, m_defstr.length,
                    m_creation_ctx->get_client_cs());
  else
    protocol->store_null();


  protocol->store(m_creation_ctx->get_client_cs()->csname, system_charset_info);
  protocol->store(m_creation_ctx->get_connection_cl()->name, system_charset_info);
  protocol->store(m_creation_ctx->get_db_cl()->name, system_charset_info);

  err_status= protocol->write();

  if (!err_status)
    my_eof(thd);

  DBUG_RETURN(err_status);
}


/**
  Add instruction to SP.

  @param instr   Instruction
*/

int sp_head::add_instr(sp_instr *instr)
{
  instr->free_list= m_thd->free_list;
  m_thd->free_list= 0;
  /*
    Memory root of every instruction is designated for permanent
    transformations (optimizations) made on the parsed tree during
    the first execution. It points to the memory root of the
    entire stored procedure, as their life span is equal.
  */
  instr->mem_root= &main_mem_root;
  return insert_dynamic(&m_instr, (uchar*)&instr);
}


/**
  Do some minimal optimization of the code:
    -# Mark used instructions
    -# While doing this, shortcut jumps to jump instructions
    -# Compact the code, removing unused instructions.

  This is the main mark and move loop; it relies on the following methods
  in sp_instr and its subclasses:

    - opt_mark()         :  Mark instruction as reachable
    - opt_shortcut_jump():  Shortcut jumps to the final destination;
                           used by opt_mark().
    - opt_move()         :  Update moved instruction
    - set_destination()  :  Set the new destination (jump instructions only)
*/

void sp_head::optimize()
{
  List<sp_instr> bp;
  sp_instr *i;
  uint src, dst;

  opt_mark();

  bp.empty();
  src= dst= 0;
  while ((i= get_instr(src)))
  {
    if (! i->marked)
    {
      delete i;
      src+= 1;
    }
    else
    {
      if (src != dst)
      {
        /* Move the instruction and update prev. jumps */
        sp_instr *ibp;
        List_iterator_fast<sp_instr> li(bp);

        set_dynamic(&m_instr, (uchar*)&i, dst);
        while ((ibp= li++))
        {
          sp_instr_opt_meta *im= static_cast<sp_instr_opt_meta *>(ibp);
          im->set_destination(src, dst);
        }
      }
      i->opt_move(dst, &bp);
      src+= 1;
      dst+= 1;
    }
  }
  m_instr.elements= dst;
  bp.empty();
}

void sp_head::add_mark_lead(uint ip, List<sp_instr> *leads)
{
  sp_instr *i= get_instr(ip);

  if (i && ! i->marked)
    leads->push_front(i);
}

void
sp_head::opt_mark()
{
  uint ip;
  sp_instr *i;
  List<sp_instr> leads;

  /*
    Forward flow analysis algorithm in the instruction graph:
    - first, add the entry point in the graph (the first instruction) to the
      'leads' list of paths to explore.
    - while there are still leads to explore:
      - pick one lead, and follow the path forward. Mark instruction reached.
        Stop only if the end of the routine is reached, or the path converge
        to code already explored (marked).
      - while following a path, collect in the 'leads' list any fork to
        another path (caused by conditional jumps instructions), so that these
        paths can be explored as well.
  */

  /* Add the entry point */
  i= get_instr(0);
  leads.push_front(i);

  /* For each path of code ... */
  while (leads.elements != 0)
  {
    i= leads.pop();

    /* Mark the entire path, collecting new leads. */
    while (i && ! i->marked)
    {
      ip= i->opt_mark(this, & leads);
      i= get_instr(ip);
    }
  }
}


#ifndef DBUG_OFF
/**
  Return the routine instructions as a result set.
  @return
    0 if ok, !=0 on error.
*/
int
sp_head::show_routine_code(THD *thd)
{
  Protocol *protocol= thd->protocol;
  char buff[2048];
  String buffer(buff, sizeof(buff), system_charset_info);
  List<Item> field_list;
  sp_instr *i;
  bool full_access;
  int res= 0;
  uint ip;
  DBUG_ENTER("sp_head::show_routine_code");
  DBUG_PRINT("info", ("procedure: %s", m_name.str));

  if (check_show_routine_access(thd, this, &full_access) || !full_access)
    DBUG_RETURN(1);

  field_list.push_back(new Item_uint("Pos", 9));
  // 1024 is for not to confuse old clients
  field_list.push_back(new Item_empty_string("Instruction",
                                             max(buffer.length(), 1024)));
  if (protocol->send_result_set_metadata(&field_list, Protocol::SEND_NUM_ROWS |
                                         Protocol::SEND_EOF))
    DBUG_RETURN(1);

  for (ip= 0; (i = get_instr(ip)) ; ip++)
  {
    /*
      Consistency check. If these are different something went wrong
      during optimization.
    */
    if (ip != i->m_ip)
    {
      const char *format= "Instruction at position %u has m_ip=%u";
      char tmp[sizeof(format) + 2*SP_INSTR_UINT_MAXLEN + 1];

      sprintf(tmp, format, ip, i->m_ip);
      /*
        Since this is for debugging purposes only, we don't bother to
        introduce a special error code for it.
      */
      push_warning(thd, MYSQL_ERROR::WARN_LEVEL_WARN, ER_UNKNOWN_ERROR, tmp);
    }
    protocol->prepare_for_resend();
    protocol->store((longlong)ip);

    buffer.set("", 0, system_charset_info);
    i->print(&buffer);
    protocol->store(buffer.ptr(), buffer.length(), system_charset_info);
    if ((res= protocol->write()))
      break;
  }

  if (!res)
    my_eof(thd);

  DBUG_RETURN(res);
}
#endif // ifndef DBUG_OFF


/**
  Prepare LEX and thread for execution of instruction, if requested open
  and lock LEX's tables, execute instruction's core function, perform
  cleanup afterwards.

  @param thd           thread context
  @param nextp         out - next instruction
  @param open_tables   if TRUE then check read access to tables in LEX's table
                       list and open and lock them (used in instructions which
                       need to calculate some expression and don't execute
                       complete statement).
  @param sp_instr      instruction for which we prepare context, and which core
                       function execute by calling its exec_core() method.

  @note
    We are not saving/restoring some parts of THD which may need this because
    we do this once for whole routine execution in sp_head::execute().

  @return
    0/non-0 - Success/Failure
*/

int
sp_lex_keeper::reset_lex_and_exec_core(THD *thd, uint *nextp,
                                       bool open_tables, sp_instr* instr)
{
  int res= 0;
  DBUG_ENTER("reset_lex_and_exec_core");

  /*
    The flag is saved at the entry to the following substatement.
    It's reset further in the common code part.
    It's merged with the saved parent's value at the exit of this func.
  */
  bool parent_modified_non_trans_table= thd->transaction.stmt.modified_non_trans_table;
  thd->transaction.stmt.modified_non_trans_table= FALSE;
  DBUG_ASSERT(!thd->derived_tables);
  DBUG_ASSERT(thd->change_list.is_empty());
  /*
    Use our own lex.
    We should not save old value since it is saved/restored in
    sp_head::execute() when we are entering/leaving routine.
  */
  thd->lex= m_lex;

  thd->set_query_id(next_query_id());

  if (thd->locked_tables_mode <= LTM_LOCK_TABLES)
  {
    /*
      This statement will enter/leave prelocked mode on its own.
      Entering prelocked mode changes table list and related members
      of LEX, so we'll need to restore them.
    */
    if (lex_query_tables_own_last)
    {
      /*
        We've already entered/left prelocked mode with this statement.
        Attach the list of tables that need to be prelocked and mark m_lex
        as having such list attached.
      */
      *lex_query_tables_own_last= prelocking_tables;
      m_lex->mark_as_requiring_prelocking(lex_query_tables_own_last);
    }
  }

  reinit_stmt_before_use(thd, m_lex);

  if (open_tables)
    res= instr->exec_open_and_lock_tables(thd, m_lex->query_tables);

  if (!res)
  {
    res= instr->exec_core(thd, nextp);
    DBUG_PRINT("info",("exec_core returned: %d", res));
  }

  /*
    Call after unit->cleanup() to close open table
    key read.
  */
  if (open_tables)
  {
    m_lex->unit.cleanup();
    /* Here we also commit or rollback the current statement. */
    if (! thd->in_sub_stmt)
    {
      thd->stmt_da->can_overwrite_status= TRUE;
      thd->is_error() ? trans_rollback_stmt(thd) : trans_commit_stmt(thd);
      thd->stmt_da->can_overwrite_status= FALSE;
    }
    thd_proc_info(thd, "closing tables");
    close_thread_tables(thd);
    thd_proc_info(thd, 0);

    if (! thd->in_sub_stmt && ! thd->in_multi_stmt_transaction_mode())
      thd->mdl_context.release_transactional_locks();
  }

  if (m_lex->query_tables_own_last)
  {
    /*
      We've entered and left prelocking mode when executing statement
      stored in m_lex. 
      m_lex->query_tables(->next_global)* list now has a 'tail' - a list
      of tables that are added for prelocking. (If this is the first
      execution, the 'tail' was added by open_tables(), otherwise we've
      attached it above in this function).
      Now we'll save the 'tail', and detach it.
    */
    lex_query_tables_own_last= m_lex->query_tables_own_last;
    prelocking_tables= *lex_query_tables_own_last;
    *lex_query_tables_own_last= NULL;
    m_lex->mark_as_requiring_prelocking(NULL);
  }
  thd->rollback_item_tree_changes();
  /*
    Update the state of the active arena if no errors on
    open_tables stage.
  */
  if (!res || !thd->is_error() ||
      (thd->stmt_da->sql_errno() != ER_CANT_REOPEN_TABLE &&
       thd->stmt_da->sql_errno() != ER_NO_SUCH_TABLE &&
       thd->stmt_da->sql_errno() != ER_UPDATE_TABLE_USED))
    thd->stmt_arena->state= Query_arena::EXECUTED;

  /*
    Merge here with the saved parent's values
    what is needed from the substatement gained
  */
  thd->transaction.stmt.modified_non_trans_table |= parent_modified_non_trans_table;
  /*
    Unlike for PS we should not call Item's destructors for newly created
    items after execution of each instruction in stored routine. This is
    because SP often create Item (like Item_int, Item_string etc...) when
    they want to store some value in local variable, pass return value and
    etc... So their life time should be longer than one instruction.

    cleanup_items() is called in sp_head::execute()
  */
  DBUG_RETURN(res || thd->is_error());
}


/*
  sp_instr class functions
*/

int sp_instr::exec_open_and_lock_tables(THD *thd, TABLE_LIST *tables)
{
  int result;

  /*
    Check whenever we have access to tables for this statement
    and open and lock them before executing instructions core function.
  */
  if (check_table_access(thd, SELECT_ACL, tables, FALSE, UINT_MAX, FALSE)
      || open_and_lock_tables(thd, tables, TRUE, 0))
    result= -1;
  else
    result= 0;

  return result;
}

uint sp_instr::get_cont_dest()
{
  return (m_ip+1);
}


int sp_instr::exec_core(THD *thd, uint *nextp)
{
  DBUG_ASSERT(0);
  return 0;
}

/*
  sp_instr_stmt class functions
*/

int
sp_instr_stmt::execute(THD *thd, uint *nextp)
{
  char *query;
  uint32 query_length;
  int res;
  DBUG_ENTER("sp_instr_stmt::execute");
  DBUG_PRINT("info", ("command: %d", m_lex_keeper.sql_command()));

  query= thd->query();
  query_length= thd->query_length();
#if defined(ENABLED_PROFILING)
  /* This s-p instr is profilable and will be captured. */
  thd->profiling.set_query_source(m_query.str, m_query.length);
#endif
  if (!(res= alloc_query(thd, m_query.str, m_query.length)) &&
      !(res=subst_spvars(thd, this, &m_query)))
  {
    /*
      (the order of query cache and subst_spvars calls is irrelevant because
      queries with SP vars can't be cached)
    */
    if (unlikely((thd->variables.option_bits & OPTION_LOG_OFF)==0))
      general_log_write(thd, COM_QUERY, thd->query(), thd->query_length());

    if (query_cache_send_result_to_client(thd, thd->query(),
                                          thd->query_length()) <= 0)
    {
      res= m_lex_keeper.reset_lex_and_exec_core(thd, nextp, FALSE, this);

      if (thd->stmt_da->is_eof())
        thd->protocol->end_statement();

      query_cache_end_of_result(thd);

      if (!res && unlikely(thd->enable_slow_log))
        log_slow_statement(thd);
    }
    else
      *nextp= m_ip+1;
    thd->set_query(query, query_length);
    thd->query_name_consts= 0;

    if (!thd->is_error())
      thd->stmt_da->reset_diagnostics_area();
  }
  DBUG_RETURN(res || thd->is_error());
}


void
sp_instr_stmt::print(String *str)
{
  uint i, len;

  /* stmt CMD "..." */
  if (str->reserve(SP_STMT_PRINT_MAXLEN+SP_INSTR_UINT_MAXLEN+8))
    return;
  str->qs_append(STRING_WITH_LEN("stmt "));
  str->qs_append((uint)m_lex_keeper.sql_command());
  str->qs_append(STRING_WITH_LEN(" \""));
  len= m_query.length;
  /*
    Print the query string (but not too much of it), just to indicate which
    statement it is.
  */
  if (len > SP_STMT_PRINT_MAXLEN)
    len= SP_STMT_PRINT_MAXLEN-3;
  /* Copy the query string and replace '\n' with ' ' in the process */
  for (i= 0 ; i < len ; i++)
  {
    char c= m_query.str[i];
    if (c == '\n')
      c= ' ';
    str->qs_append(c);
  }
  if (m_query.length > SP_STMT_PRINT_MAXLEN)
    str->qs_append(STRING_WITH_LEN("...")); /* Indicate truncated string */
  str->qs_append('"');
}


int
sp_instr_stmt::exec_core(THD *thd, uint *nextp)
{
  MYSQL_QUERY_EXEC_START(thd->query(),
                         thd->thread_id,
                         (char *) (thd->db ? thd->db : ""),
                         thd->security_ctx->priv_user,
                         (char *)thd->security_ctx->host_or_ip,
                         3);
  int res= mysql_execute_command(thd);
  MYSQL_QUERY_EXEC_DONE(res);
  *nextp= m_ip+1;
  return res;
}


/*
  sp_instr_set class functions
*/

int
sp_instr_set::execute(THD *thd, uint *nextp)
{
  DBUG_ENTER("sp_instr_set::execute");
  DBUG_PRINT("info", ("offset: %u", m_offset));

  DBUG_RETURN(m_lex_keeper.reset_lex_and_exec_core(thd, nextp, TRUE, this));
}


int
sp_instr_set::exec_core(THD *thd, uint *nextp)
{
  int res= thd->spcont->set_variable(thd, m_offset, &m_value);

  if (res)
  {
    /* Failed to evaluate the value. Reset the variable to NULL. */

    if (thd->spcont->set_variable(thd, m_offset, 0))
    {
      /* If this also failed, let's abort. */
      my_error(ER_OUT_OF_RESOURCES, MYF(ME_FATALERROR));
    }
  }

  *nextp = m_ip+1;
  return res;
}

void
sp_instr_set::print(String *str)
{
  /* set name@offset ... */
  int rsrv = SP_INSTR_UINT_MAXLEN+6;
  sp_variable_t *var = m_ctx->find_variable(m_offset);

  /* 'var' should always be non-null, but just in case... */
  if (var)
    rsrv+= var->name.length;
  if (str->reserve(rsrv))
    return;
  str->qs_append(STRING_WITH_LEN("set "));
  if (var)
  {
    str->qs_append(var->name.str, var->name.length);
    str->qs_append('@');
  }
  str->qs_append(m_offset);
  str->qs_append(' ');
  m_value->print(str, QT_ORDINARY);
}


/*
  sp_instr_set_trigger_field class functions
*/

int
sp_instr_set_trigger_field::execute(THD *thd, uint *nextp)
{
  DBUG_ENTER("sp_instr_set_trigger_field::execute");
  thd->count_cuted_fields= CHECK_FIELD_ERROR_FOR_NULL;
  DBUG_RETURN(m_lex_keeper.reset_lex_and_exec_core(thd, nextp, TRUE, this));
}


int
sp_instr_set_trigger_field::exec_core(THD *thd, uint *nextp)
{
  const int res= (trigger_field->set_value(thd, &value) ? -1 : 0);
  *nextp = m_ip+1;
  return res;
}

void
sp_instr_set_trigger_field::print(String *str)
{
  str->append(STRING_WITH_LEN("set_trigger_field "));
  trigger_field->print(str, QT_ORDINARY);
  str->append(STRING_WITH_LEN(":="));
  value->print(str, QT_ORDINARY);
}

/*
  sp_instr_opt_meta
*/

uint sp_instr_opt_meta::get_cont_dest()
{
  return m_cont_dest;
}


/*
 sp_instr_jump class functions
*/

int
sp_instr_jump::execute(THD *thd, uint *nextp)
{
  DBUG_ENTER("sp_instr_jump::execute");
  DBUG_PRINT("info", ("destination: %u", m_dest));

  *nextp= m_dest;
  DBUG_RETURN(0);
}

void
sp_instr_jump::print(String *str)
{
  /* jump dest */
  if (str->reserve(SP_INSTR_UINT_MAXLEN+5))
    return;
  str->qs_append(STRING_WITH_LEN("jump "));
  str->qs_append(m_dest);
}

uint
sp_instr_jump::opt_mark(sp_head *sp, List<sp_instr> *leads)
{
  m_dest= opt_shortcut_jump(sp, this);
  if (m_dest != m_ip+1)   /* Jumping to following instruction? */
    marked= 1;
  m_optdest= sp->get_instr(m_dest);
  return m_dest;
}

uint
sp_instr_jump::opt_shortcut_jump(sp_head *sp, sp_instr *start)
{
  uint dest= m_dest;
  sp_instr *i;

  while ((i= sp->get_instr(dest)))
  {
    uint ndest;

    if (start == i || this == i)
      break;
    ndest= i->opt_shortcut_jump(sp, start);
    if (ndest == dest)
      break;
    dest= ndest;
  }
  return dest;
}

void
sp_instr_jump::opt_move(uint dst, List<sp_instr> *bp)
{
  if (m_dest > m_ip)
    bp->push_back(this);      // Forward
  else if (m_optdest)
    m_dest= m_optdest->m_ip;  // Backward
  m_ip= dst;
}


/*
  sp_instr_jump_if_not class functions
*/

int
sp_instr_jump_if_not::execute(THD *thd, uint *nextp)
{
  DBUG_ENTER("sp_instr_jump_if_not::execute");
  DBUG_PRINT("info", ("destination: %u", m_dest));
  DBUG_RETURN(m_lex_keeper.reset_lex_and_exec_core(thd, nextp, TRUE, this));
}


int
sp_instr_jump_if_not::exec_core(THD *thd, uint *nextp)
{
  Item *it;
  int res;

  it= sp_prepare_func_item(thd, &m_expr);
  if (! it)
  {
    res= -1;
  }
  else
  {
    res= 0;
    if (! it->val_bool())
      *nextp = m_dest;
    else
      *nextp = m_ip+1;
  }

  return res;
}


void
sp_instr_jump_if_not::print(String *str)
{
  /* jump_if_not dest(cont) ... */
  if (str->reserve(2*SP_INSTR_UINT_MAXLEN+14+32)) // Add some for the expr. too
    return;
  str->qs_append(STRING_WITH_LEN("jump_if_not "));
  str->qs_append(m_dest);
  str->qs_append('(');
  str->qs_append(m_cont_dest);
  str->qs_append(STRING_WITH_LEN(") "));
  m_expr->print(str, QT_ORDINARY);
}


uint
sp_instr_jump_if_not::opt_mark(sp_head *sp, List<sp_instr> *leads)
{
  sp_instr *i;

  marked= 1;
  if ((i= sp->get_instr(m_dest)))
  {
    m_dest= i->opt_shortcut_jump(sp, this);
    m_optdest= sp->get_instr(m_dest);
  }
  sp->add_mark_lead(m_dest, leads);
  if ((i= sp->get_instr(m_cont_dest)))
  {
    m_cont_dest= i->opt_shortcut_jump(sp, this);
    m_cont_optdest= sp->get_instr(m_cont_dest);
  }
  sp->add_mark_lead(m_cont_dest, leads);
  return m_ip+1;
}

void
sp_instr_jump_if_not::opt_move(uint dst, List<sp_instr> *bp)
{
  /*
    cont. destinations may point backwards after shortcutting jumps
    during the mark phase. If it's still pointing forwards, only
    push this for backpatching if sp_instr_jump::opt_move() will not
    do it (i.e. if the m_dest points backwards).
   */
  if (m_cont_dest > m_ip)
  {                             // Forward
    if (m_dest < m_ip)
      bp->push_back(this);
  }
  else if (m_cont_optdest)
    m_cont_dest= m_cont_optdest->m_ip; // Backward
  /* This will take care of m_dest and m_ip */
  sp_instr_jump::opt_move(dst, bp);
}


/*
  sp_instr_freturn class functions
*/

int
sp_instr_freturn::execute(THD *thd, uint *nextp)
{
  DBUG_ENTER("sp_instr_freturn::execute");
  DBUG_RETURN(m_lex_keeper.reset_lex_and_exec_core(thd, nextp, TRUE, this));
}


int
sp_instr_freturn::exec_core(THD *thd, uint *nextp)
{
  /*
    Change <next instruction pointer>, so that this will be the last
    instruction in the stored function.
  */

  *nextp= UINT_MAX;

  /*
    Evaluate the value of return expression and store it in current runtime
    context.

    NOTE: It's necessary to evaluate result item right here, because we must
    do it in scope of execution the current context/block.
  */

  return thd->spcont->set_return_value(thd, &m_value);
}

void
sp_instr_freturn::print(String *str)
{
  /* freturn type expr... */
  if (str->reserve(1024+8+32)) // Add some for the expr. too
    return;
  str->qs_append(STRING_WITH_LEN("freturn "));
  str->qs_append((uint)m_type);
  str->qs_append(' ');
  m_value->print(str, QT_ORDINARY);
}

/*
  sp_instr_hpush_jump class functions
*/

int
sp_instr_hpush_jump::execute(THD *thd, uint *nextp)
{
  DBUG_ENTER("sp_instr_hpush_jump::execute");
  List_iterator_fast<sp_cond_type_t> li(m_cond);
  sp_cond_type_t *p;

  while ((p= li++))
    thd->spcont->push_handler(p, m_ip+1, m_type);

  *nextp= m_dest;
  DBUG_RETURN(0);
}


void
sp_instr_hpush_jump::print(String *str)
{
  /* hpush_jump dest fsize type */
  if (str->reserve(SP_INSTR_UINT_MAXLEN*2 + 21))
    return;
  str->qs_append(STRING_WITH_LEN("hpush_jump "));
  str->qs_append(m_dest);
  str->qs_append(' ');
  str->qs_append(m_frame);
  switch (m_type) {
  case SP_HANDLER_NONE:
    str->qs_append(STRING_WITH_LEN(" NONE")); // This would be a bug
    break;
  case SP_HANDLER_EXIT:
    str->qs_append(STRING_WITH_LEN(" EXIT"));
    break;
  case SP_HANDLER_CONTINUE:
    str->qs_append(STRING_WITH_LEN(" CONTINUE"));
    break;
  case SP_HANDLER_UNDO:
    str->qs_append(STRING_WITH_LEN(" UNDO"));
    break;
  default:
    // This would be a bug as well
    str->qs_append(STRING_WITH_LEN(" UNKNOWN:"));
    str->qs_append(m_type);
  }
}


uint
sp_instr_hpush_jump::opt_mark(sp_head *sp, List<sp_instr> *leads)
{
  sp_instr *i;

  marked= 1;
  if ((i= sp->get_instr(m_dest)))
  {
    m_dest= i->opt_shortcut_jump(sp, this);
    m_optdest= sp->get_instr(m_dest);
  }
  sp->add_mark_lead(m_dest, leads);
  return m_ip+1;
}


/*
  sp_instr_hpop class functions
*/

int
sp_instr_hpop::execute(THD *thd, uint *nextp)
{
  DBUG_ENTER("sp_instr_hpop::execute");
  thd->spcont->pop_handlers(m_count);
  *nextp= m_ip+1;
  DBUG_RETURN(0);
}

void
sp_instr_hpop::print(String *str)
{
  /* hpop count */
  if (str->reserve(SP_INSTR_UINT_MAXLEN+5))
    return;
  str->qs_append(STRING_WITH_LEN("hpop "));
  str->qs_append(m_count);
}


/*
  sp_instr_hreturn class functions
*/

int
sp_instr_hreturn::execute(THD *thd, uint *nextp)
{
  DBUG_ENTER("sp_instr_hreturn::execute");
  if (m_dest)
    *nextp= m_dest;
  else
  {
    *nextp= thd->spcont->pop_hstack();
  }
  thd->spcont->exit_handler();
  DBUG_RETURN(0);
}


void
sp_instr_hreturn::print(String *str)
{
  /* hreturn framesize dest */
  if (str->reserve(SP_INSTR_UINT_MAXLEN*2 + 9))
    return;
  str->qs_append(STRING_WITH_LEN("hreturn "));
  str->qs_append(m_frame);
  if (m_dest)
  {
    str->qs_append(' ');
    str->qs_append(m_dest);
  }
}


uint
sp_instr_hreturn::opt_mark(sp_head *sp, List<sp_instr> *leads)
{
  marked= 1;

  if (m_dest)
  {
    /*
      This is an EXIT handler; next instruction step is in m_dest.
     */
    return m_dest;
  }

  /*
    This is a CONTINUE handler; next instruction step will come from
    the handler stack and not from opt_mark.
   */
  return UINT_MAX;
}


/*
  sp_instr_cpush class functions
*/

int
sp_instr_cpush::execute(THD *thd, uint *nextp)
{
  Query_arena backup_arena;
  DBUG_ENTER("sp_instr_cpush::execute");

  /*
    We should create cursors in the callers arena, as
    it could be (and usually is) used in several instructions.
  */
  thd->set_n_backup_active_arena(thd->spcont->callers_arena, &backup_arena);

  thd->spcont->push_cursor(&m_lex_keeper, this);

  thd->restore_active_arena(thd->spcont->callers_arena, &backup_arena);

  *nextp= m_ip+1;

  DBUG_RETURN(0);
}


void
sp_instr_cpush::print(String *str)
{
  LEX_STRING n;
  my_bool found= m_ctx->find_cursor(m_cursor, &n);
  /* cpush name@offset */
  uint rsrv= SP_INSTR_UINT_MAXLEN+7;

  if (found)
    rsrv+= n.length;
  if (str->reserve(rsrv))
    return;
  str->qs_append(STRING_WITH_LEN("cpush "));
  if (found)
  {
    str->qs_append(n.str, n.length);
    str->qs_append('@');
  }
  str->qs_append(m_cursor);
}


/*
  sp_instr_cpop class functions
*/

int
sp_instr_cpop::execute(THD *thd, uint *nextp)
{
  DBUG_ENTER("sp_instr_cpop::execute");
  thd->spcont->pop_cursors(m_count);
  *nextp= m_ip+1;
  DBUG_RETURN(0);
}


void
sp_instr_cpop::print(String *str)
{
  /* cpop count */
  if (str->reserve(SP_INSTR_UINT_MAXLEN+5))
    return;
  str->qs_append(STRING_WITH_LEN("cpop "));
  str->qs_append(m_count);
}


/*
  sp_instr_copen class functions
*/

/**
  @todo
    Assert that we either have an error or a cursor
*/

int
sp_instr_copen::execute(THD *thd, uint *nextp)
{
  /*
    We don't store a pointer to the cursor in the instruction to be
    able to reuse the same instruction among different threads in future.
  */
  sp_cursor *c= thd->spcont->get_cursor(m_cursor);
  int res;
  DBUG_ENTER("sp_instr_copen::execute");

  if (! c)
    res= -1;
  else
  {
    sp_lex_keeper *lex_keeper= c->get_lex_keeper();
    Query_arena *old_arena= thd->stmt_arena;

    /*
      Get the Query_arena from the cpush instruction, which contains
      the free_list of the query, so new items (if any) are stored in
      the right free_list, and we can cleanup after each open.
    */
    thd->stmt_arena= c->get_instr();
    res= lex_keeper->reset_lex_and_exec_core(thd, nextp, FALSE, this);
    /* Cleanup the query's items */
    if (thd->stmt_arena->free_list)
      cleanup_items(thd->stmt_arena->free_list);
    thd->stmt_arena= old_arena;
    /* TODO: Assert here that we either have an error or a cursor */
  }
  DBUG_RETURN(res);
}


int
sp_instr_copen::exec_core(THD *thd, uint *nextp)
{
  sp_cursor *c= thd->spcont->get_cursor(m_cursor);
  int res= c->open(thd);
  *nextp= m_ip+1;
  return res;
}

void
sp_instr_copen::print(String *str)
{
  LEX_STRING n;
  my_bool found= m_ctx->find_cursor(m_cursor, &n);
  /* copen name@offset */
  uint rsrv= SP_INSTR_UINT_MAXLEN+7;

  if (found)
    rsrv+= n.length;
  if (str->reserve(rsrv))
    return;
  str->qs_append(STRING_WITH_LEN("copen "));
  if (found)
  {
    str->qs_append(n.str, n.length);
    str->qs_append('@');
  }
  str->qs_append(m_cursor);
}


/*
  sp_instr_cclose class functions
*/

int
sp_instr_cclose::execute(THD *thd, uint *nextp)
{
  sp_cursor *c= thd->spcont->get_cursor(m_cursor);
  int res;
  DBUG_ENTER("sp_instr_cclose::execute");

  if (! c)
    res= -1;
  else
    res= c->close(thd);
  *nextp= m_ip+1;
  DBUG_RETURN(res);
}


void
sp_instr_cclose::print(String *str)
{
  LEX_STRING n;
  my_bool found= m_ctx->find_cursor(m_cursor, &n);
  /* cclose name@offset */
  uint rsrv= SP_INSTR_UINT_MAXLEN+8;

  if (found)
    rsrv+= n.length;
  if (str->reserve(rsrv))
    return;
  str->qs_append(STRING_WITH_LEN("cclose "));
  if (found)
  {
    str->qs_append(n.str, n.length);
    str->qs_append('@');
  }
  str->qs_append(m_cursor);
}


/*
  sp_instr_cfetch class functions
*/

int
sp_instr_cfetch::execute(THD *thd, uint *nextp)
{
  sp_cursor *c= thd->spcont->get_cursor(m_cursor);
  int res;
  Query_arena backup_arena;
  DBUG_ENTER("sp_instr_cfetch::execute");

  res= c ? c->fetch(thd, &m_varlist) : -1;

  *nextp= m_ip+1;
  DBUG_RETURN(res);
}


void
sp_instr_cfetch::print(String *str)
{
  List_iterator_fast<struct sp_variable> li(m_varlist);
  sp_variable_t *pv;
  LEX_STRING n;
  my_bool found= m_ctx->find_cursor(m_cursor, &n);
  /* cfetch name@offset vars... */
  uint rsrv= SP_INSTR_UINT_MAXLEN+8;

  if (found)
    rsrv+= n.length;
  if (str->reserve(rsrv))
    return;
  str->qs_append(STRING_WITH_LEN("cfetch "));
  if (found)
  {
    str->qs_append(n.str, n.length);
    str->qs_append('@');
  }
  str->qs_append(m_cursor);
  while ((pv= li++))
  {
    if (str->reserve(pv->name.length+SP_INSTR_UINT_MAXLEN+2))
      return;
    str->qs_append(' ');
    str->qs_append(pv->name.str, pv->name.length);
    str->qs_append('@');
    str->qs_append(pv->offset);
  }
}


/*
  sp_instr_error class functions
*/

int
sp_instr_error::execute(THD *thd, uint *nextp)
{
  DBUG_ENTER("sp_instr_error::execute");

  my_message(m_errcode, ER(m_errcode), MYF(0));
  *nextp= m_ip+1;
  DBUG_RETURN(-1);
}


void
sp_instr_error::print(String *str)
{
  /* error code */
  if (str->reserve(SP_INSTR_UINT_MAXLEN+6))
    return;
  str->qs_append(STRING_WITH_LEN("error "));
  str->qs_append(m_errcode);
}


/**************************************************************************
  sp_instr_set_case_expr class implementation
**************************************************************************/

int
sp_instr_set_case_expr::execute(THD *thd, uint *nextp)
{
  DBUG_ENTER("sp_instr_set_case_expr::execute");

  DBUG_RETURN(m_lex_keeper.reset_lex_and_exec_core(thd, nextp, TRUE, this));
}


int
sp_instr_set_case_expr::exec_core(THD *thd, uint *nextp)
{
  int res= thd->spcont->set_case_expr(thd, m_case_expr_id, &m_case_expr);

  if (res && !thd->spcont->get_case_expr(m_case_expr_id))
  {
    /*
      Failed to evaluate the value, the case expression is still not
      initialized. Set to NULL so we can continue.
    */

    Item *null_item= new Item_null();

    if (!null_item ||
        thd->spcont->set_case_expr(thd, m_case_expr_id, &null_item))
    {
      /* If this also failed, we have to abort. */
      my_error(ER_OUT_OF_RESOURCES, MYF(ME_FATALERROR));
    }
  }
  else
    *nextp= m_ip+1;

  return res;
}


void
sp_instr_set_case_expr::print(String *str)
{
  /* set_case_expr (cont) id ... */
  str->reserve(2*SP_INSTR_UINT_MAXLEN+18+32); // Add some extra for expr too
  str->qs_append(STRING_WITH_LEN("set_case_expr ("));
  str->qs_append(m_cont_dest);
  str->qs_append(STRING_WITH_LEN(") "));
  str->qs_append(m_case_expr_id);
  str->qs_append(' ');
  m_case_expr->print(str, QT_ORDINARY);
}

uint
sp_instr_set_case_expr::opt_mark(sp_head *sp, List<sp_instr> *leads)
{
  sp_instr *i;

  marked= 1;
  if ((i= sp->get_instr(m_cont_dest)))
  {
    m_cont_dest= i->opt_shortcut_jump(sp, this);
    m_cont_optdest= sp->get_instr(m_cont_dest);
  }
  sp->add_mark_lead(m_cont_dest, leads);
  return m_ip+1;
}

void
sp_instr_set_case_expr::opt_move(uint dst, List<sp_instr> *bp)
{
  if (m_cont_dest > m_ip)
    bp->push_back(this);        // Forward
  else if (m_cont_optdest)
    m_cont_dest= m_cont_optdest->m_ip; // Backward
  m_ip= dst;
}


/* ------------------------------------------------------------------ */


/*
  Structure that represent all instances of one table
  in optimized multi-set of tables used by routine.
*/

typedef struct st_sp_table
{
  /*
    Multi-set key:
      db_name\0table_name\0alias\0 - for normal tables
      db_name\0table_name\0        - for temporary tables
    Note that in both cases we don't take last '\0' into account when
    we count length of key.
  */
  LEX_STRING qname;
  uint db_length, table_name_length;
  bool temp;               /* true if corresponds to a temporary table */
  thr_lock_type lock_type; /* lock type used for prelocking */
  uint lock_count;
  uint query_lock_count;
  uint8 trg_event_map;
} SP_TABLE;


uchar *sp_table_key(const uchar *ptr, size_t *plen, my_bool first)
{
  SP_TABLE *tab= (SP_TABLE *)ptr;
  *plen= tab->qname.length;
  return (uchar *)tab->qname.str;
}


/**
  Merge the list of tables used by some query into the multi-set of
  tables used by routine.

  @param thd                 thread context
  @param table               table list
  @param lex_for_tmp_check   LEX of the query for which we are merging
                             table list.

  @note
    This method will use LEX provided to check whenever we are creating
    temporary table and mark it as such in target multi-set.

  @retval
    TRUE    Success
  @retval
    FALSE   Error
*/

bool
sp_head::merge_table_list(THD *thd, TABLE_LIST *table, LEX *lex_for_tmp_check)
{
  SP_TABLE *tab;

  if (lex_for_tmp_check->sql_command == SQLCOM_DROP_TABLE &&
      lex_for_tmp_check->drop_temporary)
    return TRUE;

  for (uint i= 0 ; i < m_sptabs.records ; i++)
  {
    tab= (SP_TABLE*) my_hash_element(&m_sptabs, i);
    tab->query_lock_count= 0;
  }

  for (; table ; table= table->next_global)
    if (!table->derived && !table->schema_table)
    {
      char tname[(NAME_LEN + 1) * 3];           // db\0table\0alias\0
      uint tlen, alen;

      tlen= table->db_length;
      memcpy(tname, table->db, tlen);
      tname[tlen++]= '\0';
      memcpy(tname+tlen, table->table_name, table->table_name_length);
      tlen+= table->table_name_length;
      tname[tlen++]= '\0';
      alen= strlen(table->alias);
      memcpy(tname+tlen, table->alias, alen);
      tlen+= alen;
      tname[tlen]= '\0';

      /*
        Upgrade the lock type because this table list will be used
        only in pre-locked mode, in which DELAYED inserts are always
        converted to normal inserts.
      */
      if (table->lock_type == TL_WRITE_DELAYED)
        table->lock_type= TL_WRITE;

      /*
        We ignore alias when we check if table was already marked as temporary
        (and therefore should not be prelocked). Otherwise we will erroneously
        treat table with same name but with different alias as non-temporary.
      */
      if ((tab= (SP_TABLE*) my_hash_search(&m_sptabs, (uchar *)tname, tlen)) ||
          ((tab= (SP_TABLE*) my_hash_search(&m_sptabs, (uchar *)tname,
                                        tlen - alen - 1)) &&
           tab->temp))
      {
        if (tab->lock_type < table->lock_type)
          tab->lock_type= table->lock_type; // Use the table with the highest lock type
        tab->query_lock_count++;
        if (tab->query_lock_count > tab->lock_count)
          tab->lock_count++;
        tab->trg_event_map|= table->trg_event_map;
      }
      else
      {
        if (!(tab= (SP_TABLE *)thd->calloc(sizeof(SP_TABLE))))
          return FALSE;
        if (lex_for_tmp_check->sql_command == SQLCOM_CREATE_TABLE &&
            lex_for_tmp_check->query_tables == table &&
            lex_for_tmp_check->create_info.options & HA_LEX_CREATE_TMP_TABLE)
        {
          tab->temp= TRUE;
          tab->qname.length= tlen - alen - 1;
        }
        else
          tab->qname.length= tlen;
        tab->qname.str= (char*) thd->memdup(tname, tab->qname.length + 1);
        if (!tab->qname.str)
          return FALSE;
        tab->table_name_length= table->table_name_length;
        tab->db_length= table->db_length;
        tab->lock_type= table->lock_type;
        tab->lock_count= tab->query_lock_count= 1;
        tab->trg_event_map= table->trg_event_map;
        if (my_hash_insert(&m_sptabs, (uchar *)tab))
          return FALSE;
      }
    }
  return TRUE;
}


/**
  Add tables used by routine to the table list.

    Converts multi-set of tables used by this routine to table list and adds
    this list to the end of table list specified by 'query_tables_last_ptr'.

    Elements of list will be allocated in PS memroot, so this list will be
    persistent between PS executions.

  @param[in] thd                        Thread context
  @param[in,out] query_tables_last_ptr  Pointer to the next_global member of
    last element of the list where tables
    will be added (or to its root).
  @param[in] belong_to_view             Uppermost view which uses this routine,
    0 if none.

  @retval
    TRUE    if some elements were added
  @retval
    FALSE   otherwise.
*/

bool
sp_head::add_used_tables_to_table_list(THD *thd,
                                       TABLE_LIST ***query_tables_last_ptr,
                                       TABLE_LIST *belong_to_view)
{
  uint i;
  Query_arena *arena, backup;
  bool result= FALSE;
  DBUG_ENTER("sp_head::add_used_tables_to_table_list");

  /*
    Use persistent arena for table list allocation to be PS/SP friendly.
    Note that we also have to copy database/table names and alias to PS/SP
    memory since current instance of sp_head object can pass away before
    next execution of PS/SP for which tables are added to prelocking list.
    This will be fixed by introducing of proper invalidation mechanism
    once new TDC is ready.
  */
  arena= thd->activate_stmt_arena_if_needed(&backup);

  for (i=0 ; i < m_sptabs.records ; i++)
  {
    char *tab_buff, *key_buff;
    TABLE_LIST *table;
    SP_TABLE *stab= (SP_TABLE*) my_hash_element(&m_sptabs, i);
    if (stab->temp)
      continue;

    if (!(tab_buff= (char *)thd->calloc(ALIGN_SIZE(sizeof(TABLE_LIST)) *
                                        stab->lock_count)) ||
        !(key_buff= (char*)thd->memdup(stab->qname.str,
                                       stab->qname.length + 1)))
      DBUG_RETURN(FALSE);

    for (uint j= 0; j < stab->lock_count; j++)
    {
      table= (TABLE_LIST *)tab_buff;

      table->db= key_buff;
      table->db_length= stab->db_length;
      table->table_name= table->db + table->db_length + 1;
      table->table_name_length= stab->table_name_length;
      table->alias= table->table_name + table->table_name_length + 1;
      table->lock_type= stab->lock_type;
      table->cacheable_table= 1;
      table->prelocking_placeholder= 1;
      table->belong_to_view= belong_to_view;
      table->trg_event_map= stab->trg_event_map;
      /*
        Since we don't allow DDL on base tables in prelocked mode it
        is safe to infer the type of metadata lock from the type of
        table lock.
      */
      table->mdl_request.init(MDL_key::TABLE, table->db, table->table_name,
                              table->lock_type >= TL_WRITE_ALLOW_WRITE ?
                              MDL_SHARED_WRITE : MDL_SHARED_READ);

      /* Everyting else should be zeroed */

      **query_tables_last_ptr= table;
      table->prev_global= *query_tables_last_ptr;
      *query_tables_last_ptr= &table->next_global;

      tab_buff+= ALIGN_SIZE(sizeof(TABLE_LIST));
      result= TRUE;
    }
  }

  if (arena)
    thd->restore_active_arena(arena, &backup);

  DBUG_RETURN(result);
}


/**
  Simple function for adding an explicitly named (systems) table to
  the global table list, e.g. "mysql", "proc".
*/

TABLE_LIST *
sp_add_to_query_tables(THD *thd, LEX *lex,
		       const char *db, const char *name,
                       thr_lock_type locktype,
                       enum_mdl_type mdl_type)
{
  TABLE_LIST *table;

  if (!(table= (TABLE_LIST *)thd->calloc(sizeof(TABLE_LIST))))
    return NULL;
  table->db_length= strlen(db);
  table->db= thd->strmake(db, table->db_length);
  table->table_name_length= strlen(name);
  table->table_name= thd->strmake(name, table->table_name_length);
  table->alias= thd->strdup(name);
  table->lock_type= locktype;
  table->select_lex= lex->current_select;
  table->cacheable_table= 1;
  table->mdl_request.init(MDL_key::TABLE, table->db, table->table_name,
                          mdl_type);

  lex->add_to_query_tables(table);
  return table;
}
<|MERGE_RESOLUTION|>--- conflicted
+++ resolved
@@ -2203,8 +2203,6 @@
   thd->spcont= save_spcont;
   thd->utime_after_lock= utime_before_sp_exec;
 
-<<<<<<< HEAD
-=======
   /*
     If not insided a procedure and a function printing warning
     messsages.
@@ -2216,7 +2214,6 @@
       !thd->binlog_evt_union.do_union)
     thd->issue_unsafe_warnings();
 
->>>>>>> 840ed48e
   DBUG_RETURN(err_status);
 }
 
