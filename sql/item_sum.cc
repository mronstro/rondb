/* Copyright (c) 2000, 2010 Oracle and/or its affiliates. All rights reserved.

   This program is free software; you can redistribute it and/or modify
   it under the terms of the GNU General Public License as published by
   the Free Software Foundation; version 2 of the License.

   This program is distributed in the hope that it will be useful,
   but WITHOUT ANY WARRANTY; without even the implied warranty of
   MERCHANTABILITY or FITNESS FOR A PARTICULAR PURPOSE.  See the
   GNU General Public License for more details.

   You should have received a copy of the GNU General Public License
   along with this program; if not, write to the Free Software
   Foundation, Inc., 59 Temple Place, Suite 330, Boston, MA  02111-1307  USA */


/**
  @file

  @brief
  Sum functions (COUNT, MIN...)
*/

#ifdef USE_PRAGMA_IMPLEMENTATION
#pragma implementation				// gcc: Class implementation
#endif

#include "sql_priv.h"
#include "sql_select.h"

/**
  Calculate the affordable RAM limit for structures like TREE or Unique
  used in Item_sum_*
*/

ulonglong Item_sum::ram_limitation(THD *thd)
{
  return min(thd->variables.tmp_table_size,
      thd->variables.max_heap_table_size);
}


/**
  Prepare an aggregate function item for checking context conditions.

    The function initializes the members of the Item_sum object created
    for a set function that are used to check validity of the set function
    occurrence.
    If the set function is not allowed in any subquery where it occurs
    an error is reported immediately.

  @param thd      reference to the thread context info

  @note
    This function is to be called for any item created for a set function
    object when the traversal of trees built for expressions used in the query
    is performed at the phase of context analysis. This function is to
    be invoked at the descent of this traversal.
  @retval
    TRUE   if an error is reported
  @retval
    FALSE  otherwise
*/
 
bool Item_sum::init_sum_func_check(THD *thd)
{
  if (!thd->lex->allow_sum_func)
  {
    my_message(ER_INVALID_GROUP_FUNC_USE, ER(ER_INVALID_GROUP_FUNC_USE),
               MYF(0));
    return TRUE;
  }
  /* Set a reference to the nesting set function if there is  any */
  in_sum_func= thd->lex->in_sum_func;
  /* Save a pointer to object to be used in items for nested set functions */
  thd->lex->in_sum_func= this;
  nest_level= thd->lex->current_select->nest_level;
  ref_by= 0;
  aggr_level= -1;
  aggr_sel= NULL;
  max_arg_level= -1;
  max_sum_func_level= -1;
  outer_fields.empty();
  return FALSE;
}

/**
  Check constraints imposed on a usage of a set function.

    The method verifies whether context conditions imposed on a usage
    of any set function are met for this occurrence.
    It checks whether the set function occurs in the position where it
    can be aggregated and, when it happens to occur in argument of another
    set function, the method checks that these two functions are aggregated in
    different subqueries.
    If the context conditions are not met the method reports an error.
    If the set function is aggregated in some outer subquery the method
    adds it to the chain of items for such set functions that is attached
    to the the st_select_lex structure for this subquery.

    A number of designated members of the object are used to check the
    conditions. They are specified in the comment before the Item_sum
    class declaration.
    Additionally a bitmap variable called allow_sum_func is employed.
    It is included into the thd->lex structure.
    The bitmap contains 1 at n-th position if the set function happens
    to occur under a construct of the n-th level subquery where usage
    of set functions are allowed (i.e either in the SELECT list or
    in the HAVING clause of the corresponding subquery)
    Consider the query:
    @code
       SELECT SUM(t1.b) FROM t1 GROUP BY t1.a
         HAVING t1.a IN (SELECT t2.c FROM t2 WHERE AVG(t1.b) > 20) AND
                t1.a > (SELECT MIN(t2.d) FROM t2);
    @endcode
    allow_sum_func will contain: 
    - for SUM(t1.b) - 1 at the first position 
    - for AVG(t1.b) - 1 at the first position, 0 at the second position
    - for MIN(t2.d) - 1 at the first position, 1 at the second position.

  @param thd  reference to the thread context info
  @param ref  location of the pointer to this item in the embedding expression

  @note
    This function is to be called for any item created for a set function
    object when the traversal of trees built for expressions used in the query
    is performed at the phase of context analysis. This function is to
    be invoked at the ascent of this traversal.

  @retval
    TRUE   if an error is reported
  @retval
    FALSE  otherwise
*/
 
bool Item_sum::check_sum_func(THD *thd, Item **ref)
{
  bool invalid= FALSE;
  nesting_map allow_sum_func= thd->lex->allow_sum_func;
  /*  
    The value of max_arg_level is updated if an argument of the set function
    contains a column reference resolved  against a subquery whose level is
    greater than the current value of max_arg_level.
    max_arg_level cannot be greater than nest level.
    nest level is always >= 0  
  */ 
  if (nest_level == max_arg_level)
  {
    /*
      The function must be aggregated in the current subquery, 
      If it is there under a construct where it is not allowed 
      we report an error. 
    */ 
    invalid= !(allow_sum_func & (1 << max_arg_level));
  }
  else if (max_arg_level >= 0 || !(allow_sum_func & (1 << nest_level)))
  {
    /*
      The set function can be aggregated only in outer subqueries.
      Try to find a subquery where it can be aggregated;
      If we fail to find such a subquery report an error.
    */
    if (register_sum_func(thd, ref))
      return TRUE;
    invalid= aggr_level < 0 && !(allow_sum_func & (1 << nest_level));
    if (!invalid && thd->variables.sql_mode & MODE_ANSI)
      invalid= aggr_level < 0 && max_arg_level < nest_level;
  }
  if (!invalid && aggr_level < 0)
  {
    aggr_level= nest_level;
    aggr_sel= thd->lex->current_select;
  }
  /*
    By this moment we either found a subquery where the set function is
    to be aggregated  and assigned a value that is  >= 0 to aggr_level,
    or set the value of 'invalid' to TRUE to report later an error. 
  */
  /* 
    Additionally we have to check whether possible nested set functions
    are acceptable here: they are not, if the level of aggregation of
    some of them is less than aggr_level.
  */
  if (!invalid) 
    invalid= aggr_level <= max_sum_func_level;
  if (invalid)  
  {
    my_message(ER_INVALID_GROUP_FUNC_USE, ER(ER_INVALID_GROUP_FUNC_USE),
               MYF(0));
    return TRUE;
  }

  if (in_sum_func)
  {
    /*
      If the set function is nested adjust the value of
      max_sum_func_level for the nesting set function.
      We take into account only enclosed set functions that are to be 
      aggregated on the same level or above of the nest level of 
      the enclosing set function.
      But we must always pass up the max_sum_func_level because it is
      the maximum nested level of all directly and indirectly enclosed
      set functions. We must do that even for set functions that are
      aggregated inside of their enclosing set function's nest level
      because the enclosing function may contain another enclosing
      function that is to be aggregated outside or on the same level
      as its parent's nest level.
    */
    if (in_sum_func->nest_level >= aggr_level)
      set_if_bigger(in_sum_func->max_sum_func_level, aggr_level);
    set_if_bigger(in_sum_func->max_sum_func_level, max_sum_func_level);
  }

  /*
    Check that non-aggregated fields and sum functions aren't mixed in the
    same select in the ONLY_FULL_GROUP_BY mode.
  */
  if (outer_fields.elements)
  {
    Item_field *field;
    /*
      Here we compare the nesting level of the select to which an outer field
      belongs to with the aggregation level of the sum function. All fields in
      the outer_fields list are checked.

      If the nesting level is equal to the aggregation level then the field is
        aggregated by this sum function.
      If the nesting level is less than the aggregation level then the field
        belongs to an outer select. In this case if there is an embedding sum
        function add current field to functions outer_fields list. If there is
        no embedding function then the current field treated as non aggregated
        and the select it belongs to is marked accordingly.
      If the nesting level is greater than the aggregation level then it means
        that this field was added by an inner sum function.
        Consider an example:

          select avg ( <-- we are here, checking outer.f1
            select (
              select sum(outer.f1 + inner.f1) from inner
            ) from outer)
          from most_outer;

        In this case we check that no aggregate functions are used in the
        select the field belongs to. If there are some then an error is
        raised.
    */
    List_iterator<Item_field> of(outer_fields);
    while ((field= of++))
    {
      SELECT_LEX *sel= field->cached_table->select_lex;
      if (sel->nest_level < aggr_level)
      {
        if (in_sum_func)
        {
          /*
            Let upper function decide whether this field is a non
            aggregated one.
          */
          in_sum_func->outer_fields.push_back(field);
        }
        else
          sel->full_group_by_flag|= NON_AGG_FIELD_USED;
      }
      if (sel->nest_level > aggr_level &&
          (sel->full_group_by_flag & SUM_FUNC_USED) &&
          !sel->group_list.elements)
      {
        my_message(ER_MIX_OF_GROUP_FUNC_AND_FIELDS,
                   ER(ER_MIX_OF_GROUP_FUNC_AND_FIELDS), MYF(0));
        return TRUE;
      }
    }
  }
  aggr_sel->full_group_by_flag|= SUM_FUNC_USED;
  update_used_tables();
  thd->lex->in_sum_func= in_sum_func;
  return FALSE;
}

/**
  Attach a set function to the subquery where it must be aggregated.

    The function looks for an outer subquery where the set function must be
    aggregated. If it finds such a subquery then aggr_level is set to
    the nest level of this subquery and the item for the set function
    is added to the list of set functions used in nested subqueries
    inner_sum_func_list defined for each subquery. When the item is placed 
    there the field 'ref_by' is set to ref.

  @note
    Now we 'register' only set functions that are aggregated in outer
    subqueries. Actually it makes sense to link all set function for
    a subquery in one chain. It would simplify the process of 'splitting'
    for set functions.

  @param thd  reference to the thread context info
  @param ref  location of the pointer to this item in the embedding expression

  @retval
    FALSE  if the executes without failures (currently always)
  @retval
    TRUE   otherwise
*/  

bool Item_sum::register_sum_func(THD *thd, Item **ref)
{
  SELECT_LEX *sl;
  nesting_map allow_sum_func= thd->lex->allow_sum_func;
  for (sl= thd->lex->current_select->master_unit()->outer_select() ;
       sl && sl->nest_level > max_arg_level;
       sl= sl->master_unit()->outer_select() )
  {
    if (aggr_level < 0 && (allow_sum_func & (1 << sl->nest_level)))
    {
      /* Found the most nested subquery where the function can be aggregated */
      aggr_level= sl->nest_level;
      aggr_sel= sl;
    }
  }
  if (sl && (allow_sum_func & (1 << sl->nest_level)))
  {
    /* 
      We reached the subquery of level max_arg_level and checked
      that the function can be aggregated here. 
      The set function will be aggregated in this subquery.
    */   
    aggr_level= sl->nest_level;
    aggr_sel= sl;

  }
  if (aggr_level >= 0)
  {
    ref_by= ref;
    /* Add the object to the list of registered objects assigned to aggr_sel */
    if (!aggr_sel->inner_sum_func_list)
      next= this;
    else
    {
      next= aggr_sel->inner_sum_func_list->next;
      aggr_sel->inner_sum_func_list->next= this;
    }
    aggr_sel->inner_sum_func_list= this;
    aggr_sel->with_sum_func= 1;

    /* 
      Mark Item_subselect(s) as containing aggregate function all the way up
      to aggregate function's calculation context.
      Note that we must not mark the Item of calculation context itself
      because with_sum_func on the calculation context st_select_lex is
      already set above.

      with_sum_func being set for an Item means that this Item refers 
      (somewhere in it, e.g. one of its arguments if it's a function) directly
      or through intermediate items to an aggregate function that is calculated
      in a context "outside" of the Item (e.g. in the current or outer select).

      with_sum_func being set for an st_select_lex means that this st_select_lex
      has aggregate functions directly referenced (i.e. not through a sub-select).
    */
    for (sl= thd->lex->current_select; 
         sl && sl != aggr_sel && sl->master_unit()->item;
         sl= sl->master_unit()->outer_select() )
      sl->master_unit()->item->with_sum_func= 1;
  }
  thd->lex->current_select->mark_as_dependent(aggr_sel);
  return FALSE;
}


Item_sum::Item_sum(List<Item> &list) :arg_count(list.elements), 
  forced_const(FALSE)
{
  if ((args=(Item**) sql_alloc(sizeof(Item*)*arg_count)))
  {
    uint i=0;
    List_iterator_fast<Item> li(list);
    Item *item;

    while ((item=li++))
    {
      args[i++]= item;
    }
  }
  if (!(orig_args= (Item **) sql_alloc(sizeof(Item *) * arg_count)))
  {
    args= NULL;
  }
  mark_as_sum_func();
  init_aggregator();
  list.empty();					// Fields are used
}


/**
  Constructor used in processing select with temporary tebles.
*/

Item_sum::Item_sum(THD *thd, Item_sum *item):
  Item_result_field(thd, item),
  aggr_sel(item->aggr_sel),
  nest_level(item->nest_level), aggr_level(item->aggr_level),
  quick_group(item->quick_group),
  arg_count(item->arg_count), orig_args(NULL),
  used_tables_cache(item->used_tables_cache),
  forced_const(item->forced_const) 
{
  if (arg_count <= 2)
  {
    args=tmp_args;
    orig_args=tmp_orig_args;
  }
  else
  {
    if (!(args= (Item**) thd->alloc(sizeof(Item*)*arg_count)))
      return;
    if (!(orig_args= (Item**) thd->alloc(sizeof(Item*)*arg_count)))
      return;
  }
  memcpy(args, item->args, sizeof(Item*)*arg_count);
  memcpy(orig_args, item->orig_args, sizeof(Item*)*arg_count);
  init_aggregator();
  with_distinct= item->with_distinct;
  if (item->aggr)
    set_aggregator(item->aggr->Aggrtype());
}


void Item_sum::mark_as_sum_func()
{
  SELECT_LEX *cur_select= current_thd->lex->current_select;
  cur_select->n_sum_items++;
  cur_select->with_sum_func= 1;
  with_sum_func= 1;
}


void Item_sum::make_field(Send_field *tmp_field)
{
  if (args[0]->type() == Item::FIELD_ITEM && keep_field_type())
  {
    ((Item_field*) args[0])->field->make_field(tmp_field);
    /* For expressions only col_name should be non-empty string. */
    char *empty_string= (char*)"";
    tmp_field->db_name= empty_string;
    tmp_field->org_table_name= empty_string;
    tmp_field->table_name= empty_string;
    tmp_field->org_col_name= empty_string;
    tmp_field->col_name= name;
    if (maybe_null)
      tmp_field->flags&= ~NOT_NULL_FLAG;
  }
  else
    init_make_field(tmp_field, field_type());
}


void Item_sum::print(String *str, enum_query_type query_type)
{
  /* orig_args is not filled with valid values until fix_fields() */
  Item **pargs= fixed ? orig_args : args;
  str->append(func_name());
  for (uint i=0 ; i < arg_count ; i++)
  {
    if (i)
      str->append(',');
    pargs[i]->print(str, query_type);
  }
  str->append(')');
}

void Item_sum::fix_num_length_and_dec()
{
  decimals=0;
  for (uint i=0 ; i < arg_count ; i++)
    set_if_bigger(decimals,args[i]->decimals);
  max_length=float_length(decimals);
}

Item *Item_sum::get_tmp_table_item(THD *thd)
{
  Item_sum* sum_item= (Item_sum *) copy_or_same(thd);
  if (sum_item && sum_item->result_field)	   // If not a const sum func
  {
    Field *result_field_tmp= sum_item->result_field;
    for (uint i=0 ; i < sum_item->arg_count ; i++)
    {
      Item *arg= sum_item->args[i];
      if (!arg->const_item())
      {
	if (arg->type() == Item::FIELD_ITEM)
	  ((Item_field*) arg)->field= result_field_tmp++;
	else
	  sum_item->args[i]= new Item_field(result_field_tmp++);
      }
    }
  }
  return sum_item;
}


bool Item_sum::walk (Item_processor processor, bool walk_subquery,
                     uchar *argument)
{
  if (arg_count)
  {
    Item **arg,**arg_end;
    for (arg= args, arg_end= args+arg_count; arg != arg_end; arg++)
    {
      if ((*arg)->walk(processor, walk_subquery, argument))
	return 1;
    }
  }
  return (this->*processor)(argument);
}


Field *Item_sum::create_tmp_field(bool group, TABLE *table,
                                  uint convert_blob_length)
{
  Field *field;
  switch (result_type()) {
  case REAL_RESULT:
    field= new Field_double(max_length, maybe_null, name, decimals, TRUE);
    break;
  case INT_RESULT:
    field= new Field_longlong(max_length, maybe_null, name, unsigned_flag);
    break;
  case STRING_RESULT:
    if (max_length/collation.collation->mbmaxlen <= 255 ||
        convert_blob_length > Field_varstring::MAX_SIZE ||
        !convert_blob_length)
      return make_string_field(table);
    field= new Field_varstring(convert_blob_length, maybe_null,
                               name, table->s, collation.collation);
    break;
  case DECIMAL_RESULT:
    field= Field_new_decimal::create_from_item(this);
    break;
  case ROW_RESULT:
  default:
    // This case should never be choosen
    DBUG_ASSERT(0);
    return 0;
  }
  if (field)
    field->init(table);
  return field;
}


void Item_sum::update_used_tables ()
{
  if (!forced_const)
  {
    used_tables_cache= 0;
    for (uint i=0 ; i < arg_count ; i++)
    {
      args[i]->update_used_tables();
      used_tables_cache|= args[i]->used_tables();
    }

    used_tables_cache&= PSEUDO_TABLE_BITS;

    /* the aggregate function is aggregated into its local context */
    used_tables_cache |=  (1 << aggr_sel->join->tables) - 1;
  }
}


Item *Item_sum::set_arg(uint i, THD *thd, Item *new_val) 
{
  thd->change_item_tree(args + i, new_val);
  return new_val;
}


int Item_sum::set_aggregator(Aggregator::Aggregator_type aggregator)
{
  if (aggr)
  {
    /* 
      Dependent subselects may be executed multiple times, making
      set_aggregator to be called multiple times. The aggregator type
      will be the same, but it needs to be reset so that it is
      reevaluated with the new dependent data.
    */
    DBUG_ASSERT(aggregator == aggr->Aggrtype());
    aggr->clear();
    return FALSE;
  }
  switch (aggregator)
  {
  case Aggregator::DISTINCT_AGGREGATOR:
    aggr= new Aggregator_distinct(this);
    break;

  case Aggregator::SIMPLE_AGGREGATOR:
    aggr= new Aggregator_simple(this);
    break;
  };
  return aggr ? FALSE : TRUE;
}


void Item_sum::cleanup()
{
  if (aggr)
  {
    delete aggr;
    aggr= NULL;
  }
  Item_result_field::cleanup();
  forced_const= FALSE; 
}


/**
  Compare keys consisting of single field that cannot be compared as binary.
 
  Used by the Unique class to compare keys. Will do correct comparisons
  for all field types.

  @param    arg     Pointer to the relevant Field class instance
  @param    key1    left key image
  @param    key2    right key image
  @return   comparison result
    @retval < 0       if key1 < key2
    @retval = 0       if key1 = key2
    @retval > 0       if key1 > key2
*/

static int simple_str_key_cmp(void* arg, uchar* key1, uchar* key2)
{
  Field *f= (Field*) arg;
  return f->cmp(key1, key2);
}


/**
  Correctly compare composite keys.
 
  Used by the Unique class to compare keys. Will do correct comparisons
  for composite keys with various field types.

  @param arg     Pointer to the relevant Aggregator_distinct instance
  @param key1    left key image
  @param key2    right key image
  @return        comparison result
    @retval <0       if key1 < key2
    @retval =0       if key1 = key2
    @retval >0       if key1 > key2
*/

int Aggregator_distinct::composite_key_cmp(void* arg, uchar* key1, uchar* key2)
{
  Aggregator_distinct *aggr= (Aggregator_distinct *) arg;
  Field **field    = aggr->table->field;
  Field **field_end= field + aggr->table->s->fields;
  uint32 *lengths=aggr->field_lengths;
  for (; field < field_end; ++field)
  {
    Field* f = *field;
    int len = *lengths++;
    int res = f->cmp(key1, key2);
    if (res)
      return res;
    key1 += len;
    key2 += len;
  }
  return 0;
}


static enum enum_field_types 
calc_tmp_field_type(enum enum_field_types table_field_type, 
                    Item_result result_type)
{
  /* Adjust tmp table type according to the chosen aggregation type */
  switch (result_type) {
  case STRING_RESULT:
  case REAL_RESULT:
    if (table_field_type != MYSQL_TYPE_FLOAT)
      table_field_type= MYSQL_TYPE_DOUBLE;
    break;
  case INT_RESULT:
    table_field_type= MYSQL_TYPE_LONGLONG;
    /* fallthrough */
  case DECIMAL_RESULT:
    if (table_field_type != MYSQL_TYPE_LONGLONG)
      table_field_type= MYSQL_TYPE_NEWDECIMAL;
    break;
  case ROW_RESULT:
  default:
    DBUG_ASSERT(0);
  }
  return table_field_type;
}


/***************************************************************************/

C_MODE_START

/* Declarations for auxilary C-callbacks */

static int simple_raw_key_cmp(void* arg, const void* key1, const void* key2)
{
    return memcmp(key1, key2, *(uint *) arg);
}


static int item_sum_distinct_walk(void *element, element_count num_of_dups,
                                  void *item)
{
  return ((Aggregator_distinct*) (item))->unique_walk_function(element);
}

C_MODE_END

/***************************************************************************/
/**
  Called before feeding the first row. Used to allocate/setup
  the internal structures used for aggregation.
 
  @param thd Thread descriptor
  @return status
    @retval FALSE success
    @retval TRUE  faliure  

    Prepares Aggregator_distinct to process the incoming stream.
    Creates the temporary table and the Unique class if needed.
    Called by Item_sum::aggregator_setup()
*/

bool Aggregator_distinct::setup(THD *thd)
{
  endup_done= FALSE;
  /*
    Setup can be called twice for ROLLUP items. This is a bug.
    Please add DBUG_ASSERT(tree == 0) here when it's fixed.
  */
  if (tree || table || tmp_table_param)
    return FALSE;

  if (item_sum->setup(thd))
    return TRUE;
  if (item_sum->sum_func() == Item_sum::COUNT_FUNC || 
      item_sum->sum_func() == Item_sum::COUNT_DISTINCT_FUNC)
  {
    List<Item> list;
    SELECT_LEX *select_lex= thd->lex->current_select;

    if (!(tmp_table_param= new TMP_TABLE_PARAM))
      return TRUE;

    /* Create a table with an unique key over all parameters */
    for (uint i=0; i < item_sum->get_arg_count() ; i++)
    {
      Item *item=item_sum->get_arg(i);
      if (list.push_back(item))
        return TRUE;                              // End of memory
      if (item->const_item() && item->is_null())
        always_null= true;
    }
    if (always_null)
      return FALSE;
    count_field_types(select_lex, tmp_table_param, list, 0);
    tmp_table_param->force_copy_fields= item_sum->has_force_copy_fields();
    DBUG_ASSERT(table == 0);
    /*
      Make create_tmp_table() convert BIT columns to BIGINT.
      This is needed because BIT fields store parts of their data in table's
      null bits, and we don't have methods to compare two table records, which
      is needed by Unique which is used when HEAP table is used.
    */
    {
      List_iterator_fast<Item> li(list);
      Item *item;
      while ((item= li++))
      {    
        if (item->type() == Item::FIELD_ITEM &&
            ((Item_field*)item)->field->type() == FIELD_TYPE_BIT)
          item->marker=4;
      }    
    }    
    if (!(table= create_tmp_table(thd, tmp_table_param, list, (ORDER*) 0, 1,
                                  0,
                                  (select_lex->options | thd->variables.option_bits),
                                  HA_POS_ERROR, "")))
      return TRUE;
    table->file->extra(HA_EXTRA_NO_ROWS);		// Don't update rows
    table->no_rows=1;

    if (table->s->db_type() == heap_hton)
    {
      /*
        No blobs, otherwise it would have been MyISAM: set up a compare
        function and its arguments to use with Unique.
      */
      qsort_cmp2 compare_key;
      void* cmp_arg;
      Field **field= table->field;
      Field **field_end= field + table->s->fields;
      bool all_binary= TRUE;

      for (tree_key_length= 0; field < field_end; ++field)
      {
        Field *f= *field;
        enum enum_field_types type= f->type();
        tree_key_length+= f->pack_length();
        if ((type == MYSQL_TYPE_VARCHAR) ||
            (!f->binary() && (type == MYSQL_TYPE_STRING ||
                             type == MYSQL_TYPE_VAR_STRING)))
        {
          all_binary= FALSE;
          break;
        }
      }
      if (all_binary)
      {
        cmp_arg= (void*) &tree_key_length;
        compare_key= (qsort_cmp2) simple_raw_key_cmp;
      }
      else
      {
        if (table->s->fields == 1)
        {
          /*
            If we have only one field, which is the most common use of
            count(distinct), it is much faster to use a simpler key
            compare method that can take advantage of not having to worry
            about other fields.
          */
          compare_key= (qsort_cmp2) simple_str_key_cmp;
          cmp_arg= (void*) table->field[0];
          /* tree_key_length has been set already */
        }
        else
        {
          uint32 *length;
          compare_key= (qsort_cmp2) composite_key_cmp;
          cmp_arg= (void*) this;
          field_lengths= (uint32*) thd->alloc(table->s->fields * sizeof(uint32));
          for (tree_key_length= 0, length= field_lengths, field= table->field;
               field < field_end; ++field, ++length)
          {
            *length= (*field)->pack_length();
            tree_key_length+= *length;
          }
        }
      }
      DBUG_ASSERT(tree == 0);
      tree= new Unique(compare_key, cmp_arg, tree_key_length,
                       item_sum->ram_limitation(thd));
      /*
        The only time tree_key_length could be 0 is if someone does
        count(distinct) on a char(0) field - stupid thing to do,
        but this has to be handled - otherwise someone can crash
        the server with a DoS attack
      */
      if (! tree)
        return TRUE;
    }
    return FALSE;
  }
  else
  {
    List<Create_field> field_list;
    Create_field field_def;                              /* field definition */
    Item *arg;
    DBUG_ENTER("Aggregator_distinct::setup");
    /* It's legal to call setup() more than once when in a subquery */
    if (tree)
      DBUG_RETURN(FALSE);

    /*
      Virtual table and the tree are created anew on each re-execution of
      PS/SP. Hence all further allocations are performed in the runtime
      mem_root.
    */
    if (field_list.push_back(&field_def))
      DBUG_RETURN(TRUE);

    item_sum->null_value= item_sum->maybe_null= 1;
    item_sum->quick_group= 0;

    DBUG_ASSERT(item_sum->get_arg(0)->fixed);

    arg= item_sum->get_arg(0);
    if (arg->const_item())
    {
      (void) arg->val_int();
      if (arg->null_value)
        always_null= true;
    }

    if (always_null)
      DBUG_RETURN(FALSE);

    enum enum_field_types field_type;

    field_type= calc_tmp_field_type(arg->field_type(),
                              arg->result_type());
    field_def.init_for_tmp_table(field_type, 
                                 arg->max_length,
                                 arg->decimals, 
                                 arg->maybe_null,
                                 arg->unsigned_flag);

    if (! (table= create_virtual_tmp_table(thd, field_list)))
      DBUG_RETURN(TRUE);

    /* XXX: check that the case of CHAR(0) works OK */
    tree_key_length= table->s->reclength - table->s->null_bytes;

    /*
      Unique handles all unique elements in a tree until they can't fit
      in.  Then the tree is dumped to the temporary file. We can use
      simple_raw_key_cmp because the table contains numbers only; decimals
      are converted to binary representation as well.
    */
    tree= new Unique(simple_raw_key_cmp, &tree_key_length, tree_key_length,
                     item_sum->ram_limitation(thd));

    DBUG_RETURN(tree == 0);
  }
}


/**
  Invalidate calculated value and clear the distinct rows.
 
  Frees space used by the internal data structures.
  Removes the accumulated distinct rows. Invalidates the calculated result.
*/

void Aggregator_distinct::clear()
{
  endup_done= FALSE;
  item_sum->clear();
  if (tree)
    tree->reset();
  /* tree and table can be both null only if always_null */
  if (item_sum->sum_func() == Item_sum::COUNT_FUNC || 
      item_sum->sum_func() == Item_sum::COUNT_DISTINCT_FUNC)
  {
    if (!tree && table)
    {
      table->file->extra(HA_EXTRA_NO_CACHE);
      table->file->ha_delete_all_rows();
      table->file->extra(HA_EXTRA_WRITE_CACHE);
    }
  }
  else
  {
    item_sum->null_value= 1;
  }
}


/**
  Process incoming row. 
  
  Add it to Unique/temp hash table if it's unique. Skip the row if 
  not unique.
  Prepare Aggregator_distinct to process the incoming stream.
  Create the temporary table and the Unique class if needed.
  Called by Item_sum::aggregator_add().
  To actually get the result value in item_sum's buffers 
  Aggregator_distinct::endup() must be called.

  @return status
    @retval FALSE     success
    @retval TRUE      failure
*/

bool Aggregator_distinct::add()
{
  if (always_null)
    return 0;

  if (item_sum->sum_func() == Item_sum::COUNT_FUNC || 
      item_sum->sum_func() == Item_sum::COUNT_DISTINCT_FUNC)
  {
    int error;
    copy_fields(tmp_table_param);
    copy_funcs(tmp_table_param->items_to_copy);

    for (Field **field=table->field ; *field ; field++)
      if ((*field)->is_real_null(0))
        return 0;					// Don't count NULL

    if (tree)
    {
      /*
        The first few bytes of record (at least one) are just markers
        for deleted and NULLs. We want to skip them since they will
        bloat the tree without providing any valuable info. Besides,
        key_length used to initialize the tree didn't include space for them.
      */
      return tree->unique_add(table->record[0] + table->s->null_bytes);
    }
    if ((error= table->file->ha_write_row(table->record[0])) &&
        table->file->is_fatal_error(error, HA_CHECK_DUP))
      return TRUE;
    return FALSE;
  }
  else
  {
    item_sum->get_arg(0)->save_in_field(table->field[0], FALSE);
    if (table->field[0]->is_null())
      return 0;
    DBUG_ASSERT(tree);
    item_sum->null_value= 0;
    /*
      '0' values are also stored in the tree. This doesn't matter
      for SUM(DISTINCT), but is important for AVG(DISTINCT)
    */
    return tree->unique_add(table->field[0]->ptr);
  }
}


/**
  Calculate the aggregate function value.
 
  Since Distinct_aggregator::add() just collects the distinct rows,
  we must go over the distinct rows and feed them to the aggregation
  function before returning its value.
  This is what endup () does. It also sets the result validity flag
  endup_done to TRUE so it will not recalculate the aggregate value
  again if the Item_sum hasn't been reset.
*/

void Aggregator_distinct::endup()
{
  /* prevent consecutive recalculations */
  if (endup_done)
    return;

  /* we are going to calculate the aggregate value afresh */
  item_sum->clear();

  /* The result will definitely be null : no more calculations needed */
  if (always_null)
    return;

  if (item_sum->sum_func() == Item_sum::COUNT_FUNC || 
      item_sum->sum_func() == Item_sum::COUNT_DISTINCT_FUNC)
  {
    DBUG_ASSERT(item_sum->fixed == 1);
    Item_sum_count *sum= (Item_sum_count *)item_sum;
    if (tree && tree->elements == 0)
    {
      /* everything fits in memory */
      sum->count= (longlong) tree->elements_in_tree();
      endup_done= TRUE;
    }
    if (!tree)
    {
      /* there were blobs */
      table->file->info(HA_STATUS_VARIABLE | HA_STATUS_NO_LOCK);
      sum->count= table->file->stats.records;
      endup_done= TRUE;
    }
  }
  else
  {
    /*
      We don't have a tree only if 'setup()' hasn't been called;
      this is the case of sql_select.cc:return_zero_rows.
    */
    if (tree)
      table->field[0]->set_notnull();
  }

  if (tree && !endup_done)
  {
    /* go over the tree of distinct keys and calculate the aggregate value */
    use_distinct_values= TRUE;
    tree->walk(item_sum_distinct_walk, (void*) this);
    use_distinct_values= FALSE;
  }
  /* prevent consecutive recalculations */
  endup_done= TRUE;
}


String *
Item_sum_num::val_str(String *str)
{
  return val_string_from_real(str);
}


my_decimal *Item_sum_num::val_decimal(my_decimal *decimal_value)
{
  return val_decimal_from_real(decimal_value);
}


String *
Item_sum_int::val_str(String *str)
{
  return val_string_from_int(str);
}


my_decimal *Item_sum_int::val_decimal(my_decimal *decimal_value)
{
  return val_decimal_from_int(decimal_value);
}


bool
Item_sum_num::fix_fields(THD *thd, Item **ref)
{
  DBUG_ASSERT(fixed == 0);

  if (init_sum_func_check(thd))
    return TRUE;

  decimals=0;
  maybe_null=0;
  for (uint i=0 ; i < arg_count ; i++)
  {
    if (args[i]->fix_fields(thd, args + i) || args[i]->check_cols(1))
      return TRUE;
    set_if_bigger(decimals, args[i]->decimals);
    maybe_null |= args[i]->maybe_null;
  }
  result_field=0;
  max_length=float_length(decimals);
  null_value=1;
  fix_length_and_dec();

  if (check_sum_func(thd, ref))
    return TRUE;

  memcpy (orig_args, args, sizeof (Item *) * arg_count);
  fixed= 1;
  return FALSE;
}


bool
Item_sum_hybrid::fix_fields(THD *thd, Item **ref)
{
  DBUG_ASSERT(fixed == 0);

  Item *item= args[0];

  if (init_sum_func_check(thd))
    return TRUE;

  // 'item' can be changed during fix_fields
  if ((!item->fixed && item->fix_fields(thd, args)) ||
      (item= args[0])->check_cols(1))
    return TRUE;
  decimals=item->decimals;

  switch (hybrid_type= item->result_type()) {
  case INT_RESULT:
    max_length= 20;
    break;
  case DECIMAL_RESULT:
    max_length= item->max_length;
    break;
  case REAL_RESULT:
    max_length= float_length(decimals);
    break;
  case STRING_RESULT:
    max_length= item->max_length;
    break;
  case ROW_RESULT:
  default:
    DBUG_ASSERT(0);
  };
  setup_hybrid(args[0], NULL);
  /* MIN/MAX can return NULL for empty set indepedent of the used column */
  maybe_null= 1;
  unsigned_flag=item->unsigned_flag;
  result_field=0;
  null_value=1;
  fix_length_and_dec();
  item= item->real_item();
  if (item->type() == Item::FIELD_ITEM)
    hybrid_field_type= ((Item_field*) item)->field->type();
  else
    hybrid_field_type= Item::field_type();

  if (check_sum_func(thd, ref))
    return TRUE;

  orig_args[0]= args[0];
  fixed= 1;
  return FALSE;
}


/**
  MIN/MAX function setup.

  @param item       argument of MIN/MAX function
  @param value_arg  calculated value of MIN/MAX function

  @details
    Setup cache/comparator of MIN/MAX functions. When called by the
    copy_or_same function value_arg parameter contains calculated value
    of the original MIN/MAX object and it is saved in this object's cache.
*/

void Item_sum_hybrid::setup_hybrid(Item *item, Item *value_arg)
{
  value= Item_cache::get_cache(item);
  value->setup(item);
  value->store(value_arg);
  cmp= new Arg_comparator();
  cmp->set_cmp_func(this, args, (Item**)&value, FALSE);
  collation.set(item->collation);
}


Field *Item_sum_hybrid::create_tmp_field(bool group, TABLE *table,
					 uint convert_blob_length)
{
  Field *field;
  if (args[0]->type() == Item::FIELD_ITEM)
  {
    field= ((Item_field*) args[0])->field;
    
    if ((field= create_tmp_field_from_field(current_thd, field, name, table,
					    NULL, convert_blob_length)))
      field->flags&= ~NOT_NULL_FLAG;
    return field;
  }
  /*
    DATE/TIME fields have STRING_RESULT result types.
    In order to preserve field type, it's needed to handle DATE/TIME
    fields creations separately.
  */
  switch (args[0]->field_type()) {
  case MYSQL_TYPE_DATE:
    field= new Field_newdate(maybe_null, name, collation.collation);
    break;
  case MYSQL_TYPE_TIME:
    field= new Field_time(maybe_null, name, collation.collation);
    break;
  case MYSQL_TYPE_TIMESTAMP:
  case MYSQL_TYPE_DATETIME:
    field= new Field_datetime(maybe_null, name, collation.collation);
    break;
  default:
    return Item_sum::create_tmp_field(group, table, convert_blob_length);
  }
  if (field)
    field->init(table);
  return field;
}


/***********************************************************************
** reset and add of sum_func
***********************************************************************/

/**
  @todo
  check if the following assignments are really needed
*/
Item_sum_sum::Item_sum_sum(THD *thd, Item_sum_sum *item) 
  :Item_sum_num(thd, item), hybrid_type(item->hybrid_type),
   curr_dec_buff(item->curr_dec_buff)
{
  /* TODO: check if the following assignments are really needed */
  if (hybrid_type == DECIMAL_RESULT)
  {
    my_decimal2decimal(item->dec_buffs, dec_buffs);
    my_decimal2decimal(item->dec_buffs + 1, dec_buffs + 1);
  }
  else
    sum= item->sum;
}

Item *Item_sum_sum::copy_or_same(THD* thd)
{
  return new (thd->mem_root) Item_sum_sum(thd, this);
}


void Item_sum_sum::clear()
{
  DBUG_ENTER("Item_sum_sum::clear");
  null_value=1;
  if (hybrid_type == DECIMAL_RESULT)
  {
    curr_dec_buff= 0;
    my_decimal_set_zero(dec_buffs);
  }
  else
    sum= 0.0;
  DBUG_VOID_RETURN;
}


void Item_sum_sum::fix_length_and_dec()
{
  DBUG_ENTER("Item_sum_sum::fix_length_and_dec");
  maybe_null=null_value=1;
  decimals= args[0]->decimals;
  switch (args[0]->result_type()) {
  case REAL_RESULT:
  case STRING_RESULT:
    hybrid_type= REAL_RESULT;
    sum= 0.0;
    break;
  case INT_RESULT:
  case DECIMAL_RESULT:
  {
    /* SUM result can't be longer than length(arg) + length(MAX_ROWS) */
    int precision= args[0]->decimal_precision() + DECIMAL_LONGLONG_DIGITS;
    max_length= my_decimal_precision_to_length_no_truncation(precision,
                                                             decimals,
                                                             unsigned_flag);
    curr_dec_buff= 0;
    hybrid_type= DECIMAL_RESULT;
    my_decimal_set_zero(dec_buffs);
    break;
  }
  case ROW_RESULT:
  default:
    DBUG_ASSERT(0);
  }
  DBUG_PRINT("info", ("Type: %s (%d, %d)",
                      (hybrid_type == REAL_RESULT ? "REAL_RESULT" :
                       hybrid_type == DECIMAL_RESULT ? "DECIMAL_RESULT" :
                       hybrid_type == INT_RESULT ? "INT_RESULT" :
                       "--ILLEGAL!!!--"),
                      max_length,
                      (int)decimals));
  DBUG_VOID_RETURN;
}


bool Item_sum_sum::add()
{
  DBUG_ENTER("Item_sum_sum::add");
  bool arg_is_null;
  if (hybrid_type == DECIMAL_RESULT)
  {
    my_decimal value, *val;
    if (aggr->use_distinct_values)
    {
      /* 
        We are aggregating distinct rows. Get the value from the distinct 
        table pointer
      */
      Aggregator_distinct *daggr= (Aggregator_distinct *)aggr;
      val= daggr->table->field[0]->val_decimal (&value);
      arg_is_null= daggr->table->field[0]->is_null();
    }
    else
    {
      /* non-distinct aggregation */
      val= args[0]->val_decimal(&value);
      arg_is_null= args[0]->null_value;
    }
    if (!arg_is_null)
    {
      my_decimal_add(E_DEC_FATAL_ERROR, dec_buffs + (curr_dec_buff^1),
                     val, dec_buffs + curr_dec_buff);
      curr_dec_buff^= 1;
      null_value= 0;
    }
  }
  else
  {
    double val;
    if (aggr->use_distinct_values)
    {
      /* 
        We are aggregating distinct rows. Get the value from the distinct 
        table pointer
      */
      Aggregator_distinct *daggr= (Aggregator_distinct *)aggr;
      val= daggr->table->field[0]->val_real ();
      arg_is_null= daggr->table->field[0]->is_null();
    }
    else
    {
      /* non-distinct aggregation */
      val= args[0]->val_real();
      arg_is_null= args[0]->null_value;
    }
    sum+= val;
    if (!arg_is_null)
      null_value= 0;
  }
  DBUG_RETURN(0);
}


longlong Item_sum_sum::val_int()
{
  DBUG_ASSERT(fixed == 1);
  if (aggr)
    aggr->endup();
  if (hybrid_type == DECIMAL_RESULT)
  {
    longlong result;
    my_decimal2int(E_DEC_FATAL_ERROR, dec_buffs + curr_dec_buff, unsigned_flag,
                   &result);
    return result;
  }
  return (longlong) rint(val_real());
}


double Item_sum_sum::val_real()
{
  DBUG_ASSERT(fixed == 1);
  if (aggr)
    aggr->endup();
  if (hybrid_type == DECIMAL_RESULT)
    my_decimal2double(E_DEC_FATAL_ERROR, dec_buffs + curr_dec_buff, &sum);
  return sum;
}


String *Item_sum_sum::val_str(String *str)
{
  if (aggr)
    aggr->endup();
  if (hybrid_type == DECIMAL_RESULT)
    return val_string_from_decimal(str);
  return val_string_from_real(str);
}


my_decimal *Item_sum_sum::val_decimal(my_decimal *val)
{
  if (aggr)
    aggr->endup();
  if (hybrid_type == DECIMAL_RESULT)
    return (dec_buffs + curr_dec_buff);
  return val_decimal_from_real(val);
}

/**
  Aggregate a distinct row from the distinct hash table.
 
  Called for each row into the hash table 'Aggregator_distinct::table'.
  Includes the current distinct row into the calculation of the 
  aggregate value. Uses the Field classes to get the value from the row.
  This function is used for AVG/SUM(DISTINCT). For COUNT(DISTINCT) 
  it's called only when there are no blob arguments and the data don't
  fit into memory (so Unique makes persisted trees on disk). 

  @param element     pointer to the row data.
  
  @return status
    @retval FALSE     success
    @retval TRUE      failure
*/
  
bool Aggregator_distinct::unique_walk_function(void *element)
{
  memcpy(table->field[0]->ptr, element, tree_key_length);
  item_sum->add();
  return 0;
}


Aggregator_distinct::~Aggregator_distinct()
{
  if (tree)
  {
    delete tree;
    tree= NULL;
  }
  if (table)
  {
    free_tmp_table(table->in_use, table);
    table=NULL;
  }
  if (tmp_table_param)
  {
    delete tmp_table_param;
    tmp_table_param= NULL;
  }
}


Item *Item_sum_count::copy_or_same(THD* thd)
{
  return new (thd->mem_root) Item_sum_count(thd, this);
}


void Item_sum_count::clear()
{
  count= 0;
}


bool Item_sum_count::add()
{
  if (!args[0]->maybe_null || !args[0]->is_null())
    count++;
  return 0;
}

longlong Item_sum_count::val_int()
{
  DBUG_ASSERT(fixed == 1);
  if (aggr)
    aggr->endup();
  return (longlong) count;
}


void Item_sum_count::cleanup()
{
  DBUG_ENTER("Item_sum_count::cleanup");
  count= 0;
  Item_sum_int::cleanup();
  DBUG_VOID_RETURN;
}


/*
  Avgerage
*/
void Item_sum_avg::fix_length_and_dec()
{
  Item_sum_sum::fix_length_and_dec();
  maybe_null=null_value=1;
  prec_increment= current_thd->variables.div_precincrement;
  if (hybrid_type == DECIMAL_RESULT)
  {
    int precision= args[0]->decimal_precision() + prec_increment;
    decimals= min(args[0]->decimals + prec_increment, DECIMAL_MAX_SCALE);
    max_length= my_decimal_precision_to_length_no_truncation(precision,
                                                             decimals,
                                                             unsigned_flag);
    f_precision= min(precision+DECIMAL_LONGLONG_DIGITS, DECIMAL_MAX_PRECISION);
    f_scale=  args[0]->decimals;
    dec_bin_size= my_decimal_get_binary_size(f_precision, f_scale);
  }
  else {
    decimals= min(args[0]->decimals + prec_increment, NOT_FIXED_DEC);
    max_length= args[0]->max_length + prec_increment;
  }
}


Item *Item_sum_avg::copy_or_same(THD* thd)
{
  return new (thd->mem_root) Item_sum_avg(thd, this);
}


Field *Item_sum_avg::create_tmp_field(bool group, TABLE *table,
                                      uint convert_blob_len)
{
  Field *field;
  if (group)
  {
    /*
      We must store both value and counter in the temporary table in one field.
      The easiest way is to do this is to store both value in a string
      and unpack on access.
    */
    field= new Field_string(((hybrid_type == DECIMAL_RESULT) ?
                             dec_bin_size : sizeof(double)) + sizeof(longlong),
                            0, name, &my_charset_bin);
  }
  else if (hybrid_type == DECIMAL_RESULT)
    field= Field_new_decimal::create_from_item(this);
  else
    field= new Field_double(max_length, maybe_null, name, decimals, TRUE);
  if (field)
    field->init(table);
  return field;
}


void Item_sum_avg::clear()
{
  Item_sum_sum::clear();
  count=0;
}


bool Item_sum_avg::add()
{
  if (Item_sum_sum::add())
    return TRUE;
  if (!args[0]->null_value)
    count++;
  return FALSE;
}

double Item_sum_avg::val_real()
{
  DBUG_ASSERT(fixed == 1);
  if (aggr)
    aggr->endup();
  if (!count)
  {
    null_value=1;
    return 0.0;
  }
  return Item_sum_sum::val_real() / ulonglong2double(count);
}


my_decimal *Item_sum_avg::val_decimal(my_decimal *val)
{
  my_decimal sum_buff, cnt;
  const my_decimal *sum_dec;
  DBUG_ASSERT(fixed == 1);
  if (aggr)
    aggr->endup();
  if (!count)
  {
    null_value=1;
    return NULL;
  }

  /*
    For non-DECIMAL hybrid_type the division will be done in
    Item_sum_avg::val_real().
  */
  if (hybrid_type != DECIMAL_RESULT)
    return val_decimal_from_real(val);

  sum_dec= dec_buffs + curr_dec_buff;
  int2my_decimal(E_DEC_FATAL_ERROR, count, 0, &cnt);
  my_decimal_div(E_DEC_FATAL_ERROR, val, sum_dec, &cnt, prec_increment);
  return val;
}


String *Item_sum_avg::val_str(String *str)
{
  if (aggr)
    aggr->endup();
  if (hybrid_type == DECIMAL_RESULT)
    return val_string_from_decimal(str);
  return val_string_from_real(str);
}


/*
  Standard deviation
*/

double Item_sum_std::val_real()
{
  DBUG_ASSERT(fixed == 1);
  double nr= Item_sum_variance::val_real();
  DBUG_ASSERT(nr >= 0.0);
  return sqrt(nr);
}

Item *Item_sum_std::copy_or_same(THD* thd)
{
  return new (thd->mem_root) Item_sum_std(thd, this);
}


/*
  Variance
*/


/**
  Variance implementation for floating-point implementations, without
  catastrophic cancellation, from Knuth's _TAoCP_, 3rd ed, volume 2, pg232.
  This alters the value at m, s, and increments count.
*/

/*
  These two functions are used by the Item_sum_variance and the
  Item_variance_field classes, which are unrelated, and each need to calculate
  variance.  The difference between the two classes is that the first is used
  for a mundane SELECT, while the latter is used in a GROUPing SELECT.
*/
static void variance_fp_recurrence_next(double *m, double *s, ulonglong *count, double nr)
{
  *count += 1;

  if (*count == 1) 
  {
    *m= nr;
    *s= 0;
  }
  else
  {
    double m_kminusone= *m;
    *m= m_kminusone + (nr - m_kminusone) / (double) *count;
    *s= *s + (nr - m_kminusone) * (nr - *m);
  }
}


static double variance_fp_recurrence_result(double s, ulonglong count, bool is_sample_variance)
{
  if (count == 1)
    return 0.0;

  if (is_sample_variance)
    return s / (count - 1);

  /* else, is a population variance */
  return s / count;
}


Item_sum_variance::Item_sum_variance(THD *thd, Item_sum_variance *item):
  Item_sum_num(thd, item), hybrid_type(item->hybrid_type),
    count(item->count), sample(item->sample),
    prec_increment(item->prec_increment)
{
  recurrence_m= item->recurrence_m;
  recurrence_s= item->recurrence_s;
}


void Item_sum_variance::fix_length_and_dec()
{
  DBUG_ENTER("Item_sum_variance::fix_length_and_dec");
  maybe_null= null_value= 1;
  prec_increment= current_thd->variables.div_precincrement;

  /*
    According to the SQL2003 standard (Part 2, Foundations; sec 10.9,
    aggregate function; paragraph 7h of Syntax Rules), "the declared 
    type of the result is an implementation-defined aproximate numeric
    type.
  */
  hybrid_type= REAL_RESULT;

  switch (args[0]->result_type()) {
  case REAL_RESULT:
  case STRING_RESULT:
    decimals= min(args[0]->decimals + 4, NOT_FIXED_DEC);
    break;
  case INT_RESULT:
  case DECIMAL_RESULT:
  {
    int precision= args[0]->decimal_precision()*2 + prec_increment;
    decimals= min(args[0]->decimals + prec_increment, DECIMAL_MAX_SCALE);
    max_length= my_decimal_precision_to_length_no_truncation(precision,
                                                             decimals,
                                                             unsigned_flag);

    break;
  }
  case ROW_RESULT:
  default:
    DBUG_ASSERT(0);
  }
  DBUG_PRINT("info", ("Type: REAL_RESULT (%d, %d)", max_length, (int)decimals));
  DBUG_VOID_RETURN;
}


Item *Item_sum_variance::copy_or_same(THD* thd)
{
  return new (thd->mem_root) Item_sum_variance(thd, this);
}


/**
  Create a new field to match the type of value we're expected to yield.
  If we're grouping, then we need some space to serialize variables into, to
  pass around.
*/
Field *Item_sum_variance::create_tmp_field(bool group, TABLE *table,
                                           uint convert_blob_len)
{
  Field *field;
  if (group)
  {
    /*
      We must store both value and counter in the temporary table in one field.
      The easiest way is to do this is to store both value in a string
      and unpack on access.
    */
    field= new Field_string(sizeof(double)*2 + sizeof(longlong), 0, name, &my_charset_bin);
  }
  else
    field= new Field_double(max_length, maybe_null, name, decimals, TRUE);

  if (field != NULL)
    field->init(table);

  return field;
}


void Item_sum_variance::clear()
{
  count= 0; 
}

bool Item_sum_variance::add()
{
  /* 
    Why use a temporary variable?  We don't know if it is null until we
    evaluate it, which has the side-effect of setting null_value .
  */
  double nr= args[0]->val_real();
  
  if (!args[0]->null_value)
    variance_fp_recurrence_next(&recurrence_m, &recurrence_s, &count, nr);
  return 0;
}

double Item_sum_variance::val_real()
{
  DBUG_ASSERT(fixed == 1);

  /*
    'sample' is a 1/0 boolean value.  If it is 1/true, id est this is a sample
    variance call, then we should set nullness when the count of the items
    is one or zero.  If it's zero, i.e. a population variance, then we only
    set nullness when the count is zero.

    Another way to read it is that 'sample' is the numerical threshhold, at and
    below which a 'count' number of items is called NULL.
  */
  DBUG_ASSERT((sample == 0) || (sample == 1));
  if (count <= sample)
  {
    null_value=1;
    return 0.0;
  }

  null_value=0;
  return variance_fp_recurrence_result(recurrence_s, count, sample);
}


my_decimal *Item_sum_variance::val_decimal(my_decimal *dec_buf)
{
  DBUG_ASSERT(fixed == 1);
  return val_decimal_from_real(dec_buf);
}


void Item_sum_variance::reset_field()
{
  double nr;
  uchar *res= result_field->ptr;

  nr= args[0]->val_real();              /* sets null_value as side-effect */

  if (args[0]->null_value)
    bzero(res,sizeof(double)*2+sizeof(longlong));
  else
  {
    /* Serialize format is (double)m, (double)s, (longlong)count */
    ulonglong tmp_count;
    double tmp_s;
    float8store(res, nr);               /* recurrence variable m */
    tmp_s= 0.0;
    float8store(res + sizeof(double), tmp_s);
    tmp_count= 1;
    int8store(res + sizeof(double)*2, tmp_count);
  }
}


void Item_sum_variance::update_field()
{
  ulonglong field_count;
  uchar *res=result_field->ptr;

  double nr= args[0]->val_real();       /* sets null_value as side-effect */

  if (args[0]->null_value)
    return;

  /* Serialize format is (double)m, (double)s, (longlong)count */
  double field_recurrence_m, field_recurrence_s;
  float8get(field_recurrence_m, res);
  float8get(field_recurrence_s, res + sizeof(double));
  field_count=sint8korr(res+sizeof(double)*2);

  variance_fp_recurrence_next(&field_recurrence_m, &field_recurrence_s, &field_count, nr);

  float8store(res, field_recurrence_m);
  float8store(res + sizeof(double), field_recurrence_s);
  res+= sizeof(double)*2;
  int8store(res,field_count);
}


/* min & max */

void Item_sum_hybrid::clear()
{
  value->clear();
  null_value= 1;
}

double Item_sum_hybrid::val_real()
{
  DBUG_ASSERT(fixed == 1);
  if (null_value)
    return 0.0;
  return value->val_real();
}

longlong Item_sum_hybrid::val_int()
{
  DBUG_ASSERT(fixed == 1);
  if (null_value)
    return 0;
  return value->val_int();
}


my_decimal *Item_sum_hybrid::val_decimal(my_decimal *val)
{
  DBUG_ASSERT(fixed == 1);
  if (null_value)
    return 0;
  return value->val_decimal(val);
}


String *
Item_sum_hybrid::val_str(String *str)
{
  DBUG_ASSERT(fixed == 1);
  if (null_value)
    return 0;
  return value->val_str(str);
}


void Item_sum_hybrid::cleanup()
{
  DBUG_ENTER("Item_sum_hybrid::cleanup");
  Item_sum::cleanup();
  forced_const= FALSE;
  if (cmp)
    delete cmp;
  cmp= 0;
  /*
    by default it is TRUE to avoid TRUE reporting by
    Item_func_not_all/Item_func_nop_all if this item was never called.

    no_rows_in_result() set it to FALSE if was not results found.
    If some results found it will be left unchanged.
  */
  was_values= TRUE;
  DBUG_VOID_RETURN;
}

void Item_sum_hybrid::no_rows_in_result()
{
  was_values= FALSE;
  clear();
}


Item *Item_sum_min::copy_or_same(THD* thd)
{
  Item_sum_min *item= new (thd->mem_root) Item_sum_min(thd, this);
  item->setup_hybrid(args[0], value);
  return item;
}


bool Item_sum_min::add()
{
  /* args[0] < value */
  int res= cmp->compare();
  if (!args[0]->null_value &&
      (null_value || res < 0))
  {
    value->store(args[0]);
    value->cache_value();
    null_value= 0;
  }
  return 0;
}


Item *Item_sum_max::copy_or_same(THD* thd)
{
  Item_sum_max *item= new (thd->mem_root) Item_sum_max(thd, this);
  item->setup_hybrid(args[0], value);
  return item;
}


bool Item_sum_max::add()
{
  /* args[0] > value */
  int res= cmp->compare();
  if (!args[0]->null_value &&
      (null_value || res > 0))
  {
    value->store(args[0]);
    value->cache_value();
    null_value= 0;
  }
  return 0;
}


/* bit_or and bit_and */

longlong Item_sum_bit::val_int()
{
  DBUG_ASSERT(fixed == 1);
  return (longlong) bits;
}


void Item_sum_bit::clear()
{
  bits= reset_bits;
}

Item *Item_sum_or::copy_or_same(THD* thd)
{
  return new (thd->mem_root) Item_sum_or(thd, this);
}


bool Item_sum_or::add()
{
  ulonglong value= (ulonglong) args[0]->val_int();
  if (!args[0]->null_value)
    bits|=value;
  return 0;
}

Item *Item_sum_xor::copy_or_same(THD* thd)
{
  return new (thd->mem_root) Item_sum_xor(thd, this);
}


bool Item_sum_xor::add()
{
  ulonglong value= (ulonglong) args[0]->val_int();
  if (!args[0]->null_value)
    bits^=value;
  return 0;
}

Item *Item_sum_and::copy_or_same(THD* thd)
{
  return new (thd->mem_root) Item_sum_and(thd, this);
}


bool Item_sum_and::add()
{
  ulonglong value= (ulonglong) args[0]->val_int();
  if (!args[0]->null_value)
    bits&=value;
  return 0;
}

/************************************************************************
** reset result of a Item_sum with is saved in a tmp_table
*************************************************************************/

void Item_sum_num::reset_field()
{
  double nr= args[0]->val_real();
  uchar *res=result_field->ptr;

  if (maybe_null)
  {
    if (args[0]->null_value)
    {
      nr=0.0;
      result_field->set_null();
    }
    else
      result_field->set_notnull();
  }
  float8store(res,nr);
}


void Item_sum_hybrid::reset_field()
{
  switch(hybrid_type) {
  case STRING_RESULT:
  {
    char buff[MAX_FIELD_WIDTH];
    String tmp(buff,sizeof(buff),result_field->charset()),*res;

    res=args[0]->val_str(&tmp);
    if (args[0]->null_value)
    {
      result_field->set_null();
      result_field->reset();
    }
    else
    {
      result_field->set_notnull();
      result_field->store(res->ptr(),res->length(),tmp.charset());
    }
    break;
  }
  case INT_RESULT:
  {
    longlong nr=args[0]->val_int();

    if (maybe_null)
    {
      if (args[0]->null_value)
      {
	nr=0;
	result_field->set_null();
      }
      else
	result_field->set_notnull();
    }
    result_field->store(nr, unsigned_flag);
    break;
  }
  case REAL_RESULT:
  {
    double nr= args[0]->val_real();

    if (maybe_null)
    {
      if (args[0]->null_value)
      {
	nr=0.0;
	result_field->set_null();
      }
      else
	result_field->set_notnull();
    }
    result_field->store(nr);
    break;
  }
  case DECIMAL_RESULT:
  {
    my_decimal value_buff, *arg_dec= args[0]->val_decimal(&value_buff);

    if (maybe_null)
    {
      if (args[0]->null_value)
        result_field->set_null();
      else
        result_field->set_notnull();
    }
    /*
      We must store zero in the field as we will use the field value in
      add()
    */
    if (!arg_dec)                               // Null
      arg_dec= &decimal_zero;
    result_field->store_decimal(arg_dec);
    break;
  }
  case ROW_RESULT:
  default:
    DBUG_ASSERT(0);
  }
}


void Item_sum_sum::reset_field()
{
  DBUG_ASSERT (aggr->Aggrtype() != Aggregator::DISTINCT_AGGREGATOR);
  if (hybrid_type == DECIMAL_RESULT)
  {
    my_decimal value, *arg_val= args[0]->val_decimal(&value);
    if (!arg_val)                               // Null
      arg_val= &decimal_zero;
    result_field->store_decimal(arg_val);
  }
  else
  {
    DBUG_ASSERT(hybrid_type == REAL_RESULT);
    double nr= args[0]->val_real();			// Nulls also return 0
    float8store(result_field->ptr, nr);
  }
  if (args[0]->null_value)
    result_field->set_null();
  else
    result_field->set_notnull();
}


void Item_sum_count::reset_field()
{
  uchar *res=result_field->ptr;
  longlong nr=0;
  DBUG_ASSERT (aggr->Aggrtype() != Aggregator::DISTINCT_AGGREGATOR);

  if (!args[0]->maybe_null || !args[0]->is_null())
    nr=1;
  int8store(res,nr);
}


void Item_sum_avg::reset_field()
{
  uchar *res=result_field->ptr;
  DBUG_ASSERT (aggr->Aggrtype() != Aggregator::DISTINCT_AGGREGATOR);
  if (hybrid_type == DECIMAL_RESULT)
  {
    longlong tmp;
    my_decimal value, *arg_dec= args[0]->val_decimal(&value);
    if (args[0]->null_value)
    {
      arg_dec= &decimal_zero;
      tmp= 0;
    }
    else
      tmp= 1;
    my_decimal2binary(E_DEC_FATAL_ERROR, arg_dec, res, f_precision, f_scale);
    res+= dec_bin_size;
    int8store(res, tmp);
  }
  else
  {
    double nr= args[0]->val_real();

    if (args[0]->null_value)
      bzero(res,sizeof(double)+sizeof(longlong));
    else
    {
      longlong tmp= 1;
      float8store(res,nr);
      res+=sizeof(double);
      int8store(res,tmp);
    }
  }
}


void Item_sum_bit::reset_field()
{
  reset();
  int8store(result_field->ptr, bits);
}

void Item_sum_bit::update_field()
{
  uchar *res=result_field->ptr;
  bits= uint8korr(res);
  add();
  int8store(res, bits);
}


/**
  calc next value and merge it with field_value.
*/

void Item_sum_sum::update_field()
{
  DBUG_ASSERT (aggr->Aggrtype() != Aggregator::DISTINCT_AGGREGATOR);
  if (hybrid_type == DECIMAL_RESULT)
  {
    my_decimal value, *arg_val= args[0]->val_decimal(&value);
    if (!args[0]->null_value)
    {
      if (!result_field->is_null())
      {
        my_decimal field_value,
                   *field_val= result_field->val_decimal(&field_value);
        my_decimal_add(E_DEC_FATAL_ERROR, dec_buffs, arg_val, field_val);
        result_field->store_decimal(dec_buffs);
      }
      else
      {
        result_field->store_decimal(arg_val);
        result_field->set_notnull();
      }
    }
  }
  else
  {
    double old_nr,nr;
    uchar *res=result_field->ptr;

    float8get(old_nr,res);
    nr= args[0]->val_real();
    if (!args[0]->null_value)
    {
      old_nr+=nr;
      result_field->set_notnull();
    }
    float8store(res,old_nr);
  }
}


void Item_sum_count::update_field()
{
  longlong nr;
  uchar *res=result_field->ptr;

  nr=sint8korr(res);
  if (!args[0]->maybe_null || !args[0]->is_null())
    nr++;
  int8store(res,nr);
}


void Item_sum_avg::update_field()
{
  longlong field_count;
  uchar *res=result_field->ptr;

  DBUG_ASSERT (aggr->Aggrtype() != Aggregator::DISTINCT_AGGREGATOR);

  if (hybrid_type == DECIMAL_RESULT)
  {
    my_decimal value, *arg_val= args[0]->val_decimal(&value);
    if (!args[0]->null_value)
    {
      binary2my_decimal(E_DEC_FATAL_ERROR, res,
                        dec_buffs + 1, f_precision, f_scale);
      field_count= sint8korr(res + dec_bin_size);
      my_decimal_add(E_DEC_FATAL_ERROR, dec_buffs, arg_val, dec_buffs + 1);
      my_decimal2binary(E_DEC_FATAL_ERROR, dec_buffs,
                        res, f_precision, f_scale);
      res+= dec_bin_size;
      field_count++;
      int8store(res, field_count);
    }
  }
  else
  {
    double nr;

    nr= args[0]->val_real();
    if (!args[0]->null_value)
    {
      double old_nr;
      float8get(old_nr, res);
      field_count= sint8korr(res + sizeof(double));
      old_nr+= nr;
      float8store(res,old_nr);
      res+= sizeof(double);
      field_count++;
      int8store(res, field_count);
    }
  }
}


void Item_sum_hybrid::update_field()
{
  switch (hybrid_type) {
  case STRING_RESULT:
    min_max_update_str_field();
    break;
  case INT_RESULT:
    min_max_update_int_field();
    break;
  case DECIMAL_RESULT:
    min_max_update_decimal_field();
    break;
  default:
    min_max_update_real_field();
  }
}


void
Item_sum_hybrid::min_max_update_str_field()
{
  DBUG_ASSERT(cmp);
  String *res_str=args[0]->val_str(&cmp->value1);

  if (!args[0]->null_value)
  {
    result_field->val_str(&cmp->value2);

    if (result_field->is_null() ||
	(cmp_sign * sortcmp(res_str,&cmp->value2,collation.collation)) < 0)
      result_field->store(res_str->ptr(),res_str->length(),res_str->charset());
    result_field->set_notnull();
  }
}


void
Item_sum_hybrid::min_max_update_real_field()
{
  double nr,old_nr;

  old_nr=result_field->val_real();
  nr= args[0]->val_real();
  if (!args[0]->null_value)
  {
    if (result_field->is_null(0) ||
	(cmp_sign > 0 ? old_nr > nr : old_nr < nr))
      old_nr=nr;
    result_field->set_notnull();
  }
  else if (result_field->is_null(0))
    result_field->set_null();
  result_field->store(old_nr);
}


void
Item_sum_hybrid::min_max_update_int_field()
{
  longlong nr,old_nr;

  old_nr=result_field->val_int();
  nr=args[0]->val_int();
  if (!args[0]->null_value)
  {
    if (result_field->is_null(0))
      old_nr=nr;
    else
    {
      bool res=(unsigned_flag ?
		(ulonglong) old_nr > (ulonglong) nr :
		old_nr > nr);
      /* (cmp_sign > 0 && res) || (!(cmp_sign > 0) && !res) */
      if ((cmp_sign > 0) ^ (!res))
	old_nr=nr;
    }
    result_field->set_notnull();
  }
  else if (result_field->is_null(0))
    result_field->set_null();
  result_field->store(old_nr, unsigned_flag);
}


/**
  @todo
  optimize: do not get result_field in case of args[0] is NULL
*/
void
Item_sum_hybrid::min_max_update_decimal_field()
{
  /* TODO: optimize: do not get result_field in case of args[0] is NULL */
  my_decimal old_val, nr_val;
  const my_decimal *old_nr= result_field->val_decimal(&old_val);
  const my_decimal *nr= args[0]->val_decimal(&nr_val);
  if (!args[0]->null_value)
  {
    if (result_field->is_null(0))
      old_nr=nr;
    else
    {
      bool res= my_decimal_cmp(old_nr, nr) > 0;
      /* (cmp_sign > 0 && res) || (!(cmp_sign > 0) && !res) */
      if ((cmp_sign > 0) ^ (!res))
        old_nr=nr;
    }
    result_field->set_notnull();
  }
  else if (result_field->is_null(0))
    result_field->set_null();
  result_field->store_decimal(old_nr);
}


Item_avg_field::Item_avg_field(Item_result res_type, Item_sum_avg *item)
{
  name=item->name;
  decimals=item->decimals;
  max_length= item->max_length;
  unsigned_flag= item->unsigned_flag;
  field=item->result_field;
  maybe_null=1;
  hybrid_type= res_type;
  prec_increment= item->prec_increment;
  if (hybrid_type == DECIMAL_RESULT)
  {
    f_scale= item->f_scale;
    f_precision= item->f_precision;
    dec_bin_size= item->dec_bin_size;
  }
}

double Item_avg_field::val_real()
{
  // fix_fields() never calls for this Item
  double nr;
  longlong count;
  uchar *res;

  if (hybrid_type == DECIMAL_RESULT)
    return val_real_from_decimal();

  float8get(nr,field->ptr);
  res= (field->ptr+sizeof(double));
  count= sint8korr(res);

  if ((null_value= !count))
    return 0.0;
  return nr/(double) count;
}


longlong Item_avg_field::val_int()
{
  return (longlong) rint(val_real());
}


my_decimal *Item_avg_field::val_decimal(my_decimal *dec_buf)
{
  // fix_fields() never calls for this Item
  if (hybrid_type == REAL_RESULT)
    return val_decimal_from_real(dec_buf);

  longlong count= sint8korr(field->ptr + dec_bin_size);
  if ((null_value= !count))
    return 0;

  my_decimal dec_count, dec_field;
  binary2my_decimal(E_DEC_FATAL_ERROR,
                    field->ptr, &dec_field, f_precision, f_scale);
  int2my_decimal(E_DEC_FATAL_ERROR, count, 0, &dec_count);
  my_decimal_div(E_DEC_FATAL_ERROR, dec_buf,
                 &dec_field, &dec_count, prec_increment);
  return dec_buf;
}


String *Item_avg_field::val_str(String *str)
{
  // fix_fields() never calls for this Item
  if (hybrid_type == DECIMAL_RESULT)
    return val_string_from_decimal(str);
  return val_string_from_real(str);
}


Item_std_field::Item_std_field(Item_sum_std *item)
  : Item_variance_field(item)
{
}


double Item_std_field::val_real()
{
  double nr;
  // fix_fields() never calls for this Item
  nr= Item_variance_field::val_real();
  DBUG_ASSERT(nr >= 0.0);
  return sqrt(nr);
}


my_decimal *Item_std_field::val_decimal(my_decimal *dec_buf)
{
  /*
    We can't call val_decimal_from_real() for DECIMAL_RESULT as
    Item_variance_field::val_real() would cause an infinite loop
  */
  my_decimal tmp_dec, *dec;
  double nr;
  if (hybrid_type == REAL_RESULT)
    return val_decimal_from_real(dec_buf);

  dec= Item_variance_field::val_decimal(dec_buf);
  if (!dec)
    return 0;
  my_decimal2double(E_DEC_FATAL_ERROR, dec, &nr);
  DBUG_ASSERT(nr >= 0.0);
  nr= sqrt(nr);
  double2my_decimal(E_DEC_FATAL_ERROR, nr, &tmp_dec);
  my_decimal_round(E_DEC_FATAL_ERROR, &tmp_dec, decimals, FALSE, dec_buf);
  return dec_buf;
}


Item_variance_field::Item_variance_field(Item_sum_variance *item)
{
  name=item->name;
  decimals=item->decimals;
  max_length=item->max_length;
  unsigned_flag= item->unsigned_flag;
  field=item->result_field;
  maybe_null=1;
  sample= item->sample;
  prec_increment= item->prec_increment;
  if ((hybrid_type= item->hybrid_type) == DECIMAL_RESULT)
  {
    f_scale0= item->f_scale0;
    f_precision0= item->f_precision0;
    dec_bin_size0= item->dec_bin_size0;
    f_scale1= item->f_scale1;
    f_precision1= item->f_precision1;
    dec_bin_size1= item->dec_bin_size1;
  }
}


double Item_variance_field::val_real()
{
  // fix_fields() never calls for this Item
  if (hybrid_type == DECIMAL_RESULT)
    return val_real_from_decimal();

  double recurrence_s;
  ulonglong count;
  float8get(recurrence_s, (field->ptr + sizeof(double)));
  count=sint8korr(field->ptr+sizeof(double)*2);

  if ((null_value= (count <= sample)))
    return 0.0;

  return variance_fp_recurrence_result(recurrence_s, count, sample);
}


/****************************************************************************
<<<<<<< HEAD
=======
** COUNT(DISTINCT ...)
****************************************************************************/

int simple_str_key_cmp(void* arg, uchar* key1, uchar* key2)
{
  Field *f= (Field*) arg;
  return f->cmp(key1, key2);
}

/**
  Did not make this one static - at least gcc gets confused when
  I try to declare a static function as a friend. If you can figure
  out the syntax to make a static function a friend, make this one
  static
*/

int composite_key_cmp(void* arg, uchar* key1, uchar* key2)
{
  Item_sum_count_distinct* item = (Item_sum_count_distinct*)arg;
  Field **field    = item->table->field;
  Field **field_end= field + item->table->s->fields;
  uint32 *lengths=item->field_lengths;
  for (; field < field_end; ++field)
  {
    Field* f = *field;
    int len = *lengths++;
    int res = f->cmp(key1, key2);
    if (res)
      return res;
    key1 += len;
    key2 += len;
  }
  return 0;
}


C_MODE_START

static int count_distinct_walk(void *elem, element_count count, void *arg)
{
  (*((ulonglong*)arg))++;
  return 0;
}

C_MODE_END


void Item_sum_count_distinct::cleanup()
{
  DBUG_ENTER("Item_sum_count_distinct::cleanup");
  Item_sum_int::cleanup();

  /* Free objects only if we own them. */
  if (!original)
  {
    /*
      We need to delete the table and the tree in cleanup() as
      they were allocated in the runtime memroot. Using the runtime
      memroot reduces memory footprint for PS/SP and simplifies setup().
    */
    delete tree;
    tree= 0;
    is_evaluated= FALSE;
    if (table)
    {
      free_tmp_table(table->in_use, table);
      table= 0;
    }
    delete tmp_table_param;
    tmp_table_param= 0;
  }
  always_null= FALSE;
  DBUG_VOID_RETURN;
}


/**
  This is used by rollup to create a separate usable copy of
  the function.
*/

void Item_sum_count_distinct::make_unique()
{
  table=0;
  original= 0;
  force_copy_fields= 1;
  tree= 0;
  is_evaluated= FALSE;
  tmp_table_param= 0;
  always_null= FALSE;
}


Item_sum_count_distinct::~Item_sum_count_distinct()
{
  cleanup();
}


bool Item_sum_count_distinct::setup(THD *thd)
{
  List<Item> list;
  SELECT_LEX *select_lex= thd->lex->current_select;

  /*
    Setup can be called twice for ROLLUP items. This is a bug.
    Please add DBUG_ASSERT(tree == 0) here when it's fixed.
    It's legal to call setup() more than once when in a subquery
  */
  if (tree || table || tmp_table_param)
    return FALSE;

  if (!(tmp_table_param= new TMP_TABLE_PARAM))
    return TRUE;

  /* Create a table with an unique key over all parameters */
  for (uint i=0; i < arg_count ; i++)
  {
    Item *item=args[i];
    if (list.push_back(item))
      return TRUE;                              // End of memory
    if (item->const_item() && item->is_null())
      always_null= 1;
  }
  if (always_null)
    return FALSE;
  count_field_types(select_lex, tmp_table_param, list, 0);
  tmp_table_param->force_copy_fields= force_copy_fields;
  DBUG_ASSERT(table == 0);
  /*
    Make create_tmp_table() convert BIT columns to BIGINT.
    This is needed because BIT fields store parts of their data in table's
    null bits, and we don't have methods to compare two table records, which
    is needed by Unique which is used when HEAP table is used.
  */
  {
    List_iterator_fast<Item> li(list);
    Item *item;
    while ((item= li++))
    {
      if (item->type() == Item::FIELD_ITEM &&
          ((Item_field*)item)->field->type() == FIELD_TYPE_BIT)
        item->marker=4;
    }
  }

  if (!(table= create_tmp_table(thd, tmp_table_param, list, (ORDER*) 0, 1,
				0,
				(select_lex->options | thd->options),
				HA_POS_ERROR, (char*)"")))
    return TRUE;
  table->file->extra(HA_EXTRA_NO_ROWS);		// Don't update rows
  table->no_rows=1;

  if (table->s->db_type() == heap_hton)
  {
    /*
      No blobs, otherwise it would have been MyISAM: set up a compare
      function and its arguments to use with Unique.
    */
    qsort_cmp2 compare_key;
    void* cmp_arg;
    Field **field= table->field;
    Field **field_end= field + table->s->fields;
    bool all_binary= TRUE;

    for (tree_key_length= 0; field < field_end; ++field)
    {
      Field *f= *field;
      enum enum_field_types f_type= f->type();
      tree_key_length+= f->pack_length();
      if ((f_type == MYSQL_TYPE_VARCHAR) ||
          (!f->binary() && (f_type == MYSQL_TYPE_STRING ||
                           f_type == MYSQL_TYPE_VAR_STRING)))
      {
        all_binary= FALSE;
        break;
      }
    }
    if (all_binary)
    {
      cmp_arg= (void*) &tree_key_length;
      compare_key= (qsort_cmp2) simple_raw_key_cmp;
    }
    else
    {
      if (table->s->fields == 1)
      {
        /*
          If we have only one field, which is the most common use of
          count(distinct), it is much faster to use a simpler key
          compare method that can take advantage of not having to worry
          about other fields.
        */
        compare_key= (qsort_cmp2) simple_str_key_cmp;
        cmp_arg= (void*) table->field[0];
        /* tree_key_length has been set already */
      }
      else
      {
        uint32 *length;
        compare_key= (qsort_cmp2) composite_key_cmp;
        cmp_arg= (void*) this;
        field_lengths= (uint32*) thd->alloc(table->s->fields * sizeof(uint32));
        for (tree_key_length= 0, length= field_lengths, field= table->field;
             field < field_end; ++field, ++length)
        {
          *length= (*field)->pack_length();
          tree_key_length+= *length;
        }
      }
    }
    DBUG_ASSERT(tree == 0);
    tree= new Unique(compare_key, cmp_arg, tree_key_length,
                     thd->variables.max_heap_table_size);
    /*
      The only time tree_key_length could be 0 is if someone does
      count(distinct) on a char(0) field - stupid thing to do,
      but this has to be handled - otherwise someone can crash
      the server with a DoS attack
    */
    is_evaluated= FALSE;
    if (! tree)
      return TRUE;
  }
  return FALSE;
}


Item *Item_sum_count_distinct::copy_or_same(THD* thd) 
{
  return new (thd->mem_root) Item_sum_count_distinct(thd, this);
}


void Item_sum_count_distinct::clear()
{
  /* tree and table can be both null only if always_null */
  is_evaluated= FALSE;
  if (tree)
  {
    tree->reset();
  }
  else if (table)
  {
    table->file->extra(HA_EXTRA_NO_CACHE);
    table->file->ha_delete_all_rows();
    table->file->extra(HA_EXTRA_WRITE_CACHE);
  }
}

bool Item_sum_count_distinct::add()
{
  int error;
  if (always_null)
    return 0;
  copy_fields(tmp_table_param);
  if (copy_funcs(tmp_table_param->items_to_copy, table->in_use))
    return TRUE;

  for (Field **field=table->field ; *field ; field++)
    if ((*field)->is_real_null(0))
      return 0;					// Don't count NULL

  is_evaluated= FALSE;
  if (tree)
  {
    /*
      The first few bytes of record (at least one) are just markers
      for deleted and NULLs. We want to skip them since they will
      bloat the tree without providing any valuable info. Besides,
      key_length used to initialize the tree didn't include space for them.
    */
    return tree->unique_add(table->record[0] + table->s->null_bytes);
  }
  if ((error= table->file->ha_write_row(table->record[0])) &&
      table->file->is_fatal_error(error, HA_CHECK_DUP))
    return TRUE;
  return FALSE;
}


longlong Item_sum_count_distinct::val_int()
{
  int error;
  DBUG_ASSERT(fixed == 1);
  if (!table)					// Empty query
    return LL(0);
  if (tree)
  {
    if (is_evaluated)
      return count;

    if (tree->elements == 0)
      return (longlong) tree->elements_in_tree(); // everything fits in memory
    count= 0;
    tree->walk(count_distinct_walk, (void*) &count);
    is_evaluated= TRUE;
    return (longlong) count;
  }

  error= table->file->info(HA_STATUS_VARIABLE | HA_STATUS_NO_LOCK);

  if(error)
  {
    table->file->print_error(error, MYF(0));
  }

  return table->file->stats.records;
}


/****************************************************************************
>>>>>>> 12f7d57d
** Functions to handle dynamic loadable aggregates
** Original source by: Alexis Mikhailov <root@medinf.chuvashia.su>
** Adapted for UDAs by: Andreas F. Bobak <bobak@relog.ch>.
** Rewritten by: Monty.
****************************************************************************/

#ifdef HAVE_DLOPEN

void Item_udf_sum::clear()
{
  DBUG_ENTER("Item_udf_sum::clear");
  udf.clear();
  DBUG_VOID_RETURN;
}

bool Item_udf_sum::add()
{
  DBUG_ENTER("Item_udf_sum::add");
  udf.add(&null_value);
  DBUG_RETURN(0);
}

void Item_udf_sum::cleanup()
{
  /*
    udf_handler::cleanup() nicely handles case when we have not
    original item but one created by copy_or_same() method.
  */
  udf.cleanup();
  Item_sum::cleanup();
}


void Item_udf_sum::print(String *str, enum_query_type query_type)
{
  str->append(func_name());
  str->append('(');
  for (uint i=0 ; i < arg_count ; i++)
  {
    if (i)
      str->append(',');
    args[i]->print(str, query_type);
  }
  str->append(')');
}


Item *Item_sum_udf_float::copy_or_same(THD* thd)
{
  return new (thd->mem_root) Item_sum_udf_float(thd, this);
}

double Item_sum_udf_float::val_real()
{
  DBUG_ASSERT(fixed == 1);
  DBUG_ENTER("Item_sum_udf_float::val");
  DBUG_PRINT("info",("result_type: %d  arg_count: %d",
		     args[0]->result_type(), arg_count));
  DBUG_RETURN(udf.val(&null_value));
}


String *Item_sum_udf_float::val_str(String *str)
{
  return val_string_from_real(str);
}


my_decimal *Item_sum_udf_float::val_decimal(my_decimal *dec)
{
  return val_decimal_from_real(dec);
}


String *Item_sum_udf_decimal::val_str(String *str)
{
  return val_string_from_decimal(str);
}


double Item_sum_udf_decimal::val_real()
{
  return val_real_from_decimal();
}


longlong Item_sum_udf_decimal::val_int()
{
  return val_int_from_decimal();
}


my_decimal *Item_sum_udf_decimal::val_decimal(my_decimal *dec_buf)
{
  DBUG_ASSERT(fixed == 1);
  DBUG_ENTER("Item_func_udf_decimal::val_decimal");
  DBUG_PRINT("info",("result_type: %d  arg_count: %d",
                     args[0]->result_type(), arg_count));

  DBUG_RETURN(udf.val_decimal(&null_value, dec_buf));
}


Item *Item_sum_udf_decimal::copy_or_same(THD* thd)
{
  return new (thd->mem_root) Item_sum_udf_decimal(thd, this);
}


Item *Item_sum_udf_int::copy_or_same(THD* thd)
{
  return new (thd->mem_root) Item_sum_udf_int(thd, this);
}

longlong Item_sum_udf_int::val_int()
{
  DBUG_ASSERT(fixed == 1);
  DBUG_ENTER("Item_sum_udf_int::val_int");
  DBUG_PRINT("info",("result_type: %d  arg_count: %d",
		     args[0]->result_type(), arg_count));
  DBUG_RETURN(udf.val_int(&null_value));
}


String *Item_sum_udf_int::val_str(String *str)
{
  return val_string_from_int(str);
}

my_decimal *Item_sum_udf_int::val_decimal(my_decimal *dec)
{
  return val_decimal_from_int(dec);
}


/** Default max_length is max argument length. */

void Item_sum_udf_str::fix_length_and_dec()
{
  DBUG_ENTER("Item_sum_udf_str::fix_length_and_dec");
  max_length=0;
  for (uint i = 0; i < arg_count; i++)
    set_if_bigger(max_length,args[i]->max_length);
  DBUG_VOID_RETURN;
}


Item *Item_sum_udf_str::copy_or_same(THD* thd)
{
  return new (thd->mem_root) Item_sum_udf_str(thd, this);
}


my_decimal *Item_sum_udf_str::val_decimal(my_decimal *dec)
{
  return val_decimal_from_string(dec);
}

String *Item_sum_udf_str::val_str(String *str)
{
  DBUG_ASSERT(fixed == 1);
  DBUG_ENTER("Item_sum_udf_str::str");
  String *res=udf.val_str(str,&str_value);
  null_value = !res;
  DBUG_RETURN(res);
}

#endif /* HAVE_DLOPEN */


/*****************************************************************************
 GROUP_CONCAT function

 SQL SYNTAX:
  GROUP_CONCAT([DISTINCT] expr,... [ORDER BY col [ASC|DESC],...]
    [SEPARATOR str_const])

 concat of values from "group by" operation

 BUGS
   Blobs doesn't work with DISTINCT or ORDER BY
*****************************************************************************/



/** 
  Compares the values for fields in expr list of GROUP_CONCAT.
  @note
       
     GROUP_CONCAT([DISTINCT] expr [,expr ...]
              [ORDER BY {unsigned_integer | col_name | expr}
                  [ASC | DESC] [,col_name ...]]
              [SEPARATOR str_val])
 
  @return
  @retval -1 : key1 < key2 
  @retval  0 : key1 = key2
  @retval  1 : key1 > key2 
*/

extern "C"
int group_concat_key_cmp_with_distinct(void* arg, const void* key1, 
                                       const void* key2)
{
  Item_func_group_concat *item_func= (Item_func_group_concat*)arg;
  TABLE *table= item_func->table;

  for (uint i= 0; i < item_func->arg_count_field; i++)
  {
    Item *item= item_func->args[i];
    /* 
      If field_item is a const item then either get_tp_table_field returns 0
      or it is an item over a const table. 
    */
    if (item->const_item())
      continue;
    /*
      We have to use get_tmp_table_field() instead of
      real_item()->get_tmp_table_field() because we want the field in
      the temporary table, not the original field
    */
    Field *field= item->get_tmp_table_field();
    int res;
    uint offset= field->offset(field->table->record[0])-table->s->null_bytes;
    if((res= field->cmp((uchar*)key1 + offset, (uchar*)key2 + offset)))
      return res;
  }
  return 0;
}


/**
  function of sort for syntax: GROUP_CONCAT(expr,... ORDER BY col,... )
*/

extern "C"
int group_concat_key_cmp_with_order(void* arg, const void* key1, 
                                    const void* key2)
{
  Item_func_group_concat* grp_item= (Item_func_group_concat*) arg;
  ORDER **order_item, **end;
  TABLE *table= grp_item->table;

  for (order_item= grp_item->order, end=order_item+ grp_item->arg_count_order;
       order_item < end;
       order_item++)
  {
    Item *item= *(*order_item)->item;
    /*
      We have to use get_tmp_table_field() instead of
      real_item()->get_tmp_table_field() because we want the field in
      the temporary table, not the original field
    */
    Field *field= item->get_tmp_table_field();
    /* 
      If item is a const item then either get_tp_table_field returns 0
      or it is an item over a const table. 
    */
    if (field && !item->const_item())
    {
      int res;
      uint offset= (field->offset(field->table->record[0]) -
                    table->s->null_bytes);
      if ((res= field->cmp((uchar*)key1 + offset, (uchar*)key2 + offset)))
        return (*order_item)->asc ? res : -res;
    }
  }
  /*
    We can't return 0 because in that case the tree class would remove this
    item as double value. This would cause problems for case-changes and
    if the returned values are not the same we do the sort on.
  */
  return 1;
}


/**
  Append data from current leaf to item->result.
*/

extern "C"
int dump_leaf_key(void* key_arg, element_count count __attribute__((unused)),
                  void* item_arg)
{
  Item_func_group_concat *item= (Item_func_group_concat *) item_arg;
  TABLE *table= item->table;
  String tmp((char *)table->record[1], table->s->reclength,
             default_charset_info);
  String tmp2;
  uchar *key= (uchar *) key_arg;
  String *result= &item->result;
  Item **arg= item->args, **arg_end= item->args + item->arg_count_field;
  uint old_length= result->length();

  if (item->no_appended)
    item->no_appended= FALSE;
  else
    result->append(*item->separator);

  tmp.length(0);

  for (; arg < arg_end; arg++)
  {
    String *res;
    if (! (*arg)->const_item())
    {
      /*
	We have to use get_tmp_table_field() instead of
	real_item()->get_tmp_table_field() because we want the field in
	the temporary table, not the original field
        We also can't use table->field array to access the fields
        because it contains both order and arg list fields.
      */
      Field *field= (*arg)->get_tmp_table_field();
      uint offset= (field->offset(field->table->record[0]) -
                    table->s->null_bytes);
      DBUG_ASSERT(offset < table->s->reclength);
      res= field->val_str(&tmp, key + offset);
    }
    else
      res= (*arg)->val_str(&tmp);
    if (res)
      result->append(*res);
  }

  item->row_count++;

  /* stop if length of result more than max_length */
  if (result->length() > item->max_length)
  {
    int well_formed_error;
    CHARSET_INFO *cs= item->collation.collation;
    const char *ptr= result->ptr();
    uint add_length;
    /*
      It's ok to use item->result.length() as the fourth argument
      as this is never used to limit the length of the data.
      Cut is done with the third argument.
    */
    add_length= cs->cset->well_formed_len(cs,
                                          ptr + old_length,
                                          ptr + item->max_length,
                                          result->length(),
                                          &well_formed_error);
    result->length(old_length + add_length);
    item->warning_for_row= TRUE;
    push_warning_printf(current_thd, MYSQL_ERROR::WARN_LEVEL_WARN,
                        ER_CUT_VALUE_GROUP_CONCAT, ER(ER_CUT_VALUE_GROUP_CONCAT),
                        item->row_count);

    return 1;
  }
  return 0;
}


/**
  Constructor of Item_func_group_concat.

  @param distinct_arg   distinct
  @param select_list    list of expression for show values
  @param order_list     list of sort columns
  @param separator_arg  string value of separator.
*/

Item_func_group_concat::
Item_func_group_concat(Name_resolution_context *context_arg,
                       bool distinct_arg, List<Item> *select_list,
                       SQL_I_List<ORDER> *order_list, String *separator_arg)
  :tmp_table_param(0), separator(separator_arg), tree(0),
   unique_filter(NULL), table(0),
   order(0), context(context_arg),
   arg_count_order(order_list ? order_list->elements : 0),
   arg_count_field(select_list->elements),
   row_count(0),
   distinct(distinct_arg),
   warning_for_row(FALSE),
   force_copy_fields(0), original(0)
{
  Item *item_select;
  Item **arg_ptr;

  quick_group= FALSE;
  arg_count= arg_count_field + arg_count_order;

  /*
    We need to allocate:
    args - arg_count_field+arg_count_order
           (for possible order items in temporare tables)
    order - arg_count_order
  */
  if (!(args= (Item**) sql_alloc(sizeof(Item*) * arg_count +
                                 sizeof(ORDER*)*arg_count_order)))
    return;

  if (!(orig_args= (Item **) sql_alloc(sizeof(Item *) * arg_count)))
  {
    args= NULL;
    return;
  }

  order= (ORDER**)(args + arg_count);

  /* fill args items of show and sort */
  List_iterator_fast<Item> li(*select_list);

  for (arg_ptr=args ; (item_select= li++) ; arg_ptr++)
    *arg_ptr= item_select;

  if (arg_count_order)
  {
    ORDER **order_ptr= order;
    for (ORDER *order_item= order_list->first;
         order_item != NULL;
         order_item= order_item->next)
    {
      (*order_ptr++)= order_item;
      *arg_ptr= *order_item->item;
      order_item->item= arg_ptr++;
    }
  }
}


Item_func_group_concat::Item_func_group_concat(THD *thd,
                                               Item_func_group_concat *item)
  :Item_sum(thd, item),
  tmp_table_param(item->tmp_table_param),
  separator(item->separator),
  tree(item->tree),
  unique_filter(item->unique_filter),
  table(item->table),
  order(item->order),
  context(item->context),
  arg_count_order(item->arg_count_order),
  arg_count_field(item->arg_count_field),
  row_count(item->row_count),
  distinct(item->distinct),
  warning_for_row(item->warning_for_row),
  always_null(item->always_null),
  force_copy_fields(item->force_copy_fields),
  original(item)
{
  quick_group= item->quick_group;
  result.set_charset(collation.collation);
}



void Item_func_group_concat::cleanup()
{
  DBUG_ENTER("Item_func_group_concat::cleanup");
  Item_sum::cleanup();

  /*
    Free table and tree if they belong to this item (if item have not pointer
    to original item from which was made copy => it own its objects )
  */
  if (!original)
  {
    delete tmp_table_param;
    tmp_table_param= 0;
    if (table)
    {
      THD *thd= table->in_use;
      free_tmp_table(thd, table);
      table= 0;
      if (tree)
      {
        delete_tree(tree);
        tree= 0;
      }
      if (unique_filter)
      {
        delete unique_filter;
        unique_filter= NULL;
      }
    }
    DBUG_ASSERT(tree == 0);
  }
  DBUG_VOID_RETURN;
}


Item *Item_func_group_concat::copy_or_same(THD* thd)
{
  return new (thd->mem_root) Item_func_group_concat(thd, this);
}


void Item_func_group_concat::clear()
{
  result.length(0);
  result.copy();
  null_value= TRUE;
  warning_for_row= FALSE;
  no_appended= TRUE;
  if (tree)
    reset_tree(tree);
  if (unique_filter)
    unique_filter->reset();
  /* No need to reset the table as we never call write_row */
}


bool Item_func_group_concat::add()
{
  if (always_null)
    return 0;
  copy_fields(tmp_table_param);
  if (copy_funcs(tmp_table_param->items_to_copy, table->in_use))
    return TRUE;

  for (uint i= 0; i < arg_count_field; i++)
  {
    Item *show_item= args[i];
    if (!show_item->const_item())
    {
      Field *f= show_item->get_tmp_table_field();
      if (f->is_null_in_record((const uchar*) table->record[0]))
        return 0;                               // Skip row if it contains null
    }
  }

  null_value= FALSE;
  bool row_eligible= TRUE;

  if (distinct) 
  {
    /* Filter out duplicate rows. */
    uint count= unique_filter->elements_in_tree();
    unique_filter->unique_add(table->record[0] + table->s->null_bytes);
    if (count == unique_filter->elements_in_tree())
      row_eligible= FALSE;
  }

  TREE_ELEMENT *el= 0;                          // Only for safety
  if (row_eligible && tree)
  {
    el= tree_insert(tree, table->record[0] + table->s->null_bytes, 0,
                    tree->custom_arg);
    /* check if there was enough memory to insert the row */
    if (!el)
      return 1;
  }
  /*
    If the row is not a duplicate (el->count == 1)
    we can dump the row here in case of GROUP_CONCAT(DISTINCT...)
    instead of doing tree traverse later.
  */
  if (row_eligible && !warning_for_row &&
      (!tree || (el->count == 1 && distinct && !arg_count_order)))
    dump_leaf_key(table->record[0] + table->s->null_bytes, 1, this);

  return 0;
}


bool
Item_func_group_concat::fix_fields(THD *thd, Item **ref)
{
  uint i;                       /* for loop variable */
  DBUG_ASSERT(fixed == 0);

  if (init_sum_func_check(thd))
    return TRUE;

  maybe_null= 1;

  /*
    Fix fields for select list and ORDER clause
  */

  for (i=0 ; i < arg_count ; i++)
  {
    if ((!args[i]->fixed &&
         args[i]->fix_fields(thd, args + i)) ||
        args[i]->check_cols(1))
      return TRUE;
  }

  /* skip charset aggregation for order columns */
  if (agg_item_charsets_for_string_result(collation, func_name(),
                                          args, arg_count - arg_count_order))
    return 1;

  result.set_charset(collation.collation);
  result_field= 0;
  null_value= 1;
  max_length= thd->variables.group_concat_max_len;

  uint32 offset;
  if (separator->needs_conversion(separator->length(), separator->charset(),
                                  collation.collation, &offset))
  {
    uint32 buflen= collation.collation->mbmaxlen * separator->length();
    uint errors, conv_length;
    char *buf;
    String *new_separator;

    if (!(buf= (char*) thd->stmt_arena->alloc(buflen)) ||
        !(new_separator= new(thd->stmt_arena->mem_root)
                           String(buf, buflen, collation.collation)))
      return TRUE;
    
    conv_length= copy_and_convert(buf, buflen, collation.collation,
                                  separator->ptr(), separator->length(),
                                  separator->charset(), &errors);
    new_separator->length(conv_length);
    separator= new_separator;
  }

  if (check_sum_func(thd, ref))
    return TRUE;

  memcpy (orig_args, args, sizeof (Item *) * arg_count);
  fixed= 1;
  return FALSE;
}


bool Item_func_group_concat::setup(THD *thd)
{
  List<Item> list;
  SELECT_LEX *select_lex= thd->lex->current_select;
  DBUG_ENTER("Item_func_group_concat::setup");

  /*
    Currently setup() can be called twice. Please add
    assertion here when this is fixed.
  */
  if (table || tree)
    DBUG_RETURN(FALSE);

  if (!(tmp_table_param= new TMP_TABLE_PARAM))
    DBUG_RETURN(TRUE);

  /* We'll convert all blobs to varchar fields in the temporary table */
  tmp_table_param->convert_blob_length= max_length *
                                        collation.collation->mbmaxlen;
  /* Push all not constant fields to the list and create a temp table */
  always_null= 0;
  for (uint i= 0; i < arg_count_field; i++)
  {
    Item *item= args[i];
    if (list.push_back(item))
      DBUG_RETURN(TRUE);
    if (item->const_item())
    {
      if (item->is_null())
      {
        always_null= 1;
        DBUG_RETURN(FALSE);
      }
    }
  }

  List<Item> all_fields(list);
  /*
    Try to find every ORDER expression in the list of GROUP_CONCAT
    arguments. If an expression is not found, prepend it to
    "all_fields". The resulting field list is used as input to create
    tmp table columns.
  */
  if (arg_count_order &&
      setup_order(thd, args, context->table_list, list, all_fields, *order))
    DBUG_RETURN(TRUE);

  count_field_types(select_lex, tmp_table_param, all_fields, 0);
  tmp_table_param->force_copy_fields= force_copy_fields;
  DBUG_ASSERT(table == 0);
  if (arg_count_order > 0 || distinct)
  {
    /*
      Currently we have to force conversion of BLOB values to VARCHAR's
      if we are to store them in TREE objects used for ORDER BY and
      DISTINCT. This leads to truncation if the BLOB's size exceeds
      Field_varstring::MAX_SIZE.
    */
    set_if_smaller(tmp_table_param->convert_blob_length, 
                   Field_varstring::MAX_SIZE);

    /*
      Force the create_tmp_table() to convert BIT columns to INT
      as we cannot compare two table records containg BIT fields
      stored in the the tree used for distinct/order by.
      Moreover we don't even save in the tree record null bits 
      where BIT fields store parts of their data.
    */
    List_iterator_fast<Item> li(all_fields);
    Item *item;
    while ((item= li++))
    {
      if (item->type() == Item::FIELD_ITEM && 
          ((Item_field*) item)->field->type() == FIELD_TYPE_BIT)
        item->marker= 4;
    }
  }

  /*
    We have to create a temporary table to get descriptions of fields
    (types, sizes and so on).

    Note that in the table, we first have the ORDER BY fields, then the
    field list.
  */
  if (!(table= create_tmp_table(thd, tmp_table_param, all_fields,
                                (ORDER*) 0, 0, TRUE,
                                (select_lex->options | thd->variables.option_bits),
                                HA_POS_ERROR, (char*) "")))
    DBUG_RETURN(TRUE);
  table->file->extra(HA_EXTRA_NO_ROWS);
  table->no_rows= 1;

  /*
     Need sorting or uniqueness: init tree and choose a function to sort.
     Don't reserve space for NULLs: if any of gconcat arguments is NULL,
     the row is not added to the result.
  */
  uint tree_key_length= table->s->reclength - table->s->null_bytes;

  if (arg_count_order)
  {
    tree= &tree_base;
    /*
      Create a tree for sorting. The tree is used to sort (according to the
      syntax of this function). If there is no ORDER BY clause, we don't
      create this tree.
    */
    init_tree(tree, (uint) min(thd->variables.max_heap_table_size,
                               thd->variables.sortbuff_size/16), 0,
              tree_key_length, 
              group_concat_key_cmp_with_order , 0, NULL, (void*) this);
  }

  if (distinct)
    unique_filter= new Unique(group_concat_key_cmp_with_distinct,
                              (void*)this,
                              tree_key_length,
                              ram_limitation(thd));
  
  DBUG_RETURN(FALSE);
}


/* This is used by rollup to create a separate usable copy of the function */

void Item_func_group_concat::make_unique()
{
  tmp_table_param= 0;
  table=0;
  original= 0;
  force_copy_fields= 1;
  tree= 0;
}


String* Item_func_group_concat::val_str(String* str)
{
  DBUG_ASSERT(fixed == 1);
  if (null_value)
    return 0;
  if (no_appended && tree)
    /* Tree is used for sorting as in ORDER BY */
    tree_walk(tree, &dump_leaf_key, this, left_root_right);
  return &result;
}


void Item_func_group_concat::print(String *str, enum_query_type query_type)
{
  /* orig_args is not filled with valid values until fix_fields() */
  Item **pargs= fixed ? orig_args : args;
  str->append(STRING_WITH_LEN("group_concat("));
  if (distinct)
    str->append(STRING_WITH_LEN("distinct "));
  for (uint i= 0; i < arg_count_field; i++)
  {
    if (i)
      str->append(',');
    pargs[i]->print(str, query_type);
  }
  if (arg_count_order)
  {
    str->append(STRING_WITH_LEN(" order by "));
    for (uint i= 0 ; i < arg_count_order ; i++)
    {
      if (i)
        str->append(',');
      pargs[i + arg_count_field]->print(str, query_type);
      if (order[i]->asc)
        str->append(STRING_WITH_LEN(" ASC"));
      else
        str->append(STRING_WITH_LEN(" DESC"));
    }
  }
  str->append(STRING_WITH_LEN(" separator \'"));
  str->append(*separator);
  str->append(STRING_WITH_LEN("\')"));
}


Item_func_group_concat::~Item_func_group_concat()
{
  if (!original && unique_filter)
    delete unique_filter;    
}<|MERGE_RESOLUTION|>--- conflicted
+++ resolved
@@ -984,7 +984,8 @@
   {
     int error;
     copy_fields(tmp_table_param);
-    copy_funcs(tmp_table_param->items_to_copy);
+    if (copy_funcs(tmp_table_param->items_to_copy, table->in_use))
+      return TRUE;
 
     for (Field **field=table->field ; *field ; field++)
       if ((*field)->is_real_null(0))
@@ -2626,322 +2627,6 @@
 
 
 /****************************************************************************
-<<<<<<< HEAD
-=======
-** COUNT(DISTINCT ...)
-****************************************************************************/
-
-int simple_str_key_cmp(void* arg, uchar* key1, uchar* key2)
-{
-  Field *f= (Field*) arg;
-  return f->cmp(key1, key2);
-}
-
-/**
-  Did not make this one static - at least gcc gets confused when
-  I try to declare a static function as a friend. If you can figure
-  out the syntax to make a static function a friend, make this one
-  static
-*/
-
-int composite_key_cmp(void* arg, uchar* key1, uchar* key2)
-{
-  Item_sum_count_distinct* item = (Item_sum_count_distinct*)arg;
-  Field **field    = item->table->field;
-  Field **field_end= field + item->table->s->fields;
-  uint32 *lengths=item->field_lengths;
-  for (; field < field_end; ++field)
-  {
-    Field* f = *field;
-    int len = *lengths++;
-    int res = f->cmp(key1, key2);
-    if (res)
-      return res;
-    key1 += len;
-    key2 += len;
-  }
-  return 0;
-}
-
-
-C_MODE_START
-
-static int count_distinct_walk(void *elem, element_count count, void *arg)
-{
-  (*((ulonglong*)arg))++;
-  return 0;
-}
-
-C_MODE_END
-
-
-void Item_sum_count_distinct::cleanup()
-{
-  DBUG_ENTER("Item_sum_count_distinct::cleanup");
-  Item_sum_int::cleanup();
-
-  /* Free objects only if we own them. */
-  if (!original)
-  {
-    /*
-      We need to delete the table and the tree in cleanup() as
-      they were allocated in the runtime memroot. Using the runtime
-      memroot reduces memory footprint for PS/SP and simplifies setup().
-    */
-    delete tree;
-    tree= 0;
-    is_evaluated= FALSE;
-    if (table)
-    {
-      free_tmp_table(table->in_use, table);
-      table= 0;
-    }
-    delete tmp_table_param;
-    tmp_table_param= 0;
-  }
-  always_null= FALSE;
-  DBUG_VOID_RETURN;
-}
-
-
-/**
-  This is used by rollup to create a separate usable copy of
-  the function.
-*/
-
-void Item_sum_count_distinct::make_unique()
-{
-  table=0;
-  original= 0;
-  force_copy_fields= 1;
-  tree= 0;
-  is_evaluated= FALSE;
-  tmp_table_param= 0;
-  always_null= FALSE;
-}
-
-
-Item_sum_count_distinct::~Item_sum_count_distinct()
-{
-  cleanup();
-}
-
-
-bool Item_sum_count_distinct::setup(THD *thd)
-{
-  List<Item> list;
-  SELECT_LEX *select_lex= thd->lex->current_select;
-
-  /*
-    Setup can be called twice for ROLLUP items. This is a bug.
-    Please add DBUG_ASSERT(tree == 0) here when it's fixed.
-    It's legal to call setup() more than once when in a subquery
-  */
-  if (tree || table || tmp_table_param)
-    return FALSE;
-
-  if (!(tmp_table_param= new TMP_TABLE_PARAM))
-    return TRUE;
-
-  /* Create a table with an unique key over all parameters */
-  for (uint i=0; i < arg_count ; i++)
-  {
-    Item *item=args[i];
-    if (list.push_back(item))
-      return TRUE;                              // End of memory
-    if (item->const_item() && item->is_null())
-      always_null= 1;
-  }
-  if (always_null)
-    return FALSE;
-  count_field_types(select_lex, tmp_table_param, list, 0);
-  tmp_table_param->force_copy_fields= force_copy_fields;
-  DBUG_ASSERT(table == 0);
-  /*
-    Make create_tmp_table() convert BIT columns to BIGINT.
-    This is needed because BIT fields store parts of their data in table's
-    null bits, and we don't have methods to compare two table records, which
-    is needed by Unique which is used when HEAP table is used.
-  */
-  {
-    List_iterator_fast<Item> li(list);
-    Item *item;
-    while ((item= li++))
-    {
-      if (item->type() == Item::FIELD_ITEM &&
-          ((Item_field*)item)->field->type() == FIELD_TYPE_BIT)
-        item->marker=4;
-    }
-  }
-
-  if (!(table= create_tmp_table(thd, tmp_table_param, list, (ORDER*) 0, 1,
-				0,
-				(select_lex->options | thd->options),
-				HA_POS_ERROR, (char*)"")))
-    return TRUE;
-  table->file->extra(HA_EXTRA_NO_ROWS);		// Don't update rows
-  table->no_rows=1;
-
-  if (table->s->db_type() == heap_hton)
-  {
-    /*
-      No blobs, otherwise it would have been MyISAM: set up a compare
-      function and its arguments to use with Unique.
-    */
-    qsort_cmp2 compare_key;
-    void* cmp_arg;
-    Field **field= table->field;
-    Field **field_end= field + table->s->fields;
-    bool all_binary= TRUE;
-
-    for (tree_key_length= 0; field < field_end; ++field)
-    {
-      Field *f= *field;
-      enum enum_field_types f_type= f->type();
-      tree_key_length+= f->pack_length();
-      if ((f_type == MYSQL_TYPE_VARCHAR) ||
-          (!f->binary() && (f_type == MYSQL_TYPE_STRING ||
-                           f_type == MYSQL_TYPE_VAR_STRING)))
-      {
-        all_binary= FALSE;
-        break;
-      }
-    }
-    if (all_binary)
-    {
-      cmp_arg= (void*) &tree_key_length;
-      compare_key= (qsort_cmp2) simple_raw_key_cmp;
-    }
-    else
-    {
-      if (table->s->fields == 1)
-      {
-        /*
-          If we have only one field, which is the most common use of
-          count(distinct), it is much faster to use a simpler key
-          compare method that can take advantage of not having to worry
-          about other fields.
-        */
-        compare_key= (qsort_cmp2) simple_str_key_cmp;
-        cmp_arg= (void*) table->field[0];
-        /* tree_key_length has been set already */
-      }
-      else
-      {
-        uint32 *length;
-        compare_key= (qsort_cmp2) composite_key_cmp;
-        cmp_arg= (void*) this;
-        field_lengths= (uint32*) thd->alloc(table->s->fields * sizeof(uint32));
-        for (tree_key_length= 0, length= field_lengths, field= table->field;
-             field < field_end; ++field, ++length)
-        {
-          *length= (*field)->pack_length();
-          tree_key_length+= *length;
-        }
-      }
-    }
-    DBUG_ASSERT(tree == 0);
-    tree= new Unique(compare_key, cmp_arg, tree_key_length,
-                     thd->variables.max_heap_table_size);
-    /*
-      The only time tree_key_length could be 0 is if someone does
-      count(distinct) on a char(0) field - stupid thing to do,
-      but this has to be handled - otherwise someone can crash
-      the server with a DoS attack
-    */
-    is_evaluated= FALSE;
-    if (! tree)
-      return TRUE;
-  }
-  return FALSE;
-}
-
-
-Item *Item_sum_count_distinct::copy_or_same(THD* thd) 
-{
-  return new (thd->mem_root) Item_sum_count_distinct(thd, this);
-}
-
-
-void Item_sum_count_distinct::clear()
-{
-  /* tree and table can be both null only if always_null */
-  is_evaluated= FALSE;
-  if (tree)
-  {
-    tree->reset();
-  }
-  else if (table)
-  {
-    table->file->extra(HA_EXTRA_NO_CACHE);
-    table->file->ha_delete_all_rows();
-    table->file->extra(HA_EXTRA_WRITE_CACHE);
-  }
-}
-
-bool Item_sum_count_distinct::add()
-{
-  int error;
-  if (always_null)
-    return 0;
-  copy_fields(tmp_table_param);
-  if (copy_funcs(tmp_table_param->items_to_copy, table->in_use))
-    return TRUE;
-
-  for (Field **field=table->field ; *field ; field++)
-    if ((*field)->is_real_null(0))
-      return 0;					// Don't count NULL
-
-  is_evaluated= FALSE;
-  if (tree)
-  {
-    /*
-      The first few bytes of record (at least one) are just markers
-      for deleted and NULLs. We want to skip them since they will
-      bloat the tree without providing any valuable info. Besides,
-      key_length used to initialize the tree didn't include space for them.
-    */
-    return tree->unique_add(table->record[0] + table->s->null_bytes);
-  }
-  if ((error= table->file->ha_write_row(table->record[0])) &&
-      table->file->is_fatal_error(error, HA_CHECK_DUP))
-    return TRUE;
-  return FALSE;
-}
-
-
-longlong Item_sum_count_distinct::val_int()
-{
-  int error;
-  DBUG_ASSERT(fixed == 1);
-  if (!table)					// Empty query
-    return LL(0);
-  if (tree)
-  {
-    if (is_evaluated)
-      return count;
-
-    if (tree->elements == 0)
-      return (longlong) tree->elements_in_tree(); // everything fits in memory
-    count= 0;
-    tree->walk(count_distinct_walk, (void*) &count);
-    is_evaluated= TRUE;
-    return (longlong) count;
-  }
-
-  error= table->file->info(HA_STATUS_VARIABLE | HA_STATUS_NO_LOCK);
-
-  if(error)
-  {
-    table->file->print_error(error, MYF(0));
-  }
-
-  return table->file->stats.records;
-}
-
-
-/****************************************************************************
->>>>>>> 12f7d57d
 ** Functions to handle dynamic loadable aggregates
 ** Original source by: Alexis Mikhailov <root@medinf.chuvashia.su>
 ** Adapted for UDAs by: Andreas F. Bobak <bobak@relog.ch>.
