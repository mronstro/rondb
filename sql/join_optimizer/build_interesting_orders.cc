--- conflicted
+++ resolved
@@ -825,10 +825,7 @@
 
     table_map used_tables = 0;
     bool aggregates_required = false;
-<<<<<<< HEAD
-=======
     bool sort_ahead_only = false;
->>>>>>> 057f5c95
     for (OrderElement element :
          orderings->ordering(ordering_idx).GetElements()) {
       Item *item = orderings->item(element.item);
