/*
   Copyright (c) 2005, 2015, Oracle and/or its affiliates. All rights reserved.

   This program is free software; you can redistribute it and/or modify
   it under the terms of the GNU General Public License as published by
   the Free Software Foundation; version 2 of the License.

   This program is distributed in the hope that it will be useful,
   but WITHOUT ANY WARRANTY; without even the implied warranty of
   MERCHANTABILITY or FITNESS FOR A PARTICULAR PURPOSE.  See the
   GNU General Public License for more details.

   You should have received a copy of the GNU General Public License
   along with this program; if not, write to the Free Software
   Foundation, Inc., 51 Franklin St, Fifth Floor, Boston, MA 02110-1301  USA */

#include "events.h"

#include "sql_parse.h"                          // check_access
#include "sql_base.h"                           // close_mysql_tables
#include "sql_show.h"                           // append_definer
#include "sql_db.h"                          // check_db_dir_existence
#include "sql_table.h"                       // write_bin_log
#include "tztime.h"                             // struct Time_zone
#include "auth_common.h"                        // EVENT_ACL
#include "records.h"          // init_read_record, end_read_record
#include "event_data_objects.h"
#include "event_db_repository.h"
#include "event_queue.h"
#include "event_scheduler.h"
#include "sp_head.h" // for Stored_program_creation_ctx
#include "lock.h"   // lock_object_name
#include "log.h"
#include "mysql/psi/mysql_sp.h"

/**
  @addtogroup Event_Scheduler
  @{
*/

/*
 TODO list :
 - CREATE EVENT should not go into binary log! Does it now? The SQL statements
   issued by the EVENT are replicated.
   I have an idea how to solve the problem at failover. So the status field
   will be ENUM('DISABLED', 'ENABLED', 'SLAVESIDE_DISABLED').
   In this case when CREATE EVENT is replicated it should go into the binary
   as SLAVESIDE_DISABLED if it is ENABLED, when it's created as DISABLEd it
   should be replicated as disabled. If an event is ALTERed as DISABLED the
   query should go untouched into the binary log, when ALTERed as enable then
   it should go as SLAVESIDE_DISABLED. This is regarding the SQL interface.
   TT routines however modify mysql.event internally and this does not go the
   log so in this case queries has to be injected into the log...somehow... or
   maybe a solution is RBR for this case, because the event may go only from
   ENABLED to DISABLED status change and this is safe for replicating. As well
   an event may be deleted which is also safe for RBR.

 - Add logging to file

*/


/*
  If the user (un)intentionally removes an event directly from mysql.event
  the following sequence has to be used to be able to remove the in-memory
  counterpart.
  1. CREATE EVENT the_name ON SCHEDULE EVERY 1 SECOND DISABLE DO SELECT 1;
  2. DROP EVENT the_name

  In other words, the first one will create a row in mysql.event . In the
  second step because there will be a line, disk based drop will pass and
  the scheduler will remove the memory counterpart. The reason is that
  in-memory queue does not check whether the event we try to drop from memory
  is disabled. Disabled events are not kept in-memory because they are not
  eligible for execution.
*/

Event_queue *Events::event_queue;
Event_scheduler *Events::scheduler;
Event_db_repository *Events::db_repository;
ulong Events::opt_event_scheduler= Events::EVENTS_OFF;
bool Events::check_system_tables_error= FALSE;


/*
  Compares 2 LEX strings regarding case.

  SYNOPSIS
    sortcmp_lex_string()
      s   First LEX_STRING
      t   Second LEX_STRING
      cs  Charset

  RETURN VALUE
   -1   s < t
    0   s == t
    1   s > t
*/

int sortcmp_lex_string(LEX_STRING s, LEX_STRING t, CHARSET_INFO *cs)
{
 return cs->coll->strnncollsp(cs, (uchar *) s.str,s.length,
                                  (uchar *) t.str,t.length, 0);
}


/**
  Push an error into the error stack if the system tables are
  not up to date.
*/

bool Events::check_if_system_tables_error()
{
  DBUG_ENTER("Events::check_if_system_tables_error");

  if (check_system_tables_error)
  {
    my_error(ER_EVENTS_DB_ERROR, MYF(0));
    DBUG_RETURN(TRUE);
  }

  DBUG_RETURN(FALSE);
}


/**
  Reconstructs interval expression from interval type and expression
  value that is in form of a value of the smalles entity:
  For
    YEAR_MONTH - expression is in months
    DAY_MINUTE - expression is in minutes

  SYNOPSIS
    Events::reconstruct_interval_expression()
      buf         Preallocated String buffer to add the value to
      interval    The interval type (for instance YEAR_MONTH)
      expression  The value in the lowest entity

  RETURN VALUE
    0  OK
    1  Error
*/

int
Events::reconstruct_interval_expression(String *buf, interval_type interval,
                                        longlong expression)
{
  ulonglong expr= expression;
  char tmp_buff[128], *end;
  bool close_quote= TRUE;
  int multipl= 0;
  char separator=':';

  switch (interval) {
  case INTERVAL_YEAR_MONTH:
    multipl= 12;
    separator= '-';
    goto common_1_lev_code;
  case INTERVAL_DAY_HOUR:
    multipl= 24;
    separator= ' ';
    goto common_1_lev_code;
  case INTERVAL_HOUR_MINUTE:
  case INTERVAL_MINUTE_SECOND:
    multipl= 60;
common_1_lev_code:
    buf->append('\'');
    end= longlong10_to_str(expression/multipl, tmp_buff, 10);
    buf->append(tmp_buff, (uint) (end- tmp_buff));
    expr= expr - (expr/multipl)*multipl;
    break;
  case INTERVAL_DAY_MINUTE:
  {
    ulonglong tmp_expr= expr;

    tmp_expr/=(24*60);
    buf->append('\'');
    end= longlong10_to_str(tmp_expr, tmp_buff, 10);
    buf->append(tmp_buff, (uint) (end- tmp_buff));// days
    buf->append(' ');

    tmp_expr= expr - tmp_expr*(24*60);//minutes left
    end= longlong10_to_str(tmp_expr/60, tmp_buff, 10);
    buf->append(tmp_buff, (uint) (end- tmp_buff));// hours

    expr= tmp_expr - (tmp_expr/60)*60;
    /* the code after the switch will finish */
  }
    break;
  case INTERVAL_HOUR_SECOND:
  {
    ulonglong tmp_expr= expr;

    buf->append('\'');
    end= longlong10_to_str(tmp_expr/3600, tmp_buff, 10);
    buf->append(tmp_buff, (uint) (end- tmp_buff));// hours
    buf->append(':');

    tmp_expr= tmp_expr - (tmp_expr/3600)*3600;
    end= longlong10_to_str(tmp_expr/60, tmp_buff, 10);
    buf->append(tmp_buff, (uint) (end- tmp_buff));// minutes

    expr= tmp_expr - (tmp_expr/60)*60;
    /* the code after the switch will finish */
  }
    break;
  case INTERVAL_DAY_SECOND:
  {
    ulonglong tmp_expr= expr;

    tmp_expr/=(24*3600);
    buf->append('\'');
    end= longlong10_to_str(tmp_expr, tmp_buff, 10);
    buf->append(tmp_buff, (uint) (end- tmp_buff));// days
    buf->append(' ');

    tmp_expr= expr - tmp_expr*(24*3600);//seconds left
    end= longlong10_to_str(tmp_expr/3600, tmp_buff, 10);
    buf->append(tmp_buff, (uint) (end- tmp_buff));// hours
    buf->append(':');

    tmp_expr= tmp_expr - (tmp_expr/3600)*3600;
    end= longlong10_to_str(tmp_expr/60, tmp_buff, 10);
    buf->append(tmp_buff, (uint) (end- tmp_buff));// minutes

    expr= tmp_expr - (tmp_expr/60)*60;
    /* the code after the switch will finish */
  }
    break;
  case INTERVAL_DAY_MICROSECOND:
  case INTERVAL_HOUR_MICROSECOND:
  case INTERVAL_MINUTE_MICROSECOND:
  case INTERVAL_SECOND_MICROSECOND:
  case INTERVAL_MICROSECOND:
    my_error(ER_NOT_SUPPORTED_YET, MYF(0), "MICROSECOND");
    return 1;
    break;
  case INTERVAL_QUARTER:
    expr/= 3;
    close_quote= FALSE;
    break;
  case INTERVAL_WEEK:
    expr/= 7;
  default:
    close_quote= FALSE;
    break;
  }
  if (close_quote)
    buf->append(separator);
  end= longlong10_to_str(expr, tmp_buff, 10);
  buf->append(tmp_buff, (uint) (end- tmp_buff));
  if (close_quote)
    buf->append('\'');

  return 0;
}


/**
  Create a new query string for removing executable comments 
  for avoiding leak and keeping consistency of the execution 
  on master and slave.
  
  @param[in] thd                 Thread handler
  @param[in] buf                 Query string

  @return
             0           ok
             1           error
*/
static int
create_query_string(THD *thd, String *buf)
{
  /* Append the "CREATE" part of the query */
  if (buf->append(STRING_WITH_LEN("CREATE ")))
    return 1;
  /* Append definer */
  append_definer(thd, buf, thd->lex->definer->user, thd->lex->definer->host);
  /* Append the left part of thd->query after "DEFINER" part */
  if (buf->append(thd->lex->stmt_definition_begin,
                  thd->lex->stmt_definition_end -
                  thd->lex->stmt_definition_begin))
    return 1;
 
  return 0;
}


/**
  Create a new event.

  @param[in,out]  thd            THD
  @param[in]      parse_data     Event's data from parsing stage
  @param[in]      if_not_exists  Whether IF NOT EXISTS was
                                 specified
  In case there is an event with the same name (db) and
  IF NOT EXISTS is specified, an warning is put into the stack.
  @sa Events::drop_event for the notes about locking, pre-locking
  and Events DDL.

  @retval  FALSE  OK
  @retval  TRUE   Error (reported)
*/

bool
Events::create_event(THD *thd, Event_parse_data *parse_data,
                     bool if_not_exists)
{
  bool ret;
  bool save_binlog_row_based, event_already_exists;
  ulong save_binlog_format= thd->variables.binlog_format;
  DBUG_ENTER("Events::create_event");

  if (check_if_system_tables_error())
    DBUG_RETURN(TRUE);

  /*
    Perform semantic checks outside of Event_db_repository:
    once CREATE EVENT is supported in prepared statements, the
    checks will be moved to PREPARE phase.
  */
  if (parse_data->check_parse_data(thd))
    DBUG_RETURN(TRUE);

  /* At create, one of them must be set */
  DBUG_ASSERT(parse_data->expression || parse_data->execute_at);

  if (check_access(thd, EVENT_ACL, parse_data->dbname.str, NULL, NULL, 0, 0))
    DBUG_RETURN(TRUE);

  if (lock_object_name(thd, MDL_key::EVENT,
                       parse_data->dbname.str, parse_data->name.str))
    DBUG_RETURN(TRUE);

  if (check_db_dir_existence(parse_data->dbname.str))
  {
    my_error(ER_BAD_DB_ERROR, MYF(0), parse_data->dbname.str);
    DBUG_RETURN(TRUE);
  }

  if (parse_data->do_not_create)
    DBUG_RETURN(FALSE);
  /* 
    Turn off row binlogging of this statement and use statement-based 
    so that all supporting tables are updated for CREATE EVENT command.
  */
  if ((save_binlog_row_based= thd->is_current_stmt_binlog_format_row()))
    thd->clear_current_stmt_binlog_format_row();
  thd->variables.binlog_format= BINLOG_FORMAT_STMT;


<<<<<<< HEAD
=======
  if (lock_object_name(thd, MDL_key::EVENT,
                       parse_data->dbname.str, parse_data->name.str))
  {
    ret= true;
    goto err;
  }

>>>>>>> f9c027a2
  /* On error conditions my_error() is called so no need to handle here */
  if (!(ret= db_repository->create_event(thd, parse_data, if_not_exists,
                                         &event_already_exists)))
  {
    Event_queue_element *new_element;
    bool dropped= 0;

    if (opt_event_scheduler != Events::EVENTS_DISABLED && !event_already_exists)
    {
      if (!(new_element= new Event_queue_element()))
        ret= TRUE;                                // OOM
      else if ((ret= db_repository->load_named_event(thd, parse_data->dbname,
                                                     parse_data->name,
                                                     new_element)))
      {
        if (!db_repository->drop_event(thd, parse_data->dbname, parse_data->name,
                                       TRUE))
          dropped= 1;
        delete new_element;
      }
      else
      {
        /* TODO: do not ignore the out parameter and a possible OOM error! */
        bool created;
        if (event_queue)
          event_queue->create_event(thd, new_element, &created);
      }
    }
    /*
      binlog the create event unless it's been successfully dropped
    */
    if (!dropped)
    {
      /* Binlog the create event. */
      DBUG_ASSERT(thd->query().str && thd->query().length);
      String log_query;
      if (create_query_string(thd, &log_query))
      {
        sql_print_error("Event Error: An error occurred while creating query string, "
                        "before writing it into binary log.");
        ret= true;
      }
      else
      {
        thd->add_to_binlog_accessed_dbs(parse_data->dbname.str);
        /*
          If the definer is not set or set to CURRENT_USER, the value of CURRENT_USER
          will be written into the binary log as the definer for the SQL thread.
        */
        ret= write_bin_log(thd, TRUE, log_query.c_ptr(), log_query.length());
      }
    }
  }
err:
  /* Restore the state of binlog format */
  DBUG_ASSERT(!thd->is_current_stmt_binlog_format_row());
  if (save_binlog_row_based)
    thd->set_current_stmt_binlog_format_row();
  thd->variables.binlog_format= save_binlog_format;

  DBUG_RETURN(ret);
}


/**
  Alter an event.

  @param[in,out] thd         THD
  @param[in]     parse_data  Event's data from parsing stage
  @param[in]     new_dbname  A new schema name for the event. Set in the case of
                             ALTER EVENT RENAME, otherwise is NULL.
  @param[in]     new_name    A new name for the event. Set in the case of
                             ALTER EVENT RENAME

  Parameter 'et' contains data about dbname and event name.
  Parameter 'new_name' is the new name of the event, if not null
  this means that RENAME TO was specified in the query
  @sa Events::drop_event for the locking notes.

  @retval  FALSE  OK
  @retval  TRUE   error (reported)
*/

bool
Events::update_event(THD *thd, Event_parse_data *parse_data,
                     LEX_STRING *new_dbname, LEX_STRING *new_name)
{
  int ret;
  bool save_binlog_row_based;
  ulong save_binlog_format= thd->variables.binlog_format;
  Event_queue_element *new_element;

  DBUG_ENTER("Events::update_event");

  if (check_if_system_tables_error())
    DBUG_RETURN(TRUE);

  if (parse_data->check_parse_data(thd) || parse_data->do_not_create)
    DBUG_RETURN(TRUE);

  if (check_access(thd, EVENT_ACL, parse_data->dbname.str, NULL, NULL, 0, 0))
    DBUG_RETURN(TRUE);

  if (lock_object_name(thd, MDL_key::EVENT,
                       parse_data->dbname.str, parse_data->name.str))
    DBUG_RETURN(TRUE);

  if (check_db_dir_existence(parse_data->dbname.str))
  {
    my_error(ER_BAD_DB_ERROR, MYF(0), parse_data->dbname.str);
    DBUG_RETURN(TRUE);
  }

  if (new_dbname != NULL)                               /* It's a rename */
  {
    /* Check that the new and the old names differ. */
    if ( !sortcmp_lex_string(parse_data->dbname, *new_dbname,
                             system_charset_info) &&
         !sortcmp_lex_string(parse_data->name, *new_name,
                             system_charset_info))
    {
      my_error(ER_EVENT_SAME_NAME, MYF(0));
      DBUG_RETURN(TRUE);
    }

    /*
      And the user has sufficient privileges to use the target database.
      Do it before checking whether the database exists: we don't want
      to tell the user that a database doesn't exist if they can not
      access it.
    */
    if (check_access(thd, EVENT_ACL, new_dbname->str, NULL, NULL, 0, 0))
      DBUG_RETURN(TRUE);

    /*
      Acquire mdl exclusive lock on target database name.
    */
    if (lock_object_name(thd, MDL_key::EVENT,
                         new_dbname->str, new_name->str))
      DBUG_RETURN(TRUE);

    /* Check that the target database exists */
    if (check_db_dir_existence(new_dbname->str))
    {
      my_error(ER_BAD_DB_ERROR, MYF(0), new_dbname->str);
      DBUG_RETURN(TRUE);
    }
  }

  /* 
    Turn off row binlogging of this statement and use statement-based 
    so that all supporting tables are updated for UPDATE EVENT command.
  */
  if ((save_binlog_row_based= thd->is_current_stmt_binlog_format_row()))
    thd->clear_current_stmt_binlog_format_row();
  thd->variables.binlog_format= BINLOG_FORMAT_STMT;

<<<<<<< HEAD
=======
  if (lock_object_name(thd, MDL_key::EVENT,
                       parse_data->dbname.str, parse_data->name.str))
  {
    ret= true;
    goto err;
  }

>>>>>>> f9c027a2
  /* On error conditions my_error() is called so no need to handle here */
  if (!(ret= db_repository->update_event(thd, parse_data,
                                         new_dbname, new_name)))
  {
    LEX_STRING dbname= new_dbname ? *new_dbname : parse_data->dbname;
    LEX_STRING name= new_name ? *new_name : parse_data->name;

    if (opt_event_scheduler != Events::EVENTS_DISABLED)
    {
      if (!(new_element= new Event_queue_element()))
        ret= TRUE;                                // OOM
      else if ((ret= db_repository->load_named_event(thd, dbname, name,
                                                   new_element)))
        delete new_element;
      else
      {
        /*
          TODO: check if an update actually has inserted an entry
          into the queue.
          If not, and the element is ON COMPLETION NOT PRESERVE, delete
          it right away.
        */
        if (event_queue)
          event_queue->update_event(thd, parse_data->dbname, parse_data->name,
                                    new_element);
        /* Binlog the alter event. */
        DBUG_ASSERT(thd->query().str && thd->query().length);

        thd->add_to_binlog_accessed_dbs(parse_data->dbname.str);
        if (new_dbname)
          thd->add_to_binlog_accessed_dbs(new_dbname->str);

        ret= write_bin_log(thd, true, thd->query().str, thd->query().length);
      }
    }
  }
err:
  /* Restore the state of binlog format */
  DBUG_ASSERT(!thd->is_current_stmt_binlog_format_row());
  if (save_binlog_row_based)
    thd->set_current_stmt_binlog_format_row();
  thd->variables.binlog_format= save_binlog_format;

  DBUG_RETURN(ret);
}


/**
  Drops an event

  @param[in,out]  thd        THD
  @param[in]      dbname     Event's schema
  @param[in]      name       Event's name
  @param[in]      if_exists  When this is set and the event does not exist
                             a warning is pushed into the warning stack.
                             Otherwise the operation produces an error.

  @note Similarly to DROP PROCEDURE, we do not allow DROP EVENT
  under LOCK TABLES mode, unless table mysql.event is locked.  To
  ensure that, we do not reset & backup the open tables state in
  this function - if in LOCK TABLES or pre-locking mode, this will
  lead to an error 'Table mysql.event is not locked with LOCK
  TABLES' unless it _is_ locked. In pre-locked mode there is
  another barrier - DROP EVENT commits the current transaction,
  and COMMIT/ROLLBACK is not allowed in stored functions and
  triggers.

  @retval  FALSE  OK
  @retval  TRUE   Error (reported)
*/

bool
Events::drop_event(THD *thd, LEX_STRING dbname, LEX_STRING name, bool if_exists)
{
  int ret;
  DBUG_ENTER("Events::drop_event");

  if (check_if_system_tables_error())
    DBUG_RETURN(TRUE);

  if (check_access(thd, EVENT_ACL, dbname.str, NULL, NULL, 0, 0))
    DBUG_RETURN(TRUE);

  if (lock_object_name(thd, MDL_key::EVENT,
                       dbname.str, name.str))
    DBUG_RETURN(TRUE);
  /* On error conditions my_error() is called so no need to handle here */
  if (!(ret= db_repository->drop_event(thd, dbname, name, if_exists)))
  {
    if (event_queue)
      event_queue->drop_event(thd, dbname, name);
    /* Binlog the drop event. */
    DBUG_ASSERT(thd->query().str && thd->query().length);

    thd->add_to_binlog_accessed_dbs(dbname.str);
    ret= write_bin_log(thd, TRUE, thd->query().str, thd->query().length);
#ifdef HAVE_PSI_SP_INTERFACE
    /* Drop statistics for this stored program from performance schema. */
    MYSQL_DROP_SP(SP_TYPE_EVENT,
                  dbname.str, dbname.length, name.str, name.length);
#endif 
  }
  DBUG_RETURN(ret);
}


/**
  Drops all events from a schema

  @note We allow to drop all events in a schema even if the
  scheduler is disabled. This is to not produce any warnings
  in case of DROP DATABASE and a disabled scheduler.

  @param[in,out]  thd  Thread
  @param[in]      db   ASCIIZ schema name
*/

void
Events::drop_schema_events(THD *thd, const char *db)
{
  LEX_STRING db_lex= { const_cast<char*>(db), strlen(db) };

  DBUG_ENTER("Events::drop_schema_events");
  DBUG_PRINT("enter", ("dropping events from %s", db));

  /*
    Sic: no check if the scheduler is disabled or system tables
    are damaged, as intended.
  */
  if (event_queue)
    event_queue->drop_schema_events(thd, db_lex);
  db_repository->drop_schema_events(thd, db_lex);

  DBUG_VOID_RETURN;
}


/**
  A helper function to generate SHOW CREATE EVENT output from
  a named event
*/

static bool
send_show_create_event(THD *thd, Event_timed *et, Protocol *protocol)
{
  char show_str_buf[10 * STRING_BUFFER_USUAL_SIZE];
  String show_str(show_str_buf, sizeof(show_str_buf), system_charset_info);
  List<Item> field_list;
  LEX_STRING sql_mode;
  const String *tz_name;

  DBUG_ENTER("send_show_create_event");

  show_str.length(0);
  if (et->get_create_event(thd, &show_str))
    DBUG_RETURN(TRUE);

  field_list.push_back(new Item_empty_string("Event", NAME_CHAR_LEN));

  if (sql_mode_string_representation(thd, et->sql_mode, &sql_mode))
    DBUG_RETURN(TRUE);

  field_list.push_back(new Item_empty_string("sql_mode", (uint) sql_mode.length));

  tz_name= et->time_zone->get_name();

  field_list.push_back(new Item_empty_string("time_zone",
                                             tz_name->length()));

  field_list.push_back(new Item_empty_string("Create Event",
                                             show_str.length()));

  field_list.push_back(
    new Item_empty_string("character_set_client", MY_CS_NAME_SIZE));

  field_list.push_back(
    new Item_empty_string("collation_connection", MY_CS_NAME_SIZE));

  field_list.push_back(
    new Item_empty_string("Database Collation", MY_CS_NAME_SIZE));

  if (thd->send_result_metadata(&field_list,
                                Protocol::SEND_NUM_ROWS | Protocol::SEND_EOF))
    DBUG_RETURN(TRUE);

  protocol->start_row();

  protocol->store(et->name.str, et->name.length, system_charset_info);
  protocol->store(sql_mode.str, sql_mode.length, system_charset_info);
  protocol->store(tz_name->ptr(), tz_name->length(), system_charset_info);
  protocol->store(show_str.c_ptr(), show_str.length(),
                  et->creation_ctx->get_client_cs());
  protocol->store(et->creation_ctx->get_client_cs()->csname,
                  strlen(et->creation_ctx->get_client_cs()->csname),
                  system_charset_info);
  protocol->store(et->creation_ctx->get_connection_cl()->name,
                  strlen(et->creation_ctx->get_connection_cl()->name),
                  system_charset_info);
  protocol->store(et->creation_ctx->get_db_cl()->name,
                  strlen(et->creation_ctx->get_db_cl()->name),
                  system_charset_info);

  if (protocol->end_row())
    DBUG_RETURN(TRUE);

  my_eof(thd);

  DBUG_RETURN(FALSE);
}


/**
  Implement SHOW CREATE EVENT statement

      thd   Thread context
      spn   The name of the event (db, name)

  @retval  FALSE  OK
  @retval  TRUE   error (reported)
*/

bool
Events::show_create_event(THD *thd, LEX_STRING dbname, LEX_STRING name)
{
  Event_timed et;
  bool ret;

  DBUG_ENTER("Events::show_create_event");
  DBUG_PRINT("enter", ("name: %s@%s", dbname.str, name.str));

  if (check_if_system_tables_error())
    DBUG_RETURN(TRUE);

  if (check_access(thd, EVENT_ACL, dbname.str, NULL, NULL, 0, 0))
    DBUG_RETURN(TRUE);

  /*
    We would like to allow SHOW CREATE EVENT under LOCK TABLES and
    in pre-locked mode. mysql.event table is marked as a system table.
    This flag reduces the set of its participation scenarios in LOCK TABLES
    operation, and therefore an out-of-bound open of this table
    for reading like the one below (sic, only for reading) is
    more or less deadlock-free. For additional information about when a
    deadlock can occur please refer to the description of 'system table'
    flag.
  */
  ret= db_repository->load_named_event(thd, dbname, name, &et);

  if (!ret)
    ret= send_show_create_event(thd, &et, thd->get_protocol());

  DBUG_RETURN(ret);
}


/**
  Check access rights and fill INFORMATION_SCHEMA.events table.

  @param[in,out]  thd     Thread context
  @param[in]      tables  The temporary table to fill.

  In MySQL INFORMATION_SCHEMA tables are temporary tables that are
  created and filled on demand. In this function, we fill
  INFORMATION_SCHEMA.events. It is a callback for I_S module, invoked from
  sql_show.cc

  @return Has to be integer, as such is the requirement of the I_S API
  @retval  0  success
  @retval  1  an error, pushed into the error stack
*/

int
Events::fill_schema_events(THD *thd, TABLE_LIST *tables, Item * /* cond */)
{
  char *db= NULL;
  int ret;
  DBUG_ENTER("Events::fill_schema_events");

  if (check_if_system_tables_error())
    DBUG_RETURN(1);

  /*
    If it's SHOW EVENTS then thd->lex->select_lex->db is guaranteed not to
    be NULL. Let's do an assert anyway.
  */
  if (thd->lex->sql_command == SQLCOM_SHOW_EVENTS)
  {
    db= thd->lex->select_lex->db;
    DBUG_ASSERT(db != NULL);
    /*
      Nobody has EVENT_ACL for I_S and P_S,
      even with a GRANT ALL to *.*,
      because these schemas have additional ACL restrictions:
      see ACL_internal_schema_registry.

      Yet there are no events in I_S and P_S to hide either,
      so this check voluntarily does not enforce ACL for
      SHOW EVENTS in I_S or P_S,
      to return an empty list instead of an access denied error.

      This is more user friendly, in particular for tools.

      EVENT_ACL is not fine grained enough to differentiate:
      - creating / updating / deleting events
      - viewing existing events
    */
    if (! is_infoschema_db(db) &&
        ! is_perfschema_db(db) &&
        check_access(thd, EVENT_ACL, db, NULL, NULL, 0, 0))
      DBUG_RETURN(1);
  }
  ret= db_repository->fill_schema_events(thd, tables, db);

  DBUG_RETURN(ret);
}


/**
  Initializes the scheduler's structures.

  @param  opt_noacl_or_bootstrap
                     TRUE if there is --skip-grant-tables or --bootstrap
                     option. In that case we disable the event scheduler.

  @note   This function is not synchronized.

  @retval  FALSE   Perhaps there was an error, and the event scheduler
                   is disabled. But the error is not fatal and the 
                   server start up can continue.
  @retval  TRUE    Fatal error. Startup must terminate (call unireg_abort()).
*/

bool
Events::init(my_bool opt_noacl_or_bootstrap)
{

  THD *thd;
  int err_no;
  bool res= FALSE;

  DBUG_ENTER("Events::init");

  /* We need a temporary THD during boot */
  if (!(thd= new THD()))
  {
    res= TRUE;
    goto end;
  }
  /*
    The thread stack does not start from this function but we cannot
    guess the real value. So better some value that doesn't assert than
    no value.
  */
  thd->thread_stack= (char*) &thd;
  thd->store_globals();
  /*
    Set current time for the thread that handles events.
    Current time is stored in data member start_time of THD class.
    Subsequently, this value is used to check whether event was expired
    when make loading events from storage. Check for event expiration time
    is done at Event_queue_element::compute_next_execution_time() where
    event's status set to Event_parse_data::DISABLED and dropped flag set
    to true if event was expired.
  */
  thd->set_time();
  /*
    We will need Event_db_repository anyway, even if the scheduler is
    disabled - to perform events DDL.
  */
  if (!(db_repository= new Event_db_repository))
  {
    res= TRUE; /* fatal error: request unireg_abort */
    goto end;
  }

  /*
    Since we allow event DDL even if the scheduler is disabled,
    check the system tables, as we might need them.

    If run with --skip-grant-tables or --bootstrap, don't try to do the
    check of system tables and don't complain: in these modes the tables
    are most likely not there and we're going to disable the event
    scheduler anyway.
  */
  if (opt_noacl_or_bootstrap || Event_db_repository::check_system_tables(thd))
  {
    if (! opt_noacl_or_bootstrap)
    {
      sql_print_error("Event Scheduler: An error occurred when initializing "
                      "system tables. Disabling the Event Scheduler.");
      check_system_tables_error= TRUE;
    }

    /* Disable the scheduler since the system tables are not up to date */
    opt_event_scheduler= EVENTS_DISABLED;
    goto end;
  }

  /*
    Was disabled explicitly from the command line, or because we're running
    with --skip-grant-tables, or --bootstrap, or because we have no system
    tables.
  */
  if (opt_event_scheduler == Events::EVENTS_DISABLED)
    goto end;


  DBUG_ASSERT(opt_event_scheduler == Events::EVENTS_ON ||
              opt_event_scheduler == Events::EVENTS_OFF);

  if (!(event_queue= new Event_queue) ||
      !(scheduler= new Event_scheduler(event_queue)))
  {
    res= TRUE; /* fatal error: request unireg_abort */
    goto end;
  }

  if (event_queue->init_queue(thd) || load_events_from_db(thd) ||
      (opt_event_scheduler == EVENTS_ON && scheduler->start(&err_no)))
  {
    sql_print_error("Event Scheduler: Error while loading from disk.");
    res= TRUE; /* fatal error: request unireg_abort */
    goto end;
  }
  Event_worker_thread::init(db_repository);

end:
  if (res)
  {
    delete db_repository;
    db_repository= NULL;
    delete event_queue;
    event_queue= NULL;
    delete scheduler;
    scheduler= NULL;
  }
  delete thd;

  DBUG_RETURN(res);
}

/*
  Cleans up scheduler's resources. Called at server shutdown.

  SYNOPSIS
    Events::deinit()

  NOTES
    This function is not synchronized.
*/

void
Events::deinit()
{
  DBUG_ENTER("Events::deinit");

  if (opt_event_scheduler != EVENTS_DISABLED)
  {
    delete scheduler;
    scheduler= NULL;                            /* safety */
    delete event_queue;
    event_queue= NULL;                          /* safety */
  }

  delete db_repository;
  db_repository= NULL;                          /* safety */

  DBUG_VOID_RETURN;
}

#ifdef HAVE_PSI_INTERFACE
PSI_mutex_key key_LOCK_event_queue,
              key_event_scheduler_LOCK_scheduler_state;

static PSI_mutex_info all_events_mutexes[]=
{
  { &key_LOCK_event_queue, "LOCK_event_queue", PSI_FLAG_GLOBAL},
  { &key_event_scheduler_LOCK_scheduler_state, "Event_scheduler::LOCK_scheduler_state", PSI_FLAG_GLOBAL}
};

PSI_cond_key key_event_scheduler_COND_state, key_COND_queue_state;

static PSI_cond_info all_events_conds[]=
{
  { &key_event_scheduler_COND_state, "Event_scheduler::COND_state", PSI_FLAG_GLOBAL},
  { &key_COND_queue_state, "COND_queue_state", PSI_FLAG_GLOBAL},
};

PSI_thread_key key_thread_event_scheduler, key_thread_event_worker;

static PSI_thread_info all_events_threads[]=
{
  { &key_thread_event_scheduler, "event_scheduler", PSI_FLAG_GLOBAL},
  { &key_thread_event_worker, "event_worker", 0}
};
#endif /* HAVE_PSI_INTERFACE */

PSI_stage_info stage_waiting_on_empty_queue= { 0, "Waiting on empty queue", 0};
PSI_stage_info stage_waiting_for_next_activation= { 0, "Waiting for next activation", 0};
PSI_stage_info stage_waiting_for_scheduler_to_stop= { 0, "Waiting for the scheduler to stop", 0};

PSI_memory_key key_memory_event_basic_root;

#ifdef HAVE_PSI_INTERFACE
PSI_stage_info *all_events_stages[]=
{
  & stage_waiting_on_empty_queue,
  & stage_waiting_for_next_activation,
  & stage_waiting_for_scheduler_to_stop
};

static PSI_memory_info all_events_memory[]=
{
  { &key_memory_event_basic_root, "Event_basic::mem_root", PSI_FLAG_GLOBAL}
};

static void init_events_psi_keys(void)
{
  const char* category= "sql";
  int count;

  count= array_elements(all_events_mutexes);
  mysql_mutex_register(category, all_events_mutexes, count);

  count= array_elements(all_events_conds);
  mysql_cond_register(category, all_events_conds, count);

  count= array_elements(all_events_threads);
  mysql_thread_register(category, all_events_threads, count);

  count= array_elements(all_events_stages);
  mysql_stage_register(category, all_events_stages, count);

  count= array_elements(all_events_memory);
  mysql_memory_register(category, all_events_memory, count);
}
#endif /* HAVE_PSI_INTERFACE */

/**
  Inits Events mutexes

  SYNOPSIS
    Events::init_mutexes()
      thd  Thread
*/

void
Events::init_mutexes()
{
#ifdef HAVE_PSI_INTERFACE
  init_events_psi_keys();
#endif
}


/*
  Dumps the internal status of the scheduler and the memory cache
  into a table with two columns - Name & Value. Different properties
  which could be useful for debugging for instance deadlocks are
  returned.

  SYNOPSIS
    Events::dump_internal_status()
*/

void
Events::dump_internal_status()
{
  DBUG_ENTER("Events::dump_internal_status");
  puts("\n\n\nEvents status:");
  puts("LLA = Last Locked At  LUA = Last Unlocked At");
  puts("WOC = Waiting On Condition  DL = Data Locked");

  /*
    opt_event_scheduler should only be accessed while
    holding LOCK_global_system_variables.
  */
  mysql_mutex_lock(&LOCK_global_system_variables);
  if (opt_event_scheduler == EVENTS_DISABLED)
    puts("The Event Scheduler is disabled");
  else
  {
    scheduler->dump_internal_status();
    event_queue->dump_internal_status();
  }

  mysql_mutex_unlock(&LOCK_global_system_variables);
  DBUG_VOID_RETURN;
}

bool Events::start(int *err_no)
{
  bool ret= false;
  if (scheduler) ret= scheduler->start(err_no);
  return ret;
}

bool Events::stop()
{
  bool ret= false;
  if (scheduler) ret= scheduler->stop();
  return ret;
}

/**
  Loads all ENABLED events from mysql.event into a prioritized
  queue.

  This function is called during the server start up. It reads
  every event, computes the next execution time, and if the event
  needs execution, adds it to a prioritized queue. Otherwise, if
  ON COMPLETION DROP is specified, the event is automatically
  removed from the table.

  @param[in,out] thd Thread context. Used for memory allocation in some cases.

  @retval  FALSE  success
  @retval  TRUE   error, the load is aborted

  @note Reports the error to the console
*/

bool
Events::load_events_from_db(THD *thd)
{
  TABLE *table;
  READ_RECORD read_record_info;
  bool ret= TRUE;
  uint count= 0;
  ulong saved_master_access;

  DBUG_ENTER("Events::load_events_from_db");
  DBUG_PRINT("enter", ("thd: 0x%lx", (long) thd));

  /*
    NOTE: even if we run in read-only mode, we should be able to lock the
    mysql.event table for writing. In order to achieve this, we should call
    mysql_lock_tables() under the super user.

    Same goes for transaction access mode.
    Temporarily reset it to read-write.
  */

  saved_master_access= thd->security_context()->master_access();
  thd->security_context()->set_master_access(saved_master_access | SUPER_ACL);
  bool save_tx_read_only= thd->tx_read_only;
  thd->tx_read_only= false;

  ret= db_repository->open_event_table(thd, TL_WRITE, &table);

  thd->tx_read_only= save_tx_read_only;
  thd->security_context()->set_master_access(saved_master_access);

  if (ret)
  {
    sql_print_error("Event Scheduler: Failed to open table mysql.event");
    DBUG_RETURN(TRUE);
  }

  if (init_read_record(&read_record_info, thd, table, NULL, 0, 1, FALSE))
  {
    sql_print_error("Event Scheduler: Error while starting read of mysql.event");
    DBUG_RETURN(TRUE);
  }
  while (!(read_record_info.read_record(&read_record_info)))
  {
    Event_queue_element *et;
    bool created, dropped;

    if (!(et= new Event_queue_element))
      goto end;

    DBUG_PRINT("info", ("Loading event from row."));

    if (et->load_from_row(thd, table))
    {
      sql_print_error("Event Scheduler: "
                      "Error while loading events from mysql.event. "
                      "The table probably contains bad data or is corrupted");
      delete et;
      goto end;
    }

    /**
      Since the Event_queue_element object could be deleted inside
      Event_queue::create_event we should save the value of dropped flag
      into the temporary variable.
    */
    dropped= et->dropped;
    if (event_queue->create_event(thd, et, &created))
    {
      /* Out of memory */
      delete et;
      goto end;
    }
    if (created)
      count++;
    else if (dropped)
    {
      /*
        If not created, a stale event - drop if immediately if
        ON COMPLETION NOT PRESERVE.
        XXX: This won't be replicated, thus the drop won't appear in
             in the slave. When the slave is restarted it will drop events.
             However, as the slave will be "out of sync", it might happen that
             an event created on the master, after master restart, won't be
             replicated to the slave correctly, as the create will fail there.
      */
      int rc= table->file->ha_delete_row(table->record[0]);
      if (rc)
      {
        table->file->print_error(rc, MYF(0));
        goto end;
      }
    }
  }
  sql_print_information("Event Scheduler: Loaded %d event%s",
                        count, (count == 1) ? "" : "s");
  ret= FALSE;

end:
  end_read_record(&read_record_info);

  close_mysql_tables(thd);
  DBUG_RETURN(ret);
}

/**
  @} (End of group Event_Scheduler)
*/<|MERGE_RESOLUTION|>--- conflicted
+++ resolved
@@ -348,17 +348,6 @@
     thd->clear_current_stmt_binlog_format_row();
   thd->variables.binlog_format= BINLOG_FORMAT_STMT;
 
-
-<<<<<<< HEAD
-=======
-  if (lock_object_name(thd, MDL_key::EVENT,
-                       parse_data->dbname.str, parse_data->name.str))
-  {
-    ret= true;
-    goto err;
-  }
-
->>>>>>> f9c027a2
   /* On error conditions my_error() is called so no need to handle here */
   if (!(ret= db_repository->create_event(thd, parse_data, if_not_exists,
                                          &event_already_exists)))
@@ -412,7 +401,6 @@
       }
     }
   }
-err:
   /* Restore the state of binlog format */
   DBUG_ASSERT(!thd->is_current_stmt_binlog_format_row());
   if (save_binlog_row_based)
@@ -516,16 +504,6 @@
     thd->clear_current_stmt_binlog_format_row();
   thd->variables.binlog_format= BINLOG_FORMAT_STMT;
 
-<<<<<<< HEAD
-=======
-  if (lock_object_name(thd, MDL_key::EVENT,
-                       parse_data->dbname.str, parse_data->name.str))
-  {
-    ret= true;
-    goto err;
-  }
-
->>>>>>> f9c027a2
   /* On error conditions my_error() is called so no need to handle here */
   if (!(ret= db_repository->update_event(thd, parse_data,
                                          new_dbname, new_name)))
@@ -562,7 +540,6 @@
       }
     }
   }
-err:
   /* Restore the state of binlog format */
   DBUG_ASSERT(!thd->is_current_stmt_binlog_format_row());
   if (save_binlog_row_based)
