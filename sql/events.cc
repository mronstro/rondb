--- conflicted
+++ resolved
@@ -1,9 +1,5 @@
-<<<<<<< HEAD
-/* Copyright (c) 2004, 2011, Oracle and/or its affiliates. All rights reserved.
-=======
 /*
    Copyright (c) 2005, 2011, Oracle and/or its affiliates. All rights reserved.
->>>>>>> dc6b39e1
 
    This program is free software; you can redistribute it and/or modify
    it under the terms of the GNU General Public License as published by
@@ -390,14 +386,6 @@
       {
         sql_print_error("Event Error: An error occurred while creating query string, "
                         "before writing it into binary log.");
-<<<<<<< HEAD
-        ret= TRUE;
-      }
-      else
-      {
-        /* If the definer is not set or set to CURRENT_USER, the value of CURRENT_USER
-           will be written into the binary log as the definer for the SQL thread. */
-=======
         ret= true;
       }
       else
@@ -407,7 +395,6 @@
           If the definer is not set or set to CURRENT_USER, the value of CURRENT_USER
           will be written into the binary log as the definer for the SQL thread.
         */
->>>>>>> dc6b39e1
         ret= write_bin_log(thd, TRUE, log_query.c_ptr(), log_query.length());
       }
     }
@@ -968,8 +955,6 @@
   { &key_thread_event_scheduler, "event_scheduler", PSI_FLAG_GLOBAL},
   { &key_thread_event_worker, "event_worker", 0}
 };
-<<<<<<< HEAD
-=======
 #endif /* HAVE_PSI_INTERFACE */
 
 PSI_stage_info stage_waiting_on_empty_queue= { 0, "Waiting on empty queue", 0};
@@ -983,7 +968,6 @@
   & stage_waiting_for_next_activation,
   & stage_waiting_for_scheduler_to_stop
 };
->>>>>>> dc6b39e1
 
 static void init_events_psi_keys(void)
 {
@@ -998,13 +982,10 @@
 
   count= array_elements(all_events_threads);
   mysql_thread_register(category, all_events_threads, count);
-<<<<<<< HEAD
-=======
 
   count= array_elements(all_events_stages);
   mysql_stage_register(category, all_events_stages, count);
 
->>>>>>> dc6b39e1
 }
 #endif /* HAVE_PSI_INTERFACE */
 
