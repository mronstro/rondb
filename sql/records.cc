--- conflicted
+++ resolved
@@ -365,11 +365,7 @@
 
 static int rr_index_first(READ_RECORD *info)
 {
-<<<<<<< HEAD
-  int tmp= info->file->ha_index_first(info->record);
-=======
   int tmp= info->table->file->ha_index_first(info->record);
->>>>>>> 99565c83
   info->read_record= rr_index;
   if (tmp)
     tmp= rr_handle_error(info, tmp);
@@ -392,11 +388,7 @@
 
 static int rr_index_last(READ_RECORD *info)
 {
-<<<<<<< HEAD
-  int tmp= info->file->ha_index_last(info->record);
-=======
   int tmp= info->table->file->ha_index_last(info->record);
->>>>>>> 99565c83
   info->read_record= rr_index_desc;
   if (tmp)
     tmp= rr_handle_error(info, tmp);
@@ -422,11 +414,7 @@
 
 static int rr_index(READ_RECORD *info)
 {
-<<<<<<< HEAD
-  int tmp= info->file->ha_index_next(info->record);
-=======
   int tmp= info->table->file->ha_index_next(info->record);
->>>>>>> 99565c83
   if (tmp)
     tmp= rr_handle_error(info, tmp);
   return tmp;
@@ -451,11 +439,7 @@
 
 static int rr_index_desc(READ_RECORD *info)
 {
-<<<<<<< HEAD
-  int tmp= info->file->ha_index_prev(info->record);
-=======
   int tmp= info->table->file->ha_index_prev(info->record);
->>>>>>> 99565c83
   if (tmp)
     tmp= rr_handle_error(info, tmp);
   return tmp;
@@ -465,11 +449,7 @@
 int rr_sequential(READ_RECORD *info)
 {
   int tmp;
-<<<<<<< HEAD
-  while ((tmp=info->file->ha_rnd_next(info->record)))
-=======
   while ((tmp=info->table->file->ha_rnd_next(info->record)))
->>>>>>> 99565c83
   {
     /*
       ha_rnd_next can return RECORD_DELETED for MyISAM when one thread is
@@ -492,11 +472,7 @@
   {
     if (my_b_read(info->io_cache,info->ref_pos,info->ref_length))
       return -1;					/* End of file */
-<<<<<<< HEAD
-    if (!(tmp=info->file->ha_rnd_pos(info->record,info->ref_pos)))
-=======
     if (!(tmp=info->table->file->ha_rnd_pos(info->record,info->ref_pos)))
->>>>>>> 99565c83
       break;
     /* The following is extremely unlikely to happen */
     if (tmp == HA_ERR_RECORD_DELETED ||
@@ -547,11 +523,7 @@
     cache_pos= info->cache_pos;
     info->cache_pos+= info->ref_length;
 
-<<<<<<< HEAD
-    if (!(tmp=info->file->ha_rnd_pos(info->record,cache_pos)))
-=======
     if (!(tmp=info->table->file->ha_rnd_pos(info->record,cache_pos)))
->>>>>>> 99565c83
       break;
 
     /* The following is extremely unlikely to happen */
@@ -685,11 +657,7 @@
       record=uint3korr(position);
       position+=3;
       record_pos=info->cache+record*info->reclength;
-<<<<<<< HEAD
-      if ((error=(int16) info->file->ha_rnd_pos(record_pos,info->ref_pos)))
-=======
       if ((error=(int16) info->table->file->ha_rnd_pos(record_pos,info->ref_pos)))
->>>>>>> 99565c83
       {
 	record_pos[info->error_offset]=1;
 	shortstore(record_pos,error);
