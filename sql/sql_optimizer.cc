--- conflicted
+++ resolved
@@ -3951,10 +3951,6 @@
         }
         // Similarly, strings and temporal types have different semantics for
         // equality comparison.
-<<<<<<< HEAD
-        if (const_item->is_temporal() && !field_item->is_temporal()) {
-          return false;
-=======
         if (const_item->is_temporal()) {
           // No multiple equality for string columns compared to temporal
           // values. See also comment in comparable_in_index().
@@ -3967,7 +3963,6 @@
               !field_item->is_temporal_with_date()) {
             return false;
           }
->>>>>>> 057f5c95
         }
       }
 
