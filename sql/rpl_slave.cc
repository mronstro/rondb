/* Copyright (c) 2000, 2010 Oracle and/or its affiliates. All rights reserved.

   This program is free software; you can redistribute it and/or modify
   it under the terms of the GNU General Public License as published by
   the Free Software Foundation; version 2 of the License.

   This program is distributed in the hope that it will be useful,
   but WITHOUT ANY WARRANTY; without even the implied warranty of
   MERCHANTABILITY or FITNESS FOR A PARTICULAR PURPOSE.  See the
   GNU General Public License for more details.

   You should have received a copy of the GNU General Public License
   along with this program; if not, write to the Free Software
   Foundation, Inc., 59 Temple Place, Suite 330, Boston, MA  02111-1307  USA */


/**
  @addtogroup Replication
  @{

  @file

  @brief Code to run the io thread and the sql thread on the
  replication slave.
*/

#include "sql_priv.h"
#include "my_global.h"
#include "rpl_slave.h"
#include "sql_parse.h"                         // execute_init_command
#include "sql_table.h"                         // mysql_rm_table
#include "rpl_mi.h"
#include "rpl_rli.h"
#include "rpl_filter.h"
#include "rpl_info_factory.h"
#include "transaction.h"
#include <thr_alarm.h>
#include <my_dir.h>
#include <sql_common.h>
#include <errmsg.h>
#include <mysqld_error.h>
#include <mysys_err.h>
#include "rpl_handler.h"
#include <signal.h>
#include <mysql.h>
#include <myisam.h>

#include "sql_base.h"                           // close_thread_tables
#include "tztime.h"                             // struct Time_zone
#include "log_event.h"                          // Rotate_log_event,
                                                // Create_file_log_event,
                                                // Format_description_log_event
#include "server_ids.h"

#ifdef HAVE_REPLICATION

#include "rpl_tblmap.h"
#include "debug_sync.h"

#define FLAGSTR(V,F) ((V)&(F)?#F" ":"")

#define MAX_SLAVE_RETRY_PAUSE 5
/*
  a parameter of sql_slave_killed() to defer the killed status
*/
#define SLAVE_WAIT_GROUP_DONE 60
bool use_slave_mask = 0;
MY_BITMAP slave_error_mask;
char slave_skip_error_names[SHOW_VAR_FUNC_BUFF_SIZE];

typedef bool (*CHECK_KILLED_FUNC)(THD*,void*);

char* slave_load_tmpdir = 0;
Master_info *active_mi= 0;
my_bool replicate_same_server_id;
ulonglong relay_log_space_limit = 0;

/*
  When slave thread exits, we need to remember the temporary tables so we
  can re-use them on slave start.

  TODO: move the vars below under Master_info
*/

int disconnect_slave_event_count = 0, abort_slave_event_count = 0;

static pthread_key(Master_info*, RPL_MASTER_INFO);

enum enum_slave_reconnect_actions
{
  SLAVE_RECON_ACT_REG= 0,
  SLAVE_RECON_ACT_DUMP= 1,
  SLAVE_RECON_ACT_EVENT= 2,
  SLAVE_RECON_ACT_MAX
};

enum enum_slave_reconnect_messages
{
  SLAVE_RECON_MSG_WAIT= 0,
  SLAVE_RECON_MSG_KILLED_WAITING= 1,
  SLAVE_RECON_MSG_AFTER= 2,
  SLAVE_RECON_MSG_FAILED= 3,
  SLAVE_RECON_MSG_COMMAND= 4,
  SLAVE_RECON_MSG_KILLED_AFTER= 5,
  SLAVE_RECON_MSG_MAX
};

static const char *reconnect_messages[SLAVE_RECON_ACT_MAX][SLAVE_RECON_MSG_MAX]=
{
  {
    "Waiting to reconnect after a failed registration on master",
    "Slave I/O thread killed while waitnig to reconnect after a failed \
registration on master",
    "Reconnecting after a failed registration on master",
    "failed registering on master, reconnecting to try again, \
log '%s' at postion %s",
    "COM_REGISTER_SLAVE",
    "Slave I/O thread killed during or after reconnect"
  },
  {
    "Waiting to reconnect after a failed binlog dump request",
    "Slave I/O thread killed while retrying master dump",
    "Reconnecting after a failed binlog dump request",
    "failed dump request, reconnecting to try again, log '%s' at postion %s",
    "COM_BINLOG_DUMP",
    "Slave I/O thread killed during or after reconnect"
  },
  {
    "Waiting to reconnect after a failed master event read",
    "Slave I/O thread killed while waiting to reconnect after a failed read",
    "Reconnecting after a failed master event read",
    "Slave I/O thread: Failed reading log event, reconnecting to retry, \
log '%s' at postion %s",
    "",
    "Slave I/O thread killed during or after a reconnect done to recover from \
failed read"
  }
};


typedef enum { SLAVE_THD_IO, SLAVE_THD_SQL} SLAVE_THD_TYPE;

static int process_io_rotate(Master_info* mi, Rotate_log_event* rev);
static int process_io_create_file(Master_info* mi, Create_file_log_event* cev);
static bool wait_for_relay_log_space(Relay_log_info* rli);
static inline bool io_slave_killed(THD* thd,Master_info* mi);
static inline bool sql_slave_killed(THD* thd,Relay_log_info* rli);
static int init_slave_thread(THD* thd, SLAVE_THD_TYPE thd_type);
static void print_slave_skip_errors(void);
static int safe_connect(THD* thd, MYSQL* mysql, Master_info* mi);
static int safe_reconnect(THD* thd, MYSQL* mysql, Master_info* mi,
                          bool suppress_warnings);
static int connect_to_master(THD* thd, MYSQL* mysql, Master_info* mi,
                             bool reconnect, bool suppress_warnings);
static int safe_sleep(THD* thd, int sec, CHECK_KILLED_FUNC thread_killed,
                      void* thread_killed_arg);
static int get_master_version_and_clock(MYSQL* mysql, Master_info* mi);
static int get_master_uuid(MYSQL *mysql, Master_info *mi);
int io_thread_init_commands(MYSQL *mysql, Master_info *mi);
static Log_event* next_event(Relay_log_info* rli);
static int queue_event(Master_info* mi,const char* buf,ulong event_len);
static int terminate_slave_thread(THD *thd,
                                  mysql_mutex_t *term_lock,
                                  mysql_cond_t *term_cond,
                                  volatile uint *slave_running,
                                  bool skip_lock);
static bool check_io_slave_killed(THD *thd, Master_info *mi, const char *info);

/*
  Find out which replications threads are running

  SYNOPSIS
    init_thread_mask()
    mask                Return value here
    mi                  master_info for slave
    inverse             If set, returns which threads are not running

  IMPLEMENTATION
    Get a bit mask for which threads are running so that we can later restart
    these threads.

  RETURN
    mask        If inverse == 0, running threads
                If inverse == 1, stopped threads
*/

void init_thread_mask(int* mask, Master_info* mi, bool inverse)
{
  bool set_io = mi->slave_running, set_sql = mi->rli->slave_running;
  register int tmp_mask=0;
  DBUG_ENTER("init_thread_mask");

  if (set_io)
    tmp_mask |= SLAVE_IO;
  if (set_sql)
    tmp_mask |= SLAVE_SQL;
  if (inverse)
    tmp_mask^= (SLAVE_IO | SLAVE_SQL);
  *mask = tmp_mask;
  DBUG_VOID_RETURN;
}


/*
  lock_slave_threads()
*/

void lock_slave_threads(Master_info* mi)
{
  DBUG_ENTER("lock_slave_threads");

  //TODO: see if we can do this without dual mutex
  mysql_mutex_lock(&mi->run_lock);
  mysql_mutex_lock(&mi->rli->run_lock);
  DBUG_VOID_RETURN;
}


/*
  unlock_slave_threads()
*/

void unlock_slave_threads(Master_info* mi)
{
  DBUG_ENTER("unlock_slave_threads");

  //TODO: see if we can do this without dual mutex
  mysql_mutex_unlock(&mi->rli->run_lock);
  mysql_mutex_unlock(&mi->run_lock);
  DBUG_VOID_RETURN;
}

#ifdef HAVE_PSI_INTERFACE
static PSI_thread_key key_thread_slave_io, key_thread_slave_sql;

static PSI_thread_info all_slave_threads[]=
{
  { &key_thread_slave_io, "slave_io", PSI_FLAG_GLOBAL},
  { &key_thread_slave_sql, "slave_sql", PSI_FLAG_GLOBAL}
};

static void init_slave_psi_keys(void)
{
  const char* category= "sql";
  int count;

  if (PSI_server == NULL)
    return;

  count= array_elements(all_slave_threads);
  PSI_server->register_thread(category, all_slave_threads, count);
}
#endif /* HAVE_PSI_INTERFACE */

/* Initialize slave structures */

int init_slave()
{
  DBUG_ENTER("init_slave");
  int error= 0;
  int thread_mask= SLAVE_SQL | SLAVE_IO;
  Relay_log_info* rli= NULL;

#ifdef HAVE_PSI_INTERFACE
  init_slave_psi_keys();
#endif

  /*
    This is called when mysqld starts. Before client connections are
    accepted. However bootstrap may conflict with us if it does START SLAVE.
    So it's safer to take the lock.
  */
  mysql_mutex_lock(&LOCK_active_mi);

  if (pthread_key_create(&RPL_MASTER_INFO, NULL))
    DBUG_RETURN(1);

  if ((error= Rpl_info_factory::create(opt_mi_repository_id, &active_mi,
                                       opt_rli_repository_id, &rli)))
  {
    error= 1;
    goto err;
  }

  /*
    If --slave-skip-errors=... was not used, the string value for the
    system variable has not been set up yet. Do it now.
  */
  if (!use_slave_mask)
  {
    print_slave_skip_errors();
  }

  /*
    This is the startup routine and as such we try to
    configure both the SLAVE_SQL and SLAVE_IO.
  */
  if (init_info(active_mi, TRUE, thread_mask))
  {
    sql_print_error("Failed to initialize the master info structure");
    error= 1;
    goto err;
  }

  DBUG_PRINT("info", ("init group master %s %lu  group relay %s %lu event %s %lu\n",
    rli->get_group_master_log_name(),
    (ulong) rli->get_group_master_log_pos(),
    rli->get_group_relay_log_name(),
    (ulong) rli->get_group_relay_log_pos(),
    rli->get_event_relay_log_name(),
    (ulong) rli->get_event_relay_log_pos()));

  /* If server id is not set, start_slave_thread() will say it */
  if (active_mi->host[0] && !opt_skip_slave_start)
  {
    if (start_slave_threads(1 /* need mutex */,
                            0 /* no wait for start*/,
                            active_mi,
                            thread_mask))
    {
      sql_print_error("Failed to create slave threads");
      error= 1;
      goto err;
    }
  }

err:
  mysql_mutex_unlock(&LOCK_active_mi);
  DBUG_RETURN(error);
}

/*
  Updates the master info based on the information stored in the
  relay info and ignores relay logs previously retrieved by the IO
  thread, which thus starts fetching again based on to the
  master_log_pos and master_log_name. Eventually, the old
  relay logs will be purged by the normal purge mechanism.

  In the feature, we should improve this routine in order to avoid throwing
  away logs that are safely stored in the disk. Note also that this recovery
  routine relies on the correctness of the relay-log.info and only tolerates
  coordinate problems in master.info.

  In this function, there is no need for a mutex as the caller
  (i.e. init_slave) already has one acquired.

  Specifically, the following structures are updated:

  1 - mi->master_log_pos  <-- rli->group_master_log_pos
  2 - mi->master_log_name <-- rli->group_master_log_name
  3 - It moves the relay log to the new relay log file, by
      rli->group_relay_log_pos  <-- BIN_LOG_HEADER_SIZE;
      rli->event_relay_log_pos  <-- BIN_LOG_HEADER_SIZE;
      rli->group_relay_log_name <-- rli->relay_log.get_log_fname();
      rli->event_relay_log_name <-- rli->relay_log.get_log_fname();

   If there is an error, it returns (1), otherwise returns (0).
 */
int init_recovery(Master_info* mi, const char** errmsg)
{
  DBUG_ENTER("init_recovery");

  Relay_log_info *rli= mi->rli;
  const char *group_master_log_name=  rli->get_group_master_log_name();
  if (group_master_log_name[0])
  {
    mi->set_master_log_pos(max(BIN_LOG_HEADER_SIZE,
                           rli->get_group_master_log_pos()));
    mi->set_master_log_name(rli->get_group_master_log_name());

    sql_print_warning("Recovery from master pos %ld and file %s.",
                      (ulong) mi->get_master_log_pos(), mi->get_master_log_name());

    rli->set_group_relay_log_name(rli->relay_log.get_log_fname());
    rli->set_event_relay_log_name(rli->relay_log.get_log_fname());
    rli->set_group_relay_log_pos(BIN_LOG_HEADER_SIZE);
    rli->set_event_relay_log_pos(BIN_LOG_HEADER_SIZE);
  }

  DBUG_RETURN(0);
}

int init_info(Master_info* mi, bool ignore_if_no_info, int thread_mask)
{
  int error= 0;
  int necessary_to_configure= 0;

  DBUG_ENTER("init_info");
  DBUG_ASSERT(mi != NULL && mi->rli != NULL);

  /*
    We need a mutex while we are changing master info parameters to
    keep other threads from reading bogus info
  */
  mysql_mutex_lock(&mi->data_lock);
  mysql_mutex_lock(&mi->rli->data_lock);

  /*
    This takes care of the startup dependency between the master_info
    and relay_info. It initializes the master info if the SLAVE_IO
    thread is being started and the relay log info if either the
    SLAVE_SQL thread is being started or was not initialized as it is
    required by the SLAVE_IO thread.
  */
  necessary_to_configure= mi->check_info();
  if (!(ignore_if_no_info && necessary_to_configure))
  {
    if ((thread_mask & SLAVE_IO) != 0 && mi->init_info())
      error= 1;
  }

  necessary_to_configure= mi->rli->check_info();
  if (!(ignore_if_no_info && necessary_to_configure))
  {
     if (((thread_mask & SLAVE_SQL) != 0 || !(mi->rli->inited))
         && mi->rli->init_info())
    error= 1;
  }

  mysql_mutex_unlock(&mi->rli->data_lock);
  mysql_mutex_unlock(&mi->data_lock);

  DBUG_RETURN(error);
}

void end_info(Master_info* mi)
{
  DBUG_ENTER("end_info");
  DBUG_ASSERT(mi != NULL && mi->rli != NULL);

  /*
    The previous implementation was not acquiring locks.
    We do the same here. However, this is quite strange.
  */
  mi->end_info();
  mi->rli->end_info();

  DBUG_VOID_RETURN;
}

int reset_info(Master_info* mi)
{
  int error= 0;
  DBUG_ENTER("reset_info");
  DBUG_ASSERT(mi != NULL && mi->rli != NULL);

  /*
    The previous implementation was not acquiring locks.
    We do the same here. However, this is quite strange.
  */
  /*
    Reset errors (the idea is that we forget about the
    old master).
  */
  mi->clear_error();
  mi->rli->clear_error();
  mi->rli->clear_until_condition();
  mi->rli->clear_sql_delay();

  mi->end_info();
  mi->rli->end_info();

  if (mi->reset_info() || mi->rli->reset_info())
    error= 1;

  DBUG_RETURN(error);
}

int flush_master_info(Master_info* mi, bool force)
{
  DBUG_ENTER("flush_master_info");
  DBUG_ASSERT(mi != NULL && mi->rli != NULL);
  /*
    The previous implementation was not acquiring locks.
    We do the same here. However, this is quite strange.
  */
  /*
    With the appropriate recovery process, we will not need to flush
    the content of the current log.

    For now, we flush the relay log BEFORE the master.info file, because
    if we crash, we will get a duplicate event in the relay log at restart.
    If we change the order, there might be missing events.

    If we don't do this and the slave server dies when the relay log has
    some parts (its last kilobytes) in memory only, with, say, from master's
    position 100 to 150 in memory only (not on disk), and with position 150
    in master.info, there will be missing information. When the slave restarts,
    the I/O thread will fetch binlogs from 150, so in the relay log we will
    have "[0, 100] U [150, infinity[" and nobody will notice it, so the SQL
    thread will jump from 100 to 150, and replication will silently break.
  */
  mysql_mutex_t *log_lock= mi->rli->relay_log.get_log_lock();

  mysql_mutex_lock(log_lock);

  int err=  (mi->rli->flush_current_log() ||  mi->flush_info(force));

  mysql_mutex_unlock(log_lock);

  DBUG_RETURN (err);
}

/**
  Convert slave skip errors bitmap into a printable string.
*/

static void print_slave_skip_errors(void)
{
  /*
    To be safe, we want 10 characters of room in the buffer for a number
    plus terminators. Also, we need some space for constant strings.
    10 characters must be sufficient for a number plus {',' | '...'}
    plus a NUL terminator. That is a max 6 digit number.
  */
  const size_t MIN_ROOM= 10;
  DBUG_ENTER("print_slave_skip_errors");
  DBUG_ASSERT(sizeof(slave_skip_error_names) > MIN_ROOM);
  DBUG_ASSERT(MAX_SLAVE_ERROR <= 999999); // 6 digits

  /* Make @@slave_skip_errors show the nice human-readable value.  */
  opt_slave_skip_errors= slave_skip_error_names;

  if (!use_slave_mask || bitmap_is_clear_all(&slave_error_mask))
  {
    /* purecov: begin tested */
    memcpy(slave_skip_error_names, STRING_WITH_LEN("OFF"));
    /* purecov: end */
  }
  else if (bitmap_is_set_all(&slave_error_mask))
  {
    /* purecov: begin tested */
    memcpy(slave_skip_error_names, STRING_WITH_LEN("ALL"));
    /* purecov: end */
  }
  else
  {
    char *buff= slave_skip_error_names;
    char *bend= buff + sizeof(slave_skip_error_names);
    int  errnum;

    for (errnum= 0; errnum < MAX_SLAVE_ERROR; errnum++)
    {
      if (bitmap_is_set(&slave_error_mask, errnum))
      {
        if (buff + MIN_ROOM >= bend)
          break; /* purecov: tested */
        buff= int10_to_str(errnum, buff, 10);
        *buff++= ',';
      }
    }
    if (buff != slave_skip_error_names)
      buff--; // Remove last ','
    if (errnum < MAX_SLAVE_ERROR)
    {
      /* Couldn't show all errors */
      buff= strmov(buff, "..."); /* purecov: tested */
    }
    *buff=0;
  }
  DBUG_PRINT("init", ("error_names: '%s'", slave_skip_error_names));
  DBUG_VOID_RETURN;
}

/*
  Init function to set up array for errors that should be skipped for slave

  SYNOPSIS
    init_slave_skip_errors()
    arg         List of errors numbers to skip, separated with ','

  NOTES
    Called from get_options() in mysqld.cc on start-up
*/

void init_slave_skip_errors(const char* arg)
{
  const char *p;
  DBUG_ENTER("init_slave_skip_errors");

  if (bitmap_init(&slave_error_mask,0,MAX_SLAVE_ERROR,0))
  {
    fprintf(stderr, "Badly out of memory, please check your system status\n");
    exit(1);
  }
  use_slave_mask = 1;
  for (;my_isspace(system_charset_info,*arg);++arg)
    /* empty */;
  if (!my_strnncoll(system_charset_info,(uchar*)arg,4,(const uchar*)"all",4))
  {
    bitmap_set_all(&slave_error_mask);
    print_slave_skip_errors();
    DBUG_VOID_RETURN;
  }
  for (p= arg ; *p; )
  {
    long err_code;
    if (!(p= str2int(p, 10, 0, LONG_MAX, &err_code)))
      break;
    if (err_code < MAX_SLAVE_ERROR)
       bitmap_set_bit(&slave_error_mask,(uint)err_code);
    while (!my_isdigit(system_charset_info,*p) && *p)
      p++;
  }
  /* Convert slave skip errors bitmap into a printable string. */
  print_slave_skip_errors();
  DBUG_VOID_RETURN;
}

static void set_thd_in_use_temporary_tables(Relay_log_info *rli)
{
  TABLE *table;

  for (table= rli->save_temporary_tables ; table ; table= table->next)
    table->in_use= rli->info_thd;
}

int terminate_slave_threads(Master_info* mi,int thread_mask,bool skip_lock)
{
  DBUG_ENTER("terminate_slave_threads");

  if (!mi->inited)
    DBUG_RETURN(0); /* successfully do nothing */
  int error,force_all = (thread_mask & SLAVE_FORCE_ALL);
  mysql_mutex_t *sql_lock = &mi->rli->run_lock, *io_lock = &mi->run_lock;
  mysql_mutex_t *log_lock= mi->rli->relay_log.get_log_lock();

  if (thread_mask & (SLAVE_IO|SLAVE_FORCE_ALL))
  {
    DBUG_PRINT("info",("Terminating IO thread"));
    mi->abort_slave=1;
    if ((error=terminate_slave_thread(mi->info_thd,io_lock,
                                      &mi->stop_cond,
                                      &mi->slave_running,
                                      skip_lock)) &&
        !force_all)
      DBUG_RETURN(error);

    mysql_mutex_lock(log_lock);

    DBUG_PRINT("info",("Flushing relay log and master info repository."));
    if (current_thd)
      thd_proc_info(current_thd, "Flushing relay log and master info repository.");

    /*
      Flushes the master info regardles of the sync_master_info option.
    */
    if (mi->flush_info(TRUE))
      DBUG_RETURN(ER_ERROR_DURING_FLUSH_LOGS);

    /*
      Flushes the relay log regardles of the sync_relay_log option.
    */
    if (mi->rli->relay_log.flush_and_sync(0, TRUE))
      DBUG_RETURN(ER_ERROR_DURING_FLUSH_LOGS);

    mysql_mutex_unlock(log_lock);
  }
  if (thread_mask & (SLAVE_SQL|SLAVE_FORCE_ALL))
  {
    DBUG_PRINT("info",("Terminating SQL thread"));
    mi->rli->abort_slave= 1;
    if ((error=terminate_slave_thread(mi->rli->info_thd, sql_lock,
                                      &mi->rli->stop_cond,
                                      &mi->rli->slave_running,
                                      skip_lock)) &&
        !force_all)
      DBUG_RETURN(error);

    mysql_mutex_lock(log_lock);

    DBUG_PRINT("info",("Flushing relay-log info file."));
    if (current_thd)
      thd_proc_info(current_thd, "Flushing relay-log info file.");

    /*
      Flushes the relay log info regardles of the sync_relay_log_info option.
    */
    if (mi->rli->flush_info(TRUE))
      DBUG_RETURN(ER_ERROR_DURING_FLUSH_LOGS);

    mysql_mutex_unlock(log_lock);
  }
  DBUG_RETURN(0);
}


/**
   Wait for a slave thread to terminate.

   This function is called after requesting the thread to terminate
   (by setting @c abort_slave member of @c Relay_log_info or @c
   Master_info structure to 1). Termination of the thread is
   controlled with the the predicate <code>*slave_running</code>.

   Function will acquire @c term_lock before waiting on the condition
   unless @c skip_lock is true in which case the mutex should be owned
   by the caller of this function and will remain acquired after
   return from the function.

   @param term_lock
          Associated lock to use when waiting for @c term_cond

   @param term_cond
          Condition that is signalled when the thread has terminated

   @param slave_running
          Pointer to predicate to check for slave thread termination

   @param skip_lock
          If @c true the lock will not be acquired before waiting on
          the condition. In this case, it is assumed that the calling
          function acquires the lock before calling this function.

   @retval 0 All OK ER_SLAVE_NOT_RUNNING otherwise.

   @note  If the executing thread has to acquire term_lock (skip_lock
          is false), the negative running status does not represent
          any issue therefore no error is reported.

 */
static int
terminate_slave_thread(THD *thd,
                       mysql_mutex_t *term_lock,
                       mysql_cond_t *term_cond,
                       volatile uint *slave_running,
                       bool skip_lock)
{
  DBUG_ENTER("terminate_slave_thread");
  if (!skip_lock)
  {
    mysql_mutex_lock(term_lock);
  }
  else
  {
    mysql_mutex_assert_owner(term_lock);
  }
  if (!*slave_running)
  {
    if (!skip_lock)
    {
      /*
        if run_lock (term_lock) is acquired locally then either
        slave_running status is fine
      */
      mysql_mutex_unlock(term_lock);
      DBUG_RETURN(0);
    }
    else
    {
      DBUG_RETURN(ER_SLAVE_NOT_RUNNING);
    }
  }
  DBUG_ASSERT(thd != 0);
  THD_CHECK_SENTRY(thd);

  /*
    Is is critical to test if the slave is running. Otherwise, we might
    be referening freed memory trying to kick it
  */

  while (*slave_running)                        // Should always be true
  {
    int error;
    DBUG_PRINT("loop", ("killing slave thread"));

    mysql_mutex_lock(&thd->LOCK_thd_data);
#ifndef DONT_USE_THR_ALARM
    /*
      Error codes from pthread_kill are:
      EINVAL: invalid signal number (can't happen)
      ESRCH: thread already killed (can happen, should be ignored)
    */
    int err __attribute__((unused))= pthread_kill(thd->real_id, thr_client_alarm);
    DBUG_ASSERT(err != EINVAL);
#endif
    thd->awake(THD::NOT_KILLED);
    mysql_mutex_unlock(&thd->LOCK_thd_data);

    /*
      There is a small chance that slave thread might miss the first
      alarm. To protect againts it, resend the signal until it reacts
    */
    struct timespec abstime;
    set_timespec(abstime,2);
    error= mysql_cond_timedwait(term_cond, term_lock, &abstime);
    DBUG_ASSERT(error == ETIMEDOUT || error == 0);
  }

  DBUG_ASSERT(*slave_running == 0);

  if (!skip_lock)
    mysql_mutex_unlock(term_lock);
  DBUG_RETURN(0);
}


int start_slave_thread(
#ifdef HAVE_PSI_INTERFACE
                       PSI_thread_key thread_key,
#endif
                       pthread_handler h_func, mysql_mutex_t *start_lock,
                       mysql_mutex_t *cond_lock,
                       mysql_cond_t *start_cond,
                       volatile uint *slave_running,
                       volatile ulong *slave_run_id,
                       Master_info* mi)
{
  pthread_t th;
  ulong start_id;
  DBUG_ENTER("start_slave_thread");

  if (start_lock)
    mysql_mutex_lock(start_lock);
  if (!server_id)
  {
    if (start_cond)
      mysql_cond_broadcast(start_cond);
    if (start_lock)
      mysql_mutex_unlock(start_lock);
    sql_print_error("Server id not set, will not start slave");
    DBUG_RETURN(ER_BAD_SLAVE);
  }

  if (*slave_running)
  {
    if (start_cond)
      mysql_cond_broadcast(start_cond);
    if (start_lock)
      mysql_mutex_unlock(start_lock);
    DBUG_RETURN(ER_SLAVE_MUST_STOP);
  }
  start_id= *slave_run_id;
  DBUG_PRINT("info",("Creating new slave thread"));
  if (mysql_thread_create(thread_key,
                          &th, &connection_attrib, h_func, (void*)mi))
  {
    if (start_lock)
      mysql_mutex_unlock(start_lock);
    DBUG_RETURN(ER_SLAVE_THREAD);
  }
  if (start_cond && cond_lock) // caller has cond_lock
  {
    THD* thd = current_thd;
    while (start_id == *slave_run_id)
    {
      DBUG_PRINT("sleep",("Waiting for slave thread to start"));
      const char* old_msg = thd->enter_cond(start_cond,cond_lock,
                                            "Waiting for slave thread to start");
      mysql_cond_wait(start_cond, cond_lock);
      thd->exit_cond(old_msg);
      mysql_mutex_lock(cond_lock); // re-acquire it as exit_cond() released
      if (thd->killed)
      {
        if (start_lock)
          mysql_mutex_unlock(start_lock);
        DBUG_RETURN(thd->killed_errno());
      }
    }
  }
  if (start_lock)
    mysql_mutex_unlock(start_lock);
  DBUG_RETURN(0);
}


/*
  start_slave_threads()

  NOTES
    SLAVE_FORCE_ALL is not implemented here on purpose since it does not make
    sense to do that for starting a slave--we always care if it actually
    started the threads that were not previously running
*/

int start_slave_threads(bool need_slave_mutex, bool wait_for_start,
                        Master_info* mi, int thread_mask)
{
  mysql_mutex_t *lock_io=0, *lock_sql=0, *lock_cond_io=0, *lock_cond_sql=0;
  mysql_cond_t* cond_io=0, *cond_sql=0;
  int error=0;
  DBUG_ENTER("start_slave_threads");

  if (need_slave_mutex)
  {
    lock_io = &mi->run_lock;
    lock_sql = &mi->rli->run_lock;
  }
  if (wait_for_start)
  {
    cond_io = &mi->start_cond;
    cond_sql = &mi->rli->start_cond;
    lock_cond_io = &mi->run_lock;
    lock_cond_sql = &mi->rli->run_lock;
  }

  if (thread_mask & SLAVE_IO)
    error= start_slave_thread(
#ifdef HAVE_PSI_INTERFACE
                              key_thread_slave_io,
#endif
                              handle_slave_io, lock_io, lock_cond_io,
                              cond_io,
                              &mi->slave_running, &mi->slave_run_id,
                              mi);
  if (!error && (thread_mask & SLAVE_SQL))
  {
    error= start_slave_thread(
#ifdef HAVE_PSI_INTERFACE
                              key_thread_slave_sql,
#endif
                              handle_slave_sql, lock_sql, lock_cond_sql,
                              cond_sql,
                              &mi->rli->slave_running, &mi->rli->slave_run_id,
                              mi);
    if (error)
      terminate_slave_threads(mi, thread_mask & SLAVE_IO, !need_slave_mutex);
  }
  DBUG_RETURN(error);
}


#ifdef NOT_USED_YET
static int end_slave_on_walk(Master_info* mi, uchar* /*unused*/)
{
  DBUG_ENTER("end_slave_on_walk");

  end_info(mi);

  DBUG_RETURN(0);
}
#endif


/*
  Release slave threads at time of executing shutdown.

  SYNOPSIS
    end_slave()
*/

void end_slave()
{
  DBUG_ENTER("end_slave");

  /*
    This is called when the server terminates, in close_connections().
    It terminates slave threads. However, some CHANGE MASTER etc may still be
    running presently. If a START SLAVE was in progress, the mutex lock below
    will make us wait until slave threads have started, and START SLAVE
    returns, then we terminate them here.
  */
  mysql_mutex_lock(&LOCK_active_mi);
  if (active_mi)
  {
    /*
      TODO: replace the line below with
      list_walk(&master_list, (list_walk_action)end_slave_on_walk,0);
      once multi-master code is ready.
    */
    terminate_slave_threads(active_mi,SLAVE_FORCE_ALL);
  }
  mysql_mutex_unlock(&LOCK_active_mi);
  DBUG_VOID_RETURN;
}

/**
   Free all resources used by slave threads at time of executing shutdown.
   The routine must be called after all possible users of @c active_mi
   have left.

   SYNOPSIS
     close_active_mi()

*/
void close_active_mi()
{
  mysql_mutex_lock(&LOCK_active_mi);
  if (active_mi)
  {
    end_info(active_mi);
    if (active_mi->rli)
      delete active_mi->rli;
    delete active_mi;
    active_mi= 0;
  }
  mysql_mutex_unlock(&LOCK_active_mi);
}

static bool io_slave_killed(THD* thd, Master_info* mi)
{
  DBUG_ENTER("io_slave_killed");

  DBUG_ASSERT(mi->info_thd == thd);
  DBUG_ASSERT(mi->slave_running); // tracking buffer overrun
  DBUG_RETURN(mi->abort_slave || abort_loop || thd->killed);
}

/**
   The function analyzes a possible killed status and makes
   a decision whether to accept it or not.
   Normally upon accepting the sql thread goes to shutdown.
   In the event of deffering decision @rli->last_event_start_time waiting
   timer is set to force the killed status be accepted upon its expiration.

   @param thd   pointer to a THD instance
   @param rli   pointer to Relay_log_info instance

   @return TRUE the killed status is recognized, FALSE a possible killed
           status is deferred.
*/
static bool sql_slave_killed(THD* thd, Relay_log_info* rli)
{
  bool ret= FALSE;
  DBUG_ENTER("sql_slave_killed");

  DBUG_ASSERT(rli->info_thd == thd);
  DBUG_ASSERT(rli->slave_running == 1);// tracking buffer overrun
  if (abort_loop || thd->killed || rli->abort_slave)
  {
    if (thd->transaction.all.modified_non_trans_table && rli->is_in_group())
    {
      char msg_stopped[]=
        "... The slave SQL is stopped, leaving the current group "
        "of events unfinished with a non-transaction table changed. "
        "If the group consists solely of Row-based events, you can try "
        "restarting the slave with --slave-exec-mode=IDEMPOTENT, which "
        "ignores duplicate key, key not found, and similar errors (see "
        "documentation for details).";

      if (rli->abort_slave)
      {
        DBUG_PRINT("info", ("Slave SQL thread is being stopped in the middle of"
                            " a group having updated a non-trans table, giving"
                            " it some grace period"));

        /*
          Slave sql thread shutdown in face of unfinished group modified 
          Non-trans table is handled via a timer. The slave may eventually
          give out to complete the current group and in that case there
          might be issues at consequent slave restart, see the error message.
          WL#2975 offers a robust solution requiring to store the last exectuted
          event's coordinates along with the group's coordianates
          instead of waiting with @c last_event_start_time the timer.
        */

        if (rli->last_event_start_time == 0)
          rli->last_event_start_time= my_time(0);
        ret= difftime(my_time(0), rli->last_event_start_time) <=
          SLAVE_WAIT_GROUP_DONE ? FALSE : TRUE;

        DBUG_EXECUTE_IF("stop_slave_middle_group", 
                        DBUG_EXECUTE_IF("incomplete_group_in_relay_log",
                                        ret= TRUE;);); // time is over

        if (ret == 0)
        {
          rli->report(WARNING_LEVEL, 0,
                      "slave SQL thread is being stopped in the middle "
                      "of applying of a group having updated a non-transaction "
                      "table; waiting for the group completion ... ");
        }
        else
        {
          rli->report(ERROR_LEVEL, ER_SLAVE_FATAL_ERROR,
                      ER(ER_SLAVE_FATAL_ERROR), msg_stopped);
        }
      }
      else
      {
        ret= TRUE;
        rli->report(ERROR_LEVEL, ER_SLAVE_FATAL_ERROR, ER(ER_SLAVE_FATAL_ERROR),
                    msg_stopped);
      }
    }
    else
    {
      ret= TRUE;
    }
  }
  if (ret)
    rli->last_event_start_time= 0;
  
  DBUG_RETURN(ret);
}


/*
  skip_load_data_infile()

  NOTES
    This is used to tell a 3.23 master to break send_file()
*/

void skip_load_data_infile(NET *net)
{
  DBUG_ENTER("skip_load_data_infile");

  (void)net_request_file(net, "/dev/null");
  (void)my_net_read(net);                               // discard response
  (void)net_write_command(net, 0, (uchar*) "", 0, (uchar*) "", 0); // ok
  DBUG_VOID_RETURN;
}


bool net_request_file(NET* net, const char* fname)
{
  DBUG_ENTER("net_request_file");
  DBUG_RETURN(net_write_command(net, 251, (uchar*) fname, strlen(fname),
                                (uchar*) "", 0));
}

/*
  From other comments and tests in code, it looks like
  sometimes Query_log_event and Load_log_event can have db == 0
  (see rewrite_db() above for example)
  (cases where this happens are unclear; it may be when the master is 3.23).
*/

const char *print_slave_db_safe(const char* db)
{
  DBUG_ENTER("*print_slave_db_safe");

  DBUG_RETURN((db ? db : ""));
}

int init_strvar_from_file(char *var, int max_size, IO_CACHE *f,
                                 const char *default_val)
{
  uint length;
  DBUG_ENTER("init_strvar_from_file");

  if ((length=my_b_gets(f,var, max_size)))
  {
    char* last_p = var + length -1;
    if (*last_p == '\n')
      *last_p = 0; // if we stopped on newline, kill it
    else
    {
      /*
        If we truncated a line or stopped on last char, remove all chars
        up to and including newline.
      */
      int c;
      while (((c=my_b_get(f)) != '\n' && c != my_b_EOF)) ;
    }
    DBUG_RETURN(0);
  }
  else if (default_val)
  {
    strmake(var,  default_val, max_size-1);
    DBUG_RETURN(0);
  }
  DBUG_RETURN(1);
}


int init_intvar_from_file(int* var, IO_CACHE* f, int default_val)
{
  char buf[32];
  DBUG_ENTER("init_intvar_from_file");


  if (my_b_gets(f, buf, sizeof(buf)))
  {
    *var = atoi(buf);
    DBUG_RETURN(0);
  }
  else if (default_val)
  {
    *var = default_val;
    DBUG_RETURN(0);
  }
  DBUG_RETURN(1);
}

int init_longvar_from_file(long* var, IO_CACHE* f, long default_val)
{
  char buf[32];
  DBUG_ENTER("init_longvar_from_file");


  if (my_b_gets(f, buf, sizeof(buf)))
  {
    *var = atol(buf);
    DBUG_RETURN(0);
  }
  else if (default_val)
  {
    *var = default_val;
    DBUG_RETURN(0);
  }
  DBUG_RETURN(1);
}

int init_floatvar_from_file(float* var, IO_CACHE* f, float default_val)
{
  char buf[16];
  DBUG_ENTER("init_floatvar_from_file");


  if (my_b_gets(f, buf, sizeof(buf)))
  {
    if (sscanf(buf, "%f", var) != 1)
      DBUG_RETURN(1);
    else
      DBUG_RETURN(0);
  }
  else if (default_val != 0.0)
  {
    *var = default_val;
    DBUG_RETURN(0);
  }
  DBUG_RETURN(1);
}

/**
   A master info read method

   This function is called from @c init_info() along with
   relatives to restore some of @c active_mi members.
   Particularly, this function is responsible for restoring
   IGNORE_SERVER_IDS list of servers whose events the slave is
   going to ignore (to not log them in the relay log).
   Items being read are supposed to be decimal output of values of a
   type shorter or equal of @c long and separated by the single space.

   @param  buffer      Put the read values in this static buffer
   @param  buffer_act  Points to the final buffer as dynamic buffer may
                       be used if the static buffer is not big enough.
   @retval 0           All OK
   @retval non-zero  An error
*/

bool init_dynarray_intvar_from_file(char *buffer, char **buffer_act, IO_CACHE* f)
{
  char *buf= buffer; // actual buffer can be dynamic if static is short
  char *buf_act= buffer;
  char *last;
  uint num_items;     // number of items of `arr'
  size_t read_size;

  DBUG_ENTER("init_dynarray_intvar_from_file");

  if ((read_size= my_b_gets(f, buf_act, sizeof(buf))) == 0)
  {
    DBUG_RETURN(FALSE); // no line in master.info
  }
  if (read_size + 1 == sizeof(buf) && buf[sizeof(buf) - 2] != '\n')
  {
    /*
      short read happend; allocate sufficient memory and make the 2nd read
    */
    char buf_work[(sizeof(long)*3 + 1)*16];
    memcpy(buf_work, buf, sizeof(buf_work));
    num_items= atoi(strtok_r(buf_work, " ", &last));
    size_t snd_size;
    /*
      max size lower bound approximate estimation bases on the formula:
      (the items number + items themselves) * 
          (decimal size + space) - 1 + `\n' + '\0'
    */
    size_t max_size= (1 + num_items) * (sizeof(long)*3 + 1) + 1;
    buf_act= (char*) my_malloc(max_size, MYF(MY_WME));
    buffer_act= &buf_act;
    memcpy(buf_act, buf, read_size);
    snd_size= my_b_gets(f, buf_act + read_size, max_size - read_size);
    if (snd_size == 0 ||
        ((snd_size + 1 == max_size - read_size) &&  buf[max_size - 2] != '\n'))
    {
      /*
        failure to make the 2nd read or short read again
      */
      DBUG_RETURN(TRUE);
    }
  }
  DBUG_RETURN(FALSE);
}

/*
  Check if the error is caused by network.
  @param[in]   errorno   Number of the error.
  RETURNS:
  TRUE         network error
  FALSE        not network error
*/

bool is_network_error(uint errorno)
{ 
  if (errorno == CR_CONNECTION_ERROR || 
      errorno == CR_CONN_HOST_ERROR ||
      errorno == CR_SERVER_GONE_ERROR ||
      errorno == CR_SERVER_LOST ||
      errorno == ER_CON_COUNT_ERROR ||
      errorno == ER_SERVER_SHUTDOWN)
    return TRUE;

  return FALSE;   
}

/**
  Set user variables after connecting to the master.

  @param  mysql MYSQL to request uuid from master.
  @param  mi    Master_info to set master_uuid

  @return 0: Success, 1: Fatal error, 2: Network error.
 */
int io_thread_init_commands(MYSQL *mysql, Master_info *mi)
{
  char query[256];
  int ret= 0;

  sprintf(query, "SET @slave_uuid= '%s'", server_uuid);
  if (mysql_real_query(mysql, query, strlen(query))
      && !check_io_slave_killed(mi->info_thd, mi, NULL))
    goto err;

  mysql_free_result(mysql_store_result(mysql));
  return ret;

err:
  if (mysql_errno(mysql) && is_network_error(mysql_errno(mysql)))
  {
    mi->report(WARNING_LEVEL, mysql_errno(mysql),
               "The initialization command '%s' failed with the following"
               " error: '%s'.", query, mysql_error(mysql));
    ret= 2;
  }
  else
  {
    char errmsg[512];
    const char *errmsg_fmt=
      "The slave I/O thread stops because a fatal error is encountered "
      "when it tries to send query to master(query: %s).";

    sprintf(errmsg, errmsg_fmt, query);
    mi->report(ERROR_LEVEL, ER_SLAVE_FATAL_ERROR, ER(ER_SLAVE_FATAL_ERROR),
               errmsg);
    ret= 1;
  }
  mysql_free_result(mysql_store_result(mysql));
  return ret;
}

/**
  Get master's uuid on connecting.

  @param  mysql MYSQL to request uuid from master.
  @param  mi    Master_info to set master_uuid

  @return 0: Success, 1: Fatal error, 2: Network error.
*/
static int get_master_uuid(MYSQL *mysql, Master_info *mi)
{
  const char *errmsg;
  MYSQL_RES *master_res= NULL;
  MYSQL_ROW master_row= NULL;
  int ret= 0;

  DBUG_EXECUTE_IF("dbug.before_get_MASTER_UUID",
                  {
                    const char act[]= "now wait_for signal.get_master_uuid";
                    DBUG_ASSERT(opt_debug_sync_timeout > 0);
                    DBUG_ASSERT(!debug_sync_set_action(current_thd,
                                                       STRING_WITH_LEN(act)));
                  };);

  if (!mysql_real_query(mysql,
                        STRING_WITH_LEN("SHOW VARIABLES LIKE 'SERVER_UUID'")) &&
      (master_res= mysql_store_result(mysql)) &&
      (master_row= mysql_fetch_row(master_res)))
  {
    if (!strcmp(::server_uuid, master_row[1]) &&
        !mi->rli->replicate_same_server_id)
    {
      errmsg= "The slave I/O thread stops because master and slave have equal "
              "MySQL server UUIDs; these UUIDs must be different for "
              "replication to work.";
      mi->report(ERROR_LEVEL, ER_SLAVE_FATAL_ERROR, ER(ER_SLAVE_FATAL_ERROR),
                 errmsg);
      // Fatal error
      ret= 1;
    }
    else
    {
      if (mi->master_uuid[0] != 0 && strcmp(mi->master_uuid, master_row[1]))
        sql_print_warning("The master's UUID has changed, although this should"
                          " not happen unless you have changed it manually."
                          " The old UUID was %s.",
                          mi->master_uuid);
      strncpy(mi->master_uuid, master_row[1], UUID_LENGTH);
      mi->master_uuid[UUID_LENGTH]= 0;
    }
  }
  else if (mysql_errno(mysql))
  {
    if (is_network_error(mysql_errno(mysql)))
    {
      mi->report(WARNING_LEVEL, mysql_errno(mysql),
                 "Get master SERVER_UUID failed with error: %s",
                 mysql_error(mysql));
      ret= 2;
    }
    else
    {
      /* Fatal error */
      errmsg= "The slave I/O thread stops because a fatal error is encountered "
        "when it tries to get the value of SERVER_UUID variable from master.";
      mi->report(ERROR_LEVEL, ER_SLAVE_FATAL_ERROR, ER(ER_SLAVE_FATAL_ERROR),
                 errmsg);
      ret= 1;
    }
  }
  else if (!master_row && master_res)
  {
    mi->report(WARNING_LEVEL, ER_UNKNOWN_SYSTEM_VARIABLE,
               "Unknown system variable 'SERVER_UUID' on master, "
               "maybe it is a *VERY OLD MASTER*.");
  }

  if (master_res)
    mysql_free_result(master_res);
  return ret;
}

/*
  Note that we rely on the master's version (3.23, 4.0.14 etc) instead of
  relying on the binlog's version. This is not perfect: imagine an upgrade
  of the master without waiting that all slaves are in sync with the master;
  then a slave could be fooled about the binlog's format. This is what happens
  when people upgrade a 3.23 master to 4.0 without doing RESET MASTER: 4.0
  slaves are fooled. So we do this only to distinguish between 3.23 and more
  recent masters (it's too late to change things for 3.23).

  RETURNS
  0       ok
  1       error
  2       transient network problem, the caller should try to reconnect
*/

static int get_master_version_and_clock(MYSQL* mysql, Master_info* mi)
{
  char err_buff[MAX_SLAVE_ERRMSG];
  const char* errmsg= 0;
  int err_code= 0;
  MYSQL_RES *master_res= 0;
  MYSQL_ROW master_row;
  DBUG_ENTER("get_master_version_and_clock");

  /*
    Free old description_event_for_queue (that is needed if we are in
    a reconnection).
  */
  delete mi->rli->relay_log.description_event_for_queue;
  mi->rli->relay_log.description_event_for_queue= 0;

  if (!my_isdigit(&my_charset_bin,*mysql->server_version))
  {
    errmsg = "Master reported unrecognized MySQL version";
    err_code= ER_SLAVE_FATAL_ERROR;
    sprintf(err_buff, ER(err_code), errmsg);
  }
  else
  {
    /*
      Note the following switch will bug when we have MySQL branch 30 ;)
    */
    switch (*mysql->server_version)
    {
    case '0':
    case '1':
    case '2':
      errmsg = "Master reported unrecognized MySQL version";
      err_code= ER_SLAVE_FATAL_ERROR;
      sprintf(err_buff, ER(err_code), errmsg);
      break;
    case '3':
      mi->rli->relay_log.description_event_for_queue= new
        Format_description_log_event(1, mysql->server_version);
      break;
    case '4':
      mi->rli->relay_log.description_event_for_queue= new
        Format_description_log_event(3, mysql->server_version);
      break;
    default:
      /*
        Master is MySQL >=5.0. Give a default Format_desc event, so that we can
        take the early steps (like tests for "is this a 3.23 master") which we
        have to take before we receive the real master's Format_desc which will
        override this one. Note that the Format_desc we create below is garbage
        (it has the format of the *slave*); it's only good to help know if the
        master is 3.23, 4.0, etc.
      */
      mi->rli->relay_log.description_event_for_queue= new
        Format_description_log_event(4, mysql->server_version);
      break;
    }
  }

  /*
     This does not mean that a 5.0 slave will be able to read a 5.5 master; but
     as we don't know yet, we don't want to forbid this for now. If a 5.0 slave
     can't read a 5.5 master, this will show up when the slave can't read some
     events sent by the master, and there will be error messages.
  */

  if (errmsg)
    goto err;

  /* as we are here, we tried to allocate the event */
  if (!mi->rli->relay_log.description_event_for_queue)
  {
    errmsg= "default Format_description_log_event";
    err_code= ER_SLAVE_CREATE_EVENT_FAILURE;
    sprintf(err_buff, ER(err_code), errmsg);
    goto err;
  }

  /*
    Compare the master and slave's clock. Do not die if master's clock is
    unavailable (very old master not supporting UNIX_TIMESTAMP()?).
  */

  DBUG_EXECUTE_IF("dbug.before_get_UNIX_TIMESTAMP",
                  {
                    const char act[]=
                      "now "
                      "wait_for signal.get_unix_timestamp";
                    DBUG_ASSERT(opt_debug_sync_timeout > 0);
                    DBUG_ASSERT(!debug_sync_set_action(current_thd,
                                                       STRING_WITH_LEN(act)));
                  };);

  master_res= NULL;
  if (!mysql_real_query(mysql, STRING_WITH_LEN("SELECT UNIX_TIMESTAMP()")) &&
      (master_res= mysql_store_result(mysql)) &&
      (master_row= mysql_fetch_row(master_res)))
  {
    mysql_mutex_lock(&mi->data_lock);
    mi->clock_diff_with_master=
      (long) (time((time_t*) 0) - strtoul(master_row[0], 0, 10));
    mysql_mutex_unlock(&mi->data_lock);
  }
  else if (check_io_slave_killed(mi->info_thd, mi, NULL))
    goto slave_killed_err;
  else if (is_network_error(mysql_errno(mysql)))
  {
    mi->report(WARNING_LEVEL, mysql_errno(mysql),
               "Get master clock failed with error: %s", mysql_error(mysql));
    goto network_err;
  }
  else 
  {
    mysql_mutex_lock(&mi->data_lock);
    mi->clock_diff_with_master= 0; /* The "most sensible" value */
    mysql_mutex_unlock(&mi->data_lock);
    sql_print_warning("\"SELECT UNIX_TIMESTAMP()\" failed on master, "
                      "do not trust column Seconds_Behind_Master of SHOW "
                      "SLAVE STATUS. Error: %s (%d)",
                      mysql_error(mysql), mysql_errno(mysql));
  }
  if (master_res)
  {
    mysql_free_result(master_res);
    master_res= NULL;
  }

  /*
    Check that the master's server id and ours are different. Because if they
    are equal (which can result from a simple copy of master's datadir to slave,
    thus copying some my.cnf), replication will work but all events will be
    skipped.
    Do not die if SHOW VARIABLES LIKE 'SERVER_ID' fails on master (very old
    master?).
    Note: we could have put a @@SERVER_ID in the previous SELECT
    UNIX_TIMESTAMP() instead, but this would not have worked on 3.23 masters.
  */
  DBUG_EXECUTE_IF("dbug.before_get_SERVER_ID",
                  {
                    const char act[]=
                      "now "
                      "wait_for signal.get_server_id";
                    DBUG_ASSERT(opt_debug_sync_timeout > 0);
                    DBUG_ASSERT(!debug_sync_set_action(current_thd, 
                                                       STRING_WITH_LEN(act)));
                  };);
  master_res= NULL;
  master_row= NULL;
  if (!mysql_real_query(mysql,
                        STRING_WITH_LEN("SHOW VARIABLES LIKE 'SERVER_ID'")) &&
      (master_res= mysql_store_result(mysql)) &&
      (master_row= mysql_fetch_row(master_res)))
  {
    if ((::server_id == (mi->master_id= strtoul(master_row[1], 0, 10))) &&
        !mi->rli->replicate_same_server_id)
    {
      errmsg= "The slave I/O thread stops because master and slave have equal \
MySQL server ids; these ids must be different for replication to work (or \
the --replicate-same-server-id option must be used on slave but this does \
not always make sense; please check the manual before using it).";
      err_code= ER_SLAVE_FATAL_ERROR;
      sprintf(err_buff, ER(err_code), errmsg);
      goto err;
    }
  }
  else if (mysql_errno(mysql))
  {
    if (check_io_slave_killed(mi->info_thd, mi, NULL))
      goto slave_killed_err;
    else if (is_network_error(mysql_errno(mysql)))
    {
      mi->report(WARNING_LEVEL, mysql_errno(mysql),
                 "Get master SERVER_ID failed with error: %s", mysql_error(mysql));
      goto network_err;
    }
    /* Fatal error */
    errmsg= "The slave I/O thread stops because a fatal error is encountered \
when it try to get the value of SERVER_ID variable from master.";
    err_code= mysql_errno(mysql);
    sprintf(err_buff, "%s Error: %s", errmsg, mysql_error(mysql));
    goto err;
  }
  else if (!master_row && master_res)
  {
    mi->report(WARNING_LEVEL, ER_UNKNOWN_SYSTEM_VARIABLE,
               "Unknown system variable 'SERVER_ID' on master, \
maybe it is a *VERY OLD MASTER*.");
  }
  if (master_res)
  {
    mysql_free_result(master_res);
    master_res= NULL;
  }
  if (mi->master_id == 0 && mi->ignore_server_ids->server_ids.elements > 0)
  {
    errmsg= "Slave configured with server id filtering could not detect the master server id.";
    err_code= ER_SLAVE_FATAL_ERROR;
    sprintf(err_buff, ER(err_code), errmsg);
    goto err;
  }

  /*
    Check that the master's global character_set_server and ours are the same.
    Not fatal if query fails (old master?).
    Note that we don't check for equality of global character_set_client and
    collation_connection (neither do we prevent their setting in
    set_var.cc). That's because from what I (Guilhem) have tested, the global
    values of these 2 are never used (new connections don't use them).
    We don't test equality of global collation_database either as it's is
    going to be deprecated (made read-only) in 4.1 very soon.
    The test is only relevant if master < 5.0.3 (we'll test only if it's older
    than the 5 branch; < 5.0.3 was alpha...), as >= 5.0.3 master stores
    charset info in each binlog event.
    We don't do it for 3.23 because masters <3.23.50 hang on
    SELECT @@unknown_var (BUG#7965 - see changelog of 3.23.50). So finally we
    test only if master is 4.x.
  */

  /* redundant with rest of code but safer against later additions */
  if (*mysql->server_version == '3')
    goto err;

  if (*mysql->server_version == '4')
  {
    master_res= NULL;
    if (!mysql_real_query(mysql,
                          STRING_WITH_LEN("SELECT @@GLOBAL.COLLATION_SERVER")) &&
        (master_res= mysql_store_result(mysql)) &&
        (master_row= mysql_fetch_row(master_res)))
    {
      if (strcmp(master_row[0], global_system_variables.collation_server->name))
      {
        errmsg= "The slave I/O thread stops because master and slave have \
different values for the COLLATION_SERVER global variable. The values must \
be equal for the Statement-format replication to work";
        err_code= ER_SLAVE_FATAL_ERROR;
        sprintf(err_buff, ER(err_code), errmsg);
        goto err;
      }
    }
    else if (check_io_slave_killed(mi->info_thd, mi, NULL))
      goto slave_killed_err;
    else if (is_network_error(mysql_errno(mysql)))
    {
      mi->report(WARNING_LEVEL, mysql_errno(mysql),
                 "Get master COLLATION_SERVER failed with error: %s", mysql_error(mysql));
      goto network_err;
    }
    else if (mysql_errno(mysql) != ER_UNKNOWN_SYSTEM_VARIABLE)
    {
      /* Fatal error */
      errmsg= "The slave I/O thread stops because a fatal error is encountered \
when it try to get the value of COLLATION_SERVER global variable from master.";
      err_code= mysql_errno(mysql);
      sprintf(err_buff, "%s Error: %s", errmsg, mysql_error(mysql));
      goto err;
    }
    else
      mi->report(WARNING_LEVEL, ER_UNKNOWN_SYSTEM_VARIABLE,
                 "Unknown system variable 'COLLATION_SERVER' on master, \
maybe it is a *VERY OLD MASTER*. *NOTE*: slave may experience \
inconsistency if replicated data deals with collation.");

    if (master_res)
    {
      mysql_free_result(master_res);
      master_res= NULL;
    }
  }

  /*
    Perform analogous check for time zone. Theoretically we also should
    perform check here to verify that SYSTEM time zones are the same on
    slave and master, but we can't rely on value of @@system_time_zone
    variable (it is time zone abbreviation) since it determined at start
    time and so could differ for slave and master even if they are really
    in the same system time zone. So we are omiting this check and just
    relying on documentation. Also according to Monty there are many users
    who are using replication between servers in various time zones. Hence
    such check will broke everything for them. (And now everything will
    work for them because by default both their master and slave will have
    'SYSTEM' time zone).
    This check is only necessary for 4.x masters (and < 5.0.4 masters but
    those were alpha).
  */
  if (*mysql->server_version == '4')
  {
    master_res= NULL;
    if (!mysql_real_query(mysql, STRING_WITH_LEN("SELECT @@GLOBAL.TIME_ZONE")) &&
        (master_res= mysql_store_result(mysql)) &&
        (master_row= mysql_fetch_row(master_res)))
    {
      if (strcmp(master_row[0],
                 global_system_variables.time_zone->get_name()->ptr()))
      {
        errmsg= "The slave I/O thread stops because master and slave have \
different values for the TIME_ZONE global variable. The values must \
be equal for the Statement-format replication to work";
        err_code= ER_SLAVE_FATAL_ERROR;
        sprintf(err_buff, ER(err_code), errmsg);
        goto err;
      }
    }
    else if (check_io_slave_killed(mi->info_thd, mi, NULL))
      goto slave_killed_err;
    else if (is_network_error(mysql_errno(mysql)))
    {
      mi->report(WARNING_LEVEL, mysql_errno(mysql),
                 "Get master TIME_ZONE failed with error: %s", mysql_error(mysql));
      goto network_err;
    } 
    else
    {
      /* Fatal error */
      errmsg= "The slave I/O thread stops because a fatal error is encountered \
when it try to get the value of TIME_ZONE global variable from master.";
      err_code= mysql_errno(mysql);
      sprintf(err_buff, "%s Error: %s", errmsg, mysql_error(mysql));
      goto err;
    }
    if (master_res)
    {
      mysql_free_result(master_res);
      master_res= NULL;
    }
  }

  if (mi->heartbeat_period != 0.0)
  {
    char llbuf[22];
    const char query_format[]= "SET @master_heartbeat_period= %s";
    char query[sizeof(query_format) - 2 + sizeof(llbuf)];
    /* 
       the period is an ulonglong of nano-secs. 
    */
    llstr((ulonglong) (mi->heartbeat_period*1000000000UL), llbuf);
    sprintf(query, query_format, llbuf);

    if (mysql_real_query(mysql, query, strlen(query))
        && !check_io_slave_killed(mi->info_thd, mi, NULL))
    {
      errmsg= "The slave I/O thread stops because SET @master_heartbeat_period "
        "on master failed.";
      err_code= ER_SLAVE_FATAL_ERROR;
      sprintf(err_buff, "%s Error: %s", errmsg, mysql_error(mysql));
      mysql_free_result(mysql_store_result(mysql));
      goto err;
    }
    mysql_free_result(mysql_store_result(mysql));
  }
 

err:
  if (errmsg)
  {
    if (master_res)
      mysql_free_result(master_res);
    DBUG_ASSERT(err_code != 0);
    mi->report(ERROR_LEVEL, err_code, "%s", err_buff);
    DBUG_RETURN(1);
  }

  DBUG_RETURN(0);

network_err:
  if (master_res)
    mysql_free_result(master_res);
  DBUG_RETURN(2);

slave_killed_err:
  if (master_res)
    mysql_free_result(master_res);
  DBUG_RETURN(2);
}

static bool wait_for_relay_log_space(Relay_log_info* rli)
{
  bool slave_killed=0;
  Master_info* mi = rli->mi;
  const char *save_proc_info;
  THD* thd = mi->info_thd;
  DBUG_ENTER("wait_for_relay_log_space");

  mysql_mutex_lock(&rli->log_space_lock);
  save_proc_info= thd->enter_cond(&rli->log_space_cond,
                                  &rli->log_space_lock,
                                  "\
Waiting for the slave SQL thread to free enough relay log space");
  while (rli->log_space_limit < rli->log_space_total &&
         !(slave_killed=io_slave_killed(thd,mi)) &&
         !rli->ignore_log_space_limit)
    mysql_cond_wait(&rli->log_space_cond, &rli->log_space_lock);
  thd->exit_cond(save_proc_info);
  DBUG_RETURN(slave_killed);
}


/*
  Builds a Rotate from the ignored events' info and writes it to relay log.

  SYNOPSIS
  write_ignored_events_info_to_relay_log()
    thd             pointer to I/O thread's thd
    mi

  DESCRIPTION
    Slave I/O thread, going to die, must leave a durable trace of the
    ignored events' end position for the use of the slave SQL thread, by
    calling this function. Only that thread can call it (see assertion).
 */
static void write_ignored_events_info_to_relay_log(THD *thd, Master_info *mi)
{
  Relay_log_info *rli= mi->rli;
  mysql_mutex_t *log_lock= rli->relay_log.get_log_lock();
  DBUG_ENTER("write_ignored_events_info_to_relay_log");

  DBUG_ASSERT(thd == mi->info_thd);
  mysql_mutex_lock(log_lock);
  if (rli->ign_master_log_name_end[0])
  {
    DBUG_PRINT("info",("writing a Rotate event to track down ignored events"));
    Rotate_log_event *ev= new Rotate_log_event(rli->ign_master_log_name_end,
                                               0, rli->ign_master_log_pos_end,
                                               Rotate_log_event::DUP_NAME);
    rli->ign_master_log_name_end[0]= 0;
    /* can unlock before writing as slave SQL thd will soon see our Rotate */
    mysql_mutex_unlock(log_lock);
    if (likely((bool)ev))
    {
      ev->server_id= 0; // don't be ignored by slave SQL thread
      if (unlikely(rli->relay_log.append(ev)))
        mi->report(ERROR_LEVEL, ER_SLAVE_RELAY_LOG_WRITE_FAILURE,
                   ER(ER_SLAVE_RELAY_LOG_WRITE_FAILURE),
                   "failed to write a Rotate event"
                   " to the relay log, SHOW SLAVE STATUS may be"
                   " inaccurate");
      rli->relay_log.harvest_bytes_written(&rli->log_space_total);
      if (flush_master_info(mi, TRUE))
        sql_print_error("Failed to flush master info file");
      delete ev;
    }
    else
      mi->report(ERROR_LEVEL, ER_SLAVE_CREATE_EVENT_FAILURE,
                 ER(ER_SLAVE_CREATE_EVENT_FAILURE),
                 "Rotate_event (out of memory?),"
                 " SHOW SLAVE STATUS may be inaccurate");
  }
  else
    mysql_mutex_unlock(log_lock);
  DBUG_VOID_RETURN;
}


int register_slave_on_master(MYSQL* mysql, Master_info *mi,
                             bool *suppress_warnings)
{
  uchar buf[1024], *pos= buf;
  uint report_host_len=0, report_user_len=0, report_password_len=0;
  DBUG_ENTER("register_slave_on_master");

  *suppress_warnings= FALSE;
  if (report_host)
    report_host_len= strlen(report_host);
  if (report_host_len > HOSTNAME_LENGTH)
  {
    sql_print_warning("The length of report_host is %d. "
                      "It is larger than the max length(%d), so this "
                      "slave cannot be registered to the master.",
                      report_host_len, HOSTNAME_LENGTH);
    DBUG_RETURN(0);
  }

  if (report_user)
    report_user_len= strlen(report_user);
  if (report_user_len > USERNAME_LENGTH)
  {
    sql_print_warning("The length of report_user is %d. "
                      "It is larger than the max length(%d), so this "
                      "slave cannot be registered to the master.",
                      report_user_len, USERNAME_LENGTH);
    DBUG_RETURN(0);
  }

  if (report_password)
    report_password_len= strlen(report_password);
  if (report_password_len > MAX_PASSWORD_LENGTH)
  {
    sql_print_warning("The length of report_password is %d. "
                      "It is larger than the max length(%d), so this "
                      "slave cannot be registered to the master.",
                      report_password_len, MAX_PASSWORD_LENGTH);
    DBUG_RETURN(0);
  }

  int4store(pos, server_id); pos+= 4;
  pos= net_store_data(pos, (uchar*) report_host, report_host_len);
  pos= net_store_data(pos, (uchar*) report_user, report_user_len);
  pos= net_store_data(pos, (uchar*) report_password, report_password_len);
  int2store(pos, (uint16) report_port); pos+= 2;
  /* 
    Fake rpl_recovery_rank, which was removed in BUG#13963,
    so that this server can register itself on old servers,
    see BUG#49259.
   */
  int4store(pos, /* rpl_recovery_rank */ 0);    pos+= 4;
  /* The master will fill in master_id */
  int4store(pos, 0);                    pos+= 4;

  if (simple_command(mysql, COM_REGISTER_SLAVE, buf, (size_t) (pos- buf), 0))
  {
    if (mysql_errno(mysql) == ER_NET_READ_INTERRUPTED)
    {
      *suppress_warnings= TRUE;                 // Suppress reconnect warning
    }
    else if (!check_io_slave_killed(mi->info_thd, mi, NULL))
    {
      char buf[256];
      my_snprintf(buf, sizeof(buf), "%s (Errno: %d)", mysql_error(mysql), 
                  mysql_errno(mysql));
      mi->report(ERROR_LEVEL, ER_SLAVE_MASTER_COM_FAILURE,
                 ER(ER_SLAVE_MASTER_COM_FAILURE), "COM_REGISTER_SLAVE", buf);
    }
    DBUG_RETURN(1);
  }
  DBUG_RETURN(0);
}


/**
  Execute a SHOW SLAVE STATUS statement.

  @param thd Pointer to THD object for the client thread executing the
  statement.

  @param mi Pointer to Master_info object for the IO thread.

  @retval FALSE success
  @retval TRUE failure
*/
bool show_master_info(THD* thd, Master_info* mi)
{
  // TODO: fix this for multi-master
  List<Item> field_list;
  Protocol *protocol= thd->protocol;
  DBUG_ENTER("show_master_info");

  field_list.push_back(new Item_empty_string("Slave_IO_State",
                                                     14));
  field_list.push_back(new Item_empty_string("Master_Host",
                                                     sizeof(mi->host)));
  field_list.push_back(new Item_empty_string("Master_User",
                                                     sizeof(mi->user)));
  field_list.push_back(new Item_return_int("Master_Port", 7,
                                           MYSQL_TYPE_LONG));
  field_list.push_back(new Item_return_int("Connect_Retry", 10,
                                           MYSQL_TYPE_LONG));
  field_list.push_back(new Item_empty_string("Master_Log_File",
                                             FN_REFLEN));
  field_list.push_back(new Item_return_int("Read_Master_Log_Pos", 10,
                                           MYSQL_TYPE_LONGLONG));
  field_list.push_back(new Item_empty_string("Relay_Log_File",
                                             FN_REFLEN));
  field_list.push_back(new Item_return_int("Relay_Log_Pos", 10,
                                           MYSQL_TYPE_LONGLONG));
  field_list.push_back(new Item_empty_string("Relay_Master_Log_File",
                                             FN_REFLEN));
  field_list.push_back(new Item_empty_string("Slave_IO_Running", 3));
  field_list.push_back(new Item_empty_string("Slave_SQL_Running", 3));
  field_list.push_back(new Item_empty_string("Replicate_Do_DB", 20));
  field_list.push_back(new Item_empty_string("Replicate_Ignore_DB", 20));
  field_list.push_back(new Item_empty_string("Replicate_Do_Table", 20));
  field_list.push_back(new Item_empty_string("Replicate_Ignore_Table", 23));
  field_list.push_back(new Item_empty_string("Replicate_Wild_Do_Table", 24));
  field_list.push_back(new Item_empty_string("Replicate_Wild_Ignore_Table",
                                             28));
  field_list.push_back(new Item_return_int("Last_Errno", 4, MYSQL_TYPE_LONG));
  field_list.push_back(new Item_empty_string("Last_Error", 20));
  field_list.push_back(new Item_return_int("Skip_Counter", 10,
                                           MYSQL_TYPE_LONG));
  field_list.push_back(new Item_return_int("Exec_Master_Log_Pos", 10,
                                           MYSQL_TYPE_LONGLONG));
  field_list.push_back(new Item_return_int("Relay_Log_Space", 10,
                                           MYSQL_TYPE_LONGLONG));
  field_list.push_back(new Item_empty_string("Until_Condition", 6));
  field_list.push_back(new Item_empty_string("Until_Log_File", FN_REFLEN));
  field_list.push_back(new Item_return_int("Until_Log_Pos", 10,
                                           MYSQL_TYPE_LONGLONG));
  field_list.push_back(new Item_empty_string("Master_SSL_Allowed", 7));
  field_list.push_back(new Item_empty_string("Master_SSL_CA_File",
                                             sizeof(mi->ssl_ca)));
  field_list.push_back(new Item_empty_string("Master_SSL_CA_Path",
                                             sizeof(mi->ssl_capath)));
  field_list.push_back(new Item_empty_string("Master_SSL_Cert",
                                             sizeof(mi->ssl_cert)));
  field_list.push_back(new Item_empty_string("Master_SSL_Cipher",
                                             sizeof(mi->ssl_cipher)));
  field_list.push_back(new Item_empty_string("Master_SSL_Key",
                                             sizeof(mi->ssl_key)));
  field_list.push_back(new Item_return_int("Seconds_Behind_Master", 10,
                                           MYSQL_TYPE_LONGLONG));
  field_list.push_back(new Item_empty_string("Master_SSL_Verify_Server_Cert",
                                             3));
  field_list.push_back(new Item_return_int("Last_IO_Errno", 4, MYSQL_TYPE_LONG));
  field_list.push_back(new Item_empty_string("Last_IO_Error", 20));
  field_list.push_back(new Item_return_int("Last_SQL_Errno", 4, MYSQL_TYPE_LONG));
  field_list.push_back(new Item_empty_string("Last_SQL_Error", 20));
  field_list.push_back(new Item_empty_string("Replicate_Ignore_Server_Ids",
                                             FN_REFLEN));
  field_list.push_back(new Item_return_int("Master_Server_Id", sizeof(ulong),
                                           MYSQL_TYPE_LONG));
  field_list.push_back(new Item_empty_string("Master_UUID", UUID_LENGTH));
  field_list.push_back(new Item_empty_string("Master_Info_File",
                                             2 * FN_REFLEN));
  field_list.push_back(new Item_return_int("Master_Retry_Count", 10,
                                           MYSQL_TYPE_LONGLONG));
  field_list.push_back(new Item_return_int("SQL_Delay", 10, MYSQL_TYPE_LONG));
  field_list.push_back(new Item_return_int("SQL_Remaining_Delay", 8, MYSQL_TYPE_LONG));
  field_list.push_back(new Item_empty_string("Slave_SQL_Running_State", 20));
  field_list.push_back(new Item_return_int("Master_Retry_Count", 10,
                                           MYSQL_TYPE_LONGLONG));

  if (protocol->send_result_set_metadata(&field_list,
                            Protocol::SEND_NUM_ROWS | Protocol::SEND_EOF))
    DBUG_RETURN(TRUE);

  if (mi->host[0])
  {
    DBUG_PRINT("info",("host is set: '%s'", mi->host));
    String *packet= &thd->packet;
    protocol->prepare_for_resend();

    /*
      slave_running can be accessed without run_lock but not other
      non-volotile members like mi->info_thd, which is guarded by the mutex.
    */
    mysql_mutex_lock(&mi->run_lock);
    protocol->store(mi->info_thd ? mi->info_thd->proc_info : "", &my_charset_bin);
    mysql_mutex_unlock(&mi->run_lock);

    mysql_mutex_lock(&mi->data_lock);
    mysql_mutex_lock(&mi->rli->data_lock);
    mysql_mutex_lock(&mi->err_lock);
    mysql_mutex_lock(&mi->rli->err_lock);

    protocol->store(mi->host, &my_charset_bin);
    protocol->store(mi->user, &my_charset_bin);
    protocol->store((uint32) mi->port);
    protocol->store((uint32) mi->connect_retry);
    protocol->store(mi->get_master_log_name(), &my_charset_bin);
    protocol->store((ulonglong) mi->get_master_log_pos());
    protocol->store(mi->rli->get_group_relay_log_name() +
                    dirname_length(mi->rli->get_group_relay_log_name()),
                    &my_charset_bin);
    protocol->store((ulonglong) mi->rli->get_group_relay_log_pos());
    protocol->store(mi->rli->get_group_master_log_name(), &my_charset_bin);
    protocol->store(mi->slave_running == MYSQL_SLAVE_RUN_CONNECT ?
                    "Yes" : (mi->slave_running == MYSQL_SLAVE_RUN_NOT_CONNECT ?
                             "Connecting" : "No"), &my_charset_bin);
    protocol->store(mi->rli->slave_running ? "Yes":"No", &my_charset_bin);
    protocol->store(rpl_filter->get_do_db());
    protocol->store(rpl_filter->get_ignore_db());

    char buf[256];
    String tmp(buf, sizeof(buf), &my_charset_bin);
    rpl_filter->get_do_table(&tmp);
    protocol->store(&tmp);
    rpl_filter->get_ignore_table(&tmp);
    protocol->store(&tmp);
    rpl_filter->get_wild_do_table(&tmp);
    protocol->store(&tmp);
    rpl_filter->get_wild_ignore_table(&tmp);
    protocol->store(&tmp);

    protocol->store(mi->rli->last_error().number);
    protocol->store(mi->rli->last_error().message, &my_charset_bin);
    protocol->store((uint32) mi->rli->slave_skip_counter);
    protocol->store((ulonglong) mi->rli->get_group_master_log_pos());
    protocol->store((ulonglong) mi->rli->log_space_total);

    protocol->store(
      mi->rli->until_condition==Relay_log_info::UNTIL_NONE ? "None":
        ( mi->rli->until_condition==Relay_log_info::UNTIL_MASTER_POS? "Master":
          "Relay"), &my_charset_bin);
    protocol->store(mi->rli->until_log_name, &my_charset_bin);
    protocol->store((ulonglong) mi->rli->until_log_pos);

#ifdef HAVE_OPENSSL
    protocol->store(mi->ssl? "Yes":"No", &my_charset_bin);
#else
    protocol->store(mi->ssl? "Ignored":"No", &my_charset_bin);
#endif
    protocol->store(mi->ssl_ca, &my_charset_bin);
    protocol->store(mi->ssl_capath, &my_charset_bin);
    protocol->store(mi->ssl_cert, &my_charset_bin);
    protocol->store(mi->ssl_cipher, &my_charset_bin);
    protocol->store(mi->ssl_key, &my_charset_bin);

    /*
      Seconds_Behind_Master: if SQL thread is running and I/O thread is
      connected, we can compute it otherwise show NULL (i.e. unknown).
    */
    if ((mi->slave_running == MYSQL_SLAVE_RUN_CONNECT) &&
        mi->rli->slave_running)
    {
      long time_diff= ((long)(time(0) - mi->rli->last_master_timestamp)
                       - mi->clock_diff_with_master);
      /*
        Apparently on some systems time_diff can be <0. Here are possible
        reasons related to MySQL:
        - the master is itself a slave of another master whose time is ahead.
        - somebody used an explicit SET TIMESTAMP on the master.
        Possible reason related to granularity-to-second of time functions
        (nothing to do with MySQL), which can explain a value of -1:
        assume the master's and slave's time are perfectly synchronized, and
        that at slave's connection time, when the master's timestamp is read,
        it is at the very end of second 1, and (a very short time later) when
        the slave's timestamp is read it is at the very beginning of second
        2. Then the recorded value for master is 1 and the recorded value for
        slave is 2. At SHOW SLAVE STATUS time, assume that the difference
        between timestamp of slave and rli->last_master_timestamp is 0
        (i.e. they are in the same second), then we get 0-(2-1)=-1 as a result.
        This confuses users, so we don't go below 0: hence the max().

        last_master_timestamp == 0 (an "impossible" timestamp 1970) is a
        special marker to say "consider we have caught up".
      */
      protocol->store((longlong)(mi->rli->last_master_timestamp ?
                                 max(0, time_diff) : 0));
    }
    else
    {
      protocol->store_null();
    }
    protocol->store(mi->ssl_verify_server_cert? "Yes":"No", &my_charset_bin);

    // Last_IO_Errno
    protocol->store(mi->last_error().number);
    // Last_IO_Error
    if (*mi->last_error().message != '\0')
    {
      String msg_buf;
      msg_buf.append(mi->last_error().timestamp);
      msg_buf.append(" ");
      msg_buf.append(mi->last_error().message);
      protocol->store(msg_buf.c_ptr_safe(), &my_charset_bin);
    }
    else
      protocol->store(mi->last_error().message, &my_charset_bin);
    // Last_SQL_Errno
    protocol->store(mi->rli->last_error().number);
    // Last_SQL_Error
<<<<<<< HEAD
    if (*mi->rli->last_error().message != '\0')
    {
      String msg_buf;
      msg_buf.append(mi->rli->last_error().timestamp);
      msg_buf.append(" ");
      msg_buf.append(mi->rli->last_error().message);
      protocol->store(msg_buf.c_ptr_safe(), &my_charset_bin);
    }
    else
      protocol->store(mi->rli->last_error().message, &my_charset_bin);
=======
    if (*mi->rli.last_error().message != '\0')
    {
      String msg_buf;
      msg_buf.append(mi->rli.last_error().timestamp);
      msg_buf.append(" ");
      msg_buf.append(mi->rli.last_error().message);
      protocol->store(msg_buf.c_ptr_safe(), &my_charset_bin);
    }
    else
      protocol->store(mi->rli.last_error().message, &my_charset_bin);
>>>>>>> 94a0bfe9

    // Replicate_Ignore_Server_Ids
    {
      char buff[FN_REFLEN];
      ulong i, cur_len;
      for (i= 0, buff[0]= 0, cur_len= 0;
           i < mi->ignore_server_ids->server_ids.elements; i++)
      {
        ulong s_id, slen;
        char sbuff[FN_REFLEN];
        get_dynamic(&(mi->ignore_server_ids->server_ids), (uchar*) &s_id, i);
        slen= sprintf(sbuff, (i == 0 ? "%lu" : ", %lu"), s_id);
        if (cur_len + slen + 4 > FN_REFLEN)
        {
          /*
            break the loop whenever remained space could not fit
            ellipses on the next cycle
          */
          sprintf(buff + cur_len, "...");
          break;
        }
        cur_len += sprintf(buff + cur_len, "%s", sbuff);
      }
      protocol->store(buff, &my_charset_bin);
    }
    // Master_Server_id
    protocol->store((uint32) mi->master_id);
    protocol->store(mi->master_uuid, &my_charset_bin);
    // Master_Info_File
    protocol->store(mi->get_description_info(), &my_charset_bin);
    // Master_Retry_Count
    protocol->store((ulonglong) mi->retry_count);
    // SQL_Delay
    protocol->store((uint32) mi->rli->get_sql_delay());
    // SQL_Remaining_Delay
    // THD::proc_info is not protected by any lock, so we read it once
    // to ensure that we use the same value throughout this function.
    const char *slave_sql_running_state= mi->rli->info_thd ? mi->rli->info_thd->proc_info : "";
    if (slave_sql_running_state == Relay_log_info::state_delaying_string)
    {
      time_t t= my_time(0), sql_delay_end= mi->rli->get_sql_delay_end();
      protocol->store((uint32)(t < sql_delay_end ? sql_delay_end - t : 0));
    }
    else
      protocol->store_null();
    // Slave_SQL_Running_State
    protocol->store(slave_sql_running_state, &my_charset_bin);
    // Master_Retry_Count
    protocol->store((ulonglong) mi->retry_count);

    mysql_mutex_unlock(&mi->rli->err_lock);
    mysql_mutex_unlock(&mi->err_lock);
    mysql_mutex_unlock(&mi->rli->data_lock);
    mysql_mutex_unlock(&mi->data_lock);

    if (my_net_write(&thd->net, (uchar*) thd->packet.ptr(), packet->length()))
      DBUG_RETURN(TRUE);
  }
  my_eof(thd);
  DBUG_RETURN(FALSE);
}


void set_slave_thread_options(THD* thd)
{
  DBUG_ENTER("set_slave_thread_options");
  /*
     It's nonsense to constrain the slave threads with max_join_size; if a
     query succeeded on master, we HAVE to execute it. So set
     OPTION_BIG_SELECTS. Setting max_join_size to HA_POS_ERROR is not enough
     (and it's not needed if we have OPTION_BIG_SELECTS) because an INSERT
     SELECT examining more than 4 billion rows would still fail (yes, because
     when max_join_size is 4G, OPTION_BIG_SELECTS is automatically set, but
     only for client threads.
  */
  ulonglong options= thd->variables.option_bits | OPTION_BIG_SELECTS;
  if (opt_log_slave_updates)
    options|= OPTION_BIN_LOG;
  else
    options&= ~OPTION_BIN_LOG;
  thd->variables.option_bits= options;
  thd->variables.completion_type= 0;
  DBUG_VOID_RETURN;
}

void set_slave_thread_default_charset(THD* thd, Relay_log_info const *rli)
{
  DBUG_ENTER("set_slave_thread_default_charset");

  thd->variables.character_set_client=
    global_system_variables.character_set_client;
  thd->variables.collation_connection=
    global_system_variables.collation_connection;
  thd->variables.collation_server=
    global_system_variables.collation_server;
  thd->update_charset();

  /*
    We use a const cast here since the conceptual (and externally
    visible) behavior of the function is to set the default charset of
    the thread.  That the cache has to be invalidated is a secondary
    effect.
   */
  const_cast<Relay_log_info*>(rli)->cached_charset_invalidate();
  DBUG_VOID_RETURN;
}

/*
  init_slave_thread()
*/

static int init_slave_thread(THD* thd, SLAVE_THD_TYPE thd_type)
{
  DBUG_ENTER("init_slave_thread");
#if !defined(DBUG_OFF)
  int simulate_error= 0;
#endif
  thd->system_thread = (thd_type == SLAVE_THD_SQL) ?
    SYSTEM_THREAD_SLAVE_SQL : SYSTEM_THREAD_SLAVE_IO;
  thd->security_ctx->skip_grants();
  my_net_init(&thd->net, 0);
/*
  Adding MAX_LOG_EVENT_HEADER_LEN to the max_allowed_packet on all
  slave threads, since a replication event can become this much larger
  than the corresponding packet (query) sent from client to master.
*/
  thd->variables.max_allowed_packet= global_system_variables.max_allowed_packet
    + MAX_LOG_EVENT_HEADER;  /* note, incr over the global not session var */
  thd->slave_thread = 1;
  thd->enable_slow_log= opt_log_slow_slave_statements;
  set_slave_thread_options(thd);
  thd->client_capabilities = CLIENT_LOCAL_FILES;
  mysql_mutex_lock(&LOCK_thread_count);
  thd->thread_id= thd->variables.pseudo_thread_id= thread_id++;
  mysql_mutex_unlock(&LOCK_thread_count);

  DBUG_EXECUTE_IF("simulate_io_slave_error_on_init",
                  simulate_error|= (1 << SLAVE_THD_IO););
  DBUG_EXECUTE_IF("simulate_sql_slave_error_on_init",
                  simulate_error|= (1 << SLAVE_THD_SQL););
#if !defined(DBUG_OFF)
  if (init_thr_lock() || thd->store_globals() || simulate_error & (1<< thd_type))
#else
  if (init_thr_lock() || thd->store_globals())
#endif
  {
    thd->cleanup();
    DBUG_RETURN(-1);
  }

  if (thd_type == SLAVE_THD_SQL)
    thd_proc_info(thd, "Waiting for the next event in relay log");
  else
    thd_proc_info(thd, "Waiting for master update");
  thd->set_time();
  /* Do not use user-supplied timeout value for system threads. */
  thd->variables.lock_wait_timeout= LONG_TIMEOUT;
  DBUG_RETURN(0);
}


static int safe_sleep(THD* thd, int sec, CHECK_KILLED_FUNC thread_killed,
                      void* thread_killed_arg)
{
  int nap_time;
  thr_alarm_t alarmed;
  DBUG_ENTER("safe_sleep");

  thr_alarm_init(&alarmed);
  time_t start_time= my_time(0);
  time_t end_time= start_time+sec;

  while ((nap_time= (int) (end_time - start_time)) > 0)
  {
    ALARM alarm_buff;
    /*
      The only reason we are asking for alarm is so that
      we will be woken up in case of murder, so if we do not get killed,
      set the alarm so it goes off after we wake up naturally
    */
    thr_alarm(&alarmed, 2 * nap_time, &alarm_buff);
    sleep(nap_time);
    thr_end_alarm(&alarmed);

    if ((*thread_killed)(thd,thread_killed_arg))
      DBUG_RETURN(1);
    start_time= my_time(0);
  }
  DBUG_RETURN(0);
}


static int request_dump(THD *thd, MYSQL* mysql, Master_info* mi,
			bool *suppress_warnings)
{
  uchar buf[FN_REFLEN + 10];
  int len;
  ushort binlog_flags = 0; // for now
  const char* logname = mi->get_master_log_name();
  DBUG_ENTER("request_dump");
  
  *suppress_warnings= FALSE;

  if (RUN_HOOK(binlog_relay_io,
               before_request_transmit,
               (thd, mi, binlog_flags)))
    DBUG_RETURN(1);
  
  // TODO if big log files: Change next to int8store()
  int4store(buf, (ulong) mi->get_master_log_pos());
  int2store(buf + 4, binlog_flags);
  int4store(buf + 6, server_id);
  len = (uint) strlen(logname);
  memcpy(buf + 10, logname,len);
  if (simple_command(mysql, COM_BINLOG_DUMP, buf, len + 10, 1))
  {
    /*
      Something went wrong, so we will just reconnect and retry later
      in the future, we should do a better error analysis, but for
      now we just fill up the error log :-)
    */
    if (mysql_errno(mysql) == ER_NET_READ_INTERRUPTED)
      *suppress_warnings= TRUE;                 // Suppress reconnect warning
    else
      sql_print_error("Error on COM_BINLOG_DUMP: %d  %s, will retry in %d secs",
                      mysql_errno(mysql), mysql_error(mysql),
                      mi->connect_retry);
    DBUG_RETURN(1);
  }

  DBUG_RETURN(0);
}


/*
  Read one event from the master

  SYNOPSIS
    read_event()
    mysql               MySQL connection
    mi                  Master connection information
    suppress_warnings   TRUE when a normal net read timeout has caused us to
                        try a reconnect.  We do not want to print anything to
                        the error log in this case because this a anormal
                        event in an idle server.

    RETURN VALUES
    'packet_error'      Error
    number              Length of packet
*/

static ulong read_event(MYSQL* mysql, Master_info *mi, bool* suppress_warnings)
{
  ulong len;
  DBUG_ENTER("read_event");

  *suppress_warnings= FALSE;
  /*
    my_real_read() will time us out
    We check if we were told to die, and if not, try reading again
  */
#ifndef DBUG_OFF
  if (disconnect_slave_event_count && !(mi->events_until_exit--))
    DBUG_RETURN(packet_error);
#endif

  len = cli_safe_read(mysql);
  if (len == packet_error || (long) len < 1)
  {
    if (mysql_errno(mysql) == ER_NET_READ_INTERRUPTED)
    {
      /*
        We are trying a normal reconnect after a read timeout;
        we suppress prints to .err file as long as the reconnect
        happens without problems
      */
      *suppress_warnings= TRUE;
    }
    else
      sql_print_error("Error reading packet from server: %s ( server_errno=%d)",
                      mysql_error(mysql), mysql_errno(mysql));
    DBUG_RETURN(packet_error);
  }

  /* Check if eof packet */
  if (len < 8 && mysql->net.read_pos[0] == 254)
  {
    sql_print_information("Slave: received end packet from server, apparent "
                          "master shutdown: %s",
                     mysql_error(mysql));
     DBUG_RETURN(packet_error);
  }

  DBUG_PRINT("exit", ("len: %lu  net->read_pos[4]: %d",
                      len, mysql->net.read_pos[4]));
  DBUG_RETURN(len - 1);
}

/*
  Check if the current error is of temporary nature of not.
  Some errors are temporary in nature, such as
  ER_LOCK_DEADLOCK and ER_LOCK_WAIT_TIMEOUT.  Ndb also signals
  that the error is temporary by pushing a warning with the error code
  ER_GET_TEMPORARY_ERRMSG, if the originating error is temporary.
*/
static int has_temporary_error(THD *thd)
{
  DBUG_ENTER("has_temporary_error");

  DBUG_EXECUTE_IF("all_errors_are_temporary_errors",
                  if (thd->stmt_da->is_error())
                  {
                    thd->clear_error();
                    my_error(ER_LOCK_DEADLOCK, MYF(0));
                  });

  /*
    If there is no message in THD, we can't say if it's a temporary
    error or not. This is currently the case for Incident_log_event,
    which sets no message. Return FALSE.
  */
  if (!thd->is_error())
    DBUG_RETURN(0);

  /*
    Temporary error codes:
    currently, InnoDB deadlock detected by InnoDB or lock
    wait timeout (innodb_lock_wait_timeout exceeded
  */
  if (thd->stmt_da->sql_errno() == ER_LOCK_DEADLOCK ||
      thd->stmt_da->sql_errno() == ER_LOCK_WAIT_TIMEOUT)
    DBUG_RETURN(1);

#ifdef HAVE_NDB_BINLOG
  /*
    currently temporary error set in ndbcluster
  */
  List_iterator_fast<MYSQL_ERROR> it(thd->warning_info->warn_list());
  MYSQL_ERROR *err;
  while ((err= it++))
  {
    DBUG_PRINT("info", ("has condition %d %s", err->get_sql_errno(),
                        err->get_message_text()));
    switch (err->get_sql_errno())
    {
    case ER_GET_TEMPORARY_ERRMSG:
      DBUG_RETURN(1);
    default:
      break;
    }
  }
#endif
  DBUG_RETURN(0);
}


/**
  If this is a lagging slave (specified with CHANGE MASTER TO MASTER_DELAY = X), delays accordingly. Also unlocks rli->data_lock.

  Design note: this is the place to unlock rli->data_lock here since
  it should be held when reading delay info from rli, but it should
  not be held while sleeping.

  @param ev Event that is about to be executed.

  @param thd The sql thread's THD object.

  @param rli The sql thread's Relay_log_info structure.
*/
static void sql_delay_event(Log_event *ev, THD *thd, Relay_log_info *rli)
{
  long sql_delay= rli->get_sql_delay();

  DBUG_ENTER("sql_delay_event");
  mysql_mutex_assert_owner(&rli->data_lock);
  DBUG_ASSERT(!rli->belongs_to_client());

  int type= ev->get_type_code();
  if (sql_delay && type != ROTATE_EVENT &&
      type != FORMAT_DESCRIPTION_EVENT && type != START_EVENT_V3)
  {
    // The time when we should execute the event.
    time_t sql_delay_end=
      ev->when + rli->mi->clock_diff_with_master + sql_delay;
    // The current time.
    time_t now= my_time(0);
    // The time we will have to sleep before executing the event.
    unsigned long nap_time= 0;
    if (sql_delay_end > now)
      nap_time= sql_delay_end - now;

    DBUG_PRINT("info", ("sql_delay= %lu "
                        "ev->when= %lu "
                        "rli->mi->clock_diff_with_master= %lu "
                        "now= %ld "
                        "sql_delay_end= %lu "
                        "nap_time= %ld",
                        sql_delay, (long)ev->when,
                        rli->mi->clock_diff_with_master,
                        (long)now, sql_delay_end, (long)nap_time));

    if (sql_delay_end > now)
    {
      DBUG_PRINT("info", ("delaying replication event %lu secs",
                          nap_time));
      rli->start_sql_delay(sql_delay_end);
      mysql_mutex_unlock(&rli->data_lock);
      safe_sleep(thd, nap_time, (CHECK_KILLED_FUNC)sql_slave_killed,
                 (void*)rli);
      DBUG_VOID_RETURN;
    }
  }

  mysql_mutex_unlock(&rli->data_lock);

  DBUG_VOID_RETURN;
}


/**
  Applies the given event and advances the relay log position.

  This is needed by the sql thread to execute events from the binlog,
  and by clients executing BINLOG statements.  Conceptually, this
  function does:

  @code
    ev->apply_event(rli);
    ev->update_pos(rli);
  @endcode

  It also does the following maintainance:

   - Initializes the thread's server_id and time; and the event's
     thread.

   - If !rli->belongs_to_client() (i.e., if it belongs to the slave
     sql thread instead of being used for executing BINLOG
     statements), it does the following things: (1) skips events if it
     is needed according to the server id or slave_skip_counter; (2)
     unlocks rli->data_lock; (3) sleeps if required by 'CHANGE MASTER
     TO MASTER_DELAY=X'; (4) maintains the running state of the sql
     thread (rli->thread_state).

   - Reports errors as needed.

  @param ev The event to apply.

  @param thd The client thread that executes the event (i.e., the
  slave sql thread if called from a replication slave, or the client
  thread if called to execute a BINLOG statement).

  @param rli The relay log info (i.e., the slave's rli if called from
  a replication slave, or the client's thd->rli_fake if called to
  execute a BINLOG statement).

  @retval 0 OK.

  @retval 1 Error calling ev->apply_event().

  @retval 2 No error calling ev->apply_event(), but error calling
  ev->update_pos().
*/
int apply_event_and_update_pos(Log_event* ev, THD* thd, Relay_log_info* rli)
{
  int exec_res= 0;
  bool skip_event= FALSE;

  DBUG_ENTER("apply_event_and_update_pos");

  DBUG_PRINT("exec_event",("%s(type_code: %d; server_id: %d)",
                           ev->get_type_str(), ev->get_type_code(),
                           ev->server_id));
  DBUG_PRINT("info", ("thd->options: %s%s; rli->last_event_start_time: %lu",
                      FLAGSTR(thd->variables.option_bits, OPTION_NOT_AUTOCOMMIT),
                      FLAGSTR(thd->variables.option_bits, OPTION_BEGIN),
                      rli->last_event_start_time));

  /*
    Execute the event to change the database and update the binary
    log coordinates, but first we set some data that is needed for
    the thread.

    The event will be executed unless it is supposed to be skipped.

    Queries originating from this server must be skipped.  Low-level
    events (Format_description_log_event, Rotate_log_event,
    Stop_log_event) from this server must also be skipped. But for
    those we don't want to modify 'group_master_log_pos', because
    these events did not exist on the master.
    Format_description_log_event is not completely skipped.

    Skip queries specified by the user in 'slave_skip_counter'.  We
    can't however skip events that has something to do with the log
    files themselves.

    Filtering on own server id is extremely important, to ignore
    execution of events created by the creation/rotation of the relay
    log (remember that now the relay log starts with its Format_desc,
    has a Rotate etc).
  */

  thd->server_id = ev->server_id; // use the original server id for logging
  thd->set_time();                            // time the query
  thd->lex->current_select= 0;
  if (!ev->when)
    ev->when= my_time(0);
  ev->thd = thd; // because up to this point, ev->thd == 0

  int reason= ev->shall_skip(rli);
  if (reason == Log_event::EVENT_SKIP_COUNT)
  {
    sql_slave_skip_counter= --rli->slave_skip_counter;
    skip_event= TRUE;
  }
  if (reason == Log_event::EVENT_SKIP_NOT)
  {
    // Sleeps if needed, and unlocks rli->data_lock.
    sql_delay_event(ev, thd, rli);
    exec_res= ev->apply_event(rli);
  }
  else
    mysql_mutex_unlock(&rli->data_lock);

#ifndef DBUG_OFF
  /*
    This only prints information to the debug trace.

    TODO: Print an informational message to the error log?
  */
  static const char *const explain[] = {
    // EVENT_SKIP_NOT,
    "not skipped",
    // EVENT_SKIP_IGNORE,
    "skipped because event should be ignored",
    // EVENT_SKIP_COUNT
    "skipped because event skip counter was non-zero"
  };
  DBUG_PRINT("info", ("OPTION_BEGIN: %d; IN_STMT: %d",
                      test(thd->variables.option_bits & OPTION_BEGIN),
                      rli->get_flag(Relay_log_info::IN_STMT)));
  DBUG_PRINT("skip_event", ("%s event was %s",
                            ev->get_type_str(), explain[reason]));
#endif

  DBUG_PRINT("info", ("apply_event error = %d", exec_res));
  if (exec_res == 0)
  {
    /*
      Positions are not updated when an XID is processed, i.e. not skipped.
      To make the slave crash-safe positions are updated while processing
      the XID event and as such do not need to be updated again.
      See sql/rpl_rli.h for further details.
    */
    int error= 0;
    if (ev->get_type_code() != XID_EVENT || skip_event ||
        !rli->is_transactional())
      error= ev->update_pos(rli);
#ifndef DBUG_OFF
    DBUG_PRINT("info", ("update_pos error = %d", error));
    if (!rli->belongs_to_client())
    {
      char buf[22];
      DBUG_PRINT("info", ("group %s %s",
                          llstr(rli->get_group_relay_log_pos(), buf),
                          rli->get_group_relay_log_name()));
      DBUG_PRINT("info", ("event %s %s",
                          llstr(rli->get_event_relay_log_pos(), buf),
                          rli->get_event_relay_log_name()));
    }
#endif
    /*
      The update should not fail, so print an error message and
      return an error code.

      TODO: Replace this with a decent error message when merged
      with BUG#24954 (which adds several new error message).
    */
    if (error)
    {
      char buf[22];
      rli->report(ERROR_LEVEL, ER_UNKNOWN_ERROR,
                  "It was not possible to update the positions"
                  " of the relay log information: the slave may"
                  " be in an inconsistent state."
                  " Stopped in %s position %s",
                  rli->get_group_relay_log_name(),
                  llstr(rli->get_group_relay_log_pos(), buf));
      DBUG_RETURN(2);
    }
  }

  DBUG_RETURN(exec_res ? 1 : 0);
}


/**
  Top-level function for executing the next event in the relay log.
  This is called from the SQL thread.

  This function reads the event from the relay log, executes it, and
  advances the relay log position.  It also handles errors, etc.

  This function may fail to apply the event for the following reasons:

   - The position specfied by the UNTIL condition of the START SLAVE
     command is reached.

   - It was not possible to read the event from the log.

   - The slave is killed.

   - An error occurred when applying the event, and the event has been
     tried slave_trans_retries times.  If the event has been retried
     fewer times, 0 is returned.

   - init_info or init_relay_log_pos failed. (These are called
     if a failure occurs when applying the event.)

   - An error occurred when updating the binlog position.

  @retval 0 The event was applied.

  @retval 1 The event was not applied.
*/
static int exec_relay_log_event(THD* thd, Relay_log_info* rli)
{
  DBUG_ENTER("exec_relay_log_event");

  /*
     We acquire this mutex since we need it for all operations except
     event execution. But we will release it in places where we will
     wait for something for example inside of next_event().
   */
  mysql_mutex_lock(&rli->data_lock);

  Log_event * ev = next_event(rli);

  DBUG_ASSERT(rli->info_thd==thd);

  if (sql_slave_killed(thd,rli))
  {
    mysql_mutex_unlock(&rli->data_lock);
    delete ev;
    DBUG_RETURN(1);
  }
  if (ev)
  {
    int exec_res;

    /* 
      Even if we don't execute this event, we keep the master timestamp,
      so that seconds behind master shows correct delta (there are events
      that are not replayed, so we keep falling behind).

      If it is an artificial event, or a relay log event (IO thread generated
      event) or ev->when is set to 0, we don't update the 
      last_master_timestamp.
     */
    if (!(ev->is_artificial_event() || ev->is_relay_log_event() || (ev->when == 0)))
    {
      rli->last_master_timestamp= ev->when + (time_t) ev->exec_time;
      DBUG_ASSERT(rli->last_master_timestamp >= 0);
    }

    /*
      This tests if the position of the beginning of the current event
      hits the UNTIL barrier.
    */
    if (rli->until_condition != Relay_log_info::UNTIL_NONE &&
        rli->is_until_satisfied(thd, ev))
    {
      char buf[22];
      sql_print_information("Slave SQL thread stopped because it reached its"
                            " UNTIL position %s", llstr(rli->until_pos(), buf));
      /*
        Setting abort_slave flag because we do not want additional message about
        error in query execution to be printed.
      */
      rli->abort_slave= 1;
      mysql_mutex_unlock(&rli->data_lock);
      delete ev;
      DBUG_RETURN(1);
    }

    { /**
         The following failure injecion works in cooperation with tests 
         setting @@global.debug= 'd,incomplete_group_in_relay_log'.
         Xid or Commit events are not executed to force the slave sql
         read hanging if the realy log does not have any more events.
      */
      DBUG_EXECUTE_IF("incomplete_group_in_relay_log",
                      if ((ev->get_type_code() == XID_EVENT) ||
                          ((ev->get_type_code() == QUERY_EVENT) &&
                           strcmp("COMMIT", ((Query_log_event *) ev)->query) == 0))
                      {
                        DBUG_ASSERT(thd->transaction.all.modified_non_trans_table);
                        rli->abort_slave= 1;
                        mysql_mutex_unlock(&rli->data_lock);
                        delete ev;
                        rli->inc_event_relay_log_pos();
                        DBUG_RETURN(0);
                      };);
    }

    exec_res= apply_event_and_update_pos(ev, thd, rli);

    /*
      Format_description_log_event should not be deleted because it will be
      used to read info about the relay log's format; it will be deleted when
      the SQL thread does not need it, i.e. when this thread terminates.
    */
    if (ev->get_type_code() != FORMAT_DESCRIPTION_EVENT)
    {
      DBUG_PRINT("info", ("Deleting the event after it has been executed"));
      delete ev;
    }

    /*
      update_log_pos failed: this should not happen, so we don't
      retry.
    */
    if (exec_res == 2)
      DBUG_RETURN(1);

    if (slave_trans_retries)
    {
      int temp_err;
      if (exec_res && (temp_err= has_temporary_error(thd)))
      {
        const char *errmsg;
        /*
          We were in a transaction which has been rolled back because of a
          temporary error;
          let's seek back to BEGIN log event and retry it all again.
	  Note, if lock wait timeout (innodb_lock_wait_timeout exceeded)
	  there is no rollback since 5.0.13 (ref: manual).
          We have to not only seek but also
          a) init_info(), to seek back to hot relay log's start for later
          (for when we will come back to this hot log after re-processing the
          possibly existing old logs where BEGIN is: check_binlog_magic() will
          then need the cache to be at position 0 (see comments at beginning of
          init_info()).
          b) init_relay_log_pos(), because the BEGIN may be an older relay log.
        */
        if (rli->trans_retries < slave_trans_retries)
        {
          /*
             We need to figure out if there is a test case that covers
             this part. \Alfranio.
          */
          if (init_info(rli->mi, FALSE, SLAVE_SQL))
            sql_print_error("Failed to initialize the master info structure");
          else if (rli->init_relay_log_pos(rli->get_group_relay_log_name(),
                                           rli->get_group_relay_log_pos(),
                                           1, &errmsg, 1))
            sql_print_error("Error initializing relay log position: %s",
                            errmsg);
          else
          {
            exec_res= 0;
            trans_rollback(thd);
            close_thread_tables(thd);
            thd->mdl_context.release_transactional_locks();
            /* chance for concurrent connection to get more locks */
            safe_sleep(thd, min(rli->trans_retries, MAX_SLAVE_RETRY_PAUSE),
                       (CHECK_KILLED_FUNC)sql_slave_killed, (void*)rli);
            mysql_mutex_lock(&rli->data_lock); // because of SHOW STATUS
            rli->trans_retries++;
            rli->retried_trans++;
            mysql_mutex_unlock(&rli->data_lock);
            DBUG_PRINT("info", ("Slave retries transaction "
                                "rli->trans_retries: %lu", rli->trans_retries));
          }
        }
        else
          sql_print_error("Slave SQL thread retried transaction %lu time(s) "
                          "in vain, giving up. Consider raising the value of "
                          "the slave_transaction_retries variable.",
                          slave_trans_retries);
      }
      else if ((exec_res && !temp_err) ||
               (opt_using_transactions &&
                rli->get_group_relay_log_pos() == rli->get_event_relay_log_pos()))
      {
        /*
          Only reset the retry counter if the entire group succeeded
          or failed with a non-transient error.  On a successful
          event, the execution will proceed as usual; in the case of a
          non-transient error, the slave will stop with an error.
         */
        rli->trans_retries= 0; // restart from fresh
        DBUG_PRINT("info", ("Resetting retry counter, rli->trans_retries: %lu",
                            rli->trans_retries));
      }
    }
    DBUG_RETURN(exec_res);
  }
  mysql_mutex_unlock(&rli->data_lock);
  rli->report(ERROR_LEVEL, ER_SLAVE_RELAY_LOG_READ_FAILURE,
              ER(ER_SLAVE_RELAY_LOG_READ_FAILURE), "\
Could not parse relay log event entry. The possible reasons are: the master's \
binary log is corrupted (you can check this by running 'mysqlbinlog' on the \
binary log), the slave's relay log is corrupted (you can check this by running \
'mysqlbinlog' on the relay log), a network problem, or a bug in the master's \
or slave's MySQL code. If you want to check the master's binary log or slave's \
relay log, you will be able to know their names by issuing 'SHOW SLAVE STATUS' \
on this slave.\
");
  DBUG_RETURN(1);
}

static bool check_io_slave_killed(THD *thd, Master_info *mi, const char *info)
{
  if (io_slave_killed(thd, mi))
  {
    if (info && global_system_variables.log_warnings)
      sql_print_information("%s", info);
    return TRUE;
  }
  return FALSE;
}

/**
  @brief Try to reconnect slave IO thread.

  @details Terminates current connection to master, sleeps for
  @c mi->connect_retry msecs and initiates new connection with
  @c safe_reconnect(). Variable pointed by @c retry_count is increased -
  if it exceeds @c mi->retry_count then connection is not re-established
  and function signals error.
  Unless @c suppres_warnings is TRUE, a warning is put in the server error log
  when reconnecting. The warning message and messages used to report errors
  are taken from @c messages array. In case @c mi->retry_count is exceeded,
  no messages are added to the log.

  @param[in]     thd                 Thread context.
  @param[in]     mysql               MySQL connection.
  @param[in]     mi                  Master connection information.
  @param[in,out] retry_count         Number of attempts to reconnect.
  @param[in]     suppress_warnings   TRUE when a normal net read timeout 
                                     has caused to reconnecting.
  @param[in]     messages            Messages to print/log, see 
                                     reconnect_messages[] array.

  @retval        0                   OK.
  @retval        1                   There was an error.
*/

static int try_to_reconnect(THD *thd, MYSQL *mysql, Master_info *mi,
                            uint *retry_count, bool suppress_warnings,
                            const char *messages[SLAVE_RECON_MSG_MAX])
{
  mi->slave_running= MYSQL_SLAVE_RUN_NOT_CONNECT;
  thd->proc_info= messages[SLAVE_RECON_MSG_WAIT];
#ifdef SIGNAL_WITH_VIO_CLOSE  
  thd->clear_active_vio();
#endif
  end_server(mysql);
  if ((*retry_count)++)
  {
    if (*retry_count > mi->retry_count)
      return 1;                             // Don't retry forever
    safe_sleep(thd, mi->connect_retry, (CHECK_KILLED_FUNC) io_slave_killed,
               (void *) mi);
  }
  if (check_io_slave_killed(thd, mi, messages[SLAVE_RECON_MSG_KILLED_WAITING]))
    return 1;
  thd->proc_info = messages[SLAVE_RECON_MSG_AFTER];
  if (!suppress_warnings) 
  {
    char buf[256], llbuff[22];
    my_snprintf(buf, sizeof(buf), messages[SLAVE_RECON_MSG_FAILED], 
                mi->get_io_rpl_log_name(), llstr(mi->get_master_log_pos(),
                llbuff));
    /* 
      Raise a warining during registering on master/requesting dump.
      Log a message reading event.
    */
    if (messages[SLAVE_RECON_MSG_COMMAND][0])
    {
      mi->report(WARNING_LEVEL, ER_SLAVE_MASTER_COM_FAILURE,
                 ER(ER_SLAVE_MASTER_COM_FAILURE), 
                 messages[SLAVE_RECON_MSG_COMMAND], buf);
    }
    else
    {
      sql_print_information("%s", buf);
    }
  }
  if (safe_reconnect(thd, mysql, mi, 1) || io_slave_killed(thd, mi))
  {
    if (global_system_variables.log_warnings)
      sql_print_information("%s", messages[SLAVE_RECON_MSG_KILLED_AFTER]);
    return 1;
  }
  return 0;
}


/**
  Slave IO thread entry point.

  @param arg Pointer to Master_info struct that holds information for
  the IO thread.

  @return Always 0.
*/
pthread_handler_t handle_slave_io(void *arg)
{
  THD *thd; // needs to be first for thread_stack
  MYSQL *mysql;
  Master_info *mi = (Master_info*)arg;
  Relay_log_info *rli= mi->rli;
  char llbuff[22];
  uint retry_count;
  bool suppress_warnings;
  int ret;
#ifndef DBUG_OFF
  uint retry_count_reg= 0, retry_count_dump= 0, retry_count_event= 0;
#endif
  // needs to call my_thread_init(), otherwise we get a coredump in DBUG_ stuff
  my_thread_init();
  DBUG_ENTER("handle_slave_io");

  DBUG_ASSERT(mi->inited);
  mysql= NULL ;
  retry_count= 0;

  mysql_mutex_lock(&mi->run_lock);
  /* Inform waiting threads that slave has started */
  mi->slave_run_id++;

#ifndef DBUG_OFF
  mi->events_until_exit = disconnect_slave_event_count;
#endif

  thd= new THD; // note that contructor of THD uses DBUG_ !
  THD_CHECK_SENTRY(thd);
  mi->info_thd = thd;

  pthread_detach_this_thread();
  thd->thread_stack= (char*) &thd; // remember where our stack is
  mi->clear_error();
  if (init_slave_thread(thd, SLAVE_THD_IO))
  {
    mysql_cond_broadcast(&mi->start_cond);
    mysql_mutex_unlock(&mi->run_lock);
    sql_print_error("Failed during slave I/O thread initialization");
    goto err;
  }
  mysql_mutex_lock(&LOCK_thread_count);
  threads.append(thd);
  mysql_mutex_unlock(&LOCK_thread_count);
  mi->slave_running = 1;
  mi->abort_slave = 0;
  mysql_mutex_unlock(&mi->run_lock);
  mysql_cond_broadcast(&mi->start_cond);

  DBUG_PRINT("master_info",("log_file_name: '%s'  position: %s",
                            mi->get_master_log_name(),
                            llstr(mi->get_master_log_pos(), llbuff)));

  /* This must be called before run any binlog_relay_io hooks */
  my_pthread_setspecific_ptr(RPL_MASTER_INFO, mi);

  if (RUN_HOOK(binlog_relay_io, thread_start, (thd, mi)))
  {
    mi->report(ERROR_LEVEL, ER_SLAVE_FATAL_ERROR,
               ER(ER_SLAVE_FATAL_ERROR), "Failed to run 'thread_start' hook");
    goto err;
  }

  if (!(mi->mysql = mysql = mysql_init(NULL)))
  {
    mi->report(ERROR_LEVEL, ER_SLAVE_FATAL_ERROR,
               ER(ER_SLAVE_FATAL_ERROR), "error in mysql_init()");
    goto err;
  }

  thd_proc_info(thd, "Connecting to master");
  // we can get killed during safe_connect
  if (!safe_connect(thd, mysql, mi))
  {
    sql_print_information("Slave I/O thread: connected to master '%s@%s:%d',"
                          "replication started in log '%s' at position %s",
                          mi->user, mi->host, mi->port,
			  mi->get_io_rpl_log_name(),
			  llstr(mi->get_master_log_pos(), llbuff));
  /*
    Assign the max_packet_size with the bigger one of the values of
    'max_packet_size' and 'opt_binlog_rows_event_max_size'. So that
    slave I/O thread can replicate large row event from master.
    Adding MAX_LOG_EVENT_HEADER_LEN to the max_packet_size on the I/O
    thread, since a replication event can become this much larger than
    the corresponding packet (query) sent from client to master.
  */
    thd->net.max_packet_size= max(thd->net.max_packet_size,
                                  opt_binlog_rows_event_max_size);
    mysql->net.max_packet_size= thd->net.max_packet_size+= MAX_LOG_EVENT_HEADER;
  }
  else
  {
    sql_print_information("Slave I/O thread killed while connecting to master");
    goto err;
  }

connected:

    DBUG_EXECUTE_IF("dbug.before_get_running_status_yes",
                    {
                      const char act[]=
                        "now "
                        "wait_for signal.io_thread_let_running";
                      DBUG_ASSERT(opt_debug_sync_timeout > 0);
                      DBUG_ASSERT(!debug_sync_set_action(thd, 
                                                         STRING_WITH_LEN(act)));
                    };);
  mysql_mutex_lock(&mi->run_lock);
  mi->slave_running= MYSQL_SLAVE_RUN_CONNECT;
  mysql_mutex_unlock(&mi->run_lock);

  thd->slave_net = &mysql->net;
  thd_proc_info(thd, "Checking master version");
  ret= get_master_version_and_clock(mysql, mi);
  if (!ret)
    ret= get_master_uuid(mysql, mi);
  if (!ret)
    io_thread_init_commands(mysql, mi);

  if (ret == 1)
    /* Fatal error */
    goto err;

  if (ret == 2) 
  { 
    if (check_io_slave_killed(mi->info_thd, mi, "Slave I/O thread killed"
                              "while calling get_master_version_and_clock(...)"))
      goto err;
    suppress_warnings= FALSE;
    /* Try to reconnect because the error was caused by a transient network problem */
    if (try_to_reconnect(thd, mysql, mi, &retry_count, suppress_warnings,
                             reconnect_messages[SLAVE_RECON_ACT_REG]))
      goto err;
    goto connected;
  } 

  if (mi->rli->relay_log.description_event_for_queue->binlog_version > 1)
  {
    /*
      Register ourselves with the master.
    */
    thd_proc_info(thd, "Registering slave on master");
    if (register_slave_on_master(mysql, mi, &suppress_warnings))
    {
      if (!check_io_slave_killed(thd, mi, "Slave I/O thread killed "
                                "while registering slave on master"))
      {
        sql_print_error("Slave I/O thread couldn't register on master");
        if (try_to_reconnect(thd, mysql, mi, &retry_count, suppress_warnings,
                             reconnect_messages[SLAVE_RECON_ACT_REG]))
          goto err;
      }
      else
        goto err;
      goto connected;
    }
    DBUG_EXECUTE_IF("FORCE_SLAVE_TO_RECONNECT_REG", 
      if (!retry_count_reg)
      {
        retry_count_reg++;
        sql_print_information("Forcing to reconnect slave I/O thread");
        if (try_to_reconnect(thd, mysql, mi, &retry_count, suppress_warnings,
                             reconnect_messages[SLAVE_RECON_ACT_REG]))
          goto err;
        goto connected;
      });
  }

  DBUG_PRINT("info",("Starting reading binary log from master"));
  while (!io_slave_killed(thd,mi))
  {
    thd_proc_info(thd, "Requesting binlog dump");
    if (request_dump(thd, mysql, mi, &suppress_warnings))
    {
      sql_print_error("Failed on request_dump()");
      if (check_io_slave_killed(thd, mi, "Slave I/O thread killed while \
requesting master dump") ||
          try_to_reconnect(thd, mysql, mi, &retry_count, suppress_warnings,
                           reconnect_messages[SLAVE_RECON_ACT_DUMP]))
        goto err;
      goto connected;
    }
    DBUG_EXECUTE_IF("FORCE_SLAVE_TO_RECONNECT_DUMP", 
      if (!retry_count_dump)
      {
        retry_count_dump++;
        sql_print_information("Forcing to reconnect slave I/O thread");
        if (try_to_reconnect(thd, mysql, mi, &retry_count, suppress_warnings,
                             reconnect_messages[SLAVE_RECON_ACT_DUMP]))
          goto err;
        goto connected;
      });
    const char *event_buf;

    DBUG_ASSERT(mi->last_error().number == 0);
    while (!io_slave_killed(thd,mi))
    {
      ulong event_len;
      /*
         We say "waiting" because read_event() will wait if there's nothing to
         read. But if there's something to read, it will not wait. The
         important thing is to not confuse users by saying "reading" whereas
         we're in fact receiving nothing.
      */
      thd_proc_info(thd, "Waiting for master to send event");
      event_len= read_event(mysql, mi, &suppress_warnings);
      if (check_io_slave_killed(thd, mi, "Slave I/O thread killed while \
reading event"))
        goto err;
      DBUG_EXECUTE_IF("FORCE_SLAVE_TO_RECONNECT_EVENT",
        if (!retry_count_event)
        {
          retry_count_event++;
          sql_print_information("Forcing to reconnect slave I/O thread");
          if (try_to_reconnect(thd, mysql, mi, &retry_count, suppress_warnings,
                               reconnect_messages[SLAVE_RECON_ACT_EVENT]))
            goto err;
          goto connected;
        });

      if (event_len == packet_error)
      {
        uint mysql_error_number= mysql_errno(mysql);
        switch (mysql_error_number) {
        case CR_NET_PACKET_TOO_LARGE:
          sql_print_error("\
Log entry on master is longer than max_allowed_packet (%ld) on \
slave. If the entry is correct, restart the server with a higher value of \
max_allowed_packet",
                          thd->variables.max_allowed_packet);
          mi->report(ERROR_LEVEL, ER_NET_PACKET_TOO_LARGE,
                     "%s", ER(ER_NET_PACKET_TOO_LARGE));
          goto err;
        case ER_MASTER_FATAL_ERROR_READING_BINLOG:
          mi->report(ERROR_LEVEL, ER_MASTER_FATAL_ERROR_READING_BINLOG,
                     ER(ER_MASTER_FATAL_ERROR_READING_BINLOG),
                     mysql_error_number, mysql_error(mysql));
          goto err;
        case ER_OUT_OF_RESOURCES:
          sql_print_error("\
Stopping slave I/O thread due to out-of-memory error from master");
          mi->report(ERROR_LEVEL, ER_OUT_OF_RESOURCES,
                     "%s", ER(ER_OUT_OF_RESOURCES));
          goto err;
        }
        if (try_to_reconnect(thd, mysql, mi, &retry_count, suppress_warnings,
                             reconnect_messages[SLAVE_RECON_ACT_EVENT]))
          goto err;
        goto connected;
      } // if (event_len == packet_error)

      retry_count=0;                    // ok event, reset retry counter
      thd_proc_info(thd, "Queueing master event to the relay log");
      event_buf= (const char*)mysql->net.read_pos + 1;
      if (RUN_HOOK(binlog_relay_io, after_read_event,
                   (thd, mi,(const char*)mysql->net.read_pos + 1,
                    event_len, &event_buf, &event_len)))
      {
        mi->report(ERROR_LEVEL, ER_SLAVE_FATAL_ERROR,
                   ER(ER_SLAVE_FATAL_ERROR),
                   "Failed to run 'after_read_event' hook");
        goto err;
      }

      /* XXX: 'synced' should be updated by queue_event to indicate
         whether event has been synced to disk */
      bool synced= 0;
      if (queue_event(mi, event_buf, event_len))
      {
        mi->report(ERROR_LEVEL, ER_SLAVE_RELAY_LOG_WRITE_FAILURE,
                   ER(ER_SLAVE_RELAY_LOG_WRITE_FAILURE),
                   "could not queue event from master");
        goto err;
      }

      if (RUN_HOOK(binlog_relay_io, after_queue_event,
                   (thd, mi, event_buf, event_len, synced)))
      {
        mi->report(ERROR_LEVEL, ER_SLAVE_FATAL_ERROR,
                   ER(ER_SLAVE_FATAL_ERROR),
                   "Failed to run 'after_queue_event' hook");
        goto err;
      }

      if (flush_master_info(mi, FALSE))
      {
        // By default the option is TRUE, however we have changed it to do
        // some tests. /Alfranio
        sql_print_error("Failed to flush master info file");
        goto err;
      }
      /*
        See if the relay logs take too much space.
        We don't lock mi->rli->log_space_lock here; this dirty read saves time
        and does not introduce any problem:
        - if mi->rli->ignore_log_space_limit is 1 but becomes 0 just after (so
        the clean value is 0), then we are reading only one more event as we
        should, and we'll block only at the next event. No big deal.
        - if mi->rli->ignore_log_space_limit is 0 but becomes 1 just after (so
        the clean value is 1), then we are going into wait_for_relay_log_space()
        for no reason, but this function will do a clean read, notice the clean
        value and exit immediately.
      */
#ifndef DBUG_OFF
      {
        char llbuf1[22], llbuf2[22];
        DBUG_PRINT("info", ("log_space_limit=%s log_space_total=%s \
ignore_log_space_limit=%d",
                            llstr(rli->log_space_limit,llbuf1),
                            llstr(rli->log_space_total,llbuf2),
                            (int) rli->ignore_log_space_limit));
      }
#endif

      if (rli->log_space_limit && rli->log_space_limit <
          rli->log_space_total &&
          !rli->ignore_log_space_limit)
        if (wait_for_relay_log_space(rli))
        {
          sql_print_error("Slave I/O thread aborted while waiting for relay \
log space");
          goto err;
        }
    }
  }

  // error = 0;
err:
  // print the current replication position
  sql_print_information("Slave I/O thread exiting, read up to log '%s', position %s",
                  mi->get_io_rpl_log_name(), llstr(mi->get_master_log_pos(), llbuff));
  RUN_HOOK(binlog_relay_io, thread_stop, (thd, mi));
  thd->set_query(NULL, 0);
  thd->reset_db(NULL, 0);
  if (mysql)
  {
    /*
      Here we need to clear the active VIO before closing the
      connection with the master.  The reason is that THD::awake()
      might be called from terminate_slave_thread() because somebody
      issued a STOP SLAVE.  If that happends, the close_active_vio()
      can be called in the middle of closing the VIO associated with
      the 'mysql' object, causing a crash.
    */
#ifdef SIGNAL_WITH_VIO_CLOSE
    thd->clear_active_vio();
#endif
    mysql_close(mysql);
    mi->mysql=0;
  }
  write_ignored_events_info_to_relay_log(thd, mi);
  thd_proc_info(thd, "Waiting for slave mutex on exit");
  mysql_mutex_lock(&mi->run_lock);

  /* Forget the relay log's format */
  delete mi->rli->relay_log.description_event_for_queue;
  mi->rli->relay_log.description_event_for_queue= 0;
  DBUG_ASSERT(thd->net.buff != 0);
  net_end(&thd->net); // destructor will not free it, because net.vio is 0
  close_thread_tables(thd);
  mysql_mutex_lock(&LOCK_thread_count);
  THD_CHECK_SENTRY(thd);
  delete thd;
  mysql_mutex_unlock(&LOCK_thread_count);
  mi->abort_slave= 0;
  mi->slave_running= 0;
  mi->info_thd= 0;
  /*
    Note: the order of the two following calls (first broadcast, then unlock)
    is important. Otherwise a killer_thread can execute between the calls and
    delete the mi structure leading to a crash! (see BUG#25306 for details)
   */ 
  mysql_cond_broadcast(&mi->stop_cond);       // tell the world we are done
  DBUG_EXECUTE_IF("simulate_slave_delay_at_terminate_bug38694", sleep(5););
  mysql_mutex_unlock(&mi->run_lock);
  DBUG_LEAVE;                                   // Must match DBUG_ENTER()
  my_thread_end();
  pthread_exit(0);
  return(0);                                    // Avoid compiler warnings
}

/*
  Check the temporary directory used by commands like
  LOAD DATA INFILE.
 */
static 
int check_temp_dir(char* tmp_file)
{
  int fd;
  MY_DIR *dirp;
  char tmp_dir[FN_REFLEN];
  size_t tmp_dir_size;

  DBUG_ENTER("check_temp_dir");

  /*
    Get the directory from the temporary file.
  */
  dirname_part(tmp_dir, tmp_file, &tmp_dir_size);

  /*
    Check if the directory exists.
   */
  if (!(dirp=my_dir(tmp_dir,MYF(MY_WME))))
    DBUG_RETURN(1);
  my_dirend(dirp);

  /*
    Check permissions to create a file.
   */
  if ((fd= mysql_file_create(key_file_misc,
                             tmp_file, CREATE_MODE,
                             O_WRONLY | O_BINARY | O_EXCL | O_NOFOLLOW,
                             MYF(MY_WME))) < 0)
  DBUG_RETURN(1);

  /*
    Clean up.
   */
  mysql_file_close(fd, MYF(0));
  mysql_file_delete(key_file_misc, tmp_file, MYF(0));

  DBUG_RETURN(0);
}

/**
  Slave SQL thread entry point.

  @param arg Pointer to Relay_log_info object that holds information
  for the SQL thread.

  @return Always 0.
*/
pthread_handler_t handle_slave_sql(void *arg)
{
  THD *thd;                     /* needs to be first for thread_stack */
  char llbuff[22],llbuff1[22];
  char saved_log_name[FN_REFLEN];
  char saved_master_log_name[FN_REFLEN];
  my_off_t saved_log_pos;
  my_off_t saved_master_log_pos;
  my_off_t saved_skip= 0;

  Relay_log_info* rli = ((Master_info*)arg)->rli;
  const char *errmsg;

  // needs to call my_thread_init(), otherwise we get a coredump in DBUG_ stuff
  my_thread_init();
  DBUG_ENTER("handle_slave_sql");

  DBUG_ASSERT(rli->inited);
  mysql_mutex_lock(&rli->run_lock);
  DBUG_ASSERT(!rli->slave_running);
  errmsg= 0;
#ifndef DBUG_OFF
  rli->events_until_exit = abort_slave_event_count;
#endif

  thd = new THD; // note that contructor of THD uses DBUG_ !
  thd->thread_stack = (char*)&thd; // remember where our stack is
  rli->info_thd= thd;
  
  /* Inform waiting threads that slave has started */
  rli->slave_run_id++;
  rli->slave_running = 1;

  pthread_detach_this_thread();
  if (init_slave_thread(thd, SLAVE_THD_SQL))
  {
    /*
      TODO: this is currently broken - slave start and change master
      will be stuck if we fail here
    */
    mysql_cond_broadcast(&rli->start_cond);
    mysql_mutex_unlock(&rli->run_lock);
    rli->report(ERROR_LEVEL, ER_SLAVE_FATAL_ERROR, 
                "Failed during slave thread initialization");
    goto err;
  }
  thd->init_for_queries();
  thd->temporary_tables = rli->save_temporary_tables; // restore temp tables
  set_thd_in_use_temporary_tables(rli);   // (re)set sql_thd in use for saved temp tables
  mysql_mutex_lock(&LOCK_thread_count);
  threads.append(thd);
  mysql_mutex_unlock(&LOCK_thread_count);
  /*
    We are going to set slave_running to 1. Assuming slave I/O thread is
    alive and connected, this is going to make Seconds_Behind_Master be 0
    i.e. "caught up". Even if we're just at start of thread. Well it's ok, at
    the moment we start we can think we are caught up, and the next second we
    start receiving data so we realize we are not caught up and
    Seconds_Behind_Master grows. No big deal.
  */
  rli->abort_slave = 0;
  mysql_mutex_unlock(&rli->run_lock);
  mysql_cond_broadcast(&rli->start_cond);

  /*
    Reset errors for a clean start (otherwise, if the master is idle, the SQL
    thread may execute no Query_log_event, so the error will remain even
    though there's no problem anymore). Do not reset the master timestamp
    (imagine the slave has caught everything, the STOP SLAVE and START SLAVE:
    as we are not sure that we are going to receive a query, we want to
    remember the last master timestamp (to say how many seconds behind we are
    now.
    But the master timestamp is reset by RESET SLAVE & CHANGE MASTER.
  */
  rli->clear_error();

  //tell the I/O thread to take relay_log_space_limit into account from now on
  mysql_mutex_lock(&rli->log_space_lock);
  rli->ignore_log_space_limit= 0;
  mysql_mutex_unlock(&rli->log_space_lock);
  rli->trans_retries= 0; // start from "no error"
  DBUG_PRINT("info", ("rli->trans_retries: %lu", rli->trans_retries));

  if (rli->init_relay_log_pos(rli->get_group_relay_log_name(),
                              rli->get_group_relay_log_pos(),
                              1 /*need data lock*/, &errmsg,
                              1 /*look for a description_event*/))
  { 
    rli->report(ERROR_LEVEL, ER_SLAVE_FATAL_ERROR, 
                "Error initializing relay log position: %s", errmsg);
    goto err;
  }
  THD_CHECK_SENTRY(thd);
#ifndef DBUG_OFF
  {
    char llbuf1[22], llbuf2[22];
    DBUG_PRINT("info", ("my_b_tell(rli->cur_log)=%s rli->event_relay_log_pos=%s",
                        llstr(my_b_tell(rli->cur_log),llbuf1),
                        llstr(rli->get_event_relay_log_pos(),llbuf2)));
    DBUG_ASSERT(rli->get_event_relay_log_pos() >= BIN_LOG_HEADER_SIZE);
    /*
      Wonder if this is correct. I (Guilhem) wonder if my_b_tell() returns the
      correct position when it's called just after my_b_seek() (the questionable
      stuff is those "seek is done on next read" comments in the my_b_seek()
      source code).
      The crude reality is that this assertion randomly fails whereas
      replication seems to work fine. And there is no easy explanation why it
      fails (as we my_b_seek(rli->event_relay_log_pos) at the very end of
      init_relay_log_pos() called above). Maybe the assertion would be
      meaningful if we held rli->data_lock between the my_b_seek() and the
      DBUG_ASSERT().
    */
#ifdef SHOULD_BE_CHECKED
    DBUG_ASSERT(my_b_tell(rli->cur_log) == rli->get_event_relay_log_pos());
#endif
  }
#endif
  DBUG_ASSERT(rli->info_thd == thd);

  DBUG_PRINT("master_info",("log_file_name: %s  position: %s",
                            rli->get_group_master_log_name(),
                            llstr(rli->get_group_master_log_pos(),llbuff)));
  if (global_system_variables.log_warnings)
    sql_print_information("Slave SQL thread initialized, starting replication in \
log '%s' at position %s, relay log '%s' position: %s", rli->get_rpl_log_name(),
                    llstr(rli->get_group_master_log_pos(),llbuff),rli->get_group_relay_log_name(),
                    llstr(rli->get_group_relay_log_pos(),llbuff1));

  if (check_temp_dir(rli->slave_patternload_file))
  {
    rli->report(ERROR_LEVEL, thd->stmt_da->sql_errno(), 
                "Unable to use slave's temporary directory %s - %s", 
                slave_load_tmpdir, thd->stmt_da->message());
    goto err;
  }

  /* execute init_slave variable */
  if (opt_init_slave.length)
  {
    execute_init_command(thd, &opt_init_slave, &LOCK_sys_init_slave);
    if (thd->is_slave_error)
    {
      rli->report(ERROR_LEVEL, thd->stmt_da->sql_errno(),
                  "Slave SQL thread aborted. Can't execute init_slave query");
      goto err;
    }
  }

  /*
    First check until condition - probably there is nothing to execute. We
    do not want to wait for next event in this case.
  */
  mysql_mutex_lock(&rli->data_lock);
  if (rli->slave_skip_counter)
  {
    char *pos;
    pos= strmake(saved_log_name, rli->get_group_relay_log_name(), FN_REFLEN - 1);
    pos= '\0';
    pos= strmake(saved_master_log_name, rli->get_group_master_log_name(), FN_REFLEN - 1);
    pos= '\0';
    saved_log_pos= rli->get_group_relay_log_pos();
    saved_master_log_pos= rli->get_group_master_log_pos();
    saved_skip= rli->slave_skip_counter;
  }
  if (rli->until_condition != Relay_log_info::UNTIL_NONE &&
      rli->is_until_satisfied(thd, NULL))
  {
    char buf[22];
    sql_print_information("Slave SQL thread stopped because it reached its"
                          " UNTIL position %s", llstr(rli->until_pos(), buf));
    mysql_mutex_unlock(&rli->data_lock);
    goto err;
  }
  mysql_mutex_unlock(&rli->data_lock);

  /* Read queries from the IO/THREAD until this thread is killed */

  while (!sql_slave_killed(thd,rli))
  {
    thd_proc_info(thd, "Reading event from the relay log");
    DBUG_ASSERT(rli->info_thd == thd);
    THD_CHECK_SENTRY(thd);

    if (saved_skip && rli->slave_skip_counter == 0)
    {
      sql_print_information("'SQL_SLAVE_SKIP_COUNTER=%ld' executed at "
        "relay_log_file='%s', relay_log_pos='%ld', master_log_name='%s', "
        "master_log_pos='%ld' and new position at "
        "relay_log_file='%s', relay_log_pos='%ld', master_log_name='%s', "
        "master_log_pos='%ld' ",
        (ulong) saved_skip, saved_log_name, (ulong) saved_log_pos,
        saved_master_log_name, (ulong) saved_master_log_pos,
        rli->get_group_relay_log_name(), (ulong) rli->get_group_relay_log_pos(),
        rli->get_group_master_log_name(), (ulong) rli->get_group_master_log_pos());
      saved_skip= 0;
    }
    
    if (exec_relay_log_event(thd,rli))
    {
      DBUG_PRINT("info", ("exec_relay_log_event() failed"));
      // do not scare the user if SQL thread was simply killed or stopped
      if (!sql_slave_killed(thd,rli))
      {
        /*
          retrieve as much info as possible from the thd and, error
          codes and warnings and print this to the error log as to
          allow the user to locate the error
        */
        uint32 const last_errno= rli->last_error().number;

        if (thd->is_error())
        {
          char const *const errmsg= thd->stmt_da->message();

          DBUG_PRINT("info",
                     ("thd->stmt_da->sql_errno()=%d; rli->last_error.number=%d",
                      thd->stmt_da->sql_errno(), last_errno));
          if (last_errno == 0)
          {
            /*
 	      This function is reporting an error which was not reported
 	      while executing exec_relay_log_event().
 	    */ 
            rli->report(ERROR_LEVEL, thd->stmt_da->sql_errno(), "%s", errmsg);
          }
          else if (last_errno != thd->stmt_da->sql_errno())
          {
            /*
             * An error was reported while executing exec_relay_log_event()
             * however the error code differs from what is in the thread.
             * This function prints out more information to help finding
             * what caused the problem.
             */  
            sql_print_error("Slave (additional info): %s Error_code: %d",
                            errmsg, thd->stmt_da->sql_errno());
          }
        }

        /* Print any warnings issued */
        List_iterator_fast<MYSQL_ERROR> it(thd->warning_info->warn_list());
        MYSQL_ERROR *err;
        /*
          Added controlled slave thread cancel for replication
          of user-defined variables.
        */
        bool udf_error = false;
        while ((err= it++))
        {
          if (err->get_sql_errno() == ER_CANT_OPEN_LIBRARY)
            udf_error = true;
          sql_print_warning("Slave: %s Error_code: %d", err->get_message_text(), err->get_sql_errno());
        }
        if (udf_error)
          sql_print_error("Error loading user-defined library, slave SQL "
            "thread aborted. Install the missing library, and restart the "
            "slave SQL thread with \"SLAVE START\". We stopped at log '%s' "
            "position %s", rli->get_rpl_log_name(),
            llstr(rli->get_group_master_log_pos(), llbuff));
        else
          sql_print_error("\
Error running query, slave SQL thread aborted. Fix the problem, and restart \
the slave SQL thread with \"SLAVE START\". We stopped at log \
'%s' position %s", rli->get_rpl_log_name(),
llstr(rli->get_group_master_log_pos(), llbuff));
      }
      goto err;
    }
  }

  /* Thread stopped. Print the current replication position to the log */
  sql_print_information("Slave SQL thread exiting, replication stopped in log "
                        "'%s' at position %s",
                        rli->get_rpl_log_name(),
                        llstr(rli->get_group_master_log_pos(), llbuff));

 err:

  /*
    Some events set some playgrounds, which won't be cleared because thread
    stops. Stopping of this thread may not be known to these events ("stop"
    request is detected only by the present function, not by events), so we
    must "proactively" clear playgrounds:
  */
  rli->cleanup_context(thd, 1);
  /*
    Some extra safety, which should not been needed (normally, event deletion
    should already have done these assignments (each event which sets these
    variables is supposed to set them to 0 before terminating)).
  */
  thd->catalog= 0;
  thd->set_query(NULL, 0);
  thd->reset_db(NULL, 0);
  thd_proc_info(thd, "Waiting for slave mutex on exit");
  mysql_mutex_lock(&rli->run_lock);
  /* We need data_lock, at least to wake up any waiting master_pos_wait() */
  mysql_mutex_lock(&rli->data_lock);
  DBUG_ASSERT(rli->slave_running == 1); // tracking buffer overrun
  /* When master_pos_wait() wakes up it will check this and terminate */
  rli->slave_running= 0;
  /* Forget the relay log's format */
  delete rli->relay_log.description_event_for_exec;
  rli->relay_log.description_event_for_exec= 0;
  /* Wake up master_pos_wait() */
  mysql_mutex_unlock(&rli->data_lock);
  DBUG_PRINT("info",("Signaling possibly waiting master_pos_wait() functions"));
  mysql_cond_broadcast(&rli->data_cond);
  rli->ignore_log_space_limit= 0; /* don't need any lock */
  /* we die so won't remember charset - re-update them on next thread start */
  rli->cached_charset_invalidate();
  rli->save_temporary_tables = thd->temporary_tables;

  /*
    TODO: see if we can do this conditionally in next_event() instead
    to avoid unneeded position re-init
  */
  thd->temporary_tables = 0; // remove tempation from destructor to close them
  DBUG_ASSERT(thd->net.buff != 0);
  net_end(&thd->net); // destructor will not free it, because we are weird
  DBUG_ASSERT(rli->info_thd == thd);
  THD_CHECK_SENTRY(thd);
  rli->info_thd= 0;
  set_thd_in_use_temporary_tables(rli);  // (re)set info_thd in use for saved temp tables
  mysql_mutex_lock(&LOCK_thread_count);
  THD_CHECK_SENTRY(thd);
  delete thd;
  mysql_mutex_unlock(&LOCK_thread_count);
 /*
  Note: the order of the broadcast and unlock calls below (first broadcast, then unlock)
  is important. Otherwise a killer_thread can execute between the calls and
  delete the mi structure leading to a crash! (see BUG#25306 for details)
 */ 
  mysql_cond_broadcast(&rli->stop_cond);
  DBUG_EXECUTE_IF("simulate_slave_delay_at_terminate_bug38694", sleep(5););
  mysql_mutex_unlock(&rli->run_lock);  // tell the world we are done

  DBUG_LEAVE;                            // Must match DBUG_ENTER()
  my_thread_end();
  pthread_exit(0);
  return 0;                             // Avoid compiler warnings
}


/*
  process_io_create_file()
*/

static int process_io_create_file(Master_info* mi, Create_file_log_event* cev)
{
  int error = 1;
  ulong num_bytes;
  bool cev_not_written;
  THD *thd = mi->info_thd;
  NET *net = &mi->mysql->net;
  DBUG_ENTER("process_io_create_file");

  if (unlikely(!cev->is_valid()))
    DBUG_RETURN(1);

  if (!rpl_filter->db_ok(cev->db))
  {
    skip_load_data_infile(net);
    DBUG_RETURN(0);
  }
  DBUG_ASSERT(cev->inited_from_old);
  thd->file_id = cev->file_id = mi->file_id++;
  thd->server_id = cev->server_id;
  cev_not_written = 1;

  if (unlikely(net_request_file(net,cev->fname)))
  {
    sql_print_error("Slave I/O: failed requesting download of '%s'",
                    cev->fname);
    goto err;
  }

  /*
    This dummy block is so we could instantiate Append_block_log_event
    once and then modify it slightly instead of doing it multiple times
    in the loop
  */
  {
    Append_block_log_event aev(thd,0,0,0,0);

    for (;;)
    {
      if (unlikely((num_bytes=my_net_read(net)) == packet_error))
      {
        sql_print_error("Network read error downloading '%s' from master",
                        cev->fname);
        goto err;
      }
      if (unlikely(!num_bytes)) /* eof */
      {
	/* 3.23 master wants it */
        net_write_command(net, 0, (uchar*) "", 0, (uchar*) "", 0);
        /*
          If we wrote Create_file_log_event, then we need to write
          Execute_load_log_event. If we did not write Create_file_log_event,
          then this is an empty file and we can just do as if the LOAD DATA
          INFILE had not existed, i.e. write nothing.
        */
        if (unlikely(cev_not_written))
          break;
        Execute_load_log_event xev(thd,0,0);
        xev.log_pos = cev->log_pos;
        if (unlikely(mi->rli->relay_log.append(&xev)))
        {
          mi->report(ERROR_LEVEL, ER_SLAVE_RELAY_LOG_WRITE_FAILURE,
                     ER(ER_SLAVE_RELAY_LOG_WRITE_FAILURE),
                     "error writing Exec_load event to relay log");
          goto err;
        }
        mi->rli->relay_log.harvest_bytes_written(&mi->rli->log_space_total);
        break;
      }
      if (unlikely(cev_not_written))
      {
        cev->block = net->read_pos;
        cev->block_len = num_bytes;
        if (unlikely(mi->rli->relay_log.append(cev)))
        {
          mi->report(ERROR_LEVEL, ER_SLAVE_RELAY_LOG_WRITE_FAILURE,
                     ER(ER_SLAVE_RELAY_LOG_WRITE_FAILURE),
                     "error writing Create_file event to relay log");
          goto err;
        }
        cev_not_written=0;
        mi->rli->relay_log.harvest_bytes_written(&mi->rli->log_space_total);
      }
      else
      {
        aev.block = net->read_pos;
        aev.block_len = num_bytes;
        aev.log_pos = cev->log_pos;
        if (unlikely(mi->rli->relay_log.append(&aev)))
        {
          mi->report(ERROR_LEVEL, ER_SLAVE_RELAY_LOG_WRITE_FAILURE,
                     ER(ER_SLAVE_RELAY_LOG_WRITE_FAILURE),
                     "error writing Append_block event to relay log");
          goto err;
        }
        mi->rli->relay_log.harvest_bytes_written(&mi->rli->log_space_total);
      }
    }
  }
  error=0;
err:
  DBUG_RETURN(error);
}


/*
  Start using a new binary log on the master

  SYNOPSIS
    process_io_rotate()
    mi                  master_info for the slave
    rev                 The rotate log event read from the binary log

  DESCRIPTION
    Updates the master info with the place in the next binary
    log where we should start reading.
    Rotate the relay log to avoid mixed-format relay logs.

  NOTES
    We assume we already locked mi->data_lock

  RETURN VALUES
    0           ok
    1           Log event is illegal

*/

static int process_io_rotate(Master_info *mi, Rotate_log_event *rev)
{
  DBUG_ENTER("process_io_rotate");
  mysql_mutex_assert_owner(&mi->data_lock);

  if (unlikely(!rev->is_valid()))
    DBUG_RETURN(1);

  /* Safe copy as 'rev' has been "sanitized" in Rotate_log_event's ctor */
  memcpy(const_cast<char *>(mi->get_master_log_name()),
         rev->new_log_ident, rev->ident_len + 1);
  mi->set_master_log_pos(rev->pos);
  DBUG_PRINT("info", ("master_log_pos: '%s' %lu",
                      mi->get_master_log_name(), (ulong) mi->get_master_log_pos()));
#ifndef DBUG_OFF
  /*
    If we do not do this, we will be getting the first
    rotate event forever, so we need to not disconnect after one.
  */
  if (disconnect_slave_event_count)
    mi->events_until_exit++;
#endif

  /*
    If description_event_for_queue is format <4, there is conversion in the
    relay log to the slave's format (4). And Rotate can mean upgrade or
    nothing. If upgrade, it's to 5.0 or newer, so we will get a Format_desc, so
    no need to reset description_event_for_queue now. And if it's nothing (same
    master version as before), no need (still using the slave's format).
  */
  if (mi->rli->relay_log.description_event_for_queue->binlog_version >= 4)
  {
    delete mi->rli->relay_log.description_event_for_queue;
    /* start from format 3 (MySQL 4.0) again */
    mi->rli->relay_log.description_event_for_queue= new
      Format_description_log_event(3);
  }
  /*
    Rotate the relay log makes binlog format detection easier (at next slave
    start or mysqlbinlog)
  */
  rotate_relay_log(mi); /* will take the right mutexes */
  DBUG_RETURN(0);
}

/*
  Reads a 3.23 event and converts it to the slave's format. This code was
  copied from MySQL 4.0.
*/
static int queue_binlog_ver_1_event(Master_info *mi, const char *buf,
                           ulong event_len)
{
  const char *errmsg = 0;
  ulong inc_pos;
  bool ignore_event= 0;
  char *tmp_buf = 0;
  Relay_log_info *rli= mi->rli;
  DBUG_ENTER("queue_binlog_ver_1_event");

  /*
    If we get Load event, we need to pass a non-reusable buffer
    to read_log_event, so we do a trick
  */
  if (buf[EVENT_TYPE_OFFSET] == LOAD_EVENT)
  {
    if (unlikely(!(tmp_buf=(char*)my_malloc(event_len+1,MYF(MY_WME)))))
    {
      mi->report(ERROR_LEVEL, ER_SLAVE_FATAL_ERROR,
                 ER(ER_SLAVE_FATAL_ERROR), "Memory allocation failed");
      DBUG_RETURN(1);
    }
    memcpy(tmp_buf,buf,event_len);
    /*
      Create_file constructor wants a 0 as last char of buffer, this 0 will
      serve as the string-termination char for the file's name (which is at the
      end of the buffer)
      We must increment event_len, otherwise the event constructor will not see
      this end 0, which leads to segfault.
    */
    tmp_buf[event_len++]=0;
    int4store(tmp_buf+EVENT_LEN_OFFSET, event_len);
    buf = (const char*)tmp_buf;
  }
  /*
    This will transform LOAD_EVENT into CREATE_FILE_EVENT, ask the master to
    send the loaded file, and write it to the relay log in the form of
    Append_block/Exec_load (the SQL thread needs the data, as that thread is not
    connected to the master).
  */
  Log_event *ev = Log_event::read_log_event(buf,event_len, &errmsg,
                                            mi->rli->relay_log.description_event_for_queue);
  if (unlikely(!ev))
  {
    sql_print_error("Read invalid event from master: '%s',\
 master could be corrupt but a more likely cause of this is a bug",
                    errmsg);
    my_free((char*) tmp_buf);
    DBUG_RETURN(1);
  }

  mysql_mutex_lock(&mi->data_lock);
  mi->set_master_log_pos(ev->log_pos); /* 3.23 events don't contain log_pos */
  switch (ev->get_type_code()) {
  case STOP_EVENT:
    ignore_event= 1;
    inc_pos= event_len;
    break;
  case ROTATE_EVENT:
    if (unlikely(process_io_rotate(mi,(Rotate_log_event*)ev)))
    {
      delete ev;
      mysql_mutex_unlock(&mi->data_lock);
      DBUG_RETURN(1);
    }
    inc_pos= 0;
    break;
  case CREATE_FILE_EVENT:
    /*
      Yes it's possible to have CREATE_FILE_EVENT here, even if we're in
      queue_old_event() which is for 3.23 events which don't comprise
      CREATE_FILE_EVENT. This is because read_log_event() above has just
      transformed LOAD_EVENT into CREATE_FILE_EVENT.
    */
  {
    /* We come here when and only when tmp_buf != 0 */
    DBUG_ASSERT(tmp_buf != 0);
    inc_pos=event_len;
    ev->log_pos+= inc_pos;
    int error = process_io_create_file(mi,(Create_file_log_event*)ev);
    delete ev;
    mi->set_master_log_pos(mi->get_master_log_pos() + inc_pos);
    DBUG_PRINT("info", ("master_log_pos: %lu", (ulong) mi->get_master_log_pos()));
    mysql_mutex_unlock(&mi->data_lock);
    my_free((char*)tmp_buf);
    DBUG_RETURN(error);
  }
  default:
    inc_pos= event_len;
    break;
  }
  if (likely(!ignore_event))
  {
    if (ev->log_pos)
      /*
         Don't do it for fake Rotate events (see comment in
      Log_event::Log_event(const char* buf...) in log_event.cc).
      */
      ev->log_pos+= event_len; /* make log_pos be the pos of the end of the event */
    if (unlikely(rli->relay_log.append(ev)))
    {
      delete ev;
      mysql_mutex_unlock(&mi->data_lock);
      DBUG_RETURN(1);
    }
    rli->relay_log.harvest_bytes_written(&rli->log_space_total);
  }
  delete ev;
  mi->set_master_log_pos(mi->get_master_log_pos() + inc_pos);
  DBUG_PRINT("info", ("master_log_pos: %lu", (ulong) mi->get_master_log_pos()));
  mysql_mutex_unlock(&mi->data_lock);
  DBUG_RETURN(0);
}

/*
  Reads a 4.0 event and converts it to the slave's format. This code was copied
  from queue_binlog_ver_1_event(), with some affordable simplifications.
*/
static int queue_binlog_ver_3_event(Master_info *mi, const char *buf,
                           ulong event_len)
{
  const char *errmsg = 0;
  ulong inc_pos;
  char *tmp_buf = 0;
  Relay_log_info *rli= mi->rli;
  DBUG_ENTER("queue_binlog_ver_3_event");

  /* read_log_event() will adjust log_pos to be end_log_pos */
  Log_event *ev = Log_event::read_log_event(buf,event_len, &errmsg,
                                            mi->rli->relay_log.description_event_for_queue);
  if (unlikely(!ev))
  {
    sql_print_error("Read invalid event from master: '%s',\
 master could be corrupt but a more likely cause of this is a bug",
                    errmsg);
    my_free((char*) tmp_buf);
    DBUG_RETURN(1);
  }
  mysql_mutex_lock(&mi->data_lock);
  switch (ev->get_type_code()) {
  case STOP_EVENT:
    goto err;
  case ROTATE_EVENT:
    if (unlikely(process_io_rotate(mi,(Rotate_log_event*)ev)))
    {
      delete ev;
      mysql_mutex_unlock(&mi->data_lock);
      DBUG_RETURN(1);
    }
    inc_pos= 0;
    break;
  default:
    inc_pos= event_len;
    break;
  }
  if (unlikely(rli->relay_log.append(ev)))
  {
    delete ev;
    mysql_mutex_unlock(&mi->data_lock);
    DBUG_RETURN(1);
  }
  rli->relay_log.harvest_bytes_written(&rli->log_space_total);
  delete ev;
  mi->set_master_log_pos(mi->get_master_log_pos() + inc_pos);
err:
  DBUG_PRINT("info", ("master_log_pos: %lu", (ulong) mi->get_master_log_pos()));
  mysql_mutex_unlock(&mi->data_lock);
  DBUG_RETURN(0);
}

/*
  queue_old_event()

  Writes a 3.23 or 4.0 event to the relay log, after converting it to the 5.0
  (exactly, slave's) format. To do the conversion, we create a 5.0 event from
  the 3.23/4.0 bytes, then write this event to the relay log.

  TODO:
    Test this code before release - it has to be tested on a separate
    setup with 3.23 master or 4.0 master
*/

static int queue_old_event(Master_info *mi, const char *buf,
                           ulong event_len)
{
  DBUG_ENTER("queue_old_event");

  switch (mi->rli->relay_log.description_event_for_queue->binlog_version)
  {
  case 1:
      DBUG_RETURN(queue_binlog_ver_1_event(mi,buf,event_len));
  case 3:
      DBUG_RETURN(queue_binlog_ver_3_event(mi,buf,event_len));
  default: /* unsupported format; eg version 2 */
    DBUG_PRINT("info",("unsupported binlog format %d in queue_old_event()",
                       mi->rli->relay_log.description_event_for_queue->binlog_version));
    DBUG_RETURN(1);
  }
}

/*
  queue_event()

  If the event is 3.23/4.0, passes it to queue_old_event() which will convert
  it. Otherwise, writes a 5.0 (or newer) event to the relay log. Then there is
  no format conversion, it's pure read/write of bytes.
  So a 5.0.0 slave's relay log can contain events in the slave's format or in
  any >=5.0.0 format.
*/

static int queue_event(Master_info* mi,const char* buf, ulong event_len)
{
  int error= 0;
  String error_msg;
  ulong inc_pos;
  Relay_log_info *rli= mi->rli;
  mysql_mutex_t *log_lock= rli->relay_log.get_log_lock();
  ulong s_id;
  DBUG_ENTER("queue_event");

  LINT_INIT(inc_pos);

  if (mi->rli->relay_log.description_event_for_queue->binlog_version<4 &&
      buf[EVENT_TYPE_OFFSET] != FORMAT_DESCRIPTION_EVENT /* a way to escape */)
    DBUG_RETURN(queue_old_event(mi,buf,event_len));

  LINT_INIT(inc_pos);
  mysql_mutex_lock(&mi->data_lock);

  switch (buf[EVENT_TYPE_OFFSET]) {
  case STOP_EVENT:
    /*
      We needn't write this event to the relay log. Indeed, it just indicates a
      master server shutdown. The only thing this does is cleaning. But
      cleaning is already done on a per-master-thread basis (as the master
      server is shutting down cleanly, it has written all DROP TEMPORARY TABLE
      prepared statements' deletion are TODO only when we binlog prep stmts).

      We don't even increment mi->get_master_log_pos(), because we may be just after
      a Rotate event. Btw, in a few milliseconds we are going to have a Start
      event from the next binlog (unless the master is presently running
      without --log-bin).
    */
    goto err;
  case ROTATE_EVENT:
  {
    Rotate_log_event rev(buf,event_len,mi->rli->relay_log.description_event_for_queue);
    if (unlikely(process_io_rotate(mi,&rev)))
    {
      error= ER_SLAVE_RELAY_LOG_WRITE_FAILURE;
      goto err;
    }
    /*
      Now the I/O thread has just changed its mi->get_master_log_name(), so
      incrementing mi->get_master_log_pos() is nonsense.
    */
    inc_pos= 0;
    break;
  }
  case FORMAT_DESCRIPTION_EVENT:
  {
    /*
      Create an event, and save it (when we rotate the relay log, we will have
      to write this event again).
    */
    /*
      We are the only thread which reads/writes description_event_for_queue.
      The relay_log struct does not move (though some members of it can
      change), so we needn't any lock (no rli->data_lock, no log lock).
    */
    Format_description_log_event* tmp;
    const char* errmsg;
    if (!(tmp= (Format_description_log_event*)
          Log_event::read_log_event(buf, event_len, &errmsg,
                                    mi->rli->relay_log.description_event_for_queue)))
    {
      error= ER_SLAVE_RELAY_LOG_WRITE_FAILURE;
      goto err;
    }
    delete mi->rli->relay_log.description_event_for_queue;
    mi->rli->relay_log.description_event_for_queue= tmp;
    /*
       Though this does some conversion to the slave's format, this will
       preserve the master's binlog format version, and number of event types.
    */
    /*
       If the event was not requested by the slave (the slave did not ask for
       it), i.e. has end_log_pos=0, we do not increment mi->get_master_log_pos()
    */
    inc_pos= uint4korr(buf+LOG_POS_OFFSET) ? event_len : 0;
    DBUG_PRINT("info",("binlog format is now %d",
                       mi->rli->relay_log.description_event_for_queue->binlog_version));

  }
  break;

  case HEARTBEAT_LOG_EVENT:
  {
    /*
      HB (heartbeat) cannot come before RL (Relay)
    */
    char  llbuf[22];
    Heartbeat_log_event hb(buf, event_len, mi->rli->relay_log.description_event_for_queue);
    if (!hb.is_valid())
    {
      error= ER_SLAVE_HEARTBEAT_FAILURE;
      error_msg.append(STRING_WITH_LEN("inconsistent heartbeat event content;"));
      error_msg.append(STRING_WITH_LEN("the event's data: log_file_name "));
      error_msg.append(hb.get_log_ident(), (uint) strlen(hb.get_log_ident()));
      error_msg.append(STRING_WITH_LEN(" log_pos "));
      llstr(hb.log_pos, llbuf);
      error_msg.append(llbuf, strlen(llbuf));
      goto err;
    }
    mi->received_heartbeats++;
    /* 
       compare local and event's versions of log_file, log_pos.
       
       Heartbeat is sent only after an event corresponding to the corrdinates
       the heartbeat carries.
       Slave can not have a difference in coordinates except in the only
       special case when mi->get_master_log_name(), mi->get_master_log_pos() have never
       been updated by Rotate event i.e when slave does not have any history
       with the master (and thereafter mi->get_master_log_pos() is NULL).

       TODO: handling `when' for SHOW SLAVE STATUS' snds behind
    */
    if ((memcmp(const_cast<char *>(mi->get_master_log_name()),
                hb.get_log_ident(), hb.get_ident_len())
         && mi->get_master_log_name() != NULL)
        || mi->get_master_log_pos() != hb.log_pos)
    {
      /* missed events of heartbeat from the past */
      error= ER_SLAVE_HEARTBEAT_FAILURE;
      error_msg.append(STRING_WITH_LEN("heartbeat is not compatible with local info;"));
      error_msg.append(STRING_WITH_LEN("the event's data: log_file_name "));
      error_msg.append(hb.get_log_ident(), (uint) strlen(hb.get_log_ident()));
      error_msg.append(STRING_WITH_LEN(" log_pos "));
      llstr(hb.log_pos, llbuf);
      error_msg.append(llbuf, strlen(llbuf));
      goto err;
    }
    goto skip_relay_logging;
  }
  break;

  default:
    inc_pos= event_len;
    break;
  }

  /*
     If this event is originating from this server, don't queue it.
     We don't check this for 3.23 events because it's simpler like this; 3.23
     will be filtered anyway by the SQL slave thread which also tests the
     server id (we must also keep this test in the SQL thread, in case somebody
     upgrades a 4.0 slave which has a not-filtered relay log).

     ANY event coming from ourselves can be ignored: it is obvious for queries;
     for STOP_EVENT/ROTATE_EVENT/START_EVENT: these cannot come from ourselves
     (--log-slave-updates would not log that) unless this slave is also its
     direct master (an unsupported, useless setup!).
  */

  mysql_mutex_lock(log_lock);
  s_id= uint4korr(buf + SERVER_ID_OFFSET);
  if ((s_id == ::server_id && !mi->rli->replicate_same_server_id) ||
      /*
        the following conjunction deals with IGNORE_SERVER_IDS, if set
        If the master is on the ignore list, execution of
        format description log events and rotate events is necessary.
      */
      (mi->ignore_server_ids->server_ids.elements > 0 &&
       mi->shall_ignore_server_id(s_id) &&
       /* everything is filtered out from non-master */
       (s_id != mi->master_id ||
        /* for the master meta information is necessary */
        (buf[EVENT_TYPE_OFFSET] != FORMAT_DESCRIPTION_EVENT &&
         buf[EVENT_TYPE_OFFSET] != ROTATE_EVENT))))
  {
    /*
      Do not write it to the relay log.
      a) We still want to increment mi->get_master_log_pos(), so that we won't
      re-read this event from the master if the slave IO thread is now
      stopped/restarted (more efficient if the events we are ignoring are big
      LOAD DATA INFILE).
      b) We want to record that we are skipping events, for the information of
      the slave SQL thread, otherwise that thread may let
      rli->group_relay_log_pos stay too small if the last binlog's event is
      ignored.
      But events which were generated by this slave and which do not exist in
      the master's binlog (i.e. Format_desc, Rotate & Stop) should not increment
      mi->get_master_log_pos().
      If the event is originated remotely and is being filtered out by
      IGNORE_SERVER_IDS it increments mi->get_master_log_pos()
      as well as rli->group_relay_log_pos.
    */
    if (!(s_id == ::server_id && !mi->rli->replicate_same_server_id) ||
        (buf[EVENT_TYPE_OFFSET] != FORMAT_DESCRIPTION_EVENT &&
         buf[EVENT_TYPE_OFFSET] != ROTATE_EVENT &&
         buf[EVENT_TYPE_OFFSET] != STOP_EVENT))
    {
      mi->set_master_log_pos(mi->get_master_log_pos() + inc_pos);
      memcpy(rli->ign_master_log_name_end, mi->get_master_log_name(), FN_REFLEN);
      DBUG_ASSERT(rli->ign_master_log_name_end[0]);
      rli->ign_master_log_pos_end= mi->get_master_log_pos();
    }
    rli->relay_log.signal_update(); // the slave SQL thread needs to re-check
    DBUG_PRINT("info", ("master_log_pos: %lu, event originating from %u server, ignored",
                        (ulong) mi->get_master_log_pos(), uint4korr(buf + SERVER_ID_OFFSET)));
  }
  else
  {
    /* write the event to the relay log */
    if (likely(!(rli->relay_log.appendv(buf,event_len,0))))
    {
      mi->set_master_log_pos(mi->get_master_log_pos() + inc_pos);
      DBUG_PRINT("info", ("master_log_pos: %lu", (ulong) mi->get_master_log_pos()));
      rli->relay_log.harvest_bytes_written(&rli->log_space_total);
    }
    else
    {
      error= ER_SLAVE_RELAY_LOG_WRITE_FAILURE;
    }
    rli->ign_master_log_name_end[0]= 0; // last event is not ignored
  }
  mysql_mutex_unlock(log_lock);

skip_relay_logging:
  
err:
  mysql_mutex_unlock(&mi->data_lock);
  DBUG_PRINT("info", ("error: %d", error));
  if (error)
    mi->report(ERROR_LEVEL, error, ER(error), 
               (error == ER_SLAVE_RELAY_LOG_WRITE_FAILURE)?
               "could not queue event from master" :
               error_msg.ptr());
  DBUG_RETURN(error);
}

/**
  Hook to detach the active VIO before closing a connection handle.

  The client API might close the connection (and associated data)
  in case it encounters a unrecoverable (network) error. This hook
  is called from the client code before the VIO handle is deleted
  allows the thread to detach the active vio so it does not point
  to freed memory.

  Other calls to THD::clear_active_vio throughout this module are
  redundant due to the hook but are left in place for illustrative
  purposes.
*/

extern "C" void slave_io_thread_detach_vio()
{
#ifdef SIGNAL_WITH_VIO_CLOSE
  THD *thd= current_thd;
  if (thd && thd->slave_thread)
    thd->clear_active_vio();
#endif
}


/*
  Try to connect until successful or slave killed

  SYNPOSIS
    safe_connect()
    thd                 Thread handler for slave
    mysql               MySQL connection handle
    mi                  Replication handle

  RETURN
    0   ok
    #   Error
*/

static int safe_connect(THD* thd, MYSQL* mysql, Master_info* mi)
{
  DBUG_ENTER("safe_connect");

  DBUG_RETURN(connect_to_master(thd, mysql, mi, 0, 0));
}


/*
  SYNPOSIS
    connect_to_master()

  IMPLEMENTATION
    Try to connect until successful or slave killed or we have retried
    mi->retry_count times
*/

static int connect_to_master(THD* thd, MYSQL* mysql, Master_info* mi,
                             bool reconnect, bool suppress_warnings)
{
  int slave_was_killed;
  int last_errno= -2;                           // impossible error
  ulong err_count= 0;
  char llbuff[22];
  DBUG_ENTER("connect_to_master");

#ifndef DBUG_OFF
  mi->events_until_exit = disconnect_slave_event_count;
#endif
  ulong client_flag= CLIENT_REMEMBER_OPTIONS;
  if (opt_slave_compressed_protocol)
    client_flag=CLIENT_COMPRESS;                /* We will use compression */

  mysql_options(mysql, MYSQL_OPT_CONNECT_TIMEOUT, (char *) &slave_net_timeout);
  mysql_options(mysql, MYSQL_OPT_READ_TIMEOUT, (char *) &slave_net_timeout);

#ifdef HAVE_OPENSSL
  if (mi->ssl)
  {
    mysql_ssl_set(mysql,
                  mi->ssl_key[0]?mi->ssl_key:0,
                  mi->ssl_cert[0]?mi->ssl_cert:0,
                  mi->ssl_ca[0]?mi->ssl_ca:0,
                  mi->ssl_capath[0]?mi->ssl_capath:0,
                  mi->ssl_cipher[0]?mi->ssl_cipher:0);
    mysql_options(mysql, MYSQL_OPT_SSL_VERIFY_SERVER_CERT,
                  &mi->ssl_verify_server_cert);
  }
#endif

  mysql_options(mysql, MYSQL_SET_CHARSET_NAME, default_charset_info->csname);
  /* This one is not strictly needed but we have it here for completeness */
  mysql_options(mysql, MYSQL_SET_CHARSET_DIR, (char *) charsets_dir);

  while (!(slave_was_killed = io_slave_killed(thd,mi)) &&
         (reconnect ? mysql_reconnect(mysql) != 0 :
          mysql_real_connect(mysql, mi->host, mi->user, mi->password, 0,
                             mi->port, 0, client_flag) == 0))
  {
    /* Don't repeat last error */
    if ((int)mysql_errno(mysql) != last_errno || 
        DBUG_EVALUATE_IF("connect_to_master_always_report_error", 
                         TRUE, FALSE))
    {
      /*
        TODO: would be great that when issuing SHOW SLAVE STATUS
              the number of retries would actually show err_count
              instead of mi->retry_count.

              We can achieve that if we remove the 'if' above and 
              replace mi->retry_count with err_count. However, we
              would be adding an entry in the error log for each 
              connection attempt (ie, for each retry).
       */
      last_errno=mysql_errno(mysql);
      suppress_warnings= 0;
      mi->report(ERROR_LEVEL, last_errno,
                 "error %s to master '%s@%s:%d'"
                 " - retry-time: %d  retries: %lu",
                 (reconnect ? "reconnecting" : "connecting"),
                 mi->user, mi->host, mi->port,
<<<<<<< HEAD
                 mi->connect_retry, mi->retry_count);
=======
                 mi->connect_retry, 
                 DBUG_EVALUATE_IF("connect_to_master_always_report_error", 
                                  err_count+1, 
                                  mi->retry_count));
>>>>>>> 94a0bfe9
    }
    /*
      By default we try forever. The reason is that failure will trigger
      master election, so if the user did not set mi->retry_count we
      do not want to have election triggered on the first failure to
      connect
    */
    if (++err_count == mi->retry_count)
    {
      slave_was_killed=1;
      break;
    }
    safe_sleep(thd,mi->connect_retry,(CHECK_KILLED_FUNC)io_slave_killed,
               (void*)mi);
  }

  if (!slave_was_killed)
  {
    mi->clear_error(); // clear possible left over reconnect error
    if (reconnect)
    {
      if (!suppress_warnings && global_system_variables.log_warnings)
        sql_print_information("Slave: connected to master '%s@%s:%d',\
replication resumed in log '%s' at position %s", mi->user,
                        mi->host, mi->port,
                        mi->get_io_rpl_log_name(),
                        llstr(mi->get_master_log_pos(),llbuff));
    }
    else
    {
      general_log_print(thd, COM_CONNECT_OUT, "%s@%s:%d",
                        mi->user, mi->host, mi->port);
    }
#ifdef SIGNAL_WITH_VIO_CLOSE
    thd->set_active_vio(mysql->net.vio);
#endif
  }
  mysql->reconnect= 1;
  DBUG_PRINT("exit",("slave_was_killed: %d", slave_was_killed));
  DBUG_RETURN(slave_was_killed);
}


/*
  safe_reconnect()

  IMPLEMENTATION
    Try to connect until successful or slave killed or we have retried
    mi->retry_count times
*/

static int safe_reconnect(THD* thd, MYSQL* mysql, Master_info* mi,
                          bool suppress_warnings)
{
  DBUG_ENTER("safe_reconnect");
  DBUG_RETURN(connect_to_master(thd, mysql, mi, 1, suppress_warnings));
}


MYSQL *rpl_connect_master(MYSQL *mysql)
{
  THD *thd= current_thd;
  Master_info *mi= my_pthread_getspecific_ptr(Master_info*, RPL_MASTER_INFO);
  if (!mi)
  {
    sql_print_error("'rpl_connect_master' must be called in slave I/O thread context.");
    return NULL;
  }

  bool allocated= false;
  
  if (!mysql)
  {
    if(!(mysql= mysql_init(NULL)))
    {
      sql_print_error("rpl_connect_master: failed in mysql_init()");
      return NULL;
    }
    allocated= true;
  }

  /*
    XXX: copied from connect_to_master, this function should not
    change the slave status, so we cannot use connect_to_master
    directly
    
    TODO: make this part a seperate function to eliminate duplication
  */
  mysql_options(mysql, MYSQL_OPT_CONNECT_TIMEOUT, (char *) &slave_net_timeout);
  mysql_options(mysql, MYSQL_OPT_READ_TIMEOUT, (char *) &slave_net_timeout);

#ifdef HAVE_OPENSSL
  if (mi->ssl)
  {
    mysql_ssl_set(mysql,
                  mi->ssl_key[0]?mi->ssl_key:0,
                  mi->ssl_cert[0]?mi->ssl_cert:0,
                  mi->ssl_ca[0]?mi->ssl_ca:0,
                  mi->ssl_capath[0]?mi->ssl_capath:0,
                  mi->ssl_cipher[0]?mi->ssl_cipher:0);
    mysql_options(mysql, MYSQL_OPT_SSL_VERIFY_SERVER_CERT,
                  &mi->ssl_verify_server_cert);
  }
#endif

  mysql_options(mysql, MYSQL_SET_CHARSET_NAME, default_charset_info->csname);
  /* This one is not strictly needed but we have it here for completeness */
  mysql_options(mysql, MYSQL_SET_CHARSET_DIR, (char *) charsets_dir);

  if (io_slave_killed(thd, mi)
      || !mysql_real_connect(mysql, mi->host, mi->user, mi->password, 0,
                             mi->port, 0, 0))
  {
    if (!io_slave_killed(thd, mi))
      sql_print_error("rpl_connect_master: error connecting to master: %s (server_error: %d)",
                      mysql_error(mysql), mysql_errno(mysql));
    
    if (allocated)
      mysql_close(mysql);                       // this will free the object
    return NULL;
  }
  return mysql;
}

/*
  Called when we notice that the current "hot" log got rotated under our feet.
*/

static IO_CACHE *reopen_relay_log(Relay_log_info *rli, const char **errmsg)
{
  DBUG_ENTER("reopen_relay_log");
  DBUG_ASSERT(rli->cur_log != &rli->cache_buf);
  DBUG_ASSERT(rli->cur_log_fd == -1);

  IO_CACHE *cur_log = rli->cur_log=&rli->cache_buf;
  if ((rli->cur_log_fd=open_binlog(cur_log,rli->get_event_relay_log_name(),
                                   errmsg)) <0)
    DBUG_RETURN(0);
  /*
    We want to start exactly where we was before:
    relay_log_pos       Current log pos
    pending             Number of bytes already processed from the event
  */
  rli->set_event_relay_log_pos(max(rli->get_event_relay_log_pos(),
                                   BIN_LOG_HEADER_SIZE));
  my_b_seek(cur_log,rli->get_event_relay_log_pos());
  DBUG_RETURN(cur_log);
}


/**
  Reads next event from the relay log.  Should be called from the
  slave IO thread.

  @param rli Relay_log_info structure for the slave IO thread.

  @return The event read, or NULL on error.  If an error occurs, the
  error is reported through the sql_print_information() or
  sql_print_error() functions.
*/
static Log_event* next_event(Relay_log_info* rli)
{
  Log_event* ev;
  IO_CACHE* cur_log = rli->cur_log;
  mysql_mutex_t *log_lock = rli->relay_log.get_log_lock();
  const char* errmsg=0;
  THD* thd = rli->info_thd;
  DBUG_ENTER("next_event");

  DBUG_ASSERT(thd != 0);

#ifndef DBUG_OFF
  if (abort_slave_event_count && !rli->events_until_exit--)
    DBUG_RETURN(0);
#endif

  /*
    For most operations we need to protect rli members with data_lock,
    so we assume calling function acquired this mutex for us and we will
    hold it for the most of the loop below However, we will release it
    whenever it is worth the hassle,  and in the cases when we go into a
    mysql_cond_wait() with the non-data_lock mutex
  */
  mysql_mutex_assert_owner(&rli->data_lock);

  while (!sql_slave_killed(thd,rli))
  {
    /*
      We can have two kinds of log reading:
      hot_log:
        rli->cur_log points at the IO_CACHE of relay_log, which
        is actively being updated by the I/O thread. We need to be careful
        in this case and make sure that we are not looking at a stale log that
        has already been rotated. If it has been, we reopen the log.

      The other case is much simpler:
        We just have a read only log that nobody else will be updating.
    */
    bool hot_log;
    if ((hot_log = (cur_log != &rli->cache_buf)))
    {
      DBUG_ASSERT(rli->cur_log_fd == -1); // foreign descriptor
      mysql_mutex_lock(log_lock);

      /*
        Reading xxx_file_id is safe because the log will only
        be rotated when we hold relay_log.LOCK_log
      */
      if (rli->relay_log.get_open_count() != rli->cur_log_old_open_count)
      {
        // The master has switched to a new log file; Reopen the old log file
        cur_log=reopen_relay_log(rli, &errmsg);
        mysql_mutex_unlock(log_lock);
        if (!cur_log)                           // No more log files
          goto err;
        hot_log=0;                              // Using old binary log
      }
    }
    /* 
      As there is no guarantee that the relay is open (for example, an I/O
      error during a write by the slave I/O thread may have closed it), we
      have to test it.
    */
    if (!my_b_inited(cur_log))
      goto err;
#ifndef DBUG_OFF
    {
      DBUG_PRINT("info", ("assertion skip %lu file pos %lu event relay log pos %lu file %s\n",
        (ulong) rli->slave_skip_counter, (ulong) my_b_tell(cur_log),
        (ulong) rli->get_event_relay_log_pos(),
        rli->get_event_relay_log_name()));

      /* This is an assertion which sometimes fails, let's try to track it */
      char llbuf1[22], llbuf2[22];
      DBUG_PRINT("info", ("my_b_tell(cur_log)=%s rli->event_relay_log_pos=%s",
                          llstr(my_b_tell(cur_log),llbuf1),
                          llstr(rli->get_event_relay_log_pos(),llbuf2)));
      DBUG_ASSERT(my_b_tell(cur_log) >= BIN_LOG_HEADER_SIZE);
      DBUG_ASSERT(my_b_tell(cur_log) == rli->get_event_relay_log_pos());

      DBUG_PRINT("info", ("next_event group master %s %lu group relay %s %lu event %s %lu\n",
        rli->get_group_master_log_name(),
        (ulong) rli->get_group_master_log_pos(),
        rli->get_group_relay_log_name(),
        (ulong) rli->get_group_relay_log_pos(),
        rli->get_event_relay_log_name(),
        (ulong) rli->get_event_relay_log_pos()));
    }
#endif
    /*
      Relay log is always in new format - if the master is 3.23, the
      I/O thread will convert the format for us.
      A problem: the description event may be in a previous relay log. So if
      the slave has been shutdown meanwhile, we would have to look in old relay
      logs, which may even have been deleted. So we need to write this
      description event at the beginning of the relay log.
      When the relay log is created when the I/O thread starts, easy: the
      master will send the description event and we will queue it.
      But if the relay log is created by new_file(): then the solution is:
      MYSQL_BIN_LOG::open() will write the buffered description event.
    */
    if ((ev=Log_event::read_log_event(cur_log,0,
                                      rli->relay_log.description_event_for_exec)))
    {
      DBUG_ASSERT(thd==rli->info_thd);
      /*
        read it while we have a lock, to avoid a mutex lock in
        inc_event_relay_log_pos()
      */
      rli->set_future_event_relay_log_pos(my_b_tell(cur_log));
      if (hot_log)
        mysql_mutex_unlock(log_lock);
      DBUG_RETURN(ev);
    }
    DBUG_ASSERT(thd==rli->info_thd);
    if (opt_reckless_slave)                     // For mysql-test
      cur_log->error = 0;
    if (cur_log->error < 0)
    {
      errmsg = "slave SQL thread aborted because of I/O error";
      if (hot_log)
        mysql_mutex_unlock(log_lock);
      goto err;
    }
    if (!cur_log->error) /* EOF */
    {
      /*
        On a hot log, EOF means that there are no more updates to
        process and we must block until I/O thread adds some and
        signals us to continue
      */
      if (hot_log)
      {
        /*
          We say in Seconds_Behind_Master that we have "caught up". Note that
          for example if network link is broken but I/O slave thread hasn't
          noticed it (slave_net_timeout not elapsed), then we'll say "caught
          up" whereas we're not really caught up. Fixing that would require
          internally cutting timeout in smaller pieces in network read, no
          thanks. Another example: SQL has caught up on I/O, now I/O has read
          a new event and is queuing it; the false "0" will exist until SQL
          finishes executing the new event; it will be look abnormal only if
          the events have old timestamps (then you get "many", 0, "many").

          Transient phases like this can be fixed with implemeting
          Heartbeat event which provides the slave the status of the
          master at time the master does not have any new update to send.
          Seconds_Behind_Master would be zero only when master has no
          more updates in binlog for slave. The heartbeat can be sent
          in a (small) fraction of slave_net_timeout. Until it's done
          rli->last_master_timestamp is temporarely (for time of
          waiting for the following event) reset whenever EOF is
          reached.
        */

        /* shows zero while it is sleeping (and until the next event 
           is about to be executed) */
        rli->last_master_timestamp= 0;

        DBUG_ASSERT(rli->relay_log.get_open_count() ==
                    rli->cur_log_old_open_count);

        if (rli->ign_master_log_name_end[0])
        {
          /* We generate and return a Rotate, to make our positions advance */
          DBUG_PRINT("info",("seeing an ignored end segment"));
          ev= new Rotate_log_event(rli->ign_master_log_name_end,
                                   0, rli->ign_master_log_pos_end,
                                   Rotate_log_event::DUP_NAME);
          rli->ign_master_log_name_end[0]= 0;
          mysql_mutex_unlock(log_lock);
          if (unlikely(!ev))
          {
            errmsg= "Slave SQL thread failed to create a Rotate event "
              "(out of memory?), SHOW SLAVE STATUS may be inaccurate";
            goto err;
          }
          ev->server_id= 0; // don't be ignored by slave SQL thread
          DBUG_RETURN(ev);
        }

        /*
          We can, and should release data_lock while we are waiting for
          update. If we do not, show slave status will block
        */
        mysql_mutex_unlock(&rli->data_lock);

        /*
          Possible deadlock :
          - the I/O thread has reached log_space_limit
          - the SQL thread has read all relay logs, but cannot purge for some
          reason:
            * it has already purged all logs except the current one
            * there are other logs than the current one but they're involved in
            a transaction that finishes in the current one (or is not finished)
          Solution :
          Wake up the possibly waiting I/O thread, and set a boolean asking
          the I/O thread to temporarily ignore the log_space_limit
          constraint, because we do not want the I/O thread to block because of
          space (it's ok if it blocks for any other reason (e.g. because the
          master does not send anything). Then the I/O thread stops waiting
          and reads more events.
          The SQL thread decides when the I/O thread should take log_space_limit
          into account again : ignore_log_space_limit is reset to 0
          in purge_first_log (when the SQL thread purges the just-read relay
          log), and also when the SQL thread starts. We should also reset
          ignore_log_space_limit to 0 when the user does RESET SLAVE, but in
          fact, no need as RESET SLAVE requires that the slave
          be stopped, and the SQL thread sets ignore_log_space_limit to 0 when
          it stops.
        */
        mysql_mutex_lock(&rli->log_space_lock);
        // prevent the I/O thread from blocking next times
        rli->ignore_log_space_limit= 1;
        /*
          If the I/O thread is blocked, unblock it.  Ok to broadcast
          after unlock, because the mutex is only destroyed in
          ~Relay_log_info(), i.e. when rli is destroyed, and rli will
          not be destroyed before we exit the present function.
        */
        mysql_mutex_unlock(&rli->log_space_lock);
        mysql_cond_broadcast(&rli->log_space_cond);
        // Note that wait_for_update_relay_log unlocks lock_log !
        rli->relay_log.wait_for_update_relay_log(rli->info_thd);
        // re-acquire data lock since we released it earlier
        mysql_mutex_lock(&rli->data_lock);
        continue;
      }
      /*
        If the log was not hot, we need to move to the next log in
        sequence. The next log could be hot or cold, we deal with both
        cases separately after doing some common initialization
      */
      end_io_cache(cur_log);
      DBUG_ASSERT(rli->cur_log_fd >= 0);
      mysql_file_close(rli->cur_log_fd, MYF(MY_WME));
      rli->cur_log_fd = -1;

      if (relay_log_purge)
      {
        /*
          purge_first_log will properly set up relay log coordinates in rli.
          If the group's coordinates are equal to the event's coordinates
          (i.e. the relay log was not rotated in the middle of a group),
          we can purge this relay log too.
          We do ulonglong and string comparisons, this may be slow but
          - purging the last relay log is nice (it can save 1GB of disk), so we
          like to detect the case where we can do it, and given this,
          - I see no better detection method
          - purge_first_log is not called that often
        */
        if (rli->relay_log.purge_first_log
            (rli,
             rli->get_group_relay_log_pos() == rli->get_event_relay_log_pos()
             && !strcmp(rli->get_group_relay_log_name(),rli->get_event_relay_log_name())))
        {
          errmsg = "Error purging processed logs";
          goto err;
        }
        DBUG_PRINT("info", ("next_event group master %s %lu  group relay %s %lu event %s %lu\n",
          rli->get_group_master_log_name(),
          (ulong) rli->get_group_master_log_pos(),
          rli->get_group_relay_log_name(),
          (ulong) rli->get_group_relay_log_pos(),
          rli->get_event_relay_log_name(),
          (ulong) rli->get_event_relay_log_pos()));
      }
      else
      {
        /*
          If hot_log is set, then we already have a lock on
          LOCK_log.  If not, we have to get the lock.

          According to Sasha, the only time this code will ever be executed
          is if we are recovering from a bug.
        */
        if (rli->relay_log.find_next_log(&rli->linfo, !hot_log))
        {
          errmsg = "error switching to the next log";
          goto err;
        }
        rli->set_event_relay_log_pos(BIN_LOG_HEADER_SIZE);
        rli->set_event_relay_log_name(rli->linfo.log_file_name);
        rli->flush_info();
      }

      /*
        Now we want to open this next log. To know if it's a hot log (the one
        being written by the I/O thread now) or a cold log, we can use
        is_active(); if it is hot, we use the I/O cache; if it's cold we open
        the file normally. But if is_active() reports that the log is hot, this
        may change between the test and the consequence of the test. So we may
        open the I/O cache whereas the log is now cold, which is nonsense.
        To guard against this, we need to have LOCK_log.
      */

      DBUG_PRINT("info",("hot_log: %d",hot_log));
      if (!hot_log) /* if hot_log, we already have this mutex */
        mysql_mutex_lock(log_lock);
      if (rli->relay_log.is_active(rli->linfo.log_file_name))
      {
#ifdef EXTRA_DEBUG
        if (global_system_variables.log_warnings)
          sql_print_information("next log '%s' is currently active",
                                rli->linfo.log_file_name);
#endif
        rli->cur_log= cur_log= rli->relay_log.get_log_file();
        rli->cur_log_old_open_count= rli->relay_log.get_open_count();
        DBUG_ASSERT(rli->cur_log_fd == -1);

        /*
          Read pointer has to be at the start since we are the only
          reader.
          We must keep the LOCK_log to read the 4 first bytes, as this is a hot
          log (same as when we call read_log_event() above: for a hot log we
          take the mutex).
        */
        if (check_binlog_magic(cur_log,&errmsg))
        {
          if (!hot_log)
            mysql_mutex_unlock(log_lock);
          goto err;
        }
        if (!hot_log)
          mysql_mutex_unlock(log_lock);
        continue;
      }
      if (!hot_log)
        mysql_mutex_unlock(log_lock);
      /*
        if we get here, the log was not hot, so we will have to open it
        ourselves. We are sure that the log is still not hot now (a log can get
        from hot to cold, but not from cold to hot). No need for LOCK_log.
      */
#ifdef EXTRA_DEBUG
      if (global_system_variables.log_warnings)
        sql_print_information("next log '%s' is not active",
                              rli->linfo.log_file_name);
#endif
      // open_binlog() will check the magic header
      if ((rli->cur_log_fd=open_binlog(cur_log,rli->linfo.log_file_name,
                                       &errmsg)) <0)
        goto err;
    }
    else
    {
      /*
        Read failed with a non-EOF error.
        TODO: come up with something better to handle this error
      */
      if (hot_log)
        mysql_mutex_unlock(log_lock);
      sql_print_error("Slave SQL thread: I/O error reading \
event(errno: %d  cur_log->error: %d)",
                      my_errno,cur_log->error);
      // set read position to the beginning of the event
      my_b_seek(cur_log,rli->get_event_relay_log_pos());
      /* otherwise, we have had a partial read */
      errmsg = "Aborting slave SQL thread because of partial event read";
      break;                                    // To end of function
    }
  }
  if (!errmsg && global_system_variables.log_warnings)
  {
    sql_print_information("Error reading relay log event: %s",
                          "slave SQL thread was killed");
    DBUG_RETURN(0);
  }

err:
  if (errmsg)
    sql_print_error("Error reading relay log event: %s", errmsg);
  DBUG_RETURN(0);
}

/*
  Rotate a relay log (this is used only by FLUSH LOGS; the automatic rotation
  because of size is simpler because when we do it we already have all relevant
  locks; here we don't, so this function is mainly taking locks).
  Returns nothing as we cannot catch any error (MYSQL_BIN_LOG::new_file()
  is void).
*/

void rotate_relay_log(Master_info* mi)
{
  DBUG_ENTER("rotate_relay_log");
  Relay_log_info* rli= mi->rli;

  DBUG_EXECUTE_IF("crash_before_rotate_relaylog", abort(););

  /*
     We need to test inited because otherwise, new_file() will attempt to lock
     LOCK_log, which may not be inited (if we're not a slave).
  */
  if (!rli->inited)
  {
    DBUG_PRINT("info", ("rli->inited == 0"));
    goto end;
  }

  /* If the relay log is closed, new_file() will do nothing. */
  rli->relay_log.new_file();

  /*
    We harvest now, because otherwise BIN_LOG_HEADER_SIZE will not immediately
    be counted, so imagine a succession of FLUSH LOGS  and assume the slave
    threads are started:
    relay_log_space decreases by the size of the deleted relay log, but does
    not increase, so flush-after-flush we may become negative, which is wrong.
    Even if this will be corrected as soon as a query is replicated on the
    slave (because the I/O thread will then call harvest_bytes_written() which
    will harvest all these BIN_LOG_HEADER_SIZE we forgot), it may give strange
    output in SHOW SLAVE STATUS meanwhile. So we harvest now.
    If the log is closed, then this will just harvest the last writes, probably
    0 as they probably have been harvested.
  */
  rli->relay_log.harvest_bytes_written(&rli->log_space_total);
end:
  DBUG_VOID_RETURN;
}


/**
   Detects, based on master's version (as found in the relay log), if master
   has a certain bug.
   @param rli Relay_log_info which tells the master's version
   @param bug_id Number of the bug as found in bugs.mysql.com
   @param report bool report error message, default TRUE

   @param pred Predicate function that will be called with @c param to
   check for the bug. If the function return @c true, the bug is present,
   otherwise, it is not.

   @param param  State passed to @c pred function.

   @return TRUE if master has the bug, FALSE if it does not.
*/
bool rpl_master_has_bug(const Relay_log_info *rli, uint bug_id, bool report,
                        bool (*pred)(const void *), const void *param)
{
  struct st_version_range_for_one_bug {
    uint        bug_id;
    const uchar introduced_in[3]; // first version with bug
    const uchar fixed_in[3];      // first version with fix
  };
  static struct st_version_range_for_one_bug versions_for_all_bugs[]=
  {
    {24432, { 5, 0, 24 }, { 5, 0, 38 } },
    {24432, { 5, 1, 12 }, { 5, 1, 17 } },
    {33029, { 5, 0,  0 }, { 5, 0, 58 } },
    {33029, { 5, 1,  0 }, { 5, 1, 12 } },
    {37426, { 5, 1,  0 }, { 5, 1, 26 } },
  };
  const uchar *master_ver=
    rli->relay_log.description_event_for_exec->server_version_split;

  DBUG_ASSERT(sizeof(rli->relay_log.description_event_for_exec->server_version_split) == 3);

  for (uint i= 0;
       i < sizeof(versions_for_all_bugs)/sizeof(*versions_for_all_bugs);i++)
  {
    const uchar *introduced_in= versions_for_all_bugs[i].introduced_in,
      *fixed_in= versions_for_all_bugs[i].fixed_in;
    if ((versions_for_all_bugs[i].bug_id == bug_id) &&
        (memcmp(introduced_in, master_ver, 3) <= 0) &&
        (memcmp(fixed_in,      master_ver, 3) >  0) &&
        (pred == NULL || (*pred)(param)))
    {
      if (!report)
	return TRUE;
      // a short message for SHOW SLAVE STATUS (message length constraints)
      my_printf_error(ER_UNKNOWN_ERROR, "master may suffer from"
                      " http://bugs.mysql.com/bug.php?id=%u"
                      " so slave stops; check error log on slave"
                      " for more info", MYF(0), bug_id);
      // a verbose message for the error log
      rli->report(ERROR_LEVEL, ER_UNKNOWN_ERROR,
                  "According to the master's version ('%s'),"
                  " it is probable that master suffers from this bug:"
                      " http://bugs.mysql.com/bug.php?id=%u"
                      " and thus replicating the current binary log event"
                      " may make the slave's data become different from the"
                      " master's data."
                      " To take no risk, slave refuses to replicate"
                      " this event and stops."
                      " We recommend that all updates be stopped on the"
                      " master and slave, that the data of both be"
                      " manually synchronized,"
                      " that master's binary logs be deleted,"
                      " that master be upgraded to a version at least"
                      " equal to '%d.%d.%d'. Then replication can be"
                      " restarted.",
                      rli->relay_log.description_event_for_exec->server_version,
                      bug_id,
                      fixed_in[0], fixed_in[1], fixed_in[2]);
      return TRUE;
    }
  }
  return FALSE;
}

/**
   BUG#33029, For all 5.0 up to 5.0.58 exclusive, and 5.1 up to 5.1.12
   exclusive, if one statement in a SP generated AUTO_INCREMENT value
   by the top statement, all statements after it would be considered
   generated AUTO_INCREMENT value by the top statement, and a
   erroneous INSERT_ID value might be associated with these statement,
   which could cause duplicate entry error and stop the slave.

   Detect buggy master to work around.
 */
bool rpl_master_erroneous_autoinc(THD *thd)
{
  if (active_mi && active_mi->rli->info_thd == thd)
  {
    Relay_log_info *rli= active_mi->rli;
    DBUG_EXECUTE_IF("simulate_bug33029", return TRUE;);
    return rpl_master_has_bug(rli, 33029, FALSE, NULL, NULL);
  }
  return FALSE;
}

#ifdef HAVE_EXPLICIT_TEMPLATE_INSTANTIATION
template class I_List_iterator<i_string>;
template class I_List_iterator<i_string_pair>;
#endif

/**
  a copy of active_mi->rli->slave_skip_counter, for showing in SHOW VARIABLES,
  INFORMATION_SCHEMA.GLOBAL_VARIABLES and @@sql_slave_skip_counter without
  taking all the mutexes needed to access active_mi->rli->slave_skip_counter
  properly.
*/
uint sql_slave_skip_counter;

/**
  Execute a START SLAVE statement.

  @param thd Pointer to THD object for the client thread executing the
  statement.

  @param mi Pointer to Master_info object for the slave's IO thread.

  @param net_report If true, saves the exit status into thd->stmt_da.

  @retval 0 success
  @retval 1 error
*/
int start_slave(THD* thd , Master_info* mi,  bool net_report)
{
  int slave_errno= 0;
  int thread_mask;
  DBUG_ENTER("start_slave");

  if (check_access(thd, SUPER_ACL, any_db, NULL, NULL, 0, 0))
    DBUG_RETURN(1);
  lock_slave_threads(mi);  // this allows us to cleanly read slave_running
  // Get a mask of _stopped_ threads
  init_thread_mask(&thread_mask,mi,1 /* inverse */);
  /*
    Below we will start all stopped threads.  But if the user wants to
    start only one thread, do as if the other thread was running (as we
    don't wan't to touch the other thread), so set the bit to 0 for the
    other thread
  */
  if (thd->lex->slave_thd_opt)
    thread_mask&= thd->lex->slave_thd_opt;
  if (thread_mask) //some threads are stopped, start them
  {
    if (init_info(mi, FALSE, thread_mask))
      slave_errno=ER_MASTER_INFO;
    else if (server_id_supplied && *mi->host)
    {
      /*
        If we will start SQL thread we will care about UNTIL options If
        not and they are specified we will ignore them and warn user
        about this fact.
      */
      if (thread_mask & SLAVE_SQL)
      {
        mysql_mutex_lock(&mi->rli->data_lock);

        if (thd->lex->mi.pos)
        {
          mi->rli->until_condition= Relay_log_info::UNTIL_MASTER_POS;
          mi->rli->until_log_pos= thd->lex->mi.pos;
          /*
             We don't check thd->lex->mi.log_file_name for NULL here
             since it is checked in sql_yacc.yy
          */
          strmake(mi->rli->until_log_name, thd->lex->mi.log_file_name,
                  sizeof(mi->rli->until_log_name)-1);
        }
        else if (thd->lex->mi.relay_log_pos)
        {
          mi->rli->until_condition= Relay_log_info::UNTIL_RELAY_POS;
          mi->rli->until_log_pos= thd->lex->mi.relay_log_pos;
          strmake(mi->rli->until_log_name, thd->lex->mi.relay_log_name,
                  sizeof(mi->rli->until_log_name)-1);
        }
        else
          mi->rli->clear_until_condition();

        if (mi->rli->until_condition != Relay_log_info::UNTIL_NONE)
        {
          /* Preparing members for effective until condition checking */
          const char *p= fn_ext(mi->rli->until_log_name);
          char *p_end;
          if (*p)
          {
            //p points to '.'
            mi->rli->until_log_name_extension= strtoul(++p,&p_end, 10);
            /*
              p_end points to the first invalid character. If it equals
              to p, no digits were found, error. If it contains '\0' it
              means  conversion went ok.
            */
            if (p_end==p || *p_end)
              slave_errno=ER_BAD_SLAVE_UNTIL_COND;
          }
          else
            slave_errno=ER_BAD_SLAVE_UNTIL_COND;

          /* mark the cached result of the UNTIL comparison as "undefined" */
          mi->rli->until_log_names_cmp_result=
            Relay_log_info::UNTIL_LOG_NAMES_CMP_UNKNOWN;

          /* Issuing warning then started without --skip-slave-start */
          if (!opt_skip_slave_start)
            push_warning(thd, MYSQL_ERROR::WARN_LEVEL_NOTE,
                         ER_MISSING_SKIP_SLAVE,
                         ER(ER_MISSING_SKIP_SLAVE));
        }

        mysql_mutex_unlock(&mi->rli->data_lock);
      }
      else if (thd->lex->mi.pos || thd->lex->mi.relay_log_pos)
        push_warning(thd, MYSQL_ERROR::WARN_LEVEL_NOTE, ER_UNTIL_COND_IGNORED,
                     ER(ER_UNTIL_COND_IGNORED));

      if (!slave_errno)
        slave_errno = start_slave_threads(0 /*no mutex */,
					1 /* wait for start */,
					mi,
					thread_mask);
    }
    else
      slave_errno = ER_BAD_SLAVE;
  }
  else
  {
    /* no error if all threads are already started, only a warning */
    push_warning(thd, MYSQL_ERROR::WARN_LEVEL_NOTE, ER_SLAVE_WAS_RUNNING,
                 ER(ER_SLAVE_WAS_RUNNING));
  }

  unlock_slave_threads(mi);

  if (slave_errno)
  {
    if (net_report)
      my_message(slave_errno, ER(slave_errno), MYF(0));
    DBUG_RETURN(1);
  }
  else if (net_report)
    my_ok(thd);

  DBUG_RETURN(0);
}


/**
  Execute a STOP SLAVE statement.

  @param thd Pointer to THD object for the client thread executing the
  statement.

  @param mi Pointer to Master_info object for the slave's IO thread.

  @param net_report If true, saves the exit status into thd->stmt_da.

  @retval 0 success
  @retval 1 error
*/
int stop_slave(THD* thd, Master_info* mi, bool net_report )
{
  DBUG_ENTER("stop_slave");
  
  int slave_errno;
  if (!thd)
    thd = current_thd;

  if (check_access(thd, SUPER_ACL, any_db, NULL, NULL, 0, 0))
    DBUG_RETURN(1);
  thd_proc_info(thd, "Killing slave");
  int thread_mask;
  lock_slave_threads(mi);
  // Get a mask of _running_ threads
  init_thread_mask(&thread_mask,mi,0 /* not inverse*/);
  /*
    Below we will stop all running threads.
    But if the user wants to stop only one thread, do as if the other thread
    was stopped (as we don't wan't to touch the other thread), so set the
    bit to 0 for the other thread
  */
  if (thd->lex->slave_thd_opt)
    thread_mask &= thd->lex->slave_thd_opt;

  if (thread_mask)
  {
    slave_errno= terminate_slave_threads(mi,thread_mask,
                                         1 /*skip lock */);
  }
  else
  {
    //no error if both threads are already stopped, only a warning
    slave_errno= 0;
    push_warning(thd, MYSQL_ERROR::WARN_LEVEL_NOTE, ER_SLAVE_WAS_NOT_RUNNING,
                 ER(ER_SLAVE_WAS_NOT_RUNNING));
  }
  unlock_slave_threads(mi);
  thd_proc_info(thd, 0);

  if (slave_errno)
  {
    if (net_report)
      my_message(slave_errno, ER(slave_errno), MYF(0));
    DBUG_RETURN(1);
  }
  else if (net_report)
    my_ok(thd);

  DBUG_RETURN(0);
}


/**
  Execute a RESET SLAVE statement.

  @param thd Pointer to THD object of the client thread executing the
  statement.

  @param mi Pointer to Master_info object for the slave.

  @retval 0 success
  @retval 1 error
*/
int reset_slave(THD *thd, Master_info* mi)
{
  int thread_mask= 0, error= 0;
  uint sql_errno=ER_UNKNOWN_ERROR;
  const char* errmsg= "Unknown error occured while reseting slave";
  DBUG_ENTER("reset_slave");

  lock_slave_threads(mi);
  init_thread_mask(&thread_mask,mi,0 /* not inverse */);
  if (thread_mask) // We refuse if any slave thread is running
  {
    sql_errno= ER_SLAVE_MUST_STOP;
    error=1;
    goto err;
  }

  ha_reset_slave(thd);

  // delete relay logs, clear relay log coordinates
  if ((error= mi->rli->purge_relay_logs(thd,
                                        1 /* just reset */,
                                        &errmsg)))
  {
    sql_errno= ER_RELAY_LOG_FAIL;
    goto err;
  }

  /* Clear master's log coordinates */
  mi->init_master_log_pos();

  if (reset_info(mi))
  {
    error= 1;
    goto err;
  }

  RUN_HOOK(binlog_relay_io, after_reset_slave, (thd, mi));
err:
  unlock_slave_threads(mi);
  if (error)
    my_error(sql_errno, MYF(0), errmsg);
  DBUG_RETURN(error);
}

/**
  Execute a CHANGE MASTER statement.

  @param thd Pointer to THD object for the client thread executing the
  statement.

  @param mi Pointer to Master_info object belonging to the slave's IO
  thread.

  @retval FALSE success
  @retval TRUE error
*/
bool change_master(THD* thd, Master_info* mi)
{
  int thread_mask;
  const char* errmsg= 0;
  bool need_relay_log_purge= 1;
  char *var_master_log_name= NULL, *var_group_master_log_name= NULL;
  bool ret= FALSE;
  char saved_host[HOSTNAME_LENGTH + 1];
  uint saved_port;
  char saved_log_name[FN_REFLEN];
  my_off_t saved_log_pos;

  DBUG_ENTER("change_master");

  lock_slave_threads(mi);
  init_thread_mask(&thread_mask,mi,0 /*not inverse*/);
  LEX_MASTER_INFO* lex_mi= &thd->lex->mi;
  if (thread_mask) // We refuse if any slave thread is running
  {
    my_message(ER_SLAVE_MUST_STOP, ER(ER_SLAVE_MUST_STOP), MYF(0));
    ret= TRUE;
    goto err;
  }
  thread_mask= SLAVE_IO | SLAVE_SQL; // Temporary Alfranio

  thd_proc_info(thd, "Changing master");
  /* 
    We need to check if there is an empty master_host. Otherwise
    change master succeeds, a master.info file is created containing 
    empty master_host string and when issuing: start slave; an error
    is thrown stating that the server is not configured as slave.
    (See BUG#28796).
  */
  if(lex_mi->host && !*lex_mi->host) 
  {
    my_error(ER_WRONG_ARGUMENTS, MYF(0), "MASTER_HOST");
    unlock_slave_threads(mi);
    DBUG_RETURN(TRUE);
  }
  if (init_info(mi, FALSE, thread_mask))
  {
    my_message(ER_MASTER_INFO, ER(ER_MASTER_INFO), MYF(0));
    ret= TRUE;
    goto err;
  }

  /*
    Data lock not needed since we have already stopped the running threads,
    and we have the hold on the run locks which will keep all threads that
    could possibly modify the data structures from running
  */

  /*
    Before processing the command, save the previous state.
  */
  char *pos;
  pos= strmake(saved_host, mi->host, HOSTNAME_LENGTH);
  pos= '\0';
  saved_port= mi->port;
  pos= strmake(saved_log_name, mi->get_master_log_name(), FN_REFLEN - 1);
  pos= '\0';
  saved_log_pos= mi->get_master_log_pos();

  /*
    If the user specified host or port without binlog or position,
    reset binlog's name to FIRST and position to 4.
  */

  if ((lex_mi->host && strcmp(lex_mi->host, mi->host)) ||
      (lex_mi->port && lex_mi->port != mi->port))
  {
    mi->master_uuid[0]= 0;
    mi->master_id= 0;
  }

  if ((lex_mi->host || lex_mi->port) && !lex_mi->log_file_name && !lex_mi->pos)
  {
    var_master_log_name= const_cast<char*>(mi->get_master_log_name());
    var_master_log_name[0]= '\0';
    mi->set_master_log_pos(BIN_LOG_HEADER_SIZE);
  }

  if (lex_mi->log_file_name)
    mi->set_master_log_name(lex_mi->log_file_name);
  if (lex_mi->pos)
  {
    mi->set_master_log_pos(lex_mi->pos);
  }
  DBUG_PRINT("info", ("master_log_pos: %lu", (ulong) mi->get_master_log_pos()));

  if (lex_mi->host)
    strmake(mi->host, lex_mi->host, sizeof(mi->host)-1);
  if (lex_mi->user)
    strmake(mi->user, lex_mi->user, sizeof(mi->user)-1);
  if (lex_mi->password)
    strmake(mi->password, lex_mi->password, sizeof(mi->password)-1);
  if (lex_mi->port)
    mi->port = lex_mi->port;
  if (lex_mi->connect_retry)
    mi->connect_retry = lex_mi->connect_retry;
<<<<<<< HEAD
  if (lex_mi->retry_count)
=======
  if (lex_mi->retry_count_opt != LEX_MASTER_INFO::LEX_MI_UNCHANGED)
>>>>>>> 94a0bfe9
    mi->retry_count = lex_mi->retry_count;
  if (lex_mi->heartbeat_opt != LEX_MASTER_INFO::LEX_MI_UNCHANGED)
    mi->heartbeat_period = lex_mi->heartbeat_period;
  else
    mi->heartbeat_period= (float) min(SLAVE_MAX_HEARTBEAT_PERIOD,
                                      (slave_net_timeout/2.0));
  mi->received_heartbeats= LL(0); // counter lives until master is CHANGEd
  /*
    reset the last time server_id list if the current CHANGE MASTER 
    is mentioning IGNORE_SERVER_IDS= (...)
  */
  if (lex_mi->repl_ignore_server_ids_opt == LEX_MASTER_INFO::LEX_MI_ENABLE)
    reset_dynamic(&mi->ignore_server_ids->server_ids);
  for (uint i= 0; i < lex_mi->repl_ignore_server_ids.elements; i++)
  {
    ulong s_id;
    get_dynamic(&lex_mi->repl_ignore_server_ids, (uchar*) &s_id, i);
    if (s_id == ::server_id && replicate_same_server_id)
    {
      my_error(ER_SLAVE_IGNORE_SERVER_IDS, MYF(0), s_id);
      ret= TRUE;
      goto err;
    }
    else
    {
      if (bsearch((const ulong *) &s_id,
                  mi->ignore_server_ids->server_ids.buffer,
                  mi->ignore_server_ids->server_ids.elements, sizeof(ulong),
                  (int (*) (const void*, const void*))
                  change_master_server_id_cmp) == NULL)
        insert_dynamic(&mi->ignore_server_ids->server_ids, (uchar*) &s_id);
    }
  }
  sort_dynamic(&mi->ignore_server_ids->server_ids, (qsort_cmp) change_master_server_id_cmp);

  if (lex_mi->ssl != LEX_MASTER_INFO::LEX_MI_UNCHANGED)
    mi->ssl= (lex_mi->ssl == LEX_MASTER_INFO::LEX_MI_ENABLE);

  if (lex_mi->sql_delay != -1)
    mi->rli->set_sql_delay(lex_mi->sql_delay);

  if (lex_mi->ssl_verify_server_cert != LEX_MASTER_INFO::LEX_MI_UNCHANGED)
    mi->ssl_verify_server_cert=
      (lex_mi->ssl_verify_server_cert == LEX_MASTER_INFO::LEX_MI_ENABLE);

  if (lex_mi->ssl_ca)
    strmake(mi->ssl_ca, lex_mi->ssl_ca, sizeof(mi->ssl_ca)-1);
  if (lex_mi->ssl_capath)
    strmake(mi->ssl_capath, lex_mi->ssl_capath, sizeof(mi->ssl_capath)-1);
  if (lex_mi->ssl_cert)
    strmake(mi->ssl_cert, lex_mi->ssl_cert, sizeof(mi->ssl_cert)-1);
  if (lex_mi->ssl_cipher)
    strmake(mi->ssl_cipher, lex_mi->ssl_cipher, sizeof(mi->ssl_cipher)-1);
  if (lex_mi->ssl_key)
    strmake(mi->ssl_key, lex_mi->ssl_key, sizeof(mi->ssl_key)-1);
#ifndef HAVE_OPENSSL
  if (lex_mi->ssl || lex_mi->ssl_ca || lex_mi->ssl_capath ||
      lex_mi->ssl_cert || lex_mi->ssl_cipher || lex_mi->ssl_key ||
      lex_mi->ssl_verify_server_cert )
    push_warning(thd, MYSQL_ERROR::WARN_LEVEL_NOTE,
                 ER_SLAVE_IGNORED_SSL_PARAMS, ER(ER_SLAVE_IGNORED_SSL_PARAMS));
#endif

  if (lex_mi->relay_log_name)
  {
    need_relay_log_purge= 0;
    char relay_log_name[FN_REFLEN];

    mi->rli->relay_log.make_log_name(relay_log_name, lex_mi->relay_log_name);
    mi->rli->set_group_relay_log_name(relay_log_name);
    mi->rli->set_event_relay_log_name(relay_log_name);
  }

  if (lex_mi->relay_log_pos)
  {
    need_relay_log_purge= 0;
    mi->rli->set_group_relay_log_pos(lex_mi->relay_log_pos);
    mi->rli->set_event_relay_log_pos(lex_mi->relay_log_pos);
  }

  /*
    If user did specify neither host nor port nor any log name nor any log
    pos, i.e. he specified only user/password/master_connect_retry, he probably
    wants replication to resume from where it had left, i.e. from the
    coordinates of the **SQL** thread (imagine the case where the I/O is ahead
    of the SQL; restarting from the coordinates of the I/O would lose some
    events which is probably unwanted when you are just doing minor changes
    like changing master_connect_retry).
    A side-effect is that if only the I/O thread was started, this thread may
    restart from ''/4 after the CHANGE MASTER. That's a minor problem (it is a
    much more unlikely situation than the one we are fixing here).
    Note: coordinates of the SQL thread must be read here, before the
    'if (need_relay_log_purge)' block which resets them.
  */
  if (!lex_mi->host && !lex_mi->port &&
      !lex_mi->log_file_name && !lex_mi->pos &&
      need_relay_log_purge)
   {
     /*
       Sometimes mi->rli.master_log_pos == 0 (it happens when the SQL thread is
       not initialized), so we use a max().
       What happens to mi->rli.master_log_pos during the initialization stages
       of replication is not 100% clear, so we guard against problems using
       max().
      */
     mi->set_master_log_pos(max(BIN_LOG_HEADER_SIZE,
                           mi->rli->get_group_master_log_pos()));
     mi->set_master_log_name(mi->rli->get_group_master_log_name());
  }
  /*
    Relay log's IO_CACHE may not be inited, if rli->inited==0 (server was never
    a slave before).
  */
  if (flush_master_info(mi, FALSE))
  {
    my_error(ER_RELAY_LOG_INIT, MYF(0), "Failed to flush master info file");
    ret= TRUE;
    goto err;
  }
  if (need_relay_log_purge)
  {
    relay_log_purge= 1;
    thd_proc_info(thd, "Purging old relay logs");
    if (mi->rli->purge_relay_logs(thd,
                                  0 /* not only reset, but also reinit */,
                                  &errmsg))
    {
      my_error(ER_RELAY_LOG_FAIL, MYF(0), errmsg);
      ret= TRUE;
      goto err;
    }
  }
  else
  {
    const char* msg;
    relay_log_purge= 0;
    /* Relay log is already initialized */
    if (mi->rli->init_relay_log_pos(mi->rli->get_group_relay_log_name(),
                                    mi->rli->get_group_relay_log_pos(),
                                    0 /*no data lock*/,
                                    &msg, 0))
    {
      my_error(ER_RELAY_LOG_INIT, MYF(0), msg);
      ret= TRUE;
      goto err;
    }
  }
  /*
    Coordinates in rli were spoilt by the 'if (need_relay_log_purge)' block,
    so restore them to good values. If we left them to ''/0, that would work;
    but that would fail in the case of 2 successive CHANGE MASTER (without a
    START SLAVE in between): because first one would set the coords in mi to
    the good values of those in rli, the set those in rli to ''/0, then
    second CHANGE MASTER would set the coords in mi to those of rli, i.e. to
    ''/0: we have lost all copies of the original good coordinates.
    That's why we always save good coords in rli.
  */
  mi->rli->set_group_master_log_pos(mi->get_master_log_pos());
  DBUG_PRINT("info", ("master_log_pos: %lu", (ulong) mi->get_master_log_pos()));
  mi->rli->set_group_master_log_name(mi->get_master_log_name());

  var_group_master_log_name=  const_cast<char *>(mi->rli->get_group_master_log_name());
  if (!var_group_master_log_name[0]) // uninitialized case
    mi->rli->set_group_master_log_pos(0);

  mysql_mutex_lock(&mi->rli->data_lock);
  mi->rli->abort_pos_wait++; /* for MASTER_POS_WAIT() to abort */
  /* Clear the errors, for a clean start */
  mi->rli->clear_error();
  mi->rli->clear_until_condition();

  sql_print_information("'CHANGE MASTER TO executed'. "
    "Previous state master_host='%s', master_port='%u', master_log_file='%s', "
    "master_log_pos='%ld'. "
    "New state master_host='%s', master_port='%u', master_log_file='%s', "
    "master_log_pos='%ld'.", saved_host, saved_port, saved_log_name,
    (ulong) saved_log_pos, mi->host, mi->port, mi->get_master_log_name(),
    (ulong) mi->get_master_log_pos());

  /*
    If we don't write new coordinates to disk now, then old will remain in
    relay-log.info until START SLAVE is issued; but if mysqld is shutdown
    before START SLAVE, then old will remain in relay-log.info, and will be the
    in-memory value at restart (thus causing errors, as the old relay log does
    not exist anymore).
  */
  ret= mi->rli->flush_info(TRUE);
  mysql_cond_broadcast(&mi->data_cond);
  mysql_mutex_unlock(&mi->rli->data_lock);

err:
  unlock_slave_threads(mi);
  thd_proc_info(thd, 0);
  if (ret == FALSE)
    my_ok(thd);
  delete_dynamic(&lex_mi->repl_ignore_server_ids); //freeing of parser-time alloc
  DBUG_RETURN(ret);
}

/**
  @} (end of group Replication)
*/
#endif /* HAVE_REPLICATION */

Server_ids::Server_ids()
{
  my_init_dynamic_array(&server_ids, sizeof(::server_id), 16, 16);
}

Server_ids::~Server_ids()
{
  delete_dynamic(&server_ids);
}

bool Server_ids::unpack_server_ids(const char *param_server_ids)
{
  char *token, *last;
  uint num_items;

  DBUG_ENTER("Server_ids::unpack_server_ids");

  token= strtok_r((char *)const_cast<const char*>(param_server_ids),
                  " ", &last);

  if (token == NULL)
    DBUG_RETURN(TRUE);

  num_items= atoi(token);
  for (uint i=0; i < num_items; i++)
  {
    token= strtok_r(NULL, " ", &last);
    if (token == NULL)
      DBUG_RETURN(TRUE);
    else
    {
      ulong val= atol(token);
      insert_dynamic(&server_ids, (uchar *) &val);
    }
  }
  DBUG_RETURN(FALSE);
}

bool Server_ids::pack_server_ids(char *buffer)
{
  DBUG_ENTER("Server_ids::pack_server_ids");

  if (!buffer)
    DBUG_RETURN(TRUE);

  for (ulong i= 0, cur_len= sprintf(buffer,
                                    "%u",
                                    server_ids.elements);
       i < server_ids.elements; i++)
  {
    ulong s_id;
    get_dynamic(&server_ids, (uchar*) &s_id, i);
    cur_len +=sprintf(buffer + cur_len,
                      " %lu", s_id);
  }

  DBUG_RETURN(FALSE);
}<|MERGE_RESOLUTION|>--- conflicted
+++ resolved
@@ -1174,15 +1174,14 @@
   DBUG_RETURN(1);
 }
 
-int init_longvar_from_file(long* var, IO_CACHE* f, long default_val)
+int init_ulongvar_from_file(ulong* var, IO_CACHE* f, ulong default_val)
 {
   char buf[32];
-  DBUG_ENTER("init_longvar_from_file");
-
+  DBUG_ENTER("init_ulongvar_from_file");
 
   if (my_b_gets(f, buf, sizeof(buf)))
   {
-    *var = atol(buf);
+    *var = strtoul(buf, 0, 10);
     DBUG_RETURN(0);
   }
   else if (default_val)
@@ -2052,8 +2051,6 @@
   field_list.push_back(new Item_empty_string("Master_UUID", UUID_LENGTH));
   field_list.push_back(new Item_empty_string("Master_Info_File",
                                              2 * FN_REFLEN));
-  field_list.push_back(new Item_return_int("Master_Retry_Count", 10,
-                                           MYSQL_TYPE_LONGLONG));
   field_list.push_back(new Item_return_int("SQL_Delay", 10, MYSQL_TYPE_LONG));
   field_list.push_back(new Item_return_int("SQL_Remaining_Delay", 8, MYSQL_TYPE_LONG));
   field_list.push_back(new Item_empty_string("Slave_SQL_Running_State", 20));
@@ -2190,7 +2187,6 @@
     // Last_SQL_Errno
     protocol->store(mi->rli->last_error().number);
     // Last_SQL_Error
-<<<<<<< HEAD
     if (*mi->rli->last_error().message != '\0')
     {
       String msg_buf;
@@ -2201,18 +2197,6 @@
     }
     else
       protocol->store(mi->rli->last_error().message, &my_charset_bin);
-=======
-    if (*mi->rli.last_error().message != '\0')
-    {
-      String msg_buf;
-      msg_buf.append(mi->rli.last_error().timestamp);
-      msg_buf.append(" ");
-      msg_buf.append(mi->rli.last_error().message);
-      protocol->store(msg_buf.c_ptr_safe(), &my_charset_bin);
-    }
-    else
-      protocol->store(mi->rli.last_error().message, &my_charset_bin);
->>>>>>> 94a0bfe9
 
     // Replicate_Ignore_Server_Ids
     {
@@ -2243,8 +2227,6 @@
     protocol->store(mi->master_uuid, &my_charset_bin);
     // Master_Info_File
     protocol->store(mi->get_description_info(), &my_charset_bin);
-    // Master_Retry_Count
-    protocol->store((ulonglong) mi->retry_count);
     // SQL_Delay
     protocol->store((uint32) mi->rli->get_sql_delay());
     // SQL_Remaining_Delay
@@ -4580,7 +4562,7 @@
 {
   int slave_was_killed;
   int last_errno= -2;                           // impossible error
-  ulong err_count= 0;
+  ulong err_count=0;
   char llbuff[22];
   DBUG_ENTER("connect_to_master");
 
@@ -4618,20 +4600,8 @@
                              mi->port, 0, client_flag) == 0))
   {
     /* Don't repeat last error */
-    if ((int)mysql_errno(mysql) != last_errno || 
-        DBUG_EVALUATE_IF("connect_to_master_always_report_error", 
-                         TRUE, FALSE))
-    {
-      /*
-        TODO: would be great that when issuing SHOW SLAVE STATUS
-              the number of retries would actually show err_count
-              instead of mi->retry_count.
-
-              We can achieve that if we remove the 'if' above and 
-              replace mi->retry_count with err_count. However, we
-              would be adding an entry in the error log for each 
-              connection attempt (ie, for each retry).
-       */
+    if ((int)mysql_errno(mysql) != last_errno)
+    {
       last_errno=mysql_errno(mysql);
       suppress_warnings= 0;
       mi->report(ERROR_LEVEL, last_errno,
@@ -4639,14 +4609,7 @@
                  " - retry-time: %d  retries: %lu",
                  (reconnect ? "reconnecting" : "connecting"),
                  mi->user, mi->host, mi->port,
-<<<<<<< HEAD
                  mi->connect_retry, mi->retry_count);
-=======
-                 mi->connect_retry, 
-                 DBUG_EVALUATE_IF("connect_to_master_always_report_error", 
-                                  err_count+1, 
-                                  mi->retry_count));
->>>>>>> 94a0bfe9
     }
     /*
       By default we try forever. The reason is that failure will trigger
@@ -5710,11 +5673,7 @@
     mi->port = lex_mi->port;
   if (lex_mi->connect_retry)
     mi->connect_retry = lex_mi->connect_retry;
-<<<<<<< HEAD
-  if (lex_mi->retry_count)
-=======
-  if (lex_mi->retry_count_opt != LEX_MASTER_INFO::LEX_MI_UNCHANGED)
->>>>>>> 94a0bfe9
+  if (lex_mi->retry_count_opt !=  LEX_MASTER_INFO::LEX_MI_UNCHANGED)
     mi->retry_count = lex_mi->retry_count;
   if (lex_mi->heartbeat_opt != LEX_MASTER_INFO::LEX_MI_UNCHANGED)
     mi->heartbeat_period = lex_mi->heartbeat_period;
