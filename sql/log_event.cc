--- conflicted
+++ resolved
@@ -9425,10 +9425,6 @@
     }
   }
 
-<<<<<<< HEAD
-  if (table->s->blob_fields + table->s->varchar_fields == 0 &&
-      bitmap_is_set_all(cols))
-=======
   /**
     Compare full record only if:
     - there are no blob fields (otherwise we would also need 
@@ -9438,55 +9434,43 @@
     - there are no null fields, otherwise NULLed fields 
       contents (i.e., the don't care bytes) may show arbitrary 
       values, depending on how each engine handles internally.
+    - if all the bitmap is set (both are full rows)
     */
   if ((table->s->blob_fields + 
-       table->s->varchar_fields + 
-       table->s->null_fields) == 0)
->>>>>>> 02541101
+       table->s->varchar_fields +
+       table->s->null_fields) == 0 &&
+      bitmap_is_set_all(cols))
   {
     result= cmp_record(table,record[1]);
-    goto record_compare_exit;
-  }
-
-  /* Compare null bits */
-  if (bitmap_is_set_all(cols) &&
-      memcmp(table->null_flags,
-	     table->null_flags+table->s->rec_buff_length,
-	     table->s->null_bytes))
-  {
-    result= TRUE;				// Diff in NULL value
-    goto record_compare_exit;
-  }
-
-<<<<<<< HEAD
-  /* Compare updated fields */
-  for (Field **ptr=table->field ; 
-       *ptr && ((*ptr)->field_index < cols->n_bits);
-       ptr++)
-  {
-    if (bitmap_is_set(cols, (*ptr)->field_index))
-=======
-  /* Compare fields */
-  for (Field **ptr=table->field ; *ptr ; ptr++)
-  {
-
-    /**
-      We only compare field contents that are not null.
-      NULL fields (i.e., their null bits) were compared 
-      earlier.
-    */
-    if (!(*(ptr))->is_null())
->>>>>>> 02541101
-    {
-      if ((*ptr)->cmp_binary_offset(table->s->rec_buff_length))
+  }
+  else
+  {
+    /* 
+      Fallback to field-by-field comparison:
+      1. start by checking if the field is signaled:
+      2. if it is, first compare the null bit if the field is nullable
+      3. then compare the contents of the field, if it is not 
+         set to null
+     */
+    for (Field **ptr=table->field ; 
+         *ptr && ((*ptr)->field_index < cols->n_bits) && !result;
+         ptr++)
+    {
+      Field *field= *ptr;
+
+      if (bitmap_is_set(cols, field->field_index))
       {
-        result= TRUE;
-        goto record_compare_exit;
+        /* compare null bit */
+        if (field->is_null() != field->is_null_in_record(table->record[1]))
+          result= TRUE;
+
+        /* compare content, only if fields are not set to NULL */
+        else if (!field->is_null())
+          result= field->cmp_binary_offset(table->s->rec_buff_length);
       }
     }
   }
 
-record_compare_exit:
   /*
     Restore the saved bytes.
 
