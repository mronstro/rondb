/*
   Copyright (c) 2000, 2016, Oracle and/or its affiliates. All rights reserved.

   This program is free software; you can redistribute it and/or modify
   it under the terms of the GNU General Public License as published by
   the Free Software Foundation; version 2 of the License.

   This program is distributed in the hope that it will be useful,
   but WITHOUT ANY WARRANTY; without even the implied warranty of
   MERCHANTABILITY or FITNESS FOR A PARTICULAR PURPOSE.  See the
   GNU General Public License for more details.

   You should have received a copy of the GNU General Public License
   along with this program; if not, write to the Free Software
   Foundation, Inc., 51 Franklin St, Fifth Floor, Boston, MA 02110-1301  USA */


#ifdef MYSQL_CLIENT

#include "sql_priv.h"
#include "mysqld_error.h"

#else

#include "binlog.h"
#include "sql_priv.h"
#include "unireg.h"
#include "my_global.h" // REQUIRED by log_event.h > m_string.h > my_bitmap.h
#include "log_event.h"
#include "sql_base.h"                           // close_thread_tables
#include "sql_cache.h"                       // QUERY_CACHE_FLAGS_SIZE
#include "sql_locale.h" // MY_LOCALE, my_locale_by_number, my_locale_en_US
#include "lock.h"       // mysql_unlock_tables
#include "sql_parse.h"  // mysql_test_parse_for_slave
#include "tztime.h"     // struct Time_zone
#include "sql_load.h"   // mysql_load
#include "sql_db.h"     // load_db_opt_by_name
#include "rpl_slave.h"
#include "rpl_rli.h"
#include "rpl_mi.h"
#include "rpl_filter.h"
#include "rpl_record.h"
#include "transaction.h"
#include <my_dir.h>
#include "rpl_rli_pdb.h"
#include "sql_show.h"    // append_identifier
#include <mysql/psi/mysql_statement.h>
#define window_size Log_throttle::LOG_THROTTLE_WINDOW_SIZE
Error_log_throttle
slave_ignored_err_throttle(window_size,
                           sql_print_warning,
                           "Error log throttle: %lu time(s) Error_code: 1237"
                           " \"Slave SQL thread ignored the query because of"
                           " replicate-*-table rules\" got suppressed.");
#endif /* MYSQL_CLIENT */

#include <base64.h>
#include <my_bitmap.h>
#include "rpl_utility.h"

#include "sql_digest.h"

using std::min;
using std::max;

/* The number of event types need to be permuted. */
static const uint EVENT_TYPE_PERMUTATION_NUM= 23;

/**
  BINLOG_CHECKSUM variable.
*/
const char *binlog_checksum_type_names[]= {
  "NONE",
  "CRC32",
  NullS
};

unsigned int binlog_checksum_type_length[]= {
  sizeof("NONE") - 1,
  sizeof("CRC32") - 1,
  0
};

TYPELIB binlog_checksum_typelib=
{
  array_elements(binlog_checksum_type_names) - 1, "",
  binlog_checksum_type_names,
  binlog_checksum_type_length
};


#define log_cs	&my_charset_latin1

#define FLAGSTR(V,F) ((V)&(F)?#F" ":"")

/*
  Size of buffer for printing a double in format %.<PREC>g

  optional '-' + optional zero + '.'  + PREC digits + 'e' + sign +
  exponent digits + '\0'
*/
#define FMT_G_BUFSIZE(PREC) (3 + (PREC) + 5 + 1)

/*
  Explicit instantiation to unsigned int of template available_buffer
  function.
*/
template unsigned int available_buffer<unsigned int>(const char*,
                                                     const char*,
                                                     unsigned int);

/*
  Explicit instantiation to unsigned int of template valid_buffer_range
  function.
*/
template bool valid_buffer_range<unsigned int>(unsigned int,
                                               const char*,
                                               const char*,
                                               unsigned int);

/* 
   replication event checksum is introduced in the following "checksum-home" version.
   The checksum-aware servers extract FD's version to decide whether the FD event
   carries checksum info.
*/
const uchar checksum_version_split[3]= {5, 6, 1};
const ulong checksum_version_product=
  (checksum_version_split[0] * 256 + checksum_version_split[1]) * 256 +
  checksum_version_split[2];

#if !defined(MYSQL_CLIENT) && defined(HAVE_REPLICATION)
static int rows_event_stmt_cleanup(Relay_log_info const *rli, THD* thd);

static const char *HA_ERR(int i)
{
  /* 
    This function should only be called in case of an error
    was detected 
   */
  DBUG_ASSERT(i != 0);
  switch (i) {
  case HA_ERR_KEY_NOT_FOUND: return "HA_ERR_KEY_NOT_FOUND";
  case HA_ERR_FOUND_DUPP_KEY: return "HA_ERR_FOUND_DUPP_KEY";
  case HA_ERR_RECORD_CHANGED: return "HA_ERR_RECORD_CHANGED";
  case HA_ERR_WRONG_INDEX: return "HA_ERR_WRONG_INDEX";
  case HA_ERR_CRASHED: return "HA_ERR_CRASHED";
  case HA_ERR_WRONG_IN_RECORD: return "HA_ERR_WRONG_IN_RECORD";
  case HA_ERR_OUT_OF_MEM: return "HA_ERR_OUT_OF_MEM";
  case HA_ERR_NOT_A_TABLE: return "HA_ERR_NOT_A_TABLE";
  case HA_ERR_WRONG_COMMAND: return "HA_ERR_WRONG_COMMAND";
  case HA_ERR_OLD_FILE: return "HA_ERR_OLD_FILE";
  case HA_ERR_NO_ACTIVE_RECORD: return "HA_ERR_NO_ACTIVE_RECORD";
  case HA_ERR_RECORD_DELETED: return "HA_ERR_RECORD_DELETED";
  case HA_ERR_RECORD_FILE_FULL: return "HA_ERR_RECORD_FILE_FULL";
  case HA_ERR_INDEX_FILE_FULL: return "HA_ERR_INDEX_FILE_FULL";
  case HA_ERR_END_OF_FILE: return "HA_ERR_END_OF_FILE";
  case HA_ERR_UNSUPPORTED: return "HA_ERR_UNSUPPORTED";
  case HA_ERR_TO_BIG_ROW: return "HA_ERR_TO_BIG_ROW";
  case HA_WRONG_CREATE_OPTION: return "HA_WRONG_CREATE_OPTION";
  case HA_ERR_FOUND_DUPP_UNIQUE: return "HA_ERR_FOUND_DUPP_UNIQUE";
  case HA_ERR_UNKNOWN_CHARSET: return "HA_ERR_UNKNOWN_CHARSET";
  case HA_ERR_WRONG_MRG_TABLE_DEF: return "HA_ERR_WRONG_MRG_TABLE_DEF";
  case HA_ERR_CRASHED_ON_REPAIR: return "HA_ERR_CRASHED_ON_REPAIR";
  case HA_ERR_CRASHED_ON_USAGE: return "HA_ERR_CRASHED_ON_USAGE";
  case HA_ERR_LOCK_WAIT_TIMEOUT: return "HA_ERR_LOCK_WAIT_TIMEOUT";
  case HA_ERR_LOCK_TABLE_FULL: return "HA_ERR_LOCK_TABLE_FULL";
  case HA_ERR_READ_ONLY_TRANSACTION: return "HA_ERR_READ_ONLY_TRANSACTION";
  case HA_ERR_LOCK_DEADLOCK: return "HA_ERR_LOCK_DEADLOCK";
  case HA_ERR_CANNOT_ADD_FOREIGN: return "HA_ERR_CANNOT_ADD_FOREIGN";
  case HA_ERR_NO_REFERENCED_ROW: return "HA_ERR_NO_REFERENCED_ROW";
  case HA_ERR_ROW_IS_REFERENCED: return "HA_ERR_ROW_IS_REFERENCED";
  case HA_ERR_NO_SAVEPOINT: return "HA_ERR_NO_SAVEPOINT";
  case HA_ERR_NON_UNIQUE_BLOCK_SIZE: return "HA_ERR_NON_UNIQUE_BLOCK_SIZE";
  case HA_ERR_NO_SUCH_TABLE: return "HA_ERR_NO_SUCH_TABLE";
  case HA_ERR_TABLE_EXIST: return "HA_ERR_TABLE_EXIST";
  case HA_ERR_NO_CONNECTION: return "HA_ERR_NO_CONNECTION";
  case HA_ERR_NULL_IN_SPATIAL: return "HA_ERR_NULL_IN_SPATIAL";
  case HA_ERR_TABLE_DEF_CHANGED: return "HA_ERR_TABLE_DEF_CHANGED";
  case HA_ERR_NO_PARTITION_FOUND: return "HA_ERR_NO_PARTITION_FOUND";
  case HA_ERR_RBR_LOGGING_FAILED: return "HA_ERR_RBR_LOGGING_FAILED";
  case HA_ERR_DROP_INDEX_FK: return "HA_ERR_DROP_INDEX_FK";
  case HA_ERR_FOREIGN_DUPLICATE_KEY: return "HA_ERR_FOREIGN_DUPLICATE_KEY";
  case HA_ERR_TABLE_NEEDS_UPGRADE: return "HA_ERR_TABLE_NEEDS_UPGRADE";
  case HA_ERR_TABLE_READONLY: return "HA_ERR_TABLE_READONLY";
  case HA_ERR_AUTOINC_READ_FAILED: return "HA_ERR_AUTOINC_READ_FAILED";
  case HA_ERR_AUTOINC_ERANGE: return "HA_ERR_AUTOINC_ERANGE";
  case HA_ERR_GENERIC: return "HA_ERR_GENERIC";
  case HA_ERR_RECORD_IS_THE_SAME: return "HA_ERR_RECORD_IS_THE_SAME";
  case HA_ERR_LOGGING_IMPOSSIBLE: return "HA_ERR_LOGGING_IMPOSSIBLE";
  case HA_ERR_CORRUPT_EVENT: return "HA_ERR_CORRUPT_EVENT";
  case HA_ERR_ROWS_EVENT_APPLY : return "HA_ERR_ROWS_EVENT_APPLY";
  case HA_ERR_INNODB_READ_ONLY: return "HA_ERR_INNODB_READ_ONLY";
  }
  return "No Error!";
}

/**
   Error reporting facility for Rows_log_event::do_apply_event

   @param level     error, warning or info
   @param ha_error  HA_ERR_ code
   @param rli       pointer to the active Relay_log_info instance
   @param thd       pointer to the slave thread's thd
   @param table     pointer to the event's table object
   @param type      the type of the event
   @param log_name  the master binlog file name
   @param pos       the master binlog file pos (the next after the event)

*/
static void inline slave_rows_error_report(enum loglevel level, int ha_error,
                                           Relay_log_info const *rli, THD *thd,
                                           TABLE *table, const char * type,
                                           const char *log_name, ulong pos)
{
  const char *handler_error= (ha_error ? HA_ERR(ha_error) : NULL);
  char buff[MAX_SLAVE_ERRMSG], *slider;
  const char *buff_end= buff + sizeof(buff);
  uint len;
  Diagnostics_area::Sql_condition_iterator it=
    thd->get_stmt_da()->sql_conditions();
  const Sql_condition *err;
  buff[0]= 0;

  for (err= it++, slider= buff; err && slider < buff_end - 1;
       slider += len, err= it++)
  {
    len= my_snprintf(slider, buff_end - slider,
                     " %s, Error_code: %d;", err->get_message_text(),
                     err->get_sql_errno());
  }

  if (ha_error != 0)
    rli->report(level, thd->is_error() ? thd->get_stmt_da()->sql_errno() : 0,
                "Could not execute %s event on table %s.%s;"
                "%s handler error %s; "
                "the event's master log %s, end_log_pos %lu",
                type, table->s->db.str, table->s->table_name.str,
                buff, handler_error == NULL ? "<unknown>" : handler_error,
                log_name, pos);
  else
    rli->report(level, thd->is_error() ? thd->get_stmt_da()->sql_errno() : 0,
                "Could not execute %s event on table %s.%s;"
                "%s the event's master log %s, end_log_pos %lu",
                type, table->s->db.str, table->s->table_name.str,
                buff, log_name, pos);
}

static void set_thd_db(THD *thd, const char *db, uint32 db_len)
{
  char lcase_db_buf[NAME_LEN +1]; 
  LEX_STRING new_db;
  new_db.length= db_len;
  if (lower_case_table_names == 1)
  {
    strmov(lcase_db_buf, db); 
    my_casedn_str(system_charset_info, lcase_db_buf);
    new_db.str= lcase_db_buf;
  }
  else 
    new_db.str= (char*) db;

  new_db.str= (char*) rpl_filter->get_rewrite_db(new_db.str,
                                                 &new_db.length);
  thd->set_db(new_db.str, new_db.length);
}

#endif


/*
  pretty_print_str()
*/

#ifdef MYSQL_CLIENT
static void pretty_print_str(IO_CACHE* cache, const char* str, int len)
{
  const char* end = str + len;
  my_b_printf(cache, "\'");
  while (str < end)
  {
    char c;
    switch ((c=*str++)) {
    case '\n': my_b_printf(cache, "\\n"); break;
    case '\r': my_b_printf(cache, "\\r"); break;
    case '\\': my_b_printf(cache, "\\\\"); break;
    case '\b': my_b_printf(cache, "\\b"); break;
    case '\t': my_b_printf(cache, "\\t"); break;
    case '\'': my_b_printf(cache, "\\'"); break;
    case 0   : my_b_printf(cache, "\\0"); break;
    default:
      my_b_printf(cache, "%c", c);
      break;
    }
  }
  my_b_printf(cache, "\'");
}
#endif /* MYSQL_CLIENT */

#if defined(HAVE_REPLICATION) && !defined(MYSQL_CLIENT)

static void clear_all_errors(THD *thd, Relay_log_info *rli)
{
  thd->is_slave_error = 0;
  thd->clear_error();
  rli->clear_error();
}

inline int idempotent_error_code(int err_code)
{
  int ret= 0;

  switch (err_code)
  {
    case 0:
      ret= 1;
    break;
    /*
      The following list of "idempotent" errors
      means that an error from the list might happen
      because of idempotent (more than once)
      applying of a binlog file.
      Notice, that binlog has a  ddl operation its
      second applying may cause

      case HA_ERR_TABLE_DEF_CHANGED:
      case HA_ERR_CANNOT_ADD_FOREIGN:

      which are not included into to the list.

      Note that HA_ERR_RECORD_DELETED is not in the list since
      do_exec_row() should not return that error code.
    */
    case HA_ERR_RECORD_CHANGED:
    case HA_ERR_KEY_NOT_FOUND:
    case HA_ERR_END_OF_FILE:
    case HA_ERR_FOUND_DUPP_KEY:
    case HA_ERR_FOUND_DUPP_UNIQUE:
    case HA_ERR_FOREIGN_DUPLICATE_KEY:
    case HA_ERR_NO_REFERENCED_ROW:
    case HA_ERR_ROW_IS_REFERENCED:
      ret= 1;
    break;
    default:
      ret= 0;
    break;
  }
  return (ret);
}

/**
  Ignore error code specified on command line.
*/

inline int ignored_error_code(int err_code)
{
#ifdef HAVE_NDB_BINLOG
  /*
    The following error codes are hard-coded and will always be ignored.
  */
  switch (err_code)
  {
  case ER_DB_CREATE_EXISTS:
  case ER_DB_DROP_EXISTS:
    return 1;
  default:
    /* Nothing to do */
    break;
  }
#endif
  return ((err_code == ER_SLAVE_IGNORED_TABLE) ||
          (use_slave_mask && bitmap_is_set(&slave_error_mask, err_code)));
}

/*
  This function converts an engine's error to a server error.
   
  If the thread does not have an error already reported, it tries to 
  define it by calling the engine's method print_error. However, if a 
  mapping is not found, it uses the ER_UNKNOWN_ERROR and prints out a 
  warning message.
*/ 
int convert_handler_error(int error, THD* thd, TABLE *table)
{
  uint actual_error= (thd->is_error() ? thd->get_stmt_da()->sql_errno() :
                           0);

  if (actual_error == 0)
  {
    table->file->print_error(error, MYF(0));
    actual_error= (thd->is_error() ? thd->get_stmt_da()->sql_errno() :
                        ER_UNKNOWN_ERROR);
    if (actual_error == ER_UNKNOWN_ERROR)
      if (log_warnings)
        sql_print_warning("Unknown error detected %d in handler", error);
  }

  return (actual_error);
}

inline bool concurrency_error_code(int error)
{
  switch (error)
  {
  case ER_LOCK_WAIT_TIMEOUT:
  case ER_LOCK_DEADLOCK:
  case ER_XA_RBDEADLOCK:
    return TRUE;
  default: 
    return (FALSE);
  }
}

inline bool unexpected_error_code(int unexpected_error)
{
  switch (unexpected_error) 
  {
  case ER_NET_READ_ERROR:
  case ER_NET_ERROR_ON_WRITE:
  case ER_QUERY_INTERRUPTED:
  case ER_SERVER_SHUTDOWN:
  case ER_NEW_ABORTING_CONNECTION:
    return(TRUE);
  default:
    return(FALSE);
  }
}

/*
  pretty_print_str()
*/

static char *pretty_print_str(char *packet, const char *str, int len)
{
  const char *end= str + len;
  char *pos= packet;
  *pos++= '\'';
  while (str < end)
  {
    char c;
    switch ((c=*str++)) {
    case '\n': *pos++= '\\'; *pos++= 'n'; break;
    case '\r': *pos++= '\\'; *pos++= 'r'; break;
    case '\\': *pos++= '\\'; *pos++= '\\'; break;
    case '\b': *pos++= '\\'; *pos++= 'b'; break;
    case '\t': *pos++= '\\'; *pos++= 't'; break;
    case '\'': *pos++= '\\'; *pos++= '\''; break;
    case 0   : *pos++= '\\'; *pos++= '0'; break;
    default:
      *pos++= c;
      break;
    }
  }
  *pos++= '\'';
  return pos;
}
#endif /* !MYSQL_CLIENT */


#if defined(HAVE_REPLICATION) && !defined(MYSQL_CLIENT)

/**
  Creates a temporary name for load data infile:.

  @param buf		      Store new filename here
  @param file_id	      File_id (part of file name)
  @param event_server_id     Event_id (part of file name)
  @param ext		      Extension for file name

  @return
    Pointer to start of extension
*/

static char *slave_load_file_stem(char *buf, uint file_id,
                                  int event_server_id, const char *ext)
{
  char *res;
  fn_format(buf,PREFIX_SQL_LOAD,slave_load_tmpdir, "", MY_UNPACK_FILENAME);
  to_unix_path(buf);

  buf= strend(buf);
  int appended_length= sprintf(buf, "%s-%d-", server_uuid, event_server_id);
  buf+= appended_length;
  res= int10_to_str(file_id, buf, 10);
  strmov(res, ext);                             // Add extension last
  return res;                                   // Pointer to extension
}
#endif


#if defined(HAVE_REPLICATION) && !defined(MYSQL_CLIENT)

/**
  Delete all temporary files used for SQL_LOAD.
*/

static void cleanup_load_tmpdir()
{
  MY_DIR *dirp;
  FILEINFO *file;
  uint i;
  char fname[FN_REFLEN], prefbuf[TEMP_FILE_MAX_LEN], *p;

  if (!(dirp=my_dir(slave_load_tmpdir,MYF(0))))
    return;

  /* 
     When we are deleting temporary files, we should only remove
     the files associated with the server id of our server.
     We don't use event_server_id here because since we've disabled
     direct binlogging of Create_file/Append_file/Exec_load events
     we cannot meet Start_log event in the middle of events from one 
     LOAD DATA.
  */
  p= strmake(prefbuf, STRING_WITH_LEN(PREFIX_SQL_LOAD));
  sprintf(p,"%s-",server_uuid);

  for (i=0 ; i < (uint)dirp->number_off_files; i++)
  {
    file=dirp->dir_entry+i;
    if (is_prefix(file->name, prefbuf))
    {
      fn_format(fname,file->name,slave_load_tmpdir,"",MY_UNPACK_FILENAME);
      mysql_file_delete(key_file_misc, fname, MYF(0));
    }
  }

  my_dirend(dirp);
}
#endif


/*
  Stores string to IO_CACHE file.

  Writes str to file in the following format:
   1. Stores length using only one byte (255 maximum value);
   2. Stores complete str.
*/

static bool write_str_at_most_255_bytes(IO_CACHE *file, const char *str,
                                        uint length)
{
  uchar tmp[1];
  tmp[0]= (uchar) length;
  return (my_b_safe_write(file, tmp, sizeof(tmp)) ||
	  my_b_safe_write(file, (uchar*) str, length));
}


/*
  Reads string from buf.

  Reads str from buf in the following format:
   1. Read length stored on buf first index, as it only has 1 byte values
      bigger than 255 where lost.
   2. Set str pointer to buf second index.
  Despite str contains the complete stored string, when it is read until
  len its value will be truncated if original length was bigger than 255.
*/

static inline int read_str_at_most_255_bytes(const char **buf,
                                             const char *buf_end,
                                             const char **str,
                                             uint8 *len)
{
  if (*buf + ((uint) (uchar) **buf) >= buf_end)
    return 1;
  *len= (uint8) **buf;
  *str= (*buf)+1;
  (*buf)+= (uint) *len+1;
  return 0;
}


/**
  Transforms a string into "" or its expression in 0x... form.
*/

char *str_to_hex(char *to, const char *from, uint len)
{
  if (len)
  {
    *to++= '0';
    *to++= 'x';
    to= octet2hex(to, from, len);
  }
  else
    to= strmov(to, "\"\"");
  return to;                               // pointer to end 0 of 'to'
}

#ifndef MYSQL_CLIENT

/**
  Append a version of the 'from' string suitable for use in a query to
  the 'to' string.  To generate a correct escaping, the character set
  information in 'csinfo' is used.
*/

int
append_query_string(THD *thd, const CHARSET_INFO *csinfo,
                    String const *from, String *to)
{
  char *beg, *ptr;
  uint32 const orig_len= to->length();
  if (to->reserve(orig_len + from->length()*2+3))
    return 1;

  beg= to->c_ptr_quick() + to->length();
  ptr= beg;
  if (csinfo->escape_with_backslash_is_dangerous)
    ptr= str_to_hex(ptr, from->ptr(), from->length());
  else
  {
    *ptr++= '\'';
    if (!(thd->variables.sql_mode & MODE_NO_BACKSLASH_ESCAPES))
    {
      ptr+= escape_string_for_mysql(csinfo, ptr, 0,
                                    from->ptr(), from->length());
    }
    else
    {
      const char *frm_str= from->ptr();

      for (; frm_str < (from->ptr() + from->length()); frm_str++)
      {
        /* Using '' way to represent "'" */
        if (*frm_str == '\'')
          *ptr++= *frm_str;

        *ptr++= *frm_str;
      }
    }

    *ptr++= '\'';
  }
  to->length(orig_len + ptr - beg);
  return 0;
}
#endif


/**
  Prints a "session_var=value" string. Used by mysqlbinlog to print some SET
  commands just before it prints a query.
*/

#ifdef MYSQL_CLIENT

static void print_set_option(IO_CACHE* file, uint32 bits_changed,
                             uint32 option, uint32 flags, const char* name,
                             bool* need_comma)
{
  if (bits_changed & option)
  {
    if (*need_comma)
      my_b_printf(file,", ");
    my_b_printf(file,"%s=%d", name, MY_TEST(flags & option));
    *need_comma= 1;
  }
}
#endif
/**************************************************************************
	Log_event methods (= the parent class of all events)
**************************************************************************/

/**
  @return
  returns the human readable name of the event's type
*/

const char* Log_event::get_type_str(Log_event_type type)
{
  switch(type) {
  case START_EVENT_V3:  return "Start_v3";
  case STOP_EVENT:   return "Stop";
  case QUERY_EVENT:  return "Query";
  case ROTATE_EVENT: return "Rotate";
  case INTVAR_EVENT: return "Intvar";
  case LOAD_EVENT:   return "Load";
  case NEW_LOAD_EVENT:   return "New_load";
  case CREATE_FILE_EVENT: return "Create_file";
  case APPEND_BLOCK_EVENT: return "Append_block";
  case DELETE_FILE_EVENT: return "Delete_file";
  case EXEC_LOAD_EVENT: return "Exec_load";
  case RAND_EVENT: return "RAND";
  case XID_EVENT: return "Xid";
  case USER_VAR_EVENT: return "User var";
  case FORMAT_DESCRIPTION_EVENT: return "Format_desc";
  case TABLE_MAP_EVENT: return "Table_map";
  case PRE_GA_WRITE_ROWS_EVENT: return "Write_rows_event_old";
  case PRE_GA_UPDATE_ROWS_EVENT: return "Update_rows_event_old";
  case PRE_GA_DELETE_ROWS_EVENT: return "Delete_rows_event_old";
  case WRITE_ROWS_EVENT_V1: return "Write_rows_v1";
  case UPDATE_ROWS_EVENT_V1: return "Update_rows_v1";
  case DELETE_ROWS_EVENT_V1: return "Delete_rows_v1";
  case BEGIN_LOAD_QUERY_EVENT: return "Begin_load_query";
  case EXECUTE_LOAD_QUERY_EVENT: return "Execute_load_query";
  case INCIDENT_EVENT: return "Incident";
  case IGNORABLE_LOG_EVENT: return "Ignorable";
  case ROWS_QUERY_LOG_EVENT: return "Rows_query";
  case WRITE_ROWS_EVENT: return "Write_rows";
  case UPDATE_ROWS_EVENT: return "Update_rows";
  case DELETE_ROWS_EVENT: return "Delete_rows";
  case GTID_LOG_EVENT: return "Gtid";
  case ANONYMOUS_GTID_LOG_EVENT: return "Anonymous_Gtid";
  case PREVIOUS_GTIDS_LOG_EVENT: return "Previous_gtids";
  case HEARTBEAT_LOG_EVENT: return "Heartbeat";
  default: return "Unknown";				/* impossible */
  }
}

const char* Log_event::get_type_str()
{
  return get_type_str(get_type_code());
}


/*
  Log_event::Log_event()
*/

#ifndef MYSQL_CLIENT
Log_event::Log_event(THD* thd_arg, uint16 flags_arg,
                     enum_event_cache_type cache_type_arg,
                     enum_event_logging_type logging_type_arg)
  :log_pos(0), temp_buf(0), exec_time(0), flags(flags_arg),
  event_cache_type(cache_type_arg),
  event_logging_type(logging_type_arg),
  crc(0), thd(thd_arg), checksum_alg(BINLOG_CHECKSUM_ALG_UNDEF)
{
  server_id= thd->server_id;
  unmasked_server_id= server_id;
  when= thd->start_time;
}

/**
  This minimal constructor is for when you are not even sure that there
  is a valid THD. For example in the server when we are shutting down or
  flushing logs after receiving a SIGHUP (then we must write a Rotate to
  the binlog but we have no THD, so we need this minimal constructor).
*/

Log_event::Log_event(enum_event_cache_type cache_type_arg,
                     enum_event_logging_type logging_type_arg)
  :temp_buf(0), exec_time(0), flags(0), event_cache_type(cache_type_arg),
  event_logging_type(logging_type_arg), crc(0), thd(0),
  checksum_alg(BINLOG_CHECKSUM_ALG_UNDEF)
{
  server_id=	::server_id;
  unmasked_server_id= server_id;
  /*
    We can't call my_time() here as this would cause a call before
    my_init() is called
  */
  when.tv_sec=  0;
  when.tv_usec= 0;
  log_pos=	0;
}
#endif /* !MYSQL_CLIENT */


/*
  Log_event::Log_event()
*/

Log_event::Log_event(const char* buf,
                     const Format_description_log_event* description_event)
  :temp_buf(0), exec_time(0),
  event_cache_type(EVENT_INVALID_CACHE),
  event_logging_type(EVENT_INVALID_LOGGING),
  crc(0), checksum_alg(BINLOG_CHECKSUM_ALG_UNDEF)
{
#ifndef MYSQL_CLIENT
  thd = 0;
#endif
  when.tv_sec= uint4korr(buf);
  when.tv_usec= 0;
  server_id = uint4korr(buf + SERVER_ID_OFFSET);
  unmasked_server_id = server_id;
  /*
     Mask out any irrelevant parts of the server_id
  */
#ifdef HAVE_REPLICATION
  server_id = unmasked_server_id & opt_server_id_mask;
#else
  server_id = unmasked_server_id;
#endif
  data_written= uint4korr(buf + EVENT_LEN_OFFSET);
  if (description_event->binlog_version==1)
  {
    log_pos= 0;
    flags= 0;
    return;
  }
  /* 4.0 or newer */
  log_pos= uint4korr(buf + LOG_POS_OFFSET);
  /*
    If the log is 4.0 (so here it can only be a 4.0 relay log read by
    the SQL thread or a 4.0 master binlog read by the I/O thread),
    log_pos is the beginning of the event: we transform it into the end
    of the event, which is more useful.
    But how do you know that the log is 4.0: you know it if
    description_event is version 3 *and* you are not reading a
    Format_desc (remember that mysqlbinlog starts by assuming that 5.0
    logs are in 4.0 format, until it finds a Format_desc).
  */
  if (description_event->binlog_version==3 &&
      buf[EVENT_TYPE_OFFSET]<FORMAT_DESCRIPTION_EVENT && log_pos)
  {
      /*
        If log_pos=0, don't change it. log_pos==0 is a marker to mean
        "don't change rli->group_master_log_pos" (see
        inc_group_relay_log_pos()). As it is unreal log_pos, adding the
        event len's is nonsense. For example, a fake Rotate event should
        not have its log_pos (which is 0) changed or it will modify
        Exec_master_log_pos in SHOW SLAVE STATUS, displaying a nonsense
        value of (a non-zero offset which does not exist in the master's
        binlog, so which will cause problems if the user uses this value
        in CHANGE MASTER).
      */
    log_pos+= data_written; /* purecov: inspected */
  }
  DBUG_PRINT("info", ("log_pos: %lu", (ulong) log_pos));

  flags= uint2korr(buf + FLAGS_OFFSET);
  if ((buf[EVENT_TYPE_OFFSET] == FORMAT_DESCRIPTION_EVENT) ||
      (buf[EVENT_TYPE_OFFSET] == ROTATE_EVENT))
  {
    /*
      These events always have a header which stops here (i.e. their
      header is FROZEN).
    */
    /*
      Initialization to zero of all other Log_event members as they're
      not specified. Currently there are no such members; in the future
      there will be an event UID (but Format_description and Rotate
      don't need this UID, as they are not propagated through
      --log-slave-updates (remember the UID is used to not play a query
      twice when you have two masters which are slaves of a 3rd master).
      Then we are done.
    */
    return;
  }
  /* otherwise, go on with reading the header from buf (nothing now) */
}

#ifndef MYSQL_CLIENT
#ifdef HAVE_REPLICATION
inline int Log_event::do_apply_event_worker(Slave_worker *w)
{ 
  return do_apply_event(w);
}

int Log_event::do_update_pos(Relay_log_info *rli)
{
  int error= 0;
  DBUG_ASSERT(!rli->belongs_to_client());
  /*
    rli is null when (as far as I (Guilhem) know) the caller is
    Load_log_event::do_apply_event *and* that one is called from
    Execute_load_log_event::do_apply_event.  In this case, we don't
    do anything here ; Execute_load_log_event::do_apply_event will
    call Log_event::do_apply_event again later with the proper rli.
    Strictly speaking, if we were sure that rli is null only in the
    case discussed above, 'if (rli)' is useless here.  But as we are
    not 100% sure, keep it for now.

    Matz: I don't think we will need this check with this refactoring.
  */

  DBUG_ASSERT(!is_mts_worker(rli->info_thd));

  if (rli)
    error= rli->stmt_done(log_pos);
  return error;
}


Log_event::enum_skip_reason
Log_event::do_shall_skip(Relay_log_info *rli)
{
  DBUG_PRINT("info", ("ev->server_id=%lu, ::server_id=%lu,"
                      " rli->replicate_same_server_id=%d,"
                      " rli->slave_skip_counter=%d",
                      (ulong) server_id, (ulong) ::server_id,
                      rli->replicate_same_server_id,
                      rli->slave_skip_counter));
  if ((server_id == ::server_id && !rli->replicate_same_server_id) ||
      (rli->slave_skip_counter == 1 && rli->is_in_group()))
    return EVENT_SKIP_IGNORE;
  else if (rli->slave_skip_counter > 0)
    return EVENT_SKIP_COUNT;
  else
    return EVENT_SKIP_NOT;
}


/*
  Log_event::pack_info()
*/

int Log_event::pack_info(Protocol *protocol)
{
  protocol->store("", &my_charset_bin);
  return 0;
}


/**
  Only called by SHOW BINLOG EVENTS
*/
int Log_event::net_send(Protocol *protocol, const char* log_name, my_off_t pos)
{
  const char *p= strrchr(log_name, FN_LIBCHAR);
  const char *event_type;
  if (p)
    log_name = p + 1;

  protocol->prepare_for_resend();
  protocol->store(log_name, &my_charset_bin);
  protocol->store((ulonglong) pos);
  event_type = get_type_str();
  protocol->store(event_type, strlen(event_type), &my_charset_bin);
  protocol->store((uint32) server_id);
  protocol->store((ulonglong) log_pos);
  if (pack_info(protocol))
    return 1;
  return protocol->write();
}
#endif /* HAVE_REPLICATION */


/**
  init_show_field_list() prepares the column names and types for the
  output of SHOW BINLOG EVENTS; it is used only by SHOW BINLOG
  EVENTS.
*/

void Log_event::init_show_field_list(List<Item>* field_list)
{
  field_list->push_back(new Item_empty_string("Log_name", 20));
  field_list->push_back(new Item_return_int("Pos", MY_INT32_NUM_DECIMAL_DIGITS,
					    MYSQL_TYPE_LONGLONG));
  field_list->push_back(new Item_empty_string("Event_type", 20));
  field_list->push_back(new Item_return_int("Server_id", 10,
					    MYSQL_TYPE_LONG));
  field_list->push_back(new Item_return_int("End_log_pos",
                                            MY_INT32_NUM_DECIMAL_DIGITS,
					    MYSQL_TYPE_LONGLONG));
  field_list->push_back(new Item_empty_string("Info", 20));
}

/**
   A decider of whether to trigger checksum computation or not.
   To be invoked in Log_event::write() stack.
   The decision is positive 

    S,M) if it's been marked for checksumming with @c checksum_alg
    
    M) otherwise, if @@global.binlog_checksum is not NONE and the event is 
       directly written to the binlog file.
       The to-be-cached event decides at @c write_cache() time.

   Otherwise the decision is negative.

   @note   A side effect of the method is altering Log_event::checksum_alg
           it the latter was undefined at calling.

   @return true (positive) or false (negative)
*/
my_bool Log_event::need_checksum()
{
  DBUG_ENTER("Log_event::need_checksum");
  my_bool ret= FALSE;
  /* 
     few callers of Log_event::write 
     (incl FD::write, FD constructing code on the slave side, Rotate relay log
     and Stop event) 
     provides their checksum alg preference through Log_event::checksum_alg.
  */
  if (checksum_alg != BINLOG_CHECKSUM_ALG_UNDEF)
    ret= (checksum_alg != BINLOG_CHECKSUM_ALG_OFF);
  else if (binlog_checksum_options != BINLOG_CHECKSUM_ALG_OFF &&
           event_cache_type == Log_event::EVENT_NO_CACHE)
    ret= binlog_checksum_options;
  else
    ret= FALSE;

  /*
    FD calls the methods before data_written has been calculated.
    The following invariant claims if the current is not the first
    call (and therefore data_written is not zero) then `ret' must be
    TRUE. It may not be null because FD is always checksummed.
  */
  
  DBUG_ASSERT(get_type_code() != FORMAT_DESCRIPTION_EVENT || ret ||
              data_written == 0);

  if (checksum_alg == BINLOG_CHECKSUM_ALG_UNDEF)
    checksum_alg= ret ? // calculated value stored
      binlog_checksum_options : (uint8) BINLOG_CHECKSUM_ALG_OFF;

  DBUG_ASSERT(!ret || 
              ((checksum_alg == binlog_checksum_options ||
               /* 
                  Stop event closes the relay-log and its checksum alg
                  preference is set by the caller can be different
                  from the server's binlog_checksum_options.
               */
               get_type_code() == STOP_EVENT ||
               /* 
                  Rotate:s can be checksummed regardless of the server's
                  binlog_checksum_options. That applies to both
                  the local RL's Rotate and the master's Rotate
                  which IO thread instantiates via queue_binlog_ver_3_event.
               */
               get_type_code() == ROTATE_EVENT ||
               /*
                  The previous event has its checksum option defined
                  according to the format description event.
               */
               get_type_code() == PREVIOUS_GTIDS_LOG_EVENT ||
               /* FD is always checksummed */
               get_type_code() == FORMAT_DESCRIPTION_EVENT) && 
               checksum_alg != BINLOG_CHECKSUM_ALG_OFF));

  DBUG_ASSERT(checksum_alg != BINLOG_CHECKSUM_ALG_UNDEF);
  DBUG_ASSERT(((get_type_code() != ROTATE_EVENT &&
                get_type_code() != STOP_EVENT) ||
                get_type_code() != FORMAT_DESCRIPTION_EVENT) ||
              event_cache_type == Log_event::EVENT_NO_CACHE);

  DBUG_RETURN(ret);
}

bool Log_event::wrapper_my_b_safe_write(IO_CACHE* file, const uchar* buf, ulong size)
{
  if (need_checksum() && size != 0)
    crc= my_checksum(crc, buf, size);

  return my_b_safe_write(file, buf, size);
}

bool Log_event::write_footer(IO_CACHE* file) 
{
  /*
     footer contains the checksum-algorithm descriptor 
     followed by the checksum value
  */
  if (need_checksum())
  {
    uchar buf[BINLOG_CHECKSUM_LEN];
    int4store(buf, crc);
    return (my_b_safe_write(file, (uchar*) buf, sizeof(buf)));
  }
  return 0;
}

/*
  Log_event::write()
*/

bool Log_event::write_header(IO_CACHE* file, ulong event_data_length)
{
  uchar header[LOG_EVENT_HEADER_LEN];
  ulong now;
  bool ret;
  DBUG_ENTER("Log_event::write_header");

  /* Store number of bytes that will be written by this event */
  data_written= event_data_length + sizeof(header);

  if (need_checksum())
  {
    crc= my_checksum(0L, NULL, 0);
    data_written += BINLOG_CHECKSUM_LEN;
  }

  /*
    log_pos != 0 if this is relay-log event. In this case we should not
    change the position
  */

  if (is_artificial_event())
  {
    /*
      Artificial events are automatically generated and do not exist
      in master's binary log, so log_pos should be set to 0.
    */
    log_pos= 0;
  }
  else  if (!log_pos)
  {
    /*
      Calculate position of end of event

      Note that with a SEQ_READ_APPEND cache, my_b_tell() does not
      work well.  So this will give slightly wrong positions for the
      Format_desc/Rotate/Stop events which the slave writes to its
      relay log. For example, the initial Format_desc will have
      end_log_pos=91 instead of 95. Because after writing the first 4
      bytes of the relay log, my_b_tell() still reports 0. Because
      my_b_append() does not update the counter which my_b_tell()
      later uses (one should probably use my_b_append_tell() to work
      around this).  To get right positions even when writing to the
      relay log, we use the (new) my_b_safe_tell().

      Note that this raises a question on the correctness of all these
      DBUG_ASSERT(my_b_tell()=rli->event_relay_log_pos).

      If in a transaction, the log_pos which we calculate below is not
      very good (because then my_b_safe_tell() returns start position
      of the BEGIN, so it's like the statement was at the BEGIN's
      place), but it's not a very serious problem (as the slave, when
      it is in a transaction, does not take those end_log_pos into
      account (as it calls inc_event_relay_log_pos()). To be fixed
      later, so that it looks less strange. But not bug.
    */

    log_pos= my_b_safe_tell(file)+data_written;
  }

  now= (ulong) get_time();                              // Query start time
  if (DBUG_EVALUATE_IF("inc_event_time_by_1_hour",1,0)  &&
      DBUG_EVALUATE_IF("dec_event_time_by_1_hour",1,0))
  {
    /** 
       This assertion guarantees that these debug flags are not
       used at the same time (they would cancel each other).
    */
    DBUG_ASSERT(0);
  } 
  else
  {
    DBUG_EXECUTE_IF("inc_event_time_by_1_hour", now= now + 3600;);
    DBUG_EXECUTE_IF("dec_event_time_by_1_hour", now= now - 3600;);
  }

  /*
    Header will be of size LOG_EVENT_HEADER_LEN for all events, except for
    FORMAT_DESCRIPTION_EVENT and ROTATE_EVENT, where it will be
    LOG_EVENT_MINIMAL_HEADER_LEN (remember these 2 have a frozen header,
    because we read them before knowing the format).
  */

  int4store(header, now);              // timestamp
  header[EVENT_TYPE_OFFSET]= get_type_code();
  int4store(header+ SERVER_ID_OFFSET, server_id);
  int4store(header+ EVENT_LEN_OFFSET, data_written);
  int4store(header+ LOG_POS_OFFSET, log_pos);
  /*
    recording checksum of FD event computed with dropped
    possibly active LOG_EVENT_BINLOG_IN_USE_F flag.
    Similar step at verication: the active flag is dropped before
    checksum computing.
  */
  if (header[EVENT_TYPE_OFFSET] != FORMAT_DESCRIPTION_EVENT ||
      !need_checksum() || !(flags & LOG_EVENT_BINLOG_IN_USE_F))
  {
    int2store(header+ FLAGS_OFFSET, flags);
    ret= wrapper_my_b_safe_write(file, header, sizeof(header)) != 0;
  }
  else
  {
    ret= (wrapper_my_b_safe_write(file, header, FLAGS_OFFSET) != 0);
    if (!ret)
    {
      flags &= ~LOG_EVENT_BINLOG_IN_USE_F;
      int2store(header + FLAGS_OFFSET, flags);
      crc= my_checksum(crc, header + FLAGS_OFFSET, sizeof(flags));
      flags |= LOG_EVENT_BINLOG_IN_USE_F;    
      int2store(header + FLAGS_OFFSET, flags);
      ret= (my_b_safe_write(file, header + FLAGS_OFFSET, sizeof(flags)) != 0);
    }
    if (!ret)
      ret= (wrapper_my_b_safe_write(file, header + FLAGS_OFFSET + sizeof(flags),
                                    sizeof(header)
                                    - (FLAGS_OFFSET + sizeof(flags))) != 0);
  }
  DBUG_RETURN( ret);
}


/**
  This needn't be format-tolerant, because we only read
  LOG_EVENT_MINIMAL_HEADER_LEN (we just want to read the event's length).
*/

int Log_event::read_log_event(IO_CACHE* file, String* packet,
                              mysql_mutex_t* log_lock,
                              uint8 checksum_alg_arg,
                              const char *log_file_name_arg,
                              bool* is_binlog_active)
{
  ulong data_len;
  int result=0;
  char buf[LOG_EVENT_MINIMAL_HEADER_LEN];
  uchar ev_offset= packet->length();
  DBUG_ENTER("Log_event::read_log_event(IO_CACHE *, String *, mysql_mutex_t, uint8)");

  if (log_lock)
    mysql_mutex_lock(log_lock);

  if (log_file_name_arg)
    *is_binlog_active= mysql_bin_log.is_active(log_file_name_arg);

  if (my_b_read(file, (uchar*) buf, sizeof(buf)))
  {
    /*
      If the read hits eof, we must report it as eof so the caller
      will know it can go into cond_wait to be woken up on the next
      update to the log.
    */
    DBUG_PRINT("error",("my_b_read failed. file->error: %d", file->error));
    if (!file->error)
      result= LOG_READ_EOF;
    else
      result= (file->error > 0 ? LOG_READ_TRUNC : LOG_READ_IO);
    goto end;
  }
  data_len= uint4korr(buf + EVENT_LEN_OFFSET);
  if (data_len < LOG_EVENT_MINIMAL_HEADER_LEN ||
      data_len > max(current_thd->variables.max_allowed_packet,
                     opt_binlog_rows_event_max_size + MAX_LOG_EVENT_HEADER))
  {
    DBUG_PRINT("error",("data_len is out of bounds. data_len: %lu", data_len));
    result= ((data_len < LOG_EVENT_MINIMAL_HEADER_LEN) ? LOG_READ_BOGUS :
	     LOG_READ_TOO_LARGE);
    goto end;
  }

  /* Append the log event header to packet */
  if (packet->append(buf, sizeof(buf)))
  {
    DBUG_PRINT("info", ("first packet->append failed (out of memory)"));
    /* Failed to allocate packet */
    result= LOG_READ_MEM;
    goto end;
  }
  data_len-= LOG_EVENT_MINIMAL_HEADER_LEN;
  if (data_len)
  {
    /* Append rest of event, read directly from file into packet */
    if (packet->append(file, data_len))
    {
      /*
        Fatal error occured when appending rest of the event
        to packet, possible failures:
	1. EOF occured when reading from file, it's really an error
           as data_len is >=0 there's supposed to be more bytes available.
           file->error will have been set to number of bytes left to read
        2. Read was interrupted, file->error would normally be set to -1
        3. Failed to allocate memory for packet, my_errno
           will be ENOMEM(file->error shuold be 0, but since the
           memory allocation occurs before the call to read it might
           be uninitialized)
      */
      DBUG_PRINT("info", ("second packet->append failed (out of memory)"));
      result= (my_errno == ENOMEM ? LOG_READ_MEM :
               (file->error >= 0 ? LOG_READ_TRUNC: LOG_READ_IO));
      goto end;
    }
    else
    {
      /*
        Corrupt the event for Dump thread.
        We also need to exclude Previous_gtids_log_event and Gtid_log_event
        events from injected corruption to allow dump thread to move forward
        on binary log until the missing transactions from slave when
        MASTER_AUTO_POSITION= 1.
      */
      DBUG_EXECUTE_IF("corrupt_read_log_event",
	uchar *debug_event_buf_c = (uchar*) packet->ptr() + ev_offset;
        if (debug_event_buf_c[EVENT_TYPE_OFFSET] != FORMAT_DESCRIPTION_EVENT &&
            debug_event_buf_c[EVENT_TYPE_OFFSET] != PREVIOUS_GTIDS_LOG_EVENT &&
            debug_event_buf_c[EVENT_TYPE_OFFSET] != GTID_LOG_EVENT)
        {
          int debug_cor_pos = rand() % (data_len + sizeof(buf) - BINLOG_CHECKSUM_LEN);
          debug_event_buf_c[debug_cor_pos] =~ debug_event_buf_c[debug_cor_pos];
          DBUG_PRINT("info", ("Corrupt the event at Log_event::read_log_event: byte on position %d", debug_cor_pos));
	}
      );                                                                                           
      /*
        CRC verification of the Dump thread
      */
      if (opt_master_verify_checksum &&
          event_checksum_test((uchar*) packet->ptr() + ev_offset,
                              data_len + sizeof(buf),
                              checksum_alg_arg))
      {
        DBUG_PRINT("info", ("checksum test failed"));
        result= LOG_READ_CHECKSUM_FAILURE;
        goto end;
      }
    }
  }

end:
  if (log_lock)
    mysql_mutex_unlock(log_lock);
  DBUG_PRINT("info", ("read_log_event returns %d", result));
  DBUG_RETURN(result);
}
#endif /* !MYSQL_CLIENT */

#ifndef MYSQL_CLIENT
#define UNLOCK_MUTEX if (log_lock) mysql_mutex_unlock(log_lock);
#define LOCK_MUTEX if (log_lock) mysql_mutex_lock(log_lock);
#else
#define UNLOCK_MUTEX
#define LOCK_MUTEX
#endif

#ifndef MYSQL_CLIENT
/**
  @note
    Allocates memory;  The caller is responsible for clean-up.
*/
Log_event* Log_event::read_log_event(IO_CACHE* file,
                                     mysql_mutex_t* log_lock,
                                     const Format_description_log_event
                                     *description_event,
                                     my_bool crc_check)
#else
Log_event* Log_event::read_log_event(IO_CACHE* file,
                                     const Format_description_log_event
                                     *description_event,
                                     my_bool crc_check)
#endif
{
  DBUG_ENTER("Log_event::read_log_event(IO_CACHE *[, mysql_mutex_t *], Format_description_log_event *, my_bool)");
  DBUG_ASSERT(description_event != 0);
  char head[LOG_EVENT_MINIMAL_HEADER_LEN];
  /*
    First we only want to read at most LOG_EVENT_MINIMAL_HEADER_LEN, just to
    check the event for sanity and to know its length; no need to really parse
    it. We say "at most" because this could be a 3.23 master, which has header
    of 13 bytes, whereas LOG_EVENT_MINIMAL_HEADER_LEN is 19 bytes (it's
    "minimal" over the set {MySQL >=4.0}).
  */
  uint header_size= min<uint>(description_event->common_header_len,
                              LOG_EVENT_MINIMAL_HEADER_LEN);

  LOCK_MUTEX;
  DBUG_PRINT("info", ("my_b_tell: %lu", (ulong) my_b_tell(file)));
  if (my_b_read(file, (uchar *) head, header_size))
  {
    DBUG_PRINT("info", ("Log_event::read_log_event(IO_CACHE*,Format_desc*) "
                        "failed in my_b_read((IO_CACHE*)%p, (uchar*)%p, %u)",
                        file, head, header_size));
    UNLOCK_MUTEX;
    /*
      No error here; it could be that we are at the file's end. However
      if the next my_b_read() fails (below), it will be an error as we
      were able to read the first bytes.
    */
    DBUG_RETURN(0);
  }
  ulong data_len = uint4korr(head + EVENT_LEN_OFFSET);
  char *buf= 0;
  const char *error= 0;
  Log_event *res=  0;
#ifndef max_allowed_packet
  THD *thd=current_thd;
  uint max_allowed_packet= thd ? slave_max_allowed_packet : ~0U;
#endif

  ulong const max_size=
    max<ulong>(max_allowed_packet,
               opt_binlog_rows_event_max_size + MAX_LOG_EVENT_HEADER);
  if (data_len > max_size)
  {
    error = "Event too big";
    goto err;
  }

  if (data_len < header_size)
  {
    error = "Event too small";
    goto err;
  }

  // some events use the extra byte to null-terminate strings
  if (!(buf = (char*) my_malloc(data_len+1, MYF(MY_WME))))
  {
    error = "Out of memory";
    goto err;
  }
  buf[data_len] = 0;
  memcpy(buf, head, header_size);
  if (my_b_read(file, (uchar*) buf + header_size, data_len - header_size))
  {
    error = "read error";
    goto err;
  }
  if ((res= read_log_event(buf, data_len, &error, description_event, crc_check)))
    res->register_temp_buf(buf);

err:
  UNLOCK_MUTEX;
  if (!res)
  {
    DBUG_ASSERT(error != 0);
    sql_print_error("Error in Log_event::read_log_event(): "
                    "'%s', data_len: %lu, event_type: %d",
		    error,data_len,head[EVENT_TYPE_OFFSET]);
    my_free(buf);
    /*
      The SQL slave thread will check if file->error<0 to know
      if there was an I/O error. Even if there is no "low-level" I/O errors
      with 'file', any of the high-level above errors is worrying
      enough to stop the SQL thread now ; as we are skipping the current event,
      going on with reading and successfully executing other events can
      only corrupt the slave's databases. So stop.
      The file->error is also checked to record the position of
      the last valid event when master server recovers.
    */
    file->error= -1;
  }
  DBUG_RETURN(res);
}


/**
  Binlog format tolerance is in (buf, event_len, description_event)
  constructors.
*/

Log_event* Log_event::read_log_event(const char* buf, uint event_len,
				     const char **error,
                                     const Format_description_log_event *description_event,
                                     my_bool crc_check)
{
  Log_event* ev;
  uint8 alg;
  DBUG_ENTER("Log_event::read_log_event(char *, uint, char **, Format_description_log_event *, my_bool)");
  DBUG_ASSERT(description_event != 0);
  DBUG_PRINT("info", ("binlog_version: %d", description_event->binlog_version));
  DBUG_DUMP("data", (unsigned char*) buf, event_len);

  /* Check the integrity */
  if (event_len < EVENT_LEN_OFFSET ||
      (uint) event_len != uint4korr(buf+EVENT_LEN_OFFSET))
  {
    DBUG_PRINT("error", ("event_len=%u EVENT_LEN_OFFSET=%d "
                         "buf[EVENT_TYPE_OFFSET]=%d ENUM_END_EVENT=%d "
                         "uint4korr(buf+EVENT_LEN_OFFSET)=%d",
                         event_len, EVENT_LEN_OFFSET,
                         buf[EVENT_TYPE_OFFSET], ENUM_END_EVENT,
                         uint4korr(buf+EVENT_LEN_OFFSET)));
    *error="Sanity check failed";		// Needed to free buffer
    DBUG_RETURN(NULL); // general sanity check - will fail on a partial read
  }

  uint event_type= buf[EVENT_TYPE_OFFSET];
  // all following START events in the current file are without checksum
  if (event_type == START_EVENT_V3)
    (const_cast< Format_description_log_event *>(description_event))->checksum_alg= BINLOG_CHECKSUM_ALG_OFF;
  // Sanity check for Format description event
  if (event_type == FORMAT_DESCRIPTION_EVENT)
  {
    if (event_len < LOG_EVENT_MINIMAL_HEADER_LEN +
        ST_COMMON_HEADER_LEN_OFFSET)
    {
      *error= "Found invalid Format description event in binary log";
      DBUG_RETURN(0);
    }
    uint tmp_header_len= buf[LOG_EVENT_MINIMAL_HEADER_LEN + ST_COMMON_HEADER_LEN_OFFSET];
    if (event_len < tmp_header_len + ST_SERVER_VER_OFFSET + ST_SERVER_VER_LEN)
    {
      *error= "Found invalid Format description event in binary log";
      DBUG_RETURN(0);
    }
  }
  /*
    CRC verification by SQL and Show-Binlog-Events master side.
    The caller has to provide @description_event->checksum_alg to
    be the last seen FD's (A) descriptor.
    If event is FD the descriptor is in it.
    Notice, FD of the binlog can be only in one instance and therefore
    Show-Binlog-Events executing master side thread needs just to know
    the only FD's (A) value -  whereas RL can contain more.
    In the RL case, the alg is kept in FD_e (@description_event) which is reset 
    to the newer read-out event after its execution with possibly new alg descriptor.
    Therefore in a typical sequence of RL:
    {FD_s^0, FD_m, E_m^1} E_m^1 
    will be verified with (A) of FD_m.

    See legends definition on MYSQL_BIN_LOG::relay_log_checksum_alg docs
    lines (log.h).

    Notice, a pre-checksum FD version forces alg := BINLOG_CHECKSUM_ALG_UNDEF.
  */
  alg= (event_type != FORMAT_DESCRIPTION_EVENT) ?
    description_event->checksum_alg : get_checksum_alg(buf, event_len);
  // Emulate the corruption during reading an event
  DBUG_EXECUTE_IF("corrupt_read_log_event_char",
    if (event_type != FORMAT_DESCRIPTION_EVENT)
    {
      char *debug_event_buf_c = (char *)buf;
      int debug_cor_pos = rand() % (event_len - BINLOG_CHECKSUM_LEN);
      debug_event_buf_c[debug_cor_pos] =~ debug_event_buf_c[debug_cor_pos];
      DBUG_PRINT("info", ("Corrupt the event at Log_event::read_log_event(char*,...): byte on position %d", debug_cor_pos));
      DBUG_SET("");
    }
  );
  if (crc_check &&
      event_checksum_test((uchar *) buf, event_len, alg) &&
      /* Skip the crc check when simulating an unknown ignorable log event. */
      !DBUG_EVALUATE_IF("simulate_unknown_ignorable_log_event", 1, 0))
  {
    *error= "Event crc check failed! Most likely there is event corruption.";
#ifdef MYSQL_CLIENT
    if (force_opt)
    {
      ev= new Unknown_log_event(buf, description_event);
      DBUG_RETURN(ev);
    }
#endif
    DBUG_RETURN(NULL);
  }

  if (event_type > description_event->number_of_event_types &&
      event_type != FORMAT_DESCRIPTION_EVENT &&
      /*
        Skip the event type check when simulating an
        unknown ignorable log event.
      */
      !DBUG_EVALUATE_IF("simulate_unknown_ignorable_log_event", 1, 0))
  {
    /*
      It is unsafe to use the description_event if its post_header_len
      array does not include the event type.
    */
    DBUG_PRINT("error", ("event type %d found, but the current "
                         "Format_description_log_event supports only %d event "
                         "types", event_type,
                         description_event->number_of_event_types));
    ev= NULL;
  }
  else
  {
    /*
      In some previuos versions (see comment in
      Format_description_log_event::Format_description_log_event(char*,...)),
      event types were assigned different id numbers than in the
      present version. In order to replicate from such versions to the
      present version, we must map those event type id's to our event
      type id's.  The mapping is done with the event_type_permutation
      array, which was set up when the Format_description_log_event
      was read.
    */
    if (description_event->event_type_permutation)
    {
      uint new_event_type;
      if (event_type >= EVENT_TYPE_PERMUTATION_NUM)
        /* Safe guard for read out of bounds of event_type_permutation. */
        new_event_type= UNKNOWN_EVENT;
      else
        new_event_type= description_event->event_type_permutation[event_type];

      DBUG_PRINT("info", ("converting event type %d to %d (%s)",
                 event_type, new_event_type,
                 get_type_str((Log_event_type)new_event_type)));
      event_type= new_event_type;
    }

    if (alg != BINLOG_CHECKSUM_ALG_UNDEF &&
        (event_type == FORMAT_DESCRIPTION_EVENT ||
         alg != BINLOG_CHECKSUM_ALG_OFF))
      event_len= event_len - BINLOG_CHECKSUM_LEN;
    
    switch(event_type) {
    case QUERY_EVENT:
      ev  = new Query_log_event(buf, event_len, description_event, QUERY_EVENT);
      break;
    case LOAD_EVENT:
      ev = new Load_log_event(buf, event_len, description_event);
      break;
    case NEW_LOAD_EVENT:
      ev = new Load_log_event(buf, event_len, description_event);
      break;
    case ROTATE_EVENT:
      ev = new Rotate_log_event(buf, event_len, description_event);
      break;
    case CREATE_FILE_EVENT:
      ev = new Create_file_log_event(buf, event_len, description_event);
      break;
    case APPEND_BLOCK_EVENT:
      ev = new Append_block_log_event(buf, event_len, description_event);
      break;
    case DELETE_FILE_EVENT:
      ev = new Delete_file_log_event(buf, event_len, description_event);
      break;
    case EXEC_LOAD_EVENT:
      ev = new Execute_load_log_event(buf, event_len, description_event);
      break;
    case START_EVENT_V3: /* this is sent only by MySQL <=4.x */
      ev = new Start_log_event_v3(buf, event_len, description_event);
      break;
    case STOP_EVENT:
      ev = new Stop_log_event(buf, description_event);
      break;
    case INTVAR_EVENT:
      ev = new Intvar_log_event(buf, description_event);
      break;
    case XID_EVENT:
      ev = new Xid_log_event(buf, description_event);
      break;
    case RAND_EVENT:
      ev = new Rand_log_event(buf, description_event);
      break;
    case USER_VAR_EVENT:
      ev = new User_var_log_event(buf, event_len, description_event);
      break;
    case FORMAT_DESCRIPTION_EVENT:
      ev = new Format_description_log_event(buf, event_len, description_event);
      break;
#if defined(HAVE_REPLICATION) 
    case PRE_GA_WRITE_ROWS_EVENT:
      ev = new Write_rows_log_event_old(buf, event_len, description_event);
      break;
    case PRE_GA_UPDATE_ROWS_EVENT:
      ev = new Update_rows_log_event_old(buf, event_len, description_event);
      break;
    case PRE_GA_DELETE_ROWS_EVENT:
      ev = new Delete_rows_log_event_old(buf, event_len, description_event);
      break;
    case WRITE_ROWS_EVENT_V1:
      ev = new Write_rows_log_event(buf, event_len, description_event);
      break;
    case UPDATE_ROWS_EVENT_V1:
      ev = new Update_rows_log_event(buf, event_len, description_event);
      break;
    case DELETE_ROWS_EVENT_V1:
      ev = new Delete_rows_log_event(buf, event_len, description_event);
      break;
    case TABLE_MAP_EVENT:
      ev = new Table_map_log_event(buf, event_len, description_event);
      break;
#endif
    case BEGIN_LOAD_QUERY_EVENT:
      ev = new Begin_load_query_log_event(buf, event_len, description_event);
      break;
    case EXECUTE_LOAD_QUERY_EVENT:
      ev= new Execute_load_query_log_event(buf, event_len, description_event);
      break;
    case INCIDENT_EVENT:
      ev = new Incident_log_event(buf, event_len, description_event);
      break;
    case ROWS_QUERY_LOG_EVENT:
      ev= new Rows_query_log_event(buf, event_len, description_event);
      break;
    case GTID_LOG_EVENT:
    case ANONYMOUS_GTID_LOG_EVENT:
      ev= new Gtid_log_event(buf, event_len, description_event);
      break;
    case PREVIOUS_GTIDS_LOG_EVENT:
      ev= new Previous_gtids_log_event(buf, event_len, description_event);
      break;
#if defined(HAVE_REPLICATION)
    case WRITE_ROWS_EVENT:
      ev = new Write_rows_log_event(buf, event_len, description_event);
      break;
    case UPDATE_ROWS_EVENT:
      ev = new Update_rows_log_event(buf, event_len, description_event);
      break;
    case DELETE_ROWS_EVENT:
      ev = new Delete_rows_log_event(buf, event_len, description_event);
      break;
#endif
    default:
      /*
        Create an object of Ignorable_log_event for unrecognized sub-class.
        So that SLAVE SQL THREAD will only update the position and continue.
      */
      if (uint2korr(buf + FLAGS_OFFSET) & LOG_EVENT_IGNORABLE_F)
      {
        ev= new Ignorable_log_event(buf, description_event);
      }
      else
      {
        DBUG_PRINT("error",("Unknown event code: %d",
                            (int) buf[EVENT_TYPE_OFFSET]));
        ev= NULL;
      }
      break;
    }
  }

  if (ev)
  {
    ev->checksum_alg= alg;
    if (ev->checksum_alg != BINLOG_CHECKSUM_ALG_OFF &&
        ev->checksum_alg != BINLOG_CHECKSUM_ALG_UNDEF)
      ev->crc= uint4korr(buf + (event_len));
  }

  DBUG_PRINT("read_event", ("%s(type_code: %d; event_len: %d)",
                            ev ? ev->get_type_str() : "<unknown>",
                            buf[EVENT_TYPE_OFFSET],
                            event_len));
  /*
    is_valid() are small event-specific sanity tests which are
    important; for example there are some my_malloc() in constructors
    (e.g. Query_log_event::Query_log_event(char*...)); when these
    my_malloc() fail we can't return an error out of the constructor
    (because constructor is "void") ; so instead we leave the pointer we
    wanted to allocate (e.g. 'query') to 0 and we test it in is_valid().
    Same for Format_description_log_event, member 'post_header_len'.

    SLAVE_EVENT is never used, so it should not be read ever.
  */
  if (!ev || !ev->is_valid() || (event_type == SLAVE_EVENT))
  {
    DBUG_PRINT("error",("Found invalid event in binary log"));

    delete ev;
#ifdef MYSQL_CLIENT
    if (!force_opt) /* then mysqlbinlog dies */
    {
      *error= "Found invalid event in binary log";
      DBUG_RETURN(0);
    }
    ev= new Unknown_log_event(buf, description_event);
#else
    *error= "Found invalid event in binary log";
    DBUG_RETURN(0);
#endif
  }
  DBUG_RETURN(ev);  
}

#ifdef MYSQL_CLIENT

/*
  Log_event::print_header()
*/

void Log_event::print_header(IO_CACHE* file,
                             PRINT_EVENT_INFO* print_event_info,
                             bool is_more __attribute__((unused)))
{
  char llbuff[22];
  my_off_t hexdump_from= print_event_info->hexdump_from;
  DBUG_ENTER("Log_event::print_header");

  my_b_printf(file, "#");
  print_timestamp(file, NULL);
  my_b_printf(file, " server id %lu  end_log_pos %s ", (ulong) server_id,
              llstr(log_pos,llbuff));

  /* print the checksum */

  if (checksum_alg != BINLOG_CHECKSUM_ALG_OFF &&
      checksum_alg != BINLOG_CHECKSUM_ALG_UNDEF)
  {
    char checksum_buf[BINLOG_CHECKSUM_LEN * 2 + 4]; // to fit to "0x%lx "
    size_t const bytes_written=
      my_snprintf(checksum_buf, sizeof(checksum_buf), "0x%08lx ", (ulong) crc);
    my_b_printf(file, "%s ", get_type(&binlog_checksum_typelib, checksum_alg));
    my_b_printf(file, checksum_buf, bytes_written);
  }

  /* mysqlbinlog --hexdump */
  if (print_event_info->hexdump_from)
  {
    my_b_printf(file, "\n");
    uchar *ptr= (uchar*)temp_buf;
    my_off_t size=
      uint4korr(ptr + EVENT_LEN_OFFSET) - LOG_EVENT_MINIMAL_HEADER_LEN;
    my_off_t i;

    /* Header len * 4 >= header len * (2 chars + space + extra space) */
    char *h, hex_string[49]= {0};
    char *c, char_string[16+1]= {0};

    /* Pretty-print event common header if header is exactly 19 bytes */
    if (print_event_info->common_header_len == LOG_EVENT_MINIMAL_HEADER_LEN)
    {
      char emit_buf[256];               // Enough for storing one line
      my_b_printf(file, "# Position  Timestamp   Type   Master ID        "
                  "Size      Master Pos    Flags \n");
      size_t const bytes_written=
        my_snprintf(emit_buf, sizeof(emit_buf),
                    "# %8.8lx %02x %02x %02x %02x   %02x   "
                    "%02x %02x %02x %02x   %02x %02x %02x %02x   "
                    "%02x %02x %02x %02x   %02x %02x\n",
                    (unsigned long) hexdump_from,
                    ptr[0], ptr[1], ptr[2], ptr[3], ptr[4], ptr[5], ptr[6],
                    ptr[7], ptr[8], ptr[9], ptr[10], ptr[11], ptr[12], ptr[13],
                    ptr[14], ptr[15], ptr[16], ptr[17], ptr[18]);
      DBUG_ASSERT(static_cast<size_t>(bytes_written) < sizeof(emit_buf));
      my_b_write(file, (uchar*) emit_buf, bytes_written);
      ptr += LOG_EVENT_MINIMAL_HEADER_LEN;
      hexdump_from += LOG_EVENT_MINIMAL_HEADER_LEN;
    }

    /* Rest of event (without common header) */
    for (i= 0, c= char_string, h=hex_string;
	 i < size;
	 i++, ptr++)
    {
      my_snprintf(h, 4, (i % 16 <= 7) ? "%02x " : " %02x", *ptr);
      h += 3;

      *c++= my_isalnum(&my_charset_bin, *ptr) ? *ptr : '.';

      if (i % 16 == 15)
      {
        /*
          my_b_printf() does not support full printf() formats, so we
          have to do it this way.

          TODO: Rewrite my_b_printf() to support full printf() syntax.
         */
        char emit_buf[256];
        size_t const bytes_written=
          my_snprintf(emit_buf, sizeof(emit_buf),
                      "# %8.8lx %-48.48s |%16s|\n",
                      (unsigned long) (hexdump_from + (i & 0xfffffff0)),
                      hex_string, char_string);
        DBUG_ASSERT(static_cast<size_t>(bytes_written) < sizeof(emit_buf));
	my_b_write(file, (uchar*) emit_buf, bytes_written);
	hex_string[0]= 0;
	char_string[0]= 0;
	c= char_string;
	h= hex_string;
      }
    }
    *c= '\0';
    DBUG_ASSERT(hex_string[48] == 0);
    
    if (hex_string[0])
    {
      char emit_buf[256];
      // Right-pad hex_string with spaces, up to 48 characters.
      memset(h, ' ', (sizeof(hex_string) -1) - (h - hex_string));
      size_t const bytes_written=
        my_snprintf(emit_buf, sizeof(emit_buf),
                    "# %8.8lx %-48.48s |%s|\n",
                    (unsigned long) (hexdump_from + (i & 0xfffffff0)),
                    hex_string, char_string);
      DBUG_ASSERT(static_cast<size_t>(bytes_written) < sizeof(emit_buf));
      my_b_write(file, (uchar*) emit_buf, bytes_written);
    }
    /*
      need a # to prefix the rest of printouts for example those of
      Rows_log_event::print_helper().
    */
    my_b_write(file, reinterpret_cast<const uchar*>("# "), 2);
  }
  DBUG_VOID_RETURN;
}


/**
  Prints a quoted string to io cache.
  Control characters are displayed as hex sequence, e.g. \x00
  
  @param[in] file              IO cache
  @param[in] prt               Pointer to string
  @param[in] length            String length
*/

static void
my_b_write_quoted(IO_CACHE *file, const uchar *ptr, uint length)
{
  const uchar *s;
  my_b_printf(file, "'");
  for (s= ptr; length > 0 ; s++, length--)
  {
    if (*s > 0x1F && *s != '\'' && *s != '\\')
      my_b_write(file, s, 1);
    else
    {
      uchar hex[10];
      size_t len= my_snprintf((char*) hex, sizeof(hex), "%s%02x", "\\x", *s);
      my_b_write(file, hex, len);
    }
  }
  my_b_printf(file, "'");
}

/**
  Prints a bit string to io cache in format  b'1010'.
  
  @param[in] file              IO cache
  @param[in] ptr               Pointer to string
  @param[in] nbits             Number of bits
*/
static void
my_b_write_bit(IO_CACHE *file, const uchar *ptr, uint nbits)
{
  uint bitnum, nbits8= ((nbits + 7) / 8) * 8, skip_bits= nbits8 - nbits;
  my_b_printf(file, "b'");
  for (bitnum= skip_bits ; bitnum < nbits8; bitnum++)
  {
    int is_set= (ptr[(bitnum) / 8] >> (7 - bitnum % 8))  & 0x01;
    my_b_write(file, (const uchar*) (is_set ? "1" : "0"), 1);
  }
  my_b_printf(file, "'");
}


/**
  Prints a packed string to io cache.
  The string consists of length packed to 1 or 2 bytes,
  followed by string data itself.
  
  @param[in] file              IO cache
  @param[in] ptr               Pointer to string
  @param[in] length            String size
  
  @retval   - number of bytes scanned.
*/
static size_t
my_b_write_quoted_with_length(IO_CACHE *file, const uchar *ptr, uint length)
{
  if (length < 256)
  {
    length= *ptr;
    my_b_write_quoted(file, ptr + 1, length);
    return length + 1;
  }
  else
  {
    length= uint2korr(ptr);
    my_b_write_quoted(file, ptr + 2, length);
    return length + 2;
  }
}


/**
  Prints a 32-bit number in both signed and unsigned representation
  
  @param[in] file              IO cache
  @param[in] sl                Signed number
  @param[in] ul                Unsigned number
*/
static void
my_b_write_sint32_and_uint32(IO_CACHE *file, int32 si, uint32 ui)
{
  my_b_printf(file, "%d", si);
  if (si < 0)
    my_b_printf(file, " (%u)", ui);
}


/**
  Print a packed value of the given SQL type into IO cache
  
  @param[in] file              IO cache
  @param[in] ptr               Pointer to string
  @param[in] type              Column type
  @param[in] meta              Column meta information
  @param[out] typestr          SQL type string buffer (for verbose output)
  @param[out] typestr_length   Size of typestr
  
  @retval   - number of bytes scanned from ptr.
*/
static size_t
log_event_print_value(IO_CACHE *file, const uchar *ptr,
                      uint type, uint meta,
                      char *typestr, size_t typestr_length)
{
  uint32 length= 0;

  if (type == MYSQL_TYPE_STRING)
  {
    if (meta >= 256)
    {
      uint byte0= meta >> 8;
      uint byte1= meta & 0xFF;
      
      if ((byte0 & 0x30) != 0x30)
      {
        /* a long CHAR() field: see #37426 */
        length= byte1 | (((byte0 & 0x30) ^ 0x30) << 4);
        type= byte0 | 0x30;
      }
      else
        length = meta & 0xFF;
    }
    else
      length= meta;
  }

  switch (type) {
  case MYSQL_TYPE_LONG:
    {
      int32 si= sint4korr(ptr);
      uint32 ui= uint4korr(ptr);
      my_b_write_sint32_and_uint32(file, si, ui);
      my_snprintf(typestr, typestr_length, "INT");
      return 4;
    }

  case MYSQL_TYPE_TINY:
    {
      my_b_write_sint32_and_uint32(file, (int) (signed char) *ptr,
                                  (uint) (unsigned char) *ptr);
      my_snprintf(typestr, typestr_length, "TINYINT");
      return 1;
    }

  case MYSQL_TYPE_SHORT:
    {
      int32 si= (int32) sint2korr(ptr);
      uint32 ui= (uint32) uint2korr(ptr);
      my_b_write_sint32_and_uint32(file, si, ui);
      my_snprintf(typestr, typestr_length, "SHORTINT");
      return 2;
    }
  
  case MYSQL_TYPE_INT24:
    {
      int32 si= sint3korr(ptr);
      uint32 ui= uint3korr(ptr);
      my_b_write_sint32_and_uint32(file, si, ui);
      my_snprintf(typestr, typestr_length, "MEDIUMINT");
      return 3;
    }

  case MYSQL_TYPE_LONGLONG:
    {
      char tmp[64];
      longlong si= sint8korr(ptr);
      longlong10_to_str(si, tmp, -10);
      my_b_printf(file, "%s", tmp);
      if (si < 0)
      {
        ulonglong ui= uint8korr(ptr);
        longlong10_to_str((longlong) ui, tmp, 10);
        my_b_printf(file, " (%s)", tmp);        
      }
      my_snprintf(typestr, typestr_length, "LONGINT");
      return 8;
    }

  case MYSQL_TYPE_NEWDECIMAL:
    {
      uint precision= meta >> 8;
      uint decimals= meta & 0xFF;
      uint bin_size= my_decimal_get_binary_size(precision, decimals);
      my_decimal dec;
      binary2my_decimal(E_DEC_FATAL_ERROR, (uchar*) ptr, &dec,
                        precision, decimals);
      int len= DECIMAL_MAX_STR_LENGTH;
      char buff[DECIMAL_MAX_STR_LENGTH + 1];
      decimal2string(&dec,buff,&len, 0, 0, 0);
      my_b_printf(file, "%s", buff);
      my_snprintf(typestr, typestr_length, "DECIMAL(%d,%d)",
                  precision, decimals);
      return bin_size;
    }

  case MYSQL_TYPE_FLOAT:
    {
      float fl;
      float4get(fl, ptr);
      char tmp[320];
      sprintf(tmp, "%-20g", (double) fl);
      my_b_printf(file, "%s", tmp); /* my_snprintf doesn't support %-20g */
      my_snprintf(typestr, typestr_length, "FLOAT");
      return 4;
    }

  case MYSQL_TYPE_DOUBLE:
    {
      double dbl;
      float8get(dbl, ptr);
      char tmp[320];
      sprintf(tmp, "%-.20g", dbl); /* my_snprintf doesn't support %-20g */
      my_b_printf(file, "%s", tmp);
      strcpy(typestr, "DOUBLE");
      return 8;
    }
  
  case MYSQL_TYPE_BIT:
    {
      /* Meta-data: bit_len, bytes_in_rec, 2 bytes */
      uint nbits= ((meta >> 8) * 8) + (meta & 0xFF);
      length= (nbits + 7) / 8;
      my_b_write_bit(file, ptr, nbits);
      my_snprintf(typestr, typestr_length, "BIT(%d)", nbits);
      return length;
    }

  case MYSQL_TYPE_TIMESTAMP:
    {
      uint32 i32= uint4korr(ptr);
      my_b_printf(file, "%d", i32);
      my_snprintf(typestr, typestr_length, "TIMESTAMP");
      return 4;
    }

  case MYSQL_TYPE_TIMESTAMP2:
    {
      char buf[MAX_DATE_STRING_REP_LENGTH];
      struct timeval tm;
      my_timestamp_from_binary(&tm, ptr, meta);
      int buflen= my_timeval_to_str(&tm, buf, meta);
      my_b_write(file, buf, buflen);
      my_snprintf(typestr, typestr_length, "TIMESTAMP(%d)", meta);
      return my_timestamp_binary_length(meta);
    }

  case MYSQL_TYPE_DATETIME:
    {
      size_t d, t;
      uint64 i64= uint8korr(ptr); /* YYYYMMDDhhmmss */
      d= i64 / 1000000;
      t= i64 % 1000000;
      my_b_printf(file, "%04d-%02d-%02d %02d:%02d:%02d",
                  static_cast<int>(d / 10000),
                  static_cast<int>(d % 10000) / 100,
                  static_cast<int>(d % 100),
                  static_cast<int>(t / 10000),
                  static_cast<int>(t % 10000) / 100,
                  static_cast<int>(t % 100));
      my_snprintf(typestr, typestr_length, "DATETIME");
      return 8;
    }

  case MYSQL_TYPE_DATETIME2:
    {
      char buf[MAX_DATE_STRING_REP_LENGTH];
      MYSQL_TIME ltime;
      longlong packed= my_datetime_packed_from_binary(ptr, meta);
      TIME_from_longlong_datetime_packed(&ltime, packed);
      int buflen= my_datetime_to_str(&ltime, buf, meta);
      my_b_write_quoted(file, (uchar *) buf, buflen);
      my_snprintf(typestr, typestr_length, "DATETIME(%d)", meta);
      return my_datetime_binary_length(meta);
    }

  case MYSQL_TYPE_TIME:
    {
      uint32 i32= uint3korr(ptr);
      my_b_printf(file, "'%02d:%02d:%02d'",
                  i32 / 10000, (i32 % 10000) / 100, i32 % 100);
      my_snprintf(typestr, typestr_length, "TIME");
      return 3;
    }

  case MYSQL_TYPE_TIME2:
    {
      char buf[MAX_DATE_STRING_REP_LENGTH];
      MYSQL_TIME ltime;
      longlong packed= my_time_packed_from_binary(ptr, meta);
      TIME_from_longlong_time_packed(&ltime, packed);
      int buflen= my_time_to_str(&ltime, buf, meta);
      my_b_write_quoted(file, (uchar *) buf, buflen);
      my_snprintf(typestr, typestr_length, "TIME(%d)", meta);
      return my_time_binary_length(meta);
    }

  case MYSQL_TYPE_NEWDATE:
    {
      uint32 tmp= uint3korr(ptr);
      int part;
      char buf[11];
      char *pos= &buf[10];  // start from '\0' to the beginning

      /* Copied from field.cc */
      *pos--=0;					// End NULL
      part=(int) (tmp & 31);
      *pos--= (char) ('0'+part%10);
      *pos--= (char) ('0'+part/10);
      *pos--= ':';
      part=(int) (tmp >> 5 & 15);
      *pos--= (char) ('0'+part%10);
      *pos--= (char) ('0'+part/10);
      *pos--= ':';
      part=(int) (tmp >> 9);
      *pos--= (char) ('0'+part%10); part/=10;
      *pos--= (char) ('0'+part%10); part/=10;
      *pos--= (char) ('0'+part%10); part/=10;
      *pos=   (char) ('0'+part);
      my_b_printf(file , "'%s'", buf);
      my_snprintf(typestr, typestr_length, "DATE");
      return 3;
    }

  case MYSQL_TYPE_YEAR:
    {
      uint32 i32= *ptr;
      my_b_printf(file, "%04d", i32+ 1900);
      my_snprintf(typestr, typestr_length, "YEAR");
      return 1;
    }
  
  case MYSQL_TYPE_ENUM:
    switch (meta & 0xFF) {
    case 1:
      my_b_printf(file, "%d", (int) *ptr);
      my_snprintf(typestr, typestr_length, "ENUM(1 byte)");
      return 1;
    case 2:
      {
        int32 i32= uint2korr(ptr);
        my_b_printf(file, "%d", i32);
        my_snprintf(typestr, typestr_length, "ENUM(2 bytes)");
        return 2;
      }
    default:
      my_b_printf(file, "!! Unknown ENUM packlen=%d", meta & 0xFF); 
      return 0;
    }
    break;
    
  case MYSQL_TYPE_SET:
    my_b_write_bit(file, ptr , (meta & 0xFF) * 8);
    my_snprintf(typestr, typestr_length, "SET(%d bytes)", meta & 0xFF);
    return meta & 0xFF;
  
  case MYSQL_TYPE_BLOB:
    switch (meta) {
    case 1:
      length= *ptr;
      my_b_write_quoted(file, ptr + 1, length);
      my_snprintf(typestr, typestr_length, "TINYBLOB/TINYTEXT");
      return length + 1;
    case 2:
      length= uint2korr(ptr);
      my_b_write_quoted(file, ptr + 2, length);
      my_snprintf(typestr, typestr_length, "BLOB/TEXT");
      return length + 2;
    case 3:
      length= uint3korr(ptr);
      my_b_write_quoted(file, ptr + 3, length);
      my_snprintf(typestr, typestr_length, "MEDIUMBLOB/MEDIUMTEXT");
      return length + 3;
    case 4:
      length= uint4korr(ptr);
      my_b_write_quoted(file, ptr + 4, length);
      my_snprintf(typestr, typestr_length, "LONGBLOB/LONGTEXT");
      return length + 4;
    default:
      my_b_printf(file, "!! Unknown BLOB packlen=%d", length);
      return 0;
    }

  case MYSQL_TYPE_VARCHAR:
  case MYSQL_TYPE_VAR_STRING:
    length= meta;
    my_snprintf(typestr, typestr_length, "VARSTRING(%d)", length);
    return my_b_write_quoted_with_length(file, ptr, length);

  case MYSQL_TYPE_STRING:
    my_snprintf(typestr, typestr_length, "STRING(%d)", length);
    return my_b_write_quoted_with_length(file, ptr, length);

  default:
    {
      char tmp[5];
      my_snprintf(tmp, sizeof(tmp), "%04x", meta);
      my_b_printf(file,
                  "!! Don't know how to handle column type=%d meta=%d (%s)",
                  type, meta, tmp);
    }
    break;
  }
  *typestr= 0;
  return 0;
}


/**
  Print a packed row into IO cache
  
  @param[in] file              IO cache
  @param[in] td                Table definition
  @param[in] print_event_into  Print parameters
  @param[in] cols_bitmap       Column bitmaps.
  @param[in] value             Pointer to packed row
  @param[in] prefix            Row's SQL clause ("SET", "WHERE", etc)
  
  @retval   - number of bytes scanned.
*/


size_t
Rows_log_event::print_verbose_one_row(IO_CACHE *file, table_def *td,
                                      PRINT_EVENT_INFO *print_event_info,
                                      MY_BITMAP *cols_bitmap,
                                      const uchar *value, const uchar *prefix)
{
  const uchar *value0= value;
  const uchar *null_bits= value;
  uint null_bit_index= 0;
  char typestr[64]= "";

  /*
    Skip metadata bytes which gives the information about nullabity of master
    columns. Master writes one bit for each affected column.
   */
  value+= (bitmap_bits_set(cols_bitmap) + 7) / 8;
  
  my_b_printf(file, "%s", prefix);
  
  for (size_t i= 0; i < td->size(); i ++)
  {
    int is_null= (null_bits[null_bit_index / 8] 
                  >> (null_bit_index % 8))  & 0x01;

    if (bitmap_is_set(cols_bitmap, i) == 0)
      continue;
    
    if (is_null)
    {
      my_b_printf(file, "###   @%d=NULL", static_cast<int>(i + 1));
    }
    else
    {
      my_b_printf(file, "###   @%d=", static_cast<int>(i + 1));
      size_t fsize= td->calc_field_size((uint)i, (uchar*) value);
      if (value + fsize > m_rows_end)
      {
        my_b_printf(file, "***Corrupted replication event was detected."
                    " Not printing the value***\n");
        value+= fsize;
        return 0;
      }
      size_t size= log_event_print_value(file, value,
                                         td->type(i), td->field_metadata(i),
                                         typestr, sizeof(typestr));
      if (!size)
        return 0;

      value+= size;
    }

    if (print_event_info->verbose > 1)
    {
      my_b_printf(file, " /* ");

      if (typestr[0])
        my_b_printf(file, "%s ", typestr);
      else
        my_b_printf(file, "type=%d ", td->type(i));
      
      my_b_printf(file, "meta=%d nullable=%d is_null=%d ",
                  td->field_metadata(i),
                  td->maybe_null(i), is_null);
      my_b_printf(file, "*/");
    }
    
    my_b_printf(file, "\n");
    
    null_bit_index++;
  }
  return value - value0;
}


/**
  Print a row event into IO cache in human readable form (in SQL format)
  
  @param[in] file              IO cache
  @param[in] print_event_into  Print parameters
*/
void Rows_log_event::print_verbose(IO_CACHE *file,
                                   PRINT_EVENT_INFO *print_event_info)
{
  // Quoted length of the identifier can be twice the original length
  char quoted_db[1 + NAME_LEN * 2 + 2];
  char quoted_table[1 + NAME_LEN * 2 + 2];
  int quoted_db_len, quoted_table_len;
  Table_map_log_event *map;
  table_def *td;
  const char *sql_command, *sql_clause1, *sql_clause2;
  Log_event_type general_type_code= get_general_type_code();
  
  if (m_extra_row_data)
  {
    uint8 extra_data_len= m_extra_row_data[EXTRA_ROW_INFO_LEN_OFFSET];
    uint8 extra_payload_len= extra_data_len - EXTRA_ROW_INFO_HDR_BYTES;
    assert(extra_data_len >= EXTRA_ROW_INFO_HDR_BYTES);

    my_b_printf(file, "### Extra row data format: %u, len: %u :",
                m_extra_row_data[EXTRA_ROW_INFO_FORMAT_OFFSET],
                extra_payload_len);
    if (extra_payload_len)
    {
      /*
         Buffer for hex view of string, including '0x' prefix,
         2 hex chars / byte and trailing 0
      */
      const int buff_len= 2 + (256 * 2) + 1;
      char buff[buff_len];
      str_to_hex(buff, (const char*) &m_extra_row_data[EXTRA_ROW_INFO_HDR_BYTES],
                 extra_payload_len);
      my_b_printf(file, "%s", buff);
    }
    my_b_printf(file, "\n");
  }

  switch (general_type_code) {
  case WRITE_ROWS_EVENT:
    sql_command= "INSERT INTO";
    sql_clause1= "### SET\n";
    sql_clause2= NULL;
    break;
  case DELETE_ROWS_EVENT:
    sql_command= "DELETE FROM";
    sql_clause1= "### WHERE\n";
    sql_clause2= NULL;
    break;
  case UPDATE_ROWS_EVENT:
    sql_command= "UPDATE";
    sql_clause1= "### WHERE\n";
    sql_clause2= "### SET\n";
    break;
  default:
    sql_command= sql_clause1= sql_clause2= NULL;
    DBUG_ASSERT(0); /* Not possible */
  }
  
  if (!(map= print_event_info->m_table_map.get_table(m_table_id)) ||
      !(td= map->create_table_def()))
  {
    char llbuff[22];
    my_b_printf(file, "### Row event for unknown table #%s",
                llstr(m_table_id, llbuff));
    return;
  }

  /* If the write rows event contained no values for the AI */
  if (((general_type_code == WRITE_ROWS_EVENT) && (m_rows_buf==m_rows_end)))
  {
    my_b_printf(file, "### INSERT INTO `%s`.`%s` VALUES ()\n", 
                      map->get_db_name(), map->get_table_name());
    goto end;
  }

  for (const uchar *value= m_rows_buf; value < m_rows_end; )
  {
    size_t length;
#ifdef MYSQL_SERVER
    quoted_db_len= my_strmov_quoted_identifier(this->thd, (char *) quoted_db,
                                        map->get_db_name(), 0);
    quoted_table_len= my_strmov_quoted_identifier(this->thd,
                                                  (char *) quoted_table,
                                                  map->get_table_name(), 0);
#else
    quoted_db_len= my_strmov_quoted_identifier((char *) quoted_db,
                                               map->get_db_name());
    quoted_table_len= my_strmov_quoted_identifier((char *) quoted_table,
                                          map->get_table_name());
#endif
    quoted_db[quoted_db_len]= '\0';
    quoted_table[quoted_table_len]= '\0';
    my_b_printf(file, "### %s %s.%s\n",
                      sql_command,
                      quoted_db, quoted_table);
    /* Print the first image */
    if (!(length= print_verbose_one_row(file, td, print_event_info,
                                  &m_cols, value,
                                  (const uchar*) sql_clause1)))
      goto end;
    value+= length;

    /* Print the second image (for UPDATE only) */
    if (sql_clause2)
    {
      if (!(length= print_verbose_one_row(file, td, print_event_info,
                                      &m_cols_ai, value,
                                      (const uchar*) sql_clause2)))
        goto end;
      value+= length;
    }
  }

end:
  delete td;
}

#ifdef MYSQL_CLIENT
void free_table_map_log_event(Table_map_log_event *event)
{
  delete event;
}
#endif

void Log_event::print_base64(IO_CACHE* file,
                             PRINT_EVENT_INFO* print_event_info,
                             bool more)
{
  const uchar *ptr= (const uchar *)temp_buf;
  uint32 size= uint4korr(ptr + EVENT_LEN_OFFSET);
  DBUG_ENTER("Log_event::print_base64");

  uint64 const tmp_str_sz= base64_needed_encoded_length((uint64) size);
  char *const tmp_str= (char *) my_malloc(tmp_str_sz, MYF(MY_WME));
  if (!tmp_str) {
    fprintf(stderr, "\nError: Out of memory. "
            "Could not print correct binlog event.\n");
    DBUG_VOID_RETURN;
  }

  if (base64_encode(ptr, (size_t) size, tmp_str))
  {
    DBUG_ASSERT(0);
  }

  if (print_event_info->base64_output_mode != BASE64_OUTPUT_DECODE_ROWS)
  {
    if (my_b_tell(file) == 0)
      my_b_printf(file, "\nBINLOG '\n");

    my_b_printf(file, "%s\n", tmp_str);

    if (!more)
      my_b_printf(file, "'%s\n", print_event_info->delimiter);
  }
  
  if (print_event_info->verbose)
  {
    Rows_log_event *ev= NULL;
    Log_event_type et= (Log_event_type) ptr[EVENT_TYPE_OFFSET];

    if (checksum_alg != BINLOG_CHECKSUM_ALG_UNDEF &&
        checksum_alg != BINLOG_CHECKSUM_ALG_OFF)
      size-= BINLOG_CHECKSUM_LEN; // checksum is displayed through the header
    
    switch(et)
    {
    case TABLE_MAP_EVENT:
    {
      Table_map_log_event *map; 
      map= new Table_map_log_event((const char*) ptr, size, 
                                   glob_description_event);
      print_event_info->m_table_map.set_table(map->get_table_id(), map);
      break;
    }
    case WRITE_ROWS_EVENT:
    case WRITE_ROWS_EVENT_V1:
    {
      ev= new Write_rows_log_event((const char*) ptr, size,
                                   glob_description_event);
      break;
    }
    case DELETE_ROWS_EVENT:
    case DELETE_ROWS_EVENT_V1:
    {
      ev= new Delete_rows_log_event((const char*) ptr, size,
                                    glob_description_event);
      break;
    }
    case UPDATE_ROWS_EVENT:
    case UPDATE_ROWS_EVENT_V1:
    {
      ev= new Update_rows_log_event((const char*) ptr, size,
                                    glob_description_event);
      break;
    }
    default:
      break;
    }
    
    if (ev)
    {
      ev->print_verbose(file, print_event_info);
      delete ev;
    }
  }
    
  my_free(tmp_str);
  DBUG_VOID_RETURN;
}


/*
  Log_event::print_timestamp()
*/

void Log_event::print_timestamp(IO_CACHE* file, time_t *ts)
{
  struct tm *res;
  /*
    In some Windows versions timeval.tv_sec is defined as "long",
    not as "time_t" and can be of a different size.
    Let's use a temporary time_t variable to execute localtime()
    with a correct argument type.
  */
  time_t ts_tmp= ts ? *ts : (ulong)when.tv_sec;
  DBUG_ENTER("Log_event::print_timestamp");
  struct tm tm_tmp;
  localtime_r(&ts_tmp, (res= &tm_tmp));
  my_b_printf(file,"%02d%02d%02d %2d:%02d:%02d",
              res->tm_year % 100,
              res->tm_mon+1,
              res->tm_mday,
              res->tm_hour,
              res->tm_min,
              res->tm_sec);
  DBUG_VOID_RETURN;
}

#endif /* MYSQL_CLIENT */


#if !defined(MYSQL_CLIENT) && defined(HAVE_REPLICATION)
inline Log_event::enum_skip_reason
Log_event::continue_group(Relay_log_info *rli)
{
  if (rli->slave_skip_counter == 1)
    return Log_event::EVENT_SKIP_IGNORE;
  return Log_event::do_shall_skip(rli);
}

/**
   @param end_group_sets_max_dbs  when true the group terminal event 
                          can carry partition info, see a note below.
   @return true  in cases the current event
                 carries partition data,
           false otherwise

   @note Some events combination may force to adjust partition info.
         In particular BEGIN, BEGIN_LOAD_QUERY_EVENT, COMMIT
         where none of the events holds partitioning data
         causes the sequential applying of the group through
         assigning OVER_MAX_DBS_IN_EVENT_MTS to mts_accessed_dbs
         of COMMIT query event.
*/
bool Log_event::contains_partition_info(bool end_group_sets_max_dbs)
{
  bool res;

  switch (get_type_code()) {
  case TABLE_MAP_EVENT:
  case EXECUTE_LOAD_QUERY_EVENT:
    res= true;

    break;
    
  case QUERY_EVENT:
    if (ends_group() && end_group_sets_max_dbs)
    {
      res= true;
      static_cast<Query_log_event*>(this)->mts_accessed_dbs=
        OVER_MAX_DBS_IN_EVENT_MTS;
    }
    else
      res= (!ends_group() && !starts_group()) ? true : false;

    break;

  default:
    res= false;
  }

  return res;
}

/**
   The method maps the event to a Worker and return a pointer to it.
   As a part of the group, an event belongs to one of the following types:

   B - beginning of a group of events (BEGIN query_log_event)
   g - mini-group representative event containing the partition info
      (any Table_map, a Query_log_event)
   p - a mini-group internal event that *p*receeding its g-parent
      (int_, rand_, user_ var:s)
   r - a mini-group internal "regular" event that follows its g-parent
      (Delete, Update, Write -rows)
   T - terminator of the group (XID, COMMIT, ROLLBACK, auto-commit query)

   Only the first g-event computes the assigned Worker which once
   is determined remains to be for the rest of the group.
   That is the g-event solely carries partitioning info.
   For B-event the assigned Worker is NULL to indicate Coordinator
   has not yet decided. The same applies to p-event.

   Notice, these is a special group consisting of optionally multiple p-events
   terminating with a g-event.
   Such case is caused by old master binlog and a few corner-cases of
   the current master version (todo: to fix).

   In case of the event accesses more than OVER_MAX_DBS the method
   has to ensure sure previously assigned groups to all other workers are
   done.


   @note The function updates GAQ queue directly, updates APH hash
         plus relocates some temporary tables from Coordinator's list into
         involved entries of APH through @c map_db_to_worker.
         There's few memory allocations commented where to be freed.

   @return a pointer to the Worker struct or NULL.
*/

Slave_worker *Log_event::get_slave_worker(Relay_log_info *rli)
{
  Slave_job_group group, *ptr_group= NULL;
  bool is_s_event;
  Slave_worker *ret_worker= NULL;
  char llbuff[22];
#ifndef DBUG_OFF
  THD *thd= rli->info_thd;
#endif
  Slave_committed_queue *gaq= rli->gaq;

  /* checking partioning properties and perform corresponding actions */

  // Beginning of a group designated explicitly with BEGIN or GTID
  if ((is_s_event= starts_group()) || is_gtid_event(this) ||
      // or DDL:s or autocommit queries possibly associated with own p-events
      (!rli->curr_group_seen_begin && !rli->curr_group_seen_gtid &&
       /*
         the following is a special case of B-free still multi-event group like
         { p_1,p_2,...,p_k, g }.
         In that case either GAQ is empty (the very first group is being
         assigned) or the last assigned group index points at one of
         mapped-to-a-worker.
       */
       (gaq->empty() ||
        gaq->get_job_group(rli->gaq->assigned_group_index)->
        worker_id != MTS_WORKER_UNDEF)))
  {
    if (!rli->curr_group_seen_gtid && !rli->curr_group_seen_begin)
    {
      ulong gaq_idx __attribute__((unused));
      rli->mts_groups_assigned++;

      rli->curr_group_isolated= FALSE;
      group.reset(log_pos, rli->mts_groups_assigned);
      // the last occupied GAQ's array index
      gaq_idx= gaq->assigned_group_index= gaq->en_queue((void *) &group);

      DBUG_ASSERT(gaq_idx != MTS_WORKER_UNDEF && gaq_idx < gaq->size);
      DBUG_ASSERT(gaq->get_job_group(rli->gaq->assigned_group_index)->
                  group_relay_log_name == NULL);
      DBUG_ASSERT(gaq_idx != MTS_WORKER_UNDEF);  // gaq must have room
      DBUG_ASSERT(rli->last_assigned_worker == NULL);

      if (is_s_event || is_gtid_event(this))
      {
        Log_event *ptr_curr_ev= this;
        // B-event is appended to the Deferred Array associated with GCAP
        insert_dynamic(&rli->curr_group_da,
                       (uchar*) &ptr_curr_ev);

        DBUG_ASSERT(rli->curr_group_da.elements == 1);

        if (starts_group())
        {
          // mark the current group as started with explicit B-event
          rli->mts_end_group_sets_max_dbs= true;
          rli->curr_group_seen_begin= true;
        }

        if (is_gtid_event(this))
          // mark the current group as started with explicit Gtid-event
          rli->curr_group_seen_gtid= true;

        return ret_worker;
      }
    }
    else
    {
      Log_event *ptr_curr_ev= this;
      // B-event is appended to the Deferred Array associated with GCAP
      insert_dynamic(&rli->curr_group_da, (uchar*) &ptr_curr_ev);
      rli->curr_group_seen_begin= true;
      rli->mts_end_group_sets_max_dbs= true;
      DBUG_ASSERT(rli->curr_group_da.elements == 2);
      DBUG_ASSERT(starts_group());
      return ret_worker;
    }
  }

  // mini-group representative

  if (contains_partition_info(rli->mts_end_group_sets_max_dbs))
  {
    int i= 0;
    Mts_db_names mts_dbs;

    get_mts_dbs(&mts_dbs);
    /*
      Bug 12982188 - MTS: SBR ABORTS WITH ERROR 1742 ON LOAD DATA
      Logging on master can create a group with no events holding
      the partition info.
      The following assert proves there's the only reason
      for such group.
    */
    DBUG_ASSERT(!ends_group() ||
                /*
                  This is an empty group being processed due to gtids.
                */
                (rli->curr_group_seen_begin && rli->curr_group_seen_gtid &&
                 ends_group()) ||
                (rli->mts_end_group_sets_max_dbs &&
                 ((rli->curr_group_da.elements == 3 && rli->curr_group_seen_gtid) ||
                 (rli->curr_group_da.elements == 2 && !rli->curr_group_seen_gtid)) &&
                 ((*(Log_event **)
                   dynamic_array_ptr(&rli->curr_group_da,
                                     rli->curr_group_da.elements - 1))->
                  get_type_code() == BEGIN_LOAD_QUERY_EVENT)));

    // partioning info is found which drops the flag
    rli->mts_end_group_sets_max_dbs= false;
    ret_worker= rli->last_assigned_worker;
    if (mts_dbs.num == OVER_MAX_DBS_IN_EVENT_MTS)
    {
      // Worker with id 0 to handle serial execution
      if (!ret_worker)
        ret_worker= *(Slave_worker**) dynamic_array_ptr(&rli->workers, 0);
      // No need to know a possible error out of synchronization call.
      (void) wait_for_workers_to_finish(rli, ret_worker);
      /*
        this marking is transferred further into T-event of the current group.
      */
      rli->curr_group_isolated= TRUE;
    }

    /* One run of the loop in the case of over-max-db:s */
    for (i= 0; i < ((mts_dbs.num != OVER_MAX_DBS_IN_EVENT_MTS) ? mts_dbs.num : 1);
         i++)
    {
      /*
        The over max db:s case handled through passing to map_db_to_worker
        such "all" db as encoded as  the "" empty string.
        Note, the empty string is allocated in a large buffer
        to satisfy hashcmp() implementation.
      */
      const char all_db[NAME_LEN]= {0};
      if (!(ret_worker=
            map_db_to_worker(mts_dbs.num == OVER_MAX_DBS_IN_EVENT_MTS ?
                             all_db : mts_dbs.name[i], rli,
                             &mts_assigned_partitions[i],
                             /*
                               todo: optimize it. Although pure
                               rows- event load in insensetive to the flag value
                             */
                             TRUE,
                             ret_worker)))
      {
        llstr(rli->get_event_relay_log_pos(), llbuff);
        my_error(ER_MTS_CANT_PARALLEL, MYF(0),
                 get_type_str(), rli->get_event_relay_log_name(), llbuff,
                 "could not distribute the event to a Worker");
        return ret_worker;
      }
      // all temporary tables are transferred from Coordinator in over-max case
      DBUG_ASSERT(mts_dbs.num != OVER_MAX_DBS_IN_EVENT_MTS || !thd->temporary_tables);
      DBUG_ASSERT(!strcmp(mts_assigned_partitions[i]->db,
                          mts_dbs.num != OVER_MAX_DBS_IN_EVENT_MTS ?
                          mts_dbs.name[i] : all_db));
      DBUG_ASSERT(ret_worker == mts_assigned_partitions[i]->worker);
      DBUG_ASSERT(mts_assigned_partitions[i]->usage >= 0);
    }

    if ((ptr_group= gaq->get_job_group(rli->gaq->assigned_group_index))->
        worker_id == MTS_WORKER_UNDEF)
    {
      ptr_group->worker_id= ret_worker->id;

      DBUG_ASSERT(ptr_group->group_relay_log_name == NULL);
    }

    DBUG_ASSERT(i == mts_dbs.num || mts_dbs.num == OVER_MAX_DBS_IN_EVENT_MTS);
  }
  else
  {
    // a mini-group internal "regular" event
    if (rli->last_assigned_worker)
    {
      ret_worker= rli->last_assigned_worker;

      DBUG_ASSERT(rli->curr_group_assigned_parts.elements > 0 ||
                  ret_worker->id == 0);
    }
    else // int_, rand_, user_ var:s, load-data events
    {
      Log_event *ptr_curr_ev= this;

      if (!(get_type_code() == INTVAR_EVENT ||
            get_type_code() == RAND_EVENT ||
            get_type_code() == USER_VAR_EVENT ||
            get_type_code() == BEGIN_LOAD_QUERY_EVENT ||
            get_type_code() == APPEND_BLOCK_EVENT ||
            is_ignorable_event()))
      {
        DBUG_ASSERT(!ret_worker);

        llstr(rli->get_event_relay_log_pos(), llbuff);
        my_error(ER_MTS_CANT_PARALLEL, MYF(0),
                 get_type_str(), rli->get_event_relay_log_name(), llbuff,
                 "the event is a part of a group that is unsupported in "
                 "the parallel execution mode");

        return ret_worker;
      }

      insert_dynamic(&rli->curr_group_da, (uchar*) &ptr_curr_ev);

      DBUG_ASSERT(!ret_worker);
      return ret_worker;
    }
  }

  DBUG_ASSERT(ret_worker);

  /*
    Preparing event physical coordinates info for Worker before any
    event got scheduled so when Worker error-stopped at the first
    event it would be aware of where exactly in the event stream.
  */
  if (!ret_worker->master_log_change_notified)
  {
    if (!ptr_group)
      ptr_group= gaq->get_job_group(rli->gaq->assigned_group_index);
    ptr_group->group_master_log_name=
      my_strdup(rli->get_group_master_log_name(), MYF(MY_WME));
    ret_worker->master_log_change_notified= true;

    DBUG_ASSERT(!ptr_group->notified);
#ifndef DBUG_OFF
    ptr_group->notified= true;
#endif
  }

  // T-event: Commit, Xid, a DDL query or dml query of B-less group.
  if (ends_group() || !rli->curr_group_seen_begin)
  {
    rli->mts_group_status= Relay_log_info::MTS_END_GROUP;
    if (rli->curr_group_isolated)
      set_mts_isolate_group();
    if (!ptr_group)
      ptr_group= gaq->get_job_group(rli->gaq->assigned_group_index);

    DBUG_ASSERT(ret_worker != NULL);

    /*
      The following two blocks are executed if the worker has not been
      notified about new relay-log or a new checkpoints.
      Relay-log string is freed by Coordinator, Worker deallocates
      strings in the checkpoint block.
      However if the worker exits earlier reclaiming for both happens anyway at
      GAQ delete.
    */
    if (!ret_worker->relay_log_change_notified)
    {
      /*
        Prior this event, C rotated the relay log to drop each
        Worker's notified flag. Now group terminating event initiates
        the new relay-log (where the current event is from) name
        delivery to Worker that will receive it in commit_positions().
      */
      DBUG_ASSERT(ptr_group->group_relay_log_name == NULL);

      ptr_group->group_relay_log_name= (char *)
        my_malloc(strlen(rli->
                         get_group_relay_log_name()) + 1, MYF(MY_WME));
      strcpy(ptr_group->group_relay_log_name,
             rli->get_event_relay_log_name());

      DBUG_ASSERT(ptr_group->group_relay_log_name != NULL);

      ret_worker->relay_log_change_notified= TRUE;
    }

    if (!ret_worker->checkpoint_notified)
    {
      if (!ptr_group)
        ptr_group= gaq->get_job_group(rli->gaq->assigned_group_index);
      ptr_group->checkpoint_log_name=
        my_strdup(rli->get_group_master_log_name(), MYF(MY_WME));
      ptr_group->checkpoint_log_pos= rli->get_group_master_log_pos();
      ptr_group->checkpoint_relay_log_name=
        my_strdup(rli->get_group_relay_log_name(), MYF(MY_WME));
      ptr_group->checkpoint_relay_log_pos= rli->get_group_relay_log_pos();
      ptr_group->shifted= ret_worker->bitmap_shifted;
      ret_worker->bitmap_shifted= 0;
      ret_worker->checkpoint_notified= TRUE;
    }
    ptr_group->checkpoint_seqno= rli->checkpoint_seqno;
    ptr_group->ts= when.tv_sec + (time_t) exec_time; // Seconds_behind_master related
    rli->checkpoint_seqno++;
    /*
      Coordinator should not use the main memroot however its not
      reset elsewhere either, so let's do it safe way.
      The main mem root is also reset by the SQL thread in at the end
      of applying which Coordinator does not do in this case.
      That concludes the memroot reset can't harm anything in SQL thread roles
      after Coordinator has finished its current scheduling.
    */
    free_root(thd->mem_root,MYF(MY_KEEP_PREALLOC));

#ifndef DBUG_OFF
    w_rr++;
#endif

  }

  return ret_worker;
}

/**
   Scheduling event to execute in parallel or execute it directly.
   In MTS case the event gets associated with either Coordinator or a
   Worker.  A special case of the association is NULL when the Worker
   can't be decided yet.  In the single threaded sequential mode the
   event maps to SQL thread rli.

   @note in case of MTS failure Coordinator destroys all gathered
         deferred events.

   @return 0 as success, otherwise a failure.
*/
int Log_event::apply_event(Relay_log_info *rli)
{
  DBUG_ENTER("LOG_EVENT:apply_event");
  bool parallel= FALSE;
  enum enum_mts_event_exec_mode actual_exec_mode= EVENT_EXEC_PARALLEL;
  THD *thd= rli->info_thd;

  worker= rli;

  if (rli->is_mts_recovery())
  {
    bool skip= 
      bitmap_is_set(&rli->recovery_groups, rli->mts_recovery_index) &&
      (get_mts_execution_mode(::server_id,
       rli->mts_group_status == Relay_log_info::MTS_IN_GROUP)
       == EVENT_EXEC_PARALLEL);
    if (skip)
    {
      DBUG_RETURN(0);
    }
    else
    { 
      DBUG_RETURN(do_apply_event(rli));
    }
  }

  if (!(parallel= rli->is_parallel_exec()) ||
      ((actual_exec_mode= 
        get_mts_execution_mode(::server_id, 
                           rli->mts_group_status == Relay_log_info::MTS_IN_GROUP))
       != EVENT_EXEC_PARALLEL))
  {
    if (parallel)
    {
      /* 
         There are two classes of events that Coordinator executes
         itself. One e.g the master Rotate requires all Workers to finish up 
         their assignments. The other async class, e.g the slave Rotate,
         can't have this such synchronization because Worker might be waiting
         for terminal events to finish.
      */

      if (actual_exec_mode != EVENT_EXEC_ASYNC)
      {     
        /*
          this  event does not split the current group but is indeed
          a separator beetwen two master's binlog therefore requiring
          Workers to sync.
        */
        if (rli->curr_group_da.elements > 0)
        {
          char llbuff[22];
          /* 
             Possible reason is a old version binlog sequential event
             wrappped with BEGIN/COMMIT or preceeded by User|Int|Random- var.
             MTS has to stop to suggest restart in the permanent sequential mode.
          */
          llstr(rli->get_event_relay_log_pos(), llbuff);
          my_error(ER_MTS_CANT_PARALLEL, MYF(0),
                   get_type_str(), rli->get_event_relay_log_name(), llbuff,
                   "possible malformed group of events from an old master");

          /* Coordinator cant continue, it marks MTS group status accordingly */
          rli->mts_group_status= Relay_log_info::MTS_KILLED_GROUP;

          goto err;
        }
        /*
          Marking sure the event will be executed in sequential mode.
        */
        if (wait_for_workers_to_finish(rli) == -1)
        {
          // handle synchronization error
          rli->report(WARNING_LEVEL, 0,
                      "Slave worker thread has failed to apply an event. As a "
                      "consequence, the coordinator thread is stopping "
                      "execution.");
          DBUG_RETURN(-1);
        }
        /*
          Given not in-group mark the event handler can invoke checkpoint
          update routine in the following course.
        */
        DBUG_ASSERT(rli->mts_group_status == Relay_log_info::MTS_NOT_IN_GROUP);

#ifndef DBUG_OFF
        /* all Workers are idle as done through wait_for_workers_to_finish */
        for (uint k= 0; k < rli->curr_group_da.elements; k++)
        {
          DBUG_ASSERT(!(*(Slave_worker **)
                        dynamic_array_ptr(&rli->workers, k))->usage_partition);
          DBUG_ASSERT(!(*(Slave_worker **)
                        dynamic_array_ptr(&rli->workers, k))->jobs.len);
        }
#endif
      }
      else
      {
        DBUG_ASSERT(actual_exec_mode == EVENT_EXEC_ASYNC);
      }
    }
    DBUG_RETURN(do_apply_event(rli));
  }

  DBUG_ASSERT(actual_exec_mode == EVENT_EXEC_PARALLEL);
  DBUG_ASSERT(!(rli->curr_group_seen_begin && ends_group()) ||
              /*
                This is an empty group being processed due to gtids.
              */
              (rli->curr_group_seen_begin && rli->curr_group_seen_gtid
               && ends_group()) ||
              rli->last_assigned_worker ||
              /*
                Begin_load_query can be logged w/o db info and within
                Begin/Commit. That's a pattern forcing sequential
                applying of LOAD-DATA.
              */
              (*(Log_event **)
               dynamic_array_ptr(&rli->curr_group_da,
                                 rli->curr_group_da.elements - 1))-> 
              get_type_code() == BEGIN_LOAD_QUERY_EVENT);

  worker= NULL;
  rli->mts_group_status= Relay_log_info::MTS_IN_GROUP;

  worker= (Relay_log_info*)
    (rli->last_assigned_worker= get_slave_worker(rli));

#ifndef DBUG_OFF
  if (rli->last_assigned_worker)
    DBUG_PRINT("mts", ("Assigning job to worker %lu",
               rli->last_assigned_worker->id));
#endif

err:
  if (thd->is_error())
  {
    DBUG_ASSERT(!worker);

    /*
      Destroy all deferred buffered events but the current prior to exit.
      The current one will be deleted as an event never destined/assigned
      to any Worker in Coordinator's regular execution path.
    */
    for (uint k= 0; k < rli->curr_group_da.elements; k++)
    {
      Log_event *ev_buf=
        *(Log_event**) dynamic_array_ptr(&rli->curr_group_da, k);
      if (this != ev_buf)
        delete ev_buf;
    }
    rli->curr_group_da.elements= 0;
  }
  else
  {
    DBUG_ASSERT(worker || rli->curr_group_assigned_parts.elements == 0);
  }

  DBUG_RETURN((!thd->is_error() ||
               DBUG_EVALUATE_IF("fault_injection_get_slave_worker", 1, 0)) ?
              0 : -1);
}

#endif

/**************************************************************************
	Query_log_event methods
**************************************************************************/

#if defined(HAVE_REPLICATION) && !defined(MYSQL_CLIENT)

/**
  This (which is used only for SHOW BINLOG EVENTS) could be updated to
  print SET @@session_var=. But this is not urgent, as SHOW BINLOG EVENTS is
  only an information, it does not produce suitable queries to replay (for
  example it does not print LOAD DATA INFILE).
  @todo
    show the catalog ??
*/

int Query_log_event::pack_info(Protocol *protocol)
{
  // TODO: show the catalog ??
  String temp_buf;
  // Add use `DB` to the string if required
  if (!(flags & LOG_EVENT_SUPPRESS_USE_F)
      && db && db_len)
  {
    temp_buf.append("use ");
    append_identifier(this->thd, &temp_buf, db, db_len);
    temp_buf.append("; ");
  }
  // Add the query to the string
  if (query && q_len)
    temp_buf.append(query);
 // persist the buffer in protocol
  protocol->store(temp_buf.ptr(), temp_buf.length(), &my_charset_bin);
  return 0;
}
#endif

#ifndef MYSQL_CLIENT

/**
  Utility function for the next method (Query_log_event::write()) .
*/
static void write_str_with_code_and_len(uchar **dst, const char *src,
                                        uint len, uint code)
{
  /*
    only 1 byte to store the length of catalog, so it should not
    surpass 255
  */
  DBUG_ASSERT(len <= 255);
  DBUG_ASSERT(src);
  *((*dst)++)= code;
  *((*dst)++)= (uchar) len;
  bmove(*dst, src, len);
  (*dst)+= len;
}


/**
  Query_log_event::write().

  @note
    In this event we have to modify the header to have the correct
    EVENT_LEN_OFFSET as we don't yet know how many status variables we
    will print!
*/

bool Query_log_event::write(IO_CACHE* file)
{
  uchar buf[QUERY_HEADER_LEN + MAX_SIZE_LOG_EVENT_STATUS];
  uchar *start, *start_of_status;
  ulong event_length;

  if (!query)
    return 1;                                   // Something wrong with event

  /*
    We want to store the thread id:
    (- as an information for the user when he reads the binlog)
    - if the query uses temporary table: for the slave SQL thread to know to
    which master connection the temp table belongs.
    Now imagine we (write()) are called by the slave SQL thread (we are
    logging a query executed by this thread; the slave runs with
    --log-slave-updates). Then this query will be logged with
    thread_id=the_thread_id_of_the_SQL_thread. Imagine that 2 temp tables of
    the same name were created simultaneously on the master (in the master
    binlog you have
    CREATE TEMPORARY TABLE t; (thread 1)
    CREATE TEMPORARY TABLE t; (thread 2)
    ...)
    then in the slave's binlog there will be
    CREATE TEMPORARY TABLE t; (thread_id_of_the_slave_SQL_thread)
    CREATE TEMPORARY TABLE t; (thread_id_of_the_slave_SQL_thread)
    which is bad (same thread id!).

    To avoid this, we log the thread's thread id EXCEPT for the SQL
    slave thread for which we log the original (master's) thread id.
    Now this moves the bug: what happens if the thread id on the
    master was 10 and when the slave replicates the query, a
    connection number 10 is opened by a normal client on the slave,
    and updates a temp table of the same name? We get a problem
    again. To avoid this, in the handling of temp tables (sql_base.cc)
    we use thread_id AND server_id.  TODO when this is merged into
    4.1: in 4.1, slave_proxy_id has been renamed to pseudo_thread_id
    and is a session variable: that's to make mysqlbinlog work with
    temp tables. We probably need to introduce

    SET PSEUDO_SERVER_ID
    for mysqlbinlog in 4.1. mysqlbinlog would print:
    SET PSEUDO_SERVER_ID=
    SET PSEUDO_THREAD_ID=
    for each query using temp tables.
  */
  int4store(buf + Q_THREAD_ID_OFFSET, slave_proxy_id);
  int4store(buf + Q_EXEC_TIME_OFFSET, exec_time);
  buf[Q_DB_LEN_OFFSET] = (char) db_len;
  int2store(buf + Q_ERR_CODE_OFFSET, error_code);

  /*
    You MUST always write status vars in increasing order of code. This
    guarantees that a slightly older slave will be able to parse those he
    knows.
  */
  start_of_status= start= buf+QUERY_HEADER_LEN;
  if (flags2_inited)
  {
    *start++= Q_FLAGS2_CODE;
    int4store(start, flags2);
    start+= 4;
  }
  if (sql_mode_inited)
  {
    *start++= Q_SQL_MODE_CODE;
    int8store(start, sql_mode);
    start+= 8;
  }
  if (catalog_len) // i.e. this var is inited (false for 4.0 events)
  {
    write_str_with_code_and_len(&start,
                                catalog, catalog_len, Q_CATALOG_NZ_CODE);
    /*
      In 5.0.x where x<4 masters we used to store the end zero here. This was
      a waste of one byte so we don't do it in x>=4 masters. We change code to
      Q_CATALOG_NZ_CODE, because re-using the old code would make x<4 slaves
      of this x>=4 master segfault (expecting a zero when there is
      none). Remaining compatibility problems are: the older slave will not
      find the catalog; but it is will not crash, and it's not an issue
      that it does not find the catalog as catalogs were not used in these
      older MySQL versions (we store it in binlog and read it from relay log
      but do nothing useful with it). What is an issue is that the older slave
      will stop processing the Q_* blocks (and jumps to the db/query) as soon
      as it sees unknown Q_CATALOG_NZ_CODE; so it will not be able to read
      Q_AUTO_INCREMENT*, Q_CHARSET and so replication will fail silently in
      various ways. Documented that you should not mix alpha/beta versions if
      they are not exactly the same version, with example of 5.0.3->5.0.2 and
      5.0.4->5.0.3. If replication is from older to new, the new will
      recognize Q_CATALOG_CODE and have no problem.
    */
  }
  if (auto_increment_increment != 1 || auto_increment_offset != 1)
  {
    *start++= Q_AUTO_INCREMENT;
    int2store(start, auto_increment_increment);
    int2store(start+2, auto_increment_offset);
    start+= 4;
  }
  if (charset_inited)
  {
    *start++= Q_CHARSET_CODE;
    memcpy(start, charset, 6);
    start+= 6;
  }
  if (time_zone_len)
  {
    /* In the TZ sys table, column Name is of length 64 so this should be ok */
    DBUG_ASSERT(time_zone_len <= MAX_TIME_ZONE_NAME_LENGTH);
    write_str_with_code_and_len(&start,
                                time_zone_str, time_zone_len, Q_TIME_ZONE_CODE);
  }
  if (lc_time_names_number)
  {
    DBUG_ASSERT(lc_time_names_number <= 0xFFFF);
    *start++= Q_LC_TIME_NAMES_CODE;
    int2store(start, lc_time_names_number);
    start+= 2;
  }
  if (charset_database_number)
  {
    DBUG_ASSERT(charset_database_number <= 0xFFFF);
    *start++= Q_CHARSET_DATABASE_CODE;
    int2store(start, charset_database_number);
    start+= 2;
  }
  if (table_map_for_update)
  {
    *start++= Q_TABLE_MAP_FOR_UPDATE_CODE;
    int8store(start, table_map_for_update);
    start+= 8;
  }
  if (master_data_written != 0)
  {
    /*
      Q_MASTER_DATA_WRITTEN_CODE only exists in relay logs where the master
      has binlog_version<4 and the slave has binlog_version=4. See comment
      for master_data_written in log_event.h for details.
    */
    *start++= Q_MASTER_DATA_WRITTEN_CODE;
    int4store(start, master_data_written);
    start+= 4;
  }

  if (thd && thd->need_binlog_invoker())
  {
    LEX_STRING user;
    LEX_STRING host;
    memset(&user, 0, sizeof(user));
    memset(&host, 0, sizeof(host));

    if (thd->slave_thread && thd->has_invoker())
    {
      /* user will be null, if master is older than this patch */
      user= thd->get_invoker_user();
      host= thd->get_invoker_host();
    }
    else
    {
      Security_context *ctx= thd->security_ctx;

      user.length= strlen(ctx->priv_user);
      user.str= ctx->priv_user;
      if (ctx->priv_host[0] != '\0')
      {
        host.str= ctx->priv_host;
        host.length= strlen(ctx->priv_host);
      }
    }

    *start++= Q_INVOKER;

    /*
      Store user length and user. The max length of use is 16, so 1 byte is
      enough to store the user's length.
     */
    *start++= (uchar)user.length;
    memcpy(start, user.str, user.length);
    start+= user.length;

    /*
      Store host length and host. The max length of host is 60, so 1 byte is
      enough to store the host's length.
     */
    *start++= (uchar)host.length;
    memcpy(start, host.str, host.length);
    start+= host.length;
  }

  if (thd && thd->get_binlog_accessed_db_names() != NULL)
  {
    uchar dbs;
    *start++= Q_UPDATED_DB_NAMES;

    compile_time_assert(MAX_DBS_IN_EVENT_MTS <= OVER_MAX_DBS_IN_EVENT_MTS);

    /* 
       In case of the number of db:s exceeds MAX_DBS_IN_EVENT_MTS
       no db:s is written and event will require the sequential applying on slave.
    */
    dbs=
      (thd->get_binlog_accessed_db_names()->elements <= MAX_DBS_IN_EVENT_MTS) ?
      thd->get_binlog_accessed_db_names()->elements : OVER_MAX_DBS_IN_EVENT_MTS;

    DBUG_ASSERT(dbs != 0);

    if (dbs <= MAX_DBS_IN_EVENT_MTS)
    {
      List_iterator_fast<char> it(*thd->get_binlog_accessed_db_names());
      char *db_name= it++;
      /* 
         the single "" db in the acccessed db list corresponds to the same as
         exceeds MAX_DBS_IN_EVENT_MTS case, so dbs is set to the over-max.
      */
      if (dbs == 1 && !strcmp(db_name, ""))
        dbs= OVER_MAX_DBS_IN_EVENT_MTS;
      *start++= dbs;
      if (dbs != OVER_MAX_DBS_IN_EVENT_MTS)
        do
        {
          strcpy((char*) start, db_name);
          start += strlen(db_name) + 1;
        } while ((db_name= it++));
    }
    else
    {
      *start++= dbs;
    }
  }

  if (thd && thd->query_start_usec_used)
  {
    *start++= Q_MICROSECONDS;
    get_time();
    int3store(start, when.tv_usec);
    start+= 3;
  }

  /*
    NOTE: When adding new status vars, please don't forget to update
    the MAX_SIZE_LOG_EVENT_STATUS in log_event.h and update the function
    code_name() in this file.
   
    Here there could be code like
    if (command-line-option-which-says-"log_this_variable" && inited)
    {
    *start++= Q_THIS_VARIABLE_CODE;
    int4store(start, this_variable);
    start+= 4;
    }
  */
  
  /* Store length of status variables */
  status_vars_len= (uint) (start-start_of_status);
  DBUG_ASSERT(status_vars_len <= MAX_SIZE_LOG_EVENT_STATUS);
  int2store(buf + Q_STATUS_VARS_LEN_OFFSET, status_vars_len);

  /*
    Calculate length of whole event
    The "1" below is the \0 in the db's length
  */
  event_length= (uint) (start-buf) + get_post_header_size_for_derived() + db_len + 1 + q_len;

  return (write_header(file, event_length) ||
          wrapper_my_b_safe_write(file, (uchar*) buf, QUERY_HEADER_LEN) ||
          write_post_header_for_derived(file) ||
          wrapper_my_b_safe_write(file, (uchar*) start_of_status,
                          (uint) (start-start_of_status)) ||
          wrapper_my_b_safe_write(file, (db) ? (uchar*) db : (uchar*)"", db_len + 1) ||
          wrapper_my_b_safe_write(file, (uchar*) query, q_len) ||
	  write_footer(file)) ? 1 : 0;
}

/**
  The simplest constructor that could possibly work.  This is used for
  creating static objects that have a special meaning and are invisible
  to the log.  
*/
Query_log_event::Query_log_event()
  :Log_event(), data_buf(0)
{
  memset(&user, 0, sizeof(user));
  memset(&host, 0, sizeof(host));
}


/**
  Creates a Query Log Event.

  @param thd_arg      Thread handle
  @param query_arg    Array of char representing the query
  @param query_length Size of the 'query_arg' array
  @param using_trans  Indicates that there are transactional changes.
  @param immediate    After being written to the binary log, the event
                      must be flushed immediately. This indirectly implies
                      the stmt-cache.
  @param suppress_use Suppress the generation of 'USE' statements
  @param errcode      The error code of the query
  @param ignore       Ignore user's statement, i.e. lex information, while
                      deciding which cache must be used.
*/
Query_log_event::Query_log_event(THD* thd_arg, const char* query_arg,
				 ulong query_length, bool using_trans,
				 bool immediate, bool suppress_use,
                                 int errcode, bool ignore_cmd_internals)

  :Log_event(thd_arg,
             (thd_arg->thread_specific_used ? LOG_EVENT_THREAD_SPECIFIC_F :
              0) |
             (suppress_use ? LOG_EVENT_SUPPRESS_USE_F : 0),
	     using_trans ? Log_event::EVENT_TRANSACTIONAL_CACHE :
                          Log_event::EVENT_STMT_CACHE,
             Log_event::EVENT_NORMAL_LOGGING),
   data_buf(0), query(query_arg), catalog(thd_arg->catalog),
   db(thd_arg->db), q_len((uint32) query_length),
   thread_id(thd_arg->thread_id),
   /* save the original thread id; we already know the server id */
   slave_proxy_id(thd_arg->variables.pseudo_thread_id),
   flags2_inited(1), sql_mode_inited(1), charset_inited(1),
   sql_mode(thd_arg->variables.sql_mode),
   auto_increment_increment(thd_arg->variables.auto_increment_increment),
   auto_increment_offset(thd_arg->variables.auto_increment_offset),
   lc_time_names_number(thd_arg->variables.lc_time_names->number),
   charset_database_number(0),
   table_map_for_update((ulonglong)thd_arg->table_map_for_update),
   master_data_written(0), mts_accessed_dbs(0)
{

  memset(&user, 0, sizeof(user));
  memset(&host, 0, sizeof(host));

  error_code= errcode;

  /*
  exec_time calculation has changed to use the same method that is used
  to fill out "thd_arg->start_time"
  */

  struct timeval end_time;
  ulonglong micro_end_time= my_micro_time();
  my_micro_time_to_timeval(micro_end_time, &end_time);

  exec_time= end_time.tv_sec - thd_arg->start_time.tv_sec;

  /**
    @todo this means that if we have no catalog, then it is replicated
    as an existing catalog of length zero. is that safe? /sven
  */
  catalog_len = (catalog) ? (uint32) strlen(catalog) : 0;
  /* status_vars_len is set just before writing the event */
  db_len = (db) ? (uint32) strlen(db) : 0;
  if (thd_arg->variables.collation_database != thd_arg->db_charset)
    charset_database_number= thd_arg->variables.collation_database->number;
  
  /*
    We only replicate over the bits of flags2 that we need: the rest
    are masked out by "& OPTIONS_WRITTEN_TO_BINLOG".

    We also force AUTOCOMMIT=1.  Rationale (cf. BUG#29288): After
    fixing BUG#26395, we always write BEGIN and COMMIT around all
    transactions (even single statements in autocommit mode).  This is
    so that replication from non-transactional to transactional table
    and error recovery from XA to non-XA table should work as
    expected.  The BEGIN/COMMIT are added in log.cc. However, there is
    one exception: MyISAM bypasses log.cc and writes directly to the
    binlog.  So if autocommit is off, master has MyISAM, and slave has
    a transactional engine, then the slave will just see one long
    never-ending transaction.  The only way to bypass explicit
    BEGIN/COMMIT in the binlog is by using a non-transactional table.
    So setting AUTOCOMMIT=1 will make this work as expected.

    Note: explicitly replicate AUTOCOMMIT=1 from master. We do not
    assume AUTOCOMMIT=1 on slave; the slave still reads the state of
    the autocommit flag as written by the master to the binlog. This
    behavior may change after WL#4162 has been implemented.
  */
  flags2= (uint32) (thd_arg->variables.option_bits &
                    (OPTIONS_WRITTEN_TO_BIN_LOG & ~OPTION_NOT_AUTOCOMMIT));
  DBUG_ASSERT(thd_arg->variables.character_set_client->number < 256*256);
  DBUG_ASSERT(thd_arg->variables.collation_connection->number < 256*256);
  DBUG_ASSERT(thd_arg->variables.collation_server->number < 256*256);
  DBUG_ASSERT(thd_arg->variables.character_set_client->mbminlen == 1);
  int2store(charset, thd_arg->variables.character_set_client->number);
  int2store(charset+2, thd_arg->variables.collation_connection->number);
  int2store(charset+4, thd_arg->variables.collation_server->number);
  if (thd_arg->time_zone_used)
  {
    /*
      Note that our event becomes dependent on the Time_zone object
      representing the time zone. Fortunately such objects are never deleted
      or changed during mysqld's lifetime.
    */
    time_zone_len= thd_arg->variables.time_zone->get_name()->length();
    time_zone_str= thd_arg->variables.time_zone->get_name()->ptr();
  }
  else
    time_zone_len= 0;

  /*
    In what follows, we define in which cache, trx-cache or stmt-cache,
    this Query Log Event will be written to.

    If ignore_cmd_internals is defined, we rely on the is_trans flag to
    choose the cache and this is done in the base class Log_event. False
    means that the stmt-cache will be used and upon statement commit/rollback
    the cache will be flushed to disk. True means that the trx-cache will
    be used and upon transaction commit/rollback the cache will be flushed
    to disk.

    If set immediate cache is defined, for convenience, we automatically
    use the stmt-cache. This mean that the statement will be written
    to the stmt-cache and immediately flushed to disk without waiting
    for a commit/rollback notification.

    For example, the cluster/ndb captures a request to execute a DDL
    statement and synchronously propagate it to all available MySQL
    servers. Unfortunately, the current protocol assumes that the
    generated events are immediately written to diks and does not check
    for commit/rollback.

    Upon dropping a connection, DDLs (i.e. DROP TEMPORARY TABLE) are
    generated and in this case the statements have the immediate flag
    set because there is no commit/rollback.

    If the immediate flag is not set, the decision on the cache is based
    on the current statement and the flag is_trans, which indicates if
    a transactional engine was updated. 

    Statements are classifed as row producers (i.e. can_generate_row_events())
    or non-row producers. Non-row producers, DDL in general, are treated
    as the immediate flag was set and for convenience are written to the
    stmt-cache and immediately flushed to disk. 

    Row producers are handled in general according to the is_trans flag.
    False means that the stmt-cache will be used and upon statement
    commit/rollback the cache will be flushed to disk. True means that the
    trx-cache will be used and upon transaction commit/rollback the cache
    will be flushed to disk.

    Unfortunately, there are exceptions to this non-row and row producer
    rules:

      . The SAVEPOINT, ROLLBACK TO SAVEPOINT, RELEASE SAVEPOINT does not
        have the flag is_trans set because there is no updated engine but
        must be written to the trx-cache.

      . SET If auto-commit is on, it must not go through a cache.

      . CREATE TABLE is classfied as non-row producer but CREATE TEMPORARY
        must be handled as row producer.

      . DROP TABLE is classfied as non-row producer but DROP TEMPORARY
        must be handled as row producer.

    Finally, some statements that does not have the flag is_trans set may
    be written to the trx-cache based on the following criteria:

      . updated both a transactional and a non-transactional engine (i.e.
        stmt_has_updated_trans_table()).

      . accessed both a transactional and a non-transactional engine and
        is classified as unsafe (i.e. is_mixed_stmt_unsafe()).

      . is executed within a transaction and previously a transactional
        engine was updated and the flag binlog_direct_non_trans_update
        is set.
  */
  if (ignore_cmd_internals)
    return;

  /*
    TRUE defines that the trx-cache must be used.
  */
  bool cmd_can_generate_row_events= FALSE;
  /*
    TRUE defines that the trx-cache must be used.
  */
  bool cmd_must_go_to_trx_cache= FALSE;
   
  LEX *lex= thd->lex;
  if (!immediate)
  {
    switch (lex->sql_command)
    {
      case SQLCOM_DROP_TABLE:
        cmd_can_generate_row_events= lex->drop_temporary &&
                                     thd->in_multi_stmt_transaction_mode();
      break;
      case SQLCOM_CREATE_TABLE:
        cmd_must_go_to_trx_cache= lex->select_lex.item_list.elements &&
                                  thd->is_current_stmt_binlog_format_row();
        cmd_can_generate_row_events= 
          ((lex->create_info.options & HA_LEX_CREATE_TMP_TABLE) &&
            thd->in_multi_stmt_transaction_mode()) || cmd_must_go_to_trx_cache;
        break;
      case SQLCOM_SET_OPTION:
        if (lex->autocommit)
          cmd_can_generate_row_events= cmd_must_go_to_trx_cache= FALSE;
        else
          cmd_can_generate_row_events= TRUE;
        break;
      case SQLCOM_RELEASE_SAVEPOINT:
      case SQLCOM_ROLLBACK_TO_SAVEPOINT:
      case SQLCOM_SAVEPOINT:
        cmd_can_generate_row_events= cmd_must_go_to_trx_cache= TRUE;
        break;
      default:
        cmd_can_generate_row_events=
          sqlcom_can_generate_row_events(thd->lex->sql_command);
        break;
    }
  }
  
  if (cmd_can_generate_row_events)
  {
    cmd_must_go_to_trx_cache= cmd_must_go_to_trx_cache || using_trans;
    if (cmd_must_go_to_trx_cache || stmt_has_updated_trans_table(thd) ||
        thd->lex->is_mixed_stmt_unsafe(thd->in_multi_stmt_transaction_mode(),
                                       thd->variables.binlog_direct_non_trans_update,
                                       trans_has_updated_trans_table(thd),
                                       thd->tx_isolation) ||
        (!thd->variables.binlog_direct_non_trans_update && trans_has_updated_trans_table(thd)))
    {
      event_logging_type= Log_event::EVENT_NORMAL_LOGGING; 
      event_cache_type= Log_event::EVENT_TRANSACTIONAL_CACHE;
    }
    else
    {
      event_logging_type= Log_event::EVENT_NORMAL_LOGGING; 
      event_cache_type= Log_event::EVENT_STMT_CACHE;
    }
  }
  else
  {
    event_logging_type= Log_event::EVENT_IMMEDIATE_LOGGING;
    event_cache_type= Log_event::EVENT_STMT_CACHE;
  }

  DBUG_ASSERT(event_cache_type != Log_event::EVENT_INVALID_CACHE);
  DBUG_ASSERT(event_logging_type != Log_event::EVENT_INVALID_LOGGING);
  DBUG_PRINT("info",("Query_log_event has flags2: %lu  sql_mode: %llu",
                     (ulong) flags2, sql_mode));
}
#endif /* MYSQL_CLIENT */


/* 2 utility functions for the next method */

/**
   Read a string with length from memory.

   This function reads the string-with-length stored at
   <code>src</code> and extract the length into <code>*len</code> and
   a pointer to the start of the string into <code>*dst</code>. The
   string can then be copied using <code>memcpy()</code> with the
   number of bytes given in <code>*len</code>.

   @param src Pointer to variable holding a pointer to the memory to
              read the string from.
   @param dst Pointer to variable holding a pointer where the actual
              string starts. Starting from this position, the string
              can be copied using @c memcpy().
   @param len Pointer to variable where the length will be stored.
   @param end One-past-the-end of the memory where the string is
              stored.

   @return    Zero if the entire string can be copied successfully,
              @c UINT_MAX if the length could not be read from memory
              (that is, if <code>*src >= end</code>), otherwise the
              number of bytes that are missing to read the full
              string, which happends <code>*dst + *len >= end</code>.
*/
static int
get_str_len_and_pointer(const Log_event::Byte **src,
                        const char **dst,
                        uint *len,
                        const Log_event::Byte *end)
{
  if (*src >= end)
    return -1;       // Will be UINT_MAX in two-complement arithmetics
  uint length= **src;
  if (length > 0)
  {
    if (*src + length >= end)
      return *src + length - end + 1;       // Number of bytes missing
    *dst= (char *)*src + 1;                    // Will be copied later
  }
  *len= length;
  *src+= length + 1;
  return 0;
}

static void copy_str_and_move(const char **src, 
                              Log_event::Byte **dst, 
                              uint len)
{
  memcpy(*dst, *src, len);
  *src= (const char *)*dst;
  (*dst)+= len;
  *(*dst)++= 0;
}


#ifndef DBUG_OFF
static char const *
code_name(int code)
{
  static char buf[255];
  switch (code) {
  case Q_FLAGS2_CODE: return "Q_FLAGS2_CODE";
  case Q_SQL_MODE_CODE: return "Q_SQL_MODE_CODE";
  case Q_CATALOG_CODE: return "Q_CATALOG_CODE";
  case Q_AUTO_INCREMENT: return "Q_AUTO_INCREMENT";
  case Q_CHARSET_CODE: return "Q_CHARSET_CODE";
  case Q_TIME_ZONE_CODE: return "Q_TIME_ZONE_CODE";
  case Q_CATALOG_NZ_CODE: return "Q_CATALOG_NZ_CODE";
  case Q_LC_TIME_NAMES_CODE: return "Q_LC_TIME_NAMES_CODE";
  case Q_CHARSET_DATABASE_CODE: return "Q_CHARSET_DATABASE_CODE";
  case Q_TABLE_MAP_FOR_UPDATE_CODE: return "Q_TABLE_MAP_FOR_UPDATE_CODE";
  case Q_MASTER_DATA_WRITTEN_CODE: return "Q_MASTER_DATA_WRITTEN_CODE";
  case Q_UPDATED_DB_NAMES: return "Q_UPDATED_DB_NAMES";
  case Q_MICROSECONDS: return "Q_MICROSECONDS";
  }
  sprintf(buf, "CODE#%d", code);
  return buf;
}
#endif

/**
   Macro to check that there is enough space to read from memory.

   @param PTR Pointer to memory
   @param END End of memory
   @param CNT Number of bytes that should be read.
 */
#define CHECK_SPACE(PTR,END,CNT)                      \
  do {                                                \
    DBUG_PRINT("info", ("Read %s", code_name(pos[-1]))); \
    DBUG_ASSERT((PTR) + (CNT) <= (END));              \
    if ((PTR) + (CNT) > (END)) {                      \
      DBUG_PRINT("info", ("query= 0"));               \
      query= 0;                                       \
      DBUG_VOID_RETURN;                               \
    }                                                 \
  } while (0)


/**
  This is used by the SQL slave thread to prepare the event before execution.
*/
Query_log_event::Query_log_event(const char* buf, uint event_len,
                                 const Format_description_log_event
                                 *description_event,
                                 Log_event_type event_type)
  :Log_event(buf, description_event), data_buf(0), query(NullS),
   db(NullS), catalog_len(0), status_vars_len(0),
   flags2_inited(0), sql_mode_inited(0), charset_inited(0),
   auto_increment_increment(1), auto_increment_offset(1),
   time_zone_len(0), lc_time_names_number(0), charset_database_number(0),
   table_map_for_update(0), master_data_written(0),
   mts_accessed_dbs(OVER_MAX_DBS_IN_EVENT_MTS)
{
  ulong data_len;
  uint32 tmp;
  uint8 common_header_len, post_header_len;
  Log_event::Byte *start;
  const Log_event::Byte *end;
  bool catalog_nz= 1;
  DBUG_ENTER("Query_log_event::Query_log_event(char*,...)");

  memset(&user, 0, sizeof(user));
  memset(&host, 0, sizeof(host));
  common_header_len= description_event->common_header_len;
  post_header_len= description_event->post_header_len[event_type-1];
  DBUG_PRINT("info",("event_len: %u  common_header_len: %d  post_header_len: %d",
                     event_len, common_header_len, post_header_len));
  
  /*
    We test if the event's length is sensible, and if so we compute data_len.
    We cannot rely on QUERY_HEADER_LEN here as it would not be format-tolerant.
    We use QUERY_HEADER_MINIMAL_LEN which is the same for 3.23, 4.0 & 5.0.
  */
  if (event_len < (uint)(common_header_len + post_header_len))
    DBUG_VOID_RETURN;				
  data_len = event_len - (common_header_len + post_header_len);
  buf+= common_header_len;
  
  slave_proxy_id= thread_id = uint4korr(buf + Q_THREAD_ID_OFFSET);
  exec_time = uint4korr(buf + Q_EXEC_TIME_OFFSET);
  db_len = (uchar)buf[Q_DB_LEN_OFFSET]; // TODO: add a check of all *_len vars
  error_code = uint2korr(buf + Q_ERR_CODE_OFFSET);

  /*
    5.0 format starts here.
    Depending on the format, we may or not have affected/warnings etc
    The remnent post-header to be parsed has length:
  */
  tmp= post_header_len - QUERY_HEADER_MINIMAL_LEN; 
  if (tmp)
  {
    status_vars_len= uint2korr(buf + Q_STATUS_VARS_LEN_OFFSET);
    /*
      Check if status variable length is corrupt and will lead to very
      wrong data. We could be even more strict and require data_len to
      be even bigger, but this will suffice to catch most corruption
      errors that can lead to a crash.
    */
    if (status_vars_len > min<ulong>(data_len, MAX_SIZE_LOG_EVENT_STATUS))
    {
      DBUG_PRINT("info", ("status_vars_len (%u) > data_len (%lu); query= 0",
                          status_vars_len, data_len));
      query= 0;
      DBUG_VOID_RETURN;
    }
    data_len-= status_vars_len;
    DBUG_PRINT("info", ("Query_log_event has status_vars_len: %u",
                        (uint) status_vars_len));
    tmp-= 2;
  } 
  else
  {
    /*
      server version < 5.0 / binlog_version < 4 master's event is 
      relay-logged with storing the original size of the event in
      Q_MASTER_DATA_WRITTEN_CODE status variable.
      The size is to be restored at reading Q_MASTER_DATA_WRITTEN_CODE-marked
      event from the relay log.
    */
    DBUG_ASSERT(description_event->binlog_version < 4);
    master_data_written= data_written;
  }
  /*
    We have parsed everything we know in the post header for QUERY_EVENT,
    the rest of post header is either comes from older version MySQL or
    dedicated to derived events (e.g. Execute_load_query...)
  */

  /* variable-part: the status vars; only in MySQL 5.0  */
  
  start= (Log_event::Byte*) (buf+post_header_len);
  end= (const Log_event::Byte*) (start+status_vars_len);
  for (const Log_event::Byte* pos= start; pos < end;)
  {
    switch (*pos++) {
    case Q_FLAGS2_CODE:
      CHECK_SPACE(pos, end, 4);
      flags2_inited= 1;
      flags2= uint4korr(pos);
      DBUG_PRINT("info",("In Query_log_event, read flags2: %lu", (ulong) flags2));
      pos+= 4;
      break;
    case Q_SQL_MODE_CODE:
    {
#ifndef DBUG_OFF
      char buff[22];
#endif
      CHECK_SPACE(pos, end, 8);
      sql_mode_inited= 1;
      sql_mode= uint8korr(pos);
      DBUG_PRINT("info",("In Query_log_event, read sql_mode: %s",
			 llstr(sql_mode, buff)));
      pos+= 8;
      break;
    }
    case Q_CATALOG_NZ_CODE:
      DBUG_PRINT("info", ("case Q_CATALOG_NZ_CODE; pos: 0x%lx; end: 0x%lx",
                          (ulong) pos, (ulong) end));
      if (get_str_len_and_pointer(&pos, &catalog, &catalog_len, end))
      {
        DBUG_PRINT("info", ("query= 0"));
        query= 0;
        DBUG_VOID_RETURN;
      }
      break;
    case Q_AUTO_INCREMENT:
      CHECK_SPACE(pos, end, 4);
      auto_increment_increment= uint2korr(pos);
      auto_increment_offset=    uint2korr(pos+2);
      pos+= 4;
      break;
    case Q_CHARSET_CODE:
    {
      CHECK_SPACE(pos, end, 6);
      charset_inited= 1;
      memcpy(charset, pos, 6);
      pos+= 6;
      break;
    }
    case Q_TIME_ZONE_CODE:
    {
      if (get_str_len_and_pointer(&pos, &time_zone_str, &time_zone_len, end))
      {
        DBUG_PRINT("info", ("Q_TIME_ZONE_CODE: query= 0"));
        query= 0;
        DBUG_VOID_RETURN;
      }
      break;
    }
    case Q_CATALOG_CODE: /* for 5.0.x where 0<=x<=3 masters */
      CHECK_SPACE(pos, end, 1);
      if ((catalog_len= *pos))
        catalog= (char*) pos+1;                           // Will be copied later
      CHECK_SPACE(pos, end, catalog_len + 2);
      pos+= catalog_len+2; // leap over end 0
      catalog_nz= 0; // catalog has end 0 in event
      break;
    case Q_LC_TIME_NAMES_CODE:
      CHECK_SPACE(pos, end, 2);
      lc_time_names_number= uint2korr(pos);
      pos+= 2;
      break;
    case Q_CHARSET_DATABASE_CODE:
      CHECK_SPACE(pos, end, 2);
      charset_database_number= uint2korr(pos);
      pos+= 2;
      break;
    case Q_TABLE_MAP_FOR_UPDATE_CODE:
      CHECK_SPACE(pos, end, 8);
      table_map_for_update= uint8korr(pos);
      pos+= 8;
      break;
    case Q_MASTER_DATA_WRITTEN_CODE:
      CHECK_SPACE(pos, end, 4);
      data_written= master_data_written= uint4korr(pos);
      pos+= 4;
      break;
    case Q_MICROSECONDS:
    {
      CHECK_SPACE(pos, end, 3);
      when.tv_usec= uint3korr(pos);
      pos+= 3;
      break;
    }
    case Q_INVOKER:
    {
      CHECK_SPACE(pos, end, 1);
      user.length= *pos++;
      CHECK_SPACE(pos, end, user.length);
      user.str= (char *)pos;
      if (user.length == 0)
        user.str= (char *)"";
      pos+= user.length;

      CHECK_SPACE(pos, end, 1);
      host.length= *pos++;
      CHECK_SPACE(pos, end, host.length);
      host.str= (char *)pos;
      if (host.length == 0)
        host.str= (char *)"";
      pos+= host.length;
      break;
    }
    case Q_UPDATED_DB_NAMES:
    {
      uchar i= 0;
      CHECK_SPACE(pos, end, 1);
      mts_accessed_dbs= *pos++;
      /* 
         Notice, the following check is positive also in case of
         the master's MAX_DBS_IN_EVENT_MTS > the slave's one and the event 
         contains e.g the master's MAX_DBS_IN_EVENT_MTS db:s.
      */
      if (mts_accessed_dbs > MAX_DBS_IN_EVENT_MTS)
      {
        mts_accessed_dbs= OVER_MAX_DBS_IN_EVENT_MTS;
        break;
      }

      DBUG_ASSERT(mts_accessed_dbs != 0);

      for (i= 0; i < mts_accessed_dbs && pos < start + status_vars_len; i++)
      {
        DBUG_EXECUTE_IF("query_log_event_mts_corrupt_db_names",
                        {
                          if (mts_accessed_dbs == 2)
                          {
                            DBUG_ASSERT(pos[sizeof("d?") - 1] == 0);
                            ((char*) pos)[sizeof("d?") - 1]= 'a';
                          }});
        strncpy(mts_accessed_db_names[i], (char*) pos,
                min<ulong>(NAME_LEN, start + status_vars_len - pos));
        mts_accessed_db_names[i][NAME_LEN - 1]= 0;
        pos+= 1 + strlen((const char*) pos);
      }
      if (i != mts_accessed_dbs || pos > start + status_vars_len)
        DBUG_VOID_RETURN;
      break;
    }
    default:
      /* That's why you must write status vars in growing order of code */
      DBUG_PRINT("info",("Query_log_event has unknown status vars (first has\
 code: %u), skipping the rest of them", (uint) *(pos-1)));
      pos= (const uchar*) end;                         // Break loop
    }
  }

  /**
    Layout for the data buffer is as follows
    +--------+-----------+------+------+---------+----+-------+
    | catlog | time_zone | user | host | db name | \0 | Query |
    +--------+-----------+------+------+---------+----+-------+

    To support the query cache we append the following buffer to the above
    +-------+----------------------------------------+-------+
    |db len | uninitiatlized space of size of db len | FLAGS |
    +-------+----------------------------------------+-------+

    The area of buffer starting from Query field all the way to the end belongs
    to the Query buffer and its structure is described in alloc_query() in
    sql_parse.cc
    */

#if !defined(MYSQL_CLIENT) && defined(HAVE_QUERY_CACHE)
  if (!(start= data_buf = (Log_event::Byte*) my_malloc(catalog_len + 1
                                                    +  time_zone_len + 1
                                                    +  user.length + 1
                                                    +  host.length + 1
                                                    +  data_len + 1
                                                    +  sizeof(size_t)//for db_len
                                                    +  db_len + 1
                                                    +  QUERY_CACHE_FLAGS_SIZE,
                                                       MYF(MY_WME))))
#else
  if (!(start= data_buf = (Log_event::Byte*) my_malloc(catalog_len + 1
                                                    +  time_zone_len + 1
                                                    +  user.length + 1
                                                    +  host.length + 1
                                                    +  data_len + 1,
                                                       MYF(MY_WME))))
#endif
      DBUG_VOID_RETURN;
  if (catalog_len)                                  // If catalog is given
  {
    /**
      @todo we should clean up and do only copy_str_and_move; it
      works for both cases.  Then we can remove the catalog_nz
      flag. /sven
    */
    if (likely(catalog_nz)) // true except if event comes from 5.0.0|1|2|3.
      copy_str_and_move(&catalog, &start, catalog_len);
    else
    {
      memcpy(start, catalog, catalog_len+1); // copy end 0
      catalog= (const char *)start;
      start+= catalog_len+1;
    }
  }
  if (time_zone_len)
    copy_str_and_move(&time_zone_str, &start, time_zone_len);

  if (user.length > 0)
    copy_str_and_move((const char **)&(user.str), &start, user.length);
  if (host.length > 0)
    copy_str_and_move((const char **)&(host.str), &start, host.length);

  /**
    if time_zone_len or catalog_len are 0, then time_zone and catalog
    are uninitialized at this point.  shouldn't they point to the
    zero-length null-terminated strings we allocated space for in the
    my_alloc call above? /sven
  */

  /* A 2nd variable part; this is common to all versions */ 
  memcpy((char*) start, end, data_len);          // Copy db and query
  start[data_len]= '\0';              // End query with \0 (For safetly)
  db= (char *)start;
  query= (char *)(start + db_len + 1);
  q_len= data_len - db_len -1;
  /**
    Append the db length at the end of the buffer. This will be used by
    Query_cache::send_result_to_client() in case the query cache is On.
   */
#if !defined(MYSQL_CLIENT) && defined(HAVE_QUERY_CACHE)
  size_t db_length= (size_t)db_len;
  memcpy(start + data_len + 1, &db_length, sizeof(size_t));
#endif
  DBUG_VOID_RETURN;
}


#ifdef MYSQL_CLIENT
/**
  Query_log_event::print().

  @todo
    print the catalog ??
*/
void Query_log_event::print_query_header(IO_CACHE* file,
					 PRINT_EVENT_INFO* print_event_info)
{
  // TODO: print the catalog ??
  char buff[48], *end;  // Enough for "SET TIMESTAMP=1305535348.123456"
  char quoted_id[1+ 2*FN_REFLEN+ 2];
  int quoted_len= 0;
  bool different_db= 1;
  uint32 tmp;

  if (!print_event_info->short_form)
  {
    print_header(file, print_event_info, FALSE);
    my_b_printf(file, "\t%s\tthread_id=%lu\texec_time=%lu\terror_code=%d\n",
                get_type_str(), (ulong) thread_id, (ulong) exec_time,
                error_code);
  }

  if ((flags & LOG_EVENT_SUPPRESS_USE_F))
  {
    if (!is_trans_keyword())
      print_event_info->db[0]= '\0';
  }
  else if (db)
  {
#ifdef MYSQL_SERVER
    quoted_len= my_strmov_quoted_identifier(this->thd, (char*)quoted_id, db, 0);
#else
    quoted_len= my_strmov_quoted_identifier((char*)quoted_id, db);
#endif
    quoted_id[quoted_len]= '\0';
    different_db= memcmp(print_event_info->db, db, db_len + 1);
    if (different_db)
      memcpy(print_event_info->db, db, db_len + 1);
    if (db[0] && different_db) 
      my_b_printf(file, "use %s%s\n", quoted_id, print_event_info->delimiter);
  }

  end=int10_to_str((long) when.tv_sec, strmov(buff,"SET TIMESTAMP="),10);
  if (when.tv_usec)
    end+= sprintf(end, ".%06d", (int) when.tv_usec);
  end= strmov(end, print_event_info->delimiter);
  *end++='\n';
  DBUG_ASSERT(end < buff + sizeof(buff));
  my_b_write(file, (uchar*) buff, (uint) (end-buff));
  if ((!print_event_info->thread_id_printed ||
       ((flags & LOG_EVENT_THREAD_SPECIFIC_F) &&
        thread_id != print_event_info->thread_id)))
  {
    // If --short-form, print deterministic value instead of pseudo_thread_id.
    my_b_printf(file,"SET @@session.pseudo_thread_id=%lu%s\n",
                short_form ? 999999999 : (ulong)thread_id,
                print_event_info->delimiter);
    print_event_info->thread_id= thread_id;
    print_event_info->thread_id_printed= 1;
  }

  /*
    If flags2_inited==0, this is an event from 3.23 or 4.0; nothing to
    print (remember we don't produce mixed relay logs so there cannot be
    5.0 events before that one so there is nothing to reset).
  */
  if (likely(flags2_inited)) /* likely as this will mainly read 5.0 logs */
  {
    /* tmp is a bitmask of bits which have changed. */
    if (likely(print_event_info->flags2_inited)) 
      /* All bits which have changed */
      tmp= (print_event_info->flags2) ^ flags2;
    else /* that's the first Query event we read */
    {
      print_event_info->flags2_inited= 1;
      tmp= ~((uint32)0); /* all bits have changed */
    }

    if (unlikely(tmp)) /* some bits have changed */
    {
      bool need_comma= 0;
      my_b_printf(file, "SET ");
      print_set_option(file, tmp, OPTION_NO_FOREIGN_KEY_CHECKS, ~flags2,
                       "@@session.foreign_key_checks", &need_comma);
      print_set_option(file, tmp, OPTION_AUTO_IS_NULL, flags2,
                       "@@session.sql_auto_is_null", &need_comma);
      print_set_option(file, tmp, OPTION_RELAXED_UNIQUE_CHECKS, ~flags2,
                       "@@session.unique_checks", &need_comma);
      print_set_option(file, tmp, OPTION_NOT_AUTOCOMMIT, ~flags2,
                       "@@session.autocommit", &need_comma);
      my_b_printf(file,"%s\n", print_event_info->delimiter);
      print_event_info->flags2= flags2;
    }
  }

  /*
    Now the session variables;
    it's more efficient to pass SQL_MODE as a number instead of a
    comma-separated list.
    FOREIGN_KEY_CHECKS, SQL_AUTO_IS_NULL, UNIQUE_CHECKS are session-only
    variables (they have no global version; they're not listed in
    sql_class.h), The tests below work for pure binlogs or pure relay
    logs. Won't work for mixed relay logs but we don't create mixed
    relay logs (that is, there is no relay log with a format change
    except within the 3 first events, which mysqlbinlog handles
    gracefully). So this code should always be good.
  */

  if (likely(sql_mode_inited) &&
      (unlikely(print_event_info->sql_mode != sql_mode ||
                !print_event_info->sql_mode_inited)))
  {
    my_b_printf(file,"SET @@session.sql_mode=%lu%s\n",
                (ulong)sql_mode, print_event_info->delimiter);
    print_event_info->sql_mode= sql_mode;
    print_event_info->sql_mode_inited= 1;
  }
  if (print_event_info->auto_increment_increment != auto_increment_increment ||
      print_event_info->auto_increment_offset != auto_increment_offset)
  {
    my_b_printf(file,"SET @@session.auto_increment_increment=%lu, @@session.auto_increment_offset=%lu%s\n",
                auto_increment_increment,auto_increment_offset,
                print_event_info->delimiter);
    print_event_info->auto_increment_increment= auto_increment_increment;
    print_event_info->auto_increment_offset=    auto_increment_offset;
  }

  /* TODO: print the catalog when we feature SET CATALOG */

  if (likely(charset_inited) &&
      (unlikely(!print_event_info->charset_inited ||
                memcmp(print_event_info->charset, charset, 6))))
  {
    char *charset_p= charset; // Avoid type-punning warning.
    CHARSET_INFO *cs_info= get_charset(uint2korr(charset_p), MYF(MY_WME));
    if (cs_info)
    {
      /* for mysql client */
      my_b_printf(file, "/*!\\C %s */%s\n",
                  cs_info->csname, print_event_info->delimiter);
    }
    my_b_printf(file,"SET "
                "@@session.character_set_client=%d,"
                "@@session.collation_connection=%d,"
                "@@session.collation_server=%d"
                "%s\n",
                uint2korr(charset_p),
                uint2korr(charset+2),
                uint2korr(charset+4),
                print_event_info->delimiter);
    memcpy(print_event_info->charset, charset, 6);
    print_event_info->charset_inited= 1;
  }
  if (time_zone_len)
  {
    if (memcmp(print_event_info->time_zone_str,
               time_zone_str, time_zone_len+1))
    {
      my_b_printf(file,"SET @@session.time_zone='%s'%s\n",
                  time_zone_str, print_event_info->delimiter);
      memcpy(print_event_info->time_zone_str, time_zone_str, time_zone_len+1);
    }
  }
  if (lc_time_names_number != print_event_info->lc_time_names_number)
  {
    my_b_printf(file, "SET @@session.lc_time_names=%d%s\n",
                lc_time_names_number, print_event_info->delimiter);
    print_event_info->lc_time_names_number= lc_time_names_number;
  }
  if (charset_database_number != print_event_info->charset_database_number)
  {
    if (charset_database_number)
      my_b_printf(file, "SET @@session.collation_database=%d%s\n",
                  charset_database_number, print_event_info->delimiter);
    else
      my_b_printf(file, "SET @@session.collation_database=DEFAULT%s\n",
                  print_event_info->delimiter);
    print_event_info->charset_database_number= charset_database_number;
  }
}


void Query_log_event::print(FILE* file, PRINT_EVENT_INFO* print_event_info)
{
  IO_CACHE *const head= &print_event_info->head_cache;

  /**
    reduce the size of io cache so that the write function is called
    for every call to my_b_write().
   */
  DBUG_EXECUTE_IF ("simulate_file_write_error",
                   {head->write_pos= head->write_end- 500;});
  print_query_header(head, print_event_info);
  my_b_write(head, (uchar*) query, q_len);
  my_b_printf(head, "\n%s\n", print_event_info->delimiter);
}
#endif /* MYSQL_CLIENT */

#if defined(HAVE_REPLICATION) && !defined(MYSQL_CLIENT)

/**
   Associating slave Worker thread to a subset of temporary tables
   belonging to db-partitions the event accesses.
   The pointer if all entries is cleaned.

   @param thd   THD instance pointer
*/
void Query_log_event::attach_temp_tables_worker(THD *thd)
{
  if (!is_mts_worker(thd) || (ends_group() || starts_group()))
    return;
  
  // in over max-db:s case just one special partition is locked
  int parts= ((mts_accessed_dbs == OVER_MAX_DBS_IN_EVENT_MTS) ?
              1 : mts_accessed_dbs);

  DBUG_ASSERT(!thd->temporary_tables);

  for (int i= 0; i < parts; i++)
  {
    mts_move_temp_tables_to_thd(thd,
                                mts_assigned_partitions[i]->temporary_tables);
    mts_assigned_partitions[i]->temporary_tables= NULL;
  }
}

/**
   Dissociating slave Worker thread from its thd->temporary_tables
   to possibly update the involved entries of db-to-worker hash
   with new values of temporary_tables.

   @param thd   THD instance pointer
*/
void Query_log_event::detach_temp_tables_worker(THD *thd)
{
  if (!is_mts_worker(thd))
    return;

  int parts= ((mts_accessed_dbs == OVER_MAX_DBS_IN_EVENT_MTS) ?
              1 : mts_accessed_dbs);
  /*
    todo: optimize for a case of 

    a. one db
       Only detaching temporary_tables from thd to entry would require
       instead of the double-loop below.

    b. unchanged thd->temporary_tables. 
       In such case the involved entries would continue to hold the
       unmodified lists provided that the attach_ method does not
       destroy references to them.
  */
  for (int i= 0; i < parts; i++)
  {
    mts_assigned_partitions[i]->temporary_tables= NULL;
  }

  for (TABLE *table= thd->temporary_tables; table;)
  {
    int i;
    char *db_name= NULL;

    // find which entry to go
    for (i= 0; i < parts; i++)
    {
      db_name= mts_accessed_db_names[i];

      if (!strlen(db_name))
        break;

      // Only default database is rewritten.
      if (!rpl_filter->is_rewrite_empty() && !strcmp(get_db(), db_name))
      {
        size_t dummy_len;
        const char *db_filtered= rpl_filter->get_rewrite_db(db_name, &dummy_len);
        // db_name != db_filtered means that db_name is rewritten.
        if (strcmp(db_name, db_filtered))
          db_name= (char*)db_filtered;
      }

      if (strcmp(table->s->db.str, db_name) < 0)
        continue;
      else
      {
        // When rewrite db rules are used we can not rely on
        // mts_accessed_db_names elements order.
        if (!rpl_filter->is_rewrite_empty() &&
            strcmp(table->s->db.str, db_name))
          continue;
        else
          break;
      }
    }

    DBUG_ASSERT(db_name && (
                !strcmp(table->s->db.str, db_name) ||
                !strlen(db_name))
                );
    DBUG_ASSERT(i < mts_accessed_dbs);

    // table pointer is shifted inside the function
    table= mts_move_temp_table_to_entry(table, thd, mts_assigned_partitions[i]);
  }

  DBUG_ASSERT(!thd->temporary_tables);
#ifndef DBUG_OFF
  for (int i= 0; i < parts; i++)
  {
    DBUG_ASSERT(!mts_assigned_partitions[i]->temporary_tables ||
                !mts_assigned_partitions[i]->temporary_tables->prev);
  }
#endif
}

/*
  Query_log_event::do_apply_event()
*/
int Query_log_event::do_apply_event(Relay_log_info const *rli)
{
  return do_apply_event(rli, query, q_len);
}

/*
  is_silent_error

  Return true if the thread has an error which should be
  handled silently
*/
  
static bool is_silent_error(THD* thd)
{
  DBUG_ENTER("is_silent_error");
  Diagnostics_area::Sql_condition_iterator it=
    thd->get_stmt_da()->sql_conditions();
  const Sql_condition *err;
  while ((err= it++))
  {
    DBUG_PRINT("info", ("has condition %d %s", err->get_sql_errno(),
                        err->get_message_text()));
    switch (err->get_sql_errno())
    {
    case ER_SLAVE_SILENT_RETRY_TRANSACTION:
    {
      DBUG_RETURN(true);
    }
    default:
      break;
    }
  }
  DBUG_RETURN(false);
}

/**
  @todo
  Compare the values of "affected rows" around here. Something
  like:
  @code
     if ((uint32) affected_in_event != (uint32) affected_on_slave)
     {
     sql_print_error("Slave: did not get the expected number of affected \
     rows running query from master - expected %d, got %d (this numbers \
     should have matched modulo 4294967296).", 0, ...);
     thd->query_error = 1;
     }
  @endcode
  We may also want an option to tell the slave to ignore "affected"
  mismatch. This mismatch could be implemented with a new ER_ code, and
  to ignore it you would use --slave-skip-errors...
*/
int Query_log_event::do_apply_event(Relay_log_info const *rli,
                                      const char *query_arg, uint32 q_len_arg)
{
  DBUG_ENTER("Query_log_event::do_apply_event");
  int expected_error,actual_error= 0;
  HA_CREATE_INFO db_options;

  /*
    Colleagues: please never free(thd->catalog) in MySQL. This would
    lead to bugs as here thd->catalog is a part of an alloced block,
    not an entire alloced block (see
    Query_log_event::do_apply_event()). Same for thd->db.  Thank
    you.
  */
  thd->catalog= catalog_len ? (char *) catalog : (char *)"";
  set_thd_db(thd, db, db_len);

  /*
    Setting the character set and collation of the current database thd->db.
   */
  load_db_opt_by_name(thd, thd->db, &db_options);
  if (db_options.default_table_charset)
    thd->db_charset= db_options.default_table_charset;
  thd->variables.auto_increment_increment= auto_increment_increment;
  thd->variables.auto_increment_offset=    auto_increment_offset;

  /*
    InnoDB internally stores the master log position it has executed so far,
    i.e. the position just after the COMMIT event.
    When InnoDB will want to store, the positions in rli won't have
    been updated yet, so group_master_log_* will point to old BEGIN
    and event_master_log* will point to the beginning of current COMMIT.
    But log_pos of the COMMIT Query event is what we want, i.e. the pos of the
    END of the current log event (COMMIT). We save it in rli so that InnoDB can
    access it.
  */
  const_cast<Relay_log_info*>(rli)->set_future_group_master_log_pos(log_pos);
  DBUG_PRINT("info", ("log_pos: %lu", (ulong) log_pos));

  /*
    todo: such cleanup should not be specific to Query event and therefore
          is preferable at a common with other event pre-execution point
  */
  clear_all_errors(thd, const_cast<Relay_log_info*>(rli));
  if (strcmp("COMMIT", query) == 0 && rli->tables_to_lock != NULL)
  {
    /*
      Cleaning-up the last statement context:
      the terminal event of the current statement flagged with
      STMT_END_F got filtered out in ndb circular replication.
    */
    int error;
    char llbuff[22];
    if ((error= rows_event_stmt_cleanup(const_cast<Relay_log_info*>(rli), thd)))
    {
      const_cast<Relay_log_info*>(rli)->report(ERROR_LEVEL, error,
                  "Error in cleaning up after an event preceeding the commit; "
                  "the group log file/position: %s %s",
                  const_cast<Relay_log_info*>(rli)->get_group_master_log_name(),
                  llstr(const_cast<Relay_log_info*>(rli)->get_group_master_log_pos(),
                        llbuff));
    }
    /*
      Executing a part of rli->stmt_done() logics that does not deal
      with group position change. The part is redundant now but is 
      future-change-proof addon, e.g if COMMIT handling will start checking
      invariants like IN_STMT flag must be off at committing the transaction.
    */
    const_cast<Relay_log_info*>(rli)->inc_event_relay_log_pos();
    const_cast<Relay_log_info*>(rli)->clear_flag(Relay_log_info::IN_STMT);
  }
  else
  {
    const_cast<Relay_log_info*>(rli)->slave_close_thread_tables(thd);
  }

  /*
    Note:   We do not need to execute reset_one_shot_variables() if this
            db_ok() test fails.
    Reason: The db stored in binlog events is the same for SET and for
            its companion query.  If the SET is ignored because of
            db_ok(), the companion query will also be ignored, and if
            the companion query is ignored in the db_ok() test of
            ::do_apply_event(), then the companion SET also have so
            we don't need to reset_one_shot_variables().
  */
  {
    thd->set_time(&when);
    thd->set_query_and_id((char*)query_arg, q_len_arg,
                          thd->charset(), next_query_id());
    thd->variables.pseudo_thread_id= thread_id;		// for temp tables
    attach_temp_tables_worker(thd);
    DBUG_PRINT("query",("%s", thd->query()));

    if (ignored_error_code((expected_error= error_code)) ||
	!unexpected_error_code(expected_error))
    {
      if (flags2_inited)
        /*
          all bits of thd->variables.option_bits which are 1 in OPTIONS_WRITTEN_TO_BIN_LOG
          must take their value from flags2.
        */
        thd->variables.option_bits= flags2|(thd->variables.option_bits & ~OPTIONS_WRITTEN_TO_BIN_LOG);
      /*
        else, we are in a 3.23/4.0 binlog; we previously received a
        Rotate_log_event which reset thd->variables.option_bits and sql_mode etc, so
        nothing to do.
      */
      /*
        We do not replicate MODE_NO_DIR_IN_CREATE. That is, if the master is a
        slave which runs with SQL_MODE=MODE_NO_DIR_IN_CREATE, this should not
        force us to ignore the dir too. Imagine you are a ring of machines, and
        one has a disk problem so that you temporarily need
        MODE_NO_DIR_IN_CREATE on this machine; you don't want it to propagate
        elsewhere (you don't want all slaves to start ignoring the dirs).
      */
      if (sql_mode_inited)
        thd->variables.sql_mode=
          (sql_mode_t) ((thd->variables.sql_mode & MODE_NO_DIR_IN_CREATE) |
                       (sql_mode & ~(ulonglong) MODE_NO_DIR_IN_CREATE));
      if (charset_inited)
      {
        if (rli->cached_charset_compare(charset))
        {
          char *charset_p= charset; // Avoid type-punning warning.
          /* Verify that we support the charsets found in the event. */
          if (!(thd->variables.character_set_client=
                get_charset(uint2korr(charset_p), MYF(MY_WME))) ||
              !(thd->variables.collation_connection=
                get_charset(uint2korr(charset+2), MYF(MY_WME))) ||
              !(thd->variables.collation_server=
                get_charset(uint2korr(charset+4), MYF(MY_WME))))
          {
            /*
              We updated the thd->variables with nonsensical values (0). Let's
              set them to something safe (i.e. which avoids crash), and we'll
              stop with EE_UNKNOWN_CHARSET in compare_errors (unless set to
              ignore this error).
            */
            set_slave_thread_default_charset(thd, rli);
            goto compare_errors;
          }
          thd->update_charset(); // for the charset change to take effect
          /*
            Reset thd->query_string.cs to the newly set value.
            Note, there is a small flaw here. For a very short time frame
            if the new charset is different from the old charset and
            if another thread executes "SHOW PROCESSLIST" after
            the above thd->set_query_and_id() and before this thd->set_query(),
            and if the current query has some non-ASCII characters,
            the another thread may see some '?' marks in the PROCESSLIST
            result. This should be acceptable now. This is a reminder
            to fix this if any refactoring happens here sometime.
          */
          thd->set_query((char*) query_arg, q_len_arg, thd->charset());
        }
      }
      if (time_zone_len)
      {
        String tmp(time_zone_str, time_zone_len, &my_charset_bin);
        if (!(thd->variables.time_zone= my_tz_find(thd, &tmp)))
        {
          my_error(ER_UNKNOWN_TIME_ZONE, MYF(0), tmp.c_ptr());
          thd->variables.time_zone= global_system_variables.time_zone;
          goto compare_errors;
        }
      }
      if (lc_time_names_number)
      {
        if (!(thd->variables.lc_time_names=
              my_locale_by_number(lc_time_names_number)))
        {
          my_printf_error(ER_UNKNOWN_ERROR,
                      "Unknown locale: '%d'", MYF(0), lc_time_names_number);
          thd->variables.lc_time_names= &my_locale_en_US;
          goto compare_errors;
        }
      }
      else
        thd->variables.lc_time_names= &my_locale_en_US;
      if (charset_database_number)
      {
        CHARSET_INFO *cs;
        if (!(cs= get_charset(charset_database_number, MYF(0))))
        {
          char buf[20];
          int10_to_str((int) charset_database_number, buf, -10);
          my_error(ER_UNKNOWN_COLLATION, MYF(0), buf);
          goto compare_errors;
        }
        thd->variables.collation_database= cs;
      }
      else
        thd->variables.collation_database= thd->db_charset;
      
      thd->table_map_for_update= (table_map)table_map_for_update;
      thd->set_invoker(&user, &host);
      /*
        Flag if we need to rollback the statement transaction on
        slave if it by chance succeeds.
        If we expected a non-zero error code and get nothing and,
        it is a concurrency issue or ignorable issue, effects
        of the statement should be rolled back.
      */
      if (expected_error &&
          (ignored_error_code(expected_error) ||
           concurrency_error_code(expected_error)))
      {
        thd->variables.option_bits|= OPTION_MASTER_SQL_ERROR;
      }
      /* Execute the query (note that we bypass dispatch_command()) */
      Parser_state parser_state;
      if (!parser_state.init(thd, thd->query(), thd->query_length()))
      {
        DBUG_ASSERT(thd->m_digest == NULL);
        thd->m_digest= & thd->m_digest_state;
        DBUG_ASSERT(thd->m_statement_psi == NULL);
        thd->m_statement_psi= MYSQL_START_STATEMENT(&thd->m_statement_state,
                                                    stmt_info_rpl.m_key,
                                                    thd->db, thd->db_length,
                                                    thd->charset());
        THD_STAGE_INFO(thd, stage_init);
        MYSQL_SET_STATEMENT_TEXT(thd->m_statement_psi, thd->query(), thd->query_length());
        if (thd->m_digest != NULL)
          thd->m_digest->reset(thd->m_token_array, max_digest_length);

        mysql_parse(thd, thd->query(), thd->query_length(), &parser_state);
        /* Finalize server status flags after executing a statement. */
        thd->update_server_status();
        log_slow_statement(thd);
      }

      thd->variables.option_bits&= ~OPTION_MASTER_SQL_ERROR;

      /*
        Resetting the enable_slow_log thd variable.

        We need to reset it back to the opt_log_slow_slave_statements
        value after the statement execution (and slow logging
        is done). It might have changed if the statement was an
        admin statement (in which case, down in mysql_parse execution
        thd->enable_slow_log is set to the value of
        opt_log_slow_admin_statements).
      */
      thd->enable_slow_log= opt_log_slow_slave_statements;
    }
    else
    {
      /*
        The query got a really bad error on the master (thread killed etc),
        which could be inconsistent. Parse it to test the table names: if the
        replicate-*-do|ignore-table rules say "this query must be ignored" then
        we exit gracefully; otherwise we warn about the bad error and tell DBA
        to check/fix it.
      */
      if (mysql_test_parse_for_slave(thd, thd->query(), thd->query_length()))
        clear_all_errors(thd, const_cast<Relay_log_info*>(rli)); /* Can ignore query */
      else
      {
        rli->report(ERROR_LEVEL, expected_error, 
                          "\
Query partially completed on the master (error on master: %d) \
and was aborted. There is a chance that your master is inconsistent at this \
point. If you are sure that your master is ok, run this query manually on the \
slave and then restart the slave with SET GLOBAL SQL_SLAVE_SKIP_COUNTER=1; \
START SLAVE; . Query: '%s'", expected_error, thd->query());
        thd->is_slave_error= 1;
      }
      goto end;
    }

    /* If the query was not ignored, it is printed to the general log */
    if (!thd->is_error() || thd->get_stmt_da()->sql_errno() != ER_SLAVE_IGNORED_TABLE)
    {
      /* log the rewritten query if the query was rewritten 
         and the option to log raw was not set.
        
         There is an assumption here. We assume that query log
         events can never have multi-statement queries, thus the
         parsed statement is the same as the raw one.
       */
      if (opt_log_raw || thd->rewritten_query.length() == 0)
        general_log_write(thd, COM_QUERY, thd->query(), thd->query_length());
      else
        general_log_write(thd, COM_QUERY, thd->rewritten_query.c_ptr_safe(), 
                                          thd->rewritten_query.length());
    }

compare_errors:
    /*
      In the slave thread, we may sometimes execute some DROP / * 40005
      TEMPORARY * / TABLE that come from parts of binlogs (likely if we
      use RESET SLAVE or CHANGE MASTER TO), while the temporary table
      has already been dropped. To ignore such irrelevant "table does
      not exist errors", we silently clear the error if TEMPORARY was used.
    */
    if (thd->lex->sql_command == SQLCOM_DROP_TABLE && thd->lex->drop_temporary &&
        thd->is_error() && thd->get_stmt_da()->sql_errno() == ER_BAD_TABLE_ERROR &&
        !expected_error)
      thd->get_stmt_da()->reset_diagnostics_area();
    /*
      If we expected a non-zero error code, and we don't get the same error
      code, and it should be ignored or is related to a concurrency issue.
    */
    actual_error= thd->is_error() ? thd->get_stmt_da()->sql_errno() : 0;
    DBUG_PRINT("info",("expected_error: %d  sql_errno: %d",
                       expected_error, actual_error));

    /*
      If a statement with expected error is received on slave and if the
      statement is not filtered on the slave, only then compare the expected
      error with the actual error that happened on slave.
    */
    if ((expected_error && rpl_filter->db_ok(thd->db) &&
         expected_error != actual_error &&
         !concurrency_error_code(expected_error)) &&
        !ignored_error_code(actual_error) &&
        !ignored_error_code(expected_error))
    {
      rli->report(ERROR_LEVEL, 0,
                      "\
Query caused different errors on master and slave.     \
Error on master: message (format)='%s' error code=%d ; \
Error on slave: actual message='%s', error code=%d. \
Default database: '%s'. Query: '%s'",
                      ER_SAFE(expected_error),
                      expected_error,
                      actual_error ? thd->get_stmt_da()->message() : "no error",
                      actual_error,
                      print_slave_db_safe(db), query_arg);
      thd->is_slave_error= 1;
    }
    /*
      If we get the same error code as expected and it is not a concurrency
      issue, or should be ignored.
    */
    else if ((expected_error == actual_error &&
              !concurrency_error_code(expected_error)) ||
             ignored_error_code(actual_error))
    {
      DBUG_PRINT("info",("error ignored"));
      if (actual_error && log_warnings > 1 && ignored_error_code(actual_error))
      {
        if (actual_error == ER_SLAVE_IGNORED_TABLE)
        {
          if (!slave_ignored_err_throttle.log(thd))
            rli->report(WARNING_LEVEL, actual_error,
                        "Could not execute %s event. Detailed error: %s;"
                        " Error log throttle is enabled. This error will not be"
                        " displayed for next %lu secs. It will be suppressed",
                        get_type_str(), thd->get_stmt_da()->message(),
                        (window_size / 1000000));
        }
        else
          rli->report(WARNING_LEVEL, actual_error,
                      "Could not execute %s event. Detailed error: %s;",
                      get_type_str(), thd->get_stmt_da()->message());
      }
      clear_all_errors(thd, const_cast<Relay_log_info*>(rli));
      thd->killed= THD::NOT_KILLED;
    }
    /*
      Other cases: mostly we expected no error and get one.
    */
    else if (thd->is_slave_error || thd->is_fatal_error)
    {
      if (!is_silent_error(thd))
      {
        rli->report(ERROR_LEVEL, actual_error,
                    "Error '%s' on query. Default database: '%s'. Query: '%s'",
                    (actual_error ? thd->get_stmt_da()->message() :
                     "unexpected success or fatal error"),
                    print_slave_db_safe(thd->db), query_arg);
      }
      thd->is_slave_error= 1;
    }

    /*
      TODO: compare the values of "affected rows" around here. Something
      like:
      if ((uint32) affected_in_event != (uint32) affected_on_slave)
      {
      sql_print_error("Slave: did not get the expected number of affected \
      rows running query from master - expected %d, got %d (this numbers \
      should have matched modulo 4294967296).", 0, ...);
      thd->is_slave_error = 1;
      }
      We may also want an option to tell the slave to ignore "affected"
      mismatch. This mismatch could be implemented with a new ER_ code, and
      to ignore it you would use --slave-skip-errors...

      To do the comparison we need to know the value of "affected" which the
      above mysql_parse() computed. And we need to know the value of
      "affected" in the master's binlog. Both will be implemented later. The
      important thing is that we now have the format ready to log the values
      of "affected" in the binlog. So we can release 5.0.0 before effectively
      logging "affected" and effectively comparing it.
    */
  } /* End of if (db_ok(... */

  {
    /**
      The following failure injecion works in cooperation with tests
      setting @@global.debug= 'd,stop_slave_middle_group'.
      The sql thread receives the killed status and will proceed
      to shutdown trying to finish incomplete events group.
    */

    // TODO: address the middle-group killing in MTS case

    DBUG_EXECUTE_IF("stop_slave_middle_group",
                    if (strcmp("COMMIT", query) != 0 &&
                        strcmp("BEGIN", query) != 0)
                    {
                      if (thd->transaction.all.cannot_safely_rollback())
                        const_cast<Relay_log_info*>(rli)->abort_slave= 1;
                    };);
  }

end:

  if (thd->temporary_tables)
    detach_temp_tables_worker(thd);
  /*
    Probably we have set thd->query, thd->db, thd->catalog to point to places
    in the data_buf of this event. Now the event is going to be deleted
    probably, so data_buf will be freed, so the thd->... listed above will be
    pointers to freed memory.
    So we must set them to 0, so that those bad pointers values are not later
    used. Note that "cleanup" queries like automatic DROP TEMPORARY TABLE
    don't suffer from these assignments to 0 as DROP TEMPORARY
    TABLE uses the db.table syntax.
  */
  thd->catalog= 0;
  thd->set_db(NULL, 0);                 /* will free the current database */
  thd->reset_query();
  thd->lex->sql_command= SQLCOM_END;
  DBUG_PRINT("info", ("end: query= 0"));

  /* Mark the statement completed. */
  MYSQL_END_STATEMENT(thd->m_statement_psi, thd->get_stmt_da());
  thd->m_statement_psi= NULL;
  thd->m_digest= NULL;

  /*
    As a disk space optimization, future masters will not log an event for
    LAST_INSERT_ID() if that function returned 0 (and thus they will be able
    to replace the THD::stmt_depends_on_first_successful_insert_id_in_prev_stmt
    variable by (THD->first_successful_insert_id_in_prev_stmt > 0) ; with the
    resetting below we are ready to support that.
  */
  thd->first_successful_insert_id_in_prev_stmt_for_binlog= 0;
  thd->first_successful_insert_id_in_prev_stmt= 0;
  thd->stmt_depends_on_first_successful_insert_id_in_prev_stmt= 0;
  free_root(thd->mem_root,MYF(MY_KEEP_PREALLOC));
  DBUG_RETURN(thd->is_slave_error);
}

int Query_log_event::do_update_pos(Relay_log_info *rli)
{
  /*
    Note that we will not increment group* positions if we are just
    after a SET ONE_SHOT, because SET ONE_SHOT should not be separated
    from its following updating query.
  */
  int ret= 0;
  if (thd->one_shot_set)
  {
    rli->inc_event_relay_log_pos();
  }
  else
    ret= Log_event::do_update_pos(rli);

  DBUG_EXECUTE_IF("crash_after_commit_and_update_pos",
       if (!strcmp("COMMIT", query))
       {
         sql_print_information("Crashing crash_after_commit_and_update_pos.");
         rli->flush_info(true);
         ha_flush_logs(0); 
         DBUG_SUICIDE();
       }
  );
  
  return ret;
}


Log_event::enum_skip_reason
Query_log_event::do_shall_skip(Relay_log_info *rli)
{
  DBUG_ENTER("Query_log_event::do_shall_skip");
  DBUG_PRINT("debug", ("query: %s; q_len: %d", query, q_len));
  DBUG_ASSERT(query && q_len > 0);

  if (rli->slave_skip_counter > 0)
  {
    if (strcmp("BEGIN", query) == 0)
    {
      thd->variables.option_bits|= OPTION_BEGIN;
      DBUG_RETURN(Log_event::continue_group(rli));
    }

    if (strcmp("COMMIT", query) == 0 || strcmp("ROLLBACK", query) == 0)
    {
      thd->variables.option_bits&= ~OPTION_BEGIN;
      DBUG_RETURN(Log_event::EVENT_SKIP_COUNT);
    }
  }
  DBUG_RETURN(Log_event::do_shall_skip(rli));
}

#endif


/**************************************************************************
	Start_log_event_v3 methods
**************************************************************************/

#ifndef MYSQL_CLIENT
Start_log_event_v3::Start_log_event_v3()
  :Log_event(), created(0), binlog_version(BINLOG_VERSION),
   dont_set_created(0)
{
  memcpy(server_version, ::server_version, ST_SERVER_VER_LEN);
}
#endif

/*
  Start_log_event_v3::pack_info()
*/

#if defined(HAVE_REPLICATION) && !defined(MYSQL_CLIENT)
int Start_log_event_v3::pack_info(Protocol *protocol)
{
  char buf[12 + ST_SERVER_VER_LEN + 14 + 22], *pos;
  pos= strmov(buf, "Server ver: ");
  pos= strmov(pos, server_version);
  pos= strmov(pos, ", Binlog ver: ");
  pos= int10_to_str(binlog_version, pos, 10);
  protocol->store(buf, (uint) (pos-buf), &my_charset_bin);
  return 0;
}
#endif


/*
  Start_log_event_v3::print()
*/

#ifdef MYSQL_CLIENT
void Start_log_event_v3::print(FILE* file, PRINT_EVENT_INFO* print_event_info)
{
  DBUG_ENTER("Start_log_event_v3::print");

  IO_CACHE *const head= &print_event_info->head_cache;

  if (!print_event_info->short_form)
  {
    print_header(head, print_event_info, FALSE);
    my_b_printf(head, "\tStart: binlog v %d, server v %s created ",
                binlog_version, server_version);
    print_timestamp(head, NULL);
    if (created)
      my_b_printf(head," at startup");
    my_b_printf(head, "\n");
    if (flags & LOG_EVENT_BINLOG_IN_USE_F)
      my_b_printf(head, "# Warning: this binlog is either in use or was not "
                  "closed properly.\n");
  }
  if (!is_artificial_event() && created)
  {
#ifdef WHEN_WE_HAVE_THE_RESET_CONNECTION_SQL_COMMAND
    /*
      This is for mysqlbinlog: like in replication, we want to delete the stale
      tmp files left by an unclean shutdown of mysqld (temporary tables)
      and rollback unfinished transaction.
      Probably this can be done with RESET CONNECTION (syntax to be defined).
    */
    my_b_printf(head,"RESET CONNECTION%s\n", print_event_info->delimiter);
#else
    my_b_printf(head,"ROLLBACK%s\n", print_event_info->delimiter);
    if (print_event_info->is_gtid_next_set)
      print_event_info->is_gtid_next_valid= false;
#endif
  }
  // set gtid_next=automatic if we have previously set it to uuid:number
  if (!print_event_info->is_gtid_next_valid)
  {
    my_b_printf(head, "%sAUTOMATIC'%s\n",
                Gtid_log_event::SET_STRING_PREFIX,
                print_event_info->delimiter);
    print_event_info->is_gtid_next_set= false;
    print_event_info->is_gtid_next_valid= true;
  }
  if (temp_buf &&
      print_event_info->base64_output_mode != BASE64_OUTPUT_NEVER &&
      !print_event_info->short_form)
  {
    if (print_event_info->base64_output_mode != BASE64_OUTPUT_DECODE_ROWS)
      my_b_printf(head, "BINLOG '\n");
    print_base64(head, print_event_info, FALSE);
    print_event_info->printed_fd_event= TRUE;
  }
  DBUG_VOID_RETURN;
}
#endif /* MYSQL_CLIENT */

/*
  Start_log_event_v3::Start_log_event_v3()
*/

Start_log_event_v3::Start_log_event_v3(const char* buf, uint event_len,
                                       const Format_description_log_event
                                       *description_event)
  :Log_event(buf, description_event), binlog_version(BINLOG_VERSION)
{
  if (event_len < (uint)description_event->common_header_len +
      ST_COMMON_HEADER_LEN_OFFSET)
  {
    server_version[0]= 0;
    return;
  }
  buf+= description_event->common_header_len;
  binlog_version= uint2korr(buf+ST_BINLOG_VER_OFFSET);
  memcpy(server_version, buf+ST_SERVER_VER_OFFSET,
	 ST_SERVER_VER_LEN);
  // prevent overrun if log is corrupted on disk
  server_version[ST_SERVER_VER_LEN-1]= 0;
  created= uint4korr(buf+ST_CREATED_OFFSET);
  dont_set_created= 1;
}


/*
  Start_log_event_v3::write()
*/

#ifndef MYSQL_CLIENT
bool Start_log_event_v3::write(IO_CACHE* file)
{
  char buff[START_V3_HEADER_LEN];
  int2store(buff + ST_BINLOG_VER_OFFSET,binlog_version);
  memcpy(buff + ST_SERVER_VER_OFFSET,server_version,ST_SERVER_VER_LEN);
  if (!dont_set_created)
    created= get_time();
  int4store(buff + ST_CREATED_OFFSET,created);
  return (write_header(file, sizeof(buff)) ||
          wrapper_my_b_safe_write(file, (uchar*) buff, sizeof(buff)) ||
	  write_footer(file));
}
#endif


#if defined(HAVE_REPLICATION) && !defined(MYSQL_CLIENT)

/**
  Start_log_event_v3::do_apply_event() .
  The master started

    IMPLEMENTATION
    - To handle the case where the master died without having time to write
    DROP TEMPORARY TABLE, DO RELEASE_LOCK (prepared statements' deletion is
    TODO), we clean up all temporary tables that we got, if we are sure we
    can (see below).

  @todo
    - Remove all active user locks.
    Guilhem 2003-06: this is true but not urgent: the worst it can cause is
    the use of a bit of memory for a user lock which will not be used
    anymore. If the user lock is later used, the old one will be released. In
    other words, no deadlock problem.
*/

int Start_log_event_v3::do_apply_event(Relay_log_info const *rli)
{
  DBUG_ENTER("Start_log_event_v3::do_apply_event");
  int error= 0;
  switch (binlog_version)
  {
  case 3:
  case 4:
    /*
      This can either be 4.x (then a Start_log_event_v3 is only at master
      startup so we are sure the master has restarted and cleared his temp
      tables; the event always has 'created'>0) or 5.0 (then we have to test
      'created').
    */
    if (created)
    {
      error= close_temporary_tables(thd);
      cleanup_load_tmpdir();
    }
    else
    {
      /*
        Set all temporary tables thread references to the current thread
        as they may point to the "old" SQL slave thread in case of its
        restart.
      */
      TABLE *table;
      for (table= thd->temporary_tables; table; table= table->next)
        table->in_use= thd;
    }
    break;

    /*
       Now the older formats; in that case load_tmpdir is cleaned up by the I/O
       thread.
    */
  case 1:
    if (strncmp(rli->get_rli_description_event()->server_version,
                "3.23.57",7) >= 0 && created)
    {
      /*
        Can distinguish, based on the value of 'created': this event was
        generated at master startup.
      */
      error= close_temporary_tables(thd);
    }
    /*
      Otherwise, can't distinguish a Start_log_event generated at
      master startup and one generated by master FLUSH LOGS, so cannot
      be sure temp tables have to be dropped. So do nothing.
    */
    break;
  default:
    /* this case is impossible */
    DBUG_RETURN(1);
  }
  DBUG_RETURN(error);
}
#endif /* defined(HAVE_REPLICATION) && !defined(MYSQL_CLIENT) */

/***************************************************************************
       Format_description_log_event methods
****************************************************************************/

/**
  Format_description_log_event 1st ctor.

    Ctor. Can be used to create the event to write to the binary log (when the
    server starts or when FLUSH LOGS), or to create artificial events to parse
    binlogs from MySQL 3.23 or 4.x.
    When in a client, only the 2nd use is possible.

  @param binlog_version         the binlog version for which we want to build
                                an event. Can be 1 (=MySQL 3.23), 3 (=4.0.x
                                x>=2 and 4.1) or 4 (MySQL 5.0). Note that the
                                old 4.0 (binlog version 2) is not supported;
                                it should not be used for replication with
                                5.0.
  @param server_ver             a string containing the server version.
*/

Format_description_log_event::
Format_description_log_event(uint8 binlog_ver, const char* server_ver)
  :Start_log_event_v3(), event_type_permutation(0)
{
  binlog_version= binlog_ver;
  switch (binlog_ver) {
  case 4: /* MySQL 5.0 */
    memcpy(server_version, ::server_version, ST_SERVER_VER_LEN);
    DBUG_EXECUTE_IF("pretend_version_50034_in_binlog",
                    strmov(server_version, "5.0.34"););
    common_header_len= LOG_EVENT_HEADER_LEN;
    number_of_event_types= LOG_EVENT_TYPES;
    /* we'll catch my_malloc() error in is_valid() */
    post_header_len=(uint8*) my_malloc(number_of_event_types*sizeof(uint8)
                                       + BINLOG_CHECKSUM_ALG_DESC_LEN,
                                       MYF(0));
    /*
      This long list of assignments is not beautiful, but I see no way to
      make it nicer, as the right members are #defines, not array members, so
      it's impossible to write a loop.
    */
    if (post_header_len)
    {
#ifndef DBUG_OFF
      // Allows us to sanity-check that all events initialized their
      // events (see the end of this 'if' block).
      memset(post_header_len, 255, number_of_event_types*sizeof(uint8));
#endif

      /* Note: all event types must explicitly fill in their lengths here. */
      post_header_len[START_EVENT_V3-1]= START_V3_HEADER_LEN;
      post_header_len[QUERY_EVENT-1]= QUERY_HEADER_LEN;
      post_header_len[STOP_EVENT-1]= STOP_HEADER_LEN;
      post_header_len[ROTATE_EVENT-1]= ROTATE_HEADER_LEN;
      post_header_len[INTVAR_EVENT-1]= INTVAR_HEADER_LEN;
      post_header_len[LOAD_EVENT-1]= LOAD_HEADER_LEN;
      post_header_len[SLAVE_EVENT-1]= 0;   /* Unused because the code for Slave log event was removed. (15th Oct. 2010) */
      post_header_len[CREATE_FILE_EVENT-1]= CREATE_FILE_HEADER_LEN;
      post_header_len[APPEND_BLOCK_EVENT-1]= APPEND_BLOCK_HEADER_LEN;
      post_header_len[EXEC_LOAD_EVENT-1]= EXEC_LOAD_HEADER_LEN;
      post_header_len[DELETE_FILE_EVENT-1]= DELETE_FILE_HEADER_LEN;
      post_header_len[NEW_LOAD_EVENT-1]= NEW_LOAD_HEADER_LEN;
      post_header_len[RAND_EVENT-1]= RAND_HEADER_LEN;
      post_header_len[USER_VAR_EVENT-1]= USER_VAR_HEADER_LEN;
      post_header_len[FORMAT_DESCRIPTION_EVENT-1]= FORMAT_DESCRIPTION_HEADER_LEN;
      post_header_len[XID_EVENT-1]= XID_HEADER_LEN;
      post_header_len[BEGIN_LOAD_QUERY_EVENT-1]= BEGIN_LOAD_QUERY_HEADER_LEN;
      post_header_len[EXECUTE_LOAD_QUERY_EVENT-1]= EXECUTE_LOAD_QUERY_HEADER_LEN;
      /*
        The PRE_GA events are never be written to any binlog, but
        their lengths are included in Format_description_log_event.
        Hence, we need to be assign some value here, to avoid reading
        uninitialized memory when the array is written to disk.
      */
      post_header_len[PRE_GA_WRITE_ROWS_EVENT-1] = 0;
      post_header_len[PRE_GA_UPDATE_ROWS_EVENT-1] = 0;
      post_header_len[PRE_GA_DELETE_ROWS_EVENT-1] = 0;

      post_header_len[TABLE_MAP_EVENT-1]=       TABLE_MAP_HEADER_LEN;
      post_header_len[WRITE_ROWS_EVENT_V1-1]=   ROWS_HEADER_LEN_V1;
      post_header_len[UPDATE_ROWS_EVENT_V1-1]=  ROWS_HEADER_LEN_V1;
      post_header_len[DELETE_ROWS_EVENT_V1-1]=  ROWS_HEADER_LEN_V1;
      /*
        We here have the possibility to simulate a master of before we changed
        the table map id to be stored in 6 bytes: when it was stored in 4
        bytes (=> post_header_len was 6). This is used to test backward
        compatibility.
        This code can be removed after a few months (today is Dec 21st 2005),
        when we know that the 4-byte masters are not deployed anymore (check
        with Tomas Ulin first!), and the accompanying test (rpl_row_4_bytes)
        too.
      */
      DBUG_EXECUTE_IF("old_row_based_repl_4_byte_map_id_master",
                      post_header_len[TABLE_MAP_EVENT-1]=
                      post_header_len[WRITE_ROWS_EVENT_V1-1]=
                      post_header_len[UPDATE_ROWS_EVENT_V1-1]=
                      post_header_len[DELETE_ROWS_EVENT_V1-1]= 6;);
      post_header_len[INCIDENT_EVENT-1]= INCIDENT_HEADER_LEN;
      post_header_len[HEARTBEAT_LOG_EVENT-1]= 0;
      post_header_len[IGNORABLE_LOG_EVENT-1]= IGNORABLE_HEADER_LEN;
      post_header_len[ROWS_QUERY_LOG_EVENT-1]= IGNORABLE_HEADER_LEN;
      post_header_len[WRITE_ROWS_EVENT-1]=  ROWS_HEADER_LEN_V2;
      post_header_len[UPDATE_ROWS_EVENT-1]= ROWS_HEADER_LEN_V2;
      post_header_len[DELETE_ROWS_EVENT-1]= ROWS_HEADER_LEN_V2;
      post_header_len[GTID_LOG_EVENT-1]=
        post_header_len[ANONYMOUS_GTID_LOG_EVENT-1]=
        Gtid_log_event::POST_HEADER_LENGTH;
      post_header_len[PREVIOUS_GTIDS_LOG_EVENT-1]= IGNORABLE_HEADER_LEN;

      // Sanity-check that all post header lengths are initialized.
      int i;
      for (i=0; i<number_of_event_types; i++)
        DBUG_ASSERT(post_header_len[i] != 255);
    }
    break;

  case 1: /* 3.23 */
  case 3: /* 4.0.x x>=2 */
    /*
      We build an artificial (i.e. not sent by the master) event, which
      describes what those old master versions send.
    */
    if (binlog_ver==1)
      strmov(server_version, server_ver ? server_ver : "3.23");
    else
      strmov(server_version, server_ver ? server_ver : "4.0");
    common_header_len= binlog_ver==1 ? OLD_HEADER_LEN :
      LOG_EVENT_MINIMAL_HEADER_LEN;
    /*
      The first new event in binlog version 4 is Format_desc. So any event type
      after that does not exist in older versions. We use the events known by
      version 3, even if version 1 had only a subset of them (this is not a
      problem: it uses a few bytes for nothing but unifies code; it does not
      make the slave detect less corruptions).
    */
    number_of_event_types= FORMAT_DESCRIPTION_EVENT - 1;
    post_header_len=(uint8*) my_malloc(number_of_event_types*sizeof(uint8),
                                       MYF(0));
    if (post_header_len)
    {
      post_header_len[START_EVENT_V3-1]= START_V3_HEADER_LEN;
      post_header_len[QUERY_EVENT-1]= QUERY_HEADER_MINIMAL_LEN;
      post_header_len[STOP_EVENT-1]= 0;
      post_header_len[ROTATE_EVENT-1]= (binlog_ver==1) ? 0 : ROTATE_HEADER_LEN;
      post_header_len[INTVAR_EVENT-1]= 0;
      post_header_len[LOAD_EVENT-1]= LOAD_HEADER_LEN;
      post_header_len[SLAVE_EVENT-1]= 0;  /* Unused because the code for Slave log event was removed. (15th Oct. 2010) */
      post_header_len[CREATE_FILE_EVENT-1]= CREATE_FILE_HEADER_LEN;
      post_header_len[APPEND_BLOCK_EVENT-1]= APPEND_BLOCK_HEADER_LEN;
      post_header_len[EXEC_LOAD_EVENT-1]= EXEC_LOAD_HEADER_LEN;
      post_header_len[DELETE_FILE_EVENT-1]= DELETE_FILE_HEADER_LEN;
      post_header_len[NEW_LOAD_EVENT-1]= post_header_len[LOAD_EVENT-1];
      post_header_len[RAND_EVENT-1]= 0;
      post_header_len[USER_VAR_EVENT-1]= 0;
    }
    break;
  default: /* Includes binlog version 2 i.e. 4.0.x x<=1 */
    post_header_len= 0; /* will make is_valid() fail */
    break;
  }
  calc_server_version_split();
  checksum_alg= (uint8) BINLOG_CHECKSUM_ALG_UNDEF;
}


/**
  The problem with this constructor is that the fixed header may have a
  length different from this version, but we don't know this length as we
  have not read the Format_description_log_event which says it, yet. This
  length is in the post-header of the event, but we don't know where the
  post-header starts.

  So this type of event HAS to:
  - either have the header's length at the beginning (in the header, at a
  fixed position which will never be changed), not in the post-header. That
  would make the header be "shifted" compared to other events.
  - or have a header of size LOG_EVENT_MINIMAL_HEADER_LEN (19), in all future
  versions, so that we know for sure.

  I (Guilhem) chose the 2nd solution. Rotate has the same constraint (because
  it is sent before Format_description_log_event).
*/

Format_description_log_event::
Format_description_log_event(const char* buf,
                             uint event_len,
                             const
                             Format_description_log_event*
                             description_event)
  :Start_log_event_v3(buf, event_len, description_event),
   common_header_len(0), post_header_len(NULL), event_type_permutation(0)
{
  ulong ver_calc;
  DBUG_ENTER("Format_description_log_event::Format_description_log_event(char*,...)");
  if (!Start_log_event_v3::is_valid())
    DBUG_VOID_RETURN; /* sanity check */
  buf+= LOG_EVENT_MINIMAL_HEADER_LEN;
  if ((common_header_len=buf[ST_COMMON_HEADER_LEN_OFFSET]) < OLD_HEADER_LEN)
    DBUG_VOID_RETURN; /* sanity check */
  number_of_event_types=
    event_len - (LOG_EVENT_MINIMAL_HEADER_LEN + ST_COMMON_HEADER_LEN_OFFSET + 1);
  DBUG_PRINT("info", ("common_header_len=%d number_of_event_types=%d",
                      common_header_len, number_of_event_types));
  /* If alloc fails, we'll detect it in is_valid() */

  post_header_len= (uint8*) my_memdup((uchar*)buf+ST_COMMON_HEADER_LEN_OFFSET+1,
                                      number_of_event_types*
                                      sizeof(*post_header_len),
                                      MYF(0));
  calc_server_version_split();
  if ((ver_calc= get_version_product()) >= checksum_version_product)
  {
    /* the last bytes are the checksum alg desc and value (or value's room) */
    number_of_event_types -= BINLOG_CHECKSUM_ALG_DESC_LEN;
    /*
      FD from the checksum-home version server (ver_calc ==
      checksum_version_product) must have 
      number_of_event_types == LOG_EVENT_TYPES.
    */
    DBUG_ASSERT(ver_calc != checksum_version_product ||
                number_of_event_types == LOG_EVENT_TYPES);
    checksum_alg= post_header_len[number_of_event_types];
  }
  else
  {
    checksum_alg= (uint8) BINLOG_CHECKSUM_ALG_UNDEF;
  }

  /*
    In some previous versions, the events were given other event type
    id numbers than in the present version. When replicating from such
    a version, we therefore set up an array that maps those id numbers
    to the id numbers of the present server.

    If post_header_len is null, it means malloc failed, and is_valid
    will fail, so there is no need to do anything.

    The trees in which events have wrong id's are:

    mysql-5.1-wl1012.old mysql-5.1-wl2325-5.0-drop6p13-alpha
    mysql-5.1-wl2325-5.0-drop6 mysql-5.1-wl2325-5.0
    mysql-5.1-wl2325-no-dd

    (this was found by grepping for two lines in sequence where the
    first matches "FORMAT_DESCRIPTION_EVENT," and the second matches
    "TABLE_MAP_EVENT," in log_event.h in all trees)

    In these trees, the following server_versions existed since
    TABLE_MAP_EVENT was introduced:

    5.1.1-a_drop5p3   5.1.1-a_drop5p4        5.1.1-alpha
    5.1.2-a_drop5p10  5.1.2-a_drop5p11       5.1.2-a_drop5p12
    5.1.2-a_drop5p13  5.1.2-a_drop5p14       5.1.2-a_drop5p15
    5.1.2-a_drop5p16  5.1.2-a_drop5p16b      5.1.2-a_drop5p16c
    5.1.2-a_drop5p17  5.1.2-a_drop5p4        5.1.2-a_drop5p5
    5.1.2-a_drop5p6   5.1.2-a_drop5p7        5.1.2-a_drop5p8
    5.1.2-a_drop5p9   5.1.3-a_drop5p17       5.1.3-a_drop5p17b
    5.1.3-a_drop5p17c 5.1.4-a_drop5p18       5.1.4-a_drop5p19
    5.1.4-a_drop5p20  5.1.4-a_drop6p0        5.1.4-a_drop6p1
    5.1.4-a_drop6p2   5.1.5-a_drop5p20       5.2.0-a_drop6p3
    5.2.0-a_drop6p4   5.2.0-a_drop6p5        5.2.0-a_drop6p6
    5.2.1-a_drop6p10  5.2.1-a_drop6p11       5.2.1-a_drop6p12
    5.2.1-a_drop6p6   5.2.1-a_drop6p7        5.2.1-a_drop6p8
    5.2.2-a_drop6p13  5.2.2-a_drop6p13-alpha 5.2.2-a_drop6p13b
    5.2.2-a_drop6p13c

    (this was found by grepping for "mysql," in all historical
    versions of configure.in in the trees listed above).

    There are 5.1.1-alpha versions that use the new event id's, so we
    do not test that version string.  So replication from 5.1.1-alpha
    with the other event id's to a new version does not work.
    Moreover, we can safely ignore the part after drop[56].  This
    allows us to simplify the big list above to the following regexes:

    5\.1\.[1-5]-a_drop5.*
    5\.1\.4-a_drop6.*
    5\.2\.[0-2]-a_drop6.*

    This is what we test for in the 'if' below.
  */
  if (post_header_len &&
      server_version[0] == '5' && server_version[1] == '.' &&
      server_version[3] == '.' &&
      strncmp(server_version + 5, "-a_drop", 7) == 0 &&
      ((server_version[2] == '1' &&
        server_version[4] >= '1' && server_version[4] <= '5' &&
        server_version[12] == '5') ||
       (server_version[2] == '1' &&
        server_version[4] == '4' &&
        server_version[12] == '6') ||
       (server_version[2] == '2' &&
        server_version[4] >= '0' && server_version[4] <= '2' &&
        server_version[12] == '6')))
  {
    if (number_of_event_types != 22)
    {
      DBUG_PRINT("info", (" number_of_event_types=%d",
                          number_of_event_types));
      /* this makes is_valid() return false. */
      my_free(post_header_len);
      post_header_len= NULL;
      DBUG_VOID_RETURN;
    }
    static const uint8 perm[EVENT_TYPE_PERMUTATION_NUM]=
      {
        UNKNOWN_EVENT, START_EVENT_V3, QUERY_EVENT, STOP_EVENT, ROTATE_EVENT,
        INTVAR_EVENT, LOAD_EVENT, SLAVE_EVENT, CREATE_FILE_EVENT,
        APPEND_BLOCK_EVENT, EXEC_LOAD_EVENT, DELETE_FILE_EVENT,
        NEW_LOAD_EVENT,
        RAND_EVENT, USER_VAR_EVENT,
        FORMAT_DESCRIPTION_EVENT,
        TABLE_MAP_EVENT,
        PRE_GA_WRITE_ROWS_EVENT,
        PRE_GA_UPDATE_ROWS_EVENT,
        PRE_GA_DELETE_ROWS_EVENT,
        XID_EVENT,
        BEGIN_LOAD_QUERY_EVENT,
        EXECUTE_LOAD_QUERY_EVENT,
      };
    event_type_permutation= perm;
    /*
      Since we use (permuted) event id's to index the post_header_len
      array, we need to permute the post_header_len array too.
    */
    uint8 post_header_len_temp[EVENT_TYPE_PERMUTATION_NUM];
    for (uint i= 1; i < EVENT_TYPE_PERMUTATION_NUM; i++)
      post_header_len_temp[perm[i] - 1]= post_header_len[i - 1];
    for (uint i= 0; i < EVENT_TYPE_PERMUTATION_NUM - 1; i++)
      post_header_len[i] = post_header_len_temp[i];
  }
  DBUG_VOID_RETURN;
}

#ifndef MYSQL_CLIENT
bool Format_description_log_event::write(IO_CACHE* file)
{
  bool ret;
  bool no_checksum;
  /*
    We don't call Start_log_event_v3::write() because this would make 2
    my_b_safe_write().
  */
  uchar buff[FORMAT_DESCRIPTION_HEADER_LEN + BINLOG_CHECKSUM_ALG_DESC_LEN];
  size_t rec_size= sizeof(buff);
  int2store(buff + ST_BINLOG_VER_OFFSET,binlog_version);
  memcpy((char*) buff + ST_SERVER_VER_OFFSET,server_version,ST_SERVER_VER_LEN);
  if (!dont_set_created)
    created= get_time();
  int4store(buff + ST_CREATED_OFFSET,created);
  buff[ST_COMMON_HEADER_LEN_OFFSET]= LOG_EVENT_HEADER_LEN;
  memcpy((char*) buff+ST_COMMON_HEADER_LEN_OFFSET + 1, (uchar*) post_header_len,
         LOG_EVENT_TYPES);
  /*
    if checksum is requested
    record the checksum-algorithm descriptor next to
    post_header_len vector which will be followed by the checksum value.
    Master is supposed to trigger checksum computing by binlog_checksum_options,
    slave does it via marking the event according to
    FD_queue checksum_alg value.
  */
  compile_time_assert(sizeof(BINLOG_CHECKSUM_ALG_DESC_LEN == 1));
#ifndef DBUG_OFF
  data_written= 0; // to prepare for need_checksum assert
#endif
  buff[FORMAT_DESCRIPTION_HEADER_LEN]= need_checksum() ?
    checksum_alg : (uint8) BINLOG_CHECKSUM_ALG_OFF;
  /* 
     FD of checksum-aware server is always checksum-equipped, (V) is in,
     regardless of @@global.binlog_checksum policy.
     Thereby a combination of (A) == 0, (V) != 0 means
     it's the checksum-aware server's FD event that heads checksum-free binlog
     file. 
     Here 0 stands for checksumming OFF to evaluate (V) as 0 is that case.
     A combination of (A) != 0, (V) != 0 denotes FD of the checksum-aware server
     heading the checksummed binlog.
     (A), (V) presence in FD of the checksum-aware server makes the event
     1 + 4 bytes bigger comparing to the former FD.
  */

  if ((no_checksum= (checksum_alg == BINLOG_CHECKSUM_ALG_OFF)))
  {
    checksum_alg= BINLOG_CHECKSUM_ALG_CRC32;  // Forcing (V) room to fill anyway
  }
  ret= (write_header(file, rec_size) ||
        wrapper_my_b_safe_write(file, buff, rec_size) ||
        write_footer(file));
  if (no_checksum)
    checksum_alg= BINLOG_CHECKSUM_ALG_OFF;
  return ret;
}
#endif

#if defined(HAVE_REPLICATION) && !defined(MYSQL_CLIENT)
int Format_description_log_event::do_apply_event(Relay_log_info const *rli)
{
  int ret= 0;
  DBUG_ENTER("Format_description_log_event::do_apply_event");

  /*
    As a transaction NEVER spans on 2 or more binlogs:
    if we have an active transaction at this point, the master died
    while writing the transaction to the binary log, i.e. while
    flushing the binlog cache to the binlog. XA guarantees that master has
    rolled back. So we roll back.
    Note: this event could be sent by the master to inform us of the
    format of its binlog; in other words maybe it is not at its
    original place when it comes to us; we'll know this by checking
    log_pos ("artificial" events have log_pos == 0).
  */
  if (!thd->rli_fake && !is_artificial_event() && created
      && thd->transaction.all.ha_list)
  {
    /* This is not an error (XA is safe), just an information */
    rli->report(INFORMATION_LEVEL, 0,
                "Rolling back unfinished transaction (no COMMIT "
                "or ROLLBACK in relay log). A probable cause is that "
                "the master died while writing the transaction to "
                "its binary log, thus rolled back too."); 
    const_cast<Relay_log_info*>(rli)->cleanup_context(thd, 1);
  }

  /*
    If this event comes from ourselves, there is no cleaning task to
    perform, we don't call Start_log_event_v3::do_apply_event()
    (this was just to update the log's description event).
  */
  if (server_id != (uint32) ::server_id)
  {
    /*
      If the event was not requested by the slave i.e. the master sent
      it while the slave asked for a position >4, the event will make
      rli->group_master_log_pos advance. Say that the slave asked for
      position 1000, and the Format_desc event's end is 96. Then in
      the beginning of replication rli->group_master_log_pos will be
      0, then 96, then jump to first really asked event (which is
      >96). So this is ok.
    */
    ret= Start_log_event_v3::do_apply_event(rli);
  }

  if (!ret)
  {
    /* Save the information describing this binlog */
    const_cast<Relay_log_info *>(rli)->set_rli_description_event(this);
  }

  DBUG_RETURN(ret);
}

int Format_description_log_event::do_update_pos(Relay_log_info *rli)
{
  if (server_id == (uint32) ::server_id)
  {
    /*
      We only increase the relay log position if we are skipping
      events and do not touch any group_* variables, nor flush the
      relay log info.  If there is a crash, we will have to re-skip
      the events again, but that is a minor issue.

      If we do not skip stepping the group log position (and the
      server id was changed when restarting the server), it might well
      be that we start executing at a position that is invalid, e.g.,
      at a Rows_log_event or a Query_log_event preceeded by a
      Intvar_log_event instead of starting at a Table_map_log_event or
      the Intvar_log_event respectively.
     */
    rli->inc_event_relay_log_pos();
    return 0;
  }
  else
  {
    return Log_event::do_update_pos(rli);
  }
}

Log_event::enum_skip_reason
Format_description_log_event::do_shall_skip(Relay_log_info *rli)
{
  return Log_event::EVENT_SKIP_NOT;
}

#endif


/**
   'server_version_split' is used for lookups to find if the server which
   created this event has some known bug.
*/
void Format_description_log_event::calc_server_version_split()
{
  do_server_version_split(server_version, server_version_split);

  DBUG_PRINT("info",("Format_description_log_event::server_version_split:"
                     " '%s' %d %d %d", server_version,
                     server_version_split[0],
                     server_version_split[1], server_version_split[2]));
}

/**
   @return integer representing the version of server that originated
   the current FD instance.
*/
ulong Format_description_log_event::get_version_product() const
{ 
  return version_product(server_version_split);
}

/**
   @return TRUE is the event's version is earlier than one that introduced
   the replication event checksum. FALSE otherwise.
*/
bool Format_description_log_event::is_version_before_checksum() const
{
  return get_version_product() < checksum_version_product;
}

/**
   @param buf buffer holding serialized FD event
   @param len netto (possible checksum is stripped off) length of the event buf
   
   @return  the version-safe checksum alg descriptor where zero
            designates no checksum, 255 - the orginator is
            checksum-unaware (effectively no checksum) and the actuall
            [1-254] range alg descriptor.
*/
uint8 get_checksum_alg(const char* buf, ulong len)
{
  uint8 ret;
  char version[ST_SERVER_VER_LEN];
  uchar version_split[3];

  DBUG_ENTER("get_checksum_alg");
  DBUG_ASSERT(buf[EVENT_TYPE_OFFSET] == FORMAT_DESCRIPTION_EVENT);

  memcpy(version, buf +
         buf[LOG_EVENT_MINIMAL_HEADER_LEN + ST_COMMON_HEADER_LEN_OFFSET]
         + ST_SERVER_VER_OFFSET, ST_SERVER_VER_LEN);
  version[ST_SERVER_VER_LEN - 1]= 0;
  
  do_server_version_split(version, version_split);
  ret= (version_product(version_split) < checksum_version_product) ?
    (uint8) BINLOG_CHECKSUM_ALG_UNDEF :
    * (uint8*) (buf + len - BINLOG_CHECKSUM_LEN - BINLOG_CHECKSUM_ALG_DESC_LEN);
  DBUG_ASSERT(ret == BINLOG_CHECKSUM_ALG_OFF ||
              ret == BINLOG_CHECKSUM_ALG_UNDEF ||
              ret == BINLOG_CHECKSUM_ALG_CRC32);
  DBUG_RETURN(ret);
}
  

  /**************************************************************************
        Load_log_event methods
   General note about Load_log_event: the binlogging of LOAD DATA INFILE is
   going to be changed in 5.0 (or maybe in 5.1; not decided yet).
   However, the 5.0 slave could still have to read such events (from a 4.x
   master), convert them (which just means maybe expand the header, when 5.0
   servers have a UID in events) (remember that whatever is after the header
   will be like in 4.x, as this event's format is not modified in 5.0 as we
   will use new types of events to log the new LOAD DATA INFILE features).
   To be able to read/convert, we just need to not assume that the common
   header is of length LOG_EVENT_HEADER_LEN (we must use the description
   event).
   Note that I (Guilhem) manually tested replication of a big LOAD DATA INFILE
   between 3.23 and 5.0, and between 4.0 and 5.0, and it works fine (and the
   positions displayed in SHOW SLAVE STATUS then are fine too).
  **************************************************************************/

#if defined(HAVE_REPLICATION) && !defined(MYSQL_CLIENT)
uint Load_log_event::get_query_buffer_length()
{
  return
    //the DB name may double if we escape the quote character
    5 + 2*db_len + 3 +
    18 + fname_len*4 + 2 +                    // "LOAD DATA INFILE 'file''"
    11 +                                    // "CONCURRENT "
    7 +					    // LOCAL
    9 +                                     // " REPLACE or IGNORE "
    13 + table_name_len*2 +                 // "INTO TABLE `table`"
    21 + sql_ex.field_term_len*4 + 2 +      // " FIELDS TERMINATED BY 'str'"
    23 + sql_ex.enclosed_len*4 + 2 +        // " OPTIONALLY ENCLOSED BY 'str'"
    12 + sql_ex.escaped_len*4 + 2 +         // " ESCAPED BY 'str'"
    21 + sql_ex.line_term_len*4 + 2 +       // " LINES TERMINATED BY 'str'"
    19 + sql_ex.line_start_len*4 + 2 +      // " LINES STARTING BY 'str'"
    15 + 22 +                               // " IGNORE xxx  LINES"
    3 + (num_fields-1)*2 + field_block_len; // " (field1, field2, ...)"
}


void Load_log_event::print_query(bool need_db, const char *cs, char *buf,
                                 char **end, char **fn_start, char **fn_end)
{
  char quoted_id[1 + NAME_LEN * 2 + 2];//quoted  length
  int  quoted_id_len= 0;
  char *pos= buf;

  if (need_db && db && db_len)
  {
    pos= strmov(pos, "use ");
#ifdef MYSQL_SERVER
    quoted_id_len= my_strmov_quoted_identifier(this->thd, (char *) quoted_id,
                                               db, 0);
#else
    quoted_id_len= my_strmov_quoted_identifier((char *) quoted_id, db);
#endif
    quoted_id[quoted_id_len]= '\0';
    pos= strmov(pos, quoted_id);
    pos= strmov(pos, "; ");
  }

  pos= strmov(pos, "LOAD DATA ");

  if (is_concurrent)
    pos= strmov(pos, "CONCURRENT ");

  if (fn_start)
    *fn_start= pos;

  if (check_fname_outside_temp_buf())
    pos= strmov(pos, "LOCAL ");
  pos= strmov(pos, "INFILE ");
  pos= pretty_print_str(pos, fname, fname_len);
  pos= strmov(pos, " ");

  if (sql_ex.opt_flags & REPLACE_FLAG)
    pos= strmov(pos, "REPLACE ");
  else if (sql_ex.opt_flags & IGNORE_FLAG)
    pos= strmov(pos, "IGNORE ");

  pos= strmov(pos ,"INTO");

  if (fn_end)
    *fn_end= pos;

  pos= strmov(pos ," TABLE ");
  memcpy(pos, table_name, table_name_len);
  pos+= table_name_len;

  if (cs != NULL)
  {
    pos= strmov(pos ," CHARACTER SET ");
    pos= strmov(pos ,  cs);
  }

  /* We have to create all optional fields as the default is not empty */
  pos= strmov(pos, " FIELDS TERMINATED BY ");
  pos= pretty_print_str(pos, sql_ex.field_term, sql_ex.field_term_len);
  if (sql_ex.opt_flags & OPT_ENCLOSED_FLAG)
    pos= strmov(pos, " OPTIONALLY ");
  pos= strmov(pos, " ENCLOSED BY ");
  pos= pretty_print_str(pos, sql_ex.enclosed, sql_ex.enclosed_len);

  pos= strmov(pos, " ESCAPED BY ");
  pos= pretty_print_str(pos, sql_ex.escaped, sql_ex.escaped_len);

  pos= strmov(pos, " LINES TERMINATED BY ");
  pos= pretty_print_str(pos, sql_ex.line_term, sql_ex.line_term_len);
  if (sql_ex.line_start_len)
  {
    pos= strmov(pos, " STARTING BY ");
    pos= pretty_print_str(pos, sql_ex.line_start, sql_ex.line_start_len);
  }

  if ((long) skip_lines > 0)
  {
    pos= strmov(pos, " IGNORE ");
    pos= longlong10_to_str((longlong) skip_lines, pos, 10);
    pos= strmov(pos," LINES ");    
  }

  if (num_fields)
  {
    uint i;
    const char *field= fields;
    pos= strmov(pos, " (");
    for (i = 0; i < num_fields; i++)
    {
      if (i)
      {
        *pos++= ' ';
        *pos++= ',';
      }
      quoted_id_len= my_strmov_quoted_identifier(this->thd, quoted_id, field,
                                                 0);
      memcpy(pos, quoted_id, quoted_id_len-1);
    }
    *pos++= ')';
  }

  *end= pos;
}


int Load_log_event::pack_info(Protocol *protocol)
{
  char *buf, *end;

  if (!(buf= (char*) my_malloc(get_query_buffer_length(), MYF(MY_WME))))
    return 1;
  print_query(TRUE, NULL, buf, &end, 0, 0);
  protocol->store(buf, end-buf, &my_charset_bin);
  my_free(buf);
  return 0;
}
#endif /* defined(HAVE_REPLICATION) && !defined(MYSQL_CLIENT) */


#ifndef MYSQL_CLIENT

/*
  Load_log_event::write_data_header()
*/

bool Load_log_event::write_data_header(IO_CACHE* file)
{
  char buf[LOAD_HEADER_LEN];
  int4store(buf + L_THREAD_ID_OFFSET, slave_proxy_id);
  int4store(buf + L_EXEC_TIME_OFFSET, exec_time);
  int4store(buf + L_SKIP_LINES_OFFSET, skip_lines);
  buf[L_TBL_LEN_OFFSET] = (char)table_name_len;
  buf[L_DB_LEN_OFFSET] = (char)db_len;
  int4store(buf + L_NUM_FIELDS_OFFSET, num_fields);
  return my_b_safe_write(file, (uchar*)buf, LOAD_HEADER_LEN) != 0;
}


/*
  Load_log_event::write_data_body()
*/

bool Load_log_event::write_data_body(IO_CACHE* file)
{
  if (sql_ex.write_data(file))
    return 1;
  if (num_fields && fields && field_lens)
  {
    if (my_b_safe_write(file, (uchar*)field_lens, num_fields) ||
	my_b_safe_write(file, (uchar*)fields, field_block_len))
      return 1;
  }
  return (my_b_safe_write(file, (uchar*)table_name, table_name_len + 1) ||
	  my_b_safe_write(file, (uchar*)db, db_len + 1) ||
	  my_b_safe_write(file, (uchar*)fname, fname_len));
}


/*
  Load_log_event::Load_log_event()
*/

Load_log_event::Load_log_event(THD *thd_arg, sql_exchange *ex,
			       const char *db_arg, const char *table_name_arg,
			       List<Item> &fields_arg,
                               bool is_concurrent_arg,
			       enum enum_duplicates handle_dup,
			       bool ignore, bool using_trans)
  :Log_event(thd_arg,
             thd_arg->thread_specific_used ? LOG_EVENT_THREAD_SPECIFIC_F : 0,
             using_trans ? Log_event::EVENT_TRANSACTIONAL_CACHE :
                           Log_event::EVENT_STMT_CACHE,
             Log_event::EVENT_NORMAL_LOGGING),
   thread_id(thd_arg->thread_id),
   slave_proxy_id(thd_arg->variables.pseudo_thread_id),
   num_fields(0),fields(0),
   field_lens(0),field_block_len(0),
   table_name(table_name_arg ? table_name_arg : ""),
   db(db_arg), fname(ex->file_name), local_fname(FALSE),
   is_concurrent(is_concurrent_arg)
{

  /*
  exec_time calculation has changed to use the same method that is used
  to fill out "thd_arg->start_time"
  */

  struct timeval end_time;
  ulonglong micro_end_time= my_micro_time();
  my_micro_time_to_timeval(micro_end_time, &end_time);

  exec_time= end_time.tv_sec - thd_arg->start_time.tv_sec;

  /* db can never be a zero pointer in 4.0 */
  db_len = (uint32) strlen(db);
  table_name_len = (uint32) strlen(table_name);
  fname_len = (fname) ? (uint) strlen(fname) : 0;
  sql_ex.field_term = (char*) ex->field_term->ptr();
  sql_ex.field_term_len = (uint8) ex->field_term->length();
  sql_ex.enclosed = (char*) ex->enclosed->ptr();
  sql_ex.enclosed_len = (uint8) ex->enclosed->length();
  sql_ex.line_term = (char*) ex->line_term->ptr();
  sql_ex.line_term_len = (uint8) ex->line_term->length();
  sql_ex.line_start = (char*) ex->line_start->ptr();
  sql_ex.line_start_len = (uint8) ex->line_start->length();
  sql_ex.escaped = (char*) ex->escaped->ptr();
  sql_ex.escaped_len = (uint8) ex->escaped->length();
  sql_ex.opt_flags = 0;
  sql_ex.cached_new_format = -1;
    
  if (ex->dumpfile)
    sql_ex.opt_flags|= DUMPFILE_FLAG;
  if (ex->opt_enclosed)
    sql_ex.opt_flags|= OPT_ENCLOSED_FLAG;

  sql_ex.empty_flags= 0;

  switch (handle_dup) {
  case DUP_REPLACE:
    sql_ex.opt_flags|= REPLACE_FLAG;
    break;
  case DUP_UPDATE:				// Impossible here
  case DUP_ERROR:
    break;	
  }
  if (ignore)
    sql_ex.opt_flags|= IGNORE_FLAG;

  if (!ex->field_term->length())
    sql_ex.empty_flags |= FIELD_TERM_EMPTY;
  if (!ex->enclosed->length())
    sql_ex.empty_flags |= ENCLOSED_EMPTY;
  if (!ex->line_term->length())
    sql_ex.empty_flags |= LINE_TERM_EMPTY;
  if (!ex->line_start->length())
    sql_ex.empty_flags |= LINE_START_EMPTY;
  if (!ex->escaped->length())
    sql_ex.empty_flags |= ESCAPED_EMPTY;
    
  skip_lines = ex->skip_lines;

  List_iterator<Item> li(fields_arg);
  field_lens_buf.length(0);
  fields_buf.length(0);
  Item* item;
  while ((item = li++))
  {
    num_fields++;
    uchar len= (uchar) item->item_name.length();
    field_block_len += len + 1;
    fields_buf.append(item->item_name.ptr(), len + 1);
    field_lens_buf.append((char*)&len, 1);
  }

  field_lens = (const uchar*)field_lens_buf.ptr();
  fields = fields_buf.ptr();
}
#endif /* !MYSQL_CLIENT */


/**
  @note
    The caller must do buf[event_len] = 0 before he starts using the
    constructed event.
*/
Load_log_event::Load_log_event(const char *buf, uint event_len,
                               const Format_description_log_event *description_event)
  :Log_event(buf, description_event), num_fields(0), fields(0),
   field_lens(0),field_block_len(0),
   table_name(0), db(0), fname(0), local_fname(FALSE),
   /*
     Load_log_event which comes from the binary log does not contain
     information about the type of insert which was used on the master.
     Assume that it was an ordinary, non-concurrent LOAD DATA.
    */
   is_concurrent(FALSE)
{
  DBUG_ENTER("Load_log_event");
  /*
    I (Guilhem) manually tested replication of LOAD DATA INFILE for 3.23->5.0,
    4.0->5.0 and 5.0->5.0 and it works.
  */
  if (event_len)
    copy_log_event(buf, event_len,
                   ((buf[EVENT_TYPE_OFFSET] == LOAD_EVENT) ?
                    LOAD_HEADER_LEN + 
                    description_event->common_header_len :
                    LOAD_HEADER_LEN + LOG_EVENT_HEADER_LEN),
                   description_event);
  /* otherwise it's a derived class, will call copy_log_event() itself */
  DBUG_VOID_RETURN;
}


/*
  Load_log_event::copy_log_event()
*/

int Load_log_event::copy_log_event(const char *buf, ulong event_len,
                                   int body_offset,
                                   const Format_description_log_event *description_event)
{
  DBUG_ENTER("Load_log_event::copy_log_event");
  uint data_len;
  char* buf_end = (char*)buf + event_len;
  /* this is the beginning of the post-header */
  const char* data_head = buf + description_event->common_header_len;
  slave_proxy_id= thread_id= uint4korr(data_head + L_THREAD_ID_OFFSET);
  exec_time = uint4korr(data_head + L_EXEC_TIME_OFFSET);
  skip_lines = uint4korr(data_head + L_SKIP_LINES_OFFSET);
  table_name_len = (uint)data_head[L_TBL_LEN_OFFSET];
  db_len = (uint)data_head[L_DB_LEN_OFFSET];
  num_fields = uint4korr(data_head + L_NUM_FIELDS_OFFSET);
	  
  if ((int) event_len < body_offset)
    DBUG_RETURN(1);
  /*
    Sql_ex.init() on success returns the pointer to the first byte after
    the sql_ex structure, which is the start of field lengths array.
  */
  if (!(field_lens= (uchar*)sql_ex.init((char*)buf + body_offset,
                                        buf_end,
                                        buf[EVENT_TYPE_OFFSET] != LOAD_EVENT)))
    DBUG_RETURN(1);
  
  data_len = event_len - body_offset;
  if (num_fields > data_len) // simple sanity check against corruption
    DBUG_RETURN(1);
  for (uint i = 0; i < num_fields; i++)
    field_block_len += (uint)field_lens[i] + 1;

  fields = (char*)field_lens + num_fields;
  table_name  = fields + field_block_len;
  db = table_name + table_name_len + 1;
  DBUG_EXECUTE_IF ("simulate_invalid_address",
                   db_len = data_len;);
  fname = db + db_len + 1;
  if ((db_len > data_len) || (fname > buf_end))
    goto err;
  fname_len = (uint) strlen(fname);
  if ((fname_len > data_len) || (fname + fname_len > buf_end))
    goto err;
  // null termination is accomplished by the caller doing buf[event_len]=0

  DBUG_RETURN(0);

err:
  // Invalid event.
  table_name = 0;
  DBUG_RETURN(1);
}


/*
  Load_log_event::print()
*/

#ifdef MYSQL_CLIENT
void Load_log_event::print(FILE* file, PRINT_EVENT_INFO* print_event_info)
{
  print(file, print_event_info, 0);
}


void Load_log_event::print(FILE* file_arg, PRINT_EVENT_INFO* print_event_info,
			   bool commented)
{
  IO_CACHE *const head= &print_event_info->head_cache;
  size_t id_len= 0;
  char temp_buf[1 + 2*FN_REFLEN + 2];

  DBUG_ENTER("Load_log_event::print");
  if (!print_event_info->short_form)
  {
    print_header(head, print_event_info, FALSE);
    my_b_printf(head, "\tQuery\tthread_id=%ld\texec_time=%ld\n",
                thread_id, exec_time);
  }

  bool different_db= 1;
  if (db)
  {
    /*
      If the database is different from the one of the previous statement, we
      need to print the "use" command, and we update the last_db.
      But if commented, the "use" is going to be commented so we should not
      update the last_db.
    */
    if ((different_db= memcmp(print_event_info->db, db, db_len + 1)) &&
        !commented)
      memcpy(print_event_info->db, db, db_len + 1);
  }
  
  if (db && db[0] && different_db)
  {
#ifdef MYSQL_SERVER
    id_len= my_strmov_quoted_identifier(this->thd, temp_buf, db, 0);
#else
    id_len= my_strmov_quoted_identifier(temp_buf, db);
#endif
    temp_buf[id_len]= '\0';
    my_b_printf(head, "%suse %s%s\n",
                commented ? "# " : "", temp_buf, print_event_info->delimiter);
  }
  if (flags & LOG_EVENT_THREAD_SPECIFIC_F)
    my_b_printf(head,"%sSET @@session.pseudo_thread_id=%lu%s\n",
            commented ? "# " : "", (ulong)thread_id,
            print_event_info->delimiter);
  my_b_printf(head, "%sLOAD DATA ",
              commented ? "# " : "");
  if (check_fname_outside_temp_buf())
    my_b_printf(head, "LOCAL ");
  my_b_printf(head, "INFILE '%-*s' ", fname_len, fname);

  if (sql_ex.opt_flags & REPLACE_FLAG)
    my_b_printf(head,"REPLACE ");
  else if (sql_ex.opt_flags & IGNORE_FLAG)
    my_b_printf(head,"IGNORE ");

#ifdef MYSQL_SERVER
    id_len= my_strmov_quoted_identifier(this->thd, temp_buf, table_name, 0);
#else
    id_len= my_strmov_quoted_identifier(temp_buf, table_name);
#endif
  temp_buf[id_len]= '\0';
  my_b_printf(head, "INTO TABLE %s", temp_buf);

  my_b_printf(head, " FIELDS TERMINATED BY ");
  pretty_print_str(head, sql_ex.field_term, sql_ex.field_term_len);

  if (sql_ex.opt_flags & OPT_ENCLOSED_FLAG)
    my_b_printf(head," OPTIONALLY ");
  my_b_printf(head, " ENCLOSED BY ");
  pretty_print_str(head, sql_ex.enclosed, sql_ex.enclosed_len);
     
  my_b_printf(head, " ESCAPED BY ");
  pretty_print_str(head, sql_ex.escaped, sql_ex.escaped_len);
     
  my_b_printf(head," LINES TERMINATED BY ");
  pretty_print_str(head, sql_ex.line_term, sql_ex.line_term_len);


  if (sql_ex.line_start)
  {
    my_b_printf(head," STARTING BY ");
    pretty_print_str(head, sql_ex.line_start, sql_ex.line_start_len);
  }
  if ((long) skip_lines > 0)
    my_b_printf(head, " IGNORE %ld LINES", (long) skip_lines);

  if (num_fields)
  {
    uint i;
    const char* field = fields;
    my_b_printf(head, " (");
    for (i = 0; i < num_fields; i++)
    {
      if (i)
        my_b_printf(head, ",");
      id_len= my_strmov_quoted_identifier((char *) temp_buf, field);
      temp_buf[id_len]= '\0';
      my_b_printf(head, "%s", temp_buf);

      field += field_lens[i]  + 1;
    }
    my_b_printf(head, ")");
  }

  my_b_printf(head, "%s\n", print_event_info->delimiter);
  DBUG_VOID_RETURN;
}
#endif /* MYSQL_CLIENT */

#ifndef MYSQL_CLIENT

/**
  Load_log_event::set_fields()

  @note
    This function can not use the member variable 
    for the database, since LOAD DATA INFILE on the slave
    can be for a different database than the current one.
    This is the reason for the affected_db argument to this method.
*/

void Load_log_event::set_fields(const char* affected_db, 
				List<Item> &field_list,
                                Name_resolution_context *context)
{
  uint i;
  const char* field = fields;
  for (i= 0; i < num_fields; i++)
  {
    field_list.push_back(new Item_field(context,
                                        affected_db, table_name, field));
    field+= field_lens[i]  + 1;
  }
}
#endif /* !MYSQL_CLIENT */


#if defined(HAVE_REPLICATION) && !defined(MYSQL_CLIENT)
/**
  Does the data loading job when executing a LOAD DATA on the slave.

  @param net
  @param rli
  @param use_rli_only_for_errors     If set to 1, rli is provided to
                                     Load_log_event::exec_event only for this
                                     function to have rli->get_rpl_log_name and
                                     rli->last_slave_error, both being used by
                                     error reports. rli's position advancing
                                     is skipped (done by the caller which is
                                     Execute_load_log_event::exec_event).
                                     If set to 0, rli is provided for full use,
                                     i.e. for error reports and position
                                     advancing.

  @todo
    fix this; this can be done by testing rules in
    Create_file_log_event::exec_event() and then discarding Append_block and
    al.
  @todo
    this is a bug - this needs to be moved to the I/O thread

  @retval
    0           Success
  @retval
    1           Failure
*/

int Load_log_event::do_apply_event(NET* net, Relay_log_info const *rli,
                                   bool use_rli_only_for_errors)
{
  DBUG_ASSERT(thd->query() == 0);
  thd->reset_query_inner();                    // Should not be needed
  set_thd_db(thd, db, db_len);
  thd->is_slave_error= 0;
  clear_all_errors(thd, const_cast<Relay_log_info*>(rli));

  /* see Query_log_event::do_apply_event() and BUG#13360 */
  DBUG_ASSERT(!rli->m_table_map.count());
  /*
    Usually lex_start() is called by mysql_parse(), but we need it here
    as the present method does not call mysql_parse().
  */
  lex_start(thd);
  thd->lex->local_file= local_fname;
  mysql_reset_thd_for_next_command(thd);

  if (!use_rli_only_for_errors)
  {
    /*
      Saved for InnoDB, see comment in
      Query_log_event::do_apply_event()
    */
    const_cast<Relay_log_info*>(rli)->set_future_group_master_log_pos(log_pos);
    DBUG_PRINT("info", ("log_pos: %lu", (ulong) log_pos));
  }
 
   /*
    We test replicate_*_db rules. Note that we have already prepared
    the file to load, even if we are going to ignore and delete it
    now. So it is possible that we did a lot of disk writes for
    nothing. In other words, a big LOAD DATA INFILE on the master will
    still consume a lot of space on the slave (space in the relay log
    + space of temp files: twice the space of the file to load...)
    even if it will finally be ignored.  TODO: fix this; this can be
    done by testing rules in Create_file_log_event::do_apply_event()
    and then discarding Append_block and al. Another way is do the
    filtering in the I/O thread (more efficient: no disk writes at
    all).


    Note:   We do not need to execute reset_one_shot_variables() if this
            db_ok() test fails.
    Reason: The db stored in binlog events is the same for SET and for
            its companion query.  If the SET is ignored because of
            db_ok(), the companion query will also be ignored, and if
            the companion query is ignored in the db_ok() test of
            ::do_apply_event(), then the companion SET also have so
            we don't need to reset_one_shot_variables().
  */
  if (rpl_filter->db_ok(thd->db))
  {
    thd->set_time(&when);
    thd->set_query_id(next_query_id());
    thd->get_stmt_da()->opt_clear_warning_info(thd->query_id);

    TABLE_LIST tables;
    char table_buf[NAME_LEN + 1];
    strmov(table_buf, table_name);
    if (lower_case_table_names == 1)
      my_casedn_str(system_charset_info, table_buf);
    tables.init_one_table(thd->strmake(thd->db, thd->db_length),
                          thd->db_length,
                          table_buf, strlen(table_buf),
                          table_buf, TL_WRITE);
    tables.updating= 1;

    // the table will be opened in mysql_load    
    if (rpl_filter->is_on() && !rpl_filter->tables_ok(thd->db, &tables))
    {
      // TODO: this is a bug - this needs to be moved to the I/O thread
      if (net)
        skip_load_data_infile(net);
    }
    else
    {
      char llbuff[22];
      char *end;
      enum enum_duplicates handle_dup;
      bool ignore= 0;
      char *load_data_query;

      /*
        Forge LOAD DATA INFILE query which will be used in SHOW PROCESS LIST
        and written to slave's binlog if binlogging is on.
      */
      if (!(load_data_query= (char *)thd->alloc(get_query_buffer_length() + 1)))
      {
        /*
          This will set thd->fatal_error in case of OOM. So we surely will notice
          that something is wrong.
        */
        goto error;
      }

      print_query(FALSE, NULL, load_data_query, &end, NULL, NULL);
      *end= 0;
      thd->set_query(load_data_query, (uint) (end - load_data_query));

      if (sql_ex.opt_flags & REPLACE_FLAG)
        handle_dup= DUP_REPLACE;
      else if (sql_ex.opt_flags & IGNORE_FLAG)
      {
        ignore= 1;
        handle_dup= DUP_ERROR;
      }
      else
      {
        /*
          When replication is running fine, if it was DUP_ERROR on the
          master then we could choose IGNORE here, because if DUP_ERROR
          suceeded on master, and data is identical on the master and slave,
          then there should be no uniqueness errors on slave, so IGNORE is
          the same as DUP_ERROR. But in the unlikely case of uniqueness errors
          (because the data on the master and slave happen to be different
          (user error or bug), we want LOAD DATA to print an error message on
          the slave to discover the problem.

          If reading from net (a 3.23 master), mysql_load() will change this
          to IGNORE.
        */
        handle_dup= DUP_ERROR;
      }
      /*
        We need to set thd->lex->sql_command and thd->lex->duplicates
        since InnoDB tests these variables to decide if this is a LOAD
        DATA ... REPLACE INTO ... statement even though mysql_parse()
        is not called.  This is not needed in 5.0 since there the LOAD
        DATA ... statement is replicated using mysql_parse(), which
        sets the thd->lex fields correctly.
      */
      thd->lex->sql_command= SQLCOM_LOAD;
      thd->lex->duplicates= handle_dup;

      sql_exchange ex((char*)fname, sql_ex.opt_flags & DUMPFILE_FLAG);
      String field_term(sql_ex.field_term,sql_ex.field_term_len,log_cs);
      String enclosed(sql_ex.enclosed,sql_ex.enclosed_len,log_cs);
      String line_term(sql_ex.line_term,sql_ex.line_term_len,log_cs);
      String line_start(sql_ex.line_start,sql_ex.line_start_len,log_cs);
      String escaped(sql_ex.escaped,sql_ex.escaped_len, log_cs);
      const String empty_str("", 0, log_cs);
      ex.field_term= &field_term;
      ex.enclosed= &enclosed;
      ex.line_term= &line_term;
      ex.line_start= &line_start;
      ex.escaped= &escaped;

      ex.opt_enclosed = (sql_ex.opt_flags & OPT_ENCLOSED_FLAG);
      if (sql_ex.empty_flags & FIELD_TERM_EMPTY)
        ex.field_term= &empty_str;

      ex.skip_lines = skip_lines;
      List<Item> field_list;
      thd->lex->select_lex.context.resolve_in_table_list_only(&tables);
      set_fields(tables.db, field_list, &thd->lex->select_lex.context);
      thd->variables.pseudo_thread_id= thread_id;
      if (net)
      {
        // mysql_load will use thd->net to read the file
        thd->net.vio = net->vio;
        // Make sure the client does not get confused about the packet sequence
        thd->net.pkt_nr = net->pkt_nr;
      }
      /*
        It is safe to use tmp_list twice because we are not going to
        update it inside mysql_load().
      */
      List<Item> tmp_list;
      if (open_temporary_tables(thd, &tables) ||
          mysql_load(thd, &ex, &tables, field_list, tmp_list, tmp_list,
                     handle_dup, ignore, net != 0))
        thd->is_slave_error= 1;
      if (thd->cuted_fields)
      {
        /* log_pos is the position of the LOAD event in the master log */
        sql_print_warning("Slave: load data infile on table '%s' at "
                          "log position %s in log '%s' produced %ld "
                          "warning(s). Default database: '%s'",
                          (char*) table_name,
                          llstr(log_pos,llbuff),
                          const_cast<Relay_log_info*>(rli)->get_rpl_log_name(),
                          (ulong) thd->cuted_fields,
                          print_slave_db_safe(thd->db));
      }
      if (net)
        net->pkt_nr= thd->net.pkt_nr;
    }
  }
  else
  {
    /*
      We will just ask the master to send us /dev/null if we do not
      want to load the data.
      TODO: this a bug - needs to be done in I/O thread
    */
    if (net)
      skip_load_data_infile(net);
  }

error:
  thd->net.vio = 0; 
  const char *remember_db= thd->db;
  thd->catalog= 0;
  thd->set_db(NULL, 0);                   /* will free the current database */
  thd->reset_query();
  thd->get_stmt_da()->set_overwrite_status(true);
  thd->is_error() ? trans_rollback_stmt(thd) : trans_commit_stmt(thd);
  thd->get_stmt_da()->set_overwrite_status(false);
  close_thread_tables(thd);
  /*
    - If transaction rollback was requested due to deadlock
      perform it and release metadata locks.
    - If inside a multi-statement transaction,
    defer the release of metadata locks until the current
    transaction is either committed or rolled back. This prevents
    other statements from modifying the table for the entire
    duration of this transaction.  This provides commit ordering
    and guarantees serializability across multiple transactions.
    - If in autocommit mode, or outside a transactional context,
    automatically release metadata locks of the current statement.
  */
  if (thd->transaction_rollback_request)
  {
    trans_rollback_implicit(thd);
    thd->mdl_context.release_transactional_locks();
  }
  else if (! thd->in_multi_stmt_transaction_mode())
    thd->mdl_context.release_transactional_locks();
  else
    thd->mdl_context.release_statement_locks();

  DBUG_EXECUTE_IF("LOAD_DATA_INFILE_has_fatal_error",
                  thd->is_slave_error= 0; thd->is_fatal_error= 1;);

  if (thd->is_slave_error)
  {
    /* this err/sql_errno code is copy-paste from net_send_error() */
    const char *err;
    int sql_errno;
    if (thd->is_error())
    {
      err= thd->get_stmt_da()->message();
      sql_errno= thd->get_stmt_da()->sql_errno();
    }
    else
    {
      sql_errno=ER_UNKNOWN_ERROR;
      err=ER(sql_errno);       
    }
    rli->report(ERROR_LEVEL, sql_errno,"\
Error '%s' running LOAD DATA INFILE on table '%s'. Default database: '%s'",
                    err, (char*)table_name, print_slave_db_safe(remember_db));
    free_root(thd->mem_root,MYF(MY_KEEP_PREALLOC));
    return 1;
  }
  free_root(thd->mem_root,MYF(MY_KEEP_PREALLOC));

  if (thd->is_fatal_error)
  {
    char buf[256];
    my_snprintf(buf, sizeof(buf),
                "Running LOAD DATA INFILE on table '%-.64s'."
                " Default database: '%-.64s'",
                (char*)table_name,
                print_slave_db_safe(remember_db));

    rli->report(ERROR_LEVEL, ER_SLAVE_FATAL_ERROR,
                ER(ER_SLAVE_FATAL_ERROR), buf);
    return 1;
  }

  return ( use_rli_only_for_errors ? 0 : Log_event::do_apply_event(rli) ); 
}
#endif


/**************************************************************************
  Rotate_log_event methods
**************************************************************************/

/*
  Rotate_log_event::pack_info()
*/

#if defined(HAVE_REPLICATION) && !defined(MYSQL_CLIENT)
int Rotate_log_event::pack_info(Protocol *protocol)
{
  char buf1[256], buf[22];
  String tmp(buf1, sizeof(buf1), log_cs);
  tmp.length(0);
  tmp.append(new_log_ident, ident_len);
  tmp.append(STRING_WITH_LEN(";pos="));
  tmp.append(llstr(pos,buf));
  protocol->store(tmp.ptr(), tmp.length(), &my_charset_bin);
  return 0;
}
#endif


/*
  Rotate_log_event::print()
*/

#ifdef MYSQL_CLIENT
void Rotate_log_event::print(FILE* file, PRINT_EVENT_INFO* print_event_info)
{
  char buf[22];
  IO_CACHE *const head= &print_event_info->head_cache;

  if (print_event_info->short_form)
    return;
  print_header(head, print_event_info, FALSE);
  my_b_printf(head, "\tRotate to ");
  if (new_log_ident)
    my_b_write(head, (uchar*) new_log_ident, (uint)ident_len);
  my_b_printf(head, "  pos: %s\n", llstr(pos, buf));
}
#endif /* MYSQL_CLIENT */



/*
  Rotate_log_event::Rotate_log_event() (2 constructors)
*/


#ifndef MYSQL_CLIENT
Rotate_log_event::Rotate_log_event(const char* new_log_ident_arg,
                                   uint ident_len_arg, ulonglong pos_arg,
                                   uint flags_arg)
  :Log_event(Log_event::EVENT_NO_CACHE, Log_event::EVENT_IMMEDIATE_LOGGING),
   new_log_ident(new_log_ident_arg), pos(pos_arg),ident_len(ident_len_arg ?
   ident_len_arg : (uint) strlen(new_log_ident_arg)), flags(flags_arg)
{
#ifndef DBUG_OFF
  char buff[22];
  DBUG_ENTER("Rotate_log_event::Rotate_log_event(...,flags)");
  DBUG_PRINT("enter",("new_log_ident: %s  pos: %s  flags: %lu", new_log_ident_arg,
                      llstr(pos_arg, buff), (ulong) flags));
#endif
  if (flags & DUP_NAME)
    new_log_ident= my_strndup(new_log_ident_arg, ident_len, MYF(MY_WME));
  if (flags & RELAY_LOG)
    set_relay_log_event();
  DBUG_VOID_RETURN;
}
#endif


Rotate_log_event::Rotate_log_event(const char* buf, uint event_len,
                                   const Format_description_log_event* description_event)
  :Log_event(buf, description_event) ,new_log_ident(0), flags(DUP_NAME)
{
  DBUG_ENTER("Rotate_log_event::Rotate_log_event(char*,...)");
  // The caller will ensure that event_len is what we have at EVENT_LEN_OFFSET
  uint8 header_size= description_event->common_header_len;
  uint8 post_header_len= description_event->post_header_len[ROTATE_EVENT-1];
  uint ident_offset;
  if (event_len < header_size)
    DBUG_VOID_RETURN;
  buf += header_size;
  pos = post_header_len ? uint8korr(buf + R_POS_OFFSET) : 4;
  ident_len = (uint)(event_len -
                     (header_size+post_header_len)); 
  ident_offset = post_header_len; 
  set_if_smaller(ident_len,FN_REFLEN-1);
  new_log_ident= my_strndup(buf + ident_offset, (uint) ident_len, MYF(MY_WME));
  DBUG_PRINT("debug", ("new_log_ident: '%s'", new_log_ident));
  DBUG_VOID_RETURN;
}


/*
  Rotate_log_event::write()
*/

#ifndef MYSQL_CLIENT
bool Rotate_log_event::write(IO_CACHE* file)
{
  char buf[ROTATE_HEADER_LEN];
  int8store(buf + R_POS_OFFSET, pos);
  return (write_header(file, ROTATE_HEADER_LEN + ident_len) || 
          wrapper_my_b_safe_write(file, (uchar*) buf, ROTATE_HEADER_LEN) ||
          wrapper_my_b_safe_write(file, (uchar*) new_log_ident,
                                     (uint) ident_len) ||
          write_footer(file));
}
#endif


#if defined(HAVE_REPLICATION) && !defined(MYSQL_CLIENT)

/*
  Got a rotate log event from the master.

  This is mainly used so that we can later figure out the logname and
  position for the master.

  We can't rotate the slave's BINlog as this will cause infinitive rotations
  in a A -> B -> A setup.
  The NOTES below is a wrong comment which will disappear when 4.1 is merged.

  This must only be called from the Slave SQL thread, since it calls
  flush_relay_log_info().

  @retval
    0	ok
*/
int Rotate_log_event::do_update_pos(Relay_log_info *rli)
{
  int error= 0;
  DBUG_ENTER("Rotate_log_event::do_update_pos");
#ifndef DBUG_OFF
  char buf[32];
#endif

  DBUG_PRINT("info", ("server_id=%lu; ::server_id=%lu",
                      (ulong) this->server_id, (ulong) ::server_id));
  DBUG_PRINT("info", ("new_log_ident: %s", this->new_log_ident));
  DBUG_PRINT("info", ("pos: %s", llstr(this->pos, buf)));

  /*
    If we are in a transaction or in a group: the only normal case is
    when the I/O thread was copying a big transaction, then it was
    stopped and restarted: we have this in the relay log:

    BEGIN
    ...
    ROTATE (a fake one)
    ...
    COMMIT or ROLLBACK

    In that case, we don't want to touch the coordinates which
    correspond to the beginning of the transaction.  Starting from
    5.0.0, there also are some rotates from the slave itself, in the
    relay log, which shall not change the group positions.
  */

  /*
    The way we check if SQL thread is currently in a group is different
    for STS and MTS.
  */
  bool in_group = rli->is_parallel_exec() ?
    (rli->mts_group_status == Relay_log_info::MTS_IN_GROUP) :
    rli->is_in_group();

  if ((server_id != ::server_id || rli->replicate_same_server_id) &&
      !is_relay_log_event() &&
      !in_group)
  {
    if (rli->is_parallel_exec())
    {
      /*
        Rotate events are special events that are handled as a
        synchronization point. For that reason, the checkpoint
        routine is being called here.
      */
      if ((error= mts_checkpoint_routine(rli, 0, false,
                                         true/*need_data_lock=true*/)))
        goto err;
    }

    mysql_mutex_lock(&rli->data_lock);
    DBUG_PRINT("info", ("old group_master_log_name: '%s'  "
                        "old group_master_log_pos: %lu",
                        rli->get_group_master_log_name(),
                        (ulong) rli->get_group_master_log_pos()));

    memcpy((void *)rli->get_group_master_log_name(),
           new_log_ident, ident_len + 1);
    rli->notify_group_master_log_name_update();
    if ((error= rli->inc_group_relay_log_pos(pos,
                                             false/*need_data_lock=false*/)))
    {
      mysql_mutex_unlock(&rli->data_lock);
      goto err;
    }

    DBUG_PRINT("info", ("new group_master_log_name: '%s'  "
                        "new group_master_log_pos: %lu",
                        rli->get_group_master_log_name(),
                        (ulong) rli->get_group_master_log_pos()));
    mysql_mutex_unlock(&rli->data_lock);
    if (rli->is_parallel_exec())
      rli->reset_notified_checkpoint(0,
                                     server_id ? when.tv_sec + (time_t) exec_time : 0,
                                     true/*need_data_lock=true*/);

    /*
      Reset thd->variables.option_bits and sql_mode etc, because this could be the signal of
      a master's downgrade from 5.0 to 4.0.
      However, no need to reset rli_description_event: indeed, if the next
      master is 5.0 (even 5.0.1) we will soon get a Format_desc; if the next
      master is 4.0 then the events are in the slave's format (conversion).
    */
    set_slave_thread_options(thd);
    set_slave_thread_default_charset(thd, rli);
    thd->variables.sql_mode= global_system_variables.sql_mode;
    thd->variables.auto_increment_increment=
      thd->variables.auto_increment_offset= 1;
  }
  else
    rli->inc_event_relay_log_pos();

err:
  DBUG_RETURN(error);
}


Log_event::enum_skip_reason
Rotate_log_event::do_shall_skip(Relay_log_info *rli)
{
  enum_skip_reason reason= Log_event::do_shall_skip(rli);

  switch (reason) {
  case Log_event::EVENT_SKIP_NOT:
  case Log_event::EVENT_SKIP_COUNT:
    return Log_event::EVENT_SKIP_NOT;

  case Log_event::EVENT_SKIP_IGNORE:
    return Log_event::EVENT_SKIP_IGNORE;
  }
  DBUG_ASSERT(0);
  return Log_event::EVENT_SKIP_NOT;             // To keep compiler happy
}

#endif


/**************************************************************************
	Intvar_log_event methods
**************************************************************************/

/*
  Intvar_log_event::pack_info()
*/

#if defined(HAVE_REPLICATION) && !defined(MYSQL_CLIENT)
int Intvar_log_event::pack_info(Protocol *protocol)
{
  char buf[256], *pos;
  pos= strmake(buf, get_var_type_name(), sizeof(buf)-23);
  *pos++= '=';
  pos= longlong10_to_str(val, pos, -10);
  protocol->store(buf, (uint) (pos-buf), &my_charset_bin);
  return 0;
}
#endif


/*
  Intvar_log_event::Intvar_log_event()
*/

Intvar_log_event::Intvar_log_event(const char* buf,
                                   const Format_description_log_event* description_event)
  :Log_event(buf, description_event)
{
  /* The Post-Header is empty. The Varible Data part begins immediately. */
  buf+= description_event->common_header_len +
    description_event->post_header_len[INTVAR_EVENT-1];
  type= buf[I_TYPE_OFFSET];
  val= uint8korr(buf+I_VAL_OFFSET);
}


/*
  Intvar_log_event::get_var_type_name()
*/

const char* Intvar_log_event::get_var_type_name()
{
  switch(type) {
  case LAST_INSERT_ID_EVENT: return "LAST_INSERT_ID";
  case INSERT_ID_EVENT: return "INSERT_ID";
  default: /* impossible */ return "UNKNOWN";
  }
}


/*
  Intvar_log_event::write()
*/

#ifndef MYSQL_CLIENT
bool Intvar_log_event::write(IO_CACHE* file)
{
  uchar buf[9];
  buf[I_TYPE_OFFSET]= (uchar) type;
  int8store(buf + I_VAL_OFFSET, val);
  return (write_header(file, sizeof(buf)) ||
          wrapper_my_b_safe_write(file, buf, sizeof(buf)) ||
	  write_footer(file));
}
#endif


/*
  Intvar_log_event::print()
*/

#ifdef MYSQL_CLIENT
void Intvar_log_event::print(FILE* file, PRINT_EVENT_INFO* print_event_info)
{
  char llbuff[22];
  const char *msg;
  LINT_INIT(msg);
  IO_CACHE *const head= &print_event_info->head_cache;

  if (!print_event_info->short_form)
  {
    print_header(head, print_event_info, FALSE);
    my_b_printf(head, "\tIntvar\n");
  }

  my_b_printf(head, "SET ");
  switch (type) {
  case LAST_INSERT_ID_EVENT:
    msg="LAST_INSERT_ID";
    break;
  case INSERT_ID_EVENT:
    msg="INSERT_ID";
    break;
  case INVALID_INT_EVENT:
  default: // cannot happen
    msg="INVALID_INT";
    break;
  }
  my_b_printf(head, "%s=%s%s\n",
              msg, llstr(val,llbuff), print_event_info->delimiter);
}
#endif


#if defined(HAVE_REPLICATION)&& !defined(MYSQL_CLIENT)

/*
  Intvar_log_event::do_apply_event()
*/

int Intvar_log_event::do_apply_event(Relay_log_info const *rli)
{
  /*
    We are now in a statement until the associated query log event has
    been processed.
   */
  const_cast<Relay_log_info*>(rli)->set_flag(Relay_log_info::IN_STMT);

  if (rli->deferred_events_collecting)
    return rli->deferred_events->add(this);

  switch (type) {
  case LAST_INSERT_ID_EVENT:
    thd->first_successful_insert_id_in_prev_stmt= val;
    break;
  case INSERT_ID_EVENT:
    thd->force_one_auto_inc_interval(val);
    break;
  }
  return 0;
}

int Intvar_log_event::do_update_pos(Relay_log_info *rli)
{
  rli->inc_event_relay_log_pos();
  return 0;
}


Log_event::enum_skip_reason
Intvar_log_event::do_shall_skip(Relay_log_info *rli)
{
  /*
    It is a common error to set the slave skip counter to 1 instead of
    2 when recovering from an insert which used a auto increment,
    rand, or user var.  Therefore, if the slave skip counter is 1, we
    just say that this event should be skipped by ignoring it, meaning
    that we do not change the value of the slave skip counter since it
    will be decreased by the following insert event.
  */
  return continue_group(rli);
}

#endif


/**************************************************************************
  Rand_log_event methods
**************************************************************************/

#if defined(HAVE_REPLICATION) && !defined(MYSQL_CLIENT)
int Rand_log_event::pack_info(Protocol *protocol)
{
  char buf1[256], *pos;
  pos= strmov(buf1,"rand_seed1=");
  pos= int10_to_str((long) seed1, pos, 10);
  pos= strmov(pos, ",rand_seed2=");
  pos= int10_to_str((long) seed2, pos, 10);
  protocol->store(buf1, (uint) (pos-buf1), &my_charset_bin);
  return 0;
}
#endif


Rand_log_event::Rand_log_event(const char* buf,
                               const Format_description_log_event* description_event)
  :Log_event(buf, description_event)
{
  /* The Post-Header is empty. The Variable Data part begins immediately. */
  buf+= description_event->common_header_len +
    description_event->post_header_len[RAND_EVENT-1];
  seed1= uint8korr(buf+RAND_SEED1_OFFSET);
  seed2= uint8korr(buf+RAND_SEED2_OFFSET);
}


#ifndef MYSQL_CLIENT
bool Rand_log_event::write(IO_CACHE* file)
{
  uchar buf[16];
  int8store(buf + RAND_SEED1_OFFSET, seed1);
  int8store(buf + RAND_SEED2_OFFSET, seed2);
  return (write_header(file, sizeof(buf)) ||
          wrapper_my_b_safe_write(file, buf, sizeof(buf)) ||
	  write_footer(file));
}
#endif


#ifdef MYSQL_CLIENT
void Rand_log_event::print(FILE* file, PRINT_EVENT_INFO* print_event_info)
{
  IO_CACHE *const head= &print_event_info->head_cache;

  char llbuff[22],llbuff2[22];
  if (!print_event_info->short_form)
  {
    print_header(head, print_event_info, FALSE);
    my_b_printf(head, "\tRand\n");
  }
  my_b_printf(head, "SET @@RAND_SEED1=%s, @@RAND_SEED2=%s%s\n",
              llstr(seed1, llbuff),llstr(seed2, llbuff2),
              print_event_info->delimiter);
}
#endif /* MYSQL_CLIENT */


#if defined(HAVE_REPLICATION) && !defined(MYSQL_CLIENT)
int Rand_log_event::do_apply_event(Relay_log_info const *rli)
{
  /*
    We are now in a statement until the associated query log event has
    been processed.
   */
  const_cast<Relay_log_info*>(rli)->set_flag(Relay_log_info::IN_STMT);

  if (rli->deferred_events_collecting)
    return rli->deferred_events->add(this);

  thd->rand.seed1= (ulong) seed1;
  thd->rand.seed2= (ulong) seed2;
  return 0;
}

int Rand_log_event::do_update_pos(Relay_log_info *rli)
{
  rli->inc_event_relay_log_pos();
  return 0;
}


Log_event::enum_skip_reason
Rand_log_event::do_shall_skip(Relay_log_info *rli)
{
  /*
    It is a common error to set the slave skip counter to 1 instead of
    2 when recovering from an insert which used a auto increment,
    rand, or user var.  Therefore, if the slave skip counter is 1, we
    just say that this event should be skipped by ignoring it, meaning
    that we do not change the value of the slave skip counter since it
    will be decreased by the following insert event.
  */
  return continue_group(rli);
}

/**
   Exec deferred Int-, Rand- and User- var events prefixing
   a Query-log-event event.

   @param thd THD handle

   @return false on success, true if a failure in an event applying occurred.
*/
bool slave_execute_deferred_events(THD *thd)
{
  bool res= false;
  Relay_log_info *rli= thd->rli_slave;

  DBUG_ASSERT(rli && (!rli->deferred_events_collecting || rli->deferred_events));

  if (!rli->deferred_events_collecting || rli->deferred_events->is_empty())
    return res;

  res= rli->deferred_events->execute(rli);

  return res;
}

#endif /* !MYSQL_CLIENT */


/**************************************************************************
  Xid_log_event methods
**************************************************************************/

#if defined(HAVE_REPLICATION) && !defined(MYSQL_CLIENT)
int Xid_log_event::pack_info(Protocol *protocol)
{
  char buf[128], *pos;
  pos= strmov(buf, "COMMIT /* xid=");
  pos= longlong10_to_str(xid, pos, 10);
  pos= strmov(pos, " */");
  protocol->store(buf, (uint) (pos-buf), &my_charset_bin);
  return 0;
}
#endif

/**
  @note
  It's ok not to use int8store here,
  as long as xid_t::set(ulonglong) and
  xid_t::get_my_xid doesn't do it either.
  We don't care about actual values of xids as long as
  identical numbers compare identically
*/

Xid_log_event::
Xid_log_event(const char* buf,
              const Format_description_log_event *description_event)
  :Log_event(buf, description_event)
{
  /* The Post-Header is empty. The Variable Data part begins immediately. */
  buf+= description_event->common_header_len +
    description_event->post_header_len[XID_EVENT-1];
  memcpy((char*) &xid, buf, sizeof(xid));
}


#ifndef MYSQL_CLIENT
bool Xid_log_event::write(IO_CACHE* file)
{
  DBUG_EXECUTE_IF("do_not_write_xid", return 0;);
  return (write_header(file, sizeof(xid)) ||
	  wrapper_my_b_safe_write(file, (uchar*) &xid, sizeof(xid)) ||
	  write_footer(file));
}
#endif


#ifdef MYSQL_CLIENT
void Xid_log_event::print(FILE* file, PRINT_EVENT_INFO* print_event_info)
{
  IO_CACHE *const head= &print_event_info->head_cache;

  if (!print_event_info->short_form)
  {
    char buf[64];
    longlong10_to_str(xid, buf, 10);

    print_header(head, print_event_info, FALSE);
    my_b_printf(head, "\tXid = %s\n", buf);
  }
  my_b_printf(head, "COMMIT%s\n", print_event_info->delimiter);
}
#endif /* MYSQL_CLIENT */


#if defined(HAVE_REPLICATION) && !defined(MYSQL_CLIENT)
/**
   The methods combines few commit actions to make it useable
   as in the single- so multi- threaded case.

   @param  thd    a pointer to THD handle
   @return false  as success and
           true   as an error 
*/

bool Xid_log_event::do_commit(THD *thd)
{
  DBUG_EXECUTE_IF("dbug.reached_commit",
                  {DBUG_SET("+d,dbug.enabled_commit");});
  bool error= trans_commit(thd); /* Automatically rolls back on error. */
  DBUG_EXECUTE_IF("crash_after_apply", 
                  sql_print_information("Crashing crash_after_apply.");
                  DBUG_SUICIDE(););
  thd->mdl_context.release_transactional_locks();

  if (thd->variables.gtid_next.type == GTID_GROUP &&
      thd->owned_gtid.sidno != 0)
  {
    // GTID logging and cleanup runs regardless of the current res
    error |= gtid_empty_group_log_and_cleanup(thd);
  }

  /*
    Increment the global status commit count variable
  */
  if (!error)
    status_var_increment(thd->status_var.com_stat[SQLCOM_COMMIT]);

  return error;
}

/**
   Worker commits Xid transaction and in case of its transactional
   info table marks the current group as done in the Coordnator's 
   Group Assigned Queue.

   @return zero as success or non-zero as an error 
*/
int Xid_log_event::do_apply_event_worker(Slave_worker *w)
{
  int error= 0;
  lex_start(thd);
  mysql_reset_thd_for_next_command(thd);
  Slave_committed_queue *coordinator_gaq= w->c_rli->gaq;

  /* For a slave Xid_log_event is COMMIT */
  general_log_print(thd, COM_QUERY,
                    "COMMIT /* implicit, from Xid_log_event */");

  DBUG_PRINT("mts", ("do_apply group master %s %llu  group relay %s %llu event %s %llu.",
                     w->get_group_master_log_name(),
                     w->get_group_master_log_pos(),
                     w->get_group_relay_log_name(),
                     w->get_group_relay_log_pos(),
                     w->get_event_relay_log_name(),
                     w->get_event_relay_log_pos()));

  DBUG_EXECUTE_IF("crash_before_update_pos",
                  sql_print_information("Crashing crash_before_update_pos.");
                  DBUG_SUICIDE(););

  ulong gaq_idx= mts_group_idx;
  Slave_job_group *ptr_group= coordinator_gaq->get_job_group(gaq_idx);

  if ((error= w->commit_positions(this, ptr_group,
                                  w->c_rli->is_transactional())))
    goto err;

  DBUG_PRINT("mts", ("do_apply group master %s %llu  group relay %s %llu event %s %llu.",
                     w->get_group_master_log_name(),
                     w->get_group_master_log_pos(),
                     w->get_group_relay_log_name(),
                     w->get_group_relay_log_pos(),
                     w->get_event_relay_log_name(),
                     w->get_event_relay_log_pos()));

  DBUG_EXECUTE_IF("crash_after_update_pos_before_apply",
                  sql_print_information("Crashing crash_after_update_pos_before_apply.");
                  DBUG_SUICIDE(););

  error= do_commit(thd);
  if (error)
    w->rollback_positions(ptr_group);
err:
  return error;
}

int Xid_log_event::do_apply_event(Relay_log_info const *rli)
{
  DBUG_ENTER("Xid_log_event::do_apply_event");
  int error= 0;
  char saved_group_master_log_name[FN_REFLEN];
  char saved_group_relay_log_name[FN_REFLEN];
  volatile my_off_t saved_group_master_log_pos;
  volatile my_off_t saved_group_relay_log_pos;

  char new_group_master_log_name[FN_REFLEN];
  char new_group_relay_log_name[FN_REFLEN];
  volatile my_off_t new_group_master_log_pos;
  volatile my_off_t new_group_relay_log_pos;

  lex_start(thd);
  mysql_reset_thd_for_next_command(thd);
  Relay_log_info *rli_ptr= const_cast<Relay_log_info *>(rli);

  /* For a slave Xid_log_event is COMMIT */
  general_log_print(thd, COM_QUERY,
                    "COMMIT /* implicit, from Xid_log_event */");

  mysql_mutex_lock(&rli_ptr->data_lock);

  /*
    Save the rli positions. We need them to temporarily reset the positions
    just before the commit.
   */
  strmake(saved_group_master_log_name, rli_ptr->get_group_master_log_name(),
          FN_REFLEN - 1);
  saved_group_master_log_pos= rli_ptr->get_group_master_log_pos();
  strmake(saved_group_relay_log_name, rli_ptr->get_group_relay_log_name(),
          FN_REFLEN - 1);
  saved_group_relay_log_pos= rli_ptr->get_group_relay_log_pos();

  DBUG_PRINT("info", ("do_apply group master %s %llu  group relay %s %llu event %s %llu\n",
    rli_ptr->get_group_master_log_name(),
    rli_ptr->get_group_master_log_pos(),
    rli_ptr->get_group_relay_log_name(),
    rli_ptr->get_group_relay_log_pos(),
    rli_ptr->get_event_relay_log_name(),
    rli_ptr->get_event_relay_log_pos()));

  DBUG_EXECUTE_IF("crash_before_update_pos",
                  sql_print_information("Crashing crash_before_update_pos.");
                  DBUG_SUICIDE(););

  /*
    We need to update the positions in here to make it transactional.  
  */
  rli_ptr->inc_event_relay_log_pos();
  rli_ptr->set_group_relay_log_pos(rli_ptr->get_event_relay_log_pos());
  rli_ptr->set_group_relay_log_name(rli_ptr->get_event_relay_log_name());

  rli_ptr->notify_group_relay_log_name_update();

  if (log_pos) // 3.23 binlogs don't have log_posx
    rli_ptr->set_group_master_log_pos(log_pos);

  /*
    rli repository being transactional means replication is crash safe.
    Positions are written into transactional tables ahead of commit and the
    changes are made permanent during commit.
   */
  if (rli_ptr->is_transactional())
  {
    if ((error= rli_ptr->flush_info(true)))
      goto err;
  }

  DBUG_PRINT("info", ("do_apply group master %s %llu  group relay %s %llu event %s %llu\n",
                      rli_ptr->get_group_master_log_name(),
                      rli_ptr->get_group_master_log_pos(),
                      rli_ptr->get_group_relay_log_name(),
                      rli_ptr->get_group_relay_log_pos(),
                      rli_ptr->get_event_relay_log_name(),
                      rli_ptr->get_event_relay_log_pos()));

  DBUG_EXECUTE_IF("crash_after_update_pos_before_apply",
                  sql_print_information("Crashing crash_after_update_pos_before_apply.");
                  DBUG_SUICIDE(););

  /**
    Commit operation expects the global transaction state variable 'xa_state'to
    be set to 'XA_NOTR'. In order to simulate commit failure we set
    the 'xa_state' to 'XA_IDLE' so that the commit reports 'ER_XAER_RMFAIL'
    error.
   */
  DBUG_EXECUTE_IF("simulate_commit_failure",
                  {
                  thd->transaction.xid_state.xa_state = XA_IDLE;
                  });

  /*
    Save the new rli positions. These positions will be set back to group*
    positions on successful completion of the commit operation.
   */
  strmake(new_group_master_log_name, rli_ptr->get_group_master_log_name(),
          FN_REFLEN - 1);
  new_group_master_log_pos= rli_ptr->get_group_master_log_pos();
  strmake(new_group_relay_log_name, rli_ptr->get_group_relay_log_name(),
          FN_REFLEN - 1);
  new_group_relay_log_pos= rli_ptr->get_group_relay_log_pos();
  /*
    Rollback positions in memory just before commit. Position values will be
    reset to their new values only on successful commit operation.
   */
  rli_ptr->set_group_master_log_name(saved_group_master_log_name);
  rli_ptr->notify_group_master_log_name_update();
  rli_ptr->set_group_master_log_pos(saved_group_master_log_pos);
  rli_ptr->set_group_relay_log_name(saved_group_relay_log_name);
  rli_ptr->notify_group_relay_log_name_update();
  rli_ptr->set_group_relay_log_pos(saved_group_relay_log_pos);

  DBUG_PRINT("info", ("Rolling back to group master %s %llu  group relay %s"
                      " %llu\n", rli_ptr->get_group_master_log_name(),
                      rli_ptr->get_group_master_log_pos(),
                      rli_ptr->get_group_relay_log_name(),
                      rli_ptr->get_group_relay_log_pos()));
  mysql_mutex_unlock(&rli_ptr->data_lock);
  error= do_commit(thd);
  mysql_mutex_lock(&rli_ptr->data_lock);
  if (error)
  {
    rli->report(ERROR_LEVEL, thd->get_stmt_da()->sql_errno(),
                "Error in Xid_log_event: Commit could not be completed, '%s'",
                thd->get_stmt_da()->message());
  }
  else
  {
    DBUG_EXECUTE_IF("crash_after_commit_before_update_pos",
                    sql_print_information("Crashing "
                                          "crash_after_commit_before_update_pos.");
                    DBUG_SUICIDE(););
    /* Update positions on successful commit */
    rli_ptr->set_group_master_log_name(new_group_master_log_name);
    rli_ptr->notify_group_master_log_name_update();
    rli_ptr->set_group_master_log_pos(new_group_master_log_pos);
    rli_ptr->set_group_relay_log_name(new_group_relay_log_name);
    rli_ptr->notify_group_relay_log_name_update();
    rli_ptr->set_group_relay_log_pos(new_group_relay_log_pos);

    DBUG_PRINT("info", ("Updating positions on succesful commit to group master"
                        " %s %llu  group relay %s %llu\n",
                        rli_ptr->get_group_master_log_name(),
                        rli_ptr->get_group_master_log_pos(),
                        rli_ptr->get_group_relay_log_name(),
                        rli_ptr->get_group_relay_log_pos()));

    /*
      For transactional repository the positions are flushed ahead of commit.
      Where as for non transactional rli repository the positions are flushed
      only on succesful commit.
     */
    if (!rli_ptr->is_transactional())
      rli_ptr->flush_info(false);
  }
err:
  mysql_cond_broadcast(&rli_ptr->data_cond);
  mysql_mutex_unlock(&rli_ptr->data_lock);

  DBUG_RETURN(error);
}

Log_event::enum_skip_reason
Xid_log_event::do_shall_skip(Relay_log_info *rli)
{
  DBUG_ENTER("Xid_log_event::do_shall_skip");
  if (rli->slave_skip_counter > 0) {
    thd->variables.option_bits&= ~OPTION_BEGIN;
    DBUG_RETURN(Log_event::EVENT_SKIP_COUNT);
  }
  DBUG_RETURN(Log_event::do_shall_skip(rli));
}
#endif /* !MYSQL_CLIENT */


/**************************************************************************
  User_var_log_event methods
**************************************************************************/

#if defined(HAVE_REPLICATION) && !defined(MYSQL_CLIENT)
int User_var_log_event::pack_info(Protocol* protocol)
{
  char *buf= 0;
  char quoted_id[1 + FN_REFLEN * 2 + 2];// quoted identifier
  int id_len= my_strmov_quoted_identifier(this->thd, quoted_id, name, name_len);
  quoted_id[id_len]= '\0';
  uint val_offset= 2 + id_len;
  uint event_len= val_offset;

  if (is_null)
  {
    if (!(buf= (char*) my_malloc(val_offset + 5, MYF(MY_WME))))
      return 1;
    strmov(buf + val_offset, "NULL");
    event_len= val_offset + 4;
  }
  else
  {
    switch (type) {
    case REAL_RESULT:
      double real_val;
      float8get(real_val, val);
      if (!(buf= (char*) my_malloc(val_offset + MY_GCVT_MAX_FIELD_WIDTH + 1,
                                   MYF(MY_WME))))
        return 1;
      event_len+= my_gcvt(real_val, MY_GCVT_ARG_DOUBLE, MY_GCVT_MAX_FIELD_WIDTH,
                          buf + val_offset, NULL);
      break;
    case INT_RESULT:
      if (!(buf= (char*) my_malloc(val_offset + 22, MYF(MY_WME))))
        return 1;
      event_len= longlong10_to_str(uint8korr(val), buf + val_offset, 
                                   ((flags & User_var_log_event::UNSIGNED_F) ? 
                                    10 : -10))-buf;
      break;
    case DECIMAL_RESULT:
    {
      if (!(buf= (char*) my_malloc(val_offset + DECIMAL_MAX_STR_LENGTH + 1,
                                   MYF(MY_WME))))
        return 1;
      String str(buf+val_offset, DECIMAL_MAX_STR_LENGTH + 1, &my_charset_bin);
      my_decimal dec;
      binary2my_decimal(E_DEC_FATAL_ERROR, (uchar*) (val+2), &dec, val[0],
                        val[1]);
      my_decimal2string(E_DEC_FATAL_ERROR, &dec, 0, 0, 0, &str);
      event_len= str.length() + val_offset;
      break;
    } 
    case STRING_RESULT:
      /* 15 is for 'COLLATE' and other chars */
      buf= (char*) my_malloc(event_len+val_len*2+1+2*MY_CS_NAME_SIZE+15,
                             MYF(MY_WME));
      CHARSET_INFO *cs;
      if (!buf)
        return 1;
      if (!(cs= get_charset(charset_number, MYF(0))))
      {
        strmov(buf+val_offset, "???");
        event_len+= 3;
      }
      else
      {
        char *p= strxmov(buf + val_offset, "_", cs->csname, " ", NullS);
        p= str_to_hex(p, val, val_len);
        p= strxmov(p, " COLLATE ", cs->name, NullS);
        event_len= p-buf;
      }
      break;
    case ROW_RESULT:
    default:
      DBUG_ASSERT(1);
      return 1;
    }
  }
  buf[0]= '@';
  memcpy(buf + 1, quoted_id, id_len);
  buf[1 + id_len]= '=';
  protocol->store(buf, event_len, &my_charset_bin);
  my_free(buf);
  return 0;
}
#endif /* !MYSQL_CLIENT */


User_var_log_event::
User_var_log_event(const char* buf, uint event_len,
                   const Format_description_log_event* description_event)
  :Log_event(buf, description_event)
#ifndef MYSQL_CLIENT
  , deferred(false), query_id(0)
#endif
{
  bool error= false;
  const char* buf_start= buf;
  /* The Post-Header is empty. The Variable Data part begins immediately. */
  const char *start= buf;
  buf+= description_event->common_header_len +
    description_event->post_header_len[USER_VAR_EVENT-1];
  name_len= uint4korr(buf);
  name= (char *) buf + UV_NAME_LEN_SIZE;

  /*
    We don't know yet is_null value, so we must assume that name_len
    may have the bigger value possible, is_null= True and there is no
    payload for val, or even that name_len is 0.
  */
  if (!valid_buffer_range<uint>(name_len, buf_start, name,
                                event_len - UV_VAL_IS_NULL))
  {
    error= true;
    goto err;
  }

  buf+= UV_NAME_LEN_SIZE + name_len;
  is_null= (bool) *buf;
  flags= User_var_log_event::UNDEF_F;    // defaults to UNDEF_F
  if (is_null)
  {
    type= STRING_RESULT;
    charset_number= my_charset_bin.number;
    val_len= 0;
    val= 0;  
  }
  else
  {
    if (!valid_buffer_range<uint>(UV_VAL_IS_NULL + UV_VAL_TYPE_SIZE
                                  + UV_CHARSET_NUMBER_SIZE + UV_VAL_LEN_SIZE,
                                  buf_start, buf, event_len))
    {
      error= true;
      goto err;
    }

    type= (Item_result) buf[UV_VAL_IS_NULL];
    charset_number= uint4korr(buf + UV_VAL_IS_NULL + UV_VAL_TYPE_SIZE);
    val_len= uint4korr(buf + UV_VAL_IS_NULL + UV_VAL_TYPE_SIZE +
                       UV_CHARSET_NUMBER_SIZE);
    val= (char *) (buf + UV_VAL_IS_NULL + UV_VAL_TYPE_SIZE +
                   UV_CHARSET_NUMBER_SIZE + UV_VAL_LEN_SIZE);

    if (!valid_buffer_range<uint>(val_len, buf_start, val, event_len))
    {
      error= true;
      goto err;
    }

    /**
      We need to check if this is from an old server
      that did not pack information for flags.
      We do this by checking if there are extra bytes
      after the packed value. If there are we take the
      extra byte and it's value is assumed to contain
      the flags value.

      Old events will not have this extra byte, thence,
      we keep the flags set to UNDEF_F.
    */
    uint bytes_read= ((val + val_len) - start);
#ifndef DBUG_OFF
    bool old_pre_checksum_fd= description_event->is_version_before_checksum();
#endif
    DBUG_ASSERT((bytes_read == data_written -
                 (old_pre_checksum_fd ||
                  (description_event->checksum_alg ==
                   BINLOG_CHECKSUM_ALG_OFF)) ?
                 0 : BINLOG_CHECKSUM_LEN)
                ||
                (bytes_read == data_written -1 -
                 (old_pre_checksum_fd ||
                  (description_event->checksum_alg ==
                   BINLOG_CHECKSUM_ALG_OFF)) ?
                 0 : BINLOG_CHECKSUM_LEN));
    if ((data_written - bytes_read) > 0)
    {
      flags= (uint) *(buf + UV_VAL_IS_NULL + UV_VAL_TYPE_SIZE +
                    UV_CHARSET_NUMBER_SIZE + UV_VAL_LEN_SIZE +
                    val_len);
    }
  }

err:
  if (error)
    name= 0;
}


#ifndef MYSQL_CLIENT
bool User_var_log_event::write(IO_CACHE* file)
{
  char buf[UV_NAME_LEN_SIZE];
  char buf1[UV_VAL_IS_NULL + UV_VAL_TYPE_SIZE + 
	    UV_CHARSET_NUMBER_SIZE + UV_VAL_LEN_SIZE];
  uchar buf2[MY_MAX(8, DECIMAL_MAX_FIELD_SIZE + 2)], *pos= buf2;
  uint unsigned_len= 0;
  uint buf1_length;
  ulong event_length;

  int4store(buf, name_len);
  
  if ((buf1[0]= is_null))
  {
    buf1_length= 1;
    val_len= 0;                                 // Length of 'pos'
  }    
  else
  {
    buf1[1]= type;
    int4store(buf1 + 2, charset_number);

    switch (type) {
    case REAL_RESULT:
      float8store(buf2, *(double*) val);
      break;
    case INT_RESULT:
      int8store(buf2, *(longlong*) val);
      unsigned_len= 1;
      break;
    case DECIMAL_RESULT:
    {
      my_decimal *dec= (my_decimal *)val;
      dec->fix_buffer_pointer();
      buf2[0]= (char)(dec->intg + dec->frac);
      buf2[1]= (char)dec->frac;
      decimal2bin((decimal_t*)val, buf2+2, buf2[0], buf2[1]);
      val_len= decimal_bin_size(buf2[0], buf2[1]) + 2;
      break;
    }
    case STRING_RESULT:
      pos= (uchar*) val;
      break;
    case ROW_RESULT:
    default:
      DBUG_ASSERT(1);
      return 0;
    }
    int4store(buf1 + 2 + UV_CHARSET_NUMBER_SIZE, val_len);
    buf1_length= 10;
  }

  /* Length of the whole event */
  event_length= sizeof(buf)+ name_len + buf1_length + val_len + unsigned_len;

  return (write_header(file, event_length) ||
          wrapper_my_b_safe_write(file, (uchar*) buf, sizeof(buf))   ||
	  wrapper_my_b_safe_write(file, (uchar*) name, name_len)     ||
	  wrapper_my_b_safe_write(file, (uchar*) buf1, buf1_length) ||
	  wrapper_my_b_safe_write(file, pos, val_len) ||
          wrapper_my_b_safe_write(file, &flags, unsigned_len) ||
	  write_footer(file));
}
#endif


/*
  User_var_log_event::print()
*/

#ifdef MYSQL_CLIENT
void User_var_log_event::print(FILE* file, PRINT_EVENT_INFO* print_event_info)
{
  IO_CACHE *const head= &print_event_info->head_cache;
  char quoted_id[1 + NAME_LEN * 2 + 2];// quoted length of the identifier
  char name_id[NAME_LEN];
  int quoted_len= 0;

  if (!print_event_info->short_form)
  {
    print_header(head, print_event_info, FALSE);
    my_b_printf(head, "\tUser_var\n");
  }
  strmov(name_id, name);
  name_id[name_len]= '\0';
  my_b_printf(head, "SET @");
  quoted_len= my_strmov_quoted_identifier((char *) quoted_id,
                                          (const char *) name_id);
  quoted_id[quoted_len]= '\0';
  my_b_write(head, (uchar*) quoted_id, quoted_len);

  if (is_null)
  {
    my_b_printf(head, ":=NULL%s\n", print_event_info->delimiter);
  }
  else
  {
    switch (type) {
    case REAL_RESULT:
      double real_val;
      char real_buf[FMT_G_BUFSIZE(14)];
      float8get(real_val, val);
      sprintf(real_buf, "%.14g", real_val);
      my_b_printf(head, ":=%s%s\n", real_buf, print_event_info->delimiter);
      break;
    case INT_RESULT:
      char int_buf[22];
      longlong10_to_str(uint8korr(val), int_buf, 
                        ((flags & User_var_log_event::UNSIGNED_F) ? 10 : -10));
      my_b_printf(head, ":=%s%s\n", int_buf, print_event_info->delimiter);
      break;
    case DECIMAL_RESULT:
    {
      char str_buf[200];
      int str_len= sizeof(str_buf) - 1;
      int precision= (int)val[0];
      int scale= (int)val[1];
      decimal_digit_t dec_buf[10];
      decimal_t dec;
      dec.len= 10;
      dec.buf= dec_buf;

      bin2decimal((uchar*) val+2, &dec, precision, scale);
      decimal2string(&dec, str_buf, &str_len, 0, 0, 0);
      str_buf[str_len]= 0;
      my_b_printf(head, ":=%s%s\n", str_buf, print_event_info->delimiter);
      break;
    }
    case STRING_RESULT:
    {
      /*
        Let's express the string in hex. That's the most robust way. If we
        print it in character form instead, we need to escape it with
        character_set_client which we don't know (we will know it in 5.0, but
        in 4.1 we don't know it easily when we are printing
        User_var_log_event). Explanation why we would need to bother with
        character_set_client (quoting Bar):
        > Note, the parser doesn't switch to another unescaping mode after
        > it has met a character set introducer.
        > For example, if an SJIS client says something like:
        > SET @a= _ucs2 \0a\0b'
        > the string constant is still unescaped according to SJIS, not
        > according to UCS2.
      */
      char *hex_str;
      CHARSET_INFO *cs;

      hex_str= (char *)my_malloc(2*val_len+1+2,MYF(MY_WME)); // 2 hex digits / byte
      if (!hex_str)
        return;
      str_to_hex(hex_str, val, val_len);
      /*
        For proper behaviour when mysqlbinlog|mysql, we need to explicitely
        specify the variable's collation. It will however cause problems when
        people want to mysqlbinlog|mysql into another server not supporting the
        character set. But there's not much to do about this and it's unlikely.
      */
      if (!(cs= get_charset(charset_number, MYF(0))))
        /*
          Generate an unusable command (=> syntax error) is probably the best
          thing we can do here.
        */
        my_b_printf(head, ":=???%s\n", print_event_info->delimiter);
      else
        my_b_printf(head, ":=_%s %s COLLATE `%s`%s\n",
                    cs->csname, hex_str, cs->name,
                    print_event_info->delimiter);
      my_free(hex_str);
    }
      break;
    case ROW_RESULT:
    default:
      DBUG_ASSERT(1);
      return;
    }
  }
}
#endif


/*
  User_var_log_event::do_apply_event()
*/

#if defined(HAVE_REPLICATION) && !defined(MYSQL_CLIENT)
int User_var_log_event::do_apply_event(Relay_log_info const *rli)
{
  Item *it= 0;
  CHARSET_INFO *charset;
  query_id_t sav_query_id= 0; /* memorize orig id when deferred applying */

  if (rli->deferred_events_collecting)
  {
    set_deferred(current_thd->query_id);
    return rli->deferred_events->add(this);
  } else if (is_deferred())
  {
    sav_query_id= current_thd->query_id;
    current_thd->query_id= query_id; /* recreating original time context */
  }

  if (!(charset= get_charset(charset_number, MYF(MY_WME))))
    return 1;
  double real_val;
  longlong int_val;

  /*
    We are now in a statement until the associated query log event has
    been processed.
   */
  const_cast<Relay_log_info*>(rli)->set_flag(Relay_log_info::IN_STMT);

  if (is_null)
  {
    it= new Item_null();
  }
  else
  {
    switch (type) {
    case REAL_RESULT:
      float8get(real_val, val);
      it= new Item_float(real_val, 0);
      val= (char*) &real_val;		// Pointer to value in native format
      val_len= 8;
      break;
    case INT_RESULT:
      int_val= (longlong) uint8korr(val);
      it= new Item_int(int_val);
      val= (char*) &int_val;		// Pointer to value in native format
      val_len= 8;
      break;
    case DECIMAL_RESULT:
    {
      Item_decimal *dec= new Item_decimal((uchar*) val+2, val[0], val[1]);
      it= dec;
      val= (char *)dec->val_decimal(NULL);
      val_len= sizeof(my_decimal);
      break;
    }
    case STRING_RESULT:
      it= new Item_string(val, val_len, charset);
      break;
    case ROW_RESULT:
    default:
      DBUG_ASSERT(1);
      return 0;
    }
  }
  Item_func_set_user_var *e=
    new Item_func_set_user_var(Name_string(name, name_len, false), it, false);
  /*
    Item_func_set_user_var can't substitute something else on its place =>
    0 can be passed as last argument (reference on item)

    Fix_fields() can fail, in which case a call of update_hash() might
    crash the server, so if fix fields fails, we just return with an
    error.
  */
  if (e->fix_fields(thd, 0))
    return 1;

  /*
    A variable can just be considered as a table with
    a single record and with a single column. Thus, like
    a column value, it could always have IMPLICIT derivation.
   */
  e->update_hash(val, val_len, type, charset, DERIVATION_IMPLICIT,
                 (flags & User_var_log_event::UNSIGNED_F));
  if (!is_deferred())
    free_root(thd->mem_root, 0);
  else
    current_thd->query_id= sav_query_id; /* restore current query's context */

  return 0;
}

int User_var_log_event::do_update_pos(Relay_log_info *rli)
{
  rli->inc_event_relay_log_pos();
  return 0;
}

Log_event::enum_skip_reason
User_var_log_event::do_shall_skip(Relay_log_info *rli)
{
  /*
    It is a common error to set the slave skip counter to 1 instead
    of 2 when recovering from an insert which used a auto increment,
    rand, or user var.  Therefore, if the slave skip counter is 1, we
    just say that this event should be skipped by ignoring it, meaning
    that we do not change the value of the slave skip counter since it
    will be decreased by the following insert event.
  */
  return continue_group(rli);
}
#endif /* !MYSQL_CLIENT */


/**************************************************************************
  Unknown_log_event methods
**************************************************************************/

#ifdef HAVE_REPLICATION
#ifdef MYSQL_CLIENT
void Unknown_log_event::print(FILE* file_arg, PRINT_EVENT_INFO* print_event_info)
{
  if (print_event_info->short_form)
    return;
  print_header(&print_event_info->head_cache, print_event_info, FALSE);
  my_b_printf(&print_event_info->head_cache, "\n# %s", "Unknown event\n");
}
#endif  

/**************************************************************************
	Stop_log_event methods
**************************************************************************/

/*
  Stop_log_event::print()
*/

#ifdef MYSQL_CLIENT
void Stop_log_event::print(FILE* file, PRINT_EVENT_INFO* print_event_info)
{
  if (print_event_info->short_form)
    return;

  print_header(&print_event_info->head_cache, print_event_info, FALSE);
  my_b_printf(&print_event_info->head_cache, "\tStop\n");
}
#endif /* MYSQL_CLIENT */


#ifndef MYSQL_CLIENT
/*
  The master stopped.  We used to clean up all temporary tables but
  this is useless as, as the master has shut down properly, it has
  written all DROP TEMPORARY TABLE (prepared statements' deletion is
  TODO only when we binlog prep stmts).  We used to clean up
  slave_load_tmpdir, but this is useless as it has been cleared at the
  end of LOAD DATA INFILE.  So we have nothing to do here.  The place
  were we must do this cleaning is in
  Start_log_event_v3::do_apply_event(), not here. Because if we come
  here, the master was sane.

  This must only be called from the Slave SQL thread, since it calls
  flush_relay_log_info().
*/
int Stop_log_event::do_update_pos(Relay_log_info *rli)
{
  int error_inc= 0;
  int error_flush= 0;
  /*
    We do not want to update master_log pos because we get a rotate event
    before stop, so by now group_master_log_name is set to the next log.
    If we updated it, we will have incorrect master coordinates and this
    could give false triggers in MASTER_POS_WAIT() that we have reached
    the target position when in fact we have not.
    The group position is always unchanged in MTS mode because the event
    is never executed so can't be scheduled to a Worker.
  */
  if ((thd->variables.option_bits & OPTION_BEGIN) || rli->is_parallel_exec())
    rli->inc_event_relay_log_pos();
  else
  {
    error_inc= rli->inc_group_relay_log_pos(0, true/*need_data_lock=true*/);
    error_flush= rli->flush_info(TRUE);
  }
  return (error_inc || error_flush);
}

#endif /* !MYSQL_CLIENT */
#endif /* HAVE_REPLICATION */


/**************************************************************************
	Create_file_log_event methods
**************************************************************************/

/*
  Create_file_log_event ctor
*/

#ifndef MYSQL_CLIENT
Create_file_log_event::
Create_file_log_event(THD* thd_arg, sql_exchange* ex,
		      const char* db_arg, const char* table_name_arg,
                      List<Item>& fields_arg,
                      bool is_concurrent_arg,
                      enum enum_duplicates handle_dup,
                      bool ignore,
		      uchar* block_arg, uint block_len_arg, bool using_trans)
  :Load_log_event(thd_arg, ex, db_arg, table_name_arg, fields_arg,
                  is_concurrent_arg,
                  handle_dup, ignore, using_trans),
   fake_base(0), block(block_arg), event_buf(0), block_len(block_len_arg),
   file_id(thd_arg->file_id = mysql_bin_log.next_file_id())
{
  DBUG_ENTER("Create_file_log_event");
  sql_ex.force_new_format();
  DBUG_VOID_RETURN;
}


/*
  Create_file_log_event::write_data_body()
*/

bool Create_file_log_event::write_data_body(IO_CACHE* file)
{
  bool res;
  if ((res= Load_log_event::write_data_body(file)) || fake_base)
    return res;
  return (my_b_safe_write(file, (uchar*) "", 1) ||
          my_b_safe_write(file, (uchar*) block, block_len));
}


/*
  Create_file_log_event::write_data_header()
*/

bool Create_file_log_event::write_data_header(IO_CACHE* file)
{
  bool res;
  uchar buf[CREATE_FILE_HEADER_LEN];
  if ((res= Load_log_event::write_data_header(file)) || fake_base)
    return res;
  int4store(buf + CF_FILE_ID_OFFSET, file_id);
  return my_b_safe_write(file, buf, CREATE_FILE_HEADER_LEN) != 0;
}


/*
  Create_file_log_event::write_base()
*/

bool Create_file_log_event::write_base(IO_CACHE* file)
{
  bool res;
  fake_base= 1;                                 // pretend we are Load event
  res= write(file);
  fake_base= 0;
  return res;
}

#endif /* !MYSQL_CLIENT */

/*
  Create_file_log_event ctor
*/

Create_file_log_event::Create_file_log_event(const char* buf, uint len,
                                             const Format_description_log_event* description_event)
  :Load_log_event(buf,0,description_event),fake_base(0),block(0),inited_from_old(0)
{
  DBUG_ENTER("Create_file_log_event::Create_file_log_event(char*,...)");
  uint block_offset;
  uint header_len= description_event->common_header_len;
  uint8 load_header_len= description_event->post_header_len[LOAD_EVENT-1];
  uint8 create_file_header_len= description_event->post_header_len[CREATE_FILE_EVENT-1];
  if (!(event_buf= (char*) my_memdup(buf, len, MYF(MY_WME))) ||
      copy_log_event(event_buf,len,
                     ((buf[EVENT_TYPE_OFFSET] == LOAD_EVENT) ?
                      load_header_len + header_len :
                      (fake_base ? (header_len+load_header_len) :
                       (header_len+load_header_len) +
                       create_file_header_len)),
                     description_event))
    DBUG_VOID_RETURN;
  if (description_event->binlog_version!=1)
  {
    file_id= uint4korr(buf + 
                       header_len +
		       load_header_len + CF_FILE_ID_OFFSET);
    /*
      Note that it's ok to use get_data_size() below, because it is computed
      with values we have already read from this event (because we called
      copy_log_event()); we are not using slave's format info to decode
      master's format, we are really using master's format info.
      Anyway, both formats should be identical (except the common_header_len)
      as these Load events are not changed between 4.0 and 5.0 (as logging of
      LOAD DATA INFILE does not use Load_log_event in 5.0).

      The + 1 is for \0 terminating fname  
    */
    block_offset= (description_event->common_header_len +
                   Load_log_event::get_data_size() +
                   create_file_header_len + 1);
    if (len < block_offset)
      DBUG_VOID_RETURN;
    block = (uchar*)buf + block_offset;
    block_len = len - block_offset;
  }
  else
  {
    sql_ex.force_new_format();
    inited_from_old = 1;
  }
  DBUG_VOID_RETURN;
}


/*
  Create_file_log_event::print()
*/

#ifdef MYSQL_CLIENT
void Create_file_log_event::print(FILE* file, PRINT_EVENT_INFO* print_event_info,
				  bool enable_local)
{
  if (print_event_info->short_form)
  {
    if (enable_local && check_fname_outside_temp_buf())
      Load_log_event::print(file, print_event_info);
    return;
  }

  if (enable_local)
  {
    Load_log_event::print(file, print_event_info,
			  !check_fname_outside_temp_buf());
    /**
      reduce the size of io cache so that the write function is called
      for every call to my_b_printf().
     */
    DBUG_EXECUTE_IF ("simulate_create_event_write_error",
                     {(&print_event_info->head_cache)->write_pos=
                     (&print_event_info->head_cache)->write_end;
                     DBUG_SET("+d,simulate_file_write_error");});
    /* 
       That one is for "file_id: etc" below: in mysqlbinlog we want the #, in
       SHOW BINLOG EVENTS we don't.
    */
    my_b_printf(&print_event_info->head_cache, "#");
  }

  my_b_printf(&print_event_info->head_cache,
              " file_id: %d  block_len: %d\n", file_id, block_len);
}


void Create_file_log_event::print(FILE* file, PRINT_EVENT_INFO* print_event_info)
{
  print(file, print_event_info, 0);
}
#endif /* MYSQL_CLIENT */


/*
  Create_file_log_event::pack_info()
*/

#if defined(HAVE_REPLICATION) && !defined(MYSQL_CLIENT)
int Create_file_log_event::pack_info(Protocol *protocol)
{
  char buf[NAME_LEN*2 + 30 + 21*2], *pos;
  pos= strmov(buf, "db=");
  memcpy(pos, db, db_len);
  pos= strmov(pos + db_len, ";table=");
  memcpy(pos, table_name, table_name_len);
  pos= strmov(pos + table_name_len, ";file_id=");
  pos= int10_to_str((long) file_id, pos, 10);
  pos= strmov(pos, ";block_len=");
  pos= int10_to_str((long) block_len, pos, 10);
  protocol->store(buf, (uint) (pos-buf), &my_charset_bin);
  return 0;
}
#endif /* defined(HAVE_REPLICATION) && !defined(MYSQL_CLIENT) */


/**
  Create_file_log_event::do_apply_event()
  Constructor for Create_file_log_event to intantiate an event
  from the relay log on the slave.

  @retval
    0           Success
  @retval
    1           Failure
*/

#if defined(HAVE_REPLICATION) && !defined(MYSQL_CLIENT)
int Create_file_log_event::do_apply_event(Relay_log_info const *rli)
{
  char fname_buf[FN_REFLEN+TEMP_FILE_MAX_LEN];
  char *ext;
  int fd = -1;
  IO_CACHE file;
  int error = 1;

  lex_start(thd);
  mysql_reset_thd_for_next_command(thd);
  THD_STAGE_INFO(thd, stage_making_temp_file_create_before_load_data);
  memset(&file, 0, sizeof(file));
  ext= slave_load_file_stem(fname_buf, file_id, server_id, ".info");
  /* old copy may exist already */
  mysql_file_delete(key_file_log_event_info, fname_buf, MYF(0));
  /**
    To simulate file creation failure, convert the file name to a
    directory by appending a "/" to the file name.
   */
  DBUG_EXECUTE_IF("simulate_file_create_error_create_log_event",
                  {
                  strcat(fname_buf,"/");
                  });
  if ((fd= mysql_file_create(key_file_log_event_info,
                             fname_buf, CREATE_MODE,
                             O_WRONLY | O_BINARY | O_EXCL | O_NOFOLLOW,
                             MYF(MY_WME))) < 0 ||
      init_io_cache(&file, fd, IO_SIZE, WRITE_CACHE, (my_off_t)0, 0,
		    MYF(MY_WME|MY_NABP)))
  {
    rli->report(ERROR_LEVEL, thd->get_stmt_da()->sql_errno(),
                "Error in Create_file event: could not open file '%s'",
                fname_buf);
    goto err;
  }
  
  // a trick to avoid allocating another buffer
  fname= fname_buf;
  fname_len= (uint) (strmov(ext, ".data") - fname);
  if (write_base(&file))
  {
    strmov(ext, ".info"); // to have it right in the error message
    rli->report(ERROR_LEVEL, my_errno,
                "Error in Create_file event: could not write to file '%s'",
                fname_buf);
    goto err;
  }
  end_io_cache(&file);
  mysql_file_close(fd, MYF(0));
  
  // fname_buf now already has .data, not .info, because we did our trick
  /* old copy may exist already */
  mysql_file_delete(key_file_log_event_data, fname_buf, MYF(0));
  if ((fd= mysql_file_create(key_file_log_event_data,
                             fname_buf, CREATE_MODE,
                             O_WRONLY | O_BINARY | O_EXCL | O_NOFOLLOW,
                             MYF(MY_WME))) < 0)
  {
    rli->report(ERROR_LEVEL, my_errno,
                "Error in Create_file event: could not open file '%s'",
                fname_buf);
    goto err;
  }
  /**
    To simulate file write failure,close the file before the write operation.
    Write will fail with an error reporting file is UNOPENED. 
   */
  DBUG_EXECUTE_IF("simulate_file_write_error_create_log_event",
                  {
                  mysql_file_close(fd, MYF(0));
                  });
  if (mysql_file_write(fd, (uchar*) block, block_len, MYF(MY_WME+MY_NABP)))
  {
    rli->report(ERROR_LEVEL, thd->get_stmt_da()->sql_errno(),
                "Error in Create_file event: write to '%s' failed",
                fname_buf);
    goto err;
  }
  error=0;					// Everything is ok

err:
  if (error)
    end_io_cache(&file);
  if (fd >= 0)
    mysql_file_close(fd, MYF(0));
  return error != 0;
}
#endif /* defined(HAVE_REPLICATION) && !defined(MYSQL_CLIENT) */


/**************************************************************************
	Append_block_log_event methods
**************************************************************************/

/*
  Append_block_log_event ctor
*/

#ifndef MYSQL_CLIENT  
Append_block_log_event::Append_block_log_event(THD *thd_arg,
                                               const char *db_arg,
					       uchar *block_arg,
					       uint block_len_arg,
					       bool using_trans)
  :Log_event(thd_arg, 0,
             using_trans ? Log_event::EVENT_TRANSACTIONAL_CACHE :
                           Log_event::EVENT_STMT_CACHE,
             Log_event::EVENT_NORMAL_LOGGING),
   block(block_arg),
   block_len(block_len_arg), file_id(thd_arg->file_id), db(db_arg)
{
}
#endif


/*
  Append_block_log_event ctor
*/

Append_block_log_event::Append_block_log_event(const char* buf, uint len,
                                               const Format_description_log_event* description_event)
  :Log_event(buf, description_event),block(0)
{
  DBUG_ENTER("Append_block_log_event::Append_block_log_event(char*,...)");
  uint8 common_header_len= description_event->common_header_len; 
  uint8 append_block_header_len=
    description_event->post_header_len[APPEND_BLOCK_EVENT-1];
  uint total_header_len= common_header_len+append_block_header_len;
  if (len < total_header_len)
    DBUG_VOID_RETURN;
  file_id= uint4korr(buf + common_header_len + AB_FILE_ID_OFFSET);
  block= (uchar*)buf + total_header_len;
  block_len= len - total_header_len;
  DBUG_VOID_RETURN;
}


/*
  Append_block_log_event::write()
*/

#ifndef MYSQL_CLIENT
bool Append_block_log_event::write(IO_CACHE* file)
{
  uchar buf[APPEND_BLOCK_HEADER_LEN];
  int4store(buf + AB_FILE_ID_OFFSET, file_id);
  return (write_header(file, APPEND_BLOCK_HEADER_LEN + block_len) ||
          wrapper_my_b_safe_write(file, buf, APPEND_BLOCK_HEADER_LEN) ||
	  wrapper_my_b_safe_write(file, (uchar*) block, block_len) ||
	  write_footer(file));
}
#endif


/*
  Append_block_log_event::print()
*/

#ifdef MYSQL_CLIENT  
void Append_block_log_event::print(FILE* file,
				   PRINT_EVENT_INFO* print_event_info)
{
  if (print_event_info->short_form)
    return;
  print_header(&print_event_info->head_cache, print_event_info, FALSE);
  my_b_printf(&print_event_info->head_cache,
              "\n#%s: file_id: %d  block_len: %d\n",
              get_type_str(), file_id, block_len);
}
#endif /* MYSQL_CLIENT */


/*
  Append_block_log_event::pack_info()
*/

#if defined(HAVE_REPLICATION) && !defined(MYSQL_CLIENT)
int Append_block_log_event::pack_info(Protocol *protocol)
{
  char buf[256];
  size_t length;
  length= my_snprintf(buf, sizeof(buf), ";file_id=%u;block_len=%u",
                      file_id, block_len);
  protocol->store(buf, length, &my_charset_bin);
  return 0;
}


/*
  Append_block_log_event::get_create_or_append()
*/

int Append_block_log_event::get_create_or_append() const
{
  return 0; /* append to the file, fail if not exists */
}

/*
  Append_block_log_event::do_apply_event()
*/

int Append_block_log_event::do_apply_event(Relay_log_info const *rli)
{
  char fname[FN_REFLEN+TEMP_FILE_MAX_LEN];
  int fd;
  int error = 1;
  DBUG_ENTER("Append_block_log_event::do_apply_event");

  THD_STAGE_INFO(thd, stage_making_temp_file_append_before_load_data);
  slave_load_file_stem(fname, file_id, server_id, ".data");
  if (get_create_or_append())
  {
    /*
      Usually lex_start() is called by mysql_parse(), but we need it here
      as the present method does not call mysql_parse().
    */
    lex_start(thd);
    mysql_reset_thd_for_next_command(thd);
    /* old copy may exist already */
    mysql_file_delete(key_file_log_event_data, fname, MYF(0));
    if ((fd= mysql_file_create(key_file_log_event_data,
                               fname, CREATE_MODE,
                               O_WRONLY | O_BINARY | O_EXCL | O_NOFOLLOW,
                               MYF(MY_WME))) < 0)
    {
      rli->report(ERROR_LEVEL, my_errno,
                  "Error in %s event: could not create file '%s'",
                  get_type_str(), fname);
      goto err;
    }
  }
  else if ((fd= mysql_file_open(key_file_log_event_data,
                                fname,
                                O_WRONLY | O_APPEND | O_BINARY | O_NOFOLLOW,
                                MYF(MY_WME))) < 0)
  {
    rli->report(ERROR_LEVEL, my_errno,
                "Error in %s event: could not open file '%s'",
                get_type_str(), fname);
    goto err;
  }

  DBUG_EXECUTE_IF("remove_slave_load_file_before_write",
                  {
                    my_delete_allow_opened(fname, MYF(0));
                  });

  if (mysql_file_write(fd, (uchar*) block, block_len, MYF(MY_WME+MY_NABP)))
  {
    rli->report(ERROR_LEVEL, my_errno,
                "Error in %s event: write to '%s' failed",
                get_type_str(), fname);
    goto err;
  }
  error=0;

err:
  if (fd >= 0)
    mysql_file_close(fd, MYF(0));
  DBUG_RETURN(error);
}
#endif


/**************************************************************************
	Delete_file_log_event methods
**************************************************************************/

/*
  Delete_file_log_event ctor
*/

#ifndef MYSQL_CLIENT
Delete_file_log_event::Delete_file_log_event(THD *thd_arg, const char* db_arg,
					     bool using_trans)
  :Log_event(thd_arg, 0, 
             using_trans ? Log_event::EVENT_TRANSACTIONAL_CACHE :
                           Log_event::EVENT_STMT_CACHE,
             Log_event::EVENT_NORMAL_LOGGING),
  file_id(thd_arg->file_id), db(db_arg)
{
}
#endif

/*
  Delete_file_log_event ctor
*/

Delete_file_log_event::Delete_file_log_event(const char* buf, uint len,
                                             const Format_description_log_event* description_event)
  :Log_event(buf, description_event),file_id(0)
{
  uint8 common_header_len= description_event->common_header_len;
  uint8 delete_file_header_len= description_event->post_header_len[DELETE_FILE_EVENT-1];
  if (len < (uint)(common_header_len + delete_file_header_len))
    return;
  file_id= uint4korr(buf + common_header_len + DF_FILE_ID_OFFSET);
}


/*
  Delete_file_log_event::write()
*/

#ifndef MYSQL_CLIENT
bool Delete_file_log_event::write(IO_CACHE* file)
{
 uchar buf[DELETE_FILE_HEADER_LEN];
 int4store(buf + DF_FILE_ID_OFFSET, file_id);
 return (write_header(file, sizeof(buf)) ||
         wrapper_my_b_safe_write(file, buf, sizeof(buf)) ||
	 write_footer(file));
}
#endif


/*
  Delete_file_log_event::print()
*/

#ifdef MYSQL_CLIENT  
void Delete_file_log_event::print(FILE* file,
				  PRINT_EVENT_INFO* print_event_info)
{
  if (print_event_info->short_form)
    return;
  print_header(&print_event_info->head_cache, print_event_info, FALSE);
  my_b_printf(&print_event_info->head_cache,
              "\n#Delete_file: file_id=%u\n", file_id);
}
#endif /* MYSQL_CLIENT */

/*
  Delete_file_log_event::pack_info()
*/

#if defined(HAVE_REPLICATION) && !defined(MYSQL_CLIENT)
int Delete_file_log_event::pack_info(Protocol *protocol)
{
  char buf[64];
  size_t length;
  length= my_snprintf(buf, sizeof(buf), ";file_id=%u", (uint) file_id);
  protocol->store(buf, length, &my_charset_bin);
  return 0;
}
#endif

/*
  Delete_file_log_event::do_apply_event()
*/

#if defined(HAVE_REPLICATION) && !defined(MYSQL_CLIENT)
int Delete_file_log_event::do_apply_event(Relay_log_info const *rli)
{
  char fname[FN_REFLEN+TEMP_FILE_MAX_LEN];
  lex_start(thd);
  mysql_reset_thd_for_next_command(thd);
  char *ext= slave_load_file_stem(fname, file_id, server_id, ".data");
  mysql_file_delete(key_file_log_event_data, fname, MYF(MY_WME));
  strmov(ext, ".info");
  mysql_file_delete(key_file_log_event_info, fname, MYF(MY_WME));
  return 0;
}
#endif /* defined(HAVE_REPLICATION) && !defined(MYSQL_CLIENT) */


/**************************************************************************
	Execute_load_log_event methods
**************************************************************************/

/*
  Execute_load_log_event ctor
*/

#ifndef MYSQL_CLIENT  
Execute_load_log_event::Execute_load_log_event(THD *thd_arg,
                                               const char* db_arg,
					       bool using_trans)
  :Log_event(thd_arg, 0,
             using_trans ? Log_event::EVENT_TRANSACTIONAL_CACHE :
                           Log_event::EVENT_STMT_CACHE,
             Log_event::EVENT_NORMAL_LOGGING),
  file_id(thd_arg->file_id), db(db_arg)
{
}
#endif
  

/*
  Execute_load_log_event ctor
*/

Execute_load_log_event::Execute_load_log_event(const char* buf, uint len,
                                               const Format_description_log_event* description_event)
  :Log_event(buf, description_event), file_id(0)
{
  uint8 common_header_len= description_event->common_header_len;
  uint8 exec_load_header_len= description_event->post_header_len[EXEC_LOAD_EVENT-1];
  if (len < (uint)(common_header_len+exec_load_header_len))
    return;
  file_id= uint4korr(buf + common_header_len + EL_FILE_ID_OFFSET);
}


/*
  Execute_load_log_event::write()
*/

#ifndef MYSQL_CLIENT
bool Execute_load_log_event::write(IO_CACHE* file)
{
  uchar buf[EXEC_LOAD_HEADER_LEN];
  int4store(buf + EL_FILE_ID_OFFSET, file_id);
  return (write_header(file, sizeof(buf)) || 
          wrapper_my_b_safe_write(file, buf, sizeof(buf)) ||
	  write_footer(file));
}
#endif


/*
  Execute_load_log_event::print()
*/

#ifdef MYSQL_CLIENT  
void Execute_load_log_event::print(FILE* file,
				   PRINT_EVENT_INFO* print_event_info)
{
  if (print_event_info->short_form)
    return;
  print_header(&print_event_info->head_cache, print_event_info, FALSE);
  my_b_printf(&print_event_info->head_cache, "\n#Exec_load: file_id=%d\n",
              file_id);
}
#endif

/*
  Execute_load_log_event::pack_info()
*/

#if defined(HAVE_REPLICATION) && !defined(MYSQL_CLIENT)
int Execute_load_log_event::pack_info(Protocol *protocol)
{
  char buf[64];
  size_t length;
  length= my_snprintf(buf, sizeof(buf), ";file_id=%u", (uint) file_id);
  protocol->store(buf, length, &my_charset_bin);
  return 0;
}


/*
  Execute_load_log_event::do_apply_event()
*/

int Execute_load_log_event::do_apply_event(Relay_log_info const *rli)
{
  char fname[FN_REFLEN+TEMP_FILE_MAX_LEN];
  char *ext;
  int fd;
  int error= 1;
  IO_CACHE file;
  Load_log_event *lev= 0;

  lex_start(thd);
  mysql_reset_thd_for_next_command(thd);
  ext= slave_load_file_stem(fname, file_id, server_id, ".info");
  /**
    To simulate file open failure, convert the file name to a
    directory by appending a "/" to the file name. File open
    will fail with an error reporting it is not a directory.
   */
  DBUG_EXECUTE_IF("simulate_file_open_error_exec_event",
                  {
                  strcat(fname,"/");
                  });
  if ((fd= mysql_file_open(key_file_log_event_info,
                           fname, O_RDONLY | O_BINARY | O_NOFOLLOW,
                           MYF(MY_WME))) < 0 ||
      init_io_cache(&file, fd, IO_SIZE, READ_CACHE, (my_off_t)0, 0,
		    MYF(MY_WME|MY_NABP)))
  {
    rli->report(ERROR_LEVEL, thd->get_stmt_da()->sql_errno(),
                "Error in Exec_load event: could not open file '%s'",
                fname);
    goto err;
  }
  if (!(lev= (Load_log_event*)
        Log_event::read_log_event(&file,
                                  (mysql_mutex_t*) 0,
                                  rli->get_rli_description_event(),
                                  opt_slave_sql_verify_checksum)) ||
      lev->get_type_code() != NEW_LOAD_EVENT)
  {
    rli->report(ERROR_LEVEL, 0, "Error in Exec_load event: "
                    "file '%s' appears corrupted", fname);
    goto err;
  }
  lev->thd = thd;
  /*
    lev->do_apply_event should use rli only for errors i.e. should
    not advance rli's position.

    lev->do_apply_event is the place where the table is loaded (it
    calls mysql_load()).
  */
  const_cast<Relay_log_info*>(rli)->set_future_group_master_log_pos(log_pos);
  if (lev->do_apply_event(0,rli,1)) 
  {
    /*
      We want to indicate the name of the file that could not be loaded
      (SQL_LOADxxx).
      But as we are here we are sure the error is in rli->last_slave_error and
      rli->last_slave_errno (example of error: duplicate entry for key), so we
      don't want to overwrite it with the filename.
      What we want instead is add the filename to the current error message.
    */
    char *tmp= my_strdup(rli->last_error().message, MYF(MY_WME));
    if (tmp)
    {
      rli->report(ERROR_LEVEL, rli->last_error().number,
                  "%s. Failed executing load from '%s'", tmp, fname);
      my_free(tmp);
    }
    goto err;
  }
  /*
    We have an open file descriptor to the .info file; we need to close it
    or Windows will refuse to delete the file in mysql_file_delete().
  */
  if (fd >= 0)
  {
    mysql_file_close(fd, MYF(0));
    end_io_cache(&file);
    fd= -1;
  }
  mysql_file_delete(key_file_log_event_info, fname, MYF(MY_WME));
  memcpy(ext, ".data", 6);
  mysql_file_delete(key_file_log_event_data, fname, MYF(MY_WME));
  error = 0;

err:
  delete lev;
  if (fd >= 0)
  {
    mysql_file_close(fd, MYF(0));
    end_io_cache(&file);
  }
  return error;
}

#endif /* defined(HAVE_REPLICATION) && !defined(MYSQL_CLIENT) */


/**************************************************************************
	Begin_load_query_log_event methods
**************************************************************************/

#ifndef MYSQL_CLIENT
Begin_load_query_log_event::
Begin_load_query_log_event(THD* thd_arg, const char* db_arg, uchar* block_arg,
                           uint block_len_arg, bool using_trans)
  :Append_block_log_event(thd_arg, db_arg, block_arg, block_len_arg,
                          using_trans)
{
   file_id= thd_arg->file_id= mysql_bin_log.next_file_id();
}
#endif


Begin_load_query_log_event::
Begin_load_query_log_event(const char* buf, uint len,
                           const Format_description_log_event* desc_event)
  :Append_block_log_event(buf, len, desc_event)
{
}


#if defined( HAVE_REPLICATION) && !defined(MYSQL_CLIENT)
int Begin_load_query_log_event::get_create_or_append() const
{
  return 1; /* create the file */
}
#endif /* defined( HAVE_REPLICATION) && !defined(MYSQL_CLIENT) */


#if !defined(MYSQL_CLIENT) && defined(HAVE_REPLICATION)
Log_event::enum_skip_reason
Begin_load_query_log_event::do_shall_skip(Relay_log_info *rli)
{
  /*
    If the slave skip counter is 1, then we should not start executing
    on the next event.
  */
  return continue_group(rli);
}
#endif


/**************************************************************************
	Execute_load_query_log_event methods
**************************************************************************/


#ifndef MYSQL_CLIENT
Execute_load_query_log_event::
Execute_load_query_log_event(THD *thd_arg, const char* query_arg,
                             ulong query_length_arg, uint fn_pos_start_arg,
                             uint fn_pos_end_arg,
                             enum_load_dup_handling dup_handling_arg,
                             bool using_trans, bool immediate, bool suppress_use,
                             int errcode):
  Query_log_event(thd_arg, query_arg, query_length_arg, using_trans, immediate,
                  suppress_use, errcode),
  file_id(thd_arg->file_id), fn_pos_start(fn_pos_start_arg),
  fn_pos_end(fn_pos_end_arg), dup_handling(dup_handling_arg)
{
}
#endif /* !MYSQL_CLIENT */


Execute_load_query_log_event::
Execute_load_query_log_event(const char* buf, uint event_len,
                             const Format_description_log_event* desc_event):
  Query_log_event(buf, event_len, desc_event, EXECUTE_LOAD_QUERY_EVENT),
  file_id(0), fn_pos_start(0), fn_pos_end(0)
{
  if (!Query_log_event::is_valid())
    return;

  buf+= desc_event->common_header_len;

  fn_pos_start= uint4korr(buf + ELQ_FN_POS_START_OFFSET);
  fn_pos_end= uint4korr(buf + ELQ_FN_POS_END_OFFSET);
  dup_handling= (enum_load_dup_handling)(*(buf + ELQ_DUP_HANDLING_OFFSET));

  if (fn_pos_start > q_len || fn_pos_end > q_len ||
      dup_handling > LOAD_DUP_REPLACE)
    return;

  file_id= uint4korr(buf + ELQ_FILE_ID_OFFSET);
}


ulong Execute_load_query_log_event::get_post_header_size_for_derived()
{
  return EXECUTE_LOAD_QUERY_EXTRA_HEADER_LEN;
}


#ifndef MYSQL_CLIENT
bool
Execute_load_query_log_event::write_post_header_for_derived(IO_CACHE* file)
{
  uchar buf[EXECUTE_LOAD_QUERY_EXTRA_HEADER_LEN];
  int4store(buf, file_id);
  int4store(buf + 4, fn_pos_start);
  int4store(buf + 4 + 4, fn_pos_end);
  *(buf + 4 + 4 + 4)= (uchar) dup_handling;
  return wrapper_my_b_safe_write(file, buf, EXECUTE_LOAD_QUERY_EXTRA_HEADER_LEN);
}
#endif


#ifdef MYSQL_CLIENT
void Execute_load_query_log_event::print(FILE* file,
                                         PRINT_EVENT_INFO* print_event_info)
{
  print(file, print_event_info, 0);
}

/**
  Prints the query as LOAD DATA LOCAL and with rewritten filename.
*/
void Execute_load_query_log_event::print(FILE* file,
                                         PRINT_EVENT_INFO* print_event_info,
                                         const char *local_fname)
{
  IO_CACHE *const head= &print_event_info->head_cache;

  print_query_header(head, print_event_info);
  /**
    reduce the size of io cache so that the write function is called
    for every call to my_b_printf().
   */
  DBUG_EXECUTE_IF ("simulate_execute_event_write_error",
                   {head->write_pos= head->write_end;
                   DBUG_SET("+d,simulate_file_write_error");});

  if (local_fname)
  {
    my_b_write(head, (uchar*) query, fn_pos_start);
    my_b_printf(head, " LOCAL INFILE ");
    pretty_print_str(head, local_fname, strlen(local_fname));

    if (dup_handling == LOAD_DUP_REPLACE)
      my_b_printf(head, " REPLACE");
    my_b_printf(head, " INTO");
    my_b_write(head, (uchar*) query + fn_pos_end, q_len-fn_pos_end);
    my_b_printf(head, "\n%s\n", print_event_info->delimiter);
  }
  else
  {
    my_b_write(head, (uchar*) query, q_len);
    my_b_printf(head, "\n%s\n", print_event_info->delimiter);
  }

  if (!print_event_info->short_form)
    my_b_printf(head, "# file_id: %d \n", file_id);
}
#endif


#if defined(HAVE_REPLICATION) && !defined(MYSQL_CLIENT)
int Execute_load_query_log_event::pack_info(Protocol *protocol)
{
  char *buf, *pos;
  if (!(buf= (char*) my_malloc(9 + (db_len * 2) + 2 + q_len + 10 + 21,
                               MYF(MY_WME))))
    return 1;
  pos= buf;
  if (db && db_len)
  {
    /*
      Statically allocates room to store '\0' and an identifier
      that may have NAME_LEN * 2 due to quoting and there are
      two quoting characters that wrap them.
    */
    char quoted_db[1 + NAME_LEN * 2 + 2];// quoted length of the identifier
    size_t size= 0;
    size= my_strmov_quoted_identifier(this->thd, quoted_db, db, 0);
    pos= strmov(buf, "use ");
    memcpy(pos, quoted_db, size);
    pos= strmov(pos + size, "; ");
  }
  if (query && q_len)
  {
    memcpy(pos, query, q_len);
    pos+= q_len;
  }
  pos= strmov(pos, " ;file_id=");
  pos= int10_to_str((long) file_id, pos, 10);
  protocol->store(buf, pos-buf, &my_charset_bin);
  my_free(buf);
  return 0;
}


int
Execute_load_query_log_event::do_apply_event(Relay_log_info const *rli)
{
  char *p;
  char *buf;
  char *fname;
  char *fname_end;
  int error;

  buf= (char*) my_malloc(q_len + 1 - (fn_pos_end - fn_pos_start) +
                         (FN_REFLEN + TEMP_FILE_MAX_LEN) + 10 + 8 + 5, MYF(MY_WME));

  DBUG_EXECUTE_IF("LOAD_DATA_INFILE_has_fatal_error", my_free(buf); buf= NULL;);

  /* Replace filename and LOCAL keyword in query before executing it */
  if (buf == NULL)
  {
    rli->report(ERROR_LEVEL, ER_SLAVE_FATAL_ERROR,
                ER(ER_SLAVE_FATAL_ERROR), "Not enough memory");
    return 1;
  }

  p= buf;
  memcpy(p, query, fn_pos_start);
  p+= fn_pos_start;
  fname= (p= strmake(p, STRING_WITH_LEN(" INFILE \'")));
  p= slave_load_file_stem(p, file_id, server_id, ".data");
  fname_end= p= strend(p);                      // Safer than p=p+5
  *(p++)='\'';
  switch (dup_handling) {
  case LOAD_DUP_IGNORE:
    p= strmake(p, STRING_WITH_LEN(" IGNORE"));
    break;
  case LOAD_DUP_REPLACE:
    p= strmake(p, STRING_WITH_LEN(" REPLACE"));
    break;
  default:
    /* Ordinary load data */
    break;
  }
  p= strmake(p, STRING_WITH_LEN(" INTO "));
  p= strmake(p, query+fn_pos_end, q_len-fn_pos_end);

  error= Query_log_event::do_apply_event(rli, buf, p-buf);

  /* Forging file name for deletion in same buffer */
  *fname_end= 0;

  /*
    If there was an error the slave is going to stop, leave the
    file so that we can re-execute this event at START SLAVE.
  */
  if (!error)
    mysql_file_delete(key_file_log_event_data, fname, MYF(MY_WME));

  my_free(buf);
  return error;
}
#endif


/**************************************************************************
	sql_ex_info methods
**************************************************************************/

/*
  sql_ex_info::write_data()
*/

bool sql_ex_info::write_data(IO_CACHE* file)
{
  if (new_format())
  {
    return (write_str_at_most_255_bytes(file, field_term, (uint) field_term_len) ||
	    write_str_at_most_255_bytes(file, enclosed,   (uint) enclosed_len) ||
	    write_str_at_most_255_bytes(file, line_term,  (uint) line_term_len) ||
	    write_str_at_most_255_bytes(file, line_start, (uint) line_start_len) ||
	    write_str_at_most_255_bytes(file, escaped,    (uint) escaped_len) ||
	    my_b_safe_write(file,(uchar*) &opt_flags,1));
  }
  else
  {
    /**
      @todo This is sensitive to field padding. We should write a
      char[7], not an old_sql_ex. /sven
    */
    old_sql_ex old_ex;
    old_ex.field_term= *field_term;
    old_ex.enclosed=   *enclosed;
    old_ex.line_term=  *line_term;
    old_ex.line_start= *line_start;
    old_ex.escaped=    *escaped;
    old_ex.opt_flags=  opt_flags;
    old_ex.empty_flags=empty_flags;
    return my_b_safe_write(file, (uchar*) &old_ex, sizeof(old_ex)) != 0;
  }
}


/*
  sql_ex_info::init()
*/

const char *sql_ex_info::init(const char *buf, const char *buf_end,
                              bool use_new_format)
{
  cached_new_format = use_new_format;
  if (use_new_format)
  {
    empty_flags=0;
    /*
      The code below assumes that buf will not disappear from
      under our feet during the lifetime of the event. This assumption
      holds true in the slave thread if the log is in new format, but is not
      the case when we have old format because we will be reusing net buffer
      to read the actual file before we write out the Create_file event.
    */
    if (read_str_at_most_255_bytes(&buf, buf_end, &field_term, &field_term_len) ||
        read_str_at_most_255_bytes(&buf, buf_end, &enclosed,   &enclosed_len) ||
        read_str_at_most_255_bytes(&buf, buf_end, &line_term,  &line_term_len) ||
        read_str_at_most_255_bytes(&buf, buf_end, &line_start, &line_start_len) ||
        read_str_at_most_255_bytes(&buf, buf_end, &escaped,    &escaped_len))
      return 0;
    opt_flags = *buf++;
  }
  else
  {
    field_term_len= enclosed_len= line_term_len= line_start_len= escaped_len=1;
    field_term = buf++;			// Use first byte in string
    enclosed=	 buf++;
    line_term=   buf++;
    line_start=  buf++;
    escaped=     buf++;
    opt_flags =  *buf++;
    empty_flags= *buf++;
    if (empty_flags & FIELD_TERM_EMPTY)
      field_term_len=0;
    if (empty_flags & ENCLOSED_EMPTY)
      enclosed_len=0;
    if (empty_flags & LINE_TERM_EMPTY)
      line_term_len=0;
    if (empty_flags & LINE_START_EMPTY)
      line_start_len=0;
    if (empty_flags & ESCAPED_EMPTY)
      escaped_len=0;
  }
  return buf;
}

#ifndef DBUG_OFF
#ifndef MYSQL_CLIENT
static uchar dbug_extra_row_data_val= 0;

/**
   set_extra_data

   Called during self-test to generate various
   self-consistent binlog row event extra
   thread data structures which can be checked
   when reading the binlog.

   @param arr  Buffer to use
*/
const uchar* set_extra_data(uchar* arr)
{
  uchar val= (dbug_extra_row_data_val++) %
    (EXTRA_ROW_INFO_MAX_PAYLOAD + 1); /* 0 .. MAX_PAYLOAD + 1 */
  arr[EXTRA_ROW_INFO_LEN_OFFSET]= val + EXTRA_ROW_INFO_HDR_BYTES;
  arr[EXTRA_ROW_INFO_FORMAT_OFFSET]= val;
  for (uchar i=0; i<val; i++)
    arr[EXTRA_ROW_INFO_HDR_BYTES+i]= val;

  return arr;
}

#endif // #ifndef MYSQL_CLIENT

/**
   check_extra_data

   Called during self-test to check that
   binlog row event extra data is self-
   consistent as defined by the set_extra_data
   function above.

   Will assert(false) if not.

   @param extra_row_data
*/
void check_extra_data(uchar* extra_row_data)
{
  assert(extra_row_data);
  uint16 len= extra_row_data[EXTRA_ROW_INFO_LEN_OFFSET];
  uint8 val= len - EXTRA_ROW_INFO_HDR_BYTES;
  assert(extra_row_data[EXTRA_ROW_INFO_FORMAT_OFFSET] == val);
  for (uint16 i= 0; i < val; i++)
  {
    assert(extra_row_data[EXTRA_ROW_INFO_HDR_BYTES + i] == val);
  }
}

#endif  // #ifndef DBUG_OFF

/**************************************************************************
	Rows_log_event member functions
**************************************************************************/

#ifndef MYSQL_CLIENT
Rows_log_event::Rows_log_event(THD *thd_arg, TABLE *tbl_arg, const Table_id& tid,
                               MY_BITMAP const *cols, bool using_trans,
                               Log_event_type event_type,
                               const uchar* extra_row_info)
  : Log_event(thd_arg, 0,
             using_trans ? Log_event::EVENT_TRANSACTIONAL_CACHE :
                           Log_event::EVENT_STMT_CACHE,
             Log_event::EVENT_NORMAL_LOGGING),
    m_row_count(0),
    m_table(tbl_arg),
    m_table_id(tid),
    m_width(tbl_arg ? tbl_arg->s->fields : 1),
    m_rows_buf(0), m_rows_cur(0), m_rows_end(0), m_flags(0),
    m_type(event_type), m_extra_row_data(0)
#ifdef HAVE_REPLICATION
    , m_curr_row(NULL), m_curr_row_end(NULL), m_key(NULL), m_key_info(NULL),
    m_distinct_keys(Key_compare(&m_key_info)), m_distinct_key_spare_buf(NULL)
#endif
{
  DBUG_ASSERT(tbl_arg && tbl_arg->s && tid.is_valid());

  if (thd_arg->variables.option_bits & OPTION_NO_FOREIGN_KEY_CHECKS)
      set_flags(NO_FOREIGN_KEY_CHECKS_F);
  if (thd_arg->variables.option_bits & OPTION_RELAXED_UNIQUE_CHECKS)
      set_flags(RELAXED_UNIQUE_CHECKS_F);
#ifndef DBUG_OFF
  uchar extra_data[255];
  DBUG_EXECUTE_IF("extra_row_data_set",
                  /* Set extra row data to a known value */
                  extra_row_info = set_extra_data(extra_data););
#endif
  if (extra_row_info)
  {
    /* Copy Extra data from thd into new event */
    uint8 extra_data_len= extra_row_info[EXTRA_ROW_INFO_LEN_OFFSET];
    assert(extra_data_len >= EXTRA_ROW_INFO_HDR_BYTES);

    m_extra_row_data= (uchar*) my_malloc(extra_data_len, MYF(MY_WME));

    if (likely(m_extra_row_data != NULL))
    {
      memcpy(m_extra_row_data, extra_row_info,
             extra_data_len);
    }
  }

  /* if bitmap_init fails, caught in is_valid() */
  if (likely(!bitmap_init(&m_cols,
                          m_width <= sizeof(m_bitbuf)*8 ? m_bitbuf : NULL,
                          m_width,
                          false)))
  {
    /* Cols can be zero if this is a dummy binrows event */
    if (likely(cols != NULL))
    {
      memcpy(m_cols.bitmap, cols->bitmap, no_bytes_in_map(cols));
      create_last_word_mask(&m_cols);
    }
  }
  else
  {
    // Needed because bitmap_init() does not set it to null on failure
    m_cols.bitmap= 0;
  }
}
#endif

Rows_log_event::Rows_log_event(const char *buf, uint event_len,
                               const Format_description_log_event
                               *description_event)
  : Log_event(buf, description_event),
    m_row_count(0),
#ifndef MYSQL_CLIENT
    m_table(NULL),
#endif
    m_table_id(0), m_rows_buf(0), m_rows_cur(0), m_rows_end(0),
    m_extra_row_data(0)
#if !defined(MYSQL_CLIENT) && defined(HAVE_REPLICATION)
    , m_curr_row(NULL), m_curr_row_end(NULL), m_key(NULL), m_key_info(NULL),
    m_distinct_keys(Key_compare(&m_key_info)), m_distinct_key_spare_buf(NULL)
#endif
{
  DBUG_ENTER("Rows_log_event::Rows_log_event(const char*,...)");
  uint8 const common_header_len= description_event->common_header_len;
  Log_event_type event_type= (Log_event_type) buf[EVENT_TYPE_OFFSET];
  m_type= event_type;
  
  uint8 const post_header_len= description_event->post_header_len[event_type-1];

  DBUG_PRINT("enter",("event_len: %u  common_header_len: %d  "
		      "post_header_len: %d",
		      event_len, common_header_len,
		      post_header_len));

  const char *post_start= buf + common_header_len;
  post_start+= RW_MAPID_OFFSET;
  if (post_header_len == 6)
  {
    /* Master is of an intermediate source tree before 5.1.4. Id is 4 bytes */
    m_table_id= uint4korr(post_start);
    post_start+= 4;
  }
  else
  {
    m_table_id= uint6korr(post_start);
    post_start+= RW_FLAGS_OFFSET;
  }

  m_flags= uint2korr(post_start);
  post_start+= 2;

  uint16 var_header_len= 0;
  if (post_header_len == ROWS_HEADER_LEN_V2)
  {
    /*
      Have variable length header, check length,
      which includes length bytes
    */
    var_header_len= uint2korr(post_start);
    assert(var_header_len >= 2);
    var_header_len-= 2;

    /* Iterate over var-len header, extracting 'chunks' */
    const char* start= post_start + 2;
    const char* end= start + var_header_len;
    for (const char* pos= start; pos < end;)
    {
      switch(*pos++)
      {
      case RW_V_EXTRAINFO_TAG:
      {
        /* Have an 'extra info' section, read it in */
        assert((end - pos) >= EXTRA_ROW_INFO_HDR_BYTES);
        uint8 infoLen= pos[EXTRA_ROW_INFO_LEN_OFFSET];
        assert((end - pos) >= infoLen);
        /* Just store/use the first tag of this type, skip others */
        if (likely(!m_extra_row_data))
        {
          m_extra_row_data= (uchar*) my_malloc(infoLen,
                                               MYF(MY_WME));
          if (likely(m_extra_row_data != NULL))
          {
            memcpy(m_extra_row_data, pos, infoLen);
          }
          DBUG_EXECUTE_IF("extra_row_data_check",
                          /* Check extra data has expected value */
                          check_extra_data(m_extra_row_data););
        }
        pos+= infoLen;
        break;
      }
      default:
        /* Unknown code, we will not understand anything further here */
        pos= end; /* Break loop */
      }
    }
  }

  uchar const *const var_start=
    (const uchar *)buf + common_header_len + post_header_len + var_header_len;
  uchar const *const ptr_width= var_start;
  uchar *ptr_after_width= (uchar*) ptr_width;
  DBUG_PRINT("debug", ("Reading from %p", ptr_after_width));
  m_width = net_field_length(&ptr_after_width);
  DBUG_PRINT("debug", ("m_width=%lu", m_width));
  /* if bitmap_init fails, catched in is_valid() */
  if (likely(!bitmap_init(&m_cols,
                          m_width <= sizeof(m_bitbuf)*8 ? m_bitbuf : NULL,
                          m_width,
                          false)))
  {
    DBUG_PRINT("debug", ("Reading from %p", ptr_after_width));
    memcpy(m_cols.bitmap, ptr_after_width, (m_width + 7) / 8);
    create_last_word_mask(&m_cols);
    ptr_after_width+= (m_width + 7) / 8;
    DBUG_DUMP("m_cols", (uchar*) m_cols.bitmap, no_bytes_in_map(&m_cols));
  }
  else
  {
    // Needed because bitmap_init() does not set it to null on failure
    m_cols.bitmap= NULL;
    DBUG_VOID_RETURN;
  }

  m_cols_ai.bitmap= m_cols.bitmap; /* See explanation in is_valid() */

  if ((event_type == UPDATE_ROWS_EVENT) ||
      (event_type == UPDATE_ROWS_EVENT_V1))
  {
    DBUG_PRINT("debug", ("Reading from %p", ptr_after_width));

    /* if bitmap_init fails, caught in is_valid() */
    if (likely(!bitmap_init(&m_cols_ai,
                            m_width <= sizeof(m_bitbuf_ai)*8 ? m_bitbuf_ai : NULL,
                            m_width,
                            false)))
    {
      DBUG_PRINT("debug", ("Reading from %p", ptr_after_width));
      memcpy(m_cols_ai.bitmap, ptr_after_width, (m_width + 7) / 8);
      create_last_word_mask(&m_cols_ai);
      ptr_after_width+= (m_width + 7) / 8;
      DBUG_DUMP("m_cols_ai", (uchar*) m_cols_ai.bitmap,
                no_bytes_in_map(&m_cols_ai));
    }
    else
    {
      // Needed because bitmap_init() does not set it to null on failure
      m_cols_ai.bitmap= 0;
      DBUG_VOID_RETURN;
    }
  }

  const uchar* const ptr_rows_data= (const uchar*) ptr_after_width;

  size_t const data_size= event_len - (ptr_rows_data - (const uchar *) buf);
  DBUG_PRINT("info",("m_table_id: %llu  m_flags: %d  m_width: %lu  data_size: %lu",
                     m_table_id.id(), m_flags, m_width, (ulong) data_size));

  // Allocate one extra byte, in case we have to do uint3korr!
  m_rows_buf= (uchar*) my_malloc(data_size + 1, MYF(MY_WME)); // didrik
  if (likely((bool)m_rows_buf))
  {
#if !defined(MYSQL_CLIENT) && defined(HAVE_REPLICATION)
    m_curr_row= m_rows_buf;
#endif
    m_rows_end= m_rows_buf + data_size;
    m_rows_cur= m_rows_end;
    memcpy(m_rows_buf, ptr_rows_data, data_size);
  }
  else
    m_cols.bitmap= 0; // to not free it

  DBUG_VOID_RETURN;
}

Rows_log_event::~Rows_log_event()
{
  if (m_cols.bitmap == m_bitbuf) // no my_malloc happened
    m_cols.bitmap= 0; // so no my_free in bitmap_free
  bitmap_free(&m_cols); // To pair with bitmap_init().
  my_free(m_rows_buf);
  my_free(m_extra_row_data);
}

int Rows_log_event::get_data_size()
{
  int const general_type_code= get_general_type_code();

  uchar buf[sizeof(m_width) + 1];
  uchar *end= net_store_length(buf, m_width);

  DBUG_EXECUTE_IF("old_row_based_repl_4_byte_map_id_master",
                  return 6 + no_bytes_in_map(&m_cols) + (end - buf) +
                  (general_type_code == UPDATE_ROWS_EVENT ? no_bytes_in_map(&m_cols_ai) : 0) +
                  (m_rows_cur - m_rows_buf););

  int data_size= 0;
  bool is_v2_event= get_type_code() > DELETE_ROWS_EVENT_V1;
  if (is_v2_event)
  {
    data_size= ROWS_HEADER_LEN_V2 +
      (m_extra_row_data ?
       RW_V_TAG_LEN + m_extra_row_data[EXTRA_ROW_INFO_LEN_OFFSET]:
       0);
  }
  else
  {
    data_size= ROWS_HEADER_LEN_V1;
  }
  data_size+= no_bytes_in_map(&m_cols);
  data_size+= (uint) (end - buf);

  if (general_type_code == UPDATE_ROWS_EVENT)
    data_size+= no_bytes_in_map(&m_cols_ai);

  data_size+= (uint) (m_rows_cur - m_rows_buf);
  return data_size; 
}


#ifndef MYSQL_CLIENT
int Rows_log_event::do_add_row_data(uchar *row_data, size_t length)
{
  /*
    When the table has a primary key, we would probably want, by default, to
    log only the primary key value instead of the entire "before image". This
    would save binlog space. TODO
  */
  DBUG_ENTER("Rows_log_event::do_add_row_data");
  DBUG_PRINT("enter", ("row_data: 0x%lx  length: %lu", (ulong) row_data,
                       (ulong) length));

  /*
    If length is zero, there is nothing to write, so we just
    return. Note that this is not an optimization, since calling
    realloc() with size 0 means free().
   */
  if (length == 0)
  {
    m_row_count++;
    DBUG_RETURN(0);
  }

  /*
    Don't print debug messages when running valgrind since they can
    trigger false warnings.
   */
#ifndef HAVE_purify
  DBUG_DUMP("row_data", row_data, min<size_t>(length, 32));
#endif

  DBUG_ASSERT(m_rows_buf <= m_rows_cur);
  DBUG_ASSERT(!m_rows_buf || (m_rows_end && m_rows_buf < m_rows_end));
  DBUG_ASSERT(m_rows_cur <= m_rows_end);

  /* The cast will always work since m_rows_cur <= m_rows_end */
  if (static_cast<size_t>(m_rows_end - m_rows_cur) <= length)
  {
    size_t const block_size= 1024;
    ulong cur_size= m_rows_cur - m_rows_buf;
    DBUG_EXECUTE_IF("simulate_too_big_row_case1",
                     cur_size= UINT_MAX32 - (block_size * 10);
                     length= UINT_MAX32 - (block_size * 10););
    DBUG_EXECUTE_IF("simulate_too_big_row_case2",
                     cur_size= UINT_MAX32 - (block_size * 10);
                     length= block_size * 10;);
    DBUG_EXECUTE_IF("simulate_too_big_row_case3",
                     cur_size= block_size * 10;
                     length= UINT_MAX32 - (block_size * 10););
    DBUG_EXECUTE_IF("simulate_too_big_row_case4",
                     cur_size= UINT_MAX32 - (block_size * 10);
                     length= (block_size * 10) - block_size + 1;);
    ulong remaining_space= UINT_MAX32 - cur_size;
    /* Check that the new data fits within remaining space and we can add
       block_size without wrapping.
     */
    if (length > remaining_space ||
        ((length + block_size) > remaining_space))
    {
      sql_print_error("The row data is greater than 4GB, which is too big to "
                      "write to the binary log.");
      DBUG_RETURN(ER_BINLOG_ROW_LOGGING_FAILED);
    }
    ulong const new_alloc= 
        block_size * ((cur_size + length + block_size - 1) / block_size);

    // Allocate one extra byte, in case we have to do uint3korr!
    uchar* const new_buf=
      (uchar*)my_realloc((uchar*)m_rows_buf, (uint) new_alloc + 1,
                         MYF(MY_ALLOW_ZERO_PTR|MY_WME));
    if (unlikely(!new_buf))
      DBUG_RETURN(HA_ERR_OUT_OF_MEM);

    /* If the memory moved, we need to move the pointers */
    if (new_buf != m_rows_buf)
    {
      m_rows_buf= new_buf;
      m_rows_cur= m_rows_buf + cur_size;
    }

    /*
       The end pointer should always be changed to point to the end of
       the allocated memory.
    */
    m_rows_end= m_rows_buf + new_alloc;
  }

  DBUG_ASSERT(m_rows_cur + length <= m_rows_end);
  memcpy(m_rows_cur, row_data, length);
  m_rows_cur+= length;
  m_row_count++;
  DBUG_RETURN(0);
}
#endif

#if !defined(MYSQL_CLIENT) && defined(HAVE_REPLICATION)

/**
  Checks if any of the columns in the given table is
  signaled in the bitmap.

  For each column in the given table checks if it is
  signaled in the bitmap. This is most useful when deciding
  whether a before image (BI) can be used or not for
  searching a row. If no column is signaled, then the
  image cannot be used for searching a record (regardless
  of using position(), index scan or table scan). Here is
  an example:

  MASTER> SET @@binlog_row_image='MINIMAL';
  MASTER> CREATE TABLE t1 (a int, b int, c int, primary key(c));
  SLAVE>  CREATE TABLE t1 (a int, b int);
  MASTER> INSERT INTO t1 VALUES (1,2,3);
  MASTER> UPDATE t1 SET a=2 WHERE b=2;

  For the update statement only the PK (column c) is
  logged in the before image (BI). As such, given that
  the slave has no column c, it will not be able to
  find the row, because BI has no values for the columns
  the slave knows about (column a and b).

  @param table   the table reference on the slave.
  @param cols the bitmap signaling columns available in
                 the BI.

  @return TRUE if BI contains usable colums for searching,
          FALSE otherwise.
*/
static
my_bool is_any_column_signaled_for_table(TABLE *table, MY_BITMAP *cols)
{
  DBUG_ENTER("is_any_column_signaled_for_table");

  for (Field **ptr= table->field ;
       *ptr && ((*ptr)->field_index < cols->n_bits);
       ptr++)
  {
    if (bitmap_is_set(cols, (*ptr)->field_index))
      DBUG_RETURN(TRUE);
  }

  DBUG_RETURN (FALSE);
}

/**
  Checks if the fields in the given key are signaled in
  the bitmap.

  Validates whether the before image is usable for the
  given key. It can be the case that the before image
  does not contain values for the key (eg, master was
  using 'minimal' option for image logging and slave has
  different index structure on the table). Here is an
  example:

  MASTER> SET @@binlog_row_image='MINIMAL';
  MASTER> CREATE TABLE t1 (a int, b int, c int, primary key(c));
  SLAVE> CREATE TABLE t1 (a int, b int, c int, key(a,c));
  MASTER> INSERT INTO t1 VALUES (1,2,3);
  MASTER> UPDATE t1 SET a=2 WHERE b=2;

  When finding the row on the slave, one cannot use the
  index (a,c) to search for the row, because there is only
  data in the before image for column c. This function
  checks the fields needed for a given key and searches
  the bitmap to see if all the fields required are
  signaled.

  @param keyinfo  reference to key.
  @param cols     the bitmap signaling which columns
                  have available data.

  @return TRUE if all fields are signaled in the bitmap
          for the given key, FALSE otherwise.
*/
static
my_bool are_all_columns_signaled_for_key(KEY *keyinfo, MY_BITMAP *cols)
{
  DBUG_ENTER("are_all_columns_signaled_for_key");

  for (uint i=0 ; i < keyinfo->user_defined_key_parts ;i++)
  {
    uint fieldnr= keyinfo->key_part[i].fieldnr - 1;
    if (fieldnr >= cols->n_bits ||
        !bitmap_is_set(cols, fieldnr))
      DBUG_RETURN(FALSE);
  }

  DBUG_RETURN(TRUE);
}

/**
  Searches the table for a given key that can be used
  according to the existing values, ie, columns set
  in the bitmap.

  The caller can specify which type of key to find by
  setting the following flags in the key_type parameter:

    - PRI_KEY_FLAG
      Returns the primary key.

<<<<<<< HEAD
    - UNIQUE_KEY_FLAG
      Returns a unique key (flagged with HA_NOSAME)

    - MULTIPLE_KEY_FLAG
      Returns a key that is not unique (flagged with HA_NOSAME
      and without HA_NULL_PART_KEY) nor PK.
=======
    /*
      When the open and locking succeeded, we check all tables to
      ensure that they still have the correct type.
    */
>>>>>>> d7e81782

  The above flags can be used together, in which case, the
  search is conducted in the above listed order. Eg, the
  following flag:

    (PRI_KEY_FLAG | UNIQUE_KEY_FLAG | MULTIPLE_KEY_FLAG)

<<<<<<< HEAD
  means that a primary key is returned if it is suitable. If
  not then the unique keys are searched. If no unique key is
  suitable, then the keys are searched. Finally, if no key
  is suitable, MAX_KEY is returned.
=======
        NOTE: The base tables are added here are removed when 
              close_thread_tables is called.
       */
      TABLE_LIST *table_list_ptr= rli->tables_to_lock;
      for (uint i=0 ; table_list_ptr && (i < rli->tables_to_lock_count);
           table_list_ptr= table_list_ptr->next_global, i++)
      {
        /*
          Below if condition takes care of skipping base tables that
          make up the MERGE table (which are added by open_tables()
          call). They are added next to the merge table in the list.
          For eg: If RPL_TABLE_LIST is t3->t1->t2 (where t1 and t2
          are base tables for merge table 't3'), open_tables will modify
          the list by adding t1 and t2 again immediately after t3 in the
          list (*not at the end of the list*). New table_to_lock list will
          look like t3->t1'->t2'->t1->t2 (where t1' and t2' are TABLE_LIST
          objects added by open_tables() call). There is no flag(or logic) in
          open_tables() that can skip adding these base tables to the list.
          So the logic here should take care of skipping them.

          tables_to_lock_count logic will take care of skipping base tables
          that are added at the end of the list.
          For eg: If RPL_TABLE_LIST is t1->t2->t3, open_tables will modify
          the list into t1->t2->t3->t1'->t2'. t1' and t2' will be skipped
          because tables_to_lock_count logic in this for loop.
        */
        if (table_list_ptr->parent_l)
          continue;
        /*
          We can use a down cast here since we know that every table added
          to the tables_to_lock is a RPL_TABLE_LIST (or child table which is
          skipped above).
        */
        RPL_TABLE_LIST *ptr= static_cast<RPL_TABLE_LIST*>(table_list_ptr);
        DBUG_ASSERT(ptr->m_tabledef_valid);
        TABLE *conv_table;
        if (!ptr->m_tabledef.compatible_with(thd, const_cast<Relay_log_info*>(rli),
                                             ptr->table, &conv_table))
        {
          DBUG_PRINT("debug", ("Table: %s.%s is not compatible with master",
                               ptr->table->s->db.str,
                               ptr->table->s->table_name.str));
          /*
            We should not honour --slave-skip-errors at this point as we are
            having severe errors which should not be skiped.
          */
          thd->is_slave_error= 1;
          const_cast<Relay_log_info*>(rli)->slave_close_thread_tables(thd);
          DBUG_RETURN(ERR_BAD_TABLE_DEF);
        }
        DBUG_PRINT("debug", ("Table: %s.%s is compatible with master"
                             " - conv_table: %p",
                             ptr->table->s->db.str,
                             ptr->table->s->table_name.str, conv_table));
        ptr->m_conv_table= conv_table;
      }
    }
>>>>>>> d7e81782

  @param table    reference to the table.
  @param bi_cols  a bitmap that filters out columns that should
                  not be considered while searching the key.
                  Columns that should be considered are set.
  @param key_type the type of key to search for.

  @return MAX_KEY if no key, according to the key_type specified
          is suitable. Returns the key otherwise.

<<<<<<< HEAD
*/
static
uint
search_key_in_table(TABLE *table, MY_BITMAP *bi_cols, uint key_type)
{
  DBUG_ENTER("search_key_in_table");
=======
      TODO [/Matz]: Maybe the query cache should not be invalidated
      here? It might be that a table is not changed, even though it
      was locked for the statement.  We do know that each
      Rows_log_event contain at least one row, so after processing one
      Rows_log_event, we can invalidate the query cache for the
      associated table.
     */
    TABLE_LIST *ptr= rli->tables_to_lock;
    for (uint i=0 ;  ptr && (i < rli->tables_to_lock_count); ptr= ptr->next_global, i++)
    {
      /*
        Please see comment in above 'for' loop to know the reason
        for this if condition
      */
      if (ptr->parent_l)
        continue;
      const_cast<Relay_log_info*>(rli)->m_table_map.set_table(ptr->table_id, ptr->table);
    }
>>>>>>> d7e81782

  KEY *keyinfo;
  uint res= MAX_KEY;
  uint key;

  if (key_type & PRI_KEY_FLAG &&
      (table->s->primary_key < MAX_KEY))
  {
    DBUG_PRINT("debug", ("Searching for PK"));
    keyinfo= table->s->key_info + (uint) table->s->primary_key;
    if (are_all_columns_signaled_for_key(keyinfo, bi_cols))
      DBUG_RETURN(table->s->primary_key);
  }

  DBUG_PRINT("debug", ("Unique keys count: %u", table->s->uniques));

  if (key_type & UNIQUE_KEY_FLAG && table->s->uniques)
  {
    DBUG_PRINT("debug", ("Searching for UK"));
    for (key=0,keyinfo= table->key_info ;
         (key < table->s->keys) && (res == MAX_KEY);
         key++,keyinfo++)
    {
      /*
        - Unique keys cannot be disabled, thence we skip the check.
        - Skip unique keys with nullable parts
        - Skip primary keys
      */
      if (!((keyinfo->flags & (HA_NOSAME | HA_NULL_PART_KEY)) == HA_NOSAME) ||
          (key == table->s->primary_key))
        continue;
      res= are_all_columns_signaled_for_key(keyinfo, bi_cols) ?
           key : MAX_KEY;

      if (res < MAX_KEY)
        DBUG_RETURN(res);
    }
    DBUG_PRINT("debug", ("UK has NULLABLE parts or not all columns signaled."));
  }

  if (key_type & MULTIPLE_KEY_FLAG && table->s->keys)
  {
    DBUG_PRINT("debug", ("Searching for K."));
    for (key=0,keyinfo= table->key_info ;
         (key < table->s->keys) && (res == MAX_KEY);
         key++,keyinfo++)
    {
      /*
        - Skip innactive keys
        - Skip unique keys without nullable parts
        - Skip indices that do not support ha_index_next() e.g. full-text
        - Skip primary keys
      */
      if (!(table->s->keys_in_use.is_set(key)) ||
          ((keyinfo->flags & (HA_NOSAME | HA_NULL_PART_KEY)) == HA_NOSAME) ||
          !(table->file->index_flags(key, 0, true) & HA_READ_NEXT) ||
          (key == table->s->primary_key))
        continue;

      res= are_all_columns_signaled_for_key(keyinfo, bi_cols) ?
           key : MAX_KEY;

      if (res < MAX_KEY)
        DBUG_RETURN(res);
    }
    DBUG_PRINT("debug", ("Not all columns signaled for K."));
  }

  DBUG_RETURN(res);
}

void
Rows_log_event::decide_row_lookup_algorithm_and_key()
{

  DBUG_ENTER("decide_row_lookup_algorithm_and_key");

  /*
    Decision table:
    - I  --> Index scan / search
    - T  --> Table scan
    - Hi --> Hash over index
    - Ht --> Hash over the entire table

    |--------------+-----------+------+------+------|
    | Index\Option | I , T , H | I, T | I, H | T, H |
    |--------------+-----------+------+------+------|
    | PK / UK      | I         | I    | I    | Hi   |
    | K            | Hi        | I    | Hi   | Hi   |
    | No Index     | Ht        | T    | Ht   | Ht   |
    |--------------+-----------+------+------+------|

  */

  TABLE *table= this->m_table;
  uint event_type= this->get_general_type_code();
  MY_BITMAP *cols= &this->m_cols;
  this->m_rows_lookup_algorithm= ROW_LOOKUP_NOT_NEEDED;
  this->m_key_index= MAX_KEY;
  this->m_key_info= NULL;

  if (event_type == WRITE_ROWS_EVENT)  // row lookup not needed
    DBUG_VOID_RETURN;

  if (!(slave_rows_search_algorithms_options & SLAVE_ROWS_INDEX_SCAN))
    goto TABLE_OR_INDEX_HASH_SCAN;

  /* PK or UK => use LOOKUP_INDEX_SCAN */
  this->m_key_index= search_key_in_table(table, cols, (PRI_KEY_FLAG | UNIQUE_KEY_FLAG));
  if (this->m_key_index != MAX_KEY)
  {
    DBUG_PRINT("info", ("decide_row_lookup_algorithm_and_key: decided - INDEX_SCAN"));
    this->m_rows_lookup_algorithm= ROW_LOOKUP_INDEX_SCAN;
    goto end;
  }

TABLE_OR_INDEX_HASH_SCAN:

  /*
     NOTE: Engines like Blackhole cannot use HASH_SCAN, because
           they do not syncronize reads .
   */
  if (!(slave_rows_search_algorithms_options & SLAVE_ROWS_HASH_SCAN) ||
      (table->file->ha_table_flags() & HA_READ_OUT_OF_SYNC))
    goto TABLE_OR_INDEX_FULL_SCAN;

  /* search for a key to see if we can narrow the lookup domain further. */
  this->m_key_index= search_key_in_table(table, cols, (PRI_KEY_FLAG | UNIQUE_KEY_FLAG | MULTIPLE_KEY_FLAG));
  this->m_rows_lookup_algorithm= ROW_LOOKUP_HASH_SCAN;
  if (m_key_index < MAX_KEY)
    m_distinct_key_spare_buf= (uchar*) thd->alloc(table->key_info[m_key_index].key_length);
  DBUG_PRINT("info", ("decide_row_lookup_algorithm_and_key: decided - HASH_SCAN"));
  goto end;

TABLE_OR_INDEX_FULL_SCAN:

  this->m_key_index= MAX_KEY;

  /* If we can use an index, try to narrow the scan a bit further. */
  if (slave_rows_search_algorithms_options & SLAVE_ROWS_INDEX_SCAN)
    this->m_key_index= search_key_in_table(table, cols, (PRI_KEY_FLAG | UNIQUE_KEY_FLAG | MULTIPLE_KEY_FLAG));

  if (this->m_key_index != MAX_KEY)
  {
    DBUG_PRINT("info", ("decide_row_lookup_algorithm_and_key: decided - INDEX_SCAN"));
    this->m_rows_lookup_algorithm= ROW_LOOKUP_INDEX_SCAN;
  }
  else
  {
    DBUG_PRINT("info", ("decide_row_lookup_algorithm_and_key: decided - TABLE_SCAN"));
    this->m_rows_lookup_algorithm= ROW_LOOKUP_TABLE_SCAN;
  }

end:

  /* m_key_index is ready, set m_key_info now. */
  m_key_info= m_table->key_info + m_key_index;
  /*
    m_key_info will influence key comparison code in HASH_SCAN mode,
    so the m_distinct_keys set should still be empty.
  */
  DBUG_ASSERT(m_distinct_keys.empty());

#ifndef DBUG_OFF
  const char* s= ((m_rows_lookup_algorithm == Rows_log_event::ROW_LOOKUP_TABLE_SCAN) ? "TABLE_SCAN" :
                  ((m_rows_lookup_algorithm == Rows_log_event::ROW_LOOKUP_HASH_SCAN) ? "HASH_SCAN" :
                   "INDEX_SCAN"));

  // only for testing purposes
  slave_rows_last_search_algorithm_used= m_rows_lookup_algorithm;
  DBUG_PRINT("debug", ("Row lookup method: %s", s));
#endif

  DBUG_VOID_RETURN;
}

/*
  Encapsulates the  operations to be done before applying
  row events for update and delete.

  @ret value error code
             0 success
*/
int
Rows_log_event::row_operations_scan_and_key_setup()
{
  int error= 0;
  DBUG_ENTER("Row_log_event::row_operations_scan_and_key_setup");

  /*
     Prepare memory structures for search operations. If
     search is performed:

     1. using hash search => initialize the hash
     2. using key => decide on key to use and allocate mem structures
     3. using table scan => do nothing
   */
  decide_row_lookup_algorithm_and_key();

  switch (m_rows_lookup_algorithm)
  {
  case ROW_LOOKUP_HASH_SCAN:
    {
      if (m_hash.init())
        error= HA_ERR_OUT_OF_MEM;
      goto err;
    }
  case ROW_LOOKUP_INDEX_SCAN:
    {
      DBUG_ASSERT (m_key_index < MAX_KEY);
      // Allocate buffer for key searches
      m_key= (uchar*)my_malloc(MAX_KEY_LENGTH, MYF(MY_WME));
      if (!m_key)
        error= HA_ERR_OUT_OF_MEM;
      goto err;
    }
  case ROW_LOOKUP_TABLE_SCAN:
  default: break;
  }
err:
  DBUG_RETURN(error);
}

/*
  Encapsulates the  operations to be done after applying
  row events for update and delete.

  @ret value error code
             0 success
*/

int
Rows_log_event::row_operations_scan_and_key_teardown(int error)
{
  DBUG_ENTER("Rows_log_event::row_operations_scan_and_key_teardown");

  DBUG_ASSERT(!m_table->file->inited);
  switch (m_rows_lookup_algorithm)
  {
  case ROW_LOOKUP_HASH_SCAN:
    {
      m_hash.deinit(); // we don't need the hash anymore.
      goto err;
    }

  case ROW_LOOKUP_INDEX_SCAN:
    {
      if (m_table->s->keys > 0)
      {
        my_free(m_key); // Free for multi_malloc
        m_key= NULL;
        m_key_index= MAX_KEY;
        m_key_info= NULL;
      }
     goto err;
    }

  case ROW_LOOKUP_TABLE_SCAN:
  default: break;
  }

err:
  m_rows_lookup_algorithm= ROW_LOOKUP_UNDEFINED;
  DBUG_RETURN(error);
}

/*
  Compares table->record[0] and table->record[1]

  Returns TRUE if different.
*/
static bool record_compare(TABLE *table, MY_BITMAP *cols)
{
  DBUG_ENTER("record_compare");

  /*
    Need to set the X bit and the filler bits in both records since
    there are engines that do not set it correctly.

    In addition, since MyISAM checks that one hasn't tampered with the
    record, it is necessary to restore the old bytes into the record
    after doing the comparison.

    TODO[record format ndb]: Remove it once NDB returns correct
    records. Check that the other engines also return correct records.
   */

  DBUG_DUMP("record[0]", table->record[0], table->s->reclength);
  DBUG_DUMP("record[1]", table->record[1], table->s->reclength);

  bool result= false;
  uchar saved_x[2]= {0, 0}, saved_filler[2]= {0, 0};

  if (table->s->null_bytes > 0)
  {
    for (int i = 0 ; i < 2 ; ++i)
    {
      /*
        If we have an X bit then we need to take care of it.
      */
      if (!(table->s->db_options_in_use & HA_OPTION_PACK_RECORD))
      {
        saved_x[i]= table->record[i][0];
        table->record[i][0]|= 1U;
      }

      /*
         If (last_null_bit_pos == 0 && null_bytes > 1), then:

         X bit (if any) + N nullable fields + M Field_bit fields = 8 bits

         Ie, the entire byte is used.
      */
      if (table->s->last_null_bit_pos > 0)
      {
        saved_filler[i]= table->record[i][table->s->null_bytes - 1];
        table->record[i][table->s->null_bytes - 1]|=
          256U - (1U << table->s->last_null_bit_pos);
      }
    }
  }

  /**
    Compare full record only if:
    - there are no blob fields (otherwise we would also need
      to compare blobs contents as well);
    - there are no varchar fields (otherwise we would also need
      to compare varchar contents as well);
    - there are no null fields, otherwise NULLed fields
      contents (i.e., the don't care bytes) may show arbitrary
      values, depending on how each engine handles internally.
    - if all the bitmap is set (both are full rows)
    */
  if ((table->s->blob_fields +
       table->s->varchar_fields +
       table->s->null_fields) == 0 &&
      bitmap_is_set_all(cols))
  {
    result= cmp_record(table,record[1]);
  }

  /*
    Fallback to field-by-field comparison:
    1. start by checking if the field is signaled:
    2. if it is, first compare the null bit if the field is nullable
    3. then compare the contents of the field, if it is not
       set to null
   */
  else
  {
    for (Field **ptr=table->field ;
         *ptr && ((*ptr)->field_index < cols->n_bits) && !result;
         ptr++)
    {
      Field *field= *ptr;
      if (bitmap_is_set(cols, field->field_index))
      {
        /* compare null bit */
        if (field->is_null() != field->is_null_in_record(table->record[1]))
          result= true;

        /* compare content, only if fields are not set to NULL */
        else if (!field->is_null())
          result= field->cmp_binary_offset(table->s->rec_buff_length);
      }
    }
  }

  /*
    Restore the saved bytes.

    TODO[record format ndb]: Remove this code once NDB returns the
    correct record format.
  */
  if (table->s->null_bytes > 0)
  {
    for (int i = 0 ; i < 2 ; ++i)
    {
      if (!(table->s->db_options_in_use & HA_OPTION_PACK_RECORD))
        table->record[i][0]= saved_x[i];

      if (table->s->last_null_bit_pos)
        table->record[i][table->s->null_bytes - 1]= saved_filler[i];
    }
  }

  DBUG_RETURN(result);
}

void Rows_log_event::do_post_row_operations(Relay_log_info const *rli, int error)
{

  /*
    If m_curr_row_end  was not set during event execution (e.g., because
    of errors) we can't proceed to the next row. If the error is transient
    (i.e., error==0 at this point) we must call unpack_current_row() to set
    m_curr_row_end.
  */

  DBUG_PRINT("info", ("curr_row: 0x%lu; curr_row_end: 0x%lu; rows_end: 0x%lu",
                      (ulong) m_curr_row, (ulong) m_curr_row_end, (ulong) m_rows_end));

  if (!m_curr_row_end && !error)
  {
    error= unpack_current_row(rli, &m_cols);
  }

  // at this moment m_curr_row_end should be set
  DBUG_ASSERT(error || m_curr_row_end != NULL);
  DBUG_ASSERT(error || m_curr_row <= m_curr_row_end);
  DBUG_ASSERT(error || m_curr_row_end <= m_rows_end);

  m_curr_row= m_curr_row_end;

  if (error == 0 && !m_table->file->has_transactions())
  {
    thd->transaction.all.set_unsafe_rollback_flags(TRUE);
    thd->transaction.stmt.set_unsafe_rollback_flags(TRUE);
  }
}

int Rows_log_event::handle_idempotent_and_ignored_errors(Relay_log_info const *rli, int *err)
{
  int error= *err;
  if (error)
  {
    int actual_error= convert_handler_error(error, thd, m_table);
    bool idempotent_error= (idempotent_error_code(error) &&
                           (slave_exec_mode == SLAVE_EXEC_MODE_IDEMPOTENT));
    bool ignored_error= (idempotent_error == 0 ?
                         ignored_error_code(actual_error) : 0);

    if (idempotent_error || ignored_error)
    {
      if ( (idempotent_error && log_warnings) || 
		(ignored_error && log_warnings > 1) )
        slave_rows_error_report(WARNING_LEVEL, error, rli, thd, m_table,
                                get_type_str(),
                                const_cast<Relay_log_info*>(rli)->get_rpl_log_name(),
                                (ulong) log_pos);
      thd->get_stmt_da()->clear_warning_info(thd->query_id);
      clear_all_errors(thd, const_cast<Relay_log_info*>(rli));
      *err= 0;
      if (idempotent_error == 0)
        return ignored_error;
    }
  }

  return *err;
}

int Rows_log_event::do_apply_row(Relay_log_info const *rli)
{
  DBUG_ENTER("Rows_log_event::do_apply_row");

  int error= 0;

  /* in_use can have been set to NULL in close_tables_for_reopen */
  THD* old_thd= m_table->in_use;
  if (!m_table->in_use)
    m_table->in_use= thd;

  error= do_exec_row(rli);

  if(error)
  {
    DBUG_PRINT("info", ("error: %s", HA_ERR(error)));
    DBUG_ASSERT(error != HA_ERR_RECORD_DELETED);
  }

  m_table->in_use = old_thd;

  DBUG_RETURN(error);
}

/**
   Does the cleanup
     -  closes the index if opened by open_record_scan
     -  closes the table if opened for scanning.
*/
int
Rows_log_event::close_record_scan()
{
  DBUG_ENTER("Rows_log_event::close_record_scan");
  int error= 0;

  // if there is something to actually close
  if (m_key_index < MAX_KEY)
  {
    if (m_table->file->inited)
      error= m_table->file->ha_index_end();
  }
  else if (m_table->file->inited)
    error= m_table->file->ha_rnd_end();

  DBUG_RETURN(error);
}

/**
  Fetches next row. If it is a HASH_SCAN over an index, it populates
  table->record[0] with the next row corresponding to the index. If
  the indexes are in non-contigous ranges it fetches record corresponding
  to the key value in the next range.

  @parms: bool first_read : signifying if this is the first time we are reading a row
          over an index.
  @return_value: -  error code when there are no more reeords to be fetched or some other
                    error occured,
                 -  0 otherwise.
*/
int
Rows_log_event::next_record_scan(bool first_read)
{
  DBUG_ENTER("Rows_log_event::next_record_scan");
  DBUG_ASSERT(m_table->file->inited);
  TABLE *table= m_table;
  int error= 0;

  if (m_key_index >= MAX_KEY)
    error= table->file->ha_rnd_next(table->record[0]);
  else
  {
    /*
      We need to set the null bytes to ensure that the filler bit are
      all set when returning.  There are storage engines that just set
      the necessary bits on the bytes and don't set the filler bits
      correctly.
    */
    if (table->s->null_bytes > 0)
      table->record[0][table->s->null_bytes - 1]|=
        256U - (1U << table->s->last_null_bit_pos);

    if (!first_read)
    {
      /*
        if we fail to fetch next record corresponding to an index value, we
        move to the next key value. If we are out of key values as well an error
        will be returned.
       */
      error= table->file->ha_index_next(table->record[0]);
      if(m_rows_lookup_algorithm == ROW_LOOKUP_HASH_SCAN)
        /*
          if we are out of rows for this particular key value
          or we have jumped to the next key value, we reposition the
          marker according to the next key value that we have in the
          list.
         */
        if ((error) ||
            (key_cmp(m_key_info->key_part, m_key, m_key_info->key_length) != 0))
        {
          if (m_itr != m_distinct_keys.end())
          {
            m_key= *m_itr;
            m_itr++;
            first_read= true;
          }
          else
            error= HA_ERR_KEY_NOT_FOUND;
        }
    }

    if (first_read)
      if ((error= table->file->ha_index_read_map(table->record[0], m_key,
                                                 HA_WHOLE_KEY,
                                                 HA_READ_KEY_EXACT)))
      {
        DBUG_PRINT("info",("no record matching the key found in the table"));
        if (error == HA_ERR_RECORD_DELETED)
          error= HA_ERR_KEY_NOT_FOUND;
      }
  }

  DBUG_RETURN(error);
}

/**
  Initializes scanning of rows. Opens an index and initializes an iterator
  over a list of distinct keys (m_distinct_keys) if it is a HASH_SCAN
  over an index or the table if its a HASH_SCAN over the table.
*/
int
Rows_log_event::open_record_scan()
{
  int error= 0;
  TABLE *table= m_table;
  DBUG_ENTER("Rows_log_event::open_record_scan");

  if (m_key_index < MAX_KEY )
  {
    if(m_rows_lookup_algorithm == ROW_LOOKUP_HASH_SCAN)
    {
      /* initialize the iterator over the list of distinct keys that we have */
      m_itr= m_distinct_keys.begin();

      /* get the first element from the list of keys and increment the
         iterator
       */
      m_key= *m_itr;
      m_itr++;
    }
    else {
      /* this is an INDEX_SCAN we need to store the key in m_key */
      DBUG_ASSERT((m_rows_lookup_algorithm == ROW_LOOKUP_INDEX_SCAN) && m_key);
      key_copy(m_key, m_table->record[0], m_key_info, 0);
    }

    /*
      Save copy of the record in table->record[1]. It might be needed
      later if linear search is used to find exact match.
     */
    store_record(table,record[1]);

    DBUG_PRINT("info",("locating record using a key (index_read)"));

    /* The m_key_index'th key is active and usable: search the table using the index */
    if (!table->file->inited && (error= table->file->ha_index_init(m_key_index, FALSE)))
    {
      DBUG_PRINT("info",("ha_index_init returns error %d",error));
      goto end;
    }

    /*
      Don't print debug messages when running valgrind since they can
      trigger false warnings.
     */
#ifndef HAVE_purify
    DBUG_DUMP("key data", m_key, m_key_info->key_length);
#endif
  }
  else
  {
    if ((error= table->file->ha_rnd_init(1)))
    {
      DBUG_PRINT("info",("error initializing table scan"
          " (ha_rnd_init returns %d)",error));
      table->file->print_error(error, MYF(0));
    }
  }

end:
  DBUG_RETURN(error);
}

/**
  Populates the m_distinct_keys with unique keys to be modified
  during HASH_SCAN over keys.
  @return_value -0 success
                -Err_code
*/
int
Rows_log_event::add_key_to_distinct_keyset()
{
  int error= 0;
  DBUG_ENTER("Rows_log_event::add_key_to_distinct_keyset");
  DBUG_ASSERT(m_key_index < MAX_KEY);
  key_copy(m_distinct_key_spare_buf, m_table->record[0], m_key_info, 0);
  std::pair<std::set<uchar *, Key_compare>::iterator,bool> ret=
    m_distinct_keys.insert(m_distinct_key_spare_buf);
  if (ret.second)
  {
    /* Insert is successful, so allocate a new buffer for next key */
    m_distinct_key_spare_buf= (uchar*) thd->alloc(m_key_info->key_length);
    if (!m_distinct_key_spare_buf)
    {
      error= HA_ERR_OUT_OF_MEM;
      goto err;
    }
  }
err:
  DBUG_RETURN(error);
}


int Rows_log_event::do_index_scan_and_update(Relay_log_info const *rli)
{
  DBUG_ENTER("Rows_log_event::do_index_scan_and_update");
  DBUG_ASSERT(m_table && m_table->in_use != NULL);

  int error= 0;
  const uchar *saved_m_curr_row= m_curr_row;

  /*
    rpl_row_tabledefs.test specifies that
    if the extra field on the slave does not have a default value
    and this is okay with Delete or Update events.
    Todo: fix wl3228 hld that requires defaults for all types of events
  */

  prepare_record(m_table, &m_cols, FALSE);
  if ((error= unpack_current_row(rli, &m_cols)))
    goto end;

  // Temporary fix to find out why it fails [/Matz]
  memcpy(m_table->read_set->bitmap, m_cols.bitmap, (m_table->read_set->n_bits + 7) / 8);

  /*
    Trying to do an index scan without a usable key
    This is a valid state because we allow the user
    to set Slave_rows_search_algorithm= 'INDEX_SCAN'.

    Therefore on tables with no indexes we will end
    up here.
   */
  if (m_key_index >= MAX_KEY)
  {
    error= HA_ERR_END_OF_FILE;
    goto end;
  }

#ifndef DBUG_OFF
  DBUG_PRINT("info",("looking for the following record"));
  DBUG_DUMP("record[0]", m_table->record[0], m_table->s->reclength);
#endif

  if (m_key_index != m_table->s->primary_key)
    /* we dont have a PK, or PK is not usable */
    goto INDEX_SCAN;

  if ((m_table->file->ha_table_flags() & HA_READ_BEFORE_WRITE_REMOVAL))
  {
    /*
      Read removal is possible since the engine supports write without
      previous read using full primary key
    */
    DBUG_PRINT("info", ("using read before write removal"));
    DBUG_ASSERT(m_key_index == m_table->s->primary_key);

    /*
      Tell the handler to ignore if key exists or not, since it's
      not yet known if the key does exist(when using rbwr)
    */
    m_table->file->extra(HA_EXTRA_IGNORE_NO_KEY);

    goto end;
  }

  if ((m_table->file->ha_table_flags() & HA_PRIMARY_KEY_REQUIRED_FOR_POSITION))
  {
    /*
      Use a more efficient method to fetch the record given by
      table->record[0] if the engine allows it.  We first compute a
      row reference using the position() member function (it will be
      stored in table->file->ref) and then use rnd_pos() to position
      the "cursor" (i.e., record[0] in this case) at the correct row.

      TODO: Check that the correct record has been fetched by
      comparing it with the original record. Take into account that the
      record on the master and slave can be of different
      length. Something along these lines should work:

      ADD>>>  store_record(table,record[1]);
              int error= table->file->rnd_pos(table->record[0], table->file->ref);
      ADD>>>  DBUG_ASSERT(memcmp(table->record[1], table->record[0],
                                 table->s->reclength) == 0);

    */

    DBUG_PRINT("info",("locating record using primary key (position)"));
    if (m_table->file->inited && (error= m_table->file->ha_index_end()))
      goto end;

    if ((error= m_table->file->ha_rnd_init(FALSE)))
      goto end;

    error= m_table->file->rnd_pos_by_record(m_table->record[0]);

    m_table->file->ha_rnd_end();
    if (error)
    {
      DBUG_PRINT("info",("rnd_pos returns error %d",error));
      if (error == HA_ERR_RECORD_DELETED)
        error= HA_ERR_KEY_NOT_FOUND;
    }

    goto end;
  }

  // We can't use position() - try other methods.

INDEX_SCAN:

  /* Use the m_key_index'th key */

  if ((error= open_record_scan()))
    goto end;

  error= next_record_scan(true);
  if (error)
  {
    DBUG_PRINT("info",("no record matching the key found in the table"));
    if (error == HA_ERR_RECORD_DELETED)
      error= HA_ERR_KEY_NOT_FOUND;
    goto end;
  }


  /*
    Don't print debug messages when running valgrind since they can
    trigger false warnings.
   */
#ifndef HAVE_purify
  DBUG_PRINT("info",("found first matching record"));
  DBUG_DUMP("record[0]", m_table->record[0], m_table->s->reclength);
#endif
  /*
    Below is a minor "optimization".  If the key (i.e., key number
    0) has the HA_NOSAME flag set, we know that we have found the
    correct record (since there can be no duplicates); otherwise, we
    have to compare the record with the one found to see if it is
    the correct one.

    CAVEAT! This behaviour is essential for the replication of,
    e.g., the mysql.proc table since the correct record *shall* be
    found using the primary key *only*.  There shall be no
    comparison of non-PK columns to decide if the correct record is
    found.  I can see no scenario where it would be incorrect to
    chose the row to change only using a PK or an UNNI.
  */
  if (m_key_info->flags & HA_NOSAME || m_key_index == m_table->s->primary_key)
  {
    /* Unique does not have non nullable part */
    if (!(m_key_info->flags & (HA_NULL_PART_KEY)))
      goto end;  // record found
    else
    {
      /*
        Unique has nullable part. We need to check if there is any field in the
        BI image that is null and part of UNNI.
      */
      bool null_found= FALSE;
      for (uint i=0; i < m_key_info->user_defined_key_parts && !null_found; i++)
      {
        uint fieldnr= m_key_info->key_part[i].fieldnr - 1;
        Field **f= m_table->field+fieldnr;
        null_found= (*f)->is_null();
      }

      if (!null_found)
        goto end;           // record found

      /* else fall through to index scan */
    }
  }

  /*
    In case key is not unique, we still have to iterate over records found
    and find the one which is identical to the row given. A copy of the
    record we are looking for is stored in record[1].
   */
  DBUG_PRINT("info",("non-unique index, scanning it to find matching record"));

  while (record_compare(m_table, &m_cols))
  {
    while((error= next_record_scan(false)))
    {
      /* We just skip records that has already been deleted */
      if (error == HA_ERR_RECORD_DELETED)
        continue;
      DBUG_PRINT("info",("no record matching the given row found"));
      goto end;
    }
  }

end:

  DBUG_ASSERT(error != HA_ERR_RECORD_DELETED);

  if (error && error != HA_ERR_RECORD_DELETED)
    m_table->file->print_error(error, MYF(0));
  else
    error= do_apply_row(rli);

  if (!error)
    error= close_record_scan();  
  else
    /* 
      we are already with errors. Keep the error code and 
      try to close the scan anyway.
    */
    (void) close_record_scan(); 

  if ((get_general_type_code() == UPDATE_ROWS_EVENT) &&
      (saved_m_curr_row == m_curr_row))
  {
    /* we need to unpack the AI so that positions get updated */
    m_curr_row= m_curr_row_end;
    unpack_current_row(rli, &m_cols_ai);
  }
  m_table->default_column_bitmaps();
  DBUG_RETURN(error);

}

int Rows_log_event::do_hash_row(Relay_log_info const *rli)
{
  DBUG_ENTER("Rows_log_event::do_hash_row");
  DBUG_ASSERT(m_table && m_table->in_use != NULL);
  int error= 0;

  /* create an empty entry to add to the hash table */
  HASH_ROW_ENTRY* entry= m_hash.make_entry();

  /* Prepare the record, unpack and save positions. */
  entry->positions->bi_start= m_curr_row;        // save the bi start pos
  prepare_record(m_table, &m_cols, false);
  if ((error= unpack_current_row(rli, &m_cols)))
    goto end;
  entry->positions->bi_ends= m_curr_row_end;    // save the bi end pos

  /*
    Now that m_table->record[0] is filled in, we can add the entry
    to the hash table. Note that the put operation calculates the
    key based on record[0] contents (including BLOB fields).
   */
  m_hash.put(m_table, &m_cols, entry);

  if (m_key_index < MAX_KEY)
    add_key_to_distinct_keyset();

  /*
    We need to unpack the AI to advance the positions, so we
    know when we have reached m_rows_end and that we do not
    unpack the AI in the next iteration as if it was a BI.
  */
  if (get_general_type_code() == UPDATE_ROWS_EVENT)
  {
    /* Save a copy of the BI. */
    store_record(m_table, record[1]);

     /*
      This is the situation after hashing the BI:

      ===|=== before image ====|=== after image ===|===
         ^                     ^
         m_curr_row            m_curr_row_end
    */

    /* Set the position to the start of the record to be unpacked. */
    m_curr_row= m_curr_row_end;

    /* We shouldn't need this, but lets not leave loose ends */
    prepare_record(m_table, &m_cols, false);
    error= unpack_current_row(rli, &m_cols_ai);

    /*
      This is the situation after unpacking the AI:

      ===|=== before image ====|=== after image ===|===
                               ^                   ^
                               m_curr_row          m_curr_row_end
    */

    /* Restore back the copy of the BI. */
    restore_record(m_table, record[1]);
  }

end:
  DBUG_RETURN(error);
}

int Rows_log_event::do_scan_and_update(Relay_log_info const *rli)
{
  DBUG_ENTER("Rows_log_event::do_scan_and_update");
  DBUG_ASSERT(m_table && m_table->in_use != NULL);
  DBUG_ASSERT(m_hash.is_empty() == false);
  TABLE *table= m_table;
  int error= 0;
  const uchar *saved_last_m_curr_row= NULL;
  const uchar *saved_last_m_curr_row_end= NULL;
  /* create an empty entry to add to the hash table */
  HASH_ROW_ENTRY* entry= NULL;
  int idempotent_errors= 0;
  int i= 0;

  saved_last_m_curr_row=m_curr_row;
  saved_last_m_curr_row_end=m_curr_row_end;

  DBUG_PRINT("info",("Hash was populated with %d records!", m_hash.size()));

  /* open table or index depending on whether we have set m_key_index or not. */
  if ((error= open_record_scan()))
    goto err;

  /*
     Scan the table only once and compare against entries in hash.
     When a match is found, apply the changes.
   */
  do
  {
    /* get the next record from the table */
    error= next_record_scan(i == 0);
    i++;

    if(error)
      DBUG_PRINT("info", ("error: %s", HA_ERR(error)));
    switch (error) {
      case 0:
      {
        entry= m_hash.get(table, &m_cols);
        store_record(table, record[1]);

        /**
           If there are collisions we need to be sure that this is
           indeed the record we want.  Loop through all records for
           the given key and explicitly compare them against the
           record we got from the storage engine.
         */
        while(entry)
        {
          m_curr_row= entry->positions->bi_start;
          m_curr_row_end= entry->positions->bi_ends;

          prepare_record(table, &m_cols, false);
          if ((error= unpack_current_row(rli, &m_cols)))
            goto close_table;

          if (record_compare(table, &m_cols))
            m_hash.next(&entry);
          else
            break;   // we found a match
        }

        /**
           We found the entry we needed, just apply the changes.
         */
        if (entry)
        {
          // just to be safe, copy the record from the SE to table->record[0]
          restore_record(table, record[1]);

          /**
             At this point, both table->record[0] and
             table->record[1] have the SE row that matched the one
             in the hash table.

             Thence if this is a DELETE we wouldn't need to mess
             around with positions anymore, but since this can be an
             update, we need to provide positions so that AI is
             unpacked correctly to table->record[0] in UPDATE
             implementation of do_exec_row().
          */
          m_curr_row= entry->positions->bi_start;
          m_curr_row_end= entry->positions->bi_ends;

          /* we don't need this entry anymore, just delete it */
          if ((error= m_hash.del(entry)))
            goto err;

          if ((error= do_apply_row(rli)))
          {
            if (handle_idempotent_and_ignored_errors(rli, &error))
              goto close_table;

            do_post_row_operations(rli, error);
          }
        }
      }
      break;

      case HA_ERR_RECORD_DELETED:
        // get next
        continue;

      case HA_ERR_KEY_NOT_FOUND:
        /* If the slave exec mode is idempotent or the error is
            skipped error, then don't break */
        if (handle_idempotent_and_ignored_errors(rli, &error))
          goto close_table;
        idempotent_errors++;
        continue;

      case HA_ERR_END_OF_FILE:
      default:
        // exception (hash is not empty and we have reached EOF or
        // other error happened)
        goto close_table;
    }
  }
 /**
   if the slave_exec_mode is set to Idempotent, we cannot expect the hash to
   be empty. In such cases we count the number of idempotent errors and check
   if it is equal to or greater than the number of rows left in the hash.
  */
  while (((idempotent_errors < m_hash.size()) && !m_hash.is_empty()) &&
         (!error || (error == HA_ERR_RECORD_DELETED)));

close_table:
  if (error == HA_ERR_RECORD_DELETED)
    error= 0;

  if (error)
  {
    table->file->print_error(error, MYF(0));
    DBUG_PRINT("info", ("Failed to get next record"
                        " (ha_rnd_next returns %d)",error));
    /*
      we are already with errors. Keep the error code and
      try to close the scan anyway.
    */
    (void) close_record_scan();
  }
  else
    error= close_record_scan();

  DBUG_ASSERT((m_hash.is_empty() && !error) ||
              (!m_hash.is_empty() &&
               ((error) || (idempotent_errors >= m_hash.size()))));

err:

  if ((m_hash.is_empty() && !error) || (idempotent_errors >= m_hash.size()))
  {
    /**
       Reset the last positions, because the positions are lost while
       handling entries in the hash.
     */
    m_curr_row= saved_last_m_curr_row;
    m_curr_row_end= saved_last_m_curr_row_end;
  }

  DBUG_RETURN(error);
}

int Rows_log_event::do_hash_scan_and_update(Relay_log_info const *rli)
{
  DBUG_ENTER("Rows_log_event::do_hash_scan_and_update");
  DBUG_ASSERT(m_table && m_table->in_use != NULL);

  // HASHING PART

  /* unpack the BI (and AI, if it exists) and add it to the hash map. */
  if (int error= this->do_hash_row(rli))
    DBUG_RETURN(error);

  /* We have not yet hashed all rows in the buffer. Do not proceed to the SCAN part. */
  if (m_curr_row_end < m_rows_end)
    DBUG_RETURN (0);

  DBUG_PRINT("info",("Hash was populated with %d records!", m_hash.size()));
  DBUG_ASSERT(m_curr_row_end == m_rows_end);

  // SCANNING & UPDATE PART

  DBUG_RETURN(this->do_scan_and_update(rli));
}

int Rows_log_event::do_table_scan_and_update(Relay_log_info const *rli)
{
  int error= 0;
  const uchar* saved_m_curr_row= m_curr_row;
  TABLE* table= m_table;

  DBUG_ENTER("Rows_log_event::do_table_scan_and_update");
  DBUG_ASSERT(m_curr_row != m_rows_end);
  DBUG_PRINT("info",("locating record using table scan (ha_rnd_next)"));

  saved_m_curr_row= m_curr_row;

  /** unpack the before image */
  prepare_record(table, &m_cols, FALSE);
  if (!(error= unpack_current_row(rli, &m_cols)))
  {
    // Temporary fix to find out why it fails [/Matz]
    memcpy(m_table->read_set->bitmap, m_cols.bitmap, (m_table->read_set->n_bits + 7) / 8);

    /** save a copy so that we can compare against it later */
    store_record(m_table, record[1]);

    int restart_count= 0; // Number of times scanning has restarted from top

    if ((error= m_table->file->ha_rnd_init(1)))
    {
      DBUG_PRINT("info",("error initializing table scan"
                         " (ha_rnd_init returns %d)",error));
      goto end;
    }

    /* Continue until we find the right record or have made a full loop */
    do
    {
  restart_ha_rnd_next:
      error= m_table->file->ha_rnd_next(m_table->record[0]);
      if (error)
        DBUG_PRINT("info", ("error: %s", HA_ERR(error)));
      switch (error) {
      case HA_ERR_END_OF_FILE:
        // restart scan from top
        if (++restart_count < 2)
        {
          if ((error= m_table->file->ha_rnd_init(1)))
            goto end;
          goto restart_ha_rnd_next;
        }
        break;

      case HA_ERR_RECORD_DELETED:
        // fetch next
        goto restart_ha_rnd_next;
      case 0:
        // we're good, check if record matches
        break;

      default:
        // exception
        goto end;
      }
    }
    while (restart_count < 2 && record_compare(m_table, &m_cols));
  }

end:

  DBUG_ASSERT(error != HA_ERR_RECORD_DELETED);

  /* either we report error or apply the changes */
  if (error && error != HA_ERR_RECORD_DELETED)
  {
    DBUG_PRINT("info", ("Failed to get next record"
                        " (ha_rnd_next returns %d)",error));
    m_table->file->print_error(error, MYF(0));
  }
  else
    error= do_apply_row(rli);


  if (!error)
    error= close_record_scan();  
  else
    /* 
      we are already with errors. Keep the error code and 
      try to close the scan anyway.
    */
    (void) close_record_scan(); 

  if ((get_general_type_code() == UPDATE_ROWS_EVENT) &&
      (saved_m_curr_row == m_curr_row)) // we need to unpack the AI
  {
    m_curr_row= m_curr_row_end;
    unpack_current_row(rli, &m_cols);
  }

  table->default_column_bitmaps();
  DBUG_RETURN(error);
}

int Rows_log_event::do_apply_event(Relay_log_info const *rli)
{
  DBUG_ENTER("Rows_log_event::do_apply_event(Relay_log_info*)");
  int error= 0;

  if (opt_bin_log)
  {
    enum_gtid_statement_status state= gtid_pre_statement_checks(thd);
    if (state == GTID_STATEMENT_CANCEL)
      // error has already been printed; don't print anything more here
      DBUG_RETURN(-1);
    else if (state == GTID_STATEMENT_SKIP)
      DBUG_RETURN(0);
  }

  /*
    'thd' has been set by exec_relay_log_event(), just before calling
    do_apply_event(). We still check here to prevent future coding
    errors.
  */
  DBUG_ASSERT(rli->info_thd == thd);

  /*
    If there is no locks taken, this is the first binrow event seen
    after the table map events.  We should then lock all the tables
    used in the transaction and proceed with execution of the actual
    event.
  */
  if (!thd->lock)
  {
    /*
      Lock_tables() reads the contents of thd->lex, so they must be
      initialized.

      We also call the mysql_reset_thd_for_next_command(), since this
      is the logical start of the next "statement". Note that this
      call might reset the value of current_stmt_binlog_format, so
      we need to do any changes to that value after this function.
    */
    lex_start(thd);
    mysql_reset_thd_for_next_command(thd);
    /*
      The current statement is just about to begin and 
      has not yet modified anything. Note, all.modified is reset
      by mysql_reset_thd_for_next_command.
    */
    thd->transaction.stmt.reset_unsafe_rollback_flags();
    /*
      This is a row injection, so we flag the "statement" as
      such. Note that this code is called both when the slave does row
      injections and when the BINLOG statement is used to do row
      injections.
    */
    thd->lex->set_stmt_row_injection();

    /*
      There are a few flags that are replicated with each row event.
      Make sure to set/clear them before executing the main body of
      the event.
    */
    if (get_flags(NO_FOREIGN_KEY_CHECKS_F))
        thd->variables.option_bits|= OPTION_NO_FOREIGN_KEY_CHECKS;
    else
        thd->variables.option_bits&= ~OPTION_NO_FOREIGN_KEY_CHECKS;

    if (get_flags(RELAXED_UNIQUE_CHECKS_F))
        thd->variables.option_bits|= OPTION_RELAXED_UNIQUE_CHECKS;
    else
        thd->variables.option_bits&= ~OPTION_RELAXED_UNIQUE_CHECKS;

    thd->binlog_row_event_extra_data = m_extra_row_data;

    /* A small test to verify that objects have consistent types */
    DBUG_ASSERT(sizeof(thd->variables.option_bits) == sizeof(OPTION_RELAXED_UNIQUE_CHECKS));

    if (open_and_lock_tables(thd, rli->tables_to_lock, FALSE, 0))
    {
      uint actual_error= thd->get_stmt_da()->sql_errno();
      if (thd->is_slave_error || thd->is_fatal_error)
      {
        /*
          Error reporting borrowed from Query_log_event with many excessive
          simplifications. 
          We should not honour --slave-skip-errors at this point as we are
          having severe errors which should not be skiped.
        */
        rli->report(ERROR_LEVEL, actual_error,
                    "Error executing row event: '%s'",
                    (actual_error ? thd->get_stmt_da()->message() :
                     "unexpected success or fatal error"));
        thd->is_slave_error= 1;
      }
      const_cast<Relay_log_info*>(rli)->slave_close_thread_tables(thd);
      DBUG_RETURN(actual_error);
    }

    /*
      When the open and locking succeeded, we check all tables to
      ensure that they still have the correct type.

      We can use a down cast here since we know that every table added
      to the tables_to_lock is a RPL_TABLE_LIST.
    */

    {
      DBUG_PRINT("debug", ("Checking compability of tables to lock - tables_to_lock: %p",
                           rli->tables_to_lock));

      /**
        When using RBR and MyISAM MERGE tables the base tables that make
        up the MERGE table can be appended to the list of tables to lock.
  
        Thus, we just check compatibility for those that tables that have
        a correspondent table map event (ie, those that are actually going
        to be accessed while applying the event). That's why the loop stops
        at rli->tables_to_lock_count .

        NOTE: The base tables are added here are removed when 
              close_thread_tables is called.
       */
      RPL_TABLE_LIST *ptr= rli->tables_to_lock;
      for (uint i= 0 ; ptr && (i < rli->tables_to_lock_count);
           ptr= static_cast<RPL_TABLE_LIST*>(ptr->next_global), i++)
      {
        DBUG_ASSERT(ptr->m_tabledef_valid);
        TABLE *conv_table;
        if (!ptr->m_tabledef.compatible_with(thd, const_cast<Relay_log_info*>(rli),
                                             ptr->table, &conv_table))
        {
          DBUG_PRINT("debug", ("Table: %s.%s is not compatible with master",
                               ptr->table->s->db.str,
                               ptr->table->s->table_name.str));
          /*
            We should not honour --slave-skip-errors at this point as we are
            having severe errors which should not be skiped.
          */
          thd->is_slave_error= 1;
          const_cast<Relay_log_info*>(rli)->slave_close_thread_tables(thd);
          DBUG_RETURN(ERR_BAD_TABLE_DEF);
        }
        DBUG_PRINT("debug", ("Table: %s.%s is compatible with master"
                             " - conv_table: %p",
                             ptr->table->s->db.str,
                             ptr->table->s->table_name.str, conv_table));
        ptr->m_conv_table= conv_table;
      }
    }

    /*
      ... and then we add all the tables to the table map and but keep
      them in the tables to lock list.

      We also invalidate the query cache for all the tables, since
      they will now be changed.

      TODO [/Matz]: Maybe the query cache should not be invalidated
      here? It might be that a table is not changed, even though it
      was locked for the statement.  We do know that each
      Rows_log_event contain at least one row, so after processing one
      Rows_log_event, we can invalidate the query cache for the
      associated table.
     */
    TABLE_LIST *ptr= rli->tables_to_lock;
    for (uint i=0 ;  ptr && (i < rli->tables_to_lock_count); ptr= ptr->next_global, i++)
      const_cast<Relay_log_info*>(rli)->m_table_map.set_table(ptr->table_id, ptr->table);

#ifdef HAVE_QUERY_CACHE
    query_cache.invalidate_locked_for_write(rli->tables_to_lock);
#endif
  }

  TABLE* 
    table= 
    m_table= const_cast<Relay_log_info*>(rli)->m_table_map.get_table(m_table_id);

  DBUG_PRINT("debug", ("m_table: 0x%lx, m_table_id: %llu", (ulong) m_table,
                       m_table_id.id()));

  /*
    A row event comprising of a P_S table
    - should not be replicated (i.e executed) by the slave SQL thread.
    - should not be executed by the client in the  form BINLOG '...' stmts.
  */
  if (table && table->s->table_category == TABLE_CATEGORY_PERFORMANCE)
    table= NULL;

  if (table)
  {
    /*
      table == NULL means that this table should not be replicated
      (this was set up by Table_map_log_event::do_apply_event()
      which tested replicate-* rules).
    */

    /*
      It's not needed to set_time() but
      1) it continues the property that "Time" in SHOW PROCESSLIST shows how
      much slave is behind
      2) it will be needed when we allow replication from a table with no
      TIMESTAMP column to a table with one.
      So we call set_time(), like in SBR. Presently it changes nothing.
    */
    thd->set_time(&when);

    thd->binlog_row_event_extra_data = m_extra_row_data;

    /*
      Now we are in a statement and will stay in a statement until we
      see a STMT_END_F.

      We set this flag here, before actually applying any rows, in
      case the SQL thread is stopped and we need to detect that we're
      inside a statement and halting abruptly might cause problems
      when restarting.
     */
    const_cast<Relay_log_info*>(rli)->set_flag(Relay_log_info::IN_STMT);

     if ( m_width == table->s->fields && bitmap_is_set_all(&m_cols))
      set_flags(COMPLETE_ROWS_F);

    /*
      Set tables write and read sets.

      Read_set contains all slave columns (in case we are going to fetch
      a complete record from slave)

      Write_set equals the m_cols bitmap sent from master but it can be
      longer if slave has extra columns.
     */

    DBUG_PRINT_BITSET("debug", "Setting table's read_set from: %s", &m_cols);

    bitmap_set_all(table->read_set);
    if (get_general_type_code() == DELETE_ROWS_EVENT ||
        get_general_type_code() == UPDATE_ROWS_EVENT)
        bitmap_intersect(table->read_set,&m_cols);

    bitmap_set_all(table->write_set);

    /* WRITE ROWS EVENTS store the bitmap in m_cols instead of m_cols_ai */
    MY_BITMAP *after_image= ((get_general_type_code() == UPDATE_ROWS_EVENT) ?
                             &m_cols_ai : &m_cols);
    bitmap_intersect(table->write_set, after_image);

    this->slave_exec_mode= slave_exec_mode_options; // fix the mode

    // Do event specific preparations
    error= do_before_row_operations(rli);

    /*
      Bug#56662 Assertion failed: next_insert_id == 0, file handler.cc
      Don't allow generation of auto_increment value when processing
      rows event by setting 'MODE_NO_AUTO_VALUE_ON_ZERO'. The exception
      to this rule happens when the auto_inc column exists on some
      extra columns on the slave. In that case, do not force
      MODE_NO_AUTO_VALUE_ON_ZERO.
    */
    ulong saved_sql_mode= thd->variables.sql_mode;
    if (!is_auto_inc_in_extra_columns())
      thd->variables.sql_mode= MODE_NO_AUTO_VALUE_ON_ZERO;

    // row processing loop

    /*
      set the initial time of this ROWS statement if it was not done
      before in some other ROWS event.
     */
    const_cast<Relay_log_info*>(rli)->set_row_stmt_start_timestamp();

    const uchar *saved_m_curr_row= m_curr_row;

    int (Rows_log_event::*do_apply_row_ptr)(Relay_log_info const *)= NULL;

    /**
       Skip update rows events that don't have data for this slave's
       table.
     */
    if ((get_general_type_code() == UPDATE_ROWS_EVENT) &&
        !is_any_column_signaled_for_table(table, &m_cols_ai))
      goto AFTER_MAIN_EXEC_ROW_LOOP;

    /**
       If there are no columns marked in the read_set for this table,
       that means that we cannot lookup any row using the available BI
       in the binarr log. Thence, we immediatly raise an error:
       HA_ERR_END_OF_FILE.
     */

    if ((m_rows_lookup_algorithm != ROW_LOOKUP_NOT_NEEDED) &&
        !is_any_column_signaled_for_table(table, &m_cols))
    {
      error= HA_ERR_END_OF_FILE;
      goto AFTER_MAIN_EXEC_ROW_LOOP;
    }
    switch (m_rows_lookup_algorithm)
    {
      case ROW_LOOKUP_HASH_SCAN:
        do_apply_row_ptr= &Rows_log_event::do_hash_scan_and_update;
        break;

      case ROW_LOOKUP_INDEX_SCAN:
        do_apply_row_ptr= &Rows_log_event::do_index_scan_and_update;
        break;

      case ROW_LOOKUP_TABLE_SCAN:
        do_apply_row_ptr= &Rows_log_event::do_table_scan_and_update;
        break;

      case ROW_LOOKUP_NOT_NEEDED:
        DBUG_ASSERT(get_general_type_code() == WRITE_ROWS_EVENT);

        /* No need to scan for rows, just apply it */
        do_apply_row_ptr= &Rows_log_event::do_apply_row;
        break;

      default:
        DBUG_ASSERT(0);
        error= 1;
        goto AFTER_MAIN_EXEC_ROW_LOOP;
        break;
    }

    do {

      error= (this->*do_apply_row_ptr)(rli);

      if (handle_idempotent_and_ignored_errors(rli, &error))
        break;

      /* this advances m_curr_row */
      do_post_row_operations(rli, error);

    } while (!error && (m_curr_row != m_rows_end));

AFTER_MAIN_EXEC_ROW_LOOP:

    if (saved_m_curr_row != m_curr_row && !table->file->has_transactions())
    {
      /*
        Usually, the trans_commit_stmt() propagates unsafe_rollback_flags
        from statement to transaction level. However, we cannot rely on
        this when row format is in use as several events can be processed
        before calling this function. This happens because it is called
        only when the latest event generated by a statement is processed.

        There are however upper level functions that execute per event
        and check transaction's status. So if the unsafe_rollback_flags
        are not propagated here, this can lead to errors.

        For example, a transaction that updates non-transactional tables
        may be stopped in the middle thus leading to inconsistencies
        after a restart.
      */
      thd->transaction.stmt.mark_modified_non_trans_table();
      thd->transaction.merge_unsafe_rollback_flags();
    }

    /*
      Restore the sql_mode after the rows event is processed.
    */
    thd->variables.sql_mode= saved_sql_mode;

    {/*
         The following failure injecion works in cooperation with tests
         setting @@global.debug= 'd,stop_slave_middle_group'.
         The sql thread receives the killed status and will proceed
         to shutdown trying to finish incomplete events group.
     */
      DBUG_EXECUTE_IF("stop_slave_middle_group",
                      if (thd->transaction.all.cannot_safely_rollback())
                        const_cast<Relay_log_info*>(rli)->abort_slave= 1;);
    }

    if ((error= do_after_row_operations(rli, error)) &&
        ignored_error_code(convert_handler_error(error, thd, table)))
    {

      if (log_warnings > 1)
        slave_rows_error_report(WARNING_LEVEL, error, rli, thd, table,
                                get_type_str(),
                                const_cast<Relay_log_info*>(rli)->get_rpl_log_name(),
                                (ulong) log_pos);
      thd->get_stmt_da()->clear_warning_info(thd->query_id);
      clear_all_errors(thd, const_cast<Relay_log_info*>(rli));
      error= 0;
    }
  } // if (table)

  if (error)
  {
    slave_rows_error_report(ERROR_LEVEL, error, rli, thd, table,
                             get_type_str(),
                             const_cast<Relay_log_info*>(rli)->get_rpl_log_name(),
                             (ulong) log_pos);
    /*
      @todo We should probably not call
      reset_current_stmt_binlog_format_row() from here.

      Note: this applies to log_event_old.cc too.
      /Sven
    */
    thd->reset_current_stmt_binlog_format_row();
    thd->is_slave_error= 1;
    DBUG_RETURN(error);
  }

  if (get_flags(STMT_END_F))
  {
   if((error= rows_event_stmt_cleanup(rli, thd)))
    slave_rows_error_report(ERROR_LEVEL,
                            thd->is_error() ? 0 : error,
                            rli, thd, table,
                            get_type_str(),
                            const_cast<Relay_log_info*>(rli)->get_rpl_log_name(),
                            (ulong) log_pos);
   /* We are at end of the statement (STMT_END_F flag), lets clean
     the memory which was used from thd's mem_root now.
     This needs to be done only if we are here in SQL thread context.
     In other flow ( in case of a regular thread which can happen
     when the thread is applying BINLOG'...' row event) we should
     *not* try to free the memory here. It will be done latter
     in dispatch_command() after command execution is completed.
    */
   if (thd->slave_thread)
     free_root(thd->mem_root, MYF(MY_KEEP_PREALLOC));
  }
  DBUG_RETURN(error);
}

Log_event::enum_skip_reason
Rows_log_event::do_shall_skip(Relay_log_info *rli)
{
  /*
    If the slave skip counter is 1 and this event does not end a
    statement, then we should not start executing on the next event.
    Otherwise, we defer the decision to the normal skipping logic.
  */
  if (rli->slave_skip_counter == 1 && !get_flags(STMT_END_F))
    return Log_event::EVENT_SKIP_IGNORE;
  else
    return Log_event::do_shall_skip(rli);
}

/**
   The function is called at Rows_log_event statement commit time,
   normally from Rows_log_event::do_update_pos() and possibly from
   Query_log_event::do_apply_event() of the COMMIT.
   The function commits the last statement for engines, binlog and
   releases resources have been allocated for the statement.

   @retval  0         Ok.
   @retval  non-zero  Error at the commit.
 */

static int rows_event_stmt_cleanup(Relay_log_info const *rli, THD * thd)
{
  int error;
  {
    /*
      This is the end of a statement or transaction, so close (and
      unlock) the tables we opened when processing the
      Table_map_log_event starting the statement.

      OBSERVER.  This will clear *all* mappings, not only those that
      are open for the table. There is not good handle for on-close
      actions for tables.

      NOTE. Even if we have no table ('table' == 0) we still need to be
      here, so that we increase the group relay log position. If we didn't, we
      could have a group relay log position which lags behind "forever"
      (assume the last master's transaction is ignored by the slave because of
      replicate-ignore rules).
    */
    error= thd->binlog_flush_pending_rows_event(TRUE);

    /*
      If this event is not in a transaction, the call below will, if some
      transactional storage engines are involved, commit the statement into
      them and flush the pending event to binlog.
      If this event is in a transaction, the call will do nothing, but a
      Xid_log_event will come next which will, if some transactional engines
      are involved, commit the transaction and flush the pending event to the
      binlog.
      If there was a deadlock the transaction should have been rolled back
      already. So there should be no need to rollback the transaction.
    */
    DBUG_ASSERT(! thd->transaction_rollback_request);
    error|= (error ? trans_rollback_stmt(thd) : trans_commit_stmt(thd));

    /*
      Now what if this is not a transactional engine? we still need to
      flush the pending event to the binlog; we did it with
      thd->binlog_flush_pending_rows_event(). Note that we imitate
      what is done for real queries: a call to
      ha_autocommit_or_rollback() (sometimes only if involves a
      transactional engine), and a call to be sure to have the pending
      event flushed.
    */

    /*
      @todo We should probably not call
      reset_current_stmt_binlog_format_row() from here.

      Note: this applies to log_event_old.cc too

      Btw, the previous comment about transactional engines does not
      seem related to anything that happens here.
      /Sven
    */
    thd->reset_current_stmt_binlog_format_row();

    const_cast<Relay_log_info*>(rli)->cleanup_context(thd, 0);
  }
  return error;
}

/**
   The method either increments the relay log position or
   commits the current statement and increments the master group
   possition if the event is STMT_END_F flagged and
   the statement corresponds to the autocommit query (i.e replicated
   without wrapping in BEGIN/COMMIT)

   @retval 0         Success
   @retval non-zero  Error in the statement commit
 */
int
Rows_log_event::do_update_pos(Relay_log_info *rli)
{
  DBUG_ENTER("Rows_log_event::do_update_pos");
  int error= 0;

  DBUG_PRINT("info", ("flags: %s",
                      get_flags(STMT_END_F) ? "STMT_END_F " : ""));

  /* Worker does not execute binlog update position logics */
  DBUG_ASSERT(!is_mts_worker(rli->info_thd));

  if (get_flags(STMT_END_F))
  {
    /*
      Indicate that a statement is finished.
      Step the group log position if we are not in a transaction,
      otherwise increase the event log position.
    */
    error= rli->stmt_done(log_pos);
  }
  else
  {
    rli->inc_event_relay_log_pos();
  }

  DBUG_RETURN(error);
}

#endif /* !defined(MYSQL_CLIENT) && defined(HAVE_REPLICATION) */

#ifndef MYSQL_CLIENT
bool Rows_log_event::write_data_header(IO_CACHE *file)
{
  uchar buf[ROWS_HEADER_LEN_V2];	// No need to init the buffer
  DBUG_ASSERT(m_table_id.is_valid());
  DBUG_EXECUTE_IF("old_row_based_repl_4_byte_map_id_master",
                  {
                    int4store(buf + 0, (ulong) m_table_id.id());
                    int2store(buf + 4, m_flags);
                    return (wrapper_my_b_safe_write(file, buf, 6));
                  });
  int6store(buf + RW_MAPID_OFFSET, m_table_id.id());
  int2store(buf + RW_FLAGS_OFFSET, m_flags);
  int rc = 0;
  if (likely(!log_bin_use_v1_row_events))
  {
    /*
       v2 event, with variable header portion.
       Determine length of variable header payload
    */
    uint16 vhlen= 2;
    uint16 vhpayloadlen= 0;
    uint16 extra_data_len= 0;
    if (m_extra_row_data)
    {
      extra_data_len= m_extra_row_data[EXTRA_ROW_INFO_LEN_OFFSET];
      vhpayloadlen= RW_V_TAG_LEN + extra_data_len;
    }

    /* Var-size header len includes len itself */
    int2store(buf + RW_VHLEN_OFFSET, vhlen + vhpayloadlen);
    rc= wrapper_my_b_safe_write(file, buf, ROWS_HEADER_LEN_V2);

    /* Write var-sized payload, if any */
    if ((vhpayloadlen > 0) &&
        (rc == 0))
    {
      /* Add tag and extra row info */
      uchar type_code= RW_V_EXTRAINFO_TAG;
      rc= wrapper_my_b_safe_write(file, &type_code, RW_V_TAG_LEN);
      if (rc==0)
        rc= wrapper_my_b_safe_write(file, m_extra_row_data, extra_data_len);
    }
  }
  else
  {
    rc= wrapper_my_b_safe_write(file, buf, ROWS_HEADER_LEN_V1);
  }

  return (rc != 0);
}

bool Rows_log_event::write_data_body(IO_CACHE*file)
{
  /*
     Note that this should be the number of *bits*, not the number of
     bytes.
  */
  uchar sbuf[sizeof(m_width) + 1];
  my_ptrdiff_t const data_size= m_rows_cur - m_rows_buf;
  bool res= false;
  uchar *const sbuf_end= net_store_length(sbuf, (size_t) m_width);
  DBUG_ASSERT(static_cast<size_t>(sbuf_end - sbuf) <= sizeof(sbuf));

  DBUG_DUMP("m_width", sbuf, (size_t) (sbuf_end - sbuf));
  res= res || wrapper_my_b_safe_write(file, sbuf, (size_t) (sbuf_end - sbuf));

  DBUG_DUMP("m_cols", (uchar*) m_cols.bitmap, no_bytes_in_map(&m_cols));
  res= res || wrapper_my_b_safe_write(file, (uchar*) m_cols.bitmap,
                              no_bytes_in_map(&m_cols));
  /*
    TODO[refactor write]: Remove the "down cast" here (and elsewhere).
   */
  if (get_general_type_code() == UPDATE_ROWS_EVENT)
  {
    DBUG_DUMP("m_cols_ai", (uchar*) m_cols_ai.bitmap,
              no_bytes_in_map(&m_cols_ai));
    res= res || wrapper_my_b_safe_write(file, (uchar*) m_cols_ai.bitmap,
                                no_bytes_in_map(&m_cols_ai));
  }
  DBUG_DUMP("rows", m_rows_buf, data_size);
  res= res || wrapper_my_b_safe_write(file, m_rows_buf, (size_t) data_size);

  return res;

}
#endif

#if defined(HAVE_REPLICATION) && !defined(MYSQL_CLIENT)
int Rows_log_event::pack_info(Protocol *protocol)
{
  char buf[256];
  char const *const flagstr=
    get_flags(STMT_END_F) ? " flags: STMT_END_F" : "";
  size_t bytes= my_snprintf(buf, sizeof(buf),
                            "table_id: %llu%s", m_table_id.id(), flagstr);
  protocol->store(buf, bytes, &my_charset_bin);
  return 0;
}
#endif

#ifdef MYSQL_CLIENT
void Rows_log_event::print_helper(FILE *file,
                                  PRINT_EVENT_INFO *print_event_info,
                                  char const *const name)
{
  IO_CACHE *const head= &print_event_info->head_cache;
  IO_CACHE *const body= &print_event_info->body_cache;
  if (!print_event_info->short_form)
  {
    bool const last_stmt_event= get_flags(STMT_END_F);
    print_header(head, print_event_info, !last_stmt_event);
    my_b_printf(head, "\t%s: table id %llu%s\n",
                name, m_table_id.id(),
                last_stmt_event ? " flags: STMT_END_F" : "");
    print_base64(body, print_event_info, !last_stmt_event);
  }
}
#endif

/**************************************************************************
	Table_map_log_event member functions and support functions
**************************************************************************/

/**
  @page How replication of field metadata works.
  
  When a table map is created, the master first calls 
  Table_map_log_event::save_field_metadata() which calculates how many 
  values will be in the field metadata. Only those fields that require the 
  extra data are added. The method also loops through all of the fields in 
  the table calling the method Field::save_field_metadata() which returns the
  values for the field that will be saved in the metadata and replicated to
  the slave. Once all fields have been processed, the table map is written to
  the binlog adding the size of the field metadata and the field metadata to
  the end of the body of the table map.

  When a table map is read on the slave, the field metadata is read from the 
  table map and passed to the table_def class constructor which saves the 
  field metadata from the table map into an array based on the type of the 
  field. Field metadata values not present (those fields that do not use extra 
  data) in the table map are initialized as zero (0). The array size is the 
  same as the columns for the table on the slave.

  Additionally, values saved for field metadata on the master are saved as a 
  string of bytes (uchar) in the binlog. A field may require 1 or more bytes
  to store the information. In cases where values require multiple bytes 
  (e.g. values > 255), the endian-safe methods are used to properly encode 
  the values on the master and decode them on the slave. When the field
  metadata values are captured on the slave, they are stored in an array of
  type uint16. This allows the least number of casts to prevent casting bugs
  when the field metadata is used in comparisons of field attributes. When
  the field metadata is used for calculating addresses in pointer math, the
  type used is uint32. 
*/

#if !defined(MYSQL_CLIENT)
/**
  Save the field metadata based on the real_type of the field.
  The metadata saved depends on the type of the field. Some fields
  store a single byte for pack_length() while others store two bytes
  for field_length (max length).
  
  @retval  0  Ok.

  @todo
  We may want to consider changing the encoding of the information.
  Currently, the code attempts to minimize the number of bytes written to 
  the tablemap. There are at least two other alternatives; 1) using 
  net_store_length() to store the data allowing it to choose the number of
  bytes that are appropriate thereby making the code much easier to 
  maintain (only 1 place to change the encoding), or 2) use a fixed number
  of bytes for each field. The problem with option 1 is that net_store_length()
  will use one byte if the value < 251, but 3 bytes if it is > 250. Thus,
  for fields like CHAR which can be no larger than 255 characters, the method
  will use 3 bytes when the value is > 250. Further, every value that is
  encoded using 2 parts (e.g., pack_length, field_length) will be numerically
  > 250 therefore will use 3 bytes for eah value. The problem with option 2
  is less wasteful for space but does waste 1 byte for every field that does
  not encode 2 parts. 
*/
int Table_map_log_event::save_field_metadata()
{
  DBUG_ENTER("Table_map_log_event::save_field_metadata");
  int index= 0;
  for (unsigned int i= 0 ; i < m_table->s->fields ; i++)
  {
    DBUG_PRINT("debug", ("field_type: %d", m_coltype[i]));
    index+= m_table->s->field[i]->save_field_metadata(&m_field_metadata[index]);
  }
  DBUG_RETURN(index);
}
#endif /* !defined(MYSQL_CLIENT) */

/*
  Constructor used to build an event for writing to the binary log.
  Mats says tbl->s lives longer than this event so it's ok to copy pointers
  (tbl->s->db etc) and not pointer content.
 */
#if !defined(MYSQL_CLIENT)
Table_map_log_event::Table_map_log_event(THD *thd, TABLE *tbl,
                                         const Table_id& tid,
                                         bool using_trans)
  : Log_event(thd, 0,
              using_trans ? Log_event::EVENT_TRANSACTIONAL_CACHE :
                            Log_event::EVENT_STMT_CACHE,
              Log_event::EVENT_NORMAL_LOGGING),
    m_table(tbl),
    m_dbnam(tbl->s->db.str),
    m_dblen(m_dbnam ? tbl->s->db.length : 0),
    m_tblnam(tbl->s->table_name.str),
    m_tbllen(tbl->s->table_name.length),
    m_colcnt(tbl->s->fields),
    m_memory(NULL),
    m_table_id(tid),
    m_flags(TM_BIT_LEN_EXACT_F),
    m_data_size(0),
    m_field_metadata(0),
    m_field_metadata_size(0),
    m_null_bits(0),
    m_meta_memory(NULL)
{
  uchar cbuf[sizeof(m_colcnt) + 1];
  uchar *cbuf_end;
  DBUG_ASSERT(m_table_id.is_valid());
  /*
    In TABLE_SHARE, "db" and "table_name" are 0-terminated (see this comment in
    table.cc / alloc_table_share():
      Use the fact the key is db/0/table_name/0
    As we rely on this let's assert it.
  */
  DBUG_ASSERT((tbl->s->db.str == 0) ||
              (tbl->s->db.str[tbl->s->db.length] == 0));
  DBUG_ASSERT(tbl->s->table_name.str[tbl->s->table_name.length] == 0);


  m_data_size=  TABLE_MAP_HEADER_LEN;
  DBUG_EXECUTE_IF("old_row_based_repl_4_byte_map_id_master", m_data_size= 6;);
  m_data_size+= m_dblen + 2;	// Include length and terminating \0
  m_data_size+= m_tbllen + 2;	// Include length and terminating \0
  cbuf_end= net_store_length(cbuf, (size_t) m_colcnt);
  DBUG_ASSERT(static_cast<size_t>(cbuf_end - cbuf) <= sizeof(cbuf));
  m_data_size+= (cbuf_end - cbuf) + m_colcnt;	// COLCNT and column types

  /* If malloc fails, caught in is_valid() */
  if ((m_memory= (uchar*) my_malloc(m_colcnt, MYF(MY_WME))))
  {
    m_coltype= reinterpret_cast<uchar*>(m_memory);
    for (unsigned int i= 0 ; i < m_table->s->fields ; ++i)
      m_coltype[i]= m_table->field[i]->binlog_type();
  }

  /*
    Calculate a bitmap for the results of maybe_null() for all columns.
    The bitmap is used to determine when there is a column from the master
    that is not on the slave and is null and thus not in the row data during
    replication.
  */
  uint num_null_bytes= (m_table->s->fields + 7) / 8;
  m_data_size+= num_null_bytes;
  m_meta_memory= (uchar *)my_multi_malloc(MYF(MY_WME),
                                 &m_null_bits, num_null_bytes,
                                 &m_field_metadata, (m_colcnt * 2),
                                 NULL);

  memset(m_field_metadata, 0, (m_colcnt * 2));

  /*
    Create an array for the field metadata and store it.
  */
  m_field_metadata_size= save_field_metadata();
  DBUG_ASSERT(m_field_metadata_size <= (m_colcnt * 2));

  /*
    Now set the size of the data to the size of the field metadata array
    plus one or three bytes (see pack.c:net_store_length) for number of 
    elements in the field metadata array.
  */
  if (m_field_metadata_size < 251)
    m_data_size+= m_field_metadata_size + 1; 
  else
    m_data_size+= m_field_metadata_size + 3; 

  memset(m_null_bits, 0, num_null_bytes);
  for (unsigned int i= 0 ; i < m_table->s->fields ; ++i)
    if (m_table->field[i]->maybe_null())
      m_null_bits[(i / 8)]+= 1 << (i % 8);
  /*
    Marking event to require sequential execution in MTS
    if the query might have updated FK-referenced db.
    Unlike Query_log_event where this fact is encoded through 
    the accessed db list in the Table_map case m_flags is exploited.
  */
  uchar dbs= thd->get_binlog_accessed_db_names() ?
    thd->get_binlog_accessed_db_names()->elements : 0;
  if (dbs == 1)
  {
    char *db_name= thd->get_binlog_accessed_db_names()->head();
    if (!strcmp(db_name, ""))
      m_flags |= TM_REFERRED_FK_DB_F;
  }
}
#endif /* !defined(MYSQL_CLIENT) */

/*
  Constructor used by slave to read the event from the binary log.
 */
#if defined(HAVE_REPLICATION)
Table_map_log_event::Table_map_log_event(const char *buf, uint event_len,
                                         const Format_description_log_event
                                         *description_event)

  : Log_event(buf, description_event),
#ifndef MYSQL_CLIENT
    m_table(NULL),
#endif
    m_dbnam(NULL), m_dblen(0), m_tblnam(NULL), m_tbllen(0),
    m_colcnt(0), m_coltype(0),
    m_memory(NULL), m_table_id(ULONGLONG_MAX), m_flags(0),
    m_data_size(0), m_field_metadata(0), m_field_metadata_size(0),
    m_null_bits(0), m_meta_memory(NULL)
{
  unsigned int bytes_read= 0;
  DBUG_ENTER("Table_map_log_event::Table_map_log_event(const char*,uint,...)");

  uint8 common_header_len= description_event->common_header_len;
  uint8 post_header_len= description_event->post_header_len[TABLE_MAP_EVENT-1];
  DBUG_PRINT("info",("event_len: %u  common_header_len: %d  post_header_len: %d",
                     event_len, common_header_len, post_header_len));

  /*
    Don't print debug messages when running valgrind since they can
    trigger false warnings.
   */
#ifndef HAVE_purify
  DBUG_DUMP("event buffer", (uchar*) buf, event_len);
#endif

  /* Read the post-header */
  const char *post_start= buf + common_header_len;

  post_start+= TM_MAPID_OFFSET;
  if (post_header_len == 6)
  {
    /* Master is of an intermediate source tree before 5.1.4. Id is 4 bytes */
    m_table_id= uint4korr(post_start);
    post_start+= 4;
  }
  else
  {
    DBUG_ASSERT(post_header_len == TABLE_MAP_HEADER_LEN);
    m_table_id= uint6korr(post_start);
    post_start+= TM_FLAGS_OFFSET;
  }

  m_flags= uint2korr(post_start);

  /* Read the variable part of the event */
  const char *const vpart= buf + common_header_len + post_header_len;

  /* Extract the length of the various parts from the buffer */
  uchar const *const ptr_dblen= (uchar const*)vpart + 0;
  m_dblen= *(uchar*) ptr_dblen;

  /* Length of database name + counter + terminating null */
  uchar const *const ptr_tbllen= ptr_dblen + m_dblen + 2;
  m_tbllen= *(uchar*) ptr_tbllen;

  /* Length of table name + counter + terminating null */
  uchar const *const ptr_colcnt= ptr_tbllen + m_tbllen + 2;
  uchar *ptr_after_colcnt= (uchar*) ptr_colcnt;
  m_colcnt= net_field_length(&ptr_after_colcnt);

  DBUG_PRINT("info",("m_dblen: %lu  off: %ld  m_tbllen: %lu  off: %ld  m_colcnt: %lu  off: %ld",
                     (ulong) m_dblen, (long) (ptr_dblen-(const uchar*)vpart), 
                     (ulong) m_tbllen, (long) (ptr_tbllen-(const uchar*)vpart),
                     m_colcnt, (long) (ptr_colcnt-(const uchar*)vpart)));

  /* Allocate mem for all fields in one go. If fails, caught in is_valid() */
  m_memory= (uchar*) my_multi_malloc(MYF(MY_WME),
                                     &m_dbnam, (uint) m_dblen + 1,
                                     &m_tblnam, (uint) m_tbllen + 1,
                                     &m_coltype, (uint) m_colcnt,
                                     NullS);

  if (m_memory)
  {
    /* Copy the different parts into their memory */
    strncpy(const_cast<char*>(m_dbnam), (const char*)ptr_dblen  + 1, m_dblen + 1);
    strncpy(const_cast<char*>(m_tblnam), (const char*)ptr_tbllen + 1, m_tbllen + 1);
    memcpy(m_coltype, ptr_after_colcnt, m_colcnt);

    ptr_after_colcnt= ptr_after_colcnt + m_colcnt;
    bytes_read= (uint) (ptr_after_colcnt - (uchar *)buf);
    DBUG_PRINT("info", ("Bytes read: %d.\n", bytes_read));
    if (bytes_read < event_len)
    {
      m_field_metadata_size= net_field_length(&ptr_after_colcnt);
      DBUG_ASSERT(m_field_metadata_size <= (m_colcnt * 2));
      uint num_null_bytes= (m_colcnt + 7) / 8;
      m_meta_memory= (uchar *)my_multi_malloc(MYF(MY_WME),
                                     &m_null_bits, num_null_bytes,
                                     &m_field_metadata, m_field_metadata_size,
                                     NULL);
      memcpy(m_field_metadata, ptr_after_colcnt, m_field_metadata_size);
      ptr_after_colcnt= (uchar*)ptr_after_colcnt + m_field_metadata_size;
      memcpy(m_null_bits, ptr_after_colcnt, num_null_bytes);
    }
  }

  DBUG_VOID_RETURN;
}
#endif

Table_map_log_event::~Table_map_log_event()
{
  my_free(m_meta_memory);
  my_free(m_memory);
}

/*
  Return value is an error code, one of:

      -1     Failure to open table   [from open_tables()]
       0     Success
       1     No room for more tables [from set_table()]
       2     Out of memory           [from set_table()]
       3     Wrong table definition
       4     Daisy-chaining RBR with SBR not possible
 */

#if !defined(MYSQL_CLIENT) && defined(HAVE_REPLICATION)

enum enum_tbl_map_status
{
  /* no duplicate identifier found */
  OK_TO_PROCESS= 0,

  /* this table map must be filtered out */
  FILTERED_OUT= 1,

  /* identifier mapping table with different properties */
  SAME_ID_MAPPING_DIFFERENT_TABLE= 2,
  
  /* a duplicate identifier was found mapping the same table */
  SAME_ID_MAPPING_SAME_TABLE= 3
};

/*
  Checks if this table map event should be processed or not. First
  it checks the filtering rules, and then looks for duplicate identifiers
  in the existing list of rli->tables_to_lock.

  It checks that there hasn't been any corruption by verifying that there
  are no duplicate entries with different properties.

  In some cases, some binary logs could get corrupted, showing several
  tables mapped to the same table_id, 0 (see: BUG#56226). Thus we do this
  early sanity check for such cases and avoid that the server crashes 
  later.

  In some corner cases, the master logs duplicate table map events, i.e.,
  same id, same database name, same table name (see: BUG#37137). This is
  different from the above as it's the same table that is mapped again 
  to the same identifier. Thus we cannot just check for same ids and 
  assume that the event is corrupted we need to check every property. 

  NOTE: in the event that BUG#37137 ever gets fixed, this extra check 
        will still be valid because we would need to support old binary 
        logs anyway.

  @param rli The relay log info reference.
  @param table_list A list element containing the table to check against.
  @return OK_TO_PROCESS 
            if there was no identifier already in rli->tables_to_lock 
            
          FILTERED_OUT
            if the event is filtered according to the filtering rules

          SAME_ID_MAPPING_DIFFERENT_TABLE 
            if the same identifier already maps a different table in 
            rli->tables_to_lock

          SAME_ID_MAPPING_SAME_TABLE 
            if the same identifier already maps the same table in 
            rli->tables_to_lock.
*/
static enum_tbl_map_status
check_table_map(Relay_log_info const *rli, RPL_TABLE_LIST *table_list)
{
  DBUG_ENTER("check_table_map");
  enum_tbl_map_status res= OK_TO_PROCESS;

  if (rli->info_thd->slave_thread /* filtering is for slave only */ &&
      (!rpl_filter->db_ok(table_list->db) ||
       (rpl_filter->is_on() && !rpl_filter->tables_ok("", table_list))))
    res= FILTERED_OUT;
  else
  {
    RPL_TABLE_LIST *ptr= static_cast<RPL_TABLE_LIST*>(rli->tables_to_lock);
    for(uint i=0 ; ptr && (i< rli->tables_to_lock_count); 
        ptr= static_cast<RPL_TABLE_LIST*>(ptr->next_local), i++)
    {
      if (ptr->table_id == table_list->table_id)
      {

        if (strcmp(ptr->db, table_list->db) || 
            strcmp(ptr->alias, table_list->table_name) || 
            ptr->lock_type != TL_WRITE) // the ::do_apply_event always sets TL_WRITE
          res= SAME_ID_MAPPING_DIFFERENT_TABLE;
        else
          res= SAME_ID_MAPPING_SAME_TABLE;

        break;
      }
    }
  }

  DBUG_PRINT("debug", ("check of table map ended up with: %u", res));

  DBUG_RETURN(res);
}

int Table_map_log_event::do_apply_event(Relay_log_info const *rli)
{
  RPL_TABLE_LIST *table_list;
  char *db_mem, *tname_mem, *ptr;
  size_t dummy_len;
  void *memory;
  DBUG_ENTER("Table_map_log_event::do_apply_event(Relay_log_info*)");
  DBUG_ASSERT(rli->info_thd == thd);

  /* Step the query id to mark what columns that are actually used. */
  thd->set_query_id(next_query_id());

  if (!(memory= my_multi_malloc(MYF(MY_WME),
                                &table_list, (uint) sizeof(RPL_TABLE_LIST),
                                &db_mem, (uint) NAME_LEN + 1,
                                &tname_mem, (uint) NAME_LEN + 1,
                                NullS)))
    DBUG_RETURN(HA_ERR_OUT_OF_MEM);

  strmov(db_mem, m_dbnam);
  strmov(tname_mem, m_tblnam);

  if (lower_case_table_names == 1)
  {
    my_casedn_str(system_charset_info, db_mem);
    my_casedn_str(system_charset_info, tname_mem);
  }

  /* rewrite rules changed the database */
  if (((ptr= (char*) rpl_filter->get_rewrite_db(db_mem, &dummy_len)) != db_mem))
    strmov(db_mem, ptr);

  table_list->init_one_table(db_mem, strlen(db_mem),
                             tname_mem, strlen(tname_mem),
                             tname_mem, TL_WRITE);

  table_list->table_id=
    DBUG_EVALUATE_IF("inject_tblmap_same_id_maps_diff_table", 0, m_table_id.id());
  table_list->updating= 1;
  table_list->required_type= FRMTYPE_TABLE;
  DBUG_PRINT("debug", ("table: %s is mapped to %llu", table_list->table_name,
                       table_list->table_id.id()));

  enum_tbl_map_status tblmap_status= check_table_map(rli, table_list);
  if (tblmap_status == OK_TO_PROCESS)
  {
    DBUG_ASSERT(thd->lex->query_tables != table_list);

    /*
      Use placement new to construct the table_def instance in the
      memory allocated for it inside table_list.

      The memory allocated by the table_def structure (i.e., not the
      memory allocated *for* the table_def structure) is released
      inside Relay_log_info::clear_tables_to_lock() by calling the
      table_def destructor explicitly.
    */
    new (&table_list->m_tabledef)
      table_def(m_coltype, m_colcnt,
                m_field_metadata, m_field_metadata_size,
                m_null_bits, m_flags);
    table_list->m_tabledef_valid= TRUE;
    table_list->m_conv_table= NULL;
    table_list->open_type= OT_BASE_ONLY;

    /*
      We record in the slave's information that the table should be
      locked by linking the table into the list of tables to lock.
    */
    table_list->next_global= table_list->next_local= rli->tables_to_lock;
    const_cast<Relay_log_info*>(rli)->tables_to_lock= table_list;
    const_cast<Relay_log_info*>(rli)->tables_to_lock_count++;
    /* 'memory' is freed in clear_tables_to_lock */
  }
  else  // FILTERED_OUT, SAME_ID_MAPPING_*
  {
    /*
      If mapped already but with different properties, we raise an
      error.
      If mapped already but with same properties we skip the event.
      If filtered out we skip the event.

      In all three cases, we need to free the memory previously 
      allocated.
     */
    if (tblmap_status == SAME_ID_MAPPING_DIFFERENT_TABLE)
    {
      /*
        Something bad has happened. We need to stop the slave as strange things
        could happen if we proceed: slave crash, wrong table being updated, ...
        As a consequence we push an error in this case.
       */

      char buf[256];

      my_snprintf(buf, sizeof(buf), 
                  "Found table map event mapping table id %llu which "
                  "was already mapped but with different settings.",
                  table_list->table_id.id());

      if (thd->slave_thread)
        rli->report(ERROR_LEVEL, ER_SLAVE_FATAL_ERROR, 
                    ER(ER_SLAVE_FATAL_ERROR), buf);
      else
        /* 
          For the cases in which a 'BINLOG' statement is set to 
          execute in a user session 
         */
        my_printf_error(ER_SLAVE_FATAL_ERROR, ER(ER_SLAVE_FATAL_ERROR), 
                        MYF(0), buf);
    } 
    
    my_free(memory);
  }

  DBUG_RETURN(tblmap_status == SAME_ID_MAPPING_DIFFERENT_TABLE);
}

Log_event::enum_skip_reason
Table_map_log_event::do_shall_skip(Relay_log_info *rli)
{
  /*
    If the slave skip counter is 1, then we should not start executing
    on the next event.
  */
  return continue_group(rli);
}

int Table_map_log_event::do_update_pos(Relay_log_info *rli)
{
  rli->inc_event_relay_log_pos();
  return 0;
}

#endif /* !defined(MYSQL_CLIENT) && defined(HAVE_REPLICATION) */

#ifndef MYSQL_CLIENT
bool Table_map_log_event::write_data_header(IO_CACHE *file)
{
  DBUG_ASSERT(m_table_id.is_valid());
  uchar buf[TABLE_MAP_HEADER_LEN];
  DBUG_EXECUTE_IF("old_row_based_repl_4_byte_map_id_master",
                  {
                    int4store(buf + 0, m_table_id.id());
                    int2store(buf + 4, m_flags);
                    return (wrapper_my_b_safe_write(file, buf, 6));
                  });
  int6store(buf + TM_MAPID_OFFSET, m_table_id.id());
  int2store(buf + TM_FLAGS_OFFSET, m_flags);
  return (wrapper_my_b_safe_write(file, buf, TABLE_MAP_HEADER_LEN));
}

bool Table_map_log_event::write_data_body(IO_CACHE *file)
{
  DBUG_ASSERT(m_dbnam != NULL);
  DBUG_ASSERT(m_tblnam != NULL);
  /* We use only one byte per length for storage in event: */
  DBUG_ASSERT(m_dblen < 128);
  DBUG_ASSERT(m_tbllen < 128);

  uchar const dbuf[]= { (uchar) m_dblen };
  uchar const tbuf[]= { (uchar) m_tbllen };

  uchar cbuf[sizeof(m_colcnt) + 1];
  uchar *const cbuf_end= net_store_length(cbuf, (size_t) m_colcnt);
  DBUG_ASSERT(static_cast<size_t>(cbuf_end - cbuf) <= sizeof(cbuf));

  /*
    Store the size of the field metadata.
  */
  uchar mbuf[sizeof(m_field_metadata_size)];
  uchar *const mbuf_end= net_store_length(mbuf, m_field_metadata_size);

  return (wrapper_my_b_safe_write(file, dbuf,      sizeof(dbuf)) ||
          wrapper_my_b_safe_write(file, (const uchar*)m_dbnam,   m_dblen+1) ||
          wrapper_my_b_safe_write(file, tbuf,      sizeof(tbuf)) ||
          wrapper_my_b_safe_write(file, (const uchar*)m_tblnam,  m_tbllen+1) ||
          wrapper_my_b_safe_write(file, cbuf, (size_t) (cbuf_end - cbuf)) ||
          wrapper_my_b_safe_write(file, m_coltype, m_colcnt) ||
          wrapper_my_b_safe_write(file, mbuf, (size_t) (mbuf_end - mbuf)) ||
          wrapper_my_b_safe_write(file, m_field_metadata, m_field_metadata_size),
          wrapper_my_b_safe_write(file, m_null_bits, (m_colcnt + 7) / 8));
 }
#endif

#if defined(HAVE_REPLICATION) && !defined(MYSQL_CLIENT)

/*
  Print some useful information for the SHOW BINARY LOG information
  field.
 */

#if defined(HAVE_REPLICATION) && !defined(MYSQL_CLIENT)
int Table_map_log_event::pack_info(Protocol *protocol)
{
  char buf[256];
  size_t bytes= my_snprintf(buf, sizeof(buf),
                            "table_id: %llu (%s.%s)",
                            m_table_id.id(), m_dbnam, m_tblnam);
  protocol->store(buf, bytes, &my_charset_bin);
  return 0;
}
#endif


#endif


#ifdef MYSQL_CLIENT
void Table_map_log_event::print(FILE *, PRINT_EVENT_INFO *print_event_info)
{
  if (!print_event_info->short_form)
  {
    print_header(&print_event_info->head_cache, print_event_info, TRUE);
    my_b_printf(&print_event_info->head_cache,
                "\tTable_map: `%s`.`%s` mapped to number %llu\n",
                m_dbnam, m_tblnam, m_table_id.id());
    print_base64(&print_event_info->body_cache, print_event_info, TRUE);
  }
}
#endif

/**************************************************************************
	Write_rows_log_event member functions
**************************************************************************/

/*
  Constructor used to build an event for writing to the binary log.
 */
#if !defined(MYSQL_CLIENT)
Write_rows_log_event::Write_rows_log_event(THD *thd_arg, TABLE *tbl_arg,
                                           const Table_id& tid_arg,
                                           bool is_transactional,
                                           const uchar* extra_row_info)
  : Rows_log_event(thd_arg, tbl_arg, tid_arg, tbl_arg->write_set, is_transactional,
                   log_bin_use_v1_row_events?
                   WRITE_ROWS_EVENT_V1:
                   WRITE_ROWS_EVENT,
                   extra_row_info)
{
}
#endif

/*
  Constructor used by slave to read the event from the binary log.
 */
#ifdef HAVE_REPLICATION
Write_rows_log_event::Write_rows_log_event(const char *buf, uint event_len,
                                           const Format_description_log_event
                                           *description_event)
: Rows_log_event(buf, event_len, description_event)
{
}
#endif

#if !defined(MYSQL_CLIENT) && defined(HAVE_REPLICATION)
int 
Write_rows_log_event::do_before_row_operations(const Slave_reporting_capability *const)
{
  int error= 0;

  /*
    Increment the global status insert count variable
  */
  if (get_flags(STMT_END_F))
    status_var_increment(thd->status_var.com_stat[SQLCOM_INSERT]);

  /**
     todo: to introduce a property for the event (handler?) which forces
     applying the event in the replace (idempotent) fashion.
  */
  if ((slave_exec_mode == SLAVE_EXEC_MODE_IDEMPOTENT) ||
      (m_table->s->db_type()->db_type == DB_TYPE_NDBCLUSTER))
  {
    /*
      We are using REPLACE semantics and not INSERT IGNORE semantics
      when writing rows, that is: new rows replace old rows.  We need to
      inform the storage engine that it should use this behaviour.
    */
    
    /* Tell the storage engine that we are using REPLACE semantics. */
    thd->lex->duplicates= DUP_REPLACE;
    
    /*
      Pretend we're executing a REPLACE command: this is needed for
      InnoDB and NDB Cluster since they are not (properly) checking the
      lex->duplicates flag.
    */
    thd->lex->sql_command= SQLCOM_REPLACE;
    /* 
       Do not raise the error flag in case of hitting to an unique attribute
    */
    m_table->file->extra(HA_EXTRA_IGNORE_DUP_KEY);
    /* 
       NDB specific: update from ndb master wrapped as Write_rows
       so that the event should be applied to replace slave's row
    */
    m_table->file->extra(HA_EXTRA_WRITE_CAN_REPLACE);
    /* 
       NDB specific: if update from ndb master wrapped as Write_rows
       does not find the row it's assumed idempotent binlog applying
       is taking place; don't raise the error.
    */
    m_table->file->extra(HA_EXTRA_IGNORE_NO_KEY);
    /*
      TODO: the cluster team (Tomas?) says that it's better if the engine knows
      how many rows are going to be inserted, then it can allocate needed memory
      from the start.
    */
  }

 
  /* Honor next number column if present */
  m_table->next_number_field= m_table->found_next_number_field;
  /*
   * Fixed Bug#45999, In RBR, Store engine of Slave auto-generates new
   * sequence numbers for auto_increment fields if the values of them are 0.
   * If generateing a sequence number is decided by the values of
   * table->auto_increment_field_not_null and SQL_MODE(if includes
   * MODE_NO_AUTO_VALUE_ON_ZERO) in update_auto_increment function.
   * SQL_MODE of slave sql thread is always consistency with master's.
   * In RBR, auto_increment fields never are NULL, except if the auto_inc
   * column exists only on the slave side (i.e., in an extra column
   * on the slave's table).
   */
  if (!is_auto_inc_in_extra_columns())
    m_table->auto_increment_field_not_null= TRUE;
  else
  {
    /*
      Here we have checked that there is an extra field
      on this server's table that has an auto_inc column.

      Mark that the auto_increment field is null and mark
      the read and write set bits.

      (There can only be one AUTO_INC column, it is always
       indexed and it cannot have a DEFAULT value).
    */
    m_table->auto_increment_field_not_null= FALSE;
    m_table->mark_auto_increment_column();
  }

  /**
     Sets it to ROW_LOOKUP_NOT_NEEDED.
   */
  decide_row_lookup_algorithm_and_key();
  DBUG_ASSERT(m_rows_lookup_algorithm==ROW_LOOKUP_NOT_NEEDED);

  return error;
}

int 
Write_rows_log_event::do_after_row_operations(const Slave_reporting_capability *const,
                                              int error)
{
  int local_error= 0;

  /**
    Clear the write_set bit for auto_inc field that only
    existed on the destination table as an extra column.
   */
  if (is_auto_inc_in_extra_columns())
  {
    bitmap_clear_bit(m_table->write_set, m_table->next_number_field->field_index);
    bitmap_clear_bit( m_table->read_set, m_table->next_number_field->field_index);

    if (get_flags(STMT_END_F))
      m_table->file->ha_release_auto_increment();
  }
  m_table->next_number_field=0;
  m_table->auto_increment_field_not_null= FALSE;
  if ((slave_exec_mode == SLAVE_EXEC_MODE_IDEMPOTENT) ||
      m_table->s->db_type()->db_type == DB_TYPE_NDBCLUSTER)
  {
    m_table->file->extra(HA_EXTRA_NO_IGNORE_DUP_KEY);
    m_table->file->extra(HA_EXTRA_WRITE_CANNOT_REPLACE);
    /*
      resetting the extra with 
      table->file->extra(HA_EXTRA_NO_IGNORE_NO_KEY); 
      fires bug#27077
      explanation: file->reset() performs this duty
      ultimately. Still todo: fix
    */
  }
  if ((local_error= m_table->file->ha_end_bulk_insert()))
  {
    m_table->file->print_error(local_error, MYF(0));
  }

  m_rows_lookup_algorithm= ROW_LOOKUP_UNDEFINED;

  return error? error : local_error;
}

#if !defined(MYSQL_CLIENT) && defined(HAVE_REPLICATION)

/*
  Check if there are more UNIQUE keys after the given key.
*/
static int
last_uniq_key(TABLE *table, uint keyno)
{
  while (++keyno < table->s->keys)
    if (table->key_info[keyno].flags & HA_NOSAME)
      return 0;
  return 1;
}

/**
   Check if an error is a duplicate key error.

   This function is used to check if an error code is one of the
   duplicate key error, i.e., and error code for which it is sensible
   to do a <code>get_dup_key()</code> to retrieve the duplicate key.

   @param errcode The error code to check.

   @return <code>true</code> if the error code is such that
   <code>get_dup_key()</code> will return true, <code>false</code>
   otherwise.
 */
bool
is_duplicate_key_error(int errcode)
{
  switch (errcode)
  {
  case HA_ERR_FOUND_DUPP_KEY:
  case HA_ERR_FOUND_DUPP_UNIQUE:
    return true;
  }
  return false;
}

/**
  Write the current row into event's table.

  The row is located in the row buffer, pointed by @c m_curr_row member.
  Number of columns of the row is stored in @c m_width member (it can be 
  different from the number of columns in the table to which we insert). 
  Bitmap @c m_cols indicates which columns are present in the row. It is assumed 
  that event's table is already open and pointed by @c m_table.

  If the same record already exists in the table it can be either overwritten 
  or an error is reported depending on the value of @c overwrite flag 
  (error reporting not yet implemented). Note that the matching record can be
  different from the row we insert if we use primary keys to identify records in
  the table.

  The row to be inserted can contain values only for selected columns. The 
  missing columns are filled with default values using @c prepare_record() 
  function. If a matching record is found in the table and @c overwritte is
  true, the missing columns are taken from it.

  @param  rli   Relay log info (needed for row unpacking).
  @param  overwrite  
                Shall we overwrite if the row already exists or signal 
                error (currently ignored).

  @returns Error code on failure, 0 on success.

  This method, if successful, sets @c m_curr_row_end pointer to point at the
  next row in the rows buffer. This is done when unpacking the row to be 
  inserted.

  @note If a matching record is found, it is either updated using 
  @c ha_update_row() or first deleted and then new record written.
*/ 

int
Write_rows_log_event::write_row(const Relay_log_info *const rli,
                                const bool overwrite)
{
  DBUG_ENTER("write_row");
  DBUG_ASSERT(m_table != NULL && thd != NULL);

  TABLE *table= m_table;  // pointer to event's table
  int error;
  int UNINIT_VAR(keynum);
  auto_afree_ptr<char> key(NULL);

  prepare_record(table, &m_cols,
                 table->file->ht->db_type != DB_TYPE_NDBCLUSTER);

  /* unpack row into table->record[0] */
  if ((error= unpack_current_row(rli, &m_cols)))
    DBUG_RETURN(error);

  if (m_curr_row == m_rows_buf)
  {
    /* this is the first row to be inserted, we estimate the rows with
       the size of the first row and use that value to initialize
       storage engine for bulk insertion */
    DBUG_ASSERT(!(m_curr_row > m_curr_row_end));
    ulong estimated_rows= 0;
    if (m_curr_row < m_curr_row_end)
      estimated_rows= (m_rows_end - m_curr_row) / (m_curr_row_end - m_curr_row);
    else if (m_curr_row == m_curr_row_end)
      estimated_rows= 1;

    m_table->file->ha_start_bulk_insert(estimated_rows);
  }

  /*
    Explicitly set the auto_inc to null to make sure that
    it gets an auto_generated value.
  */
  if (is_auto_inc_in_extra_columns())
    m_table->next_number_field->set_null();
  
#ifndef DBUG_OFF
  DBUG_DUMP("record[0]", table->record[0], table->s->reclength);
  DBUG_PRINT_BITSET("debug", "write_set = %s", table->write_set);
  DBUG_PRINT_BITSET("debug", "read_set = %s", table->read_set);
#endif

  /* 
    Try to write record. If a corresponding record already exists in the table,
    we try to change it using ha_update_row() if possible. Otherwise we delete
    it and repeat the whole process again. 

    TODO: Add safety measures against infinite looping. 
   */

  m_table->mark_columns_per_binlog_row_image();

  while ((error= table->file->ha_write_row(table->record[0])))
  {
    if (error == HA_ERR_LOCK_DEADLOCK ||
        error == HA_ERR_LOCK_WAIT_TIMEOUT ||
        (keynum= table->file->get_dup_key(error)) < 0 ||
        !overwrite)
    {
      DBUG_PRINT("info",("get_dup_key returns %d)", keynum));
      /*
        Deadlock, waiting for lock or just an error from the handler
        such as HA_ERR_FOUND_DUPP_KEY when overwrite is false.
        Retrieval of the duplicate key number may fail
        - either because the error was not "duplicate key" error
        - or because the information which key is not available
      */
      table->file->print_error(error, MYF(0));
      goto error;
    }
    /*
       We need to retrieve the old row into record[1] to be able to
       either update or delete the offending record.  We either:

       - use ha_rnd_pos() with a row-id (available as dupp_row) to the
         offending row, if that is possible (MyISAM and Blackhole), or else

       - use ha_index_read_idx_map() with the key that is duplicated, to
         retrieve the offending row.
     */
    if (table->file->ha_table_flags() & HA_DUPLICATE_POS)
    {
      DBUG_PRINT("info",("Locating offending record using ha_rnd_pos()"));

      if (table->file->inited && (error= table->file->ha_index_end()))
      {
        table->file->print_error(error, MYF(0));
        goto error;
      }
      if ((error= table->file->ha_rnd_init(FALSE)))
      {
        table->file->print_error(error, MYF(0));
        goto error;
      }

      error= table->file->ha_rnd_pos(table->record[1], table->file->dup_ref);

      table->file->ha_rnd_end();
      if (error)
      {
        DBUG_PRINT("info",("ha_rnd_pos() returns error %d",error));
        if (error == HA_ERR_RECORD_DELETED)
          error= HA_ERR_KEY_NOT_FOUND;
        table->file->print_error(error, MYF(0));
        goto error;
      }
    }
    else
    {
      DBUG_PRINT("info",("Locating offending record using index_read_idx()"));

      if (table->file->extra(HA_EXTRA_FLUSH_CACHE))
      {
        DBUG_PRINT("info",("Error when setting HA_EXTRA_FLUSH_CACHE"));
        error= my_errno;
        goto error;
      }

      if (key.get() == NULL)
      {
        key.assign(static_cast<char*>(my_alloca(table->s->max_unique_length)));
        if (key.get() == NULL)
        {
          DBUG_PRINT("info",("Can't allocate key buffer"));
          error= ENOMEM;
          goto error;
        }
      }

      key_copy((uchar*)key.get(), table->record[0], table->key_info + keynum,
               0);
      error= table->file->ha_index_read_idx_map(table->record[1], keynum,
                                                (const uchar*)key.get(),
                                                HA_WHOLE_KEY,
                                                HA_READ_KEY_EXACT);
      if (error)
      {
        DBUG_PRINT("info",("ha_index_read_idx_map() returns %s", HA_ERR(error)));
        if (error == HA_ERR_RECORD_DELETED)
          error= HA_ERR_KEY_NOT_FOUND;
        table->file->print_error(error, MYF(0));
        goto error;
      }
    }

    /*
       Now, record[1] should contain the offending row.  That
       will enable us to update it or, alternatively, delete it (so
       that we can insert the new row afterwards).
     */

    /*
      If row is incomplete we will use the record found to fill
      missing columns.
    */
    if (!get_flags(COMPLETE_ROWS_F))
    {
      restore_record(table,record[1]);
      error= unpack_current_row(rli, &m_cols);
    }

#ifndef DBUG_OFF
    DBUG_PRINT("debug",("preparing for update: before and after image"));
    DBUG_DUMP("record[1] (before)", table->record[1], table->s->reclength);
    DBUG_DUMP("record[0] (after)", table->record[0], table->s->reclength);
#endif

    /*
       REPLACE is defined as either INSERT or DELETE + INSERT.  If
       possible, we can replace it with an UPDATE, but that will not
       work on InnoDB if FOREIGN KEY checks are necessary.

       I (Matz) am not sure of the reason for the last_uniq_key()
       check as, but I'm guessing that it's something along the
       following lines.

       Suppose that we got the duplicate key to be a key that is not
       the last unique key for the table and we perform an update:
       then there might be another key for which the unique check will
       fail, so we're better off just deleting the row and inserting
       the correct row.
     */
    if (last_uniq_key(table, keynum) &&
        !table->file->referenced_by_foreign_key())
    {
      DBUG_PRINT("info",("Updating row using ha_update_row()"));
      error=table->file->ha_update_row(table->record[1],
                                       table->record[0]);
      switch (error) {
                
      case HA_ERR_RECORD_IS_THE_SAME:
        DBUG_PRINT("info",("ignoring HA_ERR_RECORD_IS_THE_SAME error from"
                           " ha_update_row()"));
        error= 0;
      
      case 0:
        break;
        
      default:    
        DBUG_PRINT("info",("ha_update_row() returns error %d",error));
        table->file->print_error(error, MYF(0));
      }
      
      goto error;
    }
    else
    {
      DBUG_PRINT("info",("Deleting offending row and trying to write new one again"));
      if ((error= table->file->ha_delete_row(table->record[1])))
      {
        DBUG_PRINT("info",("ha_delete_row() returns error %d",error));
        table->file->print_error(error, MYF(0));
        goto error;
      }
      /* Will retry ha_write_row() with the offending row removed. */
    }
  }

error:
  m_table->default_column_bitmaps();
  DBUG_RETURN(error);
}

#endif

int
Write_rows_log_event::do_exec_row(const Relay_log_info *const rli)
{
  DBUG_ASSERT(m_table != NULL);
  int error= write_row(rli, slave_exec_mode == SLAVE_EXEC_MODE_IDEMPOTENT);

  if (error && !thd->is_error())
  {
    DBUG_ASSERT(0);
    my_error(ER_UNKNOWN_ERROR, MYF(0));
  }

  return error;
}

#endif /* !defined(MYSQL_CLIENT) && defined(HAVE_REPLICATION) */

#ifdef MYSQL_CLIENT
void Write_rows_log_event::print(FILE *file, PRINT_EVENT_INFO* print_event_info)
{
  DBUG_EXECUTE_IF("simulate_cache_read_error",
                  {DBUG_SET("+d,simulate_my_b_fill_error");});
  Rows_log_event::print_helper(file, print_event_info, "Write_rows");
}
#endif

/**************************************************************************
	Delete_rows_log_event member functions
**************************************************************************/

/*
  Constructor used to build an event for writing to the binary log.
 */

#ifndef MYSQL_CLIENT
Delete_rows_log_event::Delete_rows_log_event(THD *thd_arg, TABLE *tbl_arg,
                                             const Table_id& tid,
                                             bool is_transactional,
                                             const uchar* extra_row_info)
  : Rows_log_event(thd_arg, tbl_arg, tid, tbl_arg->read_set, is_transactional,
                   log_bin_use_v1_row_events?
                   DELETE_ROWS_EVENT_V1:
                   DELETE_ROWS_EVENT,
                   extra_row_info)
{
}
#endif /* #if !defined(MYSQL_CLIENT) */

/*
  Constructor used by slave to read the event from the binary log.
 */
#ifdef HAVE_REPLICATION
Delete_rows_log_event::Delete_rows_log_event(const char *buf, uint event_len,
                                             const Format_description_log_event
                                             *description_event)
  : Rows_log_event(buf, event_len, description_event)
{
}
#endif

#if !defined(MYSQL_CLIENT) && defined(HAVE_REPLICATION)

int
Delete_rows_log_event::do_before_row_operations(const Slave_reporting_capability *const)
{
  int error= 0;
  DBUG_ENTER("Delete_rows_log_event::do_before_row_operations");
  /*
    Increment the global status delete count variable
   */
  if (get_flags(STMT_END_F))
    status_var_increment(thd->status_var.com_stat[SQLCOM_DELETE]);  
  error= row_operations_scan_and_key_setup();
  DBUG_RETURN(error);

}

int
Delete_rows_log_event::do_after_row_operations(const Slave_reporting_capability *const,
                                               int error)
{
  DBUG_ENTER("Delete_rows_log_event::do_after_row_operations");
  error= row_operations_scan_and_key_teardown(error);
  DBUG_RETURN(error);
}

int Delete_rows_log_event::do_exec_row(const Relay_log_info *const rli)
{
  int error;
  DBUG_ASSERT(m_table != NULL);
  /* m_table->record[0] contains the BI */
  m_table->mark_columns_per_binlog_row_image();
  error= m_table->file->ha_delete_row(m_table->record[0]);
  m_table->default_column_bitmaps();
  return error;
}

#endif /* !defined(MYSQL_CLIENT) && defined(HAVE_REPLICATION) */

#ifdef MYSQL_CLIENT
void Delete_rows_log_event::print(FILE *file,
                                  PRINT_EVENT_INFO* print_event_info)
{
  Rows_log_event::print_helper(file, print_event_info, "Delete_rows");
}
#endif


/**************************************************************************
	Update_rows_log_event member functions
**************************************************************************/

/*
  Constructor used to build an event for writing to the binary log.
 */
#if !defined(MYSQL_CLIENT)
Update_rows_log_event::Update_rows_log_event(THD *thd_arg, TABLE *tbl_arg,
                                             const Table_id& tid,
                                             bool is_transactional,
                                             const uchar* extra_row_info)
: Rows_log_event(thd_arg, tbl_arg, tid, tbl_arg->read_set, is_transactional,
                 log_bin_use_v1_row_events?
                 UPDATE_ROWS_EVENT_V1:
                 UPDATE_ROWS_EVENT,
                 extra_row_info)
{
  init(tbl_arg->write_set);
}

void Update_rows_log_event::init(MY_BITMAP const *cols)
{
  /* if bitmap_init fails, caught in is_valid() */
  if (likely(!bitmap_init(&m_cols_ai,
                          m_width <= sizeof(m_bitbuf_ai)*8 ? m_bitbuf_ai : NULL,
                          m_width,
                          false)))
  {
    /* Cols can be zero if this is a dummy binrows event */
    if (likely(cols != NULL))
    {
      memcpy(m_cols_ai.bitmap, cols->bitmap, no_bytes_in_map(cols));
      create_last_word_mask(&m_cols_ai);
    }
  }
}
#endif /* !defined(MYSQL_CLIENT) */


Update_rows_log_event::~Update_rows_log_event()
{
  if (m_cols_ai.bitmap == m_bitbuf_ai) // no my_malloc happened
    m_cols_ai.bitmap= 0; // so no my_free in bitmap_free
  bitmap_free(&m_cols_ai); // To pair with bitmap_init().
}


/*
  Constructor used by slave to read the event from the binary log.
 */
#ifdef HAVE_REPLICATION
Update_rows_log_event::Update_rows_log_event(const char *buf, uint event_len,
                                             const
                                             Format_description_log_event
                                             *description_event)
  : Rows_log_event(buf, event_len, description_event)
{
}
#endif

#if !defined(MYSQL_CLIENT) && defined(HAVE_REPLICATION)

int
Update_rows_log_event::do_before_row_operations(const Slave_reporting_capability *const)
{
  int error= 0;
  DBUG_ENTER("Update_rows_log_event::do_before_row_operations");
  /*
    Increment the global status update count variable
  */
  if (get_flags(STMT_END_F))
    status_var_increment(thd->status_var.com_stat[SQLCOM_UPDATE]);
  error= row_operations_scan_and_key_setup();
  DBUG_RETURN(error);

}

int
Update_rows_log_event::do_after_row_operations(const Slave_reporting_capability *const,
                                               int error)
{
  DBUG_ENTER("Update_rows_log_event::do_after_row_operations");
  error= row_operations_scan_and_key_teardown(error);
  DBUG_RETURN(error);
}

int
Update_rows_log_event::do_exec_row(const Relay_log_info *const rli)
{
  DBUG_ASSERT(m_table != NULL);
  int error= 0;

  /*
    This is the situation after locating BI:

    ===|=== before image ====|=== after image ===|===
       ^                     ^
       m_curr_row            m_curr_row_end

    BI found in the table is stored in record[0]. We copy it to record[1]
    and unpack AI to record[0].
   */

  store_record(m_table,record[1]);

  m_curr_row= m_curr_row_end;
  /* this also updates m_curr_row_end */
  if ((error= unpack_current_row(rli, &m_cols_ai)))
    return error;

  /*
    Now we have the right row to update.  The old row (the one we're
    looking for) is in record[1] and the new row is in record[0].
  */
#ifndef HAVE_purify
  /*
    Don't print debug messages when running valgrind since they can
    trigger false warnings.
   */
  DBUG_PRINT("info",("Updating row in table"));
  DBUG_DUMP("old record", m_table->record[1], m_table->s->reclength);
  DBUG_DUMP("new values", m_table->record[0], m_table->s->reclength);
#endif

  // Temporary fix to find out why it fails [/Matz]
  memcpy(m_table->read_set->bitmap, m_cols.bitmap, (m_table->read_set->n_bits + 7) / 8);
  memcpy(m_table->write_set->bitmap, m_cols_ai.bitmap, (m_table->write_set->n_bits + 7) / 8);

  m_table->mark_columns_per_binlog_row_image();
  error= m_table->file->ha_update_row(m_table->record[1], m_table->record[0]);
  if (error == HA_ERR_RECORD_IS_THE_SAME)
    error= 0;
  m_table->default_column_bitmaps();

  return error;
}

#endif /* !defined(MYSQL_CLIENT) && defined(HAVE_REPLICATION) */

#ifdef MYSQL_CLIENT
void Update_rows_log_event::print(FILE *file,
				  PRINT_EVENT_INFO* print_event_info)
{
  Rows_log_event::print_helper(file, print_event_info, "Update_rows");
}
#endif


Incident_log_event::Incident_log_event(const char *buf, uint event_len,
                                       const Format_description_log_event *descr_event)
  : Log_event(buf, descr_event)
{
  DBUG_ENTER("Incident_log_event::Incident_log_event");
  uint8 const common_header_len=
    descr_event->common_header_len;
  uint8 const post_header_len=
    descr_event->post_header_len[INCIDENT_EVENT-1];

  DBUG_PRINT("info",("event_len: %u; common_header_len: %d; post_header_len: %d",
                     event_len, common_header_len, post_header_len));

  m_message.str= NULL;
  m_message.length= 0;
  int incident_number= uint2korr(buf + common_header_len);
  if (incident_number >= INCIDENT_COUNT ||
      incident_number <= INCIDENT_NONE)
  {
    // If the incident is not recognized, this binlog event is
    // invalid.  If we set incident_number to INCIDENT_NONE, the
    // invalidity will be detected by is_valid().
    m_incident= INCIDENT_NONE;
    DBUG_VOID_RETURN;
  }
  m_incident= static_cast<Incident>(incident_number);
  char const *ptr= buf + common_header_len + post_header_len;
  char const *const str_end= buf + event_len;
  uint8 len= 0;                   // Assignment to keep compiler happy
  const char *str= NULL;          // Assignment to keep compiler happy
  read_str_at_most_255_bytes(&ptr, str_end, &str, &len);
  if (!(m_message.str= (char*) my_malloc(len+1, MYF(MY_WME))))
  {
    /* Mark this event invalid */
    m_incident= INCIDENT_NONE;
    DBUG_VOID_RETURN;
  }
  strmake(m_message.str, str, len);
  m_message.length= len;
  DBUG_PRINT("info", ("m_incident: %d", m_incident));
  DBUG_VOID_RETURN;
}


Incident_log_event::~Incident_log_event()
{
  if (m_message.str)
    my_free(m_message.str);
}


const char *
Incident_log_event::description() const
{
  static const char *const description[]= {
    "NOTHING",                                  // Not used
    "LOST_EVENTS"
  };

  DBUG_PRINT("info", ("m_incident: %d", m_incident));

  return description[m_incident];
}


#ifndef MYSQL_CLIENT
int Incident_log_event::pack_info(Protocol *protocol)
{
  char buf[256];
  size_t bytes;
  if (m_message.length > 0)
    bytes= my_snprintf(buf, sizeof(buf), "#%d (%s)",
                       m_incident, description());
  else
    bytes= my_snprintf(buf, sizeof(buf), "#%d (%s): %s",
                       m_incident, description(), m_message.str);
  protocol->store(buf, bytes, &my_charset_bin);
  return 0;
}
#endif


#ifdef MYSQL_CLIENT
void
Incident_log_event::print(FILE *file,
                          PRINT_EVENT_INFO *print_event_info)
{
  if (print_event_info->short_form)
    return;

  print_header(&print_event_info->head_cache, print_event_info, FALSE);
  my_b_printf(&print_event_info->head_cache,
              "\n# Incident: %s\nRELOAD DATABASE; # Shall generate syntax error\n",
              description());
}
#endif

#if defined(HAVE_REPLICATION) && !defined(MYSQL_CLIENT)
int
Incident_log_event::do_apply_event(Relay_log_info const *rli)
{
  DBUG_ENTER("Incident_log_event::do_apply_event");

  if (ignored_error_code(ER_SLAVE_INCIDENT))
  {
    DBUG_PRINT("info", ("Ignoring Incident"));
    DBUG_RETURN(0);
  }
   
  rli->report(ERROR_LEVEL, ER_SLAVE_INCIDENT,
              ER(ER_SLAVE_INCIDENT),
              description(),
              m_message.length > 0 ? m_message.str : "<none>");
  DBUG_RETURN(1);
}
#endif

bool
Incident_log_event::write_data_header(IO_CACHE *file)
{
  DBUG_ENTER("Incident_log_event::write_data_header");
  DBUG_PRINT("enter", ("m_incident: %d", m_incident));
  uchar buf[sizeof(int16)];
  int2store(buf, (int16) m_incident);
#ifndef MYSQL_CLIENT
  DBUG_RETURN(wrapper_my_b_safe_write(file, buf, sizeof(buf)));
#else
   DBUG_RETURN(my_b_safe_write(file, buf, sizeof(buf)));
#endif
}

bool
Incident_log_event::write_data_body(IO_CACHE *file)
{
  uchar tmp[1];
  DBUG_ENTER("Incident_log_event::write_data_body");
  tmp[0]= (uchar) m_message.length;
  crc= my_checksum(crc, (uchar*) tmp, 1);
  if (m_message.length > 0)
  {
    crc= my_checksum(crc, (uchar*) m_message.str, m_message.length);
    // todo: report a bug on write_str accepts uint but treats it as uchar
  }
  DBUG_RETURN(write_str_at_most_255_bytes(file, m_message.str, (uint) m_message.length));
}


Ignorable_log_event::Ignorable_log_event(const char *buf,
                                         const Format_description_log_event *descr_event)
  : Log_event(buf, descr_event)
{
  DBUG_ENTER("Ignorable_log_event::Ignorable_log_event");
  DBUG_VOID_RETURN;
}

Ignorable_log_event::~Ignorable_log_event()
{
}

#ifndef MYSQL_CLIENT
/* Pack info for its unrecognized ignorable event */
int Ignorable_log_event::pack_info(Protocol *protocol)
{
  char buf[256];
  size_t bytes;
  bytes= my_snprintf(buf, sizeof(buf), "# Unrecognized ignorable event");
  protocol->store(buf, bytes, &my_charset_bin);
  return 0;
}
#endif

#ifdef MYSQL_CLIENT
/* Print for its unrecognized ignorable event */
void
Ignorable_log_event::print(FILE *file,
                           PRINT_EVENT_INFO *print_event_info)
{
  if (print_event_info->short_form)
    return;

  print_header(&print_event_info->head_cache, print_event_info, FALSE);
  my_b_printf(&print_event_info->head_cache, "\tIgnorable\n");
  my_b_printf(&print_event_info->head_cache,
              "# Unrecognized ignorable event\n");
}
#endif


Rows_query_log_event::Rows_query_log_event(const char *buf, uint event_len,
                                           const Format_description_log_event *descr_event)
  : Ignorable_log_event(buf, descr_event)
{
  DBUG_ENTER("Rows_query_log_event::Rows_query_log_event");
  uint8 const common_header_len=
    descr_event->common_header_len;
  uint8 const post_header_len=
    descr_event->post_header_len[ROWS_QUERY_LOG_EVENT-1];

  DBUG_PRINT("info",("event_len: %u; common_header_len: %d; post_header_len: %d",
                     event_len, common_header_len, post_header_len));

  /*
   m_rows_query length is stored using only one byte, but that length is
   ignored and the complete query is read.
  */
  int offset= common_header_len + post_header_len + 1;
  int len= event_len - offset;
  if (!(m_rows_query= (char*) my_malloc(len+1, MYF(MY_WME))))
    return;
  strmake(m_rows_query, buf + offset, len);
  DBUG_PRINT("info", ("m_rows_query: %s", m_rows_query));
  DBUG_VOID_RETURN;
}

Rows_query_log_event::~Rows_query_log_event()
{
  my_free(m_rows_query);
}

#ifndef MYSQL_CLIENT
int Rows_query_log_event::pack_info(Protocol *protocol)
{
  char *buf;
  size_t bytes;
  ulong len= sizeof("# ") + (ulong) strlen(m_rows_query);
  if (!(buf= (char*) my_malloc(len, MYF(MY_WME))))
    return 1;
  bytes= my_snprintf(buf, len, "# %s", m_rows_query);
  protocol->store(buf, bytes, &my_charset_bin);
  my_free(buf);
  return 0;
}
#endif

#ifdef MYSQL_CLIENT
void
Rows_query_log_event::print(FILE *file,
                            PRINT_EVENT_INFO *print_event_info)
{
  if (!print_event_info->short_form && print_event_info->verbose > 1)
  {
    IO_CACHE *const head= &print_event_info->head_cache;
    IO_CACHE *const body= &print_event_info->body_cache;
    char *token= NULL, *saveptr= NULL;
    char *rows_query_copy= NULL;
    if (!(rows_query_copy= my_strdup(m_rows_query, MYF(MY_WME))))
      return;

    print_header(head, print_event_info, FALSE);
    my_b_printf(head, "\tRows_query\n");
    /*
      Prefix every line of a multi-line query with '#' to prevent the
      statement from being executed when binary log will be processed
      using 'mysqlbinlog --verbose --verbose'.
    */
    for (token= strtok_r(rows_query_copy, "\n", &saveptr); token;
         token= strtok_r(NULL, "\n", &saveptr))
      my_b_printf(head, "# %s\n", token);
    my_free(rows_query_copy);
    print_base64(body, print_event_info, true);
  }
}
#endif

bool
Rows_query_log_event::write_data_body(IO_CACHE *file)
{
  DBUG_ENTER("Rows_query_log_event::write_data_body");
  /*
   m_rows_query length will be stored using only one byte, but on read
   that length will be ignored and the complete query will be read.
  */
  DBUG_RETURN(write_str_at_most_255_bytes(file, m_rows_query,
              (uint) strlen(m_rows_query)));
}

#if defined(MYSQL_SERVER) && defined(HAVE_REPLICATION)
int Rows_query_log_event::do_apply_event(Relay_log_info const *rli)
{
  DBUG_ENTER("Rows_query_log_event::do_apply_event");
  DBUG_ASSERT(rli->info_thd == thd);
  /* Set query for writing Rows_query log event into binlog later.*/
  thd->set_query(m_rows_query, (uint32) strlen(m_rows_query));

  DBUG_ASSERT(rli->rows_query_ev == NULL);

  const_cast<Relay_log_info*>(rli)->rows_query_ev= this;

  DBUG_RETURN(0);
}
#endif


const char *Gtid_log_event::SET_STRING_PREFIX= "SET @@SESSION.GTID_NEXT= '";


Gtid_log_event::Gtid_log_event(const char *buffer, uint event_len,
                               const Format_description_log_event *descr_event)
  : Log_event(buffer, descr_event)
{
  DBUG_ENTER("Gtid_log_event::Gtid_log_event(const char *, uint, const Format_description_log_event *");
  uint8 const common_header_len=
    descr_event->common_header_len;

#ifndef DBUG_OFF
  uint8 const post_header_len=
    buffer[EVENT_TYPE_OFFSET] == ANONYMOUS_GTID_LOG_EVENT ?
    descr_event->post_header_len[ANONYMOUS_GTID_LOG_EVENT - 1] :
    descr_event->post_header_len[GTID_LOG_EVENT - 1];
  DBUG_PRINT("info",("event_len: %u; common_header_len: %d; post_header_len: %d",
                     event_len, common_header_len, post_header_len));
#endif

  char const *ptr_buffer= buffer + common_header_len;

  spec.type= buffer[EVENT_TYPE_OFFSET] == ANONYMOUS_GTID_LOG_EVENT ? 
    ANONYMOUS_GROUP : GTID_GROUP;

  commit_flag= *ptr_buffer != 0;
  ptr_buffer+= ENCODED_FLAG_LENGTH;

  sid.copy_from((uchar *)ptr_buffer);
  ptr_buffer+= ENCODED_SID_LENGTH;

  // SIDNO is only generated if needed, in get_sidno().
  spec.gtid.sidno= -1;

  spec.gtid.gno= uint8korr(ptr_buffer);
  ptr_buffer+= ENCODED_GNO_LENGTH;

  DBUG_VOID_RETURN;
}

#ifndef MYSQL_CLIENT
Gtid_log_event::Gtid_log_event(THD* thd_arg, bool using_trans,
                               const Gtid_specification *spec_arg)
: Log_event(thd_arg, thd_arg->variables.gtid_next.type == ANONYMOUS_GROUP ?
            LOG_EVENT_IGNORABLE_F : 0,
            using_trans ? Log_event::EVENT_TRANSACTIONAL_CACHE :
            Log_event::EVENT_STMT_CACHE, Log_event::EVENT_NORMAL_LOGGING),
  commit_flag(true)
{
  DBUG_ENTER("Gtid_log_event::Gtid_log_event(THD *)");
  spec= spec_arg ? *spec_arg : thd_arg->variables.gtid_next;
  if (spec.type == GTID_GROUP)
  {
    global_sid_lock->rdlock();
    sid= global_sid_map->sidno_to_sid(spec.gtid.sidno);
    global_sid_lock->unlock();
  }
  else
    sid.clear();
#ifndef DBUG_OFF
  char buf[MAX_SET_STRING_LENGTH + 1];
  to_string(buf);
  DBUG_PRINT("info", ("%s", buf));
#endif
  DBUG_VOID_RETURN;
}
#endif

#ifndef MYSQL_CLIENT
int Gtid_log_event::pack_info(Protocol *protocol)
{
  char buffer[MAX_SET_STRING_LENGTH + 1];
  size_t len= to_string(buffer);
  protocol->store(buffer, len, &my_charset_bin);
  return 0;
}
#endif

size_t Gtid_log_event::to_string(char *buf) const
{
  char *p= buf;
  DBUG_ASSERT(strlen(SET_STRING_PREFIX) == SET_STRING_PREFIX_LENGTH);
  strcpy(p, SET_STRING_PREFIX);
  p+= SET_STRING_PREFIX_LENGTH;
  p+= spec.to_string(&sid, p);
  *p++= '\'';
  *p= '\0';
  return p - buf;
}

#ifdef MYSQL_CLIENT
void
Gtid_log_event::print(FILE *file, PRINT_EVENT_INFO *print_event_info)
{
  char buffer[MAX_SET_STRING_LENGTH + 1];
  IO_CACHE *const head= &print_event_info->head_cache;
  if (!print_event_info->short_form)
  {
    print_header(head, print_event_info, FALSE);
    my_b_printf(head, "\tGTID [commit=%s]\n", commit_flag ? "yes" : "no");
  }
  to_string(buffer);
  my_b_printf(head, "%s%s\n", buffer, print_event_info->delimiter);
}
#endif

#ifdef MYSQL_SERVER
bool Gtid_log_event::write_data_header(IO_CACHE *file)
{
  DBUG_ENTER("Gtid_log_event::write_data_header");
  char buffer[POST_HEADER_LENGTH];
  char* ptr_buffer= buffer;

  *ptr_buffer= commit_flag ? 1 : 0;
  ptr_buffer+= ENCODED_FLAG_LENGTH;

#ifndef DBUG_OFF
  char buf[rpl_sid::TEXT_LENGTH + 1];
  sid.to_string(buf);
  DBUG_PRINT("info", ("sid=%s sidno=%d gno=%lld",
                      buf, spec.gtid.sidno, spec.gtid.gno));
#endif

  sid.copy_to((uchar *)ptr_buffer);
  ptr_buffer+= ENCODED_SID_LENGTH;

  int8store(ptr_buffer, spec.gtid.gno);
  ptr_buffer+= ENCODED_GNO_LENGTH;

  DBUG_ASSERT(ptr_buffer == (buffer + sizeof(buffer)));
  DBUG_RETURN(wrapper_my_b_safe_write(file, (uchar *) buffer, sizeof(buffer)));
}
#endif // MYSQL_SERVER

#if defined(MYSQL_SERVER) && defined(HAVE_REPLICATION)
int Gtid_log_event::do_apply_event(Relay_log_info const *rli)
{
  DBUG_ENTER("Gtid_log_event::do_apply_event");
  DBUG_ASSERT(rli->info_thd == thd);

  if (get_type_code() == ANONYMOUS_GTID_LOG_EVENT)
  {
    if (gtid_mode == GTID_MODE_ON)
    {
      my_error(ER_CANT_SET_GTID_NEXT_TO_ANONYMOUS_WHEN_GTID_MODE_IS_ON, MYF(0));
      DBUG_RETURN(1);
    }
    thd->variables.gtid_next.set_anonymous();
    /*
      We do not need to write the anonymous gtid log event into binary log,
      since we should not add new fields to include logical timestamps used
      for applying transactions in parallel in the GA version.
    */
    DBUG_RETURN(0);
  }

  /* Applying Gtid_log_event should report an error when GTID_MODE is OFF */
  if (gtid_mode == GTID_MODE_OFF)
  {
    my_error(ER_CANT_SET_GTID_NEXT_TO_GTID_WHEN_GTID_MODE_IS_OFF, MYF(0));
    DBUG_RETURN(1);
  }

  rpl_sidno sidno= get_sidno(true);
  if (sidno < 0)
    DBUG_RETURN(1); // out of memory
  if (thd->owned_gtid.sidno)
  {
    /*
      Slave will execute this code if a previous Gtid_log_event was applied
      but the GTID wasn't consumed yet (the transaction was not committed
      nor rolled back).
      On a client session we cannot do consecutive SET GTID_NEXT without
      a COMMIT or a ROLLBACK in the middle.
      Applying this event without rolling back the current transaction may
      lead to problems, as a "BEGIN" event following this GTID will
      implicitly commit the "partial transaction" and will consume the
      GTID. If this "partial transaction" was left in the relay log by the
      IO thread restarting in the middle of a transaction, you could have
      the partial transaction being logged with the GTID on the slave,
      causing data corruption on replication.
    */
    if (thd->transaction.all.ha_list)
    {
      /* This is not an error (XA is safe), just an information */
      rli->report(INFORMATION_LEVEL, 0,
                  "Rolling back unfinished transaction (no COMMIT "
                  "or ROLLBACK in relay log). A probable cause is partial "
                  "transaction left on relay log because of restarting IO "
                  "thread with auto-positioning protocol.");
      const_cast<Relay_log_info*>(rli)->cleanup_context(thd, 1);
    }
    gtid_rollback(thd);
  }
  thd->variables.gtid_next.set(sidno, spec.gtid.gno);
  DBUG_PRINT("info", ("setting gtid_next=%d:%lld",
                      sidno, spec.gtid.gno));

  if (gtid_acquire_ownership_single(thd))
    DBUG_RETURN(1);

  DBUG_RETURN(0);
}

int Gtid_log_event::do_update_pos(Relay_log_info *rli)
{
  /*
    This event does not increment group positions. This means
    that if there is a failure after it has been processed,
    it will be automatically re-executed.
  */
  rli->inc_event_relay_log_pos();
  DBUG_EXECUTE_IF("crash_after_update_pos_gtid",
                  sql_print_information("Crashing crash_after_update_pos_gtid.");
                  DBUG_SUICIDE(););
  return 0;
}
#endif

Previous_gtids_log_event::Previous_gtids_log_event(
  const char *buffer, uint event_len,
  const Format_description_log_event *descr_event)
  : Log_event(buffer, descr_event)
{
  DBUG_ENTER("Previous_gtids_log_event::Previous_gtids_log_event");
  uint8 const common_header_len=
    descr_event->common_header_len;
  uint8 const post_header_len=
    descr_event->post_header_len[PREVIOUS_GTIDS_LOG_EVENT - 1];

  DBUG_PRINT("info",("event_len: %u; common_header_len: %d; post_header_len: %d",
                     event_len, common_header_len, post_header_len));

  buf= (const uchar *)buffer + common_header_len + post_header_len;
  buf_size= (const uchar *)buffer + event_len - buf;
  DBUG_PRINT("info", ("data size of the event: %d", buf_size));
  DBUG_VOID_RETURN;
}

#ifndef MYSQL_CLIENT
Previous_gtids_log_event::Previous_gtids_log_event(const Gtid_set *set)
: Log_event(Log_event::EVENT_NO_CACHE,
            Log_event::EVENT_IMMEDIATE_LOGGING)
{
  DBUG_ENTER("Previous_gtids_log_event::Previous_gtids_log_event(THD *, const Gtid_set *)");
  global_sid_lock->assert_some_lock();
  buf_size= set->get_encoded_length();
  uchar *buffer= (uchar *) my_malloc(buf_size, MYF(MY_WME));
  if (buffer != NULL)
  {
    set->encode(buffer);
    register_temp_buf((char *)buffer);
  }
  this->buf= buffer;
  // if buf == NULL, is_valid will return false
  DBUG_VOID_RETURN;
}
#endif

#ifndef MYSQL_CLIENT
int Previous_gtids_log_event::pack_info(Protocol *protocol)
{
  size_t length= 0;
  global_sid_lock->rdlock();
  char *str= get_str(&length, &Gtid_set::default_string_format);
  global_sid_lock->unlock();
  if (str == NULL)
    return 1;
  protocol->store(str, length, &my_charset_bin);
  my_free(str);
  return 0;
}
#endif

#ifdef MYSQL_CLIENT
void Previous_gtids_log_event::print(FILE *file,
                                     PRINT_EVENT_INFO *print_event_info)
{
  IO_CACHE *const head= &print_event_info->head_cache;

  global_sid_lock->rdlock();
  char *str= get_str(NULL, &Gtid_set::commented_string_format);
  global_sid_lock->unlock();
  if (str != NULL)
  {
    if (!print_event_info->short_form)
    {
      print_header(head, print_event_info, FALSE);
      my_b_printf(head, "\tPrevious-GTIDs\n");
    }
    my_b_printf(head, "%s\n", str);
    my_free(str);
  }
}
#endif

int Previous_gtids_log_event::add_to_set(Gtid_set *target) const
{
  DBUG_ENTER("Previous_gtids_log_event::add_to_set(Gtid_set *)");
  size_t end_pos= 0;
  size_t add_size= DBUG_EVALUATE_IF("gtid_has_extra_data", 10, 0);
  /* Silently ignore additional unknown data at the end of the encoding */
  PROPAGATE_REPORTED_ERROR_INT(target->add_gtid_encoding(buf,
                                                         buf_size + add_size,
                                                         &end_pos));
  DBUG_ASSERT(end_pos <= (size_t) buf_size);
  DBUG_RETURN(0);
}

char *Previous_gtids_log_event::get_str(
  size_t *length_p, const Gtid_set::String_format *string_format) const
{
  DBUG_ENTER("Previous_gtids_log_event::get_str(size_t *)");
  Sid_map sid_map(NULL);
  Gtid_set set(&sid_map, NULL);
  DBUG_PRINT("info", ("temp_buf=%p buf=%p", temp_buf, buf));
  if (set.add_gtid_encoding(buf, buf_size) != RETURN_STATUS_OK)
    DBUG_RETURN(NULL);
  set.dbug_print("set");
  size_t length= set.get_string_length(string_format);
  DBUG_PRINT("info", ("string length= %lu", (ulong) length));
  char* str= (char *)my_malloc(length + 1, MYF(MY_WME));
  if (str != NULL)
  {
    set.to_string(str, string_format);
    if (length_p != NULL)
      *length_p= length;
  }
  DBUG_RETURN(str);
}

#ifndef MYSQL_CLIENT
bool Previous_gtids_log_event::write_data_body(IO_CACHE *file)
{
  DBUG_ENTER("Previous_gtids_log_event::write_data_body");
  DBUG_PRINT("info", ("size=%d", buf_size));
  bool ret= wrapper_my_b_safe_write(file, buf, buf_size);
  DBUG_RETURN(ret);
}
#endif

#if defined(MYSQL_SERVER) && defined(HAVE_REPLICATION)
int Previous_gtids_log_event::do_update_pos(Relay_log_info *rli)
{
  rli->inc_event_relay_log_pos();
  return 0;
}
#endif


#ifdef MYSQL_CLIENT
/**
  The default values for these variables should be values that are
  *incorrect*, i.e., values that cannot occur in an event.  This way,
  they will always be printed for the first event.
*/
st_print_event_info::st_print_event_info()
  :flags2_inited(0), sql_mode_inited(0), sql_mode(0),
   auto_increment_increment(0),auto_increment_offset(0), charset_inited(0),
   lc_time_names_number(~0),
   charset_database_number(ILLEGAL_CHARSET_INFO_NUMBER),
   thread_id(0), thread_id_printed(false),server_id_from_fd_event(0),
   base64_output_mode(BASE64_OUTPUT_UNSPEC), printed_fd_event(FALSE),
   have_unflushed_events(false), skipped_event_in_transaction(false),
   is_gtid_next_set(false), is_gtid_next_valid(true)
{
  /*
    Currently we only use static PRINT_EVENT_INFO objects, so zeroed at
    program's startup, but these explicit memset() is for the day someone
    creates dynamic instances.
  */
  memset(db, 0, sizeof(db));
  memset(charset, 0, sizeof(charset));
  memset(time_zone_str, 0, sizeof(time_zone_str));
  delimiter[0]= ';';
  delimiter[1]= 0;
  myf const flags = MYF(MY_WME | MY_NABP);
  open_cached_file(&head_cache, NULL, NULL, 0, flags);
  open_cached_file(&body_cache, NULL, NULL, 0, flags);
}
#endif


#if defined(HAVE_REPLICATION) && !defined(MYSQL_CLIENT)
Heartbeat_log_event::Heartbeat_log_event(const char* buf, uint event_len,
                    const Format_description_log_event* description_event)
  :Log_event(buf, description_event)
{
  uint8 header_size= description_event->common_header_len;
  ident_len = event_len - header_size;
  set_if_smaller(ident_len,FN_REFLEN-1);
  log_ident= buf + header_size;
}
#endif

#ifdef MYSQL_SERVER
/*
  This is a utility function that adds a quoted identifier into the a buffer.
  This also escapes any existance of the quote string inside the identifier.

  SYNOPSIS
    my_strmov_quoted_identifier
    thd                   thread handler
    buffer                target buffer
    identifier            the identifier to be quoted
    length                length of the identifier
*/
size_t my_strmov_quoted_identifier(THD* thd, char *buffer,
                                   const char* identifier,
                                   uint length)
{
  int q= thd ? get_quote_char_for_identifier(thd, identifier, length) : '`';
  return my_strmov_quoted_identifier_helper(q, buffer, identifier, length);
}
#else
size_t my_strmov_quoted_identifier(char *buffer,  const char* identifier)
{
  int q= '`';
  return my_strmov_quoted_identifier_helper(q, buffer, identifier, 0);
}

#endif

size_t my_strmov_quoted_identifier_helper(int q, char *buffer,
                                          const char* identifier,
                                          uint length)
{
  size_t written= 0;
  char quote_char;
  uint id_length= (length) ? length : strlen(identifier);

  if (q == EOF)
  {
    (void) strncpy(buffer, identifier, id_length);
    return id_length;
  }
  quote_char= (char) q;
  *buffer++= quote_char;
  written++;
  while (id_length--)
  {
    if (*identifier == quote_char)
    {
      *buffer++= quote_char;
      written++;
    }
    *buffer++= *identifier++;
    written++;
  }
  *buffer++= quote_char;
  return ++written;
}
<|MERGE_RESOLUTION|>--- conflicted
+++ resolved
@@ -9811,32 +9811,1398 @@
     - PRI_KEY_FLAG
       Returns the primary key.
 
-<<<<<<< HEAD
     - UNIQUE_KEY_FLAG
       Returns a unique key (flagged with HA_NOSAME)
 
     - MULTIPLE_KEY_FLAG
       Returns a key that is not unique (flagged with HA_NOSAME
       and without HA_NULL_PART_KEY) nor PK.
-=======
+
+  The above flags can be used together, in which case, the
+  search is conducted in the above listed order. Eg, the
+  following flag:
+
+    (PRI_KEY_FLAG | UNIQUE_KEY_FLAG | MULTIPLE_KEY_FLAG)
+
+  means that a primary key is returned if it is suitable. If
+  not then the unique keys are searched. If no unique key is
+  suitable, then the keys are searched. Finally, if no key
+  is suitable, MAX_KEY is returned.
+
+  @param table    reference to the table.
+  @param bi_cols  a bitmap that filters out columns that should
+                  not be considered while searching the key.
+                  Columns that should be considered are set.
+  @param key_type the type of key to search for.
+
+  @return MAX_KEY if no key, according to the key_type specified
+          is suitable. Returns the key otherwise.
+
+*/
+static
+uint
+search_key_in_table(TABLE *table, MY_BITMAP *bi_cols, uint key_type)
+{
+  DBUG_ENTER("search_key_in_table");
+
+  KEY *keyinfo;
+  uint res= MAX_KEY;
+  uint key;
+
+  if (key_type & PRI_KEY_FLAG &&
+      (table->s->primary_key < MAX_KEY))
+  {
+    DBUG_PRINT("debug", ("Searching for PK"));
+    keyinfo= table->s->key_info + (uint) table->s->primary_key;
+    if (are_all_columns_signaled_for_key(keyinfo, bi_cols))
+      DBUG_RETURN(table->s->primary_key);
+  }
+
+  DBUG_PRINT("debug", ("Unique keys count: %u", table->s->uniques));
+
+  if (key_type & UNIQUE_KEY_FLAG && table->s->uniques)
+  {
+    DBUG_PRINT("debug", ("Searching for UK"));
+    for (key=0,keyinfo= table->key_info ;
+         (key < table->s->keys) && (res == MAX_KEY);
+         key++,keyinfo++)
+    {
+      /*
+        - Unique keys cannot be disabled, thence we skip the check.
+        - Skip unique keys with nullable parts
+        - Skip primary keys
+      */
+      if (!((keyinfo->flags & (HA_NOSAME | HA_NULL_PART_KEY)) == HA_NOSAME) ||
+          (key == table->s->primary_key))
+        continue;
+      res= are_all_columns_signaled_for_key(keyinfo, bi_cols) ?
+           key : MAX_KEY;
+
+      if (res < MAX_KEY)
+        DBUG_RETURN(res);
+    }
+    DBUG_PRINT("debug", ("UK has NULLABLE parts or not all columns signaled."));
+  }
+
+  if (key_type & MULTIPLE_KEY_FLAG && table->s->keys)
+  {
+    DBUG_PRINT("debug", ("Searching for K."));
+    for (key=0,keyinfo= table->key_info ;
+         (key < table->s->keys) && (res == MAX_KEY);
+         key++,keyinfo++)
+    {
+      /*
+        - Skip innactive keys
+        - Skip unique keys without nullable parts
+        - Skip indices that do not support ha_index_next() e.g. full-text
+        - Skip primary keys
+      */
+      if (!(table->s->keys_in_use.is_set(key)) ||
+          ((keyinfo->flags & (HA_NOSAME | HA_NULL_PART_KEY)) == HA_NOSAME) ||
+          !(table->file->index_flags(key, 0, true) & HA_READ_NEXT) ||
+          (key == table->s->primary_key))
+        continue;
+
+      res= are_all_columns_signaled_for_key(keyinfo, bi_cols) ?
+           key : MAX_KEY;
+
+      if (res < MAX_KEY)
+        DBUG_RETURN(res);
+    }
+    DBUG_PRINT("debug", ("Not all columns signaled for K."));
+  }
+
+  DBUG_RETURN(res);
+}
+
+void
+Rows_log_event::decide_row_lookup_algorithm_and_key()
+{
+
+  DBUG_ENTER("decide_row_lookup_algorithm_and_key");
+
+  /*
+    Decision table:
+    - I  --> Index scan / search
+    - T  --> Table scan
+    - Hi --> Hash over index
+    - Ht --> Hash over the entire table
+
+    |--------------+-----------+------+------+------|
+    | Index\Option | I , T , H | I, T | I, H | T, H |
+    |--------------+-----------+------+------+------|
+    | PK / UK      | I         | I    | I    | Hi   |
+    | K            | Hi        | I    | Hi   | Hi   |
+    | No Index     | Ht        | T    | Ht   | Ht   |
+    |--------------+-----------+------+------+------|
+
+  */
+
+  TABLE *table= this->m_table;
+  uint event_type= this->get_general_type_code();
+  MY_BITMAP *cols= &this->m_cols;
+  this->m_rows_lookup_algorithm= ROW_LOOKUP_NOT_NEEDED;
+  this->m_key_index= MAX_KEY;
+  this->m_key_info= NULL;
+
+  if (event_type == WRITE_ROWS_EVENT)  // row lookup not needed
+    DBUG_VOID_RETURN;
+
+  if (!(slave_rows_search_algorithms_options & SLAVE_ROWS_INDEX_SCAN))
+    goto TABLE_OR_INDEX_HASH_SCAN;
+
+  /* PK or UK => use LOOKUP_INDEX_SCAN */
+  this->m_key_index= search_key_in_table(table, cols, (PRI_KEY_FLAG | UNIQUE_KEY_FLAG));
+  if (this->m_key_index != MAX_KEY)
+  {
+    DBUG_PRINT("info", ("decide_row_lookup_algorithm_and_key: decided - INDEX_SCAN"));
+    this->m_rows_lookup_algorithm= ROW_LOOKUP_INDEX_SCAN;
+    goto end;
+  }
+
+TABLE_OR_INDEX_HASH_SCAN:
+
+  /*
+     NOTE: Engines like Blackhole cannot use HASH_SCAN, because
+           they do not syncronize reads .
+   */
+  if (!(slave_rows_search_algorithms_options & SLAVE_ROWS_HASH_SCAN) ||
+      (table->file->ha_table_flags() & HA_READ_OUT_OF_SYNC))
+    goto TABLE_OR_INDEX_FULL_SCAN;
+
+  /* search for a key to see if we can narrow the lookup domain further. */
+  this->m_key_index= search_key_in_table(table, cols, (PRI_KEY_FLAG | UNIQUE_KEY_FLAG | MULTIPLE_KEY_FLAG));
+  this->m_rows_lookup_algorithm= ROW_LOOKUP_HASH_SCAN;
+  if (m_key_index < MAX_KEY)
+    m_distinct_key_spare_buf= (uchar*) thd->alloc(table->key_info[m_key_index].key_length);
+  DBUG_PRINT("info", ("decide_row_lookup_algorithm_and_key: decided - HASH_SCAN"));
+  goto end;
+
+TABLE_OR_INDEX_FULL_SCAN:
+
+  this->m_key_index= MAX_KEY;
+
+  /* If we can use an index, try to narrow the scan a bit further. */
+  if (slave_rows_search_algorithms_options & SLAVE_ROWS_INDEX_SCAN)
+    this->m_key_index= search_key_in_table(table, cols, (PRI_KEY_FLAG | UNIQUE_KEY_FLAG | MULTIPLE_KEY_FLAG));
+
+  if (this->m_key_index != MAX_KEY)
+  {
+    DBUG_PRINT("info", ("decide_row_lookup_algorithm_and_key: decided - INDEX_SCAN"));
+    this->m_rows_lookup_algorithm= ROW_LOOKUP_INDEX_SCAN;
+  }
+  else
+  {
+    DBUG_PRINT("info", ("decide_row_lookup_algorithm_and_key: decided - TABLE_SCAN"));
+    this->m_rows_lookup_algorithm= ROW_LOOKUP_TABLE_SCAN;
+  }
+
+end:
+
+  /* m_key_index is ready, set m_key_info now. */
+  m_key_info= m_table->key_info + m_key_index;
+  /*
+    m_key_info will influence key comparison code in HASH_SCAN mode,
+    so the m_distinct_keys set should still be empty.
+  */
+  DBUG_ASSERT(m_distinct_keys.empty());
+
+#ifndef DBUG_OFF
+  const char* s= ((m_rows_lookup_algorithm == Rows_log_event::ROW_LOOKUP_TABLE_SCAN) ? "TABLE_SCAN" :
+                  ((m_rows_lookup_algorithm == Rows_log_event::ROW_LOOKUP_HASH_SCAN) ? "HASH_SCAN" :
+                   "INDEX_SCAN"));
+
+  // only for testing purposes
+  slave_rows_last_search_algorithm_used= m_rows_lookup_algorithm;
+  DBUG_PRINT("debug", ("Row lookup method: %s", s));
+#endif
+
+  DBUG_VOID_RETURN;
+}
+
+/*
+  Encapsulates the  operations to be done before applying
+  row events for update and delete.
+
+  @ret value error code
+             0 success
+*/
+int
+Rows_log_event::row_operations_scan_and_key_setup()
+{
+  int error= 0;
+  DBUG_ENTER("Row_log_event::row_operations_scan_and_key_setup");
+
+  /*
+     Prepare memory structures for search operations. If
+     search is performed:
+
+     1. using hash search => initialize the hash
+     2. using key => decide on key to use and allocate mem structures
+     3. using table scan => do nothing
+   */
+  decide_row_lookup_algorithm_and_key();
+
+  switch (m_rows_lookup_algorithm)
+  {
+  case ROW_LOOKUP_HASH_SCAN:
+    {
+      if (m_hash.init())
+        error= HA_ERR_OUT_OF_MEM;
+      goto err;
+    }
+  case ROW_LOOKUP_INDEX_SCAN:
+    {
+      DBUG_ASSERT (m_key_index < MAX_KEY);
+      // Allocate buffer for key searches
+      m_key= (uchar*)my_malloc(MAX_KEY_LENGTH, MYF(MY_WME));
+      if (!m_key)
+        error= HA_ERR_OUT_OF_MEM;
+      goto err;
+    }
+  case ROW_LOOKUP_TABLE_SCAN:
+  default: break;
+  }
+err:
+  DBUG_RETURN(error);
+}
+
+/*
+  Encapsulates the  operations to be done after applying
+  row events for update and delete.
+
+  @ret value error code
+             0 success
+*/
+
+int
+Rows_log_event::row_operations_scan_and_key_teardown(int error)
+{
+  DBUG_ENTER("Rows_log_event::row_operations_scan_and_key_teardown");
+
+  DBUG_ASSERT(!m_table->file->inited);
+  switch (m_rows_lookup_algorithm)
+  {
+  case ROW_LOOKUP_HASH_SCAN:
+    {
+      m_hash.deinit(); // we don't need the hash anymore.
+      goto err;
+    }
+
+  case ROW_LOOKUP_INDEX_SCAN:
+    {
+      if (m_table->s->keys > 0)
+      {
+        my_free(m_key); // Free for multi_malloc
+        m_key= NULL;
+        m_key_index= MAX_KEY;
+        m_key_info= NULL;
+      }
+     goto err;
+    }
+
+  case ROW_LOOKUP_TABLE_SCAN:
+  default: break;
+  }
+
+err:
+  m_rows_lookup_algorithm= ROW_LOOKUP_UNDEFINED;
+  DBUG_RETURN(error);
+}
+
+/*
+  Compares table->record[0] and table->record[1]
+
+  Returns TRUE if different.
+*/
+static bool record_compare(TABLE *table, MY_BITMAP *cols)
+{
+  DBUG_ENTER("record_compare");
+
+  /*
+    Need to set the X bit and the filler bits in both records since
+    there are engines that do not set it correctly.
+
+    In addition, since MyISAM checks that one hasn't tampered with the
+    record, it is necessary to restore the old bytes into the record
+    after doing the comparison.
+
+    TODO[record format ndb]: Remove it once NDB returns correct
+    records. Check that the other engines also return correct records.
+   */
+
+  DBUG_DUMP("record[0]", table->record[0], table->s->reclength);
+  DBUG_DUMP("record[1]", table->record[1], table->s->reclength);
+
+  bool result= false;
+  uchar saved_x[2]= {0, 0}, saved_filler[2]= {0, 0};
+
+  if (table->s->null_bytes > 0)
+  {
+    for (int i = 0 ; i < 2 ; ++i)
+    {
+      /*
+        If we have an X bit then we need to take care of it.
+      */
+      if (!(table->s->db_options_in_use & HA_OPTION_PACK_RECORD))
+      {
+        saved_x[i]= table->record[i][0];
+        table->record[i][0]|= 1U;
+      }
+
+      /*
+         If (last_null_bit_pos == 0 && null_bytes > 1), then:
+
+         X bit (if any) + N nullable fields + M Field_bit fields = 8 bits
+
+         Ie, the entire byte is used.
+      */
+      if (table->s->last_null_bit_pos > 0)
+      {
+        saved_filler[i]= table->record[i][table->s->null_bytes - 1];
+        table->record[i][table->s->null_bytes - 1]|=
+          256U - (1U << table->s->last_null_bit_pos);
+      }
+    }
+  }
+
+  /**
+    Compare full record only if:
+    - there are no blob fields (otherwise we would also need
+      to compare blobs contents as well);
+    - there are no varchar fields (otherwise we would also need
+      to compare varchar contents as well);
+    - there are no null fields, otherwise NULLed fields
+      contents (i.e., the don't care bytes) may show arbitrary
+      values, depending on how each engine handles internally.
+    - if all the bitmap is set (both are full rows)
+    */
+  if ((table->s->blob_fields +
+       table->s->varchar_fields +
+       table->s->null_fields) == 0 &&
+      bitmap_is_set_all(cols))
+  {
+    result= cmp_record(table,record[1]);
+  }
+
+  /*
+    Fallback to field-by-field comparison:
+    1. start by checking if the field is signaled:
+    2. if it is, first compare the null bit if the field is nullable
+    3. then compare the contents of the field, if it is not
+       set to null
+   */
+  else
+  {
+    for (Field **ptr=table->field ;
+         *ptr && ((*ptr)->field_index < cols->n_bits) && !result;
+         ptr++)
+    {
+      Field *field= *ptr;
+      if (bitmap_is_set(cols, field->field_index))
+      {
+        /* compare null bit */
+        if (field->is_null() != field->is_null_in_record(table->record[1]))
+          result= true;
+
+        /* compare content, only if fields are not set to NULL */
+        else if (!field->is_null())
+          result= field->cmp_binary_offset(table->s->rec_buff_length);
+      }
+    }
+  }
+
+  /*
+    Restore the saved bytes.
+
+    TODO[record format ndb]: Remove this code once NDB returns the
+    correct record format.
+  */
+  if (table->s->null_bytes > 0)
+  {
+    for (int i = 0 ; i < 2 ; ++i)
+    {
+      if (!(table->s->db_options_in_use & HA_OPTION_PACK_RECORD))
+        table->record[i][0]= saved_x[i];
+
+      if (table->s->last_null_bit_pos)
+        table->record[i][table->s->null_bytes - 1]= saved_filler[i];
+    }
+  }
+
+  DBUG_RETURN(result);
+}
+
+void Rows_log_event::do_post_row_operations(Relay_log_info const *rli, int error)
+{
+
+  /*
+    If m_curr_row_end  was not set during event execution (e.g., because
+    of errors) we can't proceed to the next row. If the error is transient
+    (i.e., error==0 at this point) we must call unpack_current_row() to set
+    m_curr_row_end.
+  */
+
+  DBUG_PRINT("info", ("curr_row: 0x%lu; curr_row_end: 0x%lu; rows_end: 0x%lu",
+                      (ulong) m_curr_row, (ulong) m_curr_row_end, (ulong) m_rows_end));
+
+  if (!m_curr_row_end && !error)
+  {
+    error= unpack_current_row(rli, &m_cols);
+  }
+
+  // at this moment m_curr_row_end should be set
+  DBUG_ASSERT(error || m_curr_row_end != NULL);
+  DBUG_ASSERT(error || m_curr_row <= m_curr_row_end);
+  DBUG_ASSERT(error || m_curr_row_end <= m_rows_end);
+
+  m_curr_row= m_curr_row_end;
+
+  if (error == 0 && !m_table->file->has_transactions())
+  {
+    thd->transaction.all.set_unsafe_rollback_flags(TRUE);
+    thd->transaction.stmt.set_unsafe_rollback_flags(TRUE);
+  }
+}
+
+int Rows_log_event::handle_idempotent_and_ignored_errors(Relay_log_info const *rli, int *err)
+{
+  int error= *err;
+  if (error)
+  {
+    int actual_error= convert_handler_error(error, thd, m_table);
+    bool idempotent_error= (idempotent_error_code(error) &&
+                           (slave_exec_mode == SLAVE_EXEC_MODE_IDEMPOTENT));
+    bool ignored_error= (idempotent_error == 0 ?
+                         ignored_error_code(actual_error) : 0);
+
+    if (idempotent_error || ignored_error)
+    {
+      if ( (idempotent_error && log_warnings) || 
+		(ignored_error && log_warnings > 1) )
+        slave_rows_error_report(WARNING_LEVEL, error, rli, thd, m_table,
+                                get_type_str(),
+                                const_cast<Relay_log_info*>(rli)->get_rpl_log_name(),
+                                (ulong) log_pos);
+      thd->get_stmt_da()->clear_warning_info(thd->query_id);
+      clear_all_errors(thd, const_cast<Relay_log_info*>(rli));
+      *err= 0;
+      if (idempotent_error == 0)
+        return ignored_error;
+    }
+  }
+
+  return *err;
+}
+
+int Rows_log_event::do_apply_row(Relay_log_info const *rli)
+{
+  DBUG_ENTER("Rows_log_event::do_apply_row");
+
+  int error= 0;
+
+  /* in_use can have been set to NULL in close_tables_for_reopen */
+  THD* old_thd= m_table->in_use;
+  if (!m_table->in_use)
+    m_table->in_use= thd;
+
+  error= do_exec_row(rli);
+
+  if(error)
+  {
+    DBUG_PRINT("info", ("error: %s", HA_ERR(error)));
+    DBUG_ASSERT(error != HA_ERR_RECORD_DELETED);
+  }
+
+  m_table->in_use = old_thd;
+
+  DBUG_RETURN(error);
+}
+
+/**
+   Does the cleanup
+     -  closes the index if opened by open_record_scan
+     -  closes the table if opened for scanning.
+*/
+int
+Rows_log_event::close_record_scan()
+{
+  DBUG_ENTER("Rows_log_event::close_record_scan");
+  int error= 0;
+
+  // if there is something to actually close
+  if (m_key_index < MAX_KEY)
+  {
+    if (m_table->file->inited)
+      error= m_table->file->ha_index_end();
+  }
+  else if (m_table->file->inited)
+    error= m_table->file->ha_rnd_end();
+
+  DBUG_RETURN(error);
+}
+
+/**
+  Fetches next row. If it is a HASH_SCAN over an index, it populates
+  table->record[0] with the next row corresponding to the index. If
+  the indexes are in non-contigous ranges it fetches record corresponding
+  to the key value in the next range.
+
+  @parms: bool first_read : signifying if this is the first time we are reading a row
+          over an index.
+  @return_value: -  error code when there are no more reeords to be fetched or some other
+                    error occured,
+                 -  0 otherwise.
+*/
+int
+Rows_log_event::next_record_scan(bool first_read)
+{
+  DBUG_ENTER("Rows_log_event::next_record_scan");
+  DBUG_ASSERT(m_table->file->inited);
+  TABLE *table= m_table;
+  int error= 0;
+
+  if (m_key_index >= MAX_KEY)
+    error= table->file->ha_rnd_next(table->record[0]);
+  else
+  {
+    /*
+      We need to set the null bytes to ensure that the filler bit are
+      all set when returning.  There are storage engines that just set
+      the necessary bits on the bytes and don't set the filler bits
+      correctly.
+    */
+    if (table->s->null_bytes > 0)
+      table->record[0][table->s->null_bytes - 1]|=
+        256U - (1U << table->s->last_null_bit_pos);
+
+    if (!first_read)
+    {
+      /*
+        if we fail to fetch next record corresponding to an index value, we
+        move to the next key value. If we are out of key values as well an error
+        will be returned.
+       */
+      error= table->file->ha_index_next(table->record[0]);
+      if(m_rows_lookup_algorithm == ROW_LOOKUP_HASH_SCAN)
+        /*
+          if we are out of rows for this particular key value
+          or we have jumped to the next key value, we reposition the
+          marker according to the next key value that we have in the
+          list.
+         */
+        if ((error) ||
+            (key_cmp(m_key_info->key_part, m_key, m_key_info->key_length) != 0))
+        {
+          if (m_itr != m_distinct_keys.end())
+          {
+            m_key= *m_itr;
+            m_itr++;
+            first_read= true;
+          }
+          else
+            error= HA_ERR_KEY_NOT_FOUND;
+        }
+    }
+
+    if (first_read)
+      if ((error= table->file->ha_index_read_map(table->record[0], m_key,
+                                                 HA_WHOLE_KEY,
+                                                 HA_READ_KEY_EXACT)))
+      {
+        DBUG_PRINT("info",("no record matching the key found in the table"));
+        if (error == HA_ERR_RECORD_DELETED)
+          error= HA_ERR_KEY_NOT_FOUND;
+      }
+  }
+
+  DBUG_RETURN(error);
+}
+
+/**
+  Initializes scanning of rows. Opens an index and initializes an iterator
+  over a list of distinct keys (m_distinct_keys) if it is a HASH_SCAN
+  over an index or the table if its a HASH_SCAN over the table.
+*/
+int
+Rows_log_event::open_record_scan()
+{
+  int error= 0;
+  TABLE *table= m_table;
+  DBUG_ENTER("Rows_log_event::open_record_scan");
+
+  if (m_key_index < MAX_KEY )
+  {
+    if(m_rows_lookup_algorithm == ROW_LOOKUP_HASH_SCAN)
+    {
+      /* initialize the iterator over the list of distinct keys that we have */
+      m_itr= m_distinct_keys.begin();
+
+      /* get the first element from the list of keys and increment the
+         iterator
+       */
+      m_key= *m_itr;
+      m_itr++;
+    }
+    else {
+      /* this is an INDEX_SCAN we need to store the key in m_key */
+      DBUG_ASSERT((m_rows_lookup_algorithm == ROW_LOOKUP_INDEX_SCAN) && m_key);
+      key_copy(m_key, m_table->record[0], m_key_info, 0);
+    }
+
+    /*
+      Save copy of the record in table->record[1]. It might be needed
+      later if linear search is used to find exact match.
+     */
+    store_record(table,record[1]);
+
+    DBUG_PRINT("info",("locating record using a key (index_read)"));
+
+    /* The m_key_index'th key is active and usable: search the table using the index */
+    if (!table->file->inited && (error= table->file->ha_index_init(m_key_index, FALSE)))
+    {
+      DBUG_PRINT("info",("ha_index_init returns error %d",error));
+      goto end;
+    }
+
+    /*
+      Don't print debug messages when running valgrind since they can
+      trigger false warnings.
+     */
+#ifndef HAVE_purify
+    DBUG_DUMP("key data", m_key, m_key_info->key_length);
+#endif
+  }
+  else
+  {
+    if ((error= table->file->ha_rnd_init(1)))
+    {
+      DBUG_PRINT("info",("error initializing table scan"
+          " (ha_rnd_init returns %d)",error));
+      table->file->print_error(error, MYF(0));
+    }
+  }
+
+end:
+  DBUG_RETURN(error);
+}
+
+/**
+  Populates the m_distinct_keys with unique keys to be modified
+  during HASH_SCAN over keys.
+  @return_value -0 success
+                -Err_code
+*/
+int
+Rows_log_event::add_key_to_distinct_keyset()
+{
+  int error= 0;
+  DBUG_ENTER("Rows_log_event::add_key_to_distinct_keyset");
+  DBUG_ASSERT(m_key_index < MAX_KEY);
+  key_copy(m_distinct_key_spare_buf, m_table->record[0], m_key_info, 0);
+  std::pair<std::set<uchar *, Key_compare>::iterator,bool> ret=
+    m_distinct_keys.insert(m_distinct_key_spare_buf);
+  if (ret.second)
+  {
+    /* Insert is successful, so allocate a new buffer for next key */
+    m_distinct_key_spare_buf= (uchar*) thd->alloc(m_key_info->key_length);
+    if (!m_distinct_key_spare_buf)
+    {
+      error= HA_ERR_OUT_OF_MEM;
+      goto err;
+    }
+  }
+err:
+  DBUG_RETURN(error);
+}
+
+
+int Rows_log_event::do_index_scan_and_update(Relay_log_info const *rli)
+{
+  DBUG_ENTER("Rows_log_event::do_index_scan_and_update");
+  DBUG_ASSERT(m_table && m_table->in_use != NULL);
+
+  int error= 0;
+  const uchar *saved_m_curr_row= m_curr_row;
+
+  /*
+    rpl_row_tabledefs.test specifies that
+    if the extra field on the slave does not have a default value
+    and this is okay with Delete or Update events.
+    Todo: fix wl3228 hld that requires defaults for all types of events
+  */
+
+  prepare_record(m_table, &m_cols, FALSE);
+  if ((error= unpack_current_row(rli, &m_cols)))
+    goto end;
+
+  // Temporary fix to find out why it fails [/Matz]
+  memcpy(m_table->read_set->bitmap, m_cols.bitmap, (m_table->read_set->n_bits + 7) / 8);
+
+  /*
+    Trying to do an index scan without a usable key
+    This is a valid state because we allow the user
+    to set Slave_rows_search_algorithm= 'INDEX_SCAN'.
+
+    Therefore on tables with no indexes we will end
+    up here.
+   */
+  if (m_key_index >= MAX_KEY)
+  {
+    error= HA_ERR_END_OF_FILE;
+    goto end;
+  }
+
+#ifndef DBUG_OFF
+  DBUG_PRINT("info",("looking for the following record"));
+  DBUG_DUMP("record[0]", m_table->record[0], m_table->s->reclength);
+#endif
+
+  if (m_key_index != m_table->s->primary_key)
+    /* we dont have a PK, or PK is not usable */
+    goto INDEX_SCAN;
+
+  if ((m_table->file->ha_table_flags() & HA_READ_BEFORE_WRITE_REMOVAL))
+  {
+    /*
+      Read removal is possible since the engine supports write without
+      previous read using full primary key
+    */
+    DBUG_PRINT("info", ("using read before write removal"));
+    DBUG_ASSERT(m_key_index == m_table->s->primary_key);
+
+    /*
+      Tell the handler to ignore if key exists or not, since it's
+      not yet known if the key does exist(when using rbwr)
+    */
+    m_table->file->extra(HA_EXTRA_IGNORE_NO_KEY);
+
+    goto end;
+  }
+
+  if ((m_table->file->ha_table_flags() & HA_PRIMARY_KEY_REQUIRED_FOR_POSITION))
+  {
+    /*
+      Use a more efficient method to fetch the record given by
+      table->record[0] if the engine allows it.  We first compute a
+      row reference using the position() member function (it will be
+      stored in table->file->ref) and then use rnd_pos() to position
+      the "cursor" (i.e., record[0] in this case) at the correct row.
+
+      TODO: Check that the correct record has been fetched by
+      comparing it with the original record. Take into account that the
+      record on the master and slave can be of different
+      length. Something along these lines should work:
+
+      ADD>>>  store_record(table,record[1]);
+              int error= table->file->rnd_pos(table->record[0], table->file->ref);
+      ADD>>>  DBUG_ASSERT(memcmp(table->record[1], table->record[0],
+                                 table->s->reclength) == 0);
+
+    */
+
+    DBUG_PRINT("info",("locating record using primary key (position)"));
+    if (m_table->file->inited && (error= m_table->file->ha_index_end()))
+      goto end;
+
+    if ((error= m_table->file->ha_rnd_init(FALSE)))
+      goto end;
+
+    error= m_table->file->rnd_pos_by_record(m_table->record[0]);
+
+    m_table->file->ha_rnd_end();
+    if (error)
+    {
+      DBUG_PRINT("info",("rnd_pos returns error %d",error));
+      if (error == HA_ERR_RECORD_DELETED)
+        error= HA_ERR_KEY_NOT_FOUND;
+    }
+
+    goto end;
+  }
+
+  // We can't use position() - try other methods.
+
+INDEX_SCAN:
+
+  /* Use the m_key_index'th key */
+
+  if ((error= open_record_scan()))
+    goto end;
+
+  error= next_record_scan(true);
+  if (error)
+  {
+    DBUG_PRINT("info",("no record matching the key found in the table"));
+    if (error == HA_ERR_RECORD_DELETED)
+      error= HA_ERR_KEY_NOT_FOUND;
+    goto end;
+  }
+
+
+  /*
+    Don't print debug messages when running valgrind since they can
+    trigger false warnings.
+   */
+#ifndef HAVE_purify
+  DBUG_PRINT("info",("found first matching record"));
+  DBUG_DUMP("record[0]", m_table->record[0], m_table->s->reclength);
+#endif
+  /*
+    Below is a minor "optimization".  If the key (i.e., key number
+    0) has the HA_NOSAME flag set, we know that we have found the
+    correct record (since there can be no duplicates); otherwise, we
+    have to compare the record with the one found to see if it is
+    the correct one.
+
+    CAVEAT! This behaviour is essential for the replication of,
+    e.g., the mysql.proc table since the correct record *shall* be
+    found using the primary key *only*.  There shall be no
+    comparison of non-PK columns to decide if the correct record is
+    found.  I can see no scenario where it would be incorrect to
+    chose the row to change only using a PK or an UNNI.
+  */
+  if (m_key_info->flags & HA_NOSAME || m_key_index == m_table->s->primary_key)
+  {
+    /* Unique does not have non nullable part */
+    if (!(m_key_info->flags & (HA_NULL_PART_KEY)))
+      goto end;  // record found
+    else
+    {
+      /*
+        Unique has nullable part. We need to check if there is any field in the
+        BI image that is null and part of UNNI.
+      */
+      bool null_found= FALSE;
+      for (uint i=0; i < m_key_info->user_defined_key_parts && !null_found; i++)
+      {
+        uint fieldnr= m_key_info->key_part[i].fieldnr - 1;
+        Field **f= m_table->field+fieldnr;
+        null_found= (*f)->is_null();
+      }
+
+      if (!null_found)
+        goto end;           // record found
+
+      /* else fall through to index scan */
+    }
+  }
+
+  /*
+    In case key is not unique, we still have to iterate over records found
+    and find the one which is identical to the row given. A copy of the
+    record we are looking for is stored in record[1].
+   */
+  DBUG_PRINT("info",("non-unique index, scanning it to find matching record"));
+
+  while (record_compare(m_table, &m_cols))
+  {
+    while((error= next_record_scan(false)))
+    {
+      /* We just skip records that has already been deleted */
+      if (error == HA_ERR_RECORD_DELETED)
+        continue;
+      DBUG_PRINT("info",("no record matching the given row found"));
+      goto end;
+    }
+  }
+
+end:
+
+  DBUG_ASSERT(error != HA_ERR_RECORD_DELETED);
+
+  if (error && error != HA_ERR_RECORD_DELETED)
+    m_table->file->print_error(error, MYF(0));
+  else
+    error= do_apply_row(rli);
+
+  if (!error)
+    error= close_record_scan();  
+  else
+    /* 
+      we are already with errors. Keep the error code and 
+      try to close the scan anyway.
+    */
+    (void) close_record_scan(); 
+
+  if ((get_general_type_code() == UPDATE_ROWS_EVENT) &&
+      (saved_m_curr_row == m_curr_row))
+  {
+    /* we need to unpack the AI so that positions get updated */
+    m_curr_row= m_curr_row_end;
+    unpack_current_row(rli, &m_cols_ai);
+  }
+  m_table->default_column_bitmaps();
+  DBUG_RETURN(error);
+
+}
+
+int Rows_log_event::do_hash_row(Relay_log_info const *rli)
+{
+  DBUG_ENTER("Rows_log_event::do_hash_row");
+  DBUG_ASSERT(m_table && m_table->in_use != NULL);
+  int error= 0;
+
+  /* create an empty entry to add to the hash table */
+  HASH_ROW_ENTRY* entry= m_hash.make_entry();
+
+  /* Prepare the record, unpack and save positions. */
+  entry->positions->bi_start= m_curr_row;        // save the bi start pos
+  prepare_record(m_table, &m_cols, false);
+  if ((error= unpack_current_row(rli, &m_cols)))
+    goto end;
+  entry->positions->bi_ends= m_curr_row_end;    // save the bi end pos
+
+  /*
+    Now that m_table->record[0] is filled in, we can add the entry
+    to the hash table. Note that the put operation calculates the
+    key based on record[0] contents (including BLOB fields).
+   */
+  m_hash.put(m_table, &m_cols, entry);
+
+  if (m_key_index < MAX_KEY)
+    add_key_to_distinct_keyset();
+
+  /*
+    We need to unpack the AI to advance the positions, so we
+    know when we have reached m_rows_end and that we do not
+    unpack the AI in the next iteration as if it was a BI.
+  */
+  if (get_general_type_code() == UPDATE_ROWS_EVENT)
+  {
+    /* Save a copy of the BI. */
+    store_record(m_table, record[1]);
+
+     /*
+      This is the situation after hashing the BI:
+
+      ===|=== before image ====|=== after image ===|===
+         ^                     ^
+         m_curr_row            m_curr_row_end
+    */
+
+    /* Set the position to the start of the record to be unpacked. */
+    m_curr_row= m_curr_row_end;
+
+    /* We shouldn't need this, but lets not leave loose ends */
+    prepare_record(m_table, &m_cols, false);
+    error= unpack_current_row(rli, &m_cols_ai);
+
+    /*
+      This is the situation after unpacking the AI:
+
+      ===|=== before image ====|=== after image ===|===
+                               ^                   ^
+                               m_curr_row          m_curr_row_end
+    */
+
+    /* Restore back the copy of the BI. */
+    restore_record(m_table, record[1]);
+  }
+
+end:
+  DBUG_RETURN(error);
+}
+
+int Rows_log_event::do_scan_and_update(Relay_log_info const *rli)
+{
+  DBUG_ENTER("Rows_log_event::do_scan_and_update");
+  DBUG_ASSERT(m_table && m_table->in_use != NULL);
+  DBUG_ASSERT(m_hash.is_empty() == false);
+  TABLE *table= m_table;
+  int error= 0;
+  const uchar *saved_last_m_curr_row= NULL;
+  const uchar *saved_last_m_curr_row_end= NULL;
+  /* create an empty entry to add to the hash table */
+  HASH_ROW_ENTRY* entry= NULL;
+  int idempotent_errors= 0;
+  int i= 0;
+
+  saved_last_m_curr_row=m_curr_row;
+  saved_last_m_curr_row_end=m_curr_row_end;
+
+  DBUG_PRINT("info",("Hash was populated with %d records!", m_hash.size()));
+
+  /* open table or index depending on whether we have set m_key_index or not. */
+  if ((error= open_record_scan()))
+    goto err;
+
+  /*
+     Scan the table only once and compare against entries in hash.
+     When a match is found, apply the changes.
+   */
+  do
+  {
+    /* get the next record from the table */
+    error= next_record_scan(i == 0);
+    i++;
+
+    if(error)
+      DBUG_PRINT("info", ("error: %s", HA_ERR(error)));
+    switch (error) {
+      case 0:
+      {
+        entry= m_hash.get(table, &m_cols);
+        store_record(table, record[1]);
+
+        /**
+           If there are collisions we need to be sure that this is
+           indeed the record we want.  Loop through all records for
+           the given key and explicitly compare them against the
+           record we got from the storage engine.
+         */
+        while(entry)
+        {
+          m_curr_row= entry->positions->bi_start;
+          m_curr_row_end= entry->positions->bi_ends;
+
+          prepare_record(table, &m_cols, false);
+          if ((error= unpack_current_row(rli, &m_cols)))
+            goto close_table;
+
+          if (record_compare(table, &m_cols))
+            m_hash.next(&entry);
+          else
+            break;   // we found a match
+        }
+
+        /**
+           We found the entry we needed, just apply the changes.
+         */
+        if (entry)
+        {
+          // just to be safe, copy the record from the SE to table->record[0]
+          restore_record(table, record[1]);
+
+          /**
+             At this point, both table->record[0] and
+             table->record[1] have the SE row that matched the one
+             in the hash table.
+
+             Thence if this is a DELETE we wouldn't need to mess
+             around with positions anymore, but since this can be an
+             update, we need to provide positions so that AI is
+             unpacked correctly to table->record[0] in UPDATE
+             implementation of do_exec_row().
+          */
+          m_curr_row= entry->positions->bi_start;
+          m_curr_row_end= entry->positions->bi_ends;
+
+          /* we don't need this entry anymore, just delete it */
+          if ((error= m_hash.del(entry)))
+            goto err;
+
+          if ((error= do_apply_row(rli)))
+          {
+            if (handle_idempotent_and_ignored_errors(rli, &error))
+              goto close_table;
+
+            do_post_row_operations(rli, error);
+          }
+        }
+      }
+      break;
+
+      case HA_ERR_RECORD_DELETED:
+        // get next
+        continue;
+
+      case HA_ERR_KEY_NOT_FOUND:
+        /* If the slave exec mode is idempotent or the error is
+            skipped error, then don't break */
+        if (handle_idempotent_and_ignored_errors(rli, &error))
+          goto close_table;
+        idempotent_errors++;
+        continue;
+
+      case HA_ERR_END_OF_FILE:
+      default:
+        // exception (hash is not empty and we have reached EOF or
+        // other error happened)
+        goto close_table;
+    }
+  }
+ /**
+   if the slave_exec_mode is set to Idempotent, we cannot expect the hash to
+   be empty. In such cases we count the number of idempotent errors and check
+   if it is equal to or greater than the number of rows left in the hash.
+  */
+  while (((idempotent_errors < m_hash.size()) && !m_hash.is_empty()) &&
+         (!error || (error == HA_ERR_RECORD_DELETED)));
+
+close_table:
+  if (error == HA_ERR_RECORD_DELETED)
+    error= 0;
+
+  if (error)
+  {
+    table->file->print_error(error, MYF(0));
+    DBUG_PRINT("info", ("Failed to get next record"
+                        " (ha_rnd_next returns %d)",error));
+    /*
+      we are already with errors. Keep the error code and
+      try to close the scan anyway.
+    */
+    (void) close_record_scan();
+  }
+  else
+    error= close_record_scan();
+
+  DBUG_ASSERT((m_hash.is_empty() && !error) ||
+              (!m_hash.is_empty() &&
+               ((error) || (idempotent_errors >= m_hash.size()))));
+
+err:
+
+  if ((m_hash.is_empty() && !error) || (idempotent_errors >= m_hash.size()))
+  {
+    /**
+       Reset the last positions, because the positions are lost while
+       handling entries in the hash.
+     */
+    m_curr_row= saved_last_m_curr_row;
+    m_curr_row_end= saved_last_m_curr_row_end;
+  }
+
+  DBUG_RETURN(error);
+}
+
+int Rows_log_event::do_hash_scan_and_update(Relay_log_info const *rli)
+{
+  DBUG_ENTER("Rows_log_event::do_hash_scan_and_update");
+  DBUG_ASSERT(m_table && m_table->in_use != NULL);
+
+  // HASHING PART
+
+  /* unpack the BI (and AI, if it exists) and add it to the hash map. */
+  if (int error= this->do_hash_row(rli))
+    DBUG_RETURN(error);
+
+  /* We have not yet hashed all rows in the buffer. Do not proceed to the SCAN part. */
+  if (m_curr_row_end < m_rows_end)
+    DBUG_RETURN (0);
+
+  DBUG_PRINT("info",("Hash was populated with %d records!", m_hash.size()));
+  DBUG_ASSERT(m_curr_row_end == m_rows_end);
+
+  // SCANNING & UPDATE PART
+
+  DBUG_RETURN(this->do_scan_and_update(rli));
+}
+
+int Rows_log_event::do_table_scan_and_update(Relay_log_info const *rli)
+{
+  int error= 0;
+  const uchar* saved_m_curr_row= m_curr_row;
+  TABLE* table= m_table;
+
+  DBUG_ENTER("Rows_log_event::do_table_scan_and_update");
+  DBUG_ASSERT(m_curr_row != m_rows_end);
+  DBUG_PRINT("info",("locating record using table scan (ha_rnd_next)"));
+
+  saved_m_curr_row= m_curr_row;
+
+  /** unpack the before image */
+  prepare_record(table, &m_cols, FALSE);
+  if (!(error= unpack_current_row(rli, &m_cols)))
+  {
+    // Temporary fix to find out why it fails [/Matz]
+    memcpy(m_table->read_set->bitmap, m_cols.bitmap, (m_table->read_set->n_bits + 7) / 8);
+
+    /** save a copy so that we can compare against it later */
+    store_record(m_table, record[1]);
+
+    int restart_count= 0; // Number of times scanning has restarted from top
+
+    if ((error= m_table->file->ha_rnd_init(1)))
+    {
+      DBUG_PRINT("info",("error initializing table scan"
+                         " (ha_rnd_init returns %d)",error));
+      goto end;
+    }
+
+    /* Continue until we find the right record or have made a full loop */
+    do
+    {
+  restart_ha_rnd_next:
+      error= m_table->file->ha_rnd_next(m_table->record[0]);
+      if (error)
+        DBUG_PRINT("info", ("error: %s", HA_ERR(error)));
+      switch (error) {
+      case HA_ERR_END_OF_FILE:
+        // restart scan from top
+        if (++restart_count < 2)
+        {
+          if ((error= m_table->file->ha_rnd_init(1)))
+            goto end;
+          goto restart_ha_rnd_next;
+        }
+        break;
+
+      case HA_ERR_RECORD_DELETED:
+        // fetch next
+        goto restart_ha_rnd_next;
+      case 0:
+        // we're good, check if record matches
+        break;
+
+      default:
+        // exception
+        goto end;
+      }
+    }
+    while (restart_count < 2 && record_compare(m_table, &m_cols));
+  }
+
+end:
+
+  DBUG_ASSERT(error != HA_ERR_RECORD_DELETED);
+
+  /* either we report error or apply the changes */
+  if (error && error != HA_ERR_RECORD_DELETED)
+  {
+    DBUG_PRINT("info", ("Failed to get next record"
+                        " (ha_rnd_next returns %d)",error));
+    m_table->file->print_error(error, MYF(0));
+  }
+  else
+    error= do_apply_row(rli);
+
+
+  if (!error)
+    error= close_record_scan();  
+  else
+    /* 
+      we are already with errors. Keep the error code and 
+      try to close the scan anyway.
+    */
+    (void) close_record_scan(); 
+
+  if ((get_general_type_code() == UPDATE_ROWS_EVENT) &&
+      (saved_m_curr_row == m_curr_row)) // we need to unpack the AI
+  {
+    m_curr_row= m_curr_row_end;
+    unpack_current_row(rli, &m_cols);
+  }
+
+  table->default_column_bitmaps();
+  DBUG_RETURN(error);
+}
+
+int Rows_log_event::do_apply_event(Relay_log_info const *rli)
+{
+  DBUG_ENTER("Rows_log_event::do_apply_event(Relay_log_info*)");
+  int error= 0;
+
+  if (opt_bin_log)
+  {
+    enum_gtid_statement_status state= gtid_pre_statement_checks(thd);
+    if (state == GTID_STATEMENT_CANCEL)
+      // error has already been printed; don't print anything more here
+      DBUG_RETURN(-1);
+    else if (state == GTID_STATEMENT_SKIP)
+      DBUG_RETURN(0);
+  }
+
+  /*
+    'thd' has been set by exec_relay_log_event(), just before calling
+    do_apply_event(). We still check here to prevent future coding
+    errors.
+  */
+  DBUG_ASSERT(rli->info_thd == thd);
+
+  /*
+    If there is no locks taken, this is the first binrow event seen
+    after the table map events.  We should then lock all the tables
+    used in the transaction and proceed with execution of the actual
+    event.
+  */
+  if (!thd->lock)
+  {
+    /*
+      Lock_tables() reads the contents of thd->lex, so they must be
+      initialized.
+
+      We also call the mysql_reset_thd_for_next_command(), since this
+      is the logical start of the next "statement". Note that this
+      call might reset the value of current_stmt_binlog_format, so
+      we need to do any changes to that value after this function.
+    */
+    lex_start(thd);
+    mysql_reset_thd_for_next_command(thd);
+    /*
+      The current statement is just about to begin and 
+      has not yet modified anything. Note, all.modified is reset
+      by mysql_reset_thd_for_next_command.
+    */
+    thd->transaction.stmt.reset_unsafe_rollback_flags();
+    /*
+      This is a row injection, so we flag the "statement" as
+      such. Note that this code is called both when the slave does row
+      injections and when the BINLOG statement is used to do row
+      injections.
+    */
+    thd->lex->set_stmt_row_injection();
+
+    /*
+      There are a few flags that are replicated with each row event.
+      Make sure to set/clear them before executing the main body of
+      the event.
+    */
+    if (get_flags(NO_FOREIGN_KEY_CHECKS_F))
+        thd->variables.option_bits|= OPTION_NO_FOREIGN_KEY_CHECKS;
+    else
+        thd->variables.option_bits&= ~OPTION_NO_FOREIGN_KEY_CHECKS;
+
+    if (get_flags(RELAXED_UNIQUE_CHECKS_F))
+        thd->variables.option_bits|= OPTION_RELAXED_UNIQUE_CHECKS;
+    else
+        thd->variables.option_bits&= ~OPTION_RELAXED_UNIQUE_CHECKS;
+
+    thd->binlog_row_event_extra_data = m_extra_row_data;
+
+    /* A small test to verify that objects have consistent types */
+    DBUG_ASSERT(sizeof(thd->variables.option_bits) == sizeof(OPTION_RELAXED_UNIQUE_CHECKS));
+
+    if (open_and_lock_tables(thd, rli->tables_to_lock, FALSE, 0))
+    {
+      uint actual_error= thd->get_stmt_da()->sql_errno();
+      if (thd->is_slave_error || thd->is_fatal_error)
+      {
+        /*
+          Error reporting borrowed from Query_log_event with many excessive
+          simplifications. 
+          We should not honour --slave-skip-errors at this point as we are
+          having severe errors which should not be skiped.
+        */
+        rli->report(ERROR_LEVEL, actual_error,
+                    "Error executing row event: '%s'",
+                    (actual_error ? thd->get_stmt_da()->message() :
+                     "unexpected success or fatal error"));
+        thd->is_slave_error= 1;
+      }
+      const_cast<Relay_log_info*>(rli)->slave_close_thread_tables(thd);
+      DBUG_RETURN(actual_error);
+    }
+
     /*
       When the open and locking succeeded, we check all tables to
       ensure that they still have the correct type.
     */
->>>>>>> d7e81782
-
-  The above flags can be used together, in which case, the
-  search is conducted in the above listed order. Eg, the
-  following flag:
-
-    (PRI_KEY_FLAG | UNIQUE_KEY_FLAG | MULTIPLE_KEY_FLAG)
-
-<<<<<<< HEAD
-  means that a primary key is returned if it is suitable. If
-  not then the unique keys are searched. If no unique key is
-  suitable, then the keys are searched. Finally, if no key
-  is suitable, MAX_KEY is returned.
-=======
+
+    {
+      DBUG_PRINT("debug", ("Checking compability of tables to lock - tables_to_lock: %p",
+                           rli->tables_to_lock));
+
+      /**
+        When using RBR and MyISAM MERGE tables the base tables that make
+        up the MERGE table can be appended to the list of tables to lock.
+  
+        Thus, we just check compatibility for those that tables that have
+        a correspondent table map event (ie, those that are actually going
+        to be accessed while applying the event). That's why the loop stops
+        at rli->tables_to_lock_count .
+
         NOTE: The base tables are added here are removed when 
               close_thread_tables is called.
        */
@@ -9894,25 +11260,14 @@
         ptr->m_conv_table= conv_table;
       }
     }
->>>>>>> d7e81782
-
-  @param table    reference to the table.
-  @param bi_cols  a bitmap that filters out columns that should
-                  not be considered while searching the key.
-                  Columns that should be considered are set.
-  @param key_type the type of key to search for.
-
-  @return MAX_KEY if no key, according to the key_type specified
-          is suitable. Returns the key otherwise.
-
-<<<<<<< HEAD
-*/
-static
-uint
-search_key_in_table(TABLE *table, MY_BITMAP *bi_cols, uint key_type)
-{
-  DBUG_ENTER("search_key_in_table");
-=======
+
+    /*
+      ... and then we add all the tables to the table map and but keep
+      them in the tables to lock list.
+
+      We also invalidate the query cache for all the tables, since
+      they will now be changed.
+
       TODO [/Matz]: Maybe the query cache should not be invalidated
       here? It might be that a table is not changed, even though it
       was locked for the statement.  We do know that each
@@ -9931,1417 +11286,6 @@
         continue;
       const_cast<Relay_log_info*>(rli)->m_table_map.set_table(ptr->table_id, ptr->table);
     }
->>>>>>> d7e81782
-
-  KEY *keyinfo;
-  uint res= MAX_KEY;
-  uint key;
-
-  if (key_type & PRI_KEY_FLAG &&
-      (table->s->primary_key < MAX_KEY))
-  {
-    DBUG_PRINT("debug", ("Searching for PK"));
-    keyinfo= table->s->key_info + (uint) table->s->primary_key;
-    if (are_all_columns_signaled_for_key(keyinfo, bi_cols))
-      DBUG_RETURN(table->s->primary_key);
-  }
-
-  DBUG_PRINT("debug", ("Unique keys count: %u", table->s->uniques));
-
-  if (key_type & UNIQUE_KEY_FLAG && table->s->uniques)
-  {
-    DBUG_PRINT("debug", ("Searching for UK"));
-    for (key=0,keyinfo= table->key_info ;
-         (key < table->s->keys) && (res == MAX_KEY);
-         key++,keyinfo++)
-    {
-      /*
-        - Unique keys cannot be disabled, thence we skip the check.
-        - Skip unique keys with nullable parts
-        - Skip primary keys
-      */
-      if (!((keyinfo->flags & (HA_NOSAME | HA_NULL_PART_KEY)) == HA_NOSAME) ||
-          (key == table->s->primary_key))
-        continue;
-      res= are_all_columns_signaled_for_key(keyinfo, bi_cols) ?
-           key : MAX_KEY;
-
-      if (res < MAX_KEY)
-        DBUG_RETURN(res);
-    }
-    DBUG_PRINT("debug", ("UK has NULLABLE parts or not all columns signaled."));
-  }
-
-  if (key_type & MULTIPLE_KEY_FLAG && table->s->keys)
-  {
-    DBUG_PRINT("debug", ("Searching for K."));
-    for (key=0,keyinfo= table->key_info ;
-         (key < table->s->keys) && (res == MAX_KEY);
-         key++,keyinfo++)
-    {
-      /*
-        - Skip innactive keys
-        - Skip unique keys without nullable parts
-        - Skip indices that do not support ha_index_next() e.g. full-text
-        - Skip primary keys
-      */
-      if (!(table->s->keys_in_use.is_set(key)) ||
-          ((keyinfo->flags & (HA_NOSAME | HA_NULL_PART_KEY)) == HA_NOSAME) ||
-          !(table->file->index_flags(key, 0, true) & HA_READ_NEXT) ||
-          (key == table->s->primary_key))
-        continue;
-
-      res= are_all_columns_signaled_for_key(keyinfo, bi_cols) ?
-           key : MAX_KEY;
-
-      if (res < MAX_KEY)
-        DBUG_RETURN(res);
-    }
-    DBUG_PRINT("debug", ("Not all columns signaled for K."));
-  }
-
-  DBUG_RETURN(res);
-}
-
-void
-Rows_log_event::decide_row_lookup_algorithm_and_key()
-{
-
-  DBUG_ENTER("decide_row_lookup_algorithm_and_key");
-
-  /*
-    Decision table:
-    - I  --> Index scan / search
-    - T  --> Table scan
-    - Hi --> Hash over index
-    - Ht --> Hash over the entire table
-
-    |--------------+-----------+------+------+------|
-    | Index\Option | I , T , H | I, T | I, H | T, H |
-    |--------------+-----------+------+------+------|
-    | PK / UK      | I         | I    | I    | Hi   |
-    | K            | Hi        | I    | Hi   | Hi   |
-    | No Index     | Ht        | T    | Ht   | Ht   |
-    |--------------+-----------+------+------+------|
-
-  */
-
-  TABLE *table= this->m_table;
-  uint event_type= this->get_general_type_code();
-  MY_BITMAP *cols= &this->m_cols;
-  this->m_rows_lookup_algorithm= ROW_LOOKUP_NOT_NEEDED;
-  this->m_key_index= MAX_KEY;
-  this->m_key_info= NULL;
-
-  if (event_type == WRITE_ROWS_EVENT)  // row lookup not needed
-    DBUG_VOID_RETURN;
-
-  if (!(slave_rows_search_algorithms_options & SLAVE_ROWS_INDEX_SCAN))
-    goto TABLE_OR_INDEX_HASH_SCAN;
-
-  /* PK or UK => use LOOKUP_INDEX_SCAN */
-  this->m_key_index= search_key_in_table(table, cols, (PRI_KEY_FLAG | UNIQUE_KEY_FLAG));
-  if (this->m_key_index != MAX_KEY)
-  {
-    DBUG_PRINT("info", ("decide_row_lookup_algorithm_and_key: decided - INDEX_SCAN"));
-    this->m_rows_lookup_algorithm= ROW_LOOKUP_INDEX_SCAN;
-    goto end;
-  }
-
-TABLE_OR_INDEX_HASH_SCAN:
-
-  /*
-     NOTE: Engines like Blackhole cannot use HASH_SCAN, because
-           they do not syncronize reads .
-   */
-  if (!(slave_rows_search_algorithms_options & SLAVE_ROWS_HASH_SCAN) ||
-      (table->file->ha_table_flags() & HA_READ_OUT_OF_SYNC))
-    goto TABLE_OR_INDEX_FULL_SCAN;
-
-  /* search for a key to see if we can narrow the lookup domain further. */
-  this->m_key_index= search_key_in_table(table, cols, (PRI_KEY_FLAG | UNIQUE_KEY_FLAG | MULTIPLE_KEY_FLAG));
-  this->m_rows_lookup_algorithm= ROW_LOOKUP_HASH_SCAN;
-  if (m_key_index < MAX_KEY)
-    m_distinct_key_spare_buf= (uchar*) thd->alloc(table->key_info[m_key_index].key_length);
-  DBUG_PRINT("info", ("decide_row_lookup_algorithm_and_key: decided - HASH_SCAN"));
-  goto end;
-
-TABLE_OR_INDEX_FULL_SCAN:
-
-  this->m_key_index= MAX_KEY;
-
-  /* If we can use an index, try to narrow the scan a bit further. */
-  if (slave_rows_search_algorithms_options & SLAVE_ROWS_INDEX_SCAN)
-    this->m_key_index= search_key_in_table(table, cols, (PRI_KEY_FLAG | UNIQUE_KEY_FLAG | MULTIPLE_KEY_FLAG));
-
-  if (this->m_key_index != MAX_KEY)
-  {
-    DBUG_PRINT("info", ("decide_row_lookup_algorithm_and_key: decided - INDEX_SCAN"));
-    this->m_rows_lookup_algorithm= ROW_LOOKUP_INDEX_SCAN;
-  }
-  else
-  {
-    DBUG_PRINT("info", ("decide_row_lookup_algorithm_and_key: decided - TABLE_SCAN"));
-    this->m_rows_lookup_algorithm= ROW_LOOKUP_TABLE_SCAN;
-  }
-
-end:
-
-  /* m_key_index is ready, set m_key_info now. */
-  m_key_info= m_table->key_info + m_key_index;
-  /*
-    m_key_info will influence key comparison code in HASH_SCAN mode,
-    so the m_distinct_keys set should still be empty.
-  */
-  DBUG_ASSERT(m_distinct_keys.empty());
-
-#ifndef DBUG_OFF
-  const char* s= ((m_rows_lookup_algorithm == Rows_log_event::ROW_LOOKUP_TABLE_SCAN) ? "TABLE_SCAN" :
-                  ((m_rows_lookup_algorithm == Rows_log_event::ROW_LOOKUP_HASH_SCAN) ? "HASH_SCAN" :
-                   "INDEX_SCAN"));
-
-  // only for testing purposes
-  slave_rows_last_search_algorithm_used= m_rows_lookup_algorithm;
-  DBUG_PRINT("debug", ("Row lookup method: %s", s));
-#endif
-
-  DBUG_VOID_RETURN;
-}
-
-/*
-  Encapsulates the  operations to be done before applying
-  row events for update and delete.
-
-  @ret value error code
-             0 success
-*/
-int
-Rows_log_event::row_operations_scan_and_key_setup()
-{
-  int error= 0;
-  DBUG_ENTER("Row_log_event::row_operations_scan_and_key_setup");
-
-  /*
-     Prepare memory structures for search operations. If
-     search is performed:
-
-     1. using hash search => initialize the hash
-     2. using key => decide on key to use and allocate mem structures
-     3. using table scan => do nothing
-   */
-  decide_row_lookup_algorithm_and_key();
-
-  switch (m_rows_lookup_algorithm)
-  {
-  case ROW_LOOKUP_HASH_SCAN:
-    {
-      if (m_hash.init())
-        error= HA_ERR_OUT_OF_MEM;
-      goto err;
-    }
-  case ROW_LOOKUP_INDEX_SCAN:
-    {
-      DBUG_ASSERT (m_key_index < MAX_KEY);
-      // Allocate buffer for key searches
-      m_key= (uchar*)my_malloc(MAX_KEY_LENGTH, MYF(MY_WME));
-      if (!m_key)
-        error= HA_ERR_OUT_OF_MEM;
-      goto err;
-    }
-  case ROW_LOOKUP_TABLE_SCAN:
-  default: break;
-  }
-err:
-  DBUG_RETURN(error);
-}
-
-/*
-  Encapsulates the  operations to be done after applying
-  row events for update and delete.
-
-  @ret value error code
-             0 success
-*/
-
-int
-Rows_log_event::row_operations_scan_and_key_teardown(int error)
-{
-  DBUG_ENTER("Rows_log_event::row_operations_scan_and_key_teardown");
-
-  DBUG_ASSERT(!m_table->file->inited);
-  switch (m_rows_lookup_algorithm)
-  {
-  case ROW_LOOKUP_HASH_SCAN:
-    {
-      m_hash.deinit(); // we don't need the hash anymore.
-      goto err;
-    }
-
-  case ROW_LOOKUP_INDEX_SCAN:
-    {
-      if (m_table->s->keys > 0)
-      {
-        my_free(m_key); // Free for multi_malloc
-        m_key= NULL;
-        m_key_index= MAX_KEY;
-        m_key_info= NULL;
-      }
-     goto err;
-    }
-
-  case ROW_LOOKUP_TABLE_SCAN:
-  default: break;
-  }
-
-err:
-  m_rows_lookup_algorithm= ROW_LOOKUP_UNDEFINED;
-  DBUG_RETURN(error);
-}
-
-/*
-  Compares table->record[0] and table->record[1]
-
-  Returns TRUE if different.
-*/
-static bool record_compare(TABLE *table, MY_BITMAP *cols)
-{
-  DBUG_ENTER("record_compare");
-
-  /*
-    Need to set the X bit and the filler bits in both records since
-    there are engines that do not set it correctly.
-
-    In addition, since MyISAM checks that one hasn't tampered with the
-    record, it is necessary to restore the old bytes into the record
-    after doing the comparison.
-
-    TODO[record format ndb]: Remove it once NDB returns correct
-    records. Check that the other engines also return correct records.
-   */
-
-  DBUG_DUMP("record[0]", table->record[0], table->s->reclength);
-  DBUG_DUMP("record[1]", table->record[1], table->s->reclength);
-
-  bool result= false;
-  uchar saved_x[2]= {0, 0}, saved_filler[2]= {0, 0};
-
-  if (table->s->null_bytes > 0)
-  {
-    for (int i = 0 ; i < 2 ; ++i)
-    {
-      /*
-        If we have an X bit then we need to take care of it.
-      */
-      if (!(table->s->db_options_in_use & HA_OPTION_PACK_RECORD))
-      {
-        saved_x[i]= table->record[i][0];
-        table->record[i][0]|= 1U;
-      }
-
-      /*
-         If (last_null_bit_pos == 0 && null_bytes > 1), then:
-
-         X bit (if any) + N nullable fields + M Field_bit fields = 8 bits
-
-         Ie, the entire byte is used.
-      */
-      if (table->s->last_null_bit_pos > 0)
-      {
-        saved_filler[i]= table->record[i][table->s->null_bytes - 1];
-        table->record[i][table->s->null_bytes - 1]|=
-          256U - (1U << table->s->last_null_bit_pos);
-      }
-    }
-  }
-
-  /**
-    Compare full record only if:
-    - there are no blob fields (otherwise we would also need
-      to compare blobs contents as well);
-    - there are no varchar fields (otherwise we would also need
-      to compare varchar contents as well);
-    - there are no null fields, otherwise NULLed fields
-      contents (i.e., the don't care bytes) may show arbitrary
-      values, depending on how each engine handles internally.
-    - if all the bitmap is set (both are full rows)
-    */
-  if ((table->s->blob_fields +
-       table->s->varchar_fields +
-       table->s->null_fields) == 0 &&
-      bitmap_is_set_all(cols))
-  {
-    result= cmp_record(table,record[1]);
-  }
-
-  /*
-    Fallback to field-by-field comparison:
-    1. start by checking if the field is signaled:
-    2. if it is, first compare the null bit if the field is nullable
-    3. then compare the contents of the field, if it is not
-       set to null
-   */
-  else
-  {
-    for (Field **ptr=table->field ;
-         *ptr && ((*ptr)->field_index < cols->n_bits) && !result;
-         ptr++)
-    {
-      Field *field= *ptr;
-      if (bitmap_is_set(cols, field->field_index))
-      {
-        /* compare null bit */
-        if (field->is_null() != field->is_null_in_record(table->record[1]))
-          result= true;
-
-        /* compare content, only if fields are not set to NULL */
-        else if (!field->is_null())
-          result= field->cmp_binary_offset(table->s->rec_buff_length);
-      }
-    }
-  }
-
-  /*
-    Restore the saved bytes.
-
-    TODO[record format ndb]: Remove this code once NDB returns the
-    correct record format.
-  */
-  if (table->s->null_bytes > 0)
-  {
-    for (int i = 0 ; i < 2 ; ++i)
-    {
-      if (!(table->s->db_options_in_use & HA_OPTION_PACK_RECORD))
-        table->record[i][0]= saved_x[i];
-
-      if (table->s->last_null_bit_pos)
-        table->record[i][table->s->null_bytes - 1]= saved_filler[i];
-    }
-  }
-
-  DBUG_RETURN(result);
-}
-
-void Rows_log_event::do_post_row_operations(Relay_log_info const *rli, int error)
-{
-
-  /*
-    If m_curr_row_end  was not set during event execution (e.g., because
-    of errors) we can't proceed to the next row. If the error is transient
-    (i.e., error==0 at this point) we must call unpack_current_row() to set
-    m_curr_row_end.
-  */
-
-  DBUG_PRINT("info", ("curr_row: 0x%lu; curr_row_end: 0x%lu; rows_end: 0x%lu",
-                      (ulong) m_curr_row, (ulong) m_curr_row_end, (ulong) m_rows_end));
-
-  if (!m_curr_row_end && !error)
-  {
-    error= unpack_current_row(rli, &m_cols);
-  }
-
-  // at this moment m_curr_row_end should be set
-  DBUG_ASSERT(error || m_curr_row_end != NULL);
-  DBUG_ASSERT(error || m_curr_row <= m_curr_row_end);
-  DBUG_ASSERT(error || m_curr_row_end <= m_rows_end);
-
-  m_curr_row= m_curr_row_end;
-
-  if (error == 0 && !m_table->file->has_transactions())
-  {
-    thd->transaction.all.set_unsafe_rollback_flags(TRUE);
-    thd->transaction.stmt.set_unsafe_rollback_flags(TRUE);
-  }
-}
-
-int Rows_log_event::handle_idempotent_and_ignored_errors(Relay_log_info const *rli, int *err)
-{
-  int error= *err;
-  if (error)
-  {
-    int actual_error= convert_handler_error(error, thd, m_table);
-    bool idempotent_error= (idempotent_error_code(error) &&
-                           (slave_exec_mode == SLAVE_EXEC_MODE_IDEMPOTENT));
-    bool ignored_error= (idempotent_error == 0 ?
-                         ignored_error_code(actual_error) : 0);
-
-    if (idempotent_error || ignored_error)
-    {
-      if ( (idempotent_error && log_warnings) || 
-		(ignored_error && log_warnings > 1) )
-        slave_rows_error_report(WARNING_LEVEL, error, rli, thd, m_table,
-                                get_type_str(),
-                                const_cast<Relay_log_info*>(rli)->get_rpl_log_name(),
-                                (ulong) log_pos);
-      thd->get_stmt_da()->clear_warning_info(thd->query_id);
-      clear_all_errors(thd, const_cast<Relay_log_info*>(rli));
-      *err= 0;
-      if (idempotent_error == 0)
-        return ignored_error;
-    }
-  }
-
-  return *err;
-}
-
-int Rows_log_event::do_apply_row(Relay_log_info const *rli)
-{
-  DBUG_ENTER("Rows_log_event::do_apply_row");
-
-  int error= 0;
-
-  /* in_use can have been set to NULL in close_tables_for_reopen */
-  THD* old_thd= m_table->in_use;
-  if (!m_table->in_use)
-    m_table->in_use= thd;
-
-  error= do_exec_row(rli);
-
-  if(error)
-  {
-    DBUG_PRINT("info", ("error: %s", HA_ERR(error)));
-    DBUG_ASSERT(error != HA_ERR_RECORD_DELETED);
-  }
-
-  m_table->in_use = old_thd;
-
-  DBUG_RETURN(error);
-}
-
-/**
-   Does the cleanup
-     -  closes the index if opened by open_record_scan
-     -  closes the table if opened for scanning.
-*/
-int
-Rows_log_event::close_record_scan()
-{
-  DBUG_ENTER("Rows_log_event::close_record_scan");
-  int error= 0;
-
-  // if there is something to actually close
-  if (m_key_index < MAX_KEY)
-  {
-    if (m_table->file->inited)
-      error= m_table->file->ha_index_end();
-  }
-  else if (m_table->file->inited)
-    error= m_table->file->ha_rnd_end();
-
-  DBUG_RETURN(error);
-}
-
-/**
-  Fetches next row. If it is a HASH_SCAN over an index, it populates
-  table->record[0] with the next row corresponding to the index. If
-  the indexes are in non-contigous ranges it fetches record corresponding
-  to the key value in the next range.
-
-  @parms: bool first_read : signifying if this is the first time we are reading a row
-          over an index.
-  @return_value: -  error code when there are no more reeords to be fetched or some other
-                    error occured,
-                 -  0 otherwise.
-*/
-int
-Rows_log_event::next_record_scan(bool first_read)
-{
-  DBUG_ENTER("Rows_log_event::next_record_scan");
-  DBUG_ASSERT(m_table->file->inited);
-  TABLE *table= m_table;
-  int error= 0;
-
-  if (m_key_index >= MAX_KEY)
-    error= table->file->ha_rnd_next(table->record[0]);
-  else
-  {
-    /*
-      We need to set the null bytes to ensure that the filler bit are
-      all set when returning.  There are storage engines that just set
-      the necessary bits on the bytes and don't set the filler bits
-      correctly.
-    */
-    if (table->s->null_bytes > 0)
-      table->record[0][table->s->null_bytes - 1]|=
-        256U - (1U << table->s->last_null_bit_pos);
-
-    if (!first_read)
-    {
-      /*
-        if we fail to fetch next record corresponding to an index value, we
-        move to the next key value. If we are out of key values as well an error
-        will be returned.
-       */
-      error= table->file->ha_index_next(table->record[0]);
-      if(m_rows_lookup_algorithm == ROW_LOOKUP_HASH_SCAN)
-        /*
-          if we are out of rows for this particular key value
-          or we have jumped to the next key value, we reposition the
-          marker according to the next key value that we have in the
-          list.
-         */
-        if ((error) ||
-            (key_cmp(m_key_info->key_part, m_key, m_key_info->key_length) != 0))
-        {
-          if (m_itr != m_distinct_keys.end())
-          {
-            m_key= *m_itr;
-            m_itr++;
-            first_read= true;
-          }
-          else
-            error= HA_ERR_KEY_NOT_FOUND;
-        }
-    }
-
-    if (first_read)
-      if ((error= table->file->ha_index_read_map(table->record[0], m_key,
-                                                 HA_WHOLE_KEY,
-                                                 HA_READ_KEY_EXACT)))
-      {
-        DBUG_PRINT("info",("no record matching the key found in the table"));
-        if (error == HA_ERR_RECORD_DELETED)
-          error= HA_ERR_KEY_NOT_FOUND;
-      }
-  }
-
-  DBUG_RETURN(error);
-}
-
-/**
-  Initializes scanning of rows. Opens an index and initializes an iterator
-  over a list of distinct keys (m_distinct_keys) if it is a HASH_SCAN
-  over an index or the table if its a HASH_SCAN over the table.
-*/
-int
-Rows_log_event::open_record_scan()
-{
-  int error= 0;
-  TABLE *table= m_table;
-  DBUG_ENTER("Rows_log_event::open_record_scan");
-
-  if (m_key_index < MAX_KEY )
-  {
-    if(m_rows_lookup_algorithm == ROW_LOOKUP_HASH_SCAN)
-    {
-      /* initialize the iterator over the list of distinct keys that we have */
-      m_itr= m_distinct_keys.begin();
-
-      /* get the first element from the list of keys and increment the
-         iterator
-       */
-      m_key= *m_itr;
-      m_itr++;
-    }
-    else {
-      /* this is an INDEX_SCAN we need to store the key in m_key */
-      DBUG_ASSERT((m_rows_lookup_algorithm == ROW_LOOKUP_INDEX_SCAN) && m_key);
-      key_copy(m_key, m_table->record[0], m_key_info, 0);
-    }
-
-    /*
-      Save copy of the record in table->record[1]. It might be needed
-      later if linear search is used to find exact match.
-     */
-    store_record(table,record[1]);
-
-    DBUG_PRINT("info",("locating record using a key (index_read)"));
-
-    /* The m_key_index'th key is active and usable: search the table using the index */
-    if (!table->file->inited && (error= table->file->ha_index_init(m_key_index, FALSE)))
-    {
-      DBUG_PRINT("info",("ha_index_init returns error %d",error));
-      goto end;
-    }
-
-    /*
-      Don't print debug messages when running valgrind since they can
-      trigger false warnings.
-     */
-#ifndef HAVE_purify
-    DBUG_DUMP("key data", m_key, m_key_info->key_length);
-#endif
-  }
-  else
-  {
-    if ((error= table->file->ha_rnd_init(1)))
-    {
-      DBUG_PRINT("info",("error initializing table scan"
-          " (ha_rnd_init returns %d)",error));
-      table->file->print_error(error, MYF(0));
-    }
-  }
-
-end:
-  DBUG_RETURN(error);
-}
-
-/**
-  Populates the m_distinct_keys with unique keys to be modified
-  during HASH_SCAN over keys.
-  @return_value -0 success
-                -Err_code
-*/
-int
-Rows_log_event::add_key_to_distinct_keyset()
-{
-  int error= 0;
-  DBUG_ENTER("Rows_log_event::add_key_to_distinct_keyset");
-  DBUG_ASSERT(m_key_index < MAX_KEY);
-  key_copy(m_distinct_key_spare_buf, m_table->record[0], m_key_info, 0);
-  std::pair<std::set<uchar *, Key_compare>::iterator,bool> ret=
-    m_distinct_keys.insert(m_distinct_key_spare_buf);
-  if (ret.second)
-  {
-    /* Insert is successful, so allocate a new buffer for next key */
-    m_distinct_key_spare_buf= (uchar*) thd->alloc(m_key_info->key_length);
-    if (!m_distinct_key_spare_buf)
-    {
-      error= HA_ERR_OUT_OF_MEM;
-      goto err;
-    }
-  }
-err:
-  DBUG_RETURN(error);
-}
-
-
-int Rows_log_event::do_index_scan_and_update(Relay_log_info const *rli)
-{
-  DBUG_ENTER("Rows_log_event::do_index_scan_and_update");
-  DBUG_ASSERT(m_table && m_table->in_use != NULL);
-
-  int error= 0;
-  const uchar *saved_m_curr_row= m_curr_row;
-
-  /*
-    rpl_row_tabledefs.test specifies that
-    if the extra field on the slave does not have a default value
-    and this is okay with Delete or Update events.
-    Todo: fix wl3228 hld that requires defaults for all types of events
-  */
-
-  prepare_record(m_table, &m_cols, FALSE);
-  if ((error= unpack_current_row(rli, &m_cols)))
-    goto end;
-
-  // Temporary fix to find out why it fails [/Matz]
-  memcpy(m_table->read_set->bitmap, m_cols.bitmap, (m_table->read_set->n_bits + 7) / 8);
-
-  /*
-    Trying to do an index scan without a usable key
-    This is a valid state because we allow the user
-    to set Slave_rows_search_algorithm= 'INDEX_SCAN'.
-
-    Therefore on tables with no indexes we will end
-    up here.
-   */
-  if (m_key_index >= MAX_KEY)
-  {
-    error= HA_ERR_END_OF_FILE;
-    goto end;
-  }
-
-#ifndef DBUG_OFF
-  DBUG_PRINT("info",("looking for the following record"));
-  DBUG_DUMP("record[0]", m_table->record[0], m_table->s->reclength);
-#endif
-
-  if (m_key_index != m_table->s->primary_key)
-    /* we dont have a PK, or PK is not usable */
-    goto INDEX_SCAN;
-
-  if ((m_table->file->ha_table_flags() & HA_READ_BEFORE_WRITE_REMOVAL))
-  {
-    /*
-      Read removal is possible since the engine supports write without
-      previous read using full primary key
-    */
-    DBUG_PRINT("info", ("using read before write removal"));
-    DBUG_ASSERT(m_key_index == m_table->s->primary_key);
-
-    /*
-      Tell the handler to ignore if key exists or not, since it's
-      not yet known if the key does exist(when using rbwr)
-    */
-    m_table->file->extra(HA_EXTRA_IGNORE_NO_KEY);
-
-    goto end;
-  }
-
-  if ((m_table->file->ha_table_flags() & HA_PRIMARY_KEY_REQUIRED_FOR_POSITION))
-  {
-    /*
-      Use a more efficient method to fetch the record given by
-      table->record[0] if the engine allows it.  We first compute a
-      row reference using the position() member function (it will be
-      stored in table->file->ref) and then use rnd_pos() to position
-      the "cursor" (i.e., record[0] in this case) at the correct row.
-
-      TODO: Check that the correct record has been fetched by
-      comparing it with the original record. Take into account that the
-      record on the master and slave can be of different
-      length. Something along these lines should work:
-
-      ADD>>>  store_record(table,record[1]);
-              int error= table->file->rnd_pos(table->record[0], table->file->ref);
-      ADD>>>  DBUG_ASSERT(memcmp(table->record[1], table->record[0],
-                                 table->s->reclength) == 0);
-
-    */
-
-    DBUG_PRINT("info",("locating record using primary key (position)"));
-    if (m_table->file->inited && (error= m_table->file->ha_index_end()))
-      goto end;
-
-    if ((error= m_table->file->ha_rnd_init(FALSE)))
-      goto end;
-
-    error= m_table->file->rnd_pos_by_record(m_table->record[0]);
-
-    m_table->file->ha_rnd_end();
-    if (error)
-    {
-      DBUG_PRINT("info",("rnd_pos returns error %d",error));
-      if (error == HA_ERR_RECORD_DELETED)
-        error= HA_ERR_KEY_NOT_FOUND;
-    }
-
-    goto end;
-  }
-
-  // We can't use position() - try other methods.
-
-INDEX_SCAN:
-
-  /* Use the m_key_index'th key */
-
-  if ((error= open_record_scan()))
-    goto end;
-
-  error= next_record_scan(true);
-  if (error)
-  {
-    DBUG_PRINT("info",("no record matching the key found in the table"));
-    if (error == HA_ERR_RECORD_DELETED)
-      error= HA_ERR_KEY_NOT_FOUND;
-    goto end;
-  }
-
-
-  /*
-    Don't print debug messages when running valgrind since they can
-    trigger false warnings.
-   */
-#ifndef HAVE_purify
-  DBUG_PRINT("info",("found first matching record"));
-  DBUG_DUMP("record[0]", m_table->record[0], m_table->s->reclength);
-#endif
-  /*
-    Below is a minor "optimization".  If the key (i.e., key number
-    0) has the HA_NOSAME flag set, we know that we have found the
-    correct record (since there can be no duplicates); otherwise, we
-    have to compare the record with the one found to see if it is
-    the correct one.
-
-    CAVEAT! This behaviour is essential for the replication of,
-    e.g., the mysql.proc table since the correct record *shall* be
-    found using the primary key *only*.  There shall be no
-    comparison of non-PK columns to decide if the correct record is
-    found.  I can see no scenario where it would be incorrect to
-    chose the row to change only using a PK or an UNNI.
-  */
-  if (m_key_info->flags & HA_NOSAME || m_key_index == m_table->s->primary_key)
-  {
-    /* Unique does not have non nullable part */
-    if (!(m_key_info->flags & (HA_NULL_PART_KEY)))
-      goto end;  // record found
-    else
-    {
-      /*
-        Unique has nullable part. We need to check if there is any field in the
-        BI image that is null and part of UNNI.
-      */
-      bool null_found= FALSE;
-      for (uint i=0; i < m_key_info->user_defined_key_parts && !null_found; i++)
-      {
-        uint fieldnr= m_key_info->key_part[i].fieldnr - 1;
-        Field **f= m_table->field+fieldnr;
-        null_found= (*f)->is_null();
-      }
-
-      if (!null_found)
-        goto end;           // record found
-
-      /* else fall through to index scan */
-    }
-  }
-
-  /*
-    In case key is not unique, we still have to iterate over records found
-    and find the one which is identical to the row given. A copy of the
-    record we are looking for is stored in record[1].
-   */
-  DBUG_PRINT("info",("non-unique index, scanning it to find matching record"));
-
-  while (record_compare(m_table, &m_cols))
-  {
-    while((error= next_record_scan(false)))
-    {
-      /* We just skip records that has already been deleted */
-      if (error == HA_ERR_RECORD_DELETED)
-        continue;
-      DBUG_PRINT("info",("no record matching the given row found"));
-      goto end;
-    }
-  }
-
-end:
-
-  DBUG_ASSERT(error != HA_ERR_RECORD_DELETED);
-
-  if (error && error != HA_ERR_RECORD_DELETED)
-    m_table->file->print_error(error, MYF(0));
-  else
-    error= do_apply_row(rli);
-
-  if (!error)
-    error= close_record_scan();  
-  else
-    /* 
-      we are already with errors. Keep the error code and 
-      try to close the scan anyway.
-    */
-    (void) close_record_scan(); 
-
-  if ((get_general_type_code() == UPDATE_ROWS_EVENT) &&
-      (saved_m_curr_row == m_curr_row))
-  {
-    /* we need to unpack the AI so that positions get updated */
-    m_curr_row= m_curr_row_end;
-    unpack_current_row(rli, &m_cols_ai);
-  }
-  m_table->default_column_bitmaps();
-  DBUG_RETURN(error);
-
-}
-
-int Rows_log_event::do_hash_row(Relay_log_info const *rli)
-{
-  DBUG_ENTER("Rows_log_event::do_hash_row");
-  DBUG_ASSERT(m_table && m_table->in_use != NULL);
-  int error= 0;
-
-  /* create an empty entry to add to the hash table */
-  HASH_ROW_ENTRY* entry= m_hash.make_entry();
-
-  /* Prepare the record, unpack and save positions. */
-  entry->positions->bi_start= m_curr_row;        // save the bi start pos
-  prepare_record(m_table, &m_cols, false);
-  if ((error= unpack_current_row(rli, &m_cols)))
-    goto end;
-  entry->positions->bi_ends= m_curr_row_end;    // save the bi end pos
-
-  /*
-    Now that m_table->record[0] is filled in, we can add the entry
-    to the hash table. Note that the put operation calculates the
-    key based on record[0] contents (including BLOB fields).
-   */
-  m_hash.put(m_table, &m_cols, entry);
-
-  if (m_key_index < MAX_KEY)
-    add_key_to_distinct_keyset();
-
-  /*
-    We need to unpack the AI to advance the positions, so we
-    know when we have reached m_rows_end and that we do not
-    unpack the AI in the next iteration as if it was a BI.
-  */
-  if (get_general_type_code() == UPDATE_ROWS_EVENT)
-  {
-    /* Save a copy of the BI. */
-    store_record(m_table, record[1]);
-
-     /*
-      This is the situation after hashing the BI:
-
-      ===|=== before image ====|=== after image ===|===
-         ^                     ^
-         m_curr_row            m_curr_row_end
-    */
-
-    /* Set the position to the start of the record to be unpacked. */
-    m_curr_row= m_curr_row_end;
-
-    /* We shouldn't need this, but lets not leave loose ends */
-    prepare_record(m_table, &m_cols, false);
-    error= unpack_current_row(rli, &m_cols_ai);
-
-    /*
-      This is the situation after unpacking the AI:
-
-      ===|=== before image ====|=== after image ===|===
-                               ^                   ^
-                               m_curr_row          m_curr_row_end
-    */
-
-    /* Restore back the copy of the BI. */
-    restore_record(m_table, record[1]);
-  }
-
-end:
-  DBUG_RETURN(error);
-}
-
-int Rows_log_event::do_scan_and_update(Relay_log_info const *rli)
-{
-  DBUG_ENTER("Rows_log_event::do_scan_and_update");
-  DBUG_ASSERT(m_table && m_table->in_use != NULL);
-  DBUG_ASSERT(m_hash.is_empty() == false);
-  TABLE *table= m_table;
-  int error= 0;
-  const uchar *saved_last_m_curr_row= NULL;
-  const uchar *saved_last_m_curr_row_end= NULL;
-  /* create an empty entry to add to the hash table */
-  HASH_ROW_ENTRY* entry= NULL;
-  int idempotent_errors= 0;
-  int i= 0;
-
-  saved_last_m_curr_row=m_curr_row;
-  saved_last_m_curr_row_end=m_curr_row_end;
-
-  DBUG_PRINT("info",("Hash was populated with %d records!", m_hash.size()));
-
-  /* open table or index depending on whether we have set m_key_index or not. */
-  if ((error= open_record_scan()))
-    goto err;
-
-  /*
-     Scan the table only once and compare against entries in hash.
-     When a match is found, apply the changes.
-   */
-  do
-  {
-    /* get the next record from the table */
-    error= next_record_scan(i == 0);
-    i++;
-
-    if(error)
-      DBUG_PRINT("info", ("error: %s", HA_ERR(error)));
-    switch (error) {
-      case 0:
-      {
-        entry= m_hash.get(table, &m_cols);
-        store_record(table, record[1]);
-
-        /**
-           If there are collisions we need to be sure that this is
-           indeed the record we want.  Loop through all records for
-           the given key and explicitly compare them against the
-           record we got from the storage engine.
-         */
-        while(entry)
-        {
-          m_curr_row= entry->positions->bi_start;
-          m_curr_row_end= entry->positions->bi_ends;
-
-          prepare_record(table, &m_cols, false);
-          if ((error= unpack_current_row(rli, &m_cols)))
-            goto close_table;
-
-          if (record_compare(table, &m_cols))
-            m_hash.next(&entry);
-          else
-            break;   // we found a match
-        }
-
-        /**
-           We found the entry we needed, just apply the changes.
-         */
-        if (entry)
-        {
-          // just to be safe, copy the record from the SE to table->record[0]
-          restore_record(table, record[1]);
-
-          /**
-             At this point, both table->record[0] and
-             table->record[1] have the SE row that matched the one
-             in the hash table.
-
-             Thence if this is a DELETE we wouldn't need to mess
-             around with positions anymore, but since this can be an
-             update, we need to provide positions so that AI is
-             unpacked correctly to table->record[0] in UPDATE
-             implementation of do_exec_row().
-          */
-          m_curr_row= entry->positions->bi_start;
-          m_curr_row_end= entry->positions->bi_ends;
-
-          /* we don't need this entry anymore, just delete it */
-          if ((error= m_hash.del(entry)))
-            goto err;
-
-          if ((error= do_apply_row(rli)))
-          {
-            if (handle_idempotent_and_ignored_errors(rli, &error))
-              goto close_table;
-
-            do_post_row_operations(rli, error);
-          }
-        }
-      }
-      break;
-
-      case HA_ERR_RECORD_DELETED:
-        // get next
-        continue;
-
-      case HA_ERR_KEY_NOT_FOUND:
-        /* If the slave exec mode is idempotent or the error is
-            skipped error, then don't break */
-        if (handle_idempotent_and_ignored_errors(rli, &error))
-          goto close_table;
-        idempotent_errors++;
-        continue;
-
-      case HA_ERR_END_OF_FILE:
-      default:
-        // exception (hash is not empty and we have reached EOF or
-        // other error happened)
-        goto close_table;
-    }
-  }
- /**
-   if the slave_exec_mode is set to Idempotent, we cannot expect the hash to
-   be empty. In such cases we count the number of idempotent errors and check
-   if it is equal to or greater than the number of rows left in the hash.
-  */
-  while (((idempotent_errors < m_hash.size()) && !m_hash.is_empty()) &&
-         (!error || (error == HA_ERR_RECORD_DELETED)));
-
-close_table:
-  if (error == HA_ERR_RECORD_DELETED)
-    error= 0;
-
-  if (error)
-  {
-    table->file->print_error(error, MYF(0));
-    DBUG_PRINT("info", ("Failed to get next record"
-                        " (ha_rnd_next returns %d)",error));
-    /*
-      we are already with errors. Keep the error code and
-      try to close the scan anyway.
-    */
-    (void) close_record_scan();
-  }
-  else
-    error= close_record_scan();
-
-  DBUG_ASSERT((m_hash.is_empty() && !error) ||
-              (!m_hash.is_empty() &&
-               ((error) || (idempotent_errors >= m_hash.size()))));
-
-err:
-
-  if ((m_hash.is_empty() && !error) || (idempotent_errors >= m_hash.size()))
-  {
-    /**
-       Reset the last positions, because the positions are lost while
-       handling entries in the hash.
-     */
-    m_curr_row= saved_last_m_curr_row;
-    m_curr_row_end= saved_last_m_curr_row_end;
-  }
-
-  DBUG_RETURN(error);
-}
-
-int Rows_log_event::do_hash_scan_and_update(Relay_log_info const *rli)
-{
-  DBUG_ENTER("Rows_log_event::do_hash_scan_and_update");
-  DBUG_ASSERT(m_table && m_table->in_use != NULL);
-
-  // HASHING PART
-
-  /* unpack the BI (and AI, if it exists) and add it to the hash map. */
-  if (int error= this->do_hash_row(rli))
-    DBUG_RETURN(error);
-
-  /* We have not yet hashed all rows in the buffer. Do not proceed to the SCAN part. */
-  if (m_curr_row_end < m_rows_end)
-    DBUG_RETURN (0);
-
-  DBUG_PRINT("info",("Hash was populated with %d records!", m_hash.size()));
-  DBUG_ASSERT(m_curr_row_end == m_rows_end);
-
-  // SCANNING & UPDATE PART
-
-  DBUG_RETURN(this->do_scan_and_update(rli));
-}
-
-int Rows_log_event::do_table_scan_and_update(Relay_log_info const *rli)
-{
-  int error= 0;
-  const uchar* saved_m_curr_row= m_curr_row;
-  TABLE* table= m_table;
-
-  DBUG_ENTER("Rows_log_event::do_table_scan_and_update");
-  DBUG_ASSERT(m_curr_row != m_rows_end);
-  DBUG_PRINT("info",("locating record using table scan (ha_rnd_next)"));
-
-  saved_m_curr_row= m_curr_row;
-
-  /** unpack the before image */
-  prepare_record(table, &m_cols, FALSE);
-  if (!(error= unpack_current_row(rli, &m_cols)))
-  {
-    // Temporary fix to find out why it fails [/Matz]
-    memcpy(m_table->read_set->bitmap, m_cols.bitmap, (m_table->read_set->n_bits + 7) / 8);
-
-    /** save a copy so that we can compare against it later */
-    store_record(m_table, record[1]);
-
-    int restart_count= 0; // Number of times scanning has restarted from top
-
-    if ((error= m_table->file->ha_rnd_init(1)))
-    {
-      DBUG_PRINT("info",("error initializing table scan"
-                         " (ha_rnd_init returns %d)",error));
-      goto end;
-    }
-
-    /* Continue until we find the right record or have made a full loop */
-    do
-    {
-  restart_ha_rnd_next:
-      error= m_table->file->ha_rnd_next(m_table->record[0]);
-      if (error)
-        DBUG_PRINT("info", ("error: %s", HA_ERR(error)));
-      switch (error) {
-      case HA_ERR_END_OF_FILE:
-        // restart scan from top
-        if (++restart_count < 2)
-        {
-          if ((error= m_table->file->ha_rnd_init(1)))
-            goto end;
-          goto restart_ha_rnd_next;
-        }
-        break;
-
-      case HA_ERR_RECORD_DELETED:
-        // fetch next
-        goto restart_ha_rnd_next;
-      case 0:
-        // we're good, check if record matches
-        break;
-
-      default:
-        // exception
-        goto end;
-      }
-    }
-    while (restart_count < 2 && record_compare(m_table, &m_cols));
-  }
-
-end:
-
-  DBUG_ASSERT(error != HA_ERR_RECORD_DELETED);
-
-  /* either we report error or apply the changes */
-  if (error && error != HA_ERR_RECORD_DELETED)
-  {
-    DBUG_PRINT("info", ("Failed to get next record"
-                        " (ha_rnd_next returns %d)",error));
-    m_table->file->print_error(error, MYF(0));
-  }
-  else
-    error= do_apply_row(rli);
-
-
-  if (!error)
-    error= close_record_scan();  
-  else
-    /* 
-      we are already with errors. Keep the error code and 
-      try to close the scan anyway.
-    */
-    (void) close_record_scan(); 
-
-  if ((get_general_type_code() == UPDATE_ROWS_EVENT) &&
-      (saved_m_curr_row == m_curr_row)) // we need to unpack the AI
-  {
-    m_curr_row= m_curr_row_end;
-    unpack_current_row(rli, &m_cols);
-  }
-
-  table->default_column_bitmaps();
-  DBUG_RETURN(error);
-}
-
-int Rows_log_event::do_apply_event(Relay_log_info const *rli)
-{
-  DBUG_ENTER("Rows_log_event::do_apply_event(Relay_log_info*)");
-  int error= 0;
-
-  if (opt_bin_log)
-  {
-    enum_gtid_statement_status state= gtid_pre_statement_checks(thd);
-    if (state == GTID_STATEMENT_CANCEL)
-      // error has already been printed; don't print anything more here
-      DBUG_RETURN(-1);
-    else if (state == GTID_STATEMENT_SKIP)
-      DBUG_RETURN(0);
-  }
-
-  /*
-    'thd' has been set by exec_relay_log_event(), just before calling
-    do_apply_event(). We still check here to prevent future coding
-    errors.
-  */
-  DBUG_ASSERT(rli->info_thd == thd);
-
-  /*
-    If there is no locks taken, this is the first binrow event seen
-    after the table map events.  We should then lock all the tables
-    used in the transaction and proceed with execution of the actual
-    event.
-  */
-  if (!thd->lock)
-  {
-    /*
-      Lock_tables() reads the contents of thd->lex, so they must be
-      initialized.
-
-      We also call the mysql_reset_thd_for_next_command(), since this
-      is the logical start of the next "statement". Note that this
-      call might reset the value of current_stmt_binlog_format, so
-      we need to do any changes to that value after this function.
-    */
-    lex_start(thd);
-    mysql_reset_thd_for_next_command(thd);
-    /*
-      The current statement is just about to begin and 
-      has not yet modified anything. Note, all.modified is reset
-      by mysql_reset_thd_for_next_command.
-    */
-    thd->transaction.stmt.reset_unsafe_rollback_flags();
-    /*
-      This is a row injection, so we flag the "statement" as
-      such. Note that this code is called both when the slave does row
-      injections and when the BINLOG statement is used to do row
-      injections.
-    */
-    thd->lex->set_stmt_row_injection();
-
-    /*
-      There are a few flags that are replicated with each row event.
-      Make sure to set/clear them before executing the main body of
-      the event.
-    */
-    if (get_flags(NO_FOREIGN_KEY_CHECKS_F))
-        thd->variables.option_bits|= OPTION_NO_FOREIGN_KEY_CHECKS;
-    else
-        thd->variables.option_bits&= ~OPTION_NO_FOREIGN_KEY_CHECKS;
-
-    if (get_flags(RELAXED_UNIQUE_CHECKS_F))
-        thd->variables.option_bits|= OPTION_RELAXED_UNIQUE_CHECKS;
-    else
-        thd->variables.option_bits&= ~OPTION_RELAXED_UNIQUE_CHECKS;
-
-    thd->binlog_row_event_extra_data = m_extra_row_data;
-
-    /* A small test to verify that objects have consistent types */
-    DBUG_ASSERT(sizeof(thd->variables.option_bits) == sizeof(OPTION_RELAXED_UNIQUE_CHECKS));
-
-    if (open_and_lock_tables(thd, rli->tables_to_lock, FALSE, 0))
-    {
-      uint actual_error= thd->get_stmt_da()->sql_errno();
-      if (thd->is_slave_error || thd->is_fatal_error)
-      {
-        /*
-          Error reporting borrowed from Query_log_event with many excessive
-          simplifications. 
-          We should not honour --slave-skip-errors at this point as we are
-          having severe errors which should not be skiped.
-        */
-        rli->report(ERROR_LEVEL, actual_error,
-                    "Error executing row event: '%s'",
-                    (actual_error ? thd->get_stmt_da()->message() :
-                     "unexpected success or fatal error"));
-        thd->is_slave_error= 1;
-      }
-      const_cast<Relay_log_info*>(rli)->slave_close_thread_tables(thd);
-      DBUG_RETURN(actual_error);
-    }
-
-    /*
-      When the open and locking succeeded, we check all tables to
-      ensure that they still have the correct type.
-
-      We can use a down cast here since we know that every table added
-      to the tables_to_lock is a RPL_TABLE_LIST.
-    */
-
-    {
-      DBUG_PRINT("debug", ("Checking compability of tables to lock - tables_to_lock: %p",
-                           rli->tables_to_lock));
-
-      /**
-        When using RBR and MyISAM MERGE tables the base tables that make
-        up the MERGE table can be appended to the list of tables to lock.
-  
-        Thus, we just check compatibility for those that tables that have
-        a correspondent table map event (ie, those that are actually going
-        to be accessed while applying the event). That's why the loop stops
-        at rli->tables_to_lock_count .
-
-        NOTE: The base tables are added here are removed when 
-              close_thread_tables is called.
-       */
-      RPL_TABLE_LIST *ptr= rli->tables_to_lock;
-      for (uint i= 0 ; ptr && (i < rli->tables_to_lock_count);
-           ptr= static_cast<RPL_TABLE_LIST*>(ptr->next_global), i++)
-      {
-        DBUG_ASSERT(ptr->m_tabledef_valid);
-        TABLE *conv_table;
-        if (!ptr->m_tabledef.compatible_with(thd, const_cast<Relay_log_info*>(rli),
-                                             ptr->table, &conv_table))
-        {
-          DBUG_PRINT("debug", ("Table: %s.%s is not compatible with master",
-                               ptr->table->s->db.str,
-                               ptr->table->s->table_name.str));
-          /*
-            We should not honour --slave-skip-errors at this point as we are
-            having severe errors which should not be skiped.
-          */
-          thd->is_slave_error= 1;
-          const_cast<Relay_log_info*>(rli)->slave_close_thread_tables(thd);
-          DBUG_RETURN(ERR_BAD_TABLE_DEF);
-        }
-        DBUG_PRINT("debug", ("Table: %s.%s is compatible with master"
-                             " - conv_table: %p",
-                             ptr->table->s->db.str,
-                             ptr->table->s->table_name.str, conv_table));
-        ptr->m_conv_table= conv_table;
-      }
-    }
-
-    /*
-      ... and then we add all the tables to the table map and but keep
-      them in the tables to lock list.
-
-      We also invalidate the query cache for all the tables, since
-      they will now be changed.
-
-      TODO [/Matz]: Maybe the query cache should not be invalidated
-      here? It might be that a table is not changed, even though it
-      was locked for the statement.  We do know that each
-      Rows_log_event contain at least one row, so after processing one
-      Rows_log_event, we can invalidate the query cache for the
-      associated table.
-     */
-    TABLE_LIST *ptr= rli->tables_to_lock;
-    for (uint i=0 ;  ptr && (i < rli->tables_to_lock_count); ptr= ptr->next_global, i++)
-      const_cast<Relay_log_info*>(rli)->m_table_map.set_table(ptr->table_id, ptr->table);
 
 #ifdef HAVE_QUERY_CACHE
     query_cache.invalidate_locked_for_write(rli->tables_to_lock);
