--- conflicted
+++ resolved
@@ -3492,11 +3492,7 @@
     if (thd)
     {
       // Send a warning to the client
-<<<<<<< HEAD
-      push_warning_printf(thd, MYSQL_ERROR::WARN_LEVEL_WARN,
-=======
       push_warning_printf(thd, Sql_condition::WARN_LEVEL_WARN,
->>>>>>> fb5f6ee8
                           ER_WARN_DEPRECATED_SYNTAX, ER(ER_WARN_DEPRECATED_SYNTAX),
                           name, locale->name);
     }
