--- conflicted
+++ resolved
@@ -3309,18 +3309,7 @@
   if (m_active_cursor && (error= close_scan()))
     DBUG_RETURN(error);
 
-<<<<<<< HEAD
-  if (m_thd_ndb->m_unsent_bytes)
-  {
-    if ((error = flush_bulk_insert()) != 0)
-      DBUG_RETURN(error);
-  }
-
   const NdbOperation::LockMode lm = get_ndb_lock_mode(m_lock.type);
-=======
-  NdbOperation::LockMode lm=
-    (NdbOperation::LockMode)get_ndb_lock_type(m_lock.type, table->read_set);
->>>>>>> 6dd9a997
 
   NdbScanOperation::ScanOptions options;
   options.optionsPresent=NdbScanOperation::ScanOptions::SO_SCANFLAGS;
@@ -3438,17 +3427,7 @@
   DBUG_ENTER("full_table_scan");  
   DBUG_PRINT("enter", ("Starting new scan on %s", m_tabname));
 
-<<<<<<< HEAD
-  if (m_thd_ndb->m_unsent_bytes)
-  {
-    if ((error = flush_bulk_insert()) != 0)
-      DBUG_RETURN(error);
-  }
-
   if (m_use_partition_pruning && m_user_defined_partitioning)
-=======
-  if (m_use_partition_pruning)
->>>>>>> 6dd9a997
   {
     part_spec.start_part= 0;
     part_spec.end_part= m_part_info->get_tot_partitions() - 1;
@@ -4500,12 +4479,8 @@
                    have_pk &&
                    bitmap_is_overlapping(table->write_set, m_pk_bitmap_p) &&
                    primary_key_cmp(old_data, new_data));
-<<<<<<< HEAD
-  bool batch_allowed= is_bulk_update || thd_allow_batch(thd);
-=======
   bool batch_allowed= !m_update_cannot_batch && 
-    (is_bulk_update || (thd->options & OPTION_ALLOW_BATCH));
->>>>>>> 6dd9a997
+    (is_bulk_update || thd_allow_batch(thd));
   NdbOperation::SetValueSpec sets[1];
 
   DBUG_ENTER("ndb_update_row");
@@ -4794,13 +4769,9 @@
   const NdbOperation *op;
   uint32 part_id= ~uint32(0);
   int error;
-<<<<<<< HEAD
-  bool allow_batch= m_is_bulk_delete || thd_allow_batch(thd);
-=======
-  bool allow_batch= !m_delete_cannot_batch && 
-    (is_bulk_delete || (thd->options & OPTION_ALLOW_BATCH));
-
->>>>>>> 6dd9a997
+  bool allow_batch= !m_delete_cannot_batch &&
+    (m_is_bulk_delete || thd_allow_batch(thd));
+
   DBUG_ENTER("ndb_delete_row");
   DBUG_ASSERT(trans);
 
