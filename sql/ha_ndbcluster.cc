--- conflicted
+++ resolved
@@ -12321,13 +12321,7 @@
   thd->client_capabilities = 0;
   my_net_init(&thd->net, 0);
   thd->main_security_ctx.master_access= ~0;
-<<<<<<< HEAD
-  thd->main_security_ctx.priv_user[0] = 0;
-  /* Do not use user-supplied timeout value for system threads. */
-  thd->variables.lock_wait_timeout= LONG_TIMEOUT;
-=======
   thd->main_security_ctx.priv_user = 0;
->>>>>>> 8f5c78b4
 
   CHARSET_INFO *charset_connection;
   charset_connection= get_charset_by_csname("utf8",
