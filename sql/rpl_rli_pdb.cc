/* Copyright (c) 2011, 2023, Oracle and/or its affiliates.

   This program is free software; you can redistribute it and/or modify
   it under the terms of the GNU General Public License, version 2.0,
   as published by the Free Software Foundation.

   This program is also distributed with certain software (including
   but not limited to OpenSSL) that is licensed under separate terms,
   as designated in a particular file or component or in included license
   documentation.  The authors of MySQL hereby grant you an additional
   permission to link the program and your derivative works with the
   separately licensed software that they have included with MySQL.

   This program is distributed in the hope that it will be useful,
   but WITHOUT ANY WARRANTY; without even the implied warranty of
   MERCHANTABILITY or FITNESS FOR A PARTICULAR PURPOSE.  See the
   GNU General Public License, version 2.0, for more details.

   You should have received a copy of the GNU General Public License
   along with this program; if not, write to the Free Software
   Foundation, Inc., 51 Franklin St, Fifth Floor, Boston, MA 02110-1301  USA */

#include "sql/rpl_rli_pdb.h"

#include "my_config.h"

#include <string.h>
#ifdef HAVE_SYS_TIME_H
#include <sys/time.h>
#endif

#include <stdio.h>
#include <algorithm>
#include <atomic>
#include <memory>
#include <string>
#include <unordered_map>
#include <utility>

#include "lex_string.h"
#include "m_string.h"
#include "map_helpers.h"
#include "my_bitmap.h"
#include "my_compiler.h"
#include "my_dbug.h"
#include "my_sys.h"
#include "my_systime.h"
#include "my_thread.h"
#include "mysql/components/services/bits/psi_stage_bits.h"
#include "mysql/components/services/log_builtins.h"
#include "mysql/plugin.h"
#include "mysql/psi/mysql_cond.h"
#include "mysql/psi/mysql_file.h"
#include "mysql/psi/mysql_mutex.h"
#include "mysql/thread_type.h"
#include "mysqld_error.h"
#include "scope_guard.h"  // Scope_guard
#include "sql/binlog.h"
#include "sql/binlog_reader.h"
#include "sql/current_thd.h"
#include "sql/debug_sync.h"
#include "sql/log.h"
#include "sql/mdl.h"
#include "sql/mysqld.h"  // key_mutex_slave_parallel_worker
#include "sql/psi_memory_key.h"
#include "sql/raii/sentry.h"  // raii::Sentry<>
#include "sql/rpl_info_handler.h"
#include "sql/rpl_msr.h"                           // For channel_map
#include "sql/rpl_replica_commit_order_manager.h"  // Commit_order_manager
#include "sql/rpl_reporting.h"
#include "sql/sql_error.h"
#include "sql/sql_lex.h"
#include "sql/table.h"
#include "sql/transaction_info.h"
#include "thr_mutex.h"

#ifndef NDEBUG
ulong w_rr = 0;
uint mta_debug_concurrent_access = 0;
#endif

#define HASH_DYNAMIC_INIT 4

using std::max;
using std::min;

/**
   This function is called by both coordinator and workers.

   Upon receiving the STOP command, the workers will identify a
   maximum group index already executed (or under execution).

   All groups whose index are below or equal to the maximum
   group index will be applied by the workers before stopping.

   The workers with groups above the maximum group index will
   exit without applying these groups by setting their running
   status to "STOP_ACCEPTED".

   @param worker    a pointer to the waiting Worker struct
   @param job_item  a pointer to struct carrying a reference to an event

   @return true if STOP command gets accepted otherwise false is returned.
*/
bool handle_slave_worker_stop(Slave_worker *worker, Slave_job_item *job_item) {
  ulonglong group_index = 0;
  Relay_log_info *rli = worker->c_rli;
  mysql_mutex_lock(&rli->exit_count_lock);
  /*
    First, W calculates a group-"at-hands" index which is
    either the currently read ev group index, or the last executed
    group's one when the  queue is empty.
  */
  group_index =
      (job_item->data)
          ? rli->gaq->get_job_group(job_item->data->mts_group_idx)->total_seqno
          : worker->last_groups_assigned_index;

  /*
    The max updated index is being updated as long as
    exit_counter permits. That's stopped with the final W's
    increment of it.
  */
  if (!worker->exit_incremented) {
    if (rli->exit_counter < rli->replica_parallel_workers)
      rli->max_updated_index = max(rli->max_updated_index, group_index);

    ++rli->exit_counter;
    worker->exit_incremented = true;
    assert(!is_mts_worker(current_thd));
  }
#ifndef NDEBUG
  else
    assert(is_mts_worker(current_thd));
#endif

  /*
    Now let's decide about the deferred exit to consider
    the empty queue and the counter value reached
    replica_parallel_workers.
  */
  if (!job_item->data) {
    worker->running_status = Slave_worker::STOP_ACCEPTED;
    mysql_cond_signal(&worker->jobs_cond);
    mysql_mutex_unlock(&rli->exit_count_lock);
    return (true);
  } else if (rli->exit_counter == rli->replica_parallel_workers) {
    // over steppers should exit with accepting STOP
    if (group_index > rli->max_updated_index) {
      worker->running_status = Slave_worker::STOP_ACCEPTED;
      mysql_cond_signal(&worker->jobs_cond);
      mysql_mutex_unlock(&rli->exit_count_lock);
      return (true);
    }
  }
  mysql_mutex_unlock(&rli->exit_count_lock);
  return (false);
}

/**
   This function is called by both coordinator and workers.
   Both coordinator and workers contribute to max_updated_index.

   @param worker    a pointer to the waiting Worker struct
   @param job_item  a pointer to struct carrying a reference to an event

   @return true if STOP command gets accepted otherwise false is returned.
*/
bool set_max_updated_index_on_stop(Slave_worker *worker,
                                   Slave_job_item *job_item) {
  const auto head = worker->jobs.head_queue();
  if (head != nullptr) {
    *job_item = *head;
  } else {
    job_item->data = nullptr;
  }
  if (worker->running_status == Slave_worker::STOP) {
    if (handle_slave_worker_stop(worker, job_item)) return true;
  }
  return false;
}

/*
  Please every time you add a new field to the worker slave info, update
  what follows. For now, this is just used to get the number of fields.
*/
const char *info_slave_worker_fields[] = {
    "id",
    /*
      These positions identify what has been executed. Notice that they are
      redundant and only the group_master_log_name and group_master_log_pos
      are really necessary. However, the additional information is kept to
      ease debugging.
    */
    "group_relay_log_name", "group_relay_log_pos", "group_source_log_name",
    "group_source_log_pos",

    /*
      These positions identify what a worker knew about the coordinator at
      the time a job was assigned. Notice that they are redundant and are
      kept to ease debugging.
    */
    "checkpoint_relay_log_name", "checkpoint_relay_log_pos",
    "checkpoint_source_log_name", "checkpoint_source_log_pos",

    /*
      Identify the greatest job, i.e. group, processed by a worker.
    */
    "checkpoint_seqno",
    /*
      Maximum number of jobs that can be assigned to a worker. This
      information is necessary to read the next entry.
    */
    "checkpoint_group_size",
    /*
      Bitmap used to identify what jobs were processed by a worker.
    */
    "checkpoint_group_bitmap",
    /*
      Channel on which this workers are acting
    */
    "channel_name"};

/*
  Number of records in the mts partition hash below which
  entries with zero usage are tolerated so could be quickly
  recycled.
*/
const ulong mts_partition_hash_soft_max = 16;

/*
  index value of some outstanding slots of info_slave_worker_fields
*/
enum {
  LINE_FOR_CHANNEL = 12,
};

const uint info_slave_worker_table_pk_field_indexes[] = {
    LINE_FOR_CHANNEL,
    0,
};

Slave_worker::Slave_worker(Relay_log_info *rli,
#ifdef HAVE_PSI_INTERFACE
                           PSI_mutex_key *param_key_info_run_lock,
                           PSI_mutex_key *param_key_info_data_lock,
                           PSI_mutex_key *param_key_info_sleep_lock,
                           PSI_mutex_key *param_key_info_thd_lock,
                           PSI_mutex_key *param_key_info_data_cond,
                           PSI_mutex_key *param_key_info_start_cond,
                           PSI_mutex_key *param_key_info_stop_cond,
                           PSI_mutex_key *param_key_info_sleep_cond,
#endif
                           uint param_id, const char *param_channel)
    : Relay_log_info(false,
#ifdef HAVE_PSI_INTERFACE
                     param_key_info_run_lock, param_key_info_data_lock,
                     param_key_info_sleep_lock, param_key_info_thd_lock,
                     param_key_info_data_cond, param_key_info_start_cond,
                     param_key_info_stop_cond, param_key_info_sleep_cond,
#endif
                     param_id + 1, param_channel, true),
      c_rli(rli),
      curr_group_exec_parts(key_memory_db_worker_hash_entry),
      id(param_id),
      checkpoint_relay_log_pos(0),
      checkpoint_master_log_pos(0),
      worker_checkpoint_seqno(0),
      running_status(NOT_RUNNING),
      exit_incremented(false) {
  /*
    In the future, it would be great if we use only one identifier.
    So when factoring out this code, please, consider this.
  */
  assert(internal_id == id + 1);
  checkpoint_relay_log_name[0] = 0;
  checkpoint_master_log_name[0] = 0;

  mysql_mutex_init(key_mutex_slave_parallel_worker, &jobs_lock,
                   MY_MUTEX_INIT_FAST);
  mysql_cond_init(key_cond_slave_parallel_worker, &jobs_cond);
  mysql_cond_init(key_cond_mta_gaq, &logical_clock_cond);
}

Slave_worker::~Slave_worker() {
  end_info();
  if (jobs.inited_queue) {
    assert(jobs.m_Q.size() == jobs.capacity);
    jobs.m_Q.clear();
  }
  mysql_mutex_destroy(&jobs_lock);
  mysql_cond_destroy(&jobs_cond);
  mysql_cond_destroy(&logical_clock_cond);
  mysql_mutex_lock(&info_thd_lock);
  info_thd = nullptr;
  mysql_mutex_unlock(&info_thd_lock);
  if (set_rli_description_event(nullptr)) {
#ifndef NDEBUG
    bool set_rli_description_event_failed = false;
#endif
    assert(set_rli_description_event_failed);
  }
}

/**
   Method is executed by Coordinator at Worker startup time to initialize
   members parly with values supplied by Coordinator through rli.

   @param  rli  Coordinator's Relay_log_info pointer
   @param  i    identifier of the Worker

   @return 0          success
           non-zero   failure
*/
int Slave_worker::init_worker(Relay_log_info *rli, ulong i) {
  DBUG_TRACE;
  assert(!rli->info_thd->is_error());

  Slave_job_item empty = Slave_job_item();

  c_rli = rli;
  this->set_require_row_format(rli->is_row_format_required());

  set_commit_order_manager(c_rli->get_commit_order_manager());

  if (rli_init_info(false) ||
      DBUG_EVALUATE_IF("inject_init_worker_init_info_fault", true, false))
    return 1;

  if (!rli->is_privilege_checks_user_null()) {
    this->set_privilege_checks_user(
        rli->get_privilege_checks_username().c_str(),
        rli->get_privilege_checks_hostname().c_str());
  }

  if (this->m_assign_gtids_to_anonymous_transactions_info.set_info(
          rli->m_assign_gtids_to_anonymous_transactions_info.get_type(),
          (rli->m_assign_gtids_to_anonymous_transactions_info.get_value()
               .c_str())))
    return 1;
  id = i;
  curr_group_exec_parts.clear();
  relay_log_change_notified = false;  // the 1st group to contain relaylog name
  checkpoint_notified = false;        // the same as above
  master_log_change_notified =
      false;                   // W learns master log during 1st group exec
  fd_change_notified = false;  // W is to learn master FD version same as above
  server_version = version_product(rli->slave_version_split);
  bitmap_shifted = 0;
  workers = c_rli->workers;  // shallow copying is sufficient
  wq_empty_waits = wq_size_waits_cnt = groups_done = events_done = curr_jobs =
      0;
  usage_partition = 0;
  end_group_sets_max_dbs = false;
  gaq_index = last_group_done_index = c_rli->gaq->capacity;  // out of range
  last_groups_assigned_index = 0;
  assert(!jobs.inited_queue);
  jobs.avail = 0;
  jobs.entry = 0;
  jobs.len = 0;
  jobs.overfill = false;  //  todo: move into Slave_jobs_queue constructor
  jobs.waited_overfill = 0;
  jobs.capacity = c_rli->mts_slave_worker_queue_len_max;
  jobs.inited_queue = true;
  curr_group_seen_gtid = false;
#ifndef NDEBUG
  curr_group_seen_sequence_number = false;
#endif
  jobs.m_Q.resize(jobs.capacity, empty);
  assert(jobs.m_Q.size() == jobs.capacity);

  wq_overrun_cnt = excess_cnt = 0;
  underrun_level =
      (ulong)((rli->mts_worker_underrun_level * jobs.capacity) / 100.0);
  // overrun level is symmetric to underrun (as underrun to the full queue)
  overrun_level = jobs.capacity - underrun_level;

  /* create mts submode for each of the the workers. */
  current_mts_submode = (rli->channel_mts_submode == MTS_PARALLEL_TYPE_DB_NAME)
                            ? (Mts_submode *)new Mts_submode_database()
                            : (Mts_submode *)new Mts_submode_logical_clock();

  // workers and coordinator must be of the same type
  assert(rli->current_mts_submode->get_type() ==
         current_mts_submode->get_type());

  reset_commit_order_deadlock();
  return 0;
}

/**
   A part of Slave worker initializer that provides a
   minimum context for MTS recovery.

   @param is_gaps_collecting_phase
          clarifies what state the caller
          executes this method from. When it's @c true
          that is @c mts_recovery_groups() and Worker should
          restore the last session time info which is processed
          to collect gaps that is not executed transactions (groups).
          Such recovery Slave_worker instance is destroyed at the end of
          @c mts_recovery_groups().
          When it's @c false Slave_worker is initialized for the run time
          and should not read the last session time stale info.
          Its info will be ultimately reset once all gaps are executed
          to finish off recovery.

   @return 0 on success, non-zero for a failure
*/
int Slave_worker::rli_init_info(bool is_gaps_collecting_phase) {
  enum_return_check return_check = ERROR_CHECKING_REPOSITORY;

  DBUG_TRACE;

  if (inited) return 0;

  /*
    Worker bitmap size depends on recovery mode.
    If it is gaps collecting the bitmaps must be capable to accept
    up to MTS_MAX_BITS_IN_GROUP of bits.
  */
  size_t num_bits = is_gaps_collecting_phase ? MTS_MAX_BITS_IN_GROUP
                                             : c_rli->checkpoint_group;
  /*
    This checks if the repository was created before and thus there
    will be values to be read. Please, do not move this call after
    the handler->init_info().
  */
  return_check = check_info();
  if (return_check == ERROR_CHECKING_REPOSITORY ||
      (return_check == REPOSITORY_DOES_NOT_EXIST && is_gaps_collecting_phase))
    goto err;

  if (handler->init_info()) goto err;

  bitmap_init(&group_executed, nullptr, num_bits);
  bitmap_init(&group_shifted, nullptr, num_bits);

  if (is_gaps_collecting_phase &&
      (DBUG_EVALUATE_IF("mta_replica_worker_init_at_gaps_fails", true, false) ||
       read_info(handler))) {
    bitmap_free(&group_executed);
    bitmap_free(&group_shifted);
    goto err;
  }
  inited = true;

  return 0;

err:
  // todo: handler->end_info(uidx, nidx);
  inited = false;
  LogErr(ERROR_LEVEL, ER_RPL_ERROR_READING_REPLICA_WORKER_CONFIGURATION);
  return 1;
}

void Slave_worker::end_info() {
  DBUG_TRACE;

  if (!inited) return;

  if (handler) handler->end_info();

  if (inited) {
    bitmap_free(&group_executed);
    bitmap_free(&group_shifted);
  }
  inited = false;
}

int Slave_worker::flush_info(const bool force) {
  DBUG_TRACE;

  if (!inited) return 0;

  if (c_rli->mi->is_gtid_only_mode()) return 0;

  /*
    We update the sync_period at this point because only here we
    now that we are handling a Slave_worker. This needs to be
    update every time we call flush because the option may be
    dynamically set.
  */
  handler->set_sync_period(sync_relayloginfo_period);

  /*
    This only fails on out-of-memory errors, which are reported (using
    the MY_WME flag to my_malloc).
  */
  if (write_info(handler)) return 1;

  /*
    This fails on errors committing the info, or when
    replica_preserve_commit_order is enabled and a previous transaction
    has failed.  In both cases, the error is reported already.
  */
  if (handler->flush_info(force)) return 1;

  return 0;
}

bool Slave_worker::read_info(Rpl_info_handler *from) {
  DBUG_TRACE;

  ulong temp_group_relay_log_pos = 0;
  ulong temp_group_master_log_pos = 0;
  ulong temp_checkpoint_relay_log_pos = 0;
  ulong temp_checkpoint_master_log_pos = 0;
  ulong temp_checkpoint_seqno = 0;
  ulong nbytes = 0;
  uchar *buffer = (uchar *)group_executed.bitmap;
  int temp_internal_id = 0;

  if (from->prepare_info_for_read()) return true;

  if (!!from->get_info(&temp_internal_id, 0) ||
      !!from->get_info(group_relay_log_name, sizeof(group_relay_log_name),
                       "") ||
      !!from->get_info(&temp_group_relay_log_pos, 0UL) ||
      !!from->get_info(group_master_log_name, sizeof(group_master_log_name),
                       "") ||
      !!from->get_info(&temp_group_master_log_pos, 0UL) ||
      !!from->get_info(checkpoint_relay_log_name,
                       sizeof(checkpoint_relay_log_name), "") ||
      !!from->get_info(&temp_checkpoint_relay_log_pos, 0UL) ||
      !!from->get_info(checkpoint_master_log_name,
                       sizeof(checkpoint_master_log_name), "") ||
      !!from->get_info(&temp_checkpoint_master_log_pos, 0UL) ||
      !!from->get_info(&temp_checkpoint_seqno, 0UL) ||
      !!from->get_info(&nbytes, 0UL) ||
      !!from->get_info(buffer, (size_t)nbytes, (uchar *)nullptr) ||
      /* default is empty string */
      !!from->get_info(channel, sizeof(channel), ""))
    return true;

  assert(nbytes <= no_bytes_in_map(&group_executed));

  internal_id = (uint)temp_internal_id;
  group_relay_log_pos = temp_group_relay_log_pos;
  group_master_log_pos = temp_group_master_log_pos;
  checkpoint_relay_log_pos = temp_checkpoint_relay_log_pos;
  checkpoint_master_log_pos = temp_checkpoint_master_log_pos;
  worker_checkpoint_seqno = temp_checkpoint_seqno;

  return false;
}

/*
  This function is used to make a copy of the worker object before we
  destroy it while STOP SLAVE. This new object is then used to report the
  worker status until next START SLAVE following which the new worker objects
  will be used.
*/
void Slave_worker::copy_values_for_PFS(ulong worker_id,
                                       en_running_state thd_running_status,
                                       THD *worker_thd, const Error &last_error,
                                       Gtid_monitoring_info *monitoring_info) {
  id = worker_id;
  running_status = thd_running_status;
  info_thd = worker_thd;
  m_last_error = last_error;
  monitoring_info->copy_info_to(get_gtid_monitoring_info());
}

bool Slave_worker::set_info_search_keys(Rpl_info_handler *to) {
  DBUG_TRACE;

  /* primary keys are Id and channel_name */
  if (to->set_info(0, (int)internal_id) ||
      to->set_info(LINE_FOR_CHANNEL, channel))
    return true;

  return false;
}

bool Slave_worker::write_info(Rpl_info_handler *to) {
  DBUG_TRACE;

  ulong nbytes = (ulong)no_bytes_in_map(&group_executed);
  uchar *buffer = (uchar *)group_executed.bitmap;
  assert(nbytes <= (c_rli->checkpoint_group + 7) / 8);

  if (to->prepare_info_for_write() || to->set_info((int)internal_id) ||
      to->set_info(group_relay_log_name) ||
      to->set_info((ulong)group_relay_log_pos) ||
      to->set_info(group_master_log_name) ||
      to->set_info((ulong)group_master_log_pos) ||
      to->set_info(checkpoint_relay_log_name) ||
      to->set_info((ulong)checkpoint_relay_log_pos) ||
      to->set_info(checkpoint_master_log_name) ||
      to->set_info((ulong)checkpoint_master_log_pos) ||
      to->set_info(worker_checkpoint_seqno) || to->set_info(nbytes) ||
      to->set_info(buffer, (size_t)nbytes) || to->set_info(channel))
    return true;

  return false;
}

/**
   Clean up a part of Worker info table that is regarded in
   in gaps collecting at recovery.
   This worker won't contribute to recovery bitmap at future
   slave restart (see @c mts_recovery_groups).

   @return false as success true as failure
*/
bool Slave_worker::reset_recovery_info() {
  DBUG_TRACE;

  set_group_master_log_name("");
  set_group_master_log_pos(0);

  return flush_info(true);
}

size_t Slave_worker::get_number_worker_fields() {
  return sizeof(info_slave_worker_fields) / sizeof(info_slave_worker_fields[0]);
}

void Slave_worker::set_nullable_fields(MY_BITMAP *nullable_fields) {
  bitmap_init(nullable_fields, nullptr,
              Slave_worker::get_number_worker_fields());
  bitmap_clear_all(nullable_fields);
}

const char *Slave_worker::get_master_log_name() {
  Slave_job_group *ptr_g = c_rli->gaq->get_job_group(gaq_index);

  return (ptr_g->checkpoint_log_name != nullptr) ? ptr_g->checkpoint_log_name
                                                 : checkpoint_master_log_name;
}

bool Slave_worker::commit_positions(Log_event *ev, Slave_job_group *ptr_g,
                                    bool force) {
  DBUG_TRACE;

  /*
    Initial value of checkpoint_master_log_name is learned from
    group_master_log_name. The latter can be passed to Worker
    at rare event of master binlog rotation.
    This initialization is needed to provide to Worker info
    on physical coordinates during execution of the very first group
    after a rotation.
  */
  if (ptr_g->group_master_log_name != nullptr) {
    strmake(group_master_log_name, ptr_g->group_master_log_name,
            sizeof(group_master_log_name) - 1);
    my_free(ptr_g->group_master_log_name);
    ptr_g->group_master_log_name = nullptr;
    strmake(checkpoint_master_log_name, group_master_log_name,
            sizeof(checkpoint_master_log_name) - 1);
  }
  if (ptr_g->checkpoint_log_name != nullptr) {
    strmake(checkpoint_relay_log_name, ptr_g->checkpoint_relay_log_name,
            sizeof(checkpoint_relay_log_name) - 1);
    checkpoint_relay_log_pos = ptr_g->checkpoint_relay_log_pos;
    strmake(checkpoint_master_log_name, ptr_g->checkpoint_log_name,
            sizeof(checkpoint_master_log_name) - 1);
    checkpoint_master_log_pos = ptr_g->checkpoint_log_pos;

    my_free(ptr_g->checkpoint_log_name);
    ptr_g->checkpoint_log_name = nullptr;
    my_free(ptr_g->checkpoint_relay_log_name);
    ptr_g->checkpoint_relay_log_name = nullptr;

    bitmap_copy(&group_shifted, &group_executed);
    bitmap_clear_all(&group_executed);
    for (uint pos = ptr_g->shifted; pos < c_rli->checkpoint_group; pos++) {
      if (bitmap_is_set(&group_shifted, pos))
        bitmap_set_bit(&group_executed, pos - ptr_g->shifted);
    }
  }
  /*
    Extracts an updated relay-log name to store in Worker's rli.
  */
  if (ptr_g->group_relay_log_name) {
    assert(strlen(ptr_g->group_relay_log_name) + 1 <=
           sizeof(group_relay_log_name));
    strmake(group_relay_log_name, ptr_g->group_relay_log_name,
            sizeof(group_relay_log_name) - 1);
  }

  assert(ptr_g->checkpoint_seqno <= (c_rli->checkpoint_group - 1));

  bitmap_set_bit(&group_executed, ptr_g->checkpoint_seqno);
  worker_checkpoint_seqno = ptr_g->checkpoint_seqno;
  group_relay_log_pos = ev->future_event_relay_log_pos;
  group_master_log_pos = ev->common_header->log_pos;

  /*
    Directly accessing c_rli->get_group_master_log_name() does not
    represent a concurrency issue because the current code places
    a synchronization point when master rotates.
  */
  strmake(group_master_log_name, c_rli->get_group_master_log_name(),
          sizeof(group_master_log_name) - 1);

  DBUG_PRINT("mta", ("Committing worker-id %lu group source log pos %llu "
                     "group source log name %s checkpoint sequence number %lu.",
                     id, group_master_log_pos, group_master_log_name,
                     worker_checkpoint_seqno));

  DBUG_EXECUTE_IF("mta_debug_concurrent_access",
                  { mta_debug_concurrent_access++; };);

  m_flag_positions_committed = true;
  return flush_info(force);
}

void Slave_worker::rollback_positions(Slave_job_group *ptr_g) {
  if (!is_transactional()) {
    bitmap_clear_bit(&group_executed, ptr_g->checkpoint_seqno);
    flush_info(false);
  }
}

static void free_entry(db_worker_hash_entry *entry) {
  THD *c_thd = current_thd;

  DBUG_TRACE;

  DBUG_PRINT("info", ("free_entry %s, %zu", entry->db, strlen(entry->db)));

  assert(c_thd->system_thread == SYSTEM_THREAD_SLAVE_SQL);

  /*
    Although assert is correct valgrind senses entry->worker can be freed.

    assert(entry->usage == 0 ||
                !entry->worker    ||  // last entry owner could have errored out
                entry->worker->running_status != Slave_worker::RUNNING);
  */

  mts_move_temp_tables_to_thd(c_thd, entry->temporary_tables);
  entry->temporary_tables = nullptr;

  my_free(const_cast<char *>(entry->db));
  my_free(entry);
}

bool init_hash_workers(Relay_log_info *rli) {
  DBUG_TRACE;

  rli->inited_hash_workers = true;
  mysql_mutex_init(key_mutex_replica_worker_hash, &rli->slave_worker_hash_lock,
                   MY_MUTEX_INIT_FAST);
  mysql_cond_init(key_cond_slave_worker_hash, &rli->slave_worker_hash_cond);

  return false;
}

void destroy_hash_workers(Relay_log_info *rli) {
  DBUG_TRACE;
  if (rli->inited_hash_workers) {
    rli->mapping_db_to_worker.clear();
    mysql_mutex_destroy(&rli->slave_worker_hash_lock);
    mysql_cond_destroy(&rli->slave_worker_hash_cond);
    rli->inited_hash_workers = false;
  }
}

/**
   Relocating temporary table reference into @c entry's table list head.
   Sources can be the coordinator's and the Worker's thd->temporary_tables.

   @param table   TABLE instance pointer
   @param thd     THD instance pointer of the source of relocation
   @param entry   db_worker_hash_entry instance pointer

   @note  thd->temporary_tables can become NULL

   @return the pointer to a table following the unlinked
*/
TABLE *mts_move_temp_table_to_entry(TABLE *table, THD *thd,
                                    db_worker_hash_entry *entry) {
  TABLE *ret = table->next;

  if (table->prev) {
    table->prev->next = table->next;
    if (table->prev->next) table->next->prev = table->prev;
  } else {
    /* removing the first item from the list */
    assert(table == thd->temporary_tables);

    thd->temporary_tables = table->next;
    if (thd->temporary_tables) table->next->prev = nullptr;
  }
  table->next = entry->temporary_tables;
  table->prev = nullptr;
  if (table->next) table->next->prev = table;
  entry->temporary_tables = table;

  return ret;
}

/**
   Relocation of the list of temporary tables to thd->temporary_tables.

   @param thd     THD instance pointer of the destination
   @param temporary_tables
                  the source temporary_tables list

   @note     destroying references to the source list, if necessary,
             is left to the caller.

   @return   the post-merge value of thd->temporary_tables.
*/
TABLE *mts_move_temp_tables_to_thd(THD *thd, TABLE *temporary_tables) {
  DBUG_TRACE;
  TABLE *table = temporary_tables;
  if (!table) return nullptr;

  // accept only if this is the start of the list.
  assert(!table->prev);

  // walk along the source list and associate the tables with thd
  do {
    table->in_use = thd;
  } while (table->next && (table = table->next));

  // link the former list against the tail of the source list
  if (thd->temporary_tables) thd->temporary_tables->prev = table;
  table->next = thd->temporary_tables;
  thd->temporary_tables = temporary_tables;
  return thd->temporary_tables;
}

/**
   Relocating references of temporary tables of a database
   of the entry argument from THD into the entry.

   @param thd    THD pointer of the source temporary_tables list
   @param entry  a pointer to db_worker_hash_entry record
                 containing database descriptor and temporary_tables list.

*/
static void move_temp_tables_to_entry(THD *thd, db_worker_hash_entry *entry) {
  for (TABLE *table = thd->temporary_tables; table;) {
    if (strcmp(table->s->db.str, entry->db) == 0) {
      // table pointer is shifted inside the function
      table = mts_move_temp_table_to_entry(table, thd, entry);
    } else {
      table = table->next;
    }
  }
}

/**
   The function produces a reference to the struct of a Worker
   that has been or will be engaged to process the @c dbname -keyed  partition
   (D). It checks a local to Coordinator CGAP list first and returns
   @c last_assigned_worker when found (todo: assert).

   Otherwise, the partition is appended to the current group list:

        CGAP .= D

   here .= is concatenate operation,
   and a possible D's Worker id is searched in Assigned Partition Hash
   (APH) that collects tuples (P, W_id, U, mutex, cond).
   In case not found,

        W_d := W_c unless W_c is NULL.

   When W_c is NULL it is assigned to a least occupied as defined by
   @c get_least_occupied_worker().

        W_d := W_c := W_{least_occupied}

        APH .=  a new (D, W_d, 1)

   In a case APH contains W_d == W_c, (assert U >= 1)

        update APH set  U++ where  APH.P = D

   The case APH contains a W_d != W_c != NULL assigned to D-partition represents
   the hashing conflict and is handled as the following:

     a. marks the record of APH with a flag requesting to signal in the
        cond var when `U' the usage counter drops to zero by the other Worker;
     b. waits for the other Worker to finish tasks on that partition and
        gets the signal;
     c. updates the APH record to point to the first Worker (naturally, U := 1),
        scheduled the event, and goes back into the parallel mode

   @param  dbname      pointer to c-string containing database name
                       It can be empty string to indicate specific locking
                       to facilitate sequential applying.
   @param  rli         pointer to Coordinators relay-log-info instance
   @param  ptr_entry   reference to a pointer to the resulted entry in
                       the Assigned Partition Hash where
                       the entry's pointer is stored at return.
   @param  need_temp_tables
                       if false migration of temporary tables not needed
   @param  last_worker caller opts for this Worker, it must be
                       rli->last_assigned_worker if one is determined.

   @note modifies  CGAP, APH and unlinks @c dbname -keyd temporary tables
         from C's thd->temporary_tables to move them into the entry record.

   @return the pointer to a Worker struct
*/
Slave_worker *map_db_to_worker(const char *dbname, Relay_log_info *rli,
                               db_worker_hash_entry **ptr_entry,
                               bool need_temp_tables,
                               Slave_worker *last_worker) {
  Slave_worker_array *workers = &rli->workers;

  THD *thd = rli->info_thd;

  DBUG_TRACE;

  assert(!rli->last_assigned_worker ||
         rli->last_assigned_worker == last_worker);
  assert(is_mts_db_partitioned(rli));

  if (!rli->inited_hash_workers) return nullptr;

  db_worker_hash_entry *entry = nullptr;
  size_t dblength = strlen(dbname);

  // Search in CGAP
  for (db_worker_hash_entry **it = rli->curr_group_assigned_parts.begin();
       it != rli->curr_group_assigned_parts.end(); ++it) {
    entry = *it;
    if ((uchar)entry->db_len != dblength)
      continue;
    else if (strncmp(entry->db, const_cast<char *>(dbname), dblength) == 0) {
      *ptr_entry = entry;
      return last_worker;
    }
  }

  DBUG_PRINT("info", ("Searching for %s, %zu", dbname, dblength));

  mysql_mutex_lock(&rli->slave_worker_hash_lock);

  std::string key(dbname, dblength);
  entry = find_or_nullptr(rli->mapping_db_to_worker, key);
  if (!entry) {
    DBUG_PRINT("debug", ("NO ENTRY found for: %s!", dbname));
    /*
      The database name was not found which means that a worker never
      processed events from that database. In such case, we need to
      map the database to a worker my inserting an entry into the
      hash map.
    */
    bool ret;
    char *db = nullptr;

    mysql_mutex_unlock(&rli->slave_worker_hash_lock);

    DBUG_PRINT("info", ("Inserting %s, %zu", dbname, dblength));
    /*
      Allocate an entry to be inserted and if the operation fails
      an error is returned.
    */
    if (!(db = (char *)my_malloc(key_memory_db_worker_hash_entry, dblength + 1,
                                 MYF(0))))
      goto err;
    if (!(entry = (db_worker_hash_entry *)my_malloc(
              key_memory_db_worker_hash_entry, sizeof(db_worker_hash_entry),
              MYF(0)))) {
      my_free(db);
      goto err;
    }
    my_stpcpy(db, dbname);
    entry->db = db;
    entry->db_len = strlen(db);
    entry->usage = 1;
    entry->temporary_tables = nullptr;
    /*
      Unless \exists the last assigned Worker, get a free worker based
      on a policy described in the function get_least_occupied_worker().
    */
    mysql_mutex_lock(&rli->slave_worker_hash_lock);

    entry->worker = (!last_worker)
                        ? get_least_occupied_worker(rli, workers, nullptr)
                        : last_worker;
    entry->worker->usage_partition++;
    if (rli->mapping_db_to_worker.size() > mts_partition_hash_soft_max) {
      /*
        remove zero-usage (todo: rare or long ago scheduled) records.
        Free the element if the usage of the hash entry is 0 or not.
      */
      for (auto it = rli->mapping_db_to_worker.begin();
           it != rli->mapping_db_to_worker.end();) {
        assert(!entry->temporary_tables || !entry->temporary_tables->prev);
        assert(!thd->temporary_tables || !thd->temporary_tables->prev);

        db_worker_hash_entry *zero_entry = it->second.get();
        if (zero_entry->usage == 0) {
          mts_move_temp_tables_to_thd(thd, zero_entry->temporary_tables);
          zero_entry->temporary_tables = nullptr;
          it = rli->mapping_db_to_worker.erase(it);
        } else
          ++it;
      }
    }

    ret =
        !rli->mapping_db_to_worker
             .emplace(entry->db, unique_ptr_with_deleter<db_worker_hash_entry>(
                                     entry, free_entry))
             .second;

    if (ret) {
      my_free(db);
      entry = nullptr;
      goto err;
    }
    DBUG_PRINT("info", ("Inserted %s, %zu", entry->db, strlen(entry->db)));
    DBUG_PRINT("debug", ("worker=%lu, partition=%s, usage=%ld, wait=false!",
                         entry->worker->id, entry->db,
                         entry->worker->usage_partition++));
  } else {
    DBUG_PRINT("debug", ("ENTRY found for: %s!", entry->db));
    /* There is a record. Either  */
    if (entry->usage == 0) {
      entry->worker = (!last_worker)
                          ? get_least_occupied_worker(rli, workers, nullptr)
                          : last_worker;
      entry->worker->usage_partition++;
      entry->usage++;
      DBUG_PRINT(
          "debug",
          ("worker=%lu, partition=%s, usage=%ld (was 0), wait=false!",
           entry->worker->id, entry->db, entry->worker->usage_partition++));
    } else if (entry->worker == last_worker || !last_worker) {
      assert(entry->worker);

      entry->usage++;
      DBUG_PRINT("debug", ("worker=%lu, partition=%s, usage=%ld, wait=false!",
                           entry->worker->id, entry->db,
                           entry->worker->usage_partition++));
    } else {
      // The case APH contains a W_d != W_c != NULL assigned to
      // D-partition represents
      // the hashing conflict and is handled as the following:
      PSI_stage_info old_stage;

      assert(last_worker != nullptr &&
             rli->curr_group_assigned_parts.size() > 0);

      // future assignenment and marking at the same time
      entry->worker = last_worker;
      DBUG_PRINT("debug", ("worker=%lu, partition=%s, usage=%ld, wait=true!",
                           entry->worker->id, entry->db,
                           entry->worker->usage_partition++));
      // loop while a user thread is stopping Coordinator gracefully
      do {
        thd->ENTER_COND(
            &rli->slave_worker_hash_cond, &rli->slave_worker_hash_lock,
            &stage_replica_waiting_worker_to_release_partition, &old_stage);
        mysql_cond_wait(&rli->slave_worker_hash_cond,
                        &rli->slave_worker_hash_lock);
      } while (entry->usage != 0 && !thd->killed);

      mysql_mutex_unlock(&rli->slave_worker_hash_lock);
      thd->EXIT_COND(&old_stage);
      if (thd->killed) {
        entry = nullptr;
        goto err;
      }
      mysql_mutex_lock(&rli->slave_worker_hash_lock);
      entry->usage = 1;
      entry->worker->usage_partition++;
    }
  }

  /*
     relocation belonging to db temporary tables from C to W via entry
  */
  if (entry->usage == 1 && need_temp_tables) {
    if (!entry->temporary_tables) {
      if (entry->db_len != 0) {
        move_temp_tables_to_entry(thd, entry);
      } else {
        entry->temporary_tables = thd->temporary_tables;
        thd->temporary_tables = nullptr;
      }
    }
#ifndef NDEBUG
    else {
      // all entries must have been emptied from temps by the caller

      for (TABLE *table = thd->temporary_tables; table; table = table->next) {
        assert(0 != strcmp(table->s->db.str, entry->db));
      }
    }
#endif
  }
  mysql_mutex_unlock(&rli->slave_worker_hash_lock);

  assert(entry);

err:
  if (entry) {
    DBUG_PRINT("info",
               ("Updating %s with worker %lu", entry->db, entry->worker->id));
    rli->curr_group_assigned_parts.push_back(entry);
    *ptr_entry = entry;
  }
  return entry ? entry->worker : nullptr;
}

/**
   Get the least occupied worker.

   @param rli pointer to Relay_log_info of Coordinator
   @param ws  dynarray of pointers to Slave_worker
   @param ev event for which we are searching for a worker

   @return a pointer to chosen Slave_worker instance

*/
Slave_worker *get_least_occupied_worker(Relay_log_info *rli,
                                        Slave_worker_array *ws, Log_event *ev) {
  return rli->current_mts_submode->get_least_occupied_worker(rli, ws, ev);
}

/**
   Deallocation routine to cancel out few effects of
   @c map_db_to_worker().
   Involved into processing of the group APH tuples are updated.
   @c last_group_done_index member is set to the GAQ index of
   the current group.
   CGEP the Worker partition cache is cleaned up.

   @param ev     a pointer to Log_event
   @param error  error code after processing the event by caller.
*/
void Slave_worker::slave_worker_ends_group(Log_event *ev, int error) {
  DBUG_TRACE;
  Slave_job_group *ptr_g = nullptr;

  if (!error) {
    ptr_g = c_rli->gaq->get_job_group(gaq_index);

    assert(gaq_index == ev->mts_group_idx);
    /*
      It guarantees that the worker is removed from order commit queue when
      its transaction doesn't binlog anything. It will break innodb group
      commit, but it should rarely happen.
    */
    Commit_order_manager::wait_and_finish(info_thd, false);

    // first ever group must have relay log name
    assert(last_group_done_index != c_rli->gaq->capacity ||
           ptr_g->group_relay_log_name != nullptr);
    assert(ptr_g->worker_id == id);

    /*
      DDL that has not yet updated the slave info repository does it now.
    */
    if (!m_flag_positions_committed && !is_committed_ddl(ev)) {
      commit_positions(ev, ptr_g, true);
      DBUG_EXECUTE_IF(
          "crash_after_commit_and_update_pos",
          sql_print_information("Crashing crash_after_commit_and_update_pos.");
          flush_info(true); DBUG_SUICIDE(););
    }
    m_flag_positions_committed = false;  // set to false for the next group

    ptr_g->group_master_log_pos = group_master_log_pos;
    ptr_g->group_relay_log_pos = group_relay_log_pos;
    ptr_g->done.store(1);
    last_group_done_index = gaq_index;
    last_groups_assigned_index = ptr_g->total_seqno;
    reset_gaq_index();
    groups_done++;

  } else {
    if (running_status != STOP_ACCEPTED) {
      // tagging as exiting so Coordinator won't be able synchronize with it
      mysql_mutex_lock(&jobs_lock);
      running_status = ERROR_LEAVING;
      mysql_mutex_unlock(&jobs_lock);

      // Fatal error happens, it notifies the following transaction to rollback
      Commit_order_manager::wait_and_finish(info_thd, true);

      // Killing Coordinator to indicate eventual consistency error
      mysql_mutex_lock(&c_rli->info_thd->LOCK_thd_data);
      c_rli->info_thd->awake(THD::KILL_QUERY);
      mysql_mutex_unlock(&c_rli->info_thd->LOCK_thd_data);
    }
  }

  /*
    Cleanup relating to the last executed group regardless of error.
  */
  if (current_mts_submode->get_type() == MTS_PARALLEL_TYPE_DB_NAME) {
#ifndef NDEBUG
    {
      std::stringstream ss;
      for (size_t i = 0; i < curr_group_exec_parts.size(); i++) {
        if (curr_group_exec_parts[i]->db_len) {
          ss << curr_group_exec_parts[i]->db << ", ";
        }
      }
      DBUG_PRINT("debug", ("UNASSIGN %p %s", current_thd, ss.str().c_str()));
    }
#endif
    for (size_t i = 0; i < curr_group_exec_parts.size(); i++) {
      db_worker_hash_entry *entry = curr_group_exec_parts[i];

      mysql_mutex_lock(&c_rli->slave_worker_hash_lock);

      assert(entry);

      entry->usage--;

      assert(entry->usage >= 0);

      if (entry->usage == 0) {
        usage_partition--;
        /*
          The detached entry's temp table list, possibly updated, remains
          with the entry at least until time Coordinator will deallocate it
          from the hash, that is either due to stop or extra size of the hash.
        */
        assert(usage_partition >= 0);
        assert(this->info_thd->temporary_tables == nullptr);
        assert(!entry->temporary_tables || !entry->temporary_tables->prev);

        if (entry->worker != this)  // Coordinator is waiting
        {
          DBUG_PRINT("info", ("Notifying entry %p release by worker %lu", entry,
                              this->id));

          mysql_cond_signal(&c_rli->slave_worker_hash_cond);
        }
      } else
        assert(usage_partition != 0);

      mysql_mutex_unlock(&c_rli->slave_worker_hash_lock);
    }

    curr_group_exec_parts.clear();
    curr_group_exec_parts.shrink_to_fit();

    if (error) {
      // Awakening Coordinator that could be waiting for entry release
      mysql_mutex_lock(&c_rli->slave_worker_hash_lock);
      mysql_cond_signal(&c_rli->slave_worker_hash_cond);
      mysql_mutex_unlock(&c_rli->slave_worker_hash_lock);
    }
  } else  // not DB-type scheduler
  {
    assert(current_mts_submode->get_type() == MTS_PARALLEL_TYPE_LOGICAL_CLOCK);
    /*
      Check if there're any waiter. If there're try incrementing lwm and
      signal to those who've got sasfied with the waiting condition.

      In a "good" "likely" execution branch the waiter set is expected
      to be empty. LWM is advanced by Coordinator asynchronously.
      Also lwm is advanced by a dependent Worker when it inserts its waiting
      request into the waiting list.
    */
    Mts_submode_logical_clock *mts_submode =
        static_cast<Mts_submode_logical_clock *>(c_rli->current_mts_submode);
    int64 min_child_waited_logical_ts =
        mts_submode->min_waited_timestamp.load();

    DBUG_EXECUTE_IF("replica_worker_ends_group_before_signal_lwm", {
      const char act[] = "now WAIT_FOR worker_continue";
      assert(!debug_sync_set_action(current_thd, STRING_WITH_LEN(act)));
    });

    if (unlikely(error)) {
      mysql_mutex_lock(&c_rli->mts_gaq_LOCK);
      mts_submode->is_error = true;
      if (mts_submode->min_waited_timestamp != SEQ_UNINIT)
        mysql_cond_signal(&c_rli->logical_clock_cond);
      mysql_mutex_unlock(&c_rli->mts_gaq_LOCK);
    } else if (min_child_waited_logical_ts != SEQ_UNINIT) {
      mysql_mutex_lock(&c_rli->mts_gaq_LOCK);

      /*
        min_child_waited_logical_ts may include an old value, so we need to
        check it again after getting the lock.
      */
      if (mts_submode->min_waited_timestamp != SEQ_UNINIT) {
        longlong curr_lwm = mts_submode->get_lwm_timestamp(c_rli, true);

        if (mts_submode->clock_leq(mts_submode->min_waited_timestamp,
                                   curr_lwm)) {
          /*
            There's a transaction that depends on the current.
          */
          mysql_cond_signal(&c_rli->logical_clock_cond);
        }
      }
      mysql_mutex_unlock(&c_rli->mts_gaq_LOCK);
    }

#ifndef NDEBUG
    curr_group_seen_sequence_number = false;
#endif
  }
  curr_group_seen_gtid = false;
}

Slave_committed_queue::Slave_committed_queue(size_t max, uint n)
    : circular_buffer_queue<Slave_job_group>(max),
      inited(false),
      last_done(key_memory_Replica_job_group_group_relay_log_name) {
  if (max >= (ulong)-1 || !inited_queue)
    return;
  else
    inited = true;

  last_done.resize(n);

  lwm.group_relay_log_name = (char *)my_malloc(
      key_memory_Replica_job_group_group_relay_log_name, FN_REFLEN + 1, MYF(0));
  lwm.group_relay_log_name[0] = 0;
  lwm.sequence_number = SEQ_UNINIT;
}

#ifndef NDEBUG
bool Slave_committed_queue::count_done(Relay_log_info *rli) {
  size_t cnt = 0;

  for (auto i = entry; i < avail; ++i) {
    Slave_job_group *ptr_g;

    ptr_g = &m_Q[i % capacity];

    if (ptr_g->worker_id != MTS_WORKER_UNDEF && ptr_g->done) cnt++;
  }

  assert(cnt <= capacity);
  assert(cnt <= get_length());

  DBUG_PRINT("mta",
             ("Checking if it can simulate a crash:"
              " mta_checkpoint_group %u counter %zu parallel replicas %lu\n",
              opt_mta_checkpoint_group, cnt, rli->replica_parallel_workers));

  return (cnt == (rli->replica_parallel_workers * opt_mta_checkpoint_group));
}
#endif

/**
   The queue is processed from the head item by item
   to purge items representing committed groups.
   Progress in GAQ is assessed through comparison of GAQ index value
   with Worker's @c last_group_done_index.
   Purging breaks at a first discovered gap, that is an item
   that the assigned item->w_id'th Worker has not yet completed.

   The caller is supposed to be the checkpoint handler.

   A copy of the last discarded item containing
   the refreshed value of the committed low-water-mark is stored
   into @c lwm container member for further caller's processing.
   @c last_done is updated with the latest total_seqno for each Worker
   that was met during GAQ parse.

   @note dyn-allocated members of Slave_job_group such as
         group_relay_log_name as freed here.

   @return number of discarded items
*/
size_t Slave_committed_queue::move_queue_head(Slave_worker_array *ws) {
  DBUG_TRACE;
  size_t cnt = 0;
  assert(entry <= avail);
  while (!empty()) {
    Slave_worker *w_i;
    Slave_job_group *ptr_g;
    char grl_name[FN_REFLEN];

#ifndef NDEBUG
    if (DBUG_EVALUATE_IF("check_replica_debug_group", 1, 0) &&
        cnt == opt_mta_checkpoint_period)
      return cnt;
#endif

    grl_name[0] = 0;
    ptr_g = &m_Q[entry];

    /*
      The current job has not been processed or it was not
      even assigned, this means there is a gap.
    */
    if (ptr_g->worker_id == MTS_WORKER_UNDEF || ptr_g->done.load() == 0)
      break; /* gap at entry'th */

    /* Worker-id domain guard */
    static_assert(MTS_WORKER_UNDEF > MTS_MAX_WORKERS, "");

    w_i = ws->at(ptr_g->worker_id);

    /*
      Memorizes the latest valid group_relay_log_name.
    */
    if (ptr_g->group_relay_log_name) {
      strcpy(grl_name, ptr_g->group_relay_log_name);
      my_free(ptr_g->group_relay_log_name);
      /*
        It is important to mark the field as freed.
      */
      ptr_g->group_relay_log_name = nullptr;
    }

    /*
      Removes the job from the (G)lobal (A)ssigned (Q)ueue.
    */
    Slave_job_group g = Slave_job_group();
    (void)de_queue(&g);

    /*
      Stores the memorized name into the result struct. Note that we
      take care of the pointer first and then copy the other elements
      by assigning the structures.
    */
    if (grl_name[0] != 0) {
      strcpy(lwm.group_relay_log_name, grl_name);
    }
    g.group_relay_log_name = lwm.group_relay_log_name;
    lwm = g;

    assert(!ptr_g->group_relay_log_name);
    assert(ptr_g->total_seqno == lwm.total_seqno);
#ifndef NDEBUG
    {
      ulonglong l = last_done[w_i->id];
      /*
        There must be some progress otherwise we should have
        exit the loop earlier.
      */
      assert(l < ptr_g->total_seqno);
    }
#endif
    /*
      This is used to calculate the last time each worker has
      processed events.
    */
    last_done[w_i->id] = ptr_g->total_seqno;
    cnt++;
  }

  assert(cnt <= capacity);

  return cnt;
}

/**
   Finds low-water mark of committed jobs in GAQ.
   That is an index below which all jobs are marked as done.

   Notice the first available index is returned when the queue
   does not have any incomplete jobs. That includes cases of
   the empty and the full of complete jobs queue.
   A mutex protecting from concurrent LWM change by
   move_queue_head() (by Coordinator) should be taken by the caller.

   @param [out] arg_g  a double pointer to Slave job descriptor item
                       last marked with done-as-true boolean.
   @param start_index  a GAQ index to start/resume searching.
                       Caller is to make sure the index points into
                       assigned (occupied) range of circular buffer of GAQ.
   @return             GAQ index of the last consecutive done job, or the GAQ
                       size when none is found.
*/
size_t Slave_committed_queue::find_lwm(Slave_job_group **arg_g,
                                       size_t start_index) {
  Slave_job_group *ptr_g = nullptr;

  assert(in(start_index));

  /*
    Loop continuation condition relies on
    (TODO: assert it)
    the start_index being in the running range:

       start_index \in [entry, avail - 1].

    It satisfies any queue size including 1.
    It does not satisfy the empty queue case which is bailed out earlier above.
  */
  size_t i;
  for (i = start_index; i < avail; i++) {
    ptr_g = &m_Q[i % capacity];
    if (ptr_g->done.load() == 0) {
      break;
    }
  }
  if (i == start_index) {
    return capacity;  // the first node of the queue is not done}
  }
  ptr_g = &m_Q[(i - 1) % capacity];
  *arg_g = ptr_g;

  return (i - 1) % capacity;
}

/**
   Method should be executed at slave system stop to
   cleanup dynamically allocated items that remained as unprocessed
   by Coordinator and Workers in their regular execution course.
*/
void Slave_committed_queue::free_dynamic_items() {
  for (size_t i = entry; i < avail; i++) {
    Slave_job_group *ptr_g = &m_Q[i % capacity];
    if (ptr_g->group_relay_log_name) {
      my_free(ptr_g->group_relay_log_name);
    }
    if (ptr_g->checkpoint_log_name) {
      my_free(ptr_g->checkpoint_log_name);
    }
    if (ptr_g->checkpoint_relay_log_name) {
      my_free(ptr_g->checkpoint_relay_log_name);
    }
    if (ptr_g->group_master_log_name) {
      my_free(ptr_g->group_master_log_name);
    }
  }
}

void Slave_worker::do_report(loglevel level, int err_code, const char *msg,
                             va_list args) const {
  char buff_coord[MAX_SLAVE_ERRMSG];
  char buff_gtid[Gtid::MAX_TEXT_LENGTH + 1];
  const char *log_name =
      const_cast<Slave_worker *>(this)->get_master_log_name();
  ulonglong log_pos = const_cast<Slave_worker *>(this)->get_master_log_pos();
  bool is_group_replication_applier_channel =
      channel_map.is_group_replication_channel_name(c_rli->get_channel(), true);
  const Gtid_specification *gtid_next = &info_thd->variables.gtid_next;
  THD *thd = info_thd;

  gtid_next->to_string(global_sid_map, buff_gtid, true);

  if (level == ERROR_LEVEL && (!has_temporary_error(thd, err_code) ||
                               thd->get_transaction()->cannot_safely_rollback(
                                   Transaction_ctx::SESSION))) {
    char coordinator_errmsg[MAX_SLAVE_ERRMSG];

    if (is_group_replication_applier_channel) {
      snprintf(coordinator_errmsg, MAX_SLAVE_ERRMSG,
               "Coordinator stopped because there were error(s) in the "
               "worker(s). "
               "The most recent failure being: Worker %u failed executing "
               "transaction '%s'. See error log and/or "
               "performance_schema.replication_applier_status_by_worker "
               "table for "
               "more details about this failure or others, if any.",
               internal_id, buff_gtid);
    } else {
      snprintf(coordinator_errmsg, MAX_SLAVE_ERRMSG,
               "Coordinator stopped because there were error(s) in the "
               "worker(s). "
               "The most recent failure being: Worker %u failed executing "
               "transaction '%s' at source log %s, end_log_pos %llu. "
               "See error log and/or "
               "performance_schema.replication_applier_status_by_worker "
               "table for "
               "more details about this failure or others, if any.",
               internal_id, buff_gtid, log_name, log_pos);
    }

    /*
      We want to update the errors in coordinator as well as worker.
      The fill_coord_err_buf() function update the error number, message and
      timestamp fields. This function is different from va_report() as
      va_report() also logs the error message in the log apart from updating the
      error fields. So, the worker does the job of reporting the error in the
      log. We just make coordinator aware of the error.
    */
    c_rli->fill_coord_err_buf(level, err_code, coordinator_errmsg);
  }

  if (is_group_replication_applier_channel) {
    snprintf(buff_coord, sizeof(buff_coord),
             "Worker %u failed executing transaction '%s'", internal_id,
             buff_gtid);
  } else {
    snprintf(buff_coord, sizeof(buff_coord),
             "Worker %u failed executing transaction '%s' at "
             "source log %s, end_log_pos %llu",
             internal_id, buff_gtid, log_name, log_pos);
  }

  /*
    Error reporting by the worker. The worker updates its error fields as well
    as reports the error in the log.
  */
  this->va_report(level, err_code, buff_coord, msg, args);
}

#ifndef NDEBUG
static bool may_have_timestamp(Log_event *ev) {
  bool res = false;

  switch (ev->get_type_code()) {
    case binary_log::QUERY_EVENT:
      res = true;
      break;

    case binary_log::GTID_LOG_EVENT:
      res = true;
      break;

    default:
      break;
  }

  return res;
}

static int64 get_last_committed(Log_event *ev) {
  int64 res = SEQ_UNINIT;

  switch (ev->get_type_code()) {
    case binary_log::GTID_LOG_EVENT:
      res = static_cast<Gtid_log_event *>(ev)->last_committed;
      break;

    default:
      break;
  }

  return res;
}

static int64 get_sequence_number(Log_event *ev) {
  int64 res = SEQ_UNINIT;

  switch (ev->get_type_code()) {
    case binary_log::GTID_LOG_EVENT:
      res = static_cast<Gtid_log_event *>(ev)->sequence_number;
      break;

    default:
      break;
  }

  return res;
}
#endif

/**
  MTS worker main routine.
  The worker thread loops in waiting for an event, executing it and
  fixing statistics counters.

  @return 0 success
         -1 got killed or an error happened during applying
*/
int Slave_worker::slave_worker_exec_event(Log_event *ev) {
  Relay_log_info *rli = c_rli;
  THD *thd = info_thd;
  int ret = 0;

  DBUG_TRACE;

  thd->server_id = ev->server_id;
  thd->unmasked_server_id = ev->common_header->unmasked_server_id;
  thd->set_time();
  thd->lex->set_current_query_block(nullptr);
  if (!ev->common_header->when.tv_sec)
    ev->common_header->when.tv_sec = static_cast<long>(time(nullptr));
  ev->thd = thd;  // todo: assert because up to this point, ev->thd == 0
  ev->worker = this;

#ifndef NDEBUG
  if (!is_mts_db_partitioned(rli) && may_have_timestamp(ev) &&
      !curr_group_seen_sequence_number) {
    curr_group_seen_sequence_number = true;

    longlong lwm_estimate =
        static_cast<Mts_submode_logical_clock *>(rli->current_mts_submode)
            ->estimate_lwm_timestamp();
    int64 last_committed = get_last_committed(ev);
    int64 sequence_number = get_sequence_number(ev);
    /*
      The commit timestamp waiting condition:

        lwm_estimate < last_committed  <=>  last_committed  \not <= lwm_estimate

      must have been satisfied by Coordinator.
      The first scheduled transaction does not have to wait for anybody.
    */
    assert(rli->gaq->entry == ev->mts_group_idx ||
           Mts_submode_logical_clock::clock_leq(last_committed, lwm_estimate));
    assert(lwm_estimate != SEQ_UNINIT || rli->gaq->entry == ev->mts_group_idx);
    /*
      The current transaction's timestamp can't be less that lwm.
    */
    assert(sequence_number == SEQ_UNINIT ||
           !Mts_submode_logical_clock::clock_leq(
               sequence_number, static_cast<Mts_submode_logical_clock *>(
                                    rli->current_mts_submode)
                                    ->estimate_lwm_timestamp()));
  }
#endif

  // Address partitioning only in database mode
  if (!is_gtid_event(ev) && is_mts_db_partitioned(rli)) {
    if (ev->contains_partition_info(end_group_sets_max_dbs)) {
      uint num_dbs = ev->mts_number_dbs();

      if (num_dbs == OVER_MAX_DBS_IN_EVENT_MTS) num_dbs = 1;

      assert(num_dbs > 0);

      for (uint k = 0; k < num_dbs; k++) {
        bool found = false;

        for (size_t i = 0; i < curr_group_exec_parts.size() && !found; i++) {
          found = curr_group_exec_parts[i] == ev->mts_assigned_partitions[k];
        }
        if (!found) {
          /*
            notice, can't assert
            assert(ev->mts_assigned_partitions[k]->worker == worker);
            since entry could be marked as wanted by other worker.
          */
          curr_group_exec_parts.push_back(ev->mts_assigned_partitions[k]);
        }
      }
      end_group_sets_max_dbs = false;
    }
  }

  set_future_event_relay_log_pos(ev->future_event_relay_log_pos);
  set_master_log_pos(static_cast<ulong>(ev->common_header->log_pos));
  set_gaq_index(ev->mts_group_idx);
  ret = ev->do_apply_event_worker(this);
  return ret;
}

/**
  Sleep for a given amount of seconds or until killed.

  @param seconds    The number of seconds to sleep.

  @retval True if the thread has been killed, false otherwise.
*/

bool Slave_worker::worker_sleep(ulong seconds) {
  bool ret = false;
  struct timespec abstime;
  mysql_mutex_t *lock = &jobs_lock;
  mysql_cond_t *cond = &jobs_cond;

  /* Absolute system time at which the sleep time expires. */
  set_timespec(&abstime, seconds);

  mysql_mutex_lock(lock);
  info_thd->ENTER_COND(cond, lock, nullptr, nullptr);

  while (!(ret = info_thd->killed || running_status != RUNNING)) {
    int error = mysql_cond_timedwait(cond, lock, &abstime);
    if (is_timeout(error)) break;
  }

  mysql_mutex_unlock(lock);
  info_thd->EXIT_COND(nullptr);
  return ret;
}

void Slave_worker::reset_commit_order_deadlock() {
  m_commit_order_deadlock.store(false);
}

bool Slave_worker::found_commit_order_deadlock() {
  return m_commit_order_deadlock.load();
}

void Slave_worker::report_commit_order_deadlock() {
  DBUG_TRACE;
  assert(get_commit_order_manager() != nullptr);
  m_commit_order_deadlock.store(true);
}

void Slave_worker::prepare_for_retry(Log_event &event) {
  if (event.get_type_code() ==
      binary_log::ROWS_QUERY_LOG_EVENT) {  // If a `Rows_query_log_event`, let
                                           // the event be disposed in the main
                                           // worker loop.
    event.worker = this;
    this->rows_query_ev = nullptr;
  }
}

std::tuple<bool, bool, uint> Slave_worker::check_and_report_end_of_retries(
    THD *thd) {
  DBUG_TRACE;

  bool silent = false;
  uint error = 0;

  if (found_commit_order_deadlock()) {
    /*
      This transaction was allowed to be executed in parallel with other that
      happened earlier according to binary log order. It was asked to be
      rolled back by the other transaction as it was holding a lock that is
      needed by the other transaction to progress, according to binary log
      order this configure a deadlock.

      At this point, this transaction *should* have no non-temporary errors.

      Having a non-temporary error may be a sign of:

      a) Slave has diverged from the master;
      b) There is an issue in the logical clock allowing a transaction to be
         applied in parallel with its dependencies (the two transactions are
         trying to change the same record in parallel).

      For (a), a retry of this transaction will produce the same error. For
      (b), this transaction might succeed upon retry, allowing the slave to
      progress without manual intervention, but it is a sign of problems in LC
      generation at the master.

      So, we will make the worker to retry this transaction only if there is
      no error or the error is a temporary error.
    */
    Diagnostics_area *da = thd->get_stmt_da();
    if (!da->is_error() ||
        has_temporary_error(thd, da->is_error() ? da->mysql_errno() : 0,
                            &silent)) {
      error = ER_LOCK_DEADLOCK;
    }
  }

  if (!has_temporary_error(thd, error, &silent) ||
      thd->get_transaction()->cannot_safely_rollback(Transaction_ctx::SESSION))
    return std::make_tuple(true, silent, error);

  if (trans_retries >= slave_trans_retries) {
    thd->fatal_error();
    c_rli->report(ERROR_LEVEL, thd->get_stmt_da()->mysql_errno(),
                  "worker thread retried transaction %lu time(s) "
                  "in vain, giving up. Consider raising the value of "
                  "the replica_transaction_retries variable.",
                  trans_retries);
    return std::make_tuple(true, silent, error);
  }

  return std::make_tuple(false, silent, error);
}

bool Slave_worker::retry_transaction(uint start_relay_number,
                                     my_off_t start_relay_pos,
                                     uint end_relay_number,
                                     my_off_t end_relay_pos) {
  THD *thd = info_thd;
  bool silent = false;

  DBUG_TRACE;

  /* Flag to check for cleanup */
  bool cleaned_up{false};

  /* Resets the worker context for next transaction retry, if any */
  auto clean_retry_context = [&cleaned_up, &thd, this]() -> void {
    if (!cleaned_up) {
      cleanup_context(thd, true);
      reset_commit_order_deadlock();
      cleaned_up = true;
    }
  };

  /* Object of sentry class to perform cleanup */
  raii::Sentry<> retry_context_guard{clean_retry_context};

  if (slave_trans_retries == 0) return true;

  do {
    /* Simulate a lock deadlock error */
    uint error = 0;
    bool ret;
    cleaned_up = false;

    std::tie(ret, silent, error) = check_and_report_end_of_retries(thd);
    DBUG_EXECUTE_IF("error_on_rows_query_event_apply", { ret = false; };);
    if (ret) return true;

    DBUG_EXECUTE_IF("error_on_rows_query_event_apply", {
      if (c_rli->retried_trans == 2) {
        DBUG_SET("-d,error_on_rows_query_event_apply");
        std::string act{"now SIGNAL end_retries_on_rows_query_event_apply"};
        assert(!debug_sync_set_action(thd, act.data(), act.length()));
      }
      silent = true;
    };);

    if (!silent) {
      trans_retries++;
      if (current_thd->rli_slave->is_processing_trx()) {
        // if the error code is zero, we get the top of the error stack
        uint transient_error =
            (error == 0) ? thd->get_stmt_da()->mysql_errno() : error;
        current_thd->rli_slave->retried_processing(
            transient_error, ER_THD_NONCONST(thd, transient_error),
            trans_retries);
#ifndef NDEBUG
        if (trans_retries == 2 || trans_retries == 6)
          DBUG_EXECUTE_IF("rpl_ps_tables_worker_retry", {
            char const act[] =
                "now SIGNAL signal.rpl_ps_tables_worker_retry_pause "
                "WAIT_FOR signal.rpl_ps_tables_worker_retry_continue";
            assert(opt_debug_sync_timeout > 0);
            // we can't add the usual assert here because thd->is_error()
            // is true (and that's OK)
            debug_sync_set_action(thd, STRING_WITH_LEN(act));
          });
#endif
      }
    }

    mysql_mutex_lock(&c_rli->data_lock);
    c_rli->retried_trans++;
    mysql_mutex_unlock(&c_rli->data_lock);

    clean_retry_context();
    worker_sleep(min<ulong>(trans_retries, MAX_SLAVE_RETRY_PAUSE));

  } while (read_and_apply_events(start_relay_number, start_relay_pos,
                                 end_relay_number, end_relay_pos));
  return false;
}

/**
  Read events from relay logs and apply them.

  @param[in] start_relay_number The extension number of the relay log which
               includes the first event of the transaction.
  @param[in] start_relay_pos The offset of the transaction's first event.

  @param[in] end_relay_number The extension number of the relay log which
               includes the last event it should retry.
  @param[in] end_relay_pos The offset of the last event it should retry.

  @return false if succeeds, otherwise returns true.
*/
bool Slave_worker::read_and_apply_events(uint start_relay_number,
                                         my_off_t start_relay_pos,
                                         uint end_relay_number,
                                         my_off_t end_relay_pos) {
  DBUG_TRACE;

  Relay_log_info *rli = c_rli;
  char file_name[FN_REFLEN + 1];
  uint file_number = start_relay_number;
  bool arrive_end = false;
  Relaylog_file_reader relaylog_file_reader(opt_replica_sql_verify_checksum);

  relay_log_number_to_name(start_relay_number, file_name);

<<<<<<< HEAD
  PSI_thread *thread = thd_get_psi(rli->info_thd);
=======
#ifdef HAVE_PSI_THREAD_INTERFACE
  PSI_thread *thread = thd_get_psi(rli->info_thd);
  Scope_guard guard([&] {
    if (thread != nullptr) PSI_THREAD_CALL(abort_telemetry)(thread);
  });
#endif
>>>>>>> 057f5c95

  while (!arrive_end) {
    Log_event *ev = nullptr;

    if (!relaylog_file_reader.is_open()) {
      DBUG_PRINT("info", ("Open relay log %s", file_name));

      if (relaylog_file_reader.open(file_name, start_relay_pos)) {
        LogErr(ERROR_LEVEL, ER_RPL_FAILED_TO_OPEN_RELAY_LOG, file_name,
               relaylog_file_reader.get_error_str());
        return true;
      }
    }

    /* If it is the last event, then set arrive_end as true */
    arrive_end = (relaylog_file_reader.position() == end_relay_pos &&
                  file_number == end_relay_number);

    ev = relaylog_file_reader.read_event_object();
    if (ev != nullptr) {
      /* It is a event belongs to the transaction */
      if (!ev->is_mts_sequential_exec()) {
        RLI_current_event_raii current_event_guard{this, ev};

        ev->future_event_relay_log_pos = relaylog_file_reader.position();
        ev->mts_group_idx = gaq_index;

        // event was re-read again, thence context was lost, attach
        // additional context needed, before re-executing (just like in
        // the main loop before exec_relay_log_event)
        if (rli->current_mts_submode->set_multi_threaded_applier_context(*rli,
                                                                         *ev)) {
          return true;
        }

        // we re-assign partitions only on retries
        if (is_mts_db_partitioned(rli) && ev->contains_partition_info(true))
          assign_partition_db(ev);

        int ret = slave_worker_exec_event(ev);
        if (ev->worker != nullptr) {
          delete ev;
          ev = nullptr;
        }
        if (ret != 0) return true;
      } else {
        /*
          It is a Rotate_log_event, Format_description_log_event event or other
          type event doesn't belong to the transaction.
        */
        delete ev;
        ev = nullptr;
      }
    } else {
      /*
        IO error happens if error_type is not READ_EOF, otherwise it arrives the
        end of the relay log
      */
      if (relaylog_file_reader.get_error_type() !=
          Binlog_read_error::READ_EOF) {
        LogErr(ERROR_LEVEL, ER_RPL_WORKER_CANT_READ_RELAY_LOG,
               rli->get_event_relay_log_name(),
               relaylog_file_reader.position());
        return true;
      }

      if (rli->relay_log.find_next_relay_log(file_name)) {
        LogErr(ERROR_LEVEL, ER_RPL_WORKER_CANT_FIND_NEXT_RELAY_LOG, file_name);
        return true;
      }

      file_number = relay_log_name_to_number(file_name);

      relaylog_file_reader.close();
      start_relay_pos = BIN_LOG_HEADER_SIZE;
    }
  }

<<<<<<< HEAD
  error = false;
end:
#ifdef HAVE_PSI_THREAD_INTERFACE
  if (thread != nullptr) {
    PSI_THREAD_CALL(abort_telemetry)(thread);
  }
#endif
  return error;
=======
  return false;
>>>>>>> 057f5c95
}

/*
  Find database entry from map_db_to_worker hash table.
 */
static db_worker_hash_entry *find_entry_from_db_map(const char *dbname,
                                                    Relay_log_info *rli) {
  db_worker_hash_entry *entry = nullptr;

  mysql_mutex_lock(&rli->slave_worker_hash_lock);
  entry = find_or_nullptr(rli->mapping_db_to_worker, dbname);
  mysql_mutex_unlock(&rli->slave_worker_hash_lock);
  return entry;
}

/*
  Initialize Log_event::mts_assigned_partitions array. It is for transaction
  retry and is only called when retrying a transaction by workers.
*/
void Slave_worker::assign_partition_db(Log_event *ev) {
  Mts_db_names mts_dbs;
  int i;

  ev->get_mts_dbs(&mts_dbs, c_rli->rpl_filter);

  if (mts_dbs.num == OVER_MAX_DBS_IN_EVENT_MTS)
    ev->mts_assigned_partitions[0] = find_entry_from_db_map("", c_rli);
  else
    for (i = 0; i < mts_dbs.num; i++)
      ev->mts_assigned_partitions[i] =
          find_entry_from_db_map(mts_dbs.name[i], c_rli);
}

/**
   Coordinator enqueues a job item into a Worker private queue.

   @param job_item  a pointer to struct carrying a reference to an event
   @param worker    a pointer to the assigned Worker struct
   @param rli       a pointer to Relay_log_info of Coordinator

   @return false Success.
           true  Thread killed or worker stopped while waiting for
                 successful enqueue.
*/
bool append_item_to_jobs(slave_job_item *job_item, Slave_worker *worker,
                         Relay_log_info *rli) {
  THD *thd = rli->info_thd;
  size_t ret = Slave_jobs_queue::error_result;
  size_t ev_size = job_item->data->common_header->data_written;
  ulonglong new_pend_size;
  PSI_stage_info old_stage;

  assert(thd == current_thd);

  mysql_mutex_lock(&rli->pending_jobs_lock);
  new_pend_size = rli->mts_pending_jobs_size + ev_size;
  bool big_event = (ev_size > rli->mts_pending_jobs_size_max);
  /*
    C waits basing on *data* sizes in the queues.
    If it is a big event (event size is greater than
    replica_pending_jobs_size_max but less than replica_max_allowed_packet),
    it will wait for all the jobs in the workers's queue to be
    completed. If it is normal event (event size is less than
    replica_pending_jobs_size_max), then it will wait for
    enough empty memory to keep the event in one of the workers's
    queue.
    NOTE: Receiver thread (I/O thread) is taking care of restricting
    the event size to replica_max_allowed_packet. If an event from
    the master is bigger than this value, IO thread will be stopped
    with error ER_NET_PACKET_TOO_LARGE.
  */
  while ((!big_event && new_pend_size > rli->mts_pending_jobs_size_max) ||
         (big_event && rli->mts_pending_jobs_size != 0)) {
    rli->mts_wq_oversize = true;
    rli->wq_size_waits_cnt++;  // waiting due to the total size
    thd->ENTER_COND(&rli->pending_jobs_cond, &rli->pending_jobs_lock,
                    &stage_replica_waiting_worker_to_free_events, &old_stage);
    mysql_cond_wait(&rli->pending_jobs_cond, &rli->pending_jobs_lock);
    mysql_mutex_unlock(&rli->pending_jobs_lock);
    thd->EXIT_COND(&old_stage);
    if (thd->killed) return true;
    if (rli->wq_size_waits_cnt % 10 == 1)
      LogErr(INFORMATION_LEVEL, ER_RPL_MTA_REPLICA_COORDINATOR_HAS_WAITED,
             rli->wq_size_waits_cnt, ev_size);
    mysql_mutex_lock(&rli->pending_jobs_lock);

    new_pend_size = rli->mts_pending_jobs_size + ev_size;
  }
  rli->pending_jobs++;
  rli->mts_pending_jobs_size = new_pend_size;
  rli->mts_events_assigned++;

  mysql_mutex_unlock(&rli->pending_jobs_lock);

  /*
    Sleep unless there is an underrunning Worker and the current Worker
    queue is empty or filled lightly (not more than underrun level).
  */
  if (rli->mts_wq_underrun_w_id == MTS_WORKER_UNDEF &&
      worker->jobs.get_length() > worker->underrun_level) {
    /*
      todo: experiment with weight to get a good approximation formula.
      Max possible nap time is chosen 1 ms.
      The bigger the excessive overrun counter the longer the nap.
    */
    ulong nap_weight = rli->mts_wq_excess_cnt + 1;
    /*
       Nap time is a product of a weight factor and the basic nap unit.
       The weight factor is proportional to the worker queues overrun excess
       counter. For example when there were only one overrunning Worker
       the max nap_weight as 0.1 * worker->jobs.size would be
       about 1600 so the max nap time is approx 0.008 secs.
       Such value is not reachable because of min().
       Notice, granularity of sleep depends on the resolution of the software
       clock, High-Resolution Timer (HRT) configuration. Without HRT
       the precision of wake-up through @c select() may be greater or
       equal 1 ms. So don't expect the nap last a prescribed fraction of 1 ms
       in such case.
    */
    my_sleep(min<ulong>(1000, nap_weight * rli->mts_coordinator_basic_nap));
    rli->mts_wq_no_underrun_cnt++;
  }

  mysql_mutex_lock(&worker->jobs_lock);

  // possible WQ overfill
  while (worker->running_status == Slave_worker::RUNNING && !thd->killed &&
         (ret = worker->jobs.en_queue(job_item)) ==
             Slave_jobs_queue::error_result) {
    thd->ENTER_COND(&worker->jobs_cond, &worker->jobs_lock,
                    &stage_replica_waiting_worker_queue, &old_stage);
    worker->jobs.overfill = true;
    worker->jobs.waited_overfill++;
    rli->mts_wq_overfill_cnt++;
    mysql_cond_wait(&worker->jobs_cond, &worker->jobs_lock);
    mysql_mutex_unlock(&worker->jobs_lock);
    thd->EXIT_COND(&old_stage);

    mysql_mutex_lock(&worker->jobs_lock);
  }
  if (ret != Slave_jobs_queue::error_result) {
    worker->curr_jobs++;
    if (worker->jobs.get_length() == 1) mysql_cond_signal(&worker->jobs_cond);

    mysql_mutex_unlock(&worker->jobs_lock);
  } else {
    mysql_mutex_unlock(&worker->jobs_lock);

    mysql_mutex_lock(&rli->pending_jobs_lock);
    rli->pending_jobs--;  // roll back of the prev incr
    rli->mts_pending_jobs_size -= ev_size;
    mysql_mutex_unlock(&rli->pending_jobs_lock);
  }

  return (Slave_jobs_queue::error_result != ret) ? false : true;
}

/**
  Remove a job item from the given workers job queue. It also updates related
  status.

  param[in] job_item The job item will be removed
  param[in] worker   The worker which job_item belongs to.
  param[in] rli      slave's relay log info object.
 */
static void remove_item_from_jobs(slave_job_item *job_item,
                                  Slave_worker *worker, Relay_log_info *rli) {
  Log_event *ev = job_item->data;

  mysql_mutex_lock(&worker->jobs_lock);
  worker->jobs.de_queue(job_item);
  /* possible overfill */
  if (worker->jobs.get_length() == worker->jobs.capacity - 1 &&
      worker->jobs.overfill == true) {
    worker->jobs.overfill = false;
    // todo: worker->hungry_cnt++;
    mysql_cond_signal(&worker->jobs_cond);
  }
  mysql_mutex_unlock(&worker->jobs_lock);

  /* statistics */

  const auto jobs_length = worker->jobs.get_length();
  /* todo: convert to rwlock/atomic write */
  mysql_mutex_lock(&rli->pending_jobs_lock);

  rli->pending_jobs--;
  rli->mts_pending_jobs_size -= ev->common_header->data_written;
  assert(rli->mts_pending_jobs_size < rli->mts_pending_jobs_size_max);

  /*
    The positive branch is underrun: number of pending assignments
    is less than underrun level.
    Zero of jobs.len has to reset underrun w_id as the worker may get
    the next piece of assignment in a long time.
  */
  if (worker->underrun_level > jobs_length && jobs_length != 0) {
    rli->mts_wq_underrun_w_id = worker->id;
  } else if (rli->mts_wq_underrun_w_id == worker->id) {
    // reset only own marking
    rli->mts_wq_underrun_w_id = MTS_WORKER_UNDEF;
  }

  /*
    Overrun handling.
    Incrementing the Worker private and the total excess counter corresponding
    to number of events filled above the overrun_level.
    The increment amount to the total counter is a difference between
    the current and the previous private excess (worker->wq_overrun_cnt).
    When the current queue length drops below overrun_level the global
    counter is decremented, the local is reset.
  */
  if (worker->overrun_level < jobs_length) {
    ulong last_overrun = worker->wq_overrun_cnt;
    ulong excess_delta;

    /* current overrun */
    worker->wq_overrun_cnt = jobs_length - worker->overrun_level;
    excess_delta = worker->wq_overrun_cnt - last_overrun;
    worker->excess_cnt += excess_delta;
    rli->mts_wq_excess_cnt += excess_delta;
    rli->mts_wq_overrun_cnt++;  // statistics

    // guarding correctness of incrementing in case of the only one Worker
    assert(rli->workers.size() != 1 ||
           rli->mts_wq_excess_cnt == worker->wq_overrun_cnt);
  } else if (worker->excess_cnt > 0) {
    // When level drops below the total excess is decremented by the
    // value of the worker's contribution to the total excess.
    rli->mts_wq_excess_cnt -= worker->excess_cnt;
    worker->excess_cnt = 0;
    worker->wq_overrun_cnt = 0;  // and the local is reset

    assert(rli->mts_wq_excess_cnt >= 0);
    assert(rli->mts_wq_excess_cnt == 0 || rli->workers.size() > 1);
  }

  /* coordinator can be waiting */
  if (rli->mts_pending_jobs_size < rli->mts_pending_jobs_size_max &&
      rli->mts_wq_oversize)  // TODO: unit/general test wq_oversize
  {
    rli->mts_wq_oversize = false;
    mysql_cond_signal(&rli->pending_jobs_cond);
  }

  mysql_mutex_unlock(&rli->pending_jobs_lock);

  worker->events_done++;
}
/**
   Worker's routine to wait for a new assignment through
   @c append_item_to_jobs()

   @param worker    a pointer to the waiting Worker struct
   @param job_item  a pointer to struct carrying a reference to an event

   @return NULL failure or
           a-pointer to an item.
*/
static struct slave_job_item *pop_jobs_item(Slave_worker *worker,
                                            Slave_job_item *job_item) {
  THD *thd = worker->info_thd;

  mysql_mutex_lock(&worker->jobs_lock);

  job_item->data = nullptr;
  while (!job_item->data && !thd->killed &&
         (worker->running_status == Slave_worker::RUNNING ||
          worker->running_status == Slave_worker::STOP)) {
    PSI_stage_info old_stage;

    if (set_max_updated_index_on_stop(worker, job_item)) break;
    if (job_item->data == nullptr) {
      worker->wq_empty_waits++;
      thd->ENTER_COND(&worker->jobs_cond, &worker->jobs_lock,
                      &stage_replica_waiting_event_from_coordinator,
                      &old_stage);
      mysql_cond_wait(&worker->jobs_cond, &worker->jobs_lock);
      mysql_mutex_unlock(&worker->jobs_lock);
      thd->EXIT_COND(&old_stage);
      mysql_mutex_lock(&worker->jobs_lock);
    }
  }
  if (job_item->data) worker->curr_jobs--;

  mysql_mutex_unlock(&worker->jobs_lock);

  thd_proc_info(worker->info_thd, "Executing event");
  return job_item;
}

/**
  Report a not yet reported error to the coordinator if necessary.

  All issues detected when applying binary log events are reported using
  rli->report(), but when an issue is not reported by the log event being
  applied, there is a workaround at handle_slave_sql() to report the issue
  also using rli->report() for the STS applier (or the MTS coordinator).

  This function implements the workaround for a MTS worker.

  @param worker the worker to be evaluated.
*/
void report_error_to_coordinator(Slave_worker *worker) {
  THD *thd = worker->info_thd;
  /*
    It is possible that the worker had failed to apply the event but
    did not reported about the failure using rli->report(). An example
    of such cases are failures caused by setting GTID_NEXT variable with
    an unsupported GTID mode (GTID_SET when GTID_MODE = OFF, anonymous
    GTID when GTID_MODE = ON).
  */
  if (thd->is_error()) {
    char const *const errmsg = thd->get_stmt_da()->message_text();
    DBUG_PRINT("info", ("thd->get_stmt_da()->get_mysql_errno()=%d; "
                        "worker->last_error.number=%d",
                        thd->get_stmt_da()->mysql_errno(),
                        worker->last_error().number));

    if (worker->last_error().number == 0 &&
        /*
          When another worker that should commit before the current worker
          being evaluated has failed and the commit order should be preserved
          the current worker was asked to roll back and would stop with the
          ER_REPLICA_WORKER_STOPPED_PREVIOUS_THD_ERROR not yet reported to the
          coordinator. Reporting this error to the coordinator would be a
          mistake and would mask the real issue that lead to the MTS stop as
          the coordinator reports only the last error reported to it as the
          cause of the MTS failure.

          So, we should skip reporting the error if it was reported because
          the current transaction had to be rolled back by a failure in a
          previous transaction in the commit order while the current
          transaction was waiting to be committed.
        */
        thd->get_stmt_da()->mysql_errno() !=
            ER_REPLICA_WORKER_STOPPED_PREVIOUS_THD_ERROR) {
      /*
        This function is reporting an error which was not reported
        while executing exec_relay_log_event().
      */
      worker->report(ERROR_LEVEL, thd->get_stmt_da()->mysql_errno(), "%s",
                     errmsg);
    }
  }
}

/**
  apply one job group.

  @note the function maintains worker's CGEP and modifies APH, updates
        the current group item in GAQ via @c slave_worker_ends_group().

  param[in] worker the worker which calls it.
  param[in] rli    slave's relay log info object.

  return returns 0 if the group of jobs are applied successfully, otherwise
         returns an error code.
 */
int slave_worker_exec_job_group(Slave_worker *worker, Relay_log_info *rli) {
  struct slave_job_item item = {nullptr, 0, 0};
  struct slave_job_item *job_item = &item;
  THD *thd = worker->info_thd;
  bool seen_gtid = false;
  bool seen_begin = false;
  int error = 0;
  Log_event *ev = nullptr;
  uint start_relay_number;
  my_off_t start_relay_pos;

  DBUG_TRACE;

  if (unlikely(worker->trans_retries > 0)) worker->trans_retries = 0;

  job_item = pop_jobs_item(worker, job_item);
  start_relay_number = job_item->relay_number;
  start_relay_pos = job_item->relay_pos;

  PSI_thread *thread = thd_get_psi(thd);

  /* Current event with Worker associator. */
  RLI_current_event_raii worker_curr_ev(worker, ev);

#ifdef HAVE_PSI_THREAD_INTERFACE
  /* Check telemetry session status. */
  if (thread != nullptr) {
    PSI_THREAD_CALL(detect_telemetry)(thread);
  }
#endif

  worker->set_group_master_log_name(rli->get_group_master_log_name());

  while (true) {
    Slave_job_group *ptr_g;

    if (unlikely(thd->killed ||
                 worker->running_status == Slave_worker::STOP_ACCEPTED)) {
      assert(worker->running_status != Slave_worker::ERROR_LEAVING);
      // de-queueing and decrement counters is in the caller's exit branch
      error = -1;
      goto err;
    }

    ev = job_item->data;
    assert(ev != nullptr);
    DBUG_PRINT("info", ("W_%lu <- job item: %p data: %p thd: %p", worker->id,
                        job_item, ev, thd));
    /*
      Associate the freshly read event with worker.
      The binding also remains when the loop breaks at the group end event
      so a DDL Query_log_event as such a breaker would remain pinned to
      the Worker by the slave info table update and commit time,
      see slave_worker_ends_group().
    */
    worker_curr_ev.set_current_event(ev);

    if (is_gtid_event(ev)) seen_gtid = true;
    if (!seen_begin && ev->starts_group()) {
      seen_begin = true;  // The current group is started with B-event
      worker->end_group_sets_max_dbs = true;
    }
    set_timespec_nsec(&worker->ts_exec[0], 0);  // pre-exec
    worker->stats_read_time +=
        diff_timespec(&worker->ts_exec[0], &worker->ts_exec[1]);
    /* Adapting to possible new Format_description_log_event */
    ptr_g = rli->gaq->get_job_group(ev->mts_group_idx);
    if (ptr_g->new_fd_event) {
      error = worker->set_rli_description_event(ptr_g->new_fd_event);
      if (unlikely(error)) goto err;
      ptr_g->new_fd_event = nullptr;
    }

    worker->set_group_source_log_start_end_pos(ev);

    error = worker->slave_worker_exec_event(ev);

    set_timespec_nsec(&worker->ts_exec[1], 0);  // pre-exec
    worker->stats_exec_time +=
        diff_timespec(&worker->ts_exec[1], &worker->ts_exec[0]);
    if (error || worker->found_commit_order_deadlock()) {
      worker->prepare_for_retry(*ev);
      error = worker->retry_transaction(start_relay_number, start_relay_pos,
                                        job_item->relay_number,
                                        job_item->relay_pos);
      if (error) goto err;
    }
    /*
      p-event or any other event of B-free (malformed) group can
      "commit" with logical clock scheduler. In that case worker id
      points to the only active "exclusive" Worker that processes such
      malformed group events one by one.
      WL#7592 refines the original assert disjunction formula
      with the final disjunct.
    */
    assert(seen_begin || is_gtid_event(ev) ||
           ev->get_type_code() == binary_log::QUERY_EVENT ||
           is_mts_db_partitioned(rli) || worker->id == 0 || seen_gtid);

    if (ev->ends_group() || (!seen_begin && !is_gtid_event(ev) &&
                             (ev->get_type_code() == binary_log::QUERY_EVENT ||
                              /* break through by LC only in GTID off */
                              (!seen_gtid && !is_mts_db_partitioned(rli)))))
      break;

    remove_item_from_jobs(job_item, worker, rli);
    /* The event will be used later if worker is NULL, so it is not freed */
    if (ev->worker != nullptr) delete ev;

    job_item = pop_jobs_item(worker, job_item);
  }

  DBUG_PRINT("info", (" commits GAQ index %lu, last committed  %lu",
                      ev->mts_group_idx, worker->last_group_done_index));
  /* The group is applied successfully, so error should be 0 */
  worker->slave_worker_ends_group(ev, 0);

  /*
    Check if the finished group started with a Gtid_log_event to update the
    monitoring information
  */
  if (current_thd->rli_slave->is_processing_trx()) {
    DBUG_EXECUTE_IF("rpl_ps_tables", {
      const char act[] =
          "now SIGNAL signal.rpl_ps_tables_apply_before "
          "WAIT_FOR signal.rpl_ps_tables_apply_finish";
      assert(opt_debug_sync_timeout > 0);
      assert(!debug_sync_set_action(current_thd, STRING_WITH_LEN(act)));
    };);
    if (ev->get_type_code() == binary_log::QUERY_EVENT &&
        ((Query_log_event *)ev)->rollback_injected_by_coord) {
      /*
        If this was a rollback event injected by the coordinator because of a
        partial transaction in the relay log, we must not consider this
        transaction completed and, instead, clear the monitoring info.
      */
      current_thd->rli_slave->clear_processing_trx();
    } else {
      current_thd->rli_slave->finished_processing();
    }
    DBUG_EXECUTE_IF("rpl_ps_tables", {
      const char act[] =
          "now SIGNAL signal.rpl_ps_tables_apply_after_finish "
          "WAIT_FOR signal.rpl_ps_tables_apply_continue";
      assert(opt_debug_sync_timeout > 0);
      assert(!debug_sync_set_action(current_thd, STRING_WITH_LEN(act)));
    };);
  }

#ifndef NDEBUG
  DBUG_PRINT("mta", ("Check_replica_debug_group worker %lu mta_checkpoint_group"
                     " %u processed %lu debug %d\n",
                     worker->id, opt_mta_checkpoint_group, worker->groups_done,
                     DBUG_EVALUATE_IF("check_replica_debug_group", 1, 0)));

  if (DBUG_EVALUATE_IF("check_replica_debug_group", 1, 0) &&
      opt_mta_checkpoint_group == worker->groups_done) {
    DBUG_PRINT("mta", ("Putting worker %lu in busy wait.", worker->id));
    while (true) my_sleep(6000000);
  }
#endif

  remove_item_from_jobs(job_item, worker, rli);
  delete ev;

#ifdef HAVE_PSI_THREAD_INTERFACE
  if (thread != nullptr) {
    PSI_THREAD_CALL(abort_telemetry)(thread);
  }
#endif

  return 0;
err:
  if (error) {
    Commit_stage_manager::get_instance().finish_session_ticket(thd);

    report_error_to_coordinator(worker);
    DBUG_PRINT("info", ("Worker %lu is exiting: killed %i, error %i, "
                        "running_status %d",
                        worker->id, thd->killed.load(), thd->is_error(),
                        worker->running_status));
    worker->slave_worker_ends_group(ev, error); /* last done sets post exec */
  }
#ifdef HAVE_PSI_THREAD_INTERFACE
  if (thread != nullptr) {
    PSI_THREAD_CALL(abort_telemetry)(thread);
  }
#endif
  return error;
}

const char *Slave_worker::get_for_channel_str(bool upper_case) const {
  return c_rli->get_for_channel_str(upper_case);
}

const uint *Slave_worker::get_table_pk_field_indexes() {
  return info_slave_worker_table_pk_field_indexes;
}

uint Slave_worker::get_channel_field_index() { return LINE_FOR_CHANNEL; }<|MERGE_RESOLUTION|>--- conflicted
+++ resolved
@@ -1954,16 +1954,12 @@
 
   relay_log_number_to_name(start_relay_number, file_name);
 
-<<<<<<< HEAD
-  PSI_thread *thread = thd_get_psi(rli->info_thd);
-=======
 #ifdef HAVE_PSI_THREAD_INTERFACE
   PSI_thread *thread = thd_get_psi(rli->info_thd);
   Scope_guard guard([&] {
     if (thread != nullptr) PSI_THREAD_CALL(abort_telemetry)(thread);
   });
 #endif
->>>>>>> 057f5c95
 
   while (!arrive_end) {
     Log_event *ev = nullptr;
@@ -2042,18 +2038,7 @@
     }
   }
 
-<<<<<<< HEAD
-  error = false;
-end:
-#ifdef HAVE_PSI_THREAD_INTERFACE
-  if (thread != nullptr) {
-    PSI_THREAD_CALL(abort_telemetry)(thread);
-  }
-#endif
-  return error;
-=======
   return false;
->>>>>>> 057f5c95
 }
 
 /*
