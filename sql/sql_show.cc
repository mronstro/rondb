--- conflicted
+++ resolved
@@ -909,8 +909,6 @@
     Show_create_error_handler view_error_suppressor(thd, table_list);
     thd->push_internal_handler(&view_error_suppressor);
 
-<<<<<<< HEAD
-=======
     /*
       Filter out deprecation warnings caused by deprecation of
       the partition engine. The presence of these depend on TDC
@@ -920,7 +918,6 @@
     Silence_deprecation_warnings deprecation_silencer;
     thd->push_internal_handler(&deprecation_silencer);
 
->>>>>>> 23032807
     uint counter;
     bool open_error= open_tables(thd, &table_list, &counter,
                                  MYSQL_OPEN_FORCE_SHARED_HIGH_PRIO_MDL);
@@ -933,10 +930,7 @@
       */
       open_error= table_list->resolve_derived(thd, true);
     }
-<<<<<<< HEAD
-=======
     thd->pop_internal_handler();
->>>>>>> 23032807
     thd->pop_internal_handler();
     if (open_error && (thd->killed || thd->is_error()))
       goto exit;
@@ -955,8 +949,6 @@
   if (table_list->is_view())
     buffer.set_charset(table_list->view_creation_ctx->get_client_cs());
 
-<<<<<<< HEAD
-=======
   /*
     Push deprecation warnings for non-natively partitioned tables. Done here
     instead of in open_binary_frm (silenced by error handler) to get
@@ -970,7 +962,6 @@
                                ER_PARTITION_ENGINE_DEPRECATED_FOR_TABLE),
                         table_list->db, table_list->table_name);
 
->>>>>>> 23032807
   if ((table_list->is_view() ?
        view_store_create_info(thd, table_list, &buffer) :
        store_create_info(thd, table_list, &buffer, NULL,
@@ -2454,7 +2445,6 @@
       table->field[2]->store(inspect_sctx_host_or_ip.str,
                              inspect_sctx_host_or_ip.length,
                              system_charset_info);
-<<<<<<< HEAD
 
     DBUG_EXECUTE_IF("processlist_acquiring_dump_threads_LOCK_thd_data",
                     {
@@ -2471,24 +2461,6 @@
       table->field[3]->set_notnull();
     }
 
-=======
-
-    DBUG_EXECUTE_IF("processlist_acquiring_dump_threads_LOCK_thd_data",
-                    {
-                    if (inspect_thd->get_command() == COM_BINLOG_DUMP ||
-                        inspect_thd->get_command() == COM_BINLOG_DUMP_GTID)
-                    DEBUG_SYNC(m_client_thd, "processlist_after_LOCK_thd_list_before_LOCK_thd_data");
-                    });
-    /* DB */
-    mysql_mutex_lock(&inspect_thd->LOCK_thd_data);
-    const char *db= inspect_thd->db().str;
-    if (db)
-    {
-      table->field[3]->store(db, strlen(db), system_charset_info);
-      table->field[3]->set_notnull();
-    }
-
->>>>>>> 23032807
     /* COMMAND */
     if (inspect_thd->killed == THD::KILL_CONNECTION)
     {
@@ -2548,19 +2520,11 @@
     schema_table_store_record(m_client_thd, table);
   }
 };
-<<<<<<< HEAD
 
 int fill_schema_processlist(THD* thd, TABLE_LIST* tables, Item* cond)
 {
   DBUG_ENTER("fill_schema_processlist");
 
-=======
-
-int fill_schema_processlist(THD* thd, TABLE_LIST* tables, Item* cond)
-{
-  DBUG_ENTER("fill_schema_processlist");
-
->>>>>>> 23032807
   Fill_process_list fill_process_list(thd, tables);
   if (!thd->killed)
   {
@@ -2576,7 +2540,6 @@
 bool status_vars_inited= 0;
 /* Version counter, protected by LOCK_STATUS. */
 ulonglong status_var_array_version= 0;
-<<<<<<< HEAD
 
 static inline int show_var_cmp(const SHOW_VAR *var1, const SHOW_VAR *var2)
 {
@@ -2598,29 +2561,6 @@
 
 static inline bool is_show_undef(const st_mysql_show_var &var)
 {
-=======
-
-static inline int show_var_cmp(const SHOW_VAR *var1, const SHOW_VAR *var2)
-{
-  return strcmp(var1->name, var2->name);
-}
-
-class Show_var_cmp :
-  public std::binary_function<const st_mysql_show_var &,
-                              const st_mysql_show_var &, bool>
-{
-public:
-  bool operator()(const st_mysql_show_var &var1,
-                  const st_mysql_show_var &var2)
-  {
-    return show_var_cmp(&var1, &var2) < 0;
-  }
-};
-
-
-static inline bool is_show_undef(const st_mysql_show_var &var)
-{
->>>>>>> 23032807
   return var.type == SHOW_UNDEF;
 }
 
@@ -2885,10 +2825,7 @@
                                  size_t *length)
 {
   const char *value;
-<<<<<<< HEAD
-=======
   const CHARSET_INFO *value_charset;
->>>>>>> 23032807
 
   if (show_type == SHOW_SYS)
   {
@@ -2898,19 +2835,12 @@
     sys_var *var= ((sys_var *) variable->value);
     show_type= var->show_type();
     value= (char*) var->value_ptr(running_thd, target_thd, value_type, &null_lex_str);
-<<<<<<< HEAD
-    *charset= var->charset(running_thd);
-=======
     value_charset= var->charset(target_thd);
->>>>>>> 23032807
   }
   else
   {
     value= variable->value;
-<<<<<<< HEAD
-=======
     value_charset= system_charset_info;
->>>>>>> 23032807
   }
 
   const char *pos= buff;
@@ -2928,10 +2858,7 @@
     case SHOW_DOUBLE:
       /* 6 is the default precision for '%f' in sprintf() */
       end= buff + my_fcvt(*(double *) value, 6, buff, NULL);
-<<<<<<< HEAD
-=======
       value_charset= system_charset_info;
->>>>>>> 23032807
       break;
 
     case SHOW_LONG_STATUS:
@@ -2942,18 +2869,12 @@
      /* the difference lies in refresh_status() */
     case SHOW_LONG_NOFLUSH:
       end= int10_to_str(*(long*) value, buff, 10);
-<<<<<<< HEAD
-=======
       value_charset= system_charset_info;
->>>>>>> 23032807
       break;
 
     case SHOW_SIGNED_LONG:
       end= int10_to_str(*(long*) value, buff, -10);
-<<<<<<< HEAD
-=======
       value_charset= system_charset_info;
->>>>>>> 23032807
       break;
 
     case SHOW_LONGLONG_STATUS:
@@ -2962,42 +2883,27 @@
 
     case SHOW_LONGLONG:
       end= longlong10_to_str(*(longlong*) value, buff, 10);
-<<<<<<< HEAD
-=======
       value_charset= system_charset_info;
->>>>>>> 23032807
       break;
 
     case SHOW_HA_ROWS:
       end= longlong10_to_str((longlong) *(ha_rows*) value, buff, 10);
-<<<<<<< HEAD
-=======
       value_charset= system_charset_info;
->>>>>>> 23032807
       break;
 
     case SHOW_BOOL:
       end= my_stpcpy(buff, *(bool*) value ? "ON" : "OFF");
-<<<<<<< HEAD
-=======
       value_charset= system_charset_info;
->>>>>>> 23032807
       break;
 
     case SHOW_MY_BOOL:
       end= my_stpcpy(buff, *(my_bool*) value ? "ON" : "OFF");
-<<<<<<< HEAD
-=======
       value_charset= system_charset_info;
->>>>>>> 23032807
       break;
 
     case SHOW_INT:
       end= int10_to_str((long) *(uint32*) value, buff, 10);
-<<<<<<< HEAD
-=======
       value_charset= system_charset_info;
->>>>>>> 23032807
       break;
 
     case SHOW_HAVE:
@@ -3005,10 +2911,7 @@
       SHOW_COMP_OPTION tmp= *(SHOW_COMP_OPTION*) value;
       pos= show_comp_option_name[(int) tmp];
       end= strend(pos);
-<<<<<<< HEAD
-=======
       value_charset= system_charset_info;
->>>>>>> 23032807
       break;
     }
 
@@ -3042,19 +2945,13 @@
     case SHOW_KEY_CACHE_LONG:
       value= (char*) dflt_key_cache + (ulong)value;
       end= int10_to_str(*(long*) value, buff, 10);
-<<<<<<< HEAD
-=======
       value_charset= system_charset_info;
->>>>>>> 23032807
       break;
 
     case SHOW_KEY_CACHE_LONGLONG:
       value= (char*) dflt_key_cache + (ulong)value;
       end= longlong10_to_str(*(longlong*) value, buff, 10);
-<<<<<<< HEAD
-=======
       value_charset= system_charset_info;
->>>>>>> 23032807
       break;
 
     case SHOW_UNDEF:
@@ -3068,15 +2965,12 @@
   }
 
   *length= (size_t) (end - pos);
-<<<<<<< HEAD
-=======
   /* Some callers do not use the result. */
   if (charset != NULL)
   {
     DBUG_ASSERT(value_charset != NULL);
     *charset= value_charset;
   }
->>>>>>> 23032807
   return pos;
 }
 
@@ -4041,14 +3935,6 @@
 
     result= open_temporary_tables(thd, table_list);
 
-<<<<<<< HEAD
-  if (!result)
-    result= open_tables_for_query(thd, table_list,
-                                  MYSQL_OPEN_IGNORE_FLUSH |
-                                  MYSQL_OPEN_FORCE_SHARED_HIGH_PRIO_MDL |
-                                  (can_deadlock ?
-                                   MYSQL_OPEN_FAIL_ON_MDL_CONFLICT : 0));
-=======
     if (!result)
       result= open_tables_for_query(thd, table_list,
                                     MYSQL_OPEN_IGNORE_FLUSH |
@@ -4058,7 +3944,6 @@
     thd->pop_internal_handler();
   }
 
->>>>>>> 23032807
   if (!result && table_list->is_view_or_derived())
   {
     result= table_list->resolve_derived(thd, false);
@@ -4580,39 +4465,6 @@
   }
 };
 
-class Silence_deprecation_warnings : public Internal_error_handler
-{
-public:
-  virtual bool handle_condition(THD *thd,
-                                uint sql_errno,
-                                const char* sqlstate,
-                                Sql_condition::enum_severity_level *level,
-                                const char* msg)
-  {
-    if (sql_errno == ER_WARN_DEPRECATED_SYNTAX)
-      return true;
-
-    return false;
-  }
-};
-
-class Silence_deprecation_no_replacement_warnings : public Internal_error_handler
-{
-public:
-  virtual bool handle_condition(THD *thd,
-                                uint sql_errno,
-                                const char* sqlstate,
-                                Sql_condition::enum_severity_level *level,
-                                const char* msg)
-  {
-    if (sql_errno == ER_WARN_DEPRECATED_SYNTAX_NO_REPLACEMENT)
-      return true;
-
-    return false;
-  }
-};
-
-
 
 class Silence_deprecation_no_replacement_warnings: public Internal_error_handler
 {
@@ -5143,9 +4995,6 @@
     }
 
     if (is_partitioned)
-<<<<<<< HEAD
-      ptr= my_stpcpy(ptr, " partitioned");
-=======
     {
       ptr= my_stpcpy(ptr, " partitioned");
       /*
@@ -5160,7 +5009,6 @@
                                    ER_PARTITION_ENGINE_DEPRECATED_FOR_TABLE),
                             share->db.str, share->table_name.str);
     }
->>>>>>> 23032807
 
     table->field[19]->store(option_buff+1,
                             (ptr == option_buff ? 0 : 
