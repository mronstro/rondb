--- conflicted
+++ resolved
@@ -66,15 +66,7 @@
   string so(".so");
   string dll(".dll");
 
-<<<<<<< HEAD
-  m_argc = argc;
-  m_argv = argv;
-
   if (!source_plugin) {
-=======
-  if (!source_plugin)
-  {
->>>>>>> 1293f9bd
     my_error(ER_KEYRING_MIGRATION_FAILURE, MYF(0),
              "Invalid --keyring-migration-source option.");
     DBUG_RETURN(true);
@@ -133,16 +125,16 @@
     }
   }
 
-  m_argc= argc;
-  m_argv= new char *[m_argc + 2];  // 1st for extra option and 2nd for NULL
-  for (int cnt= 0; cnt < m_argc; ++cnt) {
-    m_argv[cnt]= argv[cnt];
+  m_argc = argc;
+  m_argv = new char *[m_argc + 2];  // 1st for extra option and 2nd for nullptr
+  for (int cnt = 0; cnt < m_argc; ++cnt) {
+    m_argv[cnt] = argv[cnt];
   }
   /* add --<plugin_name>_open_mode=1 option */
-  m_internal_option= "--" + m_source_plugin_name + "_open_mode=1";
-  m_argv[m_argc]= const_cast<char *>(m_internal_option.c_str());
+  m_internal_option = "--" + m_source_plugin_name + "_open_mode=1";
+  m_argv[m_argc] = const_cast<char *>(m_internal_option.c_str());
   /* update m_argc, m_argv */
-  m_argv[++m_argc]= NULL;
+  m_argv[++m_argc] = nullptr;
   DBUG_RETURN(false);
 }
 
@@ -184,39 +176,18 @@
   m_argc--;
   /* We use a tmp ptr instead of m_argv since if the latter gets changed, we
    * lose access to the alloced mem and hence there would be leak */
-  char **tmp_m_argv= m_argv + 1;
+  char **tmp_m_argv = m_argv + 1;
   /* check for invalid options */
-<<<<<<< HEAD
   if (m_argc > 1) {
     struct my_option no_opts[] = {
         {0, 0, 0, 0, 0, 0, GET_NO_ARG, NO_ARG, 0, 0, 0, 0, 0, 0}};
     my_getopt_skip_unknown = 0;
     my_getopt_use_args_separator = true;
-    if (handle_options(&m_argc, &m_argv, no_opts, NULL)) DBUG_RETURN(true);
+    if (handle_options(&m_argc, &tmp_m_argv, no_opts, NULL)) DBUG_RETURN(true);
 
     if (m_argc > 1) {
       LogErr(WARNING_LEVEL, ER_KEYRING_MIGRATION_EXTRA_OPTIONS);
       DBUG_RETURN(true);
-=======
-  if (m_argc > 1)
-  {
-    struct my_option no_opts[]=
-    {
-      {0, 0, 0, 0, 0, 0, GET_NO_ARG, NO_ARG, 0, 0, 0, 0, 0, 0}
-    };
-    my_getopt_skip_unknown= 0;
-    my_getopt_use_args_separator= true;
-    if (handle_options(&m_argc, &tmp_m_argv, no_opts, NULL))
-      unireg_abort(MYSQLD_ABORT_EXIT);
-
-    if (m_argc > 1)
-    {
-      sql_print_error("Please specify options specific to keyring migration. Any "
-                      "additional options can be ignored. NOTE: Although some options "
-                      "are valid, migration tool can still report error example: plugin "
-                      "variables for which plugin is not loaded yet.");
-      unireg_abort(MYSQLD_ABORT_EXIT);
->>>>>>> 1293f9bd
     }
   }
 
@@ -409,17 +380,10 @@
 /**
   Standard destructor to close connection handle.
 */
-<<<<<<< HEAD
 Migrate_keyring::~Migrate_keyring() {
   if (mysql) {
-=======
-Migrate_keyring::~Migrate_keyring()
-{
-  if (mysql)
-  {
     delete[] m_argv;
-    m_argv= NULL;
->>>>>>> 1293f9bd
+    m_argv = NULL;
     mysql_close(mysql);
     mysql = NULL;
     if (migrate_connect_options) vio_end();
