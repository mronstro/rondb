/*
   Copyright (c) 2011, 2015, Oracle and/or its affiliates. All rights reserved.

   This program is free software; you can redistribute it and/or modify
   it under the terms of the GNU General Public License as published by
   the Free Software Foundation; version 2 of the License.

   This program is distributed in the hope that it will be useful,
   but WITHOUT ANY WARRANTY; without even the implied warranty of
   MERCHANTABILITY or FITNESS FOR A PARTICULAR PURPOSE.  See the
   GNU General Public License for more details.

   You should have received a copy of the GNU General Public License
   along with this program; if not, write to the Free Software
   Foundation, Inc., 51 Franklin St, Fifth Floor, Boston, MA 02110-1301  USA
*/

#include "ndb_schema_object.h"

#include "hash.h"


extern native_mutex_t ndbcluster_mutex;


static uchar *
ndb_schema_objects_get_key(NDB_SCHEMA_OBJECT *schema_object,
                           size_t *length,
                           my_bool)
{
  *length= schema_object->key_length;
  return (uchar*) schema_object->key;
}

class Ndb_schema_objects
{
public:
  HASH m_hash;
  Ndb_schema_objects()
  {
    (void)my_hash_init(&m_hash, &my_charset_bin, 1, 0, 0,
                       (my_hash_get_key)ndb_schema_objects_get_key, 0, 0,
                       PSI_INSTRUMENT_ME);
  }

  ~Ndb_schema_objects()
  {
    my_hash_free(&m_hash);
  }

} ndb_schema_objects;


NDB_SCHEMA_OBJECT *ndb_get_schema_object(const char *key,
                                         bool create_if_not_exists)
{
  NDB_SCHEMA_OBJECT *ndb_schema_object;
  size_t length= strlen(key);
  DBUG_ENTER("ndb_get_schema_object");
  DBUG_PRINT("enter", ("key: '%s'", key));

  native_mutex_lock(&ndbcluster_mutex);
  while (!(ndb_schema_object=
           (NDB_SCHEMA_OBJECT*) my_hash_search(&ndb_schema_objects.m_hash,
                                               (const uchar*) key,
                                               length)))
  {
    if (!create_if_not_exists)
    {
      DBUG_PRINT("info", ("does not exist"));
      break;
    }
    if (!(ndb_schema_object=
          (NDB_SCHEMA_OBJECT*) my_malloc(PSI_INSTRUMENT_ME,
                                         sizeof(*ndb_schema_object) + length + 1,
                                         MYF(MY_WME | MY_ZEROFILL))))
    {
      DBUG_PRINT("info", ("malloc error"));
      break;
    }
    ndb_schema_object->key= (char *)(ndb_schema_object+1);
    memcpy(ndb_schema_object->key, key, length + 1);
    ndb_schema_object->key_length= length;
    if (my_hash_insert(&ndb_schema_objects.m_hash, (uchar*) ndb_schema_object))
    {
      my_free(ndb_schema_object);
      break;
    }
<<<<<<< HEAD
    native_mutex_init(&ndb_schema_object->mutex, MY_MUTEX_INIT_FAST);
=======
    pthread_mutex_init(&ndb_schema_object->mutex, MY_MUTEX_INIT_FAST);
    pthread_cond_init(&ndb_schema_object->cond, NULL);
>>>>>>> e399a60d
    bitmap_init(&ndb_schema_object->slock_bitmap, ndb_schema_object->slock,
                sizeof(ndb_schema_object->slock)*8, FALSE);
    // Expect answer from all other nodes by default(those
    // who are not subscribed will be filtered away by
    // the Coordinator which keep track of that stuff)
    bitmap_set_all(&ndb_schema_object->slock_bitmap);
    break;
  }
  if (ndb_schema_object)
  {
    ndb_schema_object->use_count++;
    DBUG_PRINT("info", ("use_count: %d", ndb_schema_object->use_count));
  }
  native_mutex_unlock(&ndbcluster_mutex);
  DBUG_RETURN(ndb_schema_object);
}


void
ndb_free_schema_object(NDB_SCHEMA_OBJECT **ndb_schema_object)
{
  DBUG_ENTER("ndb_free_schema_object");
  DBUG_PRINT("enter", ("key: '%s'", (*ndb_schema_object)->key));

  native_mutex_lock(&ndbcluster_mutex);
  if (!--(*ndb_schema_object)->use_count)
  {
    DBUG_PRINT("info", ("use_count: %d", (*ndb_schema_object)->use_count));
    my_hash_delete(&ndb_schema_objects.m_hash, (uchar*) *ndb_schema_object);
<<<<<<< HEAD
    native_mutex_destroy(&(*ndb_schema_object)->mutex);
=======
    pthread_cond_destroy(&(*ndb_schema_object)->cond);
    pthread_mutex_destroy(&(*ndb_schema_object)->mutex);
>>>>>>> e399a60d
    my_free(*ndb_schema_object);
    *ndb_schema_object= 0;
  }
  else
  {
    DBUG_PRINT("info", ("use_count: %d", (*ndb_schema_object)->use_count));
  }
  native_mutex_unlock(&ndbcluster_mutex);
  DBUG_VOID_RETURN;
}

//static
void NDB_SCHEMA_OBJECT::check_waiters(const MY_BITMAP &new_participants)
{
  pthread_mutex_lock(&ndbcluster_mutex);
  for (ulong i = 0; i < ndb_schema_objects.m_hash.records; i++)
  {
    NDB_SCHEMA_OBJECT *schema_object =
        (NDB_SCHEMA_OBJECT*)my_hash_element(&ndb_schema_objects.m_hash, i);
    schema_object->check_waiter(new_participants);
  }
  pthread_mutex_unlock(&ndbcluster_mutex);
}

void
NDB_SCHEMA_OBJECT::check_waiter(const MY_BITMAP &new_participants)
{
  pthread_mutex_lock(&mutex);
  bitmap_intersect(&slock_bitmap, &new_participants);
  pthread_mutex_unlock(&mutex);

  // Wakeup waiting Client
  pthread_cond_signal(&cond);
}<|MERGE_RESOLUTION|>--- conflicted
+++ resolved
@@ -86,12 +86,8 @@
       my_free(ndb_schema_object);
       break;
     }
-<<<<<<< HEAD
     native_mutex_init(&ndb_schema_object->mutex, MY_MUTEX_INIT_FAST);
-=======
-    pthread_mutex_init(&ndb_schema_object->mutex, MY_MUTEX_INIT_FAST);
-    pthread_cond_init(&ndb_schema_object->cond, NULL);
->>>>>>> e399a60d
+    native_cond_init(&ndb_schema_object->cond, NULL);
     bitmap_init(&ndb_schema_object->slock_bitmap, ndb_schema_object->slock,
                 sizeof(ndb_schema_object->slock)*8, FALSE);
     // Expect answer from all other nodes by default(those
@@ -121,12 +117,8 @@
   {
     DBUG_PRINT("info", ("use_count: %d", (*ndb_schema_object)->use_count));
     my_hash_delete(&ndb_schema_objects.m_hash, (uchar*) *ndb_schema_object);
-<<<<<<< HEAD
+    native_cond_destroy(&(*ndb_schema_object)->cond);
     native_mutex_destroy(&(*ndb_schema_object)->mutex);
-=======
-    pthread_cond_destroy(&(*ndb_schema_object)->cond);
-    pthread_mutex_destroy(&(*ndb_schema_object)->mutex);
->>>>>>> e399a60d
     my_free(*ndb_schema_object);
     *ndb_schema_object= 0;
   }
@@ -141,23 +133,23 @@
 //static
 void NDB_SCHEMA_OBJECT::check_waiters(const MY_BITMAP &new_participants)
 {
-  pthread_mutex_lock(&ndbcluster_mutex);
+  native_mutex_lock(&ndbcluster_mutex);
   for (ulong i = 0; i < ndb_schema_objects.m_hash.records; i++)
   {
     NDB_SCHEMA_OBJECT *schema_object =
         (NDB_SCHEMA_OBJECT*)my_hash_element(&ndb_schema_objects.m_hash, i);
     schema_object->check_waiter(new_participants);
   }
-  pthread_mutex_unlock(&ndbcluster_mutex);
+  native_mutex_unlock(&ndbcluster_mutex);
 }
 
 void
 NDB_SCHEMA_OBJECT::check_waiter(const MY_BITMAP &new_participants)
 {
-  pthread_mutex_lock(&mutex);
+  native_mutex_lock(&mutex);
   bitmap_intersect(&slock_bitmap, &new_participants);
-  pthread_mutex_unlock(&mutex);
+  native_mutex_unlock(&mutex);
 
   // Wakeup waiting Client
-  pthread_cond_signal(&cond);
+  native_cond_signal(&cond);
 }