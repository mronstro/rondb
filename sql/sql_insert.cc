--- conflicted
+++ resolved
@@ -1901,11 +1901,7 @@
     strmake(thd.security_ctx->priv_user, thd.security_ctx->user,
             USERNAME_LENGTH);
     thd.current_tablenr=0;
-<<<<<<< HEAD
-    thd.command=COM_DELAYED_INSERT;
-=======
     thd.set_command(COM_DELAYED_INSERT);
->>>>>>> 20ca15d4
     thd.lex->current_select= 0; 		// for my_message_sql
     thd.lex->sql_command= SQLCOM_INSERT;        // For innodb::store_lock()
     /*
@@ -2357,11 +2353,8 @@
                        (ulong) query.length));
 
   thd_proc_info(thd, "waiting for handler insert");
-<<<<<<< HEAD
-=======
   DBUG_EXECUTE_IF("waiting_for_delayed_insert_queue_is_empty",
                   while(di->stacked_inserts) sleep(1););
->>>>>>> 20ca15d4
   mysql_mutex_lock(&di->mutex);
   while (di->stacked_inserts >= delayed_queue_size && !thd->killed)
     mysql_cond_wait(&di->cond_client, &di->mutex);
@@ -2670,7 +2663,6 @@
     */
     thd->lex->set_stmt_unsafe(LEX::BINLOG_STMT_UNSAFE_INSERT_DELAYED);
     thd->set_current_stmt_binlog_format_row_if_mixed();
-<<<<<<< HEAD
 
     /*
       Clone the ticket representing the lock on the target table for
@@ -2700,37 +2692,6 @@
     /* Now wait until we get an insert or lock to handle */
     /* We will not abort as long as a client thread uses this thread */
 
-=======
-
-    /*
-      Clone the ticket representing the lock on the target table for
-      the insert and add it to the list of granted metadata locks held by
-      the handler thread. This is safe since the handler thread is
-      not holding nor waiting on any metadata locks.
-    */
-    if (thd->mdl_context.clone_ticket(&di->table_list.mdl_request))
-    {
-      di->handler_thread_initialized= TRUE;
-      goto err;
-    }
-
-    /*
-      Now that the ticket has been cloned, it is safe for the connection
-      thread to exit.
-    */
-    di->handler_thread_initialized= TRUE;
-    di->table_list.mdl_request.ticket= NULL;
-
-    if (di->open_and_lock_table())
-      goto err;
-
-    /* Tell client that the thread is initialized */
-    mysql_cond_signal(&di->cond_client);
-
-    /* Now wait until we get an insert or lock to handle */
-    /* We will not abort as long as a client thread uses this thread */
-
->>>>>>> 20ca15d4
     for (;;)
     {
       if (thd->killed)
@@ -3579,12 +3540,9 @@
 
   error= (thd->locked_tables_mode <= LTM_LOCK_TABLES ?
           table->file->ha_end_bulk_insert() : 0);
-<<<<<<< HEAD
-=======
   if (!error && thd->is_error())
     error= thd->stmt_da->sql_errno();
 
->>>>>>> 20ca15d4
   table->file->extra(HA_EXTRA_NO_IGNORE_DUP_KEY);
   table->file->extra(HA_EXTRA_WRITE_CANNOT_REPLACE);
 
