--- conflicted
+++ resolved
@@ -415,15 +415,10 @@
   }
 
   /**
-<<<<<<< HEAD
-    Add the value to the object if the key isn't already set. The
-    ownership of the value is transferred to the object.
-=======
     Insert the value into the object. If the key already exists in the
     object, the existing value is replaced ("last value wins").
 
     The ownership of the value is transferred to the object.
->>>>>>> 57c4f9ca
 
     @param[in] key    the key of the value to be added
     @param[in] value  the value to add
